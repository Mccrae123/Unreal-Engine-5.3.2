// Copyright Epic Games, Inc. All Rights Reserved.

using System;
using System.Collections.Generic;
using System.IO;
using System.Linq;
using System.Threading;
using System.Text.RegularExpressions;
using System.Drawing;
using EpicGames.Core;

namespace Gauntlet
{
	public class TestExecutorOptions
	{
		[AutoParamWithNames(1, "iterations", "repeat")]
		public int TestIterations;

		[AutoParam(false)]
		public bool StopOnError;

		[AutoParam(false)]
		public bool NoTimeout;

		[AutoParam(300)]
		public int Wait;

		[AutoParam(1)]
		public int Parallel;

		[AutoParam(true)]
		public bool DeferReports;
	}

	/// <summary>
	/// Class that is manages the creation and execution of one or more tests
	/// </summary>
	public class TestExecutor
	{
		class TestExecutionInfo
		{
			public enum ExecutionResult
			{
				NotStarted,
				TimedOut,
				Passed,
				Failed,
				Skipped
			}

			public ITestNode		TestNode;
			public DateTime			FirstReadyCheckTime;
			public DateTime			TimeSetupBegan;
			public DateTime			TimeSetupEnded;
			public DateTime			TimeTestEnded;
			public ExecutionResult	Result;
			public TestResult		FinalResult;
			public string			CancellationReason;
			
			/// <summary>
			/// Time the test had to wait before running
			/// </summary>
			public TimeSpan			WaitDuration { get { return (TimeSetupBegan - FirstReadyCheckTime); } }

			/// <summary>
			/// Time the test had to wait before running
			/// </summary>
			public TimeSpan			SetupDuration { get { return (TimeSetupEnded - TimeSetupBegan); } }

			/// <summary>
			/// Time the test took to run
			/// </summary>
			public TimeSpan			TestDuration { get { return (TimeTestEnded - TimeSetupEnded); } }

<<<<<<< HEAD
=======
			/// <summary>
			/// Creates TestExecutionInfo instance from an ITestNode. Sets FirstReadyCheckTime, copies the node
			/// and sets CancellationReason to empty string.
			/// </summary>
			/// <param name="InNode"></param>
>>>>>>> 4af6daef
			public TestExecutionInfo(ITestNode InNode)
			{
				FirstReadyCheckTime = TimeSetupBegan = TimeSetupEnded = TimeTestEnded = DateTime.MinValue;
				TestNode = InNode;
				CancellationReason = string.Empty;
			}

			public override string ToString()
			{
				return TestNode.ToString();
			}
		};

		private List<TestExecutionInfo> RunningTests;

		private DateTime StartTime;

		private int CurrentTestPass;

		TestExecutorOptions Options;

		protected string BuildCommandThatLaunchedExecutor;

		public bool IsRunning { get; private set; }
		public bool IsCancelled { get; private set; }
		protected bool HaveReceivedPostAbort { get; private set; }

		/// <summary>
		/// Constructor that fills in some member variables
		/// @Param the BuildCommand that was used to start this Test Executor.
		/// Useful to log out or know where this test executor came from.
		/// </summary>
		public TestExecutor(string InBuildCommand)
		{
			BuildCommandThatLaunchedExecutor = InBuildCommand.Split(".").Last();
			RunningTests = new List<TestExecutionInfo>();
		}

		public void Dispose()
		{
		}

		/// <summary>
		/// Executes the provided tests. Currently tests are executed synchronously
		/// </summary>
		/// <param name="Context"></param>
		public bool ExecuteTests(TestExecutorOptions InOptions, IEnumerable<ITestNode> RequiredTests)
		{
			Options = InOptions;

			Log.Info("Preparing to start {Number} automation test(s)", RequiredTests.Count());

			// install a cancel handler so we can stop parallel-for gracefully
			Action CancelHandler = delegate ()
			{
				Log.Info("Cancelling Tests");
				IsCancelled = true;
			};

			Action PostCancelHandler = delegate ()
			{
				HaveReceivedPostAbort = true;
			};

			Globals.AbortHandlers.Add(CancelHandler);
			Globals.PostAbortHandlers.Add(PostCancelHandler);

			StartTime = DateTime.Now;
			CurrentTestPass = 0;

			IsRunning = true;

			int MaxParallelTasks = 0;
			int MaxStartingTasks = 0;

			// sort by priority
			if (Options.Parallel > 1)
			{
				RequiredTests = RequiredTests.OrderBy(Node => Node.Priority);
			}

			Dictionary<string, int> TestIterationsPasssed = new Dictionary<string, int>();
			Dictionary<string, int> TestIterationsFailed = new Dictionary<string, int>();
			Dictionary<string, int> TestIterationsPassedWithWarnings = new Dictionary<string, int>();


			for (CurrentTestPass = 0; CurrentTestPass < Options.TestIterations; CurrentTestPass++)
			{
				// do not start a pass if canceled
				if (IsCancelled)
				{
					break;
				}

				if (CurrentTestPass > 0)
				{
					// if repeating tests wait a little bit. If there was a crash CR might still be
					// processing things.
					Thread.Sleep(10000);
				}

				DateTime StartPassTime = DateTime.Now;

				Log.Info("Starting test iteration {Index} of {Total}", CurrentTestPass + 1, Options.TestIterations);

				// Tests that we want to run
				List<TestExecutionInfo> PendingTests = RequiredTests.Select(N => new TestExecutionInfo(N)).ToList();

				// Tests that are in the process of starting
				List<TestExecutionInfo> StartingTests = new List<TestExecutionInfo>();

				List<Thread> StartingTestThreads = new List<Thread>();

				// Tests that have been started and we're ticking/checking
				List<TestExecutionInfo> RunningTests = new List<TestExecutionInfo>();

				// Completed tests
				List<TestExecutionInfo> CompletedTests = new List<TestExecutionInfo>();

				DateTime LastUpdateMsg = DateTime.MinValue;
				DateTime LastReadyCheck = DateTime.MinValue;
				DateTime LastStatusUpdateTime = DateTime.MinValue;

				const double ReadyCheckPeriod = 30.0;
				const double StatusUpdatePeriod = 60.0;

				while (CompletedTests.Count() < RequiredTests.Count() && IsCancelled == false)
				{
					Monitor.Enter(Globals.MainLock);

					int SecondsRunning = (int)(DateTime.Now - StartPassTime).TotalSeconds;

					int InProgressCount = RunningTests.Count() + StartingTests.Count();

					double TimeSinceLastReadyCheck = (DateTime.Now - LastReadyCheck).TotalSeconds;

					// Are any tests ready to run?
					if (InProgressCount < Options.Parallel
						&& PendingTests.Count() > 0
						&& TimeSinceLastReadyCheck >= ReadyCheckPeriod)
					{
						TestExecutionInfo TestToStart = null;

						List<ITestNode> TestsFailingToStart = new List<ITestNode>();

						// find a node that can run, and
						// find the first test that can run....
						for (int i = 0; i < PendingTests.Count(); i++)
						{
							TestExecutionInfo NodeInfo = PendingTests[i];
							ITestNode Node = NodeInfo.TestNode;

							bool IsTestReady = false;

							try
							{
								IsTestReady = Node.IsReadyToStart();
							}
							catch (System.Exception ex)
							{
								Log.Error(KnownLogEvents.Gauntlet_TestEvent, "Test {Name} threw an exception during ready check. Ex: {Exception}", Node, ex);
								Node.AddTestEvent(new UnrealTestEvent(EventSeverity.Error, "Test Failed to Start", new List<string> {ex.Message}));
								PendingTests[i] = null;
								NodeInfo.TimeSetupBegan = NodeInfo.TimeSetupEnded = NodeInfo.TimeTestEnded = DateTime.Now;
								CompletedTests.Add(NodeInfo);
							}

							if (IsTestReady)
							{
								// if ready then take it and stop looking
								TestToStart = NodeInfo;

								if (NodeInfo.FirstReadyCheckTime == DateTime.MinValue)
								{
									NodeInfo.FirstReadyCheckTime = DateTime.Now;
								}
								break;
							}
							else
							{
								// track the time that this test should have been able to run due to no other tests
								// consuming resources (at least locally...)
								// TODO - what about the situation where no tests can run so all FirstCheck times are set, but 
								// then a test starts and consumes all resources?
								if (RunningTests.Count() == 0 && StartingTests.Count() == 0)
								{
									if (NodeInfo.FirstReadyCheckTime == DateTime.MinValue)
									{
										NodeInfo.FirstReadyCheckTime = DateTime.Now;
									}

									double TimeWaiting = (DateTime.Now - NodeInfo.FirstReadyCheckTime).TotalSeconds;
									if (TimeWaiting >= Options.Wait)
									{
<<<<<<< HEAD
										Log.Warning(KnownLogEvents.Gauntlet_DeviceEvent, "Test {Name} has been waiting to run resource-free for {Time:00} seconds. Removing from wait list", Node, TimeWaiting);
										Node.AddTestEvent(new UnrealTestEvent(EventSeverity.Error, "Insufficient devices found", new List<string> {string.Format("Test {0} was unable to find enough devices after trying for {1:00} seconds.", Node, TimeWaiting), "This is not a test-related failure."}));
										PendingTests[i] = null;
										NodeInfo.TimeSetupBegan = NodeInfo.TimeSetupEnded = NodeInfo.TimeTestEnded = DateTime.Now;
										NodeInfo.Result = TestExecutionInfo.ExecutionResult.TimedOut;
=======
										Log.Warning(KnownLogEvents.Gauntlet_DeviceEvent, "Test {TestName} has been waiting to run resource-free for {Time:00} seconds. Removing from wait list", Node, TimeWaiting);
										DevicePool.Instance.ReportDeviceReservationState();
										Node.AddTestEvent(new UnrealTestEvent(EventSeverity.Warning, "Insufficient devices found", new List<string> {string.Format("Test {0} was unable to find enough devices after trying for {1:00} seconds.", Node, TimeWaiting), "This is not a test-related failure."}));
										PendingTests[i] = null;
										NodeInfo.TimeSetupBegan = NodeInfo.TimeSetupEnded = NodeInfo.TimeTestEnded = DateTime.Now;
										NodeInfo.Result = TestExecutionInfo.ExecutionResult.Skipped;
>>>>>>> 4af6daef
										CompletedTests.Add(NodeInfo);
									}
								}
							}
						}

						// remove anything we nulled
						PendingTests = PendingTests.Where(T => T != null).ToList();

						if (TestToStart != null)
						{
							Log.Info("Test {Name} is ready to run", TestToStart);

							PendingTests.Remove(TestToStart);
							StartingTests.Add(TestToStart);

							// StartTest is the only thing we do on a thread because it's likely to be the most time consuming
							// as build are copied so will get the most benefit from happening in parallel
							Thread StartThread = new Thread(() =>
							{
								Thread.CurrentThread.IsBackground = true;

								// start the test, this also fills in the pre/post start times
								bool Started = StartTest(TestToStart, CurrentTestPass, Options.TestIterations);

								lock (Globals.MainLock)
								{
									if (Started == false)
									{
										TestToStart.TimeSetupEnded = TestToStart.TimeTestEnded = DateTime.Now;
										CompletedTests.Add(TestToStart);
										Log.Error(KnownLogEvents.Gauntlet_TestEvent, "Test {Name} failed to start", TestToStart);
									}
									else
									{
										RunningTests.Add(TestToStart);
									}

									StartingTests.Remove(TestToStart);
									StartingTestThreads.Remove(Thread.CurrentThread);
								}
							});

							if (StartingTests.Count > MaxStartingTasks)
							{
								MaxStartingTasks = StartingTests.Count;
							}

							// track the thread and start it
							StartingTestThreads.Add(StartThread);
							StartThread.Start();
						}
						else
						{
							// don't check for a while as querying kits for availability can be expensive
							LastReadyCheck = DateTime.Now;
						}
					}

					// Tick all running tests
					foreach (TestExecutionInfo TestInfo in RunningTests)
					{
						// TickTest contains logic for determining run time, timeouts, cancellations, and many other
						// parts of the test process. If overriding TickTest in your Test class, be sure to call base.TickTest.
						TestResult Result = TickTest(TestInfo);

						// invalid = no result yet
						if (Result == TestResult.Invalid)
						{
							TimeSpan RunningTime = DateTime.Now - TestInfo.TimeSetupEnded;

							if ((SecondsRunning % 60) == 0)
							{
								Log.Verbose("Test {Name} is still running. {Elapsed:00} seconds elapsed, will timeout in {Max:00} seconds",
									TestInfo,
									RunningTime.TotalSeconds,
									TestInfo.TestNode.MaxDuration - RunningTime.TotalSeconds);

								LastUpdateMsg = DateTime.Now;
							}
						}
						else
						{
							TestInfo.TimeTestEnded = DateTime.Now;
							TestInfo.Result = Result == TestResult.Passed ? TestExecutionInfo.ExecutionResult.Passed : TestExecutionInfo.ExecutionResult.Failed;
							CompletedTests.Add(TestInfo);
						}
					}

					// remove any tests that were completed
					RunningTests = RunningTests.Where(R => CompletedTests.Contains(R) == false).ToList();

					if ((DateTime.Now - LastStatusUpdateTime).TotalSeconds >= StatusUpdatePeriod)
					{
						LastStatusUpdateTime = DateTime.Now;
						Log.Info("Status: Completed:{Completed}, Running:{Running}, Starting: {Starting}, Waiting:{Waiting}",
							CompletedTests.Count(), RunningTests.Count(), StartingTests.Count(), PendingTests.Count());
					}

					if (InProgressCount > MaxParallelTasks)
					{
						MaxParallelTasks = RunningTests.Count();
					}

					// Release our global lock before we loop
					Monitor.Exit(Globals.MainLock);

					// sleep a while before we tick our running tasks again
					Thread.Sleep(500);
				}

				if (IsCancelled)
				{
					DateTime StartTime = DateTime.Now;
					Log.Info("Cleaning up pending and running tests.");
					while (HaveReceivedPostAbort == false)
					{
						Thread.Sleep(500);
						double Elapsed = (DateTime.Now - StartTime).TotalSeconds;

						if (Elapsed >= 5)
						{
							Log.Error(KnownLogEvents.Gauntlet_TestEvent, "Giving up waiting for tests after {Elapsed:00} seconds", Elapsed);
							break;
						}
					}

					if (StartingTestThreads.Count > 0)
					{
						foreach (Thread T in StartingTestThreads)
						{
							// SYSLIB0006: 'Thread.Abort()' is obsolete: 'Thread.Abord it not supported and throws PlatformNotSupportedException'
							//Log.Info("Aborting startup thread");
							//T.Abort();

							Log.Info($"Thread is still running: {T.Name} {T.ManagedThreadId}");
						}
						Thread.Sleep(1000);
					}

					foreach (TestExecutionInfo TestInfo in StartingTests)
					{
						Log.Info("Forcing pending test {Name} to run CleanupTest", TestInfo.TestNode.Name);
						TestInfo.TestNode.CleanupTest();
						CompletedTests.Add(TestInfo);
					}

					foreach (TestExecutionInfo TestInfo in RunningTests)
					{
						Log.Info("Ticking test {Name} to cancel", TestInfo.TestNode.Name);
						TestResult Res = TickTest(TestInfo);
						CompletedTests.Add(TestInfo);

						if (Res != TestResult.Failed)
						{
							Log.Warning(KnownLogEvents.Gauntlet_TestEvent, "Ticking of cancelled test {Name} returned {Result}", TestInfo.TestNode.Name, Res);
						}
					}
				}
				else
				{
					TimeSpan PassDuration = DateTime.Now - StartPassTime;

					int FailedCount = 0;
					int TestCount = CompletedTests.Count;

					CompletedTests.ForEach(T =>
					{
						TimeSpan TimeWaiting = T.FirstReadyCheckTime - T.TimeSetupBegan;
						TimeSpan SetupTime = T.TimeSetupEnded - T.TimeSetupBegan;
						TimeSpan TestDuration = T.TimeTestEnded - T.TimeSetupEnded;

						// status msg, kept uniform to avoid spam on notifiers (ie. don't include timestamps, etc) 
						string Msg = string.Format("Test {0} {1}", T.TestNode, T.Result);

<<<<<<< HEAD
						bool TestHadErrors = T.Result != TestExecutionInfo.ExecutionResult.Passed;
=======
						bool TestHadErrors = T.Result != TestExecutionInfo.ExecutionResult.Passed && T.Result != TestExecutionInfo.ExecutionResult.Skipped;
>>>>>>> 4af6daef
						bool TestHadWarnings = T.TestNode.GetWarnings().Any();

						if (TestHadErrors)
						{
							FailedCount++;
						}

						// increment counts for each test
						if (!TestIterationsPasssed.ContainsKey(T.TestNode.Name))
						{
							TestIterationsPasssed[T.TestNode.Name] = 0;
							TestIterationsFailed[T.TestNode.Name] = 0;
							TestIterationsPassedWithWarnings[T.TestNode.Name] = 0;
						}

						if (TestHadErrors)
						{
							TestIterationsFailed[T.TestNode.Name]++;
						}
						else if (TestHadWarnings)
						{
							TestIterationsPassedWithWarnings[T.TestNode.Name]++;
						}
						else
						{
							TestIterationsPasssed[T.TestNode.Name]++;
						}

						Log.Info(Msg);

						// log test timing to info
						Log.Info("Test Time: {Duration:mm\\:ss} (Waited:{Waited:mm\\:ss}, Setup:{Setup:mm\\:ss})", TestDuration, TimeWaiting, SetupTime);

					});

					if (Options.Parallel > 1)
					{
						Log.Info("MaxParallelTasks: {Count}", MaxParallelTasks);
						Log.Info("MaxStartingTasks: {Count}", MaxStartingTasks);
					}

					// report all tests
					ReportMainSummary(CurrentTestPass + 1, Options.TestIterations, PassDuration, CompletedTests);

					if (FailedCount > 0 && Options.StopOnError)
					{
						break;
					}
				}
			} // foreach pass

			int TotalTests = RequiredTests.Count() * Options.TestIterations;
			int FailedTestCount = TestIterationsFailed.Values.Sum();

			// show details for multi passes				
			if (Options.TestIterations > 1)
			{
				MarkdownBuilder MB = new MarkdownBuilder();

				MB.HorizontalLine();					

				MB.Paragraph(string.Format("All iterations completed. {0} of {1} executed tests completed without error", TotalTests - FailedTestCount, TotalTests));

				List<string> Lines = new List<string>();
				foreach (ITestNode Test in RequiredTests)
				{
					int IterationsWithErrors = TestIterationsFailed[Test.Name];
					int IterationsWithWarnings = TestIterationsPassedWithWarnings[Test.Name];
					int IterationsWithPasses = TestIterationsPasssed[Test.Name];				

					Lines.Add(string.Format("{0}: {1} Iterations, {2} Passed, {3} Passed with Warnings, {4} Failed", 
						Test.Name, Options.TestIterations, IterationsWithPasses, IterationsWithWarnings, IterationsWithErrors));
				}

				MB.UnorderedList(Lines);
					
				if (FailedTestCount > 0)
				{
					MB.Paragraph(string.Format("Error: {0} of {1} executed tests failed.", FailedTestCount, TotalTests));
				}
				else
				{
					MB.Paragraph(string.Format("{0} total tests passed.", TotalTests));
				}

				MB.HorizontalLine();

				Log.Info(MB.ToString());
			}			

			IsRunning = false;

			Globals.AbortHandlers.Remove(CancelHandler);
			Globals.PostAbortHandlers.Remove(PostCancelHandler);
			
			return FailedTestCount == 0 && !IsCancelled;
		}
		
		/// <summary>
		/// Executes a single test
		/// </summary>
		/// <param name="Test">Test to execute</param>
		/// <param name="Context">The context to execute this test under</param>
		/// <returns></returns>
		private bool StartTest(TestExecutionInfo TestInfo, int Pass, int NumPasses)
		{
			string Name = TestInfo.TestNode.Name;

			Log.Info("Starting Test {Name}", TestInfo);

			try
			{
				TestInfo.TimeSetupBegan = DateTime.Now;
				if (TestInfo.TestNode.StartTest(Pass, NumPasses))
				{
					TestInfo.TimeSetupEnded = DateTime.Now;
					Log.Info("Launched test {Name} at {Time}", Name, TestInfo.TimeSetupEnded.ToString("h:mm:ss"));
					return true;
				}
			}
			catch (Exception Ex)
			{
				Log.Error(KnownLogEvents.Gauntlet_TestEvent, "Test {Name} threw an exception during launch. Skipping test. Ex: {Exception}\n{Callstack}", Name, Ex.Message, Ex.StackTrace);
			}			

			return false;			
		}

		/// <summary>
		/// Report the summary for a single test
		/// </summary>
		/// <param name="TestInfo"></param>
		/// <returns></returns>
		void ReportTestSummary(TestExecutionInfo TestInfo)
		{
			Log.SuspendSanitization();

			string Summary = TestInfo.TestNode.GetTestSummary();

			// Show summary
			Summary.Split('\n').ToList().ForEach(L => {
				if (L.Contains("Error: "))
				{
					Log.Error(KnownLogEvents.Gauntlet_TestEvent, " " + L);
				}
				else if (L.Contains("Warning: "))
				{
					Log.Warning(KnownLogEvents.Gauntlet_TestEvent, " " + L);
				}
				else
				{
					Log.Info(" " + L);
				}
			});

			Log.ResumeSanitization();

			// list warnings/errors if the test wants that
			if (TestInfo.TestNode.LogWarningsAndErrorsAfterSummary)
			{
				TestInfo.TestNode.GetErrors().ToList().ForEach(E => Log.Error(KnownLogEvents.Gauntlet_TestEvent, E));

				TestInfo.TestNode.GetWarnings().ToList().ForEach(E => Log.Warning(KnownLogEvents.Gauntlet_TestEvent, E));
			}

			// display the final result
			if (TestInfo.FinalResult != TestResult.Passed)
			{
				Log.Info("{TestInfo} result={Result}", TestInfo, TestInfo.FinalResult);
				if (string.IsNullOrEmpty(TestInfo.CancellationReason) == false)
				{
					Log.Info("\tReason: {Reason}", TestInfo.CancellationReason);
				}				
			}
			else
			{
				if (TestInfo.TestNode.GetWarnings().Any())
				{
					Log.Info("{TestInfo} result={Result} with warnings", TestInfo, TestInfo.FinalResult);
				}
				else
				{
					Log.Info("{TestInfo} result={Result}", TestInfo, TestInfo.FinalResult);
				}
			}

			// display how the test could be ran locally
			string RunLocalString = TestInfo.TestNode.GetRunLocalCommand(BuildCommandThatLaunchedExecutor);
			Log.Info("How to run locally: ({0})", RunLocalString);
		}

		/// <summary>
		/// Reports the summary of this pass, including a sumamry for each test
		/// </summary>
		/// <param name="CurrentPass"></param>
		/// <param name="NumPasses"></param>
		/// <param name="Duration"></param>
		/// <param name="AllInfo"></param>
		/// <returns></returns>
		void ReportMainSummary(int CurrentPass, int NumPasses, TimeSpan Duration, IEnumerable<TestExecutionInfo> AllInfo)
		{

			MarkdownBuilder MB = new MarkdownBuilder();

			int TestCount = AllInfo.Count();
			int FailedCount = AllInfo.Where(T => T.FinalResult != TestResult.Passed).Count();
			int WarningCount = AllInfo.Where(T => T.TestNode.GetWarnings().Any()).Count();

			var SortedInfo = AllInfo;

			// sort our tests by failed/warning/ok
			if (FailedCount > 0 || WarningCount > 0)
			{
				SortedInfo = AllInfo.OrderByDescending(T =>
				{
					if (T.FinalResult != TestResult.Passed)
					{
						return 10;
					}

					if (T.TestNode.GetWarnings().Any())
					{
						return 5;
					}

					return 0;
				});
			}

			// write all test results at once
			if (Options.DeferReports)
			{
				// write each tests full summary
				foreach (TestExecutionInfo Info in SortedInfo)
				{
					ReportTestSummary(Info);
				}
			}

			// only show pass info for multiple passes
			if (NumPasses > 1)
			{
				Log.Info("Completed test pass {Index} of {Total}.", CurrentPass, NumPasses);
			}

			// only show count of passed/failed etc for multiple test
			if (TestCount > 1)
			{
				MB.H2(string.Format("{0} of {1} Tests Passed in {2:mm\\:ss}. ({3} Failed, {4} Passed with Warnings)",
					TestCount - FailedCount, TestCount, Duration, FailedCount, WarningCount));
			
				List<string> TestResults = new List<string>();
				foreach (TestExecutionInfo Info in SortedInfo)
				{
					string WarningString = Info.TestNode.GetWarnings().Any() ? " With Warnings" : "";
					TestResults.Add(string.Format("\t{0} result={1}{2} (Waited={3:mm\\:ss}, Duration={4:mm\\:ss})", 
						Info, Info.FinalResult, WarningString,
						Info.WaitDuration, Info.TestDuration));
				}

				MB.UnorderedList(TestResults);
			}

			// write the markdown out with each line indented
			MB.ToString().Split('\n').ToList().ForEach(L => Log.Info("  " + L));
		}

		TestResult TickTest(TestExecutionInfo TestInfo)
		{
			// Give the test a chance to update itself
			try
			{
				TestInfo.TestNode.TickTest();					
			}
			catch (Exception Ex)
			{
				TestInfo.CancellationReason = string.Format("Test {0} threw an exception. Cancelling. Ex: {1}\n{2}", TestInfo.TestNode.Name, Ex.Message, Ex.StackTrace);
				TestInfo.FinalResult = TestResult.Cancelled;
			}
		
			// Does the test still say it's running?
			bool TestIsRunning = TestInfo.TestNode.GetTestStatus() == TestStatus.InProgress;

			TimeSpan RunningTime = DateTime.Now - TestInfo.TimeSetupEnded;

			if (TestIsRunning && RunningTime.TotalSeconds > TestInfo.TestNode.MaxDuration && !Options.NoTimeout)
			{
				if (TestInfo.TestNode.MaxDurationReachedResult == EMaxDurationReachedResult.Failure)
				{
					TestInfo.CancellationReason = string.Format("Terminating Test {0} due to maximum duration of {1} seconds. ", TestInfo.TestNode, TestInfo.TestNode.MaxDuration);
					TestInfo.FinalResult = TestResult.TimedOut;
					Log.Error(KnownLogEvents.Gauntlet_TestEvent, TestInfo.CancellationReason);
				}
				else if (TestInfo.TestNode.MaxDurationReachedResult == EMaxDurationReachedResult.Success)
				{
					TestInfo.FinalResult = TestResult.Passed;
					TestIsRunning = false;
					Log.Info("Test {Name} successfully reached maximum duration of {Time} seconds. ", TestInfo.TestNode, TestInfo.TestNode.MaxDuration);
				}
			}

			if (IsCancelled)
			{
				TestInfo.CancellationReason = string.Format("Cancelling Test {0} on request", TestInfo.TestNode);
				TestInfo.FinalResult = TestResult.Cancelled;
				Log.Info(TestInfo.CancellationReason);
			}

			if (!string.IsNullOrEmpty(TestInfo.CancellationReason))
			{
				TestInfo.TestNode.SetCancellationReason(TestInfo.CancellationReason);
			}

			// if the test is not running. or we've determined a result for it..
			if (TestIsRunning == false || TestInfo.FinalResult != TestResult.Invalid)
			{
				// Request the test stop
				try
				{
					// Note - we log in this order to try and make it easy to grep the log and find the
					// artifcat links
					Log.Info("*");
					Log.Info("****************************************************************");
					Log.Info("Finished Test: {Name} in {Time:mm\\:ss}", TestInfo, DateTime.Now - TestInfo.TimeSetupEnded);

					// Tell the test it's done. If it still thinks its running it was cancelled
					TestInfo.TestNode.StopTest(TestIsRunning ? StopReason.MaxDuration : StopReason.Completed);
					TestInfo.TimeTestEnded = DateTime.Now;

					TestResult NodeResult = TestInfo.TestNode.GetTestResult();
					TestInfo.FinalResult = (TestInfo.FinalResult != TestResult.Invalid) ? TestInfo.FinalResult : NodeResult;

					bool bCanFinalizeTest = true;
					if (TestInfo.FinalResult == TestResult.WantRetry)
					{
						Log.Info("{Name} requested retry. Cleaning up old test and relaunching", TestInfo);

						DateTime OriginalStartTime = TestInfo.TimeSetupEnded;

						bool bIsRestarted = TestInfo.TestNode.RestartTest();
						if (bIsRestarted)
						{
							// Mark us as still running
							TestInfo.CancellationReason = "";
							TestInfo.FinalResult = TestResult.Invalid;
							bCanFinalizeTest = false;
						}
						else
						{
							TestInfo.CancellationReason = "Failed to restart during retry.";
							Log.Error(KnownLogEvents.Gauntlet_TestEvent, TestInfo.CancellationReason);
							TestInfo.FinalResult = TestResult.Failed;
						}
					}

					if (bCanFinalizeTest)
					{
						Log.Info("{Name} result={Result}", TestInfo, TestInfo.FinalResult);

						if (!Options.DeferReports)
						{
							ReportTestSummary(TestInfo);
						}
						TestInfo.TestNode.SetTestResult(TestInfo.FinalResult);
						// now cleanup
						try
						{
							TestInfo.TestNode.CleanupTest();
						}
						catch (System.Exception ex)
						{
							Log.Error(KnownLogEvents.Gauntlet_TestEvent, "Test {Name} threw an exception while cleaning up. Ex: {Exception}", TestInfo.TestNode.Name, ex.Message);
						}
					}

					Log.Info("****************************************************************");
					Log.Info("*");
				}
				catch (System.Exception ex)
				{
					if (TestIsRunning)
					{
						Log.Warning(KnownLogEvents.Gauntlet_TestEvent, "Cancelled Test {Name} threw an exception while stopping. Ex: {Eception}\n{Callstack}", 
							TestInfo.TestNode.Name, ex.Message, ex.StackTrace);
					}
					else
					{
						Log.Error(KnownLogEvents.Gauntlet_TestEvent, "Test {Name} threw an exception while stopping. Ex: {Exception}\n{Callstack}",
							TestInfo.TestNode.Name, ex.Message, ex.StackTrace);
					}

					TestInfo.FinalResult = TestResult.Failed;
				}				
			}

			return TestInfo.FinalResult;
		}

		/// <summary>
		/// Waits for all pending tests to complete. Returns true/false based on whether
		/// all tests completed successfully.
		/// </summary>
		bool WaitForTests()
		{
			Log.Info("Waiting for {Count} tests to complete", RunningTests.Count);

			DateTime LastUpdateMsg = DateTime.Now;

			bool AllTestsPassed = true;

			while (RunningTests.Count > 0)
			{
				List<TestExecutionInfo > RemainingTests = new List<TestExecutionInfo>();

				foreach (TestExecutionInfo Process in RunningTests)
				{
					
					TestResult Result = TickTest(Process);

					// invalid = no
					if (Result == TestResult.Invalid)
					{ 
						RemainingTests.Add(Process);

						TimeSpan RunningTime = DateTime.Now - Process.TimeSetupEnded;

						if ((DateTime.Now - LastUpdateMsg).TotalSeconds > 60.0f)
						{
							Log.Verbose("Test {Name} is still running. {Elapsed:00} seconds elapsed, will timeout in {Max:00} seconds",
								Process.TestNode.Name,
								RunningTime.TotalSeconds,
								Process.TestNode.MaxDuration - RunningTime.TotalSeconds);

							LastUpdateMsg = DateTime.Now;
						}
					}
					else
					{
						if (Result != TestResult.Passed)
						{
							AllTestsPassed = false;
						}
						Log.Info("Test {Name} Result: {Result}", Process.TestNode.Name, Result);
					}
				}

				RunningTests = RemainingTests;

				Thread.Sleep(1000);
			}

			return AllTestsPassed;
		}
	}
}<|MERGE_RESOLUTION|>--- conflicted
+++ resolved
@@ -72,14 +72,11 @@
 			/// </summary>
 			public TimeSpan			TestDuration { get { return (TimeTestEnded - TimeSetupEnded); } }
 
-<<<<<<< HEAD
-=======
 			/// <summary>
 			/// Creates TestExecutionInfo instance from an ITestNode. Sets FirstReadyCheckTime, copies the node
 			/// and sets CancellationReason to empty string.
 			/// </summary>
 			/// <param name="InNode"></param>
->>>>>>> 4af6daef
 			public TestExecutionInfo(ITestNode InNode)
 			{
 				FirstReadyCheckTime = TimeSetupBegan = TimeSetupEnded = TimeTestEnded = DateTime.MinValue;
@@ -274,20 +271,12 @@
 									double TimeWaiting = (DateTime.Now - NodeInfo.FirstReadyCheckTime).TotalSeconds;
 									if (TimeWaiting >= Options.Wait)
 									{
-<<<<<<< HEAD
-										Log.Warning(KnownLogEvents.Gauntlet_DeviceEvent, "Test {Name} has been waiting to run resource-free for {Time:00} seconds. Removing from wait list", Node, TimeWaiting);
-										Node.AddTestEvent(new UnrealTestEvent(EventSeverity.Error, "Insufficient devices found", new List<string> {string.Format("Test {0} was unable to find enough devices after trying for {1:00} seconds.", Node, TimeWaiting), "This is not a test-related failure."}));
-										PendingTests[i] = null;
-										NodeInfo.TimeSetupBegan = NodeInfo.TimeSetupEnded = NodeInfo.TimeTestEnded = DateTime.Now;
-										NodeInfo.Result = TestExecutionInfo.ExecutionResult.TimedOut;
-=======
 										Log.Warning(KnownLogEvents.Gauntlet_DeviceEvent, "Test {TestName} has been waiting to run resource-free for {Time:00} seconds. Removing from wait list", Node, TimeWaiting);
 										DevicePool.Instance.ReportDeviceReservationState();
 										Node.AddTestEvent(new UnrealTestEvent(EventSeverity.Warning, "Insufficient devices found", new List<string> {string.Format("Test {0} was unable to find enough devices after trying for {1:00} seconds.", Node, TimeWaiting), "This is not a test-related failure."}));
 										PendingTests[i] = null;
 										NodeInfo.TimeSetupBegan = NodeInfo.TimeSetupEnded = NodeInfo.TimeTestEnded = DateTime.Now;
 										NodeInfo.Result = TestExecutionInfo.ExecutionResult.Skipped;
->>>>>>> 4af6daef
 										CompletedTests.Add(NodeInfo);
 									}
 								}
@@ -463,11 +452,7 @@
 						// status msg, kept uniform to avoid spam on notifiers (ie. don't include timestamps, etc) 
 						string Msg = string.Format("Test {0} {1}", T.TestNode, T.Result);
 
-<<<<<<< HEAD
-						bool TestHadErrors = T.Result != TestExecutionInfo.ExecutionResult.Passed;
-=======
 						bool TestHadErrors = T.Result != TestExecutionInfo.ExecutionResult.Passed && T.Result != TestExecutionInfo.ExecutionResult.Skipped;
->>>>>>> 4af6daef
 						bool TestHadWarnings = T.TestNode.GetWarnings().Any();
 
 						if (TestHadErrors)
