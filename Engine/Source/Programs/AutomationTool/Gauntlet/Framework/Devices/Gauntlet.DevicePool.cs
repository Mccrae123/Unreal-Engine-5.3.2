// Copyright Epic Games, Inc. All Rights Reserved.

using System;
using System.Collections.Generic;
using System.IO;
using AutomationTool;
using AutomationTool.DeviceReservation;
using UnrealBuildTool;
using System.Text.RegularExpressions;
using System.Linq;
using System.Text.Json;
using System.Text.Json.Serialization;
using EpicGames.Core;
<<<<<<< HEAD
=======
using System.Data;
>>>>>>> 4af6daef

namespace Gauntlet
{

	/// <summary>
	/// Device performance specification
	/// </summary>
	public enum EPerfSpec
	{
		Unspecified,
		Minimum,
		Recommended,
		High
	};

	/// <summary>
	/// Information that defines a device
	/// </summary>
	public class DeviceDefinition
	{
		public string Name { get; set; }

		public string Address { get; set; }

		public string DeviceData { get; set; }

		// legacy - remove!
		[JsonConverter(typeof(UnrealTargetPlatformConvertor))]
		public UnrealTargetPlatform Type { get; set; }

		[JsonConverter(typeof(UnrealTargetPlatformConvertor))]
		public UnrealTargetPlatform? Platform { get; set; }

		public EPerfSpec PerfSpec { get; set; }
<<<<<<< HEAD

		public string Model { get; set; } = string.Empty;

		public string Available { get; set; }

=======

		public string Model { get; set; } = string.Empty;

		public string Available { get; set; }

>>>>>>> 4af6daef
		public bool RemoveOnShutdown { get; set; }

		public override string ToString()
		{
			return string.Format("{0} @ {1}. Platform={2} Model={3}", Name, Address, Platform, string.IsNullOrEmpty(Model) ? "Unspecified" : Model);
		}
	}

	/// <summary>
	/// Device target constraint, can be expanded for specifying installed RAM, OS version, etc
	/// </summary>
	public class UnrealDeviceTargetConstraint : IEquatable<UnrealDeviceTargetConstraint>
	{
		public readonly UnrealTargetPlatform? Platform;
		public readonly EPerfSpec PerfSpec;
		public readonly string Model;

		public UnrealDeviceTargetConstraint(UnrealTargetPlatform? Platform, EPerfSpec PerfSpec = EPerfSpec.Unspecified, string Model = null)
		{
			this.Platform = Platform;			
			this.PerfSpec = PerfSpec;
			this.Model = Model == null ? string.Empty : Model;
		}

		/// <summary>
		/// Tests whether the constraint is identity, ie. unconstrained
		/// </summary>
		public bool IsIdentity()
		{
			return (PerfSpec == EPerfSpec.Unspecified) && (Model == string.Empty);
		}


		/// <summary>
		/// Check whether device satisfies the constraint
		/// </summary>
		public bool Check(ITargetDevice Device)
		{
			return Platform == Device.Platform && (IsIdentity() || this == DevicePool.Instance.GetConstraint(Device));
		}

		public bool Check(DeviceDefinition DeviceDef)
		{
			if (Platform != DeviceDef.Platform)
			{
				return false;
			}

			if (IsIdentity())
			{
				return true;
			}

			bool ModelMatch = Model == string.Empty ? true : Model.Equals(DeviceDef.Model, StringComparison.InvariantCultureIgnoreCase);
			bool PerfMatch = (PerfSpec == EPerfSpec.Unspecified) ? true : PerfSpec == DeviceDef.PerfSpec;
			return ModelMatch && PerfMatch;
		}

		public bool Equals(UnrealDeviceTargetConstraint Other)
		{
			if (ReferenceEquals(Other, null))
			{
				throw new AutomationException("Comparing null target constraint");
			}

			if (ReferenceEquals(this, Other))
			{
				return true;
			}

			if (Other.Platform != Platform)
			{
				return false;
			}

			if (Other.Model.Equals(Model, StringComparison.InvariantCultureIgnoreCase))
			{
				return true;
			}

			return Other.PerfSpec == PerfSpec;
		}

		public override bool Equals(object Obj)
		{
			if (ReferenceEquals(Obj, null))
			{
				throw new AutomationException("Comparing null target constraint");
			}

			if (ReferenceEquals(this, Obj)) return true;
			if (Obj.GetType() != typeof(UnrealDeviceTargetConstraint)) return false;
			return Equals((UnrealDeviceTargetConstraint)Obj);
		}

		public static bool operator ==(UnrealDeviceTargetConstraint C1, UnrealDeviceTargetConstraint C2)
		{
			if (ReferenceEquals(C1, null) || ReferenceEquals(C2, null))
			{
				throw new AutomationException("Comparing null target constraint");
			}

			return C1.Equals(C2);
		}

		public static bool operator !=(UnrealDeviceTargetConstraint C1, UnrealDeviceTargetConstraint C2)
		{
			return !(C1 == C2);
		}

		public override string ToString()
		{
			if (PerfSpec == EPerfSpec.Unspecified && Model == string.Empty)
			{
				return string.Format("{0}", Platform);
			}

			return string.Format("{0}:{1}", Platform, Model == string.Empty ? PerfSpec.ToString() : Model);
		}

		public override int GetHashCode()
		{
			return ToString().GetHashCode();
		}

		/// <summary>
		/// Format to string the device constraint including its identify
		/// </summary>
		/// <returns></returns>
		public string FormatWithIdentifier()
		{
			return string.Format("{0}:{1}", Platform, Model == string.Empty ? PerfSpec.ToString() : Model);
		}
	}

	/// <summary>
	/// Device marked as having a problem
	/// </summary>
	public struct ProblemDevice
	{
		public ProblemDevice(string Name, UnrealTargetPlatform Platform)
		{
			this.Name = Name;
			this.Platform = Platform;
		}

		public string Name;
		public UnrealTargetPlatform Platform;
	}

	/// <summary>
	/// Device reservation states
	/// </summary>
	public class DeviceReservationStates
	{
		public DeviceReservationStates()
		{
			ResetRequirements();
			ProblemCollection = new Dictionary<string, int>();
		}

		public void ResetRequirements()
		{
			RequiredCollection = new Dictionary<string, ResevationState>();
		}

		public void AddRequired(string DeviceKey, int Count = 1)
		{
			if(RequiredCollection.ContainsKey(DeviceKey))
			{
				var ReservationState = RequiredCollection[DeviceKey];
				ReservationState.NumRequired += Count;
				ReservationState.NumLacking += Count;
			}
			else
			{
				RequiredCollection.Add(DeviceKey, new ResevationState(Count));
			}
		}

		public void MarkReserved(string DeviceKey, int Count = 1)
		{
			var ReservationState = FindClosestState(DeviceKey);
			if (ReservationState != null && ReservationState.NumLacking > 0)
			{
				ReservationState.NumLacking -= Count;
			}
		}

		public void MarkReserved(Device InDevice, int Count = 1)
		{
			MarkReserved(KeyFromDevice(InDevice), Count);
		}

		public void MarkProblem(string DeviceKey, int Count = 1)
		{
			if (DeviceKey.Contains(":"))
			{
				DeviceKey = DeviceKey.Substring(0, DeviceKey.IndexOf(":"));
			}

			if (!ProblemCollection.ContainsKey(DeviceKey))
			{
				ProblemCollection[DeviceKey] = 0;
			}

			ProblemCollection[DeviceKey] += Count;
		}

		public void MarkProblem(Device InDevice, int Count = 1)
		{
			MarkProblem(KeyFromDevice(InDevice), Count);
		}

		/// <summary>
		/// Return the list of requirements for reservation
		/// </summary>
		/// <returns></returns>
		public string[] GetRequirements()
		{
			return RequiredCollection.SelectMany(P => Enumerable.Repeat(P.Key, P.Value.NumRequired)).ToArray();
		}

		/// <summary>
		/// Return the list of devices and their reservation status as an array
		/// </summary>
		/// <returns></returns>
		public string[] GetStatuses()
		{
			return RequiredCollection.Select(P => $"{P.Key.Replace($":{EPerfSpec.Unspecified}", "")} " +
											$"[" +
												$"lacking:{P.Value.NumLacking}, " +
												$"reserved:{P.Value.NumRequired - P.Value.NumLacking}" +
											$"]").ToArray();
		}

		/// <summary>
		/// Return the list of devices marked with problem
		/// </summary>
		/// <returns></returns>
		public string[] GetProblems()
		{
			return ProblemCollection.Select(P => $"{P.Value} {P.Key}").ToArray();
		}

		public int RequiredCount()
		{
			return RequiredCollection.Sum(C => C.Value.NumRequired);
		}

		public int ProblemCount()
		{
			return ProblemCollection.Sum(C => C.Value);
		}

		private class ResevationState
		{
			public ResevationState(int Count = 1)
			{
				NumRequired = Count;
				NumLacking = Count;
			}

			public int NumRequired;
			public int NumLacking;
		}

		private Dictionary<string, ResevationState> RequiredCollection;
		private Dictionary<string, int> ProblemCollection;

		private ResevationState FindClosestState(string DeviceKey)
		{
			if (RequiredCollection.ContainsKey(DeviceKey))
			{
				return RequiredCollection[DeviceKey];
			}
			else if (DeviceKey.Contains(":"))
			{
				string DeviceUndefinedKey = DeviceKey.Substring(0, DeviceKey.IndexOf(":") + 1) + EPerfSpec.Unspecified.ToString();
				if (RequiredCollection.ContainsKey(DeviceUndefinedKey))
				{
					return RequiredCollection[DeviceUndefinedKey];
				}
			}

			return null;
		}

		private string KeyFromDevice(Device InDevice)
		{
			return InDevice.Type.Replace("-DevKit", "", StringComparison.OrdinalIgnoreCase) + ":" + (InDevice.PerfSpec == string.Empty ? InDevice.Model : InDevice.PerfSpec);
		}
	}

	/// <summary>
	/// Singleton class that's responsible for providing a list of devices and reserving them. Code should call
	/// EnumerateDevices to build a list of desired devices, which must then be reserved by calling ReserveDevices.
	/// Once done ReleaseDevices should be called.
	/// 
	/// These reservations exist at the process level and we rely on the device implementation to provide arbitrage 
	/// between difference processes and machines
	/// 
	/// </summary>
	public class DevicePool : IDisposable
	{

		/// <summary>
		/// Object used for locking access to internal data
		/// </summary>
		private Object LockObject = new Object();

		/// <summary>
		/// List of all provisioned devices that are available for reservations
		/// </summary>
		List<ITargetDevice> AvailableDevices = new List<ITargetDevice>();

		/// <summary>
		/// List of all devices that have been reserved
		/// </summary>
		List<ITargetDevice> ReservedDevices = new List<ITargetDevice>();

		/// <summary>
		/// List of platforms we've had devices for
		/// </summary>
		HashSet<UnrealTargetPlatform?> UsedPlatforms = new HashSet<UnrealTargetPlatform?>();

		/// <summary>
		/// Device reservation left to fulfill
		/// </summary>
		private DeviceReservationStates ReservationStates;

		/// <summary>
		/// Device reservation service URL 
		/// </summary>
		public string DeviceURL;

		/// <summary>
		/// Device to reservation lookup
		/// </summary>
		Dictionary<ITargetDevice, DeviceReservationAutoRenew> ServiceReservations = new Dictionary<ITargetDevice, DeviceReservationAutoRenew>();


		/// <summary>
		/// Target device info, private for reservation use
		/// </summary>
		Dictionary<ITargetDevice, DeviceDefinition> ServiceDeviceInfo = new Dictionary<ITargetDevice, DeviceDefinition>();

		/// <summary>
		/// List of device definitions that can be provisioned on demand
		/// </summary>
		List<DeviceDefinition> UnprovisionedDevices = new List<DeviceDefinition>();

		/// <summary>
		/// List of definitions that failed to provision
		/// </summary>
		List<DeviceDefinition> FailedProvisions = new List<DeviceDefinition>();

		/// <summary>
		/// Local connection state for any device. We use this to avoid disconnecting devices that the
		/// user may already be connected to when running tests
		/// </summary>
		Dictionary<ITargetDevice, bool> InitialConnectState = new Dictionary<ITargetDevice, bool>();

		/// <summary>
		/// Device constraints for performance profiles, etc
		/// </summary>
		Dictionary<ITargetDevice, UnrealDeviceTargetConstraint> Constraints = new Dictionary<ITargetDevice, UnrealDeviceTargetConstraint>();

		/// <summary>
		/// Local tempdir...
		/// </summary>
		string LocalTempDir;


		bool UniqueLocalTemps;

		/// <summary>
		/// Static instance
		/// </summary>
		private static DevicePool _Instance;

		/// <summary>
		/// The maximum number of problem devices to report to device backend
		/// This mitigates issues on builders, such as hung local processes, incorrectly reporting problem devices
		/// </summary>
		private int MaxDeviceErrorReports = 3;

		/// <summary>
		/// Protected constructor - code should use DevicePool.Instance
		/// </summary>
		protected DevicePool()
		{
			if (_Instance == null)
			{
				_Instance = this;
			}

			// create two local devices by default?
			AddLocalDevices(2);

			ReservationStates = new DeviceReservationStates();
		}

		~DevicePool()
		{
			Dispose(false);
		}

		/// <summary>
		/// Access to our singleton
		/// </summary>
		public static DevicePool Instance
		{
			get
			{
				if (_Instance == null)
				{
					new DevicePool();
				}
				return _Instance;
			}
		}

		/// <summary>
		/// Shutdown the pool and release all devices.
		/// </summary>
		public static void Shutdown()
		{
			if (_Instance != null)
			{
				_Instance.Dispose();
				_Instance = null;
			}
		}

		public void Dispose()
		{
			Dispose(true);
			GC.SuppressFinalize(this);
		}

		/// <summary>
		/// Perform actual dispose behavior
		/// </summary>
		/// <param name="disposing"></param>
		protected virtual void Dispose(bool disposing)
		{
			lock (LockObject)
			{
				if (disposing)
				{
					// warn if more than a third of the devices in our pool had issues.
					int TotalDevices = AvailableDevices.Count + UnprovisionedDevices.Count;

					if (TotalDevices > 0)
					{
						float Failures = FailedProvisions.Count / TotalDevices;

						if (Failures >= 0.33)
						{
							FailedProvisions.ForEach(D => Log.Warning(KnownLogEvents.Gauntlet_DeviceEvent, "Device {Name} could not be added", D));
						}
					}

					// release any outstanding reservations
					ReleaseReservations();

					// warn if anything was left registered
					ReservedDevices.ForEach(D =>
					{
						Log.Warning(KnownLogEvents.Gauntlet_DeviceEvent, "Device {Name} was not unregistered prior to DevicePool.Dispose!. Forcibly disposing.", D.Name);
						D.Dispose();
					});

					ReleaseDevices(ReservedDevices);

					// Cleanup our available devices
					foreach (ITargetDevice Device in AvailableDevices)
					{
						if (Device.IsConnected && InitialConnectState[Device] == false)
						{
							Device.Disconnect();
						}

						Device.Dispose();
					}

					// Additional devices cleanup
<<<<<<< HEAD
					IEnumerable<UnrealTargetPlatform?> UsedPlatforms = ReservedDevices.Select(D => D.Platform).Distinct();
=======
>>>>>>> 4af6daef
					CleanupDevices(UsedPlatforms);

					AvailableDevices.Clear();
					UnprovisionedDevices.Clear();
					ReservedDevices.Clear();
				}
			}
		}

		static private void CleanupDevices(IEnumerable<UnrealTargetPlatform?> Platforms)
		{
			IEnumerable<IDeviceService> DeviceServices = Gauntlet.Utils.InterfaceHelpers.FindImplementations<IDeviceService>();
			if (DeviceServices.Any())
			{
				foreach (UnrealTargetPlatform? Platform in Platforms)
				{
					IDeviceService DeviceService = DeviceServices.Where(D => D.CanSupportPlatform(Platform)).FirstOrDefault();
					if (DeviceService != null)
					{
						DeviceService.CleanupDevices();
					}
				}
			}
		}

		/// <summary>
		/// Explicitly release all device reservations
		/// </summary>
		private void ReleaseReservations()
		{

			ServiceDeviceInfo.Clear();

			foreach (ITargetDevice Device in ServiceReservations.Keys)
			{
				AvailableDevices.Remove(Device);
				ReservedDevices.Remove(Device);
				Device.Dispose();
			}

			foreach (DeviceReservationAutoRenew reservation in ServiceReservations.Values.Distinct())
			{
				reservation.Dispose();
			}

			ServiceReservations.Clear();

		}

		/// <summary>
		/// Release all devices in the provided list from our reserved list
		/// </summary>
		/// <param name="DeviceList"></param>
		public void ReleaseDevices(IEnumerable<ITargetDevice> DeviceList)
		{
			lock (LockObject)
			{
				// remove all these devices from our reserved list
				ReservedDevices = ReservedDevices.Where(D => DeviceList.Contains(D) == false).ToList();

				// disconnect them
				List<ITargetDevice> KeepList = new List<ITargetDevice>();
				foreach (ITargetDevice Device in DeviceList)
				{
					if (Device.IsConnected && InitialConnectState[Device] == false)
					{
						Device.Disconnect();
					}

					// if device is from reservation service, unregister it
					DeviceReservationAutoRenew Reservation;
					if (ServiceReservations.TryGetValue(Device, out Reservation))
					{
						bool DisposeReservation = ServiceReservations.Count(Entry => Entry.Value == Reservation) == 1;

						// remove and dispose of device
						// @todo: add support for reservation modification on server (partial device release)
						ServiceReservations.Remove(Device);
						ServiceDeviceInfo.Remove(Device);
						AvailableDevices.Remove(Device);

						InitialConnectState.Remove(Device);
						Constraints.Remove(Device);

						Device.Dispose();

						// if last device in reservation, dispose the reservation
						if (DisposeReservation)
						{
							Reservation.Dispose();
						}
					}
					else
					{
						KeepList.Add(Device);
					}

				}

				// Put all devices back into the available list at the front - if another device is requested we want to
				// try and use one we just put a build on
				KeepList.ForEach(D => { AvailableDevices.Remove(D); AvailableDevices.Insert(0, D); });
			}
		}

		/// <summary>
		/// Report target device issue to service with given error message
		/// </summary>
		public void ReportDeviceError(ITargetDevice Device, string ErrorMessage)
		{
			DeviceDefinition Def = null;
			if (!ServiceDeviceInfo.TryGetValue(Device, out Def))
			{
				return;
			}

			ReportDeviceError(Def.Name, ErrorMessage);
		}

		/// <summary>
		/// Reporting device issue using the device name provided by service
		/// </summary>
		private void ReportDeviceError(string ServiceDeviceName, string ErrorMessage)
		{
			if (MaxDeviceErrorReports == 0)
			{
				Log.Warning(KnownLogEvents.Gauntlet_DeviceEvent, "Maximum device errors reported to backend, {Name} : {Message} ignored", ServiceDeviceName, ErrorMessage);
				return;
			}

			MaxDeviceErrorReports--;

			Reservation.ReportDeviceError(DeviceURL, ServiceDeviceName, ErrorMessage);
		}

		/// <summary>
<<<<<<< HEAD
=======
		/// Get the reservation status as an array
		/// </summary>
		/// <returns></returns>
		public string[] GetReservationStatuses()
		{
			return ReservationStates != null? ReservationStates.GetStatuses() : null;
		}

		/// <summary>
		/// Get the reserved device marked with problems as an array
		/// </summary>
		/// <returns></returns>
		public string[] GetDeviceProblems()
		{
			return ReservationStates != null ? ReservationStates.GetProblems() : null;
		}

		/// <summary>
		/// Report on Device reservation state
		/// </summary>
		public void ReportDeviceReservationState()
		{
			string PoolId = string.IsNullOrEmpty(Globals.DevicePoolId) ? "Local" : Globals.DevicePoolId;
			string[] DeviceReservationStatus = GetReservationStatuses();
			if (DeviceReservationStatus != null && DeviceReservationStatus.Length > 0)
			{
				Log.Warning(KnownLogEvents.Gauntlet_DeviceEvent, "Device Reservation status from {Pool} pool: {Status}", PoolId, string.Join(", ", DeviceReservationStatus));
			}
			string[] DeviceProblemStatus = GetDeviceProblems();
			if (DeviceProblemStatus != null && DeviceProblemStatus.Length > 0)
			{
				Log.Warning(KnownLogEvents.Gauntlet_DeviceEvent, "Reserved Devices marked with problems from {Pool} pool: {Status}", PoolId, string.Join(", ", DeviceProblemStatus));
			}
		}

		/// <summary>
>>>>>>> 4af6daef
		/// Force clean the cache path by setting all of the files in the cache path
		/// to have "normal" attributes (i.e. not read-only) before attempting to delete.
		/// </summary>
		public bool ForceCleanCachePath(string ClientTempDir)
		{
			DirectoryInfo ClientTempDirInfo = new DirectoryInfo(ClientTempDir) { Attributes = FileAttributes.Normal };

			Log.Info(KnownLogEvents.Gauntlet_DeviceEvent, "Setting files in {0} to have normal attributes (no longer read-only).", ClientTempDir);
			foreach (FileSystemInfo info in ClientTempDirInfo.GetFileSystemInfos("*", SearchOption.AllDirectories))
			{
				info.Attributes = FileAttributes.Normal;
			}

			try
			{
				Log.Info(KnownLogEvents.Gauntlet_DeviceEvent, "Clearing artifact path {0} (force)", ClientTempDir);
				Directory.Delete(ClientTempDir, true);
			}
			catch (Exception Ex)
			{
				Log.Warning(KnownLogEvents.Gauntlet_DeviceEvent, "Failed to force delete {File}. {Exception}", ClientTempDir, Ex.Message);
				return false;
			}

			return true;
		}

		/// <summary>
		/// Construct a path to hold cache files and make sure it is empty
		/// </summary>
		private string GetCleanCachePath(DeviceDefinition InDeviceDefiniton)
		{
			// Give the desktop platform a temp folder with its name under the device cache 
			string PlatformCache = Path.Combine(LocalTempDir, "DeviceCache", InDeviceDefiniton.Platform.ToString());
			string ClientTempDir = Path.Combine(PlatformCache, InDeviceDefiniton.Name);

			int CleanAttempts = 1;

			// Make sure this is a fresh directory 
			while (Directory.Exists(ClientTempDir))
			{
				try
				{
					Directory.Delete(ClientTempDir, true);
				}
				catch (Exception Ex)
				{
					Log.Info(KnownLogEvents.Gauntlet_DeviceEvent, "Clearing artifact path {0} failed - attempting to force clean", ClientTempDir);
					if (!ForceCleanCachePath(ClientTempDir))
					{
						// warn and use a different directory
						Log.Warning(KnownLogEvents.Gauntlet_DeviceEvent, "Failed to delete {Folder}. {Message}", ClientTempDir, Ex.Message);
						ClientTempDir = Path.Combine(PlatformCache, string.Format("{0}_{1}", InDeviceDefiniton.Name, CleanAttempts++));
					}
				}
			}
			// create this path
			Directory.CreateDirectory(ClientTempDir);

			return ClientTempDir;
		}

		/// <summary>
		/// Reserve all devices in the provided list. Once reserved a device will not be seen by any code that
		/// calls EnumerateDevices
		/// </summary>
		/// <param name="DeviceList"></param>
		/// <returns></returns>
		public bool ReserveDevices(IEnumerable<ITargetDevice> DeviceList)
		{
			lock (LockObject)
			{
				// can reserve if not reserved...
				if (ReservedDevices.Intersect(DeviceList).Count() > 0)
				{
					return false;
				}

				// remove these devices from the available list
				AvailableDevices = AvailableDevices.Where(D => DeviceList.Contains(D) == false).ToList();

				ReservedDevices.AddRange(DeviceList);
				DeviceList.All(D => UsedPlatforms.Add(D.Platform));
			}
			return true;
		}

		public void SetLocalOptions(string InLocalTemp, bool InUniqueTemps, string InDeviceURL = "")
		{
			LocalTempDir = InLocalTemp;
			UniqueLocalTemps = InUniqueTemps;
			DeviceURL = InDeviceURL;
		}

		public void AddLocalDevices(int MaxCount)
		{
			UnrealTargetPlatform LocalPlat = BuildHostPlatform.Current.Platform;
<<<<<<< HEAD

			int NumDevices = GetAvailableDeviceCount(new UnrealDeviceTargetConstraint(LocalPlat));

=======

			int NumDevices = GetAvailableDeviceCount(new UnrealDeviceTargetConstraint(LocalPlat));

>>>>>>> 4af6daef
			for (int i = NumDevices; i < MaxCount; i++)
			{
				DeviceDefinition Def = new DeviceDefinition();
				Def.Name = string.Format("LocalDevice{0}", i);
				Def.Platform = LocalPlat;
				UnprovisionedDevices.Add(Def);
			}
		}

		public void AddVirtualDevices(int MaxCount)
		{
			UnrealTargetPlatform LocalPlat = BuildHostPlatform.Current.Platform;

			IEnumerable<IVirtualLocalDevice> VirtualDevices = Gauntlet.Utils.InterfaceHelpers.FindImplementations<IVirtualLocalDevice>()
					.Where(F => F.CanRunVirtualFromPlatform(LocalPlat));

			foreach (IVirtualLocalDevice Device in VirtualDevices)
			{
				UnrealTargetPlatform? DevicePlatform = Device.GetPlatform();
				if (DevicePlatform != null)
				{
					int NumDevices = GetAvailableDeviceCount(new UnrealDeviceTargetConstraint(DevicePlatform));
					for (int i = NumDevices; i < MaxCount; i++)
					{
						DeviceDefinition Def = new DeviceDefinition();
						Def.Name = string.Format("Virtual{0}{1}", DevicePlatform.ToString(), i);
						Def.Platform = DevicePlatform??BuildHostPlatform.Current.Platform;
						UnprovisionedDevices.Add(Def);
					}
				}
			}
		}

		/// <summary>
		/// Reserve devices from service
		/// </summary>
		public bool ReserveDevicesFromService(string DeviceURL, Dictionary<UnrealDeviceTargetConstraint, int> DeviceTypes)
		{
			if (String.IsNullOrEmpty(DeviceURL))
			{
				return false;
			}

			ReservationStates.ResetRequirements();

			Dictionary<UnrealTargetPlatform, string> DeviceMap = new Dictionary<UnrealTargetPlatform, string>();

			foreach (string Platform in UnrealTargetPlatform.GetValidPlatformNames())
			{
				DeviceMap.Add(UnrealTargetPlatform.Parse(Platform), Platform);
			}

			// convert devices to request list
			foreach (KeyValuePair<UnrealDeviceTargetConstraint, int> Entry in DeviceTypes)
			{
				if (Entry.Key.Platform == null)
				{
					continue;
				}

                if (!DeviceMap.ContainsKey(Entry.Key.Platform.Value))
				{
					// if an unsupported device, we can't reserve it
					Log.Info(KnownLogEvents.Gauntlet_DeviceEvent, "Unable to reserve service device of type: {Type}", Entry.Key);
					return false;
				}

				if (!string.IsNullOrEmpty(Entry.Key.Model))
				{
					// if specific device model, we can't currently reserve it from (legacy) service
					if (DeviceURL.ToLower().Contains("deviceservice.epicgames.net"))
					{
						Log.Info(KnownLogEvents.Gauntlet_DeviceEvent, "Unable to reserve service device of model: {Model} on legacy service", Entry.Key.Model);
						return false;
					}
									
				}

				for (int i = 0; i < Entry.Value; i++)
				{
					// @todo: if any additional reservation requirements, encode constraint into json
					ReservationStates.AddRequired(Entry.Key.FormatWithIdentifier(), Entry.Value);
				}				
			}

			// reserve devices
			Uri ReservationServerUri;
			if (Uri.TryCreate(DeviceURL, UriKind.Absolute, out ReservationServerUri))
			{
				DeviceReservationAutoRenew DeviceReservation = null;

				string PoolID = Globals.DevicePoolId;

				try
				{
					DeviceReservation = new DeviceReservationAutoRenew(DeviceURL, 0, PoolID, ReservationStates.GetRequirements());
				}
				catch (Exception Ex)
				{
<<<<<<< HEAD
					Log.Info(KnownLogEvents.Gauntlet_DeviceEvent, "Unable to make device registration: {Exception}", Ex);
=======
					Log.Info(KnownLogEvents.Gauntlet_DeviceEvent, "Unable to make device registration with constraint {Constraint}: {Exception}", string.Join(", ", ReservationStates.GetRequirements()), Ex);
>>>>>>> 4af6daef
					return false;
				}

				if (DeviceReservation != null)
				{
					// Update RequiredContraints list with what the reservation satisfied.
					foreach (var Device in DeviceReservation.Devices)
					{
						ReservationStates.MarkReserved(Device);
					}
				}

				if (DeviceReservation == null || DeviceReservation.Devices.Count != ReservationStates.RequiredCount())
				{
					return false;
				}

				// Add target devices from reservation
				List<ITargetDevice> ReservedDevices = new List<ITargetDevice>();
				foreach (var Device in DeviceReservation.Devices)
				{
					DeviceDefinition Def = new DeviceDefinition();
					Def.Address = Device.IPOrHostName;
					Def.Name = Device.Name;
					Def.Platform = DeviceMap.FirstOrDefault(Entry => Entry.Value == Device.Type.Replace("-DevKit", "", StringComparison.OrdinalIgnoreCase)).Key;
					Def.DeviceData = Device.DeviceData;
					Def.Model = Device.Model;

					EPerfSpec Out = EPerfSpec.Unspecified;
					if (!String.IsNullOrEmpty(Device.PerfSpec) && !Enum.TryParse<EPerfSpec>(Device.PerfSpec, true, out Out))
					{
						throw new AutomationException("Unable to convert perfspec '{0}' into an EPerfSpec", Device.PerfSpec);
					}
					Def.PerfSpec = Out;

				    ITargetDevice TargetDevice = CreateAndRegisterDeviceFromDefinition(Def);

					// If a device from service can't be added, fail reservation and cleanup devices
					// @todo: device problem reporting, requesting additional devices
					if (TargetDevice == null)
					{

						ReportDeviceError(Device.Name, "CreateDeviceError");
						ReservationStates.MarkProblem(Device);

						// If some devices from reservation have been created, release them which will also dispose of reservation
						if (ReservedDevices.Count > 0)
						{
							ReleaseDevices(ReservedDevices);
						}
						else
						{
							// otherwise, no devices have been creation so just cancel this reservation
							DeviceReservation.Dispose();
						}

						Log.Info(KnownLogEvents.Gauntlet_DeviceEvent, "Unable to make device registration: device registration failed for {Platform}:{Name}", Def.Platform, Def.Name);
<<<<<<< HEAD
=======
						Log.Verbose(KnownLogEvents.Gauntlet_DeviceEvent, " Device Reservation status from {Pool} pool: {Status}", PoolID, string.Join(", ", ReservationStates.GetStatuses()));
>>>>>>> 4af6daef
						return false;
					}
					else
					{						
						ReservedDevices.Add(TargetDevice);
						UsedPlatforms.Add(TargetDevice.Platform);
					}

					ServiceDeviceInfo[TargetDevice] = Def;
					ServiceReservations[TargetDevice] = DeviceReservation;
				}

				Log.Info(KnownLogEvents.Gauntlet_DeviceEvent, "Successfully reserved service devices");
<<<<<<< HEAD
				Devices.ForEach(Device => Log.Verbose(KnownLogEvents.Gauntlet_DeviceEvent, "    Device: {Name}", Device));

=======
				Log.Verbose(KnownLogEvents.Gauntlet_DeviceEvent, " Device Reservation status from {Pool} pool: {Status}", PoolID, string.Join(", ", ReservationStates.GetStatuses()));
>>>>>>> 4af6daef
				return true;
			}

			Log.Info(KnownLogEvents.Gauntlet_DeviceEvent, "Unable to reserve service devices:");
<<<<<<< HEAD
			Devices.ForEach(Device => Log.Info(KnownLogEvents.Gauntlet_DeviceEvent, "    Device: {Name}", Device));
=======
			Log.Verbose(KnownLogEvents.Gauntlet_DeviceEvent, " Device Reservation status from {Pool} pool: {Status}", Globals.DevicePoolId, string.Join(", ", ReservationStates.GetStatuses()));
>>>>>>> 4af6daef
			return false;
		}

		/// <summary>
		/// Created a list of device definitions from the passed in reference. Needs work....
		/// </summary>
		/// <param name="InputReference"></param>
		/// <param name="InLocalTempDir"></param>
		/// <param name="ObeyConstraints"></param>
		public void AddDevices(UnrealTargetPlatform DefaultPlatform, string InputReference, bool ObeyConstraints=true)
		{
			lock (LockObject)
			{
				List<ITargetDevice> NewDevices = new List<ITargetDevice>();

				int SlashIndex = InputReference.IndexOf("\\") >= 0 ? InputReference.IndexOf("\\") : InputReference.IndexOf("/");

				bool PossibleFileName = InputReference.IndexOfAny(Path.GetInvalidPathChars()) < 0 &&
							(InputReference.IndexOf(":") == -1 || (InputReference.IndexOf(":") == SlashIndex - 1));
				// Did they specify a file?
				if (PossibleFileName && File.Exists(InputReference))
				{
					Log.Info(KnownLogEvents.Gauntlet_DeviceEvent, "Adding devices from {Reference}", InputReference);
					List<DeviceDefinition> DeviceDefinitions = JsonSerializer.Deserialize<List < DeviceDefinition >>(
						File.ReadAllText(InputReference),
						new JsonSerializerOptions { PropertyNameCaseInsensitive = true }
					);

					foreach (DeviceDefinition Def in DeviceDefinitions)
					{
						Log.Info(KnownLogEvents.Gauntlet_DeviceEvent, "Adding {Name}", Def);

						// use Legacy field if it exists
						if (Def.Platform == null)
						{
							Def.Platform = Def.Type;
						}

						// check for an availability constraint
						if (string.IsNullOrEmpty(Def.Available) == false && ObeyConstraints)
						{
							// check whether disabled
							if (String.Compare(Def.Available, "disabled", true) == 0)
							{
								Log.Info(KnownLogEvents.Gauntlet_DeviceEvent, "Skipping {Name} due to being disabled", Def.Name);
								continue;
							}

							// availability is specified as a range, e.g 21:00-09:00.
							Match M = Regex.Match(Def.Available, @"(\d{1,2}:\d\d)\s*-\s*(\d{1,2}:\d\d)");

							if (M.Success)
							{
								DateTime From, To;

								if (DateTime.TryParse(M.Groups[1].Value, out From) && DateTime.TryParse(M.Groups[2].Value, out To))
								{
									// these are just times so when parsed will have todays date. If the To time is less than
									// From (22:00-06:00) time it spans midnight so move it to the next day
									if (To < From)
									{
										To = To.AddDays(1);
									}

									// if From is in the future (e.g. it's 01:00 and range is 22:00-08:00) we may be in the previous days window, 
									// so move them both back a day
									if (From > DateTime.Now)
									{
										From = From.AddDays(-1);
										To = To.AddDays(-1);
									}

									if (DateTime.Now < From || DateTime.Now > To)
									{
										Log.Info(KnownLogEvents.Gauntlet_DeviceEvent, "Skipping {Name} due to availability constraint {Constraint}", Def.Name, Def.Available);
										continue;
									}
								}
								else
								{
									Log.Warning(KnownLogEvents.Gauntlet_DeviceEvent, "Failed to parse availability {Constraint} for {Name}", Def.Available, Def.Name);
								}
							}
						}

						Def.RemoveOnShutdown = true;

						if (Def.Platform == null)
						{
							Def.Platform = DefaultPlatform;
						}

						UnprovisionedDevices.Add(Def);
					}

					// randomize devices so if there's a bad device st the start so we don't always hit it (or we do if its later)
					UnprovisionedDevices = UnprovisionedDevices.OrderBy(D => Guid.NewGuid()).ToList();
				}
				else
				{
					if (string.IsNullOrEmpty(InputReference) == false)
					{
						string[] DevicesList = InputReference.Split(',');

						foreach (string DeviceRef in DevicesList)
						{							

							// check for <platform>:<address>:<port>|<model>. We pass address:port to device constructor
							Match M = Regex.Match(DeviceRef, @"(.+?):(.+)");

							UnrealTargetPlatform DevicePlatform = DefaultPlatform;
							string DeviceAddress = DeviceRef;
							string Model = string.Empty;

							// when using device service, skip adding local non-desktop devices to pool
							bool IsDesktop = UnrealBuildTool.Utils.GetPlatformsInClass(UnrealPlatformClass.Desktop).Contains(DevicePlatform);							
							if (!IsDesktop && DeviceRef.Equals("default", StringComparison.OrdinalIgnoreCase) && !String.IsNullOrEmpty(DeviceURL))
							{
								continue;
							}

							if (M.Success)
							{
								if (!UnrealTargetPlatform.TryParse(M.Groups[1].ToString(), out DevicePlatform))
								{
									throw new AutomationException("platform {0} is not a recognized device type", M.Groups[1].ToString());
								}

								DeviceAddress = M.Groups[2].ToString();

								// parse device model
								if (DeviceAddress.Contains("|"))
								{
									string[] Components = DeviceAddress.Split(new char[] { '|' });
									DeviceAddress = Components[0];
									Model = Components[1];
								}

							} 

							Log.Info(KnownLogEvents.Gauntlet_DeviceEvent, "Added device {Platform}:{Address} to pool", DevicePlatform, DeviceAddress);
							DeviceDefinition Def = new DeviceDefinition();
							Def.Address = DeviceAddress;
							Def.Name = DeviceAddress;
							Def.Platform = DevicePlatform;
							Def.Model = Model;
							UnprovisionedDevices.Add(Def);
						}
					}
				}
			}
		}

		/// <summary>
		/// Adds the list of devices to our internal availability list
		/// </summary>
		/// <param name="InDevices"></param>
		public void RegisterDevices(IEnumerable<ITargetDevice> InDevices)
		{
			lock (LockObject)
			{
				AvailableDevices = AvailableDevices.Union(InDevices).ToList();
			}
		}

		/// <summary>
		/// Registers the provided device for availability
		/// </summary>
		/// <param name="Device"></param>
		public void RegisterDevice(ITargetDevice Device, UnrealDeviceTargetConstraint Constraint = null)
		{
			lock (LockObject)
			{
				if (AvailableDevices.Contains(Device))
				{
					throw new Exception("Device already registered!");
				}

				InitialConnectState[Device] = Device.IsConnected;
				Constraints[Device] = Constraint ?? new UnrealDeviceTargetConstraint(Device.Platform.Value);

				AvailableDevices.Add(Device);

				if (Log.IsVerbose)
				{
					Device.RunOptions = Device.RunOptions & ~CommandUtils.ERunOptions.NoLoggingOfRunCommand;
				}
			}
		}

		/// <summary>
		/// Created and registered a device from the provided definition 
		/// </summary>
		/// <param name="Def"></param>
		/// <returns></returns>
		protected ITargetDevice CreateAndRegisterDeviceFromDefinition(DeviceDefinition Def)
		{
			ITargetDevice NewDevice = null;

			IDeviceFactory Factory = Gauntlet.Utils.InterfaceHelpers.FindImplementations<IDeviceFactory>()
					.Where(F => F.CanSupportPlatform(Def.Platform))
					.FirstOrDefault();

			if (Factory == null)
			{
				throw new AutomationException("No IDeviceFactory implementation that supports {0}", Def.Platform);
			}

			try
			{
				bool IsDesktop = Def.Platform != null && UnrealBuildTool.Utils.GetPlatformsInClass(UnrealPlatformClass.Desktop).Contains(Def.Platform!.Value);

				string ClientTempDir = GetCleanCachePath(Def);

				if (IsDesktop)
				{
					NewDevice = Factory.CreateDevice(Def.Name, ClientTempDir);
				}
				else
				{
					NewDevice = Factory.CreateDevice(Def.Address, ClientTempDir, Def.DeviceData);
				}

				if (NewDevice.IsAvailable == false)
				{
					Log.Info(KnownLogEvents.Gauntlet_DeviceEvent, "Assigned device {Name} reports unavailable. Requesting a forced disconnect", NewDevice);
					NewDevice.Disconnect(true);

					if  (NewDevice.IsAvailable == false)
					{
						Log.Info(KnownLogEvents.Gauntlet_DeviceEvent, "Assigned device {Name} still  unavailable. Requesting a reboot", NewDevice);
						NewDevice.Reboot();
					}
				}
					
				lock (LockObject)
				{
					if (NewDevice != null)
					{
						RegisterDevice(NewDevice, new UnrealDeviceTargetConstraint(NewDevice.Platform, Def.PerfSpec, Def.Model));
					}
				}
			}
			catch (Exception Ex)
			{
<<<<<<< HEAD
				Log.Info(KnownLogEvents.Gauntlet_DeviceEvent, "Failed to create device {Name}. {Message}", Def.ToString(), Ex.Message);
=======
				Log.Warning(KnownLogEvents.Gauntlet_DeviceEvent, "Failed to create device {Name}. {Message}\n{StackTrace}", Def.ToString(), Ex.Message, Ex.StackTrace);
>>>>>>> 4af6daef
			}

			return NewDevice;
		}

		public UnrealDeviceTargetConstraint GetConstraint(ITargetDevice Device)
		{

			if (!Constraints.ContainsKey(Device))
			{
				throw new AutomationException("Device pool has no contstaint for {0} (device was likely released)", Device);
			}

			return Constraints[Device];
		}

		/// <summary>
		/// Returns the number of available devices of the provided type. This includes unprovisioned devices but not reserved ones.
		/// Note: unprovisioned devices are currently only returned when device is not constrained
		/// </summary>
		public int GetAvailableDeviceCount(UnrealDeviceTargetConstraint Constraint, Func<ITargetDevice, bool> Validate = null)
		{
			lock (LockObject)
			{
				return AvailableDevices.Where(D => Validate == null ? Constraint.Check(D) : Validate(D)).Count() +
					UnprovisionedDevices.Where(D => Constraint.Check(D)).Count();
			}
		}

		/// <summary>
		/// Returns the number of available devices of the provided type. This includes unprovisioned devices but not reserved ones
		/// Note: unprovisioned devices are currently only returned when device is not constrained
		/// </summary>
		public int GetTotalDeviceCount(UnrealDeviceTargetConstraint Constraint, Func<ITargetDevice, bool> Validate = null)
		{
			lock (LockObject)
			{
				return AvailableDevices.Union(ReservedDevices).Where(D => Validate == null ? Constraint.Check(D) : Validate(D)).Count() +
					UnprovisionedDevices.Where(D => Constraint.Check(D)).Count();
			}
		}

		/// <summary>
		///	Checks whether device pool can accommodate requirements, optionally add service devices to meet demand
		/// </summary>
		public bool CheckAvailableDevices(Dictionary<UnrealDeviceTargetConstraint, int> RequiredDevices, IReadOnlyCollection<ProblemDevice> ProblemDevices = null, bool UseServiceDevices = true)
		{
			Dictionary<UnrealDeviceTargetConstraint, int> AvailableDeviceTypes = new Dictionary<UnrealDeviceTargetConstraint, int>();
			Dictionary<UnrealDeviceTargetConstraint, int> TotalDeviceTypes = new Dictionary<UnrealDeviceTargetConstraint, int>();

			// Do these "how many available" checks every time because the DevicePool provisions on demand so while it may think it has N machines, 
			// some of them may fail to be provisioned and we could end up with none!

			// See how many of these types are in device pool (mostly to supply informative info if we can't meet these)

			foreach (var PlatformRequirement in RequiredDevices)
			{
				UnrealDeviceTargetConstraint Constraint = PlatformRequirement.Key;

				Func<ITargetDevice, bool> Validate = (ITargetDevice Device) =>
				{

					if (!Constraint.Check(Device))
					{
						return false;
					}

					if (ProblemDevices == null)
					{
						return true;
					}

					foreach (ProblemDevice PDevice in ProblemDevices)
					{
						if (PDevice.Platform == Device.Platform && PDevice.Name == Device.Name)
						{
							return false;
						}
					}

					return true;
				};

				AvailableDeviceTypes[Constraint] = DevicePool.Instance.GetAvailableDeviceCount(Constraint, Validate);
				TotalDeviceTypes[Constraint] = DevicePool.Instance.GetTotalDeviceCount(Constraint, Validate);


				Log.Verbose(KnownLogEvents.Gauntlet_DeviceEvent, "{Constraint}: {Platform} devices required. Total:{Total}, Available:{Available}",
					Constraint, PlatformRequirement.Value,
					TotalDeviceTypes[PlatformRequirement.Key], AvailableDeviceTypes[PlatformRequirement.Key]);
			}

			// get a list of any platforms where we don't have enough
			var TooFewTotalDevices = RequiredDevices.Where(KP => TotalDeviceTypes[KP.Key] < RequiredDevices[KP.Key]).Select(KP => KP.Key);
			var TooFewCurrentDevices = RequiredDevices.Where(KP => AvailableDeviceTypes[KP.Key] < RequiredDevices[KP.Key]).Select(KP => KP.Key);


			var Devices = TooFewTotalDevices.Concat(TooFewCurrentDevices);		

			// Request devices from the service if we need them
			if (UseServiceDevices && !String.IsNullOrEmpty(DeviceURL)  && (TooFewTotalDevices.Count() > 0 || TooFewCurrentDevices.Count() > 0))
			{				

				Dictionary<UnrealDeviceTargetConstraint, int> DeviceCounts = new Dictionary<UnrealDeviceTargetConstraint, int>();

				Devices.ToList().ForEach(Platform => DeviceCounts[Platform] = RequiredDevices[Platform]);

				Log.Info(KnownLogEvents.Gauntlet_DeviceEvent, "Requesting devices from service at {URL}", DeviceURL);

				// Acquire necessary devices from service
				if (!ReserveDevicesFromService(DeviceURL, DeviceCounts))
				{
					return false;
				}
			}
			else
			{
				// if we can't ever run then throw an exception
				if (TooFewTotalDevices.Count() > 0)
				{
					var MissingDeviceStrings = TooFewTotalDevices.Select(D => string.Format("Not enough devices of type {0} exist for test. ({1} required, {2} available)", D, RequiredDevices[D], AvailableDeviceTypes[D]));
					Log.Error(KnownLogEvents.Gauntlet_DeviceEvent, string.Join("\n", MissingDeviceStrings));
					throw new AutomationException("Not enough devices available");
				}

				// if we can't  run now then return false
				if (TooFewCurrentDevices.Count() > 0)
				{
					var MissingDeviceStrings = TooFewCurrentDevices.Select(D => string.Format("Not enough devices of type {0} available for test. ({1} required, {2} available)", D, RequiredDevices[D], AvailableDeviceTypes[D]));
					Log.Verbose(KnownLogEvents.Gauntlet_DeviceEvent, string.Join("\n", MissingDeviceStrings));
					return false;
				}
			}

			return true;

		}

		/// <summary>
		/// Run the provided function across all our devices until it returns false. Devices are provisioned on demand (e.g turned from info into an ITargetDevice)
		/// </summary>		
		public void EnumerateDevices(UnrealTargetPlatform Platform, Func<ITargetDevice, bool> Predicate)
		{
			EnumerateDevices(new UnrealDeviceTargetConstraint(Platform), Predicate);
		}

		public void EnumerateDevices(UnrealDeviceTargetConstraint Constraint, Func<ITargetDevice, bool> Predicate)
		{
			lock (LockObject)
			{
				List<ITargetDevice> Selection = new List<ITargetDevice>();
				
				Log.Verbose(KnownLogEvents.Gauntlet_DeviceEvent, $"Enumerating devices for constraint {Constraint}");

				Log.Verbose(KnownLogEvents.Gauntlet_DeviceEvent, $"   Available devices:");
				AvailableDevices.ForEach(D => Log.Verbose(KnownLogEvents.Gauntlet_DeviceEvent, $"      {D.Platform}:{D.Name}"));

				Log.Verbose(KnownLogEvents.Gauntlet_DeviceEvent, $"   Unprovisioned devices:");
				UnprovisionedDevices.ForEach(D => Log.Verbose(KnownLogEvents.Gauntlet_DeviceEvent, $"      {D}"));
				
				// randomize the order of all devices that are of this platform
				var MatchingProvisionedDevices = AvailableDevices.Where(D => Constraint.Check(D)).ToList();
				var MatchingUnprovisionedDevices = UnprovisionedDevices.Where(D => Constraint.Check(D)).ToList();

				bool OutOfDevices = false;
				bool ContinuePredicate = true;

				do
				{
					// Go through all our provisioned devices to see if these fulfill the predicates
					// requirements

					ITargetDevice NextDevice = MatchingProvisionedDevices.FirstOrDefault();

					while (NextDevice != null && ContinuePredicate)
					{
						Log.Verbose(KnownLogEvents.Gauntlet_DeviceEvent, "Checking {Name} against predicate", NextDevice.Name);
						MatchingProvisionedDevices.Remove(NextDevice);
						ContinuePredicate = Predicate(NextDevice);

						NextDevice = MatchingProvisionedDevices.FirstOrDefault();
					}

					if (ContinuePredicate)
					{
						// add more devices if possible
						OutOfDevices = MatchingUnprovisionedDevices.Count() == 0;

						DeviceDefinition NextDeviceDef = MatchingUnprovisionedDevices.FirstOrDefault();

						if (NextDeviceDef != null)
						{
							Log.Verbose(KnownLogEvents.Gauntlet_DeviceEvent, "Provisioning device {Name} for the pool", NextDeviceDef.Name);

							// try to create a device. This can fail, but if so we'll just end up back here
							// on the next iteration
							ITargetDevice NewDevice = CreateAndRegisterDeviceFromDefinition(NextDeviceDef);

							MatchingUnprovisionedDevices.Remove(NextDeviceDef);
							UnprovisionedDevices.Remove(NextDeviceDef);

							if (NewDevice != null)
							{
								MatchingProvisionedDevices.Add(NewDevice);
								Log.Verbose(KnownLogEvents.Gauntlet_DeviceEvent, "Added device {Name} to pool", NewDevice.Name);
							}
							else
							{
								Log.Info(KnownLogEvents.Gauntlet_DeviceEvent, "Failed to provision {Name}", NextDeviceDef.Name);
								// track this
								if (FailedProvisions.Contains(NextDeviceDef) == false)
								{
									FailedProvisions.Add(NextDeviceDef);
								}
							}
						}
						else
						{
							Log.Info(KnownLogEvents.Gauntlet_DeviceEvent, "Pool ran out of devices of type {Constraint}!", Constraint);
							OutOfDevices = true;
						}
					}
				} while (OutOfDevices == false && ContinuePredicate);
			}
		}
	}
}
 <|MERGE_RESOLUTION|>--- conflicted
+++ resolved
@@ -11,10 +11,7 @@
 using System.Text.Json;
 using System.Text.Json.Serialization;
 using EpicGames.Core;
-<<<<<<< HEAD
-=======
 using System.Data;
->>>>>>> 4af6daef
 
 namespace Gauntlet
 {
@@ -49,19 +46,11 @@
 		public UnrealTargetPlatform? Platform { get; set; }
 
 		public EPerfSpec PerfSpec { get; set; }
-<<<<<<< HEAD
 
 		public string Model { get; set; } = string.Empty;
 
 		public string Available { get; set; }
 
-=======
-
-		public string Model { get; set; } = string.Empty;
-
-		public string Available { get; set; }
-
->>>>>>> 4af6daef
 		public bool RemoveOnShutdown { get; set; }
 
 		public override string ToString()
@@ -550,10 +539,6 @@
 					}
 
 					// Additional devices cleanup
-<<<<<<< HEAD
-					IEnumerable<UnrealTargetPlatform?> UsedPlatforms = ReservedDevices.Select(D => D.Platform).Distinct();
-=======
->>>>>>> 4af6daef
 					CleanupDevices(UsedPlatforms);
 
 					AvailableDevices.Clear();
@@ -690,8 +675,6 @@
 		}
 
 		/// <summary>
-<<<<<<< HEAD
-=======
 		/// Get the reservation status as an array
 		/// </summary>
 		/// <returns></returns>
@@ -728,7 +711,6 @@
 		}
 
 		/// <summary>
->>>>>>> 4af6daef
 		/// Force clean the cache path by setting all of the files in the cache path
 		/// to have "normal" attributes (i.e. not read-only) before attempting to delete.
 		/// </summary>
@@ -826,15 +808,9 @@
 		public void AddLocalDevices(int MaxCount)
 		{
 			UnrealTargetPlatform LocalPlat = BuildHostPlatform.Current.Platform;
-<<<<<<< HEAD
 
 			int NumDevices = GetAvailableDeviceCount(new UnrealDeviceTargetConstraint(LocalPlat));
 
-=======
-
-			int NumDevices = GetAvailableDeviceCount(new UnrealDeviceTargetConstraint(LocalPlat));
-
->>>>>>> 4af6daef
 			for (int i = NumDevices; i < MaxCount; i++)
 			{
 				DeviceDefinition Def = new DeviceDefinition();
@@ -934,11 +910,7 @@
 				}
 				catch (Exception Ex)
 				{
-<<<<<<< HEAD
-					Log.Info(KnownLogEvents.Gauntlet_DeviceEvent, "Unable to make device registration: {Exception}", Ex);
-=======
 					Log.Info(KnownLogEvents.Gauntlet_DeviceEvent, "Unable to make device registration with constraint {Constraint}: {Exception}", string.Join(", ", ReservationStates.GetRequirements()), Ex);
->>>>>>> 4af6daef
 					return false;
 				}
 
@@ -996,10 +968,7 @@
 						}
 
 						Log.Info(KnownLogEvents.Gauntlet_DeviceEvent, "Unable to make device registration: device registration failed for {Platform}:{Name}", Def.Platform, Def.Name);
-<<<<<<< HEAD
-=======
 						Log.Verbose(KnownLogEvents.Gauntlet_DeviceEvent, " Device Reservation status from {Pool} pool: {Status}", PoolID, string.Join(", ", ReservationStates.GetStatuses()));
->>>>>>> 4af6daef
 						return false;
 					}
 					else
@@ -1013,21 +982,12 @@
 				}
 
 				Log.Info(KnownLogEvents.Gauntlet_DeviceEvent, "Successfully reserved service devices");
-<<<<<<< HEAD
-				Devices.ForEach(Device => Log.Verbose(KnownLogEvents.Gauntlet_DeviceEvent, "    Device: {Name}", Device));
-
-=======
 				Log.Verbose(KnownLogEvents.Gauntlet_DeviceEvent, " Device Reservation status from {Pool} pool: {Status}", PoolID, string.Join(", ", ReservationStates.GetStatuses()));
->>>>>>> 4af6daef
 				return true;
 			}
 
 			Log.Info(KnownLogEvents.Gauntlet_DeviceEvent, "Unable to reserve service devices:");
-<<<<<<< HEAD
-			Devices.ForEach(Device => Log.Info(KnownLogEvents.Gauntlet_DeviceEvent, "    Device: {Name}", Device));
-=======
 			Log.Verbose(KnownLogEvents.Gauntlet_DeviceEvent, " Device Reservation status from {Pool} pool: {Status}", Globals.DevicePoolId, string.Join(", ", ReservationStates.GetStatuses()));
->>>>>>> 4af6daef
 			return false;
 		}
 
@@ -1273,11 +1233,7 @@
 			}
 			catch (Exception Ex)
 			{
-<<<<<<< HEAD
-				Log.Info(KnownLogEvents.Gauntlet_DeviceEvent, "Failed to create device {Name}. {Message}", Def.ToString(), Ex.Message);
-=======
 				Log.Warning(KnownLogEvents.Gauntlet_DeviceEvent, "Failed to create device {Name}. {Message}\n{StackTrace}", Def.ToString(), Ex.Message, Ex.StackTrace);
->>>>>>> 4af6daef
 			}
 
 			return NewDevice;
