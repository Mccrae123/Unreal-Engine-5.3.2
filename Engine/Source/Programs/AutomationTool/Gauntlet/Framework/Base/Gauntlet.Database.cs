--- conflicted
+++ resolved
@@ -39,15 +39,12 @@
 		/// <param name="Query"></param>
 		/// <returns></returns>
 		DataSet ExecuteQuery(string Query);
-<<<<<<< HEAD
-=======
 		/// <summary>
 		/// Fetch collection of object from target Database, uses Conditions to narrow down pool of data.
 		/// </summary>
 		/// <param name="Conditions"></param>
 		/// <returns></returns>
 		DataSet FetchData(ITelemetryContext Conditions);
->>>>>>> d731a049
 	}
 
 	/// <summary>
@@ -127,30 +124,6 @@
 			return true;
 		}
 
-<<<<<<< HEAD
-		public DataSet ExecuteQuery(string SqlQuery)
-		{
-			return MySqlHelper.ExecuteDataset(Config.ConfigString, SqlQuery);
-		}
-
-		public bool Insert(string Table, IEnumerable<string> Columns, IEnumerable<IEnumerable<string>> Rows)
-		{
-			foreach (var Chunk in ChunkIt(Rows))
-			{
-				string SqlQuery = string.Format(
-					"INSERT INTO `{0}`.{1} ({2}) VALUES {3}",
-					Config.DatabaseName, Table, string.Join(", ", Columns), string.Join(", ", Chunk.Select(R => string.Format("({0})", string.Join(", ", R.Select(V => string.Format("'{0}'", V))))))
-				);
-				if(MySqlHelper.ExecuteScalar(Config.ConfigString, SqlQuery) == null)
-				{
-					return false;
-				}
-			}
-			return true;
-		}
-
-=======
->>>>>>> d731a049
 		private IEnumerable<IEnumerable<T>> ChunkIt<T>(IEnumerable<T> ToChunk, int ChunkSize = 1000)
 		{
 			return ToChunk.Select((v, i) => new { Value = v, Index = i }).GroupBy(x => x.Index / ChunkSize).Select(g => g.Select(x => x.Value));
@@ -197,14 +170,11 @@
 			return Config.PostSubmitQuery(this, DataRows, Context);
 		}
 
-<<<<<<< HEAD
-=======
 		public DataSet FetchData(ITelemetryContext Context)
 		{
 			return MySqlHelper.ExecuteDataset(Config.ConfigString, Config.GetFetchDataQuery(Context));
 		}
 
->>>>>>> d731a049
 	}
 
 	public abstract class MySQLConfig<Data> : IDatabaseConfig<Data>, IMySQLConfig<Data> where Data : class
