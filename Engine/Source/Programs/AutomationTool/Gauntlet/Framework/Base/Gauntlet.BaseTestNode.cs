--- conflicted
+++ resolved
@@ -72,13 +72,8 @@
 		/// <summary>
 		/// Set the test result value of the test.
 		/// </summary>
-<<<<<<< HEAD
-		/// <param name="testResult">New result that the Test should have.</param>
-		public abstract void SetTestResult(TestResult testResult);
-=======
 		/// <param name="InTestResult">New result that the Test should have.</param>
 		public abstract void SetTestResult(TestResult InTestResult);
->>>>>>> 4af6daef
 
 		/// <summary>
 		/// Add a new test event to be rolled up into the summary at the end of this test.
@@ -130,24 +125,13 @@
 			InnerStatus = InStatus;
 		}
 
-		public virtual string GetRunLocalCommand(string LaunchingBuildCommand)
-		{
-			string CommandToRunLocally =
-				string.Format("RunUAT {0} -Test={1} ", LaunchingBuildCommand, GetType());
-			return CommandToRunLocally;
-		}
-
 		/// <summary>
 		/// Mark the test as started
 		/// </summary>
 		/// <returns></returns>
 		protected void MarkTestStarted()
 		{
-<<<<<<< HEAD
-			InnerStatus = TestStatus.InProgress;
-=======
 			SetTestStatus(TestStatus.InProgress);
->>>>>>> 4af6daef
 			SetTestResult(TestResult.Invalid);
 		}
 
