--- conflicted
+++ resolved
@@ -23,11 +23,7 @@
 		public override void TickTest()
 		{
 			// create a new build
-<<<<<<< HEAD
-			UnrealBuildSource Build = new UnrealBuildSource(this.ProjectFile, this.UnrealPath, this.UsesSharedBuildType, this.BuildPath, new string[] { "" });
-=======
 			UnrealBuildSource Build = new UnrealBuildSource(this.ProjectName, this.ProjectFile, this.UnrealPath, this.UsesSharedBuildType, this.BuildPath, new string[] { "" });
->>>>>>> 69078e53
 
 			// check it's valid
 			if (!CheckResult(Build.BuildCount > 0, "staged build was invalid"))
