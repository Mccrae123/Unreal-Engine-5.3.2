﻿// Copyright Epic Games, Inc. All Rights Reserved.

using System;
using System.Collections.Generic;
using System.IO;
using AutomationTool;
using UnrealBuildTool;
using System.Text.RegularExpressions;
<<<<<<< HEAD
using Tools.DotNETCommon;
=======
using EpicGames.Core;
using UnrealBuildBase;
>>>>>>> 6bbb88c8

namespace Gauntlet
{
	
	public class MacDeviceFactory : IDeviceFactory
	{
		public bool CanSupportPlatform(UnrealTargetPlatform? Platform)
		{
			return Platform == UnrealTargetPlatform.Mac;
		}

		public ITargetDevice CreateDevice(string InRef, string InCachePath, string InParam = null)
		{
			return new TargetDeviceMac(InRef, InCachePath);
		}
	}

	class MacAppInstall : IAppInstall
	{
		public string Name { get; private set; }

		public string LocalPath;

		public string WorkingDirectory;

		public string ExecutablePath;

		public string CommandArguments;

		public string ArtifactPath;

		public ITargetDevice Device { get; protected set; }

		public CommandUtils.ERunOptions RunOptions { get; set; }

		public MacAppInstall(string InName, TargetDeviceMac InDevice)
		{
			Name = InName;
			Device = InDevice;
			CommandArguments = "";
			this.RunOptions = CommandUtils.ERunOptions.NoWaitForExit;
		}

		public IAppInstance Run()
		{
			return Device.Run(this);
		}

		public virtual void CleanDeviceArtifacts()
		{
			if (!string.IsNullOrEmpty(ArtifactPath) && Directory.Exists(ArtifactPath))
			{
				try
				{
					Log.Info("Clearing actifact path {0} for {1}", ArtifactPath, Device.Name);
					Directory.Delete(ArtifactPath, true);
				}
				catch (Exception Ex)
				{
					Log.Warning("Failed to delete {0}. {1}", ArtifactPath, Ex.Message);
				}
			}
		}
	}

	class MacAppInstance : LocalAppProcess
	{
		protected MacAppInstall Install;

		public MacAppInstance(MacAppInstall InInstall, IProcessResult InProcess)
			: base(InProcess, InInstall.CommandArguments)
		{
			Install = InInstall;
		}

		public override string ArtifactPath
		{
			get
			{
				return Install.ArtifactPath;
			}
		}

		public override ITargetDevice Device
		{
			get
			{
				return Install.Device;
			}
		}
	}

	public class TargetDeviceMac : ITargetDevice
	{
		public string Name { get; protected set; }

		public UnrealTargetPlatform? Platform { get { return UnrealTargetPlatform.Mac; } }

		public bool IsAvailable { get { return true; } }
		public bool IsConnected { get { return true; } }
		public bool IsOn { get { return true; } }
		public bool PowerOn() { return true; }
		public bool PowerOff() { return true; }
		public bool Reboot() { return true; }
		public bool Connect() { return true; }
		public bool Disconnect(bool bForce = false) { return true; }

		protected string UserDir { get; set; }

		protected string LocalCachePath { get; set; }

		public CommandUtils.ERunOptions RunOptions { get; set; }

		protected Dictionary<EIntendedBaseCopyDirectory, string> LocalDirectoryMappings { get; set; }

		public TargetDeviceMac(string InName, string InCachePath)
		{
			Name = InName;
			LocalCachePath = InCachePath;
			UserDir = Path.Combine(LocalCachePath, "UserDir");
			this.RunOptions = CommandUtils.ERunOptions.NoWaitForExit;
			LocalDirectoryMappings = new Dictionary<EIntendedBaseCopyDirectory, string>();
		}

		#region IDisposable Support
		private bool disposedValue = false; // To detect redundant calls

		protected virtual void Dispose(bool disposing)
		{
			if (!disposedValue)
			{
				if (disposing)
				{
					// TODO: dispose managed state (managed objects).
				}

				// TODO: free unmanaged resources (unmanaged objects) and override a finalizer below.
				// TODO: set large fields to null.

				disposedValue = true;
			}
		}

		// This code added to correctly implement the disposable pattern.
		public void Dispose()
		{
			// Do not change this code. Put cleanup code in Dispose(bool disposing) above.
			Dispose(true);
			// TODO: uncomment the following line if the finalizer is overridden above.
			// GC.SuppressFinalize(this);
		}
		#endregion

		public override string ToString()
		{
			return Name;
		}

		protected string GetVolumeName(string InPath)
		{
			Match M = Regex.Match(InPath, @"/Volumes/(.+?)/");

			if (M.Success)
			{
				return M.Groups[1].ToString();
			}

			return "";
		}

		public void PopulateDirectoryMappings(string ProjectDir)
		{
			LocalDirectoryMappings.Add(EIntendedBaseCopyDirectory.Build, Path.Combine(ProjectDir, "Build"));
			LocalDirectoryMappings.Add(EIntendedBaseCopyDirectory.Binaries, Path.Combine(ProjectDir, "Binaries"));
			LocalDirectoryMappings.Add(EIntendedBaseCopyDirectory.Config, Path.Combine(ProjectDir, "Saved", "Config"));
			LocalDirectoryMappings.Add(EIntendedBaseCopyDirectory.Content, Path.Combine(ProjectDir, "Content"));
			LocalDirectoryMappings.Add(EIntendedBaseCopyDirectory.Demos, Path.Combine(ProjectDir, "Saved", "Demos"));
			LocalDirectoryMappings.Add(EIntendedBaseCopyDirectory.PersistentDownloadDir, Path.Combine(ProjectDir, "Saved", "PersistentDownloadDir"));
			LocalDirectoryMappings.Add(EIntendedBaseCopyDirectory.Profiling, Path.Combine(ProjectDir, "Saved", "Profiling"));
			LocalDirectoryMappings.Add(EIntendedBaseCopyDirectory.Saved, Path.Combine(ProjectDir, "Saved"));
		}

		/// <summary>
		/// If the path is to Foo.app this returns the actual executable to use (e.g. Foo.app/Contents/MacOS/Foo).
		/// </summary>
		/// <param name="InBundlePath"></param>
		/// <returns></returns>
		protected string GetExecutableIfBundle(string InBundlePath)
		{
			if (Path.GetExtension(InBundlePath).Equals(".app", StringComparison.OrdinalIgnoreCase))
			{
				// Technically we should look at the plist, but for now...
				string BaseName = Path.GetFileNameWithoutExtension(InBundlePath);
				return Path.Combine(InBundlePath, "Contents", "MacOS", BaseName);
			}

			return InBundlePath;
		}


		/// <summary>
		/// Copies a build folder (either a package.app or a folder with a staged built) to a local path if necessary.
		/// Necessary is defined as not being on locally attached storage
		/// </summary>
		/// <param name="AppConfig"></param>
		/// <param name="InBuildPath"></param>
		/// <returns></returns>
		protected string CopyBuildIfNecessary(UnrealAppConfig AppConfig, string InBuildPath)
		{
			bool SkipDeploy = Globals.Params.ParseParam("SkipDeploy");

			string OutBuildPath = InBuildPath;

			string BuildVolume = GetVolumeName(OutBuildPath);
			string LocalRoot = GetVolumeName(Environment.CurrentDirectory);

			// Must be on our volume to run
			if (BuildVolume.Equals(LocalRoot, StringComparison.OrdinalIgnoreCase) == false)
			{
				string SubDir = string.IsNullOrEmpty(AppConfig.Sandbox) ? AppConfig.ProjectName : AppConfig.Sandbox;
				string DestPath = Path.Combine(this.LocalCachePath, SubDir, AppConfig.ProcessType.ToString());

				if (!SkipDeploy)
				{
					Utils.SystemHelpers.CopyDirectory(InBuildPath, DestPath, Utils.SystemHelpers.CopyOptions.Mirror);
				}

				else
				{
					Log.Info("Skipping install of {0} (-skipdeploy)", InBuildPath);
				}

				Utils.SystemHelpers.MarkDirectoryForCleanup(DestPath);

				OutBuildPath = DestPath;
			}

			return OutBuildPath;
		}

		protected IAppInstall InstallBuild(UnrealAppConfig AppConfig, IBuild InBuild)
		{
			// Full path to the build
			string BuildPath;

			//  Full path to the build.app to use. This will be under BuildPath for staged builds, and the build path itself for packaged builds
			string BundlePath;

			if (InBuild is StagedBuild)
			{
				StagedBuild InStagedBuild = InBuild as StagedBuild;
				BuildPath = CopyBuildIfNecessary(AppConfig, InStagedBuild.BuildPath);
				BundlePath = Path.Combine(BuildPath, InStagedBuild.ExecutablePath);
			}
			else
			{
				MacPackagedBuild InPackagedBuild = InBuild as MacPackagedBuild;
				BuildPath = CopyBuildIfNecessary(AppConfig, InPackagedBuild.BuildPath);
				BundlePath = BuildPath;
			}

			MacAppInstall MacApp = new MacAppInstall(AppConfig.Name, this);
			MacApp.LocalPath = BuildPath;
			MacApp.WorkingDirectory = MacApp.LocalPath;
			MacApp.RunOptions = RunOptions;

			MacApp.ExecutablePath = GetExecutableIfBundle(BundlePath);

			// Set commandline replace any InstallPath arguments with the path we use
			MacApp.CommandArguments = Regex.Replace(AppConfig.CommandLine, @"\$\(InstallPath\)", BuildPath, RegexOptions.IgnoreCase);

			// Mac always forces this to stop logs and other artifacts going to different places
			// Mac always forces this to stop logs and other artifacts going to different places
			MacApp.CommandArguments += string.Format(" -userdir=\"{0}\"", UserDir);
			MacApp.ArtifactPath = Path.Combine(UserDir, @"Saved");

			if (LocalDirectoryMappings.Count == 0)
			{
				PopulateDirectoryMappings(BuildPath);
			}

			// clear artifact path
			MacApp.CleanDeviceArtifacts();
			
			// check for a local newer executable
			if (Globals.Params.ParseParam("dev") 
				&& AppConfig.ProcessType.UsesEditor() == false
				&& AppConfig.ProjectFile != null)
			{
				// Get project properties
				ProjectProperties Props = ProjectUtils.GetProjectProperties(AppConfig.ProjectFile, 
					new List<UnrealTargetPlatform>(new[] { AppConfig.Platform.Value }),
					new List<UnrealTargetConfiguration>(new[] { AppConfig.Configuration }));
<<<<<<< HEAD

				// Would this executable be built under Engine or a Project?
				DirectoryReference  WorkingDir = Props.bIsCodeBasedProject ? AppConfig.ProjectFile.Directory : CommandUtils.EngineDirectory;

				// The bundlepath may be under Binaries/Mac for a staged build, or it could be in any folder for a packaged build so just use the name and
				// build the path ourselves
				string LocalProjectBundle = FileReference.Combine(WorkingDir, "Binaries", "Mac", Path.GetFileName(BundlePath)).FullName;

=======

				// Would this executable be built under Engine or a Project?
				DirectoryReference  WorkingDir = Props.bIsCodeBasedProject ? AppConfig.ProjectFile.Directory : Unreal.EngineDirectory;

				// The bundlepath may be under Binaries/Mac for a staged build, or it could be in any folder for a packaged build so just use the name and
				// build the path ourselves
				string LocalProjectBundle = FileReference.Combine(WorkingDir, "Binaries", "Mac", Path.GetFileName(BundlePath)).FullName;

>>>>>>> 6bbb88c8
				string LocalProjectBinary = GetExecutableIfBundle(LocalProjectBundle);

				bool LocalFileExists = File.Exists(LocalProjectBinary);
				bool LocalFileNewer = LocalFileExists && File.GetLastWriteTime(LocalProjectBinary) > File.GetLastWriteTime(MacApp.ExecutablePath);

				Log.Verbose("Checking for newer binary at {0}", LocalProjectBinary);
				Log.Verbose("LocalFile exists: {0}. Newer: {1}", LocalFileExists, LocalFileNewer);

				if (LocalFileExists && LocalFileNewer)
				{					
					// need to -basedir to have our exe load content from the path that the bundle sits in
					MacApp.CommandArguments += string.Format(" -basedir={0}", Path.GetDirectoryName(BundlePath));
					MacApp.ExecutablePath = LocalProjectBinary;
				}
			}

			return MacApp;
		}


		public IAppInstall InstallApplication(UnrealAppConfig AppConfig)
		{
			if (AppConfig.Build is StagedBuild || AppConfig.Build is MacPackagedBuild)
			{
				return InstallBuild(AppConfig, AppConfig.Build);
			}

			EditorBuild EditorBuild = AppConfig.Build as EditorBuild;

			if (EditorBuild == null)
			{
				throw new AutomationException("Invalid build type!");
			}

			MacAppInstall MacApp = new MacAppInstall(AppConfig.Name, this);

			MacApp.WorkingDirectory = Path.GetFullPath(EditorBuild.ExecutablePath);
			MacApp.CommandArguments = AppConfig.CommandLine;
			MacApp.RunOptions = RunOptions;

			// Mac always forces this to stop logs and other artifacts going to different places
			MacApp.CommandArguments += string.Format(" -userdir=\"{0}\"", UserDir);
			MacApp.ArtifactPath = Path.Combine(UserDir, @"Saved");

			// now turn the Foo.app into Foo/Content/MacOS/Foo
			string AppPath = Path.GetDirectoryName(EditorBuild.ExecutablePath);

			MacApp.ExecutablePath = GetExecutableIfBundle(EditorBuild.ExecutablePath);

			if (LocalDirectoryMappings.Count == 0)
			{
				PopulateDirectoryMappings(AppPath);
			}
			return MacApp;
		}

		public IAppInstance Run(IAppInstall App)
		{
			MacAppInstall MacInstall = App as MacAppInstall;

			if (MacInstall == null)
			{
				throw new AutomationException("Invalid install type!");
			}

			IProcessResult Result = null;

			lock (Globals.MainLock)
			{
				string NewWorkingDir = string.IsNullOrEmpty(MacInstall.WorkingDirectory) ? MacInstall.LocalPath : MacInstall.WorkingDirectory;
				string OldWD = Environment.CurrentDirectory;
				Environment.CurrentDirectory = NewWorkingDir;

				Log.Info("Launching {0} on {1}", App.Name, ToString());
				Log.Verbose("\t{0}", MacInstall.CommandArguments);

				Result = CommandUtils.Run(MacInstall.ExecutablePath, MacInstall.CommandArguments, Options: MacInstall.RunOptions);

				if (Result.HasExited && Result.ExitCode != 0)
				{
					throw new AutomationException("Failed to launch {0}. Error {1}", MacInstall.ExecutablePath, Result.ExitCode);
				}

				Environment.CurrentDirectory = OldWD;
			}

			return new MacAppInstance(MacInstall, Result);
		}

		public Dictionary<EIntendedBaseCopyDirectory, string> GetPlatformDirectoryMappings()
		{
			if (LocalDirectoryMappings.Count == 0)
			{
				Log.Warning("Platform directory mappings have not been populated for this platform! This should be done within InstallApplication()");
			}
			return LocalDirectoryMappings;
		}

		public bool IsOSOutOfDate()
		{
			//TODO: not yet implemented
			return false;
		}

		public bool UpdateOS()
		{
			//TODO: not yet implemented
			return true;
		}
	}

}<|MERGE_RESOLUTION|>--- conflicted
+++ resolved
@@ -6,12 +6,8 @@
 using AutomationTool;
 using UnrealBuildTool;
 using System.Text.RegularExpressions;
-<<<<<<< HEAD
-using Tools.DotNETCommon;
-=======
 using EpicGames.Core;
 using UnrealBuildBase;
->>>>>>> 6bbb88c8
 
 namespace Gauntlet
 {
@@ -305,25 +301,14 @@
 				ProjectProperties Props = ProjectUtils.GetProjectProperties(AppConfig.ProjectFile, 
 					new List<UnrealTargetPlatform>(new[] { AppConfig.Platform.Value }),
 					new List<UnrealTargetConfiguration>(new[] { AppConfig.Configuration }));
-<<<<<<< HEAD
 
 				// Would this executable be built under Engine or a Project?
-				DirectoryReference  WorkingDir = Props.bIsCodeBasedProject ? AppConfig.ProjectFile.Directory : CommandUtils.EngineDirectory;
+				DirectoryReference  WorkingDir = Props.bIsCodeBasedProject ? AppConfig.ProjectFile.Directory : Unreal.EngineDirectory;
 
 				// The bundlepath may be under Binaries/Mac for a staged build, or it could be in any folder for a packaged build so just use the name and
 				// build the path ourselves
 				string LocalProjectBundle = FileReference.Combine(WorkingDir, "Binaries", "Mac", Path.GetFileName(BundlePath)).FullName;
 
-=======
-
-				// Would this executable be built under Engine or a Project?
-				DirectoryReference  WorkingDir = Props.bIsCodeBasedProject ? AppConfig.ProjectFile.Directory : Unreal.EngineDirectory;
-
-				// The bundlepath may be under Binaries/Mac for a staged build, or it could be in any folder for a packaged build so just use the name and
-				// build the path ourselves
-				string LocalProjectBundle = FileReference.Combine(WorkingDir, "Binaries", "Mac", Path.GetFileName(BundlePath)).FullName;
-
->>>>>>> 6bbb88c8
 				string LocalProjectBinary = GetExecutableIfBundle(LocalProjectBundle);
 
 				bool LocalFileExists = File.Exists(LocalProjectBinary);
@@ -421,18 +406,6 @@
 			}
 			return LocalDirectoryMappings;
 		}
-
-		public bool IsOSOutOfDate()
-		{
-			//TODO: not yet implemented
-			return false;
-		}
-
-		public bool UpdateOS()
-		{
-			//TODO: not yet implemented
-			return true;
-		}
 	}
 
 }