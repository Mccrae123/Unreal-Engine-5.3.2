--- conflicted
+++ resolved
@@ -435,12 +435,8 @@
 				Log.Info("Launching {0} on {1}", App.Name, ToString());
 				Log.Verbose("\t{0}", MacInstall.CommandArguments);
 
-<<<<<<< HEAD
-				Result = CommandUtils.Run(MacInstall.ExecutablePath, MacInstall.CommandArguments, Options: MacInstall.RunOptions, SpewFilterCallback: new SpewFilterCallbackType(delegate (string M) { return null; }) /* make sure stderr does not spew in the stdout */);
-=======
 				bool bAllowSpew = MacInstall.RunOptions.HasFlag(CommandUtils.ERunOptions.AllowSpew);
 				Result = CommandUtils.Run(MacInstall.ExecutablePath, MacInstall.CommandArguments, Options: MacInstall.RunOptions, SpewFilterCallback: new SpewFilterCallbackType(delegate (string M) { return bAllowSpew ? M : null; }) /* make sure stderr does not spew in the stdout */);
->>>>>>> 4af6daef
 
 				if (Result.HasExited && Result.ExitCode != 0)
 				{
