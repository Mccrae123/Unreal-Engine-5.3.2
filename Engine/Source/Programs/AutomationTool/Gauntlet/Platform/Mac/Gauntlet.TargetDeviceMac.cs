--- conflicted
+++ resolved
@@ -125,13 +125,8 @@
 		public TargetDeviceMac(string InName, string InCachePath)
 		{
 			Name = InName;
-<<<<<<< HEAD
-			TempDir = InTempDir;
-			UserDir = Path.Combine(TempDir, "UserDir");
-=======
 			LocalCachePath = InCachePath;
 			UserDir = Path.Combine(LocalCachePath, "UserDir");
->>>>>>> 3aae9151
 			this.RunOptions = CommandUtils.ERunOptions.NoWaitForExit;
 			LocalDirectoryMappings = new Dictionary<EIntendedBaseCopyDirectory, string>();
 		}
@@ -300,29 +295,10 @@
 				&& AppConfig.ProcessType.UsesEditor() == false
 				&& AppConfig.ProjectFile != null)
 			{
-<<<<<<< HEAD
-				try
-				{
-					Directory.Delete(MacApp.ArtifactPath, true);
-				}
-				catch (Exception Ex)
-				{
-					Log.Warning("Failed to delete {0}. {1}", MacApp.ArtifactPath, Ex.Message);
-				}
-			}
-			
-			// check for a local newer executable
-			if (Globals.Params.ParseParam("dev") 
-				&& AppConfig.ProcessType.UsesEditor() == false
-				&& AppConfig.ProjectFile != null)
-			{
-=======
->>>>>>> 3aae9151
 				// Get project properties
 				ProjectProperties Props = ProjectUtils.GetProjectProperties(AppConfig.ProjectFile, 
 					new List<UnrealTargetPlatform>(new[] { AppConfig.Platform.Value }),
 					new List<UnrealTargetConfiguration>(new[] { AppConfig.Configuration }));
-<<<<<<< HEAD
 
 				// Would this executable be built under Engine or a Project?
 				DirectoryReference  WorkingDir = Props.bIsCodeBasedProject ? AppConfig.ProjectFile.Directory : CommandUtils.EngineDirectory;
@@ -339,24 +315,6 @@
 				Log.Verbose("Checking for newer binary at {0}", LocalProjectBinary);
 				Log.Verbose("LocalFile exists: {0}. Newer: {1}", LocalFileExists, LocalFileNewer);
 
-=======
-
-				// Would this executable be built under Engine or a Project?
-				DirectoryReference  WorkingDir = Props.bIsCodeBasedProject ? AppConfig.ProjectFile.Directory : CommandUtils.EngineDirectory;
-
-				// The bundlepath may be under Binaries/Mac for a staged build, or it could be in any folder for a packaged build so just use the name and
-				// build the path ourselves
-				string LocalProjectBundle = FileReference.Combine(WorkingDir, "Binaries", "Mac", Path.GetFileName(BundlePath)).FullName;
-
-				string LocalProjectBinary = GetExecutableIfBundle(LocalProjectBundle);
-
-				bool LocalFileExists = File.Exists(LocalProjectBinary);
-				bool LocalFileNewer = LocalFileExists && File.GetLastWriteTime(LocalProjectBinary) > File.GetLastWriteTime(MacApp.ExecutablePath);
-
-				Log.Verbose("Checking for newer binary at {0}", LocalProjectBinary);
-				Log.Verbose("LocalFile exists: {0}. Newer: {1}", LocalFileExists, LocalFileNewer);
-
->>>>>>> 3aae9151
 				if (LocalFileExists && LocalFileNewer)
 				{					
 					// need to -basedir to have our exe load content from the path that the bundle sits in
