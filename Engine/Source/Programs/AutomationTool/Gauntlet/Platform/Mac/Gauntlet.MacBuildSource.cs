﻿// Copyright Epic Games, Inc. All Rights Reserved.

using System;
using System.Collections.Generic;
using System.IO;
using AutomationTool;
using UnrealBuildTool;
using System.Threading;
using System.Text.RegularExpressions;
using System.Linq;
<<<<<<< HEAD
using Tools.DotNETCommon;
=======
using EpicGames.Core;
>>>>>>> 6bbb88c8

namespace Gauntlet
{
	/// <summary>
	/// Represents a loose collection of files. For Mac the executable will point to the binary.app bundle and
	/// not the inner executable file
	/// </summary>
	public class MacStagedBuildSource : StagedBuildSource<StagedBuild>
	{
		public override string BuildName { get { return "MacStagedBuildSource"; } }

		public override UnrealTargetPlatform Platform { get { return UnrealTargetPlatform.Mac; } }

		public override string PlatformFolderPrefix { get { return "Mac"; } }
	}

	/// <summary>
	/// Represents a packaged mac build. E.g. a Game.app that contains the executable and content
	/// </summary>
	public class MacPackagedBuild : PackagedBuild
	{
		public MacPackagedBuild(UnrealTargetPlatform InPlatform, UnrealTargetConfiguration InConfig, UnrealTargetRole InRole, string InBuildPath, BuildFlags InFlags)
			: base(InPlatform, InConfig, InRole, InBuildPath, InFlags)
		{
		}
	}

	/// <summary>
	/// Build source that discovers packaged builds for Mac. A packaged build is a bundle.app that contains both an executable and UE content  
	/// </summary>
	public class MacPackagedBuildSource : IFolderBuildSource
	{
		public string BuildName { get { return "MacPackagedBuildSource"; } }

		public string PlatformFolderPrefix { get { return "Mac"; } }

		public bool CanSupportPlatform(UnrealTargetPlatform InPlatform)
		{
			return InPlatform == UnrealTargetPlatform.Mac;
		}

		public List<IBuild> GetBuildsAtPath(string InProjectName, string InPath, int MaxRecursion = 3)
		{
			List<IBuild> Builds = new List<IBuild>();

			// c:\path\to\build
			DirectoryInfo RootDir = new DirectoryInfo(InPath);

			if (RootDir.Exists == false)
			{
				Log.Warning("No such path {0} to search for builds", InPath);
				return Builds;
			}

			List<DirectoryInfo> SearchDirs = new List<DirectoryInfo>();

			// If this folder starts with the platform prefix the path is likely /path/builds/MacClient etc
			if (RootDir.Name.StartsWith(PlatformFolderPrefix))
			{
				SearchDirs.Add(RootDir);
			}
			else
			{
				// assume this is something like /Path/Builds and add any /Path/Builds/MacClient, /Path/Builds/MacNoEditor etc
				SearchDirs = RootDir.GetDirectories().Where(D => D.Name.StartsWith(PlatformFolderPrefix)).ToList();
			}
			
			// recurse and add subfolders.
			IEnumerable<DirectoryInfo> DirsToRecurse = new List<DirectoryInfo>(SearchDirs);

			List<DirectoryInfo> AllPackages = new List<DirectoryInfo>();

			// get subdirs
			while (MaxRecursion-- > 0)
			{
				IEnumerable<DirectoryInfo> DiscoveredDirs = DirsToRecurse.SelectMany(D => D.GetDirectories("*", SearchOption.TopDirectoryOnly));

				// mac packages are folders so we only want things that end with .app
				IEnumerable<DirectoryInfo> Packages = DiscoveredDirs.Where(D => Path.GetExtension(D.Name).Equals(".app", StringComparison.OrdinalIgnoreCase));

				AllPackages.AddRange(Packages);

				// don't recurse into the dirs that end with .app since those are builds we'll look at
				DirsToRecurse = DiscoveredDirs.Except(Packages);
			}

			string ShortName = Regex.Replace(InProjectName, "Game", "", RegexOptions.IgnoreCase);

			// Now 
			foreach (DirectoryInfo Di in AllPackages)
			{
				// Mac packages are directories such as GameName.app or GameClient-Mac-Test.app so we can use the Gauntlet helpers
				// to discover them. If config is unknown we don't recognize the format
				UnrealTargetConfiguration Config = UnrealHelpers.GetConfigurationFromExecutableName(InProjectName, Di.Name);

				UnrealTargetRole Role = UnrealHelpers.GetRoleFromExecutableName(InProjectName, Di.Name);

				if (Config != UnrealTargetConfiguration.Unknown)
				{
					string MacOSDir = Path.Combine(Di.FullName, "Contents", "MacOS");

<<<<<<< HEAD
					// check both binary AND UE4 content. Regular UE4 builds won't have the latter
					if (Directory.Exists(MacOSDir)
						&& Directory.Exists(Path.Combine(Di.FullName, "Contents", "UE4")))
=======
					// check both binary AND Engine content. Regular Unreal builds won't have the latter
					if (Directory.Exists(MacOSDir)
						&& Directory.Exists(Path.Combine(Di.FullName, "Contents", "UE")))
>>>>>>> 6bbb88c8
					{
						// Check there's an executable
						FileInfo Executable = new DirectoryInfo(MacOSDir).GetFiles().Where(Fi => Fi.Name.StartsWith(ShortName, StringComparison.OrdinalIgnoreCase)).FirstOrDefault();

						if (Executable == null)
						{
							Log.Warning("Found packaged build at {0} with no valid executable");
						}
						else
						{
							// We can use the base packaged build class. it has everything we need.
							MacPackagedBuild Build = new MacPackagedBuild(
								UnrealTargetPlatform.Mac,
								Config,
								Role,
								Di.FullName,
								BuildFlags.Packaged | BuildFlags.CanReplaceCommandLine | BuildFlags.CanReplaceExecutable);

							Builds.Add(Build);
						}
					}
				}
			}

			return Builds;
		}
	}
}<|MERGE_RESOLUTION|>--- conflicted
+++ resolved
@@ -8,11 +8,7 @@
 using System.Threading;
 using System.Text.RegularExpressions;
 using System.Linq;
-<<<<<<< HEAD
-using Tools.DotNETCommon;
-=======
 using EpicGames.Core;
->>>>>>> 6bbb88c8
 
 namespace Gauntlet
 {
@@ -114,15 +110,9 @@
 				{
 					string MacOSDir = Path.Combine(Di.FullName, "Contents", "MacOS");
 
-<<<<<<< HEAD
-					// check both binary AND UE4 content. Regular UE4 builds won't have the latter
-					if (Directory.Exists(MacOSDir)
-						&& Directory.Exists(Path.Combine(Di.FullName, "Contents", "UE4")))
-=======
 					// check both binary AND Engine content. Regular Unreal builds won't have the latter
 					if (Directory.Exists(MacOSDir)
 						&& Directory.Exists(Path.Combine(Di.FullName, "Contents", "UE")))
->>>>>>> 6bbb88c8
 					{
 						// Check there's an executable
 						FileInfo Executable = new DirectoryInfo(MacOSDir).GetFiles().Where(Fi => Fi.Name.StartsWith(ShortName, StringComparison.OrdinalIgnoreCase)).FirstOrDefault();
