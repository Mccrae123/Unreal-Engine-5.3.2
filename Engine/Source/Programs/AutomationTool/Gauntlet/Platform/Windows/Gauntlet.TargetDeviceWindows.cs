// Copyright Epic Games, Inc. All Rights Reserved.

using System;
using System.Collections.Generic;
using System.IO;
using System.Linq;
using System.Threading;
using AutomationTool;
using UnrealBuildTool;
using System.Text.RegularExpressions;
using EpicGames.Core;
using static AutomationTool.ProcessResult;

namespace Gauntlet
{

	public abstract class LocalAppProcess : IAppInstance
	{
		public IProcessResult ProcessResult { get; private set; }

		public bool HasExited { get { return ProcessResult.HasExited; } }

		public bool WasKilled { get; protected set; }

		public string StdOut { get { return string.IsNullOrEmpty(ProcessLogFile) ? ProcessResult.Output : ProcessLogOutput; } }

		public int ExitCode { get { return ProcessResult.ExitCode; } }

		public string CommandLine { get; private set; }

		public LocalAppProcess(IProcessResult InProcess, string InCommandLine, string InProcessLogFile = null)
		{
			this.CommandLine = InCommandLine;
			this.ProcessResult = InProcess;
			this.ProcessLogFile = InProcessLogFile;

			// start reader thread if logging to a file
			if (!string.IsNullOrEmpty(InProcessLogFile))
			{
				new System.Threading.Thread(LogFileReaderThread).Start();
			}
		}

		public int WaitForExit()
		{
			if (!HasExited)
			{
				ProcessResult.WaitForExit();
			}

			return ExitCode;
		}

		virtual public void Kill()
		{
			if (!HasExited)
			{
				WasKilled = true;
				ProcessResult.ProcessObject.Kill();
			}
		}

		/// <summary>
		/// Reader thread when logging to file
		/// </summary>
		void LogFileReaderThread()
		{
			// Wait for the processes log file to be created
			while (!File.Exists(ProcessLogFile) && !HasExited)
			{
				Thread.Sleep(2000);
			}

			// Check whether the process exited before log file was created (this can happen for example if a server role exits and forces client to shutdown)
			if (!File.Exists(ProcessLogFile))
			{
				ProcessLogOutput += "Process exited before log file created";
				return;
			}

			Thread.Sleep(1000);

			using (FileStream ProcessLog = File.Open(ProcessLogFile, FileMode.Open, FileAccess.Read, FileShare.ReadWrite))
			{
				StreamReader LogReader = new StreamReader(ProcessLog);
				// Read until the process has exited
				do
				{
					Thread.Sleep(250);

					while (!LogReader.EndOfStream)
					{
						string Output = LogReader.ReadToEnd();

						if (!string.IsNullOrEmpty(Output))
						{
							ProcessLogOutput += Output;
						}
					}
				}
				while (!HasExited);

				LogReader.Close();
				ProcessLog.Close();
				ProcessLog.Dispose();
			}
		}


		public abstract string ArtifactPath { get; }

		public abstract ITargetDevice Device { get; }

		string ProcessLogFile;
		string ProcessLogOutput = "";		
	}

	class WindowsAppInstance : LocalAppProcess
	{
		protected WindowsAppInstall Install;

		public WindowsAppInstance(WindowsAppInstall InInstall, IProcessResult InProcess, string ProcessLogFile = null)
			: base(InProcess, InInstall.CommandArguments, ProcessLogFile)
		{
			Install = InInstall;
		}

		public override string ArtifactPath
		{
			get
			{
				return Install.ArtifactPath;
			}
		}

		public override ITargetDevice Device
		{
			get
			{
				return Install.Device;
			}
		}
	}


	class WindowsAppInstall : IAppInstall, IAppInstall.IDynamicCommandLine
	{
		public string Name { get; private set; }

		public string WorkingDirectory;

		public string ExecutablePath;

		public bool CanAlterCommandArgs = true;

		public string CommandArguments
		{
			get { return CommandArgumentsPrivate; }
			set
			{
				if (CanAlterCommandArgs || string.IsNullOrEmpty(CommandArgumentsPrivate))
				{
					CommandArgumentsPrivate = value;
				}
				else
				{
					Log.Info("Skipped setting command AppInstall line when CanAlterCommandArgs = false");
				}
			}
		}
		private string CommandArgumentsPrivate;

		public string ArtifactPath;

		public string ProjectName;

		public TargetDeviceWindows WinDevice { get; private set; }

		public ITargetDevice Device { get { return WinDevice; } }

		public CommandUtils.ERunOptions RunOptions { get; set; }

		public WindowsAppInstall(string InName, string InProjectName, TargetDeviceWindows InDevice)
		{
			Name = InName;
			ProjectName = InProjectName;
			WinDevice = InDevice;
			CommandArguments = "";
			this.RunOptions = CommandUtils.ERunOptions.NoWaitForExit;
		}

		public IAppInstance Run()
		{
			return Device.Run(this);
		}

<<<<<<< HEAD
=======
		public void AppendCommandline(string AdditionalCommandline)
		{
			CommandArguments += AdditionalCommandline;
		}

>>>>>>> 4af6daef
		public bool ForceCleanDeviceArtifacts()
		{
			DirectoryInfo ClientTempDirInfo = new DirectoryInfo(ArtifactPath) { Attributes = FileAttributes.Normal };
			Log.Info(KnownLogEvents.Gauntlet_DeviceEvent, "Setting files in device artifacts {0} to have normal attributes (no longer read-only).", ArtifactPath);
			foreach (FileSystemInfo info in ClientTempDirInfo.GetFileSystemInfos("*", SearchOption.AllDirectories))
			{
				info.Attributes = FileAttributes.Normal;
			}
			try
			{
				Log.Info(KnownLogEvents.Gauntlet_DeviceEvent, "Clearing device artifact path {0} (force)", ArtifactPath);
				Directory.Delete(ArtifactPath, true);
			}
			catch (Exception Ex)
			{
				Log.Warning(KnownLogEvents.Gauntlet_DeviceEvent, "Failed to force delete artifact path {File}. {Exception}", ArtifactPath, Ex.Message);
				return false;
			}
			return true;
		}

		public virtual void CleanDeviceArtifacts()
		{
			if (!string.IsNullOrEmpty(ArtifactPath) && Directory.Exists(ArtifactPath))
			{
				try
				{
					Log.Info("Clearing device artifacts path {0} for {1}", ArtifactPath, Device.Name);
					Directory.Delete(ArtifactPath, true);
				}
				catch (Exception Ex)
				{
					Log.Info(KnownLogEvents.Gauntlet_DeviceEvent, "First attempt at clearing artifact path {0} failed - trying again", ArtifactPath);
					if (!ForceCleanDeviceArtifacts())
					{
						Log.Warning(KnownLogEvents.Gauntlet_DeviceEvent, "Failed to delete {File}. {Exception}", ArtifactPath, Ex.Message);
					}
				}
			}
		}
	}

	public class Win64DeviceFactory : IDeviceFactory
	{
		public bool CanSupportPlatform(UnrealTargetPlatform? Platform)
		{
			return Platform == UnrealTargetPlatform.Win64;
		}

		public ITargetDevice CreateDevice(string InRef, string InCachePath, string InParam = null)
		{
			return new TargetDeviceWindows(InRef, InCachePath);
		}
	}

	/// <summary>
	/// Win32/64 implementation of a device to run applications
	/// </summary>
	public class TargetDeviceWindows : ITargetDevice
	{
		public string Name { get; protected set; }

		protected string UserDir { get; set; }

		/// <summary>
		/// Our mappings of Intended directories to where they actually represent on this platform.
		/// </summary>
		protected Dictionary<EIntendedBaseCopyDirectory, string> LocalDirectoryMappings { get; set; }

		public TargetDeviceWindows(string InName, string InCacheDir)
		{
			Name = InName;
			LocalCachePath = InCacheDir;
			RunOptions = CommandUtils.ERunOptions.NoWaitForExit | CommandUtils.ERunOptions.NoLoggingOfRunCommand;

			UserDir = Path.Combine(LocalCachePath, "UserDir");
            LocalDirectoryMappings = new Dictionary<EIntendedBaseCopyDirectory, string>();
		}

		#region IDisposable Support
		private bool disposedValue = false; // To detect redundant calls

		protected virtual void Dispose(bool disposing)
		{
			if (!disposedValue)
			{
				if (disposing)
				{
					// TODO: dispose managed state (managed objects).
				}

				// TODO: free unmanaged resources (unmanaged objects) and override a finalizer below.
				// TODO: set large fields to null.

				disposedValue = true;
			}
		}

		// This code added to correctly implement the disposable pattern.
		public void Dispose()
		{
			// Do not change this code. Put cleanup code in Dispose(bool disposing) above.
			Dispose(true);
			// TODO: uncomment the following line if the finalizer is overridden above.
			// GC.SuppressFinalize(this);
		}
		#endregion

		public CommandUtils.ERunOptions RunOptions { get; set; }

        // We care about UserDir in windows as some of the roles may require files going into user instead of build dir.
        public void PopulateDirectoryMappings(string BasePath, string UserDir)
		{
			LocalDirectoryMappings.Add(EIntendedBaseCopyDirectory.Build, Path.Combine(BasePath, "Build"));
			LocalDirectoryMappings.Add(EIntendedBaseCopyDirectory.Binaries, Path.Combine(BasePath, "Binaries"));
			LocalDirectoryMappings.Add(EIntendedBaseCopyDirectory.Config, Path.Combine(BasePath, "Saved", "Config"));
            LocalDirectoryMappings.Add(EIntendedBaseCopyDirectory.Content, Path.Combine(BasePath, "Content"));
            LocalDirectoryMappings.Add(EIntendedBaseCopyDirectory.Demos, Path.Combine(UserDir, "Saved", "Demos"));
			LocalDirectoryMappings.Add(EIntendedBaseCopyDirectory.PersistentDownloadDir, Path.Combine(BasePath, "Saved", "PersistentDownloadDir"));
			LocalDirectoryMappings.Add(EIntendedBaseCopyDirectory.Profiling, Path.Combine(BasePath, "Saved", "Profiling"));
            LocalDirectoryMappings.Add(EIntendedBaseCopyDirectory.Saved, Path.Combine(BasePath, "Saved"));
		}

        public IAppInstance Run(IAppInstall App)
		{
			WindowsAppInstall WinApp = App as WindowsAppInstall;

			if (WinApp == null)
			{
				throw new DeviceException("AppInstance is of incorrect type!");
			}

			if (File.Exists(WinApp.ExecutablePath) == false)
			{
				throw new DeviceException("Specified path {0} not found!", WinApp.ExecutablePath);
			}

			IProcessResult Result = null;
			string ProcessLogFile = null;

			lock (Globals.MainLock)
			{
				string ExePath = Path.GetDirectoryName(WinApp.ExecutablePath);
				string NewWorkingDir = string.IsNullOrEmpty(WinApp.WorkingDirectory) ? ExePath : WinApp.WorkingDirectory;
				string OldWD = Environment.CurrentDirectory;
				Environment.CurrentDirectory = NewWorkingDir;

				Log.Info("Launching {0} on {1}", App.Name, ToString());

				string CmdLine = WinApp.CommandArguments;

				if (WinApp.CanAlterCommandArgs)
				{
					// Look in app parameters if abslog is specified, if so use it
					Regex CLRegex = new Regex(@"(--?[a-zA-Z]+)[:\s=]?([A-Z]:(?:\\[\w\s-]+)+\\?(?=\s-)|\""[^\""]*\""|[^-][^\s]*)?");
					foreach (Match M in CLRegex.Matches(CmdLine))
					{
						if (M.Groups.Count == 3 && M.Groups[1].Value == "-abslog")
						{
							ProcessLogFile = M.Groups[2].Value;
						}
					}
				}

				// Explicitly set log file when not already defined if not build machine
				// -abslog makes sure Unreal dymanicaly update the log window when using -log
<<<<<<< HEAD
				if (!AutomationTool.Automation.IsBuildMachine && string.IsNullOrEmpty(ProcessLogFile))
=======
				if (WinApp.CanAlterCommandArgs && !AutomationTool.Automation.IsBuildMachine && string.IsNullOrEmpty(ProcessLogFile))
>>>>>>> 4af6daef
				{
					string LogFolder = string.Format(@"{0}\Logs", WinApp.ArtifactPath);

					if (!Directory.Exists(LogFolder))
					{
						Directory.CreateDirectory(LogFolder);
					}

					ProcessLogFile = string.Format("{0}\\{1}.log", LogFolder, WinApp.ProjectName);
					CmdLine = string.Format("{0} -abslog=\"{1}\"", CmdLine, ProcessLogFile);
				}

				// cleanup any existing log file
				try
				{
					if (ProcessLogFile != null && File.Exists(ProcessLogFile))
					{
						EpicGames.Core.FileUtils.ForceDeleteFile(ProcessLogFile);
					}
				}
				catch (Exception Ex)
				{
					//throw new AutomationException("Unable to delete existing log file {0} {1}", ProcessLogFile, Ex.Message);
					Log.Warning(KnownLogEvents.Gauntlet_DeviceEvent, "Unable to delete existing log file {File}. {Exception}", ProcessLogFile, Ex.Message);
				}

				Log.Verbose("\t{0}", CmdLine);

<<<<<<< HEAD
				Result = CommandUtils.Run(WinApp.ExecutablePath, CmdLine, Options: WinApp.RunOptions | (ProcessLogFile != null ? CommandUtils.ERunOptions.NoStdOutRedirect : 0 ), SpewFilterCallback: new SpewFilterCallbackType(delegate (string M) { return null; }) /* make sure stderr does not spew in the stdout */);
=======
				CommandUtils.ERunOptions FinalRunOptions = WinApp.RunOptions;
				if (!WinApp.CanAlterCommandArgs)
				{
					CmdLine = WinApp.CommandArguments;
				}

				FinalRunOptions = WinApp.RunOptions | (ProcessLogFile != null ? CommandUtils.ERunOptions.NoStdOutRedirect : 0);

				Result = CommandUtils.Run(WinApp.ExecutablePath,
					CmdLine,
					Options: FinalRunOptions,
					SpewFilterCallback: new SpewFilterCallbackType(M => { return ProcessLogFile == null ? M : null ; }) /* make sure stderr does not spew in the stdout */,
					WorkingDir: WinApp.WorkingDirectory);
>>>>>>> 4af6daef

				if (Result.HasExited && Result.ExitCode != 0)
				{
					throw new AutomationException("Failed to launch {0}. Error {1}", WinApp.ExecutablePath, Result.ExitCode);
				}

				Environment.CurrentDirectory = OldWD;
			}

			return new WindowsAppInstance(WinApp, Result, ProcessLogFile);
		}

		private void CopyAdditionalFiles(UnrealAppConfig AppConfig)
		{
			if (AppConfig.FilesToCopy != null)
			{
				foreach (UnrealFileToCopy FileToCopy in AppConfig.FilesToCopy)
				{
					string PathToCopyTo = Path.Combine(LocalDirectoryMappings[FileToCopy.TargetBaseDirectory], FileToCopy.TargetRelativeLocation);
					if (File.Exists(FileToCopy.SourceFileLocation))
					{
						FileInfo SrcInfo = new FileInfo(FileToCopy.SourceFileLocation);
						SrcInfo.IsReadOnly = false;
						string DirectoryToCopyTo = Path.GetDirectoryName(PathToCopyTo);
						if (!Directory.Exists(DirectoryToCopyTo))
						{
							Directory.CreateDirectory(DirectoryToCopyTo);
						}
						if (File.Exists(PathToCopyTo))
						{
							FileInfo ExistingFile = new FileInfo(PathToCopyTo);
							ExistingFile.IsReadOnly = false;
						}
						SrcInfo.CopyTo(PathToCopyTo, true);
						Log.Info("Copying {0} to {1}", FileToCopy.SourceFileLocation, PathToCopyTo);
					}
					else
					{
						Log.Warning(KnownLogEvents.Gauntlet_DeviceEvent, "File to copy {File} not found", FileToCopy);
					}
				}
			}
		}

<<<<<<< HEAD
=======
		protected IAppInstall InstallNativeStagedBuild(UnrealAppConfig AppConfig, NativeStagedBuild InBuild)
		{
			WindowsAppInstall WinApp = new WindowsAppInstall(AppConfig.Name, AppConfig.ProjectName, this);
			WinApp.CanAlterCommandArgs = AppConfig.CanAlterCommandArgs;

			WinApp.RunOptions = RunOptions;
			if (Log.IsVeryVerbose)
			{
				WinApp.RunOptions |= CommandUtils.ERunOptions.AllowSpew;
			}

			WinApp.WorkingDirectory = InBuild.BuildPath;
			WinApp.ExecutablePath = Path.Combine(InBuild.BuildPath, InBuild.ExecutablePath);
			WinApp.CommandArguments = AppConfig.CommandLine;

			WinApp.ArtifactPath = Path.Combine(InBuild.BuildPath, AppConfig.ProjectName, @"Saved");
			WinApp.CleanDeviceArtifacts();

			CopyAdditionalFiles(AppConfig);

			return WinApp;
		}

>>>>>>> 4af6daef
		protected IAppInstall InstallStagedBuild(UnrealAppConfig AppConfig, StagedBuild InBuild)
		{
			bool SkipDeploy = Globals.Params.ParseParam("SkipDeploy");

			string BuildPath = InBuild.BuildPath;

			if (CanRunFromPath(BuildPath) == false)
			{
				string SubDir = string.IsNullOrEmpty(AppConfig.Sandbox) ? AppConfig.ProjectName : AppConfig.Sandbox;
				string DestPath = Path.Combine(this.LocalCachePath, SubDir, AppConfig.ProcessType.ToString());

				if (!SkipDeploy)
				{
					DestPath = StagedBuild.InstallBuildParallel(AppConfig, InBuild, BuildPath, DestPath, ToString());
				}
				else
				{
					Log.Info("Skipping install of {0} (-skipdeploy)", BuildPath);
				}

				Utils.SystemHelpers.MarkDirectoryForCleanup(DestPath);

				BuildPath = DestPath;
			}

			WindowsAppInstall WinApp = new WindowsAppInstall(AppConfig.Name, AppConfig.ProjectName, this);
			WinApp.RunOptions = RunOptions;
			WinApp.CanAlterCommandArgs = AppConfig.CanAlterCommandArgs;

			// Set commandline replace any InstallPath arguments with the path we use
			WinApp.CommandArguments = Regex.Replace(AppConfig.CommandLine, @"\$\(InstallPath\)", BuildPath, RegexOptions.IgnoreCase);

			if (string.IsNullOrEmpty(UserDir) == false)
			{
				WinApp.CommandArguments += string.Format(" -userdir=\"{0}\"", UserDir);
				WinApp.ArtifactPath = Path.Combine(UserDir, @"Saved");

				Utils.SystemHelpers.MarkDirectoryForCleanup(UserDir);
			}
			else
			{
				// e.g d:\Unreal\GameName\Saved
				WinApp.ArtifactPath = Path.Combine(BuildPath, AppConfig.ProjectName, @"Saved");

			}

			// clear artifact path
			WinApp.CleanDeviceArtifacts();

            if (LocalDirectoryMappings.Count == 0)
            {
                PopulateDirectoryMappings(Path.Combine(BuildPath, AppConfig.ProjectName), UserDir);
            }

			CopyAdditionalFiles(AppConfig);

            if (Path.IsPathRooted(InBuild.ExecutablePath))
			{
				WinApp.ExecutablePath = InBuild.ExecutablePath;
			}
			else
			{
				// TODO - this check should be at a higher level....
				string BinaryPath = Path.Combine(BuildPath, InBuild.ExecutablePath);

				// check for a local newer executable
				if (Globals.Params.ParseParam("dev") && AppConfig.ProcessType.UsesEditor() == false)
				{
					string LocalBinary = Path.Combine(Environment.CurrentDirectory, InBuild.ExecutablePath);

					bool LocalFileExists = File.Exists(LocalBinary);
					bool LocalFileNewer = LocalFileExists && File.GetLastWriteTime(LocalBinary) > File.GetLastWriteTime(BinaryPath);

					Log.Verbose("Checking for newer binary at {0}", LocalBinary);
					Log.Verbose("LocalFile exists: {0}. Newer: {1}", LocalFileExists, LocalFileNewer);

					if (LocalFileExists && LocalFileNewer)
					{
						// need to -basedir to have our exe load content from the path
						WinApp.CommandArguments += string.Format(" -basedir={0}", Path.GetDirectoryName(BinaryPath));

						BinaryPath = LocalBinary;
					}
				}

				WinApp.ExecutablePath = BinaryPath;
			}

			return WinApp;
		}


		public IAppInstall InstallApplication(UnrealAppConfig AppConfig)
		{
			if (AppConfig.Build is NativeStagedBuild)
			{
				return InstallNativeStagedBuild(AppConfig, AppConfig.Build as NativeStagedBuild);
			}
			else if (AppConfig.Build is StagedBuild)
			{
				return InstallStagedBuild(AppConfig, AppConfig.Build as StagedBuild);
			}

			EditorBuild EditorBuild = AppConfig.Build as EditorBuild;

			if (EditorBuild == null)
			{
				throw new AutomationException("Invalid build type!");
			}

			WindowsAppInstall WinApp = new WindowsAppInstall(AppConfig.Name, AppConfig.ProjectName, this);

			WinApp.WorkingDirectory = Path.GetDirectoryName(EditorBuild.ExecutablePath);
			WinApp.RunOptions = RunOptions;
	
			// Force this to stop logs and other artifacts going to different places
			WinApp.CommandArguments = AppConfig.CommandLine + string.Format(" -userdir=\"{0}\"", UserDir);
			WinApp.ArtifactPath = Path.Combine(UserDir, @"Saved");
			WinApp.ExecutablePath = EditorBuild.ExecutablePath;

			if (LocalDirectoryMappings.Count == 0)
			{
				PopulateDirectoryMappings(AppConfig.ProjectFile.Directory.FullName, AppConfig.ProjectFile.Directory.FullName);
			}

			CopyAdditionalFiles(AppConfig);

			return WinApp;
		}
		
		public bool CanRunFromPath(string InPath)
		{
			return !Utils.SystemHelpers.IsNetworkPath(InPath);
		}

		public UnrealTargetPlatform? Platform { get { return UnrealTargetPlatform.Win64; } }

		public string LocalCachePath { get; private set; }
		public bool IsAvailable { get { return true; } }
		public bool IsConnected { get { return true; } }
		public bool IsOn { get { return true; } }
		public bool PowerOn() { return true; }
		public bool PowerOff() { return true; }
		public bool Reboot() { return true; }
		public bool Connect() { return true; }
		public bool Disconnect(bool bForce = false) { return true; }

		public override string ToString()
		{
			return Name;
		}

		public Dictionary<EIntendedBaseCopyDirectory, string> GetPlatformDirectoryMappings()
		{
			if (LocalDirectoryMappings.Count == 0)
			{
				Log.Warning("Platform directory mappings have not been populated for this platform! This should be done within InstallApplication()");
			}
			return LocalDirectoryMappings;
		}
	}
}<|MERGE_RESOLUTION|>--- conflicted
+++ resolved
@@ -194,14 +194,11 @@
 			return Device.Run(this);
 		}
 
-<<<<<<< HEAD
-=======
 		public void AppendCommandline(string AdditionalCommandline)
 		{
 			CommandArguments += AdditionalCommandline;
 		}
 
->>>>>>> 4af6daef
 		public bool ForceCleanDeviceArtifacts()
 		{
 			DirectoryInfo ClientTempDirInfo = new DirectoryInfo(ArtifactPath) { Attributes = FileAttributes.Normal };
@@ -368,11 +365,7 @@
 
 				// Explicitly set log file when not already defined if not build machine
 				// -abslog makes sure Unreal dymanicaly update the log window when using -log
-<<<<<<< HEAD
-				if (!AutomationTool.Automation.IsBuildMachine && string.IsNullOrEmpty(ProcessLogFile))
-=======
 				if (WinApp.CanAlterCommandArgs && !AutomationTool.Automation.IsBuildMachine && string.IsNullOrEmpty(ProcessLogFile))
->>>>>>> 4af6daef
 				{
 					string LogFolder = string.Format(@"{0}\Logs", WinApp.ArtifactPath);
 
@@ -401,9 +394,6 @@
 
 				Log.Verbose("\t{0}", CmdLine);
 
-<<<<<<< HEAD
-				Result = CommandUtils.Run(WinApp.ExecutablePath, CmdLine, Options: WinApp.RunOptions | (ProcessLogFile != null ? CommandUtils.ERunOptions.NoStdOutRedirect : 0 ), SpewFilterCallback: new SpewFilterCallbackType(delegate (string M) { return null; }) /* make sure stderr does not spew in the stdout */);
-=======
 				CommandUtils.ERunOptions FinalRunOptions = WinApp.RunOptions;
 				if (!WinApp.CanAlterCommandArgs)
 				{
@@ -417,7 +407,6 @@
 					Options: FinalRunOptions,
 					SpewFilterCallback: new SpewFilterCallbackType(M => { return ProcessLogFile == null ? M : null ; }) /* make sure stderr does not spew in the stdout */,
 					WorkingDir: WinApp.WorkingDirectory);
->>>>>>> 4af6daef
 
 				if (Result.HasExited && Result.ExitCode != 0)
 				{
@@ -462,8 +451,6 @@
 			}
 		}
 
-<<<<<<< HEAD
-=======
 		protected IAppInstall InstallNativeStagedBuild(UnrealAppConfig AppConfig, NativeStagedBuild InBuild)
 		{
 			WindowsAppInstall WinApp = new WindowsAppInstall(AppConfig.Name, AppConfig.ProjectName, this);
@@ -487,7 +474,6 @@
 			return WinApp;
 		}
 
->>>>>>> 4af6daef
 		protected IAppInstall InstallStagedBuild(UnrealAppConfig AppConfig, StagedBuild InBuild)
 		{
 			bool SkipDeploy = Globals.Params.ParseParam("SkipDeploy");
