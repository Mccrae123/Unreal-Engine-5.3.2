--- conflicted
+++ resolved
@@ -171,7 +171,6 @@
 		{
 			return Device.Run(this);
 		}
-<<<<<<< HEAD
 
 		public virtual void CleanDeviceArtifacts()
 		{
@@ -187,34 +186,6 @@
 					Log.Warning("Failed to delete {0}. {1}", ArtifactPath, Ex.Message);
 				}
 			}
-		}
-	}
-=======
->>>>>>> 6bbb88c8
-
-		public virtual void CleanDeviceArtifacts()
-		{
-<<<<<<< HEAD
-			return Platform == UnrealTargetPlatform.Win64;
-		}
-
-		public ITargetDevice CreateDevice(string InRef, string InCachePath, string InParam = null)
-		{
-			return new TargetDeviceWindows(InRef, InCachePath);
-=======
-			if (!string.IsNullOrEmpty(ArtifactPath) && Directory.Exists(ArtifactPath))
-			{
-				try
-				{
-					Log.Info("Clearing actifact path {0} for {1}", ArtifactPath, Device.Name);
-					Directory.Delete(ArtifactPath, true);
-				}
-				catch (Exception Ex)
-				{
-					Log.Warning("Failed to delete {0}. {1}", ArtifactPath, Ex.Message);
-				}
-			}
->>>>>>> 6bbb88c8
 		}
 	}
 
@@ -227,11 +198,7 @@
 
 		public ITargetDevice CreateDevice(string InRef, string InCachePath, string InParam = null)
 		{
-<<<<<<< HEAD
-			return new TargetDeviceWindows(InRef, InCachePath, false);
-=======
 			return new TargetDeviceWindows(InRef, InCachePath);
->>>>>>> 6bbb88c8
 		}
 	}
 
@@ -249,11 +216,7 @@
 		/// </summary>
 		protected Dictionary<EIntendedBaseCopyDirectory, string> LocalDirectoryMappings { get; set; }
 
-<<<<<<< HEAD
-		public TargetDeviceWindows(string InName, string InCacheDir, bool InIsWin64=true)
-=======
 		public TargetDeviceWindows(string InName, string InCacheDir)
->>>>>>> 6bbb88c8
 		{
 			Name = InName;
 			LocalCachePath = InCacheDir;
@@ -574,17 +537,5 @@
 			}
 			return LocalDirectoryMappings;
 		}
-
-		public bool IsOSOutOfDate()
-		{
-			//TODO: not yet implemented
-			return false;
-		}
-
-		public bool UpdateOS()
-		{
-			//TODO: not yet implemented
-			return true;
-		}
 	}
 }