// Copyright Epic Games, Inc. All Rights Reserved.

using System;
using System.Collections.Generic;
using System.IO;
using AutomationTool;
using UnrealBuildTool;
using System.Text.RegularExpressions;
using System.Linq;
using System.Text;
using System.Threading;
using EpicGames.Core;
using System.Diagnostics;

namespace Gauntlet
{
	// device data from json
	public sealed class AndroidDeviceData
	{
		// remote device settings (wifi)

		// host of PC which is tethered 
		public string hostIP { get; set; }

		// public key 
		public string publicKey { get; set; }

		// private key
		public string privateKey { get; set; }
	}

	// become IAppInstance when implemented enough
	class AndroidAppInstance : IAppInstance
	{
		protected TargetDeviceAndroid AndroidDevice;

		protected AndroidAppInstall Install;

		internal IProcessResult LaunchProcess;

		internal bool bHaveSavedArtifacts;

		public string CommandLine { get { return Install.CommandLine; } }

		public AndroidAppInstance(TargetDeviceAndroid InDevice, AndroidAppInstall InInstall, IProcessResult InProcess)
		{
			AndroidDevice = InDevice;
			Install = InInstall;
			LaunchProcess = InProcess;
		}

		public string ArtifactPath
		{
			get
			{
				if (HasExited)
				{
					SaveArtifacts();
				}
				
				return Path.Combine(AndroidDevice.LocalCachePath, "Saved");
			}
		}

		public ITargetDevice Device
		{
			get
			{
				return AndroidDevice;
			}
		}

		public bool HasExited
		{
			get
			{
				try
				{
					if (!LaunchProcess.HasExited)
					{
						return false;
					}
				}
				catch (System.InvalidOperationException)
				{
					return true;
				}

				return IsActivityRunning();
			}
		}

		/// <summary>
		/// Checks on device whether the activity is running, this is an expensive shell with output operation
		/// the result is cached, with checks at ActivityCheckDelta seconds
		/// </summary>
		private bool IsActivityRunning()
		{
			if (ActivityExited)
			{
				return true;
			}

			if ((DateTime.UtcNow - ActivityCheckTime) < ActivityCheckDelta)
			{
				return false;
			}

			if(AndroidDevice.Disposed)
			{
				return false;
			}

			ActivityCheckTime = DateTime.UtcNow;

			// get activities filtered by our package name
			IProcessResult ActivityQuery = AndroidDevice.RunAdbDeviceCommand("shell dumpsys activity -p " + Install.AndroidPackageName + " a");

			// We have exited if our activity doesn't appear in the activity query or is not the focused activity.
			bool bActivityPresent = ActivityQuery.Output.Contains(Install.AndroidPackageName);
			bool bActivityInForeground = ActivityQuery.Output.Contains("mResumedActivity");
			bool bHasExited = !bActivityPresent || !bActivityInForeground;
			if (bHasExited)
			{
				ActivityExited = true;
				// The activity has exited, make sure entire activity log has been captured, sleep to allow time for the log to flush
				Thread.Sleep(5000);
				UpdateCachedLog(true);
				Log.VeryVerbose("{0}: process exited, Activity running={1}, Activity in foreground={2} ", ToString(), bActivityPresent.ToString(), bActivityInForeground.ToString());
			}

			return bHasExited;

		}

		private static readonly TimeSpan ActivityCheckDelta = TimeSpan.FromSeconds(10);
		private DateTime ActivityCheckTime = DateTime.UtcNow;
		private bool ActivityExited = false;

		public bool WasKilled { get; protected set; }

		/// <summary>
		/// The output of the test activity
		/// </summary>
		public string StdOut
		{
			get
			{
				UpdateCachedLog();
				return String.IsNullOrEmpty(ActivityLogCached) ? String.Empty : ActivityLogCached;
			}
		}
		/// <summary>
		/// Updates cached activity log by running a shell command returning the full log from device (possibly over wifi)
		/// The result is cached and updated at ActivityLogDelta frequency
		/// </summary>
		private void UpdateCachedLog(bool ForceUpdate = false)
		{
			if (!ForceUpdate && (ActivityLogTime == DateTime.MinValue || ((DateTime.UtcNow - ActivityLogTime) < ActivityLogDelta)))
			{
				return;
			}

			if (Install.AndroidDevice != null && Install.AndroidDevice.Disposed)
			{
				Log.Warning(KnownLogEvents.Gauntlet_DeviceEvent, "Attempting to cache log using disposed Android device");
				return;
			}

			// Note: DeviceLogPath has the correct location for the current app. Apps can be configured to override the default log storage path. 
			string GetLogCommand = string.Format("shell cat {0}", Install.AndroidDevice.DeviceLogPath);
			IProcessResult LogQuery = Install.AndroidDevice.RunAdbDeviceCommand(GetLogCommand, true);

			if (LogQuery.ExitCode != 0)
			{
				Log.VeryVerbose("Unable to query activity stdout on device {0}", Install.AndroidDevice.Name);
			}
			else
			{
				ActivityLogCached = LogQuery.Output;
			}

			ActivityLogTime = DateTime.UtcNow;

			// the activity has exited, mark final log sentinel 
			if (ActivityExited)
			{
				ActivityLogTime = DateTime.MinValue;
			}

		}

		private static readonly TimeSpan ActivityLogDelta = TimeSpan.FromSeconds(15);
		private DateTime ActivityLogTime = DateTime.UtcNow - ActivityLogDelta;
		private string ActivityLogCached = string.Empty;
		

		public int WaitForExit()
		{
			if (!HasExited)
			{
				LaunchProcess.WaitForExit();
			}

			return ExitCode;
		}

		public void Kill()
		{
			if (!HasExited && !AndroidDevice.Disposed)
			{
				WasKilled = true;
				Install.AndroidDevice.KillRunningProcess(Install.AndroidPackageName);
			}
		}
		public int ExitCode { get { return LaunchProcess.ExitCode; } }

		protected void SaveArtifacts()
		{
			if (bHaveSavedArtifacts)
				return;

			// copy remote artifacts to local
			if (Directory.Exists(Install.AndroidDevice.LocalCachePath))
			{

				Log.Verbose("Deleting {0}", Install.AndroidDevice.LocalCachePath);

				try
				{
					// don't consider this fatal, people often have the directory or a file open
					Directory.Delete(Install.AndroidDevice.LocalCachePath, true);
				}
				catch
				{
					Log.Warning(KnownLogEvents.Gauntlet_DeviceEvent, "Failed to remove old cache folder {Folder}", Install.AndroidDevice.LocalCachePath);
				}
			}

			// mark it as a temp dir (will also create it)
			try
			{
				Utils.SystemHelpers.MarkDirectoryForCleanup(Install.AndroidDevice.LocalCachePath);
			}
			catch (Exception Ex)
			{
				Log.Warning(KnownLogEvents.Gauntlet_DeviceEvent, "Exception marking directory for cleanup {Exception}", Ex.Message);
			}			

			string LocalSaved = Path.Combine(Install.AndroidDevice.LocalCachePath, "Saved");
			Log.Verbose("Creating {0}", LocalSaved);
			Directory.CreateDirectory(LocalSaved);


			


			// pull all the artifacts
			string ArtifactPullCommand = string.Format("pull {0} \"{1}\"", Install.AndroidDevice.DeviceArtifactPath, Install.AndroidDevice.LocalCachePath);
			IProcessResult PullCmd = Install.AndroidDevice.RunAdbDeviceCommand(ArtifactPullCommand, bShouldLogCommand: Log.IsVerbose);

			if (PullCmd.ExitCode != 0)
			{
				Log.Warning(KnownLogEvents.Gauntlet_DeviceEvent, "Failed to retrieve artifacts. {Output}", PullCmd.Output);
			}
			else
			{
				// update final cached stdout property
				string LogFilename = Install.AndroidDevice.DeviceLogPath;
				if (File.Exists(LogFilename))
				{
					ActivityLogCached = File.ReadAllText(LogFilename);
					ActivityLogTime = DateTime.MinValue;
				}

			}

			// pull the logcat over from device.
			IProcessResult LogcatResult = Install.AndroidDevice.RunAdbDeviceCommand("logcat -d", bShouldLogCommand: Log.IsVerbose);

			string LogcatFilename = "Logcat.log";
			// Save logcat dump to local artifact path.
			File.WriteAllText(Path.Combine(LocalSaved, LogcatFilename), LogcatResult.Output);

			Install.AndroidDevice.PostRunCleanup();

			bHaveSavedArtifacts = true;
		}
	}

	class AndroidAppInstall : IAppInstall
	{
		public string Name { get; protected set; }

		public string AndroidPackageName { get; protected set; }

		public TargetDeviceAndroid AndroidDevice { get; protected set; }

		public ITargetDevice Device { get { return AndroidDevice; } }

		public string CommandLine { get; protected set; }

		public IAppInstance Run()
		{
			return AndroidDevice.Run(this);
		}

		public AndroidAppInstall(TargetDeviceAndroid InDevice, string InName, string InAndroidPackageName, string InCommandLine)
		{
			AndroidDevice = InDevice;
			Name = InName;
			AndroidPackageName = InAndroidPackageName;
			CommandLine = InCommandLine;
		}
	}

	public class DefaultAndroidDevices : IDefaultDeviceSource
	{
		public bool CanSupportPlatform(UnrealTargetPlatform? Platform)
		{
			return Platform == UnrealTargetPlatform.Android;
		}

		public ITargetDevice[] GetDefaultDevices()
		{
			return TargetDeviceAndroid.GetDefaultDevices();
		}
	}

	public class AndroidBuildSupport : BaseBuildSupport
	{
		protected override BuildFlags SupportedBuildTypes => BuildFlags.Packaged | BuildFlags.CanReplaceCommandLine | BuildFlags.CanReplaceExecutable | BuildFlags.Bulk | BuildFlags.NotBulk;
		protected override UnrealTargetPlatform? Platform => UnrealTargetPlatform.Android;
	}

	public class AndroidDeviceFactory : IDeviceFactory
	{
		public bool CanSupportPlatform(UnrealTargetPlatform? Platform)
		{
			return Platform == UnrealTargetPlatform.Android;
		}

		public ITargetDevice CreateDevice(string InRef, string InCachePath, string InParam = null)
		{
			AndroidDeviceData DeviceData = null;

			if (!String.IsNullOrEmpty(InParam))
			{
				DeviceData = fastJSON.JSON.Instance.ToObject<AndroidDeviceData>(InParam);
			}

			return new TargetDeviceAndroid(InRef, DeviceData, InCachePath);
		}
	}

	/// <summary>
	/// Android implementation of a device that can run applications
	/// </summary>
	public class TargetDeviceAndroid : ITargetDevice
	{ 
		/// <summary>
		/// Friendly name for this target
		/// </summary>
		public string Name { get; protected set; }
	
		/// <summary>
		/// Low-level device name
		/// </summary>
		public string DeviceName { get; protected set; }

		/// <summary>
		/// Platform type.
		/// </summary>
		public UnrealTargetPlatform? Platform { get { return UnrealTargetPlatform.Android; } }

		/// <summary>
		/// Options for executing commands
		/// </summary>
		public CommandUtils.ERunOptions RunOptions { get; set; }

		/// <summary>
		/// Temp path we use to push/pull things from the device
		/// </summary>
		public string LocalCachePath { get; protected set; }

		/// <summary>
		/// Artifact (e.g. Saved) path on the device
		/// </summary>
		public string DeviceArtifactPath { get; protected set;  }

		/// <summary>
		/// External storage path on the device, e.g. /sdcard/UEGame/ etc..
		/// </summary>
		public string DeviceExternalStorageSavedPath { get; protected set; }

		/// <summary>
		/// External files path on the device, this is the app's own publically accessible data directory e.g. /sdcard/Android/data/[com.package.name]/files/UnrealGame etc..
		/// </summary>
		public string DeviceExternalFilesSavedPath { get; protected set; }

		/// <summary>
		/// Path to the log file. (This takes public logs setting of the package in to account.)
		/// </summary>
		public string DeviceLogPath { get; protected set; }		

		/// <summary>
		/// Path to a command line if installed
		/// </summary>
		protected string CommandLineFilePath { get; set; }

		public bool IsAvailable
		{
			get
			{
                // ensure our device is present in 'adb devices' output.
				var AllDevices = GetAllConnectedDevices();

				if (AllDevices.Keys.Contains(DeviceName) == false)
				{
					return false;
				}

				if (AllDevices[DeviceName] != "device")
				{
					Log.Warning(KnownLogEvents.Gauntlet_DeviceEvent, "Device {Name} is '{State}'", DeviceName, AllDevices[DeviceName]);
					return false;
				}

				// any device will do, but only one at a time.
				return true;
            }
		}

		protected Dictionary<EIntendedBaseCopyDirectory, string> LocalDirectoryMappings { get; set; }
        void SetUpDirectoryMappings()
        {
            LocalDirectoryMappings = new Dictionary<EIntendedBaseCopyDirectory, string>();
        }

        public void PopulateDirectoryMappings(string ProjectDir)
		{
			LocalDirectoryMappings.Add(EIntendedBaseCopyDirectory.Build, Path.Combine(ProjectDir, "Build"));
			LocalDirectoryMappings.Add(EIntendedBaseCopyDirectory.Binaries, Path.Combine(ProjectDir, "Binaries"));
			LocalDirectoryMappings.Add(EIntendedBaseCopyDirectory.Config, Path.Combine(ProjectDir, "Config"));
            LocalDirectoryMappings.Add(EIntendedBaseCopyDirectory.Content, Path.Combine(ProjectDir, "Content"));
            LocalDirectoryMappings.Add(EIntendedBaseCopyDirectory.Demos, Path.Combine(ProjectDir, "Demos"));
			LocalDirectoryMappings.Add(EIntendedBaseCopyDirectory.PersistentDownloadDir, Path.Combine(ProjectDir, "Saved", "PersistentDownloadDir"));
			LocalDirectoryMappings.Add(EIntendedBaseCopyDirectory.Profiling, Path.Combine(ProjectDir, "Profiling"));
            LocalDirectoryMappings.Add(EIntendedBaseCopyDirectory.Saved, ProjectDir);
        }
        public bool IsConnected { get	{ return IsAvailable; }	}

		protected bool IsExistingDevice = false;

		/// <summary>
		/// Constructor
		/// </summary>
		/// <param name="InDeviceName"></param>
		/// <param name="DeviceData"></param>
		/// <param name="InCachePath"></param>
		public TargetDeviceAndroid(string InDeviceName = "", AndroidDeviceData DeviceData = null, string InCachePath = null)
		{
			DeviceName = InDeviceName;

			AdbCredentialCache.AddInstance(DeviceData);

			// If no device name or its 'default' then use the first default device
			if (string.IsNullOrEmpty(DeviceName) || DeviceName.Equals("default", StringComparison.OrdinalIgnoreCase))
			{
				var DefaultDevices = GetAllAvailableDevices();	

				if (DefaultDevices.Count() == 0)
				{
					if (GetAllConnectedDevices().Count > 0)
					{
						throw new AutomationException("No default device available. One or more devices are connected but unauthorized or offline. See 'adb devices'");
					}
					else
					{
						throw new AutomationException("No default device available. See 'adb devices'");
					}
				}

				DeviceName = DefaultDevices.First();
			}

			if (Log.IsVerbose)
			{
				RunOptions = CommandUtils.ERunOptions.NoWaitForExit;
			}
			else
			{
				RunOptions = CommandUtils.ERunOptions.NoWaitForExit | CommandUtils.ERunOptions.NoLoggingOfRunCommand;
			}

			// if this is not a connected device then remove when done
			var ConnectedDevices = GetAllConnectedDevices();

			IsExistingDevice = ConnectedDevices.Keys.Contains(DeviceName);

			if (!IsExistingDevice)
			{
				// adb uses 5555 by default
				if (DeviceName.Contains(":") == false)
				{
					DeviceName = DeviceName + ":5555";
				}

				lock (Globals.MainLock)
				{
					using (var PauseEC = new ScopedSuspendECErrorParsing())
					{
						IProcessResult AdbResult = RunAdbGlobalCommand(string.Format("connect {0}", DeviceName));

						if (AdbResult.ExitCode != 0)
						{
							throw new AutomationException("adb failed to connect to {0}. {1}", DeviceName, AdbResult.Output);
						}
					}

					Log.Info("Connected to {0}", DeviceName);

					// Need to sleep for adb service process to register, otherwise get an unauthorized (especially on parallel device use)
					Thread.Sleep(5000);
				}
			}

			LocalDirectoryMappings = new Dictionary<EIntendedBaseCopyDirectory, string>();

			// for IP devices need to sanitize this
			Name = DeviceName.Replace(":", "_");

			// Path we use for artifacts, we'll create it later when we need it
			LocalCachePath = InCachePath ?? Path.Combine(Globals.TempDir, "AndroidDevice_" + Name);

			ConnectedDevices = GetAllConnectedDevices();

            SetUpDirectoryMappings();

            // sanity check that it was now dound
            if (ConnectedDevices.Keys.Contains(DeviceName) == false)
			{
				throw new AutomationException("Failed to find new device {0} in connection list", DeviceName);
			}

			if (ConnectedDevices[DeviceName] != "device")
			{
				Dispose();
				throw new AutomationException("Device {0} is '{1}'.", DeviceName, ConnectedDevices[DeviceName]);
			}
		}

		~TargetDeviceAndroid()
		{
			Dispose(false);
		}

		#region IDisposable Support
		private bool disposedValue = false; // To detect redundant calls

		protected virtual void Dispose(bool disposing)
		{
			if (!disposedValue)
			{
				try
				{
					if (!IsExistingDevice)
					{
						// disconnect
						RunAdbGlobalCommand(string.Format("disconnect {0}", DeviceName), true, false, true);

						Log.Info("Disconnected {0}", DeviceName);
					}					
				}
				catch (Exception Ex)
				{
					Log.Warning(KnownLogEvents.Gauntlet_DeviceEvent, "TargetDeviceAndroid.Dispose() threw: {Exception}", Ex.Message);
				}
				finally
				{
					disposedValue = true;
					AdbCredentialCache.RemoveInstance();
				}

			}
		}

		// This code added to correctly implement the disposable pattern.
		public void Dispose()
		{
			// Do not change this code. Put cleanup code in Dispose(bool disposing) above.
			Dispose(true);
			// TODO: uncomment the following line if the finalizer is overridden above.
			// GC.SuppressFinalize(this);
		}

		public bool Disposed
		{
			get
			{
				return disposedValue;
			}
			
		}

		#endregion

		/// <summary>
		/// Returns a list of locally connected devices (e.g. 'adb devices'). 
		/// </summary>
		/// <returns></returns>
		static private Dictionary<string, string> GetAllConnectedDevices()
		{
           var Result = RunAdbGlobalCommand("devices");

            MatchCollection DeviceMatches = Regex.Matches(Result.Output, @"^([\d\w\.\:]{6,32})\s+(\w+)", RegexOptions.Multiline);

            var DeviceList = DeviceMatches.Cast<Match>().ToDictionary(
                M => M.Groups[1].ToString(),
                M => M.Groups[2].ToString().ToLower()
            );

            return DeviceList;
		}

		static private IEnumerable<string> GetAllAvailableDevices()
		{
			var AllDevices = GetAllConnectedDevices();
			return AllDevices.Keys.Where(D => AllDevices[D] == "device");
		}

		static public ITargetDevice[] GetDefaultDevices()
		{
			var Result = RunAdbGlobalCommand("devices");

			MatchCollection DeviceMatches = Regex.Matches(Result.Output, @"([\d\w\.\:]{8,32})\s+device");

			List<ITargetDevice> Devices = new List<ITargetDevice>();

			foreach (string Device in GetAllAvailableDevices())
			{
				ITargetDevice NewDevice = new TargetDeviceAndroid(Device);
				Devices.Add(NewDevice);
			}

			return Devices.ToArray();
		}

		internal void PostRunCleanup()
		{
			// Delete the commandline file, if someone installs an APK on top of ours
			// they will get very confusing behavior...
			if (string.IsNullOrEmpty(CommandLineFilePath) == false)
			{
				Log.Verbose("Removing {0}", CommandLineFilePath);
				DeleteFileFromDevice(CommandLineFilePath);
				CommandLineFilePath = null;
			}
		}

		public bool IsOn
		{
			get
			{
				string CommandLine = "shell dumpsys power";
				IProcessResult OnAndUnlockedQuery = RunAdbDeviceCommand(CommandLine, bPauseErrorParsing: true);
				return OnAndUnlockedQuery.Output.Contains("mHoldingDisplaySuspendBlocker=true")
					&& OnAndUnlockedQuery.Output.Contains("mHoldingWakeLockSuspendBlocker=true");
			}
		}

		public bool PowerOn()
		{
			Log.Verbose("{0}: Powering on", ToString());
			string CommandLine = "shell \"input keyevent KEYCODE_WAKEUP && input keyevent KEYCODE_MENU\"";
			IProcessResult PowerOnQuery = RunAdbDeviceCommand(CommandLine, bPauseErrorParsing: true);
			return !PowerOnQuery.Output.Contains("error");
		}
		public bool PowerOff()
		{
			Log.Verbose("{0}: Powering off", ToString());
			string CommandLine = "shell \"input keyevent KEYCODE_SLEEP\"";
			IProcessResult PowerOffQuery = RunAdbDeviceCommand(CommandLine, bPauseErrorParsing: true);
			return !PowerOffQuery.Output.Contains("error");
		}

		public bool Reboot()
		{
			return true;
		}

		public bool Connect()
		{
			AllowDeviceSleepState(true);
			return true;
		}

		public bool Disconnect(bool bForce=false)
		{
			AllowDeviceSleepState(false);
			return true;
		}

		public override string ToString()
		{
            // TODO: device id
			if (Name == DeviceName)
			{
				return Name;
			}
			return string.Format("{0} ({1})", Name, DeviceName);
		}

		protected bool DeleteFileFromDevice(string DestPath)
		{
			var AdbResult = RunAdbDeviceCommand(string.Format("shell rm -f {0}", DestPath));
			return AdbResult.ExitCode == 0;
		}

		public bool CopyFileToDevice(string PackageName, string SourcePath, string DestPath, bool IgnoreDependencies = false)
		{
			bool IsAPK = string.Equals(Path.GetExtension(SourcePath), ".apk", StringComparison.OrdinalIgnoreCase);

            // for the APK there's no easy/reliable way to get the date of the version installed, so 
            // we write this out to a dependency file in the demote dir and check it each time.
            // current file time
            DateTime LocalModifiedTime = File.GetLastWriteTime(SourcePath);

            string QuotedSourcePath = SourcePath;
            if (SourcePath.Contains(" "))
            {
                QuotedSourcePath = '"' + SourcePath + '"';
            }

            // dependency info is a hash of the destination name, saved under a folder on /sdcard
            string DestHash = ContentHash.MD5(DestPath).ToString();
			string DependencyCacheDir = "/sdcard/gdeps";
			string DepFile = string.Format("{0}/{1}", DependencyCacheDir, DestHash);

			IProcessResult AdbResult = null;

	
			// get info from the device about this file
			string CurrentFileInfo = null;

			if (IsAPK)
			{
				// for APK query the package info and get the update time
				AdbResult = RunAdbDeviceCommand(string.Format("shell dumpsys package {0} | grep lastUpdateTime", PackageName));

				if (AdbResult.ExitCode == 0)
				{
					CurrentFileInfo = AdbResult.Output.ToString().Trim();
				}
			}
			else
			{
				// for other files get the file info
				AdbResult = RunAdbDeviceCommand(string.Format("shell ls -l {0}", DestPath));

				if (AdbResult.ExitCode == 0)
				{
					CurrentFileInfo = AdbResult.Output.ToString().Trim();
				}
			}

			bool SkipInstall = false;

			// If this is valid then there is some form of that file on the device, now figure out if it matches the 
			if (string.IsNullOrEmpty(CurrentFileInfo) == false)
			{
				// read the dep file
				AdbResult = RunAdbDeviceCommand(string.Format("shell cat {0}", DepFile));

				if (AdbResult.ExitCode == 0)
				{
					// Dependency info is the modified time of the source, and the post-copy file stats of the installed file, separated by ###
					string[] DepLines = AdbResult.Output.ToString().Split(new[] { "###" }, StringSplitOptions.RemoveEmptyEntries).Select(S => S.Trim()).ToArray();

					if (DepLines.Length >= 2)
					{
						string InstalledSourceModifiedTime = DepLines[0];
						string InstalledFileInfo = DepLines[1];

						if (InstalledSourceModifiedTime == LocalModifiedTime.ToString()
							&& CurrentFileInfo == InstalledFileInfo)
						{
							SkipInstall = true;
						}
					}
				}
			}

			if (SkipInstall && IgnoreDependencies == false)
			{
				Log.Info("Skipping install of {0} - remote file up to date", Path.GetFileName(SourcePath));
			}
			else
			{
				if (IsAPK)
				{
					// we need to ununstall then install the apk - don't care if it fails, may have been deleted
					string AdbCommand = string.Format("uninstall {0}", PackageName);
					AdbResult = RunAdbDeviceCommand(AdbCommand);

					Log.Info("Installing {0} to {1}", SourcePath, Name);

					AdbCommand = string.Format("install {0}", QuotedSourcePath);
					AdbResult = RunAdbDeviceCommand(AdbCommand);

					if (AdbResult.ExitCode != 0)
					{
						throw new AutomationException("Failed to install {0}. Error {1}", SourcePath, AdbResult.Output);
					}

					// for APK query the package info and get the update time
					AdbResult = RunAdbDeviceCommand(string.Format("shell dumpsys package {0} | grep lastUpdateTime", PackageName));
					CurrentFileInfo = AdbResult.Output.ToString().Trim();
				}
				else
				{
					Log.Info("Copying {0} to {1} via adb push", QuotedSourcePath, DestPath);
					string AdbCommand = string.Format("push {0} {1}", QuotedSourcePath, DestPath);
					AdbResult = RunAdbDeviceCommand(AdbCommand);

					if (AdbResult.ExitCode != 0)
					{
						if ((AdbResult.Output.Contains("couldn't read from device") || AdbResult.Output.Contains("offline")) && !IsConnected)
						{
							Log.Info("Lost connection with device '{Name}'.", Name);
							// Disconnection occurred. Let's retry a second time before given up
							// Try to reconnect
							if (Connect())
							{
								Log.Info("Retrying to copy via adb push...");
								AdbResult = RunAdbDeviceCommand(AdbCommand);
								if (AdbResult.ExitCode != 0)
								{
									throw new AutomationException("Failed to push {0} to device. Error {1}", SourcePath, AdbResult.Output);
								}
							}
							else
							{
								throw new AutomationException("Failed to reconnect {0}", Name);
							}
						}
						else
						{
							throw new AutomationException("Failed to push {0} to device. Error {1}", SourcePath, AdbResult.Output);
						}
					}

					// Now pull info about the file which we'll write as a dep
					AdbResult = RunAdbDeviceCommand(string.Format("shell ls -l {0}", DestPath));
					CurrentFileInfo = AdbResult.Output.ToString().Trim();
				}

				// write the actual dependency info
				string DepContents = LocalModifiedTime + "###" + CurrentFileInfo;

				// save last modified time to remote deps after success
				RunAdbDeviceCommand(string.Format("shell mkdir -p {0}", DependencyCacheDir));

				string Cmd = string.Format("shell echo \"{0}\" > {1}", DepContents, DepFile);
				AdbResult = RunAdbDeviceCommand(Cmd);

				if (AdbResult.ExitCode != 0)
				{
					Log.Warning(KnownLogEvents.Gauntlet_DeviceEvent, "Failed to write dependency file {File}", DepFile);
				}
			}

			return true;
		}

		public IAppInstall InstallApplication(UnrealAppConfig AppConfig)
		{
			// todo - pass this through
			AndroidBuild Build = AppConfig.Build as AndroidBuild;

			// Ensure APK exists
			if (Build == null)
			{
				throw new AutomationException("Invalid build for Android!");
			}

			// kill any currently running instance:
			KillRunningProcess(Build.AndroidPackageName);
	
			string DeviceStorageQueryCommand = AndroidPlatform.GetStorageQueryCommand();
			IProcessResult StorageQueryResult = RunAdbDeviceCommand(DeviceStorageQueryCommand);
			string StorageLocation = StorageQueryResult.Output.Trim(); // "/mnt/sdcard";
																	   // remote dir used to save things
			string ExternalStoragePath = StorageLocation + "/UnrealGame/" + AppConfig.ProjectName;
			string ExternalFilesPath = StorageLocation + "/Android/data/" + Build.AndroidPackageName + "/files/UnrealGame/" + AppConfig.ProjectName;
			string DeviceBaseDir = Build.UsesExternalFilesDir ? ExternalFilesPath : ExternalStoragePath;

			// get the device's external file paths, always clear between runs
			DeviceExternalStorageSavedPath = string.Format("{0}/{1}/Saved", ExternalStoragePath, AppConfig.ProjectName);
			DeviceExternalFilesSavedPath = string.Format("{0}/{1}/Saved", ExternalFilesPath, AppConfig.ProjectName);
			DeviceLogPath = string.Format("{0}/Logs/{1}.log", Build.UsesPublicLogs ? DeviceExternalFilesSavedPath : DeviceExternalStorageSavedPath, AppConfig.ProjectName);
			DeviceArtifactPath = Build.UsesExternalFilesDir ? DeviceExternalFilesSavedPath : DeviceExternalStorageSavedPath;

			// path for OBB files
			string OBBRemoteDestination = string.Format("{0}/obb/{1}", StorageLocation, Build.AndroidPackageName);

			Log.Info("DeviceBaseDir: " + DeviceBaseDir);
			Log.Info("DeviceExternalStorageSavedPath: " + DeviceExternalStorageSavedPath);
			Log.Info("DeviceExternalFilesSavedPath: " + DeviceExternalFilesSavedPath);
			Log.Info("DeviceLogPath: " + DeviceLogPath);
			Log.Info("DeviceArtifactPath: " + DeviceArtifactPath);

			// clear all file store paths between installs:
			RunAdbDeviceCommand(string.Format("shell rm -r {0}", DeviceExternalStorageSavedPath));
			RunAdbDeviceCommand(string.Format("shell rm -r {0}", DeviceExternalFilesSavedPath));
<<<<<<< HEAD
=======

			if (Globals.Params.ParseParam("fullclean"))
			{
				Log.Info("Fully cleaning console before install...");
				RunAdbDeviceCommand(string.Format("shell rm -r {0}/UnrealGame/*", StorageLocation));
				RunAdbDeviceCommand(string.Format("shell rm -r {0}/Android/data/{1}/*", StorageLocation, Build.AndroidPackageName));
				RunAdbDeviceCommand(string.Format("shell rm -r {0}/Android/obb/{1}/*", StorageLocation, Build.AndroidPackageName));
				RunAdbDeviceCommand(string.Format("shell rm -r {0}/Download/*", StorageLocation));
			}
>>>>>>> 4af6daef

				bool SkipDeploy = Globals.Params.ParseParam("SkipDeploy");

			if (SkipDeploy == false)
			{
<<<<<<< HEAD
				if (Globals.Params.ParseParam("cleandevice"))
=======
				if (Globals.Params.ParseParam("cleandevice")
					|| Globals.Params.ParseParam("fullclean"))
>>>>>>> 4af6daef
				{
					Log.Info("Cleaning previous builds due to presence of -cleandevice");

					// we need to ununstall then install the apk - don't care if it fails, may have been deleted
					Log.Info("Uninstalling {0}", Build.AndroidPackageName);
					RunAdbDeviceCommand(string.Format("uninstall {0}", Build.AndroidPackageName));

					// delete DeviceExternalStorageSavedPath, note: DeviceExternalFilesSavedPath is removed with package uninstall.
					Log.Info("Removing {0}", DeviceExternalStorageSavedPath);
					RunAdbDeviceCommand(string.Format("shell rm -r {0}", DeviceExternalStorageSavedPath));

					Log.Info("Removing {0}", OBBRemoteDestination);
					RunAdbDeviceCommand(string.Format("shell rm -r {0}", OBBRemoteDestination));
				}

				// remote dir on the device, create it if it doesn't exist
				RunAdbDeviceCommand(string.Format("shell mkdir -p {0}/", DeviceExternalStorageSavedPath));
<<<<<<< HEAD
=======
				RunAdbDeviceCommand(string.Format("shell mkdir -p {0}/", DeviceExternalFilesSavedPath));
>>>>>>> 4af6daef

				// path to the APK to install.
				string ApkPath = Build.SourceApkPath;

				// check for a local newer executable
				if (Globals.Params.ParseParam("dev"))
				{
					//string ApkFileName = Path.GetFileName(ApkPath);

					string ApkFileName2 = UnrealHelpers.GetExecutableName(AppConfig.ProjectName, UnrealTargetPlatform.Android, AppConfig.Configuration, AppConfig.ProcessType, "apk");

					string LocalAPK = Path.Combine(Environment.CurrentDirectory, AppConfig.ProjectName, "Binaries/Android", ApkFileName2);

					bool LocalFileExists = File.Exists(LocalAPK);
					bool LocalFileNewer = LocalFileExists && File.GetLastWriteTime(LocalAPK) > File.GetLastWriteTime(ApkPath);

					Log.Verbose("Checking for newer binary at {0}", LocalAPK);
					Log.Verbose("LocalFile exists: {0}. Newer: {1}", LocalFileExists, LocalFileNewer);

					if (LocalFileExists && LocalFileNewer)
					{
						ApkPath = LocalAPK;
					}
				}

				// first install the APK
				CopyFileToDevice(Build.AndroidPackageName, ApkPath, "");
			}

			// Convert the files from the source to final destination names
			Dictionary<string, string> FilesToInstall = new Dictionary<string, string>();
<<<<<<< HEAD

			Console.WriteLine("trying to copy files over.");
            if (AppConfig.FilesToCopy != null)
            {
                if (LocalDirectoryMappings.Count == 0)
                {
                    Console.WriteLine("Populating Directory");
                    PopulateDirectoryMappings(DeviceArtifactPath);
                }
                Console.WriteLine("trying to copy files over.");
                foreach (UnrealFileToCopy FileToCopy in AppConfig.FilesToCopy)
                {
                    string PathToCopyTo = Path.Combine(LocalDirectoryMappings[FileToCopy.TargetBaseDirectory], FileToCopy.TargetRelativeLocation);
                    if (File.Exists(FileToCopy.SourceFileLocation))
                    {
                        FileInfo SrcInfo = new FileInfo(FileToCopy.SourceFileLocation);
                        SrcInfo.IsReadOnly = false;
                        FilesToInstall.Add(FileToCopy.SourceFileLocation, PathToCopyTo.Replace("\\", "/"));
                    }

                    else
                    {
                        Log.Warning(KnownLogEvents.Gauntlet_DeviceEvent, "File to copy {File} not found", FileToCopy);
                    }
                }
            }

=======

			Console.WriteLine("trying to copy files over.");
            if (AppConfig.FilesToCopy != null)
            {
                if (LocalDirectoryMappings.Count == 0)
                {
                    Console.WriteLine("Populating Directory");
                    PopulateDirectoryMappings(DeviceArtifactPath);
                }
                Console.WriteLine("trying to copy files over.");
                foreach (UnrealFileToCopy FileToCopy in AppConfig.FilesToCopy)
                {
                    string PathToCopyTo = Path.Combine(LocalDirectoryMappings[FileToCopy.TargetBaseDirectory], FileToCopy.TargetRelativeLocation);
                    if (File.Exists(FileToCopy.SourceFileLocation))
                    {
                        FileInfo SrcInfo = new FileInfo(FileToCopy.SourceFileLocation);
                        SrcInfo.IsReadOnly = false;
                        FilesToInstall.Add(FileToCopy.SourceFileLocation, PathToCopyTo.Replace("\\", "/"));
                    }

                    else
                    {
                        Log.Warning(KnownLogEvents.Gauntlet_DeviceEvent, "File to copy {File} not found", FileToCopy);
                    }
                }
            }

>>>>>>> 4af6daef
			if (SkipDeploy == false)
			{
				// obb files need to be named based on APK version (grrr), so find that out. This should return something like
				// versionCode=2 minSdk=21 targetSdk=21
				string PackageInfo = RunAdbDeviceCommand(string.Format("shell dumpsys package {0} | grep versionCode", Build.AndroidPackageName)).Output;
				var Match = Regex.Match(PackageInfo, @"versionCode=([\d\.]+)\s");
				if (Match.Success == false)
				{
					throw new AutomationException("Failed to find version info for APK!");
				}
				string PackageVersion = Match.Groups[1].ToString();

				Build.FilesToInstall.Keys.ToList().ForEach(K =>
				{
					string SrcPath = K;
					string SrcFile = Path.GetFileName(SrcPath);

					string DestPath = Build.FilesToInstall[K];
					string DestFile = Path.GetFileName(DestPath);

					// If we installed a new APK we need to change the package version
					Match OBBMatch = Regex.Match(SrcFile, @"\.(\d+)\.com.*\.obb");
					if (OBBMatch.Success)
					{
						DestPath = StorageLocation + "/obb/" + Build.AndroidPackageName + "/" + SrcFile.Replace(".Client.obb", ".obb").Replace(OBBMatch.Groups[1].ToString(), PackageVersion);
					}

					DestPath = Regex.Replace(DestPath, "%STORAGE%", StorageLocation, RegexOptions.IgnoreCase);

					FilesToInstall.Add(SrcPath, DestPath);
				});

				// get a list of files in the destination OBB directory
				IProcessResult AdbResult;
				AdbResult = RunAdbDeviceCommand(string.Format("shell ls {0}", OBBRemoteDestination));

				// if != 0 then no folder exists
				if (AdbResult.ExitCode == 0)
				{
					string[] Delimiters = { "\r\n", "\n" };
					string[] CurrentRemoteFileList = AdbResult.Output.Split(Delimiters, StringSplitOptions.RemoveEmptyEntries);
					for (int i = 0; i < CurrentRemoteFileList.Length; ++i)
					{
						CurrentRemoteFileList[i] = CurrentRemoteFileList[i].Trim();
					}

					IEnumerable<string> NewRemoteFileList = FilesToInstall.Values.Select(F => Path.GetFileName(F));

					// delete any files that should not be there
					foreach (string FileName in CurrentRemoteFileList)
					{
						if (FileName.StartsWith(".") || FileName.Length == 0)
						{
							continue;
						}

						if (NewRemoteFileList.Contains(FileName) == false)
						{
							RunAdbDeviceCommand(string.Format("shell rm {0}/{1}", OBBRemoteDestination, FileName));
						}
					}
				}

				EnablePermissions(Build.AndroidPackageName);
			}
			else
			{
				Log.Info("Skipping install of {0} (-skipdeploy)", Build.AndroidPackageName);
			}

			// create a tempfile, insert the command line, and push it over
			string CommandLineTmpFile = Path.GetTempFileName();
			CommandLineFilePath = string.Format("{0}/UECommandLine.txt", DeviceBaseDir);
			// I've seen a weird thing where adb push truncates by a byte, so add some padding...
			File.WriteAllText(CommandLineTmpFile, AppConfig.CommandLine + "    ");
			FilesToInstall.Add(CommandLineTmpFile, CommandLineFilePath);

			foreach (var KV in FilesToInstall)
			{
				string LocalFile = KV.Key;
				string RemoteFile = KV.Value;

				Console.WriteLine("Copying {0} to {1}", LocalFile, RemoteFile);
				CopyFileToDevice(Build.AndroidPackageName, LocalFile, RemoteFile);
			}

			File.Delete(CommandLineTmpFile);

			AndroidAppInstall AppInstall = new AndroidAppInstall(this, AppConfig.ProjectName, Build.AndroidPackageName, AppConfig.CommandLine);

			return AppInstall;
		}

		public IAppInstance Run(IAppInstall App)
		{
			AndroidAppInstall DroidAppInstall = App as AndroidAppInstall;

			if (DroidAppInstall == null)
			{
				throw new Exception("AppInstance is of incorrect type!");
			}

			// wake the device - we can install while its asleep but not run
			PowerOn();

			// kill any currently running instance:
			KillRunningProcess(DroidAppInstall.AndroidPackageName);

			string LaunchActivity = AndroidPlatform.GetLaunchableActivityName();

			Log.Info("Launching {0} on '{1}' ", DroidAppInstall.AndroidPackageName + "/" + LaunchActivity, ToString());
			Log.Verbose("\t{0}", DroidAppInstall.CommandLine);

			// Clear the device's logcat in preparation for the test..
			RunAdbDeviceCommand("logcat --clear");

			// start the app on device!
			string CommandLine = "shell am start -W -S -n " + DroidAppInstall.AndroidPackageName + "/" + LaunchActivity;
			IProcessResult Process = RunAdbDeviceCommand(CommandLine, false, true);

			return new AndroidAppInstance(this, DroidAppInstall, Process);
		}

		/// <summary>
		/// Runs an ADB command, automatically adding the name of the current device to
		/// the arguments sent to adb
		/// </summary>
		/// <param name="Args"></param>
		/// <param name="Wait"></param>
		/// <param name="Input"></param>
		/// <returns></returns>
		public IProcessResult RunAdbDeviceCommand(string Args, bool Wait=true, bool bShouldLogCommand = false, bool bPauseErrorParsing = false)
		{
			if (string.IsNullOrEmpty(DeviceName) == false)
			{
				Args = string.Format("-s {0} {1}", DeviceName, Args);
			}

			return RunAdbGlobalCommand(Args, Wait, bShouldLogCommand, bPauseErrorParsing);
		}

		/// <summary>
		/// Runs an ADB command, automatically adding the name of the current device to
		/// the arguments sent to adb
		/// </summary>
		/// <param name="Args"></param>
		/// <param name="Wait"></param>
		/// <param name="Input"></param>
		/// <returns></returns>
		public string RunAdbDeviceCommandAndGetOutput(string Args)
		{
			if (string.IsNullOrEmpty(DeviceName) == false)
			{
				Args = string.Format("-s {0} {1}", DeviceName, Args);
			}

			IProcessResult Result = RunAdbGlobalCommand(Args);

			if (Result.ExitCode != 0)
			{
				throw new AutomationException("adb command {0} failed. {1}", Args, Result.Output);
			}

			return Result.Output;
		}

		/// <summary>
		/// Runs an ADB command at the global scope
		/// </summary>
		/// <param name="Args"></param>
		/// <param name="Wait"></param>
		/// <returns></returns>
		public static IProcessResult RunAdbGlobalCommand(string Args, bool Wait = true, bool bShouldLogCommand = false, bool bPauseErrorParsing = false)
		{
			CommandUtils.ERunOptions RunOptions = CommandUtils.ERunOptions.AppMustExist | CommandUtils.ERunOptions.NoWaitForExit;

			if (Log.IsVeryVerbose)
			{
				RunOptions |= CommandUtils.ERunOptions.AllowSpew;
			}
			else
			{
				RunOptions |= CommandUtils.ERunOptions.NoLoggingOfRunCommand;
			}
	
			if (bShouldLogCommand)
			{
				Log.Verbose("Running ADB Command: adb {0}", Args);
			}

			IProcessResult Process;

			using (bPauseErrorParsing ? new ScopedSuspendECErrorParsing() : null)
			{
				Process = AndroidPlatform.RunAdbCommand(null, null, Args, null, RunOptions);

				if (Wait)
				{
					Process.WaitForExit();
				}
			}
			
			return Process;
		}

		public void AllowDeviceSleepState(bool bAllowSleep)
		{
			string CommandLine = "shell svc power stayon " + (bAllowSleep ? "false" : "usb");
			RunAdbDeviceCommand(CommandLine, true, false, true);
		}
		/// <summary>
		/// Enable Android permissions which would otherwise block automation with permimssion requests
		/// </summary>
		public void EnablePermissions(string AndroidPackageName)
		{
			List<string> Permissions = new List<string>{ "WRITE_EXTERNAL_STORAGE", "READ_EXTERNAL_STORAGE", "GET_ACCOUNTS", "RECORD_AUDIO" };
			Permissions.ForEach(Permission => {
				string CommandLine = string.Format("shell pm grant {0} android.permission.{1}", AndroidPackageName, Permission);
				Log.Verbose(string.Format("Enabling permission: {0} {1}", AndroidPackageName, Permission));
				RunAdbDeviceCommand(CommandLine, true, false, true);
			});
		}

		public void KillRunningProcess(string AndroidPackageName)
		{
			Log.Verbose("{0}: Killing process '{1}' ", ToString(), AndroidPackageName);
			string KillProcessCommand = string.Format("shell am force-stop {0}", AndroidPackageName);
			RunAdbDeviceCommand(KillProcessCommand);
		}

		public Dictionary<EIntendedBaseCopyDirectory, string> GetPlatformDirectoryMappings()
		{
			if (LocalDirectoryMappings.Count == 0)
			{
				Log.Warning("Platform directory mappings have not been populated for this platform! This should be done within InstallApplication()");
			}
			return LocalDirectoryMappings;
		}
	}

	/// <summary>
	/// ADB key credentials, running adb-server commands (must) use same pub/private key store
	/// </summary>
	internal static class AdbCredentialCache
	{

		private static int InstanceCount = 0;
		private static bool bUsingCustomKeys = false;

		private static string PrivateKey;
		private static string PublicKey;

		private const string KeyBackupExt = ".gauntlet.bak";

		private static void Reset()
		{
			if (InstanceCount != 0)
			{
				throw new AutomationException("AdbCredentialCache.Reset() called with outstanding instances");
			}

			PrivateKey = PublicKey = String.Empty;
			bUsingCustomKeys = false;

			RestoreBackupKeys();
		}

		public static void AddInstance(AndroidDeviceData DeviceData = null)
		{
			lock (Globals.MainLock)
			{
				string KeyPath = Globals.Params.ParseValue("adbkeys", null);

				// setup key store from device data
				if (String.IsNullOrEmpty(KeyPath) && DeviceData != null)
				{
					// checked that cached keys are the same
					if (!String.IsNullOrEmpty(PrivateKey))
					{
						if (PrivateKey != DeviceData.privateKey)
						{
							throw new AutomationException("ADB device private keys must match");
						}
					}

					if (!String.IsNullOrEmpty(PublicKey))
					{
						if (PublicKey != DeviceData.publicKey)
						{
							throw new AutomationException("ADB device public keys must match");
						}
					}

					PrivateKey = DeviceData.privateKey;
					PublicKey = DeviceData.publicKey;

					if (String.IsNullOrEmpty(PublicKey) || String.IsNullOrEmpty(PrivateKey))
					{
						throw new AutomationException("Invalid key in device data");
					}

					KeyPath = Path.Combine(Globals.TempDir, "AndroidADBKeys");

					if (!Directory.Exists(KeyPath))
					{
						Directory.CreateDirectory(KeyPath);
					}

					if (InstanceCount == 0)
					{
						byte[] data = Convert.FromBase64String(PrivateKey);
						File.WriteAllText(KeyPath + "/adbkey", Encoding.UTF8.GetString(data));

						data = Convert.FromBase64String(PublicKey);
						File.WriteAllText(KeyPath + "/adbkey.pub", Encoding.UTF8.GetString(data));
					}

				}

				if (InstanceCount == 0 && !String.IsNullOrEmpty(KeyPath))
				{

					Log.Info("Using adb keys at {0}", KeyPath);

					string LocalKeyPath = Path.Combine(Environment.GetEnvironmentVariable("USERPROFILE"), ".android");
					if(!Directory.Exists(LocalKeyPath))
					{
						Directory.CreateDirectory(LocalKeyPath);
					}

					string RemoteKeyFile = Path.Combine(KeyPath, "adbkey");
					string RemotePubKeyFile = Path.Combine(KeyPath, "adbkey.pub");
					string LocalKeyFile = Path.Combine(LocalKeyPath, "adbkey");
					string LocalPubKeyFile = Path.Combine(LocalKeyPath, "adbkey.pub");
					string BackupSentry = Path.Combine(LocalKeyPath, "gauntlet.inuse");

					if (File.Exists(RemoteKeyFile) == false)
					{
						throw new AutomationException("adbkey at {0} does not exist", KeyPath);
					}

					if (File.Exists(RemotePubKeyFile) == false)
					{
						throw new AutomationException("adbkey.pub at {0} does not exist", KeyPath);
					}

					if (File.Exists(BackupSentry) == false)
					{
						if (File.Exists(LocalKeyFile))
						{
							File.Copy(LocalKeyFile, LocalKeyFile + KeyBackupExt, true);
						}

						if (File.Exists(LocalPubKeyFile))
						{
							File.Copy(LocalPubKeyFile, LocalPubKeyFile + KeyBackupExt, true);
						}
						File.WriteAllText(BackupSentry, "placeholder");
					}

					File.Copy(RemoteKeyFile, LocalKeyFile, true);
					File.Copy(RemotePubKeyFile, LocalPubKeyFile, true);

					bUsingCustomKeys = true;

					KillAdbServer();
				}

				InstanceCount++;
			}

		}

		private static void KillAdbServer()
		{			
			using (new ScopedSuspendECErrorParsing())
			{
				Log.Info("Running adb kill-server to refresh credentials");
				TargetDeviceAndroid.RunAdbGlobalCommand("kill-server");
				// killing the adb server restarts it and can surface superfluous device errors
				int SleepTime = CommandUtils.IsBuildMachine ? 15000 : 5000;
				Thread.Sleep(SleepTime);
			}

		}

		public static void RemoveInstance()
		{
			lock (Globals.MainLock)
			{

				InstanceCount--;

				if (InstanceCount == 0 && bUsingCustomKeys)
				{
					Reset();
					KillAdbServer();
					// Kill ADB server, just as a safety measure to ensure it closes
					IEnumerable<Process> ADBProcesses = Process.GetProcesses().Where(p => p.ProcessName.Equals("adb"));
					if (ADBProcesses.Count() > 0)
					{
						Log.Info("Terminating {0} ADB Process(es)", ADBProcesses.Count());
						foreach (Process ADBProcess in ADBProcesses)
						{
							Log.Info("Killing ADB process {0}", ADBProcess.Id);
							ADBProcess.Kill();
						}
					}
				}
			}
		}

		public static void RestoreBackupKeys()
		{			
			string LocalKeyPath = Path.Combine(Environment.GetEnvironmentVariable("USERPROFILE"), ".android");
			string LocalKeyFile = Path.Combine(LocalKeyPath, "adbkey");
			string LocalPubKeyFile = Path.Combine(LocalKeyPath, "adbkey.pub");
			string BackupSentry = Path.Combine(LocalKeyPath, "gauntlet.inuse");

			if (File.Exists(BackupSentry))
			{
				Log.Info("Restoring original adb keys");

				if (File.Exists(LocalKeyFile + KeyBackupExt))
				{
					File.Copy(LocalKeyFile + KeyBackupExt, LocalKeyFile, true);
					File.Delete(LocalKeyFile + KeyBackupExt);
				}
				else
				{
					File.Delete(LocalKeyFile);
				}

				if (File.Exists(LocalPubKeyFile + KeyBackupExt))
				{
					File.Copy(LocalPubKeyFile + KeyBackupExt, LocalPubKeyFile, true);
					File.Delete(LocalPubKeyFile + KeyBackupExt);
				}
				else
				{
					File.Delete(LocalPubKeyFile);
				}

				File.Delete(BackupSentry);
			}

		}

		static AdbCredentialCache()
		{
			Reset();
		}

	}


}<|MERGE_RESOLUTION|>--- conflicted
+++ resolved
@@ -913,8 +913,6 @@
 			// clear all file store paths between installs:
 			RunAdbDeviceCommand(string.Format("shell rm -r {0}", DeviceExternalStorageSavedPath));
 			RunAdbDeviceCommand(string.Format("shell rm -r {0}", DeviceExternalFilesSavedPath));
-<<<<<<< HEAD
-=======
 
 			if (Globals.Params.ParseParam("fullclean"))
 			{
@@ -924,18 +922,13 @@
 				RunAdbDeviceCommand(string.Format("shell rm -r {0}/Android/obb/{1}/*", StorageLocation, Build.AndroidPackageName));
 				RunAdbDeviceCommand(string.Format("shell rm -r {0}/Download/*", StorageLocation));
 			}
->>>>>>> 4af6daef
 
 				bool SkipDeploy = Globals.Params.ParseParam("SkipDeploy");
 
 			if (SkipDeploy == false)
 			{
-<<<<<<< HEAD
-				if (Globals.Params.ParseParam("cleandevice"))
-=======
 				if (Globals.Params.ParseParam("cleandevice")
 					|| Globals.Params.ParseParam("fullclean"))
->>>>>>> 4af6daef
 				{
 					Log.Info("Cleaning previous builds due to presence of -cleandevice");
 
@@ -953,10 +946,7 @@
 
 				// remote dir on the device, create it if it doesn't exist
 				RunAdbDeviceCommand(string.Format("shell mkdir -p {0}/", DeviceExternalStorageSavedPath));
-<<<<<<< HEAD
-=======
 				RunAdbDeviceCommand(string.Format("shell mkdir -p {0}/", DeviceExternalFilesSavedPath));
->>>>>>> 4af6daef
 
 				// path to the APK to install.
 				string ApkPath = Build.SourceApkPath;
@@ -988,7 +978,6 @@
 
 			// Convert the files from the source to final destination names
 			Dictionary<string, string> FilesToInstall = new Dictionary<string, string>();
-<<<<<<< HEAD
 
 			Console.WriteLine("trying to copy files over.");
             if (AppConfig.FilesToCopy != null)
@@ -1016,35 +1005,6 @@
                 }
             }
 
-=======
-
-			Console.WriteLine("trying to copy files over.");
-            if (AppConfig.FilesToCopy != null)
-            {
-                if (LocalDirectoryMappings.Count == 0)
-                {
-                    Console.WriteLine("Populating Directory");
-                    PopulateDirectoryMappings(DeviceArtifactPath);
-                }
-                Console.WriteLine("trying to copy files over.");
-                foreach (UnrealFileToCopy FileToCopy in AppConfig.FilesToCopy)
-                {
-                    string PathToCopyTo = Path.Combine(LocalDirectoryMappings[FileToCopy.TargetBaseDirectory], FileToCopy.TargetRelativeLocation);
-                    if (File.Exists(FileToCopy.SourceFileLocation))
-                    {
-                        FileInfo SrcInfo = new FileInfo(FileToCopy.SourceFileLocation);
-                        SrcInfo.IsReadOnly = false;
-                        FilesToInstall.Add(FileToCopy.SourceFileLocation, PathToCopyTo.Replace("\\", "/"));
-                    }
-
-                    else
-                    {
-                        Log.Warning(KnownLogEvents.Gauntlet_DeviceEvent, "File to copy {File} not found", FileToCopy);
-                    }
-                }
-            }
-
->>>>>>> 4af6daef
 			if (SkipDeploy == false)
 			{
 				// obb files need to be named based on APK version (grrr), so find that out. This should return something like
