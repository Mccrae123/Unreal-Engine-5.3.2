﻿// Copyright Epic Games, Inc. All Rights Reserved.

using System;
using System.Collections.Generic;
using System.IO;
using System.Linq;
using System.Text;
using System.Threading.Tasks;
using System.Xml;
using AutomationTool;
using UnrealBuildBase;
<<<<<<< HEAD
=======
using Microsoft.Extensions.Logging;
>>>>>>> 4af6daef

[Help(@"Creates an IPA from an xarchive file")]
[Help("method=<method>", @"Purpose of the IPA. (Development, Adhoc, Store)")]
[Help("TemplateFile=<file>", @"Path to plist template that will be filled in based on other arguments. See ExportOptions.plist.template for an example")]
[Help("OptionsFile", @"Path to an XML file of options that we'll select from based on method. See ExportOptions.Values.xml for an example")]
[Help("Project", @"Name of this project (e.g ShooterGame, EngineTest)")]
public class MakeIPA : BuildCommand
{ 
	protected string TemplateFile { get; set; }
	protected string OptionsFile { get; set; }
	protected string Project { get; set; }
	protected string Method { get; set; }

	public MakeIPA()
	{
		Method = "development";
	}

	string SelectPropertyTextOrDie(XmlDocument Doc, string InProperty, string InName)
	{
		string MethodSelect = string.Format("//{0}/type[@name=\"{1}\"]", InProperty, InName);
		XmlNode MethodNode = Doc.SelectSingleNode(MethodSelect);
		
		if (MethodNode == null)
		{
			throw new AutomationException("Failed to find node for property {0} with name {1}", InProperty, InName);
		}
		
		return MethodNode.InnerXml;
	}

	protected void CreateExportPlist(string OutputPath)
	{
		XmlDocument Doc = new XmlDocument();
		Doc.Load(OptionsFile);

		// select all entries via xpath
		string MethodText = SelectPropertyTextOrDie(Doc, "methods", Method);
		string SigningText = SelectPropertyTextOrDie(Doc, "signing", Method);
		string ProfileText = SelectPropertyTextOrDie(Doc, "profiles", Method);

		// replace them in the template
		string TemplateContents = File.ReadAllText(TemplateFile);

		TemplateContents = TemplateContents.Replace("{{method}}", MethodText);
		TemplateContents = TemplateContents.Replace("{{profiles}}", ProfileText);
		TemplateContents = TemplateContents.Replace("{{signing}}", SigningText);

		// write it out
		Directory.CreateDirectory(Path.GetDirectoryName(OutputPath));
		File.WriteAllText(OutputPath, TemplateContents);
	}

	int XcodeBuild(string Arguments)
	{
		string XcodeBuildPath = "/usr/bin/xcodebuild";
		IProcessResult Result = CommandUtils.Run(XcodeBuildPath, Arguments);

		return Result.ExitCode;
	}

	public override ExitCode Execute()
	{

		Project = ParseParamValue("Project", Project);
		OptionsFile = ParseParamValue("OptionsFile", OptionsFile);
		TemplateFile = ParseParamValue("TemplateFile", TemplateFile);
		Method = ParseParamValue("Method", Method);
		
		string Archive = ParseParamValue("archive", null);
		string Output = ParseParamValue("output", null);

		if (string.IsNullOrEmpty(Output))
		{
			Output = Path.Combine(Project, "Binaries", "IOS");
		}

		// xcode won't export to a file just a path, so if a user wants foo.ipa we'll save to
		// that path then rename it
		string OutputFile = Path.GetFileName(Output);
		
		if (!string.IsNullOrEmpty(OutputFile))
		{
			Output = Path.GetDirectoryName(Output);
		}

		if (string.IsNullOrEmpty(Archive))
		{
			throw new AutomationException("No archive specified. Use -archive=<path>");
		}

		if (string.IsNullOrEmpty(OptionsFile))
		{
			throw new AutomationException("No OptionsFile specified. Use -OptionsFile=<path>");
		}

		if (string.IsNullOrEmpty(TemplateFile))
		{
			throw new AutomationException("No TemplateFile specified. Use -TemplateFile=<path>");
		}

		string PlistPath = string.Format(@"{0}/Intermediate/IOS/ExportIPA.plist", Project);

		string ProvisioningArgs = "";

		CreateExportPlist(PlistPath);

		string ExportArgs = string.Format("-exportArchive -archivePath \"{0}\" -exportOptionsPlist {1} -exportPath \"{2}\" {3}", Archive, PlistPath, Output, ProvisioningArgs);

		Logger.LogInformation("Creating IPA at at {Output} with {Method} profile.", Output, Method);

		int Result = XcodeBuild(ExportArgs);

		if (Result != 0)
		{
			Logger.LogError("XcodeBuild failed to export archive. {PlistPath} might help diagose the issue..", PlistPath);
			return ExitCode.Error_FailedToCreateIPA;
		}
		
		if (!string.IsNullOrEmpty(OutputFile))
		{
			string TmpFile = Path.ChangeExtension(Archive, "ipa");
			string FinalFile = Path.Combine(Path.GetDirectoryName(TmpFile), OutputFile);

			if (File.Exists(FinalFile))
			{
				File.Delete(FinalFile);
			}
			
			if (Directory.Exists(FinalFile))
			{
				throw new AutomationException("Output file {0} is a directory!", FinalFile);
			}
			
			
			File.Move(TmpFile, FinalFile);
		}

		return ExitCode.Success;
	}
}
<|MERGE_RESOLUTION|>--- conflicted
+++ resolved
@@ -9,10 +9,7 @@
 using System.Xml;
 using AutomationTool;
 using UnrealBuildBase;
-<<<<<<< HEAD
-=======
 using Microsoft.Extensions.Logging;
->>>>>>> 4af6daef
 
 [Help(@"Creates an IPA from an xarchive file")]
 [Help("method=<method>", @"Purpose of the IPA. (Development, Adhoc, Store)")]
