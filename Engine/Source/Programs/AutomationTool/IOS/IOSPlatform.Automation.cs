--- conflicted
+++ resolved
@@ -235,15 +235,9 @@
 		IOSExports.GetProvisioningData(InProject, bDistribution, out MobileProvision, out SigningCertificate, out TeamUUID, out bAutomaticSigning);
     }
 
-<<<<<<< HEAD
 	public virtual bool DeployGeneratePList(FileReference ProjectFile, UnrealTargetConfiguration Config, DirectoryReference ProjectDirectory, bool bIsUE4Game, string GameName, string ProjectName, DirectoryReference InEngineDir, DirectoryReference AppDirectory, out bool bSupportsPortrait, out bool bSupportsLandscape, out bool bSkipIcons)
 	{
 		return IOSExports.GeneratePList(ProjectFile, Config, ProjectDirectory, bIsUE4Game, GameName, ProjectName, InEngineDir, AppDirectory, out bSupportsPortrait, out bSupportsLandscape, out bSkipIcons);
-=======
-	public virtual bool DeployGeneratePList(FileReference ProjectFile, UnrealTargetConfiguration Config, string ProjectDirectory, bool bIsUE4Game, string GameName, string ProjectName, string InEngineDir, string AppDirectory, out bool bSupportsPortrait, out bool bSupportsLandscape)
-	{
-		return IOSExports.GeneratePList(ProjectFile, Config, ProjectDirectory, bIsUE4Game, GameName, ProjectName, InEngineDir, AppDirectory, out bSupportsPortrait, out bSupportsLandscape);
->>>>>>> fe293936
 	}
 
     protected string MakeIPAFileName( UnrealTargetConfiguration TargetConfiguration, ProjectParams Params )
@@ -863,10 +857,7 @@
                     var TargetConfiguration = SC.StageTargetConfigurations[0];
                     bool bSupportsPortrait = false;
                     bool bSupportsLandscape = false;
-<<<<<<< HEAD
                     bool bSkipIcons = false;
-=======
->>>>>>> fe293936
 
                     DeployGeneratePList(
 							SC.RawProjectPath,	
@@ -874,7 +865,6 @@
                             (SC.IsCodeBasedProject ? SC.ProjectRoot : DirectoryReference.Combine(SC.LocalRoot, "Engine")),
                             !SC.IsCodeBasedProject,
                             (SC.IsCodeBasedProject ? SC.ShortProjectName : "UE4Game"),
-<<<<<<< HEAD
                             SC.ShortProjectName, DirectoryReference.Combine(SC.LocalRoot, "Engine"),
 														DirectoryReference.Combine((SC.IsCodeBasedProject ? SC.ProjectRoot : DirectoryReference.Combine(SC.LocalRoot, "Engine")), "Binaries", PlatformName, "Payload", (SC.IsCodeBasedProject ? SC.ShortProjectName : "UE4Game") + ".app"),
                             out bSupportsPortrait,
@@ -894,68 +884,6 @@
                     {
                         DirectoryReference DataPath = DirectoryReference.Combine(SC.ProjectRoot, "Build", "IOS", "Resources", "Graphics");
 						StageImageAndIconFiles(DataPath, bSupportsPortrait, bSupportsLandscape, SC, bSkipIcons);
-=======
-                            SC.ShortProjectName, SC.LocalRoot + "/Engine",
-                            (SC.IsCodeBasedProject ? SC.ProjectRoot : SC.LocalRoot + "/Engine") + "/Binaries/" + PlatformName + "/Payload/" + (SC.IsCodeBasedProject ? SC.ShortProjectName : "UE4Game") + ".app",
-                            out bSupportsPortrait,
-                            out bSupportsLandscape);
-
-                    // copy the plist to the stage dir
-                    SC.StageFiles(StagedFileType.NonUFS, SourcePath, Path.GetFileName(TargetPListFile), false, null, "", false, false, "Info.plist");
-
-                    // copy the icons/launch screens from the engine
-                    {
-                        string DataPath = CombinePaths(SC.LocalRoot, "Engine", "Build", "IOS", "Resources", "Graphics");
-                        if (bSupportsPortrait)
-                        {
-                            SC.StageFiles(StagedFileType.NonUFS, DataPath, "Default-IPhone6.jpg", false, null, "", true, false);
-                            SC.StageFiles(StagedFileType.NonUFS, DataPath, "Default-IPhone6Plus-Portrait.jpg", false, null, "", true, false);
- //                           SC.StageFiles(StagedFileType.NonUFS, DataPath, "Default-Portrait.jpg", false, null, "", true, false);
-                            SC.StageFiles(StagedFileType.NonUFS, DataPath, "Default-Portrait@2x.jpg", false, null, "", true, false);
- //                           SC.StageFiles(StagedFileType.NonUFS, DataPath, "Default-Portrait-1336.jpg", false, null, "", true, false);
-                            SC.StageFiles(StagedFileType.NonUFS, DataPath, "Default-Portrait-1336@2x.jpg", false, null, "", true, false);
-                        }
-                        if (bSupportsLandscape)
-                        {
-                            SC.StageFiles(StagedFileType.NonUFS, DataPath, "Default-IPhone6-Landscape.jpg", false, null, "", true, false);
-                            SC.StageFiles(StagedFileType.NonUFS, DataPath, "Default-IPhone6Plus-Landscape.jpg", false, null, "", true, false);
- //                           SC.StageFiles(StagedFileType.NonUFS, DataPath, "Default-Landscape.jpg", false, null, "", true, false);
-                            SC.StageFiles(StagedFileType.NonUFS, DataPath, "Default-Landscape@2x.jpg", false, null, "", true, false);
- //                           SC.StageFiles(StagedFileType.NonUFS, DataPath, "Default-Landscape-1336.jpg", false, null, "", true, false);
-                            SC.StageFiles(StagedFileType.NonUFS, DataPath, "Default-Landscape-1336@2x.jpg", false, null, "", true, false);
-                        }
- //                       SC.StageFiles(StagedFileType.NonUFS, DataPath, "Default.jpg", false, null, "", true, false);
-                        SC.StageFiles(StagedFileType.NonUFS, DataPath, "Default@2x.jpg", false, null, "", true, false);
-                        SC.StageFiles(StagedFileType.NonUFS, DataPath, "Default-568h@2x.png", false, null, "", true, false);
-                        SC.StageFiles(StagedFileType.NonUFS, DataPath, "Icon*.png", false, null, "", true, false);
-                    }
-
-                    // copy the icons/launch screens from the game (may stomp the engine copies)
-                    {
-                        string DataPath = CombinePaths(SC.ProjectRoot, "Build", "IOS", "Resources", "Graphics");
-                        if (bSupportsPortrait)
-                        {
-                            SC.StageFiles(StagedFileType.NonUFS, DataPath, "Default-IPhone6.jpg", false, null, "", true, false);
-                            SC.StageFiles(StagedFileType.NonUFS, DataPath, "Default-IPhone6Plus-Portrait.jpg", false, null, "", true, false);
-//                            SC.StageFiles(StagedFileType.NonUFS, DataPath, "Default-Portrait.jpg", false, null, "", true, false);
-                            SC.StageFiles(StagedFileType.NonUFS, DataPath, "Default-Portrait@2x.jpg", false, null, "", true, false);
-//                            SC.StageFiles(StagedFileType.NonUFS, DataPath, "Default-Portrait-1336.jpg", false, null, "", true, false);
-                            SC.StageFiles(StagedFileType.NonUFS, DataPath, "Default-Portrait-1336@2x.jpg", false, null, "", true, false);
-                        }
-                        if (bSupportsLandscape)
-                        {
-                            SC.StageFiles(StagedFileType.NonUFS, DataPath, "Default-IPhone6-Landscape.jpg", false, null, "", true, false);
-                            SC.StageFiles(StagedFileType.NonUFS, DataPath, "Default-IPhone6Plus-Landscape.jpg", false, null, "", true, false);
- //                           SC.StageFiles(StagedFileType.NonUFS, DataPath, "Default-Landscape.jpg", false, null, "", true, false);
-                            SC.StageFiles(StagedFileType.NonUFS, DataPath, "Default-Landscape@2x.jpg", false, null, "", true, false);
- //                           SC.StageFiles(StagedFileType.NonUFS, DataPath, "Default-Landscape-1336.jpg", false, null, "", true, false);
-                            SC.StageFiles(StagedFileType.NonUFS, DataPath, "Default-Landscape-1336@2x.jpg", false, null, "", true, false);
-                        }
- //                       SC.StageFiles(StagedFileType.NonUFS, DataPath, "Default.jpg", false, null, "", true, false);
-                        SC.StageFiles(StagedFileType.NonUFS, DataPath, "Default@2x.jpg", false, null, "", true, false);
-                        SC.StageFiles(StagedFileType.NonUFS, DataPath, "Default-568h@2x.png", false, null, "", true, false);
-                        SC.StageFiles(StagedFileType.NonUFS, DataPath, "Icon*.png", false, null, "", true, false);
->>>>>>> fe293936
                     }
                 }
 
@@ -969,17 +897,11 @@
                     }
                     if (bIncludeSymbols)
                     {
-<<<<<<< HEAD
                         FileReference SymbolFileName = FileReference.Combine((SC.IsCodeBasedProject ? SC.ProjectRoot : SC.EngineRoot), "Binaries", "IOS", SC.StageExecutables[0] + ".udebugsymbols");
 						if(FileReference.Exists(SymbolFileName))
 						{
 							SC.StageFile(StagedFileType.NonUFS, SymbolFileName, new StagedFileReference((Params.ShortProjectName + ".udebugsymbols").ToLowerInvariant()));
 						}
-=======
-                        string DebugSymbolPath = CombinePaths((SC.IsCodeBasedProject ? SC.ProjectRoot : SC.LocalRoot + "\\Engine"), "Binaries", "IOS");
-                        string SymbolFileName = SC.StageExecutables[0] + ".udebugsymbols";
-						SC.StageFiles(StagedFileType.NonUFS, DebugSymbolPath, SymbolFileName, false, null, "", true, true, (Params.ShortProjectName + ".udebugsymbols").ToLowerInvariant());
->>>>>>> fe293936
                     }
                 }
 			}
@@ -988,6 +910,28 @@
 			StageMovieFiles(DirectoryReference.Combine(SC.EngineRoot, "Content", "Movies"), SC);
 			StageMovieFiles(DirectoryReference.Combine(SC.ProjectRoot, "Content", "Movies"), SC);
         }
+		{
+			// Stage any *.metallib files as NonUFS.
+			// Get the final output directory for cooked data
+			DirectoryReference CookOutputDir;
+			if(!String.IsNullOrEmpty(Params.CookOutputDir))
+			{
+				CookOutputDir = DirectoryReference.Combine(new DirectoryReference(Params.CookOutputDir), SC.CookPlatform);
+			}
+			else if(Params.CookInEditor)
+			{
+				CookOutputDir = DirectoryReference.Combine(SC.ProjectRoot, "Saved", "EditorCooked", SC.CookPlatform);
+			}
+			else
+			{
+				CookOutputDir = DirectoryReference.Combine(SC.ProjectRoot, "Saved", "Cooked", SC.CookPlatform);
+			}
+			List<FileReference> CookedFiles = DirectoryReference.EnumerateFiles(CookOutputDir, "*.metallib", SearchOption.AllDirectories).ToList();
+			foreach(FileReference CookedFile in CookedFiles)
+			{
+				SC.StageFile(StagedFileType.NonUFS, CookedFile, new StagedFileReference(CookedFile.MakeRelativeTo(CookOutputDir)));
+			}
+		}
     }
 
 	private void StageImageAndIconFiles(DirectoryReference DataPath, bool bSupportsPortrait, bool bSupportsLandscape, DeploymentContext SC, bool bSkipIcons)
@@ -1105,23 +1049,14 @@
 			var ProjectExe = MakeExeFileName( TargetConfiguration, Params );
 			string dSYMName = (SC.IsCodeBasedProject ? Path.GetFileNameWithoutExtension(ProjectExe) : "UE4Game") + ".dSYM";
             string dSYMDestName = AppName + ".dSYM";
-<<<<<<< HEAD
             string dSYMSrcPath = Path.Combine(SC.ProjectBinariesFolder.FullName, dSYMName);
             string dSYMZipSrcPath = Path.Combine(SC.ProjectBinariesFolder.FullName, dSYMName + ".zip");
-=======
-            string dSYMSrcPath = Path.Combine(SC.ProjectBinariesFolder, dSYMName);
-            string dSYMZipSrcPath = Path.Combine(SC.ProjectBinariesFolder, dSYMName + ".zip");
->>>>>>> fe293936
             if (File.Exists(dSYMZipSrcPath))
             {
                 // unzip the dsym
                 using (ZipFile Zip = new ZipFile(dSYMZipSrcPath))
                 {
-<<<<<<< HEAD
                     Zip.ExtractAll(SC.ProjectBinariesFolder.FullName, ExtractExistingFileAction.OverwriteSilently);
-=======
-                    Zip.ExtractAll(SC.ProjectBinariesFolder, ExtractExistingFileAction.OverwriteSilently);
->>>>>>> fe293936
                 }
             }
 
