// Copyright 1998-2017 Epic Games, Inc. All Rights Reserved.
using System;
using System.Collections.Generic;
using System.Linq;
using System.Text;
using System.IO;
using AutomationTool;
using UnrealBuildTool;
using System.Text.RegularExpressions;
using Ionic.Zip;
using Ionic.Zlib;
using System.Security.Principal; 
using System.Threading;
using System.Diagnostics;
//using Manzana;

static class IOSEnvVarNames
{
	// Should we code sign when staging?  (defaults to 1 if not present)
	static public readonly string CodeSignWhenStaging = "uebp_CodeSignWhenStaging";
}

class IOSClientProcess : IProcessResult
{
	private IProcessResult	childProcess;
	private Thread			consoleLogWorker;
	//private bool			processConsoleLogs;
	
	public IOSClientProcess(IProcessResult inChildProcess, string inDeviceID)
	{
		childProcess = inChildProcess;
		
		// Startup another thread that collect device console logs
		//processConsoleLogs = true;
		consoleLogWorker = new Thread(() => ProcessConsoleOutput(inDeviceID));
		consoleLogWorker.Start();
	}
	
	public void StopProcess(bool KillDescendants = true)
	{
		childProcess.StopProcess(KillDescendants);
		StopConsoleOutput();
	}
	
	public bool HasExited
	{
		get
		{ 
			bool	result = childProcess.HasExited;
			
			if(result)
			{
				StopConsoleOutput();
			}
			
			return result; 
		}
	}
	
	public string GetProcessName()
	{
		return childProcess.GetProcessName();
	}

	public void OnProcessExited()
	{
		childProcess.OnProcessExited();
		StopConsoleOutput();
	}
	
	public void DisposeProcess()
	{
		childProcess.DisposeProcess();
	}
	
	public void StdOut(object sender, DataReceivedEventArgs e)
	{
		childProcess.StdOut(sender, e);
	}
	
	public void StdErr(object sender, DataReceivedEventArgs e)
	{
		childProcess.StdErr(sender, e);
	}
	
	public int ExitCode
	{
		get { return childProcess.ExitCode; }
		set { childProcess.ExitCode = value; }
	}
		
	public string Output
	{
		get { return childProcess.Output; }
	}

	public Process ProcessObject
	{
		get { return childProcess.ProcessObject; }
	}

	public new string ToString()
	{
		return childProcess.ToString();
	}
	
	public void WaitForExit()
	{
		childProcess.WaitForExit();
	}
	
	private void StopConsoleOutput()
	{
		//processConsoleLogs = false;
		consoleLogWorker.Join();
	}
	
	public void ProcessConsoleOutput(string inDeviceID)
	{		
// 		MobileDeviceInstance	targetDevice = null;
// 		foreach(MobileDeviceInstance curDevice in MobileDeviceInstanceManager.GetSnapshotInstanceList())
// 		{
// 			if(curDevice.DeviceId == inDeviceID)
// 			{
// 				targetDevice = curDevice;
// 				break;
// 			}
// 		}
// 		
// 		if(targetDevice == null)
// 		{
// 			return;
// 		}
// 		
// 		targetDevice.StartSyslogService();
// 		
// 		while(processConsoleLogs)
// 		{
// 			string logData = targetDevice.GetSyslogData();
// 			
// 			Console.WriteLine("DeviceLog: " + logData);
// 		}
// 		
// 		targetDevice.StopSyslogService();
	}

};

public class IOSPlatform : Platform
{
	bool bCreatedIPA = false;

	private string PlatformName = null;
	private string SDKName = null;

	public IOSPlatform()
		:this(UnrealTargetPlatform.IOS)
	{
	}

	public IOSPlatform(UnrealTargetPlatform TargetPlatform)
		:base(TargetPlatform)
	{
		PlatformName = TargetPlatform.ToString();
		SDKName = (TargetPlatform == UnrealTargetPlatform.TVOS) ? "appletvos" : "iphoneos";
	}

	// Run the integrated IPP code
	// @todo ipp: How to log the output in a nice UAT way?
	protected static int RunIPP(string IPPArguments)
	{
		List<string> Args = new List<string>();

		StringBuilder Token = null;
		int Index = 0;
		bool bInQuote = false;
		while (Index < IPPArguments.Length)
		{
			if (IPPArguments[Index] == '\"')
			{
				bInQuote = !bInQuote;
			}
			else if (IPPArguments[Index] == ' ' && !bInQuote)
			{
				if (Token != null)
				{
					Args.Add(Token.ToString());
					Token = null;
				}
			}
			else
			{
				if (Token == null)
				{
					Token = new StringBuilder();
				}
				Token.Append(IPPArguments[Index]);
			}
			Index++;
		}

		if (Token != null)
		{
			Args.Add(Token.ToString());
		}
	
		return RunIPP(Args.ToArray());
	}

	protected static int RunIPP(string[] Args)
	{
		return 5;//@TODO: Reintegrate IPP to IOS.Automation iPhonePackager.Program.RealMain(Args);
	}

	public override int RunCommand(string Command)
	{
		// run generic IPP commands through the interface
		if (Command.StartsWith("IPP:"))
		{
			return RunIPP(Command.Substring(4));
		}

		// non-zero error code
		return 4;
	}

	public virtual bool PrepForUATPackageOrDeploy(UnrealTargetConfiguration Config, FileReference ProjectFile, string InProjectName, DirectoryReference InProjectDirectory, string InExecutablePath, DirectoryReference InEngineDir, bool bForDistribution, string CookFlavor, bool bIsDataDeploy, bool bCreateStubIPA)
	{
		return IOSExports.PrepForUATPackageOrDeploy(Config, ProjectFile, InProjectName, InProjectDirectory, InExecutablePath, InEngineDir, bForDistribution, CookFlavor, bIsDataDeploy, bCreateStubIPA);
	}

    public virtual void GetProvisioningData(FileReference InProject, bool bDistribution, out string MobileProvision, out string SigningCertificate, out string TeamUUID, out bool bAutomaticSigning)
    {
		IOSExports.GetProvisioningData(InProject, bDistribution, out MobileProvision, out SigningCertificate, out TeamUUID, out bAutomaticSigning);
    }

	public virtual bool DeployGeneratePList(FileReference ProjectFile, UnrealTargetConfiguration Config, DirectoryReference ProjectDirectory, bool bIsUE4Game, string GameName, string ProjectName, DirectoryReference InEngineDir, DirectoryReference AppDirectory, out bool bSupportsPortrait, out bool bSupportsLandscape)
	{
		return IOSExports.GeneratePList(ProjectFile, Config, ProjectDirectory, bIsUE4Game, GameName, ProjectName, InEngineDir, AppDirectory, out bSupportsPortrait, out bSupportsLandscape);
	}

    protected string MakeIPAFileName( UnrealTargetConfiguration TargetConfiguration, ProjectParams Params )
	{
		string ProjectIPA = Path.Combine(Path.GetDirectoryName(Params.RawProjectPath.FullName), "Binaries", PlatformName, (Params.Distribution ? "Distro_" : "") + Params.ShortProjectName);
		if (TargetConfiguration != UnrealTargetConfiguration.Development)
		{
			ProjectIPA += "-" + PlatformType.ToString() + "-" + TargetConfiguration.ToString();
		}
		ProjectIPA += ".ipa";
		return ProjectIPA;
	}

	protected string MakeExeFileName( UnrealTargetConfiguration TargetConfiguration, ProjectParams Params )
	{
		string ProjectIPA = Path.Combine(Path.GetDirectoryName(Params.RawProjectPath.FullName), "Binaries", PlatformName, Params.ShortProjectName);
		if (TargetConfiguration != UnrealTargetConfiguration.Development)
		{
			ProjectIPA += "-" + PlatformType.ToString() + "-" + TargetConfiguration.ToString();
		}
		ProjectIPA += ".ipa";
		return ProjectIPA;
	}

	// Determine if we should code sign
	protected bool GetCodeSignDesirability(ProjectParams Params)
	{
		//@TODO: Would like to make this true, as it's the common case for everyone else
		bool bDefaultNeedsSign = true;

		bool bNeedsSign = false;
		string EnvVar = InternalUtils.GetEnvironmentVariable(IOSEnvVarNames.CodeSignWhenStaging, bDefaultNeedsSign ? "1" : "0", /*bQuiet=*/ false);
		if (!bool.TryParse(EnvVar, out bNeedsSign))
		{
			int BoolAsInt;
			if (int.TryParse(EnvVar, out BoolAsInt))
			{
				bNeedsSign = BoolAsInt != 0;
			}
			else
			{
				bNeedsSign = bDefaultNeedsSign;
			}
		}

		if (!String.IsNullOrEmpty(Params.BundleName))
		{
			// Have to sign when a bundle name is specified
			bNeedsSign = true;
		}

		return bNeedsSign;
	}

	public override void Package(ProjectParams Params, DeploymentContext SC, int WorkingCL)
	{
		Log("Package {0}", Params.RawProjectPath);

		// ensure the ue4game binary exists, if applicable
		string FullExePath = CombinePaths(Path.GetDirectoryName(Params.ProjectGameExeFilename), SC.StageExecutables[0] + (UnrealBuildTool.BuildHostPlatform.Current.Platform != UnrealTargetPlatform.Mac ? ".stub" : ""));
		if (!SC.IsCodeBasedProject && !FileExists_NoExceptions(FullExePath))
		{
			LogError("Failed to find game binary " + FullExePath);
			throw new AutomationException(ExitCode.Error_MissingExecutable, "Stage Failed. Could not find binary {0}. You may need to build the UE4 project with your target configuration and platform.", FullExePath);
		}

        if (SC.StageTargetConfigurations.Count != 1)
        {
            throw new AutomationException("iOS is currently only able to package one target configuration at a time, but StageTargetConfigurations contained {0} configurations", SC.StageTargetConfigurations.Count);
        }

        var TargetConfiguration = SC.StageTargetConfigurations[0];

		string MobileProvision;
		string SigningCertificate;
		string TeamUUID;
		bool bAutomaticSigning;
        GetProvisioningData(Params.RawProjectPath, Params.Distribution, out MobileProvision, out SigningCertificate, out TeamUUID, out bAutomaticSigning);

        //@TODO: We should be able to use this code on both platforms, when the following issues are sorted:
        //   - Raw executable is unsigned & unstripped (need to investigate adding stripping to IPP)
        //   - IPP needs to be able to codesign a raw directory
        //   - IPP needs to be able to take a .app directory instead of a Payload directory when doing RepackageFromStage (which would probably be renamed)
        //   - Some discrepancy in the loading screen pngs that are getting packaged, which needs to be investigated
        //   - Code here probably needs to be updated to write 0 byte files as 1 byte (difference with IPP, was required at one point when using Ionic.Zip to prevent issues on device, maybe not needed anymore?)
        if (UnrealBuildTool.BuildHostPlatform.Current.Platform == UnrealTargetPlatform.Mac)
		{
            // copy in all of the artwork and plist
            PrepForUATPackageOrDeploy(TargetConfiguration, Params.RawProjectPath,
				Params.ShortProjectName,
				Params.RawProjectPath.Directory,
				CombinePaths(Path.GetDirectoryName(Params.ProjectGameExeFilename), SC.StageExecutables[0]),
				DirectoryReference.Combine(SC.LocalRoot, "Engine"),
				Params.Distribution, 
				"",
				false, 
				false);

			// figure out where to pop in the staged files
			string AppDirectory = string.Format("{0}/Payload/{1}.app",
				Path.GetDirectoryName(Params.ProjectGameExeFilename),
				Path.GetFileNameWithoutExtension(Params.ProjectGameExeFilename));

			// delete the old cookeddata
			InternalUtils.SafeDeleteDirectory(AppDirectory + "/cookeddata", true);
			InternalUtils.SafeDeleteFile(AppDirectory + "/ue4commandline.txt", true);

			if (!Params.IterativeDeploy)
			{
				// copy the Staged files to the AppDirectory
				string[] StagedFiles = Directory.GetFiles (SC.StageDirectory.FullName, "*", SearchOption.AllDirectories);
				foreach (string Filename in StagedFiles)
				{
					string DestFilename = Filename.Replace (SC.StageDirectory.FullName, AppDirectory);
					Directory.CreateDirectory (Path.GetDirectoryName (DestFilename));
					InternalUtils.SafeCopyFile (Filename, DestFilename, true);
				}
			}
			else
			{
				// copy just the root stage directory files
				string[] StagedFiles = Directory.GetFiles (SC.StageDirectory.FullName, "*", SearchOption.TopDirectoryOnly);
				foreach (string Filename in StagedFiles)
				{
					string DestFilename = Filename.Replace (SC.StageDirectory.FullName, AppDirectory);
					Directory.CreateDirectory (Path.GetDirectoryName (DestFilename));
					InternalUtils.SafeCopyFile (Filename, DestFilename, true);
				}
			}
		}

        bCreatedIPA = false;
		bool bNeedsIPA = false;
		if (Params.IterativeDeploy)
		{
            if (Params.Devices.Count != 1)
            {
                throw new AutomationException("Can only interatively deploy to a single device, but {0} were specified", Params.Devices.Count);
            }
            
            String NonUFSManifestPath = SC.GetNonUFSDeploymentDeltaPath(Params.DeviceNames[0]);
			// check to determine if we need to update the IPA
			if (File.Exists(NonUFSManifestPath))
			{
				string NonUFSFiles = File.ReadAllText(NonUFSManifestPath);
				string[] Lines = NonUFSFiles.Split('\n');
				bNeedsIPA = Lines.Length > 0 && !string.IsNullOrWhiteSpace(Lines[0]);
			}
		}

		if (String.IsNullOrEmpty(Params.Provision))
		{
			Params.Provision = MobileProvision;
		}
		if (String.IsNullOrEmpty(Params.Certificate))
		{
			Params.Certificate = SigningCertificate;
		}
		if (String.IsNullOrEmpty(Params.Team))
		{
			Params.Team = TeamUUID;
		}

		Params.AutomaticSigning = bAutomaticSigning;

		// Scheme name and configuration for code signing with Xcode project
		string SchemeName = Params.IsCodeBasedProject ? Params.RawProjectPath.GetFileNameWithoutExtension() : "UE4";
		string SchemeConfiguration = TargetConfiguration.ToString();
		if (Params.Client)
		{
			SchemeConfiguration += " Client";
		}

		if (UnrealBuildTool.BuildHostPlatform.Current.Platform != UnrealTargetPlatform.Mac)
		{
			var ProjectIPA = MakeIPAFileName(TargetConfiguration, Params);
			var ProjectStub = Path.GetFullPath(Params.ProjectGameExeFilename);

			// package a .ipa from the now staged directory
			var IPPExe = CombinePaths(CmdEnv.LocalRoot, "Engine/Binaries/DotNET/IOS/IPhonePackager.exe");

			LogLog("ProjectName={0}", Params.ShortProjectName);
			LogLog("ProjectStub={0}", ProjectStub);
			LogLog("ProjectIPA={0}", ProjectIPA);
			LogLog("IPPExe={0}", IPPExe);

			bool cookonthefly = Params.CookOnTheFly || Params.SkipCookOnTheFly;

			// if we are incremental check to see if we need to even update the IPA
			if (!Params.IterativeDeploy || !File.Exists(ProjectIPA) || bNeedsIPA)
			{
				// delete the .ipa to make sure it was made
				DeleteFile(ProjectIPA);

				bCreatedIPA = true;

				if (IOSExports.UseRPCUtil())
				{
					string IPPArguments = "RepackageFromStage \"" + (Params.IsCodeBasedProject ? Params.RawProjectPath.FullName : "Engine") + "\"";
					IPPArguments += " -config " + TargetConfiguration.ToString();
					IPPArguments += " -schemename " + SchemeName + " -schemeconfig \"" + SchemeConfiguration + "\"";

					if (TargetConfiguration == UnrealTargetConfiguration.Shipping)
					{
						IPPArguments += " -compress=best";
					}

					// Determine if we should sign
					bool bNeedToSign = GetCodeSignDesirability(Params);

					if (!String.IsNullOrEmpty(Params.BundleName))
					{
						// Have to sign when a bundle name is specified
						bNeedToSign = true;
						IPPArguments += " -bundlename " + Params.BundleName;
					}

					if (bNeedToSign)
					{
						IPPArguments += " -sign";
						if (Params.Distribution)
						{
							IPPArguments += " -distribution";
						}
					}

					IPPArguments += (cookonthefly ? " -cookonthefly" : "");
					IPPArguments += " -stagedir \"" + CombinePaths(Params.BaseStageDirectory, PlatformName) + "\"";
					IPPArguments += " -project \"" + Params.RawProjectPath + "\"";
					if (Params.IterativeDeploy)
					{
						IPPArguments += " -iterate";
					}
					if (!string.IsNullOrEmpty(Params.Provision))
					{
						IPPArguments += " -provision \"" + Params.Provision + "\""; 
					}
					if (!string.IsNullOrEmpty(Params.Certificate))
					{
						IPPArguments += " -certificate \"" + Params.Certificate + "\"";
					}
					if (PlatformName == "TVOS")
					{
						IPPArguments += " -tvos";
					}
					RunAndLog(CmdEnv, IPPExe, IPPArguments);
				}
				else
				{
					List<string> IPPArguments = new List<string>();
					IPPArguments.Add("RepackageFromStage");
					IPPArguments.Add(Params.IsCodeBasedProject ? Params.RawProjectPath.FullName : "Engine");
					IPPArguments.Add("-config");
					IPPArguments.Add(TargetConfiguration.ToString());
					IPPArguments.Add("-schemename");
					IPPArguments.Add(SchemeName);
					IPPArguments.Add("-schemeconfig");
					IPPArguments.Add("\"" + SchemeConfiguration + "\"");

					if (TargetConfiguration == UnrealTargetConfiguration.Shipping)
					{
						IPPArguments.Add("-compress=best");
					}

					// Determine if we should sign
					bool bNeedToSign = GetCodeSignDesirability(Params);

					if (!String.IsNullOrEmpty(Params.BundleName))
					{
						// Have to sign when a bundle name is specified
						bNeedToSign = true;
						IPPArguments.Add("-bundlename");
						IPPArguments.Add(Params.BundleName);
					}

					if (bNeedToSign)
					{
						IPPArguments.Add("-sign");
					}

					if (cookonthefly)
					{
						IPPArguments.Add(" -cookonthefly");
					}
					IPPArguments.Add(" -stagedir");
					IPPArguments.Add(CombinePaths(Params.BaseStageDirectory, "IOS"));
					IPPArguments.Add(" -project");
					IPPArguments.Add(Params.RawProjectPath.FullName);
					if (Params.IterativeDeploy)
					{
						IPPArguments.Add(" -iterate");
					}
					if (!string.IsNullOrEmpty(Params.Provision))
					{
						IPPArguments.Add(" -provision");
						IPPArguments.Add(Params.Provision);
					}
					if (!string.IsNullOrEmpty(Params.Certificate))
					{
						IPPArguments.Add(" -certificate");
						IPPArguments.Add(Params.Certificate);
					}

					if (RunIPP(IPPArguments.ToArray()) != 0)
					{
						throw new AutomationException("IPP Failed");
					}
				}
			}

			// verify the .ipa exists
			if (!FileExists(ProjectIPA))
			{
				throw new AutomationException(ExitCode.Error_FailedToCreateIPA, "PACKAGE FAILED - {0} was not created", ProjectIPA);
			}

			if (WorkingCL > 0)
			{
				// Open files for add or edit
				var ExtraFilesToCheckin = new List<string>
				{
					ProjectIPA
				};

				// check in the .ipa along with everything else
				UE4Build.AddBuildProductsToChangelist(WorkingCL, ExtraFilesToCheckin);
			}

			//@TODO: This automatically deploys after packaging, useful for testing on PC when iterating on IPP
			//Deploy(Params, SC);
		}
		else
		{
			// create the ipa
			string IPAName = CombinePaths(Path.GetDirectoryName(Params.RawProjectPath.FullName), "Binaries", PlatformName, (Params.Distribution ? "Distro_" : "") + Params.ShortProjectName + (SC.StageTargetConfigurations[0] != UnrealTargetConfiguration.Development ? ("-" + PlatformName + "-" + SC.StageTargetConfigurations[0].ToString()) : "") + ".ipa");

			if (!Params.IterativeDeploy || !File.Exists(IPAName) || bNeedsIPA)
			{
				bCreatedIPA = true;

				// code sign the app
				CodeSign(Path.GetDirectoryName(Params.ProjectGameExeFilename), Params.IsCodeBasedProject ? Params.ShortProjectName : Path.GetFileNameWithoutExtension(Params.ProjectGameExeFilename), Params.RawProjectPath, SC.StageTargetConfigurations[0], SC.LocalRoot.FullName, Params.ShortProjectName, Path.GetDirectoryName(Params.RawProjectPath.FullName), SC.IsCodeBasedProject, Params.Distribution, Params.Provision, Params.Certificate, Params.Team, Params.AutomaticSigning, SchemeName, SchemeConfiguration);

				// now generate the ipa
				PackageIPA(Path.GetDirectoryName(Params.ProjectGameExeFilename), Params.IsCodeBasedProject ? Params.ShortProjectName : Path.GetFileNameWithoutExtension(Params.ProjectGameExeFilename), Params.ShortProjectName, Path.GetDirectoryName(Params.RawProjectPath.FullName), SC.StageTargetConfigurations[0], Params.Distribution);
			}
		}

		PrintRunTime();
	}

	private string EnsureXcodeProjectExists(FileReference RawProjectPath, string LocalRoot, string ShortProjectName, string ProjectRoot, bool IsCodeBasedProject, out bool bWasGenerated)
	{
		// first check for ue4.xcodeproj
		bWasGenerated = false;
		string RawProjectDir = RawProjectPath.Directory.FullName;
		string XcodeProj = RawProjectPath.FullName.Replace(".uproject", "_" + PlatformName + ".xcworkspace");
		if (!Directory.Exists(RawProjectDir + "/Source") && !Directory.Exists(RawProjectDir + "/Intermediate/Source"))
		{
			XcodeProj = CombinePaths(CmdEnv.LocalRoot, "Engine", Path.GetFileName(XcodeProj));
		}
		Console.WriteLine ("Project: " + XcodeProj);
		{
			// project.xcodeproj doesn't exist, so generate temp project
			string Arguments = "-project=\"" + RawProjectPath + "\"";
			Arguments += " -platforms=" + PlatformName + " -game -nointellisense -" + PlatformName + "deployonly -ignorejunk";

			// If engine is installed then UBT doesn't need to be built
			if (Automation.IsEngineInstalled())
			{
				// Get the path to UBT
				string InstalledUBT = CombinePaths(CmdEnv.LocalRoot, "Engine/Binaries/DotNET/UnrealBuildTool.exe");
				Arguments = "-XcodeProjectFile " + Arguments;
				RunUBT(CmdEnv, InstalledUBT, Arguments);
			}
			else
			{
				string Script = CombinePaths(CmdEnv.LocalRoot, "Engine/Build/BatchFiles/Mac/GenerateProjectFiles.sh");
				string CWD = Directory.GetCurrentDirectory();
				Directory.SetCurrentDirectory(Path.GetDirectoryName(Script));
				Run(Script, Arguments, null, ERunOptions.Default);
				Directory.SetCurrentDirectory(CWD);
			}

			bWasGenerated = true;

			if (!Directory.Exists (XcodeProj))
			{
				// something very bad happened
				throw new AutomationException("iOS couldn't find the appropriate Xcode Project " + XcodeProj);
			}
		}

		return XcodeProj;
	}

	private void CodeSign(string BaseDirectory, string GameName, FileReference RawProjectPath, UnrealTargetConfiguration TargetConfig, string LocalRoot, string ProjectName, string ProjectDirectory, bool IsCode, bool Distribution = false, string Provision = null, string Certificate = null, string Team = null, bool bAutomaticSigning = false, string SchemeName = null, string SchemeConfiguration = null)
	{
		// check for the proper xcodeproject
		bool bWasGenerated = false;
		string XcodeProj = EnsureXcodeProjectExists (RawProjectPath, LocalRoot, ProjectName, ProjectDirectory, IsCode, out bWasGenerated);

		string Arguments = "UBT_NO_POST_DEPLOY=true";
		Arguments += " /usr/bin/xcrun xcodebuild build -workspace \"" + XcodeProj + "\"";
		Arguments += " -scheme '";
		Arguments += SchemeName != null ? SchemeName : GameName;
		Arguments += "'";
		Arguments += " -configuration \"" + (SchemeConfiguration != null ? SchemeConfiguration : TargetConfig.ToString()) + "\"";
		Arguments += " -destination generic/platform=" + (PlatformName == "TVOS" ? "tvOS" : "iOS");
		Arguments += " -sdk " + SDKName;

		if (bAutomaticSigning)
		{
			Arguments += " DEVELOPMENT_TEAM=\"" + Team + "\"";
			Arguments += " CODE_SIGN_IDENTITY=\"iPhone Developer\"";
		}
		else
		{
			if (!string.IsNullOrEmpty(Certificate))
			{
				Arguments += " CODE_SIGN_IDENTITY=\"" + Certificate + "\"";
			}
			else
			{
				Arguments += " CODE_SIGN_IDENTITY=" + (Distribution ? "\"iPhone Distribution\"" : "\"iPhone Developer\"");
			}
			if (!string.IsNullOrEmpty(Provision))
			{
				// read the provision to get the UUID
				if (File.Exists(Environment.GetEnvironmentVariable("HOME") + "/Library/MobileDevice/Provisioning Profiles/" + Provision))
				{
					string UUID = "";
					string AllText = File.ReadAllText(Environment.GetEnvironmentVariable("HOME") + "/Library/MobileDevice/Provisioning Profiles/" + Provision);
					int idx = AllText.IndexOf("<key>UUID</key>");
					if (idx > 0)
					{
						idx = AllText.IndexOf("<string>", idx);
						if (idx > 0)
						{
							idx += "<string>".Length;
							UUID = AllText.Substring(idx, AllText.IndexOf("</string>", idx) - idx);
	                        Arguments += " PROVISIONING_PROFILE_SPECIFIER=" + UUID;
	                    }
	                }
				}
			}
		}
		IProcessResult Result = Run ("/usr/bin/env", Arguments, null, ERunOptions.Default);
		if (bWasGenerated)
		{
			InternalUtils.SafeDeleteDirectory( XcodeProj, true);
		}
		if (Result.ExitCode != 0)
		{
			throw new AutomationException(ExitCode.Error_FailedToCodeSign, "CodeSign Failed");
		}
	}

	private void PackageIPA(string BaseDirectory, string GameName, string ProjectName, string ProjectDirectory, UnrealTargetConfiguration TargetConfig, bool Distribution = false)
	{
		// create the ipa
		string IPAName = CombinePaths(ProjectDirectory, "Binaries", PlatformName, (Distribution ? "Distro_" : "") + ProjectName + (TargetConfig != UnrealTargetConfiguration.Development ? ("-" + PlatformName + "-" + TargetConfig.ToString()) : "") + ".ipa");
		// delete the old one
		if (File.Exists(IPAName))
		{
			File.Delete(IPAName);
		}

		// make the subdirectory if needed
		string DestSubdir = Path.GetDirectoryName(IPAName);
		if (!Directory.Exists(DestSubdir))
		{
			Directory.CreateDirectory(DestSubdir);
		}

		// set up the directories
		string ZipWorkingDir = String.Format("Payload/{0}.app/", GameName);
		string ZipSourceDir = string.Format("{0}/Payload/{1}.app", BaseDirectory, GameName);

		// create the file
		using (ZipFile Zip = new ZipFile())
		{
            // Set encoding to support unicode filenames
            Zip.AlternateEncodingUsage = ZipOption.Always;
            Zip.AlternateEncoding = Encoding.UTF8;

			// set the compression level
			if (Distribution)
			{
				Zip.CompressionLevel = CompressionLevel.BestCompression;
			}

			// add the entire directory
			Zip.AddDirectory(ZipSourceDir, ZipWorkingDir);

			// Update permissions to be UNIX-style
			// Modify the file attributes of any added file to unix format
			foreach (ZipEntry E in Zip.Entries)
			{
				const byte FileAttributePlatform_NTFS = 0x0A;
				const byte FileAttributePlatform_UNIX = 0x03;
				const byte FileAttributePlatform_FAT = 0x00;

				const int UNIX_FILETYPE_NORMAL_FILE = 0x8000;
				//const int UNIX_FILETYPE_SOCKET = 0xC000;
				//const int UNIX_FILETYPE_SYMLINK = 0xA000;
				//const int UNIX_FILETYPE_BLOCKSPECIAL = 0x6000;
				const int UNIX_FILETYPE_DIRECTORY = 0x4000;
				//const int UNIX_FILETYPE_CHARSPECIAL = 0x2000;
				//const int UNIX_FILETYPE_FIFO = 0x1000;

				const int UNIX_EXEC = 1;
				const int UNIX_WRITE = 2;
				const int UNIX_READ = 4;


				int MyPermissions = UNIX_READ | UNIX_WRITE;
				int OtherPermissions = UNIX_READ;

				int PlatformEncodedBy = (E.VersionMadeBy >> 8) & 0xFF;
				int LowerBits = 0;

				// Try to preserve read-only if it was set
				bool bIsDirectory = E.IsDirectory;

				// Check to see if this 
				bool bIsExecutable = false;
				if (Path.GetFileNameWithoutExtension(E.FileName).Equals(GameName, StringComparison.InvariantCultureIgnoreCase))
				{
					bIsExecutable = true;
				}

				if (bIsExecutable)
				{
					// The executable will be encrypted in the final distribution IPA and will compress very poorly, so keeping it
					// uncompressed gives a better indicator of IPA size for our distro builds
					E.CompressionLevel = CompressionLevel.None;
				}

				if ((PlatformEncodedBy == FileAttributePlatform_NTFS) || (PlatformEncodedBy == FileAttributePlatform_FAT))
				{
					FileAttributes OldAttributes = E.Attributes;
					//LowerBits = ((int)E.Attributes) & 0xFFFF;

					if ((OldAttributes & FileAttributes.Directory) != 0)
					{
						bIsDirectory = true;
					}

					// Permissions
					if ((OldAttributes & FileAttributes.ReadOnly) != 0)
					{
						MyPermissions &= ~UNIX_WRITE;
						OtherPermissions &= ~UNIX_WRITE;
					}
				}

				if (bIsDirectory || bIsExecutable)
				{
					MyPermissions |= UNIX_EXEC;
					OtherPermissions |= UNIX_EXEC;
				}

				// Re-jigger the external file attributes to UNIX style if they're not already that way
				if (PlatformEncodedBy != FileAttributePlatform_UNIX)
				{
					int NewAttributes = bIsDirectory ? UNIX_FILETYPE_DIRECTORY : UNIX_FILETYPE_NORMAL_FILE;

					NewAttributes |= (MyPermissions << 6);
					NewAttributes |= (OtherPermissions << 3);
					NewAttributes |= (OtherPermissions << 0);

					// Now modify the properties
					E.AdjustExternalFileAttributes(FileAttributePlatform_UNIX, (NewAttributes << 16) | LowerBits);
				}
			}

			// Save it out
			Zip.Save(IPAName);
		}
	}

	public override void GetFilesToDeployOrStage(ProjectParams Params, DeploymentContext SC)
	{
		//		if (UnrealBuildTool.BuildHostPlatform.Current.Platform != UnrealTargetPlatform.Mac)
		{

			// copy any additional framework assets that will be needed at runtime
			{
				DirectoryReference SourcePath = DirectoryReference.Combine((SC.IsCodeBasedProject ? SC.ProjectRoot : SC.EngineRoot), "Intermediate", "IOS", "FrameworkAssets");
				if ( DirectoryReference.Exists( SourcePath ) )
				{
					SC.StageFiles(StagedFileType.SystemNonUFS, SourcePath, StageFilesSearch.AllDirectories, StagedDirectoryReference.Root);
				}
			}


			// copy the plist (only if code signing, as it's protected by the code sign blob in the executable and can't be modified independently)
			if (GetCodeSignDesirability(Params))
			{
				DirectoryReference SourcePath = DirectoryReference.Combine((SC.IsCodeBasedProject ? SC.ProjectRoot : DirectoryReference.Combine(SC.LocalRoot, "Engine")), "Intermediate", PlatformName);
				FileReference TargetPListFile = FileReference.Combine(SourcePath, (SC.IsCodeBasedProject ? SC.ShortProjectName : "UE4Game") + "-Info.plist");
//				if (!File.Exists(TargetPListFile))
				{
					// ensure the plist, entitlements, and provision files are properly copied
					Console.WriteLine("CookPlat {0}, this {1}", GetCookPlatform(false, false), ToString());
					if (!SC.IsCodeBasedProject)
					{
						UnrealBuildTool.PlatformExports.SetRemoteIniPath(SC.ProjectRoot.FullName);
					}

                    if (SC.StageTargetConfigurations.Count != 1)
                    {
                        throw new AutomationException("iOS is currently only able to package one target configuration at a time, but StageTargetConfigurations contained {0} configurations", SC.StageTargetConfigurations.Count);
                    }

                    var TargetConfiguration = SC.StageTargetConfigurations[0];
                    bool bSupportsPortrait = false;
                    bool bSupportsLandscape = false;

                    DeployGeneratePList(
							SC.RawProjectPath,	
							TargetConfiguration,
                            (SC.IsCodeBasedProject ? SC.ProjectRoot : DirectoryReference.Combine(SC.LocalRoot, "Engine")),
                            !SC.IsCodeBasedProject,
                            (SC.IsCodeBasedProject ? SC.ShortProjectName : "UE4Game"),
                            SC.ShortProjectName, DirectoryReference.Combine(SC.LocalRoot, "Engine"),
														DirectoryReference.Combine((SC.IsCodeBasedProject ? SC.ProjectRoot : DirectoryReference.Combine(SC.LocalRoot, "Engine")), "Binaries", PlatformName, "Payload", (SC.IsCodeBasedProject ? SC.ShortProjectName : "UE4Game") + ".app"),
                            out bSupportsPortrait,
                            out bSupportsLandscape);

                    // copy the plist to the stage dir
                    SC.StageFile(StagedFileType.SystemNonUFS, TargetPListFile, new StagedFileReference("Info.plist"));

                    // copy the icons/launch screens from the engine
                    {
                        DirectoryReference DataPath = DirectoryReference.Combine(SC.EngineRoot, "Build", "IOS", "Resources", "Graphics");
						StageImageAndIconFiles(DataPath, bSupportsPortrait, bSupportsLandscape, SC);
					}

                    // copy the icons/launch screens from the game (may stomp the engine copies)
                    {
                        DirectoryReference DataPath = DirectoryReference.Combine(SC.ProjectRoot, "Build", "IOS", "Resources", "Graphics");
						StageImageAndIconFiles(DataPath, bSupportsPortrait, bSupportsLandscape, SC);
                    }
                }

                // copy the udebugsymbols if they exist
                {
                    ConfigHierarchy PlatformGameConfig;
                    bool bIncludeSymbols = false;
                    if (Params.EngineConfigs.TryGetValue(SC.StageTargetPlatform.PlatformType, out PlatformGameConfig))
                    {
                        PlatformGameConfig.GetBool("/Script/IOSRuntimeSettings.IOSRuntimeSettings", "bGenerateCrashReportSymbols", out bIncludeSymbols);
                    }
                    if (bIncludeSymbols)
                    {
                        FileReference SymbolFileName = FileReference.Combine((SC.IsCodeBasedProject ? SC.ProjectRoot : SC.EngineRoot), "Binaries", "IOS", SC.StageExecutables[0] + ".udebugsymbols");
						if(FileReference.Exists(SymbolFileName))
						{
							SC.StageFile(StagedFileType.NonUFS, SymbolFileName, new StagedFileReference((Params.ShortProjectName + ".udebugsymbols").ToLowerInvariant()));
						}
                    }
                }
			}
		}
        {
			StageMovieFiles(DirectoryReference.Combine(SC.EngineRoot, "Content", "Movies"), SC);
			StageMovieFiles(DirectoryReference.Combine(SC.ProjectRoot, "Content", "Movies"), SC);
        }
    }

	private void StageImageAndIconFiles(DirectoryReference DataPath, bool bSupportsPortrait, bool bSupportsLandscape, DeploymentContext SC)
	{
		if(DirectoryReference.Exists(DataPath))
		{
			List<string> ImageFileNames = new List<string>();
			if (bSupportsPortrait)
			{
<<<<<<< HEAD
				ImageFileNames.Add("Default-IPhone6.jpg");
				ImageFileNames.Add("Default-IPhone6Plus-Portrait.jpg");
				ImageFileNames.Add("Default-Portrait@2x.jpg");
				ImageFileNames.Add("Default-Portrait-1336@2x.jpg");
			}
			if (bSupportsLandscape)
			{
				ImageFileNames.Add("Default-IPhone6-Landscape.jpg");
				ImageFileNames.Add("Default-IPhone6Plus-Landscape.jpg");
				ImageFileNames.Add("Default-Landscape@2x.jpg");
				ImageFileNames.Add("Default-Landscape-1336@2x.jpg");
			}
			ImageFileNames.Add("Default@2x.jpg");
=======
				ImageFileNames.Add("Default-IPhone6.png");
				ImageFileNames.Add("Default-IPhone6Plus-Portrait.png");
				ImageFileNames.Add("Default-Portrait@2x.png");
				ImageFileNames.Add("Default-Portrait-1336@2x.png");
			}
			if (bSupportsLandscape)
			{
				ImageFileNames.Add("Default-IPhone6-Landscape.png");
				ImageFileNames.Add("Default-IPhone6Plus-Landscape.png");
				ImageFileNames.Add("Default-Landscape@2x.png");
				ImageFileNames.Add("Default-Landscape-1336@2x.png");
			}
			ImageFileNames.Add("Default@2x.png");
>>>>>>> 00503514
			ImageFileNames.Add("Default-568h@2x.png");

			foreach(string ImageFileName in ImageFileNames)
			{
				FileReference ImageFile = FileReference.Combine(DataPath, ImageFileName);
				if(FileReference.Exists(ImageFile))
				{
					SC.StageFile(StagedFileType.SystemNonUFS, ImageFile, new StagedFileReference(ImageFileName));
				}
			}

			SC.StageFiles(StagedFileType.SystemNonUFS, DataPath, "Icon*.png", StageFilesSearch.TopDirectoryOnly, StagedDirectoryReference.Root);
		}
	}

	private void StageMovieFiles(DirectoryReference InputDir, DeploymentContext SC)
	{
		if(DirectoryReference.Exists(InputDir))
		{
			foreach(FileReference InputFile in DirectoryReference.EnumerateFiles(InputDir, "*", SearchOption.AllDirectories))
			{
				if(!InputFile.HasExtension(".uasset") && !InputFile.HasExtension(".umap"))
				{
					SC.StageFile(StagedFileType.NonUFS, InputFile);
				}
			}
		}
	}

    public override void GetFilesToArchive(ProjectParams Params, DeploymentContext SC)
	{
		if (SC.StageTargetConfigurations.Count != 1)
		{
			throw new AutomationException("iOS is currently only able to package one target configuration at a time, but StageTargetConfigurations contained {0} configurations", SC.StageTargetConfigurations.Count);
		}
		var TargetConfiguration = SC.StageTargetConfigurations[0];
		var ProjectIPA = MakeIPAFileName( TargetConfiguration, Params );

		// verify the .ipa exists
		if (!FileExists(ProjectIPA))
		{
			throw new AutomationException("ARCHIVE FAILED - {0} was not found", ProjectIPA);
		}

		ConfigHierarchy PlatformGameConfig;
		bool bXCArchive = false;
		if (Params.EngineConfigs.TryGetValue(SC.StageTargetPlatform.PlatformType, out PlatformGameConfig))
		{
			PlatformGameConfig.GetBool("/Script/IOSRuntimeSettings.IOSRuntimeSettings", "bGenerateXCArchive", out bXCArchive);
		}

		if (bXCArchive && Utils.IsRunningOnMono)
		{
			// Always put the archive in the current user's Library/Developer/Xcode/Archives path if not on the build machine
			WindowsIdentity id = WindowsIdentity.GetCurrent(); 
			string ArchivePath = "/Users/" + id.Name + "/Library/Developer/Xcode/Archives";
            if (IsBuildMachine)
            {
                ArchivePath = Params.ArchiveDirectoryParam;
            }
			if (!DirectoryExists(ArchivePath))
			{
				CreateDirectory(ArchivePath);
			}

			Console.WriteLine("Generating xc archive package in " + ArchivePath);

			string ArchiveName = Path.Combine(ArchivePath, Path.GetFileNameWithoutExtension(ProjectIPA) + ".xcarchive");
			if (!DirectoryExists(ArchiveName))
			{
				CreateDirectory(ArchiveName);
			}
			DeleteDirectoryContents(ArchiveName);

			// create the Products archive folder
			CreateDirectory(Path.Combine(ArchiveName, "Products", "Applications"));

			// copy in the application
			string AppName = Path.GetFileNameWithoutExtension(ProjectIPA) + ".app";
			using (ZipFile Zip = new ZipFile(ProjectIPA))
			{
				Zip.ExtractAll(ArchivePath, ExtractExistingFileAction.OverwriteSilently);

				List<string> Dirs = new List<string>(Directory.EnumerateDirectories(Path.Combine(ArchivePath, "Payload"), "*.app"));
				AppName = Dirs[0].Substring(Dirs[0].LastIndexOf(UnrealBuildTool.BuildHostPlatform.Current.Platform != UnrealTargetPlatform.Mac ? "\\" : "/") + 1);
				CopyDirectory_NoExceptions(Path.Combine(ArchivePath, "Payload", AppName), Path.Combine(ArchiveName, "Products", "Applications", AppName));
			}

			// copy in the dSYM if found
			var ProjectExe = MakeExeFileName( TargetConfiguration, Params );
			string dSYMName = (SC.IsCodeBasedProject ? Path.GetFileNameWithoutExtension(ProjectExe) : "UE4Game") + ".dSYM";
            string dSYMDestName = AppName + ".dSYM";
            string dSYMSrcPath = Path.Combine(SC.ProjectBinariesFolder.FullName, dSYMName);
            string dSYMZipSrcPath = Path.Combine(SC.ProjectBinariesFolder.FullName, dSYMName + ".zip");
            if (File.Exists(dSYMZipSrcPath))
            {
                // unzip the dsym
                using (ZipFile Zip = new ZipFile(dSYMZipSrcPath))
                {
                    Zip.ExtractAll(SC.ProjectBinariesFolder.FullName, ExtractExistingFileAction.OverwriteSilently);
                }
            }

			if(DirectoryExists(dSYMSrcPath))
			{
				// Create the dsyms archive folder
				CreateDirectory(Path.Combine(ArchiveName, "dSYMs"));
				string dSYMDstPath = Path.Combine(ArchiveName, "dSYMs", dSYMDestName);
				// /Volumes/MacOSDrive1/pfEpicWorkspace/Dev-Platform/Samples/Sandbox/PlatformShowcase/Binaries/IOS/PlatformShowcase.dSYM/Contents/Resources/DWARF/PlatformShowcase
				CopyFile_NoExceptions(Path.Combine(dSYMSrcPath, "Contents", "Resources", "DWARF", SC.IsCodeBasedProject ? Path.GetFileNameWithoutExtension(ProjectExe) : "UE4Game"), dSYMDstPath);
			}
			else if (File.Exists(dSYMSrcPath))
			{
				// Create the dsyms archive folder
				CreateDirectory(Path.Combine(ArchiveName, "dSYMs"));
				string dSYMDstPath = Path.Combine(ArchiveName, "dSYMs", dSYMDestName);
				CopyFile_NoExceptions(dSYMSrcPath, dSYMDstPath);
			}

			// copy in the bitcode symbol maps if found
			string[] bcmapfiles = Directory.GetFiles(SC.ProjectBinariesFolder.FullName, "*.bcsymbolmap");
			if(bcmapfiles.Length > 0)
			{
				// Create the dsyms archive folder
				CreateDirectory(Path.Combine(ArchiveName, "BCSymbolMaps"));
				foreach (string symbolSrcFilePath in bcmapfiles)
				{
					string symbolLeafFileName = Path.GetFileName(symbolSrcFilePath);
					string bcDstFilePath = Path.Combine(ArchiveName, "BCSymbolMaps", symbolLeafFileName);
					CopyFile_NoExceptions(symbolSrcFilePath, bcDstFilePath);
				}
			}

			// get the settings from the app plist file
			string AppPlist = Path.Combine(ArchiveName, "Products", "Applications", AppName, "Info.plist");
			string OldPListData = File.Exists(AppPlist) ? File.ReadAllText(AppPlist) : "";

			// bundle identifier
			int index = OldPListData.IndexOf("CFBundleIdentifier");
			index = OldPListData.IndexOf("<string>", index) + 8;
			int length = OldPListData.IndexOf("</string>", index) - index;
			string BundleIdentifier = OldPListData.Substring(index, length);

			// short version
			index = OldPListData.IndexOf("CFBundleShortVersionString");
			index = OldPListData.IndexOf("<string>", index) + 8;
			length = OldPListData.IndexOf("</string>", index) - index;
			string BundleShortVersion = OldPListData.Substring(index, length);

			// bundle version
			index = OldPListData.IndexOf("CFBundleVersion");
			index = OldPListData.IndexOf("<string>", index) + 8;
			length = OldPListData.IndexOf("</string>", index) - index;
			string BundleVersion = OldPListData.Substring(index, length);

			// date we made this
			const string Iso8601DateTimeFormat = "yyyy-MM-ddTHH:mm:ssZ";
			string TimeStamp = DateTime.UtcNow.ToString(Iso8601DateTimeFormat);

			// create the archive plist
			StringBuilder Text = new StringBuilder();
			Text.AppendLine("<?xml version=\"1.0\" encoding=\"UTF-8\"?>");
			Text.AppendLine("<!DOCTYPE plist PUBLIC \"-//Apple//DTD PLIST 1.0//EN\" \"http://www.apple.com/DTDs/PropertyList-1.0.dtd\">");
			Text.AppendLine("<plist version=\"1.0\">");
			Text.AppendLine("<dict>");
			Text.AppendLine("\t<key>ApplicationProperties</key>");
			Text.AppendLine("\t<dict>");
			Text.AppendLine("\t\t<key>ApplicationPath</key>");
			Text.AppendLine("\t\t<string>Applications/" + AppName + "</string>");
			Text.AppendLine("\t\t<key>CFBundleIdentifier</key>");
			Text.AppendLine(string.Format("\t\t<string>{0}</string>", BundleIdentifier));
			Text.AppendLine("\t\t<key>CFBundleShortVersionString</key>");
			Text.AppendLine(string.Format("\t\t<string>{0}</string>", BundleShortVersion));
			Text.AppendLine("\t\t<key>CFBundleVersion</key>");
			Text.AppendLine(string.Format("\t\t<string>{0}</string>", BundleVersion));
			Text.AppendLine("\t\t<key>SigningIdentity</key>");
			Text.AppendLine(string.Format("\t\t<string>{0}</string>", Params.Certificate));
			Text.AppendLine("\t</dict>");
			Text.AppendLine("\t<key>ArchiveVersion</key>");
			Text.AppendLine("\t<integer>2</integer>");
			Text.AppendLine("\t<key>CreationDate</key>");
			Text.AppendLine(string.Format("\t<date>{0}</date>", TimeStamp));
			Text.AppendLine("\t<key>DefaultToolchainInfo</key>");
			Text.AppendLine("\t<dict>");
			Text.AppendLine("\t\t<key>DisplayName</key>");
			Text.AppendLine("\t\t<string>Xcode 7.3 Default</string>");
			Text.AppendLine("\t\t<key>Identifier</key>");
			Text.AppendLine("\t\t<string>com.apple.dt.toolchain.XcodeDefault</string>");
			Text.AppendLine("\t</dict>");
			Text.AppendLine("\t<key>Name</key>");
			Text.AppendLine(string.Format("\t<string>{0}</string>", SC.ShortProjectName));
			Text.AppendLine("\t<key>SchemeName</key>");
			Text.AppendLine(string.Format("\t<string>{0}</string>", SC.ShortProjectName));
			Text.AppendLine("</dict>");
			Text.AppendLine("</plist>");
			File.WriteAllText(Path.Combine(ArchiveName, "Info.plist"), Text.ToString());
        }
        else if (bXCArchive && !Utils.IsRunningOnMono)
		{
			LogWarning("Can not produce an XCArchive on windows");
		}
		SC.ArchiveFiles(Path.GetDirectoryName(ProjectIPA), Path.GetFileName(ProjectIPA));
	}

	public override bool RetrieveDeployedManifests(ProjectParams Params, DeploymentContext SC, string DeviceName, out List<string> UFSManifests, out List<string> NonUFSManifests)
	{
        if (Params.Devices.Count != 1)
        {
            throw new AutomationException("Can only retrieve deployed manifests from a single device, but {0} were specified", Params.Devices.Count);
        }

        bool Result = true;
		UFSManifests = new List<string>();
		NonUFSManifests = new List<string>();
		var DeployServer = CombinePaths(CmdEnv.LocalRoot, "Engine/Binaries/DotNET/IOS/DeploymentServer.exe");
		try
		{
			var TargetConfiguration = SC.StageTargetConfigurations[0];
			string BundleIdentifier = "";
			if (File.Exists(Params.BaseStageDirectory + "/" + PlatformName + "/Info.plist"))
			{
				string Contents = File.ReadAllText(SC.StageDirectory + "/Info.plist");
				int Pos = Contents.IndexOf("CFBundleIdentifier");
				Pos = Contents.IndexOf("<string>", Pos) + 8;
				int EndPos = Contents.IndexOf("</string>", Pos);
				BundleIdentifier = Contents.Substring(Pos, EndPos - Pos);
			}
			RunAndLog(CmdEnv, DeployServer, "Backup -file \"" + CombinePaths(Params.BaseStageDirectory, PlatformName, SC.UFSDeployedManifestFileName) + "\" -file \"" + CombinePaths(Params.BaseStageDirectory, PlatformName, SC.NonUFSDeployedManifestFileName) + "\"" + (String.IsNullOrEmpty(Params.DeviceNames[0]) ? "" : " -device " + Params.DeviceNames[0]) + " -bundle " + BundleIdentifier);

			string[] ManifestFiles = Directory.GetFiles(CombinePaths(Params.BaseStageDirectory, PlatformName), "*_Manifest_UFS*.txt");
			UFSManifests.AddRange(ManifestFiles);

			ManifestFiles = Directory.GetFiles(CombinePaths(Params.BaseStageDirectory, PlatformName), "*_Manifest_NonUFS*.txt");
			NonUFSManifests.AddRange(ManifestFiles);
		}
		catch (System.Exception)
		{
			// delete any files that did get copied
			string[] Manifests = Directory.GetFiles(CombinePaths(Params.BaseStageDirectory, PlatformName), "*_Manifest_*.txt");
			foreach (string Manifest in Manifests)
			{
				File.Delete(Manifest);
			}
			Result = false;
		}

		return Result;
	}

	public override void Deploy(ProjectParams Params, DeploymentContext SC)
    {
        if (Params.Devices.Count != 1)
        {
            throw new AutomationException("Can only deploy to a single specified device, but {0} were specified", Params.Devices.Count);
        }

        if (SC.StageTargetConfigurations.Count != 1)
		{
			throw new AutomationException ("iOS is currently only able to package one target configuration at a time, but StageTargetConfigurations contained {0} configurations", SC.StageTargetConfigurations.Count);
		}
		if (Params.Distribution)
		{
			throw new AutomationException("iOS cannot deploy a package made for distribution.");
		}
		var TargetConfiguration = SC.StageTargetConfigurations[0];
		var ProjectIPA = MakeIPAFileName(TargetConfiguration, Params);
		var StagedIPA = SC.StageDirectory + "\\" + Path.GetFileName(ProjectIPA);

		// verify the .ipa exists
		if (!FileExists(StagedIPA))
		{
			StagedIPA = ProjectIPA;
			if(!FileExists(StagedIPA))
			{
				throw new AutomationException("DEPLOY FAILED - {0} was not found", ProjectIPA);
			}
		}

		// if iterative deploy, determine the file delta
		string BundleIdentifier = "";
		bool bNeedsIPA = true;
		if (Params.IterativeDeploy)
		{
			if (File.Exists(Params.BaseStageDirectory + "/" + PlatformName + "/Info.plist"))
			{
				string Contents = File.ReadAllText(SC.StageDirectory + "/Info.plist");
				int Pos = Contents.IndexOf("CFBundleIdentifier");
				Pos = Contents.IndexOf("<string>", Pos) + 8;
				int EndPos = Contents.IndexOf("</string>", Pos);
				BundleIdentifier = Contents.Substring(Pos, EndPos - Pos);
			}

			// check to determine if we need to update the IPA
			String NonUFSManifestPath = SC.GetNonUFSDeploymentDeltaPath(Params.DeviceNames[0]);
			if (File.Exists(NonUFSManifestPath))
			{
				string NonUFSFiles = File.ReadAllText(NonUFSManifestPath);
				string[] Lines = NonUFSFiles.Split('\n');
				bNeedsIPA = Lines.Length > 0 && !string.IsNullOrWhiteSpace(Lines[0]);
			}
		}

		// Add a commandline for this deploy, if the config allows it.
		string AdditionalCommandline = (Params.FileServer || Params.CookOnTheFly) ? "" : (" -additionalcommandline " + "\"" + Params.RunCommandline + "\"");

		// deploy the .ipa
		var DeployServer = CombinePaths(CmdEnv.LocalRoot, "Engine/Binaries/DotNET/IOS/DeploymentServer.exe");

		// check for it in the stage directory
		string CurrentDir = Directory.GetCurrentDirectory();
		Directory.SetCurrentDirectory(CombinePaths(CmdEnv.LocalRoot, "Engine/Binaries/DotNET/IOS/"));
		if (!Params.IterativeDeploy || bCreatedIPA || bNeedsIPA)
		{
			RunAndLog(CmdEnv, DeployServer, "Install -ipa \"" + Path.GetFullPath(StagedIPA) + "\"" + (String.IsNullOrEmpty(Params.DeviceNames[0]) ? "" : " -device " + Params.DeviceNames[0]) + AdditionalCommandline);
		}
		if (Params.IterativeDeploy)
		{
			// push over the changed files
			RunAndLog(CmdEnv, DeployServer, "Deploy -manifest \"" + CombinePaths(Params.BaseStageDirectory, PlatformName, DeploymentContext.UFSDeployDeltaFileName + (Params.Devices.Count == 0 ? "" : Params.DeviceNames[0])) + "\"" + (Params.Devices.Count == 0 ? "" : " -device " + Params.DeviceNames[0]) + AdditionalCommandline + " -bundle " + BundleIdentifier);
		}
		Directory.SetCurrentDirectory (CurrentDir);
        PrintRunTime();
    }

	public override string GetCookPlatform(bool bDedicatedServer, bool bIsClientOnly)
	{
		return "IOS";
	}

	public override bool DeployLowerCaseFilenames()
	{
		// we shouldn't modify the case on files like Info.plist or the icons
		return true;
	}

	public override string LocalPathToTargetPath(string LocalPath, string LocalRoot)
	{
		return LocalPath.Replace("\\", "/").Replace(LocalRoot, "../../..");
	}

	public override bool IsSupported { get { return true; } }

	public override bool LaunchViaUFE { get { return UnrealBuildTool.BuildHostPlatform.Current.Platform != UnrealTargetPlatform.Mac; } }

	public override bool UseAbsLog
	{
		get
		{
			return !LaunchViaUFE;
		}
	}

	public override StagedFileReference Remap(StagedFileReference Dest)
	{
		return new StagedFileReference("cookeddata/" + Dest.Name);
	}
	
    public override List<string> GetDebugFileExtentions()
    {
        return new List<string> { ".dsym", ".udebugsymbols" };
    }
	
// 	void MobileDeviceConnected(object sender, ConnectEventArgs args)
// 	{
// 	}
// 	
// 	void MobileDeviceDisconnected(object sender, ConnectEventArgs args)
// 	{
// 	}

	public override IProcessResult RunClient(ERunOptions ClientRunFlags, string ClientApp, string ClientCmdLine, ProjectParams Params)
	{
		if (UnrealBuildTool.BuildHostPlatform.Current.Platform == UnrealTargetPlatform.Mac)
		{
            if (Params.Devices.Count != 1)
            {
                throw new AutomationException("Can only run on a single specified device, but {0} were specified", Params.Devices.Count);
            }
			
			// This code only cares about connected devices so just call the run loop a few times to get the existing connected devices
// 			MobileDeviceInstanceManager.Initialize(MobileDeviceConnected, MobileDeviceDisconnected);
// 			for(int i = 0; i < 4; ++i)
// 			{
// 				System.Threading.Thread.Sleep(1);
// 				CoreFoundationRunLoop.RunLoopRunInMode(CoreFoundationRunLoop.kCFRunLoopDefaultMode(), 0.25, 0);
// 			}
// 			
            /*			string AppDirectory = string.Format("{0}/Payload/{1}.app",
				Path.GetDirectoryName(Params.ProjectGameExeFilename), 
				Path.GetFileNameWithoutExtension(Params.ProjectGameExeFilename));
			string GameName = Path.GetFileNameWithoutExtension (ClientApp);
			if (GameName.Contains ("-IOS-"))
			{
				GameName = GameName.Substring (0, GameName.IndexOf ("-IOS-"));
			}
			string GameApp = AppDirectory + "/" + GameName;
			bWasGenerated = false;
			XcodeProj = EnsureXcodeProjectExists (Params.RawProjectPath, CmdEnv.LocalRoot, Params.ShortProjectName, GetDirectoryName(Params.RawProjectPath), Params.IsCodeBasedProject, out bWasGenerated);
			string Arguments = "UBT_NO_POST_DEPLOY=true /usr/bin/xcrun xcodebuild test -project \"" + XcodeProj + "\"";
			Arguments += " -scheme '";
			Arguments += GameName;
			Arguments += " - iOS'";
			Arguments += " -configuration " + Params.ClientConfigsToBuild [0].ToString();
			Arguments += " -destination 'platform=iOS,id=" + Params.Device.Substring(Params.Device.IndexOf("@")+1) + "'";
			Arguments += " TEST_HOST=\"";
			Arguments += GameApp;
			Arguments += "\" BUNDLE_LOADER=\"";
			Arguments += GameApp + "\"";*/
            string BundleIdentifier = "";
			if (File.Exists(Params.BaseStageDirectory + "/"+ PlatformName + "/Info.plist"))
			{
				string Contents = File.ReadAllText(Params.BaseStageDirectory + "/" + PlatformName + "/Info.plist");
				int Pos = Contents.IndexOf("CFBundleIdentifier");
				Pos = Contents.IndexOf("<string>", Pos) + 8;
				int EndPos = Contents.IndexOf("</string>", Pos);
				BundleIdentifier = Contents.Substring(Pos, EndPos - Pos);
			}
			string Arguments = "/usr/bin/instruments";
			Arguments += " -w '" + Params.DeviceNames[0] + "'";
			Arguments += " -t 'Activity Monitor'";
			Arguments += " -D \"" + Params.BaseStageDirectory + "/" + PlatformName + "/launch.trace\"";
			Arguments += " '" + BundleIdentifier + "'";
			IProcessResult ClientProcess = Run ("/usr/bin/env", Arguments, null, ClientRunFlags | ERunOptions.NoWaitForExit);
			return new IOSClientProcess(ClientProcess, Params.DeviceNames[0]);
		}
		else
		{
			IProcessResult Result = new ProcessResult("DummyApp", null, false);
			Result.ExitCode = 0;
			return Result;
		}
	}

	public override void PostRunClient(IProcessResult Result, ProjectParams Params)
	{
		if (UnrealBuildTool.BuildHostPlatform.Current.Platform == UnrealTargetPlatform.Mac)
		{
			string LaunchTracePath = Params.BaseStageDirectory + "/" + PlatformName + "/launch.trace";
			Console.WriteLine ("Deleting " + LaunchTracePath);
			if (Directory.Exists(LaunchTracePath))
			{
				Directory.Delete (LaunchTracePath, true);
			}

			switch (Result.ExitCode)
			{
				case 253:
                    throw new AutomationException(ExitCode.Error_DeviceNotSetupForDevelopment, "Launch Failure");
				case 255:
                    throw new AutomationException(ExitCode.Error_DeviceOSNewerThanSDK, "Launch Failure");
			}
		}
	}

	private static int GetChunkCount(ProjectParams Params, DeploymentContext SC)
	{
		var ChunkListFilename = GetChunkPakManifestListFilename(Params, SC);
		var ChunkArray = ReadAllLines(ChunkListFilename);
		return ChunkArray.Length;
	}

	private static string GetChunkPakManifestListFilename(ProjectParams Params, DeploymentContext SC)
	{
		return CombinePaths(GetTmpPackagingPath(Params, SC), "pakchunklist.txt");
	}

	private static string GetTmpPackagingPath(ProjectParams Params, DeploymentContext SC)
	{
		return CombinePaths(Path.GetDirectoryName(Params.RawProjectPath.FullName), "Saved", "TmpPackaging", SC.StageTargetPlatform.GetCookPlatform(SC.DedicatedServer, false));
	}

	private static StringBuilder AppendKeyValue(StringBuilder Text, string Key, object Value, int Level)
	{
		// create indent level
		string Indent = "";
		for (int i = 0; i < Level; ++i)
		{
			Indent += "\t";
		}

		// output key if we have one
		if (Key != null)
		{
			Text.AppendLine (Indent + "<key>" + Key + "</key>");
		}

		// output value
		if (Value is Array)
		{
			Text.AppendLine (Indent + "<array>");
			Array ValArray = Value as Array;
			foreach (var Item in ValArray)
			{
				AppendKeyValue (Text, null, Item, Level + 1);
			}
			Text.AppendLine (Indent + "</array>");
		}
		else if (Value is Dictionary<string, object>)
		{
			Text.AppendLine (Indent + "<dict>");
			Dictionary<string,object> ValDict = Value as Dictionary<string, object>;
			foreach (var Item in ValDict)
			{
				AppendKeyValue (Text, Item.Key, Item.Value, Level + 1);
			}
			Text.AppendLine (Indent + "</dict>");
		}
		else if (Value is string)
		{
			Text.AppendLine (Indent + "<string>" + Value + "</string>");
		}
		else if (Value is bool)
		{
			if ((bool)Value == true)
			{
				Text.AppendLine (Indent + "<true/>");
			}
			else
			{
				Text.AppendLine (Indent + "<false/>");
			}
		}
		else
		{
			Console.WriteLine ("PLIST: Unknown array item type");
		}
		return Text;
	}

	private static void GeneratePlist(Dictionary<string, object> KeyValues, string PlistFile)
	{
		// generate the plist file
		StringBuilder Text = new StringBuilder();

		// boiler plate top
		Text.AppendLine("<?xml version=\"1.0\" encoding=\"UTF-8\"?>");
		Text.AppendLine("<!DOCTYPE plist PUBLIC \"-//Apple//DTD PLIST 1.0//EN\" \"http://www.apple.com/DTDs/PropertyList-1.0.dtd\">");
		Text.AppendLine("<plist version=\"1.0\">");
		Text.AppendLine("<dict>");

		foreach (var KeyValue in KeyValues)
		{
			AppendKeyValue(Text, KeyValue.Key, KeyValue.Value, 1);
		}
		Text.AppendLine("</dict>");
		Text.AppendLine("</plist>");

		// write the file out
		if (!Directory.Exists(Path.GetDirectoryName(PlistFile)))
		{
			Directory.CreateDirectory(Path.GetDirectoryName(PlistFile));
		}
		File.WriteAllText(PlistFile, Text.ToString());
	}

	private static void GenerateAssetPlist(string BundleIdentifier, string[] Tags, string AssetDir)
	{
		Dictionary<string, object> KeyValues = new Dictionary<string, object> ();
		KeyValues.Add ("CFBundleIdentifier", BundleIdentifier);
		KeyValues.Add ("Tags", Tags);
		GeneratePlist(KeyValues, CombinePaths(AssetDir, "Info.plist"));
	}

	private static void GenerateAssetPackManifestPlist(KeyValuePair<string, string>[] ChunkData, string AssetDir)
	{
		Dictionary<string, object>[] Resources = new Dictionary<string, object>[ChunkData.Length];
		for (int i = 0; i < ChunkData.Length; ++i)
		{
			Dictionary<string, object> Data = new Dictionary<string, object> ();
			Data.Add ("URL", CombinePaths ("OnDemandResources", ChunkData[i].Value));
			Data.Add ("bundleKey", ChunkData [i].Key);
			Data.Add ("isStreamable", false);
			Resources [i] = Data;
		}

		Dictionary<string, object> KeyValues = new Dictionary<string, object> ();
		KeyValues.Add ("resources", Resources);
		GeneratePlist(KeyValues, CombinePaths(AssetDir, "AssetPackManifest.plist"));
	}

	private static void GenerateOnDemandResourcesPlist(KeyValuePair<string, string>[] ChunkData, string AssetDir)
	{
		Dictionary<string, object> RequestTags = new Dictionary<string, object> ();
		Dictionary<string, object> AssetPacks = new Dictionary<string, object> ();
		Dictionary<string, object> Requests = new Dictionary<string, object> ();
		for (int i = 0; i < ChunkData.Length; ++i)
		{
			string ChunkName = "Chunk" + (i + 1).ToString ();
			RequestTags.Add (ChunkName, new string[] { ChunkData [i].Key });
			AssetPacks.Add (ChunkData [i].Key, new string[] { ("pak" + ChunkName + "-ios.pak").ToLowerInvariant () });
			Dictionary<string, object> Packs = new Dictionary<string, object> ();
			Packs.Add ("NSAssetPacks", new string[] { ChunkData [i].Key });
			Requests.Add (ChunkName, Packs);
		}

		Dictionary<string, object> KeyValues = new Dictionary<string, object> ();
		KeyValues.Add ("NSBundleRequestTags", RequestTags);
		KeyValues.Add ("NSBundleResourceRequestAssetPacks", AssetPacks);
		KeyValues.Add ("NSBundleResourceRequestTags", Requests);
		GeneratePlist(KeyValues, CombinePaths(AssetDir, "OnDemandResources.plist"));
	}

	public override void PostStagingFileCopy(ProjectParams Params, DeploymentContext SC)
	{
		if (Params.CreateChunkInstall)
		{
			// get the bundle identifier
			string BundleIdentifier = "";
			if (File.Exists(Params.BaseStageDirectory + "/" + PlatformName + "/Info.plist"))
			{
				string Contents = File.ReadAllText(SC.StageDirectory + "/Info.plist");
				int Pos = Contents.IndexOf("CFBundleIdentifier");
				Pos = Contents.IndexOf("<string>", Pos) + 8;
				int EndPos = Contents.IndexOf("</string>", Pos);
				BundleIdentifier = Contents.Substring(Pos, EndPos - Pos);
			}

			// generate the ODR resources
			// create the ODR directory
			string DestSubdir = SC.StageDirectory + "/OnDemandResources";
			if (!Directory.Exists(DestSubdir))
			{
				Directory.CreateDirectory(DestSubdir);
			}

			// read the chunk list and generate the data
			var ChunkCount = GetChunkCount(Params, SC);
			var ChunkData = new KeyValuePair<string, string>[ChunkCount - 1];
			for (int i = 1; i < ChunkCount; ++i)
			{
				// chunk name
				string ChunkName = "Chunk" + i.ToString ();

				// asset name
				string AssetPack = BundleIdentifier + ".Chunk" + i.ToString () + ".assetpack";

				// bundle key
				byte[] bytes = new byte[ChunkName.Length * sizeof(char)];
				System.Buffer.BlockCopy(ChunkName.ToCharArray(), 0, bytes, 0, bytes.Length);
				string BundleKey = BundleIdentifier + ".asset-pack-" + BitConverter.ToString(System.Security.Cryptography.MD5.Create().ComputeHash(bytes)).Replace("-", string.Empty);

				// add to chunk data
				ChunkData[i-1] = new KeyValuePair<string, string>(BundleKey, AssetPack);

				// create the sub directory
				string AssetDir = CombinePaths (DestSubdir, AssetPack);
				if (!Directory.Exists(AssetDir))
				{
					Directory.CreateDirectory(AssetDir);
				}

				// generate the Info.plist for each ODR bundle (each chunk for install past 0)
				GenerateAssetPlist (BundleKey, new string[] { ChunkName }, AssetDir);

				// copy the files to the OnDemandResources directory
				string PakName = "pakchunk" + i.ToString ();
				string FileName =  PakName + "-" + PlatformName.ToLower() + ".pak";
				string P4Change = "UnknownCL";
				string P4Branch = "UnknownBranch";
				if (CommandUtils.P4Enabled)
				{
					P4Change = CommandUtils.P4Env.ChangelistString;
					P4Branch = CommandUtils.P4Env.BuildRootEscaped;
				}
				string ChunkInstallBasePath = CombinePaths(SC.ProjectRoot.FullName, "ChunkInstall", SC.FinalCookPlatform);
				string RawDataPath = CombinePaths(ChunkInstallBasePath, P4Branch + "-CL-" + P4Change, PakName);
				string RawDataPakPath = CombinePaths(RawDataPath, PakName + "-" + SC.FinalCookPlatform + ".pak");
				string DestFile = CombinePaths (AssetDir, FileName);
				CopyFile (RawDataPakPath, DestFile);
			}

			// generate the AssetPackManifest.plist
			GenerateAssetPackManifestPlist (ChunkData, SC.StageDirectory.FullName);

			// generate the OnDemandResources.plist
			GenerateOnDemandResourcesPlist (ChunkData, SC.StageDirectory.FullName);
		}
	}

	public override bool StageMovies
	{
		get { return false; }
	}

	public override bool RequiresPackageToDeploy
	{
		get { return true; }
	}

	public override HashSet<StagedFileReference> GetFilesForCRCCheck()
	{
		HashSet<StagedFileReference> FileList = base.GetFilesForCRCCheck();
		FileList.Add(new StagedFileReference("Info.plist"));
		return FileList;
	}
    public override bool SupportsMultiDeviceDeploy
    {
        get
        {
            return true;
        }
    }

	public override void StripSymbols(FileReference SourceFile, FileReference TargetFile)
	{
		IOSExports.StripSymbols(PlatformType, SourceFile, TargetFile);
	}

	#region Hooks

	public override void PreBuildAgenda(UE4Build Build, UE4Build.BuildAgenda Agenda)
	{
		if (UnrealBuildTool.BuildHostPlatform.Current.Platform != UnrealTargetPlatform.Mac && !Automation.IsEngineInstalled())
		{
			Agenda.DotNetProjects.Add(@"Engine\Source\Programs\IOS\MobileDeviceInterface\MobileDeviceInterface.csproj");
			Agenda.DotNetProjects.Add(@"Engine\Source\Programs\IOS\iPhonePackager\iPhonePackager.csproj");
			Agenda.DotNetProjects.Add(@"Engine\Source\Programs\IOS\DeploymentServer\DeploymentServer.csproj");
		}
	}

	#endregion
}<|MERGE_RESOLUTION|>--- conflicted
+++ resolved
@@ -916,21 +916,6 @@
 			List<string> ImageFileNames = new List<string>();
 			if (bSupportsPortrait)
 			{
-<<<<<<< HEAD
-				ImageFileNames.Add("Default-IPhone6.jpg");
-				ImageFileNames.Add("Default-IPhone6Plus-Portrait.jpg");
-				ImageFileNames.Add("Default-Portrait@2x.jpg");
-				ImageFileNames.Add("Default-Portrait-1336@2x.jpg");
-			}
-			if (bSupportsLandscape)
-			{
-				ImageFileNames.Add("Default-IPhone6-Landscape.jpg");
-				ImageFileNames.Add("Default-IPhone6Plus-Landscape.jpg");
-				ImageFileNames.Add("Default-Landscape@2x.jpg");
-				ImageFileNames.Add("Default-Landscape-1336@2x.jpg");
-			}
-			ImageFileNames.Add("Default@2x.jpg");
-=======
 				ImageFileNames.Add("Default-IPhone6.png");
 				ImageFileNames.Add("Default-IPhone6Plus-Portrait.png");
 				ImageFileNames.Add("Default-Portrait@2x.png");
@@ -944,7 +929,6 @@
 				ImageFileNames.Add("Default-Landscape-1336@2x.png");
 			}
 			ImageFileNames.Add("Default@2x.png");
->>>>>>> 00503514
 			ImageFileNames.Add("Default-568h@2x.png");
 
 			foreach(string ImageFileName in ImageFileNames)
