// Copyright Epic Games, Inc. All Rights Reserved.

using AutomationTool;
using Gauntlet;
using System;
using System.IO;
using System.Linq;
using UnrealBuildBase;
using UnrealBuildTool;

namespace LowLevelTests
{
	public class LowLevelTests : BaseTest
	{
		private LowLevelTestContext Context;
		
		private IAppInstance TestInstance;

		private DateTime SessionStartTime = DateTime.MinValue;

		private TestResult LowLevelTestResult;

		public LowLevelTestsSession LowLevelTestsApp { get; private set; }

		public LowLevelTests(LowLevelTestContext InContext)
		{
			Context = InContext;

			MaxDuration = 60 * 30;
			LowLevelTestResult = TestResult.Invalid;
		}

		public string DefaultCommandLine;
		private string ArtifactPath;

		public override string Name { get { return "LowLevelTest"; } }

		public override float MaxDuration { protected set; get; }

		public override bool IsReadyToStart()
		{
			if (LowLevelTestsApp == null)
			{
				LowLevelTestsApp = new LowLevelTestsSession(Context.BuildInfo, Context.Options.Tags, Context.Options.Sleep);
			}

			return LowLevelTestsApp.TryReserveDevices();
		}

		public override string GetTestSummary()
		{
			return "Low Level Test";
		}

		public override TestResult GetTestResult()
		{
			return LowLevelTestResult;
		}

		public override void SetTestResult(TestResult testResult)
		{
			LowLevelTestResult = testResult;
		}

		public override bool StartTest(int Pass, int NumPasses)
		{
			if (LowLevelTestsApp == null)
			{
				throw new AutomationException("Node already has a null LowLevelTestsApp, was IsReadyToStart called?");
			}

			ArtifactPath = Path.Join(Context.Options.LogDir, Context.Options.TestApp);
			Log.Info("LowLevelTestNode.StartTest Creating artifacts path at {0}", ArtifactPath);
			Directory.CreateDirectory(ArtifactPath);

			TestInstance = LowLevelTestsApp.InstallAndRunNativeTestApp();
			if (TestInstance != null)
			{
				IDeviceUsageReporter.RecordComment(TestInstance.Device.Name, (UnrealTargetPlatform)TestInstance.Device.Platform, IDeviceUsageReporter.EventType.Device, Context.Options.JobDetails);
				IDeviceUsageReporter.RecordComment(TestInstance.Device.Name, (UnrealTargetPlatform)TestInstance.Device.Platform, IDeviceUsageReporter.EventType.Test, this.GetType().Name);
			}

			if (SessionStartTime == DateTime.MinValue)
			{
				SessionStartTime = DateTime.Now;
			}

			if (TestInstance != null)
			{
				MarkTestStarted();
			}

			return TestInstance != null;
		}

		public override void TickTest()
		{
			if (TestInstance != null && TestInstance.HasExited)
			{
				if (TestInstance.WasKilled)
				{
					LowLevelTestResult = TestResult.Failed;
				}
				MarkTestComplete();
			}
		}

		public override void StopTest(StopReason InReason)
		{
			base.StopTest(InReason);

			if (TestInstance != null && !TestInstance.HasExited)
			{
				TestInstance.Kill();
			}

			string StdOut;
			if (TestInstance is IWithUnfilteredStdOut)
			{
				StdOut = ((IWithUnfilteredStdOut)TestInstance).UnfilteredStdOut;
			}
			else
			{
				StdOut = TestInstance.StdOut;
			}

<<<<<<< HEAD
=======
			string LogDir = Path.Combine(Unreal.EngineDirectory.FullName, "Programs", "AutomationTool", "Saved", "Logs");

>>>>>>> d731a049
			if (StdOut == null || string.IsNullOrEmpty(StdOut.Trim()))
			{
				Log.Warning("No StdOut returned from low level test app.");
			}
<<<<<<< HEAD

			LowLevelTestsLogParser LowLevelTestsLogParser = new LowLevelTestsLogParser(StdOut);
=======
			else // Save log artifact
			{	
				const string ClientLogFile = "ClientOutput.log";
				string ClientOutputLog = Path.Combine(ArtifactPath, ClientLogFile);
				
				using (var ClientOutputWriter = File.CreateText(ClientOutputLog))
				{
					ClientOutputWriter.Write(StdOut);
				}
				File.Copy(ClientOutputLog, Path.Combine(LogDir, ClientLogFile));
			}

			ILowLevelTestsReporting LowLevelTestsReporting = Gauntlet.Utils.InterfaceHelpers.FindImplementations<ILowLevelTestsReporting>(true)
				.Where(B => B.CanSupportPlatform(Context.Options.Platform))
				.First();

			string ReportPath = null;
			bool ReportCopied = false;
			try
			{
				ReportPath = LowLevelTestsReporting.CopyDeviceReportTo(LowLevelTestsApp.Install, Context.Options.Platform, Context.Options.TestApp, Context.Options.Build, LogDir);
				ReportCopied = true;
			}
			catch (Exception ex)
			{
				Log.Error("Failed to copy report: {0}", ex.ToString());
			}

			bool ReportResult = false;
			if (ReportCopied)
			{
				string ReportContents = File.ReadAllText(ReportPath);
				Console.WriteLine(ReportContents);
				LowLevelTestsLogParser LowLevelTestsLogParser = new LowLevelTestsLogParser(ReportContents);
				ReportResult = LowLevelTestsLogParser.GetCatchTestResults().Passed;
			}
>>>>>>> d731a049

			UnrealProcessResult Result = GetExitCodeAndReason(
				InReason,
				ReportResult,
				StdOut,
				out string ExitReason,
				out int ExitCode);

			if (ExitCode == 0)
			{
				LowLevelTestResult = TestResult.Passed;
			}
			else
			{
				if (Result == UnrealProcessResult.TimeOut)
				{
					LowLevelTestResult = TestResult.TimedOut;
				}
				else
				{
					LowLevelTestResult = TestResult.Failed;
				}
				Log.Info("Low level test exited with code {0} and reason: {1}", ExitCode, ExitReason);
			}
		}

		public override void CleanupTest()
		{
			if (LowLevelTestsApp != null)
			{
				LowLevelTestsApp.Dispose();
				LowLevelTestsApp = null;
			}
		}

		protected virtual UnrealProcessResult GetExitCodeAndReason(StopReason InReason, bool ReportResult, string StdOut, out string ExitReason, out int ExitCode)
		{
			UnrealLog UnrealLog = new UnrealLogParser(StdOut).GetSummary();
			
			if (TestInstance.WasKilled)
			{
				if (InReason == StopReason.MaxDuration)
				{
					ExitReason = "Process was killed by Gauntlet due to a timeout.";
					ExitCode = -1;
					return UnrealProcessResult.TimeOut;
				}
				else
				{
					ExitReason = "Process was killed by Gauntlet.";
					ExitCode = 0;
					return UnrealProcessResult.ExitOk;
				}
			}

			// First we check for unreal specific issues.
			// A successful test run must be free of these.
			if (UnrealLog.FatalError != null)
			{
				ExitReason = "Process encountered fatal error";
				ExitCode = -1;
				return UnrealProcessResult.EncounteredFatalError;
			}

			if (UnrealLog.Ensures.Count() > 0)
			{
				ExitReason = string.Format("Process encountered {0} Ensures", UnrealLog.Ensures.Count());
				ExitCode = -1;
				return UnrealProcessResult.EncounteredEnsure;
			}

			if (UnrealLog.RequestedExit)
			{
				ExitReason = string.Format("Exit was requested: {0}", UnrealLog.RequestedExitReason);
				ExitCode = 0;
				return UnrealProcessResult.ExitOk;
			}

			// Then we check for actual test results.
<<<<<<< HEAD
			if (InCatchResults.Passed)
=======
			if (ReportResult)
>>>>>>> d731a049
			{
				ExitReason = "All Catch2 tests passed.";
				ExitCode = 0;
				return UnrealProcessResult.ExitOk;
			}
			else
			{
				ExitReason = "Catch2 tests failed.";
				ExitCode = -1;
				return UnrealProcessResult.TestFailure;
			}
		}
	}
}<|MERGE_RESOLUTION|>--- conflicted
+++ resolved
@@ -124,19 +124,12 @@
 				StdOut = TestInstance.StdOut;
 			}
 
-<<<<<<< HEAD
-=======
 			string LogDir = Path.Combine(Unreal.EngineDirectory.FullName, "Programs", "AutomationTool", "Saved", "Logs");
 
->>>>>>> d731a049
 			if (StdOut == null || string.IsNullOrEmpty(StdOut.Trim()))
 			{
 				Log.Warning("No StdOut returned from low level test app.");
 			}
-<<<<<<< HEAD
-
-			LowLevelTestsLogParser LowLevelTestsLogParser = new LowLevelTestsLogParser(StdOut);
-=======
 			else // Save log artifact
 			{	
 				const string ClientLogFile = "ClientOutput.log";
@@ -173,7 +166,6 @@
 				LowLevelTestsLogParser LowLevelTestsLogParser = new LowLevelTestsLogParser(ReportContents);
 				ReportResult = LowLevelTestsLogParser.GetCatchTestResults().Passed;
 			}
->>>>>>> d731a049
 
 			UnrealProcessResult Result = GetExitCodeAndReason(
 				InReason,
@@ -253,11 +245,7 @@
 			}
 
 			// Then we check for actual test results.
-<<<<<<< HEAD
-			if (InCatchResults.Passed)
-=======
 			if (ReportResult)
->>>>>>> d731a049
 			{
 				ExitReason = "All Catch2 tests passed.";
 				ExitCode = 0;
