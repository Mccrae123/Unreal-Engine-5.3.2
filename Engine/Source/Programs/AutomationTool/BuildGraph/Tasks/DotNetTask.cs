// Copyright Epic Games, Inc. All Rights Reserved.

using AutomationTool;
<<<<<<< HEAD
=======
using AutomationTool.Tasks;
using EpicGames.BuildGraph;
>>>>>>> d731a049
using EpicGames.Core;
using System;
using System.Collections.Generic;
using System.IO;
using System.Text;
using System.Threading.Tasks;
using System.Xml;
using UnrealBuildBase;

namespace BuildGraph.Tasks
{
	/// <summary>
	/// Parameters for a DotNet task
	/// </summary>
	public class DotNetTaskParameters
	{
		/// <summary>
		/// Docker command line arguments
		/// </summary>
		[TaskParameter(Optional = true)]
		public string Arguments;

		/// <summary>
		/// Base directory for running the command
		/// </summary>
		[TaskParameter(Optional = true)]
		public string BaseDir;

		/// <summary>
		/// Environment variables to set
		/// </summary>
		[TaskParameter(Optional = true)]
		public string Environment;

		/// <summary>
		/// File to read environment variables from
		/// </summary>
		[TaskParameter(Optional = true)]
		public string EnvironmentFile;

		/// <summary>
		/// The minimum exit code, which is treated as an error.
		/// </summary>
		[TaskParameter(Optional = true)]
		public int ErrorLevel = 1;

		/// <summary>
		/// Override path to dotnet executable
		/// </summary>
		[TaskParameter(Optional = true)]
		public FileReference DotNetPath;
	}

	/// <summary>
	/// Spawns Docker and waits for it to complete.
	/// </summary>
	[TaskElement("DotNet", typeof(DotNetTaskParameters))]
	public class DotNetTask : SpawnTaskBase
	{
		/// <summary>
		/// Parameters for this task
		/// </summary>
		DotNetTaskParameters Parameters;

		/// <summary>
		/// Construct a Docker task
		/// </summary>
		/// <param name="InParameters">Parameters for the task</param>
		public DotNetTask(DotNetTaskParameters InParameters)
		{
			Parameters = InParameters;
		}

		/// <summary>
		/// Execute the task.
		/// </summary>
		/// <param name="Job">Information about the current job</param>
		/// <param name="BuildProducts">Set of build products produced by this node.</param>
		/// <param name="TagNameToFileSet">Mapping from tag names to the set of files they include</param>
		public override async Task ExecuteAsync(JobContext Job, HashSet<FileReference> BuildProducts, Dictionary<string, HashSet<FileReference>> TagNameToFileSet)
		{
<<<<<<< HEAD
			FileReference DotNetFile = Parameters.DotNetPath == null ? HostPlatform.Current.GetDotnetExe() : Parameters.DotNetPath;
=======
			FileReference DotNetFile = Parameters.DotNetPath == null ? Unreal.DotnetPath : Parameters.DotNetPath;
>>>>>>> d731a049
			if(!FileReference.Exists(DotNetFile))
			{
				throw new AutomationException("DotNet is missing from {0}", DotNetFile);
			}

<<<<<<< HEAD
			IProcessResult Result = Execute(DotNetFile.FullName, Parameters.Arguments, WorkingDir: Parameters.BaseDir, EnvVars: ParseEnvVars(Parameters.Environment, Parameters.EnvironmentFile));
=======
			IProcessResult Result = await ExecuteAsync(DotNetFile.FullName, Parameters.Arguments, WorkingDir: Parameters.BaseDir, EnvVars: ParseEnvVars(Parameters.Environment, Parameters.EnvironmentFile));
>>>>>>> d731a049
			if (Result.ExitCode < 0 || Result.ExitCode >= Parameters.ErrorLevel)
			{
				throw new AutomationException("Docker terminated with an exit code indicating an error ({0})", Result.ExitCode);
			}
		}

		/// <summary>
		/// Output this task out to an XML writer.
		/// </summary>
		public override void Write(XmlWriter Writer)
		{
			Write(Writer, Parameters);
		}

		/// <summary>
		/// Find all the tags which are used as inputs to this task
		/// </summary>
		/// <returns>The tag names which are read by this task</returns>
		public override IEnumerable<string> FindConsumedTagNames()
		{
			yield break;
		}

		/// <summary>
		/// Find all the tags which are modified by this task
		/// </summary>
		/// <returns>The tag names which are modified by this task</returns>
		public override IEnumerable<string> FindProducedTagNames()
		{
			yield break;
		}
	}

	public static partial class StandardTasks
	{
		/// <summary>
		/// Runs a command using dotnet.
		/// </summary>
		/// <param name="Arguments">Command-line arguments.</param>
		/// <param name="BaseDir">Base directory for running the command.</param>
		/// <param name="Environment">Environment variables to set.</param>
		/// <param name="EnvironmentFile">File to read environment variables from.</param>
		/// <param name="ErrorLevel">The minimum exit code, which is treated as an error.</param>
		/// <param name="DotNetPath">Override path to dotnet executable.</param>
		public static async Task DotNetAsync(string Arguments = null, DirectoryReference BaseDir = null, string Environment = null, FileReference EnvironmentFile = null, int ErrorLevel = 1, FileReference DotNetPath = null)
		{
			DotNetTaskParameters Parameters = new DotNetTaskParameters();
			Parameters.Arguments = Arguments;
			Parameters.BaseDir = BaseDir?.FullName;
			Parameters.Environment = Environment;
			Parameters.EnvironmentFile = EnvironmentFile?.FullName;
			Parameters.ErrorLevel = ErrorLevel;
			Parameters.DotNetPath = DotNetPath;
			
			await ExecuteAsync(new DotNetTask(Parameters));
		}
	}
}<|MERGE_RESOLUTION|>--- conflicted
+++ resolved
@@ -1,11 +1,8 @@
 // Copyright Epic Games, Inc. All Rights Reserved.
 
 using AutomationTool;
-<<<<<<< HEAD
-=======
 using AutomationTool.Tasks;
 using EpicGames.BuildGraph;
->>>>>>> d731a049
 using EpicGames.Core;
 using System;
 using System.Collections.Generic;
@@ -15,7 +12,7 @@
 using System.Xml;
 using UnrealBuildBase;
 
-namespace BuildGraph.Tasks
+namespace AutomationTool.Tasks
 {
 	/// <summary>
 	/// Parameters for a DotNet task
@@ -87,21 +84,13 @@
 		/// <param name="TagNameToFileSet">Mapping from tag names to the set of files they include</param>
 		public override async Task ExecuteAsync(JobContext Job, HashSet<FileReference> BuildProducts, Dictionary<string, HashSet<FileReference>> TagNameToFileSet)
 		{
-<<<<<<< HEAD
-			FileReference DotNetFile = Parameters.DotNetPath == null ? HostPlatform.Current.GetDotnetExe() : Parameters.DotNetPath;
-=======
 			FileReference DotNetFile = Parameters.DotNetPath == null ? Unreal.DotnetPath : Parameters.DotNetPath;
->>>>>>> d731a049
 			if(!FileReference.Exists(DotNetFile))
 			{
 				throw new AutomationException("DotNet is missing from {0}", DotNetFile);
 			}
 
-<<<<<<< HEAD
-			IProcessResult Result = Execute(DotNetFile.FullName, Parameters.Arguments, WorkingDir: Parameters.BaseDir, EnvVars: ParseEnvVars(Parameters.Environment, Parameters.EnvironmentFile));
-=======
 			IProcessResult Result = await ExecuteAsync(DotNetFile.FullName, Parameters.Arguments, WorkingDir: Parameters.BaseDir, EnvVars: ParseEnvVars(Parameters.Environment, Parameters.EnvironmentFile));
->>>>>>> d731a049
 			if (Result.ExitCode < 0 || Result.ExitCode >= Parameters.ErrorLevel)
 			{
 				throw new AutomationException("Docker terminated with an exit code indicating an error ({0})", Result.ExitCode);
