// Copyright Epic Games, Inc. All Rights Reserved.

using AutomationTool;
using EpicGames.BuildGraph;
using System;
using System.Collections.Generic;
using System.Linq;
using System.Text;
using System.Threading.Tasks;
using System.Xml;
using EpicGames.Core;
using UnrealBuildTool;
using UnrealBuildBase;
<<<<<<< HEAD

=======
using Microsoft.Extensions.Logging;

using static AutomationTool.CommandUtils;

>>>>>>> 4af6daef
namespace AutomationTool.Tasks
{
	/// <summary>
	/// Parameters for a move task
	/// </summary>
	public class MoveTaskParameters
	{
		/// <summary>
		/// Optional filter to be applied to the list of input files.
		/// </summary>
		[TaskParameter(Optional = true, ValidationType = TaskParameterValidationType.FileSpec)]
		public string Files;

		/// <summary>
		/// The pattern(s) to copy from (for example, Engine/*.txt).
		/// </summary>
		[TaskParameter(ValidationType = TaskParameterValidationType.FileSpec)]
		public string From;

		/// <summary>
		/// The directory to copy to.
		/// </summary>
		[TaskParameter(ValidationType = TaskParameterValidationType.FileSpec)]
		public string To;

		/// <summary>
		/// Optionally if files should be overwritten, defaults to false.
		/// </summary>
		[TaskParameter(Optional = true)]
		public bool Overwrite = false;

		/// <summary>
		/// Tag to be applied to build products of this task.
		/// </summary>
		[TaskParameter(Optional = true, ValidationType = TaskParameterValidationType.TagList)]
		public string Tag;

		/// <summary>
		/// Whether or not to throw an error if no files were found to copy
		/// </summary>
		[TaskParameter(Optional = true)]
		public bool ErrorIfNotFound = false;
	}

	/// <summary>
	/// Moves files from one directory to another.
	/// </summary>
	[TaskElement("Move", typeof(MoveTaskParameters))]
	public class MoveTask : BgTaskImpl
	{
		/// <summary>
		/// Parameters for this task
		/// </summary>
		MoveTaskParameters Parameters;

		/// <summary>
		/// Constructor
		/// </summary>
		/// <param name="InParameters">Parameters for this task</param>
		public MoveTask(MoveTaskParameters InParameters)
		{
			Parameters = InParameters;
		}

		/// <summary>
		/// Execute the task.
		/// </summary>
		/// <param name="Job">Information about the current job</param>
		/// <param name="BuildProducts">Set of build products produced by this node.</param>
		/// <param name="TagNameToFileSet">Mapping from tag names to the set of files they include</param>
		public override Task ExecuteAsync(JobContext Job, HashSet<FileReference> BuildProducts, Dictionary<string, HashSet<FileReference>> TagNameToFileSet)
		{
			// Parse all the source patterns
			FilePattern SourcePattern = new FilePattern(Unreal.RootDirectory, Parameters.From);

			// Parse the target pattern
			FilePattern TargetPattern = new FilePattern(Unreal.RootDirectory, Parameters.To);

			// Apply the filter to the source files
			HashSet<FileReference> Files = null;
			if(!String.IsNullOrEmpty(Parameters.Files))
			{
				SourcePattern = SourcePattern.AsDirectoryPattern();
				Files = ResolveFilespec(SourcePattern.BaseDirectory, Parameters.Files, TagNameToFileSet);
			}

			// Build the file mapping
			Dictionary<FileReference, FileReference> TargetFileToSourceFile = FilePattern.CreateMapping(Files, ref SourcePattern, ref TargetPattern);

			// Check we got some files
			if(TargetFileToSourceFile.Count == 0)
			{
<<<<<<< HEAD
				CommandUtils.LogInformation("No files found matching '{0}'", SourcePattern);
=======
				if (Parameters.ErrorIfNotFound)
				{
					Logger.LogError("No files found matching '{SourcePattern}'", SourcePattern);
				}
				else
				{
					Logger.LogInformation("No files found matching '{SourcePattern}'", SourcePattern);
				}
>>>>>>> 4af6daef
				return Task.CompletedTask;
			}

			// Copy them all
			Logger.LogInformation("Moving {Arg0} file{Arg1} from {Arg2} to {Arg3}...", TargetFileToSourceFile.Count, (TargetFileToSourceFile.Count == 1)? "" : "s", SourcePattern.BaseDirectory, TargetPattern.BaseDirectory);
			CommandUtils.ParallelMoveFiles(TargetFileToSourceFile.Select(x => new KeyValuePair<FileReference, FileReference>(x.Value, x.Key)), Parameters.Overwrite);

			// Update the list of build products
			BuildProducts.UnionWith(TargetFileToSourceFile.Keys);

			// Apply the optional output tag to them
			foreach(string TagName in FindTagNamesFromList(Parameters.Tag))
			{
				FindOrAddTagSet(TagNameToFileSet, TagName).UnionWith(TargetFileToSourceFile.Keys);
			}

			return Task.CompletedTask;
		}

		/// <summary>
		/// Output this task out to an XML writer.
		/// </summary>
		public override void Write(XmlWriter Writer)
		{
			Write(Writer, Parameters);
		}

		/// <summary>
		/// Find all the tags which are used as inputs to this task
		/// </summary>
		/// <returns>The tag names which are read by this task</returns>
		public override IEnumerable<string> FindConsumedTagNames()
		{
			foreach(string TagName in FindTagNamesFromFilespec(Parameters.Files))
			{
				yield return TagName;
			}
		}

		/// <summary>
		/// Find all the tags which are modified by this task
		/// </summary>
		/// <returns>The tag names which are modified by this task</returns>
		public override IEnumerable<string> FindProducedTagNames()
		{
			return FindTagNamesFromList(Parameters.Tag);
		}
	}
}<|MERGE_RESOLUTION|>--- conflicted
+++ resolved
@@ -11,14 +11,10 @@
 using EpicGames.Core;
 using UnrealBuildTool;
 using UnrealBuildBase;
-<<<<<<< HEAD
-
-=======
 using Microsoft.Extensions.Logging;
 
 using static AutomationTool.CommandUtils;
 
->>>>>>> 4af6daef
 namespace AutomationTool.Tasks
 {
 	/// <summary>
@@ -111,9 +107,6 @@
 			// Check we got some files
 			if(TargetFileToSourceFile.Count == 0)
 			{
-<<<<<<< HEAD
-				CommandUtils.LogInformation("No files found matching '{0}'", SourcePattern);
-=======
 				if (Parameters.ErrorIfNotFound)
 				{
 					Logger.LogError("No files found matching '{SourcePattern}'", SourcePattern);
@@ -122,7 +115,6 @@
 				{
 					Logger.LogInformation("No files found matching '{SourcePattern}'", SourcePattern);
 				}
->>>>>>> 4af6daef
 				return Task.CompletedTask;
 			}
 
