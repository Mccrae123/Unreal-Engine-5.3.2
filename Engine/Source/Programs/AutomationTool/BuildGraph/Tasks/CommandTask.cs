// Copyright Epic Games, Inc. All Rights Reserved.

using System;
using System.Collections.Generic;
using System.Linq;
using System.Text;
using System.Threading.Tasks;
using AutomationTool;
using UnrealBuildTool;
using System.Xml;
using System.IO;
using EpicGames.Core;
using UnrealBuildBase;
using EpicGames.BuildGraph;
using AutomationTool.Tasks;
<<<<<<< HEAD

=======
using Microsoft.Extensions.Logging;

using static AutomationTool.CommandUtils;

>>>>>>> 4af6daef
namespace AutomationTool.Tasks
{
	static class StringExtensions
	{
		public static bool CaseInsensitiveContains(this string Text, string Value)
		{
			return System.Globalization.CultureInfo.InvariantCulture.CompareInfo.IndexOf(Text, Value, System.Globalization.CompareOptions.IgnoreCase) >= 0;
		}
	}

	/// <summary>
	/// Parameters for a task that calls another UAT command
	/// </summary>
	public class CommandTaskParameters
	{
		/// <summary>
		/// The command name to execute.
		/// </summary>
		[TaskParameter]
		public string Name;

		/// <summary>
		/// Arguments to be passed to the command.
		/// </summary>
		[TaskParameter(Optional = true)]
		public string Arguments;

		/// <summary>
		/// If non-null, instructs telemetry from the command to be merged into the telemetry for this UAT instance with the given prefix. May be an empty (non-null) string.
		/// </summary>
		[TaskParameter(Optional = true)]
		public string MergeTelemetryWithPrefix;
	}

	/// <summary>
	/// Invokes an AutomationTool child process to run the given command.
	/// </summary>
	[TaskElement("Command", typeof(CommandTaskParameters))]
	public class CommandTask : BgTaskImpl
	{
		/// <summary>
		/// Parameters for this task
		/// </summary>
		CommandTaskParameters Parameters;

		/// <summary>
		/// Construct a new CommandTask.
		/// </summary>
		/// <param name="InParameters">Parameters for this task</param>
		public CommandTask(CommandTaskParameters InParameters)
		{
			Parameters = InParameters;
		}

		/// <summary>
		/// Execute the task.
		/// </summary>
		/// <param name="Job">Information about the current job</param>
		/// <param name="BuildProducts">Set of build products produced by this node.</param>
		/// <param name="TagNameToFileSet">Mapping from tag names to the set of files they include</param>
		public override Task ExecuteAsync(JobContext Job, HashSet<FileReference> BuildProducts, Dictionary<string, HashSet<FileReference>> TagNameToFileSet)
		{
			// If we're merging telemetry from the child process, get a temp filename for it
			FileReference TelemetryFile = null;
			if (Parameters.MergeTelemetryWithPrefix != null)
			{
				TelemetryFile = FileReference.Combine(Unreal.RootDirectory, "Engine", "Intermediate", "UAT", "Telemetry.json");
				DirectoryReference.CreateDirectory(TelemetryFile.Directory);
			}

			// Run the command
			StringBuilder CommandLine = new StringBuilder();
			if (Parameters.Arguments == null || (!Parameters.Arguments.CaseInsensitiveContains("-p4") && !Parameters.Arguments.CaseInsensitiveContains("-nop4")))
			{
				CommandLine.AppendFormat("{0} ", CommandUtils.P4Enabled ? "-p4" : "-nop4");
			}
			if (Parameters.Arguments == null || (!Parameters.Arguments.CaseInsensitiveContains("-submit") && !Parameters.Arguments.CaseInsensitiveContains("-nosubmit")))
			{
				if(GlobalCommandLine.Submit)
				{
					CommandLine.Append("-submit ");
				}
				if(GlobalCommandLine.NoSubmit)
				{
					CommandLine.Append("-nosubmit ");
				}
			}
<<<<<<< HEAD
=======
			if (Parameters.Arguments == null || !Parameters.Arguments.CaseInsensitiveContains("-uselocalbuildstorage"))
			{
				if (GlobalCommandLine.UseLocalBuildStorage)
				{
					CommandLine.Append("-uselocalbuildstorage ");
				}
			}

>>>>>>> 4af6daef
			CommandLine.Append("-NoCompile ");
			CommandLine.Append(Parameters.Name);
			if (!String.IsNullOrEmpty(Parameters.Arguments))
			{
				CommandLine.AppendFormat(" {0}", Parameters.Arguments);
			}
			if (TelemetryFile != null)
			{
				CommandLine.AppendFormat(" -Telemetry={0}", CommandUtils.MakePathSafeToUseWithCommandLine(TelemetryFile.FullName));
			}
			CommandUtils.RunUAT(CommandUtils.CmdEnv, CommandLine.ToString(), Identifier: Parameters.Name);

			// Merge in any new telemetry data that was produced
			if (TelemetryFile != null && FileReference.Exists(TelemetryFile))
			{
				Logger.LogDebug("Merging telemetry from {TelemetryFile}", TelemetryFile);

				TelemetryData NewTelemetry;
				if (TelemetryData.TryRead(TelemetryFile, out NewTelemetry))
				{
					CommandUtils.Telemetry.Merge(Parameters.MergeTelemetryWithPrefix, NewTelemetry);
				}
				else
				{
					Logger.LogWarning("Unable to read UAT telemetry file from {TelemetryFile}", TelemetryFile);
				}
			}
			return Task.CompletedTask;
		}

		/// <summary>
		/// Gets the name of this trace
		/// </summary>
		/// <returns>Name of the trace</returns>
		public override string GetTraceName()
		{
			return String.Format("{0}.{1}", base.GetTraceName(), Parameters.Name.ToLowerInvariant());
		}

		/// <summary>
		/// Output this task out to an XML writer.
		/// </summary>
		public override void Write(XmlWriter Writer)
		{
			Write(Writer, Parameters);
		}

		/// <summary>
		/// Find all the tags which are used as inputs to this task
		/// </summary>
		/// <returns>The tag names which are read by this task</returns>
		public override IEnumerable<string> FindConsumedTagNames()
		{
			yield break;
		}

		/// <summary>
		/// Find all the tags which are modified by this task
		/// </summary>
		/// <returns>The tag names which are modified by this task</returns>
		public override IEnumerable<string> FindProducedTagNames()
		{
			yield break;
		}
	}

	public static partial class StandardTasks
	{
		/// <summary>
		/// Runs another UAT command
		/// </summary>
		/// <param name="State">The execution state</param>
		/// <param name="Name">Name of the command to run</param>
		/// <param name="Arguments">Arguments for the command</param>
		/// <param name="MergeTelemetryWithPrefix">If non-null, instructs telemetry from the command to be merged into the telemetry for this UAT instance with the given prefix. May be an empty (non-null) string.</param>
		public static async Task CommandAsync(this BgContext State, string Name, string Arguments = null, string MergeTelemetryWithPrefix = null)
		{
			CommandTaskParameters Parameters = new CommandTaskParameters();
			Parameters.Name = Name;
			Parameters.Arguments = Arguments ?? Parameters.Arguments;
			Parameters.MergeTelemetryWithPrefix = MergeTelemetryWithPrefix ?? Parameters.MergeTelemetryWithPrefix;

			await ExecuteAsync(new CommandTask(Parameters));
		}
	}
}<|MERGE_RESOLUTION|>--- conflicted
+++ resolved
@@ -13,14 +13,10 @@
 using UnrealBuildBase;
 using EpicGames.BuildGraph;
 using AutomationTool.Tasks;
-<<<<<<< HEAD
-
-=======
 using Microsoft.Extensions.Logging;
 
 using static AutomationTool.CommandUtils;
 
->>>>>>> 4af6daef
 namespace AutomationTool.Tasks
 {
 	static class StringExtensions
@@ -108,8 +104,6 @@
 					CommandLine.Append("-nosubmit ");
 				}
 			}
-<<<<<<< HEAD
-=======
 			if (Parameters.Arguments == null || !Parameters.Arguments.CaseInsensitiveContains("-uselocalbuildstorage"))
 			{
 				if (GlobalCommandLine.UseLocalBuildStorage)
@@ -118,7 +112,6 @@
 				}
 			}
 
->>>>>>> 4af6daef
 			CommandLine.Append("-NoCompile ");
 			CommandLine.Append(Parameters.Name);
 			if (!String.IsNullOrEmpty(Parameters.Arguments))
