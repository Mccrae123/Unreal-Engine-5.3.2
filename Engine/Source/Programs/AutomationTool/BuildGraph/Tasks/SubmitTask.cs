--- conflicted
+++ resolved
@@ -12,11 +12,8 @@
 using UnrealBuildBase;
 using UnrealBuildTool;
 using Microsoft.Extensions.Logging;
-<<<<<<< HEAD
-=======
 
 using static AutomationTool.CommandUtils;
->>>>>>> 4af6daef
 
 namespace AutomationTool.Tasks
 {
@@ -173,11 +170,7 @@
 						SubmitP4.RevertUnchanged(NewCL);
 						if(SubmitP4.TryDeleteEmptyChange(NewCL))
 						{
-<<<<<<< HEAD
-							CommandUtils.LogInformation("No files to submit; ignored.");
-=======
 							Logger.LogInformation("No files to submit; ignored.");
->>>>>>> 4af6daef
 							return Task.CompletedTask;
 						}
 					}
@@ -190,19 +183,11 @@
 						throw new AutomationException("Submit failed.");
 					}
 
-<<<<<<< HEAD
-					CommandUtils.LogInformation("Submitted in changelist {0}", SubmittedCL);
-				}
-				catch (P4Exception Ex)
-				{
-					Job.OwnerCommand.Logger.LogError(KnownLogEvents.Systemic_Perforce, "{Message}", Ex.Message);
-=======
 					Logger.LogInformation("Submitted in changelist {SubmittedCL}", SubmittedCL);
 				}
 				catch (P4Exception Ex)
 				{
 					Logger.LogError(KnownLogEvents.Systemic_Perforce, "{Message}", Ex.Message);
->>>>>>> 4af6daef
 					throw new AutomationException(Ex.ErrorCode, Ex, "{0}", Ex.Message) { OutputFormat = AutomationExceptionOutputFormat.Silent };
 				}
 			}
