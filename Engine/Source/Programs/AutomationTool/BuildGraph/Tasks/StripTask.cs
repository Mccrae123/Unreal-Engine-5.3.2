// Copyright Epic Games, Inc. All Rights Reserved.

using AutomationTool;
<<<<<<< HEAD
=======
using AutomationTool.Tasks;
>>>>>>> d731a049
using EpicGames.BuildGraph;
using System;
using System.Collections.Generic;
using System.Linq;
using System.Text;
using System.Threading.Tasks;
using System.Xml;
using EpicGames.Core;
using UnrealBuildTool;

namespace AutomationTool.Tasks
{
	/// <summary>
	/// Parameters for a task that strips symbols from a set of files
	/// </summary>
	public class StripTaskParameters
	{
		/// <summary>
		/// The platform toolchain to strip binaries.
		/// </summary>
		[TaskParameter]
		public UnrealTargetPlatform Platform;

		/// <summary>
		/// The directory to find files in.
		/// </summary>
		[TaskParameter(Optional = true)]
		public DirectoryReference BaseDir;

		/// <summary>
		/// List of file specifications separated by semicolons (for example, Engine/.../*.pdb), or the name of a tag set.
		/// </summary>
		[TaskParameter(ValidationType = TaskParameterValidationType.FileSpec)]
		public string Files;

		/// <summary>
		/// Output directory for the stripped files. Defaults to the input path, overwriting the input files.
		/// </summary>
		[TaskParameter(Optional = true)]
		public DirectoryReference OutputDir;

		/// <summary>
		/// Tag to be applied to build products of this task.
		/// </summary>
		[TaskParameter(Optional = true, ValidationType = TaskParameterValidationType.TagList)]
		public string Tag;
	}

	/// <summary>
	/// Strips debugging information from a set of files.
	/// </summary>
	[TaskElement("Strip", typeof(StripTaskParameters))]
	public class StripTask : BgTaskImpl
	{
		/// <summary>
		/// Parameters for this task
		/// </summary>
		StripTaskParameters Parameters;

		/// <summary>
		/// Construct a spawn task
		/// </summary>
		/// <param name="InParameters">Parameters for the task</param>
		public StripTask(StripTaskParameters InParameters)
		{
			Parameters = InParameters;
		}

		/// <summary>
		/// Execute the task.
		/// </summary>
		/// <param name="Job">Information about the current job</param>
		/// <param name="BuildProducts">Set of build products produced by this node.</param>
		/// <param name="TagNameToFileSet">Mapping from tag names to the set of files they include</param>
		public override Task ExecuteAsync(JobContext Job, HashSet<FileReference> BuildProducts, Dictionary<string, HashSet<FileReference>> TagNameToFileSet)
		{
			// Get the base directory
			DirectoryReference BaseDir = Parameters.BaseDir;

			// Get the output directory
			DirectoryReference OutputDir = Parameters.OutputDir;

			// Find the matching files
			FileReference[] SourceFiles = ResolveFilespec(BaseDir, Parameters.Files, TagNameToFileSet).OrderBy(x => x.FullName).ToArray();

			// Create the matching target files
			FileReference[] TargetFiles = SourceFiles.Select(x => FileReference.Combine(OutputDir, x.MakeRelativeTo(BaseDir))).ToArray();

			// Run the stripping command
			Platform TargetPlatform = Platform.GetPlatform(Parameters.Platform);
			for (int Idx = 0; Idx < SourceFiles.Length; Idx++)
			{
				DirectoryReference.CreateDirectory(TargetFiles[Idx].Directory);
				if (SourceFiles[Idx] == TargetFiles[Idx])
				{
					CommandUtils.LogInformation("Stripping symbols: {0}", SourceFiles[Idx].FullName);
				}
				else
				{
					CommandUtils.LogInformation("Stripping symbols: {0} -> {1}", SourceFiles[Idx].FullName, TargetFiles[Idx].FullName);
				}
				TargetPlatform.StripSymbols(SourceFiles[Idx], TargetFiles[Idx]);
			}

			// Apply the optional tag to the build products
			foreach(string TagName in FindTagNamesFromList(Parameters.Tag))
			{
				FindOrAddTagSet(TagNameToFileSet, TagName).UnionWith(TargetFiles);
			}

			// Add the target files to the set of build products
			BuildProducts.UnionWith(TargetFiles);
			return Task.CompletedTask;
		}

		/// <summary>
		/// Output this task out to an XML writer.
		/// </summary>
		public override void Write(XmlWriter Writer)
		{
			Write(Writer, Parameters);
		}

		/// <summary>
		/// Find all the tags which are used as inputs to this task
		/// </summary>
		/// <returns>The tag names which are read by this task</returns>
		public override IEnumerable<string> FindConsumedTagNames()
		{
			return FindTagNamesFromFilespec(Parameters.Files);
		}

		/// <summary>
		/// Find all the tags which are modified by this task
		/// </summary>
		/// <returns>The tag names which are modified by this task</returns>
		public override IEnumerable<string> FindProducedTagNames()
		{
			return FindTagNamesFromList(Parameters.Tag);
		}
	}

	public static partial class StandardTasks
	{
		/// <summary>
		/// Strips symbols from a set of files.
		/// </summary>
		/// <param name="Files"></param>
		/// <param name="Platform">The platform toolchain to strip binaries.</param>
		/// <param name="BaseDir">The directory to find files in.</param>
		/// <param name="OutputDir">Output directory for the stripped files. Defaults to the input path, overwriting the input files.</param>
		/// <returns></returns>
		public static async Task<FileSet> StripAsync(FileSet Files, UnrealTargetPlatform Platform, DirectoryReference BaseDir = null, DirectoryReference OutputDir = null)
		{
			StripTaskParameters Parameters = new StripTaskParameters();
			Parameters.Platform = Platform;
			Parameters.BaseDir = BaseDir;
			Parameters.Files = String.Join(";", Files.Flatten().Values.Select(x => x.FullName));
			Parameters.OutputDir = OutputDir;
			return await ExecuteAsync(new StripTask(Parameters));
		}
	}
}<|MERGE_RESOLUTION|>--- conflicted
+++ resolved
@@ -1,10 +1,7 @@
 // Copyright Epic Games, Inc. All Rights Reserved.
 
 using AutomationTool;
-<<<<<<< HEAD
-=======
 using AutomationTool.Tasks;
->>>>>>> d731a049
 using EpicGames.BuildGraph;
 using System;
 using System.Collections.Generic;
