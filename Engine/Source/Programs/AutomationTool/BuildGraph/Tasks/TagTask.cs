// Copyright 1998-2019 Epic Games, Inc. All Rights Reserved.

using System;
using System.Collections.Generic;
using System.IO;
using System.Linq;
using System.Text;
using System.Threading.Tasks;
using System.Xml;
using Tools.DotNETCommon;
using UnrealBuildTool;

namespace AutomationTool.Tasks
{
	/// <summary>
	/// Parameters for the Tag task.
	/// </summary>
	public class TagTaskParameters
	{
		/// <summary>
		/// Set the base directory to resolve relative paths and patterns against. If set, any absolute patterns (eg. /Engine/Build/...) are taken to be relative to this path. If not, they are taken to be truly absolute.
		/// </summary>
		[TaskParameter(Optional = true)]
		public DirectoryReference BaseDir;

		/// <summary>
		/// Set of files to work from, including wildcards and tag names, separated by semicolons. Resolved relative to BaseDir if set, otherwise to the branch root directory.
		/// </summary>
		[TaskParameter(Optional = true, ValidationType = TaskParameterValidationType.FileSpec)]
		public string Files;

		/// <summary>
		/// Set of text files to add additional files from. Each file list should have on file per line.
		/// </summary>
		[TaskParameter(Optional = true, ValidationType = TaskParameterValidationType.FileSpec)]
		public string FileLists;

		/// <summary>
		/// Patterns to filter the list of files by, including tag names or wildcards. May include patterns that apply to the base directory if set. Defaults to all files if not specified.
		/// </summary>
		[TaskParameter(Optional = true, ValidationType = TaskParameterValidationType.FileSpec)]
		public string Filter;

		/// <summary>
		/// Set of patterns to exclude from the matched list. May include tag names of patterns that apply to the base directory.
		/// </summary>
		[TaskParameter(Optional = true, ValidationType = TaskParameterValidationType.FileSpec)]
		public string Except;

		/// <summary>
		/// Name of the tag to apply
		/// </summary>
		[TaskParameter(ValidationType = TaskParameterValidationType.TagList)]
		public string With;
	}

	/// <summary>
	/// Applies a tag to a given set of files. The list of files is found by enumerating the tags and file specifications given by the 'Files' 
	/// parameter. From this list, any files not matched by the 'Filter' parameter are removed, followed by any files matched by the 'Except' parameter.
	/// </summary>
	[TaskElement("Tag", typeof(TagTaskParameters))]
	class TagTask : CustomTask
	{
		/// <summary>
		/// Parameters to this task
		/// </summary>
		TagTaskParameters Parameters;

		/// <summary>
		/// Constructor
		/// </summary>
		/// <param name="InParameters">Parameters to select which files to match</param>
		public TagTask(TagTaskParameters InParameters)
		{
			Parameters = InParameters;
		}

		/// <summary>
		/// Execute the task.
		/// </summary>
		/// <param name="Job">Information about the current job</param>
		/// <param name="BuildProducts">Set of build products produced by this node.</param>
		/// <param name="TagNameToFileSet">Mapping from tag names to the set of files they include</param>
		public override void Execute(JobContext Job, HashSet<FileReference> BuildProducts, Dictionary<string, HashSet<FileReference>> TagNameToFileSet)
		{
			// Get the base directory
<<<<<<< HEAD
			DirectoryReference BaseDir = Parameters.BaseDir ?? CommandUtils.RootDirectory;
=======
			DirectoryReference BaseDir = Parameters.BaseDir;
>>>>>>> 91081221

			// Parse all the exclude rules
			List<string> ExcludeRules = ParseRules(BaseDir, Parameters.Except ?? "", TagNameToFileSet);

			// Resolve the input list
			HashSet<FileReference> Files = new HashSet<FileReference>();
			if(!String.IsNullOrEmpty(Parameters.Files))
			{
				Files.UnionWith(ResolveFilespecWithExcludePatterns(BaseDir, Parameters.Files, ExcludeRules, TagNameToFileSet));
			}

			// Resolve the input file lists
			if(!String.IsNullOrEmpty(Parameters.FileLists))
			{
				HashSet<FileReference> FileLists = ResolveFilespec(BaseDir, Parameters.FileLists, TagNameToFileSet);
				foreach(FileReference FileList in FileLists)
				{
					if(!FileReference.Exists(FileList))
					{
						throw new AutomationException("Specified file list '{0}' does not exist", FileList);
					}

					string[] Lines = FileReference.ReadAllLines(FileList);
					foreach(string Line in Lines)
					{
						string TrimLine = Line.Trim();
						if(TrimLine.Length > 0)
						{
							Files.Add(FileReference.Combine(BaseDir, TrimLine));
						}
					}
				}
			}

			// Limit to matches against the 'Filter' parameter, if set
			if(Parameters.Filter != null)
			{
				FileFilter Filter = new FileFilter();
				Filter.AddRules(ParseRules(BaseDir, Parameters.Filter, TagNameToFileSet));
				Files.RemoveWhere(x => !Filter.Matches(x.FullName));
			}

			// Apply the tag to all the matching files
			foreach(string TagName in FindTagNamesFromList(Parameters.With))
			{
				FindOrAddTagSet(TagNameToFileSet, TagName).UnionWith(Files);
			}
		}

		/// <summary>
		/// Add rules matching a given set of patterns to a file filter. Patterns are added as absolute paths from the root.
		/// </summary>
		/// <param name="BaseDir">The base directory for relative paths.</param>
		/// <param name="DelimitedPatterns">List of patterns to add, separated by semicolons.</param>
		/// <param name="TagNameToFileSet">Mapping of tag name to a set of files.</param>
		/// <returns>List of rules, suitable for adding to a FileFilter object</returns>
		List<string> ParseRules(DirectoryReference BaseDir, string DelimitedPatterns, Dictionary<string, HashSet<FileReference>> TagNameToFileSet)
		{
			// Split up the list of patterns
			List<string> Patterns = SplitDelimitedList(DelimitedPatterns);

			// Parse them into a list of rules
			List<string> Rules = new List<string>();
			foreach(string Pattern in Patterns)
			{
				if(Pattern.StartsWith("#"))
				{
					// Add the files in a specific set to the filter
					HashSet<FileReference> Files = FindOrAddTagSet(TagNameToFileSet, Pattern);
					foreach(FileReference File in Files)
					{
						Rules.Add(File.FullName);
					}
				}
				else
				{
					// Parse a wildcard filter
					if(Pattern.StartsWith("..."))
					{
						Rules.Add(Pattern);
					}
					else if(!Pattern.Contains("/"))
					{
						Rules.Add(".../" + Pattern);
					}
					else if(!Pattern.StartsWith("/"))
					{
						Rules.Add(BaseDir.FullName + "/" + Pattern);
					}
					else
					{
						Rules.Add(BaseDir.FullName + Pattern);
					}
				}
			}
			return Rules;
		}

		/// <summary>
		/// Output this task out to an XML writer.
		/// </summary>
		public override void Write(XmlWriter Writer)
		{
			Write(Writer, Parameters);
		}

		/// <summary>
		/// Find all the tags which are modified by this task
		/// </summary>
		/// <returns>The tag names which are read by this task</returns>
		public override IEnumerable<string> FindConsumedTagNames()
		{
			foreach(string TagName in FindTagNamesFromFilespec(Parameters.Files))
			{
				yield return TagName;
			}

			if(!String.IsNullOrEmpty(Parameters.Filter))
			{
				foreach(string TagName in FindTagNamesFromFilespec(Parameters.Filter))
				{
					yield return TagName;
				}
			}

			if(!String.IsNullOrEmpty(Parameters.Except))
			{
				foreach(string TagName in FindTagNamesFromFilespec(Parameters.Except))
				{
					yield return TagName;
				}
			}
		}

		/// <summary>
		/// Find all the referenced tags from tasks in this task
		/// </summary>
		/// <returns>The tag names which are modified by this task</returns>
		public override IEnumerable<string> FindProducedTagNames()
		{
			return FindTagNamesFromList(Parameters.With);
		}
	}
}<|MERGE_RESOLUTION|>--- conflicted
+++ resolved
@@ -84,11 +84,7 @@
 		public override void Execute(JobContext Job, HashSet<FileReference> BuildProducts, Dictionary<string, HashSet<FileReference>> TagNameToFileSet)
 		{
 			// Get the base directory
-<<<<<<< HEAD
 			DirectoryReference BaseDir = Parameters.BaseDir ?? CommandUtils.RootDirectory;
-=======
-			DirectoryReference BaseDir = Parameters.BaseDir;
->>>>>>> 91081221
 
 			// Parse all the exclude rules
 			List<string> ExcludeRules = ParseRules(BaseDir, Parameters.Except ?? "", TagNameToFileSet);
