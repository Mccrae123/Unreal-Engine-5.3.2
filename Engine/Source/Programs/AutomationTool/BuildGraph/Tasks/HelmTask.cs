--- conflicted
+++ resolved
@@ -131,14 +131,6 @@
 				Arguments.Add(Parameters.KubeContext);
 			}
 			if (Parameters.KubeConfig != null)
-<<<<<<< HEAD
-			{
-				Arguments.Add("--kubeconfig");
-				Arguments.Add(Parameters.KubeConfig);
-			}
-			foreach (string Value in SplitDelimitedList(Parameters.Values))
-=======
->>>>>>> d731a049
 			{
 				Arguments.Add("--kubeconfig");
 				Arguments.Add(Parameters.KubeConfig);
