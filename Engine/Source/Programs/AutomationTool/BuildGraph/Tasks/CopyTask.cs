--- conflicted
+++ resolved
@@ -14,11 +14,8 @@
 using UnrealBuildBase;
 using Microsoft.Extensions.Logging;
 
-<<<<<<< HEAD
-=======
 using static AutomationTool.CommandUtils;
 
->>>>>>> 4af6daef
 namespace AutomationTool.Tasks
 {
 	/// <summary>
@@ -123,11 +120,7 @@
 			}
 
 			// Run the copy
-<<<<<<< HEAD
-			CommandUtils.LogInformation("Copying {0} file{1} from {2} to {3}...", TargetFileToSourceFile.Count, (TargetFileToSourceFile.Count == 1) ? "" : "s", SourcePattern.BaseDirectory, TargetPattern.BaseDirectory);
-=======
 			Logger.LogInformation("Copying {Arg0} file{Arg1} from {Arg2} to {Arg3}...", TargetFileToSourceFile.Count, (TargetFileToSourceFile.Count == 1) ? "" : "s", SourcePattern.BaseDirectory, TargetPattern.BaseDirectory);
->>>>>>> 4af6daef
 			await ExecuteAsync(TargetFileToSourceFile, Parameters.Overwrite);
 
 			// Update the list of build products
@@ -156,22 +149,14 @@
 				{
 					if (FileReference.Exists(File.Key))
 					{
-<<<<<<< HEAD
-						CommandUtils.LogInformation("Not copying existing file {0}", File.Key);
-=======
 						Logger.LogInformation("Not copying existing file {Arg0}", File.Key);
->>>>>>> 4af6daef
 						continue;
 					}
 					FilteredTargetToSourceFile.Add(File.Key, File.Value);
 				}
 				if(FilteredTargetToSourceFile.Count == 0)
 				{
-<<<<<<< HEAD
-					CommandUtils.LogWarning("All files already exist, exiting early.");
-=======
 					Logger.LogWarning("All files already exist, exiting early.");
->>>>>>> 4af6daef
 					return Task.CompletedTask;
 				}
 				TargetFileToSourceFile = FilteredTargetToSourceFile;
@@ -220,11 +205,7 @@
 			KeyValuePair<FileReference, FileReference>[] FilePairs = TargetFileToSourceFile.ToArray();
 			foreach(KeyValuePair<FileReference, FileReference> FilePair in FilePairs)
 			{
-<<<<<<< HEAD
-				CommandUtils.LogLog("  {0} -> {1}", FilePair.Value, FilePair.Key);
-=======
 				Logger.LogDebug("  {Arg0} -> {Arg1}", FilePair.Value, FilePair.Key);
->>>>>>> 4af6daef
 			}
 			CommandUtils.ThreadedCopyFiles(FilePairs.Select(x => x.Value.FullName).ToList(), FilePairs.Select(x => x.Key.FullName).ToList(), bQuiet: true, bRetry: true);
 			return Task.CompletedTask;
