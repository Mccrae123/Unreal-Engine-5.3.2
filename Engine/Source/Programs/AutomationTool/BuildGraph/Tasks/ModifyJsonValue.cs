--- conflicted
+++ resolved
@@ -10,10 +10,7 @@
 using EpicGames.Core;
 using UnrealBuildBase;
 using System.Text.Json;
-<<<<<<< HEAD
-=======
 using System.Threading.Tasks;
->>>>>>> d731a049
 
 namespace AutomationTool.Tasks
 {
@@ -84,11 +81,7 @@
 				CurrObj[Keys[Keys.Length - 1]] = Parameters.NewValue;
 
 				var NewContents = JsonSerializer.Serialize(ParamObj, new JsonSerializerOptions { WriteIndented = true });
-<<<<<<< HEAD
-				File.WriteAllText(JsonFile, NewContents, new UTF8Encoding(encoderShouldEmitUTF8Identifier: false));
-=======
 				await File.WriteAllTextAsync(JsonFile, NewContents, new UTF8Encoding(encoderShouldEmitUTF8Identifier: false));
->>>>>>> d731a049
 			}
 		}
 
