// Copyright Epic Games, Inc. All Rights Reserved.

using AutomationTool;
using EpicGames.BuildGraph;
using System;
using System.Collections.Generic;
using System.IO;
using System.Linq;
using System.Text;
using System.Threading.Tasks;
using System.Xml;
using EpicGames.Core;
using OpenTracing;
using OpenTracing.Util;
using UnrealBuildTool;

namespace BuildGraph.Tasks
{
	/// <summary>
	/// Parameters for a task that runs the cooker
	/// </summary>
	public class CookTaskParameters
	{
		/// <summary>
		/// Project file to be cooked.
		/// </summary>
		[TaskParameter]
		public string Project;

		/// <summary>
		/// The cook platform to target (for example, Windows).
		/// </summary>
		[TaskParameter]
		public string Platform;

		/// <summary>
		/// List of maps to be cooked, separated by '+' characters.
		/// </summary>
		[TaskParameter(Optional = true)]
		public string Maps;

		/// <summary>
		/// Additional arguments to be passed to the cooker.
		/// </summary>
		[TaskParameter(Optional = true)]
		public bool Versioned = false;
	
		/// <summary>
		/// Additional arguments to be passed to the cooker.
		/// </summary>
		[TaskParameter(Optional = true)]
		public string Arguments = "";


		/// <summary>
		/// Optional path to what editor executable to run for cooking.
		/// </summary>
		[TaskParameter(Optional = true)]
		public string EditorExe = "";

		/// <summary>
		/// Optional path to what editor executable to run for cooking.
		/// </summary>
		[TaskParameter(Optional = true)]
		public string EditorExe = "";

		/// <summary>
		/// Tag to be applied to build products of this task.
		/// </summary>
		[TaskParameter(Optional = true, ValidationType = TaskParameterValidationType.TagList)]
		public string Tag;
	}

	/// <summary>
	/// Cook a selection of maps for a certain platform
	/// </summary>
	[TaskElement("Cook", typeof(CookTaskParameters))]
	public class CookTask : CustomTask
	{
		/// <summary>
		/// Parameters for the task
		/// </summary>
		CookTaskParameters Parameters;

		/// <summary>
		/// Constructor.
		/// </summary>
		/// <param name="InParameters">Parameters for this task</param>
		public CookTask(CookTaskParameters InParameters)
		{
			Parameters = InParameters;
		}

		/// <summary>
		/// Execute the task.
		/// </summary>
		/// <param name="Job">Information about the current job</param>
		/// <param name="BuildProducts">Set of build products produced by this node.</param>
		/// <param name="TagNameToFileSet">Mapping from tag names to the set of files they include</param>
		public override void Execute(JobContext Job, HashSet<FileReference> BuildProducts, Dictionary<string, HashSet<FileReference>> TagNameToFileSet)
		{
			// Figure out the project that this target belongs to
			FileReference ProjectFile = null;
			if(Parameters.Project != null)
			{
				ProjectFile = new FileReference(Parameters.Project);
				if(!FileReference.Exists(ProjectFile))
				{
					throw new AutomationException("Missing project file - {0}", ProjectFile.FullName);
				}
			}

			// Execute the cooker
			using (IScope Scope = GlobalTracer.Instance.BuildSpan("Cook").StartActive())
			{
				Scope.Span.SetTag("project", ProjectFile == null ? "UE4" : ProjectFile.GetFileNameWithoutExtension());
				Scope.Span.SetTag("platform", Parameters.Platform);
				string[] Maps = (Parameters.Maps == null)? null : Parameters.Maps.Split(new char[]{ '+' });
				string Arguments = (Parameters.Versioned ? "" : "-Unversioned ") + "-LogCmds=\"LogSavePackage Warning\" " + Parameters.Arguments;
<<<<<<< HEAD
				string EditorExe = (string.IsNullOrWhiteSpace(Parameters.EditorExe) ? "UE4Editor-Cmd.exe" : Parameters.EditorExe);
=======
				string EditorExe = (string.IsNullOrWhiteSpace(Parameters.EditorExe) ? "UnrealEditor-Cmd.exe" : Parameters.EditorExe);
>>>>>>> 6bbb88c8
				CommandUtils.CookCommandlet(ProjectFile, EditorExe, Maps, null, null, null, Parameters.Platform, Arguments);
			}

			// Find all the cooked files
			List<FileReference> CookedFiles = new List<FileReference>();
			foreach(string Platform in Parameters.Platform.Split('+'))
			{
				DirectoryReference PlatformCookedDirectory = DirectoryReference.Combine(ProjectFile.Directory, "Saved", "Cooked", Platform);
				if(!DirectoryReference.Exists(PlatformCookedDirectory))
				{
					throw new AutomationException("Cook output directory not found ({0})", PlatformCookedDirectory.FullName);
				}
				List<FileReference> PlatformCookedFiles = DirectoryReference.EnumerateFiles(PlatformCookedDirectory, "*", System.IO.SearchOption.AllDirectories).ToList();
				if(PlatformCookedFiles.Count == 0)
				{
					throw new AutomationException("Cooking did not produce any files in {0}", PlatformCookedDirectory.FullName);
				}
				CookedFiles.AddRange(PlatformCookedFiles);

				DirectoryReference PackagingFilesDirectory = DirectoryReference.Combine(ProjectFile.Directory, "Saved", "TmpPackaging", Platform);
				if (DirectoryReference.Exists(PackagingFilesDirectory))
				{
					List<FileReference> PackagingFiles = DirectoryReference.EnumerateFiles(PackagingFilesDirectory, "*", System.IO.SearchOption.AllDirectories).ToList();
					CookedFiles.AddRange(PackagingFiles);
				}
			}
			// Apply the optional tag to the build products
			foreach(string TagName in FindTagNamesFromList(Parameters.Tag))
			{
				FindOrAddTagSet(TagNameToFileSet, TagName).UnionWith(CookedFiles);
			}

			// Add them to the set of build products
			BuildProducts.UnionWith(CookedFiles);
		}

		/// <summary>
		/// Output this task out to an XML writer.
		/// </summary>
		public override void Write(XmlWriter Writer)
		{
			Write(Writer, Parameters);
		}

		/// <summary>
		/// Find all the tags which are used as inputs to this task
		/// </summary>
		/// <returns>The tag names which are read by this task</returns>
		public override IEnumerable<string> FindConsumedTagNames()
		{
			yield break;
		}

		/// <summary>
		/// Find all the tags which are modified by this task
		/// </summary>
		/// <returns>The tag names which are modified by this task</returns>
		public override IEnumerable<string> FindProducedTagNames()
		{
			return FindTagNamesFromList(Parameters.Tag);
		}
	}
}<|MERGE_RESOLUTION|>--- conflicted
+++ resolved
@@ -59,12 +59,6 @@
 		public string EditorExe = "";
 
 		/// <summary>
-		/// Optional path to what editor executable to run for cooking.
-		/// </summary>
-		[TaskParameter(Optional = true)]
-		public string EditorExe = "";
-
-		/// <summary>
 		/// Tag to be applied to build products of this task.
 		/// </summary>
 		[TaskParameter(Optional = true, ValidationType = TaskParameterValidationType.TagList)]
@@ -117,11 +111,7 @@
 				Scope.Span.SetTag("platform", Parameters.Platform);
 				string[] Maps = (Parameters.Maps == null)? null : Parameters.Maps.Split(new char[]{ '+' });
 				string Arguments = (Parameters.Versioned ? "" : "-Unversioned ") + "-LogCmds=\"LogSavePackage Warning\" " + Parameters.Arguments;
-<<<<<<< HEAD
-				string EditorExe = (string.IsNullOrWhiteSpace(Parameters.EditorExe) ? "UE4Editor-Cmd.exe" : Parameters.EditorExe);
-=======
 				string EditorExe = (string.IsNullOrWhiteSpace(Parameters.EditorExe) ? "UnrealEditor-Cmd.exe" : Parameters.EditorExe);
->>>>>>> 6bbb88c8
 				CommandUtils.CookCommandlet(ProjectFile, EditorExe, Maps, null, null, null, Parameters.Platform, Arguments);
 			}
 
