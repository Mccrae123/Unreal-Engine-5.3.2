// Copyright Epic Games, Inc. All Rights Reserved.

using EpicGames.BuildGraph;
using System;
using System.Collections.Generic;
<<<<<<< HEAD
=======
using System.ComponentModel;
>>>>>>> 6bbb88c8
using System.Diagnostics;
using System.IO;
using System.Linq;
using System.Reflection;
using System.Text;
using System.Xml;
using EpicGames.Core;
using EpicGames.MCP.Automation;
using Microsoft.Extensions.Logging;
using OpenTracing;
using OpenTracing.Util;
using UnrealBuildBase;
using UnrealBuildTool;
using System.Threading.Tasks;

namespace AutomationTool
{
	/// <summary>
	/// Implementation of ScriptTaskParameter corresponding to a field in a parameter class
	/// </summary>
	class ScriptTaskParameterBinding : BgScriptTaskParameter
	{
		/// <summary>
		/// Field for this parameter
		/// </summary>
		public FieldInfo FieldInfo { get; }

		/// <summary>
		/// Constructor
		/// </summary>
		public ScriptTaskParameterBinding(string Name, FieldInfo FieldInfo, TaskParameterValidationType ValidationType, bool bOptional)
			: base(Name, FieldInfo.FieldType, ValidationType, bOptional)
		{
			this.FieldInfo = FieldInfo;
		}
	}

	/// <summary>
	/// Binding of a ScriptTask to a Script
	/// </summary>
	class ScriptTaskBinding : BgScriptTask
	{
		/// <summary>
		/// Type of the task to construct with this info
		/// </summary>
		public Type TaskClass;

		/// <summary>
		/// Type to construct with the parsed parameters
		/// </summary>
		public Type ParametersClass;

		/// <summary>
		/// Map from name to parameter
		/// </summary>
		public IReadOnlyDictionary<string, ScriptTaskParameterBinding> NameToParameter { get; }

		/// <summary>
		/// Constructor
		/// </summary>
		/// <param name="Name">Name of the task</param>
		/// <param name="TaskClass">Task class to create</param>
		/// <param name="ParametersClass">Class type of an object to be constructed and passed as an argument to the task class constructor</param>
		public ScriptTaskBinding(string Name, Type TaskClass, Type ParametersClass)
			: this(Name, TaskClass, ParametersClass, CreateParameters(ParametersClass))
		{
		}

		/// <summary>
		/// Private constructor
		/// </summary>
		private ScriptTaskBinding(string Name, Type TaskClass, Type ParametersClass, List<ScriptTaskParameterBinding> Parameters)
			: base(Name, Parameters.ConvertAll<BgScriptTaskParameter>(x => x))
		{
			this.TaskClass = TaskClass;
			this.ParametersClass = ParametersClass;
			this.NameToParameter = Parameters.ToDictionary(x => x.Name, x => x);
		}

		static List<ScriptTaskParameterBinding> CreateParameters(Type ParametersClass)
		{
			List<ScriptTaskParameterBinding> ScriptTaskParameters = new List<ScriptTaskParameterBinding>();
			foreach (FieldInfo Field in ParametersClass.GetFields())
			{
				if (Field.MemberType == MemberTypes.Field)
				{
					TaskParameterAttribute ParameterAttribute = Field.GetCustomAttribute<TaskParameterAttribute>();
					if (ParameterAttribute != null)
					{
						ScriptTaskParameters.Add(new ScriptTaskParameterBinding(Field.Name, Field, ParameterAttribute.ValidationType, ParameterAttribute.Optional));
					}
				}
			}
			return ScriptTaskParameters;
		}
	}

	/// <summary>
	/// Implementation of <see cref="IBgScriptReaderContext"/> which reads files from disk
	/// </summary>
	class ScriptReaderFileContext : IBgScriptReaderContext
	{
		/// <inheritdoc/>
		public object GetNativePath(string Path)
		{
			return FileReference.Combine(Unreal.RootDirectory, Path).FullName;
		}

		/// <inheritdoc/>
		public Task<bool> ExistsAsync(string Path)
		{
			try
			{
				return Task.FromResult(FileReference.Exists(FileReference.Combine(Unreal.RootDirectory, Path)) || DirectoryReference.Exists(DirectoryReference.Combine(Unreal.RootDirectory, Path)));
			}
			catch
			{
				return Task.FromResult(false);
			}
		}

		/// <inheritdoc/>
		public async Task<byte[]> ReadAsync(string Path)
		{
			try
			{
				FileReference File = FileReference.Combine(Unreal.RootDirectory, Path);
				if (FileReference.Exists(File))
				{
					return await FileReference.ReadAllBytesAsync(File);
				}
			}
			catch
			{
			}
			return null;
		}

		/// <inheritdoc/>
		public Task<string[]> FindAsync(string Pattern)
		{
			FileFilter Filter = new FileFilter();
			Filter.AddRule(Pattern, FileFilterType.Include);

			List<string> Files = Filter.ApplyToDirectory(Unreal.RootDirectory, true).ConvertAll(x => x.MakeRelativeTo(Unreal.RootDirectory).Replace('\\', '/'));
			Files.Sort(StringComparer.OrdinalIgnoreCase);
			return Task.FromResult(Files.ToArray());
		}
	}

	/// <summary>
	/// Tool to execute build automation scripts for UE projects, which can be run locally or in parallel across a build farm (assuming synchronization and resource allocation implemented by a separate system).
	///
	/// Build graphs are declared using an XML script using syntax similar to MSBuild, ANT or NAnt, and consist of the following components:
	///
	/// - Tasks:        Building blocks which can be executed as part of the build process. Many predefined tasks are provided ('Cook', 'Compile', 'Copy', 'Stage', 'Log', 'PakFile', etc...), and additional tasks may be 
	///                 added be declaring classes derived from AutomationTool.CustomTask in other UAT modules. 
	/// - Nodes:        A named sequence of tasks which are executed in order to produce outputs. Nodes may have dependencies on other nodes for their outputs before they can be executed. Declared with the 'Node' element.
	/// - Agents:		A machine which can execute a sequence of nodes, if running as part of a build system. Has no effect when building locally. Declared with the 'Agent' element.
	/// - Triggers:     Container for agents which should only be executed when explicitly triggered (using the -Trigger=... or -SkipTriggers command line argument). Declared with the 'Trigger' element.
	/// - Notifiers:    Specifies email recipients for failures in one or more nodes, whether they should receive notifications on warnings, and so on.
	/// 
	/// Scripts may set properties with the &lt;Property Name="Foo" Value="Bar"/&gt; syntax. Properties referenced with the $(Property Name) notation are valid within all strings, and will be expanded as macros when the 
	/// script is read. If a property name is not set explicitly, it defaults to the contents of an environment variable with the same name. Properties may be sourced from environment variables or the command line using
	/// the &lt;EnvVar&gt; and &lt;Option&gt; elements respectively.
	///
	/// Any elements can be conditionally defined via the "If" attribute. A full grammar for conditions is written up in Condition.cs.
	/// 
	/// File manipulation is done using wildcards and tags. Any attribute that accepts a list of files may consist of: a Perforce-style wildcard (matching any number of "...", "*" and "?" patterns in any location), a 
	/// full path name, or a reference to a tagged collection of files, denoted by prefixing with a '#' character. Files may be added to a tag set using the &lt;Tag&gt; Task, which also allows performing set union/difference 
	/// style operations. Each node can declare multiple outputs in the form of a list of named tags, which other nodes can then depend on.
	/// 
	/// Build graphs may be executed in parallel as part build system. To do so, the initial graph configuration is generated by running with the -Export=... argument (producing a JSON file listing the nodes 
	/// and dependencies to execute). Each participating agent should be synced to the same changelist, and UAT should be re-run with the appropriate -Node=... argument. Outputs from different nodes are transferred between 
	/// agents via shared storage, typically a network share, the path to which can be specified on the command line using the -SharedStorageDir=... argument. Note that the allocation of machines, and coordination between 
	/// them, is assumed to be managed by an external system based on the contents of the script generated by -Export=....
	/// 
	/// A schema for the known set of tasks can be generated by running UAT with the -Schema=... option. Generating a schema and referencing it from a BuildGraph script allows Visual Studio to validate and auto-complete 
	/// elements as you type.
	/// </summary>
	[Help("Tool for creating extensible build processes in UE which can be run locally or in parallel across a build farm.")]
	[Help("Script=<FileName>", "Path to the script describing the graph")]
	[Help("Target=<Name>", "Name of the node or output tag to be built")]
	[Help("Schema", "Generates a schema to the default location")]
	[Help("Schema=<FileName>", "Generate a schema describing valid script documents, including all the known tasks")]
	[Help("ImportSchema=<FileName>", "Imports a schema from an existing schema file")]
	[Help("Set:<Property>=<Value>", "Sets a named property to the given value")]
	[Help("Branch=<Value>", "Overrides the auto-detection of the current branch")]
	[Help("Clean", "Cleans all cached state of completed build nodes before running")]
	[Help("CleanNode=<Name>[+<Name>...]", "Cleans just the given nodes before running")]
	[Help("Resume", "Resumes a local build from the last node that completed successfully")]
	[Help("ListOnly", "Shows the contents of the preprocessed graph, but does not execute it")]
	[Help("ShowDiagnostics", "When running with -ListOnly, causes diagnostic messages entered when parsing the graph to be shown")]
	[Help("ShowDeps", "Show node dependencies in the graph output")]
	[Help("ShowNotifications", "Show notifications that will be sent for each node in the output")]
	[Help("Trigger=<Name>", "Executes only nodes behind the given trigger")]
	[Help("SkipTrigger=<Name>[+<Name>...]", "Skips the given triggers, including all the nodes behind them in the graph")]
	[Help("SkipTriggers", "Skips all triggers")]
	[Help("TokenSignature=<Name>", "Specifies the signature identifying the current job, to be written to tokens for nodes that require them. Tokens are ignored if this parameter is not specified.")]
	[Help("SkipTargetsWithoutTokens", "Excludes targets which we can't acquire tokens for, rather than failing")]
	[Help("Preprocess=<FileName>", "Writes the preprocessed graph to the given file")]
	[Help("Export=<FileName>", "Exports a JSON file containing the preprocessed build graph, for use as part of a build system")]
	[Help("HordeExport=<FileName>", "Exports a JSON file containing the full build graph for use by Horde.")]
	[Help("PublicTasksOnly", "Only include built-in tasks in the schema, excluding any other UAT modules")]
	[Help("SharedStorageDir=<DirName>", "Sets the directory to use to transfer build products between agents in a build farm")]
	[Help("SingleNode=<Name>", "Run only the given node. Intended for use on a build system after running with -Export.")]
	[Help("WriteToSharedStorage", "Allow writing to shared storage. If not set, but -SharedStorageDir is specified, build products will read but not written")]
	public class BuildGraph : BuildCommand
	{
		/// <summary>
		/// Context object for reading scripts and evaluating conditions
		/// </summary>
		ScriptReaderFileContext Context { get; } = new ScriptReaderFileContext();

		/// <summary>
		/// Main entry point for the BuildGraph command
		/// </summary>
		public override ExitCode Execute()
		{
			// Parse the command line parameters
			string ScriptFileName = ParseParamValue("Script", null);
			string[] TargetNames = ParseParamValues("Target").SelectMany(x => x.Split(';', '+').Select(y => y.Trim()).Where(y => y.Length > 0)).ToArray();
			string DocumentationFileName = ParseParamValue("Documentation", null);
			string SchemaFileName = ParseParamValue("Schema", null);
			string ImportSchemaFileName = ParseParamValue("ImportSchema", null);
			string ExportFileName = ParseParamValue("Export", null);
			string HordeExportFileName = ParseParamValue("HordeExport", null);
			string PreprocessedFileName = ParseParamValue("Preprocess", null);
			string SharedStorageDir = ParseParamValue("SharedStorageDir", null);
			string SingleNodeName = ParseParamValue("SingleNode", null);
			string TriggerName = ParseParamValue("Trigger", null);
			string TokenSignature = ParseParamValue("TokenSignature", null);
			bool bSkipTargetsWithoutTokens = ParseParam("SkipTargetsWithoutTokens");
			bool bResume = SingleNodeName != null || ParseParam("Resume");
			bool bListOnly = ParseParam("ListOnly");
			bool bShowDiagnostics = ParseParam("ShowDiagnostics");
			bool bWriteToSharedStorage = ParseParam("WriteToSharedStorage") || CommandUtils.IsBuildMachine;
			bool bPublicTasksOnly = ParseParam("PublicTasksOnly");
			bool bSkipValidation = ParseParam("SkipValidation");
			string ReportName = ParseParamValue("ReportName", null);
			string BranchOverride = ParseParamValue("Branch", null);


			GraphPrintOptions PrintOptions = GraphPrintOptions.ShowCommandLineOptions;
			if(ParseParam("ShowDeps"))
			{
				PrintOptions |= GraphPrintOptions.ShowDependencies;
			}
			if(ParseParam("ShowNotifications"))
			{
				PrintOptions |= GraphPrintOptions.ShowNotifications;
			}

			if (SchemaFileName == null && ParseParam("Schema"))
			{
				SchemaFileName = FileReference.Combine(Unreal.EngineDirectory, "Build", "Graph", "Schema.xsd").FullName;
			}

			// Parse any specific nodes to clean
			List<string> CleanNodes = new List<string>();
			foreach(string NodeList in ParseParamValues("CleanNode"))
			{
				foreach(string NodeName in NodeList.Split('+', ';'))
				{
					CleanNodes.Add(NodeName);
				}
			}

			// Set up the standard properties which build scripts might need
			Dictionary<string, string> DefaultProperties = new Dictionary<string,string>(StringComparer.InvariantCultureIgnoreCase);
			DefaultProperties["Branch"] = P4Enabled ? P4Env.Branch : "Unknown";
			DefaultProperties["Depot"] = P4Enabled ? DefaultProperties["Branch"].Substring(2).Split('/').First() : "Unknown";
			DefaultProperties["EscapedBranch"] = P4Enabled ? CommandUtils.EscapePath(P4Env.Branch) : "Unknown";
			DefaultProperties["Change"] = P4Enabled ? P4Env.Changelist.ToString() : "0";
			DefaultProperties["CodeChange"] = P4Enabled ? P4Env.CodeChangelist.ToString() : "0";
			DefaultProperties["IsBuildMachine"] = IsBuildMachine ? "true" : "false";
			DefaultProperties["HostPlatform"] = HostPlatform.Current.HostEditorPlatform.ToString();
			DefaultProperties["RestrictedFolderNames"] = String.Join(";", RestrictedFolder.GetNames());
			DefaultProperties["RestrictedFolderFilter"] = String.Join(";", RestrictedFolder.GetNames().Select(x => String.Format(".../{0}/...", x)));
			DefaultProperties["DataDrivenPlatforms"] = String.Join(";", DataDrivenPlatformInfo.GetAllPlatformInfos().Keys);
<<<<<<< HEAD
=======

			// Look for overrides
			if (!string.IsNullOrEmpty(BranchOverride))
			{
				LogInformation("Overriding default branch '{0}' with '{1}'", DefaultProperties["Branch"], BranchOverride);
				DefaultProperties["Branch"] = BranchOverride;
				DefaultProperties["EscapedBranch"] = CommandUtils.EscapePath(DefaultProperties["Branch"]);
			}
>>>>>>> 6bbb88c8

			// Prevent expansion of the root directory if we're just preprocessing the output. They may vary by machine.
			if (PreprocessedFileName == null)
			{
				DefaultProperties["RootDir"] = Unreal.RootDirectory.FullName;
			}
			else
			{
				DefaultProperties["RootDir"] = null;
			}

			// Attempt to read existing Build Version information
			BuildVersion Version;
			if (BuildVersion.TryRead(BuildVersion.GetDefaultFileName(), out Version))
			{
				DefaultProperties["EngineMajorVersion"] = Version.MajorVersion.ToString();
				DefaultProperties["EngineMinorVersion"] = Version.MinorVersion.ToString();
				DefaultProperties["EnginePatchVersion"] = Version.PatchVersion.ToString();
				DefaultProperties["EngineCompatibleChange"] = Version.CompatibleChangelist.ToString();
			}

			// Add any additional custom arguments from the command line (of the form -Set:X=Y)
			Dictionary<string, string> Arguments = new Dictionary<string, string>(StringComparer.InvariantCultureIgnoreCase);
			foreach (string Param in Params)
			{
				const string SetPrefix = "set:";
				if(Param.StartsWith(SetPrefix, StringComparison.InvariantCultureIgnoreCase))
				{
					int EqualsIdx = Param.IndexOf('=');
					if(EqualsIdx >= 0)
					{
						Arguments[Param.Substring(SetPrefix.Length, EqualsIdx - SetPrefix.Length)] = Param.Substring(EqualsIdx + 1);
					}
					else
					{
						LogWarning("Missing value for '{0}'", Param.Substring(SetPrefix.Length));
					}
				}

				const string AppendPrefix = "append:";
				if(Param.StartsWith(AppendPrefix, StringComparison.InvariantCultureIgnoreCase))
				{
					int EqualsIdx = Param.IndexOf('=');
					if(EqualsIdx >= 0)
					{
						string Property = Param.Substring(AppendPrefix.Length, EqualsIdx - AppendPrefix.Length);
						string Value = Param.Substring(EqualsIdx + 1);
						if (Arguments.ContainsKey(Property))
						{
							Arguments[Property] = Arguments[Property] + ";" + Value;
						}
						else
						{
							Arguments[Property] = Value;
						}
					}
					else
					{
						LogWarning("Missing value for '{0}'", Param.Substring(AppendPrefix.Length));
					}
				}
			}

			// Find all the tasks from the loaded assemblies
			Dictionary<string, ScriptTaskBinding> NameToTask = new Dictionary<string, ScriptTaskBinding>();
			if(!FindAvailableTasks(NameToTask, bPublicTasksOnly))
			{
				return ExitCode.Error_Unknown;
			}

			// Generate documentation
			if(DocumentationFileName != null)
			{
				WriteDocumentation(NameToTask, new FileReference(DocumentationFileName));
				return ExitCode.Success;
			}

			// Import schema if one is passed in
			BgScriptSchema Schema;
			if (ImportSchemaFileName != null)
			{
				Schema = BgScriptSchema.Import(FileReference.FromString(ImportSchemaFileName));
			}
			else
			{
				// Add any primitive types
				List<(Type, ScriptSchemaStandardType)> PrimitiveTypes = new List<(Type, ScriptSchemaStandardType)>();
				PrimitiveTypes.Add((typeof(FileReference), ScriptSchemaStandardType.BalancedString));
				PrimitiveTypes.Add((typeof(DirectoryReference), ScriptSchemaStandardType.BalancedString));
				PrimitiveTypes.Add((typeof(UnrealTargetPlatform), ScriptSchemaStandardType.BalancedString));
				PrimitiveTypes.Add((typeof(MCPPlatform), ScriptSchemaStandardType.BalancedString));

				// Create a schema for the given tasks
				Schema = new BgScriptSchema(NameToTask.Values, PrimitiveTypes);
				if (SchemaFileName != null)
				{
					FileReference FullSchemaFileName = new FileReference(SchemaFileName);
					LogInformation("Writing schema to {0}...", FullSchemaFileName.FullName);
					Schema.Export(FullSchemaFileName);
					if (ScriptFileName == null)
					{
						return ExitCode.Success;
					}
				}
			}

			// Check there was a script specified
			if(ScriptFileName == null)
			{
				LogError("Missing -Script= parameter for BuildGraph");
				return ExitCode.Error_Unknown;
			}

			// Normalize the script filename
			FileReference FullScriptFile = FileReference.Combine(Unreal.RootDirectory, ScriptFileName);
			if (!FullScriptFile.IsUnderDirectory(Unreal.RootDirectory))
			{
				LogError("BuildGraph scripts must be under the UE root directory");
				return ExitCode.Error_Unknown;
			}
			ScriptFileName = FullScriptFile.MakeRelativeTo(Unreal.RootDirectory).Replace('\\', '/');

			// Read the script from disk
			BgGraph Graph = BgScriptReader.ReadAsync(Context, ScriptFileName, Arguments, DefaultProperties, PreprocessedFileName != null, Schema, Logger, SingleNodeName).Result;
			if(Graph == null)
			{
				return ExitCode.Error_Unknown;
			}

			// Export the graph for Horde
			if(HordeExportFileName != null)
			{
				Graph.ExportForHorde(new FileReference(HordeExportFileName));
			}

			// Create the temp storage handler
			DirectoryReference RootDir = new DirectoryReference(CommandUtils.CmdEnv.LocalRoot);
			TempStorage Storage = new TempStorage(RootDir, DirectoryReference.Combine(RootDir, "Engine", "Saved", "BuildGraph"), (SharedStorageDir == null)? null : new DirectoryReference(SharedStorageDir), bWriteToSharedStorage);
			if(!bResume)
			{
				Storage.CleanLocal();
			}
			foreach(string CleanNode in CleanNodes)
			{
				Storage.CleanLocalNode(CleanNode);
			}

			// Convert the supplied target references into nodes 
<<<<<<< HEAD
			HashSet<Node> TargetNodes = new HashSet<Node>();
=======
			HashSet<BgNode> TargetNodes = new HashSet<BgNode>();
>>>>>>> 6bbb88c8
			if(TargetNames.Length == 0)
			{
				if (!bListOnly && SingleNodeName == null)
				{
					LogError("Missing -Target= parameter for BuildGraph");
					return ExitCode.Error_Unknown;
				}
				TargetNodes.UnionWith(Graph.Agents.SelectMany(x => x.Nodes));
			}
			else
			{
				IEnumerable<string> NodesToResolve = null;

				// If we're only building a single node and using a preprocessed reference we only need to try to resolve the references
				// for that node.
				if (SingleNodeName != null && PreprocessedFileName != null)
				{
					NodesToResolve = new List<string> { SingleNodeName };
				}
				else
				{
					NodesToResolve = TargetNames;
				}

				foreach (string TargetName in NodesToResolve)
				{
					BgNode[] Nodes;
					if(!Graph.TryResolveReference(TargetName, out Nodes))
					{
						LogError("Target '{0}' is not in graph", TargetName);
						return ExitCode.Error_Unknown;
					}
					TargetNodes.UnionWith(Nodes);
				}
			}

			// Try to acquire tokens for all the target nodes we want to build
			if(TokenSignature != null)
			{
				// Find all the lock files
				HashSet<FileReference> RequiredTokens = new HashSet<FileReference>(TargetNodes.SelectMany(x => x.RequiredTokens));

				// List out all the required tokens
				if (SingleNodeName == null)
				{
					CommandUtils.LogInformation("Required tokens:");
					foreach(BgNode Node in TargetNodes)
					{
						foreach(FileReference RequiredToken in Node.RequiredTokens)
						{
							CommandUtils.LogInformation("  '{0}' requires {1}", Node, RequiredToken);
						}
					}
				}

				// Try to create all the lock files
				List<FileReference> CreatedTokens = new List<FileReference>();
				if(!bListOnly)
				{
					CreatedTokens.AddRange(RequiredTokens.Where(x => WriteTokenFile(x, TokenSignature)));
				}

				// Find all the tokens that we don't have
				Dictionary<FileReference, string> MissingTokens = new Dictionary<FileReference, string>();
				foreach(FileReference RequiredToken in RequiredTokens)
				{
					string CurrentOwner = ReadTokenFile(RequiredToken);
					if(CurrentOwner != null && CurrentOwner != TokenSignature)
					{
						MissingTokens.Add(RequiredToken, CurrentOwner);
					}
				}

				// If we want to skip all the nodes with missing locks, adjust the target nodes to account for it
				if(MissingTokens.Count > 0)
				{
					if(bSkipTargetsWithoutTokens)
					{
						// Find all the nodes we're going to skip
						HashSet<BgNode> SkipNodes = new HashSet<BgNode>();
						foreach(IGrouping<string, FileReference> MissingTokensForBuild in MissingTokens.GroupBy(x => x.Value, x => x.Key))
						{
							LogInformation("Skipping the following nodes due to {0}:", MissingTokensForBuild.Key);
							foreach(FileReference MissingToken in MissingTokensForBuild)
							{
								foreach(BgNode SkipNode in TargetNodes.Where(x => x.RequiredTokens.Contains(MissingToken) && SkipNodes.Add(x)))
								{
									LogInformation("    {0}", SkipNode);
								}
							}
						}

						// Write a list of everything left over
						if(SkipNodes.Count > 0)
						{
							TargetNodes.ExceptWith(SkipNodes);
							LogInformation("Remaining target nodes:");
							foreach(BgNode TargetNode in TargetNodes)
							{
								LogInformation("    {0}", TargetNode);
							}
							if(TargetNodes.Count == 0)
							{
								LogInformation("    None.");
							}
						}
					}
					else
					{
						foreach(KeyValuePair<FileReference, string> Pair in MissingTokens)
						{
							List<BgNode> SkipNodes = TargetNodes.Where(x => x.RequiredTokens.Contains(Pair.Key)).ToList();
							LogError("Cannot run {0} due to previous build: {1}", String.Join(", ", SkipNodes), Pair.Value);
						}
						foreach(FileReference CreatedToken in CreatedTokens)
						{
							FileReference.Delete(CreatedToken);
						}
						return ExitCode.Error_Unknown;
					}
				}
			}

			// Cull the graph to include only those nodes
			Graph.Select(TargetNodes);

			// If a report for the whole build was requested, insert it into the graph
			if (ReportName != null)
			{
				BgReport NewReport = new BgReport(ReportName);
				NewReport.Nodes.UnionWith(Graph.Agents.SelectMany(x => x.Nodes));
				Graph.NameToReport.Add(ReportName, NewReport);
			}

			// Write out the preprocessed script
			if (PreprocessedFileName != null)
			{
				FileReference PreprocessedFileLocation = new FileReference(PreprocessedFileName);
				LogInformation("Writing {0}...", PreprocessedFileLocation);
				Graph.Write(PreprocessedFileLocation, (SchemaFileName != null)? new FileReference(SchemaFileName) : null);
				bListOnly = true;
			}

			// If we're just building a single node, find it 
			BgNode SingleNode = null;
			if(SingleNodeName != null && !Graph.NameToNode.TryGetValue(SingleNodeName, out SingleNode))
			{
				LogError("Node '{0}' is not in the trimmed graph", SingleNodeName);
				return ExitCode.Error_Unknown;
			}

			// If we just want to show the contents of the graph, do so and exit.
			if(bListOnly)
			{ 
				HashSet<BgNode> CompletedNodes = FindCompletedNodes(Graph, Storage);
				Graph.Print(CompletedNodes, PrintOptions, Log.Logger);
			}

			// Print out all the diagnostic messages which still apply, unless we're running a step as part of a build system or just listing the contents of the file. 
			if(SingleNode == null && (!bListOnly || bShowDiagnostics))
			{
				foreach(BgGraphDiagnostic Diagnostic in Graph.Diagnostics)
				{
					if(Diagnostic.EventType == LogEventType.Console)
					{
						CommandUtils.LogWarning("{0}({1}): {2}", Diagnostic.Location.File, Diagnostic.Location.LineNumber, Diagnostic.Message);
					}
					else if(Diagnostic.EventType == LogEventType.Warning)
					{
						CommandUtils.LogWarning("{0}({1}): warning: {2}", Diagnostic.Location.File, Diagnostic.Location.LineNumber, Diagnostic.Message);
					}
					else
					{
						CommandUtils.LogError("{0}({1}): error: {2}", Diagnostic.Location.File, Diagnostic.Location.LineNumber, Diagnostic.Message);
					}
				}
				if(Graph.Diagnostics.Any(x => x.EventType == LogEventType.Error))
				{
					return ExitCode.Error_Unknown;
				}
			}

			// Export the graph to a file
			if(ExportFileName != null)
			{
				HashSet<BgNode> CompletedNodes = FindCompletedNodes(Graph, Storage);
				Graph.Print(CompletedNodes, PrintOptions, Log.Logger);
				Graph.Export(new FileReference(ExportFileName), CompletedNodes);
				return ExitCode.Success;
			}

			// Create tasks for the entire graph
			Dictionary<BgTask, CustomTask> TaskInfoToTask = new Dictionary<BgTask, CustomTask>();
			if (bSkipValidation && SingleNode != null)
			{
				if (!CreateTaskInstances(Graph, SingleNode, NameToTask, TaskInfoToTask))
				{
					return ExitCode.Error_Unknown;
				}
			}
			else
			{
				if (!CreateTaskInstances(Graph, NameToTask, TaskInfoToTask))
				{
					return ExitCode.Error_Unknown;
				}
			}

			// Execute the command
			if (!bListOnly)
			{
				if(SingleNode != null)
				{
					if(!BuildNode(new JobContext(this), Graph, SingleNode, TaskInfoToTask, Storage, bWithBanner: true))
					{
						return ExitCode.Error_Unknown;
					}
				}
				else
				{
					if(!BuildAllNodes(new JobContext(this), Graph, TaskInfoToTask, Storage))
					{
						return ExitCode.Error_Unknown;
					}
				}
			}
			return ExitCode.Success;
		}

		bool CreateTaskInstances(BgGraph Graph, Dictionary<string, ScriptTaskBinding> NameToTask, Dictionary<BgTask, CustomTask> TaskInfoToTask)
		{
			bool bResult = true;
			foreach (BgAgent Agent in Graph.Agents)
			{
				foreach (BgNode Node in Agent.Nodes)
				{
					bResult &= CreateTaskInstances(Graph, Node, NameToTask, TaskInfoToTask);
				}
			}
			return bResult;
		}

		bool CreateTaskInstances(BgGraph Graph, BgNode Node, Dictionary<string, ScriptTaskBinding> NameToTask, Dictionary<BgTask, CustomTask> TaskInfoToTask)
		{
			bool bResult = true;
			foreach (BgTask TaskInfo in Node.Tasks)
			{
				CustomTask Task = BindTask(Node, TaskInfo, NameToTask, Graph.TagNameToNodeOutput);
				if (Task == null)
				{
					bResult = false;
				}
				else
				{
					TaskInfoToTask.Add(TaskInfo, Task);
				}
			}
			return bResult;
		}

		CustomTask BindTask(BgNode Node, BgTask TaskInfo, Dictionary<string, ScriptTaskBinding> NameToTask, IReadOnlyDictionary<string, BgNodeOutput> TagNameToNodeOutput)
		{
			// Get the reflection info for this element
			ScriptTaskBinding Task;
			if (!NameToTask.TryGetValue(TaskInfo.Name, out Task))
			{
				OutputBindingError(TaskInfo, "Unknown task '{TaskName}'", TaskInfo.Name);
				return null;
			}

			// Check all the required parameters are present
			bool bHasRequiredAttributes = true;
			foreach (ScriptTaskParameterBinding Parameter in Task.NameToParameter.Values)
			{
				if (!Parameter.bOptional && !TaskInfo.Arguments.ContainsKey(Parameter.Name))
				{
					OutputBindingError(TaskInfo, "Missing required attribute - {AttrName}", Parameter.Name);
					bHasRequiredAttributes = false;
				}
			}

			// Read all the attributes into a parameters object for this task
			object ParametersObject = Activator.CreateInstance(Task.ParametersClass);
			foreach ((string Name, string Value) in TaskInfo.Arguments)
			{
				// Get the field that this attribute should be written to in the parameters object
				ScriptTaskParameterBinding Parameter;
				if (!Task.NameToParameter.TryGetValue(Name, out Parameter))
				{
					OutputBindingError(TaskInfo, "Unknown attribute '{AttrName}'", Name);
					continue;
				}

				// If it's a collection type, split it into separate values
				if (Parameter.CollectionType == null)
				{
					// Parse it and assign it to the parameters object
					object FieldValue = ParseValue(Value, Parameter.ValueType);
					Parameter.FieldInfo.SetValue(ParametersObject, FieldValue);
				}
				else
				{
					// Get the collection, or create one if necessary
					object CollectionValue = Parameter.FieldInfo.GetValue(ParametersObject);
					if (CollectionValue == null)
					{
						CollectionValue = Activator.CreateInstance(Parameter.FieldInfo.FieldType);
						Parameter.FieldInfo.SetValue(ParametersObject, CollectionValue);
					}

					// Parse the values and add them to the collection
					List<string> ValueStrings = CustomTask.SplitDelimitedList(Value);
					foreach (string ValueString in ValueStrings)
					{
						object ElementValue = ParseValue(ValueString, Parameter.ValueType);
						Parameter.CollectionType.InvokeMember("Add", BindingFlags.InvokeMethod | BindingFlags.Instance | BindingFlags.Public, null, CollectionValue, new object[] { ElementValue });
					}
				}
			}

			// Construct the task
			if (!bHasRequiredAttributes)
			{
				return null;
			}

			// Add it to the list
			CustomTask NewTask = (CustomTask)Activator.CreateInstance(Task.TaskClass, ParametersObject);

			// Set up the source location for diagnostics
			NewTask.SourceLocation = TaskInfo.Location;

			// Make sure all the read tags are local or listed as a dependency
			foreach (string ReadTagName in NewTask.FindConsumedTagNames())
			{
				BgNodeOutput Output;
				if (TagNameToNodeOutput.TryGetValue(ReadTagName, out Output))
				{
					if (Output != null && Output.ProducingNode != Node && !Node.Inputs.Contains(Output))
					{
						OutputBindingError(TaskInfo, "The tag '{TagName}' is not a dependency of node '{Node}'", ReadTagName, Node.Name);
					}
				}
			}

			// Make sure all the written tags are local or listed as an output
			foreach (string ModifiedTagName in NewTask.FindProducedTagNames())
			{
				BgNodeOutput Output;
				if (TagNameToNodeOutput.TryGetValue(ModifiedTagName, out Output))
				{
					if (Output != null && !Node.Outputs.Contains(Output))
					{
						OutputBindingError(TaskInfo, "The tag '{0}' is created by '{1}', and cannot be modified downstream", Output.TagName, Output.ProducingNode.Name);
					}
				}
			}
			return NewTask;
		}

		/// <summary>
		/// Parse a value of the given type
		/// </summary>
		/// <param name="ValueText">The text to parse</param>
		/// <param name="ValueType">Type of the value to parse</param>
		/// <returns>Value that was parsed</returns>
		object ParseValue(string ValueText, Type ValueType)
		{
			// Parse it and assign it to the parameters object
			if (ValueType.IsEnum)
			{
				return Enum.Parse(ValueType, ValueText);
			}
			else if (ValueType == typeof(Boolean))
			{
				return BgCondition.EvaluateAsync(ValueText, Context).Result;
			}
			else if (ValueType == typeof(FileReference))
			{
				return CustomTask.ResolveFile(ValueText);
			}
			else if (ValueType == typeof(DirectoryReference))
			{
				return CustomTask.ResolveDirectory(ValueText);
			}

			TypeConverter Converter = TypeDescriptor.GetConverter(ValueType);
			if (Converter.CanConvertFrom(typeof(string)))
			{
				return Converter.ConvertFromString(ValueText);
			}
			else
			{
				return Convert.ChangeType(ValueText, ValueType);
			}
		}

		void OutputBindingError(BgTask Task, string Format, params object[] Args)
		{
			Logger.LogScriptError(Task.Location, Format, Args);
		}

		/// <summary>
		/// Find all the tasks which are available from the loaded assemblies
		/// </summary>
		/// <param name="NameToTask">Mapping from task name to information about how to serialize it</param>
		/// <param name="bPublicTasksOnly">Whether to include just public tasks, or all the tasks in any loaded assemblies</param>
		static bool FindAvailableTasks(Dictionary<string, ScriptTaskBinding> NameToTask, bool bPublicTasksOnly)
		{
			IEnumerable<Assembly> LoadedScriptAssemblies = ScriptManager.AllScriptAssemblies;

			if(bPublicTasksOnly)
			{
				LoadedScriptAssemblies = LoadedScriptAssemblies.Where(x => IsPublicAssembly(new FileReference(x.Location)));
			}
			foreach (Assembly LoadedAssembly in LoadedScriptAssemblies)
			{
				Type[] Types;
				try
				{
					Types = LoadedAssembly.GetTypes();
				}
				catch (ReflectionTypeLoadException ex)
				{
					LogWarning("Exception {0} while trying to get types from assembly {1}. LoaderExceptions: {2}", ex, LoadedAssembly, string.Join("\n", ex.LoaderExceptions.Select(x => x.Message)));
					continue;
				}

				foreach(Type Type in Types)
				{
					foreach(TaskElementAttribute ElementAttribute in Type.GetCustomAttributes<TaskElementAttribute>())
					{
						if(!Type.IsSubclassOf(typeof(CustomTask)))
						{
							CommandUtils.LogError("Class '{0}' has TaskElementAttribute, but is not derived from 'Task'", Type.Name);
							return false;
						}
						if(NameToTask.ContainsKey(ElementAttribute.Name))
						{
							CommandUtils.LogError("Found multiple handlers for task elements called '{0}'", ElementAttribute.Name);
							return false;
						}
						NameToTask.Add(ElementAttribute.Name, new ScriptTaskBinding(ElementAttribute.Name, Type, ElementAttribute.ParametersType));
					}
				}
			}
			return true;
		}

		/// <summary>
		/// Reads the contents of the given token
		/// </summary>
		/// <returns>Contents of the token, or null if it does not exist</returns>
		public string ReadTokenFile(FileReference Location)
		{
			return FileReference.Exists(Location)? File.ReadAllText(Location.FullName) : null;
		}

		/// <summary>
		/// Attempts to write an owner to a token file transactionally
		/// </summary>
		/// <returns>True if the lock was acquired, false otherwise</returns>
		public bool WriteTokenFile(FileReference Location, string Signature)
		{
			// Check it doesn't already exist
			if(FileReference.Exists(Location))
			{
				return false;
			}

			// Make sure the directory exists
			try
			{
				DirectoryReference.CreateDirectory(Location.Directory);
			}
			catch (Exception Ex)
			{
				throw new AutomationException(Ex, "Unable to create '{0}'", Location.Directory);
			}

			// Create a temp file containing the owner name
			string TempFileName;
			for(int Idx = 0;;Idx++)
			{
				TempFileName = String.Format("{0}.{1}.tmp", Location.FullName, Idx);
				try
				{
					byte[] Bytes = Encoding.UTF8.GetBytes(Signature);
					using (FileStream Stream = File.Open(TempFileName, FileMode.CreateNew, FileAccess.Write, FileShare.None))
					{
						Stream.Write(Bytes, 0, Bytes.Length);
					}
					break;
				}
				catch(IOException)
				{
					if(!File.Exists(TempFileName))
					{
						throw;
					}
				}
			}

			// Try to move the temporary file into place. 
			try
			{
				File.Move(TempFileName, Location.FullName);
				return true;
			}
			catch
			{
				if(!File.Exists(TempFileName))
				{
					throw;
				}
				return false;
			}
		}

		/// <summary>
		/// Checks whether the given assembly is a publically distributed engine assembly.
		/// </summary>
		/// <param name="File">Assembly location</param>
		/// <returns>True if the assembly is distributed publically</returns>
		static bool IsPublicAssembly(FileReference File)
		{
			DirectoryReference EngineDirectory = Unreal.EngineDirectory;
			if(File.IsUnderDirectory(EngineDirectory))
			{
				string[] PathFragments = File.MakeRelativeTo(EngineDirectory).Split(Path.DirectorySeparatorChar, Path.AltDirectorySeparatorChar);
				if(PathFragments.All(x => !x.Equals("NotForLicensees", StringComparison.InvariantCultureIgnoreCase) && !x.Equals("NoRedist", StringComparison.InvariantCultureIgnoreCase)))
				{
					return true;
				}
			}
			return false;
		}

		/// <summary>
		/// Find all the nodes in the graph which are already completed
		/// </summary>
		/// <param name="Graph">The graph instance</param>
		/// <param name="Storage">The temp storage backend which stores the shared state</param>
		HashSet<BgNode> FindCompletedNodes(BgGraph Graph, TempStorage Storage)
		{
			HashSet<BgNode> CompletedNodes = new HashSet<BgNode>();
			foreach(BgNode Node in Graph.Agents.SelectMany(x => x.Nodes))
			{
				if(Storage.IsComplete(Node.Name))
				{
					CompletedNodes.Add(Node);
				}
			}
			return CompletedNodes;
		}

		/// <summary>
		/// Builds all the nodes in the graph
		/// </summary>
		/// <param name="Job">Information about the current job</param>
		/// <param name="Graph">The graph instance</param>
		/// <param name="Storage">The temp storage backend which stores the shared state</param>
		/// <returns>True if everything built successfully</returns>
		bool BuildAllNodes(JobContext Job, BgGraph Graph, Dictionary<BgTask, CustomTask> TaskInfoToTask, TempStorage Storage)
		{
			// Build a flat list of nodes to execute, in order
			BgNode[] NodesToExecute = Graph.Agents.SelectMany(x => x.Nodes).ToArray();

			// Check the integrity of any local nodes that have been completed. It's common to run formal builds locally between regular development builds, so we may have 
			// stale local state. Rather than failing later, detect and clean them up now.
			HashSet<BgNode> CleanedNodes = new HashSet<BgNode>();
			foreach(BgNode NodeToExecute in NodesToExecute)
			{
				if(NodeToExecute.InputDependencies.Any(x => CleanedNodes.Contains(x)) || !Storage.CheckLocalIntegrity(NodeToExecute.Name, NodeToExecute.Outputs.Select(x => x.TagName)))
				{
					Storage.CleanLocalNode(NodeToExecute.Name);
					CleanedNodes.Add(NodeToExecute);
				}
			}

			// Execute them in order
			int NodeIdx = 0;
			foreach(BgNode NodeToExecute in NodesToExecute)
			{
				LogInformation("****** [{0}/{1}] {2}", ++NodeIdx, NodesToExecute.Length, NodeToExecute.Name);
				if(!Storage.IsComplete(NodeToExecute.Name))
				{
					LogInformation("");
					if(!BuildNode(Job, Graph, NodeToExecute, TaskInfoToTask, Storage, bWithBanner: false))
					{
						return false;
					} 
					LogInformation("");
				}
			}
			return true;
		}

		/// <summary>
		/// Build a node
		/// </summary>
		/// <param name="Job">Information about the current job</param>
		/// <param name="Graph">The graph to which the node belongs. Used to determine which outputs need to be transferred to temp storage.</param>
		/// <param name="Node">The node to build</param>
		/// <param name="TaskInfoToTask">Map from task info instance to task instance</param>
		/// <param name="Storage">The temp storage backend which stores the shared state</param>
		/// <param name="bWithBanner">Whether to write a banner before and after this node's log output</param>
		/// <returns>True if the node built successfully, false otherwise.</returns>
		bool BuildNode(JobContext Job, BgGraph Graph, BgNode Node, Dictionary<BgTask, CustomTask> TaskInfoToTask, TempStorage Storage, bool bWithBanner)
		{
			DirectoryReference RootDir = new DirectoryReference(CommandUtils.CmdEnv.LocalRoot);

			// Create the mapping of tag names to file sets
			Dictionary<string, HashSet<FileReference>> TagNameToFileSet = new Dictionary<string,HashSet<FileReference>>();

			// Read all the input tags for this node, and build a list of referenced input storage blocks
			HashSet<TempStorageBlock> InputStorageBlocks = new HashSet<TempStorageBlock>();
			foreach(BgNodeOutput Input in Node.Inputs)
			{
				TempStorageFileList FileList = Storage.ReadFileList(Input.ProducingNode.Name, Input.TagName);
				TagNameToFileSet[Input.TagName] = FileList.ToFileSet(RootDir);
				InputStorageBlocks.UnionWith(FileList.Blocks);
			}

			// Read the manifests for all the input storage blocks
			Dictionary<TempStorageBlock, TempStorageManifest> InputManifests = new Dictionary<TempStorageBlock, TempStorageManifest>();
<<<<<<< HEAD
			using (ITraceSpan Span = TraceSpan.Create("TempStorage", "Read"))
			{
				Span.AddMetadata("blocks", InputStorageBlocks.Count.ToString());
				foreach (TempStorageBlock InputStorageBlock in InputStorageBlocks)
				{
					TempStorageManifest Manifest = Storage.Retreive(InputStorageBlock.NodeName, InputStorageBlock.OutputName);
					InputManifests[InputStorageBlock] = Manifest;
				}
				Span.AddMetadata("size", string.Format("{0:n0}", InputManifests.Sum(x => x.Value.GetTotalSize())));
=======
			using (IScope Scope = GlobalTracer.Instance.BuildSpan("TempStorage").WithTag("resource", "read").StartActive())
			{
				Scope.Span.SetTag("blocks", InputStorageBlocks.Count);
				foreach (TempStorageBlock InputStorageBlock in InputStorageBlocks)
				{
					TempStorageManifest Manifest = Storage.Retrieve(InputStorageBlock.NodeName, InputStorageBlock.OutputName);
					InputManifests[InputStorageBlock] = Manifest;
				}
				Scope.Span.SetTag("size", InputManifests.Sum(x => x.Value.GetTotalSize()));
>>>>>>> 6bbb88c8
			}

			// Read all the input storage blocks, keeping track of which block each file came from
			Dictionary<FileReference, TempStorageBlock> FileToStorageBlock = new Dictionary<FileReference, TempStorageBlock>();
			foreach(KeyValuePair<TempStorageBlock, TempStorageManifest> Pair in InputManifests)
			{
				TempStorageBlock InputStorageBlock = Pair.Key;
				foreach(FileReference File in Pair.Value.Files.Select(x => x.ToFileReference(RootDir)))
				{
					TempStorageBlock CurrentStorageBlock;
					if(FileToStorageBlock.TryGetValue(File, out CurrentStorageBlock) && !TempStorage.IsDuplicateBuildProduct(File))
					{
						LogError("File '{0}' was produced by {1} and {2}", File, InputStorageBlock, CurrentStorageBlock);
					}
					FileToStorageBlock[File] = InputStorageBlock;
				}
			}

			// Add placeholder outputs for the current node
			foreach(BgNodeOutput Output in Node.Outputs)
			{
				TagNameToFileSet.Add(Output.TagName, new HashSet<FileReference>());
			}

			// Execute the node
			if(bWithBanner)
			{
				Console.WriteLine();
				CommandUtils.LogInformation("========== Starting: {0} ==========", Node.Name);
			}
			if(!ExecuteTasks(Node, Job, TaskInfoToTask, TagNameToFileSet))
			{
				return false;
			}
			if(bWithBanner)
			{
				CommandUtils.LogInformation("========== Finished: {0} ==========", Node.Name);
				Console.WriteLine();
			}

			// Check that none of the inputs have been clobbered
			Dictionary<string, string> ModifiedFiles = new Dictionary<string, string>(StringComparer.InvariantCultureIgnoreCase);
			foreach(TempStorageFile File in InputManifests.Values.SelectMany(x => x.Files))
			{
				string Message;
				if(!ModifiedFiles.ContainsKey(File.RelativePath) && !File.Compare(Unreal.RootDirectory, out Message))
				{
					ModifiedFiles.Add(File.RelativePath, Message);
				}
			}
			if(ModifiedFiles.Count > 0)
			{
				throw new AutomationException("Build {0} from a previous step have been modified:\n{1}", (ModifiedFiles.Count == 1)? "product" : "products", String.Join("\n", ModifiedFiles.Select(x => x.Value)));
			}

			// Determine all the output files which are required to be copied to temp storage (because they're referenced by nodes in another agent)
			HashSet<FileReference> ReferencedOutputFiles = new HashSet<FileReference>();
			foreach(BgAgent Agent in Graph.Agents)
			{
				bool bSameAgent = Agent.Nodes.Contains(Node);
				foreach(BgNode OtherNode in Agent.Nodes)
				{
					if(!bSameAgent)
					{
						foreach(BgNodeOutput Input in OtherNode.Inputs.Where(x => x.ProducingNode == Node))
						{
							ReferencedOutputFiles.UnionWith(TagNameToFileSet[Input.TagName]);
						}
					}
				}
			}

			// Find a block name for all new outputs
			Dictionary<FileReference, string> FileToOutputName = new Dictionary<FileReference, string>();
			foreach(BgNodeOutput Output in Node.Outputs)
			{
				HashSet<FileReference> Files = TagNameToFileSet[Output.TagName]; 
				foreach(FileReference File in Files)
				{
					if(!FileToStorageBlock.ContainsKey(File) && File.IsUnderDirectory(RootDir))
					{
						if(Output == Node.DefaultOutput)
						{
							if(!FileToOutputName.ContainsKey(File))
							{
								FileToOutputName[File] = "";
							}
						}
						else
						{
							string OutputName;
							if(FileToOutputName.TryGetValue(File, out OutputName) && OutputName.Length > 0)
							{
								FileToOutputName[File] = String.Format("{0}+{1}", OutputName, Output.TagName.Substring(1));
							}
							else
							{
								FileToOutputName[File] = Output.TagName.Substring(1);
							}
						}
					}
				}
			}

			// Invert the dictionary to make a mapping of storage block to the files each contains
			Dictionary<string, HashSet<FileReference>> OutputStorageBlockToFiles = new Dictionary<string, HashSet<FileReference>>();
			foreach(KeyValuePair<FileReference, string> Pair in FileToOutputName)
			{
				HashSet<FileReference> Files;
				if(!OutputStorageBlockToFiles.TryGetValue(Pair.Value, out Files))
				{
					Files = new HashSet<FileReference>();
					OutputStorageBlockToFiles.Add(Pair.Value, Files);
				}
				Files.Add(Pair.Key);
			}

			// Write all the storage blocks, and update the mapping from file to storage block
<<<<<<< HEAD
			using (ITraceSpan Span = Tools.DotNETCommon.TraceSpan.Create("TempStorage", "Write"))
=======
			using (GlobalTracer.Instance.BuildSpan("TempStorage").WithTag("resource", "Write").StartActive())
>>>>>>> 6bbb88c8
			{
				foreach (KeyValuePair<string, HashSet<FileReference>> Pair in OutputStorageBlockToFiles)
				{
					TempStorageBlock OutputBlock = new TempStorageBlock(Node.Name, Pair.Key);
					foreach (FileReference File in Pair.Value)
					{
						FileToStorageBlock.Add(File, OutputBlock);
					}
					Storage.Archive(Node.Name, Pair.Key, Pair.Value.ToArray(), Pair.Value.Any(x => ReferencedOutputFiles.Contains(x)));
				}

				// Publish all the output tags
<<<<<<< HEAD
				foreach (NodeOutput Output in Node.Outputs)
=======
				foreach (BgNodeOutput Output in Node.Outputs)
>>>>>>> 6bbb88c8
				{
					HashSet<FileReference> Files = TagNameToFileSet[Output.TagName];

					HashSet<TempStorageBlock> StorageBlocks = new HashSet<TempStorageBlock>();
					foreach (FileReference File in Files)
					{
						TempStorageBlock StorageBlock;
						if (FileToStorageBlock.TryGetValue(File, out StorageBlock))
						{
							StorageBlocks.Add(StorageBlock);
						}
					}

					Storage.WriteFileList(Node.Name, Output.TagName, Files, StorageBlocks.ToArray());
				}
			}

			// Mark the node as succeeded
			Storage.MarkAsComplete(Node.Name);
			return true;
		}

		/// <summary>
		/// Build all the tasks for this node
		/// </summary>
		/// <param name="Job">Information about the current job</param>
		/// <param name="TaskInfoToTask">Map from TaskInfo to Task object</param>
		/// <param name="TagNameToFileSet">Mapping from tag names to the set of files they include. Should be set to contain the node inputs on entry.</param>
		/// <returns>Whether the task succeeded or not. Exiting with an exception will be caught and treated as a failure.</returns>
		bool ExecuteTasks(BgNode Node, JobContext Job, Dictionary<BgTask, CustomTask> TaskInfoToTask, Dictionary<string, HashSet<FileReference>> TagNameToFileSet)
		{
			List<CustomTask> Tasks = Node.Tasks.ConvertAll(x => TaskInfoToTask[x]);

			// Run each of the tasks in order
			HashSet<FileReference> BuildProducts = TagNameToFileSet[Node.DefaultOutput.TagName];
			for (int Idx = 0; Idx < Tasks.Count; Idx++)
			{
				using (IScope Scope = GlobalTracer.Instance.BuildSpan("Task").WithTag("resource", Tasks[Idx].GetTraceName()).StartActive())
				{
					ITaskExecutor Executor = Tasks[Idx].GetExecutor();
					if (Executor == null)
					{
						// Execute this task directly
						try
						{
							Tasks[Idx].GetTraceMetadata(Scope.Span, "");
							Tasks[Idx].Execute(Job, BuildProducts, TagNameToFileSet);
						}
						catch (Exception Ex)
						{
							ExceptionUtils.AddContext(Ex, "while executing task {0}", Tasks[Idx].GetTraceString());
							if (Tasks[Idx].SourceLocation != null)
							{
								ExceptionUtils.AddContext(Ex, "at {0}({1})", Tasks[Idx].SourceLocation.File, Tasks[Idx].SourceLocation.LineNumber);
							}
							throw;
						}
					}
					else
					{
						Tasks[Idx].GetTraceMetadata(Scope.Span, "1.");

						// The task has a custom executor, which may be able to execute several tasks simultaneously. Try to add the following tasks.
						int FirstIdx = Idx;
						while (Idx + 1 < Tasks.Count && Executor.Add(Tasks[Idx + 1]))
						{
							Idx++;
							Tasks[Idx].GetTraceMetadata(Scope.Span, string.Format("{0}.", 1 + Idx - FirstIdx));
						}
						try
						{
							Executor.Execute(Job, BuildProducts, TagNameToFileSet);
						}
						catch (Exception Ex)
						{
							for (int TaskIdx = FirstIdx; TaskIdx <= Idx; TaskIdx++)
							{
								ExceptionUtils.AddContext(Ex, "while executing {0}", Tasks[TaskIdx].GetTraceString());
							}
							if (Tasks[FirstIdx].SourceLocation != null)
							{
								ExceptionUtils.AddContext(Ex, "at {0}({1})", Tasks[FirstIdx].SourceLocation.File, Tasks[FirstIdx].SourceLocation.LineNumber);
							}
							throw;
						}
					}
				}
			}

			// Remove anything that doesn't exist, since these files weren't explicitly tagged
			BuildProducts.RemoveWhere(x => !FileReference.Exists(x));
			return true;
		}

		/// <summary>
		/// Generate HTML documentation for all the tasks
		/// </summary>
		/// <param name="NameToTask">Map of task name to implementation</param>
		/// <param name="OutputFile">Output file</param>
		static void WriteDocumentation(Dictionary<string, ScriptTaskBinding> NameToTask, FileReference OutputFile)
		{
			// Find all the assemblies containing tasks
			Assembly[] TaskAssemblies = NameToTask.Values.Select(x => x.ParametersClass.Assembly).Distinct().ToArray();

			// Read documentation for each of them
			Dictionary<string, XmlElement> MemberNameToElement = new Dictionary<string, XmlElement>();
			foreach(Assembly TaskAssembly in TaskAssemblies)
			{
				string XmlFileName = Path.ChangeExtension(TaskAssembly.Location, ".xml");
				if(File.Exists(XmlFileName))
				{
					// Read the document
					XmlDocument Document = new XmlDocument();
					Document.Load(XmlFileName);

					// Parse all the members, and add them to the map
					foreach(XmlElement Element in Document.SelectNodes("/doc/members/member"))
					{
						string Name = Element.GetAttribute("name");
						MemberNameToElement.Add(Name, Element);
					}
				}
			}

			// Create the output directory
			if(FileReference.Exists(OutputFile))
			{
				FileReference.MakeWriteable(OutputFile);
			}
			else
			{
				DirectoryReference.CreateDirectory(OutputFile.Directory);
			}

			// Write the output file
			if (OutputFile.HasExtension(".udn"))
			{
				WriteDocumentationUDN(NameToTask, MemberNameToElement, OutputFile);
			}
			else if (OutputFile.HasExtension(".html"))
			{
				WriteDocumentationHTML(NameToTask, MemberNameToElement, OutputFile);
			}
			else
			{
				throw new BuildException("Unable to detect format from extension of output file ({0})", OutputFile);
			}
		}

		/// <summary>
		/// Writes documentation to a UDN file
		/// </summary>
		/// <param name="NameToTask">Map of name to script task</param>
		/// <param name="MemberNameToElement">Map of field name to XML documenation element</param>
		/// <param name="OutputFile">The output file to write to</param>
		static void WriteDocumentationUDN(Dictionary<string, ScriptTaskBinding> NameToTask, Dictionary<string, XmlElement> MemberNameToElement, FileReference OutputFile)
		{
			using (StreamWriter Writer = new StreamWriter(OutputFile.FullName))
			{
				Writer.WriteLine("Availability: NoPublish");
				Writer.WriteLine("Title: BuildGraph Predefined Tasks");
				Writer.WriteLine("Crumbs: %ROOT%, Programming, Programming/Development, Programming/Development/BuildGraph, Programming/Development/BuildGraph/BuildGraphScriptTasks");
				Writer.WriteLine("Description: This is a procedurally generated markdown page.");
				Writer.WriteLine("version: {0}.{1}", ReadOnlyBuildVersion.Current.MajorVersion, ReadOnlyBuildVersion.Current.MinorVersion);
				Writer.WriteLine("parent:Programming/Development/BuildGraph/BuildGraphScriptTasks");
				Writer.WriteLine();
				foreach (string TaskName in NameToTask.Keys.OrderBy(x => x))
				{
					// Get the task object
					ScriptTaskBinding Task = NameToTask[TaskName];

					// Get the documentation for this task
					XmlElement TaskElement;
					if (MemberNameToElement.TryGetValue("T:" + Task.TaskClass.FullName, out TaskElement))
					{
						// Write the task heading
						Writer.WriteLine("### {0}", TaskName);
						Writer.WriteLine();
						Writer.WriteLine(ConvertToMarkdown(TaskElement.SelectSingleNode("summary")));
						Writer.WriteLine();

						// Document the parameters
						List<string[]> Rows = new List<string[]>();
						foreach (string ParameterName in Task.NameToParameter.Keys)
						{
							// Get the parameter data
							ScriptTaskParameterBinding Parameter = Task.NameToParameter[ParameterName];

							// Get the documentation for this parameter
							XmlElement ParameterElement;
							if (MemberNameToElement.TryGetValue("F:" + Parameter.FieldInfo.DeclaringType.FullName + "." + Parameter.Name, out ParameterElement))
							{
								string TypeName = Parameter.FieldInfo.FieldType.Name;
								if (Parameter.ValidationType != TaskParameterValidationType.Default)
								{
									StringBuilder NewTypeName = new StringBuilder(Parameter.ValidationType.ToString());
									for (int Idx = 1; Idx < NewTypeName.Length; Idx++)
									{
										if (Char.IsLower(NewTypeName[Idx - 1]) && Char.IsUpper(NewTypeName[Idx]))
										{
											NewTypeName.Insert(Idx, ' ');
										}
									}
									TypeName = NewTypeName.ToString();
								}

								string[] Columns = new string[4];
								Columns[0] = ParameterName;
								Columns[1] = TypeName;
								Columns[2] = Parameter.bOptional ? "Optional" : "Required";
								Columns[3] = ConvertToMarkdown(ParameterElement.SelectSingleNode("summary"));
								Rows.Add(Columns);
							}
						}

						// Always include the "If" attribute
						string[] IfColumns = new string[4];
						IfColumns[0] = "If";
						IfColumns[1] = "Condition";
						IfColumns[2] = "Optional";
						IfColumns[3] = "Whether to execute this task. It is ignored if this condition evaluates to false.";
						Rows.Add(IfColumns);

						// Get the width of each column
						int[] Widths = new int[4];
						for (int Idx = 0; Idx < 4; Idx++)
						{
							Widths[Idx] = Rows.Max(x => x[Idx].Length);
						}

						// Format the markdown table
						string Format = String.Format("| {{0,-{0}}} | {{1,-{1}}} | {{2,-{2}}} | {{3,-{3}}} |", Widths[0], Widths[1], Widths[2], Widths[3]);
						Writer.WriteLine(Format, "", "", "", "");
						Writer.WriteLine(Format, new string('-', Widths[0]), new string('-', Widths[1]), new string('-', Widths[2]), new string('-', Widths[3]));
						for (int Idx = 0; Idx < Rows.Count; Idx++)
						{
							Writer.WriteLine(Format, Rows[Idx][0], Rows[Idx][1], Rows[Idx][2], Rows[Idx][3]);
						}

						// Blank line before next task
						Writer.WriteLine();
					}
				}
			}
		}

		/// <summary>
		/// Writes documentation to an HTML file
		/// </summary>
		/// <param name="NameToTask">Map of name to script task</param>
		/// <param name="MemberNameToElement">Map of field name to XML documenation element</param>
		/// <param name="OutputFile">The output file to write to</param>
		static void WriteDocumentationHTML(Dictionary<string, ScriptTaskBinding> NameToTask, Dictionary<string, XmlElement> MemberNameToElement, FileReference OutputFile)
		{
			LogInformation("Writing {0}...", OutputFile);
			using (StreamWriter Writer = new StreamWriter(OutputFile.FullName))
			{
				Writer.WriteLine("<html>");
				Writer.WriteLine("  <head>");
				Writer.WriteLine("    <style>");
				Writer.WriteLine("      table { border-collapse: collapse }");
				Writer.WriteLine("      table, th, td { border: 1px solid black; }");
				Writer.WriteLine("    </style>");
				Writer.WriteLine("  </head>");
				Writer.WriteLine("  <body>");
				Writer.WriteLine("    <h1>BuildGraph Tasks</h1>");
				foreach(string TaskName in NameToTask.Keys.OrderBy(x => x))
				{
					// Get the task object
					ScriptTaskBinding Task = NameToTask[TaskName];

					// Get the documentation for this task
					XmlElement TaskElement;
					if(MemberNameToElement.TryGetValue("T:" + Task.TaskClass.FullName, out TaskElement))
					{
						// Write the task heading
						Writer.WriteLine("    <h2>{0}</h2>", TaskName);
						Writer.WriteLine("    <p>{0}</p>", TaskElement.SelectSingleNode("summary").InnerXml.Trim());

						// Start the parameter table
						Writer.WriteLine("    <table>");
						Writer.WriteLine("      <tr>");
						Writer.WriteLine("        <th>Attribute</th>");
						Writer.WriteLine("        <th>Type</th>");
						Writer.WriteLine("        <th>Usage</th>");
						Writer.WriteLine("        <th>Description</th>");
						Writer.WriteLine("      </tr>");

						// Document the parameters
						foreach(string ParameterName in Task.NameToParameter.Keys)
						{
							// Get the parameter data
							ScriptTaskParameterBinding Parameter = Task.NameToParameter[ParameterName];

							// Get the documentation for this parameter
							XmlElement ParameterElement;
							if(MemberNameToElement.TryGetValue("F:" + Parameter.FieldInfo.DeclaringType.FullName + "." + Parameter.Name, out ParameterElement))
							{
								string TypeName = Parameter.FieldInfo.FieldType.Name;
								if(Parameter.ValidationType != TaskParameterValidationType.Default)
								{
									StringBuilder NewTypeName = new StringBuilder(Parameter.ValidationType.ToString());
									for(int Idx = 1; Idx < NewTypeName.Length; Idx++)
									{
										if(Char.IsLower(NewTypeName[Idx - 1]) && Char.IsUpper(NewTypeName[Idx]))
										{
											NewTypeName.Insert(Idx, ' ');
										}
									}
									TypeName = NewTypeName.ToString();
								}

								Writer.WriteLine("      <tr>");
								Writer.WriteLine("         <td>{0}</td>", ParameterName);
								Writer.WriteLine("         <td>{0}</td>", TypeName);
								Writer.WriteLine("         <td>{0}</td>", Parameter.bOptional? "Optional" : "Required");
								Writer.WriteLine("         <td>{0}</td>", ParameterElement.SelectSingleNode("summary").InnerXml.Trim());
								Writer.WriteLine("      </tr>");
							}
						}

						// Always include the "If" attribute
						Writer.WriteLine("     <tr>");
						Writer.WriteLine("       <td>If</td>");
						Writer.WriteLine("       <td>Condition</td>");
						Writer.WriteLine("       <td>Optional</td>");
						Writer.WriteLine("       <td>Whether to execute this task. It is ignored if this condition evaluates to false.</td>");
						Writer.WriteLine("     </tr>");

						// Close the table
						Writer.WriteLine("    <table>");
					}
				}
				Writer.WriteLine("  </body>");
				Writer.WriteLine("</html>");
			}
		}

		/// <summary>
		/// Converts an XML documentation node to markdown
		/// </summary>
		/// <param name="Node">The node to read</param>
		/// <returns>Text in markdown format</returns>
		static string ConvertToMarkdown(XmlNode Node)
		{
			string Text = Node.InnerXml;

			StringBuilder Result = new StringBuilder();
			for(int Idx = 0; Idx < Text.Length; Idx++)
			{
				if(Char.IsWhiteSpace(Text[Idx]))
				{
					Result.Append(' ');
					while(Idx + 1 < Text.Length && Char.IsWhiteSpace(Text[Idx + 1]))
					{
						Idx++;
					}
				}
				else
				{
					Result.Append(Text[Idx]);
				}
			}
			return Result.ToString().Trim();
		}
	}

	/// <summary>
	/// Legacy command name for compatibility.
	/// </summary>
	public class Build : BuildGraph
	{
	}
}
<|MERGE_RESOLUTION|>--- conflicted
+++ resolved
@@ -3,10 +3,7 @@
 using EpicGames.BuildGraph;
 using System;
 using System.Collections.Generic;
-<<<<<<< HEAD
-=======
 using System.ComponentModel;
->>>>>>> 6bbb88c8
 using System.Diagnostics;
 using System.IO;
 using System.Linq;
@@ -287,8 +284,6 @@
 			DefaultProperties["RestrictedFolderNames"] = String.Join(";", RestrictedFolder.GetNames());
 			DefaultProperties["RestrictedFolderFilter"] = String.Join(";", RestrictedFolder.GetNames().Select(x => String.Format(".../{0}/...", x)));
 			DefaultProperties["DataDrivenPlatforms"] = String.Join(";", DataDrivenPlatformInfo.GetAllPlatformInfos().Keys);
-<<<<<<< HEAD
-=======
 
 			// Look for overrides
 			if (!string.IsNullOrEmpty(BranchOverride))
@@ -297,7 +292,6 @@
 				DefaultProperties["Branch"] = BranchOverride;
 				DefaultProperties["EscapedBranch"] = CommandUtils.EscapePath(DefaultProperties["Branch"]);
 			}
->>>>>>> 6bbb88c8
 
 			// Prevent expansion of the root directory if we're just preprocessing the output. They may vary by machine.
 			if (PreprocessedFileName == null)
@@ -446,11 +440,7 @@
 			}
 
 			// Convert the supplied target references into nodes 
-<<<<<<< HEAD
-			HashSet<Node> TargetNodes = new HashSet<Node>();
-=======
 			HashSet<BgNode> TargetNodes = new HashSet<BgNode>();
->>>>>>> 6bbb88c8
 			if(TargetNames.Length == 0)
 			{
 				if (!bListOnly && SingleNodeName == null)
@@ -1077,17 +1067,6 @@
 
 			// Read the manifests for all the input storage blocks
 			Dictionary<TempStorageBlock, TempStorageManifest> InputManifests = new Dictionary<TempStorageBlock, TempStorageManifest>();
-<<<<<<< HEAD
-			using (ITraceSpan Span = TraceSpan.Create("TempStorage", "Read"))
-			{
-				Span.AddMetadata("blocks", InputStorageBlocks.Count.ToString());
-				foreach (TempStorageBlock InputStorageBlock in InputStorageBlocks)
-				{
-					TempStorageManifest Manifest = Storage.Retreive(InputStorageBlock.NodeName, InputStorageBlock.OutputName);
-					InputManifests[InputStorageBlock] = Manifest;
-				}
-				Span.AddMetadata("size", string.Format("{0:n0}", InputManifests.Sum(x => x.Value.GetTotalSize())));
-=======
 			using (IScope Scope = GlobalTracer.Instance.BuildSpan("TempStorage").WithTag("resource", "read").StartActive())
 			{
 				Scope.Span.SetTag("blocks", InputStorageBlocks.Count);
@@ -1097,7 +1076,6 @@
 					InputManifests[InputStorageBlock] = Manifest;
 				}
 				Scope.Span.SetTag("size", InputManifests.Sum(x => x.Value.GetTotalSize()));
->>>>>>> 6bbb88c8
 			}
 
 			// Read all the input storage blocks, keeping track of which block each file came from
@@ -1216,11 +1194,7 @@
 			}
 
 			// Write all the storage blocks, and update the mapping from file to storage block
-<<<<<<< HEAD
-			using (ITraceSpan Span = Tools.DotNETCommon.TraceSpan.Create("TempStorage", "Write"))
-=======
 			using (GlobalTracer.Instance.BuildSpan("TempStorage").WithTag("resource", "Write").StartActive())
->>>>>>> 6bbb88c8
 			{
 				foreach (KeyValuePair<string, HashSet<FileReference>> Pair in OutputStorageBlockToFiles)
 				{
@@ -1233,11 +1207,7 @@
 				}
 
 				// Publish all the output tags
-<<<<<<< HEAD
-				foreach (NodeOutput Output in Node.Outputs)
-=======
 				foreach (BgNodeOutput Output in Node.Outputs)
->>>>>>> 6bbb88c8
 				{
 					HashSet<FileReference> Files = TagNameToFileSet[Output.TagName];
 
