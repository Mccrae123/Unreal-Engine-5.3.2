// Copyright Epic Games, Inc. All Rights Reserved.

using EpicGames.BuildGraph;
using System;
using System.Collections.Generic;
using System.ComponentModel;
using System.Diagnostics;
using System.IO;
using System.Linq;
using System.Reflection;
using System.Text;
using System.Xml;
using EpicGames.Core;
using EpicGames.MCP.Automation;
using Microsoft.Extensions.Logging;
using OpenTracing;
using OpenTracing.Util;
using UnrealBuildBase;
using UnrealBuildTool;
using System.Threading.Tasks;
using EpicGames.BuildGraph.Expressions;
using AutomationTool.Tasks;
<<<<<<< HEAD
=======

using static AutomationTool.CommandUtils;
using System.Runtime.InteropServices;
>>>>>>> 4af6daef

namespace AutomationTool
{
	/// <summary>
	/// Implementation of ScriptTaskParameter corresponding to a field in a parameter class
	/// </summary>
	class ScriptTaskParameterBinding : BgScriptTaskParameter
	{
		/// <summary>
		/// Field for this parameter
		/// </summary>
		public FieldInfo FieldInfo { get; }

		/// <summary>
		/// Constructor
		/// </summary>
		public ScriptTaskParameterBinding(string Name, FieldInfo FieldInfo, TaskParameterValidationType ValidationType, bool bOptional)
			: base(Name, FieldInfo.FieldType, ValidationType, bOptional)
		{
			this.FieldInfo = FieldInfo;
		}
	}

	/// <summary>
	/// Binding of a ScriptTask to a Script
	/// </summary>
	class ScriptTaskBinding : BgScriptTask
	{
		/// <summary>
		/// Type of the task to construct with this info
		/// </summary>
		public Type TaskClass;

		/// <summary>
		/// Type to construct with the parsed parameters
		/// </summary>
		public Type ParametersClass;

		/// <summary>
		/// Map from name to parameter
		/// </summary>
		public IReadOnlyDictionary<string, ScriptTaskParameterBinding> NameToParameter { get; }

		/// <summary>
		/// Constructor
		/// </summary>
		/// <param name="Name">Name of the task</param>
		/// <param name="TaskClass">Task class to create</param>
		/// <param name="ParametersClass">Class type of an object to be constructed and passed as an argument to the task class constructor</param>
		public ScriptTaskBinding(string Name, Type TaskClass, Type ParametersClass)
			: this(Name, TaskClass, ParametersClass, CreateParameters(ParametersClass))
		{
		}

		/// <summary>
		/// Private constructor
		/// </summary>
		private ScriptTaskBinding(string Name, Type TaskClass, Type ParametersClass, List<ScriptTaskParameterBinding> Parameters)
			: base(Name, Parameters.ConvertAll<BgScriptTaskParameter>(x => x))
		{
			this.TaskClass = TaskClass;
			this.ParametersClass = ParametersClass;
			this.NameToParameter = Parameters.ToDictionary(x => x.Name, x => x);
		}

		static List<ScriptTaskParameterBinding> CreateParameters(Type ParametersClass)
		{
			List<ScriptTaskParameterBinding> ScriptTaskParameters = new List<ScriptTaskParameterBinding>();
			foreach (FieldInfo Field in ParametersClass.GetFields())
			{
				if (Field.MemberType == MemberTypes.Field)
				{
					TaskParameterAttribute ParameterAttribute = Field.GetCustomAttribute<TaskParameterAttribute>();
					if (ParameterAttribute != null)
					{
						ScriptTaskParameters.Add(new ScriptTaskParameterBinding(Field.Name, Field, ParameterAttribute.ValidationType, ParameterAttribute.Optional));
					}
				}
			}
			return ScriptTaskParameters;
		}
	}

	/// <summary>
	/// Environment for graph evaluation
	/// </summary>
	public class BgEnvironment
	{
		/// <summary>
		/// The stream being built
		/// </summary>
		public BgString Stream { get; set; }

		/// <summary>
		/// Current changelist
		/// </summary>
		public BgInt Change { get; }

		/// <summary>
		/// Current code changelist
		/// </summary>
		public BgInt CodeChange { get; }

		/// <summary>
		/// Whether the graph is being run on a build machine
		/// </summary>
		public BgBool IsBuildMachine { get; }

		/// <summary>
		/// The current engine version
		/// </summary>
		public (BgInt Major, BgInt Minor, BgInt Patch) EngineVersion { get; }

		/// <summary>
		/// Constructor
		/// </summary>
<<<<<<< HEAD
		/// <param name="P4Env"></param>
		internal BgEnvironment(P4Environment P4Env)
		{
			this.Stream = P4Env?.Branch ?? "Unknown";
			this.Change = P4Env?.Changelist ?? 0;
			this.CodeChange = P4Env?.CodeChangelist ?? 0;
=======
		/// <param name="Branch">The current branch</param>
		/// <param name="Change">Changelist being built</param>
		/// <param name="CodeChange">Code changelist being built</param>
		internal BgEnvironment(string Branch, int? Change, int? CodeChange)
		{
			this.Stream = Branch ?? "Unknown";
			this.Change = Change ?? 0;
			this.CodeChange = CodeChange ?? 0;
>>>>>>> 4af6daef
			this.IsBuildMachine = CommandUtils.IsBuildMachine;

			ReadOnlyBuildVersion Version = ReadOnlyBuildVersion.Current;
			this.EngineVersion = (Version.MajorVersion, Version.MinorVersion, Version.PatchVersion);
		}
	}

	/// <summary>
	/// Tool to execute build automation scripts for UE projects, which can be run locally or in parallel across a build farm (assuming synchronization and resource allocation implemented by a separate system).
	///
	/// Build graphs are declared using an XML script using syntax similar to MSBuild, ANT or NAnt, and consist of the following components:
	///
	/// - Tasks:        Building blocks which can be executed as part of the build process. Many predefined tasks are provided ('Cook', 'Compile', 'Copy', 'Stage', 'Log', 'PakFile', etc...), and additional tasks may be 
	///                 added be declaring classes derived from AutomationTool.BuildTask in other UAT modules. 
	/// - Nodes:        A named sequence of tasks which are executed in order to produce outputs. Nodes may have dependencies on other nodes for their outputs before they can be executed. Declared with the 'Node' element.
	/// - Agents:		A machine which can execute a sequence of nodes, if running as part of a build system. Has no effect when building locally. Declared with the 'Agent' element.
	/// - Triggers:     Container for agents which should only be executed when explicitly triggered (using the -Trigger=... or -SkipTriggers command line argument). Declared with the 'Trigger' element.
	/// - Notifiers:    Specifies email recipients for failures in one or more nodes, whether they should receive notifications on warnings, and so on.
	/// 
	/// Scripts may set properties with the &lt;Property Name="Foo" Value="Bar"/&gt; syntax. Properties referenced with the $(Property Name) notation are valid within all strings, and will be expanded as macros when the 
	/// script is read. If a property name is not set explicitly, it defaults to the contents of an environment variable with the same name. Properties may be sourced from environment variables or the command line using
	/// the &lt;EnvVar&gt; and &lt;Option&gt; elements respectively.
	///
	/// Any elements can be conditionally defined via the "If" attribute. A full grammar for conditions is written up in Condition.cs.
	/// 
	/// File manipulation is done using wildcards and tags. Any attribute that accepts a list of files may consist of: a Perforce-style wildcard (matching any number of "...", "*" and "?" patterns in any location), a 
	/// full path name, or a reference to a tagged collection of files, denoted by prefixing with a '#' character. Files may be added to a tag set using the &lt;Tag&gt; Task, which also allows performing set union/difference 
	/// style operations. Each node can declare multiple outputs in the form of a list of named tags, which other nodes can then depend on.
	/// 
	/// Build graphs may be executed in parallel as part build system. To do so, the initial graph configuration is generated by running with the -Export=... argument (producing a JSON file listing the nodes 
	/// and dependencies to execute). Each participating agent should be synced to the same changelist, and UAT should be re-run with the appropriate -Node=... argument. Outputs from different nodes are transferred between 
	/// agents via shared storage, typically a network share, the path to which can be specified on the command line using the -SharedStorageDir=... argument. Note that the allocation of machines, and coordination between 
	/// them, is assumed to be managed by an external system based on the contents of the script generated by -Export=....
	/// 
	/// A schema for the known set of tasks can be generated by running UAT with the -Schema=... option. Generating a schema and referencing it from a BuildGraph script allows Visual Studio to validate and auto-complete 
	/// elements as you type.
	/// </summary>
	[Help("Tool for creating extensible build processes in UE which can be run locally or in parallel across a build farm.")]
	[ParamHelp("Script=<FileName>", "Path to the script describing the graph", ParamType = typeof(File), Required = true)]
	[ParamHelp("Target=<Name>", "Name of the node or output tag to be built")]
	[ParamHelp("Schema", "Generates a schema to the default location", ParamType = typeof(bool))]
	[ParamHelp("Schema=<FileName>", "Generate a schema describing valid script documents, including all the known tasks", ParamType = typeof(string))]
	[ParamHelp("ImportSchema=<FileName>", "Imports a schema from an existing schema file", ParamType = typeof(File))]
	[ParamHelp("Set:<Property>=<Value>", "Sets a named property to the given value", Action = ParamHelpAttribute.ParamAction.Append, Flag = "-Set:")]
	[ParamHelp("Branch=<Value>", "Overrides the auto-detection of the current branch")]
	[ParamHelp("Clean", "Cleans all cached state of completed build nodes before running", ParamType = typeof(bool), Deprecated = true)]
	[ParamHelp("CleanNode=<Name>[+<Name>...]", "Cleans just the given nodes before running", MultiSelectSeparator = "+")]
	[ParamHelp("Resume", "Resumes a local build from the last node that completed successfully", ParamType = typeof(bool))]
	[ParamHelp("ListOnly", "Shows the contents of the preprocessed graph, but does not execute it", ParamType = typeof(bool), DefaultValue = false)]
	[ParamHelp("ShowDiagnostics", "When running with -ListOnly, causes diagnostic messages entered when parsing the graph to be shown", ParamType = typeof(bool))]
	[ParamHelp("ShowDeps", "Show node dependencies in the graph output", ParamType = typeof(bool))]
	[ParamHelp("ShowNotifications", "Show notifications that will be sent for each node in the output", ParamType = typeof(bool))]
	[ParamHelp("Trigger=<Name>", "Executes only nodes behind the given trigger")]
	[ParamHelp("SkipTrigger=<Name>[+<Name>...]", "Skips the given triggers, including all the nodes behind them in the graph", MultiSelectSeparator = "+")]
	[ParamHelp("SkipTriggers", "Skips all triggers", ParamType = typeof(bool))]
	[ParamHelp("TokenSignature=<Name>", "Specifies the signature identifying the current job, to be written to tokens for nodes that require them. Tokens are ignored if this parameter is not specified.")]
	[ParamHelp("SkipTargetsWithoutTokens", "Excludes targets which we can't acquire tokens for, rather than failing", ParamType = typeof(bool))]
	[ParamHelp("Preprocess=<FileName>", "Writes the preprocessed graph to the given file", ParamType = typeof(File))]
	[ParamHelp("Export=<FileName>", "Exports a JSON file containing the preprocessed build graph, for use as part of a build system", ParamType = typeof(File))]
	[ParamHelp("HordeExport=<FileName>", "Exports a JSON file containing the full build graph for use by Horde.", ParamType = typeof(File))]
	[ParamHelp("PublicTasksOnly", "Only include built-in tasks in the schema, excluding any other UAT modules", ParamType = typeof(bool))]
	[ParamHelp("SharedStorageDir=<DirName>", "Sets the directory to use to transfer build products between agents in a build farm", ParamType = typeof(Directory))]
	[ParamHelp("SingleNode=<Name>", "Run only the given node. Intended for use on a build system after running with -Export.")]
	[ParamHelp("WriteToSharedStorage", "Allow writing to shared storage. If not set, but -SharedStorageDir is specified, build products will read but not written", ParamType = typeof(bool))]
	public class BuildGraph : BuildCommand
	{
		/// <summary>
		/// Main entry point for the BuildGraph command
		/// </summary>
		public override async Task<ExitCode> ExecuteAsync()
		{
			// Parse the command line parameters
			string ClassName = ParseParamValue("Class", null);
			string ScriptFileName = ParseParamValue("Script", null);
			string[] TargetNames = ParseParamValues("Target").SelectMany(x => x.Split(';', '+').Select(y => y.Trim()).Where(y => y.Length > 0)).ToArray();
			string DocumentationFileName = ParseParamValue("Documentation", null);
			string SchemaFileName = ParseParamValue("Schema", null);
			string ImportSchemaFileName = ParseParamValue("ImportSchema", null);
			string ExportFileName = ParseParamValue("Export", null);
			string HordeExportFileName = ParseParamValue("HordeExport", null);
			string PreprocessedFileName = ParseParamValue("Preprocess", null);
			string SharedStorageDir = ParseParamValue("SharedStorageDir", null);
			string SingleNodeName = ParseParamValue("SingleNode", null);
			string TriggerName = ParseParamValue("Trigger", null);
			string TokenSignature = ParseParamValue("TokenSignature", null);
			bool bSkipTargetsWithoutTokens = ParseParam("SkipTargetsWithoutTokens");
			bool bResume = SingleNodeName != null || ParseParam("Resume");
			bool bListOnly = ParseParam("ListOnly");
			bool bShowDiagnostics = ParseParam("ShowDiagnostics");
			bool bWriteToSharedStorage = ParseParam("WriteToSharedStorage") || CommandUtils.IsBuildMachine;
			bool bPublicTasksOnly = ParseParam("PublicTasksOnly");
			bool bSkipValidation = ParseParam("SkipValidation");
			string ReportName = ParseParamValue("ReportName", null);
			string BranchOverride = ParseParamValue("Branch", null);

			GraphPrintOptions PrintOptions = GraphPrintOptions.ShowCommandLineOptions;
			if(ParseParam("ShowDeps"))
			{
				PrintOptions |= GraphPrintOptions.ShowDependencies;
			}
			if(ParseParam("ShowNotifications"))
			{
				PrintOptions |= GraphPrintOptions.ShowNotifications;
			}

			if (SchemaFileName == null && ParseParam("Schema"))
			{
				SchemaFileName = FileReference.Combine(Unreal.EngineDirectory, "Build", "Graph", "Schema.xsd").FullName;
			}

			// Parse any specific nodes to clean
			List<string> CleanNodes = new List<string>();
			foreach(string NodeList in ParseParamValues("CleanNode"))
			{
				foreach(string NodeName in NodeList.Split('+', ';'))
				{
					CleanNodes.Add(NodeName);
				}
			}

			// Get the standard P4 properties, defaulting to the environment variables if not set. This allows setting p4-like properties without having a P4 connection.
			string Branch = P4Enabled ? P4Env.Branch : GetEnvVarOrNull(EnvVarNames.BuildRootP4);
			int? Change = P4Enabled ? P4Env.Changelist : GetEnvVarIntOrNull(EnvVarNames.Changelist);
			int? CodeChange = P4Enabled ? P4Env.CodeChangelist : GetEnvVarIntOrNull(EnvVarNames.CodeChangelist);

			// Set up the standard properties which build scripts might need
			Dictionary<string, string> DefaultProperties = new Dictionary<string,string>(StringComparer.InvariantCultureIgnoreCase);
			DefaultProperties["Branch"] = Branch ?? "Unknown";
			DefaultProperties["Depot"] = (Branch != null && Branch.StartsWith("//", StringComparison.Ordinal))? Branch.Substring(2).Split('/').First() : "Unknown";
			DefaultProperties["EscapedBranch"] = String.IsNullOrEmpty(Branch) ? "Unknown" : CommandUtils.EscapePath(Branch);
			DefaultProperties["Change"] = (Change ?? 0).ToString();
			DefaultProperties["CodeChange"] = (CodeChange ?? 0).ToString();
			DefaultProperties["IsBuildMachine"] = IsBuildMachine ? "true" : "false";
			DefaultProperties["HostPlatform"] = HostPlatform.Current.HostEditorPlatform.ToString();
			DefaultProperties["RestrictedFolderNames"] = String.Join(";", RestrictedFolder.GetNames());
			DefaultProperties["RestrictedFolderFilter"] = String.Join(";", RestrictedFolder.GetNames().Select(x => String.Format(".../{0}/...", x)));
			DefaultProperties["DataDrivenPlatforms"] = String.Join(";", DataDrivenPlatformInfo.GetAllPlatformInfos().Keys);

			// Look for overrides
			if (!string.IsNullOrEmpty(BranchOverride))
			{
				Logger.LogInformation("Overriding default branch '{Branch}' with '{BranchOverride}'", DefaultProperties["Branch"], BranchOverride);
				DefaultProperties["Branch"] = BranchOverride;
				DefaultProperties["EscapedBranch"] = CommandUtils.EscapePath(DefaultProperties["Branch"]);
			}

			// Prevent expansion of the root directory if we're just preprocessing the output. They may vary by machine.
			if (PreprocessedFileName == null)
			{
				DefaultProperties["RootDir"] = Unreal.RootDirectory.FullName;
			}
			else
			{
				DefaultProperties["RootDir"] = null;
			}

			// Attempt to read existing Build Version information
			BuildVersion Version;
			if (BuildVersion.TryRead(BuildVersion.GetDefaultFileName(), out Version))
			{
				DefaultProperties["EngineMajorVersion"] = Version.MajorVersion.ToString();
				DefaultProperties["EngineMinorVersion"] = Version.MinorVersion.ToString();
				DefaultProperties["EnginePatchVersion"] = Version.PatchVersion.ToString();
				DefaultProperties["EngineCompatibleChange"] = Version.CompatibleChangelist.ToString();
			}

			// If the -project flag is given, pass useful information into the graph
			FileReference ProjectFile = ParseProjectParam();
			if (ProjectFile != null)
			{
				DefaultProperties["ProjectName"] = ProjectFile.GetFileNameWithoutExtension();
				DefaultProperties["ProjectFile"] = ProjectFile.FullName;
				DefaultProperties["ProjectDir"] = ProjectFile.Directory.FullName;
			}

			// Add any additional custom arguments from the command line (of the form -Set:X=Y)
			Dictionary<string, string> Arguments = new Dictionary<string, string>(StringComparer.InvariantCultureIgnoreCase);
			foreach (string Param in Params)
			{
				const string SetPrefix = "set:";
				if(Param.StartsWith(SetPrefix, StringComparison.InvariantCultureIgnoreCase))
				{
					int EqualsIdx = Param.IndexOf('=');
					if(EqualsIdx >= 0)
					{
						Arguments[Param.Substring(SetPrefix.Length, EqualsIdx - SetPrefix.Length)] = Param.Substring(EqualsIdx + 1);
					}
					else
					{
						Logger.LogWarning("Missing value for '{Arg0}'", Param.Substring(SetPrefix.Length));
					}
				}

				const string AppendPrefix = "append:";
				if(Param.StartsWith(AppendPrefix, StringComparison.InvariantCultureIgnoreCase))
				{
					int EqualsIdx = Param.IndexOf('=');
					if(EqualsIdx >= 0)
					{
						string Property = Param.Substring(AppendPrefix.Length, EqualsIdx - AppendPrefix.Length);
						string Value = Param.Substring(EqualsIdx + 1);
						if (Arguments.ContainsKey(Property))
						{
							Arguments[Property] = Arguments[Property] + ";" + Value;
						}
						else
						{
							Arguments[Property] = Value;
						}
					}
					else
					{
						Logger.LogWarning("Missing value for '{Arg0}'", Param.Substring(AppendPrefix.Length));
					}
				}
			}

			// Find all the tasks from the loaded assemblies
			Dictionary<string, ScriptTaskBinding> NameToTask = new Dictionary<string, ScriptTaskBinding>();
			if(!FindAvailableTasks(NameToTask, bPublicTasksOnly))
			{
				return ExitCode.Error_Unknown;
			}

			// Generate documentation
			if(DocumentationFileName != null)
			{
				WriteDocumentation(NameToTask, new FileReference(DocumentationFileName));
				return ExitCode.Success;
			}

			// Create the graph
			BgGraphDef Graph;
			if (ClassName != null)
			{
				// Find all the graph builders
				Dictionary<string, Type> NameToType = new Dictionary<string, Type>();
				FindAvailableGraphs(NameToType);

				Type BuilderType;
				if (!NameToType.TryGetValue(ClassName, out BuilderType))
				{
					Logger.LogError("Unable to find graph '{GraphName}'", ClassName);
					Logger.LogInformation("");
					Logger.LogInformation("Available graphs:");
					foreach (string Name in NameToType.Keys.OrderBy(x => x))
					{
						Logger.LogInformation("  {GraphName}", Name);
					}
					return ExitCode.Error_Unknown;
				}

				BgGraphBuilder Builder = (BgGraphBuilder)Activator.CreateInstance(BuilderType);
<<<<<<< HEAD
				BgGraph GraphSpec = Builder.CreateGraph(new BgEnvironment(P4Enabled ? P4Env : null));
=======
				BgGraph GraphSpec = Builder.CreateGraph(new BgEnvironment(Branch, Change, CodeChange));
>>>>>>> 4af6daef

				(byte[] Data, BgThunkDef[] Methods) = BgCompiler.Compile(GraphSpec);

				BgInterpreter Interpreter = new BgInterpreter(Data, Methods, Arguments);
				Interpreter.Disassemble(Logger);
				Graph = ((BgObjectDef)Interpreter.Evaluate()).Deserialize<BgGraphExpressionDef>().ToGraphDef();
			}
			else
			{
				// Import schema if one is passed in
				BgScriptSchema Schema;
				if (ImportSchemaFileName != null)
				{
					Schema = BgScriptSchema.Import(FileReference.FromString(ImportSchemaFileName));
				}
				else
				{
					// Add any primitive types
					List<(Type, ScriptSchemaStandardType)> PrimitiveTypes = new List<(Type, ScriptSchemaStandardType)>();
					PrimitiveTypes.Add((typeof(FileReference), ScriptSchemaStandardType.BalancedString));
					PrimitiveTypes.Add((typeof(DirectoryReference), ScriptSchemaStandardType.BalancedString));
					PrimitiveTypes.Add((typeof(UnrealTargetPlatform), ScriptSchemaStandardType.BalancedString));
					PrimitiveTypes.Add((typeof(MCPPlatform), ScriptSchemaStandardType.BalancedString));

					// Create a schema for the given tasks
					Schema = new BgScriptSchema(NameToTask.Values, PrimitiveTypes);
					if (SchemaFileName != null)
					{
						FileReference FullSchemaFileName = new FileReference(SchemaFileName);
<<<<<<< HEAD
						LogInformation("Writing schema to {0}...", FullSchemaFileName.FullName);
=======
						Logger.LogInformation("Writing schema to {Arg0}...", FullSchemaFileName.FullName);
>>>>>>> 4af6daef
						Schema.Export(FullSchemaFileName);
						if (ScriptFileName == null)
						{
							return ExitCode.Success;
						}
					}
				}

				// Check there was a script specified
				if (ScriptFileName == null)
				{
<<<<<<< HEAD
					LogError("Missing -Script= parameter for BuildGraph");
=======
					Logger.LogError("Missing -Script= parameter for BuildGraph");
>>>>>>> 4af6daef
					return ExitCode.Error_Unknown;
				}

				// Normalize the script filename
				FileReference FullScriptFile = FileReference.Combine(Unreal.RootDirectory, ScriptFileName);

				// Read the script from disk
				Graph = BgScriptReader.ReadAsync(FullScriptFile, Arguments, DefaultProperties, Schema, Logger, SingleNodeName).Result;
				if (Graph == null)
				{
					return ExitCode.Error_Unknown;
				}
			}

			// Export the graph for Horde
			if(HordeExportFileName != null)
			{
				Graph.ExportForHorde(new FileReference(HordeExportFileName));
			}

			// Create the temp storage handler
			DirectoryReference RootDir = new DirectoryReference(CommandUtils.CmdEnv.LocalRoot);
			TempStorage Storage = new TempStorage(RootDir, DirectoryReference.Combine(RootDir, "Engine", "Saved", "BuildGraph"), (SharedStorageDir == null)? null : new DirectoryReference(SharedStorageDir), bWriteToSharedStorage);
			if(!bResume)
			{
				Storage.CleanLocal();
			}
			foreach(string CleanNode in CleanNodes)
			{
				Storage.CleanLocalNode(CleanNode);
			}

			// Convert the supplied target references into nodes 
			HashSet<BgNodeDef> TargetNodes = new HashSet<BgNodeDef>();
			if(TargetNames.Length == 0)
			{
				if (!bListOnly && SingleNodeName == null)
				{
					Logger.LogError("Missing -Target= parameter for BuildGraph");
					return ExitCode.Error_Unknown;
				}
				TargetNodes.UnionWith(Graph.Agents.SelectMany(x => x.Nodes));
			}
			else
			{
				IEnumerable<string> NodesToResolve = null;

				// If we're only building a single node and using a preprocessed reference we only need to try to resolve the references
				// for that node.
				if (SingleNodeName != null && PreprocessedFileName != null)
				{
					NodesToResolve = new List<string> { SingleNodeName };
				}
				else
				{
					NodesToResolve = TargetNames;
				}

				foreach (string TargetName in NodesToResolve)
				{
					BgNodeDef[] Nodes;
					if(!Graph.TryResolveReference(TargetName, out Nodes))
					{
						Logger.LogError("Target '{TargetName}' is not in graph", TargetName);
						return ExitCode.Error_Unknown;
					}
					TargetNodes.UnionWith(Nodes);
				}
			}

			// Try to acquire tokens for all the target nodes we want to build
			if(TokenSignature != null)
			{
				// Find all the lock files
				HashSet<FileReference> RequiredTokens = new HashSet<FileReference>(TargetNodes.SelectMany(x => x.RequiredTokens));

				// List out all the required tokens
				if (SingleNodeName == null)
				{
<<<<<<< HEAD
					CommandUtils.LogInformation("Required tokens:");
=======
					Logger.LogInformation("Required tokens:");
>>>>>>> 4af6daef
					foreach(BgNodeDef Node in TargetNodes)
					{
						foreach(FileReference RequiredToken in Node.RequiredTokens)
						{
							Logger.LogInformation("  '{Node}' requires {RequiredToken}", Node, RequiredToken);
						}
					}
				}

				// Try to create all the lock files
				List<FileReference> CreatedTokens = new List<FileReference>();
				if(!bListOnly)
				{
					CreatedTokens.AddRange(RequiredTokens.Where(x => WriteTokenFile(x, TokenSignature)));
				}

				// Find all the tokens that we don't have
				Dictionary<FileReference, string> MissingTokens = new Dictionary<FileReference, string>();
				foreach(FileReference RequiredToken in RequiredTokens)
				{
					string CurrentOwner = ReadTokenFile(RequiredToken);
					if(CurrentOwner != null && CurrentOwner != TokenSignature)
					{
						MissingTokens.Add(RequiredToken, CurrentOwner);
					}
				}

				// If we want to skip all the nodes with missing locks, adjust the target nodes to account for it
				if(MissingTokens.Count > 0)
				{
					if(bSkipTargetsWithoutTokens)
					{
						// Find all the nodes we're going to skip
						HashSet<BgNodeDef> SkipNodes = new HashSet<BgNodeDef>();
						foreach(IGrouping<string, FileReference> MissingTokensForBuild in MissingTokens.GroupBy(x => x.Value, x => x.Key))
						{
							Logger.LogInformation("Skipping the following nodes due to {Arg0}:", MissingTokensForBuild.Key);
							foreach(FileReference MissingToken in MissingTokensForBuild)
							{
								foreach(BgNodeDef SkipNode in TargetNodes.Where(x => x.RequiredTokens.Contains(MissingToken) && SkipNodes.Add(x)))
								{
									Logger.LogInformation("    {SkipNode}", SkipNode);
								}
							}
						}

						// Write a list of everything left over
						if(SkipNodes.Count > 0)
						{
							TargetNodes.ExceptWith(SkipNodes);
<<<<<<< HEAD
							LogInformation("Remaining target nodes:");
=======
							Logger.LogInformation("Remaining target nodes:");
>>>>>>> 4af6daef
							foreach(BgNodeDef TargetNode in TargetNodes)
							{
								Logger.LogInformation("    {TargetNode}", TargetNode);
							}
							if(TargetNodes.Count == 0)
							{
								Logger.LogInformation("    None.");
							}
						}
					}
					else
					{
						foreach(KeyValuePair<FileReference, string> Pair in MissingTokens)
						{
							List<BgNodeDef> SkipNodes = TargetNodes.Where(x => x.RequiredTokens.Contains(Pair.Key)).ToList();
<<<<<<< HEAD
							LogError("Cannot run {0} due to previous build: {1}", String.Join(", ", SkipNodes), Pair.Value);
=======
							Logger.LogError("Cannot run {Arg0} due to previous build: {Arg1}", String.Join(", ", SkipNodes), Pair.Value);
>>>>>>> 4af6daef
						}
						foreach(FileReference CreatedToken in CreatedTokens)
						{
							FileReference.Delete(CreatedToken);
						}
						return ExitCode.Error_Unknown;
					}
				}
			}

			// Cull the graph to include only those nodes
			Graph.Select(TargetNodes);

			// If a report for the whole build was requested, insert it into the graph
			if (ReportName != null)
			{
				BgReport NewReport = new BgReport(ReportName);
				NewReport.Nodes.UnionWith(Graph.Agents.SelectMany(x => x.Nodes));
				Graph.NameToReport.Add(ReportName, NewReport);
			}

			// Write out the preprocessed script
			if (PreprocessedFileName != null)
			{
				FileReference PreprocessedFileLocation = new FileReference(PreprocessedFileName);
				Logger.LogInformation("Writing {PreprocessedFileLocation}...", PreprocessedFileLocation);
				Graph.Write(PreprocessedFileLocation, (SchemaFileName != null)? new FileReference(SchemaFileName) : null);
				bListOnly = true;
			}

			// If we're just building a single node, find it 
			BgNodeDef SingleNode = null;
			if(SingleNodeName != null && !Graph.NameToNode.TryGetValue(SingleNodeName, out SingleNode))
			{
				Logger.LogError("Node '{SingleNodeName}' is not in the trimmed graph", SingleNodeName);
				return ExitCode.Error_Unknown;
			}

			// If we just want to show the contents of the graph, do so and exit.
			if(bListOnly)
			{ 
				HashSet<BgNodeDef> CompletedNodes = FindCompletedNodes(Graph, Storage);
				Graph.Print(CompletedNodes, PrintOptions, Log.Logger);
			}

			// Print out all the diagnostic messages which still apply, unless we're running a step as part of a build system or just listing the contents of the file. 
			if(SingleNode == null && (!bListOnly || bShowDiagnostics))
			{
				List<BgDiagnosticDef> Diagnostics = Graph.GetAllDiagnostics();
				foreach (BgDiagnosticDef Diagnostic in Diagnostics)
				{
					if(Diagnostic.Level == LogLevel.Information)
					{
<<<<<<< HEAD
						CommandUtils.LogInformation("{0}({1}): {2}", Diagnostic.File, Diagnostic.Line, Diagnostic.Message);
					}
					else if(Diagnostic.Level == LogLevel.Warning)
					{
						CommandUtils.LogWarning("{0}({1}): warning: {2}", Diagnostic.File, Diagnostic.Line, Diagnostic.Message);
					}
					else
					{
						CommandUtils.LogError("{0}({1}): error: {2}", Diagnostic.File, Diagnostic.Line, Diagnostic.Message);
=======
						Logger.LogInformation("{Arg0}({Arg1}): {Arg2}", Diagnostic.File, Diagnostic.Line, Diagnostic.Message);
					}
					else if(Diagnostic.Level == LogLevel.Warning)
					{
						Logger.LogWarning("{Arg0}({Arg1}): warning: {Arg2}", Diagnostic.File, Diagnostic.Line, Diagnostic.Message);
					}
					else
					{
						Logger.LogError("{Arg0}({Arg1}): error: {Arg2}", Diagnostic.File, Diagnostic.Line, Diagnostic.Message);
>>>>>>> 4af6daef
					}
				}
				if (Diagnostics.Any(x => x.Level == LogLevel.Error))
				{
					return ExitCode.Error_Unknown;
				}
			}

			// Export the graph to a file
			if(ExportFileName != null)
			{
				HashSet<BgNodeDef> CompletedNodes = FindCompletedNodes(Graph, Storage);
				Graph.Print(CompletedNodes, PrintOptions, Log.Logger);
				Graph.Export(new FileReference(ExportFileName), CompletedNodes);
				return ExitCode.Success;
			}

			// Create tasks for the entire graph
			Dictionary<BgNodeDef, BgNodeExecutor> NodeToExecutor = new Dictionary<BgNodeDef, BgNodeExecutor>();
			if (bSkipValidation && SingleNode != null)
			{
				if (!BindNodes(SingleNode, NameToTask, Graph.TagNameToNodeOutput, NodeToExecutor))
				{
					return ExitCode.Error_Unknown;
				}
			}
			else
			{
				if (!BindNodes(Graph, NameToTask, NodeToExecutor))
				{
					return ExitCode.Error_Unknown;
				}
			}

			// Execute the command
			if (!bListOnly)
			{
				if(SingleNode != null)
				{
					if(!await BuildNodeAsync(new JobContext(this), Graph, SingleNode, NodeToExecutor, Storage, bWithBanner: true))
					{
						return ExitCode.Error_Unknown;
					}
				}
				else
				{
					if(!await BuildAllNodesAsync(new JobContext(this), Graph, NodeToExecutor, Storage))
					{
						return ExitCode.Error_Unknown;
					}
				}
			}
			return ExitCode.Success;
		}

		bool BindNodes(BgGraphDef Graph, Dictionary<string, ScriptTaskBinding> NameToTask, Dictionary<BgNodeDef, BgNodeExecutor> NodeToExecutor)
		{
			bool bResult = true;
			foreach (BgAgentDef Agent in Graph.Agents)
			{
				foreach (BgNodeDef Node in Agent.Nodes)
				{
					bResult &= BindNodes(Node, NameToTask, Graph.TagNameToNodeOutput, NodeToExecutor);
				}
			}
			return bResult;
		}

		bool BindNodes(BgNodeDef Node, Dictionary<string, ScriptTaskBinding> NameToTask, Dictionary<string, BgNodeOutput> TagNameToNodeOutput, Dictionary<BgNodeDef, BgNodeExecutor> NodeToExecutor)
		{
			if (Node is BgScriptNode ScriptNode)
			{
				BgScriptNodeExecutor executor = new BgScriptNodeExecutor(ScriptNode);
				NodeToExecutor[Node] = executor;
				return executor.Bind(NameToTask, TagNameToNodeOutput, Logger);
			}
			else if (Node is BgNodeExpressionDef BytecodeNode)
			{
				BgBytecodeNodeExecutor executor = new BgBytecodeNodeExecutor(BytecodeNode);
				NodeToExecutor[Node] = executor;
				return executor.Bind(Logger);
			}
			else
			{
				throw new NotImplementedException();
			}
		}

		static void FindAvailableGraphs(Dictionary<string, Type> NameToType)
		{
			foreach (Assembly LoadedAssembly in ScriptManager.AllScriptAssemblies)
			{
				Type[] Types;
				try
				{
					Types = LoadedAssembly.GetTypes();
				}
				catch (ReflectionTypeLoadException ex)
				{
<<<<<<< HEAD
					LogWarning("Exception {0} while trying to get types from assembly {1}. LoaderExceptions: {2}", ex, LoadedAssembly, string.Join("\n", ex.LoaderExceptions.Select(x => x.Message)));
=======
					Logger.LogWarning("Exception {ex} while trying to get types from assembly {LoadedAssembly}. LoaderExceptions: {Arg2}", ex, LoadedAssembly, string.Join("\n", ex.LoaderExceptions.Select(x => x.Message)));
>>>>>>> 4af6daef
					continue;
				}

				foreach (Type Type in Types)
				{
					if (Type.IsSubclassOf(typeof(BgGraphBuilder)))
					{
						NameToType.Add(Type.Name, Type);
					}
				}
			}
		}

		/// <summary>
		/// Find all the tasks which are available from the loaded assemblies
		/// </summary>
		/// <param name="NameToTask">Mapping from task name to information about how to serialize it</param>
		/// <param name="bPublicTasksOnly">Whether to include just public tasks, or all the tasks in any loaded assemblies</param>
		static bool FindAvailableTasks(Dictionary<string, ScriptTaskBinding> NameToTask, bool bPublicTasksOnly)
		{
			IEnumerable<Assembly> LoadedScriptAssemblies = ScriptManager.AllScriptAssemblies;

			if(bPublicTasksOnly)
			{
				LoadedScriptAssemblies = LoadedScriptAssemblies.Where(x => IsPublicAssembly(new FileReference(x.Location)));
			}
			foreach (Assembly LoadedAssembly in LoadedScriptAssemblies)
			{
				Type[] Types;
				try
				{
					Types = LoadedAssembly.GetTypes();
				}
				catch (ReflectionTypeLoadException ex)
				{
					Logger.LogWarning("Exception {ex} while trying to get types from assembly {LoadedAssembly}. LoaderExceptions: {Arg2}", ex, LoadedAssembly, string.Join("\n", ex.LoaderExceptions.Select(x => x.Message)));
					continue;
				}

				foreach(Type Type in Types)
				{
					foreach(TaskElementAttribute ElementAttribute in Type.GetCustomAttributes<TaskElementAttribute>())
					{
						if(!Type.IsSubclassOf(typeof(BgTaskImpl)))
						{
<<<<<<< HEAD
							CommandUtils.LogError("Class '{0}' has TaskElementAttribute, but is not derived from 'BgTaskImpl'", Type.Name);
=======
							Logger.LogError("Class '{Arg0}' has TaskElementAttribute, but is not derived from 'BgTaskImpl'", Type.Name);
>>>>>>> 4af6daef
							return false;
						}
						if(NameToTask.ContainsKey(ElementAttribute.Name))
						{
							Logger.LogError("Found multiple handlers for task elements called '{Arg0}'", ElementAttribute.Name);
							return false;
						}
						NameToTask.Add(ElementAttribute.Name, new ScriptTaskBinding(ElementAttribute.Name, Type, ElementAttribute.ParametersType));
					}
				}
			}
			return true;
		}

		/// <summary>
		/// Reads the contents of the given token
		/// </summary>
		/// <returns>Contents of the token, or null if it does not exist</returns>
		public string ReadTokenFile(FileReference Location)
		{
			return FileReference.Exists(Location)? File.ReadAllText(Location.FullName) : null;
		}

		/// <summary>
		/// Attempts to write an owner to a token file transactionally
		/// </summary>
		/// <returns>True if the lock was acquired, false otherwise</returns>
		public bool WriteTokenFile(FileReference Location, string Signature)
		{
			// Check it doesn't already exist
			if(FileReference.Exists(Location))
			{
				return false;
			}

			// Make sure the directory exists
			try
			{
				DirectoryReference.CreateDirectory(Location.Directory);
			}
			catch (Exception Ex)
			{
				throw new AutomationException(Ex, "Unable to create '{0}'", Location.Directory);
			}

			// Create a temp file containing the owner name
			string TempFileName;
			for(int Idx = 0;;Idx++)
			{
				TempFileName = String.Format("{0}.{1}.tmp", Location.FullName, Idx);
				try
				{
					byte[] Bytes = Encoding.UTF8.GetBytes(Signature);
					using (FileStream Stream = File.Open(TempFileName, FileMode.CreateNew, FileAccess.Write, FileShare.None))
					{
						Stream.Write(Bytes, 0, Bytes.Length);
					}
					break;
				}
				catch(IOException)
				{
					if(!File.Exists(TempFileName))
					{
						throw;
					}
				}
			}

			// Try to move the temporary file into place. 
			try
			{
				File.Move(TempFileName, Location.FullName);
				return true;
			}
			catch
			{
				if(!File.Exists(TempFileName))
				{
					throw;
				}
				return false;
			}
		}

		/// <summary>
		/// Checks whether the given assembly is a publically distributed engine assembly.
		/// </summary>
		/// <param name="File">Assembly location</param>
		/// <returns>True if the assembly is distributed publically</returns>
		static bool IsPublicAssembly(FileReference File)
		{
			DirectoryReference EngineDirectory = Unreal.EngineDirectory;
			if(File.IsUnderDirectory(EngineDirectory))
			{
				string[] PathFragments = File.MakeRelativeTo(EngineDirectory).Split(Path.DirectorySeparatorChar, Path.AltDirectorySeparatorChar);
				if(PathFragments.All(x => !x.Equals("NotForLicensees", StringComparison.InvariantCultureIgnoreCase) && !x.Equals("NoRedist", StringComparison.InvariantCultureIgnoreCase)))
				{
					return true;
				}
			}
			return false;
		}

		/// <summary>
		/// Find all the nodes in the graph which are already completed
		/// </summary>
		/// <param name="Graph">The graph instance</param>
		/// <param name="Storage">The temp storage backend which stores the shared state</param>
		HashSet<BgNodeDef> FindCompletedNodes(BgGraphDef Graph, TempStorage Storage)
		{
			HashSet<BgNodeDef> CompletedNodes = new HashSet<BgNodeDef>();
			foreach(BgNodeDef Node in Graph.Agents.SelectMany(x => x.Nodes))
			{
				if(Storage.IsComplete(Node.Name))
				{
					CompletedNodes.Add(Node);
				}
			}
			return CompletedNodes;
		}

		/// <summary>
		/// Builds all the nodes in the graph
		/// </summary>
		/// <param name="Job">Information about the current job</param>
		/// <param name="Graph">The graph instance</param>
		/// <param name="NodeToExecutor">Map from node to executor</param>
		/// <param name="Storage">The temp storage backend which stores the shared state</param>
		/// <returns>True if everything built successfully</returns>
		async Task<bool> BuildAllNodesAsync(JobContext Job, BgGraphDef Graph, Dictionary<BgNodeDef, BgNodeExecutor> NodeToExecutor, TempStorage Storage)
		{
			// Build a flat list of nodes to execute, in order
			BgNodeDef[] NodesToExecute = Graph.Agents.SelectMany(x => x.Nodes).ToArray();

			// Check the integrity of any local nodes that have been completed. It's common to run formal builds locally between regular development builds, so we may have 
			// stale local state. Rather than failing later, detect and clean them up now.
			HashSet<BgNodeDef> CleanedNodes = new HashSet<BgNodeDef>();
			foreach(BgNodeDef NodeToExecute in NodesToExecute)
			{
				if(NodeToExecute.InputDependencies.Any(x => CleanedNodes.Contains(x)) || !Storage.CheckLocalIntegrity(NodeToExecute.Name, NodeToExecute.Outputs.Select(x => x.TagName)))
				{
					Storage.CleanLocalNode(NodeToExecute.Name);
					CleanedNodes.Add(NodeToExecute);
				}
			}

			// Execute them in order
			int NodeIdx = 0;
			foreach(BgNodeDef NodeToExecute in NodesToExecute)
			{
				Logger.LogInformation("****** [{Arg0}/{Arg1}] {Arg2}", ++NodeIdx, NodesToExecute.Length, NodeToExecute.Name);
				if(!Storage.IsComplete(NodeToExecute.Name))
				{
<<<<<<< HEAD
					LogInformation("");
=======
					Logger.LogInformation("");
>>>>>>> 4af6daef
					if(!await BuildNodeAsync(Job, Graph, NodeToExecute, NodeToExecutor, Storage, bWithBanner: false))
					{
						return false;
					} 
					Logger.LogInformation("");
				}
			}
			return true;
		}

		/// <summary>
		/// Helper class to execute a cleanup script on termination
		/// </summary>
		class CleanupScriptRunner : IDisposable
		{
			readonly ILogger _logger;
			readonly FileReference _scriptFile;

			public CleanupScriptRunner(ILogger logger)
			{
				_logger = logger;

				string CleanupScriptEnvVar = Environment.GetEnvironmentVariable(CustomTask.CleanupScriptEnvVarName);
				if (String.IsNullOrEmpty(CleanupScriptEnvVar))
				{
					string extension = RuntimeInformation.IsOSPlatform(OSPlatform.Windows) ? "bat" : "sh";
					_scriptFile = FileReference.Combine(Unreal.EngineDirectory, "Intermediate", $"OnExit.{extension}");
					FileReference.Delete(_scriptFile);
					Environment.SetEnvironmentVariable(CustomTask.CleanupScriptEnvVarName, _scriptFile.FullName);
				}
			}

			public void Dispose()
			{
				if (_scriptFile != null)
				{
					if (FileReference.Exists(_scriptFile))
					{
						_logger.LogInformation("Executing cleanup commands from {ScriptFile}", _scriptFile);
						if (RuntimeInformation.IsOSPlatform(OSPlatform.Windows))
						{
							CommandUtils.Run(BuildHostPlatform.Current.Shell.FullName, $"/C {CommandLineArguments.Quote(_scriptFile.FullName)}");
						}
						else
						{
							CommandUtils.Run(BuildHostPlatform.Current.Shell.FullName, CommandLineArguments.Quote(_scriptFile.FullName));
						}
					}
					Environment.SetEnvironmentVariable(CustomTask.CleanupScriptEnvVarName, null);
				}
			}
		}

		/// <summary>
		/// Build a node
		/// </summary>
		/// <param name="Job">Information about the current job</param>
		/// <param name="Graph">The graph to which the node belongs. Used to determine which outputs need to be transferred to temp storage.</param>
		/// <param name="Node">The node to build</param>
		/// <param name="NodeToExecutor">Map from node to executor</param>
		/// <param name="Storage">The temp storage backend which stores the shared state</param>
		/// <param name="bWithBanner">Whether to write a banner before and after this node's log output</param>
		/// <returns>True if the node built successfully, false otherwise.</returns>
		async Task<bool> BuildNodeAsync(JobContext Job, BgGraphDef Graph, BgNodeDef Node, Dictionary<BgNodeDef, BgNodeExecutor> NodeToExecutor, TempStorage Storage, bool bWithBanner)
		{
			DirectoryReference RootDir = new DirectoryReference(CommandUtils.CmdEnv.LocalRoot);

			// Register something to execute cleanup commands
			using CleanupScriptRunner CleanupRunner = new CleanupScriptRunner(Logger);

			// Create the mapping of tag names to file sets
			Dictionary<string, HashSet<FileReference>> TagNameToFileSet = new Dictionary<string,HashSet<FileReference>>();

			// Read all the input tags for this node, and build a list of referenced input storage blocks
			HashSet<TempStorageBlock> InputStorageBlocks = new HashSet<TempStorageBlock>();
			foreach(BgNodeOutput Input in Node.Inputs)
			{
				TempStorageTagManifest FileList = Storage.ReadFileList(Input.ProducingNode.Name, Input.TagName);
				TagNameToFileSet[Input.TagName] = FileList.ToFileSet(RootDir);
				InputStorageBlocks.UnionWith(FileList.Blocks);
			}

			// Read the manifests for all the input storage blocks
			Dictionary<TempStorageBlock, TempStorageManifest> InputManifests = new Dictionary<TempStorageBlock, TempStorageManifest>();
			using (IScope Scope = GlobalTracer.Instance.BuildSpan("TempStorage").WithTag("resource", "read").StartActive())
			{
				Scope.Span.SetTag("blocks", InputStorageBlocks.Count);
				foreach (TempStorageBlock InputStorageBlock in InputStorageBlocks)
				{
					TempStorageManifest Manifest = Storage.Retrieve(InputStorageBlock.NodeName, InputStorageBlock.OutputName);
					InputManifests[InputStorageBlock] = Manifest;
				}
				Scope.Span.SetTag("size", InputManifests.Sum(x => x.Value.GetTotalSize()));
			}

			// Read all the input storage blocks, keeping track of which block each file came from
			Dictionary<FileReference, TempStorageBlock> FileToStorageBlock = new Dictionary<FileReference, TempStorageBlock>();
			foreach(KeyValuePair<TempStorageBlock, TempStorageManifest> Pair in InputManifests)
			{
				TempStorageBlock InputStorageBlock = Pair.Key;
				foreach(FileReference File in Pair.Value.Files.Select(x => x.ToFileReference(RootDir)))
				{
					TempStorageBlock CurrentStorageBlock;
					if(FileToStorageBlock.TryGetValue(File, out CurrentStorageBlock) && !TempStorage.IsDuplicateBuildProduct(File))
					{
						Logger.LogError("File '{File}' was produced by {InputStorageBlock} and {CurrentStorageBlock}", File, InputStorageBlock, CurrentStorageBlock);
					}
					FileToStorageBlock[File] = InputStorageBlock;
				}
			}

			// Add placeholder outputs for the current node
			foreach(BgNodeOutput Output in Node.Outputs)
			{
				TagNameToFileSet.Add(Output.TagName, new HashSet<FileReference>());
			}

			// Execute the node
			if(bWithBanner)
			{
				Console.WriteLine();
				Logger.LogInformation("========== Starting: {Arg0} ==========", Node.Name);
			}
			if(!await NodeToExecutor[Node].ExecuteAsync(Job, TagNameToFileSet))
			{
				return false;
			}
			if(bWithBanner)
			{
				Logger.LogInformation("========== Finished: {Arg0} ==========", Node.Name);
				Console.WriteLine();
			}

			// Check that none of the inputs have been clobbered
			Dictionary<string, string> ModifiedFiles = new Dictionary<string, string>(StringComparer.InvariantCultureIgnoreCase);
			foreach(TempStorageFile File in InputManifests.Values.SelectMany(x => x.Files))
			{
				string Message;
				if(!ModifiedFiles.ContainsKey(File.RelativePath) && !File.Compare(Unreal.RootDirectory, out Message))
				{
					// look up the previous nodes to help with error diagnosis
					List<string> PreviousNodeNames = InputManifests.Where( x => x.Value.Files.Contains(File) )
						.Select( x => x.Key.NodeName )
						.ToList();
					if (PreviousNodeNames.Count > 0)
					{
						Message += $" (previous {(PreviousNodeNames.Count==1?"step":"steps")}: {string.Join(" + ", PreviousNodeNames)})";
					}

					ModifiedFiles.Add(File.RelativePath, Message);
				}
			}
			if(ModifiedFiles.Count > 0)
			{
				string modifiedFileList = "";
				if (ModifiedFiles.Count < 100)
				{
					modifiedFileList = String.Join("\n", ModifiedFiles.Select(x => x.Value));
				}
				else
				{
					modifiedFileList = String.Join("\n", ModifiedFiles.Take(100).Select(x => x.Value));
					modifiedFileList += $"{Environment.NewLine}And {ModifiedFiles.Count - 100} more.";
				}
				throw new AutomationException("Build {0} from a previous step have been modified:\n{1}", (ModifiedFiles.Count == 1)? "product" : "products", modifiedFileList);
			}

			// Determine all the output files which are required to be copied to temp storage (because they're referenced by nodes in another agent)
			HashSet<FileReference> ReferencedOutputFiles = new HashSet<FileReference>();
			foreach(BgAgentDef Agent in Graph.Agents)
			{
				bool bSameAgent = Agent.Nodes.Contains(Node);
				foreach(BgNodeDef OtherNode in Agent.Nodes)
				{
					if(!bSameAgent)
					{
						foreach(BgNodeOutput Input in OtherNode.Inputs.Where(x => x.ProducingNode == Node))
						{
							ReferencedOutputFiles.UnionWith(TagNameToFileSet[Input.TagName]);
						}
					}
				}
			}

			// Find a block name for all new outputs
			Dictionary<FileReference, string> FileToOutputName = new Dictionary<FileReference, string>();
			foreach(BgNodeOutput Output in Node.Outputs)
			{
				HashSet<FileReference> Files = TagNameToFileSet[Output.TagName]; 
				foreach(FileReference File in Files)
				{
					if(!FileToStorageBlock.ContainsKey(File) && File.IsUnderDirectory(RootDir))
					{
						if(Output == Node.DefaultOutput)
						{
							if(!FileToOutputName.ContainsKey(File))
							{
								FileToOutputName[File] = "";
							}
						}
						else
						{
							string OutputName;
							if(FileToOutputName.TryGetValue(File, out OutputName) && OutputName.Length > 0)
							{
								FileToOutputName[File] = String.Format("{0}+{1}", OutputName, Output.TagName.Substring(1));
							}
							else
							{
								FileToOutputName[File] = Output.TagName.Substring(1);
							}
						}
					}
				}
			}

			// Invert the dictionary to make a mapping of storage block to the files each contains
			Dictionary<string, HashSet<FileReference>> OutputStorageBlockToFiles = new Dictionary<string, HashSet<FileReference>>();
			foreach(KeyValuePair<FileReference, string> Pair in FileToOutputName)
			{
				HashSet<FileReference> Files;
				if(!OutputStorageBlockToFiles.TryGetValue(Pair.Value, out Files))
				{
					Files = new HashSet<FileReference>();
					OutputStorageBlockToFiles.Add(Pair.Value, Files);
				}
				Files.Add(Pair.Key);
			}

			// Write all the storage blocks, and update the mapping from file to storage block
			using (GlobalTracer.Instance.BuildSpan("TempStorage").WithTag("resource", "Write").StartActive())
			{
				foreach (KeyValuePair<string, HashSet<FileReference>> Pair in OutputStorageBlockToFiles)
				{
					TempStorageBlock OutputBlock = new TempStorageBlock(Node.Name, Pair.Key);
					foreach (FileReference File in Pair.Value)
					{
						FileToStorageBlock.Add(File, OutputBlock);
					}
					Storage.Archive(Node.Name, Pair.Key, Pair.Value.ToArray(), Pair.Value.Any(x => ReferencedOutputFiles.Contains(x)));
				}

				// Find all the output tags that are published artifacts
				Dictionary<string, BgArtifactDef> outputNameToArtifact = Graph.Artifacts.ToDictionary(x => x.Tag, x => x);

				// Publish all the output tags
				foreach (BgNodeOutput Output in Node.Outputs)
				{
					HashSet<FileReference> Files = TagNameToFileSet[Output.TagName];

					HashSet<TempStorageBlock> StorageBlocks = new HashSet<TempStorageBlock>();
					foreach (FileReference File in Files)
					{
						TempStorageBlock StorageBlock;
						if (FileToStorageBlock.TryGetValue(File, out StorageBlock))
						{
							StorageBlocks.Add(StorageBlock);
						}
					}
					
					IEnumerable<string> Keys = Enumerable.Empty<string>();
					if (outputNameToArtifact.TryGetValue(Output.TagName, out BgArtifactDef artifact))
					{
						Keys = artifact.Keys;
					}

					Storage.WriteFileList(Node.Name, Output.TagName, Files, StorageBlocks.ToArray(), Keys);
				}
			}

			// Mark the node as succeeded
			Storage.MarkAsComplete(Node.Name);
			return true;
		}

		/// <summary>
		/// Gets an environment variable, returning null if it's not set or empty.
		/// </summary>
		static string GetEnvVarOrNull(string Name)
		{
			string EnvVar = Environment.GetEnvironmentVariable(Name);
			return String.IsNullOrEmpty(EnvVar) ? null : EnvVar;
		}

		/// <summary>
		/// Gets an environment variable as an integer, returning null if it's not set or empty.
		/// </summary>
		static int? GetEnvVarIntOrNull(string Name)
		{
			string EnvVar = GetEnvVarOrNull(Name);
			if (EnvVar != null && Int32.TryParse(EnvVar, out int Value))
			{
				return Value;
			}
			return null;
		}

		/// <summary>
		/// Generate HTML documentation for all the tasks
		/// </summary>
		/// <param name="NameToTask">Map of task name to implementation</param>
		/// <param name="OutputFile">Output file</param>
		static void WriteDocumentation(Dictionary<string, ScriptTaskBinding> NameToTask, FileReference OutputFile)
		{
			// Find all the assemblies containing tasks
			Assembly[] TaskAssemblies = NameToTask.Values.Select(x => x.ParametersClass.Assembly).Distinct().ToArray();

			// Read documentation for each of them
			Dictionary<string, XmlElement> MemberNameToElement = new Dictionary<string, XmlElement>();
			foreach(Assembly TaskAssembly in TaskAssemblies)
			{
				string XmlFileName = Path.ChangeExtension(TaskAssembly.Location, ".xml");
				if(File.Exists(XmlFileName))
				{
					// Read the document
					XmlDocument Document = new XmlDocument();
					Document.Load(XmlFileName);

					// Parse all the members, and add them to the map
					foreach(XmlElement Element in Document.SelectNodes("/doc/members/member"))
					{
						string Name = Element.GetAttribute("name");
						MemberNameToElement.Add(Name, Element);
					}
				}
			}

			// Create the output directory
			if(FileReference.Exists(OutputFile))
			{
				FileReference.MakeWriteable(OutputFile);
			}
			else
			{
				DirectoryReference.CreateDirectory(OutputFile.Directory);
			}

			// Write the output file
			if (OutputFile.HasExtension(".udn"))
			{
				WriteDocumentationUDN(NameToTask, MemberNameToElement, OutputFile);
			}
			else if (OutputFile.HasExtension(".html"))
			{
				WriteDocumentationHTML(NameToTask, MemberNameToElement, OutputFile);
			}
			else
			{
				throw new BuildException("Unable to detect format from extension of output file ({0})", OutputFile);
			}
		}

		/// <summary>
		/// Writes documentation to a UDN file
		/// </summary>
		/// <param name="NameToTask">Map of name to script task</param>
		/// <param name="MemberNameToElement">Map of field name to XML documenation element</param>
		/// <param name="OutputFile">The output file to write to</param>
		static void WriteDocumentationUDN(Dictionary<string, ScriptTaskBinding> NameToTask, Dictionary<string, XmlElement> MemberNameToElement, FileReference OutputFile)
		{
			using (StreamWriter Writer = new StreamWriter(OutputFile.FullName))
			{
				Writer.WriteLine("Availability: NoPublish");
				Writer.WriteLine("Title: BuildGraph Predefined Tasks");
				Writer.WriteLine("Crumbs: %ROOT%, Programming, Programming/Development, Programming/Development/BuildGraph, Programming/Development/BuildGraph/BuildGraphScriptTasks");
				Writer.WriteLine("Description: This is a procedurally generated markdown page.");
				Writer.WriteLine("version: {0}.{1}", ReadOnlyBuildVersion.Current.MajorVersion, ReadOnlyBuildVersion.Current.MinorVersion);
				Writer.WriteLine("parent:Programming/Development/BuildGraph/BuildGraphScriptTasks");
				Writer.WriteLine();
				foreach (string TaskName in NameToTask.Keys.OrderBy(x => x))
				{
					// Get the task object
					ScriptTaskBinding Task = NameToTask[TaskName];

					// Get the documentation for this task
					XmlElement TaskElement;
					if (MemberNameToElement.TryGetValue("T:" + Task.TaskClass.FullName, out TaskElement))
					{
						// Write the task heading
						Writer.WriteLine("### {0}", TaskName);
						Writer.WriteLine();
						Writer.WriteLine(ConvertToMarkdown(TaskElement.SelectSingleNode("summary")));
						Writer.WriteLine();

						// Document the parameters
						List<string[]> Rows = new List<string[]>();
						foreach (string ParameterName in Task.NameToParameter.Keys)
						{
							// Get the parameter data
							ScriptTaskParameterBinding Parameter = Task.NameToParameter[ParameterName];

							// Get the documentation for this parameter
							XmlElement ParameterElement;
							if (MemberNameToElement.TryGetValue("F:" + Parameter.FieldInfo.DeclaringType.FullName + "." + Parameter.Name, out ParameterElement))
							{
								Type FieldType = Parameter.FieldInfo.FieldType;
								if (FieldType.IsGenericType && FieldType.GetGenericTypeDefinition() == typeof(Nullable<>))
								{
									FieldType = FieldType.GetGenericArguments()[0];
								}

								string TypeName;
								if (Parameter.ValidationType != TaskParameterValidationType.Default)
								{
									TypeName = Parameter.ValidationType.ToString();
								}
								else if (FieldType == typeof(int))
								{
									TypeName = "Integer";
								}
								else if (FieldType == typeof(HashSet<DirectoryReference>))
								{
									TypeName = "DirectoryList";
								}
								else
								{
									TypeName = FieldType.Name;
								}

								string[] Columns = new string[4];
								Columns[0] = ParameterName;
								Columns[1] = TypeName;
								Columns[2] = Parameter.Optional ? "Optional" : "Required";
								Columns[3] = ConvertToMarkdown(ParameterElement.SelectSingleNode("summary"));
								Rows.Add(Columns);
							}
						}

						// Always include the "If" attribute
						string[] IfColumns = new string[4];
						IfColumns[0] = "If";
						IfColumns[1] = "Condition";
						IfColumns[2] = "Optional";
						IfColumns[3] = "Whether to execute this task. It is ignored if this condition evaluates to false.";
						Rows.Add(IfColumns);

						// Get the width of each column
						int[] Widths = new int[4];
						for (int Idx = 0; Idx < 4; Idx++)
						{
							Widths[Idx] = Rows.Max(x => x[Idx].Length);
						}

						// Format the markdown table
						string Format = String.Format("| {{0,-{0}}} | {{1,-{1}}} | {{2,-{2}}} | {{3,-{3}}} |", Widths[0], Widths[1], Widths[2], Widths[3]);
						Writer.WriteLine(Format, "", "", "", "");
						Writer.WriteLine(Format, new string('-', Widths[0]), new string('-', Widths[1]), new string('-', Widths[2]), new string('-', Widths[3]));
						for (int Idx = 0; Idx < Rows.Count; Idx++)
						{
							Writer.WriteLine(Format, Rows[Idx][0], Rows[Idx][1], Rows[Idx][2], Rows[Idx][3]);
						}

						// Blank line before next task
						Writer.WriteLine();
					}
				}
			}
		}

		/// <summary>
		/// Writes documentation to an HTML file
		/// </summary>
		/// <param name="NameToTask">Map of name to script task</param>
		/// <param name="MemberNameToElement">Map of field name to XML documenation element</param>
		/// <param name="OutputFile">The output file to write to</param>
		static void WriteDocumentationHTML(Dictionary<string, ScriptTaskBinding> NameToTask, Dictionary<string, XmlElement> MemberNameToElement, FileReference OutputFile)
		{
			Logger.LogInformation("Writing {OutputFile}...", OutputFile);
			using (StreamWriter Writer = new StreamWriter(OutputFile.FullName))
			{
				Writer.WriteLine("<html>");
				Writer.WriteLine("  <head>");
				Writer.WriteLine("    <style>");
				Writer.WriteLine("      table { border-collapse: collapse }");
				Writer.WriteLine("      table, th, td { border: 1px solid black; }");
				Writer.WriteLine("    </style>");
				Writer.WriteLine("  </head>");
				Writer.WriteLine("  <body>");
				Writer.WriteLine("    <h1>BuildGraph Tasks</h1>");
				foreach(string TaskName in NameToTask.Keys.OrderBy(x => x))
				{
					// Get the task object
					ScriptTaskBinding Task = NameToTask[TaskName];

					// Get the documentation for this task
					XmlElement TaskElement;
					if(MemberNameToElement.TryGetValue("T:" + Task.TaskClass.FullName, out TaskElement))
					{
						// Write the task heading
						Writer.WriteLine("    <h2>{0}</h2>", TaskName);
						Writer.WriteLine("    <p>{0}</p>", TaskElement.SelectSingleNode("summary").InnerXml.Trim());

						// Start the parameter table
						Writer.WriteLine("    <table>");
						Writer.WriteLine("      <tr>");
						Writer.WriteLine("        <th>Attribute</th>");
						Writer.WriteLine("        <th>Type</th>");
						Writer.WriteLine("        <th>Usage</th>");
						Writer.WriteLine("        <th>Description</th>");
						Writer.WriteLine("      </tr>");

						// Document the parameters
						foreach(string ParameterName in Task.NameToParameter.Keys)
						{
							// Get the parameter data
							ScriptTaskParameterBinding Parameter = Task.NameToParameter[ParameterName];

							// Get the documentation for this parameter
							XmlElement ParameterElement;
							if(MemberNameToElement.TryGetValue("F:" + Parameter.FieldInfo.DeclaringType.FullName + "." + Parameter.Name, out ParameterElement))
							{
								string TypeName = Parameter.FieldInfo.FieldType.Name;
								if(Parameter.ValidationType != TaskParameterValidationType.Default)
								{
									StringBuilder NewTypeName = new StringBuilder(Parameter.ValidationType.ToString());
									for(int Idx = 1; Idx < NewTypeName.Length; Idx++)
									{
										if(Char.IsLower(NewTypeName[Idx - 1]) && Char.IsUpper(NewTypeName[Idx]))
										{
											NewTypeName.Insert(Idx, ' ');
										}
									}
									TypeName = NewTypeName.ToString();
								}

								Writer.WriteLine("      <tr>");
								Writer.WriteLine("         <td>{0}</td>", ParameterName);
								Writer.WriteLine("         <td>{0}</td>", TypeName);
								Writer.WriteLine("         <td>{0}</td>", Parameter.Optional? "Optional" : "Required");
								Writer.WriteLine("         <td>{0}</td>", ParameterElement.SelectSingleNode("summary").InnerXml.Trim());
								Writer.WriteLine("      </tr>");
							}
						}

						// Always include the "If" attribute
						Writer.WriteLine("     <tr>");
						Writer.WriteLine("       <td>If</td>");
						Writer.WriteLine("       <td>Condition</td>");
						Writer.WriteLine("       <td>Optional</td>");
						Writer.WriteLine("       <td>Whether to execute this task. It is ignored if this condition evaluates to false.</td>");
						Writer.WriteLine("     </tr>");

						// Close the table
						Writer.WriteLine("    <table>");
					}
				}
				Writer.WriteLine("  </body>");
				Writer.WriteLine("</html>");
			}
		}

		/// <summary>
		/// Converts an XML documentation node to markdown
		/// </summary>
		/// <param name="Node">The node to read</param>
		/// <returns>Text in markdown format</returns>
		static string ConvertToMarkdown(XmlNode Node)
		{
			string Text = Node.InnerXml;

			StringBuilder Result = new StringBuilder();
			for(int Idx = 0; Idx < Text.Length; Idx++)
			{
				if(Char.IsWhiteSpace(Text[Idx]))
				{
					Result.Append(' ');
					while(Idx + 1 < Text.Length && Char.IsWhiteSpace(Text[Idx + 1]))
					{
						Idx++;
					}
				}
				else
				{
					Result.Append(Text[Idx]);
				}
			}
			return Result.ToString().Trim();
		}
	}

	/// <summary>
	/// Legacy command name for compatibility.
	/// </summary>
	public class Build : BuildGraph
	{
	}
}
<|MERGE_RESOLUTION|>--- conflicted
+++ resolved
@@ -20,12 +20,9 @@
 using System.Threading.Tasks;
 using EpicGames.BuildGraph.Expressions;
 using AutomationTool.Tasks;
-<<<<<<< HEAD
-=======
 
 using static AutomationTool.CommandUtils;
 using System.Runtime.InteropServices;
->>>>>>> 4af6daef
 
 namespace AutomationTool
 {
@@ -142,14 +139,6 @@
 		/// <summary>
 		/// Constructor
 		/// </summary>
-<<<<<<< HEAD
-		/// <param name="P4Env"></param>
-		internal BgEnvironment(P4Environment P4Env)
-		{
-			this.Stream = P4Env?.Branch ?? "Unknown";
-			this.Change = P4Env?.Changelist ?? 0;
-			this.CodeChange = P4Env?.CodeChangelist ?? 0;
-=======
 		/// <param name="Branch">The current branch</param>
 		/// <param name="Change">Changelist being built</param>
 		/// <param name="CodeChange">Code changelist being built</param>
@@ -158,7 +147,6 @@
 			this.Stream = Branch ?? "Unknown";
 			this.Change = Change ?? 0;
 			this.CodeChange = CodeChange ?? 0;
->>>>>>> 4af6daef
 			this.IsBuildMachine = CommandUtils.IsBuildMachine;
 
 			ReadOnlyBuildVersion Version = ReadOnlyBuildVersion.Current;
@@ -412,11 +400,7 @@
 				}
 
 				BgGraphBuilder Builder = (BgGraphBuilder)Activator.CreateInstance(BuilderType);
-<<<<<<< HEAD
-				BgGraph GraphSpec = Builder.CreateGraph(new BgEnvironment(P4Enabled ? P4Env : null));
-=======
 				BgGraph GraphSpec = Builder.CreateGraph(new BgEnvironment(Branch, Change, CodeChange));
->>>>>>> 4af6daef
 
 				(byte[] Data, BgThunkDef[] Methods) = BgCompiler.Compile(GraphSpec);
 
@@ -446,11 +430,7 @@
 					if (SchemaFileName != null)
 					{
 						FileReference FullSchemaFileName = new FileReference(SchemaFileName);
-<<<<<<< HEAD
-						LogInformation("Writing schema to {0}...", FullSchemaFileName.FullName);
-=======
 						Logger.LogInformation("Writing schema to {Arg0}...", FullSchemaFileName.FullName);
->>>>>>> 4af6daef
 						Schema.Export(FullSchemaFileName);
 						if (ScriptFileName == null)
 						{
@@ -462,11 +442,7 @@
 				// Check there was a script specified
 				if (ScriptFileName == null)
 				{
-<<<<<<< HEAD
-					LogError("Missing -Script= parameter for BuildGraph");
-=======
 					Logger.LogError("Missing -Script= parameter for BuildGraph");
->>>>>>> 4af6daef
 					return ExitCode.Error_Unknown;
 				}
 
@@ -546,11 +522,7 @@
 				// List out all the required tokens
 				if (SingleNodeName == null)
 				{
-<<<<<<< HEAD
-					CommandUtils.LogInformation("Required tokens:");
-=======
 					Logger.LogInformation("Required tokens:");
->>>>>>> 4af6daef
 					foreach(BgNodeDef Node in TargetNodes)
 					{
 						foreach(FileReference RequiredToken in Node.RequiredTokens)
@@ -601,11 +573,7 @@
 						if(SkipNodes.Count > 0)
 						{
 							TargetNodes.ExceptWith(SkipNodes);
-<<<<<<< HEAD
-							LogInformation("Remaining target nodes:");
-=======
 							Logger.LogInformation("Remaining target nodes:");
->>>>>>> 4af6daef
 							foreach(BgNodeDef TargetNode in TargetNodes)
 							{
 								Logger.LogInformation("    {TargetNode}", TargetNode);
@@ -621,11 +589,7 @@
 						foreach(KeyValuePair<FileReference, string> Pair in MissingTokens)
 						{
 							List<BgNodeDef> SkipNodes = TargetNodes.Where(x => x.RequiredTokens.Contains(Pair.Key)).ToList();
-<<<<<<< HEAD
-							LogError("Cannot run {0} due to previous build: {1}", String.Join(", ", SkipNodes), Pair.Value);
-=======
 							Logger.LogError("Cannot run {Arg0} due to previous build: {Arg1}", String.Join(", ", SkipNodes), Pair.Value);
->>>>>>> 4af6daef
 						}
 						foreach(FileReference CreatedToken in CreatedTokens)
 						{
@@ -679,27 +643,15 @@
 				{
 					if(Diagnostic.Level == LogLevel.Information)
 					{
-<<<<<<< HEAD
-						CommandUtils.LogInformation("{0}({1}): {2}", Diagnostic.File, Diagnostic.Line, Diagnostic.Message);
+						Logger.LogInformation("{Arg0}({Arg1}): {Arg2}", Diagnostic.File, Diagnostic.Line, Diagnostic.Message);
 					}
 					else if(Diagnostic.Level == LogLevel.Warning)
 					{
-						CommandUtils.LogWarning("{0}({1}): warning: {2}", Diagnostic.File, Diagnostic.Line, Diagnostic.Message);
+						Logger.LogWarning("{Arg0}({Arg1}): warning: {Arg2}", Diagnostic.File, Diagnostic.Line, Diagnostic.Message);
 					}
 					else
 					{
-						CommandUtils.LogError("{0}({1}): error: {2}", Diagnostic.File, Diagnostic.Line, Diagnostic.Message);
-=======
-						Logger.LogInformation("{Arg0}({Arg1}): {Arg2}", Diagnostic.File, Diagnostic.Line, Diagnostic.Message);
-					}
-					else if(Diagnostic.Level == LogLevel.Warning)
-					{
-						Logger.LogWarning("{Arg0}({Arg1}): warning: {Arg2}", Diagnostic.File, Diagnostic.Line, Diagnostic.Message);
-					}
-					else
-					{
 						Logger.LogError("{Arg0}({Arg1}): error: {Arg2}", Diagnostic.File, Diagnostic.Line, Diagnostic.Message);
->>>>>>> 4af6daef
 					}
 				}
 				if (Diagnostics.Any(x => x.Level == LogLevel.Error))
@@ -799,11 +751,7 @@
 				}
 				catch (ReflectionTypeLoadException ex)
 				{
-<<<<<<< HEAD
-					LogWarning("Exception {0} while trying to get types from assembly {1}. LoaderExceptions: {2}", ex, LoadedAssembly, string.Join("\n", ex.LoaderExceptions.Select(x => x.Message)));
-=======
 					Logger.LogWarning("Exception {ex} while trying to get types from assembly {LoadedAssembly}. LoaderExceptions: {Arg2}", ex, LoadedAssembly, string.Join("\n", ex.LoaderExceptions.Select(x => x.Message)));
->>>>>>> 4af6daef
 					continue;
 				}
 
@@ -849,11 +797,7 @@
 					{
 						if(!Type.IsSubclassOf(typeof(BgTaskImpl)))
 						{
-<<<<<<< HEAD
-							CommandUtils.LogError("Class '{0}' has TaskElementAttribute, but is not derived from 'BgTaskImpl'", Type.Name);
-=======
 							Logger.LogError("Class '{Arg0}' has TaskElementAttribute, but is not derived from 'BgTaskImpl'", Type.Name);
->>>>>>> 4af6daef
 							return false;
 						}
 						if(NameToTask.ContainsKey(ElementAttribute.Name))
@@ -1007,11 +951,7 @@
 				Logger.LogInformation("****** [{Arg0}/{Arg1}] {Arg2}", ++NodeIdx, NodesToExecute.Length, NodeToExecute.Name);
 				if(!Storage.IsComplete(NodeToExecute.Name))
 				{
-<<<<<<< HEAD
-					LogInformation("");
-=======
 					Logger.LogInformation("");
->>>>>>> 4af6daef
 					if(!await BuildNodeAsync(Job, Graph, NodeToExecute, NodeToExecutor, Storage, bWithBanner: false))
 					{
 						return false;
