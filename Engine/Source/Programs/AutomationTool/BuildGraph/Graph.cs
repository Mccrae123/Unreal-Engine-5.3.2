--- conflicted
+++ resolved
@@ -660,10 +660,7 @@
 						JsonWriter.WriteObjectStart();
 						JsonWriter.WriteValue("Name", Node.Name);
 						JsonWriter.WriteValue("RunEarly", Node.bRunEarly);
-<<<<<<< HEAD
-=======
 						JsonWriter.WriteValue("Warnings", Node.bNotifyOnWarnings);
->>>>>>> 24776ab6
 
 						JsonWriter.WriteArrayStart("InputDependencies");
 						foreach (string InputDependency in Node.GetDirectInputDependencies().Select(x => x.Name))
