// Copyright Epic Games, Inc. All Rights Reserved.
using System;
using System.Collections.Generic;
using System.IO;
using AutomationTool;
using UnrealBuildTool;
using EpicGames.Core;
using System.Threading.Tasks;
using System.Reflection;
<<<<<<< HEAD
=======
using Microsoft.Extensions.Logging;

using static AutomationTool.CommandUtils;
>>>>>>> 4af6daef

namespace EpicGames.Localization
{
	public class ProjectImportExportInfo
	{
		public ProjectImportExportInfo(string InDestinationPath, string InManifestName, string InArchiveName, string InPortableObjectName, string InNativeCulture, IReadOnlyList<string> InCulturesToGenerate, bool InUseCultureDirectory)
		{
			DestinationPath = InDestinationPath;
			ManifestName = InManifestName;
			ArchiveName = InArchiveName;
			PortableObjectName = InPortableObjectName;
			NativeCulture = InNativeCulture;
			CulturesToGenerate = InCulturesToGenerate;
			bUseCultureDirectory = InUseCultureDirectory;
		}

		/** The destination path for the files containing the gathered data for this project (extracted from its config file - relative to the root working directory for the commandlet) */
		public string DestinationPath { get; private set; }

		/** The name to use for this projects manifest file (extracted from its config file) */
		public string ManifestName { get; private set; }

		/** The name to use for this projects archive file (extracted from its config file) */
		public string ArchiveName { get; private set; }

		/** The name to use for this projects portable object file (extracted from its config file) */
		public string PortableObjectName { get; private set; }

		/** The native culture for this project (extracted from its config file) */
		public string NativeCulture { get; private set; }

		/** The cultures to generate for this project (extracted from its config file) */
		public IReadOnlyList<string> CulturesToGenerate { get; private set; }

		/** True if we should use a per-culture directly when importing/exporting */
		public bool bUseCultureDirectory { get; private set; }

		/** The platform names that we have split into sub-folders */
		public IReadOnlyList<string> SplitPlatformNames { get; private set; }

		/** The platforms sub-folder */
		public const string PlatformLocalizationFolderName = "Platforms";

		public void CalculateSplitPlatformNames(string RootWorkingDirectory)
		{
			// Is this isn't a single culture import/export, then also check for split platform sub-folders
			var NewSplitPlatformNames = new List<string>();
			if (bUseCultureDirectory)
			{
				var PlatformSourceDirectory = new DirectoryReference(CommandUtils.CombinePaths(RootWorkingDirectory, DestinationPath, PlatformLocalizationFolderName));
				if (DirectoryReference.Exists(PlatformSourceDirectory))
				{
					foreach (DirectoryReference FoundDirectory in DirectoryReference.EnumerateDirectories(PlatformSourceDirectory, "*", SearchOption.TopDirectoryOnly))
					{
						string SplitPlatformName = CommandUtils.GetLastDirectoryName(FoundDirectory.FullName);
						NewSplitPlatformNames.Add(SplitPlatformName);
					}
				}
			}
			SplitPlatformNames = NewSplitPlatformNames;
		}
	};

	public class ProjectStepInfo
	{
		public ProjectStepInfo(string InName, string InLocalizationConfigFile)
		{
			Name = InName;
			LocalizationConfigFile = InLocalizationConfigFile;
		}

		/** The name of this localization step */
		public string Name { get; private set; }

		/** Absolute path to this steps localization config file */
		public string LocalizationConfigFile { get; private set; }
	};

	public class ProjectInfo
	{
		public ProjectInfo(string InProjectName, IReadOnlyList<ProjectStepInfo> InLocalizationSteps, ProjectImportExportInfo InImportInfo, ProjectImportExportInfo InExportInfo)
		{
			ProjectName = InProjectName;
			LocalizationSteps = InLocalizationSteps;
			ImportInfo = InImportInfo;
			ExportInfo = InExportInfo;
		}

		/** The name of this project */
		public string ProjectName { get; private set; }

		/** Path to this projects localization step data - ordered so that iterating them runs in the correct order */
		public IReadOnlyList<ProjectStepInfo> LocalizationSteps { get; private set; }

		/** Config data used by the PO file import process */
		public ProjectImportExportInfo ImportInfo { get; private set; }

		/** Config data used by the PO file export process */
		public ProjectImportExportInfo ExportInfo { get; private set; }
	};

	public abstract class LocalizationProvider
	{
		public struct LocalizationProviderArgs
		{
			public string RootWorkingDirectory;
			public string RootLocalizationTargetDirectory;
			public string RemoteFilenamePrefix;
			public BuildCommand Command;
			public int PendingChangeList;
		};

		public LocalizationProvider(LocalizationProviderArgs InArgs)
		{
			RootWorkingDirectory = InArgs.RootWorkingDirectory;
			RemoteFilenamePrefix = InArgs.RemoteFilenamePrefix;
			Command = InArgs.Command;
			PendingChangeList = InArgs.PendingChangeList;

			LocalizationBranchName = Command.ParseParamValue("LocalizationBranch");
			bUploadAllCultures = Command.ParseParam("UploadAllCultures");
		}

		public virtual string GetLocalizationProviderId()
		{
			throw new AutomationException("Unimplemented GetLocalizationProviderId.");
		}

		public async virtual Task InitializeProjectWithLocalizationProvider(string ProjectName, ProjectImportExportInfo ProjectImportInfo)
<<<<<<< HEAD
		{
			await Task.CompletedTask;
		}

		public async virtual Task DownloadProjectFromLocalizationProvider(string ProjectName, ProjectImportExportInfo ProjectImportInfo)
		{
			await Task.FromException(new NotImplementedException());
		}

		public async virtual Task UploadProjectToLocalizationProvider(string ProjectName, ProjectImportExportInfo ProjectExportInfo)
		{
			await Task.FromException(new NotImplementedException());
=======
		{
			await Task.CompletedTask;
		}

		public async virtual Task DownloadProjectFromLocalizationProvider(string ProjectName, ProjectImportExportInfo ProjectImportInfo)
		{
			await Task.FromException(new NotImplementedException());
		}

		public async virtual Task UploadProjectToLocalizationProvider(string ProjectName, ProjectImportExportInfo ProjectExportInfo)
		{
			await Task.FromException(new NotImplementedException());
>>>>>>> 4af6daef
		}

		public static LocalizationProvider GetLocalizationProvider(string InLocalizationProviderId, LocalizationProvider.LocalizationProviderArgs InLocalizationProviderArgs)
		{
			if (String.IsNullOrEmpty(InLocalizationProviderId))
			{
				return null;
			}

			if (CachedLocalizationProviderTypes == null)
			{
				// Find all types that derive from LocalizationProvider in any of our DLLs
				CachedLocalizationProviderTypes = new Dictionary<string, Type>();
				foreach (Assembly Dll in ScriptManager.AllScriptAssemblies)
				{
					var AllTypes = Dll.GetTypes();
					foreach (var PotentialLocalizationNodeType in AllTypes)
					{
						if (PotentialLocalizationNodeType != typeof(LocalizationProvider) && !PotentialLocalizationNodeType.IsAbstract && !PotentialLocalizationNodeType.IsInterface && typeof(LocalizationProvider).IsAssignableFrom(PotentialLocalizationNodeType))
						{
							// Types should implement a static StaticGetLocalizationProviderId method
							var Method = PotentialLocalizationNodeType.GetMethod("StaticGetLocalizationProviderId");
							if (Method != null)
							{
								try
								{
									var LocalizationProviderId = Method.Invoke(null, null) as string;
									CachedLocalizationProviderTypes.Add(LocalizationProviderId, PotentialLocalizationNodeType);
								}
								catch
								{
									Logger.LogWarning("Type '{Name}' threw when calling its StaticGetLocalizationProviderId method.", PotentialLocalizationNodeType.FullName);
								}
							}
							else
							{
								Logger.LogWarning("Type '{Name}' derives from LocalizationProvider but is missing its StaticGetLocalizationProviderId method.", PotentialLocalizationNodeType.FullName);
							}
						}
					}
				}
			}

			Type LocalizationNodeType;
			CachedLocalizationProviderTypes.TryGetValue(InLocalizationProviderId, out LocalizationNodeType);
			if (LocalizationNodeType != null)
			{
				try
				{
					return Activator.CreateInstance(LocalizationNodeType, new object[] { InLocalizationProviderArgs }) as LocalizationProvider;
				}
				catch (Exception e)
				{
					Logger.LogWarning(e, "Unable to create an instance of the type '{Type}'. {Message}", LocalizationNodeType.FullName, e.ToString());
				}
			}
			else
			{
				Logger.LogWarning("Could not find a localization provider for '{Id}'", InLocalizationProviderId);
			}

			return null;
		}

		protected string RootWorkingDirectory;
		protected string LocalizationBranchName;
		protected string RemoteFilenamePrefix;
		protected bool bUploadAllCultures;
		protected BuildCommand Command;
		protected int PendingChangeList;

		private static Dictionary<string, Type> CachedLocalizationProviderTypes;
	};
}<|MERGE_RESOLUTION|>--- conflicted
+++ resolved
@@ -7,12 +7,9 @@
 using EpicGames.Core;
 using System.Threading.Tasks;
 using System.Reflection;
-<<<<<<< HEAD
-=======
 using Microsoft.Extensions.Logging;
 
 using static AutomationTool.CommandUtils;
->>>>>>> 4af6daef
 
 namespace EpicGames.Localization
 {
@@ -142,7 +139,6 @@
 		}
 
 		public async virtual Task InitializeProjectWithLocalizationProvider(string ProjectName, ProjectImportExportInfo ProjectImportInfo)
-<<<<<<< HEAD
 		{
 			await Task.CompletedTask;
 		}
@@ -155,20 +151,6 @@
 		public async virtual Task UploadProjectToLocalizationProvider(string ProjectName, ProjectImportExportInfo ProjectExportInfo)
 		{
 			await Task.FromException(new NotImplementedException());
-=======
-		{
-			await Task.CompletedTask;
-		}
-
-		public async virtual Task DownloadProjectFromLocalizationProvider(string ProjectName, ProjectImportExportInfo ProjectImportInfo)
-		{
-			await Task.FromException(new NotImplementedException());
-		}
-
-		public async virtual Task UploadProjectToLocalizationProvider(string ProjectName, ProjectImportExportInfo ProjectExportInfo)
-		{
-			await Task.FromException(new NotImplementedException());
->>>>>>> 4af6daef
 		}
 
 		public static LocalizationProvider GetLocalizationProvider(string InLocalizationProviderId, LocalizationProvider.LocalizationProviderArgs InLocalizationProviderArgs)
