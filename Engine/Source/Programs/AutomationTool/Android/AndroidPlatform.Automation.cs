// Copyright Epic Games, Inc. All Rights Reserved.
using System;
using System.Collections.Generic;
using System.Linq;
using System.Text;
using System.IO;
using System.Diagnostics;
using System.Net.NetworkInformation;
using System.Threading;
using AutomationTool;
using UnrealBuildTool;
using Ionic.Zip;
using EpicGames.Core;
using UnrealBuildBase;
using AutomationUtils.Automation;
using System.Text.RegularExpressions;
using AutomationScripts;
using System.Drawing;
using System.Security.Policy;

public class AndroidPlatform : Platform
{
	// Maximum allowed OBB size (1 GiB, 2 GiB or 4 GiB based on project settings)
	private const Int64 SmallOBBSizeAllowed = 1073741824;
	private const Int64 NormalOBBSizeAllowed = 2147483648;
	private const Int64 MaxOBBSizeAllowed = 4294967296;

	private const int DeployMaxParallelCommands = 6;

    private const string TargetAndroidLocation = "obb/";
	private const string TargetAndroidTemp = "/data/local/tmp/";

	public class AdbCreatedProcess : AutomationTool.IProcessResult
	{
		private readonly object StopSyncObject = new object();
		IProcessResult AdbLogProcess;
		string LogPath;
		string PackageName;
		string DeviceName;
		int LogFileProcessExitCode = 0;
		bool bStopped = false;

		public AdbCreatedProcess(
				IProcessResult InAdbLogProcess,
				string InLogPath,
				string InPackageName,
				string InDeviceName)
		{
			AdbLogProcess = InAdbLogProcess;
			LogPath = InLogPath;
			PackageName = InPackageName;
			DeviceName = InDeviceName;
			ProcessManager.AddProcess(this);
		}

		~AdbCreatedProcess()
		{
			ProcessManager.RemoveProcess(this);
		}

		public void StopProcess(bool KillDescendants = true)
		{
			lock (StopSyncObject)
			{
				if (!bStopped)
				{
					AndroidPlatform.RunAdbCommand(DeviceName, "shell am force-stop " + PackageName);
					if (!AdbLogProcess.HasExited)
					{
						AdbLogProcess.StopProcess(KillDescendants);
					}
					DumpDeviceOutputToLogFiles();
					bStopped = true;
				}
			}
		}

		public bool HasExited
		{
			get
			{
				if (!bStopped && (AdbLogProcess.HasExited || !IsPackageRunningOnDevice()))
				{
					StopProcess();
				}
				return bStopped;
			}
		}

		public string GetProcessName()
		{
			return String.Format("{0}@{1}", PackageName, DeviceName);
		}

		public void OnProcessExited()
		{
		}

		public void DisposeProcess()
		{
			AdbLogProcess.DisposeProcess();
		}

		public void StdOut(object sender, DataReceivedEventArgs e)
		{
		}

		public void StdErr(object sender, DataReceivedEventArgs e)
		{
		}

		public int ExitCode
		{
			get { return LogFileProcessExitCode; }
			set { LogFileProcessExitCode = value; }
		}

		public string Output
		{
			get { return AdbLogProcess.Output; }
		}

		public Process ProcessObject
		{
			get { return AdbLogProcess.ProcessObject; }
		}

		public void WaitForExit()
		{
			while (!AdbLogProcess.HasExited && IsPackageRunningOnDevice())
			{
				Thread.Sleep(100);
			}
			StopProcess();
		}

		public FileReference WriteOutputToFile(string FileName)
		{
			return AdbLogProcess.WriteOutputToFile(FileName);
		}

		private bool IsPackageRunningOnDevice()
		{
			ERunOptions Options = ERunOptions.Default | ERunOptions.SpewIsVerbose | ERunOptions.NoLoggingOfRunCommand;
			IProcessResult Result = AndroidPlatform.RunAdbCommand(DeviceName, "shell ps", null, Options);
			string ProcessList = Result.Output;
			bool bIsProcessRunning = ProcessList.Contains(PackageName);
			return bIsProcessRunning;
		}

		private void DumpDeviceOutputToLogFiles()
		{
			string SanitizedDeviceName = DeviceName.Replace(":", "_");
			string LogFilename = Path.Combine(LogPath, "devicelog" + SanitizedDeviceName + ".log");
			string ServerLogFilename = Path.Combine(CmdEnv.LogFolder, "devicelog" + SanitizedDeviceName + ".log");
			ERunOptions Options = ERunOptions.Default & ~ERunOptions.AllowSpew;
			IProcessResult LogFileProcess = RunAdbCommand(DeviceName, "logcat -d", null, Options);
			string AllOutput = LogFileProcess.Output;
			File.WriteAllText(LogFilename, AllOutput);
			File.WriteAllText(ServerLogFilename, AllOutput);

			ExitCode = LogFileProcess.ExitCode;
		}
	}

	public AndroidPlatform()
		: base(UnrealTargetPlatform.Android)
	{

	}


	public override string[] GetCodeSpecifiedSdkVersions()
	{
		UEBuildPlatformSDK AndroidSDK = UEBuildPlatformSDK.GetSDKForPlatform("Android");

		return AndroidSDK != null ? new string[] { AndroidSDK.GetMainVersion() } : Array.Empty<string>();
	}

	// Android has a more complex sdk installation, so perform it manually
	public override bool InstallSDK(BuildCommand BuildCommand, ITurnkeyContext TurnkeyContext, DeviceInfo Device, bool bUnattended, bool bSdkAlreadyInstalled)
	{
		if (Device != null)
		{
			return base.InstallSDK(BuildCommand, TurnkeyContext, Device, bUnattended, bSdkAlreadyInstalled);
		}

		string SdkDir = GetSdkDir();
		bool bIsInstalled = Directory.Exists(SdkDir);

		if (!bIsInstalled)
		{
			int Option = 2;
			while (Option == 2)
			{
				string Prompt = $"The Android Sdk directory was not found (expected to find it at '{SdkDir}'\n" +
					"Android Studio can install it for you, but you will need to manually perform some steps (if desired, you can get detailed help with option 2):\n" +
					"  - Wait for Android Studio to start, you will see an initial dialog asking how to proceed (called \"Welcome to Android Studio\")\n" +
					"  - Click the \"Configure\" dropdown in the bottom right, and select \"SDK Manager\"\n" +
					"  - Click on the \"SDK Tools\" tab near the top middle of the right pane\n" +
					"  - Check the box next to Android SDK COmmand-line Tools (latest)\n" +
					"  - Click OK in the bottom right\n" +
					"  - It will probably ask for you to accept a license - you MUST do this\n" +
					"  - Once installation has completed, close/quit Android Studio to continue\n";

				List<string> Options = new()
				{
					"Run Android Studio to install the Command Line Tools",
					"Get detailed step by step guide",
				};

				Option = TurnkeyContext.ReadInputInt(Prompt, Options, true, 1);

				if (Option == 0)
				{
					return false;
				}
				if (Option == 2)
				{
					// @todo: we need to redo the documentation DRAMATICALLY on here
					string URL = "https://docs.unrealengine.com/5.1/en-US/how-to-set-up-android-sdk-and-ndk-for-your-unreal-engine-development-environment/";
					Process.Start(new ProcessStartInfo { FileName = URL, UseShellExecute = true });
				}
			}

			string AndroidStudioExe = GetAndroidStudioExe();

			if (HostPlatform.Platform == UnrealTargetPlatform.Mac)
			{
				TurnkeyContext.RunExternalCommand("open", $"-W \"{GetAndroidStudioExe()}\"", false, true, true);
			}
			else
			{
				TurnkeyContext.RunExternalCommand(GetAndroidStudioExe(), "", false, true, false);
			}
		}

		// run the Setup.bat in the engine, not coming from a normal FileSource

		string Command;
		if (HostPlatform.Platform == UnrealTargetPlatform.Win64)
		{
			Command = "$(EngineDir)/Extras/Android/SetupAndroid.bat";
		}
		else if (HostPlatform.Platform == UnrealTargetPlatform.Mac)
		{
			Command = "$(EngineDir)/Extras/Android/SetupAndroid.command";
		}
		else
		{
			Command = "$(EngineDir)/Extras/Android/SetupAndroid.sh";
		}

		// pull the desired version numbers to install
		UEBuildPlatformSDK AndroidSDK = UEBuildPlatformSDK.GetSDKForPlatform("Android");
		string PlatformsVersion = AndroidSDK.GetPlatformSpecificVersion("platforms");
		string BuildToolsVersion = AndroidSDK.GetPlatformSpecificVersion("build-tools");
		string CMakeVersion = AndroidSDK.GetPlatformSpecificVersion("cmake");
		string NDKVersion = AndroidSDK.GetPlatformSpecificVersion("ndk");

		string Params = $"{PlatformsVersion} {BuildToolsVersion} {CMakeVersion} {NDKVersion} -noninteractive";

		// because this may bring up a license acceptance message that needs the user to respond, so we make a new window
		int ExitCode = TurnkeyContext.RunExternalCommand(Command, Params, bRequiresPrivilegeElevation: false, bUnattended, bCreateWindow: true);
		return ExitCode == 0;
	}


	private static string GetAndroidStudioExe()
	{
		if (OperatingSystem.IsLinux())
		{
			string UserHome = Environment.GetEnvironmentVariable("HOME");
			string AndroidStudioExe = Path.Combine(UserHome, "android-studio", "bin", "studio.sh");

			return AndroidStudioExe;
		}
		else if (OperatingSystem.IsMacOS())
		{

			string AndroidStudioExe = "/Applications/Android Studio.app";
			if (Directory.Exists(AndroidStudioExe))
			{
				return AndroidStudioExe;
			}

			string UserHome = Environment.GetEnvironmentVariable("HOME");
			AndroidStudioExe = Path.Combine(UserHome, "Applications", "Android Studio.app");

			return AndroidStudioExe;
		}

		Debug.Assert(OperatingSystem.IsWindows());

		string DefaultAndroidStudioInstallDir = Path.Combine(Environment.GetFolderPath(Environment.SpecialFolder.ProgramFiles), "Android", "Android Studio");
		string RegValue = Microsoft.Win32.Registry.GetValue("HKEY_LOCAL_MACHINE\\SOFTWARE\\Android Studio", "Path", null) as string;
		string AndroidStudioInstallDir = RegValue == null ? DefaultAndroidStudioInstallDir : RegValue;
		return Path.Combine(AndroidStudioInstallDir, "bin", "studio64.exe");
	}

	private static string GetSdkDir()
	{
		string AndroidHome = Environment.GetEnvironmentVariable("ANDROID_HOME");
		if (!string.IsNullOrEmpty(AndroidHome) && Directory.Exists(AndroidHome))
		{
			return AndroidHome;
		}

		if (OperatingSystem.IsLinux())
		{
			string UserHome = Environment.GetEnvironmentVariable("HOME");
			string AndroidSdkPath = Path.Combine(UserHome, "Android", "Sdk");

			return AndroidSdkPath;
		}
		else if (OperatingSystem.IsMacOS())
		{
			string BashProfilePath = Path.Combine(Environment.GetFolderPath(Environment.SpecialFolder.Personal), ".bash_profile");
			if (!File.Exists(BashProfilePath))
			{
				// Try .bashrc if didn't fine .bash_profile
				BashProfilePath = Path.Combine(Environment.GetFolderPath(Environment.SpecialFolder.Personal), ".bashrc");
			}
			if (File.Exists(BashProfilePath))
			{
				string[] BashProfileContents = File.ReadAllLines(BashProfilePath);

				// Walk backwards so we keep the last export setting instead of the first
				string SdkKey = "ANDROID_HOME";
				for (int LineIndex = BashProfileContents.Length - 1; LineIndex >= 0; --LineIndex)
				{
					if (BashProfileContents[LineIndex].StartsWith("export " + SdkKey + "="))
					{
<<<<<<< HEAD
						string PathVar = BashProfileContents[LineIndex].Split
('=')[1].Replace("\"", "");
Log.TraceInformation("ANDROID_HOME = {0}", PathVar);
=======
						string PathVar = BashProfileContents[LineIndex].Split('=')[1].Replace("\"", "");
>>>>>>> 74d0b334
						return PathVar;
					}

				}
			}

<<<<<<< HEAD
			return Environment.GetEnvironmentVariable("ANDROID_HOME");
=======
			string UserHome = Environment.GetEnvironmentVariable("HOME");
			string AndroidSdkPath = Path.Combine(UserHome, "Library", "Android", "Sdk");

			return AndroidSdkPath;
>>>>>>> 74d0b334
		}

		Debug.Assert(OperatingSystem.IsWindows());

		string DefaultSdkDir = Path.Combine(Environment.GetFolderPath(Environment.SpecialFolder.LocalApplicationData), "Android", "Sdk");
		string RegValue = Microsoft.Win32.Registry.GetValue("HKEY_LOCAL_MACHINE\\SOFTWARE\\Android", "SdkPath", null) as string;
		return RegValue == null ? DefaultSdkDir : RegValue;
	}

	public override bool UpdateHostPrerequisites(BuildCommand Command, ITurnkeyContext TurnkeyContext, bool bVerifyOnly)
	{
		string AndroidStudioExe = GetAndroidStudioExe();

		bool bIsMac = (HostPlatform.Current.HostEditorPlatform == UnrealTargetPlatform.Mac);
		bool bHaveAndroidStudio = (bIsMac && Directory.Exists(AndroidStudioExe)) || 
					(!bIsMac && FileExists(AndroidStudioExe));
<<<<<<< HEAD

		bool bIsInstalled = bHaveAndroidStudio && Directory.Exists(SdkDir);
=======
>>>>>>> 74d0b334

		// if we are only verifying, just return the status, and if it's installed, we are done!
		if (bVerifyOnly)
		{
			if (!bHaveAndroidStudio)
			{
				TurnkeyContext.ReportError("Android Studio is not installed correctly.");
<<<<<<< HEAD
			}
			if (!Directory.Exists(SdkDir))
			{
				TurnkeyContext.ReportError("Android SDK directory is not set correctly.");
=======
>>>>>>> 74d0b334
			}
			return bHaveAndroidStudio;
		}

		if (!bHaveAndroidStudio)
		{
			TurnkeyContext.PauseForUser("Android Studio was not found on this machine. Press Enter to download and install Android Studio which is required to use Android.");

			// get AS installer
			string OutputPath = TurnkeyContext.RetrieveFileSource("AndroidStudio");

			// Unset some envvars in case autosdk ran - they will mess up the first run of Android Studio
			string[] Vars = new string[]
			{
					"ANDROID_HOME",
					"ANDROID_SDK_HOME",
					"JAVA_HOME",
					"NDKROOT",
					"NDK_ROOT",
					"ANDROID_NDK_ROOT",
					"ANDROID_SWT"
			};
			Array.ForEach(Vars, x => Environment.SetEnvironmentVariable(x, null));

			if (OutputPath == null)
			{
<<<<<<< HEAD
				TurnkeyContext.PauseForUser("Unable to find Android Studio installer. Please download and install Android Studio 4.0.2 from https://developer.android.com/studio/archive before continuing.\n\nMake sure to use the Run Android Studio and complete the first-time setup!\n\nFollow the steps to install command-line tools (latest):\nhttps://docs.unrealengine.com/5.0/en-US/how-to-setup-up-android-sdk-and-ndk-for-your-unreal-engine-development-environment");
=======
				TurnkeyContext.PauseForUser("Unable to find Android Studio installer. Please download and install Android Studio 4.0.2 from https://developer.android.com/studio/archive to standard location before continuing.");
>>>>>>> 74d0b334
			}
			else
			{
				if (HostPlatform.Current.HostEditorPlatform == UnrealTargetPlatform.Linux)
				{
					// TODO finish GUI support for Linux here, otherwise this will throw. Using zenity
					// TurnkeyContext.PauseForUser("Running the Android Studio installer, and then Android Studio for first-time setup!\n\nChoose all default options unless you know what you are doing.");

					string UserHome = Environment.GetEnvironmentVariable("HOME");
					string Args = string.Format("-xf {0} -C {1}", OutputPath, UserHome);

					int ExitCode = TurnkeyContext.RunExternalCommand("/bin/tar", Args, false, true, true);

					if (ExitCode != 0)
					{
						TurnkeyContext.ReportError($"Android Studio installer failed. ExitCode = {ExitCode}");
						return false;
					}
				}
				else if (HostPlatform.Current.HostEditorPlatform == UnrealTargetPlatform.Mac)
				{

					string UserHome = Environment.GetEnvironmentVariable("HOME");
					string SourceApp = Path.Combine(OutputPath, "Android Studio.app");

					int ExitCode = TurnkeyContext.RunExternalCommand("/usr/bin/hdiutil", "attach " + OutputPath, false, true, true);

					if (ExitCode != 0)
					{
						TurnkeyContext.ReportError($"Android Studio installer failed. ExitCode = {ExitCode}");
						return false;
					}

					string AndroidStudioVolume = "";
					foreach (string Volume in Directory.GetDirectories("/Volumes"))

					{
						if (Volume.Contains("Android Studio"))
						{
							AndroidStudioVolume = Volume;
							break;
						}
					}
					if (AndroidStudioVolume == "")
					{
						TurnkeyContext.ReportError($"Android Studio installer failed. DMG did not mount");
						return false;
					}

					string SourcePath = Path.Combine(AndroidStudioVolume, "Android Studio.app");
					string DestPath = Path.Combine(UserHome, "Applications") + "/";
					if (SourcePath.Contains(" "))
					{
						SourcePath = "\"" + SourcePath + "\"";
					}
					if (DestPath.Contains(" "))
					{
						DestPath = "\"" + DestPath + "\"";
					}

					ExitCode = TurnkeyContext.RunExternalCommand("/bin/cp", "-R " + SourcePath + " " + DestPath, false, true, true);

					if (AndroidStudioVolume.Contains(" "))
					{
						AndroidStudioVolume = "\"" + AndroidStudioVolume + "\"";
					}
					int ExitCode2 = TurnkeyContext.RunExternalCommand("/usr/bin/hdiutil", "detach " + AndroidStudioVolume, false, true, true);

					// give error for cp, but can ignore detach failure
					if (ExitCode != 0)
					{
						TurnkeyContext.ReportError($"Android Studio installer failed. ExitCode = {ExitCode}");
						return false;
					}
				}
				else if (HostPlatform.Current.HostEditorPlatform == UnrealTargetPlatform.Win64)
				{
<<<<<<< HEAD
					TurnkeyContext.PauseForUser("Running the Android Studio installer, and then Android Studio for first-time setup!\n\nFollow the steps to install command-line tools (latest):\nhttps://docs.unrealengine.com/5.0/en-US/how-to-setup-up-android-sdk-and-ndk-for-your-unreal-engine-development-environment");
=======
					// install AS with the /S switch
>>>>>>> 74d0b334
					int ExitCode = TurnkeyContext.RunExternalCommand(OutputPath, "/S", false, true, true);

					// AS installer returns 1223 even on success ("user canceled" even tho there's no UI to cancel it...) when running with /S
					if (ExitCode != 0 && ExitCode != 1223)
					{
						TurnkeyContext.ReportError($"Android Studio installer failed. ExitCode = {ExitCode}");
						return false;
					}
				}
				else
				{
					TurnkeyContext.ReportError($"Invalid host platform");
					return false;
				}
<<<<<<< HEAD

				// re-query for AS location
				TurnkeyContext.RunExternalCommand(GetAndroidStudioExe(), "", false, true, bIsMac);
			}
		}
		else
		{
			TurnkeyContext.PauseForUser("The Sdk directory was not found. Running the Android Studio to perform first-time setup.\n\nFollow the steps to install command-line tools (latest):\nhttps://docs.unrealengine.com/5.0/en-US/how-to-setup-up-android-sdk-and-ndk-for-your-unreal-engine-development-environment");

			TurnkeyContext.RunExternalCommand(AndroidStudioExe, "", false, true, bIsMac);
		}
=======
			}
		}
>>>>>>> 74d0b334

		// check to see if the installation worked. If so, continue on!
		AndroidStudioExe = GetAndroidStudioExe();

		bHaveAndroidStudio = (bIsMac && Directory.Exists(AndroidStudioExe)) || 
					(!bIsMac && FileExists(AndroidStudioExe));
<<<<<<< HEAD

		bIsInstalled = bHaveAndroidStudio && Directory.Exists(SdkDir);
=======
>>>>>>> 74d0b334

		if (!bHaveAndroidStudio)
		{
			TurnkeyContext.ReportError("Android Studio is not installed correctly, after attempted installation.");
		}

		return bHaveAndroidStudio;
	}










	private static string GetSONameWithoutArchitecture(ProjectParams Params, string DecoratedExeName)
	{
		return Path.Combine(Path.GetDirectoryName(Params.GetProjectExeForPlatform(UnrealTargetPlatform.Android).ToString()), DecoratedExeName) + ".so";
	}

	private static string GetFinalApkName(ProjectParams Params, string DecoratedExeName, bool bRenameUnrealGame, UnrealArch? Architecture)
	{
		string ProjectDir = Path.Combine(Path.GetDirectoryName(Path.GetFullPath(Params.RawProjectPath.FullName)), "Binaries/Android");

		if (Params.Prebuilt)
		{
			ProjectDir = Path.Combine(Params.BaseStageDirectory, "Android");
		}

		// Apk's go to project location, not necessarily where the .so is (content only packages need to output to their directory)
		string ArchName = Architecture == null ? "" : "-" + Architecture.ToString();
		string ApkName = Path.Combine(ProjectDir, $"{DecoratedExeName}{ArchName}.apk");

		// if the source binary was UnrealGame, handle using it or switching to project name
		if (Path.GetFileNameWithoutExtension(Params.GetProjectExeForPlatform(UnrealTargetPlatform.Android).ToString()) == "UnrealGame")
		{
			if (bRenameUnrealGame)
			{
				// replace UnrealGame with project name (only replace in the filename part)
				ApkName = Path.Combine(Path.GetDirectoryName(ApkName), Path.GetFileName(ApkName).Replace("UnrealGame", Params.ShortProjectName));
			}
			else
			{
				// if we want to use UE directly then use it from the engine directory not project directory
				ApkName = ApkName.Replace(ProjectDir, Path.Combine(CmdEnv.LocalRoot, "Engine/Binaries/Android"));
			}
		}

		return ApkName;
	}

	private static bool bHaveReadEngineVersion = false;
	private static string EngineMajorVersion = "4";
	private static string EngineMinorVersion = "0";
	private static string EnginePatchVersion = "0";

	#pragma warning disable CS0414
	private static string EngineChangelist = "0";

	private static string ReadEngineVersion(string EngineDirectory)
	{
		if (!bHaveReadEngineVersion)
		{
			string EngineVersionFile = Path.Combine(EngineDirectory, "Source", "Runtime", "Launch", "Resources", "Version.h");
			string[] EngineVersionLines = File.ReadAllLines(EngineVersionFile);
			for (int i = 0; i < EngineVersionLines.Length; ++i)
			{
				if (EngineVersionLines[i].StartsWith("#define ENGINE_MAJOR_VERSION"))
				{
					EngineMajorVersion = EngineVersionLines[i].Split('\t')[1].Trim(' ');
				}
				else if (EngineVersionLines[i].StartsWith("#define ENGINE_MINOR_VERSION"))
				{
					EngineMinorVersion = EngineVersionLines[i].Split('\t')[1].Trim(' ');
				}
				else if (EngineVersionLines[i].StartsWith("#define ENGINE_PATCH_VERSION"))
				{
					EnginePatchVersion = EngineVersionLines[i].Split('\t')[1].Trim(' ');
				}
				else if (EngineVersionLines[i].StartsWith("#define BUILT_FROM_CHANGELIST"))
				{
					EngineChangelist = EngineVersionLines[i].Split(new char[] { ' ', '\t' })[2].Trim(' ');
				}
			}

			bHaveReadEngineVersion = true;
		}

		return EngineMajorVersion + "." + EngineMinorVersion + "." + EnginePatchVersion;
	}

	#pragma warning restore CS0414


	private static string GetFinalSymbolizedSODirectory(string ApkName, DeploymentContext SC, UnrealArch Architecture)
	{
		string PackageVersion = GetPackageInfo(ApkName, SC, true);
		if (PackageVersion == null || PackageVersion.Length == 0)
		{
			throw new AutomationException(ExitCode.Error_FailureGettingPackageInfo, "Failed to get package version from " + ApkName);
		}

		return SC.ShortProjectName + "_Symbols_v" + PackageVersion + "/" + SC.ShortProjectName + Architecture;
	}

	private static string GetFinalObbName(string ApkName, DeploymentContext SC, bool bUseAppType = true)
	{
		// calculate the name for the .obb file
		string PackageName = GetPackageInfo(ApkName, SC, false);
		if (PackageName == null)
		{
			throw new AutomationException(ExitCode.Error_FailureGettingPackageInfo, "Failed to get package name from " + ApkName);
		}

		string PackageVersion = GetPackageInfo(ApkName, SC, true);
		if (PackageVersion == null || PackageVersion.Length == 0)
		{
			throw new AutomationException(ExitCode.Error_FailureGettingPackageInfo, "Failed to get package version from " + ApkName);
		}

		if (PackageVersion.Length > 0)
		{
			int IntVersion = int.Parse(PackageVersion);
			PackageVersion = IntVersion.ToString("0");
		}

		string AppType = bUseAppType ? GetMetaAppType() : "";
		if (AppType.Length > 0)
		{
			AppType += ".";
		}

		string ObbName = string.Format("main.{0}.{1}.{2}obb", PackageVersion, PackageName, AppType);

		// plop the .obb right next to the executable
		ObbName = Path.Combine(Path.GetDirectoryName(ApkName), ObbName);

		return ObbName;
	}

	private static string GetFinalPatchName(string ApkName, DeploymentContext SC, bool bUseAppType = true)
	{
		// calculate the name for the .obb file
		string PackageName = GetPackageInfo(ApkName, SC, false);
		if (PackageName == null)
		{
			throw new AutomationException(ExitCode.Error_FailureGettingPackageInfo, "Failed to get package name from " + ApkName);
		}

		string PackageVersion = GetPackageInfo(ApkName, SC, true);
		if (PackageVersion == null || PackageVersion.Length == 0)
		{
			throw new AutomationException(ExitCode.Error_FailureGettingPackageInfo, "Failed to get package version from " + ApkName);
		}

		if (PackageVersion.Length > 0)
		{
			int IntVersion = int.Parse(PackageVersion);
			PackageVersion = IntVersion.ToString("0");
		}

		string AppType = bUseAppType ? GetMetaAppType() : "";
		if (AppType.Length > 0)
		{
			AppType += ".";
		}

		string PatchName = string.Format("patch.{0}.{1}.{2}obb", PackageVersion, PackageName, AppType);

		// plop the .obb right next to the executable
		PatchName = Path.Combine(Path.GetDirectoryName(ApkName), PatchName);

		return PatchName;
	}

	private static string GetFinalOverflowName(string ApkName, DeploymentContext SC, int Index, bool bUseAppType = true)
	{
		// calculate the name for the .obb file
		string PackageName = GetPackageInfo(ApkName, SC, false);
		if (PackageName == null)
		{
			throw new AutomationException(ExitCode.Error_FailureGettingPackageInfo, "Failed to get package name from " + ApkName);
		}

		string PackageVersion = GetPackageInfo(ApkName, SC, true);
		if (PackageVersion == null || PackageVersion.Length == 0)
		{
			throw new AutomationException(ExitCode.Error_FailureGettingPackageInfo, "Failed to get package version from " + ApkName);
		}

		if (PackageVersion.Length > 0)
		{
			int IntVersion = int.Parse(PackageVersion);
			PackageVersion = IntVersion.ToString("0");
		}

		string AppType = bUseAppType ? GetMetaAppType() : "";
		if (AppType.Length > 0)
		{
			AppType += ".";
		}

		string OverflowName = string.Format("overflow{0}.{1}.{2}.{3}obb", Index, PackageVersion, PackageName, AppType);

		// plop the .obb right next to the executable
		OverflowName = Path.Combine(Path.GetDirectoryName(ApkName), OverflowName);

		return OverflowName;
	}


	public override string GetPlatformPakCommandLine(ProjectParams Params, DeploymentContext SC)
	{
		string PakParams = " -patchpaddingalign=0";

		string OodleDllPath = DirectoryReference.Combine(SC.ProjectRoot, "Binaries/ThirdParty/Oodle/Win64/UnrealPakPlugin.dll").FullName;
		if (File.Exists(OodleDllPath))
		{
			PakParams += String.Format(" -customcompressor=\"{0}\"", OodleDllPath);
		}

		return PakParams;
	}

	private static string GetDeviceObbName(string ApkName, DeploymentContext SC)
	{
        string ObbName = GetFinalObbName(ApkName, SC, false);
        string PackageName = GetPackageInfo(ApkName, SC, false);
        return TargetAndroidLocation + PackageName + "/" + Path.GetFileName(ObbName);
	}

	private static string GetDevicePatchName(string ApkName, DeploymentContext SC)
	{
		string PatchName = GetFinalPatchName(ApkName, SC, false);
		string PackageName = GetPackageInfo(ApkName, SC, false);
		return TargetAndroidLocation + PackageName + "/" + Path.GetFileName(PatchName);
	}

	private static string GetDeviceOverflowName(string ApkName, DeploymentContext SC, int Index)
	{
		string OverflowName = GetFinalOverflowName(ApkName, SC, Index, false);
		string PackageName = GetPackageInfo(ApkName, SC, false);
		return TargetAndroidLocation + PackageName + "/" + Path.GetFileName(OverflowName);
	}

	public static string GetStorageQueryCommand(bool bForcePC = false)
    {
		if (!bForcePC && !RuntimePlatform.IsWindows)
		{
			return "shell 'echo $EXTERNAL_STORAGE'";
		}
		else
		{
			return "shell \"echo $EXTERNAL_STORAGE\"";
		}
    }

	enum EBatchType
	{
		Install,
		Uninstall,
		Symbolize,
	};
	private static string GetFinalBatchName(string ApkName, DeploymentContext SC, bool bNoOBBInstall, EBatchType BatchType, UnrealTargetPlatform Target)
	{
		string Extension = ".bat";
		if (Target == UnrealTargetPlatform.Linux || Target == UnrealTargetPlatform.LinuxArm64)
		{
			Extension = ".sh";
		}
		else if (Target == UnrealTargetPlatform.Mac)
		{
			Extension = ".command";
		}

		// Get the name of the APK to use for batch file
		string ExecutableName = Path.GetFileNameWithoutExtension(ApkName);
		
		switch(BatchType)
		{
			case EBatchType.Install:
			case EBatchType.Uninstall:
				return Path.Combine(Path.GetDirectoryName(ApkName), (BatchType == EBatchType.Uninstall ? "Uninstall_" : "Install_") + ExecutableName + (!bNoOBBInstall ? "" : "_NoOBBInstall") + Extension);
			case EBatchType.Symbolize:
				return Path.Combine(Path.GetDirectoryName(ApkName), "SymbolizeCrashDump_" + ExecutableName + Extension);
		}
		return "";
	}

	private UnrealArchitectures GetDeploymentArchitectures(ProjectParams Params, DeploymentContext SC)
	{
		return Params.ClientArchitecture ?? SC.StageTargets[0].Receipt.Architectures;
	}

	private List<string> CollectPluginDataPaths(DeploymentContext SC)
	{
		// collect plugin extra data paths from target receipts
		List<string> PluginExtras = new List<string>();
		foreach (StageTarget Target in SC.StageTargets)
		{
			TargetReceipt Receipt = Target.Receipt;
			var Results = Receipt.AdditionalProperties.Where(x => x.Name == "AndroidPlugin");
			foreach (var Property in Results)
			{
				// Keep only unique paths
				string PluginPath = Property.Value;
				if (PluginExtras.FirstOrDefault(x => x == PluginPath) == null)
				{
					PluginExtras.Add(PluginPath);
					LogInformation("AndroidPlugin: {0}", PluginPath);
				}
			}
		}
		return PluginExtras;
	}

	private bool UsingAndroidFileServer(ProjectParams Params, DeploymentContext SC, out bool bEnablePlugin, out string AFSToken, out bool bIsShipping, out bool bIncludeInShipping, out bool bAllowExternalStartInShipping)
	{
		FileReference RawProjectPath = SC != null ? SC.RawProjectPath : Params.RawProjectPath;
		UnrealTargetPlatform TargetPlatform = SC != null ? SC.StageTargetPlatform.PlatformType : Params.ClientTargetPlatforms[0].Type;
		UnrealTargetConfiguration TargetConfiguration = SC != null ? SC.StageTargetConfigurations[0] : Params.ClientConfigsToBuild[0];
		bIsShipping = TargetConfiguration == UnrealTargetConfiguration.Shipping;

		ConfigHierarchy Ini = ConfigCache.ReadHierarchy(ConfigHierarchyType.Engine, DirectoryReference.FromFile(RawProjectPath), TargetPlatform);
		if (!Ini.GetBool("/Script/AndroidFileServerEditor.AndroidFileServerRuntimeSettings", "bEnablePlugin", out bEnablePlugin))
		{
			bEnablePlugin = true;
		}
		if (!Ini.GetString("/Script/AndroidFileServerEditor.AndroidFileServerRuntimeSettings", "SecurityToken", out AFSToken))
		{
			AFSToken = "";
		}
		if (!Ini.GetBool("/Script/AndroidFileServerEditor.AndroidFileServerRuntimeSettings", "bIncludeInShipping", out bIncludeInShipping))
		{
			bIncludeInShipping = false;
		}
		if (!Ini.GetBool("/Script/AndroidFileServerEditor.AndroidFileServerRuntimeSettings", "bAllowExternalStartInShipping", out bAllowExternalStartInShipping))
		{
			bAllowExternalStartInShipping = false;
		}

		if (bIsShipping && !(bIncludeInShipping && bAllowExternalStartInShipping))
		{
			return false;
		}
		return bEnablePlugin;
	}

	enum EConnectionType
	{
		USBOnly,
		NetworkOnly,
		Combined
	}

	private EConnectionType GetAndroidFileServerNetworkConfig(DeploymentContext SC, out bool bUseCompression, out bool bLogFiles, out bool bReportStats, out bool bUseManualIPAddress, out string ManualIPAddress)
	{
		EConnectionType ConnectionType = EConnectionType.USBOnly;

		UnrealTargetConfiguration TargetConfiguration = SC.StageTargetConfigurations[0];
		ConfigHierarchy Ini = ConfigCache.ReadHierarchy(ConfigHierarchyType.Engine, DirectoryReference.FromFile(SC.RawProjectPath), SC.StageTargetPlatform.PlatformType);

		string ConnectionString = "";
		Ini.GetString("/Script/AndroidFileServerEditor.AndroidFileServerRuntimeSettings", "ConnectionType", out ConnectionString);
		switch (ConnectionString)
		{
			case "USBOnly":
				ConnectionType = EConnectionType.USBOnly;
				break;
			case "NetworkOnly":
				ConnectionType = EConnectionType.NetworkOnly;
				break;
			case "Combined":
				ConnectionType = EConnectionType.Combined;
				break;
			default:
				ConnectionType = EConnectionType.USBOnly;
				break;
		}

		if (!Ini.GetBool("/Script/AndroidFileServerEditor.AndroidFileServerRuntimeSettings", "bUseCompression", out bUseCompression))
		{
			bUseCompression = false;
		}
		if (!Ini.GetBool("/Script/AndroidFileServerEditor.AndroidFileServerRuntimeSettings", "bLogFiles", out bLogFiles))
		{
			bLogFiles = false;
		}
		if (!Ini.GetBool("/Script/AndroidFileServerEditor.AndroidFileServerRuntimeSettings", "bReportStats", out bReportStats))
		{
			bReportStats = false;
		}
		if (!Ini.GetBool("/Script/AndroidFileServerEditor.AndroidFileServerRuntimeSettings", "bUseManualIPAddress", out bUseManualIPAddress))
		{
			bUseManualIPAddress = false;
		}
		if (!Ini.GetString("/Script/AndroidFileServerEditor.AndroidFileServerRuntimeSettings", "ManualIPAddress", out ManualIPAddress))
		{
			ManualIPAddress = "127.0.0.1";
		}

		bool bAllowNetworkConnection = true;
		if (!Ini.GetBool("/Script/AndroidFileServerEditor.AndroidFileServerRuntimeSettings", "bAllowNetworkConnection", out bAllowNetworkConnection))
		{
			bAllowNetworkConnection = true;
		}
		if (!bAllowNetworkConnection && ConnectionType != EConnectionType.USBOnly)
		{
			Log.TraceWarning("AFS will only use USB connection due to network connection disabled");
			ConnectionType = EConnectionType.USBOnly;
		}

		return ConnectionType;
	}

	private bool BuildWithHiddenSymbolVisibility(DeploymentContext SC)
	{
		UnrealTargetConfiguration TargetConfiguration = SC.StageTargetConfigurations[0];
		ConfigHierarchy Ini = ConfigCache.ReadHierarchy(ConfigHierarchyType.Engine, DirectoryReference.FromFile(SC.RawProjectPath), SC.StageTargetPlatform.PlatformType);
		bool bBuild = false;
		return TargetConfiguration == UnrealTargetConfiguration.Shipping && (Ini.GetBool("/Script/AndroidRuntimeSettings.AndroidRuntimeSettings", "bBuildWithHiddenSymbolVisibility", out bBuild) && bBuild);
	}

	private bool GetSaveSymbols(DeploymentContext SC)
	{
		ConfigHierarchy Ini = ConfigCache.ReadHierarchy(ConfigHierarchyType.Engine, DirectoryReference.FromFile(SC.RawProjectPath), SC.StageTargetPlatform.PlatformType);
		bool bSave = false;
		return (Ini.GetBool("/Script/AndroidRuntimeSettings.AndroidRuntimeSettings", "bSaveSymbols", out bSave) && bSave);
	}

	private bool GetEnableBundle(DeploymentContext SC)
	{
		ConfigHierarchy Ini = ConfigCache.ReadHierarchy(ConfigHierarchyType.Engine, DirectoryReference.FromFile(SC.RawProjectPath), SC.StageTargetPlatform.PlatformType);
		bool bEnableBundle = false;
		return (Ini.GetBool("/Script/AndroidRuntimeSettings.AndroidRuntimeSettings", "bEnableBundle", out bEnableBundle) && bEnableBundle);
	}

	private bool GetEnableUniversalAPK(DeploymentContext SC)
	{
		ConfigHierarchy Ini = ConfigCache.ReadHierarchy(ConfigHierarchyType.Engine, DirectoryReference.FromFile(SC.RawProjectPath), SC.StageTargetPlatform.PlatformType);
		bool bEnableUniversalAPK = false;
		return (Ini.GetBool("/Script/AndroidRuntimeSettings.AndroidRuntimeSettings", "bEnableUniversalAPK", out bEnableUniversalAPK) && bEnableUniversalAPK);
	}

	private Int64 GetMaxOBBSizeAllowed(DeploymentContext SC)
	{
		ConfigHierarchy Ini = ConfigCache.ReadHierarchy(ConfigHierarchyType.Engine, DirectoryReference.FromFile(SC.RawProjectPath), SC.StageTargetPlatform.PlatformType);
		bool bForceSmallOBBFiles = false;
		bool bAllowLargeOBBFiles = false;
		Ini.GetBool("/Script/AndroidRuntimeSettings.AndroidRuntimeSettings", "bForceSmallOBBFiles", out bForceSmallOBBFiles);
		Ini.GetBool("/Script/AndroidRuntimeSettings.AndroidRuntimeSettings", "bAllowLargeOBBFiles", out bAllowLargeOBBFiles);
		return bForceSmallOBBFiles ? SmallOBBSizeAllowed : (bAllowLargeOBBFiles ? MaxOBBSizeAllowed : NormalOBBSizeAllowed);
	}

	private bool AllowPatchOBBFile(DeploymentContext SC)
	{
		ConfigHierarchy Ini = ConfigCache.ReadHierarchy(ConfigHierarchyType.Engine, DirectoryReference.FromFile(SC.RawProjectPath), SC.StageTargetPlatform.PlatformType);
		bool bAllowPatchOBBFile = false;
		Ini.GetBool("/Script/AndroidRuntimeSettings.AndroidRuntimeSettings", "bAllowPatchOBBFile", out bAllowPatchOBBFile);
		return bAllowPatchOBBFile;
	}

	private bool AllowOverflowOBBFiles(DeploymentContext SC)
	{
		ConfigHierarchy Ini = ConfigCache.ReadHierarchy(ConfigHierarchyType.Engine, DirectoryReference.FromFile(SC.RawProjectPath), SC.StageTargetPlatform.PlatformType);
		bool bAllowOverflowOBBFiles = false;
		Ini.GetBool("/Script/AndroidRuntimeSettings.AndroidRuntimeSettings", "bAllowOverflowOBBFiles", out bAllowOverflowOBBFiles);
		return bAllowOverflowOBBFiles;
	}

	private bool CreateOBBFile(DeploymentContext SC, string OutputFilename, List<FileReference> FilesForObb)
	{
		LogInformation("Creating {0} from {1}", OutputFilename, SC.StageDirectory);
		using (ZipFile ObbFile = new ZipFile(OutputFilename))
		{
			ObbFile.CompressionMethod = CompressionMethod.None;
			ObbFile.CompressionLevel = Ionic.Zlib.CompressionLevel.None;
			ObbFile.UseZip64WhenSaving = Ionic.Zip.Zip64Option.Never;
			ObbFile.Comment = String.Format("{0,10}", "1");

			int ObbFileCount = 0;
			ObbFile.AddProgress +=
				delegate (object sender, AddProgressEventArgs e)
				{
					if (e.EventType == ZipProgressEventType.Adding_AfterAddEntry)
					{
						ObbFileCount += 1;
						LogInformation("[{0}/{1}] Adding {2} to OBB",
							ObbFileCount, e.EntriesTotal,
							e.CurrentEntry.FileName);
					}
				};

			foreach (FileReference FileRef in FilesForObb)
			{
				string DestinationDirectoryPath = Path.GetRelativePath(SC.StageDirectory.FullName, Path.GetDirectoryName(FileRef.FullName));
				ObbFile.AddFile(FileRef.FullName, DestinationDirectoryPath);
			}

			// ObbFile.AddDirectory(SC.StageDirectory+"/"+SC.ShortProjectName, SC.ShortProjectName);
			try
			{
				ObbFile.Save();
			}
			catch (Exception)
			{
				return false;
			}
		}
		return true;
	}

	private bool UpdateObbStoreVersion(string Filename)
	{
		string Version = Path.GetFileNameWithoutExtension(Filename).Split('.')[1];

		using (ZipFile ObbFile = ZipFile.Read(Filename))
		{
			// Add the store version from the filename as a comment
			ObbFile.Comment = String.Format("{0,10}", Version);
			try
			{
				ObbFile.Save();
			}
			catch (Exception)
			{
				return false;
			}
		}
		return true;
	}

	public override void Package(ProjectParams Params, DeploymentContext SC, int WorkingCL)
	{
		if (SC.StageTargetConfigurations.Count != 1)
		{
			throw new AutomationException(ExitCode.Error_OnlyOneTargetConfigurationSupported, "Android is currently only able to package one target configuration at a time, but StageTargetConfigurations contained {0} configurations", SC.StageTargetConfigurations.Count);
		}

		UnrealTargetConfiguration TargetConfiguration = SC.StageTargetConfigurations[0];

		UnrealArchitectures Architectures = GetDeploymentArchitectures(Params, SC);
		bool bMakeSeparateApks = UnrealBuildTool.AndroidExports.ShouldMakeSeparateApks();
		bool bBuildWithHiddenSymbolVisibility = BuildWithHiddenSymbolVisibility(SC);
		bool bSaveSymbols = GetSaveSymbols(SC);
		bool bEnableBundle = GetEnableBundle(SC);
		bool bEnableUniversalAPK = GetEnableUniversalAPK(SC);

		var Deploy = AndroidExports.CreateDeploymentHandler(Params.RawProjectPath, Params.ForcePackageData);
		bool bPackageDataInsideApk = Deploy.GetPackageDataInsideApk();

		bool bUseAFS = false;
		bool bUseAFSProject = false;

		bool bAFSEnablePlugin;
		string AFSToken;
		bool bIsShipping;
		bool bAFSIncludeInShipping;
		bool bAFSAllowExternalStartInShipping;
		UsingAndroidFileServer(Params, SC, out bAFSEnablePlugin, out AFSToken, out bIsShipping, out bAFSIncludeInShipping, out bAFSAllowExternalStartInShipping);

		if (bAFSEnablePlugin && !bPackageDataInsideApk)
		{
			bUseAFS = true;
			// AFSProject APK should be used if shipping and AFS wasn't included
			if (bIsShipping && !(bAFSIncludeInShipping && bAFSAllowExternalStartInShipping))
			{
				bUseAFSProject = true;
			}
		}

		string BaseApkName = GetFinalApkName(Params, SC.StageExecutables[0], true, Architecture:null);
		LogInformation("BaseApkName = {0}", BaseApkName);

		// Create main OBB with entire contents of staging dir. This
		// includes any PAK files, movie files, etc.

		string LocalObbName = SC.StageDirectory.FullName+".obb";
		string LocalPatchName = SC.StageDirectory.FullName + ".patch.obb";
		string LocalOverflow1Name = SC.StageDirectory.FullName + ".overflow1.obb";
		string LocalOverflow2Name = SC.StageDirectory.FullName + ".overflow2.obb";

		FileFilter ObbFileFilter = new FileFilter(FileFilterType.Include);
		ConfigHierarchy EngineIni = ConfigCache.ReadHierarchy(ConfigHierarchyType.Engine, DirectoryReference.FromFile(Params.RawProjectPath), UnrealTargetPlatform.Android);
		List<string> ObbFilters;
		EngineIni.GetArray("/Script/AndroidRuntimeSettings.AndroidRuntimeSettings", "ObbFilters", out ObbFilters);
		if (ObbFilters != null)
		{
			ObbFileFilter.AddRules(ObbFilters);
		}
		// Filter out dynamic libraries from obb
		ObbFileFilter.Exclude("*.so");

		List<FileReference> FilesForObb = new List<FileReference>();
		// Add staged Engine files
		{
			string EngineStageDirectoryPath = Path.Combine(SC.StageDirectory.FullName, "Engine");
			FilesForObb.AddRange(ObbFileFilter.ApplyToDirectory(new DirectoryReference(EngineStageDirectoryPath), true));
		}
		// Add staged project files
		{
			string ProjectStageDirectoryPath = Path.Combine(SC.StageDirectory.FullName, SC.ShortProjectName);
			FilesForObb.AddRange(ObbFileFilter.ApplyToDirectory(new DirectoryReference(ProjectStageDirectoryPath), true));
		}

		bool OBBNeedsUpdate = false;

		if (File.Exists(LocalObbName))
		{ 
			System.DateTime OBBTimeStamp = File.GetLastWriteTimeUtc(LocalObbName);
			foreach (FileReference FileToObb in FilesForObb)
			{
				System.DateTime FileTimeStamp = File.GetLastWriteTimeUtc(FileToObb.FullName);
				if (FileTimeStamp > OBBTimeStamp)
				{
					OBBNeedsUpdate = true;
					break;
				}
			}
		}
		else
		{
			OBBNeedsUpdate = true;
		}
		Int64 OBBSizeAllowed = GetMaxOBBSizeAllowed(SC);
		string LimitString = (OBBSizeAllowed < NormalOBBSizeAllowed) ? "1 GiB" : ((OBBSizeAllowed < MaxOBBSizeAllowed) ? "2 GiB" : "4 GiB");

		if (!OBBNeedsUpdate)
		{
			LogInformation("OBB is up to date: " + LocalObbName);
		}
		else
		{
			// Always delete the target OBB file if it exists
			if (File.Exists(LocalObbName))
			{
				File.Delete(LocalObbName);
			}

			// Always delete the target patch OBB file if it exists
			if (File.Exists(LocalPatchName))
			{
				File.Delete(LocalPatchName);
			}

			// Always delete the target overflow1 OBB file if it exists
			if (File.Exists(LocalOverflow1Name))
			{
				File.Delete(LocalOverflow1Name);
			}

			// Always delete the target overflow2 OBB file if it exists
			if (File.Exists(LocalOverflow2Name))
			{
				File.Delete(LocalOverflow2Name);
			}

			List<FileReference> FilesToObb = FilesForObb;
			List<FileReference> FilesToPatch = new List<FileReference>();
			List<FileReference> FilesToOverflow1 = new List<FileReference>();
			List<FileReference> FilesToOverflow2 = new List<FileReference>();

			if (AllowPatchOBBFile(SC))
			{
				bool bAllowOverflowOBBs = AllowOverflowOBBFiles(SC);

				FilesToObb = new List<FileReference>();

				// Collect the filesize and place into Obb or Patch list
				Int64 StagingDirLength = SC.StageDirectory.FullName.Length;
				Int64 MinimumObbSize = 22 + 10;		// EOCD with comment (store version)
				Int64 MainObbSize = MinimumObbSize;
				Int64 PatchObbSize = MinimumObbSize;
				Int64 Overflow1ObbSize = MinimumObbSize;
				Int64 Overflow2ObbSize = MinimumObbSize;
				foreach (FileReference FileRef in FilesForObb)
				{
					FileInfo LocalFileInfo = new FileInfo(FileRef.FullName);
					Int64 LocalFileLength = LocalFileInfo.Length;
					Int64 FilenameLength = FileRef.FullName.Length - StagingDirLength - 1;

					Int64 LocalOverhead = (30 + FilenameLength + 36);		// local file descriptor
					Int64 GlobalOverhead = (46 + FilenameLength + 36);		// central directory cost
					Int64 FileRequirements = LocalFileLength + LocalOverhead + GlobalOverhead;

					if (MainObbSize + FileRequirements < OBBSizeAllowed)
					{
						FilesToObb.Add(FileRef);
						MainObbSize += FileRequirements;
					}
					else if (PatchObbSize + FileRequirements < OBBSizeAllowed)
					{
						FilesToPatch.Add(FileRef);
						PatchObbSize += FileRequirements;
					}
					else if (bAllowOverflowOBBs)
					{
						if (Overflow1ObbSize + FileRequirements < OBBSizeAllowed)
						{
							FilesToOverflow1.Add(FileRef);
							Overflow1ObbSize += FileRequirements;
						}
						else if (Overflow2ObbSize + FileRequirements < OBBSizeAllowed)
						{
							FilesToOverflow2.Add(FileRef);
							Overflow2ObbSize += FileRequirements;
						}
						else
						{
							// no room in either file
							LogInformation("Failed to build OBB: " + LocalObbName);
							throw new AutomationException(ExitCode.Error_AndroidOBBError, "Stage Failed. Could not build OBB {0}. The file may be too big to fit in an OBB ({1} limit)", LocalObbName, LimitString);
						}
					}
					else
					{
						// no room in either file
						LogInformation("Failed to build OBB: " + LocalObbName);
						throw new AutomationException(ExitCode.Error_AndroidOBBError, "Stage Failed. Could not build OBB {0}. The file may be too big to fit in an OBB ({1} limit)", LocalObbName, LimitString);
					}
				}
			}

			// Now create the main OBB as a ZIP archive.
			if (!CreateOBBFile(SC, LocalObbName, FilesToObb))
			{
				LogInformation("Failed to build OBB: " + LocalObbName);
				throw new AutomationException(ExitCode.Error_AndroidOBBError, "Stage Failed. Could not build OBB {0}. The file may be too big to fit in an OBB ({1} limit)", LocalObbName, LimitString);
			}

			// Now create the patch OBB as a ZIP archive if required.
			if (FilesToPatch.Count() > 0)
			{
				if (!CreateOBBFile(SC, LocalPatchName, FilesToPatch))
				{
					LogInformation("Failed to build OBB: " + LocalPatchName);
					throw new AutomationException(ExitCode.Error_AndroidOBBError, "Stage Failed. Could not build OBB {0}. The file may be too big to fit in an OBB ({1} limit)", LocalPatchName, LimitString);
				}
			}

			// Now create the overflow1 OBB as a ZIP archive if required.
			if (FilesToOverflow1.Count() > 0)
			{
				if (!CreateOBBFile(SC, LocalOverflow1Name, FilesToOverflow1))
				{
					LogInformation("Failed to build OBB: " + LocalOverflow1Name);
					throw new AutomationException(ExitCode.Error_AndroidOBBError, "Stage Failed. Could not build OBB {0}. The file may be too big to fit in an OBB ({1} limit)", LocalPatchName, LimitString);
				}
			}

			// Now create the overflow2 OBB as a ZIP archive if required.
			if (FilesToOverflow2.Count() > 0)
			{
				if (!CreateOBBFile(SC, LocalOverflow2Name, FilesToOverflow2))
				{
					LogInformation("Failed to build OBB: " + LocalOverflow2Name);
					throw new AutomationException(ExitCode.Error_AndroidOBBError, "Stage Failed. Could not build OBB {0}. The file may be too big to fit in an OBB ({1} limit)", LocalPatchName, LimitString);
				}
			}
		}

		// make sure the OBB is <= 2GiB (or 4GiB if large OBB enabled)
		FileInfo OBBFileInfo = new FileInfo(LocalObbName);
		Int64 ObbFileLength = OBBFileInfo.Length;
		if (ObbFileLength > OBBSizeAllowed)
		{
			LogInformation("OBB exceeds " + LimitString + " limit: " + ObbFileLength + " bytes");
			throw new AutomationException(ExitCode.Error_AndroidOBBError, "Stage Failed. OBB {0} exceeds {1} limit)", LocalObbName, LimitString);
		}

		// collect plugin extra data paths from target receipts
		Deploy.SetAndroidPluginData(Architectures, CollectPluginDataPaths(SC));

		ConfigHierarchy Ini = ConfigCache.ReadHierarchy(ConfigHierarchyType.Engine, DirectoryReference.FromFile(Params.RawProjectPath), UnrealTargetPlatform.Android);
		int MinSDKVersion;
		Ini.GetInt32("/Script/AndroidRuntimeSettings.AndroidRuntimeSettings", "MinSDKVersion", out MinSDKVersion);
		int TargetSDKVersion = MinSDKVersion;
		Ini.GetInt32("/Script/AndroidRuntimeSettings.AndroidRuntimeSettings", "TargetSDKVersion", out TargetSDKVersion);
		LogInformation("Target SDK Version " + TargetSDKVersion);
		bool bDisablePerfHarden = false;
        if (TargetConfiguration != UnrealTargetConfiguration.Shipping)
        {
			Ini.GetBool("/Script/AndroidRuntimeSettings.AndroidRuntimeSettings", "bEnableMaliPerfCounters", out bDisablePerfHarden);
		}

		foreach (UnrealArch Architecture in Architectures.Architectures)
		{
			string ApkName = GetFinalApkName(Params, SC.StageExecutables[0], true, bMakeSeparateApks ? Architecture : null);
			string ApkBareName = GetFinalApkName(Params, SC.StageExecutables[0], true, null);
			bool bHaveAPK = !bEnableBundle;     // do not have a standard APK if bundle enabled
			if (!SC.IsCodeBasedProject)
			{
				string UnrealSOName = GetFinalApkName(Params, SC.StageExecutables[0], false, bMakeSeparateApks ? Architecture : null);
                UnrealSOName = UnrealSOName.Replace(".apk", ".so");
                if (FileExists_NoExceptions(UnrealSOName) == false)
				{
					LogInformation("Failed to find game .so " + UnrealSOName);
                    throw new AutomationException(ExitCode.Error_MissingExecutable, "Stage Failed. Could not find .so {0}. You may need to build the UE project with your target configuration and platform.", UnrealSOName);
				}
			}
				
			TargetReceipt Receipt = SC.StageTargets[0].Receipt;
				              
			// when we make an embedded executable, all we do is output to libUnreal.so - we don't need to make an APK at all
			// however, we still let package go through to make the .obb file
			string CookFlavor = SC.FinalCookPlatform.IndexOf("_") > 0 ? SC.FinalCookPlatform.Substring(SC.FinalCookPlatform.IndexOf("_")) : "";
			if (!Params.Prebuilt)
			{
				string SOName = GetSONameWithoutArchitecture(Params, SC.StageExecutables[0]);
				bool bShouldCompileAsDll = Receipt.HasValueForAdditionalProperty("CompileAsDll", "true");
				if (bShouldCompileAsDll)
				{
					// MakeApk
					SOName = Receipt.BuildProducts[0].Path.FullName;

					// saving package info, which will allow 
					TargetType Type = TargetType.Game;
					if (CookFlavor.EndsWith("Client"))
					{
						Type = TargetType.Client;
					}
					else if (CookFlavor.EndsWith("Server"))
					{
						Type = TargetType.Server;
					}
					LogInformation("SavePackageInfo");
					Deploy.SavePackageInfo(Params.ShortProjectName, SC.ProjectRoot.FullName, Type, true);
				}
				Deploy.PrepForUATPackageOrDeploy(Params.RawProjectPath, Params.ShortProjectName, SC.ProjectRoot, SOName, SC.LocalRoot + "/Engine", Params.Distribution, CookFlavor, SC.StageTargets[0].Receipt.Configuration, false, bShouldCompileAsDll);
			}

			// Create APK specific OBB in case we have a detached OBB.
			string DeviceObbName = "";
			string ObbName = "";
			string DevicePatchName = "";
			string PatchName = "";
			string DeviceOverflow1Name = "";
			string Overflow1Name = "";
			string DeviceOverflow2Name = "";
			string Overflow2Name = "";
			if (!bPackageDataInsideApk)
			{
				DeviceObbName = GetDeviceObbName(ApkName, SC);
				ObbName = GetFinalObbName(ApkName, SC);
				CopyFile(LocalObbName, ObbName);

				// apply store version to OBB to make it unique for PlayStore upload
				UpdateObbStoreVersion(ObbName);

				if (File.Exists(LocalPatchName))
				{
					DevicePatchName = GetDevicePatchName(ApkName, SC);
					PatchName = GetFinalPatchName(ApkName, SC);
					CopyFile(LocalPatchName, PatchName);

					// apply store version to OBB to make it unique for PlayStore upload
					UpdateObbStoreVersion(PatchName);
				}

				if (File.Exists(LocalOverflow1Name))
				{
					DeviceOverflow1Name = GetDeviceOverflowName(ApkName, SC, 1);
					Overflow1Name = GetFinalOverflowName(ApkName, SC, 1);
					CopyFile(LocalOverflow1Name, Overflow1Name);

					// apply store version to OBB to make it unique for PlayStore upload
					UpdateObbStoreVersion(Overflow1Name);
				}

				if (File.Exists(LocalOverflow2Name))
				{
					DeviceOverflow2Name = GetDeviceOverflowName(ApkName, SC, 2);
					Overflow2Name = GetFinalOverflowName(ApkName, SC, 2);
					CopyFile(LocalOverflow2Name, Overflow2Name);

					// apply store version to OBB to make it unique for PlayStore upload
					UpdateObbStoreVersion(Overflow2Name);
				}
			}

			// check for optional universal apk
			string APKDirectory = Path.GetDirectoryName(ApkName);
			string APKNameWithoutExtension = Path.GetFileNameWithoutExtension(ApkName);
			string APKBareNameWithoutExtension = Path.GetFileNameWithoutExtension(ApkBareName);
			string UniversalApkName = Path.Combine(APKDirectory, APKNameWithoutExtension + "_universal.apk");
			bool bHaveUniversal = false;
			if (bEnableBundle && bEnableUniversalAPK)
			{
				if (FileExists(UniversalApkName))
				{
					bHaveUniversal = true;
				}
				else
				{
					UniversalApkName = Path.Combine(APKDirectory, APKBareNameWithoutExtension + "_universal.apk");
					if (FileExists(UniversalApkName))
					{
						bHaveUniversal = true;
					}
				}
			}

			//figure out which platforms we need to create install files for
			bool bNeedsPCInstall = false;
			bool bNeedsMacInstall = false;
			bool bNeedsLinuxInstall = false;
			GetPlatformInstallOptions(SC, out bNeedsPCInstall, out bNeedsMacInstall, out bNeedsLinuxInstall);

			//helper delegate to prevent code duplication but allow us access to all the local variables we need
			var CreateInstallFilesAction = new Action<UnrealTargetPlatform>(Target =>
			{
				bool bIsPC = (Target == UnrealTargetPlatform.Win64);
				string LineEnding = bIsPC ? "\r\n" : "\n";
				// Write install batch file(s).
				string PackageName = GetPackageInfo(ApkName, SC, false);
				string BatchName = GetFinalBatchName(ApkName, SC, false, EBatchType.Install, Target);
				string[] BatchLines = GenerateInstallBatchFile(bPackageDataInsideApk, PackageName, ApkName, Params, ObbName, DeviceObbName, false, PatchName, DevicePatchName, false, 
					Overflow1Name, DeviceOverflow1Name, false, Overflow2Name, DeviceOverflow2Name, false, bIsPC, Params.Distribution, TargetSDKVersion > 22, bDisablePerfHarden, bUseAFS, bUseAFSProject, AFSToken, Target);
				if (bHaveAPK)
				{
					// make a batch file that can be used to install the .apk and .obb files
					File.WriteAllText(BatchName, string.Join(LineEnding, BatchLines) + LineEnding);
				}
				// make a batch file that can be used to uninstall the .apk and .obb files
				string UninstallBatchName = GetFinalBatchName(ApkName, SC, false, EBatchType.Uninstall, Target);
				BatchLines = GenerateUninstallBatchFile(bPackageDataInsideApk, PackageName, ApkName, Params, bIsPC);
				if (bHaveAPK || bHaveUniversal)
				{
					File.WriteAllText(UninstallBatchName, string.Join(LineEnding, BatchLines) + LineEnding);
				}

				string UniversalBatchName = "";
				if (bHaveUniversal)
				{
					UniversalBatchName = GetFinalBatchName(UniversalApkName, SC, false, EBatchType.Install, Target);
					// make a batch file that can be used to install the .apk
					string[] UniversalBatchLines = GenerateInstallBatchFile(bPackageDataInsideApk, PackageName, UniversalApkName, Params, ObbName, DeviceObbName, false, PatchName, DevicePatchName, false,
						Overflow1Name, DeviceOverflow1Name, false, Overflow2Name, DeviceOverflow2Name, false, bIsPC, Params.Distribution, TargetSDKVersion > 22, bDisablePerfHarden, bUseAFS, bUseAFSProject, AFSToken, Target);
					File.WriteAllText(UniversalBatchName, string.Join(LineEnding, UniversalBatchLines) + LineEnding);
				}

				string SymbolizeBatchName = GetFinalBatchName(ApkName, SC, false, EBatchType.Symbolize, Target);
				if(bBuildWithHiddenSymbolVisibility || bSaveSymbols)
				{
					BatchLines = GenerateSymbolizeBatchFile(Params, PackageName, ApkName, SC, Architecture, bIsPC);
					File.WriteAllText(SymbolizeBatchName, string.Join(LineEnding, BatchLines) + LineEnding);
				}

				if (!RuntimePlatform.IsWindows)
				{
					if (bHaveAPK)
					{
						CommandUtils.FixUnixFilePermissions(BatchName);
					}
					if (bHaveAPK || bHaveUniversal)
					{
						CommandUtils.FixUnixFilePermissions(UninstallBatchName);
					}
					if (bHaveUniversal)
					{
						CommandUtils.FixUnixFilePermissions(UniversalBatchName);
					}
					if (bBuildWithHiddenSymbolVisibility || bSaveSymbols)
					{
						CommandUtils.FixUnixFilePermissions(SymbolizeBatchName);
					}
					//if(File.Exists(NoInstallBatchName)) 
					//{
					//    CommandUtils.FixUnixFilePermissions(NoInstallBatchName);
					//}
				}
			});

			if (bNeedsPCInstall)
			{
				CreateInstallFilesAction.Invoke(UnrealTargetPlatform.Win64);
			}
			if (bNeedsMacInstall)
			{
				CreateInstallFilesAction.Invoke(UnrealTargetPlatform.Mac);
			}
			if (bNeedsLinuxInstall)
			{
				CreateInstallFilesAction.Invoke(UnrealTargetPlatform.Linux);
			}

			// If we aren't packaging data in the APK then lets write out a bat file to also let us test without the OBB
			// on the device.
			//String NoInstallBatchName = GetFinalBatchName(ApkName, Params, bMakeSeparateApks ? Architecture : "", bMakeSeparateApks ? GPUArchitecture : "", true, false);
			// if(!bPackageDataInsideApk)
			//{
			//    BatchLines = GenerateInstallBatchFile(bPackageDataInsideApk, PackageName, ApkName, Params, ObbName, DeviceObbName, true);
			//    File.WriteAllLines(NoInstallBatchName, BatchLines);
			//}
		}

		PrintRunTime();
	}

	string GetAFSExecutable(UnrealTargetPlatform Target)
	{
		if (Target == UnrealTargetPlatform.Win64)
		{
			return "win-x64/UnrealAndroidFileTool.exe";
		}
		if (Target == UnrealTargetPlatform.Mac)
		{
			return "osx-x64/UnrealAndroidFileTool";
		}
		if (Target == UnrealTargetPlatform.Linux)
		{
			return "linux-x64/UnrealAndroidFileTool";
		}
		Log.TraceWarning("GetAFSExecutable unsupported target, assuming Win64");
		return "win-x64/UnrealAndroidFileTool.exe";
	}

	private string[] GenerateInstallBatchFile(bool bPackageDataInsideApk, string PackageName, string ApkName, ProjectParams Params, string ObbName, string DeviceObbName, bool bNoObbInstall,
		string PatchName, string DevicePatchName, bool bNoPatchInstall, string Overflow1Name, string DeviceOverflow1Name, bool bNoOverflow1Install, string Overflow2Name, string DeviceOverflow2Name, bool bNoOverflow2Install,
		bool bIsPC, bool bIsDistribution, bool bRequireRuntimeStoragePermission, bool bDisablePerfHarden, bool bUseAFS, bool bUseAFSProject, string AFSToken, UnrealTargetPlatform Target)
    {
        string[] BatchLines = null;
        string ReadPermissionGrantCommand = "shell pm grant " + PackageName + " android.permission.READ_EXTERNAL_STORAGE";
        string WritePermissionGrantCommand = "shell pm grant " + PackageName + " android.permission.WRITE_EXTERNAL_STORAGE";
		string DisablePerfHardenCommand = "shell setprop security.perf_harden 0";

		// We don't grant runtime permission for distribution build on purpose since we will push the obb file to the folder that doesn't require runtime storage permission.
		// This way developer can catch permission issue if they try to save/load game file in folder that requires runtime storage permission.
		bool bNeedGrantStoragePermission = bRequireRuntimeStoragePermission && !bIsDistribution;

		// We can't always push directly to Android/obb so uploads to Download then moves it
		bool bDontMoveOBB = bUseAFS ? true : (bPackageDataInsideApk || !bIsDistribution);

		bool bHavePatch = (PatchName != "");
		bool bHaveOverflow1 = (Overflow1Name != "");
		bool bHaveOverflow2 = (Overflow2Name != "");

		string AFSExecutable = GetAFSExecutable(Target);
		string AFSCommonArg = "-p " + PackageName;
		if (AFSToken != "")
		{
			AFSCommonArg += " -k " + AFSToken;
		}

		if (!bIsPC)
        {
			string APKInstallCommand = "$ADB $DEVICE install " + Path.GetFileName(ApkName);
			string APKReinstallCommand = "";

			// If it is a distribution build, push to $STORAGE/Android/obb folder instead of $STORAGE/obb folder.
			// Note that $STORAGE/Android/obb will be the folder that contains the obb if you download the app from playstore.
			string OBBInstallCommand = bNoObbInstall ? "\t$ADB $DEVICE shell 'rm -r $EXTERNAL_STORAGE/" + DeviceObbName + "'" : "\t$ADB $DEVICE push " + Path.GetFileName(ObbName) + (bIsDistribution ? " " + TargetAndroidTemp : " $STORAGE/") + DeviceObbName;
			string PatchInstallCommand = bNoPatchInstall ? "\t$ADB $DEVICE shell 'rm -r $EXTERNAL_STORAGE/" + DevicePatchName + "'" : "\t$ADB $DEVICE push " + Path.GetFileName(PatchName) + (bIsDistribution ? " " + TargetAndroidTemp : " $STORAGE/") + DevicePatchName;
			string Overflow1InstallCommand = bNoOverflow1Install ? "\t$ADB $DEVICE shell 'rm -r $EXTERNAL_STORAGE/" + DeviceOverflow1Name + "'" : "\t$ADB $DEVICE push " + Path.GetFileName(Overflow1Name) + (bIsDistribution ? " " + TargetAndroidTemp : " $STORAGE/") + DeviceOverflow1Name;
			string Overflow2InstallCommand = bNoOverflow2Install ? "\t$ADB $DEVICE shell 'rm -r $EXTERNAL_STORAGE/" + DeviceOverflow2Name + "'" : "\t$ADB $DEVICE push " + Path.GetFileName(Overflow2Name) + (bIsDistribution ? " " + TargetAndroidTemp : " $STORAGE/") + DeviceOverflow2Name;

			if (bUseAFS)
			{
				if (bUseAFSProject)
				{
					APKInstallCommand = "$ADB $DEVICE install AFS_" + Path.GetFileName(ApkName);
					APKReinstallCommand = "$ADB $DEVICE install -r " + Path.GetFileName(ApkName);
				}
				else
				{
					// stop the fileserver (not needed on reinstall above
					APKReinstallCommand = "$AFS $DEVICE " + AFSCommonArg + " stop-all";
				}
				string AFSCommand = "\t$AFS $DEVICE " + AFSCommonArg; 
				OBBInstallCommand = bNoObbInstall ? AFSCommand + " deletefile '^mainobb'" : AFSCommand + " push " + Path.GetFileName(ObbName) + " '^mainobb'";
				PatchInstallCommand = bNoPatchInstall ? AFSCommand + " deletefile '^patchobb'" : AFSCommand + " push " + Path.GetFileName(PatchName) + " '^patchobb'";
				Overflow1InstallCommand = bNoOverflow1Install ? AFSCommand + " deletefile '^overflow1obb'" : AFSCommand + " push " + Path.GetFileName(Overflow1Name) + " '^overflow1obb'";
				Overflow2InstallCommand = bNoOverflow2Install ? AFSCommand + " deletefile '^overflow2obb'" : AFSCommand + " push " + Path.GetFileName(Overflow2Name) + " '^overflow2obb'";
			}

			LogInformation("Writing shell script for install with {0}", bPackageDataInsideApk ? "data in APK" : "separate obb");
            BatchLines = new string[] {
						"#!/bin/sh",
						"cd \"`dirname \"$0\"`\"",
						"AFS=./" + AFSExecutable,
						"ADB=",
						"if [ \"$ANDROID_HOME\" != \"\" ]; then ADB=$ANDROID_HOME/platform-tools/adb; else ADB=" +Environment.GetEnvironmentVariable("ANDROID_HOME") + "/platform-tools/adb; fi",
						"DEVICE=",
						"if [ \"$1\" != \"\" ]; then DEVICE=\"-s $1\"; fi",
						"echo",
						"echo Uninstalling existing application. Failures here can almost always be ignored.",
						"$ADB $DEVICE uninstall " + PackageName,
						"echo",
						"echo Installing existing application. Failures here indicate a problem with the device \\(connection or storage permissions\\) and are fatal.",
						APKInstallCommand,
						"if [ $? -eq 0 ]; then",
                        "\techo",
						"\t$ADB $DEVICE shell pm list packages " + PackageName,
						bNeedGrantStoragePermission ? "\techo Grant READ_EXTERNAL_STORAGE and WRITE_EXTERNAL_STORAGE to the apk for reading OBB or game file in external storage." : "",
						bNeedGrantStoragePermission ? "\t$ADB $DEVICE " + ReadPermissionGrantCommand : "",
						bNeedGrantStoragePermission ? "\t$ADB $DEVICE " + WritePermissionGrantCommand : "",
						bDisablePerfHarden ? "\t$ADB $DEVICE " + DisablePerfHardenCommand : "",
                        "\techo",
						"\techo Removing old data. Failures here are usually fine - indicating the files were not on the device.",
                        "\t$ADB $DEVICE shell 'rm -r $EXTERNAL_STORAGE/UnrealGame/" + Params.ShortProjectName + "'",
						"\t$ADB $DEVICE shell 'rm -r $EXTERNAL_STORAGE/UnrealGame/UECommandLine.txt" + "'",
						"\t$ADB $DEVICE shell 'rm -r $EXTERNAL_STORAGE/" + TargetAndroidLocation + PackageName + "'",
						"\t$ADB $DEVICE shell 'rm -r $EXTERNAL_STORAGE/Android/" + TargetAndroidLocation + PackageName + "'",
						"\t$ADB $DEVICE shell 'rm -r $EXTERNAL_STORAGE/Download/" + TargetAndroidLocation + PackageName + "'",
						bPackageDataInsideApk ? "" : "\techo",
						bPackageDataInsideApk ? "" : "\techo Installing new data. Failures here indicate storage problems \\(missing SD card or bad permissions\\) and are fatal.",
						bPackageDataInsideApk ? "" : "\tSTORAGE=$(echo \"`$ADB $DEVICE shell 'echo $EXTERNAL_STORAGE'`\" | cat -v | tr -d '^M')",
						bPackageDataInsideApk ? "" : OBBInstallCommand,
						bPackageDataInsideApk ? "if [ 1 ]; then" : "\tif [ $? -eq 0 ]; then",
						!bHavePatch ? "" : (bPackageDataInsideApk ? "" : PatchInstallCommand),
						!bHaveOverflow1 ? "" : (bPackageDataInsideApk ? "" : Overflow1InstallCommand),
						!bHaveOverflow2 ? "" : (bPackageDataInsideApk ? "" : Overflow2InstallCommand),
						bDontMoveOBB ? "" : "\t\t$ADB $DEVICE shell mkdir $STORAGE/Android/" + TargetAndroidLocation + PackageName, // don't check for error since installing may create the obb directory
						bDontMoveOBB ? "" : "\t\t$ADB $DEVICE shell mv " + TargetAndroidTemp + TargetAndroidLocation + PackageName + " $STORAGE/Android/" + TargetAndroidLocation,
						bDontMoveOBB ? "" : "\t\t$ADB $DEVICE shell rm -r " + TargetAndroidTemp + TargetAndroidLocation,
						APKReinstallCommand,
						"\t\techo",
						"\t\techo Installation successful",
						"\t\texit 0",
						"\tfi",
						"fi",
						"echo",
						"echo There was an error installing the game or the obb file. Look above for more info.",
						"echo",
						"echo Things to try:",
						"echo 'Check that the device (and only the device) is listed with \\\"$ADB devices\\\" from a command prompt.'",
						"echo Make sure all Developer options look normal on the device",
						"echo Check that the device has an SD card.",
						"exit 1"
					};
        }
        else
        {
			string APKInstallCommand = "%ADB% %DEVICE% install " + Path.GetFileName(ApkName);
			string APKReinstallCommand = "";

			string OBBInstallCommand = bNoObbInstall ? "%ADB% %DEVICE% shell rm -r %STORAGE%/" + DeviceObbName : "%ADB% %DEVICE% push " + Path.GetFileName(ObbName) + (bIsDistribution ? " " + TargetAndroidTemp : " %STORAGE%/") + DeviceObbName;
			string PatchInstallCommand = bNoPatchInstall ? "%ADB% %DEVICE% shell rm -r %STORAGE%/" + DevicePatchName : "%ADB% %DEVICE% push " + Path.GetFileName(PatchName) + (bIsDistribution ? " " + TargetAndroidTemp : " %STORAGE%/") + DevicePatchName;
			string Overflow1InstallCommand = bNoOverflow1Install ? "%ADB% %DEVICE% shell rm -r %STORAGE%/" + DeviceOverflow1Name : "%ADB% %DEVICE% push " + Path.GetFileName(Overflow1Name) + (bIsDistribution ? " " + TargetAndroidTemp : " %STORAGE%/") + DeviceOverflow1Name;
			string Overflow2InstallCommand = bNoOverflow2Install ? "%ADB% %DEVICE% shell rm -r %STORAGE%/" + DeviceOverflow2Name : "%ADB% %DEVICE% push " + Path.GetFileName(Overflow2Name) + (bIsDistribution ? " " + TargetAndroidTemp : " %STORAGE%/") + DeviceOverflow2Name;

			if (bUseAFS)
			{
				if (bUseAFSProject)
				{
					APKInstallCommand = "%ADB% %DEVICE% install AFS_" + Path.GetFileName(ApkName);
					APKReinstallCommand = "%ADB% %DEVICE% install -r " + Path.GetFileName(ApkName);
				}
				else
				{
					// stop the fileserver (not needed on reinstall above
					APKReinstallCommand = "%AFS% %DEVICE% " + AFSCommonArg + " stop-all";
				}
				string AFSCommand = "\t%AFS% %DEVICE% " + AFSCommonArg;
				OBBInstallCommand = bNoObbInstall ? AFSCommand + " deletefile \"^mainobb\"" : AFSCommand + " push " + Path.GetFileName(ObbName) + " \"^mainobb\"";
				PatchInstallCommand = bNoPatchInstall ? AFSCommand + " deletefile \"^patchobb\"" : AFSCommand + " push " + Path.GetFileName(PatchName) + " \"^patchobb\"";
				Overflow1InstallCommand = bNoOverflow1Install ? AFSCommand + " deletefile \"^overflow1obb\"" : AFSCommand + " push " + Path.GetFileName(Overflow1Name) + " \"^overflow1obb\"";
				Overflow2InstallCommand = bNoOverflow2Install ? AFSCommand + " deletefile \"^overflow2obb\"" : AFSCommand + " push " + Path.GetFileName(Overflow2Name) + " \"^overflow2obb\"";
			}

			LogInformation("Writing bat for install with {0}", bPackageDataInsideApk ? "data in APK" : "separate OBB");
            BatchLines = new string[] {
						"setlocal",
						"if NOT \"%UE_SDKS_ROOT%\"==\"\" (call %UE_SDKS_ROOT%\\HostWin64\\Android\\SetupEnvironmentVars.bat)",
						"set ANDROIDHOME=%ANDROID_HOME%",		
						"if \"%ANDROIDHOME%\"==\"\" set ANDROIDHOME="+Environment.GetEnvironmentVariable("ANDROID_HOME"),
						"set ADB=%ANDROIDHOME%\\platform-tools\\adb.exe",
						"set AFS=.\\" + AFSExecutable.Replace("/", "\\"),
						"set DEVICE=",
                        "if not \"%1\"==\"\" set DEVICE=-s %1",
                        "for /f \"delims=\" %%A in ('%ADB% %DEVICE% " + GetStorageQueryCommand(true) +"') do @set STORAGE=%%A",
						"@echo.",
						"@echo Uninstalling existing application. Failures here can almost always be ignored.",
						"%ADB% %DEVICE% uninstall " + PackageName,
						"@echo.",
						"@echo Installing existing application. Failures here indicate a problem with the device (connection or storage permissions) and are fatal.",
						APKInstallCommand,
						"@if \"%ERRORLEVEL%\" NEQ \"0\" goto Error",
						"%ADB% %DEVICE% shell pm list packages " + PackageName,
						"%ADB% %DEVICE% shell rm -r %STORAGE%/UnrealGame/" + Params.ShortProjectName,
						"%ADB% %DEVICE% shell rm -r %STORAGE%/UnrealGame/UECommandLine.txt", // we need to delete the commandline in UnrealGame or it will mess up loading
						"%ADB% %DEVICE% shell rm -r %STORAGE%/" + TargetAndroidLocation + PackageName,
						"%ADB% %DEVICE% shell rm -r %STORAGE%/Android/" + TargetAndroidLocation + PackageName,
						"%ADB% %DEVICE% shell rm -r %STORAGE%/Download/" + TargetAndroidLocation + PackageName,
						bPackageDataInsideApk ? "" : "@echo.",
						bPackageDataInsideApk ? "" : "@echo Installing new data. Failures here indicate storage problems (missing SD card or bad permissions) and are fatal.",
						bPackageDataInsideApk ? "" : OBBInstallCommand,
						bPackageDataInsideApk ? "" : "if \"%ERRORLEVEL%\" NEQ \"0\" goto Error",
						!bHavePatch ? "" : (bPackageDataInsideApk ? "" : PatchInstallCommand),
						!bHavePatch ? "" : (bPackageDataInsideApk ? "" : "if \"%ERRORLEVEL%\" NEQ \"0\" goto Error"),
						!bHaveOverflow1 ? "" : (bPackageDataInsideApk ? "" : Overflow1InstallCommand),
						!bHaveOverflow1 ? "" : (bPackageDataInsideApk ? "" : "if \"%ERRORLEVEL%\" NEQ \"0\" goto Error"),
						!bHaveOverflow2 ? "" : (bPackageDataInsideApk ? "" : Overflow2InstallCommand),
						!bHaveOverflow2 ? "" : (bPackageDataInsideApk ? "" : "if \"%ERRORLEVEL%\" NEQ \"0\" goto Error"),
						bDontMoveOBB ? "" : "%ADB% %DEVICE% shell mkdir %STORAGE%/Android/" + TargetAndroidLocation + PackageName, // don't check for error since installing may create the obb directory
						bDontMoveOBB ? "" : "%ADB% %DEVICE% shell mv " + TargetAndroidTemp + TargetAndroidLocation + PackageName + " %STORAGE%/Android/" + TargetAndroidLocation,
						bDontMoveOBB ? "" : "if \"%ERRORLEVEL%\" NEQ \"0\" goto Error",
						bDontMoveOBB ? "" : "%ADB% %DEVICE% shell rm -r " + TargetAndroidTemp + TargetAndroidLocation,
						APKReinstallCommand,
						bUseAFSProject ? "if \"%ERRORLEVEL%\" NEQ \"0\" goto Error" : "",
						"@echo.",
						bNeedGrantStoragePermission ? "@echo Grant READ_EXTERNAL_STORAGE and WRITE_EXTERNAL_STORAGE to the apk for reading OBB file or game file in external storage." : "",
						bNeedGrantStoragePermission ? "%ADB% %DEVICE% " + ReadPermissionGrantCommand : "",
						bNeedGrantStoragePermission ? "%ADB% %DEVICE% " + WritePermissionGrantCommand : "",
						bDisablePerfHarden ? "%ADB% %DEVICE% " + DisablePerfHardenCommand : "",
                        "@echo.",
                        "@echo Installation successful",
						"goto:eof",
						":Error",
						"@echo.",
						"@echo There was an error installing the game or the obb file. Look above for more info.",
						"@echo.",
						"@echo Things to try:",
						"@echo Check that the device (and only the device) is listed with \"%ADB$ devices\" from a command prompt.",
						"@echo Make sure all Developer options look normal on the device",
						"@echo Check that the device has an SD card.",
						"@pause"
					};
        }
        return BatchLines;
    }

	private string[] GenerateUninstallBatchFile(bool bPackageDataInsideApk, string PackageName, string ApkName, ProjectParams Params, bool bIsPC)
	{
		string[] BatchLines = null;

		if (!bIsPC)
		{
			LogInformation("Writing shell script for uninstall with {0}", bPackageDataInsideApk ? "data in APK" : "separate obb");
			BatchLines = new string[] {
						"#!/bin/sh",
						"cd \"`dirname \"$0\"`\"",
						"ADB=",
						"if [ \"$ANDROID_HOME\" != \"\" ]; then ADB=$ANDROID_HOME/platform-tools/adb; else ADB=" +Environment.GetEnvironmentVariable("ANDROID_HOME") + "/platform-tools/adb; fi",
						"DEVICE=",
						"if [ \"$1\" != \"\" ]; then DEVICE=\"-s $1\"; fi",
						"echo",
						"echo Uninstalling existing application. Failures here can almost always be ignored.",
						"$ADB $DEVICE uninstall " + PackageName,
						"echo",
						"echo Removing old data. Failures here are usually fine - indicating the files were not on the device.",
						"$ADB $DEVICE shell 'rm -r $EXTERNAL_STORAGE/UnrealGame/" + Params.ShortProjectName + "'",
						"$ADB $DEVICE shell 'rm -r $EXTERNAL_STORAGE/UnrealGame/UECommandLine.txt" + "'",
						"$ADB $DEVICE shell 'rm -r $EXTERNAL_STORAGE/" + TargetAndroidLocation + PackageName + "'",
						"$ADB $DEVICE shell 'rm -r $EXTERNAL_STORAGE/Android/" + TargetAndroidLocation + PackageName + "'",
						"echo",
						"echo Uninstall completed",
						"exit 0",
					};
		}
		else
		{
			LogInformation("Writing bat for uninstall with {0}", bPackageDataInsideApk ? "data in APK" : "separate OBB");
			BatchLines = new string[] {
						"setlocal",
						"if NOT \"%UE_SDKS_ROOT%\"==\"\" (call %UE_SDKS_ROOT%\\HostWin64\\Android\\SetupEnvironmentVars.bat)",
						"set ANDROIDHOME=%ANDROID_HOME%",
						"if \"%ANDROIDHOME%\"==\"\" set ANDROIDHOME="+Environment.GetEnvironmentVariable("ANDROID_HOME"),
						"set ADB=%ANDROIDHOME%\\platform-tools\\adb.exe",
						"set DEVICE=",
						"if not \"%1\"==\"\" set DEVICE=-s %1",
						"for /f \"delims=\" %%A in ('%ADB% %DEVICE% " + GetStorageQueryCommand(true) +"') do @set STORAGE=%%A",
						"@echo.",
						"@echo Uninstalling existing application. Failures here can almost always be ignored.",
						"%ADB% %DEVICE% uninstall " + PackageName,
						"@echo.",
						"echo Removing old data. Failures here are usually fine - indicating the files were not on the device.",
						"%ADB% %DEVICE% shell rm -r %STORAGE%/UnrealGame/" + Params.ShortProjectName,
						"%ADB% %DEVICE% shell rm -r %STORAGE%/UnrealGame/UECommandLine.txt", // we need to delete the commandline in UnrealGame or it will mess up loading
						"%ADB% %DEVICE% shell rm -r %STORAGE%/" + TargetAndroidLocation + PackageName,
						"%ADB% %DEVICE% shell rm -r %STORAGE%/Android/" + TargetAndroidLocation + PackageName,
						"@echo.",
						"@echo Uninstall completed",
					};
		}
		return BatchLines;
	}

	private string[] GenerateSymbolizeBatchFile(ProjectParams Params, string PackageName, string ApkName, DeploymentContext SC, UnrealArch Architecture, bool bIsPC)
	{
		string[] BatchLines = null;

		if (!bIsPC)
		{
			LogInformation("Writing shell script for symbolize with {0}", "data in APK" );
			BatchLines = new string[] {
				"#!/bin/sh",
				"if [ $? -ne 0]; then",
				 "echo \"Required argument missing, pass a dump of adb crash log.\"",
				 "exit 1",
				"fi",
				"cd \"`dirname \"$0\"`\"",
				"NDKSTACK=",
				"if [ \"$ANDROID_NDK_ROOT\" != \"\" ]; then NDKSTACK=$%ANDROID_NDK_ROOT/ndk-stack; else ADB=" + Environment.GetEnvironmentVariable("ANDROID_NDK_ROOT") + "/ndk-stack; fi",
				"$NDKSTACK -sym " + GetFinalSymbolizedSODirectory(ApkName, SC, Architecture) + " -dump \"%1\" > " + Params.ShortProjectName + "_SymbolizedCallStackOutput.txt",
				"exit 0",
				};
		}
		else
		{
			LogInformation("Writing bat for symbolize");
			BatchLines = new string[] {
						"@echo off",
						"IF %1.==. GOTO NoArgs",
						"setlocal",
						"set NDK_ROOT=%ANDROID_NDK_ROOT%",
						"if \"%ANDROID_NDK_ROOT%\"==\"\" set NDK_ROOT=\""+Environment.GetEnvironmentVariable("ANDROID_NDK_ROOT")+"\"",
						"set NDKSTACK=%NDK_ROOT%\\ndk-stack.cmd",
						"",
						"%NDKSTACK% -sym "+GetFinalSymbolizedSODirectory(ApkName, SC, Architecture)+" -dump \"%1\" > "+ Params.ShortProjectName+"_SymbolizedCallStackOutput.txt",
						"",
						"goto:eof",
						"",
						"",
						":NoArgs",
						"echo.",
						"echo Required argument missing, pass a dump of adb crash log. (SymboliseCallStackDump C:\\adbcrashlog.txt)",
						"pause"
					};
		}
		return BatchLines;
	}

	public override void GetFilesToArchive(ProjectParams Params, DeploymentContext SC)
	{
		if (SC.StageTargetConfigurations.Count != 1)
		{
			throw new AutomationException(ExitCode.Error_OnlyOneTargetConfigurationSupported, "Android is currently only able to package one target configuration at a time, but StageTargetConfigurations contained {0} configurations", SC.StageTargetConfigurations.Count);
		}

		UnrealTargetConfiguration TargetConfiguration = SC.StageTargetConfigurations[0];
		UnrealArchitectures Architectures = GetDeploymentArchitectures(Params, SC);
		bool bMakeSeparateApks = UnrealBuildTool.AndroidExports.ShouldMakeSeparateApks();
		bool bPackageDataInsideApk = UnrealBuildTool.AndroidExports.CreateDeploymentHandler(Params.RawProjectPath, Params.ForcePackageData).GetPackageDataInsideApk();

		bool bAFSEnablePlugin;
		string AFSToken;
		bool bIsShipping;
		bool bAFSIncludeInShipping;
		bool bAFSAllowExternalStartInShipping;
		UsingAndroidFileServer(Params, SC, out bAFSEnablePlugin, out AFSToken, out bIsShipping, out bAFSIncludeInShipping, out bAFSAllowExternalStartInShipping);
		bool bUseAFS = bAFSEnablePlugin && !bPackageDataInsideApk;

		List<string> AddedObbFiles = new List<string>();
		foreach (UnrealArch Architecture in Architectures.Architectures)
		{
			string ApkBareName = GetFinalApkName(Params, SC.StageExecutables[0], true, null);
			string ApkName = GetFinalApkName(Params, SC.StageExecutables[0], true, bMakeSeparateApks ? Architecture : null);
			bool bHaveAPK = FileExists(ApkName);
			string ObbName = GetFinalObbName(ApkName, SC);
			string PatchName = GetFinalPatchName(ApkName, SC);
			string Overflow1Name = GetFinalOverflowName(ApkName, SC, 1);
			string Overflow2Name = GetFinalOverflowName(ApkName, SC, 2);
			bool bBuildWithHiddenSymbolVisibility = BuildWithHiddenSymbolVisibility(SC);
			bool bSaveSymbols = GetSaveSymbols(SC);

			string APKDirectory = Path.GetDirectoryName(ApkName);
			string APKNameWithoutExtension = Path.GetFileNameWithoutExtension(ApkName);
			string APKBareNameWithoutExtension = Path.GetFileNameWithoutExtension(ApkBareName);

			bool bHaveAAB = false;
			bool bHaveUniversal = false;

			// copy optional app bundle if exists
			string AppBundleName = Path.Combine(APKDirectory, APKNameWithoutExtension + ".aab");
			if (FileExists(AppBundleName))
			{
				bHaveAAB = true;
				SC.ArchiveFiles(APKDirectory, Path.GetFileName(AppBundleName));
			}
			else
			{
				AppBundleName = Path.Combine(APKDirectory, APKBareNameWithoutExtension + ".aab");
				if (FileExists(AppBundleName))
				{
					bHaveAAB = true;
					SC.ArchiveFiles(APKDirectory, Path.GetFileName(AppBundleName));
				}
			}

			// copy optional apks (zip of split apks) if exists
			string APKSName = Path.Combine(APKDirectory, APKNameWithoutExtension + ".apks");
			if (FileExists(APKSName))
			{
				SC.ArchiveFiles(APKDirectory, Path.GetFileName(APKSName));
			}
			else
			{
				APKSName = Path.Combine(APKDirectory, APKBareNameWithoutExtension + ".apks");
				if (FileExists(APKSName))
				{
					SC.ArchiveFiles(APKDirectory, Path.GetFileName(APKSName));
				}
			}

			// copy optional universal apk if exists
			string UniversalApkName = Path.Combine(APKDirectory, APKNameWithoutExtension + "_universal.apk");
			if (FileExists(UniversalApkName))
			{
				bHaveUniversal = true;
				SC.ArchiveFiles(APKDirectory, Path.GetFileName(UniversalApkName));
			}
			else
			{
				UniversalApkName = Path.Combine(APKDirectory, APKBareNameWithoutExtension + "_universal.apk");
				if (FileExists(UniversalApkName))
				{
					bHaveUniversal = true;
					SC.ArchiveFiles(APKDirectory, Path.GetFileName(UniversalApkName));
				}
			}

			// copy optional AFSProject apk if exists
			string AFSApkName = Path.Combine(APKDirectory, "AFS_" + APKNameWithoutExtension + ".apk");
			if (FileExists(AFSApkName))
			{
				SC.ArchiveFiles(APKDirectory, Path.GetFileName(AFSApkName));
			}

			// verify the files exist
			if (!FileExists(ApkName))
			{
				// still valid if we found an AAB
				if (!bHaveAAB)
				{
					throw new AutomationException(ExitCode.Error_AppNotFound, "ARCHIVE FAILED - {0} was not found", ApkName);
				}
			}
			else
			{
				SC.ArchiveFiles(Path.GetDirectoryName(ApkName), Path.GetFileName(ApkName));
			}

			if (!bPackageDataInsideApk && !FileExists(ObbName))
			{
                throw new AutomationException(ExitCode.Error_ObbNotFound, "ARCHIVE FAILED - {0} was not found", ObbName);
			}

			if (bBuildWithHiddenSymbolVisibility || bSaveSymbols)
			{
				string SymbolizedSODirectory = GetFinalSymbolizedSODirectory(ApkName, SC, Architecture);
				string SymbolizedSOPath = Path.Combine(Path.Combine(Path.GetDirectoryName(ApkName), SymbolizedSODirectory), "libUnreal.so");
				if (!FileExists(SymbolizedSOPath))
				{
					throw new AutomationException(ExitCode.Error_SymbolizedSONotFound, "ARCHIVE FAILED - {0} was not found", SymbolizedSOPath);
				}

				// Add symbolized .so directory
				SC.ArchiveFiles(Path.GetDirectoryName(SymbolizedSOPath), Path.GetFileName(SymbolizedSOPath), true, null, SymbolizedSODirectory);
			}

			if (!bPackageDataInsideApk)
			{
				// only add if not already in archive list
				if (!AddedObbFiles.Contains(ObbName))
				{
					AddedObbFiles.Add(ObbName);

					SC.ArchiveFiles(Path.GetDirectoryName(ObbName), Path.GetFileName(ObbName));
					if (FileExists(PatchName))
					{
						SC.ArchiveFiles(Path.GetDirectoryName(PatchName), Path.GetFileName(PatchName));
					}
					if (FileExists(Overflow1Name))
					{
						SC.ArchiveFiles(Path.GetDirectoryName(Overflow1Name), Path.GetFileName(Overflow1Name));
					}
					if (FileExists(Overflow2Name))
					{
						SC.ArchiveFiles(Path.GetDirectoryName(Overflow2Name), Path.GetFileName(Overflow2Name));
					}
				}
			}

			// copy optional unprotected APK if exists
			string UnprotectedApkName = Path.Combine(APKDirectory, "unprotected_" + APKNameWithoutExtension + ".apk");
			if (FileExists(UnprotectedApkName))
			{
				SC.ArchiveFiles(APKDirectory, Path.GetFileName(UnprotectedApkName));
			}

			// copy optional logs directory if exists
			string LogsDirName = Path.Combine(APKDirectory, APKNameWithoutExtension + ".logs");
			if (DirectoryExists(LogsDirName))
			{
				SC.ArchiveFiles(LogsDirName);
			}

			bool bNeedsPCInstall = false;
			bool bNeedsMacInstall = false;
			bool bNeedsLinuxInstall = false;
			GetPlatformInstallOptions(SC, out bNeedsPCInstall, out bNeedsMacInstall, out bNeedsLinuxInstall);

			//helper delegate to prevent code duplication but allow us access to all the local variables we need
			var CreateBatchFilesAndArchiveAction = new Action<UnrealTargetPlatform>(Target =>
			{
				if (bHaveAPK)
				{
					string BatchName = GetFinalBatchName(ApkName, SC, false, EBatchType.Install, Target);
					SC.ArchiveFiles(Path.GetDirectoryName(BatchName), Path.GetFileName(BatchName));
				}
				if (bHaveAPK || bHaveUniversal)
				{
					string UninstallBatchName = GetFinalBatchName(ApkName, SC, false, EBatchType.Uninstall, Target);
					SC.ArchiveFiles(Path.GetDirectoryName(UninstallBatchName), Path.GetFileName(UninstallBatchName));
				}
				if (bHaveUniversal)
				{
					string UniversalBatchName = GetFinalBatchName(UniversalApkName, SC, false, EBatchType.Install, Target);
					SC.ArchiveFiles(Path.GetDirectoryName(UniversalBatchName), Path.GetFileName(UniversalBatchName));
				}

				if (bBuildWithHiddenSymbolVisibility || bSaveSymbols)
				{
					string SymbolizeBatchName = GetFinalBatchName(ApkName, SC, false, EBatchType.Symbolize, Target);
					SC.ArchiveFiles(Path.GetDirectoryName(SymbolizeBatchName), Path.GetFileName(SymbolizeBatchName));
				}
				if (bUseAFS && (bHaveAPK || bHaveUniversal))
				{
					SC.ArchiveFiles(Path.Combine(SC.EngineRoot.FullName, "Binaries", "DotNET", "Android", "UnrealAndroidFileTool"), GetAFSExecutable(Target));
				}
				//SC.ArchiveFiles(Path.GetDirectoryName(NoOBBBatchName), Path.GetFileName(NoOBBBatchName));
			}
			);

			//it's possible we will need both PC and Mac/Linux install files, do both
			if (bNeedsPCInstall)
			{
				CreateBatchFilesAndArchiveAction(UnrealTargetPlatform.Win64);
			}
			if (bNeedsMacInstall)
			{
				CreateBatchFilesAndArchiveAction(UnrealTargetPlatform.Mac);
			}
			if (bNeedsLinuxInstall)
			{
				CreateBatchFilesAndArchiveAction(UnrealTargetPlatform.Linux);
			}
		}
	}

	private void GetPlatformInstallOptions(DeploymentContext SC, out bool bNeedsPCInstall, out bool bNeedsMacInstall, out bool bNeedsLinuxInstall)
	{
		ConfigHierarchy Ini = ConfigCache.ReadHierarchy(ConfigHierarchyType.Engine, DirectoryReference.FromFile(SC.RawProjectPath), SC.StageTargetPlatform.PlatformType);
		bool bGenerateAllPlatformInstall = false;
		Ini.GetBool("/Script/AndroidRuntimeSettings.AndroidRuntimeSettings", "bCreateAllPlatformsInstall", out bGenerateAllPlatformInstall);

		bNeedsPCInstall = bNeedsMacInstall = bNeedsLinuxInstall = false;

		if (bGenerateAllPlatformInstall)
		{
			bNeedsPCInstall = bNeedsMacInstall = bNeedsLinuxInstall = true;
		}
		else
		{
			if (HostPlatform.Current.HostEditorPlatform == UnrealTargetPlatform.Mac)
			{
				bNeedsMacInstall = true;
			}
			else if (HostPlatform.Current.HostEditorPlatform == UnrealTargetPlatform.Linux)
			{
				bNeedsLinuxInstall = true;
			}
			else
			{
				bNeedsPCInstall = true;
			}
		}
	}

	private static string GetAdbCommandLine(string SerialNumber, string Args)
	{
	    if (string.IsNullOrEmpty(SerialNumber) == false)
		{
			SerialNumber = "-s " + SerialNumber;
		}

		return string.Format("{0} {1}", SerialNumber, Args);
	}

	static string LastSpewFilename = "";

	public static string ADBSpewFilter(string Message)
	{
		if (Message.StartsWith("[") && Message.Contains("%]"))
		{
			int LastIndex = Message.IndexOf(":");
			LastIndex = LastIndex == -1 ? Message.Length : LastIndex;

			if (Message.Length > 7)
			{
				string Filename = Message.Substring(7, LastIndex - 7);
				if (Filename == LastSpewFilename)
				{
					return null;
				}
				LastSpewFilename = Filename;
			}
			return Message;
		}
		return Message;
	}

	public static IProcessResult RunAdbCommand(ProjectParams Params, string SerialNumber, string Args, string Input = null, ERunOptions Options = ERunOptions.Default, bool bShouldLogCommand = false)
	{
		return RunAdbCommand(SerialNumber, Args, Input, Options, bShouldLogCommand);
	}

	private static IProcessResult RunAdbCommand(string SerialNumber, string Args, string Input = null, ERunOptions Options = ERunOptions.Default, bool bShouldLogCommand = false)
	{
		string AdbCommand = Environment.ExpandEnvironmentVariables("%ANDROID_HOME%/platform-tools/adb" + (RuntimePlatform.IsWindows ? ".exe" : ""));
		if (Options.HasFlag(ERunOptions.AllowSpew) || Options.HasFlag(ERunOptions.SpewIsVerbose))
		{
			LastSpewFilename = "";
			return Run(AdbCommand, GetAdbCommandLine(SerialNumber, Args), Input, Options, SpewFilterCallback: new ProcessResult.SpewFilterCallbackType(ADBSpewFilter));
		}
		return Run(AdbCommand, GetAdbCommandLine(SerialNumber, Args), Input, Options);
	}

	private string RunAndLogAdbCommand(ProjectParams Params, string SerialNumber, string Args, out int SuccessCode)
	{
		string AdbCommand = Environment.ExpandEnvironmentVariables("%ANDROID_HOME%/platform-tools/adb" + (RuntimePlatform.IsWindows ? ".exe" : ""));
		LastSpewFilename = "";
		return RunAndLog(CmdEnv, AdbCommand, GetAdbCommandLine(SerialNumber, Args), out SuccessCode, SpewFilterCallback: new ProcessResult.SpewFilterCallbackType(ADBSpewFilter));
	}

	public override void GetConnectedDevices(ProjectParams Params, out List<string> Devices)
	{
		Devices = new List<string>();
		IProcessResult Result = RunAdbCommand(Params, "", "devices");

		if (Result.Output.Length > 0)
		{
			string[] LogLines = Result.Output.Split(new char[] { '\n', '\r' });
			bool FoundList = false;
			for (int i = 0; i < LogLines.Length; ++i)
			{
				if (FoundList == false)
				{
					if (LogLines[i].StartsWith("List of devices attached"))
					{
						FoundList = true;
					}
					continue;
				}

				string[] DeviceLine = LogLines[i].Split(new char[] { '\t' });

				if (DeviceLine.Length == 2)
				{
					// the second param should be "device"
					// if it's not setup correctly it might be "unattached" or "powered off" or something like that
					// warning in that case
					if (DeviceLine[1] == "device")
					{
						Devices.Add("@" + DeviceLine[0]);
					}
					else
					{
						CommandUtils.LogWarning("Device attached but in bad state {0}:{1}", DeviceLine[0], DeviceLine[1]);
					}
				}
			}
		}
	}

	/*
	private class TimeRegion : System.IDisposable
	{
		private System.DateTime StartTime { get; set; }

		private string Format { get; set; }

		private System.Collections.Generic.List<object> FormatArgs { get; set; }

		public TimeRegion(string format, params object[] format_args)
		{
			Format = format;
			FormatArgs = new List<object>(format_args);
			StartTime = DateTime.UtcNow;
		}

		public void Dispose()
		{
			double total_time = (DateTime.UtcNow - StartTime).TotalMilliseconds / 1000.0;
			FormatArgs.Insert(0, total_time);
			CommandUtils.Log(Format, FormatArgs.ToArray());
		}
	}
	*/

	private bool RetrieveDeployedManifestsAFS(ProjectParams Params, DeploymentContext SC, string DeviceName, out List<string> UFSManifests, out List<string> NonUFSManifests, string AFSToken)
	{
		UFSManifests = null;
		NonUFSManifests = null;

		UnrealArch? DeviceArchitecture = GetBestDeviceArchitecture(Params, DeviceName);
		string ApkName = GetFinalApkName(Params, SC.StageExecutables[0], true, DeviceArchitecture);
		string PackageName = GetPackageInfo(ApkName, SC, false);

		AndroidFileClient client = new AndroidFileClient(DeviceName);
		if (!client.OpenConnection())
		{
			if (PackageName == null || PackageName == "")
			{
				Log.TraceInformation("Retrieve Manifests: Unable to start file server without package name, ignoring manifests");
				return false;
			}
			Log.TraceInformation("Retrieve Manifests: Trying to start file server {0}", PackageName);
			if (!client.StartServer(PackageName, AFSToken))
			{
				Log.TraceInformation("Retrieve Manifests: Failed to start server, ignoring manifests");
				return false;
			}
		}

		// verify connection to the correct server
		string DevicePackageName = client.Query("^packagename");
		if (DevicePackageName != PackageName)
		{
			if (PackageName == null || PackageName == "")
			{
				Log.TraceInformation("Retrieve Manifests: Unable to start file server without package name, ignoring manifests");
				client.CloseConnection();
				return false;
			}

			Log.TraceInformation("Connected to wrong server {0}, trying again", DevicePackageName);
			client.TerminateServer();

			Log.TraceInformation("Retrieve Manifests: Trying to start file server {0}", PackageName);
			if (!client.StartServer(PackageName, AFSToken))
			{
				Log.TraceInformation("Retrieve Manifests: Failed to start server, ignoring manifests");
				return false;
			}
		}

		// Try retrieving the UFS files manifest files from the device
		string UFSManifestFileName = CombinePaths(SC.StageDirectory.FullName, SC.GetUFSDeployedManifestFileName(DeviceName));
		if (!client.FileRead("^project/" + SC.GetUFSDeployedManifestFileName(null), UFSManifestFileName))
		{
			return false;
		}

		// Try retrieving the non UFS files manifest files from the device
		string NonUFSManifestFileName = CombinePaths(SC.StageDirectory.FullName, SC.GetNonUFSDeployedManifestFileName(DeviceName));
		if (!client.FileRead("^project/" + SC.GetNonUFSDeployedManifestFileName(null), NonUFSManifestFileName))
		{
			return false;
		}

		client.CloseConnection();

		// Return the manifest files
		UFSManifests = new List<string>();
		UFSManifests.Add(UFSManifestFileName);
		NonUFSManifests = new List<string>();
		NonUFSManifests.Add(NonUFSManifestFileName);

		Log.TraceInformation("Retrieve Manifests: Success!!");

		return true;
	}

	public override bool RetrieveDeployedManifests(ProjectParams Params, DeploymentContext SC, string DeviceName, out List<string> UFSManifests, out List<string> NonUFSManifests)
	{
		bool bAFSEnablePlugin;
		string AFSToken;
		bool bIsShipping;
		bool bAFSIncludeInShipping;
		bool bAFSAllowExternalStartInShipping;
		if (UsingAndroidFileServer(Params, SC, out bAFSEnablePlugin, out AFSToken, out bIsShipping, out bAFSIncludeInShipping, out bAFSAllowExternalStartInShipping))
		{
			return RetrieveDeployedManifestsAFS(Params, SC, DeviceName, out UFSManifests, out NonUFSManifests, AFSToken);
		}

		UFSManifests = null;
		NonUFSManifests = null;

		// Query the storage path from the device
		string DeviceStorageQueryCommand = GetStorageQueryCommand();
		IProcessResult StorageResult = RunAdbCommand(Params, DeviceName, DeviceStorageQueryCommand, null, ERunOptions.AppMustExist);
		String StorageLocation = StorageResult.Output.Trim();
		string RemoteDir = StorageLocation + "/UnrealGame/" + Params.ShortProjectName;

		// Try retrieving the UFS files manifest files from the device
		string RetrievedUFSManifestFileName = CombinePaths(SC.StageDirectory.FullName, $"Retrieved_{SC.GetUFSDeployedManifestFileName(DeviceName)}");
		IProcessResult UFSResult = RunAdbCommand(Params, DeviceName, " pull " + RemoteDir + "/" + SC.GetUFSDeployedManifestFileName(null) + " \"" + RetrievedUFSManifestFileName + "\"", null, ERunOptions.AppMustExist);
		if (!(UFSResult.Output.Contains("bytes") || UFSResult.Output.Contains("[100%]")))
		{
			LogWarning("Failed retrieving UFS Manifest: {0}", UFSResult.Output);
			return false;
		}

		// Try retrieving the non UFS files manifest files from the device
		string RetrievedNonUFSManifestFileName = CombinePaths(SC.StageDirectory.FullName, $"Retrieved_{SC.GetNonUFSDeployedManifestFileName(DeviceName)}");
		IProcessResult NonUFSResult = RunAdbCommand(Params, DeviceName, " pull " + RemoteDir + "/" + SC.GetNonUFSDeployedManifestFileName(null) + " \"" + RetrievedNonUFSManifestFileName + "\"", null, ERunOptions.AppMustExist);
		if (!(NonUFSResult.Output.Contains("bytes") || NonUFSResult.Output.Contains("[100%]")))
		{
			LogWarning("Failed retrieving NonUFS Manifest: {0}", NonUFSResult.Output);
			// Did not retrieve both so delete one we did retrieve
			File.Delete(RetrievedUFSManifestFileName);
			return false;
		}

		// Return the manifest files
		UFSManifests = new List<string>();
		UFSManifests.Add(RetrievedUFSManifestFileName);
		NonUFSManifests = new List<string>();
		NonUFSManifests.Add(RetrievedNonUFSManifestFileName);

		return true;
	}

	internal class LongestFirst : IComparer<string>
	{
		public int Compare(string a, string b)
		{
			if (a.Length == b.Length) return a.CompareTo(b);
			else return b.Length - a.Length;
		}
	}

	// Returns a filename from "adb shell ls -RF" output
	// or null if the input line is a directory.
	private string GetFileNameFromListing(string SingleLine)
	{
		if (SingleLine.StartsWith("- ")) // file on Samsung
			return SingleLine.Substring(2);
		else if (SingleLine.StartsWith("d ")) // directory on Samsung
			return null;
		else if (SingleLine.EndsWith("/")) // directory on Google
			return null;
		else // undecorated = file on Google
		{
			return SingleLine;
		}
	}

	private void DeployAndroidFileServer(ProjectParams Params, DeploymentContext SC, string AFSToken)
	{
		ConfigHierarchy Ini = ConfigCache.ReadHierarchy(ConfigHierarchyType.Engine, DirectoryReference.FromFile(Params.RawProjectPath), UnrealTargetPlatform.Android);
		bool bDisablePerfHarden;
		Ini.GetBool("/Script/AndroidRuntimeSettings.AndroidRuntimeSettings", "bEnableMaliPerfCounters", out bDisablePerfHarden);

		bool bUseCompression;
		bool bLogFiles;
		bool bReportStats;
		bool bUseManualIPAddress;
		string ManualIPAddress;
		EConnectionType ConnectionType = GetAndroidFileServerNetworkConfig(SC, out bUseCompression, out bLogFiles, out bReportStats, out bUseManualIPAddress, out ManualIPAddress);

		AndroidFileClient.OptimalADB adb = new AndroidFileClient.OptimalADB();

		foreach (var DeviceName in Params.DeviceNames)
		{
			UnrealArch? DeviceArchitecture = GetBestDeviceArchitecture(Params, DeviceName);
			string ApkName = GetFinalApkName(Params, SC.StageExecutables[0], true, DeviceArchitecture);

			// make sure APK is up to date (this is fast if so)
			var Deploy = AndroidExports.CreateDeploymentHandler(Params.RawProjectPath, Params.ForcePackageData);
			if (!Params.Prebuilt)
			{
				string CookFlavor = SC.FinalCookPlatform.IndexOf("_") > 0 ? SC.FinalCookPlatform.Substring(SC.FinalCookPlatform.IndexOf("_")) : "";
				string SOName = GetSONameWithoutArchitecture(Params, SC.StageExecutables[0]);
				Deploy.SetAndroidPluginData(GetDeploymentArchitectures(Params, SC), CollectPluginDataPaths(SC));
				Deploy.PrepForUATPackageOrDeploy(Params.RawProjectPath, Params.ShortProjectName, SC.ProjectRoot, SOName, SC.LocalRoot + "/Engine", Params.Distribution, CookFlavor, SC.StageTargets[0].Receipt.Configuration, true, false);
			}

			// now we can use the apk to get more info
			string PackageName = GetPackageInfo(ApkName, SC, false);

			// start up AFS connection (allowed to fail here.. may not be a server installed yet)
			AndroidFileClient client = new AndroidFileClient(DeviceName);
			AndroidFileClient client2 = null;
			string IPAddress = (ConnectionType == EConnectionType.NetworkOnly && bUseManualIPAddress) ? ManualIPAddress : "127.0.0.1";
			if (!client.OpenConnection(IPAddress))
			{
				if (!client.StartServer(PackageName, AFSToken, IPAddress))
				{
				}
			}

			// Try to get IP address from device if we connected
			string DeviceIPAddress = client.Query("^ip");

			// Setup the OBB name and add the storage path (queried from the device) to it
			string QueryStorageResult = adb.Shell(DeviceName, "echo $EXTERNAL_STORAGE");
			string ExternalStorage = QueryStorageResult.Trim();		// "mnt/sdcard"
			string StorageLocation = ExternalStorage + "/Android";	// "mnt/sdcard/Android"
			string DeviceObbName = StorageLocation + "/" + GetDeviceObbName(ApkName, SC);
			string DevicePatchName = StorageLocation + "/" + GetDevicePatchName(ApkName, SC);
			string DeviceOverflow1Name = StorageLocation + "/" + GetDeviceOverflowName(ApkName, SC, 1);
			string DeviceOverflow2Name = StorageLocation + "/" + GetDeviceOverflowName(ApkName, SC, 2);
			string RemoteDir = client.Query("^project", true);
			if (RemoteDir == null)
			{
				RemoteDir = StorageLocation + "/data/" + PackageName + "/files/UnrealGame/" + Params.ShortProjectName;
			}
			string ExtFiles = StorageLocation + "/data/" + PackageName + "/files";

			if (bDisablePerfHarden)
			{
				adb.Shell(DeviceName, "setprop security.perf_harden 0");
			}

			// remove any main or patch OBB file which would override deployed data (note: not the same as later delete or deploy)
			{
				string DeviceOldObbName = ExternalStorage + "/" + GetDeviceObbName(ApkName, SC);
				string DeviceOldPatchName = ExternalStorage + "/" + GetDevicePatchName(ApkName, SC);

				adb.Shell(DeviceName, "rm " + DeviceOldObbName);
				adb.Shell(DeviceName, "rm " + DeviceOldPatchName);
			}

			// close connection to since uninstall/reinstall will reset server
			client.CloseConnection();

			// determine if APK out of date
			string APKLastUpdateTime = new FileInfo(ApkName).LastWriteTime.ToString();
			bool bNeedAPKInstall = true;
			bool bFreshInstall = false;
			bool bFastDeploy = false;
			if (Params.IterativeDeploy)
			{
				// Check for apk installed with this package name on the device
				String InstalledResult = adb.Shell(DeviceName, "pm list packages " + PackageName);
				if (InstalledResult.Contains(PackageName))
				{
					Log.TraceInformation("{0} already installed!", PackageName);
					// already installed so enable --fast-deploy option if need to update apk
					bFastDeploy = true;

					// See if apk is up to date on device
					InstalledResult = adb.Shell(DeviceName, "cat " + ExtFiles + "/APKFileStamp.txt");
					if (InstalledResult.StartsWith("APK: "))
					{
						Log.TraceInformation("Found APKFileStamp.txt! {0}", InstalledResult);
						if (InstalledResult.Substring(5).Trim() == APKLastUpdateTime)
							bNeedAPKInstall = false;

						if (InstalledResult.Substring(5).Trim() != APKLastUpdateTime)
						{
							Log.TraceInformation("{0} != {1}", InstalledResult.Substring(5).Trim(), APKLastUpdateTime);
						}

						// Stop the previously running copy (uninstall/install did this before)
						InstalledResult = adb.Shell(DeviceName, "am force-stop " + PackageName);
						if (InstalledResult.Contains("Error"))
						{
							// force-stop not supported (Android < 3.0) so check if package is actually running
							// Note: cannot use grep here since it may not be installed on device
							InstalledResult = adb.Shell(DeviceName, "ps");
							if (InstalledResult.Contains(PackageName))
							{
								// it is actually running so use the slow way to kill it (uninstall and reinstall)
								bNeedAPKInstall = true;
							}
						}
					}
				}
				else
				{
					// If not already installed we must do a full deploy
					bFreshInstall = true;
				}
			}

			// install new APK if needed
			if (bNeedAPKInstall)
			{
				// try reinstall the apk to preserve data
				int SuccessCode = 0;
				string InstallCommandline = "install -r " + (bFastDeploy ? "--fastdeploy \"" : "\"") + ApkName + "\"";
				string InstallOutput = RunAndLogAdbCommand(Params, DeviceName, InstallCommandline, out SuccessCode);
				int FailureIndex = InstallOutput.IndexOf("Failure");
				// adb install doesn't always return an error code on failure, and instead prints "Failure", followed by an error code.
				if (SuccessCode != 0 || FailureIndex != -1)
				{
					string ErrorMessage = string.Format("Installation of apk '{0}' failed", ApkName);
					if (FailureIndex != -1)
					{
						string FailureString = InstallOutput.Substring(FailureIndex + 7).Trim();
						if (FailureString != "")
						{
							ErrorMessage += ": " + FailureString;
						}
					}
					if (ErrorMessage.Contains("OLDER_SDK"))
					{
						LogError("minSdkVersion is higher than Android version installed on device, possibly due to NDK API Level");
						throw new AutomationException(ExitCode.Error_AppInstallFailed, ErrorMessage);
					}

					// try uninstalling an old app with the same identifier.
					// NOTE: uninstall -k will preserve data/cache.. consider using instead?
					bFreshInstall = true;
					SuccessCode = 0;
					adb.Shell(DeviceName, "pm uninstall " + PackageName);

					// install the apk
					InstallCommandline = "install \"" + ApkName + "\"";
					InstallOutput = RunAndLogAdbCommand(Params, DeviceName, InstallCommandline, out SuccessCode);
					FailureIndex = InstallOutput.IndexOf("Failure");

					// adb install doesn't always return an error code on failure, and instead prints "Failure", followed by an error code.
					if (SuccessCode != 0 || FailureIndex != -1)
					{
						ErrorMessage = string.Format("Installation of apk '{0}' failed", ApkName);
						if (FailureIndex != -1)
						{
							string FailureString = InstallOutput.Substring(FailureIndex + 7).Trim();
							if (FailureString != "")
							{
								ErrorMessage += ": " + FailureString;
							}
						}
						if (ErrorMessage.Contains("OLDER_SDK"))
						{
							LogError("minSdkVersion is higher than Android version installed on device, possibly due to NDK API Level");
						}
						throw new AutomationException(ExitCode.Error_AppInstallFailed, ErrorMessage);
					}
				}

				// giving EXTERNAL_STORAGE_WRITE permission to the apk for API23+
				// without this permission apk can't access to the assets put into the device
				string ReadPermissionCommandLine = "pm grant " + PackageName + " android.permission.READ_EXTERNAL_STORAGE";
				string WritePermissionCommandLine = "pm grant " + PackageName + " android.permission.WRITE_EXTERNAL_STORAGE";
				adb.Shell(DeviceName, ReadPermissionCommandLine);
				adb.Shell(DeviceName, WritePermissionCommandLine);

				// time for receivers to be registered by pm after install
				Thread.Sleep(350);
			}

			// reopen file server connection (either USB or Network)
			IPAddress = (ConnectionType == EConnectionType.NetworkOnly) ? (bUseManualIPAddress ? ManualIPAddress : (DeviceIPAddress != null ? DeviceIPAddress : "127.0.0.1")) : "127.0.0.1";
			Log.TraceInformation("Attempting to connect to file server [{0}]", (IPAddress == "127.0.0.1" ? "USB" : IPAddress));
			if (!client.OpenConnection(IPAddress))
			{
				Log.TraceInformation("Not connected, attempting to start file server");
				if (!client.StartServer(PackageName, AFSToken, IPAddress))
				{
					// try one more time with longer delay
					Log.TraceInformation("Trying again");
					Thread.Sleep(1000);
					if (!client.StartServer(PackageName, AFSToken, IPAddress))
					{
						Log.TraceWarning("Failed to start Android file server for {0}, skipping deploy for {1}", PackageName, DeviceName);
						continue;
					}
				}
			}

			// verify we connected to the right server
			string DevicePackageName = client.Query("^packagename");
			if (DevicePackageName != PackageName)
			{
				Log.TraceInformation("Connected to wrong server {0}, trying again", DevicePackageName);
				client.TerminateServer();

				Log.TraceInformation("Trying to start file server {0}", PackageName);
				if (!client.StartServer(PackageName, AFSToken, IPAddress))
				{
					// try one more time with longer delay
					Log.TraceInformation("Trying again");
					Thread.Sleep(1000);
					if (!client.StartServer(PackageName, AFSToken, IPAddress))
					{
						Log.TraceWarning("Failed to start Android file server for {0}, skipping deploy for {1}", PackageName, DeviceName);
						continue;
					}
				}
			}

			if (ConnectionType == EConnectionType.Combined)
			{
				IPAddress = (bUseManualIPAddress ? ManualIPAddress : client.Query("^ip"));
				client2 = new AndroidFileClient(DeviceName);

				Log.TraceInformation("Attempting to connect to file server [{0}]", IPAddress);
				if (!client2.OpenConnection(IPAddress))
				{
					Log.TraceInformation("Not connected, attempting to start file server");
					if (!client2.StartServer(PackageName, AFSToken, IPAddress, false))
					{
						Log.TraceWarning("Failed to start Android file server for {0}, only using one connection for {1}", PackageName, DeviceName);
						client2 = null;
					}
				}

				// verify we connected to the right server
				DevicePackageName = client2.Query("^packagename");
				if (DevicePackageName != PackageName)
				{
					Log.TraceInformation("Connected to wrong server {0} for [{1}], not using network", DevicePackageName, IPAddress, DeviceName);
					client2.CloseConnection();
					client2 = null;
				}
			}

			// get RemoteDir again (should be valid now after install / restart)
			RemoteDir = client.Query("^project", true);

			// write new timestamp for APK (do it here since RemoteDir now available)
			if (bNeedAPKInstall)
			{
				client.FileWriteString("APK: " + APKLastUpdateTime + "\n", "^ext/APKFileStamp.txt");
			}

			// update the uecommandline.txt
			// update and deploy uecommandline.txt
			// always delete the existing commandline text file, so it doesn't reuse an old one
			FileReference IntermediateCmdLineFile = FileReference.Combine(SC.StageDirectory, "UECommandLine.txt");
			Project.WriteStageCommandline(IntermediateCmdLineFile, Params, SC);

			// copy files to device if we were staging
			if (SC.Stage)
			{
				HashSet<string> EntriesToDeploy = new HashSet<string>();

				// Fresh install always needs full deploy
				if (Params.IterativeDeploy && !bFreshInstall)
				{
					// always send UECommandLine.txt (it was written above after delta checks applied)
					EntriesToDeploy.Add(IntermediateCmdLineFile.FullName);

					// Add non UFS files if any to deploy
					String NonUFSManifestPath = SC.GetNonUFSDeploymentDeltaPath(DeviceName);
					if (File.Exists(NonUFSManifestPath))
					{
						string NonUFSFiles = File.ReadAllText(NonUFSManifestPath);
						foreach (string Filename in NonUFSFiles.Split('\n'))
						{
							if (!string.IsNullOrEmpty(Filename) && !string.IsNullOrWhiteSpace(Filename))
							{
								EntriesToDeploy.Add(CombinePaths(SC.StageDirectory.FullName, Filename.Trim()));
							}
						}
					}

					// Add UFS files if any to deploy
					String UFSManifestPath = SC.GetUFSDeploymentDeltaPath(DeviceName);
					if (File.Exists(UFSManifestPath))
					{
						string UFSFiles = File.ReadAllText(UFSManifestPath);
						foreach (string Filename in UFSFiles.Split('\n'))
						{
							if (!string.IsNullOrEmpty(Filename) && !string.IsNullOrWhiteSpace(Filename))
							{
								EntriesToDeploy.Add(CombinePaths(SC.StageDirectory.FullName, Filename.Trim()));
							}
						}
					}

					// For now, if too many files may be better to just push them all
					if (EntriesToDeploy.Count > 500)
					{
						// make sure device is at a clean state
						client.DirDeleteRecurse(RemoteDir);

						EntriesToDeploy.Clear();
						EntriesToDeploy.TrimExcess();
						EntriesToDeploy.Add(SC.StageDirectory.FullName);
					}
					else
					{
						// Discover & remove any files on device that are not in staging

						// get listing of remote directory from device
						string CommandResult = client.DirListFlat(RemoteDir);

						if (CommandResult == null)
						{
							Log.TraceWarning("Failed to read remote dir: {0}", RemoteDir);
							RemoteDir = client.Query("^project", true);
							CommandResult = client.DirListFlat(RemoteDir);
							if (CommandResult == null)
							{
								Log.TraceWarning("Failed to read remote dir again: {0}", RemoteDir);
							}
						}

						{
							// listing output is of the form
							// [Samsung]                 [Google]
							//
							// RemoteDir/RestOfPath:     RemoteDir/RestOfPath:
							// - File1.png               File1.png
							// - File2.txt               File2.txt
							// d SubDir1                 SubDir1/
							// d SubDir2                 Subdir2/
							//
							// RemoteDir/RestOfPath/SubDir1:

							HashSet<string> DirsToDeleteFromDevice = new HashSet<string>();
							List<string> FilesToDeleteFromDevice = new List<string>();

							using (var reader = new StringReader(CommandResult))
							{
								string ProjectSaved = Params.ShortProjectName + "/Saved";
								string ProjectConfig = Params.ShortProjectName + "/Config";
								const string EngineSaved = "Engine/Saved"; // is this safe to use, or should we use SC.EngineRoot.GetDirectoryName()?
								const string EngineConfig = "Engine/Config";
								LogWarning("Excluding {0} {1} {2} {3} from clean during deployment.", ProjectSaved, ProjectConfig, EngineSaved, EngineConfig);

								string CurrentDir = "";
								bool SkipFiles = false;
								for (string Line = reader.ReadLine(); Line != null; Line = reader.ReadLine())
								{
									if (String.IsNullOrWhiteSpace(Line))
									{
										continue; // ignore blank lines
									}

									if (Line.EndsWith(":"))
									{
										// RemoteDir/RestOfPath:
										//      keep ^--------^
										CurrentDir = Line.Substring(RemoteDir.Length + 1, Math.Max(0, Line.Length - RemoteDir.Length - 2));
										// Max is there for the case of base "RemoteDir:" --> ""

										// We want to keep config & logs between deployments.
										if (CurrentDir.StartsWith(ProjectSaved) || CurrentDir.StartsWith(ProjectConfig) || CurrentDir.StartsWith(EngineSaved) || CurrentDir.StartsWith(EngineConfig))
										{
											SkipFiles = true;
											continue;
										}

										bool DirExistsInStagingArea = Directory.Exists(Path.Combine(SC.StageDirectory.FullName, CurrentDir));
										if (DirExistsInStagingArea)
										{
											SkipFiles = false;
										}
										else
										{
											// delete directory from device
											SkipFiles = true;
											DirsToDeleteFromDevice.Add(CurrentDir);
										}
									}
									else
									{
										if (SkipFiles)
										{
											continue;
										}

										string FileName = GetFileNameFromListing(Line);
										if (FileName != null)
										{
											bool FileExistsInStagingArea = File.Exists(Path.Combine(SC.StageDirectory.FullName, CurrentDir, FileName));
											if (FileExistsInStagingArea)
											{
												// keep or overwrite
											}
											else if (FileName == "APKFileStamp.txt")
											{
												// keep it
											}
											else
											{
												// delete file from device
												string FilePath = CurrentDir.Length == 0 ? FileName : (CurrentDir + "/" + FileName); // use / for Android target, no matter the development system
												LogWarning("Deleting {0} from device; not found in staging area", FilePath);
												FilesToDeleteFromDevice.Add(FilePath);
											}
										}
										// We ignore subdirs here as each will have its own "RemoteDir/CurrentDir/SubDir:" entry.
									}
								}
							}

							// delete directories
							foreach (var DirToDelete in DirsToDeleteFromDevice)
							{
								// if a whole tree is to be deleted, don't spend extra commands deleting its branches
								int FinalSlash = DirToDelete.LastIndexOf('/');
								string ParentDir = FinalSlash >= 0 ? DirToDelete.Substring(0, FinalSlash) : "";
								bool ParentMarkedForDeletion = DirsToDeleteFromDevice.Contains(ParentDir);
								if (!ParentMarkedForDeletion)
								{
									LogWarning("Deleting {0} and its contents from device; not found in staging area", DirToDelete);
									client.DirDeleteRecurse(RemoteDir + "/" + DirToDelete);
								}
							}

							// delete loose files
							foreach (var FileToDelete in FilesToDeleteFromDevice)
							{
								client.FileDelete(RemoteDir + "/" + FileToDelete);
							}
						}
					}
				}
				else
				{
					// make sure device is at a clean state
					client.DirDeleteRecurse(RemoteDir);

					// Copy UFS files..
					string[] Files = Directory.GetFiles(SC.StageDirectory.FullName, "*", SearchOption.AllDirectories);
					System.Array.Sort(Files);

					// Find all the files we exclude from copying. And include
					// the directories we need to individually copy.
					HashSet<string> ExcludedFiles = new HashSet<string>();
					SortedSet<string> IndividualCopyDirectories
						= new SortedSet<string>((IComparer<string>)new LongestFirst());
					foreach (string Filename in Files)
					{
						bool Exclude = false;
						// Don't push the apk, we install it
						Exclude |= Path.GetExtension(Filename).Equals(".apk", StringComparison.InvariantCultureIgnoreCase);
						// For excluded files we add the parent dirs to our
						// tracking of stuff to individually copy.
						if (Exclude)
						{
							ExcludedFiles.Add(Filename);
							// We include all directories up to the stage root in having
							// to individually copy the files.
							for (string FileDirectory = Path.GetDirectoryName(Filename);
								!FileDirectory.Equals(SC.StageDirectory);
								FileDirectory = Path.GetDirectoryName(FileDirectory))
							{
								if (!IndividualCopyDirectories.Contains(FileDirectory))
								{
									IndividualCopyDirectories.Add(FileDirectory);
								}
							}
							if (!IndividualCopyDirectories.Contains(SC.StageDirectory.FullName))
							{
								IndividualCopyDirectories.Add(SC.StageDirectory.FullName);
							}
						}
					}

					// The directories are sorted above in "deepest" first. We can
					// therefore start copying those individual dirs which will
					// recreate the tree. As the subtrees will get copied at each
					// possible individual level.
					foreach (string DirectoryName in IndividualCopyDirectories)
					{
						string[] Entries
							= Directory.GetFileSystemEntries(DirectoryName, "*", SearchOption.TopDirectoryOnly);
						foreach (string Entry in Entries)
						{
							// We avoid excluded files and the individual copy dirs
							// (the individual copy dirs will get handled as we iterate).
							if (ExcludedFiles.Contains(Entry) || IndividualCopyDirectories.Contains(Entry))
							{
								continue;
							}
							else
							{
								EntriesToDeploy.Add(Entry);
							}
						}
					}

					if (EntriesToDeploy.Count == 0)
					{
						EntriesToDeploy.Add(SC.StageDirectory.FullName);
					}
				}

				// delete the .obb file, since it will cause nothing we deploy to be used
				client.FileDelete(DeviceObbName);
				client.FileDelete(DevicePatchName);
				client.FileDelete(DeviceOverflow1Name);
				client.FileDelete(DeviceOverflow2Name);

				// We now have a minimal set of file & dir entries we need
				// to deploy. Files we deploy will get individually copied
				// and dirs will get the tree copies by default (that's
				// what ADB does, too).
				Log.TraceInformation("Deploying files using AFS");
				string SourceDir = SC.StageDirectory.FullName;
				client.Deploy(EntriesToDeploy, SourceDir, RemoteDir, bUseCompression, bLogFiles, bReportStats, client2);
			}
			else if (SC.Archive)
			{
				// deploy the obb if there is one
				string ObbPath = Path.Combine(SC.StageDirectory.FullName, GetFinalObbName(ApkName, SC));
				if (File.Exists(ObbPath))
				{
					client.FileWrite(ObbPath, DeviceObbName);
				}

				// deploy the patch if there is one
				string PatchPath = Path.Combine(SC.StageDirectory.FullName, GetFinalPatchName(ApkName, SC));
				if (File.Exists(PatchPath))
				{
					client.FileWrite(PatchPath, DevicePatchName);
				}

				// deploy the overflow1 if there is one
				string Overflow1Path = Path.Combine(SC.StageDirectory.FullName, GetFinalOverflowName(ApkName, SC, 1));
				if (File.Exists(Overflow1Path))
				{
					client.FileWrite(Overflow1Path, DeviceOverflow1Name);
				}

				// deploy the overflow2 if there is one
				string Overflow2Path = Path.Combine(SC.StageDirectory.FullName, GetFinalOverflowName(ApkName, SC, 2));
				if (File.Exists(Overflow2Path))
				{
					client.FileWrite(Overflow2Path, DeviceOverflow2Name);
				}
			}
			else
			{
				// cache some strings
				string RemoteFilename = IntermediateCmdLineFile.FullName.Replace(SC.StageDirectory.FullName, RemoteDir).Replace("\\", "/");
				client.FileWrite(IntermediateCmdLineFile.FullName, RemoteFilename);
			}

			// terminate server and close AFS connections
			if (client != null)
			{
				client.TerminateServer();
				client.CloseConnection();
			}
			if (client2 != null)
			{
				client2.TerminateServer();
				client2.CloseConnection();
			}
		}
	}

	private void DeployADB(ProjectParams Params, DeploymentContext SC)
    {
		ConfigHierarchy Ini = ConfigCache.ReadHierarchy(ConfigHierarchyType.Engine, DirectoryReference.FromFile(Params.RawProjectPath), UnrealTargetPlatform.Android);
		bool bDisablePerfHarden = false;
		Ini.GetBool("/Script/AndroidRuntimeSettings.AndroidRuntimeSettings", "bEnableMaliPerfCounters", out bDisablePerfHarden);

		foreach (var DeviceName in Params.DeviceNames)
        {
            UnrealArch? DeviceArchitecture = GetBestDeviceArchitecture(Params, DeviceName);
            string ApkName = GetFinalApkName(Params, SC.StageExecutables[0], true, DeviceArchitecture);

            // make sure APK is up to date (this is fast if so)
            var Deploy = AndroidExports.CreateDeploymentHandler(Params.RawProjectPath, Params.ForcePackageData);
            if (!Params.Prebuilt)
            {
                string CookFlavor = SC.FinalCookPlatform.IndexOf("_") > 0 ? SC.FinalCookPlatform.Substring(SC.FinalCookPlatform.IndexOf("_")) : "";
				string SOName = GetSONameWithoutArchitecture(Params, SC.StageExecutables[0]);
				Deploy.SetAndroidPluginData(GetDeploymentArchitectures(Params, SC), CollectPluginDataPaths(SC));
                Deploy.PrepForUATPackageOrDeploy(Params.RawProjectPath, Params.ShortProjectName, SC.ProjectRoot, SOName, SC.LocalRoot + "/Engine", Params.Distribution, CookFlavor, SC.StageTargets[0].Receipt.Configuration, true, false);
            }

            // now we can use the apk to get more info
            string PackageName = GetPackageInfo(ApkName, SC, false);

            // Setup the OBB name and add the storage path (queried from the device) to it
            string DeviceStorageQueryCommand = GetStorageQueryCommand();
            IProcessResult Result = RunAdbCommand(Params, DeviceName, DeviceStorageQueryCommand, null, ERunOptions.AppMustExist);
            String StorageLocation = Result.Output.Trim(); // "/mnt/sdcard";
            string DeviceObbName = StorageLocation + "/" + GetDeviceObbName(ApkName, SC);
			string DevicePatchName = StorageLocation + "/" + GetDevicePatchName(ApkName, SC);
			string DeviceOverflow1Name = StorageLocation + "/" + GetDeviceOverflowName(ApkName, SC, 1);
			string DeviceOverflow2Name = StorageLocation + "/" + GetDeviceOverflowName(ApkName, SC, 2);
			string RemoteDir = StorageLocation + "/UnrealGame/" + Params.ShortProjectName;

			if (bDisablePerfHarden)
			{
				RunAdbCommand(Params, DeviceName, "shell setprop security.perf_harden 0");
			}

			// remove any main or patch OBB file which would override deployed data (note: not the same as later delete or deploy)
			{
				string DeviceOldObbName = StorageLocation + "/Android/" + GetDeviceObbName(ApkName, SC);
				string DeviceOldPatchName = StorageLocation + "/Android/" + GetDevicePatchName(ApkName, SC);

				RunAdbCommand(Params, DeviceName, "shell rm " + DeviceOldObbName);
				RunAdbCommand(Params, DeviceName, "shell rm " + DeviceOldPatchName);
			}

            // determine if APK out of date
            string APKLastUpdateTime = new FileInfo(ApkName).LastWriteTime.ToString();
            bool bNeedAPKInstall = true;
            if (Params.IterativeDeploy)
            {
                // Check for apk installed with this package name on the device
                IProcessResult InstalledResult = RunAdbCommand(Params, DeviceName, "shell pm list packages " + PackageName, null, ERunOptions.AppMustExist);
                if (InstalledResult.Output.Contains(PackageName))
                {
                    // See if apk is up to date on device
                    InstalledResult = RunAdbCommand(Params, DeviceName, "shell cat " + RemoteDir + "/APKFileStamp.txt", null, ERunOptions.AppMustExist);
                    if (InstalledResult.Output.StartsWith("APK: "))
                    {
                        if (InstalledResult.Output.Substring(5).Trim() == APKLastUpdateTime)
                            bNeedAPKInstall = false;

                        // Stop the previously running copy (uninstall/install did this before)
                        InstalledResult = RunAdbCommand(Params, DeviceName, "shell am force-stop " + PackageName, null, ERunOptions.AppMustExist);
                        if (InstalledResult.Output.Contains("Error"))
                        {
                            // force-stop not supported (Android < 3.0) so check if package is actually running
                            // Note: cannot use grep here since it may not be installed on device
                            InstalledResult = RunAdbCommand(Params, DeviceName, "shell ps", null, ERunOptions.AppMustExist);
                            if (InstalledResult.Output.Contains(PackageName))
                            {
                                // it is actually running so use the slow way to kill it (uninstall and reinstall)
                                bNeedAPKInstall = true;
                            }

                        }
                    }
                }
            }

            // install new APK if needed
            if (bNeedAPKInstall)
            {
                // try uninstalling an old app with the same identifier.
                int SuccessCode = 0;
                string UninstallCommandline = "uninstall " + PackageName;
                RunAndLogAdbCommand(Params, DeviceName, UninstallCommandline, out SuccessCode);

                // install the apk
                string InstallCommandline = "install \"" + ApkName + "\"";
                string InstallOutput = RunAndLogAdbCommand(Params, DeviceName, InstallCommandline, out SuccessCode);
                int FailureIndex = InstallOutput.IndexOf("Failure");

                // adb install doesn't always return an error code on failure, and instead prints "Failure", followed by an error code.
                if (SuccessCode != 0 || FailureIndex != -1)
                {
                    string ErrorMessage = string.Format("Installation of apk '{0}' failed", ApkName);
                    if (FailureIndex != -1)
                    {
                        string FailureString = InstallOutput.Substring(FailureIndex + 7).Trim();
                        if (FailureString != "")
                        {
                            ErrorMessage += ": " + FailureString;
                        }
                    }
                    if (ErrorMessage.Contains("OLDER_SDK"))
                    {
                        LogError("minSdkVersion is higher than Android version installed on device, possibly due to NDK API Level");
                    }
                    throw new AutomationException(ExitCode.Error_AppInstallFailed, ErrorMessage);
                }
                else
                {
                    // giving EXTERNAL_STORAGE_WRITE permission to the apk for API23+
                    // without this permission apk can't access to the assets put into the device
                    string ReadPermissionCommandLine = "shell pm grant " + PackageName + " android.permission.READ_EXTERNAL_STORAGE";
                    string WritePermissionCommandLine = "shell pm grant " + PackageName + " android.permission.WRITE_EXTERNAL_STORAGE";
                    RunAndLogAdbCommand(Params, DeviceName, ReadPermissionCommandLine, out SuccessCode);
                    RunAndLogAdbCommand(Params, DeviceName, WritePermissionCommandLine, out SuccessCode);
                }
            }

            // update the uecommandline.txt
            // update and deploy uecommandline.txt
            // always delete the existing commandline text file, so it doesn't reuse an old one
            FileReference IntermediateCmdLineFile = FileReference.Combine(SC.StageDirectory, "UECommandLine.txt");
            Project.WriteStageCommandline(IntermediateCmdLineFile, Params, SC);

            // copy files to device if we were staging
            if (SC.Stage)
            {
                // cache some strings
                string BaseCommandline = "push";

                HashSet<string> EntriesToDeploy = new HashSet<string>();

                if (Params.IterativeDeploy)
                {
                    // always send UECommandLine.txt (it was written above after delta checks applied)
                    EntriesToDeploy.Add(IntermediateCmdLineFile.FullName);

                    // Add non UFS files if any to deploy
                    String NonUFSManifestPath = SC.GetNonUFSDeploymentDeltaPath(DeviceName);
                    if (File.Exists(NonUFSManifestPath))
                    {
                        string NonUFSFiles = File.ReadAllText(NonUFSManifestPath);
                        foreach (string Filename in NonUFSFiles.Split('\n'))
                        {
                            if (!string.IsNullOrEmpty(Filename) && !string.IsNullOrWhiteSpace(Filename))
                            {
                                EntriesToDeploy.Add(CombinePaths(SC.StageDirectory.FullName, Filename.Trim()));
                            }
                        }
                    }

                    // Add UFS files if any to deploy
                    String UFSManifestPath = SC.GetUFSDeploymentDeltaPath(DeviceName);
                    if (File.Exists(UFSManifestPath))
                    {
                        string UFSFiles = File.ReadAllText(UFSManifestPath);
                        foreach (string Filename in UFSFiles.Split('\n'))
                        {
                            if (!string.IsNullOrEmpty(Filename) && !string.IsNullOrWhiteSpace(Filename))
                            {
                                EntriesToDeploy.Add(CombinePaths(SC.StageDirectory.FullName, Filename.Trim()));
                            }
                        }
                    }

                    // For now, if too many files may be better to just push them all
                    if (EntriesToDeploy.Count > 500)
                    {
                        // make sure device is at a clean state
                        RunAdbCommand(Params, DeviceName, "shell rm -r " + RemoteDir);

                        EntriesToDeploy.Clear();
                        EntriesToDeploy.TrimExcess();
                        EntriesToDeploy.Add(SC.StageDirectory.FullName);
                    }
					else
					{
						// Discover & remove any files on device that are not in staging

						// get listing of remote directory from device
						string Commandline = "shell ls -RF1 " + RemoteDir;
						var CommandResult = RunAdbCommand(Params, DeviceName, Commandline, null, ERunOptions.AppMustExist);
						// CommandResult.ExitCode is adb shell's exit code, not ls exit code, which is what we need.
						// Check output for error message instead.
						if (CommandResult.Output.StartsWith("ls: "))
						{
							// list command failed, try simpler options
							Commandline = "shell ls -RF " + RemoteDir;
							CommandResult = RunAdbCommand(Params, DeviceName, Commandline, null, ERunOptions.AppMustExist);
						}

						if (CommandResult.Output.StartsWith("ls: "))
						{
							// list command failed, so clean the remote dir instead of selectively deleting files
							RunAdbCommand(Params, DeviceName, "shell rm -r " + RemoteDir);
						}
						else
						{
						// listing output is of the form
						// [Samsung]                 [Google]
						//
						// RemoteDir/RestOfPath:     RemoteDir/RestOfPath:
						// - File1.png               File1.png
						// - File2.txt               File2.txt
						// d SubDir1                 SubDir1/
						// d SubDir2                 Subdir2/
						//
						// RemoteDir/RestOfPath/SubDir1:

						HashSet<string> DirsToDeleteFromDevice = new HashSet<string>();
						List<string> FilesToDeleteFromDevice = new List<string>();

						using (var reader = new StringReader(CommandResult.Output))
						{
							string ProjectSaved = Params.ShortProjectName + "/Saved";
							string ProjectConfig = Params.ShortProjectName + "/Config";
							const string EngineSaved = "Engine/Saved"; // is this safe to use, or should we use SC.EngineRoot.GetDirectoryName()?
							const string EngineConfig = "Engine/Config";
							LogWarning("Excluding {0} {1} {2} {3} from clean during deployment.", ProjectSaved, ProjectConfig, EngineSaved, EngineConfig);

							string CurrentDir = "";
							bool SkipFiles = false;
							for (string Line = reader.ReadLine(); Line != null; Line = reader.ReadLine())
							{
								if (String.IsNullOrWhiteSpace(Line))
								{
									continue; // ignore blank lines
								}

								if (Line.EndsWith(":"))
								{
									// RemoteDir/RestOfPath:
									//      keep ^--------^
									CurrentDir = Line.Substring(RemoteDir.Length + 1, Math.Max(0, Line.Length - RemoteDir.Length - 2));
									// Max is there for the case of base "RemoteDir:" --> ""

									// We want to keep config & logs between deployments.
									if (CurrentDir.StartsWith(ProjectSaved) || CurrentDir.StartsWith(ProjectConfig) || CurrentDir.StartsWith(EngineSaved) || CurrentDir.StartsWith(EngineConfig))
									{
										SkipFiles = true;
										continue;
									}

									bool DirExistsInStagingArea = Directory.Exists(Path.Combine(SC.StageDirectory.FullName, CurrentDir));
									if (DirExistsInStagingArea)
									{
										SkipFiles = false;
									}
									else
									{
										// delete directory from device
										SkipFiles = true;
										DirsToDeleteFromDevice.Add(CurrentDir);
									}
								}
								else
								{
									if (SkipFiles)
									{
										continue;
									}

									string FileName = GetFileNameFromListing(Line);
									if (FileName != null)
									{
										bool FileExistsInStagingArea = File.Exists(Path.Combine(SC.StageDirectory.FullName, CurrentDir, FileName));
										if (FileExistsInStagingArea)
										{
											// keep or overwrite
										}
										else if (FileName == "APKFileStamp.txt")
										{
											// keep it
										}
										else
										{
											// delete file from device
											string FilePath = CurrentDir.Length == 0 ? FileName : (CurrentDir + "/" + FileName); // use / for Android target, no matter the development system
											LogWarning("Deleting {0} from device; not found in staging area", FilePath);
											FilesToDeleteFromDevice.Add(FilePath);
										}
									}
									// We ignore subdirs here as each will have its own "RemoteDir/CurrentDir/SubDir:" entry.
								}
							}
						}

						// delete directories
						foreach (var DirToDelete in DirsToDeleteFromDevice)
						{
							// if a whole tree is to be deleted, don't spend extra commands deleting its branches
							int FinalSlash = DirToDelete.LastIndexOf('/');
							string ParentDir = FinalSlash >= 0 ? DirToDelete.Substring(0, FinalSlash) : "";
							bool ParentMarkedForDeletion = DirsToDeleteFromDevice.Contains(ParentDir);
							if (!ParentMarkedForDeletion)
							{
								LogWarning("Deleting {0} and its contents from device; not found in staging area", DirToDelete);
								RunAdbCommand(Params, DeviceName, "shell rm -r " + RemoteDir + "/" + DirToDelete);
							}
						}

						// delete loose files
						if (FilesToDeleteFromDevice.Count > 0)
						{
							// delete all stray files with one command
							Commandline = String.Format("shell cd {0}; rm ", RemoteDir);
							RunAdbCommand(Params, DeviceName, Commandline + String.Join(" ", FilesToDeleteFromDevice));
						}
						}
					}
                }
                else
                {
                    // make sure device is at a clean state
                    RunAdbCommand(Params, DeviceName, "shell rm -r " + RemoteDir);

                    // Copy UFS files..
                    string[] Files = Directory.GetFiles(SC.StageDirectory.FullName, "*", SearchOption.AllDirectories);
                    System.Array.Sort(Files);

                    // Find all the files we exclude from copying. And include
                    // the directories we need to individually copy.
                    HashSet<string> ExcludedFiles = new HashSet<string>();
                    SortedSet<string> IndividualCopyDirectories
                        = new SortedSet<string>((IComparer<string>)new LongestFirst());
                    foreach (string Filename in Files)
                    {
                        bool Exclude = false;
                        // Don't push the apk, we install it
                        Exclude |= Path.GetExtension(Filename).Equals(".apk", StringComparison.InvariantCultureIgnoreCase);
                        // For excluded files we add the parent dirs to our
                        // tracking of stuff to individually copy.
                        if (Exclude)
                        {
                            ExcludedFiles.Add(Filename);
                            // We include all directories up to the stage root in having
                            // to individually copy the files.
                            for (string FileDirectory = Path.GetDirectoryName(Filename);
                                !FileDirectory.Equals(SC.StageDirectory);
                                FileDirectory = Path.GetDirectoryName(FileDirectory))
                            {
                                if (!IndividualCopyDirectories.Contains(FileDirectory))
                                {
                                    IndividualCopyDirectories.Add(FileDirectory);
                                }
                            }
                            if (!IndividualCopyDirectories.Contains(SC.StageDirectory.FullName))
                            {
                                IndividualCopyDirectories.Add(SC.StageDirectory.FullName);
                            }
                        }
                    }

                    // The directories are sorted above in "deepest" first. We can
                    // therefore start copying those individual dirs which will
                    // recreate the tree. As the subtrees will get copied at each
                    // possible individual level.
                    foreach (string DirectoryName in IndividualCopyDirectories)
                    {
                        string[] Entries
                            = Directory.GetFileSystemEntries(DirectoryName, "*", SearchOption.TopDirectoryOnly);
                        foreach (string Entry in Entries)
                        {
                            // We avoid excluded files and the individual copy dirs
                            // (the individual copy dirs will get handled as we iterate).
                            if (ExcludedFiles.Contains(Entry) || IndividualCopyDirectories.Contains(Entry))
                            {
                                continue;
                            }
                            else
                            {
                                EntriesToDeploy.Add(Entry);
                            }
                        }
                    }

                    if (EntriesToDeploy.Count == 0)
                    {
                        EntriesToDeploy.Add(SC.StageDirectory.FullName);
                    }
                }

                // We now have a minimal set of file & dir entries we need
                // to deploy. Files we deploy will get individually copied
                // and dirs will get the tree copies by default (that's
                // what ADB does).
                HashSet<IProcessResult> DeployCommands = new HashSet<IProcessResult>();
                foreach (string Entry in EntriesToDeploy)
                {
                    string FinalRemoteDir = RemoteDir;
                    string RemotePath = Entry.Replace(SC.StageDirectory.FullName, FinalRemoteDir).Replace("\\", "/");
                    string Commandline = string.Format("{0} \"{1}\" \"{2}\"", BaseCommandline, Entry, RemotePath);
                    // We run deploy commands in parallel to maximize the connection
                    // throughput.
                    DeployCommands.Add(
                        RunAdbCommand(Params, DeviceName, Commandline, null,
                            ERunOptions.Default | ERunOptions.NoWaitForExit));
                    // But we limit the parallel commands to avoid overwhelming
                    // memory resources.
                    if (DeployCommands.Count == DeployMaxParallelCommands)
                    {
                        while (DeployCommands.Count > DeployMaxParallelCommands / 2)
                        {
                            Thread.Sleep(1);
                            DeployCommands.RemoveWhere(
                                delegate (IProcessResult r)
                                {
                                    return r.HasExited;
                                });
                        }
                    }
                }
                foreach (IProcessResult deploy_result in DeployCommands)
                {
                    deploy_result.WaitForExit();
                }

                // delete the .obb file, since it will cause nothing we just deployed to be used
                RunAdbCommand(Params, DeviceName, "shell rm " + DeviceObbName);
				RunAdbCommand(Params, DeviceName, "shell rm " + DevicePatchName);
				RunAdbCommand(Params, DeviceName, "shell rm " + DeviceOverflow1Name);
				RunAdbCommand(Params, DeviceName, "shell rm " + DeviceOverflow2Name);
			}
			else if (SC.Archive)
            {
                // deploy the obb if there is one
                string ObbPath = Path.Combine(SC.StageDirectory.FullName, GetFinalObbName(ApkName, SC));
                if (File.Exists(ObbPath))
                {
                    // cache some strings
                    string BaseCommandline = "push";

                    string Commandline = string.Format("{0} \"{1}\" \"{2}\"", BaseCommandline, ObbPath, DeviceObbName);
                    RunAdbCommand(Params, DeviceName, Commandline);
                }

				// deploy the patch if there is one
				string PatchPath = Path.Combine(SC.StageDirectory.FullName, GetFinalPatchName(ApkName, SC));
				if (File.Exists(PatchPath))
				{
					// cache some strings
					string BaseCommandline = "push";

					string Commandline = string.Format("{0} \"{1}\" \"{2}\"", BaseCommandline, PatchPath, DevicePatchName);
					RunAdbCommand(Params, DeviceName, Commandline);
				}

				// deploy the overflow1 if there is one
				string Overflow1Path = Path.Combine(SC.StageDirectory.FullName, GetFinalOverflowName(ApkName, SC, 1));
				if (File.Exists(Overflow1Path))
				{
					// cache some strings
					string BaseCommandline = "push";

					string Commandline = string.Format("{0} \"{1}\" \"{2}\"", BaseCommandline, Overflow1Path, DeviceOverflow1Name);
					RunAdbCommand(Params, DeviceName, Commandline);
				}

				// deploy the overflow2 if there is one
				string Overflow2Path = Path.Combine(SC.StageDirectory.FullName, GetFinalOverflowName(ApkName, SC, 2));
				if (File.Exists(Overflow2Path))
				{
					// cache some strings
					string BaseCommandline = "push";

					string Commandline = string.Format("{0} \"{1}\" \"{2}\"", BaseCommandline, Overflow2Path, DeviceOverflow2Name);
					RunAdbCommand(Params, DeviceName, Commandline);
				}
			}
			else
            {
                // cache some strings
                string BaseCommandline = "push";

                string FinalRemoteDir = RemoteDir;
                /*
			    // handle the special case of the UECommandline.txt when using content only game (UnrealGame)
			    if (!Params.IsCodeBasedProject)
			    {
				    FinalRemoteDir = "/mnt/sdcard/UnrealGame";
			    }
			    */

                string RemoteFilename = IntermediateCmdLineFile.FullName.Replace(SC.StageDirectory.FullName, FinalRemoteDir).Replace("\\", "/");
                string Commandline = string.Format("{0} \"{1}\" \"{2}\"", BaseCommandline, IntermediateCmdLineFile, RemoteFilename);
                RunAdbCommand(Params, DeviceName, Commandline);
            }

            // write new timestamp for APK (do it here since RemoteDir will now exist)
            if (bNeedAPKInstall)
            {
                int SuccessCode = 0;
                RunAndLogAdbCommand(Params, DeviceName, "shell \"echo 'APK: " + APKLastUpdateTime + "' > " + RemoteDir + "/APKFileStamp.txt\"", out SuccessCode);
            }
        }
    }

	public override void Deploy(ProjectParams Params, DeploymentContext SC)
	{
		bool bAFSEnablePlugin;
		string AFSToken;
		bool bIsShipping;
		bool bAFSIncludeInShipping;
		bool bAFSAllowExternalStartInShipping;

		// Pick the proper deploy method
		if (UsingAndroidFileServer(Params, SC, out bAFSEnablePlugin, out AFSToken, out bIsShipping, out bAFSIncludeInShipping, out bAFSAllowExternalStartInShipping))
		{
			DeployAndroidFileServer(Params, SC, AFSToken);
		}
		else
		{
			DeployADB(Params, SC);
		}
	}

	/** Internal usage for GetPackageName */
	private static string PackageLine = null;
	private static Mutex PackageInfoMutex = new Mutex();
	private static string LaunchableActivityLine = null;
	private static string MetaAppTypeLine = null;
	private static Dictionary<string,string> MetaDataMap = null;

	/** Run an external exe (and capture the output), given the exe path and the commandline. */
	public static string GetPackageInfo(string ApkName, bool bRetrieveVersionCode)
	{
		string ReturnValue = null;

		// we expect there to be one, so use the first one
		string AaptPath = GetAaptPath();

		PackageInfoMutex.WaitOne();

		if (File.Exists(ApkName))
		{
			var ExeInfo = new ProcessStartInfo(AaptPath, "dump --include-meta-data badging \"" + ApkName + "\"");
			ExeInfo.UseShellExecute = false;
			ExeInfo.RedirectStandardOutput = true;
			using (var GameProcess = Process.Start(ExeInfo))
			{
				PackageLine = null;
				LaunchableActivityLine = null;
				MetaAppTypeLine = null;
				MetaDataMap = null;
				GameProcess.BeginOutputReadLine();
				GameProcess.OutputDataReceived += ParsePackageName;
				GameProcess.WaitForExit();
			}

			PackageInfoMutex.ReleaseMutex();
			
			if (PackageLine != null)
			{
				// the line should look like: package: name='com.epicgames.qagame' versionCode='1' versionName='1.0'
				string[] Tokens = PackageLine.Split("'".ToCharArray());
				int TokenIndex = bRetrieveVersionCode ? 3 : 1;
				if (Tokens.Length >= TokenIndex + 1)
				{
					ReturnValue = Tokens[TokenIndex];
				}
			}
			LogInformation("GetPackageInfo ReturnValue: {0}", ReturnValue);
		}

		return ReturnValue;
	}

	public static string GetPackageInfo(string ApkName, DeploymentContext SC, bool bRetrieveVersionCode)
	{
		string ReturnValue = GetPackageInfo(ApkName, bRetrieveVersionCode);

		if (ReturnValue == null || ReturnValue.Length == 0)
		{
			/** If APK does not exist or we cant find package info in apk use the packageInfo file */
			ReturnValue = GetPackageInfoFromInfoFile(ApkName, SC, bRetrieveVersionCode);
		}

		return ReturnValue;
	}

	/** Lookup package info in packageInfo.txt file in same directory as the APK would have been */
	private static string GetPackageInfoFromInfoFile(string ApkName, DeploymentContext SC, bool bRetrieveVersionCode)
	{
		string ReturnValue = null;
		String PackageInfoPath = Path.Combine(Path.GetDirectoryName(ApkName), "packageInfo.txt");
		Boolean fileExists = File.Exists(PackageInfoPath);
		if (fileExists)
		{
			string[] Lines = File.ReadAllLines(PackageInfoPath);
			int LineIndex = bRetrieveVersionCode ? 1 : 0;
			LogInformation("packageInfo line index: {0}", LineIndex);
			if (Lines.Length >= 2)
			{
				ReturnValue = Lines[LineIndex];
			}
			// parse extra info that the aapt-based method got
			MetaAppTypeLine = Lines[3];
		}

		if (bRetrieveVersionCode)
		{
			int StoreVersion = 1;
			int.TryParse(ReturnValue, out StoreVersion);

			int StoreVersionOffset = 0;
			ConfigHierarchy Ini = ConfigCache.ReadHierarchy(ConfigHierarchyType.Engine, DirectoryReference.FromFile(SC.RawProjectPath), SC.StageTargetPlatform.PlatformType);
			if (ApkName.Contains("-arm64-"))
			{
				Ini.GetInt32("/Script/AndroidRuntimeSettings.AndroidRuntimeSettings", "StoreVersionOffsetArm64", out StoreVersionOffset);
			}
			else if (ApkName.Contains("-x64-"))
			{
				Ini.GetInt32("/Script/AndroidRuntimeSettings.AndroidRuntimeSettings", "StoreVersionOffsetX8664", out StoreVersionOffset);
			}
			StoreVersion += StoreVersionOffset;
			ReturnValue = StoreVersion.ToString("0");
		}

		LogInformation("packageInfo.txt file exists: {0}", fileExists);
		LogInformation("packageInfo return MetaAppTypeLine: {0}", MetaAppTypeLine);
		LogInformation("packageInfo return value: {0}", ReturnValue);

		return ReturnValue;
	}

	/** Returns the launch activity name to launch (must call GetPackageInfo first), returns "com.epicgames.unreal.SplashActivity" default if not found */
	public static string GetLaunchableActivityName()
	{
		string ReturnValue = "com.epicgames.unreal.SplashActivity";
		if (LaunchableActivityLine != null)
		{
			// the line should look like: launchable-activity: name='com.epicgames.unreal.SplashActivity'  label='TappyChicken' icon=''
			string[] Tokens = LaunchableActivityLine.Split("'".ToCharArray());
			if (Tokens.Length >= 2)
			{
				ReturnValue = Tokens[1];
			}
		}
		return ReturnValue;
	}

	/** Returns the app type from the packaged APK metadata, returns "" if not found */
	public static string GetMetaAppType()
	{
		string ReturnValue = "";
		if (MetaAppTypeLine != null)
		{
			// the line should look like: meta-data: name='com.epicgames.unreal.GameActivity.AppType' value='Client'
			string[] Tokens = MetaAppTypeLine.Split("'".ToCharArray());
			if (Tokens.Length >= 4)
			{
				ReturnValue = Tokens[3];
			}
		}
		return ReturnValue;
	}

	public static string GetMetadataValue(string MetadataKey)
	{
		if(MetaDataMap != null)
		{
			string MetadataValue;
			if ( MetaDataMap.TryGetValue(MetadataKey, out MetadataValue) )
			{
				return MetadataValue;
			}
		}
		return null;
	}

	/** Simple function to pipe output asynchronously */
	private static void ParsePackageName(object Sender, DataReceivedEventArgs Event)
	{
		// DataReceivedEventHandler is fired with a null string when the output stream is closed.  We don't want to
		// print anything for that event.
		if (!String.IsNullOrEmpty(Event.Data))
		{
			string Line = Event.Data;
			if (PackageLine == null)
			{
				if (Line.StartsWith("package:"))
				{
					PackageLine = Line;
				}
			}
			if (LaunchableActivityLine == null)
			{
				if (Line.StartsWith("launchable-activity:"))
				{
					LaunchableActivityLine = Line;
				}
			}
			if (MetaAppTypeLine == null)
			{
				if (Line.StartsWith("meta-data: name='com.epicgames.unreal.GameActivity.AppType'"))
				{
					MetaAppTypeLine = Line;
				}
			}
			if(Line.StartsWith("meta-data: name='com.epicgames.unreal.GameActivity"))
			{
				// We expect the meta-data string to be in the format of " meta-data: name='...' value='...' "
				Match MetaDataMatch = Regex.Match(Line, @"meta-data: name='com.epicgames.unreal.GameActivity.(.*?)'.*?'(.*?)'");
				if(MetaDataMatch.Groups.Count == 3)
				{
					if (MetaDataMap == null)
					{
						MetaDataMap = new Dictionary<string, string>();
					}
					try
					{
						MetaDataMap.Add(MetaDataMatch.Groups[1].Value, MetaDataMatch.Groups[2].Value);
					}
					catch (Exception ex)
					{
						LogWarning(@"Ignoring duplicate package metadata entry '"+Line+"\'.\n" + ex.ToString());
					}
				}
				else
				{
					LogWarning("Unexpected layout of package metadata: " + Line);
				}
			}
		}
	}

	static private string CachedAaptPath = null;
	static private string LastAndroidHomePath = null;

	private static uint GetRevisionValue(string VersionString)
	{
		// read up to 4 sections (ie. 20.0.3.5), first section most significant
		// each section assumed to be 0 to 255 range
		uint Value = 0;
		try
		{
			string[] Sections= VersionString.Split(".".ToCharArray());
			Value |= (Sections.Length > 0) ? (uint.Parse(Sections[0]) << 24) : 0;
			Value |= (Sections.Length > 1) ? (uint.Parse(Sections[1]) << 16) : 0;
			Value |= (Sections.Length > 2) ? (uint.Parse(Sections[2]) <<  8) : 0;
			Value |= (Sections.Length > 3) ?  uint.Parse(Sections[3])        : 0;
		}
		catch (Exception)
		{
			// ignore poorly formed version
		}
		return Value;
	}	

	private static string GetAaptPath()
	{
		// return cached path if ANDROID_HOME has not changed
        string HomePath = Environment.ExpandEnvironmentVariables("%ANDROID_HOME%");
		if (CachedAaptPath != null && LastAndroidHomePath == HomePath)
		{
			return CachedAaptPath;
		}

		// get a list of the directories in build-tools.. may be more than one set installed (or none which is bad)
		string[] Subdirs = Directory.GetDirectories(Path.Combine(HomePath, "build-tools"));
        if (Subdirs.Length == 0)
        {
            throw new AutomationException(ExitCode.Error_AndroidBuildToolsPathNotFound, "Failed to find %ANDROID_HOME%/build-tools subdirectory. Run SDK manager and install build-tools.");
        }

		// valid directories will have a source.properties with the Pkg.Revision (there is no guarantee we can use the directory name as revision)
		string BestToolPath = null;
		uint BestVersion = 0;
		foreach (string CandidateDir in Subdirs)
		{
			string AaptFilename = Path.Combine(CandidateDir, RuntimePlatform.IsWindows ? "aapt.exe" : "aapt");
			uint RevisionValue = 0;

			if (File.Exists(AaptFilename))
			{
				string SourcePropFilename = Path.Combine(CandidateDir, "source.properties");
				if (File.Exists(SourcePropFilename))
				{
					string[] PropertyContents = File.ReadAllLines(SourcePropFilename);
					foreach (string PropertyLine in PropertyContents)
					{
						if (PropertyLine.StartsWith("Pkg.Revision="))
						{
							RevisionValue = GetRevisionValue(PropertyLine.Substring(13));
							break;
						}
					}
				}
			}

			// remember it if newer version or haven't found one yet
			if (RevisionValue > BestVersion || BestToolPath == null)
			{
				BestVersion = RevisionValue;
				BestToolPath = AaptFilename;
			}
		}

		if (BestToolPath == null)
		{
            throw new AutomationException(ExitCode.Error_AndroidBuildToolsPathNotFound, "Failed to find %ANDROID_HOME%/build-tools subdirectory with aapt. Run SDK manager and install build-tools.");
		}

		CachedAaptPath = BestToolPath;
		LastAndroidHomePath = HomePath;

		LogInformation("Using this aapt: {0}", CachedAaptPath);

		return CachedAaptPath;
	}

	private UnrealArch? GetBestDeviceArchitecture(ProjectParams Params, string DeviceName)
	{
		bool bMakeSeparateApks = UnrealBuildTool.AndroidExports.ShouldMakeSeparateApks();
		// if we are joining all .so's into a single .apk, there's no need to find the best one - there is no other one
		if (!bMakeSeparateApks)
		{
			return null;
		}

		// @todo get TargetName?
		UnrealArchitectures AppArchitectures = UnrealArchitectureConfig.ForPlatform(UnrealTargetPlatform.Android).ActiveArchitectures(Params.RawProjectPath, null);

		// ask the device
		IProcessResult ABIResult = RunAdbCommand(Params, DeviceName, " shell getprop ro.product.cpu.abi", null, ERunOptions.AppMustExist);

		// the output is just the architecture
		UnrealArch DeviceArch = UnrealBuildTool.AndroidExports.GetUnrealArch(ABIResult.Output.Trim());

		// if the architecture wasn't built, look for a backup
		if (!AppArchitectures.Contains(DeviceArch))
		{
			// Houdini emulation can run arm64 on intel
			if (DeviceArch == UnrealArch.X64)
			{
				DeviceArch = UnrealArch.Arm64;
			}
		}

		// if after the fallbacks, we still don't have it, we can't continue
		if (!AppArchitectures.Contains(DeviceArch))
		{
            throw new AutomationException(ExitCode.Error_NoApkSuitableForArchitecture, "Unable to run because you don't have an apk that is usable on {0}. Looked for {1}", DeviceName, DeviceArch);
		}

		return DeviceArch;
	}

	private bool DeployClientCmdLineAFS(ProjectParams Params, string DeviceName, string PackageName, string AFSToken, string ClientCmdLine)
	{
		AndroidFileClient client = new AndroidFileClient(DeviceName);
		if (!client.OpenConnection())
		{
			Log.TraceInformation("DeployClientCmdLine: Trying to start file server {0}", PackageName);
			if (!client.StartServer(PackageName, AFSToken))
			{
				Log.TraceInformation("DeployClientCmdLine: Failed to start server {0}, ignoring client command line", PackageName);
				return false;
			}
		}

		// verify connection to the correct server
		string DevicePackageName = client.Query("^packagename");
		if (DevicePackageName != PackageName)
		{
			Log.TraceInformation("DeployClientCmdLine: Connected to wrong server {0}, trying again", DevicePackageName);
			client.TerminateServer();

			Log.TraceInformation("DeployClientCmdLine: Trying to start file server {0}", PackageName);
			if (!client.StartServer(PackageName, AFSToken))
			{
				Log.TraceInformation("DeployClientCmdLine: Failed to start server {0}, ignoring client command line", PackageName);
				return false;
			}
		}

		Log.TraceInformation("Writing ClientCmdLine to remote ^commandfile: {0}", ClientCmdLine);
		client.FileWriteString(ClientCmdLine, "^commandfile");
		client.TerminateServer();
		client.CloseConnection();
		return true;
	}

	private bool DeployClientCmdLineADB(ProjectParams Params, string DeviceName, string PackageName, string ClientCmdLine)
	{
		string DeviceStorageQueryCommand = GetStorageQueryCommand();
		IProcessResult StorageResult = RunAdbCommand(Params, DeviceName, DeviceStorageQueryCommand, null, ERunOptions.AppMustExist);
		string StorageLocation = StorageResult.Output.Trim();
		string RemoteDir = StorageLocation + "/UnrealGame/" + Params.ShortProjectName;
		string ClientCmdLineTmpFile = Path.GetTempFileName();
		string ClientCmdLineRemoteFile = RemoteDir + "/UECommandLine.txt";
		File.WriteAllText(ClientCmdLineTmpFile, ClientCmdLine);
		Log.TraceInformation("Pushing ClientCmdLine to remote file {0}: {1}", ClientCmdLineRemoteFile, ClientCmdLine);
		RunAdbCommand(DeviceName, String.Format("push {0} {1}", ClientCmdLineTmpFile, ClientCmdLineRemoteFile));
		File.Delete(ClientCmdLineTmpFile);
		return true;
	}

	public override void ModifyFileHostAddresses(List<string> HostAddresses)
	{
		HostAddresses.Insert(0, "127.0.0.1");
	}

	public override IProcessResult RunClient(ERunOptions ClientRunFlags, string ClientApp, string ClientCmdLine, ProjectParams Params)
	{
		IProcessResult Result = null;

		string LogPath = Path.Combine(Params.BaseStageDirectory, "Android\\logs");
		Directory.CreateDirectory(LogPath);

		foreach (string DeviceName in Params.DeviceNames)
		{
			//get the package name and save that
			UnrealArch? DeviceArchitecture = GetBestDeviceArchitecture(Params, DeviceName);

			//strip off the device, GPU architecture and extension (.so)
			int DashIndex = ClientApp.LastIndexOf("-");
			if (DashIndex >= 0)
			{
				ClientApp = ClientApp.Substring(0, DashIndex);
			}

			string ApkName = GetFinalApkName(Params, Path.GetFileNameWithoutExtension(ClientApp), true, DeviceArchitecture);

			if (!File.Exists(ApkName))
			{
				throw new AutomationException(ExitCode.Error_AppNotFound, "Failed to find application " + ApkName);
			}

			// run aapt to get the name of the intent
			string PackageName = GetPackageInfo(ApkName, false);
			if (PackageName == null)
			{
				throw new AutomationException(ExitCode.Error_FailureGettingPackageInfo, "Failed to get package name from " + ClientApp);
			}

			// push ClientCmdLine args as a file to the device to override the stage/apk command line
			{
				bool bAFSEnablePlugin;
				string AFSToken;
				bool bIsShipping;
				bool bAFSIncludeInShipping;
				bool bAFSAllowExternalStartInShipping;
				if (UsingAndroidFileServer(Params, null, out bAFSEnablePlugin, out AFSToken, out bIsShipping, out bAFSIncludeInShipping, out bAFSAllowExternalStartInShipping))
				{
					DeployClientCmdLineAFS(Params, DeviceName, PackageName, AFSToken, ClientCmdLine);
				}
				else
				{
					DeployClientCmdLineADB(Params, DeviceName, PackageName, ClientCmdLine);
				}
			}

			// Message back to the Unreal Editor to correctly set the app id for each device
			CommandUtils.LogInformation("Running Package@Device:{0}@{1}", PackageName, DeviceName);

			// clear the log for the device
			RunAdbCommand(DeviceName, "logcat -c");

			// start the app on device!
			string CommandLine = "shell am start -n " + PackageName + "/" + GetLaunchableActivityName();
			RunAdbCommand(DeviceName, CommandLine);

			// wait before getting the process list with "adb shell ps" from AdbCreatedProcess
			// on some devices the list is not yet ready
			Thread.Sleep(2000);

			// Start logging process and return immediately.
			// Stdout from the title is continuosly emitted to stdout in UAT.
			// When process is done the AdbCreatedProcess wrapper will save the output to the log directories
			Result = RunAdbCommand(DeviceName, "logcat -s UE debug Debug DEBUG", null, ClientRunFlags | ERunOptions.NoWaitForExit);
			Result = new AdbCreatedProcess(Result, LogPath, PackageName, DeviceName);
		}

		return Result;
	}

	public override void GetFilesToDeployOrStage(ProjectParams Params, DeploymentContext SC)
	{
		// Add any Android shader cache files
		DirectoryReference ProjectShaderDir = DirectoryReference.Combine(Params.RawProjectPath.Directory, "Build", "ShaderCaches", "Android");
		if(DirectoryReference.Exists(ProjectShaderDir))
		{
			SC.StageFiles(StagedFileType.UFS, ProjectShaderDir, StageFilesSearch.AllDirectories);
		}
	}

    /// <summary>
    /// Gets cook platform name for this platform.
    /// </summary>
    /// <returns>Cook platform string.</returns>
    public override string GetCookPlatform(bool bDedicatedServer, bool bIsClientOnly)
	{
		return bIsClientOnly ? "AndroidClient" : "Android";
	}

	public override bool DeployLowerCaseFilenames(StagedFileType FileType)
	{
		return false;
	}

	public override string LocalPathToTargetPath(string LocalPath, string LocalRoot)
	{
		return LocalPath.Replace("\\", "/").Replace(LocalRoot, "../../..");
	}

	public override bool IsSupported { get { return true; } }

	public override PakType RequiresPak(ProjectParams Params)
	{
		// if packaging is enabled, always create a pak, otherwise use the Params.Pak value
		return Params.Package ? PakType.Always : PakType.DontCare;
	}
    public override bool SupportsMultiDeviceDeploy
    {
        get
        {
            return true;
        }
    }

    /*
        public override bool RequiresPackageToDeploy
        {
            get { return true; }
        }
    */

	public override List<string> GetDebugFileExtensions()
	{
		return new List<string> { };
	}

	public override void StripSymbols(FileReference SourceFile, FileReference TargetFile)
	{
		AndroidExports.StripSymbols(SourceFile, TargetFile, Log.Logger);
	}
}

public class AndroidPlatformMulti : AndroidPlatform
{
    public override string GetCookPlatform(bool bDedicatedServer, bool bIsClientOnly)
    {
		return bIsClientOnly ? "Android_MultiClient" : "Android_Multi";
    }
    public override TargetPlatformDescriptor GetTargetPlatformDescriptor()
    {
        return new TargetPlatformDescriptor(TargetPlatformType, "Multi");
    }
}

public class AndroidPlatformDXT : AndroidPlatform
{
    public override string GetCookPlatform(bool bDedicatedServer, bool bIsClientOnly)
    {
		return bIsClientOnly ? "Android_DXTClient" : "Android_DXT";
    }

    public override TargetPlatformDescriptor GetTargetPlatformDescriptor()
    {
        return new TargetPlatformDescriptor(TargetPlatformType, "DXT");
    }
}
public class AndroidPlatformETC2 : AndroidPlatform
{
    public override string GetCookPlatform(bool bDedicatedServer, bool bIsClientOnly)
    {
		return bIsClientOnly ? "Android_ETC2Client" : "Android_ETC2";
    }
    public override TargetPlatformDescriptor GetTargetPlatformDescriptor()
    {
        return new TargetPlatformDescriptor(TargetPlatformType, "ETC2");
    }
}

public class AndroidPlatformASTC : AndroidPlatform
{
    public override string GetCookPlatform(bool bDedicatedServer, bool bIsClientOnly)
    {
		return bIsClientOnly ? "Android_ASTCClient" : "Android_ASTC";
    }
    public override TargetPlatformDescriptor GetTargetPlatformDescriptor()
    {
        return new TargetPlatformDescriptor(TargetPlatformType, "ASTC");
    }
}<|MERGE_RESOLUTION|>--- conflicted
+++ resolved
@@ -331,27 +331,17 @@
 				{
 					if (BashProfileContents[LineIndex].StartsWith("export " + SdkKey + "="))
 					{
-<<<<<<< HEAD
-						string PathVar = BashProfileContents[LineIndex].Split
-('=')[1].Replace("\"", "");
-Log.TraceInformation("ANDROID_HOME = {0}", PathVar);
-=======
 						string PathVar = BashProfileContents[LineIndex].Split('=')[1].Replace("\"", "");
->>>>>>> 74d0b334
 						return PathVar;
 					}
 
 				}
 			}
 
-<<<<<<< HEAD
-			return Environment.GetEnvironmentVariable("ANDROID_HOME");
-=======
 			string UserHome = Environment.GetEnvironmentVariable("HOME");
 			string AndroidSdkPath = Path.Combine(UserHome, "Library", "Android", "Sdk");
 
 			return AndroidSdkPath;
->>>>>>> 74d0b334
 		}
 
 		Debug.Assert(OperatingSystem.IsWindows());
@@ -368,11 +358,6 @@
 		bool bIsMac = (HostPlatform.Current.HostEditorPlatform == UnrealTargetPlatform.Mac);
 		bool bHaveAndroidStudio = (bIsMac && Directory.Exists(AndroidStudioExe)) || 
 					(!bIsMac && FileExists(AndroidStudioExe));
-<<<<<<< HEAD
-
-		bool bIsInstalled = bHaveAndroidStudio && Directory.Exists(SdkDir);
-=======
->>>>>>> 74d0b334
 
 		// if we are only verifying, just return the status, and if it's installed, we are done!
 		if (bVerifyOnly)
@@ -380,13 +365,6 @@
 			if (!bHaveAndroidStudio)
 			{
 				TurnkeyContext.ReportError("Android Studio is not installed correctly.");
-<<<<<<< HEAD
-			}
-			if (!Directory.Exists(SdkDir))
-			{
-				TurnkeyContext.ReportError("Android SDK directory is not set correctly.");
-=======
->>>>>>> 74d0b334
 			}
 			return bHaveAndroidStudio;
 		}
@@ -413,11 +391,7 @@
 
 			if (OutputPath == null)
 			{
-<<<<<<< HEAD
-				TurnkeyContext.PauseForUser("Unable to find Android Studio installer. Please download and install Android Studio 4.0.2 from https://developer.android.com/studio/archive before continuing.\n\nMake sure to use the Run Android Studio and complete the first-time setup!\n\nFollow the steps to install command-line tools (latest):\nhttps://docs.unrealengine.com/5.0/en-US/how-to-setup-up-android-sdk-and-ndk-for-your-unreal-engine-development-environment");
-=======
 				TurnkeyContext.PauseForUser("Unable to find Android Studio installer. Please download and install Android Studio 4.0.2 from https://developer.android.com/studio/archive to standard location before continuing.");
->>>>>>> 74d0b334
 			}
 			else
 			{
@@ -495,11 +469,7 @@
 				}
 				else if (HostPlatform.Current.HostEditorPlatform == UnrealTargetPlatform.Win64)
 				{
-<<<<<<< HEAD
-					TurnkeyContext.PauseForUser("Running the Android Studio installer, and then Android Studio for first-time setup!\n\nFollow the steps to install command-line tools (latest):\nhttps://docs.unrealengine.com/5.0/en-US/how-to-setup-up-android-sdk-and-ndk-for-your-unreal-engine-development-environment");
-=======
 					// install AS with the /S switch
->>>>>>> 74d0b334
 					int ExitCode = TurnkeyContext.RunExternalCommand(OutputPath, "/S", false, true, true);
 
 					// AS installer returns 1223 even on success ("user canceled" even tho there's no UI to cancel it...) when running with /S
@@ -514,33 +484,14 @@
 					TurnkeyContext.ReportError($"Invalid host platform");
 					return false;
 				}
-<<<<<<< HEAD
-
-				// re-query for AS location
-				TurnkeyContext.RunExternalCommand(GetAndroidStudioExe(), "", false, true, bIsMac);
-			}
-		}
-		else
-		{
-			TurnkeyContext.PauseForUser("The Sdk directory was not found. Running the Android Studio to perform first-time setup.\n\nFollow the steps to install command-line tools (latest):\nhttps://docs.unrealengine.com/5.0/en-US/how-to-setup-up-android-sdk-and-ndk-for-your-unreal-engine-development-environment");
-
-			TurnkeyContext.RunExternalCommand(AndroidStudioExe, "", false, true, bIsMac);
-		}
-=======
-			}
-		}
->>>>>>> 74d0b334
+			}
+		}
 
 		// check to see if the installation worked. If so, continue on!
 		AndroidStudioExe = GetAndroidStudioExe();
 
 		bHaveAndroidStudio = (bIsMac && Directory.Exists(AndroidStudioExe)) || 
 					(!bIsMac && FileExists(AndroidStudioExe));
-<<<<<<< HEAD
-
-		bIsInstalled = bHaveAndroidStudio && Directory.Exists(SdkDir);
-=======
->>>>>>> 74d0b334
 
 		if (!bHaveAndroidStudio)
 		{
