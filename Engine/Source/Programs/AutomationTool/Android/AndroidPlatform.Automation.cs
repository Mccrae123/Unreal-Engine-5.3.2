--- conflicted
+++ resolved
@@ -483,11 +483,7 @@
 
 	public static string GetStorageQueryCommand(bool bForcePC = false)
     {
-<<<<<<< HEAD
-		if (!bForcePC && Utils.IsRunningOnMono)
-=======
 		if (!bForcePC && !RuntimePlatform.IsWindows)
->>>>>>> 6bbb88c8
 		{
 			return "shell 'echo $EXTERNAL_STORAGE'";
 		}
@@ -903,10 +899,7 @@
 				FilesToObb = new List<FileReference>();
 
 				// Collect the filesize and place into Obb or Patch list
-<<<<<<< HEAD
-=======
 				Int64 StagingDirLength = SC.StageDirectory.FullName.Length;
->>>>>>> 6bbb88c8
 				Int64 MinimumObbSize = 22 + 10;		// EOCD with comment (store version)
 				Int64 MainObbSize = MinimumObbSize;
 				Int64 PatchObbSize = MinimumObbSize;
@@ -918,11 +911,6 @@
 					Int64 LocalFileLength = LocalFileInfo.Length;
 					Int64 FilenameLength = FileRef.FullName.Length - StagingDirLength - 1;
 
-<<<<<<< HEAD
-					string DestinationPath = Path.GetDirectoryName(FileRef.FullName).Replace(StageDirectoryPath, SC.ShortProjectName);
-					Int64 FilenameLength = DestinationPath.Length + Path.GetFileName(FileRef.FullName).Length + 1;
-=======
->>>>>>> 6bbb88c8
 					Int64 LocalOverhead = (30 + FilenameLength + 36);		// local file descriptor
 					Int64 GlobalOverhead = (46 + FilenameLength + 36);		// central directory cost
 					Int64 FileRequirements = LocalFileLength + LocalOverhead + GlobalOverhead;
@@ -1192,50 +1180,17 @@
 
 				if (!RuntimePlatform.IsWindows)
 				{
-<<<<<<< HEAD
-					bool bIsPC = (Target == UnrealTargetPlatform.Win64);
-					string LineEnding = bIsPC ? "\r\n" : "\n";
-					// Write install batch file(s).
-					string PackageName = GetPackageInfo(ApkName, SC, false);
-					string BatchName = GetFinalBatchName(ApkName, SC, bMakeSeparateApks ? Architecture : "", bMakeSeparateApks ? GPUArchitecture : "", false, EBatchType.Install, Target);
-					string[] BatchLines = GenerateInstallBatchFile(bPackageDataInsideApk, PackageName, ApkName, Params, ObbName, DeviceObbName, false, PatchName, DevicePatchName, false, 
-						Overflow1Name, DeviceOverflow1Name, false, Overflow2Name, DeviceOverflow2Name, false, bIsPC, Params.Distribution, TargetSDKVersion > 22, bDisablePerfHarden);
 					if (bHaveAPK)
 					{
-						// make a batch file that can be used to install the .apk and .obb files
-						File.WriteAllText(BatchName, string.Join(LineEnding, BatchLines) + LineEnding);
-=======
-					if (bHaveAPK)
-					{
 						CommandUtils.FixUnixFilePermissions(BatchName);
->>>>>>> 6bbb88c8
 					}
 					if (bHaveAPK || bHaveUniversal)
 					{
-<<<<<<< HEAD
-						File.WriteAllText(UninstallBatchName, string.Join(LineEnding, BatchLines) + LineEnding);
-=======
 						CommandUtils.FixUnixFilePermissions(UninstallBatchName);
->>>>>>> 6bbb88c8
 					}
 					if (bHaveUniversal)
 					{
-<<<<<<< HEAD
-						UniversalBatchName = GetFinalBatchName(UniversalApkName, SC, "", "", false, EBatchType.Install, Target);
-						// make a batch file that can be used to install the .apk
-						string[] UniversalBatchLines = GenerateInstallBatchFile(bPackageDataInsideApk, PackageName, UniversalApkName, Params, ObbName, DeviceObbName, false, PatchName, DevicePatchName, false,
-							Overflow1Name, DeviceOverflow1Name, false, Overflow2Name, DeviceOverflow2Name, false, bIsPC, Params.Distribution, TargetSDKVersion > 22, bDisablePerfHarden);
-						File.WriteAllText(UniversalBatchName, string.Join(LineEnding, UniversalBatchLines) + LineEnding);
-					}
-
-					string SymbolizeBatchName = GetFinalBatchName(ApkName, SC, Architecture, GPUArchitecture, false, EBatchType.Symbolize, Target);
-					if(bBuildWithHiddenSymbolVisibility || bSaveSymbols)
-					{
-						BatchLines = GenerateSymbolizeBatchFile(Params, PackageName, ApkName, SC, Architecture, GPUArchitecture, bIsPC);
-						File.WriteAllText(SymbolizeBatchName, string.Join(LineEnding, BatchLines) + LineEnding);
-=======
 						CommandUtils.FixUnixFilePermissions(UniversalBatchName);
->>>>>>> 6bbb88c8
 					}
 					if (bBuildWithHiddenSymbolVisibility || bSaveSymbols)
 					{
@@ -1294,11 +1249,7 @@
 
 	private string[] GenerateInstallBatchFile(bool bPackageDataInsideApk, string PackageName, string ApkName, ProjectParams Params, string ObbName, string DeviceObbName, bool bNoObbInstall,
 		string PatchName, string DevicePatchName, bool bNoPatchInstall, string Overflow1Name, string DeviceOverflow1Name, bool bNoOverflow1Install, string Overflow2Name, string DeviceOverflow2Name, bool bNoOverflow2Install,
-<<<<<<< HEAD
-		bool bIsPC, bool bIsDistribution, bool bRequireRuntimeStoragePermission, bool bDisablePerfHarden)
-=======
 		bool bIsPC, bool bIsDistribution, bool bRequireRuntimeStoragePermission, bool bDisablePerfHarden, bool bUseAFS, bool bUseAFSProject, string AFSToken, UnrealTargetPlatform Target)
->>>>>>> 6bbb88c8
     {
         string[] BatchLines = null;
         string ReadPermissionGrantCommand = "shell pm grant " + PackageName + " android.permission.READ_EXTERNAL_STORAGE";
@@ -1330,12 +1281,6 @@
 
 			// If it is a distribution build, push to $STORAGE/Android/obb folder instead of $STORAGE/obb folder.
 			// Note that $STORAGE/Android/obb will be the folder that contains the obb if you download the app from playstore.
-<<<<<<< HEAD
-			string OBBInstallCommand = bNoObbInstall ? "shell 'rm -r $EXTERNAL_STORAGE/" + DeviceObbName + "'" : "push " + Path.GetFileName(ObbName) + (bIsDistribution ? " " + TargetAndroidTemp : " $STORAGE/") + DeviceObbName;
-			string PatchInstallCommand = bNoPatchInstall ? "shell 'rm -r $EXTERNAL_STORAGE/" + DevicePatchName + "'" : "push " + Path.GetFileName(PatchName) + (bIsDistribution ? " " + TargetAndroidTemp : " $STORAGE/") + DevicePatchName;
-			string Overflow1InstallCommand = bNoOverflow1Install ? "shell 'rm -r $EXTERNAL_STORAGE/" + DeviceOverflow1Name + "'" : "push " + Path.GetFileName(Overflow1Name) + (bIsDistribution ? " " + TargetAndroidTemp : " $STORAGE/") + DeviceOverflow1Name;
-			string Overflow2InstallCommand = bNoOverflow2Install ? "shell 'rm -r $EXTERNAL_STORAGE/" + DeviceOverflow2Name + "'" : "push " + Path.GetFileName(Overflow2Name) + (bIsDistribution ? " " + TargetAndroidTemp : " $STORAGE/") + DeviceOverflow2Name;
-=======
 			string OBBInstallCommand = bNoObbInstall ? "\t$ADB $DEVICE shell 'rm -r $EXTERNAL_STORAGE/" + DeviceObbName + "'" : "\t$ADB $DEVICE push " + Path.GetFileName(ObbName) + (bIsDistribution ? " " + TargetAndroidTemp : " $STORAGE/") + DeviceObbName;
 			string PatchInstallCommand = bNoPatchInstall ? "\t$ADB $DEVICE shell 'rm -r $EXTERNAL_STORAGE/" + DevicePatchName + "'" : "\t$ADB $DEVICE push " + Path.GetFileName(PatchName) + (bIsDistribution ? " " + TargetAndroidTemp : " $STORAGE/") + DevicePatchName;
 			string Overflow1InstallCommand = bNoOverflow1Install ? "\t$ADB $DEVICE shell 'rm -r $EXTERNAL_STORAGE/" + DeviceOverflow1Name + "'" : "\t$ADB $DEVICE push " + Path.GetFileName(Overflow1Name) + (bIsDistribution ? " " + TargetAndroidTemp : " $STORAGE/") + DeviceOverflow1Name;
@@ -1359,7 +1304,6 @@
 				Overflow1InstallCommand = bNoOverflow1Install ? AFSCommand + " deletefile '^overflow1obb'" : AFSCommand + " push " + Path.GetFileName(Overflow1Name) + " '^overflow1obb'";
 				Overflow1InstallCommand = bNoOverflow2Install ? AFSCommand + " deletefile '^overflow2obb'" : AFSCommand + " push " + Path.GetFileName(Overflow2Name) + " '^overflow2obb'";
 			}
->>>>>>> 6bbb88c8
 
 			LogInformation("Writing shell script for install with {0}", bPackageDataInsideApk ? "data in APK" : "separate obb");
             BatchLines = new string[] {
@@ -1401,10 +1345,7 @@
 						bDontMoveOBB ? "" : "\t\t$ADB $DEVICE shell mkdir $STORAGE/Android/" + TargetAndroidLocation + PackageName, // don't check for error since installing may create the obb directory
 						bDontMoveOBB ? "" : "\t\t$ADB $DEVICE shell mv " + TargetAndroidTemp + TargetAndroidLocation + PackageName + " $STORAGE/Android/" + TargetAndroidLocation,
 						bDontMoveOBB ? "" : "\t\t$ADB $DEVICE shell rm -r " + TargetAndroidTemp + TargetAndroidLocation,
-<<<<<<< HEAD
-=======
 						APKReinstallCommand,
->>>>>>> 6bbb88c8
 						"\t\techo",
 						"\t\techo Installation successful",
 						"\t\texit 0",
@@ -1422,12 +1363,6 @@
         }
         else
         {
-<<<<<<< HEAD
-			string OBBInstallCommand = bNoObbInstall ? "shell rm -r %STORAGE%/" + DeviceObbName : "push " + Path.GetFileName(ObbName) + (bIsDistribution ? " " + TargetAndroidTemp : " %STORAGE%/") + DeviceObbName;
-			string PatchInstallCommand = bNoPatchInstall ? "shell rm -r %STORAGE%/" + DevicePatchName : "push " + Path.GetFileName(PatchName) + (bIsDistribution ? " " + TargetAndroidTemp : " %STORAGE%/") + DevicePatchName;
-			string Overflow1InstallCommand = bNoOverflow1Install ? "shell rm -r %STORAGE%/" + DeviceOverflow1Name : "push " + Path.GetFileName(Overflow1Name) + (bIsDistribution ? " " + TargetAndroidTemp : " %STORAGE%/") + DeviceOverflow1Name;
-			string Overflow2InstallCommand = bNoOverflow2Install ? "shell rm -r %STORAGE%/" + DeviceOverflow2Name : "push " + Path.GetFileName(Overflow2Name) + (bIsDistribution ? " " + TargetAndroidTemp : " %STORAGE%/") + DeviceOverflow2Name;
-=======
 			string APKInstallCommand = "%ADB% %DEVICE% install " + Path.GetFileName(ApkName);
 			string APKReinstallCommand = "";
 
@@ -1454,7 +1389,6 @@
 				Overflow1InstallCommand = bNoOverflow1Install ? AFSCommand + " deletefile \"^overflow1obb\"" : AFSCommand + " push " + Path.GetFileName(Overflow1Name) + " \"^overflow1obb\"";
 				Overflow1InstallCommand = bNoOverflow2Install ? AFSCommand + " deletefile \"^overflow2obb\"" : AFSCommand + " push " + Path.GetFileName(Overflow2Name) + " \"^overflow2obb\"";
 			}
->>>>>>> 6bbb88c8
 
 			LogInformation("Writing bat for install with {0}", bPackageDataInsideApk ? "data in APK" : "separate OBB");
             BatchLines = new string[] {
@@ -1494,11 +1428,8 @@
 						bDontMoveOBB ? "" : "%ADB% %DEVICE% shell mv " + TargetAndroidTemp + TargetAndroidLocation + PackageName + " %STORAGE%/Android/" + TargetAndroidLocation,
 						bDontMoveOBB ? "" : "if \"%ERRORLEVEL%\" NEQ \"0\" goto Error",
 						bDontMoveOBB ? "" : "%ADB% %DEVICE% shell rm -r " + TargetAndroidTemp + TargetAndroidLocation,
-<<<<<<< HEAD
-=======
 						APKReinstallCommand,
 						bUseAFSProject ? "if \"%ERRORLEVEL%\" NEQ \"0\" goto Error" : "",
->>>>>>> 6bbb88c8
 						"@echo.",
 						bNeedGrantStoragePermission ? "@echo Grant READ_EXTERNAL_STORAGE and WRITE_EXTERNAL_STORAGE to the apk for reading OBB file or game file in external storage." : "",
 						bNeedGrantStoragePermission ? "%ADB% %DEVICE% " + ReadPermissionGrantCommand : "",
@@ -2756,11 +2687,6 @@
 			string DeviceOverflow1Name = StorageLocation + "/" + GetDeviceOverflowName(ApkName, SC, 1);
 			string DeviceOverflow2Name = StorageLocation + "/" + GetDeviceOverflowName(ApkName, SC, 2);
 			string RemoteDir = StorageLocation + "/UnrealGame/" + Params.ShortProjectName;
-
-			if (bDisablePerfHarden)
-			{
-				RunAdbCommand(Params, DeviceName, "shell setprop security.perf_harden 0");
-			}
 
 			if (bDisablePerfHarden)
 			{
