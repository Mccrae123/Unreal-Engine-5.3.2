--- conflicted
+++ resolved
@@ -36,50 +36,17 @@
     </Reference>
   </ItemGroup>
   <Choose>
-<<<<<<< HEAD
-    <When Condition="'$(OS)' != 'Windows_NT'">
-=======
     <When Condition="'$(IsWindows)'!='true'">
->>>>>>> 6bbb88c8
       <PropertyGroup>
         <DefineConstants>$(DefineConstants);__MonoCS__</DefineConstants>
       </PropertyGroup>
     </When>
   </Choose>
   <Choose>
-<<<<<<< HEAD
-    <When Condition="'$(OS)' == 'Windows_NT'">
-      <PropertyGroup>
-        <Windows10SdkPath>$(Registry:HKEY_LOCAL_MACHINE\SOFTWARE\Wow6432Node\Microsoft\Microsoft SDKs\Windows\v10.0@InstallationFolder)</Windows10SdkPath>
-        <Windows10SdkLatestVersion>$(Registry:HKEY_LOCAL_MACHINE\SOFTWARE\Wow6432Node\Microsoft\Microsoft SDKs\Windows\v10.0@ProductVersion)</Windows10SdkLatestVersion>
-      </PropertyGroup>
-      <ItemGroup>
-        <Reference Include="System.Runtime.WindowsRuntime">
-          <HintPath>$(SystemDrive)\Program Files (x86)\Reference Assemblies\Microsoft\Framework\.NETCore\$(TargetFrameworkVersion)\System.Runtime.WindowsRuntime.dll</HintPath>
-          <HintPath Condition="'$([System.IO.File]::Exists(%(HintPath)))'=='false'">C:\Program Files (x86)\Reference Assemblies\Microsoft\Framework\.NETCore\v4.5\System.Runtime.WindowsRuntime.dll</HintPath>
-          <Private>True</Private>
-        </Reference>
-        <Reference Include="Windows">
-          <!-- This is a dummy entry to throw off the parser in DotNETUtilities's CsProjectInfo which doesn't understand MSBuild functions -->
-          <HintPath />
-          <!-- Use the version from the current Windows SDK -->
-          <HintPath>$(Windows10SdkPath)\UnionMetadata\$(Windows10SdkLatestVersion)\Windows.winmd</HintPath>
-          <!-- Try using the version from AutoSDK -->
-          <SDKsWinmdPath Condition="'$(UE_SDKS_ROOT)' != ''">$(UE_SDKS_ROOT)\HostWin64\Win64\Windows Kits\10\UnionMetadata\10.0.18362.0\Windows.winmd</SDKsWinmdPath>
-          <HintPath Condition="'$(UE_SDKS_ROOT)' != '' And '$([System.IO.File]::Exists(%(SDKsWinmdPath)))'!='false'">$(UE_SDKS_ROOT)\HostWin64\Win64\Windows Kits\10\UnionMetadata\10.0.18362.0\Windows.winmd</HintPath>
-          <!-- 16299 SDK (possibly others?) has ProductVersion == 10.0.16299 in the registry, but pathing needs the final .0 -->
-          <HintPath Condition="'$([System.IO.File]::Exists(%(HintPath)))'=='false'">$(Windows10SdkPath)\UnionMetadata\$(Windows10SdkLatestVersion).0\Windows.winmd</HintPath>
-          <!-- Fall back to old, unversioned location -->
-          <HintPath Condition="'$([System.IO.File]::Exists(%(HintPath)))'=='false'">$(Windows10SdkPath)\UnionMetadata\Windows.winmd</HintPath>
-          <Private>false</Private>
-        </Reference>
-      </ItemGroup>
-=======
     <When Condition="'$(IsWindows)'=='true'">
       <PropertyGroup>
         <UseWindowsForms>true</UseWindowsForms>
       </PropertyGroup>
->>>>>>> 6bbb88c8
     </When>
   </Choose>
   <Import Project="Sdk.props" Sdk="Microsoft.NET.Sdk.WindowsDesktop" Condition="'$(IsWindows)'=='true'" />
@@ -93,26 +60,6 @@
     </Compile>
   </ItemGroup>
   <ItemGroup>
-<<<<<<< HEAD
-    <ProjectReference Include="..\..\DotNETCommon\DotNETUtilities\DotNETUtilities.csproj">
-      <Project>{5d7d66e8-8c76-4af9-b3ec-2ef03421d730}</Project>
-      <Name>DotNETUtilities</Name>
-    </ProjectReference>
-    <ProjectReference Include="..\..\UnrealBuildTool\UnrealBuildTool.csproj">
-      <Project>{fd7c5e1a-cfe4-4fd5-a525-1eb1599a39ac}</Project>
-      <Name>UnrealBuildTool</Name>
-      <Private>False</Private>
-    </ProjectReference>
-    <ProjectReference Include="..\AutomationUtils\AutomationUtils.Automation.csproj">
-      <Project>{2c96a7f2-b1a3-4258-8e0a-e588ff41a53e}</Project>
-      <Name>AutomationUtils.Automation</Name>
-      <Private>False</Private>
-    </ProjectReference>
-    <ProjectReference Include="..\Scripts\AutomationScripts.Automation.csproj">
-      <Project>{8aa00d65-0954-4a27-ac0d-fb8b1106120f}</Project>
-      <Name>AutomationScripts.Automation</Name>
-    </ProjectReference>
-=======
     <ProjectReference Include="..\..\Shared\EpicGames.Core\EpicGames.Core.csproj" PrivateAssets="All"><Private>false</Private></ProjectReference>
     <ProjectReference Include="..\..\UnrealBuildTool\UnrealBuildTool.csproj" PrivateAssets="All"><Private>false</Private></ProjectReference>
     <ProjectReference Include="..\AutomationUtils\AutomationUtils.Automation.csproj" PrivateAssets="All"><Private>false</Private></ProjectReference>
@@ -123,6 +70,5 @@
     <PackageReference Include="System.Data.DataSetExtensions" Version="4.5.0" />
     <PackageReference Include="System.Runtime.WindowsRuntime" Version="4.7.0" />
     <PackageReference Include="Microsoft.Windows.SDK.Contracts" Version="10.0.19041.1" />
->>>>>>> 6bbb88c8
   </ItemGroup>
 </Project>