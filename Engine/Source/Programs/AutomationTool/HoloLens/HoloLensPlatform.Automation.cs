// Copyright Epic Games, Inc. All Rights Reserved.

using System;
using System.Collections.Generic;
using System.Linq;
using System.Text;
using System.IO;
using System.Threading.Tasks;
using AutomationTool;
using UnrealBuildTool;
using System.Diagnostics;
using EpicGames.Core;
using System.Xml;
using System.Text.RegularExpressions;

#if !__MonoCS__
using Windows.Management.Deployment;
using Windows.Foundation;
#if false
using Windows.ApplicationModel.Core;
#endif
#endif
using System.Threading;
using System.Security.Cryptography.X509Certificates;
using Microsoft.Tools.WindowsDevicePortal;
using UnrealBuildBase;
using AutomationScripts;

namespace HoloLens.Automation
{
	class HoloLensLauncherCreatedProcess : IProcessResult
	{
		Process ExternallyLaunchedProcess;
		System.Threading.Thread LogTailThread;
		bool AllowSpew;
		LogEventType SpewVerbosity;

		public HoloLensLauncherCreatedProcess(Process InExternallyLaunchedProcess, string LogFile, bool InAllowSpew, LogEventType InSpewVerbosity)
		{
			ExternallyLaunchedProcess = InExternallyLaunchedProcess;
			AllowSpew = InAllowSpew;
			SpewVerbosity = InSpewVerbosity;

			// Can't redirect stdout, so tail the log file
			if (AllowSpew)
			{
				LogTailThread = new System.Threading.Thread(() => TailLogFile(LogFile));
				LogTailThread.Start();
			}
			else
			{
				LogTailThread = null;
			}
		}

		~HoloLensLauncherCreatedProcess()
		{
			if (ExternallyLaunchedProcess != null)
			{
				ExternallyLaunchedProcess.Dispose();
			}
		}

		public int ExitCode
		{
			get
			{
				// Can't access the exit code of a process we didn't start
				return 0;
			}

			set
			{
				throw new NotImplementedException();
			}
		}

		public bool HasExited
		{
			get
			{
				// Avoid potential access of the exit code.
				return ExternallyLaunchedProcess != null && ExternallyLaunchedProcess.HasExited;
			}
		}

		public string Output
		{
			get
			{
				return string.Empty;
			}
		}

		public Process ProcessObject
		{
			get
			{
				return ExternallyLaunchedProcess;
			}
		}

		public void DisposeProcess()
		{
			ExternallyLaunchedProcess.Dispose();
			ExternallyLaunchedProcess = null;
		}

		public string GetProcessName()
		{
			return ExternallyLaunchedProcess.ProcessName;
		}

		public void OnProcessExited()
		{
			ProcessManager.RemoveProcess(this);
			if (LogTailThread != null)
			{
				LogTailThread.Join();
				LogTailThread = null;
			}
		}

		public void StdErr(object sender, DataReceivedEventArgs e)
		{
			throw new NotImplementedException();
		}

		public void StdOut(object sender, DataReceivedEventArgs e)
		{
			throw new NotImplementedException();
		}

		public void StopProcess(bool KillDescendants = true)
		{
			string ProcessNameForLogging = GetProcessName();
			try
			{
				Process ProcessToKill = ExternallyLaunchedProcess;
				ExternallyLaunchedProcess = null;
				if (!ProcessToKill.CloseMainWindow())
				{
					CommandUtils.LogWarning("{0} did not respond to close request.  Killing...", ProcessNameForLogging);
					ProcessToKill.Kill();
					ProcessToKill.WaitForExit(60000);
				}
				if (!ProcessToKill.HasExited)
				{
					CommandUtils.LogLog("Process {0} failed to exit.", ProcessNameForLogging);
				}
				else
				{
					CommandUtils.LogLog("Process {0} successfully exited.", ProcessNameForLogging);
					OnProcessExited();
				}
				ProcessToKill.Close();
			}
			catch (Exception Ex)
			{
				CommandUtils.LogWarning("Exception while trying to kill process {0}:", ProcessNameForLogging);
				CommandUtils.LogWarning(LogUtils.FormatException(Ex));
			}
		}

		public void WaitForExit()
		{
			ExternallyLaunchedProcess.WaitForExit();
			if (LogTailThread != null)
			{
				LogTailThread.Join();
				LogTailThread = null;
			}
		}

		private void TailLogFile(string LogFilePath)
		{
			string LogName = GetProcessName();
			while (!HasExited && !File.Exists(LogFilePath))
			{
				System.Threading.Thread.Sleep(1000);
			}

			if (File.Exists(LogFilePath))
			{
				using (StreamReader LogReader = new StreamReader(new FileStream(LogFilePath, FileMode.Open, FileAccess.Read, FileShare.ReadWrite)))
				{
					while (!HasExited)
					{
						System.Threading.Thread.Sleep(5000);
						while (!LogReader.EndOfStream)
						{
							string LogLine = LogReader.ReadLine();
							Log.WriteLine(SpewVerbosity, "{0} : {1}", LogName, LogLine);
						}
					}
				}
			}
		}
	}

#if !__MonoCS__
	class HoloLensDevicePortalCreatedProcess : IProcessResult
	{
		object StateLock;
		Microsoft.Tools.WindowsDevicePortal.DevicePortal Portal;
		uint ProcId;
		string PackageName;
		string FriendlyName;

		bool ProcessHasExited;

		public HoloLensDevicePortalCreatedProcess(Microsoft.Tools.WindowsDevicePortal.DevicePortal InPortal, string InPackageName, string InFriendlyName)
		{
			Portal = InPortal;
			PackageName = InPackageName;
			FriendlyName = InFriendlyName;
			StateLock = new object();
			//MonitorThread = new System.Threading.Thread(()=>(MonitorProcess))

			// No ETW on Xbox One, so can't collect trace that way
			if (Portal.Platform != Microsoft.Tools.WindowsDevicePortal.DevicePortal.DevicePortalPlatforms.XboxOne)
			{
				Guid MicrosoftWindowsDiagnoticsLoggingChannelId = new Guid(0x4bd2826e, 0x54a1, 0x4ba9, 0xbf, 0x63, 0x92, 0xb7, 0x3e, 0xa1, 0xac, 0x4a);
				Portal.ToggleEtwProviderAsync(MicrosoftWindowsDiagnoticsLoggingChannelId).Wait();
				Portal.RealtimeEventsMessageReceived += Portal_RealtimeEventsMessageReceived;
				Portal.StartListeningForEtwEventsAsync().Wait();
			}
		}

		public void SetProcId(uint InProcId)
		{
			ProcId = InProcId;
			Portal.RunningProcessesMessageReceived += Portal_RunningProcessesMessageReceived;
			Portal.StartListeningForRunningProcessesAsync().Wait();
		}

		private void Portal_RealtimeEventsMessageReceived(Microsoft.Tools.WindowsDevicePortal.DevicePortal sender, Microsoft.Tools.WindowsDevicePortal.WebSocketMessageReceivedEventArgs<Microsoft.Tools.WindowsDevicePortal.DevicePortal.EtwEvents> args)
		{
			foreach (var EtwEvent in args.Message.Events)
			{
				if (EtwEvent.ContainsKey("ProviderName") && EtwEvent.ContainsKey("StringMessage"))
				{
					if (EtwEvent["ProviderName"] == FriendlyName)
					{
						Log.WriteLine(GetLogVerbosityFromEventLevel(EtwEvent.Level), "{0} : {1}", FriendlyName, EtwEvent["StringMessage"].Trim('\"'));
					}
				}
			}
		}

		private LogEventType GetLogVerbosityFromEventLevel(uint EtwLevel)
		{
			switch (EtwLevel)
			{
				case 4:
					return LogEventType.Console;
				case 3:
					return LogEventType.Warning;
				case 2:
					return LogEventType.Error;
				case 1:
					return LogEventType.Fatal;
				default:
					return LogEventType.Verbose;
			}
		}

		private void Portal_RunningProcessesMessageReceived(Microsoft.Tools.WindowsDevicePortal.DevicePortal sender, Microsoft.Tools.WindowsDevicePortal.WebSocketMessageReceivedEventArgs<Microsoft.Tools.WindowsDevicePortal.DevicePortal.RunningProcesses> args)
		{
			foreach (var P in args.Message.Processes)
			{
				if (P.ProcessId == ProcId)
				{
					return;
				}
			}
			ProcessHasExited = true;
		}

		public int ExitCode
		{
			get
			{
				return 0;
			}

			set
			{
				throw new NotImplementedException();
			}
		}

		public bool HasExited
		{
			get
			{
				return ProcessHasExited;
			}
		}

		public string Output
		{
			get
			{
				return string.Empty;
			}
		}

		public Process ProcessObject
		{
			get
			{
				return null;
			}
		}

		public void DisposeProcess()
		{
		}

		public string GetProcessName()
		{
			return FriendlyName;
		}

		public void OnProcessExited()
		{
			Portal.StopListeningForRunningProcessesAsync().Wait();
			if (Portal.Platform != Microsoft.Tools.WindowsDevicePortal.DevicePortal.DevicePortalPlatforms.XboxOne)
			{
				Portal.StopListeningForEtwEventsAsync().Wait();
			}
		}

		public void StdErr(object sender, DataReceivedEventArgs e)
		{
			throw new NotImplementedException();
		}

		public void StdOut(object sender, DataReceivedEventArgs e)
		{
			throw new NotImplementedException();
		}

		public void StopProcess(bool KillDescendants = true)
		{
			Portal.TerminateApplicationAsync(PackageName).Wait();
		}

		public void WaitForExit()
		{
			while (!ProcessHasExited)
			{
				System.Threading.Thread.Sleep(1000);
			}
		}
	}
#endif

	public class HoloLensPlatform : Platform
    {
		private WindowsArchitecture[] ActualArchitectures = { };

		private FileReference MakeAppXPath;
		private FileReference PDBCopyPath;
		private FileReference SignToolPath;
		private FileReference MakeCertPath;
		private FileReference Pvk2PfxPath;
		private string Windows10SDKVersion;
		private string Extension = ".appx";


		public HoloLensPlatform()
			: base(UnrealTargetPlatform.HoloLens)
		{

		}

		public override void PreBuildAgenda(UnrealBuild Build, UnrealBuild.BuildAgenda Agenda, ProjectParams Params)
		{
			if(ActualArchitectures.Length == 0)
			{
				throw new AutomationException(ExitCode.Error_Arguments, "No target architecture selected on \'Platforms/HoloLens/OS Info\' page. Please select at last one.");
			}

			foreach (var BuildConfig in Params.ClientConfigsToBuild)
			{
				foreach(var target in Params.ClientCookedTargets)
				{
					var ReceiptFileName = TargetReceipt.GetDefaultPath(Params.RawProjectPath.Directory, target, UnrealTargetPlatform.HoloLens, BuildConfig, "Multi");
					if(File.Exists(ReceiptFileName.FullName))
					{
						FileReference.Delete(ReceiptFileName);
					}

					foreach (var Arch in ActualArchitectures)
					{
						Agenda.Targets.Add(new UnrealBuild.BuildTarget()
						{
							TargetName = target,
							Platform = UnrealTargetPlatform.HoloLens,
							Config = BuildConfig,
							UprojectPath = Params.CodeBasedUprojectPath,
							UBTArgs = " -remoteini=\"" + Params.RawProjectPath.Directory.FullName + "\" -Architecture=" + WindowsExports.GetArchitectureSubpath(Arch),
						});
					}
				}
			}
		}

		public override bool CanBeCompiled() //block auto compilation
		{
			return false;
		}


		public override void PlatformSetupParams(ref ProjectParams ProjParams)
		{
			base.PlatformSetupParams(ref ProjParams);

			if (ProjParams.Deploy && !ProjParams.Package)
			{
				foreach (string DeviceAddress in ProjParams.DeviceNames)
				{
					if (!IsLocalDevice(DeviceAddress))
					{
						LogWarning("Project will be packaged to support deployment to remote HoloLens device {0}.", DeviceAddress);
						ProjParams.Package = true;
						break;
					}
				}
			}

			ConfigHierarchy PlatformEngineConfig = null;
			if (!ProjParams.EngineConfigs.TryGetValue(PlatformType, out PlatformEngineConfig))
			{
				throw new AutomationException(ExitCode.Error_Arguments, "No configuration on \'Platforms/HoloLens/OS Info\' page. Please create one.");
			}

			PlatformEngineConfig.GetString("/Script/HoloLensPlatformEditor.HoloLensTargetSettings", "Windows10SDKVersion", out Windows10SDKVersion);

			List<string> ThumbprintsFromConfig = new List<string>();
			if (PlatformEngineConfig.GetArray("/Script/HoloLensPlatformEditor.HoloLensTargetSettings", "AcceptThumbprints", out ThumbprintsFromConfig))
			{
				AcceptThumbprints.AddRange(ThumbprintsFromConfig);
			}


			if (ProjParams.Run)
			{
				var ArchList = new List<WindowsArchitecture>();
				foreach (string DeviceAddress in ProjParams.DeviceNames)
				{
					//We have to choose architecture of the device to run
					WindowsArchitecture Arch = WindowsArchitecture.x64;
					if (!IsLocalDevice(DeviceAddress))
					{
						Arch = RemoteDeviceArchitecture(DeviceAddress, ProjParams);
					}

					ArchList.Add(Arch);

					LogInformation(String.Format("Project will be compiled for the architecture {0} of the HoloLens device {1}.", WindowsExports.GetArchitectureSubpath(Arch), DeviceAddress));
				}

				ActualArchitectures = ArchList.Distinct().ToArray();
			}
			else
			{
				var ArchList = new List<WindowsArchitecture>();
				bool bBuildForEmulation = false;
				bool bBuildForDevice = false;
                
				if (PlatformEngineConfig.GetBool("/Script/HoloLensPlatformEditor.HoloLensTargetSettings", "bBuildForEmulation", out bBuildForEmulation))
				{
					if (bBuildForEmulation)
					{
						ArchList.Add(WindowsArchitecture.x64);
					}
				}

				if (PlatformEngineConfig.GetBool("/Script/HoloLensPlatformEditor.HoloLensTargetSettings", "bBuildForDevice", out bBuildForDevice))
				{
					// If both are unchecked, then we build for device
					if (bBuildForDevice || (!bBuildForEmulation && !bBuildForDevice))
					{
						ArchList.Add(WindowsArchitecture.ARM64);
					}
				}

				ActualArchitectures = ArchList.ToArray();
			}

			string ArchString = ActualArchitectures.Length == 1 && ProjParams.Run && !ProjParams.Package ? WindowsExports.GetArchitectureSubpath(ActualArchitectures[0]) : "Multi";
			ProjParams.SpecifiedArchitecture = ArchString;
			ProjParams.ConfigOverrideParams.Add(String.Format("Architecture={0}", ArchString));

			FindInstruments();
			GenerateSigningCertificate(ProjParams, PlatformEngineConfig);
		}

		private void FindInstruments()
		{
			if(string.IsNullOrEmpty(Windows10SDKVersion))
			{
				Windows10SDKVersion = "Latest";
			}

			if(!HoloLensExports.InitWindowsSdkToolPath(Windows10SDKVersion))
			{
				throw new AutomationException(ExitCode.Error_Arguments, "Wrong WinSDK toolchain selected on \'Platforms/HoloLens/Toolchain\' page. Please check.");
			}

			// VS puts MSBuild stuff (where PDBCopy lives) under the Visual Studio Installation directory
			DirectoryReference MSBuildInstallDir = new DirectoryReference(Path.Combine(WindowsExports.GetMSBuildToolPath(), "..", "..", ".."));

			DirectoryReference SDKFolder;
			Version SDKVersion;

			if(WindowsExports.TryGetWindowsSdkDir(Windows10SDKVersion, out SDKVersion, out SDKFolder))
			{
				DirectoryReference WindowsSdkBinDir = DirectoryReference.Combine(SDKFolder, "bin", SDKVersion.ToString(), Environment.Is64BitProcess ? "x64" : "x86");
				if (!DirectoryReference.Exists(WindowsSdkBinDir))
				{
					throw new AutomationException(ExitCode.Error_Arguments, "WinSDK toolchain selected on \'Platforms/HoloLens/Toolchain\' page isn't exist anymore. Please select new one.");
				}
				if (PDBCopyPath == null || !FileReference.Exists(PDBCopyPath))
				{
					PDBCopyPath = FileReference.Combine(SDKFolder, "Debuggers", Environment.Is64BitProcess ? "x64" : "x86", "PDBCopy.exe");
				}
			}


			MakeAppXPath = HoloLensExports.GetWindowsSdkToolPath("makeappx.exe");
			SignToolPath = HoloLensExports.GetWindowsSdkToolPath("signtool.exe");
			MakeCertPath = HoloLensExports.GetWindowsSdkToolPath("makecert.exe");
			Pvk2PfxPath = HoloLensExports.GetWindowsSdkToolPath("pvk2pfx.exe");

			IEnumerable<DirectoryReference> VSInstallDirs;
			if (PDBCopyPath == null || !FileReference.Exists(PDBCopyPath))
			{
				if (null != (VSInstallDirs = WindowsExports.TryGetVSInstallDirs(WindowsCompiler.VisualStudio2019)))
				{
					PDBCopyPath = FileReference.Combine(VSInstallDirs.First(), "MSBuild", "Microsoft", "VisualStudio", "v16.0", "AppxPackage", "PDBCopy.exe");
				}
				else if (null != (VSInstallDirs = WindowsExports.TryGetVSInstallDirs(WindowsCompiler.VisualStudio2022)))
				{
					PDBCopyPath = FileReference.Combine(VSInstallDirs.First(), "MSBuild", "Microsoft", "VisualStudio", "v17.0", "AppxPackage", "PDBCopy.exe");
				}
			}

			// Earlier versions use a separate MSBuild install location
			if (PDBCopyPath == null || !FileReference.Exists(PDBCopyPath))
			{
				PDBCopyPath = FileReference.Combine(MSBuildInstallDir, "Microsoft", "VisualStudio", "v14.0", "AppxPackage", "PDBCopy.exe");
			}

			if (PDBCopyPath == null || !FileReference.Exists(PDBCopyPath))
			{
				PDBCopyPath = FileReference.Combine(MSBuildInstallDir, "Microsoft", "VisualStudio", "v12.0", "AppxPackage", "PDBCopy.exe");
			}

			if (!FileReference.Exists(PDBCopyPath))
			{
				PDBCopyPath = null;
			}

		}

		public override void Deploy(ProjectParams Params, DeploymentContext SC)
		{
			foreach (string DeviceAddress in Params.DeviceNames)
			{
				if (IsLocalDevice(DeviceAddress))
				{
					// Special case - we can use PackageManager to allow loose apps, plus we need to
					// apply the loopback exemption in case of cook-on-the-fly
					DeployToLocalDevice(Params, SC);
				}
				else
				{
					DeployToRemoteDevice(DeviceAddress, Params, SC);
				}
			}
		}

		public override void GetFilesToDeployOrStage(ProjectParams Params, DeploymentContext SC)
		{
			if(Params.Run && !Params.Package)
			{
				// Stage all the build products
				DirectoryReference ProjectBinariesFolder = Params.GetProjectBinariesPathForPlatform(PlatformType);
				HoloLensExports DeployExports = new HoloLensExports();
				foreach (StageTarget Target in SC.StageTargets)
				{
					string ArchString = Target.Receipt.Architecture;
					SC.StageBuildProductsFromReceipt(Target.Receipt, Target.RequireFilesExist, Params.bTreatNonShippingBinariesAsDebugFiles);
					DeployExports.AddWinMDReferencesFromReceipt(Target.Receipt, Params.RawProjectPath.Directory, SC.LocalRoot.FullName, Windows10SDKVersion);

					// Stage HoloLens-specific assets (tile, splash, etc.)
					DirectoryReference assetsPath = new DirectoryReference(Path.Combine(ProjectBinariesFolder.FullName, ArchString, "Resources"));
					StagedDirectoryReference stagedAssetPath = new StagedDirectoryReference("Resources");
					SC.StageFiles(StagedFileType.NonUFS, assetsPath, "*.png", StageFilesSearch.AllDirectories, stagedAssetPath);


					SC.StageFile(StagedFileType.NonUFS, new FileReference(Path.Combine(ProjectBinariesFolder.FullName, String.Format("AppxManifest_{0}.xml", ArchString))),
						new StagedFileReference("AppxManifest.xml"));
					SC.StageFile(StagedFileType.NonUFS, new FileReference(Path.Combine(ProjectBinariesFolder.FullName, String.Format("resources_{0}.pri", ArchString))),
						new StagedFileReference("resources.pri"));

					FileReference SourceNetworkManifestPath = new FileReference(Path.Combine(ProjectBinariesFolder.FullName, String.Format("NetworkManifest_{0}.xml", ArchString)));
					if (FileReference.Exists(SourceNetworkManifestPath))
					{
						SC.StageFile(StagedFileType.NonUFS, SourceNetworkManifestPath, new StagedFileReference("NetworkManifest.xml"));
					}

					TargetRules Rules = Params.ProjectTargets.Find(x => x.Rules.Type == TargetType.Game).Rules;
					bool UseDebugCrt = Params.ClientConfigsToBuild.Contains(UnrealTargetConfiguration.Debug) && Rules.bDebugBuildsActuallyUseDebugCRT;
					foreach (var RT in GetPathToVCLibsPackages(UseDebugCrt, Rules.WindowsPlatform.Compiler))
					{
						SC.StageFile(StagedFileType.NonUFS, new FileReference(RT), new StagedFileReference(Path.GetFileName(RT)));
					}
				}
			}
		}

		public override string GetCookPlatform(bool bDedicatedServer, bool bIsClientOnly)
		{
		    string Return = PlatformType.ToString();
            return bIsClientOnly ? Return + "Client" : Return;
		}

		static void FillMapfile(DirectoryReference DirectoryName, string SearchPath, string Mask, StringBuilder AppXRecipeBuiltFiles)
		{
			string StageDir = DirectoryName.FullName;
			if (!StageDir.EndsWith("\\") && !StageDir.EndsWith("/"))
			{
				StageDir += Path.DirectorySeparatorChar;
			}
			Uri StageDirUri = new Uri(StageDir);
			foreach (var pf in Directory.GetFiles(SearchPath, Mask, SearchOption.AllDirectories))
			{
				var FileUri = new Uri(pf);
				var relativeUri = StageDirUri.MakeRelativeUri(FileUri);
				var relativePath = Uri.UnescapeDataString(relativeUri.ToString());
				var newPath = relativePath.Replace('/', Path.DirectorySeparatorChar);

				AppXRecipeBuiltFiles.AppendLine(String.Format("\"{0}\"\t\"{1}\"", pf, newPath));
			}
		}

		static void FillMapfile(DirectoryReference DirectoryName, FileReference ManifestFile, StringBuilder AppXRecipeBuiltFiles)
		{
			if (FileReference.Exists(ManifestFile))
			{
				string[] Lines = FileReference.ReadAllLines(ManifestFile);
				foreach (string Line in Lines)
				{
					string[] Pair = Line.Split('\t');
					if (Pair.Length > 1)
					{
						AppXRecipeBuiltFiles.AppendLine(String.Format("\"{0}\"\t\"{1}\"", FileReference.Combine(DirectoryName, Pair[0]), Pair[0]));
					}
				}
			}
		}

		static void FillMapfile(DirectoryReference DirectoryName, string SearchPath, string Mask, Dictionary<string, FileReference> Dict)
		{
			string StageDir = DirectoryName.FullName;
			if (!StageDir.EndsWith("\\") && !StageDir.EndsWith("/"))
			{
				StageDir += Path.DirectorySeparatorChar;
			}
			Uri StageDirUri = new Uri(StageDir);
			foreach (var pf in Directory.GetFiles(SearchPath, Mask, SearchOption.AllDirectories))
			{
				var FileUri = new Uri(pf);
				var relativeUri = StageDirUri.MakeRelativeUri(FileUri);
				var relativePath = Uri.UnescapeDataString(relativeUri.ToString());
				var newPath = relativePath.Replace('/', Path.DirectorySeparatorChar);

				if (!Dict.ContainsKey(newPath))
				{
					Dict[newPath] = new FileReference(pf);
				}
			}
		}

		static void FillMapfile(DirectoryReference DirectoryName, FileReference ManifestFile, Dictionary<string, FileReference> Dict)
		{
			if (FileReference.Exists(ManifestFile))
			{
				string[] Lines = FileReference.ReadAllLines(ManifestFile);
				foreach (string Line in Lines)
				{
					string[] Pair = Line.Split('\t');
					if (Pair.Length > 1)
					{
						if(!Dict.ContainsKey(Pair[0]))
						{
							Dict[Pair[0]] = FileReference.Combine(DirectoryName, Pair[0]);
						}
					}
				}
			}
		}

		private List<string> GetContainerFileExtensions()
		{
			return new List<string> { "*.pak", "*.ucas", "*.utoc" };
		}

		private bool IsUsingContainers(ProjectParams Params)
		{
			return (Params.UsePak(this) || (Params.IoStore && !Params.SkipIoStore));
		}

		private void PackagePakFiles(ProjectParams Params, DeploymentContext SC, string OutputNameBase)
		{
			string IntermediateDirectory = Path.Combine(SC.ProjectRoot.FullName, "Intermediate", "Deploy", "neutral");
			var ListResources = new HoloLensManifestGenerator().CreateAssetsManifest(SC.StageTargetPlatform.PlatformType, SC.StageDirectory.FullName, IntermediateDirectory, SC.RawProjectPath, SC.ProjectRoot.FullName);

			string OutputName = OutputNameBase + "_pak";

			var AppXRecipeBuiltFiles = new StringBuilder();

			string MapFilename = Path.Combine(SC.StageDirectory.FullName, OutputName + ".pkgmap");
			AppXRecipeBuiltFiles.AppendLine("[ResourceMetadata]");
			AppXRecipeBuiltFiles.AppendLine("\"ResourceId\"\t\"UnrealAssets\"");
			AppXRecipeBuiltFiles.AppendLine("");
			AppXRecipeBuiltFiles.AppendLine(@"[Files]");

			string OutputAppX = Path.Combine(SC.StageDirectory.FullName, OutputName + Extension);

			if(IsUsingContainers(Params))
			{
				foreach (string ContainerExtension in GetContainerFileExtensions())
				{
					FillMapfile(SC.StageDirectory, SC.StageDirectory.FullName, ContainerExtension, AppXRecipeBuiltFiles);
				}
			}
			else
			{
				FillMapfile(SC.StageDirectory, FileReference.Combine(SC.StageDirectory, SC.GetUFSDeployedManifestFileName(null)), AppXRecipeBuiltFiles);
			}

			FillMapfile(SC.StageDirectory, FileReference.Combine(SC.StageDirectory, SC.GetNonUFSDeployedManifestFileName(null)), AppXRecipeBuiltFiles);

			{
				DirectoryReference ResourceFolder = SC.StageDirectory;
				foreach(var ResourcePath in ListResources)
				{
					var ResourceFile = new FileReference(ResourcePath);
					if(ResourceFile.IsUnderDirectory(ResourceFolder))
					{
						AppXRecipeBuiltFiles.AppendLine(String.Format("\"{0}\"\t\"{1}\"", ResourceFile.FullName, ResourceFile.MakeRelativeTo(ResourceFolder)));
					}
				}
			}

			//AppXRecipeBuiltFiles.AppendLine(String.Format("\"{0}\"\t\"{1}\"", Path.Combine(SC.StageDirectory.FullName, "AppxManifest_assets.xml"), "AppxManifest.xml"));

			File.WriteAllText(MapFilename, AppXRecipeBuiltFiles.ToString(), Encoding.UTF8);

			string MakeAppXCommandLine = String.Format(@"pack /r /o /f ""{0}"" /p ""{1}"" /m ""{2}""", MapFilename, OutputAppX, Path.Combine(SC.StageDirectory.FullName, "AppxManifest_assets.xml"));
			RunAndLog(CmdEnv, MakeAppXPath.FullName, MakeAppXCommandLine, null, 0, null, ERunOptions.None);
			SignPackage(Params, SC, OutputAppX);
		}

		private void UpdateCodePackagesWithData(ProjectParams Params, DeploymentContext SC, string OutputNameBase)
		{
			foreach (StageTarget Target in SC.StageTargets)
			{
				foreach (BuildProduct Product in Target.Receipt.BuildProducts)
				{
					if (Product.Type != BuildProductType.MapFile)
					{
						continue;
					}

					string MapFilename = Product.Path.FullName; 

					var AppXRecipeBuiltFiles = new StringBuilder();

					string OutputAppX = Path.Combine(SC.StageDirectory.FullName, Product.Path.GetFileNameWithoutExtension() + Extension);

					if(IsUsingContainers(Params))
					{
						foreach (string ContainerExtension in GetContainerFileExtensions())
						{
							FillMapfile(SC.StageDirectory, SC.StageDirectory.FullName, ContainerExtension, AppXRecipeBuiltFiles);
						}
					}
					else
					{
						FillMapfile(SC.StageDirectory, FileReference.Combine(SC.StageDirectory, SC.GetUFSDeployedManifestFileName(null)), AppXRecipeBuiltFiles);
					}

					FillMapfile(SC.StageDirectory, FileReference.Combine(SC.StageDirectory, SC.GetNonUFSDeployedManifestFileName(null)), AppXRecipeBuiltFiles);

					File.AppendAllText(MapFilename, AppXRecipeBuiltFiles.ToString(), Encoding.UTF8);

					string MakeAppXCommandLine = String.Format(@"pack /o /f ""{0}"" /p ""{1}""", MapFilename, OutputAppX);
					RunAndLog(CmdEnv, MakeAppXPath.FullName, MakeAppXCommandLine, null, 0, null, ERunOptions.None);

					SignPackage(Params, SC, OutputAppX);
				}
			}
		}

		private void MakeSingleApp(ProjectParams Params, DeploymentContext SC, string OutputNameBase)
		{
			foreach (StageTarget Target in SC.StageTargets)
			{
				string IntermediateDirectory = Path.Combine(SC.ProjectRoot.FullName, "Intermediate", "Deploy", Params.SpecifiedArchitecture);
				var Receipt = Target.Receipt;
				string OutputName = String.Format("{0}_{1}_{2}_{3}", Receipt.TargetName, Receipt.Platform, Receipt.Configuration, Receipt.Architecture);

				string MapFilename = Path.Combine(IntermediateDirectory, OutputName + "_full.pkgmap");

				Dictionary<string, FileReference> Dict = new Dictionary<string, FileReference>();


				{
					//parse old mapfile
					string OldMapFilename = Path.Combine(IntermediateDirectory, OutputName + ".pkgmap");
					string[] lines = File.ReadAllLines(OldMapFilename, Encoding.UTF8);
					foreach (var line in lines)
					{
						if (line.Length == 0 || line[0] == '[')
						{
							continue;
						}

						string[] files = line.Split('\t');

						if(files.Length != 2)
						{
							continue;
						}

						files[0] = files[0].Trim('\"');
						files[1] = files[1].Trim('\"').Replace('\\', '/');

						if (Dict.ContainsKey(files[1]))
						{
							continue;
						}

						Dict[files[1]] = new FileReference(files[0]);
					}
				}

				string OutputAppX = Path.Combine(SC.StageDirectory.FullName, OutputName + Extension);

				if (IsUsingContainers(Params) && !Params.Run)
				{
					foreach (string ContainerExtension in GetContainerFileExtensions())
					{
						FillMapfile(SC.StageDirectory, SC.StageDirectory.FullName, ContainerExtension, Dict);
					}
				}
				else
				{
					FillMapfile(SC.StageDirectory, FileReference.Combine(SC.StageDirectory, SC.GetUFSDeployedManifestFileName(null)), Dict);
				}

				FillMapfile(SC.StageDirectory, FileReference.Combine(SC.StageDirectory, SC.GetNonUFSDeployedManifestFileName(null)), Dict);


				var AppXRecipeBuiltFiles = new StringBuilder();

				AppXRecipeBuiltFiles.AppendLine("[Files]");
				foreach (var P in Dict)
				{
					AppXRecipeBuiltFiles.AppendLine(String.Format("\"{0}\"\t\"{1}\"", P.Value, P.Key));
				}

				File.WriteAllText(MapFilename, AppXRecipeBuiltFiles.ToString(), Encoding.UTF8);

				string MakeAppXCommandLine = String.Format("pack /o /f \"{0}\" /p \"{1}\"", MapFilename, OutputAppX);
				RunAndLog(CmdEnv, MakeAppXPath.FullName, MakeAppXCommandLine, null, 0, null, ERunOptions.None);

				SignPackage(Params, SC, OutputAppX);
			}
		}
		
		void MakeAppInstaller(ProjectParams Params, DeploymentContext SC, string OutputNameBase, string autoUpdateURL, int hoursBetweenUpdates)
		{
			// Validate url
			string url = autoUpdateURL.Trim();
			{
				if (!url.EndsWith("/"))
				{
					url += "/";
				}

				if (!url.ToLower().StartsWith("http:") && !url.ToLower().StartsWith("https:") && !url.ToLower().StartsWith("www."))
				{
					if (!url.StartsWith("file:"))
					{
						url = "file:" + url;
					}
				}

				url = url.Replace('\\', '/');
			}

			string version;
			string packageName; 
			string appxBundleName = OutputNameBase + ".appxbundle";
			string publisherName;

			ConfigHierarchy PlatformGameConfig = null;
			Params.GameConfigs.TryGetValue(PlatformType, out PlatformGameConfig);
			PlatformGameConfig.GetString("/Script/EngineSettings.GeneralProjectSettings", "ProjectName", out packageName);
			PlatformGameConfig.GetString("/Script/EngineSettings.GeneralProjectSettings", "CompanyDistinguishedName", out publisherName);
			PlatformGameConfig.GetString("/Script/EngineSettings.GeneralProjectSettings", "ProjectVersion", out version);

			// Package name from project settings may be unique words, but installer and manifest need to strip whitespace to validate.
			packageName = packageName.Replace(" ", String.Empty);

			string VCLibsName = "Microsoft.VCLibs.140.00";
			string VCLibsPackage = "Microsoft.VCLibs.arm64.14.00.appx";
			string VCLibsInfo = "Publisher=\"CN=Microsoft Corporation, O=Microsoft Corporation, L=Redmond, S=Washington, C=US\" Version=\"14.0.0.0\" ProcessorArchitecture=\"arm64\"";
			TargetRules Rules = Params.ProjectTargets.Find(x => x.Rules.Type == TargetType.Game).Rules;
			bool UseDebugCrt = Params.ClientConfigsToBuild.Contains(UnrealTargetConfiguration.Debug) && Rules.bDebugBuildsActuallyUseDebugCRT;
			if (UseDebugCrt)
			{
				VCLibsName += ".Debug";
				VCLibsPackage = "Microsoft.VCLibs.arm64.Debug.14.00.appx";
			}

			// Ideally we would use an XmlWriter, but the installer uses an xmlns attribute which the XmlWriter fails to validate.
			var builder = new StringBuilder();

			string AppInstallerFilename = Path.Combine(SC.StageDirectory.FullName, OutputNameBase + ".appinstaller");
			builder.AppendLine("<?xml version=\"1.0\" encoding=\"utf-8\"?>");
			builder.AppendLine("<AppInstaller Uri=" + "\"" + url + OutputNameBase + ".appinstaller" + "\"" + " Version=" + "\"" + version + "\"" + " xmlns=\"http://schemas.microsoft.com/appx/appinstaller/2017/2\">");
			builder.AppendLine("  <MainBundle Name=" + "\"" + packageName + "\"" + " Version=" + "\"" + version + "\"" + " Publisher=" + "\"" + publisherName + "\"" + " Uri=" + "\"" + url + appxBundleName + "\"" + " />");
			builder.AppendLine("  <Dependencies>");
			builder.AppendLine("    <Package Name=" + "\"" + VCLibsName + "\" " + VCLibsInfo + " Uri=" + "\"" + url + VCLibsPackage + "\"" + " />");
			builder.AppendLine("  </Dependencies>");
			builder.AppendLine("  <UpdateSettings>");
			builder.AppendLine("    <OnLaunch HoursBetweenUpdateChecks=" + "\"" + hoursBetweenUpdates + "\"" + " />");
			builder.AppendLine("  </UpdateSettings>");
			builder.AppendLine("</AppInstaller>");

			File.WriteAllText(AppInstallerFilename, builder.ToString(), Encoding.UTF8);
		}

		void MakeBundle(ProjectParams Params, DeploymentContext SC, string OutputNameBase, bool SeparateAssetPackaging)
		{
			string OutputName = OutputNameBase;

			var AppXRecipeBuiltFiles = new StringBuilder();

			string MapFilename = Path.Combine(SC.StageDirectory.FullName, OutputName + "_bundle.pkgmap");
			AppXRecipeBuiltFiles.AppendLine(@"[Files]");

			string OutputAppX = Path.Combine(SC.StageDirectory.FullName, OutputName + Extension + "bundle");
			if(SeparateAssetPackaging)
			{
				foreach (StageTarget Target in SC.StageTargets)
				{
					foreach (BuildProduct Product in Target.Receipt.BuildProducts)
					{
						if (Product.Type == BuildProductType.Package)
						{
							AppXRecipeBuiltFiles.AppendLine(String.Format("\"{0}\"\t\"{1}\"", Product.Path.FullName, Path.GetFileName(Product.Path.FullName)));
						}
					}
				}

				AppXRecipeBuiltFiles.AppendLine(String.Format("\"{0}\"\t\"{1}\"", Path.Combine(SC.StageDirectory.FullName, OutputName + "_pak" + Extension), OutputName + "_pak" + Extension));//assets from pak file
			}
			else
			{
				FillMapfile(SC.StageDirectory, SC.StageDirectory.FullName, "*" + Extension, AppXRecipeBuiltFiles);
			}

			File.WriteAllText(MapFilename, AppXRecipeBuiltFiles.ToString(), Encoding.UTF8);

			ConfigHierarchy PlatformGameConfig = null;
			string projectVersion = "0.0.0.0";
			if (Params.GameConfigs.TryGetValue(PlatformType, out PlatformGameConfig))
			{
				PlatformGameConfig.GetString("/Script/EngineSettings.GeneralProjectSettings", "ProjectVersion", out projectVersion);
			}

			string MakeAppXCommandLine = string.Format(@"bundle /o /f ""{0}"" /p ""{1}"" /bv {2}", MapFilename, OutputAppX, projectVersion);
			RunAndLog(CmdEnv, MakeAppXPath.FullName, MakeAppXCommandLine, null, 0, null, ERunOptions.None);
			SignPackage(Params, SC, OutputName + Extension + "bundle", true);
		}

		private void CopyVCLibs(ProjectParams Params, DeploymentContext SC)
		{
			TargetRules Rules = Params.ProjectTargets.Find(x => x.Rules.Type == TargetType.Game)?.Rules;

			bool UseDebugCrt = false;
			WindowsCompiler compiler = WindowsCompiler.VisualStudio2019;

			//TODO: Why is this null?
			if (Rules != null)
			{
				UseDebugCrt = Params.ClientConfigsToBuild.Contains(UnrealTargetConfiguration.Debug) && Rules.bDebugBuildsActuallyUseDebugCRT;
				compiler = Rules.WindowsPlatform.Compiler;
			}

			foreach (string vcLib in GetPathToVCLibsPackages(UseDebugCrt, compiler))
			{
				CopyFile(vcLib, Path.Combine(SC.StageDirectory.FullName, Path.GetFileName(vcLib)));
			}
		}

		private void GenerateSigningCertificate(ProjectParams Params, ConfigHierarchy PlatformEngineConfig)
		{
			string SigningCertificate = @"Build\HoloLens\SigningCertificate.pfx";
			string SigningCertificatePath = Path.Combine(Params.RawProjectPath.Directory.FullName, SigningCertificate);
			if (!File.Exists(SigningCertificatePath))
			{
				if (!IsBuildMachine && !Params.Unattended)
				{
					LogError("Certificate is required.  Please go to Project Settings > HoloLens > Create Signing Certificate");
				}
			}
		}

		private void SignPackage(ProjectParams Params, DeploymentContext SC, string OutputName, bool GenerateCer = false)
		{
			string OutputNameBase = Path.GetFileNameWithoutExtension(OutputName);
			string OutputAppX = Path.Combine(SC.StageDirectory.FullName, OutputName);
			string SigningCertificate = @"Build\HoloLens\SigningCertificate.pfx";

			if (GenerateCer)
			{
				// Emit a .cer file adjacent to the appx so it can be installed to enable packaged deployment
				System.Security.Cryptography.X509Certificates.X509Certificate2 ActualCert = new System.Security.Cryptography.X509Certificates.X509Certificate2(Path.Combine(SC.ProjectRoot.FullName, SigningCertificate));
				File.WriteAllText(Path.Combine(SC.StageDirectory.FullName, OutputNameBase + ".cer"), Convert.ToBase64String(ActualCert.Export(System.Security.Cryptography.X509Certificates.X509ContentType.Cert)));
			}

			string CertFile = Path.Combine(SC.ProjectRoot.FullName, SigningCertificate);
			if(File.Exists(CertFile))
			{
				string SignToolCommandLine = string.Format(@"sign /a /f ""{0}"" /fd SHA256 ""{1}""", CertFile, OutputAppX);
				RunAndLog(CmdEnv, SignToolPath.FullName, SignToolCommandLine, null, 0, null, ERunOptions.None);
			}
		}

		public override void Package(ProjectParams Params, DeploymentContext SC, int WorkingCL)
		{
			//GenerateDLCManifestIfNecessary(Params, SC);
			string OutputNameBase = Params.HasDLCName ? Params.DLCFile.GetFileNameWithoutExtension() : Params.ShortProjectName;
			string OutputAppX = Path.Combine(SC.StageDirectory.FullName, OutputNameBase + Extension);
			{
				OutputAppX += "bundle";
				bool SeparateAssetPackaging = true;
				bool bStartInVR = false;

				//auto update
				bool bShouldCreateAppInstaller = false;
				string autoUpdateURL = string.Empty;
				int hoursBetweenUpdates = 0;
				
				ConfigHierarchy PlatformEngineConfig = null;
				if (Params.EngineConfigs.TryGetValue(PlatformType, out PlatformEngineConfig))
				{
					//PlatformEngineConfig.GetBool("/Script/HoloLensPlatformEditor.HoloLensTargetSettings", "bUseAssetPackage", out SeparateAssetPackaging);
					
					// Get auto update vars
					PlatformEngineConfig.GetBool("/Script/HoloLensPlatformEditor.HoloLensTargetSettings", "bShouldCreateAppInstaller", out bShouldCreateAppInstaller);
					PlatformEngineConfig.GetString("/Script/HoloLensPlatformEditor.HoloLensTargetSettings", "AppInstallerInstallationURL", out autoUpdateURL);
					PlatformEngineConfig.GetInt32("/Script/HoloLensPlatformEditor.HoloLensTargetSettings", "HoursBetweenUpdateChecks", out hoursBetweenUpdates);
				}

				ConfigHierarchy PlatformGameConfig = null;
				if (Params.GameConfigs.TryGetValue(PlatformType, out PlatformGameConfig))
				{
					PlatformGameConfig.GetBool("/Script/EngineSettings.GeneralProjectSettings", "bStartInVR", out bStartInVR);
					Log.TraceInformation("bStartInVR = {0}", bStartInVR.ToString());
				}

				if (bStartInVR)
				{
					bool updateCommandLine = false;
					if (string.IsNullOrEmpty(Params.StageCommandline))
					{
						Params.StageCommandline = "-vr";
						updateCommandLine = true;
					}
					else if (!Params.StageCommandline.Contains("-vr"))
					{
						Params.StageCommandline += " -vr";
						updateCommandLine = true;
					}

					if (updateCommandLine)
					{
<<<<<<< HEAD
						// Update the ue4commandline.txt
						FileReference IntermediateCmdLineFile = FileReference.Combine(SC.StageDirectory, "UE4CommandLine.txt");
=======
						// Update the uecommandline.txt
						FileReference IntermediateCmdLineFile = FileReference.Combine(SC.StageDirectory, "UECommandLine.txt");
>>>>>>> 6bbb88c8
						Log.TraceInformation("Writing cmd line to: " + IntermediateCmdLineFile.FullName);
						Project.WriteStageCommandline(IntermediateCmdLineFile, Params, SC);
					}
				}

				if (SeparateAssetPackaging)
				{
					PackagePakFiles(Params, SC, OutputNameBase);
				}
				else
				{
					UpdateCodePackagesWithData(Params, SC, OutputNameBase);
				}

				MakeBundle(Params, SC, OutputNameBase, SeparateAssetPackaging);
				
				if (bShouldCreateAppInstaller)
				{
					MakeAppInstaller(Params, SC, OutputNameBase, autoUpdateURL, hoursBetweenUpdates);
				}
			}


			CopyVCLibs(Params, SC);

			// If the user indicated that they will distribute this build, then let's also generate an
			// appxupload file suitable for submission to the Windows Store.  This file zips together
			// the appx package and the public symbols (themselves zipped) for the binaries.
			if (Params.Distribution)
			{
				List<FileReference> SymbolFilesToZip = new List<FileReference>();
				DirectoryReference StageDirRef = new DirectoryReference(SC.StageDirectory.FullName);
				DirectoryReference PublicSymbols = DirectoryReference.Combine(StageDirRef, "PublicSymbols");
				DirectoryReference.CreateDirectory(PublicSymbols);
				foreach (StageTarget Target in SC.StageTargets)
				{
					foreach (BuildProduct Product in Target.Receipt.BuildProducts)
					{
						if (Product.Type == BuildProductType.SymbolFile)
						{
							FileReference FullSymbolFile = new FileReference(Product.Path.FullName);
							FileReference TempStrippedSymbols = FileReference.Combine(PublicSymbols, FullSymbolFile.GetFileName());
							StripSymbols(FullSymbolFile, TempStrippedSymbols);
							SymbolFilesToZip.Add(TempStrippedSymbols);
						}
					}
				}
				FileReference AppxSymFile = FileReference.Combine(StageDirRef, OutputNameBase + Extension + "sym");
				ZipFiles(AppxSymFile, PublicSymbols, SymbolFilesToZip);

				FileReference AppxUploadFile = FileReference.Combine(StageDirRef, OutputNameBase + Extension + "upload");
				ZipFiles(AppxUploadFile, StageDirRef,
					new FileReference[]
					{
							new FileReference(OutputAppX),
							AppxSymFile
					});
			}
		}

		public override IProcessResult RunClient(ERunOptions ClientRunFlags, string ClientApp, string ClientCmdLine, ProjectParams Params)
		{
			IProcessResult ProcResult = null;
			foreach (string DeviceAddress in Params.DeviceNames)
			{
				// Prefer launcher tool for local device since it avoids having to deal with certificate issues on the
				// device portal connection.
				if (IsLocalDevice(DeviceAddress))
				{
					ProcResult = RunUsingLauncherTool(DeviceAddress, ClientRunFlags, ClientApp, ClientCmdLine, Params);
				}
				else
				{
					ProcResult = RunUsingDevicePortal(DeviceAddress, ClientRunFlags, ClientApp, ClientCmdLine, Params);
				}
			}
			return ProcResult;
		}

        public override List<FileReference> GetExecutableNames(DeploymentContext SC)
		{
			// If we're calling this for the purpose of running the app then the string we really
			// need is the AUMID.  We can't form a full AUMID here without making assumptions about 
			// how the PFN is built, which (while straightforward) does not appear to be officially
			// documented.  So we'll save off the path to the manifest, which the launch process can
			// parse later for information that, in conjunction with the target device, will allow
			// for looking up the true AUMID.
			List<FileReference> Exes = new List<FileReference>();
			Exes.Add(new FileReference(Path.Combine(SC.StageDirectory.FullName, "AppxManifest.xml")));
			return Exes;
		}

		public override bool IsSupported { get { return true; } }
		public override bool UseAbsLog { get { return false; } }
		public override bool LaunchViaUFE { get { return false; } }

		public override List<string> GetDebugFileExtensions()
		{
			return new List<string> { ".pdb", ".map" };
		}

		public override void StripSymbols(FileReference SourceFile, FileReference TargetFile)
		{
			bool bStripInPlace = false;

			if (SourceFile == TargetFile)
			{
				// PDBCopy only supports creation of a brand new stripped file so we have to create a temporary filename
				TargetFile = new FileReference(Path.Combine(TargetFile.Directory.FullName, Guid.NewGuid().ToString() + TargetFile.GetExtension()));
				bStripInPlace = true;
			}

			ProcessStartInfo StartInfo = new ProcessStartInfo();

			if (PDBCopyPath == null || !FileReference.Exists(PDBCopyPath))
			{
				throw new AutomationException(ExitCode.Error_SDKNotFound, "Debugging Tools for Windows aren't installed. Please follow https://docs.microsoft.com/en-us/windows-hardware/drivers/debugger/debugger-download-tools");
			}

			StartInfo.FileName = PDBCopyPath.FullName;
			StartInfo.Arguments = String.Format("\"{0}\" \"{1}\" -p", SourceFile.FullName, TargetFile.FullName);
			StartInfo.UseShellExecute = false;
			StartInfo.CreateNoWindow = true;
			Utils.RunLocalProcessAndLogOutput(StartInfo);

			if (bStripInPlace)
			{
				// Copy stripped file to original location and delete the temporary file
				File.Copy(TargetFile.FullName, SourceFile.FullName, true);
				FileReference.Delete(TargetFile);
			}
		}

		private void GenerateSigningCertificate(string InCertificatePath, string InPublisher)
		{
			// Ensure the output directory exists otherwise makecert will fail.
			InternalUtils.SafeCreateDirectory(Path.GetDirectoryName(InCertificatePath));

			// MakeCert.exe -r -h 0 -n "CN=No Publisher, O=No Publisher" -eku 1.3.6.1.5.5.7.3.3 -pe -sv "Signing Certificate.pvk" "Signing Certificate.cer"
			// pvk2pfx -pvk "Signing Certificate.pvk" -spc "Signing Certificate.cer" -pfx "Signing Certificate.pfx"
			string CerFile = Path.ChangeExtension(InCertificatePath, ".cer");
			string PvkFile = Path.ChangeExtension(InCertificatePath, ".pvk");

			string MakeCertCommandLine = string.Format(@"-r -h 0 -n ""{0}"" -eku 1.3.6.1.5.5.7.3.3 -pe -sv ""{1}"" ""{2}""", InPublisher, PvkFile, CerFile);
			RunAndLog(CmdEnv, MakeCertPath.FullName, MakeCertCommandLine, null, 0, null, ERunOptions.None);

			string Pvk2PfxCommandLine = string.Format(@"-pvk ""{0}"" -spc ""{1}"" -pfx ""{2}""", PvkFile, CerFile, InCertificatePath);
			RunAndLog(CmdEnv, Pvk2PfxPath.FullName, Pvk2PfxCommandLine, null, 0, null, ERunOptions.None);
		}

		private bool IsLocalDevice(string DeviceAddress)
		{
			Uri uriResult;
			bool result = Uri.TryCreate(DeviceAddress, UriKind.Absolute, out uriResult)
				&& (uriResult.Scheme == Uri.UriSchemeHttp || uriResult.Scheme == Uri.UriSchemeHttps);
			return !result;
		}

#if !__MonoCS__
		private void WaitFor(IAsyncOperationWithProgress<DeploymentResult, DeploymentProgress> deploymentOperation)
		{
			// This event is signaled when the operation completes
			ManualResetEvent opCompletedEvent = new ManualResetEvent(false);

			// Define the delegate using a statement lambda
			deploymentOperation.Completed = (depProgress, status) => { opCompletedEvent.Set(); };

			// Wait until the operation completes
			opCompletedEvent.WaitOne();

			// Check the status of the operation
			if (deploymentOperation.Status == AsyncStatus.Error)
			{
				DeploymentResult deploymentResult = deploymentOperation.GetResults();
				LogInformation("Error code: {0}", deploymentOperation.ErrorCode);
				LogInformation("Error text: {0}", deploymentResult.ErrorText);
				throw new AutomationException(ExitCode.Error_AppInstallFailed, deploymentResult.ErrorText, "");
			}
			else if (deploymentOperation.Status == AsyncStatus.Canceled)
			{
				//LogInformation("Operation canceled");
				throw new AutomationException(ExitCode.Error_AppInstallFailed, "Operation canceled", "");
			}
			else if (deploymentOperation.Status == AsyncStatus.Completed)
			{
				//LogInformation("Operation succeeded");
			}
			else
			{
				//LogInformation("Operation status unknown");
			}
		}
#endif

		private void DeployToLocalDevice(ProjectParams Params, DeploymentContext SC)
		{
#if !__MonoCS__
            if (!RuntimePlatform.IsWindows)
            {
                return;
            }

            bool bRequiresPackage = Params.Package || SC.StageTargetPlatform.RequiresPackageToDeploy;
			string Name;
			string Publisher;
			GetPackageInfo(Params, out Name, out Publisher);
			PackageManager PackMgr = new PackageManager();
			try
			{
				var ExistingPackage = PackMgr.FindPackagesForUser("", Name, Publisher).FirstOrDefault();

				// Only remove an existing package if it's in development mode; otherwise the removal might silently delete stuff
				// that the user wanted.
				if (ExistingPackage != null)
				{
					if (ExistingPackage.IsDevelopmentMode)
					{
						WaitFor(PackMgr.RemovePackageAsync(ExistingPackage.Id.FullName, RemovalOptions.PreserveApplicationData));
					}
					else if (!Params.Package)
					{
						throw new AutomationException(ExitCode.Error_AppInstallFailed, "A packaged version of the application already exists.  It must be uninstalled manually - note this will remove user data.");
					}
				}

				{
					string PackagePath = Path.Combine(SC.StageDirectory.FullName, "AppxManifest.xml");


					LogInformation(String.Format("Registring {0}", PackagePath));
					WaitFor(PackMgr.RegisterPackageAsync(new Uri(PackagePath), null, DeploymentOptions.DevelopmentMode));
				}
			}
			catch (AggregateException agg)
			{
				throw new AutomationException(ExitCode.Error_AppInstallFailed, agg.InnerException, "");
			}

			// Package should now be installed.  Locate it and make sure it's permitted to connect over loopback.
			try
			{
				var InstalledPackage = PackMgr.FindPackagesForUser("", Name, Publisher).FirstOrDefault();
				string LoopbackExemptCmdLine = string.Format("loopbackexempt -a -n={0}", InstalledPackage.Id.FamilyName);
				RunAndLog(CmdEnv, "checknetisolation.exe", LoopbackExemptCmdLine, null, 0, null, ERunOptions.None);
			}
			catch
			{
				LogWarning("Failed to apply a loopback exemption to the deployed app.  Connection to a local cook server will fail.");
			}
#endif
		}

		private WindowsArchitecture RemoteDeviceArchitecture(string DeviceAddress, ProjectParams Params)
		{
#if !__MonoCS__
			string OsVersionString = "";
			try
			{
				DefaultDevicePortalConnection conn = new DefaultDevicePortalConnection(DeviceAddress, Params.DeviceUsername, Params.DevicePassword);
				DevicePortal portal = new DevicePortal(conn);
				portal.ConnectionStatus += Portal_ConnectionStatus;
				//portal.ConnectionStatus += (sender, args) => { Console.WriteLine(String.Format("Connected to portal with {0}", args.Status)); }; 

				portal.ConnectAsync().Wait(); //think about adding a cert here!
				var osInfo = portal.GetOperatingSystemInformationAsync().Result;
				OsVersionString = osInfo.OsVersionString;
			}
			catch (AggregateException e)
			{
				if (e.InnerException is AutomationException)
				{
					throw e.InnerException;
				}
				else
				{
					throw new AutomationException(ExitCode.Error_AppInstallFailed, e.InnerException, e.InnerException.Message);
				}
			}
			catch (Exception e)
			{
				throw new AutomationException(ExitCode.Error_AppInstallFailed, e, e.Message);
			}


			string[] osBlocks = OsVersionString.Split('.');
			if (osBlocks.Length < 3)
			{
				LogError(String.Format("Wrong OS version string {0} from {1} device", OsVersionString, DeviceAddress));
				throw new AutomationException(ExitCode.Error_AppInstallFailed, "Wrong OS version string");
			}

			string osArchBlock = osBlocks[2].ToLower();

			if (osArchBlock.StartsWith("amd64"))
			{
				return WindowsArchitecture.x64;
			}
			else if (osArchBlock.StartsWith("arm64"))
			{
				return WindowsArchitecture.ARM64;
			}
			else
			{
				LogError(String.Format("Unsupported OS architecture {0} from {1} device", osArchBlock, DeviceAddress));
				throw new AutomationException(ExitCode.Error_AppInstallFailed, "Unsupported OS architecture");
			}
#else
			return WindowsArchitecture.x64;
#endif
		}

		private void DeployToRemoteDevice(string DeviceAddress, ProjectParams Params, DeploymentContext SC)
		{
#if !__MonoCS__
			if (!RuntimePlatform.IsWindows)
            {
                return;
            }

			string Name;
			string Publisher;
			GetPackageInfo(Params, out Name, out Publisher);

			if (Params.Package || SC.StageTargetPlatform.RequiresPackageToDeploy)
			{
				DefaultDevicePortalConnection conn = new DefaultDevicePortalConnection(DeviceAddress, Params.DeviceUsername, Params.DevicePassword);
				DevicePortal portal = new DevicePortal(conn);
				portal.UnvalidatedCert += (sender, certificate, chain, sslPolicyErrors) =>
				{
					return ShouldAcceptCertificate(new X509Certificate2(certificate), Params.Unattended);
				};
				portal.ConnectionStatus += Portal_ConnectionStatus;
				try
				{
					portal.ConnectAsync().Wait();
					string PackageName = Params.ShortProjectName;
					string PackagePath = Path.Combine(SC.StageDirectory.FullName, PackageName + Extension + "bundle");
					string CertPath = Path.Combine(SC.StageDirectory.FullName, PackageName + ".cer");

					{
						var list = portal.GetInstalledAppPackagesAsync().Result;
						//LogInformation(String.Format("Current Name = {0}, Publisher = {1}", Name, Publisher)); //code for installation debugging 
						//foreach(var p in list.Packages)
						//{
						//	LogInformation(String.Format("Package FamilyName = {0}, FullName = {1}, Publisher = {2}", p.FamilyName, p.FullName, p.Publisher));
						//}
						foreach (var pack in list.Packages.FindAll(package => package.FamilyName.StartsWith(Name) && package.Publisher == Publisher))
						{
							portal.UninstallApplicationAsync(pack.FullName).Wait();
						}
					}

					List<string> Dependencies = new List<string>();
					bool UseDebugCrt = false;
					WindowsCompiler Compiler = WindowsCompiler.Default;
					TargetRules Rules = null;
					if (Params.HasGameTargetDetected)
					{
						//Rules = Params.ProjectTargets[TargetType.Game].Rules;
						Rules = Params.ProjectTargets.Find(x => x.Rules.Type == TargetType.Game).Rules;
					}
					else if (Params.HasClientTargetDetected)
					{
						Rules = Params.ProjectTargets.Find(x => x.Rules.Type == TargetType.Game).Rules;
					}

					if (Rules != null)
					{
						UseDebugCrt = Params.ClientConfigsToBuild.Contains(UnrealTargetConfiguration.Debug) && Rules.bDebugBuildsActuallyUseDebugCRT;
						Compiler = Rules.WindowsPlatform.Compiler;
					}

					Dependencies.AddRange(GetPathToVCLibsPackages(UseDebugCrt, Compiler));

					portal.AppInstallStatus += Portal_AppInstallStatus;
					portal.InstallApplicationAsync(string.Empty, PackagePath, Dependencies, CertPath).Wait();
				}
				catch (AggregateException e)
				{
					if (e.InnerException is AutomationException)
					{
						throw e.InnerException;
					}
					else
					{
						throw new AutomationException(ExitCode.Error_AppInstallFailed, e.InnerException, e.InnerException.Message);
					}
				}
				catch (Exception e)
				{
					throw new AutomationException(ExitCode.Error_AppInstallFailed, e, e.Message);
				}
			}
			else
			{
				throw new AutomationException(ExitCode.Error_AppInstallFailed, "Remote deployment of unpackaged apps is not supported.");
			}
#endif
		}


		private IProcessResult RunUsingLauncherTool(string DeviceAddress, ERunOptions ClientRunFlags, string ClientApp, string ClientCmdLine, ProjectParams Params)
		{
            if (!RuntimePlatform.IsWindows)
            {
                return null;
            }
			return RunUsingLauncherToolAsync(Params, ClientRunFlags).Result;
		}


		// Currently does not build on UE4 build servers. Temporarily blocking out until resolved.
#if false
		private async Task<HoloLensLauncherCreatedProcess> RunUsingLauncherToolAsync(ProjectParams Params, ERunOptions ClientRunFlags)
		{
#if !__MonoCS__
			string Name;
			string Publisher;
			GetPackageInfo(Params, out Name, out Publisher);

			PackageManager PackMgr = new PackageManager();
			Windows.ApplicationModel.Package InstalledPackage = PackMgr.FindPackagesForUser("", Name, Publisher).FirstOrDefault();

			if (InstalledPackage == null)
			{
				throw new AutomationException(ExitCode.Error_LauncherFailed, "Could not find installed app (Name: {0}, Publisher: {1}", Name, Publisher);
			}

			IReadOnlyList<AppListEntry> entries = await InstalledPackage.GetAppListEntriesAsync();

			if (entries.Count == 0)
			{
				throw new AutomationException(ExitCode.Error_LauncherFailed, "Could not find appentry in installed app (Name: {0}, Publisher: {1}", Name, Publisher);
			}

			AppListEntry entry = entries.First();
			if (!await entry.LaunchAsync())
			{
				return null;
			}

			string LogFile;
			if (Params.CookOnTheFly)
			{
				LogFile = Path.Combine(Params.RawProjectPath.Directory.FullName, "Saved", "Cooked", PlatformType.ToString(), Params.ShortProjectName, "HoloLensLocalAppData", Params.ShortProjectName, "Saved", "Logs", Params.ShortProjectName + ".log");
			}
			else
			{
				LogFile = Path.Combine(Environment.GetFolderPath(Environment.SpecialFolder.LocalApplicationData), "Packages", InstalledPackage.Id.FamilyName, "LocalState", Params.ShortProjectName, "Saved", "Logs", Params.ShortProjectName + ".log");
			}

			Process[] Procs = Process.GetProcessesByName(Params.ShortProjectName + Params.SpecifiedArchitecture + ".exe");
			Process Proc = null;
			foreach (var P in Procs)
			{
				DirectoryReference WorkDir = new DirectoryReference(P.StartInfo.WorkingDirectory);
				if (WorkDir.IsUnderDirectory(Params.RawProjectPath.Directory))
				{
					Proc = P;
					break;
				}
			}

			if (Proc == null)
			{
				return null;
			}

			bool AllowSpew = ClientRunFlags.HasFlag(ERunOptions.AllowSpew);
			LogEventType SpewVerbosity = ClientRunFlags.HasFlag(ERunOptions.SpewIsVerbose) ? LogEventType.Verbose : LogEventType.Console;
			HoloLensLauncherCreatedProcess UwpProcessResult = new HoloLensLauncherCreatedProcess(Proc, LogFile, AllowSpew, SpewVerbosity);
			ProcessManager.AddProcess(UwpProcessResult);

			ProcessManager.AddProcess(UwpProcessResult);
			if (!ClientRunFlags.HasFlag(ERunOptions.NoWaitForExit))
			{
				UwpProcessResult.WaitForExit();
				UwpProcessResult.OnProcessExited();
				UwpProcessResult.DisposeProcess();
			}
			return UwpProcessResult;
#else
			return null;
#endif
		}
#else
		private Task<HoloLensLauncherCreatedProcess> RunUsingLauncherToolAsync(ProjectParams Params, ERunOptions ClientRunFlags)
		{
			return null;
		}
#endif

		private IProcessResult RunUsingDevicePortal(string DeviceAddress, ERunOptions ClientRunFlags, string ClientApp, string ClientCmdLine, ProjectParams Params)
		{
#if !__MonoCS__
            if (!RuntimePlatform.IsWindows)
            {
                return null;
            }

            string Name;
			string Publisher;
			GetPackageInfo(Params, out Name, out Publisher);

			DefaultDevicePortalConnection conn = new DefaultDevicePortalConnection(DeviceAddress, Params.DeviceUsername, Params.DevicePassword);
			DevicePortal portal = new DevicePortal(conn);
			portal.UnvalidatedCert += (sender, certificate, chain, sslPolicyErrors) =>
			{
				return ShouldAcceptCertificate(new System.Security.Cryptography.X509Certificates.X509Certificate2(certificate), Params.Unattended);
			};

			try
			{
				portal.ConnectAsync().Wait();
				string Aumid = string.Empty;
				string FullName = string.Empty;
				var AllAppsTask = portal.GetInstalledAppPackagesAsync();
				AllAppsTask.Wait();
				foreach (var App in AllAppsTask.Result.Packages)
				{
					// App.Name seems to report the localized name.
					if (App.FamilyName.StartsWith(Name) && App.Publisher == Publisher)
					{
						Aumid = App.AppId;
						FullName = App.FullName;
						break;
					}
				}

				var Result = new HoloLensDevicePortalCreatedProcess(portal, FullName, Params.ShortProjectName);
				var LaunchTask = portal.LaunchApplicationAsync(Aumid, FullName);

				// Message back to the UE4 Editor to correctly set the app id for each device
				Console.WriteLine("Running Package@Device:{0}@{1}", FullName, DeviceAddress);

				LaunchTask.Wait();
				Result.SetProcId(LaunchTask.Result);

				ProcessManager.AddProcess(Result);
				if (!ClientRunFlags.HasFlag(ERunOptions.NoWaitForExit))
				{
					Result.WaitForExit();
					Result.OnProcessExited();
					Result.DisposeProcess();
				}
				return Result;
			}
			catch (AggregateException e)
			{
				if (e.InnerException is AutomationException)
				{
					throw e.InnerException;
				}
				else
				{
					throw new AutomationException(ExitCode.Error_LauncherFailed, e.InnerException, e.InnerException.Message);
				}
			}
			catch (Exception e)
			{
				throw new AutomationException(ExitCode.Error_LauncherFailed, e, e.Message);
			}
#else
			return null;
#endif
		}

		private void GetPackageInfo(ProjectParams Params, out string Name, out string Publisher)
		{
			ConfigHierarchy PlatformEngineConfig = null;
			Params.GameConfigs.TryGetValue(PlatformType, out PlatformEngineConfig);

			if (PlatformEngineConfig == null || !PlatformEngineConfig.GetString("/Script/EngineSettings.GeneralProjectSettings", "ProjectName", out Name))
			{
				Name = "DefaultUE4Project";
			}

			Name = Regex.Replace(Name, "[^-.A-Za-z0-9]", "");

			if (PlatformEngineConfig == null || !PlatformEngineConfig.GetString("/Script/EngineSettings.GeneralProjectSettings", "CompanyDistinguishedName", out Publisher))
			{
				Publisher = "CN=NoPublisher";
			}
		}

		public override void GetFilesToArchive(ProjectParams Params, DeploymentContext SC)
		{
			string OutputNameBase = Params.HasDLCName ? Params.DLCFile.GetFileNameWithoutExtension() : Params.ShortProjectName;
			string PackagePath = SC.StageDirectory.FullName;
			SC.ArchiveFiles(PackagePath, OutputNameBase + Extension + "bundle");
			SC.ArchiveFiles(PackagePath, OutputNameBase + ".cer");
			SC.ArchiveFiles(PackagePath, OutputNameBase + Extension + "upload");

			SC.ArchiveFiles(PackagePath, "*VCLibs*.appx");
			SC.ArchiveFiles(PackagePath, OutputNameBase + ".appinstaller");
		}

		private bool ShouldAcceptCertificate(System.Security.Cryptography.X509Certificates.X509Certificate2 Certificate, bool Unattended)
		{
#if !__MonoCS__
            if (!RuntimePlatform.IsWindows)
            {
                return false;
            }

            if (AcceptThumbprints.Contains(Certificate.Thumbprint))
			{
				return true;
			}

			if (Unattended)
			{
				throw new AutomationException(ExitCode.Error_CertificateNotFound, "Cannot connect to remote device: certificate is untrusted and cannot prompt for consent (running unattended).");
			}

			System.Windows.Forms.DialogResult AcceptResult = System.Windows.Forms.MessageBox.Show(
				string.Format("Do you want to accept the following certificate?\n\nThumbprint:\n\t{0}\nIssues:\n\t{1}", Certificate.Thumbprint, Certificate.Issuer),
				"Untrusted Certificate Detected",
				System.Windows.Forms.MessageBoxButtons.YesNo,
				System.Windows.Forms.MessageBoxIcon.Question,
				System.Windows.Forms.MessageBoxDefaultButton.Button2);
			if (AcceptResult == System.Windows.Forms.DialogResult.Yes)
			{
				AcceptThumbprints.Add(Certificate.Thumbprint);
				return true;
			}

			throw new AutomationException(ExitCode.Error_CertificateNotFound, "Cannot connect to remote device: certificate is untrusted and user declined to accept.");
#else
			return false;
#endif
		}

#if !__MonoCS__
		private void Portal_AppInstallStatus(Microsoft.Tools.WindowsDevicePortal.DevicePortal sender, Microsoft.Tools.WindowsDevicePortal.ApplicationInstallStatusEventArgs args)
		{
			if (args.Status == Microsoft.Tools.WindowsDevicePortal.ApplicationInstallStatus.Failed)
			{
				throw new AutomationException(ExitCode.Error_AppInstallFailed, args.Message);
			}
			else
			{
				LogLog(args.Message);
			}
		}

		private void Portal_ConnectionStatus(Microsoft.Tools.WindowsDevicePortal.DevicePortal sender, Microsoft.Tools.WindowsDevicePortal.DeviceConnectionStatusEventArgs args)
		{
			if (args.Status == Microsoft.Tools.WindowsDevicePortal.DeviceConnectionStatus.Failed)
			{
				throw new AutomationException(args.Message);
			}
			else
			{
				LogLog(args.Message);
			}
		}
#endif

        private string[] GetPathToVCLibsPackages(bool UseDebugCrt, WindowsCompiler Compiler)
		{
			string VCVersionFragment;
            switch (Compiler)
			{
				case WindowsCompiler.VisualStudio2019:
				case WindowsCompiler.VisualStudio2022:
				//Compiler version is still 14 for 2017
				case WindowsCompiler.Default:
					VCVersionFragment = "14";
					break;

				default:
					VCVersionFragment = "Unsupported_VC_Version";
					break;
			}

			List<string> Runtimes = new List<string>();

			foreach(var Arch in ActualArchitectures)
			{
				string ArchitectureFragment = WindowsExports.GetArchitectureSubpath(Arch);

				string RuntimePath = Path.Combine(Environment.GetFolderPath(Environment.SpecialFolder.ProgramFilesX86),
					"Microsoft SDKs",
					"Windows Kits",
					"10",
					"ExtensionSDKs",
					"Microsoft.VCLibs",
					string.Format("{0}.0", VCVersionFragment),
					"Appx",
					UseDebugCrt ? "Debug" : "Retail",
					ArchitectureFragment,
					string.Format("Microsoft.VCLibs.{0}.{1}.00.appx", ArchitectureFragment, VCVersionFragment));

				Runtimes.Add(RuntimePath);

			}
			return Runtimes.ToArray();
		}

		private void GenerateDLCManifestIfNecessary(ProjectParams Params, DeploymentContext SC)
		{
			// Only required for DLC
			if (!Params.HasDLCName)
			{
				return;
			}

			// Only required for the first stage (package or deploy) that requires a manifest.
			// Assumes that the staging directory is pre-cleaned
			if (FileReference.Exists(FileReference.Combine(SC.StageDirectory, "AppxManifest.xml")))
			{
				return;
			}


			HoloLensExports.CreateManifestForDLC(Params.DLCFile, SC.StageDirectory);
		}

		private static List<string> AcceptThumbprints = new List<string>();
	}
}<|MERGE_RESOLUTION|>--- conflicted
+++ resolved
@@ -1097,13 +1097,8 @@
 
 					if (updateCommandLine)
 					{
-<<<<<<< HEAD
-						// Update the ue4commandline.txt
-						FileReference IntermediateCmdLineFile = FileReference.Combine(SC.StageDirectory, "UE4CommandLine.txt");
-=======
 						// Update the uecommandline.txt
 						FileReference IntermediateCmdLineFile = FileReference.Combine(SC.StageDirectory, "UECommandLine.txt");
->>>>>>> 6bbb88c8
 						Log.TraceInformation("Writing cmd line to: " + IntermediateCmdLineFile.FullName);
 						Project.WriteStageCommandline(IntermediateCmdLineFile, Params, SC);
 					}
