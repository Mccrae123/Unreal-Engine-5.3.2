﻿<Project Sdk="Microsoft.NET.Sdk">
<<<<<<< HEAD
=======
  <Import Project="..\..\Shared\UnrealEngine.csproj.props" />
  
>>>>>>> d731a049
  <PropertyGroup>
    <TargetFramework>net6.0</TargetFramework>
    <Configuration Condition=" '$(Configuration)' == '' ">Development</Configuration>
    <OutputType>Library</OutputType>
    <AppendTargetFrameworkToOutputPath>false</AppendTargetFrameworkToOutputPath>
    <GenerateAssemblyInfo>false</GenerateAssemblyInfo>
    <GenerateTargetFrameworkAttribute>false</GenerateTargetFrameworkAttribute>
    <Configurations>Debug;Release;Development</Configurations>
    <RootNamespace>Turnkey.Automation</RootNamespace>
    <AssemblyName>Turnkey.Automation</AssemblyName>
    <WarningsNotAsErrors>612,618</WarningsNotAsErrors>
    <OutputPath>..\..\..\..\Binaries\DotNET\AutomationTool\AutomationScripts\Turnkey\</OutputPath>
    <TreatWarningsAsErrors>true</TreatWarningsAsErrors>
    <DebugType>pdbonly</DebugType>
    <CopyLocalLockFileAssemblies>true</CopyLocalLockFileAssemblies>
    <SatelliteResourceLanguages>en</SatelliteResourceLanguages>    <!-- remove non english resource languages -->
</PropertyGroup>
  <PropertyGroup Condition="'$(Configuration)|$(Platform)' == 'Development|AnyCPU' ">
    <DefineConstants>$(DefineConstants);TRACE</DefineConstants>
    <Optimize>true</Optimize>
  </PropertyGroup>
  <PropertyGroup Condition="'$(Configuration)|$(Platform)' == 'Release|AnyCPU' ">
    <DefineConstants>$(DefineConstants);TRACE</DefineConstants>
    <Optimize>true</Optimize>
  </PropertyGroup>
  <PropertyGroup Condition="'$(Configuration)|$(Platform)' == 'Debug|AnyCPU' ">
    <DefineConstants>$(DefineConstants);DEBUG;TRACE</DefineConstants>
    <DebugSymbols>true</DebugSymbols>
    <DebugType>full</DebugType>
  </PropertyGroup>

  <ItemGroup>
    <Reference Include="Ionic.Zip.Reduced">
      <HintPath>..\..\..\..\Binaries\DotNET\Ionic.Zip.Reduced.dll</HintPath>
      <Private>False</Private>
    </Reference>
    <Reference Include="UnrealWindowsForms">
      <HintPath>..\..\..\..\Binaries\DotNET\UnrealWindowsForms.dll</HintPath>
    </Reference>
  </ItemGroup>

  <ItemGroup>
    <Compile Include="..\..\Shared\MetaData.cs">
      <Link>Properties\MetaData.cs</Link>
    </Compile>
  </ItemGroup>
  <ItemGroup>
    <ProjectReference Include="..\..\Shared\EpicGames.Build\EpicGames.Build.csproj" PrivateAssets="All"><Private>false</Private></ProjectReference>
    <ProjectReference Include="..\..\Shared\EpicGames.Core\EpicGames.Core.csproj" PrivateAssets="All"><Private>false</Private></ProjectReference>
    <ProjectReference Include="..\..\UnrealBuildTool\UnrealBuildTool.csproj" PrivateAssets="All"><Private>false</Private></ProjectReference>
    <ProjectReference Include="..\AutomationUtils\AutomationUtils.Automation.csproj" PrivateAssets="All"><Private>false</Private></ProjectReference>
    <ProjectReference Include="..\Gauntlet\Gauntlet.Automation.csproj" PrivateAssets="All"><Private>false</Private></ProjectReference>
  </ItemGroup>
  <ItemGroup>
    <PackageReference Include="Microsoft.CSharp" Version="4.7.0" />
    <PackageReference Include="System.Data.DataSetExtensions" Version="4.5.0" />
    <PackageReference Include="System.Net.Http" Version="4.3.4" />
    <PackageReference Include="System.Drawing.Common" Version="4.7.0" />
    <PackageReference Include="System.IO.FileSystem.AccessControl" Version="4.7.0" />
    <PackageReference Include="Google.Apis.Drive.v3" Version="1.33.1.1225" PrivateAssets="all" />
  </ItemGroup>
</Project><|MERGE_RESOLUTION|>--- conflicted
+++ resolved
@@ -1,9 +1,6 @@
 ﻿<Project Sdk="Microsoft.NET.Sdk">
-<<<<<<< HEAD
-=======
   <Import Project="..\..\Shared\UnrealEngine.csproj.props" />
   
->>>>>>> d731a049
   <PropertyGroup>
     <TargetFramework>net6.0</TargetFramework>
     <Configuration Condition=" '$(Configuration)' == '' ">Development</Configuration>
