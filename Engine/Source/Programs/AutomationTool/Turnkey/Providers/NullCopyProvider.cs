// Copyright Epic Games, Inc. All Rights Reserved.

using System.IO;
using System.Collections.Generic;
using System.Linq;
using System.Text.RegularExpressions;
using EpicGames.Core;
using System.Security.AccessControl;
using System.Security.Principal;
<<<<<<< HEAD
=======
using System;

#pragma warning disable SYSLIB0014
>>>>>>> d731a049

namespace Turnkey
{
	class NullCopyProvider : CopyProvider
	{
		public override string ProviderToken { get { return "file"; } }

		private void FixupOperation(ref string Operation)
		{
			Operation = Operation.Replace(Path.AltDirectorySeparatorChar, Path.DirectorySeparatorChar);

			if (UnrealBuildTool.BuildHostPlatform.Current.Platform == UnrealBuildTool.UnrealTargetPlatform.Mac && Operation.StartsWith("smb://"))
			{
				// match the form smb://server.net/Foo/Bar/Baz and retrieve the Foo, which will be the name in /Volumes/Foo
				Match Match = Regex.Match(Operation, @"^(smb:\/\/.+?)\/(.+?)\/(.*)$");

				// make sure regex matched
				if (!Match.Success)
				{
					return;
				}

				// mount the drive
				UnrealBuildTool.Utils.RunLocalProcessAndReturnStdOut("osascript", string.Format("-e 'mount volume \"{0}/{1}\"'", Match.Groups[1].Value, Match.Groups[2].Value));

				// convert smb://server.net/Foo/Bar/Baz to /Volumes/Foo/Bar/Baz
				TurnkeyUtils.Log("SMB Before: {0}", Operation);
				Operation = string.Format("/Volumes/{0}/{1}", Match.Groups[2].Value, Match.Groups[3].Value);
				TurnkeyUtils.Log("SMB After: {0}", Operation);
			}
		}

		public override string Execute(string Operation, CopyExecuteSpecialMode SpecialMode, string SpecialModeHint)
		{
			FixupOperation(ref Operation);

			// this provider can use the file directly, so just return the input after expanding variables, if it exists
			string OutputPath = TurnkeyUtils.ExpandVariables(Operation);

			int WildcardLocation = OutputPath.IndexOf('*');
			if (WildcardLocation >= 0)
			{
				// chop down to the last / before the wildcard
				int LastSlashLocation = OutputPath.Substring(0, WildcardLocation).LastIndexOf(Path.DirectorySeparatorChar);
				OutputPath = OutputPath.Substring(0, LastSlashLocation);
			}

			if (File.Exists(OutputPath) == false && Directory.Exists(OutputPath) == false)
			{
				TurnkeyUtils.Log("Reqeusted local path {0} does not exist!", OutputPath);
				return null;
			}

			// accessing large remote files direcly can be crazy slow, so we cache large-ish files locally before using
			bool bIsRemotePath = false;

			if (UnrealBuildTool.BuildHostPlatform.Current.Platform == UnrealBuildTool.UnrealTargetPlatform.Mac ||
				UnrealBuildTool.BuildHostPlatform.Current.Platform == UnrealBuildTool.UnrealTargetPlatform.Linux)
			{
				// https://github.com/mono/mono/issues/12157
				// resolved in newer versions of mono but the current bundled version is crashing when trying to create a new DriveInfo
				bIsRemotePath = false;
			}
			else
			{
				bIsRemotePath = (new System.Uri(OutputPath).IsUnc) || (new DriveInfo(OutputPath).DriveType == DriveType.Network);
			}

			bool bIsLargeFile = File.Exists(OutputPath) && new FileInfo(OutputPath).Length > 5 * 1024 * 1024;
			bool bIsDirectory = Directory.Exists(OutputPath);

			if (bIsRemotePath && (bIsLargeFile || bIsDirectory))
			{
				// look in out local cache
				string OperationTag = string.Format("file_op:{0}", Operation);
				string CachedLocation = LocalCache.GetCachedPathByTag(OperationTag);

				if (CachedLocation != null)
				{
					return CachedLocation;
				}

				string CopyLocation = Path.Combine(LocalCache.CreateTempDirectory(), Path.GetFileName(OutputPath));

				if (bIsDirectory)
				{
					TurnkeyUtils.Log("Copying remote directory structure to local temp location {0}...", CopyLocation);
					if (AutomationTool.CommandUtils.CopyDirectory_NoExceptions(OutputPath, CopyLocation) == false)
					{
						TurnkeyUtils.Log("Copy failed, unable to continue...");
						return null;
					}

				}
				else
				{
					TurnkeyUtils.Log("Copying large remote file to local temp location {0}...", CopyLocation);
					if (AutomationTool.CommandUtils.CopyFile_NoExceptions(OutputPath, CopyLocation) == false)
					{
						TurnkeyUtils.Log("Copy failed, unable to continue...");
						return null;
					}
				}

				LocalCache.CacheLocationByTag(OperationTag, CopyLocation);
				TurnkeyUtils.Log("Done!");

				return CopyLocation;
			}

			return OutputPath;
		}

		
		private bool VerifyPathAccess( string PathString )
		{
<<<<<<< HEAD
=======
			if (!OperatingSystem.IsWindows())
			{
				return true;
			}

>>>>>>> d731a049
			bool bResult = false;

			DirectoryInfo DirInfo = new DirectoryInfo(PathString);
			if (!DirInfo.Exists)
			{
				return true;
			}

			while (DirInfo != null)
			{
				try
				{
					WindowsIdentity Identity = WindowsIdentity.GetCurrent();
					DirectorySecurity AccessControl = DirInfo.GetAccessControl(AccessControlSections.Access);
					foreach (FileSystemAccessRule AccessRule in AccessControl.GetAccessRules(true, true, typeof(SecurityIdentifier)))
					{
						if (Identity.Owner == AccessRule.IdentityReference || Identity.Groups.Contains(AccessRule.IdentityReference))
						{
							bResult |= AccessRule.FileSystemRights.HasFlag(FileSystemRights.ReadData|FileSystemRights.ListDirectory);
						}
					}

					break;
				}
				catch(System.UnauthorizedAccessException)
				{
					bResult = false;
					break;
				}
				catch(System.Exception)
				{
					// something went wrong - look further up the path to check permissions on the parent folder
					DirInfo = DirInfo.Parent;
				}
			}

			if (!bResult)
			{
				Turnkey.LogWarning($"You do not have permission to access {PathString}");
			}
			return bResult;
		}

		private void ExpandWildcards(string Prefix, string PathString, Dictionary<string, List<string>> Output, List<string> ExpansionSet)
		{
			char Slash = Path.DirectorySeparatorChar;

			// look through for *'s
			int StarLocation = PathString.IndexOf('*');

			// if this has no wildcard, it's a set file, just use it directly
			if (StarLocation == -1)
			{
				PathString = Prefix + PathString;
				if (!VerifyPathAccess(PathString))
				{
					return;
				}
				if (Directory.Exists(PathString))
				{
					// make sure we end with a single slash
					Output.Add(ProviderToken + ":" + PathString.TrimEnd("/\\".ToCharArray()) + Slash, ExpansionSet);
				}
				else if (File.Exists(PathString))
				{
					Output.Add(ProviderToken + ":" + PathString, ExpansionSet);
				}
				return;
			}

			// now go backwards looking for a Slash
			int PrevSlash = PathString.LastIndexOf(Slash, StarLocation);

			// current wildcard is the path segment up to next slash or the end
			int NextSlash = PathString.IndexOf(Slash, StarLocation);

			// if this are no more slashes, then this is the final expansion, and we can add to the result, and look for files
			bool bIsLastComponent = NextSlash == -1 || NextSlash == PathString.Length - 1;

			// get the wildcard path component
			string FullPathBeforeWildcard = Prefix + (PrevSlash >= 0 ? PathString.Substring(0, PrevSlash) : "");

			if (!VerifyPathAccess(FullPathBeforeWildcard))
			{
				return;
			}
			if (Directory.Exists(FullPathBeforeWildcard))
			{
				// get the path component that has a wildcard
				string Wildcard = (NextSlash == -1) ? PathString.Substring(PrevSlash + 1) : PathString.Substring(PrevSlash + 1, (NextSlash - PrevSlash) - 1);

				// replace * with a non-greedy capture so *-foo-*.zip can get the best values for the *'s
				Regex Regex = new Regex(string.Format("^{0}$", Wildcard.Replace("+", "\\+").Replace(".", "\\.").Replace("*", "(.+?)")), RegexOptions.IgnoreCase);

				// track what's before and after the * to return what it expanded to
				int StarLoc = Wildcard.IndexOf('*');
				int PrefixLen = StarLoc;
				int SuffixLen = Wildcard.Length - (StarLoc + 1);
				foreach (string Dirname in Directory.EnumerateDirectories(FullPathBeforeWildcard, Wildcard))
				{
					List<string> NewExpansionSet = null;
					if (ExpansionSet != null)
					{
						NewExpansionSet = new List<string>(ExpansionSet);
						string PathComponent = Path.GetFileName(Dirname);

						Match Match = Regex.Match(PathComponent);
						if (!Match.Success)
						{
							continue;
						}

						for (int GroupIndex = 1; GroupIndex < Match.Groups.Count; GroupIndex++)
						{
							NewExpansionSet.Add(Match.Groups[GroupIndex].Value);
						}

//						// the match is the part of the filename that was not the *, so removing that will give us what we wanted to match
//						NewExpansionSet.Add(PathComponent.Substring(PrefixLen, PathComponent.Length - (PrefixLen + SuffixLen)));
					}

					if (bIsLastComponent)
					{
						// indicate directories with a slash at the end
						Output.Add(ProviderToken + ":" + Dirname + Slash, NewExpansionSet);
					}
					// recurse
					else
					{
						ExpandWildcards(Dirname + Slash, PathString.Substring(NextSlash + 1), Output, NewExpansionSet);
					}
				}

				// if the path ends with a slash, then we are only looking for directories (D:\\Sdks\*\ would only want to return directories)
				if (bIsLastComponent && NextSlash == -1)
				{
					foreach (string Filename in Directory.EnumerateFiles(FullPathBeforeWildcard))//, Wildcard))
					{
						string PathComponent = Path.GetFileName(Filename);
						Match Match = Regex.Match(PathComponent);
						if (!Match.Success)
						{
							continue;
						}

						List<string> NewExpansionSet = null;
						if (ExpansionSet != null)
						{
							NewExpansionSet = new List<string>(ExpansionSet);

							for (int GroupIndex = 1; GroupIndex < Match.Groups.Count; GroupIndex++)
							{
								NewExpansionSet.Add(Match.Groups[GroupIndex].Value);
							}

							// the match is the part of the filename that was not the *, so removing that will give us what we wanted to match
//							NewExpansionSet.Add(PathComponent.Substring(PrefixLen, PathComponent.Length - (PrefixLen + SuffixLen)));
						}

						Output.Add(ProviderToken + ":" + Filename, NewExpansionSet);
					}
				}
			}
		}

		public override string[] Enumerate(string Operation, List<List<string>> Expansions)
		{
			Dictionary<string, List<string>> Output = new Dictionary<string, List<string>>();

			FixupOperation(ref Operation);

			ExpandWildcards("", Operation, Output, Expansions == null ? null : new List<string>());

			if (Expansions != null)
			{
				Expansions.AddRange(Output.Values);
			}
			return Output.Keys.ToArray();
		}
	}
}<|MERGE_RESOLUTION|>--- conflicted
+++ resolved
@@ -7,12 +7,9 @@
 using EpicGames.Core;
 using System.Security.AccessControl;
 using System.Security.Principal;
-<<<<<<< HEAD
-=======
 using System;
 
 #pragma warning disable SYSLIB0014
->>>>>>> d731a049
 
 namespace Turnkey
 {
@@ -129,14 +126,11 @@
 		
 		private bool VerifyPathAccess( string PathString )
 		{
-<<<<<<< HEAD
-=======
 			if (!OperatingSystem.IsWindows())
 			{
 				return true;
 			}
 
->>>>>>> d731a049
 			bool bResult = false;
 
 			DirectoryInfo DirInfo = new DirectoryInfo(PathString);
