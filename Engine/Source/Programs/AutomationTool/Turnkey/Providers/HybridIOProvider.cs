// Copyright Epic Games, Inc. All Rights Reserved.

using System;
using System.Collections.Generic;
using System.Linq;
using System.Text;
using System.Threading.Tasks;
using System.Text.RegularExpressions;
using System.Drawing;
using EpicGames.Core;
using System.Diagnostics;

<<<<<<< HEAD
=======
#pragma warning disable SYSLIB0014

>>>>>>> d731a049
namespace Turnkey
{
	class HybridIOProvider : ConsoleIOProvider
	{
		static HybridIOProvider()
		{
		}

		private string ShowMacDialog(string Prompt, string Default)
		{
			string Params = string.Format("-e 'display dialog \"{0}\" with title \"Turnkey Input\" default answer \"{1}\"'", Prompt.Replace("\n", "\\n").Replace("\t", "\\t"), Default);
			string OSAOutput = UnrealBuildTool.Utils.RunLocalProcessAndReturnStdOut("osascript", Params);

			// blank string means user canceled, which goes to stderr
			if (OSAOutput == "")
			{
				return null;
			}

			// regex the result
			Match Match = Regex.Match(OSAOutput, "text returned:(.*)$");
			if (!Match.Success)
			{
				return null;
			}

			// return the text in the dialog box
			return Match.Groups[1].Value;
		}

		private string ShowDialog(string Prompt, string Default, bool bIsList)
		{
			string Result = "";

<<<<<<< HEAD
			if (RuntimePlatform.IsWindows)
			{
				System.Threading.Thread t = new System.Threading.Thread(x =>
				{
=======
			if (OperatingSystem.IsWindows())
			{
				System.Threading.Thread t = new System.Threading.Thread(x =>
				{
					Debug.Assert(OperatingSystem.IsWindowsVersionAtLeast(7));
>>>>>>> d731a049
					Result = UnrealWindowsForms.TurnkeyDialog.ShowDialogAndReturnResult(Prompt, Default);
				});

				t.SetApartmentState(System.Threading.ApartmentState.STA);
				t.Start();
				t.Join();
			}
<<<<<<< HEAD
			else if (RuntimePlatform.IsMac)
=======
			else if (OperatingSystem.IsMacOS())
>>>>>>> d731a049
			{
				Result = ShowMacDialog(Prompt, Default);
			}
			else
			{
				throw new NotImplementedException("Linux dialog not implemented");
			}

			if (string.IsNullOrEmpty(Result) && bIsList)
			{
				return "0";
			}

			return Result;
		}

		public override void PauseForUser(string Message, bool bAppendNewLine)
		{
			ShowDialog(Message, "", false);
		}

		public override string ReadInput(string Prompt, string Default, bool bAppendNewLine)
		{
			return ShowDialog(Prompt, Default, false);
		}

		public override int ReadInputInt(string Prompt, List<string> Options, bool bIsCancellable, int DefaultValue, bool bAppendNewLine)
		{
			StringBuilder FullPromptBuilder = new StringBuilder();

			// start with given prompt
			FullPromptBuilder.Append(Prompt);
			if (bAppendNewLine)
			{
				FullPromptBuilder.AppendLine("");
			}

			// now add the options given
			int Index = 1;
			foreach (string Option in Options)
			{
				if (Option.StartsWith(";"))
				{
					FullPromptBuilder.AppendLine(" {0}", Option.Substring(1));
				}
				else
				{
					FullPromptBuilder.AppendLine(" ({0}) {1}", Index++, Option);
				}
			}

			string FullPrompt = FullPromptBuilder.ToString();

			// go until good choice
			while (true)
			{
				string ChoiceString = ShowDialog(FullPrompt, DefaultValue >= 0 ? DefaultValue.ToString() : null, true);

				if (ChoiceString == null)
				{
					return bIsCancellable ? 0 : -1;
				}

				int Choice;
				if (Int32.TryParse(ChoiceString, out Choice) == false || Choice < 0 || Choice >= Options.Count + (bIsCancellable ? 1 : 0))
				{
					if (Choice < 0 && bIsCancellable)
					{
						return 0;
					}
					TurnkeyUtils.Log("Invalid choice");
				}
				else
				{
					return Choice;
				}
			}
		}
	}
}<|MERGE_RESOLUTION|>--- conflicted
+++ resolved
@@ -10,11 +10,8 @@
 using EpicGames.Core;
 using System.Diagnostics;
 
-<<<<<<< HEAD
-=======
 #pragma warning disable SYSLIB0014
 
->>>>>>> d731a049
 namespace Turnkey
 {
 	class HybridIOProvider : ConsoleIOProvider
@@ -49,18 +46,11 @@
 		{
 			string Result = "";
 
-<<<<<<< HEAD
-			if (RuntimePlatform.IsWindows)
-			{
-				System.Threading.Thread t = new System.Threading.Thread(x =>
-				{
-=======
 			if (OperatingSystem.IsWindows())
 			{
 				System.Threading.Thread t = new System.Threading.Thread(x =>
 				{
 					Debug.Assert(OperatingSystem.IsWindowsVersionAtLeast(7));
->>>>>>> d731a049
 					Result = UnrealWindowsForms.TurnkeyDialog.ShowDialogAndReturnResult(Prompt, Default);
 				});
 
@@ -68,11 +58,7 @@
 				t.Start();
 				t.Join();
 			}
-<<<<<<< HEAD
-			else if (RuntimePlatform.IsMac)
-=======
 			else if (OperatingSystem.IsMacOS())
->>>>>>> d731a049
 			{
 				Result = ShowMacDialog(Prompt, Default);
 			}
