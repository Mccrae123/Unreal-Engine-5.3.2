// Copyright Epic Games, Inc. All Rights Reserved.

using System;
using System.Collections.Generic;
using System.Text;
using UnrealBuildTool;
using AutomationTool;
using EpicGames.Core;
using System.Linq;

namespace Turnkey.Commands
{
	class InstallSdk : TurnkeyCommand
	{
		protected override CommandGroup Group => CommandGroup.Sdk;

		protected override Dictionary<string, string[]> GetExtendedCommandsWithOptions()
		{
			return new Dictionary<string, string[]>()
			{
				{ "Auto Install All Needed Sdks", new string[] { "-platform=All", "-NeededOnly", "-BestAvailable" } },
				{ "Auto Update Installed Sdks", new string[] { "-platform=All", "-UpdateOnly", "-BestAvailable" } },
			};
		}


		protected override void Execute(string[] CommandOptions)
		{
			string DeviceName = TurnkeyUtils.ParseParamValue("Device", null, CommandOptions);
			string SdkTypeString = TurnkeyUtils.ParseParamValue("SdkType", null, CommandOptions);

			bool bUnattended = TurnkeyUtils.ParseParam("Unattended", CommandOptions);
			bool bBestAvailable = TurnkeyUtils.ParseParam("BestAvailable", CommandOptions);
			bool bUpdateOnly = TurnkeyUtils.ParseParam("UpdateOnly", CommandOptions);

			// best available installation requires valid and needed Sdks
			bool bValidOnly = bBestAvailable || !TurnkeyUtils.ParseParam("AllowInvalid", CommandOptions);
			bool bNeededOnly = bBestAvailable || TurnkeyUtils.ParseParam("NeededOnly", CommandOptions);


			FileSource.SourceType? DesiredType = null;
			if (SdkTypeString != null)
			{
				FileSource.SourceType OutType;
				if (!Enum.TryParse(SdkTypeString, out OutType))
				{
					TurnkeyUtils.Log("Invalid SdkType given with -SdkType={0}", SdkTypeString);
					return;
				}
				DesiredType = OutType;
			}
			// if a device is specified, assume Flash type
			else if (!string.IsNullOrEmpty(DeviceName))
			{
				DesiredType = FileSource.SourceType.Flash;
			}
			// otherwise ask
			else if (!bUnattended)
			{
				List<string> Options = new List<string>() { "Full or Auto Sdk", "Full Sdk", "AutoSdk", "Device Software / Flash" };
				int Choice = TurnkeyUtils.ReadInputInt("Choose a type of Sdk to install:", Options, true, 1);

				if (Choice == 0)
				{
					return;
				}
				// Choice 1 means two types, so we use null DesiredType to mean Full|AutoSdk
				if (Choice == 2)
				{
					DesiredType = FileSource.SourceType.Full;
				}
				else if (Choice == 3)
				{
					DesiredType = FileSource.SourceType.AutoSdk;
				}
				else if (Choice == 4)
				{
					DesiredType = FileSource.SourceType.Flash;
				}
			}

			// we need all sdks we can find
			List<UnrealTargetPlatform> PlatformsWithSdks = TurnkeyManifest.GetPlatformsWithSdks();

			List<DeviceInfo> ChosenDevices = null;
			List<UnrealTargetPlatform> PlatformsLeftToInstall;

			if (DesiredType == FileSource.SourceType.Flash)
			{
				TurnkeyUtils.GetPlatformsAndDevicesFromCommandLineOrUser(CommandOptions, false, out PlatformsLeftToInstall, out ChosenDevices, PlatformsWithSdks);
				
				if (PlatformsLeftToInstall.Count == 0 || ChosenDevices.Count == 0)
				{
					return;
				}
			}
			else
			{
				PlatformsLeftToInstall = TurnkeyUtils.GetPlatformsFromCommandLineOrUser(CommandOptions, PlatformsWithSdks);

				if (PlatformsLeftToInstall == null || PlatformsLeftToInstall.Count == 0)
				{
					return;
				}
			}


			TurnkeyContextImpl TurnkeyContext = new TurnkeyContextImpl();

			List<FileSource> SdksAlreadyInstalled = new List<FileSource>();

			// keep going while we have Sdks left to install
			while (PlatformsLeftToInstall.Count > 0)
			{
				UnrealTargetPlatform Platform = PlatformsLeftToInstall[0];

				// remove the platform (we may remove more later if an Sdk supports multiple platforms)
				PlatformsLeftToInstall.RemoveAt(0);

				// cache the automation platform object
				AutomationTool.Platform AutomationPlatform = AutomationTool.Platform.GetPlatform(Platform);
				UEBuildPlatformSDK SDK = UEBuildPlatformSDK.GetSDKForPlatform(Platform.ToString());

				// filter the Sdks if a platform was given, and type if it was given
				List<FileSource> Sdks;
				if (DesiredType == null)
				{
					// get Full and Auto together
					Sdks = TurnkeyManifest.FilterDiscoveredFileSources(Platform, FileSource.SourceType.Full);
					Sdks.AddRange(TurnkeyManifest.FilterDiscoveredFileSources(Platform, FileSource.SourceType.AutoSdk));
				}
				else
				{
					Sdks = TurnkeyManifest.FilterDiscoveredFileSources(Platform, DesiredType);
				}

				DeviceInfo InstallDevice = null;
				if (DesiredType == FileSource.SourceType.Flash)
				{
					InstallDevice = ChosenDevices.First();
				}

				// skip Misc FileSources, as we dont know how they are sued
				Sdks = Sdks.FindAll(x => x.IsSdkType());

				if (bUpdateOnly)
				{
					// strip out Sdks where there is no Sdk installed yet
					Sdks = Sdks.FindAll(x => !string.IsNullOrEmpty(SDK.GetInstalledVersion()));
				}

				// strip out Sdks not in the allowed range of the platform
				bool bHadInvalidOptions = false;
				if (bValidOnly)
				{
					int BeforeCount = Sdks.Count;
					Sdks = Sdks.FindAll(x => x.IsVersionValid(Platform, InstallDevice));
					
					// track if we removed some invalid ones
					bHadInvalidOptions = Sdks.Count != BeforeCount;
				}

				//// strip out Sdks for platforms that are not needed to be updated
				//if (bNeededOnly)
				//{
				//	Sdks = Sdks.FindAll(x => x.IsNeeded(Platform, DeviceName));
				//}

				Sdks.Sort((a,b) => 
				{
					int Val = a.Type.CompareTo(b.Type);
					if (Val != 0)
					{
						return Val;
					}

					UInt64 VersionA, VersionB;
					if (SDK.TryConvertVersionToInt(a.Version, out VersionA) && SDK.TryConvertVersionToInt(b.Version, out VersionB))
					{
						Val = VersionA.CompareTo(VersionB);
						if (Val != 0)
						{
							return Val;
						}
						if (a.AllowedFlashDeviceTypes != null && b.AllowedFlashDeviceTypes != null)
						{
							return a.AllowedFlashDeviceTypes.CompareTo(b.AllowedFlashDeviceTypes);
						}
					}

					return 0;
				});


				// loop through Sdks that are left, and get the best one for all types
				Dictionary<FileSource.SourceType, FileSource> BestByType = new Dictionary<FileSource.SourceType, FileSource>();
				foreach (FileSource.SourceType Type in (FileSource.SourceType[])Enum.GetValues(typeof(FileSource.SourceType)))
				{
					BestByType[Type] = FileSource.ChooseBest(Sdks.Where(x => x.Type == Type).ToList(), SDK);
				}
				BestByType = BestByType.Where(x => x.Value != null).ToDictionary(x => x.Key, x => x.Value);

				if (bBestAvailable && Sdks.Count > 0)
				{
					// get the best for all types
					Sdks.Clear();
					Sdks.AddRange(BestByType.Values.Where(x => x != null));
 				}
				// if we are not doing best available Sdks, then let used choose one
				else
				{
					bool bAddShowMoreOption = bHadInvalidOptions && bValidOnly;

					if (Sdks.Count == 0 && !bAddShowMoreOption)
					{
						TurnkeyUtils.Log("No Sdks found for platform {0}. Skipping", Platform);
						//if (bStrippedDevices)
						//{
						//	TurnkeyUtils.Log("NOTE: Some Flash Sdks were removed because no devices were found");
						//}
						continue;
					}

					List<string> Options = new List<string>();
					foreach (FileSource Sdk in Sdks)
					{
						Options.Add(string.Format("[{0}] {1}", string.Join(",", Sdk.GetPlatforms()), Sdk.Name));
					}

					if (bAddShowMoreOption)
					{
						Options.Add("Show Invalid Sdks");
					}

					int BestVersionIndex = Sdks.Any() ? Sdks.IndexOf(BestByType.First().Value) : -1;

<<<<<<< HEAD
					string Current, MinVersion, MaxVersion;
					if (DesiredType == FileSource.SourceType.Flash)
					{
						SDK.GetValidSoftwareVersionRange(out MinVersion, out MaxVersion);
						DeviceInfo Device = GetDevice(AutomationPlatform, DeviceName);
						Current = Device == null ? "N/A" : Device.SoftwareVersion;
					}
					else
					{
						SDK.GetValidVersionRange(out MinVersion, out MaxVersion);
						Current = SDK.GetInstalledVersion();
=======
					SDKCollection SDKInfo;
					if (DesiredType == FileSource.SourceType.Flash)
					{
						DeviceInfo Device = GetDevice(AutomationPlatform, DeviceName);
						SDKInfo = SDK.GetAllSoftwareInfo(Device.Type, Device.SoftwareVersion);
					}
					else
					{
						SDKInfo = SDK.GetAllSDKInfo();
>>>>>>> d731a049
					}
					//if (bStrippedDevices)
					//{
					//	Prompt += "\nNOTE: Some Flash Sdks were removed because no devices were found";
					//}

<<<<<<< HEAD
					MinVersion = MinVersion == null ? "" : MinVersion;
					MaxVersion = MaxVersion == null ? "" : MaxVersion;

					string Prompt;
					string TypeString = DesiredType == FileSource.SourceType.Flash ? "Flash" : "Sdk";
					
					if (MinVersion == MaxVersion)
					{
						Prompt = $"Select an {TypeString} to install [Current Version: {Current}, Required: {MinVersion}]";
					}
					else
					{
						if (DesiredType == FileSource.SourceType.Flash)
						{
							Prompt = $"Select an {TypeString} to install [Current: {Current}, Valid Range: {MinVersion} - {MaxVersion}]";
						}
						else
						{
							Prompt = $"Select an {TypeString} to install [Current: {Current}, Main: {SDK.GetMainVersion()}, Valid Range: {MinVersion} - {MaxVersion}]";
						}
					}
=======
					string Prompt;
					string TypeString = DesiredType == FileSource.SourceType.Flash ? "Flash" : "Sdk";
					
//					Prompt = $"Select an {TypeString} to install [Current Version: {Current}, Allowed: {ValidVersions}]";
					Prompt = $"Select an {TypeString} to install\n{SDKInfo.ToString("Allowed", "")}";
					if (DesiredType != FileSource.SourceType.Flash)
					{
						Prompt += $"\n(Preferred: {SDK.GetMainVersion()}";
					}
					//}
					//else
					//{
					//	if (DesiredType == FileSource.SourceType.Flash)
					//	{
					//		Prompt = $"Select an {TypeString} to install [Current: {Current}, Valid Range: {MinVersion} - {MaxVersion}]";
					//	}
					//	else
					//	{
					//		Prompt = $"Select an {TypeString} to install [Current: {Current}, Main: {SDK.GetMainVersion()}, Valid Range: {MinVersion} - {MaxVersion}]";
					//	}
					//}
>>>>>>> d731a049


					int Choice = TurnkeyUtils.ReadInputInt(Prompt, Options, true, BestVersionIndex >= 0 ?  (BestVersionIndex + 1) : -1);

					if (Choice == 0)
					{
						continue;
					}

					// if they chose the show more option, then add thius platform back in, and loop with bAllowInvaid to be true
					if (bAddShowMoreOption && Choice == Options.Count)
					{
						PlatformsLeftToInstall.Insert(0, Platform);
						bValidOnly = false;
						continue;
					}

					// only install the chosen one
					FileSource ChosenSdk = Sdks[Choice - 1];
					Sdks = new List<FileSource>() { ChosenSdk };
				}

				foreach (FileSource Sdk in Sdks)
				{
					// because some Sdks can target muiltiple Sdks, if this one was already installed, don't need to reinstall it for other platforms
					if (SdksAlreadyInstalled.Contains(Sdk))
					{
						continue;
					}
					SdksAlreadyInstalled.Add(Sdk);

					// make sure prerequisites are in good shape
					if (AutomationPlatform.UpdateHostPrerequisites(TurnkeyUtils.CommandUtilHelper, TurnkeyContext, false) == false)
					{
						TurnkeyContext.ReportError("Failed to update host prerequisites");
						continue;
					}
					if (InstallDevice != null && 
						AutomationPlatform.UpdateDevicePrerequisites(InstallDevice, TurnkeyUtils.CommandUtilHelper, TurnkeyContext, false) == false)
					{
						TurnkeyContext.ReportError("Failed to update device prerequisites");
						continue;
					}

					bool bSdkAlreadyInstalled = (InstallDevice == null) && (Sdk.Type == FileSource.SourceType.Full) && SDK.GetAllInstalledSDKVersions().Contains(Sdk.Version);

					Sdk.DownloadOrInstall(Platform, TurnkeyContext, InstallDevice, false, bSdkAlreadyInstalled);
				}
			}
		}


		private DeviceInfo GetDevice(AutomationTool.Platform Platform, string DeviceName)
		{
			DeviceInfo[] Devices = Platform.GetDevices();
			if (Devices != null)
			{
				return Array.Find(Platform.GetDevices(), y => (DeviceName == null && y.bIsDefault) || (DeviceName != null && string.Compare(y.Name, DeviceName, true) == 0));
			}
			return null;
		}

	}
}<|MERGE_RESOLUTION|>--- conflicted
+++ resolved
@@ -234,19 +234,6 @@
 
 					int BestVersionIndex = Sdks.Any() ? Sdks.IndexOf(BestByType.First().Value) : -1;
 
-<<<<<<< HEAD
-					string Current, MinVersion, MaxVersion;
-					if (DesiredType == FileSource.SourceType.Flash)
-					{
-						SDK.GetValidSoftwareVersionRange(out MinVersion, out MaxVersion);
-						DeviceInfo Device = GetDevice(AutomationPlatform, DeviceName);
-						Current = Device == null ? "N/A" : Device.SoftwareVersion;
-					}
-					else
-					{
-						SDK.GetValidVersionRange(out MinVersion, out MaxVersion);
-						Current = SDK.GetInstalledVersion();
-=======
 					SDKCollection SDKInfo;
 					if (DesiredType == FileSource.SourceType.Flash)
 					{
@@ -256,36 +243,12 @@
 					else
 					{
 						SDKInfo = SDK.GetAllSDKInfo();
->>>>>>> d731a049
 					}
 					//if (bStrippedDevices)
 					//{
 					//	Prompt += "\nNOTE: Some Flash Sdks were removed because no devices were found";
 					//}
 
-<<<<<<< HEAD
-					MinVersion = MinVersion == null ? "" : MinVersion;
-					MaxVersion = MaxVersion == null ? "" : MaxVersion;
-
-					string Prompt;
-					string TypeString = DesiredType == FileSource.SourceType.Flash ? "Flash" : "Sdk";
-					
-					if (MinVersion == MaxVersion)
-					{
-						Prompt = $"Select an {TypeString} to install [Current Version: {Current}, Required: {MinVersion}]";
-					}
-					else
-					{
-						if (DesiredType == FileSource.SourceType.Flash)
-						{
-							Prompt = $"Select an {TypeString} to install [Current: {Current}, Valid Range: {MinVersion} - {MaxVersion}]";
-						}
-						else
-						{
-							Prompt = $"Select an {TypeString} to install [Current: {Current}, Main: {SDK.GetMainVersion()}, Valid Range: {MinVersion} - {MaxVersion}]";
-						}
-					}
-=======
 					string Prompt;
 					string TypeString = DesiredType == FileSource.SourceType.Flash ? "Flash" : "Sdk";
 					
@@ -307,7 +270,6 @@
 					//		Prompt = $"Select an {TypeString} to install [Current: {Current}, Main: {SDK.GetMainVersion()}, Valid Range: {MinVersion} - {MaxVersion}]";
 					//	}
 					//}
->>>>>>> d731a049
 
 
 					int Choice = TurnkeyUtils.ReadInputInt(Prompt, Options, true, BestVersionIndex >= 0 ?  (BestVersionIndex + 1) : -1);
