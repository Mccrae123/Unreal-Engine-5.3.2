--- conflicted
+++ resolved
@@ -104,11 +104,7 @@
 
 		private static void SetupVisuals()
 		{
-<<<<<<< HEAD
-			if (RuntimePlatform.IsWindows)
-=======
 			if (OperatingSystem.IsWindowsVersionAtLeast(7))
->>>>>>> d731a049
 			{
 				UnrealWindowsForms.Utils.SetupVisuals();
 			}
