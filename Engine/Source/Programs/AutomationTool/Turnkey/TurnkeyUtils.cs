--- conflicted
+++ resolved
@@ -314,19 +314,12 @@
 				// look for manual entry option
 				if (Choice == ProjectNames.Count - 1)
 				{
-<<<<<<< HEAD
-					if (RuntimePlatform.IsWindows)
-=======
 					if (OperatingSystem.IsWindows())
->>>>>>> d731a049
 					{
 						string ChosenFile = null;
 						System.Threading.Thread t = new System.Threading.Thread(x =>
 						{
-<<<<<<< HEAD
-=======
 							Debug.Assert(OperatingSystem.IsWindowsVersionAtLeast(7));
->>>>>>> d731a049
 							ChosenFile = UnrealWindowsForms.Utils.ShowOpenFileDialogAndReturnFilename("Project Files (*.uproject)|*.uproject");
 						});
 
