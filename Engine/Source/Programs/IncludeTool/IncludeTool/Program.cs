--- conflicted
+++ resolved
@@ -1076,16 +1076,9 @@
 							&& !File.Location.FullName.Contains("libSampleRate")
 							&& !File.Location.FullName.Contains("libav")
 							&& !File.Location.FullName.Contains("lz4")
-<<<<<<< HEAD
-							&& !File.Location.FullName.Contains("NeuralNetworkInference")
-							&& !File.Location.FullName.Contains("NNI")
-							&& !File.Location.FullName.Contains("NNE")
-							&& !File.Location.FullName.Contains("PhyaLib")
-=======
 							&& !File.Location.FullName.Contains("NNE")
 							&& !File.Location.FullName.Contains("PhyaLib")
 							&& !File.Location.FullName.Contains("RiderLink")
->>>>>>> 4af6daef
 							)
 						{
 							Log.WriteLine("{0}({1}): warning: external file is including non-external file ('{2}')", IncludedFile.Location.FullName, Markup.Location.LineIdx + 1, Markup.IncludedFile.Location);
