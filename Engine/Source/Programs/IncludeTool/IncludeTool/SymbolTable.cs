// Copyright Epic Games, Inc. All Rights Reserved.

using EpicGames.Core;
using IncludeTool.Support;
using System;
using System.Collections.Generic;
using System.Diagnostics;
using System.IO;
using System.Linq;
using System.Text;
using System.Threading.Tasks;

namespace IncludeTool
{
	/// <summary>
	/// Type of a defined symbol
	/// </summary>
	enum SymbolType
	{
		/// <summary>
		/// A macro definition
		/// </summary>
		Macro,

		/// <summary>
		/// Class declaration
		/// </summary>
		Class,

		/// <summary>
		/// Struct declaration
		/// </summary>
		Struct,

		/// <summary>
		/// Enum declaration
		/// </summary>
		Enumeration,

		/// <summary>
		/// A typedef declaration
		/// </summary>
		Typedef,

		/// <summary>
		/// A template class declaration
		/// </summary>
		TemplateClass,

		/// <summary>
		/// A template struct declaration
		/// </summary>
		TemplateStruct,
	}

	/// <summary>
	/// Represents a symbol name, scraped from a source fragment
	/// </summary>
	[Serializable]
	class Symbol
	{
		/// <summary>
		/// The symbol name
		/// </summary>
		public readonly string Name;

		/// <summary>
		/// Type of the symbol
		/// </summary>
		public readonly SymbolType Type;

		/// <summary>
		/// Text for a forward declaration of this symbol
		/// </summary>
		public readonly string ForwardDeclaration;

		/// <summary>
		/// Fragment that this symbol is defined in
		/// </summary>
		public readonly SourceFragment Fragment;

		/// <summary>
		/// The location within the file that this symbol is declared
		/// </summary>
		public readonly TextLocation Location;

		/// <summary>
		/// Constructor
		/// </summary>
		/// <param name="Name">Symbol name</param>
		/// <param name="Type">Type of the symbol</param>
		/// <param name="ForwardDeclaration">Text for a forward declaration of this symbol</param>
		/// <param name="Fragment">File that this symbol is defined in</param>
		/// <param name="Location">Location within the file that this symbol is declared</param>
		public Symbol(string Name, SymbolType Type, string ForwardDeclaration, SourceFragment Fragment, TextLocation Location)
		{
			this.Name = Name;
			this.Type = Type;
			this.ForwardDeclaration = ForwardDeclaration;
			this.Fragment = Fragment;
			this.Location = Location;
		}

		/// <summary>
		/// Returns a string representation of the symbol for debugging purposes
		/// </summary>
		/// <returns>String containing the symbol name and type</returns>
		public override string ToString()
		{
			return String.Format("{0}: {1}", Type.ToString(), Name);
		}
	}

	/// <summary>
	/// The type of a symbol reference
	/// </summary>
	enum SymbolReferenceType
	{
		/// <summary>
		/// The symbol is only referenced in an opaque manner (ie. via a pointer or reference), and can be forward-declared.
		/// </summary>
		Opaque,

		/// <summary>
		/// The symbol is referenced in some other way
		/// </summary>
		RequiresDefinition
	}

	class UnbalancedScopeException : Exception
	{
		public UnbalancedScopeException(string Message) 
			: base(Message)
		{
		}
	}

	/// <summary>
	/// Registry of symbol names to definitions
	/// </summary>
	class SymbolTable
	{
		/// <summary>
		/// Mapping of name to symbol definition
		/// </summary>
		MultiValueDictionary<string, Symbol> Lookup = new MultiValueDictionary<string,Symbol>();

		/// <summary>
		/// Add all the exported symbols from the given source file
		/// </summary>
		/// <param name="File">The source fragment to parse</param>
		public void AddExports(SourceFile File)
		{
			if((File.Flags & SourceFileFlags.External) == 0 && (File.Flags & SourceFileFlags.IgnoreExportedSymbols) == 0)
			{
				TextBuffer Text = File.Text;
				if(Text != null)
				{
					int MarkupIdx = 0;
					int Scope = 0;
					ReadExportedSymbols(File, ref MarkupIdx, ref Scope);
				}
			}
		}

		/// <summary>
		/// Prints all the symbols with conflicting definitions
		/// </summary>
		/// <param name="InputDir"></param>
		/// <param name="Log">Writer for log messagsThe source fragment to parse</param>
		public void PrintConflicts(DirectoryReference InputDir, LineBasedTextWriter Log)
		{
			foreach(string SymbolName in Lookup.Keys)
			{
				IReadOnlyCollection<Symbol> Symbols = Lookup[SymbolName];
				if(Symbols.Count > 0)
				{
					int NumTypes = Symbols.Select(x => x.Type).Where(x => x != SymbolType.Macro).Distinct().Count();
					if(NumTypes > 1)
					{
						// UE-150382 workaround
						// It appears that symbols are being added to Lookup whether or not branches have been taken
						string FileName = Symbols.First().Fragment.File.Location.GetFileName();
<<<<<<< HEAD
						if (FileName.Equals("TaskGraphInterfaces.h", StringComparison.OrdinalIgnoreCase))
						{
							continue;
						}
						if (FileName.Equals("RigVMTypeIndex.h", StringComparison.OrdinalIgnoreCase))
						{
							continue;
						}
						if (FileName.Equals("TaskGraphFwd.h", StringComparison.OrdinalIgnoreCase))
						{
							continue;
						}

						Log.WriteLine("warning: conflicting declarations of '{0}':", SymbolName);
						foreach(Symbol Symbol in Symbols)
						{
							string RelativePath = Symbol.Fragment.File.Location.MakeRelativeTo(InputDir);
							Log.WriteLine($"  {Symbol.Type} at {RelativePath}:{Symbol.Location.LineIdx+1}");
=======
						if (Rules.ReportConflictingSymbolsForFile(Symbols.First().Fragment.File.Location))
						{
							Log.WriteLine("warning: conflicting declarations of '{0}':", SymbolName);
							foreach (Symbol Symbol in Symbols)
							{
								string RelativePath = Symbol.Fragment.File.Location.MakeRelativeTo(InputDir);
								Log.WriteLine($"  {Symbol.Type} at {RelativePath}:{Symbol.Location.LineIdx + 1}");
							}
>>>>>>> 4af6daef
						}
					}
				}
			}
		}

		/// <summary>
		/// Read all the exported symbol definitions from a file
		/// </summary>
		/// <param name="File">The file to parse</param>
		/// <param name="MarkupIdx">The current index into the markup array of this file</param>
		/// <param name="Scope">The scoping depth, ie. number of unmatched '{' tokens encountered in source code</param>
		void ReadExportedSymbols(SourceFile File, ref int MarkupIdx, ref int Scope)
		{
			// Ignore files which only have a header guard; there are no fragments that we can link to
			if(File.BodyMinIdx == File.BodyMaxIdx)
			{
				return;
			}

			// Read markup from the file
			for(; MarkupIdx < File.Markup.Length; MarkupIdx++)
			{
				PreprocessorMarkup Markup = File.Markup[MarkupIdx];
				if (Markup.Type == PreprocessorMarkupType.Define)
				{
					// If the macro is not already defined, add it
					if (Markup.Tokens[0].Text != "LOCTEXT_NAMESPACE")
					{
						SourceFragment Fragment = FindFragment(File, MarkupIdx);
						AddSymbol(Markup.Tokens[0].Text, SymbolType.Macro, null, Fragment, Markup.Location);
					}
				}
				else if (Markup.Type == PreprocessorMarkupType.If && Markup.Tokens.Count == 2 && Markup.Tokens[0].Text == "!" && Markup.Tokens[1].Text == "CPP")
				{
					// Completely ignore these blocks; they sometimes differ in class/struct usage, and exist solely for noexport types to be parsed by UHT
					int Depth = 1;
					while(Depth > 0)
					{
						Markup = File.Markup[++MarkupIdx];
						if(Markup.Type == PreprocessorMarkupType.If || Markup.Type == PreprocessorMarkupType.Ifdef || Markup.Type == PreprocessorMarkupType.Ifndef)
						{
							Depth++;
						}
						else if(Markup.Type == PreprocessorMarkupType.Endif)
						{
							Depth--;
						}
					}
				}
				else if (Markup.Type == PreprocessorMarkupType.If || Markup.Type == PreprocessorMarkupType.Ifdef || Markup.Type == PreprocessorMarkupType.Ifndef)
				{
					// Loop through all the branches of this conditional block, saving the resulting scope of each derivation
					List<int> NewScopes = new List<int>();
					while (Markup.Type != PreprocessorMarkupType.Endif)
					{
						// Skip over the conditional directive
						MarkupIdx++;

						// Read any exported symbols from this conditional block
						int NewScope = Scope;
						ReadExportedSymbols(File, ref MarkupIdx, ref NewScope);
						NewScopes.Add(NewScope);

						// Get the new preprocessor markup
						Markup = File.Markup[MarkupIdx];
					}

					// Make sure they were all consistent
					if(NewScopes.Any(x => x != NewScopes[0]))
					{
						throw new UnbalancedScopeException(String.Format("Unbalanced scope depth between conditional block derivations while parsing {0} at pos {1}:{2} with end pos {3}:{4}",
                            File.Location,
                            Markup.Location.LineIdx + 1, Markup.Location.ColumnIdx,
                            Markup.EndLocation.LineIdx + 1, Markup.EndLocation.ColumnIdx));
					}

					// Update the scope
					Scope = NewScopes[0];
				}
				else if(Markup.Type == PreprocessorMarkupType.Else || Markup.Type == PreprocessorMarkupType.Elif || Markup.Type == PreprocessorMarkupType.Endif)
				{
					// We've reached the end of this block; return success
					break;
				}
				else if(Markup.Type == PreprocessorMarkupType.Text)
				{
					// Read the declarations in this block
					SourceFragment Fragment = FindFragment(File, MarkupIdx);
					ParseDeclarations(File, Fragment, File.Markup[MarkupIdx], ref Scope);
				}
			}
		}

		/// <summary>
		/// Parse declarations from the reader
		/// </summary>
		/// <param name="File">The file containing the declarations</param>
		/// <param name="MarkupIdx">The markup to parse declarations from</param>
		/// <param name="Scope">The scope depth; the number of unmatched opening brace tokens</param>
		void ParseDeclarations(SourceFile File, SourceFragment Fragment, PreprocessorMarkup Markup, ref int Scope)
		{
			TokenReader Reader = new TokenReader(File.Location.FullName, File.Text, Markup.Location, Markup.EndLocation);
			if(Reader.MoveNext())
			{
				for(;;)
				{
					if(Scope > 0 || (!ReadEnumClassHeader(Reader, Fragment) && !ReadClassOrStructHeader(Reader, Fragment) && !ReadTypedefHeader(Reader, Fragment) && !ReadTemplateClassOrStructHeader(Reader, Fragment) && !SkipTemplateHeader(Reader)))
					{
						// Update the scope depth
						if(Reader.Current.Text == "{")
						{
							Scope++;
						}
						else if(Reader.Current.Text == "}" && --Scope < 0)
						{
							throw new UnbalancedScopeException(String.Format("Unbalanced '}}' while parsing '{0}' at pos {1}:{2} with end pos {3}:{4}",
                                File.Location,
                                Reader.TokenLocation.LineIdx+1, Reader.TokenLocation.ColumnIdx,
                                Reader.TokenEndLocation.LineIdx + 1, Reader.TokenEndLocation.ColumnIdx));
						}

						// Move to the next token
						if(!Reader.MoveNext())
						{
							break;
						}
					}
				}
			}
		}

		/// <summary>
		/// Parse an "enum class" declaration, and add a symbol for it
		/// </summary>
		/// <param name="Reader">Tokens to be parsed. On success, this is assigned to a new </param>
		/// <param name="Fragment">Fragment containing these tokens</param>
		bool ReadEnumClassHeader(TokenReader OriginalReader, SourceFragment Fragment)
		{
			TokenReader Reader = new TokenReader(OriginalReader);

			// Read the UENUM prefix if present. We don't want to forward-declare types that need to be parsed by UHT, because it needs the definition.
			bool bIsUENUM = false;
			if (Reader.Current.Text == "UENUM")
			{
				if(!Reader.MoveNext(TokenReaderContext.IgnoreNewlines) || Reader.Current.Text != "(")
				{
					return false;
				}
				while(Reader.Current.Text != ")")
				{
					if(!Reader.MoveNext(TokenReaderContext.IgnoreNewlines))
					{
						return false;
					}
				}
				if(!Reader.MoveNext(TokenReaderContext.IgnoreNewlines))
				{
					return false;
				}
				bIsUENUM = true;
			}

			// Read the 'enum class' tokens
			if(Reader.Current.Text != "enum" || !Reader.MoveNext(TokenReaderContext.IgnoreNewlines))
			{
				return false;
			}
			if(Reader.Current.Text != "class" || !Reader.MoveNext(TokenReaderContext.IgnoreNewlines))
			{
				return false;
			}

			// Read the name, make sure we haven't read a definition for it already, and check it's an enum declaration
			string Name = Reader.Current.Text;
			if(Reader.Current.Type != TokenType.Identifier || !Reader.MoveNext(TokenReaderContext.IgnoreNewlines))
			{
				return false;
			}
			if(Reader.Current.Text != ";" && Reader.Current.Text != ":" && Reader.Current.Text != "{")
			{
				return false;
			}

			// Build the forward declaration for it. Don't forward-declare UENUM types because UHT needs to parse their definition first.
			string ForwardDeclaration = null;
			if(!bIsUENUM)
			{
				StringBuilder ForwardDeclarationBuilder = new StringBuilder();
				ForwardDeclarationBuilder.AppendFormat("enum class {0}", Name);
				while(Reader.Current.Text != ";" && Reader.Current.Text != "{")
				{
					// Append the next token
					if(Reader.Current.HasLeadingSpace)
					{
						ForwardDeclarationBuilder.Append(" ");
					}
					ForwardDeclarationBuilder.Append(Reader.Current.Text);

					// Try to move to the next token
					if(!Reader.MoveNext(TokenReaderContext.IgnoreNewlines))
					{
						return false;
					}
				}
				ForwardDeclarationBuilder.Append(";");
				ForwardDeclaration = ForwardDeclarationBuilder.ToString();
			}

			// Create a symbol for it if it's an actual definition rather than a forward declaration
			if(Reader.Current.Text == "{" && Rules.AllowSymbol(Name))
			{
				AddSymbol(Name, SymbolType.Enumeration, ForwardDeclaration, Fragment, OriginalReader.TokenLocation);
			}

			// Update the original reader to be the new location
			OriginalReader.Set(Reader);
			return true;
		}

		/// <summary>
		/// Try to read a class or struct header
		/// </summary>
		/// <param name="Reader">Tokens to parse</param>
		/// <param name="Fragment">Fragment containing these tokens</param>
		bool ReadClassOrStructHeader(TokenReader OriginalReader, SourceFragment Fragment)
		{
			TokenReader Reader = new TokenReader(OriginalReader);

			// Make sure it's the right type
			SymbolType Type;
			if(Reader.Current.Text == "class")
			{
				Type = SymbolType.Class;
			}
			else if(Reader.Current.Text == "struct")
			{
				Type = SymbolType.Struct;
			}
			else
			{
				return false;
			}

			// Move to the name
			string ClassOrStructKeyword = Reader.Current.Text;
			if(!Reader.MoveNext(TokenReaderContext.IgnoreNewlines))
			{
				return false;
			}

			// Skip over an optional DLL export declaration
			if(Reader.Current.Type == TokenType.Identifier && Reader.Current.Text.EndsWith("_API") && !Reader.MoveNext(TokenReaderContext.IgnoreNewlines))
			{
				return false;
			}

			// Read the class name
			string Name = Reader.Current.Text;
			if(Reader.Current.Type != TokenType.Identifier || !Reader.MoveNext(TokenReaderContext.IgnoreNewlines))
			{
				return false;
			}
			if(Reader.Current.Text != ":" && Reader.Current.Text != "{")
			{
				return false;
			}

			// Create the symbol
            if(Rules.AllowSymbol(Name))
            {
			    string ForwardDeclaration = String.Format("{0} {1};", ClassOrStructKeyword, Name);
			    AddSymbol(Name, Type, ForwardDeclaration, Fragment, OriginalReader.TokenLocation);
            }

			// Move the original reader past the declaration
			OriginalReader.Set(Reader);
			return true;
		}

		/// <summary>
		/// Try to skip over a template header
		/// </summary>
		/// <param name="OriginalReader">Tokens to parse</param>
		/// <param name="Fragment">Fragment containing these tokens</param>
		bool ReadTypedefHeader(TokenReader OriginalReader, SourceFragment Fragment)
		{
			TokenReader Reader = new TokenReader(OriginalReader);
			if(Reader.Current.Text == "typedef")
			{
				// Check for the typedef keyword
				Token PreviousToken = Reader.Current;
				if(!Reader.MoveNext(TokenReaderContext.IgnoreNewlines))
				{
					return false;
				}

				// Scan to the next semicolon
				while(Reader.MoveNext(TokenReaderContext.IgnoreNewlines) && Reader.Current.Text != ";" && Reader.Current.Text != "{")
				{
					PreviousToken = Reader.Current;
				}

				// Ignore 'typedef struct' and 'typedef union' declarations.
				if(Reader.Current.Text == "{")
				{
					return false;
				}

				// Try to add a symbol for the previous token. If it already exists, replace it. 
				if(PreviousToken.Type == TokenType.Identifier && Rules.AllowSymbol(PreviousToken.Text))
				{
					AddSymbol(PreviousToken.Text, SymbolType.Typedef, null, Fragment, OriginalReader.TokenLocation);
				}
			}
			else if(Reader.Current.Text == "using")
			{
				// Check for the using keyword
				if (!Reader.MoveNext(TokenReaderContext.IgnoreNewlines))
				{
					return false;
				}

				// Get the identifier
				Token Identifier = Reader.Current;
				if (Reader.Current.Type != TokenType.Identifier || !Reader.MoveNext(TokenReaderContext.IgnoreNewlines) || Reader.Current.Text != "=")
				{
					return false;
				}

				// Scan to the next semicolon
				while (Reader.MoveNext(TokenReaderContext.IgnoreNewlines) && Reader.Current.Text != ";" && Reader.Current.Text != "{")
				{
				}

				// Get the identifier
				if (Rules.AllowSymbol(Identifier.Text))
				{
					AddSymbol(Identifier.Text, SymbolType.Typedef, null, Fragment, OriginalReader.TokenLocation);
				}
			}
			else
			{
				return false;
			}

			// Move the original reader past the declaration
			OriginalReader.Set(Reader);
			return true;
		}

		/// <summary>
		/// Try to read a template class or struct header
		/// </summary>
		/// <param name="Reader">Tokens to parse</param>
		/// <param name="Fragment">Fragment containing these tokens</param>
		bool ReadTemplateClassOrStructHeader(TokenReader OriginalReader, SourceFragment Fragment)
		{
			TokenReader Reader = new TokenReader(OriginalReader);

			// Check for the template keyword
			if(Reader.Current.Text != "template")
			{
				return false;
			}

			// Create a buffer to store the template prefix
			List<Token> Tokens = new List<Token>();
			Tokens.Add(Reader.Current);

			// Check for the opening argument list
			if(!Reader.MoveNext(TokenReaderContext.IgnoreNewlines) || Reader.Current.Text != "<")
			{
				return false;
			}

			// Read the argument list, keeping track of any symbols referenced along the way
			while(Tokens[Tokens.Count - 1].Text != ">")
			{
				Tokens.Add(Reader.Current);
				if(!Reader.MoveNext(TokenReaderContext.IgnoreNewlines))
				{
					return false;
				}
			}

			// Get the symbol type
			SymbolType Type;
			if(Reader.Current.Text == "class")
			{
				Type = SymbolType.TemplateClass;
			}
			else if(Reader.Current.Text == "struct")
			{
				Type = SymbolType.TemplateStruct;
			}
			else
			{
				return false;
			}

			// Add the class or struct keyword
			Tokens.Add(Reader.Current);

			// Move to the name
			if(!Reader.MoveNext(TokenReaderContext.IgnoreNewlines))
			{
				return false;
			}

			// Skip over an optional DLL export declaration
			if(Reader.Current.Type == TokenType.Identifier && Reader.Current.Text.EndsWith("_API") && !Reader.MoveNext(TokenReaderContext.IgnoreNewlines))
			{
				return false;
			}

			// Read the class name and check it's followed by a class body or inheritance list
			string Name = Reader.Current.Text;
			if(Reader.Current.Type != TokenType.Identifier || !Reader.MoveNext(TokenReaderContext.IgnoreNewlines))
			{
				return false;
			}
			if(Reader.Current.Text != ":" && Reader.Current.Text != "{")
			{
				return false;
			}

			// Create the symbol.
            if(Rules.AllowSymbol(Name))
            {
				// Only allow forward declarations of templates with class and typename arguments and no defaults (ie. no enums or class names which may have to be forward-declared separately).
				string ForwardDeclaration = null;
				if(!Tokens.Any(x => x.Text == "="))
				{
					ForwardDeclaration = String.Format("{0} {1};", Token.Format(Tokens), Name);
					for(int Idx = 2; Idx < Tokens.Count - 2; Idx += 3)
					{
						if(Tokens[Idx].Text != "class" && Tokens[Idx].Text != "typename")
						{
							ForwardDeclaration = null;
							break;
						}
					}
				}
			    AddSymbol(Name, Type, ForwardDeclaration, Fragment, OriginalReader.TokenLocation);
            }

			// Move the original reader past the declaration
			OriginalReader.Set(Reader);
			return true;
		}

		/// <summary>
		/// Try to skip over a template header
		/// </summary>
		/// <param name="OriginalReader">Tokens to parse</param>
		/// <param name="Fragment">The fragment containing this symbol</param>
		bool SkipTemplateHeader(TokenReader OriginalReader)
		{
			TokenReader Reader = new TokenReader(OriginalReader);

			if(Reader.Current.Text != "template" || !Reader.MoveNext(TokenReaderContext.IgnoreNewlines))
			{
				return false;
			}

			while(Reader.Current.Text != ";" && Reader.Current.Text != "{")
			{
				if(!Reader.MoveNext(TokenReaderContext.IgnoreNewlines))
				{
					break;
				}
			}

			// Move the original reader past the declaration
			OriginalReader.Set(Reader);
			return true;
		}

		/// <summary>
		/// Adds a symbol to the lookup. If the symbol already exists and is marked as a different type, mark it as ambiguous.
		/// </summary>
		/// <param name="Name">The symbol name</param>
		/// <param name="Type">Type of the symbol</param>
		/// <param name="ForwardDeclaration">Code used to declare a forward declaration</param>
		/// <param name="Fragment">The current fragment</param>
		/// <param name="Location">Location within the file that this symbol is declared</param>
		Symbol AddSymbol(string Name, SymbolType Type, string ForwardDeclaration, SourceFragment Fragment, TextLocation Location)
		{
			// Try to find an existing symbol which matches
			foreach(Symbol ExistingSymbol in Lookup.WithKey(Name))
			{
				if(ExistingSymbol.Type == Type && ExistingSymbol.Fragment == Fragment)
				{
					return ExistingSymbol;
				}
			}

			// Otherwise create a new one
			Symbol NewSymbol = new Symbol(Name, Type, ForwardDeclaration, Fragment, Location);
			Lookup.Add(Name, NewSymbol);
			return NewSymbol;
		}

		/// <summary>
		/// Find the fragment corresponding to a given markup index
		/// </summary>
		/// <param name="File">The file being parsed</param>
		/// <param name="MarkupIdx">The preprocessor markup index within the file</param>
		/// <returns>The corresponding fragment</returns>
		SourceFragment FindFragment(SourceFile File, int MarkupIdx)
		{
			for(int Idx = 0;;Idx++)
			{
				if(MarkupIdx <= File.Fragments[Idx].MarkupMax)
				{
					return File.Fragments[Idx];
				}
			}
		}

		/// <summary>
		/// Read all the forward declarations from a file
		/// </summary>
		/// <param name="HeaderFile">The file to read from</param>
		/// <param name="SymbolToHeader">Map of symbol to the file containing it</param>
		/// <param name="Log">Writer for warnings and errors</param>
		public bool ReadForwardDeclarations(SourceFile HeaderFile, Dictionary<Symbol, SourceFile> SymbolToHeader, LineBasedTextWriter Log)
		{
			foreach (PreprocessorMarkup Markup in HeaderFile.Markup.Where(x => x.Type == PreprocessorMarkupType.Text))
			{
				TokenReader Reader = new TokenReader(HeaderFile.Location.FullName, HeaderFile.Text, Markup.Location, Markup.EndLocation);
				while(Reader.MoveNext(TokenReaderContext.IgnoreNewlines))
				{
					if(!ReadClassOrStructForwardDeclaration(Reader, HeaderFile, SymbolToHeader, Log) 
						&& !ReadTemplateClassOrStructForwardDeclaration(Reader, HeaderFile, SymbolToHeader, Log)
						&& !ReadEnumClassForwardDeclaration(Reader, HeaderFile, SymbolToHeader, Log)
						&& !SkipAliasDeclaration(Reader))
					{
						Log.WriteLine("{0}({1}): error: invalid forward declaration - '{2}'", HeaderFile.Location, Reader.CurrentLine + 1, HeaderFile.Text[Reader.CurrentLine]);
						return false;
					}
				}
			}
			return true;
		}

		/// <summary>
		/// Parse the forward declaration of a class or struct
		/// </summary>
		/// <param name="OriginalReader">The current token reader</param>
		/// <param name="HeaderFile">The file to read from</param>
		/// <param name="SymbolToHeader">Map of symbol to the file containing it</param>
		/// <param name="Log">Writer for warnings and errors</param>
		/// <returns>True if a forward declaration was read, false otherwise</returns>
		bool ReadClassOrStructForwardDeclaration(TokenReader OriginalReader, SourceFile HeaderFile, Dictionary<Symbol, SourceFile> SymbolToHeader, LineBasedTextWriter Log)
		{
			SymbolType Type;
			if(OriginalReader.Current.Text == "class")
			{
				Type = SymbolType.Class;
			}
			else if(OriginalReader.Current.Text == "struct")
			{
				Type = SymbolType.Struct;
			}
			else
			{
				return false;
			}

			TokenReader Reader = new TokenReader(OriginalReader);
			if(!Reader.MoveNext(TokenReaderContext.IgnoreNewlines) || Reader.Current.Type != TokenType.Identifier)
			{
				return false;
			}

			Token Identifier = Reader.Current;
			if(!Reader.MoveNext(TokenReaderContext.IgnoreNewlines) || Reader.Current.Text != ";")
			{
				return false;
			}

			AddForwardDeclaration(HeaderFile, Identifier.Text, Type, SymbolToHeader, Log);
			OriginalReader.Set(Reader);
			return true;
		}

		/// <summary>
		/// Parse the forward declaration of an enum class
		/// </summary>
		/// <param name="OriginalReader">The current token reader</param>
		/// <param name="HeaderFile">The file to read from</param>
		/// <param name="SymbolToHeader">Map of symbol to the file containing it</param>
		/// <param name="Log">Writer for warnings and errors</param>
		/// <returns>True if a forward declaration was read, false otherwise</returns>
		bool ReadEnumClassForwardDeclaration(TokenReader OriginalReader, SourceFile HeaderFile, Dictionary<Symbol, SourceFile> SymbolToHeader, LineBasedTextWriter Log)
		{
			if(OriginalReader.Current.Text != "enum")
			{
				return false;
			}

			TokenReader Reader = new TokenReader(OriginalReader);
			if(!Reader.MoveNext(TokenReaderContext.IgnoreNewlines))
			{
				return false;
			}
			if(Reader.Current.Text == "class" && !Reader.MoveNext(TokenReaderContext.IgnoreNewlines))
			{
				return false;
			}
			if(Reader.Current.Type != TokenType.Identifier)
			{
				return false;
			}

			Token Identifier = Reader.Current;
			while(Reader.Current.Text != ";")
			{
				if(Reader.Current.Text == "{" || !Reader.MoveNext(TokenReaderContext.IgnoreNewlines))
				{
					return false;
				}
			}

			AddForwardDeclaration(HeaderFile, Identifier.Text, SymbolType.Enumeration, SymbolToHeader, Log);
			OriginalReader.Set(Reader);
			return true;
		}

		/// <summary>
		/// Parse the forward declaration of a template class or struct
		/// </summary>
		/// <param name="OriginalReader">The current token reader</param>
		/// <param name="HeaderFile">The file to read from</param>
		/// <param name="SymbolToHeader">Map of symbol to the file containing it</param>
		/// <param name="Log">Writer for warnings and errors</param>
		/// <returns>True if a forward declaration was read, false otherwise</returns>
		bool ReadTemplateClassOrStructForwardDeclaration(TokenReader OriginalReader, SourceFile HeaderFile, Dictionary<Symbol, SourceFile> SymbolToHeader, LineBasedTextWriter Log)
		{
			if(OriginalReader.Current.Text != "template")
			{
				return false;
			}

			TokenReader Reader = new TokenReader(OriginalReader);
			if (!Reader.MoveNext(TokenReaderContext.IgnoreNewlines))
			{
				return false;
			}

			bool bMoveNext = true;
			if(!SkipTemplateArguments(Reader, ref bMoveNext) || !bMoveNext)
			{
				return false;
			}

			SymbolType Type;
			if (Reader.Current.Text == "class")
			{
				Type = SymbolType.TemplateClass;
			}
			else if(Reader.Current.Text == "struct")
			{
				Type = SymbolType.TemplateStruct;
			}
			else
			{
				return false;
			}

			if(!Reader.MoveNext(TokenReaderContext.IgnoreNewlines) || Reader.Current.Type != TokenType.Identifier)
			{
				return false;
			}

			Token Identifier = Reader.Current;
			if(!Reader.MoveNext(TokenReaderContext.IgnoreNewlines) || Reader.Current.Text != ";")
			{
				return false;
			}

			OriginalReader.Set(Reader);
			AddForwardDeclaration(HeaderFile, Identifier.Text, Type, SymbolToHeader, Log);
			return true;
		}

		/// <summary>
		/// Skip past a template argument list
		/// </summary>
		/// <param name="Reader"></param>
		/// <param name="bMoveNext"></param>
		/// <returns></returns>
		static bool SkipTemplateArguments(TokenReader Reader, ref bool bMoveNext)
		{
			if(Reader.Current.Text != "<")
			{
				return false;
			}

			int Depth = 1;
			for(;;)
			{
				bMoveNext = Reader.MoveNext(TokenReaderContext.IgnoreNewlines);
				if(!bMoveNext)
				{
					return false;
				}
				if(Reader.Current.Text == "<")
				{
					Depth++;
				}
				if(Reader.Current.Text == ">")
				{
					if(--Depth == 0) break;
				}
			}

			bMoveNext = Reader.MoveNext(TokenReaderContext.IgnoreNewlines);
			return bMoveNext;
		}

		/// <summary>
		/// Skip over the declaration of an alias
		/// </summary>
		/// <param name="OriginalReader">The current token reader</param>
		/// <returns>True if a forward declaration was read, false otherwise</returns>
		bool SkipAliasDeclaration(TokenReader OriginalReader)
		{
			TokenReader Reader = new TokenReader(OriginalReader);

			if(Reader.Current.Text == "template")
			{
				if (!Reader.MoveNext(TokenReaderContext.IgnoreNewlines))
				{
					return false;
				}

				bool bMoveNext = true;
				if (!SkipTemplateArguments(Reader, ref bMoveNext) || !bMoveNext)
				{
					return false;
				}
			}

			if(Reader.Current.Text != "using")
			{
				return false;
			}

			while(Reader.MoveNext(TokenReaderContext.IgnoreNewlines))
			{
				if(Reader.Current.Text == ";")
				{
					break;
				}
			}

			OriginalReader.Set(Reader);
			return true;
		}

		/// <summary>
		/// Adds a forward declaration to a map
		/// </summary>
		/// <param name="HeaderFile"></param>
		/// <param name="SymbolName"></param>
		/// <param name="Type"></param>
		/// <param name="SymbolToHeader"></param>
		/// <param name="Log"></param>
		void AddForwardDeclaration(SourceFile HeaderFile, string SymbolName, SymbolType Type, Dictionary<Symbol, SourceFile> SymbolToHeader, LineBasedTextWriter Log)
		{
			foreach (Symbol Symbol in Lookup.WithKey(SymbolName))
			{
				if (Symbol.Type == Type)
				{
					SourceFile ExistingHeaderFile;
					if (SymbolToHeader.TryGetValue(Symbol, out ExistingHeaderFile) && ExistingHeaderFile != HeaderFile)
					{
						Log.WriteLine("warning: Symbol '{0}' was forward declared in '{1}' and '{2}'", Symbol.Name, HeaderFile.Location.GetFileName(), ExistingHeaderFile.Location.GetFileName());
					}
					else
					{
						SymbolToHeader[Symbol] = HeaderFile;
					}
				}
			}
		}

		/// <summary>
		/// Finds all the imported symbols from the given fragment
		/// </summary>
		/// <param name="Fragment">Fragment to find symbols for</param>
		/// <returns>Array of unique symbols for this fragment, which are not already forward-declared</returns>
		public Dictionary<Symbol, SymbolReferenceType> FindReferences(SourceFragment Fragment)
		{
			Dictionary<Symbol, SymbolReferenceType> References = new Dictionary<Symbol, SymbolReferenceType>();

			TextBuffer Text = Fragment.File.Text;
			if(Text != null && Fragment.MarkupMax > Fragment.MarkupMin)
			{
				TokenReader Reader = new TokenReader(Fragment.File.Location.FullName, Fragment.File.Text, Fragment.MinLocation, Fragment.MaxLocation);
				for(bool bMoveNext = Reader.MoveNext(TokenReaderContext.IgnoreNewlines); bMoveNext; )
				{
					// Read the current token, and immediately move to the next so that we can lookahead if we need to
					Token Token = Reader.Current;
					bMoveNext = Reader.MoveNext(TokenReaderContext.IgnoreNewlines);

					// Check if the previous token is a symbol
					if(Token.Type == TokenType.Identifier)
					{
						if(Token.Text == "class" || Token.Text == "struct")
						{
							// Skip over "class", "struct" and "enum class" declarations and forward declarations. They're not actually referencing another symbol.
							if(bMoveNext && Reader.Current.Type == TokenType.Identifier && Reader.Current.Text.EndsWith("_API"))
							{
								bMoveNext = Reader.MoveNext(TokenReaderContext.IgnoreNewlines);
							}
							if(bMoveNext && Reader.Current.Type == TokenType.Identifier)
							{
								bMoveNext = Reader.MoveNext(TokenReaderContext.IgnoreNewlines);
							}
						}
						else if(IsSmartPointerClass(Token.Text) && bMoveNext && Reader.Current.Text == "<")
						{
							// Smart pointer types which do not require complete declarations
							bMoveNext = Reader.MoveNext(TokenReaderContext.IgnoreNewlines);
							if(bMoveNext && Reader.Current.Type == TokenType.Identifier)
							{
								foreach(Symbol MatchingSymbol in Lookup.WithKey(Reader.Current.Text))
								{
									if((MatchingSymbol.Type == SymbolType.Class || MatchingSymbol.Type == SymbolType.Struct) && !References.ContainsKey(MatchingSymbol) && !IgnoreSymbol(MatchingSymbol, Fragment, Reader.TokenLocation))
									{
										References[MatchingSymbol] = SymbolReferenceType.Opaque;
									}
								}
								bMoveNext = Reader.MoveNext(TokenReaderContext.IgnoreNewlines);
							}
						}
						else
						{
							// Otherwise check what type of symbol it is (if any), and whether it's referenced in an opaque way (though a pointer/reference or so on).
							foreach(Symbol MatchingSymbol in Lookup.WithKey(Token.Text))
							{
								if(IgnoreSymbol(MatchingSymbol, Fragment, Reader.TokenLocation))
								{
									continue;
								}
								else if(MatchingSymbol.Type == SymbolType.Macro)
								{
									// Add the symbol if it doesn't already exist
									if(!References.ContainsKey(MatchingSymbol))
									{
										References.Add(MatchingSymbol, SymbolReferenceType.RequiresDefinition);
									}
								}
								else if(MatchingSymbol.Type == SymbolType.Enumeration)
								{
									// Check whether we're using the type in an opaque way, or we actually require the definition
									if(!bMoveNext || Reader.Current.Text == "::")
									{
										References[MatchingSymbol] = SymbolReferenceType.RequiresDefinition;
									}
									else if(!References.ContainsKey(MatchingSymbol))
									{
										References[MatchingSymbol] = SymbolReferenceType.Opaque;
									}
								}
								else if(MatchingSymbol.Type == SymbolType.Class || MatchingSymbol.Type == SymbolType.Struct)
								{
									// Check whether we're declaring a pointer to this type, and just need a forward declaration
									if(!bMoveNext || (Reader.Current.Text != "*" && Reader.Current.Text != "&"))
									{
										References[MatchingSymbol] = SymbolReferenceType.RequiresDefinition;
									}
									else if(!References.ContainsKey(MatchingSymbol))
									{
										References[MatchingSymbol] = SymbolReferenceType.Opaque;
									}
								}
								else if(MatchingSymbol.Type == SymbolType.TemplateClass || MatchingSymbol.Type == SymbolType.TemplateStruct)
								{
									// Check whether we're declaring a pointer to this type, and just need a forward declaration
									TokenReader Lookahead = new TokenReader(Reader);
									bool bLookaheadMoveNext = bMoveNext;
									if(!bMoveNext || !SkipTemplateArguments(Lookahead, ref bLookaheadMoveNext) || (Lookahead.Current.Text != "*" && Lookahead.Current.Text != "&"))
									{
										References[MatchingSymbol] = SymbolReferenceType.RequiresDefinition;
									}
									else if(!References.ContainsKey(MatchingSymbol))
									{
										References[MatchingSymbol] = SymbolReferenceType.Opaque;
									}
								}
							}
						}
					}
				}
			}

			return References;
		}

		/// <summary>
		/// Determines whether a symbol reference should be ignored, because it's to an item defined above in the same file
		/// </summary>
		/// <param name="Symbol">The referenced symbol</param>
		/// <param name="Fragment">The current fragment being parsed</param>
		/// <param name="Location">Position within the current fragment</param>
		/// <returns>True if the symbol should be ignored</returns>
		static bool IgnoreSymbol(Symbol Symbol, SourceFragment Fragment, TextLocation Location)
		{
			if(Symbol.Fragment.File == Fragment.File && Location > Symbol.Location)
			{
				return true;
			}
			else
			{
				return false;
			}
		}

		/// <summary>
		/// Heuristic to determine if the given token looks like the name of a smart pointer class
		/// </summary>
		/// <param name="Token">The token to check</param>
		/// <returns>True if the given token appears to be the name of a smart pointer class</returns>
		static bool IsSmartPointerClass(string Token)
		{
			return Token.Length >= 5 && Token.StartsWith("T") && Char.IsUpper(Token[1]) && Token.EndsWith("Ptr");
		}
	}
}<|MERGE_RESOLUTION|>--- conflicted
+++ resolved
@@ -181,26 +181,6 @@
 						// UE-150382 workaround
 						// It appears that symbols are being added to Lookup whether or not branches have been taken
 						string FileName = Symbols.First().Fragment.File.Location.GetFileName();
-<<<<<<< HEAD
-						if (FileName.Equals("TaskGraphInterfaces.h", StringComparison.OrdinalIgnoreCase))
-						{
-							continue;
-						}
-						if (FileName.Equals("RigVMTypeIndex.h", StringComparison.OrdinalIgnoreCase))
-						{
-							continue;
-						}
-						if (FileName.Equals("TaskGraphFwd.h", StringComparison.OrdinalIgnoreCase))
-						{
-							continue;
-						}
-
-						Log.WriteLine("warning: conflicting declarations of '{0}':", SymbolName);
-						foreach(Symbol Symbol in Symbols)
-						{
-							string RelativePath = Symbol.Fragment.File.Location.MakeRelativeTo(InputDir);
-							Log.WriteLine($"  {Symbol.Type} at {RelativePath}:{Symbol.Location.LineIdx+1}");
-=======
 						if (Rules.ReportConflictingSymbolsForFile(Symbols.First().Fragment.File.Location))
 						{
 							Log.WriteLine("warning: conflicting declarations of '{0}':", SymbolName);
@@ -209,7 +189,6 @@
 								string RelativePath = Symbol.Fragment.File.Location.MakeRelativeTo(InputDir);
 								Log.WriteLine($"  {Symbol.Type} at {RelativePath}:{Symbol.Location.LineIdx + 1}");
 							}
->>>>>>> 4af6daef
 						}
 					}
 				}
