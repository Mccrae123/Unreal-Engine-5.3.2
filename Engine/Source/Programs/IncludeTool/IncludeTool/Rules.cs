--- conflicted
+++ resolved
@@ -38,10 +38,7 @@
 			"/engine/source/thirdparty/llvm/",
 			"/engine/source/programs/unrealswarm/private/",
 			"/engine/plugins/runtime/packethandlers/compressioncomponents/oodle/source/thirdparty/notforlicensees/oodle/213/win/examples/",
-<<<<<<< HEAD
-=======
 			"/engine/plugins/developer/riderlink/",
->>>>>>> 4af6daef
 		};
 
 		/// <summary>
@@ -201,7 +198,6 @@
 				return true;
 			}
 			if (NormalizedPath.StartsWith("/engine/plugins/experimental/phya/source/phya/private/phyalib/"))
-<<<<<<< HEAD
 			{
 				return true;
 			}
@@ -217,23 +213,6 @@
 			{
 				return true;
 			}
-=======
-			{
-				return true;
-			}
-			if (NormalizedPath.StartsWith("/engine/plugins/runtime/leapmotion/thirdparty/"))
-			{
-				return true;
-			}
-			if (NormalizedPath.Contains("/rev.runtime/"))
-			{
-				return true;
-			}
-			if (NormalizedPath.EndsWith("/recastmesh.cpp") || NormalizedPath.EndsWith("/recastfilter.cpp") || NormalizedPath.EndsWith("/recastcontour.cpp") || NormalizedPath.EndsWith("/framepro.h") || NormalizedPath.EndsWith("/framepro.cpp") || NormalizedPath.EndsWith("/frameproue4.h") || NormalizedPath.EndsWith("/frameproue4.cpp") || NormalizedPath.EndsWith("/sqlite3.h") || NormalizedPath.EndsWith("/sqlite3.inl") || NormalizedPath.EndsWith("/vorbis_stream_encoder.h") || NormalizedPath.EndsWith("/integral_types.h"))
-			{
-				return true;
-			}
->>>>>>> 4af6daef
 			if (NormalizedPath.Contains("/thirdparty/rapidjson/"))
 			{
 				return true;
@@ -462,11 +441,8 @@
 			"/Engine/Source/Runtime/Experimental/Chaos/Public/Chaos/ParticleHandleFwd.h", // invalid forward declaration - 'namespace Chaos'
 			"/Engine/Source/Runtime/Experimental/Chaos/Public/Chaos/PBDRigidsEvolutionFwd.h", // invalid forward declaration - 'namespace Chaos'
 			"/Engine/Source/Runtime/Experimental/Chaos/Public/Chaos/PBDSoftsEvolutionFwd.h", // invalid forward declaration - 'namespace Chaos'
-<<<<<<< HEAD
-=======
 			"/Engine/Source/Runtime/Experimental/Chaos/Public/Chaos/ShapeInstanceFwd.h", // invalid forward declaration - 'namespace Chaos'
 			"/Engine/Source/Runtime/Experimental/Chaos/Public/Chaos/SpatialAccelerationFwd.h", // invalid forward declaration - 'namespace Chaos'
->>>>>>> 4af6daef
 			"/Engine/Source/Runtime/Experimental/Chaos/Public/PhysicsProxy/JointConstraintProxyFwd.h", // invalid forward declaration - 'namespace Chaos'
 			"/Engine/Source/Runtime/Experimental/Chaos/Public/PhysicsProxy/SingleParticlePhysicsProxyFwd.h", // invalid forward declaration - 'namespace Chaos'
 			"/Engine/Source/Runtime/Interchange/Engine/Public/InterchangeEngineFwd.h", // invalid forward declaration - 'namespace UE'
@@ -481,12 +457,9 @@
 			"/Engine/Source/Runtime/Core/Public/Templates/SharedPointerFwd.h", // Has an enum as well
 			"/Engine/Source/Runtime/Core/Public/Templates/SharedPointerFwd.h", // Has an enum as well
 			"/Engine/Source/Runtime/Core/Public/Misc/OptionalFwd.h", // Has special struct
-<<<<<<< HEAD
-=======
 			"/Engine/Source/Runtime/CoreUObject/Public/UObject/ScriptDelegateFwd.h", // error: invalid forward declaration - 'typedef TScriptDelegate<FWeakObjectPtr> FScriptDelegate;'
 			"/Engine/Source/Runtime/CoreUObject/Public/UObject/WeakObjectPtrFwd.h", // error: invalid forward declaration - 'template<> struct TIsPODType<FWeakObjectPtr> { enum { Value = true }; };'
 			"/Engine/Source/Runtime/Core/Public/UObject/WeakObjectPtrTemplatesFwd.h", // error: invalid forward declaration - 'template<class T> struct TIsPODType<TWeakObjectPtr<T> > { enum { Value = true }; };'
->>>>>>> 4af6daef
 		};
 
 		/// <summary>
@@ -631,24 +604,15 @@
 				return true;
 			}
 			// Start of RigLogic exclusions
-<<<<<<< HEAD
-			if (Markup.Type == PreprocessorMarkupType.Define && (Markup.Tokens[0].Text == "RLAPI" || Markup.Tokens[0].Text == "DNAAPI" || Markup.Tokens[0].Text == "TRIOAPI" || Markup.Tokens[0].Text == "SCAPI" || Markup.Tokens[0].Text == "PMAAPI" || Markup.Tokens[0].Text == "RAFAPI" || Markup.Tokens[0].Text == "GSAPI"))
-			{
-				return true;
-			}
-			if (Markup.Type == PreprocessorMarkupType.Elif && Markup.Tokens.Count == 4 && (Markup.Tokens[2].Text == "RL_SHARED" || Markup.Tokens[2].Text == "GS_SHARED"))
-=======
 			if (Markup.Type == PreprocessorMarkupType.Define && (Markup.Tokens[0].Text == "RLAPI" || Markup.Tokens[0].Text == "DNAAPI" || Markup.Tokens[0].Text == "TRIOAPI" || Markup.Tokens[0].Text == "SCAPI" || Markup.Tokens[0].Text == "PMAAPI" || Markup.Tokens[0].Text == "RAFAPI" || Markup.Tokens[0].Text == "GSAPI" || Markup.Tokens[0].Text == "DNACAPI"))
 			{
 				return true;
 			}
 			if (Markup.Type == PreprocessorMarkupType.Elif && Markup.Tokens.Count == 4 && (Markup.Tokens[2].Text == "RL_SHARED" || Markup.Tokens[2].Text == "GS_SHARED" || Markup.Tokens[2].Text == "DNAC_SHARED"))
->>>>>>> 4af6daef
 			{
 				return true;
 			}
 			if (Markup.Type == PreprocessorMarkupType.If && Markup.Tokens.Count == 4 && Markup.Tokens[2].Text == "_MSC_VER")
-<<<<<<< HEAD
 			{
 				return true;
 			}
@@ -656,15 +620,6 @@
 			{
 				return true;
 			}
-=======
-			{
-				return true;
-			}
-			if (Markup.Type == PreprocessorMarkupType.Define && Markup.Tokens.Count == 8 && Markup.Tokens[0].Text == "FORCE_INLINE")
-			{
-				return true;
-			}
->>>>>>> 4af6daef
 			// End of RigLogic exclusions
 			if((File.Flags & SourceFileFlags.External) != 0)
 			{
@@ -701,10 +656,7 @@
 			"/Engine/Plugins/Runtime/GeometryProcessing/Source/GeometryAlgorithms/Private/ThirdParty/xatlas/xatlas.h",
 
 			"/Engine/Restricted/",
-<<<<<<< HEAD
-=======
 			"/Engine/Shaders/Shared/RayTracingBuiltInResources.h",
->>>>>>> 4af6daef
 		};
 
 		/// <summary>
