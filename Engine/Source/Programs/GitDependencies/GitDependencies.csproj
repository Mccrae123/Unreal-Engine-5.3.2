<Project Sdk="Microsoft.NET.Sdk">
  <PropertyGroup>
    <TargetFramework>net6.0</TargetFramework>
    <Configuration Condition=" '$(Configuration)' == '' ">Development</Configuration>
    <OutputType>Exe</OutputType>
	<PublishTrimmed>false</PublishTrimmed>
    <AppendTargetFrameworkToOutputPath>false</AppendTargetFrameworkToOutputPath>
    <GenerateAssemblyInfo>false</GenerateAssemblyInfo>
    <GenerateTargetFrameworkAttribute>false</GenerateTargetFrameworkAttribute>
    <Configurations>Debug;Release;Development</Configurations>
    <AppendRuntimeIdentifierToOutputPath>false</AppendRuntimeIdentifierToOutputPath>
    <DebugType>pdbonly</DebugType> 
<<<<<<< HEAD
    <Nullable>disable</Nullable> 
    <PlatformTarget>x64</PlatformTarget> 
=======
    <Nullable>enable</Nullable> 
    <PlatformTarget>AnyCPU</PlatformTarget> 
>>>>>>> 4af6daef
    <StartupObject>GitDependencies.Program</StartupObject>
  </PropertyGroup>
  <PropertyGroup Condition=" '$(Configuration)|$(Platform)' == 'Development|AnyCPU' ">
    <Optimize>True</Optimize>
  </PropertyGroup>
  <PropertyGroup Condition=" '$(Configuration)|$(Platform)' == 'Release|AnyCPU' ">
    <Optimize>True</Optimize>
  </PropertyGroup>
</Project><|MERGE_RESOLUTION|>--- conflicted
+++ resolved
@@ -10,13 +10,8 @@
     <Configurations>Debug;Release;Development</Configurations>
     <AppendRuntimeIdentifierToOutputPath>false</AppendRuntimeIdentifierToOutputPath>
     <DebugType>pdbonly</DebugType> 
-<<<<<<< HEAD
-    <Nullable>disable</Nullable> 
-    <PlatformTarget>x64</PlatformTarget> 
-=======
     <Nullable>enable</Nullable> 
     <PlatformTarget>AnyCPU</PlatformTarget> 
->>>>>>> 4af6daef
     <StartupObject>GitDependencies.Program</StartupObject>
   </PropertyGroup>
   <PropertyGroup Condition=" '$(Configuration)|$(Platform)' == 'Development|AnyCPU' ">
