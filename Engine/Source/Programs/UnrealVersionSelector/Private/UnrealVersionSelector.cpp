// Copyright 1998-2019 Epic Games, Inc. All Rights Reserved.

#include "UnrealVersionSelector.h"
#include "RequiredProgramMainCPPInclude.h"
#include "DesktopPlatformModule.h"
#include "PlatformInstallation.h"
#include "Json/Public/Serialization/JsonSerializer.h"

IMPLEMENT_APPLICATION(UnrealVersionSelector, "UnrealVersionSelector")

bool GenerateProjectFiles(const FString& ProjectFileName);
bool UpdateFileAssociations();

bool RegisterCurrentEngineDirectory(bool bPromptForFileAssociations)
{
	// Get the current engine directory.
	FString EngineRootDir = FPlatformProcess::BaseDir();
	if(!FPlatformInstallation::NormalizeEngineRootDir(EngineRootDir))
	{
		FPlatformMisc::MessageBoxExt(EAppMsgType::Ok, TEXT("The current folder does not contain an engine installation."), TEXT("Error"));
		return false;
	}

	// Get any existing tag name or register a new one
	FString Identifier;
	if (!FDesktopPlatformModule::Get()->GetEngineIdentifierFromRootDir(EngineRootDir, Identifier))
	{
		FPlatformMisc::MessageBoxExt(EAppMsgType::Ok, TEXT("Couldn't add engine installation."), TEXT("Error"));
		return false;
	}

	// If the launcher isn't installed, set up the file associations
	if(!FDesktopPlatformModule::Get()->VerifyFileAssociations())
	{
		// Prompt for whether to update the file associations
		if(!bPromptForFileAssociations || FPlatformMisc::MessageBoxExt(EAppMsgType::YesNo, TEXT("Register Unreal Engine file types?"), TEXT("File Types")) == EAppReturnType::Yes)
		{
#if PLATFORM_LINUX
			// Associations are set per user only so no need to elevate.
			return UpdateFileAssociations();
#else
			// Relaunch as administrator
			FString ExecutableFileName = FString(FPlatformProcess::BaseDir()) / FString(FPlatformProcess::ExecutableName(false));

			int32 ExitCode;
			if (!FPlatformProcess::ExecElevatedProcess(*ExecutableFileName, TEXT("/fileassociations"), &ExitCode) || ExitCode != 0)
			{
				return false;
			}
#endif
		}
	}

	return true;
}

bool RegisterCurrentEngineDirectoryWithPrompt()
{
	// Ask whether the user wants to register the directory
	if(FPlatformMisc::MessageBoxExt(EAppMsgType::YesNo, TEXT("Register this directory as an Unreal Engine installation?"), TEXT("Question")) != EAppReturnType::Yes)
	{
		return false;
	}

	// Register the engine directory. We've already prompted for registering the directory, so 
	if(!RegisterCurrentEngineDirectory(false))
	{
		return false;
	}

	// Notify the user that everything is awesome.
	FPlatformMisc::MessageBoxExt(EAppMsgType::Ok, TEXT("Registration successful."), TEXT("Success"));
	return true;
}

bool UpdateFileAssociations()
{
	// Update everything
	if (!FDesktopPlatformModule::Get()->UpdateFileAssociations())
	{
		FPlatformMisc::MessageBoxExt(EAppMsgType::Ok, TEXT("Couldn't update file associations."), TEXT("Error"));
		return false;
	}
	return true;
}

bool SwitchVersion(const FString& ProjectFileName)
{
	// Get the current identifier
	FString Identifier;
	FDesktopPlatformModule::Get()->GetEngineIdentifierForProject(ProjectFileName, Identifier);

	// Select the new association
	if(!FPlatformInstallation::SelectEngineInstallation(Identifier))
	{
		return false;
	}

	// Update the project file
	if (!FDesktopPlatformModule::Get()->SetEngineIdentifierForProject(ProjectFileName, Identifier))
	{
		FPlatformMisc::MessageBoxExt(EAppMsgType::Ok, TEXT("Couldn't set association for project. Check the file is writeable."), TEXT("Error"));
		return false;
	}

	// If it's a content-only project, we're done
	FProjectStatus ProjectStatus;
	if(IProjectManager::Get().QueryStatusForProject(ProjectFileName, ProjectStatus) && !ProjectStatus.bCodeBasedProject)
	{
		return true;
	}

	// Generate project files
	return GenerateProjectFiles(ProjectFileName);
}

bool SwitchVersionSilent(const FString& ProjectFileName, const FString& IdentifierOrDirectory)
{
	// Convert the identifier or directory into an identifier
	FString Identifier = IdentifierOrDirectory;
	if (Identifier.Contains("\\") || Identifier.Contains("/"))
	{
		if (!FDesktopPlatformModule::Get()->GetEngineIdentifierFromRootDir(IdentifierOrDirectory, Identifier))
		{
			return false;
		}
	}

	// Update the project file
	if (!FDesktopPlatformModule::Get()->SetEngineIdentifierForProject(ProjectFileName, Identifier))
	{
		return false;
	}

	// If it's a content-only project, we're done
	FProjectStatus ProjectStatus;
	if(IProjectManager::Get().QueryStatusForProject(ProjectFileName, ProjectStatus) && !ProjectStatus.bCodeBasedProject)
	{
		return true;
	}

	// Generate project files
	return GenerateProjectFiles(ProjectFileName);
}

bool GetEngineRootDirForProject(const FString& ProjectFileName, FString& OutRootDir)
{
	FString Identifier;
	return FDesktopPlatformModule::Get()->GetEngineIdentifierForProject(ProjectFileName, Identifier) && FDesktopPlatformModule::Get()->GetEngineRootDirFromIdentifier(Identifier, OutRootDir);
}

bool GetValidatedEngineRootDir(const FString& ProjectFileName, FString& OutRootDir)
{
	// Get the engine directory for this project
	if (!GetEngineRootDirForProject(ProjectFileName, OutRootDir))
	{
		// Try to set an association
		if(!SwitchVersion(ProjectFileName))
		{
			return false;
		}

		// See if it's valid now
		if (!GetEngineRootDirForProject(ProjectFileName, OutRootDir))
		{
			FPlatformMisc::MessageBoxExt(EAppMsgType::Ok, TEXT("Error retrieving project root directory"), TEXT("Error"));
			return false;
		}
	}
	return true;
}

bool LaunchEditor()
{
	FString Identifier;

	// Select which editor to launch
	if(!FPlatformInstallation::SelectEngineInstallation(Identifier))
	{
		return false;
	}

	FString RootDir;
	FDesktopPlatformModule::Get()->GetEngineRootDirFromIdentifier(Identifier, RootDir);

	// Launch the editor
	if (!FPlatformInstallation::LaunchEditor(RootDir, FString(), FString()))
	{
		FPlatformMisc::MessageBoxExt(EAppMsgType::Ok, TEXT("Failed to launch editor"), TEXT("Error"));
		return false;
	}

	return true;
}

bool ReadLaunchPathFromTargetFile(const FString& TargetFileName, FString& OutLaunchPath)
{
	// Read the file to a string
	FString FileContents;
	if (!FFileHelper::LoadFileToString(FileContents, *TargetFileName))
	{
		return false;
	}

	// Deserialize a JSON object from the string
	TSharedPtr<FJsonObject> Object;
	TSharedRef<TJsonReader<>> Reader = TJsonReaderFactory<>::Create(FileContents);
	if (!FJsonSerializer::Deserialize(Reader, Object) || !Object.IsValid())
	{
		return false;
	}

	// Check it's an editor target
	FString TargetType;
	if(!Object->TryGetStringField(TEXT("TargetType"), TargetType) || TargetType != TEXT("Editor"))
	{
		return false;
	}

	// Check it's development configuration
	FString Configuration;
	if (!Object->TryGetStringField(TEXT("Configuration"), Configuration) || Configuration != TEXT("Development"))
	{
		return false;
	}

	// Get the launch path
	OutLaunchPath.Empty();
	Object->TryGetStringField(TEXT("Launch"), OutLaunchPath);
	return true;
}

bool TryGetEditorFileName(const FString& EngineDir, const FString& ProjectFileName, FString& OutEditorFileName)
{
	IFileManager& FileManager = IFileManager::Get();

	FString ProjectDir = FPaths::GetPath(ProjectFileName);
	FString BinariesDir = ProjectDir / TEXT("Binaries") / FPlatformProcess::GetBinariesSubdirectory();
	if (FileManager.DirectoryExists(*BinariesDir))
	{
		class FTargetFileVisitor : public IPlatformFile::FDirectoryStatVisitor
		{
		public:
			TArray<TPair<FString, FDateTime>> Files;

			virtual bool Visit(const TCHAR* FilenameOrDirectory, const FFileStatData& StatData)
			{
				static const TCHAR Extension[] = TEXT(".target");
<<<<<<< HEAD
				static const int ExtensionLen = ARRAY_COUNT(Extension) - 1;
=======
				static const int ExtensionLen = UE_ARRAY_COUNT(Extension) - 1;
>>>>>>> 69078e53

				int Length = FCString::Strlen(FilenameOrDirectory);
				if(Length >= ExtensionLen && FCString::Stricmp(FilenameOrDirectory + Length - ExtensionLen, Extension) == 0)
				{
					Files.Add(TPair<FString, FDateTime>(FilenameOrDirectory, StatData.ModificationTime));
				}

				return true;
			}
		};

		FTargetFileVisitor Visitor;
		FileManager.IterateDirectoryStat(*BinariesDir, Visitor);

		Visitor.Files.Sort([](const TPair<FString, FDateTime>& A, const TPair<FString, FDateTime>& B){ return A.Value > B.Value; });

		for(const TPair<FString, FDateTime>& Pair : Visitor.Files)
		{
			FString LaunchPath;
			if(ReadLaunchPathFromTargetFile(Pair.Key, LaunchPath))
			{
				OutEditorFileName = MoveTemp(LaunchPath);
				OutEditorFileName.ReplaceInline(TEXT("$(EngineDir)"), *EngineDir);
				OutEditorFileName.ReplaceInline(TEXT("$(ProjectDir)"), *ProjectDir);
				return true;
			}
		}
	}
	return false;
}

bool LaunchEditor(const FString& ProjectFileName, const FString& Arguments)
{
	// Get the engine root directory
	FString RootDir;
	if (!GetValidatedEngineRootDir(ProjectFileName, RootDir))
	{
		return false;
	}

	// Figure out the path to the editor executable. This may be empty for older .target files; the platform layer should use the default path if necessary.
	FString EditorFileName;
	TryGetEditorFileName(RootDir / TEXT("Engine"), ProjectFileName, EditorFileName);

	// Launch the editor
	if (!FPlatformInstallation::LaunchEditor(RootDir, EditorFileName, FString::Printf(TEXT("\"%s\" %s"), *ProjectFileName, *Arguments)))
	{
		FPlatformMisc::MessageBoxExt(EAppMsgType::Ok, TEXT("Failed to launch editor"), TEXT("Error"));
		return false;
	}

	return true;
}

bool GenerateProjectFiles(const FString& ProjectFileName)
{
	IDesktopPlatform* DesktopPlatform = FDesktopPlatformModule::Get();

	// Check it's a code project
	FString SourceDir = FPaths::GetPath(ProjectFileName) / TEXT("Source");
	if(!IPlatformFile::GetPlatformPhysical().DirectoryExists(*SourceDir))
	{
		FPlatformMisc::MessageBoxExt(EAppMsgType::Ok, TEXT("This project does not have any source code. You need to add C++ source files to the project from the Editor before you can generate project files."), TEXT("Error"));
		return false;
	}

	// Get the engine root directory
	FString RootDir;
	if (!GetValidatedEngineRootDir(ProjectFileName, RootDir))
	{
		return false;
	}

	// Start capturing the log output
	FStringOutputDevice LogCapture;
	LogCapture.SetAutoEmitLineTerminator(true);
	GLog->AddOutputDevice(&LogCapture);

	// Generate project files
	FFeedbackContext* Warn = DesktopPlatform->GetNativeFeedbackContext();
	bool bResult = DesktopPlatform->GenerateProjectFiles(RootDir, ProjectFileName, Warn, FString::Printf(TEXT("%s/Saved/Logs/%s-%s.log"), *FPaths::GetPath(ProjectFileName), FPlatformProcess::ExecutableName(), *FDateTime::Now().ToString()));
	GLog->RemoveOutputDevice(&LogCapture);

	// Display an error dialog if we failed
	if(!bResult)
	{
		FPlatformInstallation::ErrorDialog(TEXT("Failed to generate project files."), LogCapture);
		return false;
	}

	return true;
}

int Main(const TArray<FString>& Arguments)
{
	bool bRes = false;
	if (Arguments.Num() == 0)
	{
		// Add the current directory to the list of installations
		bRes = RegisterCurrentEngineDirectoryWithPrompt();
	}
	else if (Arguments.Num() == 1 && Arguments[0] == TEXT("-register"))
	{
		// Add the current directory to the list of installations
		bRes = RegisterCurrentEngineDirectory(true);
	}
	else if (Arguments.Num() == 2 && Arguments[0] == TEXT("-register") && Arguments[1] == TEXT("-unattended"))
	{
		// Add the current directory to the list of installations
		bRes = RegisterCurrentEngineDirectory(false);
	}
	else if (Arguments.Num() == 1 && Arguments[0] == TEXT("-fileassociations"))
	{
		// Update all the settings.
		bRes = UpdateFileAssociations();
	}
	else if (Arguments.Num() == 2 && Arguments[0] == TEXT("-switchversion"))
	{
		// Associate with an engine label
		bRes = SwitchVersion(Arguments[1]);
	}
	else if (Arguments.Num() == 3 && Arguments[0] == TEXT("-switchversionsilent"))
	{
		// Associate with a specific engine label
		bRes = SwitchVersionSilent(Arguments[1], Arguments[2]);
	}
	else if (Arguments.Num() == 2 && Arguments[0] == TEXT("-editor"))
	{
		// Open a project with the editor
		bRes = LaunchEditor(Arguments[1], TEXT(""));
	}
	else if (Arguments[0] == TEXT("-projectlist"))
	{
		// Open the editor
		bRes = LaunchEditor();
	}
	else if (Arguments.Num() == 2 && Arguments[0] == TEXT("-game"))
	{
		// Play a game using the editor executable
		bRes = LaunchEditor(Arguments[1], TEXT("-game"));
	}
	else if (Arguments.Num() == 2 && Arguments[0] == TEXT("-projectfiles"))
	{
		// Generate Visual Studio project files
		bRes = GenerateProjectFiles(Arguments[1]);
	}
	else
	{
		// Invalid command line
		FPlatformMisc::MessageBoxExt(EAppMsgType::Ok, TEXT("Invalid command line"), NULL);
	}
	return bRes ? 0 : 1;
}

#if PLATFORM_WINDOWS

	#include "Windows/AllowWindowsPlatformTypes.h"
	#include <Shellapi.h>

	int WINAPI WinMain(HINSTANCE hCurrInstance, HINSTANCE hPrevInstance, LPSTR lpCmdLine, int ShowCmd)
	{
		int ArgC;
		LPWSTR* ArgV = ::CommandLineToArgvW(GetCommandLineW(), &ArgC);

		FCommandLine::Set(TEXT(""));

		TArray<FString> Arguments;
		for (int Idx = 1; Idx < ArgC; Idx++)
		{
			FString Argument = ArgV[Idx];
			if(Argument.Len() > 0 && Argument[0] == '/')
			{
				Argument[0] = '-';
			}
			Arguments.Add(Argument);
		}

		return Main(Arguments);
	}

	#include "Windows/HideWindowsPlatformTypes.h"

#elif PLATFORM_LINUX

	extern TArray<FString> GArguments;

	int32 UnrealVersionSelectorMain( const TCHAR* CommandLine )
	{
		FCommandLine::Set(CommandLine);

		GEngineLoop.PreInit(CommandLine);

		ProcessNewlyLoadedUObjects();

		FModuleManager::Get().StartProcessingNewlyLoadedObjects();

		int32 Result = Main(GArguments);

		FEngineLoop::AppPreExit();
		FModuleManager::Get().UnloadModulesAtShutdown();

	#if STATS
		FThreadStats::StopThread();
	#endif

		FTaskGraphInterface::Shutdown();
		return Result;
	}

#else

	int main(int ArgC, const char* ArgV[])
	{
		FCommandLine::Set(TEXT(""));
		
		TArray<FString> Arguments;
		for (int Idx = 1; Idx < ArgC; Idx++)
		{
			Arguments.Add(ArgV[Idx]);
		}
		
		return Main(Arguments);
	}

#endif<|MERGE_RESOLUTION|>--- conflicted
+++ resolved
@@ -246,11 +246,7 @@
 			virtual bool Visit(const TCHAR* FilenameOrDirectory, const FFileStatData& StatData)
 			{
 				static const TCHAR Extension[] = TEXT(".target");
-<<<<<<< HEAD
-				static const int ExtensionLen = ARRAY_COUNT(Extension) - 1;
-=======
 				static const int ExtensionLen = UE_ARRAY_COUNT(Extension) - 1;
->>>>>>> 69078e53
 
 				int Length = FCString::Strlen(FilenameOrDirectory);
 				if(Length >= ExtensionLen && FCString::Stricmp(FilenameOrDirectory + Length - ExtensionLen, Extension) == 0)
