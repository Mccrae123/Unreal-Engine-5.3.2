// Copyright Epic Games, Inc. All Rights Reserved.

#include "BootstrapPackagedGame.h"

#define IDI_EXEC_FILE 201
#define IDI_EXEC_ARGS 202

WCHAR* ReadResourceString(HMODULE ModuleHandle, LPCWSTR Name)
{
	WCHAR* Result = NULL;

	HRSRC ResourceHandle = FindResource(ModuleHandle, Name, RT_RCDATA);
	if(ResourceHandle != NULL)
	{
		HGLOBAL AllocHandle = LoadResource(ModuleHandle, ResourceHandle);
		if(AllocHandle != NULL)
		{
			WCHAR* Data = (WCHAR*)LockResource(AllocHandle);
			DWORD DataLen = SizeofResource(ModuleHandle, ResourceHandle) / sizeof(WCHAR);

			Result = new WCHAR[DataLen + 1];
			memcpy(Result, Data, DataLen * sizeof(WCHAR));
			Result[DataLen] = 0;
		}
	}

	return Result;
}

bool TryLoadDll(const WCHAR* ExecDirectory, const WCHAR* Name)
{
	// Try to load it from the system path
	if (LoadLibrary(Name) != nullptr)
	{
		return true;
	}

	// Try to load it from the application directory
	WCHAR AppLocalPath[MAX_PATH];
	PathCombine(AppLocalPath, ExecDirectory, Name);
	if (LoadLibrary(AppLocalPath) != nullptr)
	{
		return true;
	}

	// Otherwise fail
	return false;
}

int InstallMissingPrerequisites(const WCHAR* BaseDirectory, const WCHAR* ExecDirectory)
{
#ifdef _M_X64
	bool bIsX64Target = true;
#else
	bool bIsX64Target = false;
#endif

	// Look for missing prerequisites
	WCHAR MissingPrerequisites[1024] = { 0, };

	// The Microsoft Visual C++ Runtime includes support for VS2015, VS2017, and VS2019
	// https://docs.microsoft.com/en-us/cpp/windows/redistributing-visual-cpp-files?view=msvc-160

	{
		HKEY Hkey;
		LSTATUS KeyOpenStatus;

		if (bIsX64Target)
		{
			KeyOpenStatus = RegOpenKeyExW(HKEY_LOCAL_MACHINE, L"SOFTWARE\\Microsoft\\VisualStudio\\14.0\\VC\\Runtimes\\x64", 0, KEY_READ, &Hkey);
		}
		else
		{
			// 32bit build running on an 32bit host
			KeyOpenStatus = RegOpenKeyExW(HKEY_LOCAL_MACHINE, L"SOFTWARE\\Microsoft\\VisualStudio\\14.0\\VC\\Runtimes\\x86", 0, KEY_READ, &Hkey);

			if (ERROR_SUCCESS != KeyOpenStatus)
			{
				// 32bit build running on 64bit host
				KeyOpenStatus = RegOpenKeyExW(HKEY_LOCAL_MACHINE, L"SOFTWARE\\Wow6432Node\\Microsoft\\VisualStudio\\14.0\\VC\\Runtimes\\x86", 0, KEY_READ, &Hkey);
			}
		}

		bool bInstallVCRedist = true;

		if (KeyOpenStatus == ERROR_SUCCESS)
		{
			auto RegGetDwordOrZero = [](HKEY Hkey, LPCWSTR Name) -> DWORD
			{
				DWORD Value = 0;
				DWORD ValueSize = sizeof Value;
				LSTATUS Status = RegQueryValueExW(Hkey, Name, NULL, NULL, (LPBYTE)&Value, &ValueSize);
				return ERROR_SUCCESS == Status ? Value : 0;
			};

			// This minimum should match the version installed by
			// Engine/Source/Programs/PrereqInstaller/Resources/VCRedist/VC140/vcredist_x64.exe
			const DWORD RequiredMajor = 14;
			const DWORD RequiredMinor = 24;
			const DWORD RequiredBld = 28127;
			const DWORD RequiredRbld = 4;

			const DWORD InstalledMajor = RegGetDwordOrZero(Hkey, L"Major");
			const DWORD InstalledMinor = RegGetDwordOrZero(Hkey, L"Minor");
			const DWORD InstalledBld = RegGetDwordOrZero(Hkey, L"Bld");
			const DWORD InstalledRbld = RegGetDwordOrZero(Hkey, L"Rbld");

			if ((InstalledMajor > RequiredMajor) ||
				(InstalledMajor == RequiredMajor && InstalledMinor > RequiredMinor) ||
				(InstalledMajor == RequiredMajor && InstalledMinor == RequiredMinor && InstalledBld > RequiredBld) ||
				(InstalledMajor == RequiredMajor && InstalledMinor == RequiredMinor && InstalledBld == RequiredBld && InstalledRbld >= RequiredRbld))
			{
				// it is possible that the redist has been uninstalled but the registry entries have not been removed
				// test that some relatively new dlls are able to be loaded
				if (TryLoadDll(ExecDirectory, L"msvcp140_2.dll") &&
					(!bIsX64Target || TryLoadDll(ExecDirectory, L"vcruntime140_1.dll")))
				{
					bInstallVCRedist = false;
				}
			}
			RegCloseKey(Hkey);
		}
		if (bInstallVCRedist)
		{
			wcscat_s(MissingPrerequisites, TEXT("Microsoft Visual C++ Runtime\n"));
		}
	}

	if(!TryLoadDll(ExecDirectory, L"XINPUT1_3.DLL"))
	{
		wcscat_s(MissingPrerequisites, TEXT("DirectX Runtime\n"));
	}

	// Check if there's anything missing
	if(MissingPrerequisites[0] != 0)
	{
		WCHAR MissingPrerequisitesMsg[1024];
		wsprintf(MissingPrerequisitesMsg, L"The following component(s) are required to run this program:\n\n%s", MissingPrerequisites);

		// If we don't have the installer, just notify the user and quit
		WCHAR PrereqInstaller[MAX_PATH];
		if (bIsX64Target)
		{
<<<<<<< HEAD
			PathCombine(PrereqInstaller, BaseDirectory, L"Engine\\Extras\\Redist\\en-us\\UE4PrereqSetup_x64.exe");
		}
		else
		{
			PathCombine(PrereqInstaller, BaseDirectory, L"Engine\\Extras\\Redist\\en-us\\UE4PrereqSetup_x86.exe");
=======
			PathCombine(PrereqInstaller, BaseDirectory, L"Engine\\Extras\\Redist\\en-us\\UEPrereqSetup_x64.exe");
		}
		else
		{
			PathCombine(PrereqInstaller, BaseDirectory, L"Engine\\Extras\\Redist\\en-us\\UEPrereqSetup_x86.exe");
>>>>>>> 6bbb88c8
		}
		if(GetFileAttributes(PrereqInstaller) == INVALID_FILE_ATTRIBUTES)
		{
			MessageBox(NULL, MissingPrerequisitesMsg, NULL, MB_OK);
			return 9001;
		}

		// Otherwise ask them if they want to install them
		wcscat_s(MissingPrerequisitesMsg, L"\nWould you like to install them now?");
		if(MessageBox(NULL, MissingPrerequisitesMsg, NULL, MB_YESNO) == IDNO)
		{
			return 9002;
		}

		// Start the installer
		SHELLEXECUTEINFO ShellExecuteInfo;
		ZeroMemory(&ShellExecuteInfo, sizeof(ShellExecuteInfo));
		ShellExecuteInfo.cbSize = sizeof(ShellExecuteInfo);
		ShellExecuteInfo.fMask = SEE_MASK_NOCLOSEPROCESS;
		ShellExecuteInfo.nShow = SW_SHOWNORMAL;
		ShellExecuteInfo.lpFile = PrereqInstaller;
		if(!ShellExecuteExW(&ShellExecuteInfo))
		{
			return 9003;
		}

		// Wait for the process to complete, then get its exit code
		DWORD ExitCode = 0;
		WaitForSingleObject(ShellExecuteInfo.hProcess, INFINITE);
		GetExitCodeProcess(ShellExecuteInfo.hProcess, &ExitCode);
		CloseHandle(ShellExecuteInfo.hProcess);
		if(ExitCode != 0)
		{
			return 9004;
		}
	}
	return 0;
}

int SpawnTarget(WCHAR* CmdLine)
{
	STARTUPINFO StartupInfo;
	ZeroMemory(&StartupInfo, sizeof(StartupInfo));
	StartupInfo.cb = sizeof(StartupInfo);

	PROCESS_INFORMATION ProcessInfo;
	ZeroMemory(&ProcessInfo, sizeof(ProcessInfo));

	if(!CreateProcess(NULL, CmdLine, NULL, NULL, TRUE, 0, NULL, NULL, &StartupInfo, &ProcessInfo))
	{
		DWORD ErrorCode = GetLastError();

		WCHAR* Buffer = new WCHAR[wcslen(CmdLine) + 50];
		wsprintf(Buffer, L"Couldn't start:\n%s\nCreateProcess() returned %x.", CmdLine, ErrorCode);
		MessageBoxW(NULL, Buffer, NULL, MB_OK);
		delete[] Buffer;

		return 9005;
	}

	WaitForSingleObject(ProcessInfo.hProcess, INFINITE);
	DWORD ExitCode = 9006;
	GetExitCodeProcess(ProcessInfo.hProcess, &ExitCode);

	CloseHandle(ProcessInfo.hThread);
	CloseHandle(ProcessInfo.hProcess);
	return (int)ExitCode;
}

int WINAPI wWinMain(HINSTANCE hInstance, HINSTANCE hPrevInstance, TCHAR* CmdLine, int ShowCmd)
{
	(void)hPrevInstance;
	(void)ShowCmd;

	// Get the current module filename
	WCHAR CurrentModuleFile[MAX_PATH];
	GetModuleFileNameW(hInstance, CurrentModuleFile, sizeof(CurrentModuleFile));

	// Get the base directory from the current module filename
	WCHAR BaseDirectory[MAX_PATH];
	PathCanonicalize(BaseDirectory, CurrentModuleFile);
	PathRemoveFileSpec(BaseDirectory);

	// Get the executable to run
	WCHAR* ExecFile = ReadResourceString(hInstance, MAKEINTRESOURCE(IDI_EXEC_FILE));
	if(ExecFile == NULL)
	{
		MessageBoxW(NULL, L"This program is used for packaged games and is not meant to be run directly.", NULL, MB_OK);
		return 9000;
	}

	// Get the directory containing the target to be executed
	WCHAR* TempExecDirectory = new WCHAR[wcslen(BaseDirectory) + wcslen(ExecFile) + 20];
	wsprintf(TempExecDirectory, L"%s\\%s", BaseDirectory, ExecFile);
	WCHAR ExecDirectory[MAX_PATH];
	PathCanonicalize(ExecDirectory, TempExecDirectory);
	delete[] TempExecDirectory;
	PathRemoveFileSpec(ExecDirectory);

	// Create a full command line for the program to run
	WCHAR* BaseArgs = ReadResourceString(hInstance, MAKEINTRESOURCE(IDI_EXEC_ARGS));
	size_t ChildCmdLineLength = wcslen(BaseDirectory) + wcslen(ExecFile) + wcslen(BaseArgs) + wcslen(CmdLine) + 20;
	WCHAR* ChildCmdLine = new WCHAR[ChildCmdLineLength];
	swprintf(ChildCmdLine, ChildCmdLineLength, L"\"%s\\%s\" %s %s", BaseDirectory, ExecFile, BaseArgs, CmdLine);
	delete[] BaseArgs;
	delete[] ExecFile;

	// Install the prerequisites
	int ExitCode = InstallMissingPrerequisites(BaseDirectory, ExecDirectory);
	if(ExitCode != 0)
	{
		delete[] ChildCmdLine;
		return ExitCode;
	}

	// Spawn the target executable
	ExitCode = SpawnTarget(ChildCmdLine);
	if(ExitCode != 0)
	{
		delete[] ChildCmdLine;
		return ExitCode;
	}

	delete[] ChildCmdLine;
	return ExitCode;
}<|MERGE_RESOLUTION|>--- conflicted
+++ resolved
@@ -141,19 +141,11 @@
 		WCHAR PrereqInstaller[MAX_PATH];
 		if (bIsX64Target)
 		{
-<<<<<<< HEAD
-			PathCombine(PrereqInstaller, BaseDirectory, L"Engine\\Extras\\Redist\\en-us\\UE4PrereqSetup_x64.exe");
+			PathCombine(PrereqInstaller, BaseDirectory, L"Engine\\Extras\\Redist\\en-us\\UEPrereqSetup_x64.exe");
 		}
 		else
 		{
-			PathCombine(PrereqInstaller, BaseDirectory, L"Engine\\Extras\\Redist\\en-us\\UE4PrereqSetup_x86.exe");
-=======
-			PathCombine(PrereqInstaller, BaseDirectory, L"Engine\\Extras\\Redist\\en-us\\UEPrereqSetup_x64.exe");
-		}
-		else
-		{
 			PathCombine(PrereqInstaller, BaseDirectory, L"Engine\\Extras\\Redist\\en-us\\UEPrereqSetup_x86.exe");
->>>>>>> 6bbb88c8
 		}
 		if(GetFileAttributes(PrereqInstaller) == INVALID_FILE_ATTRIBUTES)
 		{
