--- conflicted
+++ resolved
@@ -3,10 +3,6 @@
 using EpicGames.Core;
 using EpicGames.Perforce;
 using Microsoft.Extensions.Logging;
-<<<<<<< HEAD
-using Microsoft.Win32;
-=======
->>>>>>> 4af6daef
 using System;
 using System.Collections.Generic;
 using System.Diagnostics;
@@ -50,17 +46,6 @@
 				// Read the settings
 				string? serverAndPort = null;
 				string? userName = null;
-<<<<<<< HEAD
-				string? depotPath = DeploymentSettings.DefaultDepotPath;
-				GlobalPerforceSettings.ReadGlobalPerforceSettings(ref serverAndPort, ref userName, ref depotPath, ref preview);
-
-				// If the shift key is held down, immediately show the settings window
-				SettingsWindow.SyncAndRunDelegate syncAndRunWrapper = (perforce, depotParam, previewParam, logWriter, cancellationToken) => SyncAndRun(perforce, depotParam, previewParam, args, instanceMutex, logWriter, cancellationToken);
-				if ((Control.ModifierKeys & Keys.Shift) != 0)
-				{
-					// Show the settings window immediately
-					SettingsWindow updateError = new SettingsWindow(null, null, serverAndPort, userName, depotPath, preview, syncAndRunWrapper);
-=======
 				string? depotPath = DeploymentSettings.Instance.DefaultDepotPath;
 				GlobalPerforceSettings.ReadGlobalPerforceSettings(ref serverAndPort, ref userName, ref depotPath, ref preview);
 
@@ -70,7 +55,6 @@
 				{
 					// Show the settings window immediately
 					using SettingsWindow updateError = new SettingsWindow(null, null, serverAndPort, userName, depotPath, preview, SyncAndRunWrapper);
->>>>>>> 4af6daef
 					if(updateError.ShowDialog() == DialogResult.OK)
 					{
 						return 0;
@@ -80,15 +64,9 @@
 				{
 					// Try to do a sync with the current settings first
 					CaptureLogger logger = new CaptureLogger();
-<<<<<<< HEAD
 
 					IPerforceSettings settings = new PerforceSettings(PerforceSettings.Default) { PreferNativeClient = true }.MergeWith(newServerAndPort: serverAndPort, newUserName: userName);
 
-=======
-
-					IPerforceSettings settings = new PerforceSettings(PerforceSettings.Default) { PreferNativeClient = true }.MergeWith(newServerAndPort: serverAndPort, newUserName: userName);
-
->>>>>>> 4af6daef
 					ModalTask? task = PerforceModalTask.Execute(null, "Updating", "Checking for updates, please wait...", settings, (p, c) => SyncAndRun(p, depotPath, preview, args, instanceMutex, logger, c), logger);
 					if (task == null)
 					{
@@ -99,11 +77,7 @@
 						return 0;
 					}
 
-<<<<<<< HEAD
-					SettingsWindow updateError = new SettingsWindow("Unable to update UnrealGameSync from Perforce. Verify that your connection settings are correct.", logger.Render(Environment.NewLine), serverAndPort, userName, depotPath, preview, syncAndRunWrapper);
-=======
 					using SettingsWindow updateError = new SettingsWindow("Unable to update UnrealGameSync from Perforce. Verify that your connection settings are correct.", logger.Render(Environment.NewLine), serverAndPort, userName, depotPath, preview, SyncAndRunWrapper);
->>>>>>> 4af6daef
 					if(updateError.ShowDialog() == DialogResult.OK)
 					{
 						return 0;
@@ -113,12 +87,9 @@
 			return 1;
 		}
 
-<<<<<<< HEAD
-=======
 		// Values of the Perforce "action" field that means that the file should no longer be synced
 		public static readonly string[] s_deleteActions = { "delete", "move/delete", "purge", "archive" };
 
->>>>>>> 4af6daef
 		public static async Task SyncAndRun(IPerforceConnection perforce, string? baseDepotPath, bool preview, string[] args, Mutex instanceMutex, ILogger logger, CancellationToken cancellationToken)
 		{
 			try
@@ -137,18 +108,12 @@
 				{
 					syncPath = baseDepotPathPrefix + (preview ? "/UnstableRelease/..." : "/Release/...");
 					changes = await perforce.GetChangesAsync(ChangesOptions.None, 1, ChangeStatus.Submitted, syncPath, cancellationToken);
-<<<<<<< HEAD
-=======
 #pragma warning disable CA1508 // warning CA1508: 'changes.Count == 0' is always 'true'. Remove or refactor the condition(s) to avoid dead code.
->>>>>>> 4af6daef
 					if (changes.Count == 0)
 					{
 						throw new UserErrorException($"Unable to find any UGS binaries under {syncPath}");
 					}
-<<<<<<< HEAD
-=======
 #pragma warning restore CA1508
->>>>>>> 4af6daef
 				}
 
 				int requiredChangeNumber = changes[0].Number;
@@ -193,15 +158,12 @@
 					string depotPathPrefix = syncPath.Substring(0, syncPath.LastIndexOf('/') + 1);
 					foreach (FStatRecord fileRecord in fileRecords)
 					{
-<<<<<<< HEAD
-=======
 						// Skip deleted files
 						if (Array.IndexOf(s_deleteActions, fileRecord.Action) != -1)
 						{
 							continue;
 						}
 
->>>>>>> 4af6daef
 						if (fileRecord.DepotFile == null)
 						{
 							throw new UserErrorException("Missing depot path for returned file");
@@ -289,11 +251,7 @@
 
 		static string QuoteArgument(string arg)
 		{
-<<<<<<< HEAD
-			if(arg.IndexOf(' ') != -1 && !arg.StartsWith("\""))
-=======
 			if(arg.IndexOf(' ', StringComparison.Ordinal) != -1 && !arg.StartsWith("\"", StringComparison.Ordinal))
->>>>>>> 4af6daef
 			{
 				return String.Format("\"{0}\"", arg);
 			}
@@ -363,11 +321,7 @@
 				DirectoryInfo directory = new DirectoryInfo(directoryName);
 				foreach(FileInfo childFile in directory.EnumerateFiles("*", SearchOption.AllDirectories))
 				{
-<<<<<<< HEAD
-					childFile.Attributes = childFile.Attributes & ~FileAttributes.ReadOnly;
-=======
 					childFile.Attributes &= ~FileAttributes.ReadOnly;
->>>>>>> 4af6daef
 					childFile.Delete();
 				}
 				foreach(DirectoryInfo childDirectory in directory.EnumerateDirectories())
