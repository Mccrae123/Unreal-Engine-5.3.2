--- conflicted
+++ resolved
@@ -38,10 +38,5 @@
 // You can specify all the values or you can default the Build and Revision Numbers 
 // by using the '*' as shown below:
 // [assembly: AssemblyVersion("1.0.*")]
-<<<<<<< HEAD
-[assembly: AssemblyVersion("1.18.0.0")]
-[assembly: AssemblyFileVersion("1.18.0.0")]
-=======
 [assembly: AssemblyVersion("1.19.0.0")]
-[assembly: AssemblyFileVersion("1.19.0.0")]
->>>>>>> 4af6daef
+[assembly: AssemblyFileVersion("1.19.0.0")]