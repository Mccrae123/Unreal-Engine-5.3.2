namespace UnrealGameSync
{
	partial class WorkspaceControl
	{
		/// <summary> 
		/// Required designer variable.
		/// </summary>
		private System.ComponentModel.IContainer components = null;

		#region Component Designer generated code

		/// <summary>
		/// Required method for Designer support - do not modify
		/// the contents of this method with the code editor.
		/// </summary>
		private void InitializeComponent()
		{
			this.components = new System.ComponentModel.Container();
			this.OptionsContextMenu = new System.Windows.Forms.ContextMenuStrip(this.components);
			this.OptionsContextMenu_ApplicationSettings = new System.Windows.Forms.ToolStripMenuItem();
			this.toolStripSeparator2 = new System.Windows.Forms.ToolStripSeparator();
			this.OptionsContextMenu_ScheduledSync = new System.Windows.Forms.ToolStripMenuItem();
			this.OptionsContextMenu_SyncPrecompiledBinaries = new System.Windows.Forms.ToolStripMenuItem();
			this.disabledToolStripMenuItem = new System.Windows.Forms.ToolStripMenuItem();
			this.toolStripSeparator11 = new System.Windows.Forms.ToolStripSeparator();
			this.editorToolStripMenuItem = new System.Windows.Forms.ToolStripMenuItem();
			this.editorPhysXToolStripMenuItem = new System.Windows.Forms.ToolStripMenuItem();
			this.pS4ToolStripMenuItem = new System.Windows.Forms.ToolStripMenuItem();
			this.OptionsContextMenu_AutoResolveConflicts = new System.Windows.Forms.ToolStripMenuItem();
			this.OptionsContextMenu_SyncFilter = new System.Windows.Forms.ToolStripMenuItem();
			this.toolStripSeparator3 = new System.Windows.Forms.ToolStripSeparator();
			this.OptionsContextMenu_EditorBuildConfiguration = new System.Windows.Forms.ToolStripMenuItem();
			this.OptionsContextMenu_BuildConfig_Debug = new System.Windows.Forms.ToolStripMenuItem();
			this.OptionsContextMenu_BuildConfig_DebugGame = new System.Windows.Forms.ToolStripMenuItem();
			this.OptionsContextMenu_BuildConfig_Development = new System.Windows.Forms.ToolStripMenuItem();
			this.OptionsContextMenu_CustomizeBuildSteps = new System.Windows.Forms.ToolStripMenuItem();
			this.OptionsContextMenu_EditorArguments = new System.Windows.Forms.ToolStripMenuItem();
			this.toolStripSeparator5 = new System.Windows.Forms.ToolStripSeparator();
			this.tabLabelsToolStripMenuItem = new System.Windows.Forms.ToolStripMenuItem();
			this.OptionsContextMenu_TabNames_Stream = new System.Windows.Forms.ToolStripMenuItem();
			this.OptionsContextMenu_TabNames_WorkspaceName = new System.Windows.Forms.ToolStripMenuItem();
			this.OptionsContextMenu_TabNames_WorkspaceRoot = new System.Windows.Forms.ToolStripMenuItem();
			this.OptionsContextMenu_TabNames_ProjectFile = new System.Windows.Forms.ToolStripMenuItem();
			this.showChangesToolStripMenuItem = new System.Windows.Forms.ToolStripMenuItem();
			this.OptionsContextMenu_ShowChanges_ShowUnreviewed = new System.Windows.Forms.ToolStripMenuItem();
			this.OptionsContextMenu_ShowChanges_ShowAutomated = new System.Windows.Forms.ToolStripMenuItem();
			this.OptionsContextMenu_TimeZone = new System.Windows.Forms.ToolStripMenuItem();
			this.OptionsContextMenu_TimeZone_Local = new System.Windows.Forms.ToolStripMenuItem();
			this.OptionsContextMenu_TimeZone_PerforceServer = new System.Windows.Forms.ToolStripMenuItem();
			this.toolStripSeparator6 = new System.Windows.Forms.ToolStripSeparator();
			this.OptionsContextMenu_Diagnostics = new System.Windows.Forms.ToolStripMenuItem();
			this.RunAfterSyncCheckBox = new System.Windows.Forms.CheckBox();
			this.BuildAfterSyncCheckBox = new System.Windows.Forms.CheckBox();
			this.AfterSyncingLabel = new System.Windows.Forms.Label();
			this.BuildListContextMenu = new System.Windows.Forms.ContextMenuStrip(this.components);
			this.BuildListContextMenu_LaunchEditor = new System.Windows.Forms.ToolStripMenuItem();
			this.BuildListContextMenu_Sync = new System.Windows.Forms.ToolStripMenuItem();
			this.BuildListContextMenu_SyncContentOnly = new System.Windows.Forms.ToolStripMenuItem();
			this.BuildListContextMenu_SyncOnlyThisChange = new System.Windows.Forms.ToolStripMenuItem();
			this.BuildListContextMenu_Build = new System.Windows.Forms.ToolStripMenuItem();
			this.BuildListContextMenu_Rebuild = new System.Windows.Forms.ToolStripMenuItem();
			this.BuildListContextMenu_GenerateProjectFiles = new System.Windows.Forms.ToolStripMenuItem();
			this.BuildListContextMenu_Cancel = new System.Windows.Forms.ToolStripMenuItem();
			this.BuildListContextMenu_OpenVisualStudio = new System.Windows.Forms.ToolStripMenuItem();
			this.BuildListContextMenu_Bisect_Separator = new System.Windows.Forms.ToolStripSeparator();
			this.BuildListContextMenu_Bisect_Pass = new System.Windows.Forms.ToolStripMenuItem();
			this.BuildListContextMenu_Bisect_Fail = new System.Windows.Forms.ToolStripMenuItem();
			this.BuildListContextMenu_Bisect_Include = new System.Windows.Forms.ToolStripMenuItem();
			this.BuildListContextMenu_Bisect_Exclude = new System.Windows.Forms.ToolStripMenuItem();
			this.toolStripSeparator4 = new System.Windows.Forms.ToolStripSeparator();
			this.BuildListContextMenu_MarkGood = new System.Windows.Forms.ToolStripMenuItem();
			this.BuildListContextMenu_MarkBad = new System.Windows.Forms.ToolStripMenuItem();
			this.BuildListContextMenu_WithdrawReview = new System.Windows.Forms.ToolStripMenuItem();
			this.BuildListContextMenu_LeaveComment = new System.Windows.Forms.ToolStripMenuItem();
			this.BuildListContextMenu_EditComment = new System.Windows.Forms.ToolStripMenuItem();
			this.BuildListContextMenu_StartInvestigating = new System.Windows.Forms.ToolStripMenuItem();
			this.BuildListContextMenu_FinishInvestigating = new System.Windows.Forms.ToolStripMenuItem();
			this.toolStripSeparator1 = new System.Windows.Forms.ToolStripSeparator();
			this.BuildListContextMenu_AddStar = new System.Windows.Forms.ToolStripMenuItem();
			this.BuildListContextMenu_RemoveStar = new System.Windows.Forms.ToolStripMenuItem();
			this.BuildListContextMenu_TimeZoneSeparator = new System.Windows.Forms.ToolStripSeparator();
			this.BuildListContextMenu_ShowServerTimes = new System.Windows.Forms.ToolStripMenuItem();
			this.BuildListContextMenu_ShowLocalTimes = new System.Windows.Forms.ToolStripMenuItem();
			this.BuildListContextMenu_CustomTool_Start = new System.Windows.Forms.ToolStripSeparator();
			this.BuildListContextMenu_CustomTool_End = new System.Windows.Forms.ToolStripSeparator();
			this.BuildListContextMenu_MoreInfo = new System.Windows.Forms.ToolStripMenuItem();
			this.BuildListContextMenu_ViewInSwarm = new System.Windows.Forms.ToolStripMenuItem();
			this.NotifyIcon = new System.Windows.Forms.NotifyIcon(this.components);
			this.toolStripSeparator7 = new System.Windows.Forms.ToolStripSeparator();
			this.BuildListToolTip = new System.Windows.Forms.ToolTip(this.components);
			this.flowLayoutPanel1 = new System.Windows.Forms.FlowLayoutPanel();
			this.OpenSolutionAfterSyncCheckBox = new System.Windows.Forms.CheckBox();
			this.tableLayoutPanel3 = new System.Windows.Forms.TableLayoutPanel();
			this.OptionsButton = new System.Windows.Forms.Button();
			this.FilterButton = new System.Windows.Forms.Button();
			this.tableLayoutPanel2 = new System.Windows.Forms.TableLayoutPanel();
			this.Splitter = new UnrealGameSync.LogSplitContainer();
			this.StatusLayoutPanel = new System.Windows.Forms.TableLayoutPanel();
			this.StatusPanel = new UnrealGameSync.StatusPanel();
			this.BuildList = new UnrealGameSync.BuildListControl();
			this.IconColumn = ((System.Windows.Forms.ColumnHeader)(new System.Windows.Forms.ColumnHeader()));
			this.TypeColumn = ((System.Windows.Forms.ColumnHeader)(new System.Windows.Forms.ColumnHeader()));
			this.ChangeColumn = ((System.Windows.Forms.ColumnHeader)(new System.Windows.Forms.ColumnHeader()));
			this.TimeColumn = ((System.Windows.Forms.ColumnHeader)(new System.Windows.Forms.ColumnHeader()));
			this.AuthorColumn = ((System.Windows.Forms.ColumnHeader)(new System.Windows.Forms.ColumnHeader()));
			this.DescriptionColumn = ((System.Windows.Forms.ColumnHeader)(new System.Windows.Forms.ColumnHeader()));
			this.CISColumn = ((System.Windows.Forms.ColumnHeader)(new System.Windows.Forms.ColumnHeader()));
			this.StatusColumn = ((System.Windows.Forms.ColumnHeader)(new System.Windows.Forms.ColumnHeader()));
			this.panel1 = new System.Windows.Forms.Panel();
			this.SyncLog = new UnrealGameSync.LogControl();
			this.MoreToolsContextMenu = new System.Windows.Forms.ContextMenuStrip(this.components);
			this.MoreActionsContextMenu_CustomToolSeparator = new System.Windows.Forms.ToolStripSeparator();
			this.MoreToolsContextMenu_CleanWorkspace = new System.Windows.Forms.ToolStripMenuItem();
			this.SyncContextMenu = new System.Windows.Forms.ContextMenuStrip(this.components);
			this.SyncContextMenu_LatestChange = new System.Windows.Forms.ToolStripMenuItem();
			this.SyncContextMenu_LatestGoodChange = new System.Windows.Forms.ToolStripMenuItem();
			this.SyncContextMenu_LatestStarredChange = new System.Windows.Forms.ToolStripMenuItem();
			this.toolStripSeparator8 = new System.Windows.Forms.ToolStripSeparator();
			this.SyncContexMenu_EnterChangelist = new System.Windows.Forms.ToolStripMenuItem();
			this.StreamContextMenu = new System.Windows.Forms.ContextMenuStrip(this.components);
			this.RecentMenu = new System.Windows.Forms.ContextMenuStrip(this.components);
			this.RecentMenu_Browse = new System.Windows.Forms.ToolStripMenuItem();
			this.toolStripSeparator9 = new System.Windows.Forms.ToolStripSeparator();
			this.RecentMenu_Separator = new System.Windows.Forms.ToolStripSeparator();
			this.RecentMenu_ClearList = new System.Windows.Forms.ToolStripMenuItem();
			this.BuildListMultiContextMenu = new System.Windows.Forms.ContextMenuStrip(this.components);
			this.BuildListMultiContextMenu_Bisect = new System.Windows.Forms.ToolStripMenuItem();
			this.BuildListMultiContextMenu_TimeZoneSeparator = new System.Windows.Forms.ToolStripSeparator();
			this.BuildListMultiContextMenu_ShowServerTimes = new System.Windows.Forms.ToolStripMenuItem();
			this.BuildListMultiContextMenu_ShowLocalTimes = new System.Windows.Forms.ToolStripMenuItem();
			this.FilterContextMenu = new System.Windows.Forms.ContextMenuStrip(this.components);
			this.FilterContextMenu_Default = new System.Windows.Forms.ToolStripMenuItem();
			this.FilterContextMenu_BeforeBadgeSeparator = new System.Windows.Forms.ToolStripSeparator();
			this.FilterContextMenu_Type = new System.Windows.Forms.ToolStripMenuItem();
			this.FilterContextMenu_Type_ShowAll = new System.Windows.Forms.ToolStripMenuItem();
			this.toolStripSeparator10 = new System.Windows.Forms.ToolStripSeparator();
			this.FilterContextMenu_Type_Code = new System.Windows.Forms.ToolStripMenuItem();
			this.FilterContextMenu_Type_Content = new System.Windows.Forms.ToolStripMenuItem();
			this.FilterContextMenu_Badges = new System.Windows.Forms.ToolStripMenuItem();
			this.FilterContextMenu_AfterBadgeSeparator = new System.Windows.Forms.ToolStripSeparator();
			this.FilterContextMenu_ShowBuildMachineChanges = new System.Windows.Forms.ToolStripMenuItem();
			this.BuildHealthContextMenu = new System.Windows.Forms.ContextMenuStrip(this.components);
			this.BuildHealthContextMenu_Browse = new System.Windows.Forms.ToolStripMenuItem();
			this.BuildHealthContextMenu_MinSeparator = new System.Windows.Forms.ToolStripSeparator();
			this.BuildHealthContextMenu_MaxSeparator = new System.Windows.Forms.ToolStripSeparator();
			this.BuildHealthContextMenu_Settings = new System.Windows.Forms.ToolStripMenuItem();
			this.EditorConfigWatcher = new System.IO.FileSystemWatcher();
			this.OptionsContextMenu.SuspendLayout();
			this.BuildListContextMenu.SuspendLayout();
			this.flowLayoutPanel1.SuspendLayout();
			this.tableLayoutPanel3.SuspendLayout();
			this.tableLayoutPanel2.SuspendLayout();
			((System.ComponentModel.ISupportInitialize)(this.Splitter)).BeginInit();
			this.Splitter.Panel1.SuspendLayout();
			this.Splitter.Panel2.SuspendLayout();
			this.Splitter.SuspendLayout();
			this.StatusLayoutPanel.SuspendLayout();
			this.panel1.SuspendLayout();
			this.MoreToolsContextMenu.SuspendLayout();
			this.SyncContextMenu.SuspendLayout();
			this.RecentMenu.SuspendLayout();
			this.BuildListMultiContextMenu.SuspendLayout();
			this.FilterContextMenu.SuspendLayout();
			this.BuildHealthContextMenu.SuspendLayout();
			((System.ComponentModel.ISupportInitialize)(this.EditorConfigWatcher)).BeginInit();
			this.SuspendLayout();
			// 
			// OptionsContextMenu
			// 
			this.OptionsContextMenu.Items.AddRange(new System.Windows.Forms.ToolStripItem[] {
            this.OptionsContextMenu_ApplicationSettings,
            this.toolStripSeparator2,
            this.OptionsContextMenu_ScheduledSync,
            this.OptionsContextMenu_SyncPrecompiledBinaries,
            this.OptionsContextMenu_AutoResolveConflicts,
            this.OptionsContextMenu_SyncFilter,
            this.toolStripSeparator3,
            this.OptionsContextMenu_EditorBuildConfiguration,
            this.OptionsContextMenu_CustomizeBuildSteps,
            this.OptionsContextMenu_EditorArguments,
            this.toolStripSeparator5,
            this.tabLabelsToolStripMenuItem,
            this.showChangesToolStripMenuItem,
            this.OptionsContextMenu_TimeZone,
            this.toolStripSeparator6,
            this.OptionsContextMenu_Diagnostics});
			this.OptionsContextMenu.Name = "ToolsMenuStrip";
			this.OptionsContextMenu.Size = new System.Drawing.Size(262, 314);
			// 
			// OptionsContextMenu_ApplicationSettings
			// 
			this.OptionsContextMenu_ApplicationSettings.Name = "OptionsContextMenu_ApplicationSettings";
			this.OptionsContextMenu_ApplicationSettings.Size = new System.Drawing.Size(261, 22);
			this.OptionsContextMenu_ApplicationSettings.Text = "Application Settings...";
			this.OptionsContextMenu_ApplicationSettings.Click += new System.EventHandler(this.OptionsContextMenu_ApplicationSettings_Click);
			// 
			// toolStripSeparator2
			// 
			this.toolStripSeparator2.Name = "toolStripSeparator2";
			this.toolStripSeparator2.Size = new System.Drawing.Size(258, 6);
			// 
			// OptionsContextMenu_ScheduledSync
			// 
			this.OptionsContextMenu_ScheduledSync.Name = "OptionsContextMenu_ScheduledSync";
			this.OptionsContextMenu_ScheduledSync.Size = new System.Drawing.Size(261, 22);
			this.OptionsContextMenu_ScheduledSync.Text = "Scheduled Sync...";
			this.OptionsContextMenu_ScheduledSync.Click += new System.EventHandler(this.OptionsContextMenu_ScheduleSync_Click);
			// 
			// OptionsContextMenu_SyncPrecompiledBinaries
			// 
			this.OptionsContextMenu_SyncPrecompiledBinaries.DropDownItems.AddRange(new System.Windows.Forms.ToolStripItem[] {
            this.disabledToolStripMenuItem,
            this.toolStripSeparator11,
            this.editorToolStripMenuItem,
            this.editorPhysXToolStripMenuItem,
            this.pS4ToolStripMenuItem});
			this.OptionsContextMenu_SyncPrecompiledBinaries.Name = "OptionsContextMenu_SyncPrecompiledBinaries";
			this.OptionsContextMenu_SyncPrecompiledBinaries.Size = new System.Drawing.Size(261, 22);
			this.OptionsContextMenu_SyncPrecompiledBinaries.Text = "Sync Precompiled Binaries";
			this.OptionsContextMenu_SyncPrecompiledBinaries.Click += new System.EventHandler(this.OptionsContextMenu_SyncPrecompiledBinaries_Click);
			// 
			// disabledToolStripMenuItem
			// 
			this.disabledToolStripMenuItem.Name = "disabledToolStripMenuItem";
			this.disabledToolStripMenuItem.Size = new System.Drawing.Size(210, 22);
			this.disabledToolStripMenuItem.Text = "Disabled (compile locally)";
			// 
			// toolStripSeparator11
			// 
			this.toolStripSeparator11.Name = "toolStripSeparator11";
			this.toolStripSeparator11.Size = new System.Drawing.Size(207, 6);
			// 
			// editorToolStripMenuItem
			// 
			this.editorToolStripMenuItem.Name = "editorToolStripMenuItem";
			this.editorToolStripMenuItem.Size = new System.Drawing.Size(210, 22);
			this.editorToolStripMenuItem.Text = "Editor";
			// 
			// editorPhysXToolStripMenuItem
			// 
			this.editorPhysXToolStripMenuItem.Name = "editorPhysXToolStripMenuItem";
			this.editorPhysXToolStripMenuItem.Size = new System.Drawing.Size(210, 22);
			this.editorPhysXToolStripMenuItem.Text = "Editor (PhysX)";
			// 
			// pS4ToolStripMenuItem
			// 
			this.pS4ToolStripMenuItem.Name = "pS4ToolStripMenuItem";
			this.pS4ToolStripMenuItem.Size = new System.Drawing.Size(210, 22);
			this.pS4ToolStripMenuItem.Text = "PS4";
			// 
			// OptionsContextMenu_AutoResolveConflicts
			// 
			this.OptionsContextMenu_AutoResolveConflicts.Name = "OptionsContextMenu_AutoResolveConflicts";
			this.OptionsContextMenu_AutoResolveConflicts.Size = new System.Drawing.Size(261, 22);
			this.OptionsContextMenu_AutoResolveConflicts.Text = "Auto-Resolve Conflicts";
			this.OptionsContextMenu_AutoResolveConflicts.Click += new System.EventHandler(this.OptionsContextMenu_AutoResolveConflicts_Click);
			// 
			// OptionsContextMenu_SyncFilter
			// 
			this.OptionsContextMenu_SyncFilter.Name = "OptionsContextMenu_SyncFilter";
			this.OptionsContextMenu_SyncFilter.Size = new System.Drawing.Size(261, 22);
			this.OptionsContextMenu_SyncFilter.Text = "Sync Filter...";
			this.OptionsContextMenu_SyncFilter.Click += new System.EventHandler(this.OptionsContextMenu_SyncFilter_Click);
			// 
			// toolStripSeparator3
			// 
			this.toolStripSeparator3.Name = "toolStripSeparator3";
			this.toolStripSeparator3.Size = new System.Drawing.Size(258, 6);
			// 
			// OptionsContextMenu_EditorBuildConfiguration
			// 
			this.OptionsContextMenu_EditorBuildConfiguration.DropDownItems.AddRange(new System.Windows.Forms.ToolStripItem[] {
            this.OptionsContextMenu_BuildConfig_Debug,
            this.OptionsContextMenu_BuildConfig_DebugGame,
            this.OptionsContextMenu_BuildConfig_Development});
			this.OptionsContextMenu_EditorBuildConfiguration.Name = "OptionsContextMenu_EditorBuildConfiguration";
			this.OptionsContextMenu_EditorBuildConfiguration.Size = new System.Drawing.Size(261, 22);
			this.OptionsContextMenu_EditorBuildConfiguration.Text = "Editor Build Configuration";
			// 
			// OptionsContextMenu_BuildConfig_Debug
			// 
			this.OptionsContextMenu_BuildConfig_Debug.Name = "OptionsContextMenu_BuildConfig_Debug";
			this.OptionsContextMenu_BuildConfig_Debug.Size = new System.Drawing.Size(145, 22);
			this.OptionsContextMenu_BuildConfig_Debug.Text = "Debug";
			this.OptionsContextMenu_BuildConfig_Debug.Click += new System.EventHandler(this.OptionsContextMenu_BuildConfig_Debug_Click);
			// 
			// OptionsContextMenu_BuildConfig_DebugGame
			// 
			this.OptionsContextMenu_BuildConfig_DebugGame.Name = "OptionsContextMenu_BuildConfig_DebugGame";
			this.OptionsContextMenu_BuildConfig_DebugGame.Size = new System.Drawing.Size(145, 22);
			this.OptionsContextMenu_BuildConfig_DebugGame.Text = "DebugGame";
			this.OptionsContextMenu_BuildConfig_DebugGame.Click += new System.EventHandler(this.OptionsContextMenu_BuildConfig_DebugGame_Click);
			// 
			// OptionsContextMenu_BuildConfig_Development
			// 
			this.OptionsContextMenu_BuildConfig_Development.Checked = true;
			this.OptionsContextMenu_BuildConfig_Development.CheckState = System.Windows.Forms.CheckState.Checked;
			this.OptionsContextMenu_BuildConfig_Development.Name = "OptionsContextMenu_BuildConfig_Development";
			this.OptionsContextMenu_BuildConfig_Development.Size = new System.Drawing.Size(145, 22);
			this.OptionsContextMenu_BuildConfig_Development.Text = "Development";
			this.OptionsContextMenu_BuildConfig_Development.Click += new System.EventHandler(this.OptionsContextMenu_BuildConfig_Development_Click);
			// 
			// OptionsContextMenu_CustomizeBuildSteps
			// 
			this.OptionsContextMenu_CustomizeBuildSteps.Name = "OptionsContextMenu_CustomizeBuildSteps";
			this.OptionsContextMenu_CustomizeBuildSteps.Size = new System.Drawing.Size(261, 22);
			this.OptionsContextMenu_CustomizeBuildSteps.Text = "Customize Build Steps...";
			this.OptionsContextMenu_CustomizeBuildSteps.Click += new System.EventHandler(this.OptionsContextMenu_EditBuildSteps_Click);
			// 
			// OptionsContextMenu_EditorArguments
			// 
			this.OptionsContextMenu_EditorArguments.Name = "OptionsContextMenu_EditorArguments";
			this.OptionsContextMenu_EditorArguments.Size = new System.Drawing.Size(261, 22);
			this.OptionsContextMenu_EditorArguments.Text = "Editor Command Line Arguments...";
			this.OptionsContextMenu_EditorArguments.Click += new System.EventHandler(this.OptionsContextMenu_EditorArguments_Click);
			// 
			// toolStripSeparator5
			// 
			this.toolStripSeparator5.Name = "toolStripSeparator5";
			this.toolStripSeparator5.Size = new System.Drawing.Size(258, 6);
			// 
			// tabLabelsToolStripMenuItem
			// 
			this.tabLabelsToolStripMenuItem.DropDownItems.AddRange(new System.Windows.Forms.ToolStripItem[] {
            this.OptionsContextMenu_TabNames_Stream,
            this.OptionsContextMenu_TabNames_WorkspaceName,
            this.OptionsContextMenu_TabNames_WorkspaceRoot,
            this.OptionsContextMenu_TabNames_ProjectFile});
			this.tabLabelsToolStripMenuItem.Name = "tabLabelsToolStripMenuItem";
			this.tabLabelsToolStripMenuItem.Size = new System.Drawing.Size(261, 22);
			this.tabLabelsToolStripMenuItem.Text = "Tab Names";
			// 
			// OptionsContextMenu_TabNames_Stream
			// 
			this.OptionsContextMenu_TabNames_Stream.Name = "OptionsContextMenu_TabNames_Stream";
			this.OptionsContextMenu_TabNames_Stream.Size = new System.Drawing.Size(167, 22);
			this.OptionsContextMenu_TabNames_Stream.Text = "Stream";
			this.OptionsContextMenu_TabNames_Stream.Click += new System.EventHandler(this.OptionsContextMenu_TabNames_Stream_Click);
			// 
			// OptionsContextMenu_TabNames_WorkspaceName
			// 
			this.OptionsContextMenu_TabNames_WorkspaceName.Name = "OptionsContextMenu_TabNames_WorkspaceName";
			this.OptionsContextMenu_TabNames_WorkspaceName.Size = new System.Drawing.Size(167, 22);
			this.OptionsContextMenu_TabNames_WorkspaceName.Text = "Workspace Name";
			this.OptionsContextMenu_TabNames_WorkspaceName.Click += new System.EventHandler(this.OptionsContextMenu_TabNames_WorkspaceName_Click);
			// 
			// OptionsContextMenu_TabNames_WorkspaceRoot
			// 
			this.OptionsContextMenu_TabNames_WorkspaceRoot.Name = "OptionsContextMenu_TabNames_WorkspaceRoot";
			this.OptionsContextMenu_TabNames_WorkspaceRoot.Size = new System.Drawing.Size(167, 22);
			this.OptionsContextMenu_TabNames_WorkspaceRoot.Text = "Workspace Root";
			this.OptionsContextMenu_TabNames_WorkspaceRoot.Click += new System.EventHandler(this.OptionsContextMenu_TabNames_WorkspaceRoot_Click);
			// 
			// OptionsContextMenu_TabNames_ProjectFile
			// 
			this.OptionsContextMenu_TabNames_ProjectFile.Name = "OptionsContextMenu_TabNames_ProjectFile";
			this.OptionsContextMenu_TabNames_ProjectFile.Size = new System.Drawing.Size(167, 22);
			this.OptionsContextMenu_TabNames_ProjectFile.Text = "Project File";
			this.OptionsContextMenu_TabNames_ProjectFile.Click += new System.EventHandler(this.OptionsContextMenu_TabNames_ProjectFile_Click);
			// 
			// showChangesToolStripMenuItem
			// 
			this.showChangesToolStripMenuItem.DropDownItems.AddRange(new System.Windows.Forms.ToolStripItem[] {
            this.OptionsContextMenu_ShowChanges_ShowUnreviewed,
            this.OptionsContextMenu_ShowChanges_ShowAutomated});
			this.showChangesToolStripMenuItem.Name = "showChangesToolStripMenuItem";
			this.showChangesToolStripMenuItem.Size = new System.Drawing.Size(261, 22);
			this.showChangesToolStripMenuItem.Text = "Show Changes";
			// 
			// OptionsContextMenu_ShowChanges_ShowUnreviewed
			// 
			this.OptionsContextMenu_ShowChanges_ShowUnreviewed.Name = "OptionsContextMenu_ShowChanges_ShowUnreviewed";
			this.OptionsContextMenu_ShowChanges_ShowUnreviewed.Size = new System.Drawing.Size(281, 22);
			this.OptionsContextMenu_ShowChanges_ShowUnreviewed.Text = "Show changes without reviews";
			this.OptionsContextMenu_ShowChanges_ShowUnreviewed.Click += new System.EventHandler(this.OptionsContextMenu_ShowChanges_ShowUnreviewed_Click);
			// 
			// OptionsContextMenu_ShowChanges_ShowAutomated
			// 
			this.OptionsContextMenu_ShowChanges_ShowAutomated.Name = "OptionsContextMenu_ShowChanges_ShowAutomated";
			this.OptionsContextMenu_ShowChanges_ShowAutomated.Size = new System.Drawing.Size(281, 22);
			this.OptionsContextMenu_ShowChanges_ShowAutomated.Text = "Show changes by automated processes";
			this.OptionsContextMenu_ShowChanges_ShowAutomated.Click += new System.EventHandler(this.OptionsContextMenu_ShowChanges_ShowAutomated_Click);
			// 
			// OptionsContextMenu_TimeZone
			// 
			this.OptionsContextMenu_TimeZone.DropDownItems.AddRange(new System.Windows.Forms.ToolStripItem[] {
            this.OptionsContextMenu_TimeZone_Local,
            this.OptionsContextMenu_TimeZone_PerforceServer});
			this.OptionsContextMenu_TimeZone.Name = "OptionsContextMenu_TimeZone";
			this.OptionsContextMenu_TimeZone.Size = new System.Drawing.Size(261, 22);
			this.OptionsContextMenu_TimeZone.Text = "Time Zone";
			// 
			// OptionsContextMenu_TimeZone_Local
			// 
			this.OptionsContextMenu_TimeZone_Local.Name = "OptionsContextMenu_TimeZone_Local";
			this.OptionsContextMenu_TimeZone_Local.Size = new System.Drawing.Size(153, 22);
			this.OptionsContextMenu_TimeZone_Local.Text = "Local";
			this.OptionsContextMenu_TimeZone_Local.Click += new System.EventHandler(this.BuildListContextMenu_ShowLocalTimes_Click);
			// 
			// OptionsContextMenu_TimeZone_PerforceServer
			// 
			this.OptionsContextMenu_TimeZone_PerforceServer.Name = "OptionsContextMenu_TimeZone_PerforceServer";
			this.OptionsContextMenu_TimeZone_PerforceServer.Size = new System.Drawing.Size(153, 22);
			this.OptionsContextMenu_TimeZone_PerforceServer.Text = "Perforce Server";
			this.OptionsContextMenu_TimeZone_PerforceServer.Click += new System.EventHandler(this.BuildListContextMenu_ShowServerTimes_Click);
			// 
			// toolStripSeparator6
			// 
			this.toolStripSeparator6.Name = "toolStripSeparator6";
			this.toolStripSeparator6.Size = new System.Drawing.Size(258, 6);
			// 
			// OptionsContextMenu_Diagnostics
			// 
			this.OptionsContextMenu_Diagnostics.Name = "OptionsContextMenu_Diagnostics";
			this.OptionsContextMenu_Diagnostics.Size = new System.Drawing.Size(261, 22);
			this.OptionsContextMenu_Diagnostics.Text = "Diagnostics...";
			this.OptionsContextMenu_Diagnostics.Click += new System.EventHandler(this.OptionsContextMenu_Diagnostics_Click);
			// 
			// RunAfterSyncCheckBox
			// 
			this.RunAfterSyncCheckBox.AutoSize = true;
			this.RunAfterSyncCheckBox.Location = new System.Drawing.Point(153, 0);
			this.RunAfterSyncCheckBox.Margin = new System.Windows.Forms.Padding(3, 0, 3, 0);
			this.RunAfterSyncCheckBox.Name = "RunAfterSyncCheckBox";
			this.RunAfterSyncCheckBox.Size = new System.Drawing.Size(47, 19);
			this.RunAfterSyncCheckBox.TabIndex = 6;
			this.RunAfterSyncCheckBox.Text = "Run";
			this.RunAfterSyncCheckBox.UseVisualStyleBackColor = true;
			this.RunAfterSyncCheckBox.CheckedChanged += new System.EventHandler(this.RunAfterSyncCheckBox_CheckedChanged);
			// 
			// BuildAfterSyncCheckBox
			// 
			this.BuildAfterSyncCheckBox.AutoSize = true;
			this.BuildAfterSyncCheckBox.Location = new System.Drawing.Point(94, 0);
			this.BuildAfterSyncCheckBox.Margin = new System.Windows.Forms.Padding(3, 0, 3, 0);
			this.BuildAfterSyncCheckBox.Name = "BuildAfterSyncCheckBox";
			this.BuildAfterSyncCheckBox.Size = new System.Drawing.Size(53, 19);
			this.BuildAfterSyncCheckBox.TabIndex = 5;
			this.BuildAfterSyncCheckBox.Text = "Build";
			this.BuildAfterSyncCheckBox.UseVisualStyleBackColor = true;
			this.BuildAfterSyncCheckBox.CheckedChanged += new System.EventHandler(this.BuildAfterSyncCheckBox_CheckedChanged);
			// 
			// AfterSyncingLabel
			// 
			this.AfterSyncingLabel.AutoSize = true;
			this.AfterSyncingLabel.Location = new System.Drawing.Point(3, 0);
			this.AfterSyncingLabel.Name = "AfterSyncingLabel";
			this.AfterSyncingLabel.Padding = new System.Windows.Forms.Padding(0, 1, 5, 0);
			this.AfterSyncingLabel.Size = new System.Drawing.Size(85, 16);
			this.AfterSyncingLabel.TabIndex = 4;
			this.AfterSyncingLabel.Text = "After syncing:";
			// 
			// BuildListContextMenu
			// 
			this.BuildListContextMenu.Items.AddRange(new System.Windows.Forms.ToolStripItem[] {
            this.BuildListContextMenu_LaunchEditor,
            this.BuildListContextMenu_Sync,
            this.BuildListContextMenu_SyncContentOnly,
            this.BuildListContextMenu_SyncOnlyThisChange,
            this.BuildListContextMenu_Build,
            this.BuildListContextMenu_Rebuild,
            this.BuildListContextMenu_GenerateProjectFiles,
            this.BuildListContextMenu_Cancel,
            this.BuildListContextMenu_OpenVisualStudio,
            this.BuildListContextMenu_Bisect_Separator,
            this.BuildListContextMenu_Bisect_Pass,
            this.BuildListContextMenu_Bisect_Fail,
            this.BuildListContextMenu_Bisect_Include,
            this.BuildListContextMenu_Bisect_Exclude,
            this.toolStripSeparator4,
            this.BuildListContextMenu_MarkGood,
            this.BuildListContextMenu_MarkBad,
            this.BuildListContextMenu_WithdrawReview,
            this.BuildListContextMenu_LeaveComment,
            this.BuildListContextMenu_EditComment,
            this.BuildListContextMenu_StartInvestigating,
            this.BuildListContextMenu_FinishInvestigating,
            this.toolStripSeparator1,
            this.BuildListContextMenu_AddStar,
            this.BuildListContextMenu_RemoveStar,
            this.BuildListContextMenu_TimeZoneSeparator,
            this.BuildListContextMenu_ShowServerTimes,
            this.BuildListContextMenu_ShowLocalTimes,
            this.BuildListContextMenu_CustomTool_Start,
            this.BuildListContextMenu_CustomTool_End,
            this.BuildListContextMenu_ViewInSwarm,
            this.BuildListContextMenu_MoreInfo});
			this.BuildListContextMenu.Name = "BuildListContextMenu";
			this.BuildListContextMenu.Size = new System.Drawing.Size(200, 634);
			// 
			// BuildListContextMenu_LaunchEditor
			// 
			this.BuildListContextMenu_LaunchEditor.Name = "BuildListContextMenu_LaunchEditor";
			this.BuildListContextMenu_LaunchEditor.Size = new System.Drawing.Size(199, 22);
			this.BuildListContextMenu_LaunchEditor.Text = "Launch editor";
			this.BuildListContextMenu_LaunchEditor.Click += new System.EventHandler(this.BuildListContextMenu_LaunchEditor_Click);
			// 
			// BuildListContextMenu_Sync
			// 
			this.BuildListContextMenu_Sync.Name = "BuildListContextMenu_Sync";
			this.BuildListContextMenu_Sync.Size = new System.Drawing.Size(199, 22);
			this.BuildListContextMenu_Sync.Text = "Sync";
			this.BuildListContextMenu_Sync.Click += new System.EventHandler(this.BuildListContextMenu_Sync_Click);
			// 
			// BuildListContextMenu_SyncContentOnly
			// 
			this.BuildListContextMenu_SyncContentOnly.Name = "BuildListContextMenu_SyncContentOnly";
			this.BuildListContextMenu_SyncContentOnly.Size = new System.Drawing.Size(199, 22);
			this.BuildListContextMenu_SyncContentOnly.Text = "Sync (Just Content)";
			this.BuildListContextMenu_SyncContentOnly.Click += new System.EventHandler(this.BuildListContextMenu_SyncContentOnly_Click);
			// 
			// BuildListContextMenu_SyncOnlyThisChange
			// 
			this.BuildListContextMenu_SyncOnlyThisChange.Name = "BuildListContextMenu_SyncOnlyThisChange";
			this.BuildListContextMenu_SyncOnlyThisChange.Size = new System.Drawing.Size(199, 22);
			this.BuildListContextMenu_SyncOnlyThisChange.Text = "Sync (Just This Change)";
			this.BuildListContextMenu_SyncOnlyThisChange.Click += new System.EventHandler(this.BuildListContextMenu_SyncOnlyThisChange_Click);
			// 
			// BuildListContextMenu_Build
			// 
			this.BuildListContextMenu_Build.Name = "BuildListContextMenu_Build";
			this.BuildListContextMenu_Build.Size = new System.Drawing.Size(199, 22);
			this.BuildListContextMenu_Build.Text = "Build";
			this.BuildListContextMenu_Build.Click += new System.EventHandler(this.BuildListContextMenu_Build_Click);
			// 
			// BuildListContextMenu_Rebuild
			// 
			this.BuildListContextMenu_Rebuild.Name = "BuildListContextMenu_Rebuild";
			this.BuildListContextMenu_Rebuild.Size = new System.Drawing.Size(199, 22);
			this.BuildListContextMenu_Rebuild.Text = "Rebuild";
			this.BuildListContextMenu_Rebuild.Click += new System.EventHandler(this.BuildListContextMenu_Rebuild_Click);
			// 
			// BuildListContextMenu_GenerateProjectFiles
			// 
			this.BuildListContextMenu_GenerateProjectFiles.Name = "BuildListContextMenu_GenerateProjectFiles";
			this.BuildListContextMenu_GenerateProjectFiles.Size = new System.Drawing.Size(199, 22);
			this.BuildListContextMenu_GenerateProjectFiles.Text = "Generate project files";
			this.BuildListContextMenu_GenerateProjectFiles.Click += new System.EventHandler(this.BuildListContextMenu_GenerateProjectFiles_Click);
			// 
			// BuildListContextMenu_Cancel
			// 
			this.BuildListContextMenu_Cancel.Name = "BuildListContextMenu_Cancel";
			this.BuildListContextMenu_Cancel.Size = new System.Drawing.Size(199, 22);
			this.BuildListContextMenu_Cancel.Text = "Cancel";
			this.BuildListContextMenu_Cancel.Click += new System.EventHandler(this.BuildListContextMenu_CancelSync_Click);
			// 
			// BuildListContextMenu_OpenVisualStudio
			// 
			this.BuildListContextMenu_OpenVisualStudio.Name = "BuildListContextMenu_OpenVisualStudio";
			this.BuildListContextMenu_OpenVisualStudio.Size = new System.Drawing.Size(199, 22);
			this.BuildListContextMenu_OpenVisualStudio.Text = "Open in Visual Studio...";
			this.BuildListContextMenu_OpenVisualStudio.Click += new System.EventHandler(this.BuildListContextMenu_OpenVisualStudio_Click);
			// 
			// BuildListContextMenu_Bisect_Separator
			// 
			this.BuildListContextMenu_Bisect_Separator.Name = "BuildListContextMenu_Bisect_Separator";
			this.BuildListContextMenu_Bisect_Separator.Size = new System.Drawing.Size(196, 6);
			// 
			// BuildListContextMenu_Bisect_Pass
			// 
			this.BuildListContextMenu_Bisect_Pass.Name = "BuildListContextMenu_Bisect_Pass";
			this.BuildListContextMenu_Bisect_Pass.Size = new System.Drawing.Size(199, 22);
			this.BuildListContextMenu_Bisect_Pass.Text = "Bisect: Pass";
			this.BuildListContextMenu_Bisect_Pass.Click += new System.EventHandler(this.BuildListContextMenu_Bisect_Pass_Click);
			// 
			// BuildListContextMenu_Bisect_Fail
			// 
			this.BuildListContextMenu_Bisect_Fail.Name = "BuildListContextMenu_Bisect_Fail";
			this.BuildListContextMenu_Bisect_Fail.Size = new System.Drawing.Size(199, 22);
			this.BuildListContextMenu_Bisect_Fail.Text = "Bisect: Fail";
			this.BuildListContextMenu_Bisect_Fail.Click += new System.EventHandler(this.BuildListContextMenu_Bisect_Fail_Click);
			// 
			// BuildListContextMenu_Bisect_Include
			// 
			this.BuildListContextMenu_Bisect_Include.Name = "BuildListContextMenu_Bisect_Include";
			this.BuildListContextMenu_Bisect_Include.Size = new System.Drawing.Size(199, 22);
			this.BuildListContextMenu_Bisect_Include.Text = "Bisect: Include";
			this.BuildListContextMenu_Bisect_Include.Click += new System.EventHandler(this.BuildListContextMenu_Bisect_Include_Click);
			// 
			// BuildListContextMenu_Bisect_Exclude
			// 
			this.BuildListContextMenu_Bisect_Exclude.Name = "BuildListContextMenu_Bisect_Exclude";
			this.BuildListContextMenu_Bisect_Exclude.Size = new System.Drawing.Size(199, 22);
			this.BuildListContextMenu_Bisect_Exclude.Text = "Bisect: Exclude";
			this.BuildListContextMenu_Bisect_Exclude.Click += new System.EventHandler(this.BuildListContextMenu_Bisect_Exclude_Click);
			// 
			// toolStripSeparator4
			// 
			this.toolStripSeparator4.Name = "toolStripSeparator4";
			this.toolStripSeparator4.Size = new System.Drawing.Size(196, 6);
			// 
			// BuildListContextMenu_MarkGood
			// 
			this.BuildListContextMenu_MarkGood.Name = "BuildListContextMenu_MarkGood";
			this.BuildListContextMenu_MarkGood.Size = new System.Drawing.Size(199, 22);
			this.BuildListContextMenu_MarkGood.Text = "Mark as good";
			this.BuildListContextMenu_MarkGood.Click += new System.EventHandler(this.BuildListContextMenu_MarkGood_Click);
			// 
			// BuildListContextMenu_MarkBad
			// 
			this.BuildListContextMenu_MarkBad.Name = "BuildListContextMenu_MarkBad";
			this.BuildListContextMenu_MarkBad.Size = new System.Drawing.Size(199, 22);
			this.BuildListContextMenu_MarkBad.Text = "Mark as bad";
			this.BuildListContextMenu_MarkBad.Click += new System.EventHandler(this.BuildListContextMenu_MarkBad_Click);
			// 
			// BuildListContextMenu_WithdrawReview
			// 
			this.BuildListContextMenu_WithdrawReview.Name = "BuildListContextMenu_WithdrawReview";
			this.BuildListContextMenu_WithdrawReview.Size = new System.Drawing.Size(199, 22);
			this.BuildListContextMenu_WithdrawReview.Text = "Withdraw review";
			this.BuildListContextMenu_WithdrawReview.Click += new System.EventHandler(this.BuildListContextMenu_WithdrawReview_Click);
			// 
			// BuildListContextMenu_LeaveComment
			// 
			this.BuildListContextMenu_LeaveComment.Name = "BuildListContextMenu_LeaveComment";
			this.BuildListContextMenu_LeaveComment.Size = new System.Drawing.Size(199, 22);
			this.BuildListContextMenu_LeaveComment.Text = "Leave comment...";
			this.BuildListContextMenu_LeaveComment.Click += new System.EventHandler(this.BuildListContextMenu_LeaveOrEditComment_Click);
			// 
			// BuildListContextMenu_EditComment
			// 
			this.BuildListContextMenu_EditComment.Name = "BuildListContextMenu_EditComment";
			this.BuildListContextMenu_EditComment.Size = new System.Drawing.Size(199, 22);
			this.BuildListContextMenu_EditComment.Text = "Edit comment...";
			this.BuildListContextMenu_EditComment.Click += new System.EventHandler(this.BuildListContextMenu_LeaveOrEditComment_Click);
			// 
			// BuildListContextMenu_StartInvestigating
			// 
			this.BuildListContextMenu_StartInvestigating.Name = "BuildListContextMenu_StartInvestigating";
			this.BuildListContextMenu_StartInvestigating.Size = new System.Drawing.Size(199, 22);
			this.BuildListContextMenu_StartInvestigating.Text = "Start investigating";
			this.BuildListContextMenu_StartInvestigating.Click += new System.EventHandler(this.BuildListContextMenu_StartInvestigating_Click);
			// 
			// BuildListContextMenu_FinishInvestigating
			// 
			this.BuildListContextMenu_FinishInvestigating.Name = "BuildListContextMenu_FinishInvestigating";
			this.BuildListContextMenu_FinishInvestigating.Size = new System.Drawing.Size(199, 22);
			this.BuildListContextMenu_FinishInvestigating.Text = "Finish investigating";
			this.BuildListContextMenu_FinishInvestigating.Click += new System.EventHandler(this.BuildListContextMenu_FinishInvestigating_Click);
			// 
			// toolStripSeparator1
			// 
			this.toolStripSeparator1.Name = "toolStripSeparator1";
			this.toolStripSeparator1.Size = new System.Drawing.Size(196, 6);
			// 
			// BuildListContextMenu_AddStar
			// 
			this.BuildListContextMenu_AddStar.Name = "BuildListContextMenu_AddStar";
			this.BuildListContextMenu_AddStar.Size = new System.Drawing.Size(199, 22);
			this.BuildListContextMenu_AddStar.Text = "Add Star";
			this.BuildListContextMenu_AddStar.Click += new System.EventHandler(this.BuildListContextMenu_AddStar_Click);
			// 
			// BuildListContextMenu_RemoveStar
			// 
			this.BuildListContextMenu_RemoveStar.Name = "BuildListContextMenu_RemoveStar";
			this.BuildListContextMenu_RemoveStar.Size = new System.Drawing.Size(199, 22);
			this.BuildListContextMenu_RemoveStar.Text = "Remove Star";
			this.BuildListContextMenu_RemoveStar.Click += new System.EventHandler(this.BuildListContextMenu_RemoveStar_Click);
			// 
			// BuildListContextMenu_TimeZoneSeparator
			// 
			this.BuildListContextMenu_TimeZoneSeparator.Name = "BuildListContextMenu_TimeZoneSeparator";
			this.BuildListContextMenu_TimeZoneSeparator.Size = new System.Drawing.Size(196, 6);
			// 
			// BuildListContextMenu_ShowServerTimes
			// 
			this.BuildListContextMenu_ShowServerTimes.Name = "BuildListContextMenu_ShowServerTimes";
			this.BuildListContextMenu_ShowServerTimes.Size = new System.Drawing.Size(199, 22);
			this.BuildListContextMenu_ShowServerTimes.Text = "Show server times";
			this.BuildListContextMenu_ShowServerTimes.Click += new System.EventHandler(this.BuildListContextMenu_ShowServerTimes_Click);
			// 
			// BuildListContextMenu_ShowLocalTimes
			// 
			this.BuildListContextMenu_ShowLocalTimes.Name = "BuildListContextMenu_ShowLocalTimes";
			this.BuildListContextMenu_ShowLocalTimes.Size = new System.Drawing.Size(199, 22);
			this.BuildListContextMenu_ShowLocalTimes.Text = "Show local times";
			this.BuildListContextMenu_ShowLocalTimes.Click += new System.EventHandler(this.BuildListContextMenu_ShowLocalTimes_Click);
			// 
			// BuildListContextMenu_CustomTool_Start
			// 
			this.BuildListContextMenu_CustomTool_Start.Name = "BuildListContextMenu_CustomTool_Start";
			this.BuildListContextMenu_CustomTool_Start.Size = new System.Drawing.Size(196, 6);
			// 
			// BuildListContextMenu_CustomTool_End
			// 
			this.BuildListContextMenu_CustomTool_End.Name = "BuildListContextMenu_CustomTool_End";
			this.BuildListContextMenu_CustomTool_End.Size = new System.Drawing.Size(196, 6);
			// 
			// BuildListContextMenu_MoreInfo
			// 
			this.BuildListContextMenu_MoreInfo.Name = "BuildListContextMenu_MoreInfo";
			this.BuildListContextMenu_MoreInfo.Size = new System.Drawing.Size(199, 22);
			this.BuildListContextMenu_MoreInfo.Text = "More Info...";
			this.BuildListContextMenu_MoreInfo.Click += new System.EventHandler(this.BuildListContextMenu_MoreInfo_Click);
			// 
			// BuildListContextMenu_ViewInSwarm
			// 
			this.BuildListContextMenu_ViewInSwarm.Name = "BuildListContextMenu_ViewInSwarm";
			this.BuildListContextMenu_ViewInSwarm.Size = new System.Drawing.Size(199, 22);
			this.BuildListContextMenu_ViewInSwarm.Text = "View in Swarm...";
			this.BuildListContextMenu_ViewInSwarm.Click += new System.EventHandler(this.BuildListContextMenu_ViewInSwarm_Click);
			// 
			// toolStripSeparator7
			// 
			this.toolStripSeparator7.Name = "toolStripSeparator7";
			this.toolStripSeparator7.Size = new System.Drawing.Size(193, 6);
			// 
			// flowLayoutPanel1
			// 
			this.flowLayoutPanel1.Anchor = System.Windows.Forms.AnchorStyles.None;
			this.flowLayoutPanel1.AutoSize = true;
			this.flowLayoutPanel1.AutoSizeMode = System.Windows.Forms.AutoSizeMode.GrowAndShrink;
			this.flowLayoutPanel1.Controls.Add(this.AfterSyncingLabel);
			this.flowLayoutPanel1.Controls.Add(this.BuildAfterSyncCheckBox);
			this.flowLayoutPanel1.Controls.Add(this.RunAfterSyncCheckBox);
			this.flowLayoutPanel1.Controls.Add(this.OpenSolutionAfterSyncCheckBox);
			this.flowLayoutPanel1.Location = new System.Drawing.Point(526, 17);
			this.flowLayoutPanel1.Margin = new System.Windows.Forms.Padding(0, 4, 0, 3);
			this.flowLayoutPanel1.Name = "flowLayoutPanel1";
			this.flowLayoutPanel1.Size = new System.Drawing.Size(311, 19);
			this.flowLayoutPanel1.TabIndex = 8;
			this.flowLayoutPanel1.WrapContents = false;
			// 
			// OpenSolutionAfterSyncCheckBox
			// 
			this.OpenSolutionAfterSyncCheckBox.AutoSize = true;
			this.OpenSolutionAfterSyncCheckBox.Location = new System.Drawing.Point(206, 0);
			this.OpenSolutionAfterSyncCheckBox.Margin = new System.Windows.Forms.Padding(3, 0, 3, 0);
			this.OpenSolutionAfterSyncCheckBox.Name = "OpenSolutionAfterSyncCheckBox";
			this.OpenSolutionAfterSyncCheckBox.Size = new System.Drawing.Size(102, 19);
			this.OpenSolutionAfterSyncCheckBox.TabIndex = 7;
			this.OpenSolutionAfterSyncCheckBox.Text = "Open Solution";
			this.OpenSolutionAfterSyncCheckBox.UseVisualStyleBackColor = true;
			this.OpenSolutionAfterSyncCheckBox.CheckedChanged += new System.EventHandler(this.OpenSolutionAfterSyncCheckBox_CheckedChanged);
			// 
			// tableLayoutPanel3
			// 
			this.tableLayoutPanel3.AutoSize = true;
			this.tableLayoutPanel3.AutoSizeMode = System.Windows.Forms.AutoSizeMode.GrowAndShrink;
			this.tableLayoutPanel3.BackColor = System.Drawing.SystemColors.Control;
			this.tableLayoutPanel3.ColumnCount = 3;
			this.tableLayoutPanel3.ColumnStyles.Add(new System.Windows.Forms.ColumnStyle());
			this.tableLayoutPanel3.ColumnStyles.Add(new System.Windows.Forms.ColumnStyle(System.Windows.Forms.SizeType.Percent, 100F));
			this.tableLayoutPanel3.ColumnStyles.Add(new System.Windows.Forms.ColumnStyle());
			this.tableLayoutPanel3.Controls.Add(this.flowLayoutPanel1, 1, 0);
			this.tableLayoutPanel3.Controls.Add(this.OptionsButton, 2, 0);
			this.tableLayoutPanel3.Controls.Add(this.FilterButton, 0, 0);
			this.tableLayoutPanel3.Dock = System.Windows.Forms.DockStyle.Fill;
			this.tableLayoutPanel3.Location = new System.Drawing.Point(0, 713);
			this.tableLayoutPanel3.Margin = new System.Windows.Forms.Padding(0);
			this.tableLayoutPanel3.Name = "tableLayoutPanel3";
			this.tableLayoutPanel3.Padding = new System.Windows.Forms.Padding(0, 13, 0, 0);
			this.tableLayoutPanel3.RowCount = 1;
			this.tableLayoutPanel3.RowStyles.Add(new System.Windows.Forms.RowStyle());
			this.tableLayoutPanel3.RowStyles.Add(new System.Windows.Forms.RowStyle(System.Windows.Forms.SizeType.Absolute, 26F));
			this.tableLayoutPanel3.Size = new System.Drawing.Size(1363, 39);
			this.tableLayoutPanel3.TabIndex = 11;
			// 
			// OptionsButton
			// 
			this.OptionsButton.Anchor = System.Windows.Forms.AnchorStyles.Right;
			this.OptionsButton.AutoSize = true;
			this.OptionsButton.Image = global::UnrealGameSync.Properties.Resources.DropList;
			this.OptionsButton.ImageAlign = System.Drawing.ContentAlignment.MiddleRight;
			this.OptionsButton.Location = new System.Drawing.Point(1222, 13);
			this.OptionsButton.Margin = new System.Windows.Forms.Padding(0);
			this.OptionsButton.Name = "OptionsButton";
			this.OptionsButton.Size = new System.Drawing.Size(141, 26);
			this.OptionsButton.TabIndex = 7;
			this.OptionsButton.Text = "Options ";
			this.OptionsButton.UseVisualStyleBackColor = true;
			this.OptionsButton.Click += new System.EventHandler(this.OptionsButton_Click);
			// 
			// FilterButton
			// 
			this.FilterButton.Anchor = System.Windows.Forms.AnchorStyles.Right;
			this.FilterButton.AutoSize = true;
			this.FilterButton.Image = global::UnrealGameSync.Properties.Resources.DropList;
			this.FilterButton.ImageAlign = System.Drawing.ContentAlignment.MiddleRight;
			this.FilterButton.Location = new System.Drawing.Point(0, 13);
			this.FilterButton.Margin = new System.Windows.Forms.Padding(0);
			this.FilterButton.Name = "FilterButton";
			this.FilterButton.Size = new System.Drawing.Size(141, 26);
			this.FilterButton.TabIndex = 9;
			this.FilterButton.Text = "Filter";
			this.FilterButton.UseVisualStyleBackColor = true;
			this.FilterButton.Click += new System.EventHandler(this.FilterButton_Click);
			// 
			// tableLayoutPanel2
			// 
			this.tableLayoutPanel2.AutoSizeMode = System.Windows.Forms.AutoSizeMode.GrowAndShrink;
			this.tableLayoutPanel2.ColumnCount = 1;
			this.tableLayoutPanel2.ColumnStyles.Add(new System.Windows.Forms.ColumnStyle(System.Windows.Forms.SizeType.Percent, 100F));
			this.tableLayoutPanel2.ColumnStyles.Add(new System.Windows.Forms.ColumnStyle(System.Windows.Forms.SizeType.Absolute, 23F));
			this.tableLayoutPanel2.Controls.Add(this.Splitter, 0, 1);
			this.tableLayoutPanel2.Controls.Add(this.tableLayoutPanel3, 0, 2);
			this.tableLayoutPanel2.Dock = System.Windows.Forms.DockStyle.Fill;
			this.tableLayoutPanel2.GrowStyle = System.Windows.Forms.TableLayoutPanelGrowStyle.FixedSize;
			this.tableLayoutPanel2.Location = new System.Drawing.Point(0, 0);
			this.tableLayoutPanel2.Margin = new System.Windows.Forms.Padding(0);
			this.tableLayoutPanel2.Name = "tableLayoutPanel2";
			this.tableLayoutPanel2.RowCount = 3;
			this.tableLayoutPanel2.RowStyles.Add(new System.Windows.Forms.RowStyle());
			this.tableLayoutPanel2.RowStyles.Add(new System.Windows.Forms.RowStyle(System.Windows.Forms.SizeType.Percent, 100F));
			this.tableLayoutPanel2.RowStyles.Add(new System.Windows.Forms.RowStyle());
			this.tableLayoutPanel2.RowStyles.Add(new System.Windows.Forms.RowStyle(System.Windows.Forms.SizeType.Absolute, 23F));
			this.tableLayoutPanel2.Size = new System.Drawing.Size(1363, 752);
			this.tableLayoutPanel2.TabIndex = 12;
			// 
			// Splitter
			// 
			this.Splitter.Caption = "Log";
			this.Splitter.Dock = System.Windows.Forms.DockStyle.Fill;
			this.Splitter.Location = new System.Drawing.Point(0, 0);
			this.Splitter.Margin = new System.Windows.Forms.Padding(0);
			this.Splitter.Name = "Splitter";
			this.Splitter.Orientation = System.Windows.Forms.Orientation.Horizontal;
			// 
			// Splitter.Panel1
			// 
			this.Splitter.Panel1.Controls.Add(this.StatusLayoutPanel);
			// 
			// Splitter.Panel2
			// 
			this.Splitter.Panel2.Controls.Add(this.panel1);
			this.Splitter.Panel2MinSize = 50;
			this.Splitter.Size = new System.Drawing.Size(1363, 713);
			this.Splitter.SplitterDistance = 444;
			this.Splitter.SplitterWidth = 28;
			this.Splitter.TabIndex = 0;
			// 
			// StatusLayoutPanel
			// 
			this.StatusLayoutPanel.ColumnCount = 1;
			this.StatusLayoutPanel.ColumnStyles.Add(new System.Windows.Forms.ColumnStyle(System.Windows.Forms.SizeType.Percent, 100F));
			this.StatusLayoutPanel.Controls.Add(this.StatusPanel, 0, 0);
			this.StatusLayoutPanel.Controls.Add(this.BuildList, 0, 1);
			this.StatusLayoutPanel.Dock = System.Windows.Forms.DockStyle.Fill;
			this.StatusLayoutPanel.Location = new System.Drawing.Point(0, 0);
			this.StatusLayoutPanel.Name = "StatusLayoutPanel";
			this.StatusLayoutPanel.RowCount = 2;
			this.StatusLayoutPanel.RowStyles.Add(new System.Windows.Forms.RowStyle(System.Windows.Forms.SizeType.Absolute, 148F));
			this.StatusLayoutPanel.RowStyles.Add(new System.Windows.Forms.RowStyle(System.Windows.Forms.SizeType.Percent, 100F));
			this.StatusLayoutPanel.Size = new System.Drawing.Size(1363, 444);
			this.StatusLayoutPanel.TabIndex = 1;
			// 
			// StatusPanel
			// 
			this.StatusPanel.BackColor = System.Drawing.Color.FromArgb(((int)(((byte)(250)))), ((int)(((byte)(250)))), ((int)(((byte)(250)))));
			this.StatusPanel.BorderStyle = System.Windows.Forms.BorderStyle.FixedSingle;
			this.StatusPanel.Dock = System.Windows.Forms.DockStyle.Fill;
			this.StatusPanel.Font = new System.Drawing.Font("Segoe UI", 8.25F, System.Drawing.FontStyle.Regular, System.Drawing.GraphicsUnit.Point, ((byte)(0)));
			this.StatusPanel.Location = new System.Drawing.Point(0, 0);
			this.StatusPanel.Margin = new System.Windows.Forms.Padding(0, 0, 0, 3);
			this.StatusPanel.Name = "StatusPanel";
			this.StatusPanel.Size = new System.Drawing.Size(1363, 145);
			this.StatusPanel.TabIndex = 1;
			// 
			// BuildList
			// 
			this.BuildList.Columns.AddRange(new System.Windows.Forms.ColumnHeader[] {
            this.IconColumn,
            this.TypeColumn,
            this.ChangeColumn,
            this.TimeColumn,
            this.AuthorColumn,
            this.DescriptionColumn,
            this.CISColumn,
            this.StatusColumn});
			this.BuildList.Dock = System.Windows.Forms.DockStyle.Fill;
			this.BuildList.FullRowSelect = true;
			this.BuildList.HeaderStyle = System.Windows.Forms.ColumnHeaderStyle.Nonclickable;
			this.BuildList.Location = new System.Drawing.Point(0, 148);
			this.BuildList.Margin = new System.Windows.Forms.Padding(0);
			this.BuildList.Name = "BuildList";
			this.BuildList.OwnerDraw = true;
			this.BuildList.Size = new System.Drawing.Size(1363, 296);
			this.BuildList.TabIndex = 0;
			this.BuildList.UseCompatibleStateImageBehavior = false;
			this.BuildList.View = System.Windows.Forms.View.Details;
			this.BuildList.ColumnWidthChanged += new System.Windows.Forms.ColumnWidthChangedEventHandler(this.BuildList_ColumnWidthChanged);
			this.BuildList.ColumnWidthChanging += new System.Windows.Forms.ColumnWidthChangingEventHandler(this.BuildList_ColumnWidthChanging);
			this.BuildList.DrawColumnHeader += new System.Windows.Forms.DrawListViewColumnHeaderEventHandler(this.BuildList_DrawColumnHeader);
			this.BuildList.DrawItem += new System.Windows.Forms.DrawListViewItemEventHandler(this.BuildList_DrawItem);
			this.BuildList.DrawSubItem += new System.Windows.Forms.DrawListViewSubItemEventHandler(this.BuildList_DrawSubItem);
			this.BuildList.ItemMouseHover += new System.Windows.Forms.ListViewItemMouseHoverEventHandler(this.BuildList_ItemMouseHover);
			this.BuildList.SelectedIndexChanged += new System.EventHandler(this.BuildList_SelectedIndexChanged);
			this.BuildList.FontChanged += new System.EventHandler(this.BuildList_FontChanged);
			this.BuildList.KeyDown += new System.Windows.Forms.KeyEventHandler(this.BuildList_KeyDown);
			this.BuildList.MouseClick += new System.Windows.Forms.MouseEventHandler(this.BuildList_MouseClick);
			this.BuildList.MouseDoubleClick += new System.Windows.Forms.MouseEventHandler(this.BuildList_MouseDoubleClick);
			this.BuildList.MouseLeave += new System.EventHandler(this.BuildList_MouseLeave);
			this.BuildList.MouseMove += new System.Windows.Forms.MouseEventHandler(this.BuildList_MouseMove);
			this.BuildList.Resize += new System.EventHandler(this.BuildList_Resize);
			// 
			// IconColumn
			// 
			this.IconColumn.Text = "";
			this.IconColumn.Width = 45;
			// 
			// TypeColumn
			// 
			this.TypeColumn.Text = "Type";
			this.TypeColumn.Width = 100;
			// 
			// ChangeColumn
			// 
			this.ChangeColumn.Text = "Change";
			this.ChangeColumn.Width = 74;
			// 
			// TimeColumn
			// 
			this.TimeColumn.Text = "Time";
			// 
			// AuthorColumn
			// 
			this.AuthorColumn.Text = "Author";
			this.AuthorColumn.Width = 120;
			// 
			// DescriptionColumn
			// 
			this.DescriptionColumn.Text = "Description";
			this.DescriptionColumn.Width = 245;
			// 
			// CISColumn
			// 
			this.CISColumn.Text = "CIS";
			this.CISColumn.Width = 184;
			// 
			// StatusColumn
			// 
			this.StatusColumn.Text = "Status";
			this.StatusColumn.Width = 375;
			// 
			// panel1
			// 
			this.panel1.BorderStyle = System.Windows.Forms.BorderStyle.FixedSingle;
			this.panel1.Controls.Add(this.SyncLog);
			this.panel1.Dock = System.Windows.Forms.DockStyle.Fill;
			this.panel1.Location = new System.Drawing.Point(0, 0);
			this.panel1.Name = "panel1";
			this.panel1.Size = new System.Drawing.Size(1363, 241);
			this.panel1.TabIndex = 0;
			// 
			// SyncLog
			// 
			this.SyncLog.BackColor = System.Drawing.Color.White;
			this.SyncLog.Cursor = System.Windows.Forms.Cursors.IBeam;
			this.SyncLog.Dock = System.Windows.Forms.DockStyle.Fill;
			this.SyncLog.Font = new System.Drawing.Font("Courier New", 8.25F, System.Drawing.FontStyle.Regular, System.Drawing.GraphicsUnit.Point, ((byte)(0)));
			this.SyncLog.ForeColor = System.Drawing.Color.FromArgb(((int)(((byte)(32)))), ((int)(((byte)(32)))), ((int)(((byte)(32)))));
			this.SyncLog.Location = new System.Drawing.Point(0, 0);
			this.SyncLog.Name = "SyncLog";
			this.SyncLog.Size = new System.Drawing.Size(1361, 239);
			this.SyncLog.TabIndex = 0;
			// 
			// MoreToolsContextMenu
			// 
			this.MoreToolsContextMenu.Items.AddRange(new System.Windows.Forms.ToolStripItem[] {
            this.MoreActionsContextMenu_CustomToolSeparator,
            this.MoreToolsContextMenu_CleanWorkspace});
			this.MoreToolsContextMenu.Name = "MoreActionsContextMenu";
			this.MoreToolsContextMenu.Size = new System.Drawing.Size(175, 32);
			// 
			// MoreActionsContextMenu_CustomToolSeparator
			// 
			this.MoreActionsContextMenu_CustomToolSeparator.Name = "MoreActionsContextMenu_CustomToolSeparator";
			this.MoreActionsContextMenu_CustomToolSeparator.Size = new System.Drawing.Size(171, 6);
			// 
			// MoreToolsContextMenu_CleanWorkspace
			// 
			this.MoreToolsContextMenu_CleanWorkspace.Name = "MoreToolsContextMenu_CleanWorkspace";
			this.MoreToolsContextMenu_CleanWorkspace.Size = new System.Drawing.Size(174, 22);
			this.MoreToolsContextMenu_CleanWorkspace.Text = "Clean Workspace...";
			this.MoreToolsContextMenu_CleanWorkspace.Click += new System.EventHandler(this.MoreToolsContextMenu_CleanWorkspace_Click);
			// 
			// SyncContextMenu
			// 
			this.SyncContextMenu.Items.AddRange(new System.Windows.Forms.ToolStripItem[] {
            this.SyncContextMenu_LatestChange,
            this.SyncContextMenu_LatestGoodChange,
            this.SyncContextMenu_LatestStarredChange,
            this.toolStripSeparator8,
            this.SyncContexMenu_EnterChangelist});
<<<<<<< HEAD
            this.SyncContextMenu.Name = "SyncContextMenu";
            this.SyncContextMenu.Size = new System.Drawing.Size(190, 98);
            // 
            // SyncContextMenu_LatestChange
            // 
            this.SyncContextMenu_LatestChange.Name = "SyncContextMenu_LatestChange";
            this.SyncContextMenu_LatestChange.Size = new System.Drawing.Size(189, 22);
            this.SyncContextMenu_LatestChange.Text = "Latest Change";
            this.SyncContextMenu_LatestChange.Click += new System.EventHandler(this.SyncContextMenu_LatestChange_Click);
            // 
            // SyncContextMenu_LatestGoodChange
            // 
            this.SyncContextMenu_LatestGoodChange.Name = "SyncContextMenu_LatestGoodChange";
            this.SyncContextMenu_LatestGoodChange.Size = new System.Drawing.Size(189, 22);
            this.SyncContextMenu_LatestGoodChange.Text = "Latest Good Change";
            this.SyncContextMenu_LatestGoodChange.Click += new System.EventHandler(this.SyncContextMenu_LatestGoodChange_Click);
            // 
            // SyncContextMenu_LatestStarredChange
            // 
            this.SyncContextMenu_LatestStarredChange.Name = "SyncContextMenu_LatestStarredChange";
            this.SyncContextMenu_LatestStarredChange.Size = new System.Drawing.Size(189, 22);
            this.SyncContextMenu_LatestStarredChange.Text = "Latest Starred Change";
			this.SyncContextMenu_LatestStarredChange.Click += new System.EventHandler(SyncContextMenu_LatestStarredChange_Click);
=======
			this.SyncContextMenu.Name = "SyncContextMenu";
			this.SyncContextMenu.Size = new System.Drawing.Size(190, 98);
			// 
			// SyncContextMenu_LatestChange
			// 
			this.SyncContextMenu_LatestChange.Name = "SyncContextMenu_LatestChange";
			this.SyncContextMenu_LatestChange.Size = new System.Drawing.Size(189, 22);
			this.SyncContextMenu_LatestChange.Text = "Latest Change";
			this.SyncContextMenu_LatestChange.Click += new System.EventHandler(this.SyncContextMenu_LatestChange_Click);
			// 
			// SyncContextMenu_LatestGoodChange
			// 
			this.SyncContextMenu_LatestGoodChange.Name = "SyncContextMenu_LatestGoodChange";
			this.SyncContextMenu_LatestGoodChange.Size = new System.Drawing.Size(189, 22);
			this.SyncContextMenu_LatestGoodChange.Text = "Latest Good Change";
			this.SyncContextMenu_LatestGoodChange.Click += new System.EventHandler(this.SyncContextMenu_LatestGoodChange_Click);
			// 
			// SyncContextMenu_LatestStarredChange
			// 
			this.SyncContextMenu_LatestStarredChange.Name = "SyncContextMenu_LatestStarredChange";
			this.SyncContextMenu_LatestStarredChange.Size = new System.Drawing.Size(189, 22);
			this.SyncContextMenu_LatestStarredChange.Text = "Latest Starred Change";
			this.SyncContextMenu_LatestStarredChange.Click += new System.EventHandler(this.SyncContextMenu_LatestStarredChange_Click);
>>>>>>> 90fae962
			// 
			// toolStripSeparator8
			// 
			this.toolStripSeparator8.Name = "toolStripSeparator8";
<<<<<<< HEAD
            this.toolStripSeparator8.Size = new System.Drawing.Size(186, 6);
            // 
            // SyncContexMenu_EnterChangelist
            // 
            this.SyncContexMenu_EnterChangelist.Name = "SyncContexMenu_EnterChangelist";
            this.SyncContexMenu_EnterChangelist.Size = new System.Drawing.Size(189, 22);
            this.SyncContexMenu_EnterChangelist.Text = "Specific Changelist...";
            this.SyncContexMenu_EnterChangelist.Click += new System.EventHandler(this.SyncContextMenu_EnterChangelist_Click);
            // 
            // StreamContextMenu
            // 
            this.StreamContextMenu.Name = "StreamContextMenu";
            this.StreamContextMenu.Size = new System.Drawing.Size(61, 4);
            // 
            // RecentMenu
            // 
            this.RecentMenu.Items.AddRange(new System.Windows.Forms.ToolStripItem[] {
=======
			this.toolStripSeparator8.Size = new System.Drawing.Size(186, 6);
			// 
			// SyncContexMenu_EnterChangelist
			// 
			this.SyncContexMenu_EnterChangelist.Name = "SyncContexMenu_EnterChangelist";
			this.SyncContexMenu_EnterChangelist.Size = new System.Drawing.Size(189, 22);
			this.SyncContexMenu_EnterChangelist.Text = "Specific Changelist...";
			this.SyncContexMenu_EnterChangelist.Click += new System.EventHandler(this.SyncContextMenu_EnterChangelist_Click);
			// 
			// StreamContextMenu
			// 
			this.StreamContextMenu.Name = "StreamContextMenu";
			this.StreamContextMenu.Size = new System.Drawing.Size(61, 4);
			// 
			// RecentMenu
			// 
			this.RecentMenu.Items.AddRange(new System.Windows.Forms.ToolStripItem[] {
>>>>>>> 90fae962
            this.RecentMenu_Browse,
            this.toolStripSeparator9,
            this.RecentMenu_Separator,
            this.RecentMenu_ClearList});
			this.RecentMenu.Name = "RecentMenu";
			this.RecentMenu.Size = new System.Drawing.Size(123, 60);
			// 
			// RecentMenu_Browse
			// 
			this.RecentMenu_Browse.Name = "RecentMenu_Browse";
			this.RecentMenu_Browse.Size = new System.Drawing.Size(122, 22);
			this.RecentMenu_Browse.Text = "Browse...";
			this.RecentMenu_Browse.Click += new System.EventHandler(this.RecentMenu_Browse_Click);
			// 
			// toolStripSeparator9
			// 
			this.toolStripSeparator9.Name = "toolStripSeparator9";
			this.toolStripSeparator9.Size = new System.Drawing.Size(119, 6);
			// 
			// RecentMenu_Separator
			// 
			this.RecentMenu_Separator.Name = "RecentMenu_Separator";
			this.RecentMenu_Separator.Size = new System.Drawing.Size(119, 6);
			// 
			// RecentMenu_ClearList
			// 
			this.RecentMenu_ClearList.Name = "RecentMenu_ClearList";
			this.RecentMenu_ClearList.Size = new System.Drawing.Size(122, 22);
			this.RecentMenu_ClearList.Text = "Clear List";
			this.RecentMenu_ClearList.Click += new System.EventHandler(this.RecentMenu_ClearList_Click);
			// 
			// BuildListMultiContextMenu
			// 
			this.BuildListMultiContextMenu.Items.AddRange(new System.Windows.Forms.ToolStripItem[] {
            this.BuildListMultiContextMenu_Bisect,
            this.BuildListMultiContextMenu_TimeZoneSeparator,
            this.BuildListMultiContextMenu_ShowServerTimes,
            this.BuildListMultiContextMenu_ShowLocalTimes});
			this.BuildListMultiContextMenu.Name = "BuildListContextMenu";
			this.BuildListMultiContextMenu.Size = new System.Drawing.Size(184, 76);
			// 
			// BuildListMultiContextMenu_Bisect
			// 
			this.BuildListMultiContextMenu_Bisect.Name = "BuildListMultiContextMenu_Bisect";
			this.BuildListMultiContextMenu_Bisect.Size = new System.Drawing.Size(183, 22);
			this.BuildListMultiContextMenu_Bisect.Text = "Bisect these changes";
			this.BuildListMultiContextMenu_Bisect.Click += new System.EventHandler(this.BuidlListMultiContextMenu_Bisect_Click);
			// 
			// BuildListMultiContextMenu_TimeZoneSeparator
			// 
			this.BuildListMultiContextMenu_TimeZoneSeparator.Name = "BuildListMultiContextMenu_TimeZoneSeparator";
			this.BuildListMultiContextMenu_TimeZoneSeparator.Size = new System.Drawing.Size(180, 6);
			// 
			// BuildListMultiContextMenu_ShowServerTimes
			// 
			this.BuildListMultiContextMenu_ShowServerTimes.Name = "BuildListMultiContextMenu_ShowServerTimes";
			this.BuildListMultiContextMenu_ShowServerTimes.Size = new System.Drawing.Size(183, 22);
			this.BuildListMultiContextMenu_ShowServerTimes.Text = "Show server times";
			this.BuildListMultiContextMenu_ShowServerTimes.Click += new System.EventHandler(this.BuildListContextMenu_ShowServerTimes_Click);
			// 
			// BuildListMultiContextMenu_ShowLocalTimes
			// 
			this.BuildListMultiContextMenu_ShowLocalTimes.Name = "BuildListMultiContextMenu_ShowLocalTimes";
			this.BuildListMultiContextMenu_ShowLocalTimes.Size = new System.Drawing.Size(183, 22);
			this.BuildListMultiContextMenu_ShowLocalTimes.Text = "Show local times";
			this.BuildListMultiContextMenu_ShowLocalTimes.Click += new System.EventHandler(this.BuildListContextMenu_ShowServerTimes_Click);
			// 
			// FilterContextMenu
			// 
			this.FilterContextMenu.Items.AddRange(new System.Windows.Forms.ToolStripItem[] {
            this.FilterContextMenu_Default,
            this.FilterContextMenu_BeforeBadgeSeparator,
            this.FilterContextMenu_Type,
            this.FilterContextMenu_Badges,
            this.FilterContextMenu_AfterBadgeSeparator,
            this.FilterContextMenu_ShowBuildMachineChanges});
			this.FilterContextMenu.Name = "FilterContextMenu";
			this.FilterContextMenu.Size = new System.Drawing.Size(232, 104);
			// 
			// FilterContextMenu_Default
			// 
			this.FilterContextMenu_Default.Name = "FilterContextMenu_Default";
			this.FilterContextMenu_Default.Size = new System.Drawing.Size(231, 22);
			this.FilterContextMenu_Default.Text = "Default";
			this.FilterContextMenu_Default.Click += new System.EventHandler(this.FilterContextMenu_Default_Click);
			// 
			// FilterContextMenu_BeforeBadgeSeparator
			// 
			this.FilterContextMenu_BeforeBadgeSeparator.Name = "FilterContextMenu_BeforeBadgeSeparator";
			this.FilterContextMenu_BeforeBadgeSeparator.Size = new System.Drawing.Size(228, 6);
			// 
			// FilterContextMenu_Type
			// 
			this.FilterContextMenu_Type.DropDownItems.AddRange(new System.Windows.Forms.ToolStripItem[] {
            this.FilterContextMenu_Type_ShowAll,
            this.toolStripSeparator10,
            this.FilterContextMenu_Type_Code,
            this.FilterContextMenu_Type_Content});
			this.FilterContextMenu_Type.Name = "FilterContextMenu_Type";
			this.FilterContextMenu_Type.Size = new System.Drawing.Size(231, 22);
			this.FilterContextMenu_Type.Text = "Type";
			// 
			// FilterContextMenu_Type_ShowAll
			// 
			this.FilterContextMenu_Type_ShowAll.Name = "FilterContextMenu_Type_ShowAll";
			this.FilterContextMenu_Type_ShowAll.Size = new System.Drawing.Size(120, 22);
			this.FilterContextMenu_Type_ShowAll.Text = "Show All";
			this.FilterContextMenu_Type_ShowAll.Click += new System.EventHandler(this.FilterContextMenu_Type_ShowAll_Click);
			// 
			// toolStripSeparator10
			// 
			this.toolStripSeparator10.Name = "toolStripSeparator10";
			this.toolStripSeparator10.Size = new System.Drawing.Size(117, 6);
			// 
			// FilterContextMenu_Type_Code
			// 
			this.FilterContextMenu_Type_Code.Name = "FilterContextMenu_Type_Code";
			this.FilterContextMenu_Type_Code.Size = new System.Drawing.Size(120, 22);
			this.FilterContextMenu_Type_Code.Text = "Code";
			this.FilterContextMenu_Type_Code.Click += new System.EventHandler(this.FilterContextMenu_Type_Code_Click);
			// 
			// FilterContextMenu_Type_Content
			// 
			this.FilterContextMenu_Type_Content.Name = "FilterContextMenu_Type_Content";
			this.FilterContextMenu_Type_Content.Size = new System.Drawing.Size(120, 22);
			this.FilterContextMenu_Type_Content.Text = "Content";
			this.FilterContextMenu_Type_Content.Click += new System.EventHandler(this.FilterContextMenu_Type_Content_Click);
			// 
			// FilterContextMenu_Badges
			// 
			this.FilterContextMenu_Badges.Name = "FilterContextMenu_Badges";
			this.FilterContextMenu_Badges.Size = new System.Drawing.Size(231, 22);
			this.FilterContextMenu_Badges.Text = "Badges";
			// 
			// FilterContextMenu_AfterBadgeSeparator
			// 
			this.FilterContextMenu_AfterBadgeSeparator.Name = "FilterContextMenu_AfterBadgeSeparator";
			this.FilterContextMenu_AfterBadgeSeparator.Size = new System.Drawing.Size(228, 6);
			// 
			// FilterContextMenu_ShowBuildMachineChanges
			// 
			this.FilterContextMenu_ShowBuildMachineChanges.Name = "FilterContextMenu_ShowBuildMachineChanges";
			this.FilterContextMenu_ShowBuildMachineChanges.Size = new System.Drawing.Size(231, 22);
			this.FilterContextMenu_ShowBuildMachineChanges.Text = "Show Build Machine Changes";
			this.FilterContextMenu_ShowBuildMachineChanges.Click += new System.EventHandler(this.FilterContextMenu_ShowBuildMachineChanges_Click);
			// 
			// BuildHealthContextMenu
			// 
			this.BuildHealthContextMenu.Items.AddRange(new System.Windows.Forms.ToolStripItem[] {
            this.BuildHealthContextMenu_Browse,
            this.BuildHealthContextMenu_MinSeparator,
            this.BuildHealthContextMenu_MaxSeparator,
            this.BuildHealthContextMenu_Settings});
			this.BuildHealthContextMenu.Name = "BuildHealthContextMenu";
			this.BuildHealthContextMenu.Size = new System.Drawing.Size(130, 60);
			// 
			// BuildHealthContextMenu_Browse
			// 
			this.BuildHealthContextMenu_Browse.Name = "BuildHealthContextMenu_Browse";
			this.BuildHealthContextMenu_Browse.Size = new System.Drawing.Size(129, 22);
			this.BuildHealthContextMenu_Browse.Text = "Show All...";
			this.BuildHealthContextMenu_Browse.Click += new System.EventHandler(this.BuildHealthContextMenu_Browse_Click);
			// 
			// BuildHealthContextMenu_MinSeparator
			// 
			this.BuildHealthContextMenu_MinSeparator.Name = "BuildHealthContextMenu_MinSeparator";
			this.BuildHealthContextMenu_MinSeparator.Size = new System.Drawing.Size(126, 6);
			// 
			// BuildHealthContextMenu_MaxSeparator
			// 
			this.BuildHealthContextMenu_MaxSeparator.Name = "BuildHealthContextMenu_MaxSeparator";
			this.BuildHealthContextMenu_MaxSeparator.Size = new System.Drawing.Size(126, 6);
			// 
			// BuildHealthContextMenu_Settings
			// 
			this.BuildHealthContextMenu_Settings.Name = "BuildHealthContextMenu_Settings";
			this.BuildHealthContextMenu_Settings.Size = new System.Drawing.Size(129, 22);
			this.BuildHealthContextMenu_Settings.Text = "Settings...";
			this.BuildHealthContextMenu_Settings.Click += new System.EventHandler(this.BuildHealthContextMenu_Settings_Click);
			// 
			// EditorConfigWatcher
			// 
			this.EditorConfigWatcher.EnableRaisingEvents = true;
			this.EditorConfigWatcher.Filter = "EditorPerProjectUserSettings.ini";
			this.EditorConfigWatcher.NotifyFilter = System.IO.NotifyFilters.LastWrite;
			this.EditorConfigWatcher.SynchronizingObject = this;
			this.EditorConfigWatcher.Changed += new System.IO.FileSystemEventHandler(this.EditorConfigWatcher_Changed);
			this.EditorConfigWatcher.Created += new System.IO.FileSystemEventHandler(this.EditorConfigWatcher_Changed);
			this.EditorConfigWatcher.Deleted += new System.IO.FileSystemEventHandler(this.EditorConfigWatcher_Changed);
			this.EditorConfigWatcher.Renamed += new System.IO.RenamedEventHandler(this.EditorConfigWatcher_Renamed);
			// 
			// WorkspaceControl
			// 
			this.AutoScaleDimensions = new System.Drawing.SizeF(96F, 96F);
			this.AutoScaleMode = System.Windows.Forms.AutoScaleMode.Dpi;
			this.BackColor = System.Drawing.SystemColors.Control;
			this.Controls.Add(this.tableLayoutPanel2);
			this.Font = new System.Drawing.Font("Segoe UI", 9F, System.Drawing.FontStyle.Regular, System.Drawing.GraphicsUnit.Point, ((byte)(0)));
			this.Margin = new System.Windows.Forms.Padding(0);
			this.Name = "WorkspaceControl";
			this.Size = new System.Drawing.Size(1363, 752);
			this.Load += new System.EventHandler(this.MainWindow_Load);
			this.VisibleChanged += new System.EventHandler(this.WorkspaceControl_VisibleChanged);
			this.OptionsContextMenu.ResumeLayout(false);
			this.BuildListContextMenu.ResumeLayout(false);
			this.flowLayoutPanel1.ResumeLayout(false);
			this.flowLayoutPanel1.PerformLayout();
			this.tableLayoutPanel3.ResumeLayout(false);
			this.tableLayoutPanel3.PerformLayout();
			this.tableLayoutPanel2.ResumeLayout(false);
			this.tableLayoutPanel2.PerformLayout();
			this.Splitter.Panel1.ResumeLayout(false);
			this.Splitter.Panel2.ResumeLayout(false);
			((System.ComponentModel.ISupportInitialize)(this.Splitter)).EndInit();
			this.Splitter.ResumeLayout(false);
			this.StatusLayoutPanel.ResumeLayout(false);
			this.panel1.ResumeLayout(false);
			this.MoreToolsContextMenu.ResumeLayout(false);
			this.SyncContextMenu.ResumeLayout(false);
			this.RecentMenu.ResumeLayout(false);
			this.BuildListMultiContextMenu.ResumeLayout(false);
			this.FilterContextMenu.ResumeLayout(false);
			this.BuildHealthContextMenu.ResumeLayout(false);
			((System.ComponentModel.ISupportInitialize)(this.EditorConfigWatcher)).EndInit();
			this.ResumeLayout(false);

		}

		#endregion

		private BuildListControl BuildList;
		private LogControl SyncLog;
		private System.Windows.Forms.ColumnHeader IconColumn;
		private System.Windows.Forms.ColumnHeader TimeColumn;
		private System.Windows.Forms.ColumnHeader DescriptionColumn;
		private System.Windows.Forms.ColumnHeader StatusColumn;
		private System.Windows.Forms.ColumnHeader ChangeColumn;
		private System.Windows.Forms.ColumnHeader AuthorColumn;
		private System.Windows.Forms.Button OptionsButton;
		private System.Windows.Forms.ContextMenuStrip OptionsContextMenu;
		private System.Windows.Forms.CheckBox RunAfterSyncCheckBox;
		private System.Windows.Forms.CheckBox BuildAfterSyncCheckBox;
		private System.Windows.Forms.Label AfterSyncingLabel;
		private System.Windows.Forms.ContextMenuStrip BuildListContextMenu;
		private System.Windows.Forms.ToolStripMenuItem BuildListContextMenu_Cancel;
		private LogSplitContainer Splitter;
		private System.Windows.Forms.ToolStripMenuItem BuildListContextMenu_MoreInfo;
		private System.Windows.Forms.ToolStripMenuItem BuildListContextMenu_AddStar;
		private System.Windows.Forms.ToolStripSeparator BuildListContextMenu_CustomTool_End;
		private System.Windows.Forms.ToolStripMenuItem BuildListContextMenu_MarkGood;
		private System.Windows.Forms.ToolStripMenuItem BuildListContextMenu_MarkBad;
		private System.Windows.Forms.ToolStripMenuItem BuildListContextMenu_StartInvestigating;
		private System.Windows.Forms.ToolStripMenuItem BuildListContextMenu_Sync;
		private System.Windows.Forms.ToolStripSeparator toolStripSeparator4;
		private System.Windows.Forms.NotifyIcon NotifyIcon;
		private System.Windows.Forms.ToolStripMenuItem BuildListContextMenu_RemoveStar;
		private System.Windows.Forms.ToolStripMenuItem BuildListContextMenu_FinishInvestigating;
		private System.Windows.Forms.ToolStripSeparator toolStripSeparator1;
		private System.Windows.Forms.ToolStripMenuItem BuildListContextMenu_LaunchEditor;
		private System.Windows.Forms.ToolTip BuildListToolTip;
		private System.Windows.Forms.ToolStripMenuItem OptionsContextMenu_AutoResolveConflicts;
		private System.Windows.Forms.ToolStripMenuItem OptionsContextMenu_EditorArguments;
		private System.Windows.Forms.ToolStripMenuItem BuildListContextMenu_OpenVisualStudio;
		private System.Windows.Forms.Panel panel1;
		private System.Windows.Forms.ToolStripMenuItem BuildListContextMenu_Build;
		private System.Windows.Forms.ToolStripMenuItem BuildListContextMenu_GenerateProjectFiles;
		private System.Windows.Forms.ToolStripMenuItem OptionsContextMenu_EditorBuildConfiguration;
		private System.Windows.Forms.ToolStripMenuItem OptionsContextMenu_BuildConfig_Debug;
		private System.Windows.Forms.ToolStripMenuItem OptionsContextMenu_BuildConfig_DebugGame;
		private System.Windows.Forms.ToolStripMenuItem OptionsContextMenu_BuildConfig_Development;
		private System.Windows.Forms.ToolStripMenuItem BuildListContextMenu_Rebuild;
		private System.Windows.Forms.ToolStripMenuItem BuildListContextMenu_WithdrawReview;
		private System.Windows.Forms.ToolStripMenuItem OptionsContextMenu_ScheduledSync;
		private System.Windows.Forms.ToolStripMenuItem BuildListContextMenu_LeaveComment;
		private System.Windows.Forms.ToolStripSeparator toolStripSeparator7;
		private System.Windows.Forms.ColumnHeader CISColumn;
		private System.Windows.Forms.ToolStripMenuItem BuildListContextMenu_EditComment;
		private System.Windows.Forms.FlowLayoutPanel flowLayoutPanel1;
		private System.Windows.Forms.TableLayoutPanel tableLayoutPanel3;
		private System.Windows.Forms.TableLayoutPanel tableLayoutPanel2;
		private System.Windows.Forms.ToolStripSeparator BuildListContextMenu_TimeZoneSeparator;
		private System.Windows.Forms.ToolStripMenuItem BuildListContextMenu_ShowServerTimes;
		private System.Windows.Forms.ToolStripMenuItem BuildListContextMenu_ShowLocalTimes;
		private System.Windows.Forms.ToolStripMenuItem OptionsContextMenu_CustomizeBuildSteps;
		private System.Windows.Forms.ToolStripMenuItem OptionsContextMenu_TimeZone;
		private System.Windows.Forms.ToolStripMenuItem OptionsContextMenu_TimeZone_Local;
		private System.Windows.Forms.ToolStripMenuItem OptionsContextMenu_TimeZone_PerforceServer;
		private System.Windows.Forms.CheckBox OpenSolutionAfterSyncCheckBox;
		private System.Windows.Forms.TableLayoutPanel StatusLayoutPanel;
		private StatusPanel StatusPanel;
		private System.Windows.Forms.ToolStripMenuItem BuildListContextMenu_SyncContentOnly;
		private System.Windows.Forms.ContextMenuStrip MoreToolsContextMenu;
		private System.Windows.Forms.ToolStripMenuItem MoreToolsContextMenu_CleanWorkspace;
		private System.Windows.Forms.ToolStripSeparator MoreActionsContextMenu_CustomToolSeparator;
		private System.Windows.Forms.ToolStripSeparator toolStripSeparator3;
		private System.Windows.Forms.ToolStripSeparator toolStripSeparator5;
		private System.Windows.Forms.ToolStripSeparator toolStripSeparator6;
		private System.Windows.Forms.ToolStripMenuItem OptionsContextMenu_Diagnostics;
		private System.Windows.Forms.ToolStripMenuItem OptionsContextMenu_SyncFilter;
		private System.Windows.Forms.ToolStripMenuItem BuildListContextMenu_SyncOnlyThisChange;
		private System.Windows.Forms.ContextMenuStrip SyncContextMenu;
		private System.Windows.Forms.ToolStripMenuItem SyncContextMenu_LatestChange;
		private System.Windows.Forms.ToolStripMenuItem SyncContextMenu_LatestGoodChange;
		private System.Windows.Forms.ToolStripSeparator toolStripSeparator8;
		private System.Windows.Forms.ToolStripMenuItem SyncContexMenu_EnterChangelist;
		private System.Windows.Forms.ToolStripMenuItem SyncContextMenu_LatestStarredChange;
		private System.Windows.Forms.ContextMenuStrip StreamContextMenu;
		private System.Windows.Forms.ToolStripMenuItem tabLabelsToolStripMenuItem;
		private System.Windows.Forms.ToolStripMenuItem OptionsContextMenu_TabNames_Stream;
		private System.Windows.Forms.ToolStripMenuItem OptionsContextMenu_TabNames_WorkspaceName;
		private System.Windows.Forms.ToolStripMenuItem OptionsContextMenu_TabNames_WorkspaceRoot;
		private System.Windows.Forms.ToolStripMenuItem OptionsContextMenu_TabNames_ProjectFile;
		private System.Windows.Forms.ContextMenuStrip RecentMenu;
		private System.Windows.Forms.ToolStripSeparator RecentMenu_Separator;
		private System.Windows.Forms.ToolStripMenuItem RecentMenu_ClearList;
		private System.Windows.Forms.ToolStripMenuItem RecentMenu_Browse;
		private System.Windows.Forms.ToolStripSeparator toolStripSeparator9;
		private System.Windows.Forms.ToolStripSeparator BuildListContextMenu_CustomTool_Start;
		private System.Windows.Forms.ToolStripMenuItem showChangesToolStripMenuItem;
		private System.Windows.Forms.ToolStripMenuItem OptionsContextMenu_ShowChanges_ShowUnreviewed;
		private System.Windows.Forms.ToolStripMenuItem OptionsContextMenu_ShowChanges_ShowAutomated;
		private System.Windows.Forms.ColumnHeader TypeColumn;
		private System.Windows.Forms.ContextMenuStrip BuildListMultiContextMenu;
		private System.Windows.Forms.ToolStripMenuItem BuildListMultiContextMenu_Bisect;
		private System.Windows.Forms.ToolStripSeparator BuildListMultiContextMenu_TimeZoneSeparator;
		private System.Windows.Forms.ToolStripMenuItem BuildListMultiContextMenu_ShowServerTimes;
		private System.Windows.Forms.ToolStripMenuItem BuildListMultiContextMenu_ShowLocalTimes;
		private System.Windows.Forms.ToolStripMenuItem BuildListContextMenu_Bisect_Pass;
		private System.Windows.Forms.ToolStripMenuItem BuildListContextMenu_Bisect_Fail;
		private System.Windows.Forms.ToolStripMenuItem BuildListContextMenu_Bisect_Exclude;
		private System.Windows.Forms.ToolStripMenuItem BuildListContextMenu_Bisect_Include;
		private System.Windows.Forms.ToolStripSeparator BuildListContextMenu_Bisect_Separator;
		private System.Windows.Forms.ToolStripMenuItem OptionsContextMenu_ApplicationSettings;
		private System.Windows.Forms.ToolStripSeparator toolStripSeparator2;
		private System.Windows.Forms.Button FilterButton;
		private System.Windows.Forms.ContextMenuStrip FilterContextMenu;
		private System.Windows.Forms.ToolStripMenuItem FilterContextMenu_Default;
		private System.Windows.Forms.ToolStripSeparator FilterContextMenu_BeforeBadgeSeparator;
		private System.Windows.Forms.ToolStripSeparator FilterContextMenu_AfterBadgeSeparator;
		private System.Windows.Forms.ToolStripMenuItem FilterContextMenu_ShowBuildMachineChanges;
		private System.Windows.Forms.ToolStripMenuItem FilterContextMenu_Badges;
		private System.Windows.Forms.ToolStripMenuItem FilterContextMenu_Type;
		private System.Windows.Forms.ToolStripMenuItem FilterContextMenu_Type_Code;
		private System.Windows.Forms.ToolStripMenuItem FilterContextMenu_Type_Content;
		private System.Windows.Forms.ToolStripMenuItem FilterContextMenu_Type_ShowAll;
		private System.Windows.Forms.ToolStripSeparator toolStripSeparator10;
		private System.Windows.Forms.ContextMenuStrip BuildHealthContextMenu;
		private System.Windows.Forms.ToolStripSeparator BuildHealthContextMenu_MaxSeparator;
		private System.Windows.Forms.ToolStripMenuItem BuildHealthContextMenu_Settings;
		private System.Windows.Forms.ToolStripMenuItem BuildHealthContextMenu_Browse;
		private System.Windows.Forms.ToolStripSeparator BuildHealthContextMenu_MinSeparator;
		private System.Windows.Forms.ToolStripMenuItem OptionsContextMenu_SyncPrecompiledBinaries;
		private System.Windows.Forms.ToolStripMenuItem disabledToolStripMenuItem;
		private System.Windows.Forms.ToolStripSeparator toolStripSeparator11;
		private System.Windows.Forms.ToolStripMenuItem editorToolStripMenuItem;
		private System.Windows.Forms.ToolStripMenuItem editorPhysXToolStripMenuItem;
		private System.Windows.Forms.ToolStripMenuItem pS4ToolStripMenuItem;
		private System.IO.FileSystemWatcher EditorConfigWatcher;
		private System.Windows.Forms.ToolStripMenuItem BuildListContextMenu_ViewInSwarm;
	}
}<|MERGE_RESOLUTION|>--- conflicted
+++ resolved
@@ -982,31 +982,6 @@
             this.SyncContextMenu_LatestStarredChange,
             this.toolStripSeparator8,
             this.SyncContexMenu_EnterChangelist});
-<<<<<<< HEAD
-            this.SyncContextMenu.Name = "SyncContextMenu";
-            this.SyncContextMenu.Size = new System.Drawing.Size(190, 98);
-            // 
-            // SyncContextMenu_LatestChange
-            // 
-            this.SyncContextMenu_LatestChange.Name = "SyncContextMenu_LatestChange";
-            this.SyncContextMenu_LatestChange.Size = new System.Drawing.Size(189, 22);
-            this.SyncContextMenu_LatestChange.Text = "Latest Change";
-            this.SyncContextMenu_LatestChange.Click += new System.EventHandler(this.SyncContextMenu_LatestChange_Click);
-            // 
-            // SyncContextMenu_LatestGoodChange
-            // 
-            this.SyncContextMenu_LatestGoodChange.Name = "SyncContextMenu_LatestGoodChange";
-            this.SyncContextMenu_LatestGoodChange.Size = new System.Drawing.Size(189, 22);
-            this.SyncContextMenu_LatestGoodChange.Text = "Latest Good Change";
-            this.SyncContextMenu_LatestGoodChange.Click += new System.EventHandler(this.SyncContextMenu_LatestGoodChange_Click);
-            // 
-            // SyncContextMenu_LatestStarredChange
-            // 
-            this.SyncContextMenu_LatestStarredChange.Name = "SyncContextMenu_LatestStarredChange";
-            this.SyncContextMenu_LatestStarredChange.Size = new System.Drawing.Size(189, 22);
-            this.SyncContextMenu_LatestStarredChange.Text = "Latest Starred Change";
-			this.SyncContextMenu_LatestStarredChange.Click += new System.EventHandler(SyncContextMenu_LatestStarredChange_Click);
-=======
 			this.SyncContextMenu.Name = "SyncContextMenu";
 			this.SyncContextMenu.Size = new System.Drawing.Size(190, 98);
 			// 
@@ -1030,30 +1005,10 @@
 			this.SyncContextMenu_LatestStarredChange.Size = new System.Drawing.Size(189, 22);
 			this.SyncContextMenu_LatestStarredChange.Text = "Latest Starred Change";
 			this.SyncContextMenu_LatestStarredChange.Click += new System.EventHandler(this.SyncContextMenu_LatestStarredChange_Click);
->>>>>>> 90fae962
 			// 
 			// toolStripSeparator8
 			// 
 			this.toolStripSeparator8.Name = "toolStripSeparator8";
-<<<<<<< HEAD
-            this.toolStripSeparator8.Size = new System.Drawing.Size(186, 6);
-            // 
-            // SyncContexMenu_EnterChangelist
-            // 
-            this.SyncContexMenu_EnterChangelist.Name = "SyncContexMenu_EnterChangelist";
-            this.SyncContexMenu_EnterChangelist.Size = new System.Drawing.Size(189, 22);
-            this.SyncContexMenu_EnterChangelist.Text = "Specific Changelist...";
-            this.SyncContexMenu_EnterChangelist.Click += new System.EventHandler(this.SyncContextMenu_EnterChangelist_Click);
-            // 
-            // StreamContextMenu
-            // 
-            this.StreamContextMenu.Name = "StreamContextMenu";
-            this.StreamContextMenu.Size = new System.Drawing.Size(61, 4);
-            // 
-            // RecentMenu
-            // 
-            this.RecentMenu.Items.AddRange(new System.Windows.Forms.ToolStripItem[] {
-=======
 			this.toolStripSeparator8.Size = new System.Drawing.Size(186, 6);
 			// 
 			// SyncContexMenu_EnterChangelist
@@ -1071,7 +1026,6 @@
 			// RecentMenu
 			// 
 			this.RecentMenu.Items.AddRange(new System.Windows.Forms.ToolStripItem[] {
->>>>>>> 90fae962
             this.RecentMenu_Browse,
             this.toolStripSeparator9,
             this.RecentMenu_Separator,
