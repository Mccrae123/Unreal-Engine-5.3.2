--- conflicted
+++ resolved
@@ -62,30 +62,6 @@
 
 	partial class WorkspaceControl : UserControl, IMainWindowTabPanel
 	{
-<<<<<<< HEAD
-		/// <summary>
-		/// Default sync categories.
-		/// NOTE: These category definitions are now overridden in UnrealGameSync.ini; this list exists solely for backwards compatibility, and will not normally be used.
-		/// </summary>
-		readonly WorkspaceSyncCategory[] DefaultSyncCategories =
-		{
-			new WorkspaceSyncCategory(new Guid("{6703E989-D912-451D-93AD-B48DE748D282}"), "Content", "*.uasset", "*.umap"),
-			new WorkspaceSyncCategory(new Guid("{6507C2FB-19DD-403A-AFA3-BBF898248D5A}"), "Documentation", "/Engine/Documentation/..."),
-			new WorkspaceSyncCategory(new Guid("{FD7C716E-4BAD-43AE-8FAE-8748EF9EE44D}"), "Platform Support: Android", "/Engine/Source/ThirdParty/.../Android/...", ".../Build/Android/PipelineCaches/..."),
-			new WorkspaceSyncCategory(new Guid("{176B2EB2-35F7-4E8E-B131-5F1C5F0959AF}"), "Platform Support: iOS", "/Engine/Source/ThirdParty/.../IOS/...", ".../Build/IOS/PipelineCaches/..."),
-			new WorkspaceSyncCategory(new Guid("{F44B2D25-CBC0-4A8F-B6B3-E4A8125533DD}"), "Platform Support: Linux", "/Engine/Source/ThirdParty/.../Linux/..."),
-			new WorkspaceSyncCategory(new Guid("{2AF45231-0D75-463B-BF9F-ABB3231091BB}"), "Platform Support: Mac", "/Engine/Source/ThirdParty/.../Mac/...", ".../Build/Mac/PipelineCaches/..."),
-			new WorkspaceSyncCategory(new Guid("{C8CB4934-ADE9-46C9-B6E3-61A659E1FAF5}"), "Platform Support: PS4", ".../PS4/..."),
-			new WorkspaceSyncCategory(new Guid("{F8AE5AC3-DA2D-4719-BABF-8A90D878379E}"), "Platform Support: Switch", ".../Switch/..."),
-			new WorkspaceSyncCategory(new Guid("{3788A0BC-188C-4A0D-950A-D68175F0D110}"), "Platform Support: tvOS", "/Engine/Source/ThirdParty/.../TVOS/..."),
-			new WorkspaceSyncCategory(new Guid("{1144E719-FCD7-491B-B0FC-8B4C3565BF79}"), "Platform Support: Win32", "/Engine/Source/ThirdParty/.../Win32/..."),
-			new WorkspaceSyncCategory(new Guid("{5206CCEE-9024-4E36-8B89-F5F5A7D288D2}"), "Platform Support: Win64", "/Engine/Source/ThirdParty/.../Win64/..."),
-			new WorkspaceSyncCategory(new Guid("{06887423-B094-4718-9B55-C7A21EE67EE4}"), "Platform Support: XboxOne", ".../XboxOne/..."),
-			new WorkspaceSyncCategory(new Guid("{CFEC942A-BB90-4F0C-ACCF-238ECAAD9430}"), "Source Code", "/Engine/Source/..."),
-		};
-
-=======
->>>>>>> 6bbb88c8
 		enum HorizontalAlignment
 		{
 			Left,
@@ -342,11 +318,7 @@
 		// Placeholder text that is in the control and cleared when the user starts editing.
 		static string AuthorFilterPlaceholderText = "<username>";
 
-<<<<<<< HEAD
-		public WorkspaceControl(IWorkspaceControlOwner InOwner, string InApiUrl, string InOriginalExecutableFileName, bool bInUnstable, DetectProjectSettingsTask DetectSettings, LineBasedTextWriter InLog, UserSettings InSettings)
-=======
 		public WorkspaceControl(IWorkspaceControlOwner InOwner, string InApiUrl, string InOriginalExecutableFileName, bool bInUnstable, DetectProjectSettingsTask DetectSettings, LineBasedTextWriter InLog, UserSettings InSettings, OIDCTokenManager InOidcTokenManager)
->>>>>>> 6bbb88c8
 		{
 			InitializeComponent();
 
@@ -1796,8 +1768,6 @@
 			}
 		}
 
-<<<<<<< HEAD
-=======
 		List<string> GetProjectRoots(string InUProjectDirsPath)
 		{
 			List<string> ProjectRoots = new List<string>();
@@ -1868,7 +1838,6 @@
 			}
 		}
 
->>>>>>> 6bbb88c8
 		void UpdateReviewsCallback()
 		{
 			if (!bUpdateReviewsPosted)
@@ -2670,25 +2639,6 @@
 			}
 		}
 
-<<<<<<< HEAD
-		private static void SafeProcessStart(string Url, string Arguments, string WorkingDir)
-		{
-			try
-			{
-				ProcessStartInfo StartInfo = new ProcessStartInfo();
-				StartInfo.FileName = Url;
-				StartInfo.Arguments = Arguments;
-				StartInfo.WorkingDirectory = WorkingDir;
-				Process.Start(StartInfo).Dispose();
-			}
-			catch
-			{
-				MessageBox.Show(String.Format("Unable to open {0} {1}", Url, Arguments));
-			}
-		}
-
-=======
->>>>>>> 6bbb88c8
 		public void UpdateSettings()
 		{
 			UpdateStatusPanel();
@@ -2746,7 +2696,6 @@
 						Value = NewValue;
 						return true;
 					}
-<<<<<<< HEAD
 				}
 
 				int LastSlash = Path.LastIndexOf('/');
@@ -2755,16 +2704,6 @@
 					break;
 				}
 
-=======
-				}
-
-				int LastSlash = Path.LastIndexOf('/');
-				if(LastSlash < 2)
-				{
-					break;
-				}
-
->>>>>>> 6bbb88c8
 				Path = Path.Substring(0, LastSlash);
 			}
 
@@ -3173,14 +3112,11 @@
 			return EditorTargetName;
 		}
 
-<<<<<<< HEAD
-=======
 		private class ReceiptJsonObject
 		{
 			public string Launch { get; set; }
 		}
 
->>>>>>> 6bbb88c8
 		private string GetEditorExePath(BuildConfig Config)
 		{
 			// Try to read the executable path from the target receipt
@@ -3240,28 +3176,6 @@
 		private string[] GetProcessesRunningInWorkspace()
 		{
 			HashSet<string> ProcessNames = new HashSet<string>(StringComparer.InvariantCultureIgnoreCase);
-<<<<<<< HEAD
-			ProcessNames.Add("UE4Editor");
-			ProcessNames.Add("UE4Editor-Cmd");
-			ProcessNames.Add("UE4Editor-Win64-Debug");
-			ProcessNames.Add("UE4Editor-Win64-Debug-Cmd");
-			ProcessNames.Add("UE4Editor-Win64-DebugGame");
-			ProcessNames.Add("UE4Editor-Win64-DebugGame-Cmd");
-			ProcessNames.Add("UnrealEditor");
-			ProcessNames.Add("UnrealEditor-Cmd");
-			ProcessNames.Add("UnrealEditor-Win64-Debug");
-			ProcessNames.Add("UnrealEditor-Win64-Debug-Cmd");
-			ProcessNames.Add("UnrealEditor-Win64-DebugGame");
-			ProcessNames.Add("UnrealEditor-Win64-DebugGame-Cmd");
-			ProcessNames.Add("CrashReportClient");
-			ProcessNames.Add("CrashReportClient-Win64-Development");
-			ProcessNames.Add("CrashReportClient-Win64-Debug");
-			ProcessNames.Add("CrashReportClientEditor");
-			ProcessNames.Add("CrashReportClientEditor-Win64-Development");
-			ProcessNames.Add("CrashReportClientEditor-Win64-Debug");
-			ProcessNames.Add("UnrealBuildTool");
-			ProcessNames.Add("AutomationTool");
-=======
 			ProcessNames.Add("Win64\\UE4Editor.exe");
 			ProcessNames.Add("Win64\\UE4Editor-Cmd.exe");
 			ProcessNames.Add("Win64\\UE4Editor-Win64-Debug.exe");
@@ -3282,7 +3196,6 @@
 			ProcessNames.Add("Win64\\CrashReportClientEditor-Win64-Debug.exe");
 			ProcessNames.Add("DotNET\\UnrealBuildTool\\UnrealBuildTool.exe");
 			ProcessNames.Add("DotNET\\AutomationTool\\AutomationTool.exe");
->>>>>>> 6bbb88c8
 
 			List<string> ProcessFileNames = new List<string>();
 			try
@@ -3340,10 +3253,7 @@
 				else
 				{
 					PossiblePaths.Add(Path.Combine(Path.GetDirectoryName(SelectedFileName), "Binaries", "Win64", String.Format("{0}{1}.target", GetDefaultEditorTargetName(), ConfigSuffix)));
-<<<<<<< HEAD
-=======
 					PossiblePaths.Add(Path.Combine(Workspace.LocalRootPath, "Engine", "Binaries", "Win64", String.Format("{0}{1}.target", GetDefaultEditorTargetName(), ConfigSuffix)));
->>>>>>> 6bbb88c8
 				}
 			}
 			else
@@ -3609,15 +3519,12 @@
 					}
 				}
 
-<<<<<<< HEAD
-=======
 				foreach ((string Name, Action<Point, Rectangle> Action) in CustomStatusPanelLinks)
 				{
 					ProgramsLine.AddLink(Name, FontStyle.Regular, Action);
 					ProgramsLine.AddText("  |  ");
 				}
 
->>>>>>> 6bbb88c8
 				ProgramsLine.AddLink("Windows Explorer", FontStyle.Regular, () => { SafeProcessStart("explorer.exe", String.Format("\"{0}\"", Path.GetDirectoryName(SelectedFileName))); });
 
 				if (GetDefaultIssueFilter() != null)
