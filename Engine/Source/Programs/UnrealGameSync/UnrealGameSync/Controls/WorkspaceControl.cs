// Copyright Epic Games, Inc. All Rights Reserved.

using System;
using System.Collections.Generic;
using System.ComponentModel;
using System.Data;
using System.Data.SqlClient;
using System.Deployment.Application;
using System.Diagnostics;
using System.Drawing;
using System.Drawing.Drawing2D;
using System.IO;
using System.Linq;
using System.Reflection;
using System.Runtime.InteropServices;
using System.Text;
using System.Text.RegularExpressions;
using System.Threading.Tasks;
using System.Windows.Forms;
using System.Windows.Forms.VisualStyles;
using Microsoft.Win32;
using System.Threading;
using System.Drawing.Imaging;
using System.Web.Script.Serialization;

namespace UnrealGameSync
{
	public enum LatestChangeType
	{
		Any,
		Good,
		Starred,
	}

	interface IWorkspaceControlOwner
	{
		ToolUpdateMonitor ToolUpdateMonitor { get; }

		void EditSelectedProject(WorkspaceControl Workspace);
		void RequestProjectChange(WorkspaceControl Workspace, UserSelectedProjectSettings Project, bool bModal);
		void ShowAndActivate();
		void StreamChanged(WorkspaceControl Workspace);
		void SetTabNames(TabLabels TabNames);
		void SetupScheduledSync();
		void UpdateProgress();
		void ModifyApplicationSettings();
		void UpdateAlertWindows();
		void UpdateTintColors();

		IssueMonitor CreateIssueMonitor(string ApiUrl, string UserName);
		void ReleaseIssueMonitor(IssueMonitor IssueMonitor);
	}

	delegate void WorkspaceStartupCallback(WorkspaceControl Workspace, bool bCancel);
	delegate void WorkspaceUpdateCallback(WorkspaceUpdateResult Result);

	partial class WorkspaceControl : UserControl, IMainWindowTabPanel
	{
		/// <summary>
		/// Default sync categories.
		/// NOTE: These category definitions are now overridden in UnrealGameSync.ini; this list exists solely for backwards compatibility, and will not normally be used.
		/// </summary>
		readonly WorkspaceSyncCategory[] DefaultSyncCategories =
		{
			new WorkspaceSyncCategory(new Guid("{6703E989-D912-451D-93AD-B48DE748D282}"), "Content", "*.uasset", "*.umap"),
			new WorkspaceSyncCategory(new Guid("{6507C2FB-19DD-403A-AFA3-BBF898248D5A}"), "Documentation", "/Engine/Documentation/..."),
			new WorkspaceSyncCategory(new Guid("{FD7C716E-4BAD-43AE-8FAE-8748EF9EE44D}"), "Platform Support: Android", "/Engine/Source/ThirdParty/.../Android/...", ".../Build/Android/PipelineCaches/..."),
			new WorkspaceSyncCategory(new Guid("{176B2EB2-35F7-4E8E-B131-5F1C5F0959AF}"), "Platform Support: iOS", "/Engine/Source/ThirdParty/.../IOS/...", ".../Build/IOS/PipelineCaches/..."),
			new WorkspaceSyncCategory(new Guid("{F44B2D25-CBC0-4A8F-B6B3-E4A8125533DD}"), "Platform Support: Linux", "/Engine/Source/ThirdParty/.../Linux/..."),
			new WorkspaceSyncCategory(new Guid("{2AF45231-0D75-463B-BF9F-ABB3231091BB}"), "Platform Support: Mac", "/Engine/Source/ThirdParty/.../Mac/...", ".../Build/Mac/PipelineCaches/..."),
			new WorkspaceSyncCategory(new Guid("{C8CB4934-ADE9-46C9-B6E3-61A659E1FAF5}"), "Platform Support: PS4", ".../PS4/..."),
			new WorkspaceSyncCategory(new Guid("{F8AE5AC3-DA2D-4719-BABF-8A90D878379E}"), "Platform Support: Switch", ".../Switch/..."),
			new WorkspaceSyncCategory(new Guid("{3788A0BC-188C-4A0D-950A-D68175F0D110}"), "Platform Support: tvOS", "/Engine/Source/ThirdParty/.../TVOS/..."),
			new WorkspaceSyncCategory(new Guid("{1144E719-FCD7-491B-B0FC-8B4C3565BF79}"), "Platform Support: Win32", "/Engine/Source/ThirdParty/.../Win32/..."),
			new WorkspaceSyncCategory(new Guid("{5206CCEE-9024-4E36-8B89-F5F5A7D288D2}"), "Platform Support: Win64", "/Engine/Source/ThirdParty/.../Win64/..."),
			new WorkspaceSyncCategory(new Guid("{06887423-B094-4718-9B55-C7A21EE67EE4}"), "Platform Support: XboxOne", ".../XboxOne/..."),
			new WorkspaceSyncCategory(new Guid("{CFEC942A-BB90-4F0C-ACCF-238ECAAD9430}"), "Source Code", "/Engine/Source/..."),
		};

		enum HorizontalAlignment
		{
			Left,
			Center,
			Right
		}

		enum VerticalAlignment
		{
			Top,
			Middle,
			Bottom
		}

		class BadgeInfo
		{
			public string Label;
			public string Group;
			public string UniqueId;
			public int Offset;
			public int Width;
			public int Height;
			public Color BackgroundColor;
			public Color HoverBackgroundColor;
			public Action ClickHandler;
			public string ToolTip;

			public BadgeInfo(string Label, string Group, Color BadgeColor)
				: this(Label, Group, null, BadgeColor, BadgeColor, null)
			{
			}

			public BadgeInfo(string Label, string Group, string UniqueId, Color BackgroundColor, Color HoverBackgroundColor, Action ClickHandler)
			{
				this.Label = Label;
				this.Group = Group;
				this.UniqueId = UniqueId;
				this.BackgroundColor = BackgroundColor;
				this.HoverBackgroundColor = HoverBackgroundColor;
				this.ClickHandler = ClickHandler;
			}

			public BadgeInfo(BadgeInfo Other)
				: this(Other.Label, Other.Group, Other.UniqueId, Other.BackgroundColor, Other.HoverBackgroundColor, Other.ClickHandler)
			{
				this.Offset = Other.Offset;
				this.Width = Other.Width;
				this.Height = Other.Height;
			}

			public Rectangle GetBounds(Point ListLocation)
			{
				return new Rectangle(ListLocation.X + Offset, ListLocation.Y, Width, Height);
			}
		}

		class ServiceBadgeInfo : IEquatable<ServiceBadgeInfo>
		{
			public string Name;
			public string Url;
			public BadgeResult Result;

			public ServiceBadgeInfo(string Name, string Url, BadgeResult Result)
			{
				this.Name = Name;
				this.Url = Url;
				this.Result = Result;
			}

			public bool Equals(ServiceBadgeInfo OtherBadge)
			{
				return OtherBadge != null && Name == OtherBadge.Name && Url == OtherBadge.Url && Result == OtherBadge.Result;
			}

			public override bool Equals(object Other)
			{
				return Equals(Other as ServiceBadgeInfo);
			}

			public override int GetHashCode()
			{
				return Name.GetHashCode() + (Url ?? "").GetHashCode() * 3 + Result.GetHashCode() * 5;
			}
		}

		class ChangeLayoutInfo
		{
			public List<BadgeInfo> DescriptionBadges;
			public List<BadgeInfo> TypeBadges;
			public List<BadgeInfo> BuildBadges;
			public Dictionary<string, List<BadgeInfo>> CustomBadges;
		}

		class BuildListItemComparer : System.Collections.IComparer
		{
			public int Compare(object A, object B)
			{
				PerforceChangeSummary ChangeA = ((ListViewItem)A).Tag as PerforceChangeSummary;
				PerforceChangeSummary ChangeB = ((ListViewItem)B).Tag as PerforceChangeSummary;
				if (ChangeA == null)
				{
					return +1;
				}
				else if (ChangeB == null)
				{
					return -1;
				}
				else
				{
					return ChangeB.Number - ChangeA.Number;
				}
			}
		}

		public static Rectangle GoodBuildIcon = new Rectangle(0, 0, 16, 16);
		public static Rectangle MixedBuildIcon = new Rectangle(16, 0, 16, 16);
		public static Rectangle BadBuildIcon = new Rectangle(32, 0, 16, 16);
		public static Rectangle DefaultBuildIcon = new Rectangle(48, 0, 16, 16);
		static Rectangle PromotedBuildIcon = new Rectangle(64, 0, 16, 16);
		static Rectangle DetailsIcon = new Rectangle(80, 0, 16, 16);
		static Rectangle InfoIcon = new Rectangle(96, 0, 16, 16);
		static Rectangle CancelIcon = new Rectangle(112, 0, 16, 16);
		static Rectangle SyncIcon = new Rectangle(128, 0, 32, 16);
		static Rectangle HappyIcon = new Rectangle(160, 0, 16, 16);
		static Rectangle DisabledHappyIcon = new Rectangle(176, 0, 16, 16);
		static Rectangle FrownIcon = new Rectangle(192, 0, 16, 16);
		static Rectangle DisabledFrownIcon = new Rectangle(208, 0, 16, 16);
		static Rectangle PreviousSyncIcon = new Rectangle(224, 0, 16, 16);
		static Rectangle AdditionalSyncIcon = new Rectangle(240, 0, 16, 16);
		static Rectangle BisectPassIcon = new Rectangle(256, 0, 16, 16);
		static Rectangle BisectFailIcon = new Rectangle(273, 0, 16, 16);
		static Rectangle BisectImplicitPassIcon = new Rectangle(290, 0, 16, 16);
		static Rectangle BisectImplicitFailIcon = new Rectangle(307, 0, 16, 16);

		[DllImport("uxtheme.dll", CharSet = CharSet.Unicode)]
		static extern int SetWindowTheme(IntPtr hWnd, string pszSubAppName, string pszSubIdList);

		const int BuildListExpandCount = 250;

		const string EditorArchiveType = "Editor";

		IWorkspaceControlOwner Owner;
		string ApiUrl;
		string DataFolder;
		LineBasedTextWriter Log;

		UserSettings Settings;
		UserWorkspaceSettings WorkspaceSettings;
		UserProjectSettings ProjectSettings;

		bool bUserHasOpenIssues = false;

		public UserSelectedProjectSettings SelectedProject
		{
			get;
			private set;
		}

		public string SelectedFileName
		{
			get;
			private set;
		}

		string SelectedProjectIdentifier;

		public string BranchDirectoryName
		{
			get;
			private set;
		}

		public string StreamName
		{
			get;
			private set;
		}

		public string ClientName
		{
			get;
			private set;
		}

		SynchronizationContext MainThreadSynchronizationContext;
		bool bIsDisposing;

		bool bUnstable;
		string EditorTargetName;
		bool bIsEnterpriseProject;
		PerforceMonitor PerforceMonitor;
		Workspace Workspace;
		IssueMonitor IssueMonitor;
		EventMonitor EventMonitor;
		System.Windows.Forms.Timer UpdateTimer;
		HashSet<int> PromotedChangeNumbers = new HashSet<int>();
		List<int> ListIndexToChangeIndex = new List<int>();
		List<int> SortedChangeNumbers = new List<int>();
		Dictionary<string, Dictionary<int, string>> ArchiveToChangeNumberToArchivePath = new Dictionary<string, Dictionary<int, string>>();
		Dictionary<int, ChangeLayoutInfo> ChangeNumberToLayoutInfo = new Dictionary<int, ChangeLayoutInfo>();
		List<ToolStripMenuItem> CustomToolMenuItems = new List<ToolStripMenuItem>();
		int NumChanges;
		int PendingSelectedChangeNumber = -1;
		bool bHasBuildSteps = false;

		Dictionary<string, int> NotifiedBuildTypeToChangeNumber = new Dictionary<string, int>();

		bool bMouseOverExpandLink;

		string HoverBadgeUniqueId = null;
		bool bHoverSync;
		PerforceChangeSummary ContextMenuChange;
		Font BuildFont;
		Font SelectedBuildFont;
		Font BadgeFont;
		List<KeyValuePair<string, string>> BadgeNameAndGroupPairs = new List<KeyValuePair<string, string>>();
		Dictionary<string, Size> BadgeLabelToSize = new Dictionary<string, Size>();
		List<ServiceBadgeInfo> ServiceBadges = new List<ServiceBadgeInfo>();

		string OriginalExecutableFileName;

		NotificationWindow NotificationWindow;

		public Tuple<TaskbarState, float> DesiredTaskbarState
		{
			get;
			private set;
		}

		int BuildListWidth;
		float[] ColumnWidths;
		float[] ColumnWeights;
		int[] MinColumnWidths;
		int[] DesiredColumnWidths;
		string LastColumnSettings;
		List<ColumnHeader> CustomColumns;
		int MaxBuildBadgeChars;
		ListViewItem ExpandItem;

		bool bUpdateBuildListPosted;
		bool bUpdateBuildMetadataPosted;
		bool bUpdateReviewsPosted;

		WorkspaceUpdateCallback UpdateCallback;

		System.Threading.Timer StartupTimer;
		List<WorkspaceStartupCallback> StartupCallbacks;

		// When an author filter is applied this will be non-empty and != AuthorFilterPlaceholderText
		string AuthorFilterText = "";
		
		// Placeholder text that is in the control and cleared when the user starts editing.
		static string AuthorFilterPlaceholderText = "<username>";

		public WorkspaceControl(IWorkspaceControlOwner InOwner, string InApiUrl, string InOriginalExecutableFileName, bool bInUnstable, DetectProjectSettingsTask DetectSettings, LineBasedTextWriter InLog, UserSettings InSettings)
		{
			InitializeComponent();

			MainThreadSynchronizationContext = SynchronizationContext.Current;

			Owner = InOwner;
			ApiUrl = InApiUrl;
			DataFolder = DetectSettings.DataFolder;
			OriginalExecutableFileName = InOriginalExecutableFileName;
			bUnstable = bInUnstable;
			Log = InLog;
			Settings = InSettings;
			WorkspaceSettings = InSettings.FindOrAddWorkspace(DetectSettings.BranchClientPath);
			ProjectSettings = InSettings.FindOrAddProject(DetectSettings.NewSelectedClientFileName);

			DesiredTaskbarState = Tuple.Create(TaskbarState.NoProgress, 0.0f);

			System.Reflection.PropertyInfo DoubleBufferedProperty = typeof(Control).GetProperty("DoubleBuffered", System.Reflection.BindingFlags.NonPublic | System.Reflection.BindingFlags.Instance);
			DoubleBufferedProperty.SetValue(BuildList, true, null);

			// force the height of the rows
			BuildList.SmallImageList = new ImageList() { ImageSize = new Size(1, 20) };
			BuildList_FontChanged(null, null);
			BuildList.OnScroll += BuildList_OnScroll;
			BuildList.ListViewItemSorter = new BuildListItemComparer();

			Splitter.OnVisibilityChanged += Splitter_OnVisibilityChanged;

			UpdateTimer = new System.Windows.Forms.Timer();
			UpdateTimer.Interval = 30;
			UpdateTimer.Tick += TimerCallback;

			UpdateCheckedBuildConfig();

			UpdateSyncActionCheckboxes();

			// Set the project logo on the status panel and notification window
			NotificationWindow = new NotificationWindow(Properties.Resources.DefaultNotificationLogo);
			StatusPanel.SetProjectLogo(DetectSettings.ProjectLogo, true);
			DetectSettings.ProjectLogo = null;

			// Commit all the new project info
			PerforceConnection PerforceClient = DetectSettings.PerforceClient;
			ClientName = PerforceClient.ClientName;
			SelectedProject = DetectSettings.SelectedProject;
			SelectedProjectIdentifier = DetectSettings.NewSelectedProjectIdentifier;
			SelectedFileName = DetectSettings.NewSelectedFileName;
			EditorTargetName = DetectSettings.NewProjectEditorTarget;
			bIsEnterpriseProject = DetectSettings.bIsEnterpriseProject;
			StreamName = DetectSettings.StreamName;

			// Update the branch directory
			BranchDirectoryName = DetectSettings.BranchDirectoryName;

			// Check if we've the project we've got open in this workspace is the one we're actually synced to
			int CurrentChangeNumber = -1;
			string CurrentSyncFilterHash = null;
			if (String.Compare(WorkspaceSettings.CurrentProjectIdentifier, SelectedProjectIdentifier, true) == 0)
			{
				CurrentChangeNumber = WorkspaceSettings.CurrentChangeNumber;
				CurrentSyncFilterHash = WorkspaceSettings.CurrentSyncFilterHash;
			}

			// Figure out which API server to use
			string NewApiUrl;
			if (TryGetProjectSetting(DetectSettings.LatestProjectConfigFile, "ApiUrl", out NewApiUrl))
			{
				ApiUrl = NewApiUrl;
			}

			string TelemetryProjectIdentifier = PerforceUtils.GetClientOrDepotDirectoryName(DetectSettings.NewSelectedProjectIdentifier);

			Workspace = new Workspace(PerforceClient, BranchDirectoryName, SelectedFileName, DetectSettings.BranchClientPath, DetectSettings.NewSelectedClientFileName, CurrentChangeNumber, CurrentSyncFilterHash, WorkspaceSettings.LastBuiltChangeNumber, TelemetryProjectIdentifier, DetectSettings.bIsEnterpriseProject, new LogControlTextWriter(SyncLog));
			Workspace.OnUpdateComplete += UpdateCompleteCallback;

			string ProjectLogBaseName = Path.Combine(DataFolder, String.Format("{0}@{1}", PerforceClient.ClientName, DetectSettings.BranchClientPath.Replace("//" + PerforceClient.ClientName + "/", "").Trim('/').Replace("/", "$")));

			PerforceMonitor = new PerforceMonitor(PerforceClient, DetectSettings.BranchClientPath, DetectSettings.NewSelectedClientFileName, DetectSettings.NewSelectedProjectIdentifier, ProjectLogBaseName + ".p4.log", DetectSettings.bIsEnterpriseProject, DetectSettings.LatestProjectConfigFile, DetectSettings.CacheFolder, DetectSettings.LocalConfigFiles);
			PerforceMonitor.OnUpdate += UpdateBuildListCallback;
			PerforceMonitor.OnUpdateMetadata += UpdateBuildMetadataCallback;
			PerforceMonitor.OnStreamChange += StreamChangedCallback;
			PerforceMonitor.OnLoginExpired += LoginExpiredCallback;

			EventMonitor = new EventMonitor(ApiUrl, PerforceUtils.GetClientOrDepotDirectoryName(SelectedProjectIdentifier), DetectSettings.PerforceClient.UserName, ProjectLogBaseName + ".review.log");
			EventMonitor.OnUpdatesReady += UpdateReviewsCallback;

			UpdateColumnSettings();

			string LogFileName = Path.Combine(DataFolder, ProjectLogBaseName + ".sync.log");
			SyncLog.OpenFile(LogFileName);

			Splitter.SetLogVisibility(Settings.bShowLogWindow);

			BuildList.Items.Clear();
			UpdateBuildList();
			UpdateBuildSteps();
			UpdateSyncActionCheckboxes();
			UpdateStatusPanel();
			UpdateServiceBadges();

			PerforceMonitor.Start();
			EventMonitor.Start();

			StartupTimer = new System.Threading.Timer(x => MainThreadSynchronizationContext.Post((o) => { if (!IsDisposed) { StartupTimerElapsed(false); } }, null), null, TimeSpan.FromSeconds(20.0), TimeSpan.FromMilliseconds(-1.0));
			StartupCallbacks = new List<WorkspaceStartupCallback>();

			string IssuesApiUrl = GetIssuesApiUrl();
			IssueMonitor = InOwner.CreateIssueMonitor(IssuesApiUrl, DetectSettings.PerforceClient.UserName);
			IssueMonitor.OnIssuesChanged += IssueMonitor_OnIssuesChangedAsync;

			if (SelectedFileName.EndsWith(".uproject", StringComparison.OrdinalIgnoreCase))
			{
				string TintColorFileName = GetTintColorFileName();

				Directory.CreateDirectory(Path.GetDirectoryName(TintColorFileName));

				EditorConfigWatcher.Path = Path.GetDirectoryName(TintColorFileName);
				EditorConfigWatcher.Filter = Path.GetFileName(TintColorFileName);
				EditorConfigWatcher.EnableRaisingEvents = true;

				TintColor = GetTintColor();
			}

			Owner.ToolUpdateMonitor.OnChange += UpdateStatusPanel_CrossThread;
		}

		public void IssueMonitor_OnIssuesChangedAsync()
		{
			MainThreadSynchronizationContext.Post((o) => { if (IssueMonitor != null) { IssueMonitor_OnIssuesChanged(); } }, null);
		}

		public List<IssueData> GetOpenIssuesForUser()
		{
			return IssueMonitor.GetIssues().Where(x => x.FixChange <= 0 && String.Compare(x.Owner, Workspace.Perforce.UserName, StringComparison.OrdinalIgnoreCase) == 0).ToList();
		}

		public void IssueMonitor_OnIssuesChanged()
		{
			bool bPrevUserHasOpenIssues = bUserHasOpenIssues;
			bUserHasOpenIssues = GetOpenIssuesForUser().Count > 0;
			if (bUserHasOpenIssues != bPrevUserHasOpenIssues)
			{
				UpdateStatusPanel();
				StatusPanel.Invalidate();
			}
		}

		public IssueMonitor GetIssueMonitor()
		{
			return IssueMonitor;
		}

		private void CheckForStartupComplete()
		{
			if (StartupTimer != null)
			{
				int LatestChangeNumber;
				if (FindChangeToSync(Settings.SyncType, out LatestChangeNumber))
				{
					StartupTimerElapsed(false);
				}
			}
		}

		private void StartupTimerElapsed(bool bCancel)
		{
			if (StartupTimer != null)
			{
				StartupTimer.Dispose();
				StartupTimer = null;
			}

			if (StartupCallbacks != null)
			{
				foreach (WorkspaceStartupCallback StartupCallback in StartupCallbacks)
				{
					StartupCallback(this, bCancel);
				}
				StartupCallbacks = null;
			}
		}

		public void AddStartupCallback(WorkspaceStartupCallback StartupCallback)
		{
			if (StartupTimer == null)
			{
				StartupCallback(this, false);
			}
			else
			{
				StartupCallbacks.Add(StartupCallback);
			}
		}

		private void UpdateColumnSettings()
		{
			string NextColumnSettings;
			TryGetProjectSetting(PerforceMonitor.LatestProjectConfigFile, "Columns", out NextColumnSettings);

			if (CustomColumns == null || NextColumnSettings != LastColumnSettings)
			{
				LastColumnSettings = NextColumnSettings;

				if (CustomColumns != null)
				{
					foreach (ColumnHeader CustomColumn in CustomColumns)
					{
						BuildList.Columns.Remove(CustomColumn);
					}
				}

				Dictionary<string, ColumnHeader> NameToColumn = new Dictionary<string, ColumnHeader>();
				foreach (ColumnHeader Column in BuildList.Columns)
				{
					NameToColumn[Column.Text] = Column;
					Column.Tag = null;
				}

				CustomColumns = new List<ColumnHeader>();
				if (NextColumnSettings != null)
				{
					foreach (string CustomColumn in NextColumnSettings.Split('\n'))
					{
						ConfigObject ColumnConfig = new ConfigObject(CustomColumn);

						string Name = ColumnConfig.GetValue("Name", null);
						if (Name != null)
						{
							ColumnHeader Column;
							if (NameToColumn.TryGetValue(Name, out Column))
							{
								Column.Tag = ColumnConfig;
							}
							else
							{
								int Index = ColumnConfig.GetValue("Index", -1);
								if (Index < 0 || Index > BuildList.Columns.Count)
								{
									Index = ((CustomColumns.Count > 0) ? CustomColumns[CustomColumns.Count - 1].Index : CISColumn.Index) + 1;
								}

								Column = new ColumnHeader();
								Column.Text = Name;
								Column.Tag = ColumnConfig;
								BuildList.Columns.Insert(Index, Column);

								CustomColumns.Add(Column);
							}
						}
					}
				}

				ColumnWidths = new float[BuildList.Columns.Count];
				for (int Idx = 0; Idx < BuildList.Columns.Count; Idx++)
				{
					ColumnWidths[Idx] = BuildList.Columns[Idx].Width;
				}

				using (Graphics Graphics = Graphics.FromHwnd(IntPtr.Zero))
				{
					float DpiScaleX = Graphics.DpiX / 96.0f;

					MinColumnWidths = Enumerable.Repeat(32, BuildList.Columns.Count).ToArray();
					MinColumnWidths[IconColumn.Index] = (int)(50 * DpiScaleX);
					MinColumnWidths[TypeColumn.Index] = (int)(100 * DpiScaleX);
					MinColumnWidths[TimeColumn.Index] = (int)(75 * DpiScaleX);
					MinColumnWidths[ChangeColumn.Index] = (int)(75 * DpiScaleX);
					MinColumnWidths[CISColumn.Index] = (int)(200 * DpiScaleX);

					DesiredColumnWidths = Enumerable.Repeat(65536, BuildList.Columns.Count).ToArray();
					DesiredColumnWidths[IconColumn.Index] = MinColumnWidths[IconColumn.Index];
					DesiredColumnWidths[TypeColumn.Index] = MinColumnWidths[TypeColumn.Index];
					DesiredColumnWidths[TimeColumn.Index] = MinColumnWidths[TimeColumn.Index];
					DesiredColumnWidths[ChangeColumn.Index] = MinColumnWidths[ChangeColumn.Index];
					DesiredColumnWidths[AuthorColumn.Index] = (int)(120 * DpiScaleX);
					DesiredColumnWidths[CISColumn.Index] = (int)(200 * DpiScaleX);
					DesiredColumnWidths[StatusColumn.Index] = (int)(300 * DpiScaleX);

					ColumnWeights = Enumerable.Repeat(1.0f, BuildList.Columns.Count).ToArray();
					ColumnWeights[IconColumn.Index] = 3.0f;
					ColumnWeights[TypeColumn.Index] = 3.0f;
					ColumnWeights[TimeColumn.Index] = 3.0f;
					ColumnWeights[ChangeColumn.Index] = 3.0f;
					ColumnWeights[DescriptionColumn.Index] = 1.25f;
					ColumnWeights[CISColumn.Index] = 1.5f;

					foreach (ColumnHeader Column in BuildList.Columns)
					{
						ConfigObject ColumnConfig = (ConfigObject)Column.Tag;
						if (ColumnConfig != null)
						{
							MinColumnWidths[Column.Index] = (int)(ColumnConfig.GetValue("MinWidth", MinColumnWidths[Column.Index]) * DpiScaleX);
							DesiredColumnWidths[Column.Index] = (int)(ColumnConfig.GetValue("DesiredWidth", DesiredColumnWidths[Column.Index]) * DpiScaleX);
							ColumnWeights[Column.Index] = ColumnConfig.GetValue("Weight", MinColumnWidths[Column.Index]);
						}
					}

					ConfigFile ProjectConfigFile = PerforceMonitor.LatestProjectConfigFile;
					for (int Idx = 0; Idx < BuildList.Columns.Count; Idx++)
					{
						if (!String.IsNullOrEmpty(BuildList.Columns[Idx].Text))
						{
							string StringValue;
							if (TryGetProjectSetting(ProjectConfigFile, String.Format("ColumnWidth_{0}", BuildList.Columns[Idx].Text), out StringValue))
							{
								int IntValue;
								if (Int32.TryParse(StringValue, out IntValue))
								{
									DesiredColumnWidths[Idx] = (int)(IntValue * DpiScaleX);
								}
							}
						}
					}
				}

				if (ColumnWidths != null)
				{
					ResizeColumns(ColumnWidths.Sum());
				}
			}
		}

		private bool UpdateServiceBadges()
		{
			string[] ServiceBadgeNames;
			if (!TryGetProjectSetting(PerforceMonitor.LatestProjectConfigFile, "ServiceBadges", out ServiceBadgeNames))
			{
				ServiceBadgeNames = new string[0];
			}

			List<ServiceBadgeInfo> PrevServiceBadges = ServiceBadges;

			ServiceBadges = new List<ServiceBadgeInfo>();
			foreach (string ServiceBadgeName in ServiceBadgeNames)
			{
				BadgeData LatestBuild;
				if (EventMonitor.TryGetLatestBadge(ServiceBadgeName, out LatestBuild))
				{
					ServiceBadges.Add(new ServiceBadgeInfo(ServiceBadgeName, LatestBuild.Url, LatestBuild.Result));
				}
				else
				{
					ServiceBadges.Add(new ServiceBadgeInfo(ServiceBadgeName, null, BadgeResult.Skipped));
				}
			}

			return !Enumerable.SequenceEqual(ServiceBadges, PrevServiceBadges);
		}

		protected override void OnLoad(EventArgs e)
		{
			base.OnLoad(e);

			BuildListWidth = BuildList.Width;

			// Find the default widths 
			ColumnWidths = new float[BuildList.Columns.Count];
			for (int Idx = 0; Idx < BuildList.Columns.Count; Idx++)
			{
				if (DesiredColumnWidths[Idx] > 0)
				{
					ColumnWidths[Idx] = DesiredColumnWidths[Idx];
				}
				else
				{
					ColumnWidths[Idx] = BuildList.Columns[Idx].Width;
				}
			}

			// Resize them to fit the size of the window
			ResizeColumns(BuildList.Width - 32);
		}

		/// <summary>
		/// Clean up any resources being used.
		/// </summary>
		/// <param name="disposing">true if managed resources should be disposed; otherwise, false.</param>
		protected override void Dispose(bool disposing)
		{
			Owner.ToolUpdateMonitor.OnChange -= UpdateStatusPanel_CrossThread;

			bIsDisposing = true;

			if (disposing && (components != null))
			{
				components.Dispose();
			}

			UpdateTimer.Stop();

			if (StartupCallbacks != null)
			{
				foreach (WorkspaceStartupCallback StartupCallback in StartupCallbacks)
				{
					StartupCallback(this, true);
				}
				StartupCallbacks = null;
			}

			if (IssueMonitor != null)
			{
				IssueMonitor.OnIssuesChanged -= IssueMonitor_OnIssuesChangedAsync;
				Owner.ReleaseIssueMonitor(IssueMonitor);
				IssueMonitor = null;
			}
			if (StartupTimer != null)
			{
				StartupTimer.Dispose();
				StartupTimer = null;
			}
			if (NotificationWindow != null)
			{
				NotificationWindow.Dispose();
				NotificationWindow = null;
			}
			if (PerforceMonitor != null)
			{
				PerforceMonitor.Dispose();
				PerforceMonitor = null;
			}
			if (Workspace != null)
			{
				Workspace.Dispose();
				Workspace = null;
			}
			if (EventMonitor != null)
			{
				EventMonitor.Dispose();
				EventMonitor = null;
			}
			if (BuildFont != null)
			{
				BuildFont.Dispose();
				BuildFont = null;
			}
			if (SelectedBuildFont != null)
			{
				SelectedBuildFont.Dispose();
				SelectedBuildFont = null;
			}
			if (BadgeFont != null)
			{
				BadgeFont.Dispose();
				BadgeFont = null;
			}

			base.Dispose(disposing);
		}

		public bool IsBusy()
		{
			return Workspace.IsBusy();
		}

		public bool CanSyncNow()
		{
			return Workspace != null && !Workspace.IsBusy();
		}

		public bool CanLaunchEditor()
		{
			return Workspace != null && !Workspace.IsBusy() && Workspace.CurrentChangeNumber != -1;
		}

		private void MainWindow_Load(object sender, EventArgs e)
		{
			UpdateStatusPanel();
		}

		private void ShowErrorDialog(string Format, params object[] Args)
		{
			string Message = String.Format(Format, Args);
			Log.WriteLine(Message);
			MessageBox.Show(Message);
		}

		public bool CanClose()
		{
			CancelWorkspaceUpdate();
			return !Workspace.IsBusy();
		}

		private void StreamChanged()
		{
			Owner.StreamChanged(this);
			/*
			StatusPanel.SuspendDisplay();

			string PrevSelectedFileName = SelectedFileName;
			if(TryCloseProject())
			{
				OpenProject(PrevSelectedFileName);
			}

			StatusPanel.ResumeDisplay();*/
		}

		private void StreamChangedCallback()
		{
			MainThreadSynchronizationContext.Post((o) => StreamChanged(), null);
		}

		private void LoginExpired()
		{
			if (!bIsDisposing)
			{
				Log.WriteLine("Login has expired. Requesting project to be closed.");
				Owner.RequestProjectChange(this, SelectedProject, false);
			}
		}

		private void LoginExpiredCallback()
		{
			MainThreadSynchronizationContext.Post((o) => LoginExpired(), null);
		}

		private void UpdateSyncConfig(int ChangeNumber, string SyncFilterHash)
		{
			WorkspaceSettings.CurrentProjectIdentifier = SelectedProjectIdentifier;
			WorkspaceSettings.CurrentChangeNumber = ChangeNumber;
			WorkspaceSettings.CurrentSyncFilterHash = SyncFilterHash;
			if (ChangeNumber == -1 || ChangeNumber != WorkspaceSettings.CurrentChangeNumber)
			{
				WorkspaceSettings.AdditionalChangeNumbers.Clear();
			}
			Settings.Save();
		}

		private void BuildList_OnScroll()
		{
			PendingSelectedChangeNumber = -1;
		}

		void ShrinkNumRequestedBuilds()
		{
			if (PerforceMonitor != null && BuildList.Items.Count > 0 && PendingSelectedChangeNumber == -1)
			{
				// Find the number of visible items using a (slightly wasteful) binary search
				int VisibleItemCount = 1;
				for (int StepSize = BuildList.Items.Count / 2; StepSize >= 1;)
				{
					int TestIndex = VisibleItemCount + StepSize;
					if (TestIndex < BuildList.Items.Count && BuildList.GetItemRect(TestIndex).Top < BuildList.Height)
					{
						VisibleItemCount += StepSize;
					}
					else
					{
						StepSize /= 2;
					}
				}

				// Figure out the last index to ensure is visible
				int LastVisibleIndex = VisibleItemCount;
				if (LastVisibleIndex >= ListIndexToChangeIndex.Count)
				{
					LastVisibleIndex = ListIndexToChangeIndex.Count - 1;
				}

				// Get the max number of changes to ensure this
				int NewPendingMaxChanges = 0;
				if (LastVisibleIndex >= 0)
				{
					NewPendingMaxChanges = ListIndexToChangeIndex[LastVisibleIndex];
				}
				NewPendingMaxChanges = PerforceMonitor.InitialMaxChangesValue + ((Math.Max(NewPendingMaxChanges - PerforceMonitor.InitialMaxChangesValue, 0) + BuildListExpandCount - 1) / BuildListExpandCount) * BuildListExpandCount;

				// Shrink the number of changes retained by the PerforceMonitor class
				if (PerforceMonitor.PendingMaxChanges > NewPendingMaxChanges)
				{
					PerforceMonitor.PendingMaxChanges = NewPendingMaxChanges;
				}
			}
		}

		void StartSync(int ChangeNumber)
		{
			StartSync(ChangeNumber, false, null);
		}

		void StartSync(int ChangeNumber, bool bSyncOnly, WorkspaceUpdateCallback Callback)
		{
			WorkspaceUpdateOptions Options = WorkspaceUpdateOptions.Sync | WorkspaceUpdateOptions.SyncArchives | WorkspaceUpdateOptions.GenerateProjectFiles;
			if (!bSyncOnly)
			{
				if (Settings.bBuildAfterSync)
				{
					Options |= WorkspaceUpdateOptions.Build;
				}
				if ((Settings.bBuildAfterSync || ShouldSyncPrecompiledEditor) && Settings.bRunAfterSync)
				{
					Options |= WorkspaceUpdateOptions.RunAfterSync;
				}
				if (Settings.bOpenSolutionAfterSync)
				{
					Options |= WorkspaceUpdateOptions.OpenSolutionAfterSync;
				}
			}
			StartWorkspaceUpdate(ChangeNumber, Options, Callback);
		}

		void StartWorkspaceUpdate(int ChangeNumber, WorkspaceUpdateOptions Options)
		{
			StartWorkspaceUpdate(ChangeNumber, Options, null);
		}

		void StartWorkspaceUpdate(int ChangeNumber, WorkspaceUpdateOptions Options, WorkspaceUpdateCallback Callback)
		{
			if ((Options & (WorkspaceUpdateOptions.Sync | WorkspaceUpdateOptions.Build)) != 0 && GetProcessesRunningInWorkspace().Length > 0)
			{
				if ((Options & WorkspaceUpdateOptions.ScheduledBuild) != 0)
				{
					SyncLog.Clear();
					SyncLog.AppendLine("Editor is open; scheduled sync has been aborted.");
					return;
				}
				else
				{
					if (!WaitForProgramsToFinish())
					{
						return;
					}
				}
			}

			string[] CombinedSyncFilter = UserSettings.GetCombinedSyncFilter(GetSyncCategories(), Settings.SyncView, Settings.SyncCategories, WorkspaceSettings.SyncView, WorkspaceSettings.SyncCategories);

			ConfigSection PerforceSection = PerforceMonitor.LatestProjectConfigFile.FindSection("Perforce");
			if (PerforceSection != null)
			{
				IEnumerable<string> AdditionalPaths = PerforceSection.GetValues("AdditionalPathsToSync", new string[0]);
				CombinedSyncFilter = AdditionalPaths.Union(CombinedSyncFilter).ToArray();
			}

			WorkspaceUpdateContext Context = new WorkspaceUpdateContext(ChangeNumber, Options, CombinedSyncFilter, GetDefaultBuildStepObjects(), ProjectSettings.BuildSteps, null, GetWorkspaceVariables(ChangeNumber));
			if (Options.HasFlag(WorkspaceUpdateOptions.SyncArchives))
			{
				IReadOnlyList<IArchiveInfo> Archives = PerforceMonitor.AvailableArchives;
				foreach (IArchiveInfo Archive in Archives)
				{
					Context.ArchiveTypeToDepotPath[Archive.Type] = null;
				}

				List<IArchiveInfo> SelectedArchives = GetSelectedArchives(PerforceMonitor.AvailableArchives);
				foreach (IArchiveInfo Archive in SelectedArchives)
				{
					string ArchivePath = GetArchivePathForChangeNumber(Archive, ChangeNumber);
					if (ArchivePath == null)
					{
						MessageBox.Show(String.Format("There are no compiled {0} binaries for this change. To sync it, you must disable syncing of precompiled editor binaries.", Archive.Name));
						return;
					}

					if (Archive.Type == EditorArchiveType)
					{
						Context.Options &= ~(WorkspaceUpdateOptions.Build | WorkspaceUpdateOptions.GenerateProjectFiles | WorkspaceUpdateOptions.OpenSolutionAfterSync);
					}

					string[] ZippedBinariesSyncFilter;
					if (TryGetProjectSetting(PerforceMonitor.LatestProjectConfigFile, "ZippedBinariesSyncFilter", out ZippedBinariesSyncFilter) && ZippedBinariesSyncFilter.Length > 0)
					{
						Context.SyncFilter = Enumerable.Concat(Context.SyncFilter, ZippedBinariesSyncFilter).ToArray();
					}

					Context.ArchiveTypeToDepotPath[Archive.Type] = ArchivePath;
				}
			}
			StartWorkspaceUpdate(Context, Callback);
		}

		void StartWorkspaceUpdate(WorkspaceUpdateContext Context, WorkspaceUpdateCallback Callback)
		{
			if (Settings.bAutoResolveConflicts)
			{
				Context.Options |= WorkspaceUpdateOptions.AutoResolveChanges;
			}
			if (WorkspaceSettings.bSyncAllProjects ?? Settings.bSyncAllProjects)
			{
				Context.Options |= WorkspaceUpdateOptions.SyncAllProjects | WorkspaceUpdateOptions.IncludeAllProjectsInSolution;
			}
			if (WorkspaceSettings.bIncludeAllProjectsInSolution ?? Settings.bIncludeAllProjectsInSolution)
			{
				Context.Options |= WorkspaceUpdateOptions.IncludeAllProjectsInSolution;
			}

			UpdateCallback = Callback;

			Context.StartTime = DateTime.UtcNow;
			Context.PerforceSyncOptions = (PerforceSyncOptions)Settings.SyncOptions.Clone();

			Log.WriteLine("Updating workspace at {0}...", Context.StartTime.ToLocalTime().ToString());
			Log.WriteLine("  ChangeNumber={0}", Context.ChangeNumber);
			Log.WriteLine("  Options={0}", Context.Options.ToString());
			Log.WriteLine("  Clobbering {0} files", Context.ClobberFiles.Count);

			if (Context.Options.HasFlag(WorkspaceUpdateOptions.Sync))
			{
				UpdateSyncConfig(-1, Workspace.CurrentSyncFilterHash);
				EventMonitor.PostEvent(Context.ChangeNumber, EventType.Syncing);
			}

			if (Context.Options.HasFlag(WorkspaceUpdateOptions.Sync) || Context.Options.HasFlag(WorkspaceUpdateOptions.Build))
			{
				if (!Context.Options.HasFlag(WorkspaceUpdateOptions.ContentOnly) && (Context.CustomBuildSteps == null || Context.CustomBuildSteps.Count == 0))
				{
					foreach (BuildConfig Config in Enum.GetValues(typeof(BuildConfig)))
					{
						List<string> EditorReceiptPaths = GetEditorReceiptPaths(Config);
						foreach (string EditorReceiptPath in EditorReceiptPaths)
						{
							if (File.Exists(EditorReceiptPath))
							{
								try { File.Delete(EditorReceiptPath); } catch (Exception) { }
							}
						}
					}
				}
			}

			SyncLog.Clear();
			Workspace.Update(Context);
			UpdateSyncActionCheckboxes();
			Refresh();
			UpdateTimer.Start();
		}

		void CancelWorkspaceUpdate()
		{
			if (Workspace.IsBusy() && MessageBox.Show("Are you sure you want to cancel the current operation?", "Cancel operation", MessageBoxButtons.YesNo) == DialogResult.Yes)
			{
				WorkspaceSettings.LastSyncChangeNumber = Workspace.PendingChangeNumber;
				WorkspaceSettings.LastSyncResult = WorkspaceUpdateResult.Canceled;
				WorkspaceSettings.LastSyncResultMessage = null;
				WorkspaceSettings.LastSyncTime = null;
				WorkspaceSettings.LastSyncDurationSeconds = 0;
				Settings.Save();

				Workspace.CancelUpdate();

				if (UpdateCallback != null)
				{
					UpdateCallback(WorkspaceUpdateResult.Canceled);
					UpdateCallback = null;
				}

				UpdateTimer.Stop();

				UpdateSyncActionCheckboxes();
				Refresh();
				UpdateSyncConfig(Workspace.CurrentChangeNumber, Workspace.CurrentSyncFilterHash);
				UpdateStatusPanel();
				DesiredTaskbarState = Tuple.Create(TaskbarState.NoProgress, 0.0f);
				Owner.UpdateProgress();
			}
		}

		void UpdateCompleteCallback(WorkspaceUpdateContext Context, WorkspaceUpdateResult Result, string ResultMessage)
		{
			MainThreadSynchronizationContext.Post((o) => { if (!bIsDisposing) { UpdateComplete(Context, Result, ResultMessage); } }, null);
		}

		void UpdateComplete(WorkspaceUpdateContext Context, WorkspaceUpdateResult Result, string ResultMessage)
		{
			UpdateTimer.Stop();

			UpdateSyncConfig(Workspace.CurrentChangeNumber, Workspace.CurrentSyncFilterHash);

			if (Result == WorkspaceUpdateResult.Success && Context.Options.HasFlag(WorkspaceUpdateOptions.SyncSingleChange))
			{
				WorkspaceSettings.AdditionalChangeNumbers.Add(Context.ChangeNumber);
				Settings.Save();
			}

			if (Result == WorkspaceUpdateResult.Success && WorkspaceSettings.ExpandedArchiveTypes != null)
			{
				WorkspaceSettings.ExpandedArchiveTypes = WorkspaceSettings.ExpandedArchiveTypes.Except(Context.ArchiveTypeToDepotPath.Where(x => x.Value == null).Select(x => x.Key)).ToArray();
			}

			WorkspaceSettings.LastSyncChangeNumber = Context.ChangeNumber;
			WorkspaceSettings.LastSyncResult = Result;
			WorkspaceSettings.LastSyncResultMessage = ResultMessage;
			WorkspaceSettings.LastSyncTime = DateTime.UtcNow;
			WorkspaceSettings.LastSyncDurationSeconds = (int)(WorkspaceSettings.LastSyncTime.Value - Context.StartTime).TotalSeconds;
			WorkspaceSettings.LastBuiltChangeNumber = Workspace.LastBuiltChangeNumber;
			Settings.Save();

			if (Result == WorkspaceUpdateResult.FilesToResolve)
			{
				MessageBox.Show("You have files to resolve after syncing your workspace. Please check P4.");
			}
			else if (Result == WorkspaceUpdateResult.FilesToDelete)
			{
				DesiredTaskbarState = Tuple.Create(TaskbarState.Paused, 0.0f);
				Owner.UpdateProgress();

				DeleteWindow Window = new DeleteWindow(Context.DeleteFiles);
				if (Window.ShowDialog(this) == DialogResult.OK)
				{
					StartWorkspaceUpdate(Context, UpdateCallback);
					return;
				}
			}
			else if (Result == WorkspaceUpdateResult.FilesToClobber)
			{
				DesiredTaskbarState = Tuple.Create(TaskbarState.Paused, 0.0f);
				Owner.UpdateProgress();

				ClobberWindow Window = new ClobberWindow(Context.ClobberFiles);
				if (Window.ShowDialog(this) == DialogResult.OK)
				{
					StartWorkspaceUpdate(Context, UpdateCallback);
					return;
				}
			}
			else if (Result == WorkspaceUpdateResult.FailedToCompileWithCleanWorkspace)
			{
				EventMonitor.PostEvent(Context.ChangeNumber, EventType.DoesNotCompile);
			}
			else if (Result == WorkspaceUpdateResult.Success)
			{
				if (Context.Options.HasFlag(WorkspaceUpdateOptions.Build))
				{
					EventMonitor.PostEvent(Context.ChangeNumber, EventType.Compiles);
				}
				if (Context.Options.HasFlag(WorkspaceUpdateOptions.RunAfterSync))
				{
					LaunchEditor();
				}
				if (Context.Options.HasFlag(WorkspaceUpdateOptions.OpenSolutionAfterSync))
				{
					OpenSolution();
				}
			}

			if (UpdateCallback != null)
			{
				UpdateCallback(Result);
				UpdateCallback = null;
			}

			DesiredTaskbarState = Tuple.Create((Result == WorkspaceUpdateResult.Success) ? TaskbarState.NoProgress : TaskbarState.Error, 0.0f);
			Owner.UpdateProgress();

			BuildList.Invalidate();
			Refresh();
			UpdateStatusPanel();
			UpdateSyncActionCheckboxes();

			// Do this last because it may result in the control being disposed
			if (Result == WorkspaceUpdateResult.FailedToSyncLoginExpired)
			{
				LoginExpired();
			}
		}

		void UpdateBuildListCallback()
		{
			if (!bUpdateBuildListPosted)
			{
				bUpdateBuildListPosted = true;
				MainThreadSynchronizationContext.Post((o) => { bUpdateBuildListPosted = false; if (!bIsDisposing) { UpdateBuildList(); } }, null);
			}
		}

		void UpdateBuildList()
		{
			if (SelectedFileName != null)
			{
				ArchiveToChangeNumberToArchivePath.Clear();
				ChangeNumberToLayoutInfo.Clear();

				List<PerforceChangeSummary> Changes = PerforceMonitor.GetChanges();
				EventMonitor.FilterChanges(Changes.Select(x => x.Number));

				PromotedChangeNumbers = PerforceMonitor.GetPromotedChangeNumbers();

				string[] ExcludeChanges = new string[0];
				if (Workspace != null)
				{
					ConfigFile ProjectConfigFile = PerforceMonitor.LatestProjectConfigFile;
					if (ProjectConfigFile != null)
					{
						ExcludeChanges = ProjectConfigFile.GetValues("Options.ExcludeChanges", ExcludeChanges);
					}
				}

				bool bFirstChange = true;
				bool bHideUnreviewed = !Settings.bShowUnreviewedChanges;

				NumChanges = Changes.Count;
				ListIndexToChangeIndex = new List<int>();
				SortedChangeNumbers = new List<int>();

				List<PerforceChangeSummary> FilteredChanges = new List<PerforceChangeSummary>();
				for (int ChangeIdx = 0; ChangeIdx < Changes.Count; ChangeIdx++)
				{
					PerforceChangeSummary Change = Changes[ChangeIdx];
					if (ShouldShowChange(Change, ExcludeChanges) || PromotedChangeNumbers.Contains(Change.Number))
					{
						SortedChangeNumbers.Add(Change.Number);

						if (!bHideUnreviewed || (!EventMonitor.IsUnderInvestigation(Change.Number) && (ShouldIncludeInReviewedList(Change.Number) || bFirstChange)))
						{
							bFirstChange = false;

							// Add the new change
							FilteredChanges.Add(Change);

							// Store off the list index for this change
							ListIndexToChangeIndex.Add(ChangeIdx);
						}
					}
				}

				UpdateBuildListInternal(FilteredChanges, Changes.Count > 0);

				SortedChangeNumbers.Sort();

				if (PendingSelectedChangeNumber != -1)
				{
					SelectChange(PendingSelectedChangeNumber);
				}
			}

			if (BuildList.HoverItem > BuildList.Items.Count)
			{
				BuildList.HoverItem = -1;
			}

			UpdateBuildFailureNotification();

			UpdateBuildSteps();
			UpdateSyncActionCheckboxes();
		}

		void UpdateBuildListInternal(List<PerforceChangeSummary> Changes, bool bShowExpandItem)
		{
			BuildList.BeginUpdate();

			// Remove any changes that no longer exist, and update the rest
			Dictionary<int, PerforceChangeSummary> ChangeNumberToSummary = Changes.ToDictionary(x => x.Number, x => x);
			for (int Idx = BuildList.Items.Count - 1; Idx >= 0; Idx--)
			{
				PerforceChangeSummary Change = BuildList.Items[Idx].Tag as PerforceChangeSummary;
				if (Change != null)
				{
					PerforceChangeSummary Summary;
					if (ChangeNumberToSummary.TryGetValue(Change.Number, out Summary))
					{
						// Update
						BuildList.Items[Idx].SubItems[DescriptionColumn.Index].Text = Change.Description.Replace('\n', ' ');
						ChangeNumberToSummary.Remove(Change.Number);
					}
					else
					{
						// Delete
						BuildList.Items.RemoveAt(Idx);
					}
				}
			}

			// Add everything left over
			foreach (PerforceChangeSummary Change in ChangeNumberToSummary.Values)
			{
				BuildList_AddItem(Change);
			}

			// Figure out which group the expand item should be in
			ListViewGroup NewExpandItemGroup = null;
			for (int Idx = BuildList.Items.Count - 1; Idx >= 0; Idx--)
			{
				ListViewItem Item = BuildList.Items[Idx];
				if (Item != ExpandItem)
				{
					NewExpandItemGroup = Item.Group;
					break;
				}
			}

			// Remove the expand row if it's in the wrong place
			if (ExpandItem != null)
			{
				if (!bShowExpandItem || ExpandItem.Group != NewExpandItemGroup)
				{
					BuildList.Items.Remove(ExpandItem);
					ExpandItem = null;
				}
			}

			// Remove any empty groups
			for (int Idx = BuildList.Groups.Count - 1; Idx >= 0; Idx--)
			{
				if (BuildList.Groups[Idx].Items.Count == 0)
				{
					BuildList.Groups.RemoveAt(Idx);
				}
			}

			// Add the expand row back in
			if (bShowExpandItem && ExpandItem == null)
			{
				ExpandItem = new ListViewItem(NewExpandItemGroup);
				ExpandItem.Tag = null;
				ExpandItem.Selected = false;
				ExpandItem.Text = "";
				for (int ColumnIdx = 1; ColumnIdx < BuildList.Columns.Count; ColumnIdx++)
				{
					ExpandItem.SubItems.Add(new ListViewItem.ListViewSubItem(ExpandItem, ""));
				}
				BuildList.Items.Add(ExpandItem);
			}

			BuildList.EndUpdate();
		}

		ListViewGroup BuildList_FindOrAddGroup(PerforceChangeSummary Change, string GroupName)
		{
			// Find or add the new group
			int GroupIndex = 0;
			for (; GroupIndex < BuildList.Groups.Count; GroupIndex++)
			{
				ListViewGroup NextGroup = BuildList.Groups[GroupIndex];
				if (NextGroup.Header == GroupName)
				{
					return NextGroup;
				}

				PerforceChangeSummary LastChange = null;
				for (int Idx = NextGroup.Items.Count - 1; Idx >= 0 && LastChange == null; Idx--)
				{
					LastChange = NextGroup.Items[Idx].Tag as PerforceChangeSummary;
				}
				if (LastChange == null || Change.Number > LastChange.Number)
				{
					break;
				}
			}

			// Create the new group
			ListViewGroup Group = new ListViewGroup(GroupName);
			BuildList.Groups.Insert(GroupIndex, Group);
			return Group;
		}

		void BuildList_AddItem(PerforceChangeSummary Change)
		{
			// Get the display time for this item
			DateTime DisplayTime = Change.Date;
			if (Settings.bShowLocalTimes)
			{
				DisplayTime = (DisplayTime - PerforceMonitor.ServerTimeZone).ToLocalTime();
			}

			// Find or add the new group
			ListViewGroup Group = BuildList_FindOrAddGroup(Change, DisplayTime.ToString("D"));

			// Create the new item
			ListViewItem Item = new ListViewItem();
			Item.Tag = Change;

			// Get the new text for each column
			string[] Columns = new string[BuildList.Columns.Count];
			Columns[ChangeColumn.Index] = String.Format("{0}", Change.Number);

			Columns[TimeColumn.Index] = DisplayTime.ToShortTimeString();
			string UserName = FormatUserName(Change.User);

			// If annotate robomerge is on, add a prefix to the user name
			if (Settings.bAnnotateRobmergeChanges && IsRobomergeChange(Change))
			{
				UserName += " (robo)";
			}

			Columns[AuthorColumn.Index] = UserName;
			Columns[DescriptionColumn.Index] = Change.Description.Replace('\n', ' ');

			for (int ColumnIdx = 1; ColumnIdx < BuildList.Columns.Count; ColumnIdx++)
			{
				Item.SubItems.Add(new ListViewItem.ListViewSubItem(Item, Columns[ColumnIdx] ?? ""));
			}

			// Insert it at the right position within the group
			int GroupInsertIdx = 0;
			for (; GroupInsertIdx < Group.Items.Count; GroupInsertIdx++)
			{
				PerforceChangeSummary OtherChange = Group.Items[GroupInsertIdx].Tag as PerforceChangeSummary;
				if (OtherChange == null || Change.Number >= OtherChange.Number)
				{
					break;
				}
			}
			Group.Items.Insert(GroupInsertIdx, Item);

			// Insert it into the build list
			BuildList.Items.Add(Item);
		}

		/// <summary>
		/// Returns true if this change was submitted on behalf of someone by robomerge
		/// </summary>
		/// <param name="Change"></param>
		/// <returns></returns>
		bool IsRobomergeChange(PerforceChangeSummary Change)
		{
			// If hiding robomerge, filter out based on workspace name. Note - don't look at the description because we
			// *do* want to see conflicts that were manually merged by someone
			return Change.Client.IndexOf("ROBOMERGE", StringComparison.OrdinalIgnoreCase) >= 0;
		}

		bool ShouldShowChange(PerforceChangeSummary Change, string[] ExcludeChanges)
		{
			if (ProjectSettings.FilterType != FilterType.None)
			{
				PerforceChangeDetails Details;
				if (!PerforceMonitor.TryGetChangeDetails(Change.Number, out Details))
				{
					return false;
				}
				if (ProjectSettings.FilterType == FilterType.Code && !Details.bContainsCode)
				{
					return false;
				}
				if (ProjectSettings.FilterType == FilterType.Content && !Details.bContainsContent)
				{
					return false;
				}
			}

			// if filtering by user, only show changes where the author contains the filter text
			if (!string.IsNullOrEmpty(this.AuthorFilterText)
				&& this.AuthorFilterText != AuthorFilterPlaceholderText
				&& Change.User.IndexOf(this.AuthorFilterText, StringComparison.OrdinalIgnoreCase) < 0)
			{
				return false;
			}
			
			// If this is a robomerge change, check if any filters will cause it to be hidden
			if (IsRobomergeChange(Change))
			{
				if (Settings.ShowRobomerge == UserSettings.RobomergeShowChangesOption.None)
				{
					return false;
				}
				else if (Settings.ShowRobomerge == UserSettings.RobomergeShowChangesOption.Badged)
				{
					// if this change has any badges, we'll show it unless it's later filtered out
					EventSummary Summary = EventMonitor.GetSummaryForChange(Change.Number);
					if (Summary == null || !Summary.Badges.Any())
					{
						return false;
					}
				}
			}

			if (ProjectSettings.FilterBadges.Count > 0)
			{
				EventSummary Summary = EventMonitor.GetSummaryForChange(Change.Number);
				if (Summary == null || !Summary.Badges.Any(x => ProjectSettings.FilterBadges.Contains(x.BadgeName)))
				{
					return false;
				}
			}
			if (!Settings.bShowAutomatedChanges)
			{
				foreach (string ExcludeChange in ExcludeChanges)
				{
					if (Regex.IsMatch(Change.Description, ExcludeChange, RegexOptions.IgnoreCase))
					{
						return false;
					}
				}

				if (String.Compare(Change.User, "buildmachine", true) == 0 && Change.Description.IndexOf("lightmaps", StringComparison.InvariantCultureIgnoreCase) == -1)
				{
					return false;
				}
			}
			if (IsBisectModeEnabled() && !WorkspaceSettings.ChangeNumberToBisectState.ContainsKey(Change.Number))
			{
				return false;
			}
			return true;
		}

		void UpdateBuildMetadataCallback()
		{
			if (!bUpdateBuildMetadataPosted)
			{
				bUpdateBuildMetadataPosted = true;
				MainThreadSynchronizationContext.Post((o) => { bUpdateBuildMetadataPosted = false; if (!bIsDisposing) { UpdateBuildMetadata(); } }, null);
			}
		}

		string GetIssuesApiUrl()
		{
			string IssuesApiUrl;
			if (!TryGetProjectSetting(PerforceMonitor.LatestProjectConfigFile, "IssuesApiUrl", out IssuesApiUrl))
			{
				IssuesApiUrl = ApiUrl;
			}
			return IssuesApiUrl;
		}

		void UpdateBuildMetadata()
		{
			// Refresh the issue monitor if it's changed
			string IssuesApiUrl = GetIssuesApiUrl();
			if (IssuesApiUrl != IssueMonitor.ApiUrl)
			{
				Log.WriteLine("Changing issues API url from {0} to {1}", IssueMonitor.ApiUrl, IssuesApiUrl);
				IssueMonitor NewIssueMonitor = Owner.CreateIssueMonitor(IssuesApiUrl, Workspace.Perforce.UserName);
				Owner.ReleaseIssueMonitor(IssueMonitor);
				IssueMonitor = NewIssueMonitor;
			}

			// Update the column settings first, since this may affect the badges we hide
			UpdateColumnSettings();

			// Clear the badge size cache
			BadgeLabelToSize.Clear();

			// Reset the badge groups
			Dictionary<string, string> BadgeNameToGroup = new Dictionary<string, string>();

			// Read the group mappings from the config file
			string GroupDefinitions;
			if (TryGetProjectSetting(PerforceMonitor.LatestProjectConfigFile, "BadgeGroups", out GroupDefinitions))
			{
				string[] GroupDefinitionsArray = GroupDefinitions.Split('\n');
				for (int Idx = 0; Idx < GroupDefinitionsArray.Length; Idx++)
				{
					string GroupName = String.Format("{0:0000}", Idx);
					foreach (string BadgeName in GroupDefinitionsArray[Idx].Split(',').Select(x => x.Trim()))
					{
						BadgeNameToGroup[BadgeName] = GroupName;
					}
				}
			}

			// Add a dummy group for any other badges we have
			foreach (ListViewItem Item in BuildList.Items)
			{
				if (Item.Tag != null)
				{
					EventSummary Summary = EventMonitor.GetSummaryForChange(((PerforceChangeSummary)Item.Tag).Number);
					if (Summary != null)
					{
						foreach (BadgeData Badge in Summary.Badges)
						{
							string BadgeSlot = Badge.BadgeName;
							if (!BadgeNameToGroup.ContainsKey(BadgeSlot))
							{
								BadgeNameToGroup.Add(BadgeSlot, "XXXX");
							}
						}
					}
				}
			}

			// Remove anything that's a service badge
			foreach (ServiceBadgeInfo ServiceBadge in ServiceBadges)
			{
				BadgeNameToGroup.Remove(ServiceBadge.Name);
			}

			// Remove everything that's in a custom column
			foreach (ColumnHeader CustomColumn in CustomColumns)
			{
				ConfigObject ColumnConfig = (ConfigObject)CustomColumn.Tag;
				foreach (string BadgeName in ColumnConfig.GetValue("Badges", "").Split(','))
				{
					BadgeNameToGroup.Remove(BadgeName);
				}
			}

			// Sort the list of groups for display
			BadgeNameAndGroupPairs = BadgeNameToGroup.OrderBy(x => x.Value).ThenBy(x => x.Key).ToList();

			// Figure out whether to show smaller badges due to limited space
			UpdateMaxBuildBadgeChars();

			// Update everything else
			ArchiveToChangeNumberToArchivePath.Clear();
			ChangeNumberToLayoutInfo.Clear();
			BuildList.Invalidate();
			UpdateServiceBadges();
			UpdateStatusPanel();
			UpdateBuildFailureNotification();
			CheckForStartupComplete();

			// If we are filtering by badges, we may also need to update the build list
			if (ProjectSettings.FilterType != FilterType.None || ProjectSettings.FilterBadges.Count > 0)
			{
				UpdateBuildList();
			}
		}

		void UpdateMaxBuildBadgeChars()
		{
			int NewMaxBuildBadgeChars;
			if (GetBuildBadgeStripWidth(-1) < CISColumn.Width)
			{
				NewMaxBuildBadgeChars = -1;
			}
			else if (GetBuildBadgeStripWidth(3) < CISColumn.Width)
			{
				NewMaxBuildBadgeChars = 3;
			}
			else if (GetBuildBadgeStripWidth(2) < CISColumn.Width)
			{
				NewMaxBuildBadgeChars = 2;
			}
			else
			{
				NewMaxBuildBadgeChars = 1;
			}

			if (NewMaxBuildBadgeChars != MaxBuildBadgeChars)
			{
				ChangeNumberToLayoutInfo.Clear();
				BuildList.Invalidate();
				MaxBuildBadgeChars = NewMaxBuildBadgeChars;
			}
		}

		int GetBuildBadgeStripWidth(int MaxNumChars)
		{
			// Create dummy badges for each badge name
			List<BadgeInfo> DummyBadges = new List<BadgeInfo>();
			foreach (KeyValuePair<string, string> BadgeNameAndGroupPair in BadgeNameAndGroupPairs)
			{
				string BadgeName = BadgeNameAndGroupPair.Key;
				if (MaxNumChars != -1 && BadgeName.Length > MaxNumChars)
				{
					BadgeName = BadgeName.Substring(0, MaxNumChars);
				}

				BadgeInfo DummyBadge = CreateBadge(-1, BadgeName, BadgeNameAndGroupPair.Value, null);
				DummyBadges.Add(DummyBadge);
			}

			// Check if they fit within the column
			int Width = 0;
			if (DummyBadges.Count > 0)
			{
				LayoutBadges(DummyBadges);
				Width = DummyBadges[DummyBadges.Count - 1].Offset + DummyBadges[DummyBadges.Count - 1].Width;
			}
			return Width;
		}

		bool ShouldIncludeInReviewedList(int ChangeNumber)
		{
			if (PromotedChangeNumbers.Contains(ChangeNumber))
			{
				return true;
			}

			EventSummary Review = EventMonitor.GetSummaryForChange(ChangeNumber);
			if (Review != null)
			{
				if (Review.LastStarReview != null && Review.LastStarReview.Type == EventType.Starred)
				{
					return true;
				}
				if (Review.Verdict == ReviewVerdict.Good || Review.Verdict == ReviewVerdict.Mixed)
				{
					return true;
				}
			}
			return false;
		}

		Dictionary<Guid, WorkspaceSyncCategory> GetSyncCategories()
		{
			Dictionary<Guid, WorkspaceSyncCategory> UniqueIdToCategory = new Dictionary<Guid, WorkspaceSyncCategory>();

			// Add the default filters
			foreach (WorkspaceSyncCategory DefaultSyncCategory in DefaultSyncCategories)
			{
				UniqueIdToCategory.Add(DefaultSyncCategory.UniqueId, DefaultSyncCategory);
			}

			// Add the custom filters
			ConfigFile ProjectConfigFile = PerforceMonitor.LatestProjectConfigFile;
			if (ProjectConfigFile != null)
			{
				string[] CategoryLines = ProjectConfigFile.GetValues("Options.SyncCategory", new string[0]);
				foreach (string CategoryLine in CategoryLines)
				{
					ConfigObject Object = new ConfigObject(CategoryLine);

					Guid UniqueId;
					if (Guid.TryParse(Object.GetValue("UniqueId", ""), out UniqueId))
					{
						WorkspaceSyncCategory Category;
						if (!UniqueIdToCategory.TryGetValue(UniqueId, out Category))
						{
							Category = new WorkspaceSyncCategory(UniqueId);
							UniqueIdToCategory.Add(UniqueId, Category);
						}

						if (Object.GetValue("Clear", false))
						{
							Category.Paths = new string[0];
							Category.Requires = new Guid[0];
						}

						Category.Name = Object.GetValue("Name", Category.Name);
						Category.bEnable = Object.GetValue("Enable", Category.bEnable);
						Category.Paths = Enumerable.Concat(Category.Paths, Object.GetValue("Paths", "").Split(';').Select(x => x.Trim())).Where(x => x.Length > 0).Distinct().OrderBy(x => x).ToArray();
						Category.bHidden = Object.GetValue("Hidden", Category.bHidden);
						Category.Requires = Enumerable.Concat(Category.Requires, ParseGuids(Object.GetValue("Requires", "").Split(';'))).Distinct().OrderBy(x => x).ToArray();
					}
				}
			}
			return UniqueIdToCategory;
		}

		static IEnumerable<Guid> ParseGuids(IEnumerable<string> Values)
		{
			foreach(string Value in Values)
			{
				Guid Guid;
				if(Guid.TryParse(Value, out Guid))
				{
					yield return Guid;
				}
			}
		}

		void UpdateReviewsCallback()
		{
			if (!bUpdateReviewsPosted)
			{
				bUpdateReviewsPosted = true;
				MainThreadSynchronizationContext.Post((o) => { bUpdateReviewsPosted = false; if (!bIsDisposing) { UpdateReviews(); } }, null);
			}
		}

		void UpdateReviews()
		{
			ArchiveToChangeNumberToArchivePath.Clear();
			ChangeNumberToLayoutInfo.Clear();
			EventMonitor.ApplyUpdates();

			if (UpdateServiceBadges())
			{
				UpdateStatusPanel();
			}

			Refresh();
			UpdateBuildFailureNotification();
			CheckForStartupComplete();
		}

		void UpdateBuildFailureNotification()
		{
			// Ignore this if we're using the new build health system
			if (GetDefaultIssueFilter() != null)
			{
				return;
			}

			int LastChangeByCurrentUser = PerforceMonitor.LastChangeByCurrentUser;
			int LastCodeChangeByCurrentUser = PerforceMonitor.LastCodeChangeByCurrentUser;

			// Find all the badges which should notify users due to content changes
			HashSet<string> ContentBadges = new HashSet<string>();
			ContentBadges.UnionWith(PerforceMonitor.LatestProjectConfigFile.GetValues("Notifications.ContentBadges", new string[0]));

			// Find the most recent build of each type, and the last time it succeeded
			Dictionary<string, BadgeData> TypeToLastBuild = new Dictionary<string, BadgeData>();
			Dictionary<string, BadgeData> TypeToLastSucceededBuild = new Dictionary<string, BadgeData>();
			for (int Idx = SortedChangeNumbers.Count - 1; Idx >= 0; Idx--)
			{
				EventSummary Summary = EventMonitor.GetSummaryForChange(SortedChangeNumbers[Idx]);
				if (Summary != null)
				{
					foreach (BadgeData Badge in Summary.Badges)
					{
						if (!TypeToLastBuild.ContainsKey(Badge.BuildType) && (Badge.Result == BadgeResult.Success || Badge.Result == BadgeResult.Warning || Badge.Result == BadgeResult.Failure))
						{
							TypeToLastBuild.Add(Badge.BuildType, Badge);
						}
						if (!TypeToLastSucceededBuild.ContainsKey(Badge.BuildType) && Badge.Result == BadgeResult.Success)
						{
							TypeToLastSucceededBuild.Add(Badge.BuildType, Badge);
						}
					}
				}
			}

			// Find all the build types that the user needs to be notified about.
			int RequireNotificationForChange = -1;
			List<BadgeData> NotifyBuilds = new List<BadgeData>();
			foreach (BadgeData LastBuild in TypeToLastBuild.Values.OrderBy(x => x.BuildType))
			{
				if (LastBuild.Result == BadgeResult.Failure || LastBuild.Result == BadgeResult.Warning)
				{
					// Get the last submitted changelist by this user of the correct type
					int LastChangeByCurrentUserOfType;
					if (ContentBadges.Contains(LastBuild.BuildType))
					{
						LastChangeByCurrentUserOfType = LastChangeByCurrentUser;
					}
					else
					{
						LastChangeByCurrentUserOfType = LastCodeChangeByCurrentUser;
					}

					// Check if the failed build was after we submitted
					if (LastChangeByCurrentUserOfType > 0 && LastBuild.ChangeNumber >= LastChangeByCurrentUserOfType)
					{
						// And check that there wasn't a successful build after we submitted (if there was, we're in the clear)
						BadgeData LastSuccessfulBuild;
						if (!TypeToLastSucceededBuild.TryGetValue(LastBuild.BuildType, out LastSuccessfulBuild) || LastSuccessfulBuild.ChangeNumber < LastChangeByCurrentUserOfType)
						{
							// Add it to the list of notifications
							NotifyBuilds.Add(LastBuild);

							// Check if this is a new notification, rather than one we've already dismissed
							int NotifiedChangeNumber;
							if (!NotifiedBuildTypeToChangeNumber.TryGetValue(LastBuild.BuildType, out NotifiedChangeNumber) || NotifiedChangeNumber < LastChangeByCurrentUserOfType)
							{
								RequireNotificationForChange = Math.Max(RequireNotificationForChange, LastChangeByCurrentUserOfType);
							}
						}
					}
				}
			}

			// If there's anything we haven't already notified the user about, do so now
			if (RequireNotificationForChange != -1)
			{
				// Format the platform list
				StringBuilder PlatformList = new StringBuilder();
				PlatformList.AppendFormat("{0}: {1}", StreamName, NotifyBuilds[0].BuildType);
				for (int Idx = 1; Idx < NotifyBuilds.Count - 1; Idx++)
				{
					PlatformList.AppendFormat(", {0}", NotifyBuilds[Idx].BuildType);
				}
				if (NotifyBuilds.Count > 1)
				{
					PlatformList.AppendFormat(" and {0}", NotifyBuilds[NotifyBuilds.Count - 1].BuildType);
				}

				// Show the balloon tooltip
				if (NotifyBuilds.Any(x => x.Result == BadgeResult.Failure))
				{
					string Title = String.Format("{0} Errors", PlatformList.ToString());
					string Message = String.Format("CIS failed after your last submitted changelist ({0}).", RequireNotificationForChange);
					NotificationWindow.Show(NotificationType.Error, Title, Message);
				}
				else
				{
					string Title = String.Format("{0} Warnings", PlatformList.ToString());
					string Message = String.Format("CIS completed with warnings after your last submitted changelist ({0}).", RequireNotificationForChange);
					NotificationWindow.Show(NotificationType.Warning, Title, Message);
				}

				// Set the link to open the right build pages
				int HighlightChange = NotifyBuilds.Max(x => x.ChangeNumber);
				NotificationWindow.OnMoreInformation = () => { Owner.ShowAndActivate(); SelectChange(HighlightChange); };

				// Don't show messages for this change again
				foreach (BadgeData NotifyBuild in NotifyBuilds)
				{
					NotifiedBuildTypeToChangeNumber[NotifyBuild.BuildType] = RequireNotificationForChange;
				}
			}
		}

		private void BuildList_DrawColumnHeader(object sender, DrawListViewColumnHeaderEventArgs e)
		{
			e.DrawDefault = true;
		}

		class ExpandRowLayout
		{
			public string MainText;
			public Rectangle MainRect;
			public string LinkText;
			public Rectangle LinkRect;
		}

		ExpandRowLayout LayoutExpandRow(Graphics Graphics, Rectangle Bounds)
		{
			ExpandRowLayout Layout = new ExpandRowLayout();

			string ShowingChanges = String.Format("Showing {0}/{1} changes.", ListIndexToChangeIndex.Count, NumChanges);

			int CurrentMaxChanges = PerforceMonitor.CurrentMaxChanges;
			if (PerforceMonitor.PendingMaxChanges > CurrentMaxChanges)
			{
				Layout.MainText = String.Format("{0}. Fetching {1} more from server...  ", ShowingChanges, PerforceMonitor.PendingMaxChanges - CurrentMaxChanges);
				Layout.LinkText = "Cancel";
			}
			else if (PerforceMonitor.CurrentMaxChanges > NumChanges)
			{
				Layout.MainText = ShowingChanges;
				Layout.LinkText = "";
			}
			else
			{
				Layout.MainText = String.Format("{0}  ", ShowingChanges);
				Layout.LinkText = "Show more...";
			}

			Size MainTextSize = TextRenderer.MeasureText(Graphics, Layout.MainText, BuildFont, new Size(1000, 1000), TextFormatFlags.NoPadding);
			Size LinkTextSize = TextRenderer.MeasureText(Graphics, Layout.LinkText, BuildFont, new Size(1000, 1000), TextFormatFlags.NoPadding);

			int MinX = Bounds.Left + (Bounds.Width - MainTextSize.Width - LinkTextSize.Width) / 2;
			int MinY = Bounds.Bottom - MainTextSize.Height - 1;

			Layout.MainRect = new Rectangle(new Point(MinX, MinY), MainTextSize);
			Layout.LinkRect = new Rectangle(new Point(MinX + MainTextSize.Width, MinY), LinkTextSize);

			return Layout;
		}

		private void DrawExpandRow(Graphics Graphics, ExpandRowLayout Layout)
		{
			TextRenderer.DrawText(Graphics, Layout.MainText, BuildFont, Layout.MainRect, SystemColors.WindowText, TextFormatFlags.SingleLine | TextFormatFlags.VerticalCenter | TextFormatFlags.NoPrefix | TextFormatFlags.NoPadding);

			Color LinkColor = SystemColors.HotTrack;
			if (bMouseOverExpandLink)
			{
				LinkColor = Color.FromArgb(LinkColor.B, LinkColor.G, LinkColor.R);
			}

			TextRenderer.DrawText(Graphics, Layout.LinkText, BuildFont, Layout.LinkRect, LinkColor, TextFormatFlags.SingleLine | TextFormatFlags.VerticalCenter | TextFormatFlags.NoPrefix | TextFormatFlags.NoPadding);
		}

		private bool HitTestExpandLink(Point Location)
		{
			if (ExpandItem == null)
			{
				return false;
			}
			using (Graphics Graphics = Graphics.FromHwnd(IntPtr.Zero))
			{
				ExpandRowLayout Layout = LayoutExpandRow(Graphics, ExpandItem.Bounds);
				return Layout.LinkRect.Contains(Location);
			}
		}

		private void BuildList_DrawItem(object sender, DrawListViewItemEventArgs e)
		{
			if (e.Item == ExpandItem)
			{
				BuildList.DrawDefaultBackground(e.Graphics, e.Bounds);

				ExpandRowLayout ExpandLayout = LayoutExpandRow(e.Graphics, e.Bounds);
				DrawExpandRow(e.Graphics, ExpandLayout);
			}
			else if (Workspace != null)
			{
				if (e.Item.Selected)
				{
					BuildList.DrawSelectedBackground(e.Graphics, e.Bounds);
				}
				else if (e.ItemIndex == BuildList.HoverItem)
				{
					BuildList.DrawTrackedBackground(e.Graphics, e.Bounds);
				}
				else if (((PerforceChangeSummary)e.Item.Tag).Number == Workspace.PendingChangeNumber)
				{
					BuildList.DrawTrackedBackground(e.Graphics, e.Bounds);
				}
				else
				{
					BuildList.DrawDefaultBackground(e.Graphics, e.Bounds);
				}
			}
		}

		private string GetArchivePathForChangeNumber(IArchiveInfo Archive, int ChangeNumber)
		{
			string ArchivePath;

			Dictionary<int, string> ChangeNumberToArchivePath;
			if (!ArchiveToChangeNumberToArchivePath.TryGetValue(Archive.Name, out ChangeNumberToArchivePath))
			{
				ChangeNumberToArchivePath = new Dictionary<int, string>();
				ArchiveToChangeNumberToArchivePath[Archive.Name] = ChangeNumberToArchivePath;
			}

			if (!ChangeNumberToArchivePath.TryGetValue(ChangeNumber, out ArchivePath))
			{
				PerforceChangeDetails Details;
				if (PerforceMonitor.TryGetChangeDetails(ChangeNumber, out Details))
				{
					// Try to get the archive for this CL
					if (!Archive.TryGetArchivePathForChangeNumber(ChangeNumber, out ArchivePath) && !Details.bContainsCode)
					{
						// Otherwise if it's a content-only change, find the previous build any use the archive path from that
						int Index = SortedChangeNumbers.BinarySearch(ChangeNumber);
						if (Index > 0)
						{
							ArchivePath = GetArchivePathForChangeNumber(Archive, SortedChangeNumbers[Index - 1]);
						}
					}
				}
				ChangeNumberToArchivePath.Add(ChangeNumber, ArchivePath);
			}

			return ArchivePath;
		}

		private Color Blend(Color First, Color Second, float T)
		{
			return Color.FromArgb((int)(First.R + (Second.R - First.R) * T), (int)(First.G + (Second.G - First.G) * T), (int)(First.B + (Second.B - First.B) * T));
		}

		private bool CanSyncChange(int ChangeNumber)
		{
			if (PerforceMonitor == null)
			{
				return false;
			}

			List<IArchiveInfo> SelectedArchives = GetSelectedArchives(PerforceMonitor.AvailableArchives);
			return SelectedArchives.Count == 0 || SelectedArchives.All(x => GetArchivePathForChangeNumber(x, ChangeNumber) != null);
		}

		private ChangeLayoutInfo GetChangeLayoutInfo(PerforceChangeSummary Change)
		{
			ChangeLayoutInfo LayoutInfo;
			if (!ChangeNumberToLayoutInfo.TryGetValue(Change.Number, out LayoutInfo))
			{
				LayoutInfo = new ChangeLayoutInfo();

				LayoutInfo.DescriptionBadges = CreateDescriptionBadges(Change);
				LayoutInfo.TypeBadges = CreateTypeBadges(Change.Number);

				EventSummary Summary = EventMonitor.GetSummaryForChange(Change.Number);
				LayoutInfo.BuildBadges = CreateBuildBadges(Change.Number, Summary);
				LayoutInfo.CustomBadges = CreateCustomBadges(Change.Number, Summary);

				ChangeNumberToLayoutInfo.Add(Change.Number, LayoutInfo);
			}
			return LayoutInfo;
		}

		private void GetRemainingBisectRange(out int OutPassChangeNumber, out int OutFailChangeNumber)
		{
			int PassChangeNumber = -1;
			foreach (KeyValuePair<int, BisectState> Pair in WorkspaceSettings.ChangeNumberToBisectState)
			{
				if (Pair.Value == BisectState.Pass && (Pair.Key > PassChangeNumber || PassChangeNumber == -1))
				{
					PassChangeNumber = Pair.Key;
				}
			}

			int FailChangeNumber = -1;
			foreach (KeyValuePair<int, BisectState> Pair in WorkspaceSettings.ChangeNumberToBisectState)
			{
				if (Pair.Value == BisectState.Fail && Pair.Key > PassChangeNumber && (Pair.Key < FailChangeNumber || FailChangeNumber == -1))
				{
					FailChangeNumber = Pair.Key;
				}
			}

			OutPassChangeNumber = PassChangeNumber;
			OutFailChangeNumber = FailChangeNumber;
		}

		private void BuildList_DrawSubItem(object sender, DrawListViewSubItemEventArgs e)
		{
			PerforceChangeSummary Change = (PerforceChangeSummary)e.Item.Tag;
			if (Change == null)
			{
				return;
			}

			float DpiScaleX = e.Graphics.DpiX / 96.0f;
			float DpiScaleY = e.Graphics.DpiY / 96.0f;

			float IconY = e.Bounds.Top + (e.Bounds.Height - 16 * DpiScaleY) / 2;

			StringFormat Format = new StringFormat();
			Format.LineAlignment = StringAlignment.Center;
			Format.FormatFlags = StringFormatFlags.NoWrap;
			Format.Trimming = StringTrimming.EllipsisCharacter;

			Font CurrentFont = (Change.Number == Workspace.PendingChangeNumber || Change.Number == Workspace.CurrentChangeNumber) ? SelectedBuildFont : BuildFont;

			bool bAllowSync = CanSyncChange(Change.Number);
			int BadgeAlpha = bAllowSync ? 255 : 128;
			Color TextColor = (bAllowSync || Change.Number == Workspace.PendingChangeNumber || Change.Number == Workspace.CurrentChangeNumber || (WorkspaceSettings != null && WorkspaceSettings.AdditionalChangeNumbers.Contains(Change.Number))) ? SystemColors.WindowText : Blend(SystemColors.Window, SystemColors.WindowText, 0.25f);

			const int FadeRange = 6;
			if (e.ItemIndex >= BuildList.Items.Count - FadeRange && NumChanges >= PerforceMonitor.CurrentMaxChanges && !IsBisectModeEnabled())
			{
				float Opacity = (float)(BuildList.Items.Count - e.ItemIndex - 0.9f) / FadeRange;
				BadgeAlpha = (int)(BadgeAlpha * Opacity);
				TextColor = Blend(SystemColors.Window, TextColor, Opacity);
			}

			if (e.ColumnIndex == IconColumn.Index)
			{
				EventSummary Summary = EventMonitor.GetSummaryForChange(Change.Number);

				float MinX = 4 * DpiScaleX;
				if ((Summary != null && EventMonitor.WasSyncedByCurrentUser(Summary.ChangeNumber)) || (Workspace != null && Workspace.CurrentChangeNumber == Change.Number))
				{
					e.Graphics.DrawImage(Properties.Resources.Icons, MinX * DpiScaleX, IconY, PreviousSyncIcon, GraphicsUnit.Pixel);
				}
				else if (WorkspaceSettings != null && WorkspaceSettings.AdditionalChangeNumbers.Contains(Change.Number))
				{
					e.Graphics.DrawImage(Properties.Resources.Icons, MinX * DpiScaleX, IconY, AdditionalSyncIcon, GraphicsUnit.Pixel);
				}
				else if (bAllowSync && ((Summary != null && Summary.LastStarReview != null && Summary.LastStarReview.Type == EventType.Starred) || PromotedChangeNumbers.Contains(Change.Number)))
				{
					e.Graphics.DrawImage(Properties.Resources.Icons, MinX * DpiScaleX, IconY, PromotedBuildIcon, GraphicsUnit.Pixel);
				}
				MinX += PromotedBuildIcon.Width * DpiScaleX;

				if (bAllowSync)
				{
					Rectangle QualityIcon = DefaultBuildIcon;

					if (IsBisectModeEnabled())
					{
						int FirstPass, FirstFail;
						GetRemainingBisectRange(out FirstPass, out FirstFail);

						BisectState State;
						if (!WorkspaceSettings.ChangeNumberToBisectState.TryGetValue(Change.Number, out State) || State == BisectState.Exclude)
						{
							QualityIcon = new Rectangle(0, 0, 0, 0);
						}
						if (State == BisectState.Pass)
						{
							QualityIcon = BisectPassIcon;
						}
						else if (State == BisectState.Fail)
						{
							QualityIcon = BisectFailIcon;
						}
						else if (FirstFail != -1 && Change.Number > FirstFail)
						{
							QualityIcon = BisectImplicitFailIcon;
						}
						else if (FirstPass != -1 && Change.Number < FirstPass)
						{
							QualityIcon = BisectImplicitPassIcon;
						}
					}
					else
					{
						if (EventMonitor.IsUnderInvestigation(Change.Number))
						{
							QualityIcon = BadBuildIcon;
						}
						else if (Summary != null)
						{
							if (Summary.Verdict == ReviewVerdict.Good)
							{
								QualityIcon = GoodBuildIcon;
							}
							else if (Summary.Verdict == ReviewVerdict.Bad)
							{
								QualityIcon = BadBuildIcon;
							}
							else if (Summary.Verdict == ReviewVerdict.Mixed)
							{
								QualityIcon = MixedBuildIcon;
							}
						}
					}
					e.Graphics.DrawImage(Properties.Resources.Icons, MinX, IconY, QualityIcon, GraphicsUnit.Pixel);

					MinX += QualityIcon.Width * DpiScaleX;
				}
			}
			else if (e.ColumnIndex == ChangeColumn.Index || e.ColumnIndex == TimeColumn.Index)
			{
				TextRenderer.DrawText(e.Graphics, e.SubItem.Text, CurrentFont, e.Bounds, TextColor, TextFormatFlags.EndEllipsis | TextFormatFlags.SingleLine | TextFormatFlags.HorizontalCenter | TextFormatFlags.VerticalCenter | TextFormatFlags.NoPrefix);
			}
			else if (e.ColumnIndex == AuthorColumn.Index)
			{
				TextRenderer.DrawText(e.Graphics, e.SubItem.Text, CurrentFont, e.Bounds, TextColor, TextFormatFlags.EndEllipsis | TextFormatFlags.SingleLine | TextFormatFlags.VerticalCenter | TextFormatFlags.NoPrefix);
			}
			else if (e.ColumnIndex == DescriptionColumn.Index)
			{
				ChangeLayoutInfo Layout = GetChangeLayoutInfo(Change);

				Rectangle RemainingBounds = e.Bounds;
				if (Layout.DescriptionBadges.Count > 0)
				{
					e.Graphics.IntersectClip(e.Bounds);
					e.Graphics.SmoothingMode = SmoothingMode.HighQuality;

					RemainingBounds = new Rectangle(RemainingBounds.Left, RemainingBounds.Top, RemainingBounds.Width - (int)(2 * DpiScaleX), RemainingBounds.Height);

					Point ListLocation = GetBadgeListLocation(Layout.DescriptionBadges, RemainingBounds, HorizontalAlign.Right, VerticalAlignment.Middle);
					DrawBadges(e.Graphics, ListLocation, Layout.DescriptionBadges, BadgeAlpha);

					RemainingBounds = new Rectangle(RemainingBounds.Left, RemainingBounds.Top, ListLocation.X - RemainingBounds.Left - (int)(2 * DpiScaleX), RemainingBounds.Height);
				}

				TextRenderer.DrawText(e.Graphics, e.SubItem.Text, CurrentFont, RemainingBounds, TextColor, TextFormatFlags.EndEllipsis | TextFormatFlags.SingleLine | TextFormatFlags.VerticalCenter | TextFormatFlags.NoPrefix);
			}
			else if (e.ColumnIndex == TypeColumn.Index)
			{
				ChangeLayoutInfo Layout = GetChangeLayoutInfo(Change);
				if (Layout.TypeBadges.Count > 0)
				{
					e.Graphics.IntersectClip(e.Bounds);
					e.Graphics.SmoothingMode = SmoothingMode.HighQuality;
					Point TypeLocation = GetBadgeListLocation(Layout.TypeBadges, e.Bounds, HorizontalAlign.Center, VerticalAlignment.Middle);
					DrawBadges(e.Graphics, TypeLocation, Layout.TypeBadges, BadgeAlpha);
				}
			}
			else if (e.ColumnIndex == CISColumn.Index)
			{
				ChangeLayoutInfo Layout = GetChangeLayoutInfo(Change);
				if (Layout.BuildBadges.Count > 0)
				{
					e.Graphics.IntersectClip(e.Bounds);
					e.Graphics.SmoothingMode = SmoothingMode.HighQuality;

					Point BuildsLocation = GetBadgeListLocation(Layout.BuildBadges, e.Bounds, HorizontalAlign.Center, VerticalAlignment.Middle);
					BuildsLocation.X = Math.Max(BuildsLocation.X, e.Bounds.Left);

					DrawBadges(e.Graphics, BuildsLocation, Layout.BuildBadges, BadgeAlpha);
				}
			}
			else if (e.ColumnIndex == StatusColumn.Index)
			{
				float MaxX = e.SubItem.Bounds.Right;

				if (Change.Number == Workspace.PendingChangeNumber && Workspace.IsBusy())
				{
					Tuple<string, float> Progress = Workspace.CurrentProgress;

					MaxX -= CancelIcon.Width;
					e.Graphics.DrawImage(Properties.Resources.Icons, MaxX, IconY, CancelIcon, GraphicsUnit.Pixel);

					if (!Splitter.IsLogVisible())
					{
						MaxX -= InfoIcon.Width;
						e.Graphics.DrawImage(Properties.Resources.Icons, MaxX, IconY, InfoIcon, GraphicsUnit.Pixel);
					}

					float MinX = e.Bounds.Left;

					TextRenderer.DrawText(e.Graphics, Progress.Item1, CurrentFont, new Rectangle((int)MinX, e.Bounds.Top, (int)(MaxX - MinX), e.Bounds.Height), TextColor, TextFormatFlags.Left | TextFormatFlags.VerticalCenter | TextFormatFlags.EndEllipsis | TextFormatFlags.NoPrefix);
				}
				else
				{
					e.Graphics.IntersectClip(e.Bounds);
					e.Graphics.SmoothingMode = SmoothingMode.HighQuality;

					if (Change.Number == Workspace.CurrentChangeNumber)
					{
						EventData Review = EventMonitor.GetReviewByCurrentUser(Change.Number);

						MaxX -= FrownIcon.Width * DpiScaleX;
						e.Graphics.DrawImage(Properties.Resources.Icons, MaxX, IconY, (Review == null || !EventMonitor.IsPositiveReview(Review.Type)) ? FrownIcon : DisabledFrownIcon, GraphicsUnit.Pixel);

						MaxX -= HappyIcon.Width * DpiScaleX;
						e.Graphics.DrawImage(Properties.Resources.Icons, MaxX, IconY, (Review == null || !EventMonitor.IsNegativeReview(Review.Type)) ? HappyIcon : DisabledHappyIcon, GraphicsUnit.Pixel);
					}
					else if (e.ItemIndex == BuildList.HoverItem && bAllowSync)
					{
						Rectangle SyncBadgeRectangle = GetSyncBadgeRectangle(e.SubItem.Bounds);
						DrawBadge(e.Graphics, SyncBadgeRectangle, "Sync", bHoverSync ? Color.FromArgb(140, 180, 230) : Color.FromArgb(112, 146, 190), true, true);
						MaxX = SyncBadgeRectangle.Left - (int)(2 * DpiScaleX);
					}

					string SummaryText;
					if (WorkspaceSettings.LastSyncChangeNumber == -1 || WorkspaceSettings.LastSyncChangeNumber != Change.Number || !GetLastUpdateMessage(WorkspaceSettings.LastSyncResult, WorkspaceSettings.LastSyncResultMessage, out SummaryText))
					{
						StringBuilder SummaryTextBuilder = new StringBuilder();

						EventSummary Summary = EventMonitor.GetSummaryForChange(Change.Number);

						AppendItemList(SummaryTextBuilder, " ", "Under investigation by {0}.", EventMonitor.GetInvestigatingUsers(Change.Number).Select(x => FormatUserName(x)));

						if (Summary != null)
						{
							string Comments = String.Join(", ", Summary.Comments.Where(x => !String.IsNullOrWhiteSpace(x.Text)).Select(x => String.Format("{0}: \"{1}\"", FormatUserName(x.UserName), x.Text)));
							if (Comments.Length > 0)
							{
								SummaryTextBuilder.Append(((SummaryTextBuilder.Length == 0) ? "" : " ") + Comments);
							}
							else
							{
								AppendItemList(SummaryTextBuilder, " ", "Used by {0}.", Summary.CurrentUsers.Select(x => FormatUserName(x)));
							}
						}

						SummaryText = (SummaryTextBuilder.Length == 0) ? "No current users." : SummaryTextBuilder.ToString();
					}

					if (SummaryText != null && SummaryText.Contains('\n'))
					{
						SummaryText = SummaryText.Substring(0, SummaryText.IndexOf('\n')).TrimEnd() + "...";
					}

					TextRenderer.DrawText(e.Graphics, SummaryText, CurrentFont, new Rectangle(e.Bounds.Left, e.Bounds.Top, (int)MaxX - e.Bounds.Left, e.Bounds.Height), TextColor, TextFormatFlags.Left | TextFormatFlags.VerticalCenter | TextFormatFlags.EndEllipsis | TextFormatFlags.NoPrefix);
				}
			}
			else
			{
				ColumnHeader Column = BuildList.Columns[e.ColumnIndex];
				if (CustomColumns.Contains(Column))
				{
					ChangeLayoutInfo Layout = GetChangeLayoutInfo(Change);

					List<BadgeInfo> Badges;
					if (Layout.CustomBadges.TryGetValue(Column.Text, out Badges) && Badges.Count > 0)
					{
						e.Graphics.IntersectClip(e.Bounds);
						e.Graphics.SmoothingMode = SmoothingMode.HighQuality;

						Point BuildsLocation = GetBadgeListLocation(Badges, e.Bounds, HorizontalAlign.Center, VerticalAlignment.Middle);
						DrawBadges(e.Graphics, BuildsLocation, Badges, BadgeAlpha);
					}
				}
			}
		}

		private void LayoutBadges(List<BadgeInfo> Badges)
		{
			int Offset = 0;
			for (int Idx = 0; Idx < Badges.Count; Idx++)
			{
				BadgeInfo Badge = Badges[Idx];

				if (Idx > 0 && Badge.Group != Badges[Idx - 1].Group)
				{
					Offset += 6;
				}
				Badge.Offset = Offset;

				Size BadgeSize = GetBadgeSize(Badge.Label);
				Badge.Width = BadgeSize.Width;
				Badge.Height = BadgeSize.Height;

				Offset += BadgeSize.Width + 1;
			}
		}

		private Point GetBadgeListLocation(List<BadgeInfo> Badges, Rectangle Bounds, HorizontalAlign HorzAlign, VerticalAlignment VertAlign)
		{
			Point Location = Bounds.Location;
			if (Badges.Count == 0)
			{
				return Bounds.Location;
			}

			BadgeInfo LastBadge = Badges[Badges.Count - 1];

			int X = Bounds.X;
			switch (HorzAlign)
			{
				case HorizontalAlign.Center:
					X += (Bounds.Width - LastBadge.Width - LastBadge.Offset) / 2;
					break;
				case HorizontalAlign.Right:
					X += (Bounds.Width - LastBadge.Width - LastBadge.Offset);
					break;
			}

			int Y = Bounds.Y;
			switch (VertAlign)
			{
				case VerticalAlignment.Middle:
					Y += (Bounds.Height - LastBadge.Height) / 2;
					break;
				case VerticalAlignment.Bottom:
					Y += (Bounds.Height - LastBadge.Height);
					break;
			}

			return new Point(X, Y);
		}

		private void DrawBadges(Graphics Graphics, Point ListLocation, List<BadgeInfo> Badges, int Alpha)
		{
			for (int Idx = 0; Idx < Badges.Count; Idx++)
			{
				BadgeInfo Badge = Badges[Idx];
				bool bMergeLeft = (Idx > 0 && Badges[Idx - 1].Group == Badge.Group);
				bool bMergeRight = (Idx < Badges.Count - 1 && Badges[Idx + 1].Group == Badge.Group);

				Rectangle Bounds = new Rectangle(ListLocation.X + Badge.Offset, ListLocation.Y, Badge.Width, Badge.Height);
				if (Badge.UniqueId != null && Badge.UniqueId == HoverBadgeUniqueId)
				{
					DrawBadge(Graphics, Bounds, Badge.Label, Color.FromArgb((Alpha * Badge.HoverBackgroundColor.A) / 255, Badge.HoverBackgroundColor), bMergeLeft, bMergeRight);
				}
				else
				{
					DrawBadge(Graphics, Bounds, Badge.Label, Color.FromArgb((Alpha * Badge.BackgroundColor.A) / 255, Badge.BackgroundColor), bMergeLeft, bMergeRight);
				}
			}
		}

		private List<BadgeInfo> CreateDescriptionBadges(PerforceChangeSummary Change)
		{
			string Description = Change.Description;

			PerforceChangeDetails Details;
			if (PerforceMonitor.TryGetChangeDetails(Change.Number, out Details))
			{
				Description = Details.Description;
			}

			List<BadgeInfo> Badges = new List<BadgeInfo>();

			try
			{
				ConfigFile ProjectConfigFile = PerforceMonitor.LatestProjectConfigFile;
				if (ProjectConfigFile != null)
				{
					string[] BadgeDefinitions = ProjectConfigFile.GetValues("Badges.DescriptionBadges", new string[0]);
					foreach (string BadgeDefinition in BadgeDefinitions)
					{
						ConfigObject BadgeDefinitionObject = new ConfigObject(BadgeDefinition);
						string Pattern = BadgeDefinitionObject.GetValue("Pattern", null);
						string Name = BadgeDefinitionObject.GetValue("Name", null);
						string Group = BadgeDefinitionObject.GetValue("Group", null);
						string Color = BadgeDefinitionObject.GetValue("Color", "#909090");
						string HoverColor = BadgeDefinitionObject.GetValue("HoverColor", "#b0b0b0");
						string Url = BadgeDefinitionObject.GetValue("Url", null);
						string Arguments = BadgeDefinitionObject.GetValue("Arguments", null);
						if (!String.IsNullOrEmpty(Name) && !String.IsNullOrEmpty(Pattern))
						{
							foreach (Match MatchResult in Regex.Matches(Description, Pattern, RegexOptions.Multiline))
							{
								Color BadgeColor = System.Drawing.ColorTranslator.FromHtml(Color);
								Color HoverBadgeColor = System.Drawing.ColorTranslator.FromHtml(HoverColor);

								string UniqueId = String.IsNullOrEmpty(Url) ? null : String.Format("Description:{0}:{1}", Change.Number, Badges.Count);

								string ExpandedUrl = ReplaceRegexMatches(Url, MatchResult);
								string ExpandedArguments = ReplaceRegexMatches(Arguments, MatchResult);

								Action ClickHandler;
								if (String.IsNullOrEmpty(ExpandedUrl))
								{
									ClickHandler = null;
								}
								else if (String.IsNullOrEmpty(ExpandedArguments))
								{
									ClickHandler = () => SafeProcessStart(ExpandedUrl);
								}
								else
								{
									ClickHandler = () => SafeProcessStart(ExpandedUrl, ExpandedArguments);
								}

								Badges.Add(new BadgeInfo(ReplaceRegexMatches(Name, MatchResult), Group, UniqueId, BadgeColor, HoverBadgeColor, ClickHandler));
							}
						}
					}
				}
			}
			catch (Exception)
			{
			}

			LayoutBadges(Badges);

			return Badges;
		}

		private static void SafeProcessStart(ProcessStartInfo StartInfo)
		{
			try
			{
				Process.Start(StartInfo);
			}
			catch
			{
				MessageBox.Show(String.Format("Unable to open {0}", StartInfo.FileName));
			}
		}

		private static void SafeProcessStart(string Url)
		{
			try
			{
				Process.Start(Url);
			}
			catch
			{
				MessageBox.Show(String.Format("Unable to open {0}", Url));
			}
		}

		private static void SafeProcessStart(string Url, string Arguments)
		{
			try
			{
				Process.Start(Url, Arguments);
			}
			catch
			{
				MessageBox.Show(String.Format("Unable to open {0} {1}", Url, Arguments));
			}
		}

		private static void SafeProcessStart(string Url, string Arguments, string WorkingDir)
		{
			try
			{
				ProcessStartInfo StartInfo = new ProcessStartInfo();
				StartInfo.FileName = Url;
				StartInfo.Arguments = Arguments;
				StartInfo.WorkingDirectory = WorkingDir;
				Process.Start(StartInfo).Dispose();
			}
			catch
			{
				MessageBox.Show(String.Format("Unable to open {0} {1}", Url, Arguments));
			}
		}

		public void UpdateSettings()
		{
			UpdateStatusPanel();
		}

		private string ReplaceRegexMatches(string Text, Match MatchResult)
		{
			if (Text != null)
			{
				for (int Idx = 1; Idx < MatchResult.Groups.Count; Idx++)
				{
					string SourceText = String.Format("${0}", Idx);
					Text = Text.Replace(SourceText, MatchResult.Groups[Idx].Value);
				}
			}
			return Text;
		}

		private List<BadgeInfo> CreateTypeBadges(int ChangeNumber)
		{
			List<BadgeInfo> Badges = new List<BadgeInfo>();

			PerforceChangeDetails Details;
			if (PerforceMonitor.TryGetChangeDetails(ChangeNumber, out Details))
			{
				if (Details.bContainsCode)
				{
					Badges.Add(new BadgeInfo("Code", "ChangeType", Color.FromArgb(116, 185, 255)));
				}
				if (Details.bContainsContent)
				{
					Badges.Add(new BadgeInfo("Content", "ChangeType", Color.FromArgb(162, 155, 255)));
				}
			}
			if (Badges.Count == 0)
			{
				Badges.Add(new BadgeInfo("Unknown", "ChangeType", Color.FromArgb(192, 192, 192)));
			}
			LayoutBadges(Badges);

			return Badges;
		}

		private bool TryGetProjectSetting(ConfigFile ProjectConfigFile, string Name, out string Value)
		{
			string Path = SelectedProjectIdentifier;
			for(; ;)
			{
				ConfigSection ProjectSection = ProjectConfigFile.FindSection(Path);
				if (ProjectSection != null)
				{
					string NewValue = ProjectSection.GetValue(Name, null);
					if (NewValue != null)
					{
						Value = NewValue;
						return true;
					}
				}

				int LastSlash = Path.LastIndexOf('/');
				if(LastSlash < 2)
				{
					break;
				}

				Path = Path.Substring(0, LastSlash);
			}

			ConfigSection DefaultSection = ProjectConfigFile.FindSection("Default");
			if (DefaultSection != null)
			{
				string NewValue = DefaultSection.GetValue(Name, null);
				if (NewValue != null)
				{
					Value = NewValue;
					return true;
				}
			}

			Value = null;
			return false;
		}

		private bool TryGetProjectSetting(ConfigFile ProjectConfigFile, string Name, out string[] Values)
		{
			string ValueList;
			if (TryGetProjectSetting(ProjectConfigFile, Name, out ValueList))
			{
				Values = ValueList.Split('\n').Select(x => x.Trim()).Where(x => x.Length > 0).ToArray();
				return true;
			}
			else
			{
				Values = null;
				return false;
			}
		}

		private bool TryGetProjectSetting(ConfigFile ProjectConfigFile, string Name, string LegacyName, out string Value)
		{
			string NewValue;
			if (TryGetProjectSetting(ProjectConfigFile, Name, out NewValue))
			{
				Value = NewValue;
				return true;
			}

			NewValue = ProjectConfigFile.GetValue(LegacyName, null);
			if (NewValue != null)
			{
				Value = NewValue;
				return true;
			}

			Value = null;
			return false;
		}

		private List<BadgeInfo> CreateBuildBadges(int ChangeNumber, EventSummary Summary)
		{
			List<BadgeInfo> Badges = new List<BadgeInfo>();

			if (Summary != null && Summary.Badges.Count > 0)
			{
				// Create a lookup for build data for each badge name
				Dictionary<string, BadgeData> BadgeNameToBuildData = new Dictionary<string, BadgeData>();
				foreach (BadgeData Badge in Summary.Badges)
				{
					BadgeNameToBuildData[Badge.BadgeName] = Badge;
				}

				// Add all the badges, sorted by group
				foreach (KeyValuePair<string, string> BadgeNameAndGroup in BadgeNameAndGroupPairs)
				{
					BadgeData BadgeData;
					BadgeNameToBuildData.TryGetValue(BadgeNameAndGroup.Key, out BadgeData);

					BadgeInfo BadgeInfo = CreateBadge(ChangeNumber, BadgeNameAndGroup.Key, BadgeNameAndGroup.Value, BadgeData);
					if (MaxBuildBadgeChars != -1 && BadgeInfo.Label.Length > MaxBuildBadgeChars)
					{
						BadgeInfo.ToolTip = BadgeInfo.Label;
						BadgeInfo.Label = BadgeInfo.Label.Substring(0, MaxBuildBadgeChars);
					}
					Badges.Add(BadgeInfo);
				}
			}

			// Layout the badges
			LayoutBadges(Badges);
			return Badges;
		}

		private BadgeInfo CreateBadge(int ChangeNumber, string BadgeName, string BadgeGroup, BadgeData BadgeData)
		{
			string BadgeLabel = BadgeName;
			Color BadgeColor = Color.FromArgb(0, Color.White);

			if (BadgeData != null)
			{
				BadgeLabel = BadgeData.BadgeLabel;
				BadgeColor = GetBuildBadgeColor(BadgeData.Result);
			}

			Color HoverBadgeColor = Color.FromArgb(BadgeColor.A, Math.Min(BadgeColor.R + 32, 255), Math.Min(BadgeColor.G + 32, 255), Math.Min(BadgeColor.B + 32, 255));

			Action ClickHandler;
			if (BadgeData == null || String.IsNullOrEmpty(BadgeData.Url))
			{
				ClickHandler = null;
			}
			else
			{
				ClickHandler = () => SafeProcessStart(BadgeData.Url);
			}

			string UniqueId = String.Format("{0}:{1}", ChangeNumber, BadgeName);
			return new BadgeInfo(BadgeLabel, BadgeGroup, UniqueId, BadgeColor, HoverBadgeColor, ClickHandler);
		}

		private Dictionary<string, List<BadgeInfo>> CreateCustomBadges(int ChangeNumber, EventSummary Summary)
		{
			Dictionary<string, List<BadgeInfo>> ColumnNameToBadges = new Dictionary<string, List<BadgeInfo>>();
			if (Summary != null && Summary.Badges.Count > 0)
			{
				foreach (ColumnHeader CustomColumn in CustomColumns)
				{
					ConfigObject Config = (ConfigObject)CustomColumn.Tag;
					if (Config != null)
					{
						List<BadgeInfo> Badges = new List<BadgeInfo>();

						string[] BadgeNames = Config.GetValue("Badges", "").Split(new char[] { ',' }, StringSplitOptions.RemoveEmptyEntries);
						foreach (string BadgeName in BadgeNames)
						{
							BadgeInfo Badge = CreateBadge(ChangeNumber, BadgeName, "XXXX", Summary.Badges.FirstOrDefault(x => x.BadgeName == BadgeName));
							Badges.Add(Badge);
						}

						LayoutBadges(Badges);

						ColumnNameToBadges[CustomColumn.Text] = Badges;
					}
				}
			}
			return ColumnNameToBadges;
		}

		private static Color GetBuildBadgeColor(BadgeResult Result)
		{
			if (Result == BadgeResult.Starting)
			{
				return Color.FromArgb(128, 192, 255);
			}
			else if (Result == BadgeResult.Warning)
			{
				return Color.FromArgb(255, 192, 0);
			}
			else if (Result == BadgeResult.Failure)
			{
				return Color.FromArgb(192, 64, 0);
			}
			else if (Result == BadgeResult.Skipped)
			{
				return Color.FromArgb(192, 192, 192);
			}
			else
			{
				return Color.FromArgb(128, 192, 64);
			}
		}

		private Rectangle GetSyncBadgeRectangle(Rectangle Bounds)
		{
			Size BadgeSize = GetBadgeSize("Sync");
			return new Rectangle(Bounds.Right - BadgeSize.Width - 2, Bounds.Top + (Bounds.Height - BadgeSize.Height) / 2, BadgeSize.Width, BadgeSize.Height);
		}

		private void DrawSingleBadge(Graphics Graphics, Rectangle DisplayRectangle, string BadgeText, Color BadgeColor)
		{
			Size BadgeSize = GetBadgeSize(BadgeText);

			int X = DisplayRectangle.Left + (DisplayRectangle.Width - BadgeSize.Width) / 2;
			int Y = DisplayRectangle.Top + (DisplayRectangle.Height - BadgeSize.Height) / 2;

			DrawBadge(Graphics, new Rectangle(X, Y, BadgeSize.Width, BadgeSize.Height), BadgeText, BadgeColor, false, false);
		}

		private void DrawBadge(Graphics Graphics, Rectangle BadgeRect, string BadgeText, Color BadgeColor, bool bMergeLeft, bool bMergeRight)
		{
			if (BadgeColor.A != 0)
			{
				using (GraphicsPath Path = new GraphicsPath())
				{
					Path.StartFigure();
					Path.AddLine(BadgeRect.Left + (bMergeLeft ? 1 : 0), BadgeRect.Top, BadgeRect.Left - (bMergeLeft ? 1 : 0), BadgeRect.Bottom);
					Path.AddLine(BadgeRect.Left - (bMergeLeft ? 1 : 0), BadgeRect.Bottom, BadgeRect.Right - 1 - (bMergeRight ? 1 : 0), BadgeRect.Bottom);
					Path.AddLine(BadgeRect.Right - 1 - (bMergeRight ? 1 : 0), BadgeRect.Bottom, BadgeRect.Right - 1 + (bMergeRight ? 1 : 0), BadgeRect.Top);
					Path.AddLine(BadgeRect.Right - 1 + (bMergeRight ? 1 : 0), BadgeRect.Top, BadgeRect.Left + (bMergeLeft ? 1 : 0), BadgeRect.Top);
					Path.CloseFigure();

					using (SolidBrush Brush = new SolidBrush(BadgeColor))
					{
						Graphics.FillPath(Brush, Path);
					}
				}

				TextRenderer.DrawText(Graphics, BadgeText, BadgeFont, BadgeRect, Color.White, TextFormatFlags.HorizontalCenter | TextFormatFlags.VerticalCenter | TextFormatFlags.SingleLine | TextFormatFlags.NoPrefix | TextFormatFlags.PreserveGraphicsClipping);
			}
		}

		private Size GetBadgeSize(string BadgeText)
		{
			Size BadgeSize;
			if (!BadgeLabelToSize.TryGetValue(BadgeText, out BadgeSize))
			{
				Size LabelSize = TextRenderer.MeasureText(BadgeText, BadgeFont);
				int BadgeHeight = BadgeFont.Height + 1;

				BadgeSize = new Size(LabelSize.Width + BadgeHeight - 4, BadgeHeight);
				BadgeLabelToSize[BadgeText] = BadgeSize;
			}
			return BadgeSize;
		}

		private static bool GetLastUpdateMessage(WorkspaceUpdateResult Result, string ResultMessage, out string Message)
		{
			if (Result != WorkspaceUpdateResult.Success && ResultMessage != null)
			{
				Message = ResultMessage;
				return true;
			}
			return GetGenericLastUpdateMessage(Result, out Message);
		}

		private static bool GetGenericLastUpdateMessage(WorkspaceUpdateResult Result, out string Message)
		{
			switch (Result)
			{
				case WorkspaceUpdateResult.Canceled:
					Message = "Sync canceled.";
					return true;
				case WorkspaceUpdateResult.FailedToSync:
					Message = "Failed to sync files.";
					return true;
				case WorkspaceUpdateResult.FailedToSyncLoginExpired:
					Message = "Failed to sync files (login expired).";
					return true;
				case WorkspaceUpdateResult.FilesToResolve:
					Message = "Sync finished with unresolved files.";
					return true;
				case WorkspaceUpdateResult.FilesToClobber:
					Message = "Sync failed due to modified files in workspace.";
					return true;
				case WorkspaceUpdateResult.FilesToDelete:
					Message = "Sync aborted pending confirmation of files to delete.";
					return true;
				case WorkspaceUpdateResult.FailedToCompile:
				case WorkspaceUpdateResult.FailedToCompileWithCleanWorkspace:
					Message = "Compile failed.";
					return true;
				default:
					Message = null;
					return false;
			}
		}

		public static string FormatUserName(string UserName)
		{
			if (UserName == null)
			{
				return "(Invalid Name)";
			}
			else
			{
				return Utility.FormatUserName(UserName);
			}
		}

		private static void AppendUserList(StringBuilder Builder, string Separator, string Format, IEnumerable<EventData> Reviews)
		{
			AppendItemList(Builder, Separator, Format, Reviews.Select(x => FormatUserName(x.UserName)));
		}

		private static void AppendItemList(StringBuilder Builder, string Separator, string Format, IEnumerable<string> Items)
		{
			string ItemList = FormatItemList(Format, Items);
			if (ItemList != null)
			{
				if (Builder.Length > 0)
				{
					Builder.Append(Separator);
				}
				Builder.Append(ItemList);
			}
		}

		private static string FormatItemList(string Format, IEnumerable<string> Items)
		{
			string[] ItemsArray = Items.Distinct().ToArray();
			if (ItemsArray.Length == 0)
			{
				return null;
			}

			StringBuilder Builder = new StringBuilder(ItemsArray[0]);
			if (ItemsArray.Length > 1)
			{
				for (int Idx = 1; Idx < ItemsArray.Length - 1; Idx++)
				{
					Builder.Append(", ");
					Builder.Append(ItemsArray[Idx]);
				}
				Builder.Append(" and ");
				Builder.Append(ItemsArray.Last());
			}
			return String.Format(Format, Builder.ToString());
		}

		private void BuildList_MouseDoubleClick(object Sender, MouseEventArgs Args)
		{
			if (Args.Button == MouseButtons.Left)
			{
				ListViewHitTestInfo HitTest = BuildList.HitTest(Args.Location);
				if (HitTest.Item != null)
				{
					PerforceChangeSummary Change = (PerforceChangeSummary)HitTest.Item.Tag;
					if (Change != null)
					{
						if (Change.Number == Workspace.CurrentChangeNumber)
						{
							LaunchEditor();
						}
						else
						{
							StartSync(Change.Number, false, null);
						}
					}
				}
			}
		}

		public void LaunchEditor()
		{
			if (!Workspace.IsBusy() && Workspace.CurrentChangeNumber != -1)
			{
				BuildConfig EditorBuildConfig = GetEditorBuildConfig();

				List<string> ReceiptPaths = GetEditorReceiptPaths(EditorBuildConfig);

				string EditorExe = GetEditorExePath(EditorBuildConfig);
				if (ReceiptPaths.Any(x => File.Exists(x)) && File.Exists(EditorExe))
				{
					if (Settings.bEditorArgumentsPrompt && !ModifyEditorArguments())
					{
						return;
					}

					StringBuilder LaunchArguments = new StringBuilder();
					if (SelectedFileName.EndsWith(".uproject", StringComparison.InvariantCultureIgnoreCase))
					{
						LaunchArguments.AppendFormat("\"{0}\"", SelectedFileName);
					}
					foreach (Tuple<string, bool> EditorArgument in Settings.EditorArguments)
					{
						if (EditorArgument.Item2)
						{
							LaunchArguments.AppendFormat(" {0}", EditorArgument.Item1);
						}
					}
					if (EditorBuildConfig == BuildConfig.Debug || EditorBuildConfig == BuildConfig.DebugGame)
					{
						LaunchArguments.Append(" -debug");
					}

					if (!Utility.SpawnProcess(EditorExe, LaunchArguments.ToString()))
					{
						ShowErrorDialog("Unable to spawn {0} {1}", EditorExe, LaunchArguments.ToString());
					}
				}
				else
				{
					if (MessageBox.Show("The editor needs to be built before you can run it. Build it now?", "Editor out of date", MessageBoxButtons.YesNo) == System.Windows.Forms.DialogResult.Yes)
					{
						Owner.ShowAndActivate();

						WorkspaceUpdateOptions Options = WorkspaceUpdateOptions.Build | WorkspaceUpdateOptions.RunAfterSync;
						WorkspaceUpdateContext Context = new WorkspaceUpdateContext(Workspace.CurrentChangeNumber, Options, null, GetDefaultBuildStepObjects(), ProjectSettings.BuildSteps, null, GetWorkspaceVariables(Workspace.CurrentChangeNumber));
						StartWorkspaceUpdate(Context, null);
					}
				}
			}
		}

		// returns the default editor target name if not syncing pcbs or Target isn't specified
		private string TryGetEditorNameFromArchive()
		{
			if(ShouldSyncPrecompiledEditor)
			{
				List<IArchiveInfo> Archives = GetSelectedArchives(PerforceMonitor.AvailableArchives);
				foreach(IArchiveInfo Archive in Archives)
				{
					if(Archive.Type == EditorArchiveType)
					{
						if(Archive.Target != null)
						{
							return Archive.Target;
						}
					}
				}
			}
			return EditorTargetName;
		}

		private string GetEditorExePath(BuildConfig Config)
		{
			// Try to read the executable path from the target receipt
			List<string> ReceiptFileNames = GetEditorReceiptPaths(Config);
			foreach (string ReceiptFileName in ReceiptFileNames)
			{
				if (File.Exists(ReceiptFileName))
				{
					Log.WriteLine("Reading {0}", ReceiptFileName);
					try
					{
						string Text = File.ReadAllText(ReceiptFileName);
						JavaScriptSerializer Serializer = new JavaScriptSerializer();
						Dictionary<string, object> RawObject = Serializer.Deserialize<Dictionary<string, object>>(Text);

						object LaunchFileNameObject;
						if (RawObject.TryGetValue("Launch", out LaunchFileNameObject))
						{
							string LaunchFileName = LaunchFileNameObject as string;
							if (LaunchFileName != null)
							{
								LaunchFileName = LaunchFileName.Replace("$(EngineDir)", Path.Combine(BranchDirectoryName, "Engine"));
								LaunchFileName = LaunchFileName.Replace("$(ProjectDir)", Path.GetDirectoryName(SelectedFileName));
								return Path.GetFullPath(LaunchFileName);
							}
						}
					}
					catch (Exception Ex)
					{
						Log.WriteLine("  Exception while parsing receipt: {0}", Ex.ToString());
					}
					break;
				}
			}

			// Get the default editor target name
			string TargetName = GetDefaultEditorTargetName();

			// Otherwise use the standard editor path
			string ExeFileName = String.Format("{0}.exe", TargetName);
			if ((Config != BuildConfig.DebugGame || PerforceMonitor.LatestProjectConfigFile.GetValue("Options.DebugGameHasSeparateExecutable", false)) && Config != BuildConfig.Development)
			{
				ExeFileName = String.Format("{0}-Win64-{1}.exe", TargetName, Config.ToString());
			}
			return Path.Combine(BranchDirectoryName, "Engine", "Binaries", "Win64", ExeFileName);
		}

		private bool WaitForProgramsToFinish()
		{
			string[] ProcessFileNames = GetProcessesRunningInWorkspace();
			if (ProcessFileNames.Length > 0)
			{
				ProgramsRunningWindow ProgramsRunning = new ProgramsRunningWindow(GetProcessesRunningInWorkspace, ProcessFileNames);
				if (ProgramsRunning.ShowDialog() != DialogResult.OK)
				{
					return false;
				}
			}
			return true;
		}

		private string[] GetProcessesRunningInWorkspace()
		{
			HashSet<string> ProcessNames = new HashSet<string>(StringComparer.InvariantCultureIgnoreCase);
			ProcessNames.Add("UE4Editor");
			ProcessNames.Add("UE4Editor-Cmd");
			ProcessNames.Add("UE4Editor-Win64-Debug");
			ProcessNames.Add("UE4Editor-Win64-Debug-Cmd");
			ProcessNames.Add("UE4Editor-Win64-DebugGame");
			ProcessNames.Add("UE4Editor-Win64-DebugGame-Cmd");
<<<<<<< HEAD
			ProcessNames.Add("UE5Editor");
			ProcessNames.Add("UE5Editor-Cmd");
			ProcessNames.Add("UE5Editor-Win64-Debug");
			ProcessNames.Add("UE5Editor-Win64-Debug-Cmd");
			ProcessNames.Add("UE5Editor-Win64-DebugGame");
			ProcessNames.Add("UE5Editor-Win64-DebugGame-Cmd");
=======
			ProcessNames.Add("UnrealEditor");
			ProcessNames.Add("UnrealEditor-Cmd");
			ProcessNames.Add("UnrealEditor-Win64-Debug");
			ProcessNames.Add("UnrealEditor-Win64-Debug-Cmd");
			ProcessNames.Add("UnrealEditor-Win64-DebugGame");
			ProcessNames.Add("UnrealEditor-Win64-DebugGame-Cmd");
>>>>>>> 3aae9151
			ProcessNames.Add("CrashReportClient");
			ProcessNames.Add("CrashReportClient-Win64-Development");
			ProcessNames.Add("CrashReportClient-Win64-Debug");
			ProcessNames.Add("CrashReportClientEditor");
			ProcessNames.Add("CrashReportClientEditor-Win64-Development");
			ProcessNames.Add("CrashReportClientEditor-Win64-Debug");
			ProcessNames.Add("UnrealBuildTool");
			ProcessNames.Add("AutomationTool");

			List<string> ProcessFileNames = new List<string>();
			try
			{
				string RootDirectoryName = Path.GetFullPath(Workspace.LocalRootPath) + Path.DirectorySeparatorChar;
				foreach (Process ProcessInstance in Process.GetProcesses())
				{
					try
					{
						if (ProcessNames.Contains(ProcessInstance.ProcessName))
						{
							string ProcessFileName = Path.GetFullPath(ProcessInstance.MainModule.FileName);
							if (ProcessFileName.StartsWith(RootDirectoryName, StringComparison.InvariantCultureIgnoreCase))
							{
								string DisplayTitle = ProcessFileName;
								try
								{
									string MainWindowTitle = ProcessInstance.MainWindowTitle;
									if (!String.IsNullOrEmpty(MainWindowTitle))
									{
										DisplayTitle = String.Format("{0} ({1})", ProcessInstance.MainWindowTitle, DisplayTitle);
									}
								}
								catch
								{
								}
								ProcessFileNames.Add(DisplayTitle);
							}
						}
					}
					catch
					{
					}
				}
			}
			catch
			{
			}
			return ProcessFileNames.ToArray();
		}

		private List<string> GetEditorReceiptPaths(BuildConfig Config)
		{
			string ConfigSuffix = (Config == BuildConfig.Development) ? "" : String.Format("-Win64-{0}", Config.ToString());

			List<string> PossiblePaths = new List<string>();
			string ActualEditorName = TryGetEditorNameFromArchive();
			if (ActualEditorName != null)
			{
				PossiblePaths.Add(Path.Combine(Path.GetDirectoryName(SelectedFileName), "Binaries", "Win64", String.Format("{0}{1}.target", ActualEditorName, ConfigSuffix)));
			}
			else if (SelectedFileName.EndsWith(".uproject", StringComparison.InvariantCultureIgnoreCase))
			{
				if (bIsEnterpriseProject)
				{
					PossiblePaths.Add(Path.Combine(Path.GetDirectoryName(SelectedFileName), "Binaries", "Win64", String.Format("StudioEditor{0}.target", ConfigSuffix)));
				}
				else
				{
					PossiblePaths.Add(Path.Combine(Path.GetDirectoryName(SelectedFileName), "Binaries", "Win64", String.Format("{0}{1}.target", GetDefaultEditorTargetName(), ConfigSuffix)));
				}
			}
			else
			{
				PossiblePaths.Add(Path.Combine(Path.GetDirectoryName(SelectedFileName), "Engine", "Binaries", "Win64", String.Format("{0}{1}.target", GetDefaultEditorTargetName(), ConfigSuffix)));
			}
			return PossiblePaths;
		}

		private void TimerCallback(object Sender, EventArgs Args)
		{
			Tuple<string, float> Progress = Workspace.CurrentProgress;
			if (Progress != null && Progress.Item2 > 0.0f)
			{
				DesiredTaskbarState = Tuple.Create(TaskbarState.Normal, Progress.Item2);
			}
			else
			{
				DesiredTaskbarState = Tuple.Create(TaskbarState.NoProgress, 0.0f);
			}

			Owner.UpdateProgress();

			UpdateStatusPanel();
			BuildList.Refresh();
		}

		private string GetDefaultIssueFilter()
		{
			string BuildHealthProject;
			if (TryGetProjectSetting(PerforceMonitor.LatestProjectConfigFile, "BuildHealthProject", out BuildHealthProject))
			{
				return BuildHealthProject;
			}

			string DefaultIssueFilter;
			if (TryGetProjectSetting(PerforceMonitor.LatestProjectConfigFile, "DefaultIssueFilter", out DefaultIssueFilter))
			{
				return DefaultIssueFilter;
			}

			return null;
		}

		private Dictionary<string, Func<IssueData, bool>> GetCustomIssueFilters()
		{
			Dictionary<string, Func<IssueData, bool>> CustomFilters = new Dictionary<string, Func<IssueData, bool>>();

			string BuildHealthProject;
			if (TryGetProjectSetting(PerforceMonitor.LatestProjectConfigFile, "BuildHealthProject", out BuildHealthProject))
			{
				CustomFilters[BuildHealthProject] = x => !String.IsNullOrEmpty(x.Project) && x.Project.Equals(BuildHealthProject, StringComparison.OrdinalIgnoreCase);
			}

			string[] Filters;
			if (TryGetProjectSetting(PerforceMonitor.LatestProjectConfigFile, "IssueFilters", out Filters))
			{
				foreach (string Filter in Filters)
				{
					try
					{
						ConfigObject Config = new ConfigObject(Filter);

						string Name = Config.GetValue("Name", null);
						string Pattern = Config.GetValue("Pattern", null);

						if(Name != null && Pattern != null)
						{
							string DepotName;
							if (PerforceUtils.TryGetDepotName(StreamName, out DepotName))
							{
								Pattern = Regex.Replace(Pattern, @"\$\(Depot\)", DepotName, RegexOptions.IgnoreCase);
							}
							Pattern = Regex.Replace(Pattern, @"\$\(Stream\)", StreamName, RegexOptions.IgnoreCase);

							Regex PatternRegex = new Regex(String.Format("^(?:{0})$", Pattern), RegexOptions.IgnoreCase);
							CustomFilters[Name] = x => x.Streams.Any(y => PatternRegex.IsMatch(y));
						}
					}
					catch(Exception Ex)
					{
						Log.WriteLine("Unable to parse config filter '{0}': {1}", Filter, Ex);
					}
				}
			}

			return CustomFilters;
		}

		private void OpenPerforce()
		{
			StringBuilder CommandLine = new StringBuilder();
			if (Workspace != null && Workspace.Perforce != null)
			{
				CommandLine.Append(Workspace.Perforce.GetConnectionOptions());
			}
			SafeProcessStart("p4v.exe", CommandLine.ToString());
		}


		void RunTool(ToolDefinition Tool, ToolLink Link)
		{
			string ToolDir = Owner.ToolUpdateMonitor.GetToolPath(Tool.Name);

			Dictionary<string, string> Variables = GetWorkspaceVariables(Workspace.CurrentChangeNumber);
			Variables["ToolDir"] = ToolDir;

			string FileName = Utility.ExpandVariables(Link.FileName, Variables);
			string Arguments = Utility.ExpandVariables(Link.Arguments, Variables);
			string WorkingDir = Utility.ExpandVariables(Link.WorkingDir ?? ToolDir, Variables);

			SafeProcessStart(FileName, Arguments, WorkingDir);
		}

		private void UpdateStatusPanel_CrossThread()
		{
			MainThreadSynchronizationContext.Post((o) => { if (!IsDisposed) { UpdateStatusPanel(); } }, null);
		}

		private void UpdateStatusPanel()
		{
			int NewContentWidth = Math.Max(TextRenderer.MeasureText(String.Format("Opened {0}  |  Browse...  |  Connect...", SelectedFileName), StatusPanel.Font).Width, 400);
			StatusPanel.SetContentWidth(NewContentWidth);

			List<StatusLine> Lines = new List<StatusLine>();
			if (Workspace.IsBusy())
			{
				// Sync in progress
				Tuple<string, float> Progress = Workspace.CurrentProgress;

				StatusLine SummaryLine = new StatusLine();
				if (Workspace.PendingChangeNumber == -1)
				{
					SummaryLine.AddText("Working... | ");
				}
				else
				{
					SummaryLine.AddText("Syncing to changelist ");
					SummaryLine.AddLink(Workspace.PendingChangeNumber.ToString(), FontStyle.Regular, () => { SelectChange(Workspace.PendingChangeNumber); });
					SummaryLine.AddText("... | ");
				}
				SummaryLine.AddLink(Splitter.IsLogVisible() ? "Hide Log" : "Show Log", FontStyle.Bold | FontStyle.Underline, () => { ToggleLogVisibility(); });
				SummaryLine.AddText(" | ");
				SummaryLine.AddLink("Cancel", FontStyle.Bold | FontStyle.Underline, () => { CancelWorkspaceUpdate(); });
				Lines.Add(SummaryLine);

				StatusLine ProgressLine = new StatusLine();
				ProgressLine.AddText(String.Format("{0}  ", Progress.Item1));
				if (Progress.Item2 > 0.0f) ProgressLine.AddProgressBar(Progress.Item2);
				Lines.Add(ProgressLine);
			}
			else
			{
				// Project
				StatusLine ProjectLine = new StatusLine();
				ProjectLine.AddText(String.Format("Opened "));
				ProjectLine.AddLink(SelectedFileName + " \u25BE", FontStyle.Regular, (P, R) => { SelectRecentProject(R); });
				ProjectLine.AddText("  |  ");
				ProjectLine.AddLink("Settings...", FontStyle.Regular, (P, R) => { Owner.EditSelectedProject(this); });
				Lines.Add(ProjectLine);

				// Spacer
				Lines.Add(new StatusLine() { LineHeight = 0.5f });

				// Sync status
				StatusLine SummaryLine = new StatusLine();
				if (IsBisectModeEnabled())
				{
					int PassChangeNumber;
					int FailChangeNumber;
					GetRemainingBisectRange(out PassChangeNumber, out FailChangeNumber);

					SummaryLine.AddText("Bisecting changes between ");
					SummaryLine.AddLink(String.Format("{0}", PassChangeNumber), FontStyle.Regular, () => { SelectChange(PassChangeNumber); });
					SummaryLine.AddText(" and ");
					SummaryLine.AddLink(String.Format("{0}", FailChangeNumber), FontStyle.Regular, () => { SelectChange(FailChangeNumber); });
					SummaryLine.AddText(".  ");

					int BisectChangeNumber = GetBisectChangeNumber();
					if (BisectChangeNumber != -1)
					{
						SummaryLine.AddLink("Sync Next", FontStyle.Bold | FontStyle.Underline, () => { SyncBisectChange(); });
						SummaryLine.AddText(" | ");
					}

					SummaryLine.AddLink("Cancel", FontStyle.Bold | FontStyle.Underline, () => { CancelBisectMode(); });
				}
				else
				{
					if (Workspace.CurrentChangeNumber != -1)
					{
						if (StreamName == null)
						{
							SummaryLine.AddText("Last synced to changelist ");
						}
						else
						{
							SummaryLine.AddText("Last synced to ");
							if (Workspace.ProjectStreamFilter == null || Workspace.ProjectStreamFilter.Count == 0)
							{
								SummaryLine.AddLink(StreamName, FontStyle.Regular, (P, R) => { SelectOtherStreamDialog(); });
							}
							else
							{
								SummaryLine.AddLink(StreamName + "\u25BE", FontStyle.Regular, (P, R) => { SelectOtherStream(R); });
							}
							SummaryLine.AddText(" at changelist ");
						}
						SummaryLine.AddLink(String.Format("{0}.", Workspace.CurrentChangeNumber), FontStyle.Regular, () => { SelectChange(Workspace.CurrentChangeNumber); });
					}
					else
					{
						SummaryLine.AddText("You are not currently synced to ");
						if (StreamName == null)
						{
							SummaryLine.AddText("this branch.");
						}
						else
						{
							SummaryLine.AddLink(StreamName + " \u25BE", FontStyle.Regular, (P, R) => { SelectOtherStream(R); });
						}
					}
					SummaryLine.AddText("  |  ");
					SummaryLine.AddLink("Sync Now", FontStyle.Bold | FontStyle.Underline, () => { SyncLatestChange(); });
					SummaryLine.AddText(" - ");
					SummaryLine.AddLink(" To... \u25BE", 0, (P, R) => { ShowSyncMenu(R); });
				}
				Lines.Add(SummaryLine);

				// Programs
				StatusLine ProgramsLine = new StatusLine();
				if (Workspace.CurrentChangeNumber != -1)
				{
					ProgramsLine.AddLink("Unreal Editor", FontStyle.Regular, () => { LaunchEditor(); });
					ProgramsLine.AddText("  |  ");
				}

				string[] SdkInfoEntries;
				if (TryGetProjectSetting(PerforceMonitor.LatestProjectConfigFile, "SdkInfo", out SdkInfoEntries))
				{
					ProgramsLine.AddLink("SDK Info", FontStyle.Regular, () => { ShowRequiredSdkInfo(); });
					ProgramsLine.AddText("  |  ");
				}

				ProgramsLine.AddLink("Perforce", FontStyle.Regular, () => { OpenPerforce(); });
				ProgramsLine.AddText("  |  ");
				if (!ShouldSyncPrecompiledEditor)
				{
					ProgramsLine.AddLink("Visual Studio", FontStyle.Regular, () => { OpenSolution(); });
					ProgramsLine.AddText("  |  ");
				}
<<<<<<< HEAD
=======

				List<ToolDefinition> Tools = Owner.ToolUpdateMonitor.Tools;
				foreach(ToolDefinition Tool in Tools)
				{
					if (Tool.Enabled)
					{
						foreach (ToolLink Link in Tool.StatusPanelLinks)
						{
							ProgramsLine.AddLink(Link.Label, FontStyle.Regular, () => RunTool(Tool, Link));
							ProgramsLine.AddText("  |  ");
						}
					}
				}

>>>>>>> 3aae9151
				ProgramsLine.AddLink("Windows Explorer", FontStyle.Regular, () => { SafeProcessStart("explorer.exe", String.Format("\"{0}\"", Path.GetDirectoryName(SelectedFileName))); });

				if (GetDefaultIssueFilter() != null)
				{
					ProgramsLine.AddText("  |  ");
					if (bUserHasOpenIssues)
					{
						ProgramsLine.AddBadge("Build Health", GetBuildBadgeColor(BadgeResult.Failure), (P, R) => ShowBuildHealthMenu(R));
					}
					else
					{
						ProgramsLine.AddLink("Build Health", FontStyle.Regular, (P, R) => { ShowBuildHealthMenu(R); });
					}
				}

				foreach (ServiceBadgeInfo ServiceBadge in ServiceBadges)
				{
					ProgramsLine.AddText("  |  ");
					if (ServiceBadge.Url == null)
					{
						ProgramsLine.AddBadge(ServiceBadge.Name, GetBuildBadgeColor(ServiceBadge.Result), null);
					}
					else
					{
						ProgramsLine.AddBadge(ServiceBadge.Name, GetBuildBadgeColor(ServiceBadge.Result), (P, R) => { SafeProcessStart(ServiceBadge.Url); });
					}
				}
				ProgramsLine.AddText("  |  ");
				ProgramsLine.AddLink("More... \u25BE", FontStyle.Regular, (P, R) => { ShowActionsMenu(R); });
				Lines.Add(ProgramsLine);

				// Get the summary of the last sync
				if (WorkspaceSettings.LastSyncChangeNumber > 0)
				{
					string SummaryText;
					if (WorkspaceSettings.LastSyncChangeNumber == Workspace.CurrentChangeNumber && WorkspaceSettings.LastSyncResult == WorkspaceUpdateResult.Success && WorkspaceSettings.LastSyncTime.HasValue)
					{
						Lines.Add(new StatusLine() { LineHeight = 0.5f });

						StatusLine SuccessLine = new StatusLine();
						SuccessLine.AddIcon(Properties.Resources.StatusIcons, new Size(16, 16), 0);
						SuccessLine.AddText(String.Format("  Sync took {0}{1}s, completed at {2}.", (WorkspaceSettings.LastSyncDurationSeconds >= 60) ? String.Format("{0}m ", WorkspaceSettings.LastSyncDurationSeconds / 60) : "", WorkspaceSettings.LastSyncDurationSeconds % 60, WorkspaceSettings.LastSyncTime.Value.ToLocalTime().ToString("h\\:mmtt").ToLowerInvariant()));
						Lines.Add(SuccessLine);
					}
					else if (GetLastUpdateMessage(WorkspaceSettings.LastSyncResult, WorkspaceSettings.LastSyncResultMessage, out SummaryText))
					{
						Lines.Add(new StatusLine() { LineHeight = 0.5f });

						int SummaryTextLength = SummaryText.IndexOf('\n');
						if (SummaryTextLength == -1)
						{
							SummaryTextLength = SummaryText.Length;
						}
						SummaryTextLength = Math.Min(SummaryTextLength, 80);

						StatusLine FailLine = new StatusLine();
						FailLine.AddIcon(Properties.Resources.StatusIcons, new Size(16, 16), 1);

						if (SummaryTextLength == SummaryText.Length)
						{
							FailLine.AddText(String.Format("  {0}  ", SummaryText));
						}
						else
						{
							FailLine.AddText(String.Format("  {0}...  ", SummaryText.Substring(0, SummaryTextLength).TrimEnd()));
							FailLine.AddLink("More...", FontStyle.Bold | FontStyle.Underline, () => { ViewLastSyncStatus(); });
							FailLine.AddText("  |  ");
						}
						FailLine.AddLink("Show Log", FontStyle.Bold | FontStyle.Underline, () => { ShowErrorInLog(); });
						Lines.Add(FailLine);
					}
				}
			}

			StatusLine Caption = null;
			if (StreamName != null && !Workspace.IsBusy())
			{
				Caption = new StatusLine();
				Caption.AddLink(StreamName + "\u25BE", FontStyle.Bold, (P, R) => { SelectOtherStream(R); });
			}

			StatusLine Alert = null;
			Color? TintColor = null;

			ConfigFile ProjectConfigFile = PerforceMonitor.LatestProjectConfigFile;
			if (ProjectConfigFile != null)
			{
				string Message;
				if (TryGetProjectSetting(ProjectConfigFile, "Message", out Message))
				{
					Alert = CreateStatusLineFromMarkdown(Message);
				}

				string StatusPanelColor;
				if (TryGetProjectSetting(ProjectConfigFile, "StatusPanelColor", out StatusPanelColor))
				{
					TintColor = System.Drawing.ColorTranslator.FromHtml(StatusPanelColor);
				}
			}

			using (Graphics Graphics = CreateGraphics())
			{
				int StatusPanelHeight = (int)(148.0f * Graphics.DpiY / 96.0f);
				if (Alert != null)
				{
					StatusPanelHeight += (int)(40.0f * Graphics.DpiY / 96.0f);
				}
				if (StatusLayoutPanel.RowStyles[0].Height != StatusPanelHeight)
				{
					StatusLayoutPanel.RowStyles[0].Height = StatusPanelHeight;
				}
			}

			StatusPanel.Set(Lines, Caption, Alert, TintColor);
		}

		private void ShowBuildHealthMenu(Rectangle Bounds)
		{
			int MinSeparatorIdx = BuildHealthContextMenu.Items.IndexOf(BuildHealthContextMenu_MinSeparator);

			while (BuildHealthContextMenu.Items[MinSeparatorIdx + 1] != BuildHealthContextMenu_MaxSeparator)
			{
				BuildHealthContextMenu.Items.RemoveAt(MinSeparatorIdx + 1);
			}

			Func<IssueData, bool> Predicate;
			if(!GetCustomIssueFilters().TryGetValue(GetDefaultIssueFilter(), out Predicate))
			{
				Predicate = x => true;
			}

			List<IssueData> Issues = new List<IssueData>();
			bool bHasOtherAssignedIssue = false;
			foreach (IssueData Issue in IssueMonitor.GetIssues().OrderByDescending(x => x.Id))
			{
				if (Predicate(Issue))
				{
					Issues.Add(Issue);
				}
				else if (Issue.FixChange == 0 && Issue.Owner != null && String.Compare(Issue.Owner, Workspace.Perforce.UserName, StringComparison.OrdinalIgnoreCase) == 0)
				{
					bHasOtherAssignedIssue = true;
				}
			}

			BuildHealthContextMenu_Browse.Font = new Font(BuildHealthContextMenu_Browse.Font, bHasOtherAssignedIssue ? FontStyle.Bold : FontStyle.Regular);

			if (Issues.Count == 0)
			{
				BuildHealthContextMenu_MaxSeparator.Visible = false;
			}
			else
			{
				BuildHealthContextMenu_MaxSeparator.Visible = true;
				for (int Idx = 0; Idx < Issues.Count; Idx++)
				{
					IssueData Issue = Issues[Idx];

					string Summary = Issue.Summary;
					if (Summary.Length > 100)
					{
						Summary = Summary.Substring(0, 100).TrimEnd() + "...";
					}

					StringBuilder Description = new StringBuilder();
					Description.AppendFormat("{0}: {1}", Issue.Id, Summary);
					if (Issue.Owner == null)
					{
						Description.AppendFormat(" - Unassigned");
					}
					else
					{
						Description.AppendFormat(" - {0}", FormatUserName(Issue.Owner));
						if (!Issue.AcknowledgedAt.HasValue)
						{
							Description.Append(" (?)");
						}
					}
					if (Issue.FixChange > 0)
					{
						Description.AppendFormat(" (Unverified fix in CL {0})", Issue.FixChange);
					}

					Description.AppendFormat(" ({0})", Utility.FormatDurationMinutes((int)((Issue.RetrievedAt - Issue.CreatedAt).TotalMinutes + 1)));

					ToolStripMenuItem Item = new ToolStripMenuItem(Description.ToString());
					if (Issue.FixChange > 0)
					{
						Item.ForeColor = SystemColors.GrayText;
					}
					else if (Issue.Owner != null && String.Compare(Issue.Owner, Workspace.Perforce.UserName, StringComparison.OrdinalIgnoreCase) == 0)
					{
						Item.Font = new Font(Item.Font, FontStyle.Bold);
					}
					Item.Click += (s, e) => { BuildHealthContextMenu_Issue_Click(Issue); };
					BuildHealthContextMenu.Items.Insert(MinSeparatorIdx + Idx + 1, Item);
				}
			}

			BuildHealthContextMenu.Show(StatusPanel, new Point(Bounds.Right, Bounds.Bottom), ToolStripDropDownDirection.BelowLeft);
		}

		private void BuildHealthContextMenu_Issue_Click(IssueData Issue)
		{
			ShowIssueDetails(Issue);
		}

		private TimeSpan? GetServerTimeOffset()
		{
			TimeSpan? Offset = null;
			if (Settings.bShowLocalTimes)
			{
				Offset = PerforceMonitor.ServerTimeZone;
			}
			return Offset;
		}

		public void ShowIssueDetails(IssueData Issue)
		{
			IssueDetailsWindow.Show(ParentForm, IssueMonitor, Workspace.Perforce.ServerAndPort, Workspace.Perforce.UserName, GetServerTimeOffset(), Issue, Log, StreamName);
		}

		private void BuildHealthContextMenu_Browse_Click(object sender, EventArgs e)
		{
			string DefaultFilter = GetDefaultIssueFilter();
			Dictionary<string, Func<IssueData, bool>> CustomFilters = GetCustomIssueFilters();
			IssueBrowserWindow.Show(ParentForm, IssueMonitor, Workspace.Perforce.ServerAndPort, Workspace.Perforce.UserName, GetServerTimeOffset(), Log, StreamName, CustomFilters, DefaultFilter);
		}

		private void BuildHealthContextMenu_Settings_Click(object sender, EventArgs e)
		{
			string BuildHealthProject;
			TryGetProjectSetting(PerforceMonitor.LatestProjectConfigFile, "BuildHealthProject", out BuildHealthProject);

			IssueSettingsWindow IssueSettings = new IssueSettingsWindow(Settings, BuildHealthProject ?? "");
			if (IssueSettings.ShowDialog(this) == DialogResult.OK)
			{
				Owner.UpdateAlertWindows();
			}
		}

		private void ShowRequiredSdkInfo()
		{
			string[] SdkInfoEntries;
			if (TryGetProjectSetting(PerforceMonitor.LatestProjectConfigFile, "SdkInfo", out SdkInfoEntries))
			{
				Dictionary<string, string> Variables = GetWorkspaceVariables(-1);
				SdkInfoWindow Window = new SdkInfoWindow(SdkInfoEntries, Variables, BadgeFont);
				Window.ShowDialog();
			}
		}

		private StatusLine CreateStatusLineFromMarkdown(string Text)
		{
			StatusLine Line = new StatusLine();

			FontStyle Style = FontStyle.Regular;

			StringBuilder ElementText = new StringBuilder();
			for (int Idx = 0; Idx < Text.Length;)
			{
				// Bold and italic
				if (Text[Idx] == '_' || Text[Idx] == '*')
				{
					if (Idx + 1 < Text.Length && Text[Idx + 1] == Text[Idx])
					{
						FlushMarkdownText(Line, ElementText, Style);
						Idx += 2;
						Style ^= FontStyle.Bold;
						continue;
					}
					else
					{
						FlushMarkdownText(Line, ElementText, Style);
						Idx++;
						Style ^= FontStyle.Italic;
						continue;
					}
				}

				// Strikethrough
				if (Idx + 2 < Text.Length && Text[Idx] == '~' && Text[Idx + 1] == '~')
				{
					FlushMarkdownText(Line, ElementText, Style);
					Idx += 2;
					Style ^= FontStyle.Strikeout;
					continue;
				}

				// Link
				if (Text[Idx] == '[')
				{
					if (Idx + 1 < Text.Length && Text[Idx + 1] == '[')
					{
						ElementText.Append(Text[Idx]);
						Idx += 2;
						continue;
					}

					int EndIdx = Text.IndexOf("](", Idx);
					if (EndIdx != -1)
					{
						int UrlEndIdx = Text.IndexOf(')', EndIdx + 2);
						if (UrlEndIdx != -1)
						{
							FlushMarkdownText(Line, ElementText, Style);
							string LinkText = Text.Substring(Idx + 1, EndIdx - (Idx + 1));
							string LinkUrl = Text.Substring(EndIdx + 2, UrlEndIdx - (EndIdx + 2));
							Line.AddLink(LinkText, Style, () => SafeProcessStart(LinkUrl));
							Idx = UrlEndIdx + 1;
							continue;
						}
					}
				}

				// Icon
				if (Text[Idx] == ':')
				{
					int EndIdx = Text.IndexOf(':', Idx + 1);
					if (EndIdx != -1)
					{
						if (String.Compare(":alert:", 0, Text, Idx, EndIdx - Idx) == 0)
						{
							FlushMarkdownText(Line, ElementText, Style);
							Line.AddIcon(Properties.Resources.StatusIcons, new Size(16, 16), 4);
							Idx = EndIdx + 1;
							continue;
						}
					}
				}

				// Otherwise, just append the current character
				ElementText.Append(Text[Idx++]);
			}
			FlushMarkdownText(Line, ElementText, Style);

			return Line;
		}

		private void FlushMarkdownText(StatusLine Line, StringBuilder ElementText, FontStyle Style)
		{
			if (ElementText.Length > 0)
			{
				Line.AddText(ElementText.ToString(), Style);
				ElementText.Clear();
			}
		}

		private void SelectOtherStream(Rectangle Bounds)
		{
			bool bShownContextMenu = false;
			if (StreamName != null)
			{
				IReadOnlyList<string> OtherStreamNames = Workspace.ProjectStreamFilter;
				if (OtherStreamNames != null)
				{
					StreamContextMenu.Items.Clear();

					ToolStripMenuItem CurrentStreamItem = new ToolStripMenuItem(StreamName, null, new EventHandler((S, E) => SelectStream(StreamName)));
					CurrentStreamItem.Checked = true;
					StreamContextMenu.Items.Add(CurrentStreamItem);

					StreamContextMenu.Items.Add(new ToolStripSeparator());

					foreach (string OtherStreamName in OtherStreamNames.OrderBy(x => x).Where(x => !x.EndsWith("/Dev-Binaries")))
					{
						string ThisStreamName = OtherStreamName; // Local for lambda capture
						if (String.Compare(StreamName, OtherStreamName, StringComparison.InvariantCultureIgnoreCase) != 0)
						{
							ToolStripMenuItem Item = new ToolStripMenuItem(ThisStreamName, null, new EventHandler((S, E) => SelectStream(ThisStreamName)));
							StreamContextMenu.Items.Add(Item);
						}
					}

					if (StreamContextMenu.Items.Count > 2)
					{
						StreamContextMenu.Items.Add(new ToolStripSeparator());
					}

					StreamContextMenu.Items.Add(new ToolStripMenuItem("Select Other...", null, new EventHandler((S, E) => SelectOtherStreamDialog())));

					int X = (Bounds.Left + Bounds.Right) / 2 + StreamContextMenu.Bounds.Width / 2;
					int Y = Bounds.Bottom + 2;
					StreamContextMenu.Show(StatusPanel, new Point(X, Y), ToolStripDropDownDirection.Left);

					bShownContextMenu = true;
				}
			}
			if (!bShownContextMenu)
			{
				SelectOtherStreamDialog();
			}
		}

		private void SelectOtherStreamDialog()
		{
			string NewStreamName;
			if (SelectStreamWindow.ShowModal(this, Workspace.Perforce, StreamName, Log, out NewStreamName))
			{
				SelectStream(NewStreamName);
			}
		}

		private void SelectStream(string NewStreamName)
		{
			if (StreamName != NewStreamName)
			{
				if (Workspace.IsBusy())
				{
					MessageBox.Show("Please retry after the current sync has finished.", "Sync in Progress");
				}
				else if (Workspace.Perforce != null)
				{
					if (!Workspace.Perforce.HasOpenFiles(Log) || MessageBox.Show("You have files open for edit in this workspace. If you continue, you will not be able to submit them until you switch back.\n\nContinue switching streams?", "Files checked out", MessageBoxButtons.YesNo) == DialogResult.Yes)
					{
						if (Workspace.Perforce.SwitchStream(NewStreamName, Log))
						{
							StatusPanel.SuspendLayout();
							StreamChanged();
							StatusPanel.ResumeLayout();
						}
					}
				}
			}
		}

		private void ViewLastSyncStatus()
		{
			string SummaryText;
			if (GetLastUpdateMessage(WorkspaceSettings.LastSyncResult, WorkspaceSettings.LastSyncResultMessage, out SummaryText))
			{
				string CaptionText;
				if (!GetGenericLastUpdateMessage(WorkspaceSettings.LastSyncResult, out CaptionText))
				{
					CaptionText = "Sync error";
				}
				MessageBox.Show(SummaryText, CaptionText);
			}
		}

		private void ShowErrorInLog()
		{
			if (!Splitter.IsLogVisible())
			{
				ToggleLogVisibility();
			}
			SyncLog.ScrollToEnd();
		}

		private void ShowActionsMenu(Rectangle Bounds)
		{
			MoreToolsContextMenu.Show(StatusPanel, new Point(Bounds.Left, Bounds.Bottom), ToolStripDropDownDirection.BelowRight);
		}

		private void SelectChange(int ChangeNumber)
		{
			BuildList.SelectedItems.Clear();

			PendingSelectedChangeNumber = -1;

			foreach (ListViewItem Item in BuildList.Items)
			{
				PerforceChangeSummary Summary = (PerforceChangeSummary)Item.Tag;
				if (Summary != null && Summary.Number <= ChangeNumber)
				{
					Item.Selected = true;
					Item.EnsureVisible();
					return;
				}
			}

			PendingSelectedChangeNumber = ChangeNumber;

			int CurrentMaxChanges = PerforceMonitor.CurrentMaxChanges;
			if (PerforceMonitor.PendingMaxChanges <= CurrentMaxChanges && BuildList.SelectedItems.Count == 0)
			{
				PerforceMonitor.PendingMaxChanges = CurrentMaxChanges + BuildListExpandCount;
				if (ExpandItem != null)
				{
					ExpandItem.EnsureVisible();
				}
			}
		}

		private void BuildList_MouseClick(object Sender, MouseEventArgs Args)
		{
			if (Args.Button == MouseButtons.Left)
			{
				ListViewHitTestInfo HitTest = BuildList.HitTest(Args.Location);
				if (HitTest.Item != null)
				{
					if (HitTest.Item == ExpandItem)
					{
						if (HitTestExpandLink(Args.Location))
						{
							int CurrentMaxChanges = PerforceMonitor.CurrentMaxChanges;
							if (PerforceMonitor.PendingMaxChanges > CurrentMaxChanges)
							{
								PerforceMonitor.PendingMaxChanges = CurrentMaxChanges;
							}
							else
							{
								PerforceMonitor.PendingMaxChanges = CurrentMaxChanges + BuildListExpandCount;
							}
							BuildList.Invalidate();
						}
					}
					else
					{
						PerforceChangeSummary Change = (PerforceChangeSummary)HitTest.Item.Tag;
						if (Workspace.PendingChangeNumber == Change.Number)
						{
							Rectangle SubItemRect = HitTest.Item.SubItems[StatusColumn.Index].Bounds;

							if (Workspace.IsBusy())
							{
								Rectangle CancelRect = new Rectangle(SubItemRect.Right - 16, SubItemRect.Top, 16, SubItemRect.Height);
								Rectangle InfoRect = new Rectangle(SubItemRect.Right - 32, SubItemRect.Top, 16, SubItemRect.Height);
								if (CancelRect.Contains(Args.Location))
								{
									CancelWorkspaceUpdate();
								}
								else if (InfoRect.Contains(Args.Location) && !Splitter.IsLogVisible())
								{
									ToggleLogVisibility();
								}
							}
							else
							{
								Rectangle HappyRect = new Rectangle(SubItemRect.Right - 32, SubItemRect.Top, 16, SubItemRect.Height);
								Rectangle FrownRect = new Rectangle(SubItemRect.Right - 16, SubItemRect.Top, 16, SubItemRect.Height);
								if (HappyRect.Contains(Args.Location))
								{
									EventMonitor.PostEvent(Change.Number, EventType.Good);
									BuildList.Invalidate();
								}
								else if (FrownRect.Contains(Args.Location))
								{
									EventMonitor.PostEvent(Change.Number, EventType.Bad);
									BuildList.Invalidate();
								}
							}
						}
						else
						{
							Rectangle SyncBadgeRectangle = GetSyncBadgeRectangle(HitTest.Item.SubItems[StatusColumn.Index].Bounds);
							if (SyncBadgeRectangle.Contains(Args.Location) && CanSyncChange(Change.Number))
							{
								StartSync(Change.Number, false, null);
							}
						}

						if (DescriptionColumn.Index < HitTest.Item.SubItems.Count && HitTest.Item.SubItems[DescriptionColumn.Index] == HitTest.SubItem)
						{
							ChangeLayoutInfo LayoutInfo = GetChangeLayoutInfo(Change);
							if (LayoutInfo.DescriptionBadges.Count > 0)
							{
								Point BuildListLocation = GetBadgeListLocation(LayoutInfo.DescriptionBadges, HitTest.SubItem.Bounds, HorizontalAlign.Right, VerticalAlignment.Middle);
								BuildListLocation.Offset(-2, 0);

								foreach (BadgeInfo Badge in LayoutInfo.DescriptionBadges)
								{
									Rectangle BadgeBounds = Badge.GetBounds(BuildListLocation);
									if (BadgeBounds.Contains(Args.Location) && Badge.ClickHandler != null)
									{
										Badge.ClickHandler();
										break;
									}
								}
							}
						}

						if (CISColumn.Index < HitTest.Item.SubItems.Count && HitTest.Item.SubItems[CISColumn.Index] == HitTest.SubItem)
						{
							ChangeLayoutInfo LayoutInfo = GetChangeLayoutInfo(Change);
							if (LayoutInfo.BuildBadges.Count > 0)
							{
								Point BuildListLocation = GetBadgeListLocation(LayoutInfo.BuildBadges, HitTest.SubItem.Bounds, HorizontalAlign.Center, VerticalAlignment.Middle);
								BuildListLocation.X = Math.Max(BuildListLocation.X, HitTest.SubItem.Bounds.Left);

								BadgeInfo BadgeInfo = HitTestBadge(Args.Location, LayoutInfo.BuildBadges, BuildListLocation);
								if (BadgeInfo != null && BadgeInfo.ClickHandler != null)
								{
									BadgeInfo.ClickHandler();
								}
							}
						}

						foreach (ColumnHeader CustomColumn in CustomColumns)
						{
							if (CustomColumn.Index < HitTest.Item.SubItems.Count && HitTest.Item.SubItems[CustomColumn.Index] == HitTest.SubItem)
							{
								ChangeLayoutInfo LayoutInfo = GetChangeLayoutInfo((PerforceChangeSummary)HitTest.Item.Tag);

								List<BadgeInfo> Badges;
								if (LayoutInfo.CustomBadges.TryGetValue(CustomColumn.Text, out Badges) && Badges.Count > 0)
								{
									Point ListLocation = GetBadgeListLocation(Badges, HitTest.SubItem.Bounds, HorizontalAlign.Center, VerticalAlignment.Middle);

									BadgeInfo BadgeInfo = HitTestBadge(Args.Location, Badges, ListLocation);
									if (BadgeInfo != null && BadgeInfo.ClickHandler != null)
									{
										BadgeInfo.ClickHandler();
									}
								}
							}
						}
					}
				}
			}
			else if (Args.Button == MouseButtons.Right)
			{
				ListViewHitTestInfo HitTest = BuildList.HitTest(Args.Location);
				if (HitTest.Item != null && HitTest.Item.Tag != null)
				{
					if (BuildList.SelectedItems.Count > 1 && BuildList.SelectedItems.Contains(HitTest.Item))
					{
						bool bIsTimeColumn = (HitTest.Item.SubItems.IndexOf(HitTest.SubItem) == TimeColumn.Index);
						BuildListMultiContextMenu_TimeZoneSeparator.Visible = bIsTimeColumn;
						BuildListMultiContextMenu_ShowLocalTimes.Visible = bIsTimeColumn;
						BuildListMultiContextMenu_ShowLocalTimes.Checked = Settings.bShowLocalTimes;
						BuildListMultiContextMenu_ShowServerTimes.Visible = bIsTimeColumn;
						BuildListMultiContextMenu_ShowServerTimes.Checked = !Settings.bShowLocalTimes;

						BuildListMultiContextMenu.Show(BuildList, Args.Location);
					}
					else
					{
						ContextMenuChange = (PerforceChangeSummary)HitTest.Item.Tag;

						BuildListContextMenu_WithdrawReview.Visible = (EventMonitor.GetReviewByCurrentUser(ContextMenuChange.Number) != null);
						BuildListContextMenu_StartInvestigating.Visible = !EventMonitor.IsUnderInvestigationByCurrentUser(ContextMenuChange.Number);
						BuildListContextMenu_FinishInvestigating.Visible = EventMonitor.IsUnderInvestigation(ContextMenuChange.Number);

						string CommentText;
						bool bHasExistingComment = EventMonitor.GetCommentByCurrentUser(ContextMenuChange.Number, out CommentText);
						BuildListContextMenu_LeaveComment.Visible = !bHasExistingComment;
						BuildListContextMenu_EditComment.Visible = bHasExistingComment;

						bool bIsBusy = Workspace.IsBusy();
						bool bIsCurrentChange = (ContextMenuChange.Number == Workspace.CurrentChangeNumber);
						BuildListContextMenu_Sync.Visible = !bIsBusy;
						BuildListContextMenu_Sync.Font = new Font(SystemFonts.MenuFont, bIsCurrentChange ? FontStyle.Regular : FontStyle.Bold);
						BuildListContextMenu_SyncContentOnly.Visible = !bIsBusy && ShouldSyncPrecompiledEditor;
						BuildListContextMenu_SyncOnlyThisChange.Visible = !bIsBusy && !bIsCurrentChange && ContextMenuChange.Number > Workspace.CurrentChangeNumber && Workspace.CurrentChangeNumber != -1;
						BuildListContextMenu_Build.Visible = !bIsBusy && bIsCurrentChange && !ShouldSyncPrecompiledEditor;
						BuildListContextMenu_Rebuild.Visible = !bIsBusy && bIsCurrentChange && !ShouldSyncPrecompiledEditor;
						BuildListContextMenu_GenerateProjectFiles.Visible = !bIsBusy && bIsCurrentChange;
						BuildListContextMenu_LaunchEditor.Visible = !bIsBusy && ContextMenuChange.Number == Workspace.CurrentChangeNumber;
						BuildListContextMenu_LaunchEditor.Font = new Font(SystemFonts.MenuFont, FontStyle.Bold);
						BuildListContextMenu_OpenVisualStudio.Visible = !bIsBusy && bIsCurrentChange;
						BuildListContextMenu_Cancel.Visible = bIsBusy;

						BisectState State;
						WorkspaceSettings.ChangeNumberToBisectState.TryGetValue(ContextMenuChange.Number, out State);
						bool bIsBisectMode = IsBisectModeEnabled();
						BuildListContextMenu_Bisect_Pass.Visible = bIsBisectMode && State != BisectState.Pass;
						BuildListContextMenu_Bisect_Fail.Visible = bIsBisectMode && State != BisectState.Fail;
						BuildListContextMenu_Bisect_Exclude.Visible = bIsBisectMode && State != BisectState.Exclude;
						BuildListContextMenu_Bisect_Include.Visible = bIsBisectMode && State != BisectState.Include;
						BuildListContextMenu_Bisect_Separator.Visible = bIsBisectMode;

						BuildListContextMenu_MarkGood.Visible = !bIsBisectMode;
						BuildListContextMenu_MarkBad.Visible = !bIsBisectMode;
						BuildListContextMenu_WithdrawReview.Visible = !bIsBisectMode;

						EventSummary Summary = EventMonitor.GetSummaryForChange(ContextMenuChange.Number);
						bool bStarred = (Summary != null && Summary.LastStarReview != null && Summary.LastStarReview.Type == EventType.Starred);
						BuildListContextMenu_AddStar.Visible = !bStarred;
						BuildListContextMenu_RemoveStar.Visible = bStarred;

						bool bIsTimeColumn = (HitTest.Item.SubItems.IndexOf(HitTest.SubItem) == TimeColumn.Index);
						BuildListContextMenu_TimeZoneSeparator.Visible = bIsTimeColumn;
						BuildListContextMenu_ShowLocalTimes.Visible = bIsTimeColumn;
						BuildListContextMenu_ShowLocalTimes.Checked = Settings.bShowLocalTimes;
						BuildListContextMenu_ShowServerTimes.Visible = bIsTimeColumn;
						BuildListContextMenu_ShowServerTimes.Checked = !Settings.bShowLocalTimes;

						int CustomToolStart = BuildListContextMenu.Items.IndexOf(BuildListContextMenu_CustomTool_Start) + 1;
						int CustomToolEnd = BuildListContextMenu.Items.IndexOf(BuildListContextMenu_CustomTool_End);
						while (CustomToolEnd > CustomToolStart)
						{
							BuildListContextMenu.Items.RemoveAt(CustomToolEnd - 1);
							CustomToolEnd--;
						}

						ConfigFile ProjectConfigFile = PerforceMonitor.LatestProjectConfigFile;
						if (ProjectConfigFile != null)
						{
							Dictionary<string, string> Variables = GetWorkspaceVariables(ContextMenuChange.Number);

							string[] ChangeContextMenuEntries = ProjectConfigFile.GetValues("Options.ContextMenu", new string[0]);
							foreach (string ChangeContextMenuEntry in ChangeContextMenuEntries)
							{
								ConfigObject Object = new ConfigObject(ChangeContextMenuEntry);

								string Label = Object.GetValue("Label");
								string Execute = Object.GetValue("Execute");
								string Arguments = Object.GetValue("Arguments");

								if (Label != null && Execute != null)
								{
									Label = Utility.ExpandVariables(Label, Variables);
									Execute = Utility.ExpandVariables(Execute, Variables);
									Arguments = Utility.ExpandVariables(Arguments ?? "", Variables);

									ToolStripMenuItem Item = new ToolStripMenuItem(Label, null, new EventHandler((o, a) => SafeProcessStart(Execute, Arguments)));

									BuildListContextMenu.Items.Insert(CustomToolEnd, Item);
									CustomToolEnd++;
								}
							}
						}

						BuildListContextMenu_CustomTool_End.Visible = (CustomToolEnd > CustomToolStart);

						string SwarmURL;
						BuildListContextMenu_ViewInSwarm.Visible = TryGetProjectSetting(ProjectConfigFile, "SwarmURL", out SwarmURL);
							
						BuildListContextMenu.Show(BuildList, Args.Location);
					}
				}
			}
		}

		private void BuildList_MouseMove(object sender, MouseEventArgs e)
		{
			ListViewHitTestInfo HitTest = BuildList.HitTest(e.Location);

			bool bNewMouseOverExpandLink = HitTest.Item != null && HitTestExpandLink(e.Location);
			if (bMouseOverExpandLink != bNewMouseOverExpandLink)
			{
				bMouseOverExpandLink = bNewMouseOverExpandLink;
				Cursor = bMouseOverExpandLink ? NativeCursors.Hand : Cursors.Arrow;
				BuildList.Invalidate();
			}

			string NewHoverBadgeUniqueId = null;
			if (HitTest.Item != null && HitTest.Item.Tag is PerforceChangeSummary)
			{
				int ColumnIndex = HitTest.Item.SubItems.IndexOf(HitTest.SubItem);
				if (ColumnIndex == DescriptionColumn.Index)
				{
					ChangeLayoutInfo LayoutInfo = GetChangeLayoutInfo((PerforceChangeSummary)HitTest.Item.Tag);
					if (LayoutInfo.DescriptionBadges.Count > 0)
					{
						Point ListLocation = GetBadgeListLocation(LayoutInfo.DescriptionBadges, HitTest.SubItem.Bounds, HorizontalAlign.Right, VerticalAlignment.Middle);
						NewHoverBadgeUniqueId = HitTestBadge(e.Location, LayoutInfo.DescriptionBadges, ListLocation)?.UniqueId;
					}
				}
				else if (ColumnIndex == CISColumn.Index)
				{
					ChangeLayoutInfo LayoutInfo = GetChangeLayoutInfo((PerforceChangeSummary)HitTest.Item.Tag);
					if (LayoutInfo.BuildBadges.Count > 0)
					{
						Point BuildListLocation = GetBadgeListLocation(LayoutInfo.BuildBadges, HitTest.SubItem.Bounds, HorizontalAlign.Center, VerticalAlignment.Middle);
						BuildListLocation.X = Math.Max(BuildListLocation.X, HitTest.SubItem.Bounds.Left);

						BadgeInfo Badge = HitTestBadge(e.Location, LayoutInfo.BuildBadges, BuildListLocation);
						NewHoverBadgeUniqueId = (Badge != null) ? Badge.UniqueId : null;

						if (HoverBadgeUniqueId != NewHoverBadgeUniqueId)
						{
							if (Badge != null && Badge.ToolTip != null && Badge.BackgroundColor.A != 0)
							{
								BuildListToolTip.Show(Badge.ToolTip, BuildList, new Point(BuildListLocation.X + Badge.Offset, HitTest.Item.Bounds.Bottom + 2));
							}
							else
							{
								BuildListToolTip.Hide(BuildList);
							}
						}
					}
				}
				else if (CustomColumns.Contains(BuildList.Columns[ColumnIndex]))
				{
					ColumnHeader Column = BuildList.Columns[ColumnIndex];

					ChangeLayoutInfo LayoutInfo = GetChangeLayoutInfo((PerforceChangeSummary)HitTest.Item.Tag);

					List<BadgeInfo> Badges;
					if (LayoutInfo.CustomBadges.TryGetValue(Column.Text, out Badges) && Badges.Count > 0)
					{
						Point ListLocation = GetBadgeListLocation(Badges, HitTest.SubItem.Bounds, HorizontalAlign.Center, VerticalAlignment.Middle);
						NewHoverBadgeUniqueId = HitTestBadge(e.Location, Badges, ListLocation)?.UniqueId;
					}
				}
			}
			if (HoverBadgeUniqueId != NewHoverBadgeUniqueId)
			{
				HoverBadgeUniqueId = NewHoverBadgeUniqueId;
				BuildList.Invalidate();
			}

			bool bNewHoverSync = false;
			if (HitTest.Item != null && StatusColumn.Index < HitTest.Item.SubItems.Count)
			{
				bNewHoverSync = GetSyncBadgeRectangle(HitTest.Item.SubItems[StatusColumn.Index].Bounds).Contains(e.Location);
			}
			if (bNewHoverSync != bHoverSync)
			{
				bHoverSync = bNewHoverSync;
				BuildList.Invalidate();
			}
		}

		private BadgeInfo HitTestBadge(Point Location, List<BadgeInfo> BadgeList, Point ListLocation)
		{
			foreach (BadgeInfo Badge in BadgeList)
			{
				Rectangle BadgeBounds = Badge.GetBounds(ListLocation);
				if (BadgeBounds.Contains(Location))
				{
					return Badge;
				}
			}
			return null;
		}

		private List<IArchiveInfo> GetSelectedArchives(IReadOnlyList<IArchiveInfo> Archives)
		{
			Dictionary<string, KeyValuePair<IArchiveInfo, int>> ArchiveTypeToSelection = new Dictionary<string, KeyValuePair<IArchiveInfo, int>>();
			foreach (IArchiveInfo Archive in Archives)
			{
				ArchiveSettings ArchiveSettings = Settings.Archives.FirstOrDefault(x => x.Type == Archive.Type);
				if (ArchiveSettings != null && ArchiveSettings.bEnabled)
				{
					int Preference = ArchiveSettings.Order.IndexOf(Archive.Name);
					if (Preference == -1)
					{
						Preference = ArchiveSettings.Order.Count;
					}

					KeyValuePair<IArchiveInfo, int> ExistingItem;
					if (!ArchiveTypeToSelection.TryGetValue(Archive.Type, out ExistingItem) || ExistingItem.Value > Preference)
					{
						ArchiveTypeToSelection[Archive.Type] = new KeyValuePair<IArchiveInfo, int>(Archive, Preference);
					}
				}
			}
			return ArchiveTypeToSelection.Select(x => x.Value.Key).ToList();
		}

		private void ClearSelectedArchives()
		{
			foreach (ArchiveSettings ArchiveSettings in Settings.Archives)
			{
				ArchiveSettings.bEnabled = false;
			}
			Settings.Save();

			UpdateSelectedArchives();
		}

		private void SetSelectedArchive(IArchiveInfo Archive, bool bSelected)
		{
			ArchiveSettings ArchiveSettings = Settings.Archives.FirstOrDefault(x => x.Type == Archive.Type);
			if (ArchiveSettings == null)
			{
				ArchiveSettings = new ArchiveSettings(bSelected, Archive.Type, new string[] { Archive.Name });
				Settings.Archives.Add(ArchiveSettings);
			}
			else if (bSelected)
			{
				ArchiveSettings.bEnabled = true;
				ArchiveSettings.Order.Remove(Archive.Name);
				ArchiveSettings.Order.Insert(0, Archive.Name);
			}
			else
			{
				ArchiveSettings.bEnabled = false;
			}
			Settings.Save();

			UpdateSelectedArchives();
		}

		private void UpdateSelectedArchives()
		{
			UpdateBuildSteps();
			UpdateSyncActionCheckboxes();

			BuildList.Invalidate();
		}

		private void OptionsButton_Click(object sender, EventArgs e)
		{
			OptionsContextMenu_AutoResolveConflicts.Checked = Settings.bAutoResolveConflicts;

			OptionsContextMenu_SyncPrecompiledBinaries.DropDownItems.Clear();

			IReadOnlyList<IArchiveInfo> Archives = PerforceMonitor?.AvailableArchives;
			if (Archives == null || Archives.Count == 0)
			{
				OptionsContextMenu_SyncPrecompiledBinaries.Enabled = false;
				OptionsContextMenu_SyncPrecompiledBinaries.ToolTipText = String.Format("Precompiled binaries are not available for {0}", SelectedProjectIdentifier);
				OptionsContextMenu_SyncPrecompiledBinaries.Checked = false;
			}
			else
			{
				List<IArchiveInfo> SelectedArchives = GetSelectedArchives(Archives);

				OptionsContextMenu_SyncPrecompiledBinaries.Enabled = true;
				OptionsContextMenu_SyncPrecompiledBinaries.ToolTipText = null;
				OptionsContextMenu_SyncPrecompiledBinaries.Checked = SelectedArchives.Count > 0;

				if (Archives.Count > 1 || Archives[0].Type != EditorArchiveType)
				{
					ToolStripMenuItem DisableItem = new ToolStripMenuItem("Disable (compile locally)");
					DisableItem.Checked = (SelectedArchives.Count == 0);
					DisableItem.Click += (Sender, Args) => ClearSelectedArchives();
					OptionsContextMenu_SyncPrecompiledBinaries.DropDownItems.Add(DisableItem);

					ToolStripSeparator Separator = new ToolStripSeparator();
					OptionsContextMenu_SyncPrecompiledBinaries.DropDownItems.Add(Separator);

					foreach (IArchiveInfo Archive in Archives)
					{
						ToolStripMenuItem Item = new ToolStripMenuItem(Archive.Name);
						Item.Enabled = Archive.Exists();
						if (!Item.Enabled)
						{
							Item.ToolTipText = String.Format("No valid archives found at {0}", Archive.DepotPath);
						}
						Item.Checked = SelectedArchives.Contains(Archive);
						Item.Click += (Sender, Args) => SetSelectedArchive(Archive, !Item.Checked);
						OptionsContextMenu_SyncPrecompiledBinaries.DropDownItems.Add(Item);
					}
				}
			}

			OptionsContextMenu_EditorBuildConfiguration.Enabled = !ShouldSyncPrecompiledEditor;
			UpdateCheckedBuildConfig();
			OptionsContextMenu_CustomizeBuildSteps.Enabled = (Workspace != null);
			OptionsContextMenu_EditorArguments.Checked = Settings.EditorArguments.Any(x => x.Item2);
			OptionsContextMenu_ScheduledSync.Checked = Settings.bScheduleEnabled;
			OptionsContextMenu_TimeZone_Local.Checked = Settings.bShowLocalTimes;
			OptionsContextMenu_TimeZone_PerforceServer.Checked = !Settings.bShowLocalTimes;
			OptionsContextMenu_ShowChanges_ShowUnreviewed.Checked = Settings.bShowUnreviewedChanges;
			OptionsContextMenu_ShowChanges_ShowAutomated.Checked = Settings.bShowAutomatedChanges;
			OptionsContextMenu_TabNames_Stream.Checked = Settings.TabLabels == TabLabels.Stream;
			OptionsContextMenu_TabNames_WorkspaceName.Checked = Settings.TabLabels == TabLabels.WorkspaceName;
			OptionsContextMenu_TabNames_WorkspaceRoot.Checked = Settings.TabLabels == TabLabels.WorkspaceRoot;
			OptionsContextMenu_TabNames_ProjectFile.Checked = Settings.TabLabels == TabLabels.ProjectFile;
			OptionsContextMenu.Show(OptionsButton, new Point(OptionsButton.Width - OptionsContextMenu.Size.Width, OptionsButton.Height));
		}

		private void BuildAfterSyncCheckBox_CheckedChanged(object sender, EventArgs e)
		{
			Settings.bBuildAfterSync = BuildAfterSyncCheckBox.Checked;
			Settings.Save();

			UpdateSyncActionCheckboxes();
		}

		private void RunAfterSyncCheckBox_CheckedChanged(object sender, EventArgs e)
		{
			Settings.bRunAfterSync = RunAfterSyncCheckBox.Checked;
			Settings.Save();

			UpdateSyncActionCheckboxes();
		}

		private void OpenSolutionAfterSyncCheckBox_CheckedChanged(object sender, EventArgs e)
		{
			Settings.bOpenSolutionAfterSync = OpenSolutionAfterSyncCheckBox.Checked;
			Settings.Save();

			UpdateSyncActionCheckboxes();
		}

		private void UpdateSyncActionCheckboxes()
		{
			BuildAfterSyncCheckBox.Checked = Settings.bBuildAfterSync;
			RunAfterSyncCheckBox.Checked = Settings.bRunAfterSync;
			OpenSolutionAfterSyncCheckBox.Checked = Settings.bOpenSolutionAfterSync;

			if (Workspace == null || Workspace.IsBusy())
			{
				AfterSyncingLabel.Enabled = false;
				BuildAfterSyncCheckBox.Enabled = false;
				RunAfterSyncCheckBox.Enabled = false;
				OpenSolutionAfterSyncCheckBox.Enabled = false;
			}
			else
			{
				AfterSyncingLabel.Enabled = true;
				BuildAfterSyncCheckBox.Enabled = bHasBuildSteps;
				RunAfterSyncCheckBox.Enabled = BuildAfterSyncCheckBox.Checked || ShouldSyncPrecompiledEditor;
				OpenSolutionAfterSyncCheckBox.Enabled = !ShouldSyncPrecompiledEditor;
			}
		}

		private void BuildList_FontChanged(object sender, EventArgs e)
		{
			if (BuildFont != null)
			{
				BuildFont.Dispose();
			}
			BuildFont = BuildList.Font;

			if (SelectedBuildFont != null)
			{
				SelectedBuildFont.Dispose();
			}
			SelectedBuildFont = new Font(BuildFont, FontStyle.Bold);

			if (BadgeFont != null)
			{
				BadgeFont.Dispose();
			}
			BadgeFont = new Font(BuildFont.FontFamily, BuildFont.SizeInPoints - 2, FontStyle.Bold);
		}

		public void ExecCommand(string Description, string StatusText, string FileName, string Arguments, string WorkingDir, bool bUseLogWindow)
		{
			if (Workspace != null && !Workspace.IsBusy())
			{
				Guid Id = Guid.NewGuid();

				BuildStep CustomBuildStep = new BuildStep(Guid.NewGuid(), 0, Description, StatusText, 1, FileName, Arguments, WorkingDir, bUseLogWindow);

				List<ConfigObject> UserBuildSteps = new List<ConfigObject>();
				UserBuildSteps.Add(CustomBuildStep.ToConfigObject());

				WorkspaceUpdateContext Context = new WorkspaceUpdateContext(Workspace.CurrentChangeNumber, WorkspaceUpdateOptions.Build, null, GetDefaultBuildStepObjects(), UserBuildSteps, new HashSet<Guid> { CustomBuildStep.UniqueId }, GetWorkspaceVariables(Workspace.CurrentChangeNumber));
				StartWorkspaceUpdate(Context, null);
			}
		}

		public void SyncChange(int ChangeNumber, bool bSyncOnly, WorkspaceUpdateCallback Callback)
		{
			if(Workspace != null)
			{
				Owner.ShowAndActivate();
				SelectChange(ChangeNumber);
				StartSync(ChangeNumber, bSyncOnly, Callback);
			}
		}

		public void SyncLatestChange()
		{
			SyncLatestChange(null);
		}

		public void SyncLatestChange(WorkspaceUpdateCallback Callback)
		{
			if (Workspace != null)
			{
				int ChangeNumber;
				if (!FindChangeToSync(Settings.SyncType, out ChangeNumber))
				{
					ShowErrorDialog(String.Format("Couldn't find any {0}changelist. Double-click on the change you want to sync manually.", (Settings.SyncType == LatestChangeType.Starred) ? "starred " : (Settings.SyncType == LatestChangeType.Good) ? "good " : ""));
				}
				else if (ChangeNumber < Workspace.CurrentChangeNumber)
				{
					ShowErrorDialog("Workspace is already synced to a later change ({0} vs {1}).", Workspace.CurrentChangeNumber, ChangeNumber);
				}
				else if (ChangeNumber >= PerforceMonitor.LastChangeByCurrentUser || MessageBox.Show(String.Format("The changelist that would be synced is before the last change you submitted.\n\nIf you continue, your changes submitted after CL {0} will be locally removed from your workspace until you can sync past them again.\n\nAre you sure you want to continue?", ChangeNumber), "Local changes will be removed", MessageBoxButtons.YesNo) == DialogResult.Yes)
				{
					SyncChange(ChangeNumber, false, Callback);
				}
			}
		}

		private void BuildListContextMenu_MarkGood_Click(object sender, EventArgs e)
		{
			EventMonitor.PostEvent(ContextMenuChange.Number, EventType.Good);
		}

		private void BuildListContextMenu_MarkBad_Click(object sender, EventArgs e)
		{
			EventMonitor.PostEvent(ContextMenuChange.Number, EventType.Bad);
		}

		private void BuildListContextMenu_WithdrawReview_Click(object sender, EventArgs e)
		{
			EventMonitor.PostEvent(ContextMenuChange.Number, EventType.Unknown);
		}

		private void BuildListContextMenu_Sync_Click(object sender, EventArgs e)
		{
			StartSync(ContextMenuChange.Number);
		}

		private void BuildListContextMenu_SyncContentOnly_Click(object sender, EventArgs e)
		{
			StartWorkspaceUpdate(ContextMenuChange.Number, WorkspaceUpdateOptions.Sync | WorkspaceUpdateOptions.ContentOnly);
		}

		private void BuildListContextMenu_SyncOnlyThisChange_Click(object sender, EventArgs e)
		{
			StartWorkspaceUpdate(ContextMenuChange.Number, WorkspaceUpdateOptions.SyncSingleChange);
		}

		private void BuildListContextMenu_Build_Click(object sender, EventArgs e)
		{
			StartWorkspaceUpdate(Workspace.CurrentChangeNumber, WorkspaceUpdateOptions.SyncArchives | WorkspaceUpdateOptions.Build);
		}

		private void BuildListContextMenu_Rebuild_Click(object sender, EventArgs e)
		{
			StartWorkspaceUpdate(Workspace.CurrentChangeNumber, WorkspaceUpdateOptions.SyncArchives | WorkspaceUpdateOptions.Build | WorkspaceUpdateOptions.Clean);
		}

		private void BuildListContextMenu_GenerateProjectFiles_Click(object sender, EventArgs e)
		{
			StartWorkspaceUpdate(Workspace.CurrentChangeNumber, WorkspaceUpdateOptions.GenerateProjectFiles);
		}

		private void BuildListContextMenu_CancelSync_Click(object sender, EventArgs e)
		{
			CancelWorkspaceUpdate();
		}

		private void BuildListContextMenu_MoreInfo_Click(object sender, EventArgs e)
		{
			Utility.SpawnP4VC(String.Format("{0} change {1}", Workspace.Perforce.GetConnectionOptions(), ContextMenuChange.Number));
		}

		private void BuildListContextMenu_ViewInSwarm_Click(object sender, EventArgs e)
		{
			string SwarmURL;
			if (TryGetProjectSetting(PerforceMonitor.LatestProjectConfigFile, "SwarmURL", out SwarmURL))
			{
				Process.Start(String.Format("{0}/changes/{1}", SwarmURL, ContextMenuChange.Number));
			}
			else
			{
				MessageBox.Show("Swarm URL is not configured.");
			}
		}

		private void BuildListContextMenu_CopyChangelistNumber_Click(object sender, EventArgs e)
		{
			System.Windows.Forms.Clipboard.SetText(ContextMenuChange.Number.ToString());
		}

		private void BuildListContextMenu_AddStar_Click(object sender, EventArgs e)
		{
			if (MessageBox.Show("Starred builds are meant to convey a stable, verified build to the rest of the team. Do not star a build unless it has been fully tested.\n\nAre you sure you want to star this build?", "Confirm star", MessageBoxButtons.YesNo) == DialogResult.Yes)
			{
				EventMonitor.PostEvent(ContextMenuChange.Number, EventType.Starred);
			}
		}

		private void BuildListContextMenu_RemoveStar_Click(object sender, EventArgs e)
		{
			EventSummary Summary = EventMonitor.GetSummaryForChange(ContextMenuChange.Number);
			if (Summary != null && Summary.LastStarReview != null && Summary.LastStarReview.Type == EventType.Starred)
			{
				string Message = String.Format("This change was starred by {0}. Are you sure you want to remove it?", FormatUserName(Summary.LastStarReview.UserName));
				if (MessageBox.Show(Message, "Confirm removing star", MessageBoxButtons.YesNo) == DialogResult.Yes)
				{
					EventMonitor.PostEvent(ContextMenuChange.Number, EventType.Unstarred);
				}
			}
		}

		private void BuildListContextMenu_LaunchEditor_Click(object sender, EventArgs e)
		{
			LaunchEditor();
		}

		private void BuildListContextMenu_StartInvestigating_Click(object sender, EventArgs e)
		{
			string Message = String.Format("All changes from {0} onwards will be marked as bad while you are investigating an issue.\n\nAre you sure you want to continue?", ContextMenuChange.Number);
			if (MessageBox.Show(Message, "Confirm investigating", MessageBoxButtons.YesNo) == DialogResult.Yes)
			{
				EventMonitor.StartInvestigating(ContextMenuChange.Number);
			}
		}

		private void BuildListContextMenu_FinishInvestigating_Click(object sender, EventArgs e)
		{
			int StartChangeNumber = EventMonitor.GetInvestigationStartChangeNumber(ContextMenuChange.Number);
			if (StartChangeNumber != -1)
			{
				if (ContextMenuChange.Number > StartChangeNumber)
				{
					string Message = String.Format("Mark all changes between {0} and {1} as bad?", StartChangeNumber, ContextMenuChange.Number);
					if (MessageBox.Show(Message, "Finish investigating", MessageBoxButtons.YesNo) == DialogResult.Yes)
					{
						foreach (PerforceChangeSummary Change in PerforceMonitor.GetChanges())
						{
							if (Change.Number >= StartChangeNumber && Change.Number < ContextMenuChange.Number)
							{
								EventMonitor.PostEvent(Change.Number, EventType.Bad);
							}
						}
					}
				}
				EventMonitor.FinishInvestigating(ContextMenuChange.Number);
			}
		}

		private void OnlyShowReviewedCheckBox_CheckedChanged(object sender, EventArgs e)
		{
			UpdateBuildList();
			ShrinkNumRequestedBuilds();
		}

		public void Activate()
		{
			UpdateSyncActionCheckboxes();

			if (PerforceMonitor != null)
			{
				PerforceMonitor.Refresh();
			}

			if (DesiredTaskbarState.Item1 == TaskbarState.Error)
			{
				DesiredTaskbarState = Tuple.Create(TaskbarState.NoProgress, 0.0f);
				Owner.UpdateProgress();
			}
		}

		public void Deactivate()
		{
			ShrinkNumRequestedBuilds();
		}

		private void BuildList_ItemMouseHover(object sender, ListViewItemMouseHoverEventArgs Args)
		{
			Point ClientPoint = BuildList.PointToClient(Cursor.Position);
			if (Args.Item.SubItems.Count >= 6)
			{
				if (Args.Item.Bounds.Contains(ClientPoint))
				{
					PerforceChangeSummary Change = (PerforceChangeSummary)Args.Item.Tag;
					if (Change == null)
					{
						return;
					}

					Rectangle CISBounds = Args.Item.SubItems[CISColumn.Index].Bounds;
					if (CISBounds.Contains(ClientPoint))
					{
						return;
					}

					Rectangle DescriptionBounds = Args.Item.SubItems[DescriptionColumn.Index].Bounds;
					if (DescriptionBounds.Contains(ClientPoint))
					{
						ChangeLayoutInfo LayoutInfo = GetChangeLayoutInfo(Change);
						if (LayoutInfo.DescriptionBadges.Count == 0 || ClientPoint.X < GetBadgeListLocation(LayoutInfo.DescriptionBadges, DescriptionBounds, HorizontalAlign.Right, VerticalAlignment.Middle).X - 2)
						{
							BuildListToolTip.Show(Change.Description, BuildList, new Point(DescriptionBounds.Left, DescriptionBounds.Bottom + 2));
							return;
						}
					}

					EventSummary Summary = EventMonitor.GetSummaryForChange(Change.Number);
					if (Summary != null)
					{
						StringBuilder SummaryText = new StringBuilder();
						if (Summary.Comments.Count > 0)
						{
							foreach (CommentData Comment in Summary.Comments)
							{
								if (!String.IsNullOrWhiteSpace(Comment.Text))
								{
									SummaryText.AppendFormat("{0}: \"{1}\"\n", FormatUserName(Comment.UserName), Comment.Text);
								}
							}
							if (SummaryText.Length > 0)
							{
								SummaryText.Append("\n");
							}
						}
						AppendUserList(SummaryText, "\n", "Compiled by {0}.", Summary.Reviews.Where(x => x.Type == EventType.Compiles));
						AppendUserList(SummaryText, "\n", "Failed to compile for {0}.", Summary.Reviews.Where(x => x.Type == EventType.DoesNotCompile));
						AppendUserList(SummaryText, "\n", "Marked good by {0}.", Summary.Reviews.Where(x => x.Type == EventType.Good));
						AppendUserList(SummaryText, "\n", "Marked bad by {0}.", Summary.Reviews.Where(x => x.Type == EventType.Bad));
						if (Summary.LastStarReview != null)
						{
							AppendUserList(SummaryText, "\n", "Starred by {0}.", new EventData[] { Summary.LastStarReview });
						}
						if (SummaryText.Length > 0)
						{
							Rectangle SummaryBounds = Args.Item.SubItems[StatusColumn.Index].Bounds;
							BuildListToolTip.Show(SummaryText.ToString(), BuildList, new Point(SummaryBounds.Left, SummaryBounds.Bottom));
							return;
						}
					}
				}
			}

			BuildListToolTip.Hide(BuildList);
		}

		private void BuildList_MouseLeave(object sender, EventArgs e)
		{
			BuildListToolTip.Hide(BuildList);

			if (HoverBadgeUniqueId != null)
			{
				HoverBadgeUniqueId = null;
				BuildList.Invalidate();
			}

			if (bMouseOverExpandLink)
			{
				Cursor = Cursors.Arrow;
				bMouseOverExpandLink = false;
				BuildList.Invalidate();
			}
		}

		private void OptionsContextMenu_ShowLog_Click(object sender, EventArgs e)
		{
			ToggleLogVisibility();
		}

		private void ToggleLogVisibility()
		{
			Splitter.SetLogVisibility(!Splitter.IsLogVisible());
		}

		private void Splitter_OnVisibilityChanged(bool bVisible)
		{
			Settings.bShowLogWindow = bVisible;
			Settings.Save();

			UpdateStatusPanel();
		}

		private void OptionsContextMenu_AutoResolveConflicts_Click(object sender, EventArgs e)
		{
			OptionsContextMenu_AutoResolveConflicts.Checked ^= true;
			Settings.bAutoResolveConflicts = OptionsContextMenu_AutoResolveConflicts.Checked;
			Settings.Save();
		}

		private void OptionsContextMenu_EditorArguments_Click(object sender, EventArgs e)
		{
			ModifyEditorArguments();
		}

		private bool ModifyEditorArguments()
		{
			ArgumentsWindow Arguments = new ArgumentsWindow(Settings.EditorArguments, Settings.bEditorArgumentsPrompt);
			if (Arguments.ShowDialog(this) == DialogResult.OK)
			{
				Settings.EditorArguments = Arguments.GetItems();
				Settings.bEditorArgumentsPrompt = Arguments.PromptBeforeLaunch;
				Settings.Save();
				return true;
			}
			return false;
		}

		private void BuildListContextMenu_OpenVisualStudio_Click(object sender, EventArgs e)
		{
			OpenSolution();
		}

		private void OpenSolution()
		{
			string MasterProjectName = "UE4";
			if (File.Exists(Path.Combine(BranchDirectoryName, "UE5.sln")))
			{
				MasterProjectName = "UE5";
			}

			string MasterProjectNameFileName = Path.Combine(BranchDirectoryName, "Engine", "Intermediate", "ProjectFiles", "MasterProjectName.txt");
			if (File.Exists(MasterProjectNameFileName))
			{
				try
				{
					MasterProjectName = File.ReadAllText(MasterProjectNameFileName).Trim();
				}
				catch (Exception Ex)
				{
					Log.WriteException(Ex, "Unable to read '{0}'", MasterProjectNameFileName);
				}
			}

			string SolutionFileName = Path.Combine(BranchDirectoryName, MasterProjectName + ".sln");
			if (!File.Exists(SolutionFileName))
			{
				MessageBox.Show(String.Format("Couldn't find solution at {0}", SolutionFileName));
			}
			else
			{
				ProcessStartInfo StartInfo = new ProcessStartInfo(SolutionFileName);
				StartInfo.WorkingDirectory = BranchDirectoryName;
				SafeProcessStart(StartInfo);
			}
		}

		private void OptionsContextMenu_BuildConfig_Debug_Click(object sender, EventArgs e)
		{
			UpdateBuildConfig(BuildConfig.Debug);
		}

		private void OptionsContextMenu_BuildConfig_DebugGame_Click(object sender, EventArgs e)
		{
			UpdateBuildConfig(BuildConfig.DebugGame);
		}

		private void OptionsContextMenu_BuildConfig_Development_Click(object sender, EventArgs e)
		{
			UpdateBuildConfig(BuildConfig.Development);
		}

		void UpdateBuildConfig(BuildConfig NewConfig)
		{
			Settings.CompiledEditorBuildConfig = NewConfig;
			Settings.Save();
			UpdateCheckedBuildConfig();
		}

		void UpdateCheckedBuildConfig()
		{
			BuildConfig EditorBuildConfig = GetEditorBuildConfig();

			OptionsContextMenu_BuildConfig_Debug.Checked = (EditorBuildConfig == BuildConfig.Debug);
			OptionsContextMenu_BuildConfig_Debug.Enabled = (!ShouldSyncPrecompiledEditor || EditorBuildConfig == BuildConfig.Debug);

			OptionsContextMenu_BuildConfig_DebugGame.Checked = (EditorBuildConfig == BuildConfig.DebugGame);
			OptionsContextMenu_BuildConfig_DebugGame.Enabled = (!ShouldSyncPrecompiledEditor || EditorBuildConfig == BuildConfig.DebugGame);

			OptionsContextMenu_BuildConfig_Development.Checked = (EditorBuildConfig == BuildConfig.Development);
			OptionsContextMenu_BuildConfig_Development.Enabled = (!ShouldSyncPrecompiledEditor || EditorBuildConfig == BuildConfig.Development);
		}

		private void OptionsContextMenu_ScheduleSync_Click(object sender, EventArgs e)
		{
			Owner.SetupScheduledSync();
		}

		public void ScheduleTimerElapsed()
		{
			if (Settings.bScheduleEnabled)
			{
				Log.WriteLine("Scheduled sync at {0} for {1}.", DateTime.Now, Settings.ScheduleChange);

				int ChangeNumber;
				if (!FindChangeToSync(Settings.ScheduleChange, out ChangeNumber))
				{
					Log.WriteLine("Couldn't find any matching change");
				}
				else if (Workspace.CurrentChangeNumber >= ChangeNumber)
				{
					Log.WriteLine("Sync ignored; already at or ahead of CL ({0} >= {1})", Workspace.CurrentChangeNumber, ChangeNumber);
				}
				else
				{
					WorkspaceUpdateOptions Options = WorkspaceUpdateOptions.Sync | WorkspaceUpdateOptions.SyncArchives | WorkspaceUpdateOptions.GenerateProjectFiles | WorkspaceUpdateOptions.Build | WorkspaceUpdateOptions.ScheduledBuild;
					if (Settings.bAutoResolveConflicts)
					{
						Options |= WorkspaceUpdateOptions.AutoResolveChanges;
					}
					StartWorkspaceUpdate(ChangeNumber, Options);
				}
			}
		}

		bool FindChangeToSync(LatestChangeType ChangeType, out int ChangeNumber)
		{
			for (int Idx = 0; Idx < BuildList.Items.Count; Idx++)
			{
				PerforceChangeSummary Change = (PerforceChangeSummary)BuildList.Items[Idx].Tag;
				if (Change != null)
				{
					if (ChangeType == LatestChangeType.Any)
					{
						if (CanSyncChange(Change.Number))
						{
							ChangeNumber = FindNewestGoodContentChange(Change.Number);
							return true;
						}
					}
					else if (ChangeType == LatestChangeType.Good)
					{
						EventSummary Summary = EventMonitor.GetSummaryForChange(Change.Number);
						if (Summary != null && Summary.Verdict == ReviewVerdict.Good && CanSyncChange(Change.Number))
						{
							ChangeNumber = FindNewestGoodContentChange(Change.Number);
							return true;
						}
					}
					else if (ChangeType == LatestChangeType.Starred)
					{
						EventSummary Summary = EventMonitor.GetSummaryForChange(Change.Number);
						if (((Summary != null && Summary.LastStarReview != null && Summary.LastStarReview.Type == EventType.Starred) || PromotedChangeNumbers.Contains(Change.Number)) && CanSyncChange(Change.Number))
						{
							ChangeNumber = FindNewestGoodContentChange(Change.Number);
							return true;
						}
					}
				}
			}

			ChangeNumber = -1;
			return false;
		}

		int FindNewestGoodContentChange(int ChangeNumber)
		{
			int Index = SortedChangeNumbers.BinarySearch(ChangeNumber);
			if (Index <= 0)
			{
				return ChangeNumber;
			}

			for (int NextIndex = Index + 1; NextIndex < SortedChangeNumbers.Count; NextIndex++)
			{
				int NextChangeNumber = SortedChangeNumbers[NextIndex];

				PerforceChangeDetails Details;
				if (!PerforceMonitor.TryGetChangeDetails(NextChangeNumber, out Details) || Details.bContainsCode)
				{
					break;
				}

				EventSummary Summary = EventMonitor.GetSummaryForChange(NextChangeNumber);
				if (Summary != null && Summary.Verdict == ReviewVerdict.Bad)
				{
					break;
				}

				Index = NextIndex;
			}

			return SortedChangeNumbers[Index];
		}

		private void BuildListContextMenu_LeaveOrEditComment_Click(object sender, EventArgs e)
		{
			if (ContextMenuChange != null)
			{
				LeaveCommentWindow LeaveComment = new LeaveCommentWindow();

				string CommentText;
				if (EventMonitor.GetCommentByCurrentUser(ContextMenuChange.Number, out CommentText))
				{
					LeaveComment.CommentTextBox.Text = CommentText;
				}

				if (LeaveComment.ShowDialog() == System.Windows.Forms.DialogResult.OK)
				{
					EventMonitor.PostComment(ContextMenuChange.Number, LeaveComment.CommentTextBox.Text);
				}
			}
		}

		private void BuildListContextMenu_ShowServerTimes_Click(object sender, EventArgs e)
		{
			Settings.bShowLocalTimes = false;
			Settings.Save();
			BuildList.Items.Clear(); // Need to clear list to rebuild groups, populate time column again
			UpdateBuildList();
		}

		private void BuildListContextMenu_ShowLocalTimes_Click(object sender, EventArgs e)
		{
			Settings.bShowLocalTimes = true;
			Settings.Save();
			BuildList.Items.Clear(); // Need to clear list to rebuild groups, populate time column again
			UpdateBuildList();
		}

		private void MoreToolsContextMenu_CleanWorkspace_Click(object sender, EventArgs e)
		{
			if (!WaitForProgramsToFinish())
			{
				return;
			}

			string ExtraSafeToDeleteFolders;
			if (!TryGetProjectSetting(Workspace.ProjectConfigFile, "SafeToDeleteFolders", out ExtraSafeToDeleteFolders))
			{
				ExtraSafeToDeleteFolders = "";
			}

			string ExtraSafeToDeleteExtensions;
			if (!TryGetProjectSetting(Workspace.ProjectConfigFile, "SafeToDeleteExtensions", out ExtraSafeToDeleteExtensions))
			{
				ExtraSafeToDeleteExtensions = "";
			}

			string[] CombinedSyncFilter = UserSettings.GetCombinedSyncFilter(GetSyncCategories(), Settings.SyncView, Settings.SyncCategories, WorkspaceSettings.SyncView, WorkspaceSettings.SyncCategories);
			List<string> SyncPaths = Workspace.GetSyncPaths(WorkspaceSettings.bSyncAllProjects ?? Settings.bSyncAllProjects, CombinedSyncFilter);

			CleanWorkspaceWindow.DoClean(ParentForm, Workspace.Perforce, BranchDirectoryName, Workspace.ClientRootPath, SyncPaths, ExtraSafeToDeleteFolders.Split('\n'), ExtraSafeToDeleteExtensions.Split('\n'), Log);
		}

		private void UpdateBuildSteps()
		{
			bHasBuildSteps = false;

			foreach (ToolStripMenuItem CustomToolMenuItem in CustomToolMenuItems)
			{
				MoreToolsContextMenu.Items.Remove(CustomToolMenuItem);
			}

			CustomToolMenuItems.Clear();

			if (Workspace != null)
			{
				ConfigFile ProjectConfigFile = Workspace.ProjectConfigFile;
				if (ProjectConfigFile != null)
				{
					Dictionary<Guid, ConfigObject> ProjectBuildStepObjects = GetProjectBuildStepObjects(ProjectConfigFile);

					int InsertIdx = 0;

					List<BuildStep> UserSteps = GetUserBuildSteps(ProjectBuildStepObjects);
					foreach (BuildStep Step in UserSteps)
					{
						if (Step.bShowAsTool)
						{
							ToolStripMenuItem NewMenuItem = new ToolStripMenuItem(Step.Description.Replace("&", "&&"));
							NewMenuItem.Click += new EventHandler((sender, e) => { RunCustomTool(Step.UniqueId); });
							CustomToolMenuItems.Add(NewMenuItem);
							MoreToolsContextMenu.Items.Insert(InsertIdx++, NewMenuItem);
						}
						bHasBuildSteps |= Step.bNormalSync;
					}
				}
			}

			MoreActionsContextMenu_CustomToolSeparator.Visible = (CustomToolMenuItems.Count > 0);
		}

		private void RunCustomTool(Guid UniqueId)
		{
			if (Workspace != null)
			{
				if (Workspace.IsBusy())
				{
					MessageBox.Show("Please retry after the current sync has finished.", "Sync in Progress");
				}
				else
				{
					WorkspaceUpdateContext Context = new WorkspaceUpdateContext(Workspace.CurrentChangeNumber, WorkspaceUpdateOptions.Build, null, GetDefaultBuildStepObjects(), ProjectSettings.BuildSteps, new HashSet<Guid> { UniqueId }, GetWorkspaceVariables(Workspace.CurrentChangeNumber));
					StartWorkspaceUpdate(Context, null);
				}
			}
		}

		private Dictionary<string, string> GetWorkspaceVariables(int ChangeNumber)
		{
			BuildConfig EditorBuildConfig = GetEditorBuildConfig();

			string SdkInstallerDir;
			TryGetProjectSetting(PerforceMonitor.LatestProjectConfigFile, "SdkInstallerDir", out SdkInstallerDir);

			Dictionary<string, string> Variables = new Dictionary<string, string>();
			Variables.Add("Stream", StreamName);
			Variables.Add("Change", ChangeNumber.ToString());
			Variables.Add("ClientName", ClientName);
			Variables.Add("BranchDir", BranchDirectoryName);
			Variables.Add("ProjectDir", Path.GetDirectoryName(SelectedFileName));
			Variables.Add("ProjectFile", SelectedFileName);
			Variables.Add("UE4EditorExe", GetEditorExePath(EditorBuildConfig));
			Variables.Add("UE4EditorCmdExe", GetEditorExePath(EditorBuildConfig).Replace(".exe", "-Cmd.exe"));
			Variables.Add("UE4EditorConfig", EditorBuildConfig.ToString());
			Variables.Add("UE4EditorDebugArg", (EditorBuildConfig == BuildConfig.Debug || EditorBuildConfig == BuildConfig.DebugGame) ? " -debug" : "");
			Variables.Add("UseIncrementalBuilds", "1");
			if (!String.IsNullOrEmpty(SdkInstallerDir))
			{
				Variables.Add("SdkInstallerDir", SdkInstallerDir);
			}
			return Variables;
		}

		private void OptionsContextMenu_EditBuildSteps_Click(object sender, EventArgs e)
		{
			ConfigFile ProjectConfigFile = Workspace.ProjectConfigFile;
			if (Workspace != null && ProjectConfigFile != null)
			{
				// Find all the target names for this project
				List<string> TargetNames = new List<string>();
				if (!String.IsNullOrEmpty(SelectedFileName) && SelectedFileName.EndsWith(".uproject", StringComparison.InvariantCultureIgnoreCase))
				{
					DirectoryInfo SourceDirectory = new DirectoryInfo(Path.Combine(Path.GetDirectoryName(SelectedFileName), "Source"));
					if (SourceDirectory.Exists)
					{
						foreach (FileInfo TargetFile in SourceDirectory.EnumerateFiles("*.target.cs", SearchOption.TopDirectoryOnly))
						{
							TargetNames.Add(TargetFile.Name.Substring(0, TargetFile.Name.IndexOf('.')));
						}
					}
				}

				// Get all the task objects
				Dictionary<Guid, ConfigObject> ProjectBuildStepObjects = GetProjectBuildStepObjects(ProjectConfigFile);
				List<BuildStep> UserSteps = GetUserBuildSteps(ProjectBuildStepObjects);

				// Show the dialog
				ModifyBuildStepsWindow EditStepsWindow = new ModifyBuildStepsWindow(TargetNames, UserSteps, new HashSet<Guid>(ProjectBuildStepObjects.Keys), BranchDirectoryName, GetWorkspaceVariables(Workspace.CurrentChangeNumber));
				EditStepsWindow.ShowDialog();

				// Update the user settings
				List<ConfigObject> ModifiedBuildSteps = new List<ConfigObject>();
				foreach (BuildStep Step in UserSteps)
				{
					if (Step.IsValid())
					{
						ConfigObject DefaultObject;
						ProjectBuildStepObjects.TryGetValue(Step.UniqueId, out DefaultObject);

						ConfigObject UserConfigObject = Step.ToConfigObject(DefaultObject);
						if (UserConfigObject != null && UserConfigObject.Pairs.Any(x => x.Key != "UniqueId"))
						{
							ModifiedBuildSteps.Add(UserConfigObject);
						}
					}
				}

				// Save the settings
				ProjectSettings.BuildSteps = ModifiedBuildSteps;
				Settings.Save();

				// Update the custom tools menu, because we might have changed it
				UpdateBuildSteps();
				UpdateSyncActionCheckboxes();
			}
		}

		private void AddOrUpdateBuildStep(Dictionary<Guid, ConfigObject> Steps, ConfigObject Object)
		{
			Guid UniqueId;
			if (Guid.TryParse(Object.GetValue(BuildStep.UniqueIdKey, ""), out UniqueId))
			{
				// Add or apply Object to the list of steps in Steps. Do not modify Object; make a copy first.
				ConfigObject NewObject = new ConfigObject(Object);

				ConfigObject DefaultObject;
				if (Steps.TryGetValue(UniqueId, out DefaultObject))
				{
					NewObject.SetDefaults(DefaultObject);
				}

				Steps[UniqueId] = NewObject;
			}
		}

		private bool ShouldSyncPrecompiledEditor
		{
			get { return Settings.Archives.Any(x => x.bEnabled && x.Type == EditorArchiveType) && PerforceMonitor != null && PerforceMonitor.AvailableArchives.Any(x => x.Type == "Editor"); }
		}

		public BuildConfig GetEditorBuildConfig()
		{
			return ShouldSyncPrecompiledEditor ? BuildConfig.Development : Settings.CompiledEditorBuildConfig;
		}

		private string GetDefaultEditorTargetName()
		{
			string EditorTarget;
			if (!TryGetProjectSetting(PerforceMonitor.LatestProjectConfigFile, "EditorTarget", out EditorTarget))
			{
				EditorTarget = "UE4Editor";
			}
			return EditorTarget;
		}

		private Dictionary<Guid, ConfigObject> GetDefaultBuildStepObjects()
		{
			string ProjectArgument = "";
			if (SelectedFileName.EndsWith(".uproject", StringComparison.InvariantCultureIgnoreCase))
			{
				ProjectArgument = String.Format("\"{0}\"", SelectedFileName);
			}

			string ActualEditorTargetName;
			if (EditorTargetName != null)
			{
				ActualEditorTargetName = EditorTargetName;
			}
			else if (SelectedFileName.EndsWith(".uproject", StringComparison.InvariantCultureIgnoreCase) && bIsEnterpriseProject)
			{
				ActualEditorTargetName = "StudioEditor";
			}
			else
			{
				ActualEditorTargetName = GetDefaultEditorTargetName();
			}

			bool bUseCrashReportClientEditor = PerforceMonitor.LatestProjectConfigFile.GetValue("Options.UseCrashReportClientEditor", false);

			List<BuildStep> DefaultBuildSteps = new List<BuildStep>();
			DefaultBuildSteps.Add(new BuildStep(new Guid("{01F66060-73FA-4CC8-9CB3-E217FBBA954E}"), 0, "Compile UnrealHeaderTool", "Compiling UnrealHeaderTool...", 1, "UnrealHeaderTool", "Win64", "Development", "", !ShouldSyncPrecompiledEditor));
			DefaultBuildSteps.Add(new BuildStep(new Guid("{F097FF61-C916-4058-8391-35B46C3173D5}"), 1, String.Format("Compile {0}", ActualEditorTargetName), String.Format("Compiling {0}...", ActualEditorTargetName), 10, ActualEditorTargetName, "Win64", Settings.CompiledEditorBuildConfig.ToString(), ProjectArgument, !ShouldSyncPrecompiledEditor));
			DefaultBuildSteps.Add(new BuildStep(new Guid("{C6E633A1-956F-4AD3-BC95-6D06D131E7B4}"), 2, "Compile ShaderCompileWorker", "Compiling ShaderCompileWorker...", 1, "ShaderCompileWorker", "Win64", "Development", "", !ShouldSyncPrecompiledEditor));
			DefaultBuildSteps.Add(new BuildStep(new Guid("{24FFD88C-7901-4899-9696-AE1066B4B6E8}"), 3, "Compile UnrealLightmass", "Compiling UnrealLightmass...", 1, "UnrealLightmass", "Win64", "Development", "", !ShouldSyncPrecompiledEditor));
			DefaultBuildSteps.Add(new BuildStep(new Guid("{FFF20379-06BF-4205-8A3E-C53427736688}"), 4, "Compile CrashReportClient", "Compiling CrashReportClient...", 1, "CrashReportClient", "Win64", "Shipping", "", !ShouldSyncPrecompiledEditor && !bUseCrashReportClientEditor));
			DefaultBuildSteps.Add(new BuildStep(new Guid("{7143D861-58D3-4F83-BADC-BC5DCB2079F6}"), 5, "Compile CrashReportClientEditor", "Compiling CrashReportClientEditor...", 1, "CrashReportClientEditor", "Win64", "Shipping", "", !ShouldSyncPrecompiledEditor && bUseCrashReportClientEditor));

			return DefaultBuildSteps.ToDictionary(x => x.UniqueId, x => x.ToConfigObject());
		}

		private Dictionary<Guid, ConfigObject> GetProjectBuildStepObjects(ConfigFile ProjectConfigFile)
		{
			Dictionary<Guid, ConfigObject> ProjectBuildSteps = GetDefaultBuildStepObjects();
			foreach (string Line in ProjectConfigFile.GetValues("Build.Step", new string[0]))
			{
				AddOrUpdateBuildStep(ProjectBuildSteps, new ConfigObject(Line));
			}
			return ProjectBuildSteps;
		}

		private List<BuildStep> GetUserBuildSteps(Dictionary<Guid, ConfigObject> ProjectBuildStepObjects)
		{
			// Read all the user-defined build tasks and modifications to the default list
			Dictionary<Guid, ConfigObject> UserBuildStepObjects = ProjectBuildStepObjects.ToDictionary(x => x.Key, y => new ConfigObject(y.Value));
			foreach (ConfigObject UserBuildStep in ProjectSettings.BuildSteps)
			{
				AddOrUpdateBuildStep(UserBuildStepObjects, UserBuildStep);
			}

			// Create the expanded task objects
			return UserBuildStepObjects.Values.Select(x => new BuildStep(x)).OrderBy(x => x.OrderIndex).ToList();
		}

		private void OptionsContextMenu_SyncPrecompiledBinaries_Click(object sender, EventArgs e)
		{
			if (OptionsContextMenu_SyncPrecompiledBinaries.DropDownItems.Count == 0)
			{
				IArchiveInfo EditorArchive = PerforceMonitor.AvailableArchives.FirstOrDefault(x => x.Type == EditorArchiveType);
				if (EditorArchive != null)
				{
					SetSelectedArchive(EditorArchive, !OptionsContextMenu_SyncPrecompiledBinaries.Checked);
				}
			}
		}

		private void BuildList_SelectedIndexChanged(object sender, EventArgs e)
		{
			PendingSelectedChangeNumber = -1;
		}

		private void OptionsContextMenu_Diagnostics_Click(object sender, EventArgs e)
		{
			StringBuilder DiagnosticsText = new StringBuilder();
			DiagnosticsText.AppendFormat("Application version: {0}\n", Assembly.GetExecutingAssembly().GetName().Version);
			DiagnosticsText.AppendFormat("Synced from: {0}\n", Program.SyncVersion ?? "(unknown)");
			DiagnosticsText.AppendFormat("Selected file: {0}\n", (SelectedFileName == null) ? "(none)" : SelectedFileName);
			if (Workspace != null)
			{
				DiagnosticsText.AppendFormat("P4 server: {0}\n", Workspace.Perforce.ServerAndPort ?? "(default)");
				DiagnosticsText.AppendFormat("P4 user: {0}\n", Workspace.Perforce.UserName);
				DiagnosticsText.AppendFormat("P4 workspace: {0}\n", Workspace.Perforce.ClientName);
			}
			DiagnosticsText.AppendFormat("Perforce monitor: {0}\n", (PerforceMonitor == null) ? "(inactive)" : PerforceMonitor.LastStatusMessage);
			DiagnosticsText.AppendFormat("Event monitor: {0}\n", (EventMonitor == null) ? "(inactive)" : EventMonitor.LastStatusMessage);
			DiagnosticsText.AppendFormat("Issue monitor: {0}\n", (IssueMonitor == null) ? "(inactive)" : IssueMonitor.LastStatusMessage);

			DiagnosticsWindow Diagnostics = new DiagnosticsWindow(DataFolder, DiagnosticsText.ToString());
			Diagnostics.ShowDialog(this);
		}

		private void OptionsContextMenu_SyncFilter_Click(object sender, EventArgs e)
		{
			SyncFilter Filter = new SyncFilter(GetSyncCategories(), Settings.SyncView, Settings.SyncCategories, Settings.bSyncAllProjects, Settings.bIncludeAllProjectsInSolution, WorkspaceSettings.SyncView, WorkspaceSettings.SyncCategories, WorkspaceSettings.bSyncAllProjects, WorkspaceSettings.bIncludeAllProjectsInSolution);
			if (Filter.ShowDialog() == DialogResult.OK)
			{
				Settings.SyncCategories = Filter.GlobalSyncCategories;
				Settings.SyncView = Filter.GlobalView;
				Settings.bSyncAllProjects = Filter.bGlobalSyncAllProjects;
				Settings.bIncludeAllProjectsInSolution = Filter.bGlobalIncludeAllProjectsInSolution;
				WorkspaceSettings.SyncCategories = Filter.WorkspaceSyncCategories;
				WorkspaceSettings.SyncView = Filter.WorkspaceView;
				WorkspaceSettings.bSyncAllProjects = Filter.bWorkspaceSyncAllProjects;
				WorkspaceSettings.bIncludeAllProjectsInSolution = Filter.bWorkspaceIncludeAllProjectsInSolution;
				Settings.Save();
			}
		}

		private void ShowSyncMenu(Rectangle Bounds)
		{
			SyncContextMenu_LatestChange.Checked = (Settings.SyncType == LatestChangeType.Any);
			SyncContextMenu_LatestGoodChange.Checked = (Settings.SyncType == LatestChangeType.Good);
			SyncContextMenu_LatestStarredChange.Checked = (Settings.SyncType == LatestChangeType.Starred);
			SyncContextMenu.Show(StatusPanel, new Point(Bounds.Left, Bounds.Bottom), ToolStripDropDownDirection.BelowRight);
		}

		private void SyncContextMenu_LatestChange_Click(object sender, EventArgs e)
		{
			Settings.SyncType = LatestChangeType.Any;
			Settings.Save();
		}

		private void SyncContextMenu_LatestGoodChange_Click(object sender, EventArgs e)
		{
			Settings.SyncType = LatestChangeType.Good;
			Settings.Save();
		}

		private void SyncContextMenu_LatestStarredChange_Click(object sender, EventArgs e)
		{
			Settings.SyncType = LatestChangeType.Starred;
			Settings.Save();
		}

		private void SyncContextMenu_EnterChangelist_Click(object sender, EventArgs e)
		{
			if (!WaitForProgramsToFinish())
			{
				return;
			}

			ChangelistWindow ChildWindow = new ChangelistWindow((Workspace == null) ? -1 : Workspace.CurrentChangeNumber);
			if (ChildWindow.ShowDialog() == DialogResult.OK)
			{
				StartSync(ChildWindow.ChangeNumber);
			}
		}

		private void BuildList_KeyDown(object Sender, KeyEventArgs Args)
		{
			if (Args.Control && Args.KeyCode == Keys.C && BuildList.SelectedItems.Count > 0)
			{
				int SelectedChange = ((PerforceChangeSummary)BuildList.SelectedItems[0].Tag).Number;
				Clipboard.SetText(String.Format("{0}", SelectedChange));
			}
		}

		private void OptionsContextMenu_ApplicationSettings_Click(object sender, EventArgs e)
		{
			Owner.ModifyApplicationSettings();
		}

		private void OptionsContextMenu_TabNames_Stream_Click(object sender, EventArgs e)
		{
			Owner.SetTabNames(TabLabels.Stream);
		}

		private void OptionsContextMenu_TabNames_WorkspaceName_Click(object sender, EventArgs e)
		{
			Owner.SetTabNames(TabLabels.WorkspaceName);
		}

		private void OptionsContextMenu_TabNames_WorkspaceRoot_Click(object sender, EventArgs e)
		{
			Owner.SetTabNames(TabLabels.WorkspaceRoot);
		}

		private void OptionsContextMenu_TabNames_ProjectFile_Click(object sender, EventArgs e)
		{
			Owner.SetTabNames(TabLabels.ProjectFile);
		}

		private void SelectRecentProject(Rectangle Bounds)
		{
			while (RecentMenu.Items[2] != RecentMenu_Separator)
			{
				RecentMenu.Items.RemoveAt(2);
			}

			foreach (UserSelectedProjectSettings RecentProject in Settings.RecentProjects)
			{
				ToolStripMenuItem Item = new ToolStripMenuItem(RecentProject.ToString(), null, new EventHandler((o, e) => Owner.RequestProjectChange(this, RecentProject, true)));
				RecentMenu.Items.Insert(RecentMenu.Items.Count - 2, Item);
			}

			RecentMenu_Separator.Visible = (Settings.RecentProjects.Count > 0);
			RecentMenu.Show(StatusPanel, new Point(Bounds.Left, Bounds.Bottom), ToolStripDropDownDirection.BelowRight);
		}

		private void RecentMenu_Browse_Click(object sender, EventArgs e)
		{
			Owner.EditSelectedProject(this);
		}

		private void RecentMenu_ClearList_Click(object sender, EventArgs e)
		{
			Settings.RecentProjects.Clear();
			Settings.Save();
		}

		private void OptionsContextMenu_ShowChanges_ShowUnreviewed_Click(object sender, EventArgs e)
		{
			Settings.bShowUnreviewedChanges ^= true;
			Settings.Save();

			UpdateBuildList();
			ShrinkNumRequestedBuilds();
		}

		private void OptionsContextMenu_ShowChanges_ShowAutomated_Click(object sender, EventArgs e)
		{
			Settings.bShowAutomatedChanges ^= true;
			Settings.Save();

			UpdateBuildListFilter();
		}

		private void BuildList_ColumnWidthChanging(object sender, ColumnWidthChangingEventArgs e)
		{
			UpdateMaxBuildBadgeChars();
		}

		private void BuildList_ColumnWidthChanged(object sender, ColumnWidthChangedEventArgs e)
		{
			if (ColumnWidths != null && MinColumnWidths != null)
			{
				int NewWidth = BuildList.Columns[e.ColumnIndex].Width;
				if (NewWidth < MinColumnWidths[e.ColumnIndex])
				{
					NewWidth = MinColumnWidths[e.ColumnIndex];
					BuildList.Columns[e.ColumnIndex].Width = NewWidth;
				}
				ColumnWidths[e.ColumnIndex] = NewWidth;
			}
			UpdateMaxBuildBadgeChars();
		}

		private void BuildList_Resize(object sender, EventArgs e)
		{
			int PrevBuildListWidth = BuildListWidth;

			BuildListWidth = BuildList.Width;

			if (PrevBuildListWidth != 0 && BuildListWidth != PrevBuildListWidth && ColumnWidths != null)
			{
				float SafeWidth = ColumnWidths.Sum() + 50.0f;
				if (BuildListWidth < PrevBuildListWidth)
				{
					if (BuildListWidth <= SafeWidth)
					{
						ResizeColumns(ColumnWidths.Sum() + (BuildListWidth - Math.Max(PrevBuildListWidth, SafeWidth)));
					}
				}
				else
				{
					if (BuildListWidth >= SafeWidth)
					{
						ResizeColumns(ColumnWidths.Sum() + (BuildListWidth - Math.Max(PrevBuildListWidth, SafeWidth)));
					}
				}
			}
		}

		void ResizeColumns(float NextTotalWidth)
		{
			float[] TargetColumnWidths = GetTargetColumnWidths(NextTotalWidth);

			// Get the current total width of the columns, and the new space that we'll aim to fill
			float PrevTotalWidth = ColumnWidths.Sum();
			float TotalDelta = Math.Abs(NextTotalWidth - PrevTotalWidth);

			float TotalColumnDelta = 0.0f;
			for (int Idx = 0; Idx < BuildList.Columns.Count; Idx++)
			{
				TotalColumnDelta += Math.Abs(TargetColumnWidths[Idx] - ColumnWidths[Idx]);
			}

			if (TotalColumnDelta > 0.5f)
			{
				float[] NextColumnWidths = new float[BuildList.Columns.Count];
				for (int Idx = 0; Idx < BuildList.Columns.Count; Idx++)
				{
					float MaxColumnDelta = TotalDelta * Math.Abs(TargetColumnWidths[Idx] - ColumnWidths[Idx]) / TotalColumnDelta;
					NextColumnWidths[Idx] = Math.Max(Math.Min(TargetColumnWidths[Idx], ColumnWidths[Idx] + MaxColumnDelta), ColumnWidths[Idx] - MaxColumnDelta);
				}

				// Update the control
				BuildList.BeginUpdate();
				for (int Idx = 0; Idx < BuildList.Columns.Count; Idx++)
				{
					BuildList.Columns[Idx].Width = (int)NextColumnWidths[Idx];
				}
				ColumnWidths = NextColumnWidths;
				BuildList.EndUpdate();
			}
		}

		float[] GetTargetColumnWidths(float NextTotalWidth)
		{
			// Array to store the output list
			float[] TargetColumnWidths = new float[BuildList.Columns.Count];

			// Array of flags to store columns which are clamped into position. We try to respect proportional resizing as well as clamping to min/max sizes,
			// and remaining space can be distributed via non-clamped columns via another iteration.
			bool[] ConstrainedColumns = new bool[BuildList.Columns.Count];

			// Keep track of the remaining width that we have to distribute between columns. Does not include the required minimum size of each column.
			float RemainingWidth = Math.Max(NextTotalWidth - MinColumnWidths.Sum(), 0.0f);

			// Keep track of the sum of the remaining column weights. Used to proportionally allocate remaining space.
			float RemainingTotalWeight = ColumnWeights.Sum();

			// Handle special cases for shrinking/expanding
			float PrevTotalWidth = ColumnWidths.Sum();
			if (NextTotalWidth < PrevTotalWidth)
			{
				// If target size is less than current size, keep it at the current size
				for (int Idx = 0; Idx < BuildList.Columns.Count; Idx++)
				{
					if (!ConstrainedColumns[Idx])
					{
						float TargetColumnWidth = MinColumnWidths[Idx] + (RemainingWidth * ColumnWeights[Idx] / RemainingTotalWeight);
						if (TargetColumnWidth > ColumnWidths[Idx])
						{
							TargetColumnWidths[Idx] = ColumnWidths[Idx];
							ConstrainedColumns[Idx] = true;

							RemainingWidth -= Math.Max(TargetColumnWidths[Idx] - MinColumnWidths[Idx], 0.0f);
							RemainingTotalWeight -= ColumnWeights[Idx];

							Idx = -1;
							continue;
						}
					}
				}
			}
			else
			{
				// If target size is greater than desired size, clamp it to that
				for (int Idx = 0; Idx < BuildList.Columns.Count; Idx++)
				{
					if (!ConstrainedColumns[Idx])
					{
						float TargetColumnWidth = MinColumnWidths[Idx] + (RemainingWidth * ColumnWeights[Idx] / RemainingTotalWeight);
						if (TargetColumnWidth > DesiredColumnWidths[Idx])
						{
							// Don't allow this column to expand above the maximum desired size
							TargetColumnWidths[Idx] = DesiredColumnWidths[Idx];
							ConstrainedColumns[Idx] = true;

							RemainingWidth -= Math.Max(TargetColumnWidths[Idx] - MinColumnWidths[Idx], 0.0f);
							RemainingTotalWeight -= ColumnWeights[Idx];

							Idx = -1;
							continue;
						}
					}
				}

				// If current size is greater than target size, keep it that way
				for (int Idx = 0; Idx < BuildList.Columns.Count; Idx++)
				{
					if (!ConstrainedColumns[Idx])
					{
						float TargetColumnWidth = MinColumnWidths[Idx] + (RemainingWidth * ColumnWeights[Idx] / RemainingTotalWeight);
						if (TargetColumnWidth < ColumnWidths[Idx])
						{
							TargetColumnWidths[Idx] = ColumnWidths[Idx];
							ConstrainedColumns[Idx] = true;

							RemainingWidth -= Math.Max(TargetColumnWidths[Idx] - MinColumnWidths[Idx], 0.0f);
							RemainingTotalWeight -= ColumnWeights[Idx];

							Idx = -1;
							continue;
						}
					}
				}
			}

			// Allocate the remaining space equally
			for (int Idx = 0; Idx < BuildList.Columns.Count; Idx++)
			{
				if (!ConstrainedColumns[Idx])
				{
					TargetColumnWidths[Idx] = MinColumnWidths[Idx] + (RemainingWidth * ColumnWeights[Idx] / RemainingTotalWeight);
				}
			}

			return TargetColumnWidths;
		}

		private void BuidlListMultiContextMenu_Bisect_Click(object sender, EventArgs e)
		{
			EnableBisectMode();
		}

		private bool IsBisectModeEnabled()
		{
			return WorkspaceSettings.ChangeNumberToBisectState.Count >= 2;
		}

		private void EnableBisectMode()
		{
			if (BuildList.SelectedItems.Count >= 2)
			{
				Dictionary<int, BisectState> ChangeNumberToBisectState = new Dictionary<int, BisectState>();
				foreach (ListViewItem SelectedItem in BuildList.SelectedItems)
				{
					PerforceChangeSummary Change = (PerforceChangeSummary)SelectedItem.Tag;
					ChangeNumberToBisectState[Change.Number] = BisectState.Include;
				}

				ChangeNumberToBisectState[ChangeNumberToBisectState.Keys.Min()] = BisectState.Pass;
				ChangeNumberToBisectState[ChangeNumberToBisectState.Keys.Max()] = BisectState.Fail;

				WorkspaceSettings.ChangeNumberToBisectState = ChangeNumberToBisectState;
				Settings.Save();

				UpdateBuildList();
				UpdateStatusPanel();
			}
		}

		private void CancelBisectMode()
		{
			WorkspaceSettings.ChangeNumberToBisectState.Clear();
			Settings.Save();

			UpdateBuildList();
			UpdateStatusPanel();
		}

		private void SetBisectStateForSelection(BisectState State)
		{
			foreach (ListViewItem SelectedItem in BuildList.SelectedItems)
			{
				PerforceChangeSummary Change = (PerforceChangeSummary)SelectedItem.Tag;
				if (Change != null)
				{
					WorkspaceSettings.ChangeNumberToBisectState[Change.Number] = State;
				}
			}

			Settings.Save();

			ChangeNumberToLayoutInfo.Clear();
			BuildList.Invalidate();

			UpdateStatusPanel();
		}

		private int GetBisectChangeNumber()
		{
			int PassChangeNumber;
			int FailChangeNumber;
			GetRemainingBisectRange(out PassChangeNumber, out FailChangeNumber);

			List<int> ChangeNumbers = new List<int>();
			foreach (KeyValuePair<int, BisectState> Pair in WorkspaceSettings.ChangeNumberToBisectState)
			{
				if (Pair.Value == BisectState.Include && Pair.Key > PassChangeNumber && Pair.Key < FailChangeNumber)
				{
					ChangeNumbers.Add(Pair.Key);
				}
			}

			ChangeNumbers.Sort();

			return (ChangeNumbers.Count > 0) ? ChangeNumbers[ChangeNumbers.Count / 2] : -1;
		}

		private void SyncBisectChange()
		{
			int BisectChange = GetBisectChangeNumber();
			if (BisectChange != -1)
			{
				Owner.ShowAndActivate();
				SelectChange(BisectChange);
				StartSync(BisectChange);
			}
		}

		private void BuildListContextMenu_Bisect_Pass_Click(object sender, EventArgs e)
		{
			SetBisectStateForSelection(BisectState.Pass);
		}

		private void BuildListContextMenu_Bisect_Fail_Click(object sender, EventArgs e)
		{
			SetBisectStateForSelection(BisectState.Fail);
		}

		private void BuildListContextMenu_Bisect_Exclude_Click(object sender, EventArgs e)
		{
			SetBisectStateForSelection(BisectState.Exclude);
		}

		private void BuildListContextMenu_Bisect_Include_Click(object sender, EventArgs e)
		{
			SetBisectStateForSelection(BisectState.Include);
		}

		private void WorkspaceControl_VisibleChanged(object sender, EventArgs e)
		{
			if (PerforceMonitor != null && PerforceMonitor.IsActive != Visible)
			{
				PerforceMonitor.IsActive = Visible;
			}
		}

		private void FilterButton_Click(object sender, EventArgs e)
		{
			FilterContextMenu_Default.Checked = !Settings.bShowAutomatedChanges && ProjectSettings.FilterType == FilterType.None && ProjectSettings.FilterBadges.Count == 0;

			FilterContextMenu_Type.Checked = ProjectSettings.FilterType != FilterType.None;
			FilterContextMenu_Type_ShowAll.Checked = ProjectSettings.FilterType == FilterType.None;
			FilterContextMenu_Type_Code.Checked = ProjectSettings.FilterType == FilterType.Code;
			FilterContextMenu_Type_Content.Checked = ProjectSettings.FilterType == FilterType.Content;

			FilterContextMenu_Badges.DropDownItems.Clear();
			FilterContextMenu_Badges.Checked = ProjectSettings.FilterBadges.Count > 0;

			HashSet<string> BadgeNames = new HashSet<string>(ProjectSettings.FilterBadges, StringComparer.OrdinalIgnoreCase);
			BadgeNames.ExceptWith(BadgeNameAndGroupPairs.Select(x => x.Key));

			List<KeyValuePair<string, string>> DisplayBadgeNameAndGroupPairs = new List<KeyValuePair<string, string>>(BadgeNameAndGroupPairs);
			DisplayBadgeNameAndGroupPairs.AddRange(BadgeNames.Select(x => new KeyValuePair<string, string>(x, "User")));

			string LastGroup = null;
			foreach (KeyValuePair<string, string> BadgeNameAndGroupPair in DisplayBadgeNameAndGroupPairs)
			{
				if (LastGroup != BadgeNameAndGroupPair.Value)
				{
					if (LastGroup != null)
					{
						FilterContextMenu_Badges.DropDownItems.Add(new ToolStripSeparator());
					}
					LastGroup = BadgeNameAndGroupPair.Value;
				}

				ToolStripMenuItem Item = new ToolStripMenuItem(BadgeNameAndGroupPair.Key);
				Item.Checked = ProjectSettings.FilterBadges.Contains(BadgeNameAndGroupPair.Key, StringComparer.OrdinalIgnoreCase);
				Item.Click += (Sender, Args) => FilterContextMenu_Badge_Click(BadgeNameAndGroupPair.Key);
				FilterContextMenu_Badges.DropDownItems.Add(Item);
			}

			FilterContextMenu_Badges.Enabled = FilterContextMenu_Badges.DropDownItems.Count > 0;

			FilterContextMenu_ShowBuildMachineChanges.Checked = Settings.bShowAutomatedChanges;

			// Set checks if any robomerge filters are applied
			FilterContextMenu_Robomerge.Checked = Settings.ShowRobomerge != UserSettings.RobomergeShowChangesOption.All || Settings.bAnnotateRobmergeChanges;
			FilterContextMenu_Robomerge_ShowAll.Checked = Settings.ShowRobomerge == UserSettings.RobomergeShowChangesOption.All;
			FilterContextMenu_Robomerge_ShowBadged.Checked = Settings.ShowRobomerge == UserSettings.RobomergeShowChangesOption.Badged;
			FilterContextMenu_Robomerge_Annotate.Checked = Settings.bAnnotateRobmergeChanges;

			// Set checks if an author filter string is set
			FilterContextMenu_Author.Checked = !string.IsNullOrEmpty(this.AuthorFilterText) && this.AuthorFilterText != AuthorFilterPlaceholderText;

			FilterContextMenu.Show(FilterButton, new Point(0, FilterButton.Height));
		}

		private void FilterContextMenu_Badge_Click(string BadgeName)
		{
			if (ProjectSettings.FilterBadges.Contains(BadgeName))
			{
				ProjectSettings.FilterBadges.Remove(BadgeName);
			}
			else
			{
				ProjectSettings.FilterBadges.Add(BadgeName);
			}

			UpdateBuildListFilter();
		}

		private void FilterContextMenu_Default_Click(object sender, EventArgs e)
		{
			ProjectSettings.FilterBadges.Clear();
			ProjectSettings.FilterType = FilterType.None;

			Settings.bShowAutomatedChanges = false;
			Settings.Save();

			UpdateBuildListFilter();
		}

		private void FilterContextMenu_ShowBuildMachineChanges_Click(object sender, EventArgs e)
		{
			Settings.bShowAutomatedChanges ^= true;
			Settings.Save();

			UpdateBuildListFilter();
		}

		private void FilterContextMenu_Robomerge_ShowAll_Click(object sender, EventArgs e)
		{
			Settings.ShowRobomerge = UserSettings.RobomergeShowChangesOption.All;	
			Settings.Save();
			UpdateBuildListFilter();
		}

		private void FilterContextMenu_Robomerge_ShowBadged_Click(object sender, EventArgs e)
		{
			Settings.ShowRobomerge = UserSettings.RobomergeShowChangesOption.Badged;
			Settings.Save();
			UpdateBuildListFilter();
		}

		private void FilterContextMenu_Robomerge_ShowNone_Click(object sender, EventArgs e)
		{
			Settings.ShowRobomerge = UserSettings.RobomergeShowChangesOption.None;
			Settings.Save();
			UpdateBuildListFilter();
		}

		private void FilterContextMenu_Robomerge_Annotate_Click(object sender, EventArgs e)
		{
			Settings.bAnnotateRobmergeChanges ^= true;
			Settings.Save();
			BuildList.Items.Clear();	// need to reload to update user names

			UpdateBuildListFilter();
		}

		/// <summary>
		/// Handler for the edit box of the author filtering taking focus. This clears any
		/// placeholder text and sets the foreground color to black so it shows as active
		/// </summary>
		/// <param name="sender"></param>
		/// <param name="e"></param>
		private void FilterContextMenu_Author_Name_GotFocus(object sender, EventArgs e)
		{
			if (this.FilterContextMenu_Author_Name.Text == AuthorFilterPlaceholderText)
			{
				this.FilterContextMenu_Author_Name.Text = "";
				this.FilterContextMenu_Author_Name.TextBox.ForeColor = Color.Black;
			}
		}

		/// <summary>
		/// Handler for the edit box of the author filter losing focus. If the filter box
		/// is empty we restore the placeholder text and state
		/// </summary>
		/// <param name="sender"></param>
		/// <param name="e"></param>
		private void FilterContextMenu_Author_Name_LostFocus(object sender, EventArgs e)
		{
			if (string.IsNullOrEmpty(this.FilterContextMenu_Author_Name.Text))
			{
				this.FilterContextMenu_Author_Name.Text = AuthorFilterPlaceholderText;
				this.FilterContextMenu_Author_Name.TextBox.ForeColor = Color.DarkGray;
			}
		}

		/// <summary>
		/// Handler for the author name changing. We save off the text and update the 
		/// filter string
		/// </summary>
		/// <param name="sender"></param>
		/// <param name="e"></param>
		private void FilterContextMenu_Author_Name_Changed(object sender, EventArgs e)
		{
			AuthorFilterText = this.FilterContextMenu_Author_Name.Text;
			UpdateBuildListFilter();
		}


		private void FilterContextMenu_Type_ShowAll_Click(object sender, EventArgs e)
		{
			ProjectSettings.FilterType = FilterType.None;
			Settings.Save();
			UpdateBuildListFilter();
		}

		private void FilterContextMenu_Type_Code_Click(object sender, EventArgs e)
		{
			ProjectSettings.FilterType = FilterType.Code;
			Settings.Save();

			UpdateBuildListFilter();
		}

		private void FilterContextMenu_Type_Content_Click(object sender, EventArgs e)
		{
			ProjectSettings.FilterType = FilterType.Content;
			Settings.Save();

			UpdateBuildListFilter();
		}

		private void UpdateBuildListFilter()
		{
			UpdateBuildList();
			ShrinkNumRequestedBuilds();
		}

		public Color? TintColor
		{
			get;
			private set;
		}

		private void EditorConfigWatcher_Changed(object sender, FileSystemEventArgs e)
		{
			UpdateTintColor();
		}

		private void EditorConfigWatcher_Renamed(object sender, RenamedEventArgs e)
		{
			UpdateTintColor();
		}

		private string GetTintColorFileName()
		{
			return Path.Combine(Path.GetDirectoryName(SelectedFileName), "Saved", "Config", "Windows", "EditorPerProjectUserSettings.ini");
		}

		private Color? GetTintColor()
		{
			try
			{
				string FileName = GetTintColorFileName();
				if (!File.Exists(FileName))
				{
					return null;
				}

				ConfigFile Config = new ConfigFile();
				Config.Load(FileName);

				ConfigSection Section = Config.FindSection("/Script/EditorStyle.EditorStyleSettings");
				if (Section == null)
				{
					return null;
				}

				string OverrideValue = Section.GetValue("EditorMainWindowBackgroundOverride", null);
				if (OverrideValue == null)
				{
					return null;
				}

				ConfigObject OverrideObject = new ConfigObject(OverrideValue);

				string TintColorValue = OverrideObject.GetValue("TintColor");
				if (TintColorValue == null)
				{
					return null;
				}

				ConfigObject TintColorObject = new ConfigObject(TintColorValue);
				if (TintColorObject.GetValue("ColorUseRule", "") != "UseColor_Specified")
				{
					return null;
				}

				ConfigObject SpecifiedColorObject = new ConfigObject(TintColorObject.GetValue("SpecifiedColor"));

				float R, G, B;
				if (!float.TryParse(SpecifiedColorObject.GetValue("R", ""), out R) || !float.TryParse(SpecifiedColorObject.GetValue("G", ""), out G) || !float.TryParse(SpecifiedColorObject.GetValue("B", ""), out B))
				{
					return null;
				}

				return Color.FromArgb((int)(255.0f * R), (int)(255.0f * G), (int)(255.0f * B));
			}
			catch
			{
				return null;
			}
		}

		private void UpdateTintColor()
		{
			Color? NewTintColor = GetTintColor();
			if (TintColor != NewTintColor)
			{
				TintColor = NewTintColor;
				Owner.UpdateTintColors();
			}
		}
	}
}<|MERGE_RESOLUTION|>--- conflicted
+++ resolved
@@ -3099,21 +3099,12 @@
 			ProcessNames.Add("UE4Editor-Win64-Debug-Cmd");
 			ProcessNames.Add("UE4Editor-Win64-DebugGame");
 			ProcessNames.Add("UE4Editor-Win64-DebugGame-Cmd");
-<<<<<<< HEAD
-			ProcessNames.Add("UE5Editor");
-			ProcessNames.Add("UE5Editor-Cmd");
-			ProcessNames.Add("UE5Editor-Win64-Debug");
-			ProcessNames.Add("UE5Editor-Win64-Debug-Cmd");
-			ProcessNames.Add("UE5Editor-Win64-DebugGame");
-			ProcessNames.Add("UE5Editor-Win64-DebugGame-Cmd");
-=======
 			ProcessNames.Add("UnrealEditor");
 			ProcessNames.Add("UnrealEditor-Cmd");
 			ProcessNames.Add("UnrealEditor-Win64-Debug");
 			ProcessNames.Add("UnrealEditor-Win64-Debug-Cmd");
 			ProcessNames.Add("UnrealEditor-Win64-DebugGame");
 			ProcessNames.Add("UnrealEditor-Win64-DebugGame-Cmd");
->>>>>>> 3aae9151
 			ProcessNames.Add("CrashReportClient");
 			ProcessNames.Add("CrashReportClient-Win64-Development");
 			ProcessNames.Add("CrashReportClient-Win64-Debug");
@@ -3433,8 +3424,6 @@
 					ProgramsLine.AddLink("Visual Studio", FontStyle.Regular, () => { OpenSolution(); });
 					ProgramsLine.AddText("  |  ");
 				}
-<<<<<<< HEAD
-=======
 
 				List<ToolDefinition> Tools = Owner.ToolUpdateMonitor.Tools;
 				foreach(ToolDefinition Tool in Tools)
@@ -3449,7 +3438,6 @@
 					}
 				}
 
->>>>>>> 3aae9151
 				ProgramsLine.AddLink("Windows Explorer", FontStyle.Regular, () => { SafeProcessStart("explorer.exe", String.Format("\"{0}\"", Path.GetDirectoryName(SelectedFileName))); });
 
 				if (GetDefaultIssueFilter() != null)
