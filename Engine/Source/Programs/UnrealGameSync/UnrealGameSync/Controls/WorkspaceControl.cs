// Copyright Epic Games, Inc. All Rights Reserved.

using System;
using System.Collections.Generic;
using System.ComponentModel;
using System.Data;
using System.Data.SqlClient;
using System.Deployment.Application;
using System.Diagnostics;
using System.Drawing;
using System.Drawing.Drawing2D;
using System.IO;
using System.Linq;
using System.Reflection;
using System.Runtime.InteropServices;
using System.Text;
using System.Text.RegularExpressions;
using System.Threading.Tasks;
using System.Windows.Forms;
using System.Windows.Forms.VisualStyles;
using Microsoft.Win32;
using System.Threading;
using System.Drawing.Imaging;
using System.Web.Script.Serialization;

namespace UnrealGameSync
{
	public enum LatestChangeType
	{
		Any,
		Good,
		Starred,
	}

	interface IWorkspaceControlOwner
	{
		void EditSelectedProject(WorkspaceControl Workspace);
		void RequestProjectChange(WorkspaceControl Workspace, UserSelectedProjectSettings Project, bool bModal);
		void ShowAndActivate();
		void StreamChanged(WorkspaceControl Workspace);
		void SetTabNames(TabLabels TabNames);
		void SetupScheduledSync();
		void UpdateProgress();
		void ModifyApplicationSettings();
		void UpdateAlertWindows();
		void UpdateTintColors();
	}

	delegate void WorkspaceStartupCallback(WorkspaceControl Workspace, bool bCancel);
	delegate void WorkspaceUpdateCallback(WorkspaceUpdateResult Result);

	partial class WorkspaceControl : UserControl, IMainWindowTabPanel
	{
		readonly WorkspaceSyncCategory[] DefaultSyncCategories =
		{
			new WorkspaceSyncCategory(new Guid("{6703E989-D912-451D-93AD-B48DE748D282}"), "Content", "*.uasset", "*.umap"),
			new WorkspaceSyncCategory(new Guid("{6507C2FB-19DD-403A-AFA3-BBF898248D5A}"), "Documentation", "/Engine/Documentation/..."),
			new WorkspaceSyncCategory(new Guid("{FD7C716E-4BAD-43AE-8FAE-8748EF9EE44D}"), "Platform Support: Android", "/Engine/Source/ThirdParty/.../Android/...", ".../Build/Android/PipelineCaches/..."),
			new WorkspaceSyncCategory(new Guid("{176B2EB2-35F7-4E8E-B131-5F1C5F0959AF}"), "Platform Support: iOS", "/Engine/Source/ThirdParty/.../IOS/...", ".../Build/IOS/PipelineCaches/..."),
			new WorkspaceSyncCategory(new Guid("{F44B2D25-CBC0-4A8F-B6B3-E4A8125533DD}"), "Platform Support: Linux", "/Engine/Source/ThirdParty/.../Linux/..."),
			new WorkspaceSyncCategory(new Guid("{2AF45231-0D75-463B-BF9F-ABB3231091BB}"), "Platform Support: Mac", "/Engine/Source/ThirdParty/.../Mac/...", ".../Build/Mac/PipelineCaches/..."),
			new WorkspaceSyncCategory(new Guid("{C8CB4934-ADE9-46C9-B6E3-61A659E1FAF5}"), "Platform Support: PS4", ".../PS4/..."),
			new WorkspaceSyncCategory(new Guid("{F8AE5AC3-DA2D-4719-BABF-8A90D878379E}"), "Platform Support: Switch", ".../Switch/..."),
			new WorkspaceSyncCategory(new Guid("{3788A0BC-188C-4A0D-950A-D68175F0D110}"), "Platform Support: tvOS", "/Engine/Source/ThirdParty/.../TVOS/..."),
			new WorkspaceSyncCategory(new Guid("{1144E719-FCD7-491B-B0FC-8B4C3565BF79}"), "Platform Support: Win32", "/Engine/Source/ThirdParty/.../Win32/..."),
			new WorkspaceSyncCategory(new Guid("{5206CCEE-9024-4E36-8B89-F5F5A7D288D2}"), "Platform Support: Win64", "/Engine/Source/ThirdParty/.../Win64/..."),
			new WorkspaceSyncCategory(new Guid("{06887423-B094-4718-9B55-C7A21EE67EE4}"), "Platform Support: XboxOne", ".../XboxOne/..."),
			new WorkspaceSyncCategory(new Guid("{CFEC942A-BB90-4F0C-ACCF-238ECAAD9430}"), "Source Code", "/Engine/Source/..."),
		};

		enum HorizontalAlignment
		{
			Left,
			Center,
			Right
		}

		enum VerticalAlignment
		{
			Top,
			Middle,
			Bottom
		}

		class BadgeInfo
		{
			public string Label;
			public string Group;
			public string UniqueId;
			public int Offset;
			public int Width;
			public int Height;
			public Color BackgroundColor;
			public Color HoverBackgroundColor;
			public Action ClickHandler;
			public string ToolTip;

			public BadgeInfo(string Label, string Group, Color BadgeColor)
				: this(Label, Group, null, BadgeColor, BadgeColor, null)
			{
			}

			public BadgeInfo(string Label, string Group, string UniqueId, Color BackgroundColor, Color HoverBackgroundColor, Action ClickHandler)
			{
				this.Label = Label;
				this.Group = Group;
				this.UniqueId = UniqueId;
				this.BackgroundColor = BackgroundColor;
				this.HoverBackgroundColor = HoverBackgroundColor;
				this.ClickHandler = ClickHandler;
			}

			public BadgeInfo(BadgeInfo Other)
				: this(Other.Label, Other.Group, Other.UniqueId, Other.BackgroundColor, Other.HoverBackgroundColor, Other.ClickHandler)
			{
				this.Offset = Other.Offset;
				this.Width = Other.Width;
				this.Height = Other.Height;
			}

			public Rectangle GetBounds(Point ListLocation)
			{
				return new Rectangle(ListLocation.X + Offset, ListLocation.Y, Width, Height);
			}
		}

		class ServiceBadgeInfo : IEquatable<ServiceBadgeInfo>
		{
			public string Name;
			public string Url;
			public BadgeResult Result;

			public ServiceBadgeInfo(string Name, string Url, BadgeResult Result)
			{
				this.Name = Name;
				this.Url = Url;
				this.Result = Result;
			}

			public bool Equals(ServiceBadgeInfo OtherBadge)
			{
				return OtherBadge != null && Name == OtherBadge.Name && Url == OtherBadge.Url && Result == OtherBadge.Result;
			}

			public override bool Equals(object Other)
			{
				return Equals(Other as ServiceBadgeInfo);
			}

			public override int GetHashCode()
			{
				return Name.GetHashCode() + (Url ?? "").GetHashCode() * 3 + Result.GetHashCode() * 5;
			}
		}

		class ChangeLayoutInfo
		{
			public List<BadgeInfo> DescriptionBadges;
			public List<BadgeInfo> TypeBadges;
			public List<BadgeInfo> BuildBadges;
			public Dictionary<string, List<BadgeInfo>> CustomBadges;
		}

		class BuildListItemComparer : System.Collections.IComparer
		{
			public int Compare(object A, object B)
			{
				PerforceChangeSummary ChangeA = ((ListViewItem)A).Tag as PerforceChangeSummary;
				PerforceChangeSummary ChangeB = ((ListViewItem)B).Tag as PerforceChangeSummary;
				if (ChangeA == null)
				{
					return +1;
				}
				else if (ChangeB == null)
				{
					return -1;
				}
				else
				{
					return ChangeB.Number - ChangeA.Number;
				}
			}
		}

		public static Rectangle GoodBuildIcon = new Rectangle(0, 0, 16, 16);
		public static Rectangle MixedBuildIcon = new Rectangle(16, 0, 16, 16);
		public static Rectangle BadBuildIcon = new Rectangle(32, 0, 16, 16);
		public static Rectangle DefaultBuildIcon = new Rectangle(48, 0, 16, 16);
		static Rectangle PromotedBuildIcon = new Rectangle(64, 0, 16, 16);
		static Rectangle DetailsIcon = new Rectangle(80, 0, 16, 16);
		static Rectangle InfoIcon = new Rectangle(96, 0, 16, 16);
		static Rectangle CancelIcon = new Rectangle(112, 0, 16, 16);
		static Rectangle SyncIcon = new Rectangle(128, 0, 32, 16);
		static Rectangle HappyIcon = new Rectangle(160, 0, 16, 16);
		static Rectangle DisabledHappyIcon = new Rectangle(176, 0, 16, 16);
		static Rectangle FrownIcon = new Rectangle(192, 0, 16, 16);
		static Rectangle DisabledFrownIcon = new Rectangle(208, 0, 16, 16);
		static Rectangle PreviousSyncIcon = new Rectangle(224, 0, 16, 16);
		static Rectangle AdditionalSyncIcon = new Rectangle(240, 0, 16, 16);
		static Rectangle BisectPassIcon = new Rectangle(256, 0, 16, 16);
		static Rectangle BisectFailIcon = new Rectangle(273, 0, 16, 16);
		static Rectangle BisectImplicitPassIcon = new Rectangle(290, 0, 16, 16);
		static Rectangle BisectImplicitFailIcon = new Rectangle(307, 0, 16, 16);

		[DllImport("uxtheme.dll", CharSet = CharSet.Unicode)]
		static extern int SetWindowTheme(IntPtr hWnd, string pszSubAppName, string pszSubIdList);

		const int BuildListExpandCount = 250;

		const string EditorArchiveType = "Editor";

		IWorkspaceControlOwner Owner;
		string ApiUrl;
		string DataFolder;
		LineBasedTextWriter Log;

		UserSettings Settings;
		UserWorkspaceSettings WorkspaceSettings;
		UserProjectSettings ProjectSettings;

		bool bUserHasOpenIssues = false;

		public UserSelectedProjectSettings SelectedProject
		{
			get;
			private set;
		}

		public string SelectedFileName
		{
			get;
			private set;
		}

		string SelectedProjectIdentifier;

		public string BranchDirectoryName
		{
			get;
			private set;
		}

		public string StreamName
		{
			get;
			private set;
		}

		public string ClientName
		{
			get;
			private set;
		}

		SynchronizationContext MainThreadSynchronizationContext;
		bool bIsDisposing;

		bool bUnstable;
		string EditorTargetName;
		bool bIsEnterpriseProject;
		PerforceMonitor PerforceMonitor;
		Workspace Workspace;
		IssueMonitor IssueMonitor;
		EventMonitor EventMonitor;
		System.Windows.Forms.Timer UpdateTimer;
		HashSet<int> PromotedChangeNumbers = new HashSet<int>();
		List<int> ListIndexToChangeIndex = new List<int>();
		List<int> SortedChangeNumbers = new List<int>();
<<<<<<< HEAD
		Dictionary<int, string> ChangeNumberToArchivePath = new Dictionary<int, string>();
=======
		Dictionary<string, Dictionary<int, string>> ArchiveToChangeNumberToArchivePath = new Dictionary<string, Dictionary<int, string>>();
>>>>>>> 90fae962
		Dictionary<int, ChangeLayoutInfo> ChangeNumberToLayoutInfo = new Dictionary<int, ChangeLayoutInfo>();
		List<ToolStripMenuItem> CustomToolMenuItems = new List<ToolStripMenuItem>();
		int NumChanges;
		int PendingSelectedChangeNumber = -1;
		bool bHasBuildSteps = false;

		Dictionary<string, int> NotifiedBuildTypeToChangeNumber = new Dictionary<string, int>();

		bool bMouseOverExpandLink;

		string HoverBadgeUniqueId = null;
		bool bHoverSync;
		PerforceChangeSummary ContextMenuChange;
		Font BuildFont;
		Font SelectedBuildFont;
		Font BadgeFont;
		List<KeyValuePair<string, string>> BadgeNameAndGroupPairs = new List<KeyValuePair<string, string>>();
		Dictionary<string, Size> BadgeLabelToSize = new Dictionary<string, Size>();
		List<ServiceBadgeInfo> ServiceBadges = new List<ServiceBadgeInfo>();

		string OriginalExecutableFileName;

		NotificationWindow NotificationWindow;

		public Tuple<TaskbarState, float> DesiredTaskbarState
		{
			get;
			private set;
		}

		int BuildListWidth;
		float[] ColumnWidths;
		float[] ColumnWeights;
		int[] MinColumnWidths;
		int[] DesiredColumnWidths;
		string LastColumnSettings;
		List<ColumnHeader> CustomColumns;
		int MaxBuildBadgeChars;
		ListViewItem ExpandItem;

		bool bUpdateBuildListPosted;
		bool bUpdateBuildMetadataPosted;
		bool bUpdateReviewsPosted;

		WorkspaceUpdateCallback UpdateCallback;

		System.Threading.Timer StartupTimer;
		List<WorkspaceStartupCallback> StartupCallbacks;

		public WorkspaceControl(IWorkspaceControlOwner InOwner, string InApiUrl, string InOriginalExecutableFileName, bool bInUnstable, DetectProjectSettingsTask DetectSettings, IssueMonitor InIssueMonitor, LineBasedTextWriter InLog, UserSettings InSettings)
		{
			InitializeComponent();

			MainThreadSynchronizationContext = SynchronizationContext.Current;

			Owner = InOwner;
			ApiUrl = InApiUrl;
			DataFolder = DetectSettings.DataFolder;
			OriginalExecutableFileName = InOriginalExecutableFileName;
			bUnstable = bInUnstable;
			IssueMonitor = InIssueMonitor;
			Log = InLog;
			Settings = InSettings;
			WorkspaceSettings = InSettings.FindOrAddWorkspace(DetectSettings.BranchClientPath);
			ProjectSettings = InSettings.FindOrAddProject(DetectSettings.NewSelectedClientFileName);

			DesiredTaskbarState = Tuple.Create(TaskbarState.NoProgress, 0.0f);

			System.Reflection.PropertyInfo DoubleBufferedProperty = typeof(Control).GetProperty("DoubleBuffered", System.Reflection.BindingFlags.NonPublic | System.Reflection.BindingFlags.Instance);
			DoubleBufferedProperty.SetValue(BuildList, true, null);

			// force the height of the rows
			BuildList.SmallImageList = new ImageList() { ImageSize = new Size(1, 20) };
			BuildList_FontChanged(null, null);
			BuildList.OnScroll += BuildList_OnScroll;
			BuildList.ListViewItemSorter = new BuildListItemComparer();

			Splitter.OnVisibilityChanged += Splitter_OnVisibilityChanged;

			UpdateTimer = new System.Windows.Forms.Timer();
			UpdateTimer.Interval = 30;
			UpdateTimer.Tick += TimerCallback;

			UpdateCheckedBuildConfig();

			UpdateSyncActionCheckboxes();

			// Set the project logo on the status panel and notification window
			NotificationWindow = new NotificationWindow(Properties.Resources.DefaultNotificationLogo);
			StatusPanel.SetProjectLogo(DetectSettings.ProjectLogo, true);
			DetectSettings.ProjectLogo = null;

			// Commit all the new project info
			PerforceConnection PerforceClient = DetectSettings.PerforceClient;
			ClientName = PerforceClient.ClientName;
			SelectedProject = DetectSettings.SelectedProject;
			SelectedProjectIdentifier = DetectSettings.NewSelectedProjectIdentifier;
			SelectedFileName = DetectSettings.NewSelectedFileName;
			EditorTargetName = DetectSettings.NewProjectEditorTarget;
			bIsEnterpriseProject = DetectSettings.bIsEnterpriseProject;
			StreamName = DetectSettings.StreamName;

			// Update the branch directory
			BranchDirectoryName = DetectSettings.BranchDirectoryName;

			// Check if we've the project we've got open in this workspace is the one we're actually synced to
			int CurrentChangeNumber = -1;
			string CurrentSyncFilterHash = null;
			if (String.Compare(WorkspaceSettings.CurrentProjectIdentifier, SelectedProjectIdentifier, true) == 0)
			{
				CurrentChangeNumber = WorkspaceSettings.CurrentChangeNumber;
				CurrentSyncFilterHash = WorkspaceSettings.CurrentSyncFilterHash;
			}

			string TelemetryProjectIdentifier = PerforceUtils.GetClientOrDepotDirectoryName(DetectSettings.NewSelectedProjectIdentifier);

			Workspace = new Workspace(PerforceClient, BranchDirectoryName, SelectedFileName, DetectSettings.BranchClientPath, DetectSettings.NewSelectedClientFileName, CurrentChangeNumber, CurrentSyncFilterHash, WorkspaceSettings.LastBuiltChangeNumber, TelemetryProjectIdentifier, DetectSettings.bIsEnterpriseProject, new LogControlTextWriter(SyncLog));
			Workspace.OnUpdateComplete += UpdateCompleteCallback;

			string ProjectLogBaseName = Path.Combine(DataFolder, String.Format("{0}@{1}", PerforceClient.ClientName, DetectSettings.BranchClientPath.Replace("//" + PerforceClient.ClientName + "/", "").Trim('/').Replace("/", "$")));

			PerforceMonitor = new PerforceMonitor(PerforceClient, DetectSettings.BranchClientPath, DetectSettings.NewSelectedClientFileName, DetectSettings.NewSelectedProjectIdentifier, ProjectLogBaseName + ".p4.log", DetectSettings.bIsEnterpriseProject, DetectSettings.LatestProjectConfigFile, DetectSettings.CacheFolder, DetectSettings.LocalConfigFiles);
			PerforceMonitor.OnUpdate += UpdateBuildListCallback;
			PerforceMonitor.OnUpdateMetadata += UpdateBuildMetadataCallback;
			PerforceMonitor.OnStreamChange += StreamChangedCallback;
			PerforceMonitor.OnLoginExpired += LoginExpiredCallback;

			EventMonitor = new EventMonitor(ApiUrl, PerforceUtils.GetClientOrDepotDirectoryName(SelectedProjectIdentifier), DetectSettings.PerforceClient.UserName, ProjectLogBaseName + ".review.log");
			EventMonitor.OnUpdatesReady += UpdateReviewsCallback;

			UpdateColumnSettings();

			string LogFileName = Path.Combine(DataFolder, ProjectLogBaseName + ".sync.log");
			SyncLog.OpenFile(LogFileName);

			Splitter.SetLogVisibility(Settings.bShowLogWindow);

			BuildList.Items.Clear();
			UpdateBuildList();
			UpdateBuildSteps();
			UpdateSyncActionCheckboxes();
			UpdateStatusPanel();
			UpdateServiceBadges();

			PerforceMonitor.Start();
			EventMonitor.Start();

			StartupTimer = new System.Threading.Timer(x => MainThreadSynchronizationContext.Post((o) => { if (!IsDisposed) { StartupTimerElapsed(false); } }, null), null, TimeSpan.FromSeconds(20.0), TimeSpan.FromMilliseconds(-1.0));
			StartupCallbacks = new List<WorkspaceStartupCallback>();

			IssueMonitor.OnIssuesChanged += IssueMonitor_OnIssuesChangedAsync;

			if (SelectedFileName.EndsWith(".uproject", StringComparison.OrdinalIgnoreCase))
			{
				string TintColorFileName = GetTintColorFileName();

				Directory.CreateDirectory(Path.GetDirectoryName(TintColorFileName));

				EditorConfigWatcher.Path = Path.GetDirectoryName(TintColorFileName);
				EditorConfigWatcher.Filter = Path.GetFileName(TintColorFileName);
				EditorConfigWatcher.EnableRaisingEvents = true;

				TintColor = GetTintColor();
			}
		}

		public void IssueMonitor_OnIssuesChangedAsync()
		{
			MainThreadSynchronizationContext.Post((o) => { if (IssueMonitor != null) { IssueMonitor_OnIssuesChanged(); } }, null);
		}

		public List<IssueData> GetOpenIssuesForUser()
		{
			return IssueMonitor.GetIssues().Where(x => x.FixChange <= 0 && String.Compare(x.Owner, Workspace.Perforce.UserName, StringComparison.OrdinalIgnoreCase) == 0).ToList();
		}

		public void IssueMonitor_OnIssuesChanged()
		{
			bool bPrevUserHasOpenIssues = bUserHasOpenIssues;
			bUserHasOpenIssues = GetOpenIssuesForUser().Count > 0;
			if (bUserHasOpenIssues != bPrevUserHasOpenIssues)
			{
				UpdateStatusPanel();
				StatusPanel.Invalidate();
			}
		}

		public IssueMonitor GetIssueMonitor()
		{
			return IssueMonitor;
		}

		private void CheckForStartupComplete()
		{
			if (StartupTimer != null)
			{
				int LatestChangeNumber;
				if (FindChangeToSync(Settings.SyncType, out LatestChangeNumber))
				{
					StartupTimerElapsed(false);
				}
			}
		}

		private void StartupTimerElapsed(bool bCancel)
		{
			if (StartupTimer != null)
			{
				StartupTimer.Dispose();
				StartupTimer = null;
			}

			if (StartupCallbacks != null)
			{
				foreach (WorkspaceStartupCallback StartupCallback in StartupCallbacks)
				{
					StartupCallback(this, bCancel);
				}
				StartupCallbacks = null;
			}
		}

		public void AddStartupCallback(WorkspaceStartupCallback StartupCallback)
		{
			if (StartupTimer == null)
			{
				StartupCallback(this, false);
			}
			else
			{
				StartupCallbacks.Add(StartupCallback);
			}
		}

		private void UpdateColumnSettings()
		{
			string NextColumnSettings;
			TryGetProjectSetting(PerforceMonitor.LatestProjectConfigFile, "Columns", out NextColumnSettings);

			if (CustomColumns == null || NextColumnSettings != LastColumnSettings)
			{
				LastColumnSettings = NextColumnSettings;

				if (CustomColumns != null)
				{
					foreach (ColumnHeader CustomColumn in CustomColumns)
					{
						BuildList.Columns.Remove(CustomColumn);
					}
				}

				Dictionary<string, ColumnHeader> NameToColumn = new Dictionary<string, ColumnHeader>();
				foreach (ColumnHeader Column in BuildList.Columns)
				{
					NameToColumn[Column.Text] = Column;
					Column.Tag = null;
				}

				CustomColumns = new List<ColumnHeader>();
				if (NextColumnSettings != null)
				{
					foreach (string CustomColumn in NextColumnSettings.Split('\n'))
					{
						ConfigObject ColumnConfig = new ConfigObject(CustomColumn);

						string Name = ColumnConfig.GetValue("Name", null);
						if (Name != null)
						{
							ColumnHeader Column;
							if (NameToColumn.TryGetValue(Name, out Column))
							{
								Column.Tag = ColumnConfig;
							}
							else
							{
								int Index = ColumnConfig.GetValue("Index", -1);
								if (Index < 0 || Index > BuildList.Columns.Count)
								{
									Index = ((CustomColumns.Count > 0) ? CustomColumns[CustomColumns.Count - 1].Index : CISColumn.Index) + 1;
								}

								Column = new ColumnHeader();
								Column.Text = Name;
								Column.Tag = ColumnConfig;
								BuildList.Columns.Insert(Index, Column);

								CustomColumns.Add(Column);
							}
						}
					}
				}

				ColumnWidths = new float[BuildList.Columns.Count];
				for (int Idx = 0; Idx < BuildList.Columns.Count; Idx++)
				{
					ColumnWidths[Idx] = BuildList.Columns[Idx].Width;
				}

				using (Graphics Graphics = Graphics.FromHwnd(IntPtr.Zero))
				{
					float DpiScaleX = Graphics.DpiX / 96.0f;

					MinColumnWidths = Enumerable.Repeat(32, BuildList.Columns.Count).ToArray();
					MinColumnWidths[IconColumn.Index] = (int)(50 * DpiScaleX);
					MinColumnWidths[TypeColumn.Index] = (int)(100 * DpiScaleX);
					MinColumnWidths[TimeColumn.Index] = (int)(75 * DpiScaleX);
					MinColumnWidths[ChangeColumn.Index] = (int)(75 * DpiScaleX);
					MinColumnWidths[CISColumn.Index] = (int)(200 * DpiScaleX);

					DesiredColumnWidths = Enumerable.Repeat(65536, BuildList.Columns.Count).ToArray();
					DesiredColumnWidths[IconColumn.Index] = MinColumnWidths[IconColumn.Index];
					DesiredColumnWidths[TypeColumn.Index] = MinColumnWidths[TypeColumn.Index];
					DesiredColumnWidths[TimeColumn.Index] = MinColumnWidths[TimeColumn.Index];
					DesiredColumnWidths[ChangeColumn.Index] = MinColumnWidths[ChangeColumn.Index];
					DesiredColumnWidths[AuthorColumn.Index] = (int)(120 * DpiScaleX);
					DesiredColumnWidths[CISColumn.Index] = (int)(200 * DpiScaleX);
					DesiredColumnWidths[StatusColumn.Index] = (int)(300 * DpiScaleX);
				}

				ColumnWeights = Enumerable.Repeat(1.0f, BuildList.Columns.Count).ToArray();
				ColumnWeights[IconColumn.Index] = 3.0f;
				ColumnWeights[TypeColumn.Index] = 3.0f;
				ColumnWeights[TimeColumn.Index] = 3.0f;
				ColumnWeights[ChangeColumn.Index] = 3.0f;
				ColumnWeights[DescriptionColumn.Index] = 1.25f;
				ColumnWeights[CISColumn.Index] = 1.5f;

				foreach (ColumnHeader Column in BuildList.Columns)
				{
					ConfigObject ColumnConfig = (ConfigObject)Column.Tag;
					if (ColumnConfig != null)
					{
						MinColumnWidths[Column.Index] = ColumnConfig.GetValue("MinWidth", MinColumnWidths[Column.Index]);
						DesiredColumnWidths[Column.Index] = ColumnConfig.GetValue("DesiredWidth", DesiredColumnWidths[Column.Index]);
						ColumnWeights[Column.Index] = ColumnConfig.GetValue("Weight", MinColumnWidths[Column.Index]);
					}
				}

				ConfigFile ProjectConfigFile = PerforceMonitor.LatestProjectConfigFile;
				for (int Idx = 0; Idx < BuildList.Columns.Count; Idx++)
				{
					if (!String.IsNullOrEmpty(BuildList.Columns[Idx].Text))
					{
						string StringValue;
						if (TryGetProjectSetting(ProjectConfigFile, String.Format("ColumnWidth_{0}", BuildList.Columns[Idx].Text), out StringValue))
						{
							int IntValue;
							if (Int32.TryParse(StringValue, out IntValue))
							{
								DesiredColumnWidths[Idx] = IntValue;
							}
						}
					}
				}

				if (ColumnWidths != null)
				{
					ResizeColumns(ColumnWidths.Sum());
				}
			}
		}

		private bool UpdateServiceBadges()
		{
			string[] ServiceBadgeNames;
			if (!TryGetProjectSetting(PerforceMonitor.LatestProjectConfigFile, "ServiceBadges", out ServiceBadgeNames))
			{
				ServiceBadgeNames = new string[0];
			}

			List<ServiceBadgeInfo> PrevServiceBadges = ServiceBadges;

			ServiceBadges = new List<ServiceBadgeInfo>();
			foreach (string ServiceBadgeName in ServiceBadgeNames)
			{
				BadgeData LatestBuild;
				if (EventMonitor.TryGetLatestBadge(ServiceBadgeName, out LatestBuild))
				{
					ServiceBadges.Add(new ServiceBadgeInfo(ServiceBadgeName, LatestBuild.Url, LatestBuild.Result));
				}
				else
				{
					ServiceBadges.Add(new ServiceBadgeInfo(ServiceBadgeName, null, BadgeResult.Skipped));
				}
			}

			return !Enumerable.SequenceEqual(ServiceBadges, PrevServiceBadges);
		}

		protected override void OnLoad(EventArgs e)
		{
			base.OnLoad(e);

			BuildListWidth = BuildList.Width;

			// Find the default widths 
			ColumnWidths = new float[BuildList.Columns.Count];
			for (int Idx = 0; Idx < BuildList.Columns.Count; Idx++)
			{
				if (DesiredColumnWidths[Idx] > 0)
				{
					ColumnWidths[Idx] = DesiredColumnWidths[Idx];
				}
				else
				{
					ColumnWidths[Idx] = BuildList.Columns[Idx].Width;
				}
			}

			// Resize them to fit the size of the window
			ResizeColumns(BuildList.Width - 32);
		}

		/// <summary>
		/// Clean up any resources being used.
		/// </summary>
		/// <param name="disposing">true if managed resources should be disposed; otherwise, false.</param>
		protected override void Dispose(bool disposing)
		{
			bIsDisposing = true;

			if (disposing && (components != null))
			{
				components.Dispose();
			}

			UpdateTimer.Stop();

			if (StartupCallbacks != null)
			{
				foreach (WorkspaceStartupCallback StartupCallback in StartupCallbacks)
				{
					StartupCallback(this, true);
				}
				StartupCallbacks = null;
			}

			if (IssueMonitor != null)
			{
				IssueMonitor.OnIssuesChanged -= IssueMonitor_OnIssuesChangedAsync;
				IssueMonitor = null;
			}
			if (StartupTimer != null)
			{
				StartupTimer.Dispose();
				StartupTimer = null;
			}
			if (NotificationWindow != null)
			{
				NotificationWindow.Dispose();
				NotificationWindow = null;
			}
			if (PerforceMonitor != null)
			{
				PerforceMonitor.Dispose();
				PerforceMonitor = null;
			}
			if (Workspace != null)
			{
				Workspace.Dispose();
				Workspace = null;
			}
			if (EventMonitor != null)
			{
				EventMonitor.Dispose();
				EventMonitor = null;
			}
			if (BuildFont != null)
			{
				BuildFont.Dispose();
				BuildFont = null;
			}
			if (SelectedBuildFont != null)
			{
				SelectedBuildFont.Dispose();
				SelectedBuildFont = null;
			}
			if (BadgeFont != null)
			{
				BadgeFont.Dispose();
				BadgeFont = null;
			}

			base.Dispose(disposing);
		}

		public bool IsBusy()
		{
			return Workspace.IsBusy();
		}

		public bool CanSyncNow()
		{
			return Workspace != null && !Workspace.IsBusy();
		}

		public bool CanLaunchEditor()
		{
			return Workspace != null && !Workspace.IsBusy() && Workspace.CurrentChangeNumber != -1;
		}

		private void MainWindow_Load(object sender, EventArgs e)
		{
			UpdateStatusPanel();
		}

		private void ShowErrorDialog(string Format, params object[] Args)
		{
			string Message = String.Format(Format, Args);
			Log.WriteLine(Message);
			MessageBox.Show(Message);
		}

		public bool CanClose()
		{
			CancelWorkspaceUpdate();
			return !Workspace.IsBusy();
		}

		private void StreamChanged()
		{
			Owner.StreamChanged(this);
			/*
<<<<<<< HEAD
						StatusPanel.SuspendDisplay();
=======
			StatusPanel.SuspendDisplay();
>>>>>>> 90fae962

						string PrevSelectedFileName = SelectedFileName;
						if(TryCloseProject())
						{
							OpenProject(PrevSelectedFileName);
						}

						StatusPanel.ResumeDisplay();*/
		}

		private void StreamChangedCallback()
		{
			MainThreadSynchronizationContext.Post((o) => StreamChanged(), null);
		}

		private void LoginExpired()
		{
			if (!bIsDisposing)
			{
				Log.WriteLine("Login has expired. Requesting project to be closed.");
				Owner.RequestProjectChange(this, SelectedProject, false);
			}
		}

		private void LoginExpiredCallback()
		{
			MainThreadSynchronizationContext.Post((o) => LoginExpired(), null);
		}

		private void UpdateSyncConfig(int ChangeNumber, string SyncFilterHash)
		{
			WorkspaceSettings.CurrentProjectIdentifier = SelectedProjectIdentifier;
			WorkspaceSettings.CurrentChangeNumber = ChangeNumber;
			WorkspaceSettings.CurrentSyncFilterHash = SyncFilterHash;
			if (ChangeNumber == -1 || ChangeNumber != WorkspaceSettings.CurrentChangeNumber)
			{
				WorkspaceSettings.AdditionalChangeNumbers.Clear();
			}
			Settings.Save();
		}

		private void BuildList_OnScroll()
		{
			PendingSelectedChangeNumber = -1;
		}

		void ShrinkNumRequestedBuilds()
		{
			if (PerforceMonitor != null && BuildList.Items.Count > 0 && PendingSelectedChangeNumber == -1)
			{
				// Find the number of visible items using a (slightly wasteful) binary search
				int VisibleItemCount = 1;
				for (int StepSize = BuildList.Items.Count / 2; StepSize >= 1;)
				{
					int TestIndex = VisibleItemCount + StepSize;
					if (TestIndex < BuildList.Items.Count && BuildList.GetItemRect(TestIndex).Top < BuildList.Height)
					{
						VisibleItemCount += StepSize;
					}
					else
					{
						StepSize /= 2;
					}
				}

				// Figure out the last index to ensure is visible
				int LastVisibleIndex = VisibleItemCount;
				if (LastVisibleIndex >= ListIndexToChangeIndex.Count)
				{
					LastVisibleIndex = ListIndexToChangeIndex.Count - 1;
				}

				// Get the max number of changes to ensure this
				int NewPendingMaxChanges = 0;
				if (LastVisibleIndex >= 0)
				{
					NewPendingMaxChanges = ListIndexToChangeIndex[LastVisibleIndex];
				}
				NewPendingMaxChanges = PerforceMonitor.InitialMaxChangesValue + ((Math.Max(NewPendingMaxChanges - PerforceMonitor.InitialMaxChangesValue, 0) + BuildListExpandCount - 1) / BuildListExpandCount) * BuildListExpandCount;

				// Shrink the number of changes retained by the PerforceMonitor class
				if (PerforceMonitor.PendingMaxChanges > NewPendingMaxChanges)
				{
					PerforceMonitor.PendingMaxChanges = NewPendingMaxChanges;
				}
			}
		}

		void StartSync(int ChangeNumber)
		{
			StartSync(ChangeNumber, null);
		}

		void StartSync(int ChangeNumber, WorkspaceUpdateCallback Callback)
		{
			WorkspaceUpdateOptions Options = WorkspaceUpdateOptions.Sync | WorkspaceUpdateOptions.SyncArchives | WorkspaceUpdateOptions.GenerateProjectFiles;
			if (Settings.bBuildAfterSync)
			{
				Options |= WorkspaceUpdateOptions.Build;
			}
			if ((Settings.bBuildAfterSync || ShouldSyncPrecompiledEditor) && Settings.bRunAfterSync)
			{
				Options |= WorkspaceUpdateOptions.RunAfterSync;
			}
			if (Settings.bOpenSolutionAfterSync)
			{
				Options |= WorkspaceUpdateOptions.OpenSolutionAfterSync;
			}
			StartWorkspaceUpdate(ChangeNumber, Options, Callback);
		}

		void StartWorkspaceUpdate(int ChangeNumber, WorkspaceUpdateOptions Options)
		{
			StartWorkspaceUpdate(ChangeNumber, Options, null);
		}

		void StartWorkspaceUpdate(int ChangeNumber, WorkspaceUpdateOptions Options, WorkspaceUpdateCallback Callback)
		{
			if ((Options & (WorkspaceUpdateOptions.Sync | WorkspaceUpdateOptions.Build)) != 0 && GetProcessesRunningInWorkspace().Length > 0)
			{
				if ((Options & WorkspaceUpdateOptions.ScheduledBuild) != 0)
				{
					SyncLog.Clear();
					SyncLog.AppendLine("Editor is open; scheduled sync has been aborted.");
					return;
				}
				else
				{
					if (!WaitForProgramsToFinish())
					{
						return;
					}
				}
			}

			string[] CombinedSyncFilter = UserSettings.GetCombinedSyncFilter(GetSyncCategories(), Settings.SyncView, Settings.SyncCategories, WorkspaceSettings.SyncView, WorkspaceSettings.SyncCategories);

			ConfigSection PerforceSection = PerforceMonitor.LatestProjectConfigFile.FindSection("Perforce");

			if (PerforceSection != null)
			{
				IEnumerable<string> AdditionalPaths = PerforceSection.GetValues("AdditionalPathsToSync", new string[0]);
				CombinedSyncFilter = CombinedSyncFilter.Union(AdditionalPaths).ToArray();
			}

			WorkspaceUpdateContext Context = new WorkspaceUpdateContext(ChangeNumber, Options, CombinedSyncFilter, GetDefaultBuildStepObjects(), ProjectSettings.BuildSteps, null, GetWorkspaceVariables(ChangeNumber));
			if (Options.HasFlag(WorkspaceUpdateOptions.SyncArchives))
			{
<<<<<<< HEAD
				string EditorArchivePath = null;
				if (ShouldSyncPrecompiledEditor)
				{
					EditorArchivePath = GetArchivePathForChangeNumber(ChangeNumber);
					if (EditorArchivePath == null)
=======
				IReadOnlyList<IArchiveInfo> Archives = PerforceMonitor.AvailableArchives;
				foreach (IArchiveInfo Archive in Archives)
				{
					Context.ArchiveTypeToDepotPath[Archive.Type] = null;
				}

				List<IArchiveInfo> SelectedArchives = GetSelectedArchives(PerforceMonitor.AvailableArchives);
				foreach (IArchiveInfo Archive in SelectedArchives)
				{
					string ArchivePath = GetArchivePathForChangeNumber(Archive, ChangeNumber);
					if (ArchivePath == null)
>>>>>>> 90fae962
					{
						MessageBox.Show(String.Format("There are no compiled {0} binaries for this change. To sync it, you must disable syncing of precompiled editor binaries.", Archive.Name));
						return;
					}
<<<<<<< HEAD
					Context.Options &= ~(WorkspaceUpdateOptions.Build | WorkspaceUpdateOptions.GenerateProjectFiles);
=======

					if (Archive.Type == EditorArchiveType)
					{
						Context.Options &= ~(WorkspaceUpdateOptions.Build | WorkspaceUpdateOptions.GenerateProjectFiles | WorkspaceUpdateOptions.OpenSolutionAfterSync);
					}
>>>>>>> 90fae962

					string[] ZippedBinariesSyncFilter;
					if (TryGetProjectSetting(PerforceMonitor.LatestProjectConfigFile, "ZippedBinariesSyncFilter", out ZippedBinariesSyncFilter) && ZippedBinariesSyncFilter.Length > 0)
					{
						Context.SyncFilter = Enumerable.Concat(Context.SyncFilter, ZippedBinariesSyncFilter).ToArray();
					}
<<<<<<< HEAD
=======

					Context.ArchiveTypeToDepotPath[Archive.Type] = ArchivePath;
>>>>>>> 90fae962
				}
			}
			StartWorkspaceUpdate(Context, Callback);
		}

		void StartWorkspaceUpdate(WorkspaceUpdateContext Context, WorkspaceUpdateCallback Callback)
		{
			if (Settings.bAutoResolveConflicts)
			{
				Context.Options |= WorkspaceUpdateOptions.AutoResolveChanges;
			}
<<<<<<< HEAD
			if (Settings.bUseIncrementalBuilds)
			{
				Context.Options |= WorkspaceUpdateOptions.UseIncrementalBuilds;
			}
=======
>>>>>>> 90fae962
			if (WorkspaceSettings.bSyncAllProjects ?? Settings.bSyncAllProjects)
			{
				Context.Options |= WorkspaceUpdateOptions.SyncAllProjects | WorkspaceUpdateOptions.IncludeAllProjectsInSolution;
			}
			if (WorkspaceSettings.bIncludeAllProjectsInSolution ?? Settings.bIncludeAllProjectsInSolution)
			{
				Context.Options |= WorkspaceUpdateOptions.IncludeAllProjectsInSolution;
			}

			UpdateCallback = Callback;

			Context.StartTime = DateTime.UtcNow;
			Context.PerforceSyncOptions = (PerforceSyncOptions)Settings.SyncOptions.Clone();

			Log.WriteLine("Updating workspace at {0}...", Context.StartTime.ToLocalTime().ToString());
			Log.WriteLine("  ChangeNumber={0}", Context.ChangeNumber);
			Log.WriteLine("  Options={0}", Context.Options.ToString());
			Log.WriteLine("  Clobbering {0} files", Context.ClobberFiles.Count);

			if (Context.Options.HasFlag(WorkspaceUpdateOptions.Sync))
			{
				UpdateSyncConfig(-1, Workspace.CurrentSyncFilterHash);
				EventMonitor.PostEvent(Context.ChangeNumber, EventType.Syncing);
			}

			if (Context.Options.HasFlag(WorkspaceUpdateOptions.Sync) || Context.Options.HasFlag(WorkspaceUpdateOptions.Build))
			{
				if (!Context.Options.HasFlag(WorkspaceUpdateOptions.ContentOnly) && (Context.CustomBuildSteps == null || Context.CustomBuildSteps.Count == 0))
				{
					foreach (BuildConfig Config in Enum.GetValues(typeof(BuildConfig)))
					{
						List<string> EditorReceiptPaths = GetEditorReceiptPaths(Config);
						foreach (string EditorReceiptPath in EditorReceiptPaths)
						{
							if (File.Exists(EditorReceiptPath))
							{
								try { File.Delete(EditorReceiptPath); } catch (Exception) { }
							}
						}
					}
				}
			}

			SyncLog.Clear();
			Workspace.Update(Context);
			UpdateSyncActionCheckboxes();
			Refresh();
			UpdateTimer.Start();
		}

		void CancelWorkspaceUpdate()
		{
			if (Workspace.IsBusy() && MessageBox.Show("Are you sure you want to cancel the current operation?", "Cancel operation", MessageBoxButtons.YesNo) == DialogResult.Yes)
			{
				WorkspaceSettings.LastSyncChangeNumber = Workspace.PendingChangeNumber;
				WorkspaceSettings.LastSyncResult = WorkspaceUpdateResult.Canceled;
				WorkspaceSettings.LastSyncResultMessage = null;
				WorkspaceSettings.LastSyncTime = null;
				WorkspaceSettings.LastSyncDurationSeconds = 0;
				Settings.Save();

				Workspace.CancelUpdate();

				if (UpdateCallback != null)
				{
					UpdateCallback(WorkspaceUpdateResult.Canceled);
					UpdateCallback = null;
				}

				UpdateTimer.Stop();

				UpdateSyncActionCheckboxes();
				Refresh();
				UpdateSyncConfig(Workspace.CurrentChangeNumber, Workspace.CurrentSyncFilterHash);
				UpdateStatusPanel();
				DesiredTaskbarState = Tuple.Create(TaskbarState.NoProgress, 0.0f);
				Owner.UpdateProgress();
			}
		}

		void UpdateCompleteCallback(WorkspaceUpdateContext Context, WorkspaceUpdateResult Result, string ResultMessage)
		{
			MainThreadSynchronizationContext.Post((o) => UpdateComplete(Context, Result, ResultMessage), null);
		}

		void UpdateComplete(WorkspaceUpdateContext Context, WorkspaceUpdateResult Result, string ResultMessage)
		{
			UpdateTimer.Stop();

			UpdateSyncConfig(Workspace.CurrentChangeNumber, Workspace.CurrentSyncFilterHash);

			if (Result == WorkspaceUpdateResult.Success && Context.Options.HasFlag(WorkspaceUpdateOptions.SyncSingleChange))
			{
				WorkspaceSettings.AdditionalChangeNumbers.Add(Context.ChangeNumber);
				Settings.Save();
			}

			if (Result == WorkspaceUpdateResult.Success && WorkspaceSettings.ExpandedArchiveTypes != null)
			{
				WorkspaceSettings.ExpandedArchiveTypes = WorkspaceSettings.ExpandedArchiveTypes.Except(Context.ArchiveTypeToDepotPath.Where(x => x.Value == null).Select(x => x.Key)).ToArray();
			}

			WorkspaceSettings.LastSyncChangeNumber = Context.ChangeNumber;
			WorkspaceSettings.LastSyncResult = Result;
			WorkspaceSettings.LastSyncResultMessage = ResultMessage;
			WorkspaceSettings.LastSyncTime = DateTime.UtcNow;
			WorkspaceSettings.LastSyncDurationSeconds = (int)(WorkspaceSettings.LastSyncTime.Value - Context.StartTime).TotalSeconds;
			WorkspaceSettings.LastBuiltChangeNumber = Workspace.LastBuiltChangeNumber;
			Settings.Save();

			if (Result == WorkspaceUpdateResult.FilesToResolve)
			{
				MessageBox.Show("You have files to resolve after syncing your workspace. Please check P4.");
			}
			else if (Result == WorkspaceUpdateResult.FilesToDelete)
			{
				DesiredTaskbarState = Tuple.Create(TaskbarState.Paused, 0.0f);
				Owner.UpdateProgress();

				DeleteWindow Window = new DeleteWindow(Context.DeleteFiles);
				if (Window.ShowDialog(this) == DialogResult.OK)
				{
					StartWorkspaceUpdate(Context, UpdateCallback);
					return;
				}
			}
			else if (Result == WorkspaceUpdateResult.FilesToClobber)
			{
				DesiredTaskbarState = Tuple.Create(TaskbarState.Paused, 0.0f);
				Owner.UpdateProgress();

				ClobberWindow Window = new ClobberWindow(Context.ClobberFiles);
				if (Window.ShowDialog(this) == DialogResult.OK)
				{
					StartWorkspaceUpdate(Context, UpdateCallback);
					return;
				}
			}
			else if (Result == WorkspaceUpdateResult.FailedToCompileWithCleanWorkspace)
			{
				EventMonitor.PostEvent(Context.ChangeNumber, EventType.DoesNotCompile);
			}
			else if (Result == WorkspaceUpdateResult.Success)
			{
				if (Context.Options.HasFlag(WorkspaceUpdateOptions.Build))
				{
					EventMonitor.PostEvent(Context.ChangeNumber, EventType.Compiles);
				}
				if (Context.Options.HasFlag(WorkspaceUpdateOptions.RunAfterSync))
				{
					LaunchEditor();
				}
				if (Context.Options.HasFlag(WorkspaceUpdateOptions.OpenSolutionAfterSync))
				{
					OpenSolution();
				}
			}

			if (UpdateCallback != null)
			{
				UpdateCallback(Result);
				UpdateCallback = null;
			}

			DesiredTaskbarState = Tuple.Create((Result == WorkspaceUpdateResult.Success) ? TaskbarState.NoProgress : TaskbarState.Error, 0.0f);
			Owner.UpdateProgress();

			BuildList.Invalidate();
			Refresh();
			UpdateStatusPanel();
			UpdateSyncActionCheckboxes();

			// Do this last because it may result in the control being disposed
			if (Result == WorkspaceUpdateResult.FailedToSyncLoginExpired)
			{
				LoginExpired();
			}
		}

		void UpdateBuildListCallback()
		{
			if (!bUpdateBuildListPosted)
			{
				bUpdateBuildListPosted = true;
				MainThreadSynchronizationContext.Post((o) => { bUpdateBuildListPosted = false; if (!bIsDisposing) { UpdateBuildList(); } }, null);
			}
		}

		void UpdateBuildList()
		{
			if (SelectedFileName != null)
			{
				ArchiveToChangeNumberToArchivePath.Clear();
				ChangeNumberToLayoutInfo.Clear();

				List<PerforceChangeSummary> Changes = PerforceMonitor.GetChanges();
				EventMonitor.FilterChanges(Changes.Select(x => x.Number));

				PromotedChangeNumbers = PerforceMonitor.GetPromotedChangeNumbers();

				string[] ExcludeChanges = new string[0];
				if (Workspace != null)
				{
					ConfigFile ProjectConfigFile = PerforceMonitor.LatestProjectConfigFile;
					if (ProjectConfigFile != null)
					{
						ExcludeChanges = ProjectConfigFile.GetValues("Options.ExcludeChanges", ExcludeChanges);
					}
				}

				bool bFirstChange = true;
				bool bHideUnreviewed = !Settings.bShowUnreviewedChanges;

				NumChanges = Changes.Count;
				ListIndexToChangeIndex = new List<int>();
				SortedChangeNumbers = new List<int>();

				List<PerforceChangeSummary> FilteredChanges = new List<PerforceChangeSummary>();
				for (int ChangeIdx = 0; ChangeIdx < Changes.Count; ChangeIdx++)
				{
					PerforceChangeSummary Change = Changes[ChangeIdx];
					if (ShouldShowChange(Change, ExcludeChanges) || PromotedChangeNumbers.Contains(Change.Number))
					{
						SortedChangeNumbers.Add(Change.Number);

						if (!bHideUnreviewed || (!EventMonitor.IsUnderInvestigation(Change.Number) && (ShouldIncludeInReviewedList(Change.Number) || bFirstChange)))
						{
							bFirstChange = false;

							// Add the new change
							FilteredChanges.Add(Change);

							// Store off the list index for this change
							ListIndexToChangeIndex.Add(ChangeIdx);
						}
					}
				}

				UpdateBuildListInternal(FilteredChanges, Changes.Count > 0);

				SortedChangeNumbers.Sort();

				if (PendingSelectedChangeNumber != -1)
				{
					SelectChange(PendingSelectedChangeNumber);
				}
			}

			if (BuildList.HoverItem > BuildList.Items.Count)
			{
				BuildList.HoverItem = -1;
			}

			UpdateBuildFailureNotification();

			UpdateBuildSteps();
			UpdateSyncActionCheckboxes();
		}

		void UpdateBuildListInternal(List<PerforceChangeSummary> Changes, bool bShowExpandItem)
		{
			BuildList.BeginUpdate();

			// Remove any changes that no longer exist, and update the rest
			Dictionary<int, PerforceChangeSummary> ChangeNumberToSummary = Changes.ToDictionary(x => x.Number, x => x);
			for (int Idx = BuildList.Items.Count - 1; Idx >= 0; Idx--)
			{
				PerforceChangeSummary Change = BuildList.Items[Idx].Tag as PerforceChangeSummary;
				if (Change != null)
				{
					PerforceChangeSummary Summary;
					if (ChangeNumberToSummary.TryGetValue(Change.Number, out Summary))
					{
						// Update
						BuildList.Items[Idx].SubItems[DescriptionColumn.Index].Text = Change.Description.Replace('\n', ' ');
						ChangeNumberToSummary.Remove(Change.Number);
					}
					else
					{
						// Delete
						BuildList.Items.RemoveAt(Idx);
					}
				}
			}

			// Add everything left over
			foreach (PerforceChangeSummary Change in ChangeNumberToSummary.Values)
			{
				BuildList_AddItem(Change);
			}

			// Figure out which group the expand item should be in
			ListViewGroup NewExpandItemGroup = null;
			for (int Idx = BuildList.Items.Count - 1; Idx >= 0; Idx--)
			{
				ListViewItem Item = BuildList.Items[Idx];
				if (Item != ExpandItem)
				{
					NewExpandItemGroup = Item.Group;
					break;
				}
			}

			// Remove the expand row if it's in the wrong place
			if (ExpandItem != null)
			{
				if (!bShowExpandItem || ExpandItem.Group != NewExpandItemGroup)
				{
					BuildList.Items.Remove(ExpandItem);
					ExpandItem = null;
				}
			}

			// Remove any empty groups
			for (int Idx = BuildList.Groups.Count - 1; Idx >= 0; Idx--)
			{
				if (BuildList.Groups[Idx].Items.Count == 0)
				{
					BuildList.Groups.RemoveAt(Idx);
				}
			}

			// Add the expand row back in
			if (bShowExpandItem && ExpandItem == null)
			{
				ExpandItem = new ListViewItem(NewExpandItemGroup);
				ExpandItem.Tag = null;
				ExpandItem.Selected = false;
				ExpandItem.Text = "";
				for (int ColumnIdx = 1; ColumnIdx < BuildList.Columns.Count; ColumnIdx++)
				{
					ExpandItem.SubItems.Add(new ListViewItem.ListViewSubItem(ExpandItem, ""));
				}
				BuildList.Items.Add(ExpandItem);
			}

			BuildList.EndUpdate();
		}

		ListViewGroup BuildList_FindOrAddGroup(PerforceChangeSummary Change, string GroupName)
		{
			// Find or add the new group
			int GroupIndex = 0;
			for (; GroupIndex < BuildList.Groups.Count; GroupIndex++)
			{
				ListViewGroup NextGroup = BuildList.Groups[GroupIndex];
				if (NextGroup.Header == GroupName)
				{
					return NextGroup;
				}

				PerforceChangeSummary LastChange = null;
				for (int Idx = NextGroup.Items.Count - 1; Idx >= 0 && LastChange == null; Idx--)
				{
					LastChange = NextGroup.Items[Idx].Tag as PerforceChangeSummary;
				}
				if (LastChange == null || Change.Number > LastChange.Number)
				{
					break;
				}
			}

			// Create the new group
			ListViewGroup Group = new ListViewGroup(GroupName);
			BuildList.Groups.Insert(GroupIndex, Group);
			return Group;
		}

		void BuildList_AddItem(PerforceChangeSummary Change)
		{
			// Get the display time for this item
			DateTime DisplayTime = Change.Date;
			if (Settings.bShowLocalTimes)
			{
				DisplayTime = (DisplayTime - PerforceMonitor.ServerTimeZone).ToLocalTime();
			}

			// Find or add the new group
			ListViewGroup Group = BuildList_FindOrAddGroup(Change, DisplayTime.ToString("D"));

			// Create the new item
			ListViewItem Item = new ListViewItem();
			Item.Tag = Change;

			// Get the new text for each column
			string[] Columns = new string[BuildList.Columns.Count];
			Columns[ChangeColumn.Index] = String.Format("{0}", Change.Number);

			Columns[TimeColumn.Index] = DisplayTime.ToShortTimeString();
			Columns[AuthorColumn.Index] = FormatUserName(Change.User);
			Columns[DescriptionColumn.Index] = Change.Description.Replace('\n', ' ');

			for (int ColumnIdx = 1; ColumnIdx < BuildList.Columns.Count; ColumnIdx++)
			{
				Item.SubItems.Add(new ListViewItem.ListViewSubItem(Item, Columns[ColumnIdx] ?? ""));
			}

			// Insert it at the right position within the group
			int GroupInsertIdx = 0;
			for (; GroupInsertIdx < Group.Items.Count; GroupInsertIdx++)
			{
				PerforceChangeSummary OtherChange = Group.Items[GroupInsertIdx].Tag as PerforceChangeSummary;
				if (OtherChange == null || Change.Number >= OtherChange.Number)
				{
					break;
				}
			}
			Group.Items.Insert(GroupInsertIdx, Item);

			// Insert it into the build list
			BuildList.Items.Add(Item);
		}

		bool ShouldShowChange(PerforceChangeSummary Change, string[] ExcludeChanges)
		{
			if (ProjectSettings.FilterType != FilterType.None)
			{
				PerforceChangeDetails Details;
				if (!PerforceMonitor.TryGetChangeDetails(Change.Number, out Details))
				{
					return false;
				}
				if (ProjectSettings.FilterType == FilterType.Code && !Details.bContainsCode)
				{
					return false;
				}
				if (ProjectSettings.FilterType == FilterType.Content && !Details.bContainsContent)
				{
					return false;
				}
			}
			if (ProjectSettings.FilterBadges.Count > 0)
			{
				EventSummary Summary = EventMonitor.GetSummaryForChange(Change.Number);
				if (Summary == null || !Summary.Badges.Any(x => ProjectSettings.FilterBadges.Contains(x.BadgeName)))
				{
					return false;
				}
			}
			if (!Settings.bShowAutomatedChanges)
			{
				foreach (string ExcludeChange in ExcludeChanges)
				{
					if (Regex.IsMatch(Change.Description, ExcludeChange, RegexOptions.IgnoreCase))
					{
						return false;
					}
				}

				if (String.Compare(Change.User, "buildmachine", true) == 0 && Change.Description.IndexOf("lightmaps", StringComparison.InvariantCultureIgnoreCase) == -1)
				{
					return false;
				}
			}
			if (IsBisectModeEnabled() && !WorkspaceSettings.ChangeNumberToBisectState.ContainsKey(Change.Number))
			{
				return false;
			}
			return true;
		}

		void UpdateBuildMetadataCallback()
		{
			if (!bUpdateBuildMetadataPosted)
			{
				bUpdateBuildMetadataPosted = true;
				MainThreadSynchronizationContext.Post((o) => { bUpdateBuildMetadataPosted = false; if (!bIsDisposing) { UpdateBuildMetadata(); } }, null);
			}
		}

		void UpdateBuildMetadata()
		{
			// Update the column settings first, since this may affect the badges we hide
			UpdateColumnSettings();

			// Clear the badge size cache
			BadgeLabelToSize.Clear();

			// Reset the badge groups
			Dictionary<string, string> BadgeNameToGroup = new Dictionary<string, string>();

			// Read the group mappings from the config file
			string GroupDefinitions;
			if (TryGetProjectSetting(PerforceMonitor.LatestProjectConfigFile, "BadgeGroups", out GroupDefinitions))
			{
				string[] GroupDefinitionsArray = GroupDefinitions.Split('\n');
				for (int Idx = 0; Idx < GroupDefinitionsArray.Length; Idx++)
				{
					string GroupName = String.Format("{0:0000}", Idx);
					foreach (string BadgeName in GroupDefinitionsArray[Idx].Split(',').Select(x => x.Trim()))
					{
						BadgeNameToGroup[BadgeName] = GroupName;
					}
				}
			}

			// Add a dummy group for any other badges we have
			foreach (ListViewItem Item in BuildList.Items)
			{
				if (Item.Tag != null)
				{
					EventSummary Summary = EventMonitor.GetSummaryForChange(((PerforceChangeSummary)Item.Tag).Number);
					if (Summary != null)
					{
						foreach (BadgeData Badge in Summary.Badges)
						{
							string BadgeSlot = Badge.BadgeName;
							if (!BadgeNameToGroup.ContainsKey(BadgeSlot))
							{
								BadgeNameToGroup.Add(BadgeSlot, "XXXX");
							}
						}
					}
				}
			}

			// Remove anything that's a service badge
			foreach (ServiceBadgeInfo ServiceBadge in ServiceBadges)
			{
				BadgeNameToGroup.Remove(ServiceBadge.Name);
			}

			// Remove everything that's in a custom column
			foreach (ColumnHeader CustomColumn in CustomColumns)
			{
				ConfigObject ColumnConfig = (ConfigObject)CustomColumn.Tag;
				foreach (string BadgeName in ColumnConfig.GetValue("Badges", "").Split(','))
				{
					BadgeNameToGroup.Remove(BadgeName);
				}
			}

			// Sort the list of groups for display
			BadgeNameAndGroupPairs = BadgeNameToGroup.OrderBy(x => x.Value).ThenBy(x => x.Key).ToList();

			// Figure out whether to show smaller badges due to limited space
			UpdateMaxBuildBadgeChars();

			// Update everything else
			ArchiveToChangeNumberToArchivePath.Clear();
			ChangeNumberToLayoutInfo.Clear();
			BuildList.Invalidate();
			UpdateServiceBadges();
			UpdateStatusPanel();
			UpdateBuildFailureNotification();
			CheckForStartupComplete();

			// If we are filtering by badges, we may also need to update the build list
			if (ProjectSettings.FilterType != FilterType.None || ProjectSettings.FilterBadges.Count > 0)
			{
				UpdateBuildList();
			}
		}

		void UpdateMaxBuildBadgeChars()
		{
			int NewMaxBuildBadgeChars;
			if (GetBuildBadgeStripWidth(-1) < CISColumn.Width)
			{
				NewMaxBuildBadgeChars = -1;
			}
			else if (GetBuildBadgeStripWidth(3) < CISColumn.Width)
			{
				NewMaxBuildBadgeChars = 3;
			}
			else if (GetBuildBadgeStripWidth(2) < CISColumn.Width)
			{
				NewMaxBuildBadgeChars = 2;
			}
			else
			{
				NewMaxBuildBadgeChars = 1;
			}

			if (NewMaxBuildBadgeChars != MaxBuildBadgeChars)
			{
				ChangeNumberToLayoutInfo.Clear();
				BuildList.Invalidate();
				MaxBuildBadgeChars = NewMaxBuildBadgeChars;
			}
		}

		int GetBuildBadgeStripWidth(int MaxNumChars)
		{
			// Create dummy badges for each badge name
			List<BadgeInfo> DummyBadges = new List<BadgeInfo>();
			foreach (KeyValuePair<string, string> BadgeNameAndGroupPair in BadgeNameAndGroupPairs)
			{
				string BadgeName = BadgeNameAndGroupPair.Key;
				if (MaxNumChars != -1 && BadgeName.Length > MaxNumChars)
				{
					BadgeName = BadgeName.Substring(0, MaxNumChars);
				}

				BadgeInfo DummyBadge = CreateBadge(-1, BadgeName, BadgeNameAndGroupPair.Value, null);
				DummyBadges.Add(DummyBadge);
			}

			// Check if they fit within the column
			int Width = 0;
			if (DummyBadges.Count > 0)
			{
				LayoutBadges(DummyBadges);
				Width = DummyBadges[DummyBadges.Count - 1].Offset + DummyBadges[DummyBadges.Count - 1].Width;
			}
			return Width;
		}

		bool ShouldIncludeInReviewedList(int ChangeNumber)
		{
			if (PromotedChangeNumbers.Contains(ChangeNumber))
			{
				return true;
			}

			EventSummary Review = EventMonitor.GetSummaryForChange(ChangeNumber);
			if (Review != null)
			{
				if (Review.LastStarReview != null && Review.LastStarReview.Type == EventType.Starred)
				{
					return true;
				}
				if (Review.Verdict == ReviewVerdict.Good || Review.Verdict == ReviewVerdict.Mixed)
				{
					return true;
				}
			}
			return false;
		}

		Dictionary<Guid, WorkspaceSyncCategory> GetSyncCategories()
		{
			Dictionary<Guid, WorkspaceSyncCategory> UniqueIdToCategory = new Dictionary<Guid, WorkspaceSyncCategory>();

			// Add the default filters
			foreach (WorkspaceSyncCategory DefaultSyncCategory in DefaultSyncCategories)
			{
				UniqueIdToCategory.Add(DefaultSyncCategory.UniqueId, DefaultSyncCategory);
			}

			// Add the custom filters
			ConfigFile ProjectConfigFile = PerforceMonitor.LatestProjectConfigFile;
			if (ProjectConfigFile != null)
			{
				string[] CategoryLines = ProjectConfigFile.GetValues("Options.SyncCategory", new string[0]);
				foreach (string CategoryLine in CategoryLines)
				{
					ConfigObject Object = new ConfigObject(CategoryLine);

					Guid UniqueId;
					if (Guid.TryParse(Object.GetValue("UniqueId", ""), out UniqueId))
					{
						WorkspaceSyncCategory Category;
						if (!UniqueIdToCategory.TryGetValue(UniqueId, out Category))
						{
							Category = new WorkspaceSyncCategory(UniqueId);
							UniqueIdToCategory.Add(UniqueId, Category);
						}

						if (Object.GetValue("Clear", false))
						{
							Category.Paths = new string[0];
						}

						Category.Name = Object.GetValue("Name", Category.Name);
						Category.bEnable = Object.GetValue("Enable", Category.bEnable);
						Category.Paths = Enumerable.Concat(Category.Paths, Object.GetValue("Paths", "").Split(';').Select(x => x.Trim())).Where(x => x.Length > 0).Distinct().OrderBy(x => x).ToArray();
					}
				}
			}
			return UniqueIdToCategory;
		}

		void UpdateReviewsCallback()
		{
			if (!bUpdateReviewsPosted)
			{
				bUpdateReviewsPosted = true;
				MainThreadSynchronizationContext.Post((o) => { bUpdateReviewsPosted = false; if (!bIsDisposing) { UpdateReviews(); } }, null);
			}
		}

		void UpdateReviews()
		{
			ArchiveToChangeNumberToArchivePath.Clear();
			ChangeNumberToLayoutInfo.Clear();
			EventMonitor.ApplyUpdates();

			if (UpdateServiceBadges())
			{
				UpdateStatusPanel();
			}

			Refresh();
			UpdateBuildFailureNotification();
			CheckForStartupComplete();
		}

		void UpdateBuildFailureNotification()
		{
			// Ignore this if we're using the new build health system
			string BuildHealthProject;
			if (TryGetProjectSetting(PerforceMonitor.LatestProjectConfigFile, "BuildHealthProject", out BuildHealthProject))
			{
				return;
			}

			int LastChangeByCurrentUser = PerforceMonitor.LastChangeByCurrentUser;
			int LastCodeChangeByCurrentUser = PerforceMonitor.LastCodeChangeByCurrentUser;

			// Find all the badges which should notify users due to content changes
			HashSet<string> ContentBadges = new HashSet<string>();
			ContentBadges.UnionWith(PerforceMonitor.LatestProjectConfigFile.GetValues("Notifications.ContentBadges", new string[0]));

			// Find the most recent build of each type, and the last time it succeeded
			Dictionary<string, BadgeData> TypeToLastBuild = new Dictionary<string, BadgeData>();
			Dictionary<string, BadgeData> TypeToLastSucceededBuild = new Dictionary<string, BadgeData>();
			for (int Idx = SortedChangeNumbers.Count - 1; Idx >= 0; Idx--)
			{
				EventSummary Summary = EventMonitor.GetSummaryForChange(SortedChangeNumbers[Idx]);
				if (Summary != null)
				{
					foreach (BadgeData Badge in Summary.Badges)
					{
						if (!TypeToLastBuild.ContainsKey(Badge.BuildType) && (Badge.Result == BadgeResult.Success || Badge.Result == BadgeResult.Warning || Badge.Result == BadgeResult.Failure))
						{
							TypeToLastBuild.Add(Badge.BuildType, Badge);
						}
						if (!TypeToLastSucceededBuild.ContainsKey(Badge.BuildType) && Badge.Result == BadgeResult.Success)
						{
							TypeToLastSucceededBuild.Add(Badge.BuildType, Badge);
						}
					}
				}
			}

			// Find all the build types that the user needs to be notified about.
			int RequireNotificationForChange = -1;
			List<BadgeData> NotifyBuilds = new List<BadgeData>();
			foreach (BadgeData LastBuild in TypeToLastBuild.Values.OrderBy(x => x.BuildType))
			{
				if (LastBuild.Result == BadgeResult.Failure || LastBuild.Result == BadgeResult.Warning)
				{
					// Get the last submitted changelist by this user of the correct type
					int LastChangeByCurrentUserOfType;
					if (ContentBadges.Contains(LastBuild.BuildType))
					{
						LastChangeByCurrentUserOfType = LastChangeByCurrentUser;
					}
					else
					{
						LastChangeByCurrentUserOfType = LastCodeChangeByCurrentUser;
					}

					// Check if the failed build was after we submitted
					if (LastChangeByCurrentUserOfType > 0 && LastBuild.ChangeNumber >= LastChangeByCurrentUserOfType)
					{
						// And check that there wasn't a successful build after we submitted (if there was, we're in the clear)
						BadgeData LastSuccessfulBuild;
						if (!TypeToLastSucceededBuild.TryGetValue(LastBuild.BuildType, out LastSuccessfulBuild) || LastSuccessfulBuild.ChangeNumber < LastChangeByCurrentUserOfType)
						{
							// Add it to the list of notifications
							NotifyBuilds.Add(LastBuild);

							// Check if this is a new notification, rather than one we've already dismissed
							int NotifiedChangeNumber;
							if (!NotifiedBuildTypeToChangeNumber.TryGetValue(LastBuild.BuildType, out NotifiedChangeNumber) || NotifiedChangeNumber < LastChangeByCurrentUserOfType)
							{
								RequireNotificationForChange = Math.Max(RequireNotificationForChange, LastChangeByCurrentUserOfType);
							}
						}
					}
				}
			}

			// If there's anything we haven't already notified the user about, do so now
			if (RequireNotificationForChange != -1)
			{
				// Format the platform list
				StringBuilder PlatformList = new StringBuilder();
				PlatformList.AppendFormat("{0}: {1}", StreamName, NotifyBuilds[0].BuildType);
				for (int Idx = 1; Idx < NotifyBuilds.Count - 1; Idx++)
				{
					PlatformList.AppendFormat(", {0}", NotifyBuilds[Idx].BuildType);
				}
				if (NotifyBuilds.Count > 1)
				{
					PlatformList.AppendFormat(" and {0}", NotifyBuilds[NotifyBuilds.Count - 1].BuildType);
				}

				// Show the balloon tooltip
				if (NotifyBuilds.Any(x => x.Result == BadgeResult.Failure))
				{
					string Title = String.Format("{0} Errors", PlatformList.ToString());
					string Message = String.Format("CIS failed after your last submitted changelist ({0}).", RequireNotificationForChange);
					NotificationWindow.Show(NotificationType.Error, Title, Message);
				}
				else
				{
					string Title = String.Format("{0} Warnings", PlatformList.ToString());
					string Message = String.Format("CIS completed with warnings after your last submitted changelist ({0}).", RequireNotificationForChange);
					NotificationWindow.Show(NotificationType.Warning, Title, Message);
				}

				// Set the link to open the right build pages
				int HighlightChange = NotifyBuilds.Max(x => x.ChangeNumber);
				NotificationWindow.OnMoreInformation = () => { Owner.ShowAndActivate(); SelectChange(HighlightChange); };

				// Don't show messages for this change again
				foreach (BadgeData NotifyBuild in NotifyBuilds)
				{
					NotifiedBuildTypeToChangeNumber[NotifyBuild.BuildType] = RequireNotificationForChange;
				}
			}
		}

		private void BuildList_DrawColumnHeader(object sender, DrawListViewColumnHeaderEventArgs e)
		{
			e.DrawDefault = true;
		}

		class ExpandRowLayout
		{
			public string MainText;
			public Rectangle MainRect;
			public string LinkText;
			public Rectangle LinkRect;
		}

		ExpandRowLayout LayoutExpandRow(Graphics Graphics, Rectangle Bounds)
		{
			ExpandRowLayout Layout = new ExpandRowLayout();

			string ShowingChanges = String.Format("Showing {0}/{1} changes.", ListIndexToChangeIndex.Count, NumChanges);

			int CurrentMaxChanges = PerforceMonitor.CurrentMaxChanges;
			if (PerforceMonitor.PendingMaxChanges > CurrentMaxChanges)
			{
				Layout.MainText = String.Format("{0}. Fetching {1} more from server...  ", ShowingChanges, PerforceMonitor.PendingMaxChanges - CurrentMaxChanges);
				Layout.LinkText = "Cancel";
			}
			else if (PerforceMonitor.CurrentMaxChanges > NumChanges)
			{
				Layout.MainText = ShowingChanges;
				Layout.LinkText = "";
			}
			else
			{
				Layout.MainText = String.Format("{0}  ", ShowingChanges);
				Layout.LinkText = "Show more...";
			}

			Size MainTextSize = TextRenderer.MeasureText(Graphics, Layout.MainText, BuildFont, new Size(1000, 1000), TextFormatFlags.NoPadding);
			Size LinkTextSize = TextRenderer.MeasureText(Graphics, Layout.LinkText, BuildFont, new Size(1000, 1000), TextFormatFlags.NoPadding);

			int MinX = Bounds.Left + (Bounds.Width - MainTextSize.Width - LinkTextSize.Width) / 2;
			int MinY = Bounds.Bottom - MainTextSize.Height - 1;

			Layout.MainRect = new Rectangle(new Point(MinX, MinY), MainTextSize);
			Layout.LinkRect = new Rectangle(new Point(MinX + MainTextSize.Width, MinY), LinkTextSize);

			return Layout;
		}

		private void DrawExpandRow(Graphics Graphics, ExpandRowLayout Layout)
		{
			TextRenderer.DrawText(Graphics, Layout.MainText, BuildFont, Layout.MainRect, SystemColors.WindowText, TextFormatFlags.SingleLine | TextFormatFlags.VerticalCenter | TextFormatFlags.NoPrefix | TextFormatFlags.NoPadding);

			Color LinkColor = SystemColors.HotTrack;
			if (bMouseOverExpandLink)
			{
				LinkColor = Color.FromArgb(LinkColor.B, LinkColor.G, LinkColor.R);
			}

			TextRenderer.DrawText(Graphics, Layout.LinkText, BuildFont, Layout.LinkRect, LinkColor, TextFormatFlags.SingleLine | TextFormatFlags.VerticalCenter | TextFormatFlags.NoPrefix | TextFormatFlags.NoPadding);
		}

		private bool HitTestExpandLink(Point Location)
		{
			if (ExpandItem == null)
			{
				return false;
			}
			using (Graphics Graphics = Graphics.FromHwnd(IntPtr.Zero))
			{
				ExpandRowLayout Layout = LayoutExpandRow(Graphics, ExpandItem.Bounds);
				return Layout.LinkRect.Contains(Location);
			}
		}

		private void BuildList_DrawItem(object sender, DrawListViewItemEventArgs e)
		{
			if (e.Item == ExpandItem)
			{
				BuildList.DrawDefaultBackground(e.Graphics, e.Bounds);

				ExpandRowLayout ExpandLayout = LayoutExpandRow(e.Graphics, e.Bounds);
				DrawExpandRow(e.Graphics, ExpandLayout);
			}
			else if (Workspace != null)
			{
				if (e.State.HasFlag(ListViewItemStates.Selected))
				{
					BuildList.DrawSelectedBackground(e.Graphics, e.Bounds);
				}
				else if (e.ItemIndex == BuildList.HoverItem)
				{
					BuildList.DrawTrackedBackground(e.Graphics, e.Bounds);
				}
				else if (((PerforceChangeSummary)e.Item.Tag).Number == Workspace.PendingChangeNumber)
				{
					BuildList.DrawTrackedBackground(e.Graphics, e.Bounds);
				}
				else
				{
					BuildList.DrawDefaultBackground(e.Graphics, e.Bounds);
				}
			}
		}

		private string GetArchivePathForChangeNumber(IArchiveInfo Archive, int ChangeNumber)
		{
			string ArchivePath;

			Dictionary<int, string> ChangeNumberToArchivePath;
			if (!ArchiveToChangeNumberToArchivePath.TryGetValue(Archive.Name, out ChangeNumberToArchivePath))
			{
				ChangeNumberToArchivePath = new Dictionary<int, string>();
				ArchiveToChangeNumberToArchivePath[Archive.Name] = ChangeNumberToArchivePath;
			}

			if (!ChangeNumberToArchivePath.TryGetValue(ChangeNumber, out ArchivePath))
			{
				PerforceChangeDetails Details;
				if (PerforceMonitor.TryGetChangeDetails(ChangeNumber, out Details))
				{
					// Try to get the archive for this CL
					if (!Archive.TryGetArchivePathForChangeNumber(ChangeNumber, out ArchivePath) && !Details.bContainsCode)
					{
						// Otherwise if it's a content-only change, find the previous build any use the archive path from that
						int Index = SortedChangeNumbers.BinarySearch(ChangeNumber);
						if (Index > 0)
						{
							ArchivePath = GetArchivePathForChangeNumber(Archive, SortedChangeNumbers[Index - 1]);
						}
					}
				}
				ChangeNumberToArchivePath.Add(ChangeNumber, ArchivePath);
			}

			return ArchivePath;
		}

		private Color Blend(Color First, Color Second, float T)
		{
			return Color.FromArgb((int)(First.R + (Second.R - First.R) * T), (int)(First.G + (Second.G - First.G) * T), (int)(First.B + (Second.B - First.B) * T));
		}

		private bool CanSyncChange(int ChangeNumber)
		{
			if (PerforceMonitor == null)
			{
				return false;
			}

			List<IArchiveInfo> SelectedArchives = GetSelectedArchives(PerforceMonitor.AvailableArchives);
			return SelectedArchives.Count == 0 || SelectedArchives.All(x => GetArchivePathForChangeNumber(x, ChangeNumber) != null);
		}

		private ChangeLayoutInfo GetChangeLayoutInfo(PerforceChangeSummary Change)
		{
			ChangeLayoutInfo LayoutInfo;
			if (!ChangeNumberToLayoutInfo.TryGetValue(Change.Number, out LayoutInfo))
			{
				LayoutInfo = new ChangeLayoutInfo();

				LayoutInfo.DescriptionBadges = CreateDescriptionBadges(Change);
				LayoutInfo.TypeBadges = CreateTypeBadges(Change.Number);

				EventSummary Summary = EventMonitor.GetSummaryForChange(Change.Number);
				LayoutInfo.BuildBadges = CreateBuildBadges(Change.Number, Summary);
				LayoutInfo.CustomBadges = CreateCustomBadges(Change.Number, Summary);

				ChangeNumberToLayoutInfo.Add(Change.Number, LayoutInfo);
			}
			return LayoutInfo;
		}

		private void GetRemainingBisectRange(out int OutPassChangeNumber, out int OutFailChangeNumber)
		{
			int PassChangeNumber = -1;
			foreach (KeyValuePair<int, BisectState> Pair in WorkspaceSettings.ChangeNumberToBisectState)
			{
				if (Pair.Value == BisectState.Pass && (Pair.Key > PassChangeNumber || PassChangeNumber == -1))
				{
					PassChangeNumber = Pair.Key;
				}
			}

			int FailChangeNumber = -1;
			foreach (KeyValuePair<int, BisectState> Pair in WorkspaceSettings.ChangeNumberToBisectState)
			{
				if (Pair.Value == BisectState.Fail && Pair.Key > PassChangeNumber && (Pair.Key < FailChangeNumber || FailChangeNumber == -1))
				{
					FailChangeNumber = Pair.Key;
				}
			}

			OutPassChangeNumber = PassChangeNumber;
			OutFailChangeNumber = FailChangeNumber;
		}

		private void BuildList_DrawSubItem(object sender, DrawListViewSubItemEventArgs e)
		{
			PerforceChangeSummary Change = (PerforceChangeSummary)e.Item.Tag;
			if (Change == null)
			{
				return;
			}

			float DpiScaleX = e.Graphics.DpiX / 96.0f;
			float DpiScaleY = e.Graphics.DpiY / 96.0f;

			float IconY = e.Bounds.Top + (e.Bounds.Height - 16 * DpiScaleY) / 2;

			StringFormat Format = new StringFormat();
			Format.LineAlignment = StringAlignment.Center;
			Format.FormatFlags = StringFormatFlags.NoWrap;
			Format.Trimming = StringTrimming.EllipsisCharacter;

			Font CurrentFont = (Change.Number == Workspace.PendingChangeNumber || Change.Number == Workspace.CurrentChangeNumber) ? SelectedBuildFont : BuildFont;

			bool bAllowSync = CanSyncChange(Change.Number);
			int BadgeAlpha = bAllowSync ? 255 : 128;
			Color TextColor = (bAllowSync || Change.Number == Workspace.PendingChangeNumber || Change.Number == Workspace.CurrentChangeNumber || (WorkspaceSettings != null && WorkspaceSettings.AdditionalChangeNumbers.Contains(Change.Number))) ? SystemColors.WindowText : Blend(SystemColors.Window, SystemColors.WindowText, 0.25f);

			const int FadeRange = 6;
			if (e.ItemIndex >= BuildList.Items.Count - FadeRange && NumChanges >= PerforceMonitor.CurrentMaxChanges && !IsBisectModeEnabled())
			{
				float Opacity = (float)(BuildList.Items.Count - e.ItemIndex - 0.9f) / FadeRange;
				BadgeAlpha = (int)(BadgeAlpha * Opacity);
				TextColor = Blend(SystemColors.Window, TextColor, Opacity);
			}

			if (e.ColumnIndex == IconColumn.Index)
			{
				EventSummary Summary = EventMonitor.GetSummaryForChange(Change.Number);

				float MinX = 4 * DpiScaleX;
				if ((Summary != null && EventMonitor.WasSyncedByCurrentUser(Summary.ChangeNumber)) || (Workspace != null && Workspace.CurrentChangeNumber == Change.Number))
				{
					e.Graphics.DrawImage(Properties.Resources.Icons, MinX * DpiScaleX, IconY, PreviousSyncIcon, GraphicsUnit.Pixel);
				}
				else if (WorkspaceSettings != null && WorkspaceSettings.AdditionalChangeNumbers.Contains(Change.Number))
				{
					e.Graphics.DrawImage(Properties.Resources.Icons, MinX * DpiScaleX, IconY, AdditionalSyncIcon, GraphicsUnit.Pixel);
				}
				else if (bAllowSync && ((Summary != null && Summary.LastStarReview != null && Summary.LastStarReview.Type == EventType.Starred) || PromotedChangeNumbers.Contains(Change.Number)))
				{
					e.Graphics.DrawImage(Properties.Resources.Icons, MinX * DpiScaleX, IconY, PromotedBuildIcon, GraphicsUnit.Pixel);
				}
				MinX += PromotedBuildIcon.Width * DpiScaleX;

				if (bAllowSync)
				{
					Rectangle QualityIcon = DefaultBuildIcon;

					if (IsBisectModeEnabled())
					{
						int FirstPass, FirstFail;
						GetRemainingBisectRange(out FirstPass, out FirstFail);

						BisectState State;
						if (!WorkspaceSettings.ChangeNumberToBisectState.TryGetValue(Change.Number, out State) || State == BisectState.Exclude)
						{
							QualityIcon = new Rectangle(0, 0, 0, 0);
						}
						if (State == BisectState.Pass)
						{
							QualityIcon = BisectPassIcon;
						}
						else if (State == BisectState.Fail)
						{
							QualityIcon = BisectFailIcon;
						}
						else if (FirstFail != -1 && Change.Number > FirstFail)
						{
							QualityIcon = BisectImplicitFailIcon;
						}
						else if (FirstPass != -1 && Change.Number < FirstPass)
						{
							QualityIcon = BisectImplicitPassIcon;
						}
					}
					else
					{
						if (EventMonitor.IsUnderInvestigation(Change.Number))
						{
							QualityIcon = BadBuildIcon;
						}
						else if (Summary != null)
						{
							if (Summary.Verdict == ReviewVerdict.Good)
							{
								QualityIcon = GoodBuildIcon;
							}
							else if (Summary.Verdict == ReviewVerdict.Bad)
							{
								QualityIcon = BadBuildIcon;
							}
							else if (Summary.Verdict == ReviewVerdict.Mixed)
							{
								QualityIcon = MixedBuildIcon;
							}
						}
					}
					e.Graphics.DrawImage(Properties.Resources.Icons, MinX, IconY, QualityIcon, GraphicsUnit.Pixel);

					MinX += QualityIcon.Width * DpiScaleX;
				}
			}
			else if (e.ColumnIndex == ChangeColumn.Index || e.ColumnIndex == TimeColumn.Index)
			{
				TextRenderer.DrawText(e.Graphics, e.SubItem.Text, CurrentFont, e.Bounds, TextColor, TextFormatFlags.EndEllipsis | TextFormatFlags.SingleLine | TextFormatFlags.HorizontalCenter | TextFormatFlags.VerticalCenter | TextFormatFlags.NoPrefix);
			}
			else if (e.ColumnIndex == AuthorColumn.Index)
			{
				TextRenderer.DrawText(e.Graphics, e.SubItem.Text, CurrentFont, e.Bounds, TextColor, TextFormatFlags.EndEllipsis | TextFormatFlags.SingleLine | TextFormatFlags.VerticalCenter | TextFormatFlags.NoPrefix);
			}
			else if (e.ColumnIndex == DescriptionColumn.Index)
			{
				ChangeLayoutInfo Layout = GetChangeLayoutInfo(Change);

				Rectangle RemainingBounds = e.Bounds;
				if (Layout.DescriptionBadges.Count > 0)
				{
					e.Graphics.IntersectClip(e.Bounds);
					e.Graphics.SmoothingMode = SmoothingMode.HighQuality;

					RemainingBounds = new Rectangle(RemainingBounds.Left, RemainingBounds.Top, RemainingBounds.Width - (int)(2 * DpiScaleX), RemainingBounds.Height);

					Point ListLocation = GetBadgeListLocation(Layout.DescriptionBadges, RemainingBounds, HorizontalAlign.Right, VerticalAlignment.Middle);
					DrawBadges(e.Graphics, ListLocation, Layout.DescriptionBadges, BadgeAlpha);

					RemainingBounds = new Rectangle(RemainingBounds.Left, RemainingBounds.Top, ListLocation.X - RemainingBounds.Left - (int)(2 * DpiScaleX), RemainingBounds.Height);
				}

				TextRenderer.DrawText(e.Graphics, e.SubItem.Text, CurrentFont, RemainingBounds, TextColor, TextFormatFlags.EndEllipsis | TextFormatFlags.SingleLine | TextFormatFlags.VerticalCenter | TextFormatFlags.NoPrefix);
			}
			else if (e.ColumnIndex == TypeColumn.Index)
			{
				ChangeLayoutInfo Layout = GetChangeLayoutInfo(Change);
				if (Layout.TypeBadges.Count > 0)
				{
					e.Graphics.IntersectClip(e.Bounds);
					e.Graphics.SmoothingMode = SmoothingMode.HighQuality;
					Point TypeLocation = GetBadgeListLocation(Layout.TypeBadges, e.Bounds, HorizontalAlign.Center, VerticalAlignment.Middle);
					DrawBadges(e.Graphics, TypeLocation, Layout.TypeBadges, BadgeAlpha);
				}
			}
			else if (e.ColumnIndex == CISColumn.Index)
			{
				ChangeLayoutInfo Layout = GetChangeLayoutInfo(Change);
				if (Layout.BuildBadges.Count > 0)
				{
					e.Graphics.IntersectClip(e.Bounds);
					e.Graphics.SmoothingMode = SmoothingMode.HighQuality;

					Point BuildsLocation = GetBadgeListLocation(Layout.BuildBadges, e.Bounds, HorizontalAlign.Center, VerticalAlignment.Middle);
					BuildsLocation.X = Math.Max(BuildsLocation.X, e.Bounds.Left);

					DrawBadges(e.Graphics, BuildsLocation, Layout.BuildBadges, BadgeAlpha);
				}
			}
			else if (e.ColumnIndex == StatusColumn.Index)
			{
				float MaxX = e.SubItem.Bounds.Right;

				if (Change.Number == Workspace.PendingChangeNumber && Workspace.IsBusy())
				{
					Tuple<string, float> Progress = Workspace.CurrentProgress;

					MaxX -= CancelIcon.Width;
					e.Graphics.DrawImage(Properties.Resources.Icons, MaxX, IconY, CancelIcon, GraphicsUnit.Pixel);

					if (!Splitter.IsLogVisible())
					{
						MaxX -= InfoIcon.Width;
						e.Graphics.DrawImage(Properties.Resources.Icons, MaxX, IconY, InfoIcon, GraphicsUnit.Pixel);
					}

					float MinX = e.Bounds.Left;

					TextRenderer.DrawText(e.Graphics, Progress.Item1, CurrentFont, new Rectangle((int)MinX, e.Bounds.Top, (int)(MaxX - MinX), e.Bounds.Height), TextColor, TextFormatFlags.Left | TextFormatFlags.VerticalCenter | TextFormatFlags.EndEllipsis | TextFormatFlags.NoPrefix);
				}
				else
				{
					e.Graphics.IntersectClip(e.Bounds);
					e.Graphics.SmoothingMode = SmoothingMode.HighQuality;

					if (Change.Number == Workspace.CurrentChangeNumber)
					{
						EventData Review = EventMonitor.GetReviewByCurrentUser(Change.Number);

						MaxX -= FrownIcon.Width * DpiScaleX;
						e.Graphics.DrawImage(Properties.Resources.Icons, MaxX, IconY, (Review == null || !EventMonitor.IsPositiveReview(Review.Type)) ? FrownIcon : DisabledFrownIcon, GraphicsUnit.Pixel);

						MaxX -= HappyIcon.Width * DpiScaleX;
						e.Graphics.DrawImage(Properties.Resources.Icons, MaxX, IconY, (Review == null || !EventMonitor.IsNegativeReview(Review.Type)) ? HappyIcon : DisabledHappyIcon, GraphicsUnit.Pixel);
					}
					else if (e.ItemIndex == BuildList.HoverItem && bAllowSync)
					{
						Rectangle SyncBadgeRectangle = GetSyncBadgeRectangle(e.SubItem.Bounds);
						DrawBadge(e.Graphics, SyncBadgeRectangle, "Sync", bHoverSync ? Color.FromArgb(140, 180, 230) : Color.FromArgb(112, 146, 190), true, true);
						MaxX = SyncBadgeRectangle.Left - (int)(2 * DpiScaleX);
					}

					string SummaryText;
					if (WorkspaceSettings.LastSyncChangeNumber == -1 || WorkspaceSettings.LastSyncChangeNumber != Change.Number || !GetLastUpdateMessage(WorkspaceSettings.LastSyncResult, WorkspaceSettings.LastSyncResultMessage, out SummaryText))
					{
						StringBuilder SummaryTextBuilder = new StringBuilder();

						EventSummary Summary = EventMonitor.GetSummaryForChange(Change.Number);

						AppendItemList(SummaryTextBuilder, " ", "Under investigation by {0}.", EventMonitor.GetInvestigatingUsers(Change.Number).Select(x => FormatUserName(x)));

						if (Summary != null)
						{
							string Comments = String.Join(", ", Summary.Comments.Where(x => !String.IsNullOrWhiteSpace(x.Text)).Select(x => String.Format("{0}: \"{1}\"", FormatUserName(x.UserName), x.Text)));
							if (Comments.Length > 0)
							{
								SummaryTextBuilder.Append(((SummaryTextBuilder.Length == 0) ? "" : " ") + Comments);
							}
							else
							{
								AppendItemList(SummaryTextBuilder, " ", "Used by {0}.", Summary.CurrentUsers.Select(x => FormatUserName(x)));
							}
						}

						SummaryText = (SummaryTextBuilder.Length == 0) ? "No current users." : SummaryTextBuilder.ToString();
					}

					if (SummaryText != null && SummaryText.Contains('\n'))
					{
						SummaryText = SummaryText.Substring(0, SummaryText.IndexOf('\n')).TrimEnd() + "...";
					}

					TextRenderer.DrawText(e.Graphics, SummaryText, CurrentFont, new Rectangle(e.Bounds.Left, e.Bounds.Top, (int)MaxX - e.Bounds.Left, e.Bounds.Height), TextColor, TextFormatFlags.Left | TextFormatFlags.VerticalCenter | TextFormatFlags.EndEllipsis | TextFormatFlags.NoPrefix);
				}
			}
			else
			{
				ColumnHeader Column = BuildList.Columns[e.ColumnIndex];
				if (CustomColumns.Contains(Column))
				{
					ChangeLayoutInfo Layout = GetChangeLayoutInfo(Change);

					List<BadgeInfo> Badges;
					if (Layout.CustomBadges.TryGetValue(Column.Text, out Badges) && Badges.Count > 0)
					{
						e.Graphics.IntersectClip(e.Bounds);
						e.Graphics.SmoothingMode = SmoothingMode.HighQuality;

						Point BuildsLocation = GetBadgeListLocation(Badges, e.Bounds, HorizontalAlign.Center, VerticalAlignment.Middle);
						DrawBadges(e.Graphics, BuildsLocation, Badges, BadgeAlpha);
					}
				}
			}
		}

		private void LayoutBadges(List<BadgeInfo> Badges)
		{
			int Offset = 0;
			for (int Idx = 0; Idx < Badges.Count; Idx++)
			{
				BadgeInfo Badge = Badges[Idx];

				if (Idx > 0 && Badge.Group != Badges[Idx - 1].Group)
				{
					Offset += 6;
				}
				Badge.Offset = Offset;

				Size BadgeSize = GetBadgeSize(Badge.Label);
				Badge.Width = BadgeSize.Width;
				Badge.Height = BadgeSize.Height;

				Offset += BadgeSize.Width + 1;
			}
		}

		private Point GetBadgeListLocation(List<BadgeInfo> Badges, Rectangle Bounds, HorizontalAlign HorzAlign, VerticalAlignment VertAlign)
		{
			Point Location = Bounds.Location;
			if (Badges.Count == 0)
			{
				return Bounds.Location;
			}

			BadgeInfo LastBadge = Badges[Badges.Count - 1];

			int X = Bounds.X;
			switch (HorzAlign)
			{
				case HorizontalAlign.Center:
					X += (Bounds.Width - LastBadge.Width - LastBadge.Offset) / 2;
					break;
				case HorizontalAlign.Right:
					X += (Bounds.Width - LastBadge.Width - LastBadge.Offset);
					break;
			}

			int Y = Bounds.Y;
			switch (VertAlign)
			{
				case VerticalAlignment.Middle:
					Y += (Bounds.Height - LastBadge.Height) / 2;
					break;
				case VerticalAlignment.Bottom:
					Y += (Bounds.Height - LastBadge.Height);
					break;
			}

			return new Point(X, Y);
		}

		private void DrawBadges(Graphics Graphics, Point ListLocation, List<BadgeInfo> Badges, int Alpha)
		{
			for (int Idx = 0; Idx < Badges.Count; Idx++)
			{
				BadgeInfo Badge = Badges[Idx];
				bool bMergeLeft = (Idx > 0 && Badges[Idx - 1].Group == Badge.Group);
				bool bMergeRight = (Idx < Badges.Count - 1 && Badges[Idx + 1].Group == Badge.Group);

				Rectangle Bounds = new Rectangle(ListLocation.X + Badge.Offset, ListLocation.Y, Badge.Width, Badge.Height);
				if (Badge.UniqueId != null && Badge.UniqueId == HoverBadgeUniqueId)
				{
					DrawBadge(Graphics, Bounds, Badge.Label, Color.FromArgb((Alpha * Badge.HoverBackgroundColor.A) / 255, Badge.HoverBackgroundColor), bMergeLeft, bMergeRight);
				}
				else
				{
					DrawBadge(Graphics, Bounds, Badge.Label, Color.FromArgb((Alpha * Badge.BackgroundColor.A) / 255, Badge.BackgroundColor), bMergeLeft, bMergeRight);
				}
			}
		}

		private List<BadgeInfo> CreateDescriptionBadges(PerforceChangeSummary Change)
		{
			string Description = Change.Description;

			PerforceChangeDetails Details;
			if (PerforceMonitor.TryGetChangeDetails(Change.Number, out Details))
			{
				Description = Details.Description;
			}

			List<BadgeInfo> Badges = new List<BadgeInfo>();

			try
			{
				ConfigFile ProjectConfigFile = PerforceMonitor.LatestProjectConfigFile;
				if (ProjectConfigFile != null)
				{
					string[] BadgeDefinitions = ProjectConfigFile.GetValues("Badges.DescriptionBadges", new string[0]);
					foreach (string BadgeDefinition in BadgeDefinitions)
					{
						ConfigObject BadgeDefinitionObject = new ConfigObject(BadgeDefinition);
						string Pattern = BadgeDefinitionObject.GetValue("Pattern", null);
						string Name = BadgeDefinitionObject.GetValue("Name", null);
						string Group = BadgeDefinitionObject.GetValue("Group", null);
						string Color = BadgeDefinitionObject.GetValue("Color", "#909090");
						string HoverColor = BadgeDefinitionObject.GetValue("HoverColor", "#b0b0b0");
						string Url = BadgeDefinitionObject.GetValue("Url", null);
						string Arguments = BadgeDefinitionObject.GetValue("Arguments", null);
						if (!String.IsNullOrEmpty(Name) && !String.IsNullOrEmpty(Pattern))
						{
							foreach (Match MatchResult in Regex.Matches(Description, Pattern, RegexOptions.Multiline))
							{
								Color BadgeColor = System.Drawing.ColorTranslator.FromHtml(Color);
								Color HoverBadgeColor = System.Drawing.ColorTranslator.FromHtml(HoverColor);

								string UniqueId = String.IsNullOrEmpty(Url) ? null : String.Format("Description:{0}:{1}", Change.Number, Badges.Count);

								string ExpandedUrl = ReplaceRegexMatches(Url, MatchResult);
								string ExpandedArguments = ReplaceRegexMatches(Arguments, MatchResult);

								Action ClickHandler;
								if (String.IsNullOrEmpty(ExpandedUrl))
								{
									ClickHandler = null;
								}
								else if (String.IsNullOrEmpty(ExpandedArguments))
								{
									ClickHandler = () => SafeProcessStart(ExpandedUrl);
								}
								else
								{
									ClickHandler = () => SafeProcessStart(ExpandedUrl, ExpandedArguments);
								}

								Badges.Add(new BadgeInfo(ReplaceRegexMatches(Name, MatchResult), Group, UniqueId, BadgeColor, HoverBadgeColor, ClickHandler));
							}
						}
					}
				}
			}
			catch (Exception)
			{
			}

			LayoutBadges(Badges);

			return Badges;
		}

		private static void SafeProcessStart(ProcessStartInfo StartInfo)
		{
			try
			{
				Process.Start(StartInfo);
			}
			catch
			{
				MessageBox.Show(String.Format("Unable to open {0}", StartInfo.FileName));
			}
		}

		private static void SafeProcessStart(string Url)
		{
			try
			{
				Process.Start(Url);
			}
			catch
			{
				MessageBox.Show(String.Format("Unable to open {0}", Url));
			}
		}

		private static void SafeProcessStart(string Url, string Arguments)
		{
			try
			{
				Process.Start(Url, Arguments);
			}
			catch
			{
				MessageBox.Show(String.Format("Unable to open {0} {1}", Url, Arguments));
			}
		}

		private string ReplaceRegexMatches(string Text, Match MatchResult)
		{
			if (Text != null)
			{
				for (int Idx = 1; Idx < MatchResult.Groups.Count; Idx++)
				{
					string SourceText = String.Format("${0}", Idx);
					Text = Text.Replace(SourceText, MatchResult.Groups[Idx].Value);
				}
			}
			return Text;
		}

		private List<BadgeInfo> CreateTypeBadges(int ChangeNumber)
		{
			List<BadgeInfo> Badges = new List<BadgeInfo>();

			PerforceChangeDetails Details;
			if (PerforceMonitor.TryGetChangeDetails(ChangeNumber, out Details))
			{
				if (Details.bContainsCode)
				{
					Badges.Add(new BadgeInfo("Code", "ChangeType", Color.FromArgb(116, 185, 255)));
				}
				if (Details.bContainsContent)
				{
					Badges.Add(new BadgeInfo("Content", "ChangeType", Color.FromArgb(162, 155, 255)));
				}
			}
			if (Badges.Count == 0)
			{
				Badges.Add(new BadgeInfo("Unknown", "ChangeType", Color.FromArgb(192, 192, 192)));
			}
			LayoutBadges(Badges);

			return Badges;
		}

		private bool TryGetProjectSetting(ConfigFile ProjectConfigFile, string Name, out string Value)
		{
			ConfigSection ProjectSection = ProjectConfigFile.FindSection(SelectedProjectIdentifier);
			if (ProjectSection != null)
			{
				string NewValue = ProjectSection.GetValue(Name, null);
				if (NewValue != null)
				{
					Value = NewValue;
					return true;
				}
			}

			ConfigSection DefaultSection = ProjectConfigFile.FindSection("Default");
			if (DefaultSection != null)
			{
				string NewValue = DefaultSection.GetValue(Name, null);
				if (NewValue != null)
				{
					Value = NewValue;
					return true;
				}
			}

			Value = null;
			return false;
		}

		private bool TryGetProjectSetting(ConfigFile ProjectConfigFile, string Name, out string[] Values)
		{
			string ValueList;
			if (TryGetProjectSetting(ProjectConfigFile, Name, out ValueList))
			{
				Values = ValueList.Split('\n').Select(x => x.Trim()).Where(x => x.Length > 0).ToArray();
				return true;
			}
			else
			{
				Values = null;
				return false;
			}
		}

		private bool TryGetProjectSetting(ConfigFile ProjectConfigFile, string Name, string LegacyName, out string Value)
		{
			string NewValue;
			if (TryGetProjectSetting(ProjectConfigFile, Name, out NewValue))
			{
				Value = NewValue;
				return true;
			}

			NewValue = ProjectConfigFile.GetValue(LegacyName, null);
			if (NewValue != null)
			{
				Value = NewValue;
				return true;
			}

			Value = null;
			return false;
		}

		private List<BadgeInfo> CreateBuildBadges(int ChangeNumber, EventSummary Summary)
		{
			List<BadgeInfo> Badges = new List<BadgeInfo>();

			if (Summary != null && Summary.Badges.Count > 0)
			{
				// Create a lookup for build data for each badge name
				Dictionary<string, BadgeData> BadgeNameToBuildData = new Dictionary<string, BadgeData>();
				foreach (BadgeData Badge in Summary.Badges)
				{
					BadgeNameToBuildData[Badge.BadgeName] = Badge;
				}

				// Add all the badges, sorted by group
				foreach (KeyValuePair<string, string> BadgeNameAndGroup in BadgeNameAndGroupPairs)
				{
					BadgeData BadgeData;
					BadgeNameToBuildData.TryGetValue(BadgeNameAndGroup.Key, out BadgeData);

					BadgeInfo BadgeInfo = CreateBadge(ChangeNumber, BadgeNameAndGroup.Key, BadgeNameAndGroup.Value, BadgeData);
					if (MaxBuildBadgeChars != -1 && BadgeInfo.Label.Length > MaxBuildBadgeChars)
					{
						BadgeInfo.ToolTip = BadgeInfo.Label;
						BadgeInfo.Label = BadgeInfo.Label.Substring(0, MaxBuildBadgeChars);
					}
					Badges.Add(BadgeInfo);
				}
			}

			// Layout the badges
			LayoutBadges(Badges);
			return Badges;
		}

		private BadgeInfo CreateBadge(int ChangeNumber, string BadgeName, string BadgeGroup, BadgeData BadgeData)
		{
			string BadgeLabel = BadgeName;
			Color BadgeColor = Color.FromArgb(0, Color.White);

			if (BadgeData != null)
			{
				BadgeLabel = BadgeData.BadgeLabel;
				BadgeColor = GetBuildBadgeColor(BadgeData.Result);
			}

			Color HoverBadgeColor = Color.FromArgb(BadgeColor.A, Math.Min(BadgeColor.R + 32, 255), Math.Min(BadgeColor.G + 32, 255), Math.Min(BadgeColor.B + 32, 255));

			Action ClickHandler;
			if (BadgeData == null || String.IsNullOrEmpty(BadgeData.Url))
			{
				ClickHandler = null;
			}
			else
			{
				ClickHandler = () => SafeProcessStart(BadgeData.Url);
			}

			string UniqueId = String.Format("{0}:{1}", ChangeNumber, BadgeName);
			return new BadgeInfo(BadgeLabel, BadgeGroup, UniqueId, BadgeColor, HoverBadgeColor, ClickHandler);
		}

		private Dictionary<string, List<BadgeInfo>> CreateCustomBadges(int ChangeNumber, EventSummary Summary)
		{
			Dictionary<string, List<BadgeInfo>> ColumnNameToBadges = new Dictionary<string, List<BadgeInfo>>();
			if (Summary != null && Summary.Badges.Count > 0)
			{
				foreach (ColumnHeader CustomColumn in CustomColumns)
				{
					ConfigObject Config = (ConfigObject)CustomColumn.Tag;
					if (Config != null)
					{
						List<BadgeInfo> Badges = new List<BadgeInfo>();

						string[] BadgeNames = Config.GetValue("Badges", "").Split(new char[] { ',' }, StringSplitOptions.RemoveEmptyEntries);
						foreach (string BadgeName in BadgeNames)
						{
							BadgeInfo Badge = CreateBadge(ChangeNumber, BadgeName, "XXXX", Summary.Badges.FirstOrDefault(x => x.BadgeName == BadgeName));
							Badges.Add(Badge);
						}

						LayoutBadges(Badges);

						ColumnNameToBadges[CustomColumn.Text] = Badges;
					}
				}
			}
			return ColumnNameToBadges;
		}

		private static Color GetBuildBadgeColor(BadgeResult Result)
		{
			if (Result == BadgeResult.Starting)
			{
				return Color.FromArgb(128, 192, 255);
			}
			else if (Result == BadgeResult.Warning)
			{
				return Color.FromArgb(255, 192, 0);
			}
			else if (Result == BadgeResult.Failure)
			{
				return Color.FromArgb(192, 64, 0);
			}
			else if (Result == BadgeResult.Skipped)
			{
				return Color.FromArgb(192, 192, 192);
			}
			else
			{
				return Color.FromArgb(128, 192, 64);
			}
		}

		private Rectangle GetSyncBadgeRectangle(Rectangle Bounds)
		{
			Size BadgeSize = GetBadgeSize("Sync");
			return new Rectangle(Bounds.Right - BadgeSize.Width - 2, Bounds.Top + (Bounds.Height - BadgeSize.Height) / 2, BadgeSize.Width, BadgeSize.Height);
		}

		private void DrawSingleBadge(Graphics Graphics, Rectangle DisplayRectangle, string BadgeText, Color BadgeColor)
		{
			Size BadgeSize = GetBadgeSize(BadgeText);

			int X = DisplayRectangle.Left + (DisplayRectangle.Width - BadgeSize.Width) / 2;
			int Y = DisplayRectangle.Top + (DisplayRectangle.Height - BadgeSize.Height) / 2;

			DrawBadge(Graphics, new Rectangle(X, Y, BadgeSize.Width, BadgeSize.Height), BadgeText, BadgeColor, false, false);
		}

		private void DrawBadge(Graphics Graphics, Rectangle BadgeRect, string BadgeText, Color BadgeColor, bool bMergeLeft, bool bMergeRight)
		{
			if (BadgeColor.A != 0)
			{
				using (GraphicsPath Path = new GraphicsPath())
				{
					Path.StartFigure();
					Path.AddLine(BadgeRect.Left + (bMergeLeft ? 1 : 0), BadgeRect.Top, BadgeRect.Left - (bMergeLeft ? 1 : 0), BadgeRect.Bottom);
					Path.AddLine(BadgeRect.Left - (bMergeLeft ? 1 : 0), BadgeRect.Bottom, BadgeRect.Right - 1 - (bMergeRight ? 1 : 0), BadgeRect.Bottom);
					Path.AddLine(BadgeRect.Right - 1 - (bMergeRight ? 1 : 0), BadgeRect.Bottom, BadgeRect.Right - 1 + (bMergeRight ? 1 : 0), BadgeRect.Top);
					Path.AddLine(BadgeRect.Right - 1 + (bMergeRight ? 1 : 0), BadgeRect.Top, BadgeRect.Left + (bMergeLeft ? 1 : 0), BadgeRect.Top);
					Path.CloseFigure();

					using (SolidBrush Brush = new SolidBrush(BadgeColor))
					{
						Graphics.FillPath(Brush, Path);
					}
				}

				TextRenderer.DrawText(Graphics, BadgeText, BadgeFont, BadgeRect, Color.White, TextFormatFlags.HorizontalCenter | TextFormatFlags.VerticalCenter | TextFormatFlags.SingleLine | TextFormatFlags.NoPrefix | TextFormatFlags.PreserveGraphicsClipping);
			}
		}

		private Size GetBadgeSize(string BadgeText)
		{
			Size BadgeSize;
			if (!BadgeLabelToSize.TryGetValue(BadgeText, out BadgeSize))
			{
				Size LabelSize = TextRenderer.MeasureText(BadgeText, BadgeFont);
				int BadgeHeight = BadgeFont.Height + 1;

				BadgeSize = new Size(LabelSize.Width + BadgeHeight - 4, BadgeHeight);
				BadgeLabelToSize[BadgeText] = BadgeSize;
			}
			return BadgeSize;
		}

		private static bool GetLastUpdateMessage(WorkspaceUpdateResult Result, string ResultMessage, out string Message)
		{
			if (Result != WorkspaceUpdateResult.Success && ResultMessage != null)
			{
				Message = ResultMessage;
				return true;
			}
			return GetGenericLastUpdateMessage(Result, out Message);
		}

		private static bool GetGenericLastUpdateMessage(WorkspaceUpdateResult Result, out string Message)
		{
			switch (Result)
			{
				case WorkspaceUpdateResult.Canceled:
					Message = "Sync canceled.";
					return true;
				case WorkspaceUpdateResult.FailedToSync:
					Message = "Failed to sync files.";
					return true;
				case WorkspaceUpdateResult.FailedToSyncLoginExpired:
					Message = "Failed to sync files (login expired).";
					return true;
				case WorkspaceUpdateResult.FilesToResolve:
					Message = "Sync finished with unresolved files.";
					return true;
				case WorkspaceUpdateResult.FilesToClobber:
					Message = "Sync failed due to modified files in workspace.";
					return true;
				case WorkspaceUpdateResult.FilesToDelete:
					Message = "Sync aborted pending confirmation of files to delete.";
					return true;
				case WorkspaceUpdateResult.FailedToCompile:
				case WorkspaceUpdateResult.FailedToCompileWithCleanWorkspace:
					Message = "Compile failed.";
					return true;
				default:
					Message = null;
					return false;
			}
		}

		public static string FormatUserName(string UserName)
		{
			return Utility.FormatUserName(UserName);
		}

		private static void AppendUserList(StringBuilder Builder, string Separator, string Format, IEnumerable<EventData> Reviews)
		{
			AppendItemList(Builder, Separator, Format, Reviews.Select(x => FormatUserName(x.UserName)));
		}

		private static void AppendItemList(StringBuilder Builder, string Separator, string Format, IEnumerable<string> Items)
		{
			string ItemList = FormatItemList(Format, Items);
			if (ItemList != null)
			{
				if (Builder.Length > 0)
				{
					Builder.Append(Separator);
				}
				Builder.Append(ItemList);
			}
		}

		private static string FormatItemList(string Format, IEnumerable<string> Items)
		{
			string[] ItemsArray = Items.Distinct().ToArray();
			if (ItemsArray.Length == 0)
			{
				return null;
			}

			StringBuilder Builder = new StringBuilder(ItemsArray[0]);
			if (ItemsArray.Length > 1)
			{
				for (int Idx = 1; Idx < ItemsArray.Length - 1; Idx++)
				{
					Builder.Append(", ");
					Builder.Append(ItemsArray[Idx]);
				}
				Builder.Append(" and ");
				Builder.Append(ItemsArray.Last());
			}
			return String.Format(Format, Builder.ToString());
		}

		private void BuildList_MouseDoubleClick(object Sender, MouseEventArgs Args)
		{
			if (Args.Button == MouseButtons.Left)
			{
				ListViewHitTestInfo HitTest = BuildList.HitTest(Args.Location);
				if (HitTest.Item != null)
				{
					PerforceChangeSummary Change = (PerforceChangeSummary)HitTest.Item.Tag;
					if (Change != null)
					{
						if (Change.Number == Workspace.CurrentChangeNumber)
						{
							LaunchEditor();
						}
						else
						{
							StartSync(Change.Number, null);
						}
					}
				}
			}
		}

		public void LaunchEditor()
		{
			if (!Workspace.IsBusy() && Workspace.CurrentChangeNumber != -1)
			{
				BuildConfig EditorBuildConfig = GetEditorBuildConfig();

				List<string> ReceiptPaths = GetEditorReceiptPaths(EditorBuildConfig);

				string EditorExe = GetEditorExePath(EditorBuildConfig);
				if (ReceiptPaths.Any(x => File.Exists(x)) && File.Exists(EditorExe))
				{
					if (Settings.bEditorArgumentsPrompt && !ModifyEditorArguments())
					{
						return;
					}

					StringBuilder LaunchArguments = new StringBuilder();
					if (SelectedFileName.EndsWith(".uproject", StringComparison.InvariantCultureIgnoreCase))
					{
						LaunchArguments.AppendFormat("\"{0}\"", SelectedFileName);
					}
					foreach (Tuple<string, bool> EditorArgument in Settings.EditorArguments)
					{
						if (EditorArgument.Item2)
						{
							LaunchArguments.AppendFormat(" {0}", EditorArgument.Item1);
						}
					}
					if (EditorBuildConfig == BuildConfig.Debug || EditorBuildConfig == BuildConfig.DebugGame)
					{
						LaunchArguments.Append(" -debug");
					}

					if (!Utility.SpawnProcess(EditorExe, LaunchArguments.ToString()))
					{
						ShowErrorDialog("Unable to spawn {0} {1}", EditorExe, LaunchArguments.ToString());
					}
				}
				else
				{
					if (MessageBox.Show("The editor needs to be built before you can run it. Build it now?", "Editor out of date", MessageBoxButtons.YesNo) == System.Windows.Forms.DialogResult.Yes)
					{
						Owner.ShowAndActivate();

						WorkspaceUpdateOptions Options = WorkspaceUpdateOptions.Build | WorkspaceUpdateOptions.RunAfterSync;
						WorkspaceUpdateContext Context = new WorkspaceUpdateContext(Workspace.CurrentChangeNumber, Options, null, GetDefaultBuildStepObjects(), ProjectSettings.BuildSteps, null, GetWorkspaceVariables(Workspace.CurrentChangeNumber));
						StartWorkspaceUpdate(Context, null);
					}
				}
			}
		}

		private string GetEditorExePath(BuildConfig Config)
		{
			// Try to read the executable path from the target receipt
			List<string> ReceiptFileNames = GetEditorReceiptPaths(Config);
			foreach (string ReceiptFileName in ReceiptFileNames)
			{
				if (File.Exists(ReceiptFileName))
				{
					Log.WriteLine("Reading {0}", ReceiptFileName);
					try
					{
						string Text = File.ReadAllText(ReceiptFileName);
						JavaScriptSerializer Serializer = new JavaScriptSerializer();
						Dictionary<string, object> RawObject = Serializer.Deserialize<Dictionary<string, object>>(Text);

						object LaunchFileNameObject;
						if (RawObject.TryGetValue("Launch", out LaunchFileNameObject))
						{
							string LaunchFileName = LaunchFileNameObject as string;
							if (LaunchFileName != null)
							{
								LaunchFileName = LaunchFileName.Replace("$(EngineDir)", Path.Combine(BranchDirectoryName, "Engine"));
								LaunchFileName = LaunchFileName.Replace("$(ProjectDir)", Path.GetDirectoryName(SelectedFileName));
								return Path.GetFullPath(LaunchFileName);
							}
						}
					}
					catch (Exception Ex)
					{
						Log.WriteLine("  Exception while parsing receipt: {0}", Ex.ToString());
					}
					break;
				}
			}

			// Otherwise use the standard editor path
			string ExeFileName = "UE4Editor.exe";
			if ((Config != BuildConfig.DebugGame || PerforceMonitor.LatestProjectConfigFile.GetValue("Options.DebugGameHasSeparateExecutable", false)) && Config != BuildConfig.Development)
			{
				ExeFileName = String.Format("UE4Editor-Win64-{0}.exe", Config.ToString());
			}
			return Path.Combine(BranchDirectoryName, "Engine", "Binaries", "Win64", ExeFileName);
		}

		private bool WaitForProgramsToFinish()
		{
			string[] ProcessFileNames = GetProcessesRunningInWorkspace();
			if (ProcessFileNames.Length > 0)
			{
				ProgramsRunningWindow ProgramsRunning = new ProgramsRunningWindow(GetProcessesRunningInWorkspace, ProcessFileNames);
				if (ProgramsRunning.ShowDialog() != DialogResult.OK)
				{
					return false;
				}
			}
			return true;
		}

		private string[] GetProcessesRunningInWorkspace()
		{
			HashSet<string> ProcessNames = new HashSet<string>(StringComparer.InvariantCultureIgnoreCase);
			ProcessNames.Add("UE4Editor");
			ProcessNames.Add("UE4Editor-Cmd");
			ProcessNames.Add("UE4Editor-Win64-Debug");
			ProcessNames.Add("UE4Editor-Win64-Debug-Cmd");
			ProcessNames.Add("UE4Editor-Win64-DebugGame");
			ProcessNames.Add("UE4Editor-Win64-DebugGame-Cmd");
			ProcessNames.Add("CrashReportClient");
			ProcessNames.Add("CrashReportClient-Win64-Development");
			ProcessNames.Add("CrashReportClient-Win64-Debug");
			ProcessNames.Add("CrashReportClientEditor");
			ProcessNames.Add("CrashReportClientEditor-Win64-Development");
			ProcessNames.Add("CrashReportClientEditor-Win64-Debug");
			ProcessNames.Add("UnrealBuildTool");
			ProcessNames.Add("AutomationTool");

			List<string> ProcessFileNames = new List<string>();
			try
			{
				string RootDirectoryName = Path.GetFullPath(Workspace.LocalRootPath) + Path.DirectorySeparatorChar;
				foreach (Process ProcessInstance in Process.GetProcesses())
				{
					try
					{
						if (ProcessNames.Contains(ProcessInstance.ProcessName))
						{
							string ProcessFileName = Path.GetFullPath(ProcessInstance.MainModule.FileName);
							if (ProcessFileName.StartsWith(RootDirectoryName, StringComparison.InvariantCultureIgnoreCase))
							{
								string DisplayTitle = ProcessFileName;
								try
								{
									string MainWindowTitle = ProcessInstance.MainWindowTitle;
									if (!String.IsNullOrEmpty(MainWindowTitle))
									{
										DisplayTitle = String.Format("{0} ({1})", ProcessInstance.MainWindowTitle, DisplayTitle);
									}
								}
								catch
								{
								}
								ProcessFileNames.Add(DisplayTitle);
							}
						}
					}
					catch
					{
					}
				}
			}
			catch
			{
			}
			return ProcessFileNames.ToArray();
		}

		private List<string> GetEditorReceiptPaths(BuildConfig Config)
		{
			string ConfigSuffix = (Config == BuildConfig.Development) ? "" : String.Format("-Win64-{0}", Config.ToString());

			List<string> PossiblePaths = new List<string>();
			if (EditorTargetName != null)
			{
				PossiblePaths.Add(Path.Combine(Path.GetDirectoryName(SelectedFileName), "Binaries", "Win64", String.Format("{0}{1}.target", EditorTargetName, ConfigSuffix)));
			}
			else if (SelectedFileName.EndsWith(".uproject", StringComparison.InvariantCultureIgnoreCase))
			{
				if (bIsEnterpriseProject)
				{
					PossiblePaths.Add(Path.Combine(Path.GetDirectoryName(SelectedFileName), "Binaries", "Win64", String.Format("StudioEditor{0}.target", ConfigSuffix)));
				}
				else
				{
					PossiblePaths.Add(Path.Combine(Path.GetDirectoryName(SelectedFileName), "Binaries", "Win64", String.Format("UE4Editor{0}.target", ConfigSuffix)));
				}
			}
			else
			{
				PossiblePaths.Add(Path.Combine(Path.GetDirectoryName(SelectedFileName), "Engine", "Binaries", "Win64", String.Format("UE4Editor{0}.target", ConfigSuffix)));
			}
			return PossiblePaths;
		}

		private void TimerCallback(object Sender, EventArgs Args)
		{
			Tuple<string, float> Progress = Workspace.CurrentProgress;
			if (Progress != null && Progress.Item2 > 0.0f)
			{
				DesiredTaskbarState = Tuple.Create(TaskbarState.Normal, Progress.Item2);
			}
			else
			{
				DesiredTaskbarState = Tuple.Create(TaskbarState.NoProgress, 0.0f);
			}

			Owner.UpdateProgress();

			UpdateStatusPanel();
			BuildList.Refresh();
		}

		private void OpenPerforce()
		{
			StringBuilder CommandLine = new StringBuilder();
			if (Workspace != null && Workspace.Perforce != null)
			{
				CommandLine.AppendFormat("-p \"{0}\" -c \"{1}\" -u \"{2}\"", Workspace.Perforce.ServerAndPort ?? "perforce:1666", Workspace.Perforce.ClientName, Workspace.Perforce.UserName);
			}
			SafeProcessStart("p4v.exe", CommandLine.ToString());
		}

		private void UpdateStatusPanel()
		{
			int NewContentWidth = Math.Max(TextRenderer.MeasureText(String.Format("Opened {0}  |  Browse...  |  Connect...", SelectedFileName), StatusPanel.Font).Width, 400);
			StatusPanel.SetContentWidth(NewContentWidth);

			List<StatusLine> Lines = new List<StatusLine>();
			if (Workspace.IsBusy())
			{
				// Sync in progress
				Tuple<string, float> Progress = Workspace.CurrentProgress;

				StatusLine SummaryLine = new StatusLine();
				if (Workspace.PendingChangeNumber == -1)
				{
					SummaryLine.AddText("Working... | ");
				}
				else
				{
					SummaryLine.AddText("Syncing to changelist ");
					SummaryLine.AddLink(Workspace.PendingChangeNumber.ToString(), FontStyle.Regular, () => { SelectChange(Workspace.PendingChangeNumber); });
					SummaryLine.AddText("... | ");
				}
				SummaryLine.AddLink(Splitter.IsLogVisible() ? "Hide Log" : "Show Log", FontStyle.Bold | FontStyle.Underline, () => { ToggleLogVisibility(); });
				SummaryLine.AddText(" | ");
				SummaryLine.AddLink("Cancel", FontStyle.Bold | FontStyle.Underline, () => { CancelWorkspaceUpdate(); });
				Lines.Add(SummaryLine);

				StatusLine ProgressLine = new StatusLine();
				ProgressLine.AddText(String.Format("{0}  ", Progress.Item1));
				if (Progress.Item2 > 0.0f) ProgressLine.AddProgressBar(Progress.Item2);
				Lines.Add(ProgressLine);
			}
			else
			{
				// Project
				StatusLine ProjectLine = new StatusLine();
				ProjectLine.AddText(String.Format("Opened "));
				ProjectLine.AddLink(SelectedFileName + " \u25BE", FontStyle.Regular, (P, R) => { SelectRecentProject(R); });
				ProjectLine.AddText("  |  ");
				ProjectLine.AddLink("Settings...", FontStyle.Regular, (P, R) => { Owner.EditSelectedProject(this); });
				Lines.Add(ProjectLine);

				// Spacer
				Lines.Add(new StatusLine() { LineHeight = 0.5f });

				// Sync status
				StatusLine SummaryLine = new StatusLine();
				if (IsBisectModeEnabled())
				{
					int PassChangeNumber;
					int FailChangeNumber;
					GetRemainingBisectRange(out PassChangeNumber, out FailChangeNumber);

					SummaryLine.AddText("Bisecting changes between ");
					SummaryLine.AddLink(String.Format("{0}", PassChangeNumber), FontStyle.Regular, () => { SelectChange(PassChangeNumber); });
					SummaryLine.AddText(" and ");
					SummaryLine.AddLink(String.Format("{0}", FailChangeNumber), FontStyle.Regular, () => { SelectChange(FailChangeNumber); });
					SummaryLine.AddText(".  ");

					int BisectChangeNumber = GetBisectChangeNumber();
					if (BisectChangeNumber != -1)
					{
						SummaryLine.AddLink("Sync Next", FontStyle.Bold | FontStyle.Underline, () => { SyncBisectChange(); });
						SummaryLine.AddText(" | ");
					}

					SummaryLine.AddLink("Cancel", FontStyle.Bold | FontStyle.Underline, () => { CancelBisectMode(); });
				}
				else
				{
					if (Workspace.CurrentChangeNumber != -1)
					{
						if (StreamName == null)
						{
							SummaryLine.AddText("Last synced to changelist ");
						}
						else
						{
							SummaryLine.AddText("Last synced to ");
							if (Workspace.ProjectStreamFilter == null || Workspace.ProjectStreamFilter.Count == 0)
							{
								SummaryLine.AddLink(StreamName, FontStyle.Regular, (P, R) => { SelectOtherStreamDialog(); });
							}
							else
							{
								SummaryLine.AddLink(StreamName + "\u25BE", FontStyle.Regular, (P, R) => { SelectOtherStream(R); });
							}
							SummaryLine.AddText(" at changelist ");
						}
						SummaryLine.AddLink(String.Format("{0}.", Workspace.CurrentChangeNumber), FontStyle.Regular, () => { SelectChange(Workspace.CurrentChangeNumber); });
					}
					else
					{
						SummaryLine.AddText("You are not currently synced to ");
						if (StreamName == null)
						{
							SummaryLine.AddText("this branch.");
						}
						else
						{
							SummaryLine.AddLink(StreamName + " \u25BE", FontStyle.Regular, (P, R) => { SelectOtherStream(R); });
						}
					}
					SummaryLine.AddText("  |  ");
					SummaryLine.AddLink("Sync Now", FontStyle.Bold | FontStyle.Underline, () => { SyncLatestChange(); });
					SummaryLine.AddText(" - ");
					SummaryLine.AddLink(" To... \u25BE", 0, (P, R) => { ShowSyncMenu(R); });
				}
				Lines.Add(SummaryLine);

				// Programs
				StatusLine ProgramsLine = new StatusLine();
				if (Workspace.CurrentChangeNumber != -1)
				{
					ProgramsLine.AddLink("Unreal Editor", FontStyle.Regular, () => { LaunchEditor(); });
					ProgramsLine.AddText("  |  ");
				}

				string[] SdkInfoEntries;
				if (TryGetProjectSetting(PerforceMonitor.LatestProjectConfigFile, "SdkInfo", out SdkInfoEntries))
				{
					ProgramsLine.AddLink("SDK Info", FontStyle.Regular, () => { ShowRequiredSdkInfo(); });
					ProgramsLine.AddText("  |  ");
				}

				ProgramsLine.AddLink("Perforce", FontStyle.Regular, () => { OpenPerforce(); });
				ProgramsLine.AddText("  |  ");
				ProgramsLine.AddLink("Visual Studio", FontStyle.Regular, () => { OpenSolution(); });
				ProgramsLine.AddText("  |  ");
				ProgramsLine.AddLink("Windows Explorer", FontStyle.Regular, () => { SafeProcessStart("explorer.exe", String.Format("\"{0}\"", Path.GetDirectoryName(SelectedFileName))); });

				string BuildHealthProject;
				if (TryGetProjectSetting(PerforceMonitor.LatestProjectConfigFile, "BuildHealthProject", out BuildHealthProject))
				{
					ProgramsLine.AddText("  |  ");
					if (bUserHasOpenIssues)
					{
						ProgramsLine.AddBadge("Build Health", GetBuildBadgeColor(BadgeResult.Failure), (P, R) => ShowBuildHealthMenu(R, BuildHealthProject));
					}
					else
					{
						ProgramsLine.AddLink("Build Health", FontStyle.Regular, (P, R) => { ShowBuildHealthMenu(R, BuildHealthProject); });
					}
				}

<<<<<<< HEAD
				foreach(ServiceBadgeInfo ServiceBadge in ServiceBadges)
				{
					ProgramsLine.AddText("  |  ");
					if(ServiceBadge.Url == null)
=======
				foreach (ServiceBadgeInfo ServiceBadge in ServiceBadges)
				{
					ProgramsLine.AddText("  |  ");
					if (ServiceBadge.Url == null)
>>>>>>> 90fae962
					{
						ProgramsLine.AddBadge(ServiceBadge.Name, GetBuildBadgeColor(ServiceBadge.Result), null);
					}
					else
					{
						ProgramsLine.AddBadge(ServiceBadge.Name, GetBuildBadgeColor(ServiceBadge.Result), (P, R) => { SafeProcessStart(ServiceBadge.Url); });
					}
				}
				ProgramsLine.AddText("  |  ");
				ProgramsLine.AddLink("More... \u25BE", FontStyle.Regular, (P, R) => { ShowActionsMenu(R); });
				Lines.Add(ProgramsLine);

				// Get the summary of the last sync
				if (WorkspaceSettings.LastSyncChangeNumber > 0)
				{
					string SummaryText;
					if (WorkspaceSettings.LastSyncChangeNumber == Workspace.CurrentChangeNumber && WorkspaceSettings.LastSyncResult == WorkspaceUpdateResult.Success && WorkspaceSettings.LastSyncTime.HasValue)
					{
						Lines.Add(new StatusLine() { LineHeight = 0.5f });

						StatusLine SuccessLine = new StatusLine();
						SuccessLine.AddIcon(Properties.Resources.StatusIcons, new Size(16, 16), 0);
						SuccessLine.AddText(String.Format("  Sync took {0}{1}s, completed at {2}.", (WorkspaceSettings.LastSyncDurationSeconds >= 60) ? String.Format("{0}m ", WorkspaceSettings.LastSyncDurationSeconds / 60) : "", WorkspaceSettings.LastSyncDurationSeconds % 60, WorkspaceSettings.LastSyncTime.Value.ToLocalTime().ToString("h\\:mmtt").ToLowerInvariant()));
						Lines.Add(SuccessLine);
					}
					else if (GetLastUpdateMessage(WorkspaceSettings.LastSyncResult, WorkspaceSettings.LastSyncResultMessage, out SummaryText))
					{
						Lines.Add(new StatusLine() { LineHeight = 0.5f });

						int SummaryTextLength = SummaryText.IndexOf('\n');
						if (SummaryTextLength == -1)
						{
							SummaryTextLength = SummaryText.Length;
						}
						SummaryTextLength = Math.Min(SummaryTextLength, 80);

						StatusLine FailLine = new StatusLine();
						FailLine.AddIcon(Properties.Resources.StatusIcons, new Size(16, 16), 1);

						if (SummaryTextLength == SummaryText.Length)
						{
							FailLine.AddText(String.Format("  {0}  ", SummaryText));
						}
						else
						{
							FailLine.AddText(String.Format("  {0}...  ", SummaryText.Substring(0, SummaryTextLength).TrimEnd()));
							FailLine.AddLink("More...", FontStyle.Bold | FontStyle.Underline, () => { ViewLastSyncStatus(); });
							FailLine.AddText("  |  ");
						}
						FailLine.AddLink("Show Log", FontStyle.Bold | FontStyle.Underline, () => { ShowErrorInLog(); });
						Lines.Add(FailLine);
					}
				}
			}

			StatusLine Caption = null;
			if (StreamName != null && !Workspace.IsBusy())
			{
				Caption = new StatusLine();
				Caption.AddLink(StreamName + "\u25BE", FontStyle.Bold, (P, R) => { SelectOtherStream(R); });
			}

			StatusLine Alert = null;
			Color? TintColor = null;

			ConfigFile ProjectConfigFile = PerforceMonitor.LatestProjectConfigFile;
			if (ProjectConfigFile != null)
			{
				string Message;
				if (TryGetProjectSetting(ProjectConfigFile, "Message", out Message))
				{
					Alert = CreateStatusLineFromMarkdown(Message);
				}

				string StatusPanelColor;
				if (TryGetProjectSetting(ProjectConfigFile, "StatusPanelColor", out StatusPanelColor))
				{
					TintColor = System.Drawing.ColorTranslator.FromHtml(StatusPanelColor);
				}
			}

			using (Graphics Graphics = CreateGraphics())
			{
				int StatusPanelHeight = (int)(148.0f * Graphics.DpiY / 96.0f);
				if (Alert != null)
				{
					StatusPanelHeight += (int)(40.0f * Graphics.DpiY / 96.0f);
				}
				if (StatusLayoutPanel.RowStyles[0].Height != StatusPanelHeight)
				{
					StatusLayoutPanel.RowStyles[0].Height = StatusPanelHeight;
				}
			}

			StatusPanel.Set(Lines, Caption, Alert, TintColor);
		}

		private void ShowBuildHealthMenu(Rectangle Bounds, string BuildHealthProject)
		{
			int MinSeparatorIdx = BuildHealthContextMenu.Items.IndexOf(BuildHealthContextMenu_MinSeparator);

			while (BuildHealthContextMenu.Items[MinSeparatorIdx + 1] != BuildHealthContextMenu_MaxSeparator)
			{
				BuildHealthContextMenu.Items.RemoveAt(MinSeparatorIdx + 1);
			}

			List<IssueData> Issues = new List<IssueData>();
			bool bHasOtherAssignedIssue = false;
			foreach (IssueData Issue in IssueMonitor.GetIssues())
			{
				if (Issue.Project == BuildHealthProject)
				{
					Issues.Add(Issue);
				}
				else if (Issue.FixChange == 0 && Issue.Owner != null && String.Compare(Issue.Owner, Workspace.Perforce.UserName, StringComparison.OrdinalIgnoreCase) == 0)
				{
					bHasOtherAssignedIssue = true;
				}
			}

			BuildHealthContextMenu_Browse.Font = new Font(BuildHealthContextMenu_Browse.Font, bHasOtherAssignedIssue ? FontStyle.Bold : FontStyle.Regular);

			if (Issues.Count == 0)
			{
				BuildHealthContextMenu_MaxSeparator.Visible = false;
			}
			else
			{
				BuildHealthContextMenu_MaxSeparator.Visible = true;
				for (int Idx = 0; Idx < Issues.Count; Idx++)
				{
					IssueData Issue = Issues[Idx];

					string Summary = Issue.Summary;
					if (Summary.Length > 100)
					{
						Summary = Summary.Substring(0, 100).TrimEnd() + "...";
					}

					StringBuilder Description = new StringBuilder();
					Description.AppendFormat("{0}: {1}", Issue.Id, Summary);
					if (Issue.Owner == null)
					{
						Description.AppendFormat(" - Unassigned");
					}
					else
					{
						Description.AppendFormat(" - {0}", FormatUserName(Issue.Owner));
						if (!Issue.AcknowledgedAt.HasValue)
						{
							Description.Append(" (?)");
						}
					}
					if (Issue.FixChange > 0)
					{
						Description.AppendFormat(" (Unverified fix in CL {0})", Issue.FixChange);
					}

					Description.AppendFormat(" ({0})", Utility.FormatDurationMinutes((int)((Issue.RetrievedAt - Issue.CreatedAt).TotalMinutes + 1)));

					ToolStripMenuItem Item = new ToolStripMenuItem(Description.ToString());
					if (Issue.FixChange > 0)
					{
						Item.ForeColor = SystemColors.GrayText;
					}
					else if (Issue.Owner != null && String.Compare(Issue.Owner, Workspace.Perforce.UserName, StringComparison.OrdinalIgnoreCase) == 0)
					{
						Item.Font = new Font(Item.Font, FontStyle.Bold);
					}
					Item.Click += (s, e) => { BuildHealthContextMenu_Issue_Click(Issue); };
					BuildHealthContextMenu.Items.Insert(MinSeparatorIdx + Idx + 1, Item);
				}
			}

			BuildHealthContextMenu.Show(StatusPanel, new Point(Bounds.Right, Bounds.Bottom), ToolStripDropDownDirection.BelowLeft);
		}

		private void BuildHealthContextMenu_Issue_Click(IssueData Issue)
		{
			ShowIssueDetails(Issue);
		}

		private TimeSpan? GetServerTimeOffset()
		{
			TimeSpan? Offset = null;
			if (Settings.bShowLocalTimes)
			{
				Offset = PerforceMonitor.ServerTimeZone;
			}
			return Offset;
		}

		public void ShowIssueDetails(IssueData Issue)
		{
			IssueDetailsWindow.Show(ParentForm, IssueMonitor, Workspace.Perforce.ServerAndPort, Workspace.Perforce.UserName, GetServerTimeOffset(), Issue, Log, StreamName);
		}

		private void BuildHealthContextMenu_Browse_Click(object sender, EventArgs e)
		{
			string BuildHealthProject;
			TryGetProjectSetting(PerforceMonitor.LatestProjectConfigFile, "BuildHealthProject", out BuildHealthProject);
			IssueBrowserWindow.Show(ParentForm, IssueMonitor, Workspace.Perforce.ServerAndPort, Workspace.Perforce.UserName, GetServerTimeOffset(), Log, StreamName, BuildHealthProject);
		}

		private void BuildHealthContextMenu_Settings_Click(object sender, EventArgs e)
		{
			IssueSettingsWindow IssueSettings = new IssueSettingsWindow(Settings);
			if (IssueSettings.ShowDialog(this) == DialogResult.OK)
			{
				Owner.UpdateAlertWindows();
			}
		}

		private void ShowRequiredSdkInfo()
		{
			string[] SdkInfoEntries;
			if (TryGetProjectSetting(PerforceMonitor.LatestProjectConfigFile, "SdkInfo", out SdkInfoEntries))
			{
				Dictionary<string, string> Variables = GetWorkspaceVariables(-1);
				SdkInfoWindow Window = new SdkInfoWindow(SdkInfoEntries, Variables, BadgeFont);
				Window.ShowDialog();
			}
		}

		private StatusLine CreateStatusLineFromMarkdown(string Text)
		{
			StatusLine Line = new StatusLine();

			FontStyle Style = FontStyle.Regular;

			StringBuilder ElementText = new StringBuilder();
			for (int Idx = 0; Idx < Text.Length;)
			{
				// Bold and italic
				if (Text[Idx] == '_' || Text[Idx] == '*')
				{
					if (Idx + 1 < Text.Length && Text[Idx + 1] == Text[Idx])
					{
						FlushMarkdownText(Line, ElementText, Style);
						Idx += 2;
						Style ^= FontStyle.Bold;
						continue;
					}
					else
					{
						FlushMarkdownText(Line, ElementText, Style);
						Idx++;
						Style ^= FontStyle.Italic;
						continue;
					}
				}

				// Strikethrough
				if (Idx + 2 < Text.Length && Text[Idx] == '~' && Text[Idx + 1] == '~')
				{
					FlushMarkdownText(Line, ElementText, Style);
					Idx += 2;
					Style ^= FontStyle.Strikeout;
					continue;
				}

				// Link
				if (Text[Idx] == '[')
				{
					if (Idx + 1 < Text.Length && Text[Idx + 1] == '[')
					{
						ElementText.Append(Text[Idx]);
						Idx += 2;
						continue;
					}

					int EndIdx = Text.IndexOf("](", Idx);
					if (EndIdx != -1)
					{
						int UrlEndIdx = Text.IndexOf(')', EndIdx + 2);
						if (UrlEndIdx != -1)
						{
							FlushMarkdownText(Line, ElementText, Style);
							string LinkText = Text.Substring(Idx + 1, EndIdx - (Idx + 1));
							string LinkUrl = Text.Substring(EndIdx + 2, UrlEndIdx - (EndIdx + 2));
							Line.AddLink(LinkText, Style, () => SafeProcessStart(LinkUrl));
							Idx = UrlEndIdx + 1;
							continue;
						}
					}
				}

				// Icon
				if (Text[Idx] == ':')
				{
					int EndIdx = Text.IndexOf(':', Idx + 1);
					if (EndIdx != -1)
					{
						if (String.Compare(":alert:", 0, Text, Idx, EndIdx - Idx) == 0)
						{
							FlushMarkdownText(Line, ElementText, Style);
							Line.AddIcon(Properties.Resources.StatusIcons, new Size(16, 16), 4);
							Idx = EndIdx + 1;
							continue;
						}
					}
				}

				// Otherwise, just append the current character
				ElementText.Append(Text[Idx++]);
			}
			FlushMarkdownText(Line, ElementText, Style);

			return Line;
		}

		private void FlushMarkdownText(StatusLine Line, StringBuilder ElementText, FontStyle Style)
		{
			if (ElementText.Length > 0)
			{
				Line.AddText(ElementText.ToString(), Style);
				ElementText.Clear();
			}
		}

		private void SelectOtherStream(Rectangle Bounds)
		{
			bool bShownContextMenu = false;
			if (StreamName != null)
			{
				IReadOnlyList<string> OtherStreamNames = Workspace.ProjectStreamFilter;
				if (OtherStreamNames != null)
				{
					StreamContextMenu.Items.Clear();

					ToolStripMenuItem CurrentStreamItem = new ToolStripMenuItem(StreamName, null, new EventHandler((S, E) => SelectStream(StreamName)));
					CurrentStreamItem.Checked = true;
					StreamContextMenu.Items.Add(CurrentStreamItem);

					StreamContextMenu.Items.Add(new ToolStripSeparator());

					foreach (string OtherStreamName in OtherStreamNames.OrderBy(x => x).Where(x => !x.EndsWith("/Dev-Binaries")))
					{
						string ThisStreamName = OtherStreamName; // Local for lambda capture
						if (String.Compare(StreamName, OtherStreamName, StringComparison.InvariantCultureIgnoreCase) != 0)
						{
							ToolStripMenuItem Item = new ToolStripMenuItem(ThisStreamName, null, new EventHandler((S, E) => SelectStream(ThisStreamName)));
							StreamContextMenu.Items.Add(Item);
						}
					}

					if (StreamContextMenu.Items.Count > 2)
					{
						StreamContextMenu.Items.Add(new ToolStripSeparator());
					}

					StreamContextMenu.Items.Add(new ToolStripMenuItem("Select Other...", null, new EventHandler((S, E) => SelectOtherStreamDialog())));

					int X = (Bounds.Left + Bounds.Right) / 2 + StreamContextMenu.Bounds.Width / 2;
					int Y = Bounds.Bottom + 2;
					StreamContextMenu.Show(StatusPanel, new Point(X, Y), ToolStripDropDownDirection.Left);

					bShownContextMenu = true;
				}
			}
			if (!bShownContextMenu)
			{
				SelectOtherStreamDialog();
			}
		}

		private void SelectOtherStreamDialog()
		{
			string NewStreamName;
			if (SelectStreamWindow.ShowModal(this, Workspace.Perforce, StreamName, Log, out NewStreamName))
			{
				SelectStream(NewStreamName);
			}
		}

		private void SelectStream(string NewStreamName)
		{
			if (StreamName != NewStreamName)
			{
				if (Workspace.IsBusy())
				{
					MessageBox.Show("Please retry after the current sync has finished.", "Sync in Progress");
				}
				else if (Workspace.Perforce != null)
				{
					if (!Workspace.Perforce.HasOpenFiles(Log) || MessageBox.Show("You have files open for edit in this workspace. If you continue, you will not be able to submit them until you switch back.\n\nContinue switching streams?", "Files checked out", MessageBoxButtons.YesNo) == DialogResult.Yes)
					{
						if (Workspace.Perforce.SwitchStream(NewStreamName, Log))
						{
							StatusPanel.SuspendLayout();
							StreamChanged();
							StatusPanel.ResumeLayout();
						}
					}
				}
			}
		}

		private void ViewLastSyncStatus()
		{
			string SummaryText;
			if (GetLastUpdateMessage(WorkspaceSettings.LastSyncResult, WorkspaceSettings.LastSyncResultMessage, out SummaryText))
			{
				string CaptionText;
				if (!GetGenericLastUpdateMessage(WorkspaceSettings.LastSyncResult, out CaptionText))
				{
					CaptionText = "Sync error";
				}
				MessageBox.Show(SummaryText, CaptionText);
			}
		}

		private void ShowErrorInLog()
		{
			if (!Splitter.IsLogVisible())
			{
				ToggleLogVisibility();
			}
			SyncLog.ScrollToEnd();
		}

		private void ShowActionsMenu(Rectangle Bounds)
		{
			MoreToolsContextMenu.Show(StatusPanel, new Point(Bounds.Left, Bounds.Bottom), ToolStripDropDownDirection.BelowRight);
		}

		private void SelectChange(int ChangeNumber)
		{
			BuildList.SelectedItems.Clear();

			PendingSelectedChangeNumber = -1;

			foreach (ListViewItem Item in BuildList.Items)
			{
				PerforceChangeSummary Summary = (PerforceChangeSummary)Item.Tag;
				if (Summary != null && Summary.Number <= ChangeNumber)
				{
					Item.Selected = true;
					Item.EnsureVisible();
					return;
				}
			}

			PendingSelectedChangeNumber = ChangeNumber;

			int CurrentMaxChanges = PerforceMonitor.CurrentMaxChanges;
			if (PerforceMonitor.PendingMaxChanges <= CurrentMaxChanges && BuildList.SelectedItems.Count == 0)
			{
				PerforceMonitor.PendingMaxChanges = CurrentMaxChanges + BuildListExpandCount;
				if (ExpandItem != null)
				{
					ExpandItem.EnsureVisible();
				}
			}
		}

		private void BuildList_MouseClick(object Sender, MouseEventArgs Args)
		{
			if (Args.Button == MouseButtons.Left)
			{
				ListViewHitTestInfo HitTest = BuildList.HitTest(Args.Location);
				if (HitTest.Item != null)
				{
					if (HitTest.Item == ExpandItem)
					{
						if (HitTestExpandLink(Args.Location))
						{
							int CurrentMaxChanges = PerforceMonitor.CurrentMaxChanges;
							if (PerforceMonitor.PendingMaxChanges > CurrentMaxChanges)
							{
								PerforceMonitor.PendingMaxChanges = CurrentMaxChanges;
							}
							else
							{
								PerforceMonitor.PendingMaxChanges = CurrentMaxChanges + BuildListExpandCount;
							}
							BuildList.Invalidate();
						}
					}
					else
					{
						PerforceChangeSummary Change = (PerforceChangeSummary)HitTest.Item.Tag;
						if (Workspace.PendingChangeNumber == Change.Number)
						{
							Rectangle SubItemRect = HitTest.Item.SubItems[StatusColumn.Index].Bounds;

							if (Workspace.IsBusy())
							{
								Rectangle CancelRect = new Rectangle(SubItemRect.Right - 16, SubItemRect.Top, 16, SubItemRect.Height);
								Rectangle InfoRect = new Rectangle(SubItemRect.Right - 32, SubItemRect.Top, 16, SubItemRect.Height);
								if (CancelRect.Contains(Args.Location))
								{
									CancelWorkspaceUpdate();
								}
								else if (InfoRect.Contains(Args.Location) && !Splitter.IsLogVisible())
								{
									ToggleLogVisibility();
								}
							}
							else
							{
								Rectangle HappyRect = new Rectangle(SubItemRect.Right - 32, SubItemRect.Top, 16, SubItemRect.Height);
								Rectangle FrownRect = new Rectangle(SubItemRect.Right - 16, SubItemRect.Top, 16, SubItemRect.Height);
								if (HappyRect.Contains(Args.Location))
								{
									EventMonitor.PostEvent(Change.Number, EventType.Good);
									BuildList.Invalidate();
								}
								else if (FrownRect.Contains(Args.Location))
								{
									EventMonitor.PostEvent(Change.Number, EventType.Bad);
									BuildList.Invalidate();
								}
							}
						}
						else
						{
							Rectangle SyncBadgeRectangle = GetSyncBadgeRectangle(HitTest.Item.SubItems[StatusColumn.Index].Bounds);
							if (SyncBadgeRectangle.Contains(Args.Location) && CanSyncChange(Change.Number))
							{
								StartSync(Change.Number, null);
							}
						}

						if (DescriptionColumn.Index < HitTest.Item.SubItems.Count && HitTest.Item.SubItems[DescriptionColumn.Index] == HitTest.SubItem)
						{
							ChangeLayoutInfo LayoutInfo = GetChangeLayoutInfo(Change);
							if (LayoutInfo.DescriptionBadges.Count > 0)
							{
								Point BuildListLocation = GetBadgeListLocation(LayoutInfo.DescriptionBadges, HitTest.SubItem.Bounds, HorizontalAlign.Right, VerticalAlignment.Middle);
								BuildListLocation.Offset(-2, 0);

								foreach (BadgeInfo Badge in LayoutInfo.DescriptionBadges)
								{
									Rectangle BadgeBounds = Badge.GetBounds(BuildListLocation);
									if (BadgeBounds.Contains(Args.Location) && Badge.ClickHandler != null)
									{
										Badge.ClickHandler();
										break;
									}
								}
							}
						}

						if (CISColumn.Index < HitTest.Item.SubItems.Count && HitTest.Item.SubItems[CISColumn.Index] == HitTest.SubItem)
						{
							ChangeLayoutInfo LayoutInfo = GetChangeLayoutInfo(Change);
							if (LayoutInfo.BuildBadges.Count > 0)
							{
								Point BuildListLocation = GetBadgeListLocation(LayoutInfo.BuildBadges, HitTest.SubItem.Bounds, HorizontalAlign.Center, VerticalAlignment.Middle);
								BuildListLocation.X = Math.Max(BuildListLocation.X, HitTest.SubItem.Bounds.Left);

								BadgeInfo BadgeInfo = HitTestBadge(Args.Location, LayoutInfo.BuildBadges, BuildListLocation);
								if (BadgeInfo != null && BadgeInfo.ClickHandler != null)
								{
									BadgeInfo.ClickHandler();
								}
							}
						}

						foreach (ColumnHeader CustomColumn in CustomColumns)
						{
							if (CustomColumn.Index < HitTest.Item.SubItems.Count && HitTest.Item.SubItems[CustomColumn.Index] == HitTest.SubItem)
							{
								ChangeLayoutInfo LayoutInfo = GetChangeLayoutInfo((PerforceChangeSummary)HitTest.Item.Tag);

								List<BadgeInfo> Badges;
								if (LayoutInfo.CustomBadges.TryGetValue(CustomColumn.Text, out Badges) && Badges.Count > 0)
								{
									Point ListLocation = GetBadgeListLocation(Badges, HitTest.SubItem.Bounds, HorizontalAlign.Center, VerticalAlignment.Middle);

									BadgeInfo BadgeInfo = HitTestBadge(Args.Location, Badges, ListLocation);
									if (BadgeInfo != null && BadgeInfo.ClickHandler != null)
									{
										BadgeInfo.ClickHandler();
									}
								}
							}
						}
					}
				}
			}
			else if (Args.Button == MouseButtons.Right)
			{
				ListViewHitTestInfo HitTest = BuildList.HitTest(Args.Location);
				if (HitTest.Item != null && HitTest.Item.Tag != null)
				{
					if (BuildList.SelectedItems.Count > 1 && BuildList.SelectedItems.Contains(HitTest.Item))
					{
						bool bIsTimeColumn = (HitTest.Item.SubItems.IndexOf(HitTest.SubItem) == TimeColumn.Index);
						BuildListMultiContextMenu_TimeZoneSeparator.Visible = bIsTimeColumn;
						BuildListMultiContextMenu_ShowLocalTimes.Visible = bIsTimeColumn;
						BuildListMultiContextMenu_ShowLocalTimes.Checked = Settings.bShowLocalTimes;
						BuildListMultiContextMenu_ShowServerTimes.Visible = bIsTimeColumn;
						BuildListMultiContextMenu_ShowServerTimes.Checked = !Settings.bShowLocalTimes;

						BuildListMultiContextMenu.Show(BuildList, Args.Location);
					}
					else
					{
						ContextMenuChange = (PerforceChangeSummary)HitTest.Item.Tag;

						BuildListContextMenu_WithdrawReview.Visible = (EventMonitor.GetReviewByCurrentUser(ContextMenuChange.Number) != null);
						BuildListContextMenu_StartInvestigating.Visible = !EventMonitor.IsUnderInvestigationByCurrentUser(ContextMenuChange.Number);
						BuildListContextMenu_FinishInvestigating.Visible = EventMonitor.IsUnderInvestigation(ContextMenuChange.Number);

						string CommentText;
						bool bHasExistingComment = EventMonitor.GetCommentByCurrentUser(ContextMenuChange.Number, out CommentText);
						BuildListContextMenu_LeaveComment.Visible = !bHasExistingComment;
						BuildListContextMenu_EditComment.Visible = bHasExistingComment;

						bool bIsBusy = Workspace.IsBusy();
						bool bIsCurrentChange = (ContextMenuChange.Number == Workspace.CurrentChangeNumber);
						BuildListContextMenu_Sync.Visible = !bIsBusy;
						BuildListContextMenu_Sync.Font = new Font(SystemFonts.MenuFont, bIsCurrentChange ? FontStyle.Regular : FontStyle.Bold);
						BuildListContextMenu_SyncContentOnly.Visible = !bIsBusy && ShouldSyncPrecompiledEditor;
						BuildListContextMenu_SyncOnlyThisChange.Visible = !bIsBusy && !bIsCurrentChange && ContextMenuChange.Number > Workspace.CurrentChangeNumber && Workspace.CurrentChangeNumber != -1;
						BuildListContextMenu_Build.Visible = !bIsBusy && bIsCurrentChange && !ShouldSyncPrecompiledEditor;
						BuildListContextMenu_Rebuild.Visible = !bIsBusy && bIsCurrentChange && !ShouldSyncPrecompiledEditor;
						BuildListContextMenu_GenerateProjectFiles.Visible = !bIsBusy && bIsCurrentChange;
						BuildListContextMenu_LaunchEditor.Visible = !bIsBusy && ContextMenuChange.Number == Workspace.CurrentChangeNumber;
						BuildListContextMenu_LaunchEditor.Font = new Font(SystemFonts.MenuFont, FontStyle.Bold);
						BuildListContextMenu_OpenVisualStudio.Visible = !bIsBusy && bIsCurrentChange;
						BuildListContextMenu_Cancel.Visible = bIsBusy;

						BisectState State;
						WorkspaceSettings.ChangeNumberToBisectState.TryGetValue(ContextMenuChange.Number, out State);
						bool bIsBisectMode = IsBisectModeEnabled();
						BuildListContextMenu_Bisect_Pass.Visible = bIsBisectMode && State != BisectState.Pass;
						BuildListContextMenu_Bisect_Fail.Visible = bIsBisectMode && State != BisectState.Fail;
						BuildListContextMenu_Bisect_Exclude.Visible = bIsBisectMode && State != BisectState.Exclude;
						BuildListContextMenu_Bisect_Include.Visible = bIsBisectMode && State != BisectState.Include;
						BuildListContextMenu_Bisect_Separator.Visible = bIsBisectMode;

						BuildListContextMenu_MarkGood.Visible = !bIsBisectMode;
						BuildListContextMenu_MarkBad.Visible = !bIsBisectMode;
						BuildListContextMenu_WithdrawReview.Visible = !bIsBisectMode;

						EventSummary Summary = EventMonitor.GetSummaryForChange(ContextMenuChange.Number);
						bool bStarred = (Summary != null && Summary.LastStarReview != null && Summary.LastStarReview.Type == EventType.Starred);
						BuildListContextMenu_AddStar.Visible = !bStarred;
						BuildListContextMenu_RemoveStar.Visible = bStarred;

						bool bIsTimeColumn = (HitTest.Item.SubItems.IndexOf(HitTest.SubItem) == TimeColumn.Index);
						BuildListContextMenu_TimeZoneSeparator.Visible = bIsTimeColumn;
						BuildListContextMenu_ShowLocalTimes.Visible = bIsTimeColumn;
						BuildListContextMenu_ShowLocalTimes.Checked = Settings.bShowLocalTimes;
						BuildListContextMenu_ShowServerTimes.Visible = bIsTimeColumn;
						BuildListContextMenu_ShowServerTimes.Checked = !Settings.bShowLocalTimes;

						int CustomToolStart = BuildListContextMenu.Items.IndexOf(BuildListContextMenu_CustomTool_Start) + 1;
						int CustomToolEnd = BuildListContextMenu.Items.IndexOf(BuildListContextMenu_CustomTool_End);
						while (CustomToolEnd > CustomToolStart)
						{
							BuildListContextMenu.Items.RemoveAt(CustomToolEnd - 1);
							CustomToolEnd--;
						}

						ConfigFile ProjectConfigFile = PerforceMonitor.LatestProjectConfigFile;
						if (ProjectConfigFile != null)
						{
							Dictionary<string, string> Variables = GetWorkspaceVariables(ContextMenuChange.Number);

							string[] ChangeContextMenuEntries = ProjectConfigFile.GetValues("Options.ContextMenu", new string[0]);
							foreach (string ChangeContextMenuEntry in ChangeContextMenuEntries)
							{
								ConfigObject Object = new ConfigObject(ChangeContextMenuEntry);

								string Label = Object.GetValue("Label");
								string Execute = Object.GetValue("Execute");
								string Arguments = Object.GetValue("Arguments");

								if (Label != null && Execute != null)
								{
									Label = Utility.ExpandVariables(Label, Variables);
									Execute = Utility.ExpandVariables(Execute, Variables);
									Arguments = Utility.ExpandVariables(Arguments ?? "", Variables);

									ToolStripMenuItem Item = new ToolStripMenuItem(Label, null, new EventHandler((o, a) => SafeProcessStart(Execute, Arguments)));

									BuildListContextMenu.Items.Insert(CustomToolEnd, Item);
									CustomToolEnd++;
								}
							}
						}

						BuildListContextMenu_CustomTool_End.Visible = (CustomToolEnd > CustomToolStart);

						string SwarmURL;
						BuildListContextMenu_ViewInSwarm.Visible = TryGetProjectSetting(ProjectConfigFile, "SwarmURL", out SwarmURL);
							
						BuildListContextMenu.Show(BuildList, Args.Location);
					}
				}
			}
		}

		private void BuildList_MouseMove(object sender, MouseEventArgs e)
		{
			ListViewHitTestInfo HitTest = BuildList.HitTest(e.Location);

			bool bNewMouseOverExpandLink = HitTest.Item != null && HitTestExpandLink(e.Location);
			if (bMouseOverExpandLink != bNewMouseOverExpandLink)
			{
				bMouseOverExpandLink = bNewMouseOverExpandLink;
				Cursor = bMouseOverExpandLink ? NativeCursors.Hand : Cursors.Arrow;
				BuildList.Invalidate();
			}

			string NewHoverBadgeUniqueId = null;
			if (HitTest.Item != null && HitTest.Item.Tag is PerforceChangeSummary)
			{
				int ColumnIndex = HitTest.Item.SubItems.IndexOf(HitTest.SubItem);
				if (ColumnIndex == DescriptionColumn.Index)
				{
					ChangeLayoutInfo LayoutInfo = GetChangeLayoutInfo((PerforceChangeSummary)HitTest.Item.Tag);
					if (LayoutInfo.DescriptionBadges.Count > 0)
					{
						Point ListLocation = GetBadgeListLocation(LayoutInfo.DescriptionBadges, HitTest.SubItem.Bounds, HorizontalAlign.Right, VerticalAlignment.Middle);
						NewHoverBadgeUniqueId = HitTestBadge(e.Location, LayoutInfo.DescriptionBadges, ListLocation)?.UniqueId;
					}
				}
				else if (ColumnIndex == CISColumn.Index)
				{
					ChangeLayoutInfo LayoutInfo = GetChangeLayoutInfo((PerforceChangeSummary)HitTest.Item.Tag);
					if (LayoutInfo.BuildBadges.Count > 0)
					{
						Point BuildListLocation = GetBadgeListLocation(LayoutInfo.BuildBadges, HitTest.SubItem.Bounds, HorizontalAlign.Center, VerticalAlignment.Middle);
						BuildListLocation.X = Math.Max(BuildListLocation.X, HitTest.SubItem.Bounds.Left);

						BadgeInfo Badge = HitTestBadge(e.Location, LayoutInfo.BuildBadges, BuildListLocation);
						NewHoverBadgeUniqueId = (Badge != null) ? Badge.UniqueId : null;

						if (HoverBadgeUniqueId != NewHoverBadgeUniqueId)
						{
							if (Badge != null && Badge.ToolTip != null && Badge.BackgroundColor.A != 0)
							{
								BuildListToolTip.Show(Badge.ToolTip, BuildList, new Point(BuildListLocation.X + Badge.Offset, HitTest.Item.Bounds.Bottom + 2));
							}
							else
							{
								BuildListToolTip.Hide(BuildList);
							}
						}
					}
				}
				else if (CustomColumns.Contains(BuildList.Columns[ColumnIndex]))
				{
					ColumnHeader Column = BuildList.Columns[ColumnIndex];

					ChangeLayoutInfo LayoutInfo = GetChangeLayoutInfo((PerforceChangeSummary)HitTest.Item.Tag);

					List<BadgeInfo> Badges;
					if (LayoutInfo.CustomBadges.TryGetValue(Column.Text, out Badges) && Badges.Count > 0)
					{
						Point ListLocation = GetBadgeListLocation(Badges, HitTest.SubItem.Bounds, HorizontalAlign.Center, VerticalAlignment.Middle);
						NewHoverBadgeUniqueId = HitTestBadge(e.Location, Badges, ListLocation)?.UniqueId;
					}
				}
			}
			if (HoverBadgeUniqueId != NewHoverBadgeUniqueId)
			{
				HoverBadgeUniqueId = NewHoverBadgeUniqueId;
				BuildList.Invalidate();
			}

			bool bNewHoverSync = false;
			if (HitTest.Item != null)
			{
				bNewHoverSync = GetSyncBadgeRectangle(HitTest.Item.SubItems[StatusColumn.Index].Bounds).Contains(e.Location);
			}
			if (bNewHoverSync != bHoverSync)
			{
				bHoverSync = bNewHoverSync;
				BuildList.Invalidate();
			}
		}

		private BadgeInfo HitTestBadge(Point Location, List<BadgeInfo> BadgeList, Point ListLocation)
		{
			foreach (BadgeInfo Badge in BadgeList)
			{
				Rectangle BadgeBounds = Badge.GetBounds(ListLocation);
				if (BadgeBounds.Contains(Location))
				{
					return Badge;
				}
			}
			return null;
		}

		private List<IArchiveInfo> GetSelectedArchives(IReadOnlyList<IArchiveInfo> Archives)
		{
			Dictionary<string, KeyValuePair<IArchiveInfo, int>> ArchiveTypeToSelection = new Dictionary<string, KeyValuePair<IArchiveInfo, int>>();
			foreach (IArchiveInfo Archive in Archives)
			{
				ArchiveSettings ArchiveSettings = Settings.Archives.FirstOrDefault(x => x.Type == Archive.Type);
				if (ArchiveSettings != null && ArchiveSettings.bEnabled)
				{
					int Preference = ArchiveSettings.Order.IndexOf(Archive.Name);
					if (Preference == -1)
					{
						Preference = ArchiveSettings.Order.Count;
					}

					KeyValuePair<IArchiveInfo, int> ExistingItem;
					if (!ArchiveTypeToSelection.TryGetValue(Archive.Type, out ExistingItem) || ExistingItem.Value > Preference)
					{
						ArchiveTypeToSelection[Archive.Type] = new KeyValuePair<IArchiveInfo, int>(Archive, Preference);
					}
				}
			}
			return ArchiveTypeToSelection.Select(x => x.Value.Key).ToList();
		}

		private void ClearSelectedArchives()
		{
			foreach (ArchiveSettings ArchiveSettings in Settings.Archives)
			{
				ArchiveSettings.bEnabled = false;
			}
			Settings.Save();

			UpdateSelectedArchives();
		}

		private void SetSelectedArchive(IArchiveInfo Archive, bool bSelected)
		{
			ArchiveSettings ArchiveSettings = Settings.Archives.FirstOrDefault(x => x.Type == Archive.Type);
			if (ArchiveSettings == null)
			{
				ArchiveSettings = new ArchiveSettings(bSelected, Archive.Type, new string[] { Archive.Name });
				Settings.Archives.Add(ArchiveSettings);
			}
			else if (bSelected)
			{
				ArchiveSettings.bEnabled = true;
				ArchiveSettings.Order.Remove(Archive.Name);
				ArchiveSettings.Order.Insert(0, Archive.Name);
			}
			else
			{
				ArchiveSettings.bEnabled = false;
			}
			Settings.Save();

			UpdateSelectedArchives();
		}

		private void UpdateSelectedArchives()
		{
			UpdateBuildSteps();
			UpdateSyncActionCheckboxes();

			BuildList.Invalidate();
		}


		private void OptionsButton_Click(object sender, EventArgs e)
		{
			OptionsContextMenu_AutoResolveConflicts.Checked = Settings.bAutoResolveConflicts;

			OptionsContextMenu_SyncPrecompiledBinaries.DropDownItems.Clear();

			IReadOnlyList<IArchiveInfo> Archives = PerforceMonitor?.AvailableArchives;
			if (Archives == null || Archives.Count == 0)
			{
				OptionsContextMenu_SyncPrecompiledBinaries.Enabled = false;
				OptionsContextMenu_SyncPrecompiledBinaries.ToolTipText = String.Format("Precompiled binaries are not available for {0}", SelectedProjectIdentifier);
				OptionsContextMenu_SyncPrecompiledBinaries.Checked = false;
			}
			else
			{
				List<IArchiveInfo> SelectedArchives = GetSelectedArchives(Archives);

				OptionsContextMenu_SyncPrecompiledBinaries.Enabled = true;
				OptionsContextMenu_SyncPrecompiledBinaries.ToolTipText = null;
				OptionsContextMenu_SyncPrecompiledBinaries.Checked = SelectedArchives.Count > 0;

				if (Archives.Count > 1 || Archives[0].Type != EditorArchiveType)
				{
					ToolStripMenuItem DisableItem = new ToolStripMenuItem("Disable (compile locally)");
					DisableItem.Checked = (SelectedArchives.Count == 0);
					DisableItem.Click += (Sender, Args) => ClearSelectedArchives();
					OptionsContextMenu_SyncPrecompiledBinaries.DropDownItems.Add(DisableItem);

					ToolStripSeparator Separator = new ToolStripSeparator();
					OptionsContextMenu_SyncPrecompiledBinaries.DropDownItems.Add(Separator);

					foreach (IArchiveInfo Archive in Archives)
					{
						ToolStripMenuItem Item = new ToolStripMenuItem(Archive.Name);
						Item.Enabled = Archive.Exists();
						if (!Item.Enabled)
						{
							Item.ToolTipText = String.Format("No valid archives found at {0}", Archive.DepotPath);
						}
						Item.Checked = SelectedArchives.Contains(Archive);
						Item.Click += (Sender, Args) => SetSelectedArchive(Archive, !Item.Checked);
						OptionsContextMenu_SyncPrecompiledBinaries.DropDownItems.Add(Item);
					}
				}
			}

			OptionsContextMenu_EditorBuildConfiguration.Enabled = !ShouldSyncPrecompiledEditor;
			UpdateCheckedBuildConfig();
			OptionsContextMenu_CustomizeBuildSteps.Enabled = (Workspace != null);
			OptionsContextMenu_EditorArguments.Checked = Settings.EditorArguments.Any(x => x.Item2);
			OptionsContextMenu_ScheduledSync.Checked = Settings.bScheduleEnabled;
			OptionsContextMenu_TimeZone_Local.Checked = Settings.bShowLocalTimes;
			OptionsContextMenu_TimeZone_PerforceServer.Checked = !Settings.bShowLocalTimes;
			OptionsContextMenu_ShowChanges_ShowUnreviewed.Checked = Settings.bShowUnreviewedChanges;
			OptionsContextMenu_ShowChanges_ShowAutomated.Checked = Settings.bShowAutomatedChanges;
			OptionsContextMenu_TabNames_Stream.Checked = Settings.TabLabels == TabLabels.Stream;
			OptionsContextMenu_TabNames_WorkspaceName.Checked = Settings.TabLabels == TabLabels.WorkspaceName;
			OptionsContextMenu_TabNames_WorkspaceRoot.Checked = Settings.TabLabels == TabLabels.WorkspaceRoot;
			OptionsContextMenu_TabNames_ProjectFile.Checked = Settings.TabLabels == TabLabels.ProjectFile;
			OptionsContextMenu.Show(OptionsButton, new Point(OptionsButton.Width - OptionsContextMenu.Size.Width, OptionsButton.Height));
		}

		private void BuildAfterSyncCheckBox_CheckedChanged(object sender, EventArgs e)
		{
			Settings.bBuildAfterSync = BuildAfterSyncCheckBox.Checked;
			Settings.Save();

			UpdateSyncActionCheckboxes();
		}

		private void RunAfterSyncCheckBox_CheckedChanged(object sender, EventArgs e)
		{
			Settings.bRunAfterSync = RunAfterSyncCheckBox.Checked;
			Settings.Save();

			UpdateSyncActionCheckboxes();
		}

		private void OpenSolutionAfterSyncCheckBox_CheckedChanged(object sender, EventArgs e)
		{
			Settings.bOpenSolutionAfterSync = OpenSolutionAfterSyncCheckBox.Checked;
			Settings.Save();

			UpdateSyncActionCheckboxes();
		}

		private void UpdateSyncActionCheckboxes()
		{
			BuildAfterSyncCheckBox.Checked = Settings.bBuildAfterSync;
			RunAfterSyncCheckBox.Checked = Settings.bRunAfterSync;
			OpenSolutionAfterSyncCheckBox.Checked = Settings.bOpenSolutionAfterSync;

			if (Workspace == null || Workspace.IsBusy())
			{
				AfterSyncingLabel.Enabled = false;
				BuildAfterSyncCheckBox.Enabled = false;
				RunAfterSyncCheckBox.Enabled = false;
				OpenSolutionAfterSyncCheckBox.Enabled = false;
			}
			else
			{
				AfterSyncingLabel.Enabled = true;
				BuildAfterSyncCheckBox.Enabled = bHasBuildSteps;
				RunAfterSyncCheckBox.Enabled = BuildAfterSyncCheckBox.Checked || ShouldSyncPrecompiledEditor;
				OpenSolutionAfterSyncCheckBox.Enabled = !ShouldSyncPrecompiledEditor;
			}
		}

		private void BuildList_FontChanged(object sender, EventArgs e)
		{
			if (BuildFont != null)
			{
				BuildFont.Dispose();
			}
			BuildFont = BuildList.Font;

			if (SelectedBuildFont != null)
			{
				SelectedBuildFont.Dispose();
			}
			SelectedBuildFont = new Font(BuildFont, FontStyle.Bold);

			if (BadgeFont != null)
			{
				BadgeFont.Dispose();
			}
			BadgeFont = new Font(BuildFont.FontFamily, BuildFont.SizeInPoints - 2, FontStyle.Bold);
		}

		public void SyncLatestChange()
		{
			SyncLatestChange(null);
		}

		public void SyncLatestChange(WorkspaceUpdateCallback Callback)
		{
			if (Workspace != null)
			{
				int ChangeNumber;
				if (!FindChangeToSync(Settings.SyncType, out ChangeNumber))
				{
					ShowErrorDialog(String.Format("Couldn't find any {0}changelist. Double-click on the change you want to sync manually.", (Settings.SyncType == LatestChangeType.Starred) ? "starred " : (Settings.SyncType == LatestChangeType.Good) ? "good " : ""));
				}
				else if (ChangeNumber < Workspace.CurrentChangeNumber)
				{
					ShowErrorDialog("Workspace is already synced to a later change ({0} vs {1}).", Workspace.CurrentChangeNumber, ChangeNumber);
				}
				else if (ChangeNumber >= PerforceMonitor.LastChangeByCurrentUser || MessageBox.Show(String.Format("The changelist that would be synced is before the last change you submitted.\n\nIf you continue, your changes submitted after CL {0} will be locally removed from your workspace until you can sync past them again.\n\nAre you sure you want to continue?", ChangeNumber), "Local changes will be removed", MessageBoxButtons.YesNo) == DialogResult.Yes)
				{
					Owner.ShowAndActivate();
					SelectChange(ChangeNumber);
					StartSync(ChangeNumber, Callback);
				}
			}
		}

		private void BuildListContextMenu_MarkGood_Click(object sender, EventArgs e)
		{
			EventMonitor.PostEvent(ContextMenuChange.Number, EventType.Good);
		}

		private void BuildListContextMenu_MarkBad_Click(object sender, EventArgs e)
		{
			EventMonitor.PostEvent(ContextMenuChange.Number, EventType.Bad);
		}

		private void BuildListContextMenu_WithdrawReview_Click(object sender, EventArgs e)
		{
			EventMonitor.PostEvent(ContextMenuChange.Number, EventType.Unknown);
		}

		private void BuildListContextMenu_Sync_Click(object sender, EventArgs e)
		{
			StartSync(ContextMenuChange.Number);
		}

		private void BuildListContextMenu_SyncContentOnly_Click(object sender, EventArgs e)
		{
			StartWorkspaceUpdate(ContextMenuChange.Number, WorkspaceUpdateOptions.Sync | WorkspaceUpdateOptions.ContentOnly);
		}

		private void BuildListContextMenu_SyncOnlyThisChange_Click(object sender, EventArgs e)
		{
			StartWorkspaceUpdate(ContextMenuChange.Number, WorkspaceUpdateOptions.SyncSingleChange);
		}

		private void BuildListContextMenu_Build_Click(object sender, EventArgs e)
		{
			StartWorkspaceUpdate(Workspace.CurrentChangeNumber, WorkspaceUpdateOptions.SyncArchives | WorkspaceUpdateOptions.Build);
		}

		private void BuildListContextMenu_Rebuild_Click(object sender, EventArgs e)
		{
			StartWorkspaceUpdate(Workspace.CurrentChangeNumber, WorkspaceUpdateOptions.SyncArchives | WorkspaceUpdateOptions.Build | WorkspaceUpdateOptions.Clean);
		}

		private void BuildListContextMenu_GenerateProjectFiles_Click(object sender, EventArgs e)
		{
			StartWorkspaceUpdate(Workspace.CurrentChangeNumber, WorkspaceUpdateOptions.GenerateProjectFiles);
		}

		private void BuildListContextMenu_CancelSync_Click(object sender, EventArgs e)
		{
			CancelWorkspaceUpdate();
		}

		private void BuildListContextMenu_MoreInfo_Click(object sender, EventArgs e)
		{
			if (!Utility.SpawnHiddenProcess("p4vc.exe", String.Format("-p\"{0}\" -u\"{1}\" -c{2} change {3}", Workspace.Perforce.ServerAndPort ?? "perforce:1666", Workspace.Perforce.UserName, Workspace.ClientName, ContextMenuChange.Number)))
			{
				MessageBox.Show("Unable to spawn p4vc. Check you have P4V installed.");
			}
		}

		private void BuildListContextMenu_ViewInSwarm_Click(object sender, EventArgs e)
		{
			string SwarmURL;
			if (TryGetProjectSetting(PerforceMonitor.LatestProjectConfigFile, "SwarmURL", out SwarmURL))
			{
				Process.Start(String.Format("{0}/changes/{1}", SwarmURL, ContextMenuChange.Number));
			}
			else
			{
				MessageBox.Show("Swarm URL is not configured.");
			}
		}

		private void BuildListContextMenu_AddStar_Click(object sender, EventArgs e)
		{
			if (MessageBox.Show("Starred builds are meant to convey a stable, verified build to the rest of the team. Do not star a build unless it has been fully tested.\n\nAre you sure you want to star this build?", "Confirm star", MessageBoxButtons.YesNo) == DialogResult.Yes)
			{
				EventMonitor.PostEvent(ContextMenuChange.Number, EventType.Starred);
			}
		}

		private void BuildListContextMenu_RemoveStar_Click(object sender, EventArgs e)
		{
			EventSummary Summary = EventMonitor.GetSummaryForChange(ContextMenuChange.Number);
			if (Summary != null && Summary.LastStarReview != null && Summary.LastStarReview.Type == EventType.Starred)
			{
				string Message = String.Format("This change was starred by {0}. Are you sure you want to remove it?", FormatUserName(Summary.LastStarReview.UserName));
				if (MessageBox.Show(Message, "Confirm removing star", MessageBoxButtons.YesNo) == DialogResult.Yes)
				{
					EventMonitor.PostEvent(ContextMenuChange.Number, EventType.Unstarred);
				}
			}
		}

		private void BuildListContextMenu_LaunchEditor_Click(object sender, EventArgs e)
		{
			LaunchEditor();
		}

		private void BuildListContextMenu_StartInvestigating_Click(object sender, EventArgs e)
		{
			string Message = String.Format("All changes from {0} onwards will be marked as bad while you are investigating an issue.\n\nAre you sure you want to continue?", ContextMenuChange.Number);
			if (MessageBox.Show(Message, "Confirm investigating", MessageBoxButtons.YesNo) == DialogResult.Yes)
			{
				EventMonitor.StartInvestigating(ContextMenuChange.Number);
			}
		}

		private void BuildListContextMenu_FinishInvestigating_Click(object sender, EventArgs e)
		{
			int StartChangeNumber = EventMonitor.GetInvestigationStartChangeNumber(ContextMenuChange.Number);
			if (StartChangeNumber != -1)
			{
				if (ContextMenuChange.Number > StartChangeNumber)
				{
					string Message = String.Format("Mark all changes between {0} and {1} as bad?", StartChangeNumber, ContextMenuChange.Number);
					if (MessageBox.Show(Message, "Finish investigating", MessageBoxButtons.YesNo) == DialogResult.Yes)
					{
						foreach (PerforceChangeSummary Change in PerforceMonitor.GetChanges())
						{
							if (Change.Number >= StartChangeNumber && Change.Number < ContextMenuChange.Number)
							{
								EventMonitor.PostEvent(Change.Number, EventType.Bad);
							}
						}
					}
				}
				EventMonitor.FinishInvestigating(ContextMenuChange.Number);
			}
		}

		private void OnlyShowReviewedCheckBox_CheckedChanged(object sender, EventArgs e)
		{
			UpdateBuildList();
			ShrinkNumRequestedBuilds();
		}

		public void Activate()
		{
			UpdateSyncActionCheckboxes();

			if (PerforceMonitor != null)
			{
				PerforceMonitor.Refresh();
			}

			if (DesiredTaskbarState.Item1 == TaskbarState.Error)
			{
				DesiredTaskbarState = Tuple.Create(TaskbarState.NoProgress, 0.0f);
				Owner.UpdateProgress();
			}
		}

		public void Deactivate()
		{
			ShrinkNumRequestedBuilds();
		}

		private void BuildList_ItemMouseHover(object sender, ListViewItemMouseHoverEventArgs Args)
		{
			Point ClientPoint = BuildList.PointToClient(Cursor.Position);
			if (Args.Item.SubItems.Count >= 6)
			{
				if (Args.Item.Bounds.Contains(ClientPoint))
				{
					PerforceChangeSummary Change = (PerforceChangeSummary)Args.Item.Tag;
					if (Change == null)
					{
						return;
					}

					Rectangle CISBounds = Args.Item.SubItems[CISColumn.Index].Bounds;
					if (CISBounds.Contains(ClientPoint))
					{
						return;
					}

					Rectangle DescriptionBounds = Args.Item.SubItems[DescriptionColumn.Index].Bounds;
					if (DescriptionBounds.Contains(ClientPoint))
					{
						ChangeLayoutInfo LayoutInfo = GetChangeLayoutInfo(Change);
						if (LayoutInfo.DescriptionBadges.Count == 0 || ClientPoint.X < GetBadgeListLocation(LayoutInfo.DescriptionBadges, DescriptionBounds, HorizontalAlign.Right, VerticalAlignment.Middle).X - 2)
						{
							BuildListToolTip.Show(Change.Description, BuildList, new Point(DescriptionBounds.Left, DescriptionBounds.Bottom + 2));
							return;
						}
					}

					EventSummary Summary = EventMonitor.GetSummaryForChange(Change.Number);
					if (Summary != null)
					{
						StringBuilder SummaryText = new StringBuilder();
						if (Summary.Comments.Count > 0)
						{
							foreach (CommentData Comment in Summary.Comments)
							{
								if (!String.IsNullOrWhiteSpace(Comment.Text))
								{
									SummaryText.AppendFormat("{0}: \"{1}\"\n", FormatUserName(Comment.UserName), Comment.Text);
								}
							}
							if (SummaryText.Length > 0)
							{
								SummaryText.Append("\n");
							}
						}
						AppendUserList(SummaryText, "\n", "Compiled by {0}.", Summary.Reviews.Where(x => x.Type == EventType.Compiles));
						AppendUserList(SummaryText, "\n", "Failed to compile for {0}.", Summary.Reviews.Where(x => x.Type == EventType.DoesNotCompile));
						AppendUserList(SummaryText, "\n", "Marked good by {0}.", Summary.Reviews.Where(x => x.Type == EventType.Good));
						AppendUserList(SummaryText, "\n", "Marked bad by {0}.", Summary.Reviews.Where(x => x.Type == EventType.Bad));
						if (Summary.LastStarReview != null)
						{
							AppendUserList(SummaryText, "\n", "Starred by {0}.", new EventData[] { Summary.LastStarReview });
						}
						if (SummaryText.Length > 0)
						{
							Rectangle SummaryBounds = Args.Item.SubItems[StatusColumn.Index].Bounds;
							BuildListToolTip.Show(SummaryText.ToString(), BuildList, new Point(SummaryBounds.Left, SummaryBounds.Bottom));
							return;
						}
					}
				}
			}

			BuildListToolTip.Hide(BuildList);
		}

		private void BuildList_MouseLeave(object sender, EventArgs e)
		{
			BuildListToolTip.Hide(BuildList);

			if (HoverBadgeUniqueId != null)
			{
				HoverBadgeUniqueId = null;
				BuildList.Invalidate();
			}

			if (bMouseOverExpandLink)
			{
				Cursor = Cursors.Arrow;
				bMouseOverExpandLink = false;
				BuildList.Invalidate();
			}
		}

		private void OptionsContextMenu_ShowLog_Click(object sender, EventArgs e)
		{
			ToggleLogVisibility();
		}

		private void ToggleLogVisibility()
		{
			Splitter.SetLogVisibility(!Splitter.IsLogVisible());
		}

		private void Splitter_OnVisibilityChanged(bool bVisible)
		{
			Settings.bShowLogWindow = bVisible;
			Settings.Save();

			UpdateStatusPanel();
		}

		private void OptionsContextMenu_AutoResolveConflicts_Click(object sender, EventArgs e)
		{
			OptionsContextMenu_AutoResolveConflicts.Checked ^= true;
			Settings.bAutoResolveConflicts = OptionsContextMenu_AutoResolveConflicts.Checked;
			Settings.Save();
		}

		private void OptionsContextMenu_EditorArguments_Click(object sender, EventArgs e)
		{
			ModifyEditorArguments();
		}

		private bool ModifyEditorArguments()
		{
			ArgumentsWindow Arguments = new ArgumentsWindow(Settings.EditorArguments, Settings.bEditorArgumentsPrompt);
			if (Arguments.ShowDialog(this) == DialogResult.OK)
			{
				Settings.EditorArguments = Arguments.GetItems();
				Settings.bEditorArgumentsPrompt = Arguments.PromptBeforeLaunch;
				Settings.Save();
				return true;
			}
			return false;
		}

		private void BuildListContextMenu_OpenVisualStudio_Click(object sender, EventArgs e)
		{
			OpenSolution();
		}

		private void OpenSolution()
		{
			string MasterProjectName = "UE4";

			string MasterProjectNameFileName = Path.Combine(BranchDirectoryName, "Engine", "Intermediate", "ProjectFiles", "MasterProjectName.txt");
			if (File.Exists(MasterProjectNameFileName))
			{
				try
				{
					MasterProjectName = File.ReadAllText(MasterProjectNameFileName).Trim();
				}
				catch (Exception Ex)
				{
					Log.WriteException(Ex, "Unable to read '{0}'", MasterProjectNameFileName);
				}
			}

			string SolutionFileName = Path.Combine(BranchDirectoryName, MasterProjectName + ".sln");
			if (!File.Exists(SolutionFileName))
			{
				MessageBox.Show(String.Format("Couldn't find solution at {0}", SolutionFileName));
			}
			else
			{
				ProcessStartInfo StartInfo = new ProcessStartInfo(SolutionFileName);
				StartInfo.WorkingDirectory = BranchDirectoryName;
				SafeProcessStart(StartInfo);
			}
		}

		private void OptionsContextMenu_BuildConfig_Debug_Click(object sender, EventArgs e)
		{
			UpdateBuildConfig(BuildConfig.Debug);
		}

		private void OptionsContextMenu_BuildConfig_DebugGame_Click(object sender, EventArgs e)
		{
			UpdateBuildConfig(BuildConfig.DebugGame);
		}

		private void OptionsContextMenu_BuildConfig_Development_Click(object sender, EventArgs e)
		{
			UpdateBuildConfig(BuildConfig.Development);
		}

		void UpdateBuildConfig(BuildConfig NewConfig)
		{
			Settings.CompiledEditorBuildConfig = NewConfig;
			Settings.Save();
			UpdateCheckedBuildConfig();
		}

		void UpdateCheckedBuildConfig()
		{
			BuildConfig EditorBuildConfig = GetEditorBuildConfig();

			OptionsContextMenu_BuildConfig_Debug.Checked = (EditorBuildConfig == BuildConfig.Debug);
			OptionsContextMenu_BuildConfig_Debug.Enabled = (!ShouldSyncPrecompiledEditor || EditorBuildConfig == BuildConfig.Debug);

			OptionsContextMenu_BuildConfig_DebugGame.Checked = (EditorBuildConfig == BuildConfig.DebugGame);
			OptionsContextMenu_BuildConfig_DebugGame.Enabled = (!ShouldSyncPrecompiledEditor || EditorBuildConfig == BuildConfig.DebugGame);

			OptionsContextMenu_BuildConfig_Development.Checked = (EditorBuildConfig == BuildConfig.Development);
			OptionsContextMenu_BuildConfig_Development.Enabled = (!ShouldSyncPrecompiledEditor || EditorBuildConfig == BuildConfig.Development);
		}

		private void OptionsContextMenu_ScheduleSync_Click(object sender, EventArgs e)
		{
			Owner.SetupScheduledSync();
		}

		public void ScheduleTimerElapsed()
		{
			if (Settings.bScheduleEnabled)
			{
				Log.WriteLine("Scheduled sync at {0} for {1}.", DateTime.Now, Settings.ScheduleChange);

				int ChangeNumber;
				if (!FindChangeToSync(Settings.ScheduleChange, out ChangeNumber))
				{
					Log.WriteLine("Couldn't find any matching change");
				}
				else if (Workspace.CurrentChangeNumber >= ChangeNumber)
				{
					Log.WriteLine("Sync ignored; already at or ahead of CL ({0} >= {1})", Workspace.CurrentChangeNumber, ChangeNumber);
				}
				else
				{
					WorkspaceUpdateOptions Options = WorkspaceUpdateOptions.Sync | WorkspaceUpdateOptions.SyncArchives | WorkspaceUpdateOptions.GenerateProjectFiles | WorkspaceUpdateOptions.Build | WorkspaceUpdateOptions.ScheduledBuild;
					if (Settings.bAutoResolveConflicts)
					{
						Options |= WorkspaceUpdateOptions.AutoResolveChanges;
					}
					StartWorkspaceUpdate(ChangeNumber, Options);
				}
			}
		}

		bool FindChangeToSync(LatestChangeType ChangeType, out int ChangeNumber)
		{
			for (int Idx = 0; Idx < BuildList.Items.Count; Idx++)
			{
				PerforceChangeSummary Change = (PerforceChangeSummary)BuildList.Items[Idx].Tag;
				if (Change != null)
				{
					if (ChangeType == LatestChangeType.Any)
					{
						if (CanSyncChange(Change.Number))
						{
							ChangeNumber = FindNewestGoodContentChange(Change.Number);
							return true;
						}
					}
					else if (ChangeType == LatestChangeType.Good)
					{
						EventSummary Summary = EventMonitor.GetSummaryForChange(Change.Number);
						if (Summary != null && Summary.Verdict == ReviewVerdict.Good && CanSyncChange(Change.Number))
						{
							ChangeNumber = FindNewestGoodContentChange(Change.Number);
							return true;
						}
					}
					else if (ChangeType == LatestChangeType.Starred)
					{
						EventSummary Summary = EventMonitor.GetSummaryForChange(Change.Number);
<<<<<<< HEAD
						if(((Summary != null && Summary.LastStarReview != null && Summary.LastStarReview.Type == EventType.Starred) || PromotedChangeNumbers.Contains(Change.Number)) && CanSyncChange(Change.Number))
=======
						if (((Summary != null && Summary.LastStarReview != null && Summary.LastStarReview.Type == EventType.Starred) || PromotedChangeNumbers.Contains(Change.Number)) && CanSyncChange(Change.Number))
>>>>>>> 90fae962
						{
							ChangeNumber = FindNewestGoodContentChange(Change.Number);
							return true;
						}
					}
				}
			}

			ChangeNumber = -1;
			return false;
		}

		int FindNewestGoodContentChange(int ChangeNumber)
		{
			int Index = SortedChangeNumbers.BinarySearch(ChangeNumber);
			if (Index <= 0)
			{
				return ChangeNumber;
			}

			for (int NextIndex = Index + 1; NextIndex < SortedChangeNumbers.Count; NextIndex++)
			{
				int NextChangeNumber = SortedChangeNumbers[NextIndex];

				PerforceChangeDetails Details;
				if (!PerforceMonitor.TryGetChangeDetails(NextChangeNumber, out Details) || Details.bContainsCode)
				{
					break;
				}

				EventSummary Summary = EventMonitor.GetSummaryForChange(NextChangeNumber);
				if (Summary != null && Summary.Verdict == ReviewVerdict.Bad)
				{
					break;
				}

				Index = NextIndex;
			}

			return SortedChangeNumbers[Index];
		}

		private void BuildListContextMenu_LeaveOrEditComment_Click(object sender, EventArgs e)
		{
			if (ContextMenuChange != null)
			{
				LeaveCommentWindow LeaveComment = new LeaveCommentWindow();

				string CommentText;
				if (EventMonitor.GetCommentByCurrentUser(ContextMenuChange.Number, out CommentText))
				{
					LeaveComment.CommentTextBox.Text = CommentText;
				}

				if (LeaveComment.ShowDialog() == System.Windows.Forms.DialogResult.OK)
				{
					EventMonitor.PostComment(ContextMenuChange.Number, LeaveComment.CommentTextBox.Text);
				}
			}
		}

		private void BuildListContextMenu_ShowServerTimes_Click(object sender, EventArgs e)
		{
			Settings.bShowLocalTimes = false;
			Settings.Save();
			BuildList.Items.Clear(); // Need to clear list to rebuild groups, populate time column again
			UpdateBuildList();
		}

		private void BuildListContextMenu_ShowLocalTimes_Click(object sender, EventArgs e)
		{
			Settings.bShowLocalTimes = true;
			Settings.Save();
			BuildList.Items.Clear(); // Need to clear list to rebuild groups, populate time column again
			UpdateBuildList();
		}

		private void MoreToolsContextMenu_CleanWorkspace_Click(object sender, EventArgs e)
		{
			if (!WaitForProgramsToFinish())
			{
				return;
			}

			string ExtraSafeToDeleteFolders;
			if (!TryGetProjectSetting(Workspace.ProjectConfigFile, "SafeToDeleteFolders", out ExtraSafeToDeleteFolders))
			{
				ExtraSafeToDeleteFolders = "";
			}

			string ExtraSafeToDeleteExtensions;
			if (!TryGetProjectSetting(Workspace.ProjectConfigFile, "SafeToDeleteExtensions", out ExtraSafeToDeleteExtensions))
			{
				ExtraSafeToDeleteExtensions = "";
			}

			string[] CombinedSyncFilter = UserSettings.GetCombinedSyncFilter(GetSyncCategories(), Settings.SyncView, Settings.SyncCategories, WorkspaceSettings.SyncView, WorkspaceSettings.SyncCategories);
			List<string> SyncPaths = Workspace.GetSyncPaths(WorkspaceSettings.bSyncAllProjects ?? Settings.bSyncAllProjects, CombinedSyncFilter);

			CleanWorkspaceWindow.DoClean(ParentForm, Workspace.Perforce, BranchDirectoryName, Workspace.ClientRootPath, SyncPaths, ExtraSafeToDeleteFolders.Split('\n'), ExtraSafeToDeleteExtensions.Split('\n'), Log);
		}

		private void UpdateBuildSteps()
		{
			bHasBuildSteps = false;

			foreach (ToolStripMenuItem CustomToolMenuItem in CustomToolMenuItems)
			{
				MoreToolsContextMenu.Items.Remove(CustomToolMenuItem);
			}

			CustomToolMenuItems.Clear();

			if (Workspace != null)
			{
				ConfigFile ProjectConfigFile = Workspace.ProjectConfigFile;
				if (ProjectConfigFile != null)
				{
					Dictionary<Guid, ConfigObject> ProjectBuildStepObjects = GetProjectBuildStepObjects(ProjectConfigFile);

					int InsertIdx = 0;

					List<BuildStep> UserSteps = GetUserBuildSteps(ProjectBuildStepObjects);
					foreach (BuildStep Step in UserSteps)
					{
						if (Step.bShowAsTool)
						{
							ToolStripMenuItem NewMenuItem = new ToolStripMenuItem(Step.Description.Replace("&", "&&"));
							NewMenuItem.Click += new EventHandler((sender, e) => { RunCustomTool(Step.UniqueId); });
							CustomToolMenuItems.Add(NewMenuItem);
							MoreToolsContextMenu.Items.Insert(InsertIdx++, NewMenuItem);
						}
						bHasBuildSteps |= Step.bNormalSync;
					}
				}
			}

			MoreActionsContextMenu_CustomToolSeparator.Visible = (CustomToolMenuItems.Count > 0);
		}

		private void RunCustomTool(Guid UniqueId)
		{
			if (Workspace != null)
			{
				if (Workspace.IsBusy())
				{
					MessageBox.Show("Please retry after the current sync has finished.", "Sync in Progress");
				}
				else
				{
					WorkspaceUpdateContext Context = new WorkspaceUpdateContext(Workspace.CurrentChangeNumber, WorkspaceUpdateOptions.Build, null, GetDefaultBuildStepObjects(), ProjectSettings.BuildSteps, new HashSet<Guid> { UniqueId }, GetWorkspaceVariables(Workspace.CurrentChangeNumber));
					StartWorkspaceUpdate(Context, null);
				}
			}
		}

		private Dictionary<string, string> GetWorkspaceVariables(int ChangeNumber)
		{
			BuildConfig EditorBuildConfig = GetEditorBuildConfig();

			string SdkInstallerDir;
			TryGetProjectSetting(PerforceMonitor.LatestProjectConfigFile, "SdkInstallerDir", out SdkInstallerDir);

			Dictionary<string, string> Variables = new Dictionary<string, string>();
			Variables.Add("Stream", StreamName);
			Variables.Add("Change", ChangeNumber.ToString());
			Variables.Add("ClientName", ClientName);
			Variables.Add("BranchDir", BranchDirectoryName);
			Variables.Add("ProjectDir", Path.GetDirectoryName(SelectedFileName));
			Variables.Add("ProjectFile", SelectedFileName);
			Variables.Add("UE4EditorExe", GetEditorExePath(EditorBuildConfig));
			Variables.Add("UE4EditorCmdExe", GetEditorExePath(EditorBuildConfig).Replace(".exe", "-Cmd.exe"));
			Variables.Add("UE4EditorConfig", EditorBuildConfig.ToString());
			Variables.Add("UE4EditorDebugArg", (EditorBuildConfig == BuildConfig.Debug || EditorBuildConfig == BuildConfig.DebugGame) ? " -debug" : "");
			Variables.Add("UseIncrementalBuilds", "1");
			if (!String.IsNullOrEmpty(SdkInstallerDir))
			{
				Variables.Add("SdkInstallerDir", SdkInstallerDir);
			}
			return Variables;
		}

		private void OptionsContextMenu_EditBuildSteps_Click(object sender, EventArgs e)
		{
			ConfigFile ProjectConfigFile = Workspace.ProjectConfigFile;
			if (Workspace != null && ProjectConfigFile != null)
			{
				// Find all the target names for this project
				List<string> TargetNames = new List<string>();
				if (!String.IsNullOrEmpty(SelectedFileName) && SelectedFileName.EndsWith(".uproject", StringComparison.InvariantCultureIgnoreCase))
				{
					DirectoryInfo SourceDirectory = new DirectoryInfo(Path.Combine(Path.GetDirectoryName(SelectedFileName), "Source"));
					if (SourceDirectory.Exists)
					{
						foreach (FileInfo TargetFile in SourceDirectory.EnumerateFiles("*.target.cs", SearchOption.TopDirectoryOnly))
						{
							TargetNames.Add(TargetFile.Name.Substring(0, TargetFile.Name.IndexOf('.')));
						}
					}
				}

				// Get all the task objects
				Dictionary<Guid, ConfigObject> ProjectBuildStepObjects = GetProjectBuildStepObjects(ProjectConfigFile);
				List<BuildStep> UserSteps = GetUserBuildSteps(ProjectBuildStepObjects);

				// Show the dialog
				ModifyBuildStepsWindow EditStepsWindow = new ModifyBuildStepsWindow(TargetNames, UserSteps, new HashSet<Guid>(ProjectBuildStepObjects.Keys), BranchDirectoryName, GetWorkspaceVariables(Workspace.CurrentChangeNumber));
				EditStepsWindow.ShowDialog();

				// Update the user settings
				List<ConfigObject> ModifiedBuildSteps = new List<ConfigObject>();
				foreach (BuildStep Step in UserSteps)
				{
					if (Step.IsValid())
					{
						ConfigObject DefaultObject;
						ProjectBuildStepObjects.TryGetValue(Step.UniqueId, out DefaultObject);

						ConfigObject UserConfigObject = Step.ToConfigObject(DefaultObject);
						if (UserConfigObject != null && UserConfigObject.Pairs.Any(x => x.Key != "UniqueId"))
						{
							ModifiedBuildSteps.Add(UserConfigObject);
						}
					}
				}

				// Save the settings
				ProjectSettings.BuildSteps = ModifiedBuildSteps;
				Settings.Save();

				// Update the custom tools menu, because we might have changed it
				UpdateBuildSteps();
				UpdateSyncActionCheckboxes();
			}
		}

		private void AddOrUpdateBuildStep(Dictionary<Guid, ConfigObject> Steps, ConfigObject Object)
		{
			Guid UniqueId;
			if (Guid.TryParse(Object.GetValue(BuildStep.UniqueIdKey, ""), out UniqueId))
			{
				// Add or apply Object to the list of steps in Steps. Do not modify Object; make a copy first.
				ConfigObject NewObject = new ConfigObject(Object);

				ConfigObject DefaultObject;
				if (Steps.TryGetValue(UniqueId, out DefaultObject))
				{
					NewObject.SetDefaults(DefaultObject);
				}

				Steps[UniqueId] = NewObject;
			}
		}

		private bool ShouldSyncPrecompiledEditor
		{
			get { return Settings.Archives.Any(x => x.bEnabled && x.Type == EditorArchiveType) && PerforceMonitor != null && PerforceMonitor.AvailableArchives.Any(x => x.Type == "Editor"); }
		}

		public BuildConfig GetEditorBuildConfig()
		{
			return ShouldSyncPrecompiledEditor ? BuildConfig.Development : Settings.CompiledEditorBuildConfig;
		}

		private Dictionary<Guid, ConfigObject> GetDefaultBuildStepObjects()
		{
			string ProjectArgument = "";
			if (SelectedFileName.EndsWith(".uproject", StringComparison.InvariantCultureIgnoreCase))
			{
				ProjectArgument = String.Format("\"{0}\"", SelectedFileName);
			}

			string ActualEditorTargetName;
			if (EditorTargetName != null)
			{
				ActualEditorTargetName = EditorTargetName;
			}
			else if (SelectedFileName.EndsWith(".uproject", StringComparison.InvariantCultureIgnoreCase) && bIsEnterpriseProject)
			{
				ActualEditorTargetName = "StudioEditor";
			}
			else
			{
				ActualEditorTargetName = "UE4Editor";
			}

			bool bUseCrashReportClientEditor = PerforceMonitor.LatestProjectConfigFile.GetValue("Options.UseCrashReportClientEditor", false);

			List<BuildStep> DefaultBuildSteps = new List<BuildStep>();
			DefaultBuildSteps.Add(new BuildStep(new Guid("{01F66060-73FA-4CC8-9CB3-E217FBBA954E}"), 0, "Compile UnrealHeaderTool", "Compiling UnrealHeaderTool...", 1, "UnrealHeaderTool", "Win64", "Development", "", !ShouldSyncPrecompiledEditor));
			DefaultBuildSteps.Add(new BuildStep(new Guid("{F097FF61-C916-4058-8391-35B46C3173D5}"), 1, String.Format("Compile {0}", ActualEditorTargetName), String.Format("Compiling {0}...", ActualEditorTargetName), 10, ActualEditorTargetName, "Win64", Settings.CompiledEditorBuildConfig.ToString(), ProjectArgument, !ShouldSyncPrecompiledEditor));
			DefaultBuildSteps.Add(new BuildStep(new Guid("{C6E633A1-956F-4AD3-BC95-6D06D131E7B4}"), 2, "Compile ShaderCompileWorker", "Compiling ShaderCompileWorker...", 1, "ShaderCompileWorker", "Win64", "Development", "", !ShouldSyncPrecompiledEditor));
			DefaultBuildSteps.Add(new BuildStep(new Guid("{24FFD88C-7901-4899-9696-AE1066B4B6E8}"), 3, "Compile UnrealLightmass", "Compiling UnrealLightmass...", 1, "UnrealLightmass", "Win64", "Development", "", !ShouldSyncPrecompiledEditor));
			DefaultBuildSteps.Add(new BuildStep(new Guid("{FFF20379-06BF-4205-8A3E-C53427736688}"), 4, "Compile CrashReportClient", "Compiling CrashReportClient...", 1, "CrashReportClient", "Win64", "Shipping", "", !ShouldSyncPrecompiledEditor && !bUseCrashReportClientEditor));
			DefaultBuildSteps.Add(new BuildStep(new Guid("{7143D861-58D3-4F83-BADC-BC5DCB2079F6}"), 5, "Compile CrashReportClientEditor", "Compiling CrashReportClientEditor...", 1, "CrashReportClientEditor", "Win64", "Shipping", "", !ShouldSyncPrecompiledEditor && bUseCrashReportClientEditor));

			return DefaultBuildSteps.ToDictionary(x => x.UniqueId, x => x.ToConfigObject());
		}

		private Dictionary<Guid, ConfigObject> GetProjectBuildStepObjects(ConfigFile ProjectConfigFile)
		{
			Dictionary<Guid, ConfigObject> ProjectBuildSteps = GetDefaultBuildStepObjects();
			foreach (string Line in ProjectConfigFile.GetValues("Build.Step", new string[0]))
			{
				AddOrUpdateBuildStep(ProjectBuildSteps, new ConfigObject(Line));
			}
			return ProjectBuildSteps;
		}

		private List<BuildStep> GetUserBuildSteps(Dictionary<Guid, ConfigObject> ProjectBuildStepObjects)
		{
			// Read all the user-defined build tasks and modifications to the default list
			Dictionary<Guid, ConfigObject> UserBuildStepObjects = ProjectBuildStepObjects.ToDictionary(x => x.Key, y => new ConfigObject(y.Value));
			foreach (ConfigObject UserBuildStep in ProjectSettings.BuildSteps)
			{
				AddOrUpdateBuildStep(UserBuildStepObjects, UserBuildStep);
			}

			// Create the expanded task objects
			return UserBuildStepObjects.Values.Select(x => new BuildStep(x)).OrderBy(x => x.OrderIndex).ToList();
		}

		private void OptionsContextMenu_SyncPrecompiledBinaries_Click(object sender, EventArgs e)
		{
			if (OptionsContextMenu_SyncPrecompiledBinaries.DropDownItems.Count == 0)
			{
				IArchiveInfo EditorArchive = PerforceMonitor.AvailableArchives.FirstOrDefault(x => x.Type == EditorArchiveType);
				if (EditorArchive != null)
				{
					SetSelectedArchive(EditorArchive, !OptionsContextMenu_SyncPrecompiledBinaries.Checked);
				}
			}
		}

		private void BuildList_SelectedIndexChanged(object sender, EventArgs e)
		{
			PendingSelectedChangeNumber = -1;
		}

		private void OptionsContextMenu_Diagnostics_Click(object sender, EventArgs e)
		{
			StringBuilder DiagnosticsText = new StringBuilder();
			DiagnosticsText.AppendFormat("Application version: {0}\n", Assembly.GetExecutingAssembly().GetName().Version);
			DiagnosticsText.AppendFormat("Synced from: {0}\n", Program.SyncVersion ?? "(unknown)");
			DiagnosticsText.AppendFormat("Selected file: {0}\n", (SelectedFileName == null) ? "(none)" : SelectedFileName);
			if (Workspace != null)
			{
				DiagnosticsText.AppendFormat("P4 server: {0}\n", Workspace.Perforce.ServerAndPort ?? "(default)");
				DiagnosticsText.AppendFormat("P4 user: {0}\n", Workspace.Perforce.UserName);
				DiagnosticsText.AppendFormat("P4 workspace: {0}\n", Workspace.Perforce.ClientName);
			}
			DiagnosticsText.AppendFormat("Perforce monitor: {0}\n", (PerforceMonitor == null) ? "(inactive)" : PerforceMonitor.LastStatusMessage);
			DiagnosticsText.AppendFormat("Event monitor: {0}\n", (EventMonitor == null) ? "(inactive)" : EventMonitor.LastStatusMessage);

			DiagnosticsWindow Diagnostics = new DiagnosticsWindow(DataFolder, DiagnosticsText.ToString());
			Diagnostics.ShowDialog(this);
		}

		private void OptionsContextMenu_SyncFilter_Click(object sender, EventArgs e)
		{
			SyncFilter Filter = new SyncFilter(GetSyncCategories(), Settings.SyncView, Settings.SyncCategories, Settings.bSyncAllProjects, Settings.bIncludeAllProjectsInSolution, WorkspaceSettings.SyncView, WorkspaceSettings.SyncCategories, WorkspaceSettings.bSyncAllProjects, WorkspaceSettings.bIncludeAllProjectsInSolution);
			if (Filter.ShowDialog() == DialogResult.OK)
			{
				Settings.SyncCategories = Filter.GlobalSyncCategories;
				Settings.SyncView = Filter.GlobalView;
				Settings.bSyncAllProjects = Filter.bGlobalSyncAllProjects;
				Settings.bIncludeAllProjectsInSolution = Filter.bGlobalIncludeAllProjectsInSolution;
				WorkspaceSettings.SyncCategories = Filter.WorkspaceSyncCategories;
				WorkspaceSettings.SyncView = Filter.WorkspaceView;
				WorkspaceSettings.bSyncAllProjects = Filter.bWorkspaceSyncAllProjects;
				WorkspaceSettings.bIncludeAllProjectsInSolution = Filter.bWorkspaceIncludeAllProjectsInSolution;
				Settings.Save();
			}
		}

		private void ShowSyncMenu(Rectangle Bounds)
		{
			SyncContextMenu_LatestChange.Checked = (Settings.SyncType == LatestChangeType.Any);
			SyncContextMenu_LatestGoodChange.Checked = (Settings.SyncType == LatestChangeType.Good);
			SyncContextMenu_LatestStarredChange.Checked = (Settings.SyncType == LatestChangeType.Starred);
			SyncContextMenu.Show(StatusPanel, new Point(Bounds.Left, Bounds.Bottom), ToolStripDropDownDirection.BelowRight);
		}

		private void SyncContextMenu_LatestChange_Click(object sender, EventArgs e)
		{
			Settings.SyncType = LatestChangeType.Any;
			Settings.Save();
		}

		private void SyncContextMenu_LatestGoodChange_Click(object sender, EventArgs e)
		{
			Settings.SyncType = LatestChangeType.Good;
			Settings.Save();
		}

		private void SyncContextMenu_LatestStarredChange_Click(object sender, EventArgs e)
		{
			Settings.SyncType = LatestChangeType.Starred;
			Settings.Save();
		}

		private void SyncContextMenu_EnterChangelist_Click(object sender, EventArgs e)
		{
			if (!WaitForProgramsToFinish())
			{
				return;
			}

			ChangelistWindow ChildWindow = new ChangelistWindow((Workspace == null) ? -1 : Workspace.CurrentChangeNumber);
			if (ChildWindow.ShowDialog() == DialogResult.OK)
			{
				StartSync(ChildWindow.ChangeNumber);
			}
		}

		private void BuildList_KeyDown(object Sender, KeyEventArgs Args)
		{
			if (Args.Control && Args.KeyCode == Keys.C && BuildList.SelectedItems.Count > 0)
			{
				int SelectedChange = ((PerforceChangeSummary)BuildList.SelectedItems[0].Tag).Number;
				Clipboard.SetText(String.Format("{0}", SelectedChange));
			}
		}

		private void OptionsContextMenu_ApplicationSettings_Click(object sender, EventArgs e)
		{
			Owner.ModifyApplicationSettings();
		}

		private void OptionsContextMenu_TabNames_Stream_Click(object sender, EventArgs e)
		{
			Owner.SetTabNames(TabLabels.Stream);
		}

		private void OptionsContextMenu_TabNames_WorkspaceName_Click(object sender, EventArgs e)
		{
			Owner.SetTabNames(TabLabels.WorkspaceName);
		}

		private void OptionsContextMenu_TabNames_WorkspaceRoot_Click(object sender, EventArgs e)
		{
			Owner.SetTabNames(TabLabels.WorkspaceRoot);
		}

		private void OptionsContextMenu_TabNames_ProjectFile_Click(object sender, EventArgs e)
		{
			Owner.SetTabNames(TabLabels.ProjectFile);
		}

		private void SelectRecentProject(Rectangle Bounds)
		{
			while (RecentMenu.Items[2] != RecentMenu_Separator)
			{
				RecentMenu.Items.RemoveAt(2);
			}

			foreach (UserSelectedProjectSettings RecentProject in Settings.RecentProjects)
			{
				ToolStripMenuItem Item = new ToolStripMenuItem(RecentProject.ToString(), null, new EventHandler((o, e) => Owner.RequestProjectChange(this, RecentProject, true)));
				RecentMenu.Items.Insert(RecentMenu.Items.Count - 2, Item);
			}

			RecentMenu_Separator.Visible = (Settings.RecentProjects.Count > 0);
			RecentMenu.Show(StatusPanel, new Point(Bounds.Left, Bounds.Bottom), ToolStripDropDownDirection.BelowRight);
		}

		private void RecentMenu_Browse_Click(object sender, EventArgs e)
		{
			Owner.EditSelectedProject(this);
		}

		private void RecentMenu_ClearList_Click(object sender, EventArgs e)
		{
			Settings.RecentProjects.Clear();
			Settings.Save();
		}

		private void OptionsContextMenu_ShowChanges_ShowUnreviewed_Click(object sender, EventArgs e)
		{
			Settings.bShowUnreviewedChanges ^= true;
			Settings.Save();

			UpdateBuildList();
			ShrinkNumRequestedBuilds();
		}

		private void OptionsContextMenu_ShowChanges_ShowAutomated_Click(object sender, EventArgs e)
		{
			Settings.bShowAutomatedChanges ^= true;
			Settings.Save();

			UpdateBuildListFilter();
		}

		private void BuildList_ColumnWidthChanging(object sender, ColumnWidthChangingEventArgs e)
		{
			UpdateMaxBuildBadgeChars();
		}

		private void BuildList_ColumnWidthChanged(object sender, ColumnWidthChangedEventArgs e)
		{
			if (ColumnWidths != null && MinColumnWidths != null)
			{
				int NewWidth = BuildList.Columns[e.ColumnIndex].Width;
				if (NewWidth < MinColumnWidths[e.ColumnIndex])
				{
					NewWidth = MinColumnWidths[e.ColumnIndex];
					BuildList.Columns[e.ColumnIndex].Width = NewWidth;
				}
				ColumnWidths[e.ColumnIndex] = NewWidth;
			}
			UpdateMaxBuildBadgeChars();
		}

		private void BuildList_Resize(object sender, EventArgs e)
		{
			int PrevBuildListWidth = BuildListWidth;

			BuildListWidth = BuildList.Width;

			if (PrevBuildListWidth != 0 && BuildListWidth != PrevBuildListWidth && ColumnWidths != null)
			{
				float SafeWidth = ColumnWidths.Sum() + 50.0f;
				if (BuildListWidth < PrevBuildListWidth)
				{
					if (BuildListWidth <= SafeWidth)
					{
						ResizeColumns(ColumnWidths.Sum() + (BuildListWidth - Math.Max(PrevBuildListWidth, SafeWidth)));
					}
				}
				else
				{
					if (BuildListWidth >= SafeWidth)
					{
						ResizeColumns(ColumnWidths.Sum() + (BuildListWidth - Math.Max(PrevBuildListWidth, SafeWidth)));
					}
				}
			}
		}

		void ResizeColumns(float NextTotalWidth)
		{
			float[] TargetColumnWidths = GetTargetColumnWidths(NextTotalWidth);

			// Get the current total width of the columns, and the new space that we'll aim to fill
			float PrevTotalWidth = ColumnWidths.Sum();
			float TotalDelta = Math.Abs(NextTotalWidth - PrevTotalWidth);

			float TotalColumnDelta = 0.0f;
			for (int Idx = 0; Idx < BuildList.Columns.Count; Idx++)
			{
				TotalColumnDelta += Math.Abs(TargetColumnWidths[Idx] - ColumnWidths[Idx]);
			}

			if (TotalColumnDelta > 0.5f)
			{
				float[] NextColumnWidths = new float[BuildList.Columns.Count];
				for (int Idx = 0; Idx < BuildList.Columns.Count; Idx++)
				{
					float MaxColumnDelta = TotalDelta * Math.Abs(TargetColumnWidths[Idx] - ColumnWidths[Idx]) / TotalColumnDelta;
					NextColumnWidths[Idx] = Math.Max(Math.Min(TargetColumnWidths[Idx], ColumnWidths[Idx] + MaxColumnDelta), ColumnWidths[Idx] - MaxColumnDelta);
				}

				// Update the control
				BuildList.BeginUpdate();
				for (int Idx = 0; Idx < BuildList.Columns.Count; Idx++)
				{
					BuildList.Columns[Idx].Width = (int)NextColumnWidths[Idx];
				}
				ColumnWidths = NextColumnWidths;
				BuildList.EndUpdate();
			}
		}

		float[] GetTargetColumnWidths(float NextTotalWidth)
		{
			// Array to store the output list
			float[] TargetColumnWidths = new float[BuildList.Columns.Count];

			// Array of flags to store columns which are clamped into position. We try to respect proportional resizing as well as clamping to min/max sizes,
			// and remaining space can be distributed via non-clamped columns via another iteration.
			bool[] ConstrainedColumns = new bool[BuildList.Columns.Count];

			// Keep track of the remaining width that we have to distribute between columns. Does not include the required minimum size of each column.
			float RemainingWidth = Math.Max(NextTotalWidth - MinColumnWidths.Sum(), 0.0f);

			// Keep track of the sum of the remaining column weights. Used to proportionally allocate remaining space.
			float RemainingTotalWeight = ColumnWeights.Sum();

			// Handle special cases for shrinking/expanding
			float PrevTotalWidth = ColumnWidths.Sum();
			if (NextTotalWidth < PrevTotalWidth)
			{
				// If target size is less than current size, keep it at the current size
				for (int Idx = 0; Idx < BuildList.Columns.Count; Idx++)
				{
					if (!ConstrainedColumns[Idx])
					{
						float TargetColumnWidth = MinColumnWidths[Idx] + (RemainingWidth * ColumnWeights[Idx] / RemainingTotalWeight);
						if (TargetColumnWidth > ColumnWidths[Idx])
						{
							TargetColumnWidths[Idx] = ColumnWidths[Idx];
							ConstrainedColumns[Idx] = true;

							RemainingWidth -= Math.Max(TargetColumnWidths[Idx] - MinColumnWidths[Idx], 0.0f);
							RemainingTotalWeight -= ColumnWeights[Idx];

							Idx = -1;
							continue;
						}
					}
				}
			}
			else
			{
				// If target size is greater than desired size, clamp it to that
				for (int Idx = 0; Idx < BuildList.Columns.Count; Idx++)
				{
					if (!ConstrainedColumns[Idx])
					{
						float TargetColumnWidth = MinColumnWidths[Idx] + (RemainingWidth * ColumnWeights[Idx] / RemainingTotalWeight);
						if (TargetColumnWidth > DesiredColumnWidths[Idx])
						{
							// Don't allow this column to expand above the maximum desired size
							TargetColumnWidths[Idx] = DesiredColumnWidths[Idx];
							ConstrainedColumns[Idx] = true;

							RemainingWidth -= Math.Max(TargetColumnWidths[Idx] - MinColumnWidths[Idx], 0.0f);
							RemainingTotalWeight -= ColumnWeights[Idx];

							Idx = -1;
							continue;
						}
					}
				}

				// If current size is greater than target size, keep it that way
				for (int Idx = 0; Idx < BuildList.Columns.Count; Idx++)
				{
					if (!ConstrainedColumns[Idx])
					{
						float TargetColumnWidth = MinColumnWidths[Idx] + (RemainingWidth * ColumnWeights[Idx] / RemainingTotalWeight);
						if (TargetColumnWidth < ColumnWidths[Idx])
						{
							TargetColumnWidths[Idx] = ColumnWidths[Idx];
							ConstrainedColumns[Idx] = true;

							RemainingWidth -= Math.Max(TargetColumnWidths[Idx] - MinColumnWidths[Idx], 0.0f);
							RemainingTotalWeight -= ColumnWeights[Idx];

							Idx = -1;
							continue;
						}
					}
				}
			}

			// Allocate the remaining space equally
			for (int Idx = 0; Idx < BuildList.Columns.Count; Idx++)
			{
				if (!ConstrainedColumns[Idx])
				{
					TargetColumnWidths[Idx] = MinColumnWidths[Idx] + (RemainingWidth * ColumnWeights[Idx] / RemainingTotalWeight);
				}
			}

			return TargetColumnWidths;
		}

		private void BuidlListMultiContextMenu_Bisect_Click(object sender, EventArgs e)
		{
			EnableBisectMode();
		}

		private bool IsBisectModeEnabled()
		{
			return WorkspaceSettings.ChangeNumberToBisectState.Count >= 2;
		}

		private void EnableBisectMode()
		{
			if (BuildList.SelectedItems.Count >= 2)
			{
				Dictionary<int, BisectState> ChangeNumberToBisectState = new Dictionary<int, BisectState>();
				foreach (ListViewItem SelectedItem in BuildList.SelectedItems)
				{
					PerforceChangeSummary Change = (PerforceChangeSummary)SelectedItem.Tag;
					ChangeNumberToBisectState[Change.Number] = BisectState.Include;
				}

				ChangeNumberToBisectState[ChangeNumberToBisectState.Keys.Min()] = BisectState.Pass;
				ChangeNumberToBisectState[ChangeNumberToBisectState.Keys.Max()] = BisectState.Fail;

				WorkspaceSettings.ChangeNumberToBisectState = ChangeNumberToBisectState;
				Settings.Save();

				UpdateBuildList();
				UpdateStatusPanel();
			}
		}

		private void CancelBisectMode()
		{
			WorkspaceSettings.ChangeNumberToBisectState.Clear();
			Settings.Save();

			UpdateBuildList();
			UpdateStatusPanel();
		}

		private void SetBisectStateForSelection(BisectState State)
		{
			foreach (ListViewItem SelectedItem in BuildList.SelectedItems)
			{
				PerforceChangeSummary Change = (PerforceChangeSummary)SelectedItem.Tag;
				if (Change != null)
				{
					WorkspaceSettings.ChangeNumberToBisectState[Change.Number] = State;
				}
			}

			Settings.Save();

			ChangeNumberToLayoutInfo.Clear();
			BuildList.Invalidate();

			UpdateStatusPanel();
		}

		private int GetBisectChangeNumber()
		{
			int PassChangeNumber;
			int FailChangeNumber;
			GetRemainingBisectRange(out PassChangeNumber, out FailChangeNumber);

			List<int> ChangeNumbers = new List<int>();
			foreach (KeyValuePair<int, BisectState> Pair in WorkspaceSettings.ChangeNumberToBisectState)
			{
				if (Pair.Value == BisectState.Include && Pair.Key > PassChangeNumber && Pair.Key < FailChangeNumber)
				{
					ChangeNumbers.Add(Pair.Key);
				}
			}

			ChangeNumbers.Sort();

			return (ChangeNumbers.Count > 0) ? ChangeNumbers[ChangeNumbers.Count / 2] : -1;
		}

		private void SyncBisectChange()
		{
			int BisectChange = GetBisectChangeNumber();
			if (BisectChange != -1)
			{
				Owner.ShowAndActivate();
				SelectChange(BisectChange);
				StartSync(BisectChange);
			}
		}

		private void BuildListContextMenu_Bisect_Pass_Click(object sender, EventArgs e)
		{
			SetBisectStateForSelection(BisectState.Pass);
		}

		private void BuildListContextMenu_Bisect_Fail_Click(object sender, EventArgs e)
		{
			SetBisectStateForSelection(BisectState.Fail);
		}

		private void BuildListContextMenu_Bisect_Exclude_Click(object sender, EventArgs e)
		{
			SetBisectStateForSelection(BisectState.Exclude);
		}

		private void BuildListContextMenu_Bisect_Include_Click(object sender, EventArgs e)
		{
			SetBisectStateForSelection(BisectState.Include);
		}

		private void WorkspaceControl_VisibleChanged(object sender, EventArgs e)
		{
			if (PerforceMonitor != null && PerforceMonitor.IsActive != Visible)
			{
				PerforceMonitor.IsActive = Visible;
			}
		}

		private void FilterButton_Click(object sender, EventArgs e)
		{
			FilterContextMenu_Default.Checked = !Settings.bShowAutomatedChanges && ProjectSettings.FilterType == FilterType.None && ProjectSettings.FilterBadges.Count == 0;

			FilterContextMenu_Type.Checked = ProjectSettings.FilterType != FilterType.None;
			FilterContextMenu_Type_ShowAll.Checked = ProjectSettings.FilterType == FilterType.None;
			FilterContextMenu_Type_Code.Checked = ProjectSettings.FilterType == FilterType.Code;
			FilterContextMenu_Type_Content.Checked = ProjectSettings.FilterType == FilterType.Content;

			FilterContextMenu_Badges.DropDownItems.Clear();
			FilterContextMenu_Badges.Checked = ProjectSettings.FilterBadges.Count > 0;

			HashSet<string> BadgeNames = new HashSet<string>(ProjectSettings.FilterBadges, StringComparer.OrdinalIgnoreCase);
			BadgeNames.ExceptWith(BadgeNameAndGroupPairs.Select(x => x.Key));

			List<KeyValuePair<string, string>> DisplayBadgeNameAndGroupPairs = new List<KeyValuePair<string, string>>(BadgeNameAndGroupPairs);
			DisplayBadgeNameAndGroupPairs.AddRange(BadgeNames.Select(x => new KeyValuePair<string, string>(x, "User")));

			string LastGroup = null;
			foreach (KeyValuePair<string, string> BadgeNameAndGroupPair in DisplayBadgeNameAndGroupPairs)
			{
				if (LastGroup != BadgeNameAndGroupPair.Value)
				{
					if (LastGroup != null)
					{
						FilterContextMenu_Badges.DropDownItems.Add(new ToolStripSeparator());
					}
					LastGroup = BadgeNameAndGroupPair.Value;
				}

				ToolStripMenuItem Item = new ToolStripMenuItem(BadgeNameAndGroupPair.Key);
				Item.Checked = ProjectSettings.FilterBadges.Contains(BadgeNameAndGroupPair.Key, StringComparer.OrdinalIgnoreCase);
				Item.Click += (Sender, Args) => FilterContextMenu_Badge_Click(BadgeNameAndGroupPair.Key);
				FilterContextMenu_Badges.DropDownItems.Add(Item);
			}

			FilterContextMenu_Badges.Enabled = FilterContextMenu_Badges.DropDownItems.Count > 0;

			FilterContextMenu_ShowBuildMachineChanges.Checked = Settings.bShowAutomatedChanges;
			FilterContextMenu.Show(FilterButton, new Point(0, FilterButton.Height));
		}

		private void FilterContextMenu_Badge_Click(string BadgeName)
		{
			if (ProjectSettings.FilterBadges.Contains(BadgeName))
			{
				ProjectSettings.FilterBadges.Remove(BadgeName);
			}
			else
			{
				ProjectSettings.FilterBadges.Add(BadgeName);
			}

			UpdateBuildListFilter();
		}

		private void FilterContextMenu_Default_Click(object sender, EventArgs e)
		{
			ProjectSettings.FilterBadges.Clear();
			ProjectSettings.FilterType = FilterType.None;

			Settings.bShowAutomatedChanges = false;
			Settings.Save();

			UpdateBuildListFilter();
		}

		private void FilterContextMenu_ShowBuildMachineChanges_Click(object sender, EventArgs e)
		{
			Settings.bShowAutomatedChanges ^= true;
			Settings.Save();

			UpdateBuildListFilter();
		}

		private void FilterContextMenu_Type_ShowAll_Click(object sender, EventArgs e)
		{
			ProjectSettings.FilterType = FilterType.None;
			Settings.Save();

			UpdateBuildListFilter();
		}

		private void FilterContextMenu_Type_Code_Click(object sender, EventArgs e)
		{
			ProjectSettings.FilterType = FilterType.Code;
			Settings.Save();

			UpdateBuildListFilter();
		}

		private void FilterContextMenu_Type_Content_Click(object sender, EventArgs e)
		{
			ProjectSettings.FilterType = FilterType.Content;
			Settings.Save();

			UpdateBuildListFilter();
		}

		private void UpdateBuildListFilter()
		{
			UpdateBuildList();
			ShrinkNumRequestedBuilds();
		}

		public Color? TintColor
		{
			get;
			private set;
		}

		private void EditorConfigWatcher_Changed(object sender, FileSystemEventArgs e)
		{
			UpdateTintColor();
		}

		private void EditorConfigWatcher_Renamed(object sender, RenamedEventArgs e)
		{
			UpdateTintColor();
		}

		private string GetTintColorFileName()
		{
			return Path.Combine(Path.GetDirectoryName(SelectedFileName), "Saved", "Config", "Windows", "EditorPerProjectUserSettings.ini");
		}

		private Color? GetTintColor()
		{
			try
			{
				string FileName = GetTintColorFileName();
				if (!File.Exists(FileName))
				{
					return null;
				}

				ConfigFile Config = new ConfigFile();
				Config.Load(FileName);

				ConfigSection Section = Config.FindSection("/Script/EditorStyle.EditorStyleSettings");
				if (Section == null)
				{
					return null;
				}

				string OverrideValue = Section.GetValue("EditorMainWindowBackgroundOverride", null);
				if (OverrideValue == null)
				{
					return null;
				}

				ConfigObject OverrideObject = new ConfigObject(OverrideValue);

				string TintColorValue = OverrideObject.GetValue("TintColor");
				if (TintColorValue == null)
				{
					return null;
				}

				ConfigObject TintColorObject = new ConfigObject(TintColorValue);
				if (TintColorObject.GetValue("ColorUseRule", "") != "UseColor_Specified")
				{
					return null;
				}

				ConfigObject SpecifiedColorObject = new ConfigObject(TintColorObject.GetValue("SpecifiedColor"));

				float R, G, B;
				if (!float.TryParse(SpecifiedColorObject.GetValue("R", ""), out R) || !float.TryParse(SpecifiedColorObject.GetValue("G", ""), out G) || !float.TryParse(SpecifiedColorObject.GetValue("B", ""), out B))
				{
					return null;
				}

				return Color.FromArgb((int)(255.0f * R), (int)(255.0f * G), (int)(255.0f * B));
			}
			catch
			{
				return null;
			}
		}

		private void UpdateTintColor()
		{
			Color? NewTintColor = GetTintColor();
			if (TintColor != NewTintColor)
			{
				TintColor = NewTintColor;
				Owner.UpdateTintColors();
			}
		}
	}
}<|MERGE_RESOLUTION|>--- conflicted
+++ resolved
@@ -266,11 +266,7 @@
 		HashSet<int> PromotedChangeNumbers = new HashSet<int>();
 		List<int> ListIndexToChangeIndex = new List<int>();
 		List<int> SortedChangeNumbers = new List<int>();
-<<<<<<< HEAD
-		Dictionary<int, string> ChangeNumberToArchivePath = new Dictionary<int, string>();
-=======
 		Dictionary<string, Dictionary<int, string>> ArchiveToChangeNumberToArchivePath = new Dictionary<string, Dictionary<int, string>>();
->>>>>>> 90fae962
 		Dictionary<int, ChangeLayoutInfo> ChangeNumberToLayoutInfo = new Dictionary<int, ChangeLayoutInfo>();
 		List<ToolStripMenuItem> CustomToolMenuItems = new List<ToolStripMenuItem>();
 		int NumChanges;
@@ -794,19 +790,15 @@
 		{
 			Owner.StreamChanged(this);
 			/*
-<<<<<<< HEAD
-						StatusPanel.SuspendDisplay();
-=======
 			StatusPanel.SuspendDisplay();
->>>>>>> 90fae962
-
-						string PrevSelectedFileName = SelectedFileName;
-						if(TryCloseProject())
-						{
-							OpenProject(PrevSelectedFileName);
-						}
-
-						StatusPanel.ResumeDisplay();*/
+
+			string PrevSelectedFileName = SelectedFileName;
+			if(TryCloseProject())
+			{
+				OpenProject(PrevSelectedFileName);
+			}
+
+			StatusPanel.ResumeDisplay();*/
 		}
 
 		private void StreamChangedCallback()
@@ -947,13 +939,6 @@
 			WorkspaceUpdateContext Context = new WorkspaceUpdateContext(ChangeNumber, Options, CombinedSyncFilter, GetDefaultBuildStepObjects(), ProjectSettings.BuildSteps, null, GetWorkspaceVariables(ChangeNumber));
 			if (Options.HasFlag(WorkspaceUpdateOptions.SyncArchives))
 			{
-<<<<<<< HEAD
-				string EditorArchivePath = null;
-				if (ShouldSyncPrecompiledEditor)
-				{
-					EditorArchivePath = GetArchivePathForChangeNumber(ChangeNumber);
-					if (EditorArchivePath == null)
-=======
 				IReadOnlyList<IArchiveInfo> Archives = PerforceMonitor.AvailableArchives;
 				foreach (IArchiveInfo Archive in Archives)
 				{
@@ -965,31 +950,23 @@
 				{
 					string ArchivePath = GetArchivePathForChangeNumber(Archive, ChangeNumber);
 					if (ArchivePath == null)
->>>>>>> 90fae962
 					{
 						MessageBox.Show(String.Format("There are no compiled {0} binaries for this change. To sync it, you must disable syncing of precompiled editor binaries.", Archive.Name));
 						return;
 					}
-<<<<<<< HEAD
-					Context.Options &= ~(WorkspaceUpdateOptions.Build | WorkspaceUpdateOptions.GenerateProjectFiles);
-=======
 
 					if (Archive.Type == EditorArchiveType)
 					{
 						Context.Options &= ~(WorkspaceUpdateOptions.Build | WorkspaceUpdateOptions.GenerateProjectFiles | WorkspaceUpdateOptions.OpenSolutionAfterSync);
 					}
->>>>>>> 90fae962
 
 					string[] ZippedBinariesSyncFilter;
 					if (TryGetProjectSetting(PerforceMonitor.LatestProjectConfigFile, "ZippedBinariesSyncFilter", out ZippedBinariesSyncFilter) && ZippedBinariesSyncFilter.Length > 0)
 					{
 						Context.SyncFilter = Enumerable.Concat(Context.SyncFilter, ZippedBinariesSyncFilter).ToArray();
 					}
-<<<<<<< HEAD
-=======
 
 					Context.ArchiveTypeToDepotPath[Archive.Type] = ArchivePath;
->>>>>>> 90fae962
 				}
 			}
 			StartWorkspaceUpdate(Context, Callback);
@@ -1001,13 +978,6 @@
 			{
 				Context.Options |= WorkspaceUpdateOptions.AutoResolveChanges;
 			}
-<<<<<<< HEAD
-			if (Settings.bUseIncrementalBuilds)
-			{
-				Context.Options |= WorkspaceUpdateOptions.UseIncrementalBuilds;
-			}
-=======
->>>>>>> 90fae962
 			if (WorkspaceSettings.bSyncAllProjects ?? Settings.bSyncAllProjects)
 			{
 				Context.Options |= WorkspaceUpdateOptions.SyncAllProjects | WorkspaceUpdateOptions.IncludeAllProjectsInSolution;
@@ -3204,17 +3174,10 @@
 					}
 				}
 
-<<<<<<< HEAD
-				foreach(ServiceBadgeInfo ServiceBadge in ServiceBadges)
-				{
-					ProgramsLine.AddText("  |  ");
-					if(ServiceBadge.Url == null)
-=======
 				foreach (ServiceBadgeInfo ServiceBadge in ServiceBadges)
 				{
 					ProgramsLine.AddText("  |  ");
 					if (ServiceBadge.Url == null)
->>>>>>> 90fae962
 					{
 						ProgramsLine.AddBadge(ServiceBadge.Name, GetBuildBadgeColor(ServiceBadge.Result), null);
 					}
@@ -4645,11 +4608,7 @@
 					else if (ChangeType == LatestChangeType.Starred)
 					{
 						EventSummary Summary = EventMonitor.GetSummaryForChange(Change.Number);
-<<<<<<< HEAD
-						if(((Summary != null && Summary.LastStarReview != null && Summary.LastStarReview.Type == EventType.Starred) || PromotedChangeNumbers.Contains(Change.Number)) && CanSyncChange(Change.Number))
-=======
 						if (((Summary != null && Summary.LastStarReview != null && Summary.LastStarReview.Type == EventType.Starred) || PromotedChangeNumbers.Contains(Change.Number)) && CanSyncChange(Change.Number))
->>>>>>> 90fae962
 						{
 							ChangeNumber = FindNewestGoodContentChange(Change.Number);
 							return true;
