// Copyright Epic Games, Inc. All Rights Reserved.

using System.Collections.Generic;
using System.Data;
using System.Linq;
using System.Windows.Forms;

namespace UnrealGameSync.Controls
{
	public partial class SyncFilterControl : UserControl
	{
<<<<<<< HEAD
		HashSet<string> _stripLines = new HashSet<string>()
=======
		static readonly HashSet<string> s_stripLines = new HashSet<string>()
>>>>>>> 4af6daef
		{
			"; Rules are specified one per line, and may use any standard Perforce wildcards:",
			";    ?    Matches one character.",
			";    *    Matches any sequence of characters, except for a directory separator.",
			";    ...  Matches any sequence of characters, including directory separators.",
			"; Patterns may match any file fragment (eg. *.pdb), or may be rooted to the branch (eg. /Engine/Binaries/.../*.pdb).",
			"; To exclude files which match a pattern, prefix the rule with the '-' character (eg. -/Engine/Documentation/...)",
			"; Global rules are applied to the files being synced first, followed by any workspace-specific patterns.",
		};

		public SyncFilterControl()
		{
			InitializeComponent();
		}

		private void SyntaxButton_LinkClicked(object sender, LinkLabelLinkClickedEventArgs e)
		{
<<<<<<< HEAD
			SyncFilterSyntax dialog = new SyncFilterSyntax();
=======
			using SyncFilterSyntax dialog = new SyncFilterSyntax();
>>>>>>> 4af6daef
			dialog.ShowDialog(ParentForm);
		}

		public void SetView(string[] view)
		{
<<<<<<< HEAD
			ViewTextBox.Lines = view.Where(x => !_stripLines.Contains(x.Trim())).SkipWhile(x => x.Trim().Length == 0 || x.Trim() == ";").ToArray();
=======
			ViewTextBox.Lines = view.Where(x => !s_stripLines.Contains(x.Trim())).SkipWhile(x => x.Trim().Length == 0 || x.Trim() == ";").ToArray();
>>>>>>> 4af6daef
			ViewTextBox.Select(ViewTextBox.Text.Length, 0);
		}

		public string[] GetView()
		{
			return ViewTextBox.Lines;
		}
	}
}<|MERGE_RESOLUTION|>--- conflicted
+++ resolved
@@ -9,11 +9,7 @@
 {
 	public partial class SyncFilterControl : UserControl
 	{
-<<<<<<< HEAD
-		HashSet<string> _stripLines = new HashSet<string>()
-=======
 		static readonly HashSet<string> s_stripLines = new HashSet<string>()
->>>>>>> 4af6daef
 		{
 			"; Rules are specified one per line, and may use any standard Perforce wildcards:",
 			";    ?    Matches one character.",
@@ -31,21 +27,13 @@
 
 		private void SyntaxButton_LinkClicked(object sender, LinkLabelLinkClickedEventArgs e)
 		{
-<<<<<<< HEAD
-			SyncFilterSyntax dialog = new SyncFilterSyntax();
-=======
 			using SyncFilterSyntax dialog = new SyncFilterSyntax();
->>>>>>> 4af6daef
 			dialog.ShowDialog(ParentForm);
 		}
 
 		public void SetView(string[] view)
 		{
-<<<<<<< HEAD
-			ViewTextBox.Lines = view.Where(x => !_stripLines.Contains(x.Trim())).SkipWhile(x => x.Trim().Length == 0 || x.Trim() == ";").ToArray();
-=======
 			ViewTextBox.Lines = view.Where(x => !s_stripLines.Contains(x.Trim())).SkipWhile(x => x.Trim().Length == 0 || x.Trim() == ";").ToArray();
->>>>>>> 4af6daef
 			ViewTextBox.Select(ViewTextBox.Text.Length, 0);
 		}
 
