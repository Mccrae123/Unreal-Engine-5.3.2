// Copyright Epic Games, Inc. All Rights Reserved.

using System;
using System.ComponentModel;
using System.Drawing;
using System.Drawing.Drawing2D;
using System.Windows.Forms;

namespace UnrealGameSync
{
	partial class AlertButtonControl : Button
	{
		public enum AlertButtonTheme
		{
			Normal,
			Green,
			Red,
			Strong,
			Custom
		}

		[TypeConverter(typeof(ExpandableObjectConverter))]
		public struct AlertButtonColors
		{
			public Color ForeColor
			{
				get; set;
			}

			public Color BorderColor
			{
				get; set;
			}

			public Color BackgroundColor1
			{
				get; set;
			}

			public Color BackgroundColor2
			{
				get; set;
			}

			public Color BackgroundColorHover1
			{
				get; set;
			}

			public Color BackgroundColorHover2
			{
				get; set;
			}

			public Color BackgroundColorDown1
			{
				get; set;
			}

			public Color BackgroundColorDown2
			{
				get; set;
			}
		}

		AlertButtonTheme _themeValue;
		AlertButtonColors _colors;
		AlertButtonColors _customColorsValue;
		bool _mouseOver;
		bool _mouseDown;

		public AlertButtonTheme Theme
		{
<<<<<<< HEAD
			get { return _themeValue; }
			set { _themeValue = value; UpdateThemeColors(); }
=======
			get => _themeValue;
			set 
			{ 
				_themeValue = value; 
				UpdateThemeColors(); 
			}
>>>>>>> 4af6daef
		}

		public AlertButtonColors CustomColors
		{
<<<<<<< HEAD
			get { return _customColorsValue; }
			set { _customColorsValue = value; UpdateThemeColors(); }
=======
			get => _customColorsValue;
			set 
			{ 
				_customColorsValue = value; 
				UpdateThemeColors();
			}
>>>>>>> 4af6daef
		}

		public AlertButtonControl()
		{
			Theme = AlertButtonTheme.Normal;
			UpdateThemeColors();
		}

		private void UpdateThemeColors()
		{
			switch(Theme)
			{
				case AlertButtonTheme.Normal:
					_colors.ForeColor = Color.FromArgb(64, 86, 106);
					_colors.BorderColor = Color.FromArgb(230, 232, 235);
					_colors.BackgroundColor1 = Color.FromArgb(255, 255, 255);
					_colors.BackgroundColor2 = Color.FromArgb(244, 245, 247);
					_colors.BackgroundColorHover1 = Color.FromArgb(244, 245, 247);
					_colors.BackgroundColorHover2 = Color.FromArgb(244, 245, 247);
					_colors.BackgroundColorDown1 = Color.FromArgb(234, 235, 237);
					_colors.BackgroundColorDown2 = Color.FromArgb(234, 235, 237);
					break;
				case AlertButtonTheme.Green:
					_colors.ForeColor = Color.FromArgb(255, 255, 255);
					_colors.BorderColor = Color.FromArgb(143, 199, 156);
					_colors.BackgroundColor1 = Color.FromArgb(116, 192, 134);
					_colors.BackgroundColor2 = Color.FromArgb(99, 175, 117);
					_colors.BackgroundColorHover1 = Color.FromArgb(99, 175, 117);
					_colors.BackgroundColorHover2 = Color.FromArgb(99, 175, 117);
					_colors.BackgroundColorDown1 = Color.FromArgb(90, 165, 107);
					_colors.BackgroundColorDown2 = Color.FromArgb(90, 165, 107);
					break;
				case AlertButtonTheme.Red:
					_colors.ForeColor = Color.FromArgb(255, 255, 255);
					_colors.BorderColor = Color.FromArgb(230, 232, 235);
					_colors.BackgroundColor1 = Color.FromArgb(222, 108, 86);
					_colors.BackgroundColor2 = Color.FromArgb(214, 69, 64);
					_colors.BackgroundColorHover1 = Color.FromArgb(214, 69, 64);
					_colors.BackgroundColorHover2 = Color.FromArgb(214, 69, 64);
					_colors.BackgroundColorDown1 = Color.FromArgb(204, 59, 54);
					_colors.BackgroundColorDown2 = Color.FromArgb(204, 59, 54);
					break;
				case AlertButtonTheme.Strong:
					_colors.ForeColor = Color.FromArgb(255, 255, 255);
					_colors.BorderColor = Color.FromArgb(230, 232, 235);
					_colors.BackgroundColor1 = Color.FromArgb(200, 74, 49);
					_colors.BackgroundColor2 = Color.FromArgb(200, 74, 49); 
					_colors.BackgroundColorHover1 = Color.FromArgb(222, 108, 86);
					_colors.BackgroundColorHover2 = Color.FromArgb(222, 108, 86);
					_colors.BackgroundColorDown1 = Color.FromArgb(204, 59, 54);
					_colors.BackgroundColorDown2 = Color.FromArgb(204, 59, 54);
					break;
				case AlertButtonTheme.Custom:
					_colors = _customColorsValue;
					break;
			}

			base.ForeColor = _colors.ForeColor;
			Invalidate();
		}

		protected override void OnMouseDown(MouseEventArgs mevent)
		{
			base.OnMouseDown(mevent);

			_mouseDown = true;
			Invalidate();
		}

		protected override void OnMouseUp(MouseEventArgs mevent)
		{
			base.OnMouseUp(mevent);

			_mouseDown = false;
			Invalidate();
		}

		protected override void OnMouseEnter(EventArgs e)
		{
			base.OnMouseHover(e);

			_mouseOver = true;
			Invalidate();
		}

		protected override void OnMouseLeave(EventArgs e)
		{
			base.OnMouseLeave(e);

			_mouseOver = false;
			Invalidate();
		}

		protected override void OnPaint(PaintEventArgs e)
		{
			e.Graphics.FillRectangle(SystemBrushes.Window, 0, 0, Width, Height);
			using(GraphicsPath path = new GraphicsPath())
			{
				const int diameter = 4;

				path.StartFigure();
				path.AddArc(Width - 1 - diameter, Height - 1 - diameter, diameter, diameter, 0, 90);
				path.AddArc(0, Height - 1 - diameter, diameter, diameter, 90, 90);
				path.AddArc(0, 0, diameter, diameter, 180, 90);
				path.AddArc(Width - 1 - diameter, 0, diameter, diameter, 270, 90);
				path.CloseFigure();

				Color backgroundColorMin = (_mouseDown && _mouseOver)? _colors.BackgroundColorDown1 : _mouseOver? _colors.BackgroundColorHover1 : _colors.BackgroundColor1;
				Color backgroundColorMax = (_mouseDown && _mouseOver)? _colors.BackgroundColorDown2 : _mouseOver? _colors.BackgroundColorHover2 : _colors.BackgroundColor2;

				using(LinearGradientBrush brush = new LinearGradientBrush(new Point(0, 0), new Point(0, Height), backgroundColorMin, backgroundColorMax))
				{
					e.Graphics.FillPath(brush, path);
				}
				using(Pen solidPen = new Pen(_colors.BorderColor))
				{
					e.Graphics.DrawPath(solidPen, path);
				}
			}

			TextRenderer.DrawText(e.Graphics, Text, Font, new Rectangle(0, 0, Width, Height), ForeColor, TextFormatFlags.HorizontalCenter | TextFormatFlags.VerticalCenter | TextFormatFlags.SingleLine);
		}
	}
}<|MERGE_RESOLUTION|>--- conflicted
+++ resolved
@@ -71,32 +71,22 @@
 
 		public AlertButtonTheme Theme
 		{
-<<<<<<< HEAD
-			get { return _themeValue; }
-			set { _themeValue = value; UpdateThemeColors(); }
-=======
 			get => _themeValue;
 			set 
 			{ 
 				_themeValue = value; 
 				UpdateThemeColors(); 
 			}
->>>>>>> 4af6daef
 		}
 
 		public AlertButtonColors CustomColors
 		{
-<<<<<<< HEAD
-			get { return _customColorsValue; }
-			set { _customColorsValue = value; UpdateThemeColors(); }
-=======
 			get => _customColorsValue;
 			set 
 			{ 
 				_customColorsValue = value; 
 				UpdateThemeColors();
 			}
->>>>>>> 4af6daef
 		}
 
 		public AlertButtonControl()
