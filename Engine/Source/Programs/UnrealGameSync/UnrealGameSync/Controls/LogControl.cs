--- conflicted
+++ resolved
@@ -64,11 +64,7 @@
 		static extern int GetScrollInfo(IntPtr hwnd, ScrollBarType fnBar, Scrollinfo lpsi);
 
 		[DllImport("user32.dll", CharSet = CharSet.Auto)]
-<<<<<<< HEAD
-		static extern IntPtr SendMessage(IntPtr hWnd, UInt32 msg, IntPtr wParam, IntPtr lParam);
-=======
 		static extern IntPtr SendMessage(IntPtr hWnd, uint msg, IntPtr wParam, IntPtr lParam);
->>>>>>> 4af6daef
 
 		struct TextLocation
 		{
@@ -109,11 +105,7 @@
 			}
 		}
 
-<<<<<<< HEAD
-		List<string> _lines = new List<string>();
-=======
 		readonly List<string> _lines = new List<string>();
->>>>>>> 4af6daef
 		int _maxLineLength;
 
 		int _scrollLine;
@@ -181,15 +173,12 @@
 			{
 				_updateTimer.Dispose();
 				_updateTimer = null;
-<<<<<<< HEAD
-=======
 			}
 
 			if (_selectionScrollTimer != null)
 			{
 				_selectionScrollTimer.Dispose();
 				_selectionScrollTimer = null;
->>>>>>> 4af6daef
 			}
 
 			CloseFile();
@@ -210,12 +199,8 @@
 
 			_logFileStream.Seek(0, SeekOrigin.Begin);
 
-<<<<<<< HEAD
-			string text = new StreamReader(_logFileStream).ReadToEnd().TrimEnd('\r', '\n');
-=======
 			using StreamReader reader = new StreamReader(_logFileStream, leaveOpen: true);
 			string text = reader.ReadToEnd().TrimEnd('\r', '\n');
->>>>>>> 4af6daef
 			if(text.Length > 0)
 			{
 				AddLinesInternal(text.Split('\n').Select(x => x + "\n").ToList());
@@ -308,11 +293,7 @@
 						}
 						catch(Exception ex)
 						{
-<<<<<<< HEAD
-							textToAppend += String.Format("Failed to write to log file ({0}): {1}\n", _logFileStream.Name, ex.ToString());
-=======
 							newLines.Add(String.Format("Failed to write to log file ({0}): {1}\n", _logFileStream.Name, ex.ToString()));
->>>>>>> 4af6daef
 						}
 					}
 
@@ -372,18 +353,6 @@
 			Invalidate();
 		}
 
-<<<<<<< HEAD
-		private Scrollinfo GetScrollInfo(ScrollBarType type, ScrollInfoMask mask)
-		{
-			Scrollinfo scrollInfo = new Scrollinfo();
-			scrollInfo.cbSize = Marshal.SizeOf(VerticalScroll);
-			scrollInfo.fMask = mask;
-			GetScrollInfo(Handle, ScrollBarType.SbVert, scrollInfo);
-			return scrollInfo;
-		}
-
-=======
->>>>>>> 4af6daef
 		private bool IsTrackingLastLine()
 		{
 			Scrollinfo verticalScroll = new Scrollinfo();
@@ -419,20 +388,12 @@
 			}
 		}
 
-<<<<<<< HEAD
-		protected void ContextMenu_CopySelection(object? sender, EventArgs e)
-=======
 		private void ContextMenu_CopySelection(object? sender, EventArgs e)
->>>>>>> 4af6daef
 		{
 			CopySelection();
 		}
 
-<<<<<<< HEAD
-		protected void ContextMenu_SelectAll(object? sender, EventArgs e)
-=======
 		private void ContextMenu_SelectAll(object? sender, EventArgs e)
->>>>>>> 4af6daef
 		{
 			SelectAll();
 		}
@@ -530,11 +491,7 @@
 		{
 			using(Graphics graphics = CreateGraphics())
 			{
-<<<<<<< HEAD
-				_fontSize = TextRenderer.MeasureText(graphics, "A", Font, new Size(int.MaxValue, int.MaxValue), TextFormatFlags.NoPadding);
-=======
 				_fontSize = TextRenderer.MeasureText(graphics, "A", Font, new Size(Int32.MaxValue, Int32.MaxValue), TextFormatFlags.NoPadding);
->>>>>>> 4af6daef
 			}
 		}
 
@@ -840,11 +797,7 @@
 			_scrollLine = verticalScroll.nPos;
 		}
 
-<<<<<<< HEAD
-		protected void SelectionScrollTimer_TimerElapsed(object? sender, EventArgs args)
-=======
 		private void SelectionScrollTimer_TimerElapsed(object? sender, EventArgs args)
->>>>>>> 4af6daef
 		{
 			if(_autoScrollRate != 0 && _selection != null)
 			{
@@ -967,11 +920,7 @@
 			public void Dispose() { }
 		}
 
-<<<<<<< HEAD
-		LogControl _logControl;
-=======
 		readonly LogControl _logControl;
->>>>>>> 4af6daef
 
 		public LogControlTextWriter(LogControl inLogControl)
 		{
