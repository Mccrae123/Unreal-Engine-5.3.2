// Copyright Epic Games, Inc. All Rights Reserved.

using System;
using System.ComponentModel;
using System.Drawing;
using System.Runtime.InteropServices;
using System.Windows.Forms;

namespace UnrealGameSync
{
    class BuildListControl : CustomListViewControl
	{
		[StructLayout(LayoutKind.Sequential)]
		public class Scrollinfo
		{
			public int cbSize;
			public int fMask;
			public int nMin;
			public int nMax;
			public int nPage;
			public int nPos;
			public int nTrackPos;
		}

		const int WmVscroll = 0x115;
		const int WmMousewheel = 0x020A;

<<<<<<< HEAD
		const int SbHorz = 0;
=======
		//const int SbHorz = 0;
>>>>>>> 4af6daef
		const int SbVert = 1;

		const int SifRange = 0x0001;
		const int SifPage = 0x0002;
		const int SifPos = 0x0004;
<<<<<<< HEAD
		const int SifDisablenoscroll = 0x0008;
=======
		//const int SifDisablenoscroll = 0x0008;
>>>>>>> 4af6daef
		const int SifTrackpos = 0x0010;
		const int SifAll = (SifRange | SifPage | SifPos | SifTrackpos);        

		const int LvmGettopindex = 0x1000 + 39;
		const int LvmGetcountperpage = 0x1000 + 40;

		[DllImport("user32.dll")]
		private static extern int GetScrollInfo(IntPtr hwnd, int fnBar, Scrollinfo lpsi);

		[DllImport("user32.dll")]
		private static extern int SetScrollInfo(IntPtr hwnd, int fnBar, Scrollinfo lpsi, int redraw);

		[DllImport("user32.dll", CharSet = CharSet.Auto)]
<<<<<<< HEAD
		private static extern IntPtr SendMessage(IntPtr hWnd, UInt32 msg, IntPtr wParam, IntPtr lParam);
=======
		private static extern IntPtr SendMessage(IntPtr hWnd, uint msg, IntPtr wParam, IntPtr lParam);
>>>>>>> 4af6daef

		public delegate void OnScrollDelegate();

		public event OnScrollDelegate? OnScroll;

		public BuildListControl()
		{
			Font = SystemFonts.IconTitleFont!;
		}

		public int GetFirstVisibleIndex()
		{
			if(!IsHandleCreated)
			{
				return 0;
			}
			return SendMessage(Handle, LvmGettopindex, IntPtr.Zero, IntPtr.Zero).ToInt32();
		}

		public int GetVisibleItemsPerPage()
		{
			if(!IsHandleCreated)
			{
				return Height / Font.Height;
			}
			return SendMessage(Handle, LvmGetcountperpage, IntPtr.Zero, IntPtr.Zero).ToInt32();
		}

		public bool GetScrollPosition(out int scrollY)
		{
			if(!IsHandleCreated)
			{
				scrollY = 0;
				return false;
			}

			Scrollinfo scrollInfo = new Scrollinfo();
			scrollInfo.cbSize = Marshal.SizeOf(scrollInfo);
			scrollInfo.fMask = SifAll;
			if(GetScrollInfo(Handle, SbVert, scrollInfo) == 0)
			{
				scrollY = 0;
				return false;
			}
			else
			{
				scrollY = scrollInfo.nPos;
				return true;
			}
		}

		public void SetScrollPosition(int scrollY)
		{
			if(IsHandleCreated)
			{
				Scrollinfo scrollInfo = new Scrollinfo();
				scrollInfo.cbSize = Marshal.SizeOf(scrollInfo);
				scrollInfo.nPos = scrollY;
				scrollInfo.fMask = SifPos;
				SetScrollInfo(Handle, SbVert, scrollInfo, 0);
			}
		}

		public bool IsScrolledToLastPage()
		{
			if(IsHandleCreated)
			{
				Scrollinfo scrollInfo = new Scrollinfo();
				scrollInfo.cbSize = Marshal.SizeOf(scrollInfo);
				scrollInfo.fMask = SifAll;
				if(GetScrollInfo(Handle, SbVert, scrollInfo) != 0 && scrollInfo.nPos >= scrollInfo.nMax - scrollInfo.nPage)
				{
					return true;
				}
			}
			return false;
		}

		protected override void WndProc(ref Message message)
		{
			base.WndProc(ref message);

			switch(message.Msg)
			{
				case WmVscroll:
				case WmMousewheel:
					if(OnScroll != null)
					{
						OnScroll();
					}
					break;
			}
		}

		[Browsable(false)]
		[DesignerSerializationVisibility(DesignerSerializationVisibility.Hidden)]
		public override Font Font
		{
			get => base.Font;
			set => base.Font = value;
		}
	}
}<|MERGE_RESOLUTION|>--- conflicted
+++ resolved
@@ -25,21 +25,13 @@
 		const int WmVscroll = 0x115;
 		const int WmMousewheel = 0x020A;
 
-<<<<<<< HEAD
-		const int SbHorz = 0;
-=======
 		//const int SbHorz = 0;
->>>>>>> 4af6daef
 		const int SbVert = 1;
 
 		const int SifRange = 0x0001;
 		const int SifPage = 0x0002;
 		const int SifPos = 0x0004;
-<<<<<<< HEAD
-		const int SifDisablenoscroll = 0x0008;
-=======
 		//const int SifDisablenoscroll = 0x0008;
->>>>>>> 4af6daef
 		const int SifTrackpos = 0x0010;
 		const int SifAll = (SifRange | SifPage | SifPos | SifTrackpos);        
 
@@ -53,11 +45,7 @@
 		private static extern int SetScrollInfo(IntPtr hwnd, int fnBar, Scrollinfo lpsi, int redraw);
 
 		[DllImport("user32.dll", CharSet = CharSet.Auto)]
-<<<<<<< HEAD
-		private static extern IntPtr SendMessage(IntPtr hWnd, UInt32 msg, IntPtr wParam, IntPtr lParam);
-=======
 		private static extern IntPtr SendMessage(IntPtr hWnd, uint msg, IntPtr wParam, IntPtr lParam);
->>>>>>> 4af6daef
 
 		public delegate void OnScrollDelegate();
 
