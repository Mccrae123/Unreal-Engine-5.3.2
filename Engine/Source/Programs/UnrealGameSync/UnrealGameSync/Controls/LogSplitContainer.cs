--- conflicted
+++ resolved
@@ -58,11 +58,7 @@
 			Invalidate();
 		}
 
-<<<<<<< HEAD
-		public void OnSplitterMoved(object obj, EventArgs args)
-=======
 		private void OnSplitterMoved(object? obj, EventArgs args)
->>>>>>> 4af6daef
 		{
 			_splitterMoved = true;
 
