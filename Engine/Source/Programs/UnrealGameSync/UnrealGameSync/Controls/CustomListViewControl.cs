// Copyright Epic Games, Inc. All Rights Reserved.

using System;
using System.Drawing;
using System.Windows.Forms;
using System.Windows.Forms.VisualStyles;

namespace UnrealGameSync
{
	abstract class CustomListViewWidget
	{
		public ListViewItem Item
		{
			get;
			private set;
		}

		Rectangle? _previousBounds;

		public Cursor Cursor
		{
			get;
			set;
		}

		public CustomListViewWidget(ListViewItem item)
		{
<<<<<<< HEAD
			this.Item = item;
			this.Cursor = Cursors.Arrow;
=======
			Item = item;
			Cursor = Cursors.Arrow;
>>>>>>> 4af6daef
		}

		public void Invalidate()
		{
			_previousBounds = null;
		}

		public virtual bool RequiresLayout()
		{
			return !_previousBounds.HasValue;
		}

		public void ConditionalLayout(Control owner, Rectangle bounds)
		{
			if(RequiresLayout() || _previousBounds == null || _previousBounds.Value != bounds)
			{
				using(Graphics graphics = owner.CreateGraphics())
				{
					Layout(graphics, bounds);
				}
				_previousBounds = bounds;
			}
		}

		public virtual void OnMouseMove(Point location)
		{
		}

		public virtual void OnMouseLeave()
		{
		}

		public virtual void OnMouseDown(Point location)
		{
		}

		public virtual void OnMouseUp(Point location)
		{
		}

		public abstract void Layout(Graphics graphics, Rectangle bounds);
		public abstract void Render(Graphics graphics);
	}

	class StatusLineListViewWidget : CustomListViewWidget
	{
		public StatusElementResources Resources { get; }
		public StatusLine Line { get; } = new StatusLine();

		public HorizontalAlignment HorizontalAlignment
		{
			get; set;
		}

		Rectangle _bounds;
		StatusElement? _mouseDownElement;
		StatusElement? _mouseOverElement;

		public StatusLineListViewWidget(ListViewItem item, StatusElementResources resources)
			: base(item)
		{
<<<<<<< HEAD
			this.Resources = resources;
			this.HorizontalAlignment = HorizontalAlignment.Center;
=======
			Resources = resources;
			HorizontalAlignment = HorizontalAlignment.Center;
>>>>>>> 4af6daef
		}

		public override bool RequiresLayout()
		{
			return base.RequiresLayout() || Line.RequiresLayout();
		}

		public override void OnMouseDown(Point location)
		{
			StatusElement? element;
			if(Line.HitTest(location, out element))
			{
				_mouseDownElement = element;
				_mouseDownElement.MouseDown = true;

				Invalidate();
			}
		}

		public override void OnMouseUp(Point location)
		{
			if(_mouseDownElement != null)
			{
				StatusElement clickElement = _mouseDownElement;

				_mouseDownElement.MouseDown = false;
				_mouseDownElement = null;

				if(clickElement.Bounds.Contains(location))
				{
					clickElement.OnClick(location);
				}

				Invalidate();
			}
		}

		public override void OnMouseMove(Point location)
		{
			StatusElement? newMouseOverElement;
			Line.HitTest(location, out newMouseOverElement);

			if(_mouseOverElement != newMouseOverElement)
			{
				if(_mouseOverElement != null)
				{
					Cursor = Cursors.Arrow;
					_mouseOverElement.MouseOver = false;
				}

				_mouseOverElement = newMouseOverElement;

				if(_mouseOverElement != null)
				{
					Cursor = _mouseOverElement.Cursor;
					_mouseOverElement.MouseOver = true;
				}

				Invalidate();
			}
		}

		public override void OnMouseLeave()
		{
			if(_mouseOverElement != null)
			{
				_mouseOverElement.MouseOver = false;
				_mouseOverElement = null;

				Invalidate();
			}
		}

		public override void Layout(Graphics graphics, Rectangle bounds)
		{
<<<<<<< HEAD
			this._bounds = bounds;
=======
			_bounds = bounds;
>>>>>>> 4af6daef

			int offsetY = bounds.Y + bounds.Height / 2;
			Line.Layout(graphics, new Point(bounds.X, offsetY), Resources);

			if(HorizontalAlignment == HorizontalAlignment.Center)
			{
				int offsetX = bounds.X + (bounds.Width - Line.Bounds.Width) / 2;
				Line.Layout(graphics, new Point(offsetX, offsetY), Resources);
			}
			else if(HorizontalAlignment == HorizontalAlignment.Right)
			{
				int offsetX = bounds.Right - Line.Bounds.Width;
				Line.Layout(graphics, new Point(offsetX, offsetY), Resources);
			}
		}

		public override void Render(Graphics graphics)
		{
			graphics.IntersectClip(_bounds);

			Line.Draw(graphics, Resources);
		}
	}

	partial class CustomListViewControl : ListView
	{
<<<<<<< HEAD
		VisualStyleRenderer? _selectedItemRenderer;
		VisualStyleRenderer? _trackedItemRenderer;
=======
		readonly VisualStyleRenderer? _selectedItemRenderer;
		readonly VisualStyleRenderer? _trackedItemRenderer;
		
>>>>>>> 4af6daef
		public int HoverItem = -1;

		CustomListViewWidget? _mouseOverWidget;
		CustomListViewWidget? _mouseDownWidget;

		public CustomListViewControl()
		{
            if (Application.RenderWithVisualStyles) 
            { 
				_selectedItemRenderer = new VisualStyleRenderer("Explorer::ListView", 1, 3);
				_trackedItemRenderer = new VisualStyleRenderer("Explorer::ListView", 1, 2); 
			}
		}

		protected void ConditionalLayoutWidget(CustomListViewWidget widget)
		{
			if(widget.Item.Tag == widget)
			{
				widget.ConditionalLayout(this, widget.Item.Bounds);
			}
			else
			{
				for(int idx = 0; idx < widget.Item.SubItems.Count; idx++)
				{
					ListViewItem.ListViewSubItem subItem = widget.Item.SubItems[idx];
					if(subItem.Tag == widget)
					{
						Rectangle bounds = subItem.Bounds;
						for(int endIdx = idx + 1; endIdx < widget.Item.SubItems.Count && widget.Item.SubItems[endIdx].Tag == widget; endIdx++)
						{
							Rectangle endBounds = widget.Item.SubItems[endIdx].Bounds;
							bounds = new Rectangle(bounds.X, bounds.Y, endBounds.Right - bounds.X, endBounds.Bottom - bounds.Y);
						}
						widget.ConditionalLayout(this, bounds);
						break;
					}
				}
			}
		}

		protected void ConditionalRedrawWidget(CustomListViewWidget widget)
		{
			if(widget.Item.Index != -1 && widget.RequiresLayout())
			{
				ConditionalLayoutWidget(widget);
				RedrawItems(widget.Item.Index, widget.Item.Index, true);
			}
		}

		protected CustomListViewWidget? FindWidget(Point location)
		{
			return FindWidget(HitTest(location));
		}

<<<<<<< HEAD
		protected CustomListViewWidget? FindWidget(ListViewHitTestInfo hitTest)
=======
		protected static CustomListViewWidget? FindWidget(ListViewHitTestInfo hitTest)
>>>>>>> 4af6daef
		{
			if(hitTest.Item != null)
			{
				CustomListViewWidget? widget = hitTest.Item.Tag as CustomListViewWidget;
				if(widget != null)
				{
					return widget;
				}
			}
			if(hitTest.SubItem != null)
			{
				CustomListViewWidget? widget = hitTest.SubItem.Tag as CustomListViewWidget;
				if(widget != null)
				{
					return widget;
				}
			}
			return null;
		}

		protected override void OnMouseLeave(EventArgs e)
		{
			base.OnMouseLeave(e);

			if(_mouseOverWidget != null)
			{
				_mouseOverWidget.OnMouseLeave();
				ConditionalRedrawWidget(_mouseOverWidget);
				_mouseOverWidget = null;
				Invalidate();
			}

			if(HoverItem != -1)
			{
				HoverItem = -1;
				Invalidate();
			}
		}

		protected override void OnMouseDown(MouseEventArgs e)
		{
			base.OnMouseDown(e);

			if(_mouseDownWidget != null)
			{
				_mouseDownWidget.OnMouseUp(e.Location);
				ConditionalRedrawWidget(_mouseDownWidget);
			}

			if((e.Button & MouseButtons.Left) != 0)
			{
				_mouseDownWidget = FindWidget(e.Location);
			}
			else
			{
				_mouseDownWidget = null;
			}

			if(_mouseDownWidget != null)
			{
				_mouseDownWidget.OnMouseDown(e.Location);
				ConditionalRedrawWidget(_mouseDownWidget);
			}
		}

		protected override void OnMouseUp(MouseEventArgs e)
		{
			base.OnMouseUp(e);

			if(_mouseDownWidget != null)
			{
				CustomListViewWidget widget = _mouseDownWidget;
				_mouseDownWidget = null;

				widget.OnMouseUp(e.Location);
				ConditionalRedrawWidget(widget);
			}
		}

		protected override void OnMouseMove(MouseEventArgs e)
		{
<<<<<<< HEAD
			ListViewHitTestInfo hitTest = this.HitTest(e.Location);
=======
			ListViewHitTestInfo hitTest = HitTest(e.Location);
>>>>>>> 4af6daef

			CustomListViewWidget? newMouseOverWidget = FindWidget(hitTest);
			if(_mouseOverWidget != null && _mouseOverWidget != newMouseOverWidget)
			{
				Cursor = Cursors.Arrow;
				_mouseOverWidget.OnMouseLeave();
				ConditionalRedrawWidget(_mouseOverWidget);
			}
			_mouseOverWidget = newMouseOverWidget;
			if(_mouseOverWidget != null)
			{
				Cursor = _mouseOverWidget.Cursor;
				_mouseOverWidget.OnMouseMove(e.Location);
				ConditionalRedrawWidget(_mouseOverWidget);
			}

			int prevHoverItem = HoverItem;
			HoverItem = (hitTest.Item == null)? -1 : hitTest.Item.Index;
			if(HoverItem != prevHoverItem)
			{
				if(HoverItem != -1)
				{
					RedrawItems(HoverItem, HoverItem, true);
				}
				if(prevHoverItem != -1 && prevHoverItem < Items.Count)
				{
					RedrawItems(prevHoverItem, prevHoverItem, true);
				}
			}

			base.OnMouseMove(e);
		}
		public void DrawText(Graphics graphics, Rectangle bounds, HorizontalAlignment textAlign, Color textColor, string text)
		{
			TextFormatFlags flags = TextFormatFlags.EndEllipsis | TextFormatFlags.SingleLine | TextFormatFlags.VerticalCenter | TextFormatFlags.NoPrefix;
			if (textAlign == HorizontalAlignment.Left)
			{
				flags |= TextFormatFlags.Left;
			}
			else if (textAlign == HorizontalAlignment.Center)
			{
				flags |= TextFormatFlags.HorizontalCenter;
			}
			else
			{
				flags |= TextFormatFlags.Right;
			}
			TextRenderer.DrawText(graphics, text, Font, bounds, textColor, flags);
		}

		public void DrawIcon(Graphics graphics, Rectangle bounds, Rectangle icon)
		{
<<<<<<< HEAD
			float dpiScaleX = graphics.DpiX / 96.0f;
			float dpiScaleY = graphics.DpiY / 96.0f;

			float iconX = bounds.Left + (bounds.Width - 16 * dpiScaleX) / 2;
			float iconY = bounds.Top + (bounds.Height - 16 * dpiScaleY) / 2;

=======
			_ = this;

			float dpiScaleX = graphics.DpiX / 96.0f;
			float dpiScaleY = graphics.DpiY / 96.0f;

			float iconX = bounds.Left + (bounds.Width - 16 * dpiScaleX) / 2;
			float iconY = bounds.Top + (bounds.Height - 16 * dpiScaleY) / 2;

>>>>>>> 4af6daef
			graphics.DrawImage(Properties.Resources.Icons, iconX, iconY, icon, GraphicsUnit.Pixel);
		}

		public void DrawNormalSubItem(DrawListViewSubItemEventArgs e)
		{
			if (e.SubItem != null)
			{
				DrawText(e.Graphics, e.SubItem.Bounds, Columns[e.ColumnIndex].TextAlign, SystemColors.WindowText, e.SubItem.Text);
			}
		}

		public void DrawCustomSubItem(Graphics graphics, ListViewItem.ListViewSubItem subItem)
		{
			CustomListViewWidget? widget = subItem.Tag as CustomListViewWidget;
			if(widget != null)
			{
				foreach(ListViewItem.ListViewSubItem? otherSubItem in widget.Item.SubItems)
				{
					if(otherSubItem != null && otherSubItem.Tag == widget)
					{
						if(otherSubItem == subItem)
						{
							ConditionalLayoutWidget(widget);
							widget.Render(graphics);
						}
						break;
					}
				}
			}
		}

		public void DrawBackground(Graphics graphics, ListViewItem item)
		{
			if(item.Selected)
			{
				DrawSelectedBackground(graphics, item.Bounds);
			}
			else if(item.Index == HoverItem)
			{
				DrawTrackedBackground(graphics, item.Bounds);
			}
			else
			{
				DrawDefaultBackground(graphics, item.Bounds);
			}
		}

		public void DrawDefaultBackground(Graphics graphics, Rectangle bounds)
		{
<<<<<<< HEAD
=======
			_ = this;
>>>>>>> 4af6daef
			graphics.FillRectangle(SystemBrushes.Window, bounds);
		}

		public void DrawSelectedBackground(Graphics graphics, Rectangle bounds)
		{
			if (_selectedItemRenderer != null)
			{
				_selectedItemRenderer.DrawBackground(graphics, bounds);
			}
			else
			{
				graphics.FillRectangle(SystemBrushes.ButtonFace, bounds);
			}
		}

		public void DrawTrackedBackground(Graphics graphics, Rectangle bounds)
		{
			if (_trackedItemRenderer != null)
			{
				_trackedItemRenderer.DrawBackground(graphics, bounds);
			}
			else
			{
				graphics.FillRectangle(SystemBrushes.Window, bounds);
			}
		}
	}
}<|MERGE_RESOLUTION|>--- conflicted
+++ resolved
@@ -25,13 +25,8 @@
 
 		public CustomListViewWidget(ListViewItem item)
 		{
-<<<<<<< HEAD
-			this.Item = item;
-			this.Cursor = Cursors.Arrow;
-=======
 			Item = item;
 			Cursor = Cursors.Arrow;
->>>>>>> 4af6daef
 		}
 
 		public void Invalidate()
@@ -93,13 +88,8 @@
 		public StatusLineListViewWidget(ListViewItem item, StatusElementResources resources)
 			: base(item)
 		{
-<<<<<<< HEAD
-			this.Resources = resources;
-			this.HorizontalAlignment = HorizontalAlignment.Center;
-=======
 			Resources = resources;
 			HorizontalAlignment = HorizontalAlignment.Center;
->>>>>>> 4af6daef
 		}
 
 		public override bool RequiresLayout()
@@ -175,11 +165,7 @@
 
 		public override void Layout(Graphics graphics, Rectangle bounds)
 		{
-<<<<<<< HEAD
-			this._bounds = bounds;
-=======
 			_bounds = bounds;
->>>>>>> 4af6daef
 
 			int offsetY = bounds.Y + bounds.Height / 2;
 			Line.Layout(graphics, new Point(bounds.X, offsetY), Resources);
@@ -206,14 +192,9 @@
 
 	partial class CustomListViewControl : ListView
 	{
-<<<<<<< HEAD
-		VisualStyleRenderer? _selectedItemRenderer;
-		VisualStyleRenderer? _trackedItemRenderer;
-=======
 		readonly VisualStyleRenderer? _selectedItemRenderer;
 		readonly VisualStyleRenderer? _trackedItemRenderer;
 		
->>>>>>> 4af6daef
 		public int HoverItem = -1;
 
 		CustomListViewWidget? _mouseOverWidget;
@@ -268,11 +249,7 @@
 			return FindWidget(HitTest(location));
 		}
 
-<<<<<<< HEAD
-		protected CustomListViewWidget? FindWidget(ListViewHitTestInfo hitTest)
-=======
 		protected static CustomListViewWidget? FindWidget(ListViewHitTestInfo hitTest)
->>>>>>> 4af6daef
 		{
 			if(hitTest.Item != null)
 			{
@@ -354,11 +331,7 @@
 
 		protected override void OnMouseMove(MouseEventArgs e)
 		{
-<<<<<<< HEAD
-			ListViewHitTestInfo hitTest = this.HitTest(e.Location);
-=======
 			ListViewHitTestInfo hitTest = HitTest(e.Location);
->>>>>>> 4af6daef
 
 			CustomListViewWidget? newMouseOverWidget = FindWidget(hitTest);
 			if(_mouseOverWidget != null && _mouseOverWidget != newMouseOverWidget)
@@ -411,23 +384,14 @@
 
 		public void DrawIcon(Graphics graphics, Rectangle bounds, Rectangle icon)
 		{
-<<<<<<< HEAD
+			_ = this;
+
 			float dpiScaleX = graphics.DpiX / 96.0f;
 			float dpiScaleY = graphics.DpiY / 96.0f;
 
 			float iconX = bounds.Left + (bounds.Width - 16 * dpiScaleX) / 2;
 			float iconY = bounds.Top + (bounds.Height - 16 * dpiScaleY) / 2;
 
-=======
-			_ = this;
-
-			float dpiScaleX = graphics.DpiX / 96.0f;
-			float dpiScaleY = graphics.DpiY / 96.0f;
-
-			float iconX = bounds.Left + (bounds.Width - 16 * dpiScaleX) / 2;
-			float iconY = bounds.Top + (bounds.Height - 16 * dpiScaleY) / 2;
-
->>>>>>> 4af6daef
 			graphics.DrawImage(Properties.Resources.Icons, iconX, iconY, icon, GraphicsUnit.Pixel);
 		}
 
@@ -477,10 +441,7 @@
 
 		public void DrawDefaultBackground(Graphics graphics, Rectangle bounds)
 		{
-<<<<<<< HEAD
-=======
 			_ = this;
->>>>>>> 4af6daef
 			graphics.FillRectangle(SystemBrushes.Window, bounds);
 		}
 
