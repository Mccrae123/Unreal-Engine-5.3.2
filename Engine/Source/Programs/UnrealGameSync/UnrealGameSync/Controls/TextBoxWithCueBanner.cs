--- conflicted
+++ resolved
@@ -17,17 +17,12 @@
 
 		public string CueBanner
 		{
-<<<<<<< HEAD
-			get { return _cueBannerValue; }
-			set { _cueBannerValue = value; UpdateCueBanner(); }
-=======
 			get => _cueBannerValue;
 			set 
 			{ 
 				_cueBannerValue = value; 
 				UpdateCueBanner();
 			}
->>>>>>> 4af6daef
 		}
 
 		private void UpdateCueBanner()
