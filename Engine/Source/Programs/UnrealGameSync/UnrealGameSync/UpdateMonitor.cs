--- conflicted
+++ resolved
@@ -1,9 +1,5 @@
 // Copyright Epic Games, Inc. All Rights Reserved.
 
-<<<<<<< HEAD
-using EpicGames.Core;
-=======
->>>>>>> 4af6daef
 using EpicGames.Perforce;
 using Microsoft.Extensions.DependencyInjection;
 using Microsoft.Extensions.Logging;
@@ -22,17 +18,11 @@
 	class UpdateMonitor : IDisposable
 	{
 		Task? _workerTask;
-<<<<<<< HEAD
-		CancellationTokenSource _cancellationSource = new CancellationTokenSource();
-		ILogger _logger;
-		IAsyncDisposer _asyncDisposer;
-=======
 #pragma warning disable CA2213 // warning CA2213: 'UpdateMonitor' contains field '_cancellationSource' that is of IDisposable type 'CancellationTokenSource', but it is never disposed. Change the Dispose method on 'UpdateMonitor' to call Close or Dispose on this field.
 		readonly CancellationTokenSource _cancellationSource = new CancellationTokenSource();
 #pragma warning restore CA2213
 		readonly ILogger _logger;
 		readonly IAsyncDisposer _asyncDisposer;
->>>>>>> 4af6daef
 
 		public Action<UpdateType>? OnUpdateAvailable;
 
@@ -44,13 +34,8 @@
 
 		public UpdateMonitor(IPerforceSettings perforceSettings, string? watchPath, IServiceProvider serviceProvider)
 		{
-<<<<<<< HEAD
-			this._logger = serviceProvider.GetRequiredService<ILogger<UpdateMonitor>>();
-			this._asyncDisposer = serviceProvider.GetRequiredService<IAsyncDisposer>();
-=======
 			_logger = serviceProvider.GetRequiredService<ILogger<UpdateMonitor>>();
 			_asyncDisposer = serviceProvider.GetRequiredService<IAsyncDisposer>();
->>>>>>> 4af6daef
 
 			if(watchPath != null)
 			{
@@ -66,11 +51,7 @@
 			if (_workerTask != null)
 			{
 				_cancellationSource.Cancel();
-<<<<<<< HEAD
-				_asyncDisposer.Add(_workerTask.ContinueWith(_ => _cancellationSource.Dispose()));
-=======
 				_asyncDisposer.Add(_workerTask.ContinueWith(_ => _cancellationSource.Dispose(), TaskScheduler.Default));
->>>>>>> 4af6daef
 				_workerTask = null;
 			}
 		}
@@ -116,11 +97,7 @@
 
 		public void TriggerUpdate(UpdateType updateType, bool? relaunchPreview)
 		{
-<<<<<<< HEAD
-			this.RelaunchPreview = relaunchPreview;
-=======
 			RelaunchPreview = relaunchPreview;
->>>>>>> 4af6daef
 			IsUpdateAvailable = true;
 			if(OnUpdateAvailable != null)
 			{
