--- conflicted
+++ resolved
@@ -674,8 +674,6 @@
 				MessageBox.Show("Unable to spawn p4vc. Check you have P4V installed.");
 			}
 		}
-<<<<<<< HEAD
-=======
 
 		public static void OpenUrl(string Url)
 		{
@@ -684,6 +682,5 @@
 			StartInfo.UseShellExecute = true;
 			using Process _ = Process.Start(StartInfo);
 		}
->>>>>>> 6bbb88c8
 	}
 }