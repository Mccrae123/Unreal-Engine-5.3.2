--- conflicted
+++ resolved
@@ -1,10 +1,7 @@
 // Copyright Epic Games, Inc. All Rights Reserved.
 
 using EpicGames.Core;
-<<<<<<< HEAD
-=======
 using EpicGames.OIDC;
->>>>>>> 4af6daef
 using EpicGames.Perforce;
 using Microsoft.Extensions.DependencyInjection;
 using Microsoft.Extensions.Logging;
@@ -12,18 +9,12 @@
 using Sentry.Infrastructure;
 using System;
 using System.Collections.Generic;
-<<<<<<< HEAD
-using System.Data.SqlClient;
-using System.Diagnostics;
-=======
->>>>>>> 4af6daef
 using System.Diagnostics.CodeAnalysis;
 using System.IO;
 using System.Net;
 using System.Reflection;
 using System.Threading;
 using System.Threading.Tasks;
-using System.Windows;
 using System.Windows.Forms;
 
 namespace UnrealGameSync
@@ -54,11 +45,7 @@
 
 		public static void CaptureException(Exception exception)
 		{
-<<<<<<< HEAD
-			if (DeploymentSettings.SentryDsn != null)
-=======
 			if (DeploymentSettings.Instance.SentryDsn != null)
->>>>>>> 4af6daef
 			{
 				SentrySdk.CaptureException(exception);
 			}
@@ -67,17 +54,10 @@
 		[STAThread]
 		static void Main(string[] args)
 		{
-<<<<<<< HEAD
-			if (DeploymentSettings.SentryDsn != null)
-			{
-				SentryOptions sentryOptions = new SentryOptions();
-				sentryOptions.Dsn = DeploymentSettings.SentryDsn;
-=======
 			if (DeploymentSettings.Instance.SentryDsn != null)
 			{
 				SentryOptions sentryOptions = new SentryOptions();
 				sentryOptions.Dsn = DeploymentSettings.Instance.SentryDsn;
->>>>>>> 4af6daef
 				sentryOptions.StackTraceMode = StackTraceMode.Enhanced;
 				sentryOptions.AttachStacktrace = true;
 				sentryOptions.TracesSampleRate = 1.0;
@@ -125,7 +105,6 @@
 		}
 
 		static void GuardedInnerMainAsync(Mutex instanceMutex, EventWaitHandle activateEvent, string[] args)
-<<<<<<< HEAD
 		{
 			try
 			{
@@ -145,27 +124,6 @@
 			bool previewSetting = false;
 			GlobalPerforceSettings.ReadGlobalPerforceSettings(ref serverAndPort, ref userName, ref baseUpdatePath, ref previewSetting);
 
-=======
-		{
-			try
-			{
-				InnerMainAsync(instanceMutex, activateEvent, args).GetAwaiter().GetResult();
-			}
-			catch (Exception ex)
-			{
-				CaptureException(ex);
-			}
-		}
-
-		static async Task InnerMainAsync(Mutex instanceMutex, EventWaitHandle activateEvent, string[] args)
-		{
-			string? serverAndPort = null;
-			string? userName = null;
-			string? baseUpdatePath = null;
-			bool previewSetting = false;
-			GlobalPerforceSettings.ReadGlobalPerforceSettings(ref serverAndPort, ref userName, ref baseUpdatePath, ref previewSetting);
-
->>>>>>> 4af6daef
 			List<string> remainingArgs = new List<string>(args);
 
 			string? updateSpawn;
@@ -197,15 +155,11 @@
 			{
 				if (File.Exists(updateSpawn))
 				{
-<<<<<<< HEAD
-					Directory.SetCurrentDirectory(Path.GetDirectoryName(updateSpawn));
-=======
 					Directory.SetCurrentDirectory(Path.GetDirectoryName(updateSpawn)!);
 				}
 				else
 				{
 					updateSpawn = null;
->>>>>>> 4af6daef
 				}
 			}
 
@@ -224,12 +178,6 @@
 
 			DirectoryReference dataFolder = DirectoryReference.Combine(DirectoryReference.GetSpecialFolder(Environment.SpecialFolder.LocalApplicationData)!, "UnrealGameSync");
 			DirectoryReference.CreateDirectory(dataFolder);
-<<<<<<< HEAD
-
-			// Enable TLS 1.1 and 1.2. TLS 1.0 is now deprecated and not allowed by default in NET Core servers.
-			ServicePointManager.SecurityProtocol |= SecurityProtocolType.Tls11 | SecurityProtocolType.Tls12;
-=======
->>>>>>> 4af6daef
 
 			// Create a new logger
 			using (ILoggerProvider loggerProvider = Logging.CreateLoggerProvider(FileReference.Combine(dataFolder, "UnrealGameSync.log")))
@@ -237,11 +185,8 @@
 				ServiceCollection services = new ServiceCollection();
 				services.AddLogging(builder => builder.AddProvider(loggerProvider));
 				services.AddSingleton<IAsyncDisposer, AsyncDisposer>();
-<<<<<<< HEAD
-=======
 				services.AddSingleton(sp => TokenStoreFactory.CreateTokenStore());
 				services.AddSingleton<OidcTokenManager>();
->>>>>>> 4af6daef
 
 				await using (ServiceProvider serviceProvider = services.BuildServiceProvider())
 				{
@@ -255,7 +200,6 @@
 
 					string sessionId = Guid.NewGuid().ToString();
 					logger.LogInformation("SessionId: {SessionId}", sessionId);
-<<<<<<< HEAD
 
 					if (serverAndPort == null || userName == null)
 					{
@@ -268,41 +212,12 @@
 					ILogger telemetryLogger = loggerProvider.CreateLogger("Telemetry");
 					telemetryLogger.LogInformation("Creating telemetry sink for session {SessionId}", sessionId);
 
-					using (ITelemetrySink telemetrySink = DeploymentSettings.CreateTelemetrySink(userName, sessionId, telemetryLogger))
-=======
-
-					if (serverAndPort == null || userName == null)
-					{
-						logger.LogInformation("Missing server settings; finding defaults.");
-						serverAndPort ??= PerforceSettings.Default.ServerAndPort;
-						userName ??= PerforceSettings.Default.UserName;
-						GlobalPerforceSettings.SaveGlobalPerforceSettings(serverAndPort, userName, baseUpdatePath, previewSetting);
-					}
-
-					ILogger telemetryLogger = loggerProvider.CreateLogger("Telemetry");
-					telemetryLogger.LogInformation("Creating telemetry sink for session {SessionId}", sessionId);
-
 					using (ITelemetrySink telemetrySink = CreateTelemetrySink(userName, sessionId, telemetryLogger))
->>>>>>> 4af6daef
 					{
 						ITelemetrySink? prevTelemetrySink = Telemetry.ActiveSink;
 						try
 						{
 							Telemetry.ActiveSink = telemetrySink;
-<<<<<<< HEAD
-
-							Telemetry.SendEvent("Startup", new { User = Environment.UserName, Machine = Environment.MachineName });
-
-							AppDomain.CurrentDomain.UnhandledException += CurrentDomain_UnhandledException;
-
-							IPerforceSettings defaultSettings = new PerforceSettings(serverAndPort, userName) { PreferNativeClient = true };
-
-							ProtocolHandlerUtils.InstallQuiet(logger);
-
-							using (UpdateMonitor updateMonitor = new UpdateMonitor(defaultSettings, updatePath, serviceProvider))
-							{
-								using ProgramApplicationContext context = new ProgramApplicationContext(defaultSettings, updateMonitor, DeploymentSettings.ApiUrl, dataFolder, activateEvent, restoreState, updateSpawn, projectFileName, preview, serviceProvider, uri);
-=======
 
 							Telemetry.SendEvent("Startup", new { User = Environment.UserName, Machine = Environment.MachineName });
 
@@ -315,7 +230,6 @@
 							using (UpdateMonitor updateMonitor = new UpdateMonitor(defaultSettings, updatePath, serviceProvider))
 							{
 								using ProgramApplicationContext context = new ProgramApplicationContext(defaultSettings, updateMonitor, DeploymentSettings.Instance.ApiUrl, dataFolder, activateEvent, restoreState, updateSpawn, projectFileName, preview, serviceProvider, uri);
->>>>>>> 4af6daef
 								Application.Run(context);
 
 								if (updateMonitor.IsUpdateAvailable && updateSpawn != null)
@@ -342,11 +256,7 @@
 
 		private static void TraceException(Exception ex, ILogger logger)
 		{
-<<<<<<< HEAD
-			if (DeploymentSettings.SentryDsn != null)
-=======
 			if (DeploymentSettings.Instance.SentryDsn != null)
->>>>>>> 4af6daef
 			{
 				SentrySdk.CaptureException(ex);
 			}
@@ -372,17 +282,6 @@
 		}
 
 		private static void Application_ThreadException_Sentry(object sender, ThreadExceptionEventArgs e)
-<<<<<<< HEAD
-		{
-			SentrySdk.CaptureException(e.Exception);
-
-			ThreadExceptionDialog dialog = new ThreadExceptionDialog(e.Exception);
-			dialog.ShowDialog();
-		}
-
-		private static void Application_UnobservedException_Sentry(object? sender, UnobservedTaskExceptionEventArgs args)
-		{
-=======
 		{
 			SentrySdk.CaptureException(e.Exception);
 
@@ -392,7 +291,6 @@
 
 		private static void Application_UnobservedException_Sentry(object? sender, UnobservedTaskExceptionEventArgs args)
 		{
->>>>>>> 4af6daef
 			Exception? innerException = args.Exception?.InnerException;
 			if (innerException != null)
 			{
@@ -439,11 +337,7 @@
 		{
 			for(int idx = 0; idx < remainingArgs.Count; idx++)
 			{
-<<<<<<< HEAD
-				if(remainingArgs[idx].Equals(option, StringComparison.InvariantCultureIgnoreCase))
-=======
 				if(remainingArgs[idx].Equals(option, StringComparison.OrdinalIgnoreCase))
->>>>>>> 4af6daef
 				{
 					value = true;
 					remainingArgs.RemoveAt(idx);
@@ -459,11 +353,7 @@
 		{
 			for(int idx = 0; idx < remainingArgs.Count; idx++)
 			{
-<<<<<<< HEAD
-				if(remainingArgs[idx].StartsWith(prefix, StringComparison.InvariantCultureIgnoreCase))
-=======
 				if(remainingArgs[idx].StartsWith(prefix, StringComparison.OrdinalIgnoreCase))
->>>>>>> 4af6daef
 				{
 					value = remainingArgs[idx].Substring(prefix.Length);
 					remainingArgs.RemoveAt(idx);
