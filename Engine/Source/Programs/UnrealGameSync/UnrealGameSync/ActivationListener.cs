// Copyright Epic Games, Inc. All Rights Reserved.

using System;
using System.Threading;

namespace UnrealGameSync
{
	class ActivationListener : IDisposable
	{
		Thread? _backgroundThread;
<<<<<<< HEAD
		EventWaitHandle _activateEventHandle;
		EventWaitHandle _quitEventHandle;
=======
		readonly EventWaitHandle _activateEventHandle;
		readonly EventWaitHandle _quitEventHandle;
>>>>>>> 4af6daef

		public event Action? OnActivate;

		public ActivationListener(EventWaitHandle inActivateEventHandle)
		{
			_activateEventHandle = inActivateEventHandle;
			_quitEventHandle = new EventWaitHandle(false, EventResetMode.ManualReset);
		}

		public void Start()
		{
			if(_backgroundThread == null)
			{
				_backgroundThread = new Thread(x => ThreadProc());
				_backgroundThread.IsBackground = true;
				_backgroundThread.Start();
			}
		}

		public void Stop()
		{
			if(_backgroundThread != null)
			{
				_quitEventHandle.Set();

				_backgroundThread.Join();
				_backgroundThread = null;
			}
		}

		public void Dispose()
		{
			Stop();

			_quitEventHandle.Dispose();
			_activateEventHandle.Dispose();
		}

		void ThreadProc()
		{
			for(;;)
			{
				int index = EventWaitHandle.WaitAny(new WaitHandle[]{ _activateEventHandle, _quitEventHandle }, Timeout.Infinite);
				if(index == 0)
				{
					OnActivate?.Invoke();
				}
				else
				{
					break;
				}
			}
		}
	}
}<|MERGE_RESOLUTION|>--- conflicted
+++ resolved
@@ -8,13 +8,8 @@
 	class ActivationListener : IDisposable
 	{
 		Thread? _backgroundThread;
-<<<<<<< HEAD
-		EventWaitHandle _activateEventHandle;
-		EventWaitHandle _quitEventHandle;
-=======
 		readonly EventWaitHandle _activateEventHandle;
 		readonly EventWaitHandle _quitEventHandle;
->>>>>>> 4af6daef
 
 		public event Action? OnActivate;
 
