﻿// Copyright Epic Games, Inc. All Rights Reserved.

using System;
using System.Windows.Forms;

namespace UnrealGameSync
{
	public partial class PasswordWindow : Form
	{
		public string Password { get; private set; }

		public PasswordWindow(string prompt, string password)
		{
			InitializeComponent();
			Font = new System.Drawing.Font("Segoe UI", 8.25F, System.Drawing.FontStyle.Regular, System.Drawing.GraphicsUnit.Point, ((byte)(0)));

<<<<<<< HEAD
			this.Password = password;
=======
			Password = password;
>>>>>>> 4af6daef

			PromptLabel.Text = prompt;
			PasswordTextBox.Text = password;
		}

		private void OkBtn_Click(object sender, EventArgs e)
		{
			Password = PasswordTextBox.Text;
		}

		private void CancelBtn_Click(object sender, EventArgs e)
		{

		}
	}
}<|MERGE_RESOLUTION|>--- conflicted
+++ resolved
@@ -14,11 +14,7 @@
 			InitializeComponent();
 			Font = new System.Drawing.Font("Segoe UI", 8.25F, System.Drawing.FontStyle.Regular, System.Drawing.GraphicsUnit.Point, ((byte)(0)));
 
-<<<<<<< HEAD
-			this.Password = password;
-=======
 			Password = password;
->>>>>>> 4af6daef
 
 			PromptLabel.Text = prompt;
 			PasswordTextBox.Text = password;
