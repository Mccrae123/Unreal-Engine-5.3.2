--- conflicted
+++ resolved
@@ -241,15 +241,9 @@
             // IssueBrowserWindow
             // 
             this.AcceptButton = this.OkBtn;
-<<<<<<< HEAD
-            this.AutoScaleDimensions = new System.Drawing.SizeF(7F, 15F);
-            this.AutoScaleMode = System.Windows.Forms.AutoScaleMode.Font;
-            this.ClientSize = new System.Drawing.Size(1099, 506);
-=======
 			this.AutoScaleDimensions = new System.Drawing.SizeF(96F, 96F);
 			this.AutoScaleMode = System.Windows.Forms.AutoScaleMode.Dpi;
 			this.ClientSize = new System.Drawing.Size(1099, 506);
->>>>>>> 69078e53
             this.Controls.Add(this.tableLayoutPanel2);
             this.Font = new System.Drawing.Font("Segoe UI", 9F, System.Drawing.FontStyle.Regular, System.Drawing.GraphicsUnit.Point, ((byte)(204)));
             this.MaximizeBox = false;
