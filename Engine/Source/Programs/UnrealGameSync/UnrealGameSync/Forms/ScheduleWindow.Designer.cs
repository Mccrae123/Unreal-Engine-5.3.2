// Copyright Epic Games, Inc. All Rights Reserved.

namespace UnrealGameSync
{
	partial class ScheduleWindow
	{
		/// <summary>
		/// Required designer variable.
		/// </summary>
		private System.ComponentModel.IContainer components = null;

		/// <summary>
		/// Clean up any resources being used.
		/// </summary>
		/// <param name="disposing">true if managed resources should be disposed; otherwise, false.</param>
		protected override void Dispose(bool disposing)
		{
			if (disposing && (components != null))
			{
				components.Dispose();
			}
			base.Dispose(disposing);
		}

		#region Windows Form Designer generated code

		/// <summary>
		/// Required method for Designer support - do not modify
		/// the contents of this method with the code editor.
		/// </summary>
		private void InitializeComponent()
		{
			this.components = new System.ComponentModel.Container();
			this.TimePicker = new System.Windows.Forms.DateTimePicker();
			this.EnableCheckBox = new System.Windows.Forms.CheckBox();
			this.OkBtn = new System.Windows.Forms.Button();
			this.CancelBtn = new System.Windows.Forms.Button();
			this.ProjectListBox = new System.Windows.Forms.CheckedListBox();
			this.tableLayoutPanel1 = new System.Windows.Forms.TableLayoutPanel();
			this.flowLayoutPanel1 = new System.Windows.Forms.FlowLayoutPanel();
			this.flowLayoutPanel2 = new System.Windows.Forms.FlowLayoutPanel();
			this.SyncTypeDropDown = new System.Windows.Forms.ContextMenuStrip(this.components);
			this.tableLayoutPanel1.SuspendLayout();
			this.flowLayoutPanel1.SuspendLayout();
			this.flowLayoutPanel2.SuspendLayout();
			this.SuspendLayout();
			// 
			// TimePicker
			// 
			this.TimePicker.Anchor = System.Windows.Forms.AnchorStyles.Left;
			this.TimePicker.CustomFormat = "";
			this.TimePicker.Format = System.Windows.Forms.DateTimePickerFormat.Custom;
			this.TimePicker.Location = new System.Drawing.Point(252, 3);
			this.TimePicker.Name = "TimePicker";
			this.TimePicker.ShowUpDown = true;
			this.TimePicker.Size = new System.Drawing.Size(118, 23);
			this.TimePicker.TabIndex = 3;
			// 
			// EnableCheckBox
			// 
			this.EnableCheckBox.Anchor = System.Windows.Forms.AnchorStyles.Left;
			this.EnableCheckBox.AutoSize = true;
			this.EnableCheckBox.Location = new System.Drawing.Point(0, 5);
			this.EnableCheckBox.Margin = new System.Windows.Forms.Padding(0, 3, 3, 3);
			this.EnableCheckBox.Name = "EnableCheckBox";
			this.EnableCheckBox.Size = new System.Drawing.Size(246, 19);
			this.EnableCheckBox.TabIndex = 1;
			this.EnableCheckBox.Text = "Automatically sync and build every day at";
			this.EnableCheckBox.UseVisualStyleBackColor = true;
			this.EnableCheckBox.CheckedChanged += new System.EventHandler(this.EnableCheckBox_CheckedChanged);
			// 
			// OkBtn
			// 
			this.OkBtn.Anchor = ((System.Windows.Forms.AnchorStyles)((System.Windows.Forms.AnchorStyles.Bottom | System.Windows.Forms.AnchorStyles.Right)));
			this.OkBtn.DialogResult = System.Windows.Forms.DialogResult.OK;
			this.OkBtn.Location = new System.Drawing.Point(3, 3);
			this.OkBtn.Margin = new System.Windows.Forms.Padding(3, 3, 0, 3);
			this.OkBtn.Name = "OkBtn";
			this.OkBtn.Size = new System.Drawing.Size(87, 26);
			this.OkBtn.TabIndex = 4;
			this.OkBtn.Text = "Ok";
			this.OkBtn.UseVisualStyleBackColor = true;
			// 
			// CancelBtn
			// 
			this.CancelBtn.Anchor = ((System.Windows.Forms.AnchorStyles)((System.Windows.Forms.AnchorStyles.Bottom | System.Windows.Forms.AnchorStyles.Right)));
			this.CancelBtn.DialogResult = System.Windows.Forms.DialogResult.Cancel;
			this.CancelBtn.Location = new System.Drawing.Point(93, 3);
			this.CancelBtn.Name = "CancelBtn";
			this.CancelBtn.Size = new System.Drawing.Size(87, 26);
			this.CancelBtn.TabIndex = 5;
			this.CancelBtn.Text = "Cancel";
			this.CancelBtn.UseVisualStyleBackColor = true;
			// 
			// ProjectListBox
			// 
			this.ProjectListBox.Anchor = ((System.Windows.Forms.AnchorStyles)((((System.Windows.Forms.AnchorStyles.Top | System.Windows.Forms.AnchorStyles.Bottom) 
			| System.Windows.Forms.AnchorStyles.Left) 
			| System.Windows.Forms.AnchorStyles.Right)));
			this.ProjectListBox.CheckOnClick = true;
			this.ProjectListBox.FormattingEnabled = true;
			this.ProjectListBox.IntegralHeight = false;
			this.ProjectListBox.Location = new System.Drawing.Point(0, 35);
			this.ProjectListBox.Margin = new System.Windows.Forms.Padding(0, 6, 0, 6);
			this.ProjectListBox.Name = "ProjectListBox";
			this.ProjectListBox.Size = new System.Drawing.Size(763, 199);
			this.ProjectListBox.TabIndex = 8;
			// 
			// tableLayoutPanel1
			// 
			this.tableLayoutPanel1.Anchor = ((System.Windows.Forms.AnchorStyles)((((System.Windows.Forms.AnchorStyles.Top | System.Windows.Forms.AnchorStyles.Bottom) 
			| System.Windows.Forms.AnchorStyles.Left) 
			| System.Windows.Forms.AnchorStyles.Right)));
			this.tableLayoutPanel1.ColumnCount = 1;
			this.tableLayoutPanel1.ColumnStyles.Add(new System.Windows.Forms.ColumnStyle(System.Windows.Forms.SizeType.Percent, 100F));
			this.tableLayoutPanel1.Controls.Add(this.flowLayoutPanel1, 0, 0);
			this.tableLayoutPanel1.Controls.Add(this.ProjectListBox, 0, 1);
			this.tableLayoutPanel1.Controls.Add(this.flowLayoutPanel2, 0, 2);
			this.tableLayoutPanel1.Location = new System.Drawing.Point(14, 12);
			this.tableLayoutPanel1.Name = "tableLayoutPanel1";
			this.tableLayoutPanel1.RowCount = 3;
			this.tableLayoutPanel1.RowStyles.Add(new System.Windows.Forms.RowStyle());
			this.tableLayoutPanel1.RowStyles.Add(new System.Windows.Forms.RowStyle(System.Windows.Forms.SizeType.Percent, 100F));
			this.tableLayoutPanel1.RowStyles.Add(new System.Windows.Forms.RowStyle());
			this.tableLayoutPanel1.Size = new System.Drawing.Size(763, 272);
			this.tableLayoutPanel1.TabIndex = 9;
			// 
			// flowLayoutPanel1
			// 
			this.flowLayoutPanel1.AutoSize = true;
			this.flowLayoutPanel1.Controls.Add(this.EnableCheckBox);
			this.flowLayoutPanel1.Controls.Add(this.TimePicker);
			this.flowLayoutPanel1.Location = new System.Drawing.Point(0, 0);
			this.flowLayoutPanel1.Margin = new System.Windows.Forms.Padding(0);
			this.flowLayoutPanel1.Name = "flowLayoutPanel1";
			this.flowLayoutPanel1.Size = new System.Drawing.Size(373, 29);
			this.flowLayoutPanel1.TabIndex = 0;
			this.flowLayoutPanel1.WrapContents = false;
			// 
			// flowLayoutPanel2
			// 
			this.flowLayoutPanel2.Anchor = ((System.Windows.Forms.AnchorStyles)((System.Windows.Forms.AnchorStyles.Top | System.Windows.Forms.AnchorStyles.Right)));
			this.flowLayoutPanel2.AutoSize = true;
			this.flowLayoutPanel2.Controls.Add(this.OkBtn);
			this.flowLayoutPanel2.Controls.Add(this.CancelBtn);
			this.flowLayoutPanel2.Location = new System.Drawing.Point(580, 240);
			this.flowLayoutPanel2.Margin = new System.Windows.Forms.Padding(0);
			this.flowLayoutPanel2.Name = "flowLayoutPanel2";
			this.flowLayoutPanel2.Size = new System.Drawing.Size(183, 32);
			this.flowLayoutPanel2.TabIndex = 1;
			// 
			// SyncTypeDropDown
			// 
			this.SyncTypeDropDown.Name = "SyncTypeDropDown";
			this.SyncTypeDropDown.Size = new System.Drawing.Size(61, 4);
			// 
			// ScheduleWindow
			// 
			this.AcceptButton = this.OkBtn;
			this.AutoScaleDimensions = new System.Drawing.SizeF(96F, 96F);
			this.AutoScaleMode = System.Windows.Forms.AutoScaleMode.Dpi;
			this.CancelButton = this.CancelBtn;
			this.ClientSize = new System.Drawing.Size(793, 296);
			this.Controls.Add(this.tableLayoutPanel1);
<<<<<<< HEAD
			this.Font = new System.Drawing.Font("Segoe UI", 9F, System.Drawing.FontStyle.Regular, System.Drawing.GraphicsUnit.Point);
=======
>>>>>>> 4af6daef
			this.Icon = global::UnrealGameSync.Properties.Resources.Icon;
			this.MinimumSize = new System.Drawing.Size(720, 315);
			this.Name = "ScheduleWindow";
			this.ShowInTaskbar = false;
			this.StartPosition = System.Windows.Forms.FormStartPosition.CenterParent;
			this.Text = "Schedule";
			this.tableLayoutPanel1.ResumeLayout(false);
			this.tableLayoutPanel1.PerformLayout();
			this.flowLayoutPanel1.ResumeLayout(false);
			this.flowLayoutPanel1.PerformLayout();
			this.flowLayoutPanel2.ResumeLayout(false);
			this.ResumeLayout(false);

		}

		#endregion

		private System.Windows.Forms.DateTimePicker TimePicker;
		private System.Windows.Forms.CheckBox EnableCheckBox;
		private System.Windows.Forms.Button OkBtn;
		private System.Windows.Forms.Button CancelBtn;
		private System.Windows.Forms.CheckedListBox ProjectListBox;
		private System.Windows.Forms.TableLayoutPanel tableLayoutPanel1;
		private System.Windows.Forms.FlowLayoutPanel flowLayoutPanel1;
		private System.Windows.Forms.FlowLayoutPanel flowLayoutPanel2;
		private System.Windows.Forms.ContextMenuStrip SyncTypeDropDown;
	}
}<|MERGE_RESOLUTION|>--- conflicted
+++ resolved
@@ -162,10 +162,6 @@
 			this.CancelButton = this.CancelBtn;
 			this.ClientSize = new System.Drawing.Size(793, 296);
 			this.Controls.Add(this.tableLayoutPanel1);
-<<<<<<< HEAD
-			this.Font = new System.Drawing.Font("Segoe UI", 9F, System.Drawing.FontStyle.Regular, System.Drawing.GraphicsUnit.Point);
-=======
->>>>>>> 4af6daef
 			this.Icon = global::UnrealGameSync.Properties.Resources.Icon;
 			this.MinimumSize = new System.Drawing.Size(720, 315);
 			this.Name = "ScheduleWindow";
