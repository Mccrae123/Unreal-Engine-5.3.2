--- conflicted
+++ resolved
@@ -8,11 +8,7 @@
 {
 	public partial class DeleteWindow : Form
 	{
-<<<<<<< HEAD
-		Dictionary<string, bool> _filesToDelete;
-=======
 		readonly Dictionary<string, bool> _filesToDelete;
->>>>>>> 4af6daef
 
 		public DeleteWindow(Dictionary<string, bool> inFilesToDelete)
 		{
