// Copyright Epic Games, Inc. All Rights Reserved.

using EpicGames.Core;
using EpicGames.Perforce;
using Microsoft.Extensions.Logging;
using System;
using System.Collections.Generic;
using System.Data;
using System.Diagnostics;
using System.Drawing;
using System.IO;
using System.Linq;
using System.Runtime.InteropServices;
using System.Windows.Forms;
using System.Windows.Forms.VisualStyles;

namespace UnrealGameSync
{
	partial class CleanWorkspaceWindow : Form
	{
		enum TreeNodeAction
		{
			Sync,
			Delete,
		}

		class TreeNodeData
		{
<<<<<<< HEAD
			public TreeNodeAction Action;
			public FileInfo? File;
			public FolderToClean? Folder;
			public int NumFiles;
			public int NumSelectedFiles;
			public int NumEmptySelectedFiles;
			public int NumMissingSelectedFiles;
			public int NumDefaultSelectedFiles;
=======
			public TreeNodeAction _action;
			public FileInfo? _file;
			public FolderToClean? _folder;
			public int _numFiles;
			public int _numSelectedFiles;
			public int _numEmptySelectedFiles;
			public int _numMissingSelectedFiles;
			public int _numDefaultSelectedFiles;
>>>>>>> 4af6daef
		}

		enum SelectionType
		{
			All,
			SafeToDelete,
			Missing,
			Empty,
			None,
		}

		static readonly CheckBoxState[] s_checkBoxStates = 
		{ 
			CheckBoxState.UncheckedNormal, 
			CheckBoxState.MixedNormal, 
			CheckBoxState.CheckedNormal 
		};

<<<<<<< HEAD
		IPerforceSettings _perforceSettings;
		FolderToClean _rootFolderToClean;
=======
		readonly IPerforceSettings _perforceSettings;
		readonly FolderToClean _rootFolderToClean;
>>>>>>> 4af6daef

		static readonly string[] s_safeToDeleteFolders =
		{
			"/binaries/",
			"/intermediate/",
			"/build/receipts/",
			"/.vs/",
			"/automationtool/saved/rules/",
			"/saved/logs/",
	
			"/bin/debug/",
			"/bin/development/",
			"/bin/release/",
			"/obj/debug/",
			"/obj/development/",
			"/obj/release/",

			"/bin/x86/debug/",
			"/bin/x86/development/",
			"/bin/x86/release/",
			"/obj/x86/debug/",
			"/obj/x86/development/",
			"/obj/x86/release/",

			"/bin/x64/debug/",
			"/bin/x64/development/",
			"/bin/x64/release/",
			"/obj/x64/debug/",
			"/obj/x64/development/",
			"/obj/x64/release/",
		};

		static readonly string[] s_safeToDeleteExtensions =
		{
			".pdb",
			".obj",
			".sdf",
			".suo",
			".sln",
			".csproj.user",
			".csproj.references",
		};

<<<<<<< HEAD
		IReadOnlyList<string> _extraSafeToDeleteFolders;
		IReadOnlyList<string> _extraSafeToDeleteExtensions;
		ILogger _logger;
=======
		readonly IReadOnlyList<string> _extraSafeToDeleteFolders;
		readonly IReadOnlyList<string> _extraSafeToDeleteExtensions;
		readonly ILogger _logger;
>>>>>>> 4af6daef

		[DllImport("Shell32.dll", EntryPoint = "ExtractIconExW", CharSet = CharSet.Unicode, ExactSpelling = true, CallingConvention = CallingConvention.StdCall)]
		private static extern int ExtractIconEx(string sFile, int iIndex, IntPtr piLargeVersion, out IntPtr piSmallVersion, int amountIcons);

		private CleanWorkspaceWindow(IPerforceSettings perforceSettings, FolderToClean rootFolderToClean, string[] extraSafeToDeleteFolders, string[] extraSafeToDeleteExtensions, ILogger<CleanWorkspaceWindow> logger)
		{
<<<<<<< HEAD
			this._perforceSettings = perforceSettings;
			this._rootFolderToClean = rootFolderToClean;
			this._extraSafeToDeleteFolders = extraSafeToDeleteFolders.Select(x => x.Trim().Replace('\\', '/').Trim('/')).Where(x => x.Length > 0).Select(x => String.Format("/{0}/", x.ToLowerInvariant())).ToArray();
			this._extraSafeToDeleteExtensions = extraSafeToDeleteExtensions.Select(x => x.Trim().ToLowerInvariant()).Where(x => x.Length > 0).ToArray();
			this._logger = logger;
=======
			_perforceSettings = perforceSettings;
			_rootFolderToClean = rootFolderToClean;
			_extraSafeToDeleteFolders = extraSafeToDeleteFolders.Select(x => x.Trim().Replace('\\', '/').Trim('/')).Where(x => x.Length > 0).Select(x => String.Format("/{0}/", x.ToLowerInvariant())).ToArray();
			_extraSafeToDeleteExtensions = extraSafeToDeleteExtensions.Select(x => x.Trim().ToLowerInvariant()).Where(x => x.Length > 0).ToArray();
			_logger = logger;
>>>>>>> 4af6daef

			InitializeComponent();
			Font = new System.Drawing.Font("Segoe UI", 8.25F, System.Drawing.FontStyle.Regular, System.Drawing.GraphicsUnit.Point, ((byte)(0)));
		}

		public static void DoClean(IWin32Window owner, IPerforceSettings perforceSettings, DirectoryReference localRootPath, string clientRootPath, IReadOnlyList<string> syncPaths, string[] extraSafeToDeleteFolders, string[] extraSafeToDeleteExtensions, ILogger<CleanWorkspaceWindow> logger)
		{
			// Figure out which folders to clean
			FolderToClean rootFolderToClean = new FolderToClean(localRootPath.ToDirectoryInfo());
			using(FindFoldersToCleanTask queryWorkspace = new FindFoldersToCleanTask(perforceSettings, rootFolderToClean, clientRootPath, syncPaths, logger))
			{
				ModalTask? result = ModalTask.Execute(owner, "Clean Workspace", "Querying files in Perforce, please wait...", x => queryWorkspace.RunAsync(x), ModalTaskFlags.None);
				if (result == null || !result.Succeeded)
				{
					return;
				}
			}

			// If there's nothing to delete, don't bother displaying the dialog at all
<<<<<<< HEAD
			if(rootFolderToClean.FilesToDelete.Count == 0 && rootFolderToClean.NameToSubFolder.Count == 0)
=======
			if(rootFolderToClean._filesToDelete.Count == 0 && rootFolderToClean._nameToSubFolder.Count == 0)
>>>>>>> 4af6daef
			{
				MessageBox.Show("You have no local files which are not in Perforce.", "Workspace Clean", MessageBoxButtons.OK);
				return;
			}

			// Populate the tree
<<<<<<< HEAD
			CleanWorkspaceWindow cleanWorkspace = new CleanWorkspaceWindow(perforceSettings, rootFolderToClean, extraSafeToDeleteFolders, extraSafeToDeleteExtensions, logger);
=======
			using CleanWorkspaceWindow cleanWorkspace = new CleanWorkspaceWindow(perforceSettings, rootFolderToClean, extraSafeToDeleteFolders, extraSafeToDeleteExtensions, logger);
>>>>>>> 4af6daef
			cleanWorkspace.ShowDialog();
		}

		private void CleanWorkspaceWindow_Load(object sender, EventArgs e)
		{
			IntPtr folderIconPtr;
			ExtractIconEx("imageres.dll", 3, IntPtr.Zero, out folderIconPtr, 1);

			IntPtr fileIconPtr;
			ExtractIconEx("imageres.dll", 2, IntPtr.Zero, out fileIconPtr, 1);

			Icon[] icons = new Icon[]{ Icon.FromHandle(folderIconPtr), Icon.FromHandle(fileIconPtr) };

			Size largestIconSize = Size.Empty;
			foreach(Icon icon in icons)
			{
				largestIconSize = new Size(Math.Max(largestIconSize.Width, icon.Width), Math.Max(largestIconSize.Height, icon.Height));
			}

			Size largestCheckBoxSize = Size.Empty;
			using(Graphics graphics = Graphics.FromHwnd(IntPtr.Zero))
			{
<<<<<<< HEAD
				foreach(CheckBoxState state in CheckBoxStates)
=======
				foreach(CheckBoxState state in s_checkBoxStates)
>>>>>>> 4af6daef
				{
					Size checkBoxSize = CheckBoxRenderer.GetGlyphSize(graphics, state);
					largestCheckBoxSize = new Size(Math.Max(largestCheckBoxSize.Width, checkBoxSize.Width), Math.Max(largestCheckBoxSize.Height, checkBoxSize.Height));
				}
			}

			Size imageSize = new Size(largestCheckBoxSize.Width + largestIconSize.Width, Math.Max(largestIconSize.Height, largestCheckBoxSize.Height));

			Bitmap typeImageListBitmap = new Bitmap(icons.Length * 3 * imageSize.Width, imageSize.Height, System.Drawing.Imaging.PixelFormat.Format32bppArgb);
			using(Graphics graphics = Graphics.FromImage(typeImageListBitmap))
			{
				int minX = 0;
				for(int iconIdx = 0; iconIdx < icons.Length; iconIdx++)
				{
					for(int stateIdx = 0; stateIdx < 3; stateIdx++)
					{
<<<<<<< HEAD
						Size checkBoxSize = CheckBoxRenderer.GetGlyphSize(graphics, CheckBoxStates[stateIdx]);
						CheckBoxRenderer.DrawCheckBox(graphics, new Point(minX + (largestCheckBoxSize.Width - checkBoxSize.Width) / 2, (largestCheckBoxSize.Height - checkBoxSize.Height) / 2), CheckBoxStates[stateIdx]);
=======
						Size checkBoxSize = CheckBoxRenderer.GetGlyphSize(graphics, s_checkBoxStates[stateIdx]);
						CheckBoxRenderer.DrawCheckBox(graphics, new Point(minX + (largestCheckBoxSize.Width - checkBoxSize.Width) / 2, (largestCheckBoxSize.Height - checkBoxSize.Height) / 2), s_checkBoxStates[stateIdx]);
>>>>>>> 4af6daef

						Size iconSize = icons[iconIdx].Size;
						graphics.DrawIcon(icons[iconIdx], minX + largestCheckBoxSize.Width + (largestIconSize.Width - iconSize.Width) / 2, (largestIconSize.Height - iconSize.Height) / 2);

						minX += imageSize.Width;
					}
				}
			}

			ImageList typeImageList = new ImageList();
			typeImageList.ImageSize = imageSize;
			typeImageList.ColorDepth = ColorDepth.Depth32Bit;
			typeImageList.Images.AddStrip(typeImageListBitmap);
			TreeView.ImageList = typeImageList;

			TreeNode node = BuildTreeViewStructure(_rootFolderToClean, "/", false, 0);
<<<<<<< HEAD
			node.Text = _rootFolderToClean.Directory.FullName;
=======
			node.Text = _rootFolderToClean._directory.FullName;
>>>>>>> 4af6daef
			TreeView.Nodes.Add(node);
		}

		private TreeNode BuildTreeViewStructure(FolderToClean folder, string folderPath, bool parentFolderSelected, int depth)
		{
<<<<<<< HEAD
			bool selectFolder = parentFolderSelected || IsSafeToDeleteFolder(folderPath) || folder.EmptyLeaf;

			TreeNodeData folderNodeData = new TreeNodeData();
			folderNodeData.Folder = folder;
=======
			bool selectFolder = parentFolderSelected || IsSafeToDeleteFolder(folderPath) || folder._emptyLeaf;

			TreeNodeData folderNodeData = new TreeNodeData();
			folderNodeData._folder = folder;
>>>>>>> 4af6daef

			TreeNode folderNode = new TreeNode();
			folderNode.Text = folder.Name;
			folderNode.Tag = folderNodeData;

<<<<<<< HEAD
			foreach(FolderToClean subFolder in folder.NameToSubFolder.OrderBy(x => x.Key).Select(x => x.Value))
=======
			foreach(FolderToClean subFolder in folder._nameToSubFolder.OrderBy(x => x.Key).Select(x => x.Value))
>>>>>>> 4af6daef
			{
				TreeNode childNode = BuildTreeViewStructure(subFolder, folderPath + subFolder.Name.ToLowerInvariant() + "/", selectFolder, depth + 1);
				folderNode.Nodes.Add(childNode);

				TreeNodeData childNodeData = (TreeNodeData)childNode.Tag;
<<<<<<< HEAD
				folderNodeData.NumFiles += childNodeData.NumFiles;
				folderNodeData.NumSelectedFiles += childNodeData.NumSelectedFiles;
				folderNodeData.NumEmptySelectedFiles += childNodeData.NumEmptySelectedFiles;
				folderNodeData.NumMissingSelectedFiles += childNodeData.NumMissingSelectedFiles;
				folderNodeData.NumDefaultSelectedFiles += childNodeData.NumDefaultSelectedFiles;
			}

			foreach(FileInfo file in folder.FilesToSync.OrderBy(x => x.Name))
			{
				TreeNodeData fileNodeData = new TreeNodeData();
				fileNodeData.Action = TreeNodeAction.Sync;
				fileNodeData.File = file;
				fileNodeData.NumFiles = 1;
				fileNodeData.NumSelectedFiles = 1;
				fileNodeData.NumEmptySelectedFiles = 0;
				fileNodeData.NumMissingSelectedFiles = 1;
				fileNodeData.NumDefaultSelectedFiles = fileNodeData.NumSelectedFiles;
=======
				folderNodeData._numFiles += childNodeData._numFiles;
				folderNodeData._numSelectedFiles += childNodeData._numSelectedFiles;
				folderNodeData._numEmptySelectedFiles += childNodeData._numEmptySelectedFiles;
				folderNodeData._numMissingSelectedFiles += childNodeData._numMissingSelectedFiles;
				folderNodeData._numDefaultSelectedFiles += childNodeData._numDefaultSelectedFiles;
			}

			foreach(FileInfo file in folder._filesToSync.OrderBy(x => x.Name))
			{
				TreeNodeData fileNodeData = new TreeNodeData();
				fileNodeData._action = TreeNodeAction.Sync;
				fileNodeData._file = file;
				fileNodeData._numFiles = 1;
				fileNodeData._numSelectedFiles = 1;
				fileNodeData._numEmptySelectedFiles = 0;
				fileNodeData._numMissingSelectedFiles = 1;
				fileNodeData._numDefaultSelectedFiles = fileNodeData._numSelectedFiles;
>>>>>>> 4af6daef

				TreeNode fileNode = new TreeNode();
				fileNode.Text = file.Name + " (sync)";
				fileNode.Tag = fileNodeData;
				folderNode.Nodes.Add(fileNode);

				UpdateImage(fileNode);

<<<<<<< HEAD
				folderNodeData.NumFiles++;
				folderNodeData.NumSelectedFiles += fileNodeData.NumSelectedFiles;
				folderNodeData.NumEmptySelectedFiles += fileNodeData.NumEmptySelectedFiles;
				folderNodeData.NumMissingSelectedFiles += fileNodeData.NumMissingSelectedFiles;
				folderNodeData.NumDefaultSelectedFiles += fileNodeData.NumDefaultSelectedFiles;
			}

			foreach(FileInfo file in folder.FilesToDelete.OrderBy(x => x.Name))
			{
				string name = file.Name.ToLowerInvariant();

				bool selectFile = selectFolder || IsSafeToDeleteFile(folderPath, file.Name.ToLowerInvariant());

				TreeNodeData fileNodeData = new TreeNodeData();
				fileNodeData.Action = TreeNodeAction.Delete;
				fileNodeData.File = file;
				fileNodeData.NumFiles = 1;
				fileNodeData.NumSelectedFiles = selectFile? 1 : 0;
				fileNodeData.NumEmptySelectedFiles = 0;
				fileNodeData.NumMissingSelectedFiles = 0;
				fileNodeData.NumDefaultSelectedFiles = fileNodeData.NumSelectedFiles;
=======
				folderNodeData._numFiles++;
				folderNodeData._numSelectedFiles += fileNodeData._numSelectedFiles;
				folderNodeData._numEmptySelectedFiles += fileNodeData._numEmptySelectedFiles;
				folderNodeData._numMissingSelectedFiles += fileNodeData._numMissingSelectedFiles;
				folderNodeData._numDefaultSelectedFiles += fileNodeData._numDefaultSelectedFiles;
			}

			foreach(FileInfo file in folder._filesToDelete.OrderBy(x => x.Name))
			{
				string name = file.Name.ToLowerInvariant();

				bool selectFile = selectFolder || IsSafeToDeleteFile(file.Name.ToLowerInvariant());

				TreeNodeData fileNodeData = new TreeNodeData();
				fileNodeData._action = TreeNodeAction.Delete;
				fileNodeData._file = file;
				fileNodeData._numFiles = 1;
				fileNodeData._numSelectedFiles = selectFile? 1 : 0;
				fileNodeData._numEmptySelectedFiles = 0;
				fileNodeData._numMissingSelectedFiles = 0;
				fileNodeData._numDefaultSelectedFiles = fileNodeData._numSelectedFiles;
>>>>>>> 4af6daef

				TreeNode fileNode = new TreeNode();
				fileNode.Text = file.Name;
				fileNode.Tag = fileNodeData;
				folderNode.Nodes.Add(fileNode);

				UpdateImage(fileNode);

<<<<<<< HEAD
				folderNodeData.NumFiles++;
				folderNodeData.NumSelectedFiles += fileNodeData.NumSelectedFiles;
				folderNodeData.NumEmptySelectedFiles += fileNodeData.NumEmptySelectedFiles;
				folderNodeData.NumMissingSelectedFiles += fileNodeData.NumMissingSelectedFiles;
				folderNodeData.NumDefaultSelectedFiles += fileNodeData.NumDefaultSelectedFiles;
			}

			if(folderNodeData.Folder.EmptyLeaf)
			{
				folderNodeData.NumFiles++;
				folderNodeData.NumSelectedFiles++;
				folderNodeData.NumEmptySelectedFiles++;
				folderNodeData.NumDefaultSelectedFiles++;
			}

			if(folderNodeData.NumSelectedFiles > 0 && !folderNodeData.Folder.EmptyAfterClean && depth < 2)
=======
				folderNodeData._numFiles++;
				folderNodeData._numSelectedFiles += fileNodeData._numSelectedFiles;
				folderNodeData._numEmptySelectedFiles += fileNodeData._numEmptySelectedFiles;
				folderNodeData._numMissingSelectedFiles += fileNodeData._numMissingSelectedFiles;
				folderNodeData._numDefaultSelectedFiles += fileNodeData._numDefaultSelectedFiles;
			}

			if(folderNodeData._folder._emptyLeaf)
			{
				folderNodeData._numFiles++;
				folderNodeData._numSelectedFiles++;
				folderNodeData._numEmptySelectedFiles++;
				folderNodeData._numDefaultSelectedFiles++;
			}

			if(folderNodeData._numSelectedFiles > 0 && !folderNodeData._folder._emptyAfterClean && depth < 2)
>>>>>>> 4af6daef
			{
				folderNode.Expand();
			}
			else
			{
				folderNode.Collapse();
			}

			UpdateImage(folderNode);
			return folderNode;
		}

		private bool IsSafeToDeleteFolder(string folderPath)
		{
<<<<<<< HEAD
			return SafeToDeleteFolders.Any(x => folderPath.EndsWith(x)) || _extraSafeToDeleteFolders.Any(x => folderPath.EndsWith(x));
		}

		private bool IsSafeToDeleteFile(string folderPath, string name)
		{
			return SafeToDeleteExtensions.Any(x => name.EndsWith(x)) || _extraSafeToDeleteExtensions.Any(x => name.EndsWith(x));
=======
			return s_safeToDeleteFolders.Any(x => folderPath.EndsWith(x, StringComparison.OrdinalIgnoreCase)) || _extraSafeToDeleteFolders.Any(x => folderPath.EndsWith(x, StringComparison.OrdinalIgnoreCase));
		}

		private bool IsSafeToDeleteFile(string name)
		{
			return s_safeToDeleteExtensions.Any(x => name.EndsWith(x, StringComparison.OrdinalIgnoreCase)) || _extraSafeToDeleteExtensions.Any(x => name.EndsWith(x, StringComparison.OrdinalIgnoreCase));
>>>>>>> 4af6daef
		}

		private void TreeView_DrawNode(object sender, DrawTreeNodeEventArgs e)
		{
			e.Graphics.DrawLine(Pens.Black, new Point(e.Bounds.Left, e.Bounds.Top), new Point(e.Bounds.Right, e.Bounds.Bottom));
		}

		private void TreeView_NodeMouseClick(object sender, TreeNodeMouseClickEventArgs e)
		{
			TreeNode node = e.Node;
			if(e.Button == System.Windows.Forms.MouseButtons.Right)
			{
				TreeView.SelectedNode = e.Node;
				FolderContextMenu.Tag = e.Node;
				FolderContextMenu.Show(TreeView.PointToScreen(e.Location));
			}
			else if(e.X >= e.Node.Bounds.Left - 32 && e.X < e.Node.Bounds.Left - 16)
			{
				TreeNodeData nodeData = (TreeNodeData)node.Tag;
<<<<<<< HEAD
				SetSelected(node, (nodeData.NumSelectedFiles == 0)? SelectionType.All : SelectionType.None);
=======
				SetSelected(node, (nodeData._numSelectedFiles == 0)? SelectionType.All : SelectionType.None);
>>>>>>> 4af6daef
			}
		}

		private void SetSelected(TreeNode parentNode, SelectionType type)
		{
			TreeNodeData parentNodeData = (TreeNodeData)parentNode.Tag;

<<<<<<< HEAD
			int prevNumSelectedFiles = parentNodeData.NumSelectedFiles;
			SetSelectedOnChildren(parentNode, type);

			int deltaNumSelectedFiles = parentNodeData.NumSelectedFiles - prevNumSelectedFiles;
=======
			int prevNumSelectedFiles = parentNodeData._numSelectedFiles;
			SetSelectedOnChildren(parentNode, type);

			int deltaNumSelectedFiles = parentNodeData._numSelectedFiles - prevNumSelectedFiles;
>>>>>>> 4af6daef
			if(deltaNumSelectedFiles != 0)
			{
				for(TreeNode nextParentNode = parentNode.Parent; nextParentNode != null; nextParentNode = nextParentNode.Parent)
				{
					TreeNodeData nextParentNodeData = (TreeNodeData)nextParentNode.Tag;
<<<<<<< HEAD
					nextParentNodeData.NumSelectedFiles += deltaNumSelectedFiles;
=======
					nextParentNodeData._numSelectedFiles += deltaNumSelectedFiles;
>>>>>>> 4af6daef
					UpdateImage(nextParentNode);
				}
			}
		}

		private void SetSelectedOnChildren(TreeNode parentNode, SelectionType type)
		{
			TreeNodeData parentNodeData = (TreeNodeData)parentNode.Tag;

			int newNumSelectedFiles = 0;
			switch(type)
			{
				case SelectionType.All:
<<<<<<< HEAD
					newNumSelectedFiles = parentNodeData.NumFiles;
					break;
				case SelectionType.Empty:
					newNumSelectedFiles = parentNodeData.NumEmptySelectedFiles;
					break;
				case SelectionType.Missing:
					newNumSelectedFiles = parentNodeData.NumMissingSelectedFiles;
					break;
				case SelectionType.SafeToDelete:
					newNumSelectedFiles = parentNodeData.NumDefaultSelectedFiles;
=======
					newNumSelectedFiles = parentNodeData._numFiles;
					break;
				case SelectionType.Empty:
					newNumSelectedFiles = parentNodeData._numEmptySelectedFiles;
					break;
				case SelectionType.Missing:
					newNumSelectedFiles = parentNodeData._numMissingSelectedFiles;
					break;
				case SelectionType.SafeToDelete:
					newNumSelectedFiles = parentNodeData._numDefaultSelectedFiles;
>>>>>>> 4af6daef
					break;
				case SelectionType.None:
					newNumSelectedFiles = 0;
					break;
			}

<<<<<<< HEAD
			if(newNumSelectedFiles != parentNodeData.NumSelectedFiles)
=======
			if(newNumSelectedFiles != parentNodeData._numSelectedFiles)
>>>>>>> 4af6daef
			{
				foreach(TreeNode? childNode in parentNode.Nodes)
				{
					if (childNode != null)
					{
						SetSelectedOnChildren(childNode, type);
					}
				}
<<<<<<< HEAD
				parentNodeData.NumSelectedFiles = newNumSelectedFiles;
=======
				parentNodeData._numSelectedFiles = newNumSelectedFiles;
>>>>>>> 4af6daef
				UpdateImage(parentNode);
			}
		}

<<<<<<< HEAD
		private void UpdateImage(TreeNode node)
		{
			TreeNodeData nodeData = (TreeNodeData)node.Tag;
			int imageIndex = (nodeData.Folder != null)? 0 : 3;
			imageIndex += (nodeData.NumSelectedFiles == 0)? 0 : (nodeData.NumSelectedFiles < nodeData.NumFiles || (nodeData.Folder != null && !nodeData.Folder.EmptyAfterClean))? 1 : 2;
=======
		private static void UpdateImage(TreeNode node)
		{
			TreeNodeData nodeData = (TreeNodeData)node.Tag;
			int imageIndex = (nodeData._folder != null)? 0 : 3;
			imageIndex += (nodeData._numSelectedFiles == 0)? 0 : (nodeData._numSelectedFiles < nodeData._numFiles || (nodeData._folder != null && !nodeData._folder._emptyAfterClean))? 1 : 2;
>>>>>>> 4af6daef
			node.ImageIndex = imageIndex;
			node.SelectedImageIndex = imageIndex;
		}

		private void CleanBtn_Click(object sender, EventArgs e)
		{
			List<FileInfo> filesToSync = new List<FileInfo>();
			List<FileInfo> filesToDelete = new List<FileInfo>();
			List<DirectoryInfo> directoriesToDelete = new List<DirectoryInfo>();
			foreach(TreeNode? rootNode in TreeView.Nodes)
			{
				if (rootNode != null)
				{
					FindSelection(rootNode, filesToSync, filesToDelete, directoriesToDelete);
				}
			}

			ModalTask? result = ModalTask.Execute(this, "Clean Workspace", "Cleaning files, please wait...", x => DeleteFilesTask.RunAsync(_perforceSettings, filesToSync, filesToDelete, directoriesToDelete, _logger, x), ModalTaskFlags.Quiet);
			if(result != null && result.Failed)
			{
<<<<<<< HEAD
				FailedToDeleteWindow failedToDelete = new FailedToDeleteWindow();
=======
				using FailedToDeleteWindow failedToDelete = new FailedToDeleteWindow();
>>>>>>> 4af6daef
				failedToDelete.FileList.Text = result.Error;
				failedToDelete.FileList.SelectionStart = 0;
				failedToDelete.FileList.SelectionLength = 0;
				failedToDelete.ShowDialog();
			}
		}

		private void FindSelection(TreeNode node, List<FileInfo> filesToSync, List<FileInfo> filesToDelete, List<DirectoryInfo> directoriesToDelete)
		{
			TreeNodeData nodeData = (TreeNodeData)node.Tag;
<<<<<<< HEAD
			if(nodeData.File != null)
			{
				if(nodeData.NumSelectedFiles > 0)
				{
					if(nodeData.Action == TreeNodeAction.Delete)
					{
						filesToDelete.Add(nodeData.File);
					}
					else
					{
						filesToSync.Add(nodeData.File);
=======
			if(nodeData._file != null)
			{
				if(nodeData._numSelectedFiles > 0)
				{
					if(nodeData._action == TreeNodeAction.Delete)
					{
						filesToDelete.Add(nodeData._file);
					}
					else
					{
						filesToSync.Add(nodeData._file);
>>>>>>> 4af6daef
					}
				}
			}
			else
			{
				foreach(TreeNode? childNode in node.Nodes)
				{
					if (childNode != null)
					{
						FindSelection(childNode, filesToSync, filesToDelete, directoriesToDelete);
					}
				}
<<<<<<< HEAD
				if(nodeData.Folder != null && nodeData.Folder.EmptyAfterClean && nodeData.NumSelectedFiles == nodeData.NumFiles)
				{
					directoriesToDelete.Add(nodeData.Folder.Directory);
=======
				if(nodeData._folder != null && nodeData._folder._emptyAfterClean && nodeData._numSelectedFiles == nodeData._numFiles)
				{
					directoriesToDelete.Add(nodeData._folder._directory);
>>>>>>> 4af6daef
				}
			}
		}

		private void SelectAllBtn_Click(object sender, EventArgs e)
		{
			foreach(TreeNode? node in TreeView.Nodes)
			{
				if (node != null)
				{
					SetSelected(node, SelectionType.All);
				}
			}
		}

		private void SelectMissingBtn_Click(object sender, EventArgs e)
		{
			foreach(TreeNode? node in TreeView.Nodes)
			{
				if (node != null)
				{
					SetSelected(node, SelectionType.Missing);
				}
			}
		}

		private void FolderContextMenu_SelectAll_Click(object sender, EventArgs e)
		{
			TreeNode node = (TreeNode)FolderContextMenu.Tag;
			SetSelected(node, SelectionType.All);
		}

		private void FolderContextMenu_SelectSafeToDelete_Click(object sender, EventArgs e)
		{
			TreeNode node = (TreeNode)FolderContextMenu.Tag;
			SetSelected(node, SelectionType.SafeToDelete);
		}

		private void FolderContextMenu_SelectEmptyFolder_Click(object sender, EventArgs e)
		{
			TreeNode node = (TreeNode)FolderContextMenu.Tag;
			SetSelected(node, SelectionType.Empty);
		}

		private void FolderContextMenu_SelectNone_Click(object sender, EventArgs e)
		{
			TreeNode node = (TreeNode)FolderContextMenu.Tag;
			SetSelected(node, SelectionType.None);
		}

		private void FolderContextMenu_OpenWithExplorer_Click(object sender, EventArgs e)
		{
			TreeNode node = (TreeNode)FolderContextMenu.Tag;
			TreeNodeData nodeData = (TreeNodeData)node.Tag;

<<<<<<< HEAD
			if (nodeData.Folder != null)
			{
				Process.Start("explorer.exe", String.Format("\"{0}\"", nodeData.Folder.Directory.FullName));
			}
			else if (nodeData.File != null)
			{
				Process.Start("explorer.exe", String.Format("\"{0}\"", nodeData.File.Directory.FullName));
=======
			if (nodeData._folder != null)
			{
				Process.Start("explorer.exe", String.Format("\"{0}\"", nodeData._folder._directory.FullName));
			}
			else if (nodeData._file != null)
			{
				Process.Start("explorer.exe", String.Format("\"{0}\"", nodeData._file.Directory!.FullName));
>>>>>>> 4af6daef
			}
		}
	}
}<|MERGE_RESOLUTION|>--- conflicted
+++ resolved
@@ -26,16 +26,6 @@
 
 		class TreeNodeData
 		{
-<<<<<<< HEAD
-			public TreeNodeAction Action;
-			public FileInfo? File;
-			public FolderToClean? Folder;
-			public int NumFiles;
-			public int NumSelectedFiles;
-			public int NumEmptySelectedFiles;
-			public int NumMissingSelectedFiles;
-			public int NumDefaultSelectedFiles;
-=======
 			public TreeNodeAction _action;
 			public FileInfo? _file;
 			public FolderToClean? _folder;
@@ -44,7 +34,6 @@
 			public int _numEmptySelectedFiles;
 			public int _numMissingSelectedFiles;
 			public int _numDefaultSelectedFiles;
->>>>>>> 4af6daef
 		}
 
 		enum SelectionType
@@ -63,13 +52,8 @@
 			CheckBoxState.CheckedNormal 
 		};
 
-<<<<<<< HEAD
-		IPerforceSettings _perforceSettings;
-		FolderToClean _rootFolderToClean;
-=======
 		readonly IPerforceSettings _perforceSettings;
 		readonly FolderToClean _rootFolderToClean;
->>>>>>> 4af6daef
 
 		static readonly string[] s_safeToDeleteFolders =
 		{
@@ -113,34 +97,20 @@
 			".csproj.references",
 		};
 
-<<<<<<< HEAD
-		IReadOnlyList<string> _extraSafeToDeleteFolders;
-		IReadOnlyList<string> _extraSafeToDeleteExtensions;
-		ILogger _logger;
-=======
 		readonly IReadOnlyList<string> _extraSafeToDeleteFolders;
 		readonly IReadOnlyList<string> _extraSafeToDeleteExtensions;
 		readonly ILogger _logger;
->>>>>>> 4af6daef
 
 		[DllImport("Shell32.dll", EntryPoint = "ExtractIconExW", CharSet = CharSet.Unicode, ExactSpelling = true, CallingConvention = CallingConvention.StdCall)]
 		private static extern int ExtractIconEx(string sFile, int iIndex, IntPtr piLargeVersion, out IntPtr piSmallVersion, int amountIcons);
 
 		private CleanWorkspaceWindow(IPerforceSettings perforceSettings, FolderToClean rootFolderToClean, string[] extraSafeToDeleteFolders, string[] extraSafeToDeleteExtensions, ILogger<CleanWorkspaceWindow> logger)
 		{
-<<<<<<< HEAD
-			this._perforceSettings = perforceSettings;
-			this._rootFolderToClean = rootFolderToClean;
-			this._extraSafeToDeleteFolders = extraSafeToDeleteFolders.Select(x => x.Trim().Replace('\\', '/').Trim('/')).Where(x => x.Length > 0).Select(x => String.Format("/{0}/", x.ToLowerInvariant())).ToArray();
-			this._extraSafeToDeleteExtensions = extraSafeToDeleteExtensions.Select(x => x.Trim().ToLowerInvariant()).Where(x => x.Length > 0).ToArray();
-			this._logger = logger;
-=======
 			_perforceSettings = perforceSettings;
 			_rootFolderToClean = rootFolderToClean;
 			_extraSafeToDeleteFolders = extraSafeToDeleteFolders.Select(x => x.Trim().Replace('\\', '/').Trim('/')).Where(x => x.Length > 0).Select(x => String.Format("/{0}/", x.ToLowerInvariant())).ToArray();
 			_extraSafeToDeleteExtensions = extraSafeToDeleteExtensions.Select(x => x.Trim().ToLowerInvariant()).Where(x => x.Length > 0).ToArray();
 			_logger = logger;
->>>>>>> 4af6daef
 
 			InitializeComponent();
 			Font = new System.Drawing.Font("Segoe UI", 8.25F, System.Drawing.FontStyle.Regular, System.Drawing.GraphicsUnit.Point, ((byte)(0)));
@@ -160,22 +130,14 @@
 			}
 
 			// If there's nothing to delete, don't bother displaying the dialog at all
-<<<<<<< HEAD
-			if(rootFolderToClean.FilesToDelete.Count == 0 && rootFolderToClean.NameToSubFolder.Count == 0)
-=======
 			if(rootFolderToClean._filesToDelete.Count == 0 && rootFolderToClean._nameToSubFolder.Count == 0)
->>>>>>> 4af6daef
 			{
 				MessageBox.Show("You have no local files which are not in Perforce.", "Workspace Clean", MessageBoxButtons.OK);
 				return;
 			}
 
 			// Populate the tree
-<<<<<<< HEAD
-			CleanWorkspaceWindow cleanWorkspace = new CleanWorkspaceWindow(perforceSettings, rootFolderToClean, extraSafeToDeleteFolders, extraSafeToDeleteExtensions, logger);
-=======
 			using CleanWorkspaceWindow cleanWorkspace = new CleanWorkspaceWindow(perforceSettings, rootFolderToClean, extraSafeToDeleteFolders, extraSafeToDeleteExtensions, logger);
->>>>>>> 4af6daef
 			cleanWorkspace.ShowDialog();
 		}
 
@@ -198,11 +160,7 @@
 			Size largestCheckBoxSize = Size.Empty;
 			using(Graphics graphics = Graphics.FromHwnd(IntPtr.Zero))
 			{
-<<<<<<< HEAD
-				foreach(CheckBoxState state in CheckBoxStates)
-=======
 				foreach(CheckBoxState state in s_checkBoxStates)
->>>>>>> 4af6daef
 				{
 					Size checkBoxSize = CheckBoxRenderer.GetGlyphSize(graphics, state);
 					largestCheckBoxSize = new Size(Math.Max(largestCheckBoxSize.Width, checkBoxSize.Width), Math.Max(largestCheckBoxSize.Height, checkBoxSize.Height));
@@ -219,13 +177,8 @@
 				{
 					for(int stateIdx = 0; stateIdx < 3; stateIdx++)
 					{
-<<<<<<< HEAD
-						Size checkBoxSize = CheckBoxRenderer.GetGlyphSize(graphics, CheckBoxStates[stateIdx]);
-						CheckBoxRenderer.DrawCheckBox(graphics, new Point(minX + (largestCheckBoxSize.Width - checkBoxSize.Width) / 2, (largestCheckBoxSize.Height - checkBoxSize.Height) / 2), CheckBoxStates[stateIdx]);
-=======
 						Size checkBoxSize = CheckBoxRenderer.GetGlyphSize(graphics, s_checkBoxStates[stateIdx]);
 						CheckBoxRenderer.DrawCheckBox(graphics, new Point(minX + (largestCheckBoxSize.Width - checkBoxSize.Width) / 2, (largestCheckBoxSize.Height - checkBoxSize.Height) / 2), s_checkBoxStates[stateIdx]);
->>>>>>> 4af6daef
 
 						Size iconSize = icons[iconIdx].Size;
 						graphics.DrawIcon(icons[iconIdx], minX + largestCheckBoxSize.Width + (largestIconSize.Width - iconSize.Width) / 2, (largestIconSize.Height - iconSize.Height) / 2);
@@ -242,61 +195,27 @@
 			TreeView.ImageList = typeImageList;
 
 			TreeNode node = BuildTreeViewStructure(_rootFolderToClean, "/", false, 0);
-<<<<<<< HEAD
-			node.Text = _rootFolderToClean.Directory.FullName;
-=======
 			node.Text = _rootFolderToClean._directory.FullName;
->>>>>>> 4af6daef
 			TreeView.Nodes.Add(node);
 		}
 
 		private TreeNode BuildTreeViewStructure(FolderToClean folder, string folderPath, bool parentFolderSelected, int depth)
 		{
-<<<<<<< HEAD
-			bool selectFolder = parentFolderSelected || IsSafeToDeleteFolder(folderPath) || folder.EmptyLeaf;
-
-			TreeNodeData folderNodeData = new TreeNodeData();
-			folderNodeData.Folder = folder;
-=======
 			bool selectFolder = parentFolderSelected || IsSafeToDeleteFolder(folderPath) || folder._emptyLeaf;
 
 			TreeNodeData folderNodeData = new TreeNodeData();
 			folderNodeData._folder = folder;
->>>>>>> 4af6daef
 
 			TreeNode folderNode = new TreeNode();
 			folderNode.Text = folder.Name;
 			folderNode.Tag = folderNodeData;
 
-<<<<<<< HEAD
-			foreach(FolderToClean subFolder in folder.NameToSubFolder.OrderBy(x => x.Key).Select(x => x.Value))
-=======
 			foreach(FolderToClean subFolder in folder._nameToSubFolder.OrderBy(x => x.Key).Select(x => x.Value))
->>>>>>> 4af6daef
 			{
 				TreeNode childNode = BuildTreeViewStructure(subFolder, folderPath + subFolder.Name.ToLowerInvariant() + "/", selectFolder, depth + 1);
 				folderNode.Nodes.Add(childNode);
 
 				TreeNodeData childNodeData = (TreeNodeData)childNode.Tag;
-<<<<<<< HEAD
-				folderNodeData.NumFiles += childNodeData.NumFiles;
-				folderNodeData.NumSelectedFiles += childNodeData.NumSelectedFiles;
-				folderNodeData.NumEmptySelectedFiles += childNodeData.NumEmptySelectedFiles;
-				folderNodeData.NumMissingSelectedFiles += childNodeData.NumMissingSelectedFiles;
-				folderNodeData.NumDefaultSelectedFiles += childNodeData.NumDefaultSelectedFiles;
-			}
-
-			foreach(FileInfo file in folder.FilesToSync.OrderBy(x => x.Name))
-			{
-				TreeNodeData fileNodeData = new TreeNodeData();
-				fileNodeData.Action = TreeNodeAction.Sync;
-				fileNodeData.File = file;
-				fileNodeData.NumFiles = 1;
-				fileNodeData.NumSelectedFiles = 1;
-				fileNodeData.NumEmptySelectedFiles = 0;
-				fileNodeData.NumMissingSelectedFiles = 1;
-				fileNodeData.NumDefaultSelectedFiles = fileNodeData.NumSelectedFiles;
-=======
 				folderNodeData._numFiles += childNodeData._numFiles;
 				folderNodeData._numSelectedFiles += childNodeData._numSelectedFiles;
 				folderNodeData._numEmptySelectedFiles += childNodeData._numEmptySelectedFiles;
@@ -314,7 +233,6 @@
 				fileNodeData._numEmptySelectedFiles = 0;
 				fileNodeData._numMissingSelectedFiles = 1;
 				fileNodeData._numDefaultSelectedFiles = fileNodeData._numSelectedFiles;
->>>>>>> 4af6daef
 
 				TreeNode fileNode = new TreeNode();
 				fileNode.Text = file.Name + " (sync)";
@@ -323,29 +241,6 @@
 
 				UpdateImage(fileNode);
 
-<<<<<<< HEAD
-				folderNodeData.NumFiles++;
-				folderNodeData.NumSelectedFiles += fileNodeData.NumSelectedFiles;
-				folderNodeData.NumEmptySelectedFiles += fileNodeData.NumEmptySelectedFiles;
-				folderNodeData.NumMissingSelectedFiles += fileNodeData.NumMissingSelectedFiles;
-				folderNodeData.NumDefaultSelectedFiles += fileNodeData.NumDefaultSelectedFiles;
-			}
-
-			foreach(FileInfo file in folder.FilesToDelete.OrderBy(x => x.Name))
-			{
-				string name = file.Name.ToLowerInvariant();
-
-				bool selectFile = selectFolder || IsSafeToDeleteFile(folderPath, file.Name.ToLowerInvariant());
-
-				TreeNodeData fileNodeData = new TreeNodeData();
-				fileNodeData.Action = TreeNodeAction.Delete;
-				fileNodeData.File = file;
-				fileNodeData.NumFiles = 1;
-				fileNodeData.NumSelectedFiles = selectFile? 1 : 0;
-				fileNodeData.NumEmptySelectedFiles = 0;
-				fileNodeData.NumMissingSelectedFiles = 0;
-				fileNodeData.NumDefaultSelectedFiles = fileNodeData.NumSelectedFiles;
-=======
 				folderNodeData._numFiles++;
 				folderNodeData._numSelectedFiles += fileNodeData._numSelectedFiles;
 				folderNodeData._numEmptySelectedFiles += fileNodeData._numEmptySelectedFiles;
@@ -367,7 +262,6 @@
 				fileNodeData._numEmptySelectedFiles = 0;
 				fileNodeData._numMissingSelectedFiles = 0;
 				fileNodeData._numDefaultSelectedFiles = fileNodeData._numSelectedFiles;
->>>>>>> 4af6daef
 
 				TreeNode fileNode = new TreeNode();
 				fileNode.Text = file.Name;
@@ -376,24 +270,6 @@
 
 				UpdateImage(fileNode);
 
-<<<<<<< HEAD
-				folderNodeData.NumFiles++;
-				folderNodeData.NumSelectedFiles += fileNodeData.NumSelectedFiles;
-				folderNodeData.NumEmptySelectedFiles += fileNodeData.NumEmptySelectedFiles;
-				folderNodeData.NumMissingSelectedFiles += fileNodeData.NumMissingSelectedFiles;
-				folderNodeData.NumDefaultSelectedFiles += fileNodeData.NumDefaultSelectedFiles;
-			}
-
-			if(folderNodeData.Folder.EmptyLeaf)
-			{
-				folderNodeData.NumFiles++;
-				folderNodeData.NumSelectedFiles++;
-				folderNodeData.NumEmptySelectedFiles++;
-				folderNodeData.NumDefaultSelectedFiles++;
-			}
-
-			if(folderNodeData.NumSelectedFiles > 0 && !folderNodeData.Folder.EmptyAfterClean && depth < 2)
-=======
 				folderNodeData._numFiles++;
 				folderNodeData._numSelectedFiles += fileNodeData._numSelectedFiles;
 				folderNodeData._numEmptySelectedFiles += fileNodeData._numEmptySelectedFiles;
@@ -410,7 +286,6 @@
 			}
 
 			if(folderNodeData._numSelectedFiles > 0 && !folderNodeData._folder._emptyAfterClean && depth < 2)
->>>>>>> 4af6daef
 			{
 				folderNode.Expand();
 			}
@@ -425,21 +300,12 @@
 
 		private bool IsSafeToDeleteFolder(string folderPath)
 		{
-<<<<<<< HEAD
-			return SafeToDeleteFolders.Any(x => folderPath.EndsWith(x)) || _extraSafeToDeleteFolders.Any(x => folderPath.EndsWith(x));
-		}
-
-		private bool IsSafeToDeleteFile(string folderPath, string name)
-		{
-			return SafeToDeleteExtensions.Any(x => name.EndsWith(x)) || _extraSafeToDeleteExtensions.Any(x => name.EndsWith(x));
-=======
 			return s_safeToDeleteFolders.Any(x => folderPath.EndsWith(x, StringComparison.OrdinalIgnoreCase)) || _extraSafeToDeleteFolders.Any(x => folderPath.EndsWith(x, StringComparison.OrdinalIgnoreCase));
 		}
 
 		private bool IsSafeToDeleteFile(string name)
 		{
 			return s_safeToDeleteExtensions.Any(x => name.EndsWith(x, StringComparison.OrdinalIgnoreCase)) || _extraSafeToDeleteExtensions.Any(x => name.EndsWith(x, StringComparison.OrdinalIgnoreCase));
->>>>>>> 4af6daef
 		}
 
 		private void TreeView_DrawNode(object sender, DrawTreeNodeEventArgs e)
@@ -459,11 +325,7 @@
 			else if(e.X >= e.Node.Bounds.Left - 32 && e.X < e.Node.Bounds.Left - 16)
 			{
 				TreeNodeData nodeData = (TreeNodeData)node.Tag;
-<<<<<<< HEAD
-				SetSelected(node, (nodeData.NumSelectedFiles == 0)? SelectionType.All : SelectionType.None);
-=======
 				SetSelected(node, (nodeData._numSelectedFiles == 0)? SelectionType.All : SelectionType.None);
->>>>>>> 4af6daef
 			}
 		}
 
@@ -471,27 +333,16 @@
 		{
 			TreeNodeData parentNodeData = (TreeNodeData)parentNode.Tag;
 
-<<<<<<< HEAD
-			int prevNumSelectedFiles = parentNodeData.NumSelectedFiles;
-			SetSelectedOnChildren(parentNode, type);
-
-			int deltaNumSelectedFiles = parentNodeData.NumSelectedFiles - prevNumSelectedFiles;
-=======
 			int prevNumSelectedFiles = parentNodeData._numSelectedFiles;
 			SetSelectedOnChildren(parentNode, type);
 
 			int deltaNumSelectedFiles = parentNodeData._numSelectedFiles - prevNumSelectedFiles;
->>>>>>> 4af6daef
 			if(deltaNumSelectedFiles != 0)
 			{
 				for(TreeNode nextParentNode = parentNode.Parent; nextParentNode != null; nextParentNode = nextParentNode.Parent)
 				{
 					TreeNodeData nextParentNodeData = (TreeNodeData)nextParentNode.Tag;
-<<<<<<< HEAD
-					nextParentNodeData.NumSelectedFiles += deltaNumSelectedFiles;
-=======
 					nextParentNodeData._numSelectedFiles += deltaNumSelectedFiles;
->>>>>>> 4af6daef
 					UpdateImage(nextParentNode);
 				}
 			}
@@ -505,18 +356,6 @@
 			switch(type)
 			{
 				case SelectionType.All:
-<<<<<<< HEAD
-					newNumSelectedFiles = parentNodeData.NumFiles;
-					break;
-				case SelectionType.Empty:
-					newNumSelectedFiles = parentNodeData.NumEmptySelectedFiles;
-					break;
-				case SelectionType.Missing:
-					newNumSelectedFiles = parentNodeData.NumMissingSelectedFiles;
-					break;
-				case SelectionType.SafeToDelete:
-					newNumSelectedFiles = parentNodeData.NumDefaultSelectedFiles;
-=======
 					newNumSelectedFiles = parentNodeData._numFiles;
 					break;
 				case SelectionType.Empty:
@@ -527,18 +366,13 @@
 					break;
 				case SelectionType.SafeToDelete:
 					newNumSelectedFiles = parentNodeData._numDefaultSelectedFiles;
->>>>>>> 4af6daef
 					break;
 				case SelectionType.None:
 					newNumSelectedFiles = 0;
 					break;
 			}
 
-<<<<<<< HEAD
-			if(newNumSelectedFiles != parentNodeData.NumSelectedFiles)
-=======
 			if(newNumSelectedFiles != parentNodeData._numSelectedFiles)
->>>>>>> 4af6daef
 			{
 				foreach(TreeNode? childNode in parentNode.Nodes)
 				{
@@ -547,28 +381,16 @@
 						SetSelectedOnChildren(childNode, type);
 					}
 				}
-<<<<<<< HEAD
-				parentNodeData.NumSelectedFiles = newNumSelectedFiles;
-=======
 				parentNodeData._numSelectedFiles = newNumSelectedFiles;
->>>>>>> 4af6daef
 				UpdateImage(parentNode);
 			}
 		}
 
-<<<<<<< HEAD
-		private void UpdateImage(TreeNode node)
-		{
-			TreeNodeData nodeData = (TreeNodeData)node.Tag;
-			int imageIndex = (nodeData.Folder != null)? 0 : 3;
-			imageIndex += (nodeData.NumSelectedFiles == 0)? 0 : (nodeData.NumSelectedFiles < nodeData.NumFiles || (nodeData.Folder != null && !nodeData.Folder.EmptyAfterClean))? 1 : 2;
-=======
 		private static void UpdateImage(TreeNode node)
 		{
 			TreeNodeData nodeData = (TreeNodeData)node.Tag;
 			int imageIndex = (nodeData._folder != null)? 0 : 3;
 			imageIndex += (nodeData._numSelectedFiles == 0)? 0 : (nodeData._numSelectedFiles < nodeData._numFiles || (nodeData._folder != null && !nodeData._folder._emptyAfterClean))? 1 : 2;
->>>>>>> 4af6daef
 			node.ImageIndex = imageIndex;
 			node.SelectedImageIndex = imageIndex;
 		}
@@ -589,11 +411,7 @@
 			ModalTask? result = ModalTask.Execute(this, "Clean Workspace", "Cleaning files, please wait...", x => DeleteFilesTask.RunAsync(_perforceSettings, filesToSync, filesToDelete, directoriesToDelete, _logger, x), ModalTaskFlags.Quiet);
 			if(result != null && result.Failed)
 			{
-<<<<<<< HEAD
-				FailedToDeleteWindow failedToDelete = new FailedToDeleteWindow();
-=======
 				using FailedToDeleteWindow failedToDelete = new FailedToDeleteWindow();
->>>>>>> 4af6daef
 				failedToDelete.FileList.Text = result.Error;
 				failedToDelete.FileList.SelectionStart = 0;
 				failedToDelete.FileList.SelectionLength = 0;
@@ -604,19 +422,6 @@
 		private void FindSelection(TreeNode node, List<FileInfo> filesToSync, List<FileInfo> filesToDelete, List<DirectoryInfo> directoriesToDelete)
 		{
 			TreeNodeData nodeData = (TreeNodeData)node.Tag;
-<<<<<<< HEAD
-			if(nodeData.File != null)
-			{
-				if(nodeData.NumSelectedFiles > 0)
-				{
-					if(nodeData.Action == TreeNodeAction.Delete)
-					{
-						filesToDelete.Add(nodeData.File);
-					}
-					else
-					{
-						filesToSync.Add(nodeData.File);
-=======
 			if(nodeData._file != null)
 			{
 				if(nodeData._numSelectedFiles > 0)
@@ -628,7 +433,6 @@
 					else
 					{
 						filesToSync.Add(nodeData._file);
->>>>>>> 4af6daef
 					}
 				}
 			}
@@ -641,15 +445,9 @@
 						FindSelection(childNode, filesToSync, filesToDelete, directoriesToDelete);
 					}
 				}
-<<<<<<< HEAD
-				if(nodeData.Folder != null && nodeData.Folder.EmptyAfterClean && nodeData.NumSelectedFiles == nodeData.NumFiles)
-				{
-					directoriesToDelete.Add(nodeData.Folder.Directory);
-=======
 				if(nodeData._folder != null && nodeData._folder._emptyAfterClean && nodeData._numSelectedFiles == nodeData._numFiles)
 				{
 					directoriesToDelete.Add(nodeData._folder._directory);
->>>>>>> 4af6daef
 				}
 			}
 		}
@@ -705,15 +503,6 @@
 			TreeNode node = (TreeNode)FolderContextMenu.Tag;
 			TreeNodeData nodeData = (TreeNodeData)node.Tag;
 
-<<<<<<< HEAD
-			if (nodeData.Folder != null)
-			{
-				Process.Start("explorer.exe", String.Format("\"{0}\"", nodeData.Folder.Directory.FullName));
-			}
-			else if (nodeData.File != null)
-			{
-				Process.Start("explorer.exe", String.Format("\"{0}\"", nodeData.File.Directory.FullName));
-=======
 			if (nodeData._folder != null)
 			{
 				Process.Start("explorer.exe", String.Format("\"{0}\"", nodeData._folder._directory.FullName));
@@ -721,7 +510,6 @@
 			else if (nodeData._file != null)
 			{
 				Process.Start("explorer.exe", String.Format("\"{0}\"", nodeData._file.Directory!.FullName));
->>>>>>> 4af6daef
 			}
 		}
 	}
