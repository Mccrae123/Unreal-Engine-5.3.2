--- conflicted
+++ resolved
@@ -32,33 +32,15 @@
 			this.OkButton = new System.Windows.Forms.Button();
 			this.CancButton = new System.Windows.Forms.Button();
 			this.ResetButton = new System.Windows.Forms.Button();
-<<<<<<< HEAD
-			this.labelNumRetries = new System.Windows.Forms.Label();
-			this.labelTcpBufferSize = new System.Windows.Forms.Label();
-=======
->>>>>>> 4af6daef
 			this.labelMaxCommandsPerBatch = new System.Windows.Forms.Label();
 			this.labelMaxSizePerBatch = new System.Windows.Forms.Label();
 			this.numericUpDownMaxSizePerBatch = new System.Windows.Forms.NumericUpDown();
 			this.numericUpDownMaxCommandsPerBatch = new System.Windows.Forms.NumericUpDown();
-<<<<<<< HEAD
-			this.numericUpDownNumRetries = new System.Windows.Forms.NumericUpDown();
-			this.numericUpDownTcpBufferSize = new System.Windows.Forms.NumericUpDown();
-			this.labelFileBufferSize = new System.Windows.Forms.Label();
-			this.numericUpDownFileBufferSize = new System.Windows.Forms.NumericUpDown();
-=======
->>>>>>> 4af6daef
 			this.groupBoxSyncing = new System.Windows.Forms.GroupBox();
 			this.numericUpDownRetriesOnSyncError = new System.Windows.Forms.NumericUpDown();
 			this.labelRetriesOnSyncError = new System.Windows.Forms.Label();
 			((System.ComponentModel.ISupportInitialize)(this.numericUpDownMaxSizePerBatch)).BeginInit();
 			((System.ComponentModel.ISupportInitialize)(this.numericUpDownMaxCommandsPerBatch)).BeginInit();
-<<<<<<< HEAD
-			((System.ComponentModel.ISupportInitialize)(this.numericUpDownNumRetries)).BeginInit();
-			((System.ComponentModel.ISupportInitialize)(this.numericUpDownTcpBufferSize)).BeginInit();
-			((System.ComponentModel.ISupportInitialize)(this.numericUpDownFileBufferSize)).BeginInit();
-=======
->>>>>>> 4af6daef
 			this.groupBoxSyncing.SuspendLayout();
 			((System.ComponentModel.ISupportInitialize)(this.numericUpDownRetriesOnSyncError)).BeginInit();
 			this.SuspendLayout();
@@ -66,17 +48,10 @@
 			// OkButton
 			// 
 			this.OkButton.Anchor = ((System.Windows.Forms.AnchorStyles)((System.Windows.Forms.AnchorStyles.Bottom | System.Windows.Forms.AnchorStyles.Right)));
-<<<<<<< HEAD
-			this.OkButton.Location = new System.Drawing.Point(348, 280);
-			this.OkButton.Margin = new System.Windows.Forms.Padding(4, 4, 4, 4);
-			this.OkButton.Name = "OkButton";
-			this.OkButton.Size = new System.Drawing.Size(109, 32);
-=======
 			this.OkButton.Location = new System.Drawing.Point(418, 233);
 			this.OkButton.Margin = new System.Windows.Forms.Padding(5, 5, 5, 5);
 			this.OkButton.Name = "OkButton";
 			this.OkButton.Size = new System.Drawing.Size(131, 38);
->>>>>>> 4af6daef
 			this.OkButton.TabIndex = 12;
 			this.OkButton.Text = "Ok";
 			this.OkButton.UseVisualStyleBackColor = true;
@@ -86,17 +61,10 @@
 			// 
 			this.CancButton.Anchor = ((System.Windows.Forms.AnchorStyles)((System.Windows.Forms.AnchorStyles.Bottom | System.Windows.Forms.AnchorStyles.Right)));
 			this.CancButton.DialogResult = System.Windows.Forms.DialogResult.Cancel;
-<<<<<<< HEAD
-			this.CancButton.Location = new System.Drawing.Point(464, 280);
-			this.CancButton.Margin = new System.Windows.Forms.Padding(4, 4, 4, 4);
-			this.CancButton.Name = "CancButton";
-			this.CancButton.Size = new System.Drawing.Size(109, 32);
-=======
 			this.CancButton.Location = new System.Drawing.Point(557, 233);
 			this.CancButton.Margin = new System.Windows.Forms.Padding(5, 5, 5, 5);
 			this.CancButton.Name = "CancButton";
 			this.CancButton.Size = new System.Drawing.Size(131, 38);
->>>>>>> 4af6daef
 			this.CancButton.TabIndex = 13;
 			this.CancButton.Text = "Cancel";
 			this.CancButton.UseVisualStyleBackColor = true;
@@ -105,51 +73,15 @@
 			// ResetButton
 			// 
 			this.ResetButton.Anchor = ((System.Windows.Forms.AnchorStyles)((System.Windows.Forms.AnchorStyles.Bottom | System.Windows.Forms.AnchorStyles.Left)));
-<<<<<<< HEAD
-			this.ResetButton.Location = new System.Drawing.Point(15, 280);
-			this.ResetButton.Margin = new System.Windows.Forms.Padding(4, 4, 4, 4);
-			this.ResetButton.Name = "ResetButton";
-			this.ResetButton.Size = new System.Drawing.Size(149, 32);
-=======
 			this.ResetButton.Location = new System.Drawing.Point(18, 233);
 			this.ResetButton.Margin = new System.Windows.Forms.Padding(5, 5, 5, 5);
 			this.ResetButton.Name = "ResetButton";
 			this.ResetButton.Size = new System.Drawing.Size(179, 38);
->>>>>>> 4af6daef
 			this.ResetButton.TabIndex = 11;
 			this.ResetButton.Text = "Reset to Default";
 			this.ResetButton.UseVisualStyleBackColor = true;
 			this.ResetButton.Click += new System.EventHandler(this.ResetButton_Click);
 			// 
-<<<<<<< HEAD
-			// labelNumRetries
-			// 
-			this.labelNumRetries.AutoSize = true;
-			this.labelNumRetries.Location = new System.Drawing.Point(8, 30);
-			this.labelNumRetries.Margin = new System.Windows.Forms.Padding(4, 0, 4, 0);
-			this.labelNumRetries.Name = "labelNumRetries";
-			this.labelNumRetries.Size = new System.Drawing.Size(213, 20);
-			this.labelNumRetries.TabIndex = 1;
-			this.labelNumRetries.Text = "Number of Retries on Timeout:";
-			// 
-			// labelTcpBufferSize
-			// 
-			this.labelTcpBufferSize.AutoSize = true;
-			this.labelTcpBufferSize.Location = new System.Drawing.Point(8, 66);
-			this.labelTcpBufferSize.Margin = new System.Windows.Forms.Padding(4, 0, 4, 0);
-			this.labelTcpBufferSize.Name = "labelTcpBufferSize";
-			this.labelTcpBufferSize.Size = new System.Drawing.Size(143, 20);
-			this.labelTcpBufferSize.TabIndex = 3;
-			this.labelTcpBufferSize.Text = "TCP Buffer Size (KB):";
-			// 
-			// labelMaxCommandsPerBatch
-			// 
-			this.labelMaxCommandsPerBatch.AutoSize = true;
-			this.labelMaxCommandsPerBatch.Location = new System.Drawing.Point(8, 139);
-			this.labelMaxCommandsPerBatch.Margin = new System.Windows.Forms.Padding(4, 0, 4, 0);
-			this.labelMaxCommandsPerBatch.Name = "labelMaxCommandsPerBatch";
-			this.labelMaxCommandsPerBatch.Size = new System.Drawing.Size(184, 20);
-=======
 			// labelMaxCommandsPerBatch
 			// 
 			this.labelMaxCommandsPerBatch.AutoSize = true;
@@ -157,24 +89,16 @@
 			this.labelMaxCommandsPerBatch.Margin = new System.Windows.Forms.Padding(5, 0, 5, 0);
 			this.labelMaxCommandsPerBatch.Name = "labelMaxCommandsPerBatch";
 			this.labelMaxCommandsPerBatch.Size = new System.Drawing.Size(223, 25);
->>>>>>> 4af6daef
 			this.labelMaxCommandsPerBatch.TabIndex = 5;
 			this.labelMaxCommandsPerBatch.Text = "Max Commands Per Batch:";
 			// 
 			// labelMaxSizePerBatch
 			// 
 			this.labelMaxSizePerBatch.AutoSize = true;
-<<<<<<< HEAD
-			this.labelMaxSizePerBatch.Location = new System.Drawing.Point(8, 175);
-			this.labelMaxSizePerBatch.Margin = new System.Windows.Forms.Padding(4, 0, 4, 0);
-			this.labelMaxSizePerBatch.Name = "labelMaxSizePerBatch";
-			this.labelMaxSizePerBatch.Size = new System.Drawing.Size(172, 20);
-=======
 			this.labelMaxSizePerBatch.Location = new System.Drawing.Point(10, 90);
 			this.labelMaxSizePerBatch.Margin = new System.Windows.Forms.Padding(5, 0, 5, 0);
 			this.labelMaxSizePerBatch.Name = "labelMaxSizePerBatch";
 			this.labelMaxSizePerBatch.Size = new System.Drawing.Size(203, 25);
->>>>>>> 4af6daef
 			this.labelMaxSizePerBatch.TabIndex = 7;
 			this.labelMaxSizePerBatch.Text = "Max Size Per Batch (MB):";
 			// 
@@ -185,24 +109,15 @@
 			0,
 			0,
 			0});
-<<<<<<< HEAD
-			this.numericUpDownMaxSizePerBatch.Location = new System.Drawing.Point(325, 172);
-			this.numericUpDownMaxSizePerBatch.Margin = new System.Windows.Forms.Padding(4, 4, 4, 4);
-=======
 			this.numericUpDownMaxSizePerBatch.Location = new System.Drawing.Point(390, 86);
 			this.numericUpDownMaxSizePerBatch.Margin = new System.Windows.Forms.Padding(5, 5, 5, 5);
->>>>>>> 4af6daef
 			this.numericUpDownMaxSizePerBatch.Maximum = new decimal(new int[] {
 			8192,
 			0,
 			0,
 			0});
 			this.numericUpDownMaxSizePerBatch.Name = "numericUpDownMaxSizePerBatch";
-<<<<<<< HEAD
-			this.numericUpDownMaxSizePerBatch.Size = new System.Drawing.Size(225, 27);
-=======
 			this.numericUpDownMaxSizePerBatch.Size = new System.Drawing.Size(270, 31);
->>>>>>> 4af6daef
 			this.numericUpDownMaxSizePerBatch.TabIndex = 8;
 			// 
 			// numericUpDownMaxCommandsPerBatch
@@ -212,82 +127,17 @@
 			0,
 			0,
 			0});
-<<<<<<< HEAD
-			this.numericUpDownMaxCommandsPerBatch.Location = new System.Drawing.Point(325, 136);
-			this.numericUpDownMaxCommandsPerBatch.Margin = new System.Windows.Forms.Padding(4, 4, 4, 4);
-=======
 			this.numericUpDownMaxCommandsPerBatch.Location = new System.Drawing.Point(390, 43);
 			this.numericUpDownMaxCommandsPerBatch.Margin = new System.Windows.Forms.Padding(5, 5, 5, 5);
->>>>>>> 4af6daef
 			this.numericUpDownMaxCommandsPerBatch.Maximum = new decimal(new int[] {
 			1000,
 			0,
 			0,
 			0});
 			this.numericUpDownMaxCommandsPerBatch.Name = "numericUpDownMaxCommandsPerBatch";
-<<<<<<< HEAD
-			this.numericUpDownMaxCommandsPerBatch.Size = new System.Drawing.Size(225, 27);
-			this.numericUpDownMaxCommandsPerBatch.TabIndex = 6;
-			// 
-			// numericUpDownNumRetries
-			// 
-			this.numericUpDownNumRetries.Location = new System.Drawing.Point(325, 28);
-			this.numericUpDownNumRetries.Margin = new System.Windows.Forms.Padding(4, 4, 4, 4);
-			this.numericUpDownNumRetries.Name = "numericUpDownNumRetries";
-			this.numericUpDownNumRetries.Size = new System.Drawing.Size(225, 27);
-			this.numericUpDownNumRetries.TabIndex = 2;
-			// 
-			// numericUpDownTcpBufferSize
-			// 
-			this.numericUpDownTcpBufferSize.Increment = new decimal(new int[] {
-			512,
-			0,
-			0,
-			0});
-			this.numericUpDownTcpBufferSize.Location = new System.Drawing.Point(325, 64);
-			this.numericUpDownTcpBufferSize.Margin = new System.Windows.Forms.Padding(4, 4, 4, 4);
-			this.numericUpDownTcpBufferSize.Maximum = new decimal(new int[] {
-			8192,
-			0,
-			0,
-			0});
-			this.numericUpDownTcpBufferSize.Name = "numericUpDownTcpBufferSize";
-			this.numericUpDownTcpBufferSize.Size = new System.Drawing.Size(225, 27);
-			this.numericUpDownTcpBufferSize.TabIndex = 4;
-			// 
-			// labelFileBufferSize
-			// 
-			this.labelFileBufferSize.AutoSize = true;
-			this.labelFileBufferSize.Location = new System.Drawing.Point(8, 102);
-			this.labelFileBufferSize.Margin = new System.Windows.Forms.Padding(4, 0, 4, 0);
-			this.labelFileBufferSize.Name = "labelFileBufferSize";
-			this.labelFileBufferSize.Size = new System.Drawing.Size(142, 20);
-			this.labelFileBufferSize.TabIndex = 11;
-			this.labelFileBufferSize.Text = "File Buffer Size (KB):";
-			// 
-			// numericUpDownFileBufferSize
-			// 
-			this.numericUpDownFileBufferSize.Increment = new decimal(new int[] {
-			512,
-			0,
-			0,
-			0});
-			this.numericUpDownFileBufferSize.Location = new System.Drawing.Point(325, 100);
-			this.numericUpDownFileBufferSize.Margin = new System.Windows.Forms.Padding(4, 4, 4, 4);
-			this.numericUpDownFileBufferSize.Maximum = new decimal(new int[] {
-			8192,
-			0,
-			0,
-			0});
-			this.numericUpDownFileBufferSize.Name = "numericUpDownFileBufferSize";
-			this.numericUpDownFileBufferSize.Size = new System.Drawing.Size(225, 27);
-			this.numericUpDownFileBufferSize.TabIndex = 12;
-			// 
-=======
 			this.numericUpDownMaxCommandsPerBatch.Size = new System.Drawing.Size(270, 31);
 			this.numericUpDownMaxCommandsPerBatch.TabIndex = 6;
 			// 
->>>>>>> 4af6daef
 			// groupBoxSyncing
 			// 
 			this.groupBoxSyncing.Anchor = ((System.Windows.Forms.AnchorStyles)((((System.Windows.Forms.AnchorStyles.Top | System.Windows.Forms.AnchorStyles.Bottom) 
@@ -295,32 +145,15 @@
 			| System.Windows.Forms.AnchorStyles.Right)));
 			this.groupBoxSyncing.Controls.Add(this.numericUpDownRetriesOnSyncError);
 			this.groupBoxSyncing.Controls.Add(this.labelRetriesOnSyncError);
-<<<<<<< HEAD
-			this.groupBoxSyncing.Controls.Add(this.numericUpDownFileBufferSize);
-			this.groupBoxSyncing.Controls.Add(this.labelFileBufferSize);
-			this.groupBoxSyncing.Controls.Add(this.numericUpDownTcpBufferSize);
-			this.groupBoxSyncing.Controls.Add(this.numericUpDownNumRetries);
-=======
->>>>>>> 4af6daef
 			this.groupBoxSyncing.Controls.Add(this.numericUpDownMaxCommandsPerBatch);
 			this.groupBoxSyncing.Controls.Add(this.numericUpDownMaxSizePerBatch);
 			this.groupBoxSyncing.Controls.Add(this.labelMaxSizePerBatch);
 			this.groupBoxSyncing.Controls.Add(this.labelMaxCommandsPerBatch);
-<<<<<<< HEAD
-			this.groupBoxSyncing.Controls.Add(this.labelTcpBufferSize);
-			this.groupBoxSyncing.Controls.Add(this.labelNumRetries);
-			this.groupBoxSyncing.Location = new System.Drawing.Point(15, 15);
-			this.groupBoxSyncing.Margin = new System.Windows.Forms.Padding(4, 4, 4, 4);
-			this.groupBoxSyncing.Name = "groupBoxSyncing";
-			this.groupBoxSyncing.Padding = new System.Windows.Forms.Padding(4, 4, 4, 4);
-			this.groupBoxSyncing.Size = new System.Drawing.Size(558, 246);
-=======
 			this.groupBoxSyncing.Location = new System.Drawing.Point(18, 18);
 			this.groupBoxSyncing.Margin = new System.Windows.Forms.Padding(5, 5, 5, 5);
 			this.groupBoxSyncing.Name = "groupBoxSyncing";
 			this.groupBoxSyncing.Padding = new System.Windows.Forms.Padding(5, 5, 5, 5);
 			this.groupBoxSyncing.Size = new System.Drawing.Size(670, 191);
->>>>>>> 4af6daef
 			this.groupBoxSyncing.TabIndex = 0;
 			this.groupBoxSyncing.TabStop = false;
 			this.groupBoxSyncing.Text = "Syncing";
@@ -332,70 +165,41 @@
 			0,
 			0,
 			0});
-<<<<<<< HEAD
-			this.numericUpDownRetriesOnSyncError.Location = new System.Drawing.Point(325, 207);
-			this.numericUpDownRetriesOnSyncError.Margin = new System.Windows.Forms.Padding(4);
-=======
 			this.numericUpDownRetriesOnSyncError.Location = new System.Drawing.Point(390, 128);
 			this.numericUpDownRetriesOnSyncError.Margin = new System.Windows.Forms.Padding(5, 5, 5, 5);
->>>>>>> 4af6daef
 			this.numericUpDownRetriesOnSyncError.Maximum = new decimal(new int[] {
 			8192,
 			0,
 			0,
 			0});
 			this.numericUpDownRetriesOnSyncError.Name = "numericUpDownRetriesOnSyncError";
-<<<<<<< HEAD
-			this.numericUpDownRetriesOnSyncError.Size = new System.Drawing.Size(225, 27);
-=======
 			this.numericUpDownRetriesOnSyncError.Size = new System.Drawing.Size(270, 31);
->>>>>>> 4af6daef
 			this.numericUpDownRetriesOnSyncError.TabIndex = 14;
 			// 
 			// labelRetriesOnSyncError
 			// 
 			this.labelRetriesOnSyncError.AutoSize = true;
-<<<<<<< HEAD
-			this.labelRetriesOnSyncError.Location = new System.Drawing.Point(8, 210);
-			this.labelRetriesOnSyncError.Margin = new System.Windows.Forms.Padding(4, 0, 4, 0);
-			this.labelRetriesOnSyncError.Name = "labelRetriesOnSyncError";
-			this.labelRetriesOnSyncError.Size = new System.Drawing.Size(146, 20);
-=======
 			this.labelRetriesOnSyncError.Location = new System.Drawing.Point(10, 132);
 			this.labelRetriesOnSyncError.Margin = new System.Windows.Forms.Padding(5, 0, 5, 0);
 			this.labelRetriesOnSyncError.Name = "labelRetriesOnSyncError";
 			this.labelRetriesOnSyncError.Size = new System.Drawing.Size(177, 25);
->>>>>>> 4af6daef
 			this.labelRetriesOnSyncError.TabIndex = 13;
 			this.labelRetriesOnSyncError.Text = "Retries on sync error:";
 			// 
 			// PerforceSyncSettingsWindow
 			// 
 			this.AcceptButton = this.OkButton;
-<<<<<<< HEAD
-			this.AutoScaleDimensions = new System.Drawing.SizeF(120F, 120F);
-			this.AutoScaleMode = System.Windows.Forms.AutoScaleMode.Dpi;
-			this.CancelButton = this.CancButton;
-			this.ClientSize = new System.Drawing.Size(588, 326);
-=======
 			this.AutoScaleDimensions = new System.Drawing.SizeF(144F, 144F);
 			this.AutoScaleMode = System.Windows.Forms.AutoScaleMode.Dpi;
 			this.CancelButton = this.CancButton;
 			this.ClientSize = new System.Drawing.Size(706, 288);
->>>>>>> 4af6daef
 			this.ControlBox = false;
 			this.Controls.Add(this.ResetButton);
 			this.Controls.Add(this.CancButton);
 			this.Controls.Add(this.OkButton);
 			this.Controls.Add(this.groupBoxSyncing);
-<<<<<<< HEAD
-			this.Font = new System.Drawing.Font("Segoe UI", 9F, System.Drawing.FontStyle.Regular, System.Drawing.GraphicsUnit.Point);
-			this.Icon = ((System.Drawing.Icon)(resources.GetObject("$this.Icon")));
-			this.Margin = new System.Windows.Forms.Padding(4, 4, 4, 4);
-=======
 			this.Icon = ((System.Drawing.Icon)(resources.GetObject("$this.Icon")));
 			this.Margin = new System.Windows.Forms.Padding(5, 5, 5, 5);
->>>>>>> 4af6daef
 			this.Name = "PerforceSyncSettingsWindow";
 			this.ShowInTaskbar = false;
 			this.StartPosition = System.Windows.Forms.FormStartPosition.CenterParent;
@@ -403,12 +207,6 @@
 			this.Load += new System.EventHandler(this.PerforceSettingsWindow_Load);
 			((System.ComponentModel.ISupportInitialize)(this.numericUpDownMaxSizePerBatch)).EndInit();
 			((System.ComponentModel.ISupportInitialize)(this.numericUpDownMaxCommandsPerBatch)).EndInit();
-<<<<<<< HEAD
-			((System.ComponentModel.ISupportInitialize)(this.numericUpDownNumRetries)).EndInit();
-			((System.ComponentModel.ISupportInitialize)(this.numericUpDownTcpBufferSize)).EndInit();
-			((System.ComponentModel.ISupportInitialize)(this.numericUpDownFileBufferSize)).EndInit();
-=======
->>>>>>> 4af6daef
 			this.groupBoxSyncing.ResumeLayout(false);
 			this.groupBoxSyncing.PerformLayout();
 			((System.ComponentModel.ISupportInitialize)(this.numericUpDownRetriesOnSyncError)).EndInit();
@@ -420,22 +218,10 @@
 		private System.Windows.Forms.Button OkButton;
 		private System.Windows.Forms.Button CancButton;
 		private System.Windows.Forms.Button ResetButton;
-<<<<<<< HEAD
-		private System.Windows.Forms.Label labelNumRetries;
-		private System.Windows.Forms.Label labelTcpBufferSize;
-=======
->>>>>>> 4af6daef
 		private System.Windows.Forms.Label labelMaxCommandsPerBatch;
 		private System.Windows.Forms.Label labelMaxSizePerBatch;
 		private System.Windows.Forms.NumericUpDown numericUpDownMaxSizePerBatch;
 		private System.Windows.Forms.NumericUpDown numericUpDownMaxCommandsPerBatch;
-<<<<<<< HEAD
-		private System.Windows.Forms.NumericUpDown numericUpDownNumRetries;
-		private System.Windows.Forms.NumericUpDown numericUpDownTcpBufferSize;
-		private System.Windows.Forms.Label labelFileBufferSize;
-		private System.Windows.Forms.NumericUpDown numericUpDownFileBufferSize;
-=======
->>>>>>> 4af6daef
 		private System.Windows.Forms.GroupBox groupBoxSyncing;
 		private System.Windows.Forms.NumericUpDown numericUpDownRetriesOnSyncError;
 		private System.Windows.Forms.Label labelRetriesOnSyncError;
