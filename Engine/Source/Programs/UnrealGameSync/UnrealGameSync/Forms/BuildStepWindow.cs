// Copyright Epic Games, Inc. All Rights Reserved.

using EpicGames.Core;
using System;
using System.Collections.Generic;
using System.Drawing;
using System.IO;
using System.Linq;
using System.Windows.Forms;

namespace UnrealGameSync
{
	partial class BuildStepWindow : Form
	{
<<<<<<< HEAD
		BuildStep _step;
		List<string> _targetNames;
		DirectoryReference _baseDirectory;
		IReadOnlyDictionary<string, string> _variables;
		VariablesWindow? _variablesWindow;
=======
		readonly BuildStep _step;
		readonly List<string> _targetNames;
		readonly DirectoryReference _baseDirectory;
		readonly IReadOnlyDictionary<string, string> _variables;
#pragma warning disable CA2213 // warning CA2213: 'BuildStepWindow' contains field '_variablesWindow' that is of IDisposable type 'VariablesWindow?', but it is never disposed. Change the Dispose method on 'BuildStepWindow' to call Close or Dispose on this field.
		VariablesWindow? _variablesWindow;
#pragma warning restore CA2213
>>>>>>> 4af6daef

		public BuildStepWindow(BuildStep inTask, List<string> inTargetNames, DirectoryReference inBaseDirectory, IReadOnlyDictionary<string, string> inVariables)
		{
			_step = inTask;
			_targetNames = inTargetNames;
			_baseDirectory = inBaseDirectory;
			_variables = inVariables;

			InitializeComponent();
			Font = new System.Drawing.Font("Segoe UI", 8.25F, System.Drawing.FontStyle.Regular, System.Drawing.GraphicsUnit.Point, ((byte)(0)));

			MaximumSize = new System.Drawing.Size(32768, Height);
			MinimumSize = new System.Drawing.Size(Width, Height);
		}

		private void BuildTaskWindow_Load(object sender, EventArgs e)
		{
<<<<<<< HEAD
			string defaultTargetName = _targetNames.FirstOrDefault(x => !x.EndsWith("Editor") && !x.EndsWith("Client") && !x.EndsWith("Server")) ?? ((_targetNames.Count > 0)? _targetNames[0] : "");
=======
			string defaultTargetName = _targetNames.FirstOrDefault(x => !x.EndsWith("Editor", StringComparison.OrdinalIgnoreCase) && !x.EndsWith("Client", StringComparison.OrdinalIgnoreCase) && !x.EndsWith("Server", StringComparison.OrdinalIgnoreCase)) ?? ((_targetNames.Count > 0)? _targetNames[0] : "");
>>>>>>> 4af6daef
			CompileTargetComboBox.Items.AddRange(_targetNames.ToArray());
			CompileTargetComboBox.Text = String.IsNullOrEmpty(_step.Target)? defaultTargetName : _step.Target;
			StatusPanelLinkTextBox.Text = _step.StatusPanelLink;

			DescriptionTextBox.Text = _step.Description;
			StatusTextTextBox.Text = _step.StatusText;
			DurationTextBox.Text = _step.EstimatedDuration.ToString();

			switch(_step.Type)
			{
				case BuildStepType.Compile:
					CompileRadioButton.Checked = true;
					CompilePlatformComboBox.Text = _step.Platform;
					CompileConfigComboBox.Text = _step.Configuration;
					CompileArgumentsTextBox.Text = _step.Arguments;
					break;
				case BuildStepType.Cook:
					CookRadioButton.Checked = true;
					CookFileNameTextBox.Text = _step.FileName;
					break;
				case BuildStepType.Other:
					OtherRadioButton.Checked = true;
					OtherFileNameTextBox.Text = _step.FileName;
					OtherArgumentsTextBox.Text = _step.Arguments;
					OtherUseLogWindowCheckBox.Checked = _step.UseLogWindow;
					OtherWorkingDirTextBox.Text = _step.WorkingDir;
					break;
			}

			if(String.IsNullOrEmpty(CompilePlatformComboBox.Text))
			{
				CompilePlatformComboBox.Text = "Win64";
			}

			if(String.IsNullOrEmpty(CompileConfigComboBox.Text))
			{
				CompileConfigComboBox.Text = "Development";
			}

			UpdateType();
		}

		public void UpdateType()
		{
			bool isCompile = CompileRadioButton.Checked;
			CompileTargetComboBox.Enabled = isCompile;
			CompilePlatformComboBox.Enabled = isCompile;
			CompileConfigComboBox.Enabled = isCompile;
			CompileArgumentsTextBox.Enabled = isCompile;

			bool isCook = CookRadioButton.Checked;
			CookFileNameTextBox.Enabled = isCook;
			CookFileNameButton.Enabled = isCook;

			bool isOther = OtherRadioButton.Checked;
			OtherFileNameTextBox.Enabled = isOther;
			OtherFileNameButton.Enabled = isOther;
			OtherWorkingDirTextBox.Enabled = isOther;
			OtherWorkingDirButton.Enabled = isOther;
			OtherArgumentsTextBox.Enabled = isOther;
			OtherUseLogWindowCheckBox.Enabled = isOther;
		}

		private void CompileRadioButton_CheckedChanged(object sender, EventArgs e)
		{
			UpdateType();
		}

		private void CookRadioButton_CheckedChanged(object sender, EventArgs e)
		{
			UpdateType();
		}

		private void OtherRadioButton_CheckedChanged(object sender, EventArgs e)
		{
			UpdateType();
		}

		private void OkButton_Click(object sender, EventArgs e)
		{
			_step.Description = DescriptionTextBox.Text;
			_step.StatusText = StatusTextTextBox.Text;
			_step.StatusPanelLink = StatusPanelLinkTextBox.Text;

<<<<<<< HEAD
			if (!int.TryParse(DurationTextBox.Text, out _step.EstimatedDuration))
			{
				_step.EstimatedDuration = 1;
=======
			int estimatedDuration;
			if (!Int32.TryParse(DurationTextBox.Text, out estimatedDuration))
			{
				estimatedDuration = 1;
>>>>>>> 4af6daef
			}
			_step.EstimatedDuration = estimatedDuration;

			if (CompileRadioButton.Checked)
			{
				_step.Type = BuildStepType.Compile;
				_step.Target = CompileTargetComboBox.Text;
				_step.Platform = CompilePlatformComboBox.Text;
				_step.Configuration = CompileConfigComboBox.Text;
				_step.FileName = null;
				_step.Arguments = CompileArgumentsTextBox.Text;
				_step.UseLogWindow = true;
			}
			else if(CookRadioButton.Checked)
			{
				_step.Type = BuildStepType.Cook;
				_step.Target = null;
				_step.Platform = null;
				_step.Configuration = null;
				_step.FileName = CookFileNameTextBox.Text;
				_step.Arguments = null;
				_step.UseLogWindow = true;
			}
			else
			{
				_step.Type = BuildStepType.Other;
				_step.Target = null;
				_step.Platform = null;
				_step.Configuration = null;
				_step.FileName = OtherFileNameTextBox.Text;
				_step.WorkingDir = OtherWorkingDirTextBox.Text;
				_step.Arguments = OtherArgumentsTextBox.Text;
				_step.UseLogWindow = OtherUseLogWindowCheckBox.Checked;
			}

			DialogResult = DialogResult.OK;
			Close();
		}

		private void NewCancelButton_Click(object sender, EventArgs e)
		{
			DialogResult = DialogResult.Cancel;
			Close();
		}

		private void CookFileNameButton_Click(object sender, EventArgs e)
		{
<<<<<<< HEAD
			OpenFileDialog dialog = new OpenFileDialog();
=======
			using OpenFileDialog dialog = new OpenFileDialog();
>>>>>>> 4af6daef
			dialog.Filter = "Cook/Launch Profiles (*.ulp2)|*.ulp2";
			dialog.FileName = AddBaseDirectory(CookFileNameTextBox.Text);
			if(dialog.ShowDialog() == DialogResult.OK)
			{
				CookFileNameTextBox.Text = RemoveBaseDirectory(dialog.FileName);
			}
		}

		private void OtherFileNameButton_Click(object sender, EventArgs e)
		{
<<<<<<< HEAD
			OpenFileDialog dialog = new OpenFileDialog();
=======
			using OpenFileDialog dialog = new OpenFileDialog();
>>>>>>> 4af6daef
			dialog.Filter = "Executable Files (*.exe,*.bat)|*.exe;*.bat|All files (*.*)|*.*";
			dialog.FileName = AddBaseDirectory(OtherFileNameTextBox.Text);
			if(dialog.ShowDialog() == DialogResult.OK)
			{
				OtherFileNameTextBox.Text = RemoveBaseDirectory(dialog.FileName);
			}
		}

		private void OtherWorkingDirButton_Click(object sender, EventArgs e)
		{
<<<<<<< HEAD
			FolderBrowserDialog dialog = new FolderBrowserDialog();
=======
			using FolderBrowserDialog dialog = new FolderBrowserDialog();
>>>>>>> 4af6daef
			dialog.SelectedPath = OtherWorkingDirTextBox.Text;
			if (dialog.ShowDialog() == DialogResult.OK)
			{
				OtherWorkingDirTextBox.Text = dialog.SelectedPath;
			}
		}

		private string AddBaseDirectory(string fileName)
		{
<<<<<<< HEAD
			if(fileName.Contains("$("))
=======
			if(fileName.Contains("$(", StringComparison.Ordinal))
>>>>>>> 4af6daef
			{
				return "";
			}
			else if(Path.IsPathRooted(fileName))
			{
				return fileName;
			}
			else
			{
				return FileReference.Combine(_baseDirectory, fileName).FullName;
			}
		}

		private string RemoveBaseDirectory(string fileName)
		{
			FileReference fullFileName = new FileReference(fileName);
			if(fullFileName.IsUnderDirectory(_baseDirectory))
			{
				return fullFileName.MakeRelativeTo(_baseDirectory);
			}
			else
			{
				return fileName;
			}
		}

		private void OnClosedVariablesWindow(object? sender, EventArgs e)
		{
			_variablesWindow = null;
		}

		private void InsertVariable(string name)
		{
			IContainerControl container = this;
<<<<<<< HEAD
			if(container != null)
=======
			for(;;)
>>>>>>> 4af6daef
			{
				IContainerControl? nextContainer = container.ActiveControl as IContainerControl;
				if(nextContainer == null)
				{
<<<<<<< HEAD
					IContainerControl? nextContainer = container.ActiveControl as IContainerControl;
					if(nextContainer == null)
					{
						break;
					}
					container = nextContainer;
=======
					break;
>>>>>>> 4af6daef
				}
				container = nextContainer;
			}

<<<<<<< HEAD
				TextBox? focusTextBox = container.ActiveControl as TextBox;
				if(focusTextBox != null)
				{
					focusTextBox.SelectedText = name;
				}
=======
			TextBox? focusTextBox = container.ActiveControl as TextBox;
			if(focusTextBox != null)
			{
				focusTextBox.SelectedText = name;
>>>>>>> 4af6daef
			}
		}

		private void VariablesButton_Click(object sender, EventArgs e)
		{
			if(_variablesWindow == null)
			{
				_variablesWindow = new VariablesWindow(_variables);
				_variablesWindow.OnInsertVariable += InsertVariable;
				_variablesWindow.Location = new Point(Bounds.Right + 20, Bounds.Top);
				_variablesWindow.Size = new Size(_variablesWindow.Size.Width, Size.Height);
				_variablesWindow.FormClosed += OnClosedVariablesWindow;
				_variablesWindow.Show(this);
<<<<<<< HEAD
=======

				components ??= new System.ComponentModel.Container();
				components.Add(_variablesWindow);
>>>>>>> 4af6daef
			}
			else
			{
				_variablesWindow.Close();
				_variablesWindow = null;
			}
		}
	}
}<|MERGE_RESOLUTION|>--- conflicted
+++ resolved
@@ -12,13 +12,6 @@
 {
 	partial class BuildStepWindow : Form
 	{
-<<<<<<< HEAD
-		BuildStep _step;
-		List<string> _targetNames;
-		DirectoryReference _baseDirectory;
-		IReadOnlyDictionary<string, string> _variables;
-		VariablesWindow? _variablesWindow;
-=======
 		readonly BuildStep _step;
 		readonly List<string> _targetNames;
 		readonly DirectoryReference _baseDirectory;
@@ -26,7 +19,6 @@
 #pragma warning disable CA2213 // warning CA2213: 'BuildStepWindow' contains field '_variablesWindow' that is of IDisposable type 'VariablesWindow?', but it is never disposed. Change the Dispose method on 'BuildStepWindow' to call Close or Dispose on this field.
 		VariablesWindow? _variablesWindow;
 #pragma warning restore CA2213
->>>>>>> 4af6daef
 
 		public BuildStepWindow(BuildStep inTask, List<string> inTargetNames, DirectoryReference inBaseDirectory, IReadOnlyDictionary<string, string> inVariables)
 		{
@@ -44,11 +36,7 @@
 
 		private void BuildTaskWindow_Load(object sender, EventArgs e)
 		{
-<<<<<<< HEAD
-			string defaultTargetName = _targetNames.FirstOrDefault(x => !x.EndsWith("Editor") && !x.EndsWith("Client") && !x.EndsWith("Server")) ?? ((_targetNames.Count > 0)? _targetNames[0] : "");
-=======
 			string defaultTargetName = _targetNames.FirstOrDefault(x => !x.EndsWith("Editor", StringComparison.OrdinalIgnoreCase) && !x.EndsWith("Client", StringComparison.OrdinalIgnoreCase) && !x.EndsWith("Server", StringComparison.OrdinalIgnoreCase)) ?? ((_targetNames.Count > 0)? _targetNames[0] : "");
->>>>>>> 4af6daef
 			CompileTargetComboBox.Items.AddRange(_targetNames.ToArray());
 			CompileTargetComboBox.Text = String.IsNullOrEmpty(_step.Target)? defaultTargetName : _step.Target;
 			StatusPanelLinkTextBox.Text = _step.StatusPanelLink;
@@ -133,16 +121,10 @@
 			_step.StatusText = StatusTextTextBox.Text;
 			_step.StatusPanelLink = StatusPanelLinkTextBox.Text;
 
-<<<<<<< HEAD
-			if (!int.TryParse(DurationTextBox.Text, out _step.EstimatedDuration))
-			{
-				_step.EstimatedDuration = 1;
-=======
 			int estimatedDuration;
 			if (!Int32.TryParse(DurationTextBox.Text, out estimatedDuration))
 			{
 				estimatedDuration = 1;
->>>>>>> 4af6daef
 			}
 			_step.EstimatedDuration = estimatedDuration;
 
@@ -190,11 +172,7 @@
 
 		private void CookFileNameButton_Click(object sender, EventArgs e)
 		{
-<<<<<<< HEAD
-			OpenFileDialog dialog = new OpenFileDialog();
-=======
 			using OpenFileDialog dialog = new OpenFileDialog();
->>>>>>> 4af6daef
 			dialog.Filter = "Cook/Launch Profiles (*.ulp2)|*.ulp2";
 			dialog.FileName = AddBaseDirectory(CookFileNameTextBox.Text);
 			if(dialog.ShowDialog() == DialogResult.OK)
@@ -205,11 +183,7 @@
 
 		private void OtherFileNameButton_Click(object sender, EventArgs e)
 		{
-<<<<<<< HEAD
-			OpenFileDialog dialog = new OpenFileDialog();
-=======
 			using OpenFileDialog dialog = new OpenFileDialog();
->>>>>>> 4af6daef
 			dialog.Filter = "Executable Files (*.exe,*.bat)|*.exe;*.bat|All files (*.*)|*.*";
 			dialog.FileName = AddBaseDirectory(OtherFileNameTextBox.Text);
 			if(dialog.ShowDialog() == DialogResult.OK)
@@ -220,11 +194,7 @@
 
 		private void OtherWorkingDirButton_Click(object sender, EventArgs e)
 		{
-<<<<<<< HEAD
-			FolderBrowserDialog dialog = new FolderBrowserDialog();
-=======
 			using FolderBrowserDialog dialog = new FolderBrowserDialog();
->>>>>>> 4af6daef
 			dialog.SelectedPath = OtherWorkingDirTextBox.Text;
 			if (dialog.ShowDialog() == DialogResult.OK)
 			{
@@ -234,11 +204,7 @@
 
 		private string AddBaseDirectory(string fileName)
 		{
-<<<<<<< HEAD
-			if(fileName.Contains("$("))
-=======
 			if(fileName.Contains("$(", StringComparison.Ordinal))
->>>>>>> 4af6daef
 			{
 				return "";
 			}
@@ -273,41 +239,20 @@
 		private void InsertVariable(string name)
 		{
 			IContainerControl container = this;
-<<<<<<< HEAD
-			if(container != null)
-=======
 			for(;;)
->>>>>>> 4af6daef
 			{
 				IContainerControl? nextContainer = container.ActiveControl as IContainerControl;
 				if(nextContainer == null)
 				{
-<<<<<<< HEAD
-					IContainerControl? nextContainer = container.ActiveControl as IContainerControl;
-					if(nextContainer == null)
-					{
-						break;
-					}
-					container = nextContainer;
-=======
-					break;
->>>>>>> 4af6daef
+					break;
 				}
 				container = nextContainer;
 			}
 
-<<<<<<< HEAD
-				TextBox? focusTextBox = container.ActiveControl as TextBox;
-				if(focusTextBox != null)
-				{
-					focusTextBox.SelectedText = name;
-				}
-=======
 			TextBox? focusTextBox = container.ActiveControl as TextBox;
 			if(focusTextBox != null)
 			{
 				focusTextBox.SelectedText = name;
->>>>>>> 4af6daef
 			}
 		}
 
@@ -321,12 +266,9 @@
 				_variablesWindow.Size = new Size(_variablesWindow.Size.Width, Size.Height);
 				_variablesWindow.FormClosed += OnClosedVariablesWindow;
 				_variablesWindow.Show(this);
-<<<<<<< HEAD
-=======
 
 				components ??= new System.ComponentModel.Container();
 				components.Add(_variablesWindow);
->>>>>>> 4af6daef
 			}
 			else
 			{
