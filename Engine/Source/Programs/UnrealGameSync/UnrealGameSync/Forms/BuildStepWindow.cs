// Copyright Epic Games, Inc. All Rights Reserved.

using EpicGames.Core;
using System;
using System.Collections.Generic;
using System.ComponentModel;
using System.Data;
using System.Drawing;
using System.IO;
using System.Linq;
using System.Text;
using System.Threading.Tasks;
using System.Windows.Forms;

namespace UnrealGameSync
{
	partial class BuildStepWindow : Form
	{
		BuildStep _step;
		List<string> _targetNames;
		DirectoryReference _baseDirectory;
		IReadOnlyDictionary<string, string> _variables;
		VariablesWindow? _variablesWindow;

		public BuildStepWindow(BuildStep inTask, List<string> inTargetNames, DirectoryReference inBaseDirectory, IReadOnlyDictionary<string, string> inVariables)
		{
			_step = inTask;
			_targetNames = inTargetNames;
			_baseDirectory = inBaseDirectory;
			_variables = inVariables;

			InitializeComponent();

			this.MaximumSize = new System.Drawing.Size(32768, Height);
			this.MinimumSize = new System.Drawing.Size(Width, Height);
		}

		private void BuildTaskWindow_Load(object sender, EventArgs e)
		{
<<<<<<< HEAD
			string DefaultTargetName = TargetNames.FirstOrDefault(x => !x.EndsWith("Editor") && !x.EndsWith("Client") && !x.EndsWith("Server")) ?? ((TargetNames.Count > 0)? TargetNames[0] : "");
			CompileTargetComboBox.Items.AddRange(TargetNames.ToArray());
			CompileTargetComboBox.Text = String.IsNullOrEmpty(Step.Target)? DefaultTargetName : Step.Target;
			StatusPanelLinkTextBox.Text = Step.StatusPanelLink;
=======
			string defaultTargetName = _targetNames.FirstOrDefault(x => !x.EndsWith("Editor") && !x.EndsWith("Client") && !x.EndsWith("Server")) ?? ((_targetNames.Count > 0)? _targetNames[0] : "");
			CompileTargetComboBox.Items.AddRange(_targetNames.ToArray());
			CompileTargetComboBox.Text = String.IsNullOrEmpty(_step.Target)? defaultTargetName : _step.Target;
			StatusPanelLinkTextBox.Text = _step.StatusPanelLink;
>>>>>>> d731a049

			DescriptionTextBox.Text = _step.Description;
			StatusTextTextBox.Text = _step.StatusText;
			DurationTextBox.Text = _step.EstimatedDuration.ToString();

			switch(_step.Type)
			{
				case BuildStepType.Compile:
					CompileRadioButton.Checked = true;
					CompilePlatformComboBox.Text = _step.Platform;
					CompileConfigComboBox.Text = _step.Configuration;
					CompileArgumentsTextBox.Text = _step.Arguments;
					break;
				case BuildStepType.Cook:
					CookRadioButton.Checked = true;
					CookFileNameTextBox.Text = _step.FileName;
					break;
				case BuildStepType.Other:
					OtherRadioButton.Checked = true;
					OtherFileNameTextBox.Text = _step.FileName;
					OtherArgumentsTextBox.Text = _step.Arguments;
					OtherUseLogWindowCheckBox.Checked = _step.UseLogWindow;
					OtherWorkingDirTextBox.Text = _step.WorkingDir;
					break;
			}

			if(String.IsNullOrEmpty(CompilePlatformComboBox.Text))
			{
				CompilePlatformComboBox.Text = "Win64";
			}

			if(String.IsNullOrEmpty(CompileConfigComboBox.Text))
			{
				CompileConfigComboBox.Text = "Development";
			}

			UpdateType();
		}

		public void UpdateType()
		{
			bool isCompile = CompileRadioButton.Checked;
			CompileTargetComboBox.Enabled = isCompile;
			CompilePlatformComboBox.Enabled = isCompile;
			CompileConfigComboBox.Enabled = isCompile;
			CompileArgumentsTextBox.Enabled = isCompile;

			bool isCook = CookRadioButton.Checked;
			CookFileNameTextBox.Enabled = isCook;
			CookFileNameButton.Enabled = isCook;

			bool isOther = OtherRadioButton.Checked;
			OtherFileNameTextBox.Enabled = isOther;
			OtherFileNameButton.Enabled = isOther;
			OtherWorkingDirTextBox.Enabled = isOther;
			OtherWorkingDirButton.Enabled = isOther;
			OtherArgumentsTextBox.Enabled = isOther;
			OtherUseLogWindowCheckBox.Enabled = isOther;
		}

		private void CompileRadioButton_CheckedChanged(object sender, EventArgs e)
		{
			UpdateType();
		}

		private void CookRadioButton_CheckedChanged(object sender, EventArgs e)
		{
			UpdateType();
		}

		private void OtherRadioButton_CheckedChanged(object sender, EventArgs e)
		{
			UpdateType();
		}

		private void OkButton_Click(object sender, EventArgs e)
		{
<<<<<<< HEAD
			Step.Description = DescriptionTextBox.Text;
			Step.StatusText = StatusTextTextBox.Text;
			Step.StatusPanelLink = StatusPanelLinkTextBox.Text;

			if (!int.TryParse(DurationTextBox.Text, out Step.EstimatedDuration))
=======
			_step.Description = DescriptionTextBox.Text;
			_step.StatusText = StatusTextTextBox.Text;
			_step.StatusPanelLink = StatusPanelLinkTextBox.Text;

			if (!int.TryParse(DurationTextBox.Text, out _step.EstimatedDuration))
>>>>>>> d731a049
			{
				_step.EstimatedDuration = 1;
			}

			if(CompileRadioButton.Checked)
			{
				_step.Type = BuildStepType.Compile;
				_step.Target = CompileTargetComboBox.Text;
				_step.Platform = CompilePlatformComboBox.Text;
				_step.Configuration = CompileConfigComboBox.Text;
				_step.FileName = null;
				_step.Arguments = CompileArgumentsTextBox.Text;
				_step.UseLogWindow = true;
			}
			else if(CookRadioButton.Checked)
			{
				_step.Type = BuildStepType.Cook;
				_step.Target = null;
				_step.Platform = null;
				_step.Configuration = null;
				_step.FileName = CookFileNameTextBox.Text;
				_step.Arguments = null;
				_step.UseLogWindow = true;
			}
			else
			{
				_step.Type = BuildStepType.Other;
				_step.Target = null;
				_step.Platform = null;
				_step.Configuration = null;
				_step.FileName = OtherFileNameTextBox.Text;
				_step.WorkingDir = OtherWorkingDirTextBox.Text;
				_step.Arguments = OtherArgumentsTextBox.Text;
				_step.UseLogWindow = OtherUseLogWindowCheckBox.Checked;
			}

			DialogResult = DialogResult.OK;
			Close();
		}

		private void NewCancelButton_Click(object sender, EventArgs e)
		{
			DialogResult = DialogResult.Cancel;
			Close();
		}

		private void CookFileNameButton_Click(object sender, EventArgs e)
		{
			OpenFileDialog dialog = new OpenFileDialog();
			dialog.Filter = "Cook/Launch Profiles (*.ulp2)|*.ulp2";
			dialog.FileName = AddBaseDirectory(CookFileNameTextBox.Text);
			if(dialog.ShowDialog() == DialogResult.OK)
			{
				CookFileNameTextBox.Text = RemoveBaseDirectory(dialog.FileName);
			}
		}

		private void OtherFileNameButton_Click(object sender, EventArgs e)
		{
			OpenFileDialog dialog = new OpenFileDialog();
			dialog.Filter = "Executable Files (*.exe,*.bat)|*.exe;*.bat|All files (*.*)|*.*";
			dialog.FileName = AddBaseDirectory(OtherFileNameTextBox.Text);
			if(dialog.ShowDialog() == DialogResult.OK)
			{
				OtherFileNameTextBox.Text = RemoveBaseDirectory(dialog.FileName);
			}
		}

		private void OtherWorkingDirButton_Click(object sender, EventArgs e)
		{
			FolderBrowserDialog dialog = new FolderBrowserDialog();
			dialog.SelectedPath = OtherWorkingDirTextBox.Text;
			if (dialog.ShowDialog() == DialogResult.OK)
			{
				OtherWorkingDirTextBox.Text = dialog.SelectedPath;
			}
		}

		private string AddBaseDirectory(string fileName)
		{
			if(fileName.Contains("$("))
			{
				return "";
			}
			else if(Path.IsPathRooted(fileName))
			{
				return fileName;
			}
			else
			{
				return FileReference.Combine(_baseDirectory, fileName).FullName;
			}
		}

		private string RemoveBaseDirectory(string fileName)
		{
			FileReference fullFileName = new FileReference(fileName);
			if(fullFileName.IsUnderDirectory(_baseDirectory))
			{
				return fullFileName.MakeRelativeTo(_baseDirectory);
			}
			else
			{
				return fileName;
			}
		}

		private void OnClosedVariablesWindow(object sender, EventArgs e)
		{
			_variablesWindow = null;
		}

		private void InsertVariable(string name)
		{
			IContainerControl container = this;
			if(container != null)
			{
				for(;;)
				{
					IContainerControl? nextContainer = container.ActiveControl as IContainerControl;
					if(nextContainer == null)
					{
						break;
					}
					container = nextContainer;
				}

				TextBox? focusTextBox = container.ActiveControl as TextBox;
				if(focusTextBox != null)
				{
					focusTextBox.SelectedText = name;
				}
			}
		}

		private void VariablesButton_Click(object sender, EventArgs e)
		{
			if(_variablesWindow == null)
			{
				_variablesWindow = new VariablesWindow(_variables);
				_variablesWindow.OnInsertVariable += InsertVariable;
				_variablesWindow.Location = new Point(Bounds.Right + 20, Bounds.Top);
				_variablesWindow.Size = new Size(_variablesWindow.Size.Width, Size.Height);
				_variablesWindow.FormClosed += OnClosedVariablesWindow;
				_variablesWindow.Show(this);
			}
			else
			{
				_variablesWindow.Close();
				_variablesWindow = null;
			}
		}
	}
}<|MERGE_RESOLUTION|>--- conflicted
+++ resolved
@@ -37,17 +37,10 @@
 
 		private void BuildTaskWindow_Load(object sender, EventArgs e)
 		{
-<<<<<<< HEAD
-			string DefaultTargetName = TargetNames.FirstOrDefault(x => !x.EndsWith("Editor") && !x.EndsWith("Client") && !x.EndsWith("Server")) ?? ((TargetNames.Count > 0)? TargetNames[0] : "");
-			CompileTargetComboBox.Items.AddRange(TargetNames.ToArray());
-			CompileTargetComboBox.Text = String.IsNullOrEmpty(Step.Target)? DefaultTargetName : Step.Target;
-			StatusPanelLinkTextBox.Text = Step.StatusPanelLink;
-=======
 			string defaultTargetName = _targetNames.FirstOrDefault(x => !x.EndsWith("Editor") && !x.EndsWith("Client") && !x.EndsWith("Server")) ?? ((_targetNames.Count > 0)? _targetNames[0] : "");
 			CompileTargetComboBox.Items.AddRange(_targetNames.ToArray());
 			CompileTargetComboBox.Text = String.IsNullOrEmpty(_step.Target)? defaultTargetName : _step.Target;
 			StatusPanelLinkTextBox.Text = _step.StatusPanelLink;
->>>>>>> d731a049
 
 			DescriptionTextBox.Text = _step.Description;
 			StatusTextTextBox.Text = _step.StatusText;
@@ -125,19 +118,11 @@
 
 		private void OkButton_Click(object sender, EventArgs e)
 		{
-<<<<<<< HEAD
-			Step.Description = DescriptionTextBox.Text;
-			Step.StatusText = StatusTextTextBox.Text;
-			Step.StatusPanelLink = StatusPanelLinkTextBox.Text;
-
-			if (!int.TryParse(DurationTextBox.Text, out Step.EstimatedDuration))
-=======
 			_step.Description = DescriptionTextBox.Text;
 			_step.StatusText = StatusTextTextBox.Text;
 			_step.StatusPanelLink = StatusPanelLinkTextBox.Text;
 
 			if (!int.TryParse(DurationTextBox.Text, out _step.EstimatedDuration))
->>>>>>> d731a049
 			{
 				_step.EstimatedDuration = 1;
 			}
