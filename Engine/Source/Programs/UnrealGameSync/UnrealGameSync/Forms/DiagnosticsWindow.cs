// Copyright Epic Games, Inc. All Rights Reserved.

using EpicGames.Core;
using System;
using System.Collections.Generic;
using System.Diagnostics;
using System.Linq;
using System.Windows.Forms;
using System.IO;
using System.IO.Compression;

namespace UnrealGameSync
{
	public partial class DiagnosticsWindow : Form
	{
<<<<<<< HEAD
		DirectoryReference _appDataFolder;
		DirectoryReference _workspaceDataFolder;
		List<FileReference> _extraFiles;
=======
		readonly DirectoryReference _appDataFolder;
		readonly DirectoryReference _workspaceDataFolder;
		readonly List<FileReference> _extraFiles;
>>>>>>> 4af6daef

		public DiagnosticsWindow(DirectoryReference inAppDataFolder, DirectoryReference inWorkspaceDataFolder, string inDiagnosticsText, IEnumerable<FileReference> inExtraFiles)
		{
			InitializeComponent();
<<<<<<< HEAD
=======
			Font = new System.Drawing.Font("Segoe UI", 8.25F, System.Drawing.FontStyle.Regular, System.Drawing.GraphicsUnit.Point, ((byte)(0)));
>>>>>>> 4af6daef

			_appDataFolder = inAppDataFolder;
			_workspaceDataFolder = inWorkspaceDataFolder;

<<<<<<< HEAD
			DiagnosticsTextBox.Text = inDiagnosticsText.Replace("\n", "\r\n");
=======
			DiagnosticsTextBox.Text = inDiagnosticsText.Replace("\n", "\r\n", StringComparison.Ordinal);
>>>>>>> 4af6daef
			_extraFiles = inExtraFiles.ToList();
		}

		private void ViewApplicationDataButton_Click(object sender, EventArgs e)
		{
			Process.Start("explorer.exe", _appDataFolder.FullName);
		}

		private void ViewWorkspaceDataButton_Click(object sender, EventArgs e)
		{
			Process.Start("explorer.exe", _workspaceDataFolder.FullName);
		}

		private void SaveButton_Click(object sender, EventArgs e)
		{
<<<<<<< HEAD
			SaveFileDialog dialog = new SaveFileDialog();
=======
			using SaveFileDialog dialog = new SaveFileDialog();
>>>>>>> 4af6daef
			dialog.Filter = "Zip Files (*.zip)|*.zip|AllFiles (*.*)|*.*";
			dialog.InitialDirectory = Environment.GetFolderPath(Environment.SpecialFolder.Desktop);
			dialog.FileName = Path.Combine(dialog.InitialDirectory, "UGS-Diagnostics.zip");
			if(dialog.ShowDialog() == DialogResult.OK)
			{
				FileReference diagnosticsFileName = FileReference.Combine(_appDataFolder, "Diagnostics.txt");
				try
				{
					FileReference.WriteAllLines(diagnosticsFileName, DiagnosticsTextBox.Lines);
				}
				catch(Exception ex)
				{
					MessageBox.Show(String.Format("Couldn't write to '{0}'\n\n{1}", diagnosticsFileName, ex.ToString()));
					return;
				}

				string zipFileName = dialog.FileName;
				try
				{
					using (ZipArchive zip = new ZipArchive(File.OpenWrite(zipFileName), ZipArchiveMode.Create))
					{
						AddFilesToZip(zip, _appDataFolder, "App/");
						AddFilesToZip(zip, _workspaceDataFolder, "Workspace/");

						foreach (FileReference extraFile in _extraFiles)
						{
							if(FileReference.Exists(extraFile))
							{
								using (FileStream inputStream = FileReference.Open(extraFile, FileMode.Open, FileAccess.Read, FileShare.ReadWrite))
								{
<<<<<<< HEAD
									ZipArchiveEntry entry = zip.CreateEntry(extraFile.FullName.Replace(":", "").Replace('\\', '/'));
=======
									ZipArchiveEntry entry = zip.CreateEntry(extraFile.FullName.Replace(":", "", StringComparison.Ordinal).Replace("\\", "/", StringComparison.Ordinal));
>>>>>>> 4af6daef
									using (Stream outputStream = entry.Open())
									{
										inputStream.CopyTo(outputStream);
									}
								}
							}
						}
					}
				}
				catch(Exception ex)
				{
					MessageBox.Show(String.Format("Couldn't save '{0}'\n\n{1}", zipFileName, ex.ToString()));
					return;
				}
			}
		}

		private static void AddFilesToZip(ZipArchive zip, DirectoryReference dataFolder, string relativeDir)
		{
			foreach (FileReference fileName in DirectoryReference.EnumerateFiles(dataFolder))
			{
				if (!fileName.HasExtension(".exe") && !fileName.HasExtension(".dll"))
				{
					using (FileStream inputStream = FileReference.Open(fileName, FileMode.Open, FileAccess.Read, FileShare.ReadWrite))
					{
						ZipArchiveEntry entry = zip.CreateEntry(relativeDir + fileName.MakeRelativeTo(dataFolder).Replace('\\', '/'));
						using (Stream outputStream = entry.Open())
						{
							inputStream.CopyTo(outputStream);
						}
					}
				}
			}
		}
	}
}<|MERGE_RESOLUTION|>--- conflicted
+++ resolved
@@ -13,32 +13,19 @@
 {
 	public partial class DiagnosticsWindow : Form
 	{
-<<<<<<< HEAD
-		DirectoryReference _appDataFolder;
-		DirectoryReference _workspaceDataFolder;
-		List<FileReference> _extraFiles;
-=======
 		readonly DirectoryReference _appDataFolder;
 		readonly DirectoryReference _workspaceDataFolder;
 		readonly List<FileReference> _extraFiles;
->>>>>>> 4af6daef
 
 		public DiagnosticsWindow(DirectoryReference inAppDataFolder, DirectoryReference inWorkspaceDataFolder, string inDiagnosticsText, IEnumerable<FileReference> inExtraFiles)
 		{
 			InitializeComponent();
-<<<<<<< HEAD
-=======
 			Font = new System.Drawing.Font("Segoe UI", 8.25F, System.Drawing.FontStyle.Regular, System.Drawing.GraphicsUnit.Point, ((byte)(0)));
->>>>>>> 4af6daef
 
 			_appDataFolder = inAppDataFolder;
 			_workspaceDataFolder = inWorkspaceDataFolder;
 
-<<<<<<< HEAD
-			DiagnosticsTextBox.Text = inDiagnosticsText.Replace("\n", "\r\n");
-=======
 			DiagnosticsTextBox.Text = inDiagnosticsText.Replace("\n", "\r\n", StringComparison.Ordinal);
->>>>>>> 4af6daef
 			_extraFiles = inExtraFiles.ToList();
 		}
 
@@ -54,11 +41,7 @@
 
 		private void SaveButton_Click(object sender, EventArgs e)
 		{
-<<<<<<< HEAD
-			SaveFileDialog dialog = new SaveFileDialog();
-=======
 			using SaveFileDialog dialog = new SaveFileDialog();
->>>>>>> 4af6daef
 			dialog.Filter = "Zip Files (*.zip)|*.zip|AllFiles (*.*)|*.*";
 			dialog.InitialDirectory = Environment.GetFolderPath(Environment.SpecialFolder.Desktop);
 			dialog.FileName = Path.Combine(dialog.InitialDirectory, "UGS-Diagnostics.zip");
@@ -89,11 +72,7 @@
 							{
 								using (FileStream inputStream = FileReference.Open(extraFile, FileMode.Open, FileAccess.Read, FileShare.ReadWrite))
 								{
-<<<<<<< HEAD
-									ZipArchiveEntry entry = zip.CreateEntry(extraFile.FullName.Replace(":", "").Replace('\\', '/'));
-=======
 									ZipArchiveEntry entry = zip.CreateEntry(extraFile.FullName.Replace(":", "", StringComparison.Ordinal).Replace("\\", "/", StringComparison.Ordinal));
->>>>>>> 4af6daef
 									using (Stream outputStream = entry.Open())
 									{
 										inputStream.CopyTo(outputStream);
