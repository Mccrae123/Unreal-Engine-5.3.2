// Copyright Epic Games, Inc. All Rights Reserved.

namespace UnrealGameSync
{
	partial class MainWindow
	{
		/// <summary>
		/// Required designer variable.
		/// </summary>
		private System.ComponentModel.IContainer components = null;

		#region Windows Form Designer generated code

		/// <summary>
		/// Required method for Designer support - do not modify
		/// the contents of this method with the code editor.
		/// </summary>
		private void InitializeComponent()
		{
			this.components = new System.ComponentModel.Container();
			System.ComponentModel.ComponentResourceManager resources = new System.ComponentModel.ComponentResourceManager(typeof(MainWindow));
			this.TabPanel = new System.Windows.Forms.Panel();
			this.DefaultControl = new UnrealGameSync.StatusPanel();
			this.TabMenu = new System.Windows.Forms.ContextMenuStrip(this.components);
			this.TabMenu_OpenProject = new System.Windows.Forms.ToolStripMenuItem();
			this.TabMenu_RecentProjects = new System.Windows.Forms.ToolStripMenuItem();
			this.TabMenu_Recent_Separator = new System.Windows.Forms.ToolStripSeparator();
			this.TabMenu_RecentProjects_ClearList = new System.Windows.Forms.ToolStripMenuItem();
			this.toolStripSeparator2 = new System.Windows.Forms.ToolStripSeparator();
			this.labelsToolStripMenuItem = new System.Windows.Forms.ToolStripMenuItem();
			this.TabMenu_TabNames_Stream = new System.Windows.Forms.ToolStripMenuItem();
			this.TabMenu_TabNames_WorkspaceName = new System.Windows.Forms.ToolStripMenuItem();
			this.TabMenu_TabNames_WorkspaceRoot = new System.Windows.Forms.ToolStripMenuItem();
			this.TabMenu_TabNames_ProjectFile = new System.Windows.Forms.ToolStripMenuItem();
			this.tableLayoutPanel1 = new System.Windows.Forms.TableLayoutPanel();
			this.TabControl = new UnrealGameSync.TabControl();
			this.UpdateAlertPositionsTimer = new System.Windows.Forms.Timer(this.components);
<<<<<<< HEAD
=======
			this.CheckLauncherVersionTimer = new System.Windows.Forms.Timer(this.components);
>>>>>>> 4af6daef
			this.TabPanel.SuspendLayout();
			this.TabMenu.SuspendLayout();
			this.tableLayoutPanel1.SuspendLayout();
			this.SuspendLayout();
			// 
			// TabPanel
			// 
			this.TabPanel.Anchor = ((System.Windows.Forms.AnchorStyles)((((System.Windows.Forms.AnchorStyles.Top | System.Windows.Forms.AnchorStyles.Bottom) 
            | System.Windows.Forms.AnchorStyles.Left) 
            | System.Windows.Forms.AnchorStyles.Right)));
			this.TabPanel.Controls.Add(this.DefaultControl);
			this.TabPanel.Location = new System.Drawing.Point(16, 50);
			this.TabPanel.Margin = new System.Windows.Forms.Padding(0);
			this.TabPanel.Name = "TabPanel";
			this.TabPanel.Size = new System.Drawing.Size(1335, 746);
			this.TabPanel.TabIndex = 3;
			// 
			// DefaultControl
			// 
			this.DefaultControl.Anchor = ((System.Windows.Forms.AnchorStyles)((((System.Windows.Forms.AnchorStyles.Top | System.Windows.Forms.AnchorStyles.Bottom) 
            | System.Windows.Forms.AnchorStyles.Left) 
            | System.Windows.Forms.AnchorStyles.Right)));
			this.DefaultControl.BackColor = System.Drawing.Color.FromArgb(((int)(((byte)(250)))), ((int)(((byte)(250)))), ((int)(((byte)(250)))));
			this.DefaultControl.BorderStyle = System.Windows.Forms.BorderStyle.FixedSingle;
			this.DefaultControl.Location = new System.Drawing.Point(0, 0);
			this.DefaultControl.Margin = new System.Windows.Forms.Padding(0);
			this.DefaultControl.Name = "DefaultControl";
			this.DefaultControl.Size = new System.Drawing.Size(1335, 746);
			this.DefaultControl.TabIndex = 0;
			// 
			// TabMenu
			// 
			this.TabMenu.Items.AddRange(new System.Windows.Forms.ToolStripItem[] {
            this.TabMenu_OpenProject,
            this.TabMenu_RecentProjects,
            this.toolStripSeparator2,
            this.labelsToolStripMenuItem});
			this.TabMenu.Name = "TabMenu";
			this.TabMenu.Size = new System.Drawing.Size(156, 76);
			this.TabMenu.Closed += new System.Windows.Forms.ToolStripDropDownClosedEventHandler(this.TabMenu_Closed);
			// 
			// TabMenu_OpenProject
			// 
			this.TabMenu_OpenProject.Name = "TabMenu_OpenProject";
			this.TabMenu_OpenProject.Size = new System.Drawing.Size(155, 22);
			this.TabMenu_OpenProject.Text = "Open Project...";
			this.TabMenu_OpenProject.Click += new System.EventHandler(this.TabMenu_OpenProject_Click);
			// 
			// TabMenu_RecentProjects
			// 
			this.TabMenu_RecentProjects.DropDownItems.AddRange(new System.Windows.Forms.ToolStripItem[] {
            this.TabMenu_Recent_Separator,
            this.TabMenu_RecentProjects_ClearList});
			this.TabMenu_RecentProjects.Name = "TabMenu_RecentProjects";
			this.TabMenu_RecentProjects.Size = new System.Drawing.Size(155, 22);
			this.TabMenu_RecentProjects.Text = "Recent Projects";
			// 
			// TabMenu_Recent_Separator
			// 
			this.TabMenu_Recent_Separator.Name = "TabMenu_Recent_Separator";
			this.TabMenu_Recent_Separator.Size = new System.Drawing.Size(119, 6);
			// 
			// TabMenu_RecentProjects_ClearList
			// 
			this.TabMenu_RecentProjects_ClearList.Name = "TabMenu_RecentProjects_ClearList";
			this.TabMenu_RecentProjects_ClearList.Size = new System.Drawing.Size(122, 22);
			this.TabMenu_RecentProjects_ClearList.Text = "Clear List";
			this.TabMenu_RecentProjects_ClearList.Click += new System.EventHandler(this.TabMenu_RecentProjects_ClearList_Click);
			// 
			// toolStripSeparator2
			// 
			this.toolStripSeparator2.Name = "toolStripSeparator2";
			this.toolStripSeparator2.Size = new System.Drawing.Size(152, 6);
			// 
			// labelsToolStripMenuItem
			// 
			this.labelsToolStripMenuItem.DropDownItems.AddRange(new System.Windows.Forms.ToolStripItem[] {
            this.TabMenu_TabNames_Stream,
            this.TabMenu_TabNames_WorkspaceName,
            this.TabMenu_TabNames_WorkspaceRoot,
            this.TabMenu_TabNames_ProjectFile});
			this.labelsToolStripMenuItem.Name = "labelsToolStripMenuItem";
			this.labelsToolStripMenuItem.Size = new System.Drawing.Size(155, 22);
			this.labelsToolStripMenuItem.Text = "Labels";
			// 
			// TabMenu_TabNames_Stream
			// 
			this.TabMenu_TabNames_Stream.Name = "TabMenu_TabNames_Stream";
			this.TabMenu_TabNames_Stream.Size = new System.Drawing.Size(167, 22);
			this.TabMenu_TabNames_Stream.Text = "Stream";
			this.TabMenu_TabNames_Stream.Click += new System.EventHandler(this.TabMenu_TabNames_Stream_Click);
			// 
			// TabMenu_TabNames_WorkspaceName
			// 
			this.TabMenu_TabNames_WorkspaceName.Name = "TabMenu_TabNames_WorkspaceName";
			this.TabMenu_TabNames_WorkspaceName.Size = new System.Drawing.Size(167, 22);
			this.TabMenu_TabNames_WorkspaceName.Text = "Workspace Name";
			this.TabMenu_TabNames_WorkspaceName.Click += new System.EventHandler(this.TabMenu_TabNames_WorkspaceName_Click);
			// 
			// TabMenu_TabNames_WorkspaceRoot
			// 
			this.TabMenu_TabNames_WorkspaceRoot.Name = "TabMenu_TabNames_WorkspaceRoot";
			this.TabMenu_TabNames_WorkspaceRoot.Size = new System.Drawing.Size(167, 22);
			this.TabMenu_TabNames_WorkspaceRoot.Text = "Workspace Root";
			this.TabMenu_TabNames_WorkspaceRoot.Click += new System.EventHandler(this.TabMenu_TabNames_WorkspaceRoot_Click);
			// 
			// TabMenu_TabNames_ProjectFile
			// 
			this.TabMenu_TabNames_ProjectFile.Name = "TabMenu_TabNames_ProjectFile";
			this.TabMenu_TabNames_ProjectFile.Size = new System.Drawing.Size(167, 22);
			this.TabMenu_TabNames_ProjectFile.Text = "Project File";
			this.TabMenu_TabNames_ProjectFile.Click += new System.EventHandler(this.TabMenu_TabNames_ProjectFile_Click);
			// 
			// tableLayoutPanel1
			// 
			this.tableLayoutPanel1.ColumnCount = 1;
			this.tableLayoutPanel1.ColumnStyles.Add(new System.Windows.Forms.ColumnStyle(System.Windows.Forms.SizeType.Percent, 100F));
			this.tableLayoutPanel1.Controls.Add(this.TabControl, 0, 0);
			this.tableLayoutPanel1.Controls.Add(this.TabPanel, 0, 2);
			this.tableLayoutPanel1.Dock = System.Windows.Forms.DockStyle.Fill;
			this.tableLayoutPanel1.Location = new System.Drawing.Point(0, 0);
			this.tableLayoutPanel1.Name = "tableLayoutPanel1";
			this.tableLayoutPanel1.Padding = new System.Windows.Forms.Padding(16, 12, 16, 12);
			this.tableLayoutPanel1.RowCount = 3;
			this.tableLayoutPanel1.RowStyles.Add(new System.Windows.Forms.RowStyle(System.Windows.Forms.SizeType.Absolute, 32F));
			this.tableLayoutPanel1.RowStyles.Add(new System.Windows.Forms.RowStyle(System.Windows.Forms.SizeType.Absolute, 6F));
			this.tableLayoutPanel1.RowStyles.Add(new System.Windows.Forms.RowStyle(System.Windows.Forms.SizeType.Percent, 100F));
			this.tableLayoutPanel1.Size = new System.Drawing.Size(1367, 808);
			this.tableLayoutPanel1.TabIndex = 4;
			// 
			// TabControl
			// 
			this.TabControl.Anchor = ((System.Windows.Forms.AnchorStyles)((((System.Windows.Forms.AnchorStyles.Top | System.Windows.Forms.AnchorStyles.Bottom) 
            | System.Windows.Forms.AnchorStyles.Left) 
            | System.Windows.Forms.AnchorStyles.Right)));
			this.TabControl.Location = new System.Drawing.Point(16, 12);
			this.TabControl.Margin = new System.Windows.Forms.Padding(0);
			this.TabControl.Name = "TabControl";
			this.TabControl.Size = new System.Drawing.Size(1335, 32);
			this.TabControl.TabIndex = 2;
			this.TabControl.Text = "TabControl";
			// 
			// UpdateAlertPositionsTimer
			// 
			this.UpdateAlertPositionsTimer.Enabled = true;
			this.UpdateAlertPositionsTimer.Interval = 1000;
			this.UpdateAlertPositionsTimer.Tick += new System.EventHandler(this.UpdateAlertPositionsTimer_Tick);
			// 
<<<<<<< HEAD
=======
			// CheckLauncherVersionTimer
			// 
			this.CheckLauncherVersionTimer.Enabled = true;
			this.CheckLauncherVersionTimer.Interval = 1800000;
			this.CheckLauncherVersionTimer.Tick += new System.EventHandler(this.CheckLauncherVersionTimer_Tick);
			// 
>>>>>>> 4af6daef
			// MainWindow
			// 
			this.AutoScaleDimensions = new System.Drawing.SizeF(96F, 96F);
			this.AutoScaleMode = System.Windows.Forms.AutoScaleMode.Dpi;
			this.ClientSize = new System.Drawing.Size(1367, 808);
			this.Controls.Add(this.tableLayoutPanel1);
			this.Icon = ((System.Drawing.Icon)(resources.GetObject("$this.Icon")));
			this.MinimumSize = new System.Drawing.Size(800, 350);
			this.Name = "MainWindow";
			this.StartPosition = System.Windows.Forms.FormStartPosition.CenterScreen;
			this.Text = "UnrealGameSync";
			this.Activated += new System.EventHandler(this.MainWindow_Activated);
			this.Deactivate += new System.EventHandler(this.MainWindow_Deactivate);
			this.FormClosing += new System.Windows.Forms.FormClosingEventHandler(this.MainWindow_FormClosing);
			this.Load += new System.EventHandler(this.MainWindow_Load);
			this.TabPanel.ResumeLayout(false);
			this.TabMenu.ResumeLayout(false);
			this.tableLayoutPanel1.ResumeLayout(false);
			this.ResumeLayout(false);

		}

		#endregion

		private TabControl TabControl;
		private System.Windows.Forms.Panel TabPanel;
		private StatusPanel DefaultControl;
		private System.Windows.Forms.ContextMenuStrip TabMenu;
		private System.Windows.Forms.ToolStripMenuItem labelsToolStripMenuItem;
		private System.Windows.Forms.ToolStripMenuItem TabMenu_TabNames_Stream;
		private System.Windows.Forms.ToolStripMenuItem TabMenu_TabNames_WorkspaceName;
		private System.Windows.Forms.ToolStripMenuItem TabMenu_TabNames_WorkspaceRoot;
		private System.Windows.Forms.ToolStripMenuItem TabMenu_TabNames_ProjectFile;
		private System.Windows.Forms.ToolStripMenuItem TabMenu_OpenProject;
		private System.Windows.Forms.ToolStripMenuItem TabMenu_RecentProjects;
		private System.Windows.Forms.ToolStripSeparator TabMenu_Recent_Separator;
		private System.Windows.Forms.ToolStripMenuItem TabMenu_RecentProjects_ClearList;
		private System.Windows.Forms.ToolStripSeparator toolStripSeparator2;
		private System.Windows.Forms.TableLayoutPanel tableLayoutPanel1;
		private System.Windows.Forms.Timer UpdateAlertPositionsTimer;
<<<<<<< HEAD
=======
		private System.Windows.Forms.Timer CheckLauncherVersionTimer;
>>>>>>> 4af6daef
	}
}<|MERGE_RESOLUTION|>--- conflicted
+++ resolved
@@ -35,10 +35,7 @@
 			this.tableLayoutPanel1 = new System.Windows.Forms.TableLayoutPanel();
 			this.TabControl = new UnrealGameSync.TabControl();
 			this.UpdateAlertPositionsTimer = new System.Windows.Forms.Timer(this.components);
-<<<<<<< HEAD
-=======
 			this.CheckLauncherVersionTimer = new System.Windows.Forms.Timer(this.components);
->>>>>>> 4af6daef
 			this.TabPanel.SuspendLayout();
 			this.TabMenu.SuspendLayout();
 			this.tableLayoutPanel1.SuspendLayout();
@@ -187,15 +184,12 @@
 			this.UpdateAlertPositionsTimer.Interval = 1000;
 			this.UpdateAlertPositionsTimer.Tick += new System.EventHandler(this.UpdateAlertPositionsTimer_Tick);
 			// 
-<<<<<<< HEAD
-=======
 			// CheckLauncherVersionTimer
 			// 
 			this.CheckLauncherVersionTimer.Enabled = true;
 			this.CheckLauncherVersionTimer.Interval = 1800000;
 			this.CheckLauncherVersionTimer.Tick += new System.EventHandler(this.CheckLauncherVersionTimer_Tick);
 			// 
->>>>>>> 4af6daef
 			// MainWindow
 			// 
 			this.AutoScaleDimensions = new System.Drawing.SizeF(96F, 96F);
@@ -236,9 +230,6 @@
 		private System.Windows.Forms.ToolStripSeparator toolStripSeparator2;
 		private System.Windows.Forms.TableLayoutPanel tableLayoutPanel1;
 		private System.Windows.Forms.Timer UpdateAlertPositionsTimer;
-<<<<<<< HEAD
-=======
 		private System.Windows.Forms.Timer CheckLauncherVersionTimer;
->>>>>>> 4af6daef
 	}
 }