// Copyright Epic Games, Inc. All Rights Reserved.

using System;
using System.Collections.Generic;
using System.Data;
using System.Drawing;
using System.IO;
using System.Linq;
using System.Runtime.InteropServices;
using System.Windows.Forms;
using System.Threading;
using System.Reflection;
using System.Text;
using System.Diagnostics;
using System.Activities.DurableInstancing;
using UnrealGameSync.Forms;
using EnvDTE;
using System.Text.RegularExpressions;

namespace UnrealGameSync
{
	interface IMainWindowTabPanel : IDisposable
	{
		void Activate();
		void Deactivate();
		void Hide();
		void Show();
		bool IsBusy();
		bool CanClose();
		bool CanSyncNow();
		void SyncLatestChange();
		bool CanLaunchEditor();
		void LaunchEditor();
		void UpdateSettings();

		Color? TintColor
		{
			get;
		}

		Tuple<TaskbarState, float> DesiredTaskbarState
		{
			get;
		}

		UserSelectedProjectSettings SelectedProject
		{
			get;
		}
	}

	partial class MainWindow : Form, IWorkspaceControlOwner
	{
		class WorkspaceIssueMonitor
		{
			public IssueMonitor IssueMonitor;
			public int RefCount;
		}

		[Flags]
		enum OpenProjectOptions
		{
			None,
			Quiet,
		}

		[DllImport("uxtheme.dll", CharSet = CharSet.Unicode)]
		static extern int SetWindowTheme(IntPtr hWnd, string pszSubAppName, string pszSubIdList);

		[DllImport("user32.dll")]
		public static extern int SendMessage(IntPtr hWnd, Int32 wMsg, Int32 wParam, Int32 lParam);

		private const int WM_SETREDRAW = 11; 

		UpdateMonitor UpdateMonitor;
		SynchronizationContext MainThreadSynchronizationContext;
		List<IssueMonitor> DefaultIssueMonitors = new List<IssueMonitor>();
		List<WorkspaceIssueMonitor> WorkspaceIssueMonitors = new List<WorkspaceIssueMonitor>();

		string ApiUrl;
		string DataFolder;
		string CacheFolder;
		PerforceConnection DefaultConnection;
		LineBasedTextWriter Log;
		UserSettings Settings;
		int TabMenu_TabIdx = -1;
		int ChangingWorkspacesRefCount;

		bool bAllowClose = false;

		bool bRestoreStateOnLoad;

		System.Threading.Timer ScheduleTimer;
		System.Threading.Timer ScheduleSettledTimer;

		string OriginalExecutableFileName;
		bool bUnstable;

		IMainWindowTabPanel CurrentTabPanel;

		AutomationServer AutomationServer;
		TextWriter AutomationLog;

		bool bAllowCreatingHandle;

		Rectangle PrimaryWorkArea;
		List<IssueAlertWindow> AlertWindows = new List<IssueAlertWindow>();

		public ToolUpdateMonitor ToolUpdateMonitor { get; private set; }

		NetCoreWindow NetCoreWindow;

		public MainWindow(UpdateMonitor InUpdateMonitor, string InApiUrl, string InDataFolder, string InCacheFolder, bool bInRestoreStateOnLoad, string InOriginalExecutableFileName, bool bInUnstable, DetectProjectSettingsResult[] StartupProjects, PerforceConnection InDefaultConnection, LineBasedTextWriter InLog, UserSettings InSettings, string InUri)
		{
			Log = InLog;
			Log.WriteLine("Opening Main Window for {0} projects. Last Project {1}", StartupProjects.Length, InSettings.LastProject);

			InitializeComponent();

			UpdateMonitor = InUpdateMonitor;
			MainThreadSynchronizationContext = SynchronizationContext.Current;
			ApiUrl = InApiUrl;
			DataFolder = InDataFolder;
			CacheFolder = InCacheFolder;
			bRestoreStateOnLoad = bInRestoreStateOnLoad;
			OriginalExecutableFileName = InOriginalExecutableFileName;
			bUnstable = bInUnstable;
			DefaultConnection = InDefaultConnection;
<<<<<<< HEAD
	
=======
			ToolUpdateMonitor = new ToolUpdateMonitor(DefaultConnection, DataFolder, InSettings);

>>>>>>> 3aae9151
			Settings = InSettings;

			// While creating tab controls during startup, we need to prevent layout calls resulting in the window handle being created too early. Disable layout calls here.
			SuspendLayout();
			TabPanel.SuspendLayout();

			TabControl.OnTabChanged += TabControl_OnTabChanged;
			TabControl.OnNewTabClick += TabControl_OnNewTabClick;
			TabControl.OnTabClicked += TabControl_OnTabClicked;
			TabControl.OnTabClosing += TabControl_OnTabClosing;
			TabControl.OnTabClosed += TabControl_OnTabClosed;
			TabControl.OnTabReorder += TabControl_OnTabReorder;
			TabControl.OnButtonClick += TabControl_OnButtonClick;

			SetupDefaultControl();

			int SelectTabIdx = -1;
			foreach(DetectProjectSettingsResult StartupProject in StartupProjects)
			{
				int TabIdx = -1;
				if(StartupProject.bSucceeded)
				{
					TabIdx = TryOpenProject(StartupProject.Task, -1, OpenProjectOptions.Quiet);
				}
				else if(StartupProject.ErrorMessage != null)
				{
					Log.WriteLine("StartupProject Error: {0}", StartupProject.ErrorMessage);
					CreateErrorPanel(-1, StartupProject.Task.SelectedProject, StartupProject.ErrorMessage);
				}

				if (TabIdx != -1 && Settings.LastProject != null && StartupProject.Task.SelectedProject.Equals(Settings.LastProject))
				{
					SelectTabIdx = TabIdx;
				}
			}

			if(SelectTabIdx != -1)
			{
				TabControl.SelectTab(SelectTabIdx);
			}
			else if(TabControl.GetTabCount() > 0)
			{
				TabControl.SelectTab(0);
			}

			StartScheduleTimer();

			if(bUnstable)
			{
				Text += String.Format(" (UNSTABLE BUILD {0})", Assembly.GetExecutingAssembly().GetName().Version);
			}

			AutomationLog = new TimestampLogWriter(new BoundedLogWriter(Path.Combine(DataFolder, "Automation.log")));
			AutomationServer = new AutomationServer(Request => { MainThreadSynchronizationContext.Post(Obj => PostAutomationRequest(Request), null); }, AutomationLog, InUri);

			// Allow creating controls from now on
			TabPanel.ResumeLayout(false);
			ResumeLayout(false);

			foreach (string DefaultIssueApiUrl in DeploymentSettings.DefaultIssueApiUrls)
			{
				DefaultIssueMonitors.Add(CreateIssueMonitor(DefaultIssueApiUrl, InDefaultConnection.UserName));
			}

			bAllowCreatingHandle = true;

			foreach(WorkspaceIssueMonitor WorkspaceIssueMonitor in WorkspaceIssueMonitors)
			{
				WorkspaceIssueMonitor.IssueMonitor.Start();
			}

			ToolUpdateMonitor.Start();
		}

		void PostAutomationRequest(AutomationRequest Request)
		{
			try
			{
				if (!CanFocus)
				{
					Request.SetOutput(new AutomationRequestOutput(AutomationRequestResult.Busy));
				}
				else if (Request.Input.Type == AutomationRequestType.SyncProject)
				{
					AutomationRequestOutput Output = StartAutomatedSync(Request, true);
					if (Output != null)
					{
						Request.SetOutput(Output);
					}
				}
				else if (Request.Input.Type == AutomationRequestType.FindProject)
				{
					AutomationRequestOutput Output = FindProject(Request);
					Request.SetOutput(Output);
				}
				else if (Request.Input.Type == AutomationRequestType.OpenProject)
				{
					AutomationRequestOutput Output = StartAutomatedSync(Request, false);
					if (Output != null)
					{
						Request.SetOutput(Output);
					}
				}
				else if (Request.Input.Type == AutomationRequestType.ExecCommand)
				{
					AutomationRequestOutput Output = StartExecCommand(Request);
					Request.SetOutput(Output);
				}
				else if (Request.Input.Type == AutomationRequestType.OpenIssue)
				{
					AutomationRequestOutput Output = OpenIssue(Request);
					Request.SetOutput(new AutomationRequestOutput(AutomationRequestResult.Ok));
				}
				else
				{
					Request.SetOutput(new AutomationRequestOutput(AutomationRequestResult.Invalid));
				}
			}
			catch(Exception Ex)
			{
				Log.WriteLine("Exception running automation request: {0}", Ex);
				Request.SetOutput(new AutomationRequestOutput(AutomationRequestResult.Invalid));
			}
		}

		AutomationRequestOutput StartExecCommand(AutomationRequest Request)
		{
			BinaryReader Reader = new BinaryReader(new MemoryStream(Request.Input.Data));
			string StreamName = Reader.ReadString();
			int Changelist = Reader.ReadInt32();
			string Command = Reader.ReadString();
			string ProjectPath = Reader.ReadString();

			AutomatedBuildWindow.BuildInfo BuildInfo;
			if (!AutomatedBuildWindow.ShowModal(this, DefaultConnection, StreamName, ProjectPath, Changelist, Command.ToString(), Settings, Log, out BuildInfo))
			{
				return new AutomationRequestOutput(AutomationRequestResult.Canceled);
			}

			WorkspaceControl Workspace;
			if (!OpenWorkspaceForAutomation(BuildInfo.SelectedWorkspaceInfo, StreamName, BuildInfo.ProjectPath, out Workspace))
			{
				return new AutomationRequestOutput(AutomationRequestResult.Error);
			}

			Workspace.AddStartupCallback((Control, bCancel) => StartExecCommandAfterStartup(Control, bCancel, BuildInfo.bSync? Changelist : -1, BuildInfo.ExecCommand));
			return new AutomationRequestOutput(AutomationRequestResult.Ok);
		}

		private void StartExecCommandAfterStartup(WorkspaceControl Workspace, bool bCancel, int Changelist, string Command)
		{
			if (!bCancel)
			{
				if(Changelist == -1)
				{
					StartExecCommandAfterSync(Workspace, WorkspaceUpdateResult.Success, Command);
				}
				else
				{
					Workspace.SyncChange(Changelist, true, Result => StartExecCommandAfterSync(Workspace, Result, Command));
				}
			}
		}

		private void StartExecCommandAfterSync(WorkspaceControl Workspace, WorkspaceUpdateResult Result, string Command)
		{
			if (Result == WorkspaceUpdateResult.Success && Command != null)
			{
				string CmdExe = Environment.GetEnvironmentVariable("COMSPEC");
				Workspace.ExecCommand("Run build command", "Running build command", CmdExe, String.Format("/c {0}", Command), Workspace.BranchDirectoryName, true);
			}
		}

		AutomationRequestOutput StartAutomatedSync(AutomationRequest Request, bool bForceSync)
		{
			ShowAndActivate();

			BinaryReader Reader = new BinaryReader(new MemoryStream(Request.Input.Data));
			string StreamName = Reader.ReadString();
			string ProjectPath = Reader.ReadString();

			AutomatedSyncWindow.WorkspaceInfo WorkspaceInfo;
			if(!AutomatedSyncWindow.ShowModal(this, DefaultConnection, StreamName, ProjectPath, out WorkspaceInfo, Log))
			{
				return new AutomationRequestOutput(AutomationRequestResult.Canceled);
			}

			WorkspaceControl Workspace;
			if(!OpenWorkspaceForAutomation(WorkspaceInfo, StreamName, ProjectPath, out Workspace))
			{
				return new AutomationRequestOutput(AutomationRequestResult.Error);
			}

			if(!bForceSync && Workspace.CanLaunchEditor())
			{
				return new AutomationRequestOutput(AutomationRequestResult.Ok, Encoding.UTF8.GetBytes(Workspace.SelectedFileName));
			}

			Workspace.AddStartupCallback((Control, bCancel) => StartAutomatedSyncAfterStartup(Control, bCancel, Request));
			return null;
		}

		private bool OpenWorkspaceForAutomation(AutomatedSyncWindow.WorkspaceInfo WorkspaceInfo, string StreamName, string ProjectPath, out WorkspaceControl OutWorkspace)
		{
			if (WorkspaceInfo.bRequiresStreamSwitch)
			{
				// Close any tab containing this window
				for (int ExistingTabIdx = 0; ExistingTabIdx < TabControl.GetTabCount(); ExistingTabIdx++)
				{
					WorkspaceControl ExistingWorkspace = TabControl.GetTabData(ExistingTabIdx) as WorkspaceControl;
					if (ExistingWorkspace != null && ExistingWorkspace.ClientName.Equals(WorkspaceInfo.WorkspaceName))
					{
						TabControl.RemoveTab(ExistingTabIdx);
						break;
					}
				}

				// Switch the stream
				PerforceConnection Perforce = new PerforceConnection(WorkspaceInfo.UserName, WorkspaceInfo.WorkspaceName, WorkspaceInfo.ServerAndPort);
				if (!Perforce.SwitchStream(StreamName, Log))
				{
					Log.WriteLine("Unable to switch stream");
					OutWorkspace = null;
					return false;
				}
			}

			UserSelectedProjectSettings SelectedProject = new UserSelectedProjectSettings(WorkspaceInfo.ServerAndPort, WorkspaceInfo.UserName, UserSelectedProjectType.Client, String.Format("//{0}{1}", WorkspaceInfo.WorkspaceName, ProjectPath), null);

			int TabIdx = TryOpenProject(SelectedProject, -1, OpenProjectOptions.None);
			if (TabIdx == -1)
			{
				Log.WriteLine("Unable to open project");
				OutWorkspace = null;
				return false;
			}

			WorkspaceControl Workspace = TabControl.GetTabData(TabIdx) as WorkspaceControl;
			if (Workspace == null)
			{
				Log.WriteLine("Workspace was unable to open");
				OutWorkspace = null;
				return false;
			}

			TabControl.SelectTab(TabIdx);
			OutWorkspace = Workspace;
			return true;
		}

		private void StartAutomatedSyncAfterStartup(WorkspaceControl Workspace, bool bCancel, AutomationRequest Request)
		{
			if(bCancel)
			{
				Request.SetOutput(new AutomationRequestOutput(AutomationRequestResult.Canceled));
			}
			else
			{
				Workspace.SyncLatestChange(Result => CompleteAutomatedSync(Result, Workspace.SelectedFileName, Request));
			}
		}

		void CompleteAutomatedSync(WorkspaceUpdateResult Result, string SelectedFileName, AutomationRequest Request)
		{
			if(Result == WorkspaceUpdateResult.Success)
			{
				Request.SetOutput(new AutomationRequestOutput(AutomationRequestResult.Ok, Encoding.UTF8.GetBytes(SelectedFileName)));
			}
			else if(Result == WorkspaceUpdateResult.Canceled)
			{
				Request.SetOutput(new AutomationRequestOutput(AutomationRequestResult.Canceled));
			}
			else
			{
				Request.SetOutput(new AutomationRequestOutput(AutomationRequestResult.Error));
			}
		}

		AutomationRequestOutput FindProject(AutomationRequest Request)
		{
			BinaryReader Reader = new BinaryReader(new MemoryStream(Request.Input.Data));
			string StreamName = Reader.ReadString();
			string ProjectPath = Reader.ReadString();

			for(int ExistingTabIdx = 0; ExistingTabIdx < TabControl.GetTabCount(); ExistingTabIdx++)
			{
				WorkspaceControl ExistingWorkspace = TabControl.GetTabData(ExistingTabIdx) as WorkspaceControl;
				if(ExistingWorkspace != null && String.Compare(ExistingWorkspace.StreamName, StreamName, StringComparison.OrdinalIgnoreCase) == 0 && ExistingWorkspace.SelectedProject != null)
				{
					string ClientPath = ExistingWorkspace.SelectedProject.ClientPath;
					if(ClientPath != null && ClientPath.StartsWith("//"))
					{
						int SlashIdx = ClientPath.IndexOf('/', 2);
						if(SlashIdx != -1)
						{
							string ExistingProjectPath = ClientPath.Substring(SlashIdx);
							if(String.Compare(ExistingProjectPath, ProjectPath, StringComparison.OrdinalIgnoreCase) == 0)
							{
								return new AutomationRequestOutput(AutomationRequestResult.Ok, Encoding.UTF8.GetBytes(ExistingWorkspace.SelectedFileName));
							}
						}
					}
				}
			}

			return new AutomationRequestOutput(AutomationRequestResult.NotFound);
		}

		AutomationRequestOutput OpenIssue(AutomationRequest Request)
		{
			BinaryReader Reader = new BinaryReader(new MemoryStream(Request.Input.Data));
			int IssueId = Reader.ReadInt32();

			for (int ExistingTabIdx = 0; ExistingTabIdx < TabControl.GetTabCount(); ExistingTabIdx++)
			{
				WorkspaceControl ExistingWorkspace = TabControl.GetTabData(ExistingTabIdx) as WorkspaceControl;
				if (ExistingWorkspace != null)
				{
					IssueMonitor IssueMonitor = ExistingWorkspace.GetIssueMonitor();
					if (IssueMonitor != null && (DeploymentSettings.UrlHandleIssueApi == null || String.Compare(IssueMonitor.ApiUrl, DeploymentSettings.UrlHandleIssueApi, StringComparison.OrdinalIgnoreCase) == 0))
					{
						IssueMonitor.AddRef();
						try
						{
							IssueData Issue = RESTApi.GET<IssueData>(IssueMonitor.ApiUrl, String.Format("issues/{0}", IssueId));
							ExistingWorkspace.ShowIssueDetails(Issue);
							return new AutomationRequestOutput(AutomationRequestResult.Ok);
						}
						catch (Exception Ex)
						{
							MessageBox.Show(String.Format("Unable to query issue {0} from {1}\n\n{2}", IssueId, IssueMonitor.ApiUrl, Ex));
							Log.WriteException(Ex, "Unable to query issue {0} from {1}", IssueId, IssueMonitor.ApiUrl);
							return new AutomationRequestOutput(AutomationRequestResult.Error);
						}
						finally
						{
							IssueMonitor.Release();
						}
					}
				}
			}

			return new AutomationRequestOutput(AutomationRequestResult.NotFound);
		}

		protected override void OnHandleCreated(EventArgs e)
		{
			base.OnHandleCreated(e);

			Debug.Assert(bAllowCreatingHandle, "Window handle should not be created before constructor has run.");
		}

		void TabControl_OnButtonClick(int ButtonIdx, Point Location, MouseButtons Buttons)
		{
			if(ButtonIdx == 0)
			{
				EditSelectedProject(TabControl.GetSelectedTabIndex());
			}
		}

		void TabControl_OnTabClicked(object TabData, Point Location, MouseButtons Buttons)
		{
			if(Buttons == System.Windows.Forms.MouseButtons.Right)
			{
				Activate();

				int InsertIdx = 0;

				while(TabMenu_RecentProjects.DropDownItems[InsertIdx] != TabMenu_Recent_Separator)
				{
					TabMenu_RecentProjects.DropDownItems.RemoveAt(InsertIdx);
				}

				TabMenu_TabIdx = -1;
				for(int Idx = 0; Idx < TabControl.GetTabCount(); Idx++)
				{
					if(TabControl.GetTabData(Idx) == TabData)
					{
						TabMenu_TabIdx = Idx;
						break;
					}
				}

				foreach(UserSelectedProjectSettings RecentProject in Settings.RecentProjects)
				{
					ToolStripMenuItem Item = new ToolStripMenuItem(RecentProject.ToString(), null, new EventHandler((o, e) => TabMenu_OpenRecentProject_Click(RecentProject, TabMenu_TabIdx)));
					TabMenu_RecentProjects.DropDownItems.Insert(InsertIdx, Item);
					InsertIdx++;
				}

				TabMenu_RecentProjects.Visible = (Settings.RecentProjects.Count > 0);

				TabMenu_TabNames_Stream.Checked = Settings.TabLabels == TabLabels.Stream;
				TabMenu_TabNames_WorkspaceName.Checked = Settings.TabLabels == TabLabels.WorkspaceName;
				TabMenu_TabNames_WorkspaceRoot.Checked = Settings.TabLabels == TabLabels.WorkspaceRoot;
				TabMenu_TabNames_ProjectFile.Checked = Settings.TabLabels == TabLabels.ProjectFile;
				TabMenu.Show(TabControl, Location);

				TabControl.LockHover();
			}
		}

		void TabControl_OnTabReorder()
		{
			SaveTabSettings();
		}

		void TabControl_OnTabClosed(object Data)
		{
			IMainWindowTabPanel TabPanel = (IMainWindowTabPanel)Data;
			if(CurrentTabPanel == TabPanel)
			{
				CurrentTabPanel = null;
			}
			TabPanel.Dispose();

			SaveTabSettings();
		}

		bool TabControl_OnTabClosing(object TabData)
		{
			IMainWindowTabPanel TabPanel = (IMainWindowTabPanel)TabData;
			return TabPanel.CanClose();
		}

		/// <summary>
		/// Clean up any resources being used.
		/// </summary>
		/// <param name="disposing">true if managed resources should be disposed; otherwise, false.</param>
		protected override void Dispose(bool disposing)
		{
			if (disposing && (components != null))
			{
				components.Dispose();
			}

			for(int Idx = 0; Idx < TabControl.GetTabCount(); Idx++)
			{
				((IMainWindowTabPanel)TabControl.GetTabData(Idx)).Dispose();
			}

			StopScheduleTimer();

			foreach (IssueMonitor DefaultIssueMonitor in DefaultIssueMonitors)
			{
				ReleaseIssueMonitor(DefaultIssueMonitor);
			}
			DefaultIssueMonitors.Clear();
			Debug.Assert(WorkspaceIssueMonitors.Count == 0);

			if(AutomationServer != null)
			{
				AutomationServer.Dispose();
				AutomationServer = null;
			}

			if(AutomationLog != null)
			{
				AutomationLog.Close();
				AutomationLog = null;
			}

			if (ToolUpdateMonitor != null)
			{
				ToolUpdateMonitor.Close();
				ToolUpdateMonitor = null;
			}

			base.Dispose(disposing);
		}

		private void MainWindow_FormClosing(object Sender, FormClosingEventArgs EventArgs)
		{
			if(!bAllowClose && Settings.bKeepInTray)
			{
				Hide();
				EventArgs.Cancel = true;
			}
			else
			{
				for(int Idx = 0; Idx < TabControl.GetTabCount(); Idx++)
				{
					IMainWindowTabPanel TabPanel = (IMainWindowTabPanel)TabControl.GetTabData(Idx);
					if(!TabPanel.CanClose())
					{
						EventArgs.Cancel = true;
						return;
					}
				}

				StopScheduleTimer();
			}

			Settings.bWindowVisible = Visible;
			Settings.WindowState = WindowState;
			if(WindowState == FormWindowState.Normal)
			{
				Settings.WindowBounds = new Rectangle(Location, Size);
			}
			else
			{
				Settings.WindowBounds = RestoreBounds;
			}

			Settings.Save();
		}

		private void SetupDefaultControl()
		{
			List<StatusLine> Lines = new List<StatusLine>();

			StatusLine SummaryLine = new StatusLine();
			SummaryLine.AddText("To get started, open an existing Unreal project file on your hard drive.");
			Lines.Add(SummaryLine);

			StatusLine OpenLine = new StatusLine();
			OpenLine.AddLink("Open project...", FontStyle.Bold | FontStyle.Underline, () => { OpenNewProject(); });
			OpenLine.AddText("  |  ");
			OpenLine.AddLink("Application settings...", FontStyle.Bold | FontStyle.Underline, () => { ModifyApplicationSettings(); });
			Lines.Add(OpenLine);

			DefaultControl.Set(Lines, null, null, null);
		}

		private void CreateErrorPanel(int ReplaceTabIdx, UserSelectedProjectSettings Project, string Message)
		{
			Log.WriteLine(Message ?? "Unknown error");

			ErrorPanel ErrorPanel = new ErrorPanel(Project);
			ErrorPanel.Parent = TabPanel;
			ErrorPanel.BorderStyle = BorderStyle.FixedSingle;
			ErrorPanel.BackColor = System.Drawing.Color.FromArgb(((int)(((byte)(250)))), ((int)(((byte)(250)))), ((int)(((byte)(250)))));
			ErrorPanel.Location = new Point(0, 0);
			ErrorPanel.Dock = DockStyle.Fill;
			ErrorPanel.Hide();

			string SummaryText = String.Format("Unable to open '{0}'.", Project.ToString());

			int NewContentWidth = Math.Max(TextRenderer.MeasureText(SummaryText, ErrorPanel.Font).Width, 400);
			if(!String.IsNullOrEmpty(Message))
			{
				NewContentWidth = Math.Max(NewContentWidth, TextRenderer.MeasureText(Message, ErrorPanel.Font).Width);
			}

			ErrorPanel.SetContentWidth(NewContentWidth);

			List<StatusLine> Lines = new List<StatusLine>();

			StatusLine SummaryLine = new StatusLine();
			SummaryLine.AddText(SummaryText);
			Lines.Add(SummaryLine);

			if(!String.IsNullOrEmpty(Message))
			{
				Lines.Add(new StatusLine(){ LineHeight = 0.5f });

				foreach(string MessageLine in Message.Split('\n'))
				{
					StatusLine ErrorLine = new StatusLine();
					ErrorLine.AddText(MessageLine);
					ErrorLine.LineHeight = 0.8f;
					Lines.Add(ErrorLine);
				}
			}

			Lines.Add(new StatusLine(){ LineHeight = 0.5f });

			StatusLine ActionLine = new StatusLine();
			ActionLine.AddLink("Retry", FontStyle.Bold | FontStyle.Underline, () => { BeginInvoke(new MethodInvoker(() => { TryOpenProject(Project, TabControl.FindTabIndex(ErrorPanel)); })); });
			ActionLine.AddText(" | ");
			ActionLine.AddLink("Settings", FontStyle.Bold | FontStyle.Underline, () => { BeginInvoke(new MethodInvoker(() => { EditSelectedProject(ErrorPanel); })); });
			ActionLine.AddText(" | ");
			ActionLine.AddLink("Close", FontStyle.Bold | FontStyle.Underline, () => { BeginInvoke(new MethodInvoker(() => { TabControl.RemoveTab(TabControl.FindTabIndex(ErrorPanel)); })); });
			Lines.Add(ActionLine);

			ErrorPanel.Set(Lines, null, null, null);

			string NewProjectName = "Unknown";
			if(Project.Type == UserSelectedProjectType.Client && Project.ClientPath != null)
			{
				NewProjectName = Project.ClientPath.Substring(Project.ClientPath.LastIndexOf('/') + 1);
			}
			if(Project.Type == UserSelectedProjectType.Local && Project.LocalPath != null)
			{
				NewProjectName = Project.LocalPath.Substring(Project.LocalPath.LastIndexOfAny(new char[]{ '/', '\\' }) + 1);
			}

			string NewTabName = String.Format("Error: {0}", NewProjectName);
			if (ReplaceTabIdx == -1)
			{
				int TabIdx = TabControl.InsertTab(-1, NewTabName, ErrorPanel, ErrorPanel.TintColor);
				TabControl.SelectTab(TabIdx);
			}
			else
			{
				TabControl.InsertTab(ReplaceTabIdx + 1, NewTabName, ErrorPanel, ErrorPanel.TintColor);
				TabControl.RemoveTab(ReplaceTabIdx);
				TabControl.SelectTab(ReplaceTabIdx);
			}

			UpdateProgress();
		}

		public void ShowAndActivate()
		{
			if (!IsDisposed)
			{
				Show();
				if (WindowState == FormWindowState.Minimized)
				{
					WindowState = FormWindowState.Normal;
				}
				Activate();

				Settings.bWindowVisible = Visible;
				Settings.Save();
			}
		}

		public bool CanPerformUpdate()
		{
			if(ContainsFocus || Form.ActiveForm == this)
			{
				return false;
			}

			for (int TabIdx = 0; TabIdx < TabControl.GetTabCount(); TabIdx++)
			{
				IMainWindowTabPanel TabPanel = (IMainWindowTabPanel)TabControl.GetTabData(TabIdx);
				if(TabPanel.IsBusy())
				{
					return false;
				}
			}

			return true;
		}

		public bool CanSyncNow()
		{
			return CurrentTabPanel != null && CurrentTabPanel.CanSyncNow();
		}

		public bool CanLaunchEditor()
		{
			return CurrentTabPanel != null && CurrentTabPanel.CanLaunchEditor();
		}

		public void SyncLatestChange()
		{
			if(CurrentTabPanel != null)
			{
				CurrentTabPanel.SyncLatestChange();
			}
		}

		public void LaunchEditor()
		{
			if(CurrentTabPanel != null)
			{
				CurrentTabPanel.LaunchEditor();
			}
		}

		public void ForceClose()
		{
			bAllowClose = true;
			Close();
		}

		private void MainWindow_Activated(object sender, EventArgs e)
		{
			if(CurrentTabPanel != null)
			{
				CurrentTabPanel.Activate();
			}
		}

		private void MainWindow_Deactivate(object sender, EventArgs e)
		{
			if(CurrentTabPanel != null)
			{
				CurrentTabPanel.Deactivate();
			}
		}

		public void SetupScheduledSync()
		{
			StopScheduleTimer();

			List<UserSelectedProjectSettings> OpenProjects = new List<UserSelectedProjectSettings>();
			for(int TabIdx = 0; TabIdx < TabControl.GetTabCount(); TabIdx++)
			{
				IMainWindowTabPanel TabPanel = (IMainWindowTabPanel)TabControl.GetTabData(TabIdx);
				OpenProjects.Add(TabPanel.SelectedProject);
			}

			ScheduleWindow Schedule = new ScheduleWindow(Settings.bScheduleEnabled, Settings.ScheduleChange, Settings.ScheduleTime, Settings.ScheduleAnyOpenProject, Settings.ScheduleProjects, OpenProjects);
			if(Schedule.ShowDialog() == System.Windows.Forms.DialogResult.OK)
			{
				Schedule.CopySettings(out Settings.bScheduleEnabled, out Settings.ScheduleChange, out Settings.ScheduleTime, out Settings.ScheduleAnyOpenProject, out Settings.ScheduleProjects);
				Settings.Save();
			}

			StartScheduleTimer();
		}

		private void StartScheduleTimer()
		{
			StopScheduleTimer();

			if(Settings.bScheduleEnabled)
			{
				DateTime CurrentTime = DateTime.Now;
				Random Rnd = new Random();

				// add or subtract from the schedule time to distribute scheduled syncs over a little bit more time
				// this avoids everyone hitting the p4 server at exactly the same time.
				const int FudgeMinutes = 10;
				TimeSpan FudgeTime = TimeSpan.FromMinutes(Rnd.Next(FudgeMinutes * -100, FudgeMinutes * 100) / 100.0);
				DateTime NextScheduleTime = new DateTime(CurrentTime.Year, CurrentTime.Month, CurrentTime.Day, Settings.ScheduleTime.Hours, Settings.ScheduleTime.Minutes, Settings.ScheduleTime.Seconds);
				NextScheduleTime += FudgeTime;

				if (NextScheduleTime < CurrentTime)
				{
					NextScheduleTime = NextScheduleTime.AddDays(1.0);
				}

				TimeSpan IntervalToFirstTick = NextScheduleTime - CurrentTime;
				ScheduleTimer = new System.Threading.Timer(x => MainThreadSynchronizationContext.Post((o) => { if(!IsDisposed){ ScheduleTimerElapsed(); } }, null), null, IntervalToFirstTick, TimeSpan.FromDays(1));

				Log.WriteLine("Schedule: Started ScheduleTimer for {0} ({1} remaining)", NextScheduleTime, IntervalToFirstTick);
			}
		}

		private void StopScheduleTimer()
		{
			if(ScheduleTimer != null)
			{
				ScheduleTimer.Dispose();
				ScheduleTimer = null;
				Log.WriteLine("Schedule: Stopped ScheduleTimer");
			}
			StopScheduleSettledTimer();
		}

		private void ScheduleTimerElapsed()
		{
			Log.WriteLine("Schedule: Timer Elapsed");

			// Try to open any missing tabs. 
			int NumInitialTabs = TabControl.GetTabCount();
			foreach (UserSelectedProjectSettings ScheduledProject in Settings.ScheduleProjects)
			{
				Log.WriteLine("Schedule: Attempting to open {0}", ScheduledProject);
				TryOpenProject(ScheduledProject, -1, OpenProjectOptions.Quiet);
			}

			// If we did open something, leave it for a while to populate with data before trying to start the sync.
			if(TabControl.GetTabCount() > NumInitialTabs)
			{
				StartScheduleSettledTimer();
			}
			else
			{
				ScheduleSettledTimerElapsed();
			}
		}

		private void StartScheduleSettledTimer()
		{
			StopScheduleSettledTimer();
			ScheduleSettledTimer = new System.Threading.Timer(x => MainThreadSynchronizationContext.Post((o) => { if(!IsDisposed){ ScheduleSettledTimerElapsed(); } }, null), null, TimeSpan.FromSeconds(20.0), TimeSpan.FromMilliseconds(-1.0));
			Log.WriteLine("Schedule: Started ScheduleSettledTimer");
		}

		private void StopScheduleSettledTimer()
		{
			if(ScheduleSettledTimer != null)
			{
				ScheduleSettledTimer.Dispose();
				ScheduleSettledTimer = null;

				Log.WriteLine("Schedule: Stopped ScheduleSettledTimer");
			}
		}

		private void ScheduleSettledTimerElapsed()
		{
			Log.WriteLine("Schedule: Starting Sync");
			for(int Idx = 0; Idx < TabControl.GetTabCount(); Idx++)
			{
				WorkspaceControl Workspace = TabControl.GetTabData(Idx) as WorkspaceControl;
				if(Workspace != null)
				{
					Log.WriteLine("Schedule: Considering {0}", Workspace.SelectedFileName);
					if(Settings.ScheduleAnyOpenProject || Settings.ScheduleProjects.Any(x => x.LocalPath.Equals(Workspace.SelectedProject.LocalPath, StringComparison.OrdinalIgnoreCase)))
					{
						Log.WriteLine("Schedule: Starting Sync");
						Workspace.ScheduleTimerElapsed();
					}
				}
			}
		}

		void TabControl_OnTabChanged(object NewTabData)
		{
			if(IsHandleCreated)
			{
				SendMessage(Handle, WM_SETREDRAW, 0, 0);
			}

			SuspendLayout();

			if(CurrentTabPanel != null)
			{
				CurrentTabPanel.Deactivate();
				CurrentTabPanel.Hide();
			}

			if(NewTabData == null)
			{
				CurrentTabPanel = null;
				Settings.LastProject = null;
				DefaultControl.Show();
			}
			else
			{
				CurrentTabPanel = (IMainWindowTabPanel)NewTabData;
				Settings.LastProject = CurrentTabPanel.SelectedProject;
				DefaultControl.Hide();
			}

			Settings.Save();

			if(CurrentTabPanel != null)
			{
				CurrentTabPanel.Activate();
				CurrentTabPanel.Show();
			}

			ResumeLayout();

			if(IsHandleCreated)
			{
				SendMessage(Handle, WM_SETREDRAW, 1, 0);
			}

			Refresh();
		}

		public void RequestProjectChange(WorkspaceControl Workspace, UserSelectedProjectSettings Project, bool bModal)
		{
			int TabIdx = TabControl.FindTabIndex(Workspace);
			if(TabIdx != -1 && !Workspace.IsBusy() && CanFocus)
			{
				if(bModal)
				{
					TryOpenProject(Project, TabIdx);
				}
				else
				{
					TryOpenProject(Project, TabIdx, OpenProjectOptions.Quiet);
				}
			}
		}

		public void OpenNewProject()
		{
			DetectProjectSettingsTask DetectedProjectSettings;
			if(OpenProjectWindow.ShowModal(this, null, out DetectedProjectSettings, Settings, DataFolder, CacheFolder, DefaultConnection, Log))
			{
				int NewTabIdx = TryOpenProject(DetectedProjectSettings, -1, OpenProjectOptions.None);
				if(NewTabIdx != -1)
				{
					TabControl.SelectTab(NewTabIdx);
					SaveTabSettings();
					UpdateRecentProjectsList(DetectedProjectSettings);
				}
				DetectedProjectSettings.Dispose();
			}
		}

		void UpdateRecentProjectsList(DetectProjectSettingsTask DetectedProjectSettings)
		{
			Settings.RecentProjects.RemoveAll(x => x.LocalPath == DetectedProjectSettings.NewSelectedFileName);
			Settings.RecentProjects.Insert(0, DetectedProjectSettings.SelectedProject);

			const int MaxRecentProjects = 10;
			if (Settings.RecentProjects.Count > MaxRecentProjects)
			{
				Settings.RecentProjects.RemoveRange(MaxRecentProjects, Settings.RecentProjects.Count - MaxRecentProjects);
			}

			Settings.Save();
		}

		public void EditSelectedProject(int TabIdx)
		{
			object TabData = TabControl.GetTabData(TabIdx);
			if(TabData is WorkspaceControl)
			{
				WorkspaceControl Workspace = (WorkspaceControl)TabData;
				EditSelectedProject(TabIdx, Workspace.SelectedProject);
			}
			else if(TabData is ErrorPanel)
			{
				ErrorPanel Error = (ErrorPanel)TabData;
				EditSelectedProject(TabIdx, Error.SelectedProject);
			}
		}

		public void EditSelectedProject(WorkspaceControl Workspace)
		{
			int TabIdx = TabControl.FindTabIndex(Workspace);
			if(TabIdx != -1)
			{
				EditSelectedProject(TabIdx, Workspace.SelectedProject);
			}
		}

		public void EditSelectedProject(ErrorPanel Panel)
		{
			int TabIdx = TabControl.FindTabIndex(Panel);
			if(TabIdx != -1)
			{
				EditSelectedProject(TabIdx, Panel.SelectedProject);
			}
		}

		public void EditSelectedProject(int TabIdx, UserSelectedProjectSettings SelectedProject)
		{
			DetectProjectSettingsTask DetectedProjectSettings;
			if(OpenProjectWindow.ShowModal(this, SelectedProject, out DetectedProjectSettings, Settings, DataFolder, CacheFolder, DefaultConnection, Log))
			{
				int NewTabIdx = TryOpenProject(DetectedProjectSettings, TabIdx, OpenProjectOptions.None);
				if(NewTabIdx != -1)
				{
					TabControl.SelectTab(NewTabIdx);
					SaveTabSettings();
					UpdateRecentProjectsList(DetectedProjectSettings);
				}
			}
		}

		int TryOpenProject(UserSelectedProjectSettings Project, int ReplaceTabIdx, OpenProjectOptions Options = OpenProjectOptions.None)
		{
			Log.WriteLine("Detecting settings for {0}", Project);
			using(DetectProjectSettingsTask DetectProjectSettings = new DetectProjectSettingsTask(Project, DataFolder, CacheFolder, new PrefixedTextWriter("  ", Log)))
			{
				PerforceConnection Perforce = Utility.OverridePerforceSettings(DefaultConnection, Project.ServerAndPort, Project.UserName);

				string ErrorMessage;

				ModalTaskResult Result;
				if((Options & OpenProjectOptions.Quiet) != 0)
				{
					Result = ModalTask.Execute(this, new QuietDetectProjectSettingsTask(Perforce, DetectProjectSettings, Log), "Opening Project", "Opening project, please wait...", out ErrorMessage);
				}
				else
				{
					Result = PerforceModalTask.Execute(this, Perforce, DetectProjectSettings, "Opening Project", "Opening project, please wait...", Log, out ErrorMessage);
				}

				if(Result != ModalTaskResult.Succeeded)
				{
					CreateErrorPanel(ReplaceTabIdx, Project, ErrorMessage);
					return -1;
				}
				return TryOpenProject(DetectProjectSettings, ReplaceTabIdx, Options);
			}
		}

		int TryOpenProject(DetectProjectSettingsTask ProjectSettings, int ReplaceTabIdx, OpenProjectOptions Options)
		{
			Log.WriteLine("Trying to open project {0}", ProjectSettings.SelectedProject.ToString());

			// Check that none of the other tabs already have it open
			for(int TabIdx = 0; TabIdx < TabControl.GetTabCount(); TabIdx++)
			{
				if(ReplaceTabIdx != TabIdx)
				{
					WorkspaceControl Workspace = TabControl.GetTabData(TabIdx) as WorkspaceControl;
					if(Workspace != null)
					{
						if(Workspace.SelectedFileName.Equals(ProjectSettings.NewSelectedFileName, StringComparison.InvariantCultureIgnoreCase))
						{
							Log.WriteLine("  Already open in tab {0}", TabIdx);
							if((Options & OpenProjectOptions.Quiet) == 0)
							{
								TabControl.SelectTab(TabIdx);
							}
							return TabIdx;
						}
						else if(ProjectSettings.NewSelectedFileName.StartsWith(Workspace.BranchDirectoryName + Path.DirectorySeparatorChar, StringComparison.InvariantCultureIgnoreCase))
						{
							if((Options & OpenProjectOptions.Quiet) == 0 && MessageBox.Show(String.Format("{0} is already open under {1}.\n\nWould you like to close it?", Path.GetFileNameWithoutExtension(Workspace.SelectedFileName), Workspace.BranchDirectoryName, Path.GetFileNameWithoutExtension(ProjectSettings.NewSelectedFileName)), "Branch already open", MessageBoxButtons.YesNo) == System.Windows.Forms.DialogResult.Yes)
							{
								Log.WriteLine("  Another project already open in this workspace, tab {0}. Replacing.", TabIdx);
								TabControl.RemoveTab(TabIdx);
							}
							else
							{
								Log.WriteLine("  Another project already open in this workspace, tab {0}. Aborting.", TabIdx);
								return -1;
							}
						}
					}
				}
			}

			// Hide the default control if it's visible
			DefaultControl.Hide();

			// Remove the current tab. We need to ensure the workspace has been shut down before creating a new one with the same log files, etc...
			if(ReplaceTabIdx != -1)
			{
				WorkspaceControl OldWorkspace = TabControl.GetTabData(ReplaceTabIdx) as WorkspaceControl;
				if(OldWorkspace != null)
				{
					OldWorkspace.Hide();
					TabControl.SetTabData(ReplaceTabIdx, new ErrorPanel(ProjectSettings.SelectedProject));
					OldWorkspace.Dispose();
				}
			}

			// Now that we have the project settings, we can construct the tab
			WorkspaceControl NewWorkspace = new WorkspaceControl(this, ApiUrl, OriginalExecutableFileName, bUnstable, ProjectSettings, Log, Settings);
			NewWorkspace.Parent = TabPanel;
			NewWorkspace.Dock = DockStyle.Fill;
			NewWorkspace.Hide();

			// Add the tab
			string NewTabName = GetTabName(NewWorkspace);
			if(ReplaceTabIdx == -1)
			{
				int NewTabIdx = TabControl.InsertTab(-1, NewTabName, NewWorkspace, NewWorkspace.TintColor);
				Log.WriteLine("  Inserted tab {0}", NewTabIdx);
				return NewTabIdx;
			}
			else
			{
				Log.WriteLine("  Replacing tab {0}", ReplaceTabIdx);
				TabControl.InsertTab(ReplaceTabIdx + 1, NewTabName, NewWorkspace, NewWorkspace.TintColor);
				TabControl.RemoveTab(ReplaceTabIdx);
				return ReplaceTabIdx;
			}
		}

		public void StreamChanged(WorkspaceControl Workspace)
		{
			MainThreadSynchronizationContext.Post((o) => { if(!IsDisposed) { StreamChangedCallback(Workspace); } }, null);
		}

		public void StreamChangedCallback(WorkspaceControl Workspace)
		{
			if(ChangingWorkspacesRefCount == 0)
			{
				ChangingWorkspacesRefCount++;

				for(int Idx = 0; Idx < TabControl.GetTabCount(); Idx++)
				{
					if(TabControl.GetTabData(Idx) == Workspace)
					{
						UserSelectedProjectSettings Project = Workspace.SelectedProject;
						if(TryOpenProject(Project, Idx) == -1)
						{
							TabControl.RemoveTab(Idx);
						}
						break;
					}
				}

				ChangingWorkspacesRefCount--;
			}
		}

		void SaveTabSettings()
		{
			Settings.OpenProjects.Clear();
			for(int TabIdx = 0; TabIdx < TabControl.GetTabCount(); TabIdx++)
			{
				IMainWindowTabPanel TabPanel = (IMainWindowTabPanel)TabControl.GetTabData(TabIdx);
				Settings.OpenProjects.Add(TabPanel.SelectedProject);
			}
			Settings.Save();
		}

		void TabControl_OnNewTabClick(Point Location, MouseButtons Buttons)
		{
			if(Buttons == MouseButtons.Left)
			{
				OpenNewProject();
			}
		}

		string GetTabName(WorkspaceControl Workspace)
		{
			string TabName = "";
			switch (Settings.TabLabels)
			{
				case TabLabels.Stream:
					TabName = Workspace.StreamName;
					break;
				case TabLabels.ProjectFile:
					TabName = Workspace.SelectedFileName;
					break;
				case TabLabels.WorkspaceName:
					TabName = Workspace.ClientName;
					break;
				case TabLabels.WorkspaceRoot:
					TabName = Workspace.BranchDirectoryName;
					break;
				default:
					break;
<<<<<<< HEAD
			}

			// if this failes, return something sensible to avoid blank tabs
			if (string.IsNullOrEmpty(TabName))
			{
				Log.WriteLine("No TabName for {0} for setting {1}. Defaulting to client name", Workspace.ClientName, Settings.TabLabels.ToString());
				TabName = Workspace.ClientName;
			}

=======
			}

			// if this failes, return something sensible to avoid blank tabs
			if (string.IsNullOrEmpty(TabName))
			{
				Log.WriteLine("No TabName for {0} for setting {1}. Defaulting to client name", Workspace.ClientName, Settings.TabLabels.ToString());
				TabName = Workspace.ClientName;
			}

>>>>>>> 3aae9151
			return TabName;
		}

		public void SetTabNames(TabLabels NewTabNames)
		{
			if(Settings.TabLabels != NewTabNames)
			{
				Settings.TabLabels = NewTabNames;
				Settings.Save();

				for(int Idx = 0; Idx < TabControl.GetTabCount(); Idx++)
				{
					WorkspaceControl Workspace = TabControl.GetTabData(Idx) as WorkspaceControl;
					if(Workspace != null)
					{
						TabControl.SetTabName(Idx, GetTabName(Workspace));
					}
				}
			}
		}

		private void TabMenu_OpenProject_Click(object sender, EventArgs e)
		{
			EditSelectedProject(TabMenu_TabIdx);
		}

		private void TabMenu_OpenRecentProject_Click(UserSelectedProjectSettings RecentProject, int TabIdx)
		{
			TryOpenProject(RecentProject, TabIdx);
			SaveTabSettings();
		}

		private void TabMenu_TabNames_Stream_Click(object sender, EventArgs e)
		{
			SetTabNames(TabLabels.Stream);
		}

		private void TabMenu_TabNames_WorkspaceName_Click(object sender, EventArgs e)
		{
			SetTabNames(TabLabels.WorkspaceName);
		}

		private void TabMenu_TabNames_WorkspaceRoot_Click(object sender, EventArgs e)
		{
			SetTabNames(TabLabels.WorkspaceRoot);
		}

		private void TabMenu_TabNames_ProjectFile_Click(object sender, EventArgs e)
		{
			SetTabNames(TabLabels.ProjectFile);
		}

		private void TabMenu_RecentProjects_ClearList_Click(object sender, EventArgs e)
		{
			Settings.RecentProjects.Clear();
			Settings.Save();
		}

		private void TabMenu_Closed(object sender, ToolStripDropDownClosedEventArgs e)
		{
			TabControl.UnlockHover();
		}

		private void RecentMenu_ClearList_Click(object sender, EventArgs e)
		{
			Settings.RecentProjects.Clear();
			Settings.Save();
		}

		public void UpdateProgress()
		{
			TaskbarState State = TaskbarState.NoProgress;
			float Progress = -1.0f;

			for(int Idx = 0; Idx < TabControl.GetTabCount(); Idx++)
			{
				IMainWindowTabPanel TabPanel = (IMainWindowTabPanel)TabControl.GetTabData(Idx);

				Tuple<TaskbarState, float> DesiredTaskbarState = TabPanel.DesiredTaskbarState;
				if(DesiredTaskbarState.Item1 == TaskbarState.Error)
				{
					State = TaskbarState.Error;
					TabControl.SetHighlight(Idx, Tuple.Create(Color.FromArgb(204, 64, 64), 1.0f));
				}
				else if(DesiredTaskbarState.Item1 == TaskbarState.Paused && State != TaskbarState.Error)
				{
					State = TaskbarState.Paused;
					TabControl.SetHighlight(Idx, Tuple.Create(Color.FromArgb(255, 242, 0), 1.0f));
				}
				else if(DesiredTaskbarState.Item1 == TaskbarState.Normal && State != TaskbarState.Error && State != TaskbarState.Paused)
				{
					State = TaskbarState.Normal;
					Progress = Math.Max(Progress, DesiredTaskbarState.Item2);
					TabControl.SetHighlight(Idx, Tuple.Create(Color.FromArgb(28, 180, 64), DesiredTaskbarState.Item2));
				}
				else
				{
					TabControl.SetHighlight(Idx, null);
				}
			}

			if(IsHandleCreated)
			{
				if(State == TaskbarState.Normal)
				{
					Taskbar.SetState(Handle, TaskbarState.Normal);
					Taskbar.SetProgress(Handle, (ulong)(Progress * 1000.0f), 1000);
				}
				else
				{
					Taskbar.SetState(Handle, State);
				}
			}
		}

		public void UpdateTintColors()
		{
			for (int Idx = 0; Idx < TabControl.GetTabCount(); Idx++)
			{
				IMainWindowTabPanel TabPanel = (IMainWindowTabPanel)TabControl.GetTabData(Idx);
				TabControl.SetTint(Idx, TabPanel.TintColor);
			}
		}

		public void ModifyApplicationSettings()
		{
			bool? bRelaunchUnstable = ApplicationSettingsWindow.ShowModal(this, DefaultConnection, bUnstable, OriginalExecutableFileName, Settings, ToolUpdateMonitor, Log);
			if(bRelaunchUnstable.HasValue)
			{
				UpdateMonitor.TriggerUpdate(UpdateType.UserInitiated, bRelaunchUnstable);
			}

			for (int Idx = 0; Idx < TabControl.GetTabCount(); Idx++)
			{
				IMainWindowTabPanel TabPanel = (IMainWindowTabPanel)TabControl.GetTabData(Idx);
				TabPanel.UpdateSettings();
			}
		}

		private void MainWindow_Load(object sender, EventArgs e)
		{
			if(Settings.WindowBounds != null)
			{
				Rectangle WindowBounds = Settings.WindowBounds.Value;
				if(WindowBounds.Width > MinimumSize.Width && WindowBounds.Height > MinimumSize.Height)
				{
					foreach (Screen Screen in Screen.AllScreens)
					{
						if(WindowBounds.IntersectsWith(Screen.Bounds))
						{
							Location = Settings.WindowBounds.Value.Location;
							Size = Settings.WindowBounds.Value.Size;
							break;
						}
					}
				}
			}
			WindowState = Settings.WindowState;
		}

		bool ShowNotificationForIssue(IssueData Issue)
		{
			return Issue.Projects.Any(x => ShowNotificationsForProject(x));
		}

		bool ShowNotificationsForProject(string Project)
		{
			return String.IsNullOrEmpty(Project) || Settings.NotifyProjects.Count == 0 || Settings.NotifyProjects.Any(x => x.Equals(Project, StringComparison.OrdinalIgnoreCase));
		}

		public void UpdateAlertWindows()
		{
			HashSet<IssueData> AllIssues = new HashSet<IssueData>();
			foreach(IssueMonitor IssueMonitor in WorkspaceIssueMonitors.Select(x => x.IssueMonitor))
			{
				List<IssueData> Issues = IssueMonitor.GetIssues();
				foreach(IssueData Issue in Issues)
				{
					IssueAlertReason Reason = 0;
					if(Issue.FixChange == 0 && !Issue.ResolvedAt.HasValue)
					{
						if(Issue.Owner == null)
						{
							if(Issue.bNotify)
							{
								Reason |= IssueAlertReason.Normal;
							}
							if(ShowNotificationForIssue(Issue) && Settings.NotifyUnassignedMinutes >= 0 && Issue.RetrievedAt - Issue.CreatedAt >= TimeSpan.FromMinutes(Settings.NotifyUnassignedMinutes))
							{
								Reason |= IssueAlertReason.UnassignedTimer;
							}
						}
						else if(!Issue.AcknowledgedAt.HasValue)
						{
							if(String.Compare(Issue.Owner, IssueMonitor.UserName, StringComparison.OrdinalIgnoreCase) == 0)
							{
								Reason |= IssueAlertReason.Owner;
							}
							else if(ShowNotificationForIssue(Issue) && Settings.NotifyUnacknowledgedMinutes >= 0 && Issue.RetrievedAt - Issue.CreatedAt >= TimeSpan.FromMinutes(Settings.NotifyUnacknowledgedMinutes))
							{
								Reason |= IssueAlertReason.UnacknowledgedTimer;
							}
						}
						if(ShowNotificationForIssue(Issue) && Settings.NotifyUnresolvedMinutes >= 0 && Issue.RetrievedAt - Issue.CreatedAt >= TimeSpan.FromMinutes(Settings.NotifyUnresolvedMinutes))
						{
							Reason |= IssueAlertReason.UnresolvedTimer;
						}

						IssueAlertReason PrevReason;
						if(IssueMonitor.IssueIdToAlertReason.TryGetValue(Issue.Id, out PrevReason))
						{
							Reason &= ~PrevReason;
						}
					}

					IssueAlertWindow AlertWindow = AlertWindows.FirstOrDefault(x => x.IssueMonitor == IssueMonitor && x.Issue.Id == Issue.Id);
					if(AlertWindow == null)
					{
						if(Reason != 0)
						{
							ShowAlertWindow(IssueMonitor, Issue, Reason);
						}
					}
					else
					{
						if(Reason != 0)
						{
							AlertWindow.SetIssue(Issue, Reason);
						}
						else
						{
							CloseAlertWindow(AlertWindow);
						}
					}
				}
				AllIssues.UnionWith(Issues);
			}

			// Close any alert windows which don't have an active issues
			for(int Idx = 0; Idx < AlertWindows.Count; Idx++)
			{
				IssueAlertWindow AlertWindow = AlertWindows[Idx];
				if(!AllIssues.Contains(AlertWindow.Issue))
				{
					AlertWindow.IssueMonitor.IssueIdToAlertReason.Remove(AlertWindow.Issue.Id);
					CloseAlertWindow(AlertWindow);
					Idx--;
				}
			}
		}

		void IssueMonitor_OnUpdateAsync()
		{
			MainThreadSynchronizationContext.Post((o) => IssueMonitor_OnUpdate(), null);
		}

		void IssueMonitor_OnUpdate()
		{
			UpdateAlertWindows();
		}

		void ShowAlertWindow(IssueMonitor IssueMonitor, IssueData Issue, IssueAlertReason Reason)
		{
			IssueAlertWindow Alert = new IssueAlertWindow(IssueMonitor, Issue, Reason);
			Alert.AcceptBtn.Click += (s, e) => AcceptIssue(Alert);
			Alert.DeclineBtn.Click += (s, e) => DeclineIssue(Alert);
			Alert.DetailsBtn.Click += (s, e) => ShowIssueDetails(Alert);

			SetAlertWindowPositions();
			AlertWindows.Add(Alert);
			SetAlertWindowPosition(AlertWindows.Count - 1);

			Alert.Show(this);

			UpdateAlertPositionsTimer.Enabled = true;
		}

		void AcceptIssue(IssueAlertWindow Alert)
		{
			IssueData Issue = Alert.Issue;

			IssueAlertReason Reason;
			Alert.IssueMonitor.IssueIdToAlertReason.TryGetValue(Issue.Id, out Reason);
			Alert.IssueMonitor.IssueIdToAlertReason[Issue.Id] = Reason | Alert.Reason;

			IssueUpdateData Update = new IssueUpdateData();
			Update.Id = Issue.Id;
			Update.Owner = Alert.IssueMonitor.UserName;
			Update.NominatedBy = null;
			Update.Acknowledged = true;
			Alert.IssueMonitor.PostUpdate(Update);

			CloseAlertWindow(Alert);
		}

		void DeclineIssue(IssueAlertWindow Alert)
		{
			IssueData Issue = Alert.Issue;

			IssueAlertReason Reason;
			Alert.IssueMonitor.IssueIdToAlertReason.TryGetValue(Issue.Id, out Reason);
			Alert.IssueMonitor.IssueIdToAlertReason[Issue.Id] = Reason | Alert.Reason;

			CloseAlertWindow(Alert);
		}

		void ShowIssueDetails(IssueAlertWindow Alert)
		{
			for(int Idx = 0; Idx < TabControl.GetTabCount(); Idx++)
			{
				WorkspaceControl Workspace = TabControl.GetTabData(Idx) as WorkspaceControl;
				if(Workspace != null && Workspace.GetIssueMonitor() == Alert.IssueMonitor)
				{
					Workspace.ShowIssueDetails(Alert.Issue);
					break;
				}
			}
		}

		void CloseAlertWindow(IssueAlertWindow Alert)
		{
			IssueData Issue = Alert.Issue;

			Alert.Close();
			Alert.Dispose();

			AlertWindows.Remove(Alert);

			for(int Idx = 0; Idx < AlertWindows.Count; Idx++)
			{
				SetAlertWindowPosition(Idx);
			}

			if(AlertWindows.Count == 0)
			{
				UpdateAlertPositionsTimer.Enabled = false;
			}
		}

		private void SetAlertWindowPosition(int Idx)
		{
			AlertWindows[Idx].Location = new Point(PrimaryWorkArea.Right - 40 - AlertWindows[Idx].Size.Width, PrimaryWorkArea.Height - 40 - (Idx + 1) * (AlertWindows[Idx].Size.Height + 15));
		}

		private void SetAlertWindowPositions()
		{
			Rectangle NewPrimaryWorkArea = Screen.PrimaryScreen.WorkingArea;
			if(NewPrimaryWorkArea != PrimaryWorkArea)
			{
				PrimaryWorkArea = NewPrimaryWorkArea;
				for(int Idx = 0; Idx < AlertWindows.Count; Idx++)
				{
					SetAlertWindowPosition(Idx);
				}
			}
		}

		private void UpdateAlertPositionsTimer_Tick(object sender, EventArgs e)
		{
			SetAlertWindowPositions();
		}

		public IssueMonitor CreateIssueMonitor(string ApiUrl, string UserName)
		{
			WorkspaceIssueMonitor WorkspaceIssueMonitor = WorkspaceIssueMonitors.FirstOrDefault(x => String.Compare(x.IssueMonitor.ApiUrl, ApiUrl, StringComparison.OrdinalIgnoreCase) == 0 && String.Compare(x.IssueMonitor.UserName, UserName, StringComparison.OrdinalIgnoreCase) == 0);
			if (WorkspaceIssueMonitor == null)
			{
				string ServerId = ApiUrl != null ? Regex.Replace(ApiUrl, @"^.*://", "") : "noserver";
				ServerId = Regex.Replace(ServerId, "[^a-zA-Z.]", "+");

				string LogFileName = Path.Combine(DataFolder, String.Format("IssueMonitor-{0}-{1}.log", ServerId, UserName));

				WorkspaceIssueMonitor = new WorkspaceIssueMonitor();
				WorkspaceIssueMonitor.IssueMonitor = new IssueMonitor(ApiUrl, UserName, TimeSpan.FromSeconds(60.0), LogFileName);
				WorkspaceIssueMonitor.IssueMonitor.OnIssuesChanged += IssueMonitor_OnUpdateAsync;

				WorkspaceIssueMonitors.Add(WorkspaceIssueMonitor);
			}

			WorkspaceIssueMonitor.RefCount++;

			if (WorkspaceIssueMonitor.RefCount == 1 && bAllowCreatingHandle)
			{
				WorkspaceIssueMonitor.IssueMonitor.Start();
			}

			return WorkspaceIssueMonitor.IssueMonitor;
		}

		public void ReleaseIssueMonitor(IssueMonitor IssueMonitor)
		{
			int Index = WorkspaceIssueMonitors.FindIndex(x => x.IssueMonitor == IssueMonitor);
			if(Index != -1)
			{
				WorkspaceIssueMonitor WorkspaceIssueMonitor = WorkspaceIssueMonitors[Index];
				WorkspaceIssueMonitor.RefCount--;

				if (WorkspaceIssueMonitor.RefCount == 0)
				{
					for (int Idx = AlertWindows.Count - 1; Idx >= 0; Idx--)
					{
						IssueAlertWindow AlertWindow = AlertWindows[Idx];
						if (AlertWindow.IssueMonitor == IssueMonitor)
						{
							CloseAlertWindow(AlertWindow);
						}
					}
					IssueMonitor.OnIssuesChanged -= IssueMonitor_OnUpdateAsync;
					IssueMonitor.Release();

					WorkspaceIssueMonitors.RemoveAt(Index);
				}
			}
		}

		private void NetCoreTimer_Tick(object sender, EventArgs e)
		{
			if (NetCoreWindow == null || !NetCoreWindow.Created)
			{
				if (!EventMonitor.HasNetCore3() && Settings.bShowNetCoreInfo)
				{
					NetCoreWindow = new NetCoreWindow(Settings);
					NetCoreWindow.Location = new Point(Location.X + (Width - NetCoreWindow.Width) / 2, Location.Y + (Height - NetCoreWindow.Height) / 2);
					NetCoreWindow.Show(this);
				}
			}
		}
	}
}<|MERGE_RESOLUTION|>--- conflicted
+++ resolved
@@ -126,12 +126,8 @@
 			OriginalExecutableFileName = InOriginalExecutableFileName;
 			bUnstable = bInUnstable;
 			DefaultConnection = InDefaultConnection;
-<<<<<<< HEAD
-	
-=======
 			ToolUpdateMonitor = new ToolUpdateMonitor(DefaultConnection, DataFolder, InSettings);
 
->>>>>>> 3aae9151
 			Settings = InSettings;
 
 			// While creating tab controls during startup, we need to prevent layout calls resulting in the window handle being created too early. Disable layout calls here.
@@ -1247,7 +1243,6 @@
 					break;
 				default:
 					break;
-<<<<<<< HEAD
 			}
 
 			// if this failes, return something sensible to avoid blank tabs
@@ -1257,17 +1252,6 @@
 				TabName = Workspace.ClientName;
 			}
 
-=======
-			}
-
-			// if this failes, return something sensible to avoid blank tabs
-			if (string.IsNullOrEmpty(TabName))
-			{
-				Log.WriteLine("No TabName for {0} for setting {1}. Defaulting to client name", Workspace.ClientName, Settings.TabLabels.ToString());
-				TabName = Workspace.ClientName;
-			}
-
->>>>>>> 3aae9151
 			return TabName;
 		}
 
