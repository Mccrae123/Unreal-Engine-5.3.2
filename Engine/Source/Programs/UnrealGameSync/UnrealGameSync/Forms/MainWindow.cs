// Copyright Epic Games, Inc. All Rights Reserved.

using System;
using System.Collections.Generic;
using System.Data;
using System.Drawing;
using System.IO;
using System.Linq;
using System.Runtime.InteropServices;
using System.Windows.Forms;
using System.Threading;
using System.Reflection;
using System.Text;
using System.Diagnostics;
<<<<<<< HEAD
using System.Activities.DurableInstancing;
using UnrealGameSync.Forms;
using EnvDTE;
=======
using UnrealGameSync.Forms;
>>>>>>> 6bbb88c8
using System.Text.RegularExpressions;

namespace UnrealGameSync
{
	interface IMainWindowTabPanel : IDisposable
	{
		void Activate();
		void Deactivate();
		void Hide();
		void Show();
		bool IsBusy();
		bool CanClose();
		bool CanSyncNow();
		void SyncLatestChange();
		bool CanLaunchEditor();
		void LaunchEditor();
		void UpdateSettings();

		Color? TintColor
		{
			get;
		}

		Tuple<TaskbarState, float> DesiredTaskbarState
		{
			get;
		}

		UserSelectedProjectSettings SelectedProject
		{
			get;
		}
	}

	partial class MainWindow : Form, IWorkspaceControlOwner
	{
		class WorkspaceIssueMonitor
		{
			public IssueMonitor IssueMonitor;
			public int RefCount;
		}

		[Flags]
		enum OpenProjectOptions
		{
			None,
			Quiet,
		}

		[DllImport("uxtheme.dll", CharSet = CharSet.Unicode)]
		static extern int SetWindowTheme(IntPtr hWnd, string pszSubAppName, string pszSubIdList);

		[DllImport("user32.dll")]
		public static extern int SendMessage(IntPtr hWnd, Int32 wMsg, Int32 wParam, Int32 lParam);

		private const int WM_SETREDRAW = 11; 

		UpdateMonitor UpdateMonitor;
		SynchronizationContext MainThreadSynchronizationContext;
		List<IssueMonitor> DefaultIssueMonitors = new List<IssueMonitor>();
		List<WorkspaceIssueMonitor> WorkspaceIssueMonitors = new List<WorkspaceIssueMonitor>();

		string ApiUrl;
		string DataFolder;
		string CacheFolder;
		PerforceConnection DefaultConnection;
		LineBasedTextWriter Log;
		UserSettings Settings;
		int TabMenu_TabIdx = -1;
		int ChangingWorkspacesRefCount;

		bool bAllowClose = false;

		bool bRestoreStateOnLoad;

		OIDCTokenManager OIDCTokenManager;

		System.Threading.Timer ScheduleTimer;
		System.Threading.Timer ScheduleSettledTimer;

		string OriginalExecutableFileName;
		bool bUnstable;

		IMainWindowTabPanel CurrentTabPanel;

		AutomationServer AutomationServer;
		TextWriter AutomationLog;

		bool bAllowCreatingHandle;

		Rectangle PrimaryWorkArea;
		List<IssueAlertWindow> AlertWindows = new List<IssueAlertWindow>();

		public ToolUpdateMonitor ToolUpdateMonitor { get; private set; }

		NetCoreWindow NetCoreWindow;

<<<<<<< HEAD
		public MainWindow(UpdateMonitor InUpdateMonitor, string InApiUrl, string InDataFolder, string InCacheFolder, bool bInRestoreStateOnLoad, string InOriginalExecutableFileName, bool bInUnstable, DetectProjectSettingsResult[] StartupProjects, PerforceConnection InDefaultConnection, LineBasedTextWriter InLog, UserSettings InSettings, string InUri)
=======
		public MainWindow(UpdateMonitor InUpdateMonitor, string InApiUrl, string InDataFolder, string InCacheFolder, bool bInRestoreStateOnLoad, string InOriginalExecutableFileName, bool bInUnstable, DetectProjectSettingsResult[] StartupProjects, PerforceConnection InDefaultConnection, LineBasedTextWriter InLog, UserSettings InSettings, string InUri, OIDCTokenManager InOidcTokenManager)
>>>>>>> 6bbb88c8
		{
			Log = InLog;
			Log.WriteLine("Opening Main Window for {0} projects. Last Project {1}", StartupProjects.Length, InSettings.LastProject);

			InitializeComponent();

			UpdateMonitor = InUpdateMonitor;
			MainThreadSynchronizationContext = SynchronizationContext.Current;
			ApiUrl = InApiUrl;
			DataFolder = InDataFolder;
			CacheFolder = InCacheFolder;
			bRestoreStateOnLoad = bInRestoreStateOnLoad;
			OriginalExecutableFileName = InOriginalExecutableFileName;
			bUnstable = bInUnstable;
			DefaultConnection = InDefaultConnection;
			ToolUpdateMonitor = new ToolUpdateMonitor(DefaultConnection, DataFolder, InSettings);

			Settings = InSettings;
			OIDCTokenManager = InOidcTokenManager;

			// While creating tab controls during startup, we need to prevent layout calls resulting in the window handle being created too early. Disable layout calls here.
			SuspendLayout();
			TabPanel.SuspendLayout();

			TabControl.OnTabChanged += TabControl_OnTabChanged;
			TabControl.OnNewTabClick += TabControl_OnNewTabClick;
			TabControl.OnTabClicked += TabControl_OnTabClicked;
			TabControl.OnTabClosing += TabControl_OnTabClosing;
			TabControl.OnTabClosed += TabControl_OnTabClosed;
			TabControl.OnTabReorder += TabControl_OnTabReorder;
			TabControl.OnButtonClick += TabControl_OnButtonClick;

			SetupDefaultControl();

			int SelectTabIdx = -1;
			foreach(DetectProjectSettingsResult StartupProject in StartupProjects)
			{
				int TabIdx = -1;
				if(StartupProject.bSucceeded)
				{
					TabIdx = TryOpenProject(StartupProject.Task, -1, OpenProjectOptions.Quiet);
				}
				else if(StartupProject.ErrorMessage != null)
				{
					Log.WriteLine("StartupProject Error: {0}", StartupProject.ErrorMessage);
					CreateErrorPanel(-1, StartupProject.Task.SelectedProject, StartupProject.ErrorMessage);
				}

				if (TabIdx != -1 && Settings.LastProject != null && StartupProject.Task.SelectedProject.Equals(Settings.LastProject))
				{
					SelectTabIdx = TabIdx;
				}
			}

			if(SelectTabIdx != -1)
			{
				TabControl.SelectTab(SelectTabIdx);
			}
			else if(TabControl.GetTabCount() > 0)
			{
				TabControl.SelectTab(0);
			}

			StartScheduleTimer();

			if(bUnstable)
			{
				Text += $" {Program.GetVersionString()} (UNSTABLE)";
			}

			AutomationLog = new TimestampLogWriter(new BoundedLogWriter(Path.Combine(DataFolder, "Automation.log")));
			AutomationServer = new AutomationServer(Request => { MainThreadSynchronizationContext.Post(Obj => PostAutomationRequest(Request), null); }, AutomationLog, InUri);

			// Allow creating controls from now on
			TabPanel.ResumeLayout(false);
			ResumeLayout(false);

			foreach (string DefaultIssueApiUrl in DeploymentSettings.DefaultIssueApiUrls)
			{
				DefaultIssueMonitors.Add(CreateIssueMonitor(DefaultIssueApiUrl, InDefaultConnection.UserName));
			}

			bAllowCreatingHandle = true;

			foreach(WorkspaceIssueMonitor WorkspaceIssueMonitor in WorkspaceIssueMonitors)
			{
				WorkspaceIssueMonitor.IssueMonitor.Start();
			}

			ToolUpdateMonitor.Start();
		}

		void PostAutomationRequest(AutomationRequest Request)
		{
			try
			{
				if (!CanFocus)
				{
					Request.SetOutput(new AutomationRequestOutput(AutomationRequestResult.Busy));
				}
				else if (Request.Input.Type == AutomationRequestType.SyncProject)
				{
					AutomationRequestOutput Output = StartAutomatedSync(Request, true);
					if (Output != null)
					{
						Request.SetOutput(Output);
					}
				}
				else if (Request.Input.Type == AutomationRequestType.FindProject)
				{
					AutomationRequestOutput Output = FindProject(Request);
					Request.SetOutput(Output);
				}
				else if (Request.Input.Type == AutomationRequestType.OpenProject)
				{
					AutomationRequestOutput Output = StartAutomatedSync(Request, false);
					if (Output != null)
					{
						Request.SetOutput(Output);
					}
				}
				else if (Request.Input.Type == AutomationRequestType.ExecCommand)
				{
					AutomationRequestOutput Output = StartExecCommand(Request);
					Request.SetOutput(Output);
				}
				else if (Request.Input.Type == AutomationRequestType.OpenIssue)
				{
					AutomationRequestOutput Output = OpenIssue(Request);
					Request.SetOutput(new AutomationRequestOutput(AutomationRequestResult.Ok));
				}
				else
				{
					Request.SetOutput(new AutomationRequestOutput(AutomationRequestResult.Invalid));
				}
			}
			catch(Exception Ex)
			{
				Log.WriteLine("Exception running automation request: {0}", Ex);
				Request.SetOutput(new AutomationRequestOutput(AutomationRequestResult.Invalid));
			}
		}

		AutomationRequestOutput StartExecCommand(AutomationRequest Request)
		{
			BinaryReader Reader = new BinaryReader(new MemoryStream(Request.Input.Data));
			string StreamName = Reader.ReadString();
			int Changelist = Reader.ReadInt32();
			string Command = Reader.ReadString();
			string ProjectPath = Reader.ReadString();

			AutomatedBuildWindow.BuildInfo BuildInfo;
			if (!AutomatedBuildWindow.ShowModal(this, DefaultConnection, StreamName, ProjectPath, Changelist, Command.ToString(), Settings, Log, out BuildInfo))
			{
				return new AutomationRequestOutput(AutomationRequestResult.Canceled);
			}

			WorkspaceControl Workspace;
			if (!OpenWorkspaceForAutomation(BuildInfo.SelectedWorkspaceInfo, StreamName, BuildInfo.ProjectPath, out Workspace))
			{
				return new AutomationRequestOutput(AutomationRequestResult.Error);
			}

			Workspace.AddStartupCallback((Control, bCancel) => StartExecCommandAfterStartup(Control, bCancel, BuildInfo.bSync? Changelist : -1, BuildInfo.ExecCommand));
			return new AutomationRequestOutput(AutomationRequestResult.Ok);
		}

		private void StartExecCommandAfterStartup(WorkspaceControl Workspace, bool bCancel, int Changelist, string Command)
		{
			if (!bCancel)
			{
				if(Changelist == -1)
				{
					StartExecCommandAfterSync(Workspace, WorkspaceUpdateResult.Success, Command);
				}
				else
				{
					Workspace.SyncChange(Changelist, true, Result => StartExecCommandAfterSync(Workspace, Result, Command));
				}
			}
		}

		private void StartExecCommandAfterSync(WorkspaceControl Workspace, WorkspaceUpdateResult Result, string Command)
		{
			if (Result == WorkspaceUpdateResult.Success && Command != null)
			{
				string CmdExe = Environment.GetEnvironmentVariable("COMSPEC");
				Workspace.ExecCommand("Run build command", "Running build command", CmdExe, String.Format("/c {0}", Command), Workspace.BranchDirectoryName, true);
			}
		}

		AutomationRequestOutput StartAutomatedSync(AutomationRequest Request, bool bForceSync)
		{
			ShowAndActivate();

			BinaryReader Reader = new BinaryReader(new MemoryStream(Request.Input.Data));
			string StreamName = Reader.ReadString();
			string ProjectPath = Reader.ReadString();

			AutomatedSyncWindow.WorkspaceInfo WorkspaceInfo;
			if(!AutomatedSyncWindow.ShowModal(this, DefaultConnection, StreamName, ProjectPath, out WorkspaceInfo, Log))
			{
				return new AutomationRequestOutput(AutomationRequestResult.Canceled);
			}

			WorkspaceControl Workspace;
			if(!OpenWorkspaceForAutomation(WorkspaceInfo, StreamName, ProjectPath, out Workspace))
			{
				return new AutomationRequestOutput(AutomationRequestResult.Error);
			}

			if(!bForceSync && Workspace.CanLaunchEditor())
			{
				return new AutomationRequestOutput(AutomationRequestResult.Ok, Encoding.UTF8.GetBytes(Workspace.SelectedFileName));
			}

			Workspace.AddStartupCallback((Control, bCancel) => StartAutomatedSyncAfterStartup(Control, bCancel, Request));
			return null;
		}

		private bool OpenWorkspaceForAutomation(AutomatedSyncWindow.WorkspaceInfo WorkspaceInfo, string StreamName, string ProjectPath, out WorkspaceControl OutWorkspace)
		{
			if (WorkspaceInfo.bRequiresStreamSwitch)
			{
				// Close any tab containing this window
				for (int ExistingTabIdx = 0; ExistingTabIdx < TabControl.GetTabCount(); ExistingTabIdx++)
				{
					WorkspaceControl ExistingWorkspace = TabControl.GetTabData(ExistingTabIdx) as WorkspaceControl;
					if (ExistingWorkspace != null && ExistingWorkspace.ClientName.Equals(WorkspaceInfo.WorkspaceName))
					{
						TabControl.RemoveTab(ExistingTabIdx);
						break;
					}
				}

				// Switch the stream
				PerforceConnection Perforce = new PerforceConnection(WorkspaceInfo.UserName, WorkspaceInfo.WorkspaceName, WorkspaceInfo.ServerAndPort);
				if (!Perforce.SwitchStream(StreamName, Log))
				{
					Log.WriteLine("Unable to switch stream");
					OutWorkspace = null;
					return false;
				}
			}

			UserSelectedProjectSettings SelectedProject = new UserSelectedProjectSettings(WorkspaceInfo.ServerAndPort, WorkspaceInfo.UserName, UserSelectedProjectType.Client, String.Format("//{0}{1}", WorkspaceInfo.WorkspaceName, ProjectPath), null);

			int TabIdx = TryOpenProject(SelectedProject, -1, OpenProjectOptions.None);
			if (TabIdx == -1)
			{
				Log.WriteLine("Unable to open project");
				OutWorkspace = null;
				return false;
			}

			WorkspaceControl Workspace = TabControl.GetTabData(TabIdx) as WorkspaceControl;
			if (Workspace == null)
			{
				Log.WriteLine("Workspace was unable to open");
				OutWorkspace = null;
				return false;
			}

			TabControl.SelectTab(TabIdx);
			OutWorkspace = Workspace;
			return true;
		}

		private void StartAutomatedSyncAfterStartup(WorkspaceControl Workspace, bool bCancel, AutomationRequest Request)
		{
			if(bCancel)
			{
				Request.SetOutput(new AutomationRequestOutput(AutomationRequestResult.Canceled));
			}
			else
			{
				Workspace.SyncLatestChange(Result => CompleteAutomatedSync(Result, Workspace.SelectedFileName, Request));
			}
		}

		void CompleteAutomatedSync(WorkspaceUpdateResult Result, string SelectedFileName, AutomationRequest Request)
		{
			if(Result == WorkspaceUpdateResult.Success)
			{
				Request.SetOutput(new AutomationRequestOutput(AutomationRequestResult.Ok, Encoding.UTF8.GetBytes(SelectedFileName)));
			}
			else if(Result == WorkspaceUpdateResult.Canceled)
			{
				Request.SetOutput(new AutomationRequestOutput(AutomationRequestResult.Canceled));
			}
			else
			{
				Request.SetOutput(new AutomationRequestOutput(AutomationRequestResult.Error));
			}
		}

		AutomationRequestOutput FindProject(AutomationRequest Request)
		{
			BinaryReader Reader = new BinaryReader(new MemoryStream(Request.Input.Data));
			string StreamName = Reader.ReadString();
			string ProjectPath = Reader.ReadString();

			for(int ExistingTabIdx = 0; ExistingTabIdx < TabControl.GetTabCount(); ExistingTabIdx++)
			{
				WorkspaceControl ExistingWorkspace = TabControl.GetTabData(ExistingTabIdx) as WorkspaceControl;
				if(ExistingWorkspace != null && String.Compare(ExistingWorkspace.StreamName, StreamName, StringComparison.OrdinalIgnoreCase) == 0 && ExistingWorkspace.SelectedProject != null)
				{
					string ClientPath = ExistingWorkspace.SelectedProject.ClientPath;
					if(ClientPath != null && ClientPath.StartsWith("//"))
					{
						int SlashIdx = ClientPath.IndexOf('/', 2);
						if(SlashIdx != -1)
						{
							string ExistingProjectPath = ClientPath.Substring(SlashIdx);
							if(String.Compare(ExistingProjectPath, ProjectPath, StringComparison.OrdinalIgnoreCase) == 0)
							{
								return new AutomationRequestOutput(AutomationRequestResult.Ok, Encoding.UTF8.GetBytes(ExistingWorkspace.SelectedFileName));
							}
						}
					}
				}
			}

			return new AutomationRequestOutput(AutomationRequestResult.NotFound);
		}

		AutomationRequestOutput OpenIssue(AutomationRequest Request)
		{
			BinaryReader Reader = new BinaryReader(new MemoryStream(Request.Input.Data));
			int IssueId = Reader.ReadInt32();

			for (int ExistingTabIdx = 0; ExistingTabIdx < TabControl.GetTabCount(); ExistingTabIdx++)
			{
				WorkspaceControl ExistingWorkspace = TabControl.GetTabData(ExistingTabIdx) as WorkspaceControl;
				if (ExistingWorkspace != null)
				{
					IssueMonitor IssueMonitor = ExistingWorkspace.GetIssueMonitor();
					if (IssueMonitor != null && (DeploymentSettings.UrlHandleIssueApi == null || String.Compare(IssueMonitor.ApiUrl, DeploymentSettings.UrlHandleIssueApi, StringComparison.OrdinalIgnoreCase) == 0))
					{
						IssueMonitor.AddRef();
						try
						{
							IssueData Issue = RESTApi.GET<IssueData>(IssueMonitor.ApiUrl, String.Format("issues/{0}", IssueId));
							ExistingWorkspace.ShowIssueDetails(Issue);
							return new AutomationRequestOutput(AutomationRequestResult.Ok);
						}
						catch (Exception Ex)
						{
							MessageBox.Show(String.Format("Unable to query issue {0} from {1}\n\n{2}", IssueId, IssueMonitor.ApiUrl, Ex));
							Log.WriteException(Ex, "Unable to query issue {0} from {1}", IssueId, IssueMonitor.ApiUrl);
							return new AutomationRequestOutput(AutomationRequestResult.Error);
						}
						finally
						{
							IssueMonitor.Release();
						}
					}
				}
			}

			return new AutomationRequestOutput(AutomationRequestResult.NotFound);
		}

		protected override void OnHandleCreated(EventArgs e)
		{
			base.OnHandleCreated(e);

			Debug.Assert(bAllowCreatingHandle, "Window handle should not be created before constructor has run.");
		}

		void TabControl_OnButtonClick(int ButtonIdx, Point Location, MouseButtons Buttons)
		{
			if(ButtonIdx == 0)
			{
				EditSelectedProject(TabControl.GetSelectedTabIndex());
			}
		}

		void TabControl_OnTabClicked(object TabData, Point Location, MouseButtons Buttons)
		{
			if(Buttons == System.Windows.Forms.MouseButtons.Right)
			{
				Activate();

				int InsertIdx = 0;

				while(TabMenu_RecentProjects.DropDownItems[InsertIdx] != TabMenu_Recent_Separator)
				{
					TabMenu_RecentProjects.DropDownItems.RemoveAt(InsertIdx);
				}

				TabMenu_TabIdx = -1;
				for(int Idx = 0; Idx < TabControl.GetTabCount(); Idx++)
				{
					if(TabControl.GetTabData(Idx) == TabData)
					{
						TabMenu_TabIdx = Idx;
						break;
					}
				}

				foreach(UserSelectedProjectSettings RecentProject in Settings.RecentProjects)
				{
					ToolStripMenuItem Item = new ToolStripMenuItem(RecentProject.ToString(), null, new EventHandler((o, e) => TabMenu_OpenRecentProject_Click(RecentProject, TabMenu_TabIdx)));
					TabMenu_RecentProjects.DropDownItems.Insert(InsertIdx, Item);
					InsertIdx++;
				}

				TabMenu_RecentProjects.Visible = (Settings.RecentProjects.Count > 0);

				TabMenu_TabNames_Stream.Checked = Settings.TabLabels == TabLabels.Stream;
				TabMenu_TabNames_WorkspaceName.Checked = Settings.TabLabels == TabLabels.WorkspaceName;
				TabMenu_TabNames_WorkspaceRoot.Checked = Settings.TabLabels == TabLabels.WorkspaceRoot;
				TabMenu_TabNames_ProjectFile.Checked = Settings.TabLabels == TabLabels.ProjectFile;
				TabMenu.Show(TabControl, Location);

				TabControl.LockHover();
			}
		}

		void TabControl_OnTabReorder()
		{
			SaveTabSettings();
		}

		void TabControl_OnTabClosed(object Data)
		{
			IMainWindowTabPanel TabPanel = (IMainWindowTabPanel)Data;
			if(CurrentTabPanel == TabPanel)
			{
				CurrentTabPanel = null;
			}
			TabPanel.Dispose();

			SaveTabSettings();
		}

		bool TabControl_OnTabClosing(object TabData)
		{
			IMainWindowTabPanel TabPanel = (IMainWindowTabPanel)TabData;
			return TabPanel.CanClose();
		}

		/// <summary>
		/// Clean up any resources being used.
		/// </summary>
		/// <param name="disposing">true if managed resources should be disposed; otherwise, false.</param>
		protected override void Dispose(bool disposing)
		{
			if (disposing && (components != null))
			{
				components.Dispose();
			}

			for(int Idx = 0; Idx < TabControl.GetTabCount(); Idx++)
			{
				((IMainWindowTabPanel)TabControl.GetTabData(Idx)).Dispose();
			}

			StopScheduleTimer();

			foreach (IssueMonitor DefaultIssueMonitor in DefaultIssueMonitors)
			{
				ReleaseIssueMonitor(DefaultIssueMonitor);
			}
			DefaultIssueMonitors.Clear();
			Debug.Assert(WorkspaceIssueMonitors.Count == 0);

			if(AutomationServer != null)
			{
				AutomationServer.Dispose();
				AutomationServer = null;
			}

			if(AutomationLog != null)
			{
				AutomationLog.Close();
				AutomationLog = null;
			}

			if (ToolUpdateMonitor != null)
			{
				ToolUpdateMonitor.Close();
				ToolUpdateMonitor = null;
			}

			base.Dispose(disposing);
		}

		public bool ConfirmClose()
		{
			for (int Idx = 0; Idx < TabControl.GetTabCount(); Idx++)
			{
				IMainWindowTabPanel TabPanel = (IMainWindowTabPanel)TabControl.GetTabData(Idx);
				if (!TabPanel.CanClose())
				{
					return false;
				}
			}
			return true;
		}

		private void MainWindow_FormClosing(object Sender, FormClosingEventArgs EventArgs)
		{
			if(!bAllowClose && Settings.bKeepInTray)
			{
				Hide();
				EventArgs.Cancel = true;
			}
			else
			{
				if (!bAllowClose)
				{
					for (int Idx = 0; Idx < TabControl.GetTabCount(); Idx++)
					{
						IMainWindowTabPanel TabPanel = (IMainWindowTabPanel)TabControl.GetTabData(Idx);
						if (!TabPanel.CanClose())
						{
							EventArgs.Cancel = true;
							return;
						}
					}
				}

				StopScheduleTimer();
			}

			Settings.bWindowVisible = Visible;
			Settings.WindowState = WindowState;
			if(WindowState == FormWindowState.Normal)
			{
				Settings.WindowBounds = new Rectangle(Location, Size);
			}
			else
			{
				Settings.WindowBounds = RestoreBounds;
			}

			Settings.Save();
		}

		private void SetupDefaultControl()
		{
			List<StatusLine> Lines = new List<StatusLine>();

			StatusLine SummaryLine = new StatusLine();
			SummaryLine.AddText("To get started, open an existing Unreal project file on your hard drive.");
			Lines.Add(SummaryLine);

			StatusLine OpenLine = new StatusLine();
			OpenLine.AddLink("Open project...", FontStyle.Bold | FontStyle.Underline, () => { OpenNewProject(); });
			OpenLine.AddText("  |  ");
			OpenLine.AddLink("Application settings...", FontStyle.Bold | FontStyle.Underline, () => { ModifyApplicationSettings(); });
			Lines.Add(OpenLine);

			DefaultControl.Set(Lines, null, null, null);
		}

		private void CreateErrorPanel(int ReplaceTabIdx, UserSelectedProjectSettings Project, string Message)
		{
			Log.WriteLine(Message ?? "Unknown error");

			ErrorPanel ErrorPanel = new ErrorPanel(Project);
			ErrorPanel.Parent = TabPanel;
			ErrorPanel.BorderStyle = BorderStyle.FixedSingle;
			ErrorPanel.BackColor = System.Drawing.Color.FromArgb(((int)(((byte)(250)))), ((int)(((byte)(250)))), ((int)(((byte)(250)))));
			ErrorPanel.Location = new Point(0, 0);
			ErrorPanel.Dock = DockStyle.Fill;
			ErrorPanel.Hide();

			string SummaryText = String.Format("Unable to open '{0}'.", Project.ToString());

			int NewContentWidth = Math.Max(TextRenderer.MeasureText(SummaryText, ErrorPanel.Font).Width, 400);
			if(!String.IsNullOrEmpty(Message))
			{
				NewContentWidth = Math.Max(NewContentWidth, TextRenderer.MeasureText(Message, ErrorPanel.Font).Width);
			}

			ErrorPanel.SetContentWidth(NewContentWidth);

			List<StatusLine> Lines = new List<StatusLine>();

			StatusLine SummaryLine = new StatusLine();
			SummaryLine.AddText(SummaryText);
			Lines.Add(SummaryLine);

			if(!String.IsNullOrEmpty(Message))
			{
				Lines.Add(new StatusLine(){ LineHeight = 0.5f });

				foreach(string MessageLine in Message.Split('\n'))
				{
					StatusLine ErrorLine = new StatusLine();
					ErrorLine.AddText(MessageLine);
					ErrorLine.LineHeight = 0.8f;
					Lines.Add(ErrorLine);
				}
			}

			Lines.Add(new StatusLine(){ LineHeight = 0.5f });

			StatusLine ActionLine = new StatusLine();
			ActionLine.AddLink("Retry", FontStyle.Bold | FontStyle.Underline, () => { BeginInvoke(new MethodInvoker(() => { TryOpenProject(Project, TabControl.FindTabIndex(ErrorPanel)); })); });
			ActionLine.AddText(" | ");
			ActionLine.AddLink("Settings", FontStyle.Bold | FontStyle.Underline, () => { BeginInvoke(new MethodInvoker(() => { EditSelectedProject(ErrorPanel); })); });
			ActionLine.AddText(" | ");
			ActionLine.AddLink("Close", FontStyle.Bold | FontStyle.Underline, () => { BeginInvoke(new MethodInvoker(() => { TabControl.RemoveTab(TabControl.FindTabIndex(ErrorPanel)); })); });
			Lines.Add(ActionLine);

			ErrorPanel.Set(Lines, null, null, null);

			string NewProjectName = "Unknown";
			if(Project.Type == UserSelectedProjectType.Client && Project.ClientPath != null)
			{
				NewProjectName = Project.ClientPath.Substring(Project.ClientPath.LastIndexOf('/') + 1);
			}
			if(Project.Type == UserSelectedProjectType.Local && Project.LocalPath != null)
			{
				NewProjectName = Project.LocalPath.Substring(Project.LocalPath.LastIndexOfAny(new char[]{ '/', '\\' }) + 1);
			}

			string NewTabName = String.Format("Error: {0}", NewProjectName);
			if (ReplaceTabIdx == -1)
			{
				int TabIdx = TabControl.InsertTab(-1, NewTabName, ErrorPanel, ErrorPanel.TintColor);
				TabControl.SelectTab(TabIdx);
			}
			else
			{
				TabControl.InsertTab(ReplaceTabIdx + 1, NewTabName, ErrorPanel, ErrorPanel.TintColor);
				TabControl.RemoveTab(ReplaceTabIdx);
				TabControl.SelectTab(ReplaceTabIdx);
			}

			UpdateProgress();
		}

		public void ShowAndActivate()
		{
			if (!IsDisposed)
			{
				Show();
				if (WindowState == FormWindowState.Minimized)
				{
					WindowState = FormWindowState.Normal;
				}
				Activate();

				Settings.bWindowVisible = Visible;
				Settings.Save();
			}
		}

		public bool CanPerformUpdate()
		{
			if(ContainsFocus || Form.ActiveForm == this)
			{
				return false;
			}

			for (int TabIdx = 0; TabIdx < TabControl.GetTabCount(); TabIdx++)
			{
				IMainWindowTabPanel TabPanel = (IMainWindowTabPanel)TabControl.GetTabData(TabIdx);
				if(TabPanel.IsBusy())
				{
					return false;
				}
			}

			return true;
		}

		public bool CanSyncNow()
		{
			return CurrentTabPanel != null && CurrentTabPanel.CanSyncNow();
		}

		public bool CanLaunchEditor()
		{
			return CurrentTabPanel != null && CurrentTabPanel.CanLaunchEditor();
		}

		public void SyncLatestChange()
		{
			if(CurrentTabPanel != null)
			{
				CurrentTabPanel.SyncLatestChange();
			}
		}

		public void LaunchEditor()
		{
			if(CurrentTabPanel != null)
			{
				CurrentTabPanel.LaunchEditor();
			}
		}

		public void ForceClose()
		{
			bAllowClose = true;
			Close();
		}

		private void MainWindow_Activated(object sender, EventArgs e)
		{
			if(CurrentTabPanel != null)
			{
				CurrentTabPanel.Activate();
			}
		}

		private void MainWindow_Deactivate(object sender, EventArgs e)
		{
			if(CurrentTabPanel != null)
			{
				CurrentTabPanel.Deactivate();
			}
		}

		public void SetupScheduledSync()
		{
			StopScheduleTimer();

			List<UserSelectedProjectSettings> OpenProjects = new List<UserSelectedProjectSettings>();
			for(int TabIdx = 0; TabIdx < TabControl.GetTabCount(); TabIdx++)
			{
				IMainWindowTabPanel TabPanel = (IMainWindowTabPanel)TabControl.GetTabData(TabIdx);
				OpenProjects.Add(TabPanel.SelectedProject);
			}

			ScheduleWindow Schedule = new ScheduleWindow(Settings.bScheduleEnabled, Settings.ScheduleChange, Settings.ScheduleTime, Settings.ScheduleAnyOpenProject, Settings.ScheduleProjects, OpenProjects);
			if(Schedule.ShowDialog() == System.Windows.Forms.DialogResult.OK)
			{
				Schedule.CopySettings(out Settings.bScheduleEnabled, out Settings.ScheduleChange, out Settings.ScheduleTime, out Settings.ScheduleAnyOpenProject, out Settings.ScheduleProjects);
				Settings.Save();
			}

			StartScheduleTimer();
		}

		private void StartScheduleTimer()
		{
			StopScheduleTimer();

			if(Settings.bScheduleEnabled)
			{
				DateTime CurrentTime = DateTime.Now;
				Random Rnd = new Random();

				// add or subtract from the schedule time to distribute scheduled syncs over a little bit more time
				// this avoids everyone hitting the p4 server at exactly the same time.
				const int FudgeMinutes = 10;
				TimeSpan FudgeTime = TimeSpan.FromMinutes(Rnd.Next(FudgeMinutes * -100, FudgeMinutes * 100) / 100.0);
				DateTime NextScheduleTime = new DateTime(CurrentTime.Year, CurrentTime.Month, CurrentTime.Day, Settings.ScheduleTime.Hours, Settings.ScheduleTime.Minutes, Settings.ScheduleTime.Seconds);
				NextScheduleTime += FudgeTime;

				if (NextScheduleTime < CurrentTime)
				{
					NextScheduleTime = NextScheduleTime.AddDays(1.0);
				}

				TimeSpan IntervalToFirstTick = NextScheduleTime - CurrentTime;
				ScheduleTimer = new System.Threading.Timer(x => MainThreadSynchronizationContext.Post((o) => { if(!IsDisposed){ ScheduleTimerElapsed(); } }, null), null, IntervalToFirstTick, TimeSpan.FromDays(1));

				Log.WriteLine("Schedule: Started ScheduleTimer for {0} ({1} remaining)", NextScheduleTime, IntervalToFirstTick);
			}
		}

		private void StopScheduleTimer()
		{
			if(ScheduleTimer != null)
			{
				ScheduleTimer.Dispose();
				ScheduleTimer = null;
				Log.WriteLine("Schedule: Stopped ScheduleTimer");
			}
			StopScheduleSettledTimer();
		}

		private void ScheduleTimerElapsed()
		{
			Log.WriteLine("Schedule: Timer Elapsed");

			// Try to open any missing tabs. 
			int NumInitialTabs = TabControl.GetTabCount();
			foreach (UserSelectedProjectSettings ScheduledProject in Settings.ScheduleProjects)
			{
				Log.WriteLine("Schedule: Attempting to open {0}", ScheduledProject);
				TryOpenProject(ScheduledProject, -1, OpenProjectOptions.Quiet);
			}

			// If we did open something, leave it for a while to populate with data before trying to start the sync.
			if(TabControl.GetTabCount() > NumInitialTabs)
			{
				StartScheduleSettledTimer();
			}
			else
			{
				ScheduleSettledTimerElapsed();
			}
		}

		private void StartScheduleSettledTimer()
		{
			StopScheduleSettledTimer();
			ScheduleSettledTimer = new System.Threading.Timer(x => MainThreadSynchronizationContext.Post((o) => { if(!IsDisposed){ ScheduleSettledTimerElapsed(); } }, null), null, TimeSpan.FromSeconds(20.0), TimeSpan.FromMilliseconds(-1.0));
			Log.WriteLine("Schedule: Started ScheduleSettledTimer");
		}

		private void StopScheduleSettledTimer()
		{
			if(ScheduleSettledTimer != null)
			{
				ScheduleSettledTimer.Dispose();
				ScheduleSettledTimer = null;

				Log.WriteLine("Schedule: Stopped ScheduleSettledTimer");
			}
		}

		private void ScheduleSettledTimerElapsed()
		{
			Log.WriteLine("Schedule: Starting Sync");
			for(int Idx = 0; Idx < TabControl.GetTabCount(); Idx++)
			{
				WorkspaceControl Workspace = TabControl.GetTabData(Idx) as WorkspaceControl;
				if(Workspace != null)
				{
					Log.WriteLine("Schedule: Considering {0}", Workspace.SelectedFileName);
					if(Settings.ScheduleAnyOpenProject || Settings.ScheduleProjects.Any(x => x.LocalPath.Equals(Workspace.SelectedProject.LocalPath, StringComparison.OrdinalIgnoreCase)))
					{
						Log.WriteLine("Schedule: Starting Sync");
						Workspace.ScheduleTimerElapsed();
					}
				}
			}
		}

		void TabControl_OnTabChanged(object NewTabData)
		{
			if(IsHandleCreated)
			{
				SendMessage(Handle, WM_SETREDRAW, 0, 0);
			}

			SuspendLayout();

			if(CurrentTabPanel != null)
			{
				CurrentTabPanel.Deactivate();
				CurrentTabPanel.Hide();
			}

			if(NewTabData == null)
			{
				CurrentTabPanel = null;
				Settings.LastProject = null;
				DefaultControl.Show();
			}
			else
			{
				CurrentTabPanel = (IMainWindowTabPanel)NewTabData;
				Settings.LastProject = CurrentTabPanel.SelectedProject;
				DefaultControl.Hide();
			}

			Settings.Save();

			if(CurrentTabPanel != null)
			{
				CurrentTabPanel.Activate();
				CurrentTabPanel.Show();
			}

			ResumeLayout();

			if(IsHandleCreated)
			{
				SendMessage(Handle, WM_SETREDRAW, 1, 0);
			}

			Refresh();
		}

		public void RequestProjectChange(WorkspaceControl Workspace, UserSelectedProjectSettings Project, bool bModal)
		{
			int TabIdx = TabControl.FindTabIndex(Workspace);
			if(TabIdx != -1 && !Workspace.IsBusy() && CanFocus)
			{
				if(bModal)
				{
					TryOpenProject(Project, TabIdx);
				}
				else
				{
					TryOpenProject(Project, TabIdx, OpenProjectOptions.Quiet);
				}
			}
		}

		public void OpenNewProject()
		{
			DetectProjectSettingsTask DetectedProjectSettings;
			if(OpenProjectWindow.ShowModal(this, null, out DetectedProjectSettings, Settings, DataFolder, CacheFolder, DefaultConnection, Log))
			{
				int NewTabIdx = TryOpenProject(DetectedProjectSettings, -1, OpenProjectOptions.None);
				if(NewTabIdx != -1)
				{
					TabControl.SelectTab(NewTabIdx);
					SaveTabSettings();
					UpdateRecentProjectsList(DetectedProjectSettings);
				}
				DetectedProjectSettings.Dispose();
			}
		}

		void UpdateRecentProjectsList(DetectProjectSettingsTask DetectedProjectSettings)
		{
			Settings.RecentProjects.RemoveAll(x => x.LocalPath == DetectedProjectSettings.NewSelectedFileName);
			Settings.RecentProjects.Insert(0, DetectedProjectSettings.SelectedProject);

			const int MaxRecentProjects = 10;
			if (Settings.RecentProjects.Count > MaxRecentProjects)
			{
				Settings.RecentProjects.RemoveRange(MaxRecentProjects, Settings.RecentProjects.Count - MaxRecentProjects);
			}

			Settings.Save();
		}

		public void EditSelectedProject(int TabIdx)
		{
			object TabData = TabControl.GetTabData(TabIdx);
			if(TabData is WorkspaceControl)
			{
				WorkspaceControl Workspace = (WorkspaceControl)TabData;
				EditSelectedProject(TabIdx, Workspace.SelectedProject);
			}
			else if(TabData is ErrorPanel)
			{
				ErrorPanel Error = (ErrorPanel)TabData;
				EditSelectedProject(TabIdx, Error.SelectedProject);
			}
		}

		public void EditSelectedProject(WorkspaceControl Workspace)
		{
			int TabIdx = TabControl.FindTabIndex(Workspace);
			if(TabIdx != -1)
			{
				EditSelectedProject(TabIdx, Workspace.SelectedProject);
			}
		}

		public void EditSelectedProject(ErrorPanel Panel)
		{
			int TabIdx = TabControl.FindTabIndex(Panel);
			if(TabIdx != -1)
			{
				EditSelectedProject(TabIdx, Panel.SelectedProject);
			}
		}

		public void EditSelectedProject(int TabIdx, UserSelectedProjectSettings SelectedProject)
		{
			DetectProjectSettingsTask DetectedProjectSettings;
			if(OpenProjectWindow.ShowModal(this, SelectedProject, out DetectedProjectSettings, Settings, DataFolder, CacheFolder, DefaultConnection, Log))
			{
				int NewTabIdx = TryOpenProject(DetectedProjectSettings, TabIdx, OpenProjectOptions.None);
				if(NewTabIdx != -1)
				{
					TabControl.SelectTab(NewTabIdx);
					SaveTabSettings();
					UpdateRecentProjectsList(DetectedProjectSettings);
				}
			}
		}

		int TryOpenProject(UserSelectedProjectSettings Project, int ReplaceTabIdx, OpenProjectOptions Options = OpenProjectOptions.None)
		{
			Log.WriteLine("Detecting settings for {0}", Project);
			using(DetectProjectSettingsTask DetectProjectSettings = new DetectProjectSettingsTask(Project, DataFolder, CacheFolder, new PrefixedTextWriter("  ", Log)))
			{
				PerforceConnection Perforce = Utility.OverridePerforceSettings(DefaultConnection, Project.ServerAndPort, Project.UserName);

				string ErrorMessage;

				ModalTaskResult Result;
				if((Options & OpenProjectOptions.Quiet) != 0)
				{
					Result = ModalTask.Execute(this, new QuietDetectProjectSettingsTask(Perforce, DetectProjectSettings, Log), "Opening Project", "Opening project, please wait...", out ErrorMessage);
				}
				else
				{
					Result = PerforceModalTask.Execute(this, Perforce, DetectProjectSettings, "Opening Project", "Opening project, please wait...", Log, out ErrorMessage);
				}

				if(Result != ModalTaskResult.Succeeded)
				{
					CreateErrorPanel(ReplaceTabIdx, Project, ErrorMessage);
					return -1;
				}
				return TryOpenProject(DetectProjectSettings, ReplaceTabIdx, Options);
			}
		}

		int TryOpenProject(DetectProjectSettingsTask ProjectSettings, int ReplaceTabIdx, OpenProjectOptions Options)
		{
			Log.WriteLine("Trying to open project {0}", ProjectSettings.SelectedProject.ToString());

			// Check that none of the other tabs already have it open
			for(int TabIdx = 0; TabIdx < TabControl.GetTabCount(); TabIdx++)
			{
				if(ReplaceTabIdx != TabIdx)
				{
					WorkspaceControl Workspace = TabControl.GetTabData(TabIdx) as WorkspaceControl;
					if(Workspace != null)
					{
						if(Workspace.SelectedFileName.Equals(ProjectSettings.NewSelectedFileName, StringComparison.InvariantCultureIgnoreCase))
						{
							Log.WriteLine("  Already open in tab {0}", TabIdx);
							if((Options & OpenProjectOptions.Quiet) == 0)
							{
								TabControl.SelectTab(TabIdx);
							}
							return TabIdx;
						}
						else if(ProjectSettings.NewSelectedFileName.StartsWith(Workspace.BranchDirectoryName + Path.DirectorySeparatorChar, StringComparison.InvariantCultureIgnoreCase))
						{
							if((Options & OpenProjectOptions.Quiet) == 0 && MessageBox.Show(String.Format("{0} is already open under {1}.\n\nWould you like to close it?", Path.GetFileNameWithoutExtension(Workspace.SelectedFileName), Workspace.BranchDirectoryName, Path.GetFileNameWithoutExtension(ProjectSettings.NewSelectedFileName)), "Branch already open", MessageBoxButtons.YesNo) == System.Windows.Forms.DialogResult.Yes)
							{
								Log.WriteLine("  Another project already open in this workspace, tab {0}. Replacing.", TabIdx);
								TabControl.RemoveTab(TabIdx);
							}
							else
							{
								Log.WriteLine("  Another project already open in this workspace, tab {0}. Aborting.", TabIdx);
								return -1;
							}
						}
					}
				}
			}

			// Hide the default control if it's visible
			DefaultControl.Hide();

			// Remove the current tab. We need to ensure the workspace has been shut down before creating a new one with the same log files, etc...
			if(ReplaceTabIdx != -1)
			{
				WorkspaceControl OldWorkspace = TabControl.GetTabData(ReplaceTabIdx) as WorkspaceControl;
				if(OldWorkspace != null)
				{
					OldWorkspace.Hide();
					TabControl.SetTabData(ReplaceTabIdx, new ErrorPanel(ProjectSettings.SelectedProject));
					OldWorkspace.Dispose();
				}
			}

			// Now that we have the project settings, we can construct the tab
<<<<<<< HEAD
			WorkspaceControl NewWorkspace = new WorkspaceControl(this, ApiUrl, OriginalExecutableFileName, bUnstable, ProjectSettings, Log, Settings);
=======
			WorkspaceControl NewWorkspace = new WorkspaceControl(this, ApiUrl, OriginalExecutableFileName, bUnstable, ProjectSettings, Log, Settings, OIDCTokenManager);
			
>>>>>>> 6bbb88c8
			NewWorkspace.Parent = TabPanel;
			NewWorkspace.Dock = DockStyle.Fill;
			NewWorkspace.Hide();

			// Add the tab
			string NewTabName = GetTabName(NewWorkspace);
			if(ReplaceTabIdx == -1)
			{
				int NewTabIdx = TabControl.InsertTab(-1, NewTabName, NewWorkspace, NewWorkspace.TintColor);
				Log.WriteLine("  Inserted tab {0}", NewTabIdx);
				return NewTabIdx;
			}
			else
			{
				Log.WriteLine("  Replacing tab {0}", ReplaceTabIdx);
				TabControl.InsertTab(ReplaceTabIdx + 1, NewTabName, NewWorkspace, NewWorkspace.TintColor);
				TabControl.RemoveTab(ReplaceTabIdx);
				return ReplaceTabIdx;
			}
		}

		public void StreamChanged(WorkspaceControl Workspace)
		{
			MainThreadSynchronizationContext.Post((o) => { if(!IsDisposed) { StreamChangedCallback(Workspace); } }, null);
		}

		public void StreamChangedCallback(WorkspaceControl Workspace)
		{
			if(ChangingWorkspacesRefCount == 0)
			{
				ChangingWorkspacesRefCount++;

				for(int Idx = 0; Idx < TabControl.GetTabCount(); Idx++)
				{
					if(TabControl.GetTabData(Idx) == Workspace)
					{
						UserSelectedProjectSettings Project = Workspace.SelectedProject;
						if(TryOpenProject(Project, Idx) == -1)
						{
							TabControl.RemoveTab(Idx);
						}
						break;
					}
				}

				ChangingWorkspacesRefCount--;
			}
		}

		void SaveTabSettings()
		{
			Settings.OpenProjects.Clear();
			for(int TabIdx = 0; TabIdx < TabControl.GetTabCount(); TabIdx++)
			{
				IMainWindowTabPanel TabPanel = (IMainWindowTabPanel)TabControl.GetTabData(TabIdx);
				Settings.OpenProjects.Add(TabPanel.SelectedProject);
			}
			Settings.Save();
		}

		void TabControl_OnNewTabClick(Point Location, MouseButtons Buttons)
		{
			if(Buttons == MouseButtons.Left)
			{
				OpenNewProject();
			}
		}

		string GetTabName(WorkspaceControl Workspace)
		{
			string TabName = "";
			switch (Settings.TabLabels)
			{
				case TabLabels.Stream:
					TabName = Workspace.StreamName;
					break;
				case TabLabels.ProjectFile:
					TabName = Workspace.SelectedFileName;
					break;
				case TabLabels.WorkspaceName:
					TabName = Workspace.ClientName;
					break;
				case TabLabels.WorkspaceRoot:
					TabName = Workspace.BranchDirectoryName;
					break;
				default:
					break;
			}

			// if this failes, return something sensible to avoid blank tabs
			if (string.IsNullOrEmpty(TabName))
			{
				Log.WriteLine("No TabName for {0} for setting {1}. Defaulting to client name", Workspace.ClientName, Settings.TabLabels.ToString());
				TabName = Workspace.ClientName;
			}

			return TabName;
		}

		public void SetTabNames(TabLabels NewTabNames)
		{
			if(Settings.TabLabels != NewTabNames)
			{
				Settings.TabLabels = NewTabNames;
				Settings.Save();

				for(int Idx = 0; Idx < TabControl.GetTabCount(); Idx++)
				{
					WorkspaceControl Workspace = TabControl.GetTabData(Idx) as WorkspaceControl;
					if(Workspace != null)
					{
						TabControl.SetTabName(Idx, GetTabName(Workspace));
					}
				}
			}
		}

		private void TabMenu_OpenProject_Click(object sender, EventArgs e)
		{
			EditSelectedProject(TabMenu_TabIdx);
		}

		private void TabMenu_OpenRecentProject_Click(UserSelectedProjectSettings RecentProject, int TabIdx)
		{
			TryOpenProject(RecentProject, TabIdx);
			SaveTabSettings();
		}

		private void TabMenu_TabNames_Stream_Click(object sender, EventArgs e)
		{
			SetTabNames(TabLabels.Stream);
		}

		private void TabMenu_TabNames_WorkspaceName_Click(object sender, EventArgs e)
		{
			SetTabNames(TabLabels.WorkspaceName);
		}

		private void TabMenu_TabNames_WorkspaceRoot_Click(object sender, EventArgs e)
		{
			SetTabNames(TabLabels.WorkspaceRoot);
		}

		private void TabMenu_TabNames_ProjectFile_Click(object sender, EventArgs e)
		{
			SetTabNames(TabLabels.ProjectFile);
		}

		private void TabMenu_RecentProjects_ClearList_Click(object sender, EventArgs e)
		{
			Settings.RecentProjects.Clear();
			Settings.Save();
		}

		private void TabMenu_Closed(object sender, ToolStripDropDownClosedEventArgs e)
		{
			TabControl.UnlockHover();
		}

		private void RecentMenu_ClearList_Click(object sender, EventArgs e)
		{
			Settings.RecentProjects.Clear();
			Settings.Save();
		}

		public void UpdateProgress()
		{
			TaskbarState State = TaskbarState.NoProgress;
			float Progress = -1.0f;

			for(int Idx = 0; Idx < TabControl.GetTabCount(); Idx++)
			{
				IMainWindowTabPanel TabPanel = (IMainWindowTabPanel)TabControl.GetTabData(Idx);

				Tuple<TaskbarState, float> DesiredTaskbarState = TabPanel.DesiredTaskbarState;
				if(DesiredTaskbarState.Item1 == TaskbarState.Error)
				{
					State = TaskbarState.Error;
					TabControl.SetHighlight(Idx, Tuple.Create(Color.FromArgb(204, 64, 64), 1.0f));
				}
				else if(DesiredTaskbarState.Item1 == TaskbarState.Paused && State != TaskbarState.Error)
				{
					State = TaskbarState.Paused;
					TabControl.SetHighlight(Idx, Tuple.Create(Color.FromArgb(255, 242, 0), 1.0f));
				}
				else if(DesiredTaskbarState.Item1 == TaskbarState.Normal && State != TaskbarState.Error && State != TaskbarState.Paused)
				{
					State = TaskbarState.Normal;
					Progress = Math.Max(Progress, DesiredTaskbarState.Item2);
					TabControl.SetHighlight(Idx, Tuple.Create(Color.FromArgb(28, 180, 64), DesiredTaskbarState.Item2));
				}
				else
				{
					TabControl.SetHighlight(Idx, null);
				}
			}

			if(IsHandleCreated)
			{
				if(State == TaskbarState.Normal)
				{
					Taskbar.SetState(Handle, TaskbarState.Normal);
					Taskbar.SetProgress(Handle, (ulong)(Progress * 1000.0f), 1000);
				}
				else
				{
					Taskbar.SetState(Handle, State);
				}
			}
		}

		public void UpdateTintColors()
		{
			for (int Idx = 0; Idx < TabControl.GetTabCount(); Idx++)
			{
				IMainWindowTabPanel TabPanel = (IMainWindowTabPanel)TabControl.GetTabData(Idx);
				TabControl.SetTint(Idx, TabPanel.TintColor);
			}
		}

		public void ModifyApplicationSettings()
		{
			bool? bRelaunchUnstable = ApplicationSettingsWindow.ShowModal(this, DefaultConnection, bUnstable, OriginalExecutableFileName, Settings, ToolUpdateMonitor, Log);
			if(bRelaunchUnstable.HasValue)
			{
				UpdateMonitor.TriggerUpdate(UpdateType.UserInitiated, bRelaunchUnstable);
			}

			for (int Idx = 0; Idx < TabControl.GetTabCount(); Idx++)
			{
				IMainWindowTabPanel TabPanel = (IMainWindowTabPanel)TabControl.GetTabData(Idx);
				TabPanel.UpdateSettings();
			}
		}

		private void MainWindow_Load(object sender, EventArgs e)
		{
			if(Settings.WindowBounds != null)
			{
				Rectangle WindowBounds = Settings.WindowBounds.Value;
				if(WindowBounds.Width > MinimumSize.Width && WindowBounds.Height > MinimumSize.Height)
				{
					foreach (Screen Screen in Screen.AllScreens)
					{
						if(WindowBounds.IntersectsWith(Screen.Bounds))
						{
							Location = Settings.WindowBounds.Value.Location;
							Size = Settings.WindowBounds.Value.Size;
							break;
						}
					}
				}
			}
			WindowState = Settings.WindowState;
		}

		bool ShowNotificationForIssue(IssueData Issue)
		{
			return Issue.Projects.Any(x => ShowNotificationsForProject(x));
		}

		bool ShowNotificationsForProject(string Project)
		{
			return String.IsNullOrEmpty(Project) || Settings.NotifyProjects.Count == 0 || Settings.NotifyProjects.Any(x => x.Equals(Project, StringComparison.OrdinalIgnoreCase));
		}

		public void UpdateAlertWindows()
		{
			HashSet<IssueData> AllIssues = new HashSet<IssueData>();
			foreach(IssueMonitor IssueMonitor in WorkspaceIssueMonitors.Select(x => x.IssueMonitor))
			{
				List<IssueData> Issues = IssueMonitor.GetIssues();
				foreach(IssueData Issue in Issues)
				{
					IssueAlertReason Reason = 0;
					if(Issue.FixChange == 0 && !Issue.ResolvedAt.HasValue)
					{
						if(Issue.Owner == null)
						{
							if(Issue.bNotify)
							{
								Reason |= IssueAlertReason.Normal;
							}
							if(ShowNotificationForIssue(Issue) && Settings.NotifyUnassignedMinutes >= 0 && Issue.RetrievedAt - Issue.CreatedAt >= TimeSpan.FromMinutes(Settings.NotifyUnassignedMinutes))
							{
								Reason |= IssueAlertReason.UnassignedTimer;
							}
						}
						else if(!Issue.AcknowledgedAt.HasValue)
						{
							if(String.Compare(Issue.Owner, IssueMonitor.UserName, StringComparison.OrdinalIgnoreCase) == 0)
							{
								Reason |= IssueAlertReason.Owner;
							}
							else if(ShowNotificationForIssue(Issue) && Settings.NotifyUnacknowledgedMinutes >= 0 && Issue.RetrievedAt - Issue.CreatedAt >= TimeSpan.FromMinutes(Settings.NotifyUnacknowledgedMinutes))
							{
								Reason |= IssueAlertReason.UnacknowledgedTimer;
							}
						}
						if(ShowNotificationForIssue(Issue) && Settings.NotifyUnresolvedMinutes >= 0 && Issue.RetrievedAt - Issue.CreatedAt >= TimeSpan.FromMinutes(Settings.NotifyUnresolvedMinutes))
						{
							Reason |= IssueAlertReason.UnresolvedTimer;
						}

						IssueAlertReason PrevReason;
						if(IssueMonitor.IssueIdToAlertReason.TryGetValue(Issue.Id, out PrevReason))
						{
							Reason &= ~PrevReason;
						}
					}

					IssueAlertWindow AlertWindow = AlertWindows.FirstOrDefault(x => x.IssueMonitor == IssueMonitor && x.Issue.Id == Issue.Id);
					if(AlertWindow == null)
					{
						if(Reason != 0)
						{
							ShowAlertWindow(IssueMonitor, Issue, Reason);
						}
					}
					else
					{
						if(Reason != 0)
						{
							AlertWindow.SetIssue(Issue, Reason);
						}
						else
						{
							CloseAlertWindow(AlertWindow);
						}
					}
				}
				AllIssues.UnionWith(Issues);
			}

			// Close any alert windows which don't have an active issues
			for(int Idx = 0; Idx < AlertWindows.Count; Idx++)
			{
				IssueAlertWindow AlertWindow = AlertWindows[Idx];
				if(!AllIssues.Contains(AlertWindow.Issue))
				{
					AlertWindow.IssueMonitor.IssueIdToAlertReason.Remove(AlertWindow.Issue.Id);
					CloseAlertWindow(AlertWindow);
					Idx--;
				}
			}
		}

		void IssueMonitor_OnUpdateAsync()
		{
			MainThreadSynchronizationContext.Post((o) => IssueMonitor_OnUpdate(), null);
		}

		void IssueMonitor_OnUpdate()
		{
			UpdateAlertWindows();
		}

		void ShowAlertWindow(IssueMonitor IssueMonitor, IssueData Issue, IssueAlertReason Reason)
		{
			IssueAlertWindow Alert = new IssueAlertWindow(IssueMonitor, Issue, Reason);
			Alert.AcceptBtn.Click += (s, e) => AcceptIssue(Alert);
			Alert.DeclineBtn.Click += (s, e) => DeclineIssue(Alert);
			Alert.DetailsBtn.Click += (s, e) => ShowIssueDetails(Alert);

			SetAlertWindowPositions();
			AlertWindows.Add(Alert);
			SetAlertWindowPosition(AlertWindows.Count - 1);

			Alert.Show(this);

			UpdateAlertPositionsTimer.Enabled = true;
		}

		void AcceptIssue(IssueAlertWindow Alert)
		{
			IssueData Issue = Alert.Issue;

			IssueAlertReason Reason;
			Alert.IssueMonitor.IssueIdToAlertReason.TryGetValue(Issue.Id, out Reason);
			Alert.IssueMonitor.IssueIdToAlertReason[Issue.Id] = Reason | Alert.Reason;

			IssueUpdateData Update = new IssueUpdateData();
			Update.Id = Issue.Id;
			Update.Owner = Alert.IssueMonitor.UserName;
			Update.NominatedBy = null;
			Update.Acknowledged = true;
			Alert.IssueMonitor.PostUpdate(Update);

			CloseAlertWindow(Alert);
		}

		void DeclineIssue(IssueAlertWindow Alert)
		{
			IssueData Issue = Alert.Issue;

			IssueAlertReason Reason;
			Alert.IssueMonitor.IssueIdToAlertReason.TryGetValue(Issue.Id, out Reason);
			Alert.IssueMonitor.IssueIdToAlertReason[Issue.Id] = Reason | Alert.Reason;

			CloseAlertWindow(Alert);
		}

		void ShowIssueDetails(IssueAlertWindow Alert)
		{
			for(int Idx = 0; Idx < TabControl.GetTabCount(); Idx++)
			{
				WorkspaceControl Workspace = TabControl.GetTabData(Idx) as WorkspaceControl;
				if(Workspace != null && Workspace.GetIssueMonitor() == Alert.IssueMonitor)
				{
					Workspace.ShowIssueDetails(Alert.Issue);
					break;
				}
			}
		}

		void CloseAlertWindow(IssueAlertWindow Alert)
		{
			IssueData Issue = Alert.Issue;

			Alert.Close();
			Alert.Dispose();

			AlertWindows.Remove(Alert);

			for(int Idx = 0; Idx < AlertWindows.Count; Idx++)
			{
				SetAlertWindowPosition(Idx);
			}

			if(AlertWindows.Count == 0)
			{
				UpdateAlertPositionsTimer.Enabled = false;
			}
		}

		private void SetAlertWindowPosition(int Idx)
		{
			AlertWindows[Idx].Location = new Point(PrimaryWorkArea.Right - 40 - AlertWindows[Idx].Size.Width, PrimaryWorkArea.Height - 40 - (Idx + 1) * (AlertWindows[Idx].Size.Height + 15));
		}

		private void SetAlertWindowPositions()
		{
			Rectangle NewPrimaryWorkArea = Screen.PrimaryScreen.WorkingArea;
			if(NewPrimaryWorkArea != PrimaryWorkArea)
			{
				PrimaryWorkArea = NewPrimaryWorkArea;
				for(int Idx = 0; Idx < AlertWindows.Count; Idx++)
				{
					SetAlertWindowPosition(Idx);
				}
			}
		}

		private void UpdateAlertPositionsTimer_Tick(object sender, EventArgs e)
		{
			SetAlertWindowPositions();
		}

		public IssueMonitor CreateIssueMonitor(string ApiUrl, string UserName)
		{
			WorkspaceIssueMonitor WorkspaceIssueMonitor = WorkspaceIssueMonitors.FirstOrDefault(x => String.Compare(x.IssueMonitor.ApiUrl, ApiUrl, StringComparison.OrdinalIgnoreCase) == 0 && String.Compare(x.IssueMonitor.UserName, UserName, StringComparison.OrdinalIgnoreCase) == 0);
			if (WorkspaceIssueMonitor == null)
			{
				string ServerId = ApiUrl != null ? Regex.Replace(ApiUrl, @"^.*://", "") : "noserver";
				ServerId = Regex.Replace(ServerId, "[^a-zA-Z.]", "+");

				string LogFileName = Path.Combine(DataFolder, String.Format("IssueMonitor-{0}-{1}.log", ServerId, UserName));

				WorkspaceIssueMonitor = new WorkspaceIssueMonitor();
				WorkspaceIssueMonitor.IssueMonitor = new IssueMonitor(ApiUrl, UserName, TimeSpan.FromSeconds(60.0), LogFileName);
				WorkspaceIssueMonitor.IssueMonitor.OnIssuesChanged += IssueMonitor_OnUpdateAsync;

				WorkspaceIssueMonitors.Add(WorkspaceIssueMonitor);
			}

			WorkspaceIssueMonitor.RefCount++;

			if (WorkspaceIssueMonitor.RefCount == 1 && bAllowCreatingHandle)
			{
				WorkspaceIssueMonitor.IssueMonitor.Start();
			}

			return WorkspaceIssueMonitor.IssueMonitor;
		}

		public void ReleaseIssueMonitor(IssueMonitor IssueMonitor)
		{
			int Index = WorkspaceIssueMonitors.FindIndex(x => x.IssueMonitor == IssueMonitor);
			if(Index != -1)
			{
				WorkspaceIssueMonitor WorkspaceIssueMonitor = WorkspaceIssueMonitors[Index];
				WorkspaceIssueMonitor.RefCount--;

				if (WorkspaceIssueMonitor.RefCount == 0)
				{
					for (int Idx = AlertWindows.Count - 1; Idx >= 0; Idx--)
					{
						IssueAlertWindow AlertWindow = AlertWindows[Idx];
						if (AlertWindow.IssueMonitor == IssueMonitor)
						{
							CloseAlertWindow(AlertWindow);
						}
					}
					IssueMonitor.OnIssuesChanged -= IssueMonitor_OnUpdateAsync;
					IssueMonitor.Release();

					WorkspaceIssueMonitors.RemoveAt(Index);
				}
			}
		}

		private void NetCoreTimer_Tick(object sender, EventArgs e)
		{
			if (NetCoreWindow == null || !NetCoreWindow.Created)
			{
				if (!EventMonitor.HasNetCore3() && Settings.bShowNetCoreInfo)
				{
					NetCoreWindow = new NetCoreWindow(Settings);
					NetCoreWindow.Location = new Point(Location.X + (Width - NetCoreWindow.Width) / 2, Location.Y + (Height - NetCoreWindow.Height) / 2);
					NetCoreWindow.Show(this);
				}
			}
		}
	}
}<|MERGE_RESOLUTION|>--- conflicted
+++ resolved
@@ -12,13 +12,7 @@
 using System.Reflection;
 using System.Text;
 using System.Diagnostics;
-<<<<<<< HEAD
-using System.Activities.DurableInstancing;
 using UnrealGameSync.Forms;
-using EnvDTE;
-=======
-using UnrealGameSync.Forms;
->>>>>>> 6bbb88c8
 using System.Text.RegularExpressions;
 
 namespace UnrealGameSync
@@ -116,11 +110,7 @@
 
 		NetCoreWindow NetCoreWindow;
 
-<<<<<<< HEAD
-		public MainWindow(UpdateMonitor InUpdateMonitor, string InApiUrl, string InDataFolder, string InCacheFolder, bool bInRestoreStateOnLoad, string InOriginalExecutableFileName, bool bInUnstable, DetectProjectSettingsResult[] StartupProjects, PerforceConnection InDefaultConnection, LineBasedTextWriter InLog, UserSettings InSettings, string InUri)
-=======
 		public MainWindow(UpdateMonitor InUpdateMonitor, string InApiUrl, string InDataFolder, string InCacheFolder, bool bInRestoreStateOnLoad, string InOriginalExecutableFileName, bool bInUnstable, DetectProjectSettingsResult[] StartupProjects, PerforceConnection InDefaultConnection, LineBasedTextWriter InLog, UserSettings InSettings, string InUri, OIDCTokenManager InOidcTokenManager)
->>>>>>> 6bbb88c8
 		{
 			Log = InLog;
 			Log.WriteLine("Opening Main Window for {0} projects. Last Project {1}", StartupProjects.Length, InSettings.LastProject);
@@ -1182,12 +1172,8 @@
 			}
 
 			// Now that we have the project settings, we can construct the tab
-<<<<<<< HEAD
-			WorkspaceControl NewWorkspace = new WorkspaceControl(this, ApiUrl, OriginalExecutableFileName, bUnstable, ProjectSettings, Log, Settings);
-=======
 			WorkspaceControl NewWorkspace = new WorkspaceControl(this, ApiUrl, OriginalExecutableFileName, bUnstable, ProjectSettings, Log, Settings, OIDCTokenManager);
 			
->>>>>>> 6bbb88c8
 			NewWorkspace.Parent = TabPanel;
 			NewWorkspace.Dock = DockStyle.Fill;
 			NewWorkspace.Hide();
