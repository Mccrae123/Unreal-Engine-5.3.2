--- conflicted
+++ resolved
@@ -110,8 +110,6 @@
 				{
 					Result[UniqueId] = ListBox.GetItemCheckState(Idx) == CheckState.Checked;
 				}
-<<<<<<< HEAD
-=======
 			}
 			foreach (KeyValuePair<Guid, bool> OriginalSetting in OriginalSettings)
 			{
@@ -119,9 +117,7 @@
 				{
 					Result[OriginalSetting.Key] = OriginalSetting.Value;
 				}
->>>>>>> 3aae9151
 			}
-
 			return Result;
 		}
 
