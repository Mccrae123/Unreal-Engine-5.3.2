--- conflicted
+++ resolved
@@ -5,17 +5,7 @@
 using Microsoft.Extensions.Logging;
 using System;
 using System.Collections.Generic;
-<<<<<<< HEAD
-using System.ComponentModel;
-using System.Data;
 using System.Diagnostics.CodeAnalysis;
-using System.Drawing;
-using System.IO;
-using System.Linq;
-using System.Text;
-=======
-using System.Diagnostics.CodeAnalysis;
->>>>>>> 4af6daef
 using System.Threading;
 using System.Threading.Tasks;
 using System.Windows.Forms;
@@ -35,24 +25,15 @@
 		}
 
 		private int _selectedUserIndex;
-<<<<<<< HEAD
-		private List<UsersRecord> _users;
-=======
 		private readonly List<UsersRecord> _users;
->>>>>>> 4af6daef
 		
 		private SelectUserWindow(List<UsersRecord> users, int selectedUserIndex)
 		{
 			InitializeComponent();
 			Font = new System.Drawing.Font("Segoe UI", 8.25F, System.Drawing.FontStyle.Regular, System.Drawing.GraphicsUnit.Point, ((byte)(0)));
 
-<<<<<<< HEAD
-			this._selectedUserIndex = selectedUserIndex;
-			this._users = users;
-=======
 			_selectedUserIndex = selectedUserIndex;
 			_users = users;
->>>>>>> 4af6daef
 
 			PopulateList();
 			UpdateOkButton();
@@ -106,15 +87,6 @@
 			return base.ProcessCmdKey(ref msg, keyData);
 		}
 
-<<<<<<< HEAD
-		private bool IncludeInFilter(UsersRecord user, string[] filterWords)
-		{
-			foreach(string filterWord in filterWords)
-			{
-				if(user.UserName.IndexOf(filterWord, StringComparison.OrdinalIgnoreCase) == -1 
-					&& user.FullName.IndexOf(filterWord, StringComparison.OrdinalIgnoreCase) == -1
-					&& user.Email.IndexOf(filterWord, StringComparison.OrdinalIgnoreCase) == -1)
-=======
 		private static bool IncludeInFilter(UsersRecord user, string[] filterWords)
 		{
 			foreach(string filterWord in filterWords)
@@ -122,7 +94,6 @@
 				if(!user.UserName.Contains(filterWord, StringComparison.OrdinalIgnoreCase) 
 					&& !user.FullName.Contains(filterWord, StringComparison.OrdinalIgnoreCase)
 					&& !user.Email.Contains(filterWord, StringComparison.OrdinalIgnoreCase))
->>>>>>> 4af6daef
 				{
 					return false;
 				}
@@ -184,11 +155,7 @@
 				return false;
 			}
 
-<<<<<<< HEAD
-			SelectUserWindow selectUser = new SelectUserWindow(usersTask.Result, 0);
-=======
 			using SelectUserWindow selectUser = new SelectUserWindow(usersTask.Result, 0);
->>>>>>> 4af6daef
 			if(selectUser.ShowDialog(owner) == DialogResult.OK)
 			{
 				selectedUserName = usersTask.Result[selectUser._selectedUserIndex].UserName;
