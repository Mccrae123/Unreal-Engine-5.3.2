--- conflicted
+++ resolved
@@ -37,13 +37,8 @@
 		bool _mouseDownOverClose;
 
 		// Notifications
-<<<<<<< HEAD
-		public Action? OnMoreInformation;
-		public Action? OnDismiss;
-=======
 		public Action? OnMoreInformation { get; set; }
 		public Action? OnDismiss { get; set; }
->>>>>>> 4af6daef
 
 		public NotificationWindow(Image inLogo)
 		{
@@ -71,17 +66,6 @@
 
 		protected override void Dispose(bool disposing)
 		{
-<<<<<<< HEAD
-			if(disposing && _logoBitmap != null)
-			{
-				_logoBitmap.Dispose();
-				_logoBitmap = null;
-			}
-			if(disposing && components != null)
-			{
-				components.Dispose();
-			}
-=======
 			if (disposing)
 			{
 				if (_captionFont != null)
@@ -100,7 +84,6 @@
 				}
 			}
 
->>>>>>> 4af6daef
 			base.Dispose(disposing);
 		}
 
@@ -155,16 +138,8 @@
 		{
 			base.OnFontChanged(e);
 
-<<<<<<< HEAD
-			if(_captionFont != null)
-			{
-				_captionFont.Dispose();
-			}
-			_captionFont = new Font(this.Font.Name, this.Font.Size * (12.0f / 9.0f), FontStyle.Regular);
-=======
 			_captionFont?.Dispose();
 			_captionFont = new Font(Font.Name, Font.Size * (12.0f / 9.0f), FontStyle.Regular);
->>>>>>> 4af6daef
 
 			CalculateBounds();
 			Invalidate();
@@ -259,11 +234,7 @@
 			e.Graphics.DrawRectangle(Pens.Black, new Rectangle(0, 0, Width - 1, Height - 1));
 
 			e.Graphics.InterpolationMode = InterpolationMode.HighQualityBicubic;
-<<<<<<< HEAD
-			e.Graphics.DrawImage(_logoBitmap, _logoBounds);
-=======
 			e.Graphics.DrawImage(_logoBitmap!, _logoBounds);
->>>>>>> 4af6daef
 		}
 
 		protected override void OnPaint(PaintEventArgs e)
