// Copyright Epic Games, Inc. All Rights Reserved.

using System;
using System.Collections.Generic;
using System.Drawing;
using System.IO;
using System.Windows.Forms;

namespace UnrealGameSync
{
	public partial class ClobberWindow : Form
	{
<<<<<<< HEAD
		Dictionary<string, bool> _filesToClobber;
=======
		readonly Dictionary<string, bool> _filesToClobber;
>>>>>>> 4af6daef

		public ClobberWindow(Dictionary<string, bool> inFilesToClobber, HashSet<string> inUncontrolledFiles)
		{
			bool uncontrolledChangeFound = false;

			InitializeComponent();
			Font = new System.Drawing.Font("Segoe UI", 8.25F, System.Drawing.FontStyle.Regular, System.Drawing.GraphicsUnit.Point, ((byte)(0)));

			_filesToClobber = inFilesToClobber;

<<<<<<< HEAD
			_filesToClobber = inFilesToClobber;

=======
>>>>>>> 4af6daef
			foreach(KeyValuePair<string, bool> fileToClobber in _filesToClobber)
			{
				ListViewItem item = new ListViewItem(Path.GetFileName(fileToClobber.Key));
				item.Tag = fileToClobber.Key;
				item.Checked = fileToClobber.Value;
				item.SubItems.Add(Path.GetDirectoryName(fileToClobber.Key));
				FileList.Items.Add(item);

<<<<<<< HEAD
				if (inUncontrolledFiles.Contains(fileToClobber.Key.Replace("\\", "/")))
=======
				if (inUncontrolledFiles.Contains(fileToClobber.Key.Replace("\\", "/", StringComparison.Ordinal)))
>>>>>>> 4af6daef
				{
					uncontrolledChangeFound = true;
					item.ForeColor = Color.Red;
				}
			}

			if (uncontrolledChangeFound)
			{
				// Updates the string to inform the user to take special care with Uncontrolled Changes
<<<<<<< HEAD
				this.label1.Text = "The following files are writable in your workspace." + Environment.NewLine +
=======
				label1.Text = "The following files are writable in your workspace." + Environment.NewLine +
>>>>>>> 4af6daef
	"Red files are Uncontrolled Changes and may contain modifications you made on purpose." + Environment.NewLine +
	"Select which files you want to overwrite:";
			}
		}

		private void UncheckAll_Click(object sender, EventArgs e)
		{
			foreach (ListViewItem? item in FileList.Items)
			{
				if (item != null)
				{
					item.Checked = false;
				}
			}
		}

		private void ContinueButton_Click(object sender, EventArgs e)
		{
			foreach(ListViewItem? item in FileList.Items)
			{
				if (item != null)
				{
					_filesToClobber[(string)item.Tag] = item.Checked;
				}
			}
		}
	}
}<|MERGE_RESOLUTION|>--- conflicted
+++ resolved
@@ -10,11 +10,7 @@
 {
 	public partial class ClobberWindow : Form
 	{
-<<<<<<< HEAD
-		Dictionary<string, bool> _filesToClobber;
-=======
 		readonly Dictionary<string, bool> _filesToClobber;
->>>>>>> 4af6daef
 
 		public ClobberWindow(Dictionary<string, bool> inFilesToClobber, HashSet<string> inUncontrolledFiles)
 		{
@@ -25,11 +21,6 @@
 
 			_filesToClobber = inFilesToClobber;
 
-<<<<<<< HEAD
-			_filesToClobber = inFilesToClobber;
-
-=======
->>>>>>> 4af6daef
 			foreach(KeyValuePair<string, bool> fileToClobber in _filesToClobber)
 			{
 				ListViewItem item = new ListViewItem(Path.GetFileName(fileToClobber.Key));
@@ -38,11 +29,7 @@
 				item.SubItems.Add(Path.GetDirectoryName(fileToClobber.Key));
 				FileList.Items.Add(item);
 
-<<<<<<< HEAD
-				if (inUncontrolledFiles.Contains(fileToClobber.Key.Replace("\\", "/")))
-=======
 				if (inUncontrolledFiles.Contains(fileToClobber.Key.Replace("\\", "/", StringComparison.Ordinal)))
->>>>>>> 4af6daef
 				{
 					uncontrolledChangeFound = true;
 					item.ForeColor = Color.Red;
@@ -52,11 +39,7 @@
 			if (uncontrolledChangeFound)
 			{
 				// Updates the string to inform the user to take special care with Uncontrolled Changes
-<<<<<<< HEAD
-				this.label1.Text = "The following files are writable in your workspace." + Environment.NewLine +
-=======
 				label1.Text = "The following files are writable in your workspace." + Environment.NewLine +
->>>>>>> 4af6daef
 	"Red files are Uncontrolled Changes and may contain modifications you made on purpose." + Environment.NewLine +
 	"Select which files you want to overwrite:";
 			}
