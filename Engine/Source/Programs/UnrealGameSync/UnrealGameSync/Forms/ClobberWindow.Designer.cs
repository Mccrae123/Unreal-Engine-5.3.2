// Copyright Epic Games, Inc. All Rights Reserved.

namespace UnrealGameSync
{
	partial class ClobberWindow
	{
		/// <summary>
		/// Required designer variable.
		/// </summary>
		private System.ComponentModel.IContainer components = null;

		/// <summary>
		/// Clean up any resources being used.
		/// </summary>
		/// <param name="disposing">true if managed resources should be disposed; otherwise, false.</param>
		protected override void Dispose(bool disposing)
		{
			if (disposing && (components != null))
			{
				components.Dispose();
			}
			base.Dispose(disposing);
		}

		#region Windows Form Designer generated code

		/// <summary>
		/// Required method for Designer support - do not modify
		/// the contents of this method with the code editor.
		/// </summary>
		private void InitializeComponent()
		{
			System.ComponentModel.ComponentResourceManager resources = new System.ComponentModel.ComponentResourceManager(typeof(ClobberWindow));
			this.FileList = new System.Windows.Forms.ListView();
			this.columnHeader1 = new System.Windows.Forms.ColumnHeader();
			this.columnHeader2 = new System.Windows.Forms.ColumnHeader();
			this.UncheckAll = new System.Windows.Forms.Button();
			this.CancelBtn = new System.Windows.Forms.Button();
			this.ContinueButton = new System.Windows.Forms.Button();
			this.tableLayoutPanel1 = new System.Windows.Forms.TableLayoutPanel();
			this.label1 = new System.Windows.Forms.Label();
			this.tableLayoutPanel1.SuspendLayout();
			this.SuspendLayout();
			// 
			// FileList
			// 
			this.FileList.Anchor = ((System.Windows.Forms.AnchorStyles)((((System.Windows.Forms.AnchorStyles.Top | System.Windows.Forms.AnchorStyles.Bottom) 
            | System.Windows.Forms.AnchorStyles.Left) 
            | System.Windows.Forms.AnchorStyles.Right)));
			this.FileList.CheckBoxes = true;
			this.FileList.Columns.AddRange(new System.Windows.Forms.ColumnHeader[] {
            this.columnHeader1,
            this.columnHeader2});
			this.FileList.HeaderStyle = System.Windows.Forms.ColumnHeaderStyle.Nonclickable;
			this.FileList.HideSelection = false;
			this.FileList.Location = new System.Drawing.Point(3, 18);
			this.FileList.Name = "FileList";
			this.FileList.ShowGroups = false;
			this.FileList.Size = new System.Drawing.Size(521, 335);
			this.FileList.TabIndex = 1;
			this.FileList.UseCompatibleStateImageBehavior = false;
			this.FileList.View = System.Windows.Forms.View.Details;
			// 
			// columnHeader1
			// 
			this.columnHeader1.Text = "File";
			this.columnHeader1.Width = 102;
			// 
			// columnHeader2
			// 
			this.columnHeader2.Text = "In Folder";
			this.columnHeader2.Width = 268;
			// 
			// UncheckAll
			// 
			this.UncheckAll.Anchor = ((System.Windows.Forms.AnchorStyles)((System.Windows.Forms.AnchorStyles.Bottom | System.Windows.Forms.AnchorStyles.Left)));
			this.UncheckAll.Location = new System.Drawing.Point(12, 415);
			this.UncheckAll.Name = "UncheckAll";
			this.UncheckAll.Size = new System.Drawing.Size(104, 26);
			this.UncheckAll.TabIndex = 2;
			this.UncheckAll.Text = "Uncheck all";
			this.UncheckAll.UseVisualStyleBackColor = true;
			this.UncheckAll.Click += new System.EventHandler(this.UncheckAll_Click);
			// 
			// CancelBtn
			// 
			this.CancelBtn.Anchor = ((System.Windows.Forms.AnchorStyles)((System.Windows.Forms.AnchorStyles.Bottom | System.Windows.Forms.AnchorStyles.Right)));
			this.CancelBtn.DialogResult = System.Windows.Forms.DialogResult.Cancel;
			this.CancelBtn.Location = new System.Drawing.Point(452, 415);
			this.CancelBtn.Name = "CancelBtn";
			this.CancelBtn.Size = new System.Drawing.Size(87, 26);
			this.CancelBtn.TabIndex = 4;
			this.CancelBtn.Text = "Cancel";
			this.CancelBtn.UseVisualStyleBackColor = true;
			// 
			// ContinueButton
			// 
			this.ContinueButton.Anchor = ((System.Windows.Forms.AnchorStyles)((System.Windows.Forms.AnchorStyles.Bottom | System.Windows.Forms.AnchorStyles.Right)));
			this.ContinueButton.DialogResult = System.Windows.Forms.DialogResult.OK;
			this.ContinueButton.Location = new System.Drawing.Point(359, 415);
			this.ContinueButton.Name = "ContinueButton";
			this.ContinueButton.Size = new System.Drawing.Size(87, 26);
			this.ContinueButton.TabIndex = 3;
			this.ContinueButton.Text = "Continue";
			this.ContinueButton.UseVisualStyleBackColor = true;
			this.ContinueButton.Click += new System.EventHandler(this.ContinueButton_Click);
			// 
			// tableLayoutPanel1
			// 
			this.tableLayoutPanel1.Anchor = ((System.Windows.Forms.AnchorStyles)((((System.Windows.Forms.AnchorStyles.Top | System.Windows.Forms.AnchorStyles.Bottom) 
            | System.Windows.Forms.AnchorStyles.Left) 
            | System.Windows.Forms.AnchorStyles.Right)));
			this.tableLayoutPanel1.ColumnCount = 1;
			this.tableLayoutPanel1.ColumnStyles.Add(new System.Windows.Forms.ColumnStyle());
			this.tableLayoutPanel1.Controls.Add(this.label1, 0, 0);
			this.tableLayoutPanel1.Controls.Add(this.FileList, 0, 1);
			this.tableLayoutPanel1.Location = new System.Drawing.Point(12, 13);
			this.tableLayoutPanel1.Name = "tableLayoutPanel1";
			this.tableLayoutPanel1.RowCount = 2;
			this.tableLayoutPanel1.RowStyles.Add(new System.Windows.Forms.RowStyle());
			this.tableLayoutPanel1.RowStyles.Add(new System.Windows.Forms.RowStyle());
			this.tableLayoutPanel1.Size = new System.Drawing.Size(527, 396);
			this.tableLayoutPanel1.TabIndex = 5;
			// 
			// label1
			// 
			this.label1.AutoSize = true;
			this.label1.Location = new System.Drawing.Point(3, 0);
			this.label1.Name = "label1";
			this.label1.Size = new System.Drawing.Size(483, 15);
			this.label1.TabIndex = 0;
			this.label1.Text = "The following files are writable in your workspace. Select which files you want t" +
    "o overwrite:";
			// 
			// ClobberWindow
			// 
			this.AcceptButton = this.CancelBtn;
			this.AutoScaleDimensions = new System.Drawing.SizeF(96F, 96F);
			this.AutoScaleMode = System.Windows.Forms.AutoScaleMode.Dpi;
			this.CancelButton = this.CancelBtn;
			this.ClientSize = new System.Drawing.Size(551, 453);
			this.Controls.Add(this.tableLayoutPanel1);
			this.Controls.Add(this.ContinueButton);
			this.Controls.Add(this.CancelBtn);
			this.Controls.Add(this.UncheckAll);
<<<<<<< HEAD
			this.Font = new System.Drawing.Font("Segoe UI", 9F, System.Drawing.FontStyle.Regular, System.Drawing.GraphicsUnit.Point);
=======
>>>>>>> 4af6daef
			this.Icon = ((System.Drawing.Icon)(resources.GetObject("$this.Icon")));
			this.Name = "ClobberWindow";
			this.ShowInTaskbar = false;
			this.StartPosition = System.Windows.Forms.FormStartPosition.CenterParent;
			this.Text = "Clobber Files";
			this.tableLayoutPanel1.ResumeLayout(false);
			this.tableLayoutPanel1.PerformLayout();
			this.ResumeLayout(false);

		}

		#endregion

		private System.Windows.Forms.ListView FileList;
		private System.Windows.Forms.ColumnHeader columnHeader1;
		private System.Windows.Forms.Button UncheckAll;
		private System.Windows.Forms.Button CancelBtn;
		private System.Windows.Forms.Button ContinueButton;
		private System.Windows.Forms.ColumnHeader columnHeader2;
		private System.Windows.Forms.TableLayoutPanel tableLayoutPanel1;
		private System.Windows.Forms.Label label1;
	}
}<|MERGE_RESOLUTION|>--- conflicted
+++ resolved
@@ -143,10 +143,6 @@
 			this.Controls.Add(this.ContinueButton);
 			this.Controls.Add(this.CancelBtn);
 			this.Controls.Add(this.UncheckAll);
-<<<<<<< HEAD
-			this.Font = new System.Drawing.Font("Segoe UI", 9F, System.Drawing.FontStyle.Regular, System.Drawing.GraphicsUnit.Point);
-=======
->>>>>>> 4af6daef
 			this.Icon = ((System.Drawing.Icon)(resources.GetObject("$this.Icon")));
 			this.Name = "ClobberWindow";
 			this.ShowInTaskbar = false;
