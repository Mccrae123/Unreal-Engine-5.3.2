--- conflicted
+++ resolved
@@ -9,15 +9,6 @@
 {
 	partial class IssueSettingsWindow : Form
 	{
-<<<<<<< HEAD
-		UserSettings _settings;
-		ILogger _logger;
-
-		public IssueSettingsWindow(UserSettings settings, string currentProject, ILogger logger)
-		{
-			this._settings = settings;
-			this._logger = logger;
-=======
 		readonly UserSettings _settings;
 		readonly ILogger _logger;
 
@@ -25,7 +16,6 @@
 		{
 			_settings = settings;
 			_logger = logger;
->>>>>>> 4af6daef
 
 			InitializeComponent();
 			Font = new System.Drawing.Font("Segoe UI", 8.25F, System.Drawing.FontStyle.Regular, System.Drawing.GraphicsUnit.Point, ((byte)(0)));
@@ -117,11 +107,7 @@
 			if(NotifyUnresolvedCheckBox.Checked)
 			{
 				ushort newNotifyUnresolvedMinutesValue;
-<<<<<<< HEAD
-				if(!ushort.TryParse(NotifyUnresolvedTextBox.Text, out newNotifyUnresolvedMinutesValue))
-=======
 				if(!UInt16.TryParse(NotifyUnresolvedTextBox.Text, out newNotifyUnresolvedMinutesValue))
->>>>>>> 4af6daef
 				{
 					MessageBox.Show("Invalid time");
 					return;
@@ -133,11 +119,7 @@
 			if (NotifyUnacknowledgedCheckBox.Checked)
 			{
 				ushort newNotifyUnacknowledgedMinutesValue;
-<<<<<<< HEAD
-				if (!ushort.TryParse(NotifyUnacknowledgedTextBox.Text, out newNotifyUnacknowledgedMinutesValue))
-=======
 				if (!UInt16.TryParse(NotifyUnacknowledgedTextBox.Text, out newNotifyUnacknowledgedMinutesValue))
->>>>>>> 4af6daef
 				{
 					MessageBox.Show("Invalid time");
 					return;
@@ -149,11 +131,7 @@
 			if(NotifyUnassignedCheckBox.Checked)
 			{
 				ushort newNotifyUnassignedMinutesValue;
-<<<<<<< HEAD
-				if(!ushort.TryParse(NotifyUnassignedTextBox.Text, out newNotifyUnassignedMinutesValue))
-=======
 				if(!UInt16.TryParse(NotifyUnassignedTextBox.Text, out newNotifyUnassignedMinutesValue))
->>>>>>> 4af6daef
 				{
 					MessageBox.Show("Invalid time");
 					return;
@@ -161,12 +139,8 @@
 				newNotifyUnassignedMinutes = newNotifyUnassignedMinutesValue;
 			}
 
-<<<<<<< HEAD
-			_settings.NotifyProjects = newNotifyProjects;
-=======
 			_settings.NotifyProjects.Clear();
 			_settings.NotifyProjects.AddRange(newNotifyProjects);
->>>>>>> 4af6daef
 			_settings.NotifyUnresolvedMinutes = newNotifyUnresolvedMinutes;
 			_settings.NotifyUnacknowledgedMinutes = newNotifyUnacknowledgedMinutes;
 			_settings.NotifyUnassignedMinutes = newNotifyUnassignedMinutes;
