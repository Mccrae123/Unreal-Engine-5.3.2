--- conflicted
+++ resolved
@@ -22,16 +22,6 @@
 
 		public IssueMonitor IssueMonitor { get; }
 
-<<<<<<< HEAD
-		public bool isWarning;
-
-		public bool? strongAlert;
-
-		public IssueAlertWindow(IssueMonitor issueMonitor, IssueData issue, IssueAlertReason reason)
-		{
-			this.IssueMonitor = issueMonitor;
-			this.Issue = issue;
-=======
 		public bool IsWarning { get; set; }
 
 		public bool? StrongAlert { get; set; }
@@ -40,7 +30,6 @@
 		{
 			IssueMonitor = issueMonitor;
 			Issue = issue;
->>>>>>> 4af6daef
 
 			InitializeComponent();
 			Font = new System.Drawing.Font("Segoe UI", 8.25F, System.Drawing.FontStyle.Regular, System.Drawing.GraphicsUnit.Point, ((byte)(0)));
@@ -64,15 +53,9 @@
 		{
 			base.OnPaintBackground(e);
 
-<<<<<<< HEAD
-			if(strongAlert ?? false)
-			{
-				Color stripeColor = isWarning? Color.FromArgb(216, 167, 64) : Color.FromArgb(200, 74, 49);//214, 69, 64);
-=======
 			if(StrongAlert ?? false)
 			{
 				Color stripeColor = IsWarning? Color.FromArgb(216, 167, 64) : Color.FromArgb(200, 74, 49);//214, 69, 64);
->>>>>>> 4af6daef
 				using (Brush stripeBrush = new SolidBrush(stripeColor))
 				{
 					e.Graphics.FillRectangle(stripeBrush, 0, 0, Bounds.Width, Bounds.Height);
@@ -84,11 +67,7 @@
 			}
 			else
 			{
-<<<<<<< HEAD
-				Color stripeColor = isWarning? Color.FromArgb(216, 167, 64) : Color.FromArgb(214, 69, 64);
-=======
 				Color stripeColor = IsWarning? Color.FromArgb(216, 167, 64) : Color.FromArgb(214, 69, 64);
->>>>>>> 4af6daef
 
 				Color backgroundColor = Color.FromArgb(241, 236, 236);
 				using(Brush solidBrush = new SolidBrush(backgroundColor))
@@ -96,10 +75,6 @@
 	//				e.Graphics.FillRectangle(SolidBrush, 0, 0, Bounds.Width - 1, Bounds.Height - 1);
 				}
 
-<<<<<<< HEAD
-				Color borderColor = stripeColor; 
-=======
->>>>>>> 4af6daef
 				using(Pen pen = new Pen(Color.FromArgb(128, 128, 128)))
 				{
 					e.Graphics.DrawRectangle(pen, 0, 0, Bounds.Width - 1, Bounds.Height - 1);
@@ -123,11 +98,7 @@
 			}
 			else
 			{
-<<<<<<< HEAD
-				if(String.Compare(newIssue.Owner, IssueMonitor.UserName, StringComparison.OrdinalIgnoreCase) == 0)
-=======
 				if(String.Equals(newIssue.Owner, IssueMonitor.UserName, StringComparison.OrdinalIgnoreCase))
->>>>>>> 4af6daef
 				{
 					if(newIssue.NominatedBy != null)
 					{
@@ -150,11 +121,7 @@
 					{
 						ownerTextBuilder.Append(" (not acknowledged)");
 					}
-<<<<<<< HEAD
-					ownerTextBuilder.Append(".");
-=======
 					ownerTextBuilder.Append('.');
->>>>>>> 4af6daef
 				}
 			}
 			ownerTextBuilder.AppendFormat(" Open for {0}.", Utility.FormatDurationMinutes((int)(newIssue.RetrievedAt - newIssue.CreatedAt).TotalMinutes));
@@ -172,11 +139,7 @@
 				summary = summary.Substring(0, maxLength).TrimEnd() + "...";
 			}
 
-<<<<<<< HEAD
-			if(summary != SummaryLabel.Text || ownerText != OwnerLabel.Text || Reason != newReason || isWarning != newIsWarning || strongAlert != newStrongAlert)
-=======
 			if(summary != SummaryLabel.Text || ownerText != OwnerLabel.Text || Reason != newReason || IsWarning != newIsWarning || StrongAlert != newStrongAlert)
->>>>>>> 4af6daef
 			{
 				Rectangle prevBounds = Bounds;
 				SuspendLayout();
@@ -185,15 +148,9 @@
 				OwnerLabel.Text = ownerText;
 
 				bool forceUpdateButtons = false;
-<<<<<<< HEAD
-				if(strongAlert != newStrongAlert)
-				{
-					strongAlert = newStrongAlert;
-=======
 				if(StrongAlert != newStrongAlert)
 				{
 					StrongAlert = newStrongAlert;
->>>>>>> 4af6daef
 
 					if(newStrongAlert)
 					{
@@ -217,15 +174,9 @@
 					forceUpdateButtons = true;
 				}
 
-<<<<<<< HEAD
-				if (isWarning != newIsWarning)
-				{
-					isWarning = newIsWarning;
-=======
 				if (IsWarning != newIsWarning)
 				{
 					IsWarning = newIsWarning;
->>>>>>> 4af6daef
 				}
 
 				if(Reason != newReason || forceUpdateButtons)
