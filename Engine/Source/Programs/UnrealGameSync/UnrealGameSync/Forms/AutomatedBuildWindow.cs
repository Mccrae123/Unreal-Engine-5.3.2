// Copyright Epic Games, Inc. All Rights Reserved.

using EpicGames.Perforce;
<<<<<<< HEAD
using Microsoft.Extensions.Logging;
using System;
using System.Collections.Generic;
using System.ComponentModel;
using System.Data;
=======
using System;
>>>>>>> 4af6daef
using System.Diagnostics.CodeAnalysis;
using System.Drawing;
using System.Windows.Forms;

namespace UnrealGameSync.Forms
{
	partial class AutomatedBuildWindow : Form
	{
		public class BuildInfo
		{
<<<<<<< HEAD
			public AutomatedSyncWindow.WorkspaceInfo SelectedWorkspaceInfo;
			public string ProjectPath;
			public bool Sync;
			public string ExecCommand;

			public BuildInfo(AutomatedSyncWindow.WorkspaceInfo selectedWorkspaceInfo, string projectPath, bool sync, string execCommand)
			{
				this.SelectedWorkspaceInfo = selectedWorkspaceInfo;
				this.ProjectPath = projectPath;
				this.Sync = sync;
				this.ExecCommand = execCommand;
			}
		}

		string _streamName;
		IServiceProvider _serviceProvider;

		string? _serverAndPortOverride;
		string? _userNameOverride;
		IPerforceSettings _defaultPerforceSettings;
=======
			public AutomatedSyncWindow.WorkspaceInfo SelectedWorkspaceInfo { get; }
			public string ProjectPath { get; }
			public bool Sync { get; }
			public string ExecCommand { get; }

			public BuildInfo(AutomatedSyncWindow.WorkspaceInfo selectedWorkspaceInfo, string projectPath, bool sync, string execCommand)
			{
				SelectedWorkspaceInfo = selectedWorkspaceInfo;
				ProjectPath = projectPath;
				Sync = sync;
				ExecCommand = execCommand;
			}
		}

		readonly string _streamName;
		readonly IServiceProvider _serviceProvider;

		string? _serverAndPortOverride;
		string? _userNameOverride;
		readonly IPerforceSettings _defaultPerforceSettings;
>>>>>>> 4af6daef

		BuildInfo? _result;

		private AutomatedBuildWindow(string streamName, int changelist, string command, IPerforceSettings defaultPerforceSettings, string? defaultWorkspaceName, string? defaultProjectPath, IServiceProvider serviceProvider)
		{
<<<<<<< HEAD
			this._streamName = streamName;
			this._defaultPerforceSettings = defaultPerforceSettings;
			this._serviceProvider = serviceProvider;
=======
			_streamName = streamName;
			_defaultPerforceSettings = defaultPerforceSettings;
			_serviceProvider = serviceProvider;
>>>>>>> 4af6daef

			InitializeComponent();
			Font = new System.Drawing.Font("Segoe UI", 8.25F, System.Drawing.FontStyle.Regular, System.Drawing.GraphicsUnit.Point, ((byte)(0)));

			ActiveControl = WorkspaceNameTextBox;

			MinimumSize = Size;
			MaximumSize = new Size(32768, Size.Height);

			SyncToChangeCheckBox.Text = String.Format("Sync to changelist {0}", changelist);
			ExecCommandTextBox.Text = command;

			if (defaultWorkspaceName != null)
			{
				WorkspaceNameTextBox.Text = defaultWorkspaceName;
				WorkspaceNameTextBox.Select(WorkspaceNameTextBox.Text.Length, 0);
			}

			if (defaultProjectPath != null)
			{
				WorkspacePathTextBox.Text = defaultProjectPath;
				WorkspacePathTextBox.Select(WorkspacePathTextBox.Text.Length, 0);
			}

			UpdateServerLabel();
			UpdateOkButton();
			UpdateWorkspacePathBrowseButton();
		}

<<<<<<< HEAD
		private IPerforceSettings Perforce
		{
			get => Utility.OverridePerforceSettings(_defaultPerforceSettings, _serverAndPortOverride, _userNameOverride);
		}
=======
		private IPerforceSettings Perforce => Utility.OverridePerforceSettings(_defaultPerforceSettings, _serverAndPortOverride, _userNameOverride);
>>>>>>> 4af6daef

		public static bool ShowModal(IWin32Window owner, IPerforceSettings defaultPerforceSettings, string streamName, string projectPath, int changelist, string command, UserSettings settings, IServiceProvider loggerFactory, [NotNullWhen(true)] out BuildInfo? buildInfo)
		{
			string? defaultWorkspaceName = AutomatedSyncWindow.FindDefaultWorkspace(owner, defaultPerforceSettings, streamName, loggerFactory);

			string? defaultProjectPath = null;
			if(!String.IsNullOrEmpty(projectPath))
			{
				defaultProjectPath = projectPath;
			}
			else if(defaultWorkspaceName != null)
			{
				string clientPrefix = String.Format("//{0}/", defaultWorkspaceName);
				foreach (UserSelectedProjectSettings projectSettings in settings.RecentProjects)
				{
					if (projectSettings.ClientPath != null && projectSettings.ClientPath.StartsWith(clientPrefix, StringComparison.OrdinalIgnoreCase))
					{
						defaultProjectPath = projectSettings.ClientPath.Substring(clientPrefix.Length - 1);
						break;
					}
				}
			}

<<<<<<< HEAD
			AutomatedBuildWindow window = new AutomatedBuildWindow(streamName, changelist, command, defaultPerforceSettings, defaultWorkspaceName, defaultProjectPath, loggerFactory);
=======
			using AutomatedBuildWindow window = new AutomatedBuildWindow(streamName, changelist, command, defaultPerforceSettings, defaultWorkspaceName, defaultProjectPath, loggerFactory);
>>>>>>> 4af6daef
			if (window.ShowDialog() == DialogResult.OK)
			{
				buildInfo = window._result!;
				return true;
			}
			else
			{
				buildInfo = null;
				return false;
			}
		}

		private void ChangeLink_LinkClicked(object sender, LinkLabelLinkClickedEventArgs e)
		{
			if (ConnectWindow.ShowModal(this, _defaultPerforceSettings, ref _serverAndPortOverride, ref _userNameOverride, _serviceProvider))
			{
				UpdateServerLabel();
			}
		}

		private void UpdateServerLabel()
		{
			ServerLabel.Text = OpenProjectWindow.GetServerLabelText(_defaultPerforceSettings, _serverAndPortOverride, _userNameOverride);
		}

		private void WorkspaceNameNewBtn_Click(object sender, EventArgs e)
		{
			string? workspaceName;
			if (NewWorkspaceWindow.ShowModal(this, Perforce, _streamName, WorkspaceNameTextBox.Text, _serviceProvider, out workspaceName))
			{
				WorkspaceNameTextBox.Text = workspaceName;
				UpdateOkButton();
			}
		}

		private void WorkspaceNameBrowseBtn_Click(object sender, EventArgs e)
		{
			string? workspaceName = WorkspaceNameTextBox.Text;
			if (SelectWorkspaceWindow.ShowModal(this, Perforce, workspaceName, _serviceProvider, out workspaceName))
			{
				WorkspaceNameTextBox.Text = workspaceName;
				UpdateOkButton();
			}
		}

		private void UpdateOkButton()
		{
			OkBtn.Enabled = (WorkspaceNameTextBox.Text.Length > 0);
		}

		private void OkBtn_Click(object sender, EventArgs e)
		{
			AutomatedSyncWindow.WorkspaceInfo? selectedWorkspaceInfo;
			if (AutomatedSyncWindow.ValidateWorkspace(this, Perforce, WorkspaceNameTextBox.Text, _streamName, _serviceProvider, out selectedWorkspaceInfo))
			{
				_result = new BuildInfo(selectedWorkspaceInfo, WorkspacePathTextBox.Text, SyncToChangeCheckBox.Checked, ExecCommandTextBox.Text);
				DialogResult = DialogResult.OK;
				Close();
			}
		}

		private void ExecCommandCheckBox_CheckedChanged(object sender, EventArgs e)
		{
			ExecCommandTextBox.Enabled = ExecCommandCheckBox.Checked;
		}

		private void UpdateWorkspacePathBrowseButton()
		{
<<<<<<< HEAD
			string? workspaceName;
			WorkspacePathBrowseBtn.Enabled = TryGetWorkspaceName(out workspaceName);
=======
			WorkspacePathBrowseBtn.Enabled = TryGetWorkspaceName(out _);
>>>>>>> 4af6daef
		}

		private void WorkspacePathBrowseBtn_Click(object sender, EventArgs e)
		{
			string? workspaceName;
			if (TryGetWorkspaceName(out workspaceName))
			{
				string? workspacePath = WorkspacePathTextBox.Text.Trim();
				if (SelectProjectFromWorkspaceWindow.ShowModal(this, Perforce, workspaceName, workspacePath, _serviceProvider, out workspacePath))
				{
					WorkspacePathTextBox.Text = workspacePath;
					UpdateOkButton();
				}
			}
		}

		private bool TryGetWorkspaceName([NotNullWhen(true)] out string? workspaceName)
		{
			string text = WorkspaceNameTextBox.Text.Trim();
			if (text.Length == 0)
			{
				workspaceName = null;
				return false;
			}

			workspaceName = text;
			return true;
		}

		private void WorkspaceNameTextBox_TextChanged(object sender, EventArgs e)
		{
			UpdateWorkspacePathBrowseButton();
		}
	}
}<|MERGE_RESOLUTION|>--- conflicted
+++ resolved
@@ -1,15 +1,7 @@
 // Copyright Epic Games, Inc. All Rights Reserved.
 
 using EpicGames.Perforce;
-<<<<<<< HEAD
-using Microsoft.Extensions.Logging;
 using System;
-using System.Collections.Generic;
-using System.ComponentModel;
-using System.Data;
-=======
-using System;
->>>>>>> 4af6daef
 using System.Diagnostics.CodeAnalysis;
 using System.Drawing;
 using System.Windows.Forms;
@@ -20,28 +12,6 @@
 	{
 		public class BuildInfo
 		{
-<<<<<<< HEAD
-			public AutomatedSyncWindow.WorkspaceInfo SelectedWorkspaceInfo;
-			public string ProjectPath;
-			public bool Sync;
-			public string ExecCommand;
-
-			public BuildInfo(AutomatedSyncWindow.WorkspaceInfo selectedWorkspaceInfo, string projectPath, bool sync, string execCommand)
-			{
-				this.SelectedWorkspaceInfo = selectedWorkspaceInfo;
-				this.ProjectPath = projectPath;
-				this.Sync = sync;
-				this.ExecCommand = execCommand;
-			}
-		}
-
-		string _streamName;
-		IServiceProvider _serviceProvider;
-
-		string? _serverAndPortOverride;
-		string? _userNameOverride;
-		IPerforceSettings _defaultPerforceSettings;
-=======
 			public AutomatedSyncWindow.WorkspaceInfo SelectedWorkspaceInfo { get; }
 			public string ProjectPath { get; }
 			public bool Sync { get; }
@@ -62,21 +32,14 @@
 		string? _serverAndPortOverride;
 		string? _userNameOverride;
 		readonly IPerforceSettings _defaultPerforceSettings;
->>>>>>> 4af6daef
 
 		BuildInfo? _result;
 
 		private AutomatedBuildWindow(string streamName, int changelist, string command, IPerforceSettings defaultPerforceSettings, string? defaultWorkspaceName, string? defaultProjectPath, IServiceProvider serviceProvider)
 		{
-<<<<<<< HEAD
-			this._streamName = streamName;
-			this._defaultPerforceSettings = defaultPerforceSettings;
-			this._serviceProvider = serviceProvider;
-=======
 			_streamName = streamName;
 			_defaultPerforceSettings = defaultPerforceSettings;
 			_serviceProvider = serviceProvider;
->>>>>>> 4af6daef
 
 			InitializeComponent();
 			Font = new System.Drawing.Font("Segoe UI", 8.25F, System.Drawing.FontStyle.Regular, System.Drawing.GraphicsUnit.Point, ((byte)(0)));
@@ -106,14 +69,7 @@
 			UpdateWorkspacePathBrowseButton();
 		}
 
-<<<<<<< HEAD
-		private IPerforceSettings Perforce
-		{
-			get => Utility.OverridePerforceSettings(_defaultPerforceSettings, _serverAndPortOverride, _userNameOverride);
-		}
-=======
 		private IPerforceSettings Perforce => Utility.OverridePerforceSettings(_defaultPerforceSettings, _serverAndPortOverride, _userNameOverride);
->>>>>>> 4af6daef
 
 		public static bool ShowModal(IWin32Window owner, IPerforceSettings defaultPerforceSettings, string streamName, string projectPath, int changelist, string command, UserSettings settings, IServiceProvider loggerFactory, [NotNullWhen(true)] out BuildInfo? buildInfo)
 		{
@@ -137,11 +93,7 @@
 				}
 			}
 
-<<<<<<< HEAD
-			AutomatedBuildWindow window = new AutomatedBuildWindow(streamName, changelist, command, defaultPerforceSettings, defaultWorkspaceName, defaultProjectPath, loggerFactory);
-=======
 			using AutomatedBuildWindow window = new AutomatedBuildWindow(streamName, changelist, command, defaultPerforceSettings, defaultWorkspaceName, defaultProjectPath, loggerFactory);
->>>>>>> 4af6daef
 			if (window.ShowDialog() == DialogResult.OK)
 			{
 				buildInfo = window._result!;
@@ -210,12 +162,7 @@
 
 		private void UpdateWorkspacePathBrowseButton()
 		{
-<<<<<<< HEAD
-			string? workspaceName;
-			WorkspacePathBrowseBtn.Enabled = TryGetWorkspaceName(out workspaceName);
-=======
 			WorkspacePathBrowseBtn.Enabled = TryGetWorkspaceName(out _);
->>>>>>> 4af6daef
 		}
 
 		private void WorkspacePathBrowseBtn_Click(object sender, EventArgs e)
