--- conflicted
+++ resolved
@@ -7,11 +7,6 @@
 using System.Collections.Generic;
 using System.Data;
 using System.Linq;
-<<<<<<< HEAD
-using System.Net;
-using System.Text;
-=======
->>>>>>> 4af6daef
 using System.Threading;
 using System.Threading.Tasks;
 using System.Windows.Forms;
@@ -29,13 +24,8 @@
 
 			public EnumerateWorkspaces(InfoRecord info, List<ClientsRecord> clients)
 			{
-<<<<<<< HEAD
-				this.Info = info;
-				this.Clients = clients;
-=======
 				Info = info;
 				Clients = clients;
->>>>>>> 4af6daef
 			}
 
 			public static async Task<EnumerateWorkspaces> RunAsync(IPerforceConnection perforce, CancellationToken cancellationToken)
@@ -46,13 +36,8 @@
 			}
 		}
 
-<<<<<<< HEAD
-		InfoRecord _info;
-		List<ClientsRecord> _clients;
-=======
 		readonly InfoRecord _info;
 		readonly List<ClientsRecord> _clients;
->>>>>>> 4af6daef
 		string? _workspaceName;
 
 		private SelectWorkspaceWindow(InfoRecord info, List<ClientsRecord> clients, string? workspaceName)
@@ -60,15 +45,9 @@
 			InitializeComponent();
 			Font = new System.Drawing.Font("Segoe UI", 8.25F, System.Drawing.FontStyle.Regular, System.Drawing.GraphicsUnit.Point, ((byte)(0)));
 
-<<<<<<< HEAD
-			this._info = info;
-			this._clients = clients;
-			this._workspaceName = workspaceName;
-=======
 			_info = info;
 			_clients = clients;
 			_workspaceName = workspaceName;
->>>>>>> 4af6daef
 
 			UpdateListView();
 			UpdateOkButton();
@@ -89,11 +68,7 @@
 
 			foreach(ClientsRecord client in _clients.OrderBy(x => x.Name))
 			{
-<<<<<<< HEAD
-				if(!OnlyForThisComputer.Checked || String.Compare(client.Host, _info.ClientHost, StringComparison.InvariantCultureIgnoreCase) == 0)
-=======
 				if(!OnlyForThisComputer.Checked || String.Equals(client.Host, _info.ClientHost, StringComparison.OrdinalIgnoreCase))
->>>>>>> 4af6daef
 				{
 					ListViewItem item = new ListViewItem(client.Name);
 					item.SubItems.Add(new ListViewItem.ListViewSubItem(item, client.Host));
@@ -119,11 +94,7 @@
 				return false;
 			}
 
-<<<<<<< HEAD
-			SelectWorkspaceWindow selectWorkspace = new SelectWorkspaceWindow(task.Result.Info, task.Result.Clients, workspaceName);
-=======
 			using SelectWorkspaceWindow selectWorkspace = new SelectWorkspaceWindow(task.Result.Info, task.Result.Clients, workspaceName);
->>>>>>> 4af6daef
 			if(selectWorkspace.ShowDialog(owner) == DialogResult.OK)
 			{
 				newWorkspaceName = selectWorkspace._workspaceName;
