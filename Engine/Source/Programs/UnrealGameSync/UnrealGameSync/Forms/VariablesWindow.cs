// Copyright Epic Games, Inc. All Rights Reserved.

using System;
using System.Collections;
using System.Collections.Generic;
using System.Linq;
using System.Windows.Forms;

#nullable enable

namespace UnrealGameSync
{
	public partial class VariablesWindow : Form
	{
<<<<<<< HEAD
		static HashSet<string> _legacyVariables = new HashSet<string>()
=======
		static readonly HashSet<string> s_legacyVariables = new HashSet<string>()
>>>>>>> 4af6daef
		{
			"UE4EditorConfig",
			"UE4EditorDebugArg",
			"UE4EditorExe",
			"UE4EditorCmdExe",
			"UseIncrementalBuilds",
		};
<<<<<<< HEAD

		public delegate void InsertVariableDelegate(string name);

		public event InsertVariableDelegate? OnInsertVariable;

=======

		public delegate void InsertVariableDelegate(string name);

		public event InsertVariableDelegate? OnInsertVariable;

>>>>>>> 4af6daef
		public VariablesWindow(IReadOnlyDictionary<string, string> variables)
		{
			InitializeComponent();
			Font = new System.Drawing.Font("Segoe UI", 8.25F, System.Drawing.FontStyle.Regular, System.Drawing.GraphicsUnit.Point, ((byte)(0)));

			ListViewGroup currentProjectGroup = new ListViewGroup("Current Project");
			MacrosList.Groups.Add(currentProjectGroup);

			ListViewGroup environmentGroup = new ListViewGroup("Environment");
			MacrosList.Groups.Add(environmentGroup);

			foreach(KeyValuePair<string, string> pair in variables)
			{
<<<<<<< HEAD
				if (!_legacyVariables.Contains(pair.Key))
=======
				if (!s_legacyVariables.Contains(pair.Key))
>>>>>>> 4af6daef
				{
					ListViewItem item = new ListViewItem(String.Format("$({0})", pair.Key));
					item.SubItems.Add(pair.Value);
					item.Group = currentProjectGroup;
					MacrosList.Items.Add(item);
				}
			}

			foreach(DictionaryEntry entry in Environment.GetEnvironmentVariables().OfType<DictionaryEntry>())
			{
				string? key = entry.Key?.ToString();
				if(key != null && entry.Value != null && !variables.ContainsKey(key))
				{
					ListViewItem item = new ListViewItem(String.Format("$({0})", key));
					item.SubItems.Add(entry.Value.ToString());
					item.Group = environmentGroup;
					MacrosList.Items.Add(item);
				}
			}
		}

		protected override bool ShowWithoutActivation => true;

		private void OkButton_Click(object sender, EventArgs e)
		{
			DialogResult = System.Windows.Forms.DialogResult.OK;
			Close();
		}

		private void MacrosList_MouseDoubleClick(object sender, MouseEventArgs args)
		{
			if(args.Button == MouseButtons.Left)
			{
				ListViewHitTestInfo hitTest = MacrosList.HitTest(args.Location);
				if(hitTest.Item != null && OnInsertVariable != null)
				{
					OnInsertVariable(hitTest.Item.Text);
				}
			}
		}

		private void InsertButton_Click(object sender, EventArgs e)
		{
			if(MacrosList.SelectedItems.Count > 0 && OnInsertVariable != null)
			{
				OnInsertVariable(MacrosList.SelectedItems[0].Text);
			}
		}

		private void MacrosList_SelectedIndexChanged(object sender, EventArgs e)
		{
			InsertButton.Enabled = (MacrosList.SelectedItems.Count > 0);
		}
	}
}<|MERGE_RESOLUTION|>--- conflicted
+++ resolved
@@ -12,11 +12,7 @@
 {
 	public partial class VariablesWindow : Form
 	{
-<<<<<<< HEAD
-		static HashSet<string> _legacyVariables = new HashSet<string>()
-=======
 		static readonly HashSet<string> s_legacyVariables = new HashSet<string>()
->>>>>>> 4af6daef
 		{
 			"UE4EditorConfig",
 			"UE4EditorDebugArg",
@@ -24,19 +20,11 @@
 			"UE4EditorCmdExe",
 			"UseIncrementalBuilds",
 		};
-<<<<<<< HEAD
 
 		public delegate void InsertVariableDelegate(string name);
 
 		public event InsertVariableDelegate? OnInsertVariable;
 
-=======
-
-		public delegate void InsertVariableDelegate(string name);
-
-		public event InsertVariableDelegate? OnInsertVariable;
-
->>>>>>> 4af6daef
 		public VariablesWindow(IReadOnlyDictionary<string, string> variables)
 		{
 			InitializeComponent();
@@ -50,11 +38,7 @@
 
 			foreach(KeyValuePair<string, string> pair in variables)
 			{
-<<<<<<< HEAD
-				if (!_legacyVariables.Contains(pair.Key))
-=======
 				if (!s_legacyVariables.Contains(pair.Key))
->>>>>>> 4af6daef
 				{
 					ListViewItem item = new ListViewItem(String.Format("$({0})", pair.Key));
 					item.SubItems.Add(pair.Value);
