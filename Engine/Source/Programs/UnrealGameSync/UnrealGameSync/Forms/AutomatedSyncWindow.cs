--- conflicted
+++ resolved
@@ -9,10 +9,6 @@
 using System.Diagnostics.CodeAnalysis;
 using System.Drawing;
 using System.Linq;
-<<<<<<< HEAD
-using System.Text;
-=======
->>>>>>> 4af6daef
 using System.Threading;
 using System.Threading.Tasks;
 using System.Windows.Forms;
@@ -54,17 +50,6 @@
 
 		class ValidateWorkspaceTask
 		{
-<<<<<<< HEAD
-			public string WorkspaceName;
-			public string StreamName;
-			public bool RequiresStreamSwitch;
-			public bool HasOpenFiles;
-
-			public ValidateWorkspaceTask(string workspaceName, string streamName)
-			{
-				this.WorkspaceName = workspaceName;
-				this.StreamName = streamName;
-=======
 			public string WorkspaceName { get; }
 			public string StreamName { get; }
 			public bool RequiresStreamSwitch { get; private set; }
@@ -74,7 +59,6 @@
 			{
 				WorkspaceName = workspaceName;
 				StreamName = streamName;
->>>>>>> 4af6daef
 			}
 
 			public async Task RunAsync(IPerforceConnection perforce, CancellationToken cancellationToken)
@@ -101,21 +85,6 @@
 
 			public WorkspaceInfo(string serverAndPort, string userName, string workspaceName, bool requiresStreamSwitch)
 			{
-<<<<<<< HEAD
-				this.ServerAndPort = serverAndPort;
-				this.UserName = userName;
-				this.WorkspaceName = workspaceName;
-				this.RequiresStreamSwitch = requiresStreamSwitch;
-			}
-		}
-
-		string _streamName;
-		IServiceProvider _serviceProvider;
-
-		string? _serverAndPortOverride;
-		string? _userNameOverride;
-		IPerforceSettings _defaultPerforceSettings;
-=======
 				ServerAndPort = serverAndPort;
 				UserName = userName;
 				WorkspaceName = workspaceName;
@@ -129,20 +98,13 @@
 		string? _serverAndPortOverride;
 		string? _userNameOverride;
 		readonly IPerforceSettings _defaultPerforceSettings;
->>>>>>> 4af6daef
 		WorkspaceInfo? _selectedWorkspaceInfo;
 
 		private AutomatedSyncWindow(string streamName, string projectPath, string? workspaceName, IPerforceSettings defaultPerforceSettings, IServiceProvider serviceProvider)
 		{
-<<<<<<< HEAD
-			this._streamName = streamName;
-			this._defaultPerforceSettings = defaultPerforceSettings;
-			this._serviceProvider = serviceProvider;
-=======
 			_streamName = streamName;
 			_defaultPerforceSettings = defaultPerforceSettings;
 			_serviceProvider = serviceProvider;
->>>>>>> 4af6daef
 
 			InitializeComponent();
 			Font = new System.Drawing.Font("Segoe UI", 8.25F, System.Drawing.FontStyle.Regular, System.Drawing.GraphicsUnit.Point, ((byte)(0)));
@@ -177,11 +139,7 @@
 		{
 			string? workspaceName = FindDefaultWorkspace(owner, defaultPerforceSettings, streamName, serviceProvider);
 
-<<<<<<< HEAD
-			AutomatedSyncWindow window = new AutomatedSyncWindow(streamName, projectPath, workspaceName, defaultPerforceSettings, serviceProvider);
-=======
 			using AutomatedSyncWindow window = new AutomatedSyncWindow(streamName, projectPath, workspaceName, defaultPerforceSettings, serviceProvider);
->>>>>>> 4af6daef
 			if(window.ShowDialog() == DialogResult.OK)
 			{
 				workspaceInfo = window._selectedWorkspaceInfo!;
