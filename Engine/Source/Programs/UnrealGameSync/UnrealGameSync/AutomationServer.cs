// Copyright Epic Games, Inc. All Rights Reserved.

using Microsoft.Extensions.Logging;
using Microsoft.Win32;
using System;
using System.IO;
using System.IO.Pipes;
using System.Net;
using System.Net.Sockets;
using System.Runtime.CompilerServices;
using System.Text;
using System.Threading;
using System.Threading.Tasks;
using System.Windows.Forms;

namespace UnrealGameSync
{
	enum AutomationRequestType
	{
		SyncProject = 0,
		FindProject = 1,
		OpenProject = 2,
		ExecCommand = 3,
		OpenIssue = 4,
	}

	class AutomationRequestInput
	{
		public AutomationRequestType Type;
		public byte[] Data;

		public AutomationRequestInput(AutomationRequestType type, byte[] data)
		{
<<<<<<< HEAD
			this.Type = type;
			this.Data = data;
=======
			Type = type;
			Data = data;
>>>>>>> 4af6daef
		}

		public static AutomationRequestInput Read(Stream inputStream)
		{
<<<<<<< HEAD
			BinaryReader reader = new BinaryReader(inputStream);
=======
			using BinaryReader reader = new BinaryReader(inputStream);
>>>>>>> 4af6daef
			
			int type = reader.ReadInt32();
			int inputSize = reader.ReadInt32();
			byte[] input = reader.ReadBytes(inputSize);

			return new AutomationRequestInput((AutomationRequestType)type, input);
		}

		public void Write(Stream outputStream)
		{
<<<<<<< HEAD
			BinaryWriter writer = new BinaryWriter(outputStream);
=======
			using BinaryWriter writer = new BinaryWriter(outputStream, Encoding.UTF8, true);
>>>>>>> 4af6daef

			writer.Write((int)Type);
			writer.Write(Data.Length);
			writer.Write(Data);
		}
	}

	enum AutomationRequestResult
	{
		Ok,
		Invalid,
		Busy,
		Canceled,
		Error,
		NotFound
	}

	class AutomationRequestOutput
	{
		public AutomationRequestResult Result;
		public byte[] Data;

		public AutomationRequestOutput(AutomationRequestResult result)
		{
<<<<<<< HEAD
			this.Result = result;
			this.Data = new byte[0];
=======
			Result = result;
			Data = Array.Empty<byte>();
>>>>>>> 4af6daef
		}

		public AutomationRequestOutput(AutomationRequestResult result, byte[] data)
		{
<<<<<<< HEAD
			this.Result = result;
			this.Data = data;
=======
			Result = result;
			Data = data;
>>>>>>> 4af6daef
		}

		public static AutomationRequestOutput Read(Stream inputStream)
		{
			using(BinaryReader reader = new BinaryReader(inputStream))
			{
				AutomationRequestResult result = (AutomationRequestResult)reader.ReadInt32();
				int dataSize = reader.ReadInt32();
				byte[] data = reader.ReadBytes(dataSize);
				return new AutomationRequestOutput(result, data);
			}
		}

		public void Write(Stream outputStream)
		{
			using(BinaryWriter writer = new BinaryWriter(outputStream))
			{
				writer.Write((int)Result);
				writer.Write(Data.Length);
				writer.Write(Data);
			}
		}
	}

	class AutomationRequest : IDisposable
	{
		public AutomationRequestInput Input;
		public AutomationRequestOutput? Output;
		public ManualResetEventSlim Complete;

		public AutomationRequest(AutomationRequestInput input)
		{
<<<<<<< HEAD
			this.Input = input;
			this.Complete = new ManualResetEventSlim(false);
=======
			Input = input;
			Complete = new ManualResetEventSlim(false);
>>>>>>> 4af6daef
		}

		public void SetOutput(AutomationRequestOutput output)
		{
<<<<<<< HEAD
			this.Output = output;
=======
			Output = output;
>>>>>>> 4af6daef
			Complete?.Set();
		}

		public void Dispose()
		{
			Complete.Dispose();
		}
	}

	class AutomationServer : IAsyncDisposable, IDisposable
	{
<<<<<<< HEAD
		TcpListener? _listener;
		public const int DefaultPortNumber = 30422;

		NamedPipeServerStream? _ipcStream;
		static UnicodeEncoding _streamEncoding = new UnicodeEncoding();
		const string UgsChannel = @"\.\pipe\UGSChannel";

		Thread? _uriThread;
		Thread? _tcpThread;

		EventWaitHandle _shutdownEvent;		
		Action<AutomationRequest> _postRequest;

		bool _disposing;
		ILogger _logger;
		string? _commandLineUri;

		public AutomationServer(Action<AutomationRequest> postRequest, string? uri, ILogger<AutomationServer> logger)
		{
			_shutdownEvent = new ManualResetEvent(false);
			this._postRequest = postRequest;
			this._commandLineUri = uri;
			this._logger = logger;
=======
		static readonly UnicodeEncoding _streamEncoding = new UnicodeEncoding();

		readonly CancellationTokenSource _cancellationSource = new CancellationTokenSource();

		const string IpcChannel = @"\.\pipe\UGSChannel";
		readonly ConfiguredTaskAwaitable _ipcTask;

		public const int DefaultPortNumber = 30422;
		readonly ConfiguredTaskAwaitable? _tcpTask;

		readonly Action<AutomationRequest> _postRequest;

		readonly ILogger _logger;

		public AutomationServer(Action<AutomationRequest> postRequest, string? uri, ILogger<AutomationServer> logger)
		{
			_postRequest = postRequest;
			_logger = logger;
>>>>>>> 4af6daef

			try
			{
				// IPC named pipe
<<<<<<< HEAD
				_ipcStream = new NamedPipeServerStream(UgsChannel, PipeDirection.In, 1, PipeTransmissionMode.Message, PipeOptions.Asynchronous);
=======
				_ipcTask = RunIpcAsync(uri, _cancellationSource.Token).ConfigureAwait(false);
>>>>>>> 4af6daef

				// TCP listener setup
				int portNumber = GetPortNumber();
				if (portNumber > 0)
				{
					try
					{
<<<<<<< HEAD
						_listener = new TcpListener(IPAddress.Loopback, portNumber);
						_listener.Start();
						_tcpThread = new Thread(() => RunTcp());
						_tcpThread.IsBackground = true;
						_tcpThread.Start();

					}
					catch (Exception ex)
					{
						_listener = null;
						logger.LogError(ex, "Unable to start automation server tcp listener");
					}
				}

				_uriThread = new Thread(() => RunUri());
				_uriThread.IsBackground = true;
				_uriThread.Start();
=======
						_tcpTask = RunTcpAsync(portNumber, _cancellationSource.Token).ConfigureAwait(false);
					}
					catch (Exception ex)
					{
						logger.LogError(ex, "Unable to start automation server tcp listener");
					}
				}
>>>>>>> 4af6daef
			}
			catch (Exception ex)
			{
				logger.LogError(ex, "Unable to start automation server");
			}
		}

		public static void SetPortNumber(int portNumber)
		{
			if(portNumber <= 0)
			{
				GlobalPerforceSettings.DeleteRegistryKey(Registry.CurrentUser, "Software\\Epic Games\\UnrealGameSync", "AutomationPort");
			}
			else
			{
				Registry.SetValue("HKEY_CURRENT_USER\\Software\\Epic Games\\UnrealGameSync", "AutomationPort", portNumber);
			}
		}

		public static int GetPortNumber()
		{
			object? portValue = Registry.GetValue("HKEY_CURRENT_USER\\Software\\Epic Games\\UnrealGameSync", "AutomationPort", null);
<<<<<<< HEAD
			if (portValue != null && portValue is int)
			{
				return (int)portValue;
=======
			if (portValue != null && portValue is int portValueInt)
			{
				return portValueInt;
>>>>>>> 4af6daef
			}
			else
			{
				return -1;
			}
		}

		async Task RunIpcAsync(string? commandLineUri, CancellationToken cancellationToken)
		{
			// Handle main process command line URI request
<<<<<<< HEAD
			if (!string.IsNullOrEmpty(_commandLineUri))
			{
				HandleUri(_commandLineUri);
=======
			if (!String.IsNullOrEmpty(commandLineUri))
			{
				HandleUri(commandLineUri);
>>>>>>> 4af6daef
			}

			using NamedPipeServerStream ipcStream = new NamedPipeServerStream(IpcChannel, PipeDirection.In, 1, PipeTransmissionMode.Message, PipeOptions.Asynchronous);
			while (!cancellationToken.IsCancellationRequested)
			{
				try
				{
<<<<<<< HEAD

					IAsyncResult ipcResult = _ipcStream!.BeginWaitForConnection(null, null);

					int waitResult = WaitHandle.WaitAny(new WaitHandle[] { _shutdownEvent, ipcResult.AsyncWaitHandle });

					// Shutting down
					if (waitResult == 0)
					{
						break;
					}

					try
					{
						_ipcStream.EndWaitForConnection(ipcResult);

						_logger.LogInformation("Accepted Uri connection");

						// Read URI
						string uri = ReadString(_ipcStream);

						_logger.LogInformation("Received Uri: {Uri}", uri);

						_ipcStream.Disconnect();

						HandleUri(uri);
=======
					await ipcStream.WaitForConnectionAsync(cancellationToken).ConfigureAwait(false);
					try
					{
						_logger.LogInformation("Accepted Uri connection");

						// Read URI
						string uri = ReadString(ipcStream);

						_logger.LogInformation("Received Uri: {Uri}", uri);
>>>>>>> 4af6daef

						HandleUri(uri);
					}
<<<<<<< HEAD
					catch (Exception ex)
					{
						_logger.LogError(ex, "Error during automation connection");
					}
				}
				catch (Exception ex)
				{
					if (!_disposing)
					{
						_logger.LogError(ex, "Error during automation connection");
					}
=======
					finally
					{
						ipcStream.Disconnect();
					}
				}
				catch (OperationCanceledException) when (cancellationToken.IsCancellationRequested)
				{
					break;
				}
				catch (Exception ex)
				{
					_logger.LogError(ex, "Error during automation connection");
>>>>>>> 4af6daef
				}
			}
		}

		async Task RunTcpAsync(int portNumber, CancellationToken cancellationToken)
		{
			TcpListener listener = new TcpListener(IPAddress.Loopback, portNumber);
			using (IDisposable disposable = cancellationToken.Register(() => listener.Stop()))
			{
				listener.Start();
				while (!cancellationToken.IsCancellationRequested)
				{
<<<<<<< HEAD

					IAsyncResult tcpResult = _listener!.BeginAcceptTcpClient(null, null);

					int waitResult = WaitHandle.WaitAny(new WaitHandle[] { _shutdownEvent, tcpResult.AsyncWaitHandle });

					// Shutting down
					if (waitResult == 0)
					{
						break;
					}

					try
					{
						TcpClient client = _listener.EndAcceptTcpClient(tcpResult);

						_logger.LogInformation("Accepted connection from {Remote}", client.Client.RemoteEndPoint);

						NetworkStream stream = client.GetStream();

						AutomationRequestInput input = AutomationRequestInput.Read(stream);
						_logger.LogInformation("Received input: {Type} (+{NumBytes} bytes)", input.Type, input.Data.Length);

						AutomationRequestOutput output;
						using (AutomationRequest request = new AutomationRequest(input))
						{
							_postRequest(request);
							request.Complete.Wait();
							output = request.Output!;
						}

						output.Write(stream);
						_logger.LogInformation("Sent output: {Result} (+{NumBytes} bytes)", output.Result, output.Data.Length);
					}
					catch (Exception ex)
					{
						_logger.LogError(ex, "Exception during automation");
=======
					try
					{
						TcpClient client = await listener.AcceptTcpClientAsync(cancellationToken).ConfigureAwait(false);
						try
						{
							_logger.LogInformation("Accepted connection from {Remote}", client.Client.RemoteEndPoint);

							NetworkStream stream = client.GetStream();

							AutomationRequestInput input = AutomationRequestInput.Read(stream);
							_logger.LogInformation("Received input: {Type} (+{NumBytes} bytes)", input.Type, input.Data.Length);

							AutomationRequestOutput output;
							using (AutomationRequest request = new AutomationRequest(input))
							{
								_postRequest(request);
								request.Complete.Wait(cancellationToken);
								output = request.Output!;
							}

							output.Write(stream);
							_logger.LogInformation("Sent output: {Result} (+{NumBytes} bytes)", output.Result, output.Data.Length);
						}
						catch (Exception ex)
						{
							_logger.LogError(ex, "Exception during automation");
						}
						finally
						{
							_logger.LogInformation("Closed connection.");
						}
>>>>>>> 4af6daef
					}
					catch when (cancellationToken.IsCancellationRequested)
					{
<<<<<<< HEAD
						_logger.LogInformation("Closed connection.");
					}
				}
				catch (Exception ex)
				{
					if (!_disposing)
=======
						break;
					}
					catch (Exception ex)
>>>>>>> 4af6daef
					{
						_logger.LogError(ex, "Exception during automation operation");
					}
				}
			}
		}

		void HandleUri(string uri)
		{
			try
			{
				UriResult result = UriHandler.HandleUri(uri);
				if (!result.Success)
				{
<<<<<<< HEAD
					if (!string.IsNullOrEmpty(result.Error))
=======
					if (!String.IsNullOrEmpty(result.Error))
>>>>>>> 4af6daef
					{
						MessageBox.Show(String.Format("Error handling uri: {0}", result.Error));
					}

					return;
				}

				if (result.Request != null)
				{
					_postRequest(result.Request);
					result.Request.Complete.Wait();
					result.Request.Dispose();
				}
			}
			catch { }
		}

		/// <summary>
		/// Sends UGS scope URI from secondary process to main for handling
		/// </summary>		
		public static void SendUri(string uri)
		{
<<<<<<< HEAD
			using (NamedPipeClientStream clientStream = new NamedPipeClientStream(".", UgsChannel, PipeDirection.Out, PipeOptions.None))
=======
			using (NamedPipeClientStream clientStream = new NamedPipeClientStream(".", IpcChannel, PipeDirection.Out, PipeOptions.None))
>>>>>>> 4af6daef
			{
				try
				{
					clientStream.Connect(5000);
					WriteString(clientStream, uri);
				}
				catch (Exception)
				{

				}
			}
		}

		static string ReadString(Stream stream)
		{
			int len = stream.ReadByte() * 256;
			len += stream.ReadByte();
			byte[] inBuffer = new byte[len];
			stream.Read(inBuffer, 0, len);

			return _streamEncoding.GetString(inBuffer);
		}

		static void WriteString(Stream stream, string output)
		{
			byte[] outBuffer = _streamEncoding.GetBytes(output);

			int len = outBuffer.Length;

<<<<<<< HEAD
			if (len > ushort.MaxValue)
			{
				len = ushort.MaxValue;
=======
			if (len > UInt16.MaxValue)
			{
				len = UInt16.MaxValue;
>>>>>>> 4af6daef
			}

			stream.WriteByte((byte)(len / 256));
			stream.WriteByte((byte)(len & 255));
			stream.Write(outBuffer, 0, len);
			stream.Flush();
		}

		public void Dispose()
		{
<<<<<<< HEAD
			const int timeout = 5000;
			_disposing = true;
			_shutdownEvent.Set();

			if (_uriThread != null)
			{
				if (!_uriThread.Join(timeout))
				{
					try { _uriThread.Abort(); } catch { }
				}

				_uriThread = null;
			}

			if (_tcpThread != null)
			{
				if (!_tcpThread.Join(timeout))
				{
					try { _tcpThread.Abort(); } catch { }
				}

				_tcpThread = null;
			}


			// clean up IPC stream
			if (_ipcStream != null)
			{
				_ipcStream.Dispose();
			}

			if (_listener != null)
			{
				_listener.Stop();
				_listener = null;
=======
			DisposeAsync().AsTask().Wait();
		}

		public async ValueTask DisposeAsync()
		{
			_cancellationSource.Cancel();

			try
			{
				await _ipcTask;
			}
			catch (Exception ex)
			{
				_logger.LogError(ex, "Error awaiting IPC background task");
			}

			if (_tcpTask != null)
			{
				try
				{
					await _tcpTask.Value;
				}
				catch (Exception ex)
				{
					_logger.LogError(ex, "Error awaiting TCP background task");
				}
>>>>>>> 4af6daef
			}

			_cancellationSource.Dispose();
		}
	}
}<|MERGE_RESOLUTION|>--- conflicted
+++ resolved
@@ -31,22 +31,13 @@
 
 		public AutomationRequestInput(AutomationRequestType type, byte[] data)
 		{
-<<<<<<< HEAD
-			this.Type = type;
-			this.Data = data;
-=======
 			Type = type;
 			Data = data;
->>>>>>> 4af6daef
 		}
 
 		public static AutomationRequestInput Read(Stream inputStream)
 		{
-<<<<<<< HEAD
-			BinaryReader reader = new BinaryReader(inputStream);
-=======
 			using BinaryReader reader = new BinaryReader(inputStream);
->>>>>>> 4af6daef
 			
 			int type = reader.ReadInt32();
 			int inputSize = reader.ReadInt32();
@@ -57,11 +48,7 @@
 
 		public void Write(Stream outputStream)
 		{
-<<<<<<< HEAD
-			BinaryWriter writer = new BinaryWriter(outputStream);
-=======
 			using BinaryWriter writer = new BinaryWriter(outputStream, Encoding.UTF8, true);
->>>>>>> 4af6daef
 
 			writer.Write((int)Type);
 			writer.Write(Data.Length);
@@ -86,24 +73,14 @@
 
 		public AutomationRequestOutput(AutomationRequestResult result)
 		{
-<<<<<<< HEAD
-			this.Result = result;
-			this.Data = new byte[0];
-=======
 			Result = result;
 			Data = Array.Empty<byte>();
->>>>>>> 4af6daef
 		}
 
 		public AutomationRequestOutput(AutomationRequestResult result, byte[] data)
 		{
-<<<<<<< HEAD
-			this.Result = result;
-			this.Data = data;
-=======
 			Result = result;
 			Data = data;
->>>>>>> 4af6daef
 		}
 
 		public static AutomationRequestOutput Read(Stream inputStream)
@@ -136,22 +113,13 @@
 
 		public AutomationRequest(AutomationRequestInput input)
 		{
-<<<<<<< HEAD
-			this.Input = input;
-			this.Complete = new ManualResetEventSlim(false);
-=======
 			Input = input;
 			Complete = new ManualResetEventSlim(false);
->>>>>>> 4af6daef
 		}
 
 		public void SetOutput(AutomationRequestOutput output)
 		{
-<<<<<<< HEAD
-			this.Output = output;
-=======
 			Output = output;
->>>>>>> 4af6daef
 			Complete?.Set();
 		}
 
@@ -163,31 +131,6 @@
 
 	class AutomationServer : IAsyncDisposable, IDisposable
 	{
-<<<<<<< HEAD
-		TcpListener? _listener;
-		public const int DefaultPortNumber = 30422;
-
-		NamedPipeServerStream? _ipcStream;
-		static UnicodeEncoding _streamEncoding = new UnicodeEncoding();
-		const string UgsChannel = @"\.\pipe\UGSChannel";
-
-		Thread? _uriThread;
-		Thread? _tcpThread;
-
-		EventWaitHandle _shutdownEvent;		
-		Action<AutomationRequest> _postRequest;
-
-		bool _disposing;
-		ILogger _logger;
-		string? _commandLineUri;
-
-		public AutomationServer(Action<AutomationRequest> postRequest, string? uri, ILogger<AutomationServer> logger)
-		{
-			_shutdownEvent = new ManualResetEvent(false);
-			this._postRequest = postRequest;
-			this._commandLineUri = uri;
-			this._logger = logger;
-=======
 		static readonly UnicodeEncoding _streamEncoding = new UnicodeEncoding();
 
 		readonly CancellationTokenSource _cancellationSource = new CancellationTokenSource();
@@ -206,16 +149,11 @@
 		{
 			_postRequest = postRequest;
 			_logger = logger;
->>>>>>> 4af6daef
 
 			try
 			{
 				// IPC named pipe
-<<<<<<< HEAD
-				_ipcStream = new NamedPipeServerStream(UgsChannel, PipeDirection.In, 1, PipeTransmissionMode.Message, PipeOptions.Asynchronous);
-=======
 				_ipcTask = RunIpcAsync(uri, _cancellationSource.Token).ConfigureAwait(false);
->>>>>>> 4af6daef
 
 				// TCP listener setup
 				int portNumber = GetPortNumber();
@@ -223,33 +161,13 @@
 				{
 					try
 					{
-<<<<<<< HEAD
-						_listener = new TcpListener(IPAddress.Loopback, portNumber);
-						_listener.Start();
-						_tcpThread = new Thread(() => RunTcp());
-						_tcpThread.IsBackground = true;
-						_tcpThread.Start();
-
+						_tcpTask = RunTcpAsync(portNumber, _cancellationSource.Token).ConfigureAwait(false);
 					}
 					catch (Exception ex)
 					{
-						_listener = null;
 						logger.LogError(ex, "Unable to start automation server tcp listener");
 					}
 				}
-
-				_uriThread = new Thread(() => RunUri());
-				_uriThread.IsBackground = true;
-				_uriThread.Start();
-=======
-						_tcpTask = RunTcpAsync(portNumber, _cancellationSource.Token).ConfigureAwait(false);
-					}
-					catch (Exception ex)
-					{
-						logger.LogError(ex, "Unable to start automation server tcp listener");
-					}
-				}
->>>>>>> 4af6daef
 			}
 			catch (Exception ex)
 			{
@@ -272,15 +190,9 @@
 		public static int GetPortNumber()
 		{
 			object? portValue = Registry.GetValue("HKEY_CURRENT_USER\\Software\\Epic Games\\UnrealGameSync", "AutomationPort", null);
-<<<<<<< HEAD
-			if (portValue != null && portValue is int)
-			{
-				return (int)portValue;
-=======
 			if (portValue != null && portValue is int portValueInt)
 			{
 				return portValueInt;
->>>>>>> 4af6daef
 			}
 			else
 			{
@@ -291,15 +203,9 @@
 		async Task RunIpcAsync(string? commandLineUri, CancellationToken cancellationToken)
 		{
 			// Handle main process command line URI request
-<<<<<<< HEAD
-			if (!string.IsNullOrEmpty(_commandLineUri))
-			{
-				HandleUri(_commandLineUri);
-=======
 			if (!String.IsNullOrEmpty(commandLineUri))
 			{
 				HandleUri(commandLineUri);
->>>>>>> 4af6daef
 			}
 
 			using NamedPipeServerStream ipcStream = new NamedPipeServerStream(IpcChannel, PipeDirection.In, 1, PipeTransmissionMode.Message, PipeOptions.Asynchronous);
@@ -307,33 +213,6 @@
 			{
 				try
 				{
-<<<<<<< HEAD
-
-					IAsyncResult ipcResult = _ipcStream!.BeginWaitForConnection(null, null);
-
-					int waitResult = WaitHandle.WaitAny(new WaitHandle[] { _shutdownEvent, ipcResult.AsyncWaitHandle });
-
-					// Shutting down
-					if (waitResult == 0)
-					{
-						break;
-					}
-
-					try
-					{
-						_ipcStream.EndWaitForConnection(ipcResult);
-
-						_logger.LogInformation("Accepted Uri connection");
-
-						// Read URI
-						string uri = ReadString(_ipcStream);
-
-						_logger.LogInformation("Received Uri: {Uri}", uri);
-
-						_ipcStream.Disconnect();
-
-						HandleUri(uri);
-=======
 					await ipcStream.WaitForConnectionAsync(cancellationToken).ConfigureAwait(false);
 					try
 					{
@@ -343,36 +222,21 @@
 						string uri = ReadString(ipcStream);
 
 						_logger.LogInformation("Received Uri: {Uri}", uri);
->>>>>>> 4af6daef
 
 						HandleUri(uri);
 					}
-<<<<<<< HEAD
-					catch (Exception ex)
-					{
-						_logger.LogError(ex, "Error during automation connection");
-					}
+					finally
+					{
+						ipcStream.Disconnect();
+					}
+				}
+				catch (OperationCanceledException) when (cancellationToken.IsCancellationRequested)
+				{
+					break;
 				}
 				catch (Exception ex)
 				{
-					if (!_disposing)
-					{
-						_logger.LogError(ex, "Error during automation connection");
-					}
-=======
-					finally
-					{
-						ipcStream.Disconnect();
-					}
-				}
-				catch (OperationCanceledException) when (cancellationToken.IsCancellationRequested)
-				{
-					break;
-				}
-				catch (Exception ex)
-				{
 					_logger.LogError(ex, "Error during automation connection");
->>>>>>> 4af6daef
 				}
 			}
 		}
@@ -385,44 +249,6 @@
 				listener.Start();
 				while (!cancellationToken.IsCancellationRequested)
 				{
-<<<<<<< HEAD
-
-					IAsyncResult tcpResult = _listener!.BeginAcceptTcpClient(null, null);
-
-					int waitResult = WaitHandle.WaitAny(new WaitHandle[] { _shutdownEvent, tcpResult.AsyncWaitHandle });
-
-					// Shutting down
-					if (waitResult == 0)
-					{
-						break;
-					}
-
-					try
-					{
-						TcpClient client = _listener.EndAcceptTcpClient(tcpResult);
-
-						_logger.LogInformation("Accepted connection from {Remote}", client.Client.RemoteEndPoint);
-
-						NetworkStream stream = client.GetStream();
-
-						AutomationRequestInput input = AutomationRequestInput.Read(stream);
-						_logger.LogInformation("Received input: {Type} (+{NumBytes} bytes)", input.Type, input.Data.Length);
-
-						AutomationRequestOutput output;
-						using (AutomationRequest request = new AutomationRequest(input))
-						{
-							_postRequest(request);
-							request.Complete.Wait();
-							output = request.Output!;
-						}
-
-						output.Write(stream);
-						_logger.LogInformation("Sent output: {Result} (+{NumBytes} bytes)", output.Result, output.Data.Length);
-					}
-					catch (Exception ex)
-					{
-						_logger.LogError(ex, "Exception during automation");
-=======
 					try
 					{
 						TcpClient client = await listener.AcceptTcpClientAsync(cancellationToken).ConfigureAwait(false);
@@ -454,22 +280,12 @@
 						{
 							_logger.LogInformation("Closed connection.");
 						}
->>>>>>> 4af6daef
 					}
 					catch when (cancellationToken.IsCancellationRequested)
 					{
-<<<<<<< HEAD
-						_logger.LogInformation("Closed connection.");
-					}
-				}
-				catch (Exception ex)
-				{
-					if (!_disposing)
-=======
 						break;
 					}
 					catch (Exception ex)
->>>>>>> 4af6daef
 					{
 						_logger.LogError(ex, "Exception during automation operation");
 					}
@@ -484,11 +300,7 @@
 				UriResult result = UriHandler.HandleUri(uri);
 				if (!result.Success)
 				{
-<<<<<<< HEAD
-					if (!string.IsNullOrEmpty(result.Error))
-=======
 					if (!String.IsNullOrEmpty(result.Error))
->>>>>>> 4af6daef
 					{
 						MessageBox.Show(String.Format("Error handling uri: {0}", result.Error));
 					}
@@ -511,11 +323,7 @@
 		/// </summary>		
 		public static void SendUri(string uri)
 		{
-<<<<<<< HEAD
-			using (NamedPipeClientStream clientStream = new NamedPipeClientStream(".", UgsChannel, PipeDirection.Out, PipeOptions.None))
-=======
 			using (NamedPipeClientStream clientStream = new NamedPipeClientStream(".", IpcChannel, PipeDirection.Out, PipeOptions.None))
->>>>>>> 4af6daef
 			{
 				try
 				{
@@ -545,15 +353,9 @@
 
 			int len = outBuffer.Length;
 
-<<<<<<< HEAD
-			if (len > ushort.MaxValue)
-			{
-				len = ushort.MaxValue;
-=======
 			if (len > UInt16.MaxValue)
 			{
 				len = UInt16.MaxValue;
->>>>>>> 4af6daef
 			}
 
 			stream.WriteByte((byte)(len / 256));
@@ -564,43 +366,6 @@
 
 		public void Dispose()
 		{
-<<<<<<< HEAD
-			const int timeout = 5000;
-			_disposing = true;
-			_shutdownEvent.Set();
-
-			if (_uriThread != null)
-			{
-				if (!_uriThread.Join(timeout))
-				{
-					try { _uriThread.Abort(); } catch { }
-				}
-
-				_uriThread = null;
-			}
-
-			if (_tcpThread != null)
-			{
-				if (!_tcpThread.Join(timeout))
-				{
-					try { _tcpThread.Abort(); } catch { }
-				}
-
-				_tcpThread = null;
-			}
-
-
-			// clean up IPC stream
-			if (_ipcStream != null)
-			{
-				_ipcStream.Dispose();
-			}
-
-			if (_listener != null)
-			{
-				_listener.Stop();
-				_listener = null;
-=======
 			DisposeAsync().AsTask().Wait();
 		}
 
@@ -627,7 +392,6 @@
 				{
 					_logger.LogError(ex, "Error awaiting TCP background task");
 				}
->>>>>>> 4af6daef
 			}
 
 			_cancellationSource.Dispose();
