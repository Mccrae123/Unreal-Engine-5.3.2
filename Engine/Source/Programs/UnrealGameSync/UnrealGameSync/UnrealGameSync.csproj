<Project Sdk="Microsoft.NET.Sdk.WindowsDesktop">
  <PropertyGroup>
    <OutputType>WinExe</OutputType>
    <TargetFramework>netcoreapp3.1</TargetFramework>
    <UseWindowsForms>true</UseWindowsForms>
    <Deterministic>true</Deterministic>
    <Product>UnrealGameSync</Product>
    <Company>Epic Games, Inc</Company>
    <Copyright>Copyright Epic Games, Inc. All Rights Reserved.</Copyright>
    <RootNamespace>UnrealGameSync</RootNamespace>
    <AssemblyName>UnrealGameSync</AssemblyName>
    <StartupObject>UnrealGameSync.Program</StartupObject>
    <ApplicationIcon>Resources\Icon.ico</ApplicationIcon>
    <ApplicationManifest>Properties\app.manifest</ApplicationManifest>
  </PropertyGroup>
  <PropertyGroup Condition="'$(Configuration)|$(Platform)'=='Release|AnyCPU'">
    <DefineConstants>TRACE;DEBUG;WITH_TELEMETRY</DefineConstants>
  </PropertyGroup>
  <PropertyGroup Condition="'$(Configuration)|$(Platform)'=='Debug|AnyCPU'">
    <DefineConstants>TRACE;WITH_TELEMETRY</DefineConstants>
  </PropertyGroup>
  <ItemGroup>
    <PackageReference Include="EnvDTE" Version="16.7.30328.74" />
    <PackageReference Include="IdentityModel.OidcClient" Version="3.1.2" />
  </ItemGroup>
  <ItemGroup>
    <ProjectReference Include="..\..\Shared\EpicGames.Core\EpicGames.Core.csproj" />
    <ProjectReference Include="..\..\Shared\EpicGames.Jupiter\EpicGames.Jupiter.csproj" />
  </ItemGroup>
  <ItemGroup>
    <Reference Include="Microsoft.VisualStudio.Setup.Configuration.Interop">
      <HintPath>..\..\..\..\Binaries\ThirdParty\VisualStudio\Microsoft.VisualStudio.Setup.Configuration.Interop.dll</HintPath>
      <EmbedInteropTypes>true</EmbedInteropTypes>
    </Reference>
<<<<<<< HEAD
    <Reference Include="Microsoft.VisualStudio.Setup.Configuration.Interop">
      <HintPath>..\..\..\..\Binaries\ThirdParty\VisualStudio\Microsoft.VisualStudio.Setup.Configuration.Interop.dll</HintPath>
      <EmbedInteropTypes>True</EmbedInteropTypes>
    </Reference>
    <Reference Include="System" />
    <Reference Include="System.Activities" />
    <Reference Include="System.Core" />
    <Reference Include="System.Web" />
    <Reference Include="System.Web.Extensions" />
    <Reference Include="System.Xml.Linq" />
    <Reference Include="System.Data.DataSetExtensions" />
    <Reference Include="Microsoft.CSharp" />
    <Reference Include="System.Data" />
    <Reference Include="System.Deployment" />
    <Reference Include="System.Drawing" />
    <Reference Include="System.Windows.Forms" />
    <Reference Include="System.Xml" />
    <Reference Include="envdte">
      <EmbedInteropTypes>False</EmbedInteropTypes>
    </Reference>
  </ItemGroup>
  <ItemGroup>
    <Compile Include="ActivationListener.cs" />
    <Compile Include="ArchiveManifest.cs" />
    <Compile Include="AutomationServer.cs" />
    <Compile Include="BuildStep.cs" />
    <Compile Include="ChildProcess.cs" />
    <Compile Include="Controls\AlertButtonControl.cs">
      <SubType>Component</SubType>
    </Compile>
    <Compile Include="Controls\AlertImageControl.cs">
      <SubType>UserControl</SubType>
    </Compile>
    <Compile Include="Controls\CustomListViewControl.cs" />
    <Compile Include="Controls\ErrorPanel.cs">
      <SubType>Component</SubType>
    </Compile>
    <Compile Include="Controls\RichTextBox41.cs">
      <SubType>Component</SubType>
    </Compile>
    <Compile Include="Controls\SyncFilterControl.cs">
      <SubType>UserControl</SubType>
    </Compile>
    <Compile Include="Controls\SyncFilterControl.Designer.cs">
      <DependentUpon>SyncFilterControl.cs</DependentUpon>
    </Compile>
    <Compile Include="Controls\TextBoxWithCueBanner.cs">
      <SubType>Component</SubType>
    </Compile>
    <Compile Include="Controls\WorkspaceControl.cs">
      <SubType>UserControl</SubType>
    </Compile>
    <Compile Include="Controls\WorkspaceControl.Designer.cs">
      <DependentUpon>WorkspaceControl.cs</DependentUpon>
    </Compile>
    <Compile Include="Controls\StatusPanel.cs" />
    <Compile Include="Controls\BuildListControl.cs">
      <SubType>Component</SubType>
    </Compile>
    <Compile Include="Controls\LogControl.cs">
      <SubType>UserControl</SubType>
    </Compile>
    <Compile Include="Controls\LogSplitContainer.cs">
      <SubType>Component</SubType>
    </Compile>
    <Compile Include="Controls\TabControl.cs">
      <SubType>Component</SubType>
    </Compile>
    <Compile Include="DeleteFilesTask.cs" />
    <Compile Include="DeploymentSettings.cs" />
    <Compile Include="DetectProjectSettingsTask.cs" />
    <Compile Include="FastJSON\Formatter.cs" />
    <Compile Include="FastJSON\Getters.cs" />
    <Compile Include="FastJSON\JSON.cs" />
    <Compile Include="FastJSON\JsonParser.cs" />
    <Compile Include="FastJSON\JsonSerializer.cs" />
    <Compile Include="FastJSON\Reflection.cs" />
    <Compile Include="FastJSON\SafeDictionary.cs" />
    <Compile Include="Forms\AutomatedBuildWindow.cs">
      <SubType>Form</SubType>
    </Compile>
    <Compile Include="Forms\AutomatedBuildWindow.Designer.cs">
      <DependentUpon>AutomatedBuildWindow.cs</DependentUpon>
    </Compile>
    <Compile Include="Forms\NetCoreWindow.cs">
      <SubType>Form</SubType>
    </Compile>
    <Compile Include="Forms\NetCoreWindow.Designer.cs">
      <DependentUpon>NetCoreWindow.cs</DependentUpon>
    </Compile>
    <Compile Include="Json.cs" />
    <Compile Include="FileFilter.cs" />
    <Compile Include="FindFoldersToCleanTask.cs" />
    <Compile Include="Forms\ArgumentsWindow.cs">
      <SubType>Form</SubType>
    </Compile>
    <Compile Include="Forms\ArgumentsWindow.Designer.cs">
      <DependentUpon>ArgumentsWindow.cs</DependentUpon>
    </Compile>
    <Compile Include="Forms\AutomatedSyncWindow.cs">
      <SubType>Form</SubType>
    </Compile>
    <Compile Include="Forms\AutomatedSyncWindow.Designer.cs">
      <DependentUpon>AutomatedSyncWindow.cs</DependentUpon>
    </Compile>
    <Compile Include="Forms\IssueAlertWindow.cs">
      <SubType>Form</SubType>
    </Compile>
    <Compile Include="Forms\IssueAlertWindow.Designer.cs">
      <DependentUpon>IssueAlertWindow.cs</DependentUpon>
    </Compile>
    <Compile Include="Forms\IssueFixedWindow.cs">
      <SubType>Form</SubType>
    </Compile>
    <Compile Include="Forms\IssueFixedWindow.Designer.cs">
      <DependentUpon>IssueFixedWindow.cs</DependentUpon>
    </Compile>
    <Compile Include="Forms\IssueBrowserWindow.cs">
      <SubType>Form</SubType>
    </Compile>
    <Compile Include="Forms\IssueBrowserWindow.Designer.cs">
      <DependentUpon>IssueBrowserWindow.cs</DependentUpon>
    </Compile>
    <Compile Include="Forms\IssueSettingsWindow.cs">
      <SubType>Form</SubType>
    </Compile>
    <Compile Include="Forms\IssueSettingsWindow.Designer.cs">
      <DependentUpon>IssueSettingsWindow.cs</DependentUpon>
    </Compile>
    <Compile Include="Forms\SelectUserWindow.cs">
      <SubType>Form</SubType>
    </Compile>
    <Compile Include="Forms\SelectUserWindow.Designer.cs">
      <DependentUpon>SelectUserWindow.cs</DependentUpon>
    </Compile>
    <Compile Include="Forms\CleanWorkspaceWindow.cs">
      <SubType>Form</SubType>
    </Compile>
    <Compile Include="Forms\CleanWorkspaceWindow.Designer.cs">
      <DependentUpon>CleanWorkspaceWindow.cs</DependentUpon>
    </Compile>
    <Compile Include="Forms\ClobberWindow.cs">
      <SubType>Form</SubType>
    </Compile>
    <Compile Include="Forms\ClobberWindow.Designer.cs">
      <DependentUpon>ClobberWindow.cs</DependentUpon>
    </Compile>
    <Compile Include="Forms\ConnectWindow.cs">
      <SubType>Form</SubType>
    </Compile>
    <Compile Include="Forms\ConnectWindow.Designer.cs">
      <DependentUpon>ConnectWindow.cs</DependentUpon>
    </Compile>
    <Compile Include="Forms\IssueDetailsWindow.cs">
      <SubType>Form</SubType>
    </Compile>
    <Compile Include="Forms\IssueDetailsWindow.Designer.cs">
      <DependentUpon>IssueDetailsWindow.cs</DependentUpon>
    </Compile>
    <Compile Include="Forms\NewWorkspaceWindow.cs">
      <SubType>Form</SubType>
    </Compile>
    <Compile Include="Forms\NewWorkspaceWindow.Designer.cs">
      <DependentUpon>NewWorkspaceWindow.cs</DependentUpon>
    </Compile>
    <Compile Include="Forms\DeleteWindow.cs">
      <SubType>Form</SubType>
    </Compile>
    <Compile Include="Forms\DeleteWindow.Designer.cs">
      <DependentUpon>DeleteWindow.cs</DependentUpon>
    </Compile>
    <Compile Include="Forms\NotificationWindow.cs">
      <SubType>Form</SubType>
    </Compile>
    <Compile Include="Forms\NotificationWindow.Designer.cs">
      <DependentUpon>NotificationWindow.cs</DependentUpon>
    </Compile>
    <Compile Include="Forms\OpenProjectWindow.cs">
      <SubType>Form</SubType>
    </Compile>
    <Compile Include="Forms\OpenProjectWindow.Designer.cs">
      <DependentUpon>OpenProjectWindow.cs</DependentUpon>
    </Compile>
    <Compile Include="Forms\PasswordWindow.cs">
      <SubType>Form</SubType>
    </Compile>
    <Compile Include="Forms\PasswordWindow.Designer.cs">
      <DependentUpon>PasswordWindow.cs</DependentUpon>
    </Compile>
    <Compile Include="Forms\ApplicationSettingsWindow.cs">
      <SubType>Form</SubType>
    </Compile>
    <Compile Include="Forms\ApplicationSettingsWindow.Designer.cs">
      <DependentUpon>ApplicationSettingsWindow.cs</DependentUpon>
    </Compile>
    <Compile Include="Forms\PerforceSyncSettingsWindow.cs">
      <SubType>Form</SubType>
    </Compile>
    <Compile Include="Forms\PerforceSyncSettingsWindow.Designer.cs">
      <DependentUpon>PerforceSyncSettingsWindow.cs</DependentUpon>
    </Compile>
    <Compile Include="Forms\ProgramsRunningWindow.cs">
      <SubType>Form</SubType>
    </Compile>
    <Compile Include="Forms\ProgramsRunningWindow.Designer.cs">
      <DependentUpon>ProgramsRunningWindow.cs</DependentUpon>
    </Compile>
    <Compile Include="Forms\SdkInfoWindow.cs">
      <SubType>Form</SubType>
    </Compile>
    <Compile Include="Forms\SdkInfoWindow.Designer.cs">
      <DependentUpon>SdkInfoWindow.cs</DependentUpon>
    </Compile>
    <Compile Include="Forms\SelectProjectFromWorkspaceWindow.cs">
      <SubType>Form</SubType>
    </Compile>
    <Compile Include="Forms\SelectProjectFromWorkspaceWindow.Designer.cs">
      <DependentUpon>SelectProjectFromWorkspaceWindow.cs</DependentUpon>
    </Compile>
    <Compile Include="Forms\SelectStreamWindow.cs">
      <SubType>Form</SubType>
    </Compile>
    <Compile Include="Forms\SelectStreamWindow.Designer.cs">
      <DependentUpon>SelectStreamWindow.cs</DependentUpon>
    </Compile>
    <Compile Include="Forms\SelectWorkspaceWindow.cs">
      <SubType>Form</SubType>
    </Compile>
    <Compile Include="Forms\SelectWorkspaceWindow.Designer.cs">
      <DependentUpon>SelectWorkspaceWindow.cs</DependentUpon>
    </Compile>
    <Compile Include="Forms\SyncFilterSyntax.cs">
      <SubType>Form</SubType>
    </Compile>
    <Compile Include="Forms\SyncFilterSyntax.Designer.cs">
      <DependentUpon>SyncFilterSyntax.cs</DependentUpon>
    </Compile>
    <Compile Include="Forms\VariablesWindow.cs">
      <SubType>Form</SubType>
    </Compile>
    <Compile Include="Forms\VariablesWindow.Designer.cs">
      <DependentUpon>VariablesWindow.cs</DependentUpon>
    </Compile>
    <Compile Include="Forms\ModifyBuildStepsWindow.cs">
      <SubType>Form</SubType>
    </Compile>
    <Compile Include="Forms\ModifyBuildStepsWindow.Designer.cs">
      <DependentUpon>ModifyBuildStepsWindow.cs</DependentUpon>
    </Compile>
    <Compile Include="Forms\DiagnosticsWindow.cs">
      <SubType>Form</SubType>
    </Compile>
    <Compile Include="Forms\DiagnosticsWindow.Designer.cs">
      <DependentUpon>DiagnosticsWindow.cs</DependentUpon>
    </Compile>
    <Compile Include="Forms\ChangelistWindow.cs">
      <SubType>Form</SubType>
    </Compile>
    <Compile Include="Forms\ChangelistWindow.Designer.cs">
      <DependentUpon>ChangelistWindow.cs</DependentUpon>
    </Compile>
    <Compile Include="Forms\BuildStepWindow.cs">
      <SubType>Form</SubType>
    </Compile>
    <Compile Include="Forms\BuildStepWindow.Designer.cs">
      <DependentUpon>BuildStepWindow.cs</DependentUpon>
    </Compile>
    <Compile Include="Forms\FailedToDeleteWindow.cs">
      <SubType>Form</SubType>
    </Compile>
    <Compile Include="Forms\FailedToDeleteWindow.Designer.cs">
      <DependentUpon>FailedToDeleteWindow.cs</DependentUpon>
    </Compile>
    <Compile Include="Forms\LeaveCommentWindow.cs">
      <SubType>Form</SubType>
    </Compile>
    <Compile Include="Forms\LeaveCommentWindow.Designer.cs">
      <DependentUpon>LeaveCommentWindow.cs</DependentUpon>
    </Compile>
    <Compile Include="Forms\MainWindow.cs">
      <SubType>Form</SubType>
    </Compile>
    <Compile Include="Forms\MainWindow.Designer.cs">
      <DependentUpon>MainWindow.cs</DependentUpon>
    </Compile>
    <Compile Include="ConfigFile.cs" />
    <Compile Include="EventMonitor.cs" />
    <Compile Include="Forms\ModalTaskWindow.cs">
      <SubType>Form</SubType>
    </Compile>
    <Compile Include="Forms\ModalTaskWindow.Designer.cs">
      <DependentUpon>ModalTaskWindow.cs</DependentUpon>
    </Compile>
    <Compile Include="Forms\ScheduleWindow.cs">
      <SubType>Form</SubType>
    </Compile>
    <Compile Include="Forms\ScheduleWindow.Designer.cs">
      <DependentUpon>ScheduleWindow.cs</DependentUpon>
    </Compile>
    <Compile Include="Forms\SyncFilter.cs">
      <SubType>Form</SubType>
    </Compile>
    <Compile Include="Forms\SyncFilter.Designer.cs">
      <DependentUpon>SyncFilter.cs</DependentUpon>
    </Compile>
    <Compile Include="Automation\VisualStudioAutomation.cs" />
    <Compile Include="Automation\P4Automation.cs" />
    <Compile Include="ToolUpdateMonitor.cs" />
    <Compile Include="UriHandlers\UriHandler.cs" />
    <Compile Include="UriHandlers\P4Handler.cs" />
    <Compile Include="UriHandlers\UGSHandler.cs" />
    <Compile Include="UriHandlers\VisualStudioHandler.cs" />
    <Compile Include="IssueMonitor.cs" />
    <Compile Include="ModalTask.cs" />
    <Compile Include="PerforceModalTask.cs" />
    <Compile Include="PerforceMonitor.cs" />
    <Compile Include="ProgramApplicationContext.cs" />
    <Compile Include="Properties\Resources.Designer.cs">
=======
  </ItemGroup>
  <ItemGroup>
    <Compile Update="Properties\Settings.Designer.cs">
      <DesignTimeSharedInput>True</DesignTimeSharedInput>
>>>>>>> 6bbb88c8
      <AutoGen>True</AutoGen>
      <DependentUpon>Settings.settings</DependentUpon>
    </Compile>
<<<<<<< HEAD
    <Compile Include="Taskbar.cs" />
    <Compile Include="Telemetry.cs" />
    <Compile Include="TelemetryStopwatch.cs" />
    <Compile Include="UpdateMonitor.cs" />
    <Compile Include="UserSettings.cs" />
    <Compile Include="RESTApi.cs" />
    <Compile Include="Workspace.cs" />
    <Compile Include="OutputAdapters.cs" />
    <Compile Include="Perforce.cs" />
    <Compile Include="Program.cs" />
    <Compile Include="Properties\AssemblyInfo.cs" />
    <Compile Include="Utility.cs" />
    <EmbeddedResource Include="Controls\SyncFilterControl.resx">
      <DependentUpon>SyncFilterControl.cs</DependentUpon>
    </EmbeddedResource>
    <EmbeddedResource Include="Controls\WorkspaceControl.resx">
      <DependentUpon>WorkspaceControl.cs</DependentUpon>
    </EmbeddedResource>
    <EmbeddedResource Include="Forms\ArgumentsWindow.resx">
      <DependentUpon>ArgumentsWindow.cs</DependentUpon>
    </EmbeddedResource>
    <EmbeddedResource Include="Forms\AutomatedBuildWindow.resx">
      <DependentUpon>AutomatedBuildWindow.cs</DependentUpon>
    </EmbeddedResource>
    <EmbeddedResource Include="Forms\AutomatedSyncWindow.resx">
      <DependentUpon>AutomatedSyncWindow.cs</DependentUpon>
    </EmbeddedResource>
    <EmbeddedResource Include="Forms\IssueAlertWindow.resx">
      <DependentUpon>IssueAlertWindow.cs</DependentUpon>
    </EmbeddedResource>
    <EmbeddedResource Include="Forms\IssueFixedWindow.resx">
      <DependentUpon>IssueFixedWindow.cs</DependentUpon>
    </EmbeddedResource>
    <EmbeddedResource Include="Forms\IssueBrowserWindow.resx">
      <DependentUpon>IssueBrowserWindow.cs</DependentUpon>
    </EmbeddedResource>
    <EmbeddedResource Include="Forms\IssueSettingsWindow.resx">
      <DependentUpon>IssueSettingsWindow.cs</DependentUpon>
    </EmbeddedResource>
    <EmbeddedResource Include="Forms\NetCoreWindow.resx">
      <DependentUpon>NetCoreWindow.cs</DependentUpon>
    </EmbeddedResource>
    <EmbeddedResource Include="Forms\SelectUserWindow.resx">
      <DependentUpon>SelectUserWindow.cs</DependentUpon>
    </EmbeddedResource>
    <EmbeddedResource Include="Forms\CleanWorkspaceWindow.resx">
      <DependentUpon>CleanWorkspaceWindow.cs</DependentUpon>
    </EmbeddedResource>
    <EmbeddedResource Include="Forms\ClobberWindow.resx">
      <DependentUpon>ClobberWindow.cs</DependentUpon>
    </EmbeddedResource>
    <EmbeddedResource Include="Forms\ConnectWindow.resx">
      <DependentUpon>ConnectWindow.cs</DependentUpon>
    </EmbeddedResource>
    <EmbeddedResource Include="Forms\IssueDetailsWindow.resx">
      <DependentUpon>IssueDetailsWindow.cs</DependentUpon>
    </EmbeddedResource>
    <EmbeddedResource Include="Forms\NewWorkspaceWindow.resx">
      <DependentUpon>NewWorkspaceWindow.cs</DependentUpon>
    </EmbeddedResource>
    <EmbeddedResource Include="Forms\DeleteWindow.resx">
      <DependentUpon>DeleteWindow.cs</DependentUpon>
    </EmbeddedResource>
    <EmbeddedResource Include="Forms\NotificationWindow.resx">
      <DependentUpon>NotificationWindow.cs</DependentUpon>
    </EmbeddedResource>
    <EmbeddedResource Include="Forms\OpenProjectWindow.resx">
      <DependentUpon>OpenProjectWindow.cs</DependentUpon>
    </EmbeddedResource>
    <EmbeddedResource Include="Forms\PasswordWindow.resx">
      <DependentUpon>PasswordWindow.cs</DependentUpon>
    </EmbeddedResource>
    <EmbeddedResource Include="Forms\ApplicationSettingsWindow.resx">
      <DependentUpon>ApplicationSettingsWindow.cs</DependentUpon>
    </EmbeddedResource>
    <EmbeddedResource Include="Forms\PerforceSyncSettingsWindow.resx">
      <DependentUpon>PerforceSyncSettingsWindow.cs</DependentUpon>
    </EmbeddedResource>
    <EmbeddedResource Include="Forms\ProgramsRunningWindow.resx">
      <DependentUpon>ProgramsRunningWindow.cs</DependentUpon>
    </EmbeddedResource>
    <EmbeddedResource Include="Forms\SdkInfoWindow.resx">
      <DependentUpon>SdkInfoWindow.cs</DependentUpon>
    </EmbeddedResource>
    <EmbeddedResource Include="Forms\SelectProjectFromWorkspaceWindow.resx">
      <DependentUpon>SelectProjectFromWorkspaceWindow.cs</DependentUpon>
    </EmbeddedResource>
    <EmbeddedResource Include="Forms\SelectStreamWindow.resx">
      <DependentUpon>SelectStreamWindow.cs</DependentUpon>
    </EmbeddedResource>
    <EmbeddedResource Include="Forms\SelectWorkspaceWindow.resx">
      <DependentUpon>SelectWorkspaceWindow.cs</DependentUpon>
    </EmbeddedResource>
    <EmbeddedResource Include="Forms\SyncFilterSyntax.resx">
      <DependentUpon>SyncFilterSyntax.cs</DependentUpon>
    </EmbeddedResource>
    <EmbeddedResource Include="Forms\VariablesWindow.resx">
      <DependentUpon>VariablesWindow.cs</DependentUpon>
    </EmbeddedResource>
    <EmbeddedResource Include="Forms\ModifyBuildStepsWindow.resx">
      <DependentUpon>ModifyBuildStepsWindow.cs</DependentUpon>
    </EmbeddedResource>
    <EmbeddedResource Include="Forms\DiagnosticsWindow.resx">
      <DependentUpon>DiagnosticsWindow.cs</DependentUpon>
    </EmbeddedResource>
    <EmbeddedResource Include="Forms\ChangelistWindow.resx">
      <DependentUpon>ChangelistWindow.cs</DependentUpon>
    </EmbeddedResource>
    <EmbeddedResource Include="Forms\BuildStepWindow.resx">
      <DependentUpon>BuildStepWindow.cs</DependentUpon>
    </EmbeddedResource>
    <EmbeddedResource Include="Forms\FailedToDeleteWindow.resx">
      <DependentUpon>FailedToDeleteWindow.cs</DependentUpon>
    </EmbeddedResource>
    <EmbeddedResource Include="Forms\LeaveCommentWindow.resx">
      <DependentUpon>LeaveCommentWindow.cs</DependentUpon>
    </EmbeddedResource>
    <EmbeddedResource Include="Forms\MainWindow.resx">
      <DependentUpon>MainWindow.cs</DependentUpon>
    </EmbeddedResource>
    <EmbeddedResource Include="Forms\ModalTaskWindow.resx">
      <DependentUpon>ModalTaskWindow.cs</DependentUpon>
    </EmbeddedResource>
    <EmbeddedResource Include="Forms\ScheduleWindow.resx">
      <DependentUpon>ScheduleWindow.cs</DependentUpon>
    </EmbeddedResource>
    <EmbeddedResource Include="Forms\SyncFilter.resx">
      <DependentUpon>SyncFilter.cs</DependentUpon>
    </EmbeddedResource>
    <EmbeddedResource Include="Properties\Resources.resx">
      <Generator>ResXFileCodeGenerator</Generator>
      <SubType>Designer</SubType>
      <LastGenOutput>Resources.Designer.cs</LastGenOutput>
    </EmbeddedResource>
    <None Include="Properties\app.manifest" />
    <None Include="Properties\Settings.settings">
=======
  </ItemGroup>
  <ItemGroup>
    <None Update="Properties\Settings.settings">
>>>>>>> 6bbb88c8
      <Generator>SettingsSingleFileGenerator</Generator>
      <LastGenOutput>Settings.Designer.cs</LastGenOutput>
    </None>
  </ItemGroup>
  <Choose>
    <When Condition="Exists('..\..\..\..\Restricted\NotForLicensees\Source\Programs\UnrealGameSync\UnrealGameSync\DeploymentSettingsInternal.cs')">
      <ItemGroup>
        <Compile Include="..\..\..\..\Restricted\NotForLicensees\Source\Programs\UnrealGameSync\UnrealGameSync\DeploymentSettingsInternal.cs">
          <Link>NotForLicensees\DeploymentSettingsInternal.cs</Link>
        </Compile>
      </ItemGroup>
    </When>
  </Choose>
<<<<<<< HEAD
  <ItemGroup>
    <EmbeddedResource Include="Resources\Icons.png" />
  </ItemGroup>
  <ItemGroup>
    <EmbeddedResource Include="Resources\DropList.png" />
  </ItemGroup>
  <ItemGroup>
    <EmbeddedResource Include="Resources\Icon.ico" />
  </ItemGroup>
  <ItemGroup>
    <EmbeddedResource Include="Resources\Log.png" />
  </ItemGroup>
  <ItemGroup>
    <BootstrapperPackage Include=".NETFramework,Version=v4.5">
      <Visible>False</Visible>
      <ProductName>Microsoft .NET Framework 4.5 %28x86 and x64%29</ProductName>
      <Install>true</Install>
    </BootstrapperPackage>
    <BootstrapperPackage Include="Microsoft.Net.Client.3.5">
      <Visible>False</Visible>
      <ProductName>.NET Framework 3.5 SP1 Client Profile</ProductName>
      <Install>false</Install>
    </BootstrapperPackage>
    <BootstrapperPackage Include="Microsoft.Net.Framework.3.5.SP1">
      <Visible>False</Visible>
      <ProductName>.NET Framework 3.5 SP1</ProductName>
      <Install>false</Install>
    </BootstrapperPackage>
  </ItemGroup>
  <ItemGroup>
    <None Include="Resources\AlertErrorIcon.png" />
    <None Include="Resources\AlertWarningIcon.png" />
    <Content Include="Resources\Perforce.png" />
    <None Include="Resources\DefaultErrorLogo.png" />
    <Content Include="Resources\DefaultProjectLogo.png" />
    <Content Include="Resources\DefaultNotificationLogo.png" />
    <Content Include="Resources\StatusIcons.png" />
  </ItemGroup>
  <ItemGroup>
    <Folder Include="DotNETCommon\" />
  </ItemGroup>
  <Import Project="..\..\..\..\Restricted\NotForLicensees\Source\Programs\UnrealGameSync\UnrealGameSync\UnrealGameSync.csproj" Condition="Exists('..\..\..\..\Restricted\NotForLicensees\Source\Programs\UnrealGameSync\UnrealGameSync\UnrealGameSync.csproj')" />
  <Import Project="$(MSBuildToolsPath)\Microsoft.CSharp.targets" />
  <!-- To modify your build process, add your task inside one of the targets below and uncomment it. 
       Other similar extension points exist, see Microsoft.Common.targets.
  <Target Name="BeforeBuild">
  </Target>
  <Target Name="AfterBuild">
  </Target>
  -->
=======
  <Import Project="..\..\..\..\Restricted\NotForLicensees\Source\Programs\UnrealGameSync\UnrealGameSync\UnrealGameSync.csproj" Condition="Exists('..\..\..\..\Restricted\NotForLicensees\Source\Programs\UnrealGameSync\UnrealGameSync\UnrealGameSync.csproj')" />
>>>>>>> 6bbb88c8
</Project><|MERGE_RESOLUTION|>--- conflicted
+++ resolved
@@ -32,476 +32,16 @@
       <HintPath>..\..\..\..\Binaries\ThirdParty\VisualStudio\Microsoft.VisualStudio.Setup.Configuration.Interop.dll</HintPath>
       <EmbedInteropTypes>true</EmbedInteropTypes>
     </Reference>
-<<<<<<< HEAD
-    <Reference Include="Microsoft.VisualStudio.Setup.Configuration.Interop">
-      <HintPath>..\..\..\..\Binaries\ThirdParty\VisualStudio\Microsoft.VisualStudio.Setup.Configuration.Interop.dll</HintPath>
-      <EmbedInteropTypes>True</EmbedInteropTypes>
-    </Reference>
-    <Reference Include="System" />
-    <Reference Include="System.Activities" />
-    <Reference Include="System.Core" />
-    <Reference Include="System.Web" />
-    <Reference Include="System.Web.Extensions" />
-    <Reference Include="System.Xml.Linq" />
-    <Reference Include="System.Data.DataSetExtensions" />
-    <Reference Include="Microsoft.CSharp" />
-    <Reference Include="System.Data" />
-    <Reference Include="System.Deployment" />
-    <Reference Include="System.Drawing" />
-    <Reference Include="System.Windows.Forms" />
-    <Reference Include="System.Xml" />
-    <Reference Include="envdte">
-      <EmbedInteropTypes>False</EmbedInteropTypes>
-    </Reference>
-  </ItemGroup>
-  <ItemGroup>
-    <Compile Include="ActivationListener.cs" />
-    <Compile Include="ArchiveManifest.cs" />
-    <Compile Include="AutomationServer.cs" />
-    <Compile Include="BuildStep.cs" />
-    <Compile Include="ChildProcess.cs" />
-    <Compile Include="Controls\AlertButtonControl.cs">
-      <SubType>Component</SubType>
-    </Compile>
-    <Compile Include="Controls\AlertImageControl.cs">
-      <SubType>UserControl</SubType>
-    </Compile>
-    <Compile Include="Controls\CustomListViewControl.cs" />
-    <Compile Include="Controls\ErrorPanel.cs">
-      <SubType>Component</SubType>
-    </Compile>
-    <Compile Include="Controls\RichTextBox41.cs">
-      <SubType>Component</SubType>
-    </Compile>
-    <Compile Include="Controls\SyncFilterControl.cs">
-      <SubType>UserControl</SubType>
-    </Compile>
-    <Compile Include="Controls\SyncFilterControl.Designer.cs">
-      <DependentUpon>SyncFilterControl.cs</DependentUpon>
-    </Compile>
-    <Compile Include="Controls\TextBoxWithCueBanner.cs">
-      <SubType>Component</SubType>
-    </Compile>
-    <Compile Include="Controls\WorkspaceControl.cs">
-      <SubType>UserControl</SubType>
-    </Compile>
-    <Compile Include="Controls\WorkspaceControl.Designer.cs">
-      <DependentUpon>WorkspaceControl.cs</DependentUpon>
-    </Compile>
-    <Compile Include="Controls\StatusPanel.cs" />
-    <Compile Include="Controls\BuildListControl.cs">
-      <SubType>Component</SubType>
-    </Compile>
-    <Compile Include="Controls\LogControl.cs">
-      <SubType>UserControl</SubType>
-    </Compile>
-    <Compile Include="Controls\LogSplitContainer.cs">
-      <SubType>Component</SubType>
-    </Compile>
-    <Compile Include="Controls\TabControl.cs">
-      <SubType>Component</SubType>
-    </Compile>
-    <Compile Include="DeleteFilesTask.cs" />
-    <Compile Include="DeploymentSettings.cs" />
-    <Compile Include="DetectProjectSettingsTask.cs" />
-    <Compile Include="FastJSON\Formatter.cs" />
-    <Compile Include="FastJSON\Getters.cs" />
-    <Compile Include="FastJSON\JSON.cs" />
-    <Compile Include="FastJSON\JsonParser.cs" />
-    <Compile Include="FastJSON\JsonSerializer.cs" />
-    <Compile Include="FastJSON\Reflection.cs" />
-    <Compile Include="FastJSON\SafeDictionary.cs" />
-    <Compile Include="Forms\AutomatedBuildWindow.cs">
-      <SubType>Form</SubType>
-    </Compile>
-    <Compile Include="Forms\AutomatedBuildWindow.Designer.cs">
-      <DependentUpon>AutomatedBuildWindow.cs</DependentUpon>
-    </Compile>
-    <Compile Include="Forms\NetCoreWindow.cs">
-      <SubType>Form</SubType>
-    </Compile>
-    <Compile Include="Forms\NetCoreWindow.Designer.cs">
-      <DependentUpon>NetCoreWindow.cs</DependentUpon>
-    </Compile>
-    <Compile Include="Json.cs" />
-    <Compile Include="FileFilter.cs" />
-    <Compile Include="FindFoldersToCleanTask.cs" />
-    <Compile Include="Forms\ArgumentsWindow.cs">
-      <SubType>Form</SubType>
-    </Compile>
-    <Compile Include="Forms\ArgumentsWindow.Designer.cs">
-      <DependentUpon>ArgumentsWindow.cs</DependentUpon>
-    </Compile>
-    <Compile Include="Forms\AutomatedSyncWindow.cs">
-      <SubType>Form</SubType>
-    </Compile>
-    <Compile Include="Forms\AutomatedSyncWindow.Designer.cs">
-      <DependentUpon>AutomatedSyncWindow.cs</DependentUpon>
-    </Compile>
-    <Compile Include="Forms\IssueAlertWindow.cs">
-      <SubType>Form</SubType>
-    </Compile>
-    <Compile Include="Forms\IssueAlertWindow.Designer.cs">
-      <DependentUpon>IssueAlertWindow.cs</DependentUpon>
-    </Compile>
-    <Compile Include="Forms\IssueFixedWindow.cs">
-      <SubType>Form</SubType>
-    </Compile>
-    <Compile Include="Forms\IssueFixedWindow.Designer.cs">
-      <DependentUpon>IssueFixedWindow.cs</DependentUpon>
-    </Compile>
-    <Compile Include="Forms\IssueBrowserWindow.cs">
-      <SubType>Form</SubType>
-    </Compile>
-    <Compile Include="Forms\IssueBrowserWindow.Designer.cs">
-      <DependentUpon>IssueBrowserWindow.cs</DependentUpon>
-    </Compile>
-    <Compile Include="Forms\IssueSettingsWindow.cs">
-      <SubType>Form</SubType>
-    </Compile>
-    <Compile Include="Forms\IssueSettingsWindow.Designer.cs">
-      <DependentUpon>IssueSettingsWindow.cs</DependentUpon>
-    </Compile>
-    <Compile Include="Forms\SelectUserWindow.cs">
-      <SubType>Form</SubType>
-    </Compile>
-    <Compile Include="Forms\SelectUserWindow.Designer.cs">
-      <DependentUpon>SelectUserWindow.cs</DependentUpon>
-    </Compile>
-    <Compile Include="Forms\CleanWorkspaceWindow.cs">
-      <SubType>Form</SubType>
-    </Compile>
-    <Compile Include="Forms\CleanWorkspaceWindow.Designer.cs">
-      <DependentUpon>CleanWorkspaceWindow.cs</DependentUpon>
-    </Compile>
-    <Compile Include="Forms\ClobberWindow.cs">
-      <SubType>Form</SubType>
-    </Compile>
-    <Compile Include="Forms\ClobberWindow.Designer.cs">
-      <DependentUpon>ClobberWindow.cs</DependentUpon>
-    </Compile>
-    <Compile Include="Forms\ConnectWindow.cs">
-      <SubType>Form</SubType>
-    </Compile>
-    <Compile Include="Forms\ConnectWindow.Designer.cs">
-      <DependentUpon>ConnectWindow.cs</DependentUpon>
-    </Compile>
-    <Compile Include="Forms\IssueDetailsWindow.cs">
-      <SubType>Form</SubType>
-    </Compile>
-    <Compile Include="Forms\IssueDetailsWindow.Designer.cs">
-      <DependentUpon>IssueDetailsWindow.cs</DependentUpon>
-    </Compile>
-    <Compile Include="Forms\NewWorkspaceWindow.cs">
-      <SubType>Form</SubType>
-    </Compile>
-    <Compile Include="Forms\NewWorkspaceWindow.Designer.cs">
-      <DependentUpon>NewWorkspaceWindow.cs</DependentUpon>
-    </Compile>
-    <Compile Include="Forms\DeleteWindow.cs">
-      <SubType>Form</SubType>
-    </Compile>
-    <Compile Include="Forms\DeleteWindow.Designer.cs">
-      <DependentUpon>DeleteWindow.cs</DependentUpon>
-    </Compile>
-    <Compile Include="Forms\NotificationWindow.cs">
-      <SubType>Form</SubType>
-    </Compile>
-    <Compile Include="Forms\NotificationWindow.Designer.cs">
-      <DependentUpon>NotificationWindow.cs</DependentUpon>
-    </Compile>
-    <Compile Include="Forms\OpenProjectWindow.cs">
-      <SubType>Form</SubType>
-    </Compile>
-    <Compile Include="Forms\OpenProjectWindow.Designer.cs">
-      <DependentUpon>OpenProjectWindow.cs</DependentUpon>
-    </Compile>
-    <Compile Include="Forms\PasswordWindow.cs">
-      <SubType>Form</SubType>
-    </Compile>
-    <Compile Include="Forms\PasswordWindow.Designer.cs">
-      <DependentUpon>PasswordWindow.cs</DependentUpon>
-    </Compile>
-    <Compile Include="Forms\ApplicationSettingsWindow.cs">
-      <SubType>Form</SubType>
-    </Compile>
-    <Compile Include="Forms\ApplicationSettingsWindow.Designer.cs">
-      <DependentUpon>ApplicationSettingsWindow.cs</DependentUpon>
-    </Compile>
-    <Compile Include="Forms\PerforceSyncSettingsWindow.cs">
-      <SubType>Form</SubType>
-    </Compile>
-    <Compile Include="Forms\PerforceSyncSettingsWindow.Designer.cs">
-      <DependentUpon>PerforceSyncSettingsWindow.cs</DependentUpon>
-    </Compile>
-    <Compile Include="Forms\ProgramsRunningWindow.cs">
-      <SubType>Form</SubType>
-    </Compile>
-    <Compile Include="Forms\ProgramsRunningWindow.Designer.cs">
-      <DependentUpon>ProgramsRunningWindow.cs</DependentUpon>
-    </Compile>
-    <Compile Include="Forms\SdkInfoWindow.cs">
-      <SubType>Form</SubType>
-    </Compile>
-    <Compile Include="Forms\SdkInfoWindow.Designer.cs">
-      <DependentUpon>SdkInfoWindow.cs</DependentUpon>
-    </Compile>
-    <Compile Include="Forms\SelectProjectFromWorkspaceWindow.cs">
-      <SubType>Form</SubType>
-    </Compile>
-    <Compile Include="Forms\SelectProjectFromWorkspaceWindow.Designer.cs">
-      <DependentUpon>SelectProjectFromWorkspaceWindow.cs</DependentUpon>
-    </Compile>
-    <Compile Include="Forms\SelectStreamWindow.cs">
-      <SubType>Form</SubType>
-    </Compile>
-    <Compile Include="Forms\SelectStreamWindow.Designer.cs">
-      <DependentUpon>SelectStreamWindow.cs</DependentUpon>
-    </Compile>
-    <Compile Include="Forms\SelectWorkspaceWindow.cs">
-      <SubType>Form</SubType>
-    </Compile>
-    <Compile Include="Forms\SelectWorkspaceWindow.Designer.cs">
-      <DependentUpon>SelectWorkspaceWindow.cs</DependentUpon>
-    </Compile>
-    <Compile Include="Forms\SyncFilterSyntax.cs">
-      <SubType>Form</SubType>
-    </Compile>
-    <Compile Include="Forms\SyncFilterSyntax.Designer.cs">
-      <DependentUpon>SyncFilterSyntax.cs</DependentUpon>
-    </Compile>
-    <Compile Include="Forms\VariablesWindow.cs">
-      <SubType>Form</SubType>
-    </Compile>
-    <Compile Include="Forms\VariablesWindow.Designer.cs">
-      <DependentUpon>VariablesWindow.cs</DependentUpon>
-    </Compile>
-    <Compile Include="Forms\ModifyBuildStepsWindow.cs">
-      <SubType>Form</SubType>
-    </Compile>
-    <Compile Include="Forms\ModifyBuildStepsWindow.Designer.cs">
-      <DependentUpon>ModifyBuildStepsWindow.cs</DependentUpon>
-    </Compile>
-    <Compile Include="Forms\DiagnosticsWindow.cs">
-      <SubType>Form</SubType>
-    </Compile>
-    <Compile Include="Forms\DiagnosticsWindow.Designer.cs">
-      <DependentUpon>DiagnosticsWindow.cs</DependentUpon>
-    </Compile>
-    <Compile Include="Forms\ChangelistWindow.cs">
-      <SubType>Form</SubType>
-    </Compile>
-    <Compile Include="Forms\ChangelistWindow.Designer.cs">
-      <DependentUpon>ChangelistWindow.cs</DependentUpon>
-    </Compile>
-    <Compile Include="Forms\BuildStepWindow.cs">
-      <SubType>Form</SubType>
-    </Compile>
-    <Compile Include="Forms\BuildStepWindow.Designer.cs">
-      <DependentUpon>BuildStepWindow.cs</DependentUpon>
-    </Compile>
-    <Compile Include="Forms\FailedToDeleteWindow.cs">
-      <SubType>Form</SubType>
-    </Compile>
-    <Compile Include="Forms\FailedToDeleteWindow.Designer.cs">
-      <DependentUpon>FailedToDeleteWindow.cs</DependentUpon>
-    </Compile>
-    <Compile Include="Forms\LeaveCommentWindow.cs">
-      <SubType>Form</SubType>
-    </Compile>
-    <Compile Include="Forms\LeaveCommentWindow.Designer.cs">
-      <DependentUpon>LeaveCommentWindow.cs</DependentUpon>
-    </Compile>
-    <Compile Include="Forms\MainWindow.cs">
-      <SubType>Form</SubType>
-    </Compile>
-    <Compile Include="Forms\MainWindow.Designer.cs">
-      <DependentUpon>MainWindow.cs</DependentUpon>
-    </Compile>
-    <Compile Include="ConfigFile.cs" />
-    <Compile Include="EventMonitor.cs" />
-    <Compile Include="Forms\ModalTaskWindow.cs">
-      <SubType>Form</SubType>
-    </Compile>
-    <Compile Include="Forms\ModalTaskWindow.Designer.cs">
-      <DependentUpon>ModalTaskWindow.cs</DependentUpon>
-    </Compile>
-    <Compile Include="Forms\ScheduleWindow.cs">
-      <SubType>Form</SubType>
-    </Compile>
-    <Compile Include="Forms\ScheduleWindow.Designer.cs">
-      <DependentUpon>ScheduleWindow.cs</DependentUpon>
-    </Compile>
-    <Compile Include="Forms\SyncFilter.cs">
-      <SubType>Form</SubType>
-    </Compile>
-    <Compile Include="Forms\SyncFilter.Designer.cs">
-      <DependentUpon>SyncFilter.cs</DependentUpon>
-    </Compile>
-    <Compile Include="Automation\VisualStudioAutomation.cs" />
-    <Compile Include="Automation\P4Automation.cs" />
-    <Compile Include="ToolUpdateMonitor.cs" />
-    <Compile Include="UriHandlers\UriHandler.cs" />
-    <Compile Include="UriHandlers\P4Handler.cs" />
-    <Compile Include="UriHandlers\UGSHandler.cs" />
-    <Compile Include="UriHandlers\VisualStudioHandler.cs" />
-    <Compile Include="IssueMonitor.cs" />
-    <Compile Include="ModalTask.cs" />
-    <Compile Include="PerforceModalTask.cs" />
-    <Compile Include="PerforceMonitor.cs" />
-    <Compile Include="ProgramApplicationContext.cs" />
-    <Compile Include="Properties\Resources.Designer.cs">
-=======
   </ItemGroup>
   <ItemGroup>
     <Compile Update="Properties\Settings.Designer.cs">
       <DesignTimeSharedInput>True</DesignTimeSharedInput>
->>>>>>> 6bbb88c8
       <AutoGen>True</AutoGen>
       <DependentUpon>Settings.settings</DependentUpon>
     </Compile>
-<<<<<<< HEAD
-    <Compile Include="Taskbar.cs" />
-    <Compile Include="Telemetry.cs" />
-    <Compile Include="TelemetryStopwatch.cs" />
-    <Compile Include="UpdateMonitor.cs" />
-    <Compile Include="UserSettings.cs" />
-    <Compile Include="RESTApi.cs" />
-    <Compile Include="Workspace.cs" />
-    <Compile Include="OutputAdapters.cs" />
-    <Compile Include="Perforce.cs" />
-    <Compile Include="Program.cs" />
-    <Compile Include="Properties\AssemblyInfo.cs" />
-    <Compile Include="Utility.cs" />
-    <EmbeddedResource Include="Controls\SyncFilterControl.resx">
-      <DependentUpon>SyncFilterControl.cs</DependentUpon>
-    </EmbeddedResource>
-    <EmbeddedResource Include="Controls\WorkspaceControl.resx">
-      <DependentUpon>WorkspaceControl.cs</DependentUpon>
-    </EmbeddedResource>
-    <EmbeddedResource Include="Forms\ArgumentsWindow.resx">
-      <DependentUpon>ArgumentsWindow.cs</DependentUpon>
-    </EmbeddedResource>
-    <EmbeddedResource Include="Forms\AutomatedBuildWindow.resx">
-      <DependentUpon>AutomatedBuildWindow.cs</DependentUpon>
-    </EmbeddedResource>
-    <EmbeddedResource Include="Forms\AutomatedSyncWindow.resx">
-      <DependentUpon>AutomatedSyncWindow.cs</DependentUpon>
-    </EmbeddedResource>
-    <EmbeddedResource Include="Forms\IssueAlertWindow.resx">
-      <DependentUpon>IssueAlertWindow.cs</DependentUpon>
-    </EmbeddedResource>
-    <EmbeddedResource Include="Forms\IssueFixedWindow.resx">
-      <DependentUpon>IssueFixedWindow.cs</DependentUpon>
-    </EmbeddedResource>
-    <EmbeddedResource Include="Forms\IssueBrowserWindow.resx">
-      <DependentUpon>IssueBrowserWindow.cs</DependentUpon>
-    </EmbeddedResource>
-    <EmbeddedResource Include="Forms\IssueSettingsWindow.resx">
-      <DependentUpon>IssueSettingsWindow.cs</DependentUpon>
-    </EmbeddedResource>
-    <EmbeddedResource Include="Forms\NetCoreWindow.resx">
-      <DependentUpon>NetCoreWindow.cs</DependentUpon>
-    </EmbeddedResource>
-    <EmbeddedResource Include="Forms\SelectUserWindow.resx">
-      <DependentUpon>SelectUserWindow.cs</DependentUpon>
-    </EmbeddedResource>
-    <EmbeddedResource Include="Forms\CleanWorkspaceWindow.resx">
-      <DependentUpon>CleanWorkspaceWindow.cs</DependentUpon>
-    </EmbeddedResource>
-    <EmbeddedResource Include="Forms\ClobberWindow.resx">
-      <DependentUpon>ClobberWindow.cs</DependentUpon>
-    </EmbeddedResource>
-    <EmbeddedResource Include="Forms\ConnectWindow.resx">
-      <DependentUpon>ConnectWindow.cs</DependentUpon>
-    </EmbeddedResource>
-    <EmbeddedResource Include="Forms\IssueDetailsWindow.resx">
-      <DependentUpon>IssueDetailsWindow.cs</DependentUpon>
-    </EmbeddedResource>
-    <EmbeddedResource Include="Forms\NewWorkspaceWindow.resx">
-      <DependentUpon>NewWorkspaceWindow.cs</DependentUpon>
-    </EmbeddedResource>
-    <EmbeddedResource Include="Forms\DeleteWindow.resx">
-      <DependentUpon>DeleteWindow.cs</DependentUpon>
-    </EmbeddedResource>
-    <EmbeddedResource Include="Forms\NotificationWindow.resx">
-      <DependentUpon>NotificationWindow.cs</DependentUpon>
-    </EmbeddedResource>
-    <EmbeddedResource Include="Forms\OpenProjectWindow.resx">
-      <DependentUpon>OpenProjectWindow.cs</DependentUpon>
-    </EmbeddedResource>
-    <EmbeddedResource Include="Forms\PasswordWindow.resx">
-      <DependentUpon>PasswordWindow.cs</DependentUpon>
-    </EmbeddedResource>
-    <EmbeddedResource Include="Forms\ApplicationSettingsWindow.resx">
-      <DependentUpon>ApplicationSettingsWindow.cs</DependentUpon>
-    </EmbeddedResource>
-    <EmbeddedResource Include="Forms\PerforceSyncSettingsWindow.resx">
-      <DependentUpon>PerforceSyncSettingsWindow.cs</DependentUpon>
-    </EmbeddedResource>
-    <EmbeddedResource Include="Forms\ProgramsRunningWindow.resx">
-      <DependentUpon>ProgramsRunningWindow.cs</DependentUpon>
-    </EmbeddedResource>
-    <EmbeddedResource Include="Forms\SdkInfoWindow.resx">
-      <DependentUpon>SdkInfoWindow.cs</DependentUpon>
-    </EmbeddedResource>
-    <EmbeddedResource Include="Forms\SelectProjectFromWorkspaceWindow.resx">
-      <DependentUpon>SelectProjectFromWorkspaceWindow.cs</DependentUpon>
-    </EmbeddedResource>
-    <EmbeddedResource Include="Forms\SelectStreamWindow.resx">
-      <DependentUpon>SelectStreamWindow.cs</DependentUpon>
-    </EmbeddedResource>
-    <EmbeddedResource Include="Forms\SelectWorkspaceWindow.resx">
-      <DependentUpon>SelectWorkspaceWindow.cs</DependentUpon>
-    </EmbeddedResource>
-    <EmbeddedResource Include="Forms\SyncFilterSyntax.resx">
-      <DependentUpon>SyncFilterSyntax.cs</DependentUpon>
-    </EmbeddedResource>
-    <EmbeddedResource Include="Forms\VariablesWindow.resx">
-      <DependentUpon>VariablesWindow.cs</DependentUpon>
-    </EmbeddedResource>
-    <EmbeddedResource Include="Forms\ModifyBuildStepsWindow.resx">
-      <DependentUpon>ModifyBuildStepsWindow.cs</DependentUpon>
-    </EmbeddedResource>
-    <EmbeddedResource Include="Forms\DiagnosticsWindow.resx">
-      <DependentUpon>DiagnosticsWindow.cs</DependentUpon>
-    </EmbeddedResource>
-    <EmbeddedResource Include="Forms\ChangelistWindow.resx">
-      <DependentUpon>ChangelistWindow.cs</DependentUpon>
-    </EmbeddedResource>
-    <EmbeddedResource Include="Forms\BuildStepWindow.resx">
-      <DependentUpon>BuildStepWindow.cs</DependentUpon>
-    </EmbeddedResource>
-    <EmbeddedResource Include="Forms\FailedToDeleteWindow.resx">
-      <DependentUpon>FailedToDeleteWindow.cs</DependentUpon>
-    </EmbeddedResource>
-    <EmbeddedResource Include="Forms\LeaveCommentWindow.resx">
-      <DependentUpon>LeaveCommentWindow.cs</DependentUpon>
-    </EmbeddedResource>
-    <EmbeddedResource Include="Forms\MainWindow.resx">
-      <DependentUpon>MainWindow.cs</DependentUpon>
-    </EmbeddedResource>
-    <EmbeddedResource Include="Forms\ModalTaskWindow.resx">
-      <DependentUpon>ModalTaskWindow.cs</DependentUpon>
-    </EmbeddedResource>
-    <EmbeddedResource Include="Forms\ScheduleWindow.resx">
-      <DependentUpon>ScheduleWindow.cs</DependentUpon>
-    </EmbeddedResource>
-    <EmbeddedResource Include="Forms\SyncFilter.resx">
-      <DependentUpon>SyncFilter.cs</DependentUpon>
-    </EmbeddedResource>
-    <EmbeddedResource Include="Properties\Resources.resx">
-      <Generator>ResXFileCodeGenerator</Generator>
-      <SubType>Designer</SubType>
-      <LastGenOutput>Resources.Designer.cs</LastGenOutput>
-    </EmbeddedResource>
-    <None Include="Properties\app.manifest" />
-    <None Include="Properties\Settings.settings">
-=======
   </ItemGroup>
   <ItemGroup>
     <None Update="Properties\Settings.settings">
->>>>>>> 6bbb88c8
       <Generator>SettingsSingleFileGenerator</Generator>
       <LastGenOutput>Settings.Designer.cs</LastGenOutput>
     </None>
@@ -515,58 +55,5 @@
       </ItemGroup>
     </When>
   </Choose>
-<<<<<<< HEAD
-  <ItemGroup>
-    <EmbeddedResource Include="Resources\Icons.png" />
-  </ItemGroup>
-  <ItemGroup>
-    <EmbeddedResource Include="Resources\DropList.png" />
-  </ItemGroup>
-  <ItemGroup>
-    <EmbeddedResource Include="Resources\Icon.ico" />
-  </ItemGroup>
-  <ItemGroup>
-    <EmbeddedResource Include="Resources\Log.png" />
-  </ItemGroup>
-  <ItemGroup>
-    <BootstrapperPackage Include=".NETFramework,Version=v4.5">
-      <Visible>False</Visible>
-      <ProductName>Microsoft .NET Framework 4.5 %28x86 and x64%29</ProductName>
-      <Install>true</Install>
-    </BootstrapperPackage>
-    <BootstrapperPackage Include="Microsoft.Net.Client.3.5">
-      <Visible>False</Visible>
-      <ProductName>.NET Framework 3.5 SP1 Client Profile</ProductName>
-      <Install>false</Install>
-    </BootstrapperPackage>
-    <BootstrapperPackage Include="Microsoft.Net.Framework.3.5.SP1">
-      <Visible>False</Visible>
-      <ProductName>.NET Framework 3.5 SP1</ProductName>
-      <Install>false</Install>
-    </BootstrapperPackage>
-  </ItemGroup>
-  <ItemGroup>
-    <None Include="Resources\AlertErrorIcon.png" />
-    <None Include="Resources\AlertWarningIcon.png" />
-    <Content Include="Resources\Perforce.png" />
-    <None Include="Resources\DefaultErrorLogo.png" />
-    <Content Include="Resources\DefaultProjectLogo.png" />
-    <Content Include="Resources\DefaultNotificationLogo.png" />
-    <Content Include="Resources\StatusIcons.png" />
-  </ItemGroup>
-  <ItemGroup>
-    <Folder Include="DotNETCommon\" />
-  </ItemGroup>
   <Import Project="..\..\..\..\Restricted\NotForLicensees\Source\Programs\UnrealGameSync\UnrealGameSync\UnrealGameSync.csproj" Condition="Exists('..\..\..\..\Restricted\NotForLicensees\Source\Programs\UnrealGameSync\UnrealGameSync\UnrealGameSync.csproj')" />
-  <Import Project="$(MSBuildToolsPath)\Microsoft.CSharp.targets" />
-  <!-- To modify your build process, add your task inside one of the targets below and uncomment it. 
-       Other similar extension points exist, see Microsoft.Common.targets.
-  <Target Name="BeforeBuild">
-  </Target>
-  <Target Name="AfterBuild">
-  </Target>
-  -->
-=======
-  <Import Project="..\..\..\..\Restricted\NotForLicensees\Source\Programs\UnrealGameSync\UnrealGameSync\UnrealGameSync.csproj" Condition="Exists('..\..\..\..\Restricted\NotForLicensees\Source\Programs\UnrealGameSync\UnrealGameSync\UnrealGameSync.csproj')" />
->>>>>>> 6bbb88c8
 </Project>