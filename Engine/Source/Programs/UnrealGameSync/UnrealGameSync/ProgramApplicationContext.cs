--- conflicted
+++ resolved
@@ -49,11 +49,8 @@
 		ModalTaskWindow DetectStartupProjectSettingsWindow;
 		MainWindow MainWindowInstance;
 
-<<<<<<< HEAD
-=======
 		OIDCTokenManager OIDCTokenManager;
 
->>>>>>> 6bbb88c8
 		public ProgramApplicationContext(PerforceConnection DefaultConnection, UpdateMonitor UpdateMonitor, string ApiUrl, string DataFolder, EventWaitHandle ActivateEvent, bool bRestoreState, string UpdateSpawn, string ProjectFileName, bool bUnstable, TimestampLogWriter Log, string Uri)
 		{
 			this.DefaultConnection = DefaultConnection;
@@ -260,11 +257,7 @@
 			}
 
 			// Create the main window
-<<<<<<< HEAD
-			MainWindowInstance = new MainWindow(UpdateMonitor, ApiUrl, DataFolder, CacheFolder, bRestoreState, UpdateSpawn ?? Assembly.GetExecutingAssembly().Location, bUnstable, StartupProjects, DefaultConnection, Log, Settings, Uri);
-=======
 			MainWindowInstance = new MainWindow(UpdateMonitor, ApiUrl, DataFolder, CacheFolder, bRestoreState, OriginalExe, bUnstable, StartupProjects, DefaultConnection, Log, Settings, Uri, OIDCTokenManager);
->>>>>>> 6bbb88c8
 			if(bVisible)
 			{
 				MainWindowInstance.Show();
