--- conflicted
+++ resolved
@@ -1,10 +1,7 @@
 // Copyright Epic Games, Inc. All Rights Reserved.
 
 using EpicGames.Core;
-<<<<<<< HEAD
-=======
 using EpicGames.OIDC;
->>>>>>> 4af6daef
 using EpicGames.Perforce;
 using Microsoft.Extensions.DependencyInjection;
 using Microsoft.Extensions.Logging;
@@ -12,12 +9,7 @@
 using System.Collections.Generic;
 using System.Diagnostics;
 using System.Diagnostics.CodeAnalysis;
-<<<<<<< HEAD
-using System.IO;
-=======
->>>>>>> 4af6daef
 using System.Linq;
-using System.Runtime.CompilerServices;
 using System.Text;
 using System.Threading;
 using System.Threading.Tasks;
@@ -39,38 +31,14 @@
 			}
 		}
 
-<<<<<<< HEAD
-		public int InitialMaxChangesValue = 100;
-		public bool ShowChangesForAllProjects = true;
-
-		IPerforceSettings _perforceSettings;
-=======
 		public const int InitialMaxChangesValue = 100;
 		public bool ShowChangesForAllProjects { get; set; } = true;
 
 		readonly IPerforceSettings _perforceSettings;
->>>>>>> 4af6daef
 		readonly string _branchClientPath;
 		readonly string _selectedClientFileName;
 		readonly string _selectedProjectIdentifier;
 		Task? _workerTask;
-<<<<<<< HEAD
-		CancellationTokenSource _cancellationSource;
-		int _pendingMaxChangesValue;
-		SortedSet<ChangesRecord> _changes = new SortedSet<ChangesRecord>(new PerforceChangeSorter());
-		SortedDictionary<int, PerforceChangeDetails> _changeDetails = new SortedDictionary<int,PerforceChangeDetails>();
-		SortedSet<int> _promotedChangeNumbers = new SortedSet<int>();
-		List<PerforceArchiveInfo> _archives = new List<PerforceArchiveInfo>();
-		AsyncEvent _refreshEvent = new AsyncEvent();
-		ILogger _logger;
-		bool _isEnterpriseProject;
-		DirectoryReference _cacheFolder;
-		List<KeyValuePair<FileReference, DateTime>> _localConfigFiles;
-		IAsyncDisposer _asyncDisposeTasks;
-		string[] prevCodeRules = Array.Empty<string>();
-
-		SynchronizationContext _synchronizationContext;
-=======
 #pragma warning disable CA2213 //  warning CA2213: 'PerforceMonitor' contains field '_cancellationSource' that is of IDisposable type 'CancellationTokenSource', but it is never disposed. Change the Dispose method on 'PerforceMonitor' to call Close or Dispose on this field.
 		readonly CancellationTokenSource _cancellationSource;
 #pragma warning restore CA2213
@@ -90,16 +58,12 @@
 		string[] prevCodeRules = Array.Empty<string>();
 
 		readonly SynchronizationContext _synchronizationContext;
->>>>>>> 4af6daef
 		public event Action? OnUpdate;
 		public event Action? OnUpdateMetadata;
 		public event Action? OnStreamChange;
 		public event Action? OnLoginExpired;
-<<<<<<< HEAD
-=======
 
 		readonly object _lockObject = new object();
->>>>>>> 4af6daef
 
 		public TimeSpan ServerTimeZone
 		{
@@ -107,31 +71,15 @@
 			private set;
 		}
 
-<<<<<<< HEAD
-		public PerforceMonitor(IPerforceSettings inPerforceSettings, ProjectInfo projectInfo, ConfigFile inProjectConfigFile, DirectoryReference inCacheFolder, List<KeyValuePair<FileReference, DateTime>> inLocalConfigFiles, IServiceProvider inServiceProvider)
-		{
-			_perforceSettings = inPerforceSettings;
-=======
 		public PerforceMonitor(IPerforceSettings perforceSettings, ProjectInfo projectInfo, ConfigFile projectConfigFile, DirectoryReference cacheFolder, List<KeyValuePair<FileReference, DateTime>> localConfigFiles, OidcTokenClient? oidcTokenClient, IServiceProvider serviceProvider)
 		{
 			_perforceSettings = perforceSettings;
->>>>>>> 4af6daef
 			_branchClientPath = projectInfo.ClientRootPath;
 			_selectedClientFileName = projectInfo.ClientFileName;
 			_selectedProjectIdentifier = projectInfo.ProjectIdentifier;
 			_pendingMaxChangesValue = InitialMaxChangesValue;
 			LastChangeByCurrentUser = -1;
 			LastCodeChangeByCurrentUser = -1;
-<<<<<<< HEAD
-			_logger = inServiceProvider.GetRequiredService<ILogger<PerforceMonitor>>();
-			_isEnterpriseProject = projectInfo.IsEnterpriseProject;
-			LatestProjectConfigFile = inProjectConfigFile;
-			_cacheFolder = inCacheFolder;
-			_localConfigFiles = inLocalConfigFiles;
-			_asyncDisposeTasks = inServiceProvider.GetRequiredService<IAsyncDisposer>();
-			_synchronizationContext = SynchronizationContext.Current!;
-			_cancellationSource = new CancellationTokenSource();
-=======
 			_logger = serviceProvider.GetRequiredService<ILogger<PerforceMonitor>>();
 			_isEnterpriseProject = projectInfo.IsEnterpriseProject;
 			LatestProjectConfigFile = projectConfigFile;
@@ -141,7 +89,6 @@
 			_synchronizationContext = SynchronizationContext.Current!;
 			_cancellationSource = new CancellationTokenSource();
 			_oidcTokenManager = serviceProvider.GetRequiredService<OidcTokenManager>();
->>>>>>> 4af6daef
 
 			AvailableArchives = (new List<IArchiveInfo>()).AsReadOnly();
 			LatestOidcTokenClient = oidcTokenClient;
@@ -149,14 +96,7 @@
 
 		public void Start()
 		{
-<<<<<<< HEAD
-			if (_workerTask == null)
-			{
-				_workerTask = Task.Run(() => PollForUpdates(_cancellationSource.Token));
-			}
-=======
 			_workerTask ??= Task.Run(() => PollForUpdates(_cancellationSource.Token));
->>>>>>> 4af6daef
 		}
 
 		public void Dispose()
@@ -169,11 +109,7 @@
 			if (_workerTask != null)
 			{
 				_cancellationSource.Cancel();
-<<<<<<< HEAD
-				_asyncDisposeTasks.Add(_workerTask.ContinueWith(_ => _cancellationSource.Dispose()));
-=======
 				_asyncDisposeTasks.Add(_workerTask.ContinueWith(_ => _cancellationSource.Dispose(), TaskScheduler.Default));
->>>>>>> 4af6daef
 				_workerTask = null;
 			}
 		}
@@ -198,10 +134,6 @@
 
 		public int PendingMaxChanges
 		{
-<<<<<<< HEAD
-			get { return _pendingMaxChangesValue; }
-			set { lock(this){ if(value != _pendingMaxChangesValue){ _pendingMaxChangesValue = value; _refreshEvent.Set(); } } }
-=======
 			get => _pendingMaxChangesValue;
 			set 
 			{ 
@@ -214,7 +146,6 @@
 					} 
 				} 
 			}
->>>>>>> 4af6daef
 		}
 
 		async Task PollForUpdates(CancellationToken cancellationToken)
@@ -236,11 +167,7 @@
 					{
 						Program.CaptureException(ex);
 					}
-<<<<<<< HEAD
-					await Task.Delay(TimeSpan.FromSeconds(20.0), cancellationToken).ContinueWith(x => { });
-=======
 					await Task.Delay(TimeSpan.FromSeconds(20.0), cancellationToken).ContinueWith(x => { }, TaskScheduler.Default);
->>>>>>> 4af6daef
 				}
 			}
 		}
@@ -330,17 +257,10 @@
 			int newestChangeNumber = -1;
 			HashSet<int> currentChangelists;
 			SortedSet<int> prevPromotedChangelists;
-<<<<<<< HEAD
-			lock(this)
-			{
-				maxChanges = PendingMaxChanges;
-				if(_changes.Count > 0)
-=======
 			lock (_lockObject)
 			{
 				maxChanges = PendingMaxChanges;
 				if (_changes.Count > 0)
->>>>>>> 4af6daef
 				{
 					newestChangeNumber = _changes.First().Number;
 					oldestChangeNumber = _changes.Last().Number;
@@ -369,43 +289,25 @@
 				}
 
 				// Add in additional paths property
-<<<<<<< HEAD
-				ConfigSection projectConfigSection = LatestProjectConfigFile.FindSection("Perforce");
-				if (projectConfigSection != null)
-				{
-					IEnumerable<string> additionalPaths = projectConfigSection.GetValues("AdditionalPathsToSync", new string[0]);
-
-					// turn into //ws/path
-					depotPaths.AddRange(additionalPaths.Select(p => string.Format("{0}/{1}", _branchClientPath, p.TrimStart('/'))));
-=======
 				if (perforceConfigSection != null)
 				{
 					IEnumerable<string> additionalPaths = perforceConfigSection.GetValues("AdditionalPathsToSync", Array.Empty<string>());
 
 					// turn into //ws/path
 					depotPaths.AddRange(additionalPaths.Select(p => String.Format("{0}/{1}", _branchClientPath, p.TrimStart('/'))));
->>>>>>> 4af6daef
 				}
 			}
 
 			// Read any new changes
 			List<ChangesRecord> newChanges;
-<<<<<<< HEAD
-			if(maxChanges > CurrentMaxChanges || newestChangeNumber == -1)
-=======
 			if (maxChanges > CurrentMaxChanges || newestChangeNumber == -1)
->>>>>>> 4af6daef
 			{
 				newChanges = await perforce.GetChangesAsync(ChangesOptions.IncludeTimes | ChangesOptions.LongOutput, maxChanges, ChangeStatus.Submitted, depotPaths, cancellationToken);
 			}
 			else
 			{
 				List<string> depotPathsWithRange = depotPaths.ConvertAll(x => $"{x}@{newestChangeNumber + 1},#head");
-<<<<<<< HEAD
-//				newChanges = await perforce.GetChangesAsync(ChangesOptions.IncludeTimes | ChangesOptions.LongOutput, maxChanges, ChangeStatus.Submitted, depotPaths.Select(x => $"{x}@>{newestChangeNumber}").ToArray(), cancellationToken);
-=======
 				//				newChanges = await perforce.GetChangesAsync(ChangesOptions.IncludeTimes | ChangesOptions.LongOutput, maxChanges, ChangeStatus.Submitted, depotPaths.Select(x => $"{x}@>{newestChangeNumber}").ToArray(), cancellationToken);
->>>>>>> 4af6daef
 				newChanges = await perforce.GetChangesAsync(ChangesOptions.IncludeTimes | ChangesOptions.LongOutput, clientName: null, minChangeNumber: newestChangeNumber + 1, maxChanges: maxChanges, status: ChangeStatus.Submitted, userName: null, fileSpecs: depotPathsWithRange, cancellationToken);
 			}
 
@@ -413,38 +315,13 @@
 			newChanges.RemoveAll(x => currentChangelists.Contains(x.Number));
 
 			// Update the change ranges
-<<<<<<< HEAD
-			if(newChanges.Count > 0)
-=======
 			if (newChanges.Count > 0)
->>>>>>> 4af6daef
 			{
 				oldestChangeNumber = Math.Max(oldestChangeNumber, newChanges.Last().Number);
 				newestChangeNumber = Math.Min(newestChangeNumber, newChanges.First().Number);
 			}
 
 			// The code below is correct, but can cause a lot of load on the Perforce server when we query a large number of changes because PCBs are far behind.
-<<<<<<< HEAD
-#if false
-			// If we are using zipped binaries, make sure we have every change since the last zip containing them. This is necessary for ensuring that content changes show as
-			// syncable in the workspace view if there have been a large number of content changes since the last code change.
-			int minZippedChangeNumber = -1;
-			foreach (PerforceArchiveInfo archive in _archives)
-			{
-				foreach (int changeNumber in archive.ChangeNumberToFileRevision.Keys)
-				{
-					if (changeNumber > minZippedChangeNumber && changeNumber <= oldestChangeNumber)
-					{
-						minZippedChangeNumber = changeNumber;
-					}
-				}
-			}
-			if(minZippedChangeNumber != -1 && minZippedChangeNumber < oldestChangeNumber)
-			{
-				string[] filteredPaths = depotPaths.Select(x => $"{x}@{minZippedChangeNumber},{oldestChangeNumber - 1}").ToArray();
-				List<ChangesRecord> zipChanges = await perforce.GetChangesAsync(ChangesOptions.None, -1, ChangeStatus.Submitted, filteredPaths, cancellationToken);
-				newChanges.AddRange(zipChanges);
-=======
 			// If we are using zipped binaries, make sure we have every change since the last zip containing them. This is necessary for ensuring that content changes show as
 			// syncable in the workspace view if there have been a large number of content changes since the last code change.
 			if (perforceConfigSection != null && perforceConfigSection.GetValue("FindAllChangesForPCBs", false))
@@ -466,19 +343,13 @@
 					List<ChangesRecord> zipChanges = await perforce.GetChangesAsync(ChangesOptions.None, -1, ChangeStatus.Submitted, filteredPaths, cancellationToken);
 					newChanges.AddRange(zipChanges);
 				}
->>>>>>> 4af6daef
-			}
-#endif
+			}
 
 			// Fixup any ROBOMERGE authors
 			const string roboMergePrefix = "#ROBOMERGE-AUTHOR:";
 			foreach (ChangesRecord change in newChanges)
 			{
-<<<<<<< HEAD
-				if(change.Description != null && change.Description.StartsWith(roboMergePrefix))
-=======
 				if(change.Description != null && change.Description.StartsWith(roboMergePrefix, StringComparison.Ordinal))
->>>>>>> 4af6daef
 				{
 					int startIdx = roboMergePrefix.Length;
 					while(startIdx < change.Description.Length && change.Description[startIdx] == ' ')
@@ -529,11 +400,7 @@
 				int newLastChangeByCurrentUser = -1;
 				foreach(ChangesRecord change in _changes)
 				{
-<<<<<<< HEAD
-					if(String.Compare(change.User, perforce.Settings.UserName, StringComparison.InvariantCultureIgnoreCase) == 0)
-=======
 					if(String.Equals(change.User, perforce.Settings.UserName, StringComparison.OrdinalIgnoreCase))
->>>>>>> 4af6daef
 					{
 						newLastChangeByCurrentUser = Math.Max(newLastChangeByCurrentUser, change.Number);
 					}
@@ -546,16 +413,6 @@
 			return true;
 		}
 
-<<<<<<< HEAD
-		Func<string, bool>? CreateCodeFilterFunc()
-		{
-			ConfigSection projectConfigSection = LatestProjectConfigFile.FindSection("Perforce");
-
-			string[] rules = projectConfigSection.GetValues("CodeFilter", new string[0]);
-			if (rules.Length == 0)
-			{
-				return null;
-=======
 		public async Task<bool> UpdateChangeTypesAsync(IPerforceConnection perforce, CancellationToken cancellationToken)
 		{
 			// Get the filter for code changes
@@ -673,147 +530,22 @@
 						newLastCodeChangeByCurrentUser = Math.Max(newLastCodeChangeByCurrentUser, change.Number);
 					}
 				}
->>>>>>> 4af6daef
 			}
 			LastCodeChangeByCurrentUser = newLastCodeChangeByCurrentUser;
 
 			// Notify the main window that we've got an update
 			_synchronizationContext.Post(_ => OnUpdateMetadata?.Invoke(), null);
 
-<<<<<<< HEAD
-			FileFilter filter = new FileFilter(PerforceUtils.CodeExtensions.Select(x => $"*.{x}"));
-			foreach (string rule in rules)
-			{
-				filter.AddRule(rule);
-=======
 			if(_localConfigFiles.Any(x => FileReference.GetLastWriteTimeUtc(x.Key) != x.Value))
 			{
 				await UpdateProjectConfigFileAsync(perforce, cancellationToken);
 				// TODO: Also check OIDC config
 				_synchronizationContext.Post(_ => OnUpdateMetadata?.Invoke(), null);
->>>>>>> 4af6daef
-			}
-
-			return filter.Matches;
-		}
-
-<<<<<<< HEAD
-		public async Task<bool> UpdateChangeTypesAsync(IPerforceConnection perforce, CancellationToken cancellationToken)
-		{
-			// Get the filter for code changes
-			ConfigSection projectConfigSection = LatestProjectConfigFile.FindSection("Perforce");
-
-			string[] codeRules = projectConfigSection?.GetValues("CodeFilter", (string[]?)null) ?? Array.Empty<string>();
-			if (!Enumerable.SequenceEqual(codeRules, prevCodeRules))
-			{
-				_changeDetails.Clear();
-				prevCodeRules = codeRules;
-			}
-
-			Func<string, bool>? isCodeFile = null;
-			if (codeRules.Length > 0)
-			{
-				FileFilter filter = new FileFilter(PerforceUtils.CodeExtensions.Select(x => $"*{x}"));
-				foreach (string codeRule in codeRules)
-				{
-					filter.AddRule(codeRule);
-				}
-				isCodeFile = filter.Matches;
-			}
-
-			// Find the changes we need to query
-			List<int> queryChangeNumbers = new List<int>();
-			lock(this)
-			{
-				foreach(ChangesRecord change in _changes)
-				{
-					if(!_changeDetails.ContainsKey(change.Number))
-					{
-						queryChangeNumbers.Add(change.Number);
-					}
-				}
-			}
-
-			// Update them in batches
-			bool updatedConfigFile = false;
-			using (CancellationTokenSource cancellationSource = new CancellationTokenSource())
-			{
-				Task notifyTask = Task.CompletedTask;
-				foreach (IReadOnlyList<int> queryChangeNumberBatch in queryChangeNumbers.OrderByDescending(x => x).Batch(10))
-				{
-					cancellationToken.ThrowIfCancellationRequested();
-
-					// Skip this stuff if the user wants us to query for more changes
-					if (PendingMaxChanges != CurrentMaxChanges)
-					{
-						break;
-					}
-
-					// If there's something to check for, find all the content changes after this changelist
-					int maxFiles = 100;
-
-					List<DescribeRecord> describeRecords = await perforce.DescribeAsync(DescribeOptions.None, maxFiles, queryChangeNumberBatch.ToArray(), cancellationToken);
-					foreach (DescribeRecord describeRecordLoop in describeRecords.OrderByDescending(x => x.Number))
-					{
-						DescribeRecord describeRecord = describeRecordLoop;
-						int queryChangeNumber = describeRecord.Number;
-
-						PerforceChangeDetails details = new PerforceChangeDetails(describeRecord, isCodeFile);
-
-						// Content only changes must be flagged accurately, because code changes invalidate precompiled binaries. Increase the number of files fetched until we can classify it correctly.
-						while (describeRecord.Files.Count >= maxFiles && !details.ContainsCode)
-						{
-							cancellationToken.ThrowIfCancellationRequested();
-							maxFiles *= 10;
-
-							List<DescribeRecord> newDescribeRecords = await perforce.DescribeAsync(DescribeOptions.None, maxFiles, new int[] { queryChangeNumber }, cancellationToken);
-							if (newDescribeRecords.Count == 0)
-							{
-								break;
-							}
-
-							describeRecord = newDescribeRecords[0];
-							details = new PerforceChangeDetails(describeRecord, isCodeFile);
-						}
-
-						lock (this)
-						{
-							if (!_changeDetails.ContainsKey(queryChangeNumber))
-							{
-								_changeDetails.Add(queryChangeNumber, details);
-							}
-						}
-
-						// Reload the config file if it changes
-						if (describeRecord.Files.Any(x => x.DepotFile.EndsWith("/UnrealGameSync.ini", StringComparison.OrdinalIgnoreCase)) && !updatedConfigFile)
-						{
-							await UpdateProjectConfigFileAsync(perforce, cancellationToken);
-							updatedConfigFile = true;
-						}
-
-						// Notify the caller after a fixed period of time, in case further updates are slow to arrive
-						if (notifyTask.IsCompleted)
-						{
-							notifyTask = Task.Delay(TimeSpan.FromSeconds(5.0), cancellationSource.Token).ContinueWith(_ => _synchronizationContext.Post(_ => OnUpdateMetadata?.Invoke(), null));
-						}
-					}
-				}
-				cancellationSource.Cancel();
-				await notifyTask.ContinueWith(_ => { }); // Ignore exceptions
-			}
-
-			// Find the last submitted code change by the current user
-			int newLastCodeChangeByCurrentUser = -1;
-			foreach(ChangesRecord change in _changes)
-			{
-				if(String.Compare(change.User, perforce.Settings.UserName, StringComparison.InvariantCultureIgnoreCase) == 0)
-				{
-					PerforceChangeDetails? otherDetails;
-					if(_changeDetails.TryGetValue(change.Number, out otherDetails) && otherDetails.ContainsCode)
-					{
-						newLastCodeChangeByCurrentUser = Math.Max(newLastCodeChangeByCurrentUser, change.Number);
-					}
-=======
+			}
+
+			return true;
+		}
+
 		async Task<bool> UpdateArchivesAsync(IPerforceConnection perforce, CancellationToken cancellationToken)
 		{
 			List<PerforceArchiveInfo> newArchives = await PerforceArchive.EnumerateAsync(perforce, LatestProjectConfigFile, _selectedProjectIdentifier, cancellationToken);
@@ -827,51 +559,12 @@
 				if (_changes.Count > 0)
 				{
 					_synchronizationContext.Post(_ => OnUpdateMetadata?.Invoke(), null);
->>>>>>> 4af6daef
-				}
-			}
-			LastCodeChangeByCurrentUser = newLastCodeChangeByCurrentUser;
-
-			// Notify the main window that we've got an update
-			_synchronizationContext.Post(_ => OnUpdateMetadata?.Invoke(), null);
-
-<<<<<<< HEAD
-			if(_localConfigFiles.Any(x => FileReference.GetLastWriteTimeUtc(x.Key) != x.Value))
-			{
-				await UpdateProjectConfigFileAsync(perforce, cancellationToken);
-				_synchronizationContext.Post(_ => OnUpdateMetadata?.Invoke(), null);
+				}
 			}
 
 			return true;
 		}
 
-		async Task<bool> UpdateArchivesAsync(IPerforceConnection perforce, CancellationToken cancellationToken)
-		{
-			List<PerforceArchiveInfo> newArchives = await PerforceArchive.EnumerateAsync(perforce, LatestProjectConfigFile, _selectedProjectIdentifier, cancellationToken);
-
-			// Check if the information has changed
-			if (!Enumerable.SequenceEqual(_archives, newArchives))
-			{
-				_archives = newArchives;
-				AvailableArchives = _archives.Select(x => (IArchiveInfo)x).ToList();
-
-				if (_changes.Count > 0)
-				{
-					_synchronizationContext.Post(_ => OnUpdateMetadata?.Invoke(), null);
-				}
-			}
-
-			return true;
-		}
-
-		async Task UpdateProjectConfigFileAsync(IPerforceConnection perforce, CancellationToken cancellationToken)
-		{
-			_localConfigFiles.Clear();
-			LatestProjectConfigFile = await ConfigUtils.ReadProjectConfigFileAsync(perforce, _branchClientPath, _selectedClientFileName, _cacheFolder, _localConfigFiles, _logger, cancellationToken);
-		}
-
-		public List<ChangesRecord> GetChanges()
-=======
 		async Task UpdateProjectConfigFileAsync(IPerforceConnection perforce, CancellationToken cancellationToken)
 		{
 			_localConfigFiles.Clear();
@@ -888,44 +581,24 @@
 		}
 
 		public bool TryGetChangeDetails(int number, [NotNullWhen(true)] out PerforceChangeDetails? details)
->>>>>>> 4af6daef
 		{
 			lock(_lockObject)
 			{
-<<<<<<< HEAD
-				return new List<ChangesRecord>(_changes);
-			}
-		}
-
-		public bool TryGetChangeDetails(int number, [NotNullWhen(true)] out PerforceChangeDetails? details)
-=======
 				return _changeDetails.TryGetValue(number, out details);
 			}
 		}
 
 		public HashSet<int> GetPromotedChangeNumbers()
->>>>>>> 4af6daef
 		{
 			lock(_lockObject)
 			{
-<<<<<<< HEAD
-				return _changeDetails.TryGetValue(number, out details);
-=======
 				return new HashSet<int>(_promotedChangeNumbers);
->>>>>>> 4af6daef
 			}
 		}
 
 		public ConfigSection? LatestPerforceConfigSection()
 		{
-<<<<<<< HEAD
-			lock(this)
-			{
-				return new HashSet<int>(_promotedChangeNumbers);
-			}
-=======
 			return LatestProjectConfigFile.FindSection("Perforce");
->>>>>>> 4af6daef
 		}
 
 		public int LastChangeByCurrentUser
