// Copyright Epic Games, Inc. All Rights Reserved.

using EpicGames.Perforce;
using Microsoft.Extensions.Logging;
using System;
using System.Collections.Generic;
using System.Diagnostics;
using System.IO;
using System.Linq;
using System.Threading;
using System.Threading.Tasks;

namespace UnrealGameSync
{
	class FolderToClean
	{
<<<<<<< HEAD
		public DirectoryInfo Directory;
		public Dictionary<string, FolderToClean> NameToSubFolder = new Dictionary<string, FolderToClean>(StringComparer.InvariantCultureIgnoreCase);
		public Dictionary<string, FileInfo> NameToFile = new Dictionary<string, FileInfo>(StringComparer.InvariantCultureIgnoreCase);
		public List<FileInfo> FilesToDelete = new List<FileInfo>();
		public List<FileInfo> FilesToSync = new List<FileInfo>();
		public bool EmptyLeaf = false;
		public bool EmptyAfterClean = true;

		public FolderToClean(DirectoryInfo inDirectory)
		{
			Directory = inDirectory;
=======
		public DirectoryInfo _directory;
		public Dictionary<string, FolderToClean> _nameToSubFolder = new Dictionary<string, FolderToClean>(StringComparer.InvariantCultureIgnoreCase);
		public Dictionary<string, FileInfo> _nameToFile = new Dictionary<string, FileInfo>(StringComparer.InvariantCultureIgnoreCase);
		public List<FileInfo> _filesToDelete = new List<FileInfo>();
		public List<FileInfo> _filesToSync = new List<FileInfo>();
		public bool _emptyLeaf = false;
		public bool _emptyAfterClean = true;

		public FolderToClean(DirectoryInfo inDirectory)
		{
			_directory = inDirectory;
>>>>>>> 4af6daef
		}

		public string Name => _directory.Name;

		public override string ToString() => _directory.FullName;
	}

	class FindFoldersToCleanTask : IDisposable
	{
		class PerforceHaveFolder
		{
<<<<<<< HEAD
			public Dictionary<string, PerforceHaveFolder> NameToSubFolder = new Dictionary<string,PerforceHaveFolder>(StringComparer.OrdinalIgnoreCase);
			public Dictionary<string, FStatRecord> NameToFile = new Dictionary<string, FStatRecord>(StringComparer.OrdinalIgnoreCase);
		}

		IPerforceSettings _perforceSettings;
		string _clientRootPath;
		IReadOnlyList<string> _syncPaths;
		ILogger _logger;
		FolderToClean _rootFolderToClean;
=======
			public Dictionary<string, PerforceHaveFolder> _nameToSubFolder = new Dictionary<string,PerforceHaveFolder>(StringComparer.OrdinalIgnoreCase);
			public Dictionary<string, FStatRecord> _nameToFile = new Dictionary<string, FStatRecord>(StringComparer.OrdinalIgnoreCase);
		}

		readonly IPerforceSettings _perforceSettings;
		readonly string _clientRootPath;
		readonly IReadOnlyList<string> _syncPaths;
		readonly ILogger _logger;
		readonly FolderToClean _rootFolderToClean;
>>>>>>> 4af6daef

		int _remainingFoldersToScan;
		ManualResetEvent _finishedScan = new ManualResetEvent(false);
		bool _abortScan;
		string? _scanError;

		public List<string> FileNames = new List<string>();

		public FindFoldersToCleanTask(IPerforceSettings inPerforceSettings, FolderToClean inRootFolderToClean, string inClientRootPath, IReadOnlyList<string> inSyncPaths, ILogger logger)
		{
			_perforceSettings = inPerforceSettings;
			_clientRootPath = inClientRootPath.TrimEnd('/') + "/";
			_syncPaths = new List<string>(inSyncPaths);
<<<<<<< HEAD
			this._logger = logger;
=======
			_logger = logger;
>>>>>>> 4af6daef
			_rootFolderToClean = inRootFolderToClean;
			_finishedScan = new ManualResetEvent(true);
		}

		void QueueFolderToPopulate(FolderToClean folder)
		{
			if(Interlocked.Increment(ref _remainingFoldersToScan) == 1)
			{
				_finishedScan.Reset();
			}
			ThreadPool.QueueUserWorkItem(x => PopulateFolder(folder));
		}

		void PopulateFolder(FolderToClean folder)
		{
			if(!_abortScan)
			{
				try
				{
<<<<<<< HEAD
					if ((folder.Directory.Attributes & FileAttributes.ReparsePoint) == 0)
					{
						foreach (DirectoryInfo subDirectory in folder.Directory.EnumerateDirectories())
						{
							FolderToClean subFolder = new FolderToClean(subDirectory);
							folder.NameToSubFolder[subFolder.Name] = subFolder;
							QueueFolderToPopulate(subFolder);
						}
						foreach (FileInfo file in folder.Directory.EnumerateFiles())
						{
							FileAttributes attributes = file.Attributes; // Force the value to be cached.
							folder.NameToFile[file.Name] = file;
=======
					if ((folder._directory.Attributes & FileAttributes.ReparsePoint) == 0)
					{
						foreach (DirectoryInfo subDirectory in folder._directory.EnumerateDirectories())
						{
							FolderToClean subFolder = new FolderToClean(subDirectory);
							folder._nameToSubFolder[subFolder.Name] = subFolder;
							QueueFolderToPopulate(subFolder);
						}
						foreach (FileInfo file in folder._directory.EnumerateFiles())
						{
							FileAttributes attributes = file.Attributes; // Force the value to be cached.
							folder._nameToFile[file.Name] = file;
>>>>>>> 4af6daef
						}
					}
				}
				catch (Exception ex)
				{
<<<<<<< HEAD
					string newError = String.Format("Unable to enumerate contents of {0} due to an error:\n\n{1}", folder.Directory.FullName, ex);
=======
					string newError = String.Format("Unable to enumerate contents of {0} due to an error:\n\n{1}", folder._directory.FullName, ex);
>>>>>>> 4af6daef
					Interlocked.CompareExchange(ref _scanError, newError, null);
					_abortScan = true;
				}
			}

			if(Interlocked.Decrement(ref _remainingFoldersToScan) == 0)
			{
				_finishedScan.Set();
			}
		}

		void MergeTrees(FolderToClean localFolder, PerforceHaveFolder? perforceFolder, HashSet<string> openClientPaths, string? perforceConfigFile)
		{
			if(perforceFolder == null)
			{
				// Loop through all the local sub-folders
<<<<<<< HEAD
				foreach(FolderToClean localSubFolder in localFolder.NameToSubFolder.Values)
=======
				foreach(FolderToClean localSubFolder in localFolder._nameToSubFolder.Values)
>>>>>>> 4af6daef
				{
					MergeTrees(localSubFolder, null, openClientPaths, perforceConfigFile);
				}

				// Delete everything
<<<<<<< HEAD
				localFolder.FilesToDelete.AddRange(localFolder.NameToFile.Values);
=======
				localFolder._filesToDelete.AddRange(localFolder._nameToFile.Values);
>>>>>>> 4af6daef
			}
			else
			{
				// Loop through all the local sub-folders
<<<<<<< HEAD
				foreach(FolderToClean localSubFolder in localFolder.NameToSubFolder.Values)
				{
					PerforceHaveFolder? perforceSubFolder;
					perforceFolder.NameToSubFolder.TryGetValue(localSubFolder.Name, out perforceSubFolder);
=======
				foreach(FolderToClean localSubFolder in localFolder._nameToSubFolder.Values)
				{
					PerforceHaveFolder? perforceSubFolder;
					perforceFolder._nameToSubFolder.TryGetValue(localSubFolder.Name, out perforceSubFolder);
>>>>>>> 4af6daef
					MergeTrees(localSubFolder, perforceSubFolder, openClientPaths, perforceConfigFile);
				}

				// Also merge all the Perforce folders that no longer exist
<<<<<<< HEAD
				foreach(KeyValuePair<string, PerforceHaveFolder> perforceSubFolderPair in perforceFolder.NameToSubFolder)
				{
					FolderToClean? localSubFolder;
					if(!localFolder.NameToSubFolder.TryGetValue(perforceSubFolderPair.Key, out localSubFolder))
					{
						localSubFolder = new FolderToClean(new DirectoryInfo(Path.Combine(localFolder.Directory.FullName, perforceSubFolderPair.Key)));
						MergeTrees(localSubFolder, perforceSubFolderPair.Value, openClientPaths, perforceConfigFile);
						localFolder.NameToSubFolder.Add(localSubFolder.Name, localSubFolder);
=======
				foreach(KeyValuePair<string, PerforceHaveFolder> perforceSubFolderPair in perforceFolder._nameToSubFolder)
				{
					FolderToClean? localSubFolder;
					if(!localFolder._nameToSubFolder.TryGetValue(perforceSubFolderPair.Key, out localSubFolder))
					{
						localSubFolder = new FolderToClean(new DirectoryInfo(Path.Combine(localFolder._directory.FullName, perforceSubFolderPair.Key)));
						MergeTrees(localSubFolder, perforceSubFolderPair.Value, openClientPaths, perforceConfigFile);
						localFolder._nameToSubFolder.Add(localSubFolder.Name, localSubFolder);
>>>>>>> 4af6daef
					}
				}

				// Find all the files that need to be re-synced
<<<<<<< HEAD
				foreach(KeyValuePair<string, FStatRecord> filePair in perforceFolder.NameToFile)
				{
					FileInfo? localFile;
					if(!localFolder.NameToFile.TryGetValue(filePair.Key, out localFile))
					{
						localFolder.FilesToSync.Add(new FileInfo(Path.Combine(localFolder.Directory.FullName, filePair.Key)));
					}
					else if(!IsFileTypeWritable(filePair.Value?.HeadType ?? filePair.Value?.Type) && (localFile.Attributes & FileAttributes.ReadOnly) == 0 && !openClientPaths.Contains(filePair.Value?.ClientFile ?? ""))
					{
						localFolder.FilesToSync.Add(localFile);
=======
				foreach(KeyValuePair<string, FStatRecord> filePair in perforceFolder._nameToFile)
				{
					FileInfo? localFile;
					if(!localFolder._nameToFile.TryGetValue(filePair.Key, out localFile))
					{
						localFolder._filesToSync.Add(new FileInfo(Path.Combine(localFolder._directory.FullName, filePair.Key)));
					}
					else if(!IsFileTypeWritable(filePair.Value?.HeadType ?? filePair.Value?.Type) && (localFile.Attributes & FileAttributes.ReadOnly) == 0 && !openClientPaths.Contains(filePair.Value?.ClientFile ?? ""))
					{
						localFolder._filesToSync.Add(localFile);
>>>>>>> 4af6daef
					}
				}

				// Find all the files that should be deleted
<<<<<<< HEAD
				foreach(FileInfo localFileInfo in localFolder.NameToFile.Values)
				{
					if(!perforceFolder.NameToFile.ContainsKey(localFileInfo.Name) && !openClientPaths.Contains(localFileInfo.FullName))
					{
						localFolder.FilesToDelete.Add(localFileInfo);
=======
				foreach(FileInfo localFileInfo in localFolder._nameToFile.Values)
				{
					if(!perforceFolder._nameToFile.ContainsKey(localFileInfo.Name) && !openClientPaths.Contains(localFileInfo.FullName))
					{
						localFolder._filesToDelete.Add(localFileInfo);
>>>>>>> 4af6daef
					}
				}
			}

			// Remove any config files
			if(perforceConfigFile != null)
			{
<<<<<<< HEAD
				localFolder.FilesToDelete.RemoveAll(x => String.Compare(x.Name, perforceConfigFile, StringComparison.OrdinalIgnoreCase) == 0);
			}

			// Figure out if this folder is just an empty directory that needs to be removed
			localFolder.EmptyLeaf = localFolder.NameToFile.Count == 0 && localFolder.NameToSubFolder.Count == 0 && localFolder.FilesToSync.Count == 0;

			// Figure out if it the folder will be empty after the clean operation
			localFolder.EmptyAfterClean = localFolder.NameToSubFolder.Values.All(x => x.EmptyAfterClean) && localFolder.FilesToDelete.Count == localFolder.NameToFile.Count && localFolder.FilesToSync.Count == 0;
		}

		static bool IsFileTypeWritable(string? type)
		{
			if (type != null)
			{
				int idx = type.IndexOf('+');
				if (idx != -1)
				{
					return type.IndexOf('w', idx) != -1;
				}
			}
			return false;
		}

		void RemoveEmptyFolders(FolderToClean folder)
		{
			foreach(FolderToClean subFolder in folder.NameToSubFolder.Values)
			{
				RemoveEmptyFolders(subFolder);
			}

			folder.NameToSubFolder = folder.NameToSubFolder.Values.Where(x => x.NameToSubFolder.Count > 0 || x.FilesToSync.Count > 0 || x.FilesToDelete.Count > 0 || x.EmptyLeaf).ToDictionary(x => x.Name, x => x, StringComparer.InvariantCultureIgnoreCase);
=======
				localFolder._filesToDelete.RemoveAll(x => String.Equals(x.Name, perforceConfigFile, StringComparison.OrdinalIgnoreCase));
			}

			// Figure out if this folder is just an empty directory that needs to be removed
			localFolder._emptyLeaf = localFolder._nameToFile.Count == 0 && localFolder._nameToSubFolder.Count == 0 && localFolder._filesToSync.Count == 0;

			// Figure out if it the folder will be empty after the clean operation
			localFolder._emptyAfterClean = localFolder._nameToSubFolder.Values.All(x => x._emptyAfterClean) && localFolder._filesToDelete.Count == localFolder._nameToFile.Count && localFolder._filesToSync.Count == 0;
		}

		static bool IsFileTypeWritable(string? type)
		{
			if (type != null)
			{
				int idx = type.IndexOf('+', StringComparison.Ordinal);
				if (idx != -1)
				{
					return type.IndexOf('w', idx) != -1;
				}
			}
			return false;
		}

		void RemoveEmptyFolders(FolderToClean folder)
		{
			foreach(FolderToClean subFolder in folder._nameToSubFolder.Values)
			{
				RemoveEmptyFolders(subFolder);
			}

			folder._nameToSubFolder = folder._nameToSubFolder.Values.Where(x => x._nameToSubFolder.Count > 0 || x._filesToSync.Count > 0 || x._filesToDelete.Count > 0 || x._emptyLeaf).ToDictionary(x => x.Name, x => x, StringComparer.InvariantCultureIgnoreCase);
>>>>>>> 4af6daef
		}

		public void Dispose()
		{
			_abortScan = true;

			if(_finishedScan != null)
			{
				_finishedScan.WaitOne();
				_finishedScan.Dispose();
				_finishedScan = null!;
			}
		}

		public async Task RunAsync(CancellationToken cancellationToken)
		{
			using IPerforceConnection perforceClient = await PerforceConnection.CreateAsync(_perforceSettings, _logger);

			_logger.LogInformation("Finding files in workspace...");
			_logger.LogInformation("");

			// Clear the current error
			_scanError = null;

			// Start enumerating all the files that exist locally
			foreach(string syncPath in _syncPaths)
			{
<<<<<<< HEAD
				Debug.Assert(syncPath.StartsWith(_clientRootPath));
				if(syncPath.StartsWith(_clientRootPath, StringComparison.InvariantCultureIgnoreCase))
=======
				Debug.Assert(syncPath.StartsWith(_clientRootPath, StringComparison.OrdinalIgnoreCase));
				if(syncPath.StartsWith(_clientRootPath, StringComparison.OrdinalIgnoreCase))
>>>>>>> 4af6daef
				{
					string[] fragments = syncPath.Substring(_clientRootPath.Length).Split('/');

					FolderToClean syncFolder = _rootFolderToClean;
					for(int idx = 0; idx < fragments.Length - 1; idx++)
					{
						FolderToClean? nextSyncFolder;
<<<<<<< HEAD
						if(!syncFolder.NameToSubFolder.TryGetValue(fragments[idx], out nextSyncFolder))
						{
							nextSyncFolder = new FolderToClean(new DirectoryInfo(Path.Combine(syncFolder.Directory.FullName, fragments[idx])));
							syncFolder.NameToSubFolder[nextSyncFolder.Name] = nextSyncFolder;
=======
						if(!syncFolder._nameToSubFolder.TryGetValue(fragments[idx], out nextSyncFolder))
						{
							nextSyncFolder = new FolderToClean(new DirectoryInfo(Path.Combine(syncFolder._directory.FullName, fragments[idx])));
							syncFolder._nameToSubFolder[nextSyncFolder.Name] = nextSyncFolder;
>>>>>>> 4af6daef
						}
						syncFolder = nextSyncFolder;
					}

<<<<<<< HEAD
					string wildcard = fragments[fragments.Length - 1];
=======
					string wildcard = fragments[^1];
>>>>>>> 4af6daef
					if(wildcard == "...")
					{
						QueueFolderToPopulate(syncFolder);
					}
					else
					{
<<<<<<< HEAD
						if(syncFolder.Directory.Exists)
						{
							foreach(FileInfo file in syncFolder.Directory.EnumerateFiles(wildcard))
							{
								syncFolder.NameToFile[file.Name] = file;
=======
						if(syncFolder._directory.Exists)
						{
							foreach(FileInfo file in syncFolder._directory.EnumerateFiles(wildcard))
							{
								syncFolder._nameToFile[file.Name] = file;
>>>>>>> 4af6daef
							}
						}
					}
				}
			}

			// Get the prefix for any local file
<<<<<<< HEAD
			string localRootPrefix = _rootFolderToClean.Directory.FullName.Replace(Path.AltDirectorySeparatorChar, Path.DirectorySeparatorChar) + Path.DirectorySeparatorChar;
=======
			string localRootPrefix = _rootFolderToClean._directory.FullName.Replace(Path.AltDirectorySeparatorChar, Path.DirectorySeparatorChar);
			if (!localRootPrefix.EndsWith(Path.DirectorySeparatorChar))
			{
				localRootPrefix += Path.DirectorySeparatorChar;
			}
>>>>>>> 4af6daef

			// Query the have table and build a separate tree from it
			PerforceHaveFolder rootHaveFolder = new PerforceHaveFolder();
			foreach(string syncPath in _syncPaths)
			{
				List<FStatRecord> fileRecords = await perforceClient.FStatAsync($"{syncPath}#have", cancellationToken).ToListAsync(cancellationToken);
				foreach(FStatRecord fileRecord in fileRecords)
				{
					if(fileRecord.ClientFile == null || !fileRecord.ClientFile.StartsWith(localRootPrefix, StringComparison.InvariantCultureIgnoreCase))
					{
<<<<<<< HEAD
						throw new UserErrorException($"Failed to get have table; file '{fileRecord.ClientFile}' doesn't start with root path ('{_rootFolderToClean.Directory.FullName}')");
=======
						throw new UserErrorException($"Failed to get have table; file '{fileRecord.ClientFile}' doesn't start with root path ('{_rootFolderToClean._directory.FullName}')");
>>>>>>> 4af6daef
					}

					string[] tokens = fileRecord.ClientFile.Substring(localRootPrefix.Length).Split('/', '\\');

					PerforceHaveFolder fileFolder = rootHaveFolder;
					for(int idx = 0; idx < tokens.Length - 1; idx++)
					{
						PerforceHaveFolder? nextFileFolder;
<<<<<<< HEAD
						if(!fileFolder.NameToSubFolder.TryGetValue(tokens[idx], out nextFileFolder))
						{
							nextFileFolder = new PerforceHaveFolder();
							fileFolder.NameToSubFolder.Add(tokens[idx], nextFileFolder);
						}
						fileFolder = nextFileFolder;
					}
					fileFolder.NameToFile[tokens[tokens.Length - 1]] = fileRecord;
=======
						if(!fileFolder._nameToSubFolder.TryGetValue(tokens[idx], out nextFileFolder))
						{
							nextFileFolder = new PerforceHaveFolder();
							fileFolder._nameToSubFolder.Add(tokens[idx], nextFileFolder);
						}
						fileFolder = nextFileFolder;
					}
					fileFolder._nameToFile[tokens[^1]] = fileRecord;
>>>>>>> 4af6daef
				}
			}

			// Find all the files which are currently open for edit. We don't want to force sync these.
			List<OpenedRecord> openFileRecords = await perforceClient.OpenedAsync(OpenedOptions.None, -1, null, null, -1, "//...", cancellationToken).ToListAsync(cancellationToken);

			// Build a set of all the open local files
			HashSet<string> openLocalFiles = new HashSet<string>(StringComparer.InvariantCultureIgnoreCase);
			foreach (OpenedRecord openFileRecord in openFileRecords)
			{
				if(!openFileRecord.ClientFile.StartsWith(_clientRootPath, StringComparison.InvariantCultureIgnoreCase))
				{
					throw new UserErrorException($"Failed to get open file list; file '{openFileRecord.ClientFile}' doesn't start with client root path ('{_clientRootPath}')");
				}
				openLocalFiles.Add(localRootPrefix + PerforceUtils.UnescapePath(openFileRecord.ClientFile).Substring(_clientRootPath.Length).Replace('/', Path.DirectorySeparatorChar));
			}

			// Wait to finish scanning the directory
			_finishedScan.WaitOne();

			// Check if there was an error
			if (_scanError != null)
			{
				throw new UserErrorException(_scanError);
			}

			// Find the value of the P4CONFIG variable
			string? perforceConfigFile = PerforceEnvironment.Default.GetValue("P4CONFIG");

			// Merge the trees
			MergeTrees(_rootFolderToClean, rootHaveFolder, openLocalFiles, perforceConfigFile);

			// Remove all the empty folders
			RemoveEmptyFolders(_rootFolderToClean);
		}
	}
}<|MERGE_RESOLUTION|>--- conflicted
+++ resolved
@@ -14,19 +14,6 @@
 {
 	class FolderToClean
 	{
-<<<<<<< HEAD
-		public DirectoryInfo Directory;
-		public Dictionary<string, FolderToClean> NameToSubFolder = new Dictionary<string, FolderToClean>(StringComparer.InvariantCultureIgnoreCase);
-		public Dictionary<string, FileInfo> NameToFile = new Dictionary<string, FileInfo>(StringComparer.InvariantCultureIgnoreCase);
-		public List<FileInfo> FilesToDelete = new List<FileInfo>();
-		public List<FileInfo> FilesToSync = new List<FileInfo>();
-		public bool EmptyLeaf = false;
-		public bool EmptyAfterClean = true;
-
-		public FolderToClean(DirectoryInfo inDirectory)
-		{
-			Directory = inDirectory;
-=======
 		public DirectoryInfo _directory;
 		public Dictionary<string, FolderToClean> _nameToSubFolder = new Dictionary<string, FolderToClean>(StringComparer.InvariantCultureIgnoreCase);
 		public Dictionary<string, FileInfo> _nameToFile = new Dictionary<string, FileInfo>(StringComparer.InvariantCultureIgnoreCase);
@@ -38,7 +25,6 @@
 		public FolderToClean(DirectoryInfo inDirectory)
 		{
 			_directory = inDirectory;
->>>>>>> 4af6daef
 		}
 
 		public string Name => _directory.Name;
@@ -50,17 +36,6 @@
 	{
 		class PerforceHaveFolder
 		{
-<<<<<<< HEAD
-			public Dictionary<string, PerforceHaveFolder> NameToSubFolder = new Dictionary<string,PerforceHaveFolder>(StringComparer.OrdinalIgnoreCase);
-			public Dictionary<string, FStatRecord> NameToFile = new Dictionary<string, FStatRecord>(StringComparer.OrdinalIgnoreCase);
-		}
-
-		IPerforceSettings _perforceSettings;
-		string _clientRootPath;
-		IReadOnlyList<string> _syncPaths;
-		ILogger _logger;
-		FolderToClean _rootFolderToClean;
-=======
 			public Dictionary<string, PerforceHaveFolder> _nameToSubFolder = new Dictionary<string,PerforceHaveFolder>(StringComparer.OrdinalIgnoreCase);
 			public Dictionary<string, FStatRecord> _nameToFile = new Dictionary<string, FStatRecord>(StringComparer.OrdinalIgnoreCase);
 		}
@@ -70,7 +45,6 @@
 		readonly IReadOnlyList<string> _syncPaths;
 		readonly ILogger _logger;
 		readonly FolderToClean _rootFolderToClean;
->>>>>>> 4af6daef
 
 		int _remainingFoldersToScan;
 		ManualResetEvent _finishedScan = new ManualResetEvent(false);
@@ -84,11 +58,7 @@
 			_perforceSettings = inPerforceSettings;
 			_clientRootPath = inClientRootPath.TrimEnd('/') + "/";
 			_syncPaths = new List<string>(inSyncPaths);
-<<<<<<< HEAD
-			this._logger = logger;
-=======
 			_logger = logger;
->>>>>>> 4af6daef
 			_rootFolderToClean = inRootFolderToClean;
 			_finishedScan = new ManualResetEvent(true);
 		}
@@ -108,20 +78,6 @@
 			{
 				try
 				{
-<<<<<<< HEAD
-					if ((folder.Directory.Attributes & FileAttributes.ReparsePoint) == 0)
-					{
-						foreach (DirectoryInfo subDirectory in folder.Directory.EnumerateDirectories())
-						{
-							FolderToClean subFolder = new FolderToClean(subDirectory);
-							folder.NameToSubFolder[subFolder.Name] = subFolder;
-							QueueFolderToPopulate(subFolder);
-						}
-						foreach (FileInfo file in folder.Directory.EnumerateFiles())
-						{
-							FileAttributes attributes = file.Attributes; // Force the value to be cached.
-							folder.NameToFile[file.Name] = file;
-=======
 					if ((folder._directory.Attributes & FileAttributes.ReparsePoint) == 0)
 					{
 						foreach (DirectoryInfo subDirectory in folder._directory.EnumerateDirectories())
@@ -134,17 +90,12 @@
 						{
 							FileAttributes attributes = file.Attributes; // Force the value to be cached.
 							folder._nameToFile[file.Name] = file;
->>>>>>> 4af6daef
 						}
 					}
 				}
 				catch (Exception ex)
 				{
-<<<<<<< HEAD
-					string newError = String.Format("Unable to enumerate contents of {0} due to an error:\n\n{1}", folder.Directory.FullName, ex);
-=======
 					string newError = String.Format("Unable to enumerate contents of {0} due to an error:\n\n{1}", folder._directory.FullName, ex);
->>>>>>> 4af6daef
 					Interlocked.CompareExchange(ref _scanError, newError, null);
 					_abortScan = true;
 				}
@@ -161,50 +112,25 @@
 			if(perforceFolder == null)
 			{
 				// Loop through all the local sub-folders
-<<<<<<< HEAD
-				foreach(FolderToClean localSubFolder in localFolder.NameToSubFolder.Values)
-=======
 				foreach(FolderToClean localSubFolder in localFolder._nameToSubFolder.Values)
->>>>>>> 4af6daef
 				{
 					MergeTrees(localSubFolder, null, openClientPaths, perforceConfigFile);
 				}
 
 				// Delete everything
-<<<<<<< HEAD
-				localFolder.FilesToDelete.AddRange(localFolder.NameToFile.Values);
-=======
 				localFolder._filesToDelete.AddRange(localFolder._nameToFile.Values);
->>>>>>> 4af6daef
 			}
 			else
 			{
 				// Loop through all the local sub-folders
-<<<<<<< HEAD
-				foreach(FolderToClean localSubFolder in localFolder.NameToSubFolder.Values)
-				{
-					PerforceHaveFolder? perforceSubFolder;
-					perforceFolder.NameToSubFolder.TryGetValue(localSubFolder.Name, out perforceSubFolder);
-=======
 				foreach(FolderToClean localSubFolder in localFolder._nameToSubFolder.Values)
 				{
 					PerforceHaveFolder? perforceSubFolder;
 					perforceFolder._nameToSubFolder.TryGetValue(localSubFolder.Name, out perforceSubFolder);
->>>>>>> 4af6daef
 					MergeTrees(localSubFolder, perforceSubFolder, openClientPaths, perforceConfigFile);
 				}
 
 				// Also merge all the Perforce folders that no longer exist
-<<<<<<< HEAD
-				foreach(KeyValuePair<string, PerforceHaveFolder> perforceSubFolderPair in perforceFolder.NameToSubFolder)
-				{
-					FolderToClean? localSubFolder;
-					if(!localFolder.NameToSubFolder.TryGetValue(perforceSubFolderPair.Key, out localSubFolder))
-					{
-						localSubFolder = new FolderToClean(new DirectoryInfo(Path.Combine(localFolder.Directory.FullName, perforceSubFolderPair.Key)));
-						MergeTrees(localSubFolder, perforceSubFolderPair.Value, openClientPaths, perforceConfigFile);
-						localFolder.NameToSubFolder.Add(localSubFolder.Name, localSubFolder);
-=======
 				foreach(KeyValuePair<string, PerforceHaveFolder> perforceSubFolderPair in perforceFolder._nameToSubFolder)
 				{
 					FolderToClean? localSubFolder;
@@ -213,23 +139,10 @@
 						localSubFolder = new FolderToClean(new DirectoryInfo(Path.Combine(localFolder._directory.FullName, perforceSubFolderPair.Key)));
 						MergeTrees(localSubFolder, perforceSubFolderPair.Value, openClientPaths, perforceConfigFile);
 						localFolder._nameToSubFolder.Add(localSubFolder.Name, localSubFolder);
->>>>>>> 4af6daef
 					}
 				}
 
 				// Find all the files that need to be re-synced
-<<<<<<< HEAD
-				foreach(KeyValuePair<string, FStatRecord> filePair in perforceFolder.NameToFile)
-				{
-					FileInfo? localFile;
-					if(!localFolder.NameToFile.TryGetValue(filePair.Key, out localFile))
-					{
-						localFolder.FilesToSync.Add(new FileInfo(Path.Combine(localFolder.Directory.FullName, filePair.Key)));
-					}
-					else if(!IsFileTypeWritable(filePair.Value?.HeadType ?? filePair.Value?.Type) && (localFile.Attributes & FileAttributes.ReadOnly) == 0 && !openClientPaths.Contains(filePair.Value?.ClientFile ?? ""))
-					{
-						localFolder.FilesToSync.Add(localFile);
-=======
 				foreach(KeyValuePair<string, FStatRecord> filePair in perforceFolder._nameToFile)
 				{
 					FileInfo? localFile;
@@ -240,24 +153,15 @@
 					else if(!IsFileTypeWritable(filePair.Value?.HeadType ?? filePair.Value?.Type) && (localFile.Attributes & FileAttributes.ReadOnly) == 0 && !openClientPaths.Contains(filePair.Value?.ClientFile ?? ""))
 					{
 						localFolder._filesToSync.Add(localFile);
->>>>>>> 4af6daef
 					}
 				}
 
 				// Find all the files that should be deleted
-<<<<<<< HEAD
-				foreach(FileInfo localFileInfo in localFolder.NameToFile.Values)
-				{
-					if(!perforceFolder.NameToFile.ContainsKey(localFileInfo.Name) && !openClientPaths.Contains(localFileInfo.FullName))
-					{
-						localFolder.FilesToDelete.Add(localFileInfo);
-=======
 				foreach(FileInfo localFileInfo in localFolder._nameToFile.Values)
 				{
 					if(!perforceFolder._nameToFile.ContainsKey(localFileInfo.Name) && !openClientPaths.Contains(localFileInfo.FullName))
 					{
 						localFolder._filesToDelete.Add(localFileInfo);
->>>>>>> 4af6daef
 					}
 				}
 			}
@@ -265,39 +169,6 @@
 			// Remove any config files
 			if(perforceConfigFile != null)
 			{
-<<<<<<< HEAD
-				localFolder.FilesToDelete.RemoveAll(x => String.Compare(x.Name, perforceConfigFile, StringComparison.OrdinalIgnoreCase) == 0);
-			}
-
-			// Figure out if this folder is just an empty directory that needs to be removed
-			localFolder.EmptyLeaf = localFolder.NameToFile.Count == 0 && localFolder.NameToSubFolder.Count == 0 && localFolder.FilesToSync.Count == 0;
-
-			// Figure out if it the folder will be empty after the clean operation
-			localFolder.EmptyAfterClean = localFolder.NameToSubFolder.Values.All(x => x.EmptyAfterClean) && localFolder.FilesToDelete.Count == localFolder.NameToFile.Count && localFolder.FilesToSync.Count == 0;
-		}
-
-		static bool IsFileTypeWritable(string? type)
-		{
-			if (type != null)
-			{
-				int idx = type.IndexOf('+');
-				if (idx != -1)
-				{
-					return type.IndexOf('w', idx) != -1;
-				}
-			}
-			return false;
-		}
-
-		void RemoveEmptyFolders(FolderToClean folder)
-		{
-			foreach(FolderToClean subFolder in folder.NameToSubFolder.Values)
-			{
-				RemoveEmptyFolders(subFolder);
-			}
-
-			folder.NameToSubFolder = folder.NameToSubFolder.Values.Where(x => x.NameToSubFolder.Count > 0 || x.FilesToSync.Count > 0 || x.FilesToDelete.Count > 0 || x.EmptyLeaf).ToDictionary(x => x.Name, x => x, StringComparer.InvariantCultureIgnoreCase);
-=======
 				localFolder._filesToDelete.RemoveAll(x => String.Equals(x.Name, perforceConfigFile, StringComparison.OrdinalIgnoreCase));
 			}
 
@@ -329,7 +200,6 @@
 			}
 
 			folder._nameToSubFolder = folder._nameToSubFolder.Values.Where(x => x._nameToSubFolder.Count > 0 || x._filesToSync.Count > 0 || x._filesToDelete.Count > 0 || x._emptyLeaf).ToDictionary(x => x.Name, x => x, StringComparer.InvariantCultureIgnoreCase);
->>>>>>> 4af6daef
 		}
 
 		public void Dispose()
@@ -357,13 +227,8 @@
 			// Start enumerating all the files that exist locally
 			foreach(string syncPath in _syncPaths)
 			{
-<<<<<<< HEAD
-				Debug.Assert(syncPath.StartsWith(_clientRootPath));
-				if(syncPath.StartsWith(_clientRootPath, StringComparison.InvariantCultureIgnoreCase))
-=======
 				Debug.Assert(syncPath.StartsWith(_clientRootPath, StringComparison.OrdinalIgnoreCase));
 				if(syncPath.StartsWith(_clientRootPath, StringComparison.OrdinalIgnoreCase))
->>>>>>> 4af6daef
 				{
 					string[] fragments = syncPath.Substring(_clientRootPath.Length).Split('/');
 
@@ -371,45 +236,26 @@
 					for(int idx = 0; idx < fragments.Length - 1; idx++)
 					{
 						FolderToClean? nextSyncFolder;
-<<<<<<< HEAD
-						if(!syncFolder.NameToSubFolder.TryGetValue(fragments[idx], out nextSyncFolder))
-						{
-							nextSyncFolder = new FolderToClean(new DirectoryInfo(Path.Combine(syncFolder.Directory.FullName, fragments[idx])));
-							syncFolder.NameToSubFolder[nextSyncFolder.Name] = nextSyncFolder;
-=======
 						if(!syncFolder._nameToSubFolder.TryGetValue(fragments[idx], out nextSyncFolder))
 						{
 							nextSyncFolder = new FolderToClean(new DirectoryInfo(Path.Combine(syncFolder._directory.FullName, fragments[idx])));
 							syncFolder._nameToSubFolder[nextSyncFolder.Name] = nextSyncFolder;
->>>>>>> 4af6daef
 						}
 						syncFolder = nextSyncFolder;
 					}
 
-<<<<<<< HEAD
-					string wildcard = fragments[fragments.Length - 1];
-=======
 					string wildcard = fragments[^1];
->>>>>>> 4af6daef
 					if(wildcard == "...")
 					{
 						QueueFolderToPopulate(syncFolder);
 					}
 					else
 					{
-<<<<<<< HEAD
-						if(syncFolder.Directory.Exists)
-						{
-							foreach(FileInfo file in syncFolder.Directory.EnumerateFiles(wildcard))
-							{
-								syncFolder.NameToFile[file.Name] = file;
-=======
 						if(syncFolder._directory.Exists)
 						{
 							foreach(FileInfo file in syncFolder._directory.EnumerateFiles(wildcard))
 							{
 								syncFolder._nameToFile[file.Name] = file;
->>>>>>> 4af6daef
 							}
 						}
 					}
@@ -417,15 +263,11 @@
 			}
 
 			// Get the prefix for any local file
-<<<<<<< HEAD
-			string localRootPrefix = _rootFolderToClean.Directory.FullName.Replace(Path.AltDirectorySeparatorChar, Path.DirectorySeparatorChar) + Path.DirectorySeparatorChar;
-=======
 			string localRootPrefix = _rootFolderToClean._directory.FullName.Replace(Path.AltDirectorySeparatorChar, Path.DirectorySeparatorChar);
 			if (!localRootPrefix.EndsWith(Path.DirectorySeparatorChar))
 			{
 				localRootPrefix += Path.DirectorySeparatorChar;
 			}
->>>>>>> 4af6daef
 
 			// Query the have table and build a separate tree from it
 			PerforceHaveFolder rootHaveFolder = new PerforceHaveFolder();
@@ -436,11 +278,7 @@
 				{
 					if(fileRecord.ClientFile == null || !fileRecord.ClientFile.StartsWith(localRootPrefix, StringComparison.InvariantCultureIgnoreCase))
 					{
-<<<<<<< HEAD
-						throw new UserErrorException($"Failed to get have table; file '{fileRecord.ClientFile}' doesn't start with root path ('{_rootFolderToClean.Directory.FullName}')");
-=======
 						throw new UserErrorException($"Failed to get have table; file '{fileRecord.ClientFile}' doesn't start with root path ('{_rootFolderToClean._directory.FullName}')");
->>>>>>> 4af6daef
 					}
 
 					string[] tokens = fileRecord.ClientFile.Substring(localRootPrefix.Length).Split('/', '\\');
@@ -449,16 +287,6 @@
 					for(int idx = 0; idx < tokens.Length - 1; idx++)
 					{
 						PerforceHaveFolder? nextFileFolder;
-<<<<<<< HEAD
-						if(!fileFolder.NameToSubFolder.TryGetValue(tokens[idx], out nextFileFolder))
-						{
-							nextFileFolder = new PerforceHaveFolder();
-							fileFolder.NameToSubFolder.Add(tokens[idx], nextFileFolder);
-						}
-						fileFolder = nextFileFolder;
-					}
-					fileFolder.NameToFile[tokens[tokens.Length - 1]] = fileRecord;
-=======
 						if(!fileFolder._nameToSubFolder.TryGetValue(tokens[idx], out nextFileFolder))
 						{
 							nextFileFolder = new PerforceHaveFolder();
@@ -467,7 +295,6 @@
 						fileFolder = nextFileFolder;
 					}
 					fileFolder._nameToFile[tokens[^1]] = fileRecord;
->>>>>>> 4af6daef
 				}
 			}
 
