// Copyright Epic Games, Inc. All Rights Reserved.

using System;
<<<<<<< HEAD
using System.Collections.Generic;
using System.Linq;
using System.Text;
=======
>>>>>>> 4af6daef
using System.Threading;
using System.Threading.Tasks;
using System.Windows.Forms;

namespace UnrealGameSync
{
	[Flags]
	enum ModalTaskFlags
	{
		None = 0,
		Quiet = 1,
	}

	class ModalTask
	{
		public Task Task { get; }

		public bool Failed => Task.IsFaulted;
		public bool Succeeded => Task.IsCompletedSuccessfully;

		public Exception? Exception => Task.Exception?.InnerException;

		public ModalTask(Task task)
		{
<<<<<<< HEAD
			this.Task = task;
=======
			Task = task;
>>>>>>> 4af6daef
		}

		public string Error
		{
			get
			{
				if (Succeeded)
				{
					return "Succeeded.";
				}

				Exception? ex = Exception;
				if (ex == null)
<<<<<<< HEAD
				{
					return "Failed.";
				}
				else if (ex is UserErrorException userEx)
				{
=======
				{
					return "Failed.";
				}
				else if (ex is UserErrorException userEx)
				{
>>>>>>> 4af6daef
					return userEx.Message;
				}
				else
				{
					return $"Unhandled exception ({ex.Message})";
				}
			}
		}

		public static ModalTask? Execute(IWin32Window? owner, string title, string message, Func<CancellationToken, Task> taskFunc, ModalTaskFlags flags = ModalTaskFlags.None)
		{
<<<<<<< HEAD
			Func<CancellationToken, Task<int>> typedTaskFunc = async x => { await taskFunc(x); return 0; };
			return Execute(owner, title, message, typedTaskFunc, flags);
=======
			async Task<int> TypedTaskFunc(CancellationToken cancellationToken)
			{
				await taskFunc(cancellationToken);
				return 0;
			}
			return Execute(owner, title, message, TypedTaskFunc, flags);
>>>>>>> 4af6daef
		}

		public static ModalTask<T>? Execute<T>(IWin32Window? owner, string title, string message, Func<CancellationToken, Task<T>> taskFunc, ModalTaskFlags flags = ModalTaskFlags.None)
		{
			using (CancellationTokenSource cancellationSource = new CancellationTokenSource())
			{
				Task<T> backgroundTask = Task.Run(() => taskFunc(cancellationSource.Token));

<<<<<<< HEAD
				ModalTaskWindow window = new ModalTaskWindow(title, message, (owner == null) ? FormStartPosition.CenterScreen : FormStartPosition.CenterParent, backgroundTask, cancellationSource);
=======
				using ModalTaskWindow window = new ModalTaskWindow(title, message, (owner == null) ? FormStartPosition.CenterScreen : FormStartPosition.CenterParent, backgroundTask, cancellationSource);
>>>>>>> 4af6daef
				if(owner == null)
				{
					window.ShowInTaskbar = true;
				}
				window.ShowDialog(owner);

				if (backgroundTask.IsCanceled || (backgroundTask.Exception != null && backgroundTask.Exception.InnerException is OperationCanceledException))
				{
					return null;
				}

				ModalTask<T> result = new ModalTask<T>(backgroundTask);
				if (result.Failed && (flags & ModalTaskFlags.Quiet) == 0)
				{
					MessageBox.Show(owner, result.Error, title);
				}
				return result;
			}
		}
	}

	class ModalTask<T> : ModalTask
	{
		public new Task<T> Task => (Task<T>)base.Task;

		public T Result => Task.Result;

		public ModalTask(Task<T> task) : base(task)
		{
		}
	}
}<|MERGE_RESOLUTION|>--- conflicted
+++ resolved
@@ -1,12 +1,6 @@
 // Copyright Epic Games, Inc. All Rights Reserved.
 
 using System;
-<<<<<<< HEAD
-using System.Collections.Generic;
-using System.Linq;
-using System.Text;
-=======
->>>>>>> 4af6daef
 using System.Threading;
 using System.Threading.Tasks;
 using System.Windows.Forms;
@@ -31,11 +25,7 @@
 
 		public ModalTask(Task task)
 		{
-<<<<<<< HEAD
-			this.Task = task;
-=======
 			Task = task;
->>>>>>> 4af6daef
 		}
 
 		public string Error
@@ -49,19 +39,11 @@
 
 				Exception? ex = Exception;
 				if (ex == null)
-<<<<<<< HEAD
 				{
 					return "Failed.";
 				}
 				else if (ex is UserErrorException userEx)
 				{
-=======
-				{
-					return "Failed.";
-				}
-				else if (ex is UserErrorException userEx)
-				{
->>>>>>> 4af6daef
 					return userEx.Message;
 				}
 				else
@@ -73,17 +55,12 @@
 
 		public static ModalTask? Execute(IWin32Window? owner, string title, string message, Func<CancellationToken, Task> taskFunc, ModalTaskFlags flags = ModalTaskFlags.None)
 		{
-<<<<<<< HEAD
-			Func<CancellationToken, Task<int>> typedTaskFunc = async x => { await taskFunc(x); return 0; };
-			return Execute(owner, title, message, typedTaskFunc, flags);
-=======
 			async Task<int> TypedTaskFunc(CancellationToken cancellationToken)
 			{
 				await taskFunc(cancellationToken);
 				return 0;
 			}
 			return Execute(owner, title, message, TypedTaskFunc, flags);
->>>>>>> 4af6daef
 		}
 
 		public static ModalTask<T>? Execute<T>(IWin32Window? owner, string title, string message, Func<CancellationToken, Task<T>> taskFunc, ModalTaskFlags flags = ModalTaskFlags.None)
@@ -92,11 +69,7 @@
 			{
 				Task<T> backgroundTask = Task.Run(() => taskFunc(cancellationSource.Token));
 
-<<<<<<< HEAD
-				ModalTaskWindow window = new ModalTaskWindow(title, message, (owner == null) ? FormStartPosition.CenterScreen : FormStartPosition.CenterParent, backgroundTask, cancellationSource);
-=======
 				using ModalTaskWindow window = new ModalTaskWindow(title, message, (owner == null) ? FormStartPosition.CenterScreen : FormStartPosition.CenterParent, backgroundTask, cancellationSource);
->>>>>>> 4af6daef
 				if(owner == null)
 				{
 					window.ShowInTaskbar = true;
