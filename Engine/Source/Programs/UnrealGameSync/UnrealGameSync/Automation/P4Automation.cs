--- conflicted
+++ resolved
@@ -1,9 +1,5 @@
 // Copyright Epic Games, Inc. All Rights Reserved.
 
-<<<<<<< HEAD
-using EpicGames.Core;
-=======
->>>>>>> 4af6daef
 using EpicGames.Perforce;
 using Microsoft.Extensions.Logging;
 using System;
@@ -15,10 +11,6 @@
 {
 	static class P4Automation
 	{
-<<<<<<< HEAD
-
-=======
->>>>>>> 4af6daef
 		public static IPerforceSettings GetConnectionSettings()
 		{
 			// Read the settings
@@ -28,22 +20,6 @@
 			bool preview = false;
 
 			GlobalPerforceSettings.ReadGlobalPerforceSettings(ref serverAndPort, ref userName, ref depotPathSettings, ref preview);
-<<<<<<< HEAD
-
-			return Utility.OverridePerforceSettings(PerforceSettings.Default, serverAndPort, userName);
-
-		}
-
-		public static Task<string> PrintToTempFile(IPerforceConnection? connection, string depotPath, ILogger logger)
-		{
-			return PrintToTempFileAsync(connection, depotPath, CancellationToken.None, logger);
-		}
-
-		public static async Task<string> PrintToTempFileAsync(IPerforceConnection? connection, string depotPath, CancellationToken cancellationToken, ILogger logger)
-		{
-			bool createNewConnection = (connection == null);
-
-=======
 
 			return Utility.OverridePerforceSettings(PerforceSettings.Default, serverAndPort, userName);
 		}
@@ -56,7 +32,6 @@
 		public static async Task<string> PrintToTempFileAsync(IPerforceConnection? connection, string depotPath, ILogger logger, CancellationToken cancellationToken)
 		{
 			bool createNewConnection = (connection == null);
->>>>>>> 4af6daef
 			try
 			{
 				if (connection == null)
@@ -68,28 +43,16 @@
 				string depotFileName = Path.GetFileName(depotPath);
 
 				// Reorder CL and extension
-<<<<<<< HEAD
-				int index = depotFileName.IndexOf('@');
-				if (index == -1)
-				{
-					depotFileName += "@Latest";
-					index = depotFileName.IndexOf('@');
-=======
 				int index = depotFileName.IndexOf('@', StringComparison.Ordinal);
 				if (index == -1)
 				{
 					depotFileName += "@Latest";
 					index = depotFileName.IndexOf('@', StringComparison.Ordinal);
->>>>>>> 4af6daef
 				}
 
 				string cl = depotFileName.Substring(index + 1);
 				string fileName = depotFileName.Substring(0, index);
-<<<<<<< HEAD
-				string tempFileName = string.Format("{0}@{1}{2}", Path.GetFileNameWithoutExtension(fileName), cl, Path.GetExtension(fileName));
-=======
 				string tempFileName = String.Format("{0}@{1}{2}", Path.GetFileNameWithoutExtension(fileName), cl, Path.GetExtension(fileName));
->>>>>>> 4af6daef
 
 				tempFileName = Path.Combine(Path.GetTempPath(), tempFileName);
 				await connection.PrintAsync(tempFileName, depotFileName, cancellationToken);
@@ -102,10 +65,6 @@
 				if (createNewConnection)
 				{
 					connection?.Dispose();
-<<<<<<< HEAD
-					connection = null;
-=======
->>>>>>> 4af6daef
 				}
 			}
 		}
