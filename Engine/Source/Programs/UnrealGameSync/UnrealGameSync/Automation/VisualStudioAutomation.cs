// Copyright Epic Games, Inc. All Rights Reserved.

using System;
using System.Collections.Generic;
using System.IO;
using System.Linq;
using System.Runtime.InteropServices;
using System.Runtime.InteropServices.ComTypes;
using System.Windows.Forms;
using Microsoft.VisualStudio.Setup.Configuration;
using EnvDTE;
using System.Diagnostics;

namespace UnrealGameSync
{

	static class VisualStudioAutomation
	{
		public static bool OpenFile(string fileName, out string? errorMessage, int line = -1)
		{
			errorMessage = null;

			// first try to open via DTE
			DTE? dte = VisualStudioAccessor.GetDte();
			if (dte != null)
			{
				dte.ItemOperations.OpenFile(fileName);
				dte.MainWindow.Activate();

				if (line != -1)
				{
					(dte.ActiveDocument.Selection as TextSelection)?.GotoLine(line);
				}

				return true;
			}

			// unable to get DTE connection, so launch nesw VS instance
<<<<<<< HEAD
			string arguments = string.Format("\"{0}\"", fileName);
			if (line != -1)
			{
				arguments += string.Format(" /command \"edit.goto {0}\"", line);
=======
			string arguments = String.Format("\"{0}\"", fileName);
			if (line != -1)
			{
				arguments += String.Format(" /command \"edit.goto {0}\"", line);
>>>>>>> 4af6daef
			}

			// Launch new visual studio instance
			if (!VisualStudioAccessor.LaunchVisualStudio(arguments, out errorMessage))
			{
				return false;
			}

			return true;
		}
	}

	/// <summary>
	/// Visual Studio automation accessor
	/// </summary>
	static class VisualStudioAccessor
	{
		public static bool LaunchVisualStudio(string arguments, out string errorMessage)
		{
			errorMessage = "";
			VisualStudioInstallation? install = VisualStudioInstallations.GetPreferredInstallation();

<<<<<<< HEAD
			if (install == null)
			{
				errorMessage = string.Format("Unable to get Visual Studio installation");
=======
			if (install == null || install.DevEnvPath == null)
			{
				errorMessage = String.Format("Unable to get Visual Studio installation");
>>>>>>> 4af6daef
				return false;
			}
			try
			{
<<<<<<< HEAD

				System.Diagnostics.Process vsProcess = new System.Diagnostics.Process { StartInfo = new ProcessStartInfo(install.DevEnvPath, arguments) };
=======
				using System.Diagnostics.Process vsProcess = new System.Diagnostics.Process { StartInfo = new ProcessStartInfo(install.DevEnvPath, arguments) };
>>>>>>> 4af6daef
				vsProcess.Start();
				vsProcess.WaitForInputIdle();
			}
			catch (Exception ex)
			{
				errorMessage = ex.Message;
				return false;
			}

			return true;

		}

		[STAThread]
		public static DTE? GetDte()
		{
			IRunningObjectTable table;
			if (Succeeded(GetRunningObjectTable(0, out table)) && table != null)
			{
				IEnumMoniker monikersTable;
				table.EnumRunning(out monikersTable);

				if (monikersTable == null)
				{
					return null;
				}

				monikersTable.Reset();

				// Look for all visual studio instances in the ROT
				IMoniker[] monikers = new IMoniker[1];
				while (monikersTable.Next(1, monikers, IntPtr.Zero) == 0)
				{
					IBindCtx bindContext;
					string outDisplayName;
					IMoniker currentMoniker = monikers[0];

					if (!Succeeded(CreateBindCtx(0, out bindContext)))
					{
						continue;
					}

					try
					{
						currentMoniker.GetDisplayName(bindContext, null, out outDisplayName);
<<<<<<< HEAD
						if (string.IsNullOrEmpty(outDisplayName) || !IsVisualStudioDteMoniker(outDisplayName))
=======
						if (String.IsNullOrEmpty(outDisplayName) || !IsVisualStudioDteMoniker(outDisplayName))
>>>>>>> 4af6daef
						{
							continue;
						}
					}
					catch (UnauthorizedAccessException)
					{
						// Some ROT objects require elevated permissions
						continue;
					}

					object comObject;
					if (!Succeeded(table.GetObject(currentMoniker, out comObject)))
					{
						continue;
					}

					return comObject as DTE;
				}
			}

			return null;

		}

		static bool IsVisualStudioDteMoniker(string inName)
		{
<<<<<<< HEAD
			VisualStudioInstallation[] installs = VisualStudioInstallations.Installs;

			for (int idx = 0; idx < installs.Length; idx++)
			{
				string? moniker = installs[idx].RotMoniker;
				if (moniker != null && inName.StartsWith(moniker))
=======
			IReadOnlyList<VisualStudioInstallation> installs = VisualStudioInstallations.Installs;

			for (int idx = 0; idx < installs.Count; idx++)
			{
				string? moniker = installs[idx].RotMoniker;
				if (moniker != null && inName.StartsWith(moniker, StringComparison.Ordinal))
>>>>>>> 4af6daef
				{
					return true;
				}
			}

			return false;
		}

		static bool Succeeded(int result)
		{
			return result >= 0;
		}

		[DllImport("ole32.dll")]
		public static extern int CreateBindCtx(int reserved, out IBindCtx bindCtx);

		[DllImport("ole32.dll")]
		public static extern int GetRunningObjectTable(int reserved, out IRunningObjectTable rot);
<<<<<<< HEAD

=======
>>>>>>> 4af6daef
	}

	class VisualStudioInstallation
	{
		/// <summary>
		/// Base directory for the installation
		/// </summary>
<<<<<<< HEAD
		public string? BaseDir;

=======
		public string? BaseDir { get; set; }
>>>>>>> 4af6daef

		/// <summary>
		/// Path of the devenv executable
		/// </summary>
<<<<<<< HEAD
		public string? DevEnvPath;
=======
		public string? DevEnvPath { get; set; }
>>>>>>> 4af6daef

		/// <summary>
		/// Visual Studio major version number
		/// </summary>
		public int MajorVersion { get; set; }

		/// <summary>
		/// Running Object Table moniker for this installation
		/// </summary>
<<<<<<< HEAD
		public string? RotMoniker;

=======
		public string? RotMoniker { get; set; }
>>>>>>> 4af6daef
	}

	/// <summary>
	///  
	/// </summary>
	static class VisualStudioInstallations
	{

		public static VisualStudioInstallation? GetPreferredInstallation(int majorVersion = 0)
		{

			if (s_cachedInstalls.Count == 0)
			{
				return null;
			}

			if (majorVersion == 0)
			{
				return s_cachedInstalls.First();
			}

<<<<<<< HEAD
			VisualStudioInstallation installation = CachedInstalls.FirstOrDefault(install => { return install.MajorVersion == majorVersion; });
=======
			VisualStudioInstallation? installation = s_cachedInstalls.FirstOrDefault(install => { return install.MajorVersion == majorVersion; });
>>>>>>> 4af6daef

			return installation;

		}

		public static IReadOnlyList<VisualStudioInstallation> Installs => s_cachedInstalls;

		public static void Refresh()
		{
			GetVisualStudioInstallations();
		}

		static List<VisualStudioInstallation> GetVisualStudioInstallations()
		{
			s_cachedInstalls.Clear();

			try
			{
				SetupConfiguration setup = new SetupConfiguration();
				IEnumSetupInstances enumerator = setup.EnumAllInstances();

				ISetupInstance[] instances = new ISetupInstance[1];
				for (; ; )
				{
					int numFetched;
					enumerator.Next(1, instances, out numFetched);

					if (numFetched == 0)
					{
						break;
					}

					ISetupInstance2 instance = (ISetupInstance2)instances[0];
					if ((instance.GetState() & InstanceState.Local) == InstanceState.Local)
					{
						string versionString = instance.GetInstallationVersion();
						string[] components = versionString.Split('.');

						if (components.Length == 0)
						{
							continue;
						}

						int majorVersion;
						string installationPath = instance.GetInstallationPath();
						string devEnvPath = Path.Combine(installationPath, "Common7\\IDE\\devenv.exe");

<<<<<<< HEAD
						if (!int.TryParse(components[0], out majorVersion) || (majorVersion != 15 && majorVersion != 16))
=======
						if (!Int32.TryParse(components[0], out majorVersion) || (majorVersion != 15 && majorVersion != 16))
>>>>>>> 4af6daef
						{
							continue;
						}

<<<<<<< HEAD

=======
>>>>>>> 4af6daef
						if (!File.Exists(devEnvPath))
						{
							continue;
						}

<<<<<<< HEAD
						VisualStudioInstallation installation = new VisualStudioInstallation() { BaseDir = installationPath, DevEnvPath = devEnvPath, MajorVersion = majorVersion, RotMoniker = string.Format("!VisualStudio.DTE.{0}.0", majorVersion) };

						CachedInstalls.Add(installation);
=======
						VisualStudioInstallation installation = new VisualStudioInstallation() { BaseDir = installationPath, DevEnvPath = devEnvPath, MajorVersion = majorVersion, RotMoniker = String.Format("!VisualStudio.DTE.{0}.0", majorVersion) };

						s_cachedInstalls.Add(installation);
>>>>>>> 4af6daef
					}
				}
			}
			catch (Exception ex)
			{
<<<<<<< HEAD
				MessageBox.Show(string.Format("Exception while finding Visual Studio installations {0}", ex.Message));
			}

			// prefer newer versions
			CachedInstalls.Sort((a, b) => { return -a.MajorVersion.CompareTo(b.MajorVersion); });
=======
				MessageBox.Show(String.Format("Exception while finding Visual Studio installations {0}", ex.Message));
			}

			// prefer newer versions
			s_cachedInstalls.Sort((a, b) => { return -a.MajorVersion.CompareTo(b.MajorVersion); });
>>>>>>> 4af6daef

			return s_cachedInstalls;
		}

		static VisualStudioInstallations()
		{
			GetVisualStudioInstallations();
		}

		static readonly List<VisualStudioInstallation> s_cachedInstalls = new List<VisualStudioInstallation>();
	}
}<|MERGE_RESOLUTION|>--- conflicted
+++ resolved
@@ -36,17 +36,10 @@
 			}
 
 			// unable to get DTE connection, so launch nesw VS instance
-<<<<<<< HEAD
-			string arguments = string.Format("\"{0}\"", fileName);
-			if (line != -1)
-			{
-				arguments += string.Format(" /command \"edit.goto {0}\"", line);
-=======
 			string arguments = String.Format("\"{0}\"", fileName);
 			if (line != -1)
 			{
 				arguments += String.Format(" /command \"edit.goto {0}\"", line);
->>>>>>> 4af6daef
 			}
 
 			// Launch new visual studio instance
@@ -69,25 +62,14 @@
 			errorMessage = "";
 			VisualStudioInstallation? install = VisualStudioInstallations.GetPreferredInstallation();
 
-<<<<<<< HEAD
-			if (install == null)
-			{
-				errorMessage = string.Format("Unable to get Visual Studio installation");
-=======
 			if (install == null || install.DevEnvPath == null)
 			{
 				errorMessage = String.Format("Unable to get Visual Studio installation");
->>>>>>> 4af6daef
 				return false;
 			}
 			try
 			{
-<<<<<<< HEAD
-
-				System.Diagnostics.Process vsProcess = new System.Diagnostics.Process { StartInfo = new ProcessStartInfo(install.DevEnvPath, arguments) };
-=======
 				using System.Diagnostics.Process vsProcess = new System.Diagnostics.Process { StartInfo = new ProcessStartInfo(install.DevEnvPath, arguments) };
->>>>>>> 4af6daef
 				vsProcess.Start();
 				vsProcess.WaitForInputIdle();
 			}
@@ -133,11 +115,7 @@
 					try
 					{
 						currentMoniker.GetDisplayName(bindContext, null, out outDisplayName);
-<<<<<<< HEAD
-						if (string.IsNullOrEmpty(outDisplayName) || !IsVisualStudioDteMoniker(outDisplayName))
-=======
 						if (String.IsNullOrEmpty(outDisplayName) || !IsVisualStudioDteMoniker(outDisplayName))
->>>>>>> 4af6daef
 						{
 							continue;
 						}
@@ -164,21 +142,12 @@
 
 		static bool IsVisualStudioDteMoniker(string inName)
 		{
-<<<<<<< HEAD
-			VisualStudioInstallation[] installs = VisualStudioInstallations.Installs;
-
-			for (int idx = 0; idx < installs.Length; idx++)
-			{
-				string? moniker = installs[idx].RotMoniker;
-				if (moniker != null && inName.StartsWith(moniker))
-=======
 			IReadOnlyList<VisualStudioInstallation> installs = VisualStudioInstallations.Installs;
 
 			for (int idx = 0; idx < installs.Count; idx++)
 			{
 				string? moniker = installs[idx].RotMoniker;
 				if (moniker != null && inName.StartsWith(moniker, StringComparison.Ordinal))
->>>>>>> 4af6daef
 				{
 					return true;
 				}
@@ -197,10 +166,6 @@
 
 		[DllImport("ole32.dll")]
 		public static extern int GetRunningObjectTable(int reserved, out IRunningObjectTable rot);
-<<<<<<< HEAD
-
-=======
->>>>>>> 4af6daef
 	}
 
 	class VisualStudioInstallation
@@ -208,21 +173,12 @@
 		/// <summary>
 		/// Base directory for the installation
 		/// </summary>
-<<<<<<< HEAD
-		public string? BaseDir;
-
-=======
 		public string? BaseDir { get; set; }
->>>>>>> 4af6daef
 
 		/// <summary>
 		/// Path of the devenv executable
 		/// </summary>
-<<<<<<< HEAD
-		public string? DevEnvPath;
-=======
 		public string? DevEnvPath { get; set; }
->>>>>>> 4af6daef
 
 		/// <summary>
 		/// Visual Studio major version number
@@ -232,12 +188,7 @@
 		/// <summary>
 		/// Running Object Table moniker for this installation
 		/// </summary>
-<<<<<<< HEAD
-		public string? RotMoniker;
-
-=======
 		public string? RotMoniker { get; set; }
->>>>>>> 4af6daef
 	}
 
 	/// <summary>
@@ -259,11 +210,7 @@
 				return s_cachedInstalls.First();
 			}
 
-<<<<<<< HEAD
-			VisualStudioInstallation installation = CachedInstalls.FirstOrDefault(install => { return install.MajorVersion == majorVersion; });
-=======
 			VisualStudioInstallation? installation = s_cachedInstalls.FirstOrDefault(install => { return install.MajorVersion == majorVersion; });
->>>>>>> 4af6daef
 
 			return installation;
 
@@ -311,51 +258,29 @@
 						string installationPath = instance.GetInstallationPath();
 						string devEnvPath = Path.Combine(installationPath, "Common7\\IDE\\devenv.exe");
 
-<<<<<<< HEAD
-						if (!int.TryParse(components[0], out majorVersion) || (majorVersion != 15 && majorVersion != 16))
-=======
 						if (!Int32.TryParse(components[0], out majorVersion) || (majorVersion != 15 && majorVersion != 16))
->>>>>>> 4af6daef
-						{
-							continue;
-						}
-
-<<<<<<< HEAD
-
-=======
->>>>>>> 4af6daef
+						{
+							continue;
+						}
+
 						if (!File.Exists(devEnvPath))
 						{
 							continue;
 						}
 
-<<<<<<< HEAD
-						VisualStudioInstallation installation = new VisualStudioInstallation() { BaseDir = installationPath, DevEnvPath = devEnvPath, MajorVersion = majorVersion, RotMoniker = string.Format("!VisualStudio.DTE.{0}.0", majorVersion) };
-
-						CachedInstalls.Add(installation);
-=======
 						VisualStudioInstallation installation = new VisualStudioInstallation() { BaseDir = installationPath, DevEnvPath = devEnvPath, MajorVersion = majorVersion, RotMoniker = String.Format("!VisualStudio.DTE.{0}.0", majorVersion) };
 
 						s_cachedInstalls.Add(installation);
->>>>>>> 4af6daef
 					}
 				}
 			}
 			catch (Exception ex)
 			{
-<<<<<<< HEAD
-				MessageBox.Show(string.Format("Exception while finding Visual Studio installations {0}", ex.Message));
-			}
-
-			// prefer newer versions
-			CachedInstalls.Sort((a, b) => { return -a.MajorVersion.CompareTo(b.MajorVersion); });
-=======
 				MessageBox.Show(String.Format("Exception while finding Visual Studio installations {0}", ex.Message));
 			}
 
 			// prefer newer versions
 			s_cachedInstalls.Sort((a, b) => { return -a.MajorVersion.CompareTo(b.MajorVersion); });
->>>>>>> 4af6daef
 
 			return s_cachedInstalls;
 		}
