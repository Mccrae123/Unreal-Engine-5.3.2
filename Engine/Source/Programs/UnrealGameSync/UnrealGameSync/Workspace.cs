// Copyright Epic Games, Inc. All Rights Reserved.

using EpicGames.Core;
using EpicGames.Perforce;
using Microsoft.Extensions.DependencyInjection;
using Microsoft.Extensions.Logging;
using System;
using System.Collections.Concurrent;
using System.Collections.Generic;
using System.Diagnostics;
using System.Diagnostics.CodeAnalysis;
using System.Globalization;
using System.IO;
using System.IO.Compression;
using System.Linq;
using System.Security.Cryptography;
using System.Text;
using System.Text.Encodings.Web;
using System.Text.Json;
using System.Threading;
using System.Threading.Tasks;

namespace UnrealGameSync
{
	public sealed class Workspace : IDisposable
	{
		public IPerforceSettings PerforceSettings { get; }
		public UserWorkspaceState State { get; }
		public ProjectInfo Project { get; }
		public SynchronizationContext SynchronizationContext { get; }
		ILogger _logger;

		bool Syncing => _currentUpdate != null;

		WorkspaceUpdate? _currentUpdate;

		public event Action<WorkspaceUpdateContext, WorkspaceUpdateResult, string>? OnUpdateComplete;

		IAsyncDisposer _asyncDisposer;

		public Workspace(IPerforceSettings inPerfoceSettings, ProjectInfo inProject, UserWorkspaceState inState, ConfigFile projectConfigFile, IReadOnlyList<string>? projectStreamFilter, ILogger logger, IServiceProvider serviceProvider)
		{
			PerforceSettings = inPerfoceSettings;
			Project = inProject;
			State = inState;
			this.SynchronizationContext = SynchronizationContext.Current!;
			this._logger = logger;
			this._asyncDisposer = serviceProvider.GetRequiredService<IAsyncDisposer>();

			this.ProjectConfigFile = projectConfigFile;
			this.ProjectStreamFilter = projectStreamFilter;
		}

		public void Dispose()
		{
			CancelUpdate();
			if (_prevUpdateTask != null)
			{
				_asyncDisposer.Add(_prevUpdateTask);
			}
		}

		public ConfigFile ProjectConfigFile
		{
			get; private set;
		}

		public IReadOnlyList<string>? ProjectStreamFilter
		{
			get; private set;
		}

		CancellationTokenSource? _prevCancellationSource;
		Task _prevUpdateTask = Task.CompletedTask;

		public void Update(WorkspaceUpdateContext context)
		{
<<<<<<< HEAD
			string CmdExe = Path.Combine(Environment.GetFolderPath(Environment.SpecialFolder.System), "cmd.exe");
			if(!File.Exists(CmdExe))
			{
				StatusMessage = String.Format("Missing {0}.", CmdExe);
				return WorkspaceUpdateResult.FailedToSync;
			}

			List<Tuple<string, TimeSpan>> Times = new List<Tuple<string,TimeSpan>>();

			int NumFilesSynced = 0;
			if(Context.Options.HasFlag(WorkspaceUpdateOptions.Sync) || Context.Options.HasFlag(WorkspaceUpdateOptions.SyncSingleChange))
			{
				using(TelemetryStopwatch SyncTelemetryStopwatch = new TelemetryStopwatch("Workspace_Sync", TelemetryProjectPath))
				{
					Log.WriteLine("Syncing to {0}...", PendingChangeNumber);

					// Make sure we're logged in
					bool bLoggedIn;
					if(!Perforce.GetLoggedInState(out bLoggedIn, Log))
					{
						StatusMessage = "Unable to get login status.";
						return WorkspaceUpdateResult.FailedToSync;
					}
					if(!bLoggedIn)
					{
						StatusMessage = "User is not logged in.";
						return WorkspaceUpdateResult.FailedToSyncLoginExpired;
					}

					// Figure out which paths to sync
					List<string> RelativeSyncPaths = GetRelativeSyncPaths((Context.Options & WorkspaceUpdateOptions.SyncAllProjects) != 0, Context.SyncFilter);
					List<string> SyncPaths = new List<string>(RelativeSyncPaths.Select(x => ClientRootPath + x));

					// Get the user's sync filter
					FileFilter UserFilter = new FileFilter(FileFilterType.Include);
					if(Context.SyncFilter != null)
					{
						UserFilter.AddRules(Context.SyncFilter.Select(x => x.Trim()).Where(x => x.Length > 0 && !x.StartsWith(";") && !x.StartsWith("#")));
					}

					// Check if the new sync filter matches the previous one. If not, we'll enumerate all files in the workspace and make sure there's nothing extra there.
					string NextSyncFilterHash = null;
					using (SHA1Managed SHA = new SHA1Managed())
					{
						StringBuilder CombinedFilter = new StringBuilder();
						foreach(string RelativeSyncPath in RelativeSyncPaths)
						{
							CombinedFilter.AppendFormat("{0}\n", RelativeSyncPath);
						}
						if(Context.SyncFilter != null)
						{
							CombinedFilter.Append("--FROM--\n");
							CombinedFilter.Append(String.Join("\n", Context.SyncFilter));
						}
						NextSyncFilterHash = BitConverter.ToString(SHA.ComputeHash(Encoding.UTF8.GetBytes(CombinedFilter.ToString()))).Replace("-", "");
					}

					// If the hash differs, enumerate everything in the workspace to find what needs to be removed
					if (NextSyncFilterHash != CurrentSyncFilterHash)
					{
						using (TelemetryStopwatch FilterStopwatch = new TelemetryStopwatch("Workspace_Sync_FilterChanged", TelemetryProjectPath))
						{
							Log.WriteLine("Filter has changed ({0} -> {1}); finding files in workspace that need to be removed.", (String.IsNullOrEmpty(CurrentSyncFilterHash)) ? "None" : CurrentSyncFilterHash, NextSyncFilterHash);

							// Find all the files that are in this workspace
							List<PerforceFileRecord> HaveFiles = Context.HaveFiles;
							if (HaveFiles == null)
							{
								HaveFiles = new List<PerforceFileRecord>();
								using (RecordCounter HaveCounter = new RecordCounter(Progress, "Sync filter changed; checking workspace..."))
								{
									if (!Perforce.Have("//...", Record => { HaveFiles.Add(Record); HaveCounter.Increment(); }, Log))
									{
										StatusMessage = "Unable to query files.";
										return WorkspaceUpdateResult.FailedToSync;
									}
								}
								Context.HaveFiles = HaveFiles;
							}

							// Build a filter for the current sync paths
							FileFilter SyncPathsFilter = new FileFilter(FileFilterType.Exclude);
							foreach (string RelativeSyncPath in RelativeSyncPaths)
							{
								SyncPathsFilter.Include(RelativeSyncPath);
							}

							// Remove all the files that are not included by the filter
							List<string> RemoveDepotPaths = new List<string>();
							foreach (PerforceFileRecord HaveFile in HaveFiles)
							{
								try
								{
									string FullPath = Path.GetFullPath(HaveFile.Path);
									if (MatchFilter(FullPath, SyncPathsFilter) && !MatchFilter(FullPath, UserFilter))
									{
										Log.WriteLine("  {0}", HaveFile.DepotPath);
										RemoveDepotPaths.Add(HaveFile.DepotPath);
									}
								}
								catch (PathTooLongException)
								{
									// We don't actually care about this when looking for files to remove. Perforce may think that it's synced the path, and silently failed. Just ignore it.
								}
							}

							// Check if there are any paths outside the regular sync paths
							if (RemoveDepotPaths.Count > 0)
							{
								bool bDeleteListMatches = true;

								Dictionary<string, bool> NewDeleteFiles = new Dictionary<string, bool>(StringComparer.OrdinalIgnoreCase);
								foreach (string RemoveDepotPath in RemoveDepotPaths)
								{
									bool bDelete;
									if (!Context.DeleteFiles.TryGetValue(RemoveDepotPath, out bDelete))
									{
										bDeleteListMatches = false;
										bDelete = true;
									}
									NewDeleteFiles[RemoveDepotPath] = bDelete;
								}
								Context.DeleteFiles = NewDeleteFiles;

								if (!bDeleteListMatches)
								{
									StatusMessage = String.Format("Cancelled after finding {0} files excluded by filter", NewDeleteFiles.Count);
									return WorkspaceUpdateResult.FilesToDelete;
								}

								RemoveDepotPaths.RemoveAll(x => !Context.DeleteFiles[x]);
							}

							// Actually delete any files that we don't want
							if (RemoveDepotPaths.Count > 0)
							{
								// Clear the current sync filter hash. If the sync is canceled, we'll be in an indeterminate state, and we should always clean next time round.
								CurrentSyncFilterHash = "INVALID";

								// Find all the depot paths that will be synced
								HashSet<string> RemainingDepotPathsToRemove = new HashSet<string>(StringComparer.OrdinalIgnoreCase);
								RemainingDepotPathsToRemove.UnionWith(RemoveDepotPaths);

								// Build the list of revisions to sync
								List<string> RevisionsToRemove = new List<string>();
								RevisionsToRemove.AddRange(RemoveDepotPaths.Select(x => String.Format("{0}#0", x)));

								WorkspaceUpdateResult RemoveResult = SyncFileRevisions("Removing files...", Context, RevisionsToRemove, RemainingDepotPathsToRemove, out StatusMessage);
								if (RemoveResult != WorkspaceUpdateResult.Success)
								{
									return RemoveResult;
								}
							}

							// Update the sync filter hash. We've removed any files we need to at this point.
							CurrentSyncFilterHash = NextSyncFilterHash;
						}
					}

					// Create a filter for all the files we don't want
					FileFilter Filter = new FileFilter(UserFilter);
					Filter.Exclude(BuildVersionFileName);
					if (Context.Options.HasFlag(WorkspaceUpdateOptions.ContentOnly))
					{
						Filter.Exclude("*.usf");
						Filter.Exclude("*.ush");
					}

					// Create a tree to store the sync path
					SyncTree SyncTree = new SyncTree(false);
					if (!Context.Options.HasFlag(WorkspaceUpdateOptions.SyncSingleChange))
					{
						foreach (string RelativeSyncPath in RelativeSyncPaths)
						{
							const string WildcardSuffix = "/...";
							if (RelativeSyncPath.EndsWith(WildcardSuffix, StringComparison.Ordinal))
							{
								SyncTree Leaf = SyncTree;

								string[] Fragments = RelativeSyncPath.Split('/');
								for (int Idx = 1; Idx < Fragments.Length - 1; Idx++)
								{
									Leaf = Leaf.FindOrAddSubTree(Fragments[Idx]);
								}

								Leaf.bCanUseWildcard = true;
							}
						}
					}

					// Find all the server changes, and anything that's opened for edit locally. We need to sync files we have open to schedule a resolve.
					SyncBatchBuilder BatchBuilder = new SyncBatchBuilder(200, 100 * 1024 * 1024);
					List<string> SyncDepotPaths = new List<string>();
					using(RecordCounter Counter = new RecordCounter(Progress, "Filtering files..."))
					{
						// Track the total new bytes that will be required on disk when syncing. Add an extra 100MB for padding.
						long RequiredFreeSpace = 100 * 1024 * 1024;

						foreach(string SyncPath in SyncPaths)
						{
							List<PerforceFileRecord> SyncRecords = new List<PerforceFileRecord>();
							if(!Perforce.SyncPreview(SyncPath, PendingChangeNumber, !Context.Options.HasFlag(WorkspaceUpdateOptions.Sync), Record => { SyncRecords.Add(Record); Counter.Increment(); }, Log))
							{
								StatusMessage = String.Format("Couldn't enumerate changes matching {0}.", SyncPath);
								return WorkspaceUpdateResult.FailedToSync;
							}

							List<PerforceFileRecord> OpenRecords;
							if (!Perforce.GetOpenFiles(SyncPath, out OpenRecords, Log))
							{
								StatusMessage = String.Format("Couldn't find open files matching {0}.", SyncPath);
								return WorkspaceUpdateResult.FailedToSync;
							}

							SyncRecords.AddRange(OpenRecords.Where(x => x.Action != "add" && x.Action != "branch" && x.Action != "move/add"));

							// Enumerate all the files to be synced. NOTE: depotPath is escaped, whereas clientPath is not.
							foreach (PerforceFileRecord SyncRecord in SyncRecords)
							{
								// If it doesn't exist locally, just add a sync command for it
								if (String.IsNullOrEmpty(SyncRecord.ClientPath))
								{
									BatchBuilder.Add(String.Format("{0}@{1}", SyncRecord.DepotPath, PendingChangeNumber), SyncRecord.FileSize);
									SyncDepotPaths.Add(SyncRecord.DepotPath);
									RequiredFreeSpace += SyncRecord.FileSize;
									continue;
								}

								// Get the full local path
								string FullName;
								try
								{
									FullName = Path.GetFullPath(SyncRecord.ClientPath);
								}
								catch(PathTooLongException)
								{
									Log.WriteLine("The local path for {0} exceeds the maximum allowed by Windows. Re-sync your workspace to a directory with a shorter name, or delete the file from the server.", SyncRecord.ClientPath);
									StatusMessage = "File exceeds maximum path length allowed by Windows.";
									return WorkspaceUpdateResult.FailedToSync;
								}

								// Make sure it's under the current directory. Not sure why this would happen, just being safe.
								// This occurs for files returned from GetOpenFiles as SyncRecord.ClientPath is the client workspace path not local path.
								if (!FullName.StartsWith(LocalRootPrefix, StringComparison.OrdinalIgnoreCase))
								{
									BatchBuilder.Add(String.Format("{0}@{1}", SyncRecord.DepotPath, PendingChangeNumber), SyncRecord.FileSize);
									SyncDepotPaths.Add(SyncRecord.DepotPath);
									RequiredFreeSpace += SyncRecord.FileSize;
									continue;
								}

								// Check that it matches the filter
								string RelativePath = FullName.Substring(LocalRootPrefix.Length).Replace('\\', '/');
								if (Filter.Matches(RelativePath))
								{
									long FileSize = SyncRecord.FileSize;
									if (SyncRecord.Action == "deleted" || SyncRecord.Action == "move/delete")
									{
										FileSize = 0;
									}

									SyncTree.IncludeFile(PerforceUtils.EscapePath(RelativePath), FileSize);
									SyncDepotPaths.Add(SyncRecord.DepotPath);
									RequiredFreeSpace += FileSize;
									FileInfo LocalFileInfo = new FileInfo(FullName);

									// If the file exists the required free space can be reduced as those bytes will be replaced.
									if (LocalFileInfo.Exists)
									{
										RequiredFreeSpace -= LocalFileInfo.Length;
									}
								}
								else
								{
									SyncTree.ExcludeFile(PerforceUtils.EscapePath(RelativePath));
								}
							}
						}

						try
						{
							DirectoryInfo LocalRootInfo = new DirectoryInfo(LocalRootPrefix);
							DriveInfo Drive = new DriveInfo(LocalRootInfo.Root.FullName);

							if (Drive.AvailableFreeSpace < RequiredFreeSpace)
							{
								Log.WriteLine("Syncing requires {0} which exceeds the {1} available free space on {2}.", EpicGames.Core.StringUtils.FormatBytesString(RequiredFreeSpace), EpicGames.Core.StringUtils.FormatBytesString(Drive.AvailableFreeSpace), Drive.Name);
								StatusMessage = "Not enough available free space.";
								return WorkspaceUpdateResult.FailedToSync;
							}
						}
						catch (SystemException)
						{
							Log.WriteLine("Unable to check available free space for {0}.", LocalRootPrefix);
						}
					}
					SyncTree.GetOptimizedSyncCommands(ClientRootPath, PendingChangeNumber, BatchBuilder);

					// Find all the depot paths that will be synced
					HashSet<string> RemainingDepotPaths = new HashSet<string>(StringComparer.OrdinalIgnoreCase);
					RemainingDepotPaths.UnionWith(SyncDepotPaths);

					using (TelemetryStopwatch TransferStopwatch = new TelemetryStopwatch("Workspace_Sync_TransferFiles", TelemetryProjectPath))
					{
						TransferStopwatch.AddData(new { MachineName = Environment.MachineName, DomainName = Environment.UserDomainName, ServerAndPort = Perforce.ServerAndPort, UserName = Perforce.UserName, IncludedFiles = SyncTree.TotalIncludedFiles, ExcludedFiles = SyncTree.TotalExcludedFiles, Size = SyncTree.TotalSize, NumThreads = Context.PerforceSyncOptions.NumThreads });

						WorkspaceUpdateResult SyncResult = SyncFileRevisions("Syncing files...", Context, BatchBuilder.Batches, RemainingDepotPaths, out StatusMessage);
						if (SyncResult != WorkspaceUpdateResult.Success)
						{
							TransferStopwatch.AddData(new { SyncResult = SyncResult.ToString(), CompletedFilesFiles = SyncDepotPaths.Count - RemainingDepotPaths.Count });
							return SyncResult;
						}

						TransferStopwatch.Stop("Ok");
						TransferStopwatch.AddData(new { TransferRate = SyncTree.TotalSize / Math.Max(TransferStopwatch.Elapsed.TotalSeconds, 0.0001f) });
					}

					int VersionChangeNumber = -1;
					if(Context.Options.HasFlag(WorkspaceUpdateOptions.Sync) && !Context.Options.HasFlag(WorkspaceUpdateOptions.UpdateFilter))
					{
						// Read the new config file
						ProjectConfigFile = ReadProjectConfigFile(LocalRootPath, SelectedLocalFileName, Log);
						ProjectStreamFilter = ReadProjectStreamFilter(Perforce, ProjectConfigFile, Log);

						// Get the branch name
						string BranchOrStreamName;
						if(Perforce.GetActiveStream(out BranchOrStreamName, Log))
						{
							// If it's a virtual stream, take the concrete parent stream instead
							for (;;)
							{
								PerforceSpec StreamSpec;
								if (!Perforce.TryGetStreamSpec(BranchOrStreamName, out StreamSpec, Log))
								{
									StatusMessage = String.Format("Unable to get stream spec for {0}.", BranchOrStreamName);
									return WorkspaceUpdateResult.FailedToSync;
								}
								if (StreamSpec.GetField("Type") != "virtual")
								{
									break;
								}
								BranchOrStreamName = StreamSpec.GetField("Parent");
							}
						}
						else
						{
							// Otherwise use the depot path for GenerateProjectFiles.bat in the root of the workspace
							string DepotFileName;
							if(!Perforce.ConvertToDepotPath(ClientRootPath + "/GenerateProjectFiles.bat", out DepotFileName, Log))
							{
								StatusMessage = String.Format("Couldn't determine branch name for {0}.", SelectedClientFileName);
								return WorkspaceUpdateResult.FailedToSync;
							}
							BranchOrStreamName = PerforceUtils.GetClientOrDepotDirectoryName(DepotFileName);
						}

						// Find the last code change before this changelist. For consistency in versioning between local builds and precompiled binaries, we need to use the last submitted code changelist as our version number.
						List<PerforceChangeSummary> CodeChanges;
						if(!Perforce.FindChanges(new string[]{ ".cs", ".h", ".cpp", ".usf", ".ush", ".uproject", ".uplugin" }.SelectMany(x => SyncPaths.Select(y => String.Format("{0}{1}@<={2}", y, x, PendingChangeNumber))), 1, out CodeChanges, Log))
						{
							StatusMessage = String.Format("Couldn't determine last code changelist before CL {0}.", PendingChangeNumber);
							return WorkspaceUpdateResult.FailedToSync;
						}
						if(CodeChanges.Count == 0)
						{
							StatusMessage = String.Format("Could not find any code changes before CL {0}.", PendingChangeNumber);
							return WorkspaceUpdateResult.FailedToSync;
						}

						// Get the last code change
						if(ProjectConfigFile.GetValue("Options.VersionToLastCodeChange", true))
						{
							VersionChangeNumber = CodeChanges.Max(x => x.Number);
						}
						else
						{
							VersionChangeNumber = PendingChangeNumber;
						}

						// Update the version files
						if(ProjectConfigFile.GetValue("Options.UseFastModularVersioningV2", false))
						{
							bool bIsLicenseeVersion = IsLicenseeVersion();
							if (!UpdateVersionFile(ClientRootPath + BuildVersionFileName, PendingChangeNumber, Text => UpdateBuildVersion(Text, PendingChangeNumber, VersionChangeNumber, BranchOrStreamName, bIsLicenseeVersion)))
							{
								StatusMessage = String.Format("Failed to update {0}.", BuildVersionFileName);
								return WorkspaceUpdateResult.FailedToSync;
							}
						}
						else if(ProjectConfigFile.GetValue("Options.UseFastModularVersioning", false))
						{
							bool bIsLicenseeVersion = IsLicenseeVersion();
							if (!UpdateVersionFile(ClientRootPath + BuildVersionFileName, PendingChangeNumber, Text => UpdateBuildVersion(Text, PendingChangeNumber, VersionChangeNumber, BranchOrStreamName, bIsLicenseeVersion)))
							{
								StatusMessage = String.Format("Failed to update {0}.", BuildVersionFileName);
								return WorkspaceUpdateResult.FailedToSync;
							}

							Dictionary<string, string> VersionHeaderStrings = new Dictionary<string,string>();
							VersionHeaderStrings["#define ENGINE_IS_PROMOTED_BUILD"] = " (0)";
							VersionHeaderStrings["#define BUILT_FROM_CHANGELIST"] = " 0";
							VersionHeaderStrings["#define BRANCH_NAME"] = " \"" + BranchOrStreamName.Replace('/', '+') + "\"";
							if(!UpdateVersionFile(ClientRootPath + VersionHeaderFileName, VersionHeaderStrings, PendingChangeNumber))
							{
								StatusMessage = String.Format("Failed to update {0}.", VersionHeaderFileName);
								return WorkspaceUpdateResult.FailedToSync;
							}
							if(!UpdateVersionFile(ClientRootPath + ObjectVersionFileName, new Dictionary<string,string>(), PendingChangeNumber))
							{
								StatusMessage = String.Format("Failed to update {0}.", ObjectVersionFileName);
								return WorkspaceUpdateResult.FailedToSync;
							}
						}
						else
						{
							if(!UpdateVersionFile(ClientRootPath + BuildVersionFileName, new Dictionary<string, string>(), PendingChangeNumber))
							{
								StatusMessage = String.Format("Failed to update {0}", BuildVersionFileName);
								return WorkspaceUpdateResult.FailedToSync;
							}

							Dictionary<string, string> VersionStrings = new Dictionary<string,string>();
							VersionStrings["#define ENGINE_VERSION"] = " " + VersionChangeNumber.ToString();
							VersionStrings["#define ENGINE_IS_PROMOTED_BUILD"] = " (0)";
							VersionStrings["#define BUILT_FROM_CHANGELIST"] = " " + VersionChangeNumber.ToString();
							VersionStrings["#define BRANCH_NAME"] = " \"" + BranchOrStreamName.Replace('/', '+') + "\"";
							if(!UpdateVersionFile(ClientRootPath + VersionHeaderFileName, VersionStrings, PendingChangeNumber))
							{
								StatusMessage = String.Format("Failed to update {0}", VersionHeaderFileName);
								return WorkspaceUpdateResult.FailedToSync;
							}
							if(!UpdateVersionFile(ClientRootPath + ObjectVersionFileName, VersionStrings, PendingChangeNumber))
							{
								StatusMessage = String.Format("Failed to update {0}", ObjectVersionFileName);
								return WorkspaceUpdateResult.FailedToSync;
							}
						}

						// Remove all the receipts for build targets in this branch
						if(SelectedClientFileName.EndsWith(".uproject", StringComparison.OrdinalIgnoreCase))
						{
							Perforce.Sync(PerforceUtils.GetClientOrDepotDirectoryName(SelectedClientFileName) + "/Build/Receipts/...#0", Log);
						}
					}

					// Check if there are any files which need resolving
					List<PerforceFileRecord> UnresolvedFiles;
					if(!FindUnresolvedFiles(SyncPaths, out UnresolvedFiles))
					{
						StatusMessage = "Couldn't get list of unresolved files.";
						return WorkspaceUpdateResult.FailedToSync;
					}
					if(UnresolvedFiles.Count > 0 && Context.Options.HasFlag(WorkspaceUpdateOptions.AutoResolveChanges))
					{
						foreach (PerforceFileRecord UnresolvedFile in UnresolvedFiles)
						{
							Perforce.AutoResolveFile(UnresolvedFile.DepotPath, Log);
						}
						if(!FindUnresolvedFiles(SyncPaths, out UnresolvedFiles))
						{
							StatusMessage = "Couldn't get list of unresolved files.";
							return WorkspaceUpdateResult.FailedToSync;
						}
					}
					if(UnresolvedFiles.Count > 0)
					{
						Log.WriteLine("{0} files need resolving:", UnresolvedFiles.Count);
						foreach(PerforceFileRecord UnresolvedFile in UnresolvedFiles)
						{
							Log.WriteLine("  {0}", UnresolvedFile.ClientPath);
						}
						StatusMessage = "Files need resolving.";
						return WorkspaceUpdateResult.FilesToResolve;
					}

					// Continue processing sync-only actions
					if (Context.Options.HasFlag(WorkspaceUpdateOptions.Sync) && !Context.Options.HasFlag(WorkspaceUpdateOptions.UpdateFilter))
					{
						// Execute any project specific post-sync steps
						string[] PostSyncSteps = ProjectConfigFile.GetValues("Sync.Step", null);
						if (PostSyncSteps != null)
						{
							Log.WriteLine();
							Log.WriteLine("Executing post-sync steps...");

							Dictionary<string, string> PostSyncVariables = new Dictionary<string, string>(Context.Variables);
							PostSyncVariables["Change"] = PendingChangeNumber.ToString();
							PostSyncVariables["CodeChange"] = VersionChangeNumber.ToString();

							foreach (string PostSyncStep in PostSyncSteps.Select(x => x.Trim()))
							{
								ConfigObject PostSyncStepObject = new ConfigObject(PostSyncStep);

								string ToolFileName = Utility.ExpandVariables(PostSyncStepObject.GetValue("FileName", ""), PostSyncVariables);
								if (ToolFileName != null)
								{
									string ToolArguments = Utility.ExpandVariables(PostSyncStepObject.GetValue("Arguments", ""), PostSyncVariables);

									Log.WriteLine("post-sync> Running {0} {1}", ToolFileName, ToolArguments);

									int ResultFromTool = Utility.ExecuteProcess(ToolFileName, null, ToolArguments, null, new ProgressTextWriter(Progress, new PrefixedTextWriter("post-sync> ", Log)));
									if (ResultFromTool != 0)
									{
										StatusMessage = String.Format("Post-sync step terminated with exit code {0}.", ResultFromTool);
										return WorkspaceUpdateResult.FailedToSync;
									}
								}
							}
						}

						// Update the current change number. Everything else happens for the new change.
						CurrentChangeNumber = PendingChangeNumber;
					}

					// Update the timing info
					Times.Add(new Tuple<string,TimeSpan>("Sync", SyncTelemetryStopwatch.Stop("Success")));

					// Save the number of files synced
					NumFilesSynced = SyncDepotPaths.Count;
					Log.WriteLine();
				}
			}

			// Extract an archive from the depot path
			if(Context.Options.HasFlag(WorkspaceUpdateOptions.SyncArchives))
			{
				using(TelemetryStopwatch Stopwatch = new TelemetryStopwatch("Workspace_SyncArchives", TelemetryProjectPath))
				{
					// Create the directory for extracted archive manifests
					string ManifestDirectoryName;
					if(SelectedLocalFileName.EndsWith(".uproject", StringComparison.OrdinalIgnoreCase))
					{
						ManifestDirectoryName = Path.Combine(Path.GetDirectoryName(SelectedLocalFileName), "Saved", "UnrealGameSync");
					}
					else
					{
						ManifestDirectoryName = Path.Combine(Path.GetDirectoryName(SelectedLocalFileName), "Engine", "Saved", "UnrealGameSync");
					}
					Directory.CreateDirectory(ManifestDirectoryName);

					// Sync and extract (or just remove) the given archives
					foreach(KeyValuePair<string, Tuple<IArchiveInfo, string>> ArchiveTypeAndArchive in Context.ArchiveTypeToArchive)
					{
						string ArchiveType = ArchiveTypeAndArchive.Key;

						// Remove any existing binaries
						string ManifestFileName = Path.Combine(ManifestDirectoryName, String.Format("{0}.zipmanifest", ArchiveType));
						if(File.Exists(ManifestFileName))
						{
							Log.WriteLine("Removing {0} binaries...", ArchiveType);
							Progress.Set(String.Format("Removing {0} binaries...", ArchiveType), 0.0f);
							ArchiveUtils.RemoveExtractedFiles(LocalRootPath, ManifestFileName, Progress, Log);
							File.Delete(ManifestFileName);
							Log.WriteLine();
						}

						// If we have a new depot path, sync it down and extract it
						if(ArchiveTypeAndArchive.Value != null)
						{
							IArchiveInfo ArchiveInfo = ArchiveTypeAndArchive.Value.Item1;
							string ArchiveKey = ArchiveTypeAndArchive.Value.Item2;

							Log.WriteLine("Syncing {0} binaries...", ArchiveType.ToLowerInvariant());
							Progress.Set(String.Format("Syncing {0} binaries...", ArchiveType.ToLowerInvariant()), 0.0f);
							if (!ArchiveInfo.DownloadArchive(ArchiveKey, LocalRootPath, ManifestFileName, Log, Progress))
							{
								StatusMessage = String.Format("Couldn't read {0}", ArchiveKey);
								return WorkspaceUpdateResult.FailedToSync;
							}
						}
					}

					// Add the finish time
					Times.Add(new Tuple<string,TimeSpan>("Archive", Stopwatch.Stop("Success")));
				}
			}

			// Take the lock before doing anything else. Building and generating project files can only be done on one workspace at a time.
			if(Context.Options.HasFlag(WorkspaceUpdateOptions.GenerateProjectFiles) || Context.Options.HasFlag(WorkspaceUpdateOptions.Build))
			{
				if(Interlocked.CompareExchange(ref ActiveWorkspace, this, null) != null)
				{
					Log.WriteLine("Waiting for other workspaces to finish...");
					while(Interlocked.CompareExchange(ref ActiveWorkspace, this, null) != null)
					{
						Thread.Sleep(100);
					}
				}
			}

			// Generate project files in the workspace
			if(Context.Options.HasFlag(WorkspaceUpdateOptions.GenerateProjectFiles))
			{
				using(TelemetryStopwatch Stopwatch = new TelemetryStopwatch("Workspace_GenerateProjectFiles", TelemetryProjectPath))
				{
					Progress.Set("Generating project files...", 0.0f);

					StringBuilder CommandLine = new StringBuilder();
					CommandLine.AppendFormat("/C \"\"{0}\"", Path.Combine(LocalRootPath, "GenerateProjectFiles.bat"));
					if((Context.Options & WorkspaceUpdateOptions.SyncAllProjects) == 0 && (Context.Options & WorkspaceUpdateOptions.IncludeAllProjectsInSolution) == 0)
					{
						if(SelectedLocalFileName.EndsWith(".uproject", StringComparison.OrdinalIgnoreCase))
						{
							CommandLine.AppendFormat(" \"{0}\"", SelectedLocalFileName);
						}
					}
					CommandLine.Append(" -progress\"");

					Log.WriteLine("Generating project files...");
					Log.WriteLine("gpf> Running {0} {1}", CmdExe, CommandLine);

					int GenerateProjectFilesResult = Utility.ExecuteProcess(CmdExe, null, CommandLine.ToString(), null, new ProgressTextWriter(Progress, new PrefixedTextWriter("gpf> ", Log)));
					if(GenerateProjectFilesResult != 0)
					{
						StatusMessage = String.Format("Failed to generate project files (exit code {0}).", GenerateProjectFilesResult);
						return WorkspaceUpdateResult.FailedToCompile;
					}

					Log.WriteLine();
					Times.Add(new Tuple<string,TimeSpan>("Prj gen", Stopwatch.Stop("Success")));
				}
			}

			// Build everything using MegaXGE
			if(Context.Options.HasFlag(WorkspaceUpdateOptions.Build))
			{
				// Compile all the build steps together
				Dictionary<Guid, ConfigObject> BuildStepObjects = Context.DefaultBuildSteps.ToDictionary(x => x.Key, x => new ConfigObject(x.Value));
				BuildStep.MergeBuildStepObjects(BuildStepObjects, ProjectConfigFile.GetValues("Build.Step", new string[0]).Select(x => new ConfigObject(x)));
				BuildStep.MergeBuildStepObjects(BuildStepObjects, Context.UserBuildStepObjects);

				// Construct build steps from them
				List<BuildStep> BuildSteps = BuildStepObjects.Values.Select(x => new BuildStep(x)).OrderBy(x => (x.OrderIndex == -1) ? 10000 : x.OrderIndex).ToList();
				if(Context.CustomBuildSteps != null && Context.CustomBuildSteps.Count > 0)
				{
					BuildSteps.RemoveAll(x => !Context.CustomBuildSteps.Contains(x.UniqueId));
				}
				else if(Context.Options.HasFlag(WorkspaceUpdateOptions.ScheduledBuild))
				{
					BuildSteps.RemoveAll(x => !x.bScheduledSync);
				}
				else
				{
					BuildSteps.RemoveAll(x => !x.bNormalSync);
				}

				// Check if the last successful build was before a change that we need to force a clean for
				bool bForceClean = false;
				if(LastBuiltChangeNumber != 0)
				{
					foreach(string CleanBuildChange in ProjectConfigFile.GetValues("ForceClean.Changelist", new string[0]))
					{
						int ChangeNumber;
						if(int.TryParse(CleanBuildChange, out ChangeNumber))
						{
							if((LastBuiltChangeNumber >= ChangeNumber) != (CurrentChangeNumber >= ChangeNumber))
							{
								Log.WriteLine("Forcing clean build due to changelist {0}.", ChangeNumber);
								Log.WriteLine();
								bForceClean = true;
								break;
							}
						}
					}
				}

				// Execute them all
				using(TelemetryStopwatch Stopwatch = new TelemetryStopwatch("Workspace_Build", TelemetryProjectPath))
				{
					Progress.Set("Starting build...", 0.0f);

					// Execute all the steps
					float MaxProgressFraction = 0.0f;
					foreach (BuildStep Step in BuildSteps)
					{
						MaxProgressFraction += (float)Step.EstimatedDuration / (float)Math.Max(BuildSteps.Sum(x => x.EstimatedDuration), 1);

						Progress.Set(Step.StatusText);
						Progress.Push(MaxProgressFraction);

						Log.WriteLine(Step.StatusText);

						if(Step.IsValid())
						{
							switch(Step.Type)
							{
								case BuildStepType.Compile:
									using(TelemetryStopwatch StepStopwatch = new TelemetryStopwatch("Workspace_Execute_Compile", TelemetryProjectPath))
									{
										StepStopwatch.AddData(new { Target = Step.Target });

										string BuildBat = Path.Combine(LocalRootPath, "Engine", "Build", "BatchFiles", "Build.bat");
										string CommandLine = String.Format("{0} {1} {2} {3} -NoHotReloadFromIDE", Step.Target, Step.Platform, Step.Configuration, Utility.ExpandVariables(Step.Arguments ?? "", Context.Variables));
										if(Context.Options.HasFlag(WorkspaceUpdateOptions.Clean) || bForceClean)
										{
											Log.WriteLine("ubt> Running {0} {1} -clean", BuildBat, CommandLine);
											Utility.ExecuteProcess(CmdExe, null, "/C \"\"" + BuildBat + "\" " + CommandLine + " -clean\"", null, new ProgressTextWriter(Progress, new PrefixedTextWriter("ubt> ", Log)));
										}

										Log.WriteLine("ubt> Running {0} {1} -progress", BuildBat, CommandLine);

										int ResultFromBuild = Utility.ExecuteProcess(CmdExe, null, "/C \"\"" + BuildBat + "\" "+ CommandLine + " -progress\"", null, new ProgressTextWriter(Progress, new PrefixedTextWriter("ubt> ", Log)));
										if(ResultFromBuild != 0)
										{
											StepStopwatch.Stop("Failed");
											StatusMessage = String.Format("Failed to compile {0}.", Step.Target);
											return (HasModifiedSourceFiles() || Context.UserBuildStepObjects.Count > 0)? WorkspaceUpdateResult.FailedToCompile : WorkspaceUpdateResult.FailedToCompileWithCleanWorkspace;
										}

										StepStopwatch.Stop("Success");
									}
									break;
								case BuildStepType.Cook:
									using(TelemetryStopwatch StepStopwatch = new TelemetryStopwatch("Workspace_Execute_Cook", TelemetryProjectPath))
									{
										StepStopwatch.AddData(new { Project = Path.GetFileNameWithoutExtension(Step.FileName) });

										string LocalRunUAT = Path.Combine(LocalRootPath, "Engine", "Build", "BatchFiles", "RunUAT.bat");
										string Arguments = String.Format("/C \"\"{0}\" -profile=\"{1}\"\"", LocalRunUAT, Path.Combine(LocalRootPath, Step.FileName));
										Log.WriteLine("uat> Running {0} {1}", LocalRunUAT, Arguments);

										int ResultFromUAT = Utility.ExecuteProcess(CmdExe, null, Arguments, null, new ProgressTextWriter(Progress, new PrefixedTextWriter("uat> ", Log)));
										if(ResultFromUAT != 0)
										{
											StepStopwatch.Stop("Failed");
											StatusMessage = String.Format("Cook failed. ({0})", ResultFromUAT);
											return WorkspaceUpdateResult.FailedToCompile;
										}

										StepStopwatch.Stop("Success");
									}
									break;
								case BuildStepType.Other:
									using(TelemetryStopwatch StepStopwatch = new TelemetryStopwatch("Workspace_Execute_Custom", TelemetryProjectPath))
									{
										StepStopwatch.AddData(new { FileName = Path.GetFileNameWithoutExtension(Step.FileName) });

										string ToolFileName = Path.Combine(LocalRootPath, Utility.ExpandVariables(Step.FileName, Context.Variables));
										string ToolWorkingDir = String.IsNullOrWhiteSpace(Step.WorkingDir) ? Path.GetDirectoryName(ToolFileName) : Utility.ExpandVariables(Step.WorkingDir, Context.Variables);
										string ToolArguments = Utility.ExpandVariables(Step.Arguments ?? "", Context.Variables);
										Log.WriteLine("tool> Running {0} {1}", ToolFileName, ToolArguments);

										if(Step.bUseLogWindow)
										{
											int ResultFromTool = Utility.ExecuteProcess(ToolFileName, ToolWorkingDir, ToolArguments, null, new ProgressTextWriter(Progress, new PrefixedTextWriter("tool> ", Log)));
											if(ResultFromTool != 0)
											{
												StepStopwatch.Stop("Failed");
												StatusMessage = String.Format("Tool terminated with exit code {0}.", ResultFromTool);
												return WorkspaceUpdateResult.FailedToCompile;
											}
										}
										else
										{
											ProcessStartInfo StartInfo = new ProcessStartInfo(ToolFileName, ToolArguments);
											StartInfo.WorkingDirectory = ToolWorkingDir;
											using(Process.Start(StartInfo))
											{
											}
										}

										StepStopwatch.Stop("Success");
									}
									break;
							}
						}

						Log.WriteLine();
						Progress.Pop();
					}

					Times.Add(new Tuple<string,TimeSpan>("Build", Stopwatch.Stop("Success")));
				}

				// Update the last successful build change number
				if(Context.CustomBuildSteps == null || Context.CustomBuildSteps.Count == 0)
				{
					LastBuiltChangeNumber = CurrentChangeNumber;
				}
			}
=======
			CancelUpdate();
>>>>>>> d731a049

			Task prevUpdateTaskCopy = _prevUpdateTask;

			WorkspaceUpdate update = new WorkspaceUpdate(context);
			_currentUpdate = update;

			CancellationTokenSource cancellationSource = new CancellationTokenSource();
			_prevCancellationSource = cancellationSource;
			_prevUpdateTask = Task.Run(() => UpdateWorkspaceMini(update, prevUpdateTaskCopy, cancellationSource.Token));
		}

		public void CancelUpdate()
		{
			// Cancel the current task. We actually terminate the operation asynchronously, but we can signal the cancellation and 
			// send a cancelled event, then wait for the heavy lifting to finish in the new update task.
			if (_prevCancellationSource != null)
			{
				CancellationTokenSource prevCancellationSourceCopy = _prevCancellationSource;
				prevCancellationSourceCopy.Cancel();
				_prevUpdateTask = _prevUpdateTask.ContinueWith(task => prevCancellationSourceCopy.Dispose());
				_prevCancellationSource = null;
			}
			if(_currentUpdate != null)
			{
				CompleteUpdate(_currentUpdate, WorkspaceUpdateResult.Canceled, "Cancelled");
			}
		}

		async Task UpdateWorkspaceMini(WorkspaceUpdate update, Task prevUpdateTask, CancellationToken cancellationToken)
		{
			if (prevUpdateTask != null)
			{
				await prevUpdateTask;
			}

			WorkspaceUpdateContext context = update.Context;
			context.ProjectConfigFile = ProjectConfigFile;
			context.ProjectStreamFilter = ProjectStreamFilter;

			string statusMessage;
			WorkspaceUpdateResult result = WorkspaceUpdateResult.FailedToSync;

			try
			{
				(result, statusMessage) = await update.ExecuteAsync(PerforceSettings, Project, State, _logger, cancellationToken);
				if (result != WorkspaceUpdateResult.Success)
				{
					_logger.LogError("{Message}", statusMessage);
				}
			}
			catch (OperationCanceledException)
			{
				statusMessage = "Canceled.";
				_logger.LogError("Canceled.");
			}
			catch (Exception ex)
			{
				statusMessage = "Failed with exception - " + ex.ToString();
				_logger.LogError(ex, "Failed with exception");
			}

			ProjectConfigFile = context.ProjectConfigFile;
			ProjectStreamFilter = context.ProjectStreamFilter;

			SynchronizationContext.Post(x => CompleteUpdate(update, result, statusMessage), null);
		}

		void CompleteUpdate(WorkspaceUpdate update, WorkspaceUpdateResult result, string statusMessage)
		{
			if (_currentUpdate == update)
			{
				WorkspaceUpdateContext context = update.Context;

				State.SetLastSyncState(result, context, statusMessage);
				State.Save(_logger);

				OnUpdateComplete?.Invoke(context, result, statusMessage);
				_currentUpdate = null;
			}
		}

		public Dictionary<string, string> GetVariables(BuildConfig editorConfig, int? overrideChange = null, int? overrideCodeChange = null)
		{
			FileReference editorReceiptFile = ConfigUtils.GetEditorReceiptFile(Project, ProjectConfigFile, editorConfig);

			TargetReceipt? editorReceipt;
			if (!ConfigUtils.TryReadEditorReceipt(Project, editorReceiptFile, out editorReceipt))
			{
				editorReceipt = ConfigUtils.CreateDefaultEditorReceipt(Project, ProjectConfigFile, editorConfig);
			}

			Dictionary<string, string> variables = ConfigUtils.GetWorkspaceVariables(Project, overrideChange ?? State.CurrentChangeNumber, overrideCodeChange ?? State.CurrentCodeChangeNumber, editorReceipt, ProjectConfigFile);
			return variables;
		}

		public bool IsBusy()
		{
			return Syncing;
		}

		public int CurrentChangeNumber => State.CurrentChangeNumber;

		public int PendingChangeNumber => _currentUpdate?.Context?.ChangeNumber ?? CurrentChangeNumber;

		public string ClientName
		{
			get { return PerforceSettings.ClientName!; }
		}

		public Tuple<string, float> CurrentProgress => _currentUpdate?.CurrentProgress ?? new Tuple<string, float>("", 0.0f);
	}
}<|MERGE_RESOLUTION|>--- conflicted
+++ resolved
@@ -75,790 +75,7 @@
 
 		public void Update(WorkspaceUpdateContext context)
 		{
-<<<<<<< HEAD
-			string CmdExe = Path.Combine(Environment.GetFolderPath(Environment.SpecialFolder.System), "cmd.exe");
-			if(!File.Exists(CmdExe))
-			{
-				StatusMessage = String.Format("Missing {0}.", CmdExe);
-				return WorkspaceUpdateResult.FailedToSync;
-			}
-
-			List<Tuple<string, TimeSpan>> Times = new List<Tuple<string,TimeSpan>>();
-
-			int NumFilesSynced = 0;
-			if(Context.Options.HasFlag(WorkspaceUpdateOptions.Sync) || Context.Options.HasFlag(WorkspaceUpdateOptions.SyncSingleChange))
-			{
-				using(TelemetryStopwatch SyncTelemetryStopwatch = new TelemetryStopwatch("Workspace_Sync", TelemetryProjectPath))
-				{
-					Log.WriteLine("Syncing to {0}...", PendingChangeNumber);
-
-					// Make sure we're logged in
-					bool bLoggedIn;
-					if(!Perforce.GetLoggedInState(out bLoggedIn, Log))
-					{
-						StatusMessage = "Unable to get login status.";
-						return WorkspaceUpdateResult.FailedToSync;
-					}
-					if(!bLoggedIn)
-					{
-						StatusMessage = "User is not logged in.";
-						return WorkspaceUpdateResult.FailedToSyncLoginExpired;
-					}
-
-					// Figure out which paths to sync
-					List<string> RelativeSyncPaths = GetRelativeSyncPaths((Context.Options & WorkspaceUpdateOptions.SyncAllProjects) != 0, Context.SyncFilter);
-					List<string> SyncPaths = new List<string>(RelativeSyncPaths.Select(x => ClientRootPath + x));
-
-					// Get the user's sync filter
-					FileFilter UserFilter = new FileFilter(FileFilterType.Include);
-					if(Context.SyncFilter != null)
-					{
-						UserFilter.AddRules(Context.SyncFilter.Select(x => x.Trim()).Where(x => x.Length > 0 && !x.StartsWith(";") && !x.StartsWith("#")));
-					}
-
-					// Check if the new sync filter matches the previous one. If not, we'll enumerate all files in the workspace and make sure there's nothing extra there.
-					string NextSyncFilterHash = null;
-					using (SHA1Managed SHA = new SHA1Managed())
-					{
-						StringBuilder CombinedFilter = new StringBuilder();
-						foreach(string RelativeSyncPath in RelativeSyncPaths)
-						{
-							CombinedFilter.AppendFormat("{0}\n", RelativeSyncPath);
-						}
-						if(Context.SyncFilter != null)
-						{
-							CombinedFilter.Append("--FROM--\n");
-							CombinedFilter.Append(String.Join("\n", Context.SyncFilter));
-						}
-						NextSyncFilterHash = BitConverter.ToString(SHA.ComputeHash(Encoding.UTF8.GetBytes(CombinedFilter.ToString()))).Replace("-", "");
-					}
-
-					// If the hash differs, enumerate everything in the workspace to find what needs to be removed
-					if (NextSyncFilterHash != CurrentSyncFilterHash)
-					{
-						using (TelemetryStopwatch FilterStopwatch = new TelemetryStopwatch("Workspace_Sync_FilterChanged", TelemetryProjectPath))
-						{
-							Log.WriteLine("Filter has changed ({0} -> {1}); finding files in workspace that need to be removed.", (String.IsNullOrEmpty(CurrentSyncFilterHash)) ? "None" : CurrentSyncFilterHash, NextSyncFilterHash);
-
-							// Find all the files that are in this workspace
-							List<PerforceFileRecord> HaveFiles = Context.HaveFiles;
-							if (HaveFiles == null)
-							{
-								HaveFiles = new List<PerforceFileRecord>();
-								using (RecordCounter HaveCounter = new RecordCounter(Progress, "Sync filter changed; checking workspace..."))
-								{
-									if (!Perforce.Have("//...", Record => { HaveFiles.Add(Record); HaveCounter.Increment(); }, Log))
-									{
-										StatusMessage = "Unable to query files.";
-										return WorkspaceUpdateResult.FailedToSync;
-									}
-								}
-								Context.HaveFiles = HaveFiles;
-							}
-
-							// Build a filter for the current sync paths
-							FileFilter SyncPathsFilter = new FileFilter(FileFilterType.Exclude);
-							foreach (string RelativeSyncPath in RelativeSyncPaths)
-							{
-								SyncPathsFilter.Include(RelativeSyncPath);
-							}
-
-							// Remove all the files that are not included by the filter
-							List<string> RemoveDepotPaths = new List<string>();
-							foreach (PerforceFileRecord HaveFile in HaveFiles)
-							{
-								try
-								{
-									string FullPath = Path.GetFullPath(HaveFile.Path);
-									if (MatchFilter(FullPath, SyncPathsFilter) && !MatchFilter(FullPath, UserFilter))
-									{
-										Log.WriteLine("  {0}", HaveFile.DepotPath);
-										RemoveDepotPaths.Add(HaveFile.DepotPath);
-									}
-								}
-								catch (PathTooLongException)
-								{
-									// We don't actually care about this when looking for files to remove. Perforce may think that it's synced the path, and silently failed. Just ignore it.
-								}
-							}
-
-							// Check if there are any paths outside the regular sync paths
-							if (RemoveDepotPaths.Count > 0)
-							{
-								bool bDeleteListMatches = true;
-
-								Dictionary<string, bool> NewDeleteFiles = new Dictionary<string, bool>(StringComparer.OrdinalIgnoreCase);
-								foreach (string RemoveDepotPath in RemoveDepotPaths)
-								{
-									bool bDelete;
-									if (!Context.DeleteFiles.TryGetValue(RemoveDepotPath, out bDelete))
-									{
-										bDeleteListMatches = false;
-										bDelete = true;
-									}
-									NewDeleteFiles[RemoveDepotPath] = bDelete;
-								}
-								Context.DeleteFiles = NewDeleteFiles;
-
-								if (!bDeleteListMatches)
-								{
-									StatusMessage = String.Format("Cancelled after finding {0} files excluded by filter", NewDeleteFiles.Count);
-									return WorkspaceUpdateResult.FilesToDelete;
-								}
-
-								RemoveDepotPaths.RemoveAll(x => !Context.DeleteFiles[x]);
-							}
-
-							// Actually delete any files that we don't want
-							if (RemoveDepotPaths.Count > 0)
-							{
-								// Clear the current sync filter hash. If the sync is canceled, we'll be in an indeterminate state, and we should always clean next time round.
-								CurrentSyncFilterHash = "INVALID";
-
-								// Find all the depot paths that will be synced
-								HashSet<string> RemainingDepotPathsToRemove = new HashSet<string>(StringComparer.OrdinalIgnoreCase);
-								RemainingDepotPathsToRemove.UnionWith(RemoveDepotPaths);
-
-								// Build the list of revisions to sync
-								List<string> RevisionsToRemove = new List<string>();
-								RevisionsToRemove.AddRange(RemoveDepotPaths.Select(x => String.Format("{0}#0", x)));
-
-								WorkspaceUpdateResult RemoveResult = SyncFileRevisions("Removing files...", Context, RevisionsToRemove, RemainingDepotPathsToRemove, out StatusMessage);
-								if (RemoveResult != WorkspaceUpdateResult.Success)
-								{
-									return RemoveResult;
-								}
-							}
-
-							// Update the sync filter hash. We've removed any files we need to at this point.
-							CurrentSyncFilterHash = NextSyncFilterHash;
-						}
-					}
-
-					// Create a filter for all the files we don't want
-					FileFilter Filter = new FileFilter(UserFilter);
-					Filter.Exclude(BuildVersionFileName);
-					if (Context.Options.HasFlag(WorkspaceUpdateOptions.ContentOnly))
-					{
-						Filter.Exclude("*.usf");
-						Filter.Exclude("*.ush");
-					}
-
-					// Create a tree to store the sync path
-					SyncTree SyncTree = new SyncTree(false);
-					if (!Context.Options.HasFlag(WorkspaceUpdateOptions.SyncSingleChange))
-					{
-						foreach (string RelativeSyncPath in RelativeSyncPaths)
-						{
-							const string WildcardSuffix = "/...";
-							if (RelativeSyncPath.EndsWith(WildcardSuffix, StringComparison.Ordinal))
-							{
-								SyncTree Leaf = SyncTree;
-
-								string[] Fragments = RelativeSyncPath.Split('/');
-								for (int Idx = 1; Idx < Fragments.Length - 1; Idx++)
-								{
-									Leaf = Leaf.FindOrAddSubTree(Fragments[Idx]);
-								}
-
-								Leaf.bCanUseWildcard = true;
-							}
-						}
-					}
-
-					// Find all the server changes, and anything that's opened for edit locally. We need to sync files we have open to schedule a resolve.
-					SyncBatchBuilder BatchBuilder = new SyncBatchBuilder(200, 100 * 1024 * 1024);
-					List<string> SyncDepotPaths = new List<string>();
-					using(RecordCounter Counter = new RecordCounter(Progress, "Filtering files..."))
-					{
-						// Track the total new bytes that will be required on disk when syncing. Add an extra 100MB for padding.
-						long RequiredFreeSpace = 100 * 1024 * 1024;
-
-						foreach(string SyncPath in SyncPaths)
-						{
-							List<PerforceFileRecord> SyncRecords = new List<PerforceFileRecord>();
-							if(!Perforce.SyncPreview(SyncPath, PendingChangeNumber, !Context.Options.HasFlag(WorkspaceUpdateOptions.Sync), Record => { SyncRecords.Add(Record); Counter.Increment(); }, Log))
-							{
-								StatusMessage = String.Format("Couldn't enumerate changes matching {0}.", SyncPath);
-								return WorkspaceUpdateResult.FailedToSync;
-							}
-
-							List<PerforceFileRecord> OpenRecords;
-							if (!Perforce.GetOpenFiles(SyncPath, out OpenRecords, Log))
-							{
-								StatusMessage = String.Format("Couldn't find open files matching {0}.", SyncPath);
-								return WorkspaceUpdateResult.FailedToSync;
-							}
-
-							SyncRecords.AddRange(OpenRecords.Where(x => x.Action != "add" && x.Action != "branch" && x.Action != "move/add"));
-
-							// Enumerate all the files to be synced. NOTE: depotPath is escaped, whereas clientPath is not.
-							foreach (PerforceFileRecord SyncRecord in SyncRecords)
-							{
-								// If it doesn't exist locally, just add a sync command for it
-								if (String.IsNullOrEmpty(SyncRecord.ClientPath))
-								{
-									BatchBuilder.Add(String.Format("{0}@{1}", SyncRecord.DepotPath, PendingChangeNumber), SyncRecord.FileSize);
-									SyncDepotPaths.Add(SyncRecord.DepotPath);
-									RequiredFreeSpace += SyncRecord.FileSize;
-									continue;
-								}
-
-								// Get the full local path
-								string FullName;
-								try
-								{
-									FullName = Path.GetFullPath(SyncRecord.ClientPath);
-								}
-								catch(PathTooLongException)
-								{
-									Log.WriteLine("The local path for {0} exceeds the maximum allowed by Windows. Re-sync your workspace to a directory with a shorter name, or delete the file from the server.", SyncRecord.ClientPath);
-									StatusMessage = "File exceeds maximum path length allowed by Windows.";
-									return WorkspaceUpdateResult.FailedToSync;
-								}
-
-								// Make sure it's under the current directory. Not sure why this would happen, just being safe.
-								// This occurs for files returned from GetOpenFiles as SyncRecord.ClientPath is the client workspace path not local path.
-								if (!FullName.StartsWith(LocalRootPrefix, StringComparison.OrdinalIgnoreCase))
-								{
-									BatchBuilder.Add(String.Format("{0}@{1}", SyncRecord.DepotPath, PendingChangeNumber), SyncRecord.FileSize);
-									SyncDepotPaths.Add(SyncRecord.DepotPath);
-									RequiredFreeSpace += SyncRecord.FileSize;
-									continue;
-								}
-
-								// Check that it matches the filter
-								string RelativePath = FullName.Substring(LocalRootPrefix.Length).Replace('\\', '/');
-								if (Filter.Matches(RelativePath))
-								{
-									long FileSize = SyncRecord.FileSize;
-									if (SyncRecord.Action == "deleted" || SyncRecord.Action == "move/delete")
-									{
-										FileSize = 0;
-									}
-
-									SyncTree.IncludeFile(PerforceUtils.EscapePath(RelativePath), FileSize);
-									SyncDepotPaths.Add(SyncRecord.DepotPath);
-									RequiredFreeSpace += FileSize;
-									FileInfo LocalFileInfo = new FileInfo(FullName);
-
-									// If the file exists the required free space can be reduced as those bytes will be replaced.
-									if (LocalFileInfo.Exists)
-									{
-										RequiredFreeSpace -= LocalFileInfo.Length;
-									}
-								}
-								else
-								{
-									SyncTree.ExcludeFile(PerforceUtils.EscapePath(RelativePath));
-								}
-							}
-						}
-
-						try
-						{
-							DirectoryInfo LocalRootInfo = new DirectoryInfo(LocalRootPrefix);
-							DriveInfo Drive = new DriveInfo(LocalRootInfo.Root.FullName);
-
-							if (Drive.AvailableFreeSpace < RequiredFreeSpace)
-							{
-								Log.WriteLine("Syncing requires {0} which exceeds the {1} available free space on {2}.", EpicGames.Core.StringUtils.FormatBytesString(RequiredFreeSpace), EpicGames.Core.StringUtils.FormatBytesString(Drive.AvailableFreeSpace), Drive.Name);
-								StatusMessage = "Not enough available free space.";
-								return WorkspaceUpdateResult.FailedToSync;
-							}
-						}
-						catch (SystemException)
-						{
-							Log.WriteLine("Unable to check available free space for {0}.", LocalRootPrefix);
-						}
-					}
-					SyncTree.GetOptimizedSyncCommands(ClientRootPath, PendingChangeNumber, BatchBuilder);
-
-					// Find all the depot paths that will be synced
-					HashSet<string> RemainingDepotPaths = new HashSet<string>(StringComparer.OrdinalIgnoreCase);
-					RemainingDepotPaths.UnionWith(SyncDepotPaths);
-
-					using (TelemetryStopwatch TransferStopwatch = new TelemetryStopwatch("Workspace_Sync_TransferFiles", TelemetryProjectPath))
-					{
-						TransferStopwatch.AddData(new { MachineName = Environment.MachineName, DomainName = Environment.UserDomainName, ServerAndPort = Perforce.ServerAndPort, UserName = Perforce.UserName, IncludedFiles = SyncTree.TotalIncludedFiles, ExcludedFiles = SyncTree.TotalExcludedFiles, Size = SyncTree.TotalSize, NumThreads = Context.PerforceSyncOptions.NumThreads });
-
-						WorkspaceUpdateResult SyncResult = SyncFileRevisions("Syncing files...", Context, BatchBuilder.Batches, RemainingDepotPaths, out StatusMessage);
-						if (SyncResult != WorkspaceUpdateResult.Success)
-						{
-							TransferStopwatch.AddData(new { SyncResult = SyncResult.ToString(), CompletedFilesFiles = SyncDepotPaths.Count - RemainingDepotPaths.Count });
-							return SyncResult;
-						}
-
-						TransferStopwatch.Stop("Ok");
-						TransferStopwatch.AddData(new { TransferRate = SyncTree.TotalSize / Math.Max(TransferStopwatch.Elapsed.TotalSeconds, 0.0001f) });
-					}
-
-					int VersionChangeNumber = -1;
-					if(Context.Options.HasFlag(WorkspaceUpdateOptions.Sync) && !Context.Options.HasFlag(WorkspaceUpdateOptions.UpdateFilter))
-					{
-						// Read the new config file
-						ProjectConfigFile = ReadProjectConfigFile(LocalRootPath, SelectedLocalFileName, Log);
-						ProjectStreamFilter = ReadProjectStreamFilter(Perforce, ProjectConfigFile, Log);
-
-						// Get the branch name
-						string BranchOrStreamName;
-						if(Perforce.GetActiveStream(out BranchOrStreamName, Log))
-						{
-							// If it's a virtual stream, take the concrete parent stream instead
-							for (;;)
-							{
-								PerforceSpec StreamSpec;
-								if (!Perforce.TryGetStreamSpec(BranchOrStreamName, out StreamSpec, Log))
-								{
-									StatusMessage = String.Format("Unable to get stream spec for {0}.", BranchOrStreamName);
-									return WorkspaceUpdateResult.FailedToSync;
-								}
-								if (StreamSpec.GetField("Type") != "virtual")
-								{
-									break;
-								}
-								BranchOrStreamName = StreamSpec.GetField("Parent");
-							}
-						}
-						else
-						{
-							// Otherwise use the depot path for GenerateProjectFiles.bat in the root of the workspace
-							string DepotFileName;
-							if(!Perforce.ConvertToDepotPath(ClientRootPath + "/GenerateProjectFiles.bat", out DepotFileName, Log))
-							{
-								StatusMessage = String.Format("Couldn't determine branch name for {0}.", SelectedClientFileName);
-								return WorkspaceUpdateResult.FailedToSync;
-							}
-							BranchOrStreamName = PerforceUtils.GetClientOrDepotDirectoryName(DepotFileName);
-						}
-
-						// Find the last code change before this changelist. For consistency in versioning between local builds and precompiled binaries, we need to use the last submitted code changelist as our version number.
-						List<PerforceChangeSummary> CodeChanges;
-						if(!Perforce.FindChanges(new string[]{ ".cs", ".h", ".cpp", ".usf", ".ush", ".uproject", ".uplugin" }.SelectMany(x => SyncPaths.Select(y => String.Format("{0}{1}@<={2}", y, x, PendingChangeNumber))), 1, out CodeChanges, Log))
-						{
-							StatusMessage = String.Format("Couldn't determine last code changelist before CL {0}.", PendingChangeNumber);
-							return WorkspaceUpdateResult.FailedToSync;
-						}
-						if(CodeChanges.Count == 0)
-						{
-							StatusMessage = String.Format("Could not find any code changes before CL {0}.", PendingChangeNumber);
-							return WorkspaceUpdateResult.FailedToSync;
-						}
-
-						// Get the last code change
-						if(ProjectConfigFile.GetValue("Options.VersionToLastCodeChange", true))
-						{
-							VersionChangeNumber = CodeChanges.Max(x => x.Number);
-						}
-						else
-						{
-							VersionChangeNumber = PendingChangeNumber;
-						}
-
-						// Update the version files
-						if(ProjectConfigFile.GetValue("Options.UseFastModularVersioningV2", false))
-						{
-							bool bIsLicenseeVersion = IsLicenseeVersion();
-							if (!UpdateVersionFile(ClientRootPath + BuildVersionFileName, PendingChangeNumber, Text => UpdateBuildVersion(Text, PendingChangeNumber, VersionChangeNumber, BranchOrStreamName, bIsLicenseeVersion)))
-							{
-								StatusMessage = String.Format("Failed to update {0}.", BuildVersionFileName);
-								return WorkspaceUpdateResult.FailedToSync;
-							}
-						}
-						else if(ProjectConfigFile.GetValue("Options.UseFastModularVersioning", false))
-						{
-							bool bIsLicenseeVersion = IsLicenseeVersion();
-							if (!UpdateVersionFile(ClientRootPath + BuildVersionFileName, PendingChangeNumber, Text => UpdateBuildVersion(Text, PendingChangeNumber, VersionChangeNumber, BranchOrStreamName, bIsLicenseeVersion)))
-							{
-								StatusMessage = String.Format("Failed to update {0}.", BuildVersionFileName);
-								return WorkspaceUpdateResult.FailedToSync;
-							}
-
-							Dictionary<string, string> VersionHeaderStrings = new Dictionary<string,string>();
-							VersionHeaderStrings["#define ENGINE_IS_PROMOTED_BUILD"] = " (0)";
-							VersionHeaderStrings["#define BUILT_FROM_CHANGELIST"] = " 0";
-							VersionHeaderStrings["#define BRANCH_NAME"] = " \"" + BranchOrStreamName.Replace('/', '+') + "\"";
-							if(!UpdateVersionFile(ClientRootPath + VersionHeaderFileName, VersionHeaderStrings, PendingChangeNumber))
-							{
-								StatusMessage = String.Format("Failed to update {0}.", VersionHeaderFileName);
-								return WorkspaceUpdateResult.FailedToSync;
-							}
-							if(!UpdateVersionFile(ClientRootPath + ObjectVersionFileName, new Dictionary<string,string>(), PendingChangeNumber))
-							{
-								StatusMessage = String.Format("Failed to update {0}.", ObjectVersionFileName);
-								return WorkspaceUpdateResult.FailedToSync;
-							}
-						}
-						else
-						{
-							if(!UpdateVersionFile(ClientRootPath + BuildVersionFileName, new Dictionary<string, string>(), PendingChangeNumber))
-							{
-								StatusMessage = String.Format("Failed to update {0}", BuildVersionFileName);
-								return WorkspaceUpdateResult.FailedToSync;
-							}
-
-							Dictionary<string, string> VersionStrings = new Dictionary<string,string>();
-							VersionStrings["#define ENGINE_VERSION"] = " " + VersionChangeNumber.ToString();
-							VersionStrings["#define ENGINE_IS_PROMOTED_BUILD"] = " (0)";
-							VersionStrings["#define BUILT_FROM_CHANGELIST"] = " " + VersionChangeNumber.ToString();
-							VersionStrings["#define BRANCH_NAME"] = " \"" + BranchOrStreamName.Replace('/', '+') + "\"";
-							if(!UpdateVersionFile(ClientRootPath + VersionHeaderFileName, VersionStrings, PendingChangeNumber))
-							{
-								StatusMessage = String.Format("Failed to update {0}", VersionHeaderFileName);
-								return WorkspaceUpdateResult.FailedToSync;
-							}
-							if(!UpdateVersionFile(ClientRootPath + ObjectVersionFileName, VersionStrings, PendingChangeNumber))
-							{
-								StatusMessage = String.Format("Failed to update {0}", ObjectVersionFileName);
-								return WorkspaceUpdateResult.FailedToSync;
-							}
-						}
-
-						// Remove all the receipts for build targets in this branch
-						if(SelectedClientFileName.EndsWith(".uproject", StringComparison.OrdinalIgnoreCase))
-						{
-							Perforce.Sync(PerforceUtils.GetClientOrDepotDirectoryName(SelectedClientFileName) + "/Build/Receipts/...#0", Log);
-						}
-					}
-
-					// Check if there are any files which need resolving
-					List<PerforceFileRecord> UnresolvedFiles;
-					if(!FindUnresolvedFiles(SyncPaths, out UnresolvedFiles))
-					{
-						StatusMessage = "Couldn't get list of unresolved files.";
-						return WorkspaceUpdateResult.FailedToSync;
-					}
-					if(UnresolvedFiles.Count > 0 && Context.Options.HasFlag(WorkspaceUpdateOptions.AutoResolveChanges))
-					{
-						foreach (PerforceFileRecord UnresolvedFile in UnresolvedFiles)
-						{
-							Perforce.AutoResolveFile(UnresolvedFile.DepotPath, Log);
-						}
-						if(!FindUnresolvedFiles(SyncPaths, out UnresolvedFiles))
-						{
-							StatusMessage = "Couldn't get list of unresolved files.";
-							return WorkspaceUpdateResult.FailedToSync;
-						}
-					}
-					if(UnresolvedFiles.Count > 0)
-					{
-						Log.WriteLine("{0} files need resolving:", UnresolvedFiles.Count);
-						foreach(PerforceFileRecord UnresolvedFile in UnresolvedFiles)
-						{
-							Log.WriteLine("  {0}", UnresolvedFile.ClientPath);
-						}
-						StatusMessage = "Files need resolving.";
-						return WorkspaceUpdateResult.FilesToResolve;
-					}
-
-					// Continue processing sync-only actions
-					if (Context.Options.HasFlag(WorkspaceUpdateOptions.Sync) && !Context.Options.HasFlag(WorkspaceUpdateOptions.UpdateFilter))
-					{
-						// Execute any project specific post-sync steps
-						string[] PostSyncSteps = ProjectConfigFile.GetValues("Sync.Step", null);
-						if (PostSyncSteps != null)
-						{
-							Log.WriteLine();
-							Log.WriteLine("Executing post-sync steps...");
-
-							Dictionary<string, string> PostSyncVariables = new Dictionary<string, string>(Context.Variables);
-							PostSyncVariables["Change"] = PendingChangeNumber.ToString();
-							PostSyncVariables["CodeChange"] = VersionChangeNumber.ToString();
-
-							foreach (string PostSyncStep in PostSyncSteps.Select(x => x.Trim()))
-							{
-								ConfigObject PostSyncStepObject = new ConfigObject(PostSyncStep);
-
-								string ToolFileName = Utility.ExpandVariables(PostSyncStepObject.GetValue("FileName", ""), PostSyncVariables);
-								if (ToolFileName != null)
-								{
-									string ToolArguments = Utility.ExpandVariables(PostSyncStepObject.GetValue("Arguments", ""), PostSyncVariables);
-
-									Log.WriteLine("post-sync> Running {0} {1}", ToolFileName, ToolArguments);
-
-									int ResultFromTool = Utility.ExecuteProcess(ToolFileName, null, ToolArguments, null, new ProgressTextWriter(Progress, new PrefixedTextWriter("post-sync> ", Log)));
-									if (ResultFromTool != 0)
-									{
-										StatusMessage = String.Format("Post-sync step terminated with exit code {0}.", ResultFromTool);
-										return WorkspaceUpdateResult.FailedToSync;
-									}
-								}
-							}
-						}
-
-						// Update the current change number. Everything else happens for the new change.
-						CurrentChangeNumber = PendingChangeNumber;
-					}
-
-					// Update the timing info
-					Times.Add(new Tuple<string,TimeSpan>("Sync", SyncTelemetryStopwatch.Stop("Success")));
-
-					// Save the number of files synced
-					NumFilesSynced = SyncDepotPaths.Count;
-					Log.WriteLine();
-				}
-			}
-
-			// Extract an archive from the depot path
-			if(Context.Options.HasFlag(WorkspaceUpdateOptions.SyncArchives))
-			{
-				using(TelemetryStopwatch Stopwatch = new TelemetryStopwatch("Workspace_SyncArchives", TelemetryProjectPath))
-				{
-					// Create the directory for extracted archive manifests
-					string ManifestDirectoryName;
-					if(SelectedLocalFileName.EndsWith(".uproject", StringComparison.OrdinalIgnoreCase))
-					{
-						ManifestDirectoryName = Path.Combine(Path.GetDirectoryName(SelectedLocalFileName), "Saved", "UnrealGameSync");
-					}
-					else
-					{
-						ManifestDirectoryName = Path.Combine(Path.GetDirectoryName(SelectedLocalFileName), "Engine", "Saved", "UnrealGameSync");
-					}
-					Directory.CreateDirectory(ManifestDirectoryName);
-
-					// Sync and extract (or just remove) the given archives
-					foreach(KeyValuePair<string, Tuple<IArchiveInfo, string>> ArchiveTypeAndArchive in Context.ArchiveTypeToArchive)
-					{
-						string ArchiveType = ArchiveTypeAndArchive.Key;
-
-						// Remove any existing binaries
-						string ManifestFileName = Path.Combine(ManifestDirectoryName, String.Format("{0}.zipmanifest", ArchiveType));
-						if(File.Exists(ManifestFileName))
-						{
-							Log.WriteLine("Removing {0} binaries...", ArchiveType);
-							Progress.Set(String.Format("Removing {0} binaries...", ArchiveType), 0.0f);
-							ArchiveUtils.RemoveExtractedFiles(LocalRootPath, ManifestFileName, Progress, Log);
-							File.Delete(ManifestFileName);
-							Log.WriteLine();
-						}
-
-						// If we have a new depot path, sync it down and extract it
-						if(ArchiveTypeAndArchive.Value != null)
-						{
-							IArchiveInfo ArchiveInfo = ArchiveTypeAndArchive.Value.Item1;
-							string ArchiveKey = ArchiveTypeAndArchive.Value.Item2;
-
-							Log.WriteLine("Syncing {0} binaries...", ArchiveType.ToLowerInvariant());
-							Progress.Set(String.Format("Syncing {0} binaries...", ArchiveType.ToLowerInvariant()), 0.0f);
-							if (!ArchiveInfo.DownloadArchive(ArchiveKey, LocalRootPath, ManifestFileName, Log, Progress))
-							{
-								StatusMessage = String.Format("Couldn't read {0}", ArchiveKey);
-								return WorkspaceUpdateResult.FailedToSync;
-							}
-						}
-					}
-
-					// Add the finish time
-					Times.Add(new Tuple<string,TimeSpan>("Archive", Stopwatch.Stop("Success")));
-				}
-			}
-
-			// Take the lock before doing anything else. Building and generating project files can only be done on one workspace at a time.
-			if(Context.Options.HasFlag(WorkspaceUpdateOptions.GenerateProjectFiles) || Context.Options.HasFlag(WorkspaceUpdateOptions.Build))
-			{
-				if(Interlocked.CompareExchange(ref ActiveWorkspace, this, null) != null)
-				{
-					Log.WriteLine("Waiting for other workspaces to finish...");
-					while(Interlocked.CompareExchange(ref ActiveWorkspace, this, null) != null)
-					{
-						Thread.Sleep(100);
-					}
-				}
-			}
-
-			// Generate project files in the workspace
-			if(Context.Options.HasFlag(WorkspaceUpdateOptions.GenerateProjectFiles))
-			{
-				using(TelemetryStopwatch Stopwatch = new TelemetryStopwatch("Workspace_GenerateProjectFiles", TelemetryProjectPath))
-				{
-					Progress.Set("Generating project files...", 0.0f);
-
-					StringBuilder CommandLine = new StringBuilder();
-					CommandLine.AppendFormat("/C \"\"{0}\"", Path.Combine(LocalRootPath, "GenerateProjectFiles.bat"));
-					if((Context.Options & WorkspaceUpdateOptions.SyncAllProjects) == 0 && (Context.Options & WorkspaceUpdateOptions.IncludeAllProjectsInSolution) == 0)
-					{
-						if(SelectedLocalFileName.EndsWith(".uproject", StringComparison.OrdinalIgnoreCase))
-						{
-							CommandLine.AppendFormat(" \"{0}\"", SelectedLocalFileName);
-						}
-					}
-					CommandLine.Append(" -progress\"");
-
-					Log.WriteLine("Generating project files...");
-					Log.WriteLine("gpf> Running {0} {1}", CmdExe, CommandLine);
-
-					int GenerateProjectFilesResult = Utility.ExecuteProcess(CmdExe, null, CommandLine.ToString(), null, new ProgressTextWriter(Progress, new PrefixedTextWriter("gpf> ", Log)));
-					if(GenerateProjectFilesResult != 0)
-					{
-						StatusMessage = String.Format("Failed to generate project files (exit code {0}).", GenerateProjectFilesResult);
-						return WorkspaceUpdateResult.FailedToCompile;
-					}
-
-					Log.WriteLine();
-					Times.Add(new Tuple<string,TimeSpan>("Prj gen", Stopwatch.Stop("Success")));
-				}
-			}
-
-			// Build everything using MegaXGE
-			if(Context.Options.HasFlag(WorkspaceUpdateOptions.Build))
-			{
-				// Compile all the build steps together
-				Dictionary<Guid, ConfigObject> BuildStepObjects = Context.DefaultBuildSteps.ToDictionary(x => x.Key, x => new ConfigObject(x.Value));
-				BuildStep.MergeBuildStepObjects(BuildStepObjects, ProjectConfigFile.GetValues("Build.Step", new string[0]).Select(x => new ConfigObject(x)));
-				BuildStep.MergeBuildStepObjects(BuildStepObjects, Context.UserBuildStepObjects);
-
-				// Construct build steps from them
-				List<BuildStep> BuildSteps = BuildStepObjects.Values.Select(x => new BuildStep(x)).OrderBy(x => (x.OrderIndex == -1) ? 10000 : x.OrderIndex).ToList();
-				if(Context.CustomBuildSteps != null && Context.CustomBuildSteps.Count > 0)
-				{
-					BuildSteps.RemoveAll(x => !Context.CustomBuildSteps.Contains(x.UniqueId));
-				}
-				else if(Context.Options.HasFlag(WorkspaceUpdateOptions.ScheduledBuild))
-				{
-					BuildSteps.RemoveAll(x => !x.bScheduledSync);
-				}
-				else
-				{
-					BuildSteps.RemoveAll(x => !x.bNormalSync);
-				}
-
-				// Check if the last successful build was before a change that we need to force a clean for
-				bool bForceClean = false;
-				if(LastBuiltChangeNumber != 0)
-				{
-					foreach(string CleanBuildChange in ProjectConfigFile.GetValues("ForceClean.Changelist", new string[0]))
-					{
-						int ChangeNumber;
-						if(int.TryParse(CleanBuildChange, out ChangeNumber))
-						{
-							if((LastBuiltChangeNumber >= ChangeNumber) != (CurrentChangeNumber >= ChangeNumber))
-							{
-								Log.WriteLine("Forcing clean build due to changelist {0}.", ChangeNumber);
-								Log.WriteLine();
-								bForceClean = true;
-								break;
-							}
-						}
-					}
-				}
-
-				// Execute them all
-				using(TelemetryStopwatch Stopwatch = new TelemetryStopwatch("Workspace_Build", TelemetryProjectPath))
-				{
-					Progress.Set("Starting build...", 0.0f);
-
-					// Execute all the steps
-					float MaxProgressFraction = 0.0f;
-					foreach (BuildStep Step in BuildSteps)
-					{
-						MaxProgressFraction += (float)Step.EstimatedDuration / (float)Math.Max(BuildSteps.Sum(x => x.EstimatedDuration), 1);
-
-						Progress.Set(Step.StatusText);
-						Progress.Push(MaxProgressFraction);
-
-						Log.WriteLine(Step.StatusText);
-
-						if(Step.IsValid())
-						{
-							switch(Step.Type)
-							{
-								case BuildStepType.Compile:
-									using(TelemetryStopwatch StepStopwatch = new TelemetryStopwatch("Workspace_Execute_Compile", TelemetryProjectPath))
-									{
-										StepStopwatch.AddData(new { Target = Step.Target });
-
-										string BuildBat = Path.Combine(LocalRootPath, "Engine", "Build", "BatchFiles", "Build.bat");
-										string CommandLine = String.Format("{0} {1} {2} {3} -NoHotReloadFromIDE", Step.Target, Step.Platform, Step.Configuration, Utility.ExpandVariables(Step.Arguments ?? "", Context.Variables));
-										if(Context.Options.HasFlag(WorkspaceUpdateOptions.Clean) || bForceClean)
-										{
-											Log.WriteLine("ubt> Running {0} {1} -clean", BuildBat, CommandLine);
-											Utility.ExecuteProcess(CmdExe, null, "/C \"\"" + BuildBat + "\" " + CommandLine + " -clean\"", null, new ProgressTextWriter(Progress, new PrefixedTextWriter("ubt> ", Log)));
-										}
-
-										Log.WriteLine("ubt> Running {0} {1} -progress", BuildBat, CommandLine);
-
-										int ResultFromBuild = Utility.ExecuteProcess(CmdExe, null, "/C \"\"" + BuildBat + "\" "+ CommandLine + " -progress\"", null, new ProgressTextWriter(Progress, new PrefixedTextWriter("ubt> ", Log)));
-										if(ResultFromBuild != 0)
-										{
-											StepStopwatch.Stop("Failed");
-											StatusMessage = String.Format("Failed to compile {0}.", Step.Target);
-											return (HasModifiedSourceFiles() || Context.UserBuildStepObjects.Count > 0)? WorkspaceUpdateResult.FailedToCompile : WorkspaceUpdateResult.FailedToCompileWithCleanWorkspace;
-										}
-
-										StepStopwatch.Stop("Success");
-									}
-									break;
-								case BuildStepType.Cook:
-									using(TelemetryStopwatch StepStopwatch = new TelemetryStopwatch("Workspace_Execute_Cook", TelemetryProjectPath))
-									{
-										StepStopwatch.AddData(new { Project = Path.GetFileNameWithoutExtension(Step.FileName) });
-
-										string LocalRunUAT = Path.Combine(LocalRootPath, "Engine", "Build", "BatchFiles", "RunUAT.bat");
-										string Arguments = String.Format("/C \"\"{0}\" -profile=\"{1}\"\"", LocalRunUAT, Path.Combine(LocalRootPath, Step.FileName));
-										Log.WriteLine("uat> Running {0} {1}", LocalRunUAT, Arguments);
-
-										int ResultFromUAT = Utility.ExecuteProcess(CmdExe, null, Arguments, null, new ProgressTextWriter(Progress, new PrefixedTextWriter("uat> ", Log)));
-										if(ResultFromUAT != 0)
-										{
-											StepStopwatch.Stop("Failed");
-											StatusMessage = String.Format("Cook failed. ({0})", ResultFromUAT);
-											return WorkspaceUpdateResult.FailedToCompile;
-										}
-
-										StepStopwatch.Stop("Success");
-									}
-									break;
-								case BuildStepType.Other:
-									using(TelemetryStopwatch StepStopwatch = new TelemetryStopwatch("Workspace_Execute_Custom", TelemetryProjectPath))
-									{
-										StepStopwatch.AddData(new { FileName = Path.GetFileNameWithoutExtension(Step.FileName) });
-
-										string ToolFileName = Path.Combine(LocalRootPath, Utility.ExpandVariables(Step.FileName, Context.Variables));
-										string ToolWorkingDir = String.IsNullOrWhiteSpace(Step.WorkingDir) ? Path.GetDirectoryName(ToolFileName) : Utility.ExpandVariables(Step.WorkingDir, Context.Variables);
-										string ToolArguments = Utility.ExpandVariables(Step.Arguments ?? "", Context.Variables);
-										Log.WriteLine("tool> Running {0} {1}", ToolFileName, ToolArguments);
-
-										if(Step.bUseLogWindow)
-										{
-											int ResultFromTool = Utility.ExecuteProcess(ToolFileName, ToolWorkingDir, ToolArguments, null, new ProgressTextWriter(Progress, new PrefixedTextWriter("tool> ", Log)));
-											if(ResultFromTool != 0)
-											{
-												StepStopwatch.Stop("Failed");
-												StatusMessage = String.Format("Tool terminated with exit code {0}.", ResultFromTool);
-												return WorkspaceUpdateResult.FailedToCompile;
-											}
-										}
-										else
-										{
-											ProcessStartInfo StartInfo = new ProcessStartInfo(ToolFileName, ToolArguments);
-											StartInfo.WorkingDirectory = ToolWorkingDir;
-											using(Process.Start(StartInfo))
-											{
-											}
-										}
-
-										StepStopwatch.Stop("Success");
-									}
-									break;
-							}
-						}
-
-						Log.WriteLine();
-						Progress.Pop();
-					}
-
-					Times.Add(new Tuple<string,TimeSpan>("Build", Stopwatch.Stop("Success")));
-				}
-
-				// Update the last successful build change number
-				if(Context.CustomBuildSteps == null || Context.CustomBuildSteps.Count == 0)
-				{
-					LastBuiltChangeNumber = CurrentChangeNumber;
-				}
-			}
-=======
 			CancelUpdate();
->>>>>>> d731a049
 
 			Task prevUpdateTaskCopy = _prevUpdateTask;
 
