// Copyright Epic Games, Inc. All Rights Reserved.

<<<<<<< HEAD
using EnvDTE;
=======
>>>>>>> 4af6daef
using EpicGames.Core;
using Microsoft.Extensions.DependencyInjection;
using Microsoft.Extensions.Logging;
using System;
using System.Collections.Generic;
using System.Diagnostics;
using System.Globalization;
using System.Linq;
using System.Text.RegularExpressions;
using System.Threading;
using System.Threading.Tasks;

#nullable enable

#nullable enable

namespace UnrealGameSync
{
	public enum IssueBuildOutcome
	{
		Unknown,
		Success,
		Error,
		Warning,
	}

	public class IssueBuildData
	{
		public long Id { get; set; }
		public string Stream { get; set; } = String.Empty;
		public int Change { get; set; }
		public string JobName { get; set; } = String.Empty;
		public string JobUrl { get; set; } = String.Empty;
		public string JobStepName { get; set; } = String.Empty;
		public string JobStepUrl { get; set; } = String.Empty;
		public string ErrorUrl { get; set; } = String.Empty;
		public IssueBuildOutcome Outcome { get; set; }
	}

	public class IssueDiagnosticData
	{
		public long? BuildId { get; set; }
		public string Message { get; set; } = String.Empty;
		public string Url { get; set; } = String.Empty;
	}

	public class IssueData
	{
		public int Version { get; set; }
		public long Id { get; set; }
		public DateTime CreatedAt { get; set; }
		public DateTime RetrievedAt { get; set; }
		public string Project { get; set; } = String.Empty;
		public string Summary { get; set; } = String.Empty;
		public string Details { get; set; } = String.Empty;
		public string Owner { get; set; } = String.Empty;
		public string NominatedBy { get; set; } = String.Empty;
		public DateTime? AcknowledgedAt { get; set; }
		public int FixChange { get; set; }
		public DateTime? ResolvedAt { get; set; }
		public bool Notify { get; set; }
		public bool IsWarning { get; set; }
		public string BuildUrl { get; set; } = String.Empty;
<<<<<<< HEAD
		public List<string> Streams { get; set; } = new List<string>();
=======
		public List<string> Streams { get; } = new List<string>();
>>>>>>> 4af6daef

		HashSet<string>? _cachedProjects;

		public HashSet<string> Projects
		{
			get
			{
				// HACK to infer project names from streams
				if(_cachedProjects == null)
				{
					HashSet<string> newProjects = new HashSet<string>(StringComparer.OrdinalIgnoreCase);
					if (!String.IsNullOrEmpty(Project))
					{
						newProjects.Add(Project);
					}
					if (Streams != null)
					{
						foreach (string stream in Streams)
						{
							Match match = Regex.Match(stream, "^//([^/]+)/");
							if (match.Success)
							{
								string project = match.Groups[1].Value;
								if (project.StartsWith("UE", StringComparison.OrdinalIgnoreCase))
								{
									project = "UE" + project.Substring(2);
								}
								else if (Char.IsLower(project[0]))
								{
									project = Char.ToUpper(project[0], CultureInfo.InvariantCulture) + project.Substring(1);
								}
								newProjects.Add(project);
							}
						}
					}
					if (newProjects.Count == 0)
					{
						newProjects.Add("Default");
					}
					_cachedProjects = newProjects;
				}
				return _cachedProjects;
			}
		}
	}

	public class IssueUpdateData
	{
		public long Id { get; set; }
		public string Owner { get; set; } = String.Empty;
		public string? NominatedBy { get; set; }
		public bool? Acknowledged { get; set; }
		public int? FixChange { get; set; }
		public bool? Resolved { get; set; }
	}

	[Flags]
	public enum IssueAlertReason
	{
		Normal = 1,
		Owner = 2,
		UnassignedTimer = 4,
		UnacknowledgedTimer = 8,
		UnresolvedTimer = 16,
	}

	class IssueMonitor : IDisposable
	{
<<<<<<< HEAD
		public readonly string? ApiUrl;
		public readonly string UserName;
		int _refCount = 1;
		Task? _workerTask;
		ILogger _logger;
		CancellationTokenSource _cancellationSource;
		AsyncEvent _refreshEvent;
		int _updateIntervalMs;
		List<long> _trackingIssueIds = new List<long>();
		List<IssueData> _issues = new List<IssueData>();
		object _lockObject = new object();
		List<IssueUpdateData> _pendingUpdates = new List<IssueUpdateData>();
		IAsyncDisposer _asyncDisposer;
=======
		public string? ApiUrl { get; }
		public string UserName { get; }
		int _refCount = 1;
		Task? _workerTask;
		readonly ILogger _logger;
#pragma warning disable CA2213 // warning CA2213: 'IssueMonitor' contains field '_cancellationSource' that is of IDisposable type 'CancellationTokenSource', but it is never disposed. Change the Dispose method on 'IssueMonitor' to call Close or Dispose on this field.
		readonly CancellationTokenSource _cancellationSource;
#pragma warning restore CA2213
		readonly AsyncEvent _refreshEvent;
		int _updateIntervalMs;
		readonly List<long> _trackingIssueIds = new List<long>();
		List<IssueData> _issues = new List<IssueData>();
		readonly object _lockObject = new object();
		readonly List<IssueUpdateData> _pendingUpdates = new List<IssueUpdateData>();
		readonly IAsyncDisposer _asyncDisposer;
>>>>>>> 4af6daef

		public Action? OnIssuesChanged { get; set; }

		// Only used by MainWindow, but easier to just store here
		public Dictionary<long, IssueAlertReason> IssueIdToAlertReason { get; } = new Dictionary<long, IssueAlertReason>();

		public IssueMonitor(string? apiUrl, string userName, TimeSpan updateInterval, IServiceProvider serviceProvider)
		{
<<<<<<< HEAD
			this.ApiUrl = apiUrl;
			this.UserName = userName;
			this._updateIntervalMs = (int)updateInterval.TotalMilliseconds;
			this._logger = serviceProvider.GetRequiredService<ILogger<IssueMonitor>>();
			_cancellationSource = new CancellationTokenSource();
			this._asyncDisposer = serviceProvider.GetRequiredService<IAsyncDisposer>();
=======
			ApiUrl = apiUrl;
			UserName = userName;
			_updateIntervalMs = (int)updateInterval.TotalMilliseconds;
			_logger = serviceProvider.GetRequiredService<ILogger<IssueMonitor>>();
			_cancellationSource = new CancellationTokenSource();
			_asyncDisposer = serviceProvider.GetRequiredService<IAsyncDisposer>();
>>>>>>> 4af6daef

			if (apiUrl == null)
			{
				LastStatusMessage = "Database functionality disabled due to empty ApiUrl.";
			}
			else
			{
<<<<<<< HEAD
				_logger.LogInformation("Using connection string: {ApiUrl}", this.ApiUrl);
=======
				_logger.LogInformation("Using connection string: {ApiUrl}", ApiUrl);
>>>>>>> 4af6daef
			}

			_refreshEvent = new AsyncEvent();
		}

		public string LastStatusMessage
		{
			get;
			private set;
		} = String.Empty;

		public List<IssueData> GetIssues()
		{
			return _issues;
		}

		public TimeSpan GetUpdateInterval()
		{
			return TimeSpan.FromMilliseconds(_updateIntervalMs);
		}

		public void SetUpdateInterval(TimeSpan updateInterval)
		{
			_updateIntervalMs = (int)updateInterval.TotalMilliseconds;
			_refreshEvent.Set();
		}

		public void StartTracking(long issueId)
		{
			lock(_lockObject)
			{
				_trackingIssueIds.Add(issueId);
			}
			_refreshEvent.Set();
		}

		public void StopTracking(long issueId)
		{
			lock(_lockObject)
			{
				_trackingIssueIds.RemoveAt(_trackingIssueIds.IndexOf(issueId));
			}
		}

		public bool HasPendingUpdate()
		{
			return _pendingUpdates.Count > 0;
		}

		public void PostUpdate(IssueUpdateData update)
		{
			bool updatedIssues;
			lock(_lockObject)
			{
				_pendingUpdates.Add(update);
				updatedIssues = ApplyPendingUpdate(_issues, update);
			}

			_refreshEvent.Set();

			if(updatedIssues)
			{
				OnIssuesChanged?.Invoke();
			}
		}

		static bool ApplyPendingUpdate(List<IssueData> issues, IssueUpdateData update)
		{
			bool updated = false;
			for(int idx = 0; idx < issues.Count; idx++)
			{
				IssueData issue = issues[idx];
				if(update.Id == issue.Id)
				{
					if(update.Owner != null && update.Owner != issue.Owner)
					{
						issue.Owner = update.Owner;
						updated = true;
					}
					if(update.NominatedBy != null && update.NominatedBy != issue.NominatedBy)
					{
						issue.NominatedBy = update.NominatedBy;
						updated = true;
					}
					if(update.Acknowledged.HasValue && update.Acknowledged.Value != issue.AcknowledgedAt.HasValue)
					{
						issue.AcknowledgedAt = update.Acknowledged.Value? (DateTime?)DateTime.UtcNow : null;
						updated = true;
					}
					if(update.FixChange.HasValue)
					{
						issue.FixChange = update.FixChange.Value;
						if(issue.FixChange != 0)
						{
							issues.RemoveAt(idx);
						}
						updated = true;
					}
					break;
				}
			}
			return updated;
		}

		public void Start()
		{
			if(ApiUrl != null)
			{
				_workerTask = Task.Run(() => PollForUpdatesAsync(_cancellationSource.Token));
			}
		}

		public void AddRef()
		{
			if(_refCount == 0)
			{
				throw new Exception("Invalid reference count for IssueMonitor (zero)");
			}
			_refCount++;
		}

		public void Release()
		{
			_refCount--;
			if(_refCount < 0)
			{
				throw new Exception("Invalid reference count for IssueMonitor (ltz)");
			}
			if(_refCount == 0)
			{
				DisposeInternal();
			}
		}

		void IDisposable.Dispose()
		{
			DisposeInternal();
		}

		void DisposeInternal()
		{
			OnIssuesChanged = null;

			if (_workerTask != null)
			{
				_cancellationSource.Cancel();
<<<<<<< HEAD
				_asyncDisposer.Add(_workerTask.ContinueWith(_ => _cancellationSource.Dispose()));
=======
				_asyncDisposer.Add(_workerTask.ContinueWith(_ => _cancellationSource.Dispose(), TaskScheduler.Default));
>>>>>>> 4af6daef
				_workerTask = null;
			}
		}

		async Task PollForUpdatesAsync(CancellationToken cancellationToken)
		{
			while (cancellationToken.IsCancellationRequested)
			{
				Task refreshTask = _refreshEvent.Task;

				// Check if there's any pending update
				IssueUpdateData? pendingUpdate;
				lock (_lockObject)
				{
					if (_pendingUpdates.Count > 0)
					{
						pendingUpdate = _pendingUpdates[0];
					}
					else
					{
						pendingUpdate = null;
					}
				}

				// If we have an update, try to post it to the backend and check for another
				if (pendingUpdate != null)
				{
					if (await SendUpdateAsync(pendingUpdate, cancellationToken))
					{
<<<<<<< HEAD
						lock (_lockObject) { _pendingUpdates.RemoveAt(0); }
=======
						lock (_lockObject)
						{ 
							_pendingUpdates.RemoveAt(0);
						}
>>>>>>> 4af6daef
					}
					else
					{
						await Task.WhenAny(refreshTask, Task.Delay(TimeSpan.FromSeconds(5.0), cancellationToken));
					}
					continue;
				}

				// Read all the current issues
				await ReadCurrentIssuesAsync(cancellationToken);

				// Wait for something else to do
				await Task.WhenAny(refreshTask, Task.Delay(_updateIntervalMs, cancellationToken));
			}
		}

		async Task<bool> SendUpdateAsync(IssueUpdateData update, CancellationToken cancellationToken)
		{
			try
			{
				await RestApi.PutAsync<IssueUpdateData>($"{ApiUrl}/api/issues/{update.Id}", update, cancellationToken);
				return true;
			}
			catch(Exception ex)
			{
				_logger.LogError(ex, "Failed with exception.");
				LastStatusMessage = String.Format("Failed to send update: ({0})", ex.ToString());
				return false;
			}
		}

		async Task<bool> ReadCurrentIssuesAsync(CancellationToken cancellationToken)
		{
			try
			{
				Stopwatch timer = Stopwatch.StartNew();
				_logger.LogInformation("Polling for issues...");

				// Get the initial number of issues. We won't post updates if this stays at zero.
				int initialNumIssues = _issues.Count;

				// Fetch the new issues
				List<IssueData> newIssues = await RestApi.GetAsync<List<IssueData>>($"{ApiUrl}/api/issues?user={UserName}", cancellationToken);

				// Check if we're tracking a particular issue. If so, we want updates even when it's resolved.
				long[] localTrackingIssueIds;
				lock(_lockObject)
				{
					localTrackingIssueIds = _trackingIssueIds.Distinct().ToArray();
				}
				foreach(long localTrackingIssueId in localTrackingIssueIds)
				{
					if(!newIssues.Any(x => x.Id == localTrackingIssueId))
					{
						try
						{
							IssueData issue = await RestApi.GetAsync<IssueData>($"{ApiUrl}/api/issues/{localTrackingIssueId}", cancellationToken);
							if(issue != null)
							{
								newIssues.Add(issue);
							}
						}
						catch(Exception ex)
						{
							_logger.LogError(ex, "Exception while fetching tracked issue");
						}
					}
				}

				// Update all the builds for each issue
				foreach (IssueData newIssue in newIssues)
				{
					if (newIssue.Version == 0)
					{
						List<IssueBuildData> builds = await RestApi.GetAsync<List<IssueBuildData>>($"{ApiUrl}/api/issues/{newIssue.Id}/builds", cancellationToken);
						if (builds != null && builds.Count > 0)
						{
							newIssue.IsWarning = !builds.Any(x => x.Outcome != IssueBuildOutcome.Warning);

<<<<<<< HEAD
							IssueBuildData lastBuild = builds.OrderByDescending(x => x.Change).FirstOrDefault();
=======
							IssueBuildData? lastBuild = builds.OrderByDescending(x => x.Change).FirstOrDefault();
>>>>>>> 4af6daef
							if (lastBuild != null && !String.IsNullOrEmpty(lastBuild.ErrorUrl))
							{
								newIssue.BuildUrl = lastBuild.ErrorUrl;
							}
						}
					}
				}

				// Apply any pending updates to this issue list, and update it
				lock (_lockObject)
				{
					foreach(IssueUpdateData pendingUpdate in _pendingUpdates)
					{
						ApplyPendingUpdate(newIssues, pendingUpdate);
					}
					_issues = newIssues;
				}

				// Update the main thread
				if(initialNumIssues > 0 || _issues.Count > 0)
				{
					OnIssuesChanged?.Invoke();
				}

				// Update the stats
				LastStatusMessage = String.Format("Last update took {0}ms", timer.ElapsedMilliseconds);
				_logger.LogInformation("Done in {Time}ms.", timer.ElapsedMilliseconds);
				return true;
			}
			catch(Exception ex)
			{
				_logger.LogError(ex, "Failed with exception.");
				LastStatusMessage = String.Format("Last update failed: ({0})", ex.ToString());
				return false;
			}
		}
	}
}<|MERGE_RESOLUTION|>--- conflicted
+++ resolved
@@ -1,9 +1,5 @@
 // Copyright Epic Games, Inc. All Rights Reserved.
 
-<<<<<<< HEAD
-using EnvDTE;
-=======
->>>>>>> 4af6daef
 using EpicGames.Core;
 using Microsoft.Extensions.DependencyInjection;
 using Microsoft.Extensions.Logging;
@@ -15,8 +11,6 @@
 using System.Text.RegularExpressions;
 using System.Threading;
 using System.Threading.Tasks;
-
-#nullable enable
 
 #nullable enable
 
@@ -67,11 +61,7 @@
 		public bool Notify { get; set; }
 		public bool IsWarning { get; set; }
 		public string BuildUrl { get; set; } = String.Empty;
-<<<<<<< HEAD
-		public List<string> Streams { get; set; } = new List<string>();
-=======
 		public List<string> Streams { get; } = new List<string>();
->>>>>>> 4af6daef
 
 		HashSet<string>? _cachedProjects;
 
@@ -140,21 +130,6 @@
 
 	class IssueMonitor : IDisposable
 	{
-<<<<<<< HEAD
-		public readonly string? ApiUrl;
-		public readonly string UserName;
-		int _refCount = 1;
-		Task? _workerTask;
-		ILogger _logger;
-		CancellationTokenSource _cancellationSource;
-		AsyncEvent _refreshEvent;
-		int _updateIntervalMs;
-		List<long> _trackingIssueIds = new List<long>();
-		List<IssueData> _issues = new List<IssueData>();
-		object _lockObject = new object();
-		List<IssueUpdateData> _pendingUpdates = new List<IssueUpdateData>();
-		IAsyncDisposer _asyncDisposer;
-=======
 		public string? ApiUrl { get; }
 		public string UserName { get; }
 		int _refCount = 1;
@@ -170,7 +145,6 @@
 		readonly object _lockObject = new object();
 		readonly List<IssueUpdateData> _pendingUpdates = new List<IssueUpdateData>();
 		readonly IAsyncDisposer _asyncDisposer;
->>>>>>> 4af6daef
 
 		public Action? OnIssuesChanged { get; set; }
 
@@ -179,21 +153,12 @@
 
 		public IssueMonitor(string? apiUrl, string userName, TimeSpan updateInterval, IServiceProvider serviceProvider)
 		{
-<<<<<<< HEAD
-			this.ApiUrl = apiUrl;
-			this.UserName = userName;
-			this._updateIntervalMs = (int)updateInterval.TotalMilliseconds;
-			this._logger = serviceProvider.GetRequiredService<ILogger<IssueMonitor>>();
-			_cancellationSource = new CancellationTokenSource();
-			this._asyncDisposer = serviceProvider.GetRequiredService<IAsyncDisposer>();
-=======
 			ApiUrl = apiUrl;
 			UserName = userName;
 			_updateIntervalMs = (int)updateInterval.TotalMilliseconds;
 			_logger = serviceProvider.GetRequiredService<ILogger<IssueMonitor>>();
 			_cancellationSource = new CancellationTokenSource();
 			_asyncDisposer = serviceProvider.GetRequiredService<IAsyncDisposer>();
->>>>>>> 4af6daef
 
 			if (apiUrl == null)
 			{
@@ -201,11 +166,7 @@
 			}
 			else
 			{
-<<<<<<< HEAD
-				_logger.LogInformation("Using connection string: {ApiUrl}", this.ApiUrl);
-=======
 				_logger.LogInformation("Using connection string: {ApiUrl}", ApiUrl);
->>>>>>> 4af6daef
 			}
 
 			_refreshEvent = new AsyncEvent();
@@ -352,11 +313,7 @@
 			if (_workerTask != null)
 			{
 				_cancellationSource.Cancel();
-<<<<<<< HEAD
-				_asyncDisposer.Add(_workerTask.ContinueWith(_ => _cancellationSource.Dispose()));
-=======
 				_asyncDisposer.Add(_workerTask.ContinueWith(_ => _cancellationSource.Dispose(), TaskScheduler.Default));
->>>>>>> 4af6daef
 				_workerTask = null;
 			}
 		}
@@ -386,14 +343,10 @@
 				{
 					if (await SendUpdateAsync(pendingUpdate, cancellationToken))
 					{
-<<<<<<< HEAD
-						lock (_lockObject) { _pendingUpdates.RemoveAt(0); }
-=======
 						lock (_lockObject)
 						{ 
 							_pendingUpdates.RemoveAt(0);
 						}
->>>>>>> 4af6daef
 					}
 					else
 					{
@@ -473,11 +426,7 @@
 						{
 							newIssue.IsWarning = !builds.Any(x => x.Outcome != IssueBuildOutcome.Warning);
 
-<<<<<<< HEAD
-							IssueBuildData lastBuild = builds.OrderByDescending(x => x.Change).FirstOrDefault();
-=======
 							IssueBuildData? lastBuild = builds.OrderByDescending(x => x.Change).FirstOrDefault();
->>>>>>> 4af6daef
 							if (lastBuild != null && !String.IsNullOrEmpty(lastBuild.ErrorUrl))
 							{
 								newIssue.BuildUrl = lastBuild.ErrorUrl;
