// Copyright Epic Games, Inc. All Rights Reserved.

<<<<<<< HEAD
using System.IO;
using System.Threading;
using System.Threading.Tasks;
using EnvDTE;
=======
>>>>>>> 4af6daef
using Microsoft.Extensions.Logging.Abstractions;

namespace UnrealGameSync
{
	/// <summary>
	/// VisualStudio Uri Handler
	/// </summary>
	static class VisualStudioHandler
	{
		[UriHandler(true)]
		public static UriResult VsOpen(string depotPath, int line = -1)
		{
			string tempFileName = P4Automation.PrintToTempFile(null, depotPath, NullLogger.Instance).GetAwaiter().GetResult();

			string? errorMessage;
			if (!VisualStudioAutomation.OpenFile(tempFileName, out errorMessage, line))
			{
				return new UriResult() { Error = errorMessage ?? "Unknown Visual Studio Error" };
			}

			return new UriResult() { Success = true };
		}
	}
}<|MERGE_RESOLUTION|>--- conflicted
+++ resolved
@@ -1,12 +1,5 @@
 // Copyright Epic Games, Inc. All Rights Reserved.
 
-<<<<<<< HEAD
-using System.IO;
-using System.Threading;
-using System.Threading.Tasks;
-using EnvDTE;
-=======
->>>>>>> 4af6daef
 using Microsoft.Extensions.Logging.Abstractions;
 
 namespace UnrealGameSync
