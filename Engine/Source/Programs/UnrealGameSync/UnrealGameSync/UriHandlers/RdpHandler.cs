--- conflicted
+++ resolved
@@ -66,9 +66,6 @@
 			IntPtr buffer = IntPtr.Zero;
 			try
 			{
-<<<<<<< HEAD
-				if (!CredRead(Name, Type, 0, out Buffer))
-=======
 				if (!CredRead(name, type, 0, out buffer))
 				{
 					userName = null;
@@ -78,28 +75,14 @@
 
 				Credential? credential = Marshal.PtrToStructure<Credential>(buffer);
 				if (credential == null || credential.UserName == null || credential.CredentialBlob == IntPtr.Zero)
->>>>>>> d731a049
 				{
 					userName = null;
 					password = null;
 					return false;
 				}
 
-<<<<<<< HEAD
-				CREDENTIAL Credential = Marshal.PtrToStructure<CREDENTIAL>(Buffer);
-				UserName = Credential.UserName;
-				if (Credential.CredentialBlob == IntPtr.Zero)
-				{
-					Password = null;
-				}
-				else
-				{
-					Password = Marshal.PtrToStringUni(Credential.CredentialBlob, Credential.CredentialBlobSize / sizeof(char));
-				}
-=======
 				userName = credential.UserName;
 				password = Marshal.PtrToStringUni(credential.CredentialBlob, credential.CredentialBlobSize / sizeof(char));
->>>>>>> d731a049
 				return true;
 			}
 			finally
