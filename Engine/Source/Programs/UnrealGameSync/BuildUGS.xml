<?xml version='1.0' ?>
<BuildGraph xmlns="http://www.epicgames.com/BuildGraph" xmlns:xsi="http://www.w3.org/2001/XMLSchema-instance" xsi:schemaLocation="http://www.epicgames.com/BuildGraph ../../../Build/Graph/Schema.xsd" >

	<Option Name="PreflightChange" DefaultValue="" Description="Preflight changelist number"/>
	
	<Option Name="SubmitToStream" DefaultValue="" Description="Stream to submit binaries to"/>
	<Option Name="SubmitToBranch" DefaultValue="" Description="Branch to submit binaries to"/>
	<Option Name="SubmitPath" DefaultValue="" Description="Relative path within the stream/branch to submit binaries"/>

	<Property Name="UgsDir" Value="$(RootDir)/Engine/Source/Programs/UnrealGameSync"/>
	<Property Name="UgsOutputDir" Value="$(RootDir)/LocalBuilds/UnrealGameSync"/>
	<Property Name="UgsZipOutputDir" Value="$(RootDir)/LocalBuilds/UnrealGameSyncZip"/>
	<Property Name="WixDir" Value="$(RootDir)/Engine/Source/ThirdParty/WiX/3.8"/>

	<Property Name="Version" Value="$(EngineMajorVersion).$(EngineMinorVersion).$(EnginePatchVersion)"/>
	<Property Name="InformationalVersion" Value="$(EscapedBranch)-CL-$(Change)"/>
	<Property Name="InformationalVersion" Value="$(InformationalVersion)-PF-$(PreflightChange)" If="'$(PreflightChange)' != ''"/>
	<Property Name="VersionArguments" Value="/p:Version=$(Version).0 /p:InformationalVersion=$(InformationalVersion)"/>
	
	<Agent Name="UnrealGameSync Agent" Type="Win64">
		<Property Name="UgsPublishDir" Value="$(UgsOutputDir)"/>
		<Property Name="UgsPublishDir" Value="$(UgsPublishDir)/$(SubmitPath)" If="'$(SubmitPath)' != ''"/>

		<Property Name="UgsZipPublishDir" Value="$(UgsZipOutputDir)"/>
		<Property Name="UgsZipPublishDir" Value="$(UgsZipPublishDir)/$(SubmitPath)" If="'$(SubmitPath)' != ''"/>
	
		<Node Name="Build UnrealGameSync">
			<Delete Files="$(UgsOutputDir)/..."/>
			<DotNet Arguments="publish &quot;$(UgsDir)/UnrealGameSyncCmd/UnrealGameSyncCmd.csproj&quot; --output=&quot;$(UgsPublishDir)&quot; --no-self-contained -r win-x64 $(VersionArguments)"/>
			<DotNet Arguments="publish &quot;$(UgsDir)/UnrealGameSyncCmd/UnrealGameSyncCmd.csproj&quot; --output=&quot;$(UgsPublishDir)&quot; --no-self-contained -r osx-x64 $(VersionArguments)"/>
			<DotNet Arguments="publish &quot;$(UgsDir)/UnrealGameSyncCmd/UnrealGameSyncCmd.csproj&quot; --output=&quot;$(UgsPublishDir)&quot; --no-self-contained -r linux-x64 $(VersionArguments)"/>
			<DotNet Arguments="publish &quot;$(UgsDir)/UnrealGameSync/UnrealGameSync.csproj&quot; --output=&quot;$(UgsPublishDir)&quot; --no-self-contained -r win-x64 $(VersionArguments)"/>
		</Node>
		<Node Name="Publish Unstable" Requires="Build UnrealGameSync">
			<Submit Description="Updating UGS from CL $(Change)" Workspace="Temp" Files="$(UgsPublishDir)/..." RootDir="$(UgsOutputDir)" Stream="$(SubmitToStream)" Branch="$(SubmitToBranch)/UnstableRelease"/>
		</Node>
		<Node Name="Publish Unstable Zip" Requires="Build UnrealGameSync">
			<Zip FromDir="$(UgsOutputDir)" ZipFile="$(UgsZipPublishDir)/UnstableRelease.zip"/>
			<Submit Description="Updating UGS from CL $(Change) (Zip)" Workspace="Temp" Files="$(UgsZipPublishDir)/UnstableRelease.zip" RootDir="$(UgsZipOutputDir)" Stream="$(SubmitToStream)" Branch="$(SubmitToBranch)"/>
		</Node>
		<Node Name="Publish Live" Requires="Build UnrealGameSync">
			<Submit Description="Updating UGS from CL $(Change)" Workspace="Temp" Files="$(UgsPublishDir)/..." RootDir="$(UgsOutputDir)" Stream="$(SubmitToStream)" Branch="$(SubmitToBranch)/Release"/>
		</Node>
		<Node Name="Publish Live Zip" Requires="Build UnrealGameSync">
			<Zip FromDir="$(UgsOutputDir)" ZipFile="$(UgsZipPublishDir)/Release.zip"/>
			<Submit Description="Updating UGS from CL $(Change) (Zip)" Workspace="Temp" Files="$(UgsZipPublishDir)/Release.zip" RootDir="$(UgsZipOutputDir)" Stream="$(SubmitToStream)" Branch="$(SubmitToBranch)"/>
		</Node>
	</Agent>
	
	<Agent Name="UnrealGameSync Installer" Type="Win64">
		<Node Name="Build HordeInstaller">
			<Property Name="WixDir" Value="$(RootDir)/Engine/Source/ThirdParty/WiX/3.8"/>
			<Property Name="SourceDir" Value="$(RootDir)/Engine/Source/Programs/UnrealGameSync/Installer"/>
			<Property Name="UgsLauncherPublishDir" Value="$(UgsDir)/UnrealGameSyncLauncher/bin/Release/netcoreapp3.1/win-x64/publish"/>

			<Delete Files="$(UgsLauncherPublishDir)/..."/>
			<DotNet Arguments="publish &quot;$(UgsDir)/UnrealGameSyncLauncher/UnrealGameSyncLauncher.csproj&quot; --output=&quot;$(UgsLauncherPublishDir)&quot; --no-self-contained -c Release -r win-x64 $(VersionArguments)"/>

			<Spawn Exe="$(WixDir)/heat.exe" Arguments="dir &quot;$(UgsLauncherPublishDir)&quot; -cg UGSLauncher_Project -dr INSTALLFOLDER -scom -sreg -srd -var var.BasePath -gg -sfrag -out obj/Release/UGSLauncher.wxs" WorkingDir="$(SourceDir)"/>
			<Spawn Exe="$(WixDir)/candle.exe" Arguments="-dBasePath=&quot;$(UgsLauncherPublishDir)&quot; -out obj\Release\ -dConfiguration=Release -dPlatform=x64 -arch x86 -ext ..\..\..\ThirdParty\WiX\3.8\WixUtilExtension.dll Product.wxs obj/Release/UGSLauncher.wxs" WorkingDir="$(SourceDir)"/>
			<Spawn Exe="$(WixDir)/light.exe" Arguments="-out &quot;bin/Release/UnrealGameSync.msi&quot; -pdbout &quot;bin/Release/UnrealGameSync.wixpdb&quot; -cultures:null -ext ..\..\..\ThirdParty\WiX\3.8\WixUtilExtension.dll -sice:ICE69 &quot;obj\Release\Product.wixobj&quot; &quot;obj\Release\UGSLauncher.wixobj&quot;" WorkingDir="$(SourceDir)"/>
		</Node>
	</Agent>

<<<<<<< HEAD
=======
	<Aggregate Name="Publish Unstable With Zip" Requires="Publish Unstable;Publish Unstable Zip"/>
	<Aggregate Name="Publish Live With Zip" Requires="Publish Live;Publish Live Zip"/>

>>>>>>> d731a049
</BuildGraph><|MERGE_RESOLUTION|>--- conflicted
+++ resolved
@@ -62,10 +62,7 @@
 		</Node>
 	</Agent>
 
-<<<<<<< HEAD
-=======
 	<Aggregate Name="Publish Unstable With Zip" Requires="Publish Unstable;Publish Unstable Zip"/>
 	<Aggregate Name="Publish Live With Zip" Requires="Publish Live;Publish Live Zip"/>
 
->>>>>>> d731a049
 </BuildGraph>