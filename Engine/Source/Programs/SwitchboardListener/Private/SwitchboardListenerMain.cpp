// Copyright Epic Games, Inc. All Rights Reserved.

#include "SwitchboardListener.h"
#include "SwitchboardListenerApp.h"
#include "SwitchboardListenerVersion.h"

#include "HAL/ExceptionHandling.h"
#include "Interfaces/IPv4/IPv4Endpoint.h"
#include "Misc/ScopeExit.h"
#include "ProfilingDebugging/TraceAuxiliary.h"
#include "RequiredProgramMainCPPInclude.h"

IMPLEMENT_APPLICATION(SwitchboardListener, "SwitchboardListener");
DEFINE_LOG_CATEGORY(LogSwitchboard);


int32 InitEngine(const TCHAR* InCommandLine)
{
	const int32 InitResult = GEngineLoop.PreInit(InCommandLine);
	if (InitResult != 0)
	{
		return InitResult;
	}

	ProcessNewlyLoadedUObjects();
	FModuleManager::Get().StartProcessingNewlyLoadedObjects();

	// Load internal Concert plugins in the pre-default phase
	IPluginManager::Get().LoadModulesForEnabledPlugins(ELoadingPhase::PreDefault);

	// Load Concert Sync plugins in default phase
	IPluginManager::Get().LoadModulesForEnabledPlugins(ELoadingPhase::Default);

	return 0;
}

bool InitSocketSystem()
{
	EModuleLoadResult LoadResult;
	FModuleManager::Get().LoadModuleWithFailureReason(TEXT("Sockets"), LoadResult);

	FIPv4Endpoint::Initialize();

	return LoadResult == EModuleLoadResult::Success;
}


// There's a subtle potential race condition with the parent PID being recycled
// after the parent listener has actually exited. We open a handle first, then
// ensure we have the right process by enumerating processes to check that it's
// actually our parent process. At that point, the open handle is unambiguous.
FProcHandle CheckRedeploy(const FSwitchboardCommandLineOptions& Options)
{
	if (!Options.RedeployFromPid.IsSet())
	{
		return FProcHandle();
	}

	const uint32 ExpectedParentPid = Options.RedeployFromPid.GetValue();
	const FProcHandle ExpectedParentProc = FPlatformProcess::OpenProcess(ExpectedParentPid);
	if (!ExpectedParentProc.IsValid())
	{
		UE_LOG(LogSwitchboard, Error, TEXT("Couldn't get handle to redeploy parent process; you'll need to remove the old executable manually"));
		return FProcHandle();
	}

	const uint32 CurrentPid = FPlatformProcess::GetCurrentProcessId();
	FPlatformProcess::FProcEnumerator ProcessEnumerator;
	while (ProcessEnumerator.MoveNext())
	{
		FPlatformProcess::FProcEnumInfo CurrentProcInfo = ProcessEnumerator.GetCurrent();
		const bool bIsCurrentProc = CurrentProcInfo.GetPID() == CurrentPid;
		const bool bHasExpectedParent = CurrentProcInfo.GetParentPID() == ExpectedParentPid;
		if (bIsCurrentProc)
		{
			if (bHasExpectedParent)
			{
				return ExpectedParentProc;
			}
			else
			{
				UE_LOG(LogSwitchboard, Error, TEXT("Redeploy expected parent PID of %u, but found %u; you'll need to remove the old executable manually"),
					ExpectedParentPid, CurrentProcInfo.GetParentPID());

				return FProcHandle();
			}
		}
	}

	// Shouldn't be possible.
	check(false);
	UE_LOG(LogSwitchboard, Error, TEXT("Failed to enumerate our own PID!"));

	return FProcHandle();
}

// Wait for the old listener parent process to exit and delete its executable.
bool HandleRedeploy(FProcHandle& RedeployParentProc, uint32 RedeployParentPid)
{
#if PLATFORM_WINDOWS
	// NOTE: FPlatformProcess::ExecutablePath() is stale if moved while running!
	const FString CurrentExePath = FPlatformProcess::GetApplicationName(FPlatformProcess::GetCurrentProcessId());

	// Otherwise, the window title remains the temporary (pre-rename) filename.
	::SetConsoleTitle(*CurrentExePath);
#endif

	const FString& OldLauncherPath = FPlatformProcess::GetApplicationName(RedeployParentPid);

	// Get handle to existing IPC semaphore.
	const FString IpcSemaphoreName = FSwitchboardListener::GetIpcSemaphoreName(RedeployParentPid);
	FPlatformProcess::FSemaphore* IpcSemaphore = FPlatformProcess::NewInterprocessSynchObject(IpcSemaphoreName, false);
	ON_SCOPE_EXIT
	{
		if (IpcSemaphore)
		{
			FPlatformProcess::DeleteInterprocessSynchObject(IpcSemaphore);
		}
	};

	if (IpcSemaphore == nullptr)
	{
		UE_LOG(LogSwitchboard, Fatal, TEXT("Error opening redeploy IPC semaphore"));
		return false;
	}

	// This release signals the old parent launcher that we're initialized and it can shut down.
	IpcSemaphore->Unlock();

	if (FPlatformProcess::IsProcRunning(RedeployParentProc))
	{
		UE_LOG(LogSwitchboard, Display, TEXT("Waiting for previous listener to shut down..."));
		int8 SecondsToWait = 5;
		bool bStillRunning = true;
		do
		{
			FPlatformProcess::Sleep(1.0f);
			--SecondsToWait;
			bStillRunning = FPlatformProcess::IsProcRunning(RedeployParentProc);
		} while (bStillRunning && SecondsToWait > 0);

		if (bStillRunning)
		{
			UE_LOG(LogSwitchboard, Warning, TEXT("Forcibly terminating previous listener"));
			if (RedeployParentProc.IsValid())
			{
				FPlatformProcess::TerminateProc(RedeployParentProc);
				FPlatformProcess::CloseProc(RedeployParentProc);
			}
			bStillRunning = FPlatformProcess::IsApplicationRunning(RedeployParentPid);
		}

		if (bStillRunning)
		{
			UE_LOG(LogSwitchboard, Error,
				TEXT("Unable to shut down previous listener at %s; you'll need to remove the old executable manually"),
				*OldLauncherPath);
			return false;
		}
	}

	IPlatformFile& PlatformFile = FPlatformFileManager::Get().GetPlatformFile();
	if (!PlatformFile.DeleteFile(*OldLauncherPath))
	{
		UE_LOG(LogSwitchboard, Error,
			TEXT("Unable to remove previous listener at %s; you may need to remove the old executable manually"),
			*OldLauncherPath);
		return false;
	}

	return true;
}

<<<<<<< HEAD
int32 RunSwitchboardListener(const TCHAR* CommandLine)
{
	const FSwitchboardCommandLineOptions Options = FSwitchboardCommandLineOptions::FromString(CommandLine);
=======
int32 RunSwitchboardListener(int32 ArgC, TCHAR* ArgV[])
{
	const FString CommandLine = FCommandLine::BuildFromArgV(nullptr, ArgC, ArgV, nullptr);
	FCommandLine::Set(*CommandLine);

	const FSwitchboardCommandLineOptions Options = FSwitchboardCommandLineOptions::FromString(*CommandLine);
>>>>>>> d731a049

	if (Options.OutputVersion)
	{
		printf("SwitchboardListener %u.%u.%u", SBLISTENER_VERSION_MAJOR, SBLISTENER_VERSION_MINOR, SBLISTENER_VERSION_PATCH);
		RequestEngineExit(TEXT("Output -version"));
		return 0;
	}

#if PLATFORM_WINDOWS
	// If we were launched detached, detect and spawn a new console.
	// TODO: Command line switch to suppress this behavior? Or explicitly opt-in for redeploy?
	{
		bool bIsStdoutAttachedToConsole = false;
		HANDLE StdoutHandle = GetStdHandle(STD_OUTPUT_HANDLE);
		if (StdoutHandle != INVALID_HANDLE_VALUE)
		{
			if (GetFileType(StdoutHandle) == FILE_TYPE_CHAR)
			{
				bIsStdoutAttachedToConsole = true;
			}
		}

		if (!bIsStdoutAttachedToConsole)
		{
			AllocConsole();

			FILE* OutIgnoredNewStreamPtr = nullptr;
			freopen_s(&OutIgnoredNewStreamPtr, "CONIN$", "r", stdin);
			freopen_s(&OutIgnoredNewStreamPtr, "CONOUT$", "w", stdout);
			freopen_s(&OutIgnoredNewStreamPtr, "CONOUT$", "w", stderr);
		}
	}
#endif

	const int32 InitResult = InitEngine(*CommandLine);

	UE_LOG(LogSwitchboard, Display, TEXT("SwitchboardListener %u.%u.%u"), SBLISTENER_VERSION_MAJOR, SBLISTENER_VERSION_MINOR, SBLISTENER_VERSION_PATCH);

	if (InitResult != 0)
	{
		UE_LOG(LogSwitchboard, Fatal, TEXT("Could not initialize engine, Error code: %d"), InitResult);
		RequestEngineExit(TEXT("Engine init failure"));
		return InitResult;
	}

	UE_LOG(LogSwitchboard, Display, TEXT("Successfully initialized engine."));

	if (!InitSocketSystem())
	{
		UE_LOG(LogSwitchboard, Fatal, TEXT("Could not initialize socket system!"));
		RequestEngineExit(TEXT("Socket init failure"));
		return 1;
	}

	UE_LOG(LogSwitchboard, Display, TEXT("Successfully initialized socket system."));

	FProcHandle RedeployParentProc = CheckRedeploy(Options);
	if (RedeployParentProc.IsValid())
	{
		UE_LOG(LogSwitchboard, Display, TEXT("Performing redeploy"));
		HandleRedeploy(RedeployParentProc, Options.RedeployFromPid.GetValue());
	}

#if PLATFORM_WINDOWS
	if (Options.MinimizeOnLaunch)
	{
		ShowWindow(GetConsoleWindow(), SW_MINIMIZE);
	}
#endif

	FSwitchboardListener Listener(Options);

	if (!Listener.Init())
	{
		RequestEngineExit(TEXT("FSwitchboardListener init failure"));
		return 1;
	}

	double LastTime = FPlatformTime::Seconds();
	const float IdealFrameTime = 1.0f / 30.0f;

	bool bListenerIsRunning = true;

	while (bListenerIsRunning)
	{
		const double CurrentTime = FPlatformTime::Seconds();
		const double DeltaTime = CurrentTime - LastTime;
		LastTime = CurrentTime;

		if (DeltaTime > 0.1)
		{
			UE_LOG(LogSwitchboard, Warning, TEXT("Hitch detected; %.3f seconds since prior tick"), DeltaTime);
		}

		FTaskGraphInterface::Get().ProcessThreadUntilIdle(ENamedThreads::GameThread);

		// Pump & Tick objects
		FTSTicker::GetCoreTicker().Tick(DeltaTime);

		bListenerIsRunning = Listener.Tick();

		GFrameCounter++;
		FStats::AdvanceFrame(false);
		GLog->FlushThreadedLogs();

		// Run garbage collection for the UObjects for the rest of the frame or at least to 2 ms
		IncrementalPurgeGarbage(true, FMath::Max<float>(0.002f, IdealFrameTime - (FPlatformTime::Seconds() - CurrentTime)));

		// Throttle main thread main fps by sleeping if we still have time
		FPlatformProcess::Sleep(FMath::Max<float>(0.0f, IdealFrameTime - (FPlatformTime::Seconds() - CurrentTime)));
	}

	// Cleanup. See also: FEngineLoop::AppPreExit and FEngineLoop::AppExit
	UE_LOG(LogExit, Log, TEXT("Preparing to exit."));
	FCoreDelegates::OnPreExit.Broadcast();
	FCoreDelegates::OnExit.Broadcast();

	if (GThreadPool != nullptr)
	{
		GThreadPool->Destroy();
	}
	if (GBackgroundPriorityThreadPool != nullptr)
	{
		GBackgroundPriorityThreadPool->Destroy();
	}
	if (GIOThreadPool != nullptr)
	{
		GIOThreadPool->Destroy();
	}

	FTaskGraphInterface::Shutdown();
	FPlatformMisc::PlatformTearDown();

	if (GLog)
	{
		GLog->TearDown();
	}

	FTextLocalizationManager::TearDown();
	FInternationalization::TearDown();

	FTraceAuxiliary::Shutdown();

	return 0;
}

INT32_MAIN_INT32_ARGC_TCHAR_ARGV()
{
<<<<<<< HEAD
	const FString CommandLine = FCommandLine::BuildFromArgV(nullptr, ArgC, ArgV, nullptr);
	FCommandLine::Set(*CommandLine);

	int32 ExitCode;
	if (FPlatformMisc::IsDebuggerPresent())
	{
		ExitCode = RunSwitchboardListener(*CommandLine);
=======
	int32 ExitCode;
	if (FPlatformMisc::IsDebuggerPresent())
	{
		ExitCode = RunSwitchboardListener(ArgC, ArgV);
>>>>>>> d731a049
	}
	else
	{
#if PLATFORM_WINDOWS && !PLATFORM_SEH_EXCEPTIONS_DISABLED
		__try
#endif
		{
			// SetCrashHandler(nullptr) sets up default behavior for Linux and Mac interfacing with CrashReportClient
			FPlatformMisc::SetCrashHandler(nullptr);
			GIsGuarded = true;
<<<<<<< HEAD
			ExitCode = RunSwitchboardListener(*CommandLine);
=======
			ExitCode = RunSwitchboardListener(ArgC, ArgV);
>>>>>>> d731a049
			GIsGuarded = false;
		}
#if PLATFORM_WINDOWS && !PLATFORM_SEH_EXCEPTIONS_DISABLED
		__except (ReportCrash(GetExceptionInformation()))
		{
			if (GError)
			{
				GError->HandleError();
			}

			// RequestExit(bForce==True) terminates this process with a specific exit code and does not return.
			FPlatformMisc::RequestExit(true);
			ExitCode = 1; // Suppress compiler warning.
		}
#endif
	}

	return ExitCode;
}<|MERGE_RESOLUTION|>--- conflicted
+++ resolved
@@ -171,18 +171,12 @@
 	return true;
 }
 
-<<<<<<< HEAD
-int32 RunSwitchboardListener(const TCHAR* CommandLine)
-{
-	const FSwitchboardCommandLineOptions Options = FSwitchboardCommandLineOptions::FromString(CommandLine);
-=======
 int32 RunSwitchboardListener(int32 ArgC, TCHAR* ArgV[])
 {
 	const FString CommandLine = FCommandLine::BuildFromArgV(nullptr, ArgC, ArgV, nullptr);
 	FCommandLine::Set(*CommandLine);
 
 	const FSwitchboardCommandLineOptions Options = FSwitchboardCommandLineOptions::FromString(*CommandLine);
->>>>>>> d731a049
 
 	if (Options.OutputVersion)
 	{
@@ -331,20 +325,10 @@
 
 INT32_MAIN_INT32_ARGC_TCHAR_ARGV()
 {
-<<<<<<< HEAD
-	const FString CommandLine = FCommandLine::BuildFromArgV(nullptr, ArgC, ArgV, nullptr);
-	FCommandLine::Set(*CommandLine);
-
 	int32 ExitCode;
 	if (FPlatformMisc::IsDebuggerPresent())
 	{
-		ExitCode = RunSwitchboardListener(*CommandLine);
-=======
-	int32 ExitCode;
-	if (FPlatformMisc::IsDebuggerPresent())
-	{
 		ExitCode = RunSwitchboardListener(ArgC, ArgV);
->>>>>>> d731a049
 	}
 	else
 	{
@@ -355,11 +339,7 @@
 			// SetCrashHandler(nullptr) sets up default behavior for Linux and Mac interfacing with CrashReportClient
 			FPlatformMisc::SetCrashHandler(nullptr);
 			GIsGuarded = true;
-<<<<<<< HEAD
-			ExitCode = RunSwitchboardListener(*CommandLine);
-=======
 			ExitCode = RunSwitchboardListener(ArgC, ArgV);
->>>>>>> d731a049
 			GIsGuarded = false;
 		}
 #if PLATFORM_WINDOWS && !PLATFORM_SEH_EXCEPTIONS_DISABLED
