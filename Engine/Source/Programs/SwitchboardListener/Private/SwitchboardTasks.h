// Copyright Epic Games, Inc. All Rights Reserved.

#pragma once

#include "Interfaces/IPv4/IPv4Endpoint.h"
#include "Misc/SecureHash.h"
#include "Templates/TypeHash.h"

enum class ESwitchboardTaskType : uint8
{
	Start,
	Kill,
	Restart,
	ReceiveFileFromClient,
	SendFileToClient,
	Disconnect,
	KeepAlive,
	GetSyncStatus,
	GetFlipMode,
	FixExeFlags,
	RedeployListener,
<<<<<<< HEAD
=======
	RefreshMosaics,
	MinimizeWindows,
>>>>>>> 3aae9151
};


struct FSwitchboardTask
{
	ESwitchboardTaskType Type;
	FString Name;
	FGuid TaskID;
	FIPv4Endpoint Recipient;

	FSwitchboardTask(ESwitchboardTaskType InType, FString InName, FGuid InTaskID, FIPv4Endpoint InRecipient)
		: Type(InType)
		, Name(InName)
		, TaskID(InTaskID)
		, Recipient(InRecipient)
	{}

	/** Calculates a hash that should be the same for equivalent Tasks, even if their TaskID is different */
	virtual uint32 GetEquivalenceHash() const
	{
		return HashCombine(GetTypeHash(Type), GetTypeHash(Recipient));
	}
	
	virtual ~FSwitchboardTask()
	{}
};

struct FSwitchboardGetSyncStatusTask : public FSwitchboardTask
{
	FSwitchboardGetSyncStatusTask(const FGuid& InTaskId, const FIPv4Endpoint& InEndpoint, const FGuid& InProgramID)
		: FSwitchboardTask{ ESwitchboardTaskType::GetSyncStatus, TEXT("get sync status"), InTaskId, InEndpoint }
		, ProgramID(InProgramID)
	{}

	/** ID of the program that we wish to get the FlipMode of */
	FGuid ProgramID;

	//~ Begin FSwitchboardTask interface
	virtual uint32 GetEquivalenceHash() const override
	{
		return HashCombine(FSwitchboardTask::GetEquivalenceHash(), GetTypeHash(ProgramID));
	}
	//~ End FSwitchboardTask interface
<<<<<<< HEAD
=======
};

struct FSwitchboardRefreshMosaicsTask : public FSwitchboardTask
{
	FSwitchboardRefreshMosaicsTask(const FGuid& InTaskId, const FIPv4Endpoint& InEndpoint)
		: FSwitchboardTask{ ESwitchboardTaskType::RefreshMosaics, TEXT("refresh mosaics"), InTaskId, InEndpoint }
	{}

	//~ Begin FSwitchboardTask interface
	virtual uint32 GetEquivalenceHash() const override
	{
		return HashCombine(GetTypeHash(Type), GetTypeHash(Name));
	}
	//~ End FSwitchboardTask interface
>>>>>>> 3aae9151
};

struct FSwitchboardStartTask : public FSwitchboardTask
{
	FSwitchboardStartTask(
		const FGuid& InTaskId, 
		const FIPv4Endpoint& InEndpoint, 
		const FString& InCommand, 
		const FString& InArgs, 
		const FString& InName, 
		const FString& InCaller, 
<<<<<<< HEAD
		const FString& InWorkingDir,
		bool bInUpdateClientsWithStdout,
		int32 InPriorityModifier
=======
		const FString& InWorkingDir
>>>>>>> 3aae9151
	)
		: FSwitchboardTask{ ESwitchboardTaskType::Start, TEXT("start"), InTaskId, InEndpoint }
		, Command(InCommand)
		, Arguments(InArgs)
		, Name(InName)
		, Caller(InCaller)
		, WorkingDir(InWorkingDir)
<<<<<<< HEAD
		, bUpdateClientsWithStdout(bInUpdateClientsWithStdout)
		, PriorityModifier(InPriorityModifier)
=======
>>>>>>> 3aae9151
	{
	}

	FString Command;
	FString Arguments;
	FString Name;
	FString Caller;
	FString WorkingDir;
<<<<<<< HEAD
	bool bUpdateClientsWithStdout;
	int32 PriorityModifier;
=======
	bool bUpdateClientsWithStdout = false;
	int32 PriorityModifier = 0;
>>>>>>> 3aae9151

	//~ Begin FSwitchboardTask interface
	virtual uint32 GetEquivalenceHash() const override
	{
		uint32 Hash = HashCombine(FSwitchboardTask::GetEquivalenceHash(), GetTypeHash(Command));
		Hash = HashCombine(Hash, GetTypeHash(Caller));
		return HashCombine(Hash, GetTypeHash(Arguments));
	}
	//~ End FSwitchboardTask interface
};

struct FSwitchboardKillTask : public FSwitchboardTask
{
	FSwitchboardKillTask(const FGuid& InTaskId, const FIPv4Endpoint& InEndpoint, const FGuid& InProgramID)
		: FSwitchboardTask{ ESwitchboardTaskType::Kill, TEXT("kill"), InTaskId, InEndpoint}
		, ProgramID(InProgramID)
	{}

	FGuid ProgramID; // unique ID of process to kill

	//~ Begin FSwitchboardTask interface
	virtual uint32 GetEquivalenceHash() const override
	{
		return HashCombine(FSwitchboardTask::GetEquivalenceHash(), GetTypeHash(ProgramID));
	}
	//~ End FSwitchboardTask interface
};

struct FSwitchboardReceiveFileFromClientTask : public FSwitchboardTask
{
	FSwitchboardReceiveFileFromClientTask(const FGuid& InTaskID, const FIPv4Endpoint& InEndpoint, const FString& InDestination, const FString& InContent)
		: FSwitchboardTask{ ESwitchboardTaskType::ReceiveFileFromClient, TEXT("receive file from client"), InTaskID, InEndpoint }
		, Destination(InDestination)
		, FileContent(InContent)
	{}

	FString Destination;
	FString FileContent;
<<<<<<< HEAD
=======
	bool bForceOverwrite = false;
>>>>>>> 3aae9151

	//~ Begin FSwitchboardTask interface
	virtual uint32 GetEquivalenceHash() const override
	{
		uint32 Hash = HashCombine(FSwitchboardTask::GetEquivalenceHash(), GetTypeHash(Destination));
		return HashCombine(Hash, GetTypeHash(FileContent));
	}
	//~ End FSwitchboardTask interface
};

struct FSwitchboardRedeployListenerTask : public FSwitchboardTask
{
	FSwitchboardRedeployListenerTask(const FGuid& InTaskID, const FIPv4Endpoint& InEndpoint, const FString& InExpectedHashHexDigest, const FString& InContent)
		: FSwitchboardTask{ ESwitchboardTaskType::RedeployListener, TEXT("deploy new listener executable from client"), InTaskID, InEndpoint }
		, FileContent(InContent)
	{
		ExpectedHash.FromString(InExpectedHashHexDigest);
	}

	FSHAHash ExpectedHash;
	FString FileContent;

	//~ Begin FSwitchboardTask interface
	virtual uint32 GetEquivalenceHash() const override
	{
		uint32 Hash = HashCombine(FSwitchboardTask::GetEquivalenceHash(), GetTypeHash(ExpectedHash));
		return HashCombine(Hash, GetTypeHash(FileContent));
	}
	//~ End FSwitchboardTask interface
};

struct FSwitchboardSendFileToClientTask : public FSwitchboardTask
{
	FSwitchboardSendFileToClientTask(const FGuid& InTaskID, const FIPv4Endpoint& InEndpoint, const FString& InSource)
		: FSwitchboardTask{ ESwitchboardTaskType::SendFileToClient, TEXT("send file to client"), InTaskID, InEndpoint }
		, Source(InSource)
	{}

	FString Source;

	//~ Begin FSwitchboardTask interface
	virtual uint32 GetEquivalenceHash() const override
	{
		return HashCombine(FSwitchboardTask::GetEquivalenceHash(), GetTypeHash(Source));
	}
	//~ End FSwitchboardTask interface
};

struct FSwitchboardFixExeFlagsTask : public FSwitchboardTask
{
	FSwitchboardFixExeFlagsTask(const FGuid& InTaskId, const FIPv4Endpoint& InEndpoint, const FGuid& InProgramID)
		: FSwitchboardTask{ ESwitchboardTaskType::FixExeFlags, TEXT("fixExeFlags"), InTaskId, InEndpoint }
		, ProgramID(InProgramID)
	{}

	FGuid ProgramID;

	//~ Begin FSwitchboardTask interface
	virtual uint32 GetEquivalenceHash() const override
	{
		return HashCombine(FSwitchboardTask::GetEquivalenceHash(), GetTypeHash(ProgramID));
	}
	//~ End FSwitchboardTask interface
};

struct FSwitchboardDisconnectTask : public FSwitchboardTask
{
	FSwitchboardDisconnectTask(const FGuid& InTaskId, const FIPv4Endpoint& InEndpoint)
		: FSwitchboardTask{ESwitchboardTaskType::Disconnect, TEXT("disconnect"), InTaskId, InEndpoint}
	{}
};

struct FSwitchboardKeepAliveTask : public FSwitchboardTask
{
	FSwitchboardKeepAliveTask(const FGuid& InTaskId, const FIPv4Endpoint& InEndpoint)
		: FSwitchboardTask{ESwitchboardTaskType::KeepAlive, TEXT("keep alive"), InTaskId, InEndpoint}
	{}
};

struct FSwitchboardMinimizeWindowsTask : public FSwitchboardTask
{
	FSwitchboardMinimizeWindowsTask(const FGuid& InTaskId, const FIPv4Endpoint& InEndpoint)
		: FSwitchboardTask{ ESwitchboardTaskType::MinimizeWindows, TEXT("minimize windows"), InTaskId, InEndpoint }
	{}
};
<|MERGE_RESOLUTION|>--- conflicted
+++ resolved
@@ -19,11 +19,8 @@
 	GetFlipMode,
 	FixExeFlags,
 	RedeployListener,
-<<<<<<< HEAD
-=======
 	RefreshMosaics,
 	MinimizeWindows,
->>>>>>> 3aae9151
 };
 
 
@@ -67,8 +64,6 @@
 		return HashCombine(FSwitchboardTask::GetEquivalenceHash(), GetTypeHash(ProgramID));
 	}
 	//~ End FSwitchboardTask interface
-<<<<<<< HEAD
-=======
 };
 
 struct FSwitchboardRefreshMosaicsTask : public FSwitchboardTask
@@ -83,7 +78,6 @@
 		return HashCombine(GetTypeHash(Type), GetTypeHash(Name));
 	}
 	//~ End FSwitchboardTask interface
->>>>>>> 3aae9151
 };
 
 struct FSwitchboardStartTask : public FSwitchboardTask
@@ -95,13 +89,7 @@
 		const FString& InArgs, 
 		const FString& InName, 
 		const FString& InCaller, 
-<<<<<<< HEAD
-		const FString& InWorkingDir,
-		bool bInUpdateClientsWithStdout,
-		int32 InPriorityModifier
-=======
 		const FString& InWorkingDir
->>>>>>> 3aae9151
 	)
 		: FSwitchboardTask{ ESwitchboardTaskType::Start, TEXT("start"), InTaskId, InEndpoint }
 		, Command(InCommand)
@@ -109,11 +97,6 @@
 		, Name(InName)
 		, Caller(InCaller)
 		, WorkingDir(InWorkingDir)
-<<<<<<< HEAD
-		, bUpdateClientsWithStdout(bInUpdateClientsWithStdout)
-		, PriorityModifier(InPriorityModifier)
-=======
->>>>>>> 3aae9151
 	{
 	}
 
@@ -122,13 +105,8 @@
 	FString Name;
 	FString Caller;
 	FString WorkingDir;
-<<<<<<< HEAD
-	bool bUpdateClientsWithStdout;
-	int32 PriorityModifier;
-=======
 	bool bUpdateClientsWithStdout = false;
 	int32 PriorityModifier = 0;
->>>>>>> 3aae9151
 
 	//~ Begin FSwitchboardTask interface
 	virtual uint32 GetEquivalenceHash() const override
@@ -167,10 +145,7 @@
 
 	FString Destination;
 	FString FileContent;
-<<<<<<< HEAD
-=======
 	bool bForceOverwrite = false;
->>>>>>> 3aae9151
 
 	//~ Begin FSwitchboardTask interface
 	virtual uint32 GetEquivalenceHash() const override
