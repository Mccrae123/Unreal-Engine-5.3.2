--- conflicted
+++ resolved
@@ -51,11 +51,6 @@
 	bool bDisableActionLimit;
 	bool bHasReinstancingProcess;
 	bool bWarnOnRestart;
-<<<<<<< HEAD
-	FDateTime LastPatchTime;
-	FDateTime NextPatchStartTime;
-=======
->>>>>>> 4af6daef
 
 public:
 	FLiveCodingConsoleApp(FSlateApplication& InSlate, ILiveCodingServer& InServer)
@@ -65,11 +60,6 @@
 		, bDisableActionLimit(false)
 		, bHasReinstancingProcess(false)
 		, bWarnOnRestart(false)
-<<<<<<< HEAD
-		, LastPatchTime(FDateTime::MinValue())
-		, NextPatchStartTime(FDateTime::MinValue())
-=======
->>>>>>> 4af6daef
 	{
 	}
 
@@ -271,12 +261,8 @@
 		LogWidget->AppendLine(GetLogColor(Verbosity), MoveTemp(Text));
 	}
 
-<<<<<<< HEAD
-	ELiveCodingCompileResult CompilePatch(const TArray<FString>& Targets, const TArray<FString>& ValidModules, TArray<FString>& RequiredModules, FModuleToModuleFiles& ModuleToModuleFiles, ELiveCodingCompileReason CompileReason)
-=======
 	ELiveCodingCompileResult CompilePatch(const TArray<FString>& Targets, const TArray<FString>& ValidModules, const TSet<FString>& LazyLoadModules,
 		TArray<FString>& RequiredModules, FModuleToModuleFiles& ModuleToModuleFiles, ELiveCodingCompileReason CompileReason)
->>>>>>> 4af6daef
 	{
 		// Get the UBT path
 		FString Executable;
@@ -317,15 +303,12 @@
 			}
 			MemWriter.Close();
 
-<<<<<<< HEAD
-=======
 			TCharJsonData.AddZeroed(sizeof(TCHAR));
 			auto Utf8Data = StringCast<UTF8CHAR>((const TCHAR*)TCharJsonData.GetData());
 			TSharedPtr<FArchive> Ar(IFileManager::Get().CreateFileWriter(*ModulesFileName));
 			Ar->Serialize(const_cast<UTF8CHAR*>(Utf8Data.Get()), Utf8Data.Length());
 		}
 
->>>>>>> 4af6daef
 		// Delete the output file for non-allowed modules
 		FString ModulesOutputFileName = ModulesFileName + TEXT(".out");
 		IFileManager::Get().Delete(*ModulesOutputFileName);
@@ -424,33 +407,10 @@
 		{
 			for (const FString& Library : Pair.Value)
 			{
-<<<<<<< HEAD
-				if (FileManager.GetTimeStamp(*ObjectFileName) > MinTimeStamp)
-				{
-					ModuleToModuleFiles.FindOrAdd(Pair.Key).Objects.Add(ObjectFileName);
-				}
-			}
-		}
-
-		// Add all of the additional libraries
-		for (TPair<FString, TArray<FString>>& Pair : Manifest.Libraries)
-		{
-			for (const FString& Library : Pair.Value)
-			{
 				ModuleToModuleFiles.FindOrAdd(Pair.Key).Libraries.Add(Library);
 			}
 		}
 
-		// Force the next patch time to include any CPP files modified this time around.  This avoids the issue 
-		// where a patch might be generated for a file twice instead of just once.
-		NextPatchStartTime = FDateTime::UtcNow();
-
-=======
-				ModuleToModuleFiles.FindOrAdd(Pair.Key).Libraries.Add(Library);
-			}
-		}
-
->>>>>>> 4af6daef
 		return ELiveCodingCompileResult::Success;
 	}
 
@@ -472,11 +432,7 @@
 		{
 			const FText Message = LOCTEXT("RestartWarningText", "Restarting after patching while re-instancing was enabled can lead to unexpected results.\r\n\r\nDo you wish to continue?");
 			const FText Title = LOCTEXT("RestartWarningTitle", "Restarting after patching while re-instancing was enabled?");
-<<<<<<< HEAD
-			EAppReturnType::Type ReturnType = FMessageDialog::Open(EAppMsgType::YesNo, Message, &Title);
-=======
 			EAppReturnType::Type ReturnType = FMessageDialog::Open(EAppMsgType::YesNo, Message, Title);
->>>>>>> 4af6daef
 			if (ReturnType != EAppReturnType::Yes)
 			{
 				return FReply::Handled();
