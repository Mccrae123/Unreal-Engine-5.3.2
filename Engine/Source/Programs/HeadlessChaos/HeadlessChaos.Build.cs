// Copyright Epic Games, Inc. All Rights Reserved.

using UnrealBuildTool;

[SupportedPlatforms("Win64")]
public class HeadlessChaos : TestModuleRules
{
	public HeadlessChaos(ReadOnlyTargetRules Target) : base(Target, false)
	{
		PublicIncludePathModuleNames.Add("Launch");

		// For testing access to private Chaos classes
		PrivateIncludePaths.Add("Runtime/Experimental/Chaos/Private");

		// For testing access to private Chaos classes
		PrivateIncludePaths.Add("Runtime/Experimental/Chaos/Private");

		SetupModulePhysicsSupport(Target);

		PrivateDependencyModuleNames.AddRange(
			new string[] {
                "ApplicationCore",
				"Core",
				"CoreUObject",
				"Projects",
                "GoogleTest",
				"GeometryCore",
				"ChaosVehiclesCore"
            }
        );


		if (Target.Platform == UnrealTargetPlatform.Win64)
		{
			PublicDefinitions.Add("GTEST_OS_WINDOWS=1");
		}
		else if (Target.Platform == UnrealTargetPlatform.Mac)
		{
			PublicDefinitions.Add("GTEST_OS_MAC=1");
		}
		else if (Target.Platform == UnrealTargetPlatform.IOS || Target.Platform == UnrealTargetPlatform.TVOS)
		{
			PublicDefinitions.Add("GTEST_OS_IOS=1");
		}
		else if (Target.Platform == UnrealTargetPlatform.Android)
		{
			PublicDefinitions.Add("GTEST_OS_LINUX_ANDROID=1");
		}
		else if (Target.IsInPlatformGroup(UnrealPlatformGroup.Unix))
		{
			PublicDefinitions.Add("GTEST_OS_LINUX=1");
		}

		PrivateDefinitions.Add("CHAOS_INCLUDE_LEVEL_1=1");

<<<<<<< HEAD
		UpdateBuildGraphPropertiesFile(new Metadata("HeadlessChaos", "Headless Chaos"));
=======
		UpdateBuildGraphPropertiesFile(new Metadata() { TestName = "HeadlessChaos", TestShortName = "Headless Chaos", UsesCatch2 = false });
>>>>>>> 4af6daef
	}
}<|MERGE_RESOLUTION|>--- conflicted
+++ resolved
@@ -8,9 +8,6 @@
 	public HeadlessChaos(ReadOnlyTargetRules Target) : base(Target, false)
 	{
 		PublicIncludePathModuleNames.Add("Launch");
-
-		// For testing access to private Chaos classes
-		PrivateIncludePaths.Add("Runtime/Experimental/Chaos/Private");
 
 		// For testing access to private Chaos classes
 		PrivateIncludePaths.Add("Runtime/Experimental/Chaos/Private");
@@ -53,10 +50,6 @@
 
 		PrivateDefinitions.Add("CHAOS_INCLUDE_LEVEL_1=1");
 
-<<<<<<< HEAD
-		UpdateBuildGraphPropertiesFile(new Metadata("HeadlessChaos", "Headless Chaos"));
-=======
 		UpdateBuildGraphPropertiesFile(new Metadata() { TestName = "HeadlessChaos", TestShortName = "Headless Chaos", UsesCatch2 = false });
->>>>>>> 4af6daef
 	}
 }