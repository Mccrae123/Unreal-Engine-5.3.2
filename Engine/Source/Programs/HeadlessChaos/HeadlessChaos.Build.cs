--- conflicted
+++ resolved
@@ -27,21 +27,13 @@
 				"CoreUObject",
 				"Projects",
                 "GoogleTest",
-<<<<<<< HEAD
-				"GeometricObjects",
-=======
 				"GeometryCore",
->>>>>>> 6bbb88c8
 				"ChaosVehiclesCore"
             }
         );
 
 
-<<<<<<< HEAD
-		if (Target.Platform == UnrealTargetPlatform.Win32 || Target.Platform == UnrealTargetPlatform.Win64 || Target.Platform == UnrealTargetPlatform.XboxOne)
-=======
 		if (Target.Platform == UnrealTargetPlatform.Win64)
->>>>>>> 6bbb88c8
 		{
 			PublicDefinitions.Add("GTEST_OS_WINDOWS=1");
 		}
