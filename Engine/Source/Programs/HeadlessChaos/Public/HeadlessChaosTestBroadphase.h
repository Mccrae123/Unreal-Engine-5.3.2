// Copyright Epic Games, Inc. All Rights Reserved.


#pragma once

#include "HeadlessChaosTestUtility.h"

namespace ChaosTest {

	void GridBPTest();

	void GridBPEarlyExitTest();

	void GridBPTest2();

	void AABBTreeTest();

	void AABBTreeTestDynamic();

<<<<<<< HEAD
=======
	void AABBTreeDirtyTreeTest();

>>>>>>> d731a049
	void AABBTreeDirtyGridTest();

	void AABBTreeTimesliceTest();

	void DoForSweepIntersectCellsImpTest();

<<<<<<< HEAD
=======
	void AABBTreeDirtyGridFunctionsWithEdgeCase();

>>>>>>> d731a049
	void BroadphaseCollectionTest();

	void BoundingVolumeNoBoundsTest();

	void SpatialAccelerationDirtyAndGlobalQueryStrestTest();
}<|MERGE_RESOLUTION|>--- conflicted
+++ resolved
@@ -17,22 +17,16 @@
 
 	void AABBTreeTestDynamic();
 
-<<<<<<< HEAD
-=======
 	void AABBTreeDirtyTreeTest();
 
->>>>>>> d731a049
 	void AABBTreeDirtyGridTest();
 
 	void AABBTreeTimesliceTest();
 
 	void DoForSweepIntersectCellsImpTest();
 
-<<<<<<< HEAD
-=======
 	void AABBTreeDirtyGridFunctionsWithEdgeCase();
 
->>>>>>> d731a049
 	void BroadphaseCollectionTest();
 
 	void BoundingVolumeNoBoundsTest();
