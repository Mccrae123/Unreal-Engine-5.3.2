// Copyright Epic Games, Inc. All Rights Reserved.
#pragma once

#include "GeometryCollectionTest.h"

namespace GeometryCollectionTest
{	
	void  CheckIncrementMask();

	void  Creation();

<<<<<<< HEAD
	template<class T>
	void  Empty();

	template<class T>
=======
	void  Empty();

>>>>>>> 3aae9151
	void  AppendTransformHierarchy();

	void  ContiguousElementsTest();

	void  DeleteFromEnd();

	void  DeleteFromStart();

	void  DeleteFromMiddle();

	void  DeleteBranch();

	void  DeleteRootLeafMiddle();

	void  DeleteEverything();

	void  ParentTransformTest();

	void  ReindexMaterialsTest();

	void  AttributeTransferTest();

	void  AttributeDependencyTest();

}<|MERGE_RESOLUTION|>--- conflicted
+++ resolved
@@ -9,15 +9,8 @@
 
 	void  Creation();
 
-<<<<<<< HEAD
-	template<class T>
 	void  Empty();
 
-	template<class T>
-=======
-	void  Empty();
-
->>>>>>> 3aae9151
 	void  AppendTransformHierarchy();
 
 	void  ContiguousElementsTest();
