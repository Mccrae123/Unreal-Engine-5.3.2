--- conflicted
+++ resolved
@@ -61,10 +61,6 @@
 
 	void ImplicitScaled2();
 
-<<<<<<< HEAD
-	template <class T>
-=======
->>>>>>> 3aae9151
 	void UpdateImplicitUnion();
 
 }