// Copyright Epic Games, Inc. All Rights Reserved.
#include "HeadlessChaosTestConstraints.h"

#include "HeadlessChaos.h"
#include "HeadlessChaosTestUtility.h"
#include "Modules/ModuleManager.h"
#include "Chaos/GeometryQueries.h"
#include "Chaos/HeightField.h"

namespace ChaosTest {

	using namespace Chaos;

	void Raycast()
	{
		const int32 Columns = 10;
		const int32 Rows = 10;
		const FReal CountToWorldScale = 1;

		{

			TArray<FReal> Heights;
			Heights.AddZeroed(Rows * Columns);

			FReal Count = 0;
			for(int32 Row = 0; Row < Rows; ++Row)
			{
				for(int32 Col = 0; Col < Columns; ++Col, ++Count)
				{
					Heights[Row * Columns + Col] = CountToWorldScale * Count;
				}
			}

			auto ComputeExpectedNormal = [&](const FVec3& Scale)
			{
				//Compute expected normal
				const FVec3 A(0,0,0);
				const FVec3 B(Scale[0],0,CountToWorldScale * Scale[2]);
				const FVec3 C(0,Scale[1],Columns*CountToWorldScale * Scale[2]);
				
				FVec3 ExpectedNormal = FVec3::CrossProduct((B - A), (C - A));
				ExpectedNormal.SafeNormalize();
				return ExpectedNormal;
			};

			auto AlongZTest = [&](const FVec3& Scale)
			{
				TArray<FReal> HeightsCopy = Heights;
				FHeightField Heightfield(MoveTemp(HeightsCopy),TArray<uint8>(),Rows,Columns,Scale);
				const auto& Bounds = Heightfield.BoundingBox();	//Current API forces us to do this to cache the bounds

				//test straight down raycast
				Count = 0;
				FReal TOI;
				FVec3 Position,Normal;
				int32 FaceIdx;

				const FVec3 ExpectedNormal = ComputeExpectedNormal(Scale);

				int32 ExpectedFaceIdx = 0;
				for(int32 Row = 0; Row < Rows; ++Row)
				{
					for(int32 Col = 0; Col < Columns; ++Col)
					{
						const FVec3 Start(Col*Scale[0],Row * Scale[1],1000*Scale[2]);
						EXPECT_TRUE(Heightfield.Raycast(Start,FVec3(0,0,-1),2000*Scale[2],0,TOI,Position,Normal,FaceIdx));
						EXPECT_NEAR(TOI,(1000 - Heights[Row*Columns+Col])*Scale[2],1e-2);
						EXPECT_VECTOR_NEAR(Position,FVec3(Col*Scale[0],Row * Scale[1],Heights[Row*Columns+Col] * Scale[2]),1e-2);
						EXPECT_VECTOR_NEAR(Normal,ExpectedNormal,1e-2);

						const FVec3 RayStart = Start + FVec3(0.2 * Scale[0], 0.1 * Scale[1], 0);
						const FVec3 RayDir = FVec3(0, 0, -1);
						const FReal RayLength = 2000 * Scale[2];
						const FVec3 RayEnd = RayStart + (RayDir * RayLength);

						//offset in from border ever so slightly to get a clear face
						const bool bResult = Heightfield.Raycast(RayStart, RayDir, RayLength,0,TOI,Position,Normal,FaceIdx);
						if(Col + 1 == Columns || Row + 1 == Rows)
						{
							EXPECT_FALSE(bResult);	//went past edge so no hit
							//Went past column so do not increment expected face idx
						} else
						{
							check(bResult == true);
							EXPECT_TRUE(bResult);
							EXPECT_EQ(FaceIdx,ExpectedFaceIdx);	//each quad has two triangles, so for each column we pass two faces

							ExpectedFaceIdx += 2;	//We hit the first triangle in the quad. Since we are going 1 quad at a time we skip 2
						}

						// reverse the ray to test double sided 
						FVec3 ReversePosition;
						FReal ReverseTOI;
						const bool bReverseResult = Heightfield.Raycast(RayEnd, -RayDir, RayLength, 0, ReverseTOI, ReversePosition, Normal, FaceIdx);
						if (Col + 1 == Columns || Row + 1 == Rows)
						{
							EXPECT_FALSE(bReverseResult);	//went past edge so no hit
							//Went past column so do not increment expected face idx
						}
						else
						{
							check(bReverseResult == true);
							EXPECT_TRUE(bReverseResult);
							EXPECT_NEAR(RayLength, (TOI + ReverseTOI), SMALL_NUMBER);
							EXPECT_VECTOR_NEAR(Position, ReversePosition, SMALL_NUMBER);
						}
					}
				}
			};

			AlongZTest(FVec3(1));
			AlongZTest(FVec3(1,1,3));
			AlongZTest(FVec3(1,1,.3));
			AlongZTest(FVec3(3,1,.3));
			AlongZTest(FVec3(2,.1,.3));

			auto AlongXTest = [&](const FVec3& Scale)
			{
				TArray<FReal> HeightsCopy = Heights;
				FHeightField Heightfield(MoveTemp(HeightsCopy),TArray<uint8>(),Rows,Columns,Scale);
				const auto& Bounds = Heightfield.BoundingBox();	//Current API forces us to do this to cache the bounds

				//test along x axis
				Count = 0;
				FReal TOI;
				FVec3 Position,Normal;
				int32 FaceIdx;

				const FVec3 ExpectedNormal = ComputeExpectedNormal(Scale);

				//move from left to right and raycast down the x-axis. The Row idx indicates which cell we expect to hit
				for(int32 Row = 0; Row < Rows; ++Row)
				{
					for(int32 Col = 0; Col < Columns; ++Col)
					{
						const FVec3 Start(-Scale[0],Row * Scale[1],Heights[Row*Columns + Col] * Scale[2] + 0.01 * Scale[2]);

						const FVec3 RayStart = Start;
						const FVec3 RayDir = FVec3(1, 0, 0);
						const FReal RayLength = 2000 * Scale[0];
						const FVec3 RayEnd = RayStart + (RayDir * RayLength);

						const bool bResult = Heightfield.Raycast(RayStart, RayDir, RayLength,0,TOI,Position,Normal,FaceIdx);
						if(Col + 1 == Columns)
						{
							EXPECT_FALSE(bResult);
							//No more columns so we shot over the final edge
						} else
						{
							check(bResult);
							EXPECT_TRUE(bResult);
							EXPECT_NEAR(TOI,(Scale[0] * (1 + Col)),1e-1);
							EXPECT_VECTOR_NEAR(Position,(Start + FVec3{TOI,0,0}),1e-2);
							EXPECT_VECTOR_NEAR(Normal,ExpectedNormal,1e-1);
						}

						// reverse ray to test double sided
						FVec3 ReversePosition;
						FReal ReverseTOI;
						const bool bReverseResult = Heightfield.Raycast(RayEnd, -RayDir, RayLength, 0, ReverseTOI, ReversePosition, Normal, FaceIdx);
						if (Col + 1 == Columns)
						{
							EXPECT_FALSE(bReverseResult);
							//No more columns so we shot over the final edge
						}
						else
						{
							check(bReverseResult);
							EXPECT_TRUE(bReverseResult);
							EXPECT_VECTOR_NEAR(Normal, (ExpectedNormal*-1), 1e-1);
						}
					}
				}
			};

			AlongXTest(FVec3(1));
			AlongXTest(FVec3(1,1,3));
			AlongXTest(FVec3(1,1,.3));
			AlongXTest(FVec3(3,1,.3));
			AlongXTest(FVec3(2,.1,.3));

			auto AlongYTest = [&](const FVec3& Scale)
			{
				TArray<FReal> HeightsCopy = Heights;
				FHeightField Heightfield(MoveTemp(HeightsCopy),TArray<uint8>(),Rows,Columns,Scale);
				const auto& Bounds = Heightfield.BoundingBox();	//Current API forces us to do this to cache the bounds

				//test along y axis
				Count = 0;
				FReal TOI;
				FVec3 Position,Normal;
				int32 FaceIdx;

				const FVec3 ExpectedNormal = ComputeExpectedNormal(Scale);

				for(int32 Row = 0; Row < Rows; ++Row)
				{
					for(int32 Col = 0; Col < Columns; ++Col)
					{
						const FVec3 Start(Col * Scale[0],-Scale[1],Heights[Row*Columns + Col] * Scale[2] + 0.01 * Scale[2]);

						const FVec3 RayStart = Start;
						const FVec3 RayDir = FVec3(0, 1, 0);
						const FReal RayLength = 2000 * Scale[0];
						const FVec3 RayEnd = RayStart + (RayDir * RayLength);

						const bool bResult = Heightfield.Raycast(RayStart, RayDir, RayLength,0,TOI,Position,Normal,FaceIdx);
						if(Row + 1 == Rows)
						{
							EXPECT_FALSE(bResult);
							//No more columns so we shot over the final edge
						} else
						{
							check(bResult == true);
							EXPECT_TRUE(bResult);
							EXPECT_NEAR(TOI,(Scale[1] * (1 + Row)),1e-1);
							EXPECT_VECTOR_NEAR(Position,(Start + FVec3{0,TOI,0}),1e-2);
							EXPECT_VECTOR_NEAR(Normal,ExpectedNormal,1e-1);
						}

						// reverse ray to test double sided
						FVec3 ReversePosition;
						FReal ReverseTOI;
						const bool bReverseResult = Heightfield.Raycast(RayEnd, -RayDir, RayLength, 0, ReverseTOI, Position, Normal, FaceIdx);
						if (Row + 1 == Rows)
						{
							EXPECT_FALSE(bReverseResult);
							//No more columns so we shot over the final edge
						}
						else
						{
							check(bReverseResult == true);
							EXPECT_TRUE(bReverseResult);
							EXPECT_VECTOR_NEAR(Normal, (ExpectedNormal * -1), 1e-1);
						}
					}
				}
			};

			AlongYTest(FVec3(1));
			AlongYTest(FVec3(1,1,3));
			AlongYTest(FVec3(1,1,.3));
			AlongYTest(FVec3(3,1,.3));
			AlongYTest(FVec3(2,.1,.3));
		}

		{

			//For diagonal test simply increase height on the y axis
			TArray<FReal> Heights2;
			Heights2.AddZeroed(Rows*Columns);
			for(int32 Row = 0; Row < Rows; ++Row)
			{
				for(int32 Col = 0; Col < Columns; ++Col)
				{
					Heights2[Row * Columns + Col] = CountToWorldScale * Row;
				}
			}

			auto ComputeExpectedNormal2 = [&](const FVec3& Scale)
			{
				//Compute expected normal
				const FVec3 A(0,0,0);
				const FVec3 B(Scale[0],0,0);
				const FVec3 C(0,Scale[1],CountToWorldScale * Scale[2]);
				const FVec3 ExpectedNormal = FVec3::CrossProduct((B-A),(C-A)).GetUnsafeNormal();
				return ExpectedNormal;
			};

			auto AlongXYTest = [&](const FVec3& Scale)
			{
				TArray<FReal> HeightsCopy = Heights2;
				FHeightField Heightfield(MoveTemp(HeightsCopy),TArray<uint8>(),Rows,Columns,Scale);
				const auto& Bounds = Heightfield.BoundingBox();	//Current API forces us to do this to cache the bounds

				//test along x-y axis
				FReal TOI;
				FVec3 Position,Normal;
				int32 FaceIdx;

				const FVec3 ExpectedNormal = ComputeExpectedNormal2(Scale);

				for(int32 Row = 0; Row < Rows; ++Row)
				{
					for(int32 Col = 0; Col < Columns; ++Col)
					{
						const FVec3 Start(Col * Scale[0],0,Heights2[Row*Columns + Col] * Scale[2] + 0.01 * Scale[2]);
						const FVec3 Dir = FVec3(1,1,0).GetUnsafeNormal();
						const bool bResult = Heightfield.Raycast(Start,Dir,2000*Scale[0],0,TOI,Position,Normal,FaceIdx);

						//As we increase the row, fewer columns will hit because the ray will exit the heightfield
						const bool bShouldHit = Col + Row + 1 < Columns;
						EXPECT_EQ(bShouldHit,bResult);
						if(bResult)
						{
							EXPECT_VECTOR_NEAR(Normal,ExpectedNormal,1e-1);
						}
					}
				}
			};

			AlongXYTest(FVec3(1));


			auto ToCellsTest = [&](const FVec3& Scale)
			{
				//Pick cells and shoot ray at them
				//This should always succeed because 0,0 is the lowest and n,n is the heighest
				TArray<FReal> HeightsCopy = Heights2;
				FHeightField Heightfield(MoveTemp(HeightsCopy),TArray<uint8>(),Rows,Columns,Scale);
				const auto& Bounds = Heightfield.BoundingBox();	//Current API forces us to do this to cache the bounds

				FReal TOI;
				FVec3 Position,Normal;
				int32 FaceIdx;

				const FVec3 ExpectedNormal = ComputeExpectedNormal2(Scale);

				const FVec3 Start(0,0,Heights2.Last() * Scale[2]);
				for(int32 TargetIdx = 0; TargetIdx < Heights2.Num(); ++TargetIdx)
				{
					const int32 Col = TargetIdx % Columns;
					const int32 Row = TargetIdx / Columns;
					const FVec3 EndUnscaled(Col,Row,Heights2[TargetIdx]);
					FVec3 End = EndUnscaled * Scale;
					if(Col + 1 == Columns)
					{
						//pull back slightly to avoid precision issues at edge
						End[0] -= 0.1 * Scale[0];
					}

					if(Row + 1 == Rows)
					{
						//pulling back row affects Z so just skip
						continue;
					}

					const FVec3 Dir = (End - Start).GetUnsafeNormal();

					const bool bResult = Heightfield.Raycast(Start,Dir,2000,0,TOI,Position,Normal,FaceIdx);
					check(bResult);
					EXPECT_TRUE(bResult);
					EXPECT_VECTOR_NEAR(Normal,ExpectedNormal,1e-1);
					EXPECT_VECTOR_NEAR(Position,End,1e-1);
				}
			};

			ToCellsTest(FVec3(1));
			ToCellsTest(FVec3(1,1,10));
			ToCellsTest(FVec3(1,1,.1));
			ToCellsTest(FVec3(3,1,.1));
			ToCellsTest(FVec3(.3,1,.1));


		}
		
	}

	void RaycastOnFlatHeightField()
	{
		int32 Rows = 64;
		int32 Columns = 64;
		FVec3 Scale(100.0, 100.0, 100.0);
		TArray<FReal> Heights;
		Heights.AddZeroed(Rows * Columns);

		TArray<FReal> HeightsCopy = Heights;
		FHeightField Heightfield(MoveTemp(HeightsCopy), TArray<uint8>(), Rows, Columns, Scale);
		const auto& Bounds = Heightfield.BoundingBox();	//Current API forces us to do this to cache the bounds

		FReal TOI;
		FVec3 Position, Normal;
		int32 FaceIdx = 0;
	
		const FVec3 Start(8224.6524537283822, 2631.7542424011549, 2265.2052028112184);
		const FVec3 Dir(-0.92887444870972680, -0.11019885226781448, -0.35362193299208372);
		EXPECT_TRUE(Heightfield.Raycast(Start, Dir, 2097152.0000000000, 0, TOI, Position, Normal, FaceIdx));
	}

	void RaycastVariousWalkOnHeightField()
	{
		{
			constexpr int32 Rows = 64;
			constexpr int32 Columns = Rows;
			FVec3 Scale(1.0, 1.0, 1.0);
			TArray<FReal> Heights;
			Heights.AddZeroed(Rows * Columns);

			// Add a mountain on the diagonal
			for (int32 Index = 0; Index < Columns; ++Index)
			{
				Heights[Index * Columns + Index] = 20;
			}
			constexpr int32 BigMountainIndex = Columns / 2;
			Heights[BigMountainIndex * Columns + BigMountainIndex] = 40;

			TArray<FReal> HeightsCopy = Heights;

			FHeightField Heightfield(MoveTemp(HeightsCopy), TArray<uint8>(), Rows, Columns, Scale);
			const auto& Bounds = Heightfield.BoundingBox();	//Current API forces us to do this to cache the bounds

			FReal TOI;
			FVec3 Position, Normal;
			int32 FaceIdx = 0;

			// Hit the diagonal, used directly the three walks (LowRes / Fast / Slow)
			{
				const FVec3 Start(2.0, 0.0, 10.0);
				FVec3 Dir(0.0, 1.0, 0.0);
				Dir.Normalize();
				const bool bResult = Heightfield.Raycast(Start, Dir, 100.0, 0, TOI, Position, Normal, FaceIdx);
				EXPECT_TRUE(bResult);
			}
			// Miss the diagonal, used the three walks but miss them  (LowRes / Fast / Slow) (worse case)
			{
				const FVec3 Start(0.6, 0.0, 17.0);
				FVec3 Dir(1.0, 1.0, 0.0);
				Dir.Normalize();
				const bool bResult = Heightfield.Raycast(Start, Dir, 100.0, 0, TOI, Position, Normal, FaceIdx);
				EXPECT_FALSE(bResult);
			}
			// Hit the diagonal in the middle used Low Res for few steps then Fast walk for few step and Slow walks (optimal use case)
			{
				const FVec3 Start(64.0, 0.0, 10.0);
				FVec3 Dir(-1.0, 1.0, 0.0);
				Dir.Normalize();
				const bool bResult = Heightfield.Raycast(Start, Dir, 100.0, 0, TOI, Position, Normal, FaceIdx);
				EXPECT_TRUE(bResult);
			}
			// Miss the diagonal in the middle used Low Res for few steps then Fast walk and Slow walks, then miss, then use LowRes until the end
			{
				const FVec3 Start(63.0, 0.0, 36.0);
				FVec3 Dir(-1.0, 1.0, 0.0);
				Dir.Normalize();
				const bool bResult = Heightfield.Raycast(Start, Dir, 100.0, 0, TOI, Position, Normal, FaceIdx);
				EXPECT_FALSE(bResult);
			}
			// Hit at the HeightField end boundary testing the LowRes Heightfield not fully filled  
			// (HeightField size) % LowResolution =>  64 % 6 = 4
			{
				const FVec3 Start(20.0, 63.0, 10.0);
				FVec3 Dir(1.0, 0.0, 0.0);
				Dir.Normalize();
				const bool bResult = Heightfield.Raycast(Start, Dir, 100.0, 0, TOI, Position, Normal, FaceIdx);
				EXPECT_TRUE(bResult);
			}
			// Along the diagonal without hitting, navigate in FastWalk
			{
				const FVec3 Start(4.0, 0.0, 10.0);
				FVec3 Dir(1.0, 1.0, 0.0);
				Dir.Normalize();
				const bool bResult = Heightfield.Raycast(Start, Dir, 100.0, 0, TOI, Position, Normal, FaceIdx);
				EXPECT_FALSE(bResult);
			}

		}
		{
			constexpr int32 Rows = 64;
			constexpr int32 Columns = Rows;
			FVec3 Scale(1.0, 1.0, 1.0);
			TArray<FReal> Heights;
			Heights.AddZeroed(Rows * Columns);

			// Add a mountain close to the edge
			for (int32 Index = 0; Index < Columns; ++Index)
			{
				Heights[Index * Columns + 62] = 20;
			}

			TArray<FReal> HeightsCopy = Heights;

			FHeightField Heightfield(MoveTemp(HeightsCopy), TArray<uint8>(), Rows, Columns, Scale);
			const auto& Bounds = Heightfield.BoundingBox();	//Current API forces us to do this to cache the bounds

			FReal TOI;
			FVec3 Position, Normal;
			int32 FaceIdx = 0;

			// Hit at the HeightField end boundary testing the LowRes Heightfield not fully filled  
			// (HeightField size) % LowResolution =>  64 % 6 = 4
			// Jira UE-162256
			{
				const FVec3 Start(58.0, 63.0, 10.0);
				FVec3 Dir(1.0, 0.0, 0.0);
				Dir.Normalize();
				const bool bResult = Heightfield.Raycast(Start, Dir, 100.0, 0, TOI, Position, Normal, FaceIdx);
				EXPECT_TRUE(bResult);
			}

		}
		// Bug found in Fortnite: The raycast is falling in infinite loop if raycast in mode WalkFast 
		// and leave the bounding volume of the HeightField
		{
			constexpr int32 Rows = 64;
			constexpr int32 Columns = Rows;
			FVec3 Scale(1.0, 1.0, 1.0);
			TArray<FReal> Heights;
			Heights.AddZeroed(Rows * Columns);

			// Add a mountain in the middle
			for (int32 Index = 0; Index < Columns; ++Index)
			{
				Heights[Index * Columns + 32] = 20;
			}

			TArray<FReal> HeightsCopy = Heights;

			FHeightField Heightfield(MoveTemp(HeightsCopy), TArray<uint8>(), Rows, Columns, Scale);
			const auto& Bounds = Heightfield.BoundingBox();	//Current API forces us to do this to cache the bounds

			FReal TOI;
			FVec3 Position, Normal;
			int32 FaceIdx = 0;
			{
				const FVec3 Start(34.0, 0.0, 10.0);
				FVec3 Dir(0.0, 1.0, 0.0);
				Dir.Normalize();

				const bool bResult = Heightfield.Raycast(Start, Dir, 100.0, 0, TOI, Position, Normal, FaceIdx);
				EXPECT_FALSE(bResult);
			}

		}
	}


	void EditHeights()
	{
		const int32 Columns = 10;
		const int32 Rows = 10;
		const uint16 InitialHeight = 32768; // Real height = 0, (half of uint16 max of 65535)

		TArray<uint16> Heights;
		Heights.AddZeroed(Rows * Columns);

		// Stolen from Heightfield.cpp
		TUniqueFunction<FReal(const uint16)> ConversionFunc = [](const FReal InVal) -> FReal
		{
			return (FReal)((int32)InVal - 32768);
		};



		for (int32 Row = 0; Row < Rows; ++Row)
		{
			for (int32 Col = 0; Col < Columns; ++Col)
			{
				Heights[Row * Columns + Col] = InitialHeight;
			}
		}


		FVec3 Scale(1, 1, 1);
		FHeightField Heightfield(MoveTemp(Heights),TArray<uint8>(),Rows,Columns,Scale);

		// Test is intended to catch trivial regressions in EditGeomData,
		// specifically handling Landscape module providing buffer with column index inverted from heightfield whe editing.

		int32 InRows = 1;
		int32 InCols = 3;
		TArray<uint16> ModifiedHeights;
		ModifiedHeights.Init(InitialHeight, InRows * InCols);

		int32 Row = 0;
		int32 Col = 0;
		ModifiedHeights[Row * (InCols) + Col] = 35000;
		Col = 1;
		ModifiedHeights[Row * (InCols) + Col] = 40000;
		Col = 2;
		ModifiedHeights[Row * (InCols) + Col] = 45000;

		FReal ExpectedMaxRealHeight = ConversionFunc(45000);
		FReal ExpectedMinRealHeight = ConversionFunc(InitialHeight);
		FReal ExpectedRange = ExpectedMaxRealHeight - ExpectedMinRealHeight;

		int32 RowBegin = 3;
		int32 ColBegin = 4;

		// Expectation is that all values are at default, and ModifiedHeights is applied to heightfield
		// starting at (ColBegin, RowBegin) to (ColBegin + InCols, RowBegin + InRows).
		// Landscape module provides buffer with col idx inverted, so they are expected to be written reverse order over columns within this range.
		// The Begin indices however are not inverted. These match heightfield.
		// If this seems confusing, that's because it is. -MaxW
		Heightfield.EditHeights(ModifiedHeights, RowBegin, ColBegin, InRows, InCols);


		auto& GeomData = Heightfield.GeomData;


		// Validate heights using 2d iteration scheme
		for (int32 RowIdx = 0; RowIdx < Rows; ++RowIdx)
		{
			for (int32 ColIdx = 0; ColIdx < Columns; ++ColIdx)
			{
				if (RowIdx >= RowBegin && RowIdx < RowBegin + InRows && ColIdx >= ColBegin && ColIdx < ColBegin + InCols)
				{
					// This is in modified range
					int32 ModifiedRowIdx = RowIdx - RowBegin;
					int32 ModifiedColIdx = ColIdx - ColBegin;
					int32 ModifiedIdx = ModifiedRowIdx * InCols + ModifiedColIdx;

					int32 HeightIdx = RowIdx * Columns + (Columns - 1 - ColIdx); // Remember that modified heights buffer uses inverted col index
					FReal HeightReal = GeomData.MinValue + GeomData.Heights[HeightIdx] * GeomData.HeightPerUnit;

					uint16 ModifiedHeight = ModifiedHeights[ModifiedIdx];
					FReal ModifiedHeightReal = ConversionFunc(ModifiedHeight);
					EXPECT_NEAR(ModifiedHeightReal, HeightReal, 1);
				}
				else
				{
					int32 HeightIdx = RowIdx * Columns + (Columns - 1 - ColIdx); // Remember that modified heights buffer uses inverted col index
					float HeightReal = GeomData.MinValue + GeomData.Heights[HeightIdx] * GeomData.HeightPerUnit;

					float InitialHeightReal = ConversionFunc(InitialHeight);
					EXPECT_NEAR(InitialHeightReal, HeightReal, 0.0001f);
				}
			}
		}

		EXPECT_EQ(GeomData.MinValue, ExpectedMinRealHeight);
		EXPECT_EQ(GeomData.MaxValue, ExpectedMaxRealHeight);
		EXPECT_EQ(GeomData.Range, ExpectedRange); 
		EXPECT_EQ(GeomData.HeightPerUnit, (ExpectedRange) / TNumericLimits<uint16>::Max()); // Range over uint16 max (65535)
	}


	void SweepSmallSphereTest()
	{
		const int32 Columns = 10;
		const int32 Rows = 10;
		const FReal CountToWorldScale = 1;


		TSphere<FReal, 3> Sphere(FVec3(0.0, 0.0, 0.0), 1.0);
		{

			TArray<FReal> Heights;
			Heights.AddZeroed(Rows * Columns);

			FReal Count = 0;
			for (int32 Row = 0; Row < Rows; ++Row)
			{
				for (int32 Col = 0; Col < Columns; ++Col, ++Count)
				{
					Heights[Row * Columns + Col] = CountToWorldScale * Count;
				}
			}

			auto AlongZTest = [&](const FVec3& Scale)
			{
				TArray<FReal> HeightsCopy = Heights;
				FHeightField Heightfield(MoveTemp(HeightsCopy), TArray<uint8>(), Rows, Columns, Scale);
				const auto& Bounds = Heightfield.BoundingBox();	//Current API forces us to do this to cache the bounds

				//test straight down sweep
				Count = 0;
				FReal TOI;
				FVec3 Position, Normal, FaceNormal;
				int32 FaceIdx;

				int32 ExpectedFaceIdx = 0;
				for (int32 Row = 0; Row < Rows-1; ++Row)
				{
					for (int32 Col = 0; Col < Columns-1; ++Col)
					{
						const FVec3 Start(Col * Scale[0] + 0.5, Row * Scale[1]+0.5, 1000 * Scale[2]);
						FRigidTransform3 StartTM(Start, TRotation<FReal, 3>::Identity);
						FVec3 Dir(0, 0, -1);

						bool Result = Heightfield.SweepGeom(Sphere, StartTM, Dir, 2000 * Scale[2], TOI, Position, Normal, FaceIdx, FaceNormal, 0.0, true);
						EXPECT_TRUE(Result);
					}
				}
			};

			AlongZTest(FVec3(1));
			AlongZTest(FVec3(1, 1, 3));
			AlongZTest(FVec3(1, 1, .3));


			auto AlongXTest = [&](const FVec3& Scale)
			{
				TArray<FReal> HeightsCopy = Heights;
				FHeightField Heightfield(MoveTemp(HeightsCopy), TArray<uint8>(), Rows, Columns, Scale);
				const auto& Bounds = Heightfield.BoundingBox();	//Current API forces us to do this to cache the bounds

				//test straight down sweep
				Count = 0;
				FReal TOI;
				FVec3 Position, Normal, FaceNormal;
				int32 FaceIdx;

				int32 ExpectedFaceIdx = 0;
				for (int32 Row = 0; Row < Rows - 1; ++Row)
				{
					for (int32 Col = 0; Col < Columns - 1; ++Col)
					{

						const FVec3 Start(-Scale[0], Row * Scale[1], Heights[Row * Columns + Col] * Scale[2] + 0.01 * Scale[2]);
						FRigidTransform3 StartTM(Start, TRotation<FReal, 3>::Identity);
						FVec3 Dir(1, 0, 0);

						bool Result = Heightfield.SweepGeom(Sphere, StartTM, Dir, 2000 * Scale[0], TOI, Position, Normal, FaceIdx, FaceNormal, 0.0, true);
						EXPECT_TRUE(Result);
					}
				}
			};

			AlongXTest(FVec3(1));
			AlongXTest(FVec3(1, 1, 3));
			AlongXTest(FVec3(1, 1, .3));
		}
	}

<<<<<<< HEAD
=======
	void SweepBigSphereTest()
	{
		const int32 Columns = 10;
		const int32 Rows = 10;
		const FReal CountToWorldScale = 100;


		TSphere<FReal, 3> Sphere(FVec3(0.0, 0.0, 0.0), 250.0);

		TArray<FReal> Heights;
		Heights.AddZeroed(Rows * Columns);

		for (int32 Row = 0; Row < Rows; ++Row)
		{
			for (int32 Col = 0; Col < Columns; ++Col)
			{
				if (Col == 5)
				{
					Heights[Row * Columns + Col] = 10;
				}
				else
				{
					Heights[Row * Columns + Col] = 0;
				}
			}
		}

		TArray<FReal> HeightsCopy = Heights;
		FHeightField Heightfield(MoveTemp(HeightsCopy), TArray<uint8>(), Rows, Columns, FVec3(100, 100, 100));
		const auto& Bounds = Heightfield.BoundingBox();	//Current API forces us to do this to cache the bounds

		FReal TOI;
		FVec3 Position, Normal, FaceNormal;
		int32 FaceIdx;
		{
			const FVec3 Start(200, 500, 700);
			FRigidTransform3 StartTM(Start, TRotation<FReal, 3>::Identity);
			FVec3 Dir(1.0, -0.1, 0.0);
			Dir.Normalize();

			bool Result = Heightfield.SweepGeom(Sphere, StartTM, Dir, 50, TOI, Position, Normal, FaceIdx, FaceNormal, 0.0, true);
			EXPECT_TRUE(Result);
		}
		// Test extent in the opposite direction of the sweep
		{
			const FVec3 Start(350, 500, 700);
			FRigidTransform3 StartTM(Start, TRotation<FReal, 3>::Identity);
			FVec3 Dir(-1.0, 0.1, 0.0);
			Dir.Normalize();

			bool Result = Heightfield.SweepGeom(Sphere, StartTM, Dir, 50, TOI, Position, Normal, FaceIdx, FaceNormal, 0.0, true);
			EXPECT_TRUE(Result);
		}
		{
			const FVec3 Start(180, 500, 700);
			FRigidTransform3 StartTM(Start, TRotation<FReal, 3>::Identity);
			FVec3 Dir(1.0, 0.0, -1.0);
			Dir.Normalize();

			bool Result = Heightfield.SweepGeom(Sphere, StartTM, Dir, 50, TOI, Position, Normal, FaceIdx, FaceNormal, 0.0, true);
			EXPECT_TRUE(Result);
		}
		// Test extent in the opposite direction of the sweep
		{
			const FVec3 Start(220, 500, 700);
			FRigidTransform3 StartTM(Start, TRotation<FReal, 3>::Identity);
			FVec3 Dir(-1.0, 0.0, 1.0);
			Dir.Normalize();

			bool Result = Heightfield.SweepGeom(Sphere, StartTM, Dir, 50, TOI, Position, Normal, FaceIdx, FaceNormal, 0.0, true);
			EXPECT_TRUE(Result);
		}

	}

>>>>>>> 4af6daef
	void SweepSmallBoxTest()
	{
		const int32 Columns = 10;
		const int32 Rows = 10;
		const FReal CountToWorldScale = 1;

		TBox<FReal, 3> Box(FVec3(-0.05, -0.05, -0.05), FVec3(0.05, 0.05, 0.05));
		{

			TArray<FReal> Heights;
			Heights.AddZeroed(Rows * Columns);

			FReal Count = 0;
			for (int32 Row = 0; Row < Rows; ++Row)
			{
				for (int32 Col = 0; Col < Columns; ++Col, ++Count)
				{
					Heights[Row * Columns + Col] = CountToWorldScale * Count;
				}
			}

			auto AlongZTest = [&](const FVec3& Scale)
			{
				TArray<FReal> HeightsCopy = Heights;
				FHeightField Heightfield(MoveTemp(HeightsCopy), TArray<uint8>(), Rows, Columns, Scale);
				const auto& Bounds = Heightfield.BoundingBox();	//Current API forces us to do this to cache the bounds

				//test straight down sweep
				Count = 0;
				FReal TOI;
				FVec3 Position, Normal, FaceNormal;
				int32 FaceIdx;

				int32 ExpectedFaceIdx = 0;
				for (int32 Row = 0; Row < Rows - 1; ++Row)
				{
					for (int32 Col = 0; Col < Columns - 1; ++Col)
					{
						const FVec3 Start(Col * Scale[0] + 0.5, Row * Scale[1] + 0.5, 1000 * Scale[2]);
						FRigidTransform3 StartTM(Start, TRotation<FReal, 3>::Identity);
						FVec3 Dir(0, 0, -1);

						bool Result = Heightfield.SweepGeom(Box, StartTM, Dir, 2000 * Scale[2], TOI, Position, Normal, FaceIdx, FaceNormal, 0.0, true);
						EXPECT_TRUE(Result);
					}
				}
			};

			AlongZTest(FVec3(1));
			AlongZTest(FVec3(1, 1, 3));
			AlongZTest(FVec3(1, 1, .3));


			auto AlongXTest = [&](const FVec3& Scale)
			{
				TArray<FReal> HeightsCopy = Heights;
				FHeightField Heightfield(MoveTemp(HeightsCopy), TArray<uint8>(), Rows, Columns, Scale);
				const auto& Bounds = Heightfield.BoundingBox();	//Current API forces us to do this to cache the bounds

				//test straight down sweep
				Count = 0;
				FReal TOI;
				FVec3 Position, Normal, FaceNormal;
				int32 FaceIdx;

				int32 ExpectedFaceIdx = 0;
				for (int32 Row = 0; Row < Rows - 1; ++Row)
				{
					for (int32 Col = 0; Col < Columns - 1; ++Col)
					{

						const FVec3 Start(-Scale[0], Row * Scale[1], Heights[Row * Columns + Col] * Scale[2] + 0.01 * Scale[2]);
						FRigidTransform3 StartTM(Start, TRotation<FReal, 3>::Identity);
						FVec3 Dir(1, 0, 0);

						bool Result = Heightfield.SweepGeom(Box, StartTM, Dir, 2000 * Scale[0], TOI, Position, Normal, FaceIdx, FaceNormal, 0.0, true);
						EXPECT_TRUE(Result);
					}
				}
			};

			AlongXTest(FVec3(1));
			AlongXTest(FVec3(1, 1, 3));
			AlongXTest(FVec3(1, 1, .3));
		}
	}

	TArray<FReal> CreateMountain(int32 Columns, int32 Rows)
	{
		TArray<FReal> Heights;
		Heights.AddZeroed(Rows * Columns);
		// Plane
		for (int32 Row = 0; Row < Rows; ++Row)
		{
			for (int32 Col = 0; Col < Columns; ++Col)
			{
				Heights[Row * Columns + Col] = 0.0;
			}
		}

		// Mountain
		for (int32 Row = Rows / 2 - 1; Row <= Rows / 2 + 1; ++Row)
		{
			for (int32 Col = Columns / 2 - 1; Col <= Columns / 2 + 1; ++Col)
			{
				Heights[Row * Columns + Col] = 5.0;
			}
		}
		// Submit
		Heights[(Rows / 2) * Columns + Columns / 2] = 10.0;

		return Heights;
	}

	void SweepBoxTest()
	{
		const FReal CountToWorldScale = 1;
		const int32 Columns = 10;
		const int32 Rows = 10;

		TBox<FReal, 3> Box(FVec3(-1.0, -1.0, -1.0), FVec3(1.0, 1.0, 1.0));

		TArray<FReal> Heights = CreateMountain(Columns, Rows);

		TArray<FReal> HeightsCopy = Heights;
		FVec3 Scale(1.0, 1.0, 1.0);
		FHeightField Heightfield(MoveTemp(HeightsCopy), TArray<uint8>(), Rows, Columns, Scale);
		const auto& Bounds = Heightfield.BoundingBox();	//Current API forces us to do this to cache the bounds

		FReal TOI;
		FVec3 Position, Normal, FaceNormal;
		int32 FaceIdx;
		int32 ExpectedFaceIdx = 0;
		{
			// Miss on one side of the mountain
			const FVec3 Start(0.0, 3.5, 10.0);
			FRigidTransform3 StartTM(Start, TRotation<FReal, 3>::Identity);
			FVec3 Dir(1, 0, 0);
			bool Result = Heightfield.SweepGeom(Box, StartTM, Dir, 100, TOI, Position, Normal, FaceIdx, FaceNormal, 0.0, true);
			EXPECT_FALSE(Result);
		}
		{
			// Miss on the other side of the mountain
			const FVec3 Start(0.0, 7.0, 10.0);
			FRigidTransform3 StartTM(Start, TRotation<FReal, 3>::Identity);
			FVec3 Dir(1, 0, 0);
			bool Result = Heightfield.SweepGeom(Box, StartTM, Dir, 100, TOI, Position, Normal, FaceIdx, FaceNormal, 0.0, true);
			EXPECT_FALSE(Result);
		}
		// TODO This unit test is not working, to investigate
		{
			// Same missing in Y 
			const FVec3 Start(3.0, 0.0, 10.0);
			FRigidTransform3 StartTM(Start, TRotation<FReal, 3>::Identity);
			FVec3 Dir(0, 1, 0);
			bool Result = Heightfield.SweepGeom(Box, StartTM, Dir, 100, TOI, Position, Normal, FaceIdx, FaceNormal, 0.0, true);
			EXPECT_FALSE(Result);
		}
		{
			const FVec3 Start(7.0, 0.0, 10.0);
			FRigidTransform3 StartTM(Start, TRotation<FReal, 3>::Identity);
			FVec3 Dir(0, 1, 0);
			bool Result = Heightfield.SweepGeom(Box, StartTM, Dir, 100, TOI, Position, Normal, FaceIdx, FaceNormal, 0.0, true);
			EXPECT_FALSE(Result);
		}
		// Hit on the side of the box
		{
			const FVec3 Start(0.0, 4.0, 10.0);
			FRigidTransform3 StartTM(Start, TRotation<FReal, 3>::Identity);
			FVec3 Dir(1, 0, 0);
			bool Result = Heightfield.SweepGeom(Box, StartTM, Dir, 100, TOI, Position, Normal, FaceIdx, FaceNormal, 0.0, true);
			EXPECT_TRUE(Result);
		}
		{
			const FVec3 Start(0.0, 6.0, 10.0);
			FRigidTransform3 StartTM(Start, TRotation<FReal, 3>::Identity);
			FVec3 Dir(1, 0, 0);
			bool Result = Heightfield.SweepGeom(Box, StartTM, Dir, 100, TOI, Position, Normal, FaceIdx, FaceNormal, 0.0, true);
			EXPECT_TRUE(Result);
		}
		{
			const FVec3 Start(4.0, 0.0, 10.0);
			FRigidTransform3 StartTM(Start, TRotation<FReal, 3>());
			FVec3 Dir(0, 1, 0);
			bool Result = Heightfield.SweepGeom(Box, StartTM, Dir, 100, TOI, Position, Normal, FaceIdx, FaceNormal, 0.0, true);
			EXPECT_TRUE(Result);
		}
		{
			const FVec3 Start(6.0, 0.0, 10.0);
			FRigidTransform3 StartTM(Start, TRotation<FReal, 3>::Identity);
			FVec3 Dir(0, 1, 0);
			bool Result = Heightfield.SweepGeom(Box, StartTM, Dir, 100, TOI, Position, Normal, FaceIdx, FaceNormal, 0.0, true);
			EXPECT_TRUE(Result);
		}
		// Hit in Diagonal
		{

			const FVec3 Start(0.5, 0.5, 10.0);
			FRigidTransform3 StartTM(Start, TRotation<FReal, 3>::Identity);
			FVec3 Dir(1, 1, 0);
			Dir.SafeNormalize();
			bool Result = Heightfield.SweepGeom(Box, StartTM, Dir, 100, TOI, Position, Normal, FaceIdx, FaceNormal, 0.0, true);
			EXPECT_TRUE(Result);
		}
		{
			const FVec3 Start(10.5, 10.5, 10.0);
			FRigidTransform3 StartTM(Start, TRotation<FReal, 3>::Identity);
			FVec3 Dir(-1, -1, 0);
			Dir.SafeNormalize();
			bool Result = Heightfield.SweepGeom(Box, StartTM, Dir, 100, TOI, Position, Normal, FaceIdx, FaceNormal, 0.0, true);
			EXPECT_TRUE(Result);
		}
	}

	void SweepTest()
	{
		SweepSmallSphereTest();
<<<<<<< HEAD
=======
		SweepBigSphereTest();
>>>>>>> 4af6daef
		SweepSmallBoxTest();
		SweepBoxTest();
	}


	void OverlapConsistentTest()
	{
		const FReal CountToWorldScale = 1;
		const int32 Columns = 10;
		const int32 Rows = 10;

		TArray<FReal> Heights = CreateMountain(Columns, Rows);

		TArray<FReal> HeightsCopy = Heights;
		FVec3 Scale(1.0, 1.0, 1.0);
		FHeightField Heightfield(MoveTemp(HeightsCopy), TArray<uint8>(), Rows, Columns, Scale);
		const auto& Bounds = Heightfield.BoundingBox();	//Current API forces us to do this to cache the bounds
		{
			TBox<FReal, 3> Box(FVec3(-0.5, -0.5, -0.5), FVec3(0.5, 0.5, 0.5));
			FCapsule Capsule(FVec3(0.0, 0.0, 0.0), FVec3(0.0, 0.0, 9.0), 1.14);
			Chaos::FSphere Sphere1(FVec3(0.0, 0.0, -2.0), 0.6);

			FMTDInfo OutBoxMTD;
			FMTDInfo OutCapsuleMTD;
			FMTDInfo OutSphereMTD;

			for (int32 Row = 0; Row < Rows; ++Row)
			{
				for (int32 Col = 0; Col < Columns; ++Col)
				{
					for (FReal Height = 0; Height < 12; Height+=0.5)
					{

						const FVec3 Translation(Col, Row, Height);
						FRigidTransform3 QueryTM(Translation, TRotation<FReal, 3>::Identity);
						FVec3 Dir(1, 0, 0);
						bool BoxResult = Heightfield.OverlapGeom(Box, QueryTM, 0.0, nullptr);
						bool BoxResultMTD = Heightfield.OverlapGeom(Box, QueryTM, 0.0, &OutBoxMTD);
						EXPECT_EQ(BoxResult, BoxResultMTD);

						bool CapsuleResult = Heightfield.OverlapGeom(Capsule, QueryTM, 0.0, nullptr);
						bool CapsuleResultMTD = Heightfield.OverlapGeom(Capsule, QueryTM, 0.0, &OutCapsuleMTD);
						EXPECT_EQ(CapsuleResult, CapsuleResultMTD);

						bool SphereResult = Heightfield.OverlapGeom(Sphere1, QueryTM, 0.0, nullptr);
						bool SphereResultMTD = Heightfield.OverlapGeom(Sphere1, QueryTM, 0.0, &OutSphereMTD);
						EXPECT_EQ(SphereResult, SphereResultMTD);
					}
				}
			}
		}
		// Testing capsule upside down
		{
			FCapsule Capsule(FVec3(0.0, 0.0, 9.0), FVec3(0.0, 0.0, 0.0), 1.14);
			FMTDInfo OutCapsuleMTD;

			for (int32 Row = 0; Row < Rows; ++Row)
			{
				for (int32 Col = 0; Col < Columns; ++Col)
				{
					for (FReal Height = 0; Height < 12; Height += 0.5)
					{

						const FVec3 Translation(Col, Row, Height);
						FRigidTransform3 QueryTM(Translation, TRotation<FReal, 3>::Identity);
						FVec3 Dir(1, 0, 0);

						bool CapsuleResult = Heightfield.OverlapGeom(Capsule, QueryTM, 0.0, nullptr);
						bool CapsuleResultMTD = Heightfield.OverlapGeom(Capsule, QueryTM, 0.0, &OutCapsuleMTD);
						EXPECT_EQ(CapsuleResult, CapsuleResultMTD);
					}
				}
			}
		}
	}

	void OverlapTest()
	{
		const FReal CountToWorldScale = 1;
		const int32 Columns = 10;
		const int32 Rows = 10;

		TArray<FReal> Heights = CreateMountain(Columns, Rows);

		TArray<FReal> HeightsCopy = Heights;
		FVec3 Scale(1.0, 1.0, 1.0);
		FHeightField Heightfield(MoveTemp(HeightsCopy), TArray<uint8>(), Rows, Columns, Scale);
		const auto& Bounds = Heightfield.BoundingBox();	//Current API forces us to do this to cache the bounds
		// Long box
		{
			TBox<FReal, 3> Box(FVec3(-1.0, -1.0, -1.0), FVec3(1.0, 1.0, 10.0));
			FCapsule Capsule(FVec3(0.0, 0.0, 0.0), FVec3(0.0, 0.0, 9.0), 1.14);
			Chaos::FSphere Sphere1(FVec3(0.0, 0.0, -2.0), 0.6);

			for (int32 Row = 0; Row < Rows; ++Row)
			{
				for (int32 Col = 0; Col < Columns; ++Col)
				{
					const FVec3 Translation(Col, Row, 1.5);
					FRigidTransform3 QueryTM(Translation, TRotation<FReal, 3>::Identity);
					FVec3 Dir(1, 0, 0);
					bool BoxResult = Heightfield.OverlapGeom(Box, QueryTM, 0.0, nullptr);
					bool CapsuleResult = Heightfield.OverlapGeom(Capsule, QueryTM, 0.0, nullptr);
					bool SphereResult = Heightfield.OverlapGeom(Sphere1, QueryTM, 0.0, nullptr);
					// No collision on the side of the mountain
					if ((Col < 3 || Col > 7) && (Row < 3 || Row > 7))
					{
						EXPECT_FALSE(BoxResult);
						EXPECT_FALSE(CapsuleResult);
						// Sphere on the floor
						EXPECT_TRUE(SphereResult);
					}
					// Collision with the mountain
					else if ((Col >= 3 && Col <= 7) && (Row >= 3 && Row <= 7))
					{
						EXPECT_TRUE(BoxResult);
						EXPECT_TRUE(CapsuleResult);
					}
					else
					{
						EXPECT_FALSE(BoxResult);
					}
					// Inside the mountain the sphere shouldn't collide
					if ((Col > 3 && Col < 7) && (Row > 3 && Row < 7))
					{
						EXPECT_FALSE(SphereResult);
					}
				}
			}
		}
		// Box rotated in X
		{
			TBox<FReal, 3> Box(FVec3(-1.0, -1.0, -20.0), FVec3(1.0, 1.0, 20.0));
			FCapsule Capsule(FVec3(0.0, 0.0, -19.0), FVec3(0.0, 0.0, 19.0), 1.14);
			for (int32 Row = 0; Row < Rows; ++Row)
			{
				for (int32 Col = 0; Col < Columns; ++Col)
				{
					const FVec3 Translation(Col, Row, 2.0);
					FRigidTransform3 QueryTM(Translation, TRotation<FReal, 3>(UE::Math::TQuat<FReal>(TVector<FReal, 3>(1.0, 0.0, 0.0), 3.14159/2.0)));
					FVec3 Dir(1, 0, 0);
					bool BoxResult = Heightfield.OverlapGeom(Box, QueryTM, 0.0, nullptr);
					bool CapsuleResult = Heightfield.OverlapGeom(Capsule, QueryTM, 0.0, nullptr);
					// Collision with the mountain
					if (Col >= 3 && Col <= 7)
					{
						EXPECT_TRUE(BoxResult);
						EXPECT_TRUE(CapsuleResult);
					}
					else
					{
						EXPECT_FALSE(BoxResult);
						EXPECT_FALSE(CapsuleResult);
					}
				}
			}
		}
		// Box rotated in Y
		{
			TBox<FReal, 3> Box(FVec3(-1.0, -1.0, -20.0), FVec3(1.0, 1.0, 20.0));
			FCapsule Capsule(FVec3(0.0, 0.0, -19.0), FVec3(0.0, 0.0, 19.0), 1.14);
			for (int32 Row = 0; Row < Rows; ++Row)
			{
				for (int32 Col = 0; Col < Columns; ++Col)
				{
					const FVec3 Translation(Col, Row, 2.0);
					FRigidTransform3 QueryTM(Translation, TRotation<FReal, 3>(UE::Math::TQuat<FReal>(TVector<FReal, 3>(0.0, 1.0, 0.0), 3.14159 / 2.0)));
					FVec3 Dir(1, 0, 0);
					bool BoxResult = Heightfield.OverlapGeom(Box, QueryTM, 0.0, nullptr);
					bool CapsuleResult = Heightfield.OverlapGeom(Capsule, QueryTM, 0.0, nullptr);
					// Collision with the mountain
					if (Row >= 3 && Row <= 7)
					{
						EXPECT_TRUE(BoxResult);
						EXPECT_TRUE(CapsuleResult);
					}
					else
					{
						EXPECT_FALSE(BoxResult);
						EXPECT_FALSE(CapsuleResult);
					}
				}
			}
		}
		// Thin Box
		{
			TBox<FReal, 3> Box(FVec3(-10.0, -10.0, -0.001), FVec3(10.0, 10.0, 0.001));
			FCapsule Capsule(FVec3(0.0, 0.0, -0.001), FVec3(0.0, 0.0, 0.001), 11.4);
			for (int32 Row = 0; Row < Rows; ++Row)
			{
				for (int32 Col = 0; Col < Columns; ++Col)
				{
					const FVec3 Translation(Col, Row, 2.0);
					FRigidTransform3 QueryTM(Translation, TRotation<FReal, 3>(UE::Math::TQuat<FReal>(TVector<FReal, 3>(1.0, 0.0, 0.0), 0.0)));
					FVec3 Dir(1, 0, 0);
					bool BoxResult = Heightfield.OverlapGeom(Box, QueryTM, 0.0, nullptr);
					bool CapsuleResult = Heightfield.OverlapGeom(Capsule, QueryTM, 0.0, nullptr);
					EXPECT_TRUE(BoxResult);
					EXPECT_TRUE(CapsuleResult);
				}
			}
		}
		// Thin Box on the top
		{
			TBox<FReal, 3> Box(FVec3(-10.0, -10.0, -0.001), FVec3(10.0, 10.0, 0.001));
			FCapsule Capsule(FVec3(0.0, 0.0, -0.001), FVec3(0.0, 0.0, 0.001), 11.4);
			for (int32 Row = 0; Row < Rows; ++Row)
			{
				for (int32 Col = 0; Col < Columns; ++Col)
				{
					const FVec3 Translation(Col, Row, 9.5);
					FRigidTransform3 QueryTM(Translation, TRotation<FReal, 3>(UE::Math::TQuat<FReal>(TVector<FReal, 3>(1.0, 0.0, 0.0), 0.0)));
					FVec3 Dir(1, 0, 0);
					bool BoxResult = Heightfield.OverlapGeom(Box, QueryTM, 0.0, nullptr);
					bool CapsuleResult = Heightfield.OverlapGeom(Capsule, QueryTM, 0.0, nullptr);
					EXPECT_TRUE(BoxResult);
					EXPECT_TRUE(CapsuleResult);
				}
			}
		}

		// Inclined Box
		{
			TBox<FReal, 3> Box(FVec3(-1.0, -1.0, -0.0001), FVec3(1.0, 1.0, 10.0));
			FCapsule Capsule(FVec3(0.0, 0.0, 1.0-0.0001), FVec3(0.0, 0.0, 9.0), 1.0);
			const FVec3 Translation(5.0, 0.0, 15.0);
			FRigidTransform3 QueryTM(Translation, TRotation<FReal, 3>(UE::Math::TQuat<FReal>(TVector<FReal, 3>(1.0, 0.0, 0.0), -3*3.1415926 / 4.0)));
			FVec3 Dir(1, 0, 0);
			bool BoxResult = Heightfield.OverlapGeom(Box, QueryTM, 0.0, nullptr);
			bool CapsuleResult = Heightfield.OverlapGeom(Capsule, QueryTM, 0.0, nullptr);
			EXPECT_TRUE(BoxResult);
			EXPECT_TRUE(CapsuleResult);
		}
	}
	

	TEST(ChaosTests, Heightfield)
	{
		ChaosTest::Raycast();
		ChaosTest::RaycastOnFlatHeightField();
		ChaosTest::RaycastVariousWalkOnHeightField();
		ChaosTest::SweepTest();
		ChaosTest::OverlapTest();
		ChaosTest::OverlapConsistentTest();
		EditHeights();
		SUCCEED();
	}

	// A flat heightfield and a sphere swept downwards using the CCD API.
	// Check that the IgnoreThreshold is being used to ignore sweeps that have a penetration depth
	// less that that threshold at T=1.
	GTEST_TEST(HeightfieldCCDTests, TestSphere)
	{
		int32 Rows = 64;
		int32 Columns = 64;
		FVec3 Scale(100.0, 100.0, 100.0);
		TArray<FReal> Heights;
		Heights.AddZeroed(Rows * Columns);

		TArray<FReal> HeightsCopy = Heights;
		FHeightField Heightfield(MoveTemp(HeightsCopy), TArray<uint8>(), Rows, Columns, Scale);
		const auto& Bounds = Heightfield.BoundingBox();	//Current API forces us to do this to cache the bounds

		TSphere<FReal, 3> Sphere(FVec3(0.0, 0.0, 0.0), 50.0);

		FReal TOI, Phi;
		FVec3 Position, Normal, FaceNormal;
		int32 FaceIdx = 0;

		const FRigidTransform3 Start(FVec3(0, 0, 60), FRotation3::FromIdentity());
		const FVec3 Dir(0, 0, -1);
		const FReal CCDIgnorePenetration = 30;
		const FReal CCDTargetPenetration = 0;

		// The first sweep should be less than the ignore threshold so get no hit
		const FReal CCDSweepLengthA = 30;
		const bool bHitA = Heightfield.SweepGeomCCD(Sphere, Start, Dir, CCDSweepLengthA, CCDIgnorePenetration, CCDTargetPenetration, TOI, Phi, Position, Normal, FaceIdx, FaceNormal);
		EXPECT_FALSE(bHitA);

		// The second sweep should be greater than the ignore threshold so we get a hit
		const FReal CCDSweepLengthB = 50;
		const bool bHitB = Heightfield.SweepGeomCCD(Sphere, Start, Dir, CCDSweepLengthB, CCDIgnorePenetration, CCDTargetPenetration, TOI, Phi, Position, Normal, FaceIdx, FaceNormal);
		EXPECT_TRUE(bHitB);
		EXPECT_NEAR(TOI, 0.2, UE_KINDA_SMALL_NUMBER);	// 10 / 50
		EXPECT_NEAR(Phi, 0.0, UE_KINDA_SMALL_NUMBER);	// We are not initially penetrating
	}

	// Same as TestSphere except the sphere has a local offset built in.
	// CCD sweeps have an early out if the depth at T=1 is less than some threshold, and there was a bug in this.
	// related to the fact that the sweep is effectively an AABB sweep to find the overlapping heightfield cells, 
	// and a Shape sweep to find the shape-triangle overlaps. The bug was that the AABB sweep position was being 
	// used in the early-rejection code that should be using the shape position.
	GTEST_TEST(HeightfieldCCDTests, TestSphereWithOffset)
	{
		int32 Rows = 64;
		int32 Columns = 64;
		FVec3 Scale(100.0, 100.0, 100.0);
		TArray<FReal> Heights;
		Heights.AddZeroed(Rows * Columns);

		TArray<FReal> HeightsCopy = Heights;
		FHeightField Heightfield(MoveTemp(HeightsCopy), TArray<uint8>(), Rows, Columns, Scale);
		const auto& Bounds = Heightfield.BoundingBox();	//Current API forces us to do this to cache the bounds

		// NOTE: Sphere center 50cm up
		TSphere<FReal, 3> Sphere(FVec3(0.0, 0.0, 50.0), 50.0);

		FReal TOI, Phi;
		FVec3 Position, Normal, FaceNormal;
		int32 FaceIdx = 0;

		// NOTE: Start height at 10, rather than 60 in TestSphere
		const FRigidTransform3 Start(FVec3(0, 0, 10), FRotation3::FromIdentity());
		const FVec3 Dir(0, 0, -1);
		const FReal CCDIgnorePenetration = 30;
		const FReal CCDTargetPenetration = 0;
		
		// The first sweep should be less than the ignore threshold so get no hit
		const FReal CCDSweepLengthA = 30;
		const bool bHitA = Heightfield.SweepGeomCCD(Sphere, Start, Dir, CCDSweepLengthA, CCDIgnorePenetration, CCDTargetPenetration, TOI, Phi, Position, Normal, FaceIdx, FaceNormal);
		EXPECT_FALSE(bHitA);

		// The second sweep should be greater than the ignore threshold so we get a hit
		const FReal CCDSweepLengthB = 50;
		const bool bHitB = Heightfield.SweepGeomCCD(Sphere, Start, Dir, CCDSweepLengthB, CCDIgnorePenetration, CCDTargetPenetration, TOI, Phi, Position, Normal, FaceIdx, FaceNormal);
		EXPECT_TRUE(bHitB);
		EXPECT_NEAR(TOI, 0.2, UE_KINDA_SMALL_NUMBER);	// 10 / 50
		EXPECT_NEAR(Phi, 0.0, UE_KINDA_SMALL_NUMBER);	// We are not initially penetrating
	}
}<|MERGE_RESOLUTION|>--- conflicted
+++ resolved
@@ -712,8 +712,6 @@
 		}
 	}
 
-<<<<<<< HEAD
-=======
 	void SweepBigSphereTest()
 	{
 		const int32 Columns = 10;
@@ -789,7 +787,6 @@
 
 	}
 
->>>>>>> 4af6daef
 	void SweepSmallBoxTest()
 	{
 		const int32 Columns = 10;
@@ -1007,10 +1004,7 @@
 	void SweepTest()
 	{
 		SweepSmallSphereTest();
-<<<<<<< HEAD
-=======
 		SweepBigSphereTest();
->>>>>>> 4af6daef
 		SweepSmallBoxTest();
 		SweepBoxTest();
 	}
