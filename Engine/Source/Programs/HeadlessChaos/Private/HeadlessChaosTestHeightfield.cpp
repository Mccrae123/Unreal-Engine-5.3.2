// Copyright Epic Games, Inc. All Rights Reserved.
#include "HeadlessChaosTestConstraints.h"

#include "HeadlessChaos.h"
#include "HeadlessChaosTestUtility.h"
#include "Modules/ModuleManager.h"
#include "Chaos/HeightField.h"

namespace ChaosTest {

	using namespace Chaos;

	void Raycast()
	{
		const int32 Columns = 10;
		const int32 Rows = 10;
		const FReal CountToWorldScale = 1;

		{

			TArray<FReal> Heights;
			Heights.AddZeroed(Rows * Columns);

			FReal Count = 0;
			for(int32 Row = 0; Row < Rows; ++Row)
			{
				for(int32 Col = 0; Col < Columns; ++Col)
				{
					Heights[Row * Columns + Col] = CountToWorldScale * Count++;
				}
			}

			auto ComputeExpectedNormal = [&](const FVec3& Scale)
			{
				//Compute expected normal
				const FVec3 A(0,0,0);
				const FVec3 B(Scale[0],0,CountToWorldScale * Scale[2]);
				const FVec3 C(0,Scale[1],Columns*CountToWorldScale * Scale[2]);
<<<<<<< HEAD
				const FVec3 ExpectedNormal = FVec3::CrossProduct((B-A),(C-A)).GetUnsafeNormal();
=======
				
				FVec3 ExpectedNormal = FVec3::CrossProduct((B - A), (C - A));
				ExpectedNormal.SafeNormalize();
>>>>>>> 6bbb88c8
				return ExpectedNormal;
			};

			auto AlongZTest = [&](const FVec3& Scale)
			{
				TArray<FReal> HeightsCopy = Heights;
				FHeightField Heightfield(MoveTemp(HeightsCopy),TArray<uint8>(),Rows,Columns,Scale);
				const auto& Bounds = Heightfield.BoundingBox();	//Current API forces us to do this to cache the bounds

				//test straight down raycast
				Count = 0;
				FReal TOI;
				FVec3 Position,Normal;
				int32 FaceIdx;

				const FVec3 ExpectedNormal = ComputeExpectedNormal(Scale);

				int32 ExpectedFaceIdx = 0;
				for(int32 Row = 0; Row < Rows; ++Row)
				{
					for(int32 Col = 0; Col < Columns; ++Col)
					{
						const FVec3 Start(Col*Scale[0],Row * Scale[1],1000*Scale[2]);
						EXPECT_TRUE(Heightfield.Raycast(Start,FVec3(0,0,-1),2000*Scale[2],0,TOI,Position,Normal,FaceIdx));
						EXPECT_NEAR(TOI,(1000 - Heights[Row*Columns+Col])*Scale[2],1e-2);
						EXPECT_VECTOR_NEAR(Position,FVec3(Col*Scale[0],Row * Scale[1],Heights[Row*Columns+Col] * Scale[2]),1e-2);
						EXPECT_VECTOR_NEAR(Normal,ExpectedNormal,1e-2);

						const FVec3 RayStart = Start + FVec3(0.2 * Scale[0], 0.1 * Scale[1], 0);
						const FVec3 RayDir = FVec3(0, 0, -1);
						const FReal RayLength = 2000 * Scale[2];
						const FVec3 RayEnd = RayStart + (RayDir * RayLength);

						//offset in from border ever so slightly to get a clear face
<<<<<<< HEAD
						const bool bResult = Heightfield.Raycast(Start + FVec3(0.2 * Scale[0],0.1 * Scale[1],0),FVec3(0,0,-1),2000*Scale[2],0,TOI,Position,Normal,FaceIdx);
=======
						const bool bResult = Heightfield.Raycast(RayStart, RayDir, RayLength,0,TOI,Position,Normal,FaceIdx);
>>>>>>> 6bbb88c8
						if(Col + 1 == Columns || Row + 1 == Rows)
						{
							EXPECT_FALSE(bResult);	//went past edge so no hit
							//Went past column so do not increment expected face idx
						} else
						{
							check(bResult == true);
							EXPECT_TRUE(bResult);
							EXPECT_EQ(FaceIdx,ExpectedFaceIdx);	//each quad has two triangles, so for each column we pass two faces

							ExpectedFaceIdx += 2;	//We hit the first triangle in the quad. Since we are going 1 quad at a time we skip 2
						}

						// reverse the ray to test double sided 
						FVec3 ReversePosition;
						FReal ReverseTOI;
						const bool bReverseResult = Heightfield.Raycast(RayEnd, -RayDir, RayLength, 0, ReverseTOI, ReversePosition, Normal, FaceIdx);
						if (Col + 1 == Columns || Row + 1 == Rows)
						{
							EXPECT_FALSE(bReverseResult);	//went past edge so no hit
							//Went past column so do not increment expected face idx
						}
						else
						{
							check(bReverseResult == true);
							EXPECT_TRUE(bReverseResult);
							EXPECT_NEAR(RayLength, (TOI + ReverseTOI), SMALL_NUMBER);
							EXPECT_VECTOR_NEAR(Position, ReversePosition, SMALL_NUMBER);
						}
					}
				}
			};

			AlongZTest(FVec3(1));
			AlongZTest(FVec3(1,1,3));
			AlongZTest(FVec3(1,1,.3));
			AlongZTest(FVec3(3,1,.3));
			AlongZTest(FVec3(2,.1,.3));

			auto AlongXTest = [&](const FVec3& Scale)
			{
				TArray<FReal> HeightsCopy = Heights;
				FHeightField Heightfield(MoveTemp(HeightsCopy),TArray<uint8>(),Rows,Columns,Scale);
				const auto& Bounds = Heightfield.BoundingBox();	//Current API forces us to do this to cache the bounds

				//test along x axis
				Count = 0;
				FReal TOI;
				FVec3 Position,Normal;
				int32 FaceIdx;

				const FVec3 ExpectedNormal = ComputeExpectedNormal(Scale);

				//move from left to right and raycast down the x-axis. The Row idx indicates which cell we expect to hit
				for(int32 Row = 0; Row < Rows; ++Row)
				{
					for(int32 Col = 0; Col < Columns; ++Col)
					{
						const FVec3 Start(-Scale[0],Row * Scale[1],Heights[Row*Columns + Col] * Scale[2] + 0.01 * Scale[2]);
<<<<<<< HEAD
						const bool bResult = Heightfield.Raycast(Start,FVec3(1,0,0),2000*Scale[0],0,TOI,Position,Normal,FaceIdx);
=======

						const FVec3 RayStart = Start;
						const FVec3 RayDir = FVec3(1, 0, 0);
						const FReal RayLength = 2000 * Scale[0];
						const FVec3 RayEnd = RayStart + (RayDir * RayLength);

						const bool bResult = Heightfield.Raycast(RayStart, RayDir, RayLength,0,TOI,Position,Normal,FaceIdx);
>>>>>>> 6bbb88c8
						if(Col + 1 == Columns)
						{
							EXPECT_FALSE(bResult);
							//No more columns so we shot over the final edge
						} else
						{
							check(bResult);
							EXPECT_TRUE(bResult);
							EXPECT_NEAR(TOI,(Scale[0] * (1 + Col)),1e-1);
							EXPECT_VECTOR_NEAR(Position,(Start + FVec3{TOI,0,0}),1e-2);
							EXPECT_VECTOR_NEAR(Normal,ExpectedNormal,1e-1);
						}

						// reverse ray to test double sided
						FVec3 ReversePosition;
						FReal ReverseTOI;
						const bool bReverseResult = Heightfield.Raycast(RayEnd, -RayDir, RayLength, 0, ReverseTOI, ReversePosition, Normal, FaceIdx);
						if (Col + 1 == Columns)
						{
							EXPECT_FALSE(bReverseResult);
							//No more columns so we shot over the final edge
						}
						else
						{
							check(bReverseResult);
							EXPECT_TRUE(bReverseResult);
							EXPECT_VECTOR_NEAR(Normal, (ExpectedNormal*-1), 1e-1);
						}
					}
				}
			};

			AlongXTest(FVec3(1));
			AlongXTest(FVec3(1,1,3));
			AlongXTest(FVec3(1,1,.3));
			AlongXTest(FVec3(3,1,.3));
			AlongXTest(FVec3(2,.1,.3));

			auto AlongYTest = [&](const FVec3& Scale)
			{
				TArray<FReal> HeightsCopy = Heights;
				FHeightField Heightfield(MoveTemp(HeightsCopy),TArray<uint8>(),Rows,Columns,Scale);
				const auto& Bounds = Heightfield.BoundingBox();	//Current API forces us to do this to cache the bounds

				//test along y axis
				Count = 0;
				FReal TOI;
				FVec3 Position,Normal;
				int32 FaceIdx;

				const FVec3 ExpectedNormal = ComputeExpectedNormal(Scale);

				for(int32 Row = 0; Row < Rows; ++Row)
				{
					for(int32 Col = 0; Col < Columns; ++Col)
					{
						const FVec3 Start(Col * Scale[0],-Scale[1],Heights[Row*Columns + Col] * Scale[2] + 0.01 * Scale[2]);
<<<<<<< HEAD
						const bool bResult = Heightfield.Raycast(Start,FVec3(0,1,0),2000*Scale[0],0,TOI,Position,Normal,FaceIdx);
=======

						const FVec3 RayStart = Start;
						const FVec3 RayDir = FVec3(0, 1, 0);
						const FReal RayLength = 2000 * Scale[0];
						const FVec3 RayEnd = RayStart + (RayDir * RayLength);

						const bool bResult = Heightfield.Raycast(RayStart, RayDir, RayLength,0,TOI,Position,Normal,FaceIdx);
>>>>>>> 6bbb88c8
						if(Row + 1 == Rows)
						{
							EXPECT_FALSE(bResult);
							//No more columns so we shot over the final edge
						} else
						{
							check(bResult == true);
							EXPECT_TRUE(bResult);
							EXPECT_NEAR(TOI,(Scale[1] * (1 + Row)),1e-1);
							EXPECT_VECTOR_NEAR(Position,(Start + FVec3{0,TOI,0}),1e-2);
							EXPECT_VECTOR_NEAR(Normal,ExpectedNormal,1e-1);
						}

						// reverse ray to test double sided
						FVec3 ReversePosition;
						FReal ReverseTOI;
						const bool bReverseResult = Heightfield.Raycast(RayEnd, -RayDir, RayLength, 0, ReverseTOI, Position, Normal, FaceIdx);
						if (Row + 1 == Rows)
						{
							EXPECT_FALSE(bReverseResult);
							//No more columns so we shot over the final edge
						}
						else
						{
							check(bReverseResult == true);
							EXPECT_TRUE(bReverseResult);
							EXPECT_VECTOR_NEAR(Normal, (ExpectedNormal * -1), 1e-1);
						}
					}
				}
			};

			AlongYTest(FVec3(1));
			AlongYTest(FVec3(1,1,3));
			AlongYTest(FVec3(1,1,.3));
			AlongYTest(FVec3(3,1,.3));
			AlongYTest(FVec3(2,.1,.3));
		}

		{

			//For diagonal test simply increase height on the y axis
			TArray<FReal> Heights2;
			Heights2.AddZeroed(Rows*Columns);
			for(int32 Row = 0; Row < Rows; ++Row)
			{
				for(int32 Col = 0; Col < Columns; ++Col)
				{
					Heights2[Row * Columns + Col] = CountToWorldScale * Row;
				}
			}

			auto ComputeExpectedNormal2 = [&](const FVec3& Scale)
			{
				//Compute expected normal
				const FVec3 A(0,0,0);
				const FVec3 B(Scale[0],0,0);
				const FVec3 C(0,Scale[1],CountToWorldScale * Scale[2]);
				const FVec3 ExpectedNormal = FVec3::CrossProduct((B-A),(C-A)).GetUnsafeNormal();
				return ExpectedNormal;
			};

			auto AlongXYTest = [&](const FVec3& Scale)
			{
				TArray<FReal> HeightsCopy = Heights2;
				FHeightField Heightfield(MoveTemp(HeightsCopy),TArray<uint8>(),Rows,Columns,Scale);
				const auto& Bounds = Heightfield.BoundingBox();	//Current API forces us to do this to cache the bounds

				//test along x-y axis
				FReal TOI;
				FVec3 Position,Normal;
				int32 FaceIdx;

				const FVec3 ExpectedNormal = ComputeExpectedNormal2(Scale);

				for(int32 Row = 0; Row < Rows; ++Row)
				{
					for(int32 Col = 0; Col < Columns; ++Col)
					{
						const FVec3 Start(Col * Scale[0],0,Heights2[Row*Columns + Col] * Scale[2] + 0.01 * Scale[2]);
						const FVec3 Dir = FVec3(1,1,0).GetUnsafeNormal();
						const bool bResult = Heightfield.Raycast(Start,Dir,2000*Scale[0],0,TOI,Position,Normal,FaceIdx);

						//As we increase the row, fewer columns will hit because the ray will exit the heightfield
						const bool bShouldHit = Col + Row + 1 < Columns;
						EXPECT_EQ(bShouldHit,bResult);
						if(bResult)
						{
							EXPECT_VECTOR_NEAR(Normal,ExpectedNormal,1e-1);
						}
					}
				}
			};

			AlongXYTest(FVec3(1));


			auto ToCellsTest = [&](const FVec3& Scale)
			{
				//Pick cells and shoot ray at them
				//This should always succeed because 0,0 is the lowest and n,n is the heighest
				TArray<FReal> HeightsCopy = Heights2;
				FHeightField Heightfield(MoveTemp(HeightsCopy),TArray<uint8>(),Rows,Columns,Scale);
				const auto& Bounds = Heightfield.BoundingBox();	//Current API forces us to do this to cache the bounds

				FReal TOI;
				FVec3 Position,Normal;
				int32 FaceIdx;

				const FVec3 ExpectedNormal = ComputeExpectedNormal2(Scale);

				const FVec3 Start(0,0,Heights2.Last() * Scale[2]);
				for(int32 TargetIdx = 0; TargetIdx < Heights2.Num(); ++TargetIdx)
				{
					const int32 Col = TargetIdx % Columns;
					const int32 Row = TargetIdx / Columns;
					const FVec3 EndUnscaled(Col,Row,Heights2[TargetIdx]);
					FVec3 End = EndUnscaled * Scale;
					if(Col + 1 == Columns)
					{
						//pull back slightly to avoid precision issues at edge
						End[0] -= 0.1 * Scale[0];
					}

					if(Row + 1 == Rows)
					{
						//pulling back row affects Z so just skip
						continue;
					}

					const FVec3 Dir = (End - Start).GetUnsafeNormal();

					const bool bResult = Heightfield.Raycast(Start,Dir,2000,0,TOI,Position,Normal,FaceIdx);
					check(bResult);
					EXPECT_TRUE(bResult);
					EXPECT_VECTOR_NEAR(Normal,ExpectedNormal,1e-1);
					EXPECT_VECTOR_NEAR(Position,End,1e-1);
				}
			};

			ToCellsTest(FVec3(1));
			ToCellsTest(FVec3(1,1,10));
			ToCellsTest(FVec3(1,1,.1));
			ToCellsTest(FVec3(3,1,.1));
			ToCellsTest(FVec3(.3,1,.1));


		}
		
	}

	void EditHeights()
	{
		const int32 Columns = 10;
		const int32 Rows = 10;
		const uint16 InitialHeight = 32768; // Real height = 0, (half of uint16 max of 65535)

		TArray<uint16> Heights;
		Heights.AddZeroed(Rows * Columns);

		// Stolen from Heightfield.cpp
<<<<<<< HEAD
		TUniqueFunction<FReal(const uint16)> ConversionFunc = [](const FReal InVal) -> float
		{
			return (float)((int32)InVal - 32768);
=======
		TUniqueFunction<FReal(const uint16)> ConversionFunc = [](const FReal InVal) -> FReal
		{
			return (FReal)((int32)InVal - 32768);
>>>>>>> 6bbb88c8
		};



		for (int32 Row = 0; Row < Rows; ++Row)
		{
			for (int32 Col = 0; Col < Columns; ++Col)
			{
				Heights[Row * Columns + Col] = InitialHeight;
			}
		}


		FVec3 Scale(1, 1, 1);
		FHeightField Heightfield(MoveTemp(Heights),TArray<uint8>(),Rows,Columns,Scale);

		// Test is intended to catch trivial regressions in EditGeomData,
		// specifically handling Landscape module providing buffer with column index inverted from heightfield whe editing.

		int32 InRows = 1;
		int32 InCols = 3;
		TArray<uint16> ModifiedHeights;
		ModifiedHeights.Init(InitialHeight, InRows * InCols);

		int32 Row = 0;
		int32 Col = 0;
		ModifiedHeights[Row * (InCols) + Col] = 35000;
		Col = 1;
		ModifiedHeights[Row * (InCols) + Col] = 40000;
		Col = 2;
		ModifiedHeights[Row * (InCols) + Col] = 45000;

<<<<<<< HEAD
		float ExpectedMaxRealHeight = ConversionFunc(45000);
		float ExpectedMinRealHeight = ConversionFunc(InitialHeight);
		float ExpectedRange = ExpectedMaxRealHeight - ExpectedMinRealHeight;
=======
		FReal ExpectedMaxRealHeight = ConversionFunc(45000);
		FReal ExpectedMinRealHeight = ConversionFunc(InitialHeight);
		FReal ExpectedRange = ExpectedMaxRealHeight - ExpectedMinRealHeight;
>>>>>>> 6bbb88c8

		int32 RowBegin = 3;
		int32 ColBegin = 4;

		// Expectation is that all values are at default, and ModifiedHeights is applied to heightfield
		// starting at (ColBegin, RowBegin) to (ColBegin + InCols, RowBegin + InRows).
		// Landscape module provides buffer with col idx inverted, so they are expected to be written reverse order over columns within this range.
		// The Begin indices however are not inverted. These match heightfield.
		// If this seems confusing, that's because it is. -MaxW
		Heightfield.EditHeights(ModifiedHeights, RowBegin, ColBegin, InRows, InCols);


		auto& GeomData = Heightfield.GeomData;


		// Validate heights using 2d iteration scheme
		for (int32 RowIdx = 0; RowIdx < Rows; ++RowIdx)
		{
			for (int32 ColIdx = 0; ColIdx < Columns; ++ColIdx)
			{
				if (RowIdx >= RowBegin && RowIdx < RowBegin + InRows && ColIdx >= ColBegin && ColIdx < ColBegin + InCols)
				{
					// This is in modified range
					int32 ModifiedRowIdx = RowIdx - RowBegin;
					int32 ModifiedColIdx = ColIdx - ColBegin;
					int32 ModifiedIdx = ModifiedRowIdx * InCols + ModifiedColIdx;

					int32 HeightIdx = RowIdx * Columns + (Columns - 1 - ColIdx); // Remember that modified heights buffer uses inverted col index
<<<<<<< HEAD
					float HeightReal = GeomData.MinValue + GeomData.Heights[HeightIdx] * GeomData.HeightPerUnit;

					uint16 ModifiedHeight = ModifiedHeights[ModifiedIdx];
					float ModifiedHeightReal = ConversionFunc(ModifiedHeight);
=======
					FReal HeightReal = GeomData.MinValue + GeomData.Heights[HeightIdx] * GeomData.HeightPerUnit;

					uint16 ModifiedHeight = ModifiedHeights[ModifiedIdx];
					FReal ModifiedHeightReal = ConversionFunc(ModifiedHeight);
>>>>>>> 6bbb88c8
					EXPECT_NEAR(ModifiedHeightReal, HeightReal, 1);
				}
				else
				{
					int32 HeightIdx = RowIdx * Columns + (Columns - 1 - ColIdx); // Remember that modified heights buffer uses inverted col index
					float HeightReal = GeomData.MinValue + GeomData.Heights[HeightIdx] * GeomData.HeightPerUnit;

					float InitialHeightReal = ConversionFunc(InitialHeight);
					EXPECT_NEAR(InitialHeightReal, HeightReal, 0.0001f);
				}
			}
		}

		EXPECT_EQ(GeomData.MinValue, ExpectedMinRealHeight);
		EXPECT_EQ(GeomData.MaxValue, ExpectedMaxRealHeight);
		EXPECT_EQ(GeomData.Range, ExpectedRange); 
		EXPECT_EQ(GeomData.HeightPerUnit, (ExpectedRange) / TNumericLimits<uint16>::Max()); // Range over uint16 max (65535)
	}


	TEST(ChaosTests, Heightfield)
	{
		ChaosTest::Raycast();
		EditHeights();
		SUCCEED();
	}

}<|MERGE_RESOLUTION|>--- conflicted
+++ resolved
@@ -36,13 +36,9 @@
 				const FVec3 A(0,0,0);
 				const FVec3 B(Scale[0],0,CountToWorldScale * Scale[2]);
 				const FVec3 C(0,Scale[1],Columns*CountToWorldScale * Scale[2]);
-<<<<<<< HEAD
-				const FVec3 ExpectedNormal = FVec3::CrossProduct((B-A),(C-A)).GetUnsafeNormal();
-=======
 				
 				FVec3 ExpectedNormal = FVec3::CrossProduct((B - A), (C - A));
 				ExpectedNormal.SafeNormalize();
->>>>>>> 6bbb88c8
 				return ExpectedNormal;
 			};
 
@@ -77,11 +73,7 @@
 						const FVec3 RayEnd = RayStart + (RayDir * RayLength);
 
 						//offset in from border ever so slightly to get a clear face
-<<<<<<< HEAD
-						const bool bResult = Heightfield.Raycast(Start + FVec3(0.2 * Scale[0],0.1 * Scale[1],0),FVec3(0,0,-1),2000*Scale[2],0,TOI,Position,Normal,FaceIdx);
-=======
 						const bool bResult = Heightfield.Raycast(RayStart, RayDir, RayLength,0,TOI,Position,Normal,FaceIdx);
->>>>>>> 6bbb88c8
 						if(Col + 1 == Columns || Row + 1 == Rows)
 						{
 							EXPECT_FALSE(bResult);	//went past edge so no hit
@@ -141,9 +133,6 @@
 					for(int32 Col = 0; Col < Columns; ++Col)
 					{
 						const FVec3 Start(-Scale[0],Row * Scale[1],Heights[Row*Columns + Col] * Scale[2] + 0.01 * Scale[2]);
-<<<<<<< HEAD
-						const bool bResult = Heightfield.Raycast(Start,FVec3(1,0,0),2000*Scale[0],0,TOI,Position,Normal,FaceIdx);
-=======
 
 						const FVec3 RayStart = Start;
 						const FVec3 RayDir = FVec3(1, 0, 0);
@@ -151,7 +140,6 @@
 						const FVec3 RayEnd = RayStart + (RayDir * RayLength);
 
 						const bool bResult = Heightfield.Raycast(RayStart, RayDir, RayLength,0,TOI,Position,Normal,FaceIdx);
->>>>>>> 6bbb88c8
 						if(Col + 1 == Columns)
 						{
 							EXPECT_FALSE(bResult);
@@ -209,9 +197,6 @@
 					for(int32 Col = 0; Col < Columns; ++Col)
 					{
 						const FVec3 Start(Col * Scale[0],-Scale[1],Heights[Row*Columns + Col] * Scale[2] + 0.01 * Scale[2]);
-<<<<<<< HEAD
-						const bool bResult = Heightfield.Raycast(Start,FVec3(0,1,0),2000*Scale[0],0,TOI,Position,Normal,FaceIdx);
-=======
 
 						const FVec3 RayStart = Start;
 						const FVec3 RayDir = FVec3(0, 1, 0);
@@ -219,7 +204,6 @@
 						const FVec3 RayEnd = RayStart + (RayDir * RayLength);
 
 						const bool bResult = Heightfield.Raycast(RayStart, RayDir, RayLength,0,TOI,Position,Normal,FaceIdx);
->>>>>>> 6bbb88c8
 						if(Row + 1 == Rows)
 						{
 							EXPECT_FALSE(bResult);
@@ -381,15 +365,9 @@
 		Heights.AddZeroed(Rows * Columns);
 
 		// Stolen from Heightfield.cpp
-<<<<<<< HEAD
-		TUniqueFunction<FReal(const uint16)> ConversionFunc = [](const FReal InVal) -> float
-		{
-			return (float)((int32)InVal - 32768);
-=======
 		TUniqueFunction<FReal(const uint16)> ConversionFunc = [](const FReal InVal) -> FReal
 		{
 			return (FReal)((int32)InVal - 32768);
->>>>>>> 6bbb88c8
 		};
 
 
@@ -422,15 +400,9 @@
 		Col = 2;
 		ModifiedHeights[Row * (InCols) + Col] = 45000;
 
-<<<<<<< HEAD
-		float ExpectedMaxRealHeight = ConversionFunc(45000);
-		float ExpectedMinRealHeight = ConversionFunc(InitialHeight);
-		float ExpectedRange = ExpectedMaxRealHeight - ExpectedMinRealHeight;
-=======
 		FReal ExpectedMaxRealHeight = ConversionFunc(45000);
 		FReal ExpectedMinRealHeight = ConversionFunc(InitialHeight);
 		FReal ExpectedRange = ExpectedMaxRealHeight - ExpectedMinRealHeight;
->>>>>>> 6bbb88c8
 
 		int32 RowBegin = 3;
 		int32 ColBegin = 4;
@@ -459,17 +431,10 @@
 					int32 ModifiedIdx = ModifiedRowIdx * InCols + ModifiedColIdx;
 
 					int32 HeightIdx = RowIdx * Columns + (Columns - 1 - ColIdx); // Remember that modified heights buffer uses inverted col index
-<<<<<<< HEAD
-					float HeightReal = GeomData.MinValue + GeomData.Heights[HeightIdx] * GeomData.HeightPerUnit;
-
-					uint16 ModifiedHeight = ModifiedHeights[ModifiedIdx];
-					float ModifiedHeightReal = ConversionFunc(ModifiedHeight);
-=======
 					FReal HeightReal = GeomData.MinValue + GeomData.Heights[HeightIdx] * GeomData.HeightPerUnit;
 
 					uint16 ModifiedHeight = ModifiedHeights[ModifiedIdx];
 					FReal ModifiedHeightReal = ConversionFunc(ModifiedHeight);
->>>>>>> 6bbb88c8
 					EXPECT_NEAR(ModifiedHeightReal, HeightReal, 1);
 				}
 				else
