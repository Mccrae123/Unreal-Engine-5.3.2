// Copyright Epic Games, Inc. All Rights Reserved.

#include "HeadlessChaos.h"
#include "HeadlessChaosTestJoint.h"
#include "Modules/ModuleManager.h"
#include "Chaos/ParticleHandle.h"

namespace ChaosTest {

	using namespace Chaos;

	// 1 Kinematic Body with 4 Dynamic bodies hanging from it by a breakable constraint.
	// Verify that the force in each joint settles to about (Sum of Child Mass)xG
	template <typename TEvolution>
	void JointForces_Linear()
	{
		const int32 NumSolverIterations = 10;
		const FReal Gravity = 980;
		const FReal Dt = 0.01f;
		const int32 NumSteps = 100;
		const int32 NumBodies = 5;

		FJointChainTest<TEvolution> Test(NumSolverIterations, Gravity);
		Test.InitChain(NumBodies, FVec3(0, 0, -1));

		Test.Create();

		// Run the sim
		for (int32 i = 0; i < NumSteps; ++i)
		{
			Test.Evolution.AdvanceOneTimeStep(Dt);
			Test.Evolution.EndFrame(Dt);
		}

		for (int32 JointIndex = 0; JointIndex < Test.Evolution.GetJointConstraints().NumConstraints(); ++JointIndex)
		{
			FReal ChildMass = 0.0f;
			for (int32 ChildBodyIndex = JointIndex + 1; ChildBodyIndex < Test.ParticleMasses.Num(); ++ChildBodyIndex)
			{
				ChildMass += Test.ParticleMasses[ChildBodyIndex];
			}

			FVec3 ExpectedLinearImpulse = FVec3(0.0f, 0.0f, -ChildMass * Gravity * Dt);
			FVec3 LinearImpulse = Test.Evolution.GetJointConstraints().GetConstraintLinearImpulse(JointIndex);
			EXPECT_NEAR(LinearImpulse.X, ExpectedLinearImpulse.X, ExpectedLinearImpulse.Size() / 100.0f);
			EXPECT_NEAR(LinearImpulse.Y, ExpectedLinearImpulse.Y, ExpectedLinearImpulse.Size() / 100.0f);
			EXPECT_NEAR(LinearImpulse.Z, ExpectedLinearImpulse.Z, ExpectedLinearImpulse.Size() / 100.0f);
		}
	}

	GTEST_TEST(AllEvolutions, JointForcesTests_TestLinear)
	{
		JointForces_Linear<FPBDRigidsEvolutionGBF>();
	}

	// 1 Kinematic Body with 1 Dynamic bodies arranged horizontally.
	// Verify that the force in the joint settles to about MxG
	template <typename TEvolution>
	void JointForces_Linear2()
	{
		const int32 NumSolverIterations = 40;
		const FReal Gravity = 980;
		const FReal Dt = 0.01f;
		const int32 NumSteps = 100;
		const int32 NumBodies = 3;

		FJointChainTest<TEvolution> Test(NumSolverIterations, Gravity);
		Test.InitChain(NumBodies, FVec3(1, 0, 0));

		// Set all joints to fixed angular
		for (int32 JointIndex = 0; JointIndex < Test.JointSettings.Num(); ++JointIndex)
		{
			Test.JointSettings[JointIndex].AngularMotionTypes = { EJointMotionType::Locked, EJointMotionType::Locked, EJointMotionType::Locked };
			Test.JointSettings[JointIndex].bProjectionEnabled = false;
		}

		Test.Create();

		// Run the sim
		for (int32 i = 0; i < NumSteps; ++i)
		{
			Test.Evolution.AdvanceOneTimeStep(Dt);
			Test.Evolution.EndFrame(Dt);
		}

		FReal L = Test.ParticlePositions[1].X - Test.ParticlePositions[0].X;

		for (int32 JointIndex = 0; JointIndex < Test.Evolution.GetJointConstraints().NumConstraints(); ++JointIndex)
		{
			FReal ChildMass = 0.0f;
			FReal ChildMoment = 0.0f;
			for (int32 ChildBodyIndex = JointIndex + 1; ChildBodyIndex < Test.ParticleMasses.Num(); ++ChildBodyIndex)
			{
				ChildMass += Test.ParticleMasses[ChildBodyIndex];
				FReal ChildL = (ChildBodyIndex - JointIndex) * L;
				ChildMoment += Test.ParticleMasses[ChildBodyIndex] * ChildL;
			}

			FVec3 ExpectedLinearImpulse = FVec3(0.0f, 0.0f, -ChildMass * Gravity * Dt);
			FVec3 LinearImpulse = Test.Evolution.GetJointConstraints().GetConstraintLinearImpulse(JointIndex);
			EXPECT_NEAR(LinearImpulse.X, ExpectedLinearImpulse.X, ExpectedLinearImpulse.Size() / 100.0f);
			EXPECT_NEAR(LinearImpulse.Y, ExpectedLinearImpulse.Y, ExpectedLinearImpulse.Size() / 100.0f);
			EXPECT_NEAR(LinearImpulse.Z, ExpectedLinearImpulse.Z, ExpectedLinearImpulse.Size() / 100.0f);

			FVec3 ExpectedAngularImpulse = FVec3(0.0f, ChildMoment * Gravity * Dt, 0.0f);
			FVec3 AngularImpulse = Test.Evolution.GetJointConstraints().GetConstraintAngularImpulse(JointIndex);
			EXPECT_NEAR(AngularImpulse.X, ExpectedAngularImpulse.X, ExpectedAngularImpulse.Size() / 100.0f);
			EXPECT_NEAR(AngularImpulse.Y, ExpectedAngularImpulse.Y, ExpectedAngularImpulse.Size() / 100.0f);
			EXPECT_NEAR(AngularImpulse.Z, ExpectedAngularImpulse.Z, ExpectedAngularImpulse.Size() / 100.0f);
		}
	}

	GTEST_TEST(AllEvolutions, JointForcesTests_TestLinear2)
	{
		JointForces_Linear2<FPBDRigidsEvolutionGBF>();
	}


	// 1 Kinematic Body with 1 Dynamic bodies arranged vertically.
	// Apply a torque to the body and verify that the joint torque is the same.
	template <typename TEvolution>
	void JointForces_Angular()
	{
		const int32 NumSolverIterations = 20;
		const FReal Gravity = 0;
		const FReal Dt = 0.01f;
		const int32 NumSteps = 100;
		const int32 NumBodies = 2;
		const FVec3 Torque = FVec3(10000, 0, 0);

		FJointChainTest<TEvolution> Test(NumSolverIterations, Gravity);
		Test.InitChain(NumBodies, FVec3(1, 0, 0));

		// Set all joints to fixed angular and disable projection
		for (int32 JointIndex = 0; JointIndex < Test.JointSettings.Num(); ++JointIndex)
		{
			Test.JointSettings[JointIndex].AngularMotionTypes = { EJointMotionType::Locked, EJointMotionType::Locked, EJointMotionType::Locked };
			Test.JointSettings[JointIndex].bProjectionEnabled = false;
		}

		Test.Create();

		// Run the sim
		for (int32 i = 0; i < NumSteps; ++i)
		{
			Test.GetParticle(1)->CastToRigidParticle()->SetTorque(Torque);
			
			Test.Evolution.AdvanceOneTimeStep(Dt);
			Test.Evolution.EndFrame(Dt);
		}

		for (int32 JointIndex = 0; JointIndex < Test.Evolution.GetJointConstraints().NumConstraints(); ++JointIndex)
		{
			FReal ChildMass = 0.0f;
			for (int32 ChildBodyIndex = JointIndex + 1; ChildBodyIndex < Test.ParticleMasses.Num(); ++ChildBodyIndex)
			{
				ChildMass += Test.ParticleMasses[ChildBodyIndex];
			}

			FVec3 ExpectedAngularImpulse = Torque * Dt;
			FVec3 AngularImpulse = Test.Evolution.GetJointConstraints().GetConstraintAngularImpulse(JointIndex);
			EXPECT_NEAR(AngularImpulse.X, ExpectedAngularImpulse.X, ExpectedAngularImpulse.Size() / 100.0f);
			EXPECT_NEAR(AngularImpulse.Y, ExpectedAngularImpulse.Y, ExpectedAngularImpulse.Size() / 100.0f);
			EXPECT_NEAR(AngularImpulse.Z, ExpectedAngularImpulse.Z, ExpectedAngularImpulse.Size() / 100.0f);
		}
	}

	GTEST_TEST(AllEvolutions, JointForcesTests_Angular)
	{
		JointForces_Angular<FPBDRigidsEvolutionGBF>();
	}

	// Check that a joint drive linear stiffness calculates the correct force F=-K.X assuming implicit integration
	// NOTE: Uses Joint Force mode which isn't currently selectable from the editor
	//
	GTEST_TEST(JointForceTests, TestLinearDriveForceMode_Force)
	{
		const int32 NumSolverIterations = 20;
		const FReal Gravity = 0;
		const FReal Dt = 0.01;
		const int32 NumBodies = 2;

		const FReal Extension = 10;
		const FReal Stiffness = 10000;
		const FReal Damping = 0;

		FJointChainTest<FPBDRigidsEvolutionGBF> Test(NumSolverIterations, Gravity);
		Test.InitChain(NumBodies, FVec3(0, 0, -1));

		// Disable all limits
		Test.JointSettings[0].LinearMotionTypes = { EJointMotionType::Free, EJointMotionType::Free, EJointMotionType::Free };
		Test.JointSettings[0].AngularMotionTypes = { EJointMotionType::Free, EJointMotionType::Free, EJointMotionType::Free };

		// Set up the drive in force mode
		Test.JointSettings[0].bLinearPositionDriveEnabled = { false, false, true };
		Test.JointSettings[0].bLinearVelocityDriveEnabled = { false, false, false };
		Test.JointSettings[0].LinearDriveForceMode = EJointForceMode::Force;
		Test.JointSettings[0].LinearDriveStiffness = FVec3(0, 0, Stiffness);
		Test.JointSettings[0].LinearDriveDamping = FVec3(0, 0, Damping);

		Test.Create();

		FGenericParticleHandle P1 = Test.GetParticle(1);

		// Reposition the particle to have some extension in the spring
		P1->InitTransform(P1->X() + FVec3(0,0,-Extension), P1->R());

		// Run the sim
		Test.Evolution.AdvanceOneTimeStep(Dt);
		Test.Evolution.EndFrame(Dt);
		
		// Calculate expected force from F = -K.X with implicit integration
		const FReal M = Test.ParticleMasses[1];
		FReal ExpectedForceZ = 0;
		FReal DP = 0;
		for (int32 It = 0; It < 10; ++It)
		{
			const FReal X = -Extension + DP;
			const FReal F = -Stiffness * X;
			const FReal DV = ((F - ExpectedForceZ) / M) * Dt;
			DP += DV * Dt;
			ExpectedForceZ = F;
		}

		// Check the joint forces agree
		const FReal ForceZ = -Test.Evolution.GetJointConstraints().GetConstraintLinearImpulse(0).Z / Dt;
		EXPECT_NEAR(ForceZ, ExpectedForceZ, 0.01);
	}

	// Check that a joint drive linear damping calculates the correct force F=-D.V assuming implicit integration
	// NOTE: Uses Joint Force mode which isn't currently selectable from the editor
	//
	GTEST_TEST(JointForceTests, TestLinearDriveForceMode_Damping)
	{
		const int32 NumSolverIterations = 20;
		const FReal Gravity = 0;
		const FReal Dt = 0.01;
		const int32 NumBodies = 2;

		const FReal Velocity = 100;
		const FReal Stiffness = 0;
		const FReal Damping = 2000;

		FJointChainTest<FPBDRigidsEvolutionGBF> Test(NumSolverIterations, Gravity);
		Test.InitChain(NumBodies, FVec3(0, 0, -1));

<<<<<<< HEAD
=======
		if (!Test.Evolution.GetJointConstraints().GetSettings().bUsePositionBasedDrives)
		{
			Test.Evolution.SetNumVelocityIterations(NumSolverIterations);
		}

>>>>>>> 4af6daef
		// Disable all limits
		Test.JointSettings[0].LinearMotionTypes = { EJointMotionType::Free, EJointMotionType::Free, EJointMotionType::Free };
		Test.JointSettings[0].AngularMotionTypes = { EJointMotionType::Free, EJointMotionType::Free, EJointMotionType::Free };

		// Set up the drive in force mode
		Test.JointSettings[0].bLinearPositionDriveEnabled = { false, false, false };
		Test.JointSettings[0].bLinearVelocityDriveEnabled = { false, false, true };
		Test.JointSettings[0].LinearDriveForceMode = EJointForceMode::Force;
		Test.JointSettings[0].LinearDriveStiffness = FVec3(0, 0, Stiffness);
		Test.JointSettings[0].LinearDriveDamping = FVec3(0, 0, Damping);

		Test.Create();

		FGenericParticleHandle P1 = Test.GetParticle(1);

		// Give the particle velocity so that joint damping has some work to do
		P1->SetV(FVec3(0,0,-Velocity));

		// Run the sim
		Test.Evolution.AdvanceOneTimeStep(Dt);
		Test.Evolution.EndFrame(Dt);

		// Calculate expected force from F = -D.V with implicit integration
		const FReal M = Test.ParticleMasses[1];
		FReal ExpectedForceZ = 0;
		FReal DP = 0;
<<<<<<< HEAD
		for (int32 It = 0; It < 10; ++It)
=======
		for (int32 It = 0; It < NumSolverIterations; ++It)
>>>>>>> 4af6daef
		{
			const FReal V = -Velocity + DP / Dt;
			const FReal F = -Damping * V;
			const FReal DV = ((F - ExpectedForceZ) / M) * Dt;
			DP += DV * Dt;
			ExpectedForceZ = F;
		}

		// Check the joint forces agree
		const FReal ForceZ = -Test.Evolution.GetJointConstraints().GetConstraintLinearImpulse(0).Z / Dt;
<<<<<<< HEAD
		EXPECT_NEAR(ForceZ, ExpectedForceZ, 0.1);
	}

	// Check that a handing mass on a joint drive reaches the correct extension with the correct spring force when using Force mode.
=======
		EXPECT_NEAR(ForceZ, ExpectedForceZ, 1);
	}

	GTEST_TEST(JointForceTests, TestAngularDriveForceMode_Damping)
	{
		const int32 NumSolverIterations = 20;
		const FReal Gravity = 0;
		const FReal Dt = 0.01;
		const int32 NumBodies = 2;

		const FReal AngularVelocity = 3;
		const FReal Stiffness = 0;
		const FReal Damping = 200;

		FJointChainTest<FPBDRigidsEvolutionGBF> Test(NumSolverIterations, Gravity);
		Test.InitChain(NumBodies, FVec3(0, 0, -1));

		if (!Test.Evolution.GetJointConstraints().GetSettings().bUsePositionBasedDrives)
		{
			Test.Evolution.SetNumVelocityIterations(NumSolverIterations);
		}

		// Disable all limits
		Test.JointSettings[0].LinearMotionTypes = { EJointMotionType::Free, EJointMotionType::Free, EJointMotionType::Free };
		Test.JointSettings[0].AngularMotionTypes = { EJointMotionType::Free, EJointMotionType::Free, EJointMotionType::Free };

		// Set up the drive in force mode
		Test.JointSettings[0].bAngularSLerpVelocityDriveEnabled = true;
		Test.JointSettings[0].AngularDriveForceMode = EJointForceMode::Force;
		Test.JointSettings[0].AngularDriveStiffness = FVec3(Stiffness, Stiffness, Stiffness);
		Test.JointSettings[0].AngularDriveDamping = FVec3(Damping, Damping, Damping);

		Test.Create();

		FGenericParticleHandle P1 = Test.GetParticle(1);

		// Give the particle angular velocity so that joint damping has some work to do
		P1->SetW(FVec3(0, 0, -AngularVelocity));

		// Run the sim
		Test.Evolution.AdvanceOneTimeStep(Dt);
		Test.Evolution.EndFrame(Dt);

		// Calculate expected Trque from T = -D.W with implicit integration
		const FReal I = FConstGenericParticleHandle(Test.GetParticle(1))->I().Z;
		FReal ExpectedTorqueZ = 0;
		FReal DQ = 0;
		for (int32 It = 0; It < NumSolverIterations; ++It)
		{
			const FReal W = -AngularVelocity + DQ / Dt;
			const FReal T = -Damping * W;
			const FReal DW = ((T - ExpectedTorqueZ) / I) * Dt;
			DQ += DW * Dt;
			ExpectedTorqueZ = T;
		}

		// Check the joint forces agree
		const FReal TorqueZ = -Test.Evolution.GetJointConstraints().GetConstraintAngularImpulse(0).Z / Dt;
		EXPECT_NEAR(TorqueZ, ExpectedTorqueZ, 0.1);
	}

	// Check that a hanging mass on a joint drive reaches the correct extension with the correct spring force when using Force mode.
>>>>>>> 4af6daef
	// This is just a pre-test for TestLinearDriveForceMode_MaxForce to verify that everything works in the absense of a max force
	//
	GTEST_TEST(JointForceTests, TestLinearDriveForceMode_MaxForcePreTest)
	{
		const int32 NumSolverIterations = 20;
		const FReal Gravity = 1000;
		const FReal Dt = 0.01;
		const int32 NumSteps = 100;
		const int32 NumBodies = 2;
		const FReal Extension = 10;

		FJointChainTest<FPBDRigidsEvolutionGBF> Test(NumSolverIterations, Gravity);
		Test.InitChain(NumBodies, FVec3(0, 0, -1));

<<<<<<< HEAD
=======
		if (!Test.Evolution.GetJointConstraints().GetSettings().bUsePositionBasedDrives)
		{
			Test.Evolution.SetNumVelocityIterations(NumSolverIterations);
		}

>>>>>>> 4af6daef
		// Disable all limits
		Test.JointSettings[0].LinearMotionTypes = { EJointMotionType::Free, EJointMotionType::Free, EJointMotionType::Free };
		Test.JointSettings[0].AngularMotionTypes = { EJointMotionType::Free, EJointMotionType::Free, EJointMotionType::Free };

		// Set up the drive without a force limit
		const FReal Stiffness = Test.ParticleMasses[1] * Gravity / Extension;
		const FReal Damping = 2 * FMath::Sqrt(Stiffness * Test.ParticleMasses[1]);
		Test.JointSettings[0].bLinearPositionDriveEnabled = { false, false, true };
		Test.JointSettings[0].bLinearVelocityDriveEnabled = { false, false, true };
		Test.JointSettings[0].LinearDriveForceMode = EJointForceMode::Force;
		Test.JointSettings[0].LinearDriveStiffness = FVec3(0, 0, Stiffness);
		Test.JointSettings[0].LinearDriveDamping = FVec3(0, 0, Damping);

		Test.Create();

		FConstGenericParticleHandle P1 = Test.GetParticle(1);

		// Run the sim - the dangling box should reach a steady state
		for (int32 i = 0; i < NumSteps; ++i)
		{
			Test.Evolution.AdvanceOneTimeStep(Dt);
			Test.Evolution.EndFrame(Dt);
		}

		// We should be stationary at the desired extension
		const FReal ExpectedVZ = 0;
		const FReal ExpectedZ = Test.ParticlePositions[1].Z - Extension;
<<<<<<< HEAD
		EXPECT_NEAR(P1->V().Z, ExpectedVZ, 0.1);
		EXPECT_NEAR(P1->X().Z, ExpectedZ, 0.1);
=======
		EXPECT_NEAR(P1->V().Z, ExpectedVZ, 1);
		EXPECT_NEAR(P1->X().Z, ExpectedZ, 1);
>>>>>>> 4af6daef
	}

	// Check that the maximum drive force setting honored for linear drives.
	// We repeat TestLinearDriveForceMode_MaxForcePreTest but with a max force which is less than K.X at the rest extension
	//
	GTEST_TEST(JointForceTests, TestLinearDriveForceMode_MaxForce)
	{
		const int32 NumSolverIterations = 20;
		const FReal Gravity = 1000;
		const FReal Dt = 0.01;
		const int32 NumSteps = 100;
		const int32 NumBodies = 2;
		const FReal Extension = 10;

		FJointChainTest<FPBDRigidsEvolutionGBF> Test(NumSolverIterations, Gravity);
		Test.InitChain(NumBodies, FVec3(0, 0, -1));

<<<<<<< HEAD
=======
		if (!Test.Evolution.GetJointConstraints().GetSettings().bUsePositionBasedDrives)
		{
			Test.Evolution.SetNumVelocityIterations(NumSolverIterations);
		}

>>>>>>> 4af6daef
		// Disable all limits
		Test.JointSettings[0].LinearMotionTypes = { EJointMotionType::Free, EJointMotionType::Free, EJointMotionType::Free };
		Test.JointSettings[0].AngularMotionTypes = { EJointMotionType::Free, EJointMotionType::Free, EJointMotionType::Free };

		// Set up the drive with a force limit
		const FReal Stiffness = Test.ParticleMasses[1] * Gravity / Extension;
		const FReal Damping = 2 * FMath::Sqrt(Stiffness * Test.ParticleMasses[1]);
		Test.JointSettings[0].bLinearPositionDriveEnabled = { false, false, true };
		Test.JointSettings[0].bLinearVelocityDriveEnabled = { false, false, true };
		Test.JointSettings[0].LinearDriveForceMode = EJointForceMode::Force;
		Test.JointSettings[0].LinearDriveStiffness = FVec3(0, 0, Stiffness);
		Test.JointSettings[0].LinearDriveDamping = FVec3(0, 0, Damping);
		Test.JointSettings[0].LinearDriveMaxForce = FVec3(0,0, 0.5 * Stiffness * Extension);

		Test.Create();

		FConstGenericParticleHandle P1 = Test.GetParticle(1);

		// Run the sim - the dangling box should reach a steady state
		for (int32 i = 0; i < NumSteps; ++i)
		{
			Test.Evolution.AdvanceOneTimeStep(Dt);
			Test.Evolution.EndFrame(Dt);

			const FReal ForceZ = -Test.Evolution.GetJointConstraints().GetConstraintLinearImpulse(0).Z / Dt;
			EXPECT_LT(ForceZ, Test.JointSettings[0].LinearDriveMaxForce.Z + 0.1);
		}
	}

	// Check that a handing mass on a joint drive reaches the correct extension with the correct spring force when using Acceleration mode.
	// This is just a pre-test for TestLinearDriveForceMode_MaxForce to verify that everything works in the absense of a max force
	// NOTE: Using Accleration mode on the drive but with adjusted stiffness and damping. 
	// Should yield same results as TestLinearDriveForceMode_MaxForcePreTest.
	//
	GTEST_TEST(JointForceTests, TestLinearDriveAccMode_MaxForcePreTest)
	{
		const int32 NumSolverIterations = 20;
		const FReal Gravity = 1000;
		const FReal Dt = 0.01;
		const int32 NumSteps = 100;
		const int32 NumBodies = 2;
		const FReal Extension = 10;

		FJointChainTest<FPBDRigidsEvolutionGBF> Test(NumSolverIterations, Gravity);
		Test.InitChain(NumBodies, FVec3(0, 0, -1));

<<<<<<< HEAD
=======
		if (!Test.Evolution.GetJointConstraints().GetSettings().bUsePositionBasedDrives)
		{
			Test.Evolution.SetNumVelocityIterations(NumSolverIterations);
		}

>>>>>>> 4af6daef
		// Disable all limits
		Test.JointSettings[0].LinearMotionTypes = { EJointMotionType::Free, EJointMotionType::Free, EJointMotionType::Free };
		Test.JointSettings[0].AngularMotionTypes = { EJointMotionType::Free, EJointMotionType::Free, EJointMotionType::Free };

		// Set up the drive without a force limit
		// NOTE: Acceleration mode - no masses in expressions
		const FReal Stiffness = Gravity / Extension;
		const FReal Damping = 2 * FMath::Sqrt(Stiffness);
		Test.JointSettings[0].bLinearPositionDriveEnabled = { false, false, true };
		Test.JointSettings[0].bLinearVelocityDriveEnabled = { false, false, true };
		Test.JointSettings[0].LinearDriveForceMode = EJointForceMode::Acceleration;
		Test.JointSettings[0].LinearDriveStiffness = FVec3(0, 0, Stiffness);
		Test.JointSettings[0].LinearDriveDamping = FVec3(0, 0, Damping);

		Test.Create();

		FConstGenericParticleHandle P1 = Test.GetParticle(1);

		// Run the sim - the dangling box should reach a steady state
		for (int32 i = 0; i < NumSteps; ++i)
		{
			Test.Evolution.AdvanceOneTimeStep(Dt);
			Test.Evolution.EndFrame(Dt);
		}

		// We should be stationary at the desired extension
		const FReal ExpectedVZ = 0;
		const FReal ExpectedZ = Test.ParticlePositions[1].Z - Extension;
<<<<<<< HEAD
		EXPECT_NEAR(P1->V().Z, ExpectedVZ, 0.1);
		EXPECT_NEAR(P1->X().Z, ExpectedZ, 0.1);
=======
		EXPECT_NEAR(P1->V().Z, ExpectedVZ, 1);
		EXPECT_NEAR(P1->X().Z, ExpectedZ, 1);
>>>>>>> 4af6daef
	}


	// Check that the maximum drive force setting honored for linear drives.
	// We repeat TestLinearDriveForceMode_MaxForcePreTest but with a max force which is less than K.X at the rest extension
	// NOTE: Using Accleration mode on the drive but with adjusted stiffness and damping. 
	//
	GTEST_TEST(JointForceTests, TestLinearDriveAccMode_MaxForce)
	{
		const int32 NumSolverIterations = 20;
		const FReal Gravity = 1000;
		const FReal Dt = 0.01;
		const int32 NumSteps = 100;
		const int32 NumBodies = 2;
		const FReal Extension = 10;

		FJointChainTest<FPBDRigidsEvolutionGBF> Test(NumSolverIterations, Gravity);
		Test.InitChain(NumBodies, FVec3(0, 0, -1));

<<<<<<< HEAD
=======
		if (!Test.Evolution.GetJointConstraints().GetSettings().bUsePositionBasedDrives)
		{
			Test.Evolution.SetNumVelocityIterations(NumSolverIterations);
		}

>>>>>>> 4af6daef
		// Disable all limits
		Test.JointSettings[0].LinearMotionTypes = { EJointMotionType::Free, EJointMotionType::Free, EJointMotionType::Free };
		Test.JointSettings[0].AngularMotionTypes = { EJointMotionType::Free, EJointMotionType::Free, EJointMotionType::Free };

		// Set up the drive with a force limit
		// NOTE: Acceleration mode - no masses in expressions
		const FReal Stiffness = Gravity / Extension;
		const FReal Damping = 2 * FMath::Sqrt(Stiffness);
		Test.JointSettings[0].bLinearPositionDriveEnabled = { false, false, true };
		Test.JointSettings[0].bLinearVelocityDriveEnabled = { false, false, true };
		Test.JointSettings[0].LinearDriveForceMode = EJointForceMode::Acceleration;
		Test.JointSettings[0].LinearDriveStiffness = FVec3(0, 0, Stiffness);
		Test.JointSettings[0].LinearDriveDamping = FVec3(0, 0, Damping);
		Test.JointSettings[0].LinearDriveMaxForce = FVec3(0, 0, 0.5 * Stiffness * Extension);

		Test.Create();

		FConstGenericParticleHandle P1 = Test.GetParticle(1);

		// Run the sim - the dangling box should reach a steady state
		for (int32 i = 0; i < NumSteps; ++i)
		{
			Test.Evolution.AdvanceOneTimeStep(Dt);
			Test.Evolution.EndFrame(Dt);

			const FReal ForceZ = -Test.Evolution.GetJointConstraints().GetConstraintLinearImpulse(0).Z / Dt;
			EXPECT_LT(ForceZ, Test.JointSettings[0].LinearDriveMaxForce.Z * Test.ParticleMasses[1] + 0.1);
		}
	}
}<|MERGE_RESOLUTION|>--- conflicted
+++ resolved
@@ -244,14 +244,11 @@
 		FJointChainTest<FPBDRigidsEvolutionGBF> Test(NumSolverIterations, Gravity);
 		Test.InitChain(NumBodies, FVec3(0, 0, -1));
 
-<<<<<<< HEAD
-=======
 		if (!Test.Evolution.GetJointConstraints().GetSettings().bUsePositionBasedDrives)
 		{
 			Test.Evolution.SetNumVelocityIterations(NumSolverIterations);
 		}
 
->>>>>>> 4af6daef
 		// Disable all limits
 		Test.JointSettings[0].LinearMotionTypes = { EJointMotionType::Free, EJointMotionType::Free, EJointMotionType::Free };
 		Test.JointSettings[0].AngularMotionTypes = { EJointMotionType::Free, EJointMotionType::Free, EJointMotionType::Free };
@@ -278,11 +275,7 @@
 		const FReal M = Test.ParticleMasses[1];
 		FReal ExpectedForceZ = 0;
 		FReal DP = 0;
-<<<<<<< HEAD
-		for (int32 It = 0; It < 10; ++It)
-=======
 		for (int32 It = 0; It < NumSolverIterations; ++It)
->>>>>>> 4af6daef
 		{
 			const FReal V = -Velocity + DP / Dt;
 			const FReal F = -Damping * V;
@@ -293,12 +286,6 @@
 
 		// Check the joint forces agree
 		const FReal ForceZ = -Test.Evolution.GetJointConstraints().GetConstraintLinearImpulse(0).Z / Dt;
-<<<<<<< HEAD
-		EXPECT_NEAR(ForceZ, ExpectedForceZ, 0.1);
-	}
-
-	// Check that a handing mass on a joint drive reaches the correct extension with the correct spring force when using Force mode.
-=======
 		EXPECT_NEAR(ForceZ, ExpectedForceZ, 1);
 	}
 
@@ -361,7 +348,6 @@
 	}
 
 	// Check that a hanging mass on a joint drive reaches the correct extension with the correct spring force when using Force mode.
->>>>>>> 4af6daef
 	// This is just a pre-test for TestLinearDriveForceMode_MaxForce to verify that everything works in the absense of a max force
 	//
 	GTEST_TEST(JointForceTests, TestLinearDriveForceMode_MaxForcePreTest)
@@ -376,14 +362,11 @@
 		FJointChainTest<FPBDRigidsEvolutionGBF> Test(NumSolverIterations, Gravity);
 		Test.InitChain(NumBodies, FVec3(0, 0, -1));
 
-<<<<<<< HEAD
-=======
 		if (!Test.Evolution.GetJointConstraints().GetSettings().bUsePositionBasedDrives)
 		{
 			Test.Evolution.SetNumVelocityIterations(NumSolverIterations);
 		}
 
->>>>>>> 4af6daef
 		// Disable all limits
 		Test.JointSettings[0].LinearMotionTypes = { EJointMotionType::Free, EJointMotionType::Free, EJointMotionType::Free };
 		Test.JointSettings[0].AngularMotionTypes = { EJointMotionType::Free, EJointMotionType::Free, EJointMotionType::Free };
@@ -411,13 +394,8 @@
 		// We should be stationary at the desired extension
 		const FReal ExpectedVZ = 0;
 		const FReal ExpectedZ = Test.ParticlePositions[1].Z - Extension;
-<<<<<<< HEAD
-		EXPECT_NEAR(P1->V().Z, ExpectedVZ, 0.1);
-		EXPECT_NEAR(P1->X().Z, ExpectedZ, 0.1);
-=======
 		EXPECT_NEAR(P1->V().Z, ExpectedVZ, 1);
 		EXPECT_NEAR(P1->X().Z, ExpectedZ, 1);
->>>>>>> 4af6daef
 	}
 
 	// Check that the maximum drive force setting honored for linear drives.
@@ -435,14 +413,11 @@
 		FJointChainTest<FPBDRigidsEvolutionGBF> Test(NumSolverIterations, Gravity);
 		Test.InitChain(NumBodies, FVec3(0, 0, -1));
 
-<<<<<<< HEAD
-=======
 		if (!Test.Evolution.GetJointConstraints().GetSettings().bUsePositionBasedDrives)
 		{
 			Test.Evolution.SetNumVelocityIterations(NumSolverIterations);
 		}
 
->>>>>>> 4af6daef
 		// Disable all limits
 		Test.JointSettings[0].LinearMotionTypes = { EJointMotionType::Free, EJointMotionType::Free, EJointMotionType::Free };
 		Test.JointSettings[0].AngularMotionTypes = { EJointMotionType::Free, EJointMotionType::Free, EJointMotionType::Free };
@@ -489,14 +464,11 @@
 		FJointChainTest<FPBDRigidsEvolutionGBF> Test(NumSolverIterations, Gravity);
 		Test.InitChain(NumBodies, FVec3(0, 0, -1));
 
-<<<<<<< HEAD
-=======
 		if (!Test.Evolution.GetJointConstraints().GetSettings().bUsePositionBasedDrives)
 		{
 			Test.Evolution.SetNumVelocityIterations(NumSolverIterations);
 		}
 
->>>>>>> 4af6daef
 		// Disable all limits
 		Test.JointSettings[0].LinearMotionTypes = { EJointMotionType::Free, EJointMotionType::Free, EJointMotionType::Free };
 		Test.JointSettings[0].AngularMotionTypes = { EJointMotionType::Free, EJointMotionType::Free, EJointMotionType::Free };
@@ -525,13 +497,8 @@
 		// We should be stationary at the desired extension
 		const FReal ExpectedVZ = 0;
 		const FReal ExpectedZ = Test.ParticlePositions[1].Z - Extension;
-<<<<<<< HEAD
-		EXPECT_NEAR(P1->V().Z, ExpectedVZ, 0.1);
-		EXPECT_NEAR(P1->X().Z, ExpectedZ, 0.1);
-=======
 		EXPECT_NEAR(P1->V().Z, ExpectedVZ, 1);
 		EXPECT_NEAR(P1->X().Z, ExpectedZ, 1);
->>>>>>> 4af6daef
 	}
 
 
@@ -551,14 +518,11 @@
 		FJointChainTest<FPBDRigidsEvolutionGBF> Test(NumSolverIterations, Gravity);
 		Test.InitChain(NumBodies, FVec3(0, 0, -1));
 
-<<<<<<< HEAD
-=======
 		if (!Test.Evolution.GetJointConstraints().GetSettings().bUsePositionBasedDrives)
 		{
 			Test.Evolution.SetNumVelocityIterations(NumSolverIterations);
 		}
 
->>>>>>> 4af6daef
 		// Disable all limits
 		Test.JointSettings[0].LinearMotionTypes = { EJointMotionType::Free, EJointMotionType::Free, EJointMotionType::Free };
 		Test.JointSettings[0].AngularMotionTypes = { EJointMotionType::Free, EJointMotionType::Free, EJointMotionType::Free };
