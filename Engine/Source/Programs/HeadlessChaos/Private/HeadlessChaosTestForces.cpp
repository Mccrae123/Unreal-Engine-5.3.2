--- conflicted
+++ resolved
@@ -16,12 +16,8 @@
 	template<typename TEvolution>
 	void Gravity()
 	{
-<<<<<<< HEAD
-		FPBDRigidsSOAs Particles;
-=======
 		FParticleUniqueIndicesMultithreaded UniqueIndices;
 		FPBDRigidsSOAs Particles(UniqueIndices);
->>>>>>> 6bbb88c8
 		THandleArray<FChaosPhysicsMaterial> PhysicalMaterials;
 		TEvolution Evolution(Particles, PhysicalMaterials);
 		
