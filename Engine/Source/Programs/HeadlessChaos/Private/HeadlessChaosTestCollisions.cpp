--- conflicted
+++ resolved
@@ -37,12 +37,8 @@
 		TArrayCollectionArray<TSerializablePtr<FChaosPhysicsMaterial>> PhysicsMaterials;
 		TArrayCollectionArray<TUniquePtr<FChaosPhysicsMaterial>> PerParticlePhysicsMaterials;
 		
-<<<<<<< HEAD
-		FPBDRigidsSOAs Particles;
-=======
 		FParticleUniqueIndicesMultithreaded UniqueIndices;
 		FPBDRigidsSOAs Particles(UniqueIndices);
->>>>>>> 6bbb88c8
 		Particles.GetParticleHandles().AddArray(&Collided);
 		Particles.GetParticleHandles().AddArray(&PhysicsMaterials);
 		Particles.GetParticleHandles().AddArray(&PerParticlePhysicsMaterials);
@@ -56,11 +52,7 @@
 		Box1->UpdateWorldSpaceState(FRigidTransform3(Box1->X(), Box1->R()), FVec3(0));
 
 		auto Box2 = AppendDynamicParticleBox(Particles);
-<<<<<<< HEAD
-		Box2->X() = FVec3(1.5f, 1.5f, 1.9f);
-=======
 		Box2->X() = FVec3(0.5f, 0.5f, 1.9f);
->>>>>>> 6bbb88c8
 		Box2->R() = FRotation3(FQuat::Identity);
 		Box2->P() = Box2->X();
 		Box2->Q() = Box2->R();
@@ -79,14 +71,6 @@
 		}
 		Collisions.UpdateLevelsetConstraint(Constraint);
 
-<<<<<<< HEAD
-		EXPECT_EQ(Constraint.Particle[0], Box2);
-		EXPECT_EQ(Constraint.Particle[1], Box1);
-		EXPECT_TRUE(Constraint.GetNormal().operator==(FVec3(0, 0, 1)));
-		EXPECT_TRUE(FMath::Abs(ChaosTest::SignedDistance(*Constraint.Particle[0], Constraint.GetLocation())) < SMALL_THRESHOLD);
-	}
-
-=======
 		EXPECT_EQ(Constraint.GetParticle0(), Box2);
 		EXPECT_EQ(Constraint.GetParticle1(), Box1);
 		EXPECT_TRUE(Constraint.CalculateWorldContactNormal().operator==(FVec3(0, 0, 1)));
@@ -96,7 +80,6 @@
 		EXPECT_NEAR(Constraint.CalculateWorldContactLocation().Z, 1.45f, KINDA_SMALL_NUMBER);
 	}
 
->>>>>>> 6bbb88c8
 	void LevelsetConstraintGJK()
 	{
 		TArrayCollectionArray<bool> Collided;
@@ -106,12 +89,8 @@
 		TArrayCollectionArray<TSerializablePtr<FChaosPhysicsMaterial>> PhysicsMaterials;
 		TArrayCollectionArray<TUniquePtr<FChaosPhysicsMaterial>> PerParticlePhysicsMaterials;
 
-<<<<<<< HEAD
-		FPBDRigidsSOAs Particles;
-=======
 		FParticleUniqueIndicesMultithreaded UniqueIndices;
 		FPBDRigidsSOAs Particles(UniqueIndices);
->>>>>>> 6bbb88c8
 		Particles.GetParticleHandles().AddArray(&Collided);
 		Particles.GetParticleHandles().AddArray(&PhysicsMaterials);
 		Particles.GetParticleHandles().AddArray(&PerParticlePhysicsMaterials);
@@ -139,12 +118,6 @@
 		FPBDCollisionConstraint& Constraint = Collisions.GetConstraint(0);
 		Collisions.UpdateLevelsetConstraint(Constraint);
 		
-<<<<<<< HEAD
-		EXPECT_EQ(Constraint.Particle[0], Box2);
-		EXPECT_EQ(Constraint.Particle[1], Box1);
-		EXPECT_TRUE(Constraint.GetNormal().operator==(FVec3(0, 0, 1)));
-		EXPECT_TRUE(FMath::Abs(ChaosTest::SignedDistance(*Constraint.Particle[0], Constraint.GetLocation())) < SMALL_THRESHOLD);
-=======
 		EXPECT_EQ(Constraint.GetParticle0(), Box2);
 		EXPECT_EQ(Constraint.GetParticle1(), Box1);
 		EXPECT_TRUE(Constraint.CalculateWorldContactNormal().operator==(FVec3(0, 0, 1)));
@@ -152,7 +125,6 @@
 		// The contact point is the average of the surface contact points, so it should be half of Phi inside particle0
 		Chaos::FReal Distance = ChaosTest::SignedDistance(*Constraint.GetParticle0(), Constraint.CalculateWorldContactLocation());
 		EXPECT_NEAR(Distance, 0.5f * Constraint.GetPhi(), KINDA_SMALL_NUMBER);
->>>>>>> 6bbb88c8
 	}
 	
 	void CollisionBoxPlane()
@@ -165,29 +137,12 @@
 		TArrayCollectionArray<TSerializablePtr<FChaosPhysicsMaterial>> PhysicsMaterials;
 		TArrayCollectionArray<TUniquePtr<FChaosPhysicsMaterial>> PerParticlePhysicsMaterials;
 
-<<<<<<< HEAD
-		FPBDRigidsSOAs Particles;
-=======
 		FParticleUniqueIndicesMultithreaded UniqueIndices;
 		FPBDRigidsSOAs Particles(UniqueIndices);
->>>>>>> 6bbb88c8
 		Particles.GetParticleHandles().AddArray(&Collided);
 		Particles.GetParticleHandles().AddArray(&PhysicsMaterials);
 		Particles.GetParticleHandles().AddArray(&PerParticlePhysicsMaterials);
 
-<<<<<<< HEAD
-		auto Floor = AppendStaticAnalyticFloor(Particles);
-		auto Box = AppendDynamicParticleBox(Particles);
-		Box->X() = FVec3(0, 1, 0);
-		Box->R() = FRotation3(FQuat::Identity);
-		Box->V() = FVec3(0, 0, -1);
-		Box->PreV() = Box->V();
-		Box->P() = Box->X();
-		Box->Q() = Box->R();
-		Box->AuxilaryValue(PhysicsMaterials) = MakeSerializable(PhysicsMaterial);
-
-		const FReal Dt = 1 / 24.;
-=======
 		const FReal Dt = FReal(1) / FReal(24.);
 
 		auto Floor = AppendStaticAnalyticFloor(Particles);
@@ -200,7 +155,6 @@
 		Box->R() = Box->Q();
 		Box->AuxilaryValue(PhysicsMaterials) = MakeSerializable(PhysicsMaterial);
 		Box->UpdateWorldSpaceState(FRigidTransform3(Box->P(), Box->Q()), FVec3(0));
->>>>>>> 6bbb88c8
 
 		FPBDCollisionConstraintAccessor Collisions(Particles, Collided, PhysicsMaterials, PerParticlePhysicsMaterials, 2, 5);
 
@@ -216,12 +170,6 @@
 			PBDRigid->CollisionParticles()->UpdateAccelerationStructures();
 		}
 
-<<<<<<< HEAD
-		EXPECT_EQ(Constraint.Particle[0], Box);
-		EXPECT_EQ(Constraint.Particle[1], Floor);
-		EXPECT_TRUE(Constraint.GetNormal().operator==(FVec3(0, 0, 1)));
-		EXPECT_TRUE(FMath::Abs(ChaosTest::SignedDistance(*Constraint.Particle[0], Constraint.GetLocation())) < SMALL_THRESHOLD);
-=======
 		Collisions.GatherInput(Dt);
 
 		Collisions.Update(Constraint);
@@ -229,58 +177,34 @@
 		EXPECT_EQ(Constraint.GetParticle0(), Box);
 		EXPECT_EQ(Constraint.GetParticle1(), Floor);
 		EXPECT_TRUE(Constraint.CalculateWorldContactNormal().operator==(FVec3(0, 0, 1)));
->>>>>>> 6bbb88c8
 		EXPECT_TRUE(FMath::Abs(Constraint.GetPhi() - FReal(-0.5) ) < SMALL_THRESHOLD );
 
 		{
 			INVARIANT_XR_START(Box);
-<<<<<<< HEAD
-			const int32 NumIts = 1;
-			for (int32 It = 0; It < NumIts; ++It)
-			{
-				Collisions.Apply(Dt, { Collisions.GetConstraintHandle(0) }, It, NumIts);
-=======
 			const int32 NumIts = 8;
 			for (int32 It = 0; It < NumIts; ++It)
 			{
 				Collisions.Apply(Dt, It, NumIts);
->>>>>>> 6bbb88c8
 			}
 			INVARIANT_XR_END(Box);
 		}
 
-<<<<<<< HEAD
-		// Velocity is below the restitution threshold, so expecting 0 velocity despite the fact that restitution is 1
-		EXPECT_TRUE(Box->V().Equals(FVec3(0)));
-		EXPECT_TRUE(Box->W().Equals(FVec3(0)));
-=======
 		Collisions.SetImplicitVelocities(Dt);
->>>>>>> 6bbb88c8
 
 		{
 			RESET_PQ(Box);
 			{
 				INVARIANT_XR_START(Box);
 				INVARIANT_VW_START(Box);
-<<<<<<< HEAD
-				const int32 NumIts = 10;
-				for (int32 It = 0; It < NumIts; ++It)
-				{
-					Collisions.ApplyPushOut(Dt, { Collisions.GetConstraintHandle(0) }, TSet<const FGeometryParticleHandle*>(), It, NumIts);
-=======
 				const int32 NumIts = 1;
 				for (int32 It = 0; It < NumIts; ++It)
 				{
 					Collisions.ApplyPushOut(Dt, It, NumIts);
->>>>>>> 6bbb88c8
 				}
 				INVARIANT_XR_END(Box);
 				INVARIANT_VW_END(Box);
 			}
 		}
-<<<<<<< HEAD
-		EXPECT_NEAR(Box->P().Z, 0.5f, 1.e-2f);
-=======
 
 		Collisions.ScatterOutput(Dt);
 
@@ -289,7 +213,6 @@
 		// Velocity is below the restitution threshold, so expecting 0 velocity despite the fact that restitution is 1
 		EXPECT_TRUE(Box->V().Equals(FVec3(0)));
 		EXPECT_TRUE(Box->W().Equals(FVec3(0)));
->>>>>>> 6bbb88c8
 	}
 
 	void CollisionConvexConvex()
@@ -303,12 +226,8 @@
 		TArrayCollectionArray<TSerializablePtr<FChaosPhysicsMaterial>> PhysicsMaterials;
 		TArrayCollectionArray<TUniquePtr<FChaosPhysicsMaterial>> PerParticlePhysicsMaterials;
 
-<<<<<<< HEAD
-		FPBDRigidsSOAs Particles;
-=======
 		FParticleUniqueIndicesMultithreaded UniqueIndices;
 		FPBDRigidsSOAs Particles(UniqueIndices);
->>>>>>> 6bbb88c8
 		Particles.GetParticleHandles().AddArray(&Collided);
 		Particles.GetParticleHandles().AddArray(&PhysicsMaterials);
 		Particles.GetParticleHandles().AddArray(&PerParticlePhysicsMaterials);
@@ -324,28 +243,13 @@
 		Box->AuxilaryValue(PhysicsMaterials) = MakeSerializable(PhysicsMaterial);
 		Box->UpdateWorldSpaceState(FRigidTransform3(Box->P(), Box->Q()), FVec3(0));
 
-<<<<<<< HEAD
-		const FReal Dt = 1 / 24.;
-=======
 		const FReal Dt = FReal(1) / FReal(24.);
->>>>>>> 6bbb88c8
 
 		FPBDCollisionConstraintAccessor Collisions(Particles, Collided, PhysicsMaterials, PerParticlePhysicsMaterials, 2, 5);
 
 		Collisions.ComputeConstraints(Dt);
 		EXPECT_EQ(Collisions.NumConstraints(), 1);
 
-<<<<<<< HEAD
-		FRigidBodyPointContactConstraint * Constraint = Collisions.GetConstraint(0).template As<FRigidBodyPointContactConstraint>();
-		EXPECT_TRUE(Constraint != nullptr);
-
-		Collisions.Update(*Constraint);
-
-		EXPECT_EQ(Constraint->Particle[0], Box);
-		EXPECT_EQ(Constraint->Particle[1], Floor);
-		EXPECT_TRUE(Constraint->GetNormal().operator==(FVec3(0, 0, 1)));
-		EXPECT_TRUE(FMath::Abs( Constraint->GetLocation().Z - FVec3(0,0,-1).Z ) < SMALL_THRESHOLD);
-=======
 		FPBDCollisionConstraint* Constraint = &Collisions.GetConstraint(0);
 		EXPECT_TRUE(Constraint != nullptr);
 
@@ -356,7 +260,6 @@
 		EXPECT_EQ(Constraint->GetParticle0(), Box);
 		EXPECT_EQ(Constraint->GetParticle1(), Floor);
 		EXPECT_TRUE(Constraint->CalculateWorldContactNormal().operator==(FVec3(0, 0, 1)));
->>>>>>> 6bbb88c8
 		EXPECT_TRUE(FMath::Abs(Constraint->GetPhi() - FReal(-1.0)) < SMALL_THRESHOLD);
 
 		{
@@ -379,11 +282,7 @@
 				const int32 NumIts = 10;
 				for (int32 It = 0; It < NumIts; ++It)
 				{
-<<<<<<< HEAD
-					Collisions.ApplyPushOut(Dt, { Collisions.GetConstraintHandle(0) }, TSet<const FGeometryParticleHandle*>(), It, NumIts);
-=======
 					Collisions.ApplyPushOut(Dt, It, NumIts);
->>>>>>> 6bbb88c8
 				}
 				INVARIANT_XR_END(Box);
 				INVARIANT_VW_END(Box);
@@ -407,29 +306,12 @@
 		TArrayCollectionArray<TSerializablePtr<FChaosPhysicsMaterial>> PhysicsMaterials;
 		TArrayCollectionArray<TUniquePtr<FChaosPhysicsMaterial>> PerParticlePhysicsMaterials;
 		
-<<<<<<< HEAD
-		FPBDRigidsSOAs Particles;
-=======
 		FParticleUniqueIndicesMultithreaded UniqueIndices;
 		FPBDRigidsSOAs Particles(UniqueIndices);
->>>>>>> 6bbb88c8
 		Particles.GetParticleHandles().AddArray(&Collided);
 		Particles.GetParticleHandles().AddArray(&PhysicsMaterials);
 		Particles.GetParticleHandles().AddArray(&PerParticlePhysicsMaterials);
 
-<<<<<<< HEAD
-		auto Floor = AppendStaticAnalyticFloor(Particles);
-		auto Box = AppendDynamicParticleBox(Particles);
-		Box->X() = FVec3(0, 1, 0);
-		Box->R() = FRotation3(FQuat::Identity);
-		Box->V() = FVec3(0, 0, -1);
-		Box->PreV() = Box->V();
-		Box->P() = Box->X();
-		Box->Q() = Box->R();
-		Box->AuxilaryValue(PhysicsMaterials) = MakeSerializable(PhysicsMaterial);
-
-		const FReal Dt = 1 / 24.;
-=======
 		const FReal Dt = FReal(1) / FReal(24.);
 
 		auto Floor = AppendStaticAnalyticFloor(Particles);
@@ -442,7 +324,6 @@
 		Box->R() = Box->R();
 		Box->AuxilaryValue(PhysicsMaterials) = MakeSerializable(PhysicsMaterial);
 		Box->UpdateWorldSpaceState(FRigidTransform3(Box->P(), Box->Q()), FVec3(0));
->>>>>>> 6bbb88c8
 
 		FPBDCollisionConstraintAccessor Collisions(Particles, Collided, PhysicsMaterials, PerParticlePhysicsMaterials, 2, 5);
 
@@ -451,17 +332,10 @@
 
 		Collisions.GatherInput(Dt);
 
-<<<<<<< HEAD
-		EXPECT_EQ(Constraint.Particle[0], Box);
-		EXPECT_EQ(Constraint.Particle[1], Floor);
-		EXPECT_TRUE(Constraint.GetNormal().operator==(FVec3(0, 0, 1)));
-		EXPECT_TRUE(FMath::Abs(ChaosTest::SignedDistance(*Constraint.Particle[0], Constraint.GetLocation())) < SMALL_THRESHOLD);
-=======
 		FPBDCollisionConstraint& Constraint = Collisions.GetConstraint(0);
 		EXPECT_EQ(Constraint.GetParticle0(), Box);
 		EXPECT_EQ(Constraint.GetParticle1(), Floor);
 		EXPECT_TRUE(Constraint.CalculateWorldContactNormal().operator==(FVec3(0, 0, 1)));
->>>>>>> 6bbb88c8
 		EXPECT_TRUE(FMath::Abs(Constraint.GetPhi() - FReal(-0.5)) < SMALL_THRESHOLD);
 
 		{
@@ -470,13 +344,7 @@
 			INVARIANT_XR_END(Box);
 		}
 
-<<<<<<< HEAD
-		// 0 restitution so expecting 0 velocity
-		EXPECT_TRUE(Box->V().Equals(FVec3(0)));
-		EXPECT_TRUE(Box->W().Equals(FVec3(0)));
-=======
 		Collisions.SetImplicitVelocities(Dt);
->>>>>>> 6bbb88c8
 
 		{
 			RESET_PQ(Box);
@@ -486,26 +354,19 @@
 				const int32 NumIts = 10;
 				for (int32 It = 0; It < NumIts; ++It)
 				{
-<<<<<<< HEAD
-					Collisions.ApplyPushOut(Dt, { Collisions.GetConstraintHandle(0) }, TSet<const FGeometryParticleHandle*>(), It, NumIts);
-=======
 					Collisions.ApplyPushOut(Dt, It, NumIts);
->>>>>>> 6bbb88c8
 				}
 				INVARIANT_XR_END(Box);
 				INVARIANT_VW_END(Box);
 			}
 		}
 
-<<<<<<< HEAD
-=======
 		Collisions.ScatterOutput(Dt);
 
 		// 0 restitution so expecting 0 velocity
 		EXPECT_TRUE(Box->V().Equals(FVec3(0)));
 		EXPECT_TRUE(Box->W().Equals(FVec3(0)));
 
->>>>>>> 6bbb88c8
 		EXPECT_TRUE(FVec3::IsNearlyEqual(Box->P(), FVector(0.f, 1.f, 0.5f), 1.e-2f));
 	}
 
@@ -517,29 +378,12 @@
 		PhysicsMaterial->Restitution = (FReal)1;
 		TArrayCollectionArray<TSerializablePtr<FChaosPhysicsMaterial>> PhysicsMaterials;
 		TArrayCollectionArray<TUniquePtr<FChaosPhysicsMaterial>> PerParticlePhysicsMaterials;
-<<<<<<< HEAD
-		FPBDRigidsSOAs Particles;
-=======
 		FParticleUniqueIndicesMultithreaded UniqueIndices;
 		FPBDRigidsSOAs Particles(UniqueIndices);
->>>>>>> 6bbb88c8
 		Particles.GetParticleHandles().AddArray(&Collided);
 		Particles.GetParticleHandles().AddArray(&PhysicsMaterials);
 		Particles.GetParticleHandles().AddArray(&PerParticlePhysicsMaterials);
 
-<<<<<<< HEAD
-		auto Floor = AppendStaticAnalyticFloor(Particles);
-		auto Box = AppendDynamicParticleBox(Particles);
-		Box->X() = FVec3(0, 0, 0);
-		Box->R() = FRotation3(FQuat::Identity);
-		Box->V() = FVec3(0, 0, -100);
-		Box->PreV() = Box->V();
-		Box->P() = Box->X();
-		Box->Q() = Box->R();
-		Box->AuxilaryValue(PhysicsMaterials) = MakeSerializable(PhysicsMaterial);
-
-		const FReal Dt = 1 / 24.;
-=======
 		const FReal Dt = FReal(1) / FReal(24.);
 
 		auto Floor = AppendStaticAnalyticFloor(Particles);
@@ -552,7 +396,6 @@
 		Box->R() = Box->Q();
 		Box->AuxilaryValue(PhysicsMaterials) = MakeSerializable(PhysicsMaterial);
 		Box->UpdateWorldSpaceState(FRigidTransform3(Box->P(), Box->Q()), FVec3(0));
->>>>>>> 6bbb88c8
 
 		FPBDCollisionConstraintAccessor Collisions(Particles, Collided, PhysicsMaterials, PerParticlePhysicsMaterials, 2, 5);
 
@@ -564,13 +407,6 @@
 		{
 			PBDRigid->CollisionParticles()->UpdateAccelerationStructures();
 		}
-<<<<<<< HEAD
-		Collisions.UpdateLevelsetConstraint(*Constraint.template As<FPBDCollisionConstraints::FPointContactConstraint>());
-		EXPECT_EQ(Constraint.Particle[0], Box);
-		EXPECT_EQ(Constraint.Particle[1], Floor);
-		EXPECT_TRUE(Constraint.GetNormal().operator==(FVec3(0, 0, 1)));
-		EXPECT_TRUE(FMath::Abs(ChaosTest::SignedDistance(*Constraint.Particle[0], Constraint.GetLocation())) < SMALL_THRESHOLD);
-=======
 
 		Collisions.GatherInput(Dt);
 
@@ -578,7 +414,6 @@
 		EXPECT_EQ(Constraint.GetParticle0(), Box);
 		EXPECT_EQ(Constraint.GetParticle1(), Floor);
 		EXPECT_TRUE(Constraint.CalculateWorldContactNormal().operator==(FVec3(0, 0, 1)));
->>>>>>> 6bbb88c8
 		EXPECT_TRUE(FMath::Abs(Constraint.GetPhi() - FReal(-0.5)) < SMALL_THRESHOLD);
 
 		{
@@ -587,16 +422,7 @@
 			INVARIANT_XR_END(Box);
 		}
 
-<<<<<<< HEAD
-		// full restitution, so expecting negative velocity
-		EXPECT_TRUE(Box->V().Equals(FVec3(0.f, 0.f, 100.f)));
-		EXPECT_TRUE(Box->W().Equals(FVec3(0)));
-		// collision occurs before full dt takes place, so need some bounce back for the remaining time we have
-		//EXPECT_TRUE(Particles.P(BoxId).Equals(Particles.X(BoxId)));
-		//EXPECT_TRUE(Particles.Q(BoxId).Equals(Particles.R(BoxId)));
-=======
 		Collisions.SetImplicitVelocities(Dt);
->>>>>>> 6bbb88c8
 
 		{
 			RESET_PQ(Box);
@@ -605,20 +431,12 @@
 				const int32 NumIts = 10;
 				for (int32 It = 0; It < NumIts; ++It)
 				{
-<<<<<<< HEAD
-					Collisions.ApplyPushOut(Dt, { Collisions.GetConstraintHandle(0) }, TSet<const FGeometryParticleHandle*>(), It, NumIts);
-=======
 					Collisions.ApplyPushOut(Dt, It, NumIts);
->>>>>>> 6bbb88c8
 				}
 				INVARIANT_XR_END(Box);
 			}
 		}
 
-<<<<<<< HEAD
-		//for push out velocity is unimportant, so expecting simple pop out
-		EXPECT_TRUE(FVec3::IsNearlyEqual(Box->P(), FVector(0.f, 0.f, 0.5f), 1.e-2f));
-=======
 		Collisions.ScatterOutput(Dt);
 
 		// full restitution, so expecting negative velocity
@@ -627,16 +445,11 @@
 
 		// should end up outside the plane
 		EXPECT_GE(Box->P().Z, -Box->Geometry()->BoundingBox().Min().Z);
->>>>>>> 6bbb88c8
 		EXPECT_TRUE(Box->Q().Equals(FQuat::Identity));
 	}
 
 	// This test will make sure that a dynamic cube colliding with a static floor will have the correct bounce velocity
 	// for a restitution of 0.5
-<<<<<<< HEAD
-	// The dynamic cube will collide with one of its vertices onto a face of the static cube
-=======
->>>>>>> 6bbb88c8
 	void CollisionCubeCubeRestitution()
 	{
 		TArrayCollectionArray<bool> Collided;
@@ -645,30 +458,12 @@
 		PhysicsMaterial->Restitution = (FReal)0.5;
 		TArrayCollectionArray<TSerializablePtr<FChaosPhysicsMaterial>> PhysicsMaterials;
 		TArrayCollectionArray<TUniquePtr<FChaosPhysicsMaterial>> PerParticlePhysicsMaterials;
-<<<<<<< HEAD
-		FPBDRigidsSOAs Particles;
-=======
 		FParticleUniqueIndicesMultithreaded UniqueIndices;
 		FPBDRigidsSOAs Particles(UniqueIndices);
->>>>>>> 6bbb88c8
 		Particles.GetParticleHandles().AddArray(&Collided);
 		Particles.GetParticleHandles().AddArray(&PhysicsMaterials);
 		Particles.GetParticleHandles().AddArray(&PerParticlePhysicsMaterials);
 
-<<<<<<< HEAD
-		FGeometryParticleHandle* StaticCube = AppendStaticParticleBox(Particles, FVec3(100.0f));
-		StaticCube->X() = FVec3(0, 0, -50.0f);
-		FPBDRigidParticleHandle* DynamicCube = AppendDynamicParticleBox(Particles, FVec3(100.0f));
-		DynamicCube->X() = FVec3(0, 0, 80); // Penetrating by about 5cm
-		DynamicCube->R() = FRotation3::FromElements( 0.27059805f, 0.27059805f, 0.0f, 0.923879532f ); // Rotate so that vertex collide
-		DynamicCube->V() = FVec3(0, 0, -100);
-		DynamicCube->PreV() = DynamicCube->V();
-		DynamicCube->P() = DynamicCube->X();
-		DynamicCube->Q() = DynamicCube->R();
-		DynamicCube->AuxilaryValue(PhysicsMaterials) = MakeSerializable(PhysicsMaterial);
-
-		const FReal Dt = 1 / 24.;
-=======
 		const FReal Dt = FReal(1) / FReal(24.);
 
 		FGeometryParticleHandle* StaticCube = AppendStaticParticleBox(Particles, FVec3(100.0f));
@@ -684,7 +479,6 @@
 		DynamicCube->Q() = DynamicCube->R();
 		DynamicCube->AuxilaryValue(PhysicsMaterials) = MakeSerializable(PhysicsMaterial);
 		DynamicCube->UpdateWorldSpaceState(FRigidTransform3(DynamicCube->P(), DynamicCube->Q()), FVec3(0));
->>>>>>> 6bbb88c8
 
 		FPBDCollisionConstraintAccessor Collisions(Particles, Collided, PhysicsMaterials, PerParticlePhysicsMaterials, 2, 5);
 
@@ -696,27 +490,6 @@
 			return;
 		}
 
-<<<<<<< HEAD
-		FCollisionConstraintBase& Constraint = Collisions.GetConstraint(0);
-		if (FPBDRigidParticleHandle* PBDRigid = Constraint.Particle[0]->CastToRigidParticle())
-		{
-			PBDRigid->CollisionParticles()->UpdateAccelerationStructures();
-		}
-		Collisions.UpdateLevelsetConstraint(*Constraint.template As<FPBDCollisionConstraints::FPointContactConstraint>());
-		EXPECT_EQ(Constraint.Particle[0], DynamicCube);
-		EXPECT_EQ(Constraint.Particle[1], StaticCube);
-		EXPECT_TRUE(Constraint.GetNormal().operator==(FVec3(0, 0, 1)));
-		EXPECT_TRUE(FMath::Abs(ChaosTest::SignedDistance(*Constraint.Particle[0], Constraint.GetLocation())) < SMALL_THRESHOLD);
-		{
-			INVARIANT_XR_START(DynamicCube);
-			Collisions.Apply(Dt, { Collisions.GetConstraintHandle(0) }, 0, 1);
-			INVARIANT_XR_END(DynamicCube);
-		}
-
-		// This test's tolerances are set to be very crude as to not be over sensitive (for now)
-		EXPECT_TRUE(DynamicCube->V().Z > 10.0f);  // restitution not too low
-		EXPECT_TRUE(DynamicCube->V().Z < 70.0f);  // restitution not too high
-=======
 		FPBDCollisionConstraint& Constraint = Collisions.GetConstraint(0);
 		if (FPBDRigidParticleHandle* PBDRigid = Constraint.GetParticle0()->CastToRigidParticle())
 		{
@@ -742,7 +515,6 @@
 
 		// This test's tolerances are set to be very crude as to not be over sensitive (for now)
 		EXPECT_NEAR(DynamicCube->V().Z, 50.0f, 5.0f);  // restitution not too low
->>>>>>> 6bbb88c8
 		EXPECT_TRUE(FMath::Abs(DynamicCube->V().X) < 1.0f);
 		EXPECT_TRUE(FMath::Abs(DynamicCube->V().Y) < 1.0f);
 	}
@@ -755,12 +527,8 @@
 		PhysicsMaterial->Restitution = (FReal)0;
 		TArrayCollectionArray<TSerializablePtr<FChaosPhysicsMaterial>> PhysicsMaterials;
 		TArrayCollectionArray<TUniquePtr<FChaosPhysicsMaterial>> PerParticlePhysicsMaterials;
-<<<<<<< HEAD
-		FPBDRigidsSOAs Particles;
-=======
 		FParticleUniqueIndicesMultithreaded UniqueIndices;
 		FPBDRigidsSOAs Particles(UniqueIndices);
->>>>>>> 6bbb88c8
 		Particles.GetParticleHandles().AddArray(&Collided);
 		Particles.GetParticleHandles().AddArray(&PhysicsMaterials);
 		Particles.GetParticleHandles().AddArray(&PerParticlePhysicsMaterials);
@@ -770,15 +538,6 @@
 		StaticBox->AuxilaryValue(PhysicsMaterials) = MakeSerializable(PhysicsMaterial);
 		StaticBox->UpdateWorldSpaceState(FRigidTransform3(StaticBox->X(), StaticBox->R()), FVec3(0));
 
-<<<<<<< HEAD
-		auto Box2 = AppendDynamicParticleBox(Particles);
-		FVec3 StartingPoint(0.5f);
-		Box2->X() = StartingPoint;
-		Box2->P() = Box2->X();
-		Box2->Q() = Box2->R();
-		Box2->V() = FVec3(0, 0, -1);
-		Box2->PreV() = Box2->V();
-=======
 		FReal Dt = FReal(1) / FReal(24.);
 
 		auto Box2 = AppendDynamicParticleBox(Particles);
@@ -788,28 +547,16 @@
 		Box2->V() = FVec3(0, 0, -1);
 		Box2->PreV() = Box2->V();
 		Box2->X() = Box2->P() - Box2->V() * Dt;
->>>>>>> 6bbb88c8
 		Box2->AuxilaryValue(PhysicsMaterials) = MakeSerializable(PhysicsMaterial);
 		Box2->UpdateWorldSpaceState(FRigidTransform3(Box2->P(), Box2->Q()), FVec3(0));
 
-<<<<<<< HEAD
-		FBox Region(FVector(.2), FVector(.5));
-
-		FReal Dt = 1 / 24.;
-=======
 		FBox Region(FVector(FReal(.2)), FVector(FReal(.5)));
->>>>>>> 6bbb88c8
 
 		FPBDCollisionConstraintAccessor Collisions(Particles, Collided, PhysicsMaterials, PerParticlePhysicsMaterials, 1, 1);
 		Collisions.ComputeConstraints(Dt);
 		EXPECT_EQ(Collisions.NumConstraints(), 1);
 
-<<<<<<< HEAD
-		FCollisionConstraintBase & Constraint = Collisions.GetConstraint(0);
-		Collisions.Update(Constraint);
-=======
 		Collisions.GatherInput(Dt);
->>>>>>> 6bbb88c8
 
 		FPBDCollisionConstraint& Constraint = Collisions.GetConstraint(0);
 
@@ -818,16 +565,9 @@
 			PBDRigid->CollisionParticles()->UpdateAccelerationStructures();
 		}
 
-<<<<<<< HEAD
-		EXPECT_EQ(Constraint.Particle[0], Box2);
-		EXPECT_EQ(Constraint.Particle[1], StaticBox);
-		EXPECT_TRUE(Constraint.GetNormal().Equals(FVector(0.0, 0.0, 1.0f)));
-		EXPECT_TRUE(FMath::Abs(ChaosTest::SignedDistance(*Constraint.Particle[0], Constraint.GetLocation())) < SMALL_THRESHOLD);
-=======
 		EXPECT_EQ(Constraint.GetParticle0(), Box2);
 		EXPECT_EQ(Constraint.GetParticle1(), StaticBox);
 		EXPECT_TRUE(Constraint.CalculateWorldContactNormal().Equals(FVector(0.0, 0.0, 1.0f)));
->>>>>>> 6bbb88c8
 		EXPECT_TRUE(FMath::Abs(Constraint.GetPhi() - FReal(-0.4)) < SMALL_THRESHOLD);
 
 
@@ -851,11 +591,7 @@
 			const int32 NumIts = 10;
 			for (int32 It = 0; It < NumIts; ++It)
 			{
-<<<<<<< HEAD
-				Collisions.ApplyPushOut(Dt, { Collisions.GetConstraintHandle(0) }, TSet<const FGeometryParticleHandle*>(), It, NumIts);
-=======
 				Collisions.ApplyPushOut(Dt, It, NumIts);
->>>>>>> 6bbb88c8
 			}
 			//INVARIANT_XR_END(Box2);
 			//INVARIANT_XR_END(StaticBox);
