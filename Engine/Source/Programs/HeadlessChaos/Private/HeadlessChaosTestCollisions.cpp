// Copyright Epic Games, Inc. All Rights Reserved.

#include "HeadlessChaosTestCollisions.h"

#include "HeadlessChaos.h"
#include "HeadlessChaosCollisionConstraints.h"
#include "Chaos/GJK.h"
#include "Chaos/Pair.h"
#include "Chaos/PBDRigidsEvolution.h"
#include "Chaos/PBDRigidParticles.h"
#include "Chaos/CollisionResolutionTypes.h"
#include "Chaos/Sphere.h"
#include "Chaos/Utilities.h"
#include "Modules/ModuleManager.h"

#define SMALL_THRESHOLD 1e-4

#define RESET_PQ(Particle) Particle->P() = Particle->X(); Particle->Q() = Particle->R()
#define INVARIANT_XR_START(Particle) FVec3 InvariantPreX_##Particle = Particle->X(); FRotation3 InvariantPreR_##Particle = Particle->R()
#define INVARIANT_XR_END(Particle) EXPECT_TRUE(InvariantPreX_##Particle.Equals(Particle->X())); EXPECT_TRUE(InvariantPreR_##Particle.Equals(Particle->R()))
#define INVARIANT_VW_START(Particle) FVec3 InvariantPreV_##Particle = Particle->V(); FVec3 InvariantPreW_##Particle = Particle->W()
#define INVARIANT_VW_END(Particle) EXPECT_TRUE(InvariantPreV_##Particle.Equals(Particle->V())); EXPECT_TRUE(InvariantPreW_##Particle.Equals(Particle->W()))

namespace ChaosTest {

	using namespace Chaos;

	DEFINE_LOG_CATEGORY_STATIC(LogHChaosCollisions, Verbose, All);

	void LevelsetConstraint()
	{
		TArrayCollectionArray<bool> Collided;
		TUniquePtr<FChaosPhysicsMaterial> PhysicsMaterial = MakeUnique<FChaosPhysicsMaterial>();
		PhysicsMaterial->Friction = (FReal)0;
		PhysicsMaterial->Restitution = (FReal)0;
		TArrayCollectionArray<TSerializablePtr<FChaosPhysicsMaterial>> PhysicsMaterials;
		TArrayCollectionArray<TUniquePtr<FChaosPhysicsMaterial>> PerParticlePhysicsMaterials;
		
		FParticleUniqueIndicesMultithreaded UniqueIndices;
		FPBDRigidsSOAs Particles(UniqueIndices);
		Particles.GetParticleHandles().AddArray(&Collided);
		Particles.GetParticleHandles().AddArray(&PhysicsMaterials);
		Particles.GetParticleHandles().AddArray(&PerParticlePhysicsMaterials);

		auto Box1 = AppendDynamicParticleBox(Particles);
		Box1->X() = FVec3(1.f);
		Box1->R() = FRotation3(FQuat::Identity);
		Box1->P() = Box1->X();
		Box1->Q() = Box1->R();
		Box1->AuxilaryValue(PhysicsMaterials) = MakeSerializable(PhysicsMaterial);
		Box1->UpdateWorldSpaceState(FRigidTransform3(Box1->X(), Box1->R()), FVec3(0));

		auto Box2 = AppendDynamicParticleBox(Particles);
		Box2->X() = FVec3(0.5f, 0.5f, 1.9f);
		Box2->R() = FRotation3(FQuat::Identity);
		Box2->P() = Box2->X();
		Box2->Q() = Box2->R();
		Box2->AuxilaryValue(PhysicsMaterials) = MakeSerializable(PhysicsMaterial);
		Box2->UpdateWorldSpaceState(FRigidTransform3(Box2->X(), Box2->R()), FVec3(0));

		FPBDCollisionConstraintAccessor Collisions(Particles, Collided, PhysicsMaterials, PerParticlePhysicsMaterials, 1, 1);
		Collisions.ComputeConstraints(0.f);
		EXPECT_EQ(Collisions.NumConstraints(), 1);

		FPBDCollisionConstraint& Constraint = Collisions.GetConstraint(0);
		if (auto PBDRigid = Constraint.GetParticle0()->CastToRigidParticle())
		{
			//Question: non dynamics don't have collision particles, seems wrong if the levelset is dynamic and the static is something like a box
			PBDRigid->CollisionParticles()->UpdateAccelerationStructures();
		}
		Collisions.UpdateLevelsetConstraint(Constraint);

		EXPECT_EQ(Constraint.GetParticle0(), Box2);
		EXPECT_EQ(Constraint.GetParticle1(), Box1);
		EXPECT_TRUE(Constraint.CalculateWorldContactNormal().operator==(FVec3(0, 0, 1)));

		// The contact point is the average of the surface contact points, so it should be half of Phi inside particle0
		EXPECT_NEAR(Constraint.GetPhi(), -0.1f, KINDA_SMALL_NUMBER);
		EXPECT_NEAR(Constraint.CalculateWorldContactLocation().Z, 1.45f, KINDA_SMALL_NUMBER);
	}

	void LevelsetConstraintGJK()
	{
		TArrayCollectionArray<bool> Collided;
		TUniquePtr<FChaosPhysicsMaterial> PhysicsMaterial = MakeUnique<FChaosPhysicsMaterial>();
		PhysicsMaterial->Friction = (FReal)0;
		PhysicsMaterial->Restitution = (FReal)0;
		TArrayCollectionArray<TSerializablePtr<FChaosPhysicsMaterial>> PhysicsMaterials;
		TArrayCollectionArray<TUniquePtr<FChaosPhysicsMaterial>> PerParticlePhysicsMaterials;

		FParticleUniqueIndicesMultithreaded UniqueIndices;
		FPBDRigidsSOAs Particles(UniqueIndices);
		Particles.GetParticleHandles().AddArray(&Collided);
		Particles.GetParticleHandles().AddArray(&PhysicsMaterials);
		Particles.GetParticleHandles().AddArray(&PerParticlePhysicsMaterials);

		auto Box1 = AppendDynamicParticleConvexBox(Particles, FVec3(1.f) );
		Box1->X() = FVec3(0.f);
		Box1->R() = FRotation3(FQuat::Identity);
		Box1->P() = Box1->X();
		Box1->Q() = Box1->R();
		Box1->AuxilaryValue(PhysicsMaterials) = MakeSerializable(PhysicsMaterial);
		Box1->UpdateWorldSpaceState(FRigidTransform3(Box1->X(), Box1->R()), FVec3(0));

		auto Box2 = AppendDynamicParticleBox(Particles, FVec3(1.f) );
		Box2->X() = FVec3(1.25f, 0.f, 0.f);
		Box2->R() = FRotation3(FQuat::Identity);
		Box2->P() = Box2->X();
		Box2->Q() = Box2->R();
		Box2->AuxilaryValue(PhysicsMaterials) = MakeSerializable(PhysicsMaterial);
		Box2->UpdateWorldSpaceState(FRigidTransform3(Box2->X(), Box2->R()), FVec3(0));

		FPBDCollisionConstraintAccessor Collisions(Particles, Collided, PhysicsMaterials, PerParticlePhysicsMaterials, 1, 1);
		Collisions.ComputeConstraints(0.f);
		EXPECT_EQ(Collisions.NumConstraints(), 1);

		FPBDCollisionConstraint& Constraint = Collisions.GetConstraint(0);
		Collisions.UpdateLevelsetConstraint(Constraint);
		
		EXPECT_EQ(Constraint.GetParticle0(), Box2);
		EXPECT_EQ(Constraint.GetParticle1(), Box1);
		EXPECT_TRUE(Constraint.CalculateWorldContactNormal().operator==(FVec3(0, 0, 1)));

		// The contact point is the average of the surface contact points, so it should be half of Phi inside particle0
		Chaos::FReal Distance = ChaosTest::SignedDistance(*Constraint.GetParticle0(), Constraint.CalculateWorldContactLocation());
		EXPECT_NEAR(Distance, 0.5f * Constraint.GetPhi(), KINDA_SMALL_NUMBER);
	}
	
	void CollisionBoxPlane()
	{
		// test a box and plane in a colliding state
		TArrayCollectionArray<bool> Collided;
		TUniquePtr<FChaosPhysicsMaterial> PhysicsMaterial = MakeUnique<FChaosPhysicsMaterial>();
		PhysicsMaterial->Friction = (FReal)0;
		PhysicsMaterial->Restitution = (FReal)1;
		TArrayCollectionArray<TSerializablePtr<FChaosPhysicsMaterial>> PhysicsMaterials;
		TArrayCollectionArray<TUniquePtr<FChaosPhysicsMaterial>> PerParticlePhysicsMaterials;

		FParticleUniqueIndicesMultithreaded UniqueIndices;
		FPBDRigidsSOAs Particles(UniqueIndices);
		Particles.GetParticleHandles().AddArray(&Collided);
		Particles.GetParticleHandles().AddArray(&PhysicsMaterials);
		Particles.GetParticleHandles().AddArray(&PerParticlePhysicsMaterials);

		const FReal Dt = FReal(1) / FReal(24.);

		auto Floor = AppendStaticAnalyticFloor(Particles);
		auto Box = AppendDynamicParticleBox(Particles);
		Box->P() = FVec3(0, 1, 0);
		Box->Q() = FRotation3(FQuat::Identity);
		Box->V() = FVec3(0, 0, -1);
		Box->PreV() = Box->V();
		Box->X() = Box->P() - Box->V() * Dt;
		Box->R() = Box->Q();
		Box->AuxilaryValue(PhysicsMaterials) = MakeSerializable(PhysicsMaterial);
		Box->UpdateWorldSpaceState(FRigidTransform3(Box->P(), Box->Q()), FVec3(0));

		FPBDCollisionConstraintAccessor Collisions(Particles, Collided, PhysicsMaterials, PerParticlePhysicsMaterials, 2, 5);

		Collisions.ComputeConstraints(Dt);
		EXPECT_EQ(Collisions.NumConstraints(), 1);

		FPBDCollisionConstraint& Constraint = Collisions.GetConstraint(0);
		EXPECT_TRUE(Constraint.GetParticle0() != nullptr);
		EXPECT_TRUE(Constraint.GetParticle1() != nullptr);

		if (auto PBDRigid = Constraint.GetParticle0()->CastToRigidParticle())
		{
			PBDRigid->CollisionParticles()->UpdateAccelerationStructures();
		}

		Collisions.GatherInput(Dt);

		Collisions.Update(Constraint);

		EXPECT_EQ(Constraint.GetParticle0(), Box);
		EXPECT_EQ(Constraint.GetParticle1(), Floor);
		EXPECT_TRUE(Constraint.CalculateWorldContactNormal().operator==(FVec3(0, 0, 1)));
		EXPECT_TRUE(FMath::Abs(Constraint.GetPhi() - FReal(-0.5) ) < SMALL_THRESHOLD );

		{
			INVARIANT_XR_START(Box);
			const int32 NumIts = 8;
			Collisions.Apply(Dt, NumIts);
			INVARIANT_XR_END(Box);
		}

		{
			RESET_PQ(Box);
			{
				INVARIANT_XR_START(Box);
				INVARIANT_VW_START(Box);
				const int32 NumIts = 1;
				Collisions.ApplyPushOut(Dt, NumIts);
				INVARIANT_XR_END(Box);
				INVARIANT_VW_END(Box);
			}
		}

		Collisions.ScatterOutput(Dt);

		EXPECT_NEAR(Box->P().Z, 0.5f, 1.e-2f);

		// Velocity is below the restitution threshold, so expecting 0 velocity despite the fact that restitution is 1
		EXPECT_TRUE(Box->V().Equals(FVec3(0)));
		EXPECT_TRUE(Box->W().Equals(FVec3(0)));
	}

	void CollisionConvexConvex()
	{

		// test a box and plane in a colliding state
		TArrayCollectionArray<bool> Collided;
		TUniquePtr<FChaosPhysicsMaterial> PhysicsMaterial = MakeUnique<FChaosPhysicsMaterial>();
		PhysicsMaterial->Friction = (FReal)0;
		PhysicsMaterial->Restitution = (FReal)0;
		TArrayCollectionArray<TSerializablePtr<FChaosPhysicsMaterial>> PhysicsMaterials;
		TArrayCollectionArray<TUniquePtr<FChaosPhysicsMaterial>> PerParticlePhysicsMaterials;

		FParticleUniqueIndicesMultithreaded UniqueIndices;
		FPBDRigidsSOAs Particles(UniqueIndices);
		Particles.GetParticleHandles().AddArray(&Collided);
		Particles.GetParticleHandles().AddArray(&PhysicsMaterials);
		Particles.GetParticleHandles().AddArray(&PerParticlePhysicsMaterials);

		auto Floor = AppendStaticConvexFloor(Particles);
		auto Box = AppendDynamicParticleConvexBox( Particles, FVec3(50) );
		Box->X() = FVec3(0, 0, 49);
		Box->R() = FRotation3(FQuat::Identity);
		Box->V() = FVec3(0, 0, -1);
		Box->PreV() = Box->V();
		Box->P() = Box->X();
		Box->Q() = Box->R();
		Box->AuxilaryValue(PhysicsMaterials) = MakeSerializable(PhysicsMaterial);
		Box->UpdateWorldSpaceState(FRigidTransform3(Box->P(), Box->Q()), FVec3(0));

		const FReal Dt = FReal(1) / FReal(24.);

		FPBDCollisionConstraintAccessor Collisions(Particles, Collided, PhysicsMaterials, PerParticlePhysicsMaterials, 2, 5);

		Collisions.ComputeConstraints(Dt);
		EXPECT_EQ(Collisions.NumConstraints(), 1);

		FPBDCollisionConstraint* Constraint = &Collisions.GetConstraint(0);
		EXPECT_TRUE(Constraint != nullptr);

		Collisions.GatherInput(Dt);

		Collisions.Update(*Constraint);

		EXPECT_EQ(Constraint->GetParticle0(), Box);
		EXPECT_EQ(Constraint->GetParticle1(), Floor);
		EXPECT_TRUE(Constraint->CalculateWorldContactNormal().operator==(FVec3(0, 0, 1)));
		EXPECT_TRUE(FMath::Abs(Constraint->GetPhi() - FReal(-1.0)) < SMALL_THRESHOLD);

		{
			INVARIANT_XR_START(Box);
			Collisions.Apply(Dt, 1);
			INVARIANT_XR_END(Box);
		}

		{
			RESET_PQ(Box);
			{
				INVARIANT_XR_START(Box);
				INVARIANT_VW_START(Box);
				const int32 NumIts = 10;
				Collisions.ApplyPushOut(Dt, NumIts);
				INVARIANT_XR_END(Box);
				INVARIANT_VW_END(Box);
			}
		}

		Collisions.ScatterOutput(Dt);

		//EXPECT_TRUE(Box->P().Equals(FVector(0.f, 0.f, 50.f)));
		//EXPECT_TRUE(Box->Q().Equals(FQuat::Identity));

	}

	void CollisionBoxPlaneZeroResitution()
	{
		// test a box and plane in a colliding state
		TArrayCollectionArray<bool> Collided;
		TUniquePtr<FChaosPhysicsMaterial> PhysicsMaterial = MakeUnique<FChaosPhysicsMaterial>();
		PhysicsMaterial->Friction = (FReal)0;
		PhysicsMaterial->Restitution = (FReal)0;
		TArrayCollectionArray<TSerializablePtr<FChaosPhysicsMaterial>> PhysicsMaterials;
		TArrayCollectionArray<TUniquePtr<FChaosPhysicsMaterial>> PerParticlePhysicsMaterials;
		
		FParticleUniqueIndicesMultithreaded UniqueIndices;
		FPBDRigidsSOAs Particles(UniqueIndices);
		Particles.GetParticleHandles().AddArray(&Collided);
		Particles.GetParticleHandles().AddArray(&PhysicsMaterials);
		Particles.GetParticleHandles().AddArray(&PerParticlePhysicsMaterials);

		const FReal Dt = FReal(1) / FReal(24.);

		auto Floor = AppendStaticAnalyticFloor(Particles);
		auto Box = AppendDynamicParticleBox(Particles);
		Box->P() = FVec3(0, 1, 0);
		Box->Q() = FRotation3(FQuat::Identity);
		Box->V() = FVec3(0, 0, -1);
		Box->PreV() = Box->V();
		Box->X() = Box->P() - Box->V() * Dt;
		Box->R() = Box->R();
		Box->AuxilaryValue(PhysicsMaterials) = MakeSerializable(PhysicsMaterial);
		Box->UpdateWorldSpaceState(FRigidTransform3(Box->P(), Box->Q()), FVec3(0));

		FPBDCollisionConstraintAccessor Collisions(Particles, Collided, PhysicsMaterials, PerParticlePhysicsMaterials, 2, 5);

		Collisions.ComputeConstraints(Dt);
		EXPECT_EQ(Collisions.NumConstraints(), 1);

		Collisions.GatherInput(Dt);

		FPBDCollisionConstraint& Constraint = Collisions.GetConstraint(0);
		EXPECT_EQ(Constraint.GetParticle0(), Box);
		EXPECT_EQ(Constraint.GetParticle1(), Floor);
		EXPECT_TRUE(Constraint.CalculateWorldContactNormal().operator==(FVec3(0, 0, 1)));
		EXPECT_TRUE(FMath::Abs(Constraint.GetPhi() - FReal(-0.5)) < SMALL_THRESHOLD);

		{
			INVARIANT_XR_START(Box);
			Collisions.Apply(Dt, 1);
			INVARIANT_XR_END(Box);
		}

		{
			RESET_PQ(Box);
			{
				INVARIANT_XR_START(Box);
				INVARIANT_VW_START(Box);
				const int32 NumIts = 10;
				Collisions.ApplyPushOut(Dt, NumIts);
				INVARIANT_XR_END(Box);
				INVARIANT_VW_END(Box);
			}
		}

		Collisions.ScatterOutput(Dt);

		// 0 restitution so expecting 0 velocity
		EXPECT_TRUE(Box->V().Equals(FVec3(0)));
		EXPECT_TRUE(Box->W().Equals(FVec3(0)));

		EXPECT_TRUE(FVec3::IsNearlyEqual(Box->P(), FVector(0.f, 1.f, 0.5f), 1.e-2f));
	}

	void CollisionBoxPlaneRestitution()
	{
		TArrayCollectionArray<bool> Collided;
		TUniquePtr<FChaosPhysicsMaterial> PhysicsMaterial = MakeUnique<FChaosPhysicsMaterial>();
		PhysicsMaterial->Friction = (FReal)0;
		PhysicsMaterial->Restitution = (FReal)1;
		TArrayCollectionArray<TSerializablePtr<FChaosPhysicsMaterial>> PhysicsMaterials;
		TArrayCollectionArray<TUniquePtr<FChaosPhysicsMaterial>> PerParticlePhysicsMaterials;
		FParticleUniqueIndicesMultithreaded UniqueIndices;
		FPBDRigidsSOAs Particles(UniqueIndices);
		Particles.GetParticleHandles().AddArray(&Collided);
		Particles.GetParticleHandles().AddArray(&PhysicsMaterials);
		Particles.GetParticleHandles().AddArray(&PerParticlePhysicsMaterials);

		const FReal Dt = FReal(1) / FReal(24.);

		auto Floor = AppendStaticAnalyticFloor(Particles);
		auto Box = AppendDynamicParticleBox(Particles);
		Box->P() = FVec3(0, 0, 0);
		Box->Q() = FRotation3(FQuat::Identity);
		Box->V() = FVec3(0, 0, -100);
		Box->PreV() = Box->V();
		Box->X() = Box->P() - Box->V() * Dt;
		Box->R() = Box->Q();
		Box->AuxilaryValue(PhysicsMaterials) = MakeSerializable(PhysicsMaterial);
		Box->UpdateWorldSpaceState(FRigidTransform3(Box->P(), Box->Q()), FVec3(0));

		FPBDCollisionConstraintAccessor Collisions(Particles, Collided, PhysicsMaterials, PerParticlePhysicsMaterials, 2, 5);

		Collisions.ComputeConstraints(Dt);
		EXPECT_EQ(Collisions.NumConstraints(), 1);

		FPBDCollisionConstraint& Constraint = Collisions.GetConstraint(0);
		if (auto PBDRigid = Constraint.GetParticle0()->CastToRigidParticle())
		{
			PBDRigid->CollisionParticles()->UpdateAccelerationStructures();
		}

		Collisions.GatherInput(Dt);

		Collisions.UpdateLevelsetConstraint(Constraint);
		EXPECT_EQ(Constraint.GetParticle0(), Box);
		EXPECT_EQ(Constraint.GetParticle1(), Floor);
		EXPECT_TRUE(Constraint.CalculateWorldContactNormal().operator==(FVec3(0, 0, 1)));
		EXPECT_TRUE(FMath::Abs(Constraint.GetPhi() - FReal(-0.5)) < SMALL_THRESHOLD);

		{
			INVARIANT_XR_START(Box);
			Collisions.Apply(Dt, 1);
			INVARIANT_XR_END(Box);
		}

		{
			RESET_PQ(Box);
			{
				INVARIANT_XR_START(Box);
				const int32 NumIts = 10;
				Collisions.ApplyPushOut(Dt, NumIts);
				INVARIANT_XR_END(Box);
			}
		}

		Collisions.ScatterOutput(Dt);

		// full restitution, so expecting negative velocity
		EXPECT_TRUE(Box->V().Equals(FVec3(0.f, 0.f, 100.f)));
		EXPECT_TRUE(Box->W().Equals(FVec3(0)));

		// should end up outside the plane
		EXPECT_GE(Box->P().Z, -Box->Geometry()->BoundingBox().Min().Z);
		EXPECT_TRUE(Box->Q().Equals(FQuat::Identity));
	}

	// This test will make sure that a dynamic cube colliding with a static floor will have the correct bounce velocity
	// for a restitution of 0.5
	void CollisionCubeCubeRestitution()
	{
		TArrayCollectionArray<bool> Collided;
		TUniquePtr<FChaosPhysicsMaterial> PhysicsMaterial = MakeUnique<FChaosPhysicsMaterial>();
		PhysicsMaterial->Friction = (FReal)0;
		PhysicsMaterial->Restitution = (FReal)0.5;
		TArrayCollectionArray<TSerializablePtr<FChaosPhysicsMaterial>> PhysicsMaterials;
		TArrayCollectionArray<TUniquePtr<FChaosPhysicsMaterial>> PerParticlePhysicsMaterials;
		FParticleUniqueIndicesMultithreaded UniqueIndices;
		FPBDRigidsSOAs Particles(UniqueIndices);
		Particles.GetParticleHandles().AddArray(&Collided);
		Particles.GetParticleHandles().AddArray(&PhysicsMaterials);
		Particles.GetParticleHandles().AddArray(&PerParticlePhysicsMaterials);

		const FReal Dt = FReal(1) / FReal(24.);

		FGeometryParticleHandle* StaticCube = AppendStaticParticleBox(Particles, FVec3(100.0f));
		StaticCube->X() = FVec3(0, 0, -50.0f);
		StaticCube->UpdateWorldSpaceState(FRigidTransform3(StaticCube->X(), StaticCube->R()), FVec3(0));

		FPBDRigidParticleHandle* DynamicCube = AppendDynamicParticleBox(Particles, FVec3(100.0f));
		DynamicCube->X() = FVec3(0, 0, 50);
		DynamicCube->R() = FRotation3::FromIdentity();
		DynamicCube->V() = FVec3(0, 0, -100);
		DynamicCube->PreV() = DynamicCube->V();
		DynamicCube->P() = DynamicCube->X() + DynamicCube->V() * Dt;
		DynamicCube->Q() = DynamicCube->R();
		DynamicCube->AuxilaryValue(PhysicsMaterials) = MakeSerializable(PhysicsMaterial);
		DynamicCube->UpdateWorldSpaceState(FRigidTransform3(DynamicCube->P(), DynamicCube->Q()), FVec3(0));

		FPBDCollisionConstraintAccessor Collisions(Particles, Collided, PhysicsMaterials, PerParticlePhysicsMaterials, 2, 5);

		Collisions.ComputeConstraints(Dt);
		EXPECT_EQ(Collisions.NumConstraints(), 1);

		if (Collisions.NumConstraints() <= 0)
		{
			return;
		}

		FPBDCollisionConstraint& Constraint = Collisions.GetConstraint(0);
		if (FPBDRigidParticleHandle* PBDRigid = Constraint.GetParticle0()->CastToRigidParticle())
		{
			PBDRigid->CollisionParticles()->UpdateAccelerationStructures();
		}

		Collisions.GatherInput(Dt);

		EXPECT_EQ(Constraint.GetParticle0(), DynamicCube);
		EXPECT_EQ(Constraint.GetParticle1(), StaticCube);
		EXPECT_NEAR(Constraint.CalculateWorldContactNormal().Z, FReal(1), KINDA_SMALL_NUMBER);
		{
			INVARIANT_XR_START(DynamicCube);
			Collisions.Apply(Dt, 1);
			INVARIANT_XR_END(DynamicCube);
		}

<<<<<<< HEAD
		Collisions.ApplyPushOut(Dt, 1);
=======
		// If we need accurate restitution we need more velocity iterations
		Collisions.ApplyPushOut(Dt, 4);
>>>>>>> 4af6daef

		Collisions.ScatterOutput(Dt);

		// This test's tolerances are set to be very crude as to not be over sensitive (for now)
		EXPECT_NEAR(DynamicCube->V().Z, 50.0f, 5.0f);  // restitution not too low
		EXPECT_TRUE(FMath::Abs(DynamicCube->V().X) < 1.0f);
		EXPECT_TRUE(FMath::Abs(DynamicCube->V().Y) < 1.0f);
	}

	void CollisionBoxToStaticBox()
	{
		TArrayCollectionArray<bool> Collided;
		TUniquePtr<FChaosPhysicsMaterial> PhysicsMaterial = MakeUnique<FChaosPhysicsMaterial>();
		PhysicsMaterial->Friction = (FReal)0;
		PhysicsMaterial->Restitution = (FReal)0;
		TArrayCollectionArray<TSerializablePtr<FChaosPhysicsMaterial>> PhysicsMaterials;
		TArrayCollectionArray<TUniquePtr<FChaosPhysicsMaterial>> PerParticlePhysicsMaterials;
		FParticleUniqueIndicesMultithreaded UniqueIndices;
		FPBDRigidsSOAs Particles(UniqueIndices);
		Particles.GetParticleHandles().AddArray(&Collided);
		Particles.GetParticleHandles().AddArray(&PhysicsMaterials);
		Particles.GetParticleHandles().AddArray(&PerParticlePhysicsMaterials);

		auto StaticBox = AppendStaticParticleBox(Particles);
		StaticBox->X() = FVec3(-0.05f, -0.05f, -0.1f);
		StaticBox->AuxilaryValue(PhysicsMaterials) = MakeSerializable(PhysicsMaterial);
		StaticBox->UpdateWorldSpaceState(FRigidTransform3(StaticBox->X(), StaticBox->R()), FVec3(0));

		FReal Dt = FReal(1) / FReal(24.);

		auto Box2 = AppendDynamicParticleBox(Particles);
		FVec3 StartingPoint(0.5f);
		Box2->P() = StartingPoint;
		Box2->Q() = Box2->R();
		Box2->V() = FVec3(0, 0, -1);
		Box2->PreV() = Box2->V();
		Box2->X() = Box2->P() - Box2->V() * Dt;
		Box2->AuxilaryValue(PhysicsMaterials) = MakeSerializable(PhysicsMaterial);
		Box2->UpdateWorldSpaceState(FRigidTransform3(Box2->P(), Box2->Q()), FVec3(0));

		FBox Region(FVector(FReal(.2)), FVector(FReal(.5)));

		FPBDCollisionConstraintAccessor Collisions(Particles, Collided, PhysicsMaterials, PerParticlePhysicsMaterials, 1, 1);
		Collisions.ComputeConstraints(Dt);
		EXPECT_EQ(Collisions.NumConstraints(), 1);

		Collisions.GatherInput(Dt);

		FPBDCollisionConstraint& Constraint = Collisions.GetConstraint(0);

		if (auto PBDRigid = Constraint.GetParticle0()->CastToRigidParticle())
		{
			PBDRigid->CollisionParticles()->UpdateAccelerationStructures();
		}

		EXPECT_EQ(Constraint.GetParticle0(), Box2);
		EXPECT_EQ(Constraint.GetParticle1(), StaticBox);
		EXPECT_TRUE(Constraint.CalculateWorldContactNormal().Equals(FVector(0.0, 0.0, 1.0f)));
		EXPECT_TRUE(FMath::Abs(Constraint.GetPhi() - FReal(-0.4)) < SMALL_THRESHOLD);


		EXPECT_TRUE(FMath::Abs(Box2->V().Size() - 1.f)<SMALL_THRESHOLD ); // no velocity change yet  

		{
			INVARIANT_XR_START(Box2);
			INVARIANT_XR_START(StaticBox);
			Collisions.Apply(Dt, 1);
			INVARIANT_XR_END(Box2);
			INVARIANT_XR_END(StaticBox);
		}

		RESET_PQ(Box2);
		{
			//INVARIANT_XR_START(Box2);
			//INVARIANT_XR_START(StaticBox);
			//INVARIANT_VW_START(Box2);
			const int32 NumIts = 10;
			Collisions.ApplyPushOut(Dt, NumIts);
			//INVARIANT_XR_END(Box2);
			//INVARIANT_XR_END(StaticBox);
			//INVARIANT_VW_END(Box2);
		}

		Collisions.ScatterOutput(Dt);

		EXPECT_TRUE(Box2->V().Size() < FVector(0, -1, 0).Size()); // slowed down  
		EXPECT_TRUE(Box2->W().Size() > 0); // now has rotation 

		EXPECT_FALSE(Box2->P().Equals(StartingPoint)); // moved
		EXPECT_FALSE(Box2->Q().Equals(FQuat::Identity)); // and rotated
	}
}
<|MERGE_RESOLUTION|>--- conflicted
+++ resolved
@@ -479,12 +479,8 @@
 			INVARIANT_XR_END(DynamicCube);
 		}
 
-<<<<<<< HEAD
-		Collisions.ApplyPushOut(Dt, 1);
-=======
 		// If we need accurate restitution we need more velocity iterations
 		Collisions.ApplyPushOut(Dt, 4);
->>>>>>> 4af6daef
 
 		Collisions.ScatterOutput(Dt);
 
