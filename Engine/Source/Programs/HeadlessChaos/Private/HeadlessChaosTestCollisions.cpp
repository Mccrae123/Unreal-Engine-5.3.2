--- conflicted
+++ resolved
@@ -181,36 +181,17 @@
 		{
 			INVARIANT_XR_START(Box);
 			const int32 NumIts = 8;
-<<<<<<< HEAD
-			for (int32 It = 0; It < NumIts; ++It)
-			{
-				Collisions.Apply(Dt, It, NumIts);
-			}
-			INVARIANT_XR_END(Box);
-		}
-
-		Collisions.SetImplicitVelocities(Dt);
-
-=======
 			Collisions.Apply(Dt, NumIts);
 			INVARIANT_XR_END(Box);
 		}
 
->>>>>>> d731a049
 		{
 			RESET_PQ(Box);
 			{
 				INVARIANT_XR_START(Box);
 				INVARIANT_VW_START(Box);
 				const int32 NumIts = 1;
-<<<<<<< HEAD
-				for (int32 It = 0; It < NumIts; ++It)
-				{
-					Collisions.ApplyPushOut(Dt, It, NumIts);
-				}
-=======
 				Collisions.ApplyPushOut(Dt, NumIts);
->>>>>>> d731a049
 				INVARIANT_XR_END(Box);
 				INVARIANT_VW_END(Box);
 			}
@@ -274,37 +255,17 @@
 
 		{
 			INVARIANT_XR_START(Box);
-<<<<<<< HEAD
-			Collisions.Apply(Dt, 0, 1);
-			INVARIANT_XR_END(Box);
-		}
-
-		Collisions.SetImplicitVelocities(Dt);
-
-		// 0 restitution so expecting 0 velocity
-		//EXPECT_TRUE(Box->V().Equals(FVec3(0)));
-		//EXPECT_TRUE(Box->W().Equals(FVec3(0)));
-
-=======
 			Collisions.Apply(Dt, 1);
 			INVARIANT_XR_END(Box);
 		}
 
->>>>>>> d731a049
 		{
 			RESET_PQ(Box);
 			{
 				INVARIANT_XR_START(Box);
 				INVARIANT_VW_START(Box);
 				const int32 NumIts = 10;
-<<<<<<< HEAD
-				for (int32 It = 0; It < NumIts; ++It)
-				{
-					Collisions.ApplyPushOut(Dt, It, NumIts);
-				}
-=======
 				Collisions.ApplyPushOut(Dt, NumIts);
->>>>>>> d731a049
 				INVARIANT_XR_END(Box);
 				INVARIANT_VW_END(Box);
 			}
@@ -361,33 +322,17 @@
 
 		{
 			INVARIANT_XR_START(Box);
-<<<<<<< HEAD
-			Collisions.Apply(Dt, 0, 1);
-			INVARIANT_XR_END(Box);
-		}
-
-		Collisions.SetImplicitVelocities(Dt);
-
-=======
 			Collisions.Apply(Dt, 1);
 			INVARIANT_XR_END(Box);
 		}
 
->>>>>>> d731a049
 		{
 			RESET_PQ(Box);
 			{
 				INVARIANT_XR_START(Box);
 				INVARIANT_VW_START(Box);
 				const int32 NumIts = 10;
-<<<<<<< HEAD
-				for (int32 It = 0; It < NumIts; ++It)
-				{
-					Collisions.ApplyPushOut(Dt, It, NumIts);
-				}
-=======
 				Collisions.ApplyPushOut(Dt, NumIts);
->>>>>>> d731a049
 				INVARIANT_XR_END(Box);
 				INVARIANT_VW_END(Box);
 			}
@@ -450,32 +395,16 @@
 
 		{
 			INVARIANT_XR_START(Box);
-<<<<<<< HEAD
-			Collisions.Apply(Dt, 0, 1);
-			INVARIANT_XR_END(Box);
-		}
-
-		Collisions.SetImplicitVelocities(Dt);
-
-=======
 			Collisions.Apply(Dt, 1);
 			INVARIANT_XR_END(Box);
 		}
 
->>>>>>> d731a049
 		{
 			RESET_PQ(Box);
 			{
 				INVARIANT_XR_START(Box);
 				const int32 NumIts = 10;
-<<<<<<< HEAD
-				for (int32 It = 0; It < NumIts; ++It)
-				{
-					Collisions.ApplyPushOut(Dt, It, NumIts);
-				}
-=======
 				Collisions.ApplyPushOut(Dt, NumIts);
->>>>>>> d731a049
 				INVARIANT_XR_END(Box);
 			}
 		}
@@ -546,21 +475,11 @@
 		EXPECT_NEAR(Constraint.CalculateWorldContactNormal().Z, FReal(1), KINDA_SMALL_NUMBER);
 		{
 			INVARIANT_XR_START(DynamicCube);
-<<<<<<< HEAD
-			Collisions.Apply(Dt, 0, 1);
-			INVARIANT_XR_END(DynamicCube);
-		}
-
-		Collisions.SetImplicitVelocities(Dt);
-
-		Collisions.ApplyPushOut(Dt, 0, 1);
-=======
 			Collisions.Apply(Dt, 1);
 			INVARIANT_XR_END(DynamicCube);
 		}
 
 		Collisions.ApplyPushOut(Dt, 1);
->>>>>>> d731a049
 
 		Collisions.ScatterOutput(Dt);
 
@@ -627,41 +546,24 @@
 		{
 			INVARIANT_XR_START(Box2);
 			INVARIANT_XR_START(StaticBox);
-<<<<<<< HEAD
-			Collisions.Apply(Dt, 0, 1);
-=======
 			Collisions.Apply(Dt, 1);
->>>>>>> d731a049
 			INVARIANT_XR_END(Box2);
 			INVARIANT_XR_END(StaticBox);
 		}
 
-<<<<<<< HEAD
-		Collisions.SetImplicitVelocities(Dt);
-
-=======
->>>>>>> d731a049
 		RESET_PQ(Box2);
 		{
 			//INVARIANT_XR_START(Box2);
 			//INVARIANT_XR_START(StaticBox);
 			//INVARIANT_VW_START(Box2);
 			const int32 NumIts = 10;
-<<<<<<< HEAD
-			for (int32 It = 0; It < NumIts; ++It)
-			{
-				Collisions.ApplyPushOut(Dt, It, NumIts);
-			}
-=======
 			Collisions.ApplyPushOut(Dt, NumIts);
->>>>>>> d731a049
 			//INVARIANT_XR_END(Box2);
 			//INVARIANT_XR_END(StaticBox);
 			//INVARIANT_VW_END(Box2);
 		}
 
 		Collisions.ScatterOutput(Dt);
-<<<<<<< HEAD
 
 		EXPECT_TRUE(Box2->V().Size() < FVector(0, -1, 0).Size()); // slowed down  
 		EXPECT_TRUE(Box2->W().Size() > 0); // now has rotation 
@@ -669,13 +571,4 @@
 		EXPECT_FALSE(Box2->P().Equals(StartingPoint)); // moved
 		EXPECT_FALSE(Box2->Q().Equals(FQuat::Identity)); // and rotated
 	}
-=======
->>>>>>> d731a049
-
-		EXPECT_TRUE(Box2->V().Size() < FVector(0, -1, 0).Size()); // slowed down  
-		EXPECT_TRUE(Box2->W().Size() > 0); // now has rotation 
-
-		EXPECT_FALSE(Box2->P().Equals(StartingPoint)); // moved
-		EXPECT_FALSE(Box2->Q().Equals(FQuat::Identity)); // and rotated
-	}
 }
