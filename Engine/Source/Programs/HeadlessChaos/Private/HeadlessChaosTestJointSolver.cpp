--- conflicted
+++ resolved
@@ -36,15 +36,6 @@
 		FPBDJointSolverSettings SolverSettings;
 		FPBDJointSettings JointSettings;
 		FReal SolverStiffness;
-<<<<<<< HEAD
-
-		// Derived Settings
-		FReal IM0;
-		FVec3 II0;
-		FReal IM1;
-		FVec3 II1;
-=======
->>>>>>> 6bbb88c8
 
 		// External accelerations
 		FVec3 ExtAcc1;
@@ -65,13 +56,6 @@
 			, Connector0(FRigidTransform3(FVec3(0), FRotation3::FromIdentity()))
 			, Connector1(FRigidTransform3(FVec3(0), FRotation3::FromIdentity()))
 			, SolverStiffness(1)
-<<<<<<< HEAD
-			, IM0(0)
-			, II0(FVec3(0))
-			, IM1(0)
-			, II1(FVec3(0))
-=======
->>>>>>> 6bbb88c8
 			, ExtAcc1(FVec3(0))
 			, ExtAngAcc1(FVec3(0))
 			, bInitialized(false)
@@ -133,30 +117,12 @@
 
 			Solver.Update(
 				Dt,
-<<<<<<< HEAD
-				SolverStiffness,
-				SolverSettings,
-				JointSettings,
-				P0,
-				Q0,
-				V0,
-				W0,
-				P1,
-				Q1,
-				V1,
-				W1);
-
-			for (int32 PairIt = 0; PairIt < NumPairIts; ++PairIt)
-			{
-				Solver.ApplyConstraints(Dt, SolverSettings, JointSettings);
-=======
 				SolverSettings,
 				JointSettings);
 
 			for (int32 PairIt = 0; PairIt < NumPairIts; ++PairIt)
 			{
 				Solver.ApplyConstraints(Dt, SolverStiffness, SolverSettings, JointSettings);
->>>>>>> 6bbb88c8
 			}
 
 			if (Mass0 > 0)
