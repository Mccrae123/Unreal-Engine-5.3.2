// Copyright Epic Games, Inc. All Rights Reserved.

#include "HeadlessChaosTestRaycast.h"

#include "HeadlessChaos.h"
#include "Chaos/Sphere.h"
#include "Chaos/Capsule.h"
#include "Chaos/TriangleMeshImplicitObject.h"
#include "Chaos/ImplicitObjectScaled.h"

namespace ChaosTest
{
	using namespace Chaos;

	/*In general we want to test the following for each geometry type:
	- time represents how far a swept object travels
	- position represents the world position where an intersection first occurred. If multiple first intersections we should do something well defined (what?)
	- normal represents the world normal where an intersection first occurred.
	- time vs position (i.e. in a thick raycast we want point of impact)
	- initial overlap blocks
	- near hit
	- near miss
	*/

	void SphereRaycast()
	{
		TSphere<FReal,3> Sphere(FVec3(1), 15);

		FReal Time;
		FVec3 Position, Normal;
		int32 FaceIndex;

		//simple
		bool bHit = Sphere.Raycast(FVec3(1,1,17), FVec3(0, 0, -1), 30, 0, Time, Position, Normal, FaceIndex);
		EXPECT_TRUE(bHit);
		EXPECT_FLOAT_EQ(Time, (FReal)1);
		
		EXPECT_FLOAT_EQ(Normal.X, 0);
		EXPECT_FLOAT_EQ(Normal.Y, 0);
		EXPECT_FLOAT_EQ(Normal.Z, 1);

		EXPECT_FLOAT_EQ(Position.X, 1);
		EXPECT_FLOAT_EQ(Position.Y, 1);
		EXPECT_FLOAT_EQ(Position.Z, 16);
		EXPECT_EQ(FaceIndex, INDEX_NONE);

		//initial overlap
		bHit = Sphere.Raycast(FVec3(1, 1, 14), FVec3(0, 0, -1), 15, 0, Time, Position, Normal, FaceIndex);
		EXPECT_TRUE(bHit);
		EXPECT_FLOAT_EQ(Time, 0);
		EXPECT_EQ(FaceIndex, INDEX_NONE);

		//near hit
		bHit = Sphere.Raycast(FVec3(16, 1, 16), FVec3(0, 0, -1), 30, 0, Time, Position, Normal, FaceIndex);
		EXPECT_TRUE(bHit);
		EXPECT_FLOAT_EQ(Time, 15);

		EXPECT_FLOAT_EQ(Normal.X, 1);
		EXPECT_FLOAT_EQ(Normal.Y, 0);
		EXPECT_FLOAT_EQ(Normal.Z, 0);
		EXPECT_EQ(FaceIndex, INDEX_NONE);

		EXPECT_FLOAT_EQ(Position.X, 16);
		EXPECT_FLOAT_EQ(Position.Y, 1);
		EXPECT_FLOAT_EQ(Position.Z, 1);

		//near miss
		bHit = Sphere.Raycast(FVec3(16 + 1e-4, 1, 16), FVec3(0, 0, -1), 30, 0, Time, Position, Normal, FaceIndex);
		EXPECT_FALSE(bHit);

		//time vs position
		bHit = Sphere.Raycast(FVec3(21, 1, 16), FVec3(0, 0, -1), 30, 5, Time, Position, Normal, FaceIndex);
		EXPECT_TRUE(bHit);
		EXPECT_FLOAT_EQ(Time, 15);
		EXPECT_EQ(FaceIndex, INDEX_NONE);

		EXPECT_FLOAT_EQ(Normal.X, 1);
		EXPECT_FLOAT_EQ(Normal.Y, 0);
		EXPECT_FLOAT_EQ(Normal.Z, 0);

		EXPECT_FLOAT_EQ(Position.X, 16);
		EXPECT_FLOAT_EQ(Position.Y, 1);
		EXPECT_FLOAT_EQ(Position.Z, 1);

		//passed miss
		bHit = Sphere.Raycast(FVec3(1, 1, -14 - 1e-4), FVec3(0, 0, -1), 30, 0, Time, Position, Normal, FaceIndex);
		EXPECT_FALSE(bHit);
	}

		void PlaneRaycast()
	{
		TPlane<FReal, 3> Plane(FVec3(1), FVec3(1, 0, 0));

		FReal Time;
		FVec3 Position, Normal;
		int32 FaceIndex;

		//simple
		bool bHit = Plane.Raycast(FVec3(2, 1, 1), FVec3(-1, 0, 0), 2, 0, Time, Position, Normal, FaceIndex);
		EXPECT_TRUE(bHit);
		EXPECT_FLOAT_EQ(Time, 1);
		EXPECT_EQ(FaceIndex, INDEX_NONE);

		EXPECT_FLOAT_EQ(Normal.X, 1);
		EXPECT_FLOAT_EQ(Normal.Y, 0);
		EXPECT_FLOAT_EQ(Normal.Z, 0);

		EXPECT_FLOAT_EQ(Position.X, 1);
		EXPECT_FLOAT_EQ(Position.Y, 1);
		EXPECT_FLOAT_EQ(Position.Z, 1);

		//Other side of plane
		bHit = Plane.Raycast(FVec3(-1, 1, 1), FVec3(1, 0, 0), 4, 0, Time, Position, Normal, FaceIndex);
		EXPECT_TRUE(bHit);
		EXPECT_FLOAT_EQ(Time, 2);
		EXPECT_EQ(FaceIndex, INDEX_NONE);

		EXPECT_FLOAT_EQ(Normal.X, -1);
		EXPECT_FLOAT_EQ(Normal.Y, 0);
		EXPECT_FLOAT_EQ(Normal.Z, 0);

		EXPECT_FLOAT_EQ(Position.X, 1);
		EXPECT_FLOAT_EQ(Position.Y, 1);
		EXPECT_FLOAT_EQ(Position.Z, 1);

		//initial overlap
		bHit = Plane.Raycast(FVec3(2, 1, 1), FVec3(1, 0, 0), 2, 3, Time, Position, Normal, FaceIndex);
		EXPECT_TRUE(bHit);
		EXPECT_FLOAT_EQ(Time, 0);
		EXPECT_EQ(FaceIndex, INDEX_NONE);

		//near hit
		bHit = Plane.Raycast(FVec3(1+1, 1, 1), FVec3(-1e-2, 0, 1).GetUnsafeNormal(), 100.01, 0, Time, Position, Normal, FaceIndex);
		EXPECT_TRUE(bHit);
		EXPECT_EQ(FaceIndex, INDEX_NONE);

		EXPECT_FLOAT_EQ(Normal.X, 1);
		EXPECT_FLOAT_EQ(Normal.Y, 0);
		EXPECT_FLOAT_EQ(Normal.Z, 0);

		EXPECT_FLOAT_EQ(Position.X, 1);
		EXPECT_FLOAT_EQ(Position.Y, 1);
		EXPECT_FLOAT_EQ(Position.Z, 101);

		//near miss
		bHit = Plane.Raycast(FVec3(1 + 1, 1, 1), FVec3(-1e-2, 0, 1).GetUnsafeNormal(), 99.9, 0, Time, Position, Normal, FaceIndex);
		EXPECT_FALSE(bHit);

		//time vs position
		bHit = Plane.Raycast(FVec3(-1, 1, 1), FVec3(1, 0, 0), 4, 1, Time, Position, Normal, FaceIndex);
		EXPECT_TRUE(bHit);
		EXPECT_EQ(FaceIndex, INDEX_NONE);
		EXPECT_FLOAT_EQ(Time, 1);
		EXPECT_FLOAT_EQ(Position.X, 1);
		EXPECT_FLOAT_EQ(Position.Y, 1);
		EXPECT_FLOAT_EQ(Position.Z, 1);
	}

	void CapsuleRaycast()
	{
		FReal Time;
		FVec3 Position;
		FVec3 Normal;
		int32 FaceIndex;

		//straight down
		FCapsule Capsule(FVec3(1, 1, 1), FVec3(1, 1, 9), 1);
		bool bHit = Capsule.Raycast(FVec3(1, 1, 11), FVec3(0, 0, -1), 2, 0, Time, Position, Normal, FaceIndex);
		
		EXPECT_TRUE(bHit);
		EXPECT_FLOAT_EQ(Time, 1);
		EXPECT_EQ(FaceIndex, INDEX_NONE);

		EXPECT_FLOAT_EQ(Normal.X, 0);
		EXPECT_FLOAT_EQ(Normal.Y, 0);
		EXPECT_FLOAT_EQ(Normal.Z, 1);

		EXPECT_FLOAT_EQ(Position.X, 1);
		EXPECT_FLOAT_EQ(Position.Y, 1);
		EXPECT_FLOAT_EQ(Position.Z, 10);

		//straight up
		bHit = Capsule.Raycast(FVec3(1, 1, -1), FVec3(0, 0, 1), 2, 0, Time, Position, Normal, FaceIndex);
		EXPECT_TRUE(bHit);
		EXPECT_FLOAT_EQ(Time, 1);
		EXPECT_EQ(FaceIndex, INDEX_NONE);

		EXPECT_FLOAT_EQ(Normal.X, 0);
		EXPECT_FLOAT_EQ(Normal.Y, 0);
		EXPECT_FLOAT_EQ(Normal.Z, -1);

		EXPECT_FLOAT_EQ(Position.X, 1);
		EXPECT_FLOAT_EQ(Position.Y, 1);
		EXPECT_FLOAT_EQ(Position.Z, 0);

		//cylinder
		bHit = Capsule.Raycast(FVec3(3, 1, 7), FVec3(-1, 0, 0), 2, 0, Time, Position, Normal, FaceIndex);

		EXPECT_TRUE(bHit);
		EXPECT_FLOAT_EQ(Time, 1);
		EXPECT_EQ(FaceIndex, INDEX_NONE);

		EXPECT_FLOAT_EQ(Normal.X, 1);
		EXPECT_FLOAT_EQ(Normal.Y, 0);
		EXPECT_FLOAT_EQ(Normal.Z, 0);

		EXPECT_FLOAT_EQ(Position.X, 2);
		EXPECT_FLOAT_EQ(Position.Y, 1);
		EXPECT_FLOAT_EQ(Position.Z, 7);

		//cylinder away
		bHit = Capsule.Raycast(FVec3(3, 1, 7), FVec3(1, 0, 0), 2, 0, Time, Position, Normal, FaceIndex);
		EXPECT_FALSE(bHit);
		
		// initial overlap cap
		bHit = Capsule.Raycast(FVec3(1, 1, 9.5), FVec3(-1, 0, 0), 2, 0, Time, Position, Normal, FaceIndex);
		EXPECT_TRUE(bHit);
		EXPECT_EQ(Time, 0);
		EXPECT_EQ(FaceIndex, INDEX_NONE);

		// initial overlap cylinder
		bHit = Capsule.Raycast(FVec3(1, 1, 7), FVec3(-1, 0, 0), 2, 0, Time, Position, Normal, FaceIndex);
		EXPECT_TRUE(bHit);
		EXPECT_EQ(Time, 0);

		//cylinder time vs position
		bHit = Capsule.Raycast(FVec3(4, 1, 7), FVec3(-1, 0, 0), 4, 1, Time, Position, Normal, FaceIndex);

		EXPECT_TRUE(bHit);
		EXPECT_FLOAT_EQ(Time, 1);
		EXPECT_EQ(FaceIndex, INDEX_NONE);

		EXPECT_FLOAT_EQ(Normal.X, 1);
		EXPECT_FLOAT_EQ(Normal.Y, 0);
		EXPECT_FLOAT_EQ(Normal.Z, 0);

		EXPECT_FLOAT_EQ(Position.X, 2);
		EXPECT_FLOAT_EQ(Position.Y, 1);
		EXPECT_FLOAT_EQ(Position.Z, 7);

		//normal independent of ray dir
		bHit = Capsule.Raycast(FVec3(4, 1, 7), FVec3(-1, 0, -1).GetUnsafeNormal(), 4, 1, Time, Position, Normal, FaceIndex);

		EXPECT_TRUE(bHit);
		EXPECT_EQ(FaceIndex, INDEX_NONE);

		EXPECT_FLOAT_EQ(Normal.X, 1);
		EXPECT_FLOAT_EQ(Normal.Y, 0);
		EXPECT_FLOAT_EQ(Normal.Z, 0);

		EXPECT_FLOAT_EQ(Position.X, 2);

		//near hit orthogonal
		bHit = Capsule.Raycast(FVec3(2, 3, 7), FVec3(0, -1, 0), 4, 0, Time, Position, Normal, FaceIndex);

		EXPECT_TRUE(bHit);
		EXPECT_FLOAT_EQ(Time, 2);
		EXPECT_EQ(FaceIndex, INDEX_NONE);

		EXPECT_FLOAT_EQ(Normal.X, 1);
		EXPECT_FLOAT_EQ(Normal.Y, 0);
		EXPECT_FLOAT_EQ(Normal.Z, 0);

		EXPECT_FLOAT_EQ(Position.X, 2);
		EXPECT_FLOAT_EQ(Position.Y, 1);
		EXPECT_FLOAT_EQ(Position.Z, 7);

		//near miss
		bHit = Capsule.Raycast(FVec3(2 + 1e-4, 3, 7), FVec3(0, -1, 0), 4, 0, Time, Position, Normal, FaceIndex);
		EXPECT_FALSE(bHit);

		//near hit straight down
		bHit = Capsule.Raycast(FVec3(0, 1, 11), FVec3(0, 0, -1), 20, 0, Time, Position, Normal, FaceIndex);
		EXPECT_TRUE(bHit);
		EXPECT_EQ(FaceIndex, INDEX_NONE);

		EXPECT_FLOAT_EQ(Normal.X, -1);
		EXPECT_FLOAT_EQ(Normal.Y, 0);
		EXPECT_FLOAT_EQ(Normal.Z, 0);

		EXPECT_FLOAT_EQ(Position.X, 0);
		EXPECT_FLOAT_EQ(Position.Y, 1);
		EXPECT_FLOAT_EQ(Position.Z, 9);

		bHit = Capsule.Raycast(FVec3(-1e-4, 1, 11), FVec3(0, 0, -1), 20, 0, Time, Position, Normal, FaceIndex);
<<<<<<< HEAD
=======
		EXPECT_FALSE(bHit);
	}

	void CapsuleRaycastFastLargeDistance()
	{
		// This ray is 35k units from origin, and casts towards a 13 unit radius capsule at origin.
		// Precision issues lead to incorrect normal, in this case we previously got a zero normal, otherwise we may also have gotten normals of non-unit length.
		// Fix was to make RaycastFast clip ray against bounds near capsule, to avoid precision issues with ray start far from capsule when solving quadratic.


		Chaos::FReal InMRadius = 13.0000000;
		Chaos::FReal InMHeight = 10.0000000;
		Chaos::FVec3 InMVector(0.00000000, 0.00000000, 1.00000000);
		Chaos::FVec3 InX1(0.00000000, 0.00000000, -5.00000000);
		Chaos::FVec3 InX2(0.00000000, 0.00000000, 5.00000000);
		Chaos::FVec3 InStartPoint(-18115.0938, 30080.6074, -1756.17285);
		Chaos::FVec3 InDir(0.515248418, -0.855584025, 0.0499509014);
		Chaos::FReal InLength = 35157.9805;
		Chaos::FReal InThickness = 0.00000000;

		Chaos::FReal TestTime;
		Chaos::FVec3 TestPosition;
		Chaos::FVec3 TestNormal;
		int32 TestFaceIndex;

		const bool bHit = Chaos::FCapsule::RaycastFast(InMRadius, InMHeight, InMVector, InX1, InX2, InStartPoint, InDir, InLength, InThickness, TestTime, TestPosition, TestNormal, TestFaceIndex);

 		EXPECT_NEAR(TestNormal.Size(), 1.0f, KINDA_SMALL_NUMBER);
		EXPECT_TRUE(bHit);
	}
	
	void CapsuleRaycastMissWithEndPointOnBounds()
	{
		// Ray goes towards cap of capsule from x axis, endpoint of ray is exactly on bounds of capsule, but short of hitting the cap.
		// This caused an edge case in which ray is clipped against bounds, and tried to continue calculation with clipped ray length of zero.
		// This previously triggered ensure on Length > 0 when casting against spheres for cap test.
		// This should miss.

		Chaos::FReal InMRadius = 10.0000000;
		Chaos::FReal InMHeight = 10.0000000;
		Chaos::FVec3 InMVector(0.00000000, 0.00000000, 1.00000000);
		Chaos::FVec3 InX1(0.00000000, 0.00000000, -5.00000000);
		Chaos::FVec3 InX2(0.00000000, 0.00000000, 5.00000000);
		Chaos::FVec3 InStartPoint(100,0,8);
		Chaos::FVec3 InDir(-1,0,0);
		Chaos::FReal InLength = 90;
		Chaos::FReal InThickness = 0.00000000;

		Chaos::FReal TestTime;
		Chaos::FVec3 TestPosition;
		Chaos::FVec3 TestNormal;
		int32 TestFaceIndex;

		const bool bHit = Chaos::FCapsule::RaycastFast(InMRadius, InMHeight, InMVector, InX1, InX2, InStartPoint, InDir, InLength, InThickness, TestTime, TestPosition, TestNormal, TestFaceIndex);
>>>>>>> 6bbb88c8
		EXPECT_FALSE(bHit);
	}

	void TriangleRaycast()
	{
		FReal Time;
		FVec3 Position;
		FVec3 Normal;
		TArray<uint16> DummyMaterials;
		int32 FaceIndex;

<<<<<<< HEAD
		FParticles Particles;
=======
		FTriangleMeshImplicitObject::ParticlesType Particles;
>>>>>>> 6bbb88c8
		Particles.AddParticles(3);
		Particles.X(0) = FVec3(1, 1, 1);
		Particles.X(1) = FVec3(5, 1, 1);
		Particles.X(2) = FVec3(1, 5, 1);
		TArray<TVec3<int32>> Indices;
		Indices.Emplace(0, 1, 2);
		FTriangleMeshImplicitObject Tri(MoveTemp(Particles), MoveTemp(Indices), MoveTemp(DummyMaterials));

		//simple into the triangle
		bool bHit = Tri.Raycast(FVec3(3, 2, 2), FVec3(0, 0, -1), 2, 0, Time, Position, Normal, FaceIndex);
		EXPECT_TRUE(bHit);
		EXPECT_EQ(Time, 1);
		EXPECT_EQ(FaceIndex, 0);

		EXPECT_FLOAT_EQ(Normal.X, 0);
		EXPECT_FLOAT_EQ(Normal.Y, 0);
		EXPECT_FLOAT_EQ(Normal.Z, 1);

		EXPECT_FLOAT_EQ(Position.X, 3);
		EXPECT_FLOAT_EQ(Position.Y, 2);
		EXPECT_FLOAT_EQ(Position.Z, 1);

		//double sided
		bHit = Tri.Raycast(FVec3(3, 2, 0), FVec3(0, 0, 1), 2, 0, Time, Position, Normal, FaceIndex);
		EXPECT_TRUE(bHit);
		EXPECT_EQ(Time, 1);
		EXPECT_EQ(FaceIndex, 0);

		EXPECT_FLOAT_EQ(Normal.X, 0);
		EXPECT_FLOAT_EQ(Normal.Y, 0);
		EXPECT_FLOAT_EQ(Normal.Z, -1);

		EXPECT_FLOAT_EQ(Position.X, 3);
		EXPECT_FLOAT_EQ(Position.Y, 2);
		EXPECT_FLOAT_EQ(Position.Z, 1);

		//time vs position
		bHit = Tri.Raycast(FVec3(3, 2, 3), FVec3(0, 0, -1), 2, 1, Time, Position, Normal, FaceIndex);
		EXPECT_TRUE(bHit);
		EXPECT_EQ(Time, 1);
		EXPECT_EQ(FaceIndex, 0);

		EXPECT_FLOAT_EQ(Normal.X, 0);
		EXPECT_FLOAT_EQ(Normal.Y, 0);
		EXPECT_FLOAT_EQ(Normal.Z, 1);

		EXPECT_FLOAT_EQ(Position.X, 3);
		EXPECT_FLOAT_EQ(Position.Y, 2);
		EXPECT_FLOAT_EQ(Position.Z, 1);

		//initial miss, border hit
		bHit = Tri.Raycast(FVec3(0.5, 2, 3), FVec3(0, 0, -1), 2, 1, Time, Position, Normal, FaceIndex);
		EXPECT_TRUE(bHit);
		EXPECT_EQ(FaceIndex, 0);

		EXPECT_FLOAT_EQ(Normal.X, 0);
		EXPECT_FLOAT_EQ(Normal.Y, 0);
		EXPECT_FLOAT_EQ(Normal.Z, 1);

		EXPECT_FLOAT_EQ(Position.X, 1);
		EXPECT_FLOAT_EQ(Position.Y, 2);
		EXPECT_FLOAT_EQ(Position.Z, 1);

		//initial overlap with plane, but miss triangle
		bHit = Tri.Raycast(FVec3(10, 1, 1), FVec3(0, 0, -1), 2, 1, Time, Position, Normal, FaceIndex);
		EXPECT_FALSE(bHit);

		//parallel with triangle
		bHit = Tri.Raycast(FVec3(-1, 1, 1), FVec3(1, 0, 0), 2, 1, Time, Position, Normal, FaceIndex);
		EXPECT_TRUE(bHit);
		EXPECT_FLOAT_EQ(Time, 1);
		EXPECT_EQ(FaceIndex, 0);

		EXPECT_FLOAT_EQ(Normal.X, 0);
		EXPECT_FLOAT_EQ(Normal.Y, 0);
		EXPECT_FLOAT_EQ(Normal.Z, 1);

		EXPECT_FLOAT_EQ(Position.X, 1);
		EXPECT_FLOAT_EQ(Position.Y, 1);
		EXPECT_FLOAT_EQ(Position.Z, 1);
	}

	void BoxRaycast()
	{
		FReal Time;
		FVec3 Position;
		FVec3 Normal;
		int32 FaceIndex;

		FAABB3 Box(FVec3(1, 1, 1), FVec3(3, 5, 3));
		
		//simple into the box
		bool bHit = Box.Raycast(FVec3(2, 3, 4), FVec3(0, 0, -1), 2, 0, Time, Position, Normal, FaceIndex);
		EXPECT_TRUE(bHit);
		EXPECT_FLOAT_EQ(Time, 1);
		EXPECT_EQ(FaceIndex, INDEX_NONE);

		EXPECT_FLOAT_EQ(Normal.X, 0);
		EXPECT_FLOAT_EQ(Normal.Y, 0);
		EXPECT_FLOAT_EQ(Normal.Z, 1);

		EXPECT_FLOAT_EQ(Position.X, 2);
		EXPECT_FLOAT_EQ(Position.Y, 3);
		EXPECT_FLOAT_EQ(Position.Z, 3);

		//time vs position
		bHit = Box.Raycast(FVec3(2, 3, 5), FVec3(0, 0, -1), 2, 1, Time, Position, Normal, FaceIndex);
		EXPECT_TRUE(bHit);
		EXPECT_FLOAT_EQ(Time, 1);
		EXPECT_EQ(FaceIndex, INDEX_NONE);

		EXPECT_FLOAT_EQ(Normal.X, 0);
		EXPECT_FLOAT_EQ(Normal.Y, 0);
		EXPECT_FLOAT_EQ(Normal.Z, 1);

		EXPECT_FLOAT_EQ(Position.X, 2);
		EXPECT_FLOAT_EQ(Position.Y, 3);
		EXPECT_FLOAT_EQ(Position.Z, 3);

		//edge
		bHit = Box.Raycast(FVec3(0.5, 2, -1), FVec3(0, 0, 1), 2, 1, Time, Position, Normal, FaceIndex);
		EXPECT_TRUE(bHit);
		EXPECT_EQ(FaceIndex, INDEX_NONE);
				
		EXPECT_FLOAT_EQ(Position.X, 1);
		EXPECT_FLOAT_EQ(Position.Y, 2);
		EXPECT_FLOAT_EQ(Position.Z, 1);

		//corner
		bHit = Box.Raycast(FVec3(0.5, 1, -1), FVec3(0, 0, 1), 2, 1, Time, Position, Normal, FaceIndex);
		EXPECT_TRUE(bHit);
		EXPECT_EQ(FaceIndex, INDEX_NONE);

		EXPECT_FLOAT_EQ(Position.X, 1);
		EXPECT_FLOAT_EQ(Position.Y, 1);
		EXPECT_FLOAT_EQ(Position.Z, 1);

		//near hit by corner edge
<<<<<<< HEAD
		const FVec3 StartEmptyRegion(1 - FMath::Sqrt(2) / 2, 1 - FMath::Sqrt(2) / 2, -1);
=======
		const FVec3 StartEmptyRegion(1 - FMath::Sqrt(static_cast<FReal>(2)) / 2, 1 - FMath::Sqrt(static_cast<FReal>(2)) / 2, -1);
>>>>>>> 6bbb88c8
		bHit = Box.Raycast(StartEmptyRegion, FVec3(0, 0, 1), 2, 1, Time, Position, Normal, FaceIndex);
		EXPECT_TRUE(bHit);
		EXPECT_EQ(FaceIndex, INDEX_NONE);

		EXPECT_FLOAT_EQ(Position.X, 1);
		EXPECT_FLOAT_EQ(Position.Y, 1);
		EXPECT_FLOAT_EQ(Position.Z, 1);

		//near miss by corner edge
		const FVec3 StartEmptyRegionMiss(StartEmptyRegion[0] - 1e-4, StartEmptyRegion[1] - 1e-4, StartEmptyRegion[2]);
		bHit = Box.Raycast(StartEmptyRegionMiss, FVec3(0, 0, 1), 2, 1, Time, Position, Normal, FaceIndex);
		EXPECT_FALSE(bHit);

		//start in corner voronoi but end in edge voronoi
		bHit = Box.Raycast(FVec3(0,0, 0.8), FVec3(1, 1, 5).GetUnsafeNormal(), 2, 1, Time, Position, Normal, FaceIndex);

		EXPECT_TRUE(bHit);
		EXPECT_EQ(FaceIndex, INDEX_NONE);

		EXPECT_FLOAT_EQ(Position.X, 1);
		EXPECT_FLOAT_EQ(Position.Y, 1);
		EXPECT_GT(Position.Z, 1);

		//start in voronoi and miss
		bHit = Box.Raycast(FVec3(0, 0, 0.8), FVec3(-1, -1, 0).GetUnsafeNormal(), 2, 1, Time, Position, Normal, FaceIndex);
		EXPECT_FALSE(bHit);

		//initial overlap
		bHit = Box.Raycast(FVec3(1, 1, 2), FVec3(-1, -1, 0).GetUnsafeNormal(), 2, 1, Time, Position, Normal, FaceIndex);
		EXPECT_TRUE(bHit);
		EXPECT_EQ(FaceIndex, INDEX_NONE);
		EXPECT_EQ(Time, 0);
	}

<<<<<<< HEAD
=======
	void VectorizedAABBRaycast()
	{
		VectorRegister4Float Time;
		VectorRegister4Float Position;

		// AABB with 12cm thickness
		FAABBVectorized AABB(MakeVectorRegisterFloat(565429.188-12.0, -17180.4355-12.0, -95264.4219-12.0, 0.f), MakeVectorRegisterFloat(568988.312+12.0, -13372.2793+12.0, -93649.4609+12.0, 0.f));

		constexpr float Length = 371.331360;
		const VectorRegister4Float RayStart = MakeVectorRegisterFloat(565223.812, -13919.9111, -93982.5078, 0.f);
		const VectorRegister4Float RayDir = MakeVectorRegisterFloat(0.0622759163, -0.997566581, -0.0313483514, 0.f);
		const VectorRegister4Float RayInvDir = MakeVectorRegisterFloat(16.0575714, -1.00243938, -31.8996048, 0.f);
		const VectorRegister4Float RayLength = MakeVectorRegisterFloat(Length, Length, Length, Length);
		const VectorRegister4Float RayInvLength = VectorDivide(MakeVectorRegisterFloatConstant(1.f, 1.f, 1.f, 1.f), RayLength);
		constexpr bool bParallel[3] = { false, false, false };
		bool bHit = AABB.RaycastFast(RayStart, RayDir, RayInvDir, bParallel, RayLength, RayInvLength, Time, Position);
		EXPECT_FALSE(bHit);

	}
	
>>>>>>> 6bbb88c8
	void ScaledRaycast()
	{
		// Note: Spheres cannot be thickened by adding a margin to a wrapper type (such as TImplicitObjectScaled) 
		// because Spheres already have their margin set to maximum (margins are always internal to the shape).
		// Therefore we expect the "thickened" results below to be the same as the unthickened.

		FReal Time;
		FVec3 Position;
		FVec3 Normal;
		int32 FaceIndex;
		const FReal Thickness = 0.1;

		TUniquePtr<TSphere<FReal, 3>> Sphere = MakeUnique<TSphere<FReal,3>>(FVec3(1), 2);
<<<<<<< HEAD
		TImplicitObjectScaled<TSphere<FReal, 3>> Unscaled(MakeSerializable(Sphere), FVec3(1));
		TImplicitObjectScaled<TSphere<FReal, 3>> UnscaledThickened(MakeSerializable(Sphere), FVec3(1), Thickness);
		TImplicitObjectScaled<TSphere<FReal, 3>> UniformScaled(MakeSerializable(Sphere), FVec3(2));
		TImplicitObjectScaled<TSphere<FReal, 3>> UniformScaledThickened(MakeSerializable(Sphere), FVec3(2), Thickness);
		TImplicitObjectScaled<TSphere<FReal, 3>> NonUniformScaled(MakeSerializable(Sphere), FVec3(2,1,1));
		TImplicitObjectScaled<TSphere<FReal, 3>> NonUniformScaledThickened(MakeSerializable(Sphere), FVec3(2, 1, 1), Thickness);
=======
		TImplicitObjectScaled<TSphere<FReal, 3>> Unscaled(MakeSerializable(Sphere), nullptr, FVec3(1));
		TImplicitObjectScaled<TSphere<FReal, 3>> UnscaledThickened(MakeSerializable(Sphere), nullptr, FVec3(1), Thickness);
		TImplicitObjectScaled<TSphere<FReal, 3>> UniformScaled(MakeSerializable(Sphere), nullptr, FVec3(2));
		TImplicitObjectScaled<TSphere<FReal, 3>> UniformScaledThickened(MakeSerializable(Sphere), nullptr, FVec3(2), Thickness);
		TImplicitObjectScaled<TSphere<FReal, 3>> NonUniformScaled(MakeSerializable(Sphere), nullptr, FVec3(2,1,1));
		TImplicitObjectScaled<TSphere<FReal, 3>> NonUniformScaledThickened(MakeSerializable(Sphere), nullptr, FVec3(2, 1, 1), Thickness);
>>>>>>> 6bbb88c8

		//simple
		bool bHit = Unscaled.Raycast(FVec3(1, 1, 8), FVec3(0, 0, -1), 8, 0, Time, Position, Normal, FaceIndex);
		EXPECT_TRUE(bHit);
		EXPECT_FLOAT_EQ(Time, 5);
		EXPECT_EQ(FaceIndex, INDEX_NONE);

		EXPECT_FLOAT_EQ(Normal.X, 0);
		EXPECT_FLOAT_EQ(Normal.Y, 0);
		EXPECT_FLOAT_EQ(Normal.Z, 1);

		EXPECT_FLOAT_EQ(Position.X, 1);
		EXPECT_FLOAT_EQ(Position.Y, 1);
		EXPECT_FLOAT_EQ(Position.Z, 3);

		bHit = UnscaledThickened.Raycast(FVec3(1, 1, 8), FVec3(0, 0, -1), 8, 0, Time, Position, Normal, FaceIndex);
		EXPECT_TRUE(bHit);
		EXPECT_FLOAT_EQ(Time, 5);
		EXPECT_EQ(FaceIndex, INDEX_NONE);

		EXPECT_FLOAT_EQ(Normal.X, 0);
		EXPECT_FLOAT_EQ(Normal.Y, 0);
		EXPECT_FLOAT_EQ(Normal.Z, 1);

		EXPECT_FLOAT_EQ(Position.X, 1);
		EXPECT_FLOAT_EQ(Position.Y, 1);
		EXPECT_FLOAT_EQ(Position.Z, 3);

		bHit = UniformScaled.Raycast(FVec3(2, 2, 8), FVec3(0, 0, -1), 8, 0, Time, Position, Normal, FaceIndex);
		EXPECT_TRUE(bHit);
		EXPECT_FLOAT_EQ(Time, 2);
		EXPECT_EQ(FaceIndex, INDEX_NONE);

		EXPECT_FLOAT_EQ(Normal.X, 0);
		EXPECT_FLOAT_EQ(Normal.Y, 0);
		EXPECT_FLOAT_EQ(Normal.Z, 1);

		EXPECT_FLOAT_EQ(Position.X, 2);
		EXPECT_FLOAT_EQ(Position.Y, 2);
		EXPECT_FLOAT_EQ(Position.Z, 6);

		bHit = UniformScaledThickened.Raycast(FVec3(2, 2, 8), FVec3(0, 0, -1), 8, 0, Time, Position, Normal, FaceIndex);
		EXPECT_TRUE(bHit);
		EXPECT_FLOAT_EQ(Time, 2);
		EXPECT_EQ(FaceIndex, INDEX_NONE);

		EXPECT_FLOAT_EQ(Normal.X, 0);
		EXPECT_FLOAT_EQ(Normal.Y, 0);
		EXPECT_FLOAT_EQ(Normal.Z, 1);

		EXPECT_FLOAT_EQ(Position.X, 2);
		EXPECT_FLOAT_EQ(Position.Y, 2);
		EXPECT_FLOAT_EQ(Position.Z, 6);

		bHit = NonUniformScaled.Raycast(FVec3(2, 1, 8), FVec3(0, 0, -1), 8, 0, Time, Position, Normal, FaceIndex);
		EXPECT_TRUE(bHit);
		EXPECT_FLOAT_EQ(Time, 5);
		EXPECT_EQ(FaceIndex, INDEX_NONE);

		EXPECT_FLOAT_EQ(Normal.X, 0);
		EXPECT_FLOAT_EQ(Normal.Y, 0);
		EXPECT_FLOAT_EQ(Normal.Z, 1);

		EXPECT_FLOAT_EQ(Position.X, 2);
		EXPECT_FLOAT_EQ(Position.Y, 1);
		EXPECT_FLOAT_EQ(Position.Z, 3);

		bHit = NonUniformScaledThickened.Raycast(FVec3(2, 1, 8), FVec3(0, 0, -1), 8, 0, Time, Position, Normal, FaceIndex);
		EXPECT_TRUE(bHit);
		EXPECT_FLOAT_EQ(Time, 5);
		EXPECT_EQ(FaceIndex, INDEX_NONE);

		EXPECT_FLOAT_EQ(Normal.X, 0);
		EXPECT_FLOAT_EQ(Normal.Y, 0);
		EXPECT_FLOAT_EQ(Normal.Z, 1);

		EXPECT_FLOAT_EQ(Position.X, 2);
		EXPECT_FLOAT_EQ(Position.Y, 1);
		EXPECT_FLOAT_EQ(Position.Z, 3);

		//scaled thickness
		bHit = UniformScaled.Raycast(FVec3(2, 2, 8), FVec3(0, 0, -1), 8, 1, Time, Position, Normal, FaceIndex);
		EXPECT_TRUE(bHit);
		EXPECT_FLOAT_EQ(Time, 1);
		EXPECT_EQ(FaceIndex, INDEX_NONE);

		EXPECT_FLOAT_EQ(Normal.X, 0);
		EXPECT_FLOAT_EQ(Normal.Y, 0);
		EXPECT_FLOAT_EQ(Normal.Z, 1);

		EXPECT_FLOAT_EQ(Position.X, 2);
		EXPECT_FLOAT_EQ(Position.Y, 2);
		EXPECT_FLOAT_EQ(Position.Z, 6);

		bHit = UniformScaledThickened.Raycast(FVec3(2, 2, 8), FVec3(0, 0, -1), 8, 1, Time, Position, Normal, FaceIndex);
		EXPECT_TRUE(bHit);
		EXPECT_FLOAT_EQ(Time, 1);
		EXPECT_EQ(FaceIndex, INDEX_NONE);

		EXPECT_FLOAT_EQ(Normal.X, 0);
		EXPECT_FLOAT_EQ(Normal.Y, 0);
		EXPECT_FLOAT_EQ(Normal.Z, 1);

		EXPECT_FLOAT_EQ(Position.X, 2);
		EXPECT_FLOAT_EQ(Position.Y, 2);
		EXPECT_FLOAT_EQ(Position.Z, 6);
	}
}<|MERGE_RESOLUTION|>--- conflicted
+++ resolved
@@ -283,8 +283,6 @@
 		EXPECT_FLOAT_EQ(Position.Z, 9);
 
 		bHit = Capsule.Raycast(FVec3(-1e-4, 1, 11), FVec3(0, 0, -1), 20, 0, Time, Position, Normal, FaceIndex);
-<<<<<<< HEAD
-=======
 		EXPECT_FALSE(bHit);
 	}
 
@@ -339,7 +337,6 @@
 		int32 TestFaceIndex;
 
 		const bool bHit = Chaos::FCapsule::RaycastFast(InMRadius, InMHeight, InMVector, InX1, InX2, InStartPoint, InDir, InLength, InThickness, TestTime, TestPosition, TestNormal, TestFaceIndex);
->>>>>>> 6bbb88c8
 		EXPECT_FALSE(bHit);
 	}
 
@@ -351,11 +348,7 @@
 		TArray<uint16> DummyMaterials;
 		int32 FaceIndex;
 
-<<<<<<< HEAD
-		FParticles Particles;
-=======
 		FTriangleMeshImplicitObject::ParticlesType Particles;
->>>>>>> 6bbb88c8
 		Particles.AddParticles(3);
 		Particles.X(0) = FVec3(1, 1, 1);
 		Particles.X(1) = FVec3(5, 1, 1);
@@ -494,11 +487,7 @@
 		EXPECT_FLOAT_EQ(Position.Z, 1);
 
 		//near hit by corner edge
-<<<<<<< HEAD
-		const FVec3 StartEmptyRegion(1 - FMath::Sqrt(2) / 2, 1 - FMath::Sqrt(2) / 2, -1);
-=======
 		const FVec3 StartEmptyRegion(1 - FMath::Sqrt(static_cast<FReal>(2)) / 2, 1 - FMath::Sqrt(static_cast<FReal>(2)) / 2, -1);
->>>>>>> 6bbb88c8
 		bHit = Box.Raycast(StartEmptyRegion, FVec3(0, 0, 1), 2, 1, Time, Position, Normal, FaceIndex);
 		EXPECT_TRUE(bHit);
 		EXPECT_EQ(FaceIndex, INDEX_NONE);
@@ -533,8 +522,6 @@
 		EXPECT_EQ(Time, 0);
 	}
 
-<<<<<<< HEAD
-=======
 	void VectorizedAABBRaycast()
 	{
 		VectorRegister4Float Time;
@@ -555,7 +542,6 @@
 
 	}
 	
->>>>>>> 6bbb88c8
 	void ScaledRaycast()
 	{
 		// Note: Spheres cannot be thickened by adding a margin to a wrapper type (such as TImplicitObjectScaled) 
@@ -569,21 +555,12 @@
 		const FReal Thickness = 0.1;
 
 		TUniquePtr<TSphere<FReal, 3>> Sphere = MakeUnique<TSphere<FReal,3>>(FVec3(1), 2);
-<<<<<<< HEAD
-		TImplicitObjectScaled<TSphere<FReal, 3>> Unscaled(MakeSerializable(Sphere), FVec3(1));
-		TImplicitObjectScaled<TSphere<FReal, 3>> UnscaledThickened(MakeSerializable(Sphere), FVec3(1), Thickness);
-		TImplicitObjectScaled<TSphere<FReal, 3>> UniformScaled(MakeSerializable(Sphere), FVec3(2));
-		TImplicitObjectScaled<TSphere<FReal, 3>> UniformScaledThickened(MakeSerializable(Sphere), FVec3(2), Thickness);
-		TImplicitObjectScaled<TSphere<FReal, 3>> NonUniformScaled(MakeSerializable(Sphere), FVec3(2,1,1));
-		TImplicitObjectScaled<TSphere<FReal, 3>> NonUniformScaledThickened(MakeSerializable(Sphere), FVec3(2, 1, 1), Thickness);
-=======
 		TImplicitObjectScaled<TSphere<FReal, 3>> Unscaled(MakeSerializable(Sphere), nullptr, FVec3(1));
 		TImplicitObjectScaled<TSphere<FReal, 3>> UnscaledThickened(MakeSerializable(Sphere), nullptr, FVec3(1), Thickness);
 		TImplicitObjectScaled<TSphere<FReal, 3>> UniformScaled(MakeSerializable(Sphere), nullptr, FVec3(2));
 		TImplicitObjectScaled<TSphere<FReal, 3>> UniformScaledThickened(MakeSerializable(Sphere), nullptr, FVec3(2), Thickness);
 		TImplicitObjectScaled<TSphere<FReal, 3>> NonUniformScaled(MakeSerializable(Sphere), nullptr, FVec3(2,1,1));
 		TImplicitObjectScaled<TSphere<FReal, 3>> NonUniformScaledThickened(MakeSerializable(Sphere), nullptr, FVec3(2, 1, 1), Thickness);
->>>>>>> 6bbb88c8
 
 		//simple
 		bool bHit = Unscaled.Raycast(FVec3(1, 1, 8), FVec3(0, 0, -1), 8, 0, Time, Position, Normal, FaceIndex);
