// Copyright Epic Games, Inc. All Rights Reserved.

#include "HeadlessChaosTestUtility.h"
#include "Chaos/ParticleHandle.h"
#include "Chaos/ErrorReporter.h"
#include "PhysicsProxy/SingleParticlePhysicsProxy.h"
#include "PhysicsProxy/GeometryCollectionPhysicsProxy.h"
#include "Chaos/Utilities.h"
#include "PBDRigidsSolver.h"
#include "ChaosSolversModule.h"

#include "Modules/ModuleManager.h"
#include "RewindData.h"
#include "GeometryCollection/GeometryCollectionTestFramework.h"
#include "Chaos/SimCallbackObject.h"
#include "Chaos/Framework/ChaosResultsManager.h"

#ifndef REWIND_DESYNC
#define REWIND_DESYNC 0
#endif

namespace ChaosTest {

    using namespace Chaos;
	using namespace GeometryCollectionTest;

	template <typename TSolver>
	void TickSolverHelper(TSolver* Solver, FReal Dt = 1.0)
	{
		Solver->AdvanceAndDispatch_External(Dt);
		Solver->UpdateGameThreadStructures();
	}

	auto* CreateSolverHelper(int32 StepMode, int32 RewindHistorySize, int32 Optimization, FReal& OutSimDt)
	{
		constexpr FReal FixedDt = 1;
		constexpr FReal DtSizes[] = { FixedDt, FixedDt, FixedDt * 0.25, FixedDt * 4 };	//test fixed dt, sub-stepping, step collapsing

		// Make a solver
		FChaosSolversModule* Module = FChaosSolversModule::GetModule();
		auto* Solver = Module->CreateSolver(nullptr,/*AsyncDt=*/-1);
                InitSolverSettings(Solver);

		Solver->EnableRewindCapture(RewindHistorySize, !!Optimization);
		Solver->SetThreadingMode_External(EThreadingModeTemp::SingleThread);
		OutSimDt = DtSizes[StepMode];
		if (StepMode > 0)
		{
			Solver->EnableAsyncMode(DtSizes[StepMode]);
		}

		return Solver;
	}

	struct TRewindHelper
	{
		template <typename TLambda>
		static void TestEmpty(const TLambda& Lambda, int32 RewindHistorySize = 200)
		{
			for (int Optimization = 0; Optimization < 2; ++Optimization)
			{
				for (int DtMode = 0; DtMode < 4; ++DtMode)
				{
					FChaosSolversModule* Module = FChaosSolversModule::GetModule();
					FReal SimDt;
					auto* Solver = CreateSolverHelper(DtMode, RewindHistorySize, Optimization, SimDt);
					Solver->SetMaxDeltaTime_External(SimDt);	//make sure it can step even for huge steps

					Lambda(Solver, SimDt, Optimization);

					Module->DestroySolver(Solver);
				}
			}
		}

		template <typename TLambda>
		static void TestDynamicSphere(const TLambda& Lambda, int32 RewindHistorySize = 200)
		{
			TestEmpty([&Lambda, RewindHistorySize](auto* Solver, FReal SimDt, int32 Optimization)
			{
				auto Sphere = TSharedPtr<FImplicitObject, ESPMode::ThreadSafe>(new TSphere<FReal, 3>(FVec3(0), 10));

				// Make particles
					auto Proxy = FSingleParticlePhysicsProxy::Create(Chaos::FPBDRigidParticle::CreateParticle());
					auto& Particle = Proxy->GetGameThreadAPI();

					Particle.SetGeometry(Sphere);
					Solver->RegisterObject(Proxy);

					Lambda(Solver, SimDt, Optimization, Proxy, Sphere.Get());

			}, RewindHistorySize);
		}
	};

	GTEST_TEST(AllTraits, RewindTest_MovingGeomChange)
	{
		TRewindHelper::TestEmpty([](auto* Solver, FReal SimDt, int32 Optimization)
		{
			auto Sphere = TSharedPtr<FImplicitObject, ESPMode::ThreadSafe>(new TSphere<FReal, 3>(FVec3(0), 10));
			auto Box = TSharedPtr<FImplicitObject, ESPMode::ThreadSafe>(new TBox<FReal, 3>(FVec3(0), FVec3(1)));
			auto Box2 = TSharedPtr<FImplicitObject, ESPMode::ThreadSafe>(new TBox<FReal, 3>(FVec3(2), FVec3(3)));

			// Make particles
				auto Proxy = FSingleParticlePhysicsProxy::Create(Chaos::FKinematicGeometryParticle::CreateParticle());
				auto& Particle = Proxy->GetGameThreadAPI();

				Particle.SetGeometry(Sphere);
				Solver->RegisterObject(Proxy);
			const int32 LastGameStep = 20;

			for (int Step = 0; Step <= LastGameStep; ++Step)
			{
				//property that changes every step
					Particle.SetX(FVec3(0, 0, 100 - Step));

				//property that changes once half way through
				if (Step == 3)
				{
						Particle.SetGeometry(Box);
				}

				if (Step == 5)
				{
						Particle.SetGeometry(Box2);
				}

				if (Step == 7)
				{
						Particle.SetGeometry(Box);
				}

				TickSolverHelper(Solver);
			}

			//ended up at z = 100 - LastGameStep
				EXPECT_EQ(Particle.X()[2], 100 - LastGameStep);

			//ended up with box geometry
				EXPECT_EQ(Box.Get(), Particle.Geometry().Get());

			const FRewindData* RewindData = Solver->GetRewindData();

			//check state at every step except latest
			const int32 LastSimStep = LastGameStep / SimDt;
			for (int SimStep = 0; SimStep < LastSimStep - 1; ++SimStep)
			{
				const FReal TimeStart = SimStep * SimDt;
				const FReal TimeEnd = (SimStep + 1) * SimDt;
				const FReal LastInputTime = SimDt <= 1 ? TimeStart : TimeEnd - 1;	//latest gt time associated with this interval

				const auto ParticleState = RewindData->GetPastStateAtFrame(*Proxy->GetHandle_LowLevel(), SimStep);
				EXPECT_EQ(ParticleState.X()[2], 100 - FMath::FloorToInt(LastInputTime));	//We teleported on GT so no interpolation

				if (LastInputTime < 3)
				{
					//was sphere
					EXPECT_EQ(ParticleState.Geometry().Get(), Sphere.Get());
				}
				else if (LastInputTime < 5 || LastInputTime >= 7)
				{
					//then became box
					EXPECT_EQ(ParticleState.Geometry().Get(), Box.Get());
				}
				else
				{
					//second box
					EXPECT_EQ(ParticleState.Geometry().Get(), Box2.Get());
				}
			}

				Solver->UnregisterObject(Proxy);
		});
	}

	struct FRewindCallbackTestHelper : public IRewindCallback
	{
		FRewindCallbackTestHelper(const int32 InStepToRewindOn, const int32 InRewindToStep = 0)
			: StepToRewindOn(InStepToRewindOn)
			, RewindToStep(InRewindToStep)
		{
		}

		virtual int32 TriggerRewindIfNeeded_Internal(int32 PhysStep) override
			{
			return bRewound ? INDEX_NONE : TriggerRewindFunc(PhysStep);
		}

		virtual void ProcessInputs_Internal(int32 PhysicsStep, const TArray<FSimCallbackInputAndObject>& SimCallbackInputs) override
		{
			ProcessInputsFunc(PhysicsStep, bRewound);
		}

		virtual void PreResimStep_Internal(int32 Step, bool bFirst) override
		{
			bRewound = true;
		}

		virtual void PostResimStep_Internal(int32 Step) override
		{
			PostFunc(Step);
			bRewound = false;
		}

		int32 StepToRewindOn;
		int32 RewindToStep;
		bool bRewound = false;
		TFunction<void(int32, bool)> ProcessInputsFunc = [](int32, bool) {};
		TFunction<void(int32)> PostFunc = [](int32) {};
		TFunction<int32(int32)> TriggerRewindFunc = [this](int32 PhysicsStep) -> int32
		{ 
			return PhysicsStep == StepToRewindOn ? RewindToStep : INDEX_NONE;
		};
	};

	template <typename TSolver>
	FRewindCallbackTestHelper* RegisterCallbackHelper(TSolver* Solver, const int32 NumStepsBeforeRewind = 0, const int32 RewindTo = 0)
	{
		auto Callback = MakeUnique<FRewindCallbackTestHelper>(NumStepsBeforeRewind - 1, RewindTo);
		FRewindCallbackTestHelper* Result = Callback.Get();
		Solver->SetRewindCallback(MoveTemp(Callback));
		return Result;
	}

	GTEST_TEST(AllTraits, RewindTest_AddImpulseFromGT)
	{
		//We expect anything that came from GT to automatically be reapplied during rewind
		//This is for things that come outside of the net prediction system, like a teleport
		TRewindHelper::TestDynamicSphere([](auto* Solver, FReal SimDt, int32 Optimization, auto Proxy, auto Sphere)
		{
			const int32 LastGameStep = 20;
			FRewindCallbackTestHelper* Helper = RegisterCallbackHelper(Solver, FMath::TruncToInt(LastGameStep / SimDt));
			Helper->PostFunc = [Proxy, SimDt](int32 Step)
			{
				const int32 GameStep = SimDt <= 1 ? Step * SimDt : (Step + 1) * SimDt;
				if (GameStep < 5)
				{
					EXPECT_EQ(Proxy->GetPhysicsThreadAPI()->V()[2], 0);
				}
				else
				{
					EXPECT_EQ(Proxy->GetPhysicsThreadAPI()->V()[2], 100);
				}
			};

			auto& Particle = Proxy->GetGameThreadAPI();
			Particle.SetGravityEnabled(false);


			for (int Step = 0; Step <= LastGameStep; ++Step)
			{
				if (Step == 5)
				{
					Particle.SetLinearImpulse(FVec3(0, 0, 100), /*bIsVelocity=*/false);
				}

				TickSolverHelper(Solver);
			}
		});
	}

	GTEST_TEST(AllTraits, RewindTest_DeleteFromGT)
	{
		//GT writes of a deleted particle should be ignored during a resim (not crash)
		TRewindHelper::TestDynamicSphere([](auto* Solver, FReal SimDt, int32 Optimization, auto Proxy, auto Sphere)
			{
				const int32 LastGameStep = 20;
				RegisterCallbackHelper(Solver, FMath::TruncToInt(LastGameStep / SimDt));
				auto& Particle = Proxy->GetGameThreadAPI();
				Particle.SetGravityEnabled(false);


				for (int Step = 0; Step <= LastGameStep; ++Step)
				{
					if (Step == 5)
					{
						Particle.SetLinearImpulse(FVec3(0, 0, 100), /*bIsVelocity=*/false);
					}

					if(Step == 15)
					{
						Solver->UnregisterObject(Proxy);
					}

					TickSolverHelper(Solver);
				}
			});
	}

	GTEST_TEST(AllTraits, RewindTest_ResimBeforeCreation)
	{
		//GT creates object half way through sim - we want to make sure resim properly ignores this
		TRewindHelper::TestDynamicSphere([](auto* Solver, FReal SimDt, int32 Optimization, auto Proxy, auto Sphere)
			{
				const int32 LastGameStep = 20;
				FRewindCallbackTestHelper* Helper = RegisterCallbackHelper(Solver, FMath::TruncToInt(LastGameStep / SimDt));
				Helper->PostFunc = [Proxy, SimDt](int32 Step)
				{
					//simple movement without hitting object until we hit floor, should not ever hit sphere
					const FReal NoHitZ = 100 - (Step + 1) * SimDt * 10;
					if (NoHitZ > 40)
					{
						EXPECT_EQ(Proxy->GetPhysicsThreadAPI()->X()[2], NoHitZ);
					}
					else
					{
						EXPECT_GE(Proxy->GetPhysicsThreadAPI()->X()[2], 35);	//floor should stop us (gave 5 units of error for solver)
					}
				};

				auto& Particle = Proxy->GetGameThreadAPI();
				Particle.SetGravityEnabled(false);
				ChaosTest::SetParticleSimDataToCollide({ Proxy->GetParticle_LowLevel() });


				Particle.SetX(FVec3(0, 0, 100));
				Particle.SetV(FVec3(0, 0, -10));

				auto SphereGeom = TSharedPtr<FImplicitObject, ESPMode::ThreadSafe>(new TSphere<FReal, 3>(FVec3(0), 10));
				FSingleParticlePhysicsProxy* SecondSphere = nullptr;

				auto FloorGeom = TSharedPtr<FImplicitObject, ESPMode::ThreadSafe>(new TBox<FReal, 3>(FVec3(-100, -100, 0), FVec3(100, 100, 30)));
				FSingleParticlePhysicsProxy* Floor = nullptr;

				for (int Step = 0; Step <= LastGameStep; ++Step)
				{
					if(Step == 5)
					{
						// Make blocking floor
						Floor = FSingleParticlePhysicsProxy::Create(Chaos::FGeometryParticle::CreateParticle());
						auto& FloorParticle = Floor->GetGameThreadAPI();

						FloorParticle.SetGeometry(FloorGeom);
						Solver->RegisterObject(Floor);

						ChaosTest::SetParticleSimDataToCollide({ Floor->GetParticle_LowLevel() });
					}
					if (Step == 15)
					{
						// Make particles
						SecondSphere = FSingleParticlePhysicsProxy::Create(Chaos::FPBDRigidParticle::CreateParticle());
						auto& SecondSphereParticle = SecondSphere->GetGameThreadAPI();

						SecondSphereParticle.SetGravityEnabled(false);
						SecondSphereParticle.SetX(FVec3(0, 0, 80));	//if resim doesn't disable, this will be in the Sphere's way even though it didn't exist yet
						SecondSphereParticle.SetGeometry(SphereGeom);
						Solver->RegisterObject(SecondSphere);

						ChaosTest::SetParticleSimDataToCollide({ SecondSphere->GetParticle_LowLevel() });
					}

					TickSolverHelper(Solver);
				}

				Solver->UnregisterObject(SecondSphere);
				Solver->UnregisterObject(Floor);
			});
	}

	// @todo(chaos): Rewind does not support SimData changes yet
	// (note this test used to pass, but there was a bug in UpdateShapesArrayFromGeometry that would leave SimData
	// as all-zero if you don't have a Union at the root. That bug is fixed which exposes this test failure)
	GTEST_TEST(AllTraits, DISABLED_RewindTest_ResimShapeFilter)
	{
		//GT modifies filter after object passes through, want to make sure resim restores this state correctly
		TRewindHelper::TestDynamicSphere([](auto* Solver, FReal SimDt, int32 Optimization, auto Proxy, auto Sphere)
			{
				const int32 LastGameStep = 20;
				FRewindCallbackTestHelper* Helper = RegisterCallbackHelper(Solver, FMath::TruncToInt(LastGameStep / SimDt));
				Helper->PostFunc = [Proxy, SimDt](int32 Step)
				{
					//simple movement without hitting object
					const FReal NoHitZ = 100 - (Step + 1) * SimDt * 10;
					EXPECT_EQ(Proxy->GetPhysicsThreadAPI()->X()[2], NoHitZ);
				};

				auto& Particle = Proxy->GetGameThreadAPI();
				Particle.SetGravityEnabled(false);
				ChaosTest::SetParticleSimDataToCollide({ Proxy->GetParticle_LowLevel() });


				Particle.SetX(FVec3(0, 0, 100));
				Particle.SetV(FVec3(0, 0, -10));

				auto SphereGeom = TSharedPtr<FImplicitObject, ESPMode::ThreadSafe>(new TSphere<FReal, 3>(FVec3(0), 10));
				FSingleParticlePhysicsProxy* SecondSphere = nullptr;

				// Make particles
				SecondSphere = FSingleParticlePhysicsProxy::Create(Chaos::FPBDRigidParticle::CreateParticle());
				auto& SecondSphereParticle = SecondSphere->GetGameThreadAPI();

				SecondSphereParticle.SetGravityEnabled(false);
				SecondSphereParticle.SetX(FVec3(0, 0, 10));	//if resim doesn't reset collision, this will be in the Sphere's way
				SecondSphereParticle.SetGeometry(SphereGeom);
				Solver->RegisterObject(SecondSphere);

				for (int Step = 0; Step <= LastGameStep; ++Step)
				{
					if (Step == 15)
					{
						//enable collision after particle passed
						ChaosTest::SetParticleSimDataToCollide({ SecondSphere->GetParticle_LowLevel() });
					}

					TickSolverHelper(Solver);
				}

				Solver->UnregisterObject(SecondSphere);
			});
	}

	GTEST_TEST(AllTraits, RewindTest_ResimSleepChange)
	{
		//change object state on physics thread, and make sure the state change is properly recorded in rewind data
		TRewindHelper::TestDynamicSphere([](auto* Solver, FReal SimDt, int32 Optimization, auto Proxy, auto Sphere)
			{
				FRewindCallbackTestHelper* Helper = RegisterCallbackHelper(Solver);
				Helper->ProcessInputsFunc = [Proxy, RewindData = Solver->GetRewindData()](int32 PhysicsStep, bool bResim)
					{
						for (int32 Step = 0; Step < PhysicsStep; ++Step)
						{
							const EObjectStateType OldState = RewindData->GetPastStateAtFrame(*Proxy->GetHandle_LowLevel(), Step).ObjectState();
							if (Step < 4)	//we set to sleep on step 3, which means we won't see it as input state until 4
							{
								EXPECT_EQ(OldState, EObjectStateType::Dynamic);
							}
							else
							{
								EXPECT_EQ(OldState, EObjectStateType::Sleeping);
							}
						}

						if (PhysicsStep == 3)
						{
							Proxy->GetPhysicsThreadAPI()->SetObjectState(EObjectStateType::Sleeping);
						}
				};

				const int32 LastGameStep = 32;

				auto& Particle = Proxy->GetGameThreadAPI();
				Particle.SetGravityEnabled(false);
				Particle.SetV(FVec3(0, 0, 1));

				for (int Step = 0; Step <= LastGameStep; ++Step)
				{
					TickSolverHelper(Solver);
				}

			});
	}

	GTEST_TEST(AllTraits, RewindTest_ModifyVelocityFromSimCallback)
	{
		//modify velocity from sim callback and from solver
		//rewind data should give us the velocity _before_ the sim callback (i.e. the solver is not stomping with the wrong PreV)
		TRewindHelper::TestDynamicSphere([](auto* Solver, FReal SimDt, int32 Optimization, auto Proxy, auto Sphere)
			{
				FRewindCallbackTestHelper* Helper = RegisterCallbackHelper(Solver);
				Helper->ProcessInputsFunc = [Proxy, RewindData = Solver->GetRewindData(), SimDt](int32 PhysicsStep, bool bResim)
					{
						if (SimDt * PhysicsStep == 4)
						{
							Proxy->GetPhysicsThreadAPI()->SetV(FVec3(0, 0, 0));
						}

						for (int32 Step = 0; Step < PhysicsStep; ++Step)
						{
							const FReal OldV = RewindData->GetPastStateAtFrame(*Proxy->GetHandle_LowLevel(), Step).V()[2];
							const FReal Time = Step * SimDt;
							if (Time == 2)	//velocity was reset by gt
							{
								EXPECT_NEAR(OldV, 0, 1e-2);
							}
							else if (Time < 2)	//simple acceleration
							{
								EXPECT_NEAR(OldV, -Time, 1e-2);
							}
						else if (Time <= 4)	//we set velocity at time = 4, so rewind data will not see it until frame 5
							{
							if (SimDt > 2)	//if SimDt is this large, the reset of zero at time 2 is swallowed by first step so we don't really know about it
								{
									EXPECT_NEAR(OldV, -Time, 1e-2);
								}
								else
								{
									//otherwise we see integration but from time 2 instead of time 0
									EXPECT_NEAR(OldV, -(Time - 2), 1e-2);
								}
							}
							else
							{
								//everyone sees reset after time 4 so integration is from that time
								EXPECT_NEAR(OldV, -(Time - 4), 1e-2);
							}
						}
				};

				const int32 LastGameStep = 32;
				const int32 NumPhysSteps = FMath::TruncToInt(LastGameStep / SimDt);

				auto& Particle = Proxy->GetGameThreadAPI();
				Particle.SetGravityEnabled(true);
				Solver->GetEvolution()->GetGravityForces().SetAcceleration(FVec3(0, 0, -1), 0);

				Particle.SetV(FVec3(0, 0, 0));

				for (int Step = 0; Step <= LastGameStep; ++Step)
				{
					if (Step == 2)
					{
						Particle.SetV(FVec3(0, 0, 0));	//reset velocity
					}
					TickSolverHelper(Solver);
				}

			});
	}

	GTEST_TEST(AllTraits, RewindTest_SpawnEarlierCorrection)
	{
		// Test resim when object spawned earlier as part of correction
		TRewindHelper::TestDynamicSphere([](auto* Solver, FReal SimDt, int32 Optimization, auto Proxy, auto Sphere)
			{
				FSingleParticlePhysicsProxy* Floor = nullptr;
				bool bHasResimmed = false;

				FRewindCallbackTestHelper* Helper = RegisterCallbackHelper(Solver);
				Helper->TriggerRewindFunc = [&Floor, &bHasResimmed](int32 PhysicsStep) -> int32
				{
					if(!bHasResimmed && Floor)
				{
						bHasResimmed = true;
						return 0;
					}
					return INDEX_NONE;
				};

				Helper->ProcessInputsFunc = [Proxy, RewindData = Solver->GetRewindData(), SimDt, &Floor, &bHasResimmed](int32 PhysicsStep, bool bIsResimming)
					{
						const FReal Time = PhysicsStep * SimDt;

						if (bIsResimming)
						{
							if (PhysicsStep == 1)
							{
								RewindData->SpawnProxyIfNeeded(*Floor);
							}
						}


<<<<<<< HEAD
					if (!bHasResimmed || Time < 4.5)
=======
						if (!bHasResimmed || Time < 4.5)
>>>>>>> 4af6daef
						{
							//simply movement without hitting floor because it's spawned too late
							EXPECT_NEAR(Proxy->GetPhysicsThreadAPI()->X()[2], 14.5 - Time, 1e-2);
						}
						else
						{
							//floor spawned earlier so we hit it
							EXPECT_GE(Proxy->GetPhysicsThreadAPI()->X()[2], 10 - 1e-2);
						}
				};

				const int32 LastGameStep = 32;

				auto FloorGeom = TSharedPtr<FImplicitObject, ESPMode::ThreadSafe>(new TBox<FReal,3>(FVec3(-100, -100, -1), FVec3(100, 100, 0)));

				auto& Particle = Proxy->GetGameThreadAPI();
				Particle.SetGravityEnabled(false);
				Particle.SetV(FVec3(0, 0, -1));
				Particle.SetX(FVec3(0, 0, 14.5));

				ChaosTest::SetParticleSimDataToCollide({ Proxy->GetParticle_LowLevel() });

				for (int Step = 0; Step <= LastGameStep; ++Step)
				{
					TickSolverHelper(Solver);

					//spawn floor way late to ensure no collision on first run
					if (Step == 12)
					{
						Floor = FSingleParticlePhysicsProxy::Create(Chaos::FGeometryParticle::CreateParticle());
						auto& FloorParticle = Floor->GetGameThreadAPI();
						FloorParticle.SetGeometry(FloorGeom);
						Solver->RegisterObject(Floor);
						ChaosTest::SetParticleSimDataToCollide({ Floor->GetParticle_LowLevel() });
					}
				}

			});
	}

	GTEST_TEST(AllTraits, RewindTest_SpawnEarlierCorrection2)
	{
		// Test resim when object spawned earlier as part of correction
		TRewindHelper::TestDynamicSphere([](auto* Solver, FReal SimDt, int32 Optimization, auto Proxy, auto Sphere)
			{
				FSingleParticlePhysicsProxy* SpawnedProxy = nullptr;
				FSingleParticlePhysicsProxy* SpawnedProxyNoCorrection = nullptr;

				bool bHasResimmed = false;

				FRewindCallbackTestHelper* Helper = RegisterCallbackHelper(Solver);
				Helper->TriggerRewindFunc = [&SpawnedProxy, &SpawnedProxyNoCorrection, &bHasResimmed](int32 PhysicsStep) -> int32
				{
					
					if(!bHasResimmed && SpawnedProxy)
					{
						bHasResimmed = true;
						return 0;
					}
					
					return INDEX_NONE;
				};

				Helper->ProcessInputsFunc = [RewindData = Solver->GetRewindData(), SimDt, &SpawnedProxy, &SpawnedProxyNoCorrection, &bHasResimmed](int32 PhysicsStep, bool bIsResimming)
				{
					const FReal Time = PhysicsStep * SimDt;

					if (bIsResimming && SpawnedProxy)
					{
						if (PhysicsStep == 10)
						{
							RewindData->SpawnProxyIfNeeded(*SpawnedProxy);
							SpawnedProxy->GetPhysicsThreadAPI()->SetX(FVec3(500, 0, 100.0));
							
						}
					}

					if (SpawnedProxy && SpawnedProxyNoCorrection)
					{
						auto PT0 = SpawnedProxy->GetPhysicsThreadAPI();
						auto PT1 = SpawnedProxyNoCorrection->GetPhysicsThreadAPI();
						
						// After we've applied the correction and simmed past frame 10, we expect the first proxy to be "ahead" of the second one that didn't get corrected
						if (bHasResimmed && PhysicsStep > 10)
						{
							EXPECT_LT(PT0->X()[2], PT1->X()[2]);
						}
					}					
				};

				const int32 LastGameStep = 32;
				
				auto SphereGeom = TSharedPtr<FImplicitObject, ESPMode::ThreadSafe>(new TSphere<FReal, 3>(FVec3(0), 10));

				auto& Particle = Proxy->GetGameThreadAPI();
				Particle.SetGravityEnabled(false);
				Particle.SetV(FVec3(0, 0, -1));
				Particle.SetX(FVec3(0, 0, 14.5));

				ChaosTest::SetParticleSimDataToCollide({ Proxy->GetParticle_LowLevel() });

				for (int Step = 0; Step <= LastGameStep; ++Step)
				{
					TickSolverHelper(Solver);

					//spawn floor way late to ensure no collision on first run
					if (Step == 12)
					{

						// Make particles. E.g:
						//	we just found out from the server these were spawned and these are the latest positions replicated from the server.
						//	but actually these positions are the server positions from frame 10. Lets see if we can correct this.
						{
							SpawnedProxy = FSingleParticlePhysicsProxy::Create(Chaos::FPBDRigidParticle::CreateParticle());
							auto& GT = SpawnedProxy->GetGameThreadAPI();

							GT.SetV(FVec3(0, 0, 0.0));
							GT.SetX(FVec3(500, 0, 100.0));

							GT.SetGeometry(SphereGeom);
							Solver->RegisterObject(SpawnedProxy);
							ChaosTest::SetParticleSimDataToCollide({ SpawnedProxy->GetParticle_LowLevel() });
						}

						{
							SpawnedProxyNoCorrection = FSingleParticlePhysicsProxy::Create(Chaos::FPBDRigidParticle::CreateParticle());
							auto& GT = SpawnedProxyNoCorrection->GetGameThreadAPI();

							GT.SetV(FVec3(0, 0, 0.0));
							GT.SetX(FVec3(100, 0, 100.0));

							GT.SetGeometry(SphereGeom);
							Solver->RegisterObject(SpawnedProxyNoCorrection);
							ChaosTest::SetParticleSimDataToCollide({ SpawnedProxyNoCorrection->GetParticle_LowLevel() });
						}
						

					}
				}
			});
	}

	GTEST_TEST(AllTraits, RewindTest_MovingToNotMovingInterpolation)
	{
		//
		//This tests that even though it's only dirty for one frame, we still interpolate it over many
		//Makes sure rewind data is still passed back to GT even though particle is asleep before and after it moves (i.e. not dirty during rewind step)
		TRewindHelper::TestDynamicSphere([](auto* Solver, FReal SimDt, int32 Optimization, auto Proxy, auto Sphere)
			{
				//only care about resim when async results are used
				if (Solver->IsUsingAsyncResults() == false)
				{
					return;
				}

				const FReal ResimTime = 20;
				const FReal SleepTime = 12;

				bool bHasResimmed = false;
				FRewindCallbackTestHelper* Helper = RegisterCallbackHelper(Solver);
				Helper->TriggerRewindFunc = [&bHasResimmed, ResimTime, SimDt](int32 PhysicsStep) -> int32
				{
					const FReal Time = PhysicsStep * SimDt;
					if (!bHasResimmed && Time == ResimTime)
				{
						bHasResimmed = true;
						return 2;
					}

					return INDEX_NONE;
				};

				Helper->ProcessInputsFunc = [Proxy, RewindData = Solver->GetRewindData(), SimDt, ResimTime, SleepTime, &bHasResimmed](int32 PhysicsStep, bool bIsResimming)
					{
						const FReal Time = PhysicsStep * SimDt;

					if (bHasResimmed)
						{


							if (Proxy->GetPhysicsThreadAPI()->V()[2] == 1)
							{
								Proxy->GetPhysicsThreadAPI()->SetV(FVec3(0, 0, 0));
							}


						}
						else
						{
							if (Time >= SleepTime && Proxy->GetPhysicsThreadAPI()->ObjectState() == EObjectStateType::Dynamic)
							{
								Proxy->GetPhysicsThreadAPI()->SetObjectState(EObjectStateType::Sleeping);
							}
						}
				};

				const int32 LastGameStep = 64;

				auto FloorGeom = TSharedPtr<FImplicitObject, ESPMode::ThreadSafe>(new TBox<FReal, 3>(FVec3(-100, -100, -1), FVec3(100, 100, 0)));

				auto& Particle = Proxy->GetGameThreadAPI();
				Particle.SetGravityEnabled(false);
				Particle.SetV(FVec3(0, 0, 0));
				Particle.SetX(FVec3(0, 0, 0));

				FReal Time = 0;
				const FReal StartMovingTime = 4;
				const FReal StartMovingTimeDiscrete = FMath::FloorToInt(StartMovingTime / SimDt) * SimDt;
				const FReal GTDt = 1;
				const FReal InterpStartTime = ResimTime + SimDt;
				const FReal SleepLocation = SleepTime - StartMovingTimeDiscrete;
				const FReal CorrectedLocation = SimDt <= 1 ? 0 : 4;
				FReal PrevZDuringInterp = SleepLocation;	//shouldn't be further then this because already interpolating back to 0

				for (int Step = 0; Step <= LastGameStep; ++Step)
				{

					if (Time == StartMovingTime)
					{
						Particle.SetV(FVec3(0, 0, 1));
					}

					TickSolverHelper(Solver);

					Time += GTDt;
					const FReal InterpolatedTime = Time - SimDt * Chaos::AsyncInterpolationMultiplier;


					if (InterpolatedTime <= InterpStartTime)
					{
						if(InterpolatedTime < StartMovingTimeDiscrete)
						{
							//No movement yet
							EXPECT_NEAR(Particle.X()[2], 0, 1e-2);
						}
						else
						{
							//simple movement with constant velocity until goes to sleep
							if(InterpolatedTime >= SleepTime)
							{
								EXPECT_NEAR(Particle.X()[2], SleepLocation, 1e-2);
							}
							else
							{
								EXPECT_NEAR(Particle.X()[2], InterpolatedTime - StartMovingTimeDiscrete, 1e-2);
							}
						}
					}
					else
					{
						//leash mode
						EXPECT_GE(Particle.X()[2], CorrectedLocation);
						EXPECT_LE(Particle.X()[2], PrevZDuringInterp);
						PrevZDuringInterp = Particle.X()[2];
					}
				}

			});
	}


	GTEST_TEST(AllTraits, RewindTest_ResimInSync)
	{
		//apply forces in the same way until resim step 4 which should trigger a desync
		TRewindHelper::TestDynamicSphere([](auto* Solver, FReal SimDt, int32 Optimization, auto Proxy, auto Sphere)
			{
				struct FRewindCallback : public IRewindCallback
				{
					FSingleParticlePhysicsProxy* Proxy;
					FRewindData* RewindData;

					virtual void ProcessInputs_Internal(int32 PhysicsStep, const TArray<FSimCallbackInputAndObject>& SimCallbackInputs) override
					{
						bool bIsResimming = RewindData->IsResim();
						if(PhysicsStep == 2)
<<<<<<< HEAD
						{
							Proxy->GetPhysicsThreadAPI()->AddForce(FVec3(1, 0, 0));
						}

						if(bIsResimming && PhysicsStep == 4)
						{
=======
						{
							Proxy->GetPhysicsThreadAPI()->AddForce(FVec3(1, 0, 0));
						}

						if(bIsResimming && PhysicsStep == 4)
						{
>>>>>>> 4af6daef
							Proxy->GetPhysicsThreadAPI()->AddForce(FVec3(1, 0, 0));	//cause a desync
						}

						if(bIsResimming)
						{
							if(PhysicsStep <= 4)
							{
								EXPECT_EQ(Proxy->GetHandle_LowLevel()->SyncState(), ESyncState::InSync);
							}
							else
							{
								EXPECT_EQ(Proxy->GetHandle_LowLevel()->SyncState(), ESyncState::HardDesync);
							}
						}
						else
						{
							EXPECT_EQ(Proxy->GetHandle_LowLevel()->SyncState(), ESyncState::InSync);
<<<<<<< HEAD
=======
						}
					}

					virtual int32 TriggerRewindIfNeeded_Internal(int32 LastCompletedStep) override
					{
						if (LastCompletedStep == ResimEndFrame)
						{
							return ResimStartFrame;
>>>>>>> 4af6daef
						}
						return INDEX_NONE;
					}

<<<<<<< HEAD
					virtual int32 TriggerRewindIfNeeded_Internal(int32 LastCompletedStep) override
					{
						if (LastCompletedStep == ResimEndFrame)
						{
							return ResimStartFrame;
						}
						return INDEX_NONE;
					}

=======
>>>>>>> 4af6daef
					int32 ResimStartFrame = 1;
					int32 ResimEndFrame = 10;
				};

				const int32 LastGameStep = 32;
				const int32 NumPhysSteps = FMath::TruncToInt(LastGameStep / SimDt);

				auto UniqueRewindCallback = MakeUnique<FRewindCallback>();
				auto RewindCallback = UniqueRewindCallback.Get();
				RewindCallback->Proxy = Proxy;
				RewindCallback->RewindData = Solver->GetRewindData();

				Solver->SetRewindCallback(MoveTemp(UniqueRewindCallback));

				auto& Particle = Proxy->GetGameThreadAPI();
				Particle.SetGravityEnabled(false);
				Particle.SetV(FVec3(0, 0, 1));

				for (int Step = 0; Step <= LastGameStep; ++Step)
				{
					if(Step == 3)
					{
						Particle.AddForce(FVec3(0, 0, -10));
					}
					TickSolverHelper(Solver);
				}

			});
	}

	GTEST_TEST(AllTraits, RewindTest_ResimInSync2)
	{
		//different velocity during resim step 5 which should cause a desync
		TRewindHelper::TestDynamicSphere([](auto* Solver, FReal SimDt, int32 Optimization, auto Proxy, auto Sphere)
			{
				struct FRewindCallback : public IRewindCallback
				{
					FSingleParticlePhysicsProxy* Proxy;
					FRewindData* RewindData;

					virtual void ProcessInputs_Internal(int32 PhysicsStep, const TArray<FSimCallbackInputAndObject>& SimCallbackInputs) override
					{
						bool bIsResimming = RewindData->IsResim();
						if (PhysicsStep == 2)
						{
							Proxy->GetPhysicsThreadAPI()->SetV(FVec3(0,0,2));
						}

						if (bIsResimming)
						{
							if(PhysicsStep == 3)
							{
								//only setting velocity during resim, but exact same value so should still be in sync
								Proxy->GetPhysicsThreadAPI()->SetV(FVec3(0, 0, 2));
							}

							if(PhysicsStep == 5)
							{
								Proxy->GetPhysicsThreadAPI()->SetV(FVec3(0, 0, 5));
							}
						}

						if (bIsResimming)
						{
							EXPECT_EQ(Proxy->GetHandle_LowLevel()->SyncState(), PhysicsStep <= 5 ? ESyncState::InSync : ESyncState::HardDesync);
						}
						else
						{
							EXPECT_EQ(Proxy->GetHandle_LowLevel()->SyncState(), ESyncState::InSync);
						}
					}

					virtual int32 TriggerRewindIfNeeded_Internal(int32 LastCompletedStep) override
					{
						if (LastCompletedStep == ResimEndFrame)
						{
							return ResimStartFrame;
						}

						return INDEX_NONE;
					}

					int32 ResimStartFrame = 1;
					int32 ResimEndFrame = 10;
				};

				const int32 LastGameStep = 32;
				const int32 NumPhysSteps = FMath::TruncToInt(LastGameStep / SimDt);

				auto UniqueRewindCallback = MakeUnique<FRewindCallback>();
				auto RewindCallback = UniqueRewindCallback.Get();
				RewindCallback->Proxy = Proxy;
				RewindCallback->RewindData = Solver->GetRewindData();

				Solver->SetRewindCallback(MoveTemp(UniqueRewindCallback));

				auto& Particle = Proxy->GetGameThreadAPI();
				Particle.SetGravityEnabled(false);
				Particle.SetV(FVec3(0, 0, 1));

				for (int Step = 0; Step <= LastGameStep; ++Step)
				{
					TickSolverHelper(Solver);
				}

			});
	}

	GTEST_TEST(AllTraits, RewindTest_ResimInSync3)
	{
		//different position during resim step 5 which should cause a desync
		//want a completely clean property to make sure we properly update resim buffer when property is dirtied only on second run
		TRewindHelper::TestEmpty([](auto* Solver, FReal SimDt, int32 Optimization)
			{
				struct FRewindCallback : public IRewindCallback
				{
					FSingleParticlePhysicsProxy* Proxy;
					FRewindData* RewindData;

					virtual void ProcessInputs_Internal(int32 PhysicsStep, const TArray<FSimCallbackInputAndObject>& SimCallbackInputs) override
					{
						bool bIsResimming = RewindData->IsResim();
						if (bIsResimming)
						{
							if (PhysicsStep == 5)
<<<<<<< HEAD
							{
								Proxy->GetPhysicsThreadAPI()->SetX(FVec3(0, 0, 5));
							}
						}

						if (bIsResimming)
						{
							EXPECT_EQ(Proxy->GetHandle_LowLevel()->SyncState(), PhysicsStep <= 5 ? ESyncState::InSync : ESyncState::HardDesync);
						}
						else
						{
							EXPECT_EQ(Proxy->GetHandle_LowLevel()->SyncState(), ESyncState::InSync);
						}
					}

					virtual int32 TriggerRewindIfNeeded_Internal(int32 LastCompletedStep) override
					{
						if (LastCompletedStep == ResimEndFrame)
						{
							return ResimStartFrame;
						}
						return INDEX_NONE;
					}

					int32 ResimStartFrame = 1;
					int32 ResimEndFrame = 10;
				};

				auto Sphere = TSharedPtr<FImplicitObject, ESPMode::ThreadSafe>(new TSphere<FReal, 3>(FVec3(0), 10));
				auto Proxy = FSingleParticlePhysicsProxy::Create(Chaos::FPBDRigidParticle::CreateParticle());
				Proxy->GetGameThreadAPI().SetGeometry(MoveTemp(Sphere));
				Solver->RegisterObject(Proxy);

				const int32 LastGameStep = 32;
				const int32 NumPhysSteps = FMath::TruncToInt(LastGameStep / SimDt);

				auto UniqueRewindCallback = MakeUnique<FRewindCallback>();
				auto RewindCallback = UniqueRewindCallback.Get();
				RewindCallback->Proxy = Proxy;
				RewindCallback->RewindData = Solver->GetRewindData();

				Solver->SetRewindCallback(MoveTemp(UniqueRewindCallback));

				for (int Step = 0; Step <= LastGameStep; ++Step)
				{
					TickSolverHelper(Solver);
				}

			});
	}

	GTEST_TEST(AllTraits, RewindTest_ResimInSync4)
	{
		//different position during resim step 5 which should cause a desync
		//want a completely clean property to make sure we properly update resim buffer when property is dirtied only on second run
		//add a dirty property every frame to make sure we are getting an entry in the original sim, but with a clean property
		//unrelated property must be dirtied on GT because simcallback dirty just copies all properties at the moment
		TRewindHelper::TestEmpty([](auto* Solver, FReal SimDt, int32 Optimization)
			{
				//this test requires dirty writes from GT
				//we want those to line up with PT tick 1 to 1
				if (SimDt != 1) { return; }

				struct FRewindCallback : public IRewindCallback
				{
					FSingleParticlePhysicsProxy* Proxy;
					FRewindData* RewindData;

					virtual void ProcessInputs_Internal(int32 PhysicsStep, const TArray<FSimCallbackInputAndObject>& SimCallbackInputs) override
					{
						bool bIsResimming = true;
						if (PhysicsStep > HighestStep)
						{
							bIsResimming = false;
							HighestStep = PhysicsStep;
						}
						ensure(bIsResimming == RewindData->IsResim()); // this would catch if IsResim is lieing to us

						if (bIsResimming)
						{
							if (PhysicsStep == 5)
=======
>>>>>>> 4af6daef
							{
								Proxy->GetPhysicsThreadAPI()->SetX(FVec3(0, 0, 5));
							}
						}

<<<<<<< HEAD
						if(bIsResimming)
=======
						if (bIsResimming)
>>>>>>> 4af6daef
						{
							EXPECT_EQ(Proxy->GetHandle_LowLevel()->SyncState(), PhysicsStep <= 5 ? ESyncState::InSync : ESyncState::HardDesync);
						}
						else
						{
							EXPECT_EQ(Proxy->GetHandle_LowLevel()->SyncState(), ESyncState::InSync);
						}
					}

					virtual int32 TriggerRewindIfNeeded_Internal(int32 LastCompletedStep) override
					{
						if (LastCompletedStep == ResimEndFrame)
						{
							return ResimStartFrame;
						}
						return INDEX_NONE;
					}

					int32 ResimStartFrame = 1;
					int32 ResimEndFrame = 10;
<<<<<<< HEAD

					int32 HighestStep = INDEX_NONE;

=======
>>>>>>> 4af6daef
				};

				auto Sphere = TSharedPtr<FImplicitObject, ESPMode::ThreadSafe>(new TSphere<FReal, 3>(FVec3(0), 10));
				auto Proxy = FSingleParticlePhysicsProxy::Create(Chaos::FPBDRigidParticle::CreateParticle());
				Proxy->GetGameThreadAPI().SetGeometry(MoveTemp(Sphere));
				Solver->RegisterObject(Proxy);

<<<<<<< HEAD

=======
>>>>>>> 4af6daef
				const int32 LastGameStep = 32;
				const int32 NumPhysSteps = FMath::TruncToInt(LastGameStep / SimDt);

				auto UniqueRewindCallback = MakeUnique<FRewindCallback>();
				auto RewindCallback = UniqueRewindCallback.Get();
				RewindCallback->Proxy = Proxy;
				RewindCallback->RewindData = Solver->GetRewindData();

				Solver->SetRewindCallback(MoveTemp(UniqueRewindCallback));

				for (int Step = 0; Step <= LastGameStep; ++Step)
				{
<<<<<<< HEAD
					Proxy->GetGameThreadAPI().SetV(FVec3(0, 0, Step));	//dirty an unrelated property to still get an entry in the history buffer

=======
>>>>>>> 4af6daef
					TickSolverHelper(Solver);
				}

			});
	}

<<<<<<< HEAD
	GTEST_TEST(AllTraits, RewindTest_ResimSleepChangeRewind)
	{
		// Test puting object to sleep during Resim
		TRewindHelper::TestDynamicSphere([](auto* Solver, FReal SimDt, int32 Optimization, auto Proxy, auto Sphere)
			{
				int32 ExpectedSleepFrame = INDEX_NONE;
				const int32 ResimStartFrame = 1;
				FRewindCallbackTestHelper* Helper = RegisterCallbackHelper(Solver, 11, ResimStartFrame);
				Helper->ProcessInputsFunc = [&ExpectedSleepFrame, ResimStartFrame, Proxy, RewindData = Solver->GetRewindData()](const int32 PhysicsStep, bool bIsResimming)
					{
						if (bIsResimming)
						{
						if (PhysicsStep >= ResimStartFrame + 2)
							{
								Proxy->GetPhysicsThreadAPI()->SetObjectState(EObjectStateType::Sleeping, false, false);
							ExpectedSleepFrame = ResimStartFrame + 3;
							}
							else
							{
								Proxy->GetPhysicsThreadAPI()->SetObjectState(EObjectStateType::Dynamic, false, false);
							}
							return;
						}

						for (int32 Step = ResimStartFrame; Step < PhysicsStep; ++Step)
						{
							const EObjectStateType OldState = RewindData->GetPastStateAtFrame(*Proxy->GetHandle_LowLevel(), Step).ObjectState();

							if (ExpectedSleepFrame != INDEX_NONE && Step >= ExpectedSleepFrame)
							{
								EXPECT_EQ(OldState, EObjectStateType::Sleeping);
							}
							else
							{
							EXPECT_EQ(OldState, EObjectStateType::Dynamic);
						}
					}
				};

=======
	GTEST_TEST(AllTraits, RewindTest_ResimInSync4)
	{
		//different position during resim step 5 which should cause a desync
		//want a completely clean property to make sure we properly update resim buffer when property is dirtied only on second run
		//add a dirty property every frame to make sure we are getting an entry in the original sim, but with a clean property
		//unrelated property must be dirtied on GT because simcallback dirty just copies all properties at the moment
		TRewindHelper::TestEmpty([](auto* Solver, FReal SimDt, int32 Optimization)
			{
				//this test requires dirty writes from GT
				//we want those to line up with PT tick 1 to 1
				if (SimDt != 1) { return; }

				struct FRewindCallback : public IRewindCallback
				{
					FSingleParticlePhysicsProxy* Proxy;
					FRewindData* RewindData;

					virtual void ProcessInputs_Internal(int32 PhysicsStep, const TArray<FSimCallbackInputAndObject>& SimCallbackInputs) override
					{
						bool bIsResimming = true;
						if (PhysicsStep > HighestStep)
						{
							bIsResimming = false;
							HighestStep = PhysicsStep;
						}
						ensure(bIsResimming == RewindData->IsResim()); // this would catch if IsResim is lieing to us

						if (bIsResimming)
						{
							if (PhysicsStep == 5)
							{
								Proxy->GetPhysicsThreadAPI()->SetX(FVec3(0, 0, 5));
							}
						}

						if(bIsResimming)
						{
							EXPECT_EQ(Proxy->GetHandle_LowLevel()->SyncState(), PhysicsStep <= 5 ? ESyncState::InSync : ESyncState::HardDesync);
						}
						else
						{
							EXPECT_EQ(Proxy->GetHandle_LowLevel()->SyncState(), ESyncState::InSync);
						}
					}

					virtual int32 TriggerRewindIfNeeded_Internal(int32 LastCompletedStep) override
					{
						if (LastCompletedStep == ResimEndFrame)
						{
							return ResimStartFrame;
						}

						return INDEX_NONE;
					}

					int32 ResimStartFrame = 1;
					int32 ResimEndFrame = 10;

					int32 HighestStep = INDEX_NONE;

				};

				auto Sphere = TSharedPtr<FImplicitObject, ESPMode::ThreadSafe>(new TSphere<FReal, 3>(FVec3(0), 10));
				auto Proxy = FSingleParticlePhysicsProxy::Create(Chaos::FPBDRigidParticle::CreateParticle());
				Proxy->GetGameThreadAPI().SetGeometry(MoveTemp(Sphere));
				Solver->RegisterObject(Proxy);


				const int32 LastGameStep = 32;
				const int32 NumPhysSteps = FMath::TruncToInt(LastGameStep / SimDt);

				auto UniqueRewindCallback = MakeUnique<FRewindCallback>();
				auto RewindCallback = UniqueRewindCallback.Get();
				RewindCallback->Proxy = Proxy;
				RewindCallback->RewindData = Solver->GetRewindData();

				Solver->SetRewindCallback(MoveTemp(UniqueRewindCallback));

				for (int Step = 0; Step <= LastGameStep; ++Step)
				{
					Proxy->GetGameThreadAPI().SetV(FVec3(0, 0, Step));	//dirty an unrelated property to still get an entry in the history buffer

					TickSolverHelper(Solver);
				}

			});
	}

	GTEST_TEST(AllTraits, RewindTest_ResimSleepChangeRewind)
	{
		// Test puting object to sleep during Resim
		TRewindHelper::TestDynamicSphere([](auto* Solver, FReal SimDt, int32 Optimization, auto Proxy, auto Sphere)
			{
				int32 ExpectedSleepFrame = INDEX_NONE;
				const int32 ResimStartFrame = 1;
				FRewindCallbackTestHelper* Helper = RegisterCallbackHelper(Solver, 11, ResimStartFrame);
				Helper->ProcessInputsFunc = [&ExpectedSleepFrame, ResimStartFrame, Proxy, RewindData = Solver->GetRewindData()](const int32 PhysicsStep, bool bIsResimming)
					{
						if (bIsResimming)
						{
						if (PhysicsStep >= ResimStartFrame + 2)
							{
								Proxy->GetPhysicsThreadAPI()->SetObjectState(EObjectStateType::Sleeping, false, false);
							ExpectedSleepFrame = ResimStartFrame + 3;
							}
							else
							{
								Proxy->GetPhysicsThreadAPI()->SetObjectState(EObjectStateType::Dynamic, false, false);
							}
							return;
						}

						for (int32 Step = ResimStartFrame; Step < PhysicsStep; ++Step)
						{
							const EObjectStateType OldState = RewindData->GetPastStateAtFrame(*Proxy->GetHandle_LowLevel(), Step).ObjectState();

							if (ExpectedSleepFrame != INDEX_NONE && Step >= ExpectedSleepFrame)
							{
								EXPECT_EQ(OldState, EObjectStateType::Sleeping);
							}
							else
							{
							EXPECT_EQ(OldState, EObjectStateType::Dynamic);
						}
					}
				};

>>>>>>> 4af6daef
				auto& Particle = Proxy->GetGameThreadAPI();
				Particle.SetGravityEnabled(false);
				Particle.SetV(FVec3(0, 0, 1));

				for (int Step = 0; Step <= 32; ++Step)
				{
					TickSolverHelper(Solver);
				}

			});
	}

	GTEST_TEST(AllTraits, RewindTest_ResimSleepChangeRewind2)
	{
		// This does two ObjectState corrections
		//	-Object starts out asleep
		//	-On step 10 we force a rewind to frame 4 and wake it up during the resim (apply "correction")
		//		-This on its own works fine
		//	-On step 12 we force another rewind to frame 6 and put it to sleep during the resim
		//		-This seems to have no effect: the object stays awake
		//
		//
	
		TRewindHelper::TestDynamicSphere([](auto* Solver, FReal SimDt, int32 Optimization, auto Proxy, auto Sphere)
			{
				struct FRewindCallback : public IRewindCallback
				{
					FSingleParticlePhysicsProxy* Proxy;
					FRewindData* RewindData;

					virtual void ProcessInputs_Internal(int32 PhysicsStep, const TArray<FSimCallbackInputAndObject>& SimCallbackInputs) override
					{
						if (bIsResimming)
						{
							if (ForceAwakeFrame != INDEX_NONE && PhysicsStep == ForceAwakeFrame)
							{
								Proxy->GetPhysicsThreadAPI()->SetObjectState(EObjectStateType::Dynamic);
							}

							if (ForceSleepFrame != INDEX_NONE && PhysicsStep == ForceSleepFrame)
							{
								Proxy->GetPhysicsThreadAPI()->SetObjectState(EObjectStateType::Sleeping);
							}
							
							return;
						}

						for (int32 Step = ResimStartFrame; Step < PhysicsStep; ++Step)
						{
							const EObjectStateType OldState = RewindData->GetPastStateAtFrame(*Proxy->GetHandle_LowLevel(), Step).ObjectState();
							if (TestAwakeFrame == INDEX_NONE || Step < TestAwakeFrame)
							{
								// If we haven't applied the first awake correction yet, or this is a step prior to that correction, we should be asleep
								EXPECT_EQ(OldState, EObjectStateType::Sleeping);
							}
							else if (TestSleepFrame != INDEX_NONE && Step >= TestSleepFrame)
							{
								// If we *have* applied the second sleep correction and this is a step on or after that correction, we should be asleep
								EXPECT_EQ(OldState, EObjectStateType::Sleeping);
							}
							else
							{
								// Everything else falls in the middle, we should be awake
								EXPECT_EQ(OldState, EObjectStateType::Dynamic);
							}
						}
					}

					virtual int32 TriggerRewindIfNeeded_Internal(int32 LastCompletedStep) override
					{
						if (bIsResimming)
						{
							return INDEX_NONE;
						}

						if (LastCompletedStep == 10)
						{
							ForceAwakeFrame = 4;
							bIsResimming = true;
							ResimEndFrame = LastCompletedStep;
							TestAwakeFrame = ForceAwakeFrame+1;
							ResimStartFrame = ForceAwakeFrame;
							return ResimStartFrame;
						}

						if (LastCompletedStep == 12)
						{
							ForceSleepFrame = 6;
							bIsResimming = true;
							ResimEndFrame = LastCompletedStep;
							TestSleepFrame = ForceSleepFrame+1;
							ResimStartFrame = ForceSleepFrame;
							return ResimStartFrame;
						}

						return INDEX_NONE;
					}

					void PostResimStep_Internal(int32 PhysicsStep) override
					{
						if (ResimEndFrame == PhysicsStep)
						{
							ForceAwakeFrame = INDEX_NONE;
							ForceSleepFrame = INDEX_NONE;
							bIsResimming = false;
						}
					}
					
					int32 ForceAwakeFrame = INDEX_NONE;
					int32 ForceSleepFrame = INDEX_NONE;

					int32 TestAwakeFrame = INDEX_NONE;
					int32 TestSleepFrame = INDEX_NONE;
					int32 ResimStartFrame = 0;
					
					bool bIsResimming = false;
					int32 ResimEndFrame = INDEX_NONE;
				};

				const int32 LastGameStep = 32;
				const int32 NumPhysSteps = FMath::TruncToInt(LastGameStep / SimDt);

				auto UniqueRewindCallback = MakeUnique<FRewindCallback>();
				auto RewindCallback = UniqueRewindCallback.Get();
				RewindCallback->Proxy = Proxy;
				RewindCallback->RewindData = Solver->GetRewindData();

				Solver->SetRewindCallback(MoveTemp(UniqueRewindCallback));

				auto& Particle = Proxy->GetGameThreadAPI();
				Particle.SetGravityEnabled(false);
				Particle.SetV(FVec3(0, 0, 1));
				Particle.SetObjectState(EObjectStateType::Sleeping);

				for (int Step = 0; Step <= LastGameStep; ++Step)
				{
					TickSolverHelper(Solver);
				}

			});
	}

	GTEST_TEST(AllTraits, RewindTest_RewindBeforeSleep)
	{
		// Rewind to before an object was put to sleep and see that the Active view is valid
		TRewindHelper::TestDynamicSphere([](auto* Solver, FReal SimDt, int32 Optimization, auto Proxy, auto Sphere)
			{
				int32 ExpectedSleepFrame = INDEX_NONE;
				const int32 ResimStartFrame = 0;
				FRewindCallbackTestHelper* Helper = RegisterCallbackHelper(Solver, 11, ResimStartFrame);
				Helper->ProcessInputsFunc = [&ExpectedSleepFrame, ResimStartFrame, Proxy, RewindData = Solver->GetRewindData(), Solver](const int32 PhysicsStep, bool bIsResimming)
				{
					if(PhysicsStep == 5)
					{
						Proxy->GetPhysicsThreadAPI()->SetV(FVec3(0, 0, 0));
						Proxy->GetPhysicsThreadAPI()->SetObjectState(EObjectStateType::Sleeping);
					}

					//before sleep the active view contains the particle, after we put it to sleep the active view is empty
					EXPECT_EQ(Solver->GetParticles().GetActiveParticlesView().Num(), PhysicsStep < 5 ? 1 : 0);
				};

				auto& Particle = Proxy->GetGameThreadAPI();
				Particle.SetGravityEnabled(false);
				Particle.SetV(FVec3(0, 0, 1));

				for (int Step = 0; Step <= 32; ++Step)
				{
					TickSolverHelper(Solver);
				}

			});
	}

	GTEST_TEST(AllTraits, RewindTest_RewindBeforeAwake)
	{
		// Rewind to before an object was made awake and confirm that the active view is valid
		// This test rewinds to step 3 because it ensures there's no PushData which may fixup the view. Need to make sure it's fixed regardless of push data
		TRewindHelper::TestDynamicSphere([](auto* Solver, FReal SimDt, int32 Optimization, auto Proxy, auto Sphere)
			{
				int32 ExpectedSleepFrame = INDEX_NONE;
				const int32 ResimStartFrame = 3;
				FRewindCallbackTestHelper* Helper = RegisterCallbackHelper(Solver, 13, ResimStartFrame);
				Helper->ProcessInputsFunc = [&ExpectedSleepFrame, ResimStartFrame, Proxy, RewindData = Solver->GetRewindData(), Solver](const int32 PhysicsStep, bool bIsResimming)
				{
					if (PhysicsStep == 12)
					{
						Proxy->GetPhysicsThreadAPI()->SetV(FVec3(0, 0, 1));
						Proxy->GetPhysicsThreadAPI()->SetObjectState(EObjectStateType::Dynamic);
					}

					//before wake up the active view was empty, after we wake it up the view contains the particle
					EXPECT_EQ(Solver->GetParticles().GetActiveParticlesView().Num(), PhysicsStep < 12 ? 0 : 1);
				};

				auto& Particle = Proxy->GetGameThreadAPI();
				Particle.SetGravityEnabled(false);
				Particle.SetObjectState(EObjectStateType::Sleeping);

				for (int Step = 0; Step <= 32; ++Step)
				{
					TickSolverHelper(Solver);
				}

			});
	}

	GTEST_TEST(AllTraits, RewindTest_RewindBeforeMadeKinematic)
	{
		// Rewind before a dynamic was made kinematic and check the view is properly handling the rewind
		TRewindHelper::TestDynamicSphere([](auto* Solver, FReal SimDt, int32 Optimization, auto Proxy, auto Sphere)
			{
				int32 ExpectedSleepFrame = INDEX_NONE;
				const int32 ResimStartFrame = 3;
				FRewindCallbackTestHelper* Helper = RegisterCallbackHelper(Solver, 13, ResimStartFrame);
				Helper->ProcessInputsFunc = [&ExpectedSleepFrame, ResimStartFrame, Proxy, RewindData = Solver->GetRewindData(), Solver](const int32 PhysicsStep, bool bIsResimming)
				{
					if (PhysicsStep == 12)
					{
						Proxy->GetPhysicsThreadAPI()->SetObjectState(EObjectStateType::Kinematic);
					}

					if(PhysicsStep < 12)
					{
						EXPECT_EQ(Solver->GetParticles().GetNonDisabledDynamicView().Num(), 1);
						EXPECT_EQ(Solver->GetParticles().GetActiveKinematicParticlesView().Num(), 0);
					}
					else
					{
						EXPECT_EQ(Solver->GetParticles().GetNonDisabledDynamicView().Num(), 0);
						EXPECT_EQ(Solver->GetParticles().GetActiveKinematicParticlesView().Num(), 1);
					}
				};

				auto& Particle = Proxy->GetGameThreadAPI();
				Particle.SetGravityEnabled(false);
				Particle.SetV(FVec3(0, 0, 1));

				for (int Step = 0; Step <= 32; ++Step)
				{
					TickSolverHelper(Solver);
				}

			});
	}

	GTEST_TEST(AllTraits, RewindTest_RewindBeforeMadeDynamic)
	{
		// Rewind before a kinematic was made dynamic and check the view is properly handling the rewind
		TRewindHelper::TestDynamicSphere([](auto* Solver, FReal SimDt, int32 Optimization, auto Proxy, auto Sphere)
			{
				int32 ExpectedSleepFrame = INDEX_NONE;
				const int32 ResimStartFrame = 3;
				FRewindCallbackTestHelper* Helper = RegisterCallbackHelper(Solver, 13, ResimStartFrame);
				Helper->ProcessInputsFunc = [&ExpectedSleepFrame, ResimStartFrame, Proxy, RewindData = Solver->GetRewindData(), Solver](const int32 PhysicsStep, bool bIsResimming)
				{
					if (PhysicsStep == 12)
					{
						Proxy->GetPhysicsThreadAPI()->SetObjectState(EObjectStateType::Dynamic);
					}

					if (PhysicsStep < 12)
					{
						EXPECT_EQ(Solver->GetParticles().GetNonDisabledDynamicView().Num(), 0);
						EXPECT_EQ(Solver->GetParticles().GetActiveKinematicParticlesView().Num(), 1);
					}
					else
					{
						EXPECT_EQ(Solver->GetParticles().GetNonDisabledDynamicView().Num(), 1);
						EXPECT_EQ(Solver->GetParticles().GetActiveKinematicParticlesView().Num(), 0);
					}
				};

				auto& Particle = Proxy->GetGameThreadAPI();
				Particle.SetGravityEnabled(false);
				Proxy->GetGameThreadAPI().SetObjectState(EObjectStateType::Kinematic);

				for (int Step = 0; Step <= 32; ++Step)
				{
					TickSolverHelper(Solver);
				}

			});
	}

	GTEST_TEST(AllTraits, RewindTest_RecordForcesInSimCallback)
	{
		//Makes sure that we record the forces applied during sim callback
		TRewindHelper::TestDynamicSphere([](auto* Solver, FReal SimDt, int32 Optimization, auto Proxy, auto Sphere)
			{
				FRewindCallbackTestHelper* Helper = RegisterCallbackHelper(Solver);
				Helper->ProcessInputsFunc = [Proxy, RewindData = Solver->GetRewindData()](const int32 PhysicsStep, bool bIsResimming)
					{
						if (PhysicsStep == 3)
						{
<<<<<<< HEAD
							Proxy->GetPhysicsThreadAPI()->SetAcceleration(FVec3(0, 0, 10) + Proxy->GetPhysicsThreadAPI()->Acceleration());
=======
							Proxy->GetPhysicsThreadAPI()->SetAcceleration(FVec3(0, 0, 10) + Proxy->GetPhysicsThreadAPI()->Acceleration(), 0);
>>>>>>> 4af6daef
							Proxy->GetPhysicsThreadAPI()->SetAngularAcceleration(FVec3(0, 0, 10) + Proxy->GetPhysicsThreadAPI()->AngularAcceleration());
						}

					for (int32 Step = 0; Step < PhysicsStep; ++Step)
						{
							{
							FGeometryParticleState State = RewindData->GetPastStateAtFrame(*Proxy->GetHandle_LowLevel(), Step, FFrameAndPhase::EParticleHistoryPhase::PostCallbacks);
								if (Step == 3)
								{
									EXPECT_EQ(State.Acceleration()[2], 11);	//1 from GT + 10 from callback
									EXPECT_EQ(State.AngularAcceleration()[2], 10);	//10 from callback (nothing from GT)
								}
								else
								{
									EXPECT_EQ(State.Acceleration()[2], 1);	//GT always sets force of 1
									EXPECT_EQ(State.AngularAcceleration()[2], 0);	//GT never sets torque
								}
							}

							{
								//Before push no force or torque at all
							FGeometryParticleState PrePushState = RewindData->GetPastStateAtFrame(*Proxy->GetHandle_LowLevel(), Step, FFrameAndPhase::EParticleHistoryPhase::PrePushData);
								EXPECT_EQ(PrePushState.Acceleration()[2], 0);
								EXPECT_EQ(PrePushState.AngularAcceleration()[2], 0);
							}

							{
								//After push (but before callback) only see GT force, and no torque
							FGeometryParticleState PostPushState = RewindData->GetPastStateAtFrame(*Proxy->GetHandle_LowLevel(), Step, FFrameAndPhase::EParticleHistoryPhase::PostPushData);
								EXPECT_EQ(PostPushState.Acceleration()[2], 1);	//GT always sets force of 1
								EXPECT_EQ(PostPushState.AngularAcceleration()[2], 0);	//GT never sets torque
							}

					}
				};
				
				auto& Particle = Proxy->GetGameThreadAPI();
				Particle.SetGravityEnabled(false);

				for (int Step = 0; Step <= 32; ++Step)
				{
					Particle.AddForce(FVec3(0, 0, 1));
					TickSolverHelper(Solver);
				}

			});
	}

	GTEST_TEST(AllTraits, RewindTest_AddForce)
	{
		TRewindHelper::TestDynamicSphere([](auto* Solver, FReal SimDt, int32 Optimization, auto Proxy, auto Sphere)
		{
				auto& Particle = Proxy->GetGameThreadAPI();
			const int32 LastGameStep = 20;

			for (int Step = 0; Step <= LastGameStep; ++Step)
			{
				//sim-writable property that changes every step
					Particle.AddForce(FVec3(0, 0, Step + 1));
				TickSolverHelper(Solver);
			}

			const FRewindData* RewindData = Solver->GetRewindData();

			//check state at every step except latest
			const int32 LastSimStep = LastGameStep / SimDt;
			for (int Step = 0; Step < LastSimStep - 1; ++Step)
			{
				const auto ParticleState = RewindData->GetPastStateAtFrame(*Proxy->GetHandle_LowLevel(), Step);
				FReal ExpectedForce = Step + 1;
				if (SimDt < 1)
				{
					//each sub-step gets a constant force applied
					ExpectedForce = FMath::FloorToFloat(Step * SimDt) + 1;
				}
				else if (SimDt > 1)
				{
					//each step gets an average of the forces applied ((step+1) + (step+2) + (step+3) + (step+4))/4 = step + (1+2+3+4)/4 = step + 2.5
					//where step is game step: so really it's step * 4
					ExpectedForce = Step * 4 + 2.5;
				}
				EXPECT_EQ(ParticleState.Acceleration()[2], ExpectedForce);
			}
		});
	}

	GTEST_TEST(AllTraits, RewindTest_IntermittentForce)
	{
		TRewindHelper::TestDynamicSphere([](auto* Solver, FReal SimDt, int32 Optimization, auto Proxy, auto Sphere)
		{
				auto& Particle = Proxy->GetGameThreadAPI();
			const int32 LastGameStep = 20;

			for (int Step = 0; Step <= LastGameStep; ++Step)
			{
				//sim-writable property that changes infrequently and not at beginning
				if (Step == 3)
				{
						Particle.AddForce(FVec3(0, 0, Step));
				}

				if (Step == 5)
				{
						Particle.AddForce(FVec3(0, 0, Step));
				}

				TickSolverHelper(Solver);
			}

			const FRewindData* RewindData = Solver->GetRewindData();

			//check state at every step except latest
			const int32 LastSimStep = LastGameStep / SimDt;
			for (int Step = 0; Step < LastSimStep - 1; ++Step)
			{
				const auto ParticleState = RewindData->GetPastStateAtFrame(*Proxy->GetHandle_LowLevel(), Step);

				if (SimDt <= 1)
				{
					const float SimTime = Step * SimDt;
					if (SimTime >= 3 && SimTime < 4)
					{
						EXPECT_EQ(ParticleState.Acceleration()[2], 3);
					}
					else if (SimTime >= 5 && SimTime < 6)
					{
						EXPECT_EQ(ParticleState.Acceleration()[2], 5);
					}
					else
					{
						EXPECT_EQ(ParticleState.Acceleration()[2], 0);
					}
				}
				else
				{
					//we get an average
					if (Step == 0)
					{
						EXPECT_EQ(ParticleState.Acceleration()[2], 3 / 4.f);
					}
					else if (Step == 1)
					{
						EXPECT_EQ(ParticleState.Acceleration()[2], 5 / 4.f);
					}
					else
					{
						EXPECT_EQ(ParticleState.Acceleration()[2], 0);
					}
				}

			}
		});
	}

	GTEST_TEST(AllTraits, RewindTest_IntermittentGeomChange)
	{
		TRewindHelper::TestDynamicSphere([](auto* Solver, FReal SimDt, int32 Optimization, auto Proxy, auto Sphere)
		{
				auto& Particle = Proxy->GetGameThreadAPI();
			auto Box = TSharedPtr<FImplicitObject, ESPMode::ThreadSafe>(new TBox<FReal, 3>(FVec3(0), FVec3(1)));
			auto Box2 = TSharedPtr<FImplicitObject, ESPMode::ThreadSafe>(new TBox<FReal, 3>(FVec3(2), FVec3(3)));

			const int32 LastGameStep = 20;

			for (int Step = 0; Step <= LastGameStep; ++Step)
			{
				//property that changes once half way through
					if (Step == 3)
				{
						Particle.SetGeometry(Box);
				}

					if (Step == 5)
				{
						Particle.SetGeometry(Box2);
				}

					if (Step == 7)
				{
						Particle.SetGeometry(Box);
				}

				TickSolverHelper(Solver);
			}

			const FRewindData* RewindData = Solver->GetRewindData();

			//check state at every step except latest
			const int32 LastSimStep = LastGameStep / SimDt;
			for (int Step = 0; Step < LastSimStep - 1; ++Step)
			{
				const auto ParticleState = RewindData->GetPastStateAtFrame(*Proxy->GetHandle_LowLevel(), Step);
				if (SimDt <= 1)
				{
					const float SimTime = Step * SimDt;
					if (SimTime < 3)
					{
						//was sphere
						EXPECT_EQ(ParticleState.Geometry().Get(), Sphere);
					}
					else if (SimTime < 5 || SimTime >= 7)
					{
						//then became box
						EXPECT_EQ(ParticleState.Geometry().Get(), Box.Get());
					}
					else
					{
						//second box
						EXPECT_EQ(ParticleState.Geometry().Get(), Box2.Get());
					}
				}
				else
				{
					//changes happen within interval so stays box entire time
					EXPECT_EQ(ParticleState.Geometry().Get(), Box.Get());
				}
			}
		});
	}

	GTEST_TEST(AllTraits, RewindTest_FallingObjectWithTeleport)
	{
		TRewindHelper::TestDynamicSphere([](auto* Solver, FReal SimDt, int32 Optimization, auto Proxy, auto Sphere)
		{
				auto& Particle = Proxy->GetGameThreadAPI();
				Solver->GetEvolution()->GetGravityForces().SetAcceleration(FVec3(0, 0, -1), 0);
				Particle.SetGravityEnabled(true);
				Particle.SetX(FVec3(0, 0, 100));

			const int32 LastGameStep = 20;
				for (int Step = 0; Step <= LastGameStep; ++Step)
			{
				//teleport from GT
					if (Step == 5)
				{
						Particle.SetX(FVec3(0, 0, 10));
						Particle.SetV(FVec3(0, 0, 0));
				}

				TickSolverHelper(Solver);
			}

			const FRewindData* RewindData = Solver->GetRewindData();

			//check state at every step except latest
			const int32 LastSimStep = LastGameStep / SimDt;
			FReal ExpectedVZ = 0;
			FReal ExpectedXZ = 100;

			for (int Step = 0; Step < LastSimStep - 1; ++Step)
			{
				const auto ParticleState = RewindData->GetPastStateAtFrame(*Proxy->GetHandle_LowLevel(), Step);

				const FReal SimStart = SimDt * Step;
				const FReal SimEnd = SimDt * (Step + 1);
					if (SimStart <= 5 && SimEnd > 5)
				{
					ExpectedVZ = 0;
					ExpectedXZ = 10;
				}

				EXPECT_NEAR(ParticleState.X()[2], ExpectedXZ, 1e-4);
				EXPECT_NEAR(ParticleState.V()[2], ExpectedVZ, 1e-4);

				ExpectedVZ -= SimDt;
				ExpectedXZ += ExpectedVZ * SimDt;
			}
		});
	}

	struct FSimCallbackHelperInput : FSimCallbackInput
	{
		void Reset() {}
		int InCounter;
	};

	struct FSimCallbackHelperOutput : FSimCallbackOutput
	{
		void Reset() {}
		int OutCounter;
	};

	GTEST_TEST(AllTraits, RewindTest_SimCallbackInputsOutputs)
	{
		TRewindHelper::TestDynamicSphere([](auto* Solver, FReal SimDt, int32 Optimization, auto Proxy, auto Sphere)
			{
				struct FSimCallbackHelper : TSimCallbackObject<FSimCallbackHelperInput, FSimCallbackHelperOutput>
				{
					int32 TriggerCount = 0;
					virtual void OnPreSimulate_Internal() override
					{
						GetProducerOutputData_Internal().OutCounter = TriggerCount++;
					}
				};

				struct FRewindCallback : public IRewindCallback
				{
					FRewindCallback(int32 InNumPhysicsSteps, FReal InSimDt)
						: NumPhysicsSteps(InNumPhysicsSteps)
						, SimDt(InSimDt)
					{

					}

					TArray<int32> InCounters;
					int32 NumPhysicsSteps;
					bool bResim = false;
					FReal SimDt;

					virtual int32 TriggerRewindIfNeeded_Internal(int32 LastCompletedStep) override
					{
						if (LastCompletedStep + 1 == NumPhysicsSteps && NumPhysicsSteps != INDEX_NONE)
						{
							NumPhysicsSteps = INDEX_NONE;	//don't resim again after this
							return 0;
						}

						return INDEX_NONE;
					}

					virtual void ProcessInputs_External(int32 PhysicsStep, const TArray<FSimCallbackInputAndObject>& SimCallbackInputs) override
					{
						EXPECT_EQ(bResim, false);	//should never be triggered during resim, since resim happens on internal thread
						EXPECT_EQ(SimCallbackInputs.Num(), 1);
						FSimCallbackHelperInput* Input = static_cast<FSimCallbackHelperInput*>(SimCallbackInputs[0].Input);
						if(SimDt > 1)
						{
							//several external ticks before we finally get the final input
							EXPECT_EQ(FMath::TruncToInt((PhysicsStep+1) * SimDt - 1), Input->InCounter);
						}
						else
						{
							//potentially the same input over multiple sub-steps
							EXPECT_EQ(FMath::TruncToInt(PhysicsStep * SimDt), Input->InCounter);
						}
					}

					virtual void ProcessInputs_Internal(int32 PhysicsStep, const TArray<FSimCallbackInputAndObject>& SimCallbackInputs) override
					{
						EXPECT_EQ(SimCallbackInputs.Num(), 1);
						FSimCallbackHelperInput* Input = static_cast<FSimCallbackHelperInput*>(SimCallbackInputs[0].Input);
						if(bResim)
						{
							EXPECT_EQ(InCounters[PhysicsStep], Input->InCounter);
						}
						else
						{
							InCounters.Add(Input->InCounter);
						}
					}

					virtual void PreResimStep_Internal(int32 PhysicsStep, bool bFirst) override
					{
						bResim = true;
					}

					virtual void PostResimStep_Internal(int32 PhysicsStep) override
					{
						bResim = false;
					}
				};

				const int32 LastGameStep = 20;
				const int32 NumPhysSteps = FMath::TruncToInt(LastGameStep / SimDt);

				Solver->SetRewindCallback(MakeUnique<FRewindCallback>(NumPhysSteps, SimDt));
				FSimCallbackHelper* SimCallback = Solver->CreateAndRegisterSimCallbackObject_External<FSimCallbackHelper>();

				{
					auto& Particle = Proxy->GetGameThreadAPI();
					Solver->GetEvolution()->GetGravityForces().SetAcceleration(FVec3(0, 0, -1), 0);
					Particle.SetGravityEnabled(true);
					Particle.SetX(FVec3(0, 0, 100));

					for (int Step = 0; Step < LastGameStep; ++Step)
					{
						SimCallback->GetProducerInputData_External()->InCounter = Step;
						TickSolverHelper(Solver);
					}
				}

				//during async we can't consume all outputs right away, so we won't get the resim results right away
				//with sync we should be able to get all the results right away and this acts as a good test
				if(!Solver->IsUsingAsyncResults())
				{
					//we get all the original outputs plus the rewind outputs, they counter just keeps going up, but the InternalTime should reflect the rewind
					int32 Count = 0;
					FReal CurTime = 0.f;
					while (TSimCallbackOutputHandle<FSimCallbackHelperOutput> Output = SimCallback->PopOutputData_External())
					{
						EXPECT_FLOAT_EQ(Output->InternalTime, CurTime);
						EXPECT_EQ(Count, Output->OutCounter);
						++Count;

						if(Count == NumPhysSteps)
						{
							CurTime = 0;	//reset time for resim
						}
						else
						{
							CurTime += SimDt;
						}
					}

					EXPECT_EQ(Count, NumPhysSteps * 2);	//should have two results for each physics step since we rewound
				}
				

			});
	}

	struct FSimCallbackHelperInput2 : FSimCallbackInput
	{
		void Reset() { StepToCounter.Reset(); }
		TMap<int32, int32> StepToCounter;
	};

	GTEST_TEST(AllTraits, RewindTest_SimCallbackProcessExternalInputs)
	{
		//If inputs are not set until external callback, make sure they are associated with the right frame
		TRewindHelper::TestDynamicSphere([](auto* Solver, FReal SimDt, int32 Optimization, auto Proxy, auto Sphere)
			{
				struct FSimCallbackHelper : TSimCallbackObject<FSimCallbackHelperInput2>
				{
					FPBDRigidsSolver* Solver = nullptr;
					virtual void OnPreSimulate_Internal() override
					{
						EXPECT_EQ(GetConsumerInput_Internal()->StepToCounter[Solver->GetCurrentFrame()], Solver->GetCurrentFrame());
					}
				};

				struct FRewindCallback : public IRewindCallback
				{
					FSimCallbackHelper* SimCallback;
					FRewindCallback(FSimCallbackHelper* Callback) : SimCallback(Callback){}
					virtual void InjectInputs_External(int32 PhysicsStep, int32 NumSteps) override
					{
						for(int32 Idx = 0; Idx < NumSteps; ++Idx)
						{
							const int32 Step = Idx + PhysicsStep;
							SimCallback->GetProducerInputData_External()->StepToCounter.Add(Step, Step);
						}
					}
				};

				FSimCallbackHelper* SimCallback = Solver->CreateAndRegisterSimCallbackObject_External<FSimCallbackHelper>();
				SimCallback->Solver = Solver;
				Solver->SetRewindCallback(MakeUnique<FRewindCallback>(SimCallback));

				for (int Step = 0; Step < 32; ++Step)
				{
					TickSolverHelper(Solver);
				}
			});
	}

	GTEST_TEST(AllTraits, RewindTest_SimCallbackInputsCorrection)
	{
		TRewindHelper::TestDynamicSphere([](auto* Solver, FReal SimDt, int32 Optimization, auto Proxy, auto Sphere)
			{
				struct FSimCallbackHelper : TSimCallbackObject<FSimCallbackHelperInput, FSimCallbackHelperOutput>
				{
					int32 TriggerCount = 0;
					virtual void OnPreSimulate_Internal() override
					{
						GetProducerOutputData_Internal().OutCounter = GetConsumerInput_Internal()->InCounter;
					}
				};

				struct FRewindCallback : public IRewindCallback
				{
					FRewindCallback(int32 InNumPhysicsSteps)
						: NumPhysicsSteps(InNumPhysicsSteps)
					{

					}

					TArray<int32> InCounters;
					int32 NumPhysicsSteps;
					bool bResim = false;
					const int32 Correction = -10;

					virtual int32 TriggerRewindIfNeeded_Internal(int32 LastCompletedStep) override
					{
						if (LastCompletedStep + 1 == NumPhysicsSteps && NumPhysicsSteps != INDEX_NONE)
						{
							NumPhysicsSteps = INDEX_NONE;	//don't resim again after this
							return 0;
						}

						return INDEX_NONE;
					}

					virtual void ProcessInputs_Internal(int32 PhysicsStep, const TArray<FSimCallbackInputAndObject>& SimCallbackInputs) override
					{
						EXPECT_EQ(SimCallbackInputs.Num(), 1);
						FSimCallbackHelperInput* Input = static_cast<FSimCallbackHelperInput*>(SimCallbackInputs[0].Input);
						if (bResim)
						{
							Input->InCounter = InCounters[PhysicsStep] + Correction;
							EXPECT_EQ(InCounters[PhysicsStep] + Correction, Input->InCounter);
						}
						else
						{
							InCounters.Add(Input->InCounter);
						}
					}

					virtual void PreResimStep_Internal(int32 PhysicsStep, bool bFirst) override
					{
						bResim = true;
					}

					virtual void PostResimStep_Internal(int32 PhysicsStep) override
					{
						bResim = false;
					}
				};

				const int32 LastGameStep = 20;
				const int32 NumPhysSteps = FMath::TruncToInt(LastGameStep / SimDt);

				auto UniqueRewindCallback = MakeUnique<FRewindCallback>(NumPhysSteps);
				auto RewindCallback = UniqueRewindCallback.Get();

				Solver->SetRewindCallback(MoveTemp(UniqueRewindCallback));
				FSimCallbackHelper* SimCallback = Solver->CreateAndRegisterSimCallbackObject_External<FSimCallbackHelper>();

				{
					auto& Particle = Proxy->GetGameThreadAPI();
					Solver->GetEvolution()->GetGravityForces().SetAcceleration(FVec3(0, 0, -1), 0);
					Particle.SetGravityEnabled(true);
					Particle.SetX(FVec3(0, 0, 100));

					for (int Step = 0; Step < LastGameStep; ++Step)
					{
						SimCallback->GetProducerInputData_External()->InCounter = Step;
						TickSolverHelper(Solver);
					}
				}

				//during async we can't consume all outputs right away, so we won't get the resim results right away
				//with sync we should be able to get all the results right away and this acts as a good test
				if (!Solver->IsUsingAsyncResults())
				{
					//we get all the original outputs plus the rewind outputs, the correction happens at NumPhysSteps and then the outputs should be the resim + correction
					int32 Count = 0;
					FReal CurTime = 0.f;
					int32 Correction = 0;
					while (TSimCallbackOutputHandle<FSimCallbackHelperOutput> Output = SimCallback->PopOutputData_External())
					{
						EXPECT_FLOAT_EQ(Output->InternalTime, CurTime);
						const int32 ExpectedResult = FMath::FloorToInt(Output->InternalTime * SimDt) + Correction;
						EXPECT_EQ(ExpectedResult, Output->OutCounter);
						++Count;
						
						if (Count == NumPhysSteps)
						{
							CurTime = 0;	//reset time for resim
							Correction = RewindCallback->Correction;
						}
						else
						{
							CurTime += SimDt;
						}
					}

					EXPECT_EQ(Count, NumPhysSteps * 2);	//should have two results for each physics step since we rewound
				}


			});
	}

	GTEST_TEST(AllTraits, RewindTest_SimCallbackCorrectionInterpolation)
	{
		/*want to interpolate between original sim and correction
		edge cases to test:
		- gt write should stomp interpolation
		- make sure sleep state works
		- not moving in original, but moving in resim
		- moving in original, but not moving in resim
		- moving along one axis and corrected on another
		- resim while interpolation is still happening
		*/

		TRewindHelper::TestDynamicSphere([](auto* Solver, FReal SimDt, int32 Optimization, auto Proxy, auto Sphere)
			{
				//only care about resim when async results are used
				if (Solver->IsUsingAsyncResults() == false)
				{
					return;
				}

				struct FRewindCallback : public IRewindCallback
				{
					FRewindCallback(int32 InNumPhysicsSteps)
						: NumPhysicsSteps(InNumPhysicsSteps)
					{

					}

					int32 NumPhysicsSteps;
					bool bResim = false;
					bool bPendingCorrection = true;
					const FReal ZCorrection = 100;
					FSingleParticlePhysicsProxy* Proxy;

					virtual int32 TriggerRewindIfNeeded_Internal(int32 LastCompletedStep) override
					{
						if (LastCompletedStep + 1 == NumPhysicsSteps && NumPhysicsSteps != INDEX_NONE)
						{
							NumPhysicsSteps = INDEX_NONE;	//don't resim again after this
							return 0;
						}

						return INDEX_NONE;
					}

					virtual void ProcessInputs_Internal(int32 PhysicsStep, const TArray<FSimCallbackInputAndObject>& SimCallbackInputs) override
					{
						if (bResim && bPendingCorrection)
						{
							Proxy->GetPhysicsThreadAPI()->SetX(FVec3(0, 0, ZCorrection));
							bPendingCorrection = false;
						}
					}

					virtual void PreResimStep_Internal(int32 PhysicsStep, bool bFirst) override
					{
						bResim = true;
					}

					virtual void PostResimStep_Internal(int32 PhysicsStep) override
					{
						bResim = false;
					}
				};

				const int32 LastGameStep = 20;
				const int32 NumPhysSteps = FMath::TruncToInt(LastGameStep / SimDt);

				auto UniqueRewindCallback = MakeUnique<FRewindCallback>(NumPhysSteps);
				auto RewindCallback = UniqueRewindCallback.Get();
				RewindCallback->Proxy = Proxy;
				const FReal GTDt = 1;
				FReal Time = 0;
				FReal ZStart = 0;
				const FReal ZVel = -1;
				FReal LastCorrectionStep = 0;

				Solver->SetRewindCallback(MoveTemp(UniqueRewindCallback));

				{
					auto& Particle = Proxy->GetGameThreadAPI();
					Solver->GetEvolution()->GetGravityForces().SetAcceleration(FVec3(0, 0, -1), 0);
					Particle.SetGravityEnabled(false);
					Particle.SetX(FVec3(0, 0, 0));
					Particle.SetV(FVec3(0, 0, -1));

					for (int Step = 0; Step < LastGameStep; ++Step)
					{
						TickSolverHelper(Solver);

						Time += GTDt;
						const FReal InterpolatedTime = Time - SimDt * Chaos::AsyncInterpolationMultiplier;
						if (InterpolatedTime < 0)
						{
							//not enough time to interpolate so just take initial value
							EXPECT_NEAR(Particle.X()[2], ZStart, 1e-2);
						}
						else
						{
							//interpolated
							EXPECT_NEAR(Particle.X()[2], ZStart + ZVel * InterpolatedTime, 1e-2);
						}
					}

					//resim happened
					for (int Step = LastGameStep; Step < 2*LastGameStep; ++Step)
					{
						const FReal PrevZ = Particle.X()[2];
						TickSolverHelper(Solver);

						Time += GTDt;
						const FReal InterpolatedTime = Time - SimDt * Chaos::AsyncInterpolationMultiplier;

						if(InterpolatedTime > 20)	//resim happened
						{
							ZStart = 100;	//corrected to 100 start point
						}

						//expected interpolation from pt to gt
						const int32 NextSimStep = FMath::CeilToInt(InterpolatedTime / SimDt);
						const FReal NextSimStepTime = NextSimStep * SimDt;
						const FReal ExpectedValue = ZStart + ZVel * InterpolatedTime;
					//	const FReal TargetValue = ZStart + ZVel * NextSimStepTime;

<<<<<<< HEAD
						if(!Proxy->GetInterpolationData().IsResimSmoothing())
=======
						if (Proxy->GetInterpolationData().IsErrorSmoothing())
>>>>>>> 4af6daef
						{
#if !RENDERINTERP_ERRORVELOCITYSMOOTHING
							const FReal CorrectionStep = Particle.X()[2] - PrevZ;
							if (LastCorrectionStep != 0)
							{
								// Make sure we have a linear correction
								EXPECT_NEAR(LastCorrectionStep, CorrectionStep, 1e-2);
							}

							LastCorrectionStep = CorrectionStep;
#endif
						}
						else
						{
<<<<<<< HEAD
							//exponential decay from current state to target
							EXPECT_NEAR(Particle.X()[2], FMath::Lerp(PrevZ, ExpectedValue, Chaos::ResimInterpStrength), 1e-2);
=======
							if (!!LastCorrectionStep)
							{
								// Correction is now done, check if the object arrived at the current position by the correction or if it was snapped into place via not doing correction anymore
								EXPECT_NEAR(PrevZ, Particle.X()[2] - LastCorrectionStep, 1e-2);
								LastCorrectionStep = 0;
							}

							//no resim interpolation, just simple value interpolation
							EXPECT_NEAR(Particle.X()[2], ExpectedValue, 1e-2);
>>>>>>> 4af6daef
						}
					}
				}
			});
	}

	GTEST_TEST(AllTraits, RewindTest_ResimFallingObjectWithTeleport)
	{
		TRewindHelper::TestDynamicSphere([](auto* Solver, FReal SimDt, int32 Optimization, auto Proxy, auto Sphere)
		{
			const int32 LastGameStep = 20;
			FReal ExpectedVZ = 0;
			FReal ExpectedXZ = 100;
			int32 FirstStepResim = INT_MAX;
			int32 NumResimSteps = 0;

			FRewindCallbackTestHelper* Helper = RegisterCallbackHelper(Solver, FMath::TruncToInt(LastGameStep / SimDt) );
			Helper->ProcessInputsFunc = [Proxy, SimDt, &ExpectedVZ, &ExpectedXZ, &FirstStepResim, &NumResimSteps](const int32 Step, const bool bResim)
			{
				if(bResim)
				{
					FirstStepResim = FMath::Min(Step, FirstStepResim);
					NumResimSteps++;
					auto& Particle = *Proxy->GetPhysicsThreadAPI();
					const float SimStart = SimDt * Step;
					const float SimEnd = SimDt * (Step + 1);
					if (SimStart <= 5 && SimEnd > 5)
					{
						ExpectedVZ = 0;
						ExpectedXZ = 10;
						Particle.SetX(FVec3(0, 0, 10));
						Particle.SetV(FVec3(0, 0, 0));
					}

					EXPECT_NEAR(Particle.X()[2], ExpectedXZ, 1e-4);
					EXPECT_NEAR(Particle.V()[2], ExpectedVZ, 1e-4);
				}
				
			};

			Helper->PostFunc = [Proxy, SimDt, &ExpectedVZ, &ExpectedXZ](const int32 Step)
			{
				auto& Particle = *Proxy->GetPhysicsThreadAPI();
				ExpectedVZ -= SimDt;
				ExpectedXZ += ExpectedVZ * SimDt;

				EXPECT_NEAR(Particle.X()[2], ExpectedXZ, 1e-4);
				EXPECT_NEAR(Particle.V()[2], ExpectedVZ, 1e-4);
			};

			{
				auto& Particle = Proxy->GetGameThreadAPI();
<<<<<<< HEAD
				Solver->GetEvolution()->GetGravityForces().SetAcceleration(FVec3(0, 0, -1));
=======
				Solver->GetEvolution()->GetGravityForces().SetAcceleration(FVec3(0, 0, -1), 0);
>>>>>>> 4af6daef
				Particle.SetGravityEnabled(true);
				Particle.SetX(FVec3(0, 0, 100));

				for (int Step = 0; Step < LastGameStep; ++Step)
				{
					//teleport from GT
					if (Step == 5)
					{
						Particle.SetX(FVec3(0, 0, 10));
						Particle.SetV(FVec3(0, 0, 0));
					}

					TickSolverHelper(Solver);
				}
			}

			EXPECT_EQ(FirstStepResim, 0);
			EXPECT_EQ(NumResimSteps, LastGameStep / SimDt);

			//no desync so should be empty
#if REWIND_DESYNC
			const TArray<FDesyncedParticleInfo> DesyncedParticles = RewindData->ComputeDesyncInfo();
			EXPECT_EQ(DesyncedParticles.Num(), 0);
#endif
		});
	}

	GTEST_TEST(AllTraits, RewindTest_ResimFallingObjectWithTeleportAsFollower)
	{
		TRewindHelper::TestDynamicSphere([](auto* Solver, FReal SimDt, int32 Optimization, auto Proxy, auto Sphere)
		{
			const int32 LastGameStep = 20;

			{
				auto& Particle = Proxy->GetGameThreadAPI();
				Solver->GetEvolution()->GetGravityForces().SetAcceleration(FVec3(0, 0, -1), 0);
				Particle.SetGravityEnabled(true);
				Particle.SetX(FVec3(0, 0, 100));
				Particle.SetResimType(EResimType::ResimAsFollower);

				for (int Step = 0; Step <= LastGameStep; ++Step)
				{
					//teleport from GT
					if (Step == 5)
					{
						Particle.SetX(FVec3(0, 0, 10));
						Particle.SetV(FVec3(0, 0, 0));
					}

					TickSolverHelper(Solver);
				}
			}
			
			FPhysicsThreadContextScope Scope(true);
			FRewindData* RewindData = Solver->GetRewindData();
			//RewindData->RewindToFrame(0);
			Solver->DisableAsyncMode();	//during resim we sim directly at fixed dt

			auto& Particle = *Proxy->GetPhysicsThreadAPI();

			const int32 LastSimStep = LastGameStep / SimDt;
			FReal ExpectedVZ = 0;
			FReal ExpectedXZ = 100;

			for (int Step = 0; Step < LastSimStep - 1; ++Step)
			{
				const float SimStart = SimDt * Step;
				const float SimEnd = SimDt * (Step + 1);
				if (SimStart <= 5 && SimEnd > 5)
				{
					ExpectedVZ = 0;
					ExpectedXZ = 10;
				}
				else
				{
#if REWIND_DESYNC
					//we'll see the teleport automatically because ResimAsFollower
					//but it's done by solver so before tick teleport is not known
					EXPECT_NEAR(Particle.X()[2], ExpectedXZ, 1e-4);
					EXPECT_NEAR(Particle.V()[2], ExpectedVZ, 1e-4);
#endif
				}

				TickSolverHelper(Solver, SimDt);

				ExpectedVZ -= SimDt;
				ExpectedXZ += ExpectedVZ * SimDt;

#if REWIND_DESYNC
				EXPECT_NEAR(Particle.X()[2], ExpectedXZ, 1e-4);
				EXPECT_NEAR(Particle.V()[2], ExpectedVZ, 1e-4);
#endif
			}

#if REWIND_DESYNC
			//no desync so should be empty
			const TArray<FDesyncedParticleInfo> DesyncedParticles = RewindData->ComputeDesyncInfo();
			EXPECT_EQ(DesyncedParticles.Num(), 0);
#endif
		});
	}

	GTEST_TEST(AllTraits, RewindTest_NumDirty)
	{
		for (int Optimization = 0; Optimization < 2; ++Optimization)
		{
			auto Sphere = TSharedPtr<FImplicitObject, ESPMode::ThreadSafe>(new TSphere<FReal, 3>(FVec3(0), 10));

			FChaosSolversModule* Module = FChaosSolversModule::GetModule();

			// Make a solver
			auto* Solver = Module->CreateSolver(nullptr, /*AsyncDt=*/-1);
			InitSolverSettings(Solver);

			//note: this 5 is just a suggestion, there could be more frames saved than that
			Solver->EnableRewindCapture(5, !!Optimization);

			// Make particles
			auto Proxy = FSingleParticlePhysicsProxy::Create(Chaos::FPBDRigidParticle::CreateParticle());
			auto& Particle = Proxy->GetGameThreadAPI();

			Particle.SetGeometry(Sphere);
			Solver->RegisterObject(Proxy);
			Particle.SetGravityEnabled(true);

			for (int Step = 0; Step < 10; ++Step)
			{
				TickSolverHelper(Solver);

				const FRewindData* RewindData = Solver->GetRewindData();
				EXPECT_EQ(RewindData->GetNumDirtyParticles(), 1);
			}

			//stop movement
			Particle.SetGravityEnabled(false);
			Particle.SetV(FVec3(0));

			// Wait for sleep (active particles get added to the dirty list)
			// NOTE: Sleep requires 20 frames of inactivity by default, plus the time for smoothed velocity to damp to zero
			// (see FPBDIslandManager::SleepInactive)
			for(int Step = 0; Step < 500; ++Step)
			{
				TickSolverHelper(Solver);
			}

			{
				//enough frames with no changes so no longer dirty
				const FRewindData* RewindData = Solver->GetRewindData();
				EXPECT_EQ(RewindData->GetNumDirtyParticles(), 0);
			}

			{
				//single change so back to being dirty
				Particle.SetGravityEnabled(true);
				TickSolverHelper(Solver);

				const FRewindData* RewindData = Solver->GetRewindData();
				EXPECT_EQ(RewindData->GetNumDirtyParticles(), 1);
			}

			// Throw out the proxy
			Solver->UnregisterObject(Proxy);

			Module->DestroySolver(Solver);
		}
	}

	GTEST_TEST(AllTraits, RewindTest_Resim)
	{
		for (int Optimization = 0; Optimization < 2; ++Optimization)
		{
			auto Sphere = TSharedPtr<FImplicitObject, ESPMode::ThreadSafe>(new TSphere<FReal, 3>(FVec3(0), 10));

			FChaosSolversModule* Module = FChaosSolversModule::GetModule();

			// Make a solver
			auto* Solver = Module->CreateSolver(nullptr, /*AsyncDt=*/-1);


			InitSolverSettings(Solver);

			Solver->EnableRewindCapture(5, !!Optimization);

			// Make particles
			auto Proxy = FSingleParticlePhysicsProxy::Create(Chaos::FPBDRigidParticle::CreateParticle());
			auto KinematicProxy = FSingleParticlePhysicsProxy::Create(Chaos::FKinematicGeometryParticle::CreateParticle());

			const int32 LastStep = 12;
			TArray<FVec3> X;

			const int RewindStep = 7;
			FRewindCallbackTestHelper* Helper = RegisterCallbackHelper(Solver, LastStep, RewindStep);
			Helper->ProcessInputsFunc = [Proxy, KinematicProxy](const int32 Step, const bool bResim)
			{
				if (bResim)
				{
					if(Step == 7)
					{
						Proxy->GetPhysicsThreadAPI()->SetX(FVec3(0, 0, 100));
						KinematicProxy->GetPhysicsThreadAPI()->SetX(FVec3(2));
					}
					else if (Step == 8)
					{
						KinematicProxy->GetPhysicsThreadAPI()->SetX(FVec3(50));
					}
					
				}

			};

			{
				auto& Particle = Proxy->GetGameThreadAPI();

				Particle.SetGeometry(Sphere);
				Solver->RegisterObject(Proxy);
				Particle.SetGravityEnabled(true);

				auto& Kinematic = KinematicProxy->GetGameThreadAPI();

				Kinematic.SetGeometry(Sphere);
				Solver->RegisterObject(KinematicProxy);
				Kinematic.SetX(FVec3(2, 2, 2));


				for (int Step = 0; Step <= LastStep; ++Step)
				{
					X.Add(Particle.X());

					if (Step == 8)
					{
						Kinematic.SetX(FVec3(50, 50, 50));
					}

					if (Step == 10)
					{
						Kinematic.SetX(FVec3(60, 60, 60));
					}

					TickSolverHelper(Solver);
				}
			}

#if REWIND_DESYNC

			for (int Step = RewindStep; Step <= LastStep; ++Step)
			{
				

				X[Step] = Particle.X();
				TickSolverHelper(Solver);

				auto PTParticle = Proxy->GetHandle_LowLevel()->CastToRigidParticle();	//using handle directly because outside sim callback scope and we have ensures for that
				auto PTKinematic = KinematicProxy->GetHandle_LowLevel()->CastToKinematicParticle();

				//see that particle has desynced
				if (Step < LastStep)
				{

					//If we're still in the past make sure future has been marked as desync
					FGeometryParticleState State(*Proxy->GetHandle_LowLevel());
					EXPECT_EQ(EFutureQueryResult::Desync, RewindData->GetFutureStateAtFrame(State, Step));

					EXPECT_EQ(PTParticle->SyncState(), ESyncState::HardDesync);

					FGeometryParticleState KinState(*KinematicProxy->GetHandle_LowLevel());
					const EFutureQueryResult KinFutureStatus = RewindData->GetFutureStateAtFrame(KinState, Step);
					if (Step < 10)
					{
						EXPECT_EQ(KinFutureStatus, EFutureQueryResult::Ok);
						EXPECT_EQ(PTKinematic->SyncState(), ESyncState::InSync);
					}
					else
					{
						EXPECT_EQ(KinFutureStatus, EFutureQueryResult::Desync);
						EXPECT_EQ(PTKinematic->SyncState(), ESyncState::HardDesync);
					}
				}
				else
				{
					//Last resim frame ran so everything is marked as in sync
					EXPECT_EQ(PTParticle->SyncState(), ESyncState::InSync);
					EXPECT_EQ(PTKinematic->SyncState(), ESyncState::InSync);
				}
			}

			//expect both particles to be hard desynced
			const TArray<FDesyncedParticleInfo> DesyncedParticles = RewindData->ComputeDesyncInfo();
			EXPECT_EQ(DesyncedParticles.Num(), 2);
			EXPECT_EQ(DesyncedParticles[0].MostDesynced, ESyncState::HardDesync);
			EXPECT_EQ(DesyncedParticles[1].MostDesynced, ESyncState::HardDesync);
#endif

#if 0	//can't read from resim data in public API
			EXPECT_EQ(Kinematic.X()[2], 50);	//Rewound kinematic and only did one update, so use that first update

			//Make sure we recorded the new data
			for (int Step = RewindStep; Step <= LastStep; ++Step)
			{
				const FGeometryParticleState State = RewindData->GetPastStateAtFrame(*Proxy->GetHandle_LowLevel(), Step);
				EXPECT_EQ(State.X()[2], X[Step][2]);

				const FGeometryParticleState KinState = RewindData->GetPastStateAtFrame(*KinematicProxy->GetHandle_LowLevel(), Step);
				if (Step < 8)
				{
					EXPECT_EQ(KinState.X()[2], 2);
				}
				else
				{
					EXPECT_EQ(KinState.X()[2], 50);	//in resim we didn't do second move, so recorded data must be updated
				}
			}

#endif

			// Throw out the proxy
			Solver->UnregisterObject(Proxy);

			Module->DestroySolver(Solver);
		}
	}

	GTEST_TEST(AllTraits, RewindTest_ResimDesyncAfterMissingTeleport)
	{
		for (int Optimization = 0; Optimization < 2; ++Optimization)
		{
			auto Sphere = TSharedPtr<FImplicitObject, ESPMode::ThreadSafe>(new TSphere<FReal, 3>(FVec3(0), 10));

			FChaosSolversModule* Module = FChaosSolversModule::GetModule();

			// Make a solver
			auto* Solver = Module->CreateSolver(nullptr, /*AsyncDt=*/-1);
			InitSolverSettings(Solver);

			Solver->EnableRewindCapture(7, !!Optimization);

			// Make particles
			auto Proxy = FSingleParticlePhysicsProxy::Create(Chaos::FPBDRigidParticle::CreateParticle());
			const int LastStep = 11;
			TArray<FVec3> X;

			{
				auto& Particle = Proxy->GetGameThreadAPI();

				Particle.SetGeometry(Sphere);
				Solver->RegisterObject(Proxy);
				Particle.SetGravityEnabled(true);

				for (int Step = 0; Step <= LastStep; ++Step)
				{
					if (Step == 7)
					{
						Particle.SetX(FVec3(0, 0, 5));
					}

					if (Step == 9)
					{
						Particle.SetX(FVec3(0, 0, 1));
					}
					X.Add(Particle.X());
					TickSolverHelper(Solver);
				}
				X.Add(Particle.X());

			}
			
			const int RewindStep = 5;
#if PHYSICS_THREAD_CONTEXT
			FPhysicsThreadContextScope Scope(true);
#endif
			auto& Particle = *Proxy->GetPhysicsThreadAPI();
			FRewindData* RewindData = Solver->GetRewindData();
			//EXPECT_TRUE(RewindData->RewindToFrame(RewindStep));

			for (int Step = RewindStep; Step <= LastStep; ++Step)
			{
#if REWIND_DESYNC

				FGeometryParticleState FutureState(*Proxy->GetHandle_LowLevel());
				EXPECT_EQ(RewindData->GetFutureStateAtFrame(FutureState, Step + 1), Step < 10 ? EFutureQueryResult::Ok : EFutureQueryResult::Desync);
				if (Step < 10)
				{
					EXPECT_EQ(X[Step + 1][2], FutureState.X()[2]);
				}
#endif

				if (Step == 7)
				{
					Particle.SetX(FVec3(0, 0, 5));
				}

				//skip step 9 SetX to trigger a desync

				TickSolverHelper(Solver);

#if REWIND_DESYNC
				//can't compare future with end of frame because we overwrite the result
				if (Step != 6 && Step != 8 && Step < 9)
				{
					EXPECT_EQ(Particle.X()[2], FutureState.X()[2]);
				}
#endif
			}

#if REWIND_DESYNC
			//expected desync
			const TArray<FDesyncedParticleInfo> DesyncedParticles = RewindData->ComputeDesyncInfo();
			EXPECT_EQ(DesyncedParticles.Num(), 1);
			EXPECT_EQ(DesyncedParticles[0].MostDesynced, ESyncState::HardDesync);
			EXPECT_EQ(DesyncedParticles[0].Particle, Proxy->GetHandle_LowLevel());
#endif

			// Throw out the proxy
			Solver->UnregisterObject(Proxy);

			Module->DestroySolver(Solver);
		}
	}

	GTEST_TEST(AllTraits, RewindTest_ResimDesyncAfterChangingMass)
	{
		for (int Optimization = 0; Optimization < 2; ++Optimization)
		{
			auto Sphere = TSharedPtr<FImplicitObject, ESPMode::ThreadSafe>(new TSphere<FReal, 3>(FVec3(0), 10));

			FChaosSolversModule* Module = FChaosSolversModule::GetModule();

			// Make a solver
			auto* Solver = Module->CreateSolver(nullptr, /*AsyncDt=*/-1);
			InitSolverSettings(Solver);

			Solver->EnableRewindCapture(7, !!Optimization);

			FReal CurMass = 1.0;
			int32 LastStep = 11;

			// Make particles
			auto Proxy = FSingleParticlePhysicsProxy::Create(Chaos::FPBDRigidParticle::CreateParticle());
			{
				auto& Particle = Proxy->GetGameThreadAPI();

				Particle.SetGeometry(Sphere);
				Solver->RegisterObject(Proxy);
				Particle.SetGravityEnabled(true);

				Particle.SetM(CurMass);

				for (int Step = 0; Step <= LastStep; ++Step)
				{
					if (Step == 7)
					{
						Particle.SetM(2);
					}

					if (Step == 9)
					{
						Particle.SetM(3);
					}
					TickSolverHelper(Solver);
				}

			}
			
			const int RewindStep = 5;

#if PHYSICS_THREAD_CONTEXT
			FPhysicsThreadContextScope Scope(true);
#endif
			FRewindData* RewindData = Solver->GetRewindData();
			//EXPECT_TRUE(RewindData->RewindToFrame(RewindStep));
			auto& Particle = *Proxy->GetPhysicsThreadAPI();

			for (int Step = RewindStep; Step <= LastStep; ++Step)
			{
#if REWIND_DESYNC
				FGeometryParticleState FutureState(*Proxy->GetHandle_LowLevel());
				EXPECT_EQ(RewindData->GetFutureStateAtFrame(FutureState, Step), Step < 10 ? EFutureQueryResult::Ok : EFutureQueryResult::Desync);
				if (Step < 7)
				{
					EXPECT_EQ(1, FutureState.M());
				}
#endif

				if (Step == 7)
				{
					Particle.SetM(2);
				}

				//skip step 9 SetM to trigger a desync

				TickSolverHelper(Solver);
			}

#if REWIND_DESYNC
			//expected desync
			const TArray<FDesyncedParticleInfo> DesyncedParticles = RewindData->ComputeDesyncInfo();
			EXPECT_EQ(DesyncedParticles.Num(), 1);
			EXPECT_EQ(DesyncedParticles[0].MostDesynced, ESyncState::HardDesync);
			EXPECT_EQ(DesyncedParticles[0].Particle, Proxy->GetHandle_LowLevel());
#endif

			// Throw out the proxy
			Solver->UnregisterObject(Proxy);

			Module->DestroySolver(Solver);
		}
	}

	GTEST_TEST(AllTraits, RewindTest_DesyncFromPT)
	{
#if REWIND_DESYNC

		for (int Optimization = 0; Optimization < 2; ++Optimization)
		{
			//We want to detect when sim results change
			//Detecting output of position and velocity is expensive and hard to track
			//Instead we need to rely on fast forward mechanism, this is still in progress
			auto Sphere = TSharedPtr<FImplicitObject, ESPMode::ThreadSafe>(new TSphere<FReal, 3>(FVec3(0), 10));
			auto Box = TSharedPtr<FImplicitObject, ESPMode::ThreadSafe>(new TBox<FReal, 3>(FVec3(-100, -100, -100), FVec3(100, 100, 0)));

			FChaosSolversModule* Module = FChaosSolversModule::GetModule();

			// Make a solver
			auto* Solver = Module->CreateSolver(nullptr, /*AsyncDt=*/-1);
			InitSolverSettings(Solver);

			Solver->EnableRewindCapture(7, !!Optimization);

			// Make particles


			auto DynamicProxy = FSingleParticlePhysicsProxy::Create(Chaos::FPBDRigidParticle::CreateParticle());
			auto KinematicProxy = FSingleParticlePhysicsProxy::Create(Chaos::FKinematicGeometryParticle::CreateParticle());
			const int32 LastStep = 11;

			{
				auto& Dynamic = DynamicProxy->GetGameThreadAPI();
				auto& Kinematic = KinematicProxy->GetGameThreadAPI();

				Dynamic.SetGeometry(Sphere);
				Dynamic.SetGravityEnabled(true);
				Solver->RegisterObject(DynamicProxy);

				Kinematic.SetGeometry(Box);
				Solver->RegisterObject(KinematicProxy);

				Dynamic.SetX(FVec3(0, 0, 17));
				Dynamic.SetGravityEnabled(false);
				Dynamic.SetV(FVec3(0, 0, -1));
				Dynamic.SetObjectState(EObjectStateType::Dynamic);

				Kinematic.SetX(FVec3(0, 0, 0));

				ChaosTest::SetParticleSimDataToCollide({ DynamicProxy->GetParticle_LowLevel(),KinematicProxy->GetParticle_LowLevel() });


				for (int Step = 0; Step <= LastStep; ++Step)
				{
					TickSolverHelper(Solver);
				}

				// We may end up a bit away from the surface (dt * V), due to solving for 0 velocity and not 0 position error
				EXPECT_GE(Dynamic.X()[2], 10);
				EXPECT_LE(Dynamic.X()[2], 11);
			}

			const int RewindStep = 5;
			auto& Dynamic = *DynamicProxy->GetPhysicsThreadAPI();
			auto& Kinematic = *KinematicProxy->GetPhysicsThreadAPI();
			FPhysicsThreadContextScope Scope(true);

			FRewindData* RewindData = Solver->GetRewindData();
			EXPECT_TRUE(RewindData->RewindToFrame(RewindStep));

			Kinematic.SetX(FVec3(0, 0, -1));

			for (int Step = RewindStep; Step <= LastStep; ++Step)
			{
				//at the end of frame 6 a desync occurs because velocity is no longer clamped (kinematic moved)
				//because of this desync will happen for any step after 6
				if (Step <= 6)
				{
					FGeometryParticleState FutureState(*DynamicProxy->GetHandle_LowLevel());
					EXPECT_EQ(RewindData->GetFutureStateAtFrame(FutureState, Step), EFutureQueryResult::Ok);
				}
				else if (Step >= 8)
				{
					//collision would have happened at frame 7, so anything after will desync. We skip a few frames because solver is fuzzy at that point
					//that is we can choose to solve velocity in a few ways. Main thing we want to know is that a desync eventually happened
					FGeometryParticleState FutureState(*DynamicProxy->GetHandle_LowLevel());
					EXPECT_EQ(RewindData->GetFutureStateAtFrame(FutureState, Step), EFutureQueryResult::Desync);
				}


				TickSolverHelper(Solver);
			}

			//both kinematic and simulated are desynced
			const TArray<FDesyncedParticleInfo> DesyncedParticles = RewindData->ComputeDesyncInfo();
			EXPECT_EQ(DesyncedParticles.Num(), 2);
			EXPECT_EQ(DesyncedParticles[0].MostDesynced, ESyncState::HardDesync);
			EXPECT_EQ(DesyncedParticles[1].MostDesynced, ESyncState::HardDesync);

			// We may end up a bit away from the surface (dt * V), due to solving for 0 velocity and not 0 position error
			EXPECT_GE(Dynamic.X()[2], 9);
			EXPECT_LE(Dynamic.X()[2], 10);

			Module->DestroySolver(Solver);
		}
#endif
	}

	GTEST_TEST(AllTraits, DISABLED_RewindTest_ResimDesyncFromChangeForce)
	{
		for (int Optimization = 0; Optimization < 2; ++Optimization)
		{
			auto Sphere = TSharedPtr<FImplicitObject, ESPMode::ThreadSafe>(new TSphere<FReal, 3>(FVec3(0), 10));

			FChaosSolversModule* Module = FChaosSolversModule::GetModule();

			// Make a solver
			auto* Solver = Module->CreateSolver(nullptr, /*AsyncDt=*/-1);
			InitSolverSettings(Solver);

			Solver->EnableRewindCapture(7, !!Optimization);

			// Make particles
			auto Proxy = FSingleParticlePhysicsProxy::Create(Chaos::FPBDRigidParticle::CreateParticle());
			int32 LastStep = 11;

			{

				auto& Particle = Proxy->GetGameThreadAPI();

				Particle.SetGeometry(Sphere);
				Solver->RegisterObject(Proxy);
				Particle.SetGravityEnabled(false);
				Particle.SetV(FVec3(0, 0, 10));


				for (int Step = 0; Step <= LastStep; ++Step)
				{
					if (Step == 7)
					{
						Particle.AddForce(FVec3(0, 1, 0));
					}

					if (Step == 9)
					{
						Particle.AddForce(FVec3(100, 0, 0));
					}
					TickSolverHelper(Solver);
				}
			}
			const int RewindStep = 5;
			auto& Particle = *Proxy->GetPhysicsThreadAPI();

#if PHYSICS_THREAD_CONTEXT
			FPhysicsThreadContextScope Scope(true);
#endif
			{
				FRewindData* RewindData = Solver->GetRewindData();
				//EXPECT_TRUE(RewindData->RewindToFrame(RewindStep));

				for (int Step = RewindStep; Step <= LastStep; ++Step)
				{
#if REWIND_DESYNC
					FGeometryParticleState FutureState(*Proxy->GetHandle_LowLevel());
					EXPECT_EQ(RewindData->GetFutureStateAtFrame(FutureState, Step), Step < 10 ? EFutureQueryResult::Ok : EFutureQueryResult::Desync);
#endif

					if (Step == 7)
					{
						Particle.AddForce(FVec3(0, 1, 0));
					}

					//skip step 9 SetF to trigger a desync

					TickSolverHelper(Solver);
				}
				EXPECT_EQ(Particle.V()[0], 0);

#if REWIND_DESYNC
				//desync
				const TArray<FDesyncedParticleInfo> DesyncedParticles = RewindData->ComputeDesyncInfo();
				EXPECT_EQ(DesyncedParticles.Num(), 1);
				EXPECT_EQ(DesyncedParticles[0].MostDesynced, ESyncState::HardDesync);
#endif
			}

			//rewind to exactly step 7 to make sure force is not already applied for us
			{
				FRewindData* RewindData = Solver->GetRewindData();
				//EXPECT_TRUE(RewindData->RewindToFrame(7));
				EXPECT_EQ(Particle.Acceleration()[1], 0);
			}

			// Throw out the proxy
			Solver->UnregisterObject(Proxy);

			Module->DestroySolver(Solver);
		}
	}

	GTEST_TEST(AllTraits, RewindTest_ResimAsFollower)
	{
#if REWIND_DESYNC
		for (int Optimization = 0; Optimization < 2; ++Optimization)
		{
			auto Sphere = TSharedPtr<FImplicitObject, ESPMode::ThreadSafe>(new TSphere<FReal, 3>(FVec3(0), 10));
			auto Box = TSharedPtr<FImplicitObject, ESPMode::ThreadSafe>(new TBox<FReal, 3>(FVec3(-100, -100, -100), FVec3(100, 100, 0)));

			FChaosSolversModule* Module = FChaosSolversModule::GetModule();

			// Make a solver
			auto* Solver = Module->CreateSolver(nullptr, /*AsyncDt=*/-1);
			InitSolverSettings(Solver);

			Solver->EnableRewindCapture(7, !!Optimization);

			// Make particles
			auto DynamicProxy = FSingleParticlePhysicsProxy::Create(Chaos::FPBDRigidParticle::CreateParticle());
			auto KinematicProxy = FSingleParticlePhysicsProxy::Create(Chaos::FKinematicGeometryParticle::CreateParticle());
			const int32 LastStep = 11;
			TArray<FVec3> Xs;

			{

				auto& Dynamic = DynamicProxy->GetGameThreadAPI();
				auto& Kinematic = KinematicProxy->GetGameThreadAPI();

				Dynamic.SetGeometry(Sphere);
				Dynamic.SetGravityEnabled(true);
				Solver->RegisterObject(DynamicProxy);

				Kinematic.SetGeometry(Box);
				Solver->RegisterObject(KinematicProxy);

				Dynamic.SetX(FVec3(0, 0, 17));
				Dynamic.SetGravityEnabled(false);
				Dynamic.SetV(FVec3(0, 0, -1));
				Dynamic.SetObjectState(EObjectStateType::Dynamic);
				Dynamic.SetResimType(EResimType::ResimAsFollower);

				Kinematic.SetX(FVec3(0, 0, 0));

				ChaosTest::SetParticleSimDataToCollide({ DynamicProxy->GetParticle_LowLevel(),KinematicProxy->GetParticle_LowLevel() });

				for (int Step = 0; Step <= LastStep; ++Step)
				{
					TickSolverHelper(Solver);
					Xs.Add(Dynamic.X());
				}


				EXPECT_GE(Dynamic.X()[2], 10);
				EXPECT_LE(Dynamic.X()[2], 11);
			}

			const int RewindStep = 5;

			FPhysicsThreadContextScope Scope(true);
			auto& Dynamic = *DynamicProxy->GetPhysicsThreadAPI();
			auto& Kinematic = *KinematicProxy->GetPhysicsThreadAPI();

			FRewindData* RewindData = Solver->GetRewindData();
			EXPECT_TRUE(RewindData->RewindToFrame(RewindStep));

			//make avoid collision
			Kinematic.SetX(FVec3(0, 0, 100000));

			for (int Step = RewindStep; Step <= LastStep; ++Step)
			{
				//Resim but dynamic will take old path since it's marked as ResimAsFollower
				TickSolverHelper(Solver);

				EXPECT_VECTOR_FLOAT_EQ(Dynamic.X(), Xs[Step]);
			}

#if REWIND_DESYNC
			// follower - so dynamic in sync, kinematic desync
			const TArray<FDesyncedParticleInfo> DesyncedParticles = RewindData->ComputeDesyncInfo();
			EXPECT_EQ(DesyncedParticles.Num(), 1);
			EXPECT_EQ(DesyncedParticles[0].MostDesynced, ESyncState::HardDesync);
			EXPECT_EQ(DesyncedParticles[0].Particle, KinematicProxy->GetHandle_LowLevel());
#endif

			// We may end up a bit away from the surface (dt * V), due to solving for 0 velocity and not 0 position error
			EXPECT_GE(Dynamic.X()[2], 10);
			EXPECT_LE(Dynamic.X()[2], 11);

			Module->DestroySolver(Solver);
		}
#endif
	}

	GTEST_TEST(AllTraits, DISABLED_RewindTest_FullResimFallSeeCollisionCorrection)
	{
		for (int Optimization = 0; Optimization < 2; ++Optimization)
		{
			auto Sphere = TSharedPtr<FImplicitObject, ESPMode::ThreadSafe>(new TSphere<FReal, 3>(FVec3(0), 10));
			auto Box = TSharedPtr<FImplicitObject, ESPMode::ThreadSafe>(new TBox<FReal, 3>(FVec3(-100, -100, -100), FVec3(100, 100, 0)));

			FChaosSolversModule* Module = FChaosSolversModule::GetModule();

			// Make a solver
			auto* Solver = Module->CreateSolver(nullptr, /*AsyncDt=*/-1);
			InitSolverSettings(Solver);

			Solver->EnableRewindCapture(100, !!Optimization);

			// Make particles
			auto DynamicProxy = FSingleParticlePhysicsProxy::Create(Chaos::FPBDRigidParticle::CreateParticle());
			auto KinematicProxy = FSingleParticlePhysicsProxy::Create(Chaos::FKinematicGeometryParticle::CreateParticle());
			const int32 LastStep = 11;

			TArray<FVec3> Xs;
			{

				auto& Dynamic = DynamicProxy->GetGameThreadAPI();
				auto& Kinematic = KinematicProxy->GetGameThreadAPI();

				Dynamic.SetGeometry(Sphere);
				Dynamic.SetGravityEnabled(true);
				Solver->RegisterObject(DynamicProxy);

				Kinematic.SetGeometry(Box);
				Solver->RegisterObject(KinematicProxy);

				Dynamic.SetX(FVec3(0, 0, 17));
				Dynamic.SetGravityEnabled(false);
				Dynamic.SetV(FVec3(0, 0, -1));
				Dynamic.SetObjectState(EObjectStateType::Dynamic);

				Kinematic.SetX(FVec3(0, 0, -1000));

				ChaosTest::SetParticleSimDataToCollide({ DynamicProxy->GetParticle_LowLevel(),KinematicProxy->GetParticle_LowLevel() });

				for (int Step = 0; Step <= LastStep; ++Step)
				{
					TickSolverHelper(Solver);
					Xs.Add(Dynamic.X());
				}

				// We may end up a bit away from the surface (dt * V), due to solving for 0 velocity and not 0 position error
				EXPECT_GE(Dynamic.X()[2], 5);
				EXPECT_LE(Dynamic.X()[2], 6);
			}

			const int RewindStep = 0;

#if PHYSICS_THREAD_CONTEXT
			FPhysicsThreadContextScope Scope(true);
#endif
			auto& Dynamic = *DynamicProxy->GetPhysicsThreadAPI();
			auto& Kinematic = *KinematicProxy->GetPhysicsThreadAPI();

			FRewindData* RewindData = Solver->GetRewindData();
			//EXPECT_TRUE(RewindData->RewindToFrame(RewindStep));

			//force collision
			Kinematic.SetX(FVec3(0, 0, 0));

			for (int Step = RewindStep; Step <= LastStep; ++Step)
			{
				//Resim sees collision since it's ResimAsFull
				TickSolverHelper(Solver);
#if REWIND_DESYNC
				EXPECT_GE(Dynamic.X()[2], 10);
#endif
			}

#if REWIND_DESYNC
			// We may end up a bit away from the surface (dt * V), due to solving for 0 velocity and not 0 position error
			EXPECT_GE(Dynamic.X()[2], 10);
			EXPECT_LE(Dynamic.X()[2], 11);
#endif

#if REWIND_DESYNC
			//both desync
			const TArray<FDesyncedParticleInfo> DesyncedParticles = RewindData->ComputeDesyncInfo();
			EXPECT_EQ(DesyncedParticles.Num(), 2);
			EXPECT_EQ(DesyncedParticles[0].MostDesynced, ESyncState::HardDesync);
			EXPECT_EQ(DesyncedParticles[1].MostDesynced, ESyncState::HardDesync);
#endif

			Module->DestroySolver(Solver);
		}
	}

	GTEST_TEST(AllTraits, DISABLED_RewindTest_ResimAsFollowerFallIgnoreCollision)
	{
		for (int Optimization = 0; Optimization < 2; ++Optimization)
		{
			auto Sphere = TSharedPtr<FImplicitObject, ESPMode::ThreadSafe>(new TSphere<FReal, 3>(FVec3(0), 10));
			auto Box = TSharedPtr<FImplicitObject, ESPMode::ThreadSafe>(new TBox<FReal, 3>(FVec3(-100, -100, -100), FVec3(100, 100, 0)));

			FChaosSolversModule* Module = FChaosSolversModule::GetModule();

			// Make a solver
			auto* Solver = Module->CreateSolver(nullptr, /*AsyncDt=*/-1);
			InitSolverSettings(Solver);

			Solver->EnableRewindCapture(100, !!Optimization);

			// Make particles
			auto DynamicProxy = FSingleParticlePhysicsProxy::Create(Chaos::FPBDRigidParticle::CreateParticle());
			auto KinematicProxy = FSingleParticlePhysicsProxy::Create(Chaos::FKinematicGeometryParticle::CreateParticle());
			const int32 LastStep = 11;
			TArray<FVec3> Xs;

			{
				auto& Dynamic = DynamicProxy->GetGameThreadAPI();
				auto& Kinematic = KinematicProxy->GetGameThreadAPI();

				Dynamic.SetGeometry(Sphere);
				Dynamic.SetGravityEnabled(true);
				Solver->RegisterObject(DynamicProxy);

				Kinematic.SetGeometry(Box);
				Solver->RegisterObject(KinematicProxy);

				Dynamic.SetX(FVec3(0, 0, 17));
				Dynamic.SetGravityEnabled(false);
				Dynamic.SetV(FVec3(0, 0, -1));
				Dynamic.SetObjectState(EObjectStateType::Dynamic);
				Dynamic.SetResimType(EResimType::ResimAsFollower);

				Kinematic.SetX(FVec3(0, 0, -1000));

				ChaosTest::SetParticleSimDataToCollide({ DynamicProxy->GetParticle_LowLevel(),KinematicProxy->GetParticle_LowLevel() });

				for (int Step = 0; Step <= LastStep; ++Step)
				{
					TickSolverHelper(Solver);
					Xs.Add(Dynamic.X());
				}

				// We may end up a bit away from the surface (dt * V), due to solving for 0 velocity and not 0 position error
				EXPECT_GE(Dynamic.X()[2], 5);
				EXPECT_LE(Dynamic.X()[2], 6);
			}

#if PHYSICS_THREAD_CONTEXT
			FPhysicsThreadContextScope Scope(true);
#endif
			auto& Dynamic = *DynamicProxy->GetPhysicsThreadAPI();
			auto& Kinematic = *KinematicProxy->GetPhysicsThreadAPI();
			const int RewindStep = 0;

			FRewindData* RewindData = Solver->GetRewindData();
			//EXPECT_TRUE(RewindData->RewindToFrame(RewindStep));

			//force collision
			Kinematic.SetX(FVec3(0, 0, 0));

			for (int Step = RewindStep; Step <= LastStep; ++Step)
			{
				//Resim ignores collision since it's ResimAsFollower
				TickSolverHelper(Solver);

				EXPECT_VECTOR_FLOAT_EQ(Dynamic.X(), Xs[Step]);
			}

			// We may end up a bit away from the surface (dt * V), due to solving for 0 velocity and not 0 position error
			EXPECT_GE(Dynamic.X()[2], 5);
			EXPECT_LE(Dynamic.X()[2], 6);

#if REWIND_DESYNC
			//dynamic follower so only kinematic desyncs
			const TArray<FDesyncedParticleInfo> DesyncedParticles = RewindData->ComputeDesyncInfo();
			EXPECT_EQ(DesyncedParticles.Num(), 1);
			EXPECT_EQ(DesyncedParticles[0].MostDesynced, ESyncState::HardDesync);
			EXPECT_EQ(DesyncedParticles[0].Particle, KinematicProxy->GetHandle_LowLevel());
#endif

			Module->DestroySolver(Solver);
		}
	}

	GTEST_TEST(AllTraits, RewindTest_ResimAsFollowerWithForces)
	{
#if REWIND_DESYNC
		for (int Optimization = 0; Optimization < 2; ++Optimization)
		{
			auto Box = TSharedPtr<FImplicitObject, ESPMode::ThreadSafe>(new TBox<FReal, 3>(FVec3(-10, -10, -10), FVec3(10, 10, 10)));

			FChaosSolversModule* Module = FChaosSolversModule::GetModule();

			// Make a solver
			auto* Solver = Module->CreateSolver(nullptr, /*AsyncDt=*/-1);
			InitSolverSettings(Solver);

			Solver->EnableRewindCapture(7, !!Optimization);

			// Make particles
			auto FullSimProxy = FSingleParticlePhysicsProxy::Create(Chaos::FPBDRigidParticle::CreateParticle());
			auto FollowerSimProxy = FSingleParticlePhysicsProxy::Create(Chaos::FPBDRigidParticle::CreateParticle());
			const int32 LastStep = 11;
			TArray<FVec3> Xs;

			{
				auto& FullSim = FullSimProxy->GetGameThreadAPI();
				auto& FollowerSim = FollowerSimProxy->GetGameThreadAPI();

				FullSim.SetGeometry(Box);
				FullSim.SetGravityEnabled(false);
				Solver->RegisterObject(FullSimProxy);

				FollowerSim.SetGeometry(Box);
				FollowerSim.SetGravityEnabled(false);
				Solver->RegisterObject(FollowerSimProxy);

				FullSim.SetX(FVec3(0, 0, 20));
				FullSim.SetObjectState(EObjectStateType::Dynamic);
				FullSim.SetM(1);
				FullSim.SetInvM(1);

				FollowerSim.SetX(FVec3(0, 0, 0));
				FollowerSim.SetResimType(EResimType::ResimAsFollower);
				FollowerSim.SetM(1);
				FollowerSim.SetInvM(1);

				ChaosTest::SetParticleSimDataToCollide({ FullSimProxy->GetParticle_LowLevel(),FollowerSimProxy->GetParticle_LowLevel() });

				for (int Step = 0; Step <= LastStep; ++Step)
				{
					FollowerSim.SetLinearImpulse(FVec3(0, 0, 0.5));
					TickSolverHelper(Solver);
					Xs.Add(FullSim.X());
				}
			}

			FPhysicsThreadContextScope Scope(true);
			const int RewindStep = 5;
			auto& FullSim = *FullSimProxy->GetPhysicsThreadAPI();
			auto& FollowerSim = *FollowerSimProxy->GetPhysicsThreadAPI();

			FRewindData* RewindData = Solver->GetRewindData();
			EXPECT_TRUE(RewindData->RewindToFrame(RewindStep));

			for (int Step = RewindStep; Step <= LastStep; ++Step)
			{
				//resim - follower sim should have its impulses automatically added thus moving FullSim in the exact same way
				TickSolverHelper(Solver);

				EXPECT_VECTOR_FLOAT_EQ(FullSim.X(), Xs[Step]);
			}

#if REWIND_DESYNC
			//follower so no desync
			const TArray<FDesyncedParticleInfo> DesyncedParticles = RewindData->ComputeDesyncInfo();
			EXPECT_EQ(DesyncedParticles.Num(), 0);
#endif

			Module->DestroySolver(Solver);
		}
#endif
	}

	GTEST_TEST(AllTraits, RewindTest_ResimAsFollowerWokenUp)
	{
#if REWIND_DESYNC
		for (int Optimization = 0; Optimization < 2; ++Optimization)
		{
			auto Box = TSharedPtr<FImplicitObject, ESPMode::ThreadSafe>(new TBox<FReal, 3>(FVec3(-10, -10, -10), FVec3(10, 10, 10)));

			FChaosSolversModule* Module = FChaosSolversModule::GetModule();

			// Make a solver
			auto* Solver = Module->CreateSolver(nullptr, /*AsyncDt=*/-1);
			InitSolverSettings(Solver);

			Solver->EnableRewindCapture(7, !!Optimization);

			// Make particles
			auto ImpulsedObjProxy = FSingleParticlePhysicsProxy::Create(Chaos::FPBDRigidParticle::CreateParticle());
			auto HitObjProxy = FSingleParticlePhysicsProxy::Create(Chaos::FPBDRigidParticle::CreateParticle());

			const int32 ApplyImpulseStep = 8;
			const int32 LastStep = 11;

			TArray<FVec3> Xs;
			{
				auto& ImpulsedObj = ImpulsedObjProxy->GetGameThreadAPI();
				auto& HitObj = HitObjProxy->GetGameThreadAPI();

				ImpulsedObj.SetGeometry(Box);
				ImpulsedObj.SetGravityEnabled(false);
				Solver->RegisterObject(ImpulsedObjProxy);

				HitObj.SetGeometry(Box);
				HitObj.SetGravityEnabled(false);
				Solver->RegisterObject(HitObjProxy);

				ImpulsedObj.SetX(FVec3(0, 0, 20));
				ImpulsedObj.SetM(1);
				ImpulsedObj.SetInvM(1);
				ImpulsedObj.SetResimType(EResimType::ResimAsFollower);
				ImpulsedObj.SetObjectState(EObjectStateType::Sleeping);

				HitObj.SetX(FVec3(0, 0, 0));
				HitObj.SetM(1);
				HitObj.SetInvM(1);
				HitObj.SetResimType(EResimType::ResimAsFollower);
				HitObj.SetObjectState(EObjectStateType::Sleeping);


				ChaosTest::SetParticleSimDataToCollide({ ImpulsedObjProxy->GetParticle_LowLevel(),HitObjProxy->GetParticle_LowLevel() });


				for (int Step = 0; Step <= LastStep; ++Step)
				{
					if (ApplyImpulseStep == Step)
					{
						ImpulsedObj.SetLinearImpulse(FVec3(0, 0, -10));
					}

					TickSolverHelper(Solver);
					Xs.Add(HitObj.X());
				}
			}

			auto& ImpulsedObj = *ImpulsedObjProxy->GetPhysicsThreadAPI();
			auto& HitObj = *HitObjProxy->GetPhysicsThreadAPI();

			FPhysicsThreadContextScope Scope(true);
			const int RewindStep = 5;

			FRewindData* RewindData = Solver->GetRewindData();
			EXPECT_TRUE(RewindData->RewindToFrame(RewindStep));

			for (int Step = RewindStep; Step <= LastStep; ++Step)
			{
				TickSolverHelper(Solver);

				EXPECT_VECTOR_FLOAT_EQ(HitObj.X(), Xs[Step]);
			}

#if REWIND_DESYNC
			//follower so no desync
			const TArray<FDesyncedParticleInfo> DesyncedParticles = RewindData->ComputeDesyncInfo();
			EXPECT_EQ(DesyncedParticles.Num(), 0);
#endif

			Module->DestroySolver(Solver);
		}
#endif
	}

	GTEST_TEST(AllTraits, RewindTest_ResimAsFollowerWokenUpNoHistory)
	{
#if REWIND_DESYNC
		for (int Optimization = 0; Optimization < 2; ++Optimization)
		{
			auto Box = TSharedPtr<FImplicitObject, ESPMode::ThreadSafe>(new TBox<FReal, 3>(FVec3(-10, -10, -10), FVec3(10, 10, 10)));

			FChaosSolversModule* Module = FChaosSolversModule::GetModule();

			// Make a solver
			auto* Solver = Module->CreateSolver(nullptr, /*AsyncDt=*/-1);
			InitSolverSettings(Solver);

			Solver->EnableRewindCapture(7, !!Optimization);

			// Make particles
			auto ImpulsedObjProxy = FSingleParticlePhysicsProxy::Create(Chaos::FPBDRigidParticle::CreateParticle());
			auto HitObjProxy = FSingleParticlePhysicsProxy::Create(Chaos::FPBDRigidParticle::CreateParticle());

			const int32 ApplyImpulseStep = 97;
			const int32 LastStep = 100;

			TArray<FVec3> Xs;
			{
				auto& ImpulsedObj = ImpulsedObjProxy->GetGameThreadAPI();
				auto& HitObj = HitObjProxy->GetGameThreadAPI();

				ImpulsedObj.SetGeometry(Box);
				ImpulsedObj.SetGravityEnabled(false);
				Solver->RegisterObject(ImpulsedObjProxy);

				HitObj.SetGeometry(Box);
				HitObj.SetGravityEnabled(false);
				Solver->RegisterObject(HitObjProxy);

				ImpulsedObj.SetX(FVec3(0, 0, 20));
				ImpulsedObj.SetM(1);
				ImpulsedObj.SetInvM(1);
				ImpulsedObj.SetObjectState(EObjectStateType::Sleeping);

				HitObj.SetX(FVec3(0, 0, 0));
				HitObj.SetM(1);
				HitObj.SetInvM(1);
				HitObj.SetResimType(EResimType::ResimAsFollower);
				HitObj.SetObjectState(EObjectStateType::Sleeping);


				ChaosTest::SetParticleSimDataToCollide({ ImpulsedObjProxy->GetParticle_LowLevel(),HitObjProxy->GetParticle_LowLevel() });

				for (int Step = 0; Step <= LastStep; ++Step)
				{
					TickSolverHelper(Solver);
					Xs.Add(HitObj.X());	//not a full re-sim so we should end up with exact same result
				}
			}

			const int RewindStep = 95;
			FPhysicsThreadContextScope Scope(true);
			auto& ImpulsedObj = *ImpulsedObjProxy->GetPhysicsThreadAPI();
			auto& HitObj = *HitObjProxy->GetPhysicsThreadAPI();

			FRewindData* RewindData = Solver->GetRewindData();
			EXPECT_TRUE(RewindData->RewindToFrame(RewindStep));

			for (int Step = RewindStep; Step <= LastStep; ++Step)
			{
				//during resim apply correction impulse
				if (ApplyImpulseStep == Step)
				{
					ImpulsedObj.SetLinearImpulse(FVec3(0, 0, -10));
				}

				TickSolverHelper(Solver);

				//even though there's now a different collision in the sim, the final result of follower is the same as before
				EXPECT_VECTOR_FLOAT_EQ(HitObj.X(), Xs[Step]);
			}

#if REWIND_DESYNC
			//only desync non-follower
			const TArray<FDesyncedParticleInfo> DesyncedParticles = RewindData->ComputeDesyncInfo();
			EXPECT_EQ(DesyncedParticles.Num(), 1);
			EXPECT_EQ(DesyncedParticles[0].MostDesynced, ESyncState::HardDesync);
			EXPECT_EQ(DesyncedParticles[0].Particle, ImpulsedObjProxy->GetHandle_LowLevel());
#endif

			Module->DestroySolver(Solver);
		}
#endif
	}

	GTEST_TEST(AllTraits, DISABLED_RewindTest_DesyncSimOutOfCollision)
	{
		for (int Optimization = 0; Optimization < 2; ++Optimization)
		{
			auto Sphere = TSharedPtr<FImplicitObject, ESPMode::ThreadSafe>(new TSphere<FReal, 3>(FVec3(0), 10));
			auto Box = TSharedPtr<FImplicitObject, ESPMode::ThreadSafe>(new TBox<FReal, 3>(FVec3(-100, -100, -100), FVec3(100, 100, 0)));

			FChaosSolversModule* Module = FChaosSolversModule::GetModule();

			// Make a solver
			auto* Solver = Module->CreateSolver(nullptr, /*AsyncDt=*/-1);
			InitSolverSettings(Solver);

			Solver->EnableRewindCapture(100, !!Optimization);

			// Make particles
			auto DynamicProxy = FSingleParticlePhysicsProxy::Create(Chaos::FPBDRigidParticle::CreateParticle());
			auto KinematicProxy = FSingleParticlePhysicsProxy::Create(Chaos::FKinematicGeometryParticle::CreateParticle());

			const int32 LastStep = 11;

			TArray<FVec3> Xs;

			{
				auto& Dynamic = DynamicProxy->GetGameThreadAPI();
				auto& Kinematic = KinematicProxy->GetGameThreadAPI();

				Dynamic.SetGeometry(Sphere);
				Dynamic.SetGravityEnabled(true);
				Solver->RegisterObject(DynamicProxy);
				Solver->GetEvolution()->GetGravityForces().SetAcceleration(FVec3(0, 0, -1), 0);

				Kinematic.SetGeometry(Box);
				Solver->RegisterObject(KinematicProxy);

				Dynamic.SetX(FVec3(0, 0, 17));
				Dynamic.SetGravityEnabled(true);
				Dynamic.SetObjectState(EObjectStateType::Dynamic);

				Kinematic.SetX(FVec3(0, 0, 0));

				ChaosTest::SetParticleSimDataToCollide({ DynamicProxy->GetParticle_LowLevel(),KinematicProxy->GetParticle_LowLevel() });

				for (int Step = 0; Step <= LastStep; ++Step)
				{
					TickSolverHelper(Solver);
					Xs.Add(Dynamic.X());
				}

				EXPECT_GE(Dynamic.X()[2], 10);
			}

#if PHYSICS_THREAD_CONTEXT
			FPhysicsThreadContextScope Scope(true);
#endif
			auto& Dynamic = *DynamicProxy->GetPhysicsThreadAPI();
			auto& Kinematic = *KinematicProxy->GetPhysicsThreadAPI();

			const int RewindStep = 8;

			FRewindData* RewindData = Solver->GetRewindData();
			//EXPECT_TRUE(RewindData->RewindToFrame(RewindStep));

			//remove from collision, should wakeup entire island and force a soft desync
			Kinematic.SetX(FVec3(0, 0, -10000));

			auto PTDynamic = DynamicProxy->GetHandle_LowLevel()->CastToRigidParticle();	//using handle directly because outside sim callback scope and we have ensures for that
			auto PTKinematic = KinematicProxy->GetHandle_LowLevel()->CastToKinematicParticle();

			for (int Step = RewindStep; Step <= LastStep; ++Step)
			{
				//physics sim desync will not be known until the next frame because we can only compare inputs (teleport overwrites result of end of frame for example)
				if (Step > RewindStep + 1)
				{
#if REWIND_DESYNC
					EXPECT_EQ(PTDynamic->SyncState(), ESyncState::HardDesync);
#endif
				}

				TickSolverHelper(Solver);
				EXPECT_LE(Dynamic.X()[2], 10 + KINDA_SMALL_NUMBER);

#if REWIND_DESYNC
				//kinematic desync will be known at end of frame because the simulation doesn't write results (so we know right away it's a desync)
				if (Step < LastStep)
				{

					EXPECT_EQ(PTKinematic->SyncState(), ESyncState::HardDesync);
				}
				else
				{
					//everything in sync after last step
					EXPECT_EQ(PTKinematic->SyncState(), ESyncState::InSync);
					EXPECT_EQ(PTDynamic->SyncState(), ESyncState::InSync);
				}
#endif

			}

#if REWIND_DESYNC
			//both desync
			const TArray<FDesyncedParticleInfo> DesyncedParticles = RewindData->ComputeDesyncInfo();
			EXPECT_EQ(DesyncedParticles.Num(), 2);
			EXPECT_EQ(DesyncedParticles[0].MostDesynced, ESyncState::HardDesync);
			EXPECT_EQ(DesyncedParticles[1].MostDesynced, ESyncState::HardDesync);
#endif

			Module->DestroySolver(Solver);
		}
	}

	GTEST_TEST(AllTraits, DISABLED_RewindTest_SoftDesyncFromSameIsland)
	{
		auto Sphere = TSharedPtr<FImplicitObject, ESPMode::ThreadSafe>(new TSphere<FReal, 3>(FVec3(0), 10));
		auto Box = TSharedPtr<FImplicitObject, ESPMode::ThreadSafe>(new TBox<FReal, 3>(FVec3(-100, -100, -100), FVec3(100, 100, 0)));

		FChaosSolversModule* Module = FChaosSolversModule::GetModule();

		// Make a solver
		auto* Solver = Module->CreateSolver(nullptr, /*AsyncDt=*/-1);
		InitSolverSettings(Solver);

		Solver->EnableRewindCapture(100,true);	//soft desync only exists when resim optimization is on

		// Make particles
		auto DynamicProxy = FSingleParticlePhysicsProxy::Create(Chaos::FPBDRigidParticle::CreateParticle());
		auto KinematicProxy = FSingleParticlePhysicsProxy::Create(Chaos::FKinematicGeometryParticle::CreateParticle());

		const int32 LastStep = 11;

		TArray<FVec3> Xs;
		{
			auto& Dynamic = DynamicProxy->GetGameThreadAPI();
			auto& Kinematic = KinematicProxy->GetGameThreadAPI();

			Dynamic.SetGeometry(Sphere);
			Dynamic.SetGravityEnabled(true);
			Solver->RegisterObject(DynamicProxy);
			Solver->GetEvolution()->GetGravityForces().SetAcceleration(FVec3(0, 0, -1), 0);

			Kinematic.SetGeometry(Box);
			Solver->RegisterObject(KinematicProxy);

			Dynamic.SetX(FVec3(0, 0, 37));
			Dynamic.SetGravityEnabled(true);
			Dynamic.SetObjectState(EObjectStateType::Dynamic);

			Kinematic.SetX(FVec3(0, 0, 0));

			ChaosTest::SetParticleSimDataToCollide({ DynamicProxy->GetParticle_LowLevel(),KinematicProxy->GetParticle_LowLevel() });


			for (int Step = 0; Step <= LastStep; ++Step)
			{
				TickSolverHelper(Solver);
				Xs.Add(Dynamic.X());
			}

			// We may end up a bit away from the surface (dt * V), due to solving for 0 velocity and not 0 position error
			EXPECT_GE(Dynamic.X()[2], 10);
			EXPECT_LE(Dynamic.X()[2], 12);
		}

#if PHYSICS_THREAD_CONTEXT
		FPhysicsThreadContextScope Scope(true);
#endif
		auto& Dynamic = *DynamicProxy->GetPhysicsThreadAPI();
		auto& Kinematic = *KinematicProxy->GetPhysicsThreadAPI();

		const int RewindStep = 0;

		FRewindData* RewindData = Solver->GetRewindData();
		//EXPECT_TRUE(RewindData->RewindToFrame(RewindStep));

		//mark kinematic as desynced (this should give us identical results which will trigger all particles in island to be soft desync)

		auto PTDynamic = DynamicProxy->GetHandle_LowLevel()->CastToRigidParticle();	//using handle directly because outside sim callback scope and we have ensures for that
		auto PTKinematic = KinematicProxy->GetHandle_LowLevel()->CastToKinematicParticle();
		PTKinematic->SetSyncState(ESyncState::HardDesync);
		bool bEverSoft = false;

		for (int Step = RewindStep; Step <= LastStep; ++Step)
		{
			TickSolverHelper(Solver);

#if REWIND_DESYNC
			//kinematic desync will be known at end of frame because the simulation doesn't write results (so we know right away it's a desync)
			if (Step < LastStep)
			{
				EXPECT_EQ(PTKinematic->SyncState(), ESyncState::HardDesync);

				//islands merge and split depending on internal solve
				//but we should see dynamic being soft desync at least once when islands merge
				if (PTDynamic->SyncState() == ESyncState::SoftDesync)
				{
					bEverSoft = true;
				}
			}
			else
			{
				//everything in sync after last step
				EXPECT_EQ(PTKinematic->SyncState(), ESyncState::InSync);
				EXPECT_EQ(PTDynamic->SyncState(), ESyncState::InSync);
			}
#endif
		}

#if REWIND_DESYNC
		//kinematic hard desync, dynamic only soft desync
		const TArray<FDesyncedParticleInfo> DesyncedParticles = RewindData->ComputeDesyncInfo();
		EXPECT_EQ(DesyncedParticles.Num(), 2);
		EXPECT_EQ(DesyncedParticles[0].MostDesynced, DesyncedParticles[0].Particle == KinematicProxy->GetHandle_LowLevel() ? ESyncState::HardDesync : ESyncState::SoftDesync);
		EXPECT_EQ(DesyncedParticles[1].MostDesynced, DesyncedParticles[1].Particle == KinematicProxy->GetHandle_LowLevel() ? ESyncState::HardDesync : ESyncState::SoftDesync);

		EXPECT_TRUE(bEverSoft);

		// We may end up a bit away from the surface (dt * V), due to solving for 0 velocity and not 0 position error
		EXPECT_GE(Dynamic.X()[2], 10);
		EXPECT_LE(Dynamic.X()[2], 12);
#endif

		Module->DestroySolver(Solver);
	}

	GTEST_TEST(AllTraits, DISABLED_RewindTest_SoftDesyncFromSameIslandThenBackToInSync)
	{
		auto Sphere = TSharedPtr<FImplicitObject, ESPMode::ThreadSafe>(new TSphere<FReal, 3>(FVec3(0), 10));
		auto Box = TSharedPtr<FImplicitObject, ESPMode::ThreadSafe>(new TBox<FReal, 3>(FVec3(-100, -100, -10), FVec3(100, 100, 0)));

		FChaosSolversModule* Module = FChaosSolversModule::GetModule();

		// Make a solver
		auto* Solver = Module->CreateSolver(nullptr, /*AsyncDt=*/-1);
		InitSolverSettings(Solver);

		Solver->EnableRewindCapture(100,true);	//soft desync only exists when resim optimization is on

		// Make particles
		auto DynamicProxy = FSingleParticlePhysicsProxy::Create(Chaos::FPBDRigidParticle::CreateParticle());
		auto KinematicProxy = FSingleParticlePhysicsProxy::Create(Chaos::FKinematicGeometryParticle::CreateParticle());

		const int32 LastStep = 15;

		TArray<FVec3> Xs;

		{
			auto& Dynamic = DynamicProxy->GetGameThreadAPI();
			auto& Kinematic = KinematicProxy->GetGameThreadAPI();

			Dynamic.SetGeometry(Sphere);
			Dynamic.SetGravityEnabled(true);
			Solver->RegisterObject(DynamicProxy);
			Solver->GetEvolution()->GetGravityForces().SetAcceleration(FVec3(0, 0, -1), 0);

			Kinematic.SetGeometry(Box);
			Solver->RegisterObject(KinematicProxy);

			Dynamic.SetX(FVec3(1000, 0, 37));
			Dynamic.SetGravityEnabled(true);
			Dynamic.SetObjectState(EObjectStateType::Dynamic);

			Kinematic.SetX(FVec3(0, 0, 0));

			ChaosTest::SetParticleSimDataToCollide({ DynamicProxy->GetParticle_LowLevel(),KinematicProxy->GetParticle_LowLevel() });

			for (int Step = 0; Step <= LastStep; ++Step)
			{
				TickSolverHelper(Solver);
				Xs.Add(Dynamic.X());
			}
		}

#if PHYSICS_THREAD_CONTEXT
		FPhysicsThreadContextScope Scope(true);
#endif
		auto& Dynamic = *DynamicProxy->GetPhysicsThreadAPI();
		auto& Kinematic = *KinematicProxy->GetPhysicsThreadAPI();

		const int RewindStep = 0;

		FRewindData* RewindData = Solver->GetRewindData();
		//EXPECT_TRUE(RewindData->RewindToFrame(RewindStep));

		//move kinematic very close but do not alter dynamic
		//should be soft desync while in island and then get back to in sync

		auto PTDynamic = DynamicProxy->GetHandle_LowLevel()->CastToRigidParticle();	//using handle directly because outside sim callback scope and we have ensures for that
		auto PTKinematic = KinematicProxy->GetHandle_LowLevel()->CastToKinematicParticle();
		Kinematic.SetX(FVec3(1000 - 110, 0, 0));

		bool bEverSoft = false;

		for (int Step = RewindStep; Step <= LastStep; ++Step)
		{
			TickSolverHelper(Solver);

#if REWIND_DESYNC
			//kinematic desync will be known at end of frame because the simulation doesn't write results (so we know right away it's a desync)
			if (Step < LastStep)
			{
				EXPECT_EQ(PTKinematic->SyncState(), ESyncState::HardDesync);

				//islands merge and split depending on internal solve
				//but we should see dynamic being soft desync at least once when islands merge
				if (PTDynamic->SyncState() == ESyncState::SoftDesync)
				{
					bEverSoft = true;
				}

				//by end should be in sync because islands should definitely be split at this point
				if (Step == LastStep - 1)
				{
					EXPECT_EQ(PTDynamic->SyncState(), ESyncState::InSync);
				}

			}
			else
			{
				//everything in sync after last step
				EXPECT_EQ(PTKinematic->SyncState(), ESyncState::InSync);
				EXPECT_EQ(PTDynamic->SyncState(), ESyncState::InSync);
			}
#endif

		}

#if REWIND_DESYNC
		//kinematic hard desync, dynamic only soft desync
		const TArray<FDesyncedParticleInfo> DesyncedParticles = RewindData->ComputeDesyncInfo();
		EXPECT_EQ(DesyncedParticles.Num(), 2);
		EXPECT_EQ(DesyncedParticles[0].MostDesynced, DesyncedParticles[0].Particle == KinematicProxy->GetHandle_LowLevel() ? ESyncState::HardDesync : ESyncState::SoftDesync);
		EXPECT_EQ(DesyncedParticles[1].MostDesynced, DesyncedParticles[1].Particle == KinematicProxy->GetHandle_LowLevel() ? ESyncState::HardDesync : ESyncState::SoftDesync);

		//no collision so just kept falling
		EXPECT_LT(Dynamic.X()[2], 10);
#endif

		Module->DestroySolver(Solver);
	}

	GTEST_TEST(AllTraits, DISABLED_RewindTest_SoftDesyncFromSameIslandThenBackToInSync_GeometryCollection_SingleFallingUnderGravity)
	{
		//TODO: disabled because at the moment GC particles are always marked as dirty - this messes up with transient dirty during rewind
		//Should probably rethink why GC has its own dirty view
		for (int Optimization = 0; Optimization < 2; ++Optimization)
		{
			FGeometryCollectionWrapper* Collection = TNewSimulationObject<GeometryType::GeometryCollectionWithSingleRigid>::Init()->As<FGeometryCollectionWrapper>();

			FFramework UnitTest;
			UnitTest.Solver->EnableRewindCapture(100, !!Optimization);
			UnitTest.AddSimulationObject(Collection);
			UnitTest.Initialize();

			TArray<FReal> Xs;
			const int32 LastStep = 10;
			for (int Step = 0; Step <= LastStep; ++Step)
			{
				UnitTest.Advance();
				Xs.Add(Collection->DynamicCollection->Transform[0].GetTranslation()[2]);
			}

			const int32 RewindStep = 3;

#if PHYSICS_THREAD_CONTEXT
			FPhysicsThreadContextScope Scope(true);
#endif
			FRewindData* RewindData = UnitTest.Solver->GetRewindData();
			//EXPECT_TRUE(RewindData->RewindToFrame(RewindStep));

			//GC doesn't marshal data from GT to PT so at the moment all we get is the GT data immediately after rewind, but it doesn't make it over to PT or collection
			//Not sure if I can even access GT particle so can't verify that, but saw it in debugger at least

			for (int Step = RewindStep; Step <= LastStep; ++Step)
			{
				UnitTest.Advance();

				//TODO: turn this on when we find a way to marshal data from GT to PT
				//EXPECT_EQ(Collection->DynamicCollection->Transform[0].GetTranslation()[2],Xs[Step]);
			}
		}
	}

	//Helps compare multiple runs for determinism
	//Also helps comparing runs across different compilers and delta times
	class FSimComparisonHelper
	{
	public:

		void SaveFrame(const TParticleView<TPBDRigidParticles<FReal, 3>>& NonDisabledDyanmic)
		{
			FEntry Frame;
			Frame.X.Reserve(NonDisabledDyanmic.Num());
			Frame.R.Reserve(NonDisabledDyanmic.Num());

			for (const auto& Dynamic : NonDisabledDyanmic)
			{
				Frame.X.Add(Dynamic.X());
				Frame.R.Add(Dynamic.R());
			}
			History.Add(MoveTemp(Frame));
		}

		static void ComputeMaxErrors(const FSimComparisonHelper& A, const FSimComparisonHelper& B, FReal& OutMaxLinearError,
			FReal& OutMaxAngularError, int32 HistoryMultiple = 1, const TArray<int32>* BMapping = nullptr)
		{
			ensure(B.History.Num() == (A.History.Num() * HistoryMultiple));

			FReal MaxLinearError2 = 0;
			FReal MaxAngularError2 = 0;

			for (int32 Idx = 0; Idx < A.History.Num(); ++Idx)
			{
				const int32 OtherIdx = Idx * HistoryMultiple + (HistoryMultiple - 1);
				const FEntry& Entry = A.History[Idx];
				const FEntry& OtherEntry = B.History[OtherIdx];

				FReal MaxLinearError, MaxAngularError;
				FEntry::CompareEntry(Entry, OtherEntry, MaxLinearError, MaxAngularError, BMapping);

				MaxLinearError2 = FMath::Max(MaxLinearError2, MaxLinearError * MaxLinearError);
				MaxAngularError2 = FMath::Max(MaxAngularError2, MaxAngularError * MaxAngularError);
			}

			OutMaxLinearError = FMath::Sqrt(MaxLinearError2);
			OutMaxAngularError = FMath::Sqrt(MaxAngularError2);
		}

	private:
		struct FEntry
		{
			TArray<FVec3> X;
			TArray<FRotation3> R;

			static void CompareEntry(const FEntry& A, const FEntry& B, FReal& OutMaxLinearError, FReal& OutMaxAngularError, const TArray<int32>* BMapping = nullptr)
			{
				FReal MaxLinearError2 = 0;
				FReal MaxAngularError2 = 0;
				
				auto BMappingHelper = [BMapping](const int32 Idx)
				{
					return BMapping ? (*BMapping)[Idx] : Idx;
				};

				check(A.X.Num() == A.R.Num());
				check(A.X.Num() == B.X.Num());
				for (int32 Idx = 0; Idx < A.X.Num(); ++Idx)
				{
					const FReal LinearError2 = (A.X[Idx] - B.X[BMappingHelper(Idx)]).SizeSquared();
					MaxLinearError2 = FMath::Max(LinearError2, MaxLinearError2);

					//if exactly the same we want 0 for testing purposes, inverse does not get that so just skip it
					if (B.R[BMappingHelper(Idx)] != A.R[Idx])
					{
						//For angular error we look at the rotation needed to go from B to A
						const FRotation3 Delta = B.R[BMappingHelper(Idx)] * A.R[Idx].Inverse();

						FVec3 Axis;
						FReal Angle;
						Delta.ToAxisAndAngleSafe(Axis, Angle, FVec3(0, 0, 1));
						const FReal Angle2 = Angle * Angle;
						MaxAngularError2 = FMath::Max(Angle2, MaxAngularError2);
					}
				}

				OutMaxLinearError = FMath::Sqrt(MaxLinearError2);
				OutMaxAngularError = FMath::Sqrt(MaxAngularError2);
			}
		};

		TArray<FEntry> History;
	};

	template <typename InitLambda>
	void RunHelper(FSimComparisonHelper& SimComparison, int32 NumSteps, FReal Dt, const InitLambda& InitFunc, const TArray<int32>* Mapping = nullptr)
	{
		FChaosSolversModule* Module = FChaosSolversModule::GetModule();

		// Make a solver
		auto* Solver = Module->CreateSolver(nullptr, /*AsyncDt=*/-1);
		InitSolverSettings(Solver);
		Solver->SetIsDeterministic(true);

		TArray<FPhysicsActorHandle> Storage = InitFunc(Solver, Mapping);

		for (int32 Step = 0; Step < NumSteps; ++Step)
		{
			TickSolverHelper(Solver, Dt);
			SimComparison.SaveFrame(Solver->GetParticles().GetNonDisabledDynamicView());
		}

		Module->DestroySolver(Solver);
	}

	GTEST_TEST(AllTraits, DeterministicSim_SimpleFallingBox)
	{
		auto Box = TSharedPtr<FImplicitObject, ESPMode::ThreadSafe>(new TBox<FReal, 3>(FVec3(-10, -10, -10), FVec3(10, 10, 10)));

		const auto InitLambda = [&Box](auto& Solver, auto)
		{
			TArray<FPhysicsActorHandle> Storage;
			auto DynamicProxy = FSingleParticlePhysicsProxy::Create(Chaos::FPBDRigidParticle::CreateParticle());
			auto& Dynamic = DynamicProxy->GetGameThreadAPI();

			Dynamic.SetGeometry(Box);
			Dynamic.SetGravityEnabled(true);
			Solver->RegisterObject(DynamicProxy);
			Solver->GetEvolution()->GetGravityForces().SetAcceleration(FVec3(0, 0, -1), 0);
			Dynamic.SetObjectState(EObjectStateType::Dynamic);

			Storage.Add(DynamicProxy);
			return Storage;
		};

		FSimComparisonHelper FirstRun;
		RunHelper(FirstRun, 100, 1 / 30.f, InitLambda);

		FSimComparisonHelper SecondRun;
		RunHelper(SecondRun, 100, 1 / 30.f, InitLambda);

		FReal MaxLinearError, MaxAngularError;
		FSimComparisonHelper::ComputeMaxErrors(FirstRun, SecondRun, MaxLinearError, MaxAngularError);
		EXPECT_EQ(MaxLinearError, 0);
		EXPECT_EQ(MaxAngularError, 0);
	}

	GTEST_TEST(AllTraits, DeterministicSim_ThresholdTest)
	{
		auto Box = TSharedPtr<FImplicitObject, ESPMode::ThreadSafe>(new TBox<FReal, 3>(FVec3(-10, -10, -10), FVec3(10, 10, 10)));

		FVec3 StartPos(0);
		FRotation3 StartRotation = FRotation3::FromIdentity();

		const auto InitLambda = [&Box, &StartPos, &StartRotation](auto& Solver, auto)
		{
			TArray<FPhysicsActorHandle> Storage;
			auto DynamicProxy = FSingleParticlePhysicsProxy::Create(Chaos::FPBDRigidParticle::CreateParticle());
			auto& Dynamic = DynamicProxy->GetGameThreadAPI();

			Dynamic.SetGeometry(Box);
			Dynamic.SetGravityEnabled(true);
			Solver->RegisterObject(DynamicProxy);
			Solver->GetEvolution()->GetGravityForces().SetAcceleration(FVec3(0, 0, -1), 0);
			Dynamic.SetObjectState(EObjectStateType::Dynamic);
			Dynamic.SetX(StartPos);
			Dynamic.SetR(StartRotation);

			Storage.Add(DynamicProxy);
			return Storage;
		};

		FSimComparisonHelper FirstRun;
		RunHelper(FirstRun, 10, 1 / 30.f, InitLambda);

		//move X within threshold
		StartPos = FVec3(0, 0, 1);

		FSimComparisonHelper SecondRun;
		RunHelper(SecondRun, 10, 1 / 30.f, InitLambda);

		FReal MaxLinearError, MaxAngularError;
		FSimComparisonHelper::ComputeMaxErrors(FirstRun, SecondRun, MaxLinearError, MaxAngularError);
		EXPECT_EQ(MaxAngularError, 0);
		EXPECT_LT(MaxLinearError, 1.01);
		EXPECT_GT(MaxLinearError, 0.99);

		//move R within threshold
		StartPos = FVec3(0, 0, 0);
		StartRotation = FRotation3::FromAxisAngle(FVec3(1, 1, 0).GetSafeNormal(), 1);

		FSimComparisonHelper ThirdRun;
		RunHelper(ThirdRun, 10, 1 / 30.f, InitLambda);

		FSimComparisonHelper::ComputeMaxErrors(FirstRun, ThirdRun, MaxLinearError, MaxAngularError);
		EXPECT_EQ(MaxLinearError, 0);
		EXPECT_LT(MaxAngularError, 1.01);
		EXPECT_GT(MaxAngularError, 0.99);
	}

	GTEST_TEST(AllTraits, DeterministicSim_DoubleTick)
	{
		auto Box = TSharedPtr<FImplicitObject, ESPMode::ThreadSafe>(new TBox<FReal, 3>(FVec3(-10, -10, -10), FVec3(10, 10, 10)));

		const auto InitLambda = [&Box](auto& Solver, auto)
		{
			TArray<FPhysicsActorHandle> Storage;
			auto DynamicProxy = FSingleParticlePhysicsProxy::Create(Chaos::FPBDRigidParticle::CreateParticle());
			auto& Dynamic = DynamicProxy->GetGameThreadAPI();

			Dynamic.SetGeometry(Box);
			Dynamic.SetGravityEnabled(false);
			Solver->RegisterObject(DynamicProxy);
			Dynamic.SetObjectState(EObjectStateType::Dynamic);
			Dynamic.SetV(FVec3(1, 0, 0));

			Storage.Add(DynamicProxy);
			return Storage;
		};

		FSimComparisonHelper FirstRun;
		RunHelper(FirstRun, 100, 1 / 30.f, InitLambda);

		//tick twice as often

		FSimComparisonHelper SecondRun;
		RunHelper(SecondRun, 200, 1 / 60.f, InitLambda);

		FReal MaxLinearError, MaxAngularError;
		FSimComparisonHelper::ComputeMaxErrors(FirstRun, SecondRun, MaxLinearError, MaxAngularError, 2);
		EXPECT_NEAR(MaxLinearError, 0, 1e-4);
		EXPECT_NEAR(MaxAngularError, 0, 1e-4);
	}

	GTEST_TEST(AllTraits, DeterministicSim_DoubleTickGravity)
	{
		auto Box = TSharedPtr<FImplicitObject, ESPMode::ThreadSafe>(new TBox<FReal, 3>(FVec3(-10, -10, -10), FVec3(10, 10, 10)));
		const FReal Gravity = -980;

		const auto InitLambda = [&Box, Gravity](auto& Solver, auto)
		{
			TArray<FPhysicsActorHandle> Storage;
			auto DynamicProxy = FSingleParticlePhysicsProxy::Create(Chaos::FPBDRigidParticle::CreateParticle());
			auto& Dynamic = DynamicProxy->GetGameThreadAPI();

			Dynamic.SetGeometry(Box);
			Dynamic.SetGravityEnabled(true);
			Solver->RegisterObject(DynamicProxy);
			Solver->GetEvolution()->GetGravityForces().SetAcceleration(FVec3(0, 0, Gravity), 0);
			Dynamic.SetObjectState(EObjectStateType::Dynamic);

			Storage.Add(DynamicProxy);
			return Storage;
		};

		const int32 NumSteps = 7;
		FSimComparisonHelper FirstRun;
		RunHelper(FirstRun, NumSteps, 1 / 30.f, InitLambda);

		//tick twice as often

		FSimComparisonHelper SecondRun;
		RunHelper(SecondRun, NumSteps * 2, 1 / 60.f, InitLambda);

		//expected integration gravity error
		const auto EulerIntegrationHelper = [Gravity](int32 Steps, FReal Dt)
		{
			FReal Z = 0;
			FReal V = 0;
			for (int32 Step = 0; Step < Steps; ++Step)
			{
				V += Gravity * Dt;
				Z += V * Dt;
			}

			return Z;
		};

		const FReal ExpectedZ30 = EulerIntegrationHelper(NumSteps, 1 / 30.f);
		const FReal ExpectedZ60 = EulerIntegrationHelper(NumSteps * 2, 1 / 60.f);
		EXPECT_LT(ExpectedZ30, ExpectedZ60);	//30 gains speed faster (we use the end velocity to integrate so the bigger dt, the more added energy)
		const FReal ExpectedError = ExpectedZ60 - ExpectedZ30;

		FReal MaxLinearError, MaxAngularError;
		FSimComparisonHelper::ComputeMaxErrors(FirstRun, SecondRun, MaxLinearError, MaxAngularError, 2);
		EXPECT_LT(MaxLinearError, ExpectedError + 1e-4);
		EXPECT_EQ(MaxAngularError, 0);
	}

	GTEST_TEST(AllTraits, DeterministicSim_DoubleTickCollide)
	{
		auto Sphere = TSharedPtr<FImplicitObject, ESPMode::ThreadSafe>(new TSphere<FReal, 3>(FVec3(0), 50));

		const auto InitLambda = [&Sphere](auto& Solver, auto)
		{
			TArray<FPhysicsActorHandle> Storage;
			auto DynamicProxy = FSingleParticlePhysicsProxy::Create(Chaos::FPBDRigidParticle::CreateParticle());
			auto& Dynamic = DynamicProxy->GetGameThreadAPI();

			Dynamic.SetGeometry(Sphere);
			Solver->RegisterObject(DynamicProxy);
			Dynamic.SetObjectState(EObjectStateType::Dynamic);
			Dynamic.SetGravityEnabled(false);
			Dynamic.SetV(FVec3(0, 0, -25));


			auto DynamicProxy2 = FSingleParticlePhysicsProxy::Create(Chaos::FPBDRigidParticle::CreateParticle());
			auto& Dynamic2 = DynamicProxy2->GetGameThreadAPI();

			Dynamic2.SetGeometry(Sphere);
			Solver->RegisterObject(DynamicProxy2);
			Dynamic2.SetX(FVec3(0, 0, -100 - 25 / 60.f - 0.1));	//make it so it overlaps for 30fps but not 60
			Dynamic2.SetGravityEnabled(false);

			ChaosTest::SetParticleSimDataToCollide({ DynamicProxy->GetParticle_LowLevel(),DynamicProxy2->GetParticle_LowLevel() });

			Storage.Add(DynamicProxy);
			Storage.Add(DynamicProxy2);

			return Storage;
		};

		const int32 NumSteps = 7;
		FSimComparisonHelper FirstRun;
		RunHelper(FirstRun, NumSteps, 1 / 30.f, InitLambda);

		//tick twice as often

		FSimComparisonHelper SecondRun;
		RunHelper(SecondRun, NumSteps * 2, 1 / 60.f, InitLambda);

		FReal MaxLinearError, MaxAngularError;
		FSimComparisonHelper::ComputeMaxErrors(FirstRun, SecondRun, MaxLinearError, MaxAngularError, 2);
	}

	GTEST_TEST(AllTraits, DeterministicSim_DoubleTickStackCollide)
	{
		auto SmallBox = TSharedPtr<FImplicitObject, ESPMode::ThreadSafe>(new TBox<FReal, 3>(FVec3(-50, -50, -50), FVec3(50, 50, 50)));
		auto Box = TSharedPtr<FImplicitObject, ESPMode::ThreadSafe>(new TBox<FReal, 3>(FVec3(-1000, -1000, -1000), FVec3(1000, 1000, 0)));

		const auto InitLambda = [&SmallBox, &Box](auto& Solver, auto)
		{
			Solver->GetEvolution()->GetGravityForces().SetAcceleration(FVec3(0, 0, -980), 0);
			TArray<FPhysicsActorHandle> Storage;
			for (int Idx = 0; Idx < 5; ++Idx)
			{
				auto DynamicProxy = FSingleParticlePhysicsProxy::Create(Chaos::FPBDRigidParticle::CreateParticle());
				auto& Dynamic = DynamicProxy->GetGameThreadAPI();

				Dynamic.SetGeometry(SmallBox);
				Solver->RegisterObject(DynamicProxy);
				Dynamic.SetObjectState(EObjectStateType::Dynamic);
				Dynamic.SetGravityEnabled(true);
				Dynamic.SetX(FVec3(0, 20 * Idx, 100 * Idx));	//slightly offset

				Storage.Add(DynamicProxy);
			}

			auto KinematicProxy = FSingleParticlePhysicsProxy::Create(Chaos::FKinematicGeometryParticle::CreateParticle());
			auto& Kinematic = KinematicProxy->GetGameThreadAPI();

			Kinematic.SetGeometry(Box);
			Solver->RegisterObject(KinematicProxy);
			Kinematic.SetX(FVec3(0, 0, -50));

			Storage.Add(KinematicProxy);

			for (int i = 0; i < Storage.Num(); ++i)
			{
				for (int j = i + 1; j < Storage.Num(); ++j)
				{
					ChaosTest::SetParticleSimDataToCollide({ Storage[i]->GetParticle_LowLevel(),Storage[j]->GetParticle_LowLevel() });
				}
			}

			return Storage;
		};

		const int32 NumSteps = 20;
		FSimComparisonHelper FirstRun;
		RunHelper(FirstRun, NumSteps, 1 / 30.f, InitLambda);

		//tick twice as often

		FSimComparisonHelper SecondRun;
		RunHelper(SecondRun, NumSteps, 1 / 30.f, InitLambda);

		//make sure deterministic
		FReal MaxLinearError, MaxAngularError;
		FSimComparisonHelper::ComputeMaxErrors(FirstRun, SecondRun, MaxLinearError, MaxAngularError, 1);
		EXPECT_EQ(MaxLinearError, 0);
		EXPECT_EQ(MaxAngularError, 0);

		//try with 60fps
		FSimComparisonHelper ThirdRun;
		RunHelper(ThirdRun, NumSteps * 2, 1 / 60.f, InitLambda);

		FSimComparisonHelper::ComputeMaxErrors(FirstRun, ThirdRun, MaxLinearError, MaxAngularError, 2);
	}
	
	GTEST_TEST(AllTraits, DeterministicSim_DifferentCreationOrder)
	{
		auto SmallBox = TSharedPtr<FImplicitObject, ESPMode::ThreadSafe>(new TBox<FReal, 3>(FVec3(-50, -50, -50), FVec3(50, 50, 50)));
		auto Box = TSharedPtr<FImplicitObject, ESPMode::ThreadSafe>(new TBox<FReal, 3>(FVec3(-1000, -1000, -1000), FVec3(1000, 1000, 0)));

		const int32 NumParticles = 50;
		const auto InitLambda = [&SmallBox, &Box, NumParticles](auto& Solver, const TArray<int32>* Mapping)
		{
			auto MappingHelper = [Mapping](const int32 Idx) { return Mapping ? (*Mapping)[Idx] : Idx; };
<<<<<<< HEAD
			Solver->GetEvolution()->GetGravityForces().SetAcceleration(FVec3(0, 0, -980));
=======
			Solver->GetEvolution()->GetGravityForces().SetAcceleration(FVec3(0, 0, -980), 0);
>>>>>>> 4af6daef
			TArray<FPhysicsActorHandle> Storage;
			for (int Idx = 0; Idx < NumParticles; ++Idx)
			{
				auto DynamicProxy = FSingleParticlePhysicsProxy::Create(Chaos::FPBDRigidParticle::CreateParticle());
				auto& Dynamic = DynamicProxy->GetGameThreadAPI();

				Dynamic.SetGeometry(SmallBox);
				Solver->RegisterObject(DynamicProxy);
				Dynamic.SetObjectState(EObjectStateType::Dynamic);
				Dynamic.SetGravityEnabled(true);
				Dynamic.SetParticleID(FParticleID{ MappingHelper(Idx), INDEX_NONE });
				Dynamic.SetX(FVec3(0, 5 * MappingHelper(Idx), 100 * MappingHelper(Idx) + 50));	//slightly offset
				Dynamic.SetI(FVec3(1000, 1000, 1000));
				Dynamic.SetInvI(FVec3(1/1000.0, 1/1000.0, 1/1000.0));

				Storage.Add(DynamicProxy);
			}

			auto KinematicProxy = FSingleParticlePhysicsProxy::Create(Chaos::FKinematicGeometryParticle::CreateParticle());
			auto& Kinematic = KinematicProxy->GetGameThreadAPI();

			Kinematic.SetGeometry(Box);
			Solver->RegisterObject(KinematicProxy);
			Kinematic.SetX(FVec3(0, 0, 0));

			Storage.Add(KinematicProxy);

			for (int i = 0; i < Storage.Num(); ++i)
			{
				for (int j = i + 1; j < Storage.Num(); ++j)
				{
					ChaosTest::SetParticleSimDataToCollide({ Storage[i]->GetParticle_LowLevel(),Storage[j]->GetParticle_LowLevel() });
				}
			}

			return Storage;
		};

		const int32 NumSteps = 20;
		FSimComparisonHelper FirstRun;

		RunHelper(FirstRun, NumSteps, 1 / 30.f, InitLambda);

		//tick twice as often

		TArray<int32> Mapping;
		for (int32 Idx = 0; Idx < NumParticles; ++Idx)
		{
			Mapping.Add(NumParticles - Idx - 1);
			//Mapping.Add(Idx);
		}

		FSimComparisonHelper SecondRun;
		RunHelper(SecondRun, NumSteps, 1 / 30.f, InitLambda, &Mapping);

		//make sure deterministic
		FReal MaxLinearError, MaxAngularError;
		FSimComparisonHelper::ComputeMaxErrors(FirstRun, SecondRun, MaxLinearError, MaxAngularError, 1, &Mapping);
		EXPECT_EQ(MaxLinearError, 0);
		EXPECT_EQ(MaxAngularError, 0);
	}


	GTEST_TEST(AllTraits, RewindTest_InterpolatedTwoChannels)
	{
		int32 PrevNumActiveChannels = Chaos::DefaultNumActiveChannels;
		Chaos::DefaultNumActiveChannels = 2;
		//Have two moving particles, one in each channel to see that there's a delay in time on second channel
		TRewindHelper::TestDynamicSphere([](auto* Solver, FReal SimDt, int32 Optimization, auto Proxy, auto Sphere)
		{
			if (!Solver->IsUsingAsyncResults()) { return; }
			auto& Particle = Proxy->GetGameThreadAPI();
			Particle.SetV(FVec3(0, 0, 1));
			Particle.SetGravityEnabled(false);

			auto Proxy2 = FSingleParticlePhysicsProxy::Create(Chaos::FPBDRigidParticle::CreateParticle());
			auto& Particle2 = Proxy2->GetGameThreadAPI();

			auto Sphere2 = TSharedPtr<FImplicitObject, ESPMode::ThreadSafe>(new TSphere<FReal, 3>(FVec3(0), 10));
			Particle2.SetGeometry(Sphere2);
			Particle2.SetV(FVec3(0, 0, 1));
			Particle2.SetGravityEnabled(false);
			Proxy2->GetInterpolationData().SetInterpChannel_External(1);
			Solver->RegisterObject(Proxy2);

			FReal Time = 0;
			const FReal GtDt = 1;
			for (int Step = 0; Step < 32; ++Step)
			{
				TickSolverHelper(Solver);

				Time += GtDt;
				const FReal InterpolatedTime0 = Time - SimDt * Chaos::AsyncInterpolationMultiplier;
				const FReal InterpolatedTime1 = InterpolatedTime0 - Chaos::SecondChannelDelay;

				if (InterpolatedTime0 < 0)
				{
					//No movement yet
					EXPECT_NEAR(Particle.X()[2], 0, 1e-2);
				}
				else
				{
					EXPECT_NEAR(Particle.X()[2], InterpolatedTime0, 1e-2);
				}

				if (InterpolatedTime1 < 0)
				{
					//No movement yet
					EXPECT_NEAR(Particle2.X()[2], 0, 1e-2);
				}
				else
				{
					EXPECT_NEAR(Particle2.X()[2], InterpolatedTime1, 1e-2);
				}
			}
		});

		Chaos::DefaultNumActiveChannels = PrevNumActiveChannels;
	}


}<|MERGE_RESOLUTION|>--- conflicted
+++ resolved
@@ -549,11 +549,7 @@
 						}
 
 
-<<<<<<< HEAD
-					if (!bHasResimmed || Time < 4.5)
-=======
 						if (!bHasResimmed || Time < 4.5)
->>>>>>> 4af6daef
 						{
 							//simply movement without hitting floor because it's spawned too late
 							EXPECT_NEAR(Proxy->GetPhysicsThreadAPI()->X()[2], 14.5 - Time, 1e-2);
@@ -829,21 +825,12 @@
 					{
 						bool bIsResimming = RewindData->IsResim();
 						if(PhysicsStep == 2)
-<<<<<<< HEAD
 						{
 							Proxy->GetPhysicsThreadAPI()->AddForce(FVec3(1, 0, 0));
 						}
 
 						if(bIsResimming && PhysicsStep == 4)
 						{
-=======
-						{
-							Proxy->GetPhysicsThreadAPI()->AddForce(FVec3(1, 0, 0));
-						}
-
-						if(bIsResimming && PhysicsStep == 4)
-						{
->>>>>>> 4af6daef
 							Proxy->GetPhysicsThreadAPI()->AddForce(FVec3(1, 0, 0));	//cause a desync
 						}
 
@@ -861,8 +848,6 @@
 						else
 						{
 							EXPECT_EQ(Proxy->GetHandle_LowLevel()->SyncState(), ESyncState::InSync);
-<<<<<<< HEAD
-=======
 						}
 					}
 
@@ -871,23 +856,10 @@
 						if (LastCompletedStep == ResimEndFrame)
 						{
 							return ResimStartFrame;
->>>>>>> 4af6daef
 						}
 						return INDEX_NONE;
 					}
 
-<<<<<<< HEAD
-					virtual int32 TriggerRewindIfNeeded_Internal(int32 LastCompletedStep) override
-					{
-						if (LastCompletedStep == ResimEndFrame)
-						{
-							return ResimStartFrame;
-						}
-						return INDEX_NONE;
-					}
-
-=======
->>>>>>> 4af6daef
 					int32 ResimStartFrame = 1;
 					int32 ResimEndFrame = 10;
 				};
@@ -1013,7 +985,6 @@
 						if (bIsResimming)
 						{
 							if (PhysicsStep == 5)
-<<<<<<< HEAD
 							{
 								Proxy->GetPhysicsThreadAPI()->SetX(FVec3(0, 0, 5));
 							}
@@ -1095,18 +1066,12 @@
 						if (bIsResimming)
 						{
 							if (PhysicsStep == 5)
-=======
->>>>>>> 4af6daef
 							{
 								Proxy->GetPhysicsThreadAPI()->SetX(FVec3(0, 0, 5));
 							}
 						}
 
-<<<<<<< HEAD
 						if(bIsResimming)
-=======
-						if (bIsResimming)
->>>>>>> 4af6daef
 						{
 							EXPECT_EQ(Proxy->GetHandle_LowLevel()->SyncState(), PhysicsStep <= 5 ? ESyncState::InSync : ESyncState::HardDesync);
 						}
@@ -1122,17 +1087,15 @@
 						{
 							return ResimStartFrame;
 						}
+
 						return INDEX_NONE;
 					}
 
 					int32 ResimStartFrame = 1;
 					int32 ResimEndFrame = 10;
-<<<<<<< HEAD
 
 					int32 HighestStep = INDEX_NONE;
 
-=======
->>>>>>> 4af6daef
 				};
 
 				auto Sphere = TSharedPtr<FImplicitObject, ESPMode::ThreadSafe>(new TSphere<FReal, 3>(FVec3(0), 10));
@@ -1140,10 +1103,7 @@
 				Proxy->GetGameThreadAPI().SetGeometry(MoveTemp(Sphere));
 				Solver->RegisterObject(Proxy);
 
-<<<<<<< HEAD
-
-=======
->>>>>>> 4af6daef
+
 				const int32 LastGameStep = 32;
 				const int32 NumPhysSteps = FMath::TruncToInt(LastGameStep / SimDt);
 
@@ -1156,18 +1116,14 @@
 
 				for (int Step = 0; Step <= LastGameStep; ++Step)
 				{
-<<<<<<< HEAD
 					Proxy->GetGameThreadAPI().SetV(FVec3(0, 0, Step));	//dirty an unrelated property to still get an entry in the history buffer
 
-=======
->>>>>>> 4af6daef
 					TickSolverHelper(Solver);
 				}
 
 			});
 	}
 
-<<<<<<< HEAD
 	GTEST_TEST(AllTraits, RewindTest_ResimSleepChangeRewind)
 	{
 		// Test puting object to sleep during Resim
@@ -1207,135 +1163,6 @@
 					}
 				};
 
-=======
-	GTEST_TEST(AllTraits, RewindTest_ResimInSync4)
-	{
-		//different position during resim step 5 which should cause a desync
-		//want a completely clean property to make sure we properly update resim buffer when property is dirtied only on second run
-		//add a dirty property every frame to make sure we are getting an entry in the original sim, but with a clean property
-		//unrelated property must be dirtied on GT because simcallback dirty just copies all properties at the moment
-		TRewindHelper::TestEmpty([](auto* Solver, FReal SimDt, int32 Optimization)
-			{
-				//this test requires dirty writes from GT
-				//we want those to line up with PT tick 1 to 1
-				if (SimDt != 1) { return; }
-
-				struct FRewindCallback : public IRewindCallback
-				{
-					FSingleParticlePhysicsProxy* Proxy;
-					FRewindData* RewindData;
-
-					virtual void ProcessInputs_Internal(int32 PhysicsStep, const TArray<FSimCallbackInputAndObject>& SimCallbackInputs) override
-					{
-						bool bIsResimming = true;
-						if (PhysicsStep > HighestStep)
-						{
-							bIsResimming = false;
-							HighestStep = PhysicsStep;
-						}
-						ensure(bIsResimming == RewindData->IsResim()); // this would catch if IsResim is lieing to us
-
-						if (bIsResimming)
-						{
-							if (PhysicsStep == 5)
-							{
-								Proxy->GetPhysicsThreadAPI()->SetX(FVec3(0, 0, 5));
-							}
-						}
-
-						if(bIsResimming)
-						{
-							EXPECT_EQ(Proxy->GetHandle_LowLevel()->SyncState(), PhysicsStep <= 5 ? ESyncState::InSync : ESyncState::HardDesync);
-						}
-						else
-						{
-							EXPECT_EQ(Proxy->GetHandle_LowLevel()->SyncState(), ESyncState::InSync);
-						}
-					}
-
-					virtual int32 TriggerRewindIfNeeded_Internal(int32 LastCompletedStep) override
-					{
-						if (LastCompletedStep == ResimEndFrame)
-						{
-							return ResimStartFrame;
-						}
-
-						return INDEX_NONE;
-					}
-
-					int32 ResimStartFrame = 1;
-					int32 ResimEndFrame = 10;
-
-					int32 HighestStep = INDEX_NONE;
-
-				};
-
-				auto Sphere = TSharedPtr<FImplicitObject, ESPMode::ThreadSafe>(new TSphere<FReal, 3>(FVec3(0), 10));
-				auto Proxy = FSingleParticlePhysicsProxy::Create(Chaos::FPBDRigidParticle::CreateParticle());
-				Proxy->GetGameThreadAPI().SetGeometry(MoveTemp(Sphere));
-				Solver->RegisterObject(Proxy);
-
-
-				const int32 LastGameStep = 32;
-				const int32 NumPhysSteps = FMath::TruncToInt(LastGameStep / SimDt);
-
-				auto UniqueRewindCallback = MakeUnique<FRewindCallback>();
-				auto RewindCallback = UniqueRewindCallback.Get();
-				RewindCallback->Proxy = Proxy;
-				RewindCallback->RewindData = Solver->GetRewindData();
-
-				Solver->SetRewindCallback(MoveTemp(UniqueRewindCallback));
-
-				for (int Step = 0; Step <= LastGameStep; ++Step)
-				{
-					Proxy->GetGameThreadAPI().SetV(FVec3(0, 0, Step));	//dirty an unrelated property to still get an entry in the history buffer
-
-					TickSolverHelper(Solver);
-				}
-
-			});
-	}
-
-	GTEST_TEST(AllTraits, RewindTest_ResimSleepChangeRewind)
-	{
-		// Test puting object to sleep during Resim
-		TRewindHelper::TestDynamicSphere([](auto* Solver, FReal SimDt, int32 Optimization, auto Proxy, auto Sphere)
-			{
-				int32 ExpectedSleepFrame = INDEX_NONE;
-				const int32 ResimStartFrame = 1;
-				FRewindCallbackTestHelper* Helper = RegisterCallbackHelper(Solver, 11, ResimStartFrame);
-				Helper->ProcessInputsFunc = [&ExpectedSleepFrame, ResimStartFrame, Proxy, RewindData = Solver->GetRewindData()](const int32 PhysicsStep, bool bIsResimming)
-					{
-						if (bIsResimming)
-						{
-						if (PhysicsStep >= ResimStartFrame + 2)
-							{
-								Proxy->GetPhysicsThreadAPI()->SetObjectState(EObjectStateType::Sleeping, false, false);
-							ExpectedSleepFrame = ResimStartFrame + 3;
-							}
-							else
-							{
-								Proxy->GetPhysicsThreadAPI()->SetObjectState(EObjectStateType::Dynamic, false, false);
-							}
-							return;
-						}
-
-						for (int32 Step = ResimStartFrame; Step < PhysicsStep; ++Step)
-						{
-							const EObjectStateType OldState = RewindData->GetPastStateAtFrame(*Proxy->GetHandle_LowLevel(), Step).ObjectState();
-
-							if (ExpectedSleepFrame != INDEX_NONE && Step >= ExpectedSleepFrame)
-							{
-								EXPECT_EQ(OldState, EObjectStateType::Sleeping);
-							}
-							else
-							{
-							EXPECT_EQ(OldState, EObjectStateType::Dynamic);
-						}
-					}
-				};
-
->>>>>>> 4af6daef
 				auto& Particle = Proxy->GetGameThreadAPI();
 				Particle.SetGravityEnabled(false);
 				Particle.SetV(FVec3(0, 0, 1));
@@ -1631,11 +1458,7 @@
 					{
 						if (PhysicsStep == 3)
 						{
-<<<<<<< HEAD
-							Proxy->GetPhysicsThreadAPI()->SetAcceleration(FVec3(0, 0, 10) + Proxy->GetPhysicsThreadAPI()->Acceleration());
-=======
 							Proxy->GetPhysicsThreadAPI()->SetAcceleration(FVec3(0, 0, 10) + Proxy->GetPhysicsThreadAPI()->Acceleration(), 0);
->>>>>>> 4af6daef
 							Proxy->GetPhysicsThreadAPI()->SetAngularAcceleration(FVec3(0, 0, 10) + Proxy->GetPhysicsThreadAPI()->AngularAcceleration());
 						}
 
@@ -2334,11 +2157,7 @@
 						const FReal ExpectedValue = ZStart + ZVel * InterpolatedTime;
 					//	const FReal TargetValue = ZStart + ZVel * NextSimStepTime;
 
-<<<<<<< HEAD
-						if(!Proxy->GetInterpolationData().IsResimSmoothing())
-=======
 						if (Proxy->GetInterpolationData().IsErrorSmoothing())
->>>>>>> 4af6daef
 						{
 #if !RENDERINTERP_ERRORVELOCITYSMOOTHING
 							const FReal CorrectionStep = Particle.X()[2] - PrevZ;
@@ -2353,10 +2172,6 @@
 						}
 						else
 						{
-<<<<<<< HEAD
-							//exponential decay from current state to target
-							EXPECT_NEAR(Particle.X()[2], FMath::Lerp(PrevZ, ExpectedValue, Chaos::ResimInterpStrength), 1e-2);
-=======
 							if (!!LastCorrectionStep)
 							{
 								// Correction is now done, check if the object arrived at the current position by the correction or if it was snapped into place via not doing correction anymore
@@ -2366,7 +2181,6 @@
 
 							//no resim interpolation, just simple value interpolation
 							EXPECT_NEAR(Particle.X()[2], ExpectedValue, 1e-2);
->>>>>>> 4af6daef
 						}
 					}
 				}
@@ -2419,11 +2233,7 @@
 
 			{
 				auto& Particle = Proxy->GetGameThreadAPI();
-<<<<<<< HEAD
-				Solver->GetEvolution()->GetGravityForces().SetAcceleration(FVec3(0, 0, -1));
-=======
 				Solver->GetEvolution()->GetGravityForces().SetAcceleration(FVec3(0, 0, -1), 0);
->>>>>>> 4af6daef
 				Particle.SetGravityEnabled(true);
 				Particle.SetX(FVec3(0, 0, 100));
 
@@ -4451,11 +4261,7 @@
 		const auto InitLambda = [&SmallBox, &Box, NumParticles](auto& Solver, const TArray<int32>* Mapping)
 		{
 			auto MappingHelper = [Mapping](const int32 Idx) { return Mapping ? (*Mapping)[Idx] : Idx; };
-<<<<<<< HEAD
-			Solver->GetEvolution()->GetGravityForces().SetAcceleration(FVec3(0, 0, -980));
-=======
 			Solver->GetEvolution()->GetGravityForces().SetAcceleration(FVec3(0, 0, -980), 0);
->>>>>>> 4af6daef
 			TArray<FPhysicsActorHandle> Storage;
 			for (int Idx = 0; Idx < NumParticles; ++Idx)
 			{
