--- conflicted
+++ resolved
@@ -51,13 +51,6 @@
 		return Solver;
 	}
 
-<<<<<<< HEAD
-			// Make a solver
-			auto* Solver = Module->CreateSolver<TypeParam>(nullptr);
-			InitSolverSettings(Solver);
-
-			Solver->EnableRewindCapture(20, !!Optimization);
-=======
 	struct TRewindHelper
 	{
 		template <typename TLambda>
@@ -92,7 +85,6 @@
 
 					Particle.SetGeometry(Sphere);
 					Solver->RegisterObject(Proxy);
->>>>>>> 3aae9151
 
 					Lambda(Solver, SimDt, Optimization, Proxy, Sphere.Get());
 
@@ -195,16 +187,8 @@
 				return RewindToStep;
 			}
 
-<<<<<<< HEAD
-			// Make a solver
-			auto* Solver = Module->CreateSolver<TypeParam>(nullptr);
-			InitSolverSettings(Solver);
-
-			Solver->EnableRewindCapture(20, !!Optimization);
-=======
 			return INDEX_NONE;
 		}
->>>>>>> 3aae9151
 
 		virtual void PreResimStep_Internal(int32 Step, bool bFirst) override
 		{
@@ -359,20 +343,12 @@
 				auto& Particle = Proxy->GetGameThreadAPI();
 			const int32 LastGameStep = 20;
 
-<<<<<<< HEAD
-			// Make a solver
-			auto* Solver = Module->CreateSolver<TypeParam>(nullptr);
-			InitSolverSettings(Solver);
-
-			Solver->EnableRewindCapture(20, !!Optimization);
-=======
 			for (int Step = 0; Step <= LastGameStep; ++Step)
 			{
 				//sim-writable property that changes every step
 					Particle.AddForce(FVec3(0, 0, Step + 1));
 				TickSolverHelper(Solver);
 			}
->>>>>>> 3aae9151
 
 			const FRewindData* RewindData = Solver->GetRewindData();
 
@@ -470,28 +446,9 @@
 	{
 		TRewindHelper::TestDynamicSphere([](auto* Solver, FReal SimDt, int32 Optimization, auto Proxy, auto Sphere)
 		{
-<<<<<<< HEAD
-			if(TypeParam::IsRewindable() == false){ return; }
-			auto Sphere = TSharedPtr<FImplicitObject,ESPMode::ThreadSafe>(new TSphere<float,3>(TVector<float,3>(0),10));
-			auto Box = TSharedPtr<FImplicitObject,ESPMode::ThreadSafe>(new TBox<float,3>(FVec3(0),FVec3(1)));
-			auto Box2 = TSharedPtr<FImplicitObject,ESPMode::ThreadSafe>(new TBox<float,3>(FVec3(2),FVec3(3)));
-
-			FChaosSolversModule* Module = FChaosSolversModule::GetModule();
-
-			// Make a solver
-			auto* Solver = Module->CreateSolver<TypeParam>(nullptr);
-			InitSolverSettings(Solver);
-
-			Solver->EnableRewindCapture(20, !!Optimization);
-
-
-			// Make particles
-			auto Particle = TKinematicGeometryParticle<float,3>::CreateParticle();
-=======
 				auto& Particle = Proxy->GetGameThreadAPI();
 			auto Box = TSharedPtr<FImplicitObject, ESPMode::ThreadSafe>(new TBox<FReal, 3>(FVec3(0), FVec3(1)));
 			auto Box2 = TSharedPtr<FImplicitObject, ESPMode::ThreadSafe>(new TBox<FReal, 3>(FVec3(2), FVec3(3)));
->>>>>>> 3aae9151
 
 			const int32 LastGameStep = 20;
 
@@ -555,32 +512,10 @@
 	{
 		TRewindHelper::TestDynamicSphere([](auto* Solver, FReal SimDt, int32 Optimization, auto Proxy, auto Sphere)
 		{
-<<<<<<< HEAD
-			if(TypeParam::IsRewindable() == false){ return; }
-			auto Sphere = TSharedPtr<FImplicitObject,ESPMode::ThreadSafe>(new TSphere<float,3>(TVector<float,3>(0),10));
-
-			FChaosSolversModule* Module = FChaosSolversModule::GetModule();
-
-			// Make a solver
-			auto* Solver = Module->CreateSolver<TypeParam>(nullptr);
-			InitSolverSettings(Solver);
-
-			Solver->EnableRewindCapture(20, !!Optimization);
-
-
-			// Make particles
-			auto Particle = TPBDRigidParticle<float,3>::CreateParticle();
-
-			Particle->SetGeometry(Sphere);
-			Solver->RegisterObject(Particle.Get());
-			Particle->SetGravityEnabled(true);
-			Particle->SetX(FVec3(0,0,100));
-=======
 				auto& Particle = Proxy->GetGameThreadAPI();
 				Solver->GetEvolution()->GetGravityForces().SetAcceleration(FVec3(0, 0, -1));
 				Particle.SetGravityEnabled(true);
 				Particle.SetX(FVec3(0, 0, 100));
->>>>>>> 3aae9151
 
 			const int32 LastGameStep = 20;
 				for (int Step = 0; Step <= LastGameStep; ++Step)
@@ -636,13 +571,6 @@
 		int OutCounter;
 	};
 
-<<<<<<< HEAD
-			// Make a solver
-			auto* Solver = Module->CreateSolver<TypeParam>(nullptr);
-			InitSolverSettings(Solver);
-
-			Solver->EnableRewindCapture(20, !!Optimization);
-=======
 	GTEST_TEST(AllTraits, RewindTest_SimCallbackInputsOutputs)
 	{
 		TRewindHelper::TestDynamicSphere([](auto* Solver, FReal SimDt, int32 Optimization, auto Proxy, auto Sphere)
@@ -655,7 +583,6 @@
 						GetProducerOutputData_Internal().OutCounter = TriggerCount++;
 					}
 				};
->>>>>>> 3aae9151
 
 				struct FRewindCallback : public IRewindCallback
 				{
@@ -792,15 +719,7 @@
 						: NumPhysicsSteps(InNumPhysicsSteps)
 					{
 
-<<<<<<< HEAD
-			// Make a solver
-			auto* Solver = Module->CreateSolver<TypeParam>(nullptr);
-			InitSolverSettings(Solver);
-
-			Solver->EnableRewindCapture(20, !!Optimization);
-=======
-					}
->>>>>>> 3aae9151
+					}
 
 					TArray<int32> InCounters;
 					int32 NumPhysicsSteps;
@@ -975,22 +894,12 @@
 		{
 			const int32 LastGameStep = 20;
 
-<<<<<<< HEAD
-			FChaosSolversModule* Module = FChaosSolversModule::GetModule();
-
-			// Make a solver
-			auto* Solver = Module->CreateSolver<TypeParam>(nullptr);
-			InitSolverSettings(Solver);
-
-			Solver->EnableRewindCapture(20, !!Optimization);
-=======
 			{
 				auto& Particle = Proxy->GetGameThreadAPI();
 				Solver->GetEvolution()->GetGravityForces().SetAcceleration(FVec3(0, 0, -1));
 				Particle.SetGravityEnabled(true);
 				Particle.SetX(FVec3(0, 0, 100));
 				Particle.SetResimType(EResimType::ResimAsSlave);
->>>>>>> 3aae9151
 
 				for (int Step = 0; Step <= LastGameStep; ++Step)
 				{
@@ -1070,14 +979,6 @@
 						Particle.SetV(FVec3(0, 0, 0));
 					}
 
-<<<<<<< HEAD
-			// Make a solver
-			auto* Solver = Module->CreateSolver<TypeParam>(nullptr);
-			InitSolverSettings(Solver);
-
-			Solver->EnableRewindCapture(20, !!Optimization);
-
-=======
 					TickSolverHelper(Solver);
 				}
 			}
@@ -1087,7 +988,6 @@
 			FRewindData* RewindData = Solver->GetRewindData();
 			RewindData->RewindToFrame(0);
 			Solver->DisableAsyncMode();	//during resim we sim directly at fixed dt
->>>>>>> 3aae9151
 
 			const int32 LastSimStep = LastGameStep / SimDt;
 			//make sure recorded data is still valid even at head
@@ -1156,23 +1056,10 @@
 		//test that we are getting as much of the history buffer as possible and that we properly wrap around
 		TRewindHelper::TestDynamicSphere([](auto* Solver, FReal SimDt, int32 Optimization, auto Proxy, auto Sphere)
 		{
-<<<<<<< HEAD
-			if(TypeParam::IsRewindable() == false){ return; }
-			auto Sphere = TSharedPtr<FImplicitObject,ESPMode::ThreadSafe>(new TSphere<float,3>(TVector<float,3>(0),10));
-
-			FChaosSolversModule* Module = FChaosSolversModule::GetModule();
-
-			// Make a solver
-			auto* Solver = Module->CreateSolver<TypeParam>(nullptr);
-			InitSolverSettings(Solver);
-
-			Solver->EnableRewindCapture(5 , !!Optimization);
-=======
 			auto& Particle = Proxy->GetGameThreadAPI();
 			Solver->GetEvolution()->GetGravityForces().SetAcceleration(FVec3(0, 0, -1));
 			Particle.SetGravityEnabled(true);
 			Particle.SetX(FVec3(0, 0, 100));
->>>>>>> 3aae9151
 
 			FRewindData* RewindData = Solver->GetRewindData();
 
@@ -1221,11 +1108,7 @@
 			FChaosSolversModule* Module = FChaosSolversModule::GetModule();
 
 			// Make a solver
-<<<<<<< HEAD
-			auto* Solver = Module->CreateSolver<TypeParam>(nullptr);
-=======
 			auto* Solver = Module->CreateSolver(nullptr);
->>>>>>> 3aae9151
 			InitSolverSettings(Solver);
 
 			//note: this 5 is just a suggestion, there could be more frames saved than that
@@ -1291,11 +1174,7 @@
 			FChaosSolversModule* Module = FChaosSolversModule::GetModule();
 
 			// Make a solver
-<<<<<<< HEAD
-			auto* Solver = Module->CreateSolver<TypeParam>(nullptr);
-=======
 			auto* Solver = Module->CreateSolver(nullptr);
->>>>>>> 3aae9151
 			InitSolverSettings(Solver);
 
 			Solver->EnableRewindCapture(5 , !!Optimization);
@@ -1443,11 +1322,7 @@
 			FChaosSolversModule* Module = FChaosSolversModule::GetModule();
 
 			// Make a solver
-<<<<<<< HEAD
-			auto* Solver = Module->CreateSolver<TypeParam>(nullptr);
-=======
 			auto* Solver = Module->CreateSolver(nullptr);
->>>>>>> 3aae9151
 			InitSolverSettings(Solver);
 
 			Solver->EnableRewindCapture(7, !!Optimization);
@@ -1542,18 +1417,8 @@
 			FChaosSolversModule* Module = FChaosSolversModule::GetModule();
 
 			// Make a solver
-<<<<<<< HEAD
-			auto* Solver = Module->CreateSolver<TypeParam>(nullptr);
-			InitSolverSettings(Solver);
-
-			Solver->EnableRewindCapture(7, !!Optimization);
-
-			// Make particles
-			auto Particle = TPBDRigidParticle<float,3>::CreateParticle();
-=======
 			auto* Solver = Module->CreateSolver(nullptr);
 			InitSolverSettings(Solver);
->>>>>>> 3aae9151
 
 			Solver->EnableRewindCapture(7, !!Optimization);
 
@@ -1643,11 +1508,7 @@
 			FChaosSolversModule* Module = FChaosSolversModule::GetModule();
 
 			// Make a solver
-<<<<<<< HEAD
-			auto* Solver = Module->CreateSolver<TypeParam>(nullptr);
-=======
 			auto* Solver = Module->CreateSolver(nullptr);
->>>>>>> 3aae9151
 			InitSolverSettings(Solver);
 
 			Solver->EnableRewindCapture(7, !!Optimization);
@@ -1690,13 +1551,6 @@
 				EXPECT_LE(Dynamic.X()[2], 11);
 			}
 
-<<<<<<< HEAD
-			// We may end up a bit away from the surface (dt * V), due to solving for 0 velocity and not 0 position error
-			EXPECT_GE(Dynamic->X()[2], 10);
-			EXPECT_LE(Dynamic->X()[2], 11);
-		
-=======
->>>>>>> 3aae9151
 			const int RewindStep = 5;
 			auto& Dynamic = *DynamicProxy->GetPhysicsThreadAPI();
 			auto& Kinematic = *KinematicProxy->GetPhysicsThreadAPI();
@@ -1739,13 +1593,8 @@
 #endif
 
 			// We may end up a bit away from the surface (dt * V), due to solving for 0 velocity and not 0 position error
-<<<<<<< HEAD
-			EXPECT_GE(Dynamic->X()[2],9);
-			EXPECT_LE(Dynamic->X()[2], 10);
-=======
 			EXPECT_GE(Dynamic.X()[2], 9);
 			EXPECT_LE(Dynamic.X()[2], 10);
->>>>>>> 3aae9151
 
 			Module->DestroySolver(Solver);
 		}
@@ -1760,11 +1609,7 @@
 			FChaosSolversModule* Module = FChaosSolversModule::GetModule();
 
 			// Make a solver
-<<<<<<< HEAD
-			auto* Solver = Module->CreateSolver<TypeParam>(nullptr);
-=======
 			auto* Solver = Module->CreateSolver(nullptr);
->>>>>>> 3aae9151
 			InitSolverSettings(Solver);
 			
 			Solver->EnableRewindCapture(7, !!Optimization);
@@ -1814,11 +1659,7 @@
 			FChaosSolversModule* Module = FChaosSolversModule::GetModule();
 
 			// Make a solver
-<<<<<<< HEAD
-			auto* Solver = Module->CreateSolver<TypeParam>(nullptr);
-=======
 			auto* Solver = Module->CreateSolver(nullptr);
->>>>>>> 3aae9151
 			InitSolverSettings(Solver);
 
 			Solver->EnableRewindCapture(7, !!Optimization);
@@ -1909,11 +1750,7 @@
 			FChaosSolversModule* Module = FChaosSolversModule::GetModule();
 
 			// Make a solver
-<<<<<<< HEAD
-			auto* Solver = Module->CreateSolver<TypeParam>(nullptr);
-=======
 			auto* Solver = Module->CreateSolver(nullptr);
->>>>>>> 3aae9151
 			InitSolverSettings(Solver);
 
 			Solver->EnableRewindCapture(7, !!Optimization);
@@ -1953,15 +1790,9 @@
 				}
 
 
-<<<<<<< HEAD
-
-			EXPECT_GE(Dynamic->X()[2], 10);
-			EXPECT_LE(Dynamic->X()[2], 11);
-=======
 				EXPECT_GE(Dynamic.X()[2], 10);
 				EXPECT_LE(Dynamic.X()[2], 11);
 			}
->>>>>>> 3aae9151
 
 			const int RewindStep = 5;
 
@@ -1992,13 +1823,8 @@
 #endif
 
 			// We may end up a bit away from the surface (dt * V), due to solving for 0 velocity and not 0 position error
-<<<<<<< HEAD
-			EXPECT_GE(Dynamic->X()[2],10);
-			EXPECT_LE(Dynamic->X()[2], 11);
-=======
 			EXPECT_GE(Dynamic.X()[2], 10);
 			EXPECT_LE(Dynamic.X()[2], 11);
->>>>>>> 3aae9151
 
 			Module->DestroySolver(Solver);
 		}
@@ -2014,11 +1840,7 @@
 			FChaosSolversModule* Module = FChaosSolversModule::GetModule();
 
 			// Make a solver
-<<<<<<< HEAD
-			auto* Solver = Module->CreateSolver<TypeParam>(nullptr);
-=======
 			auto* Solver = Module->CreateSolver(nullptr);
->>>>>>> 3aae9151
 			InitSolverSettings(Solver);
 
 			Solver->EnableRewindCapture(100, !!Optimization);
@@ -2061,13 +1883,6 @@
 				EXPECT_LE(Dynamic.X()[2], 6);
 			}
 
-<<<<<<< HEAD
-			// We may end up a bit away from the surface (dt * V), due to solving for 0 velocity and not 0 position error
-			EXPECT_GE(Dynamic->X()[2], 5);
-			EXPECT_LE(Dynamic->X()[2], 6);
-
-=======
->>>>>>> 3aae9151
 			const int RewindStep = 0;
 
 			FPhysicsThreadContextScope Scope(true);
@@ -2089,17 +1904,11 @@
 #endif
 			}
 
-<<<<<<< HEAD
-			// We may end up a bit away from the surface (dt * V), due to solving for 0 velocity and not 0 position error
-			EXPECT_GE(Dynamic->X()[2], 10);
-			EXPECT_LE(Dynamic->X()[2], 11);
-=======
 #if REWIND_DESYNC
 			// We may end up a bit away from the surface (dt * V), due to solving for 0 velocity and not 0 position error
 			EXPECT_GE(Dynamic.X()[2], 10);
 			EXPECT_LE(Dynamic.X()[2], 11);
 #endif
->>>>>>> 3aae9151
 
 #if REWIND_DESYNC
 			//both desync
@@ -2123,11 +1932,7 @@
 			FChaosSolversModule* Module = FChaosSolversModule::GetModule();
 
 			// Make a solver
-<<<<<<< HEAD
-			auto* Solver = Module->CreateSolver<TypeParam>(nullptr);
-=======
 			auto* Solver = Module->CreateSolver(nullptr);
->>>>>>> 3aae9151
 			InitSolverSettings(Solver);
 
 			Solver->EnableRewindCapture(100, !!Optimization);
@@ -2170,16 +1975,9 @@
 				EXPECT_LE(Dynamic.X()[2], 6);
 			}
 
-<<<<<<< HEAD
-			// We may end up a bit away from the surface (dt * V), due to solving for 0 velocity and not 0 position error
-			EXPECT_GE(Dynamic->X()[2], 5);
-			EXPECT_LE(Dynamic->X()[2], 6);
-
-=======
 			FPhysicsThreadContextScope Scope(true);
 			auto& Dynamic = *DynamicProxy->GetPhysicsThreadAPI();
 			auto& Kinematic = *KinematicProxy->GetPhysicsThreadAPI();
->>>>>>> 3aae9151
 			const int RewindStep = 0;
 
 			FRewindData* RewindData = Solver->GetRewindData();
@@ -2197,13 +1995,8 @@
 			}
 
 			// We may end up a bit away from the surface (dt * V), due to solving for 0 velocity and not 0 position error
-<<<<<<< HEAD
-			EXPECT_GE(Dynamic->X()[2], 5);
-			EXPECT_LE(Dynamic->X()[2], 6);
-=======
 			EXPECT_GE(Dynamic.X()[2], 5);
 			EXPECT_LE(Dynamic.X()[2], 6);
->>>>>>> 3aae9151
 
 #if REWIND_DESYNC
 			//dynamic slave so only kinematic desyncs
@@ -2226,11 +2019,7 @@
 			FChaosSolversModule* Module = FChaosSolversModule::GetModule();
 
 			// Make a solver
-<<<<<<< HEAD
-			auto* Solver = Module->CreateSolver<TypeParam>(nullptr);
-=======
 			auto* Solver = Module->CreateSolver(nullptr);
->>>>>>> 3aae9151
 			InitSolverSettings(Solver);
 
 			Solver->EnableRewindCapture(7, !!Optimization);
@@ -2308,11 +2097,7 @@
 			FChaosSolversModule* Module = FChaosSolversModule::GetModule();
 
 			// Make a solver
-<<<<<<< HEAD
-			auto* Solver = Module->CreateSolver<TypeParam>(nullptr);
-=======
 			auto* Solver = Module->CreateSolver(nullptr);
->>>>>>> 3aae9151
 			InitSolverSettings(Solver);
 
 			Solver->EnableRewindCapture(7, !!Optimization);
@@ -2400,11 +2185,7 @@
 			FChaosSolversModule* Module = FChaosSolversModule::GetModule();
 
 			// Make a solver
-<<<<<<< HEAD
-			auto* Solver = Module->CreateSolver<TypeParam>(nullptr);
-=======
 			auto* Solver = Module->CreateSolver(nullptr);
->>>>>>> 3aae9151
 			InitSolverSettings(Solver);
 
 			Solver->EnableRewindCapture(7, !!Optimization);
@@ -2494,11 +2275,7 @@
 			FChaosSolversModule* Module = FChaosSolversModule::GetModule();
 
 			// Make a solver
-<<<<<<< HEAD
-			auto* Solver = Module->CreateSolver<TypeParam>(nullptr);
-=======
 			auto* Solver = Module->CreateSolver(nullptr);
->>>>>>> 3aae9151
 			InitSolverSettings(Solver);
 
 			Solver->EnableRewindCapture(100, !!Optimization);
@@ -2565,13 +2342,8 @@
 #endif
 				}
 
-<<<<<<< HEAD
-				TickSolverHelper(Module,Solver);
-				EXPECT_LE(Dynamic->X()[2],10);
-=======
 				TickSolverHelper(Solver);
 				EXPECT_LE(Dynamic.X()[2], 10 + KINDA_SMALL_NUMBER);
->>>>>>> 3aae9151
 
 #if REWIND_DESYNC
 				//kinematic desync will be known at end of frame because the simulation doesn't write results (so we know right away it's a desync)
@@ -2610,11 +2382,7 @@
 		FChaosSolversModule* Module = FChaosSolversModule::GetModule();
 
 		// Make a solver
-<<<<<<< HEAD
-		auto* Solver = Module->CreateSolver<TypeParam>(nullptr);
-=======
 		auto* Solver = Module->CreateSolver(nullptr);
->>>>>>> 3aae9151
 		InitSolverSettings(Solver);
 
 		Solver->EnableRewindCapture(100,true);	//soft desync only exists when resim optimization is on
@@ -2658,15 +2426,9 @@
 			EXPECT_LE(Dynamic.X()[2], 12);
 		}
 
-<<<<<<< HEAD
-		// We may end up a bit away from the surface (dt * V), due to solving for 0 velocity and not 0 position error
-		EXPECT_GE(Dynamic->X()[2], 10);
-		EXPECT_LE(Dynamic->X()[2], 12);
-=======
 		FPhysicsThreadContextScope Scope(true);
 		auto& Dynamic = *DynamicProxy->GetPhysicsThreadAPI();
 		auto& Kinematic = *KinematicProxy->GetPhysicsThreadAPI();
->>>>>>> 3aae9151
 
 		const int RewindStep = 0;
 
@@ -2716,14 +2478,9 @@
 		EXPECT_TRUE(bEverSoft);
 
 		// We may end up a bit away from the surface (dt * V), due to solving for 0 velocity and not 0 position error
-<<<<<<< HEAD
-		EXPECT_GE(Dynamic->X()[2], 10);
-		EXPECT_LE(Dynamic->X()[2], 12);
-=======
 		EXPECT_GE(Dynamic.X()[2], 10);
 		EXPECT_LE(Dynamic.X()[2], 12);
 #endif
->>>>>>> 3aae9151
 
 		Module->DestroySolver(Solver);
 	}
@@ -2736,11 +2493,7 @@
 		FChaosSolversModule* Module = FChaosSolversModule::GetModule();
 
 		// Make a solver
-<<<<<<< HEAD
-		auto* Solver = Module->CreateSolver<TypeParam>(nullptr);
-=======
 		auto* Solver = Module->CreateSolver(nullptr);
->>>>>>> 3aae9151
 		InitSolverSettings(Solver);
 
 		Solver->EnableRewindCapture(100,true);	//soft desync only exists when resim optimization is on
@@ -2976,11 +2729,7 @@
 		FChaosSolversModule* Module = FChaosSolversModule::GetModule();
 
 		// Make a solver
-<<<<<<< HEAD
-		auto* Solver = Module->CreateSolver<TypeParam>(nullptr);
-=======
 		auto* Solver = Module->CreateSolver(nullptr);
->>>>>>> 3aae9151
 		InitSolverSettings(Solver);
 
 		TArray<FPhysicsActorHandle> Storage = InitFunc(Solver);
