// Copyright Epic Games, Inc. All Rights Reserved.

#include "CoreMinimal.h"

#include "Chaos/PBDConstraintColor.h"
#include "Chaos/PBDConstraintGraph.h"
#include "Chaos/PBDRigidsEvolution.h"
#include "Chaos/PBDRigidsEvolutionGBF.h"
#include "Chaos/PBDPositionConstraints.h"
#include "Chaos/PBDSuspensionConstraints.h"
#include "Chaos/PBDRigidDynamicSpringConstraints.h"
#include "Chaos/PBDJointConstraints.h"
#include "Chaos/Utilities.h"
#include "HeadlessChaos.h"
#include "HeadlessChaosTestUtility.h"
#include "Modules/ModuleManager.h"

namespace ChaosTest {

	using namespace Chaos;

	template<int32 T_TYPEID>
	class TMockGraphConstraints;

	template<int32 T_TYPEID>
<<<<<<< HEAD
	class TMockGraphConstraintHandle : public TIndexedContainerConstraintHandle<TMockGraphConstraints<T_TYPEID>>
	{
	public:
		TMockGraphConstraintHandle(TMockGraphConstraints<T_TYPEID>* InConstraintContainer, int32 ConstraintIndex)
			: TIndexedContainerConstraintHandle<TMockGraphConstraints<T_TYPEID>>(InConstraintContainer, ConstraintIndex)
		{
		}

		virtual void SetEnabled(bool InEnabled) {};
		virtual bool IsEnabled() const { return true; };

		static const FConstraintHandleTypeID& StaticType()
		{
			static FConstraintHandleTypeID STypeID(TEXT("FMockConstraintHandle"), &FIndexedConstraintHandle::StaticType());
			return STypeID;
		}
=======
	class TMockGraphConstraintHandle;

	struct FMockConstraint
	{
		TVec2<FGeometryParticleHandle*> ConstrainedParticles;
		bool bEnabled;
		bool bSleeping;
>>>>>>> d731a049
	};

	/**
	 * Constraint Container with minimal API required to test the Graph.
	 * We can pretend we have many constraint containers of different types
	 * by using containers with different T_TYPEIDs.
	 */
	template<int32 T_TYPEID>
<<<<<<< HEAD
	class TMockGraphConstraints : public FPBDIndexedConstraintContainer
=======
	class TMockGraphConstraints : public TPBDIndexedConstraintContainer<TMockGraphConstraints<T_TYPEID>>
>>>>>>> d731a049
	{
	public:
		using FConstraintContainerHandle = TMockGraphConstraintHandle<T_TYPEID>;

		TMockGraphConstraints()
<<<<<<< HEAD
			: FPBDIndexedConstraintContainer(FConstraintContainerHandle::StaticType())
		{
			SetContainerId(T_TYPEID);
=======
			: TPBDIndexedConstraintContainer<TMockGraphConstraints<T_TYPEID>>(FConstraintContainerHandle::StaticType())
		{
			TPBDIndexedConstraintContainer<TMockGraphConstraints<T_TYPEID>>::SetContainerId(T_TYPEID);
>>>>>>> d731a049
		}

		using FPBDConstraintContainer::GetContainerId;

		//
		// FConstraintContainer Implementation
		//
		virtual int32 GetNumConstraints() const override final { return Constraints.Num(); }
		virtual void ResetConstraints() override final {}
		virtual void AddConstraintsToGraph(FPBDIslandManager& IslandManager) override final;
		virtual void PrepareTick() override final {}
		virtual void UnprepareTick() override final {}

		//
		// TSimpleConstraintContainerSolver API - used by RBAN solvers
		//
		void AddBodies(FSolverBodyContainer& SolverBodyContainer) {}
		void GatherInput(const FReal Dt) {}
		void ScatterOutput(const FReal Dt) {}
		void ApplyPositionConstraints(const FReal Dt, const int32 It, const int32 NumIts) {}
		void ApplyVelocityConstraints(const FReal Dt, const int32 It, const int32 NumIts) {}
		void ApplyProjectionConstraints(const FReal Dt, const int32 It, const int32 NumIts) {}

		//
		// TIndexedConstraintContainerSolver API - used by World solvers
		//
		void AddBodies(const TArrayView<int32>& ConstraintIndices, FSolverBodyContainer& SolverBodyContainer) {}
		void GatherInput(const TArrayView<int32>& ConstraintIndices, const FReal Dt) {}
		void ScatterOutput(const TArrayView<int32>& ConstraintIndices, const FReal Dt) {}
		void ApplyPositionConstraints(const TArrayView<int32>& ConstraintIndices, const FReal Dt, const int32 It, const int32 NumIts) {}
		void ApplyVelocityConstraints(const TArrayView<int32>& ConstraintIndices, const FReal Dt, const int32 It, const int32 NumIts) {}
		void ApplyProjectionConstraints(const TArrayView<int32>& ConstraintIndices, const FReal Dt, const int32 It, const int32 NumIts) {}

		TVec2<FGeometryParticleHandle*> ConstrainedParticles(const int32 ConstraintIndex) const
		{
			return Constraints[ConstraintIndex].ConstrainedParticles;
		}

		void AddConstraint(const TVec2<FGeometryParticleHandle*>& InConstraintedParticles)
		{
			Constraints.Emplace(FMockConstraint({ InConstraintedParticles, true, false }));
			Handles.Emplace(HandleAllocator.AllocHandle(this, Handles.Num()));
		}

		// Veryify that all constraints in the set are independen (no two reference the same particle). Used to validate coloring.
		bool AreConstraintsIndependent(const TArray<FConstraintHandle*>& InConstraintHandles)
		{
			bool bIsValid = true;
			TSet<const FGeometryParticleHandle*> ParticleSet;
			for (FConstraintHandle* ConstraintHandle : InConstraintHandles)
			{
				const int32 ConstraintIndex = ConstraintHandle->As<FConstraintContainerHandle>()->GetConstraintIndex();
				FMockConstraint& Constraint = Constraints[ConstraintIndex];
<<<<<<< HEAD
				if (ParticleSet.Contains(Constraint.ConstrainedParticles[0]) && !InParticles.HasInfiniteMass(Constraint.ConstrainedParticles[0]))
=======
				FConstGenericParticleHandle Particle0 = Constraint.ConstrainedParticles[0];
				FConstGenericParticleHandle Particle1 = Constraint.ConstrainedParticles[1];
				if (ParticleSet.Contains(Particle0->Handle()) && Particle0->IsDynamic())
>>>>>>> d731a049
				{
					bIsValid = false;
				}
				if (ParticleSet.Contains(Particle1->Handle()) && Particle1->IsDynamic())
				{
					bIsValid = false;
				}
				ParticleSet.Add(Particle0->Handle());
				ParticleSet.Add(Particle1->Handle());
			}
			return bIsValid;
		}


		TArray<FMockConstraint> Constraints;
		TArray<FConstraintContainerHandle*> Handles;
		TConstraintHandleAllocator<TMockGraphConstraints<T_TYPEID>> HandleAllocator;
	};

	template<int32 T_TYPEID>
	class TMockGraphConstraintHandle : public TIndexedContainerConstraintHandle<TMockGraphConstraints<T_TYPEID>>
	{
	protected:
		using Base = TIndexedContainerConstraintHandle<TMockGraphConstraints<T_TYPEID>>;
		using Base::ConcreteContainer;
	public:
		using Base::GetConstraintIndex;

	public:

		TMockGraphConstraintHandle(TMockGraphConstraints<T_TYPEID>* InConstraintContainer, int32 ConstraintIndex)
			: TIndexedContainerConstraintHandle<TMockGraphConstraints<T_TYPEID>>(InConstraintContainer, ConstraintIndex)
		{
		}

		virtual void SetEnabled(bool InEnabled) override
		{
<<<<<<< HEAD
			bool bIsValid = true;
			TSet<TGeometryParticleHandle<FReal, 3>*> ParticleSet;
			for (FConstraintHandle* ConstraintHandle : InConstraintHandles)
			{
				const int32 ConstraintIndex = ConstraintHandle->As<FConstraintContainerHandle>()->GetConstraintIndex();
				FMockConstraint& Constraint = Constraints[ConstraintIndex];
				TGeometryParticleHandle<FReal, 3>* Particle0 = Particles[Constraint.ConstrainedParticles[0]];
				if (ParticleSet.Contains(Particle0) && Particle0->CastToRigidParticle() && Particle0->ObjectState() == EObjectStateType::Dynamic)
				{
					bIsValid = false;
				}
=======
			ConcreteContainer()->Constraints[GetConstraintIndex()].bEnabled = InEnabled;
		};
>>>>>>> d731a049

		virtual bool IsEnabled() const override
		{
			return ConcreteContainer()->Constraints[GetConstraintIndex()].bEnabled;
		};

		virtual void SetIsSleeping(bool bInSleeping) override
		{
			ConcreteContainer()->Constraints[GetConstraintIndex()].bSleeping = bInSleeping;
		}

		virtual bool IsSleeping() const override
		{
			return ConcreteContainer()->Constraints[GetConstraintIndex()].bSleeping;
		}

		virtual FParticlePair GetConstrainedParticles() const override { return ConcreteContainer()->Constraints[GetConstraintIndex()].ConstrainedParticles; }

		static const FConstraintHandleTypeID& StaticType()
		{
			static FConstraintHandleTypeID STypeID(TEXT("FMockConstraintHandle"), &FIndexedConstraintHandle::StaticType());
			return STypeID;
		}
	};

	template<int32 T_TYPEID>
	void TMockGraphConstraints<T_TYPEID>::AddConstraintsToGraph(FPBDIslandManager& IslandManager)
	{
		for (TMockGraphConstraintHandle<T_TYPEID>* Handle : Handles)
		{
			IslandManager.AddConstraint(GetContainerId(), Handle, Handle->GetConstrainedParticles());
		}
	}


	template class TMockGraphConstraints<0>;
	template class TMockGraphConstraints<1>;

	void GraphIslands()
	{
		// Create some dynamic particles - doesn't matter what position or other state they have
		TArray<TGeometryParticleHandle<FReal, 3>*> AllParticles;

		FParticleUniqueIndicesMultithreaded UniqueIndices;
		FPBDRigidsSOAs SOAs(UniqueIndices);
		TArray<TPBDRigidParticleHandle<FReal,3>*> Dynamics = SOAs.CreateDynamicParticles(17);
		for (auto Dyn : Dynamics) { AllParticles.Add(Dyn);}

		// Make a static particle. Islands should not merge across these.
		TArray<TGeometryParticleHandle<FReal, 3>*> Statics = SOAs.CreateStaticParticles(1);
		AllParticles.Append(Statics);

		Dynamics = SOAs.CreateDynamicParticles(3);
		for (auto Dyn : Dynamics) { AllParticles.Add(Dyn);}
		
		// Create some constraints between the particles
		TArray<TVec2<int32>> ConstrainedParticles0 =
		{
			//
			{0, 1},
			{0, 2},
			{0, 3},
			{3, 4},
			{3, 5},
			{6, 4},
			//
			{8, 7},
			{8, 9},
			//
			{13, 18},
			//
			{20, 17},
		};

		TArray<TVec2<int32>> ConstrainedParticles1 =
		{
			//
			{0, 1},
			{2, 1},
			//
			{9, 10},
			{11, 10},
			{11, 13},
			//
			{14, 15},
			{16, 14},
			{17, 14},
		};

		TMockGraphConstraints<0> ConstraintsOfType0;
		for (const auto& ConstrainedParticles : ConstrainedParticles0)
		{
			ConstraintsOfType0.AddConstraint({ AllParticles[ConstrainedParticles[0]], AllParticles[ConstrainedParticles[1]] });
		}

		TMockGraphConstraints<1> ConstraintsOfType1;
		for (const auto& ConstrainedParticles : ConstrainedParticles1)
		{
			ConstraintsOfType0.AddConstraint({ AllParticles[ConstrainedParticles[0]], AllParticles[ConstrainedParticles[1]] });
		}

		// Set up the particle graph
		FPBDConstraintGraph Graph;
<<<<<<< HEAD
		Graph.InitializeGraph(SOAs.GetNonDisabledDynamicView());
=======
		Graph.AddConstraintContainer(ConstraintsOfType0);
		Graph.AddConstraintContainer(ConstraintsOfType1);
>>>>>>> d731a049

		for (FGeometryParticleHandle* Particle : AllParticles)
		{
			Graph.AddParticle(Particle);
		}

<<<<<<< HEAD
		Graph.ReserveConstraints(ConstraintsOfType1.NumConstraints());
		for (int32 ConstraintIndex = 0; ConstraintIndex < ConstraintsOfType1.NumConstraints(); ++ConstraintIndex)
		{
			TVec2<int32> Indices = ConstraintsOfType1.ConstraintParticleIndices(ConstraintIndex);
			Graph.AddConstraint(1, ConstraintsOfType1.Handles[ConstraintIndex], TVec2<TGeometryParticleHandle<FReal, 3>*>(AllParticles[Indices[0]], AllParticles[Indices[1]]));
		}
		
		// Generate the constraint/particle islands
		Graph.UpdateIslands(SOAs.GetNonDisabledDynamicView(), SOAs,2);
=======
		Graph.InitializeGraph(SOAs.GetNonDisabledDynamicView());

		ConstraintsOfType0.AddConstraintsToGraph(Graph);
		ConstraintsOfType1.AddConstraintsToGraph(Graph);

		Graph.UpdateIslands(SOAs);
>>>>>>> d731a049
		
		// Islands should be end up with the following particles (note: particle 17 is infinite mass and is referenced by multiple islands, but
		// is not included in the list of island particles)
		TArray<TSet<TGeometryParticleHandle<FReal, 3>*>> ExpectedIslandParticles = {
			{AllParticles[0], AllParticles[1], AllParticles[2], AllParticles[3], AllParticles[4], AllParticles[5], AllParticles[6]},
			{AllParticles[7], AllParticles[8], AllParticles[9], AllParticles[10], AllParticles[11], AllParticles[13], AllParticles[18]},
			{AllParticles[12]},
			{AllParticles[14], AllParticles[15], AllParticles[16]},
			{AllParticles[19]},
			{AllParticles[20]},
		};

		// Get the Island indices which map to the ExpectedIslandParticles
		const TArray<int32> CalculatedIslandIndices =
		{
			AllParticles[0]->CastToRigidParticle()->IslandIndex(),
			AllParticles[7]->CastToRigidParticle()->IslandIndex(),
			AllParticles[12]->CastToRigidParticle()->IslandIndex(),
			AllParticles[14]->CastToRigidParticle()->IslandIndex(),
			AllParticles[19]->CastToRigidParticle()->IslandIndex(),
			AllParticles[20]->CastToRigidParticle()->IslandIndex(),
		};

		// All non-static partcles should still be Active
		EXPECT_EQ(SOAs.GetActiveParticlesView().Num(), 20);
		for (auto& Particle : SOAs.GetActiveParticlesView())
		{
			EXPECT_NE(Particle.Handle(), AllParticles[17]);
		}
		
		// Each calculated island should contain the particles we expected and no others
		for (int32 ExpectedIslandIndex = 0; ExpectedIslandIndex < ExpectedIslandParticles.Num(); ++ExpectedIslandIndex)
		{
			const int32 CalculatedIslandIndex = CalculatedIslandIndices[ExpectedIslandIndex];
			TArrayView<FPBDIslandParticle> CalculatedIslandParticles = Graph.GetIsland(CalculatedIslandIndex)->GetParticles();

			EXPECT_EQ(CalculatedIslandParticles.Num(), ExpectedIslandParticles[ExpectedIslandIndex].Num());
			for (FPBDIslandParticle& CalculatedIslandParticle : CalculatedIslandParticles)
			{
				EXPECT_TRUE(ExpectedIslandParticles[ExpectedIslandIndex].Contains(CalculatedIslandParticle.GetParticle()));
			}
		}

		Graph.Reset();
	}

	void CheckIslandIntegrity(TArray<TSet<TGeometryParticleHandle<FReal,3>*>>& ExpectedIslandParticles, const TArray<int32> CalculatedIslandIndices, FPBDConstraintGraph& Graph)
	{
		for (int32 ExpectedIslandIndex = 0; ExpectedIslandIndex < ExpectedIslandParticles.Num(); ++ExpectedIslandIndex)
		{
			const int32 CalculatedIslandIndex = CalculatedIslandIndices[ExpectedIslandIndex];
			TArrayView<FPBDIslandParticle> CalculatedIslandParticles = Graph.GetIsland(CalculatedIslandIndex)->GetParticles();

			EXPECT_EQ(CalculatedIslandParticles.Num(), ExpectedIslandParticles[ExpectedIslandIndex].Num());
			for (FPBDIslandParticle& CalculatedIslandParticle : CalculatedIslandParticles)
			{
				EXPECT_TRUE(ExpectedIslandParticles[ExpectedIslandIndex].Contains(CalculatedIslandParticle.GetParticle()));

				auto* DynParticle = CalculatedIslandParticle.GetParticle()->CastToRigidParticle();
				if (DynParticle && DynParticle->ObjectState() == EObjectStateType::Dynamic)
				{
					EXPECT_EQ(DynParticle->IslandIndex(), CalculatedIslandIndex);
				}
			}
		}
	}

	struct FIterationData 
	{
		TArray<TVec2<int32>> ConstrainedParticles;

		TArray<TSet<int32>> ExpectedIslandParticleIndices;

		TArray<int32> ExpectedIslandEdges;

		TArray<TSet<TGeometryParticleHandle<FReal, 3>*>> ExpectedIslandParticles;

		TArray<int32> MaxLevel;
		TArray<int32> MaxColor;
	};

	void GraphIslandsPersistence()
	{
		// Create some dynamic particles - doesn't matter what position or other state they have
		TArray<TGeometryParticleHandle<FReal, 3>*> AllParticles;

		FParticleUniqueIndicesMultithreaded UniqueIndices;
		FPBDRigidsSOAs SOAs(UniqueIndices);
		TArray<TPBDRigidParticleHandle<FReal, 3>*> Dynamics = SOAs.CreateDynamicParticles(2);
		for (auto Dyn : Dynamics) { AllParticles.Add(Dyn); }

		// Make a static particle. Islands should not merge across these.
		TArray<TGeometryParticleHandle<FReal, 3>*> Statics = SOAs.CreateStaticParticles(1);
		AllParticles.Append(Statics);

		Dynamics = SOAs.CreateDynamicParticles(3);
		for (auto Dyn : Dynamics) { AllParticles.Add(Dyn); }

		//////////////////////////////////////////////////////////////////////////
		// Iteration 0
		TArray<FIterationData> IterationData;

		FIterationData Data0;
		Data0.ExpectedIslandParticleIndices = {
			{0},
			{1},
			{3},
			{4},
			{5},
		};

		Data0.ExpectedIslandEdges = {
			0,
			0,
			0,
			0,
			0
		};

		Data0.MaxLevel = { -1, -1, -1, -1, -1 };
		Data0.MaxColor = { -1, -1, -1, -1, -1 };

		IterationData.Push(Data0);

		// NOTE: only dynamic particles are included in the generated islands
		// i.e. particle 2 will be absent

		//////////////////////////////////////////////////////////////////////////
		// Iteration 1
		FIterationData Data1;
		Data1.ConstrainedParticles = {
			//
			{0, 1},
			{1, 2},
			//
			{3,4},
			{4,5}
		};

		// Islands should be end up with the following particles
		Data1.ExpectedIslandParticleIndices = {
			{0,1},
			{3,4,5}
		};

		Data1.ExpectedIslandEdges = {
			2,
			2
		};

		Data1.MaxLevel = { 1, 0 };
		Data1.MaxColor = { 1, 1 };

		IterationData.Push(Data1);

		//////////////////////////////////////////////////////////////////////////
		// Iteration 2
		FIterationData Data2;
		Data2.ConstrainedParticles =
		{
			//
			{0,1},
			{1,2},
			{2,3},
			{3,4},
			{4,5}
		};

		Data2.ExpectedIslandParticleIndices = {
			{0,1},
			{3,4,5},
		};

		Data2.ExpectedIslandEdges = {
			2,
			3
		};

		Data2.MaxLevel = { 1, 2 };
		Data2.MaxColor = { 1, 1 };

		IterationData.Push(Data2);
		//////////////////////////////////////////////////////////////////////////
		// Iteration 3
		FIterationData Data3;
		Data3.ConstrainedParticles =
		{
			//
			{0,1},
			//
			{2,3},
			//
			{4,5}
		};

		Data3.ExpectedIslandParticleIndices = {
			{0,1},
			{3},
			{4,5}
		};

		Data3.ExpectedIslandEdges = {
			1,
			1,
			1
		};

		Data3.MaxLevel = { 0, 0, 0 };
		Data3.MaxColor = { 0, 0, 0 };

		IterationData.Push(Data3);
		//////////////////////////////////////////////////////////////////////////
		// Iteration 4
		FIterationData Data4;
		Data4.ConstrainedParticles =
		{
			//
			{0,1},
			//
			{2,3},
		};

		Data4.ExpectedIslandParticleIndices = {
			{0,1},
			{3},
			{4},
			{5}
		};

		Data4.ExpectedIslandEdges = {
			1,
			1,
			0,
			0
		};

		Data4.MaxLevel = { 0, 0, -1, -1 };
		Data4.MaxColor = { 0, 0, -1, -1 };

		IterationData.Push(Data4);
		//////////////////////////////////////////////////////////////////////////
		// Iteration 5
		FIterationData Data5;
		Data5.ConstrainedParticles =
		{
			//
			{0,2},
			//
			{3,2},
		};

		Data5.ExpectedIslandParticleIndices = {
			{1},
			{0},
			{3},
			{4},
			{5}
		};

		Data5.ExpectedIslandEdges = {
			0,
			1,
			1,
			0,
			0
		};

		Data5.MaxLevel = { -1, 0, 0, -1, -1 };
		Data5.MaxColor = { -1, 0, 0, -1, -1 };

		IterationData.Push(Data5);
		////////////////////////////////////////////////

		for (int Iteration = 0; Iteration < IterationData.Num(); Iteration++)
		{
			FIterationData& IterData = IterationData[Iteration];
<<<<<<< HEAD
			
=======

			FPBDConstraintGraph Graph;
			//FPBDConstraintColor GraphColor;
			const int32 ContainerId = 0;

>>>>>>> d731a049
			// convert ExpectedIslandParticleIndices to ExpectedIslandParticles for ease of later comparison
			for (int32 I = 0; I < IterData.ExpectedIslandParticleIndices.Num(); I++)
			{
				const TSet<int32>& Set = IterData.ExpectedIslandParticleIndices[I];

				TSet<TGeometryParticleHandle<FReal, 3>*> HandlesSet;
				for (int32 Index : Set)
				{
					HandlesSet.Add(AllParticles[Index]);
					Graph.AddParticle(AllParticles[Index]);
				}
				IterData.ExpectedIslandParticles.Add(HandlesSet);
			}
<<<<<<< HEAD
			FPBDConstraintGraph Graph;
			FPBDConstraintColor GraphColor;
			const int32 ContainerId = 0;

			// Set up the particle graph
			Graph.InitializeGraph(SOAs.GetNonDisabledDynamicView());
=======
>>>>>>> d731a049

			// add constraints
			TMockGraphConstraints<0> ConstraintsOfType0;
			Graph.AddConstraintContainer(ConstraintsOfType0);

			for (const auto& ConstrainedParticles : IterData.ConstrainedParticles)
			{
				ConstraintsOfType0.AddConstraint({ AllParticles[ConstrainedParticles[0]],AllParticles[ConstrainedParticles[1]] });
			}

			// Generate the constraint/particle islands
<<<<<<< HEAD
			Graph.UpdateIslands(SOAs.GetNonDisabledDynamicView(), SOAs, 1);

			// Check the number of islands
			EXPECT_EQ(IterData.ExpectedIslandParticleIndices.Num(), Graph.NumIslands());

			// Compute levels and colors
			Graph.GetIslandGraph()->InitSorting();

			Graph.GetIslandGraph()->ComputeLevels(ContainerId);
			Graph.GetIslandGraph()->ComputeColors(ContainerId, 0);

			// Assign color to constraints
			GraphColor.InitializeColor(Graph);
			for (int32 IslandIndex = 0; IslandIndex < Graph.NumIslands(); ++IslandIndex)
			{
				GraphColor.ComputeColor(1/*Dt*/, IslandIndex, Graph, ContainerId);
			}
=======
			Graph.InitializeGraph(SOAs.GetNonDisabledDynamicView());

			ConstraintsOfType0.AddConstraintsToGraph(Graph);

			Graph.UpdateIslands(SOAs);

			// Check the number of islands
			EXPECT_EQ(IterData.ExpectedIslandParticleIndices.Num(), Graph.NumIslands());

			// Assign color to constraints
			//GraphColor.InitializeColor(Graph);
			//for (int32 IslandIndex = 0; IslandIndex < Graph.NumIslands(); ++IslandIndex)
			//{
			//	GraphColor.ComputeColor(1/*Dt*/, IslandIndex, Graph, ContainerId);
			//}
>>>>>>> d731a049

			// get the generated island indices
			TArray<int32> CalculatedIslandIndices;
			for (TSet<int32>& EIP : IterData.ExpectedIslandParticleIndices)
			{	
				auto SetAsArray = EIP.Array();
				int32 FoundIsland = INDEX_NONE;
				for (int32 ParticleIdx : SetAsArray)
				{
					auto RigidParticle = AllParticles[ParticleIdx]->CastToRigidParticle();
					if (RigidParticle && RigidParticle->ObjectState() == EObjectStateType::Dynamic)
					{
						if (FoundIsland == INDEX_NONE)
						{
							FoundIsland = RigidParticle->IslandIndex();
							CalculatedIslandIndices.Push(FoundIsland);
						}
						else
						{
							EXPECT_EQ(FoundIsland, RigidParticle->IslandIndex());
						}
					}
				}
				check(FoundIsland != INDEX_NONE);
			}

			// check the number of edges matches what we are expecting for this island
			int Index = 0;
			for (int32 Island : CalculatedIslandIndices)
			{
<<<<<<< HEAD
				const TArray<FConstraintHandleHolder>& IslandConstraints = Graph.GetIslandConstraints(Island);
=======
				TArrayView<FPBDIslandConstraint> IslandConstraints = Graph.GetIsland(Island)->GetConstraints(ContainerId);
>>>>>>> d731a049
				EXPECT_EQ(IslandConstraints.Num(), IterData.ExpectedIslandEdges[Index++]);
			}

			CheckIslandIntegrity(IterData.ExpectedIslandParticles, CalculatedIslandIndices, Graph);

			// check level/color integrity
<<<<<<< HEAD
			Index = 0;
			for (int32 Island : CalculatedIslandIndices)
			{
				const int32 MaxLevel = GraphColor.GetIslandMaxLevel(Island);
				const int32 MaxColor = GraphColor.GetIslandMaxColor(Island);

				EXPECT_EQ(IterData.MaxLevel[Index], MaxLevel);
				EXPECT_EQ(IterData.MaxColor[Index], MaxColor);
				
				EXPECT_EQ(FMath::Max(0,IterData.MaxLevel[Index]), FMath::Max(0,Graph.GetIslandGraph()->GraphIslands[Graph.GetGraphIndex(Island)].MaxLevels));
				EXPECT_EQ(FMath::Max(0,IterData.MaxColor[Index]), FMath::Max(0,Graph.GetIslandGraph()->GraphIslands[Graph.GetGraphIndex(Island)].MaxColors));
				
				++Index;
			}
			Graph.ResetIndices();
=======
			//Index = 0;
			//for (int32 Island : CalculatedIslandIndices)
			//{
			//	const int32 MaxLevel = GraphColor.GetIslandMaxLevel(Island);
			//	const int32 MaxColor = GraphColor.GetIslandMaxColor(Island);

			//	EXPECT_EQ(IterData.MaxLevel[Index], MaxLevel);
			//	EXPECT_EQ(IterData.MaxColor[Index], MaxColor);
			//	
			//	EXPECT_EQ(FMath::Max(0,IterData.MaxLevel[Index]), FMath::Max(0,Graph.GetIslandGraph()->GraphIslands[Graph.GetGraphIndex(Island)].MaxLevels));
			//	EXPECT_EQ(FMath::Max(0,IterData.MaxColor[Index]), FMath::Max(0,Graph.GetIslandGraph()->GraphIslands[Graph.GetGraphIndex(Island)].MaxColors));
			//	
			//	++Index;
			//}

			Graph.EndTick();
			Graph.Reset();
>>>>>>> d731a049
		}
	}

	void HelpTickConstraints(FPBDRigidsSOAs& SOAs, const TArray<TPBDRigidParticleHandle<FReal, 3>*>& Particles,
		FPBDConstraintGraph& Graph, TMockGraphConstraints<0> Constraints,
		const TArrayCollectionArray<TSerializablePtr<FChaosPhysicsMaterial>>& PhysicsMaterials,
		const THandleArray<FChaosPhysicsMaterial>& PhysicalMaterials)
	{

		SOAs.ClearTransientDirty();
<<<<<<< HEAD
		Graph.InitializeGraph(SOAs.GetNonDisabledDynamicView());
=======
>>>>>>> d731a049

		Graph.InitializeGraph(SOAs.GetNonDisabledDynamicView());

		Constraints.AddConstraintsToGraph(Graph);

<<<<<<< HEAD
		Graph.UpdateIslands(SOAs.GetNonDisabledDynamicView(),SOAs, 1);
=======
		Graph.UpdateIslands(SOAs);
>>>>>>> d731a049
		for (int32 IslandIndex = 0; IslandIndex < Graph.NumIslands(); ++IslandIndex)
		{
			const bool bSleeped = Graph.SleepInactive(IslandIndex,PhysicsMaterials,PhysicalMaterials);

			if(bSleeped)
			{
				for(FPBDIslandParticle& Particle : Graph.GetIsland(IslandIndex)->GetParticles())
				{
					SOAs.DeactivateParticle(Particle.GetParticle());
				}

				Graph.SleepIsland(SOAs, IslandIndex);
			}
		}

		Graph.EndTick();
	}

	bool ContainsHelper(const TParticleView<TPBDRigidParticles<FReal,3>>& View,const TGeometryParticleHandle<FReal,3>* InParticle)
	{
		for(auto& Particle : View)
		{
			if(Particle.Handle() == InParticle)
			{
				return true;
			}
		}
		return false;
	}

	/**
	 * Create some constrained sets of particles, some of which meet the sleep criteria, and 
	 * verify that they sleep when expected while the others do not.
	 */
	
	void GraphSleep()
	{
		for(int SleepCounterThreshold = 0; SleepCounterThreshold < 5; ++SleepCounterThreshold)
		{
			TUniquePtr<FChaosPhysicsMaterial> PhysicalMaterial = MakeUnique<FChaosPhysicsMaterial>();
			PhysicalMaterial->Friction = 0;
			PhysicalMaterial->Restitution = 0;
			PhysicalMaterial->SleepingLinearThreshold = 10;
			PhysicalMaterial->SleepingAngularThreshold = 10;
			PhysicalMaterial->DisabledLinearThreshold = 0;
			PhysicalMaterial->DisabledAngularThreshold = 0;
			PhysicalMaterial->SleepCounterThreshold = SleepCounterThreshold;

			// Create some dynamic particles
			int32 NumParticles = 6;
			FParticleUniqueIndicesMultithreaded UniqueIndices;
			FPBDRigidsSOAs SOAs(UniqueIndices);
			TArray<TPBDRigidParticleHandle<FReal, 3>*> Particles = SOAs.CreateDynamicParticles(NumParticles);
			TArrayCollectionArray<TSerializablePtr<FChaosPhysicsMaterial>> PhysicsMaterials;
			THandleArray<FChaosPhysicsMaterial> PhysicalMaterials;
 			SOAs.GetParticleHandles().AddArray(&PhysicsMaterials);

			for (int32 Idx = 0; Idx < NumParticles; ++Idx)
			{
				PhysicsMaterials[Idx] = MakeSerializable(PhysicalMaterial);
			}
			// Ensure some particles will not sleep
			Particles[0]->V() = FVec3(100);
			Particles[1]->V() = FVec3(100);
			Particles[2]->V() = FVec3(100);

			// Ensure others will sleep but only if sleep threshold is actually considered
			Particles[3]->V() = FVec3(1);
			Particles[4]->V() = FVec3(1);

			// Create some constraints between the particles
			TArray<TVec2<int32>> ConstrainedParticles =
			{
				//
				{0, 1},
				//
				{3, 4},
			};

			TMockGraphConstraints<0> Constraints;
			for (const auto& ConstrainedParticleIndices : ConstrainedParticles)
			{
				Constraints.AddConstraint({ Particles[ConstrainedParticleIndices[0]], Particles[ConstrainedParticleIndices[1]] });
			}

			FPBDConstraintGraph Graph;
			Graph.AddConstraintContainer(Constraints);
			for (FGeometryParticleHandle* Particle : Particles)
			{
				Graph.AddParticle(Particle);
			}

			for (int32 LoopIndex = 0; LoopIndex < 5 + PhysicalMaterial->SleepCounterThreshold; ++LoopIndex)
			{
				// @todo(chaos): redo this test - sleeping now used a damped velocity rather than current velocity
				// For now, this will make it work as it did before and isn't too outrageous
				for (int32 ParticleIndex = 0; ParticleIndex < NumParticles; ++ParticleIndex)
				{
					Particles[ParticleIndex]->ResetSmoothedVelocities();
				}

				HelpTickConstraints(SOAs,Particles,Graph,Constraints,PhysicsMaterials,PhysicalMaterials);
			
				// Particles 0-2 are always awake
				EXPECT_FALSE(Particles[0]->Sleeping());
				EXPECT_FALSE(Particles[1]->Sleeping());
				EXPECT_FALSE(Particles[2]->Sleeping());
				EXPECT_TRUE(ContainsHelper(SOAs.GetActiveParticlesView(), Particles[0]));
				EXPECT_TRUE(ContainsHelper(SOAs.GetActiveParticlesView(), Particles[1]));
				EXPECT_TRUE(ContainsHelper(SOAs.GetActiveParticlesView(), Particles[2]));
				// Particles 3-5 should sleep when we hit the frame count threshold and then stay asleep
				bool bSomeShouldSleep = (LoopIndex >= PhysicalMaterial->SleepCounterThreshold );
				EXPECT_EQ(Particles[3]->Sleeping(), bSomeShouldSleep);
				EXPECT_EQ(Particles[4]->Sleeping(), bSomeShouldSleep);
				EXPECT_EQ(Particles[5]->Sleeping(), bSomeShouldSleep);
				EXPECT_NE(ContainsHelper(SOAs.GetActiveParticlesView(), Particles[3]), bSomeShouldSleep);
				EXPECT_NE(ContainsHelper(SOAs.GetActiveParticlesView(), Particles[4]), bSomeShouldSleep);
				EXPECT_NE(ContainsHelper(SOAs.GetActiveParticlesView(), Particles[5]), bSomeShouldSleep);
				const bool bIsDirty = LoopIndex <= PhysicalMaterial->SleepCounterThreshold;	//dirty when active and on first frame when going to sleep
				EXPECT_EQ(ContainsHelper(SOAs.GetDirtyParticlesView(),Particles[3]),bIsDirty);
				EXPECT_EQ(ContainsHelper(SOAs.GetDirtyParticlesView(),Particles[4]),bIsDirty);
				EXPECT_EQ(ContainsHelper(SOAs.GetDirtyParticlesView(),Particles[5]),bIsDirty);
			}

			Graph.Reset();
		}
	}

	void GraphSleepMergeWakeup()
	{
		for(int SleepCounterThreshold = 0; SleepCounterThreshold < 5; ++SleepCounterThreshold)
		{
			TUniquePtr<FChaosPhysicsMaterial> PhysicalMaterial = MakeUnique<FChaosPhysicsMaterial>();
			PhysicalMaterial->Friction = 0;
			PhysicalMaterial->Restitution = 0;
			PhysicalMaterial->SleepingLinearThreshold = 10;
			PhysicalMaterial->SleepingAngularThreshold = 10;
			PhysicalMaterial->DisabledLinearThreshold = 0;
			PhysicalMaterial->DisabledAngularThreshold = 0;
			PhysicalMaterial->SleepCounterThreshold = SleepCounterThreshold;

			// Create some dynamic particles
			int32 NumParticles = 6;
			FParticleUniqueIndicesMultithreaded UniqueIndices;
			FPBDRigidsSOAs SOAs(UniqueIndices);
			TArray<TPBDRigidParticleHandle<FReal, 3>*> Particles = SOAs.CreateDynamicParticles(NumParticles);
			TArrayCollectionArray<TSerializablePtr<FChaosPhysicsMaterial>> PhysicsMaterials;
			THandleArray<FChaosPhysicsMaterial> PhysicalMaterials;
 			SOAs.GetParticleHandles().AddArray(&PhysicsMaterials);

			for (int32 Idx = 0; Idx < NumParticles; ++Idx)
			{
				PhysicsMaterials[Idx] = MakeSerializable(PhysicalMaterial);
			}
			// Ensure some particles will not sleep
			Particles[0]->V() = FVec3(100);
			Particles[1]->V() = FVec3(100);
			Particles[2]->V() = FVec3(100);

			// Ensure others will sleep but only if sleep threshold is actually considered
			Particles[3]->V() = FVec3(1);
			Particles[4]->V() = FVec3(1);

			TArray<TVec2<int32>> ConstrainedParticles =
			{
				{0, 1},
				{3, 4},
			};

			TArray<TVec2<int32>> ConstrainedParticlesOnWake =
			{
				{1,3},	//will merge islands and wake up 3,4
			};

			TMockGraphConstraints<0> Constraints;
			for (const auto& ConstrainedParticleIndices : ConstrainedParticles)
			{
				Constraints.AddConstraint({ Particles[ConstrainedParticleIndices[0]], Particles[ConstrainedParticleIndices[1]] });
			}

			FPBDConstraintGraph Graph;
			Graph.AddConstraintContainer(Constraints);
			for (FGeometryParticleHandle* Particle : Particles)
			{
				Graph.AddParticle(Particle);
			}

			const int32 WakeUpFrame = 5 + PhysicalMaterial->SleepCounterThreshold;
			for (int32 LoopIndex = 0; LoopIndex < WakeUpFrame + 5; ++LoopIndex)
			{
				// @todo(chaos): redo this test - sleeping now used a damped velocity rather than current velocity
				// For now, this will make it work as it did before and isn't too outrageous
				for (int32 ParticleIndex = 0; ParticleIndex < NumParticles; ++ParticleIndex)
				{
					Particles[ParticleIndex]->ResetSmoothedVelocities();
				}

				if (LoopIndex == WakeUpFrame)
				{
					for (const auto& ConstrainedParticleIndices : ConstrainedParticlesOnWake)
					{
						Constraints.AddConstraint({ Particles[ConstrainedParticleIndices[0]], Particles[ConstrainedParticleIndices[1]] });
					}
				}

				HelpTickConstraints(SOAs,Particles,Graph,Constraints,PhysicsMaterials,PhysicalMaterials);
			
				// Particles 0-2 are always awake
				EXPECT_FALSE(Particles[0]->Sleeping());
				EXPECT_FALSE(Particles[1]->Sleeping());
				EXPECT_FALSE(Particles[2]->Sleeping());
				EXPECT_TRUE(ContainsHelper(SOAs.GetActiveParticlesView(), Particles[0]));
				EXPECT_TRUE(ContainsHelper(SOAs.GetActiveParticlesView(), Particles[1]));
				EXPECT_TRUE(ContainsHelper(SOAs.GetActiveParticlesView(), Particles[2]));
				// Particles 3,4 should sleep when we hit the frame count threshold and then stay asleep until WakeUpFrame
				// Particle 5 should stay asleep
				bool bSomeShouldSleep = (LoopIndex >= PhysicalMaterial->SleepCounterThreshold && LoopIndex < WakeUpFrame );
				const bool b5ShouldSleep = LoopIndex >= PhysicalMaterial->SleepCounterThreshold;
				EXPECT_EQ(Particles[3]->Sleeping(), bSomeShouldSleep);
				EXPECT_EQ(Particles[4]->Sleeping(), bSomeShouldSleep);
				EXPECT_EQ(Particles[5]->Sleeping(), b5ShouldSleep);
				EXPECT_NE(ContainsHelper(SOAs.GetActiveParticlesView(), Particles[3]), bSomeShouldSleep);
				EXPECT_NE(ContainsHelper(SOAs.GetActiveParticlesView(), Particles[4]), bSomeShouldSleep);
				EXPECT_NE(ContainsHelper(SOAs.GetActiveParticlesView(), Particles[5]), b5ShouldSleep);
				const bool bIsDirty = LoopIndex <= PhysicalMaterial->SleepCounterThreshold || LoopIndex >=WakeUpFrame;	//dirty when active and on first frame when going to sleep
				const bool b5IsDirty = LoopIndex <= PhysicalMaterial->SleepCounterThreshold;
				EXPECT_EQ(ContainsHelper(SOAs.GetDirtyParticlesView(),Particles[3]),bIsDirty);
				EXPECT_EQ(ContainsHelper(SOAs.GetDirtyParticlesView(),Particles[4]),bIsDirty);
				EXPECT_EQ(ContainsHelper(SOAs.GetDirtyParticlesView(),Particles[5]),b5IsDirty);
			}

			Graph.Reset();
		}
	}

	void GraphSleepMergeSlowStillWakeup()
	{
		for(int SleepCounterThreshold = 0; SleepCounterThreshold < 5; ++SleepCounterThreshold)
		{
			TUniquePtr<FChaosPhysicsMaterial> PhysicalMaterial = MakeUnique<FChaosPhysicsMaterial>();
			PhysicalMaterial->Friction = 0;
			PhysicalMaterial->Restitution = 0;
			PhysicalMaterial->SleepingLinearThreshold = 10;
			PhysicalMaterial->SleepingAngularThreshold = 10;
			PhysicalMaterial->DisabledLinearThreshold = 0;
			PhysicalMaterial->DisabledAngularThreshold = 0;
			PhysicalMaterial->SleepCounterThreshold = SleepCounterThreshold;

			// Create some dynamic particles
			int32 NumParticles = 6;
			FParticleUniqueIndicesMultithreaded UniqueIndices;
			FPBDRigidsSOAs SOAs(UniqueIndices);
			TArray<TPBDRigidParticleHandle<FReal,3>*> Particles = SOAs.CreateDynamicParticles(NumParticles);
			TArrayCollectionArray<TSerializablePtr<FChaosPhysicsMaterial>> PhysicsMaterials;
			THandleArray<FChaosPhysicsMaterial> PhysicalMaterials;
			SOAs.GetParticleHandles().AddArray(&PhysicsMaterials);

			for(int32 Idx = 0; Idx < NumParticles; ++Idx)
			{
				PhysicsMaterials[Idx] = MakeSerializable(PhysicalMaterial);
			}
			// Ensure some particles will not sleep
			Particles[0]->V() = FVec3(100);
			Particles[1]->V() = FVec3(100);
			Particles[2]->V() = FVec3(100);

			// Ensure others will sleep but only if sleep threshold is actually considered
			Particles[3]->V() = FVec3(1);
			Particles[4]->V() = FVec3(1);

			TArray<TVec2<int32>> ConstrainedParticles =
			{
				{0,1},
				{3,4},
			};

			TArray<TVec2<int32>> ConstrainedParticlesOnWake =
			{
				{1,3},	//will merge islands and wake up 3,4
			};

			TMockGraphConstraints<0> Constraints;
			for (const auto& ConstrainedParticleIndices : ConstrainedParticles)
			{
				Constraints.AddConstraint({ Particles[ConstrainedParticleIndices[0]], Particles[ConstrainedParticleIndices[1]] });
			}

			FPBDConstraintGraph Graph;
			Graph.AddConstraintContainer(Constraints);
			for (FGeometryParticleHandle* Particle : Particles)
			{
				Graph.AddParticle(Particle);
			}
			
			const int32 MergeFrame = 5 + PhysicalMaterial->SleepCounterThreshold;
			const int32 SleepAfterMergeFrame = MergeFrame + PhysicalMaterial->SleepCounterThreshold;
			for(int32 LoopIndex = 0; LoopIndex < SleepAfterMergeFrame + 5; ++LoopIndex)
			{
				if(LoopIndex == MergeFrame)
				{
					//slow particles down to merge islands but stay asleep
					Particles[0]->V() = FVec3(1);
					Particles[1]->V() = FVec3(1);
				}

				// @todo(chaos): redo this test - sleeping now used a damped velocity rather than current velocity
				// For now, this will make it work as it did before and isn't too outrageous
				for (int32 ParticleIndex = 0; ParticleIndex < NumParticles; ++ParticleIndex)
				{
					Particles[ParticleIndex]->ResetSmoothedVelocities();
				}

				if (LoopIndex == MergeFrame)
				{
					for (const auto& ConstrainedParticleIndices : ConstrainedParticlesOnWake)
					{
						Constraints.AddConstraint({ Particles[ConstrainedParticleIndices[0]], Particles[ConstrainedParticleIndices[1]] });
					}
				}

				HelpTickConstraints(SOAs,Particles,Graph,Constraints,PhysicsMaterials,PhysicalMaterials);

				// Particle 2 is always awake
				EXPECT_FALSE(Particles[2]->Sleeping());
				EXPECT_TRUE(ContainsHelper(SOAs.GetActiveParticlesView(),Particles[2]));
			

				// Particles 0,1 are awake until MergeFrame
				const bool b12ShouldSleep = LoopIndex >= SleepAfterMergeFrame;
				EXPECT_EQ(Particles[0]->Sleeping(), b12ShouldSleep);
				EXPECT_EQ(Particles[1]->Sleeping(), b12ShouldSleep);
				EXPECT_NE(ContainsHelper(SOAs.GetActiveParticlesView(),Particles[0]),b12ShouldSleep);
				EXPECT_NE(ContainsHelper(SOAs.GetActiveParticlesView(),Particles[1]),b12ShouldSleep);
				const bool b01IsDirty = LoopIndex <= SleepAfterMergeFrame;	//dirty when active and on first frame when going to sleep;
				//EXPECT_EQ(ContainsHelper(SOAs.GetDirtyParticlesView(),Particles[0]),b01IsDirty);
				//EXPECT_EQ(ContainsHelper(SOAs.GetDirtyParticlesView(),Particles[1]),b01IsDirty);

				// Particles 3,4 should sleep when we hit the frame count threshold and then stay asleep until WakeUpFrame
					// Particle 5 should stay asleep
				bool bSomeShouldSleep = (LoopIndex >= PhysicalMaterial->SleepCounterThreshold && LoopIndex < MergeFrame) || LoopIndex >= SleepAfterMergeFrame;
				const bool b5ShouldSleep = LoopIndex >= PhysicalMaterial->SleepCounterThreshold;
				EXPECT_EQ(Particles[3]->Sleeping(),bSomeShouldSleep);
				EXPECT_EQ(Particles[4]->Sleeping(),bSomeShouldSleep);
				EXPECT_EQ(Particles[5]->Sleeping(),b5ShouldSleep);
				EXPECT_NE(ContainsHelper(SOAs.GetActiveParticlesView(),Particles[3]),bSomeShouldSleep);
				EXPECT_NE(ContainsHelper(SOAs.GetActiveParticlesView(),Particles[4]),bSomeShouldSleep);
				EXPECT_NE(ContainsHelper(SOAs.GetActiveParticlesView(),Particles[5]),b5ShouldSleep);
				const bool bIsDirty = LoopIndex <= PhysicalMaterial->SleepCounterThreshold || (LoopIndex >=MergeFrame && LoopIndex <= SleepAfterMergeFrame);	//dirty when active and on first frame when going to sleep
				const bool b5IsDirty = LoopIndex <= PhysicalMaterial->SleepCounterThreshold;
				EXPECT_EQ(ContainsHelper(SOAs.GetDirtyParticlesView(),Particles[3]),bIsDirty);
				EXPECT_EQ(ContainsHelper(SOAs.GetDirtyParticlesView(),Particles[4]),bIsDirty);
				EXPECT_EQ(ContainsHelper(SOAs.GetDirtyParticlesView(),Particles[5]),b5IsDirty);
			}

			Graph.Reset();
		}
	}


	/**
	 * Arrange particles in a MxN grid with constraints connecting adjacent pairs.
	 * Outer particles are static.
	 * Support multiple constraints between each adjacent pair.
	 * Support randomization of constraint order.
	 * Arrange particles in a grid, and create a number of constraints connecting adjacent pairs.
	 * Verify that no two same-colored constraints affect the same particle.
	 * Verify that we need no more than 2 x Node-Multiplicity + 1 colors. 
	 *
	 *        X   X   X   X   X
	 *            |   |   |
	 *        X - o - o - o - X
	 *            |   |   |
	 *        X - o - o - o - X
	 *            |   |   |
	 *        X - o - o - o - X
	 *            |   |   |
	 *        X   X   X   X   X
	 *
	 */

	void GraphColorGrid(const int32 NumParticlesX, const int32 NumParticlesY, const int32 Multiplicity, const bool bRandomize)
	{
		// Create a grid of particles
		FParticleUniqueIndicesMultithreaded UniqueIndices;
		FPBDRigidsSOAs SOAs(UniqueIndices);
		int32 NumParticles = NumParticlesX * NumParticlesY;
		TArray<TGeometryParticleHandle<FReal,3>*> AllParticles;

		for (int32 ParticleIndexY = 0; ParticleIndexY < NumParticlesY; ++ParticleIndexY)
		{
			for (int32 ParticleIndexX = 0; ParticleIndexX < NumParticlesX; ++ParticleIndexX)
			{
				if ((ParticleIndexX == 0) || (ParticleIndexX == NumParticlesX - 1) || (ParticleIndexY == 0) || (ParticleIndexY == NumParticlesY - 1))
				{
					//border so static
					AllParticles.Add(SOAs.CreateStaticParticles(1)[0]);
				}
				else
				{
					AllParticles.Add(SOAs.CreateDynamicParticles(1)[0]);
				}

				TGeometryParticleHandle<FReal, 3>* Particle = AllParticles.Last();
				Particle->X() = FVec3((FReal)ParticleIndexX * 200, (FReal)ParticleIndexY * 200, (FReal)0);
			}
		}

		// Determine which particle pairs should be constrained.
		// Connect all adjacent pairs in a grid with one or more constraints for each pair
		// making sure no two non-dynamic particles are connected to each other.
		TArray<TVec2<int32>> ConstrainedParticles;
		// X-Direction constraints
		for (int32 ParticleIndexY = 0; ParticleIndexY < NumParticlesY; ++ParticleIndexY)
		{
			for (int32 ParticleIndexX = 0; ParticleIndexX < NumParticlesX - 1; ++ParticleIndexX)
			{
				int32 ParticleIndex0 = ParticleIndexX + ParticleIndexY * NumParticlesX;
				int32 ParticleIndex1 = ParticleIndexX + ParticleIndexY * NumParticlesX + 1;

				auto RigidParticle0 = AllParticles[ParticleIndex0]->CastToRigidParticle();
				auto RigidParticle1 = AllParticles[ParticleIndex1]->CastToRigidParticle();
				if (   (RigidParticle0 && RigidParticle0->ObjectState() == EObjectStateType::Dynamic)
					|| (RigidParticle1 && RigidParticle1->ObjectState() == EObjectStateType::Dynamic))
				{
					for (int32 MultiplicityIndex = 0; MultiplicityIndex < Multiplicity; ++MultiplicityIndex)
					{
						ConstrainedParticles.Add({ ParticleIndex0, ParticleIndex1 });
					}
				}
			}
		}
		// Y-Direction Constraints
		for (int32 ParticleIndexY = 0; ParticleIndexY < NumParticlesY - 1; ++ParticleIndexY)
		{
			for (int32 ParticleIndexX = 0; ParticleIndexX < NumParticlesX; ++ParticleIndexX)
			{
				int32 ParticleIndex0 = ParticleIndexX + ParticleIndexY * NumParticlesX;
				int32 ParticleIndex1 = ParticleIndexX + (ParticleIndexY + 1) * NumParticlesX;

				auto RigidParticle0 = AllParticles[ParticleIndex0]->CastToRigidParticle();
				auto RigidParticle1 = AllParticles[ParticleIndex1]->CastToRigidParticle();
				if (   (RigidParticle0 && RigidParticle0->ObjectState() == EObjectStateType::Dynamic)
					|| (RigidParticle1 && RigidParticle1->ObjectState() == EObjectStateType::Dynamic))
				{
					for (int32 MultiplicityIndex = 0; MultiplicityIndex < Multiplicity; ++MultiplicityIndex)
					{
						ConstrainedParticles.Add({ ParticleIndex0, ParticleIndex1 });
					}
				}
			}
		}

		// Randomize the constraint order
		if (bRandomize)
		{
			FMath::RandInit((int32)354786483);
			for (int32 RandIndex = 0; RandIndex < 2 * ConstrainedParticles.Num(); ++RandIndex)
			{
				int32 Rand0 = FMath::RandRange(0, ConstrainedParticles.Num() - 1);
				int32 Rand1 = FMath::RandRange(0, ConstrainedParticles.Num() - 1);
				Swap(ConstrainedParticles[Rand0], ConstrainedParticles[Rand1]);
			}
		}

		// Generate the constraints
		TMockGraphConstraints<0> Constraints;
		for (const auto& ConstrainedParticleIndices : ConstrainedParticles)
		{
			Constraints.AddConstraint({ AllParticles[ConstrainedParticleIndices[0]], AllParticles[ConstrainedParticleIndices[1]] });
		}
		
		// Build the connectivity graph and islands
		FPBDConstraintGraph Graph;
<<<<<<< HEAD
		FPBDConstraintColor GraphColor;
		const int32 ContainerId = 0;
		
		Graph.InitializeGraph(SOAs.GetNonDisabledDynamicView());
		Graph.ReserveConstraints(Constraints.NumConstraints());
		for (int32 ConstraintIndex = 0; ConstraintIndex < Constraints.NumConstraints(); ++ConstraintIndex)
=======
		Graph.AddConstraintContainer(Constraints);
		//FPBDConstraintColor GraphColor;
		for (FGeometryParticleHandle* Particle : AllParticles)
>>>>>>> d731a049
		{
			Graph.AddParticle(Particle);
		}
<<<<<<< HEAD
		Graph.UpdateIslands(SOAs.GetNonDisabledDynamicView(), SOAs, 1);
=======

		Graph.InitializeGraph(SOAs.GetNonDisabledDynamicView());
		
		Constraints.AddConstraintsToGraph(Graph);

		Graph.UpdateIslands(SOAs);
>>>>>>> d731a049

		// It's a connected grid, so only one island
		EXPECT_EQ(Graph.NumIslands(), 1);
		
		// Assign color to constraints
<<<<<<< HEAD
		GraphColor.InitializeColor(Graph);
		for (int32 IslandIndex = 0; IslandIndex < Graph.NumIslands(); ++IslandIndex)
		{
			GraphColor.ComputeColor(1/*Dt*/, IslandIndex, Graph, ContainerId);
		}
		// Check colors
		// No constraints should appear twice in the level-color-constraint map
		// No particles should be influenced by more than one constraint in any individual level+color
		TSet<FConstraintHandle*> ConstraintUnionSet;
		for (int32 IslandIndex = 0; IslandIndex < Graph.NumIslands(); ++IslandIndex)
		{
			const typename FPBDConstraintColor::FLevelToColorToConstraintListMap& LevelToColorToConstraintListMap = GraphColor.GetIslandLevelToColorToConstraintListMap(IslandIndex);
			const int32 MaxLevel = GraphColor.GetIslandMaxLevel(IslandIndex);
			const int32 MaxColor = GraphColor.GetIslandMaxColor(IslandIndex);
			for (int32 Level = 0; Level <= MaxLevel; ++Level)
			{
				for (int Color = 0; Color <= MaxColor; ++Color)
				{
					if (LevelToColorToConstraintListMap[Level].Contains(Color))
					{
						// Build the set of constraint and particle indices for this color
						TSet<FConstraintHandle*> ConstraintSet = TSet<FConstraintHandle*>(LevelToColorToConstraintListMap[Level][Color]);

						// See if we have any constraints that were also in a prior color
						TSet<FConstraintHandle*> ConstraintIntersectSet = ConstraintUnionSet.Intersect(ConstraintSet);
						EXPECT_EQ(ConstraintIntersectSet.Num(), 0);
						ConstraintUnionSet = ConstraintUnionSet.Union(ConstraintSet);

						// See if any particles are being modified by more than one constraint at this level+color
						EXPECT_TRUE(Constraints.AreConstraintsIndependent(AllParticles, LevelToColorToConstraintListMap[Level][Color]));
					}
				}
			}
		}
=======
		//GraphColor.InitializeColor(Graph);
		//for (int32 IslandIndex = 0; IslandIndex < Graph.NumIslands(); ++IslandIndex)
		//{
		//	GraphColor.ComputeColor(1/*Dt*/, IslandIndex, Graph, ContainerId);
		//}
		// 
		// Check colors
		// No constraints should appear twice in the level-color-constraint map
		// No particles should be influenced by more than one constraint in any individual level+color
		//TSet<FConstraintHandle*> ConstraintUnionSet;
		//for (int32 IslandIndex = 0; IslandIndex < Graph.NumIslands(); ++IslandIndex)
		//{
		//	const typename FPBDConstraintColor::FLevelToColorToConstraintListMap& LevelToColorToConstraintListMap = GraphColor.GetIslandLevelToColorToConstraintListMap(IslandIndex);
		//	const int32 MaxLevel = GraphColor.GetIslandMaxLevel(IslandIndex);
		//	const int32 MaxColor = GraphColor.GetIslandMaxColor(IslandIndex);
		//	for (int32 Level = 0; Level <= MaxLevel; ++Level)
		//	{
		//		for (int Color = 0; Color <= MaxColor; ++Color)
		//		{
		//			if (LevelToColorToConstraintListMap[Level].Contains(Color))
		//			{
		//				// Build the set of constraint and particle indices for this color
		//				TSet<FConstraintHandle*> ConstraintSet = TSet<FConstraintHandle*>(LevelToColorToConstraintListMap[Level][Color]);

		//				// See if we have any constraints that were also in a prior color
		//				TSet<FConstraintHandle*> ConstraintIntersectSet = ConstraintUnionSet.Intersect(ConstraintSet);
		//				EXPECT_EQ(ConstraintIntersectSet.Num(), 0);
		//				ConstraintUnionSet = ConstraintUnionSet.Union(ConstraintSet);

		//				// See if any particles are being modified by more than one constraint at this level+color
		//				EXPECT_TRUE(Constraints.AreConstraintsIndependent(AllParticles, LevelToColorToConstraintListMap[Level][Color]));
		//			}
		//		}
		//	}
		//}
>>>>>>> d731a049

		// Verify that we have created a reasonable number of colors. For the greedy edge coloring algorithm this is
		//		NumColors >= MaxNodeMultiplicity
		//		NumColors <= MaxNodeMultiplicity * 2 - 1
		// Each node connects to 4 neighbors with 'Multiplicity' connections, but some of them will be to static particles and we ignore those.
		// For grid dimensions less that 4 each particle on has 2 non-static connections, otherwise there are up to 4
<<<<<<< HEAD
		const int32 MaxMultiplicity = Multiplicity * (((NumParticlesX <= 4) || (NumParticlesY <= 4)) ? 2 : 4);
		const int32 MinNumGreedyColors = MaxMultiplicity;
		const int32 MaxNumGreedyColors = 2 * MaxMultiplicity - 1;
		for (int32 IslandIndex = 0; IslandIndex < Graph.NumIslands(); ++IslandIndex)
		{
			const typename FPBDConstraintColor::FLevelToColorToConstraintListMap& LevelToColorToConstraintListMap = GraphColor.GetIslandLevelToColorToConstraintListMap(IslandIndex);
			const int32 MaxIslandColor = GraphColor.GetIslandMaxColor(IslandIndex);
			EXPECT_GE(MaxIslandColor, MinNumGreedyColors - 1);
			// We are consistently slightly worse that the greedy algorithm, but hopefully doesn't matter
			//EXPECT_LE(MaxIslandColor, MaxNumGreedyColors - 1);
			EXPECT_LE(MaxIslandColor, MaxNumGreedyColors);
		}
=======
		//const int32 MaxMultiplicity = Multiplicity * (((NumParticlesX <= 4) || (NumParticlesY <= 4)) ? 2 : 4);
		//const int32 MinNumGreedyColors = MaxMultiplicity;
		//const int32 MaxNumGreedyColors = 2 * MaxMultiplicity - 1;
		//for (int32 IslandIndex = 0; IslandIndex < Graph.NumIslands(); ++IslandIndex)
		//{
		//	const typename FPBDConstraintColor::FLevelToColorToConstraintListMap& LevelToColorToConstraintListMap = GraphColor.GetIslandLevelToColorToConstraintListMap(IslandIndex);
		//	const int32 MaxIslandColor = GraphColor.GetIslandMaxColor(IslandIndex);
		//	EXPECT_GE(MaxIslandColor, MinNumGreedyColors - 1);
		//	// We are consistently slightly worse that the greedy algorithm, but hopefully doesn't matter
		//	//EXPECT_LE(MaxIslandColor, MaxNumGreedyColors - 1);
		//	EXPECT_LE(MaxIslandColor, MaxNumGreedyColors);
		//}

		Graph.Reset();
>>>>>>> d731a049
	}

	/**
	 * Test validity of all Particle Handle pointers held by ConstraintGraph.
	 */
	class ConstraintGraphValidation
	{
	public:
		static bool IsParticleHandleValid(const FGeometryParticleHandle* Handle)
		{
			// Null is valid because we are allowing holes in the Nodes array that get re-filled using a Free List of empty slots 
			if (Handle == nullptr)
			{
				return true;
			}

			// We're really testing if Handle is pointing to a valid particle handle; the return bool is inconsequential.
			if (Handle->HasBounds())
			{
				return true;
			}

			return true;
		}

		static void ValidateConstraintGraphParticleHandles(const FPBDConstraintGraph& ConstraintGraph)
		{
			// Are all keys, values in the ParticleToNodeIndex Valid?
			const int32 NodeCount = ConstraintGraph.GetGraphNodes().GetMaxIndex();
			for (const TPair<FGeometryParticleHandle*, int32>& HandleAndIndex : ConstraintGraph.GetParticleNodes())
			{
				EXPECT_TRUE(IsParticleHandleValid(HandleAndIndex.Key));
				EXPECT_GE(HandleAndIndex.Value, 0);
				EXPECT_LT(HandleAndIndex.Value, NodeCount);
			}

			// Are all Islands holding valid particle handles?
			const int32 NumIslands = ConstraintGraph.NumIslands();
			for (int32 IslandIndex = 0; IslandIndex < NumIslands; ++IslandIndex)
			{
<<<<<<< HEAD
				const TArray<FGeometryParticleHandle*>& IslandParticles = ConstraintGraph.GetIslandParticles(IslandIndex);
				for (const FGeometryParticleHandle* Handle : IslandParticles)
=======
				TArrayView<const FPBDIslandParticle> IslandParticles = ConstraintGraph.GetIsland(IslandIndex)->GetParticles();
				for (const FPBDIslandParticle& IslandParticle : IslandParticles)
>>>>>>> d731a049
				{
					EXPECT_TRUE(IsParticleHandleValid(IslandParticle.GetParticle()));
				}
			}

			// Are all Graph Nodes valid?
			for (const FPBDConstraintGraph::FGraphNode& Node : ConstraintGraph.GetGraphNodes())
			{
				ensure(IsParticleHandleValid(Node.NodeItem));
				EXPECT_TRUE(IsParticleHandleValid(Node.NodeItem));
			}

			// Are all Graph Edges valid?
			for (const FPBDConstraintGraph::FGraphEdge& Edge : ConstraintGraph.GetGraphEdges())
			{
				EXPECT_GE(Edge.FirstNode, 0);
				EXPECT_LT(Edge.FirstNode, NodeCount);
				EXPECT_GE(Edge.SecondNode, -1); // position and suspension constraints don't have a valid second node
				EXPECT_LT(Edge.SecondNode, NodeCount);
			}
		}
	};

	/**
	 * Create a particles variously constrained.
	 * Eliminate blocks of particles and test that ConstraintGraph is not holding dangling particles.
	 */
	void GraphDestroyParticles()
	{
		// Create some particles - doesn't matter what position or other state they have
		TArray<TGeometryParticleHandle<FReal, 3>*> AllParticles;

		FParticleUniqueIndicesMultithreaded UniqueIndices;
		FPBDRigidsSOAs SOAs(UniqueIndices);
		TArray<FPBDRigidParticleHandle*> Dynamics = SOAs.CreateDynamicParticles(500);
		for (auto Dynamic : Dynamics) { AllParticles.Add(Dynamic); }

<<<<<<< HEAD
		// Set up the particle graph
		FPBDConstraintGraph Graph;
		Graph.InitializeGraph(SOAs.GetNonDisabledDynamicView());
		
=======
>>>>>>> d731a049
		const int32 NumParticles = AllParticles.Num();

		// Put together constraint lists
		TArray<TVec2<int32>> ConstrainedParticles0;
		ConstrainedParticles0.Reserve(150);
		TArray<TVec2<int32>> ConstrainedParticles1;
		ConstrainedParticles1.Reserve(150);
		TArray<TVec2<int32>> ConstrainedParticles2;
		ConstrainedParticles2.Reserve(150);
		for (int32 ConstraintIdx = 0; ConstraintIdx < 150; ++ConstraintIdx)
		{
			ConstrainedParticles0.Add({ (ConstraintIdx * 2) % NumParticles, (ConstraintIdx * 3) % NumParticles });
			ConstrainedParticles1.Add({ (ConstraintIdx * 4) % NumParticles, (ConstraintIdx * 5) % NumParticles });
			ConstrainedParticles2.Add({ (ConstraintIdx * 6) % NumParticles, (ConstraintIdx * 7) % NumParticles });
		}
		
		int32 NextContainerId = 0;

		// Create some position constraints
		FPBDPositionConstraints PositionConstraints;
		PositionConstraints.SetContainerId(NextContainerId++);
		for (const TVec2<int32>& Indices : ConstrainedParticles0)
		{
			FPBDRigidParticleHandle* Particle0 = AllParticles[Indices[0]]->CastToRigidParticle();
			PositionConstraints.AddConstraint(Particle0, FVec3(0, 0, 0 ));
		}

		// Create some suspension constraints
		FPBDSuspensionConstraints SuspensionConstraints;
		SuspensionConstraints.SetContainerId(NextContainerId++);
		for (const TVec2<int32>& Indices : ConstrainedParticles1)
		{
			FPBDSuspensionSettings Settings;
			FPBDRigidParticleHandle* Particle0 = AllParticles[Indices[0]]->CastToRigidParticle();
			FPBDRigidParticleHandle* Particle1 = AllParticles[Indices[1]]->CastToRigidParticle();
			SuspensionConstraints.AddConstraint(Particle0, FVec3(0, 0, 0), Settings);
		}

		// Create some dynamic spring constraints.
		FPBDRigidDynamicSpringConstraints SpringConstraints;
		SpringConstraints.SetContainerId(NextContainerId++);
		for (const TVec2<int32>& Indices : ConstrainedParticles2)
		{
			FPBDRigidParticleHandle* Particle0 = AllParticles[Indices[0]]->CastToRigidParticle();
			FPBDRigidParticleHandle* Particle1 = AllParticles[Indices[1]]->CastToRigidParticle();
			SpringConstraints.AddConstraint(FPBDRigidDynamicSpringConstraints::FConstrainedParticlePair(Particle0, Particle1));
		}

		// Set up the particle graph
		FPBDConstraintGraph Graph;
		Graph.AddConstraintContainer(PositionConstraints);
		Graph.AddConstraintContainer(SuspensionConstraints);
		Graph.AddConstraintContainer(SpringConstraints);
		for (FGeometryParticleHandle* Particle : AllParticles)
		{
			Graph.AddParticle(Particle);
		}
		Graph.InitializeGraph(SOAs.GetNonDisabledDynamicView());
		
		PositionConstraints.AddConstraintsToGraph(Graph);
		SuspensionConstraints.AddConstraintsToGraph(Graph);
		SpringConstraints.AddConstraintsToGraph(Graph);

		Graph.EndTick();

		ConstraintGraphValidation::ValidateConstraintGraphParticleHandles(Graph);


		// Add new particles
		TArray<TPBDRigidParticleHandle<FReal, 3>*> NewDynamics = SOAs.CreateDynamicParticles(20);
		ConstraintGraphValidation::ValidateConstraintGraphParticleHandles(Graph);

		// Remove some constraints
		Graph.RemoveConstraint(PositionConstraints.GetContainerId(), PositionConstraints.GetConstraintHandle(0));
		Graph.RemoveConstraint(SuspensionConstraints.GetContainerId(), SuspensionConstraints.GetConstraintHandle(0));
		Graph.RemoveConstraint(SpringConstraints.GetContainerId(), SpringConstraints.GetConstraintHandle(0));
		PositionConstraints.RemoveConstraint(0);
		SuspensionConstraints.RemoveConstraint(0);
		SpringConstraints.RemoveConstraint(0);
		ConstraintGraphValidation::ValidateConstraintGraphParticleHandles(Graph);
		
		// Add new constraints
		FPBDJointConstraints JointConstraints;
		JointConstraints.SetContainerId(NextContainerId++);
		for (const TVec2<int32>& Indices : ConstrainedParticles1)
		{
			FPBDRigidParticleHandle* Particle0 = AllParticles[Indices[0]]->CastToRigidParticle();
			FPBDRigidParticleHandle* Particle1 = AllParticles[Indices[1]]->CastToRigidParticle();
			JointConstraints.AddConstraint(FParticlePair(Particle0,Particle1), FRigidTransform3());
		}

		Graph.AddConstraintContainer(JointConstraints);
		Graph.InitializeGraph(SOAs.GetNonDisabledDynamicView());
		JointConstraints.AddConstraintsToGraph(Graph);
		Graph.EndTick();

		ConstraintGraphValidation::ValidateConstraintGraphParticleHandles(Graph);

		// Remove a block of particles
		for (int32 Idx = 0; Idx < 10; ++Idx)
		{
			Graph.RemoveParticle(Dynamics[Idx]);
			SOAs.DestroyParticle(Dynamics[Idx]);
		}
		ConstraintGraphValidation::ValidateConstraintGraphParticleHandles(Graph);

		// Disable a block of particles
		for (int32 Idx = 10; Idx < 20; ++Idx)
		{
			Graph.RemoveParticle({ Dynamics[Idx] });
			SOAs.DisableParticle(Dynamics[Idx]);
		}
		ConstraintGraphValidation::ValidateConstraintGraphParticleHandles(Graph);

		// Re-enable the block of particles
		for (int32 Idx = 10; Idx < 20; ++Idx)
		{
			SOAs.EnableParticle(Dynamics[Idx]);
			Graph.AddParticle(Dynamics[Idx]);
		}
		ConstraintGraphValidation::ValidateConstraintGraphParticleHandles(Graph);
		
		Graph.Reset();
	}




	TEST(GraphTests,TestGraphIslands)
	{
		GraphIslands();
	}

	TEST(GraphTests, TestGraphIslandsPersistence)
	{
		GraphIslandsPersistence();
	}
		
	TEST(GraphTests, TestGraphSleep)
	{
		GraphSleep();
		GraphSleepMergeWakeup();
		GraphSleepMergeSlowStillWakeup();
	}

	TEST(GraphTests, TestGraphColor)
	{
		Chaos::TVec2<int32> GridDims[] = {
			{3, 3},
			{4, 4},
			{5, 5},
			{6, 6},
			{7, 7},
			{8, 8},
			{9, 9},
			{10, 10},
			{20, 3},
			{20, 10}
		};
		for (int32 Randomize = 0; Randomize < 2; ++Randomize)
		{
			bool bRandomize = (Randomize > 0);
			for (int32 Multiplicity = 1; Multiplicity < 4; ++Multiplicity)
			{
				for (int32 Grid = 0; Grid < UE_ARRAY_COUNT(GridDims); ++Grid)
				{
					GraphColorGrid(GridDims[Grid][0], GridDims[Grid][1], Multiplicity, bRandomize);
				}
			}
		}

		SUCCEED();
	}

	TEST(GraphTests, TestParticleDestruction)
	{
		GraphDestroyParticles();
	}
}<|MERGE_RESOLUTION|>--- conflicted
+++ resolved
@@ -23,24 +23,6 @@
 	class TMockGraphConstraints;
 
 	template<int32 T_TYPEID>
-<<<<<<< HEAD
-	class TMockGraphConstraintHandle : public TIndexedContainerConstraintHandle<TMockGraphConstraints<T_TYPEID>>
-	{
-	public:
-		TMockGraphConstraintHandle(TMockGraphConstraints<T_TYPEID>* InConstraintContainer, int32 ConstraintIndex)
-			: TIndexedContainerConstraintHandle<TMockGraphConstraints<T_TYPEID>>(InConstraintContainer, ConstraintIndex)
-		{
-		}
-
-		virtual void SetEnabled(bool InEnabled) {};
-		virtual bool IsEnabled() const { return true; };
-
-		static const FConstraintHandleTypeID& StaticType()
-		{
-			static FConstraintHandleTypeID STypeID(TEXT("FMockConstraintHandle"), &FIndexedConstraintHandle::StaticType());
-			return STypeID;
-		}
-=======
 	class TMockGraphConstraintHandle;
 
 	struct FMockConstraint
@@ -48,7 +30,6 @@
 		TVec2<FGeometryParticleHandle*> ConstrainedParticles;
 		bool bEnabled;
 		bool bSleeping;
->>>>>>> d731a049
 	};
 
 	/**
@@ -57,25 +38,15 @@
 	 * by using containers with different T_TYPEIDs.
 	 */
 	template<int32 T_TYPEID>
-<<<<<<< HEAD
-	class TMockGraphConstraints : public FPBDIndexedConstraintContainer
-=======
 	class TMockGraphConstraints : public TPBDIndexedConstraintContainer<TMockGraphConstraints<T_TYPEID>>
->>>>>>> d731a049
 	{
 	public:
 		using FConstraintContainerHandle = TMockGraphConstraintHandle<T_TYPEID>;
 
 		TMockGraphConstraints()
-<<<<<<< HEAD
-			: FPBDIndexedConstraintContainer(FConstraintContainerHandle::StaticType())
-		{
-			SetContainerId(T_TYPEID);
-=======
 			: TPBDIndexedConstraintContainer<TMockGraphConstraints<T_TYPEID>>(FConstraintContainerHandle::StaticType())
 		{
 			TPBDIndexedConstraintContainer<TMockGraphConstraints<T_TYPEID>>::SetContainerId(T_TYPEID);
->>>>>>> d731a049
 		}
 
 		using FPBDConstraintContainer::GetContainerId;
@@ -129,13 +100,9 @@
 			{
 				const int32 ConstraintIndex = ConstraintHandle->As<FConstraintContainerHandle>()->GetConstraintIndex();
 				FMockConstraint& Constraint = Constraints[ConstraintIndex];
-<<<<<<< HEAD
-				if (ParticleSet.Contains(Constraint.ConstrainedParticles[0]) && !InParticles.HasInfiniteMass(Constraint.ConstrainedParticles[0]))
-=======
 				FConstGenericParticleHandle Particle0 = Constraint.ConstrainedParticles[0];
 				FConstGenericParticleHandle Particle1 = Constraint.ConstrainedParticles[1];
 				if (ParticleSet.Contains(Particle0->Handle()) && Particle0->IsDynamic())
->>>>>>> d731a049
 				{
 					bIsValid = false;
 				}
@@ -173,22 +140,8 @@
 
 		virtual void SetEnabled(bool InEnabled) override
 		{
-<<<<<<< HEAD
-			bool bIsValid = true;
-			TSet<TGeometryParticleHandle<FReal, 3>*> ParticleSet;
-			for (FConstraintHandle* ConstraintHandle : InConstraintHandles)
-			{
-				const int32 ConstraintIndex = ConstraintHandle->As<FConstraintContainerHandle>()->GetConstraintIndex();
-				FMockConstraint& Constraint = Constraints[ConstraintIndex];
-				TGeometryParticleHandle<FReal, 3>* Particle0 = Particles[Constraint.ConstrainedParticles[0]];
-				if (ParticleSet.Contains(Particle0) && Particle0->CastToRigidParticle() && Particle0->ObjectState() == EObjectStateType::Dynamic)
-				{
-					bIsValid = false;
-				}
-=======
 			ConcreteContainer()->Constraints[GetConstraintIndex()].bEnabled = InEnabled;
 		};
->>>>>>> d731a049
 
 		virtual bool IsEnabled() const override
 		{
@@ -292,36 +245,20 @@
 
 		// Set up the particle graph
 		FPBDConstraintGraph Graph;
-<<<<<<< HEAD
-		Graph.InitializeGraph(SOAs.GetNonDisabledDynamicView());
-=======
 		Graph.AddConstraintContainer(ConstraintsOfType0);
 		Graph.AddConstraintContainer(ConstraintsOfType1);
->>>>>>> d731a049
 
 		for (FGeometryParticleHandle* Particle : AllParticles)
 		{
 			Graph.AddParticle(Particle);
 		}
 
-<<<<<<< HEAD
-		Graph.ReserveConstraints(ConstraintsOfType1.NumConstraints());
-		for (int32 ConstraintIndex = 0; ConstraintIndex < ConstraintsOfType1.NumConstraints(); ++ConstraintIndex)
-		{
-			TVec2<int32> Indices = ConstraintsOfType1.ConstraintParticleIndices(ConstraintIndex);
-			Graph.AddConstraint(1, ConstraintsOfType1.Handles[ConstraintIndex], TVec2<TGeometryParticleHandle<FReal, 3>*>(AllParticles[Indices[0]], AllParticles[Indices[1]]));
-		}
-		
-		// Generate the constraint/particle islands
-		Graph.UpdateIslands(SOAs.GetNonDisabledDynamicView(), SOAs,2);
-=======
 		Graph.InitializeGraph(SOAs.GetNonDisabledDynamicView());
 
 		ConstraintsOfType0.AddConstraintsToGraph(Graph);
 		ConstraintsOfType1.AddConstraintsToGraph(Graph);
 
 		Graph.UpdateIslands(SOAs);
->>>>>>> d731a049
 		
 		// Islands should be end up with the following particles (note: particle 17 is infinite mass and is referenced by multiple islands, but
 		// is not included in the list of island particles)
@@ -598,15 +535,11 @@
 		for (int Iteration = 0; Iteration < IterationData.Num(); Iteration++)
 		{
 			FIterationData& IterData = IterationData[Iteration];
-<<<<<<< HEAD
-			
-=======
 
 			FPBDConstraintGraph Graph;
 			//FPBDConstraintColor GraphColor;
 			const int32 ContainerId = 0;
 
->>>>>>> d731a049
 			// convert ExpectedIslandParticleIndices to ExpectedIslandParticles for ease of later comparison
 			for (int32 I = 0; I < IterData.ExpectedIslandParticleIndices.Num(); I++)
 			{
@@ -620,15 +553,6 @@
 				}
 				IterData.ExpectedIslandParticles.Add(HandlesSet);
 			}
-<<<<<<< HEAD
-			FPBDConstraintGraph Graph;
-			FPBDConstraintColor GraphColor;
-			const int32 ContainerId = 0;
-
-			// Set up the particle graph
-			Graph.InitializeGraph(SOAs.GetNonDisabledDynamicView());
-=======
->>>>>>> d731a049
 
 			// add constraints
 			TMockGraphConstraints<0> ConstraintsOfType0;
@@ -640,25 +564,6 @@
 			}
 
 			// Generate the constraint/particle islands
-<<<<<<< HEAD
-			Graph.UpdateIslands(SOAs.GetNonDisabledDynamicView(), SOAs, 1);
-
-			// Check the number of islands
-			EXPECT_EQ(IterData.ExpectedIslandParticleIndices.Num(), Graph.NumIslands());
-
-			// Compute levels and colors
-			Graph.GetIslandGraph()->InitSorting();
-
-			Graph.GetIslandGraph()->ComputeLevels(ContainerId);
-			Graph.GetIslandGraph()->ComputeColors(ContainerId, 0);
-
-			// Assign color to constraints
-			GraphColor.InitializeColor(Graph);
-			for (int32 IslandIndex = 0; IslandIndex < Graph.NumIslands(); ++IslandIndex)
-			{
-				GraphColor.ComputeColor(1/*Dt*/, IslandIndex, Graph, ContainerId);
-			}
-=======
 			Graph.InitializeGraph(SOAs.GetNonDisabledDynamicView());
 
 			ConstraintsOfType0.AddConstraintsToGraph(Graph);
@@ -674,7 +579,6 @@
 			//{
 			//	GraphColor.ComputeColor(1/*Dt*/, IslandIndex, Graph, ContainerId);
 			//}
->>>>>>> d731a049
 
 			// get the generated island indices
 			TArray<int32> CalculatedIslandIndices;
@@ -705,34 +609,13 @@
 			int Index = 0;
 			for (int32 Island : CalculatedIslandIndices)
 			{
-<<<<<<< HEAD
-				const TArray<FConstraintHandleHolder>& IslandConstraints = Graph.GetIslandConstraints(Island);
-=======
 				TArrayView<FPBDIslandConstraint> IslandConstraints = Graph.GetIsland(Island)->GetConstraints(ContainerId);
->>>>>>> d731a049
 				EXPECT_EQ(IslandConstraints.Num(), IterData.ExpectedIslandEdges[Index++]);
 			}
 
 			CheckIslandIntegrity(IterData.ExpectedIslandParticles, CalculatedIslandIndices, Graph);
 
 			// check level/color integrity
-<<<<<<< HEAD
-			Index = 0;
-			for (int32 Island : CalculatedIslandIndices)
-			{
-				const int32 MaxLevel = GraphColor.GetIslandMaxLevel(Island);
-				const int32 MaxColor = GraphColor.GetIslandMaxColor(Island);
-
-				EXPECT_EQ(IterData.MaxLevel[Index], MaxLevel);
-				EXPECT_EQ(IterData.MaxColor[Index], MaxColor);
-				
-				EXPECT_EQ(FMath::Max(0,IterData.MaxLevel[Index]), FMath::Max(0,Graph.GetIslandGraph()->GraphIslands[Graph.GetGraphIndex(Island)].MaxLevels));
-				EXPECT_EQ(FMath::Max(0,IterData.MaxColor[Index]), FMath::Max(0,Graph.GetIslandGraph()->GraphIslands[Graph.GetGraphIndex(Island)].MaxColors));
-				
-				++Index;
-			}
-			Graph.ResetIndices();
-=======
 			//Index = 0;
 			//for (int32 Island : CalculatedIslandIndices)
 			//{
@@ -750,7 +633,6 @@
 
 			Graph.EndTick();
 			Graph.Reset();
->>>>>>> d731a049
 		}
 	}
 
@@ -761,20 +643,12 @@
 	{
 
 		SOAs.ClearTransientDirty();
-<<<<<<< HEAD
+
 		Graph.InitializeGraph(SOAs.GetNonDisabledDynamicView());
-=======
->>>>>>> d731a049
-
-		Graph.InitializeGraph(SOAs.GetNonDisabledDynamicView());
 
 		Constraints.AddConstraintsToGraph(Graph);
 
-<<<<<<< HEAD
-		Graph.UpdateIslands(SOAs.GetNonDisabledDynamicView(),SOAs, 1);
-=======
 		Graph.UpdateIslands(SOAs);
->>>>>>> d731a049
 		for (int32 IslandIndex = 0; IslandIndex < Graph.NumIslands(); ++IslandIndex)
 		{
 			const bool bSleeped = Graph.SleepInactive(IslandIndex,PhysicsMaterials,PhysicalMaterials);
@@ -1248,72 +1122,23 @@
 		
 		// Build the connectivity graph and islands
 		FPBDConstraintGraph Graph;
-<<<<<<< HEAD
-		FPBDConstraintColor GraphColor;
-		const int32 ContainerId = 0;
-		
-		Graph.InitializeGraph(SOAs.GetNonDisabledDynamicView());
-		Graph.ReserveConstraints(Constraints.NumConstraints());
-		for (int32 ConstraintIndex = 0; ConstraintIndex < Constraints.NumConstraints(); ++ConstraintIndex)
-=======
 		Graph.AddConstraintContainer(Constraints);
 		//FPBDConstraintColor GraphColor;
 		for (FGeometryParticleHandle* Particle : AllParticles)
->>>>>>> d731a049
 		{
 			Graph.AddParticle(Particle);
 		}
-<<<<<<< HEAD
-		Graph.UpdateIslands(SOAs.GetNonDisabledDynamicView(), SOAs, 1);
-=======
 
 		Graph.InitializeGraph(SOAs.GetNonDisabledDynamicView());
 		
 		Constraints.AddConstraintsToGraph(Graph);
 
 		Graph.UpdateIslands(SOAs);
->>>>>>> d731a049
 
 		// It's a connected grid, so only one island
 		EXPECT_EQ(Graph.NumIslands(), 1);
 		
 		// Assign color to constraints
-<<<<<<< HEAD
-		GraphColor.InitializeColor(Graph);
-		for (int32 IslandIndex = 0; IslandIndex < Graph.NumIslands(); ++IslandIndex)
-		{
-			GraphColor.ComputeColor(1/*Dt*/, IslandIndex, Graph, ContainerId);
-		}
-		// Check colors
-		// No constraints should appear twice in the level-color-constraint map
-		// No particles should be influenced by more than one constraint in any individual level+color
-		TSet<FConstraintHandle*> ConstraintUnionSet;
-		for (int32 IslandIndex = 0; IslandIndex < Graph.NumIslands(); ++IslandIndex)
-		{
-			const typename FPBDConstraintColor::FLevelToColorToConstraintListMap& LevelToColorToConstraintListMap = GraphColor.GetIslandLevelToColorToConstraintListMap(IslandIndex);
-			const int32 MaxLevel = GraphColor.GetIslandMaxLevel(IslandIndex);
-			const int32 MaxColor = GraphColor.GetIslandMaxColor(IslandIndex);
-			for (int32 Level = 0; Level <= MaxLevel; ++Level)
-			{
-				for (int Color = 0; Color <= MaxColor; ++Color)
-				{
-					if (LevelToColorToConstraintListMap[Level].Contains(Color))
-					{
-						// Build the set of constraint and particle indices for this color
-						TSet<FConstraintHandle*> ConstraintSet = TSet<FConstraintHandle*>(LevelToColorToConstraintListMap[Level][Color]);
-
-						// See if we have any constraints that were also in a prior color
-						TSet<FConstraintHandle*> ConstraintIntersectSet = ConstraintUnionSet.Intersect(ConstraintSet);
-						EXPECT_EQ(ConstraintIntersectSet.Num(), 0);
-						ConstraintUnionSet = ConstraintUnionSet.Union(ConstraintSet);
-
-						// See if any particles are being modified by more than one constraint at this level+color
-						EXPECT_TRUE(Constraints.AreConstraintsIndependent(AllParticles, LevelToColorToConstraintListMap[Level][Color]));
-					}
-				}
-			}
-		}
-=======
 		//GraphColor.InitializeColor(Graph);
 		//for (int32 IslandIndex = 0; IslandIndex < Graph.NumIslands(); ++IslandIndex)
 		//{
@@ -1349,27 +1174,12 @@
 		//		}
 		//	}
 		//}
->>>>>>> d731a049
 
 		// Verify that we have created a reasonable number of colors. For the greedy edge coloring algorithm this is
 		//		NumColors >= MaxNodeMultiplicity
 		//		NumColors <= MaxNodeMultiplicity * 2 - 1
 		// Each node connects to 4 neighbors with 'Multiplicity' connections, but some of them will be to static particles and we ignore those.
 		// For grid dimensions less that 4 each particle on has 2 non-static connections, otherwise there are up to 4
-<<<<<<< HEAD
-		const int32 MaxMultiplicity = Multiplicity * (((NumParticlesX <= 4) || (NumParticlesY <= 4)) ? 2 : 4);
-		const int32 MinNumGreedyColors = MaxMultiplicity;
-		const int32 MaxNumGreedyColors = 2 * MaxMultiplicity - 1;
-		for (int32 IslandIndex = 0; IslandIndex < Graph.NumIslands(); ++IslandIndex)
-		{
-			const typename FPBDConstraintColor::FLevelToColorToConstraintListMap& LevelToColorToConstraintListMap = GraphColor.GetIslandLevelToColorToConstraintListMap(IslandIndex);
-			const int32 MaxIslandColor = GraphColor.GetIslandMaxColor(IslandIndex);
-			EXPECT_GE(MaxIslandColor, MinNumGreedyColors - 1);
-			// We are consistently slightly worse that the greedy algorithm, but hopefully doesn't matter
-			//EXPECT_LE(MaxIslandColor, MaxNumGreedyColors - 1);
-			EXPECT_LE(MaxIslandColor, MaxNumGreedyColors);
-		}
-=======
 		//const int32 MaxMultiplicity = Multiplicity * (((NumParticlesX <= 4) || (NumParticlesY <= 4)) ? 2 : 4);
 		//const int32 MinNumGreedyColors = MaxMultiplicity;
 		//const int32 MaxNumGreedyColors = 2 * MaxMultiplicity - 1;
@@ -1384,7 +1194,6 @@
 		//}
 
 		Graph.Reset();
->>>>>>> d731a049
 	}
 
 	/**
@@ -1425,13 +1234,8 @@
 			const int32 NumIslands = ConstraintGraph.NumIslands();
 			for (int32 IslandIndex = 0; IslandIndex < NumIslands; ++IslandIndex)
 			{
-<<<<<<< HEAD
-				const TArray<FGeometryParticleHandle*>& IslandParticles = ConstraintGraph.GetIslandParticles(IslandIndex);
-				for (const FGeometryParticleHandle* Handle : IslandParticles)
-=======
 				TArrayView<const FPBDIslandParticle> IslandParticles = ConstraintGraph.GetIsland(IslandIndex)->GetParticles();
 				for (const FPBDIslandParticle& IslandParticle : IslandParticles)
->>>>>>> d731a049
 				{
 					EXPECT_TRUE(IsParticleHandleValid(IslandParticle.GetParticle()));
 				}
@@ -1469,13 +1273,6 @@
 		TArray<FPBDRigidParticleHandle*> Dynamics = SOAs.CreateDynamicParticles(500);
 		for (auto Dynamic : Dynamics) { AllParticles.Add(Dynamic); }
 
-<<<<<<< HEAD
-		// Set up the particle graph
-		FPBDConstraintGraph Graph;
-		Graph.InitializeGraph(SOAs.GetNonDisabledDynamicView());
-		
-=======
->>>>>>> d731a049
 		const int32 NumParticles = AllParticles.Num();
 
 		// Put together constraint lists
