// Copyright Epic Games, Inc. All Rights Reserved.

#include "HeadlessChaosTestUtility.h"
#include "Chaos/ParticleHandle.h"
#include "Chaos/ErrorReporter.h"
#include "PhysicsProxy/SingleParticlePhysicsProxy.h"
#include "PhysicsProxy/GeometryCollectionPhysicsProxy.h"
#include "Chaos/Utilities.h"
#include "PBDRigidsSolver.h"
#include "ChaosSolversModule.h"

#include "Modules/ModuleManager.h"
#include "Chaos/ChaosEngineInterface.h"
#include "Chaos/ChaosScene.h"
#include "SQAccelerator.h"
#include "CollisionQueryFilterCallbackCore.h"
#include "BodyInstanceCore.h"

namespace Chaos
{
	extern CHAOS_API float AsyncInterpolationMultiplier;
}

namespace ChaosTest {

	using namespace Chaos;
	using namespace ChaosInterface;

	// Returns true on raycast if we hit payload bounds.
	struct FSimpleRaycastVisitor: ISpatialVisitor<FAccelerationStructureHandle>
	{
		using FPayload = FAccelerationStructureHandle;
		FVec3 Start;
		bool bHit;
		bool bQueryGameThread; // Query game thread or physics thread data?

		bool bUseQueryFilter;
		FCollisionFilterData FilterData;

		FSimpleRaycastVisitor(const FVec3& InStart, bool bInQueryGameThread)
			: Start(InStart)
			, bHit(false)
			, bQueryGameThread(bInQueryGameThread)
		{
		}

		FSimpleRaycastVisitor(const FVec3& InStart, FCollisionFilterData& InFilterData, bool bInQueryGameThread)
			: Start(InStart)
			, bHit(false)
			, bQueryGameThread(bInQueryGameThread)
			, bUseQueryFilter(true)
			, FilterData(InFilterData)
			
		{
		}

		virtual const void* GetQueryData() const override
		{
			if (bUseQueryFilter)
			{
				return &FilterData;
			}

			return nullptr;
		}

		enum class SQType
		{
			Raycast,
			Sweep,
			Overlap
		};

		bool VisitRaycast(const TSpatialVisitorData<FPayload>& Data, FQueryFastData& CurData)
		{
			FReal OutTime = 0;
			FVec3 OutPos;
			FVec3 OutNorm;
			int32 FaceIdx;

			if (Data.Bounds.Raycast(Start, CurData.Dir, CurData.CurrentLength, 0, OutTime, OutPos, OutNorm, FaceIdx))
			{
				if (bQueryGameThread)
				{
					FTransform ParticleTransform(Data.Payload.GetExternalGeometryParticle_ExternalThread()->R(), Data.Payload.GetExternalGeometryParticle_ExternalThread()->X());
					const FVec3 DirLocal = ParticleTransform.InverseTransformVectorNoScale(CurData.Dir);
					const FVec3 StartLocal = ParticleTransform.InverseTransformPositionNoScale(Start);
					bHit = Data.Payload.GetExternalGeometryParticle_ExternalThread()->Geometry()->Raycast(StartLocal, DirLocal, CurData.CurrentLength, 0, OutTime, OutPos, OutNorm, FaceIdx);
				}
				else
				{
					FTransform ParticleTransform(Data.Payload.GetGeometryParticleHandle_PhysicsThread()->R(), Data.Payload.GetGeometryParticleHandle_PhysicsThread()->X());
					const FVec3 DirLocal = ParticleTransform.InverseTransformVectorNoScale(CurData.Dir);
					const FVec3 StartLocal = ParticleTransform.InverseTransformPositionNoScale(Start);
					bHit = Data.Payload.GetGeometryParticleHandle_PhysicsThread()->Geometry()->Raycast(StartLocal, DirLocal, CurData.CurrentLength, 0, OutTime, OutPos, OutNorm, FaceIdx);
				}

				if (bHit)
				{
					return false;
				}
			}

			return true;
		}

		bool VisitSweep(const TSpatialVisitorData<FPayload>& Data, FQueryFastData& CurData)
		{
			check(false);
			return false;
		}

		bool VisitOverlap(const TSpatialVisitorData<FPayload>& Data)
		{
			check(false);
			return false;
		}

		virtual bool Overlap(const TSpatialVisitorData<FPayload>& Instance) override
		{
			check(false);
			return false;
		}

		virtual bool Raycast(const TSpatialVisitorData<FPayload>& Instance, FQueryFastData& CurData) override
		{
			return VisitRaycast(Instance, CurData);
		}

		virtual bool Sweep(const TSpatialVisitorData<FPayload>& Instance, FQueryFastData& CurData) override
		{
			check(false);
			return false;
		}
	};

	FSQHitBuffer<ChaosInterface::FOverlapHit> InSphereHelper(const FChaosScene& Scene, const FTransform& InTM, const FReal Radius)
	{
		FChaosSQAccelerator SQAccelerator(*Scene.GetSpacialAcceleration());
		FSQHitBuffer<ChaosInterface::FOverlapHit> HitBuffer;
		FOverlapAllQueryCallback QueryCallback;
		SQAccelerator.Overlap(TSphere<FReal, 3>(FVec3(0), Radius), InTM, HitBuffer, FChaosQueryFilterData(), QueryCallback, FQueryDebugParams());
		return HitBuffer;
	}

	GTEST_TEST(EngineInterface, CreateAndReleaseActor)
	{
		FChaosScene Scene(nullptr, /*AsyncDt=*/-1);

		FActorCreationParams Params;
		Params.Scene = &Scene;

		FPhysicsActorHandle Proxy = nullptr;

		FChaosEngineInterface::CreateActor(Params, Proxy);
		auto& Particle = Proxy->GetGameThreadAPI();
		EXPECT_NE(Proxy, nullptr);

		{
			auto Sphere = MakeUnique<TSphere<FReal, 3>>(FVec3(0), 3);
			Proxy->GetGameThreadAPI().SetGeometry(MoveTemp(Sphere));
		}

		FChaosEngineInterface::ReleaseActor(Proxy, &Scene);
		EXPECT_EQ(Proxy, nullptr);
	}

	GTEST_TEST(EngineInterface, CreateMoveAndReleaseInScene)
	{
		FChaosScene Scene(nullptr, /*AsyncDt=*/-1);

		FActorCreationParams Params;
		Params.Scene = &Scene;

		FPhysicsActorHandle Proxy = nullptr;

		FChaosEngineInterface::CreateActor(Params, Proxy);
		auto& Particle = Proxy->GetGameThreadAPI();
		EXPECT_NE(Proxy, nullptr);

		{
			auto Sphere = MakeUnique<TSphere<FReal, 3>>(FVec3(0), 3);
			Particle.SetGeometry(MoveTemp(Sphere));
		}

		TArray<FPhysicsActorHandle> Proxys = { Proxy };
		Scene.AddActorsToScene_AssumesLocked(Proxys);

		//make sure acceleration structure has new actor right away
		{
			const auto HitBuffer = InSphereHelper(Scene, FTransform::Identity, 3);
			EXPECT_EQ(HitBuffer.GetNumHits(), 1);
		}

		//make sure acceleration structure sees moved actor right away
		const FTransform MovedTM(FQuat::Identity, FVec3(100, 0, 0));
		FChaosEngineInterface::SetGlobalPose_AssumesLocked(Proxy, MovedTM);
		{
			const auto HitBuffer = InSphereHelper(Scene, FTransform::Identity, 3);
			EXPECT_EQ(HitBuffer.GetNumHits(), 0);

			const auto HitBuffer2 = InSphereHelper(Scene, MovedTM, 3);
			EXPECT_EQ(HitBuffer2.GetNumHits(), 1);
		}

		//move actor back and acceleration structure sees it right away
		FChaosEngineInterface::SetGlobalPose_AssumesLocked(Proxy, FTransform::Identity);
		{
			const auto HitBuffer = InSphereHelper(Scene, FTransform::Identity, 3);
			EXPECT_EQ(HitBuffer.GetNumHits(), 1);
		}

		FChaosEngineInterface::ReleaseActor(Proxy, &Scene);
		EXPECT_EQ(Proxy, nullptr);

		//make sure acceleration structure no longer has actor
		{
			const auto HitBuffer = InSphereHelper(Scene, FTransform::Identity, 3);
			EXPECT_EQ(HitBuffer.GetNumHits(), 0);
		}

	}

	template <typename TSolver>
	void AdvanceSolverNoPushHelper(TSolver* Solver, FReal Dt)
	{
		Solver->AdvanceSolverBy(Dt);
	}

	GTEST_TEST(EngineInterface, AccelerationStructureHasSyncTimestamp)
	{
		//make sure acceleration structure has appropriate sync time

		FChaosScene Scene(nullptr, /*AsyncDt=*/-1);
		Scene.GetSolver()->SetThreadingMode_External(EThreadingModeTemp::SingleThread);

		EXPECT_EQ(Scene.GetSpacialAcceleration()->GetSyncTimestamp(), 0);	//timestamp of 0 because we flush when scene is created

		FReal TotalDt = 0;
		for (int Step = 1; Step < 10; ++Step)
		{
			FVec3 Grav(0,0,-1);
			Scene.SetUpForFrame(&Grav, 1,0,99999,99999,10,false);
			Scene.StartFrame();
			Scene.GetSolver()->GetEvolution()->FlushSpatialAcceleration();	//make sure we get a new tree every step
			Scene.EndFrame();

			EXPECT_EQ(Scene.GetSpacialAcceleration()->GetSyncTimestamp(), Step - 1);
		}
	}

	GTEST_TEST(EngineInterface, AccelerationStructureHasSyncTimestamp_MultiFrameDelay)
	{
		//make sure acceleration structure has appropriate sync time when PT falls behind GT

		FChaosScene Scene(nullptr, /*AsyncDt=*/-1);
		Scene.GetSolver()->SetThreadingMode_External(EThreadingModeTemp::SingleThread);
		Scene.GetSolver()->SetStealAdvanceTasks_ForTesting(true); // prevents execution on StartFrame so we can execute task manually.

		EXPECT_EQ(Scene.GetSpacialAcceleration()->GetSyncTimestamp(), 0);	//timestamp of 0 because we flush when scene is created

		FVec3 Grav(0, 0, -1);
		Scene.SetUpForFrame(&Grav, 1, 0, 99999, 99999, 10, false);

		// Game thread enqueues second solver task before first completes (we did not execute advance task)
		Scene.StartFrame();
		Scene.EndFrame();
		Scene.StartFrame();

		// Execute first enqueued advance task
		Scene.GetSolver()->PopAndExecuteStolenAdvanceTask_ForTesting();
		Scene.GetSolver()->GetEvolution()->FlushSpatialAcceleration();

		Scene.EndFrame();

		// Still timestamp 0, as we have only processed first PT step..
		EXPECT_EQ(Scene.GetSpacialAcceleration()->GetSyncTimestamp(), 0);

		Scene.StartFrame();

		// PT catches up during this frame
		Scene.GetSolver()->PopAndExecuteStolenAdvanceTask_ForTesting();
		Scene.GetSolver()->PopAndExecuteStolenAdvanceTask_ForTesting();
		Scene.GetSolver()->GetEvolution()->FlushSpatialAcceleration();
		Scene.EndFrame();

		// New structure should be at 2, 3 steps have been processed, PT/GT are in sync.
		EXPECT_EQ(Scene.GetSpacialAcceleration()->GetSyncTimestamp(), 2);

	}

	GTEST_TEST(EngineInterface, AccelerationStructureHasSyncTimestamp_MultiFrameDelay2)
	{
		//make sure acceleration structure has appropriate sync time when PT falls behind GT

		FChaosScene Scene(nullptr, /*AsyncDt=*/-1);
		Scene.GetSolver()->SetThreadingMode_External(EThreadingModeTemp::SingleThread);
		Scene.GetSolver()->SetStealAdvanceTasks_ForTesting(true); // prevents execution on StartFrame so we can execute task manually.

		EXPECT_EQ(Scene.GetSpacialAcceleration()->GetSyncTimestamp(), 0);	//timestamp of 0 because we flush when scene is created

		FVec3 Grav(0,0,-1);
		Scene.SetUpForFrame(&Grav, 1,0,99999,99999,10,false);

		// PT not finished yet (we didn't execute solver task), should still be 0.
		Scene.StartFrame();
		Scene.EndFrame();
		EXPECT_EQ(Scene.GetSpacialAcceleration()->GetSyncTimestamp(), 0);

		// PT not finished yet (we didn't execute solver task), should still be 0.
		Scene.StartFrame();
		Scene.EndFrame();
		EXPECT_EQ(Scene.GetSpacialAcceleration()->GetSyncTimestamp(), 0);

		// First PT task finished this frame, we are two behind, still at 0 as structure is from first GT input (timestamp 0).
		Scene.StartFrame();
		Scene.GetSolver()->PopAndExecuteStolenAdvanceTask_ForTesting();
		Scene.GetSolver()->GetEvolution()->FlushSpatialAcceleration();
		Scene.EndFrame();
		EXPECT_EQ(Scene.GetSpacialAcceleration()->GetSyncTimestamp(), 0);

		Scene.GetSolver()->PopAndExecuteStolenAdvanceTask_ForTesting();
		Scene.GetSolver()->PopAndExecuteStolenAdvanceTask_ForTesting();
		Scene.GetSolver()->GetEvolution()->FlushSpatialAcceleration();
		// Remaining two PT tasks finish, we are caught up, GT is still time 0 as EndFrame has not updated our structure.
		EXPECT_EQ(Scene.GetSpacialAcceleration()->GetSyncTimestamp(), 0);
<<<<<<< HEAD

		// Popping acceleration structures from physics thread will give us timestamp of 2. (3 total GT inputs processed)
		Scene.CopySolverAccelerationStructure();
		EXPECT_EQ(Scene.GetSpacialAcceleration()->GetSyncTimestamp(), 2);

=======

		// Popping acceleration structures from physics thread will give us timestamp of 2. (3 total GT inputs processed)
		Scene.CopySolverAccelerationStructure();
		EXPECT_EQ(Scene.GetSpacialAcceleration()->GetSyncTimestamp(), 2);

>>>>>>> 4af6daef
		// PT task this frame finishes before EndFrame, putting us at 3, in sync with GT.
		Scene.StartFrame();
		Scene.GetSolver()->PopAndExecuteStolenAdvanceTask_ForTesting();
		Scene.GetSolver()->GetEvolution()->FlushSpatialAcceleration();
		Scene.EndFrame();
		EXPECT_EQ(Scene.GetSpacialAcceleration()->GetSyncTimestamp(), 3);
	}

	GTEST_TEST(EngineInterface, PullFromPhysicsState_MultiFrameDelay)
	{
		// This test is designed to verify pulldata is being timestamped correctly, and that we will not write to a deleted GT Proxy 
		// in this case. 

		FChaosScene Scene(nullptr, /*AsyncDt=*/-1);
		Scene.GetSolver()->SetThreadingMode_External(EThreadingModeTemp::SingleThread);
		Scene.GetSolver()->SetStealAdvanceTasks_ForTesting(true); // prevents execution on StartFrame so we can execute task manually.

		FVec3 Grav(0,0,-1);
		Scene.SetUpForFrame(&Grav, 1,0,99999,99999,10,false);

		FActorCreationParams Params;
		Params.Scene = &Scene;
		Params.bSimulatePhysics = true;
		Params.bEnableGravity = true;
		Params.bStartAwake = true;


		// Create two Proxys, one to remove for test, the other to ensure we have > 0 proxies to hit the pull physics data path.
		FPhysicsActorHandle Proxy = nullptr;
		FChaosEngineInterface::CreateActor(Params, Proxy);
		auto& Particle = Proxy->GetGameThreadAPI();
		EXPECT_NE(Proxy, nullptr);
		{
			auto Sphere = MakeUnique<TSphere<FReal, 3>>(FVec3(0), 3);
			Particle.SetGeometry(MoveTemp(Sphere));
		}
		FPhysicsActorHandle Proxy2 = nullptr;
		FChaosEngineInterface::CreateActor(Params, Proxy2);
		auto& Particle2 = Proxy2->GetGameThreadAPI();
		EXPECT_NE(Proxy2, nullptr);
		{
			auto Sphere = MakeUnique<TSphere<FReal, 3>>(FVec3(0), 3);
			Particle2.SetGeometry(MoveTemp(Sphere));
		}
		TArray<FPhysicsActorHandle> Proxys = { Proxy, Proxy2 };
		Scene.AddActorsToScene_AssumesLocked(Proxys);

		// verify external timestamps are as expected.
		auto& MarshallingManager = Scene.GetSolver()->GetMarshallingManager();
		EXPECT_EQ(MarshallingManager.GetExternalTimestamp_External(), 0);

		// Execute a frame such that Proxys should be initialized in physics thread and game thread.
		Scene.StartFrame();
		EXPECT_EQ(MarshallingManager.GetExternalTimestamp_External(), 1);
		Scene.GetSolver()->PopAndExecuteStolenAdvanceTask_ForTesting();
		Scene.EndFrame();

		// run GT frame, no PT task executed.
		Scene.StartFrame();
		EXPECT_EQ(MarshallingManager.GetExternalTimestamp_External(), 2);
		Scene.EndFrame();

		// enqueue another frame.
		Scene.StartFrame();
		EXPECT_EQ(MarshallingManager.GetExternalTimestamp_External(), 3);

		// Remove Proxy, is stamped with external time 3. PT needs to run 3 frames before this will be removed,
		// as we are two PT tasks behind, and this has not been enqueued yet.
		auto StaleProxy = Proxy;
		FChaosEngineInterface::ReleaseActor(Proxy, &Scene);
		EXPECT_EQ(Proxy, nullptr);
		EXPECT_EQ(StaleProxy->GetSyncTimestamp()->bDeleted, true);

		// Run PT task for internal timestamp 1.
		Scene.GetSolver()->PopAndExecuteStolenAdvanceTask_ForTesting();

		// Proxy should not get touched in Pull, as timestamp from removal should be greater than pulldata timestamp.
		// (if it was touched we'd crash as it is now deleted).
		Scene.EndFrame();


		Scene.StartFrame();
		EXPECT_EQ(MarshallingManager.GetExternalTimestamp_External(), 4);
		EXPECT_EQ(StaleProxy->GetSyncTimestamp()->bDeleted, true);

		// run pt task for internal timestamp 3. Proxy still not removed on PT.
		Scene.GetSolver()->PopAndExecuteStolenAdvanceTask_ForTesting();
		EXPECT_EQ(Scene.GetSolver()->GetEvolution()->GetParticles().GetAllParticlesView().Num(), 2); // none have been removed on pt, still 2 Proxys.

		// Proxy should not get touched in pull, as timestamp from removal is less than pulldata timestamp (3 < 4)
		// If this crashes in pull, that means this test has regressed. (Pulldata timestamp is likely wrong).
		Scene.EndFrame();


		Scene.StartFrame();
		EXPECT_EQ(MarshallingManager.GetExternalTimestamp_External(), 5);
		EXPECT_EQ(StaleProxy->GetSyncTimestamp()->bDeleted, true);
		EXPECT_EQ(Scene.GetSolver()->GetEvolution()->GetParticles().GetAllParticlesView().Num(), 2); // Proxys not yet removed on pt, still 2.


		// This is PT task that should remove Proxy (internal timestamp 4, matching stamp on removed Proxy's dirty data).
		Scene.GetSolver()->PopAndExecuteStolenAdvanceTask_ForTesting();
		EXPECT_EQ(Scene.GetSolver()->GetEvolution()->GetParticles().GetAllParticlesView().Num(), 1); // one Proxy removed on pt, one remaining.

		// This PT task catches up to gamethread.
		Scene.GetSolver()->PopAndExecuteStolenAdvanceTask_ForTesting();
		Scene.EndFrame();
	}

	GTEST_TEST(EngineInterface, UpdatingAccelerationStructurePrePreFilterOnShapeFilterChange)
	{
		const float PhysicsTimestep = 1; // 1 second
		FChaosScene Scene(nullptr, PhysicsTimestep);
		Scene.GetSolver()->SetThreadingMode_External(EThreadingModeTemp::SingleThread);
<<<<<<< HEAD

		float DeltaSeconds = PhysicsTimestep;
		FVec3 Grav(0, 0, -1);
		Scene.SetUpForFrame(&Grav, DeltaSeconds, 0, 9999, 9999, 9999, false);

		// Raycast params, aimed to hit our particle at (0,0,0)
		const FVector Start(0, 0, -5);
		const FVector Dir(0, 0, 1);
		const float Length = 50;

		// Init kinematic particle, sphere radius 3
		FActorCreationParams Params;
		Params.Scene = &Scene;
		Params.bSimulatePhysics = false;
		Params.bEnableGravity = true;
		Params.bStartAwake = true;
		FPhysicsActorHandle Proxy = nullptr;
		FChaosEngineInterface::CreateActor(Params, Proxy);
		auto& Particle = Proxy->GetGameThreadAPI();
		{
			auto Sphere = MakeUnique<TSphere<FReal, 3>>(FVec3(0), 3);
			Particle.SetGeometry(MoveTemp(Sphere));
		}
		TArray<FPhysicsActorHandle> Proxys = { Proxy };
		Scene.AddActorsToScene_AssumesLocked(Proxys);

		// Execute a whole frame such that particle is initialized on physics thread
		Scene.StartFrame();
		Scene.EndFrame();


		// Make query filter that will allow query against particle that blocks/touches all channels.
		// Filter will fail against particle that has no query allowed (default query filter).
		FCollisionFilterData QueryFilter;
		QueryFilter.Word0 = 1; // Setting to non-zero to set query type that will filter

		// This is setting a somewhat arbritrary trace channels. It's very hard to make sense of these bitfields at this level of API.
		// Below particle uses a filter that touches/blocks anything, so these bits are enough to make filter pass.
		QueryFilter.Word3 = 7 << 21; 


		// Get collision data off shape
		for (const TUniquePtr<Chaos::FPerShapeData>& Shape : Particle.ShapesArray())
		{
			const FCollisionData& CollisionData = Shape->GetCollisionData();
			EXPECT_EQ(CollisionData.QueryData.Word0, 0); // ensure query filter is defaulted to 0 (no query allowed at all)

			// Verify query is filtered out with default collision data on shape
			bool bFiltered = PrePreQueryFilterImp(QueryFilter, CollisionData.QueryData);
			EXPECT_EQ(bFiltered, true);
		}

		// Query against particle on game thread, should fail to hit due to particle filter being defaulted, no touch/block set.
		{
			bool bQueryGameThread = true;
			FSimpleRaycastVisitor Visitor(Start, QueryFilter, bQueryGameThread);
			Scene.GetSpacialAcceleration()->Raycast(Start, Dir, Length, Visitor);
			EXPECT_EQ(Visitor.bHit, false);
		}

		// Change filter data on game thread to contain touch/block on all channels.
		FCollisionFilterData NewParticleQueryFilter;
		NewParticleQueryFilter.Word1 = TNumericLimits<int32>::Max();
		NewParticleQueryFilter.Word2 = TNumericLimits<int32>::Max();
		for (const TUniquePtr<Chaos::FPerShapeData>& Shape : Particle.ShapesArray())
		{
			const FCollisionData& CollisionData = Shape->GetCollisionData();

			// Update filter
			FCollisionData NewCollisionData = CollisionData;
			NewCollisionData.QueryData = NewParticleQueryFilter;
			Shape->SetCollisionData(NewCollisionData);

			// Filter with new data, ensuring we pass and are not filtered out.
			bool bFiltered = PrePreQueryFilterImp(QueryFilter, NewCollisionData.QueryData);
			EXPECT_EQ(bFiltered, false);
		}

		// Update particle in GT accel structure so cached PrePreFilter updates
		Scene.UpdateActorInAccelerationStructure(Proxy);

		// Query against particle on game thread, should hit with new filter.
		{
			bool bQueryGameThread = true;
			FSimpleRaycastVisitor Visitor(Start, QueryFilter, bQueryGameThread);
			Scene.GetSpacialAcceleration()->Raycast(Start, Dir, Length, Visitor);
			EXPECT_EQ(Visitor.bHit, true);
		}

		// Tick to push to physics thread
		Scene.StartFrame();
		Scene.EndFrame();

		// Query particle on physics thread, expected to hit with new filter.
		// If this fails it means we did not update cached filter data in acceleration structure entry.
		{
			bool bQueryGameThread = false;
			FSimpleRaycastVisitor Visitor(Start, QueryFilter, bQueryGameThread);
			Scene.GetSolver()->GetEvolution()->GetSpatialAcceleration()->Raycast(Start, Dir, Length, Visitor);
			EXPECT_EQ(Visitor.bHit, true);
		}
	}
	
	// Disabled until we move fix with kineamtic bounds update on PushToPhysicsState into this branch. Might also need to remove bounds computation in ApplyKinematicTarget.
	GTEST_TEST(EngineInterface, DISABLED_KinematicTargetsPassingGTWrongAccelBoundsBeforeHittingTarget)
	{
		// This test is designed to catch an edge case with kinematic targets (or other things interpolated over multiple physics steps), and acceleration structure bounds.
		// Timestep is setup such that 1 GT frame = 10 physics steps, we have to make sure that if a non-final step gives an acceleration structure to game thread, in which
		// kinematic has not reached target yet, that the bounds in structure representing interpolated position do not make it to game thread, otherwise game thread has
		// position at target, but bounds that don't match.

		const float PhysicsTimestep = 1; // 1 second

		// Setup solver so we can manually execute each physics step.
		FChaosScene Scene(nullptr, PhysicsTimestep);
		Scene.GetSolver()->SetThreadingMode_External(EThreadingModeTemp::SingleThread);
		Scene.GetSolver()->SetStealAdvanceTasks_ForTesting(true);

		// In this test we have a 10s Dt, split into 10 physics steps of 1s.
		const int32 PhysicsStepsInFrame = 10; 
		float DeltaSeconds = PhysicsTimestep * PhysicsStepsInFrame;
		FVec3 Grav(0, 0, -1);

		Scene.SetUpForFrame(&Grav, DeltaSeconds, 0, 9999, 9999, 9999, false);
		
		// Raycast params, aimed to hit our kinematic target (10,0,0)
		const FVector Start(10, 0, -5);
		const FVector Dir(0, 0,1);
		const float Length = 50;

		// Init kinematic particle, sphere radius 3
		FActorCreationParams Params;
		Params.Scene = &Scene;
		Params.bSimulatePhysics = false;
		Params.bEnableGravity = true;
		Params.bStartAwake = true;
		FPhysicsActorHandle Proxy = nullptr;
		FChaosEngineInterface::CreateActor(Params, Proxy);
		auto& Particle = Proxy->GetGameThreadAPI();
		{
			auto Sphere = MakeUnique<TSphere<FReal, 3>>(FVec3(0), 3);
			Particle.SetGeometry(MoveTemp(Sphere));
		}
		TArray<FPhysicsActorHandle> Proxys = { Proxy };
		Scene.AddActorsToScene_AssumesLocked(Proxys);

		// Execute a whole frame such that particle is initialized on physics thread
		Scene.StartFrame();
		for (int32 PhysicsTicks = 0; PhysicsTicks < PhysicsStepsInFrame; ++PhysicsTicks)
		{
			// Tick each physics step generated from game thread input
			Scene.GetSolver()->PopAndExecuteStolenAdvanceTask_ForTesting();
		}
		Scene.EndFrame();

		// Set kinematic target to (10,0,0) on game thread
		FTransform Target(FVector(10, 0, 0));
		FChaosEngineInterface::SetKinematicTarget_AssumesLocked(Proxy, Target);

		// Confirm particle is at target on game thread with raycast.
		{
			FSimpleRaycastVisitor Visitor(Start, true);
			Scene.GetSpacialAcceleration()->Raycast(Start, Dir, Length, Visitor);
			EXPECT_EQ(Visitor.bHit, true);
		}
		
	

=======

		float DeltaSeconds = PhysicsTimestep;
		FVec3 Grav(0, 0, -1);
		Scene.SetUpForFrame(&Grav, DeltaSeconds, 0, 9999, 9999, 9999, false);

		// Raycast params, aimed to hit our particle at (0,0,0)
		const FVector Start(0, 0, -5);
		const FVector Dir(0, 0, 1);
		const float Length = 50;

		// Init kinematic particle, sphere radius 3
		FActorCreationParams Params;
		Params.Scene = &Scene;
		Params.bSimulatePhysics = false;
		Params.bEnableGravity = true;
		Params.bStartAwake = true;
		FPhysicsActorHandle Proxy = nullptr;
		FChaosEngineInterface::CreateActor(Params, Proxy);
		auto& Particle = Proxy->GetGameThreadAPI();
		{
			auto Sphere = MakeUnique<TSphere<FReal, 3>>(FVec3(0), 3);
			Particle.SetGeometry(MoveTemp(Sphere));
		}
		TArray<FPhysicsActorHandle> Proxys = { Proxy };
		Scene.AddActorsToScene_AssumesLocked(Proxys);

		// Execute a whole frame such that particle is initialized on physics thread
		Scene.StartFrame();
		Scene.EndFrame();


		// Make query filter that will allow query against particle that blocks/touches all channels.
		// Filter will fail against particle that has no query allowed (default query filter).
		FCollisionFilterData QueryFilter;
		QueryFilter.Word0 = 1; // Setting to non-zero to set query type that will filter

		// This is setting a somewhat arbritrary trace channels. It's very hard to make sense of these bitfields at this level of API.
		// Below particle uses a filter that touches/blocks anything, so these bits are enough to make filter pass.
		QueryFilter.Word3 = 7 << 21; 


		// Get collision data off shape
		for (const TUniquePtr<Chaos::FPerShapeData>& Shape : Particle.ShapesArray())
		{
			const FCollisionData& CollisionData = Shape->GetCollisionData();
			EXPECT_EQ(CollisionData.QueryData.Word0, 0); // ensure query filter is defaulted to 0 (no query allowed at all)

			// Verify query is filtered out with default collision data on shape
			bool bFiltered = PrePreQueryFilterImp(QueryFilter, CollisionData.QueryData);
			EXPECT_EQ(bFiltered, true);
		}

		// Query against particle on game thread, should fail to hit due to particle filter being defaulted, no touch/block set.
		{
			bool bQueryGameThread = true;
			FSimpleRaycastVisitor Visitor(Start, QueryFilter, bQueryGameThread);
			Scene.GetSpacialAcceleration()->Raycast(Start, Dir, Length, Visitor);
			EXPECT_EQ(Visitor.bHit, false);
		}

		// Change filter data on game thread to contain touch/block on all channels.
		FCollisionFilterData NewParticleQueryFilter;
		NewParticleQueryFilter.Word1 = TNumericLimits<int32>::Max();
		NewParticleQueryFilter.Word2 = TNumericLimits<int32>::Max();
		for (const TUniquePtr<Chaos::FPerShapeData>& Shape : Particle.ShapesArray())
		{
			const FCollisionData& CollisionData = Shape->GetCollisionData();

			// Update filter
			FCollisionData NewCollisionData = CollisionData;
			NewCollisionData.QueryData = NewParticleQueryFilter;
			Shape->SetCollisionData(NewCollisionData);

			// Filter with new data, ensuring we pass and are not filtered out.
			bool bFiltered = PrePreQueryFilterImp(QueryFilter, NewCollisionData.QueryData);
			EXPECT_EQ(bFiltered, false);
		}

		// Update particle in GT accel structure so cached PrePreFilter updates
		Scene.UpdateActorInAccelerationStructure(Proxy);

		// Query against particle on game thread, should hit with new filter.
		{
			bool bQueryGameThread = true;
			FSimpleRaycastVisitor Visitor(Start, QueryFilter, bQueryGameThread);
			Scene.GetSpacialAcceleration()->Raycast(Start, Dir, Length, Visitor);
			EXPECT_EQ(Visitor.bHit, true);
		}

		// Tick to push to physics thread
		Scene.StartFrame();
		Scene.EndFrame();

		// Query particle on physics thread, expected to hit with new filter.
		// If this fails it means we did not update cached filter data in acceleration structure entry.
		{
			bool bQueryGameThread = false;
			FSimpleRaycastVisitor Visitor(Start, QueryFilter, bQueryGameThread);
			Scene.GetSolver()->GetEvolution()->GetSpatialAcceleration()->Raycast(Start, Dir, Length, Visitor);
			EXPECT_EQ(Visitor.bHit, true);
		}
	}
	
	// Disabled until we move fix with kineamtic bounds update on PushToPhysicsState into this branch. Might also need to remove bounds computation in ApplyKinematicTarget.
	GTEST_TEST(EngineInterface, DISABLED_KinematicTargetsPassingGTWrongAccelBoundsBeforeHittingTarget)
	{
		// This test is designed to catch an edge case with kinematic targets (or other things interpolated over multiple physics steps), and acceleration structure bounds.
		// Timestep is setup such that 1 GT frame = 10 physics steps, we have to make sure that if a non-final step gives an acceleration structure to game thread, in which
		// kinematic has not reached target yet, that the bounds in structure representing interpolated position do not make it to game thread, otherwise game thread has
		// position at target, but bounds that don't match.

		const float PhysicsTimestep = 1; // 1 second

		// Setup solver so we can manually execute each physics step.
		FChaosScene Scene(nullptr, PhysicsTimestep);
		Scene.GetSolver()->SetThreadingMode_External(EThreadingModeTemp::SingleThread);
		Scene.GetSolver()->SetStealAdvanceTasks_ForTesting(true);

		// In this test we have a 10s Dt, split into 10 physics steps of 1s.
		const int32 PhysicsStepsInFrame = 10; 
		float DeltaSeconds = PhysicsTimestep * PhysicsStepsInFrame;
		FVec3 Grav(0, 0, -1);

		Scene.SetUpForFrame(&Grav, DeltaSeconds, 0, 9999, 9999, 9999, false);
		
		// Raycast params, aimed to hit our kinematic target (10,0,0)
		const FVector Start(10, 0, -5);
		const FVector Dir(0, 0,1);
		const float Length = 50;

		// Init kinematic particle, sphere radius 3
		FActorCreationParams Params;
		Params.Scene = &Scene;
		Params.bSimulatePhysics = false;
		Params.bEnableGravity = true;
		Params.bStartAwake = true;
		FPhysicsActorHandle Proxy = nullptr;
		FChaosEngineInterface::CreateActor(Params, Proxy);
		auto& Particle = Proxy->GetGameThreadAPI();
		{
			auto Sphere = MakeUnique<TSphere<FReal, 3>>(FVec3(0), 3);
			Particle.SetGeometry(MoveTemp(Sphere));
		}
		TArray<FPhysicsActorHandle> Proxys = { Proxy };
		Scene.AddActorsToScene_AssumesLocked(Proxys);

		// Execute a whole frame such that particle is initialized on physics thread
		Scene.StartFrame();
		for (int32 PhysicsTicks = 0; PhysicsTicks < PhysicsStepsInFrame; ++PhysicsTicks)
		{
			// Tick each physics step generated from game thread input
			Scene.GetSolver()->PopAndExecuteStolenAdvanceTask_ForTesting();
		}
		Scene.EndFrame();

		// Set kinematic target to (10,0,0) on game thread
		FTransform Target(FVector(10, 0, 0));
		FChaosEngineInterface::SetKinematicTarget_AssumesLocked(Proxy, Target);

		// Confirm particle is at target on game thread with raycast.
		{
			FSimpleRaycastVisitor Visitor(Start, true);
			Scene.GetSpacialAcceleration()->Raycast(Start, Dir, Length, Visitor);
			EXPECT_EQ(Visitor.bHit, true);
		}
		
	

>>>>>>> 4af6daef
		// Tick game thread again, this enqueues 10 physics steps, kinematic will interpolate
		// to target on physics thread over duration of these 10 steps.
		Scene.StartFrame();



		for (int32 PhysicsTick = 0; PhysicsTick < PhysicsStepsInFrame; ++PhysicsTick)
		{

			Scene.GetSolver()->PopAndExecuteStolenAdvanceTask_ForTesting();

			if (PhysicsTick == 2)
			{
				// On this arbritrary tick, copy acceleration structure to game thread,
				// at this point we have sim'd only some of the physics steps for this frame.
				// kinematic target is still interpolating, has not reached target of (10,0,0) yet.
				// When this was broken this would give game thread a structure with
				// the bounds of interpolated position (which is wrong because game thread particle is at target!)
				Scene.CopySolverAccelerationStructure();

				// Verify the game thread particle can still be queried at target (verifying bounds and particle position are still correct)
				{
					FSimpleRaycastVisitor Visitor(Start, true);
					Scene.GetSpacialAcceleration()->Raycast(Start, Dir, Length, Visitor);
					EXPECT_EQ(Visitor.bHit, true);
				}
			}

		}

		// Finish frame
		Scene.EndFrame();

		// Verify can still query game thread particle at our target.
		{
			FSimpleRaycastVisitor Visitor(Start, true);
			Scene.GetSpacialAcceleration()->Raycast(Start, Dir, Length, Visitor);
			EXPECT_EQ(Visitor.bHit, true);
		}
	}

	GTEST_TEST(EngineInterface, CreateActorPostFlush)
	{
		FChaosScene Scene(nullptr, /*AsyncDt=*/-1);
		Scene.GetSolver()->SetThreadingMode_External(EThreadingModeTemp::SingleThread);

		FActorCreationParams Params;
		Params.Scene = &Scene;

		FPhysicsActorHandle Proxy = nullptr;

		FChaosEngineInterface::CreateActor(Params, Proxy);
		auto& Particle = Proxy->GetGameThreadAPI();
		EXPECT_NE(Proxy, nullptr);

		{
			auto Sphere = MakeUnique<TSphere<FReal, 3>>(FVec3(0), 3);
			Particle.SetGeometry(MoveTemp(Sphere));
		}

		//tick solver but don't call EndFrame (want to flush and swap manually)
		{
			FVec3 Grav(0,0,-1);
			Scene.SetUpForFrame(&Grav,1,0,99999,99999,10,false);
			Scene.StartFrame();
		}

		//make sure acceleration structure is built
		Scene.GetSolver()->GetEvolution()->FlushSpatialAcceleration();

		//create actor after structure is finished, but before swap happens
		TArray<FPhysicsActorHandle> Proxys = { Proxy };
		Scene.AddActorsToScene_AssumesLocked(Proxys);

		Scene.CopySolverAccelerationStructure();	//trigger swap manually and see pending changes apply
		{
			const auto HitBuffer = InSphereHelper(Scene, FTransform::Identity, 3);
			EXPECT_EQ(HitBuffer.GetNumHits(), 1);
		}
	}

	GTEST_TEST(EngineInterface, MoveActorPostFlush)
	{
		FChaosScene Scene(nullptr, /*AsyncDt=*/-1);
		Scene.GetSolver()->SetThreadingMode_External(EThreadingModeTemp::SingleThread);

		FActorCreationParams Params;
		Params.Scene = &Scene;

		FPhysicsActorHandle Proxy = nullptr;

		FChaosEngineInterface::CreateActor(Params, Proxy);
		auto& Particle = Proxy->GetGameThreadAPI();
		EXPECT_NE(Proxy, nullptr);

		{
			auto Sphere = MakeUnique<TSphere<FReal, 3>>(FVec3(0), 3);
			Particle.SetGeometry(MoveTemp(Sphere));
		}

		//create actor before structure is ticked
		TArray<FPhysicsActorHandle> Proxys = { Proxy };
		Scene.AddActorsToScene_AssumesLocked(Proxys);

		//tick solver so that Proxy is created, but don't call EndFrame (want to flush and swap manually)
		{
			FVec3 Grav(0,0,-1);
			Scene.SetUpForFrame(&Grav,1,0,99999,99999,10,false);
			Scene.StartFrame();
		}

		//make sure acceleration structure is built
		Scene.GetSolver()->GetEvolution()->FlushSpatialAcceleration();

		//move object to get hit (shows pending move is applied)
		FChaosEngineInterface::SetGlobalPose_AssumesLocked(Proxy, FTransform(FRotation3::FromIdentity(), FVec3(100, 0, 0)));

		Scene.CopySolverAccelerationStructure();	//trigger swap manually and see pending changes apply
		{
			TRigidTransform<FReal, 3> OverlapTM(FVec3(100, 0, 0), FRotation3::FromIdentity());
			const auto HitBuffer = InSphereHelper(Scene, OverlapTM, 3);
			EXPECT_EQ(HitBuffer.GetNumHits(), 1);
		}
	}

	GTEST_TEST(EngineInterface, RemoveActorPostFlush)
	{
		FChaosScene Scene(nullptr, /*AsyncDt=*/-1);
		Scene.GetSolver()->SetThreadingMode_External(EThreadingModeTemp::SingleThread);

		FActorCreationParams Params;
		Params.Scene = &Scene;

		FPhysicsActorHandle Proxy = nullptr;

		FChaosEngineInterface::CreateActor(Params, Proxy);
		auto& Particle = Proxy->GetGameThreadAPI();
		EXPECT_NE(Proxy, nullptr);

		{
			auto Sphere = MakeUnique<TSphere<FReal, 3>>(FVec3(0), 3);
			Particle.SetGeometry(MoveTemp(Sphere));
		}

		//create actor before structure is ticked
		TArray<FPhysicsActorHandle> Proxys = { Proxy };
		Scene.AddActorsToScene_AssumesLocked(Proxys);

		//tick solver so that Proxy is created, but don't call EndFrame (want to flush and swap manually)
		{
			FVec3 Grav(0,0,-1);
			Scene.SetUpForFrame(&Grav,1,0,99999,99999,10,false);
			Scene.StartFrame();
		}

		//make sure acceleration structure is built
		Scene.GetSolver()->GetEvolution()->FlushSpatialAcceleration();

		//delete object to get no hit
		FChaosEngineInterface::ReleaseActor(Proxy, &Scene);

		Scene.CopySolverAccelerationStructure();	//trigger swap manually and see pending changes apply
		{
			const auto HitBuffer = InSphereHelper(Scene, FTransform::Identity, 3);
			EXPECT_EQ(HitBuffer.GetNumHits(), 0);
		}
	}

	GTEST_TEST(EngineInterface, RemoveActorPostFlush0Dt)
	{
		FChaosScene Scene(nullptr, /*AsyncDt=*/-1);
		Scene.GetSolver()->SetThreadingMode_External(EThreadingModeTemp::SingleThread);

		FActorCreationParams Params;
		Params.Scene = &Scene;

		FPhysicsActorHandle Proxy = nullptr;

		FChaosEngineInterface::CreateActor(Params, Proxy);
		auto& Particle = Proxy->GetGameThreadAPI();
		EXPECT_NE(Proxy, nullptr);

		{
			auto Sphere = MakeUnique<TSphere<FReal, 3>>(FVec3(0), 3);
			Particle.SetGeometry(MoveTemp(Sphere));
		}

		//create actor before structure is ticked
		TArray<FPhysicsActorHandle> Proxys = { Proxy };
		Scene.AddActorsToScene_AssumesLocked(Proxys);

		//tick solver so that Proxy is created, but don't call EndFrame (want to flush and swap manually)
		{
			//use 0 dt to make sure pending operations are not sensitive to 0 dt
			FVec3 Grav(0,0,-1);
			Scene.SetUpForFrame(&Grav,0,0,99999,99999,10,false);
			Scene.StartFrame();
		}

		//make sure acceleration structure is built
		Scene.GetSolver()->GetEvolution()->FlushSpatialAcceleration();

		//delete object to get no hit
		FChaosEngineInterface::ReleaseActor(Proxy, &Scene);

		Scene.CopySolverAccelerationStructure();	//trigger swap manually and see pending changes apply
		{
			const auto HitBuffer = InSphereHelper(Scene, FTransform::Identity, 3);
			EXPECT_EQ(HitBuffer.GetNumHits(), 0);
		}
	}

	GTEST_TEST(EngineInterface, CreateAndRemoveActorPostFlush)
	{
		FChaosScene Scene(nullptr, /*AsyncDt=*/-1);
		Scene.GetSolver()->SetThreadingMode_External(EThreadingModeTemp::SingleThread);

		FActorCreationParams Params;
		Params.Scene = &Scene;

		FPhysicsActorHandle Proxy = nullptr;

		//tick solver, but don't call EndFrame (want to flush and swap manually)
		{
			FVec3 Grav(0,0,-1);
			Scene.SetUpForFrame(&Grav,1,0,99999,99999,10,false);
			Scene.StartFrame();
		}

		//make sure acceleration structure is built
		Scene.GetSolver()->GetEvolution()->FlushSpatialAcceleration();

		FChaosEngineInterface::CreateActor(Params, Proxy);
		auto& Particle = Proxy->GetGameThreadAPI();
		EXPECT_NE(Proxy, nullptr);

		{
			auto Sphere = MakeUnique<TSphere<FReal, 3>>(FVec3(0), 3);
			Particle.SetGeometry(MoveTemp(Sphere));
		}

		//create actor after flush
		TArray<FPhysicsActorHandle> Proxys = { Proxy };
		Scene.AddActorsToScene_AssumesLocked(Proxys);

		//delete object right away to get no hit
		FChaosEngineInterface::ReleaseActor(Proxy, &Scene);

		Scene.CopySolverAccelerationStructure();	//trigger swap manually and see pending changes apply
		{
			const auto HitBuffer = InSphereHelper(Scene, FTransform::Identity, 3);
			EXPECT_EQ(HitBuffer.GetNumHits(), 0);
		}
	}

	GTEST_TEST(EngineInterface, CreateDelayed)
	{
		for (int Delay = 0; Delay < 4; ++Delay)
		{
			FChaosScene Scene(nullptr, /*AsyncDt=*/-1);
			Scene.GetSolver()->SetThreadingMode_External(EThreadingModeTemp::SingleThread);
			Scene.GetSolver()->GetMarshallingManager().SetTickDelay_External(Delay);

			FActorCreationParams Params;
			Params.Scene = &Scene;

			FPhysicsActorHandle Proxy = nullptr;

			FChaosEngineInterface::CreateActor(Params, Proxy);
			auto& Particle = Proxy->GetGameThreadAPI();
			EXPECT_NE(Proxy, nullptr);

			{
				auto Sphere = MakeUnique<TSphere<FReal, 3>>(FVec3(0), 3);
				Particle.SetGeometry(MoveTemp(Sphere));
			}

			//create actor after flush
			TArray<FPhysicsActorHandle> Proxys = { Proxy };
			Scene.AddActorsToScene_AssumesLocked(Proxys);

			for (int Repeat = 0; Repeat < Delay; ++Repeat)
			{
				//tick solver
				{
					FVec3 Grav(0,0,-1);
					Scene.SetUpForFrame(&Grav,1,0,99999,99999,1,false);
					Scene.StartFrame();
					Scene.EndFrame();
				}

				//make sure sim hasn't seen it yet
				{
					FPBDRigidsEvolution* Evolution = Scene.GetSolver()->GetEvolution();
					const auto& SOA = Evolution->GetParticles();
					EXPECT_EQ(SOA.GetAllParticlesView().Num(), 0);
				}

				//make sure external thread knows about it
				{
					const auto HitBuffer = InSphereHelper(Scene, FTransform::Identity, 3);
					EXPECT_EQ(HitBuffer.GetNumHits(), 1);
				}
			}

			//tick solver one last time
			{
				FVec3 Grav(0,0,-1);
				Scene.SetUpForFrame(&Grav,1,0,99999,99999,1,false);
				Scene.StartFrame();
				Scene.EndFrame();
			}

			//now sim knows about it
			{
				FPBDRigidsEvolution* Evolution = Scene.GetSolver()->GetEvolution();
				const auto& SOA = Evolution->GetParticles();
				EXPECT_EQ(SOA.GetAllParticlesView().Num(), 1);
			}

			Particle.SetX(FVec3(5, 0, 0));

			for (int Repeat = 0; Repeat < Delay; ++Repeat)
			{
				//tick solver
				{
					FVec3 Grav(0,0,-1);
					Scene.SetUpForFrame(&Grav,1,0,99999,99999,1,false);
					Scene.StartFrame();
					Scene.EndFrame();
				}

				//make sure sim hasn't seen new X yet
				{
					FPBDRigidsEvolution* Evolution = Scene.GetSolver()->GetEvolution();
					const auto& SOA = Evolution->GetParticles();
					const auto& InternalProxy = *SOA.GetAllParticlesView().Begin();
					EXPECT_EQ(InternalProxy.X()[0], 0);
				}
			}

			//tick solver one last time
			{
				FVec3 Grav(0,0,-1);
				Scene.SetUpForFrame(&Grav,1,0,99999,99999,1,false);
				Scene.StartFrame();
				Scene.EndFrame();
			}

			//now sim knows about new X
			{
				FPBDRigidsEvolution* Evolution = Scene.GetSolver()->GetEvolution();
				const auto& SOA = Evolution->GetParticles();
				const auto& InternalProxy = *SOA.GetAllParticlesView().Begin();
				EXPECT_EQ(InternalProxy.X()[0], 5);
			}

			//make sure commands are also deferred

			int Count = 0;
			int ExternalCount = 0;
			TUniqueFunction<void()> Lambda = [&]()
			{
				++Count;
				EXPECT_EQ(Count, 1);	//only hit once on internal thread
				EXPECT_EQ(ExternalCount, Delay); //internal hits with expected delay
			};

			Scene.GetSolver()->EnqueueCommandImmediate(Lambda);

			for (int Repeat = 0; Repeat < Delay + 1; ++Repeat)
			{
				//tick solver
				FVec3 Grav(0,0,-1);
				Scene.SetUpForFrame(&Grav,1,0,99999,99999,1,false);
				Scene.StartFrame();
				Scene.EndFrame();

				++ExternalCount;
			}

		}

	}

	GTEST_TEST(EngineInterface, RemoveDelayed)
	{
		for (int Delay = 0; Delay < 4; ++Delay)
		{
			FChaosScene Scene(nullptr, /*AsyncDt=*/-1);
			Scene.GetSolver()->SetThreadingMode_External(EThreadingModeTemp::SingleThread);
			Scene.GetSolver()->GetMarshallingManager().SetTickDelay_External(Delay);

			FActorCreationParams Params;
			Params.Scene = &Scene;

			Params.bSimulatePhysics = true;	//simulate so that sync body is triggered
			Params.bStartAwake = true;

			FPhysicsActorHandle Proxy = nullptr;
			FChaosEngineInterface::CreateActor(Params, Proxy);
			auto& Particle = Proxy->GetGameThreadAPI();
			EXPECT_NE(Proxy, nullptr);

			{
				auto Sphere = MakeUnique<TSphere<FReal, 3>>(FVec3(0), 3);
				Particle.SetGeometry(MoveTemp(Sphere));
				Particle.SetV(FVec3(0, 0, -1));
			}


			//make second simulating Proxy that we don't delete. Needed to trigger a sync
			//this is because some data is cleaned up on GT immediately
			FPhysicsActorHandle Proxy2 = nullptr;
			FChaosEngineInterface::CreateActor(Params, Proxy2);
			auto& Particle2 = Proxy2->GetGameThreadAPI();
			EXPECT_NE(Proxy2, nullptr);
			{
				auto Sphere = MakeUnique<TSphere<FReal, 3>>(FVec3(0), 3);
				Particle2.SetGeometry(MoveTemp(Sphere));
				Particle2.SetV(FVec3(0, -1, 0));
			}

			//create actor
			TArray<FPhysicsActorHandle> Proxys = { Proxy, Proxy2 };
			Scene.AddActorsToScene_AssumesLocked(Proxys);

			//tick until it's being synced from sim
			for (int Repeat = 0; Repeat < Delay; ++Repeat)
			{
				{
					FVec3 Grav(0,0,0);
					Scene.SetUpForFrame(&Grav,1,0,99999,99999,10,false);
					Scene.StartFrame();
					Scene.EndFrame();
				}
			}

			//x starts at 0
			EXPECT_NEAR(Particle.X()[2], 0, 1e-4);
			EXPECT_NEAR(Particle2.X()[1], 0, 1e-4);

			//tick solver and see new position synced from sim
			{
				FVec3 Grav(0,0,0);
				Scene.SetUpForFrame(&Grav,1,0,99999,99999,10,false);
				Scene.StartFrame();
				Scene.EndFrame();
				EXPECT_NEAR(Particle.X()[2], -1, 1e-4);
				EXPECT_NEAR(Particle2.X()[1], -1, 1e-4);
			}

			//tick solver and delete in between solver finishing and sync
			{
				FVec3 Grav(0,0,0);
				Scene.SetUpForFrame(&Grav,1,0,99999,99999,10,false);
				Scene.StartFrame();

				//delete Proxy
				FChaosEngineInterface::ReleaseActor(Proxy, &Scene);

				Scene.EndFrame();
				EXPECT_NEAR(Particle2.X()[1], -2, 1e-4);	//other Proxy keeps moving
			}


			//tick again and don't crash
			for (int Repeat = 0; Repeat < Delay + 1; ++Repeat)
			{
				{
					FVec3 Grav(0,0,0);
					Scene.SetUpForFrame(&Grav,1,0,99999,99999,10,false);
					Scene.StartFrame();
					Scene.EndFrame();
					EXPECT_NEAR(Particle2.X()[1], -3 - Repeat, 1e-4);	//other Proxy keeps moving
				}
			}
		}
	}

	GTEST_TEST(EngineInterface, MoveDelayed)
	{
		for (int Delay = 0; Delay < 4; ++Delay)
		{
			FChaosScene Scene(nullptr, /*AsyncDt=*/-1);
			Scene.GetSolver()->SetThreadingMode_External(EThreadingModeTemp::SingleThread);
			Scene.GetSolver()->GetMarshallingManager().SetTickDelay_External(Delay);

			FActorCreationParams Params;
			Params.Scene = &Scene;

			Params.bSimulatePhysics = true;	//simulated so that gt conflicts with sim thread
			Params.bStartAwake = true;

			FPhysicsActorHandle Proxy = nullptr;
			FChaosEngineInterface::CreateActor(Params, Proxy);
			auto& Particle = Proxy->GetGameThreadAPI();
			EXPECT_NE(Proxy, nullptr);

			{
				auto Sphere = MakeUnique<TSphere<FReal, 3>>(FVec3(0), 3);
				Particle.SetGeometry(MoveTemp(Sphere));
				Particle.SetV(FVec3(0, 0, -1));
			}

			//create actor
			TArray<FPhysicsActorHandle> Proxys = { Proxy };
			Scene.AddActorsToScene_AssumesLocked(Proxys);

			//tick until it's being synced from sim
			for (int Repeat = 0; Repeat < Delay; ++Repeat)
			{
				{
					FVec3 Grav(0,0,0);
					Scene.SetUpForFrame(&Grav,1,0,99999,99999,10,false);
					Scene.StartFrame();
					Scene.EndFrame();
				}
			}

			//x starts at 0
			EXPECT_NEAR(Particle.X()[2], 0, 1e-4);

			//tick solver and see new position synced from sim
			{
				FVec3 Grav(0,0,0);
				Scene.SetUpForFrame(&Grav,1,0,99999,99999,10,false);
				Scene.StartFrame();
				Scene.EndFrame();
				EXPECT_NEAR(Particle.X()[2], -1, 1e-4);
			}

			//set new x position and make sure we see it right away even though there's delay
			FChaosEngineInterface::SetGlobalPose_AssumesLocked(Proxy, FTransform(FQuat::Identity, FVec3(0, 0, 10)));

			for (int Repeat = 0; Repeat < Delay; ++Repeat)
			{
				{
					FVec3 Grav(0,0,0);
					Scene.SetUpForFrame(&Grav,1,0,99999,99999,10,false);
					Scene.StartFrame();
					Scene.EndFrame();

					EXPECT_NEAR(Particle.X()[2], 10, 1e-4);	//until we catch up, just use GT data
				}
			}

			//tick solver one last time, should see sim results from the place we teleported to
			{
				FVec3 Grav(0,0,0);
				Scene.SetUpForFrame(&Grav,1,0,99999,99999,10,false);
				Scene.StartFrame();
				Scene.EndFrame();
				EXPECT_NEAR(Particle.X()[2], 9, 1e-4);
			}

			//set x after sim but before EndFrame, make sure to see gt position since it was written after
			{
				FVec3 Grav(0,0,0);
				Scene.SetUpForFrame(&Grav,1,0,99999,99999,10,false);
				Scene.StartFrame();
				FChaosEngineInterface::SetGlobalPose_AssumesLocked(Proxy, FTransform(FQuat::Identity, FVec3(0, 0, 100)));
				Scene.EndFrame();
				EXPECT_NEAR(Particle.X()[2], 100, 1e-4);
			}

			for (int Repeat = 0; Repeat < Delay; ++Repeat)
			{
				{
					FVec3 Grav(0,0,0);
					Scene.SetUpForFrame(&Grav,1,0,99999,99999,10,false);
					Scene.StartFrame();
					Scene.EndFrame();

					EXPECT_NEAR(Particle.X()[2], 100, 1e-4);	//until we catch up, just use GT data
				}
			}

			//tick solver one last time, should see sim results from the place we teleported to
			{
				FVec3 Grav(0,0,0);
				Scene.SetUpForFrame(&Grav,1,0,99999,99999,10,false);
				Scene.StartFrame();
				Scene.EndFrame();
				EXPECT_NEAR(Particle.X()[2], 99, 1e-4);
			}
		}
	}

	GTEST_TEST(EngineInterface, SimRoundTrip)
	{
		FChaosScene Scene(nullptr, /*AsyncDt=*/-1);
		Scene.GetSolver()->SetThreadingMode_External(EThreadingModeTemp::SingleThread);

		FActorCreationParams Params;
		Params.Scene = &Scene;

		FPhysicsActorHandle Proxy = nullptr;

		FChaosEngineInterface::CreateActor(Params, Proxy);
		auto& Particle = Proxy->GetGameThreadAPI();
		{
			auto Sphere = MakeUnique<TSphere<FReal, 3>>(FVec3(0), 3);
			Particle.SetGeometry(MoveTemp(Sphere));
		}

		TArray<FPhysicsActorHandle> Proxys = { Proxy };
		Scene.AddActorsToScene_AssumesLocked(Proxys);
		Particle.SetObjectState(EObjectStateType::Dynamic);
		Particle.AddForce(FVec3(0, 0, 10) * Particle.M());

		FVec3 Grav(0,0,0);
		Scene.SetUpForFrame(&Grav,1,0,99999,99999,10,false);
		Scene.StartFrame();
		Scene.EndFrame();

		//integration happened and we get results back
		EXPECT_EQ(Particle.X(), FVec3(0, 0, 10));
		EXPECT_EQ(Particle.V(), FVec3(0, 0, 10));

	}

	GTEST_TEST(EngineInterface, SimInterpolated)
	{
		//Need to test:
		//position interpolation
		//position interpolation from an inactive Proxy (i.e a step function)
		//position interpolation from an active to an inactive Proxy (i.e a step function but reversed)
		//interpolation to a deleted Proxy
		//state change should be a step function (sleep state)
		//wake events must be collapsed (sleep awake sleep becomes sleep)
		//collision events must be collapsed
		//forces are averaged
		const FReal FixedDT = 1;
		FChaosScene Scene(nullptr, FixedDT);
		Scene.GetSolver()->SetThreadingMode_External(EThreadingModeTemp::SingleThread);


		FActorCreationParams Params;
		Params.Scene = &Scene;

		FPhysicsActorHandle Proxy = nullptr;
		FPhysicsActorHandle Proxy2 = nullptr;

		FChaosEngineInterface::CreateActor(Params, Proxy);
		auto& Particle = Proxy->GetGameThreadAPI();
		{
			auto Sphere = MakeUnique<TSphere<FReal, 3>>(FVec3(0), 3);
			Particle.SetGeometry(MoveTemp(Sphere));
		}

		Params.bSimulatePhysics = true;
		FChaosEngineInterface::CreateActor(Params, Proxy2);
		auto& Particle2 = Proxy2->GetGameThreadAPI();
		{
			auto Sphere = MakeUnique<TSphere<FReal, 3>>(FVec3(0), 3);
			Particle2.SetGeometry(MoveTemp(Sphere));
		}

		TArray<FPhysicsActorHandle> Proxys = { Proxy, Proxy2 };
		Scene.AddActorsToScene_AssumesLocked(Proxys);
		Particle.SetObjectState(EObjectStateType::Dynamic);
		const FReal ZVel = 10;
		const FReal ZStart = 100;
		const FVec3 ConstantForce(0, 0, 1 * Particle2.M());
		Particle.SetV(FVec3(0, 0, ZVel));
		Particle.SetX(FVec3(0, 0, ZStart));
		const int32 NumGTSteps = 24;
		const int32 NumPTSteps = 24 / 4;

		struct FCallback : public TSimCallbackObject<FSimCallbackNoInput>
		{
			virtual void OnPreSimulate_Internal() override
			{
				EXPECT_EQ(GetConsumerInput_Internal(), nullptr);	//no inputs passed in
				//we expect the dt to be 1
				EXPECT_EQ(GetDeltaTime_Internal(), 1);
				EXPECT_EQ(GetSimTime_Internal(), Count);
				Count++;
			}

			int32 Count = 0;

			int32 NumPTSteps;
		};

		auto Callback = Scene.GetSolver()->CreateAndRegisterSimCallbackObject_External<FCallback>();
		Callback->NumPTSteps = NumPTSteps;
		FReal Time = 0;
		const FReal GTDt = FixedDT * 0.25f;
		for (int32 Step = 0; Step < NumGTSteps; Step++)
		{
			//set force every external frame
			Particle2.AddForce(ConstantForce);
			FVec3 Grav(0, 0, 0);
			Scene.SetUpForFrame(&Grav, GTDt, 0, 99999, 99999, 1, false);
			Scene.StartFrame();
			Scene.EndFrame();

			Time += GTDt;
			const FReal InterpolatedTime = Time - FixedDT * Chaos::AsyncInterpolationMultiplier;
			const FReal ExpectedVFromForce = Time;
			if (InterpolatedTime < 0)
			{
				//not enough time to interpolate so just take initial value
				EXPECT_NEAR(Particle.X()[2], ZStart, 1e-2);
				EXPECT_NEAR(Particle2.V()[2], 0, 1e-2);
			}
			else
			{
				//interpolated
				EXPECT_NEAR(Particle.X()[2], ZStart + ZVel * InterpolatedTime, 1e-2);
				EXPECT_NEAR(Particle2.V()[2], InterpolatedTime, 1e-2);
			}
		}

		EXPECT_EQ(Callback->Count, NumPTSteps);
		const FReal LastInterpolatedTime = NumGTSteps * GTDt - FixedDT * Chaos::AsyncInterpolationMultiplier;
		EXPECT_NEAR(Particle.X()[2], ZStart + ZVel * LastInterpolatedTime, 1e-2);
		EXPECT_NEAR(Particle.V()[2], ZVel, 1e-2);
	}

	GTEST_TEST(EngineInterface, SetKinematicTarget)
	{
		// Need to test:
		// GT particle position is immediately updated after calling SetKinematicTarget_AssumesLocked
		// GT particle positions and velocities are correctly updated
		// PT particle positions and velocities are correctly updated
		// Velocity becomes zero if no KinematicTarget is set in the current frame
		// Particle positions and velocities are correct after SetKinematicTarget_AssumesLocked, SetKinematicTarget_AssumesLocked
		// Velocity is zero if only SetGlobalPose_AssumesLocked is called (Teleport)
		// Particle positions and velocities are correct after SetGlobalPose_AssumesLocked, SetKinematicTarget_AssumesLocked (Teleport)
		// Particle positions and velocities are correct after SetKinematicTarget_AssumesLocked, SetGlobalPose_AssumesLocked (Teleport, KinematicTarget is cleared)
		FChaosScene Scene(nullptr, /*AsyncDt=*/-1);
		Scene.GetSolver()->SetThreadingMode_External(EThreadingModeTemp::SingleThread);

		FActorCreationParams Params;
		Params.Scene = &Scene;

		FPhysicsActorHandle Proxy = nullptr;

		FChaosEngineInterface::CreateActor(Params, Proxy);
		auto& Particle = Proxy->GetGameThreadAPI();
		{
			auto Sphere = MakeUnique<TSphere<FReal, 3>>(FVec3(0), 3);
			Particle.SetGeometry(MoveTemp(Sphere));
		}

		TArray<FPhysicsActorHandle> Proxys = { Proxy };
		Scene.AddActorsToScene_AssumesLocked(Proxys);
		Particle.SetObjectState(EObjectStateType::Kinematic);

		struct FDummyInput : FSimCallbackInput
		{
			FSingleParticlePhysicsProxy* Proxy;
			FVec3 CorrectX;
			FVec3 CorrectV;
			void Reset() {}
		};

		struct FCallback : public TSimCallbackObject<FDummyInput>
		{
			virtual void OnPreSimulate_Internal() override
			{
				auto Handle = GetConsumerInput_Internal()->Proxy->GetPhysicsThreadAPI();
				EXPECT_EQ(Handle->X(), GetConsumerInput_Internal()->CorrectX);
				EXPECT_EQ(Handle->V(), GetConsumerInput_Internal()->CorrectV);
			}
		};

		auto Callback = Scene.GetSolver()->CreateAndRegisterSimCallbackObject_External<FCallback>();

		Callback->GetProducerInputData_External()->Proxy = Proxy;

		FVec3 Grav(0, 0, 0);
		float Dt = 1;

		auto AdvanceFrameAndRunTest = [&](const FVec3 &CorrectX, const FVec3 &CorrectV)
		{
			Scene.SetUpForFrame(&Grav, Dt, 0, 99999, 99999, 10, false);
			Scene.StartFrame();
			Scene.EndFrame();
			// Test X and V on GT
			EXPECT_EQ(Particle.X().X, CorrectX.X);
			EXPECT_EQ(Particle.X().Y, CorrectX.Y);
			EXPECT_EQ(Particle.X().Z, CorrectX.Z);
			EXPECT_EQ(Particle.V().X, CorrectV.X);
			EXPECT_EQ(Particle.V().Y, CorrectV.Y);
			EXPECT_EQ(Particle.V().Z, CorrectV.Z);
			// Test X and V on PT, this is going to be used in OnPreSimulate_Internal in next frame.
			Callback->GetProducerInputData_External()->CorrectX = CorrectX;
			Callback->GetProducerInputData_External()->CorrectV = CorrectV;
		};

		// Set initial transform
		FVec3 CurrentX = FVec3(1, 2, 3);
		FVec3 CurrentV = FVec3(0, 0, 0);
		FChaosEngineInterface::SetGlobalPose_AssumesLocked(Proxy, FTransform(CurrentX));

		Callback->GetProducerInputData_External()->CorrectX = CurrentX;
		Callback->GetProducerInputData_External()->CorrectV = CurrentV;
		AdvanceFrameAndRunTest(CurrentX, CurrentV);

		// Test SetKinematicTarget_AssumesLocked
		CurrentX = FVec3(2, 3, 4);
		CurrentV = FVec3(1, 1, 1);
		FChaosEngineInterface::SetKinematicTarget_AssumesLocked(Proxy, FTransform(CurrentX));

		// Test if position is immediately updated on GT after SetKinematicTarget_AssumesLocked
		EXPECT_EQ(Particle.X(), CurrentX);

		AdvanceFrameAndRunTest(CurrentX, CurrentV);

		// Test if velocity becomes zero when no kinematic target is set
		CurrentX = FVec3(2, 3, 4);
		CurrentV = FVec3(0, 0, 0);

		AdvanceFrameAndRunTest(CurrentX, CurrentV);

		// Test if particle positions and velocities are correct after SetKinematicTarget_AssumesLocked, SetKinematicTarget_AssumesLocked
		CurrentX = FVec3(0, 0, 0);
		CurrentV = FVec3(-2, -3, -4);
		FChaosEngineInterface::SetKinematicTarget_AssumesLocked(Proxy, FTransform(FVec3(1, 2, 3)));
		FChaosEngineInterface::SetKinematicTarget_AssumesLocked(Proxy, FTransform(CurrentX));

		AdvanceFrameAndRunTest(CurrentX, CurrentV);

		// Test if velocity is zero if only SetGlobalPose_AssumesLocked is called (Teleport)
		CurrentX = FVec3(0, 0, 0);
		CurrentV = FVec3(0, 0, 0);
		FChaosEngineInterface::SetGlobalPose_AssumesLocked(Proxy, FTransform(CurrentX));

		Callback->GetProducerInputData_External()->CorrectX = CurrentX;
		AdvanceFrameAndRunTest(CurrentX, CurrentV);

		// Test if particle positions and velocities are correct after SetGlobalPose_AssumesLocked, SetKinematicTarget_AssumesLocked
		CurrentX = FVec3(-1, -2, -3);
		CurrentV = FVec3(0, 0, 0);
		FChaosEngineInterface::SetGlobalPose_AssumesLocked(Proxy, FTransform(CurrentX));
		FChaosEngineInterface::SetKinematicTarget_AssumesLocked(Proxy, FTransform(CurrentX));

		Callback->GetProducerInputData_External()->CorrectX = CurrentX;
		AdvanceFrameAndRunTest(CurrentX, CurrentV);

		// Test if particle state to sleeping change after setting a kinematic target it's position and velocity should remain the same
		FChaosEngineInterface::SetKinematicTarget_AssumesLocked(Proxy, FTransform(FVec3(1, 2, 3)));
		Particle.SetObjectState(EObjectStateType::Sleeping);
		AdvanceFrameAndRunTest(CurrentX, CurrentV);

		// Test if particle positions and velocities are correct after SetKinematicTarget_AssumesLocked, SetGlobalPose_AssumesLocked
		CurrentX = FVec3(3, 2, 1);
		CurrentV = FVec3(0, 0, 0);
		FChaosEngineInterface::SetKinematicTarget_AssumesLocked(Proxy, FTransform(CurrentX));
		FChaosEngineInterface::SetGlobalPose_AssumesLocked(Proxy, FTransform(CurrentX));

		Callback->GetProducerInputData_External()->CorrectX = CurrentX;
		AdvanceFrameAndRunTest(CurrentX, CurrentV);

		// Test if the PT positions and velocities are right from previous frame
		CurrentX = FVec3(3, 2, 1);
		CurrentV = FVec3(0, 0, 0);
		AdvanceFrameAndRunTest(CurrentX, CurrentV);
	}

	GTEST_TEST(EngineInterface, PerPropertySetOnGT)
	{
		//Need to test:
		//setting transform, velocities, wake state, on external thread means we overwrite results until sim catches up
		//deleted proxy does not incorrectly update after it's deleted on gt
		const FReal FixedDT = 1;
		FChaosScene Scene(nullptr, FixedDT);
		Scene.GetSolver()->SetThreadingMode_External(EThreadingModeTemp::SingleThread);
		Scene.GetSolver()->EnableAsyncMode(1);	//tick 1 dt at a time

		FActorCreationParams Params;
		Params.Scene = &Scene;

		FPhysicsActorHandle Proxy = nullptr;

		FChaosEngineInterface::CreateActor(Params, Proxy);
		auto& Particle = Proxy->GetGameThreadAPI();
		{
			auto Sphere = MakeUnique<TSphere<FReal, 3>>(FVec3(0), 3);
			Particle.SetGeometry(MoveTemp(Sphere));
		}

		TArray<FPhysicsActorHandle> Proxys = { Proxy };
		Scene.AddActorsToScene_AssumesLocked(Proxys);
		Particle.SetObjectState(EObjectStateType::Dynamic);
		const FReal ZVel = 10;
		const FReal ZStart = 100;
		Particle.SetV(FVec3(0, 0, ZVel));
		Particle.SetX(FVec3(0, 0, ZStart));
		const int32 NumGTSteps = 100;
		const FVec3 TeleportLocation(5, 5, ZStart);

		FReal Time = 0;
		const FReal GTDt = FixedDT * 0.5f;
		const int32 ChangeVelStep = 20;
		const FReal ChangeVelTime = ChangeVelStep * GTDt;
		const FReal YVelAfterChange = 10;
		const int32 TeleportStep = 10;
		const FReal TeleportTime = TeleportStep * GTDt;
		bool bHasTeleportedOnGT = false;
		bool bVelHasChanged = false;
		bool bWasPutToSleep = false;
		bool bWasWoken = false;
		const int32 SleepStep = 50;
		const int32 WakeStep = 70;
		const FReal PutToSleepTime = SleepStep * GTDt;
		const FReal WokenTime = WakeStep * GTDt;
		FReal SleepZPosition(0);

		for (int32 Step = 0; Step < NumGTSteps; Step++)
		{
			if (Step == TeleportStep)
			{
				Particle.SetX(TeleportLocation);
				bHasTeleportedOnGT = true;
			}

			if(Step == ChangeVelStep)
			{
				Particle.SetV(FVec3(0, YVelAfterChange, ZVel));
				bVelHasChanged = true;
			}

			if(Step == SleepStep)
			{
				bWasPutToSleep = true;
				Particle.SetObjectState(EObjectStateType::Sleeping);
				SleepZPosition = Particle.X()[2];	//record position when gt wants to sleep
			}

			if(Step == WakeStep)
			{
				bWasWoken = true;
				Particle.SetV(FVec3(0, YVelAfterChange, ZVel));
				Particle.SetObjectState(EObjectStateType::Dynamic);
			}

			FVec3 Grav(0, 0, 0);
			Scene.SetUpForFrame(&Grav, GTDt, 0, 99999, 99999, 10, false);
			Scene.StartFrame();
			Scene.EndFrame();

			Time += GTDt;
			const FReal InterpolatedTime = Time - FixedDT * Chaos::AsyncInterpolationMultiplier;
			if (InterpolatedTime < 0)
			{
				//not enough time to interpolate so just take initial value
				EXPECT_NEAR(Particle.X()[2], ZStart, 1e-2);
			}
			else
			{
				//interpolated
				if(bHasTeleportedOnGT)
				{
					EXPECT_NEAR(Particle.X()[0], TeleportLocation[0], 1e-2);	//X never changes so as soon as gt teleports we should see it

					//if we haven't caught up to teleport, we just use the value set on GT for z value
					if(InterpolatedTime < TeleportTime)
					{
						EXPECT_NEAR(Particle.X()[2], TeleportLocation[2], 1e-3);
					}
					else
					{
						if(!bWasPutToSleep)
						{
							//caught up so expect normal movement to marshal back
							EXPECT_NEAR(Particle.X()[2], TeleportLocation[2] + ZVel * (InterpolatedTime - TeleportTime), 1e-2);
						}
						else if(InterpolatedTime < WokenTime)
						{
							//currently asleep so position is held constant
							EXPECT_NEAR(Particle.X()[2], SleepZPosition, 1e-2);
							if(!bWasWoken)
							{
								EXPECT_NEAR(Particle.V()[2], 0, 1e-2);
							}
							else
							{
								EXPECT_NEAR(Particle.V()[2], ZVel, 1e-2);
							}
						}
						else
						{
							//woke back up so position is moving again
							EXPECT_NEAR(Particle.X()[2], SleepZPosition + ZVel * (InterpolatedTime - WokenTime), 1e-2);
							EXPECT_NEAR(Particle.V()[2], ZVel, 1e-2);
						}
						
					}
				}
				else
				{
					EXPECT_NEAR(Particle.X()[2], ZStart + ZVel * InterpolatedTime, 1e-2);
				}

				if(bVelHasChanged)
				{
					if(!bWasPutToSleep || bWasWoken)
					{
						EXPECT_EQ(Particle.V()[1], YVelAfterChange);
					}
					else
					{
						//asleep so velocity is 0
						EXPECT_EQ(Particle.V()[1], 0);
					}
				}
				else
				{
					EXPECT_EQ(Particle.V()[1], 0);
				}

				if(bWasPutToSleep && !bWasWoken)
				{
					EXPECT_EQ(Particle.ObjectState(), EObjectStateType::Sleeping);
				}
				else
				{
					EXPECT_EQ(Particle.ObjectState(), EObjectStateType::Dynamic);
				}
			}
		}

		const FReal LastInterpolatedTime = NumGTSteps * GTDt - FixedDT * Chaos::AsyncInterpolationMultiplier;
		EXPECT_EQ(Particle.V()[2], ZVel);
		EXPECT_EQ(Particle.V()[1], YVelAfterChange);
	}

	GTEST_TEST(EngineInterface, FlushCommand)
	{
		//Need to test:
		//flushing commands works and sees state changes for both fixed dt and not
		//sim callback is not called

		bool bHitOnShutDown = false;
		{
			FChaosScene Scene(nullptr, /*AsyncDt=*/-1);
			Scene.GetSolver()->SetThreadingMode_External(EThreadingModeTemp::SingleThread);
			Scene.GetSolver()->EnableAsyncMode(1);	//tick 1 dt at a time

			FActorCreationParams Params;
			Params.Scene = &Scene;

			FPhysicsActorHandle Proxy = nullptr;

			FChaosEngineInterface::CreateActor(Params, Proxy);
			auto& Particle = Proxy->GetGameThreadAPI();
			{
				auto Sphere = MakeUnique<TSphere<FReal, 3>>(FVec3(0), 3);
				Particle.SetGeometry(MoveTemp(Sphere));
			}

			TArray<FPhysicsActorHandle> Proxys = { Proxy };
			Scene.AddActorsToScene_AssumesLocked(Proxys);
			Particle.SetX(FVec3(0, 0, 3));

			Scene.GetSolver()->EnqueueCommandImmediate([Proxy]()
				{
					//sees change immediately
					EXPECT_EQ(Proxy->GetPhysicsThreadAPI()->X()[2], 3);
				});

			struct FCallback : public TSimCallbackObject<>
			{
				virtual void OnPreSimulate_Internal() override
				{
					EXPECT_FALSE(true);	//this should never hit
				}
			};

			auto Callback = Scene.GetSolver()->CreateAndRegisterSimCallbackObject_External<FCallback>();

			FVec3 Grav(0, 0, 0);
			Scene.SetUpForFrame(&Grav, 0, 0, 99999, 99999, 10, false);	//flush with dt 0
			Scene.StartFrame();
			Scene.EndFrame();

			Scene.GetSolver()->EnqueueCommandImmediate([&bHitOnShutDown]()
				{
					//command enqueued and then solver shuts down, so flush must happen
					bHitOnShutDown = true;
				});
		}

		EXPECT_TRUE(bHitOnShutDown);
	}

	GTEST_TEST(EngineInterface, SimSubstep)
	{
		//Need to test:
		//forces and torques are extrapolated (i.e. held constant for sub-steps)
		//kinematic targets are interpolated over the sub-step
		//identical inputs are given to sub-steps

		const FReal FixedDT = 1;
		FChaosScene Scene(nullptr, FixedDT);
		Scene.GetSolver()->SetThreadingMode_External(EThreadingModeTemp::SingleThread);

		FActorCreationParams Params;
		Params.Scene = &Scene;

		FPhysicsActorHandle Proxy = nullptr;

		FChaosEngineInterface::CreateActor(Params, Proxy);
		auto& Particle = Proxy->GetGameThreadAPI();
		{
			auto Sphere = MakeUnique<TSphere<FReal, 3>>(FVec3(0), 3);
			Particle.SetGeometry(MoveTemp(Sphere));
		}

		TArray<FPhysicsActorHandle> Proxys = { Proxy };
		Scene.AddActorsToScene_AssumesLocked(Proxys);
		Particle.SetObjectState(EObjectStateType::Dynamic);
		Particle.SetGravityEnabled(true);

		struct FDummyInput : FSimCallbackInput
		{
			int32 ExternalFrame;
			void Reset() {}
		};

		struct FCallback : public TSimCallbackObject<FDummyInput>
		{
			virtual void OnPreSimulate_Internal() override
			{
				EXPECT_EQ(GetConsumerInput_Internal()->ExternalFrame, ExpectedFrame);
				EXPECT_NEAR(GetSimTime_Internal(), InternalSteps * GetDeltaTime_Internal(), 1e-2);	//sim start is changing per sub-step
				++InternalSteps;
			}

			int32 ExpectedFrame;
			int32 InternalSteps = 0;
		};

		auto Callback = Scene.GetSolver()->CreateAndRegisterSimCallbackObject_External<FCallback>();

		FReal Time = 0;
		const FReal GTDt = FixedDT * 4;
		for (int32 Step = 0; Step < 10; Step++)
		{
			Callback->ExpectedFrame = Step;
			Callback->GetProducerInputData_External()->ExternalFrame = Step;	//make sure input matches for all sub-steps

			//set force every external frame
			Particle.AddForce(FVec3(0, 0, 1 * Particle.M()));	//should counteract gravity
			FVec3 Grav(0, 0, -1);
			Scene.SetUpForFrame(&Grav, GTDt, 0, 99999, 99999, 10, false);
			Scene.StartFrame();
			Scene.EndFrame();

			Time += GTDt;

			//should have no movement because forces cancel out
			EXPECT_NEAR(Particle.X()[2], 0, 1e-2);
			EXPECT_NEAR(Particle.V()[2], 0, 1e-2);
		}
	}

	GTEST_TEST(EngineInterface, SimDestroyedProxy)
	{
		//Need to test:
		//destroyed proxy still valid in callback, but Proxy is nulled out
		//valid for multiple sub-steps

		FChaosScene Scene(nullptr, /*AsyncDt=*/-1);
		Scene.GetSolver()->SetThreadingMode_External(EThreadingModeTemp::SingleThread);
		const FReal FixedDT = 1;
		Scene.GetSolver()->EnableAsyncMode(FixedDT);	//tick 1 dt at a time

		FActorCreationParams Params;
		Params.Scene = &Scene;

		FPhysicsActorHandle Proxy = nullptr;

		FChaosEngineInterface::CreateActor(Params, Proxy);
		auto& Particle = Proxy->GetGameThreadAPI();
		{
			auto Sphere = MakeUnique<TSphere<FReal, 3>>(FVec3(0), 3);
			Particle.SetGeometry(MoveTemp(Sphere));
		}

		TArray<FPhysicsActorHandle> Proxys = { Proxy };
		Scene.AddActorsToScene_AssumesLocked(Proxys);

		struct FDummyInput : FSimCallbackInput
		{
			FSingleParticlePhysicsProxy* Proxy;
			void Reset() {}
		};

		struct FCallback : public TSimCallbackObject<FDummyInput>
		{
			virtual void OnPreSimulate_Internal() override
			{
				EXPECT_EQ(GetConsumerInput_Internal()->Proxy->GetHandle_LowLevel(), nullptr);
			}
		};

		auto Callback = Scene.GetSolver()->CreateAndRegisterSimCallbackObject_External<FCallback>();

		Callback->GetProducerInputData_External()->Proxy = Proxy;
		Scene.GetSolver()->UnregisterObject(Proxy);

		FVec3 Grav(0, 0, -1);
		Scene.SetUpForFrame(&Grav, FixedDT * 3, 0, 99999, 99999, 10, false);
		Scene.StartFrame();
		Scene.EndFrame();
	}
	
	GTEST_TEST(EngineInterface, OverlapOffsetActor)
	{
		FChaosScene Scene(nullptr, /*AsyncDt=*/-1);

		FActorCreationParams Params;
		Params.Scene = &Scene;
		Params.bSimulatePhysics = false;
		Params.bStatic = true;
		Params.InitialTM = FTransform::Identity;
		Params.Scene = &Scene;

		FPhysicsActorHandle StaticCube = nullptr;

		FChaosEngineInterface::CreateActor(Params, StaticCube);
		ASSERT_NE(StaticCube, nullptr);

		// Add geometry, placing a box at the origin
		constexpr FReal BoxSize = static_cast<FReal>(50.0);
		const FVec3 HalfBoxExtent{ BoxSize };

		// We require a union here, although the second geometry isn't used we need the particle to
		// have more than one shape in its shapes array otherwise the query acceleration will treat
		// it as a special case and skip bounds checking during the overlap
		TArray<TUniquePtr<FImplicitObject>> Geoms;
		Geoms.Emplace(MakeUnique<TBox<FReal, 3>>(-HalfBoxExtent, HalfBoxExtent));
		Geoms.Emplace(MakeUnique<TBox<FReal, 3>>(-HalfBoxExtent, HalfBoxExtent));

		auto& Particle = StaticCube->GetGameThreadAPI();
		{
			TUniquePtr<FImplicitObjectUnion> GeomUnion = MakeUnique<FImplicitObjectUnion>(MoveTemp(Geoms));
			Particle.SetGeometry(MoveTemp(GeomUnion));
		}
		
		TArray<FPhysicsActorHandle> Particles{ StaticCube };
		Scene.AddActorsToScene_AssumesLocked(Particles);

		FChaosSQAccelerator SQ{ *Scene.GetSpacialAcceleration() };
		FSQHitBuffer<ChaosInterface::FOverlapHit> HitBuffer;
		FOverlapAllQueryCallback QueryCallback;

		// Here we query from a position under the box, but using a shape that has an offset. This tests
		// a failure case that was previously present where the query system assumed that the QueryTM
		// was inside the geometry being used to query.
		const FTransform QueryTM{ FVec3{0.0f, 0.0f, -110.0f} };
		constexpr FReal SphereRadius = static_cast<FReal>(50.0);
		SQ.Overlap(TSphere<FReal, 3>(FVec3(0.0f, 0.0f, 100.0f), SphereRadius), QueryTM, HitBuffer, FChaosQueryFilterData(), QueryCallback, FQueryDebugParams());

		EXPECT_TRUE(HitBuffer.HasBlockingHit());
	}

	GTEST_TEST(EngineInterface, SweepOffsetActor)
	{
		FChaosScene Scene(nullptr, /*AsyncDt=*/-1);

		FActorCreationParams Params;
		Params.Scene = &Scene;
		Params.bSimulatePhysics = false;
		Params.bStatic = true;
		Params.InitialTM = FTransform::Identity;
		Params.Scene = &Scene;

		FPhysicsActorHandle StaticCube = nullptr;

		FChaosEngineInterface::CreateActor(Params, StaticCube);
		ASSERT_NE(StaticCube, nullptr);

		// Add geometry, placing a box at the origin
		constexpr FReal BoxSize = static_cast<FReal>(50.0);
		const FVec3 HalfBoxExtent{ BoxSize };

		// We require a union here, although the second geometry isn't used we need the particle to
		// have more than one shape in its shapes array otherwise the query acceleration will treat
		// it as a special case and skip bounds checking during the overlap
		TArray<TUniquePtr<FImplicitObject>> Geoms;
		Geoms.Emplace(MakeUnique<TBox<FReal, 3>>(-HalfBoxExtent, HalfBoxExtent));
		Geoms.Emplace(MakeUnique<TBox<FReal, 3>>(-HalfBoxExtent, HalfBoxExtent));

		auto& Particle = StaticCube->GetGameThreadAPI();
		{
			TUniquePtr<FImplicitObjectUnion> GeomUnion = MakeUnique<FImplicitObjectUnion>(MoveTemp(Geoms));
			Particle.SetGeometry(MoveTemp(GeomUnion));
		}

		TArray<FPhysicsActorHandle> Particles{ StaticCube };
		Scene.AddActorsToScene_AssumesLocked(Particles);

		FChaosSQAccelerator SQ{ *Scene.GetSpacialAcceleration() };
		FSQHitBuffer<ChaosInterface::FSweepHit> HitBuffer;
		FBlockAllQueryCallback QueryCallback;

		// Another box of same size that is offset from origin by 200.
		FVec3 Offset(200.f,0,0);
		TBox<FReal, 3> QueryBox(-HalfBoxExtent + Offset, HalfBoxExtent + Offset);

		// Sweep positions offset box directly above box at origin, should hit box sweeping downward.
		const FTransform QueryTM{ FVec3{-200.f, 0, 100.0f} };
		const FVec3 Dir(0,0,-1);
		const FReal Length = 200;
		SQ.Sweep(QueryBox, QueryTM, Dir, Length, HitBuffer, EHitFlags::None, FQueryFilterData(), QueryCallback, FQueryDebugParams());

		EXPECT_TRUE(HitBuffer.HasBlockingHit());
	}
<<<<<<< HEAD
=======

	// Disable a moving kinematic particle and switch it to dynamic while disabled. Verify that when
	// disabled it is not in any active lists, and that when re-enabled it is not duplicated
	//
	// There was a (benign) bug where particles were not removed from the MovingKinematics list until the
	// next call to ApplyKinematicTargets, which means they can be included in collision detection.
	//
	GTEST_TEST(EvolutionTests, TestDisableKinematicEnableDynamic)
	{
		const FReal Dt = FReal(1.0 / 60.0);
		FParticleUniqueIndicesMultithreaded UniqueIndices;
		FPBDRigidsSOAs Particles(UniqueIndices);
		THandleArray<FChaosPhysicsMaterial> PhysicalMaterials;
		FPBDRigidsEvolutionGBF Evolution(Particles, PhysicalMaterials);

		Evolution.GetGravityForces().SetAcceleration(FVec3(0), 0);

		// Create a moving kinematic particle
		TArray<FPBDRigidParticleHandle*> ParticleHandles = Evolution.CreateDynamicParticles(1);
		Evolution.EnableParticle(ParticleHandles[0]);
		Evolution.SetParticleObjectState(ParticleHandles[0], EObjectStateType::Kinematic);
		Evolution.SetParticleKinematicTarget(ParticleHandles[0], FKinematicTarget::MakePositionTarget(FVec3(10,0,0), FRotation3::FromIdentity()));

		Evolution.AdvanceOneTimeStep(Dt);

		EXPECT_FALSE(ParticleHandles[0]->IsDynamic());
		EXPECT_TRUE(ParticleHandles[0]->IsKinematic());

		// Check that it is in the moving kinematics list
		{
			const TParticleView<TPBDRigidParticles<FReal, 3>>& DynamicSleepingView = Particles.GetNonDisabledDynamicView();
			const TParticleView<TPBDRigidParticles<FReal, 3>>& DynamicMovingKinematicView = Particles.GetActiveDynamicMovingKinematicParticlesView();
			EXPECT_EQ(DynamicSleepingView.Num(), 0);
			EXPECT_EQ(DynamicMovingKinematicView.Num(), 1);
		}

		// Disable the kinematic
		Evolution.DisableParticle(ParticleHandles[0]);

		// It should not be in any active views now
		{
			const TParticleView<TPBDRigidParticles<FReal, 3>>& DynamicSleepingView = Particles.GetNonDisabledDynamicView();
			const TParticleView<TPBDRigidParticles<FReal, 3>>& DynamicMovingKinematicView = Particles.GetActiveDynamicMovingKinematicParticlesView();
			EXPECT_EQ(DynamicSleepingView.Num(), 0);
			EXPECT_EQ(DynamicMovingKinematicView.Num(), 0);
		}

		// Make the particle dynamic and enable it
		Evolution.SetParticleObjectState(ParticleHandles[0], EObjectStateType::Dynamic);
		Evolution.EnableParticle(ParticleHandles[0]);

		// Check that it is in the active views, but not duplicated in either
		{
			const TParticleView<TPBDRigidParticles<FReal, 3>>& DynamicSleepingView = Particles.GetNonDisabledDynamicView();
			const TParticleView<TPBDRigidParticles<FReal, 3>>& DynamicMovingKinematicView = Particles.GetActiveDynamicMovingKinematicParticlesView();
			EXPECT_EQ(DynamicSleepingView.Num(), 1);
			EXPECT_EQ(DynamicMovingKinematicView.Num(), 1);
		}
	}

	// Check that we cannot set a kinematic target on a dynamic particle.
	//
	// This would cause the dynamic particle to be added to the MovingKinematics
	// list which means it would appear twice in the GetActiveDynamicMovingKinematicParticlesView
	// which can result in a race condition in collision detection as a particle pair will be
	// considered twice and possibly on different threads.
	GTEST_TEST(EvolutionTests, TestKinematicTargetOnDynamic)
	{
		const FReal Dt = FReal(1.0 / 60.0);
		FParticleUniqueIndicesMultithreaded UniqueIndices;
		FPBDRigidsSOAs Particles(UniqueIndices);
		THandleArray<FChaosPhysicsMaterial> PhysicalMaterials;
		FPBDRigidsEvolutionGBF Evolution(Particles, PhysicalMaterials);

		Evolution.GetGravityForces().SetAcceleration(FVec3(0), 0);

		// Create a dynamic particle
		TArray<FPBDRigidParticleHandle*> ParticleHandles = Evolution.CreateDynamicParticles(1);
		Evolution.EnableParticle(ParticleHandles[0]);

		// Set the kinematic target
		Evolution.SetParticleKinematicTarget(ParticleHandles[0], FKinematicTarget::MakePositionTarget(FVec3(10, 0, 0), FRotation3::FromIdentity()));

		// We should not have a kinematic target
		EXPECT_FALSE(ParticleHandles[0]->KinematicTarget().IsSet());

		Evolution.AdvanceOneTimeStep(Dt);

		// Check that it is in the active views, but not duplicated in either
		{
			const TParticleView<TPBDRigidParticles<FReal, 3>>& DynamicSleepingView = Particles.GetNonDisabledDynamicView();
			const TParticleView<TPBDRigidParticles<FReal, 3>>& DynamicMovingKinematicView = Particles.GetActiveDynamicMovingKinematicParticlesView();
			EXPECT_EQ(DynamicSleepingView.Num(), 1);
			EXPECT_EQ(DynamicMovingKinematicView.Num(), 1);
		}
	}
>>>>>>> 4af6daef
}<|MERGE_RESOLUTION|>--- conflicted
+++ resolved
@@ -324,19 +324,11 @@
 		Scene.GetSolver()->GetEvolution()->FlushSpatialAcceleration();
 		// Remaining two PT tasks finish, we are caught up, GT is still time 0 as EndFrame has not updated our structure.
 		EXPECT_EQ(Scene.GetSpacialAcceleration()->GetSyncTimestamp(), 0);
-<<<<<<< HEAD
 
 		// Popping acceleration structures from physics thread will give us timestamp of 2. (3 total GT inputs processed)
 		Scene.CopySolverAccelerationStructure();
 		EXPECT_EQ(Scene.GetSpacialAcceleration()->GetSyncTimestamp(), 2);
 
-=======
-
-		// Popping acceleration structures from physics thread will give us timestamp of 2. (3 total GT inputs processed)
-		Scene.CopySolverAccelerationStructure();
-		EXPECT_EQ(Scene.GetSpacialAcceleration()->GetSyncTimestamp(), 2);
-
->>>>>>> 4af6daef
 		// PT task this frame finishes before EndFrame, putting us at 3, in sync with GT.
 		Scene.StartFrame();
 		Scene.GetSolver()->PopAndExecuteStolenAdvanceTask_ForTesting();
@@ -451,7 +443,6 @@
 		const float PhysicsTimestep = 1; // 1 second
 		FChaosScene Scene(nullptr, PhysicsTimestep);
 		Scene.GetSolver()->SetThreadingMode_External(EThreadingModeTemp::SingleThread);
-<<<<<<< HEAD
 
 		float DeltaSeconds = PhysicsTimestep;
 		FVec3 Grav(0, 0, -1);
@@ -620,176 +611,6 @@
 		
 	
 
-=======
-
-		float DeltaSeconds = PhysicsTimestep;
-		FVec3 Grav(0, 0, -1);
-		Scene.SetUpForFrame(&Grav, DeltaSeconds, 0, 9999, 9999, 9999, false);
-
-		// Raycast params, aimed to hit our particle at (0,0,0)
-		const FVector Start(0, 0, -5);
-		const FVector Dir(0, 0, 1);
-		const float Length = 50;
-
-		// Init kinematic particle, sphere radius 3
-		FActorCreationParams Params;
-		Params.Scene = &Scene;
-		Params.bSimulatePhysics = false;
-		Params.bEnableGravity = true;
-		Params.bStartAwake = true;
-		FPhysicsActorHandle Proxy = nullptr;
-		FChaosEngineInterface::CreateActor(Params, Proxy);
-		auto& Particle = Proxy->GetGameThreadAPI();
-		{
-			auto Sphere = MakeUnique<TSphere<FReal, 3>>(FVec3(0), 3);
-			Particle.SetGeometry(MoveTemp(Sphere));
-		}
-		TArray<FPhysicsActorHandle> Proxys = { Proxy };
-		Scene.AddActorsToScene_AssumesLocked(Proxys);
-
-		// Execute a whole frame such that particle is initialized on physics thread
-		Scene.StartFrame();
-		Scene.EndFrame();
-
-
-		// Make query filter that will allow query against particle that blocks/touches all channels.
-		// Filter will fail against particle that has no query allowed (default query filter).
-		FCollisionFilterData QueryFilter;
-		QueryFilter.Word0 = 1; // Setting to non-zero to set query type that will filter
-
-		// This is setting a somewhat arbritrary trace channels. It's very hard to make sense of these bitfields at this level of API.
-		// Below particle uses a filter that touches/blocks anything, so these bits are enough to make filter pass.
-		QueryFilter.Word3 = 7 << 21; 
-
-
-		// Get collision data off shape
-		for (const TUniquePtr<Chaos::FPerShapeData>& Shape : Particle.ShapesArray())
-		{
-			const FCollisionData& CollisionData = Shape->GetCollisionData();
-			EXPECT_EQ(CollisionData.QueryData.Word0, 0); // ensure query filter is defaulted to 0 (no query allowed at all)
-
-			// Verify query is filtered out with default collision data on shape
-			bool bFiltered = PrePreQueryFilterImp(QueryFilter, CollisionData.QueryData);
-			EXPECT_EQ(bFiltered, true);
-		}
-
-		// Query against particle on game thread, should fail to hit due to particle filter being defaulted, no touch/block set.
-		{
-			bool bQueryGameThread = true;
-			FSimpleRaycastVisitor Visitor(Start, QueryFilter, bQueryGameThread);
-			Scene.GetSpacialAcceleration()->Raycast(Start, Dir, Length, Visitor);
-			EXPECT_EQ(Visitor.bHit, false);
-		}
-
-		// Change filter data on game thread to contain touch/block on all channels.
-		FCollisionFilterData NewParticleQueryFilter;
-		NewParticleQueryFilter.Word1 = TNumericLimits<int32>::Max();
-		NewParticleQueryFilter.Word2 = TNumericLimits<int32>::Max();
-		for (const TUniquePtr<Chaos::FPerShapeData>& Shape : Particle.ShapesArray())
-		{
-			const FCollisionData& CollisionData = Shape->GetCollisionData();
-
-			// Update filter
-			FCollisionData NewCollisionData = CollisionData;
-			NewCollisionData.QueryData = NewParticleQueryFilter;
-			Shape->SetCollisionData(NewCollisionData);
-
-			// Filter with new data, ensuring we pass and are not filtered out.
-			bool bFiltered = PrePreQueryFilterImp(QueryFilter, NewCollisionData.QueryData);
-			EXPECT_EQ(bFiltered, false);
-		}
-
-		// Update particle in GT accel structure so cached PrePreFilter updates
-		Scene.UpdateActorInAccelerationStructure(Proxy);
-
-		// Query against particle on game thread, should hit with new filter.
-		{
-			bool bQueryGameThread = true;
-			FSimpleRaycastVisitor Visitor(Start, QueryFilter, bQueryGameThread);
-			Scene.GetSpacialAcceleration()->Raycast(Start, Dir, Length, Visitor);
-			EXPECT_EQ(Visitor.bHit, true);
-		}
-
-		// Tick to push to physics thread
-		Scene.StartFrame();
-		Scene.EndFrame();
-
-		// Query particle on physics thread, expected to hit with new filter.
-		// If this fails it means we did not update cached filter data in acceleration structure entry.
-		{
-			bool bQueryGameThread = false;
-			FSimpleRaycastVisitor Visitor(Start, QueryFilter, bQueryGameThread);
-			Scene.GetSolver()->GetEvolution()->GetSpatialAcceleration()->Raycast(Start, Dir, Length, Visitor);
-			EXPECT_EQ(Visitor.bHit, true);
-		}
-	}
-	
-	// Disabled until we move fix with kineamtic bounds update on PushToPhysicsState into this branch. Might also need to remove bounds computation in ApplyKinematicTarget.
-	GTEST_TEST(EngineInterface, DISABLED_KinematicTargetsPassingGTWrongAccelBoundsBeforeHittingTarget)
-	{
-		// This test is designed to catch an edge case with kinematic targets (or other things interpolated over multiple physics steps), and acceleration structure bounds.
-		// Timestep is setup such that 1 GT frame = 10 physics steps, we have to make sure that if a non-final step gives an acceleration structure to game thread, in which
-		// kinematic has not reached target yet, that the bounds in structure representing interpolated position do not make it to game thread, otherwise game thread has
-		// position at target, but bounds that don't match.
-
-		const float PhysicsTimestep = 1; // 1 second
-
-		// Setup solver so we can manually execute each physics step.
-		FChaosScene Scene(nullptr, PhysicsTimestep);
-		Scene.GetSolver()->SetThreadingMode_External(EThreadingModeTemp::SingleThread);
-		Scene.GetSolver()->SetStealAdvanceTasks_ForTesting(true);
-
-		// In this test we have a 10s Dt, split into 10 physics steps of 1s.
-		const int32 PhysicsStepsInFrame = 10; 
-		float DeltaSeconds = PhysicsTimestep * PhysicsStepsInFrame;
-		FVec3 Grav(0, 0, -1);
-
-		Scene.SetUpForFrame(&Grav, DeltaSeconds, 0, 9999, 9999, 9999, false);
-		
-		// Raycast params, aimed to hit our kinematic target (10,0,0)
-		const FVector Start(10, 0, -5);
-		const FVector Dir(0, 0,1);
-		const float Length = 50;
-
-		// Init kinematic particle, sphere radius 3
-		FActorCreationParams Params;
-		Params.Scene = &Scene;
-		Params.bSimulatePhysics = false;
-		Params.bEnableGravity = true;
-		Params.bStartAwake = true;
-		FPhysicsActorHandle Proxy = nullptr;
-		FChaosEngineInterface::CreateActor(Params, Proxy);
-		auto& Particle = Proxy->GetGameThreadAPI();
-		{
-			auto Sphere = MakeUnique<TSphere<FReal, 3>>(FVec3(0), 3);
-			Particle.SetGeometry(MoveTemp(Sphere));
-		}
-		TArray<FPhysicsActorHandle> Proxys = { Proxy };
-		Scene.AddActorsToScene_AssumesLocked(Proxys);
-
-		// Execute a whole frame such that particle is initialized on physics thread
-		Scene.StartFrame();
-		for (int32 PhysicsTicks = 0; PhysicsTicks < PhysicsStepsInFrame; ++PhysicsTicks)
-		{
-			// Tick each physics step generated from game thread input
-			Scene.GetSolver()->PopAndExecuteStolenAdvanceTask_ForTesting();
-		}
-		Scene.EndFrame();
-
-		// Set kinematic target to (10,0,0) on game thread
-		FTransform Target(FVector(10, 0, 0));
-		FChaosEngineInterface::SetKinematicTarget_AssumesLocked(Proxy, Target);
-
-		// Confirm particle is at target on game thread with raycast.
-		{
-			FSimpleRaycastVisitor Visitor(Start, true);
-			Scene.GetSpacialAcceleration()->Raycast(Start, Dir, Length, Visitor);
-			EXPECT_EQ(Visitor.bHit, true);
-		}
-		
-	
-
->>>>>>> 4af6daef
 		// Tick game thread again, this enqueues 10 physics steps, kinematic will interpolate
 		// to target on physics thread over duration of these 10 steps.
 		Scene.StartFrame();
@@ -2105,8 +1926,6 @@
 
 		EXPECT_TRUE(HitBuffer.HasBlockingHit());
 	}
-<<<<<<< HEAD
-=======
 
 	// Disable a moving kinematic particle and switch it to dynamic while disabled. Verify that when
 	// disabled it is not in any active lists, and that when re-enabled it is not duplicated
@@ -2203,5 +2022,4 @@
 			EXPECT_EQ(DynamicMovingKinematicView.Num(), 1);
 		}
 	}
->>>>>>> 4af6daef
 }