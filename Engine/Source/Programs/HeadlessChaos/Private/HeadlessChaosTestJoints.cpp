// Copyright Epic Games, Inc. All Rights Reserved.

#include "HeadlessChaos.h"
#include "HeadlessChaosTestConstraints.h"

#include "Modules/ModuleManager.h"
#include "Chaos/ParticleHandle.h"
#include "Chaos/PBDConstraintRule.h"
#include "Chaos/PBDRigidsEvolution.h"
#include "Chaos/PBDRigidsEvolutionGBF.h"
#include "Chaos/PBDRigidParticles.h"
#include "Chaos/PBDJointConstraints.h"
#include "Chaos/PBDRigidDynamicSpringConstraints.h"
#include "Chaos/PBDRigidSpringConstraints.h"
#include "Chaos/Box.h"
#include "Chaos/Plane.h"
#include "Chaos/Sphere.h"
#include "Chaos/ImplicitObject.h"
#include "Chaos/ImplicitObjectTransformed.h"
#include "Chaos/ImplicitObjectUnion.h"
#include "Chaos/Levelset.h"
#include "Chaos/UniformGrid.h"
#include "Chaos/Utilities.h"

namespace ChaosTest {

	using namespace Chaos;


	/**
	 * Base class for joint constraint tests.
	 * Initialize the particle and joint data in the test code and call Create()
	 */
	template <typename TEvolution>
	class FJointConstraintsTest : public FConstraintsTest<TEvolution>
	{
	public:
		using Base = FConstraintsTest<TEvolution>;
		using Base::Evolution;
		using Base::AddParticleBox;
		using Base::GetParticle;

		FJointConstraintsTest(const int32 NumIterations, const FReal Gravity)
			: Base(NumIterations, Gravity)
			, JointsRule(Joints)
		{
			Evolution.AddConstraintRule(&JointsRule);
		}

		FPBDJointConstraintHandle* AddJoint(const TVec2<FGeometryParticleHandle*>& InConstrainedParticleIndices, const FVec3& InLocation)
		{
			return Joints.AddConstraint(InConstrainedParticleIndices, FRigidTransform3(InLocation, FRotation3::FromIdentity()));
		}

		virtual void Create()
		{
			for (int32 ParticleIndex = 0; ParticleIndex < ParticlePositions.Num(); ++ParticleIndex)
			{
				AddParticleBox(ParticlePositions[ParticleIndex], FRotation3::MakeFromEuler(FVec3(0.f, 0.f, 0.f)).GetNormalized(), ParticleSizes[ParticleIndex], ParticleMasses[ParticleIndex]);
			}

			for (int32 JointIndex = 0; JointIndex < JointPositions.Num(); ++JointIndex)
			{
				const TVec2<FGeometryParticleHandle*> ConstraintedParticleIds(GetParticle(JointParticleIndices[JointIndex][0]), GetParticle(JointParticleIndices[JointIndex][1]));
				AddJoint(ConstraintedParticleIds, JointPositions[JointIndex]);
			}
		}

		// Initial particles setup
		TArray<FVec3> ParticlePositions;
		TArray<FVec3> ParticleSizes;
		TArray<FReal> ParticleMasses;

		// Initial joints setup
		TArray<FVec3> JointPositions;
		TArray<TVec2<int32>> JointParticleIndices;

		// Solver state
		FPBDJointConstraints Joints;
		TPBDConstraintIslandRule<FPBDJointConstraints> JointsRule;
	};

	/**
	 * One kinematic, one dynamic particle connected by a ball-socket joint in the middle.
	 */
	template <typename TEvolution>
	void JointConstraint_Single()
	{

		const int32 NumIterations = 1;
		const FReal Gravity = 980;

		FJointConstraintsTest<TEvolution> Test(NumIterations, Gravity);

		Test.ParticlePositions =
		{
			{ (FReal)0, (FReal)0, (FReal)1000 },
			{ (FReal)500, (FReal)0, (FReal)1000 },
		};
		Test.ParticleSizes =
		{
			{ (FReal)100, (FReal)100, (FReal)100 },
			{ (FReal)100, (FReal)100, (FReal)100 },
		};
		Test.ParticleMasses =
		{
			(FReal)0,
			(FReal)1,
		};

		Test.JointPositions =
		{
			{ (FReal)250, (FReal)0, (FReal)1000 },
		};
		Test.JointParticleIndices =
		{
			{ 0, 1 },
		};

		Test.Create();

		const int32 Box1Id = 0;
		const int32 Box2Id = 1;
		const FReal ExpectedDistance = (Test.ParticlePositions[1] - Test.ParticlePositions[0]).Size();
		const FVec3 Box2LocalSpaceJointPosition = Test.JointPositions[0] - Test.ParticlePositions[1];

		const FReal Dt = 0.01f;
		for (int32 i = 0; i < 100; ++i)
		{
			Test.Evolution.AdvanceOneTimeStep(Dt);
			Test.Evolution.EndFrame(Dt);


			// Joint position calculated from pose and local-space joint pos
			const FVec3 Box2WorldSpaceJointPosition = Test.GetParticle(Box2Id)->R().RotateVector(Box2LocalSpaceJointPosition) + Test.GetParticle(Box2Id)->X();
			EXPECT_LT((Box2WorldSpaceJointPosition - Test.JointPositions[0]).Size(), (FReal)0.1);

			// Kinematic particle should not have moved
			EXPECT_LT((Test.GetParticle(Box1Id)->X() - Test.ParticlePositions[0]).Size(), (FReal)0.1);
		}
	}

	template <typename TEvolution>
	void JointConstraint_SingleMoveRoot()
	{
		const int32 NumIterations = 5;
		const FReal Gravity = 0;
		const FReal BoxSize = 1;
		const FReal BoxMass = 1;
		const FReal Dt = (FReal)1 / 20;
		const FVec3 RootDelta(1 * BoxSize, 0, 0);

		FJointConstraintsTest<TEvolution> Test(NumIterations, Gravity);

		Test.ParticlePositions =
		{
			{ (FReal)0, (FReal)0, (FReal)10 * BoxSize },
			{ (FReal)0, (FReal)0, (FReal)5 * BoxSize },
		};
		Test.ParticleSizes =
		{
			{ (FReal)BoxSize, (FReal)BoxSize, (FReal)BoxSize },
			{ (FReal)BoxSize, (FReal)BoxSize, (FReal)BoxSize },
		};
		Test.ParticleMasses =
		{
			(FReal)0,
			(FReal)BoxMass,
		};

		Test.JointPositions =
		{
			Test.ParticlePositions[0],
		};
		Test.JointParticleIndices =
		{
			{ 0, 1 },
		};

		Test.Create();

		const int32 Box1Id = 0;
		const int32 Box2Id = 1;
		const FReal ExpectedDistance = (Test.ParticlePositions[1] - Test.ParticlePositions[0]).Size();
		const FVec3 Box2LocalSpaceJointPosition = Test.JointPositions[0] - Test.ParticlePositions[1];

		// Everything should be in a stable state
		for (int32 i = 0; i < 10; ++i)
		{
			Test.Evolution.AdvanceOneTimeStep(Dt);
			Test.Evolution.EndFrame(Dt);

			// Nothing should have moved
			for (int32 ParticleIndex = 0; ParticleIndex < Test.ParticlePositions.Num(); ++ParticleIndex)
			{
				EXPECT_LT((Test.GetParticle(ParticleIndex)->X() - Test.ParticlePositions[ParticleIndex]).Size(), (FReal)0.1) << "Initial configuration instability on frame " << i;
			}
		}

		// Move the kinematic body
		const FVec3 RootPosition = Test.ParticlePositions[0] + RootDelta;
		Test.GetParticle(Box1Id)->X() = RootPosition;

		for (int32 i = 0; i < 1000; ++i)
		{
			Test.Evolution.AdvanceOneTimeStep(Dt);
			Test.Evolution.EndFrame(Dt);

			// Kinematic particle should have moved to animated position
			EXPECT_LT((Test.GetParticle(Box1Id)->X() - RootPosition).Size(), (FReal)0.1 * BoxSize) << "Post-move instability on frame " << i;

			// Particles should remain fixed distance apart (joint point is at Box1 location)
			const FVec3 Delta = Test.GetParticle(Box2Id)->CastToRigidParticle()->P() - Test.GetParticle(Box1Id)->X();
			const FReal Distance = Delta.Size();
<<<<<<< HEAD
			EXPECT_NEAR(Distance, ExpectedDistance, (FReal)0.01 * BoxSize) << "Post-move instability on frame " << i;
=======
			EXPECT_NEAR(Distance, ExpectedDistance, (FReal)0.1 * BoxSize) << "Post-move instability on frame " << i;
>>>>>>> 6bbb88c8

			// Joint position calculted from pose and local-space joint pos
			const FVec3 Box2WorldSpaceJointPosition = Test.GetParticle(Box2Id)->R().RotateVector(Box2LocalSpaceJointPosition) + Test.GetParticle(Box2Id)->X();
			EXPECT_LT((Box2WorldSpaceJointPosition - RootPosition).Size(), (FReal)0.1 * BoxSize) << "Post-move instability on frame " << i;
		}
	}


	/**
	 * Pendulum with animated root.
	 */
	template <typename TEvolution>
	void JointConstraint_SingleAnimated()
	{
		const int32 NumIterations = 5;
		const FReal Gravity = 980;
		const FReal BoxSize = 100;
		const FReal BoxMass = 1000;
		const FReal Dt = (FReal)1 / 20;
		const FReal AnimPeriod = (FReal)2;
		const FVec3 AnimDelta = FVec3(BoxSize, 0, 0);

		FJointConstraintsTest<TEvolution> Test(NumIterations, Gravity);

		Test.ParticlePositions =
		{
			{ (FReal)0, (FReal)0, (FReal)10 * BoxSize },
			{ (FReal)0, (FReal)2 * BoxSize, (FReal)10 * BoxSize },
		};
		Test.ParticleSizes =
		{
			{ (FReal)BoxSize, (FReal)BoxSize, (FReal)BoxSize },
			{ (FReal)BoxSize, (FReal)BoxSize, (FReal)BoxSize },
		};
		Test.ParticleMasses =
		{
			(FReal)0,
			(FReal)BoxMass,
		};

		Test.JointPositions =
		{
			Test.ParticlePositions[0],
		};
		Test.JointParticleIndices =
		{
			{ 0, 1 },
		};

		Test.Create();

		const int32 Box1Id = 0;
		const int32 Box2Id = 1;
		const FReal ExpectedDistance = (Test.ParticlePositions[1] - Test.ParticlePositions[0]).Size();
		const FVec3 Box2LocalSpaceJointPosition = Test.JointPositions[0] - Test.ParticlePositions[1];

		for (int32 i = 0; i < 1000; ++i)
		{
			const FReal Time = i * Dt;
			const FVec3 RootOffset = FMath::Sin((FReal)2 * PI * Time / AnimPeriod) * AnimDelta;
			const FVec3 RootPosition = Test.ParticlePositions[0] + RootOffset;

			Test.GetParticle(Box1Id)->X() = RootPosition;

			Test.Evolution.AdvanceOneTimeStep(Dt);
			Test.Evolution.EndFrame(Dt);

			// Kinematic particle should have moved to animated position
			EXPECT_LT((Test.GetParticle(Box1Id)->X() - RootPosition).Size(), (FReal)1) << "Failed on frame " << i;

			// Particles should remain fixed distance apart (joint point is at Box1 location)
			const FVec3 Delta = Test.GetParticle(Box2Id)->CastToRigidParticle()->P() - Test.GetParticle(Box1Id)->X();
			const FReal Distance = Delta.Size();
			EXPECT_NEAR(Distance, ExpectedDistance, (FReal)1) << "Failed on frame " << i;

			// Joint position calculated from pose and local-space joint pos
			const FVec3 Box2WorldSpaceJointPosition = Test.GetParticle(Box2Id)->R().RotateVector(Box2LocalSpaceJointPosition) + Test.GetParticle(Box2Id)->X();
			EXPECT_LT((Box2WorldSpaceJointPosition - RootPosition).Size(), (FReal)1) << "Failed on frame " << i;
		}
	}

	/**
	 * Pendulum with animated root.
	 */
	template <typename TEvolution>
	void JointConstraint_ShortChainAnimated()
	{
		const int32 NumIterations = 10;
		const FReal Gravity = 980;
		const FReal BoxSize = 100;
		const FReal BoxMass = 1000;
		const FReal Dt = (FReal)1 / 100;
		const FReal AnimPeriod = (FReal)1;
		const FVec3 AnimDelta = FVec3(5 * BoxSize, 0, 0);
		const FReal AcceptableDistanceError = 5;

		FJointConstraintsTest<TEvolution> Test(NumIterations, Gravity);

		Test.ParticlePositions =
		{
			{ (FReal)0, (FReal)0, (FReal)20 * BoxSize },
			{ (FReal)0, (FReal)2 * BoxSize, (FReal)20 * BoxSize },
			{ (FReal)0, (FReal)4 * BoxSize, (FReal)20 * BoxSize },
		};
		Test.ParticleSizes =
		{
			{ (FReal)BoxSize, (FReal)BoxSize, (FReal)BoxSize },
			{ (FReal)BoxSize, (FReal)BoxSize, (FReal)BoxSize },
			{ (FReal)BoxSize, (FReal)BoxSize, (FReal)BoxSize },
		};
		Test.ParticleMasses =
		{
			(FReal)0,
			(FReal)BoxMass,
			(FReal)BoxMass,
		};

		Test.JointPositions =
		{
			Test.ParticlePositions[0],
			Test.ParticlePositions[1],
		};
		Test.JointParticleIndices =
		{
			{ 0, 1 },
			{ 1, 2 },
		};

		Test.Create();

		const FVec3 Box2LocalSpaceJointPosition = Test.JointPositions[0] - Test.ParticlePositions[1];

		FReal MaxDistanceError = 0.0f;
		int32 MaxDistanceErrorFrameIndex = INDEX_NONE;
		for (int32 FrameIndex = 0; FrameIndex < 1000; ++FrameIndex)
		{
			const FReal Time = FrameIndex * Dt;
			const FVec3 RootOffset = FMath::Sin((FReal)2 * PI * Time / AnimPeriod) * AnimDelta;
			const FVec3 RootPosition = Test.ParticlePositions[0] + RootOffset;

			Test.GetParticle(0)->X() = RootPosition;

			Test.Evolution.GetCollisionDetector().GetNarrowPhase().SetBoundsVelocityInflation(1);
			Test.Evolution.AdvanceOneTimeStep(Dt);
			Test.Evolution.EndFrame(Dt);

			// Particles should remain fixed distance apart
			for (int JointIndex = 0; JointIndex < Test.JointPositions.Num(); ++JointIndex)
			{
				const int32 ParticleIndex1 = Test.JointParticleIndices[JointIndex][0];
				const int32 ParticleIndex2 = Test.JointParticleIndices[JointIndex][1];
				const FVec3 Delta = Test.GetParticle(ParticleIndex2)->CastToRigidParticle()->P() - Test.GetParticle(ParticleIndex1)->X();
				const FReal Distance = Delta.Size();
				const FReal ExpectedDistance = (Test.ParticlePositions[ParticleIndex2] - Test.ParticlePositions[ParticleIndex1]).Size();
				EXPECT_NEAR(Distance, ExpectedDistance, AcceptableDistanceError) << "Joint " << JointIndex << " on frame " << FrameIndex;

				const FReal DistanceError = FMath::Abs(Distance - ExpectedDistance);
				if (DistanceError > MaxDistanceError)
				{
					MaxDistanceError = DistanceError;
					MaxDistanceErrorFrameIndex = FrameIndex;
				}
			}
		}
		EXPECT_LT(MaxDistanceError, AcceptableDistanceError) << "On frame " << MaxDistanceErrorFrameIndex;
	}

	/**
	 * Pendulum with animated root.
	 */
	template <typename TEvolution>
	void JointConstraint_LongChainAnimated()
	{
		const int NumParticles = 10;
		const int32 NumIterations = 20;
		const FReal Gravity = 980;
		const FReal BoxSize = 100;
		const FReal BoxMass = 1000;
		const FReal Dt = (FReal)1 / 20;
		const FReal AnimPeriod = (FReal)1;
		const FVec3 AnimDelta = FVec3(1 * BoxSize, 0, 0);
		const FReal AcceptableDistanceError = 5;
		const FReal Separation = 2 * BoxSize;
		const FVec3 Begin = FVec3(0, 0, (NumParticles + 10) * Separation);
		const FVec3 Dir = FVec3(0, 1, 0);
		const bool bRandomizeConstraintOrder = true;

		FMath::RandInit(1048604845);

		// Create a chain of connected particles, with particle 0 fixed
		FJointConstraintsTest<TEvolution> Test(NumIterations, Gravity);
		for (int32 ParticleIndex = 0; ParticleIndex < NumParticles; ++ParticleIndex)
		{
			Test.ParticlePositions.Add(Begin + ParticleIndex * Separation * Dir);
			Test.ParticleSizes.Add({ BoxSize, BoxSize, BoxSize });
			Test.ParticleMasses.Add((ParticleIndex == 0) ? (FReal)0 : BoxMass);
		}
		for (int32 JointIndex = 0; JointIndex < NumParticles - 1; ++JointIndex)
		{
			Test.JointPositions.Add(Test.ParticlePositions[JointIndex]);
			Test.JointParticleIndices.Add({ JointIndex, JointIndex + 1 });
		}

		// Randomize constraint order
		if (bRandomizeConstraintOrder)
		{
			for (int32 JointIndex = 0; JointIndex < Test.JointParticleIndices.Num(); ++JointIndex)
			{
				const int32 Index0 = JointIndex;
				const int32 Index1 = FMath::RandRange(0, Test.JointParticleIndices.Num() - 1);
				Test.JointPositions.Swap(Index0, Index1);
				Test.JointParticleIndices.Swap(Index0, Index1);
			}
		}

		Test.Create();
		Test.Evolution.GetCollisionDetector().GetNarrowPhase().SetBoundsVelocityInflation(1);

		const FVec3 Box2LocalSpaceJointPosition = Test.JointPositions[0] - Test.ParticlePositions[1];

		FReal MaxDistanceError = 0.0f;
		int32 MaxDistanceErrorFrameIndex = INDEX_NONE;
		for (int32 FrameIndex = 0; FrameIndex < 1000; ++FrameIndex)
		{
			const FReal Time = FrameIndex * Dt;
			const FVec3 RootOffset = FMath::Sin((FReal)2 * PI * Time / AnimPeriod) * AnimDelta;
			const FVec3 RootPosition = Test.ParticlePositions[0] + RootOffset;

			Test.GetParticle(0)->X() = RootPosition;

			Test.Evolution.AdvanceOneTimeStep(Dt);
			Test.Evolution.EndFrame(Dt);

			// Particles should remain fixed distance apart
			for (int JointIndex = 0; JointIndex < Test.JointPositions.Num(); ++JointIndex)
			{
				const int32 ParticleIndex1 = Test.JointParticleIndices[JointIndex][0];
				const int32 ParticleIndex2 = Test.JointParticleIndices[JointIndex][1];
				const FVec3 Delta = Test.GetParticle(ParticleIndex2)->CastToRigidParticle()->P() - Test.GetParticle(ParticleIndex1)->X();
				const FReal Distance = Delta.Size();
				const FReal ExpectedDistance = (Test.ParticlePositions[ParticleIndex2] - Test.ParticlePositions[ParticleIndex1]).Size();
				EXPECT_NEAR(Distance, ExpectedDistance, AcceptableDistanceError) << "Joint " << JointIndex << " on frame " << FrameIndex;

				// Track largest error that exceeds threshold
				const FReal DistanceError = FMath::Abs(Distance - ExpectedDistance);
				if (DistanceError > MaxDistanceError)
				{
					MaxDistanceError = DistanceError;
					MaxDistanceErrorFrameIndex = FrameIndex;
				}
			}
		}
		// Report the largest error and when it occurred if it exceeded the threshold
		EXPECT_LT(MaxDistanceError, AcceptableDistanceError) << "On frame " << MaxDistanceErrorFrameIndex;
	}

	template <typename TEvolution>
	void SpringConstraint()
	{
		TUniquePtr<FChaosPhysicsMaterial> PhysicalMaterial = MakeUnique<FChaosPhysicsMaterial>();
		PhysicalMaterial->Friction = 0;
		PhysicalMaterial->Restitution = 0;
		PhysicalMaterial->SleepingLinearThreshold = 0;
		PhysicalMaterial->SleepingAngularThreshold = 0;
		PhysicalMaterial->DisabledLinearThreshold = 0;
		PhysicalMaterial->DisabledAngularThreshold = 0;

<<<<<<< HEAD
		FPBDRigidsSOAs Particles;
=======
		FParticleUniqueIndicesMultithreaded UniqueIndices;
		FPBDRigidsSOAs Particles(UniqueIndices);
>>>>>>> 6bbb88c8

		auto StaticBox = AppendStaticParticleBox(Particles, FVec3((FReal)100, (FReal)100, (FReal)100));
		auto Box2 = AppendDynamicParticleBox(Particles, FVec3((FReal)100, (FReal)100, (FReal)100));
		StaticBox->X() = FVec3((FReal)0, (FReal)0, (FReal)1000);

		Box2->X() = FVec3((FReal)500, (FReal)0, (FReal)1000);
		Box2->P() = Box2->X();
		THandleArray<FChaosPhysicsMaterial> PhysicalMaterials;
		TEvolution Evolution(Particles, PhysicalMaterials);
		TVec2<FGeometryParticleHandle*> ConstrainedParticles = TVec2<FGeometryParticleHandle*>(StaticBox, Box2);
		TVec2<FVec3> Points = { FVec3((FReal)100, (FReal)0, (FReal)1000), FVec3((FReal)400, (FReal)0, (FReal)1000) };

		Evolution.SetPhysicsMaterial(StaticBox, MakeSerializable(PhysicalMaterial));
		Evolution.SetPhysicsMaterial(Box2, MakeSerializable(PhysicalMaterial));

		FPBDRigidSpringConstraints JointConstraints;
		JointConstraints.AddConstraint(ConstrainedParticles, Points, 1.0f, 0.0f, (Points[0] - Points[1]).Size());
		Chaos::TPBDConstraintIslandRule<Chaos::FPBDRigidSpringConstraints> JointRule(JointConstraints);
		Evolution.AddConstraintRule(&JointRule);

		const FReal Dt = 0.01f;
		for (int32 i = 0; i < 100; ++i)
		{
			Evolution.AdvanceOneTimeStep(Dt);
			Evolution.EndFrame(Dt);
			EXPECT_LT(FMath::Abs((Box2->R().RotateVector(FVec3((FReal)-100, (FReal)0, (FReal)0)) + Box2->X() - Points[0]).Size() - 300.f), 0.1);
		}
	}

	template <typename TEvolution>
	void DynamicSpringConstraint()
	{
		TUniquePtr<FChaosPhysicsMaterial> PhysicalMaterial = MakeUnique<FChaosPhysicsMaterial>();
		PhysicalMaterial->Friction = 0;
		PhysicalMaterial->Restitution = 0;
		PhysicalMaterial->SleepingLinearThreshold = 0;
		PhysicalMaterial->SleepingAngularThreshold = 0;
		PhysicalMaterial->DisabledLinearThreshold = 0;
		PhysicalMaterial->DisabledAngularThreshold = 0;

		{
<<<<<<< HEAD
			FPBDRigidsSOAs Particles;
=======
			FParticleUniqueIndicesMultithreaded UniqueIndices;
			FPBDRigidsSOAs Particles(UniqueIndices);
>>>>>>> 6bbb88c8

			auto& StaticBox = *AppendStaticParticleBox(Particles, FVec3((FReal)100, (FReal)100, (FReal)100));
			auto& Box2 = *AppendDynamicParticleBox(Particles, FVec3((FReal)100, (FReal)100, (FReal)100));
			StaticBox.X() = FVec3((FReal)0, (FReal)0, (FReal)500);

			Box2.X() = FVec3((FReal)500, (FReal)0, (FReal)1000);
			Box2.P() = Box2.X();

			THandleArray<FChaosPhysicsMaterial> PhysicalMaterials;
			TEvolution Evolution(Particles, PhysicalMaterials);
			TArray<TVec2<FGeometryParticleHandle*>> Constraints = { TVec2<FGeometryParticleHandle*>(&StaticBox, &Box2) };

			Evolution.SetPhysicsMaterial(&StaticBox, MakeSerializable(PhysicalMaterial));
			Evolution.SetPhysicsMaterial(&Box2, MakeSerializable(PhysicalMaterial));

			Chaos::FPBDRigidDynamicSpringConstraints SpringConstraints(MoveTemp(Constraints));
<<<<<<< HEAD
			auto SpringRule = Chaos::TPBDConstraintIslandRule<Chaos::FPBDRigidDynamicSpringConstraints>(SpringConstraints);
=======
			Chaos::TPBDConstraintIslandRule<Chaos::FPBDRigidDynamicSpringConstraints> SpringRule(SpringConstraints);
>>>>>>> 6bbb88c8
			Evolution.AddConstraintRule(&SpringRule);

			const FReal Dt = 0.01f;
			for (int32 i = 0; i < 200; ++i)
			{
				Evolution.AdvanceOneTimeStep(Dt);
				Evolution.EndFrame(Dt);
			}
			EXPECT_LT(Box2.X()[2], 0);
		}

		{
<<<<<<< HEAD
			FPBDRigidsSOAs Particles;
=======
			FParticleUniqueIndicesMultithreaded UniqueIndices;
			FPBDRigidsSOAs Particles(UniqueIndices);
>>>>>>> 6bbb88c8

			auto& StaticBox = *AppendStaticParticleBox(Particles, FVec3((FReal)100, (FReal)100, (FReal)100));
			auto& Box2 = *AppendDynamicParticleBox(Particles, FVec3((FReal)100, (FReal)100, (FReal)100));
			StaticBox.X() = FVec3((FReal)0, (FReal)0, (FReal)500);

			Box2.X() = FVec3((FReal)500, (FReal)0, (FReal)1000);
			Box2.P() = Box2.X();

			THandleArray<FChaosPhysicsMaterial> PhysicalMaterials;
			TEvolution Evolution(Particles, PhysicalMaterials);
			TArray<TVec2<FGeometryParticleHandle*>> Constraints = { TVec2<FGeometryParticleHandle*>(&StaticBox, &Box2) };

			Evolution.SetPhysicsMaterial(&StaticBox, MakeSerializable(PhysicalMaterial));
			Evolution.SetPhysicsMaterial(&Box2, MakeSerializable(PhysicalMaterial));

			Chaos::FPBDRigidDynamicSpringConstraints SpringConstraints(MoveTemp(Constraints), 400);
<<<<<<< HEAD
			auto SpringRule = Chaos::TPBDConstraintIslandRule<Chaos::FPBDRigidDynamicSpringConstraints>(SpringConstraints);
=======
			Chaos::TPBDConstraintIslandRule<Chaos::FPBDRigidDynamicSpringConstraints> SpringRule(SpringConstraints);
>>>>>>> 6bbb88c8
			Evolution.AddConstraintRule(&SpringRule);

			const FReal Dt = 0.01f;
			for (int32 i = 0; i < 200; ++i)
			{
				Evolution.AdvanceOneTimeStep(Dt);
				Evolution.EndFrame(Dt);
			}
			EXPECT_GT(Box2.X()[2], 0);
		}
	}

	// check that joints don't simulate if a constrained particle is disabled
	template <typename TEvolution>
	void JointConstraint_DisableOneConstrainedParticle()
	{

		const int32 NumIterations = 1;
		const FReal Gravity = 980;

		FJointConstraintsTest<TEvolution> Test(NumIterations, Gravity);

		Test.ParticlePositions = {
			{ (FReal)0, (FReal)0, (FReal)1000 },
			{ (FReal)500, (FReal)0, (FReal)1000 },
		};
		Test.ParticleSizes =
		{
			{ (FReal)100, (FReal)100, (FReal)100 },
			{ (FReal)100, (FReal)100, (FReal)100 },
		};
		Test.ParticleMasses =
		{
			(FReal)1,
			(FReal)1,
		};

		Test.JointPositions =
		{
			{ (FReal)250, (FReal)0, (FReal)1000 },
		};
		Test.JointParticleIndices =
		{
			{ 0, 1 },
		};

		Test.Create();

		const int32 Box1Id = 0;
		const int32 Box2Id = 1;
		const FReal ExpectedDistance = (Test.ParticlePositions[1] - Test.ParticlePositions[0]).Size();
		const FVec3 Box2LocalSpaceJointPosition = Test.JointPositions[0] - Test.ParticlePositions[1];

		// box 1 disabled
		Test.Evolution.DisableParticle(Test.GetParticle(Box1Id));

		const FReal Dt = 0.01f;
		for (int32 i = 0; i < 100; ++i)
		{
			Test.Evolution.AdvanceOneTimeStep(Dt);
			Test.Evolution.EndFrame(Dt);

			// box 1 not simulating so would expect to not have moved
			EXPECT_LT(FMath::Abs(Test.ParticlePositions[0].X - Test.GetParticle(Box1Id)->X().X), (FReal)0.1);
			EXPECT_LT(FMath::Abs(Test.ParticlePositions[0].Y - Test.GetParticle(Box1Id)->X().Y), (FReal)0.1);
			EXPECT_LT(FMath::Abs(Test.ParticlePositions[0].Z - Test.GetParticle(Box1Id)->X().Z), (FReal)0.09);

			// box 2 should fall under gravity & not have moved in X or Y, constraint should not 'Apply' if other particle is disabled
			EXPECT_LT(FMath::Abs(Test.ParticlePositions[1].X - Test.GetParticle(Box2Id)->X().X), (FReal)0.1);
			EXPECT_LT(FMath::Abs(Test.ParticlePositions[1].Y - Test.GetParticle(Box2Id)->X().Y), (FReal)0.1);
			EXPECT_GT(FMath::Abs(Test.ParticlePositions[1].Z - Test.GetParticle(Box2Id)->X().Z), (FReal)0.09);
		}
	}


	GTEST_TEST(AllEvolutions, JointTests_TestSingleConstraint) {
		JointConstraint_Single<FPBDRigidsEvolutionGBF>();
	}

	GTEST_TEST(AllEvolutions, JointTests_TestSingleConstraintWithLateralTranslation) {
		JointConstraint_SingleMoveRoot<FPBDRigidsEvolutionGBF>();
	}

	GTEST_TEST(AllEvolutions, JointTests_TestSingleConstraintWithAnimatedRoot) {
		JointConstraint_SingleAnimated<FPBDRigidsEvolutionGBF>();
	}

	GTEST_TEST(AllEvolutions, JointTests_TestShortJointChainWithAnimatedRoot) {
		JointConstraint_ShortChainAnimated<FPBDRigidsEvolutionGBF>();
	}

	GTEST_TEST(AllEvolutions, JointTests_TestLongJointChainWithAnimatedRoot) {
		JointConstraint_LongChainAnimated<FPBDRigidsEvolutionGBF>();
	}

	GTEST_TEST(AllEvolutions, JointTests_TestSingleSpringConstraint) {
		SpringConstraint<FPBDRigidsEvolutionGBF>();
	}

	GTEST_TEST(AllEvolutions, JointTests_TestSingleDynamicSpringConstraint) {
		DynamicSpringConstraint<FPBDRigidsEvolutionGBF>();
	}

	GTEST_TEST(AllEvolutions, JointConstraint_TestDisableOneConstrainedParticle) {
		JointConstraint_DisableOneConstrainedParticle<FPBDRigidsEvolutionGBF>();
	}

	// Check that constraints end up in the same island when graph is fully connected
	GTEST_TEST(JointTests, TestJointConstraintGraph_Connected)
	{
		FParticleUniqueIndicesMultithreaded UniqueIndices;
		FPBDRigidsSOAs ParticleContainer(UniqueIndices);
		FPBDJointConstraints JointContainer;

		// Create 3 particles
		TArray<FPBDRigidParticleHandle*> Rigids = ParticleContainer.CreateDynamicParticles(3);

		// Connect particles with 2 joints
		TArray<FPBDJointConstraintHandle*> Joints =
		{
			JointContainer.AddConstraint({ Rigids[0], Rigids[1] }, { FRigidTransform3(), FRigidTransform3() }),
			JointContainer.AddConstraint({ Rigids[0], Rigids[2] }, { FRigidTransform3(), FRigidTransform3() })
		};

		// This sets up the joint container, including generating islands etc
		JointContainer.PrepareTick();

		// Both joints should be in an island
		EXPECT_GE(Joints[0]->GetConstraintIsland(), 0);
		EXPECT_GE(Joints[0]->GetConstraintIsland(), 0);

		// Both joints should be in same island
		EXPECT_EQ(Joints[0]->GetConstraintIsland(), Joints[1]->GetConstraintIsland());

		// Joints should have different colors
		EXPECT_NE(Joints[0]->GetConstraintColor(), Joints[1]->GetConstraintColor());
	}

	// Check that constraints islands are not merged through shared kinematic particles
	GTEST_TEST(JointTests, TestJointConstraintGraph_NotConnected)
	{
		FParticleUniqueIndicesMultithreaded UniqueIndices;
		FPBDRigidsSOAs ParticleContainer(UniqueIndices);
		FPBDJointConstraints JointContainer;

		// Create 3 particles
		TArray<FPBDRigidParticleHandle*> Rigids = ParticleContainer.CreateDynamicParticles(3);

		// Connect particles with 2 joints
		TArray<FPBDJointConstraintHandle*> Joints =
		{
			JointContainer.AddConstraint({ Rigids[0], Rigids[1] }, { FRigidTransform3(), FRigidTransform3() }),
			JointContainer.AddConstraint({ Rigids[0], Rigids[2] }, { FRigidTransform3(), FRigidTransform3() })
		};

		// Set the particle in the middle of the two joints to kinematic
		Rigids[0]->SetObjectStateLowLevel(EObjectStateType::Kinematic);

		// This sets up the joint container, including generating islands etc
		JointContainer.PrepareTick();

		// Both joints should be in an island
		EXPECT_GE(Joints[0]->GetConstraintIsland(), 0);
		EXPECT_GE(Joints[1]->GetConstraintIsland(), 0);

		// Joints should be in different islands
		EXPECT_NE(Joints[0]->GetConstraintIsland(), Joints[1]->GetConstraintIsland());

		// Both joints should be at level 0
		EXPECT_EQ(Joints[0]->GetConstraintLevel(), 0);
		EXPECT_EQ(Joints[1]->GetConstraintLevel(), 0);
	}


}
<|MERGE_RESOLUTION|>--- conflicted
+++ resolved
@@ -212,11 +212,7 @@
 			// Particles should remain fixed distance apart (joint point is at Box1 location)
 			const FVec3 Delta = Test.GetParticle(Box2Id)->CastToRigidParticle()->P() - Test.GetParticle(Box1Id)->X();
 			const FReal Distance = Delta.Size();
-<<<<<<< HEAD
-			EXPECT_NEAR(Distance, ExpectedDistance, (FReal)0.01 * BoxSize) << "Post-move instability on frame " << i;
-=======
 			EXPECT_NEAR(Distance, ExpectedDistance, (FReal)0.1 * BoxSize) << "Post-move instability on frame " << i;
->>>>>>> 6bbb88c8
 
 			// Joint position calculted from pose and local-space joint pos
 			const FVec3 Box2WorldSpaceJointPosition = Test.GetParticle(Box2Id)->R().RotateVector(Box2LocalSpaceJointPosition) + Test.GetParticle(Box2Id)->X();
@@ -484,12 +480,8 @@
 		PhysicalMaterial->DisabledLinearThreshold = 0;
 		PhysicalMaterial->DisabledAngularThreshold = 0;
 
-<<<<<<< HEAD
-		FPBDRigidsSOAs Particles;
-=======
 		FParticleUniqueIndicesMultithreaded UniqueIndices;
 		FPBDRigidsSOAs Particles(UniqueIndices);
->>>>>>> 6bbb88c8
 
 		auto StaticBox = AppendStaticParticleBox(Particles, FVec3((FReal)100, (FReal)100, (FReal)100));
 		auto Box2 = AppendDynamicParticleBox(Particles, FVec3((FReal)100, (FReal)100, (FReal)100));
@@ -531,12 +523,8 @@
 		PhysicalMaterial->DisabledAngularThreshold = 0;
 
 		{
-<<<<<<< HEAD
-			FPBDRigidsSOAs Particles;
-=======
 			FParticleUniqueIndicesMultithreaded UniqueIndices;
 			FPBDRigidsSOAs Particles(UniqueIndices);
->>>>>>> 6bbb88c8
 
 			auto& StaticBox = *AppendStaticParticleBox(Particles, FVec3((FReal)100, (FReal)100, (FReal)100));
 			auto& Box2 = *AppendDynamicParticleBox(Particles, FVec3((FReal)100, (FReal)100, (FReal)100));
@@ -553,11 +541,7 @@
 			Evolution.SetPhysicsMaterial(&Box2, MakeSerializable(PhysicalMaterial));
 
 			Chaos::FPBDRigidDynamicSpringConstraints SpringConstraints(MoveTemp(Constraints));
-<<<<<<< HEAD
-			auto SpringRule = Chaos::TPBDConstraintIslandRule<Chaos::FPBDRigidDynamicSpringConstraints>(SpringConstraints);
-=======
 			Chaos::TPBDConstraintIslandRule<Chaos::FPBDRigidDynamicSpringConstraints> SpringRule(SpringConstraints);
->>>>>>> 6bbb88c8
 			Evolution.AddConstraintRule(&SpringRule);
 
 			const FReal Dt = 0.01f;
@@ -570,12 +554,8 @@
 		}
 
 		{
-<<<<<<< HEAD
-			FPBDRigidsSOAs Particles;
-=======
 			FParticleUniqueIndicesMultithreaded UniqueIndices;
 			FPBDRigidsSOAs Particles(UniqueIndices);
->>>>>>> 6bbb88c8
 
 			auto& StaticBox = *AppendStaticParticleBox(Particles, FVec3((FReal)100, (FReal)100, (FReal)100));
 			auto& Box2 = *AppendDynamicParticleBox(Particles, FVec3((FReal)100, (FReal)100, (FReal)100));
@@ -592,11 +572,7 @@
 			Evolution.SetPhysicsMaterial(&Box2, MakeSerializable(PhysicalMaterial));
 
 			Chaos::FPBDRigidDynamicSpringConstraints SpringConstraints(MoveTemp(Constraints), 400);
-<<<<<<< HEAD
-			auto SpringRule = Chaos::TPBDConstraintIslandRule<Chaos::FPBDRigidDynamicSpringConstraints>(SpringConstraints);
-=======
 			Chaos::TPBDConstraintIslandRule<Chaos::FPBDRigidDynamicSpringConstraints> SpringRule(SpringConstraints);
->>>>>>> 6bbb88c8
 			Evolution.AddConstraintRule(&SpringRule);
 
 			const FReal Dt = 0.01f;
