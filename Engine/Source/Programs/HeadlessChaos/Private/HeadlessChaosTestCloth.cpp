--- conflicted
+++ resolved
@@ -20,21 +20,6 @@
 	using namespace Chaos;
 	DEFINE_LOG_CATEGORY_STATIC(LogChaosTestCloth, Verbose, All);
 
-<<<<<<< HEAD
-	using FPBDEvolution = FPBDEvolution;
-
-	TUniquePtr<FPBDEvolution> InitPBDEvolution(
-		const int32 NumIterations=1,
-		const FReal CollisionThickness=KINDA_SMALL_NUMBER,
-		const FReal SelfCollisionThickness=KINDA_SMALL_NUMBER,
-		const FReal Friction=0.0,
-		const FReal Damping=0.04)
-	{
-		Chaos::FPBDParticles Particles;
-		Chaos::FKinematicGeometryClothParticles RigidParticles;
-		TUniquePtr<FPBDEvolution> Evolution(
-			new FPBDEvolution(
-=======
 	TUniquePtr<Softs::FPBDEvolution> InitPBDEvolution(
 		const int32 NumIterations=1,
 		const Softs::FSolverReal CollisionThickness=KINDA_SMALL_NUMBER,
@@ -46,7 +31,6 @@
 		Chaos::Softs::FSolverRigidParticles RigidParticles;
 		TUniquePtr<Softs::FPBDEvolution> Evolution(
 			new Softs::FPBDEvolution(
->>>>>>> 6bbb88c8
 				MoveTemp(Particles),
 				MoveTemp(RigidParticles),
 				{},
@@ -61,15 +45,9 @@
 	template <class TEvolutionPtr>
 	void InitSingleParticle(
 		TEvolutionPtr& Evolution,
-<<<<<<< HEAD
-		const FVec3& Position = FVec3(0),
-		const FVec3& Velocity = FVec3(0),
-		const FReal Mass = 1.0)
-=======
 		const Softs::FSolverVec3& Position = Softs::FSolverVec3(0),
 		const Softs::FSolverVec3& Velocity = Softs::FSolverVec3(0),
 		const Softs::FSolverReal Mass = 1.0)
->>>>>>> 6bbb88c8
 	{
 		auto& Particles = Evolution->Particles();
 		const uint32 Idx = Particles.Size();
@@ -84,38 +62,23 @@
 	void InitTriMesh_EquilateralTri(
 		FTriangleMesh& TriMesh,
 		TEvolutionPtr& Evolution, 
-<<<<<<< HEAD
-		const FVec3& XOffset=FVec3(0))
+		const Softs::FSolverVec3& XOffset=Softs::FSolverVec3(0))
 	{
 		auto& Particles = Evolution->Particles();
 		const uint32 InitialNumParticles = Particles.Size();
-=======
-		const Softs::FSolverVec3& XOffset=Softs::FSolverVec3(0))
-	{
-		auto& Particles = Evolution->Particles();
-		const uint32 InitialNumParticles = Particles.Size();
-
->>>>>>> 6bbb88c8
+
 		FTriangleMesh::InitEquilateralTriangleYZ(TriMesh, Particles);
 
 		// Initialize particles.  Use 1/3 area of connected triangles for particle mass.
 		for (uint32 i = InitialNumParticles; i < Particles.Size(); i++)
 		{
 			Particles.X(i) += XOffset;
-<<<<<<< HEAD
-			Particles.V(i) = Chaos::FVec3(0);
-=======
 			Particles.V(i) = Chaos::Softs::FSolverVec3(0);
->>>>>>> 6bbb88c8
 			Particles.M(i) = 0;
 		}
 		for (const Chaos::TVec3<int32>& Tri : TriMesh.GetElements())
 		{
-<<<<<<< HEAD
-			const FReal TriArea = 0.5 * Chaos::FVec3::CrossProduct(
-=======
 			const Softs::FSolverReal TriArea = 0.5 * Chaos::Softs::FSolverVec3::CrossProduct(
->>>>>>> 6bbb88c8
 				Particles.X(Tri[1]) - Particles.X(Tri[0]),
 				Particles.X(Tri[2]) - Particles.X(Tri[0])).Size();
 			for (int32 i = 0; i < 3; i++)
@@ -134,11 +97,7 @@
 	void AddEdgeLengthConstraint(
 		TEvolutionPtr& Evolution,
 		const TArray<Chaos::TVec3<int32>>& Topology,
-<<<<<<< HEAD
-		const FReal Stiffness)
-=======
 		const Softs::FSolverReal Stiffness)
->>>>>>> 6bbb88c8
 	{
 		check(Stiffness >= 0. && Stiffness <= 1.);
 		// TODO: Use Add AddConstraintRuleRange
@@ -155,11 +114,7 @@
 	void AddAxialConstraint(
 		TEvolutionPtr& Evolution,
 		TArray<Chaos::TVec3<int32>>&& Topology,
-<<<<<<< HEAD
-		const FReal Stiffness)
-=======
 		const Softs::FSolverReal Stiffness)
->>>>>>> 6bbb88c8
 	{
 		check(Stiffness >= 0. && Stiffness <= 1.);
 		// TODO: Use Add AddConstraintRuleRange
@@ -183,11 +138,7 @@
 		Evolution->SetIterations(NumTimeStepsPerFrame);
 
 		check(FPS > 0);
-<<<<<<< HEAD
-		const FReal Dt = 1.0 / FPS;
-=======
 		const Softs::FSolverReal Dt = 1.0 / FPS;
->>>>>>> 6bbb88c8
 		for (uint32 i = 0; i < NumFrames; i++)
 		{
 			Evolution->AdvanceOneTimeStep(Dt);
@@ -195,15 +146,9 @@
 	}
 
 	template <class TParticleContainer>
-<<<<<<< HEAD
-	TArray<Chaos::FVec3> CopyPoints(const TParticleContainer& Particles)
-	{
-		TArray<Chaos::FVec3> Points;
-=======
 	TArray<Chaos::Softs::FSolverVec3> CopyPoints(const TParticleContainer& Particles)
 	{
 		TArray<Chaos::Softs::FSolverVec3> Points;
->>>>>>> 6bbb88c8
 		Points.SetNum(Particles.Size());
 
 		for (uint32 i = 0; i < Particles.Size(); i++)
@@ -213,24 +158,11 @@
 	}
 
 	template <class TParticleContainer>
-<<<<<<< HEAD
-	void Reset(TParticleContainer& Particles, const TArray<Chaos::FVec3>& Points)
-=======
 	void Reset(TParticleContainer& Particles, const TArray<Chaos::Softs::FSolverVec3>& Points)
->>>>>>> 6bbb88c8
 	{
 		for (uint32 i = 0; i < Particles.Size(); i++)
 		{
 			Particles.X(i) = Points[i];
-<<<<<<< HEAD
-			Particles.V(i) = Chaos::FVec3(0);
-		}
-	}
-
-	TArray<FVec3> GetDifference(const TArray<FVec3>& A, const TArray<FVec3>& B)
-	{
-		TArray<FVec3> C;
-=======
 			Particles.V(i) = Chaos::Softs::FSolverVec3(0);
 		}
 	}
@@ -238,22 +170,15 @@
 	TArray<Softs::FSolverVec3> GetDifference(const TArray<Softs::FSolverVec3>& A, const TArray<Softs::FSolverVec3>& B)
 	{
 		TArray<Softs::FSolverVec3> C;
->>>>>>> 6bbb88c8
 		C.SetNum(A.Num());
 		for (int32 i = 0; i < A.Num(); i++)
 			C[i] = A[i] - B[i];
 		return C;
 	}
 
-<<<<<<< HEAD
-	TArray<FReal> GetMagnitude(const TArray<Chaos::FVec3>& V)
-	{
-		TArray<FReal> M;
-=======
 	TArray<Softs::FSolverReal> GetMagnitude(const TArray<Chaos::Softs::FSolverVec3>& V)
 	{
 		TArray<Softs::FSolverReal> M;
->>>>>>> 6bbb88c8
 		M.SetNum(V.Num());
 		for (int32 i = 0; i < V.Num(); i++)
 			M[i] = V[i].Size();
@@ -279,19 +204,6 @@
 
 	template <class TV>
 	bool RunDropTest(
-<<<<<<< HEAD
-		TUniquePtr<FPBDEvolution>& Evolution,
-		const FReal GravMag,
-		const TV& GravDir,
-		const TArray<TV>& InitialPoints,
-		const int32 SubFrameSteps,
-		const FReal DistTolerance,
-		const char* TestID)
-	{
-		const FReal PreTime = Evolution->GetTime();
-		AdvanceTime(Evolution, 24, SubFrameSteps); // 1 second
-		const FReal PostTime = Evolution->GetTime();
-=======
 		TUniquePtr<Softs::FPBDEvolution>& Evolution,
 		const Softs::FSolverReal GravMag,
 		const TV& GravDir,
@@ -303,21 +215,11 @@
 		const Softs::FSolverReal PreTime = Evolution->GetTime();
 		AdvanceTime(Evolution, 24, SubFrameSteps); // 1 second
 		const Softs::FSolverReal PostTime = Evolution->GetTime();
->>>>>>> 6bbb88c8
 		EXPECT_NEAR(PostTime-PreTime, 1.0, KINDA_SMALL_NUMBER)
 			<< TestID
 			<< "Evolution advanced time by " << (PostTime - PreTime)
 			<< " seconds, expected 1.0 seconds.";
 
-<<<<<<< HEAD
-		const TArray<FVec3> PostPoints = CopyPoints(Evolution->Particles());
-		const TArray<FVec3> Diff = GetDifference(PostPoints, InitialPoints);
-		const TArray<FReal> ScalarDiff = GetMagnitude(Diff);
-
-		// All points did the same thing
-		int32 Idx = 0;
-		EXPECT_TRUE(AllSame(ScalarDiff, Idx, (FReal)0.1))
-=======
 		const TArray<Softs::FSolverVec3> PostPoints = CopyPoints(Evolution->Particles());
 		const TArray<Softs::FSolverVec3> Diff = GetDifference(PostPoints, InitialPoints);
 		const TArray<Softs::FSolverReal> ScalarDiff = GetMagnitude(Diff);
@@ -325,7 +227,6 @@
 		// All points did the same thing
 		int32 Idx = 0;
 		EXPECT_TRUE(AllSame(ScalarDiff, Idx, (Softs::FSolverReal)0.1))
->>>>>>> 6bbb88c8
 			<< TestID
 			<< "Points fell different distances - Index 0: "
 			<< ScalarDiff[0] << " != Index " 
@@ -333,17 +234,6 @@
 			<< ScalarDiff[Idx] << " +/- 0.1.";
 
 		// Fell the right amount
-<<<<<<< HEAD
-		EXPECT_NEAR(ScalarDiff[0], (FReal)0.5 * GravMag, DistTolerance)
-			<< TestID
-			<< "Points fell by " << ScalarDiff[0] 
-			<< ", expected " << ((FReal)0.5 * GravMag)
-			<< " +/- " << DistTolerance << "."; 
-
-		// Fell the right direction
-		const FReal DirDot = Chaos::FVec3::DotProduct(GravDir, Diff[0].GetSafeNormal());
-		EXPECT_NEAR(DirDot, (FReal)1.0, (FReal)KINDA_SMALL_NUMBER)
-=======
 		EXPECT_NEAR(ScalarDiff[0], (Softs::FSolverReal)0.5 * GravMag, DistTolerance)
 			<< TestID
 			<< "Points fell by " << ScalarDiff[0] 
@@ -353,7 +243,6 @@
 		// Fell the right direction
 		const Softs::FSolverReal DirDot = Chaos::Softs::FSolverVec3::DotProduct(GravDir, Diff[0].GetSafeNormal());
 		EXPECT_NEAR(DirDot, (Softs::FSolverReal)1.0, (Softs::FSolverReal)KINDA_SMALL_NUMBER)
->>>>>>> 6bbb88c8
 			<< TestID
 			<< "Points fell in different directions.";
 
@@ -362,38 +251,23 @@
 
 	void DeformableGravity()
 	{
-<<<<<<< HEAD
-		const FReal DistTol = 0.0002;
-=======
 		const Softs::FSolverReal DistTol = 0.0002;
->>>>>>> 6bbb88c8
 
 		//
 		// Initialize solver and gravity
 		//
 
-<<<<<<< HEAD
-		TUniquePtr<FPBDEvolution> Evolution = InitPBDEvolution();
-
-		const FVec3 GravDir(0, 0, -1);
-		const FReal GravMag = 980.665;
-=======
 		TUniquePtr<Softs::FPBDEvolution> Evolution = InitPBDEvolution();
 
 		const Softs::FSolverVec3 GravDir(0, 0, -1);
 		const Softs::FSolverReal GravMag = 980.665;
->>>>>>> 6bbb88c8
 
 		//
 		// Drop a single particle
 		//
 
 		InitSingleParticle(Evolution);
-<<<<<<< HEAD
-		TArray<FVec3> InitialPoints = CopyPoints(Evolution->Particles());
-=======
 		TArray<Softs::FSolverVec3> InitialPoints = CopyPoints(Evolution->Particles());
->>>>>>> 6bbb88c8
 
 		RunDropTest(Evolution, GravMag, GravDir, InitialPoints, 1, DistTol, "Single point falling under gravity, iters: 1 - ");
 		Reset(Evolution->Particles(), InitialPoints);
@@ -431,11 +305,7 @@
 
 	void EdgeConstraints()
 	{
-<<<<<<< HEAD
-		TUniquePtr<FPBDEvolution> Evolution = InitPBDEvolution();
-=======
 		TUniquePtr<Softs::FPBDEvolution> Evolution = InitPBDEvolution();
->>>>>>> 6bbb88c8
 		FTriangleMesh TriMesh;
 		auto& Particles = Evolution->Particles();
 		Particles.AddParticles(2145);
