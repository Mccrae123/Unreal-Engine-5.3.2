// Copyright Epic Games, Inc. All Rights Reserved.

#include "GeometryCollection/GeometryCollectionTestSimulation.h"
#include "GeometryCollection/GeometryCollectionTestUtility.h"
#include "GeometryCollection/GeometryCollectionTestFramework.h"

#include "GeometryCollection/GeometryCollection.h"
#include "GeometryCollection/GeometryCollectionUtility.h"
#include "GeometryCollection/TransformCollection.h"
#include "UObject/Package.h"
#include "UObject/UObjectGlobals.h"

#include "GeometryCollectionProxyData.h"
#include "GeometryCollection/GeometryCollectionSimulationTypes.h"
#include "PhysicsProxy/PhysicsProxies.h"
#include "Chaos/ErrorReporter.h"
#include "ChaosSolversModule.h"
#include "PBDRigidsSolver.h"
#include "HeadlessChaosTestUtility.h"

#define SMALL_THRESHOLD 1e-4
#define MEDIUM_THRESHOLD 1e-1

// #TODO Lots of duplication in here, anyone making solver or object changes
// has to go and fix up so many callsites here and they're all pretty much
// Identical. The similar code should be pulled out

namespace GeometryCollectionTest
{
	using namespace ChaosTest;
	
	GTEST_TEST(AllTraits, GeometryCollection_RigidBodies_SingleFallingUnderGravity)
	{
		FGeometryCollectionWrapper* Collection = TNewSimulationObject<GeometryType::GeometryCollectionWithSingleRigid>::Init()->template As<FGeometryCollectionWrapper>();

<<<<<<< HEAD
		FFramework UnitTest;
=======
		FFramework UnitTest; 
>>>>>>> 6bbb88c8
		UnitTest.AddSimulationObject(Collection);
		UnitTest.Initialize();
		UnitTest.Advance();

		{ // test results
			EXPECT_LT(FMath::Abs(Collection->RestCollection->Transform[0].GetTranslation().Z), SMALL_THRESHOLD); // rest never touched
			EXPECT_EQ(Collection->DynamicCollection->Transform.Num(), 1); // simulated is falling
			EXPECT_LT(Collection->DynamicCollection->Transform[0].GetTranslation().Z, 0.f);
			EXPECT_NEAR(Collection->DynamicCollection->Transform[0].GetTranslation().Z, -980.f * UnitTest.Dt * UnitTest.Dt, 1e-2);// we seem to be twice gravity
		}
	}

	
	GTEST_TEST(AllTraits, GeometryCollection_RigidBodies_SingleBodyCollidingWithGroundPlane)
	{
		FReal  Scale = 100.0f;
		CreationParameters Params; 
		Params.ImplicitType = EImplicitTypeEnum::Chaos_Implicit_Box; 
		Params.SimplicialType = ESimplicialType::Chaos_Simplicial_Box;
		FVector BoxScale(Scale); 
		Params.GeomTransform.SetScale3D(BoxScale); // Box dimensions
<<<<<<< HEAD
		Params.GeomTransform.SetLocation(0.9f * Scale * FVector::UpVector);	// Don't start too deep in penetration or the pushout is too aggressive
=======
		Params.GeomTransform.SetLocation(0.99f * Scale * FVector::UpVector);	// Don't start too deep in penetration or the pushout is too aggressive
>>>>>>> 6bbb88c8
		FGeometryCollectionWrapper* Collection = TNewSimulationObject<GeometryType::GeometryCollectionWithSingleRigid>::Init(Params)->template As<FGeometryCollectionWrapper>();
		RigidBodyWrapper* Floor = TNewSimulationObject<GeometryType::RigidFloor>::Init()->template As<RigidBodyWrapper>();

		FFramework UnitTest;
		UnitTest.AddSimulationObject(Collection);
		UnitTest.AddSimulationObject(Floor);
		UnitTest.Initialize();
		for (int i = 0; i < 10; i++)
		{
			UnitTest.Advance();
		}

		{
			EXPECT_LT(FMath::Abs(Collection->RestCollection->Transform[0].GetTranslation().Z), SMALL_THRESHOLD);
			EXPECT_EQ(Collection->DynamicCollection->Transform.Num(), 1);
			EXPECT_LT(FMath::Abs(Collection->DynamicCollection->Transform[0].GetTranslation().Z - 0.1f * Scale), MEDIUM_THRESHOLD * Scale);
		}
	}

	
	GTEST_TEST(AllTraits, GeometryCollection_RigidBodies_SingleSphereCollidingWithSolverFloor)
	{
		FVector Scale(0.5f);
		CreationParameters Params; 
		Params.ImplicitType = EImplicitTypeEnum::Chaos_Implicit_Sphere; 
		Params.GeomTransform.SetScale3D(Scale); // Sphere radius
		FGeometryCollectionWrapper* Collection =
			TNewSimulationObject<GeometryType::GeometryCollectionWithSingleRigid>::Init(Params)->template As<FGeometryCollectionWrapper>();
		RigidBodyWrapper* Floor = 
			TNewSimulationObject<GeometryType::RigidFloor>::Init()->template As<RigidBodyWrapper>();

		FFramework UnitTest;
		UnitTest.AddSimulationObject(Collection);
		UnitTest.AddSimulationObject(Floor);
		UnitTest.Initialize();
		for (int i = 0; i < 10; i++)
		{
			UnitTest.Advance();
		}

		{ // test results
			EXPECT_LT(FMath::Abs(Collection->RestCollection->Transform[0].GetTranslation().Z), SMALL_THRESHOLD);
			EXPECT_EQ(Collection->DynamicCollection->Transform.Num(), 1);
			EXPECT_LT(FMath::Abs(Collection->DynamicCollection->Transform[0].GetTranslation().Z) - Scale[0], SMALL_THRESHOLD);
		}
	}


	
	GTEST_TEST(AllTraits, GeometryCollection_RigidBodies_SingleCubeIntersectingWithSolverFloor)
	{
		FVector Scale(100.0f);
		CreationParameters Params; Params.ImplicitType = EImplicitTypeEnum::Chaos_Implicit_Box;  Params.SimplicialType = ESimplicialType::Chaos_Simplicial_Box;
		Params.GeomTransform.SetScale3D(Scale); // Box size
<<<<<<< HEAD
		Params.GeomTransform.SetLocation(0.9f * Scale * FVector::UpVector);	// Don't start too deep in penetration or the pushout is too aggressive
=======
		Params.GeomTransform.SetLocation(0.99f * Scale * FVector::UpVector);	// Don't start too deep in penetration or the pushout is too aggressive
>>>>>>> 6bbb88c8

		FGeometryCollectionWrapper* Collection = TNewSimulationObject<GeometryType::GeometryCollectionWithSingleRigid>::Init(Params)->template As<FGeometryCollectionWrapper>();
		RigidBodyWrapper* Floor = TNewSimulationObject<GeometryType::RigidFloor>::Init()->template As<RigidBodyWrapper>();

		FFramework UnitTest;
		UnitTest.AddSimulationObject(Collection);
		UnitTest.AddSimulationObject(Floor);
		UnitTest.Initialize();
		for (int i = 0; i < 10; i++)
		{
			UnitTest.Advance();
		}

		{
			EXPECT_LT(FMath::Abs(Collection->RestCollection->Transform[0].GetTranslation().Z), SMALL_THRESHOLD);
			EXPECT_EQ(Collection->DynamicCollection->Transform.Num(), 1);
			EXPECT_LT(FMath::Abs(Collection->DynamicCollection->Transform[0].GetTranslation().Z - 0.1f * Scale[0]), MEDIUM_THRESHOLD * Scale[0]);
		}
	}


	
	GTEST_TEST(AllTraits, GeometryCollection_RigidBodies_SingleKinematicBody)
	{
		CreationParameters Params; Params.DynamicState = EObjectStateTypeEnum::Chaos_Object_Kinematic;
		FGeometryCollectionWrapper* Collection = TNewSimulationObject<GeometryType::GeometryCollectionWithSingleRigid>::Init(Params)->template As<FGeometryCollectionWrapper>();

		FFramework UnitTest;
		UnitTest.AddSimulationObject(Collection);
		UnitTest.Initialize();
		for (int i = 0; i < 3; i++)
			UnitTest.Advance();

		{
			TManagedArray<FTransform>& Transform = Collection->DynamicCollection->Transform;
			EXPECT_EQ(Transform.Num(), 1);
			//UE_LOG(LogTest, Verbose, TEXT("Position : (%3.5f,%3.5f,%3.5f)"), Transform[0].GetTranslation().X, Transform[0].GetTranslation().Y, Transform[0].GetTranslation().Z);
			EXPECT_EQ(Transform[0].GetTranslation().Z, 0.f);
			EXPECT_EQ(Collection->DynamicCollection->DynamicState[0], (int32)EObjectStateTypeEnum::Chaos_Object_Kinematic);
		}
	}


	
	GTEST_TEST(AllTraits, GeometryCollection_RigidBodies_SleepingDontMove)
	{
		CreationParameters Params;
		Params.DynamicState = EObjectStateTypeEnum::Chaos_Object_Sleeping;
		Params.ImplicitType = EImplicitTypeEnum::Chaos_Implicit_Box;
		FReal InitialStartHeight = 5.0;
		Params.RootTransform.SetLocation(FVector(0.f, 0.f, InitialStartHeight));
		FGeometryCollectionWrapper* SleepingCollection = TNewSimulationObject<GeometryType::GeometryCollectionWithSingleRigid>::Init(Params)->template As<FGeometryCollectionWrapper>();

		FFramework UnitTest;
		UnitTest.AddSimulationObject(SleepingCollection);
		UnitTest.Initialize();

		const auto& Transform0 = SleepingCollection->DynamicCollection->Transform[0];
		for (int i = 0; i < 3; i++)
		{
			UnitTest.Advance();
			//UE_LOG(LogTest, Verbose, TEXT("Position[0] : (%3.5f,%3.5f,%3.5f)"), Transform0.GetTranslation().X, Transform0.GetTranslation().Y, Transform0.GetTranslation().Z);
		}

		{
			// particle doesn't fall due to sleeping state
			EXPECT_EQ(SleepingCollection->DynamicCollection->DynamicState[0], (int32)EObjectStateTypeEnum::Chaos_Object_Sleeping);
			EXPECT_LT(FMath::Abs(SleepingCollection->DynamicCollection->Transform[0].GetTranslation().Z - InitialStartHeight), SMALL_THRESHOLD);
		}

	}


	
	GTEST_TEST(AllTraits, GeometryCollection_RigidBodies_SleepingActivation)
	{
		CreationParameters Params; 
		Params.SimplicialType = ESimplicialType::Chaos_Simplicial_Box;
		Params.ImplicitType = EImplicitTypeEnum::Chaos_Implicit_Box;

		Params.DynamicState = EObjectStateTypeEnum::Chaos_Object_Dynamic;
		Params.RootTransform.SetLocation(FVector(0.f, 0.f, 15.f));
		FGeometryCollectionWrapper* MovingCollection = TNewSimulationObject<GeometryType::GeometryCollectionWithSingleRigid>::Init(Params)->template As<FGeometryCollectionWrapper>();

		FReal InitialStartHeight = 5.0;
		Params.DynamicState = EObjectStateTypeEnum::Chaos_Object_Sleeping;
		Params.RootTransform.SetLocation(FVector(0.f, 0.f, InitialStartHeight));
		FGeometryCollectionWrapper* SleepingCollection = TNewSimulationObject<GeometryType::GeometryCollectionWithSingleRigid>::Init(Params)->template As<FGeometryCollectionWrapper>();

		FFramework UnitTest;
		UnitTest.AddSimulationObject(SleepingCollection);
		UnitTest.AddSimulationObject(MovingCollection);
		UnitTest.Initialize();

		const auto& Transform0 = MovingCollection->DynamicCollection->Transform[0];
		const auto& Transform1 = SleepingCollection->DynamicCollection->Transform[0];
		for (int i = 0; i < 15; i++)
		{
			UnitTest.Advance();

			//UE_LOG(LogTest, Verbose, TEXT("Position[0] : (%3.5f,%3.5f,%3.5f)"), Transform0.GetTranslation().X, Transform0.GetTranslation().Y, Transform0.GetTranslation().Z);
			//UE_LOG(LogTest, Verbose, TEXT("Position[1] : (%3.5f,%3.5f,%3.5f)"), Transform1.GetTranslation().X, Transform1.GetTranslation().Y, Transform1.GetTranslation().Z);
		}

		{
			// Is now dynamic and has moved from initial position
			EXPECT_EQ(SleepingCollection->DynamicCollection->DynamicState[0], (int32)EObjectStateTypeEnum::Chaos_Object_Dynamic);
			EXPECT_LT(Transform0.GetTranslation().Z, InitialStartHeight - 2.0f);
		}

	}

<<<<<<< HEAD
	
	GTEST_TEST(AllTraits, GeometryCollection_RigidBodies_CollisionGroup)
	{
		/*
		TUniquePtr<Chaos::FChaosPhysicsMaterial> PhysicalMaterial = nullptr;
		TSharedPtr<FGeometryCollection> RestCollection = nullptr;
		TSharedPtr<FGeometryDynamicCollection> DynamicCollection = nullptr;

		//
		//  Rigid Body Setup
		//
		auto RestInitFunc = [](TSharedPtr<FGeometryCollection>& RestCollection)
		{
			RestCollection->AppendGeometry(*GeometryCollection::MakeCubeElement(FTransform(FVector(0, 0, 210.0)), FVector(100.0)));
			RestCollection->AppendGeometry(*GeometryCollection::MakeCubeElement(FTransform(FVector(0, 0, 320.0)), FVector(100.0)));
			RestCollection->AppendGeometry(*GeometryCollection::MakeCubeElement(FTransform(FVector(0, 0, 430.0)), FVector(100.0)));
		};

		////InitCollectionsParameters InitParams = { FTransform(FVector(0, 0, 100.0)), FVector(100.0), RestInitFunc, (int32)EObjectStateTypeEnum::Chaos_Object_Kinematic };
		//InitCollections(PhysicalMaterial, RestCollection, DynamicCollection, InitParams);

		//
		// Solver setup
		//
		auto CustomFunc = [&RestCollection, &DynamicCollection, &PhysicalMaterial](FSimulationParameters& InParams)
		{
			InParams.Shared.SizeSpecificData[0].ImplicitType = EImplicitTypeEnum::Chaos_Implicit_Box;
		};
=======
	// CollisionGroup == 0 : Collide With Everything Except CollisionGroup=-1
	// CollisionGroup == -1 : Collide With Nothing Including CollisionGroup=0
	// CollisionGroup_A == CollisionGroup_B : Collide With Each Other
	// CollisionGroup_A != CollisionGroup_B : Don't Collide With Each Other
	// @todo(chaos): this test does not work with levelsets because the do not support manifolds
	// and therefore do not stack.
	GTEST_TEST(AllTraits, DISABLED_GeometryCollection_RigidBodies_CollisionGroup)
	{
>>>>>>> 6bbb88c8

		FFramework UnitTest;

		TSharedPtr<FGeometryCollection> RestCollection;
		RestCollection = GeometryCollection::MakeCubeElement(FTransform(FVector(0.f, 0.f, 210.f)), FVector(100.0));
		RestCollection->AppendGeometry(*GeometryCollection::MakeCubeElement(FTransform(FVector(0.f, 0.f, 320.f)), FVector(100.0)));
		RestCollection->AppendGeometry(*GeometryCollection::MakeCubeElement(FTransform(FVector(0.f, 0.f, 430.f)), FVector(100.0)));
		RestCollection->AppendGeometry(*GeometryCollection::MakeCubeElement(FTransform(FVector(0.f, 0.f, 540.f)), FVector(100.0)));
		RestCollection->AppendGeometry(*GeometryCollection::MakeCubeElement(FTransform(FVector(0.f, 0.f, 650.f)), FVector(100.0)));

<<<<<<< HEAD
		Solver->AdvanceSolverBy(1 / 24.);
#if TODO_REIMPLEMENT_GET_RIGID_PARTICLES
		Chaos::TPBDRigidParticles<FReal, 3>& Particles = Solver->GetRigidParticles();
=======
		CreationParameters Params;
		Params.RestCollection = RestCollection;
		Params.ImplicitType = EImplicitTypeEnum::Chaos_Implicit_Box;
		// I think there is suppose to be one more input param, but not sure what it is for...

		FGeometryCollectionWrapper* Collection = TNewSimulationObject<GeometryType::GeometryCollectionWithSuppliedRestCollection>::Init(Params)->template As<FGeometryCollectionWrapper>();
		RigidBodyWrapper* Floor = TNewSimulationObject<GeometryType::RigidFloor>::Init()->template As<RigidBodyWrapper>();
		UnitTest.AddSimulationObject(Collection);
		UnitTest.AddSimulationObject(Floor);
		UnitTest.Initialize();
		UnitTest.Advance();
>>>>>>> 6bbb88c8

		// testing...
		auto GCParticles = Collection->PhysObject->GetSolverParticleHandles();
		TManagedArray<FTransform>& Transform = Collection->DynamicCollection->Transform;
		for (int Frame = 1; Frame < 200; Frame++)
		{
			if (Frame == 1)
			{
				// Object 0 collides with everything except Object 4
				// Objects 1,2 collide with each other and Object 0 plus the ground
				// Object 3 collides with Object 0 plus the ground
				// Object 4 collides with nothing
				// We should end up with 2 stacks on the ground (0,1,2), (0,3) and one free-falling object (4)
				GCParticles[0]->SetCollisionGroup(0);
				GCParticles[1]->SetCollisionGroup(1);
				GCParticles[2]->SetCollisionGroup(1);
				GCParticles[3]->SetCollisionGroup(3);
				GCParticles[4]->SetCollisionGroup(-1);

				EXPECT_TRUE(Transform[0].GetRotation() == FQuat::Identity); // Can use defaulted zero rotation to indicate that the
				EXPECT_TRUE(Transform[1].GetRotation() == FQuat::Identity); // rigid has not been affected. Should we though??
				EXPECT_TRUE(Transform[2].GetRotation() == FQuat::Identity);
				EXPECT_TRUE(Transform[3].GetRotation() == FQuat::Identity);
				EXPECT_TRUE(Transform[4].GetRotation() == FQuat::Identity);
			}

			if (Frame == 100)
			{
				EXPECT_NEAR(Transform[0].GetTranslation().Z, 50.0f, 1.0f);
				EXPECT_NEAR(Transform[1].GetTranslation().Z, 150.0f, 1.0f);
				EXPECT_NEAR(Transform[2].GetTranslation().Z, 250.0f, 1.0f);
				EXPECT_FALSE(Transform[0].GetRotation() == FQuat::Identity);
				EXPECT_FALSE(Transform[1].GetRotation() == FQuat::Identity);
				EXPECT_FALSE(Transform[2].GetRotation() == FQuat::Identity);
				EXPECT_FALSE(Transform[3].GetRotation() == FQuat::Identity);
				EXPECT_TRUE(Transform[4].GetRotation() == FQuat::Identity);
			}
			UnitTest.Advance();
		}

		EXPECT_NEAR(Transform[0].GetTranslation().Z, 50.0f, 1.0f);
		EXPECT_NEAR(Transform[1].GetTranslation().Z, 150.0f, 1.0f);
		EXPECT_NEAR(Transform[2].GetTranslation().Z, 250.0f, 1.0f);
		EXPECT_NEAR(Transform[3].GetTranslation().Z, 150.0f, 1.0f);
		EXPECT_FALSE(Transform[3].GetRotation() == FQuat::Identity);
		EXPECT_TRUE(Transform[4].GetRotation() == FQuat::Identity); // Phased through everything, good.
		EXPECT_LT(Transform[4].GetTranslation().Z, -100.0f);

		GCParticles[0]->SetCollisionGroup(-1);
		for (int i = 0; i < 50; i++) { UnitTest.Advance(); }
		EXPECT_LT(Transform[0].GetTranslation().Z, -100.0f);

	}



	
	GTEST_TEST(AllTraits, GeometryCollection_TestImplicitCollisionGeometry)
	{
		typedef Chaos::FVec3 Vec;

		CreationParameters Params; 
		Params.SimplicialType = ESimplicialType::Chaos_Simplicial_GriddleBox;
		Params.ImplicitType = EImplicitTypeEnum::Chaos_Implicit_LevelSet;
		Params.CollisionType = ECollisionTypeEnum::Chaos_Surface_Volumetric;

		FGeometryCollectionWrapper* Collection =
			TNewSimulationObject<GeometryType::GeometryCollectionWithSingleRigid>::Init(
				Params)->template As<FGeometryCollectionWrapper>();

		const TManagedArray<TUniquePtr<Chaos::FBVHParticles>>& Simplicials =
			Collection->RestCollection->template GetAttribute<TUniquePtr<Chaos::FBVHParticles>>(
				FGeometryDynamicCollection::SimplicialsAttribute, FTransformCollection::TransformGroup);
		EXPECT_EQ(Simplicials.Num(), 1);
		const Chaos::FBVHParticles& Simplicial = *Simplicials[0];

		const TManagedArray<FGeometryDynamicCollection::FSharedImplicit>& Implicits = 
			Collection->RestCollection->template GetAttribute<FGeometryDynamicCollection::FSharedImplicit>(
				FGeometryDynamicCollection::ImplicitsAttribute, FTransformCollection::TransformGroup);
		EXPECT_EQ(Implicits.Num(), 1);
		check(Implicits[0]);
		const Chaos::FImplicitObject& Implicit = *Implicits[0];

		// Ensure all simplicial particles are on the surface of the implicit shape.
		check(Implicit.GetType() == Chaos::ImplicitObjectType::LevelSet);
		const Chaos::FLevelSet* LevelSet = static_cast<const Chaos::FLevelSet*>(&Implicit);
		const FReal DxSize = LevelSet->GetGrid().Dx().Size();

		FReal MinX = TNumericLimits<FReal>::Max();
		FReal MinY = TNumericLimits<FReal>::Max();
		FReal MinZ = TNumericLimits<FReal>::Max();

		FReal MaxX = -TNumericLimits<FReal>::Max();
		FReal MaxY = -TNumericLimits<FReal>::Max();
		FReal MaxZ = -TNumericLimits<FReal>::Max();
		for (uint32 Idx = 0; Idx < Simplicial.Size(); ++Idx)
		{
			const FReal phi = Implicit.SignedDistance(Simplicial.X(Idx));
			EXPECT_LT(FMath::Abs(phi), DxSize);
			//EXPECT_LT(FMath::Abs(phi), 0.01f);

			const auto& Pos = Simplicial.X(Idx);
			MinX = MinX < Pos[0] ? MinX : Pos[0];
			MinY = MinY < Pos[1] ? MinY : Pos[1];
			MinZ = MinZ < Pos[2] ? MinZ : Pos[2];

			MaxX = MaxX > Pos[0] ? MaxX : Pos[0];
			MaxY = MaxY > Pos[1] ? MaxY : Pos[1];
			MaxZ = MaxZ > Pos[2] ? MaxZ : Pos[2];
		}

		// Make sure the geometry occupies a volume.
		check(MinX < MaxX);
		check(MinY < MaxY);
		check(MinZ < MaxZ);

		// Cast a ray through the level set, and make sure it's as we expect.
		for(FReal x = 2*MinX; x < 2*MaxX; x += (MaxX-MinX)/10)
		{
			Vec Normal;
			const FReal phi = Implicit.PhiWithNormal(Vec(x, 0, 0), Normal);
			if (x < MinX || MaxX < x)
			{
				check(phi >= -0.01f);
				EXPECT_GT(phi, -0.01f);
			}
			else
			{
				check(phi <= 0.01f);
				EXPECT_LT(phi, 0.01f);
			}

			if (x < MinX/4)
			{
				EXPECT_LT((Normal-Vec(-1,0,0)).Size(), KINDA_SMALL_NUMBER);
			}
			else if (x > MaxX/4)
			{
				EXPECT_LT((Normal - Vec(1, 0, 0)).Size(), KINDA_SMALL_NUMBER);
			}
		}
	}

}
<|MERGE_RESOLUTION|>--- conflicted
+++ resolved
@@ -33,11 +33,7 @@
 	{
 		FGeometryCollectionWrapper* Collection = TNewSimulationObject<GeometryType::GeometryCollectionWithSingleRigid>::Init()->template As<FGeometryCollectionWrapper>();
 
-<<<<<<< HEAD
-		FFramework UnitTest;
-=======
 		FFramework UnitTest; 
->>>>>>> 6bbb88c8
 		UnitTest.AddSimulationObject(Collection);
 		UnitTest.Initialize();
 		UnitTest.Advance();
@@ -59,11 +55,7 @@
 		Params.SimplicialType = ESimplicialType::Chaos_Simplicial_Box;
 		FVector BoxScale(Scale); 
 		Params.GeomTransform.SetScale3D(BoxScale); // Box dimensions
-<<<<<<< HEAD
-		Params.GeomTransform.SetLocation(0.9f * Scale * FVector::UpVector);	// Don't start too deep in penetration or the pushout is too aggressive
-=======
 		Params.GeomTransform.SetLocation(0.99f * Scale * FVector::UpVector);	// Don't start too deep in penetration or the pushout is too aggressive
->>>>>>> 6bbb88c8
 		FGeometryCollectionWrapper* Collection = TNewSimulationObject<GeometryType::GeometryCollectionWithSingleRigid>::Init(Params)->template As<FGeometryCollectionWrapper>();
 		RigidBodyWrapper* Floor = TNewSimulationObject<GeometryType::RigidFloor>::Init()->template As<RigidBodyWrapper>();
 
@@ -118,11 +110,7 @@
 		FVector Scale(100.0f);
 		CreationParameters Params; Params.ImplicitType = EImplicitTypeEnum::Chaos_Implicit_Box;  Params.SimplicialType = ESimplicialType::Chaos_Simplicial_Box;
 		Params.GeomTransform.SetScale3D(Scale); // Box size
-<<<<<<< HEAD
-		Params.GeomTransform.SetLocation(0.9f * Scale * FVector::UpVector);	// Don't start too deep in penetration or the pushout is too aggressive
-=======
 		Params.GeomTransform.SetLocation(0.99f * Scale * FVector::UpVector);	// Don't start too deep in penetration or the pushout is too aggressive
->>>>>>> 6bbb88c8
 
 		FGeometryCollectionWrapper* Collection = TNewSimulationObject<GeometryType::GeometryCollectionWithSingleRigid>::Init(Params)->template As<FGeometryCollectionWrapper>();
 		RigidBodyWrapper* Floor = TNewSimulationObject<GeometryType::RigidFloor>::Init()->template As<RigidBodyWrapper>();
@@ -235,36 +223,6 @@
 
 	}
 
-<<<<<<< HEAD
-	
-	GTEST_TEST(AllTraits, GeometryCollection_RigidBodies_CollisionGroup)
-	{
-		/*
-		TUniquePtr<Chaos::FChaosPhysicsMaterial> PhysicalMaterial = nullptr;
-		TSharedPtr<FGeometryCollection> RestCollection = nullptr;
-		TSharedPtr<FGeometryDynamicCollection> DynamicCollection = nullptr;
-
-		//
-		//  Rigid Body Setup
-		//
-		auto RestInitFunc = [](TSharedPtr<FGeometryCollection>& RestCollection)
-		{
-			RestCollection->AppendGeometry(*GeometryCollection::MakeCubeElement(FTransform(FVector(0, 0, 210.0)), FVector(100.0)));
-			RestCollection->AppendGeometry(*GeometryCollection::MakeCubeElement(FTransform(FVector(0, 0, 320.0)), FVector(100.0)));
-			RestCollection->AppendGeometry(*GeometryCollection::MakeCubeElement(FTransform(FVector(0, 0, 430.0)), FVector(100.0)));
-		};
-
-		////InitCollectionsParameters InitParams = { FTransform(FVector(0, 0, 100.0)), FVector(100.0), RestInitFunc, (int32)EObjectStateTypeEnum::Chaos_Object_Kinematic };
-		//InitCollections(PhysicalMaterial, RestCollection, DynamicCollection, InitParams);
-
-		//
-		// Solver setup
-		//
-		auto CustomFunc = [&RestCollection, &DynamicCollection, &PhysicalMaterial](FSimulationParameters& InParams)
-		{
-			InParams.Shared.SizeSpecificData[0].ImplicitType = EImplicitTypeEnum::Chaos_Implicit_Box;
-		};
-=======
 	// CollisionGroup == 0 : Collide With Everything Except CollisionGroup=-1
 	// CollisionGroup == -1 : Collide With Nothing Including CollisionGroup=0
 	// CollisionGroup_A == CollisionGroup_B : Collide With Each Other
@@ -273,7 +231,6 @@
 	// and therefore do not stack.
 	GTEST_TEST(AllTraits, DISABLED_GeometryCollection_RigidBodies_CollisionGroup)
 	{
->>>>>>> 6bbb88c8
 
 		FFramework UnitTest;
 
@@ -284,11 +241,6 @@
 		RestCollection->AppendGeometry(*GeometryCollection::MakeCubeElement(FTransform(FVector(0.f, 0.f, 540.f)), FVector(100.0)));
 		RestCollection->AppendGeometry(*GeometryCollection::MakeCubeElement(FTransform(FVector(0.f, 0.f, 650.f)), FVector(100.0)));
 
-<<<<<<< HEAD
-		Solver->AdvanceSolverBy(1 / 24.);
-#if TODO_REIMPLEMENT_GET_RIGID_PARTICLES
-		Chaos::TPBDRigidParticles<FReal, 3>& Particles = Solver->GetRigidParticles();
-=======
 		CreationParameters Params;
 		Params.RestCollection = RestCollection;
 		Params.ImplicitType = EImplicitTypeEnum::Chaos_Implicit_Box;
@@ -300,7 +252,6 @@
 		UnitTest.AddSimulationObject(Floor);
 		UnitTest.Initialize();
 		UnitTest.Advance();
->>>>>>> 6bbb88c8
 
 		// testing...
 		auto GCParticles = Collection->PhysObject->GetSolverParticleHandles();
