--- conflicted
+++ resolved
@@ -1463,8 +1463,6 @@
 		delete Collection;
 	}
 
-<<<<<<< HEAD
-=======
 	void IntListSelfDependencyTest()
 	{
 		//--gtest_filter=GeometryCollection_CreationTest.IntListSelfDependencyTest
@@ -1641,7 +1639,6 @@
 		CheckValues(Collection.NumElements("GroupA"));
 	}
 
->>>>>>> 4af6daef
 
 	void AppendManagedArrayCollectionTest()
 	{
@@ -1875,31 +1872,13 @@
 		Collection.AddAttribute<int32>("C", "C"); // None
 		Collection.AddAttribute<int32>("D", "D"); // None
 
-<<<<<<< HEAD
-		// A cycle would be "C depending on A", which would fail attribute creation.
-		EXPECT_FALSE(Collection.IsConnected("C", "A"));
-
-		// So if we tried to create a dependency on A from C, we would first want to
-		// know if A already connects to C, and throw an error if so. 
-		EXPECT_TRUE(Collection.IsConnected("A","C"));
-
-		EXPECT_TRUE(Collection.IsConnected("A", "B"));
-=======
 		EXPECT_TRUE(Collection.IsConnected("A", "B"));
 		EXPECT_TRUE(Collection.IsConnected("A", "C"));
->>>>>>> 4af6daef
 		EXPECT_TRUE(Collection.IsConnected("A", "D"));
 		EXPECT_TRUE(Collection.IsConnected("B", "C"));
 
 		EXPECT_FALSE(Collection.IsConnected("A", "A"));
 		EXPECT_FALSE(Collection.IsConnected("B", "A"));
-<<<<<<< HEAD
-		EXPECT_FALSE(Collection.IsConnected("B","D"));
-		EXPECT_FALSE(Collection.IsConnected("D", "B"));
-		EXPECT_FALSE(Collection.IsConnected("B", "D"));
-		EXPECT_FALSE(Collection.IsConnected("D", "B"));
-		EXPECT_FALSE(Collection.IsConnected("D", "A"));
-=======
 		EXPECT_FALSE(Collection.IsConnected("B", "B"));
 		EXPECT_FALSE(Collection.IsConnected("B", "D"));
 		EXPECT_FALSE(Collection.IsConnected("C", "A"));
@@ -1932,7 +1911,6 @@
 		EXPECT_FALSE(Collection.IsConnected("D", "B"));
 		EXPECT_FALSE(Collection.IsConnected("D", "C"));
 		EXPECT_FALSE(Collection.IsConnected("D", "D"));
->>>>>>> 4af6daef
 	}
 
 }