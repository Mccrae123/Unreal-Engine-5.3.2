// Copyright Epic Games, Inc. All Rights Reserved.

#include "GeometryCollection/GeometryCollectionTestCreation.h"

#include "GeometryCollection/GeometryCollection.h"
#include "GeometryCollection/GeometryCollectionUtility.h"
#include "GeometryCollection/GeometryCollectionAlgo.h"
#include "GeometryCollection/TransformCollection.h"
#include "UObject/Package.h"
#include "UObject/UObjectGlobals.h"

DEFINE_LOG_CATEGORY_STATIC(GCTCR_Log, Verbose, All);


namespace GeometryCollectionTest
{

	void CheckIncrementMask()
	{
		{
			TArray<int32> Mask;
			GeometryCollectionAlgo::BuildIncrementMask({ 2 }, 5, Mask);
			EXPECT_EQ(Mask[2], 0);
			EXPECT_EQ(Mask[3], 1);
		}
		{
			TArray<int32> Mask;
			GeometryCollectionAlgo::BuildIncrementMask({ 0 }, 5, Mask);
			EXPECT_EQ(Mask[0], 0);
			EXPECT_EQ(Mask[1], 1);
		}
		{
			TArray<int32> Mask;
			GeometryCollectionAlgo::BuildIncrementMask({ 1,2 }, 5, Mask);
			EXPECT_EQ(Mask[0], 0);
			EXPECT_EQ(Mask[1], 0);
			EXPECT_EQ(Mask[2], 1);
			EXPECT_EQ(Mask[3], 2);
			EXPECT_EQ(Mask[4], 2);
		}
	}

	void Creation()
	{
		TSharedPtr<FGeometryCollection> Collection(new FGeometryCollection());

		GeometryCollection::SetupCubeGridExample(Collection);

		EXPECT_TRUE(Collection->HasGroup(FTransformCollection::TransformGroup));
		EXPECT_TRUE(Collection->HasGroup(FGeometryCollection::VerticesGroup));
		EXPECT_TRUE(Collection->HasGroup(FGeometryCollection::FacesGroup));
		EXPECT_TRUE(Collection->HasGroup(FGeometryCollection::MaterialGroup));
		EXPECT_TRUE(Collection->HasGroup(FGeometryCollection::GeometryGroup));

		EXPECT_EQ(Collection->NumElements(FTransformCollection::TransformGroup), 1000);
		EXPECT_EQ(Collection->NumElements(FGeometryCollection::VerticesGroup), 8000);
		EXPECT_EQ(Collection->NumElements(FGeometryCollection::FacesGroup), 12000);
		EXPECT_EQ(Collection->NumElements(FGeometryCollection::MaterialGroup), 2);
		EXPECT_EQ(Collection->NumElements(FGeometryCollection::GeometryGroup), 1000);

		int HalfTheFaces = Collection->NumElements(FGeometryCollection::FacesGroup) / 2;
		EXPECT_EQ((Collection->Sections)[0].MaterialID, 0);
		EXPECT_EQ((Collection->Sections)[0].FirstIndex, 0);
		EXPECT_EQ((Collection->Sections)[0].NumTriangles, HalfTheFaces);
		EXPECT_EQ((Collection->Sections)[0].MinVertexIndex, 0);
		EXPECT_EQ((Collection->Sections)[0].MaxVertexIndex, Collection->NumElements(FGeometryCollection::VerticesGroup) - 1);

		EXPECT_EQ((Collection->Sections)[1].MaterialID, 1);
		EXPECT_EQ((Collection->Sections)[1].FirstIndex, HalfTheFaces * 3);
		EXPECT_EQ((Collection->Sections)[1].NumTriangles, HalfTheFaces);
		EXPECT_EQ((Collection->Sections)[1].MinVertexIndex, 0);
		EXPECT_EQ((Collection->Sections)[1].MaxVertexIndex, Collection->NumElements(FGeometryCollection::VerticesGroup) - 1);

		EXPECT_TRUE(GeometryCollectionAlgo::HasValidGeometryReferences(Collection.Get()));

		EXPECT_TRUE(Collection->HasContiguousFaces());
		EXPECT_TRUE(Collection->HasContiguousVertices());
		EXPECT_TRUE(Collection->HasContiguousRenderFaces());
	}

<<<<<<< HEAD
	template<class T>
=======
>>>>>>> 3aae9151
	void Empty()
	{
		// Set up Collection, empty it, then set it back up again.
		// Rebuild Collection should be the same as the initial set up.
		
		TSharedPtr<FGeometryCollection> Collection(new FGeometryCollection());

		GeometryCollection::SetupCubeGridExample(Collection);

		Collection->Empty();

		EXPECT_TRUE(Collection->HasGroup(FTransformCollection::TransformGroup));
		EXPECT_TRUE(Collection->HasGroup(FGeometryCollection::VerticesGroup));
		EXPECT_TRUE(Collection->HasGroup(FGeometryCollection::FacesGroup));
		EXPECT_TRUE(Collection->HasGroup(FGeometryCollection::MaterialGroup));
		EXPECT_TRUE(Collection->HasGroup(FGeometryCollection::GeometryGroup));

		EXPECT_EQ(Collection->NumElements(FTransformCollection::TransformGroup), 0);
		EXPECT_EQ(Collection->NumElements(FGeometryCollection::VerticesGroup), 0);
		EXPECT_EQ(Collection->NumElements(FGeometryCollection::FacesGroup), 0);
		EXPECT_EQ(Collection->NumElements(FGeometryCollection::MaterialGroup), 0);
		EXPECT_EQ(Collection->NumElements(FGeometryCollection::GeometryGroup), 0);

		GeometryCollection::SetupCubeGridExample(Collection);

		EXPECT_TRUE(Collection->HasGroup(FTransformCollection::TransformGroup));
		EXPECT_TRUE(Collection->HasGroup(FGeometryCollection::VerticesGroup));
		EXPECT_TRUE(Collection->HasGroup(FGeometryCollection::FacesGroup));
		EXPECT_TRUE(Collection->HasGroup(FGeometryCollection::MaterialGroup));
		EXPECT_TRUE(Collection->HasGroup(FGeometryCollection::GeometryGroup));

		EXPECT_EQ(Collection->NumElements(FTransformCollection::TransformGroup), 1000);
		EXPECT_EQ(Collection->NumElements(FGeometryCollection::VerticesGroup), 8000);
		EXPECT_EQ(Collection->NumElements(FGeometryCollection::FacesGroup), 12000);
		EXPECT_EQ(Collection->NumElements(FGeometryCollection::MaterialGroup), 2);
		EXPECT_EQ(Collection->NumElements(FGeometryCollection::GeometryGroup), 1000);

		int HalfTheFaces = Collection->NumElements(FGeometryCollection::FacesGroup) / 2;
		EXPECT_EQ((Collection->Sections)[0].MaterialID, 0);
		EXPECT_EQ((Collection->Sections)[0].FirstIndex, 0);
		EXPECT_EQ((Collection->Sections)[0].NumTriangles, HalfTheFaces);
		EXPECT_EQ((Collection->Sections)[0].MinVertexIndex, 0);
		EXPECT_EQ((Collection->Sections)[0].MaxVertexIndex, Collection->NumElements(FGeometryCollection::VerticesGroup) - 1);

		EXPECT_EQ((Collection->Sections)[1].MaterialID, 1);
		EXPECT_EQ((Collection->Sections)[1].FirstIndex, HalfTheFaces * 3);
		EXPECT_EQ((Collection->Sections)[1].NumTriangles, HalfTheFaces);
		EXPECT_EQ((Collection->Sections)[1].MinVertexIndex, 0);
		EXPECT_EQ((Collection->Sections)[1].MaxVertexIndex, Collection->NumElements(FGeometryCollection::VerticesGroup) - 1);

		EXPECT_TRUE(GeometryCollectionAlgo::HasValidGeometryReferences(Collection.Get()));

		EXPECT_TRUE(Collection->HasContiguousFaces());
		EXPECT_TRUE(Collection->HasContiguousVertices());
		EXPECT_TRUE(Collection->HasContiguousRenderFaces());

	}
<<<<<<< HEAD
	template void Empty<float>();

	template<class T>
=======

>>>>>>> 3aae9151
	void AppendTransformHierarchy()
	{
		TSharedPtr<FGeometryCollection> Collection = GeometryCollection::MakeCubeElement(FTransform(FQuat::MakeFromEuler(FVector(0, 0, 90.)), FVector(0, 10, 0)), FVector(1.0));
		Collection->AppendGeometry(*GeometryCollection::MakeCubeElement(FTransform(FQuat::MakeFromEuler(FVector(0, 0, 90.)), FVector(0, 10, 0)), FVector(1.0)));
		Collection->AppendGeometry(*GeometryCollection::MakeCubeElement(FTransform(FQuat::MakeFromEuler(FVector(0, 0, 90.)), FVector(0, 10, 0)), FVector(1.0)));

		TSharedPtr<FGeometryCollection> Collection2 = GeometryCollection::MakeCubeElement(FTransform(FQuat::MakeFromEuler(FVector(0, 0, 90.)), FVector(0, 10, 0)), FVector(1.0), 4);
		Collection2->AppendGeometry(*GeometryCollection::MakeCubeElement(FTransform(FQuat::MakeFromEuler(FVector(0, 0, 90.)), FVector(0, 10, 0)), FVector(1.0), 4));
		Collection2->AppendGeometry(*GeometryCollection::MakeCubeElement(FTransform(FQuat::MakeFromEuler(FVector(0, 0, 90.)), FVector(0, 10, 0)), FVector(1.0), 4));


		//  0
		//  ...1
		//  ......2
		(Collection->Parent)[0] = -1;
		(Collection->Children)[0].Add(1);
		(Collection->Parent)[1] = 0;
		(Collection->Children)[1].Add(2);
		(Collection->Parent)[2] = 1;

		//  0
		//  ...1
		//  ...2
		(Collection2->Parent)[0] = -1;
		(Collection2->Children)[0].Add(1);
		(Collection2->Parent)[1] = 0;
		(Collection2->Children)[0].Add(2);
		(Collection2->Parent)[2] = 0;

		EXPECT_EQ(Collection->NumElements(FTransformCollection::TransformGroup), 3);
		EXPECT_EQ(Collection->NumElements(FGeometryCollection::VerticesGroup), 24);
		EXPECT_EQ(Collection->NumElements(FGeometryCollection::FacesGroup), 36);
		EXPECT_EQ(Collection->NumElements(FGeometryCollection::MaterialGroup), 2);
		EXPECT_EQ(Collection->NumElements(FGeometryCollection::GeometryGroup), 3);

		EXPECT_EQ(Collection2->NumElements(FTransformCollection::TransformGroup), 3);
		EXPECT_EQ(Collection2->NumElements(FGeometryCollection::VerticesGroup), 24);
		EXPECT_EQ(Collection2->NumElements(FGeometryCollection::FacesGroup), 36);
		EXPECT_EQ(Collection2->NumElements(FGeometryCollection::MaterialGroup), 4);
		EXPECT_EQ(Collection2->NumElements(FGeometryCollection::GeometryGroup), 3);

		Collection->AppendGeometry(*Collection2);

		EXPECT_EQ(Collection->NumElements(FTransformCollection::TransformGroup), 6);
		EXPECT_EQ(Collection->NumElements(FGeometryCollection::VerticesGroup), 48);
		EXPECT_EQ(Collection->NumElements(FGeometryCollection::FacesGroup), 72);
		EXPECT_EQ(Collection->NumElements(FGeometryCollection::MaterialGroup), 4); // union of the 2/4 materials
		EXPECT_EQ(Collection->NumElements(FGeometryCollection::GeometryGroup), 6);

		EXPECT_EQ(Collection->Parent[0], -1);
		EXPECT_EQ(Collection->Parent[1], 0);
		EXPECT_EQ(Collection->Parent[2], 1);
		EXPECT_EQ(Collection->Parent[3], -1);
		EXPECT_EQ(Collection->Parent[4], 3);
		EXPECT_EQ(Collection->Parent[5], 3);

		EXPECT_EQ(Collection->Children[0].Num(), 1);
		EXPECT_EQ(Collection->Children[1].Num(), 1);
		EXPECT_EQ(Collection->Children[2].Num(), 0);
		EXPECT_EQ(Collection->Children[3].Num(), 2);
		EXPECT_EQ(Collection->Children[4].Num(), 0);
		EXPECT_EQ(Collection->Children[5].Num(), 0);

		EXPECT_EQ(Collection->Children[0].Array()[0], 1);
		EXPECT_EQ(Collection->Children[1].Array()[0], 2);
		EXPECT_EQ(Collection->Children[3].Array()[0], 4);
		EXPECT_EQ(Collection->Children[3].Array()[1], 5);

		EXPECT_EQ((Collection->Sections)[0].MaterialID, 0);
		EXPECT_EQ((Collection->Sections)[0].FirstIndex, 0);
		EXPECT_EQ((Collection->Sections)[0].NumTriangles, 18 + 9);
		EXPECT_EQ((Collection->Sections)[0].MinVertexIndex, 0);
		EXPECT_EQ((Collection->Sections)[0].MaxVertexIndex, Collection->NumElements(FGeometryCollection::VerticesGroup) - 1);

		EXPECT_EQ((Collection->Sections)[1].MaterialID, 1);
		EXPECT_EQ((Collection->Sections)[1].FirstIndex, (Collection->Sections)[0].FirstIndex + (Collection->Sections)[0].NumTriangles * 3);
		EXPECT_EQ((Collection->Sections)[1].NumTriangles, 18 + 9);
		EXPECT_EQ((Collection->Sections)[1].MinVertexIndex, 0);
		EXPECT_EQ((Collection->Sections)[1].MaxVertexIndex, Collection->NumElements(FGeometryCollection::VerticesGroup) - 1);

		EXPECT_EQ((Collection->Sections)[2].MaterialID, 2);
		EXPECT_EQ((Collection->Sections)[2].FirstIndex, (Collection->Sections)[1].FirstIndex + (Collection->Sections)[1].NumTriangles * 3);
		EXPECT_EQ((Collection->Sections)[2].NumTriangles, 9);
		EXPECT_EQ((Collection->Sections)[2].MinVertexIndex, 0);
		EXPECT_EQ((Collection->Sections)[2].MaxVertexIndex, Collection->NumElements(FGeometryCollection::VerticesGroup) - 1);

		EXPECT_EQ((Collection->Sections)[3].MaterialID, 3);
		EXPECT_EQ((Collection->Sections)[3].FirstIndex, (Collection->Sections)[2].FirstIndex + (Collection->Sections)[2].NumTriangles * 3);
		EXPECT_EQ((Collection->Sections)[3].NumTriangles, 9);
		EXPECT_EQ((Collection->Sections)[3].MinVertexIndex, 0);
		EXPECT_EQ((Collection->Sections)[3].MaxVertexIndex, Collection->NumElements(FGeometryCollection::VerticesGroup) - 1);

		// GeometryGroup Tests
		{
			EXPECT_EQ(Collection->NumElements(FGeometryCollection::GeometryGroup), 6);

			EXPECT_EQ((Collection->TransformIndex)[0], 0);
			EXPECT_EQ((Collection->TransformIndex)[1], 1);
			EXPECT_EQ((Collection->TransformIndex)[2], 2);
			EXPECT_EQ((Collection->TransformIndex)[3], 3);
			EXPECT_EQ((Collection->TransformIndex)[4], 4);
			EXPECT_EQ((Collection->TransformIndex)[5], 5);

			EXPECT_EQ((Collection->TransformToGeometryIndex)[0], 0);
			EXPECT_EQ((Collection->TransformToGeometryIndex)[1], 1);
			EXPECT_EQ((Collection->TransformToGeometryIndex)[2], 2);
			EXPECT_EQ((Collection->TransformToGeometryIndex)[3], 3);
			EXPECT_EQ((Collection->TransformToGeometryIndex)[4], 4);
			EXPECT_EQ((Collection->TransformToGeometryIndex)[5], 5);

			EXPECT_EQ((Collection->FaceStart)[0], 0);
			EXPECT_EQ((Collection->FaceStart)[1], 12);
			EXPECT_EQ((Collection->FaceStart)[2], 24);
			EXPECT_EQ((Collection->FaceStart)[3], 36);
			EXPECT_EQ((Collection->FaceStart)[4], 48);
			EXPECT_EQ((Collection->FaceStart)[5], 60);

			EXPECT_EQ((Collection->FaceCount)[0], 12);
			EXPECT_EQ((Collection->FaceCount)[1], 12);
			EXPECT_EQ((Collection->FaceCount)[1], 12);
			EXPECT_EQ((Collection->FaceCount)[1], 12);
			EXPECT_EQ((Collection->FaceCount)[1], 12);
			EXPECT_EQ((Collection->FaceCount)[1], 12);
			EXPECT_EQ((Collection->Indices).Num(), 72);

			EXPECT_EQ((Collection->VertexStart)[0], 0);
			EXPECT_EQ((Collection->VertexStart)[1], 8);
			EXPECT_EQ((Collection->VertexStart)[2], 16);
			EXPECT_EQ((Collection->VertexStart)[3], 24);
			EXPECT_EQ((Collection->VertexStart)[4], 32);
			EXPECT_EQ((Collection->VertexStart)[5], 40);

			EXPECT_EQ((Collection->VertexCount)[0], 8);
			EXPECT_EQ((Collection->VertexCount)[1], 8);
			EXPECT_EQ((Collection->VertexCount)[2], 8);
			EXPECT_EQ((Collection->VertexCount)[3], 8);
			EXPECT_EQ((Collection->VertexCount)[4], 8);
			EXPECT_EQ((Collection->VertexCount)[5], 8);
			EXPECT_EQ((Collection->Vertex).Num(), 48);
		}

		EXPECT_TRUE(Collection->HasContiguousFaces());
		EXPECT_TRUE(Collection->HasContiguousVertices());
		EXPECT_TRUE(Collection->HasContiguousRenderFaces());
		EXPECT_TRUE(GeometryCollectionAlgo::HasValidGeometryReferences(Collection.Get()));
	}

	void ContiguousElementsTest()
	{
		{
			TSharedPtr<FGeometryCollection> Collection = GeometryCollection::MakeCubeElement(FTransform::Identity, FVector(1.0));
			EXPECT_TRUE(Collection->HasContiguousFaces());
			EXPECT_TRUE(Collection->HasContiguousVertices());
			Collection->AppendGeometry(*GeometryCollection::MakeCubeElement(FTransform(FVector(0, 0, 10)), FVector(1.0)));
			EXPECT_TRUE(Collection->HasContiguousFaces());
			EXPECT_TRUE(Collection->HasContiguousVertices());
			Collection->AppendGeometry(*GeometryCollection::MakeCubeElement(FTransform(FVector(0, 0, 10)), FVector(1.0)));
			EXPECT_TRUE(Collection->HasContiguousFaces());
			EXPECT_TRUE(Collection->HasContiguousVertices());
		}
		{
			TSharedPtr<FGeometryCollection> Collection(new FGeometryCollection());
			GeometryCollection::SetupCubeGridExample(Collection);
			EXPECT_TRUE(Collection->HasContiguousFaces());
			EXPECT_TRUE(Collection->HasContiguousVertices());
		}
	}

	void DeleteFromEnd()
	{
		TSharedPtr<FGeometryCollection> Collection = GeometryCollection::MakeCubeElement(FTransform::Identity, FVector(1.0));
		Collection->AppendGeometry(*GeometryCollection::MakeCubeElement(FTransform(FVector(0, 0, 10)), FVector(1.0)));
		Collection->AppendGeometry(*GeometryCollection::MakeCubeElement(FTransform(FVector(0, 0, 20)), FVector(1.0)));

		(Collection->Parent)[0] = -1;
		(Collection->Children)[0].Add(1);

		(Collection->Parent)[1] = 0;
		(Collection->Children)[1].Add(2);

		(Collection->Parent)[2] = 1;

		EXPECT_TRUE(Collection->HasGroup(FTransformCollection::TransformGroup));
		EXPECT_TRUE(Collection->HasGroup(FGeometryCollection::VerticesGroup));
		EXPECT_TRUE(Collection->HasGroup(FGeometryCollection::FacesGroup));
		EXPECT_TRUE(Collection->HasGroup(FGeometryCollection::MaterialGroup));
		EXPECT_TRUE(Collection->HasGroup(FGeometryCollection::GeometryGroup));

		EXPECT_EQ(Collection->NumElements(FTransformCollection::TransformGroup), 3);
		EXPECT_EQ(Collection->NumElements(FGeometryCollection::VerticesGroup), 24);
		EXPECT_EQ(Collection->NumElements(FGeometryCollection::FacesGroup), 36);
		EXPECT_EQ(Collection->NumElements(FGeometryCollection::MaterialGroup), 2);
		EXPECT_EQ(Collection->NumElements(FGeometryCollection::GeometryGroup), 3);

		int HalfTheFaces = Collection->NumElements(FGeometryCollection::FacesGroup) / 2;
		EXPECT_EQ((Collection->Sections)[0].MaterialID, 0);
		EXPECT_EQ((Collection->Sections)[0].FirstIndex, 0);
		EXPECT_EQ((Collection->Sections)[0].NumTriangles, HalfTheFaces);
		EXPECT_EQ((Collection->Sections)[0].MinVertexIndex, 0);
		EXPECT_EQ((Collection->Sections)[0].MaxVertexIndex, Collection->NumElements(FGeometryCollection::VerticesGroup) - 1);

		EXPECT_EQ((Collection->Sections)[1].MaterialID, 1);
		EXPECT_EQ((Collection->Sections)[1].FirstIndex, HalfTheFaces * 3);
		EXPECT_EQ((Collection->Sections)[1].NumTriangles, HalfTheFaces);
		EXPECT_EQ((Collection->Sections)[1].MinVertexIndex, 0);
		EXPECT_EQ((Collection->Sections)[1].MaxVertexIndex, Collection->NumElements(FGeometryCollection::VerticesGroup) - 1);

		EXPECT_EQ(Collection->TransformToGeometryIndex.Num(), 3);
		EXPECT_EQ(Collection->TransformToGeometryIndex[0], 0);
		EXPECT_EQ(Collection->TransformToGeometryIndex[1], 1);
		EXPECT_EQ(Collection->TransformToGeometryIndex[2], 2);

		EXPECT_TRUE(GeometryCollectionAlgo::HasValidGeometryReferences(Collection.Get()));

		TArray<int32> DelList = { 2 };
		Collection->RemoveElements(FTransformCollection::TransformGroup, DelList);

		EXPECT_EQ(Collection->NumElements(FTransformCollection::TransformGroup), 2);
		EXPECT_EQ(Collection->NumElements(FGeometryCollection::VerticesGroup), 16);
		EXPECT_EQ(Collection->NumElements(FGeometryCollection::FacesGroup), 24);
		EXPECT_EQ(Collection->NumElements(FGeometryCollection::MaterialGroup), 2);

		EXPECT_EQ(Collection->TransformToGeometryIndex.Num(), 2);
		EXPECT_EQ(Collection->TransformToGeometryIndex[0], 0);
		EXPECT_EQ(Collection->TransformToGeometryIndex[1], 1);

		for (int Index = 0; Index < Collection->NumElements(FGeometryCollection::VerticesGroup); Index++)
		{
			EXPECT_TRUE((Collection->BoneMap)[Index] < Collection->NumElements(FGeometryCollection::TransformGroup));
		}
		for (int Index = 0; Index < Collection->NumElements(FGeometryCollection::FacesGroup); Index++)
		{
			EXPECT_TRUE((Collection->Indices)[Index][0] < Collection->NumElements(FGeometryCollection::VerticesGroup));
			EXPECT_TRUE((Collection->Indices)[Index][1] < Collection->NumElements(FGeometryCollection::VerticesGroup));
			EXPECT_TRUE((Collection->Indices)[Index][2] < Collection->NumElements(FGeometryCollection::VerticesGroup));
		}

		EXPECT_EQ((Collection->Transform)[0].GetTranslation().Z, 0.f);
		EXPECT_EQ((Collection->Transform)[1].GetTranslation().Z, 10.f);

		HalfTheFaces = Collection->NumElements(FGeometryCollection::FacesGroup) / 2;
		EXPECT_EQ((Collection->Sections)[0].MaterialID, 0);
		EXPECT_EQ((Collection->Sections)[0].FirstIndex, 0);
		EXPECT_EQ((Collection->Sections)[0].NumTriangles, HalfTheFaces);
		EXPECT_EQ((Collection->Sections)[0].MinVertexIndex, 0);
		EXPECT_EQ((Collection->Sections)[0].MaxVertexIndex, Collection->NumElements(FGeometryCollection::VerticesGroup) - 1);

		EXPECT_EQ((Collection->Sections)[1].MaterialID, 1);
		EXPECT_EQ((Collection->Sections)[1].FirstIndex, HalfTheFaces * 3);
		EXPECT_EQ((Collection->Sections)[1].NumTriangles, HalfTheFaces);
		EXPECT_EQ((Collection->Sections)[1].MinVertexIndex, 0);
		EXPECT_EQ((Collection->Sections)[1].MaxVertexIndex, Collection->NumElements(FGeometryCollection::VerticesGroup) - 1);

		// GeometryGroup Updated Tests
		{
			EXPECT_EQ(Collection->NumElements(FGeometryCollection::GeometryGroup), 2);

			EXPECT_EQ((Collection->TransformIndex)[0], 0);
			EXPECT_EQ((Collection->TransformIndex)[1], 1);

			EXPECT_EQ((Collection->FaceStart)[0], 0);
			EXPECT_EQ((Collection->FaceStart)[1], 12);

			EXPECT_EQ((Collection->FaceCount)[0], 12);
			EXPECT_EQ((Collection->FaceCount)[1], 12);
			EXPECT_EQ((Collection->Indices).Num(), 24);

			EXPECT_EQ((Collection->VertexStart)[0], 0);
			EXPECT_EQ((Collection->VertexStart)[1], 8);

			EXPECT_EQ((Collection->VertexCount)[0], 8);
			EXPECT_EQ((Collection->VertexCount)[1], 8);
			EXPECT_EQ((Collection->Vertex).Num(), 16);
		}

		EXPECT_TRUE(GeometryCollectionAlgo::HasValidGeometryReferences(Collection.Get()));
		EXPECT_TRUE(Collection->HasContiguousFaces());
		EXPECT_TRUE(Collection->HasContiguousVertices());
		EXPECT_TRUE(Collection->HasContiguousRenderFaces());
	}

	void DeleteFromStart()
	{
		TSharedPtr<FGeometryCollection> Collection = GeometryCollection::MakeCubeElement(FTransform::Identity, FVector(1.0));
		Collection->AppendGeometry(*GeometryCollection::MakeCubeElement(FTransform(FVector(0, 0, 10)), FVector(1.0)));
		Collection->AppendGeometry(*GeometryCollection::MakeCubeElement(FTransform(FVector(0, 0, 20)), FVector(1.0)));

		(Collection->Parent)[0] = -1;
		(Collection->Children)[0].Add(1);

		(Collection->Parent)[1] = 0;
		(Collection->Children)[1].Add(2);

		(Collection->Parent)[2] = 1;

		EXPECT_TRUE(Collection->HasGroup(FTransformCollection::TransformGroup));
		EXPECT_TRUE(Collection->HasGroup(FGeometryCollection::VerticesGroup));
		EXPECT_TRUE(Collection->HasGroup(FGeometryCollection::FacesGroup));
		EXPECT_TRUE(Collection->HasGroup(FGeometryCollection::MaterialGroup));
		EXPECT_TRUE(Collection->HasGroup(FGeometryCollection::GeometryGroup));

		EXPECT_EQ(Collection->NumElements(FTransformCollection::TransformGroup), 3);
		EXPECT_EQ(Collection->NumElements(FGeometryCollection::VerticesGroup), 24);
		EXPECT_EQ(Collection->NumElements(FGeometryCollection::FacesGroup), 36);
		EXPECT_EQ(Collection->NumElements(FGeometryCollection::MaterialGroup), 2);
		EXPECT_EQ(Collection->NumElements(FGeometryCollection::GeometryGroup), 3);

		int HalfTheFaces = Collection->NumElements(FGeometryCollection::FacesGroup) / 2;
		EXPECT_EQ((Collection->Sections)[0].MaterialID, 0);
		EXPECT_EQ((Collection->Sections)[0].FirstIndex, 0);
		EXPECT_EQ((Collection->Sections)[0].NumTriangles, HalfTheFaces);
		EXPECT_EQ((Collection->Sections)[0].MinVertexIndex, 0);
		EXPECT_EQ((Collection->Sections)[0].MaxVertexIndex, Collection->NumElements(FGeometryCollection::VerticesGroup) - 1);

		EXPECT_EQ((Collection->Sections)[1].MaterialID, 1);
		EXPECT_EQ((Collection->Sections)[1].FirstIndex, HalfTheFaces * 3);
		EXPECT_EQ((Collection->Sections)[1].NumTriangles, HalfTheFaces);
		EXPECT_EQ((Collection->Sections)[1].MinVertexIndex, 0);
		EXPECT_EQ((Collection->Sections)[1].MaxVertexIndex, Collection->NumElements(FGeometryCollection::VerticesGroup) - 1);

		EXPECT_EQ(Collection->TransformToGeometryIndex.Num(), 3);
		EXPECT_EQ(Collection->TransformToGeometryIndex[0], 0);
		EXPECT_EQ(Collection->TransformToGeometryIndex[1], 1);
		EXPECT_EQ(Collection->TransformToGeometryIndex[2], 2);

		EXPECT_TRUE(GeometryCollectionAlgo::HasValidGeometryReferences(Collection.Get()));

		TArray<int32> DelList = { 0 };
		Collection->RemoveElements(FTransformCollection::TransformGroup, DelList);

		EXPECT_EQ(Collection->NumElements(FTransformCollection::TransformGroup), 2);
		EXPECT_EQ(Collection->NumElements(FGeometryCollection::VerticesGroup), 16);
		EXPECT_EQ(Collection->NumElements(FGeometryCollection::FacesGroup), 24);
		EXPECT_EQ(Collection->NumElements(FGeometryCollection::MaterialGroup), 2);

		EXPECT_EQ(Collection->TransformToGeometryIndex.Num(), 2);
		EXPECT_EQ(Collection->TransformToGeometryIndex[0], 0);
		EXPECT_EQ(Collection->TransformToGeometryIndex[1], 1);

		for (int Index = 0; Index < Collection->NumElements(FGeometryCollection::VerticesGroup); Index++)
		{
			EXPECT_LT((Collection->BoneMap)[Index], Collection->NumElements(FGeometryCollection::TransformGroup));
		}
		for (int Index = 0; Index < Collection->NumElements(FGeometryCollection::FacesGroup); Index++)
		{
			EXPECT_LT((Collection->Indices)[Index][0], Collection->NumElements(FGeometryCollection::VerticesGroup));
			EXPECT_LT((Collection->Indices)[Index][1], Collection->NumElements(FGeometryCollection::VerticesGroup));
			EXPECT_LT((Collection->Indices)[Index][2], Collection->NumElements(FGeometryCollection::VerticesGroup));
		}

		EXPECT_EQ((Collection->Transform)[0].GetTranslation().Z, 10.f);
		EXPECT_EQ((Collection->Transform)[1].GetTranslation().Z, 20.f);

		HalfTheFaces = Collection->NumElements(FGeometryCollection::FacesGroup) / 2;
		EXPECT_EQ((Collection->Sections)[0].MaterialID, 0);
		EXPECT_EQ((Collection->Sections)[0].FirstIndex, 0);
		EXPECT_EQ((Collection->Sections)[0].NumTriangles, HalfTheFaces);
		EXPECT_EQ((Collection->Sections)[0].MinVertexIndex, 0);
		EXPECT_EQ((Collection->Sections)[0].MaxVertexIndex, Collection->NumElements(FGeometryCollection::VerticesGroup) - 1);

		EXPECT_EQ((Collection->Sections)[1].MaterialID, 1);
		EXPECT_EQ((Collection->Sections)[1].FirstIndex, HalfTheFaces * 3);
		EXPECT_EQ((Collection->Sections)[1].NumTriangles, HalfTheFaces);
		EXPECT_EQ((Collection->Sections)[1].MinVertexIndex, 0);
		EXPECT_EQ((Collection->Sections)[1].MaxVertexIndex, Collection->NumElements(FGeometryCollection::VerticesGroup) - 1);

		// GeometryGroup Updated Tests
		{
			EXPECT_EQ(Collection->NumElements(FGeometryCollection::GeometryGroup), 2);

			EXPECT_EQ((Collection->TransformIndex)[0], 0);
			EXPECT_EQ((Collection->TransformIndex)[1], 1);

			EXPECT_EQ((Collection->FaceStart)[0], 0);
			EXPECT_EQ((Collection->FaceStart)[1], 12);

			EXPECT_EQ((Collection->FaceCount)[0], 12);
			EXPECT_EQ((Collection->FaceCount)[1], 12);
			EXPECT_EQ((Collection->Indices).Num(), 24);

			EXPECT_EQ((Collection->VertexStart)[0], 0);
			EXPECT_EQ((Collection->VertexStart)[1], 8);

			EXPECT_EQ((Collection->VertexCount)[0], 8);
			EXPECT_EQ((Collection->VertexCount)[1], 8);
			EXPECT_EQ((Collection->Vertex).Num(), 16);
		}

		EXPECT_TRUE(GeometryCollectionAlgo::HasValidGeometryReferences(Collection.Get()));
		EXPECT_TRUE(Collection->HasContiguousFaces());
		EXPECT_TRUE(Collection->HasContiguousVertices());
		EXPECT_TRUE(Collection->HasContiguousRenderFaces());
	}

	void DeleteFromMiddle()
	{
		TSharedPtr<FGeometryCollection> Collection = GeometryCollection::MakeCubeElement(FTransform::Identity, FVector(1.0));
		Collection->AppendGeometry(*GeometryCollection::MakeCubeElement(FTransform(FVector(0, 0, 10)), FVector(1.0)));
		Collection->AppendGeometry(*GeometryCollection::MakeCubeElement(FTransform(FVector(0, 0, 20)), FVector(1.0)));

		(Collection->Parent)[0] = -1;
		(Collection->Children)[0].Add(1);

		(Collection->Parent)[1] = 0;
		(Collection->Children)[1].Add(2);

		(Collection->Parent)[2] = 1;

		EXPECT_TRUE(Collection->HasGroup(FTransformCollection::TransformGroup));
		EXPECT_TRUE(Collection->HasGroup(FGeometryCollection::VerticesGroup));
		EXPECT_TRUE(Collection->HasGroup(FGeometryCollection::FacesGroup));
		EXPECT_TRUE(Collection->HasGroup(FGeometryCollection::MaterialGroup));
		EXPECT_TRUE(Collection->HasGroup(FGeometryCollection::GeometryGroup));

		EXPECT_EQ(Collection->NumElements(FTransformCollection::TransformGroup), 3);
		EXPECT_EQ(Collection->NumElements(FGeometryCollection::VerticesGroup), 24);
		EXPECT_EQ(Collection->NumElements(FGeometryCollection::FacesGroup), 36);
		EXPECT_EQ(Collection->NumElements(FGeometryCollection::MaterialGroup), 2);
		EXPECT_EQ(Collection->NumElements(FGeometryCollection::GeometryGroup), 3);

		int HalfTheFaces = Collection->NumElements(FGeometryCollection::FacesGroup) / 2;
		EXPECT_EQ((Collection->Sections)[0].MaterialID, 0);
		EXPECT_EQ((Collection->Sections)[0].FirstIndex, 0);
		EXPECT_EQ((Collection->Sections)[0].NumTriangles, HalfTheFaces);
		EXPECT_EQ((Collection->Sections)[0].MinVertexIndex, 0);
		EXPECT_EQ((Collection->Sections)[0].MaxVertexIndex, Collection->NumElements(FGeometryCollection::VerticesGroup) - 1);

		EXPECT_EQ((Collection->Sections)[1].MaterialID, 1);
		EXPECT_EQ((Collection->Sections)[1].FirstIndex, HalfTheFaces * 3);
		EXPECT_EQ((Collection->Sections)[1].NumTriangles, HalfTheFaces);
		EXPECT_EQ((Collection->Sections)[1].MinVertexIndex, 0);
		EXPECT_EQ((Collection->Sections)[1].MaxVertexIndex, Collection->NumElements(FGeometryCollection::VerticesGroup) - 1);

		EXPECT_EQ(Collection->TransformToGeometryIndex.Num(), 3);
		EXPECT_EQ(Collection->TransformToGeometryIndex[0], 0);
		EXPECT_EQ(Collection->TransformToGeometryIndex[1], 1);
		EXPECT_EQ(Collection->TransformToGeometryIndex[2], 2);

		EXPECT_TRUE(GeometryCollectionAlgo::HasValidGeometryReferences(Collection.Get()));

		TArray<int32> DelList = { 1 };
		Collection->RemoveElements(FTransformCollection::TransformGroup, DelList);

		EXPECT_EQ(Collection->NumElements(FTransformCollection::TransformGroup), 2);
		EXPECT_EQ(Collection->NumElements(FGeometryCollection::VerticesGroup), 16);
		EXPECT_EQ(Collection->NumElements(FGeometryCollection::FacesGroup), 24);
		EXPECT_EQ(Collection->NumElements(FGeometryCollection::MaterialGroup), 2);

		EXPECT_EQ(Collection->TransformToGeometryIndex.Num(), 2);
		EXPECT_EQ(Collection->TransformToGeometryIndex[0], 0);
		EXPECT_EQ(Collection->TransformToGeometryIndex[1], 1);

		for (int Index = 0; Index < Collection->NumElements(FGeometryCollection::VerticesGroup); Index++)
		{
			EXPECT_LT((Collection->BoneMap)[Index], Collection->NumElements(FGeometryCollection::TransformGroup));
		}
		for (int Index = 0; Index < Collection->NumElements(FGeometryCollection::FacesGroup); Index++)
		{
			EXPECT_LT((Collection->Indices)[Index][0], Collection->NumElements(FGeometryCollection::VerticesGroup));
			EXPECT_LT((Collection->Indices)[Index][1], Collection->NumElements(FGeometryCollection::VerticesGroup));
			EXPECT_LT((Collection->Indices)[Index][2], Collection->NumElements(FGeometryCollection::VerticesGroup));
		}

		EXPECT_EQ((Collection->Transform)[0].GetTranslation().Z, 0.f);
		EXPECT_EQ((Collection->Transform)[1].GetTranslation().Z, 30.f);

		HalfTheFaces = Collection->NumElements(FGeometryCollection::FacesGroup) / 2;
		EXPECT_EQ((Collection->Sections)[0].MaterialID, 0);
		EXPECT_EQ((Collection->Sections)[0].FirstIndex, 0);
		EXPECT_EQ((Collection->Sections)[0].NumTriangles, HalfTheFaces);
		EXPECT_EQ((Collection->Sections)[0].MinVertexIndex, 0);
		EXPECT_EQ((Collection->Sections)[0].MaxVertexIndex, Collection->NumElements(FGeometryCollection::VerticesGroup) - 1);

		EXPECT_EQ((Collection->Sections)[1].MaterialID, 1);
		EXPECT_EQ((Collection->Sections)[1].FirstIndex, HalfTheFaces * 3);
		EXPECT_EQ((Collection->Sections)[1].NumTriangles, HalfTheFaces);
		EXPECT_EQ((Collection->Sections)[1].MinVertexIndex, 0);
		EXPECT_EQ((Collection->Sections)[1].MaxVertexIndex, Collection->NumElements(FGeometryCollection::VerticesGroup) - 1);

		// GeometryGroup Updated Tests
		{
			EXPECT_EQ(Collection->NumElements(FGeometryCollection::GeometryGroup), 2);

			EXPECT_EQ((Collection->TransformIndex)[0], 0);
			EXPECT_EQ((Collection->TransformIndex)[1], 1);

			EXPECT_EQ((Collection->FaceStart)[0], 0);
			EXPECT_EQ((Collection->FaceStart)[1], 12);

			EXPECT_EQ((Collection->FaceCount)[0], 12);
			EXPECT_EQ((Collection->FaceCount)[1], 12);
			EXPECT_EQ((Collection->Indices).Num(), 24);

			EXPECT_EQ((Collection->VertexStart)[0], 0);
			EXPECT_EQ((Collection->VertexStart)[1], 8);

			EXPECT_EQ((Collection->VertexCount)[0], 8);
			EXPECT_EQ((Collection->VertexCount)[1], 8);
			EXPECT_EQ((Collection->Vertex).Num(), 16);
		}

		EXPECT_TRUE(GeometryCollectionAlgo::HasValidGeometryReferences(Collection.Get()));
		EXPECT_TRUE(Collection->HasContiguousFaces());
		EXPECT_TRUE(Collection->HasContiguousVertices());
		EXPECT_TRUE(Collection->HasContiguousRenderFaces());
	}

	void DeleteBranch()
	{
		TSharedPtr<FGeometryCollection> Collection = GeometryCollection::MakeCubeElement(FTransform::Identity, FVector(1.0));
		Collection->AppendGeometry(*GeometryCollection::MakeCubeElement(FTransform(FVector(0, 0, 10)), FVector(1.0)));
		Collection->AppendGeometry(*GeometryCollection::MakeCubeElement(FTransform(FVector(0, 0, 10)), FVector(1.0)));
		Collection->AppendGeometry(*GeometryCollection::MakeCubeElement(FTransform(FVector(0, 0, 10)), FVector(1.0)));
		Collection->AppendGeometry(*GeometryCollection::MakeCubeElement(FTransform(FVector(0, 0, 10)), FVector(1.0)));

		//  0
		//  ...1
		//  ......3
		//  ...2
		//  ......4
		(Collection->Parent)[0] = -1;
		(Collection->Children)[0].Add(1);
		(Collection->Children)[0].Add(2);
		(Collection->Parent)[1] = 0;
		(Collection->Children)[1].Add(3);
		(Collection->Parent)[2] = 0;
		(Collection->Children)[2].Add(4);
		(Collection->Parent)[3] = 1;
		(Collection->Parent)[4] = 2;

		EXPECT_TRUE(Collection->HasGroup(FTransformCollection::TransformGroup));
		EXPECT_TRUE(Collection->HasGroup(FGeometryCollection::VerticesGroup));
		EXPECT_TRUE(Collection->HasGroup(FGeometryCollection::FacesGroup));
		EXPECT_TRUE(Collection->HasGroup(FGeometryCollection::MaterialGroup));

		EXPECT_EQ(Collection->NumElements(FTransformCollection::TransformGroup), 5);
		EXPECT_EQ(Collection->NumElements(FGeometryCollection::VerticesGroup), 40);
		EXPECT_EQ(Collection->NumElements(FGeometryCollection::FacesGroup), 60);
		EXPECT_EQ(Collection->NumElements(FGeometryCollection::MaterialGroup), 2);
		EXPECT_EQ(Collection->NumElements(FGeometryCollection::GeometryGroup), 5);

		int HalfTheFaces = Collection->NumElements(FGeometryCollection::FacesGroup) / 2;
		EXPECT_EQ((Collection->Sections)[0].MaterialID, 0);
		EXPECT_EQ((Collection->Sections)[0].FirstIndex, 0);
		EXPECT_EQ((Collection->Sections)[0].NumTriangles, HalfTheFaces);
		EXPECT_EQ((Collection->Sections)[0].MinVertexIndex, 0);
		EXPECT_EQ((Collection->Sections)[0].MaxVertexIndex, Collection->NumElements(FGeometryCollection::VerticesGroup) - 1);

		EXPECT_EQ((Collection->Sections)[1].MaterialID, 1);
		EXPECT_EQ((Collection->Sections)[1].FirstIndex, HalfTheFaces * 3);
		EXPECT_EQ((Collection->Sections)[1].NumTriangles, HalfTheFaces);
		EXPECT_EQ((Collection->Sections)[1].MinVertexIndex, 0);
		EXPECT_EQ((Collection->Sections)[1].MaxVertexIndex, Collection->NumElements(FGeometryCollection::VerticesGroup) - 1);

		EXPECT_EQ(Collection->TransformToGeometryIndex.Num(), 5);
		EXPECT_EQ(Collection->TransformToGeometryIndex[0], 0);
		EXPECT_EQ(Collection->TransformToGeometryIndex[1], 1);
		EXPECT_EQ(Collection->TransformToGeometryIndex[2], 2);
		EXPECT_EQ(Collection->TransformToGeometryIndex[3], 3);
		EXPECT_EQ(Collection->TransformToGeometryIndex[4], 4);

		EXPECT_TRUE(GeometryCollectionAlgo::HasValidGeometryReferences(Collection.Get()));

		//  0
		//  ...2
		//  ......4
		TArray<int32> DelList = { 1, 3 };
		Collection->RemoveElements(FTransformCollection::TransformGroup, DelList);

		EXPECT_EQ(Collection->NumElements(FTransformCollection::TransformGroup), 3);
		EXPECT_EQ(Collection->NumElements(FGeometryCollection::VerticesGroup), 24);
		EXPECT_EQ(Collection->NumElements(FGeometryCollection::FacesGroup), 36);
		EXPECT_EQ(Collection->NumElements(FGeometryCollection::MaterialGroup), 2);

		EXPECT_EQ((Collection->Parent)[0], -1);
		EXPECT_EQ((Collection->Children)[0].Num(), 1);
		EXPECT_TRUE((Collection->Children)[0].Contains(1));
		EXPECT_EQ((Collection->Parent)[1], 0);
		EXPECT_EQ((Collection->Children)[1].Num(), 1);
		EXPECT_TRUE((Collection->Children)[1].Contains(2));
		EXPECT_EQ((Collection->Parent)[2], 1);
		EXPECT_EQ((Collection->Children)[2].Num(), 0);

		EXPECT_EQ(Collection->TransformToGeometryIndex.Num(), 3);
		EXPECT_EQ(Collection->TransformToGeometryIndex[0], 0);
		EXPECT_EQ(Collection->TransformToGeometryIndex[1], 1);
		EXPECT_EQ(Collection->TransformToGeometryIndex[2], 2);

		for (int Index = 0; Index < Collection->NumElements(FGeometryCollection::VerticesGroup); Index++)
		{
			EXPECT_LT((Collection->BoneMap)[Index], Collection->NumElements(FGeometryCollection::TransformGroup));
		}
		for (int Index = 0; Index < Collection->NumElements(FGeometryCollection::FacesGroup); Index++)
		{
			EXPECT_LT((Collection->Indices)[Index][0], Collection->NumElements(FGeometryCollection::VerticesGroup));
			EXPECT_LT((Collection->Indices)[Index][1], Collection->NumElements(FGeometryCollection::VerticesGroup));
			EXPECT_LT((Collection->Indices)[Index][2], Collection->NumElements(FGeometryCollection::VerticesGroup));
		}

		EXPECT_EQ((Collection->Transform)[0].GetTranslation().Z, 0.f);
		EXPECT_EQ((Collection->Transform)[1].GetTranslation().Z, 10.f);

		HalfTheFaces = Collection->NumElements(FGeometryCollection::FacesGroup) / 2;
		EXPECT_EQ((Collection->Sections)[0].MaterialID, 0);
		EXPECT_EQ((Collection->Sections)[0].FirstIndex, 0);
		EXPECT_EQ((Collection->Sections)[0].NumTriangles, HalfTheFaces);
		EXPECT_EQ((Collection->Sections)[0].MinVertexIndex, 0);
		EXPECT_EQ((Collection->Sections)[0].MaxVertexIndex, Collection->NumElements(FGeometryCollection::VerticesGroup) - 1);

		EXPECT_EQ((Collection->Sections)[1].MaterialID, 1);
		EXPECT_EQ((Collection->Sections)[1].FirstIndex, HalfTheFaces * 3);
		EXPECT_EQ((Collection->Sections)[1].NumTriangles, HalfTheFaces);
		EXPECT_EQ((Collection->Sections)[1].MinVertexIndex, 0);
		EXPECT_EQ((Collection->Sections)[1].MaxVertexIndex, Collection->NumElements(FGeometryCollection::VerticesGroup) - 1);

		// GeometryGroup Updated Tests
		{
			EXPECT_EQ(Collection->NumElements(FGeometryCollection::GeometryGroup), 3);

			EXPECT_EQ((Collection->TransformIndex)[0], 0);
			EXPECT_EQ((Collection->TransformIndex)[1], 1);
			EXPECT_EQ((Collection->TransformIndex)[2], 2);

			EXPECT_EQ((Collection->FaceStart)[0], 0);
			EXPECT_EQ((Collection->FaceStart)[1], 12);
			EXPECT_EQ((Collection->FaceStart)[2], 24);

			EXPECT_EQ((Collection->FaceCount)[0], 12);
			EXPECT_EQ((Collection->FaceCount)[1], 12);
			EXPECT_EQ((Collection->FaceCount)[2], 12);
			EXPECT_EQ((Collection->Indices).Num(), 36);

			EXPECT_EQ((Collection->VertexStart)[0], 0);
			EXPECT_EQ((Collection->VertexStart)[1], 8);
			EXPECT_EQ((Collection->VertexStart)[2], 16);

			EXPECT_EQ((Collection->VertexCount)[0], 8);
			EXPECT_EQ((Collection->VertexCount)[1], 8);
			EXPECT_EQ((Collection->VertexCount)[2], 8);
			EXPECT_EQ((Collection->Vertex).Num(), 24);
		}

		EXPECT_TRUE(GeometryCollectionAlgo::HasValidGeometryReferences(Collection.Get()));
		EXPECT_TRUE(Collection->HasContiguousFaces());
		EXPECT_TRUE(Collection->HasContiguousVertices());
		EXPECT_TRUE(Collection->HasContiguousRenderFaces());
	}

	void DeleteRootLeafMiddle()
	{
		TSharedPtr<FGeometryCollection> Collection = GeometryCollection::MakeCubeElement(FTransform::Identity, FVector(1.0));
		Collection->AppendGeometry(*GeometryCollection::MakeCubeElement(FTransform(FVector(0, 0, 10)), FVector(1.0)));
		Collection->AppendGeometry(*GeometryCollection::MakeCubeElement(FTransform(FVector(0, 0, 10)), FVector(1.0)));
		Collection->AppendGeometry(*GeometryCollection::MakeCubeElement(FTransform(FVector(0, 0, 10)), FVector(1.0)));
		Collection->AppendGeometry(*GeometryCollection::MakeCubeElement(FTransform(FVector(0, 0, 10)), FVector(1.0)));
		Collection->AppendGeometry(*GeometryCollection::MakeCubeElement(FTransform(FVector(0, 0, 10)), FVector(1.0)));
		Collection->AppendGeometry(*GeometryCollection::MakeCubeElement(FTransform(FVector(0, 0, 10)), FVector(1.0)));
		Collection->AppendGeometry(*GeometryCollection::MakeCubeElement(FTransform(FVector(0, 0, 10)), FVector(1.0)));

		//  0
		//  ...1
		//  ...5
		//  ......6
		//  ......3
		//  ...2
		//  ......7
		//  .........4
		(Collection->Parent)[0] = -1;
		(Collection->Children)[0].Add(1);
		(Collection->Children)[0].Add(5);
		(Collection->Children)[0].Add(2);
		(Collection->Parent)[1] = 0;
		(Collection->Parent)[2] = 0;
		(Collection->Children)[2].Add(7);
		(Collection->Parent)[3] = 5;
		(Collection->Parent)[4] = 7;
		(Collection->Parent)[5] = 0;
		(Collection->Children)[5].Add(6);
		(Collection->Children)[5].Add(3);
		(Collection->Parent)[6] = 5;
		(Collection->Parent)[7] = 2;
		(Collection->Children)[7].Add(4);

		(Collection->BoneName)[0] = "0";
		(Collection->BoneName)[1] = "1";
		(Collection->BoneName)[2] = "2";
		(Collection->BoneName)[3] = "3";
		(Collection->BoneName)[4] = "4";
		(Collection->BoneName)[5] = "5";
		(Collection->BoneName)[6] = "6";
		(Collection->BoneName)[7] = "7";


		EXPECT_TRUE(Collection->HasGroup(FTransformCollection::TransformGroup));
		EXPECT_TRUE(Collection->HasGroup(FGeometryCollection::VerticesGroup));
		EXPECT_TRUE(Collection->HasGroup(FGeometryCollection::FacesGroup));
		EXPECT_TRUE(Collection->HasGroup(FGeometryCollection::MaterialGroup));
		EXPECT_TRUE(Collection->HasGroup(FGeometryCollection::GeometryGroup));

		EXPECT_EQ(Collection->NumElements(FTransformCollection::TransformGroup), 8);
		EXPECT_EQ(Collection->NumElements(FGeometryCollection::VerticesGroup), 64);
		EXPECT_EQ(Collection->NumElements(FGeometryCollection::FacesGroup), 96);
		EXPECT_EQ(Collection->NumElements(FGeometryCollection::MaterialGroup), 2);
		EXPECT_EQ(Collection->NumElements(FGeometryCollection::GeometryGroup), 8);

		int HalfTheFaces = Collection->NumElements(FGeometryCollection::FacesGroup) / 2;
		EXPECT_EQ((Collection->Sections)[0].MaterialID, 0);
		EXPECT_EQ((Collection->Sections)[0].FirstIndex, 0);
		EXPECT_EQ((Collection->Sections)[0].NumTriangles, HalfTheFaces);
		EXPECT_EQ((Collection->Sections)[0].MinVertexIndex, 0);
		EXPECT_EQ((Collection->Sections)[0].MaxVertexIndex, Collection->NumElements(FGeometryCollection::VerticesGroup) - 1);

		EXPECT_EQ((Collection->Sections)[1].MaterialID, 1);
		EXPECT_EQ((Collection->Sections)[1].FirstIndex, HalfTheFaces * 3);
		EXPECT_EQ((Collection->Sections)[1].NumTriangles, HalfTheFaces);
		EXPECT_EQ((Collection->Sections)[1].MinVertexIndex, 0);
		EXPECT_EQ((Collection->Sections)[1].MaxVertexIndex, Collection->NumElements(FGeometryCollection::VerticesGroup) - 1);

		EXPECT_EQ(Collection->TransformToGeometryIndex.Num(), 8);
		EXPECT_EQ(Collection->TransformToGeometryIndex[0], 0);
		EXPECT_EQ(Collection->TransformToGeometryIndex[1], 1);
		EXPECT_EQ(Collection->TransformToGeometryIndex[2], 2);
		EXPECT_EQ(Collection->TransformToGeometryIndex[3], 3);
		EXPECT_EQ(Collection->TransformToGeometryIndex[4], 4);
		EXPECT_EQ(Collection->TransformToGeometryIndex[5], 5);
		EXPECT_EQ(Collection->TransformToGeometryIndex[6], 6);
		EXPECT_EQ(Collection->TransformToGeometryIndex[7], 7);

		EXPECT_TRUE(GeometryCollectionAlgo::HasValidGeometryReferences(Collection.Get()));

		//  1
		//  6
		//  3
		//  2
		//  ...4
		TArray<int32> DelList = { 0,5,7 };
		Collection->RemoveElements(FTransformCollection::TransformGroup, DelList);

		EXPECT_EQ(Collection->NumElements(FTransformCollection::TransformGroup), 5);
		EXPECT_EQ(Collection->NumElements(FGeometryCollection::VerticesGroup), 40);
		EXPECT_EQ(Collection->NumElements(FGeometryCollection::FacesGroup), 60);
		EXPECT_EQ(Collection->NumElements(FGeometryCollection::MaterialGroup), 2);
		EXPECT_EQ(Collection->NumElements(FGeometryCollection::GeometryGroup), 5);

		EXPECT_EQ((Collection->Parent)[0], -1);
		EXPECT_EQ((Collection->Children)[0].Num(), 0);
		EXPECT_EQ((Collection->Parent)[1], -1);
		EXPECT_EQ((Collection->Children)[1].Num(), 1);
		EXPECT_TRUE((Collection->Children)[1].Contains(3));
		EXPECT_EQ((Collection->Parent)[2], -1);
		EXPECT_EQ((Collection->Children)[2].Num(), 0);
		EXPECT_EQ((Collection->Parent)[3], 1);
		EXPECT_EQ((Collection->Children)[3].Num(), 0);
		EXPECT_EQ((Collection->Parent)[4], -1);
		EXPECT_EQ((Collection->Children)[4].Num(), 0);

		EXPECT_EQ(Collection->TransformToGeometryIndex.Num(), 5);
		EXPECT_EQ(Collection->TransformToGeometryIndex[0], 0);
		EXPECT_EQ(Collection->TransformToGeometryIndex[1], 1);
		EXPECT_EQ(Collection->TransformToGeometryIndex[2], 2);
		EXPECT_EQ(Collection->TransformToGeometryIndex[3], 3);
		EXPECT_EQ(Collection->TransformToGeometryIndex[4], 4);

		int32 Index0 = Collection->BoneName.Find("0");
		int32 Index1 = Collection->BoneName.Find("1");
		int32 Index2 = Collection->BoneName.Find("2");
		int32 Index3 = Collection->BoneName.Find("3");
		int32 Index4 = Collection->BoneName.Find("4");
		int32 Index6 = Collection->BoneName.Find("6");

		EXPECT_EQ(Index0, -1);
		EXPECT_NE(Index6, -1);
		EXPECT_EQ((Collection->Parent)[Index1], -1);
		EXPECT_EQ((Collection->Parent)[Index2], -1);
		EXPECT_EQ((Collection->Children)[Index2].Num(), 1);
		EXPECT_TRUE((Collection->Children)[Index2].Contains(Index4));
		EXPECT_EQ((Collection->Parent)[Index4], Index2);
		EXPECT_EQ((Collection->Children)[Index4].Num(), 0);

		for (int Index = 0; Index < Collection->NumElements(FGeometryCollection::VerticesGroup); Index++)
		{
			EXPECT_LT((Collection->BoneMap)[Index], Collection->NumElements(FGeometryCollection::TransformGroup));
		}
		for (int Index = 0; Index < Collection->NumElements(FGeometryCollection::FacesGroup); Index++)
		{
			EXPECT_LT((Collection->Indices)[Index][0], Collection->NumElements(FGeometryCollection::VerticesGroup));
			EXPECT_LT((Collection->Indices)[Index][1], Collection->NumElements(FGeometryCollection::VerticesGroup));
			EXPECT_LT((Collection->Indices)[Index][2], Collection->NumElements(FGeometryCollection::VerticesGroup));
		}

		EXPECT_EQ((Collection->Transform)[Index1].GetTranslation().Z, 10.f);
		EXPECT_EQ((Collection->Transform)[Index2].GetTranslation().Z, 10.f);
		EXPECT_EQ((Collection->Transform)[Index3].GetTranslation().Z, 20.f);
		EXPECT_EQ((Collection->Transform)[Index4].GetTranslation().Z, 20.f);
		EXPECT_EQ((Collection->Transform)[Index6].GetTranslation().Z, 20.f);

		HalfTheFaces = Collection->NumElements(FGeometryCollection::FacesGroup) / 2;
		EXPECT_EQ((Collection->Sections)[0].MaterialID, 0);
		EXPECT_EQ((Collection->Sections)[0].FirstIndex, 0);
		EXPECT_EQ((Collection->Sections)[0].NumTriangles, HalfTheFaces);
		EXPECT_EQ((Collection->Sections)[0].MinVertexIndex, 0);
		EXPECT_EQ((Collection->Sections)[0].MaxVertexIndex, Collection->NumElements(FGeometryCollection::VerticesGroup) - 1);

		EXPECT_EQ((Collection->Sections)[1].MaterialID, 1);
		EXPECT_EQ((Collection->Sections)[1].FirstIndex, HalfTheFaces * 3);
		EXPECT_EQ((Collection->Sections)[1].NumTriangles, HalfTheFaces);
		EXPECT_EQ((Collection->Sections)[1].MinVertexIndex, 0);
		EXPECT_EQ((Collection->Sections)[1].MaxVertexIndex, Collection->NumElements(FGeometryCollection::VerticesGroup) - 1);


		// GeometryGroup Updated Tests
		{
			EXPECT_EQ(Collection->NumElements(FGeometryCollection::GeometryGroup), 5);


			EXPECT_EQ((Collection->TransformIndex)[Index1], 0);
			EXPECT_EQ((Collection->TransformIndex)[Index2], 1);
			EXPECT_EQ((Collection->TransformIndex)[Index3], 2);
			EXPECT_EQ((Collection->TransformIndex)[Index4], 3);
			EXPECT_EQ((Collection->TransformIndex)[Index6], 4);

			EXPECT_EQ((Collection->FaceStart)[Index1], 0);
			EXPECT_EQ((Collection->FaceStart)[Index2], 12);
			EXPECT_EQ((Collection->FaceStart)[Index3], 24);
			EXPECT_EQ((Collection->FaceStart)[Index4], 36);
			EXPECT_EQ((Collection->FaceStart)[Index6], 48);

			EXPECT_EQ((Collection->FaceCount)[Index1], 12);
			EXPECT_EQ((Collection->FaceCount)[Index2], 12);
			EXPECT_EQ((Collection->FaceCount)[Index3], 12);
			EXPECT_EQ((Collection->FaceCount)[Index4], 12);
			EXPECT_EQ((Collection->FaceCount)[Index6], 12);
			EXPECT_EQ((Collection->Indices).Num(), 60);

			EXPECT_EQ((Collection->VertexStart)[Index1], 0);
			EXPECT_EQ((Collection->VertexStart)[Index2], 8);
			EXPECT_EQ((Collection->VertexStart)[Index3], 16);
			EXPECT_EQ((Collection->VertexStart)[Index4], 24);
			EXPECT_EQ((Collection->VertexStart)[Index6], 32);

			EXPECT_EQ((Collection->VertexCount)[Index1], 8);
			EXPECT_EQ((Collection->VertexCount)[Index2], 8);
			EXPECT_EQ((Collection->VertexCount)[Index3], 8);
			EXPECT_EQ((Collection->VertexCount)[Index4], 8);
			EXPECT_EQ((Collection->VertexCount)[Index6], 8);
			EXPECT_EQ((Collection->Vertex).Num(), 40);
		}

		EXPECT_TRUE(GeometryCollectionAlgo::HasValidGeometryReferences(Collection.Get()));
		EXPECT_TRUE(Collection->HasContiguousFaces());
		EXPECT_TRUE(Collection->HasContiguousVertices());
		EXPECT_TRUE(Collection->HasContiguousRenderFaces());
	}

	void DeleteEverything()
	{
		TSharedPtr<FGeometryCollection> Collection = GeometryCollection::MakeCubeElement(FTransform::Identity, FVector(1.0));
		Collection->AppendGeometry(*GeometryCollection::MakeCubeElement(FTransform(FVector(0, 0, 10)), FVector(1.0)));
		Collection->AppendGeometry(*GeometryCollection::MakeCubeElement(FTransform(FVector(0, 0, 10)), FVector(1.0)));
		Collection->AppendGeometry(*GeometryCollection::MakeCubeElement(FTransform(FVector(0, 0, 10)), FVector(1.0)));
		Collection->AppendGeometry(*GeometryCollection::MakeCubeElement(FTransform(FVector(0, 0, 10)), FVector(1.0)));
		Collection->AppendGeometry(*GeometryCollection::MakeCubeElement(FTransform(FVector(0, 0, 10)), FVector(1.0)));
		Collection->AppendGeometry(*GeometryCollection::MakeCubeElement(FTransform(FVector(0, 0, 10)), FVector(1.0)));
		Collection->AppendGeometry(*GeometryCollection::MakeCubeElement(FTransform(FVector(0, 0, 10)), FVector(1.0)));

		//  0
		//  ...1
		//  ...5
		//  ......6
		//  ......3
		//  ...2
		//  ......7
		//  .........4
		(Collection->Parent)[0] = -1;
		(Collection->Children)[0].Add(1);
		(Collection->Children)[0].Add(5);
		(Collection->Children)[0].Add(2);
		(Collection->Parent)[1] = 0;
		(Collection->Parent)[2] = 0;
		(Collection->Children)[2].Add(7);
		(Collection->Parent)[3] = 5;
		(Collection->Parent)[4] = 7;
		(Collection->Parent)[5] = 0;
		(Collection->Children)[5].Add(6);
		(Collection->Children)[5].Add(3);
		(Collection->Parent)[6] = 5;
		(Collection->Parent)[7] = 2;
		(Collection->Children)[7].Add(4);

		EXPECT_EQ(Collection->TransformToGeometryIndex.Num(), 8);
		EXPECT_EQ(Collection->TransformToGeometryIndex[0], 0);
		EXPECT_EQ(Collection->TransformToGeometryIndex[1], 1);
		EXPECT_EQ(Collection->TransformToGeometryIndex[2], 2);
		EXPECT_EQ(Collection->TransformToGeometryIndex[3], 3);
		EXPECT_EQ(Collection->TransformToGeometryIndex[4], 4);
		EXPECT_EQ(Collection->TransformToGeometryIndex[5], 5);
		EXPECT_EQ(Collection->TransformToGeometryIndex[6], 6);
		EXPECT_EQ(Collection->TransformToGeometryIndex[7], 7);

		EXPECT_TRUE(GeometryCollectionAlgo::HasValidGeometryReferences(Collection.Get()));

		TArray<int32> DelList = { 0,1,2,3,4,5,6,7 };
		Collection->RemoveElements(FTransformCollection::TransformGroup, DelList);

		EXPECT_EQ(Collection->TransformToGeometryIndex.Num(), 0);

		EXPECT_TRUE(Collection->HasGroup(FTransformCollection::TransformGroup));
		EXPECT_TRUE(Collection->HasGroup(FGeometryCollection::VerticesGroup));
		EXPECT_TRUE(Collection->HasGroup(FGeometryCollection::FacesGroup));
		EXPECT_TRUE(Collection->HasGroup(FGeometryCollection::MaterialGroup));

		EXPECT_EQ(Collection->NumElements(FTransformCollection::TransformGroup), 0);
		EXPECT_EQ(Collection->NumElements(FGeometryCollection::VerticesGroup), 0);
		EXPECT_EQ(Collection->NumElements(FGeometryCollection::FacesGroup), 0);
		EXPECT_EQ(Collection->NumElements(FGeometryCollection::MaterialGroup), 0);

		EXPECT_EQ(Collection->NumElements(FGeometryCollection::GeometryGroup), 0);
		EXPECT_EQ((Collection->Indices).Num(), 0);
		EXPECT_EQ((Collection->Vertex).Num(), 0);

		EXPECT_TRUE(GeometryCollectionAlgo::HasValidGeometryReferences(Collection.Get()));
		EXPECT_TRUE(Collection->HasContiguousFaces());
		EXPECT_TRUE(Collection->HasContiguousVertices());
		EXPECT_TRUE(Collection->HasContiguousRenderFaces());
	}

	void ParentTransformTest()
	{
		FGeometryCollection* Collection = new FGeometryCollection();

		int32 TransformIndex = Collection->AddElements(1, FGeometryCollection::TransformGroup);
		(Collection->Transform)[TransformIndex].SetTranslation(FVector(13));
		(Collection->Parent)[TransformIndex]= -1;
		EXPECT_EQ(TransformIndex, 0);

		TransformIndex = Collection->AddElements(1, FGeometryCollection::TransformGroup);
		(Collection->Transform)[TransformIndex].SetTranslation(FVector(7));
		(Collection->Parent)[TransformIndex] = -1;
		EXPECT_EQ(TransformIndex, 1);

		//
		// Parent a transform
		//
		GeometryCollectionAlgo::ParentTransform(Collection, 1, 0);
		EXPECT_EQ((Collection->Children)[0].Num(), 0);
		EXPECT_EQ((Collection->Parent)[0], 1);
		EXPECT_EQ((Collection->Children)[1].Num(), 1);
		EXPECT_TRUE((Collection->Children)[1].Contains(0));
		EXPECT_EQ((Collection->Parent)[1], -1);

		TArray<FTransform> GlobalTransform;
		GeometryCollectionAlgo::GlobalMatrices(Collection->Transform, Collection->Parent, GlobalTransform);
		EXPECT_LT(((Collection->Transform)[0].GetTranslation() - FVector(6)).Size(), KINDA_SMALL_NUMBER);
		EXPECT_LT((GlobalTransform[0].GetTranslation()-FVector(13)).Size(), KINDA_SMALL_NUMBER);

		EXPECT_EQ(Collection->TransformToGeometryIndex.Num(), 2);
		EXPECT_EQ(Collection->TransformToGeometryIndex[0], -1);
		EXPECT_EQ(Collection->TransformToGeometryIndex[1], -1);

		//
		// Add some geometry
		//
		TransformIndex = Collection->AppendGeometry(*GeometryCollection::MakeCubeElement(FTransform(FVector(3)), FVector(1.0)));
		EXPECT_LT(((Collection->Transform)[TransformIndex].GetTranslation() - FVector(3)).Size(), KINDA_SMALL_NUMBER);
		EXPECT_EQ((Collection->TransformIndex).Num(), 1);
		EXPECT_EQ((Collection->TransformIndex)[0], TransformIndex);
		EXPECT_EQ((Collection->VertexStart)[0], 0);
		EXPECT_EQ((Collection->VertexCount)[0], 8);
		for (int i = (Collection->VertexStart)[0]; i < (Collection->VertexCount)[0]; i++)
		{
			EXPECT_EQ((Collection->BoneMap)[i], TransformIndex);
		}

		EXPECT_EQ(Collection->TransformToGeometryIndex.Num(), 3);
		EXPECT_EQ(Collection->TransformToGeometryIndex[0], -1);
		EXPECT_EQ(Collection->TransformToGeometryIndex[1], -1);
		EXPECT_EQ(Collection->TransformToGeometryIndex[2], 0);

		//
		// Parent the geometry
		//
		GeometryCollectionAlgo::ParentTransform(Collection, 0, TransformIndex);
		EXPECT_EQ((Collection->Children)[0].Num(), 1);
		EXPECT_EQ((Collection->Parent)[0], 1);
		EXPECT_EQ((Collection->Children)[1].Num(), 1);
		EXPECT_TRUE((Collection->Children)[1].Contains(0));
		EXPECT_EQ((Collection->Parent)[1], -1);
		EXPECT_LT(((Collection->Transform)[TransformIndex].GetTranslation() - FVector(-10)).Size(), KINDA_SMALL_NUMBER);
		EXPECT_EQ((Collection->TransformIndex).Num(), 1);
		EXPECT_EQ((Collection->TransformIndex)[0], TransformIndex);
		EXPECT_EQ((Collection->VertexStart)[0], 0);
		EXPECT_EQ((Collection->VertexCount)[0], 8);
		for (int i = (Collection->VertexStart)[0]; i < (Collection->VertexCount)[0]; i++)
		{
			EXPECT_EQ((Collection->BoneMap)[i], TransformIndex);
		}

		GeometryCollectionAlgo::GlobalMatrices(Collection->Transform, Collection->Parent, GlobalTransform);
		EXPECT_LT((GlobalTransform[0].GetTranslation() - FVector(13)).Size(), KINDA_SMALL_NUMBER);
		EXPECT_LT((GlobalTransform[2].GetTranslation() - FVector(3)).Size(), KINDA_SMALL_NUMBER);


		//
		// Force a circular parent
		//
		EXPECT_FALSE(GeometryCollectionAlgo::HasCycle((Collection->Parent), TransformIndex));
		(Collection->Children)[0].Add(2);
		(Collection->Parent)[0] = 2;
		(Collection->Children)[2].Add(0);
		(Collection->Parent)[2] = 0;
		EXPECT_TRUE(GeometryCollectionAlgo::HasCycle((Collection->Parent), TransformIndex));

		delete Collection;
	}

	void ReindexMaterialsTest()
	{
		TSharedPtr<FGeometryCollection> Collection = GeometryCollection::MakeCubeElement(FTransform::Identity, FVector(1.0));
		
		EXPECT_EQ(Collection->Sections.Num(), 2);

		Collection->ReindexMaterials();

		// Reindexing doesn't change the number of sections
		EXPECT_EQ(Collection->Sections.Num(), 2);

		// Ensure material selections have correct material ids after reindexing
		for (int i = 0; i < 12; i++)
		{
			if (i < 6)
			{
				EXPECT_EQ((Collection->MaterialID)[i], 0);
			}
			else
			{
				EXPECT_EQ((Collection->MaterialID)[i], 1);
			}
		}

		// Delete vertices for a single material id
		TArray<int32> DelList = { 0,1,2,3,4,5 };
		Collection->RemoveElements(FGeometryCollection::FacesGroup, DelList);

		Collection->ReindexMaterials();

		// Ensure we now have 1 section
		EXPECT_EQ(Collection->Sections.Num(), 1);
		EXPECT_EQ((Collection->Sections)[0].MaterialID, 1);
		EXPECT_EQ((Collection->Sections)[0].NumTriangles, 6);		
		 
		// Add a copy of the geometry and reindex
		TSharedPtr<FGeometryCollection> Collection2 = GeometryCollection::MakeCubeElement(FTransform::Identity, FVector(1.0));
		Collection->AppendGeometry(*Collection2.Get());
		Collection->ReindexMaterials();

		// test that sections created are consolidated
		EXPECT_EQ(Collection->Sections.Num(), 2);
		EXPECT_EQ((Collection->Sections)[0].MaterialID, 0);
		EXPECT_EQ((Collection->Sections)[0].NumTriangles, 6);
		EXPECT_EQ((Collection->Sections)[1].MaterialID, 1);
		EXPECT_EQ((Collection->Sections)[1].NumTriangles, 12);
	}

	void AttributeTransferTest()
	{
		TSharedPtr<FGeometryCollection> Collection1 = GeometryCollection::MakeCubeElement(FTransform::Identity, FVector(1.0));
		TSharedPtr<FGeometryCollection> Collection2 = GeometryCollection::MakeCubeElement(FTransform::Identity, FVector(1.0));
		TSharedPtr<FGeometryCollection> Collection3 = GeometryCollection::MakeCubeElement(FTransform::Identity, FVector(2.0));
		Collection2->AppendGeometry(*Collection3.Get());
		// set color one 1
		for (int i = 0; i < Collection1->NumElements(FGeometryCollection::VerticesGroup); ++i)
		{
			(Collection1->Color)[i] = FLinearColor(1, 0, 1, 1);
		}

		// transfer color to 2
		FName Attr("Color");
		GeometryCollection::AttributeTransfer<FLinearColor>(Collection1.Get(), Collection2.Get(), Attr, Attr);

		// test color is set correctly on 2
		for (int i = 0; i < Collection2->NumElements(FGeometryCollection::VerticesGroup); ++i)
		{
			EXPECT_TRUE((Collection2->Color)[i].Equals(FColor(1, 0, 1, 1)));
		}
	}

	void AttributeDependencyTest()
	{
		FGeometryCollection* Collection = new FGeometryCollection();

		TManagedArray<FTransform> Transform;
		TManagedArray<int32> Int32s;

		FName Group1 = "Group1";
		FName Group2 = "Group2";
		FName Group3 = "Group3";
		FName Group4 = "Group4";
		FName Group5 = "Group5";

		FManagedArrayCollection::FConstructionParameters TransformDependency(FTransformCollection::TransformGroup);

		// valid dependency
		// (A)G1
		// |
		// _______
		// |      |
		// (B)G2  (D)G4
		// |
		// (C)G3
		Collection->AddExternalAttribute<FTransform>("AttributeA", Group1, Transform);
		Collection->AddExternalAttribute<FTransform>("AttributeB", Group2, Transform, Group1);
		Collection->AddExternalAttribute<FTransform>("AttributeC", Group3, Transform, Group2);
		Collection->AddExternalAttribute<FTransform>("AttributeD", Group4, Transform, Group1);

		// Force a circular group dependency - from G1 to G3
		// can't figure how to trap the assert that is deliberately fired off during this call
		//Collection->SetDependency()<FTransform>("AttributeD", Group1, Transform, Group3);

		delete Collection;
	}
}<|MERGE_RESOLUTION|>--- conflicted
+++ resolved
@@ -78,10 +78,6 @@
 		EXPECT_TRUE(Collection->HasContiguousRenderFaces());
 	}
 
-<<<<<<< HEAD
-	template<class T>
-=======
->>>>>>> 3aae9151
 	void Empty()
 	{
 		// Set up Collection, empty it, then set it back up again.
@@ -139,13 +135,7 @@
 		EXPECT_TRUE(Collection->HasContiguousRenderFaces());
 
 	}
-<<<<<<< HEAD
-	template void Empty<float>();
-
-	template<class T>
-=======
-
->>>>>>> 3aae9151
+
 	void AppendTransformHierarchy()
 	{
 		TSharedPtr<FGeometryCollection> Collection = GeometryCollection::MakeCubeElement(FTransform(FQuat::MakeFromEuler(FVector(0, 0, 90.)), FVector(0, 10, 0)), FVector(1.0));
