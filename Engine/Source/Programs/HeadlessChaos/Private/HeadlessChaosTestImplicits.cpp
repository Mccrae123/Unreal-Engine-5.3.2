// Copyright Epic Games, Inc. All Rights Reserved.

#include "HeadlessChaosTestImplicits.h"

#include "HeadlessChaos.h"
#include "HeadlessChaosCollisionConstraints.h"
#include "Modules/ModuleManager.h"
#include "Chaos/PBDRigidsEvolution.h"
#include "Chaos/PBDRigidParticles.h"
#include "Chaos/Box.h"
#include "Chaos/Plane.h"
#include "Chaos/Sphere.h"
#include "Chaos/Cylinder.h"
#include "Chaos/TaperedCylinder.h"
#include "Chaos/TaperedCapsule.h"
#include "Chaos/Capsule.h"
#include "Chaos/ImplicitObject.h"
#include "Chaos/ImplicitObjectTransformed.h"
#include "Chaos/ImplicitObjectUnion.h"
#include "Chaos/ImplicitObjectScaled.h"
#include "Chaos/ImplicitObjectIntersection.h"
#include "Chaos/Levelset.h"
#include "Chaos/UniformGrid.h"
#include "Chaos/Utilities.h"
#include "Chaos/CastingUtilities.h"
#include "Chaos/Convex.h"
#include "Math/RandomStream.h"
#include "Chaos/ErrorReporter.h"

#define RUN_KNOWN_BROKEN_TESTS 0

namespace ChaosTest {

	using namespace Chaos;

	DEFINE_LOG_CATEGORY_STATIC(LogChaosTestImplicits, Verbose, All);
	

	/* HELPERS */


	/* Takes an ImplicitObject of unit size (circumscribed inside a 2x2 cube centered on the origin). 
	   Tests the .Normal() function and the .SignedDistance() function. */
	void UnitImplicitObjectNormalsInternal(FImplicitObject &Subject, FString Caller)
	{
		FString Error = FString("Called by ") + Caller + FString(".");

#if RUN_KNOWN_BROKEN_TESTS
		// Normal when equally close to many points (currently inconsistent between geometries)
		EXPECT_VECTOR_NEAR_ERR(Subject.Normal(FVec3(0)), FVec3(0, 0, 0), KINDA_SMALL_NUMBER, Error);
#endif

		// inside normal
		EXPECT_VECTOR_NEAR_ERR(Subject.Normal(FVec3(0, 0, 1 / 2.)), (FVec3(0, 0, 1)), KINDA_SMALL_NUMBER, Error);
		EXPECT_VECTOR_NEAR_ERR(Subject.Normal(FVec3(0, 0, -1 / 2.)), (FVec3(0, 0, -1)), KINDA_SMALL_NUMBER, Error);
		EXPECT_VECTOR_NEAR_ERR(Subject.Normal(FVec3(0, 1 / 2., 0)), (FVec3(0, 1, 0)), KINDA_SMALL_NUMBER, Error);
		EXPECT_VECTOR_NEAR_ERR(Subject.Normal(FVec3(0, -1 / 2., 0)), (FVec3(0, -1, 0)), KINDA_SMALL_NUMBER, Error);
		EXPECT_VECTOR_NEAR_ERR(Subject.Normal(FVec3(1 / 2., 0, 0)), (FVec3(1, 0, 0)), KINDA_SMALL_NUMBER, Error);
		EXPECT_VECTOR_NEAR_ERR(Subject.Normal(FVec3(-1 / 2., 0, 0)), (FVec3(-1, 0, 0)), KINDA_SMALL_NUMBER, Error);

		// inside phi
		EXPECT_NEAR(Subject.SignedDistance(FVec3(0, 0, 1 / 2.)), -1 / 2., KINDA_SMALL_NUMBER) << *Error;
		EXPECT_NEAR(Subject.SignedDistance(FVec3(0, 0, -1 / 2.)), -1 / 2., KINDA_SMALL_NUMBER) << *Error;
		EXPECT_NEAR(Subject.SignedDistance(FVec3(0, 1 / 2., 0)), -1 / 2., KINDA_SMALL_NUMBER) << *Error;
		EXPECT_NEAR(Subject.SignedDistance(FVec3(0, -1 / 2., 0)), -1 / 2., KINDA_SMALL_NUMBER) << *Error;
		EXPECT_NEAR(Subject.SignedDistance(FVec3(1 / 2., 0, 0)), -1 / 2., KINDA_SMALL_NUMBER) << *Error;
		EXPECT_NEAR(Subject.SignedDistance(FVec3(-1 / 2., 0, 0)), -1 / 2., KINDA_SMALL_NUMBER) << *Error;

	}

	void UnitImplicitObjectNormalsExternal(FImplicitObject &Subject, FString Caller)
	{
		FString Error = FString("Called by ") + Caller + FString(".");

		// outside normal 
		EXPECT_VECTOR_NEAR_ERR(Subject.Normal(FVec3(0, 0, 3 / 2.)), (FVec3(0, 0, 1)), KINDA_SMALL_NUMBER, Error);
		EXPECT_VECTOR_NEAR_ERR(Subject.Normal(FVec3(0, 0, -3 / 2.)), (FVec3(0, 0, -1)), KINDA_SMALL_NUMBER, Error);
		EXPECT_VECTOR_NEAR_ERR(Subject.Normal(FVec3(0, 3 / 2., 0)), (FVec3(0, 1, 0)), KINDA_SMALL_NUMBER, Error);
		EXPECT_VECTOR_NEAR_ERR(Subject.Normal(FVec3(0, -3 / 2., 0)), (FVec3(0, -1, 0)), KINDA_SMALL_NUMBER, Error);
		EXPECT_VECTOR_NEAR_ERR(Subject.Normal(FVec3(3 / 2., 0, 0)), (FVec3(1, 0, 0)), KINDA_SMALL_NUMBER, Error);
		EXPECT_VECTOR_NEAR_ERR(Subject.Normal(FVec3(-3 / 2., 0, 0)), (FVec3(-1, 0, 0)), KINDA_SMALL_NUMBER, Error);

		// outside phi
		EXPECT_NEAR(Subject.SignedDistance(FVec3(0, 0, 3 / 2.)), 1 / 2., KINDA_SMALL_NUMBER) << *Error;
		EXPECT_NEAR(Subject.SignedDistance(FVec3(0, 0, -3 / 2.)), 1 / 2., KINDA_SMALL_NUMBER) << *Error;
		EXPECT_NEAR(Subject.SignedDistance(FVec3(0, 3 / 2., 0)), 1 / 2., KINDA_SMALL_NUMBER) << *Error;
		EXPECT_NEAR(Subject.SignedDistance(FVec3(0, -3 / 2., 0)), 1 / 2., KINDA_SMALL_NUMBER) << *Error;
		EXPECT_NEAR(Subject.SignedDistance(FVec3(3 / 2., 0, 0)), 1 / 2., KINDA_SMALL_NUMBER) << *Error;
		EXPECT_NEAR(Subject.SignedDistance(FVec3(-3 / 2., 0, 0)), 1 / 2., KINDA_SMALL_NUMBER) << *Error;
	}


	/* Given an ImplicitObject and an InputPoint, verifies that when that point is reflected across the surface of the object, the point of 
	   intersection between those two points is ExpectedPoint. */
	void TestFindClosestIntersection(FImplicitObject& Subject, FVec3 InputPoint, FVec3 ExpectedPoint, FString Caller)
	{
		FString Error = FString("Called by ") + Caller + FString(".");
		
		FReal SamplePhi = Subject.SignedDistance(InputPoint);
		FVec3 SampleNormal = Subject.Normal(InputPoint);
		FVec3 EndPoint = InputPoint + SampleNormal * SamplePhi*-2.;
		Pair<FVec3, bool> Result = Subject.FindClosestIntersection(InputPoint, EndPoint, KINDA_SMALL_NUMBER);
		EXPECT_VECTOR_NEAR_ERR(Result.First, ExpectedPoint, 0.001, Error);
	}


	/* Takes an ImplicitObject of unit size (circumscribed inside a 2x2 cube centered on the origin).
	   Tests the FindClosestIntersection functionality on a point near the top of the unit object. */
	void UnitImplicitObjectIntersections(FImplicitObject &Subject, FString Caller)
	{
		// closest point near origin (+)
		TestFindClosestIntersection(Subject, FVec3(0, 0, 2), FVec3(0, 0, 1), Caller);

		// closest point near origin (-)
		TestFindClosestIntersection(Subject, FVec3(0, 0, 1 / 2.), FVec3(0, 0, 1), Caller);
	}


	/* Takes an ImplicitObject of unit size (circumscribed inside a 2x2 cube centered on the origin).
	   Tests the .Support() function. */
	template<typename GeometryType>
	void UnitImplicitObjectSupportPhis(GeometryType& Subject, FString Caller)
	{
		FString Error = FString("Called by ") + Caller + FString(".");

		// support phi
		EXPECT_VECTOR_NEAR_ERR(Subject.Support(FVec3(0, 0, 1), FReal(0)), (FVec3(0, 0, 1)), KINDA_SMALL_NUMBER, Error);
		EXPECT_VECTOR_NEAR_ERR(Subject.Support(FVec3(0, 0, -1), FReal(0)), (FVec3(0, 0, -1)), KINDA_SMALL_NUMBER, Error);
		EXPECT_VECTOR_NEAR_ERR(Subject.Support(FVec3(0, 1, 0), FReal(0)), (FVec3(0, 1, 0)), KINDA_SMALL_NUMBER, Error);
		EXPECT_VECTOR_NEAR_ERR(Subject.Support(FVec3(0, -1, 0), FReal(0)), (FVec3(0, -1, 0)), KINDA_SMALL_NUMBER, Error);
		EXPECT_VECTOR_NEAR_ERR(Subject.Support(FVec3(1, 0, 0), FReal(0)), (FVec3(1, 0, 0)), KINDA_SMALL_NUMBER, Error);
		EXPECT_VECTOR_NEAR_ERR(Subject.Support(FVec3(-1, 0, 0), FReal(0)), (FVec3(-1, 0, 0)), KINDA_SMALL_NUMBER, Error);

		EXPECT_VECTOR_NEAR_ERR(Subject.Support(FVec3(0, 0, 1), FReal(1)), (FVec3(0, 0, 2)), KINDA_SMALL_NUMBER, Error);
		EXPECT_VECTOR_NEAR_ERR(Subject.Support(FVec3(0, 0, -1), FReal(1)), (FVec3(0, 0, -2)), KINDA_SMALL_NUMBER, Error);
		EXPECT_VECTOR_NEAR_ERR(Subject.Support(FVec3(0, 1, 0), FReal(1)), (FVec3(0, 2, 0)), KINDA_SMALL_NUMBER, Error);
		EXPECT_VECTOR_NEAR_ERR(Subject.Support(FVec3(0, -1, 0), FReal(1)), (FVec3(0, -2, 0)), KINDA_SMALL_NUMBER, Error);
		EXPECT_VECTOR_NEAR_ERR(Subject.Support(FVec3(1, 0, 0), FReal(1)), (FVec3(2, 0, 0)), KINDA_SMALL_NUMBER, Error);
		EXPECT_VECTOR_NEAR_ERR(Subject.Support(FVec3(-1, 0, 0), FReal(1)), (FVec3(-2, 0, 0)), KINDA_SMALL_NUMBER, Error);
	}

	/* Takes 3 ImplictObject of unit size (circumscribed inside a 2x2 cube)
	*  - One aligned on axis centered on origin
	*  - One aligned on axis offset from origin
	*  - One not axis-aligned 
	*   Test the InertiaTensor and the RotationOfMass. 
	*/
	template<typename GeometryType>
	void UnitImplicitObjectInertiaTensorAndRotationOfMass(const GeometryType& AlignedSubject, const GeometryType& OffsetedAlignedSubject, const GeometryType& NonAlignedSubject,FString Caller)
	{
		const FReal Mass = (FReal)100.;
		FVec3 AlignedInertiaTensor = AlignedSubject.GetInertiaTensor(Mass).GetDiagonal();
		FVec3 OffsetedAlignedInertiaTensor = OffsetedAlignedSubject.GetInertiaTensor(Mass).GetDiagonal();
		FVec3 NonAlignedInteriaTensor = NonAlignedSubject.GetInertiaTensor(Mass).GetDiagonal();
		EXPECT_NEAR(AlignedInertiaTensor.X, OffsetedAlignedInertiaTensor.X, KINDA_SMALL_NUMBER);
		EXPECT_NEAR(AlignedInertiaTensor.Y, OffsetedAlignedInertiaTensor.Y, KINDA_SMALL_NUMBER);
		EXPECT_NEAR(AlignedInertiaTensor.Z, OffsetedAlignedInertiaTensor.Z, KINDA_SMALL_NUMBER);
		EXPECT_NEAR(AlignedInertiaTensor.X, NonAlignedInteriaTensor.X, KINDA_SMALL_NUMBER);
		EXPECT_NEAR(AlignedInertiaTensor.Y, NonAlignedInteriaTensor.Y, KINDA_SMALL_NUMBER);
		EXPECT_NEAR(AlignedInertiaTensor.Z, NonAlignedInteriaTensor.Z, KINDA_SMALL_NUMBER);

		FRotation3 AlignedRotationOfMass = AlignedSubject.GetRotationOfMass();
		FRotation3 OffsetedAlignedRotationOfMass = OffsetedAlignedSubject.GetRotationOfMass();
		FRotation3 NonAlignedRotationOfMass = NonAlignedSubject.GetRotationOfMass();
		EXPECT_TRUE(FRotation3::IsNearlyEqual(AlignedRotationOfMass, OffsetedAlignedRotationOfMass, KINDA_SMALL_NUMBER));
		EXPECT_FALSE(FRotation3::IsNearlyEqual(AlignedRotationOfMass, NonAlignedRotationOfMass, KINDA_SMALL_NUMBER));
	}

	/* IMPLICIT OBJECT TESTS */


	void ImplicitPlane()
	{
		FString Caller("ImplicitPlane()");

		{// basic tests
			TPlane<FReal, 3> Subject(FVec3(0), FVec3(0, 0, 1));

			// check samples about the origin. 
			EXPECT_VECTOR_NEAR_DEFAULT(Subject.Normal(FVec3(1, 1, 1)), (FVec3(0, 0, 1)));
			EXPECT_VECTOR_NEAR_DEFAULT(Subject.Normal(FVec3(-1, -1, -1)), (FVec3(0, 0, 1)));

			EXPECT_EQ(Subject.SignedDistance(FVec3(1, 1, 1)) , 1.f);
			EXPECT_EQ(Subject.SignedDistance(FVec3(-1, -1, -1)) , -1.f);
	
			EXPECT_VECTOR_NEAR_DEFAULT(Subject.FindClosestPoint(FVec3(0, 0, 1)), (FVec3(0, 0, 0)));
			EXPECT_VECTOR_NEAR_DEFAULT(Subject.FindClosestPoint(FVec3(1, 1, 2)), (FVec3(1, 1, 0)));
			EXPECT_VECTOR_NEAR_DEFAULT(Subject.FindClosestPoint(FVec3(0, 0, -1)), (FVec3(0, 0, 0)));
			EXPECT_VECTOR_NEAR_DEFAULT(Subject.FindClosestPoint(FVec3(1, 1, -2)), (FVec3(1, 1, 0)));
		}
		
		{// closest point near origin
			TPlane<FReal, 3> Subject(FVec3(0), FVec3(0, 0, 1));
			FVec3 InputPoint = FVec3(1, 1, 1);
			TestFindClosestIntersection(Subject, InputPoint, FVec3(1, 1, 0), Caller);
			EXPECT_VECTOR_NEAR_DEFAULT(Subject.FindClosestPoint(InputPoint), (FVec3(1, 1, 0)));
		}

		{// closest point single axis off origin (+)
			FVec3 InputPoint = FVec3(0, 0, 2);
			TPlane<FReal, 3> Subject = TPlane<FReal, 3>(FVec3(0, 0, 1), FVec3(0, 0, 1));
			TestFindClosestIntersection(Subject, InputPoint, FVec3(0, 0, 1), Caller);
			EXPECT_VECTOR_NEAR(Subject.FindClosestPoint(InputPoint), FVector(0, 0, 1), 0.001);
			EXPECT_VECTOR_NEAR(Subject.FindClosestPoint(FVec3(0, 1, 2)), FVector(0,1,1), 0.001);
		}
		
		{// closest point off origin (+)
			FVec3 InputPoint = FVec3(11,11,11);
			TPlane<FReal, 3> Subject = TPlane<FReal, 3>(FVec3(10, 10, 10), FVec3(1, 1, 1).GetSafeNormal());
			TestFindClosestIntersection(Subject, InputPoint, FVec3(10, 10, 10), Caller);
			FVec3 NearestPoint = Subject.FindClosestPoint(InputPoint); // wrong (9.26...)
			EXPECT_VECTOR_NEAR(Subject.FindClosestPoint(InputPoint), FVector(10, 10, 10), 0.001);
		}

		{// closest point off origin (-)
			FVec3 InputPoint = FVec3(9,9,9);
			TPlane<FReal, 3>Subject = TPlane<FReal, 3>(FVec3(10, 10, 10), FVec3(1, 1, 1).GetSafeNormal());
			TestFindClosestIntersection(Subject, InputPoint, FVec3(10, 10, 10), Caller);
			FVec3 NearestPoint = Subject.FindClosestPoint(InputPoint); // (10.73...)
			EXPECT_VECTOR_NEAR(Subject.FindClosestPoint(InputPoint), FVector(10, 10, 10), 0.001);
		}
	}


	void ImplicitCube()
	{
		FString Caller("ImplicitCube()");

		TBox<FReal, 3> Subject(FVec3(-1), FVec3(1));

		UnitImplicitObjectNormalsInternal(Subject, Caller);
		UnitImplicitObjectNormalsExternal(Subject, Caller);
		UnitImplicitObjectIntersections(Subject, Caller);
		
		{// support phi - expects the corners for boxes
			// Iterate through every face, edge, and corner direction, and ensure it snaps to the proper corner. 
			for (int i0 = -1; i0 < 2; ++i0)
			{
				for (int i1 = -1; i1 < 2; ++i1)
				{
					for (int i2 = -1; i2 < 2; ++i2)
					{
						// If the direction is 0 or 1, it should snap to the upper corner. 
						FVec3 Expected(1);
						// If the direction is -1, it should snap to the lower corner. 
						if (i0 == -1) Expected[0] = -1;
						if (i1 == -1) Expected[1] = -1;
						if (i2 == -1) Expected[2] = -1;

						FString Error("Direction: ");
						Error += FString::Printf(TEXT("(%d, %d, %d)"), i0, i1, i2);

						EXPECT_VECTOR_NEAR_ERR(Subject.Support(FVec3(i0, i1, i2), FReal(0)), Expected, KINDA_SMALL_NUMBER, Error);
					}
				}
			}

#if RUN_KNOWN_BROKEN_TESTS
			EXPECT_VECTOR_NEAR_DEFAULT(Subject.Support(FVec3(0, 0, 1), FReal(1)), (FVec3(2, 2, 2)));
			EXPECT_VECTOR_NEAR_DEFAULT(Subject.Support(FVec3(0, 0, -1), FReal(1)), (FVec3(2, 2, -2)));
			EXPECT_VECTOR_NEAR_DEFAULT(Subject.Support(FVec3(0, 1, 0), FReal(1)), (FVec3(2, 2, 2)));
			EXPECT_VECTOR_NEAR_DEFAULT(Subject.Support(FVec3(0, -1, 0), FReal(1)), (FVec3(2, -2, 2)));
			EXPECT_VECTOR_NEAR_DEFAULT(Subject.Support(FVec3(1, 0, 0), FReal(1)), (FVec3(2, 2, 2)));
			EXPECT_VECTOR_NEAR_DEFAULT(Subject.Support(FVec3(-1, 0, 0), FReal(1)), (FVec3(-2, 2, 2)));
#endif
		}

		{// support phi off origin
			TBox<FReal, 3> Subject2(FVec3(2), FVec3(4));

			EXPECT_VECTOR_NEAR_DEFAULT(Subject2.Support(FVec3(0, 0, 1), FReal(0)), (FVec3(4, 4, 4)));
			EXPECT_VECTOR_NEAR_DEFAULT(Subject2.Support(FVec3(0, 0, -1), FReal(0)), (FVec3(4, 4, 2)));
			EXPECT_VECTOR_NEAR_DEFAULT(Subject2.Support(FVec3(0, 1, 0), FReal(0)), (FVec3(4, 4, 4)));
			EXPECT_VECTOR_NEAR_DEFAULT(Subject2.Support(FVec3(0, -1, 0), FReal(0)), (FVec3(4, 2, 4)));
			EXPECT_VECTOR_NEAR_DEFAULT(Subject2.Support(FVec3(0, 1, 0), FReal(0)), (FVec3(4, 4, 4)));
			EXPECT_VECTOR_NEAR_DEFAULT(Subject2.Support(FVec3(1, 0, 0), FReal(0)), (FVec3(4, 4, 4)));
			EXPECT_VECTOR_NEAR_DEFAULT(Subject2.Support(FVec3(-1, 0, 0), FReal(0)), (FVec3(2, 4, 4)));

#if RUN_KNOWN_BROKEN_TESTS
			EXPECT_VECTOR_NEAR_DEFAULT(Subject2.Support(FVec3(0, 0, 1), FReal(1)), (FVec3(5, 5, 5)));
			EXPECT_VECTOR_NEAR_DEFAULT(Subject2.Support(FVec3(0, 0, -1), FReal(1)), (FVec3(5, 5, 1)));
			EXPECT_VECTOR_NEAR_DEFAULT(Subject2.Support(FVec3(0, 1, 0), FReal(1)), (FVec3(5, 5, 5)));
			EXPECT_VECTOR_NEAR_DEFAULT(Subject2.Support(FVec3(0, -1, 0), FReal(1)), (FVec3(5, 1, 5)));
			EXPECT_VECTOR_NEAR_DEFAULT(Subject2.Support(FVec3(1, 0, 0), FReal(1)), (FVec3(5, 5, 5)));
			EXPECT_VECTOR_NEAR_DEFAULT(Subject2.Support(FVec3(-1, 0, 0), FReal(1)), (FVec3(1, 5, 5)));
#endif
		}

		// intersection
<<<<<<< HEAD
		EXPECT_TRUE(Subject.BoundingBox().Intersects(TAABB<T, 3>(TVector3(0.5), TVector3(1.5))));
		EXPECT_FALSE(Subject.BoundingBox().Intersects(TAABB<T, 3>(TVector3(2), TVector3(3))));
=======
		EXPECT_TRUE(Subject.BoundingBox().Intersects(FAABB3(FVec3(0.5), FVec3(1.5))));
		EXPECT_FALSE(Subject.BoundingBox().Intersects(FAABB3(FVec3(2), FVec3(3))));
>>>>>>> 3aae9151

		{// closest point near origin (+)
			FVec3 InputPoint(0, 0, 2);
			EXPECT_VECTOR_NEAR(Subject.FindClosestPoint(InputPoint), FVector(0,0,1), 0.001);
			EXPECT_VECTOR_NEAR(Subject.FindClosestPoint(FVec3(3 / 2., 0, 0)), FVector(1,0,0), 0.001);
		}

		{// closest point near origin (-)
			FVec3 InputPoint(0, 0, 1 / 2.);
			EXPECT_VECTOR_NEAR(Subject.FindClosestPoint(InputPoint), FVector(0, 0, 1), 0.001);
			EXPECT_VECTOR_NEAR(Subject.FindClosestPoint(FVec3(3 / 4., 0, 0)), FVector(1, 0, 0), 0.001);
			EXPECT_FALSE(Subject.FindClosestPoint(FVec3(0, 0, 0)).Equals(FVec3(0)));
			EXPECT_EQ(Subject.FindClosestPoint(FVec3(0, 0, 0)).Size(),1.0);
		}

		{// diagonal 3-corner case
			FAABB3 Subject2(FVec3(-1), FVec3(1));
			// outside
			EXPECT_VECTOR_NEAR(Subject2.FindClosestPoint(FVec3(2, 2, 2)), FVector(1,1,1), 0.001);
			EXPECT_VECTOR_NEAR(Subject2.FindClosestPoint(FVec3(-2, -2, -2)), FVector(-1, -1, -1), 0.001);
			EXPECT_VECTOR_NEAR(Subject2.FindClosestPoint(FVec3(3 / 2., 3 / 2., 3 / 2.)), FVector(1, 1, 1), 0.001);
			EXPECT_VECTOR_NEAR(Subject2.FindClosestPoint(FVec3(-3 / 2., 3 / 2., -3 / 2.)), FVector(-1, 1, -1), 0.001);
			// inside
			EXPECT_VECTOR_NEAR(Subject2.FindClosestPoint(FVec3(1 / 2., 1 / 2., 1 / 2.)), FVector(1, 1, 1), 0.001);
			EXPECT_VECTOR_NEAR(Subject2.FindClosestPoint(FVec3(1 / 2., -1 / 2., 1 / 2.)), FVector(1, -1, 1), 0.001);
		}

		{// diagonal 2-corner case
			FAABB3 Subject2(FVec3(-1), FVec3(1));
			FVec3 test1 = Subject.FindClosestPoint(FVec3(2, 2, 0));
			// outside
			EXPECT_VECTOR_NEAR(Subject2.FindClosestPoint(FVec3(2, 2, 0)), FVector(1, 1, 0), 0.001);
			EXPECT_VECTOR_NEAR(Subject2.FindClosestPoint(FVec3(0, 3 / 2., 3 / 2.)), FVector(0, 1, 1), 0.001);
			// inside
			EXPECT_VECTOR_NEAR(Subject2.FindClosestPoint(FVec3(1 / 2., 1 / 2., 0)), FVector(1, 1, 0), 0.001);
			EXPECT_VECTOR_NEAR(Subject2.FindClosestPoint(FVec3(-1 / 2., 1 / 2., 0)), FVector(-1, 1, 0), 0.001);
		}

		{// closest point off origin (+)
			TBox<FReal, 3> Subject2(FVec3(2), FVec3(4));
			FVec3 InputPoint(5, 5, 5);
			TestFindClosestIntersection(Subject2, InputPoint, FVec3(4, 4, 4), Caller);

			EXPECT_VECTOR_NEAR(Subject2.FindClosestPoint(InputPoint), FVector(4,4,4), 0.001);
			FVec3 test2 = Subject2.FindClosestPoint(FVec3(3.5, 3.5, 3.5));
			EXPECT_VECTOR_NEAR(Subject2.FindClosestPoint(FVec3(3.5,3.5,3.5)), FVector(4,4,4), 0.001);
		}

#if RUN_KNOWN_BROKEN_TESTS
		{// different defining corners of the box
			// Ensure fails in PhiWithNormal
			TBox<FReal, 3> Test1(FVec3(-1, -1, 0), FVec3(1, 1, -1));
			EXPECT_VECTOR_NEAR(Test1.Normal(FVec3(0, 0, -2 / 3.)), (FVec3(0, 0, -1)), KINDA_SMALL_NUMBER);

			// Ensure fails in PhiWithNormal
			TBox<FReal, 3> Test2(FVec3(1, 1, -1), FVec3(-1, -1, 0));
			EXPECT_VECTOR_NEAR(Test2.Normal(FVec3(0, 0, -2 / 3.)), (FVec3(0, 0, -1)), KINDA_SMALL_NUMBER);

			// Ensure fails in PhiWithNormal
			TBox<FReal, 3> Test3(FVec3(1, 1, 0), FVec3(-1, -1, -1));
			EXPECT_VECTOR_NEAR(Test3.Normal(FVec3(0, 0, -2 / 3.)), (FVec3(0, 0, -1)), KINDA_SMALL_NUMBER);

			// Works fine!
			TBox<FReal, 3> Test4(FVec3(-1, -1, -1), FVec3(1, 1, 0));
			EXPECT_VECTOR_NEAR(Test4.Normal(FVec3(0, 0, -2 / 3.)), (FVec3(0, 0, -1)), KINDA_SMALL_NUMBER);
		}
#endif
	}
	

	void ImplicitSphere()
	{
		
		FString Caller("ImplicitSphere()");

		TSphere<FReal, 3> Subject(FVec3(0), 1);
		UnitImplicitObjectNormalsInternal(Subject, Caller);
		UnitImplicitObjectNormalsExternal(Subject, Caller);
		UnitImplicitObjectIntersections(Subject, Caller);
		UnitImplicitObjectSupportPhis<TSphere<FReal,3>>(Subject, Caller);

		// intersection
		EXPECT_TRUE(Subject.Intersects(TSphere<FReal, 3>(FVec3(0.f), 2.f)));
		EXPECT_TRUE(Subject.Intersects(TSphere<FReal, 3>(FVec3(.5f), 1.f)));
		EXPECT_FALSE(Subject.Intersects(TSphere<FReal, 3>(FVec3(2.f), 1.f)));

		{// closest point near origin (+)
			FVec3 InputPoint(0, 0, 2.);
			EXPECT_VECTOR_NEAR(Subject.FindClosestPoint(InputPoint), FVector(0, 0, 1), 0.001);
			EXPECT_VECTOR_NEAR(Subject.FindClosestPoint(FVec3(3 / 2., 0, 0)), FVector(1, 0, 0), 0.001);
		}

		{// closest point near origin (-)
			FVec3 InputPoint(0, 0, 1 / 2.);
			EXPECT_VECTOR_NEAR_DEFAULT(Subject.FindClosestPoint(FVec3(0, 0, 0)), FVec3(0));
			EXPECT_VECTOR_NEAR(Subject.FindClosestPoint(InputPoint), FVector(0, 0, 1), 0.001);
			EXPECT_VECTOR_NEAR(Subject.FindClosestPoint(FVec3(3 / 4., 0, 0)), FVector(1, 0, 0), 0.001);
		}

		{// closest point off origin (+)
			TSphere<FReal, 3> Subject2(FVec3(2), 2);
			FVec3 InputPoint(2, 2, 5);
			TestFindClosestIntersection(Subject2, InputPoint, FVec3(2, 2, 4), Caller);
			EXPECT_VECTOR_NEAR(Subject2.FindClosestPoint(InputPoint), FVector(2, 2, 4), 0.001);
			EXPECT_VECTOR_NEAR(Subject2.FindClosestPoint(FVec3(2, 2, 3.5)), FVector(2, 2, 4), 0.001);
		}
	}
	
	/* Cylinder Helpers */

	// Expects a unit cylinder. 
	void CheckCylinderEdgeBehavior(FImplicitObject &Subject, FString Caller)
	{
		FString Error = FString("Called by ") + Caller + FString(".");

		// inside normal
		// defaults to side of cylinder when equally close to side and endcap
		EXPECT_VECTOR_NEAR_ERR(Subject.Normal(FVec3(0, 1 / 2., 1 / 2.)), FVec3(0, 1, 0), KINDA_SMALL_NUMBER, Error);
		EXPECT_VECTOR_NEAR_ERR(Subject.Normal(FVec3(0, 1 / 3., 1 / 2.)), FVec3(0, 0, 1), KINDA_SMALL_NUMBER, Error);
		EXPECT_VECTOR_NEAR_ERR(Subject.Normal(FVec3(0, 1 / 2., -1 / 2.)), FVec3(0, 1, 0), KINDA_SMALL_NUMBER, Error);
		EXPECT_VECTOR_NEAR_ERR(Subject.Normal(FVec3(0, 1 / 3., -1 / 2.)), FVec3(0, 0, -1), KINDA_SMALL_NUMBER, Error);

		// outside normal 		
		// defaults to endcap of cylinder above intersection of side and endcap
		EXPECT_VECTOR_NEAR_ERR(Subject.Normal(FVec3(0, 1., 3 / 2.)), FVec3(0, 0, 1), KINDA_SMALL_NUMBER, Error);
		EXPECT_VECTOR_NEAR_ERR(Subject.Normal(FVec3(0, 1., -3 / 2.)), FVec3(0, 0, -1), KINDA_SMALL_NUMBER, Error);
		// defaults to side of cylinder next to intersection of side and endcap
		EXPECT_VECTOR_NEAR_ERR(Subject.Normal(FVec3(0, 3 / 2., 1.)), FVec3(0, 1, 0), KINDA_SMALL_NUMBER, Error);
		EXPECT_VECTOR_NEAR_ERR(Subject.Normal(FVec3(0, 3 / 2., -1.)), FVec3(0, 1, 0), KINDA_SMALL_NUMBER, Error);

		//inside phi
		EXPECT_EQ(Subject.SignedDistance(FVec3(0, 1, 3 / 2.)), 1 / 2.) << *Error;
		EXPECT_EQ(Subject.SignedDistance(FVec3(0, 1, -3 / 2.)), 1 / 2.) << *Error;
		EXPECT_EQ(Subject.SignedDistance(FVec3(0, -1, 3 / 2.)), 1 / 2.) << *Error;
		EXPECT_EQ(Subject.SignedDistance(FVec3(0, -1, -3 / 2.)), 1 / 2.) << *Error;
	}


	// Expects a cylinder with endcap points (1,1,1) and (-1,-1,-1), radius 1.
	void TiltedUnitImplicitCylinder(FImplicitObject &Subject, FString Caller)
	{
		FString Error = FString("Called by ") + Caller + FString(".");

		// inside normals
		EXPECT_VECTOR_NEAR_ERR(Subject.Normal(FVec3(1 / 2., 1 / 2., 1 / 2.)), FVec3(1, 1, 1).GetSafeNormal(), KINDA_SMALL_NUMBER, Error);
		EXPECT_VECTOR_NEAR_ERR(Subject.Normal(FVec3(-1 / 2., -1 / 2., -1 / 2.)), FVec3(-1, -1, -1).GetSafeNormal(), KINDA_SMALL_NUMBER, Error);

		EXPECT_VECTOR_NEAR_ERR(Subject.Normal(FVec3(0., 1 / 2., -1 / 2.)), FVec3(0, 1, -1).GetSafeNormal(), KINDA_SMALL_NUMBER, Error);
		EXPECT_VECTOR_NEAR_ERR(Subject.Normal(FVec3(0., -1 / 2., 1 / 2.)), FVec3(0, -1, 1).GetSafeNormal(), KINDA_SMALL_NUMBER, Error);
		EXPECT_VECTOR_NEAR_ERR(Subject.Normal(FVec3(1 / 2., 0., -1 / 2.)), FVec3(1, 0, -1).GetSafeNormal(), KINDA_SMALL_NUMBER, Error);
		EXPECT_VECTOR_NEAR_ERR(Subject.Normal(FVec3(-1 / 2., 0., 1 / 2.)), FVec3(-1, 0, 1).GetSafeNormal(), KINDA_SMALL_NUMBER, Error);

		//outside normals
		EXPECT_VECTOR_NEAR_ERR(Subject.Normal(FVec3(3 / 2., 3 / 2., 3 / 2.)), FVec3(1, 1, 1).GetSafeNormal(), KINDA_SMALL_NUMBER, Error);
		EXPECT_VECTOR_NEAR_ERR(Subject.Normal(FVec3(-3 / 2., -3 / 2., -3 / 2.)), FVec3(-1, -1, -1).GetSafeNormal(), KINDA_SMALL_NUMBER, Error);

		EXPECT_VECTOR_NEAR_ERR(Subject.Normal(FVec3(0., 3 / 2., -3 / 2.)), FVec3(0, 1, -1).GetSafeNormal(), KINDA_SMALL_NUMBER, Error);
		EXPECT_VECTOR_NEAR_ERR(Subject.Normal(FVec3(0., -3 / 2., 3 / 2.)), FVec3(0, -1, 1).GetSafeNormal(), KINDA_SMALL_NUMBER, Error);
		EXPECT_VECTOR_NEAR_ERR(Subject.Normal(FVec3(3 / 2., 0., -3 / 2.)), FVec3(1, 0, -1).GetSafeNormal(), KINDA_SMALL_NUMBER, Error);
		EXPECT_VECTOR_NEAR_ERR(Subject.Normal(FVec3(-3 / 2., 0., 3 / 2.)), FVec3(-1, 0, 1).GetSafeNormal(), KINDA_SMALL_NUMBER, Error);

		// inside phi
		EXPECT_NEAR(Subject.SignedDistance(FVec3(1 / 2., 1 / 2., 1 / 2.)), -FVec3(1 / 2.).Size(), KINDA_SMALL_NUMBER) << *Error;
		EXPECT_NEAR(Subject.SignedDistance(FVec3(-1 / 2., -1 / 2., -1 / 2.)), -FVec3(1 / 2.).Size(), KINDA_SMALL_NUMBER) << *Error;
		EXPECT_NEAR(Subject.SignedDistance(FVec3(0., sqrt(2) / 4., -sqrt(2) / 4.)), -1 / 2., KINDA_SMALL_NUMBER) << *Error;
		EXPECT_NEAR(Subject.SignedDistance(FVec3(0., -sqrt(2) / 4., sqrt(2) / 4.)), -1 / 2., KINDA_SMALL_NUMBER) << *Error;
		EXPECT_NEAR(Subject.SignedDistance(FVec3(sqrt(2) / 4., 0., -sqrt(2) / 4.)), -1 / 2., KINDA_SMALL_NUMBER) << *Error;
		EXPECT_NEAR(Subject.SignedDistance(FVec3(-sqrt(2) / 4., 0., sqrt(2) / 4.)), -1 / 2., KINDA_SMALL_NUMBER) << *Error;

		// outside phi
		EXPECT_NEAR(Subject.SignedDistance(FVec3(3 / 2., 3 / 2., 3 / 2.)), FVec3(1 / 2.).Size(), KINDA_SMALL_NUMBER) << *Error;
		EXPECT_NEAR(Subject.SignedDistance(FVec3(-3 / 2., -3 / 2., -3 / 2.)), FVec3(1 / 2.).Size(), KINDA_SMALL_NUMBER) << *Error;
		EXPECT_NEAR(Subject.SignedDistance(FVec3(0., 3 * sqrt(2) / 4., -3 * sqrt(2) / 4.)), 1 / 2., KINDA_SMALL_NUMBER) << *Error;
		EXPECT_NEAR(Subject.SignedDistance(FVec3(0., -3 * sqrt(2) / 4., 3 * sqrt(2) / 4.)), 1 / 2., KINDA_SMALL_NUMBER) << *Error;
		EXPECT_NEAR(Subject.SignedDistance(FVec3(3 * sqrt(2) / 4., 0., -3 * sqrt(2) / 4.)), 1 / 2., KINDA_SMALL_NUMBER) << *Error;
		EXPECT_NEAR(Subject.SignedDistance(FVec3(-3 * sqrt(2) / 4., 0., 3 * sqrt(2) / 4.)), 1 / 2., KINDA_SMALL_NUMBER) << *Error;
	}

	/* End Cylinder Helpers */

	void ImplicitCylinder()
	{
		FString Caller("ImplicitCylinder()");

		// unit cylinder tests
		FCylinder Subject(FVec3(0, 0, 1), FVec3(0, 0, -1), 1);
		UnitImplicitObjectNormalsInternal(Subject, Caller);
		UnitImplicitObjectNormalsExternal(Subject, Caller);
		UnitImplicitObjectIntersections(Subject, Caller);
		CheckCylinderEdgeBehavior(Subject, Caller);

		// tilted tests
		FCylinder SubjectTilted(FVec3(1), FVec3(-1), 1);
		TiltedUnitImplicitCylinder(SubjectTilted, Caller);

#if RUN_KNOWN_BROKEN_TESTS
		{// nearly flat cylinder tests (BROKEN)
			FCylinder SubjectFlat(FVec3(0, 0, KINDA_SMALL_NUMBER), FVec3(0, 0, -KINDA_SMALL_NUMBER), 1);
			EXPECT_VECTOR_NEAR_DEFAULT(Subject.Normal(FVec3(0, 0, 1 / 2.)), FVec3(0, 0, 1));
			EXPECT_VECTOR_NEAR_DEFAULT(Subject.Normal(FVec3(0, 0, -1 / 2.)), FVec3(0, 0, -1));
			EXPECT_EQ(Subject.SignedDistance(FVec3(0, 0, 1 / 2.)), 1 / 2.);
			EXPECT_EQ(Subject.SignedDistance(FVec3(0, 0, -1 / 2.)), 1 / 2.);
			Pair<FVec3, bool> Result = SubjectFlat.FindClosestIntersection(FVec3(0, 1, 1), FVec3(0, -1, -1), KINDA_SMALL_NUMBER);
			EXPECT_FALSE(Result.Second);
		}
#endif

		{// closest point off origin (+)
			FCylinder Subject2(FVec3(2,2,4), FVec3(2,2,0), 2);
			FVec3 InputPoint(2, 2, 5);
			TestFindClosestIntersection(Subject2, InputPoint, FVec3(2, 2, 4), Caller);
		}

		{// closest point off origin (-)
			FCylinder Subject2(FVec3(2, 2, 4), FVec3(2, 2, 0), 2);
			FVec3 InputPoint(2, 3, 2);
			TestFindClosestIntersection(Subject2, InputPoint, FVec3(2, 4, 2), Caller);
		}

		{// near edge intersection
			FCylinder Cylinder(FVec3(1, 1, -14), FVec3(1, 1, 16), 15);
			Pair<FVec3, bool> Result = Cylinder.FindClosestIntersection(FVec3(16, 16, 1), FVec3(16, -16, 1), 0);
			EXPECT_TRUE(Result.Second);
			EXPECT_VECTOR_NEAR(Result.First, FVec3(16, 1, 1), KINDA_SMALL_NUMBER);
		}

		{	// Inertia tensor and rotation of mass
			FCylinder AlignedSubject(FVec3(0, 0, 1), FVec3(0, 0, -1), 1);
			FCylinder OffsetedAlignedSubject(FVec3(5, 10, 1), FVec3(5, 10, -1), 1);
			FCylinder NonAlignedSubject(FVec3(-1, -1, -1).GetSafeNormal(), FVec3(1, 1, 1).GetSafeNormal(), 1);

			UnitImplicitObjectInertiaTensorAndRotationOfMass(AlignedSubject, OffsetedAlignedSubject, NonAlignedSubject, Caller);
		}
	}

	void ImplicitTaperedCylinder()
	{
		FString Caller("ImplicitTaperedCylinder()");

		// unit tapered cylinder tests
		FTaperedCylinder Subject(FVec3(0, 0, 1), FVec3(0, 0, -1), 1, 1);
		UnitImplicitObjectNormalsInternal(Subject, Caller);
		UnitImplicitObjectNormalsExternal(Subject, Caller);
		UnitImplicitObjectIntersections(Subject, Caller);
		CheckCylinderEdgeBehavior(Subject, Caller);

		// tilted tapered cylinder tests
		FTaperedCylinder SubjectTilted(FVec3(1), FVec3(-1), 1, 1);
		TiltedUnitImplicitCylinder(SubjectTilted, Caller);

		FTaperedCylinder SubjectCone(FVec3(0, 0, 1), FVec3(0, 0, 0), 0, 1);

		// inside normals 
		EXPECT_VECTOR_NEAR_DEFAULT(SubjectCone.Normal(FVec3(0, 0, 0)), FVec3(0, 0, -1));
		EXPECT_VECTOR_NEAR_DEFAULT(SubjectCone.Normal(FVec3(0, 0, 1)), FVec3(0, 0, 1));
		
		// Note: tapered cylinders always return normals parallel to the endcap planes when calculating for points near/on the body,
		// very much like a normal cylinder. The slant is ignored. 
		EXPECT_VECTOR_NEAR_DEFAULT(SubjectCone.Normal(FVec3(0, 1 / 3., 1 / 3.)),  FVec3(0, 1, 0));
		EXPECT_VECTOR_NEAR_DEFAULT(SubjectCone.Normal(FVec3(1 / 3., 0, 1 / 3.)),  FVec3(1, 0, 0)); 
		EXPECT_VECTOR_NEAR_DEFAULT(SubjectCone.Normal(FVec3(0, -1 / 3., 1 / 3.)), FVec3(0, -1, 0)); 
		EXPECT_VECTOR_NEAR_DEFAULT(SubjectCone.Normal(FVec3(-1 / 3., 0, 1 / 3.)), FVec3(-1, 0, 0)); 
		EXPECT_VECTOR_NEAR(SubjectCone.Normal(FVec3(1 / 3., 1 / 3., 1 / 2.)), FVec3(0.707, 0.707, 0), 0.001); 

		// outside normals
		EXPECT_VECTOR_NEAR_DEFAULT(SubjectCone.Normal(FVec3(0, 0, -1 / 2.)), FVec3(0, 0, -1));
		EXPECT_VECTOR_NEAR_DEFAULT(SubjectCone.Normal(FVec3(0, 0,  3 / 2.)), FVec3(0, 0, 1));
		EXPECT_VECTOR_NEAR_DEFAULT(SubjectCone.Normal(FVec3( 0,  1, 1 / 2.)), FVec3(0, 1, 0));
		EXPECT_VECTOR_NEAR_DEFAULT(SubjectCone.Normal(FVec3( 1,  0, 1 / 2.)), FVec3(1, 0, 0));
		EXPECT_VECTOR_NEAR_DEFAULT(SubjectCone.Normal(FVec3( 0, -1, 1 / 2.)), FVec3(0, -1, 0));
		EXPECT_VECTOR_NEAR_DEFAULT(SubjectCone.Normal(FVec3(-1,  0, 1 / 2.)), FVec3(-1, 0, 0));

		{// closest point off origin (+)
			FTaperedCylinder Subject2(FVec3(2, 2, 4), FVec3(2, 2, 0), 2, 2);
			FVec3 InputPoint(2, 2, 5);
			TestFindClosestIntersection(Subject2, InputPoint, FVec3(2, 2, 4), Caller);
		}

		{// closest point off origin (-)
			FTaperedCylinder Subject2(FVec3(2, 2, 4), FVec3(2, 2, 0), 2, 2);
			FVec3 InputPoint(2, 3, 2);
			TestFindClosestIntersection(Subject2, InputPoint, FVec3(2, 4, 2), Caller);
		}

		{	// Inertia tensor and rotation of mass
			FTaperedCylinder AlignedSubject(FVec3(0, 0, 1), FVec3(0, 0, -1), 1, 2);
			FTaperedCylinder OffsetedAlignedSubject(FVec3(5, 10, 1), FVec3(5, 10, -1), 1, 2);
			FTaperedCylinder NonAlignedSubject(FVec3(-1, -1, -1).GetSafeNormal(), FVec3(1, 1, 1).GetSafeNormal(), 1, 2);

			UnitImplicitObjectInertiaTensorAndRotationOfMass(AlignedSubject, OffsetedAlignedSubject, NonAlignedSubject, Caller);
		}
	}
	
	// Expects a cylinder with endcap points (1,1,1) and (-1,-1,-1), radius 1.
	void TiltedUnitImplicitCapsule(FImplicitObject& Subject, FString Caller)
	{
		FString Error = FString("Called by ") + Caller + FString(".");

		// inside normals - within the cylinder
		EXPECT_VECTOR_NEAR_ERR(Subject.Normal(FVec3(0.,   0.,  0.5)), FVec3(-0.5, -0.5,  1).GetSafeNormal(), KINDA_SMALL_NUMBER, Error);
		EXPECT_VECTOR_NEAR_ERR(Subject.Normal(FVec3(0.,   0., -0.5)), FVec3( 0.5,  0.5, -1).GetSafeNormal(), KINDA_SMALL_NUMBER, Error);
		EXPECT_VECTOR_NEAR_ERR(Subject.Normal(FVec3(0.,  0.5, -0.5)), FVec3( 0,  1, -1).GetSafeNormal(), KINDA_SMALL_NUMBER, Error);
		EXPECT_VECTOR_NEAR_ERR(Subject.Normal(FVec3(0., -0.5,  0.5)), FVec3( 0, -1,  1).GetSafeNormal(), KINDA_SMALL_NUMBER, Error);
		EXPECT_VECTOR_NEAR_ERR(Subject.Normal(FVec3( 0.5, 0., -0.5)), FVec3( 1,  0, -1).GetSafeNormal(), KINDA_SMALL_NUMBER, Error);
		EXPECT_VECTOR_NEAR_ERR(Subject.Normal(FVec3(-0.5, 0.,  0.5)), FVec3(-1,  0,  1).GetSafeNormal(), KINDA_SMALL_NUMBER, Error);

		// inside normals - within the spherical ends
		EXPECT_VECTOR_NEAR_ERR(Subject.Normal(FVec3( 1.1,  1.1,  1.1)), FVec3( 1,  1,  1).GetSafeNormal(), KINDA_SMALL_NUMBER, Error);
		EXPECT_VECTOR_NEAR_ERR(Subject.Normal(FVec3(-1.1, -1.1, -1.1)), FVec3(-1, -1, -1).GetSafeNormal(), KINDA_SMALL_NUMBER, Error);
		EXPECT_VECTOR_NEAR_ERR(Subject.Normal(FVec3( 1.,  1.,  1.1)), FVec3(0, 0,  1).GetSafeNormal(), KINDA_SMALL_NUMBER, Error);
		EXPECT_VECTOR_NEAR_ERR(Subject.Normal(FVec3(-1., -1., -1.1)), FVec3(0, 0, -1).GetSafeNormal(), KINDA_SMALL_NUMBER, Error);

		// outside normals - close to the cylinder
		EXPECT_VECTOR_NEAR_ERR(Subject.Normal(FVec3(0., 0., 2.)), FVec3(-0.5, -0.5, 1).GetSafeNormal(), KINDA_SMALL_NUMBER, Error);
		EXPECT_VECTOR_NEAR_ERR(Subject.Normal(FVec3(0., 0., -2.)), FVec3(0.5, 0.5, -1).GetSafeNormal(), KINDA_SMALL_NUMBER, Error);
		EXPECT_VECTOR_NEAR_ERR(Subject.Normal(FVec3(0., 2., -2.)), FVec3(0, 1, -1).GetSafeNormal(), KINDA_SMALL_NUMBER, Error);
		EXPECT_VECTOR_NEAR_ERR(Subject.Normal(FVec3(0., -2., 2.)), FVec3(0, -1, 1).GetSafeNormal(), KINDA_SMALL_NUMBER, Error);
		EXPECT_VECTOR_NEAR_ERR(Subject.Normal(FVec3(2., 0., -2.)), FVec3(1, 0, -1).GetSafeNormal(), KINDA_SMALL_NUMBER, Error);
		EXPECT_VECTOR_NEAR_ERR(Subject.Normal(FVec3(-2., 0., 2.)), FVec3(-1, 0, 1).GetSafeNormal(), KINDA_SMALL_NUMBER, Error);

		//outside normals - close to spherical ends
		EXPECT_VECTOR_NEAR_ERR(Subject.Normal(FVec3( 2.,  2.,  2.)), FVec3( 1,  1,  1).GetSafeNormal(), KINDA_SMALL_NUMBER, Error);
		EXPECT_VECTOR_NEAR_ERR(Subject.Normal(FVec3(-2., -2., -2.)), FVec3(-1, -1, -1).GetSafeNormal(), KINDA_SMALL_NUMBER, Error);
		EXPECT_VECTOR_NEAR_ERR(Subject.Normal(FVec3( 1.,  1.,  3.)), FVec3( 0,  0,  1).GetSafeNormal(), KINDA_SMALL_NUMBER, Error);
		EXPECT_VECTOR_NEAR_ERR(Subject.Normal(FVec3(-1., -1., -3.)), FVec3( 0,  0, -1).GetSafeNormal(), KINDA_SMALL_NUMBER, Error);

		// inside phi - within the cylinder
		EXPECT_NEAR(Subject.SignedDistance(FVec3(-0.5, -0.5,  1).GetSafeNormal() * 0.5), -0.5, KINDA_SMALL_NUMBER) << *Error;
		EXPECT_NEAR(Subject.SignedDistance(FVec3( 0.5,  0.5, -1).GetSafeNormal() * 0.5), -0.5, KINDA_SMALL_NUMBER) << *Error;
		EXPECT_NEAR(Subject.SignedDistance(FVec3(0, 1, -1).GetSafeNormal() * 0.5), -0.5, KINDA_SMALL_NUMBER) << *Error;
		EXPECT_NEAR(Subject.SignedDistance(FVec3(0, -1, 1).GetSafeNormal() * 0.5), -0.5, KINDA_SMALL_NUMBER) << *Error;
		EXPECT_NEAR(Subject.SignedDistance(FVec3(1, 0, -1).GetSafeNormal() * 0.5), -0.5, KINDA_SMALL_NUMBER) << *Error;
		EXPECT_NEAR(Subject.SignedDistance(FVec3(-1, 0, 1).GetSafeNormal() * 0.5), -0.5, KINDA_SMALL_NUMBER) << *Error;

		//// inside phi - within the spherical ends
		EXPECT_NEAR(Subject.SignedDistance(FVec3( 1.1,  1.1,  1.1)), -(1. - FVec3(0.1).Size()), KINDA_SMALL_NUMBER) << *Error;
		EXPECT_NEAR(Subject.SignedDistance(FVec3(-1.1, -1.1, -1.1)), -(1. - FVec3(0.1).Size()), KINDA_SMALL_NUMBER) << *Error;
		EXPECT_NEAR(Subject.SignedDistance(FVec3( 1.,  1.,  1.1)), -0.9, KINDA_SMALL_NUMBER) << *Error;
		EXPECT_NEAR(Subject.SignedDistance(FVec3(-1., -1., -1.1)), -0.9, KINDA_SMALL_NUMBER) << *Error;

		//// outside phi - close to the cylinder
		EXPECT_NEAR(Subject.SignedDistance(FVec3(-0.5, -0.5, 1).GetSafeNormal() * 2.0), 1.0, KINDA_SMALL_NUMBER) << *Error;
		EXPECT_NEAR(Subject.SignedDistance(FVec3(0.5, 0.5, -1).GetSafeNormal() * 2.0), 1.0, KINDA_SMALL_NUMBER) << *Error;
		EXPECT_NEAR(Subject.SignedDistance(FVec3(0, 1, -1).GetSafeNormal() * 2.0), 1.0, KINDA_SMALL_NUMBER) << *Error;
		EXPECT_NEAR(Subject.SignedDistance(FVec3(0, -1, 1).GetSafeNormal() * 2.0), 1.0, KINDA_SMALL_NUMBER) << *Error;
		EXPECT_NEAR(Subject.SignedDistance(FVec3(1, 0, -1).GetSafeNormal() * 2.0), 1.0, KINDA_SMALL_NUMBER) << *Error;
		EXPECT_NEAR(Subject.SignedDistance(FVec3(-1, 0, 1).GetSafeNormal() * 2.0), 1.0, KINDA_SMALL_NUMBER) << *Error;

		//outside phi - close to spherical ends
		EXPECT_NEAR(Subject.SignedDistance(FVec3( 2.,  2.,  2.)), (FVec3(1).Size() - 1), KINDA_SMALL_NUMBER) << *Error;
		EXPECT_NEAR(Subject.SignedDistance(FVec3(-2., -2., -2.)), (FVec3(1).Size() - 1), KINDA_SMALL_NUMBER) << *Error;
		EXPECT_NEAR(Subject.SignedDistance(FVec3( 1.,  1.,  3.)), 1., KINDA_SMALL_NUMBER) << *Error;
		EXPECT_NEAR(Subject.SignedDistance(FVec3(-1., -1., -3.)), 1., KINDA_SMALL_NUMBER) << *Error;
	}

	FReal LerpRadius(FReal Height0, FReal Height1, FReal Radius0, FReal Radius1, FReal ZPos)
	{
		FReal Alpha = (ZPos - Height0) / (Height1 - Height0);
		return Radius0 * (1. - Alpha) + Radius1 * Alpha;
	}

	void ImplicitTaperedCapsule()
	{
		FString Caller("ImplicitTaperedCapsule()");

		// unit tapered cylinder tests
		FTaperedCapsule SubjectUnit(FVec3(0, 0, 0), FVec3(0, 0, 0), 1, 1);
		UnitImplicitObjectNormalsInternal(SubjectUnit, Caller);
		UnitImplicitObjectNormalsExternal(SubjectUnit, Caller);
		UnitImplicitObjectIntersections(SubjectUnit, Caller);

		// tilted tapered cylinder tests
		FTaperedCapsule SubjectTilted(FVec3(1), FVec3(-1), 1, 1);
		TiltedUnitImplicitCapsule(SubjectTilted, Caller);

		const FReal Height0 = 0.5;
		const FReal Height1 = 2.0;
		const FReal Radius0 = 0.5;
		const FReal Radius1 = 1.0;
		FTaperedCapsule SubjectTapered(FVec3(0, 0, Height0), FVec3(0, 0, Height1), Radius0, Radius1);

		// inside normals 
		EXPECT_VECTOR_NEAR_DEFAULT(SubjectTapered.Normal(FVec3(0, 0, 0.25)), FVec3(0, 0, -1));
		EXPECT_VECTOR_NEAR_DEFAULT(SubjectTapered.Normal(FVec3(0, 0, 2.5)), FVec3(0, 0, 1));

		// tapered section part inside normals - normals are currently perpendicular axis regardless of the slant
		EXPECT_VECTOR_NEAR_DEFAULT(SubjectTapered.Normal(FVec3( 0.25,  0.25, 0.5)), FVec3( 1,  1, 0).GetSafeNormal());
		EXPECT_VECTOR_NEAR_DEFAULT(SubjectTapered.Normal(FVec3( 0.25, -0.25, 1.0)), FVec3( 1, -1, 0).GetSafeNormal());
		EXPECT_VECTOR_NEAR_DEFAULT(SubjectTapered.Normal(FVec3(-0.25, -0.25, 1.5)), FVec3(-1, -1, 0).GetSafeNormal());
		EXPECT_VECTOR_NEAR_DEFAULT(SubjectTapered.Normal(FVec3(-0.25,  0.25, 2.0)), FVec3(-1,  1, 0).GetSafeNormal());

		// tapered section part ouside normals - normals are currently perpendicular axis regardless of the slant
		EXPECT_VECTOR_NEAR_DEFAULT(SubjectTapered.Normal(FVec3( 1,  1, 0.5)), FVec3( 1,  1, 0).GetSafeNormal());
		EXPECT_VECTOR_NEAR_DEFAULT(SubjectTapered.Normal(FVec3( 1, -1, 1.0)), FVec3( 1, -1, 0).GetSafeNormal());
		EXPECT_VECTOR_NEAR_DEFAULT(SubjectTapered.Normal(FVec3(-1, -1, 1.5)), FVec3(-1, -1, 0).GetSafeNormal());
		EXPECT_VECTOR_NEAR_DEFAULT(SubjectTapered.Normal(FVec3(-1,  1, 2.0)), FVec3(-1,  1, 0).GetSafeNormal());

		// tapered section part inside phi - slant is accounted for 
		EXPECT_NEAR(SubjectTapered.SignedDistance(FVec3( 0.25,  0.25, 0.5)), FVec3( 0.25,  0.25, 0).Size() - LerpRadius(Height0, Height1, Radius0, Radius1, 0.5), KINDA_SMALL_NUMBER) << *Caller;
		EXPECT_NEAR(SubjectTapered.SignedDistance(FVec3( 0.25, -0.25, 1.0)), FVec3( 0.25, -0.25, 0).Size() - LerpRadius(Height0, Height1, Radius0, Radius1, 1.0), KINDA_SMALL_NUMBER) << *Caller;
		EXPECT_NEAR(SubjectTapered.SignedDistance(FVec3(-0.25, -0.25, 1.5)), FVec3(-0.25, -0.25, 0).Size() - LerpRadius(Height0, Height1, Radius0, Radius1, 1.5), KINDA_SMALL_NUMBER) << *Caller;
		EXPECT_NEAR(SubjectTapered.SignedDistance(FVec3(-0.25,  0.25, 2.0)), FVec3(-0.25,  0.25, 0).Size() - LerpRadius(Height0, Height1, Radius0, Radius1, 2.0), KINDA_SMALL_NUMBER) << *Caller;

		// tapered section part outside phi - slant is accounted for 
		EXPECT_NEAR(SubjectTapered.SignedDistance(FVec3( 1,  1, 0.5)), FVec3( 1,  1, 0).Size() - LerpRadius(Height0, Height1, Radius0, Radius1, 0.5), KINDA_SMALL_NUMBER) << *Caller;
		EXPECT_NEAR(SubjectTapered.SignedDistance(FVec3( 1, -1, 1.0)), FVec3( 1, -1, 0).Size() - LerpRadius(Height0, Height1, Radius0, Radius1, 1.0), KINDA_SMALL_NUMBER) << *Caller;
		EXPECT_NEAR(SubjectTapered.SignedDistance(FVec3(-1, -1, 1.5)), FVec3(-1, -1, 0).Size() - LerpRadius(Height0, Height1, Radius0, Radius1, 1.5), KINDA_SMALL_NUMBER) << *Caller;
		EXPECT_NEAR(SubjectTapered.SignedDistance(FVec3(-1,  1, 2.0)), FVec3(-1,  1, 0).Size() - LerpRadius(Height0, Height1, Radius0, Radius1, 2.0), KINDA_SMALL_NUMBER) << *Caller;


		{// closest point off origin (+)
			FTaperedCapsule Subject2(FVec3(2, 2, 4), FVec3(2, 2, 0), 2, 2);
			FVec3 InputPoint(2, 2, 5);
			TestFindClosestIntersection(Subject2, InputPoint, FVec3(2, 2, 6), Caller);
		}

		{// closest point off origin (-)
			FTaperedCapsule Subject2(FVec3(2, 2, 4), FVec3(2, 2, 0), 2, 2);
			FVec3 InputPoint(2, 3, 2);
			TestFindClosestIntersection(Subject2, InputPoint, FVec3(2, 4, 2), Caller);
		}

		{	// Inertia tensor and rotation of mass
			FTaperedCapsule AlignedSubject(FVec3(0, 0, 1), FVec3(0, 0, -1), 1, 2);
			FTaperedCapsule OffsetedAlignedSubject(FVec3(5, 10, 1), FVec3(5, 10, -1), 1, 2);
			FTaperedCapsule NonAlignedSubject(FVec3(-1, -1, -1).GetSafeNormal(), FVec3(1, 1, 1).GetSafeNormal(), 1, 2);

			UnitImplicitObjectInertiaTensorAndRotationOfMass(AlignedSubject, OffsetedAlignedSubject, NonAlignedSubject, Caller);
		}
	}


	void ImplicitCapsule()
	{
		
		FString Caller("ImplicitCapsule()");

		// Effectively a sphere - flat cylinder with two radius 1 spheres overlapping at origin.
		FCapsule SubjectUnit(FVec3(0, 0, 0), FVec3(0, 0, 0), 1);

		UnitImplicitObjectNormalsInternal(SubjectUnit, Caller);
		UnitImplicitObjectNormalsExternal(SubjectUnit, Caller);
		UnitImplicitObjectSupportPhis<FCapsule>(SubjectUnit, Caller);

		FCapsule SubjectTilted(FVec3(1), FVec3(-1), 1);
		TiltedUnitImplicitCapsule(SubjectTilted, Caller);

#if RUN_KNOWN_BROKEN_TESTS
		// FindClosestIntersection broken with cylinder size 0
		UnitImplicitObjectIntersections(SubjectUnit, Caller); 
#endif

		FCapsule Subject(FVec3(0, 0, 1), FVec3(0, 0, -1), 1);

		{// closest point near origin (+)
			FVec3 InputPoint(0, 0, 3);
			TestFindClosestIntersection(Subject, InputPoint, FVec3(0, 0, 2), Caller);
		}
		
		{// closest point near origin (-)
			FVec3 InputPoint(0, 0, 3 / 2.);
			// Equally close to inner cylinder and top sphere - defaults to sphere. 
			TestFindClosestIntersection(Subject, InputPoint, FVec3(0, 0, 2), Caller);
		}

		{// closest point off origin (+)
			FCapsule Subject2(FVec3(5, 4, 4), FVec3(3, 4, 4), 1);
			FVec3 InputPoint(4, 4, 6);
			TestFindClosestIntersection(Subject2, InputPoint, FVec3(4, 4, 5), Caller);
		}

		{// closest point off origin (-)
			FCapsule Subject2(FVec3(5, 4, 4), FVec3(3, 4, 4), 1);
			FVec3 InputPoint(4, 4, 4 + 1 / 2.);
			TestFindClosestIntersection(Subject2, InputPoint, FVec3(4, 4, 5), Caller);
		}

		{	// Inertia tensor and rotation of mass
			FCapsule AlignedSubject(FVec3(0, 0, 1), FVec3(0, 0, -1), 1);
			FCapsule OffsetedAlignedSubject(FVec3(5, 10, 1), FVec3(5, 10, -1), 1);
			FCapsule NonAlignedSubject(FVec3(-1, -1, -1).GetSafeNormal(), FVec3(1, 1, 1).GetSafeNormal(), 1);

			UnitImplicitObjectInertiaTensorAndRotationOfMass(AlignedSubject, OffsetedAlignedSubject, NonAlignedSubject, Caller);
		}
	}

	
	void ImplicitScaled()
	{
		TUniquePtr<TBox<FReal, 3>> UnitCube = MakeUnique<TBox<FReal, 3>>(FVec3(-1), FVec3(1));
		TImplicitObjectScaled<TBox<FReal,3>> UnitUnscaled(MakeSerializable(UnitCube), FVec3(1));
		UnitImplicitObjectNormalsInternal(UnitUnscaled, FString("ImplicitTransformed()"));
		UnitImplicitObjectNormalsExternal(UnitUnscaled, FString("ImplicitTransformed()"));
		UnitImplicitObjectIntersections(UnitUnscaled, FString("ImplicitTransformed()"));

		TUniquePtr<TSphere<FReal, 3>> Sphere = MakeUnique<TSphere<FReal, 3>>(FVec3(3, 0, 0), 5);
		TImplicitObjectScaled<TSphere<FReal, 3>> Unscaled(MakeSerializable(Sphere), FVec3(1));
		TImplicitObjectScaled<TSphere<FReal, 3>> UniformScale(MakeSerializable(Sphere), FVec3(2));
		TImplicitObjectScaled<TSphere<FReal, 3>> NonUniformScale(MakeSerializable(Sphere), FVec3(2, 1, 1));

		{//phi
			const FVec3 NearEdge(7.5, 0, 0);
			FVec3 UnscaledNormal;
			const FReal UnscaledPhi = Unscaled.PhiWithNormal(NearEdge, UnscaledNormal);
			EXPECT_FLOAT_EQ(UnscaledPhi, -0.5);
			EXPECT_VECTOR_NEAR(UnscaledNormal, FVec3(1, 0, 0), 0);

			FVec3 ScaledNormal;
			FReal ScaledPhi = UniformScale.PhiWithNormal(NearEdge, ScaledNormal);
			EXPECT_FLOAT_EQ(ScaledPhi, -(16 - 7.5));
			EXPECT_VECTOR_NEAR(ScaledNormal, FVec3(1, 0, 0), 0);

			const FVec3 NearTop(6, 0, 4.5);
			ScaledPhi = UniformScale.PhiWithNormal(NearTop, ScaledNormal);
			EXPECT_FLOAT_EQ(ScaledPhi, -(10 - 4.5));
			EXPECT_VECTOR_NEAR(ScaledNormal, FVec3(0, 0, 1), 0);

			ScaledPhi = NonUniformScale.PhiWithNormal(NearTop, ScaledNormal);
			EXPECT_FLOAT_EQ(ScaledPhi, -0.5);
			EXPECT_VECTOR_NEAR(ScaledNormal, FVec3(0, 0, 1), 0);
		}
		
		{//support
			const FVec3 DirX(1, 0, 0);
			FVec3 SupportPt = Unscaled.Support(DirX, 1);
			EXPECT_VECTOR_NEAR(SupportPt, FVec3(9, 0, 0), 0);

			SupportPt = UniformScale.Support(DirX, 1);
			EXPECT_VECTOR_NEAR(SupportPt, FVec3(17, 0, 0), 0);

			const FVec3 DirZ(0, 0, -1);
			SupportPt = UniformScale.Support(DirZ, 1);
			EXPECT_VECTOR_NEAR(SupportPt, FVec3(6, 0, -11), 0);

			SupportPt = NonUniformScale.Support(DirX, 1);
			EXPECT_VECTOR_NEAR(SupportPt, FVec3(17, 0, 0), 0);

			SupportPt = NonUniformScale.Support(DirZ, 1);
			EXPECT_VECTOR_NEAR(SupportPt, FVec3(6, 0, -6), 0);
		}

		{// closest intersection
			Pair<FVec3, bool> Result;
			Result = Unscaled.FindClosestIntersection(FVec3(7.5, 0, 0), FVec3(8.5, 0, 0), KINDA_SMALL_NUMBER);
			EXPECT_VECTOR_NEAR(Result.First, FVec3(8, 0, 0), 0.001);

			Result = UniformScale.FindClosestIntersection(FVec3(15.5, 0, 0), FVec3(16.5, 0, 0), KINDA_SMALL_NUMBER);
			EXPECT_VECTOR_NEAR(Result.First, FVec3(16, 0, 0), 0.001);

			Result = NonUniformScale.FindClosestIntersection(FVec3(6, 0, 4.5), FVec3(6, 0, 5.5), KINDA_SMALL_NUMBER);
			EXPECT_VECTOR_NEAR(Result.First, FVec3(6, 0, 5), 0.001);
		}
	}

	TEST(ImplicitTests, TestImplicitConvex_PhiWithNormal_Penetrating)
	{
		const FVec3 Size = FVec3(500, 500, 100);
		FImplicitConvex3 Convex = CreateConvexBox(Size, 10);
		{
			// Near point just inside the top face, near the forward edge
			const FVec3 Point = FVec3(0.5f * Size.X, 0.0f, 0.5f * Size.Z) - FVec3(10, 0, 1);
			FVec3 Normal;
			FReal Phi = Convex.PhiWithNormal(Point, Normal);
			EXPECT_NEAR(Normal.Z, 1.0f, 1.e-4f);
			EXPECT_NEAR(Phi, -1.0f, 1.e-4f);
		}
		{
			// Near point just inside the top face, near the forward edge
			const FVec3 Point = FVec3(0.5f * Size.X, 0.0f, 0.5f * Size.Z) - FVec3(3, 0, 1);
			FVec3 Normal;
			FReal Phi = Convex.PhiWithNormal(Point, Normal);
			EXPECT_NEAR(Normal.Z, 1.0f, 1.e-4f);
			EXPECT_NEAR(Phi, -1.0f, 1.e-4f);
		}
		{
			// Near point just inside the top face, near the forward edge
			const FVec3 Point = FVec3(0.5f * Size.X, 0.0f, 0.5f * Size.Z) - FVec3(1, 0, 0.1);
			FVec3 Normal;
			FReal Phi = Convex.PhiWithNormal(Point, Normal);
			EXPECT_NEAR(Normal.Z, 1.0f, 1.e-4f);
			EXPECT_NEAR(Phi, -0.1f, 1.e-4f);
		}
	}

	TEST(ImplicitTests, TestImplicitConvex_PhiWithNormal_Separated)
	{
		const FVec3 Size = FVec3(500, 500, 100);
		FImplicitConvex3 Convex = CreateConvexBox(Size, 10);
		{
			const FVec3 Offset = FVec3(10, 0, 1);
			const FVec3 Point = FVec3(0.5f * Size.X, 0.5f * Size.Y, 0.5f * Size.Z) + Offset;
			FVec3 Normal;
			FReal Phi = Convex.PhiWithNormal(Point, Normal);
			const FVec3 ExpectedNormal = Offset.GetUnsafeNormal();
			const FReal ExpectedPhi = Offset.Size();
			EXPECT_NEAR(Normal.X, ExpectedNormal.X, 1.e-4f);
			EXPECT_NEAR(Normal.Y, ExpectedNormal.Y, 1.e-4f);
			EXPECT_NEAR(Normal.Z, ExpectedNormal.Z, 1.e-4f);
			EXPECT_NEAR(Phi, ExpectedPhi, 1.e-4f);
		}
		{
			const FVec3 Offset = FVec3(3, 2, 1);
			const FVec3 Point = FVec3(0.5f * Size.X, 0.5f * Size.Y, 0.5f * Size.Z) + Offset;
			FVec3 Normal;
			FReal Phi = Convex.PhiWithNormal(Point, Normal);
			const FVec3 ExpectedNormal = Offset.GetUnsafeNormal();
			const FReal ExpectedPhi = Offset.Size();
			EXPECT_NEAR(Normal.X, ExpectedNormal.X, 1.e-4f);
			EXPECT_NEAR(Normal.Y, ExpectedNormal.Y, 1.e-4f);
			EXPECT_NEAR(Normal.Z, ExpectedNormal.Z, 1.e-4f);
			EXPECT_NEAR(Phi, ExpectedPhi, 1.e-4f);
		}
		{
			const FVec3 Offset = FVec3(0, 1, 1);
			const FVec3 Point = FVec3(0.5f * Size.X, 0.5f * Size.Y, 0.5f * Size.Z) + Offset;
			FVec3 Normal;
			FReal Phi = Convex.PhiWithNormal(Point, Normal);
			const FVec3 ExpectedNormal = Offset.GetUnsafeNormal();
			const FReal ExpectedPhi = Offset.Size();
			EXPECT_NEAR(Normal.X, ExpectedNormal.X, 1.e-4f);
			EXPECT_NEAR(Normal.Y, ExpectedNormal.Y, 1.e-4f);
			EXPECT_NEAR(Normal.Z, ExpectedNormal.Z, 1.e-4f);
			EXPECT_NEAR(Phi, ExpectedPhi, 1.e-4f);
		}
	}


	// Check that PhiWithNormal works properly on Scaled Convex.
	// There was a bug where scaled convexed would bias face selection based on the 
	// scale, so a unit box scaled by 5 in the X would report the +X face as the 
	// contact face for the position (0.4, 0.0, 4.8) even though the +Z face is closer.
	TEST(ImplicitTests, TestImplicitScaledConvex_PhiWithNormal_Penetrating)
	{
		const FVec3 Size = FVec3(500, 500, 100);
		const FVec3 Scale = FVec3(5, 5, 1);
		const FVec3 ScaledSize = Scale * Size;
		TImplicitObjectScaled<FImplicitConvex3> ScaledConvex = CreateScaledConvexBox(Size, Scale, 10);

		{
			// Near point just inside the top face, near the forward edge
			const FVec3 Point = FVec3(0.5f * ScaledSize.X, 0.0f, 0.5f * ScaledSize.Z) - FVec3(10, 0, 1);
			FVec3 Normal;
			FReal Phi = ScaledConvex.PhiWithNormal(Point, Normal);
			EXPECT_NEAR(Normal.Z, 1.0f, 1.e-4f);
			EXPECT_NEAR(Phi, -1.0f, 1.e-4f);
		}
		{
			// Near point just inside the top face, near the forward edge
			const FVec3 Point = FVec3(0.5f * ScaledSize.X, 0.0f, 0.5f * ScaledSize.Z) - FVec3(3, 0, 1);
			FVec3 Normal;
			FReal Phi = ScaledConvex.PhiWithNormal(Point, Normal);
			EXPECT_NEAR(Normal.Z, 1.0f, 1.e-4f);
			EXPECT_NEAR(Phi, -1.0f, 1.e-4f);
		}
		{
			// Near point just inside the top face, near the forward edge
			const FVec3 Point = FVec3(0.5f * ScaledSize.X, 0.0f, 0.5f * ScaledSize.Z) - FVec3(1, 0, 0.1);
			FVec3 Normal;
			FReal Phi = ScaledConvex.PhiWithNormal(Point, Normal);
			EXPECT_NEAR(Normal.Z, 1.0f, 1.e-4f);
			EXPECT_NEAR(Phi, -0.1f, 1.e-4f);
		}
	}

	TEST(ImplicitTests, TestImplicitScaledConvex_PhiWithNormal_Separated)
	{
		const FVec3 Size = FVec3(500, 500, 100);
		const FVec3 Scale = FVec3(5, 5, 1);
		const FVec3 ScaledSize = Scale * Size;
		TImplicitObjectScaled<FImplicitConvex3> ScaledConvex = CreateScaledConvexBox(Size, Scale, 10);

		{
			// Near point just inside the top face, near the forward edge
			const FVec3 Point = FVec3(0.5f * ScaledSize.X, 0.0f, 0.5f * ScaledSize.Z) + FVec3(-10, 0, 1);
			FVec3 Normal;
			FReal Phi = ScaledConvex.PhiWithNormal(Point, Normal);
			EXPECT_NEAR(Normal.Z, 1.0f, 1.e-4f);
			EXPECT_NEAR(Phi, 1.0f, 1.e-4f);
		}
		{
			// Near point just inside the top face, near the forward edge
			const FVec3 Point = FVec3(0.5f * ScaledSize.X, 0.0f, 0.5f * ScaledSize.Z) + FVec3(-3, 0, 1);
			FVec3 Normal;
			FReal Phi = ScaledConvex.PhiWithNormal(Point, Normal);
			EXPECT_NEAR(Normal.Z, 1.0f, 1.e-4f);
			EXPECT_NEAR(Phi, 1.0f, 1.e-4f);
		}
		{
			// Near point just inside the top face, near the forward edge
			const FVec3 Point = FVec3(0.5f * ScaledSize.X, 0.0f, 0.5f * ScaledSize.Z) + FVec3(-1, 0, 0.1);
			FVec3 Normal;
			FReal Phi = ScaledConvex.PhiWithNormal(Point, Normal);
			EXPECT_NEAR(Normal.Z, 1.0f, 1.e-4f);
			EXPECT_NEAR(Phi, 0.1f, 1.e-4f);
		}
		{
			// Point outside the face edge 
			const FVec3 Point = FVec3(0.5f * ScaledSize.X, 0.0f, 0.5f * ScaledSize.Z) + FVec3(1, 0, 1);
			FVec3 Normal;
			FReal Phi = ScaledConvex.PhiWithNormal(Point, Normal);
			const FVec3 ExpectedNormal = FVec3(1, 0, 1).GetUnsafeNormal();
			const FReal ExpectedPhi = FVec3(1, 0, 1).Size();
			EXPECT_NEAR(Normal.X, ExpectedNormal.X, 1.e-4f);
			EXPECT_NEAR(Normal.Y, ExpectedNormal.Y, 1.e-4f);
			EXPECT_NEAR(Normal.Z, ExpectedNormal.Z, 1.e-4f);
			EXPECT_NEAR(Phi, ExpectedPhi, 1.e-4f);
		}
		{
			// Point outside the face corner 
			const FVec3 Point = FVec3(0.5f * ScaledSize.X, 0.5f * ScaledSize.Y, 0.5f * ScaledSize.Z) + FVec3(3, 2, 1);
			FVec3 Normal;
			FReal Phi = ScaledConvex.PhiWithNormal(Point, Normal);
			const FVec3 ExpectedNormal = FVec3(3, 2, 1).GetUnsafeNormal();
			const FReal ExpectedPhi = FVec3(3, 2, 1).Size();
			EXPECT_NEAR(Normal.X, ExpectedNormal.X, 1.e-4f);
			EXPECT_NEAR(Normal.Y, ExpectedNormal.Y, 1.e-4f);
			EXPECT_NEAR(Normal.Z, ExpectedNormal.Z, 1.e-4f);
			EXPECT_NEAR(Phi, ExpectedPhi, 1.e-4f);
		}
	}


	void ImplicitTransformed()
	{
		FRigidTransform3 Identity(FVec3(0), FQuat::Identity);
		
		TUniquePtr<TBox<FReal, 3>> UnitCube = MakeUnique<TBox<FReal, 3>>(FVec3(-1), FVec3(1));
		TImplicitObjectTransformed<FReal, 3> UnitUnrotated(MakeSerializable(UnitCube), FRigidTransform3(FVec3(0), FQuat(0,0,0, 0)));
		UnitImplicitObjectNormalsInternal(UnitUnrotated, FString("ImplicitTransformed()"));
		UnitImplicitObjectNormalsExternal(UnitUnrotated, FString("ImplicitTransformed()"));
		UnitImplicitObjectIntersections(UnitUnrotated, FString("ImplicitTransformed()"));
		
		// Rotate 45 degrees around z axis @ origin.
		TImplicitObjectTransformed<FReal, 3> UnitRotated(MakeSerializable(UnitCube), FRigidTransform3(FVec3(0), FQuat(0, 0, sin(.3927), cos(.3927))));
		
		{// unit rotated normals
			FVec3 Normal;
			FReal TestPhi = UnitRotated.PhiWithNormal(FVec3(1 / 2., 1 / 2., 0), Normal);
			EXPECT_VECTOR_NEAR_DEFAULT(Normal, FVec3(sqrt(2) / 2., sqrt(2) / 2., 0));
			TestPhi = UnitRotated.PhiWithNormal(FVec3(-1 / 2., 1 / 2., 0), Normal);
			EXPECT_VECTOR_NEAR_DEFAULT(Normal, FVec3(-sqrt(2) / 2., sqrt(2) / 2., 0));
			TestPhi = UnitRotated.PhiWithNormal(FVec3(1 / 2., -1 / 2., 0), Normal);
			EXPECT_VECTOR_NEAR_DEFAULT(Normal, FVec3(sqrt(2) / 2., -sqrt(2) / 2., 0));
			TestPhi = UnitRotated.PhiWithNormal(FVec3(-1 / 2., -1 / 2., 0), Normal);
			EXPECT_VECTOR_NEAR_DEFAULT(Normal, FVec3(-sqrt(2) / 2., -sqrt(2) / 2., 0));
		}

		TUniquePtr<TBox<FReal, 3>> Cube = MakeUnique<TBox<FReal, 3>>(FVec3(-2, -5, -5), FVec3(8, 5, 5));
		TImplicitObjectTransformed<FReal, 3> Untransformed(MakeSerializable(Cube), FRigidTransform3(FVec3(0), FQuat::Identity));
		TImplicitObjectTransformed<FReal, 3> Translated(MakeSerializable(Cube), FRigidTransform3(FVec3(4, 0, 0), FQuat::Identity));
		
		// Rotate 90 degrees around z axis @ origin. 
		FReal rad_45 = FMath::DegreesToRadians(45);
		TImplicitObjectTransformed<FReal, 3> Rotated(MakeSerializable(Cube), FRigidTransform3(FVec3(0), FQuat(0, 0, sin(rad_45), cos(rad_45))));
		TImplicitObjectTransformed<FReal, 3> Transformed(MakeSerializable(Cube), FRigidTransform3(FVec3(4, 0, 0), FQuat(0, 0, sin(rad_45), cos(rad_45))));

		{// phi
			const FVec3 NearEdge(7.5, 0, 0);
			FVec3 UntransformedNormal;
			const FReal UntransformedPhi = Untransformed.PhiWithNormal(NearEdge, UntransformedNormal);
			EXPECT_FLOAT_EQ(UntransformedPhi, -0.5);
			EXPECT_VECTOR_NEAR_DEFAULT(UntransformedNormal, FVec3(1, 0, 0));

			FVec3 TransformedNormal;
			FReal TranslatedPhi = Translated.PhiWithNormal(NearEdge, TransformedNormal);
			EXPECT_FLOAT_EQ(TranslatedPhi, -(0.5 + 4));
			EXPECT_VECTOR_NEAR_DEFAULT(TransformedNormal, FVec3(1, 0, 0));

			const FVec3 NearEdgeRotated(0, 7.5, 0);
			FReal RotatedPhi = Rotated.PhiWithNormal(NearEdgeRotated, TransformedNormal);
			EXPECT_FLOAT_EQ(RotatedPhi, -0.5);
			EXPECT_VECTOR_NEAR_DEFAULT(TransformedNormal, FVec3(0, 1, 0));

			FReal TransformedPhi = Transformed.PhiWithNormal(NearEdge, TransformedNormal);
			EXPECT_FLOAT_EQ(TransformedPhi, -(0.5 + 1));
			EXPECT_VECTOR_NEAR_DEFAULT(TransformedNormal, FVec3(1, 0, 0));

			const FVec3 NearTop(7, 0, 4.5);
			TransformedPhi = Transformed.PhiWithNormal(NearTop, TransformedNormal);
			EXPECT_FLOAT_EQ(TransformedPhi, -(0.5));
			EXPECT_VECTOR_NEAR_DEFAULT(TransformedNormal, FVec3(0, 0, 1));
		}
		
		{//support

			const FVec3 DirX(1, 0, 0);
			FVec3 SupportPt = Utilities::CastHelper(Untransformed, Identity, [&](const auto& Concrete, const auto& FullTM)
			{
				FVec3 SupportLocal = Concrete.Support(FullTM.InverseTransformVectorNoScale(DirX), 1);
				return FullTM.TransformPosition(SupportLocal);
			});
			EXPECT_VECTOR_NEAR_DEFAULT(SupportPt, FVec3(9, 5, 5));

			SupportPt = Utilities::CastHelper(Translated, Identity, [&](const auto& Concrete, const auto& FullTM)
			{
				FVec3 SupportLocal = Concrete.Support(FullTM.InverseTransformVectorNoScale(DirX), 1);
				return FullTM.TransformPosition(SupportLocal);
			});
			EXPECT_VECTOR_NEAR_DEFAULT(SupportPt, FVec3(13, 5, 5));

			const FVec3 DirZ(0, 0, -1);
			SupportPt = Utilities::CastHelper(Translated, Identity, [&](const auto& Concrete, const auto& FullTM)
			{
				FVec3 SupportLocal = Concrete.Support(FullTM.InverseTransformVectorNoScale(DirZ), 1);
				return FullTM.TransformPosition(SupportLocal);
			});
			EXPECT_VECTOR_NEAR_DEFAULT(SupportPt, FVec3(12, 5, -6));

			SupportPt = Utilities::CastHelper(Rotated, Identity, [&](const auto& Concrete, const auto& FullTM)
			{
				FVec3 SupportLocal = Concrete.Support(FullTM.InverseTransformVectorNoScale(DirZ), 1);
				return FullTM.TransformPosition(SupportLocal);
			});
			EXPECT_VECTOR_NEAR_DEFAULT(SupportPt, FVec3(-5, 8, -6)); // @todo why -5?

			SupportPt = Utilities::CastHelper(Transformed, Identity, [&](const auto& Concrete, const auto& FullTM)
			{
				FVec3 SupportLocal = Concrete.Support(FullTM.InverseTransformVectorNoScale(DirZ), 1);
				FVec3 TransformedPt = FullTM.TransformPosition(SupportLocal);
				return TransformedPt;
			});
			EXPECT_VECTOR_NEAR_DEFAULT(SupportPt, FVec3(-1, 8, -6));
		}

		{// closest intersection
			Pair<FVec3, bool> Result;
			Result = Untransformed.FindClosestIntersection(FVec3(7.5, 0, 0), FVec3(8.5, 0, 0), KINDA_SMALL_NUMBER);
			EXPECT_VECTOR_NEAR(Result.First, FVec3(8, 0, 0), 0.001);

			Result = Translated.FindClosestIntersection(FVec3(11.5, 0, 0), FVec3(12.5, 0, 0), KINDA_SMALL_NUMBER);
			EXPECT_VECTOR_NEAR(Result.First, FVec3(12, 0, 0), 0.001);

			Result = Rotated.FindClosestIntersection(FVec3(0, 7.5, 0), FVec3(0, 8.5, 0), KINDA_SMALL_NUMBER);
			EXPECT_VECTOR_NEAR(Result.First, FVec3(0, 8, 0), 0.001);

			Result = Translated.FindClosestIntersection(FVec3(7, 0, 4.5), FVec3(7, 0, 5.5), KINDA_SMALL_NUMBER);
			EXPECT_VECTOR_NEAR(Result.First, FVec3(7, 0, 5), 0.001);
		}
	}
	

	void ImplicitIntersection()
	{
		FString Caller("ImplicitIntersection()");

		// Two cylinders intersected to make a unit cylinder.
		TArray<TUniquePtr<FImplicitObject>> Objects;
		Objects.Add(MakeUnique<FCylinder>(FVec3(0, 0, 2), FVec3(0, 0, -1), 1));
		Objects.Add(MakeUnique<FCylinder>(FVec3(0, 0, 1), FVec3(0, 0, -2), 1));

		TImplicitObjectIntersection<FReal, 3> MIntersectedObjects(std::move(Objects));

		UnitImplicitObjectNormalsInternal(MIntersectedObjects, Caller);
		UnitImplicitObjectNormalsExternal(MIntersectedObjects, Caller);
		UnitImplicitObjectIntersections(MIntersectedObjects, Caller);

		Pair<FVec3, bool> Result;
		{// closest intersection near origin
			Result = MIntersectedObjects.FindClosestIntersection(FVec3(0, 0, 1 / 2.), FVec3(0, 0, 3 / 2.), KINDA_SMALL_NUMBER);
			EXPECT_VECTOR_NEAR(Result.First, FVec3(0, 0, 1), 0.001);

			Result = MIntersectedObjects.FindClosestIntersection(FVec3(0, 0, -3 / 2.), FVec3(0, 0, -1 / 2.), KINDA_SMALL_NUMBER);
			EXPECT_VECTOR_NEAR(Result.First, FVec3(0, 0, -1), 0.001);

			Result = MIntersectedObjects.FindClosestIntersection(FVec3(0, 1 / 2., 0), FVec3(0, 3 / 2., 0), KINDA_SMALL_NUMBER);
			EXPECT_VECTOR_NEAR(Result.First, FVec3(0, 1, 0), 0.001);

			Result = MIntersectedObjects.FindClosestIntersection(FVec3(0, 3 / 2., 0), FVec3(0, 1 / 2., 0), KINDA_SMALL_NUMBER);
			EXPECT_VECTOR_NEAR(Result.First, FVec3(0, 1, 0), 0.001);

			// Verify that there's no intersection with non-overlapping parts of the two cylinders. 
			Result = MIntersectedObjects.FindClosestIntersection(FVec3(0, 0, 5 / 2.), FVec3(0, 0, 7 / 2.), KINDA_SMALL_NUMBER);
			EXPECT_FALSE(Result.Second);

			Result = MIntersectedObjects.FindClosestIntersection(FVec3(0, 0, -7 / 2.), FVec3(0, 0, -5 / 2.), KINDA_SMALL_NUMBER);
			EXPECT_FALSE(Result.Second);
		}

		TArray<TUniquePtr<FImplicitObject>> Objects2;
		Objects2.Add(MakeUnique<FCylinder>(FVec3(4, 4, 6), FVec3(4, 4, 3), 1));
		Objects2.Add(MakeUnique<FCylinder>(FVec3(4, 4, 5), FVec3(4, 4, 2), 1));

		TImplicitObjectIntersection<FReal, 3> MIntersectedObjects2(std::move(Objects2));
		
		{// closest intersection off origin
			Result = MIntersectedObjects2.FindClosestIntersection(FVec3(4, 4, 4 + 1 / 2.), FVec3(4, 4, 4 + 3 / 2.), KINDA_SMALL_NUMBER);
			EXPECT_VECTOR_NEAR(Result.First, FVec3(4, 4, 5), 0.001);

			Result = MIntersectedObjects2.FindClosestIntersection(FVec3(4, 4, 4 + -3 / 2.), FVec3(4, 4, 4 + -1 / 2.), KINDA_SMALL_NUMBER);
			EXPECT_VECTOR_NEAR(Result.First, FVec3(4, 4, 3), 0.001);

			Result = MIntersectedObjects2.FindClosestIntersection(FVec3(4, 4 + 1 / 2., 4), FVec3(4, 4 + 3 / 2., 4), KINDA_SMALL_NUMBER);
			EXPECT_VECTOR_NEAR(Result.First, FVec3(4, 5, 4), 0.001);

			Result = MIntersectedObjects2.FindClosestIntersection(FVec3(4, 4 + 3 / 2., 4), FVec3(4, 4 + 1 / 2., 4), KINDA_SMALL_NUMBER);
			EXPECT_VECTOR_NEAR(Result.First, FVec3(4, 5, 4), 0.001);

			// Verify that there's no intersection with non-overlapping parts of the two cylinders. 
			Result = MIntersectedObjects2.FindClosestIntersection(FVec3(4, 4, 4 + 5 / 2.), FVec3(4, 4, 4 + 7 / 2.), KINDA_SMALL_NUMBER);
			EXPECT_FALSE(Result.Second);

			Result = MIntersectedObjects2.FindClosestIntersection(FVec3(4, 4, 4 + -7 / 2.), FVec3(4, 4, 4 + -5 / 2.), KINDA_SMALL_NUMBER);
			EXPECT_FALSE(Result.Second);
		}
	}


	void ImplicitUnion()
	{
		FString Caller("ImplicitUnion()");
		TUniquePtr<FImplicitObjectUnion> MUnionedObjects;

		{// unit cylinder - sanity check
			TArray<TUniquePtr<FImplicitObject>> Objects;
			Objects.Add(MakeUnique<FCylinder>(FVec3(0, 0, 1), FVec3(0), 1));
			Objects.Add(MakeUnique<FCylinder>(FVec3(0, 0, -1), FVec3(0), 1));
			MUnionedObjects.Reset(new Chaos::FImplicitObjectUnion(std::move(Objects)));

			// Can't use the default internal unit tests because they expect different behavior internally where the two cylinders are joined together. 
			EXPECT_VECTOR_NEAR(MUnionedObjects->Normal(FVec3(0, 0, 2 / 3.)), (FVec3(0, 0, 1)), KINDA_SMALL_NUMBER);
			EXPECT_VECTOR_NEAR(MUnionedObjects->Normal(FVec3(0, 0, -2 / 3.)), (FVec3(0, 0, -1)), KINDA_SMALL_NUMBER);
			EXPECT_VECTOR_NEAR(MUnionedObjects->Normal(FVec3(0, 2 / 3., 0)), (FVec3(0, 0, 0)), KINDA_SMALL_NUMBER);
			EXPECT_VECTOR_NEAR(MUnionedObjects->Normal(FVec3(0, -2 / 3., 0)), (FVec3(0, 0, 0)), KINDA_SMALL_NUMBER);
			EXPECT_VECTOR_NEAR(MUnionedObjects->Normal(FVec3(2 / 3., 0, 0)), (FVec3(0, 0, 0)), KINDA_SMALL_NUMBER);
			EXPECT_VECTOR_NEAR(MUnionedObjects->Normal(FVec3(-2 / 3., 0, 0)), (FVec3(0, 0, 0)), KINDA_SMALL_NUMBER);

			UnitImplicitObjectNormalsExternal(*MUnionedObjects, Caller);

			EXPECT_NEAR(MUnionedObjects->SignedDistance(FVec3(0, 0, 5 / 4.)), 1 / 4., KINDA_SMALL_NUMBER);
			EXPECT_NEAR(MUnionedObjects->SignedDistance(FVec3(0, 0, 3 / 4.)), -1 / 4., KINDA_SMALL_NUMBER);
			EXPECT_NEAR(MUnionedObjects->SignedDistance(FVec3(0, 5 / 4., 0)), 1 / 4., KINDA_SMALL_NUMBER);
			// Internal distance 0 because it's where the spheres overlap.
			EXPECT_NEAR(MUnionedObjects->SignedDistance(FVec3(0, 3 / 4., 0)), 0., KINDA_SMALL_NUMBER);

			TestFindClosestIntersection(*MUnionedObjects, FVec3(0, 0, 5 / 4.), FVec3(0, 0, 1), Caller);
			TestFindClosestIntersection(*MUnionedObjects, FVec3(0, 0, -5 / 4.), FVec3(0, 0, -1), Caller);
		}

		TArray<TUniquePtr<FImplicitObject>> Objects;
		Objects.Add(MakeUnique<FCylinder>(FVec3(0, 0, -2), FVec3(0, 0, 2), 1));
		Objects.Add(MakeUnique<FCylinder>(FVec3(0, -2, 0), FVec3(0, 2, 0), 1));
		MUnionedObjects.Reset(new Chaos::FImplicitObjectUnion(std::move(Objects)));

		{// closest point near origin (+)
			EXPECT_NEAR(MUnionedObjects->SignedDistance(FVec3(0, 0, 9 / 4.)), 1 / 4., KINDA_SMALL_NUMBER);
			TestFindClosestIntersection(*MUnionedObjects, FVec3(0, 0, 9 / 4.), FVec3(0, 0, 2), Caller);
			TestFindClosestIntersection(*MUnionedObjects, FVec3(0, 0, -9 / 4.), FVec3(0, 0, -2), Caller);
			TestFindClosestIntersection(*MUnionedObjects, FVec3(0, 9 / 4., 0), FVec3(0, 2, 0), Caller);
			TestFindClosestIntersection(*MUnionedObjects, FVec3(0, -9 / 4., 0), FVec3(0, -2, 0), Caller);
			TestFindClosestIntersection(*MUnionedObjects, FVec3(3 / 2., 0, 0), FVec3(1, 0, 0), Caller);
			TestFindClosestIntersection(*MUnionedObjects, FVec3(-3 / 2., 0, 0), FVec3(-1, 0, 0), Caller);
		}

		{// closest point near origin (-)
			EXPECT_NEAR(MUnionedObjects->SignedDistance(FVec3(0, 0, 7 / 4.)), -1 / 4., KINDA_SMALL_NUMBER);
			TestFindClosestIntersection(*MUnionedObjects, FVec3(0, 0, 7 / 4.), FVec3(0, 0, 2), Caller);
			TestFindClosestIntersection(*MUnionedObjects, FVec3(0, 0, -7 / 4.), FVec3(0, 0, -2), Caller);
			TestFindClosestIntersection(*MUnionedObjects, FVec3(0, 7 / 4., 0), FVec3(0, 2, 0), Caller);
			TestFindClosestIntersection(*MUnionedObjects, FVec3(0, -7 / 4., 0), FVec3(0, -2, 0), Caller);
			TestFindClosestIntersection(*MUnionedObjects, FVec3(1 / 2., 0, 0), FVec3(1, 0, 0), Caller);
			TestFindClosestIntersection(*MUnionedObjects, FVec3(-1 / 2., 0, 0), FVec3(-1, 0, 0), Caller);
		}
		
		TArray<TUniquePtr<FImplicitObject>> Objects2;
		Objects2.Add(MakeUnique<FCylinder>(FVec3(4, 4, 2), FVec3(4, 4, 6), 1));
		Objects2.Add(MakeUnique<FCylinder>(FVec3(4, 2, 4), FVec3(4, 6, 4), 1));
		MUnionedObjects.Reset(new Chaos::FImplicitObjectUnion(std::move(Objects2)));

		{// closest point off origin (+)
			EXPECT_NEAR(MUnionedObjects->SignedDistance(FVec3(4, 4, 4 + 9 / 4.)), 1 / 4., KINDA_SMALL_NUMBER);
			TestFindClosestIntersection(*MUnionedObjects, FVec3(4, 4, 4 + 9 / 4.), FVec3(4, 4, 6), Caller);
			TestFindClosestIntersection(*MUnionedObjects, FVec3(4, 4, 4 + -9 / 4.), FVec3(4, 4, 2), Caller);
			TestFindClosestIntersection(*MUnionedObjects, FVec3(4, 4 + 9 / 4., 4), FVec3(4, 6, 4), Caller);
			TestFindClosestIntersection(*MUnionedObjects, FVec3(4, 4 + -9 / 4., 4), FVec3(4, 2, 4), Caller);
			TestFindClosestIntersection(*MUnionedObjects, FVec3(4 + 3 / 2., 4, 4), FVec3(5, 4, 4), Caller);
			TestFindClosestIntersection(*MUnionedObjects, FVec3(4 + -3 / 2., 4, 4), FVec3(3, 4, 4), Caller);
		}

		{// closest point off origin (-)
			EXPECT_NEAR(MUnionedObjects->SignedDistance(FVec3(4, 4, 4 + 7 / 4.)), -1 / 4., KINDA_SMALL_NUMBER);
			TestFindClosestIntersection(*MUnionedObjects, FVec3(4, 4, 4 + 7 / 4.), FVec3(4, 4, 6), Caller);
			TestFindClosestIntersection(*MUnionedObjects, FVec3(4, 4, 4 + -7 / 4.), FVec3(4, 4, 2), Caller);
			TestFindClosestIntersection(*MUnionedObjects, FVec3(4, 4 + 7 / 4., 4), FVec3(4, 6, 4), Caller);
			TestFindClosestIntersection(*MUnionedObjects, FVec3(4, 4 + -7 / 4., 4), FVec3(4, 2, 4), Caller);
			TestFindClosestIntersection(*MUnionedObjects, FVec3(4 + 1 / 2., 4, 4), FVec3(5, 4, 4), Caller);
			TestFindClosestIntersection(*MUnionedObjects, FVec3(4 + -1 / 2., 4, 4), FVec3(3, 4, 4), Caller);
		}

		/* Nested Unions */
		
		{// Union of unions (capsule)
			TArray<TUniquePtr<FImplicitObject>> Unions;
			Unions.Add(MakeUnique<FCapsule>(FVec3(0, 0, 0), FVec3(0, 0, -2), 1));
			Unions.Add(MakeUnique<FCapsule>(FVec3(0, 0, 0), FVec3(0, 0, 2), 1));
			MUnionedObjects.Reset(new Chaos::FImplicitObjectUnion(std::move(Unions)));

			EXPECT_VECTOR_NEAR(MUnionedObjects->Normal(FVec3(0, 0, 7 / 3.)), (FVec3(0, 0, 1)), KINDA_SMALL_NUMBER);
			EXPECT_VECTOR_NEAR(MUnionedObjects->Normal(FVec3(0, 0, -7 / 3.)), (FVec3(0, 0, -1)), KINDA_SMALL_NUMBER);
			EXPECT_VECTOR_NEAR(MUnionedObjects->Normal(FVec3(0, 1 / 2., 0)), (FVec3(0, 1, 0)), KINDA_SMALL_NUMBER);
			EXPECT_VECTOR_NEAR(MUnionedObjects->Normal(FVec3(0, -1 / 2., 0)), (FVec3(0, -1, 0)), KINDA_SMALL_NUMBER);
			EXPECT_VECTOR_NEAR(MUnionedObjects->Normal(FVec3(1 / 2., 0, 0)), (FVec3(1, 0, 0)), KINDA_SMALL_NUMBER);
			EXPECT_VECTOR_NEAR(MUnionedObjects->Normal(FVec3(-1 / 2., 0, 0)), (FVec3(-1, 0, 0)), KINDA_SMALL_NUMBER);
			EXPECT_NEAR(MUnionedObjects->SignedDistance(FVec3(0, 0, 13 / 4.)), 1 / 4., KINDA_SMALL_NUMBER);
			EXPECT_NEAR(MUnionedObjects->SignedDistance(FVec3(0, 0, 11 / 4.)), -1 / 4., KINDA_SMALL_NUMBER);
			EXPECT_NEAR(MUnionedObjects->SignedDistance(FVec3(0, 1 / 2., 0)), -1 / 2., KINDA_SMALL_NUMBER);
			EXPECT_NEAR(MUnionedObjects->SignedDistance(FVec3(0, 3 / 2., 0)), 1 / 2., KINDA_SMALL_NUMBER);
		}

		{// Union of a union containing all the unit geometries overlapping - should still pass all the normal unit tests. 
			TArray<TUniquePtr<FImplicitObject>> Objects1;
			Objects1.Add(MakeUnique<FCylinder>(FVec3(0, 0, 1), FVec3(0, 0, -1), 1));
			Objects1.Add(MakeUnique<TSphere<FReal, 3>>(FVec3(0, 0, 0), 1));
			Objects1.Add(MakeUnique<TBox<FReal, 3>>(FVec3(-1, -1, -1), FVec3(1, 1, 1)));
			Objects1.Add(MakeUnique<FTaperedCylinder>(FVec3(0, 0, 1), FVec3(0, 0, -1), 1, 1));

			TArray<TUniquePtr<FImplicitObject>> Unions;
			Unions.Emplace(new FImplicitObjectUnion(MoveTemp(Objects1)));
			TUniquePtr<FImplicitObjectUnion> UnionedUnions;
			UnionedUnions.Reset(new Chaos::FImplicitObjectUnion(std::move(Unions)));

			UnitImplicitObjectNormalsExternal(*UnionedUnions, FString("ImplicitUnion() - nested union unit cylinder 1"));
			UnitImplicitObjectNormalsInternal(*UnionedUnions, FString("ImplicitUnion() - nested union unit cylinder 1"));
			UnitImplicitObjectIntersections(*UnionedUnions, FString("ImplicitUnion() - nested union unit cylinder 1"));
		}

		{// Union of two unions, each with two unit objects
			TArray<TUniquePtr<FImplicitObject>> ObjectsA;
			TArray<TUniquePtr<FImplicitObject>> ObjectsB;
			ObjectsA.Add(MakeUnique<FCylinder>(FVec3(0, 0, 1), FVec3(0, 0, -1), 1));
			ObjectsA.Add(MakeUnique<TSphere<FReal, 3>>(FVec3(0, 0, 0), 1));
			ObjectsB.Add(MakeUnique<TBox<FReal, 3>>(FVec3(-1, -1, -1), FVec3(1, 1, 1)));
			ObjectsB.Add(MakeUnique<FTaperedCylinder>(FVec3(0, 0, 1), FVec3(0, 0, -1), 1, 1));

			TArray<TUniquePtr<FImplicitObject>> Unions;
			Unions.Emplace(new FImplicitObjectUnion(MoveTemp(ObjectsA)));
			Unions.Emplace(new FImplicitObjectUnion(MoveTemp(ObjectsB)));
			TUniquePtr<FImplicitObjectUnion> UnionedUnions;
			UnionedUnions.Reset(new Chaos::FImplicitObjectUnion(std::move(Unions)));

			UnitImplicitObjectNormalsExternal(*UnionedUnions, FString("ImplicitUnion() - nested union unit sphere 1"));
			UnitImplicitObjectNormalsInternal(*UnionedUnions, FString("ImplicitUnion() - nested union unit sphere 1"));
			UnitImplicitObjectIntersections(*UnionedUnions, FString("ImplicitUnion() - nested union unit sphere 1"));
		}

		{// Mimic a unit cylinder, but made up of multiple unions. 
			TArray<TUniquePtr<FImplicitObject>> ObjectsA;
			TArray<TUniquePtr<FImplicitObject>> ObjectsB;
			ObjectsA.Add(MakeUnique<FCylinder>(FVec3(0, 0, 0), FVec3(0, 0, -1), 1));
			ObjectsB.Add(MakeUnique<FCylinder>(FVec3(0, 0, 0), FVec3(0, 0, 1), 1));
			TArray<TUniquePtr<FImplicitObject>> Unions;
			Unions.Emplace(new FImplicitObjectUnion(MoveTemp(ObjectsA)));
			Unions.Emplace(new FImplicitObjectUnion(MoveTemp(ObjectsB)));
			TUniquePtr<FImplicitObjectUnion> UnionedUnions;
			UnionedUnions.Reset(new Chaos::FImplicitObjectUnion(std::move(Unions)));

			UnitImplicitObjectNormalsExternal(*UnionedUnions, FString("ImplicitUnion() - nested union unit cylinder 2"));

			EXPECT_VECTOR_NEAR(UnionedUnions->Normal(FVec3(0, 0, 2 / 3.)), (FVec3(0, 0, 1)), KINDA_SMALL_NUMBER);
			EXPECT_VECTOR_NEAR(UnionedUnions->Normal(FVec3(0, 0, -2 / 3.)), (FVec3(0, 0, -1)), KINDA_SMALL_NUMBER);
			// Normal is averaged to 0 at the joined faces. 
			EXPECT_VECTOR_NEAR(UnionedUnions->Normal(FVec3(0, 0, 0)), (FVec3(0, 0, 0)), KINDA_SMALL_NUMBER);

			EXPECT_NEAR(UnionedUnions->SignedDistance(FVec3(0, 5 / 4., 0)), 1 / 4., KINDA_SMALL_NUMBER);
			EXPECT_NEAR(UnionedUnions->SignedDistance(FVec3(0, -5 / 4., 0)), 1 / 4., KINDA_SMALL_NUMBER);
			EXPECT_NEAR(UnionedUnions->SignedDistance(FVec3(5 / 4., 0, 0)), 1 / 4., KINDA_SMALL_NUMBER);
			EXPECT_NEAR(UnionedUnions->SignedDistance(FVec3(-5 / 4., 0, 0)), 1 / 4., KINDA_SMALL_NUMBER);

			// Distance is 0 at the joined faces.
			EXPECT_NEAR(UnionedUnions->SignedDistance(FVec3(0, 0, 0)), 0., KINDA_SMALL_NUMBER);
		}

	}


	void ImplicitLevelset()
	{
		Chaos::FPBDRigidParticles Particles;
		TArray<TVec3<int32>> CollisionMeshElements;
		int32 BoxId = AppendParticleBox(Particles, FVec3(1), &CollisionMeshElements);
		FLevelSet Levelset = ConstructLevelset(*Particles.CollisionParticles(BoxId), CollisionMeshElements);

		FVec3 Normal;
		FReal Phi = Levelset.PhiWithNormal(FVec3(0, 0, 2), Normal);
		EXPECT_GT(Phi, 0);
		EXPECT_NEAR((Phi - 1.5), 0, KINDA_SMALL_NUMBER);
		EXPECT_VECTOR_NEAR(Normal, FVec3(0, 0, 1), 0.001);

		Phi = Levelset.PhiWithNormal(FVec3(0, 2, 0), Normal);
		EXPECT_GT(Phi, 0);
		EXPECT_NEAR((Phi - 1.5), 0, KINDA_SMALL_NUMBER);
		EXPECT_VECTOR_NEAR(Normal, FVec3(0, 1, 0), 0.001);
		
		Phi = Levelset.PhiWithNormal(FVec3(2, 0, 0), Normal);
		EXPECT_GT(Phi, 0);
		EXPECT_NEAR((Phi - 1.5), 0, KINDA_SMALL_NUMBER);
		EXPECT_VECTOR_NEAR(Normal, FVec3(1, 0, 0), 0.001);

		Phi = Levelset.PhiWithNormal(FVec3(0, 0, -2), Normal);
		EXPECT_GT(Phi, 0);
		EXPECT_NEAR((Phi - 1.5), 0, KINDA_SMALL_NUMBER);
		EXPECT_VECTOR_NEAR(Normal, FVec3(0, 0, -1), 0.001);

		Phi = Levelset.PhiWithNormal(FVec3(0, -2, 0), Normal);
		EXPECT_GT(Phi, 0);
		EXPECT_NEAR((Phi - 1.5), 0, KINDA_SMALL_NUMBER);
		EXPECT_VECTOR_NEAR(Normal, FVec3(0, -1, 0), 0.001);
		
		Phi = Levelset.PhiWithNormal(FVec3(-2, 0, 0), Normal);
		EXPECT_GT(Phi, 0);
		EXPECT_NEAR((Phi - 1.5), 0, KINDA_SMALL_NUMBER);
		EXPECT_VECTOR_NEAR(Normal, FVec3(-1, 0, 0), 0.001); /**/

		Phi = Levelset.PhiWithNormal(FVec3(0, 0, 0.25f), Normal);
		EXPECT_LT(Phi, 0);
		EXPECT_NEAR((Phi + 0.25), 0, KINDA_SMALL_NUMBER);
		EXPECT_VECTOR_NEAR(Normal, FVec3(0, 0, 1), 0.001);

		Phi = Levelset.PhiWithNormal(FVec3(0, 0.25f, 0), Normal);
		EXPECT_LT(Phi, 0);
		EXPECT_NEAR((Phi + 0.25), 0, KINDA_SMALL_NUMBER);
		EXPECT_VECTOR_NEAR(Normal, FVec3(0, 1, 0), 0.001);

		Phi = Levelset.PhiWithNormal(FVec3(0.25f, 0, 0), Normal);
		EXPECT_LT(Phi, 0);
		EXPECT_NEAR((Phi + 0.25), 0, KINDA_SMALL_NUMBER);
		EXPECT_VECTOR_NEAR(Normal, FVec3(1, 0, 0), 0.001);

		Phi = Levelset.PhiWithNormal(FVec3(0, 0, -0.25f), Normal);
		EXPECT_LT(Phi, 0);
		EXPECT_NEAR((Phi + 0.25), 0, KINDA_SMALL_NUMBER);
		EXPECT_VECTOR_NEAR(Normal, FVec3(0, 0, -1), 0.001);

		Phi = Levelset.PhiWithNormal(FVec3(0, -0.25f, 0), Normal);
		EXPECT_LT(Phi, 0);
		EXPECT_NEAR((Phi + 0.25), 0, KINDA_SMALL_NUMBER);
		EXPECT_VECTOR_NEAR(Normal, FVec3(0, -1, 0), 0.001);

		Phi = Levelset.PhiWithNormal(FVec3(-0.25f, 0, 0), Normal);
		EXPECT_LT(Phi, 0);
		EXPECT_NEAR((Phi + 0.25), 0, KINDA_SMALL_NUMBER);
		EXPECT_VECTOR_NEAR(Normal, FVec3(-1, 0, 0), 0.001);
	}

		void RasterizationImplicit()
	{
		TUniquePtr<TBox<FReal, 3>> Box(new TBox<FReal,3>(FVec3(-0.5, -0.5, -0.5), FVec3(0.5, 0.5, 0.5)));
		TArray<TUniquePtr<FImplicitObject>> Objects;
		Objects.Add(TUniquePtr<FImplicitObject>(new TImplicitObjectTransformed<FReal, 3>(MakeSerializable(Box), FRigidTransform3(FVec3(0.5, 0, 0), FRotation3::FromVector(FVec3(0))))));
		Objects.Add(TUniquePtr<FImplicitObject>(new TImplicitObjectTransformed<FReal, 3>(MakeSerializable(Box), FRigidTransform3(FVec3(-0.5, 0, 0), FRotation3::FromVector(FVec3(0))))));
		FImplicitObjectUnion Union(MoveTemp(Objects));
		FErrorReporter ErrorReporter;
		// This one should be exactly right as we don't actually do an fast marching interior to the region
		{
			TUniformGrid<FReal, 3> Grid(FVec3(-2.0, -1.5, -1.5), FVec3(2.0, 1.5, 1.5), TVec3<int32>(4, 3, 3));
			FLevelSet LevelSet(ErrorReporter, Grid, Union);
			EXPECT_TRUE(LevelSet.IsConvex());
			EXPECT_LT(LevelSet.SignedDistance(FVec3(0)) + FReal(0.5), KINDA_SMALL_NUMBER);
		}
		// We should get closer answers every time we refine the resolution
		{
			ErrorReporter.HandleLatestError();
			TUniformGrid<FReal, 3> Grid(FVec3(-1.5, -1.0, -1.0), FVec3(1.5, 1.0, 1.0), TVec3<int32>(6, 4, 4));
			FLevelSet LevelSet(ErrorReporter, Grid, Union);
			EXPECT_TRUE(LevelSet.IsConvex());
			EXPECT_LT(LevelSet.SignedDistance(FVec3(0)) + FReal(0.25), KINDA_SMALL_NUMBER);
		}
		{
			ErrorReporter.HandleLatestError();
			TUniformGrid<FReal, 3> Grid(FVec3(-1.25, -0.75, -0.75), FVec3(1.25, 0.75, 0.75), TVec3<int32>(10, 6, 6));
			FLevelSet LevelSet(ErrorReporter, Grid, Union);
			EXPECT_TRUE(LevelSet.IsConvex());
			EXPECT_LT(LevelSet.SignedDistance(FVec3(0)) + FReal(0.3), KINDA_SMALL_NUMBER);
		}
		{
			ErrorReporter.HandleLatestError();
			TUniformGrid<FReal, 3> Grid(FVec3(-1.1, -0.6, -0.6), FVec3(1.1, 0.6, 0.6), TVec3<int32>(22, 12, 12));
			FLevelSet LevelSet(ErrorReporter, Grid, Union);
			EXPECT_TRUE(LevelSet.IsConvex());
			EXPECT_LT(LevelSet.SignedDistance(FVec3(0)) + FReal(0.4), KINDA_SMALL_NUMBER);
		}
		{
			ErrorReporter.HandleLatestError();
			TUniformGrid<FReal, 3> Grid(FVec3(-1.05, -0.55, -0.55), FVec3(1.05, 0.55, 0.55), TVec3<int32>(42, 22, 22));
			FLevelSet LevelSet(ErrorReporter, Grid, Union);
			EXPECT_TRUE(LevelSet.IsConvex());
			EXPECT_LT(LevelSet.SignedDistance(FVec3(0)) + FReal(0.45), KINDA_SMALL_NUMBER);
		}
		{
			ErrorReporter.HandleLatestError();
			TUniformGrid<FReal, 3> Grid(FVec3(-1.5, -1.0, -1.0), FVec3(1.5, 1.0, 1.0), TVec3<int32>(20, 20, 20));
			FLevelSet LevelSet(ErrorReporter, Grid, Union);

			FReal Volume;
			FVec3 COM;
			FMatrix33 Inertia;
			FRotation3 RotationOfMass;

			LevelSet.ComputeMassProperties(Volume, COM, Inertia, RotationOfMass);
			EXPECT_GT(Volume, 1);
			EXPECT_LT(Volume, 3);
			EXPECT_LT(Inertia.M[0][0] * 1.5, Inertia.M[1][1]);
			EXPECT_GT(Inertia.M[0][0] * 3, Inertia.M[1][1]);
			EXPECT_EQ(Inertia.M[2][2], Inertia.M[1][1]);
		}
	}

	void RasterizationImplicitWithHole()
	{
		TUniquePtr<TBox<FReal, 3>> Box(new TBox<FReal, 3>(FVec3(-0.5, -0.5, -0.5), FVec3(0.5, 0.5, 0.5)));
		TSerializablePtr<TBox<FReal, 3>> SerializableBox(Box);
		TArray<TUniquePtr<FImplicitObject>> Objects;
		Objects.Add(TUniquePtr<FImplicitObject>(new TImplicitObjectTransformed<FReal, 3>(SerializableBox, FRigidTransform3(FVec3(1, 1, 0), FRotation3::FromVector(FVec3(0))))));
		Objects.Add(TUniquePtr<FImplicitObject>(new TImplicitObjectTransformed<FReal, 3>(SerializableBox, FRigidTransform3(FVec3(0, 1, 0), FRotation3::FromVector(FVec3(0))))));
		Objects.Add(TUniquePtr<FImplicitObject>(new TImplicitObjectTransformed<FReal, 3>(SerializableBox, FRigidTransform3(FVec3(-1, 1, 0), FRotation3::FromVector(FVec3(0))))));
		Objects.Add(TUniquePtr<FImplicitObject>(new TImplicitObjectTransformed<FReal, 3>(SerializableBox, FRigidTransform3(FVec3(1, 0, 0), FRotation3::FromVector(FVec3(0))))));
		Objects.Add(TUniquePtr<FImplicitObject>(new TImplicitObjectTransformed<FReal, 3>(SerializableBox, FRigidTransform3(FVec3(-1, 0, 0), FRotation3::FromVector(FVec3(0))))));
		Objects.Add(TUniquePtr<FImplicitObject>(new TImplicitObjectTransformed<FReal, 3>(SerializableBox, FRigidTransform3(FVec3(1, -1, 0), FRotation3::FromVector(FVec3(0))))));
		Objects.Add(TUniquePtr<FImplicitObject>(new TImplicitObjectTransformed<FReal, 3>(SerializableBox, FRigidTransform3(FVec3(0, -1, 0), FRotation3::FromVector(FVec3(0))))));
		Objects.Add(TUniquePtr<FImplicitObject>(new TImplicitObjectTransformed<FReal, 3>(SerializableBox, FRigidTransform3(FVec3(-1, -1, 0), FRotation3::FromVector(FVec3(0))))));
		FImplicitObjectUnion Union(MoveTemp(Objects));
		{
			TUniformGrid<FReal, 3> Grid(FVec3(-1.6, -1.6, -0.6), FVec3(1.6, 1.6, 0.6), TVec3<int32>(32, 32, 12));
			FErrorReporter ErrorReporter;
			FLevelSet LevelSet(ErrorReporter, Grid, Union);
			EXPECT_FALSE(LevelSet.IsConvex());
			EXPECT_GT(LevelSet.SignedDistance(FVec3(0)), -KINDA_SMALL_NUMBER);
			EXPECT_LT(LevelSet.SignedDistance(FVec3(1, 1, 0)), KINDA_SMALL_NUMBER);
			EXPECT_LT(LevelSet.SignedDistance(FVec3(0, 1, 0)), KINDA_SMALL_NUMBER);
			EXPECT_LT(LevelSet.SignedDistance(FVec3(-1, 1, 0)), KINDA_SMALL_NUMBER);
			EXPECT_LT(LevelSet.SignedDistance(FVec3(-1, 0, 0)), KINDA_SMALL_NUMBER);
			EXPECT_LT(LevelSet.SignedDistance(FVec3(1, 0, 0)), KINDA_SMALL_NUMBER);
			EXPECT_LT(LevelSet.SignedDistance(FVec3(1, -1, 0)), KINDA_SMALL_NUMBER);
			EXPECT_LT(LevelSet.SignedDistance(FVec3(0, -1, 0)), KINDA_SMALL_NUMBER);
			EXPECT_LT(LevelSet.SignedDistance(FVec3(-1, -1, 0)), KINDA_SMALL_NUMBER);
		}
	}

	void ConvexHull()
	{
		{
			FParticles Particles;
			Particles.AddParticles(9);
			Particles.X(0) = FVec3(-1, -1, -1);
			Particles.X(1) = FVec3(-1, -1, 1);
			Particles.X(2) = FVec3(-1, 1, -1);
			Particles.X(3) = FVec3(-1, 1, 1);
			Particles.X(4) = FVec3(1, -1, -1);
			Particles.X(5) = FVec3(1, -1, 1);
			Particles.X(6) = FVec3(1, 1, -1);
			Particles.X(7) = FVec3(1, 1, 1);
			Particles.X(8) = FVec3(0, 0, 0);
			const FTriangleMesh TriMesh = FTriangleMesh::GetConvexHullFromParticles(Particles);
			EXPECT_EQ(TriMesh.GetSurfaceElements().Num(), 12);
			for (const auto& Tri : TriMesh.GetSurfaceElements())
			{
				EXPECT_NE(Tri.X, 8);
				EXPECT_NE(Tri.Y, 8);
				EXPECT_NE(Tri.Z, 8);
			}

<<<<<<< HEAD
			FConvex Convex(Particles, 0.0f);
			const TParticles<T, 3>& CulledParticles = Convex.GetSurfaceParticles();
			EXPECT_EQ(CulledParticles.Size(), 8);
=======
			TArray<FVec3> Vertices;
			Vertices.SetNum((int32)Particles.Size());
			for (int32 VertexIndex = 0; VertexIndex < (int32)Particles.Size(); ++VertexIndex)
			{
				Vertices[VertexIndex] = Particles.X(VertexIndex);
			}
			FConvex Convex(Vertices, 0.0f);
			const TArray<FVec3>& CulledParticles = Convex.GetVertices();
			EXPECT_EQ(CulledParticles.Num(), 8);
>>>>>>> 3aae9151

			for (int32 Idx = 0; Idx < CulledParticles.Num(); ++Idx)
			{
				EXPECT_NE(Particles.X(8), CulledParticles[Idx]);	//interior particle gone
				bool bFound = false;
				for (uint32 InnerIdx = 0; InnerIdx < Particles.Size(); ++InnerIdx)	//remaining particles are from the original set
				{
					if (Particles.X(InnerIdx) == CulledParticles[Idx])
					{
						bFound = true;
						break;
					}
				}
				EXPECT_TRUE(bFound);
			}

		}

		{
			FParticles Particles;
			Particles.AddParticles(6);
			Particles.X(0) = FVec3(-1, -1, -1);
			Particles.X(1) = FVec3(1, -1, -1);
			Particles.X(2) = FVec3(1, 1, -1);
			Particles.X(3) = FVec3(0, 0, 0.5);
			Particles.X(4) = (Particles.X(3) - Particles.X(1)) * 0.5 + Particles.X(1) + FVec3(0, 0, 0.1);
			Particles.X(5) = Particles.X(4) + FVec3(-0.1, 0, 0);
			const FTriangleMesh TriMesh = FTriangleMesh::GetConvexHullFromParticles(Particles);
			//EXPECT_EQ(TriMesh.GetSurfaceElements().Num(), 6);
		}
	}


	void ConvexHull2()
	{
		{
			//degenerates
			TArray<Chaos::FVec3> Particles;
			Particles.SetNum(3);
			Particles[0] = Chaos::FVec3(-1, -1, -1);
			Particles[1] = Chaos::FVec3(1, -1, -1);
			Particles[2] = Chaos::FVec3(1, 1, -1);
			TArray<TVector<int32, 3>>Indices;
			Chaos::FConvexBuilder::BuildConvexHull(Particles, Indices);
			EXPECT_EQ(Indices.Num(), 0);
			Particles.Add(Chaos::FVec3( 2, 3, -1 ));
			Chaos::FConvexBuilder::BuildConvexHull(Particles, Indices);
			EXPECT_EQ(Indices.Num(), 0);
		}
		{
			TArray <Chaos::FVec3> Particles;
			Particles.SetNum(9);
			Particles[0] = Chaos::FVec3(-1, -1, -1);
			Particles[1] = Chaos::FVec3(-1, -1, 1);
			Particles[2] = Chaos::FVec3(-1, 1, -1);
			Particles[3] = Chaos::FVec3(-1, 1, 1);
			Particles[4] = Chaos::FVec3(1, -1, -1);
			Particles[5] = Chaos::FVec3(1, -1, 1);
			Particles[6] = Chaos::FVec3(1, 1, -1);
			Particles[7] = Chaos::FVec3(1, 1, 1);
			Particles[8] = Chaos::FVec3(0, 0, 0);
			TArray<TVector<int32, 3>>Indices;
			Chaos::FConvexBuilder::BuildConvexHull(Particles, Indices);
			EXPECT_EQ(Indices.Num(), 12);
			for (const auto& Tri : Indices)
			{
				EXPECT_NE(Tri.X, 8);
				EXPECT_NE(Tri.Y, 8);
				EXPECT_NE(Tri.Z, 8);
			}
		}
		{
			TArray<FVec3> Particles;
			Particles.SetNum(5);
			Particles[0] = Chaos::FVec3(-1, -1, -1);
			Particles[1] = Chaos::FVec3(1, -1, -1);
			Particles[2] = Chaos::FVec3(1, 1, -1);
			Particles[3] = Chaos::FVec3(0, 0, 0.5);
			Particles[4] = (Particles[3]- Particles[1]) * 0.5 + Particles[1]+ Chaos::TVec3<float>(0, 0, 0.1);
			TArray<TVector<int32, 3>> Indices;
			Chaos::FConvexBuilder::BuildConvexHull(Particles, Indices);
			EXPECT_EQ(Indices.Num(), 6);
		}
		{
			TArray<FVec3> Particles;
			Particles.SetNum(6);
			Particles[0] = Chaos::FVec3(-1, -1, -1);
			Particles[1] = Chaos::FVec3(1, -1, -1);
			Particles[2] = Chaos::FVec3(1, 1, -1);
			Particles[3] = Chaos::FVec3(0, 0, 0.5);
			Particles[4] = (Particles[3]- Particles[1]) * 0.5 + Particles[1] + Chaos::TVec3<float>(0, 0, 0.1);
			Particles[5] = Particles[4]+ Chaos::TVec3<float>(-0.1, 0, 0);
			TArray<TVector<int32, 3>> Indices;
			Chaos::FConvexBuilder::BuildConvexHull(Particles, Indices);
			EXPECT_EQ(Indices.Num(), 8);
		}
		{
			// This is a specific case where without coplaner face merging and
			// a large enough epsilon for building horizons in hull generation
			// (tested to fail with 1e-1) we will generate a non-convex hull
			// Using a scaled epsilon resolves this case
			TArray<FVec3> Particles;
			Particles.SetNum(9);
			Particles[0] = Chaos::FVec3(-1, -1, -1);
			Particles[1] = Chaos::FVec3(-1, -1, 1);
			Particles[2] = Chaos::FVec3(-1, 1, -1);
			Particles[3] = Chaos::FVec3(-1, 1, 1);
			Particles[4] = Chaos::FVec3(1, -1, -1);
			Particles[5] = Chaos::FVec3(1, -1, 1);
			Particles[6] = Chaos::FVec3(1, 1, -1);
			Particles[7] = Chaos::FVec3(1, 1, 1);
			Particles[8] = Chaos::FVec3(0.966962576, -0.0577232838, 0.959515572);
			
			TArray<TVec3<int32>> Indices;
			Chaos::FConvexBuilder::Params BuildParams;
			BuildParams.HorizonEpsilon = Chaos::FConvexBuilder::SuggestEpsilon(Particles);

			Chaos::FConvexBuilder::BuildConvexHull(Particles, Indices, BuildParams);

			EXPECT_EQ(Indices.Num(), 12);

			for (const TVec3<int32>& Tri : Indices)
			{
				for (int32 i = 0; i < 3; ++i)
				{
					FVec3 V = Particles[Tri[i]];
					FVec3 VAbs = V.GetAbs();
					FReal Max = VAbs.GetMax();
					EXPECT_GE(Max, 1 - 1e-2);
				}
			}
		}
		{
			// Build a box and fill it with many other points. Correct hull generation should produce
			// only the original box - ignoring all interior and coplanar points.
			// Note: If hull generation is changed to support non-triangular faces the conditions here
			// will need to change as a correct hull in that method will produce only 6 faces not 12
			TArray<FVec3> Particles;
			int32 NumParticles = 3600;
			Particles.SetNum(NumParticles);
			Particles[0] = Chaos::FVec3(-1, -1, -1);
			Particles[1] = Chaos::FVec3(-1, -1, 1);
			Particles[2] = Chaos::FVec3(-1, 1, -1);
			Particles[3] = Chaos::FVec3(-1, 1, 1);
			Particles[4] = Chaos::FVec3(1, -1, -1);
			Particles[5] = Chaos::FVec3(1, -1, 1);
			Particles[6] = Chaos::FVec3(1, 1, -1);
			Particles[7] = Chaos::FVec3(1, 1, 1);
			FRandomStream Stream(42);
			for(int i = 8; i < NumParticles; ++i)
			{
				Particles[i]= Chaos::FVec3(Stream.FRandRange(-1.f, 1.f), Stream.FRandRange(-1.f, 1.f), Stream.FRandRange(-1.f, 1.f));
			}
			TArray<TVec3<int32>> Indices;

			Chaos::FConvexBuilder::Params BuildParams;
			BuildParams.HorizonEpsilon = Chaos::FConvexBuilder::SuggestEpsilon(Particles);

			Chaos::FConvexBuilder::BuildConvexHull(Particles, Indices, BuildParams);

			EXPECT_EQ(Indices.Num(), 12);
			for(auto Tri : Indices)
			{
				for(int i = 0; i < 3; ++i)
				{
					FVec3 V = Particles[Tri[i]];
					FVec3 VAbs = V.GetAbs();
					FReal Max = VAbs.GetMax();
					EXPECT_GE(Max, 1 - 1e-2);
				}
			}
		}
	}

	void Simplify()
	{
<<<<<<< HEAD
		Chaos::TParticles<T, 3> Particles;
		Particles.AddParticles(18);
		Particles.X(0) = TVector<float, 3>(0, 0, 12.0f);
		Particles.X(1) = TVector<float, 3>(-0.707f, -0.707f, 10.0f);
		Particles.X(2) = TVector<float, 3>(0, -1, 10.0f);
		Particles.X(3) = TVector<float, 3>(0.707f, -0.707f, 10.0f);
		Particles.X(4) = TVector<float, 3>(1, 0, 10.0f);
		Particles.X(5) = TVector<float, 3>(0.707f, 0.707f, 10.0f);
		Particles.X(6) = TVector<float, 3>(0.0f, 1.0f, 10.0f);
		Particles.X(7) = TVector<float, 3>(-0.707f, 0.707f, 10.0f);
		Particles.X(8) = TVector<float, 3>(-1.0f, 0.0f, 10.0f);
		Particles.X(9) = TVector<float, 3>(-0.707f, -0.707f, 0.0f);
		Particles.X(10) = TVector<float, 3>(0, -1, 0.0f);
		Particles.X(11) = TVector<float, 3>(0.707f, -0.707f, 0.0f);
		Particles.X(12) = TVector<float, 3>(1, 0, 0.0f);
		Particles.X(13) = TVector<float, 3>(0.707f, 0.707f, 0.0f);
		Particles.X(14) = TVector<float, 3>(0.0f, 1.0f, 0.0f);
		Particles.X(15) = TVector<float, 3>(-0.707f, 0.707f, 0.0f);
		Particles.X(16) = TVector<float, 3>(-1.0f, 0.0f, 0.0f);
		Particles.X(17) = TVector<float, 3>(0, 0, -2.0f);

=======
		TArray<FVec3> Particles;
		Particles.SetNum(18);
		Particles[0] = Chaos::FVec3(0, 0, 12.0f);
		Particles[1] = Chaos::FVec3(-0.707f, -0.707f, 10.0f);
		Particles[2] = Chaos::FVec3(0, -1, 10.0f);
		Particles[3] = Chaos::FVec3(0.707f, -0.707f, 10.0f);
		Particles[4] = Chaos::FVec3(1, 0, 10.0f);
		Particles[5] = Chaos::FVec3(0.707f, 0.707f, 10.0f);
		Particles[6] = Chaos::FVec3(0.0f, 1.0f, 10.0f);
		Particles[7] = Chaos::FVec3(-0.707f, 0.707f, 10.0f);
		Particles[8] = Chaos::FVec3(-1.0f, 0.0f, 10.0f);
		Particles[9] = Chaos::FVec3(-0.707f, -0.707f, 0.0f);
		Particles[10] = Chaos::FVec3(0, -1, 0.0f);
		Particles[11] = Chaos::FVec3(0.707f, -0.707f, 0.0f);
		Particles[12] = Chaos::FVec3(1, 0, 0.0f);
		Particles[13] = Chaos::FVec3(0.707f, 0.707f, 0.0f);
		Particles[14] = Chaos::FVec3(0.0f, 1.0f, 0.0f);
		Particles[15] = Chaos::FVec3(-0.707f, 0.707f, 0.0f);
		Particles[16] = Chaos::FVec3(-1.0f, 0.0f, 0.0f);
		Particles[17] = Chaos::FVec3(0, 0, -2.0f);
					
>>>>>>> 3aae9151
		FConvex Convex(Particles, 0.0f);

		// capture original details
		int32 OriginalNumberParticles = Convex.NumVertices();
		int32 OriginalNumberFaces = Convex.GetFaces().Num();
<<<<<<< HEAD
		TAABB<T, 3> OriginalBoundingBox = Convex.BoundingBox();
=======
		FAABB3 OriginalBoundingBox = Convex.BoundingBox();
>>>>>>> 3aae9151

		const TArray<FVec3>& CulledParticles = Convex.GetVertices();
		const TArray<TPlaneConcrete<Chaos::FReal, 3>> Planes = Convex.GetFaces();

		// set target number of particles in simplified convex
		FConvexBuilder::PerformGeometryReduction = 1;
		FConvexBuilder::VerticesThreshold = 10;

		// simplify
		Convex.PerformanceWarningAndSimplifaction();

		// capture new details
		int32 NewNumberParticles = Convex.NumVertices();
		int32 NewNumberFaces = Convex.GetFaces().Num();
<<<<<<< HEAD
		TAABB<T, 3> NewBoundingBox = Convex.BoundingBox();
=======
		FAABB3 NewBoundingBox = Convex.BoundingBox();
>>>>>>> 3aae9151

		EXPECT_EQ(OriginalNumberParticles, 18);
		EXPECT_EQ(NewNumberParticles, 10);
		EXPECT_LT(NewNumberFaces, OriginalNumberFaces);

		FVec3 DiffMin = OriginalBoundingBox.Min() - NewBoundingBox.Min();
		FVec3 DiffMax = OriginalBoundingBox.Max() - NewBoundingBox.Max();

		// bounding box won't be identical, so long as it's not too far out
		for (int Idx=0; Idx<3; Idx++)
		{
			EXPECT_LT(FMath::Abs(DiffMin[Idx]), 0.15f);
			EXPECT_LT(FMath::Abs(DiffMax[Idx]), 0.15f);
		}

		FConvexBuilder::PerformGeometryReduction = 0;
	}
	
		void ImplicitScaled2()
	{
		// Note: Margins are internal and should not impact Phi or Support calculations.
		// Specifically for spheres, which are represented as a core point with margin equal to the
		// radius, the margin cannot be increased and any margin "added" by a wrapper shape like
		// ImplicitObjectScaled is ignored.
		FReal Thickness = 0.1;
		TUniquePtr<TSphere<FReal, 3>> Sphere = MakeUnique<TSphere<FReal,3>>(FVec3(3, 0, 0), 5);
		TImplicitObjectScaled<TSphere<FReal, 3>> Unscaled(MakeSerializable(Sphere), FVec3(1));
		TImplicitObjectScaled<TSphere<FReal, 3>> UnscaledThickened(MakeSerializable(Sphere), FVec3(1), Thickness);
		TImplicitObjectScaled<TSphere<FReal, 3>> UniformScale(MakeSerializable(Sphere),FVec3(2));
		TImplicitObjectScaled<TSphere<FReal, 3>> UniformScaleThickened(MakeSerializable(Sphere), FVec3(2), Thickness);
		TImplicitObjectScaled<TSphere<FReal, 3>> NonUniformScale(MakeSerializable(Sphere), FVec3(2, 1, 1));
		TImplicitObjectScaled<TSphere<FReal, 3>> NonUniformScaleThickened(MakeSerializable(Sphere), FVec3(2, 1, 1), Thickness);

		//phi
		{
			const FVec3 NearEdge(7.5, 0, 0);
			FVec3 UnscaledNormal;
			const FReal UnscaledPhi = Unscaled.PhiWithNormal(NearEdge, UnscaledNormal);
			EXPECT_FLOAT_EQ(UnscaledPhi, -0.5);
			EXPECT_FLOAT_EQ(UnscaledNormal[0], 1);
			EXPECT_FLOAT_EQ(UnscaledNormal[1], 0);
			EXPECT_FLOAT_EQ(UnscaledNormal[2], 0);

			FVec3 UnscaledNormalThickened;
			const FReal UnscaledThickenedPhi = UnscaledThickened.PhiWithNormal(NearEdge, UnscaledNormalThickened);
			EXPECT_FLOAT_EQ(UnscaledThickenedPhi, -0.5);
			EXPECT_FLOAT_EQ(UnscaledNormalThickened[0], 1);
			EXPECT_FLOAT_EQ(UnscaledNormalThickened[1], 0);
			EXPECT_FLOAT_EQ(UnscaledNormalThickened[2], 0);

			FVec3 ScaledNormal;
			FReal ScaledPhi = UniformScale.PhiWithNormal(NearEdge, ScaledNormal);
			EXPECT_FLOAT_EQ(ScaledPhi, -(16 - 7.5));
			EXPECT_FLOAT_EQ(ScaledNormal[0], 1);
			EXPECT_FLOAT_EQ(ScaledNormal[1], 0);
			EXPECT_FLOAT_EQ(ScaledNormal[2], 0);

			FVec3 ScaledNormalThickened;
			FReal ScaledPhiThickened = UniformScaleThickened.PhiWithNormal(NearEdge, ScaledNormalThickened);
			EXPECT_FLOAT_EQ(ScaledPhiThickened, -(16 - 7.5));
			EXPECT_FLOAT_EQ(ScaledNormalThickened[0], 1);
			EXPECT_FLOAT_EQ(ScaledNormalThickened[1], 0);
			EXPECT_FLOAT_EQ(ScaledNormalThickened[2], 0);

			const FVec3 NearTop(6, 0, 4.5);
			ScaledPhi = UniformScale.PhiWithNormal(NearTop, ScaledNormal);
			EXPECT_FLOAT_EQ(ScaledPhi, -(10-4.5));
			EXPECT_FLOAT_EQ(ScaledNormal[0], 0);
			EXPECT_FLOAT_EQ(ScaledNormal[1], 0);
			EXPECT_FLOAT_EQ(ScaledNormal[2], 1);

			ScaledPhiThickened = UniformScaleThickened.PhiWithNormal(NearTop, ScaledNormalThickened);
			EXPECT_FLOAT_EQ(ScaledPhiThickened, -(10 - 4.5));
			EXPECT_FLOAT_EQ(ScaledNormalThickened[0], 0);
			EXPECT_FLOAT_EQ(ScaledNormalThickened[1], 0);
			EXPECT_FLOAT_EQ(ScaledNormalThickened[2], 1);

			ScaledPhi = NonUniformScale.PhiWithNormal(NearTop, ScaledNormal);
			EXPECT_FLOAT_EQ(ScaledPhi, -0.5);
			EXPECT_FLOAT_EQ(ScaledNormal[0], 0);
			EXPECT_FLOAT_EQ(ScaledNormal[1], 0);
			EXPECT_FLOAT_EQ(ScaledNormal[2], 1);

			ScaledPhiThickened = NonUniformScaleThickened.PhiWithNormal(NearTop, ScaledNormalThickened);
			EXPECT_FLOAT_EQ(ScaledPhiThickened, -0.5);
			EXPECT_FLOAT_EQ(ScaledNormalThickened[0], 0);
			EXPECT_FLOAT_EQ(ScaledNormalThickened[1], 0);
			EXPECT_FLOAT_EQ(ScaledNormalThickened[2], 1);

			ScaledPhiThickened = NonUniformScaleThickened.PhiWithNormal(NearEdge, ScaledNormalThickened);
			EXPECT_FLOAT_EQ(ScaledPhiThickened, -(16 - 7.5));
			EXPECT_FLOAT_EQ(ScaledNormalThickened[0], 1);
			EXPECT_FLOAT_EQ(ScaledNormalThickened[1], 0);
			EXPECT_FLOAT_EQ(ScaledNormalThickened[2], 0);

		}

		//support
		{
			const FVec3 DirX(1, 0, 0);
			FVec3 SupportPt = Unscaled.Support(DirX, 1);
			EXPECT_FLOAT_EQ(SupportPt[0], 9);
			EXPECT_FLOAT_EQ(SupportPt[1], 0);
			EXPECT_FLOAT_EQ(SupportPt[2], 0);

			SupportPt = UnscaledThickened.Support(DirX, 1);
			EXPECT_FLOAT_EQ(SupportPt[0], 9);
			EXPECT_FLOAT_EQ(SupportPt[1], 0);
			EXPECT_FLOAT_EQ(SupportPt[2], 0);

			SupportPt = UniformScale.Support(DirX, 1);
			EXPECT_FLOAT_EQ(SupportPt[0], 17);
			EXPECT_FLOAT_EQ(SupportPt[1], 0);
			EXPECT_FLOAT_EQ(SupportPt[2], 0);

			SupportPt = UniformScaleThickened.Support(DirX, 1);
			EXPECT_FLOAT_EQ(SupportPt[0], 17);
			EXPECT_FLOAT_EQ(SupportPt[1], 0);
			EXPECT_FLOAT_EQ(SupportPt[2], 0);

			const FVec3 DirZ(0, 0, -1);
			SupportPt = UniformScale.Support(DirZ, 1);
			EXPECT_FLOAT_EQ(SupportPt[0], 6);
			EXPECT_FLOAT_EQ(SupportPt[1], 0);
			EXPECT_FLOAT_EQ(SupportPt[2], -11);

			SupportPt = UniformScaleThickened.Support(DirZ, 1);
			EXPECT_FLOAT_EQ(SupportPt[0], 6);
			EXPECT_FLOAT_EQ(SupportPt[1], 0);
			EXPECT_FLOAT_EQ(SupportPt[2], -11);

			SupportPt = NonUniformScale.Support(DirX, 1);
			EXPECT_FLOAT_EQ(SupportPt[0], 17);
			EXPECT_FLOAT_EQ(SupportPt[1], 0);
			EXPECT_FLOAT_EQ(SupportPt[2], 0);

			SupportPt = NonUniformScaleThickened.Support(DirX, 1);
			EXPECT_FLOAT_EQ(SupportPt[0], 17);
			EXPECT_FLOAT_EQ(SupportPt[1], 0);
			EXPECT_FLOAT_EQ(SupportPt[2], 0);

			SupportPt = NonUniformScale.Support(DirZ, 1);
			EXPECT_FLOAT_EQ(SupportPt[0], 6);
			EXPECT_FLOAT_EQ(SupportPt[1], 0);
			EXPECT_FLOAT_EQ(SupportPt[2], -6);

			SupportPt = NonUniformScaleThickened.Support(DirZ, 1);
			EXPECT_FLOAT_EQ(SupportPt[0], 6);
			EXPECT_FLOAT_EQ(SupportPt[1], 0);
			EXPECT_FLOAT_EQ(SupportPt[2], -6);
		}
	}

	void UpdateImplicitUnion()
	{
		TUniquePtr<FImplicitObjectUnion> MUnionedObjects;

		TArray<TUniquePtr<FImplicitObject>> Objects;
		Objects.Add(MakeUnique<FCylinder>(FVec3(0, 0, 1), FVec3(0), 1));
		Objects.Add(MakeUnique<FCylinder>(FVec3(0, 0, -1), FVec3(0), 1));
		MUnionedObjects.Reset(new Chaos::FImplicitObjectUnion(std::move(Objects)));

		TArray<TUniquePtr<FImplicitObject>> Objects2;
		Objects2.Add(MakeUnique<TSphere<FReal, 3>>(FVec3(4, 0, 0), 1));
		Objects2.Add(MakeUnique<TSphere<FReal, 3>>(FVec3(5, 0, 0), 2));
		Objects2.Add(MakeUnique<TSphere<FReal, 3>>(FVec3(10, 0, 0), 3));

		const FAABB3 OriginalBounds = MUnionedObjects->BoundingBox();

		EXPECT_EQ(MUnionedObjects->GetObjects().Num(), 2);
		EXPECT_FLOAT_EQ(OriginalBounds.Extents().X, 2.f);
		EXPECT_FLOAT_EQ(OriginalBounds.Extents().Y, 2.f);
		EXPECT_FLOAT_EQ(OriginalBounds.Extents().Z, 4.f);

		MUnionedObjects->Combine(Objects2);

		EXPECT_EQ(MUnionedObjects->GetObjects().Num(), 5);
		const FAABB3 CombinedBounds = MUnionedObjects->BoundingBox();
		EXPECT_FLOAT_EQ(CombinedBounds.Extents().X, 14.f);
		EXPECT_FLOAT_EQ(CombinedBounds.Extents().Y, 6.f);
		EXPECT_FLOAT_EQ(CombinedBounds.Extents().Z, 6.f);

		MUnionedObjects->RemoveAt(1);
		MUnionedObjects->RemoveAt(0);

		EXPECT_EQ(MUnionedObjects->GetObjects().Num(), 3);
		const FAABB3 RemovedBounds = MUnionedObjects->BoundingBox();
		EXPECT_FLOAT_EQ(RemovedBounds.Extents().X, 10.f);
		EXPECT_FLOAT_EQ(RemovedBounds.Extents().Y, 6.f);
		EXPECT_FLOAT_EQ(RemovedBounds.Extents().Z, 6.f);

	}


	template <typename T>
	void UpdateImplicitUnion()
	{
		typedef TVector<T, 3> TVector3;
		TUniquePtr<FImplicitObjectUnion> MUnionedObjects;

		TArray<TUniquePtr<FImplicitObject>> Objects;
		Objects.Add(MakeUnique<TCylinder<T>>(TVector<T, 3>(0, 0, 1), TVector3(0), 1));
		Objects.Add(MakeUnique<TCylinder<T>>(TVector<T, 3>(0, 0, -1), TVector3(0), 1));
		MUnionedObjects.Reset(new Chaos::FImplicitObjectUnion(std::move(Objects)));

		TArray<TUniquePtr<FImplicitObject>> Objects2;
		Objects2.Add(MakeUnique<TSphere<T, 3>>(TVector<T, 3>(4, 0, 0), 1));
		Objects2.Add(MakeUnique<TSphere<T, 3>>(TVector<T, 3>(5, 0, 0), 2));
		Objects2.Add(MakeUnique<TSphere<T, 3>>(TVector<T, 3>(10, 0, 0), 3));

		const TAABB<FReal, 3> OriginalBounds = MUnionedObjects->BoundingBox();

		EXPECT_EQ(MUnionedObjects->GetObjects().Num(), 2);
		EXPECT_FLOAT_EQ(OriginalBounds.Extents().X, 2.f);
		EXPECT_FLOAT_EQ(OriginalBounds.Extents().Y, 2.f);
		EXPECT_FLOAT_EQ(OriginalBounds.Extents().Z, 4.f);

		MUnionedObjects->Combine(Objects2);

		EXPECT_EQ(MUnionedObjects->GetObjects().Num(), 5);
		const TAABB<FReal, 3> CombinedBounds = MUnionedObjects->BoundingBox();
		EXPECT_FLOAT_EQ(CombinedBounds.Extents().X, 14.f);
		EXPECT_FLOAT_EQ(CombinedBounds.Extents().Y, 6.f);
		EXPECT_FLOAT_EQ(CombinedBounds.Extents().Z, 6.f);

		MUnionedObjects->RemoveAt(1);
		MUnionedObjects->RemoveAt(0);

		EXPECT_EQ(MUnionedObjects->GetObjects().Num(), 3);
		const TAABB<FReal, 3> RemovedBounds = MUnionedObjects->BoundingBox();
		EXPECT_FLOAT_EQ(RemovedBounds.Extents().X, 10.f);
		EXPECT_FLOAT_EQ(RemovedBounds.Extents().Y, 6.f);
		EXPECT_FLOAT_EQ(RemovedBounds.Extents().Z, 6.f);

	}
	template void UpdateImplicitUnion<float>();

}<|MERGE_RESOLUTION|>--- conflicted
+++ resolved
@@ -287,13 +287,8 @@
 		}
 
 		// intersection
-<<<<<<< HEAD
-		EXPECT_TRUE(Subject.BoundingBox().Intersects(TAABB<T, 3>(TVector3(0.5), TVector3(1.5))));
-		EXPECT_FALSE(Subject.BoundingBox().Intersects(TAABB<T, 3>(TVector3(2), TVector3(3))));
-=======
 		EXPECT_TRUE(Subject.BoundingBox().Intersects(FAABB3(FVec3(0.5), FVec3(1.5))));
 		EXPECT_FALSE(Subject.BoundingBox().Intersects(FAABB3(FVec3(2), FVec3(3))));
->>>>>>> 3aae9151
 
 		{// closest point near origin (+)
 			FVec3 InputPoint(0, 0, 2);
@@ -1554,11 +1549,6 @@
 				EXPECT_NE(Tri.Z, 8);
 			}
 
-<<<<<<< HEAD
-			FConvex Convex(Particles, 0.0f);
-			const TParticles<T, 3>& CulledParticles = Convex.GetSurfaceParticles();
-			EXPECT_EQ(CulledParticles.Size(), 8);
-=======
 			TArray<FVec3> Vertices;
 			Vertices.SetNum((int32)Particles.Size());
 			for (int32 VertexIndex = 0; VertexIndex < (int32)Particles.Size(); ++VertexIndex)
@@ -1568,7 +1558,6 @@
 			FConvex Convex(Vertices, 0.0f);
 			const TArray<FVec3>& CulledParticles = Convex.GetVertices();
 			EXPECT_EQ(CulledParticles.Num(), 8);
->>>>>>> 3aae9151
 
 			for (int32 Idx = 0; Idx < CulledParticles.Num(); ++Idx)
 			{
@@ -1745,29 +1734,6 @@
 
 	void Simplify()
 	{
-<<<<<<< HEAD
-		Chaos::TParticles<T, 3> Particles;
-		Particles.AddParticles(18);
-		Particles.X(0) = TVector<float, 3>(0, 0, 12.0f);
-		Particles.X(1) = TVector<float, 3>(-0.707f, -0.707f, 10.0f);
-		Particles.X(2) = TVector<float, 3>(0, -1, 10.0f);
-		Particles.X(3) = TVector<float, 3>(0.707f, -0.707f, 10.0f);
-		Particles.X(4) = TVector<float, 3>(1, 0, 10.0f);
-		Particles.X(5) = TVector<float, 3>(0.707f, 0.707f, 10.0f);
-		Particles.X(6) = TVector<float, 3>(0.0f, 1.0f, 10.0f);
-		Particles.X(7) = TVector<float, 3>(-0.707f, 0.707f, 10.0f);
-		Particles.X(8) = TVector<float, 3>(-1.0f, 0.0f, 10.0f);
-		Particles.X(9) = TVector<float, 3>(-0.707f, -0.707f, 0.0f);
-		Particles.X(10) = TVector<float, 3>(0, -1, 0.0f);
-		Particles.X(11) = TVector<float, 3>(0.707f, -0.707f, 0.0f);
-		Particles.X(12) = TVector<float, 3>(1, 0, 0.0f);
-		Particles.X(13) = TVector<float, 3>(0.707f, 0.707f, 0.0f);
-		Particles.X(14) = TVector<float, 3>(0.0f, 1.0f, 0.0f);
-		Particles.X(15) = TVector<float, 3>(-0.707f, 0.707f, 0.0f);
-		Particles.X(16) = TVector<float, 3>(-1.0f, 0.0f, 0.0f);
-		Particles.X(17) = TVector<float, 3>(0, 0, -2.0f);
-
-=======
 		TArray<FVec3> Particles;
 		Particles.SetNum(18);
 		Particles[0] = Chaos::FVec3(0, 0, 12.0f);
@@ -1789,17 +1755,12 @@
 		Particles[16] = Chaos::FVec3(-1.0f, 0.0f, 0.0f);
 		Particles[17] = Chaos::FVec3(0, 0, -2.0f);
 					
->>>>>>> 3aae9151
 		FConvex Convex(Particles, 0.0f);
 
 		// capture original details
 		int32 OriginalNumberParticles = Convex.NumVertices();
 		int32 OriginalNumberFaces = Convex.GetFaces().Num();
-<<<<<<< HEAD
-		TAABB<T, 3> OriginalBoundingBox = Convex.BoundingBox();
-=======
 		FAABB3 OriginalBoundingBox = Convex.BoundingBox();
->>>>>>> 3aae9151
 
 		const TArray<FVec3>& CulledParticles = Convex.GetVertices();
 		const TArray<TPlaneConcrete<Chaos::FReal, 3>> Planes = Convex.GetFaces();
@@ -1814,11 +1775,7 @@
 		// capture new details
 		int32 NewNumberParticles = Convex.NumVertices();
 		int32 NewNumberFaces = Convex.GetFaces().Num();
-<<<<<<< HEAD
-		TAABB<T, 3> NewBoundingBox = Convex.BoundingBox();
-=======
 		FAABB3 NewBoundingBox = Convex.BoundingBox();
->>>>>>> 3aae9151
 
 		EXPECT_EQ(OriginalNumberParticles, 18);
 		EXPECT_EQ(NewNumberParticles, 10);
@@ -2012,48 +1969,4 @@
 
 	}
 
-
-	template <typename T>
-	void UpdateImplicitUnion()
-	{
-		typedef TVector<T, 3> TVector3;
-		TUniquePtr<FImplicitObjectUnion> MUnionedObjects;
-
-		TArray<TUniquePtr<FImplicitObject>> Objects;
-		Objects.Add(MakeUnique<TCylinder<T>>(TVector<T, 3>(0, 0, 1), TVector3(0), 1));
-		Objects.Add(MakeUnique<TCylinder<T>>(TVector<T, 3>(0, 0, -1), TVector3(0), 1));
-		MUnionedObjects.Reset(new Chaos::FImplicitObjectUnion(std::move(Objects)));
-
-		TArray<TUniquePtr<FImplicitObject>> Objects2;
-		Objects2.Add(MakeUnique<TSphere<T, 3>>(TVector<T, 3>(4, 0, 0), 1));
-		Objects2.Add(MakeUnique<TSphere<T, 3>>(TVector<T, 3>(5, 0, 0), 2));
-		Objects2.Add(MakeUnique<TSphere<T, 3>>(TVector<T, 3>(10, 0, 0), 3));
-
-		const TAABB<FReal, 3> OriginalBounds = MUnionedObjects->BoundingBox();
-
-		EXPECT_EQ(MUnionedObjects->GetObjects().Num(), 2);
-		EXPECT_FLOAT_EQ(OriginalBounds.Extents().X, 2.f);
-		EXPECT_FLOAT_EQ(OriginalBounds.Extents().Y, 2.f);
-		EXPECT_FLOAT_EQ(OriginalBounds.Extents().Z, 4.f);
-
-		MUnionedObjects->Combine(Objects2);
-
-		EXPECT_EQ(MUnionedObjects->GetObjects().Num(), 5);
-		const TAABB<FReal, 3> CombinedBounds = MUnionedObjects->BoundingBox();
-		EXPECT_FLOAT_EQ(CombinedBounds.Extents().X, 14.f);
-		EXPECT_FLOAT_EQ(CombinedBounds.Extents().Y, 6.f);
-		EXPECT_FLOAT_EQ(CombinedBounds.Extents().Z, 6.f);
-
-		MUnionedObjects->RemoveAt(1);
-		MUnionedObjects->RemoveAt(0);
-
-		EXPECT_EQ(MUnionedObjects->GetObjects().Num(), 3);
-		const TAABB<FReal, 3> RemovedBounds = MUnionedObjects->BoundingBox();
-		EXPECT_FLOAT_EQ(RemovedBounds.Extents().X, 10.f);
-		EXPECT_FLOAT_EQ(RemovedBounds.Extents().Y, 6.f);
-		EXPECT_FLOAT_EQ(RemovedBounds.Extents().Z, 6.f);
-
-	}
-	template void UpdateImplicitUnion<float>();
-
 }