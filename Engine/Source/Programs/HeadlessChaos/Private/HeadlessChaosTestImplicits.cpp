--- conflicted
+++ resolved
@@ -125,21 +125,6 @@
 		int32 VertexIndex = INDEX_NONE;
 
 		// support phi
-<<<<<<< HEAD
-		EXPECT_VECTOR_NEAR_ERR(Subject.Support(FVec3(0, 0, 1), FReal(0)), (FVec3(0, 0, 1)), KINDA_SMALL_NUMBER, Error);
-		EXPECT_VECTOR_NEAR_ERR(Subject.Support(FVec3(0, 0, -1), FReal(0)), (FVec3(0, 0, -1)), KINDA_SMALL_NUMBER, Error);
-		EXPECT_VECTOR_NEAR_ERR(Subject.Support(FVec3(0, 1, 0), FReal(0)), (FVec3(0, 1, 0)), KINDA_SMALL_NUMBER, Error);
-		EXPECT_VECTOR_NEAR_ERR(Subject.Support(FVec3(0, -1, 0), FReal(0)), (FVec3(0, -1, 0)), KINDA_SMALL_NUMBER, Error);
-		EXPECT_VECTOR_NEAR_ERR(Subject.Support(FVec3(1, 0, 0), FReal(0)), (FVec3(1, 0, 0)), KINDA_SMALL_NUMBER, Error);
-		EXPECT_VECTOR_NEAR_ERR(Subject.Support(FVec3(-1, 0, 0), FReal(0)), (FVec3(-1, 0, 0)), KINDA_SMALL_NUMBER, Error);
-
-		EXPECT_VECTOR_NEAR_ERR(Subject.Support(FVec3(0, 0, 1), FReal(1)), (FVec3(0, 0, 2)), KINDA_SMALL_NUMBER, Error);
-		EXPECT_VECTOR_NEAR_ERR(Subject.Support(FVec3(0, 0, -1), FReal(1)), (FVec3(0, 0, -2)), KINDA_SMALL_NUMBER, Error);
-		EXPECT_VECTOR_NEAR_ERR(Subject.Support(FVec3(0, 1, 0), FReal(1)), (FVec3(0, 2, 0)), KINDA_SMALL_NUMBER, Error);
-		EXPECT_VECTOR_NEAR_ERR(Subject.Support(FVec3(0, -1, 0), FReal(1)), (FVec3(0, -2, 0)), KINDA_SMALL_NUMBER, Error);
-		EXPECT_VECTOR_NEAR_ERR(Subject.Support(FVec3(1, 0, 0), FReal(1)), (FVec3(2, 0, 0)), KINDA_SMALL_NUMBER, Error);
-		EXPECT_VECTOR_NEAR_ERR(Subject.Support(FVec3(-1, 0, 0), FReal(1)), (FVec3(-2, 0, 0)), KINDA_SMALL_NUMBER, Error);
-=======
 		EXPECT_VECTOR_NEAR_ERR(Subject.Support(FVec3(0, 0, 1), FReal(0), VertexIndex), (FVec3(0, 0, 1)), KINDA_SMALL_NUMBER, Error);
 		EXPECT_VECTOR_NEAR_ERR(Subject.Support(FVec3(0, 0, -1), FReal(0), VertexIndex), (FVec3(0, 0, -1)), KINDA_SMALL_NUMBER, Error);
 		EXPECT_VECTOR_NEAR_ERR(Subject.Support(FVec3(0, 1, 0), FReal(0), VertexIndex), (FVec3(0, 1, 0)), KINDA_SMALL_NUMBER, Error);
@@ -153,7 +138,6 @@
 		EXPECT_VECTOR_NEAR_ERR(Subject.Support(FVec3(0, -1, 0), FReal(1), VertexIndex), (FVec3(0, -2, 0)), KINDA_SMALL_NUMBER, Error);
 		EXPECT_VECTOR_NEAR_ERR(Subject.Support(FVec3(1, 0, 0), FReal(1), VertexIndex), (FVec3(2, 0, 0)), KINDA_SMALL_NUMBER, Error);
 		EXPECT_VECTOR_NEAR_ERR(Subject.Support(FVec3(-1, 0, 0), FReal(1), VertexIndex), (FVec3(-2, 0, 0)), KINDA_SMALL_NUMBER, Error);
->>>>>>> 6bbb88c8
 	}
 
 	/* Takes 3 ImplictObject of unit size (circumscribed inside a 2x2 cube)
@@ -268,11 +252,7 @@
 						FString Error("Direction: ");
 						Error += FString::Printf(TEXT("(%d, %d, %d)"), i0, i1, i2);
 
-<<<<<<< HEAD
-						EXPECT_VECTOR_NEAR_ERR(Subject.Support(FVec3(i0, i1, i2), FReal(0)), Expected, KINDA_SMALL_NUMBER, Error);
-=======
 						EXPECT_VECTOR_NEAR_ERR(Subject.Support(FVec3(i0, i1, i2), FReal(0), VertexIndex), Expected, KINDA_SMALL_NUMBER, Error);
->>>>>>> 6bbb88c8
 					}
 				}
 			}
@@ -289,24 +269,6 @@
 
 		{// support phi off origin
 			TBox<FReal, 3> Subject2(FVec3(2), FVec3(4));
-<<<<<<< HEAD
-
-			EXPECT_VECTOR_NEAR_DEFAULT(Subject2.Support(FVec3(0, 0, 1), FReal(0)), (FVec3(4, 4, 4)));
-			EXPECT_VECTOR_NEAR_DEFAULT(Subject2.Support(FVec3(0, 0, -1), FReal(0)), (FVec3(4, 4, 2)));
-			EXPECT_VECTOR_NEAR_DEFAULT(Subject2.Support(FVec3(0, 1, 0), FReal(0)), (FVec3(4, 4, 4)));
-			EXPECT_VECTOR_NEAR_DEFAULT(Subject2.Support(FVec3(0, -1, 0), FReal(0)), (FVec3(4, 2, 4)));
-			EXPECT_VECTOR_NEAR_DEFAULT(Subject2.Support(FVec3(0, 1, 0), FReal(0)), (FVec3(4, 4, 4)));
-			EXPECT_VECTOR_NEAR_DEFAULT(Subject2.Support(FVec3(1, 0, 0), FReal(0)), (FVec3(4, 4, 4)));
-			EXPECT_VECTOR_NEAR_DEFAULT(Subject2.Support(FVec3(-1, 0, 0), FReal(0)), (FVec3(2, 4, 4)));
-
-#if RUN_KNOWN_BROKEN_TESTS
-			EXPECT_VECTOR_NEAR_DEFAULT(Subject2.Support(FVec3(0, 0, 1), FReal(1)), (FVec3(5, 5, 5)));
-			EXPECT_VECTOR_NEAR_DEFAULT(Subject2.Support(FVec3(0, 0, -1), FReal(1)), (FVec3(5, 5, 1)));
-			EXPECT_VECTOR_NEAR_DEFAULT(Subject2.Support(FVec3(0, 1, 0), FReal(1)), (FVec3(5, 5, 5)));
-			EXPECT_VECTOR_NEAR_DEFAULT(Subject2.Support(FVec3(0, -1, 0), FReal(1)), (FVec3(5, 1, 5)));
-			EXPECT_VECTOR_NEAR_DEFAULT(Subject2.Support(FVec3(1, 0, 0), FReal(1)), (FVec3(5, 5, 5)));
-			EXPECT_VECTOR_NEAR_DEFAULT(Subject2.Support(FVec3(-1, 0, 0), FReal(1)), (FVec3(1, 5, 5)));
-=======
 			int32 VertexIndex = INDEX_NONE;
 			EXPECT_VECTOR_NEAR_DEFAULT(Subject2.Support(FVec3(0, 0, 1), FReal(0), VertexIndex), (FVec3(4, 4, 4)));
 			EXPECT_VECTOR_NEAR_DEFAULT(Subject2.Support(FVec3(0, 0, -1), FReal(0), VertexIndex), (FVec3(4, 4, 2)));
@@ -323,7 +285,6 @@
 			EXPECT_VECTOR_NEAR_DEFAULT(Subject2.Support(FVec3(0, -1, 0), FReal(1), VertexIndex), (FVec3(5, 1, 5)));
 			EXPECT_VECTOR_NEAR_DEFAULT(Subject2.Support(FVec3(1, 0, 0), FReal(1), VertexIndex), (FVec3(5, 5, 5)));
 			EXPECT_VECTOR_NEAR_DEFAULT(Subject2.Support(FVec3(-1, 0, 0), FReal(1), VertexIndex), (FVec3(1, 5, 5)));
->>>>>>> 6bbb88c8
 #endif
 		}
 
@@ -588,19 +549,11 @@
 		
 		// Note: tapered cylinders always return normals parallel to the endcap planes when calculating for points near/on the body,
 		// very much like a normal cylinder. The slant is ignored. 
-<<<<<<< HEAD
-		EXPECT_VECTOR_NEAR_DEFAULT(SubjectCone.Normal(FVec3(0, 1 / 3., 1 / 3.)),  FVec3(0, 1, 0));
-		EXPECT_VECTOR_NEAR_DEFAULT(SubjectCone.Normal(FVec3(1 / 3., 0, 1 / 3.)),  FVec3(1, 0, 0)); 
-		EXPECT_VECTOR_NEAR_DEFAULT(SubjectCone.Normal(FVec3(0, -1 / 3., 1 / 3.)), FVec3(0, -1, 0)); 
-		EXPECT_VECTOR_NEAR_DEFAULT(SubjectCone.Normal(FVec3(-1 / 3., 0, 1 / 3.)), FVec3(-1, 0, 0)); 
-		EXPECT_VECTOR_NEAR(SubjectCone.Normal(FVec3(1 / 3., 1 / 3., 1 / 2.)), FVec3(0.707, 0.707, 0), 0.001); 
-=======
 		EXPECT_VECTOR_NEAR_DEFAULT(SubjectCone.Normal(FVec3(0, 1 / 2., 1 / 2.)),  FVec3(0, 1, 0));
 		EXPECT_VECTOR_NEAR_DEFAULT(SubjectCone.Normal(FVec3(1 / 2., 0, 1 / 2.)),  FVec3(1, 0, 0)); 
 		EXPECT_VECTOR_NEAR_DEFAULT(SubjectCone.Normal(FVec3(0, -1 / 2., 1 / 2.)), FVec3(0, -1, 0)); 
 		EXPECT_VECTOR_NEAR_DEFAULT(SubjectCone.Normal(FVec3(-1 / 2., 0, 1 / 2.)), FVec3(-1, 0, 0)); 
 		EXPECT_VECTOR_NEAR(SubjectCone.Normal(FVec3(1 / 2., 1 / 2., 1 / 2.)), FVec3(0.707, 0.707, 0), 0.001); 
->>>>>>> 6bbb88c8
 
 		// outside normals
 		EXPECT_VECTOR_NEAR_DEFAULT(SubjectCone.Normal(FVec3(0, 0, -1 / 2.)), FVec3(0, 0, -1));
@@ -609,7 +562,6 @@
 		EXPECT_VECTOR_NEAR_DEFAULT(SubjectCone.Normal(FVec3( 1,  0, 1 / 2.)), FVec3(1, 0, 0));
 		EXPECT_VECTOR_NEAR_DEFAULT(SubjectCone.Normal(FVec3( 0, -1, 1 / 2.)), FVec3(0, -1, 0));
 		EXPECT_VECTOR_NEAR_DEFAULT(SubjectCone.Normal(FVec3(-1,  0, 1 / 2.)), FVec3(-1, 0, 0));
-<<<<<<< HEAD
 
 		{// closest point off origin (+)
 			FTaperedCylinder Subject2(FVec3(2, 2, 4), FVec3(2, 2, 0), 2, 2);
@@ -756,154 +708,6 @@
 		}
 
 		{// closest point off origin (-)
-=======
-
-		{// closest point off origin (+)
-			FTaperedCylinder Subject2(FVec3(2, 2, 4), FVec3(2, 2, 0), 2, 2);
-			FVec3 InputPoint(2, 2, 5);
-			TestFindClosestIntersection(Subject2, InputPoint, FVec3(2, 2, 4), Caller);
-		}
-
-		{// closest point off origin (-)
-			FTaperedCylinder Subject2(FVec3(2, 2, 4), FVec3(2, 2, 0), 2, 2);
-			FVec3 InputPoint(2, 3, 2);
-			TestFindClosestIntersection(Subject2, InputPoint, FVec3(2, 4, 2), Caller);
-		}
-
-		{	// Inertia tensor and rotation of mass
-			FTaperedCylinder AlignedSubject(FVec3(0, 0, 1), FVec3(0, 0, -1), 1, 2);
-			FTaperedCylinder OffsetedAlignedSubject(FVec3(5, 10, 1), FVec3(5, 10, -1), 1, 2);
-			FTaperedCylinder NonAlignedSubject(FVec3(-1, -1, -1).GetSafeNormal(), FVec3(1, 1, 1).GetSafeNormal(), 1, 2);
-
-			UnitImplicitObjectInertiaTensorAndRotationOfMass(AlignedSubject, OffsetedAlignedSubject, NonAlignedSubject, Caller);
-		}
-	}
-	
-	// Expects a cylinder with endcap points (1,1,1) and (-1,-1,-1), radius 1.
-	void TiltedUnitImplicitCapsule(FImplicitObject& Subject, FString Caller)
-	{
-		FString Error = FString("Called by ") + Caller + FString(".");
-
-		// inside normals - within the cylinder
-		EXPECT_VECTOR_NEAR_ERR(Subject.Normal(FVec3(0.,   0.,  0.5)), FVec3(-0.5, -0.5,  1).GetSafeNormal(), KINDA_SMALL_NUMBER, Error);
-		EXPECT_VECTOR_NEAR_ERR(Subject.Normal(FVec3(0.,   0., -0.5)), FVec3( 0.5,  0.5, -1).GetSafeNormal(), KINDA_SMALL_NUMBER, Error);
-		EXPECT_VECTOR_NEAR_ERR(Subject.Normal(FVec3(0.,  0.5, -0.5)), FVec3( 0,  1, -1).GetSafeNormal(), KINDA_SMALL_NUMBER, Error);
-		EXPECT_VECTOR_NEAR_ERR(Subject.Normal(FVec3(0., -0.5,  0.5)), FVec3( 0, -1,  1).GetSafeNormal(), KINDA_SMALL_NUMBER, Error);
-		EXPECT_VECTOR_NEAR_ERR(Subject.Normal(FVec3( 0.5, 0., -0.5)), FVec3( 1,  0, -1).GetSafeNormal(), KINDA_SMALL_NUMBER, Error);
-		EXPECT_VECTOR_NEAR_ERR(Subject.Normal(FVec3(-0.5, 0.,  0.5)), FVec3(-1,  0,  1).GetSafeNormal(), KINDA_SMALL_NUMBER, Error);
-
-		// inside normals - within the spherical ends
-		EXPECT_VECTOR_NEAR_ERR(Subject.Normal(FVec3( 1.1,  1.1,  1.1)), FVec3( 1,  1,  1).GetSafeNormal(), KINDA_SMALL_NUMBER, Error);
-		EXPECT_VECTOR_NEAR_ERR(Subject.Normal(FVec3(-1.1, -1.1, -1.1)), FVec3(-1, -1, -1).GetSafeNormal(), KINDA_SMALL_NUMBER, Error);
-		EXPECT_VECTOR_NEAR_ERR(Subject.Normal(FVec3( 1.,  1.,  1.1)), FVec3(0, 0,  1).GetSafeNormal(), KINDA_SMALL_NUMBER, Error);
-		EXPECT_VECTOR_NEAR_ERR(Subject.Normal(FVec3(-1., -1., -1.1)), FVec3(0, 0, -1).GetSafeNormal(), KINDA_SMALL_NUMBER, Error);
-
-		// outside normals - close to the cylinder
-		EXPECT_VECTOR_NEAR_ERR(Subject.Normal(FVec3(0., 0., 2.)), FVec3(-0.5, -0.5, 1).GetSafeNormal(), KINDA_SMALL_NUMBER, Error);
-		EXPECT_VECTOR_NEAR_ERR(Subject.Normal(FVec3(0., 0., -2.)), FVec3(0.5, 0.5, -1).GetSafeNormal(), KINDA_SMALL_NUMBER, Error);
-		EXPECT_VECTOR_NEAR_ERR(Subject.Normal(FVec3(0., 2., -2.)), FVec3(0, 1, -1).GetSafeNormal(), KINDA_SMALL_NUMBER, Error);
-		EXPECT_VECTOR_NEAR_ERR(Subject.Normal(FVec3(0., -2., 2.)), FVec3(0, -1, 1).GetSafeNormal(), KINDA_SMALL_NUMBER, Error);
-		EXPECT_VECTOR_NEAR_ERR(Subject.Normal(FVec3(2., 0., -2.)), FVec3(1, 0, -1).GetSafeNormal(), KINDA_SMALL_NUMBER, Error);
-		EXPECT_VECTOR_NEAR_ERR(Subject.Normal(FVec3(-2., 0., 2.)), FVec3(-1, 0, 1).GetSafeNormal(), KINDA_SMALL_NUMBER, Error);
-
-		//outside normals - close to spherical ends
-		EXPECT_VECTOR_NEAR_ERR(Subject.Normal(FVec3( 2.,  2.,  2.)), FVec3( 1,  1,  1).GetSafeNormal(), KINDA_SMALL_NUMBER, Error);
-		EXPECT_VECTOR_NEAR_ERR(Subject.Normal(FVec3(-2., -2., -2.)), FVec3(-1, -1, -1).GetSafeNormal(), KINDA_SMALL_NUMBER, Error);
-		EXPECT_VECTOR_NEAR_ERR(Subject.Normal(FVec3( 1.,  1.,  3.)), FVec3( 0,  0,  1).GetSafeNormal(), KINDA_SMALL_NUMBER, Error);
-		EXPECT_VECTOR_NEAR_ERR(Subject.Normal(FVec3(-1., -1., -3.)), FVec3( 0,  0, -1).GetSafeNormal(), KINDA_SMALL_NUMBER, Error);
-
-		// inside phi - within the cylinder
-		EXPECT_NEAR(Subject.SignedDistance(FVec3(-0.5, -0.5,  1).GetSafeNormal() * 0.5), -0.5, KINDA_SMALL_NUMBER) << *Error;
-		EXPECT_NEAR(Subject.SignedDistance(FVec3( 0.5,  0.5, -1).GetSafeNormal() * 0.5), -0.5, KINDA_SMALL_NUMBER) << *Error;
-		EXPECT_NEAR(Subject.SignedDistance(FVec3(0, 1, -1).GetSafeNormal() * 0.5), -0.5, KINDA_SMALL_NUMBER) << *Error;
-		EXPECT_NEAR(Subject.SignedDistance(FVec3(0, -1, 1).GetSafeNormal() * 0.5), -0.5, KINDA_SMALL_NUMBER) << *Error;
-		EXPECT_NEAR(Subject.SignedDistance(FVec3(1, 0, -1).GetSafeNormal() * 0.5), -0.5, KINDA_SMALL_NUMBER) << *Error;
-		EXPECT_NEAR(Subject.SignedDistance(FVec3(-1, 0, 1).GetSafeNormal() * 0.5), -0.5, KINDA_SMALL_NUMBER) << *Error;
-
-		//// inside phi - within the spherical ends
-		EXPECT_NEAR(Subject.SignedDistance(FVec3( 1.1,  1.1,  1.1)), -(1. - FVec3(0.1).Size()), KINDA_SMALL_NUMBER) << *Error;
-		EXPECT_NEAR(Subject.SignedDistance(FVec3(-1.1, -1.1, -1.1)), -(1. - FVec3(0.1).Size()), KINDA_SMALL_NUMBER) << *Error;
-		EXPECT_NEAR(Subject.SignedDistance(FVec3( 1.,  1.,  1.1)), -0.9, KINDA_SMALL_NUMBER) << *Error;
-		EXPECT_NEAR(Subject.SignedDistance(FVec3(-1., -1., -1.1)), -0.9, KINDA_SMALL_NUMBER) << *Error;
-
-		//// outside phi - close to the cylinder
-		EXPECT_NEAR(Subject.SignedDistance(FVec3(-0.5, -0.5, 1).GetSafeNormal() * 2.0), 1.0, KINDA_SMALL_NUMBER) << *Error;
-		EXPECT_NEAR(Subject.SignedDistance(FVec3(0.5, 0.5, -1).GetSafeNormal() * 2.0), 1.0, KINDA_SMALL_NUMBER) << *Error;
-		EXPECT_NEAR(Subject.SignedDistance(FVec3(0, 1, -1).GetSafeNormal() * 2.0), 1.0, KINDA_SMALL_NUMBER) << *Error;
-		EXPECT_NEAR(Subject.SignedDistance(FVec3(0, -1, 1).GetSafeNormal() * 2.0), 1.0, KINDA_SMALL_NUMBER) << *Error;
-		EXPECT_NEAR(Subject.SignedDistance(FVec3(1, 0, -1).GetSafeNormal() * 2.0), 1.0, KINDA_SMALL_NUMBER) << *Error;
-		EXPECT_NEAR(Subject.SignedDistance(FVec3(-1, 0, 1).GetSafeNormal() * 2.0), 1.0, KINDA_SMALL_NUMBER) << *Error;
-
-		//outside phi - close to spherical ends
-		EXPECT_NEAR(Subject.SignedDistance(FVec3( 2.,  2.,  2.)), (FVec3(1).Size() - 1), KINDA_SMALL_NUMBER) << *Error;
-		EXPECT_NEAR(Subject.SignedDistance(FVec3(-2., -2., -2.)), (FVec3(1).Size() - 1), KINDA_SMALL_NUMBER) << *Error;
-		EXPECT_NEAR(Subject.SignedDistance(FVec3( 1.,  1.,  3.)), 1., KINDA_SMALL_NUMBER) << *Error;
-		EXPECT_NEAR(Subject.SignedDistance(FVec3(-1., -1., -3.)), 1., KINDA_SMALL_NUMBER) << *Error;
-	}
-
-	FReal LerpRadius(FReal Height0, FReal Height1, FReal Radius0, FReal Radius1, FReal ZPos)
-	{
-		FReal Alpha = (ZPos - Height0) / (Height1 - Height0);
-		return Radius0 * (1. - Alpha) + Radius1 * Alpha;
-	}
-
-	void ImplicitTaperedCapsule()
-	{
-		FString Caller("ImplicitTaperedCapsule()");
-
-		// unit tapered cylinder tests
-		FTaperedCapsule SubjectUnit(FVec3(0, 0, 0), FVec3(0, 0, 0), 1, 1);
-		UnitImplicitObjectNormalsInternal(SubjectUnit, Caller);
-		UnitImplicitObjectNormalsExternal(SubjectUnit, Caller);
-		UnitImplicitObjectIntersections(SubjectUnit, Caller);
-
-		// tilted tapered cylinder tests
-		FTaperedCapsule SubjectTilted(FVec3(1), FVec3(-1), 1, 1);
-		TiltedUnitImplicitCapsule(SubjectTilted, Caller);
-
-		const FReal Height0 = 0.5;
-		const FReal Height1 = 2.0;
-		const FReal Radius0 = 0.5;
-		const FReal Radius1 = 1.0;
-		FTaperedCapsule SubjectTapered(FVec3(0, 0, Height0), FVec3(0, 0, Height1), Radius0, Radius1);
-
-		// inside normals 
-		EXPECT_VECTOR_NEAR_DEFAULT(SubjectTapered.Normal(FVec3(0, 0, 0.25)), FVec3(0, 0, -1));
-		EXPECT_VECTOR_NEAR_DEFAULT(SubjectTapered.Normal(FVec3(0, 0, 2.5)), FVec3(0, 0, 1));
-
-		// tapered section part inside normals - normals are currently perpendicular axis regardless of the slant
-		EXPECT_VECTOR_NEAR_DEFAULT(SubjectTapered.Normal(FVec3( 0.25,  0.25, 0.5)), FVec3( 1,  1, 0).GetSafeNormal());
-		EXPECT_VECTOR_NEAR_DEFAULT(SubjectTapered.Normal(FVec3( 0.25, -0.25, 1.0)), FVec3( 1, -1, 0).GetSafeNormal());
-		EXPECT_VECTOR_NEAR_DEFAULT(SubjectTapered.Normal(FVec3(-0.25, -0.25, 1.5)), FVec3(-1, -1, 0).GetSafeNormal());
-		EXPECT_VECTOR_NEAR_DEFAULT(SubjectTapered.Normal(FVec3(-0.25,  0.25, 2.0)), FVec3(-1,  1, 0).GetSafeNormal());
-
-		// tapered section part ouside normals - normals are currently perpendicular axis regardless of the slant
-		EXPECT_VECTOR_NEAR_DEFAULT(SubjectTapered.Normal(FVec3( 1,  1, 0.5)), FVec3( 1,  1, 0).GetSafeNormal());
-		EXPECT_VECTOR_NEAR_DEFAULT(SubjectTapered.Normal(FVec3( 1, -1, 1.0)), FVec3( 1, -1, 0).GetSafeNormal());
-		EXPECT_VECTOR_NEAR_DEFAULT(SubjectTapered.Normal(FVec3(-1, -1, 1.5)), FVec3(-1, -1, 0).GetSafeNormal());
-		EXPECT_VECTOR_NEAR_DEFAULT(SubjectTapered.Normal(FVec3(-1,  1, 2.0)), FVec3(-1,  1, 0).GetSafeNormal());
-
-		// tapered section part inside phi - slant is accounted for 
-		EXPECT_NEAR(SubjectTapered.SignedDistance(FVec3( 0.25,  0.25, 0.5)), FVec3( 0.25,  0.25, 0).Size() - LerpRadius(Height0, Height1, Radius0, Radius1, 0.5), KINDA_SMALL_NUMBER) << *Caller;
-		EXPECT_NEAR(SubjectTapered.SignedDistance(FVec3( 0.25, -0.25, 1.0)), FVec3( 0.25, -0.25, 0).Size() - LerpRadius(Height0, Height1, Radius0, Radius1, 1.0), KINDA_SMALL_NUMBER) << *Caller;
-		EXPECT_NEAR(SubjectTapered.SignedDistance(FVec3(-0.25, -0.25, 1.5)), FVec3(-0.25, -0.25, 0).Size() - LerpRadius(Height0, Height1, Radius0, Radius1, 1.5), KINDA_SMALL_NUMBER) << *Caller;
-		EXPECT_NEAR(SubjectTapered.SignedDistance(FVec3(-0.25,  0.25, 2.0)), FVec3(-0.25,  0.25, 0).Size() - LerpRadius(Height0, Height1, Radius0, Radius1, 2.0), KINDA_SMALL_NUMBER) << *Caller;
-
-		// tapered section part outside phi - slant is accounted for 
-		EXPECT_NEAR(SubjectTapered.SignedDistance(FVec3( 1,  1, 0.5)), FVec3( 1,  1, 0).Size() - LerpRadius(Height0, Height1, Radius0, Radius1, 0.5), KINDA_SMALL_NUMBER) << *Caller;
-		EXPECT_NEAR(SubjectTapered.SignedDistance(FVec3( 1, -1, 1.0)), FVec3( 1, -1, 0).Size() - LerpRadius(Height0, Height1, Radius0, Radius1, 1.0), KINDA_SMALL_NUMBER) << *Caller;
-		EXPECT_NEAR(SubjectTapered.SignedDistance(FVec3(-1, -1, 1.5)), FVec3(-1, -1, 0).Size() - LerpRadius(Height0, Height1, Radius0, Radius1, 1.5), KINDA_SMALL_NUMBER) << *Caller;
-		EXPECT_NEAR(SubjectTapered.SignedDistance(FVec3(-1,  1, 2.0)), FVec3(-1,  1, 0).Size() - LerpRadius(Height0, Height1, Radius0, Radius1, 2.0), KINDA_SMALL_NUMBER) << *Caller;
-
-
-		{// closest point off origin (+)
-			FTaperedCapsule Subject2(FVec3(2, 2, 4), FVec3(2, 2, 0), 2, 2);
-			FVec3 InputPoint(2, 2, 5);
-			TestFindClosestIntersection(Subject2, InputPoint, FVec3(2, 2, 6), Caller);
-		}
-
-		{// closest point off origin (-)
->>>>>>> 6bbb88c8
 			FTaperedCapsule Subject2(FVec3(2, 2, 4), FVec3(2, 2, 0), 2, 2);
 			FVec3 InputPoint(2, 3, 2);
 			TestFindClosestIntersection(Subject2, InputPoint, FVec3(2, 4, 2), Caller);
@@ -977,25 +781,15 @@
 	void ImplicitScaled()
 	{
 		TUniquePtr<TBox<FReal, 3>> UnitCube = MakeUnique<TBox<FReal, 3>>(FVec3(-1), FVec3(1));
-<<<<<<< HEAD
-		TImplicitObjectScaled<TBox<FReal,3>> UnitUnscaled(MakeSerializable(UnitCube), FVec3(1));
-=======
 		TImplicitObjectScaled<TBox<FReal,3>> UnitUnscaled(MakeSerializable(UnitCube), nullptr, FVec3(1));
->>>>>>> 6bbb88c8
 		UnitImplicitObjectNormalsInternal(UnitUnscaled, FString("ImplicitTransformed()"));
 		UnitImplicitObjectNormalsExternal(UnitUnscaled, FString("ImplicitTransformed()"));
 		UnitImplicitObjectIntersections(UnitUnscaled, FString("ImplicitTransformed()"));
 
 		TUniquePtr<TSphere<FReal, 3>> Sphere = MakeUnique<TSphere<FReal, 3>>(FVec3(3, 0, 0), 5);
-<<<<<<< HEAD
-		TImplicitObjectScaled<TSphere<FReal, 3>> Unscaled(MakeSerializable(Sphere), FVec3(1));
-		TImplicitObjectScaled<TSphere<FReal, 3>> UniformScale(MakeSerializable(Sphere), FVec3(2));
-		TImplicitObjectScaled<TSphere<FReal, 3>> NonUniformScale(MakeSerializable(Sphere), FVec3(2, 1, 1));
-=======
 		TImplicitObjectScaled<TSphere<FReal, 3>> Unscaled(MakeSerializable(Sphere), nullptr, FVec3(1));
 		TImplicitObjectScaled<TSphere<FReal, 3>> UniformScale(MakeSerializable(Sphere), nullptr, FVec3(2));
 		TImplicitObjectScaled<TSphere<FReal, 3>> NonUniformScale(MakeSerializable(Sphere), nullptr, FVec3(2, 1, 1));
->>>>>>> 6bbb88c8
 
 		{//phi
 			const FVec3 NearEdge(7.5, 0, 0);
@@ -1020,23 +814,6 @@
 		}
 		
 		{//support
-<<<<<<< HEAD
-			const FVec3 DirX(1, 0, 0);
-			FVec3 SupportPt = Unscaled.Support(DirX, 1);
-			EXPECT_VECTOR_NEAR(SupportPt, FVec3(9, 0, 0), 0);
-
-			SupportPt = UniformScale.Support(DirX, 1);
-			EXPECT_VECTOR_NEAR(SupportPt, FVec3(17, 0, 0), 0);
-
-			const FVec3 DirZ(0, 0, -1);
-			SupportPt = UniformScale.Support(DirZ, 1);
-			EXPECT_VECTOR_NEAR(SupportPt, FVec3(6, 0, -11), 0);
-
-			SupportPt = NonUniformScale.Support(DirX, 1);
-			EXPECT_VECTOR_NEAR(SupportPt, FVec3(17, 0, 0), 0);
-
-			SupportPt = NonUniformScale.Support(DirZ, 1);
-=======
 			int32 VertexIndex = INDEX_NONE;
 			
 			const FVec3 DirX(1, 0, 0);
@@ -1054,7 +831,6 @@
 			EXPECT_VECTOR_NEAR(SupportPt, FVec3(17, 0, 0), 0);
 
 			SupportPt = NonUniformScale.Support(DirZ, 1, VertexIndex);
->>>>>>> 6bbb88c8
 			EXPECT_VECTOR_NEAR(SupportPt, FVec3(6, 0, -6), 0);
 		}
 
@@ -1102,7 +878,6 @@
 	}
 
 	TEST(ImplicitTests, TestImplicitConvex_PhiWithNormal_Separated)
-<<<<<<< HEAD
 	{
 		const FVec3 Size = FVec3(500, 500, 100);
 		FImplicitConvex3 Convex = CreateConvexBox(Size, 10);
@@ -1220,136 +995,6 @@
 			FReal Phi = ScaledConvex.PhiWithNormal(Point, Normal);
 			const FVec3 ExpectedNormal = FVec3(1, 0, 1).GetUnsafeNormal();
 			const FReal ExpectedPhi = FVec3(1, 0, 1).Size();
-=======
-	{
-		const FVec3 Size = FVec3(500, 500, 100);
-		FImplicitConvex3 Convex = CreateConvexBox(Size, 10);
-		{
-			const FVec3 Offset = FVec3(10, 0, 1);
-			const FVec3 Point = FVec3(0.5f * Size.X, 0.5f * Size.Y, 0.5f * Size.Z) + Offset;
-			FVec3 Normal;
-			FReal Phi = Convex.PhiWithNormal(Point, Normal);
-			const FVec3 ExpectedNormal = Offset.GetUnsafeNormal();
-			const FReal ExpectedPhi = Offset.Size();
-			EXPECT_NEAR(Normal.X, ExpectedNormal.X, 1.e-4f);
-			EXPECT_NEAR(Normal.Y, ExpectedNormal.Y, 1.e-4f);
-			EXPECT_NEAR(Normal.Z, ExpectedNormal.Z, 1.e-4f);
-			EXPECT_NEAR(Phi, ExpectedPhi, 1.e-4f);
-		}
-		{
-			const FVec3 Offset = FVec3(3, 2, 1);
-			const FVec3 Point = FVec3(0.5f * Size.X, 0.5f * Size.Y, 0.5f * Size.Z) + Offset;
-			FVec3 Normal;
-			FReal Phi = Convex.PhiWithNormal(Point, Normal);
-			const FVec3 ExpectedNormal = Offset.GetUnsafeNormal();
-			const FReal ExpectedPhi = Offset.Size();
->>>>>>> 6bbb88c8
-			EXPECT_NEAR(Normal.X, ExpectedNormal.X, 1.e-4f);
-			EXPECT_NEAR(Normal.Y, ExpectedNormal.Y, 1.e-4f);
-			EXPECT_NEAR(Normal.Z, ExpectedNormal.Z, 1.e-4f);
-			EXPECT_NEAR(Phi, ExpectedPhi, 1.e-4f);
-		}
-		{
-<<<<<<< HEAD
-			// Point outside the face corner 
-			const FVec3 Point = FVec3(0.5f * ScaledSize.X, 0.5f * ScaledSize.Y, 0.5f * ScaledSize.Z) + FVec3(3, 2, 1);
-			FVec3 Normal;
-			FReal Phi = ScaledConvex.PhiWithNormal(Point, Normal);
-			const FVec3 ExpectedNormal = FVec3(3, 2, 1).GetUnsafeNormal();
-			const FReal ExpectedPhi = FVec3(3, 2, 1).Size();
-=======
-			const FVec3 Offset = FVec3(0, 1, 1);
-			const FVec3 Point = FVec3(0.5f * Size.X, 0.5f * Size.Y, 0.5f * Size.Z) + Offset;
-			FVec3 Normal;
-			FReal Phi = Convex.PhiWithNormal(Point, Normal);
-			const FVec3 ExpectedNormal = Offset.GetUnsafeNormal();
-			const FReal ExpectedPhi = Offset.Size();
->>>>>>> 6bbb88c8
-			EXPECT_NEAR(Normal.X, ExpectedNormal.X, 1.e-4f);
-			EXPECT_NEAR(Normal.Y, ExpectedNormal.Y, 1.e-4f);
-			EXPECT_NEAR(Normal.Z, ExpectedNormal.Z, 1.e-4f);
-			EXPECT_NEAR(Phi, ExpectedPhi, 1.e-4f);
-		}
-	}
-
-
-<<<<<<< HEAD
-=======
-	// Check that PhiWithNormal works properly on Scaled Convex.
-	// There was a bug where scaled convexed would bias face selection based on the 
-	// scale, so a unit box scaled by 5 in the X would report the +X face as the 
-	// contact face for the position (0.4, 0.0, 4.8) even though the +Z face is closer.
-	TEST(ImplicitTests, TestImplicitScaledConvex_PhiWithNormal_Penetrating)
-	{
-		const FVec3 Size = FVec3(500, 500, 100);
-		const FVec3 Scale = FVec3(5, 5, 1);
-		const FVec3 ScaledSize = Scale * Size;
-		TImplicitObjectScaled<FImplicitConvex3> ScaledConvex = CreateScaledConvexBox(Size, Scale, 10);
-
-		{
-			// Near point just inside the top face, near the forward edge
-			const FVec3 Point = FVec3(0.5f * ScaledSize.X, 0.0f, 0.5f * ScaledSize.Z) - FVec3(10, 0, 1);
-			FVec3 Normal;
-			FReal Phi = ScaledConvex.PhiWithNormal(Point, Normal);
-			EXPECT_NEAR(Normal.Z, 1.0f, 1.e-4f);
-			EXPECT_NEAR(Phi, -1.0f, 1.e-4f);
-		}
-		{
-			// Near point just inside the top face, near the forward edge
-			const FVec3 Point = FVec3(0.5f * ScaledSize.X, 0.0f, 0.5f * ScaledSize.Z) - FVec3(3, 0, 1);
-			FVec3 Normal;
-			FReal Phi = ScaledConvex.PhiWithNormal(Point, Normal);
-			EXPECT_NEAR(Normal.Z, 1.0f, 1.e-4f);
-			EXPECT_NEAR(Phi, -1.0f, 1.e-4f);
-		}
-		{
-			// Near point just inside the top face, near the forward edge
-			const FVec3 Point = FVec3(0.5f * ScaledSize.X, 0.0f, 0.5f * ScaledSize.Z) - FVec3(1, 0, 0.1);
-			FVec3 Normal;
-			FReal Phi = ScaledConvex.PhiWithNormal(Point, Normal);
-			EXPECT_NEAR(Normal.Z, 1.0f, 1.e-4f);
-			EXPECT_NEAR(Phi, -0.1f, 1.e-4f);
-		}
-	}
-
-	TEST(ImplicitTests, TestImplicitScaledConvex_PhiWithNormal_Separated)
-	{
-		const FVec3 Size = FVec3(500, 500, 100);
-		const FVec3 Scale = FVec3(5, 5, 1);
-		const FVec3 ScaledSize = Scale * Size;
-		TImplicitObjectScaled<FImplicitConvex3> ScaledConvex = CreateScaledConvexBox(Size, Scale, 10);
-
-		{
-			// Near point just inside the top face, near the forward edge
-			const FVec3 Point = FVec3(0.5f * ScaledSize.X, 0.0f, 0.5f * ScaledSize.Z) + FVec3(-10, 0, 1);
-			FVec3 Normal;
-			FReal Phi = ScaledConvex.PhiWithNormal(Point, Normal);
-			EXPECT_NEAR(Normal.Z, 1.0f, 1.e-4f);
-			EXPECT_NEAR(Phi, 1.0f, 1.e-4f);
-		}
-		{
-			// Near point just inside the top face, near the forward edge
-			const FVec3 Point = FVec3(0.5f * ScaledSize.X, 0.0f, 0.5f * ScaledSize.Z) + FVec3(-3, 0, 1);
-			FVec3 Normal;
-			FReal Phi = ScaledConvex.PhiWithNormal(Point, Normal);
-			EXPECT_NEAR(Normal.Z, 1.0f, 1.e-4f);
-			EXPECT_NEAR(Phi, 1.0f, 1.e-4f);
-		}
-		{
-			// Near point just inside the top face, near the forward edge
-			const FVec3 Point = FVec3(0.5f * ScaledSize.X, 0.0f, 0.5f * ScaledSize.Z) + FVec3(-1, 0, 0.1);
-			FVec3 Normal;
-			FReal Phi = ScaledConvex.PhiWithNormal(Point, Normal);
-			EXPECT_NEAR(Normal.Z, 1.0f, 1.e-4f);
-			EXPECT_NEAR(Phi, 0.1f, 1.e-4f);
-		}
-		{
-			// Point outside the face edge 
-			const FVec3 Point = FVec3(0.5f * ScaledSize.X, 0.0f, 0.5f * ScaledSize.Z) + FVec3(1, 0, 1);
-			FVec3 Normal;
-			FReal Phi = ScaledConvex.PhiWithNormal(Point, Normal);
-			const FVec3 ExpectedNormal = FVec3(1, 0, 1).GetUnsafeNormal();
-			const FReal ExpectedPhi = FVec3(1, 0, 1).Size();
 			EXPECT_NEAR(Normal.X, ExpectedNormal.X, 1.e-4f);
 			EXPECT_NEAR(Normal.Y, ExpectedNormal.Y, 1.e-4f);
 			EXPECT_NEAR(Normal.Z, ExpectedNormal.Z, 1.e-4f);
@@ -1370,17 +1015,12 @@
 	}
 
 
->>>>>>> 6bbb88c8
 	void ImplicitTransformed()
 	{
 		FRigidTransform3 Identity(FVec3(0), FQuat::Identity);
 		
 		TUniquePtr<TBox<FReal, 3>> UnitCube = MakeUnique<TBox<FReal, 3>>(FVec3(-1), FVec3(1));
-<<<<<<< HEAD
-		TImplicitObjectTransformed<FReal, 3> UnitUnrotated(MakeSerializable(UnitCube), FRigidTransform3(FVec3(0), FQuat(0,0,0, 0)));
-=======
 		TImplicitObjectTransformed<FReal, 3> UnitUnrotated(MakeSerializable(UnitCube), FRigidTransform3(FVec3(0), FQuat::Identity));
->>>>>>> 6bbb88c8
 		UnitImplicitObjectNormalsInternal(UnitUnrotated, FString("ImplicitTransformed()"));
 		UnitImplicitObjectNormalsExternal(UnitUnrotated, FString("ImplicitTransformed()"));
 		UnitImplicitObjectIntersections(UnitUnrotated, FString("ImplicitTransformed()"));
@@ -1439,10 +1079,7 @@
 		{//support
 
 			const FVec3 DirX(1, 0, 0);
-<<<<<<< HEAD
-=======
 			int32 VertexIndex = INDEX_NONE;
->>>>>>> 6bbb88c8
 			FVec3 SupportPt = Utilities::CastHelper(Untransformed, Identity, [&](const auto& Concrete, const auto& FullTM)
 			{
 				FVec3 SupportLocal = Concrete.Support(FullTM.InverseTransformVectorNoScale(DirX), 1, VertexIndex);
@@ -1917,39 +1554,23 @@
 				EXPECT_NE(Tri.Z, 8);
 			}
 
-<<<<<<< HEAD
-			TArray<FVec3> Vertices;
-=======
 			TArray<FConvex::FVec3Type> Vertices;
->>>>>>> 6bbb88c8
 			Vertices.SetNum((int32)Particles.Size());
 			for (int32 VertexIndex = 0; VertexIndex < (int32)Particles.Size(); ++VertexIndex)
 			{
 				Vertices[VertexIndex] = Particles.X(VertexIndex);
 			}
 			FConvex Convex(Vertices, 0.0f);
-<<<<<<< HEAD
-			const TArray<FVec3>& CulledParticles = Convex.GetVertices();
-=======
 			const TArray<FConvex::FVec3Type>& CulledParticles = Convex.GetVertices();
->>>>>>> 6bbb88c8
 			EXPECT_EQ(CulledParticles.Num(), 8);
 
 			for (int32 Idx = 0; Idx < CulledParticles.Num(); ++Idx)
 			{
-<<<<<<< HEAD
-				EXPECT_NE(Particles.X(8), CulledParticles[Idx]);	//interior particle gone
-				bool bFound = false;
-				for (uint32 InnerIdx = 0; InnerIdx < Particles.Size(); ++InnerIdx)	//remaining particles are from the original set
-				{
-					if (Particles.X(InnerIdx) == CulledParticles[Idx])
-=======
 				EXPECT_NE(Particles.X(8), (Chaos::TVector<FRealDouble, 3>)CulledParticles[Idx]);	//interior particle gone
 				bool bFound = false;
 				for (uint32 InnerIdx = 0; InnerIdx < Particles.Size(); ++InnerIdx)	//remaining particles are from the original set
 				{
 					if (Particles.X(InnerIdx) == (Chaos::TVector<FRealDouble,3>)CulledParticles[Idx])
->>>>>>> 6bbb88c8
 					{
 						bFound = true;
 						break;
@@ -1979,19 +1600,11 @@
 	{
 		{
 			//degenerates
-<<<<<<< HEAD
-			TArray<Chaos::FVec3> Particles;
-			Particles.SetNum(3);
-			Particles[0] = Chaos::FVec3(-1, -1, -1);
-			Particles[1] = Chaos::FVec3(1, -1, -1);
-			Particles[2] = Chaos::FVec3(1, 1, -1);
-=======
 			TArray<FConvex::FVec3Type> Particles;
 			Particles.SetNum(3);
 			Particles[0] = { -1, -1, -1};
 			Particles[1] = { 1, -1, -1 };
 			Particles[2] = { 1, 1, -1 };
->>>>>>> 6bbb88c8
 			TArray<TVector<int32, 3>>Indices;
 			Chaos::FConvexBuilder::BuildConvexHull(Particles, Indices);
 			EXPECT_EQ(Indices.Num(), 0);
@@ -2000,19 +1613,6 @@
 			EXPECT_EQ(Indices.Num(), 0);
 		}
 		{
-<<<<<<< HEAD
-			TArray <Chaos::FVec3> Particles;
-			Particles.SetNum(9);
-			Particles[0] = Chaos::FVec3(-1, -1, -1);
-			Particles[1] = Chaos::FVec3(-1, -1, 1);
-			Particles[2] = Chaos::FVec3(-1, 1, -1);
-			Particles[3] = Chaos::FVec3(-1, 1, 1);
-			Particles[4] = Chaos::FVec3(1, -1, -1);
-			Particles[5] = Chaos::FVec3(1, -1, 1);
-			Particles[6] = Chaos::FVec3(1, 1, -1);
-			Particles[7] = Chaos::FVec3(1, 1, 1);
-			Particles[8] = Chaos::FVec3(0, 0, 0);
-=======
 			TArray <FConvex::FVec3Type> Particles;
 			Particles.SetNum(9);
 			Particles[0] = { -1, -1, -1 };
@@ -2024,7 +1624,6 @@
 			Particles[6] = { 1, 1, -1 };
 			Particles[7] = { 1, 1, 1 };
 			Particles[8] = { 0, 0, 0 };
->>>>>>> 6bbb88c8
 			TArray<TVector<int32, 3>>Indices;
 			Chaos::FConvexBuilder::BuildConvexHull(Particles, Indices);
 			EXPECT_EQ(Indices.Num(), 12);
@@ -2036,15 +1635,6 @@
 			}
 		}
 		{
-<<<<<<< HEAD
-			TArray<FVec3> Particles;
-			Particles.SetNum(5);
-			Particles[0] = Chaos::FVec3(-1, -1, -1);
-			Particles[1] = Chaos::FVec3(1, -1, -1);
-			Particles[2] = Chaos::FVec3(1, 1, -1);
-			Particles[3] = Chaos::FVec3(0, 0, 0.5);
-			Particles[4] = (Particles[3]- Particles[1]) * 0.5 + Particles[1]+ Chaos::TVec3<float>(0, 0, 0.1);
-=======
 			TArray<FConvex::FVec3Type> Particles;
 			Particles.SetNum(5);
 			Particles[0] = { -1, -1, -1 };
@@ -2052,22 +1642,11 @@
 			Particles[2] = { 1, 1, -1 };
 			Particles[3] = { 0, 0, 0.5 };
 			Particles[4] = (Particles[3] - Particles[1]) * 0.5 + Particles[1] + FConvex::FVec3Type{ 0, 0, 0.1 };
->>>>>>> 6bbb88c8
 			TArray<TVector<int32, 3>> Indices;
 			Chaos::FConvexBuilder::BuildConvexHull(Particles, Indices);
 			EXPECT_EQ(Indices.Num(), 6);
 		}
 		{
-<<<<<<< HEAD
-			TArray<FVec3> Particles;
-			Particles.SetNum(6);
-			Particles[0] = Chaos::FVec3(-1, -1, -1);
-			Particles[1] = Chaos::FVec3(1, -1, -1);
-			Particles[2] = Chaos::FVec3(1, 1, -1);
-			Particles[3] = Chaos::FVec3(0, 0, 0.5);
-			Particles[4] = (Particles[3]- Particles[1]) * 0.5 + Particles[1] + Chaos::TVec3<float>(0, 0, 0.1);
-			Particles[5] = Particles[4]+ Chaos::TVec3<float>(-0.1, 0, 0);
-=======
 			TArray<FConvex::FVec3Type> Particles;
 			Particles.SetNum(6);
 			Particles[0] = { -1, -1, -1 };
@@ -2076,7 +1655,6 @@
 			Particles[3] = { 0, 0, 0.5 };
 			Particles[4] = (Particles[3] - Particles[1]) * 0.5 + Particles[1] + FConvex::FVec3Type{ 0, 0, 0.1 };
 			Particles[5] = Particles[4] + FConvex::FVec3Type{ -0.1, 0, 0 };
->>>>>>> 6bbb88c8
 			TArray<TVector<int32, 3>> Indices;
 			Chaos::FConvexBuilder::BuildConvexHull(Particles, Indices);
 			EXPECT_EQ(Indices.Num(), 8);
@@ -2086,19 +1664,6 @@
 			// a large enough epsilon for building horizons in hull generation
 			// (tested to fail with 1e-1) we will generate a non-convex hull
 			// Using a scaled epsilon resolves this case
-<<<<<<< HEAD
-			TArray<FVec3> Particles;
-			Particles.SetNum(9);
-			Particles[0] = Chaos::FVec3(-1, -1, -1);
-			Particles[1] = Chaos::FVec3(-1, -1, 1);
-			Particles[2] = Chaos::FVec3(-1, 1, -1);
-			Particles[3] = Chaos::FVec3(-1, 1, 1);
-			Particles[4] = Chaos::FVec3(1, -1, -1);
-			Particles[5] = Chaos::FVec3(1, -1, 1);
-			Particles[6] = Chaos::FVec3(1, 1, -1);
-			Particles[7] = Chaos::FVec3(1, 1, 1);
-			Particles[8] = Chaos::FVec3(0.966962576, -0.0577232838, 0.959515572);
-=======
 			TArray<FConvex::FVec3Type> Particles;
 			Particles.SetNum(9);
 			Particles[0] = { -1, -1, -1 };
@@ -2110,7 +1675,6 @@
 			Particles[6] = { 1, 1, -1 };
 			Particles[7] = { 1, 1, 1 };
 			Particles[8] = { 0.966962576, -0.0577232838, 0.959515572 };
->>>>>>> 6bbb88c8
 			
 			TArray<TVec3<int32>> Indices;
 			Chaos::FConvexBuilder::Params BuildParams;
@@ -2136,19 +1700,6 @@
 			// only the original box - ignoring all interior and coplanar points.
 			// Note: If hull generation is changed to support non-triangular faces the conditions here
 			// will need to change as a correct hull in that method will produce only 6 faces not 12
-<<<<<<< HEAD
-			TArray<FVec3> Particles;
-			int32 NumParticles = 3600;
-			Particles.SetNum(NumParticles);
-			Particles[0] = Chaos::FVec3(-1, -1, -1);
-			Particles[1] = Chaos::FVec3(-1, -1, 1);
-			Particles[2] = Chaos::FVec3(-1, 1, -1);
-			Particles[3] = Chaos::FVec3(-1, 1, 1);
-			Particles[4] = Chaos::FVec3(1, -1, -1);
-			Particles[5] = Chaos::FVec3(1, -1, 1);
-			Particles[6] = Chaos::FVec3(1, 1, -1);
-			Particles[7] = Chaos::FVec3(1, 1, 1);
-=======
 			TArray<FConvex::FVec3Type> Particles;
 			int32 NumParticles = 3600;
 			Particles.SetNum(NumParticles);
@@ -2160,7 +1711,6 @@
 			Particles[5] = { 1, -1, 1 };
 			Particles[6] = { 1, 1, -1 };
 			Particles[7] = { 1, 1, 1 };
->>>>>>> 6bbb88c8
 			FRandomStream Stream(42);
 			for(int i = 8; i < NumParticles; ++i)
 			{
@@ -2189,28 +1739,6 @@
 
 	void Simplify()
 	{
-<<<<<<< HEAD
-		TArray<FVec3> Particles;
-		Particles.SetNum(18);
-		Particles[0] = Chaos::FVec3(0, 0, 12.0f);
-		Particles[1] = Chaos::FVec3(-0.707f, -0.707f, 10.0f);
-		Particles[2] = Chaos::FVec3(0, -1, 10.0f);
-		Particles[3] = Chaos::FVec3(0.707f, -0.707f, 10.0f);
-		Particles[4] = Chaos::FVec3(1, 0, 10.0f);
-		Particles[5] = Chaos::FVec3(0.707f, 0.707f, 10.0f);
-		Particles[6] = Chaos::FVec3(0.0f, 1.0f, 10.0f);
-		Particles[7] = Chaos::FVec3(-0.707f, 0.707f, 10.0f);
-		Particles[8] = Chaos::FVec3(-1.0f, 0.0f, 10.0f);
-		Particles[9] = Chaos::FVec3(-0.707f, -0.707f, 0.0f);
-		Particles[10] = Chaos::FVec3(0, -1, 0.0f);
-		Particles[11] = Chaos::FVec3(0.707f, -0.707f, 0.0f);
-		Particles[12] = Chaos::FVec3(1, 0, 0.0f);
-		Particles[13] = Chaos::FVec3(0.707f, 0.707f, 0.0f);
-		Particles[14] = Chaos::FVec3(0.0f, 1.0f, 0.0f);
-		Particles[15] = Chaos::FVec3(-0.707f, 0.707f, 0.0f);
-		Particles[16] = Chaos::FVec3(-1.0f, 0.0f, 0.0f);
-		Particles[17] = Chaos::FVec3(0, 0, -2.0f);
-=======
 		TArray<FConvex::FVec3Type> Particles;
 		Particles.SetNum(18);
 		Particles[0] = { 0, 0, 12.0f };
@@ -2231,7 +1759,6 @@
 		Particles[15] = { -0.707f, 0.707f, 0.0f };
 		Particles[16] = { -1.0f, 0.0f, 0.0f };
 		Particles[17] = { 0, 0, -2.0f };
->>>>>>> 6bbb88c8
 					
 		FConvex Convex(Particles, 0.0f);
 
@@ -2240,13 +1767,8 @@
 		int32 OriginalNumberFaces = Convex.GetFaces().Num();
 		FAABB3 OriginalBoundingBox = Convex.BoundingBox();
 
-<<<<<<< HEAD
-		const TArray<FVec3>& CulledParticles = Convex.GetVertices();
-		const TArray<TPlaneConcrete<Chaos::FReal, 3>> Planes = Convex.GetFaces();
-=======
 		const TArray<FConvex::FVec3Type>& CulledParticles = Convex.GetVertices();
 		const TArray<FConvex::FPlaneType> Planes = Convex.GetFaces();
->>>>>>> 6bbb88c8
 
 		// set target number of particles in simplified convex
 		FConvexBuilder::PerformGeometryReduction = 1;
@@ -2285,21 +1807,12 @@
 		// ImplicitObjectScaled is ignored.
 		FReal Thickness = 0.1;
 		TUniquePtr<TSphere<FReal, 3>> Sphere = MakeUnique<TSphere<FReal,3>>(FVec3(3, 0, 0), 5);
-<<<<<<< HEAD
-		TImplicitObjectScaled<TSphere<FReal, 3>> Unscaled(MakeSerializable(Sphere), FVec3(1));
-		TImplicitObjectScaled<TSphere<FReal, 3>> UnscaledThickened(MakeSerializable(Sphere), FVec3(1), Thickness);
-		TImplicitObjectScaled<TSphere<FReal, 3>> UniformScale(MakeSerializable(Sphere),FVec3(2));
-		TImplicitObjectScaled<TSphere<FReal, 3>> UniformScaleThickened(MakeSerializable(Sphere), FVec3(2), Thickness);
-		TImplicitObjectScaled<TSphere<FReal, 3>> NonUniformScale(MakeSerializable(Sphere), FVec3(2, 1, 1));
-		TImplicitObjectScaled<TSphere<FReal, 3>> NonUniformScaleThickened(MakeSerializable(Sphere), FVec3(2, 1, 1), Thickness);
-=======
 		TImplicitObjectScaled<TSphere<FReal, 3>> Unscaled(MakeSerializable(Sphere), nullptr, FVec3(1));
 		TImplicitObjectScaled<TSphere<FReal, 3>> UnscaledThickened(MakeSerializable(Sphere), nullptr, FVec3(1), Thickness);
 		TImplicitObjectScaled<TSphere<FReal, 3>> UniformScale(MakeSerializable(Sphere), nullptr, FVec3(2));
 		TImplicitObjectScaled<TSphere<FReal, 3>> UniformScaleThickened(MakeSerializable(Sphere), nullptr, FVec3(2), Thickness);
 		TImplicitObjectScaled<TSphere<FReal, 3>> NonUniformScale(MakeSerializable(Sphere), nullptr, FVec3(2, 1, 1));
 		TImplicitObjectScaled<TSphere<FReal, 3>> NonUniformScaleThickened(MakeSerializable(Sphere), nullptr, FVec3(2, 1, 1), Thickness);
->>>>>>> 6bbb88c8
 
 		//phi
 		{
@@ -2367,23 +1880,14 @@
 
 		//support
 		{
-<<<<<<< HEAD
-			const FVec3 DirX(1, 0, 0);
-			FVec3 SupportPt = Unscaled.Support(DirX, 1);
-=======
 			int32 VertexIndex = INDEX_NONE;
 			const FVec3 DirX(1, 0, 0);
 			FVec3 SupportPt = Unscaled.Support(DirX, 1, VertexIndex);
->>>>>>> 6bbb88c8
 			EXPECT_FLOAT_EQ(SupportPt[0], 9);
 			EXPECT_FLOAT_EQ(SupportPt[1], 0);
 			EXPECT_FLOAT_EQ(SupportPt[2], 0);
 
-<<<<<<< HEAD
-			SupportPt = UnscaledThickened.Support(DirX, 1);
-=======
 			SupportPt = UnscaledThickened.Support(DirX, 1, VertexIndex);
->>>>>>> 6bbb88c8
 			EXPECT_FLOAT_EQ(SupportPt[0], 9);
 			EXPECT_FLOAT_EQ(SupportPt[1], 0);
 			EXPECT_FLOAT_EQ(SupportPt[2], 0);
@@ -2393,21 +1897,13 @@
 			EXPECT_FLOAT_EQ(SupportPt[1], 0);
 			EXPECT_FLOAT_EQ(SupportPt[2], 0);
 
-<<<<<<< HEAD
-			SupportPt = UniformScaleThickened.Support(DirX, 1);
-=======
 			SupportPt = UniformScaleThickened.Support(DirX, 1, VertexIndex);
->>>>>>> 6bbb88c8
 			EXPECT_FLOAT_EQ(SupportPt[0], 17);
 			EXPECT_FLOAT_EQ(SupportPt[1], 0);
 			EXPECT_FLOAT_EQ(SupportPt[2], 0);
 
 			const FVec3 DirZ(0, 0, -1);
-<<<<<<< HEAD
-			SupportPt = UniformScale.Support(DirZ, 1);
-=======
 			SupportPt = UniformScale.Support(DirZ, 1, VertexIndex);
->>>>>>> 6bbb88c8
 			EXPECT_FLOAT_EQ(SupportPt[0], 6);
 			EXPECT_FLOAT_EQ(SupportPt[1], 0);
 			EXPECT_FLOAT_EQ(SupportPt[2], -11);
@@ -2422,11 +1918,7 @@
 			EXPECT_FLOAT_EQ(SupportPt[1], 0);
 			EXPECT_FLOAT_EQ(SupportPt[2], 0);
 
-<<<<<<< HEAD
-			SupportPt = NonUniformScaleThickened.Support(DirX, 1);
-=======
 			SupportPt = NonUniformScaleThickened.Support(DirX, 1, VertexIndex);
->>>>>>> 6bbb88c8
 			EXPECT_FLOAT_EQ(SupportPt[0], 17);
 			EXPECT_FLOAT_EQ(SupportPt[1], 0);
 			EXPECT_FLOAT_EQ(SupportPt[2], 0);
