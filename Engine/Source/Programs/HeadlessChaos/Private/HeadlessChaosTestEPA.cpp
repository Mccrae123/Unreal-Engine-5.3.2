// Copyright Epic Games, Inc. All Rights Reserved.

#include "HeadlessChaosTestEPA.h"

#include "HeadlessChaos.h"
#include "HeadlessChaosTestUtility.h"
#include "Chaos/EPA.h"
#include "Chaos/Sphere.h"
#include "Chaos/Capsule.h"
#include "Chaos/GJK.h"
#include "Chaos/Convex.h"
#include "Chaos/ImplicitObjectScaled.h"
#include "Chaos/TriangleMeshImplicitObject.h"
#include "Chaos/Triangle.h"
#include "Chaos/TriangleRegister.h"

namespace ChaosTest
{
	using namespace Chaos;

<<<<<<< HEAD
	void ValidFace(const FVec3* Verts, const TArray<TEPAEntry<FReal>>& TetFaces, int32 Idx)
=======
	void ValidFace(const FVec3* Verts, const TEPAWorkingArray<TEPAEntry<FReal>>& TetFaces, int32 Idx)
>>>>>>> 6bbb88c8
	{
		const TEPAEntry<FReal>& Entry = TetFaces[Idx];

		//does not contain vertex associated with face
		EXPECT_NE(Entry.IdxBuffer[0], Idx);
		EXPECT_NE(Entry.IdxBuffer[1], Idx);
		EXPECT_NE(Entry.IdxBuffer[2], Idx);

		//doesn't have itself as adjacent face
		EXPECT_NE(Entry.AdjFaces[0], Idx);
		EXPECT_NE(Entry.AdjFaces[1], Idx);
		EXPECT_NE(Entry.AdjFaces[2], Idx);

		//adjacent edges and faces are valid for both sides of the edge
		EXPECT_EQ(TetFaces[Entry.AdjFaces[0]].AdjFaces[Entry.AdjEdges[0]], Idx);
		EXPECT_EQ(TetFaces[Entry.AdjFaces[1]].AdjFaces[Entry.AdjEdges[1]], Idx);
		EXPECT_EQ(TetFaces[Entry.AdjFaces[2]].AdjFaces[Entry.AdjEdges[2]], Idx);

		//make sure that adjacent faces share vertices
		//src dest on the edge of face 0 matches to dest src of face 1
		for (int EdgeIdx = 0; EdgeIdx < 3; ++EdgeIdx)
		{
			const int32 FromFace0 = Entry.IdxBuffer[EdgeIdx];
			const int32 ToFace0 = Entry.IdxBuffer[(EdgeIdx+1)%3];
			const int32 Face1EdgeIdx = Entry.AdjEdges[EdgeIdx];
			const TEPAEntry<FReal>& Face1 = TetFaces[Entry.AdjFaces[EdgeIdx]];
			const int32 FromFace1 = Face1.IdxBuffer[Face1EdgeIdx];
			const int32 ToFace1 = Face1.IdxBuffer[(Face1EdgeIdx+1)%3];
			EXPECT_EQ(FromFace0, ToFace1);
			EXPECT_EQ(FromFace1, ToFace0);
			
		}
		switch (Entry.AdjEdges[0])
		{
		case 0:
		{
			EXPECT_EQ(Entry.IdxBuffer[0], TetFaces[Entry.AdjFaces[0]].IdxBuffer[1]);
			EXPECT_EQ(Entry.IdxBuffer[1], TetFaces[Entry.AdjFaces[0]].IdxBuffer[0]);
			break;
		}
		case 1:
		{
			EXPECT_EQ(Entry.IdxBuffer[0], TetFaces[Entry.AdjFaces[0]].IdxBuffer[2]);
			EXPECT_EQ(Entry.IdxBuffer[1], TetFaces[Entry.AdjFaces[0]].IdxBuffer[1]);
			break;
		}
		case 2:
		{
			EXPECT_EQ(Entry.IdxBuffer[0], TetFaces[Entry.AdjFaces[0]].IdxBuffer[0]);
			EXPECT_EQ(Entry.IdxBuffer[1], TetFaces[Entry.AdjFaces[0]].IdxBuffer[2]);
			break;
		}
		default: break;
		}

		EXPECT_LT(FVec3::DotProduct(Verts[Idx], Entry.PlaneNormal), 0);	//normal faces out

		EXPECT_GE(Entry.Distance, 0);	//positive distance since origin is inside tet

		EXPECT_NEAR(Entry.DistanceToPlane(Verts[Entry.IdxBuffer[0]]), 0, 1e-6);
		EXPECT_NEAR(Entry.DistanceToPlane(Verts[Entry.IdxBuffer[1]]), 0, 1e-6);
		EXPECT_NEAR(Entry.DistanceToPlane(Verts[Entry.IdxBuffer[2]]), 0, 1e-6);
	}

	FVec3 ErrorSupport(const FVec3& V)
	{
		check(false);
		return FVec3(0);
	}

	void EPAInitTest()
	{

		//make sure faces are properly oriented
		{
			TArray<FVec3> VertsA = { {-1,-1,1}, {-1,-1,-1}, {-1,1,-1}, {1,1,-1} };
			TArray<FVec3> VertsB = { FVec3(0), FVec3(0), FVec3(0), FVec3(0) };
<<<<<<< HEAD
			TArray<TEPAEntry<FReal>> TetFaces;
=======
			TEPAWorkingArray<TEPAEntry<FReal>> TetFaces;
>>>>>>> 6bbb88c8
			FVec3 TouchingNormal;
			EXPECT_TRUE(InitializeEPA(VertsA,VertsB,ErrorSupport,ErrorSupport,TetFaces,TouchingNormal));

			EXPECT_EQ(TetFaces.Num(), 4);
			for (int i = 0; i < TetFaces.Num(); ++i)
			{
				ValidFace(VertsA.GetData(), TetFaces, i);
			}
		}

		{
			TArray<FVec3> VertsA = { {-1,-1,-1}, {-1,-1,1}, {-1,1,-1}, {1,1,-1} };
			TArray<FVec3> VertsB = { FVec3(0), FVec3(0), FVec3(0), FVec3(0) };
<<<<<<< HEAD
			TArray<TEPAEntry<FReal>> TetFaces;
=======
			TEPAWorkingArray<TEPAEntry<FReal>> TetFaces;
>>>>>>> 6bbb88c8
			FVec3 TouchingNormal;

			EXPECT_TRUE(InitializeEPA(VertsA,VertsB,ErrorSupport,ErrorSupport,TetFaces,TouchingNormal));

			EXPECT_EQ(TetFaces.Num(), 4);
			for (int i = 0; i < TetFaces.Num(); ++i)
			{
				ValidFace(VertsA.GetData(), TetFaces, i);
			}
		}

		auto EmptySupport = [](const FVec3& V) { return FVec3(0); };

		//triangle
		{
			FVec3 AllVerts[] = { {0,-1,1 + 1 / (FReal)3}, {0,-1,-1 + 1 / (FReal)3}, {0,1,-1 + 1 / (FReal)3},{-1,0,0}, {0.5,0,0} };

			auto ASupport = [&](const FVec3& V)
			{
				FVec3 Best = AllVerts[0];
				for (const FVec3& Vert : AllVerts)
				{
					if (FVec3::DotProduct(Vert, V) > FVec3::DotProduct(Best, V))
					{
						Best = Vert;
					}
				}
				return Best;
			};

			auto ASupportNoPositiveX = [&](const FVec3& V)
			{
				FVec3 Best = AllVerts[0];
				for (const FVec3& Vert : AllVerts)
				{
					if (Vert.X > 0)
					{
						continue;
					}
					if (FVec3::DotProduct(Vert, V) > FVec3::DotProduct(Best, V))
					{
						Best = Vert;
					}
				}
				return Best;
			};

			auto ASupportNoX = [&](const FVec3& V)
			{
				FVec3 Best = AllVerts[0];
				for (const FVec3& Vert : AllVerts)
				{
					if (Vert.X > 0 || Vert.X < 0)
					{
						continue;
					}
					if (FVec3::DotProduct(Vert, V) > FVec3::DotProduct(Best, V))
					{
						Best = Vert;
					}
				}
				return Best;
			};

			//first winding
			{
				TArray<FVec3> VertsA = { AllVerts[0], AllVerts[1], AllVerts[2] };
				TArray<FVec3> VertsB = { FVec3(0), FVec3(0), FVec3(0) };

<<<<<<< HEAD
				TArray<TEPAEntry<FReal>> TetFaces;
=======
				TEPAWorkingArray<TEPAEntry<FReal>> TetFaces;
>>>>>>> 6bbb88c8
				FVec3 TouchingNormal;
				EXPECT_TRUE(InitializeEPA(VertsA,VertsB,ASupport,EmptySupport,TetFaces,TouchingNormal));
				EXPECT_VECTOR_NEAR(VertsA[3], AllVerts[3], 1e-4);
				EXPECT_VECTOR_NEAR(VertsB[3], FVec3(0), 1e-4);

				EXPECT_EQ(TetFaces.Num(), 4);
				for (int i = 0; i < TetFaces.Num(); ++i)
				{
					ValidFace(VertsA.GetData(), TetFaces, i);
				}

				FReal Penetration;
				FVec3 Dir, WitnessA, WitnessB;

				//Try EPA. Note that we are IGNORING the positive x vert to ensure a triangle right on the origin boundary works
				EPA(VertsA, VertsB, ASupportNoPositiveX, EmptySupport, Penetration, Dir, WitnessA, WitnessB);
				EXPECT_NEAR(Penetration, 0, 1e-4);
				EXPECT_VECTOR_NEAR(Dir, FVec3(1,0,0), 1e-4);
				EXPECT_VECTOR_NEAR(WitnessA, FVec3(0), 1e-4);
				EXPECT_VECTOR_NEAR(WitnessB, FVec3(0), 1e-4);
			}

			//other winding
			{
				TArray<FVec3> VertsA = { AllVerts[1], AllVerts[0], AllVerts[2] };
				TArray<FVec3> VertsB = { FVec3(0), FVec3(0), FVec3(0) };

<<<<<<< HEAD
				TArray<TEPAEntry<FReal>> TetFaces;
=======
				TEPAWorkingArray<TEPAEntry<FReal>> TetFaces;
>>>>>>> 6bbb88c8
				FVec3 TouchingNormal;
				EXPECT_TRUE(InitializeEPA(VertsA,VertsB,ASupport,EmptySupport,TetFaces,TouchingNormal));
				EXPECT_VECTOR_NEAR(VertsA[3], AllVerts[3], 1e-4);
				EXPECT_VECTOR_NEAR(VertsB[3], FVec3(0), 1e-4);

				EXPECT_EQ(TetFaces.Num(), 4);
				for (int i = 0; i < TetFaces.Num(); ++i)
				{
					ValidFace(VertsA.GetData(), TetFaces, i);
				}

				FReal Penetration;
				FVec3 Dir, WitnessA, WitnessB;

				//Try EPA. Note that we are IGNORING the positive x vert to ensure a triangle right on the origin boundary works
				EPA(VertsA, VertsB, ASupportNoPositiveX, EmptySupport, Penetration, Dir, WitnessA, WitnessB);
				EXPECT_NEAR(Penetration, 0, 1e-4);
				EXPECT_VECTOR_NEAR(Dir, FVec3(1, 0, 0), 1e-4);
				EXPECT_VECTOR_NEAR(WitnessA, FVec3(0), 1e-4);
				EXPECT_VECTOR_NEAR(WitnessB, FVec3(0), 1e-4);
			}

			//touching triangle
			{
				TArray<FVec3> VertsA = { AllVerts[1], AllVerts[0], AllVerts[2] };
				TArray<FVec3> VertsB = { FVec3(0), FVec3(0), FVec3(0) };

<<<<<<< HEAD
				TArray<TEPAEntry<FReal>> TetFaces;
=======
				TEPAWorkingArray<TEPAEntry<FReal>> TetFaces;
>>>>>>> 6bbb88c8
				FVec3 TouchingNormal;
				EXPECT_FALSE(InitializeEPA(VertsA,VertsB,ASupportNoX,EmptySupport,TetFaces,TouchingNormal));
				EXPECT_EQ(TouchingNormal.Z,0);
				EXPECT_EQ(TouchingNormal.Y,0);

				//make sure EPA handles this bad case properly
				VertsA = { AllVerts[1], AllVerts[0], AllVerts[2] };
				VertsB = { FVec3(0), FVec3(0), FVec3(0) };

				//touching so penetration 0, normal is 0,0,1
				FReal Penetration;
				FVec3 Dir, WitnessA, WitnessB;
				EXPECT_EQ(EPA(VertsA, VertsB, ASupportNoX, EmptySupport, Penetration, Dir, WitnessA, WitnessB), EEPAResult::BadInitialSimplex);
				EXPECT_EQ(Penetration, 0);
				//EXPECT_VECTOR_NEAR(Dir, FVec3(0, 0, 1), 1e-7);
				EXPECT_VECTOR_NEAR(WitnessA, FVec3(0), 1e-7);
				EXPECT_VECTOR_NEAR(WitnessB, FVec3(0), 1e-7);
			}
		}

		//line
		{
			FVec3 AllVerts[] = { {0,-1,1 + 1 / (FReal)3}, {0,-1,-1 + 1 / (FReal)3}, {0,1,-1 + 1 / (FReal)3},{-1,0,0}, {0.5,0,0} };

			auto ASupport = [&](const FVec3& V)
			{
				FVec3 Best = AllVerts[0];
				for (const FVec3& Vert : AllVerts)
				{
					if (FVec3::DotProduct(Vert, V) > FVec3::DotProduct(Best, V))
					{
						Best = Vert;
					}
				}
				return Best;
			};

			//first winding
			{
				TArray<FVec3> VertsA = { AllVerts[0], AllVerts[2] };
				TArray<FVec3> VertsB = { FVec3(0), FVec3(0) };

<<<<<<< HEAD
				TArray<TEPAEntry<FReal>> TetFaces;
=======
				TEPAWorkingArray<TEPAEntry<FReal>> TetFaces;
>>>>>>> 6bbb88c8
				FVec3 TouchingNormal;
				EXPECT_TRUE(InitializeEPA(VertsA,VertsB,ASupport,EmptySupport,TetFaces,TouchingNormal));
				EXPECT_VECTOR_NEAR(VertsA[2], AllVerts[1], 1e-4);
				EXPECT_VECTOR_NEAR(VertsB[2], FVec3(0), 1e-4);

				EXPECT_VECTOR_NEAR(VertsA[3], AllVerts[3], 1e-4);
				EXPECT_VECTOR_NEAR(VertsB[3], FVec3(0), 1e-4);

				EXPECT_EQ(TetFaces.Num(), 4);
				for (int i = 0; i < TetFaces.Num(); ++i)
				{
					ValidFace(VertsA.GetData(), TetFaces, i);
				}
			}

			//other winding
			{
				TArray<FVec3> VertsA = { AllVerts[2], AllVerts[0] };
				TArray<FVec3> VertsB = { FVec3(0), FVec3(0) };

<<<<<<< HEAD
				TArray<TEPAEntry<FReal>> TetFaces;
=======
				TEPAWorkingArray<TEPAEntry<FReal>> TetFaces;
>>>>>>> 6bbb88c8
				FVec3 TouchingNormal;
				EXPECT_TRUE(InitializeEPA(VertsA,VertsB,ASupport,EmptySupport,TetFaces,TouchingNormal));
				EXPECT_VECTOR_NEAR(VertsA[2], AllVerts[1], 1e-4);
				EXPECT_VECTOR_NEAR(VertsB[2], FVec3(0), 1e-4);

				EXPECT_VECTOR_NEAR(VertsA[3], AllVerts[3], 1e-4);
				EXPECT_VECTOR_NEAR(VertsB[3], FVec3(0), 1e-4);

				EXPECT_EQ(TetFaces.Num(), 4);
				for (int i = 0; i < TetFaces.Num(); ++i)
				{
					ValidFace(VertsA.GetData(), TetFaces, i);
				}
			}

			//touching triangle
			{
				auto ASupportNoX = [&](const FVec3& V)
				{
					FVec3 Best = AllVerts[0];
					for (const FVec3& Vert : AllVerts)
					{
						if (Vert.X > 0 || Vert.X < 0)
						{
							continue;
						}
						if (FVec3::DotProduct(Vert, V) > FVec3::DotProduct(Best, V))
						{
							Best = Vert;
						}
					}
					return Best;
				};

				TArray<FVec3> VertsA = { AllVerts[2], AllVerts[0] };
				TArray<FVec3> VertsB = { FVec3(0), FVec3(0) };

<<<<<<< HEAD
				TArray<TEPAEntry<FReal>> TetFaces;
=======
				TEPAWorkingArray<TEPAEntry<FReal>> TetFaces;
>>>>>>> 6bbb88c8
				FVec3 TouchingNormal;
				EXPECT_FALSE(InitializeEPA(VertsA,VertsB,ASupportNoX,EmptySupport, TetFaces, TouchingNormal));
				EXPECT_EQ(TouchingNormal.X,0);
			}

			//touching line
			{

				auto ASupportNoXOrZ = [&](const FVec3& V)
				{
					FVec3 Best = AllVerts[0];
					for (const FVec3& Vert : AllVerts)
					{
						if (Vert.X > 0 || Vert.X < 0 || Vert.Z > 0)
						{
							continue;
						}
						if (FVec3::DotProduct(Vert, V) > FVec3::DotProduct(Best, V))
						{
							Best = Vert;
						}
					}
					return Best;
				};

				TArray<FVec3> VertsA = { AllVerts[2], AllVerts[0] };
				TArray<FVec3> VertsB = { FVec3(0), FVec3(0) };

<<<<<<< HEAD
				TArray<TEPAEntry<FReal>> TetFaces;
=======
				TEPAWorkingArray<TEPAEntry<FReal>> TetFaces;
>>>>>>> 6bbb88c8
				FVec3 TouchingNormal;
				EXPECT_FALSE(InitializeEPA(VertsA,VertsB,ASupportNoXOrZ,EmptySupport,TetFaces,TouchingNormal));
				EXPECT_EQ(TouchingNormal.X,0);
			}
		}
	}

	void EPASimpleTest()
	{
		auto ZeroSupport = [](const auto& V) { return FVec3(0); };

		{

			//simple box hull. 0.5 depth on x, 1 depth on y, 1 depth on z. Made z non symmetric to avoid v on tet close to 0 for this case
			FVec3 HullVerts[8] = { {-0.5, -1, -1}, {2, -1, -1}, {-0.5, 1, -1}, {2, 1, -1},
									  {-0.5, -1, 2}, {2, -1, 2}, {-0.5, 1, 2}, {2, 1, 2} };

			auto SupportA = [&HullVerts](const auto& V)
			{
				auto MaxDist = TNumericLimits<FReal>::Lowest();
				auto BestVert = HullVerts[0];
				for (const auto& Vert : HullVerts)
				{
					const auto Dist = FVec3::DotProduct(V, Vert);
					if (Dist > MaxDist)
					{
						MaxDist = Dist;
						BestVert = Vert;
					}
				}
				return BestVert;
			};

			TArray<FVec3> Tetrahedron = { HullVerts[0], HullVerts[2], HullVerts[3], HullVerts[4] };
			TArray<FVec3> Zeros = { FVec3(0), FVec3(0), FVec3(0), FVec3(0) };

			FReal Penetration;
			FVec3 Dir, WitnessA, WitnessB;
			EXPECT_EQ(EPA(Tetrahedron, Zeros, SupportA, ZeroSupport, Penetration, Dir, WitnessA, WitnessB), EEPAResult::Ok);
			EXPECT_NEAR(Penetration, 0.5, 1e-4);
			EXPECT_NEAR(Dir[0], -1, 1e-4);
			EXPECT_NEAR(Dir[1], 0, 1e-4);
			EXPECT_NEAR(Dir[2], 0, 1e-4);
			EXPECT_NEAR(WitnessA[0], -0.5, 1e-4);
			EXPECT_NEAR(WitnessA[1], 0, 1e-4);
			EXPECT_NEAR(WitnessA[2], 0, 1e-4);
			EXPECT_NEAR(WitnessB[0], 0, 1e-4);
			EXPECT_NEAR(WitnessB[1], 0, 1e-4);
			EXPECT_NEAR(WitnessB[2], 0, 1e-4);
		}

		{
			//sphere with deep penetration to make sure we have max iterations
			TSphere<FReal,3> Sphere(FVec3(0), 10);
<<<<<<< HEAD
			auto Support = [&Sphere](const auto& V)
=======
			int32 VertexIndex = INDEX_NONE;
			auto Support = [&Sphere,&VertexIndex](const auto& V)
>>>>>>> 6bbb88c8
			{
				return Sphere.Support(V, 0,VertexIndex);
			};

			TArray<FVec3> Tetrahedron = { 
				Support(FVec3(-1,0,0)), Support(FVec3(1,0,0)),
				Support(FVec3(0,1,0)), Support(FVec3(0,0,1))
			};
			TArray <FVec3> Zeros = { FVec3(0), FVec3(0), FVec3(0), FVec3(0) };

			FReal Penetration;
			FVec3 Dir, WitnessA, WitnessB;
			EXPECT_EQ(EPA(Tetrahedron, Zeros, Support, ZeroSupport, Penetration, Dir, WitnessA, WitnessB), EEPAResult::MaxIterations);
			EXPECT_GT(Penetration, 9);
			EXPECT_LE(Penetration, 10);
			EXPECT_GT(WitnessA.Size(), 9);	//don't know exact point, but should be 9 away from origin
			EXPECT_LE(WitnessA.Size(), 10);	//point should be interior to sphere
		}

		{
			//capsule with origin in middle
			FCapsule Capsule(FVec3(0, 0, 10), FVec3(0, 0, -10), 3);
<<<<<<< HEAD
			auto Support = [&Capsule](const auto& V)
=======
			int32 VertexIndex = INDEX_NONE;
			auto Support = [&Capsule,&VertexIndex](const auto& V)
>>>>>>> 6bbb88c8
			{
				return Capsule.Support(V, 0, VertexIndex);
			};

			TArray<FVec3> Tetrahedron = { 
				Support(FVec3(-1,0,0)), Support(FVec3(1,0,0)),
				Support(FVec3(0,1,0)), Support(FVec3(0,0,1)) 
			};
			TArray<FVec3> Zeros = { FVec3(0), FVec3(0), FVec3(0), FVec3(0) };

			FReal Penetration;
			FVec3 Dir, WitnessA, WitnessB;
			EXPECT_EQ(EPA(Tetrahedron, Zeros, Support, ZeroSupport, Penetration, Dir, WitnessA, WitnessB), EEPAResult::Ok);
			EXPECT_NEAR(Penetration, 3, 1e-1);
			EXPECT_NEAR(Dir[2], 0, 1e-1);	//don't know direction, but it should be in xy plane
			EXPECT_NEAR(WitnessA.Size(), 3, 1e-1);	//don't know exact point, but should be 3 away from origin
		}
		{
			//capsule with origin near top
			FCapsule Capsule(FVec3(0, 0, -2), FVec3(0, 0, -12), 3);
<<<<<<< HEAD
			auto Support = [&Capsule](const auto& V)
=======
			int32 VertexIndex = INDEX_NONE;
			auto Support = [&Capsule,&VertexIndex](const auto& V)
>>>>>>> 6bbb88c8
			{
				return Capsule.Support(V, 0, VertexIndex);
			};

			TArray<FVec3> Tetrahedron = { 
				Support(FVec3(-1,0,0)), Support(FVec3(1,0,0)),
				Support(FVec3(0,1,0)), Support(FVec3(0,0,1)) 
			};
			TArray<FVec3> Zeros = { FVec3(0), FVec3(0), FVec3(0), FVec3(0) };

			FReal Penetration;
			FVec3 Dir, WitnessA, WitnessB;
			EXPECT_EQ(EPA(Tetrahedron, Zeros, Support, ZeroSupport, Penetration, Dir, WitnessA, WitnessB), EEPAResult::Ok);
			EXPECT_NEAR(Penetration, 1, 1e-1);
			EXPECT_NEAR(Dir[0], 0, 1e-1);
			EXPECT_NEAR(Dir[1], 0, 1e-1);
			EXPECT_NEAR(Dir[2], 1, 1e-1);
			EXPECT_NEAR(WitnessA[0], 0, 1e-1);
			EXPECT_NEAR(WitnessA[1], 0, 1e-1);
			EXPECT_NEAR(WitnessA[2], 1, 1e-1);
			EXPECT_NEAR(WitnessB[0], 0, 1e-1);
			EXPECT_NEAR(WitnessB[1], 0, 1e-1);
			EXPECT_NEAR(WitnessB[2], 0, 1e-1);
		}

		{
			//box is 1,1,1 with origin in the middle to handle cases when origin is right on tetrahedron
			FVec3 HullVerts[8] = { {-1, -1, -1}, {1, -1, -1}, {-1, 1, -1}, {1, 1, -1},
								   {-1, -1, 1}, {1, -1, 2}, {-1, 1, 1}, {1, 1, 1} };

			auto Support = [&HullVerts](const auto& V)
			{
				auto MaxDist = TNumericLimits<FReal>::Lowest();
				auto BestVert = HullVerts[0];
				for (const auto& Vert : HullVerts)
				{
					const auto Dist = FVec3::DotProduct(V, Vert);
					if (Dist > MaxDist)
					{
						MaxDist = Dist;
						BestVert = Vert;
					}
				}
				return BestVert;
			};

			TArray<FVec3> Tetrahedron = { HullVerts[0], HullVerts[2], HullVerts[3], HullVerts[4] };
			TArray<FVec3> Zeros = { FVec3(0), FVec3(0), FVec3(0), FVec3(0) };

			FReal Penetration;
			FVec3 Dir, WitnessA, WitnessB;
			EXPECT_EQ(EPA(Tetrahedron, Zeros, Support, ZeroSupport, Penetration, Dir, WitnessA, WitnessB), EEPAResult::Ok);
			EXPECT_FLOAT_EQ(Penetration, 1);
			EXPECT_NEAR(WitnessA.Size(), 1, 1e-1);	//don't know exact point, but should be 1 away from origin
		}

		// Tetrahedron that does not quite contain the origin (so not in penetration)
		{
			FReal eps = 0.00001f;
			FVec3 HullVerts[4] = { {-1, 0, 0}, {0 - eps, 1, -1}, {0 - eps, 0, 1}, {0 - eps, -1, -1}};

			auto Support = [&HullVerts](const auto& V)
			{
				auto MaxDist = TNumericLimits<FReal>::Lowest();
				auto BestVert = HullVerts[0];
				for (const auto& Vert : HullVerts)
				{
					const auto Dist = FVec3::DotProduct(V, Vert);
					if (Dist > MaxDist)
					{
						MaxDist = Dist;
						BestVert = Vert;
					}
				}
				return BestVert;
			};

			TArray<FVec3> Tetrahedron = { HullVerts[0], HullVerts[1], HullVerts[2], HullVerts[3] };
			TArray <FVec3> Zeros = { FVec3(0), FVec3(0), FVec3(0), FVec3(0) };

			FReal Penetration;
			FVec3 Dir, WitnessA, WitnessB;
			EXPECT_EQ(EPA(Tetrahedron, Zeros, Support, ZeroSupport, Penetration, Dir, WitnessA, WitnessB), EEPAResult::Ok);
			EXPECT_LT(Penetration, 0); // Negative penetration
			EXPECT_NEAR(Dir.X, 1.0f, 0.001f);
		}

		// Tetrahedron that is quite a bit away from the origin (so not in penetration)
		// This takes a slightly different code path as compared to the previous test
		{
			FReal eps = 0.1f;
			FVec3 HullVerts[4] = { {-1, 0, 0}, {0 - eps, 1, -1}, {0 - eps, 0, 1}, {0 - eps, -1, -1} };

			auto Support = [&HullVerts](const auto& V)
			{
				auto MaxDist = TNumericLimits<FReal>::Lowest();
				auto BestVert = HullVerts[0];
				for (const auto& Vert : HullVerts)
				{
					const auto Dist = FVec3::DotProduct(V, Vert);
					if (Dist > MaxDist)
					{
						MaxDist = Dist;
						BestVert = Vert;
					}
				}
				return BestVert;
			};

			TArray<FVec3> Tetrahedron = { HullVerts[0], HullVerts[1], HullVerts[2], HullVerts[3] };
			TArray<FVec3> Zeros = { FVec3(0), FVec3(0), FVec3(0), FVec3(0) };

			FReal Penetration;
			FVec3 Dir, WitnessA, WitnessB;
			EXPECT_EQ(EPA(Tetrahedron, Zeros, Support, ZeroSupport, Penetration, Dir, WitnessA, WitnessB), EEPAResult::Ok);
			EXPECT_LT(Penetration, 0); // Negative penetration
			EXPECT_NEAR(Dir.X, 1.0f, 0.001f);
		}
	}

	// Previously failing test cases that we would like to keep testing to prevent regression.
	GTEST_TEST(EPATests, EPARealFailures_Fixed)
	{
		{
			//get to EPA from GJKPenetration
			// Boxes that are very close to each other (Almost penetrating).
			FAABB3 Box({ -50, -50, -50 }, { 50, 50, 50 });

			const FRigidTransform3 BToATM({ -8.74146843, 4.58291769, -100.029655 }, FRotation3::FromElements(6.63562241e-05, -0.000235952888, 0.00664712908, 0.999977887));
			FVec3 ClosestA, ClosestB, Normal;
			int32 ClosestVertexIndexA, ClosestVertexIndexB;
<<<<<<< HEAD
			float Penetration;
=======
			FReal Penetration;
>>>>>>> 6bbb88c8

			GJKPenetration<true>(Box, Box, BToATM, Penetration, ClosestA, ClosestB, Normal, ClosestVertexIndexA, ClosestVertexIndexB);
			EXPECT_NEAR(Penetration, 0.0, 0.01);
		}

		// Problem: EPA was selecting the wrong face on the second box, resulting in a large penetration depth (131cm, but the box is only 20cm thick)
		// Fixed CL: 10615422
		{
			TBox<FReal, 3> A({ -12.5000000, -1.50000000, -12.5000000 }, { 12.5000000, 1.50000000, 12.5000000 });
			TBox<FReal, 3> B({ -100.000000, -100.000000, -10.0000000 }, { 100.000000, 100.000000, 10.0000000 });
			const FRigidTransform3 BToATM({ -34.9616776, 64.0135651, -10.9833698 }, FRotation3::FromElements(-0.239406615, -0.664629698, 0.637779951, 0.306901455));

			FVec3 ClosestA, ClosestB, NormalA;
			int32 ClosestVertexIndexA, ClosestVertexIndexB;
<<<<<<< HEAD
			float Penetration;
=======
			FReal Penetration;
>>>>>>> 6bbb88c8
			GJKPenetration(A, B, BToATM, Penetration, ClosestA, ClosestB, NormalA, ClosestVertexIndexA, ClosestVertexIndexB);
			FVec3 Normal = BToATM.InverseTransformVector(NormalA);

			// Why do we have two result depending on the precision of FReal:
			// The double result is actually the correct one ( 0.04752 ), I have checked it in a 3D modeling package and I get the same value down to the 5th decimal digit
			// The float version is certainly because of the imprecision of the quaternion and the rather large ( 200 x 200 x 20 ) object, amplifying the errors, 
			EXPECT_NEAR(Penetration, 0.04752f, 0.005f);
			EXPECT_NEAR(Normal.Z, -1.0f, 0.001f);
		}

		// Problem: EPA was selecting the wrong face on the second box, this was because LastEntry was initialized to first face, not best first face
		// Fixed CL: 10635151>
		{
			TBox<FReal, 3> A({ -12.5000000, -1.50000000, -12.5000000 }, { 12.5000000, 1.50000000, 12.5000000 });
			TBox<FReal, 3> B({ -100.000000, -100.000000, -10.0000000 }, { 100.000000, 100.000000, 10.0000000 });
			const FRigidTransform3 BToATM({ -50.4365005, 52.8003693, -35.1415100 }, FRotation3::FromElements(-0.112581111, -0.689017475, 0.657892346, 0.282414317));

			FVec3 ClosestA, ClosestB, NormalA;
			int32 ClosestVertexIndexA, ClosestVertexIndexB;
<<<<<<< HEAD
			float Penetration;
=======
			FReal Penetration;
>>>>>>> 6bbb88c8
			GJKPenetration(A, B, BToATM, Penetration, ClosestA, ClosestB, NormalA, ClosestVertexIndexA, ClosestVertexIndexB);
			FVec3 Normal = BToATM.InverseTransformVector(NormalA);

			EXPECT_LT(Penetration, 20);
			EXPECT_NEAR(Normal.Z, -1.0f, 0.001f);
		}

		// Do not know what the expected output for this test is, but it is here because it once produced NaN in the V vector in GJKRaycast2.
		// Turn on NaN diagnostics if you want to be sure to catch the failure. (Fixed now)
		{
			TArray<TPlaneConcrete<FReal, 3>> ConvexPlanes(
				{
					{{0.000000000, -1024.00000, 2.84217094e-14}, {0.000000000, -1.00000000, 0.000000000}},
					{{0.000000000, -256.000000, 8.00000000}, {0.000000000, 0.000000000, 1.00000000}},
					{{0.000000000, -1024.00000, 8.00000000}, {0.000000000, -1.00000000, 0.000000000}},
					{{0.000000000, -256.000000, 8.00000000}, {-1.00000000, -0.000000000, 0.000000000}},
					{{768.000000, -1024.00000, 2.84217094e-14}, {-0.000000000, -6.47630076e-17, -1.00000000}},
					{{0.000000000, -1024.00000, 2.84217094e-14}, {-1.00000000, 0.000000000, 0.000000000}},
					{{0.000000000, -256.000000, 8.00000000}, {0.000000000, 0.000000000, 1.00000000}},
					{{768.000000, -1024.00000, 8.00000000}, {1.00000000, -0.000000000, 0.000000000}},
					{{768.000000, -1024.00000, 2.84217094e-14}, {6.62273836e-09, 6.62273836e-09, -1.00000000}},
					{{768.000000, -448.000000, 8.00000000}, {1.00000000, 0.000000000, 0.000000000}},
					{{0.000000000, -256.000000, -2.13162821e-14}, {0.000000000, 1.00000000, 0.000000000}},
					{{0.000000000, -256.000000, 8.00000000}, {-0.000000000, 0.000000000, 1.00000000}},
					{{768.000000, -448.000000, 8.00000000}, {0.707106829, 0.707106829, 0.000000000}},
					{{576.000000, -256.000000, 3.81469727e-06}, {0.000000000, 1.00000000, -0.000000000}},
					{{768.000000, -448.000000, 8.00000000}, {0.707106829, 0.707106829, 0.000000000}},
					{{768.000000, -448.000000, 3.81469727e-06}, {6.62273836e-09, 6.62273836e-09, -1.00000000}}
				});

<<<<<<< HEAD
			TArray<FVec3> SurfaceParticles(
=======
			TArray<FConvex::FVec3Type> SurfaceParticles(
>>>>>>> 6bbb88c8
				{
					{0.000000000, -1024.00000, 2.84217094e-14},
					{768.000000, -1024.00000, 2.84217094e-14},
					{0.000000000, -1024.00000, 8.00000000},
					{0.000000000, -256.000000, 8.00000000},
					{768.000000, -1024.00000, 8.00000000},
					{0.000000000, -256.000000, -2.13162821e-14},
					{768.000000, -448.000000, 8.00000000},
					{768.000000, -448.000000, 3.81469727e-06},
					{576.000000, -256.000000, 3.81469727e-06},
					{576.000000, -256.000000, 8.00000000}
				});

			// Test used to pass the planes to FConvex, but this is not supported any more. Planes are derived from points.
			TUniquePtr<FConvex> Convex = MakeUnique<FConvex>(SurfaceParticles, 0.0f);
<<<<<<< HEAD
			TImplicitObjectScaled<FConvex> ScaledConvex(MakeSerializable(Convex), FVec3(1.0f), 0.0f);
=======
			TImplicitObjectScaled<FConvex> ScaledConvex(MakeSerializable(Convex), nullptr, FVec3(1.0f), 0.0f);
>>>>>>> 6bbb88c8

			TSphere<FReal, 3> Sphere(FVec3(0.0f), 34.2120171);

			const FRigidTransform3 BToATM({ 568.001648, -535.998352, 8.00000000 }, FRotation3::FromElements(0.000000000, 0.000000000, -0.707105696, 0.707107902));
			const FVec3 LocalDir(0.000000000, 0.000000000, -1.00000000);
			const FReal Length = 384.000000;
			const FReal Thickness = 0.0;
			const bool bComputeMTD = true;
			const FVec3 Offset(-536.000000, -568.000000, -8.00000000);

			FReal OutTime = -1.0f;
			FVec3 LocalPosition(-1.0f);
			FVec3 LocalNormal(-1.0f);


			bool bResult = GJKRaycast2(ScaledConvex, Sphere, BToATM, LocalDir, Length, OutTime, LocalPosition, LocalNormal, Thickness, bComputeMTD, Offset, Thickness);

		}
		
		// Sphere sweep against triangle, fails when it should hit. Raycast added as well for verification purposes.
		{
			const FTriangle Triangle({ 0.000000000, 0.000000000, 0.000000000 }, { 128.000000, 0.000000000, -114.064575 }, { 128.000000, 128.000000, 2.35327148 });
<<<<<<< HEAD
=======
			const FTriangleRegister TriangleReg(
				MakeVectorRegisterFloat( 0.000000000f, 0.000000000f, 0.000000000f, 0.0f ), 
				MakeVectorRegisterFloat(128.000000f, 0.000000000f, -114.064575, 0.0f), 
				MakeVectorRegisterFloat(128.000000, 128.000000, 2.35327148, 0.0f));
>>>>>>> 6bbb88c8
			const TSphere<FReal, 3> Sphere({ 0.0, 0.0, 0.0 }, 4);
			const TRigidTransform<FReal, 3> Transform({ 174.592773, -161.781250, -68.0469971 }, FQuat::Identity);
			const FVec3 Dir(-0.406315684, 0.913382649, -0.0252906363);
			const FReal Length = 430.961548;
			const FReal Thickness = 0.0f;
			const bool bComputeMTD = true;

			FReal OutTime = -1.0f;
			FVec3 OutPosition;
			FVec3 OutNormal;

			bool bSweepResult = GJKRaycast2(TriangleReg, Sphere, Transform, Dir, Length, OutTime, OutPosition, OutNormal, Thickness, bComputeMTD);


			// Do a raycast w/ same inputs instead of sweep against triangle to verify sweep should be a hit.
			const FVec3 TriNormal = Triangle.GetNormal();
			const TPlane<FReal, 3> TriPlane{ Triangle[0], TriNormal };
			FVec3 RaycastPosition;
			FVec3 RaycastNormal;
			FReal Time;

			int32 DummyFaceIndex;

			bool bTriangleIntersects = false;
			if (TriPlane.Raycast(Transform.GetTranslation(), Dir, Length, Thickness, Time, RaycastPosition, RaycastNormal, DummyFaceIndex))
			{
				FVec3 IntersectionPosition = RaycastPosition;
				FVec3 IntersectionNormal = RaycastNormal;

				const FVec3 ClosestPtOnTri = FindClosestPointOnTriangle(RaycastPosition, Triangle[0], Triangle[1], Triangle[2], RaycastPosition);	//We know Position is on the triangle plane
				const FReal DistToTriangle2 = (RaycastPosition - ClosestPtOnTri).SizeSquared();
				bTriangleIntersects = DistToTriangle2 <= SMALL_NUMBER;	//raycast gave us the intersection point so sphere radius is already accounted for
			}

			EXPECT_EQ(bTriangleIntersects, bSweepResult); // uncomment to demonstrate failure.
		}

		{
			// Large scaling leads to a degenerate with GJK terminating while still 0.57 away, fallback on EPA
			// Scaled Convex vs Box
			{
				TArray<TPlaneConcrete<FReal,3>> ConvexPlanes(
					{
						{{0.000000000,-512.000000,-32.0000000},{0.000000000,0.000000000,-1.00000000}},
					{{512.000000,0.000000000,-32.0000000},{1.00000000,0.000000000,0.000000000}},
					{{512.000000,-512.000000,0.000000000},{0.000000000,-1.00000000,-0.000000000}},
					{{512.000000,0.000000000,-32.0000000},{-0.000000000,0.000000000,-1.00000000}},
					{{0.000000000,-512.000000,-32.0000000},{-1.00000000,0.000000000,0.000000000}},
					{{0.000000000,0.000000000,0.000000000},{0.000000000,1.00000000,0.000000000}},
					{{0.000000000,-512.000000,-32.0000000},{0.000000000,-1.00000000,0.000000000}},
					{{512.000000,-512.000000,0.000000000},{0.000000000,0.000000000,1.00000000}},
					{{0.000000000,0.000000000,0.000000000},{-1.00000000,-0.000000000,0.000000000}},
					{{512.000000,-512.000000,0.000000000},{1.00000000,-0.000000000,0.000000000}},
					{{512.000000,0.000000000,-32.0000000},{0.000000000,1.00000000,-0.000000000}},
					{{0.000000000,0.000000000,0.000000000},{-0.000000000,0.000000000,1.00000000}}
					});

<<<<<<< HEAD
				TArray<FVec3> SurfaceParticles(
=======
				TArray<FConvex::FVec3Type> SurfaceParticles(
>>>>>>> 6bbb88c8
					{
						{0.000000000,-512.000000,-32.0000000},
					{512.000000,0.000000000,-32.0000000},
					{512.000000,-512.000000,-32.0000000},
					{512.000000,-512.000000,0.000000000},
					{0.000000000,0.000000000,-32.0000000},
					{0.000000000,0.000000000,0.000000000},
					{0.000000000,-512.000000,0.000000000},
					{512.000000,0.000000000,0.000000000}
					});

				// Test used to pass planes and verts to FConvex but this is not suported an more. 
				// Planes will derived from the points now, and also faces are merged (not triangles any more)
				FVec3 ConvexScale ={25,25,1};
				TUniquePtr<FConvex> Convex = MakeUnique<FConvex>(SurfaceParticles, 0.0f);
<<<<<<< HEAD
				TImplicitObjectScaled<FConvex> ScaledConvex(MakeSerializable(Convex),ConvexScale,0.0f);
=======
				TImplicitObjectScaled<FConvex> ScaledConvex(MakeSerializable(Convex), nullptr, ConvexScale,0.0f);
>>>>>>> 6bbb88c8

				TBox<FReal,3> Box({-50.0000000,-60.0000000,-30.0000000},{50.0000000,60.0000000,30.0000000});

				const TRigidTransform<FReal,3> BToATM({4404.39404,-5311.81934,44.1764526},FQuat(0.100362606,0.0230407044,-0.818859160,0.564682245),FVec3(1.0f));
				const FVec3 LocalDir ={-0.342119515,-0.920166731,-0.190387309};
				const FReal Length = 53.3335228;
				const FReal Thickness = 0.0f;
				const bool bComputeMTD = true;
				const FVec3 Offset = FVec3(-5311.83203,-4404.37891,-44.1764526);

				FReal OutTime = -1;
				FVec3 LocalPosition(-1);
				FVec3 LocalNormal(-1);

				bool bResult = GJKRaycast2(ScaledConvex,Box,BToATM,LocalDir,Length,OutTime,LocalPosition,LocalNormal,Thickness,bComputeMTD,Offset,Thickness);
			}

			// InGJKPreDist2 is barely over 1e-6, fall back on EPA
			// Triangle v Box
			{
				FTriangle Triangle(FVec3(0.000000000,0.000000000,0.000000000),FVec3(128.000000,0.000000000,35.9375000),FVec3(128.000000,128.000000,134.381042));
<<<<<<< HEAD
=======
				FTriangleRegister TriangleReg(
					MakeVectorRegisterFloat(0.000000000f, 0.000000000f, 0.000000000f, 0.0f), 
					MakeVectorRegisterFloat(128.000000f, 0.000000000f, 35.9375000f, 0.0f), 
					MakeVectorRegisterFloat(128.000000f, 128.000000f, 134.381042f, 0.0f));
>>>>>>> 6bbb88c8
				TBox<FReal,3> Box(FVec3(-50.0000000,-60.0000000,-30.0000000),FVec3 (50.0000000,60.0000000,30.0000000));

				const TRigidTransform<FReal,3> Transform({127.898438,35.0742188,109.781067},FQuat(0.374886870,-0.0289460570,0.313643545,0.871922970),FVec3(1.0));
				//const TRigidTransform<FReal, 3> Transform({ 127.898438, 35.0742188, 109.781067 }, FQuat::Identity, FVec3(1.0));
				const FVec3 Dir ={0.801564395,0.525258720,0.285653293};
				const FReal Length = 26.7055893;
				const FReal Thickness = 0.0f;
				const bool bComputeMTD = true;

				FReal OutTime = -1;
				FVec3 LocalPosition(-1);
				FVec3 LocalNormal(-1);
				GJKRaycast2(TriangleReg,Box,Transform,Dir,Length,OutTime,LocalPosition,LocalNormal,Thickness,bComputeMTD);
			}
		}

		// Defining boat geom data outside of single test scope as it's used in multiple.
<<<<<<< HEAD
		const TArray<Chaos::FVec3> BoatSurfaceVertices(
=======
		const TArray<FConvex::FVec3Type> BoatSurfaceVertices(
>>>>>>> 6bbb88c8
			{
				{-118.965088, -100.379936, 105.818298},
				{-128.562881, 80.0933762, 107.703270},
				{-139.344116, -97.6986847, 77.2006836},
				{-150.005661, -100.080147, 51.9458313},
				{-139.707321, 97.7620926, 68.6699982},
				{-162.950150, 15.7422667, -12.4111595},
				{-133.124146, -77.7715225, 16.0983276},
				{-162.950150, -18.5639591, -8.11873245},
				{80.0627518, -94.3176956, 23.9974003},
				{144.317383, -64.4015045, 12.9772358},
				{-134.336945, 83.6453476, 19.9467926},
				{-28.9211884, 95.5794601, 24.0703869},
				{-29.2745361, 115.021286, 39.6718407},
				{270.352173, -9.99338818, 13.3286972},
				{168.206909, -9.18884468, 4.79613113},
				{152.132553, 26.3735561, 5.07503510},
				{-96.0630951, -5.13696861, -10.5715485},
				{-34.2370224, 118.708824, 51.9164314},
				{-115.816895, 100.536232, 105.218788},
				{190.384033, 113.884377, 39.8578377},
				{75.6613998, 116.777252, 48.2003098},
				{75.6914368, 116.705940, 56.3343391},
				{223.461243, 34.3406334, 119.657486},
				{154.527252, 7.14775467, 133.457825},
				{224.732254, -33.3490448, 120.477432},
				{181.900131, -70.9029160, 125.913544},
				{190.739014, 114.494293, 68.6749573},
				{-124.285568, 84.3786621, 111.995697},
				{-55.6235504, 105.829025, 107.703270},
				{144.056519, 88.6111145, 111.072426},
				{293.764893, 97.7141037, 68.6531982},
				{357.075989, 27.2315865, 88.9283295},
				{377.644470, 48.4299507, 68.7059937},
				{299.537781, 67.8833160, 92.9634094},
				{217.357620, 91.4785843, 96.6879578},
				{277.666443, 91.4017410, 36.2159767},
				{412.009827, 15.7422667, 69.0567322},
				{160.430008, 34.6351395, 128.190872},
				{251.469971, 54.2859497, 20.7005157},
				{179.907928, 69.9437637, 16.8336792},
				{132.472702, 94.3125381, 24.5205002},
				{373.345215, -14.2786741, 90.5335693},
				{104.055634, -116.337784, 64.5478134},
				{206.939423, -112.547020, 39.8371887},
				{215.453522, -112.922203, 68.6651306},
				{235.525650, -88.4538803, 28.6447029},
				{175.841675, -40.6552811, 9.08371735},
				{316.693298, -74.9164505, 39.9856682},
				{281.028259, -96.0662766, 39.8370399},
				{353.332031, -67.8981171, 68.7482452},
				{269.801300, -105.132248, 68.7129745},
				{257.381836, -76.0536499, 110.256386},
				{-47.0126572, -104.365433, 107.688568},
				{377.622498, 15.7422667, 39.0685501},
				{401.314575, -21.9763966, 64.5559235},
				{407.676208, -14.2786741, 73.3785629},
				{312.919617, -33.3405228, 28.3129959},
				{334.736877, 11.4330406, 26.2059746},
				{309.059326, 80.6674042, 39.9196320},
				{-142.015427, -9.19016743, -11.2502632},
				{-27.1481628, -111.977615, 35.8436165},
				{-23.9894104, -116.828667, 43.9551315}
			});

		const TArray<TPlaneConcrete<FReal, 3>> BoatConvexPlanes(
		{
				{{-118.965088, -100.379936, 105.818298},{-0.815755606, -0.0494019315, 0.576283097}},
				{{-128.562881, 80.0933762, 107.703270},{-0.920841396, -0.0110327024, 0.389781147}},
				{{-150.005661, -100.080147, 51.9458313},{-0.519791245, -0.801730216, 0.295035094}},
				{{-128.562881, 80.0933762, 107.703270},{-0.958117247, 0.0257631000, 0.285215139}},
				{{-139.707321, 97.7620926, 68.6699982},{-0.968365312, 0.0294600632, 0.247791693}},
				{{-133.124146, -77.7715225, 16.0983276},{0.00511667505, -0.376362234, -0.926458478}},
				{{-162.950150, -18.5639591, -8.11873245},{0.00966687687, -0.363861620, -0.931402802}},
				{{-162.950150, 15.7422667, -12.4111595},{-0.0140216080, 0.434951097, -0.900344849}},
				{{-134.336945, 83.6453476, 19.9467926},{-0.0402486622, 0.624916077, -0.779653668}},
				{{270.352173, -9.99338818, 13.3286972},{0.0835136175, 0.0455556102, -0.995464802}},
				{{168.206909, -9.18884468, 4.79613113},{0.0585431270, 0.0342863351, -0.997695863}},
				{{-96.0630951, -5.13696861, -10.5715485},{0.0525218807, 0.0805560499, -0.995365262}},
				{{-29.2745361, 115.021286, 39.6718407},{-0.204991043, 0.911147118, -0.357476622}},
				{{-134.336945, 83.6453476, 19.9467926},{-0.230919138, 0.927439809, -0.294162780}},
				{{-139.707321, 97.7620926, 68.6699982},{-0.187245682, 0.981143415, 0.0479236171}},
				{{190.384033, 113.884377, 39.8578377},{0.0107297711, 0.981200278, -0.192693755}},
				{{-34.2370224, 118.708824, 51.9164314},{0.0178666674, 0.999802530, 0.00869940408}},
				{{190.384033, 113.884377, 39.8578377},{0.00520140817, 0.958088040, -0.286426455}},
				{{223.461243, 34.3406334, 119.657486},{0.190408617, 0.0154655315, 0.981583059}},
				{{154.527252, 7.14775467, 133.457825},{0.159681797, -0.0393412262, 0.986384273}},
				{{75.6914368, 116.705940, 56.3343391},{0.0176137071, 0.999732912, 0.0149621498}},
				{{-115.816895, 100.536232, 105.218788},{-0.715656042, 0.553675890, 0.425769299}},
				{{-139.707321, 97.7620926, 68.6699982},{-0.817192018, 0.400413275, 0.414567769}},
				{{-128.562881, 80.0933762, 107.703270},{-0.685338736, -0.0440392531, 0.726891577}},
				{{-118.965088, -100.379936, 105.818298},{-0.0865496397, -0.0357803851, 0.995604813}},
				{{-55.6235504, 105.829025, 107.703270},{-0.0741617680, 0.418523729, 0.905172884}},
				{{144.056519, 88.6111145, 111.072426},{0.0611657463, 0.820554078, 0.568286657}},
				{{190.739014, 114.494293, 68.6749573},{0.00145421748, 0.974245131, 0.225486547}},
				{{-34.2370224, 118.708824, 51.9164314},{-0.0937685072, 0.977354348, 0.189699650}},
				{{293.764893, 97.7141037, 68.6531982},{0.160708517, 0.986737013, -0.0228640344}},
				{{190.384033, 113.884377, 39.8578377},{0.0236439183, 0.999490380, -0.0214455500}},
				{{75.6613998, 116.777252, 48.2003098},{0.0182868484, 0.999794960, 0.00869778637}},
				{{357.075989, 27.2315865, 88.9283295},{0.363979012, 0.433337778, 0.824462056}},
				{{377.644470, 48.4299507, 68.7059937},{0.369141936, 0.628997087, 0.684176087}},
				{{293.764893, 97.7141037, 68.6531982},{0.217538610, 0.641553879, 0.735585213}},
				{{217.357620, 91.4785843, 96.6879578},{0.159607396, 0.414469659, 0.895957828}},
				{{144.056519, 88.6111145, 111.072426},{0.156273633, 0.373305798, 0.914451420}},
				{{223.461243, 34.3406334, 119.657486},{0.229725912, 0.231315732, 0.945367098}},
				{{293.764893, 97.7141037, 68.6531982},{0.134402916, 0.824485123, 0.549690902}},
				{{190.739014, 114.494293, 68.6749573},{0.0830841213, 0.807267189, 0.584308803}},
				{{277.666443, 91.4017410, 36.2159767},{0.226969868, 0.928666651, -0.293364942}},
				{{357.075989, 27.2315865, 88.9283295},{0.384961128, 0.413572103, 0.825083613}},
				{{144.056519, 88.6111145, 111.072426},{0.0102420887, 0.305115640, 0.952260256}},
				{{-55.6235504, 105.829025, 107.703270},{-0.0136526823, 0.238040313, 0.971159339}},
				{{-124.285568, 84.3786621, 111.995697},{-0.0221296977, 0.192725569, 0.981003106}},
				{{154.527252, 7.14775467, 133.457825},{0.133184910, 0.158850595, 0.978278220}},
				{{223.461243, 34.3406334, 119.657486},{0.127949536, 0.334882438, 0.933532357}},
				{{270.352173, -9.99338818, 13.3286972},{0.113541767, 0.146057680, -0.982738674}},
				{{152.132553, 26.3735561, 5.07503510},{0.0967332050, 0.201390326, -0.974722803}},
				{{179.907928, 69.9437637, 16.8336792},{0.118871428, 0.310366035, -0.943155587}},
				{{152.132553, 26.3735561, 5.07503510},{0.0460564680, 0.232807800, -0.971431613}},
				{{-28.9211884, 95.5794601, 24.0703869},{0.00696368096, 0.603951454, -0.796990752}},
				{{190.384033, 113.884377, 39.8578377},{0.0805319995, 0.456198364, -0.886226594}},
				{{277.666443, 91.4017410, 36.2159767},{0.0808695257, 0.439591616, -0.894549847}},
				{{179.907928, 69.9437637, 16.8336792},{0.0254166014, 0.345391214, -0.938114524}},
				{{-162.950150, 15.7422667, -12.4111595},{0.00574636925, 0.407610655, -0.913137734}},
				{{-28.9211884, 95.5794601, 24.0703869},{0.00389994099, 0.625906646, -0.779888213}},
				{{412.009827, 15.7422667, 69.0567322},{0.367606252, 0.179364890, 0.912520528}},
				{{357.075989, 27.2315865, 88.9283295},{0.228729501, 0.126970738, 0.965174258}},
				{{223.461243, 34.3406334, 119.657486},{0.195577502, 0.0155502548, 0.980564892}},
				{{104.055634, -116.337784, 64.5478134},{0.0314623937, -0.999256194, -0.0222970415}},
				{{206.939423, -112.547020, 39.8371887},{0.0439339988, -0.463305235, -0.885109067}},
				{{80.0627518, -94.3176956, 23.9974003},{0.0430704951, -0.425489426, -0.903937817}},
				{{144.317383, -64.4015045, 12.9772358},{0.0910515115, -0.277681828, -0.956348479}},
				{{175.841675, -40.6552811, 9.08371735},{0.121729963, -0.241943270, -0.962624073}},
				{{270.352173, -9.99338818, 13.3286972},{0.176452607, -0.263455838, -0.948396325}},
				{{316.693298, -74.9164505, 39.9856682},{0.180675939, -0.298087925, -0.937283218}},
				{{281.028259, -96.0662766, 39.8370399},{0.117892988, -0.529992998, -0.839766979}},
				{{316.693298, -74.9164505, 39.9856682},{0.467810631, -0.786031187, -0.404114038}},
				{{353.332031, -67.8981171, 68.7482452},{0.403864205, -0.905904770, -0.127398163}},
				{{269.801300, -105.132248, 68.7129745},{0.211974993, -0.952931166, -0.216769129}},
				{{353.332031, -67.8981171, 68.7482452},{0.323771894, -0.726920843, 0.605605364}},
				{{257.381836, -76.0536499, 110.256386},{0.113805972, -0.797622085, 0.592323542}},
				{{215.453522, -112.922203, 68.6651306},{0.141719818, -0.988393307, -0.0547193065}},
				{{257.381836, -76.0536499, 110.256386},{0.0748343095, -0.782468021, 0.618177652}},
				{{181.900131, -70.9029160, 125.913544},{-0.0393289365, -0.256881803, 0.965642214}},
				{{104.055634, -116.337784, 64.5478134},{0.0170975495, -0.946409166, 0.322517306}},
				{{215.453522, -112.922203, 68.6651306},{0.0658586845, -0.785601914, 0.615217268}},
				{{353.332031, -67.8981171, 68.7482452},{0.384226114, -0.466992885, 0.796421945}},
				{{373.345215, -14.2786741, 90.5335693},{0.206286892, -0.0757761970, 0.975552976}},
				{{224.732254, -33.3490448, 120.477432},{0.196953446, -0.0832281485, 0.976873755}},
				{{316.693298, -74.9164505, 39.9856682},{0.434601337, -0.300671607, -0.848951280}},
				{{377.622498, 15.7422667, 39.0685501},{0.654218376, -0.0959888026, -0.750189602}},
				{{412.009827, 15.7422667, 69.0567322},{0.867719710, -0.191302225, -0.458765566}},
				{{407.676208, -14.2786741, 73.3785629},{0.691795230, -0.711691737, 0.122124225}},
				{{353.332031, -67.8981171, 68.7482452},{0.551859438, -0.626838267, -0.550022721}},
				{{412.009827, 15.7422667, 69.0567322},{0.446075022, 0.0641205981, 0.892695665}},
				{{373.345215, -14.2786741, 90.5335693},{0.394906074, -0.468489796, 0.790295124}},
				{{377.622498, 15.7422667, 39.0685501},{0.325547844, -0.228074327, -0.917605937}},
				{{316.693298, -74.9164505, 39.9856682},{0.197628111, -0.248304784, -0.948307872}},
				{{270.352173, -9.99338818, 13.3286972},{0.144101545, 0.154426888, -0.977438986}},
				{{251.469971, 54.2859497, 20.7005157},{0.195229396, 0.257776380, -0.946275234}},
				{{377.622498, 15.7422667, 39.0685501},{0.299516141, -0.189948440, -0.934991837}},
				{{312.919617, -33.3405228, 28.3129959},{0.245874554, -0.164760798, -0.955196083}},
				{{277.666443, 91.4017410, 36.2159767},{0.339942038, 0.877070487, -0.339391768}},
				{{293.764893, 97.7141037, 68.6531982},{0.492510736, 0.837980986, -0.234991312}},
				{{377.644470, 48.4299507, 68.7059937},{0.530996740, 0.568982124, -0.627934515}},
				{{377.622498, 15.7422667, 39.0685501},{0.250460476, 0.276656479, -0.927755713}},
				{{334.736877, 11.4330406, 26.2059746},{0.200788274, 0.261470705, -0.944095910}},
				{{377.644470, 48.4299507, 68.7059937},{0.542767346, 0.563946247, -0.622389138}},
				{{270.352173, -9.99338818, 13.3286972},{0.0817910284, -0.115049526, -0.989986837}},
				{{175.841675, -40.6552811, 9.08371735},{0.0557664521, -0.121505104, -0.991023004}},
				{{144.317383, -64.4015045, 12.9772358},{0.0422874913, -0.216078743, -0.975459754}},
				{{-162.950150, -18.5639591, -8.11873245},{-0.0924396142, -0.123621307, -0.988014519}},
				{{-162.950150, 15.7422667, -12.4111595},{0.0175636765, -0.0317834914, -0.999340415}},
				{{-96.0630951, -5.13696861, -10.5715485},{0.0355855115, -0.241038486, -0.969862998}},
				{{144.317383, -64.4015045, 12.9772358},{0.0132575780, -0.343341976, -0.939116895}},
				{{-133.124146, -77.7715225, 16.0983276},{-0.579293728, -0.541147888, -0.609571695}},
				{{-150.005661, -100.080147, 51.9458313},{-0.967441142, 0.0314226188, 0.251137793}},
				{{-133.124146, -77.7715225, 16.0983276},{-0.00871447474, -0.520026803, -0.854105532}},
				{{80.0627518, -94.3176956, 23.9974003},{0.0120858839, -0.606598854, -0.794916213}},
				{{104.055634, -116.337784, 64.5478134},{-0.0256504230, -0.982792795, 0.182921574}},
				{{-47.0126572, -104.365433, 107.688568},{-0.0589226782, -0.983500481, 0.171040595}},
				{{-118.965088, -100.379936, 105.818298},{-0.127220407, -0.989554763, 0.0677959770}},
				{{-150.005661, -100.080147, 51.9458313},{-0.145546019, -0.873032987, -0.465434998}},
				{{-27.1481628, -111.977615, 35.8436165},{0.00670416094, -0.857060790, -0.515171707}},
				{{206.939423, -112.547020, 39.8371887},{0.0170129854, -0.996484399, -0.0820325986}},
				{{-150.005661, -100.080147, 51.9458313},{-0.153074399, -0.805065334, -0.573095083}},
				{{154.527252, 7.14775467, 133.457825},{-0.0549643822, -0.115145117, 0.991826892}},
				{{-134.336945, 83.6453476, 19.9467926},{-0.852820277, 0.468897045, -0.229854882}},
			});


		// Boat vs ground in athena empty, barely in contact
		// Normal ideally would point down, but returned normal pointed up before it was fixed
		{
			TArray<TPlaneConcrete<FReal, 3>> GroundConvexPlanes(
				{
					{{0.000000000,-512.000000,-32.0000000},{0.000000000,0.000000000,-1.00000000}},
					{{512.000000,0.000000000,-32.0000000},{1.00000000,0.000000000,0.000000000}},
					{{512.000000,-512.000000,0.000000000},{0.000000000,-1.00000000,-0.000000000}},
					{{512.000000,0.000000000,-32.0000000},{-0.000000000,0.000000000,-1.00000000}},
					{{0.000000000,-512.000000,-32.0000000},{-1.00000000,0.000000000,0.000000000}},
					{{0.000000000,0.000000000,0.000000000},{0.000000000,1.00000000,0.000000000}},
					{{0.000000000,-512.000000,-32.0000000},{0.000000000,-1.00000000,0.000000000}},
					{{512.000000,-512.000000,0.000000000},{0.000000000,0.000000000,1.00000000}},
					{{0.000000000,0.000000000,0.000000000},{-1.00000000,-0.000000000,0.000000000}},
					{{512.000000,-512.000000,0.000000000},{1.00000000,-0.000000000,0.000000000}},
					{{512.000000,0.000000000,-32.0000000},{0.000000000,1.00000000,-0.000000000}},
					{{0.000000000,0.000000000,0.000000000},{-0.000000000,0.000000000,1.00000000}}
				});

<<<<<<< HEAD
			TArray<FVec3> GroundSurfaceParticles(
=======
			TArray<FConvex::FVec3Type> GroundSurfaceParticles(
>>>>>>> 6bbb88c8
				{
					{0.000000000,-512.000000,-32.0000000},
					{512.000000,0.000000000,-32.0000000},
					{512.000000,-512.000000,-32.0000000},
					{512.000000,-512.000000,0.000000000},
					{0.000000000,0.000000000,-32.0000000},
					{0.000000000,0.000000000,0.000000000},
					{0.000000000,-512.000000,0.000000000},
					{512.000000,0.000000000,0.000000000}
				});



			// Test used to pass planes and verts to FConvex but this is not suported an more. 
			// Planes will derived from the points now, and also faces are merged (not triangles any more)
			FVec3 GroundConvexScale = { 25,25,1 };
			TUniquePtr<FConvex> GroundConvex = MakeUnique<FConvex>(GroundSurfaceParticles, 0.0f);
<<<<<<< HEAD
			TImplicitObjectScaled<FConvex> ScaledGroundConvex(MakeSerializable(GroundConvex), GroundConvexScale, 0.0f);


=======
			TImplicitObjectScaled<FConvex> ScaledGroundConvex(MakeSerializable(GroundConvex), nullptr, GroundConvexScale, 0.0f);


>>>>>>> 6bbb88c8
			// Test used to pass planes and verts to FConvex but this is not suported an more. 
			// Planes will derived from the points now, and also faces are merged (not triangles any more)
			FConvex BoatConvex = FConvex(BoatSurfaceVertices, 0.0f);


			TRigidTransform<FReal, 3> BoatTransform(FVec3(-5421.507324, 2335.360840, 6.972876), FQuat(-0.016646, -0.008459, 0.915564, -0.401738), FVec3(1.0f));
			TRigidTransform<FReal, 3> GroundTransform(FVec3(0, 0, 0), FQuat(0.000000, 0.000000, -1.000000, 0.000001), FVec3(1.0f));

			const TRigidTransform<FReal, 3> BToATM = GroundTransform.GetRelativeTransform(BoatTransform);

			FReal Penetration;
			FVec3 ClosestA, ClosestB, Normal;
			int32 ClosestVertexIndexA, ClosestVertexIndexB;

<<<<<<< HEAD
			auto result = GJKPenetration<true>(BoatConvex, ScaledGroundConvex, BToATM, Penetration, ClosestA, ClosestB, Normal, ClosestVertexIndexA, ClosestVertexIndexB, 0.0f, 0.0f, FVec3(1, 0, 0));
=======
			auto result = GJKPenetration<true>(BoatConvex, ScaledGroundConvex, BToATM, Penetration, ClosestA, ClosestB, Normal, ClosestVertexIndexA, ClosestVertexIndexB, (FReal)0., (FReal)0., FVec3(1, 0, 0));
>>>>>>> 6bbb88c8

			FVec3 WorldLocation = BoatTransform.TransformPosition(ClosestA);
			FVec3 WorldNormal = BoatTransform.TransformVectorNoScale(Normal);
			EXPECT_LT(Normal.Z, -0.9f); // Should point roughly down
		} // End of Boat test

		// Boat vs rock wall at carl POI behind waterfall w/ water level 0 in season 13
		// GJK was not progressing and reporting larger distance, when dist was actually 0, and was making nan in normal.
		{
			// Triangle
			const FVec3 A = { -10934.1797, -11431.4863, -5661.06982 };
			const FVec3 B = { -10025.8525, -11155.4160, -6213.55322 };
			const FVec3 C = { -10938.6836, -11213.3320, -6213.55322 };
			const FTriangle Triangle(A, B, C);
			FVec3 ExpectedNormal = FVec3::CrossProduct(Triangle[1] - Triangle[0], Triangle[2] - Triangle[0]);
			ExpectedNormal.Normalize();

			// Test used to pass planes and verts to FConvex but this is not suported an more. 
			// Planes will derived from the points now, and also faces are merged (not triangles any more)
			FConvex BoatConvex = FConvex(BoatSurfaceVertices, 0.0f);

			TRigidTransform<FReal, 3> QueryTM(FVec3(-10831.1875, -11206.3750, -6140.38135), FQuat(-0.524916053, -0.0370868668, -0.126528814, 0.840879321), FVec3(1.0f));

			FReal Penetration;
			FVec3 ClosestA, ClosestB, Normal;
			int32 ClosestVertexIndexA, ClosestVertexIndexB;

<<<<<<< HEAD
			auto result = GJKPenetration<true, float>(Triangle, BoatConvex, QueryTM, Penetration, ClosestA, ClosestB, Normal, ClosestVertexIndexA, ClosestVertexIndexB);
=======
			auto result = GJKPenetration<true, FReal>(Triangle, BoatConvex, QueryTM, Penetration, ClosestA, ClosestB, Normal, ClosestVertexIndexA, ClosestVertexIndexB);
>>>>>>> 6bbb88c8

			// Confirm normal is valid and close to expected normal.
			float dot = FVec3::DotProduct(ExpectedNormal, Normal);
			EXPECT_NEAR(dot, 1, 0.0001f);
		} // End of Boat test

	}

	// Currently broken EPA edge cases. As they are fixed move them to EPARealFailures_Fixed above so that we can ensure they don't break again.
	GTEST_TEST(EPATests, EPARealFailures_Broken)
	{
		
	}

	//
	// Two boxes, one large and flat, with another smaller box on top.
	// All normals should be either Up or Down depending on which body is first (in this case, they are down)
	// Problem:
	//		Occasionally we get a non-vertical normal from EPA
	// This test reproduces an in-game example. 
	// NOTE: These are shapes in a skeletal mesh, hence the rotation (mesh is on its side so its Y is "up")
	//
	GTEST_TEST(EPATests, EPARealFailures_BoxBox)
	{
		TBox<FReal, 3> A(FVec3(-250.000000, 250.000000, -750.000000), FVec3(1250.00000, 350.000000, 750.000000));
		TBox<FReal, 3> B(FVec3(50.0000000, -50.0000000, -50.0000000), FVec3(150.000000, 50.0000000, 50.0000000));
		FRigidTransform3 ATM = FRigidTransform3(FVec3(0.000000000, 0.000000000, 0.000000000), FRotation3::FromElements(-0.707106709, 0.000000000, 0.000000000, 0.707106829));
		FRigidTransform3 BTM = FRigidTransform3(FVec3(804.534912, 17.9698277, -199.983994), FRotation3::FromElements(0.706765056, -2.78512689e-05, 0.000485646888, -0.707448125));
		FVec3 InitialDir = FVec3(1.00000000, 0.000000000, 0.000000000);

		const FRigidTransform3 BToATM = BTM.GetRelativeTransform(ATM);
		FReal Penetration;
		FVec3 ClosestA, ClosestB, NormalA;
		int32 ClosestVertexIndexA, ClosestVertexIndexB;
<<<<<<< HEAD
		GJKPenetration<true>(A, B, BToATM, Penetration, ClosestA, ClosestB, NormalA, ClosestVertexIndexA, ClosestVertexIndexB, 0.0f, 0.0f, InitialDir);
=======
		GJKPenetration<true>(A, B, BToATM, Penetration, ClosestA, ClosestB, NormalA, ClosestVertexIndexA, ClosestVertexIndexB, (FReal)0., (FReal)0., InitialDir);
>>>>>>> 6bbb88c8

		FVec3 Location = ATM.TransformPosition(ClosestA);
		FVec3 Normal = -ATM.TransformVectorNoScale(NormalA);
		FReal Phi = -Penetration;

		EXPECT_GT(FMath::Abs(Normal.Z), 0.8f);
	}

	GTEST_TEST(EPATests, EPA_EdgeCases)
	{
		// Two boxes exactly touching each other (This was a failing case that was fixed)
		{
			TBox<FReal, 3> A(FVec3(0.0f, 0.0f, 0.0f), FVec3(100.0f, 100.0f, 100.0f));
			TBox<FReal, 3> B(FVec3(100.0f, 0.0f, 0.0f), FVec3(200.0f, 100.0f, 100.0f));
			FRigidTransform3 ATM = FRigidTransform3(FVec3(0.0f, 0.0f, 0.0f), FRotation3::FromElements(0.0f, 0.0f, 0.0f, 1.0f));
			FRigidTransform3 BTM = FRigidTransform3(FVec3(0.0f, 0.0f, 0.0f), FRotation3::FromElements(0.0f, 0.0f, 0.0f, 1.0f));
			FVec3 InitialDir = FVec3(1.0f, 0.0f, 0.0f);

			const FRigidTransform3 BToATM = BTM.GetRelativeTransform(ATM);
			FReal Penetration;
			FVec3 ClosestA, ClosestB, NormalA;
			int32 ClosestVertexIndexA, ClosestVertexIndexB;
<<<<<<< HEAD
			GJKPenetration<true>(A, B, BToATM, Penetration, ClosestA, ClosestB, NormalA, ClosestVertexIndexA, ClosestVertexIndexB, 0.0f, 0.0f, InitialDir);
=======
			GJKPenetration<true>(A, B, BToATM, Penetration, ClosestA, ClosestB, NormalA, ClosestVertexIndexA, ClosestVertexIndexB, (FReal)0., (FReal)0., InitialDir);
>>>>>>> 6bbb88c8

			FVec3 Location = ATM.TransformPosition(ClosestA);  // These transforms are not really necessary since they are identity
			FVec3 Normal = ATM.TransformVectorNoScale(NormalA);
			FReal Phi = -Penetration;

			EXPECT_NEAR(Normal.X, 1.0f, 1e-3f);
			EXPECT_NEAR(Normal.Y, 0.0f, 1e-3f);
			EXPECT_NEAR(Normal.Z, 0.0f, 1e-3f);
		}

		// Two boxes almost touching each other (Separation is small enough for GJK to fail and fall back to EPA)
		// (This was a failing case that was fixed)
		{
			TBox<FReal, 3> A(FVec3(0.0f, 0.0f, 0.0f), FVec3(100.0f, 100.0f, 100.0f));
			TBox<FReal, 3> B(FVec3(100.0f + 0.00001f, 0.0f, 0.0f), FVec3(200.0f, 100.0f, 100.0f));
			FRigidTransform3 ATM = FRigidTransform3(FVec3(0.0f, 0.0f, 0.0f), FRotation3::FromElements(0.0f, 0.0f, 0.0f, 1.0f));
			FRigidTransform3 BTM = FRigidTransform3(FVec3(0.0f, 0.0f, 0.0f), FRotation3::FromElements(0.0f, 0.0f, 0.0f, 1.0f));
			FVec3 InitialDir = FVec3(1.0f, 0.0f, 0.0f);

			const FRigidTransform3 BToATM = BTM.GetRelativeTransform(ATM);
			FReal Penetration;
			FVec3 ClosestA, ClosestB, NormalA;
			int32 ClosestVertexIndexA, ClosestVertexIndexB;
<<<<<<< HEAD
			GJKPenetration<true>(A, B, BToATM, Penetration, ClosestA, ClosestB, NormalA, ClosestVertexIndexA, ClosestVertexIndexB, 0.0f, 0.0f, InitialDir);
=======
			GJKPenetration<true>(A, B, BToATM, Penetration, ClosestA, ClosestB, NormalA, ClosestVertexIndexA, ClosestVertexIndexB, (FReal)0., (FReal)0., InitialDir);
>>>>>>> 6bbb88c8

			FVec3 Location = ATM.TransformPosition(ClosestA);  // These transforms are not really necessary since they are identity
			FVec3 Normal = ATM.TransformVectorNoScale(NormalA);
			FReal Phi = -Penetration;

			EXPECT_NEAR(Normal.X, 1.0f, 1e-3f);
			EXPECT_NEAR(Normal.Y, 0.0f, 1e-3f);
			EXPECT_NEAR(Normal.Z, 0.0f, 1e-3f);
		}

	}


		//
		// Performs the same initially overlapping sweep twice, with slightly different rotations, gives different normals.
		// this is convex box slightly penetrating surface of triangle mesh. Trimesh normals point up.
		//
		GTEST_TEST(EPATests, EPARealFailures_ConvexTrimeshRotationalDifferencesBreakNormal)
		{
			using namespace Chaos;
<<<<<<< HEAD
			TArray<FVec3> ConvexBoxSurfaceParticles(
=======
			TArray<FConvex::FVec3Type> ConvexBoxSurfaceParticles(
>>>>>>> 6bbb88c8
				{
				{50.0999985, -50.1124992, -50.1250000},
				{-50.0999985, 50.1250000, -50.1250000},
				{50.0999985, 50.1250000, -50.0999985},
				{50.0999985, 50.1250000, 50.1250000},
				{-50.0999985, -50.1124992, -50.0999985},
				{-50.0999985, -50.1124992, 50.1250000},
				{50.0999985, -50.1124992, 50.1250000},
				{-50.0999985, 50.1250000, 50.1250000},
				});

			FConvex ConvexBox(MoveTemp(ConvexBoxSurfaceParticles), 0.0f);

<<<<<<< HEAD
			FParticles TrimeshParticles(
=======
			FTriangleMeshImplicitObject::ParticlesType TrimeshParticles(
>>>>>>> 6bbb88c8
				{
					{50.0000000, 50.0000000, -8.04061356e-15},
					{50.0000000, -50.0000000, 8.04061356e-15},
					{-50.0000000, 50.0000000, -8.04061356e-15},
					{-50.0000000, -50.0000000, 8.04061356e-15}
				});

			TArray<TVec3<int32>> Indices;
			Indices.Emplace(1, 0, 2);
			Indices.Emplace(1, 2, 3);

			TArray<uint16> Materials;
			Materials.Emplace(0);
			Materials.Emplace(0);
			TUniquePtr<FTriangleMeshImplicitObject> TriangleMesh = MakeUnique<FTriangleMeshImplicitObject>(MoveTemp(TrimeshParticles), MoveTemp(Indices), MoveTemp(Materials));
			TImplicitObjectScaled<FTriangleMeshImplicitObject> ScaledTriangleMesh = TImplicitObjectScaled<FTriangleMeshImplicitObject>(MakeSerializable(TriangleMesh), nullptr, FVec3(11.5, 11.5, 11.5));

			FQuat Rotation0(0.00488796039, 0.00569311855, -0.000786740216, 0.999971569);
			FQuat Rotation1(0.0117356628, -0.0108017093, -0.000888462295, 0.999872327);

			FVec3 Translation(309.365723, -69.4132690, 51.2289352);

			TRigidTransform<FReal, 3> Transform0(Translation, Rotation0);
			TRigidTransform<FReal, 3> Transform1(Translation, Rotation1);

			FVec3 Dir(-0.00339674903, 5.76980747e-05, -0.999994159);
			FReal Length = 1.83530724;

			FReal OutTime = -1;
			FVec3 Normal(0.0f);
			FVec3 Position(0.0f);
			int32 FaceIndex = -1;
			FVec3 FaceNormal(0.0);
			bool bResult = ScaledTriangleMesh.LowLevelSweepGeom(ConvexBox, Transform0, Dir, Length, OutTime, Position, Normal, FaceIndex, FaceNormal, 0.0f, true);

			bResult = ScaledTriangleMesh.LowLevelSweepGeom(ConvexBox, Transform1, Dir, Length, OutTime, Position, Normal, FaceIndex, FaceNormal, 0.0f, true);
			
			// Observe that normals are in opposite direction, while rotations are very similar.

		}

		//
		// Player can clip through RockWall trimesh, this repros a failure, MTD seems wrong.
		// This is failing GJKRaycast2 call.
		// Fixed: (11457046) ClosestB computation was transformed wrong messing up normal.
		//
		GTEST_TEST(EPATests, EPARealFailures_CapsuleVsTrimeshRockWallWrongNormalGJKRaycast2)
		{
			using namespace Chaos;
			// Triangle w/ world scale
			FTriangle Triangle({
				{-306.119476, 1674.38647, 117.138489},
				{-491.015747, 1526.35803, 116.067123},
				{-91.0660172, 839.028320, 118.413063}
				});

			FTriangleRegister TriangleReg({
				MakeVectorRegisterFloat(-306.119476f, 1674.38647f, 117.138489f, 0.0f),
				MakeVectorRegisterFloat(-491.015747f, 1526.35803f, 116.067123f, 0.0f),
				MakeVectorRegisterFloat(-91.0660172f, 839.028320f, 118.413063f, 0.0f)
				});


			FVec3 ExpectedNormal = FVec3::CrossProduct(Triangle[1] - Triangle[0], Triangle[2] - Triangle[0]);
			ExpectedNormal.Normalize();

			TRigidTransform<FReal, 3> StartTM(FVec3(-344.031799, 1210.37158, 134.252747), FQuat(-0.255716801, -0.714108050, 0.0788889676, -0.646866322), FVec3(1));

			// Wrapping in 1,1,1 scale is unnecessary, but this is technically what is happening when sweeping against scaled trimesh.
			TUniquePtr<FCapsule> Capsule = MakeUnique<FCapsule>(FVec3(0, 0, -33), FVec3(0, 0, 33), 42);
<<<<<<< HEAD
			TImplicitObjectScaled<FCapsule> ScaledCapsule = TImplicitObjectScaled<FCapsule>(MakeSerializable(Capsule), FVec3(1));
=======
			TImplicitObjectScaled<FCapsule> ScaledCapsule = TImplicitObjectScaled<FCapsule>(MakeSerializable(Capsule), nullptr, FVec3(1));
>>>>>>> 6bbb88c8


			const FVec3 Dir(-0.102473199, 0.130887285, -0.986087084);
			const FReal LengthScale = 9.31486130;
			const FReal  CurrentLength = 2.14465737;
			const FReal Length = LengthScale * CurrentLength;
			const bool bComputeMTD = true;
			const FReal Thickness = 0;

			FReal OutTime = -1.0f;
			FVec3 Normal(0.0f);
			FVec3 Position(0.0f);
			int32 FaceIndex = -1;

			// This is local to trimesh, world scale.
			bool bResult = GJKRaycast2<FReal>(TriangleReg, ScaledCapsule, StartTM, Dir, Length, OutTime, Position, Normal, Thickness, bComputeMTD);

			// Compare results against GJKPenetration, sweep is initial overlap, so this should be the same.
			FVec3 Normal2, ClosestA, ClosestB;
			int32 ClosestVertexIndexA, ClosestVertexIndexB;
			FReal OutTime2;
			bool bResult2 = GJKPenetration(Triangle, ScaledCapsule, StartTM, OutTime2, ClosestA, ClosestB, Normal2, ClosestVertexIndexA, ClosestVertexIndexB);


			EXPECT_VECTOR_NEAR(Normal, Normal2, KINDA_SMALL_NUMBER);
			EXPECT_NEAR(OutTime, -OutTime2, KINDA_SMALL_NUMBER);

			const FVec3 ClosestBShouldBe{ -287.344025, 1211.66296, 101.851364 };
			EXPECT_VECTOR_NEAR(ClosestB, ClosestBShouldBe, KINDA_SMALL_NUMBER);
		}
}<|MERGE_RESOLUTION|>--- conflicted
+++ resolved
@@ -18,11 +18,7 @@
 {
 	using namespace Chaos;
 
-<<<<<<< HEAD
-	void ValidFace(const FVec3* Verts, const TArray<TEPAEntry<FReal>>& TetFaces, int32 Idx)
-=======
 	void ValidFace(const FVec3* Verts, const TEPAWorkingArray<TEPAEntry<FReal>>& TetFaces, int32 Idx)
->>>>>>> 6bbb88c8
 	{
 		const TEPAEntry<FReal>& Entry = TetFaces[Idx];
 
@@ -100,11 +96,7 @@
 		{
 			TArray<FVec3> VertsA = { {-1,-1,1}, {-1,-1,-1}, {-1,1,-1}, {1,1,-1} };
 			TArray<FVec3> VertsB = { FVec3(0), FVec3(0), FVec3(0), FVec3(0) };
-<<<<<<< HEAD
-			TArray<TEPAEntry<FReal>> TetFaces;
-=======
 			TEPAWorkingArray<TEPAEntry<FReal>> TetFaces;
->>>>>>> 6bbb88c8
 			FVec3 TouchingNormal;
 			EXPECT_TRUE(InitializeEPA(VertsA,VertsB,ErrorSupport,ErrorSupport,TetFaces,TouchingNormal));
 
@@ -118,11 +110,7 @@
 		{
 			TArray<FVec3> VertsA = { {-1,-1,-1}, {-1,-1,1}, {-1,1,-1}, {1,1,-1} };
 			TArray<FVec3> VertsB = { FVec3(0), FVec3(0), FVec3(0), FVec3(0) };
-<<<<<<< HEAD
-			TArray<TEPAEntry<FReal>> TetFaces;
-=======
 			TEPAWorkingArray<TEPAEntry<FReal>> TetFaces;
->>>>>>> 6bbb88c8
 			FVec3 TouchingNormal;
 
 			EXPECT_TRUE(InitializeEPA(VertsA,VertsB,ErrorSupport,ErrorSupport,TetFaces,TouchingNormal));
@@ -192,11 +180,7 @@
 				TArray<FVec3> VertsA = { AllVerts[0], AllVerts[1], AllVerts[2] };
 				TArray<FVec3> VertsB = { FVec3(0), FVec3(0), FVec3(0) };
 
-<<<<<<< HEAD
-				TArray<TEPAEntry<FReal>> TetFaces;
-=======
 				TEPAWorkingArray<TEPAEntry<FReal>> TetFaces;
->>>>>>> 6bbb88c8
 				FVec3 TouchingNormal;
 				EXPECT_TRUE(InitializeEPA(VertsA,VertsB,ASupport,EmptySupport,TetFaces,TouchingNormal));
 				EXPECT_VECTOR_NEAR(VertsA[3], AllVerts[3], 1e-4);
@@ -224,11 +208,7 @@
 				TArray<FVec3> VertsA = { AllVerts[1], AllVerts[0], AllVerts[2] };
 				TArray<FVec3> VertsB = { FVec3(0), FVec3(0), FVec3(0) };
 
-<<<<<<< HEAD
-				TArray<TEPAEntry<FReal>> TetFaces;
-=======
 				TEPAWorkingArray<TEPAEntry<FReal>> TetFaces;
->>>>>>> 6bbb88c8
 				FVec3 TouchingNormal;
 				EXPECT_TRUE(InitializeEPA(VertsA,VertsB,ASupport,EmptySupport,TetFaces,TouchingNormal));
 				EXPECT_VECTOR_NEAR(VertsA[3], AllVerts[3], 1e-4);
@@ -256,11 +236,7 @@
 				TArray<FVec3> VertsA = { AllVerts[1], AllVerts[0], AllVerts[2] };
 				TArray<FVec3> VertsB = { FVec3(0), FVec3(0), FVec3(0) };
 
-<<<<<<< HEAD
-				TArray<TEPAEntry<FReal>> TetFaces;
-=======
 				TEPAWorkingArray<TEPAEntry<FReal>> TetFaces;
->>>>>>> 6bbb88c8
 				FVec3 TouchingNormal;
 				EXPECT_FALSE(InitializeEPA(VertsA,VertsB,ASupportNoX,EmptySupport,TetFaces,TouchingNormal));
 				EXPECT_EQ(TouchingNormal.Z,0);
@@ -303,11 +279,7 @@
 				TArray<FVec3> VertsA = { AllVerts[0], AllVerts[2] };
 				TArray<FVec3> VertsB = { FVec3(0), FVec3(0) };
 
-<<<<<<< HEAD
-				TArray<TEPAEntry<FReal>> TetFaces;
-=======
 				TEPAWorkingArray<TEPAEntry<FReal>> TetFaces;
->>>>>>> 6bbb88c8
 				FVec3 TouchingNormal;
 				EXPECT_TRUE(InitializeEPA(VertsA,VertsB,ASupport,EmptySupport,TetFaces,TouchingNormal));
 				EXPECT_VECTOR_NEAR(VertsA[2], AllVerts[1], 1e-4);
@@ -328,11 +300,7 @@
 				TArray<FVec3> VertsA = { AllVerts[2], AllVerts[0] };
 				TArray<FVec3> VertsB = { FVec3(0), FVec3(0) };
 
-<<<<<<< HEAD
-				TArray<TEPAEntry<FReal>> TetFaces;
-=======
 				TEPAWorkingArray<TEPAEntry<FReal>> TetFaces;
->>>>>>> 6bbb88c8
 				FVec3 TouchingNormal;
 				EXPECT_TRUE(InitializeEPA(VertsA,VertsB,ASupport,EmptySupport,TetFaces,TouchingNormal));
 				EXPECT_VECTOR_NEAR(VertsA[2], AllVerts[1], 1e-4);
@@ -370,11 +338,7 @@
 				TArray<FVec3> VertsA = { AllVerts[2], AllVerts[0] };
 				TArray<FVec3> VertsB = { FVec3(0), FVec3(0) };
 
-<<<<<<< HEAD
-				TArray<TEPAEntry<FReal>> TetFaces;
-=======
 				TEPAWorkingArray<TEPAEntry<FReal>> TetFaces;
->>>>>>> 6bbb88c8
 				FVec3 TouchingNormal;
 				EXPECT_FALSE(InitializeEPA(VertsA,VertsB,ASupportNoX,EmptySupport, TetFaces, TouchingNormal));
 				EXPECT_EQ(TouchingNormal.X,0);
@@ -403,11 +367,7 @@
 				TArray<FVec3> VertsA = { AllVerts[2], AllVerts[0] };
 				TArray<FVec3> VertsB = { FVec3(0), FVec3(0) };
 
-<<<<<<< HEAD
-				TArray<TEPAEntry<FReal>> TetFaces;
-=======
 				TEPAWorkingArray<TEPAEntry<FReal>> TetFaces;
->>>>>>> 6bbb88c8
 				FVec3 TouchingNormal;
 				EXPECT_FALSE(InitializeEPA(VertsA,VertsB,ASupportNoXOrZ,EmptySupport,TetFaces,TouchingNormal));
 				EXPECT_EQ(TouchingNormal.X,0);
@@ -462,12 +422,8 @@
 		{
 			//sphere with deep penetration to make sure we have max iterations
 			TSphere<FReal,3> Sphere(FVec3(0), 10);
-<<<<<<< HEAD
-			auto Support = [&Sphere](const auto& V)
-=======
 			int32 VertexIndex = INDEX_NONE;
 			auto Support = [&Sphere,&VertexIndex](const auto& V)
->>>>>>> 6bbb88c8
 			{
 				return Sphere.Support(V, 0,VertexIndex);
 			};
@@ -490,12 +446,8 @@
 		{
 			//capsule with origin in middle
 			FCapsule Capsule(FVec3(0, 0, 10), FVec3(0, 0, -10), 3);
-<<<<<<< HEAD
-			auto Support = [&Capsule](const auto& V)
-=======
 			int32 VertexIndex = INDEX_NONE;
 			auto Support = [&Capsule,&VertexIndex](const auto& V)
->>>>>>> 6bbb88c8
 			{
 				return Capsule.Support(V, 0, VertexIndex);
 			};
@@ -516,12 +468,8 @@
 		{
 			//capsule with origin near top
 			FCapsule Capsule(FVec3(0, 0, -2), FVec3(0, 0, -12), 3);
-<<<<<<< HEAD
-			auto Support = [&Capsule](const auto& V)
-=======
 			int32 VertexIndex = INDEX_NONE;
 			auto Support = [&Capsule,&VertexIndex](const auto& V)
->>>>>>> 6bbb88c8
 			{
 				return Capsule.Support(V, 0, VertexIndex);
 			};
@@ -653,11 +601,7 @@
 			const FRigidTransform3 BToATM({ -8.74146843, 4.58291769, -100.029655 }, FRotation3::FromElements(6.63562241e-05, -0.000235952888, 0.00664712908, 0.999977887));
 			FVec3 ClosestA, ClosestB, Normal;
 			int32 ClosestVertexIndexA, ClosestVertexIndexB;
-<<<<<<< HEAD
-			float Penetration;
-=======
 			FReal Penetration;
->>>>>>> 6bbb88c8
 
 			GJKPenetration<true>(Box, Box, BToATM, Penetration, ClosestA, ClosestB, Normal, ClosestVertexIndexA, ClosestVertexIndexB);
 			EXPECT_NEAR(Penetration, 0.0, 0.01);
@@ -672,11 +616,7 @@
 
 			FVec3 ClosestA, ClosestB, NormalA;
 			int32 ClosestVertexIndexA, ClosestVertexIndexB;
-<<<<<<< HEAD
-			float Penetration;
-=======
 			FReal Penetration;
->>>>>>> 6bbb88c8
 			GJKPenetration(A, B, BToATM, Penetration, ClosestA, ClosestB, NormalA, ClosestVertexIndexA, ClosestVertexIndexB);
 			FVec3 Normal = BToATM.InverseTransformVector(NormalA);
 
@@ -696,11 +636,7 @@
 
 			FVec3 ClosestA, ClosestB, NormalA;
 			int32 ClosestVertexIndexA, ClosestVertexIndexB;
-<<<<<<< HEAD
-			float Penetration;
-=======
 			FReal Penetration;
->>>>>>> 6bbb88c8
 			GJKPenetration(A, B, BToATM, Penetration, ClosestA, ClosestB, NormalA, ClosestVertexIndexA, ClosestVertexIndexB);
 			FVec3 Normal = BToATM.InverseTransformVector(NormalA);
 
@@ -731,11 +667,7 @@
 					{{768.000000, -448.000000, 3.81469727e-06}, {6.62273836e-09, 6.62273836e-09, -1.00000000}}
 				});
 
-<<<<<<< HEAD
-			TArray<FVec3> SurfaceParticles(
-=======
 			TArray<FConvex::FVec3Type> SurfaceParticles(
->>>>>>> 6bbb88c8
 				{
 					{0.000000000, -1024.00000, 2.84217094e-14},
 					{768.000000, -1024.00000, 2.84217094e-14},
@@ -751,11 +683,7 @@
 
 			// Test used to pass the planes to FConvex, but this is not supported any more. Planes are derived from points.
 			TUniquePtr<FConvex> Convex = MakeUnique<FConvex>(SurfaceParticles, 0.0f);
-<<<<<<< HEAD
-			TImplicitObjectScaled<FConvex> ScaledConvex(MakeSerializable(Convex), FVec3(1.0f), 0.0f);
-=======
 			TImplicitObjectScaled<FConvex> ScaledConvex(MakeSerializable(Convex), nullptr, FVec3(1.0f), 0.0f);
->>>>>>> 6bbb88c8
 
 			TSphere<FReal, 3> Sphere(FVec3(0.0f), 34.2120171);
 
@@ -778,13 +706,10 @@
 		// Sphere sweep against triangle, fails when it should hit. Raycast added as well for verification purposes.
 		{
 			const FTriangle Triangle({ 0.000000000, 0.000000000, 0.000000000 }, { 128.000000, 0.000000000, -114.064575 }, { 128.000000, 128.000000, 2.35327148 });
-<<<<<<< HEAD
-=======
 			const FTriangleRegister TriangleReg(
 				MakeVectorRegisterFloat( 0.000000000f, 0.000000000f, 0.000000000f, 0.0f ), 
 				MakeVectorRegisterFloat(128.000000f, 0.000000000f, -114.064575, 0.0f), 
 				MakeVectorRegisterFloat(128.000000, 128.000000, 2.35327148, 0.0f));
->>>>>>> 6bbb88c8
 			const TSphere<FReal, 3> Sphere({ 0.0, 0.0, 0.0 }, 4);
 			const TRigidTransform<FReal, 3> Transform({ 174.592773, -161.781250, -68.0469971 }, FQuat::Identity);
 			const FVec3 Dir(-0.406315684, 0.913382649, -0.0252906363);
@@ -842,11 +767,7 @@
 					{{0.000000000,0.000000000,0.000000000},{-0.000000000,0.000000000,1.00000000}}
 					});
 
-<<<<<<< HEAD
-				TArray<FVec3> SurfaceParticles(
-=======
 				TArray<FConvex::FVec3Type> SurfaceParticles(
->>>>>>> 6bbb88c8
 					{
 						{0.000000000,-512.000000,-32.0000000},
 					{512.000000,0.000000000,-32.0000000},
@@ -862,11 +783,7 @@
 				// Planes will derived from the points now, and also faces are merged (not triangles any more)
 				FVec3 ConvexScale ={25,25,1};
 				TUniquePtr<FConvex> Convex = MakeUnique<FConvex>(SurfaceParticles, 0.0f);
-<<<<<<< HEAD
-				TImplicitObjectScaled<FConvex> ScaledConvex(MakeSerializable(Convex),ConvexScale,0.0f);
-=======
 				TImplicitObjectScaled<FConvex> ScaledConvex(MakeSerializable(Convex), nullptr, ConvexScale,0.0f);
->>>>>>> 6bbb88c8
 
 				TBox<FReal,3> Box({-50.0000000,-60.0000000,-30.0000000},{50.0000000,60.0000000,30.0000000});
 
@@ -888,13 +805,10 @@
 			// Triangle v Box
 			{
 				FTriangle Triangle(FVec3(0.000000000,0.000000000,0.000000000),FVec3(128.000000,0.000000000,35.9375000),FVec3(128.000000,128.000000,134.381042));
-<<<<<<< HEAD
-=======
 				FTriangleRegister TriangleReg(
 					MakeVectorRegisterFloat(0.000000000f, 0.000000000f, 0.000000000f, 0.0f), 
 					MakeVectorRegisterFloat(128.000000f, 0.000000000f, 35.9375000f, 0.0f), 
 					MakeVectorRegisterFloat(128.000000f, 128.000000f, 134.381042f, 0.0f));
->>>>>>> 6bbb88c8
 				TBox<FReal,3> Box(FVec3(-50.0000000,-60.0000000,-30.0000000),FVec3 (50.0000000,60.0000000,30.0000000));
 
 				const TRigidTransform<FReal,3> Transform({127.898438,35.0742188,109.781067},FQuat(0.374886870,-0.0289460570,0.313643545,0.871922970),FVec3(1.0));
@@ -912,11 +826,7 @@
 		}
 
 		// Defining boat geom data outside of single test scope as it's used in multiple.
-<<<<<<< HEAD
-		const TArray<Chaos::FVec3> BoatSurfaceVertices(
-=======
 		const TArray<FConvex::FVec3Type> BoatSurfaceVertices(
->>>>>>> 6bbb88c8
 			{
 				{-118.965088, -100.379936, 105.818298},
 				{-128.562881, 80.0933762, 107.703270},
@@ -1126,11 +1036,7 @@
 					{{0.000000000,0.000000000,0.000000000},{-0.000000000,0.000000000,1.00000000}}
 				});
 
-<<<<<<< HEAD
-			TArray<FVec3> GroundSurfaceParticles(
-=======
 			TArray<FConvex::FVec3Type> GroundSurfaceParticles(
->>>>>>> 6bbb88c8
 				{
 					{0.000000000,-512.000000,-32.0000000},
 					{512.000000,0.000000000,-32.0000000},
@@ -1148,15 +1054,9 @@
 			// Planes will derived from the points now, and also faces are merged (not triangles any more)
 			FVec3 GroundConvexScale = { 25,25,1 };
 			TUniquePtr<FConvex> GroundConvex = MakeUnique<FConvex>(GroundSurfaceParticles, 0.0f);
-<<<<<<< HEAD
-			TImplicitObjectScaled<FConvex> ScaledGroundConvex(MakeSerializable(GroundConvex), GroundConvexScale, 0.0f);
-
-
-=======
 			TImplicitObjectScaled<FConvex> ScaledGroundConvex(MakeSerializable(GroundConvex), nullptr, GroundConvexScale, 0.0f);
 
 
->>>>>>> 6bbb88c8
 			// Test used to pass planes and verts to FConvex but this is not suported an more. 
 			// Planes will derived from the points now, and also faces are merged (not triangles any more)
 			FConvex BoatConvex = FConvex(BoatSurfaceVertices, 0.0f);
@@ -1171,11 +1071,7 @@
 			FVec3 ClosestA, ClosestB, Normal;
 			int32 ClosestVertexIndexA, ClosestVertexIndexB;
 
-<<<<<<< HEAD
-			auto result = GJKPenetration<true>(BoatConvex, ScaledGroundConvex, BToATM, Penetration, ClosestA, ClosestB, Normal, ClosestVertexIndexA, ClosestVertexIndexB, 0.0f, 0.0f, FVec3(1, 0, 0));
-=======
 			auto result = GJKPenetration<true>(BoatConvex, ScaledGroundConvex, BToATM, Penetration, ClosestA, ClosestB, Normal, ClosestVertexIndexA, ClosestVertexIndexB, (FReal)0., (FReal)0., FVec3(1, 0, 0));
->>>>>>> 6bbb88c8
 
 			FVec3 WorldLocation = BoatTransform.TransformPosition(ClosestA);
 			FVec3 WorldNormal = BoatTransform.TransformVectorNoScale(Normal);
@@ -1203,11 +1099,7 @@
 			FVec3 ClosestA, ClosestB, Normal;
 			int32 ClosestVertexIndexA, ClosestVertexIndexB;
 
-<<<<<<< HEAD
-			auto result = GJKPenetration<true, float>(Triangle, BoatConvex, QueryTM, Penetration, ClosestA, ClosestB, Normal, ClosestVertexIndexA, ClosestVertexIndexB);
-=======
 			auto result = GJKPenetration<true, FReal>(Triangle, BoatConvex, QueryTM, Penetration, ClosestA, ClosestB, Normal, ClosestVertexIndexA, ClosestVertexIndexB);
->>>>>>> 6bbb88c8
 
 			// Confirm normal is valid and close to expected normal.
 			float dot = FVec3::DotProduct(ExpectedNormal, Normal);
@@ -1242,11 +1134,7 @@
 		FReal Penetration;
 		FVec3 ClosestA, ClosestB, NormalA;
 		int32 ClosestVertexIndexA, ClosestVertexIndexB;
-<<<<<<< HEAD
-		GJKPenetration<true>(A, B, BToATM, Penetration, ClosestA, ClosestB, NormalA, ClosestVertexIndexA, ClosestVertexIndexB, 0.0f, 0.0f, InitialDir);
-=======
 		GJKPenetration<true>(A, B, BToATM, Penetration, ClosestA, ClosestB, NormalA, ClosestVertexIndexA, ClosestVertexIndexB, (FReal)0., (FReal)0., InitialDir);
->>>>>>> 6bbb88c8
 
 		FVec3 Location = ATM.TransformPosition(ClosestA);
 		FVec3 Normal = -ATM.TransformVectorNoScale(NormalA);
@@ -1269,11 +1157,7 @@
 			FReal Penetration;
 			FVec3 ClosestA, ClosestB, NormalA;
 			int32 ClosestVertexIndexA, ClosestVertexIndexB;
-<<<<<<< HEAD
-			GJKPenetration<true>(A, B, BToATM, Penetration, ClosestA, ClosestB, NormalA, ClosestVertexIndexA, ClosestVertexIndexB, 0.0f, 0.0f, InitialDir);
-=======
 			GJKPenetration<true>(A, B, BToATM, Penetration, ClosestA, ClosestB, NormalA, ClosestVertexIndexA, ClosestVertexIndexB, (FReal)0., (FReal)0., InitialDir);
->>>>>>> 6bbb88c8
 
 			FVec3 Location = ATM.TransformPosition(ClosestA);  // These transforms are not really necessary since they are identity
 			FVec3 Normal = ATM.TransformVectorNoScale(NormalA);
@@ -1297,11 +1181,7 @@
 			FReal Penetration;
 			FVec3 ClosestA, ClosestB, NormalA;
 			int32 ClosestVertexIndexA, ClosestVertexIndexB;
-<<<<<<< HEAD
-			GJKPenetration<true>(A, B, BToATM, Penetration, ClosestA, ClosestB, NormalA, ClosestVertexIndexA, ClosestVertexIndexB, 0.0f, 0.0f, InitialDir);
-=======
 			GJKPenetration<true>(A, B, BToATM, Penetration, ClosestA, ClosestB, NormalA, ClosestVertexIndexA, ClosestVertexIndexB, (FReal)0., (FReal)0., InitialDir);
->>>>>>> 6bbb88c8
 
 			FVec3 Location = ATM.TransformPosition(ClosestA);  // These transforms are not really necessary since they are identity
 			FVec3 Normal = ATM.TransformVectorNoScale(NormalA);
@@ -1322,11 +1202,7 @@
 		GTEST_TEST(EPATests, EPARealFailures_ConvexTrimeshRotationalDifferencesBreakNormal)
 		{
 			using namespace Chaos;
-<<<<<<< HEAD
-			TArray<FVec3> ConvexBoxSurfaceParticles(
-=======
 			TArray<FConvex::FVec3Type> ConvexBoxSurfaceParticles(
->>>>>>> 6bbb88c8
 				{
 				{50.0999985, -50.1124992, -50.1250000},
 				{-50.0999985, 50.1250000, -50.1250000},
@@ -1340,11 +1216,7 @@
 
 			FConvex ConvexBox(MoveTemp(ConvexBoxSurfaceParticles), 0.0f);
 
-<<<<<<< HEAD
-			FParticles TrimeshParticles(
-=======
 			FTriangleMeshImplicitObject::ParticlesType TrimeshParticles(
->>>>>>> 6bbb88c8
 				{
 					{50.0000000, 50.0000000, -8.04061356e-15},
 					{50.0000000, -50.0000000, 8.04061356e-15},
@@ -1415,11 +1287,7 @@
 
 			// Wrapping in 1,1,1 scale is unnecessary, but this is technically what is happening when sweeping against scaled trimesh.
 			TUniquePtr<FCapsule> Capsule = MakeUnique<FCapsule>(FVec3(0, 0, -33), FVec3(0, 0, 33), 42);
-<<<<<<< HEAD
-			TImplicitObjectScaled<FCapsule> ScaledCapsule = TImplicitObjectScaled<FCapsule>(MakeSerializable(Capsule), FVec3(1));
-=======
 			TImplicitObjectScaled<FCapsule> ScaledCapsule = TImplicitObjectScaled<FCapsule>(MakeSerializable(Capsule), nullptr, FVec3(1));
->>>>>>> 6bbb88c8
 
 
 			const FVec3 Dir(-0.102473199, 0.130887285, -0.986087084);
