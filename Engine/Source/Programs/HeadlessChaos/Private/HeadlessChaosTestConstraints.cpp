// Copyright Epic Games, Inc. All Rights Reserved.

#include "HeadlessChaosTestConstraints.h"

#include "HeadlessChaos.h"
#include "HeadlessChaosTestUtility.h"
#include "Modules/ModuleManager.h"
#include "Chaos/PBDConstraintRule.h"
#include "Chaos/PBDJointConstraints.h"
#include "Chaos/PBDPositionConstraints.h"
#include "Chaos/PBDRigidParticles.h"
#include "Chaos/PBDRigidsEvolution.h"
#include "Chaos/PBDSpringConstraints.h"
#include "Chaos/Sphere.h"
#include "Chaos/Utilities.h"
#include "Chaos/PBDRigidsEvolutionGBF.h"
#include "Chaos/PBDPositionConstraints.h"
#include "Chaos/PBDConstraintRule.h"
#include "Chaos/PBDJointConstraints.h"
#include "Chaos/PBDSuspensionConstraints.h"

namespace ChaosTest {

	using namespace Chaos;

	/**
	 * Position constraint test
	 */
	template<typename TEvolution>
	void Position()
	{
		{
<<<<<<< HEAD
			FPBDRigidsSOAs Particles;
=======
			FParticleUniqueIndicesMultithreaded UniqueIndices;
			FPBDRigidsSOAs Particles(UniqueIndices);
>>>>>>> 6bbb88c8
			THandleArray<FChaosPhysicsMaterial> PhysicalMaterials;
			TEvolution Evolution(Particles, PhysicalMaterials);
			TArray<FPBDRigidParticleHandle*> Dynamics = Evolution.CreateDynamicParticles(1);
			TArray<FVec3> Positions = { FVec3(0) };
			FPBDPositionConstraints PositionConstraints(MoveTemp(Positions), MoveTemp(Dynamics), 1.f);
<<<<<<< HEAD
			auto ConstraintRule = TPBDConstraintIslandRule<FPBDPositionConstraints>(PositionConstraints);
=======
			TPBDConstraintIslandRule<FPBDPositionConstraints> ConstraintRule(PositionConstraints);
>>>>>>> 6bbb88c8
			InitEvolutionSettings(Evolution);

			Evolution.AddConstraintRule(&ConstraintRule);
			Evolution.AdvanceOneTimeStep(0.1);
			Evolution.EndFrame(0.1);
			EXPECT_LT(Evolution.GetParticleHandles().Handle(0)->X().SizeSquared(), SMALL_NUMBER);
		}
		{
<<<<<<< HEAD
			FPBDRigidsSOAs Particles;
=======
			FParticleUniqueIndicesMultithreaded UniqueIndices;
			FPBDRigidsSOAs Particles(UniqueIndices);
>>>>>>> 6bbb88c8
			THandleArray<FChaosPhysicsMaterial> PhysicalMaterials;
			TEvolution Evolution(Particles, PhysicalMaterials);
			InitEvolutionSettings(Evolution);
			TArray<FPBDRigidParticleHandle*> Dynamics = Evolution.CreateDynamicParticles(1);
			Dynamics[0]->SetGravityEnabled(false);

			TArray<FVec3> Positions = { FVec3(1) };
			FPBDPositionConstraints PositionConstraints(MoveTemp(Positions), MoveTemp(Dynamics), 0.5f);
<<<<<<< HEAD
			auto ConstraintRule = TPBDConstraintIslandRule<FPBDPositionConstraints>(PositionConstraints);
=======
			TPBDConstraintIslandRule<FPBDPositionConstraints> ConstraintRule(PositionConstraints);
>>>>>>> 6bbb88c8
			Evolution.AddConstraintRule(&ConstraintRule);

			// The effect of stiffness parameter (which is set to 0.5 above) is iteration depeendent
			Evolution.SetNumIterations(1);
			Evolution.SetNumPushOutIterations(1);

			Evolution.AdvanceOneTimeStep(0.1);
			Evolution.EndFrame(0.1);
			auto& Handle = Evolution.GetParticleHandles().Handle(0);
			EXPECT_LT(FMath::Abs(Handle->X()[0] - 0.5), (FReal)SMALL_NUMBER);
			EXPECT_LT(FMath::Abs(Handle->X()[1] - 0.5), (FReal)SMALL_NUMBER);
			EXPECT_LT(FMath::Abs(Handle->X()[2] - 0.5), (FReal)SMALL_NUMBER);

			Evolution.AdvanceOneTimeStep(0.1);
			Evolution.EndFrame(0.1);

			EXPECT_LT(FMath::Abs(Handle->X()[0] - 1), (FReal)SMALL_NUMBER);
			EXPECT_LT(FMath::Abs(Handle->X()[1] - 1), (FReal)SMALL_NUMBER);
			EXPECT_LT(FMath::Abs(Handle->X()[2] - 1), (FReal)SMALL_NUMBER);
		}
	}


	/**
	 * Joint constraints test with the fixed body held in place with a position constraint.
	 * Joint body swings under the fixed body at fixed distance.
	 */
	template<typename TEvolution>
	void PositionAndJoint()
	{
		const int32 Iterations = 10;
<<<<<<< HEAD
		FPBDRigidsSOAs Particles;
=======
		FParticleUniqueIndicesMultithreaded UniqueIndices;
		FPBDRigidsSOAs Particles(UniqueIndices);
>>>>>>> 6bbb88c8
		THandleArray<FChaosPhysicsMaterial> PhysicalMaterials;
		TEvolution Evolution(Particles, PhysicalMaterials);
		InitEvolutionSettings(Evolution);
		TArray<FPBDRigidParticleHandle*> Dynamics = Evolution.CreateDynamicParticles(2);
		TArray<FVec3> PositionConstraintPositions = { FVec3(0, 0, 0) };

		Evolution.SetNumIterations(Iterations);

		Dynamics[1]->X() = FVec3(500, 0, 0);
		FVec3 JointConstraintPosition = FVec3(0, 0, 0);

		TArray<FPBDRigidParticleHandle*> PositionParticles = { Dynamics[0] };
		FPBDPositionConstraints PositionConstraints(MoveTemp(PositionConstraintPositions), MoveTemp(PositionParticles), 1.f);
<<<<<<< HEAD
		auto PositionConstraintRule = TPBDConstraintIslandRule<FPBDPositionConstraints>(PositionConstraints);
=======
		TPBDConstraintIslandRule<FPBDPositionConstraints> PositionConstraintRule(PositionConstraints);
>>>>>>> 6bbb88c8
		Evolution.AddConstraintRule(&PositionConstraintRule);

		TVec2<TGeometryParticleHandle<FReal, 3>*> JointParticles = { Dynamics[0], Dynamics[1] };
		FPBDJointConstraints JointConstraints;
		JointConstraints.AddConstraint(JointParticles, FRigidTransform3(JointConstraintPosition, FRotation3::FromIdentity()));
		TPBDConstraintIslandRule<FPBDJointConstraints> JointConstraintRule(JointConstraints);
		Evolution.AddConstraintRule(&JointConstraintRule);

		FReal Dt = 0.1f;
		for (int32 TimeIndex = 0; TimeIndex < 100; ++TimeIndex)
		{
			Evolution.AdvanceOneTimeStep(Dt);
			Evolution.EndFrame(Dt);

			const auto& Pos0 = Dynamics[0]->X();
			const auto& Pos1 = Dynamics[1]->X();
			const float Delta0 = (Pos0 - FVec3(0, 0, 0)).Size();
			const float Separation = (Pos1 - Pos0).Size();

			EXPECT_LT(Delta0, 5);
			EXPECT_GT(Separation, 495);
			EXPECT_LT(Separation, 505);
		}
	}


	/**
	 * Position constraint test
	 */
	template<typename TEvolution>
	void SuspensionConstraintHardstop()
	{
		// Suspension setup
		FPBDSuspensionSettings SuspensionSettings;
		SuspensionSettings.Enabled = true;
		SuspensionSettings.MinLength = 2.0f;			// hard-stop
		SuspensionSettings.MaxLength = 5.0f;
		SuspensionSettings.HardstopStiffness = 1.0f;	// all about the hard-stop..
		SuspensionSettings.SpringStiffness = 0.0f;		// the spring has no effect
		SuspensionSettings.SpringDamping = 0.0f;
		SuspensionSettings.Axis = FVec3(0.0f, 0.0f, 1.0f);
<<<<<<< HEAD

		{
			FPBDRigidsSOAs Particles;
=======
		SuspensionSettings.Normal = FVec3(0.0f, 0.0f, 1.0f);

		{
			FParticleUniqueIndicesMultithreaded UniqueIndices;
			FPBDRigidsSOAs Particles(UniqueIndices);
>>>>>>> 6bbb88c8
			THandleArray<FChaosPhysicsMaterial> PhysicalMaterials;
			TEvolution Evolution(Particles, PhysicalMaterials);
			InitEvolutionSettings(Evolution);

			// disable gravity
			Evolution.GetGravityForces().SetAcceleration(FVec3(0, 0, 0));

			// chassis particle
			auto* DynamicParticle = Evolution.CreateDynamicParticles(1)[0];
			DynamicParticle->X() = FVec3(0, 10, 10);
			//	DynamicParticle->R() = FRotation3::FromAxisAngle(FVec3(0,1,0), PI); // upside down
<<<<<<< HEAD
			DynamicParticle->I() = FMatrix33(100.0f, 100.0f, 100.0f);
			DynamicParticle->InvI() = FMatrix33(1.0f / 100.0f, 1.0f / 100.0f, 1.0f / 100.0f);
=======
			DynamicParticle->I() = TVec3<FRealSingle>(100.0f);
			DynamicParticle->InvI() = TVec3<FRealSingle>(1.0f / 100.0f);
>>>>>>> 6bbb88c8

			FPBDSuspensionConstraints SuspensionConstraints;
			FVec3 SuspensionLocalLocationA(FVec3(0, 0, 0));

			SuspensionSettings.Target = FVec3(0, 0, 9);

			// hard-stop will activate because 9 breaks the min suspension limit, anything greater than 8 will do this
			SuspensionConstraints.AddConstraint(DynamicParticle, SuspensionLocalLocationA, SuspensionSettings);

			//auto* Constraint = SuspensionConstraints.GetConstraintHandle(0);
			//Constraint->
			//
			//FPBDSuspensionConstraintHandle 

<<<<<<< HEAD
			auto ConstraintRule = TPBDConstraintIslandRule<FPBDSuspensionConstraints>(SuspensionConstraints);
=======
			TPBDConstraintIslandRule<FPBDSuspensionConstraints> ConstraintRule(SuspensionConstraints);
>>>>>>> 6bbb88c8
			Evolution.AddConstraintRule(&ConstraintRule);

			Evolution.AdvanceOneTimeStep(0.1);
			Evolution.EndFrame(0.1);

			const FVec3& Pos = Evolution.GetParticleHandles().Handle(0)->X();
			const FRotation3& Rot = Evolution.GetParticleHandles().Handle(0)->R();

			//UE_LOG(LogChaos, Warning, TEXT("Pos %s"), *Pos.ToString());
			//UE_LOG(LogChaos, Warning, TEXT("Rot %s"), *Rot.ToString());

			EXPECT_LT(FMath::Abs(Pos.X), SMALL_NUMBER);
			EXPECT_LT(FMath::Abs(Pos.Y - 10.f), SMALL_NUMBER);
			EXPECT_LT(FMath::Abs(Pos.Z - 11.f), SMALL_NUMBER);
			EXPECT_LT(Rot.X, SMALL_NUMBER);
			EXPECT_LT(Rot.Y, SMALL_NUMBER);
			EXPECT_LT(Rot.Z, SMALL_NUMBER);
		}

		{

<<<<<<< HEAD
			FPBDRigidsSOAs Particles;
=======
			FParticleUniqueIndicesMultithreaded UniqueIndices;
			FPBDRigidsSOAs Particles(UniqueIndices);
>>>>>>> 6bbb88c8
			THandleArray<FChaosPhysicsMaterial> PhysicalMaterials;
			TEvolution Evolution(Particles, PhysicalMaterials);
			InitEvolutionSettings(Evolution);

			// disable gravity
			Evolution.GetGravityForces().SetAcceleration(FVec3(0, 0, 0));

			// chassis particle
			auto* DynamicParticle = Evolution.CreateDynamicParticles(1)[0];
			DynamicParticle->X() = FVec3(50, 10, 10);

			// minimize rotation using high inertia
<<<<<<< HEAD
			DynamicParticle->I() = FMatrix33(100000.0f, 100000.0f, 100000.0f);
			DynamicParticle->InvI() = FMatrix33(1.0f / 100000.0f, 1.0f / 100000.0f, 1.0f / 100000.0f);
=======
			DynamicParticle->I() = TVec3<FRealSingle>(100000.0f);
			DynamicParticle->InvI() = TVec3<FRealSingle>(1.0f / 100000.0f);
>>>>>>> 6bbb88c8

			FPBDSuspensionConstraints SuspensionConstraints;

			// local offset from particle origin
			FVec3 SuspensionLocalLocationA(FVector(5, 0, -2));
			FVec3 SuspensionLocalLocationB(FVector(-5, 0, -2));

			// hard-stop will activate because 9 breaks the min suspension limit, anything greater than 8 will do this
			SuspensionSettings.Target = FVec3(55, 10, 9);
			SuspensionConstraints.AddConstraint(DynamicParticle, SuspensionLocalLocationA, SuspensionSettings);
			SuspensionSettings.Target = FVec3(45, 10, 9);
			SuspensionConstraints.AddConstraint(DynamicParticle, SuspensionLocalLocationB, SuspensionSettings);

<<<<<<< HEAD
			auto ConstraintRule = TPBDConstraintIslandRule<FPBDSuspensionConstraints>(SuspensionConstraints);
=======
			TPBDConstraintIslandRule<FPBDSuspensionConstraints> ConstraintRule(SuspensionConstraints);
>>>>>>> 6bbb88c8
			Evolution.AddConstraintRule(&ConstraintRule);

			const FVec3& Pos = Evolution.GetParticleHandles().Handle(0)->X();
			const FRotation3& Rot = Evolution.GetParticleHandles().Handle(0)->R();

			Evolution.AdvanceOneTimeStep(0.1);
			Evolution.EndFrame(0.1);

			// rotation component from first and second hits means the positional accuracy isn't as good as the test where 
			// the single spring constraint is applied directly though the COM
			float Tolerance = 0.01f;

			//UE_LOG(LogChaos, Warning, TEXT("Pos %s"), *Pos.ToString());
			//UE_LOG(LogChaos, Warning, TEXT("Rot %s"), *Rot.ToString());

			EXPECT_LT(FMath::Abs(Pos.X - 50.0f), Tolerance);
			EXPECT_LT(FMath::Abs(Pos.Y - 10.f), Tolerance);
			EXPECT_LT(FMath::Abs(Pos.Z - 13.f), Tolerance); // = 9 + 2(MinLength) + 2(local offset effect)
			EXPECT_LT(Rot.X, Tolerance);
			EXPECT_LT(Rot.Y, Tolerance);
			EXPECT_LT(Rot.Z, Tolerance);
		}

	}

	template<typename TEvolution>
	void SuspensionConstraintSpring()
	{
<<<<<<< HEAD
		FPBDRigidsSOAs Particles;
=======
		FParticleUniqueIndicesMultithreaded UniqueIndices;
		FPBDRigidsSOAs Particles(UniqueIndices);
>>>>>>> 6bbb88c8
		THandleArray<FChaosPhysicsMaterial> PhysicalMaterials;
		TEvolution Evolution(Particles, PhysicalMaterials);
		InitEvolutionSettings(Evolution);
		Evolution.SetNumIterations(1);
		Evolution.SetNumPushOutIterations(1);

		// disable gravity
		Evolution.GetGravityForces().SetAcceleration(FVec3(0, 0, -980.f));

		float Mass = 1.0f;

		// chassis particle
		auto* DynamicParticle = Evolution.CreateDynamicParticles(1)[0];
		DynamicParticle->SetLinearEtherDrag(0.f);
		DynamicParticle->X() = FVec3(0, 0, 10);
		DynamicParticle->M() = Mass;
		DynamicParticle->InvM() = 1.0f / Mass;
<<<<<<< HEAD
		DynamicParticle->I() = FMatrix33(100000.0f, 100000.0f, 100000.0f);
		DynamicParticle->InvI() = FMatrix33(1.0f / 100000.0f, 1.0f / 100000.0f, 1.0f / 100000.0f);
=======
		DynamicParticle->I() = TVec3<FRealSingle>(100000.0f);
		DynamicParticle->InvI() = TVec3<FRealSingle>(1.0f / 100000.0f);
>>>>>>> 6bbb88c8

		// Suspension setup
		FPBDSuspensionSettings SuspensionSettings;
		SuspensionSettings.Enabled = true;
		SuspensionSettings.MinLength = 2.0f;	// hard-stop
		SuspensionSettings.MaxLength = 5.0f;
		SuspensionSettings.HardstopStiffness = 1.0f;
		SuspensionSettings.HardstopVelocityCompensation = 0.05f;
		SuspensionSettings.SpringStiffness = 50.0f;
		SuspensionSettings.SpringDamping = 0.5f;
		SuspensionSettings.Target = FVec3(0,0,9);
		SuspensionSettings.Axis = FVec3(0.0f, 0.0f, 1.0f);
<<<<<<< HEAD
=======
		SuspensionSettings.Normal = FVec3(0.0f, 0.0f, 1.0f);
>>>>>>> 6bbb88c8

		TArray<FVec3> SusLocalOffset;
		SusLocalOffset.Push(FVector(0, 0, -1));

		FPBDSuspensionConstraints SuspensionConstraints;

		// spring will activate because 6 is between 3 and 8

		for (int SusIndex=0; SusIndex < SusLocalOffset.Num(); SusIndex++)
		{
			FVec3 WorldTarget = FVec3(0, 0, 9);
			SuspensionConstraints.AddConstraint(DynamicParticle, SusLocalOffset[SusIndex], SuspensionSettings);
		}

<<<<<<< HEAD
		auto ConstraintRule = TPBDConstraintIslandRule<FPBDSuspensionConstraints>(SuspensionConstraints);
=======
		TPBDConstraintIslandRule<FPBDSuspensionConstraints> ConstraintRule(SuspensionConstraints);
>>>>>>> 6bbb88c8
		Evolution.AddConstraintRule(&ConstraintRule);

		const FVec3& Pos = Evolution.GetParticleHandles().Handle(0)->X();
		const FRotation3& Rot = Evolution.GetParticleHandles().Handle(0)->R();
		const float DeltaTime = 1.0f / 30.0f;

<<<<<<< HEAD
=======
		const float PositionTolerance = KINDA_SMALL_NUMBER;
		const float RotationTolerance = SMALL_NUMBER;

>>>>>>> 6bbb88c8
		for (int Iteration = 0; Iteration < 100; Iteration++)
		{
			Evolution.AdvanceOneTimeStep(DeltaTime);
			Evolution.EndFrame(DeltaTime);

			//UE_LOG(LogChaos, Warning, TEXT("Pos %s"), *Pos.ToString());
<<<<<<< HEAD
			EXPECT_GT(Pos.Z, 12.f); // should never go past hard-stop
		}

		EXPECT_GT(Pos.Z, 12.f);	// suspension min limit
		EXPECT_LT(Pos.Z, 15.f);	// suspension max limit
		EXPECT_LT(Rot.X, SMALL_NUMBER);
		EXPECT_LT(Rot.Y, SMALL_NUMBER);
		EXPECT_LT(Rot.Z, SMALL_NUMBER);
=======
			EXPECT_GT(Pos.Z, 12.f - PositionTolerance); // should never go past hard-stop
		}

		EXPECT_GT(Pos.Z, 12.f - PositionTolerance);	// suspension min limit
		EXPECT_LT(Pos.Z, 15.f + PositionTolerance);	// suspension max limit
		EXPECT_LT(Rot.X, RotationTolerance);
		EXPECT_LT(Rot.Y, RotationTolerance);
		EXPECT_LT(Rot.Z, RotationTolerance);
>>>>>>> 6bbb88c8

	}

	GTEST_TEST(AllEvolutions, Constraints)
	{
		ChaosTest::Position<FPBDRigidsEvolutionGBF>();
		ChaosTest::PositionAndJoint<FPBDRigidsEvolutionGBF>();
		ChaosTest::SuspensionConstraintHardstop<FPBDRigidsEvolutionGBF>();
		ChaosTest::SuspensionConstraintSpring<FPBDRigidsEvolutionGBF>();

		SUCCEED();
	}

}<|MERGE_RESOLUTION|>--- conflicted
+++ resolved
@@ -30,22 +30,14 @@
 	void Position()
 	{
 		{
-<<<<<<< HEAD
-			FPBDRigidsSOAs Particles;
-=======
 			FParticleUniqueIndicesMultithreaded UniqueIndices;
 			FPBDRigidsSOAs Particles(UniqueIndices);
->>>>>>> 6bbb88c8
 			THandleArray<FChaosPhysicsMaterial> PhysicalMaterials;
 			TEvolution Evolution(Particles, PhysicalMaterials);
 			TArray<FPBDRigidParticleHandle*> Dynamics = Evolution.CreateDynamicParticles(1);
 			TArray<FVec3> Positions = { FVec3(0) };
 			FPBDPositionConstraints PositionConstraints(MoveTemp(Positions), MoveTemp(Dynamics), 1.f);
-<<<<<<< HEAD
-			auto ConstraintRule = TPBDConstraintIslandRule<FPBDPositionConstraints>(PositionConstraints);
-=======
 			TPBDConstraintIslandRule<FPBDPositionConstraints> ConstraintRule(PositionConstraints);
->>>>>>> 6bbb88c8
 			InitEvolutionSettings(Evolution);
 
 			Evolution.AddConstraintRule(&ConstraintRule);
@@ -54,12 +46,8 @@
 			EXPECT_LT(Evolution.GetParticleHandles().Handle(0)->X().SizeSquared(), SMALL_NUMBER);
 		}
 		{
-<<<<<<< HEAD
-			FPBDRigidsSOAs Particles;
-=======
 			FParticleUniqueIndicesMultithreaded UniqueIndices;
 			FPBDRigidsSOAs Particles(UniqueIndices);
->>>>>>> 6bbb88c8
 			THandleArray<FChaosPhysicsMaterial> PhysicalMaterials;
 			TEvolution Evolution(Particles, PhysicalMaterials);
 			InitEvolutionSettings(Evolution);
@@ -68,11 +56,7 @@
 
 			TArray<FVec3> Positions = { FVec3(1) };
 			FPBDPositionConstraints PositionConstraints(MoveTemp(Positions), MoveTemp(Dynamics), 0.5f);
-<<<<<<< HEAD
-			auto ConstraintRule = TPBDConstraintIslandRule<FPBDPositionConstraints>(PositionConstraints);
-=======
 			TPBDConstraintIslandRule<FPBDPositionConstraints> ConstraintRule(PositionConstraints);
->>>>>>> 6bbb88c8
 			Evolution.AddConstraintRule(&ConstraintRule);
 
 			// The effect of stiffness parameter (which is set to 0.5 above) is iteration depeendent
@@ -104,12 +88,8 @@
 	void PositionAndJoint()
 	{
 		const int32 Iterations = 10;
-<<<<<<< HEAD
-		FPBDRigidsSOAs Particles;
-=======
 		FParticleUniqueIndicesMultithreaded UniqueIndices;
 		FPBDRigidsSOAs Particles(UniqueIndices);
->>>>>>> 6bbb88c8
 		THandleArray<FChaosPhysicsMaterial> PhysicalMaterials;
 		TEvolution Evolution(Particles, PhysicalMaterials);
 		InitEvolutionSettings(Evolution);
@@ -123,11 +103,7 @@
 
 		TArray<FPBDRigidParticleHandle*> PositionParticles = { Dynamics[0] };
 		FPBDPositionConstraints PositionConstraints(MoveTemp(PositionConstraintPositions), MoveTemp(PositionParticles), 1.f);
-<<<<<<< HEAD
-		auto PositionConstraintRule = TPBDConstraintIslandRule<FPBDPositionConstraints>(PositionConstraints);
-=======
 		TPBDConstraintIslandRule<FPBDPositionConstraints> PositionConstraintRule(PositionConstraints);
->>>>>>> 6bbb88c8
 		Evolution.AddConstraintRule(&PositionConstraintRule);
 
 		TVec2<TGeometryParticleHandle<FReal, 3>*> JointParticles = { Dynamics[0], Dynamics[1] };
@@ -169,17 +145,11 @@
 		SuspensionSettings.SpringStiffness = 0.0f;		// the spring has no effect
 		SuspensionSettings.SpringDamping = 0.0f;
 		SuspensionSettings.Axis = FVec3(0.0f, 0.0f, 1.0f);
-<<<<<<< HEAD
-
-		{
-			FPBDRigidsSOAs Particles;
-=======
 		SuspensionSettings.Normal = FVec3(0.0f, 0.0f, 1.0f);
 
 		{
 			FParticleUniqueIndicesMultithreaded UniqueIndices;
 			FPBDRigidsSOAs Particles(UniqueIndices);
->>>>>>> 6bbb88c8
 			THandleArray<FChaosPhysicsMaterial> PhysicalMaterials;
 			TEvolution Evolution(Particles, PhysicalMaterials);
 			InitEvolutionSettings(Evolution);
@@ -191,13 +161,8 @@
 			auto* DynamicParticle = Evolution.CreateDynamicParticles(1)[0];
 			DynamicParticle->X() = FVec3(0, 10, 10);
 			//	DynamicParticle->R() = FRotation3::FromAxisAngle(FVec3(0,1,0), PI); // upside down
-<<<<<<< HEAD
-			DynamicParticle->I() = FMatrix33(100.0f, 100.0f, 100.0f);
-			DynamicParticle->InvI() = FMatrix33(1.0f / 100.0f, 1.0f / 100.0f, 1.0f / 100.0f);
-=======
 			DynamicParticle->I() = TVec3<FRealSingle>(100.0f);
 			DynamicParticle->InvI() = TVec3<FRealSingle>(1.0f / 100.0f);
->>>>>>> 6bbb88c8
 
 			FPBDSuspensionConstraints SuspensionConstraints;
 			FVec3 SuspensionLocalLocationA(FVec3(0, 0, 0));
@@ -212,11 +177,7 @@
 			//
 			//FPBDSuspensionConstraintHandle 
 
-<<<<<<< HEAD
-			auto ConstraintRule = TPBDConstraintIslandRule<FPBDSuspensionConstraints>(SuspensionConstraints);
-=======
 			TPBDConstraintIslandRule<FPBDSuspensionConstraints> ConstraintRule(SuspensionConstraints);
->>>>>>> 6bbb88c8
 			Evolution.AddConstraintRule(&ConstraintRule);
 
 			Evolution.AdvanceOneTimeStep(0.1);
@@ -238,12 +199,8 @@
 
 		{
 
-<<<<<<< HEAD
-			FPBDRigidsSOAs Particles;
-=======
 			FParticleUniqueIndicesMultithreaded UniqueIndices;
 			FPBDRigidsSOAs Particles(UniqueIndices);
->>>>>>> 6bbb88c8
 			THandleArray<FChaosPhysicsMaterial> PhysicalMaterials;
 			TEvolution Evolution(Particles, PhysicalMaterials);
 			InitEvolutionSettings(Evolution);
@@ -256,13 +213,8 @@
 			DynamicParticle->X() = FVec3(50, 10, 10);
 
 			// minimize rotation using high inertia
-<<<<<<< HEAD
-			DynamicParticle->I() = FMatrix33(100000.0f, 100000.0f, 100000.0f);
-			DynamicParticle->InvI() = FMatrix33(1.0f / 100000.0f, 1.0f / 100000.0f, 1.0f / 100000.0f);
-=======
 			DynamicParticle->I() = TVec3<FRealSingle>(100000.0f);
 			DynamicParticle->InvI() = TVec3<FRealSingle>(1.0f / 100000.0f);
->>>>>>> 6bbb88c8
 
 			FPBDSuspensionConstraints SuspensionConstraints;
 
@@ -276,11 +228,7 @@
 			SuspensionSettings.Target = FVec3(45, 10, 9);
 			SuspensionConstraints.AddConstraint(DynamicParticle, SuspensionLocalLocationB, SuspensionSettings);
 
-<<<<<<< HEAD
-			auto ConstraintRule = TPBDConstraintIslandRule<FPBDSuspensionConstraints>(SuspensionConstraints);
-=======
 			TPBDConstraintIslandRule<FPBDSuspensionConstraints> ConstraintRule(SuspensionConstraints);
->>>>>>> 6bbb88c8
 			Evolution.AddConstraintRule(&ConstraintRule);
 
 			const FVec3& Pos = Evolution.GetParticleHandles().Handle(0)->X();
@@ -309,12 +257,8 @@
 	template<typename TEvolution>
 	void SuspensionConstraintSpring()
 	{
-<<<<<<< HEAD
-		FPBDRigidsSOAs Particles;
-=======
 		FParticleUniqueIndicesMultithreaded UniqueIndices;
 		FPBDRigidsSOAs Particles(UniqueIndices);
->>>>>>> 6bbb88c8
 		THandleArray<FChaosPhysicsMaterial> PhysicalMaterials;
 		TEvolution Evolution(Particles, PhysicalMaterials);
 		InitEvolutionSettings(Evolution);
@@ -332,13 +276,8 @@
 		DynamicParticle->X() = FVec3(0, 0, 10);
 		DynamicParticle->M() = Mass;
 		DynamicParticle->InvM() = 1.0f / Mass;
-<<<<<<< HEAD
-		DynamicParticle->I() = FMatrix33(100000.0f, 100000.0f, 100000.0f);
-		DynamicParticle->InvI() = FMatrix33(1.0f / 100000.0f, 1.0f / 100000.0f, 1.0f / 100000.0f);
-=======
 		DynamicParticle->I() = TVec3<FRealSingle>(100000.0f);
 		DynamicParticle->InvI() = TVec3<FRealSingle>(1.0f / 100000.0f);
->>>>>>> 6bbb88c8
 
 		// Suspension setup
 		FPBDSuspensionSettings SuspensionSettings;
@@ -351,10 +290,7 @@
 		SuspensionSettings.SpringDamping = 0.5f;
 		SuspensionSettings.Target = FVec3(0,0,9);
 		SuspensionSettings.Axis = FVec3(0.0f, 0.0f, 1.0f);
-<<<<<<< HEAD
-=======
 		SuspensionSettings.Normal = FVec3(0.0f, 0.0f, 1.0f);
->>>>>>> 6bbb88c8
 
 		TArray<FVec3> SusLocalOffset;
 		SusLocalOffset.Push(FVector(0, 0, -1));
@@ -369,39 +305,22 @@
 			SuspensionConstraints.AddConstraint(DynamicParticle, SusLocalOffset[SusIndex], SuspensionSettings);
 		}
 
-<<<<<<< HEAD
-		auto ConstraintRule = TPBDConstraintIslandRule<FPBDSuspensionConstraints>(SuspensionConstraints);
-=======
 		TPBDConstraintIslandRule<FPBDSuspensionConstraints> ConstraintRule(SuspensionConstraints);
->>>>>>> 6bbb88c8
 		Evolution.AddConstraintRule(&ConstraintRule);
 
 		const FVec3& Pos = Evolution.GetParticleHandles().Handle(0)->X();
 		const FRotation3& Rot = Evolution.GetParticleHandles().Handle(0)->R();
 		const float DeltaTime = 1.0f / 30.0f;
 
-<<<<<<< HEAD
-=======
 		const float PositionTolerance = KINDA_SMALL_NUMBER;
 		const float RotationTolerance = SMALL_NUMBER;
 
->>>>>>> 6bbb88c8
 		for (int Iteration = 0; Iteration < 100; Iteration++)
 		{
 			Evolution.AdvanceOneTimeStep(DeltaTime);
 			Evolution.EndFrame(DeltaTime);
 
 			//UE_LOG(LogChaos, Warning, TEXT("Pos %s"), *Pos.ToString());
-<<<<<<< HEAD
-			EXPECT_GT(Pos.Z, 12.f); // should never go past hard-stop
-		}
-
-		EXPECT_GT(Pos.Z, 12.f);	// suspension min limit
-		EXPECT_LT(Pos.Z, 15.f);	// suspension max limit
-		EXPECT_LT(Rot.X, SMALL_NUMBER);
-		EXPECT_LT(Rot.Y, SMALL_NUMBER);
-		EXPECT_LT(Rot.Z, SMALL_NUMBER);
-=======
 			EXPECT_GT(Pos.Z, 12.f - PositionTolerance); // should never go past hard-stop
 		}
 
@@ -410,7 +329,6 @@
 		EXPECT_LT(Rot.X, RotationTolerance);
 		EXPECT_LT(Rot.Y, RotationTolerance);
 		EXPECT_LT(Rot.Z, RotationTolerance);
->>>>>>> 6bbb88c8
 
 	}
 
