// Copyright Epic Games, Inc. All Rights Reserved.

#include "HeadlessChaosTestBroadphase.h"

#include "HeadlessChaos.h"
#include "Chaos/Box.h"
#include "Chaos/BoundingVolume.h"
#include "Chaos/ParticleHandle.h"
#include "Chaos/PBDRigidsSOAs.h"
#include "Chaos/PBDRigidsEvolutionGBF.h"
#include "Chaos/AABBTree.h"
#include "ChaosLog.h"
#include "PBDRigidsSolver.h"
#include "Chaos/SpatialAccelerationCollection.h"

namespace ChaosTest
{
	using namespace Chaos;

	/*In general we want to test the following for each broadphase type:
	- simple intersection test as used by sim (IntersectAll)
	- ray, sweep, overlap
	- miss entire structure
	- stop mid structure
	- multi overlap
	- multi block (adjust length)
	- any
	*/

	struct FVisitor : ISpatialVisitor<int32>
	{
		const FGeometryParticles& Boxes;
		const FVec3 Start;
		const FVec3 Dir;
		FVec3 HalfExtents;
		const FReal Thickness;
		int32 BlockAfterN;
		bool bAny;

		FVisitor(const FVec3& InStart, const FVec3& InDir, const FReal InThickness, const FGeometryParticles& InBoxes)
		: Boxes(InBoxes)
		, Start(InStart)
		, Dir(InDir)
		, HalfExtents(0)
		, Thickness(InThickness)
		, BlockAfterN(TNumericLimits<int32>::Max())
		, bAny(false)
		{}

		enum class SQType
		{
			Raycast,
			Sweep,
			Overlap
		};

		template <SQType>
		bool Visit(int32 Idx, FQueryFastData& CurData)
		{
			const FRigidTransform3 BoxTM(Boxes.X(Idx), Boxes.R(Idx));
			FAABB3 Box = static_cast<const TBox<FReal, 3>*>(Boxes.Geometry(Idx).Get())->BoundingBox().TransformedAABB(BoxTM);
			FAABB3 ThicknedBox(Box.Min() - HalfExtents, Box.Max() + HalfExtents);

			FReal NewLength;
			FVec3 Position;
			FVec3 Normal;
			int32 FaceIndex;
			const FReal OldLength = CurData.CurrentLength;
			if (ThicknedBox.Raycast(Start, Dir, CurData.CurrentLength, 0, NewLength, Position, Normal, FaceIndex))
			{
				Instances.Add(Idx);
				if (bAny)
				{
					return false;
				}
				if (Instances.Num() >= BlockAfterN)
				{
					//blocking so adjust Length
					CurData.SetLength(NewLength);
				}
			}
			
			return true;
		}

		bool VisitRaycast(TSpatialVisitorData<int32> Idx, FQueryFastData& CurData)
		{
			return Visit<SQType::Raycast>(Idx.Payload, CurData);
		}

		bool VisitSweep(TSpatialVisitorData<int32> Idx, FQueryFastData& CurData)
		{
			return Visit<SQType::Sweep>(Idx.Payload, CurData);
		}

		bool VisitOverlap(TSpatialVisitorData<int32> Idx)
		{
			check(false);
			return false;
		}

		virtual bool Overlap(const TSpatialVisitorData<int32>& Instance) override
		{
			return VisitOverlap(Instance);
		}

		virtual bool Raycast(const TSpatialVisitorData<int32>& Instance, FQueryFastData& CurData) override
		{
			return VisitRaycast(Instance, CurData);
		}

		virtual bool Sweep(const TSpatialVisitorData<int32>& Instance, FQueryFastData& CurData) override
		{
			return VisitSweep(Instance, CurData);
		}

		TArray<int32> Instances;
	};

	struct FOverlapVisitor : public ISpatialVisitor<int32>
	{
		const FGeometryParticles& Boxes;
		const FAABB3 Bounds;
		bool bAny;

		FOverlapVisitor(const FAABB3& InBounds, const FGeometryParticles& InBoxes)
			: Boxes(InBoxes)
			, Bounds(InBounds)
			, bAny(false)
		{}

		bool VisitOverlap(TSpatialVisitorData<int32> Instance)
		{
			const int32 Idx = Instance.Payload;
			const FRigidTransform3 BoxTM(Boxes.X(Idx), Boxes.R(Idx));
			FAABB3 Box = static_cast<const TBox<FReal, 3>*>(Boxes.Geometry(Idx).Get())->BoundingBox().TransformedAABB(BoxTM);
			
			if (Box.Intersects(Bounds))
			{
				Instances.Add(Idx);
				if (bAny)
				{
					return false;
				}
			}

			return true;
		}

		bool VisitRaycast(TSpatialVisitorData<int32> Idx, FQueryFastData&)
		{
			check(false);
			return false;
		}

		bool VisitSweep(TSpatialVisitorData<int32> Idx, FQueryFastData&)
		{
			check(false);
			return false;
		}

		virtual bool Overlap(const TSpatialVisitorData<int32>& Instance) override
		{
			return VisitOverlap(Instance);
		}

		virtual bool Raycast(const TSpatialVisitorData<int32>& Instance, FQueryFastData& CurData) override
		{
			return VisitRaycast(Instance, CurData);
		}

		virtual bool Sweep(const TSpatialVisitorData<int32>& Instance, FQueryFastData& CurData) override
		{
			return VisitSweep(Instance, CurData);
		}

		TArray<int32> Instances;
	};

	struct FStressTestVisitor : ISpatialVisitor<FAccelerationStructureHandle>
	{
		using FPayload = FAccelerationStructureHandle;

		FStressTestVisitor() {}

		enum class SQType
		{
			Raycast,
			Sweep,
			Overlap
		};

		bool VisitRaycast(const TSpatialVisitorData<FPayload>& Data, FQueryFastData& CurData)
		{
			return true;
		}

		bool VisitSweep(const TSpatialVisitorData<FPayload>& Data, FQueryFastData& CurData)
		{
			return true;
		}

		bool VisitOverlap(const TSpatialVisitorData<FPayload>& Data)
		{
			return true;
		}

		virtual bool Overlap(const TSpatialVisitorData<FPayload>& Instance) override
		{
			return VisitOverlap(Instance);
		}

		virtual bool Raycast(const TSpatialVisitorData<FPayload>& Instance, FQueryFastData& CurData) override
		{
			return VisitRaycast(Instance, CurData);
		}

		virtual bool Sweep(const TSpatialVisitorData<FPayload>& Instance, FQueryFastData& CurData) override
		{
			return VisitSweep(Instance, CurData);
		}
	};


<<<<<<< HEAD
	auto BuildBoxes(TUniquePtr<TBox<FReal,3>>& Box, FReal BoxSize = 100, const FVec3& BoxGridDimensions = FVec3(10,10,10))
	{
		Box = MakeUnique<TBox<FReal, 3>>(FVec3(0, 0, 0), FVec3(BoxSize, BoxSize, BoxSize));
		auto Boxes = MakeUnique<FGeometryParticles>();
		const int32 NumRows = BoxGridDimensions.X;
		const int32 NumCols = BoxGridDimensions.Y;
=======
	auto BuildBoxes(TUniquePtr<TBox<FReal,3>>& Box, FReal BoxSize = 100, const FVec3& BoxGridDimensions = FVec3(10,10,10), const FVec3 Offset = FVec3(0, 0, 0))
	{
		Box = MakeUnique<TBox<FReal, 3>>(FVec3(0, 0, 0), FVec3(BoxSize, BoxSize, BoxSize));
		auto Boxes = MakeUnique<FGeometryParticles>();
		const int32 NumCols = BoxGridDimensions.X;
		const int32 NumRows = BoxGridDimensions.Y;
>>>>>>> 6bbb88c8
		const int32 NumHeight = BoxGridDimensions.Z;

		Boxes->AddParticles(NumRows * NumCols * NumHeight);

		int32 Idx = 0;
		for (int32 Height = 0; Height < NumHeight; ++Height)
		{
			for (int32 Row = 0; Row < NumRows; ++Row)
			{
				for (int32 Col = 0; Col < NumCols; ++Col)
				{
					Boxes->X(Idx) = FVec3(Col * 100, Row * 100, Height * 100) + Offset;
					Boxes->R(Idx) = FRotation3::Identity;
					Boxes->SetGeometry(Idx, MakeSerializable(Box));
<<<<<<< HEAD
					Boxes->X(Idx) = FVec3(Col * 100, Row * 100, Height * 100);
					Boxes->R(Idx) = FRotation3::Identity;
					Boxes->LocalBounds(Idx) = Box->BoundingBox();
					Boxes->HasBounds(Idx) = true;
					Boxes->SetWorldSpaceInflatedBounds(Idx, Box->BoundingBox().TransformedAABB(FRigidTransform3(Boxes->X(Idx), Boxes->R(Idx))));
=======
>>>>>>> 6bbb88c8
					++Idx;
				}
			}
		}

		return Boxes;
	}
	
	template <typename TSpatial>
	void SpatialTestHelper(TSpatial& Spatial, FGeometryParticles* Boxes, TUniquePtr<TBox<FReal,3>>& Box, FSpatialAccelerationIdx SpatialIdx = FSpatialAccelerationIdx())
	{
		//raycast
		//miss
		{
			FVisitor Visitor(FVec3(-100, 0, 0), FVec3(0, 1, 0), 0, *Boxes);
			Spatial.Raycast(Visitor.Start, Visitor.Dir, 1000, Visitor);
			EXPECT_EQ(Visitor.Instances.Num(), 0);
		}

		//gather along ray
		{
			FVisitor Visitor(FVec3(10, 0, 0), FVec3(0, 1, 0), 0, *Boxes);
			Spatial.Raycast(Visitor.Start, Visitor.Dir, 1000, Visitor);
			EXPECT_EQ(Visitor.Instances.Num(), 10);
		}

		//gather along ray and then make modifications
		{
			auto Spatial2 = Spatial.Copy();
			FVisitor Visitor(FVec3(10, 0, 0), FVec3(0, 1, 0), 0, *Boxes);
			Spatial2->Raycast(Visitor.Start, Visitor.Dir, 1000, Visitor);
			EXPECT_EQ(Visitor.Instances.Num(), 10);

			//remove from structure
			Spatial2->RemoveElementFrom(Visitor.Instances[0], SpatialIdx);

			FVisitor Visitor2(FVec3(10, 0, 0), FVec3(0, 1, 0), 0, *Boxes);
			Spatial2->Raycast(Visitor2.Start, Visitor2.Dir, 1000, Visitor2);
			EXPECT_EQ(Visitor2.Instances.Num(), 9);

			//move instance away
			{
				const int32 MoveIdx = Visitor2.Instances[0];
				Boxes->X(MoveIdx) += FVec3(1000, 0, 0);
				FAABB3 NewBounds = Boxes->Geometry(MoveIdx)->template GetObject<TBox<FReal, 3>>()->BoundingBox().TransformedAABB(FRigidTransform3(Boxes->X(MoveIdx), Boxes->R(MoveIdx)));
				Spatial2->UpdateElementIn(MoveIdx, NewBounds, true, SpatialIdx);

				FVisitor Visitor3(FVec3(10, 0, 0), FVec3(0, 1, 0), 0, *Boxes);
				Spatial2->Raycast(Visitor3.Start, Visitor3.Dir, 1000, Visitor3);
				EXPECT_EQ(Visitor3.Instances.Num(), 8);

				//move instance back
				Boxes->X(MoveIdx) -= FVec3(1000, 0, 0);
				NewBounds = Boxes->Geometry(MoveIdx)->template GetObject<TBox<FReal, 3>>()->BoundingBox().TransformedAABB(FRigidTransform3(Boxes->X(MoveIdx), Boxes->R(MoveIdx)));
				Spatial2->UpdateElementIn(MoveIdx, NewBounds, true, SpatialIdx);

				FVisitor Visitor4(FVec3(10, 0, 0), FVec3(0, 1, 0), 0, *Boxes);
				Spatial2->Raycast(Visitor4.Start, Visitor4.Dir, 1000, Visitor4);
				EXPECT_EQ(Visitor4.Instances.Num(), 9);
			}

			//move other instance into view
			{
				const int32 MoveIdx = 5 * 5 * 5;
				const FVec3 OldPos = Boxes->X(MoveIdx);
				Boxes->X(MoveIdx) = FVec3(0, 0, 0);
				FAABB3 NewBounds = Boxes->Geometry(MoveIdx)->template GetObject<TBox<FReal, 3>>()->BoundingBox().TransformedAABB(FRigidTransform3(Boxes->X(MoveIdx), Boxes->R(MoveIdx)));
				Spatial2->UpdateElementIn(MoveIdx, NewBounds, true, SpatialIdx);

				FVisitor Visitor3(FVec3(10, 0, 0), FVec3(0, 1, 0), 0, *Boxes);
				Spatial2->Raycast(Visitor3.Start, Visitor3.Dir, 1000, Visitor3);
				EXPECT_EQ(Visitor3.Instances.Num(), 10);

				//move instance back
				Boxes->X(MoveIdx) = OldPos;
				NewBounds = Boxes->Geometry(MoveIdx)->template GetObject<TBox<FReal, 3>>()->BoundingBox().TransformedAABB(FRigidTransform3(Boxes->X(MoveIdx), Boxes->R(MoveIdx)));
				Spatial2->UpdateElementIn(MoveIdx, NewBounds, true, SpatialIdx);
			}

			//move instance outside of grid bounds
			{
				const int32 MoveIdx = 5 * 5 * 5;
				const FVec3 OldPos = Boxes->X(MoveIdx);
				Boxes->X(MoveIdx) = FVec3(-50, 0, 0);
				FAABB3 NewBounds = Boxes->Geometry(MoveIdx)->template GetObject<TBox<FReal, 3>>()->BoundingBox().TransformedAABB(FRigidTransform3(Boxes->X(MoveIdx), Boxes->R(MoveIdx)));
				Spatial2->UpdateElementIn(MoveIdx, NewBounds, true, SpatialIdx);

				FVisitor Visitor3(FVec3(10, 0, 0), FVec3(0, 1, 0), 0, *Boxes);
				Spatial2->Raycast(Visitor3.Start, Visitor3.Dir, 1000, Visitor3);
				EXPECT_EQ(Visitor3.Instances.Num(), 10);

				//try ray outside of bounds which should hit
				FVisitor Visitor4(FVec3(-20, 0, 0), FVec3(0, 1, 0), 0, *Boxes);
				Spatial2->Raycast(Visitor4.Start, Visitor4.Dir, 1000, Visitor4);
				EXPECT_EQ(Visitor4.Instances.Num(), 1);

				//delete dirty instance
				Spatial2->RemoveElementFrom(MoveIdx, SpatialIdx);
				FVisitor Visitor5(FVec3(-20, 0, 0), FVec3(0, 1, 0), 0, *Boxes);
				Spatial2->Raycast(Visitor5.Start, Visitor5.Dir, 1000, Visitor4);
				EXPECT_EQ(Visitor5.Instances.Num(), 0);

				//move instance back
				Boxes->X(MoveIdx) = OldPos;

				//create a new box
				const int32 NewIdx = Boxes->Size();
				Boxes->AddParticles(1);
				Boxes->X(NewIdx) = FVec3(-20, 0, 0);
				Boxes->R(NewIdx) = FRotation3::Identity;
				Boxes->SetGeometry(NewIdx, MakeSerializable(Box));
<<<<<<< HEAD
				Boxes->X(NewIdx) = FVec3(-20, 0, 0);
				Boxes->R(NewIdx) = FRotation3::Identity;
=======
>>>>>>> 6bbb88c8
				NewBounds = Boxes->Geometry(NewIdx)->template GetObject<TBox<FReal, 3>>()->BoundingBox().TransformedAABB(FRigidTransform3(Boxes->X(NewIdx), Boxes->R(NewIdx)));
				Spatial2->UpdateElementIn(NewIdx, NewBounds, true, SpatialIdx);
				FVisitor Visitor6(FVec3(-20, 0, 0), FVec3(0, 1, 0), 0, *Boxes);
				Spatial2->Raycast(Visitor6.Start, Visitor6.Dir, 1000, Visitor6);
				EXPECT_EQ(Visitor6.Instances.Num(), 1);
			}
		}

		//stop half way through
		{
			FVisitor Visitor(FVec3(10, 0, 0), FVec3(0, 1, 0), 0, *Boxes);
			Spatial.Raycast(Visitor.Start, Visitor.Dir, 499, Visitor);
			EXPECT_EQ(Visitor.Instances.Num(), 5);
		}

		//any
		{
			FVisitor Visitor(FVec3(10, 0, 0), FVec3(0, 1, 0), 0, *Boxes);
			Visitor.bAny = true;
			Spatial.Raycast(Visitor.Start, Visitor.Dir, 1000, Visitor);
			EXPECT_EQ(Visitor.Instances.Num(), 1);
		}

		//sweep
		//miss
		{
			FVisitor Visitor(FVec3(-100, 0, 0), FVec3(0, 1, 0), 0, *Boxes);
			Visitor.HalfExtents = FVec3(10, 0, 0);
			Spatial.Sweep(Visitor.Start, Visitor.Dir, 1000, Visitor.HalfExtents, Visitor);
			EXPECT_EQ(Visitor.Instances.Num(), 0);
		}

		//gather along ray
		{
			FVisitor Visitor(FVec3(-100, 0, 0), FVec3(0, 1, 0), 0, *Boxes);
			Visitor.HalfExtents = FVec3(110, 0, 0);
			Spatial.Sweep(Visitor.Start, Visitor.Dir, 1000, Visitor.HalfExtents, Visitor);
			EXPECT_EQ(Visitor.Instances.Num(), 10);
		}

		//stop half way through
		{
			FVisitor Visitor(FVec3(-100, 0, 0), FVec3(0, 1, 0), 0, *Boxes);
			Visitor.HalfExtents = FVec3(110, 0, 0);
			Spatial.Sweep(Visitor.Start, Visitor.Dir, 499, Visitor.HalfExtents, Visitor);
			EXPECT_EQ(Visitor.Instances.Num(), 5);
		}

		//right on edge and corner
		{
			FVisitor Visitor(FVec3(100, 0, 0), FVec3(0, 1, 0), 0, *Boxes);
			Visitor.HalfExtents = FVec3(10, 0, 0);
			Spatial.Sweep(Visitor.Start, Visitor.Dir, 499, Visitor.HalfExtents, Visitor);
			EXPECT_EQ(Visitor.Instances.Num(), 10);
		}

		//overlap
		//miss
		{
			FOverlapVisitor Visitor(FAABB3(FVec3(-100, 0, 0), FVec3(-10, 0, 0)), *Boxes);
			Spatial.Overlap(Visitor.Bounds, Visitor);
			EXPECT_EQ(Visitor.Instances.Num(), 0);
		}

		//overlap some
		{
			FOverlapVisitor Visitor(FAABB3(FVec3(-100, 0, -10), FVec3(110, 110, 10)), *Boxes);
			Spatial.Overlap(Visitor.Bounds, Visitor);
			EXPECT_EQ(Visitor.Instances.Num(), 4);
		}

		//overlap any
		{
			FOverlapVisitor Visitor(FAABB3(FVec3(-100, 0, -10), FVec3(110, 110, 10)), *Boxes);
			Visitor.bAny = true;
			Spatial.Overlap(Visitor.Bounds, Visitor);
			EXPECT_EQ(Visitor.Instances.Num(), 1);
		}
	}

	void GridBPTest()
	{
		TUniquePtr<TBox<FReal, 3>> Box;
		auto Boxes = BuildBoxes(Box);
		TBoundingVolume<int32> Spatial(MakeParticleView(Boxes.Get()));
		SpatialTestHelper(Spatial, Boxes.Get(), Box);
	}

	void GridBPTest2()
	{
		TUniquePtr<TBox<FReal, 3>> Box = MakeUnique<TBox<FReal, 3>>(FVec3(0, 0, 0), FVec3(100, 100, 100));
<<<<<<< HEAD
		FPBDRigidsSOAs SOAs;
=======
		FParticleUniqueIndicesMultithreaded UniqueIndices;
		FPBDRigidsSOAs SOAs(UniqueIndices);
>>>>>>> 6bbb88c8
		const int32 NumRows = 10;
		const int32 NumCols = 10;
		const int32 NumHeight = 10;

		SOAs.CreateStaticParticles(NumRows * NumCols * NumHeight);
		auto& Boxes = SOAs.GetNonDisabledStaticParticles();
		int32 Idx = 0;
		for (int32 Height = 0; Height < NumHeight; ++Height)
		{
			for (int32 Row = 0; Row < NumRows; ++Row)
			{
				for (int32 Col = 0; Col < NumCols; ++Col)
				{
					Boxes.X(Idx) = FVec3(Col * 100, Row * 100, Height * 100);
					Boxes.R(Idx) = FRotation3::Identity;
					Boxes.SetGeometry(Idx, MakeSerializable(Box));
<<<<<<< HEAD
					Boxes.X(Idx) = FVec3(Col * 100, Row * 100, Height * 100);
					Boxes.R(Idx) = FRotation3::Identity;
					Boxes.LocalBounds(Idx) = Box->BoundingBox();
					Boxes.HasBounds(Idx) = true;
					Boxes.SetWorldSpaceInflatedBounds(Idx, Box->BoundingBox().TransformedAABB(FRigidTransform3(Boxes.X(Idx), Boxes.R(Idx))));
=======
>>>>>>> 6bbb88c8
					++Idx;
				}
			}
		}

		TArray<TSOAView<FGeometryParticles>> TmpArray = { &Boxes };
		TBoundingVolume<FGeometryParticleHandle*> BV(MakeParticleView(MoveTemp(TmpArray)));
		TArray<FGeometryParticleHandle*> Handles = BV.FindAllIntersections(FAABB3(FVec3(0), FVec3(10)));
		EXPECT_EQ(Handles.Num(), 1);
		EXPECT_EQ(Handles[0], Boxes.Handle(0));

		Handles = BV.FindAllIntersections(FAABB3(FVec3(0), FVec3(0, 0, 110)));
		EXPECT_EQ(Handles.Num(), 2);

		//create BV with an array of handles instead (useful for partial structures)
		{
			TBoundingVolume<FGeometryParticleHandle*> BV2(MakeHandleView(Handles));
			TArray<FGeometryParticleHandle*> Handles2 = BV2.FindAllIntersections(FAABB3(FVec3(0), FVec3(10)));
			EXPECT_EQ(Handles2.Num(), 1);
			EXPECT_EQ(Handles2[0], Boxes.Handle(0));

			Handles2 = BV2.FindAllIntersections(FAABB3(FVec3(0), FVec3(0, 0, 110)));
			EXPECT_EQ(Handles2.Num(), 2);
		}
	}

	void AABBTreeTest()
	{
		using TreeType = TAABBTree<int32, TBoundingVolume<int32>>;
		{
			TUniquePtr<TBox<FReal, 3>> Box;
			auto Boxes = BuildBoxes(Box);
			TreeType Spatial(MakeParticleView(Boxes.Get()));

			while (!Spatial.IsAsyncTimeSlicingComplete())
			{
				Spatial.ProgressAsyncTimeSlicing(false);
			}

			SpatialTestHelper(Spatial, Boxes.Get(), Box);
		}

		{
			TUniquePtr<TBox<FReal, 3>> Box;
			auto Boxes = BuildBoxes(Box);
			TreeType Spatial(MakeParticleView(Boxes.Get()));

			while (!Spatial.IsAsyncTimeSlicingComplete())
			{
				Spatial.ProgressAsyncTimeSlicing(false);
			}

			SpatialTestHelper(Spatial, Boxes.Get(), Box);
		}

		{
			//too many boxes so reoptimize
			TUniquePtr<TBox<FReal, 3>> Box;
			auto Boxes = BuildBoxes(Box);
			TreeType Spatial(MakeParticleView(Boxes.Get()));

			while(!Spatial.IsAsyncTimeSlicingComplete())
			{
				Spatial.ProgressAsyncTimeSlicing(false);
			}

			EXPECT_EQ(Spatial.NumDirtyElements(),0);

			//fill up until dirty limit
			int32 Count;
			for(Count = 1; Count <= 10; ++Count)
			{
				auto Boxes2 = BuildBoxes(Box);
				for(uint32 Idx = 0; Idx < Boxes2->Size(); ++Idx)
				{
					Spatial.UpdateElement(Idx + Boxes->Size() * Count,Boxes2->WorldSpaceInflatedBounds(Idx),true);
				}

				EXPECT_EQ(Spatial.NumDirtyElements(), (Count)*Boxes->Size());
			}

			//finally pass dirty limit so reset to 0 and then add the remaining new boxes
			auto Boxes2 = BuildBoxes(Box);
			for(uint32 Idx = 0; Idx < Boxes2->Size(); ++Idx)
			{
				Spatial.UpdateElement(Idx + Boxes->Size() * (Count),Boxes2->WorldSpaceInflatedBounds(Idx),true);
			}

			EXPECT_EQ(Spatial.NumDirtyElements(),Boxes->Size() - 1);
		}
	}
<<<<<<< HEAD
	

=======


	void AABBTreeTestDynamic()
	{
		using TreeType = TAABBTree<int32, TAABBTreeLeafArray<int32>, true>;
		{
			TUniquePtr<TBox<FReal, 3>> Box;
			auto Boxes = BuildBoxes(Box, 100, FVec3(10,10,10));
			TreeType Spatial(MakeParticleView(Boxes.Get()), TreeType::DefaultMaxChildrenInLeaf, TreeType::DefaultMaxTreeDepth, TreeType::DefaultMaxPayloadBounds, TreeType::DefaultMaxNumToProcess, true);
			EXPECT_EQ(Spatial.NumDirtyElements(), 0);
			SpatialTestHelper(Spatial, Boxes.Get(), Box);
			EXPECT_EQ(Spatial.NumDirtyElements(), 0);
		}
		
	}

	void AABBTreeDirtyGridTest()
	{
		using TreeType = TAABBTree<int32, TBoundingVolume<int32>>;

		// Save CVARS
		int32 DirtyElementGridCellSize = FAABBTreeDirtyGridCVars::DirtyElementGridCellSize;
		int32 DirtyElementMaxGridCellQueryCount = FAABBTreeDirtyGridCVars::DirtyElementMaxGridCellQueryCount;
		int32 DirtyElementMaxPhysicalSizeInCells = FAABBTreeDirtyGridCVars::DirtyElementMaxPhysicalSizeInCells;
		int32 DirtyElementMaxCellCapacity = FAABBTreeDirtyGridCVars::DirtyElementMaxCellCapacity;

		// Set CVARS to known values
		FAABBTreeDirtyGridCVars::DirtyElementGridCellSize = 100;
		FAABBTreeDirtyGridCVars::DirtyElementMaxGridCellQueryCount = 10000;
		FAABBTreeDirtyGridCVars::DirtyElementMaxPhysicalSizeInCells = 20;
		FAABBTreeDirtyGridCVars::DirtyElementMaxCellCapacity = 20;


		// Do the standard tests
		{
			TUniquePtr<TBox<FReal, 3>> Box;
			auto Boxes = BuildBoxes(Box);
			TreeType Spatial{};

			int32 Idx;
			for (Idx = 0; Idx < (int32)Boxes->Size(); ++Idx)
			{
				Spatial.UpdateElement(Idx, Boxes->WorldSpaceInflatedBounds(Idx), true);
			}
			EXPECT_EQ(Spatial.NumDirtyElements(), Boxes->Size());

			SpatialTestHelper(Spatial, Boxes.Get(), Box);
		}


		// Repeat the standard tests with low cell capacity and different cell sizes
		{
			// Set CVARS to known values
			FAABBTreeDirtyGridCVars::DirtyElementGridCellSize = 44;
			FAABBTreeDirtyGridCVars::DirtyElementMaxCellCapacity = 2;

			TUniquePtr<TBox<FReal, 3>> Box;
			auto Boxes = BuildBoxes(Box);
			TreeType Spatial{};

			int32 Idx;
			for (Idx = 0; Idx < (int32)Boxes->Size(); ++Idx)
			{
				Spatial.UpdateElement(Idx, Boxes->WorldSpaceInflatedBounds(Idx), true);
			}
			EXPECT_EQ(Spatial.NumDirtyElements(), Boxes->Size());

			SpatialTestHelper(Spatial, Boxes.Get(), Box);
		}


		// Make sure we get the same results, with and without the grid for sweeps and raycasts
		{
			FAABBTreeDirtyGridCVars::DirtyElementMaxCellCapacity = 7;
			TUniquePtr<TBox<FReal, 3>> Box;
			FVec3 LargeOffset(10000000, 10000000, 10000000); // Test for floating point precision errors at large world offsets
			auto Boxes = BuildBoxes(Box, 100, FVec3(40, 40, 1), FVec3(-2000, -2000, -50) + LargeOffset);

			for (float Angle = 0.0; Angle < 2 * PI; Angle += (10.0f / 360.0f) * 2.0f * PI)
			{

				FVec3 Direction{ FMath::Cos(Angle), FMath::Sin(Angle), 0 };
				// With the grid
				FVisitor VisitorGrid(FVec3(53, 27, 0) + LargeOffset, Direction, 0, *Boxes);
				VisitorGrid.HalfExtents = FVec3(102, 20, 2);
				{
					FAABBTreeDirtyGridCVars::DirtyElementGridCellSize = 100;

					TreeType Spatial{};

					int32 Idx;
					for (Idx = 0; Idx < (int32)Boxes->Size(); ++Idx)
					{
						Spatial.UpdateElement(Idx, Boxes->WorldSpaceInflatedBounds(Idx), true);
					}
					EXPECT_EQ(Spatial.NumDirtyElements(), Boxes->Size());

					Spatial.Raycast(VisitorGrid.Start, VisitorGrid.Dir, 1900, VisitorGrid);
					Spatial.Sweep(VisitorGrid.Start, VisitorGrid.Dir, 1800, VisitorGrid.HalfExtents, VisitorGrid);
				}

				// Without the grid
				FVisitor VisitorNoGrid(FVec3(53, 27, 0) + LargeOffset, Direction, 0, *Boxes);
				VisitorNoGrid.HalfExtents = FVec3(102, 20, 2);
				{
					FAABBTreeDirtyGridCVars::DirtyElementGridCellSize = 0;
					TreeType Spatial{};

					int32 Idx;
					for (Idx = 0; Idx < (int32)Boxes->Size(); ++Idx)
					{
						Spatial.UpdateElement(Idx, Boxes->WorldSpaceInflatedBounds(Idx), true);
					}
					EXPECT_EQ(Spatial.NumDirtyElements(), Boxes->Size());

					Spatial.Raycast(VisitorNoGrid.Start, VisitorNoGrid.Dir, 1900, VisitorNoGrid);
					Spatial.Sweep(VisitorNoGrid.Start, VisitorNoGrid.Dir, 1800, VisitorNoGrid.HalfExtents, VisitorNoGrid);
				}
				// These will be in the same order, but we can drop this requirement in the future
				EXPECT_TRUE(VisitorNoGrid.Instances == VisitorGrid.Instances);  
			}
			
		}

		// Test a case that failed before (with an assert)
		{
			FAABBTreeDirtyGridCVars::DirtyElementGridCellSize = 1000;
			FAABBTreeDirtyGridCVars::DirtyElementMaxCellCapacity = 7;
			
			TUniquePtr<TBox<FReal, 3>> Box;
			auto Boxes = BuildBoxes(Box, 100, FVec3(1, 1, 1), FVec3(-3000, -1000, -50)); // Just one box
			TreeType Spatial{};
			Spatial.UpdateElement(0, Boxes->WorldSpaceInflatedBounds(0), true);

			// Move the Box
			Boxes = BuildBoxes(Box, 100, FVec3(1, 1, 1), FVec3(-4000, -1000, -50)); // Change position of box
			Spatial.UpdateElement(0, Boxes->WorldSpaceInflatedBounds(0), true); // Check for no ensures

			// Move the Box
			Boxes = BuildBoxes(Box, 100, FVec3(1, 1, 1), FVec3(3000, 1000, -50)); // Change position of box
			Spatial.UpdateElement(0, Boxes->WorldSpaceInflatedBounds(0), true);

			Boxes = BuildBoxes(Box, 100, FVec3(1, 1, 1), FVec3(4000, 1000, -50)); // Change position of box
			Spatial.UpdateElement(0, Boxes->WorldSpaceInflatedBounds(0), true); // Check for no ensures

			// Move the Box
			Boxes = BuildBoxes(Box, 100, FVec3(1, 1, 1), FVec3(-10000003000.0f, -1000, -50)); // Change position of box
			Spatial.UpdateElement(0, Boxes->WorldSpaceInflatedBounds(0), true); // Check for no ensures

			// Move the Box
			Boxes = BuildBoxes(Box, 100, FVec3(1, 1, 1), FVec3(-10000004000.0f, -1000, -50)); // Change position of box
			Spatial.UpdateElement(0, Boxes->WorldSpaceInflatedBounds(0), true); // Check for no ensures
			
		}
		

		// Restore CVARS
		FAABBTreeDirtyGridCVars::DirtyElementGridCellSize = DirtyElementGridCellSize;
		FAABBTreeDirtyGridCVars::DirtyElementMaxGridCellQueryCount = DirtyElementMaxGridCellQueryCount;
		FAABBTreeDirtyGridCVars::DirtyElementMaxPhysicalSizeInCells = DirtyElementMaxPhysicalSizeInCells;
		FAABBTreeDirtyGridCVars::DirtyElementMaxCellCapacity = DirtyElementMaxCellCapacity;
	}
	
	void DoForSweepIntersectCellsImpTest()
	{
		{
			int32 NumFuncCalled = 0;
			int32  XArray[2];
			int32  YArray[2];

			DoForSweepIntersectCellsImp(1.4484817992026819, 1.4432470701435705, 1251.1886035677471, -1183.6311465697545, -866.67708504199993, -747.83750413730752, 1000.0, 0.001,
				[&](auto X, auto Y) {
					XArray[NumFuncCalled] = X;
					YArray[NumFuncCalled] = Y;
					++NumFuncCalled;

				});

			EXPECT_EQ(NumFuncCalled, 2);
			EXPECT_EQ(XArray[0], 1000);
			EXPECT_EQ(YArray[0], -2000);

			EXPECT_EQ(XArray[1], 0);
			EXPECT_EQ(YArray[1], -2000);
		}

		{
			int32 NumFuncCalled = 0;
			int32  XArray[2];
			int32  YArray[2];

			DoForSweepIntersectCellsImp(1.4484817992026819, 1.4432470701435705, 1251.1886035677471, -1183.6311465697545, 866.67708504199993, -747.83750413730752, 1000.0, 0.001,
				[&](auto X, auto Y) {
					XArray[NumFuncCalled] = X;
					YArray[NumFuncCalled] = Y;
					++NumFuncCalled;

				});

			EXPECT_EQ(NumFuncCalled, 2);
			EXPECT_EQ(XArray[0], 1000);
			EXPECT_EQ(YArray[0], -2000);

			EXPECT_EQ(XArray[1], 2000);
			EXPECT_EQ(YArray[1], -2000);
		}

		{
			int32 NumFuncCalled = 0;
			int32  XArray[3];
			int32  YArray[3];

			DoForSweepIntersectCellsImp(1.2928878353696973, 1.2928878353697257, -1013.1421764369597, 210.55865232178132, 712.84350045280678, -265.39563631071809, 1000.0, 0.001,
				[&](auto X, auto Y) {
					XArray[NumFuncCalled] = X;
					YArray[NumFuncCalled] = Y;
					++NumFuncCalled;

				});

			EXPECT_EQ(NumFuncCalled, 3);
			EXPECT_EQ(XArray[0], -2000);
			EXPECT_EQ(YArray[0], 0);

			EXPECT_EQ(XArray[1], -1000);
			EXPECT_EQ(YArray[1], 0);

			EXPECT_EQ(XArray[2], -1000);
			EXPECT_EQ(YArray[2], -1000);

		}
		{
			int32 NumFuncCalled = 0;
			DoForSweepIntersectCellsImp(4000, 4000, 0, 0, 7000 - 0.01, 3000 - 0.01, 1000.0, 0.001,
				[&](auto X, auto Y) {
					++NumFuncCalled;

				});

			// This was verified manually on a paper grid
			EXPECT_EQ(NumFuncCalled, 153);

		}

	}


>>>>>>> 6bbb88c8
	void AABBTreeTimesliceTest()
	{
		using TreeType = TAABBTree<int32, TAABBTreeLeafArray<int32>>;

		TUniquePtr<TBox<FReal, 3>> Box;
		auto Boxes = BuildBoxes(Box);

		// build AABB in one go
		TreeType SpatialBuildImmediate(
			MakeParticleView(Boxes.Get()) 
			, TreeType::DefaultMaxChildrenInLeaf
			, TreeType::DefaultMaxTreeDepth
			, TreeType::DefaultMaxPayloadBounds
			, 0); // build entire tree in one go, no timeslicing

		EXPECT_TRUE(SpatialBuildImmediate.IsAsyncTimeSlicingComplete());
		
		// build AABB in time-sliced sections
		TreeType SpatialTimesliced(
			MakeParticleView(Boxes.Get())
			, TreeType::DefaultMaxChildrenInLeaf
			, TreeType::DefaultMaxTreeDepth
			, TreeType::DefaultMaxPayloadBounds
			, 20); // build in small iteration steps, 20 iterations per call to ProgressAsyncTimeSlicing

		EXPECT_FALSE(SpatialTimesliced.IsAsyncTimeSlicingComplete());

		while (!SpatialTimesliced.IsAsyncTimeSlicingComplete())
		{
			SpatialTimesliced.ProgressAsyncTimeSlicing(false);
		}	

		// now check both AABBs have the same hierarchy
		// (indices will be different but walking tree should give same results)

		FAABB3 Tmp = FAABB3::ZeroAABB();

		TArray<FAABB3> AllBoundsBuildImmediate;
		SpatialBuildImmediate.GetAsBoundsArray(AllBoundsBuildImmediate, 0, -1, Tmp);

		TArray<FAABB3> AllBoundsTimesliced;
		SpatialTimesliced.GetAsBoundsArray(AllBoundsTimesliced, 0, -1, Tmp);

		EXPECT_EQ(AllBoundsBuildImmediate.Num(), AllBoundsTimesliced.Num());

		for (int i=0; i<AllBoundsBuildImmediate.Num(); i++)
		{
			EXPECT_EQ(AllBoundsBuildImmediate[i].Center(), AllBoundsTimesliced[i].Center());
			EXPECT_EQ(AllBoundsBuildImmediate[i].Extents(), AllBoundsTimesliced[i].Extents());
		}
	}

	void BroadphaseCollectionTest()
	{
		using TreeType = TAABBTree<int32, TAABBTreeLeafArray<int32>>;
		{
			TUniquePtr<TBox<FReal, 3>> Box;
			auto Boxes = BuildBoxes(Box);
			auto Spatial = MakeUnique<TreeType>(MakeParticleView(Boxes.Get()));

			while (!Spatial->IsAsyncTimeSlicingComplete())
			{
				Spatial->ProgressAsyncTimeSlicing(false);
			}

			TSpatialAccelerationCollection<TreeType> AccelerationCollection;
			AccelerationCollection.AddSubstructure(MoveTemp(Spatial), 0, 0);
			FSpatialAccelerationIdx SpatialIdx = { 0,0 };
			SpatialTestHelper(AccelerationCollection, Boxes.Get(), Box, SpatialIdx);
		}

		{
			using BVType = TBoundingVolume<int32>;
			TUniquePtr<TBox<FReal, 3>> Box;
			auto Boxes0 = BuildBoxes(Box);
			auto Spatial0 = MakeUnique<TreeType>(MakeParticleView(Boxes0.Get()));
			while (!Spatial0->IsAsyncTimeSlicingComplete())
			{
				Spatial0->ProgressAsyncTimeSlicing(false);
			}

			FGeometryParticles EmptyBoxes;
			auto Spatial1 = MakeUnique<BVType>(MakeParticleView(&EmptyBoxes));
			while (!Spatial1->IsAsyncTimeSlicingComplete())
			{
				Spatial1->ProgressAsyncTimeSlicing(false);
			}

			TSpatialAccelerationCollection<TreeType, BVType> AccelerationCollection;
			AccelerationCollection.AddSubstructure(MoveTemp(Spatial0), 0, 0);
			AccelerationCollection.AddSubstructure(MoveTemp(Spatial1), 1, 0);

			FSpatialAccelerationIdx SpatialIdx = { 0,0 };
			SpatialTestHelper(AccelerationCollection, Boxes0.Get(), Box, SpatialIdx);
		}

		{
			using BVType = TBoundingVolume<int32>;
			TUniquePtr<TBox<FReal, 3>> Box;
			auto Boxes1 = BuildBoxes(Box);
			FGeometryParticles EmptyBoxes;

			auto Spatial0 = MakeUnique<TreeType>(MakeParticleView(&EmptyBoxes));
			auto Spatial1 = MakeUnique<BVType>(MakeParticleView(Boxes1.Get()));

			TSpatialAccelerationCollection<TreeType, BVType> AccelerationCollection;
			AccelerationCollection.AddSubstructure(MoveTemp(Spatial0), 0, 0);
			AccelerationCollection.AddSubstructure(MoveTemp(Spatial1), 1, 0);

			FSpatialAccelerationIdx SpatialIdx = { 1,0 };
			SpatialTestHelper(AccelerationCollection, Boxes1.Get(), Box, SpatialIdx);
		}
	}
<<<<<<< HEAD
=======

	// Verify we don't generate a NaN or invalid bounds if we build BoundingVolume with particles that have no bounds.
	void BoundingVolumeNoBoundsTest()
	{
		TUniquePtr<TBox<FReal, 3>> Box;
		Box = MakeUnique<TBox<FReal, 3>>(FVec3(0, 0, 0), FVec3(100));
		auto Boxes = MakeUnique<FGeometryParticles>();
>>>>>>> 6bbb88c8

		Boxes->AddParticles(1);

<<<<<<< HEAD
=======
		// Construct a particle and set HasBounds to false.
		int32 Idx = 0;
		Boxes->X(Idx) = FVec3(0);
		Boxes->R(Idx) = FRotation3::Identity;
		Boxes->SetGeometry(Idx, MakeSerializable(Box));

		// Tell BV we have no bounds, this used to cause issues.
		Boxes->HasBounds(Idx) = false;

		// Make Bounding Volume with only particles that have no bounds.
		auto Spatial1 = MakeUnique<TBoundingVolume<int32>>(MakeParticleView(Boxes.Get()));

		EXPECT_EQ(Spatial1->GetBounds().Min().ContainsNaN(), false);
		EXPECT_EQ(Spatial1->GetBounds().Max().ContainsNaN(), false);
		EXPECT_EQ(Spatial1->GetBounds().Extents().ContainsNaN(), false);
	}


>>>>>>> 6bbb88c8
	void SpatialAccelerationDirtyAndGlobalQueryStrestTest()
	{
		using AABBTreeType = TAABBTree<FAccelerationStructureHandle, TAABBTreeLeafArray<FAccelerationStructureHandle>>;

		// Construct 100000 Particles
		const int32 NumRows = 100;
		const int32 NumCols = 100;
		const int32 NumHeight = 10;
		const int32 ParticleCount = NumRows * NumCols * NumHeight;
		const FReal BoxSize = 100;

<<<<<<< HEAD
		FPBDRigidsSOAs Particles;
=======
		FParticleUniqueIndicesMultithreaded UniqueIndices;
		FPBDRigidsSOAs Particles(UniqueIndices);
>>>>>>> 6bbb88c8
		TArray<FPBDRigidParticleHandle*> ParticleHandles = Particles.CreateDynamicParticles(ParticleCount);
		for (auto& Handle : ParticleHandles)
		{
			Handle->GTGeometryParticle() = FGeometryParticle::CreateParticle().Release();
		}
		const auto& ParticlesView = Particles.GetAllParticlesView();

		// ensure these can't be filtered out.
		FCollisionFilterData FilterData;
		FilterData.Word0 = TNumericLimits<uint32>::Max();
		FilterData.Word1 = TNumericLimits<uint32>::Max();
		FilterData.Word2 = TNumericLimits<uint32>::Max();
		FilterData.Word3 = TNumericLimits<uint32>::Max();

		TSharedPtr<TBox<FReal, 3>, ESPMode::ThreadSafe> Box = MakeShared<TBox<FReal, 3>, ESPMode::ThreadSafe>(FVec3(0, 0, 0), FVec3(BoxSize, BoxSize, BoxSize));

		int32 Idx = 0;
		for (int32 Height = 0; Height < NumHeight; ++Height)
		{
			for (int32 Row = 0; Row < NumRows; ++Row)
			{
				for (int32 Col = 0; Col < NumCols; ++Col)
				{
					FGeometryParticle* GTParticle = ParticleHandles[Idx]->GTGeometryParticle();
					FPBDRigidParticleHandle* Handle = ParticleHandles[Idx];

					Handle->SetX(FVec3(Col * BoxSize, Row * BoxSize, Height * BoxSize));
					GTParticle->SetX(FVec3(Col * BoxSize, Row * BoxSize, Height * BoxSize));
					Handle->SetR(FRotation3::Identity);
					GTParticle->SetR(FRotation3::Identity);
					Handle->SetGeometry(MakeSerializable(Box));
					Handle->ShapesArray()[0]->SetQueryData(FilterData);
					GTParticle->SetGeometry(Box);
					GTParticle->ShapesArray()[0]->SetQueryData(FilterData);
<<<<<<< HEAD
					Handle->SetX(FVec3(Col * BoxSize, Row * BoxSize, Height * BoxSize));
					GTParticle->SetX(FVec3(Col * BoxSize, Row * BoxSize, Height * BoxSize));
					Handle->SetR(FRotation3::Identity);
					GTParticle->SetR(FRotation3::Identity);
					Handle->SetUniqueIdx(FUniqueIdx(Idx));
					GTParticle->SetUniqueIdx(FUniqueIdx(Idx));
					Handle->SetLocalBounds(Box->BoundingBox());
					Handle->SetHasBounds(true);
					Handle->SetWorldSpaceInflatedBounds(Box->BoundingBox().TransformedAABB(FRigidTransform3(GTParticle->X(), GTParticle->R())));
=======
					Handle->SetUniqueIdx(FUniqueIdx(Idx));
					GTParticle->SetUniqueIdx(FUniqueIdx(Idx));
>>>>>>> 6bbb88c8
					++Idx;
				}
			}
		}

		int32 DirtyNum = 800;
		int32 Queries = 500;
		ensure(DirtyNum < ParticleCount);

		// Construct tree
		AABBTreeType Spatial(ParticlesView);

		// Update DirtyNum elements, so they are pulled out of leaves.
		for (int32 i = 0; i < DirtyNum; ++i)
		{
			FAccelerationStructureHandle Payload(ParticleHandles[i]->GTGeometryParticle());
			FAABB3 Bounds = ParticleHandles[i]->WorldSpaceInflatedBounds();
			Spatial.UpdateElement(Payload, Bounds, true);
		}

		// RAYCASTS
		{
			// Setup raycast params
			const FVec3 Start(500, 500, 500);
			const FVec3 Dir(1, 0, 0);
			const FReal Length = 1000;
			FStressTestVisitor Visitor;

			// Measure raycasts
			uint32 Cycles = 0.0;
			for (int32 Query = 0; Query < Queries; ++Query)
			{
				uint32 StartTime = FPlatformTime::Cycles();

				Spatial.Raycast(Start, Dir, Length, Visitor);

				Cycles += FPlatformTime::Cycles() - StartTime;
			}

			float Milliseconds = FPlatformTime::ToMilliseconds(Cycles);
			float AvgMicroseconds = (Milliseconds * 1000) / Queries;

			UE_LOG(LogHeadlessChaos, Warning, TEXT("Raycast Test: Dirty Particles: %d, Queries: %d, Avg Query Time: %f(us), Total:%f(ms)"), DirtyNum, Queries, AvgMicroseconds, Milliseconds);
		}

		// SWEEPS
		{
			// Setup Sweep params
			const FVec3 Start(500, 500, 500);
			const FVec3 Dir(1, 0, 0);
			const FReal Length = 1000;
			const FVec3 HalfExtents(50, 50, 50);
			FStressTestVisitor Visitor;

			// Measure raycasts
			uint32 Cycles = 0.0;
			for (int32 Query = 0; Query < Queries; ++Query)
			{
				uint32 StartTime = FPlatformTime::Cycles();

				Spatial.Sweep(Start, Dir, Length, HalfExtents, Visitor);

				Cycles += FPlatformTime::Cycles() - StartTime;
			}

			float Milliseconds = FPlatformTime::ToMilliseconds(Cycles);
			float AvgMicroseconds = (Milliseconds * 1000) / Queries;

			UE_LOG(LogHeadlessChaos, Warning, TEXT("Sweep Test: Dirty Particles: %d, Queries: %d, Avg Query Time: %f(us), Total:%f(ms)"), DirtyNum, Queries, AvgMicroseconds, Milliseconds);
		}

		// OVERLAPS
		{
			FStressTestVisitor Visitor;
			const FAABB3 QueryBounds(FVec3(-50, -50, -50), FVec3(50,50,50));

			// Measure raycasts
			uint32 Cycles = 0.0;
			for (int32 Query = 0; Query < Queries; ++Query)
			{
				uint32 StartTime = FPlatformTime::Cycles();

				Spatial.Overlap(QueryBounds, Visitor);

				Cycles += FPlatformTime::Cycles() - StartTime;
			}

			float Milliseconds = FPlatformTime::ToMilliseconds(Cycles);
			float AvgMicroseconds = (Milliseconds * 1000) / Queries;

			UE_LOG(LogHeadlessChaos, Error, TEXT("Overlap Test: Dirty Particles: %d, Queries: %d, Avg Query Time: %f(us), Total:%f(ms)"), DirtyNum, Queries, AvgMicroseconds, Milliseconds);
		}
	}

}<|MERGE_RESOLUTION|>--- conflicted
+++ resolved
@@ -222,21 +222,12 @@
 	};
 
 
-<<<<<<< HEAD
-	auto BuildBoxes(TUniquePtr<TBox<FReal,3>>& Box, FReal BoxSize = 100, const FVec3& BoxGridDimensions = FVec3(10,10,10))
-	{
-		Box = MakeUnique<TBox<FReal, 3>>(FVec3(0, 0, 0), FVec3(BoxSize, BoxSize, BoxSize));
-		auto Boxes = MakeUnique<FGeometryParticles>();
-		const int32 NumRows = BoxGridDimensions.X;
-		const int32 NumCols = BoxGridDimensions.Y;
-=======
 	auto BuildBoxes(TUniquePtr<TBox<FReal,3>>& Box, FReal BoxSize = 100, const FVec3& BoxGridDimensions = FVec3(10,10,10), const FVec3 Offset = FVec3(0, 0, 0))
 	{
 		Box = MakeUnique<TBox<FReal, 3>>(FVec3(0, 0, 0), FVec3(BoxSize, BoxSize, BoxSize));
 		auto Boxes = MakeUnique<FGeometryParticles>();
 		const int32 NumCols = BoxGridDimensions.X;
 		const int32 NumRows = BoxGridDimensions.Y;
->>>>>>> 6bbb88c8
 		const int32 NumHeight = BoxGridDimensions.Z;
 
 		Boxes->AddParticles(NumRows * NumCols * NumHeight);
@@ -251,14 +242,6 @@
 					Boxes->X(Idx) = FVec3(Col * 100, Row * 100, Height * 100) + Offset;
 					Boxes->R(Idx) = FRotation3::Identity;
 					Boxes->SetGeometry(Idx, MakeSerializable(Box));
-<<<<<<< HEAD
-					Boxes->X(Idx) = FVec3(Col * 100, Row * 100, Height * 100);
-					Boxes->R(Idx) = FRotation3::Identity;
-					Boxes->LocalBounds(Idx) = Box->BoundingBox();
-					Boxes->HasBounds(Idx) = true;
-					Boxes->SetWorldSpaceInflatedBounds(Idx, Box->BoundingBox().TransformedAABB(FRigidTransform3(Boxes->X(Idx), Boxes->R(Idx))));
-=======
->>>>>>> 6bbb88c8
 					++Idx;
 				}
 			}
@@ -370,11 +353,6 @@
 				Boxes->X(NewIdx) = FVec3(-20, 0, 0);
 				Boxes->R(NewIdx) = FRotation3::Identity;
 				Boxes->SetGeometry(NewIdx, MakeSerializable(Box));
-<<<<<<< HEAD
-				Boxes->X(NewIdx) = FVec3(-20, 0, 0);
-				Boxes->R(NewIdx) = FRotation3::Identity;
-=======
->>>>>>> 6bbb88c8
 				NewBounds = Boxes->Geometry(NewIdx)->template GetObject<TBox<FReal, 3>>()->BoundingBox().TransformedAABB(FRigidTransform3(Boxes->X(NewIdx), Boxes->R(NewIdx)));
 				Spatial2->UpdateElementIn(NewIdx, NewBounds, true, SpatialIdx);
 				FVisitor Visitor6(FVec3(-20, 0, 0), FVec3(0, 1, 0), 0, *Boxes);
@@ -466,12 +444,8 @@
 	void GridBPTest2()
 	{
 		TUniquePtr<TBox<FReal, 3>> Box = MakeUnique<TBox<FReal, 3>>(FVec3(0, 0, 0), FVec3(100, 100, 100));
-<<<<<<< HEAD
-		FPBDRigidsSOAs SOAs;
-=======
 		FParticleUniqueIndicesMultithreaded UniqueIndices;
 		FPBDRigidsSOAs SOAs(UniqueIndices);
->>>>>>> 6bbb88c8
 		const int32 NumRows = 10;
 		const int32 NumCols = 10;
 		const int32 NumHeight = 10;
@@ -488,14 +462,6 @@
 					Boxes.X(Idx) = FVec3(Col * 100, Row * 100, Height * 100);
 					Boxes.R(Idx) = FRotation3::Identity;
 					Boxes.SetGeometry(Idx, MakeSerializable(Box));
-<<<<<<< HEAD
-					Boxes.X(Idx) = FVec3(Col * 100, Row * 100, Height * 100);
-					Boxes.R(Idx) = FRotation3::Identity;
-					Boxes.LocalBounds(Idx) = Box->BoundingBox();
-					Boxes.HasBounds(Idx) = true;
-					Boxes.SetWorldSpaceInflatedBounds(Idx, Box->BoundingBox().TransformedAABB(FRigidTransform3(Boxes.X(Idx), Boxes.R(Idx))));
-=======
->>>>>>> 6bbb88c8
 					++Idx;
 				}
 			}
@@ -587,10 +553,6 @@
 			EXPECT_EQ(Spatial.NumDirtyElements(),Boxes->Size() - 1);
 		}
 	}
-<<<<<<< HEAD
-	
-
-=======
 
 
 	void AABBTreeTestDynamic()
@@ -838,7 +800,6 @@
 	}
 
 
->>>>>>> 6bbb88c8
 	void AABBTreeTimesliceTest()
 	{
 		using TreeType = TAABBTree<int32, TAABBTreeLeafArray<int32>>;
@@ -952,8 +913,6 @@
 			SpatialTestHelper(AccelerationCollection, Boxes1.Get(), Box, SpatialIdx);
 		}
 	}
-<<<<<<< HEAD
-=======
 
 	// Verify we don't generate a NaN or invalid bounds if we build BoundingVolume with particles that have no bounds.
 	void BoundingVolumeNoBoundsTest()
@@ -961,12 +920,9 @@
 		TUniquePtr<TBox<FReal, 3>> Box;
 		Box = MakeUnique<TBox<FReal, 3>>(FVec3(0, 0, 0), FVec3(100));
 		auto Boxes = MakeUnique<FGeometryParticles>();
->>>>>>> 6bbb88c8
 
 		Boxes->AddParticles(1);
 
-<<<<<<< HEAD
-=======
 		// Construct a particle and set HasBounds to false.
 		int32 Idx = 0;
 		Boxes->X(Idx) = FVec3(0);
@@ -985,7 +941,6 @@
 	}
 
 
->>>>>>> 6bbb88c8
 	void SpatialAccelerationDirtyAndGlobalQueryStrestTest()
 	{
 		using AABBTreeType = TAABBTree<FAccelerationStructureHandle, TAABBTreeLeafArray<FAccelerationStructureHandle>>;
@@ -997,12 +952,8 @@
 		const int32 ParticleCount = NumRows * NumCols * NumHeight;
 		const FReal BoxSize = 100;
 
-<<<<<<< HEAD
-		FPBDRigidsSOAs Particles;
-=======
 		FParticleUniqueIndicesMultithreaded UniqueIndices;
 		FPBDRigidsSOAs Particles(UniqueIndices);
->>>>>>> 6bbb88c8
 		TArray<FPBDRigidParticleHandle*> ParticleHandles = Particles.CreateDynamicParticles(ParticleCount);
 		for (auto& Handle : ParticleHandles)
 		{
@@ -1037,20 +988,8 @@
 					Handle->ShapesArray()[0]->SetQueryData(FilterData);
 					GTParticle->SetGeometry(Box);
 					GTParticle->ShapesArray()[0]->SetQueryData(FilterData);
-<<<<<<< HEAD
-					Handle->SetX(FVec3(Col * BoxSize, Row * BoxSize, Height * BoxSize));
-					GTParticle->SetX(FVec3(Col * BoxSize, Row * BoxSize, Height * BoxSize));
-					Handle->SetR(FRotation3::Identity);
-					GTParticle->SetR(FRotation3::Identity);
 					Handle->SetUniqueIdx(FUniqueIdx(Idx));
 					GTParticle->SetUniqueIdx(FUniqueIdx(Idx));
-					Handle->SetLocalBounds(Box->BoundingBox());
-					Handle->SetHasBounds(true);
-					Handle->SetWorldSpaceInflatedBounds(Box->BoundingBox().TransformedAABB(FRigidTransform3(GTParticle->X(), GTParticle->R())));
-=======
-					Handle->SetUniqueIdx(FUniqueIdx(Idx));
-					GTParticle->SetUniqueIdx(FUniqueIdx(Idx));
->>>>>>> 6bbb88c8
 					++Idx;
 				}
 			}
