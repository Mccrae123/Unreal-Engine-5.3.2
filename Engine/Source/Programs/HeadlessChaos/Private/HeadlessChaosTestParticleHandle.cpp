// Copyright Epic Games, Inc. All Rights Reserved.

#include "HeadlessChaosTestParticleHandle.h"

#include "HeadlessChaos.h"
#include "HeadlessChaosTestUtility.h"
#include "Chaos/PBDRigidParticles.h"
#include "Chaos/ParticleHandle.h"
#include "Chaos/PBDRigidsSOAs.h"

namespace ChaosTest {

	using namespace Chaos;

	void ParticleIteratorTest()
	{
		auto Empty = MakeUnique<FGeometryParticles>();
		auto Five = MakeUnique<FGeometryParticles>();
		Five->AddParticles(5);
		auto Two = MakeUnique<FGeometryParticles>();
		Two->AddParticles(2);

		TArray<TUniquePtr<FGeometryParticleHandle>> HandleStorage;
		auto CreateHandlesHelper = [&HandleStorage](auto& SOA)
		{
			//Create a handle with just the bare minimum that we need so that handle iterator uses real handles that are linked with SOA
			for(int32 ParticleIdx = 0; (unsigned)ParticleIdx < SOA->Size(); ++ParticleIdx)
			{
				TUniquePtr<FGeometryParticleHandle> NewParticleHandle = FGeometryParticleHandle::CreateParticleHandle(MakeSerializable(SOA), ParticleIdx, HandleStorage.Num());
				SOA->SetHandle(ParticleIdx, NewParticleHandle.Get());
				HandleStorage.Add(MoveTemp(NewParticleHandle));
			}
		};

		CreateHandlesHelper(Five);
		CreateHandlesHelper(Two);

		//empty soa in the start
		{
			TArray<FGeometryParticleHandle*> Handles;
			TArray<TSOAView<FGeometryParticles>> TmpArray = { Empty.Get(), Five.Get(), Two.Get() };
			TParticleView<FGeometryParticles> View = MakeParticleView(MoveTemp(TmpArray));
			for (auto& Particle : View)
			{
				Handles.Add(Particle.Handle());
			}
			EXPECT_EQ(Handles.Num(), 7);

<<<<<<< HEAD
=======
			//disable first middle and last
			Five->LightWeightDisabled(0) = true;
			Five->LightWeightDisabled(2) = true;
			Five->LightWeightDisabled(4) = true;
			Two->LightWeightDisabled(1) = true;

			int32 NonDisabledCount = 0;
			for (auto& Particle : View)
			{
				++NonDisabledCount;
			}
			EXPECT_EQ(NonDisabledCount, 3);

>>>>>>> 6bbb88c8
			THandleView<FGeometryParticles> HandleView = MakeHandleView(Handles);
			int32 Count = 0;
			for (auto& Handle : HandleView)
			{
				++Count;
			}
			EXPECT_EQ(Count, 3);	//3 because 4 are disabled

			Five->LightWeightDisabled(0) = false;
			Five->LightWeightDisabled(2) = false;
			Five->LightWeightDisabled(4) = false;
			Two->LightWeightDisabled(1) = false;
		}

		//empty soa in the middle
		{
			TArray<FGeometryParticleHandle*> Handles;
			TArray<TSOAView<FGeometryParticles>> TmpArray = { Five.Get(), Empty.Get(), Two.Get()};
			TParticleView<FGeometryParticles> View = MakeParticleView(MoveTemp(TmpArray));
			for (auto& Particle : View)
			{
				Handles.Add(Particle.Handle());
			}
			EXPECT_EQ(Handles.Num(), 7);

			THandleView<FGeometryParticles> HandleView = MakeHandleView(Handles);
			int32 Count = 0;
			for (auto& Handle : HandleView)
			{
				++Count;
			}
			EXPECT_EQ(Count, 7);
		}

		//empty soa in the end
		{
			TArray<FGeometryParticleHandle*> Handles;
			TArray<TSOAView<FGeometryParticles>> TmpArray = { Five.Get(), Two.Get(), Empty.Get() };
			TParticleView<FGeometryParticles> View = MakeParticleView(MoveTemp(TmpArray));
			for (auto& Particle : View)
			{
				Handles.Add(Particle.Handle());
			}
			EXPECT_EQ(Handles.Num(), 7);

<<<<<<< HEAD
=======
			//disable first middle and last
			Five->LightWeightDisabled(0) = true;
			Five->LightWeightDisabled(2) = true;
			Five->LightWeightDisabled(4) = true;
			Two->LightWeightDisabled(1) = true;

			int32 NonDisabledCount = 0;
			for (auto& Particle : View)
			{
				++NonDisabledCount;
			}
			EXPECT_EQ(NonDisabledCount, 3);

>>>>>>> 6bbb88c8
			THandleView<FGeometryParticles> HandleView = MakeHandleView(Handles);
			int32 Count = 0;
			for (auto& Handle : HandleView)
			{
				++Count;
			}
			EXPECT_EQ(Count, 3);	//3 because 4 are disabled

			Five->LightWeightDisabled(0) = false;
			Five->LightWeightDisabled(2) = false;
			Five->LightWeightDisabled(4) = false;
			Two->LightWeightDisabled(1) = false;
		}

		//parallel for
		{
			TArray<TSOAView<FGeometryParticles>> TmpArray = { Empty.Get(), Five.Get(), Two.Get() };
			TParticleView<FGeometryParticles> View = MakeParticleView(MoveTemp(TmpArray));
			{
				TArray<bool> AuxArray;
				AuxArray.SetNumZeroed(View.Num());
				bool DoubleWrite = false;
				View.ParallelFor([&AuxArray, &DoubleWrite](const auto& Particle, int32 Idx)
				{
					if (AuxArray[Idx])
					{
						DoubleWrite = true;
					}
					AuxArray[Idx] = true;
				});

				EXPECT_FALSE(DoubleWrite);

				for (bool Val : AuxArray)
				{
					EXPECT_TRUE(Val);
				}
			}

			TArray<FGeometryParticleHandle*> Handles;
			for (auto& Particle : View)
			{
				Handles.Add(Particle.Handle());
			}
			THandleView<FGeometryParticles> HandleView = MakeHandleView(Handles);
			
			{
				TArray<bool> AuxArray;
				AuxArray.SetNumZeroed(HandleView.Num());
				bool DoubleWrite = false;
				HandleView.ParallelFor([&AuxArray, &DoubleWrite](const auto& Particle, int32 Idx)
				{
					if (AuxArray[Idx])
					{
						DoubleWrite = true;
					}
					AuxArray[Idx] = true;
				});

				EXPECT_FALSE(DoubleWrite);

				for (bool Val : AuxArray)
				{
					EXPECT_TRUE(Val);
				}
			}


			//disable first middle and last
			Five->LightWeightDisabled(0) = true;
			Five->LightWeightDisabled(2) = true;
			Five->LightWeightDisabled(4) = true;
			Two->LightWeightDisabled(1) = true;

			{
				TArray<bool> AuxArray;
				AuxArray.SetNumZeroed(View.Num());
				bool DoubleWrite = false;
				View.ParallelFor([&AuxArray, &DoubleWrite](const auto& Particle, int32 Idx)
					{
						if (AuxArray[Idx])
						{
							DoubleWrite = true;
						}
						AuxArray[Idx] = true;
					});

				EXPECT_FALSE(DoubleWrite);

				for (int32 Idx = 0; Idx < AuxArray.Num(); ++Idx)
				{
					if(Idx == 0 || Idx == 2 || Idx == 4 || Idx == 6)
					{
						//didn't write because disabled
						EXPECT_FALSE(AuxArray[Idx]);
					}
					else
					{
						EXPECT_TRUE(AuxArray[Idx]);
					}
					
				}
			}

			{
				TArray<bool> AuxArray;
				AuxArray.SetNumZeroed(View.Num());
				bool DoubleWrite = false;
				HandleView.ParallelFor([&AuxArray, &DoubleWrite](const auto& Particle, int32 Idx)
					{
						if (AuxArray[Idx])
						{
							DoubleWrite = true;
						}
						AuxArray[Idx] = true;
					});

				EXPECT_FALSE(DoubleWrite);

				for (int32 Idx = 0; Idx < AuxArray.Num(); ++Idx)
				{
					if (Idx == 0 || Idx == 2 || Idx == 4 || Idx == 6)
					{
						//didn't write because disabled
						EXPECT_FALSE(AuxArray[Idx]);
					}
					else
					{
						EXPECT_TRUE(AuxArray[Idx]);
					}

				}
			}
		}
	}

	template <typename TPBDRigid>
	void ParticleHandleTestHelperObjectState(TPBDRigid* PBDRigid);

	template <>
	void ParticleHandleTestHelperObjectState<FPBDRigidParticle>(FPBDRigidParticle* PBDRigid)
	{
		PBDRigid->SetObjectState(EObjectStateType::Dynamic);
		EXPECT_EQ(PBDRigid->ObjectState(), EObjectStateType::Dynamic);
	}
<<<<<<< HEAD

	template <>
	void ParticleHandleTestHelperObjectState<FPBDRigidParticleHandle>(FPBDRigidParticleHandle* PBDRigid)
	{
		PBDRigid->SetObjectStateLowLevel(EObjectStateType::Dynamic);
		EXPECT_EQ(PBDRigid->ObjectState(), EObjectStateType::Dynamic);
	}

=======

	template <>
	void ParticleHandleTestHelperObjectState<FPBDRigidParticleHandle>(FPBDRigidParticleHandle* PBDRigid)
	{
		PBDRigid->SetObjectStateLowLevel(EObjectStateType::Dynamic);
		EXPECT_EQ(PBDRigid->ObjectState(), EObjectStateType::Dynamic);
	}

>>>>>>> 6bbb88c8
	template <typename TGeometry, typename TKinematicGeometry, typename TPBDRigid>
	void ParticleHandleTestHelper(TGeometry* Geometry, TKinematicGeometry* KinematicGeometry, TPBDRigid* PBDRigid)
	{
		EXPECT_EQ(Geometry->X()[0], 0);	//default constructor
		EXPECT_EQ(Geometry->X()[1], 0);
		EXPECT_EQ(Geometry->X()[2], 0);

		EXPECT_EQ(KinematicGeometry->V()[0], 0);	//default constructor
		EXPECT_EQ(KinematicGeometry->V()[1], 0);
		EXPECT_EQ(KinematicGeometry->V()[2], 0);

		EXPECT_EQ(PBDRigid->X()[0], 0);	//default constructor of base
		EXPECT_EQ(PBDRigid->X()[1], 0);
		EXPECT_EQ(PBDRigid->X()[2], 0);
		EXPECT_EQ(PBDRigid->V()[0], 0);
		EXPECT_EQ(PBDRigid->V()[1], 0);
		EXPECT_EQ(PBDRigid->V()[2], 0);
		EXPECT_EQ(PBDRigid->M(), 1);

		PBDRigid->SetX(FVec3(1, 2, 3));
		EXPECT_EQ(PBDRigid->X()[0], 1);
		KinematicGeometry->SetV(FVec3(3, 3, 3));
		EXPECT_EQ(KinematicGeometry->V()[0], 3);

		EXPECT_EQ(Geometry->ObjectState(), EObjectStateType::Static);
		EXPECT_EQ(KinematicGeometry->ObjectState(), EObjectStateType::Kinematic);
		TGeometry* KinematicAsStatic = KinematicGeometry;	//shows polymorphism works
		EXPECT_EQ(KinematicAsStatic->ObjectState(), EObjectStateType::Kinematic);

		TGeometry* DynamicAsStatic = PBDRigid;
		EXPECT_EQ(DynamicAsStatic->ObjectState(), EObjectStateType::Dynamic);
		EXPECT_EQ(DynamicAsStatic->X()[0], 1);

		//more polymorphism
		ParticleHandleTestHelperObjectState(PBDRigid);
	}

	void ParticleLifetimeAndThreading()
	{
		{
<<<<<<< HEAD
			FPBDRigidsSOAs SOAs;
=======
			FParticleUniqueIndicesMultithreaded UniqueIndices;
			FPBDRigidsSOAs SOAs(UniqueIndices);
>>>>>>> 6bbb88c8

			TArray<TUniquePtr<FPBDRigidParticle>> GTRawParticles;
			for (int i = 0; i < 3; ++i)
			{
				GTRawParticles.Emplace(FPBDRigidParticle::CreateParticle());
			}
			{
				//for each GT particle, create a physics thread side
				SOAs.CreateDynamicParticles(3);

				//Solver sets the game thread particle on the physics thread handle
				int32 Idx = 0;
				for (auto& Particle : SOAs.GetAllParticlesView())
				{
					Particle.GTGeometryParticle() = GTRawParticles[Idx++].Get();
				}
				
				FReal Count = 0;
				//fake step and write to physics side
				for (auto& Particle : SOAs.GetAllParticlesView())
				{
					Particle.X() = FVec3(Count);
					Count += 1;
				}
			}

			//copy step to GT data
			{
				for (const auto& Particle : SOAs.GetAllParticlesView())
				{
					Particle.GTGeometryParticle()->SetX(Particle.X());
				}
			}

			//consume on GT using raw pointers
			for (int i = 0; i < 3; ++i)
			{
				EXPECT_EQ(GTRawParticles[i]->X()[0], i);
			}

			//GT destroys a particle by enqueing a command and nulling out its own raw pointer
			auto RawParticleToDelete = GTRawParticles[1].Get();
			GTRawParticles[1] = nullptr;
			//PT does the actual delete
			//GT would hold a private pointer that the solver can access
			//SOAs.DestroyParticle(RawParticleToDelete->GetPhysicsTreadHandle());
			//For now we just search
			for (auto& Particle : SOAs.GetAllParticlesView())
			{
				if (Particle.GTGeometryParticle() == RawParticleToDelete)
				{
					SOAs.DestroyParticle(Particle.Handle());	//GT data will be removed
					break;
				}
			}

			//make sure we deleted the right particle
			EXPECT_EQ(SOAs.GetAllParticlesView().Num(), 2);

			for (auto& Particle : SOAs.GetAllParticlesView())
			{
				EXPECT_TRUE(Particle.X()[0] != 1);
			}
		}
	}

	void ParticleDestroyOrdering()
	{
		{
<<<<<<< HEAD
			FPBDRigidsSOAs SOAs;
=======
			FParticleUniqueIndicesMultithreaded UniqueIndices;
			FPBDRigidsSOAs SOAs(UniqueIndices);
>>>>>>> 6bbb88c8
			SOAs.CreateDynamicParticles(10);
			FReal Count = 0;
			FGeometryParticleHandle* ThirdParticle = nullptr;
			for (auto& Particle : SOAs.GetAllParticlesView())
			{
				Particle.X() = FVec3(Count);
				if (Count == 2)
				{
					ThirdParticle = Particle.Handle();
				}

				Count += 1;
			}
			EXPECT_EQ(ThirdParticle->X()[0], 2);

			SOAs.DestroyParticle(ThirdParticle);
			//default behavior is swap dynamics at end
			Count = 0;
			for (auto& Particle : SOAs.GetAllParticlesView())
			{
				if (Count == 2)
				{
					EXPECT_EQ(Particle.X()[0], 9);
				}
				else
				{
					EXPECT_EQ(Particle.X()[0], Count);
				}

				Count += 1;
			}
		}

		//now test non swapping remove
		{
<<<<<<< HEAD
			FPBDRigidsSOAs SOAs;
=======
			FParticleUniqueIndicesMultithreaded UniqueIndices;
			FPBDRigidsSOAs SOAs(UniqueIndices);
>>>>>>> 6bbb88c8
			SOAs.CreateClusteredParticles(10);
			FReal Count = 0;
			FGeometryParticleHandle* ThirdParticle = nullptr;
			for (auto& Particle : SOAs.GetAllParticlesView())
			{
				Particle.X() = FVec3(Count);
				if (Count == 2)
				{
					ThirdParticle = Particle.Handle();
				}

				Count += 1;
			}
			EXPECT_EQ(ThirdParticle->X()[0], 2);

			/*
			//For now we're just disabling removing clustered all together
			SOAs.DestroyParticle(ThirdParticle);
			//default behavior is swap dynamics at end
			Count = 0;
			for (auto& Particle : SOAs.GetAllParticlesView())
			{
				if (Count < 2)
				{
					EXPECT_EQ(Particle.X()[0], Count);
				}
				else
				{
					EXPECT_EQ(Particle.X()[0], Count+1);
				}

				Count += 1;
			}
			*/
		}
	}

	GTEST_TEST(WeakParticleHandle,BasicTest)
	{
		FWeakParticleHandle WeakHandle;
		{
<<<<<<< HEAD
			FPBDRigidsSOAs SOAs;
=======
			FParticleUniqueIndicesMultithreaded UniqueIndices;
			FPBDRigidsSOAs SOAs(UniqueIndices);
>>>>>>> 6bbb88c8
			SOAs.CreateStaticParticles(1);
			for(auto& Particle : SOAs.GetAllParticlesView())
			{
				WeakHandle = Particle.WeakParticleHandle();
				EXPECT_EQ(WeakHandle.GetHandleUnsafe(),Particle.Handle());
			}
		}

		//weak handle properly updated
		EXPECT_EQ(WeakHandle.GetHandleUnsafe(),nullptr);
	}

	void ParticleHandleTest()
	{
		{
			auto GeometryParticles = MakeUnique<FGeometryParticles>();
			GeometryParticles->AddParticles(1);

			auto KinematicGeometryParticles = MakeUnique<FKinematicGeometryParticles>();
			KinematicGeometryParticles->AddParticles(1);

			auto PBDRigidParticles = MakeUnique<FPBDRigidParticles>();
			PBDRigidParticles->AddParticles(1);
			
			auto PartialPBDRigids = MakeUnique<FPBDRigidParticles>();
			PartialPBDRigids->AddParticles(10);
			
			auto Geometry = FGeometryParticleHandle::CreateParticleHandle(MakeSerializable(GeometryParticles), 0, INDEX_NONE);

			auto KinematicGeometry = FKinematicGeometryParticleHandle::CreateParticleHandle(MakeSerializable(KinematicGeometryParticles), 0, INDEX_NONE);

			auto PBDRigid = FPBDRigidParticleHandle::CreateParticleHandle(MakeSerializable(PBDRigidParticles), 0, INDEX_NONE);

			ParticleHandleTestHelper(Geometry.Get(), static_cast<FKinematicGeometryParticleHandle*>(KinematicGeometry.Get()), static_cast<FPBDRigidParticleHandle*>(PBDRigid.Get()));

			//Test particle iterator
			{
				FGeometryParticleHandle* GeomHandles[] = { Geometry.Get(), KinematicGeometry.Get(), PBDRigid.Get() };
				TArray<TSOAView<FGeometryParticles>> SOAViews = { GeometryParticles.Get(), KinematicGeometryParticles.Get(), PBDRigidParticles.Get() };
				int32 Count = 0;
				for (auto Itr = MakeParticleIterator(SOAViews); Itr; ++Itr)
				{
					//set X back to 0 for all particles
					Itr->X() = FVec3(0);
					EXPECT_EQ(Itr->Handle(), GeomHandles[Count]);
					//implicit const
					TConstParticleIterator<FGeometryParticles>& ConstItr = Itr;
					EXPECT_EQ(ConstItr->Handle(), GeomHandles[Count]);
					++Count;
				}

				for (auto Itr = MakeConstParticleIterator(SOAViews); Itr; ++Itr)
				{
					//check Xs are back to 0
					EXPECT_EQ(Itr->X()[0], 0);
				}

				Count = 0;
				for (auto Itr = MakeConstParticleIterator(SOAViews); Itr; ++Itr)
				{
					//check InvM for dynamics
					const FTransientPBDRigidParticleHandle* PBDRigid2 = Itr->CastToRigidParticle();
					if (PBDRigid2 && PBDRigid2->ObjectState() == EObjectStateType::Dynamic)
					{
						++Count;
						EXPECT_EQ(PBDRigid2->InvM(), 1);
						EXPECT_EQ(PBDRigid2->Handle(), PBDRigid.Get());
					}
				}
				EXPECT_EQ(Count, 1);
			}

			{
				TArray<TSOAView<FPBDRigidParticles>> SOAViews = { PBDRigidParticles.Get() };
				FPBDRigidParticleHandle* PBDRigidHandles[] = { static_cast<FPBDRigidParticleHandle*>(PBDRigid.Get()) };
				int32 Count = 0;
				for (auto Itr = MakeParticleIterator(MoveTemp(SOAViews)); Itr; ++Itr)
				{
					//set P to 1,1,1
					Itr->P() = FVec3(1);
					EXPECT_EQ(Itr->Handle(), PBDRigidHandles[Count++]);
					EXPECT_EQ(Itr->Handle()->P()[0], Itr->P()[0]);	//handle type is deduced from iterator type
				}
				EXPECT_EQ(Count, 1);
			}

			//Use an SOA with an active list
			{
<<<<<<< HEAD
				FPBDRigidsSOAs SOAsWithHandles;	//todo: create a mock object so we can more easily create handles
=======
				FParticleUniqueIndicesMultithreaded UniqueIndices;
				FPBDRigidsSOAs SOAsWithHandles(UniqueIndices);	//todo: create a mock object so we can more easily create handles
>>>>>>> 6bbb88c8
				auto PartialDynamics = SOAsWithHandles.CreateDynamicParticles(10);

				TArray<FPBDRigidParticleHandle*> ActiveParticles = { PartialDynamics[3], PartialDynamics[5] };
				PartialDynamics[3]->X() = FVec3(3);
				PartialDynamics[5]->X() = FVec3(5);
				
				TArray<TSOAView<FPBDRigidParticles>> SOAViews = { PBDRigidParticles.Get(), &ActiveParticles, PBDRigidParticles.Get() };
				int32 Count = 0;
				for (auto Itr = MakeParticleIterator(MoveTemp(SOAViews)); Itr; ++Itr)
				{
					if (Count == 1)
					{
						EXPECT_EQ(Itr->X()[0], 3);
					}

					if (Count == 2)
					{
						EXPECT_EQ(Itr->X()[0], 5);
					}
					++Count;
				}
				EXPECT_EQ(Count, 4);
			}
		}

		{
			// try game thread representation
			auto Geometry = FGeometryParticle::CreateParticle();
			auto KinematicGeometry = FKinematicGeometryParticle::CreateParticle();
			auto PBDRigid = FPBDRigidParticle::CreateParticle();
			ParticleHandleTestHelper(Geometry.Get(), KinematicGeometry.Get(), PBDRigid.Get());
		}

		{
			// try using SOA manager
<<<<<<< HEAD
			FPBDRigidsSOAs SOAs;
=======
			FParticleUniqueIndicesMultithreaded UniqueIndices;
			FPBDRigidsSOAs SOAs(UniqueIndices);
>>>>>>> 6bbb88c8
			SOAs.CreateStaticParticles(3);
			auto KinematicParticles = SOAs.CreateKinematicParticles(3);
			SOAs.CreateDynamicParticles(3);

			EXPECT_EQ(SOAs.GetNonDisabledView().Num(), 9);

			//move to disabled
			FReal Count = 0;
			for (auto& Kinematic : KinematicParticles)
			{
				Kinematic->X() = FVec3(Count);
				SOAs.DisableParticle(Kinematic);
				Count += 1;
			}

			EXPECT_EQ(SOAs.GetNonDisabledView().Num(), 6);

			//values are still set
			EXPECT_EQ(KinematicParticles[0]->X()[0], 0);
			EXPECT_EQ(KinematicParticles[1]->X()[0], 1);
			EXPECT_EQ(KinematicParticles[2]->X()[0], 2);

			//move to enabled
			for (auto& Kinematic : KinematicParticles)
			{
				SOAs.EnableParticle(Kinematic);
			}

			EXPECT_EQ(SOAs.GetNonDisabledView().Num(), 9);

			//destroy particle
			SOAs.DestroyParticle(KinematicParticles[0]);
			KinematicParticles[0] = nullptr;

			EXPECT_EQ(SOAs.GetNonDisabledView().Num(), 8);

			SOAs.DestroyParticle(KinematicParticles[2]);
			KinematicParticles[2] = nullptr;

			EXPECT_EQ(SOAs.GetNonDisabledView().Num(), 7);

			//disable some and then delete all
			SOAs.DisableParticle(KinematicParticles[1]);

			TArray<FGeometryParticleHandle*> ToDelete;
			for (auto& Particle : SOAs.GetAllParticlesView())	//todo: add check that iterator invalidates during delete
			{
				ToDelete.Add(Particle.Handle());
			}

			for (auto& Handle : ToDelete)
			{
				SOAs.DestroyParticle(Handle);
			}
			EXPECT_EQ(SOAs.GetNonDisabledView().Num(), 0);
		}

		ParticleLifetimeAndThreading();
		ParticleDestroyOrdering();
	}

	void AccelerationStructureHandleComparison()
	{
#if 0
		// When an external particle is created, the handle is retrieved via proxy.
		// Proxy gets handle initialized async on PT later, so this means a handle 
		// will always have external particle pointer, and eventually an internal pointer.
		// because of this, we must be able to compare (external, null) == (external, null) 
		// and also (external, null) == (external, internal)

		FPBDRigidsSOAs SOAs;

		auto GTParticle = FGeometryParticle::CreateParticle();
		//fake unique assignment like we would for solver
		GTParticle->SetUniqueIdx(SOAs.GetUniqueIndices().GenerateUniqueIdx());

		FAccelerationStructureHandle ExternalOnlyHandle(GTParticle.Get());

		FUniqueIdx Idx = GTParticle->UniqueIdx();
		auto Particles = SOAs.CreateStaticParticles(1, &Idx);
		FAccelerationStructureHandle ExternalInternalHandle(Particles[0], GTParticle.Get());

		FAccelerationStructureHandle InternalOnlyHandle(Particles[0], nullptr);

		FAccelerationStructureHandle NullHandle;

		EXPECT_EQ(ExternalOnlyHandle, ExternalInternalHandle);
		EXPECT_EQ(ExternalOnlyHandle, ExternalOnlyHandle);

		// Disabled because operator== ensures on null handle.
		/*EXPECT_EQ(NullHandle, NullHandle);
		EXPECT_NE(NullHandle, ExternalOnlyHandle);
		EXPECT_NE(NullHandle, ExternalInternalHandle);
		EXPECT_NE(NullHandle, InternalOnlyHandle);*/

		EXPECT_NE(InternalOnlyHandle, ExternalOnlyHandle);
		EXPECT_EQ(InternalOnlyHandle, ExternalInternalHandle);
#endif
	}

	void HandleObjectStateChangeTest()
	{
<<<<<<< HEAD
		FPBDRigidsSOAs SOAs;
=======
		FParticleUniqueIndicesMultithreaded UniqueIndices;
		FPBDRigidsSOAs SOAs(UniqueIndices);
>>>>>>> 6bbb88c8

		// Lambda for adding a particle to the dynamic-backed kinematic SOA
		const auto CreateDynamicKinematic = [&]()
		{
			TPBDRigidParticleHandle<FReal, 3>* Particle = SOAs.CreateDynamicParticles(1)[0];
			Particle->SetObjectStateLowLevel(EObjectStateType::Kinematic);
			SOAs.SetDynamicParticleSOA(Particle);
			return Particle;
		};

		// Create two dynamic kinematics, move one of them back to the dynamic SOA
		auto* Particle0 = CreateDynamicKinematic();
		auto* Particle1 = CreateDynamicKinematic();
		Particle0->SetObjectStateLowLevel(EObjectStateType::Dynamic);
		SOAs.SetDynamicParticleSOA(Particle0);

		// Ensure only one dynamic is in Active Particles
		auto ActiveIt = SOAs.GetActiveParticlesView().Begin();
		EXPECT_EQ(ActiveIt->ObjectState(), EObjectStateType::Dynamic);
		EXPECT_EQ(SOAs.GetActiveParticlesView().Num(), 1);

		// Ensure setting to kinematic removes it
		Particle0->SetObjectStateLowLevel(EObjectStateType::Kinematic);
		SOAs.SetDynamicParticleSOA(Particle0);
		EXPECT_EQ(SOAs.GetActiveParticlesView().Num(), 0);
	}
}<|MERGE_RESOLUTION|>--- conflicted
+++ resolved
@@ -46,8 +46,6 @@
 			}
 			EXPECT_EQ(Handles.Num(), 7);
 
-<<<<<<< HEAD
-=======
 			//disable first middle and last
 			Five->LightWeightDisabled(0) = true;
 			Five->LightWeightDisabled(2) = true;
@@ -61,7 +59,6 @@
 			}
 			EXPECT_EQ(NonDisabledCount, 3);
 
->>>>>>> 6bbb88c8
 			THandleView<FGeometryParticles> HandleView = MakeHandleView(Handles);
 			int32 Count = 0;
 			for (auto& Handle : HandleView)
@@ -107,8 +104,6 @@
 			}
 			EXPECT_EQ(Handles.Num(), 7);
 
-<<<<<<< HEAD
-=======
 			//disable first middle and last
 			Five->LightWeightDisabled(0) = true;
 			Five->LightWeightDisabled(2) = true;
@@ -122,7 +117,6 @@
 			}
 			EXPECT_EQ(NonDisabledCount, 3);
 
->>>>>>> 6bbb88c8
 			THandleView<FGeometryParticles> HandleView = MakeHandleView(Handles);
 			int32 Count = 0;
 			for (auto& Handle : HandleView)
@@ -268,7 +262,6 @@
 		PBDRigid->SetObjectState(EObjectStateType::Dynamic);
 		EXPECT_EQ(PBDRigid->ObjectState(), EObjectStateType::Dynamic);
 	}
-<<<<<<< HEAD
 
 	template <>
 	void ParticleHandleTestHelperObjectState<FPBDRigidParticleHandle>(FPBDRigidParticleHandle* PBDRigid)
@@ -277,16 +270,6 @@
 		EXPECT_EQ(PBDRigid->ObjectState(), EObjectStateType::Dynamic);
 	}
 
-=======
-
-	template <>
-	void ParticleHandleTestHelperObjectState<FPBDRigidParticleHandle>(FPBDRigidParticleHandle* PBDRigid)
-	{
-		PBDRigid->SetObjectStateLowLevel(EObjectStateType::Dynamic);
-		EXPECT_EQ(PBDRigid->ObjectState(), EObjectStateType::Dynamic);
-	}
-
->>>>>>> 6bbb88c8
 	template <typename TGeometry, typename TKinematicGeometry, typename TPBDRigid>
 	void ParticleHandleTestHelper(TGeometry* Geometry, TKinematicGeometry* KinematicGeometry, TPBDRigid* PBDRigid)
 	{
@@ -327,12 +310,8 @@
 	void ParticleLifetimeAndThreading()
 	{
 		{
-<<<<<<< HEAD
-			FPBDRigidsSOAs SOAs;
-=======
 			FParticleUniqueIndicesMultithreaded UniqueIndices;
 			FPBDRigidsSOAs SOAs(UniqueIndices);
->>>>>>> 6bbb88c8
 
 			TArray<TUniquePtr<FPBDRigidParticle>> GTRawParticles;
 			for (int i = 0; i < 3; ++i)
@@ -402,12 +381,8 @@
 	void ParticleDestroyOrdering()
 	{
 		{
-<<<<<<< HEAD
-			FPBDRigidsSOAs SOAs;
-=======
 			FParticleUniqueIndicesMultithreaded UniqueIndices;
 			FPBDRigidsSOAs SOAs(UniqueIndices);
->>>>>>> 6bbb88c8
 			SOAs.CreateDynamicParticles(10);
 			FReal Count = 0;
 			FGeometryParticleHandle* ThirdParticle = nullptr;
@@ -443,12 +418,8 @@
 
 		//now test non swapping remove
 		{
-<<<<<<< HEAD
-			FPBDRigidsSOAs SOAs;
-=======
 			FParticleUniqueIndicesMultithreaded UniqueIndices;
 			FPBDRigidsSOAs SOAs(UniqueIndices);
->>>>>>> 6bbb88c8
 			SOAs.CreateClusteredParticles(10);
 			FReal Count = 0;
 			FGeometryParticleHandle* ThirdParticle = nullptr;
@@ -490,12 +461,8 @@
 	{
 		FWeakParticleHandle WeakHandle;
 		{
-<<<<<<< HEAD
-			FPBDRigidsSOAs SOAs;
-=======
 			FParticleUniqueIndicesMultithreaded UniqueIndices;
 			FPBDRigidsSOAs SOAs(UniqueIndices);
->>>>>>> 6bbb88c8
 			SOAs.CreateStaticParticles(1);
 			for(auto& Particle : SOAs.GetAllParticlesView())
 			{
@@ -584,12 +551,8 @@
 
 			//Use an SOA with an active list
 			{
-<<<<<<< HEAD
-				FPBDRigidsSOAs SOAsWithHandles;	//todo: create a mock object so we can more easily create handles
-=======
 				FParticleUniqueIndicesMultithreaded UniqueIndices;
 				FPBDRigidsSOAs SOAsWithHandles(UniqueIndices);	//todo: create a mock object so we can more easily create handles
->>>>>>> 6bbb88c8
 				auto PartialDynamics = SOAsWithHandles.CreateDynamicParticles(10);
 
 				TArray<FPBDRigidParticleHandle*> ActiveParticles = { PartialDynamics[3], PartialDynamics[5] };
@@ -625,12 +588,8 @@
 
 		{
 			// try using SOA manager
-<<<<<<< HEAD
-			FPBDRigidsSOAs SOAs;
-=======
 			FParticleUniqueIndicesMultithreaded UniqueIndices;
 			FPBDRigidsSOAs SOAs(UniqueIndices);
->>>>>>> 6bbb88c8
 			SOAs.CreateStaticParticles(3);
 			auto KinematicParticles = SOAs.CreateKinematicParticles(3);
 			SOAs.CreateDynamicParticles(3);
@@ -733,12 +692,8 @@
 
 	void HandleObjectStateChangeTest()
 	{
-<<<<<<< HEAD
-		FPBDRigidsSOAs SOAs;
-=======
 		FParticleUniqueIndicesMultithreaded UniqueIndices;
 		FPBDRigidsSOAs SOAs(UniqueIndices);
->>>>>>> 6bbb88c8
 
 		// Lambda for adding a particle to the dynamic-backed kinematic SOA
 		const auto CreateDynamicKinematic = [&]()
