// Copyright Epic Games, Inc. All Rights Reserved.

#include "HeadlessChaos.h"
#include "HeadlessChaosTestUtility.h"

// for System Unit Tests
#include "AerodynamicsSystem.h"
#include "AerofoilSystem.h"
#include "TransmissionSystem.h"
#include "EngineSystem.h"
#include "WheelSystem.h"
#include "TireSystem.h"
#include "SuspensionSystem.h"
#include "SuspensionUtility.h"
#include "SteeringUtility.h"
#include "TransmissionUtility.h"

// for Simulation Tests
#include "Chaos/PBDRigidsEvolutionGBF.h"
#include "Chaos/Box.h"
#include "Chaos/Sphere.h"
#include "Chaos/Utilities.h"

//////////////////////////////////////////////////////////////////////////
// These tests are mostly working in real word units rather than Unreal 
// units as it's easier to tell if the simulations are working close to 
// reality. i.e. Google stopping distance @ 30MPH ==> typically 15 metres
//////////////////////////////////////////////////////////////////////////

namespace ChaosTest
{
	using namespace Chaos;

	GTEST_TEST(AllTraits, VehicleTest_VehicleUtilityGraph)
	{
		Chaos::FGraph Graph;

		Graph.Add(FVector2D(10.f, 0.f));
		Graph.Add(FVector2D(20.f, 30.f));
		Graph.Add(FVector2D(30.f, 40.f));
		Graph.Add(FVector2D(40.f, 60.f));
		Graph.Add(FVector2D(50.f, 90.f));

		float Tolerance = 0.001f;
		EXPECT_NEAR(Graph.EvaluateY(-5.f), 0.f, Tolerance);
		EXPECT_NEAR(Graph.EvaluateY(5.f), 0.f, Tolerance);
		EXPECT_NEAR(Graph.EvaluateY(10.f), 0.f, Tolerance);
		EXPECT_NEAR(Graph.EvaluateY(15.f), 15.f, Tolerance);
		EXPECT_NEAR(Graph.EvaluateY(40.f), 60.f, Tolerance);
		EXPECT_NEAR(Graph.EvaluateY(25.f), 35.f, Tolerance);
		EXPECT_NEAR(Graph.EvaluateY(45.f), 75.f, Tolerance);
		EXPECT_NEAR(Graph.EvaluateY(50.f), 90.f, Tolerance);
		EXPECT_NEAR(Graph.EvaluateY(55.f), 90.f, Tolerance);
		EXPECT_NEAR(Graph.EvaluateY(60.f), 90.f, Tolerance);
		EXPECT_NEAR(Graph.EvaluateY(1.0E21f), 90.f, Tolerance);
		EXPECT_NEAR(Graph.EvaluateY(-1.0E21f), 0.f, Tolerance);
	}

	GTEST_TEST(AllTraits, VehicleTest_CalculateSlipAngle)
	{
		float SlipAngleFwds = FVehicleUtility::CalculateSlipAngle(0, 5);
		float SlipAngleReverse = FVehicleUtility::CalculateSlipAngle(0, -5);

		EXPECT_NEAR(SlipAngleFwds, 0.0f, 0.001f);
		EXPECT_NEAR(SlipAngleFwds, SlipAngleReverse, 0.001f);

		float SlipAngleFwdsSide = FVehicleUtility::CalculateSlipAngle(1, 5);
		float SlipAngleReverseSide = FVehicleUtility::CalculateSlipAngle(1, -5);
		float SlipAngleFwdsSide2 = FVehicleUtility::CalculateSlipAngle(-1, 5);
		float SlipAngleReverseSide2 = FVehicleUtility::CalculateSlipAngle(-1, -5);
		EXPECT_NEAR(SlipAngleFwdsSide, SlipAngleReverseSide, 0.001f);
		EXPECT_NEAR(SlipAngleFwdsSide, SlipAngleFwdsSide2, 0.001f);
		EXPECT_NEAR(SlipAngleFwdsSide, SlipAngleReverseSide2, 0.001f);

		float SlipAngleSide1 = FVehicleUtility::CalculateSlipAngle(2, 0);
		float SlipAngleSide2 = FVehicleUtility::CalculateSlipAngle(-2, 0);
		EXPECT_NEAR(SlipAngleSide1, HALF_PI, 0.001f);
		EXPECT_NEAR(SlipAngleSide1, SlipAngleSide2, 0.001f);

	}

	GTEST_TEST(AllTraits, VehicleTest_SteeringUtilityTurnRadius)
	{
		float RadiusTolerance = 0.01f;

		float Radius = 3.0f;
		FVector PtA(0.f, Radius, 0.f);
		FVector PtB(Radius, 0.f, 0.f);
		FVector PtC(0.f, -Radius, 0.f);
		FVector PtD(FMath::Sin(PI/5.f)* Radius, FMath::Cos(PI / 5.f)* Radius, 0.f);

		float CalculatedRadius = FVehicleUtility::TurnRadiusFromThreePoints(PtA, PtB, PtC);
		EXPECT_LT(CalculatedRadius - Radius, RadiusTolerance);

		CalculatedRadius = FVehicleUtility::TurnRadiusFromThreePoints(PtB, PtA, PtC);
		EXPECT_LT(CalculatedRadius - Radius, RadiusTolerance);

		CalculatedRadius = FVehicleUtility::TurnRadiusFromThreePoints(PtC, PtB, PtA);
		EXPECT_LT(CalculatedRadius - Radius, RadiusTolerance);

		CalculatedRadius = FVehicleUtility::TurnRadiusFromThreePoints(PtA, PtB, PtD);
		EXPECT_LT(CalculatedRadius - Radius, RadiusTolerance);

		// no answer all points lie on a line, no radius possible, returns 0
		CalculatedRadius = FVehicleUtility::TurnRadiusFromThreePoints(FVector(1.f,0.f,0.f), FVector(2.f, 0.f, 0.f), FVector(3.f, 0.f, 0.f));
		EXPECT_LT(CalculatedRadius, RadiusTolerance);

		float LargeRadius = 55.0f;
		FVector LargePtA(FMath::Sin(PI / 5.f) * LargeRadius, FMath::Cos(PI / 5.f) * LargeRadius, 0.f);
		FVector LargePtB(FMath::Sin(PI / 4.f) * LargeRadius, FMath::Cos(PI / 4.f) * LargeRadius, 0.f);
		FVector LargePtC(FMath::Sin(PI / 3.f) * LargeRadius, FMath::Cos(PI / 3.f) * LargeRadius, 0.f);

		CalculatedRadius = FVehicleUtility::TurnRadiusFromThreePoints(LargePtA, LargePtB, LargePtC);
		EXPECT_LT(CalculatedRadius - LargeRadius, RadiusTolerance);

	}

	GTEST_TEST(AllTraits, VehicleTest_SteeringUtilityIntersectTwoCircles)
	{
		{
			float R1 = 3.f;
			float R2 = 2.f;
			FVector2D IntersectionPt;

			bool ResultOk = FSteeringUtility::IntersectTwoCircles(R1, R2, 0.5f, IntersectionPt);
			EXPECT_FALSE(ResultOk);

			ResultOk = FSteeringUtility::IntersectTwoCircles(R1, R2, 6.0f, IntersectionPt);
			EXPECT_FALSE(ResultOk);

			ResultOk = FSteeringUtility::IntersectTwoCircles(R1, R2, 5.0f, IntersectionPt);
			EXPECT_TRUE(ResultOk);
			EXPECT_LT(IntersectionPt.X - 3.f, SMALL_NUMBER);
			EXPECT_LT(IntersectionPt.Y, SMALL_NUMBER);

			ResultOk = FSteeringUtility::IntersectTwoCircles(R1, R2, 1.0f, IntersectionPt);
			EXPECT_TRUE(ResultOk);
			EXPECT_LT(IntersectionPt.X - 3.f, SMALL_NUMBER);
			EXPECT_LT(IntersectionPt.Y, SMALL_NUMBER);
		}

		{
			float Tolerance = 0.001f;
			float R1 = 3.f;
			float R2 = 2.f;
			FVector2D IntersectionPt;
			bool ResultOk = false;

			for (float D = 1.f; D <= 5.0f; D += 0.2f)
			{
				FVector2D C1(0, 0);
				FVector2D C2(D, 0);
				ResultOk = FSteeringUtility::IntersectTwoCircles(R1, R2, D, IntersectionPt);
				EXPECT_TRUE(ResultOk);
				EXPECT_GT(IntersectionPt.X, 0.f);
				EXPECT_GE(IntersectionPt.Y, 0.f);
				EXPECT_LT(IntersectionPt.Y, R1);
				EXPECT_LT(IntersectionPt.Y, R2);
				EXPECT_LT((IntersectionPt - C1).Size() - R1, Tolerance);
				EXPECT_LT((C2 - IntersectionPt).Size() - R2, Tolerance);
			}
		}
	}

	GTEST_TEST(AllTraits, VehicleTest_SteeringUtilityCalcJointPositions)
	{
		float T = 1.0f;			// Track width
		float Beta = 0.f;		// Angle
		float R = 0.25f;		// Radius
		FVector2D C1, C2;		// steering rod centre, track rod centre
		float R1, R2;			// steering rod radius, track rod radius
		FSteeringUtility::CalcJointPositions(T, Beta, R, C1, R1, C2, R2);

		EXPECT_LT(R1 - T/2.f, SMALL_NUMBER);
		EXPECT_LT(R2 - R, SMALL_NUMBER);
		EXPECT_LT(C1.X, SMALL_NUMBER);
		EXPECT_LT(C1.Y, SMALL_NUMBER);
		EXPECT_LT(C2.X - T/2.f, SMALL_NUMBER);
		EXPECT_LT(C2.Y-R, SMALL_NUMBER);

		T = 1.0f;
		Beta = 45.0f;
		R = 0.25f;
		FSteeringUtility::CalcJointPositions(T, Beta, R, C1, R1, C2, R2);

		float Dist = FMath::Sqrt(R*R/2.f);
		EXPECT_LT(R1 - (T / 2.f - Dist), SMALL_NUMBER);
		EXPECT_LT(R2 - R, SMALL_NUMBER);
		EXPECT_LT(C1.X, SMALL_NUMBER);
		EXPECT_LT(C1.Y, SMALL_NUMBER);
		EXPECT_LT(C2.X - T / 2.f, SMALL_NUMBER);
		EXPECT_LT(C2.Y - Dist, SMALL_NUMBER);

		T = 2.0f;
		Beta = 18.0f;
		R = 0.25f;
		FSteeringUtility::CalcJointPositions(T, Beta, R, C1, R1, C2, R2);

		float Input = 0.0f;
		float OutSteerAngle;
		FVector2D OutC1;
		FVector2D OutPt;
		FSteeringUtility::CalculateAkermannAngle(false, Input, C2, R1, R2, OutSteerAngle, OutC1, OutPt);

		EXPECT_LT(OutSteerAngle - Beta, KINDA_SMALL_NUMBER);
		EXPECT_GT(OutPt.X, 0.f);
		EXPECT_LT(OutPt.X, T/ 2.0f);

	}

	GTEST_TEST(AllTraits, VehicleTest_SteeringUtilityAkermannSetup)
	{
		float WheelBase = 3.8f;
		float TrackWidth = 1.8f;
		float R = 0.25f;
		float Beta = FSteeringUtility::CalculateBetaDegrees(TrackWidth, WheelBase);

		// This is a bit pointless I'm just doing the same sum - is there another way to confirm the results
		EXPECT_LT(Beta - RadToDeg(FMath::Atan2(0.9f, 3.8f)), KINDA_SMALL_NUMBER);

		// Beta is about 18 degrees +/- on a normal car
		EXPECT_GT(Beta, 10.f);
		EXPECT_LT(Beta, 25.f);

		float H, S;
		FSteeringUtility::AkermannSetup(TrackWidth, Beta, R, H, S);

		// This is a bit pointless I'm just doing the same sum - is there another way to confirm the results
		EXPECT_LT(S - (TrackWidth - 2.0f * FMath::DegreesToRadians(FMath::Sin(Beta)) * R), KINDA_SMALL_NUMBER);

		EXPECT_LT(H, R);
		EXPECT_LT(S, TrackWidth);
		EXPECT_GT(H, 0.f);
		EXPECT_GT(H, 0.f);
	}


	GTEST_TEST(AllTraits, VehicleTest_TransmissionUtilityIsWheelPowered)
	{
		TArray<FSimpleWheelSim> Wheels;

		for (int I = 0; I < 2; I++)
		{
			FSimpleWheelConfig SetupFront;
			SetupFront.AxleType = FSimpleWheelConfig::EAxleType::Front;
			SetupFront.EngineEnabled = false;
			FSimpleWheelSim WheelFront(&SetupFront);
			Wheels.Add(WheelFront);
		}

		for (int I = 0; I < 4; I++)
		{
			FSimpleWheelConfig SetupRear;
			SetupRear.AxleType = FSimpleWheelConfig::EAxleType::Rear;
			SetupRear.EngineEnabled = true;
			FSimpleWheelSim WheelRear(&SetupRear);
			Wheels.Add(WheelRear);
		}

		EXPECT_EQ(FTransmissionUtility::GetNumWheelsOnAxle(FSimpleWheelConfig::EAxleType::Front, Wheels), 2);
		EXPECT_EQ(FTransmissionUtility::GetNumWheelsOnAxle(FSimpleWheelConfig::EAxleType::Rear, Wheels), 4);

		EXPECT_EQ(FTransmissionUtility::IsWheelPowered(EDifferentialType::AllWheelDrive, Wheels[0]), true); // front
		EXPECT_EQ(FTransmissionUtility::IsWheelPowered(EDifferentialType::AllWheelDrive, Wheels[1]), true); // front
		EXPECT_EQ(FTransmissionUtility::IsWheelPowered(EDifferentialType::AllWheelDrive, Wheels[2]), true); // rear
		EXPECT_EQ(FTransmissionUtility::IsWheelPowered(EDifferentialType::AllWheelDrive, Wheels[5]), true); // rear

		EXPECT_EQ(FTransmissionUtility::IsWheelPowered(EDifferentialType::FrontWheelDrive, Wheels[0]), true); // front
		EXPECT_EQ(FTransmissionUtility::IsWheelPowered(EDifferentialType::FrontWheelDrive, Wheels[1]), true); // front
		EXPECT_EQ(FTransmissionUtility::IsWheelPowered(EDifferentialType::FrontWheelDrive, Wheels[2]), false); // rear
		EXPECT_EQ(FTransmissionUtility::IsWheelPowered(EDifferentialType::FrontWheelDrive, Wheels[5]), false); // rear

		EXPECT_EQ(FTransmissionUtility::IsWheelPowered(EDifferentialType::RearWheelDrive, Wheels[0]), false); // front
		EXPECT_EQ(FTransmissionUtility::IsWheelPowered(EDifferentialType::RearWheelDrive, Wheels[1]), false); // front
		EXPECT_EQ(FTransmissionUtility::IsWheelPowered(EDifferentialType::RearWheelDrive, Wheels[2]), true); // rear
		EXPECT_EQ(FTransmissionUtility::IsWheelPowered(EDifferentialType::RearWheelDrive, Wheels[5]), true); // rear

		EXPECT_EQ(FTransmissionUtility::IsWheelPowered(EDifferentialType::UndefinedDrive, Wheels[0]), false); // front
		EXPECT_EQ(FTransmissionUtility::IsWheelPowered(EDifferentialType::UndefinedDrive, Wheels[1]), false); // front
		EXPECT_EQ(FTransmissionUtility::IsWheelPowered(EDifferentialType::UndefinedDrive, Wheels[2]), true); // rear
		EXPECT_EQ(FTransmissionUtility::IsWheelPowered(EDifferentialType::UndefinedDrive, Wheels[5]), true); // rear

	}

	GTEST_TEST(AllTraits, VehicleTest_TransmissionUtilityGetTorqueRatioForWheel)
	{
		TArray<FSimpleWheelSim> Wheels;

		for (int I=0; I < 2; I++)
		{
			FSimpleWheelConfig SetupFront;
			SetupFront.AxleType = FSimpleWheelConfig::EAxleType::Front;
			SetupFront.EngineEnabled = false;
			FSimpleWheelSim WheelFront(&SetupFront);
			Wheels.Add(WheelFront);
		}

		for (int I = 0; I < 4; I++)	
		{
			FSimpleWheelConfig SetupRear;
			SetupRear.AxleType = FSimpleWheelConfig::EAxleType::Rear;
			SetupRear.EngineEnabled = true;
			FSimpleWheelSim WheelRear(&SetupRear);
			Wheels.Add(WheelRear);
		}

		EXPECT_EQ(FTransmissionUtility::GetNumWheelsOnAxle(FSimpleWheelConfig::EAxleType::Front, Wheels), 2);
		EXPECT_EQ(FTransmissionUtility::GetNumWheelsOnAxle(FSimpleWheelConfig::EAxleType::Rear, Wheels), 4);

		FSimpleDifferentialConfig DiffSetup;
		DiffSetup.FrontRearSplit = 0.5f;
		FSimpleDifferentialSim Differential(&DiffSetup);
		
		float Error = 0.01f;

		DiffSetup.DifferentialType = EDifferentialType::AllWheelDrive;
		EXPECT_NEAR(FTransmissionUtility::GetTorqueRatioForWheel(Differential, 0, Wheels), 0.25f, Error); // front
		EXPECT_NEAR(FTransmissionUtility::GetTorqueRatioForWheel(Differential, 1, Wheels), 0.25f, Error); // front
		EXPECT_NEAR(FTransmissionUtility::GetTorqueRatioForWheel(Differential, 2, Wheels), 0.125f, Error); // rear
		EXPECT_NEAR(FTransmissionUtility::GetTorqueRatioForWheel(Differential, 3, Wheels), 0.125f, Error); // rear
		EXPECT_NEAR(FTransmissionUtility::GetTorqueRatioForWheel(Differential, 4, Wheels), 0.125f, Error); // rear
		EXPECT_NEAR(FTransmissionUtility::GetTorqueRatioForWheel(Differential, 5, Wheels), 0.125f, Error); // rear

		DiffSetup.DifferentialType = EDifferentialType::FrontWheelDrive;
		EXPECT_NEAR(FTransmissionUtility::GetTorqueRatioForWheel(Differential, 0, Wheels), 0.5f, Error); // front
		EXPECT_NEAR(FTransmissionUtility::GetTorqueRatioForWheel(Differential, 1, Wheels), 0.5f, Error); // front
		EXPECT_NEAR(FTransmissionUtility::GetTorqueRatioForWheel(Differential, 2, Wheels), 0.0f, Error); // rear
		EXPECT_NEAR(FTransmissionUtility::GetTorqueRatioForWheel(Differential, 3, Wheels), 0.0f, Error); // rear
		EXPECT_NEAR(FTransmissionUtility::GetTorqueRatioForWheel(Differential, 4, Wheels), 0.0f, Error); // rear
		EXPECT_NEAR(FTransmissionUtility::GetTorqueRatioForWheel(Differential, 5, Wheels), 0.0f, Error); // rear

		DiffSetup.DifferentialType = EDifferentialType::RearWheelDrive;
		EXPECT_NEAR(FTransmissionUtility::GetTorqueRatioForWheel(Differential, 0, Wheels), 0.0f, Error); // front
		EXPECT_NEAR(FTransmissionUtility::GetTorqueRatioForWheel(Differential, 1, Wheels), 0.0f, Error); // front
		EXPECT_NEAR(FTransmissionUtility::GetTorqueRatioForWheel(Differential, 2, Wheels), 0.25f, Error); // rear
		EXPECT_NEAR(FTransmissionUtility::GetTorqueRatioForWheel(Differential, 3, Wheels), 0.25f, Error); // rear
		EXPECT_NEAR(FTransmissionUtility::GetTorqueRatioForWheel(Differential, 4, Wheels), 0.25f, Error); // rear
		EXPECT_NEAR(FTransmissionUtility::GetTorqueRatioForWheel(Differential, 5, Wheels), 0.25f, Error); // rear

		DiffSetup.DifferentialType = EDifferentialType::UndefinedDrive;
		EXPECT_NEAR(FTransmissionUtility::GetTorqueRatioForWheel(Differential, 0, Wheels), 0.0f, Error); // front
		EXPECT_NEAR(FTransmissionUtility::GetTorqueRatioForWheel(Differential, 1, Wheels), 0.0f, Error); // front
		EXPECT_NEAR(FTransmissionUtility::GetTorqueRatioForWheel(Differential, 2, Wheels), 0.25f, Error); // rear
		EXPECT_NEAR(FTransmissionUtility::GetTorqueRatioForWheel(Differential, 3, Wheels), 0.25f, Error); // rear
		EXPECT_NEAR(FTransmissionUtility::GetTorqueRatioForWheel(Differential, 4, Wheels), 0.25f, Error); // rear
		EXPECT_NEAR(FTransmissionUtility::GetTorqueRatioForWheel(Differential, 5, Wheels), 0.25f, Error); // rear

		Differential.FrontRearSplit = 0.8f; // more torque to the rear
		DiffSetup.DifferentialType = EDifferentialType::AllWheelDrive;
		EXPECT_NEAR(FTransmissionUtility::GetTorqueRatioForWheel(Differential, 0, Wheels), 0.1f, Error); // front
		EXPECT_NEAR(FTransmissionUtility::GetTorqueRatioForWheel(Differential, 1, Wheels), 0.1f, Error); // front
		EXPECT_NEAR(FTransmissionUtility::GetTorqueRatioForWheel(Differential, 2, Wheels), 0.2f, Error); // rear
		EXPECT_NEAR(FTransmissionUtility::GetTorqueRatioForWheel(Differential, 3, Wheels), 0.2f, Error); // rear
		EXPECT_NEAR(FTransmissionUtility::GetTorqueRatioForWheel(Differential, 4, Wheels), 0.2f, Error); // rear
		EXPECT_NEAR(FTransmissionUtility::GetTorqueRatioForWheel(Differential, 5, Wheels), 0.2f, Error); // rear

		for (int I = 0; I < 6; I++)
		{
			Wheels[I].AccessSetup().AxleType = FSimpleWheelConfig::EAxleType::UndefinedAxle;
		}
		// front 2 have SetupFront.EngineEnabled = false, the rest are true
		EXPECT_EQ(FTransmissionUtility::GetNumDrivenWheels(Wheels), 4);
		EXPECT_NEAR(FTransmissionUtility::GetTorqueRatioForWheel(Differential, 0, Wheels), 0.f, Error); // front
		EXPECT_NEAR(FTransmissionUtility::GetTorqueRatioForWheel(Differential, 1, Wheels), 0.f, Error); // front
		EXPECT_NEAR(FTransmissionUtility::GetTorqueRatioForWheel(Differential, 2, Wheels), 1.f / 4.f, Error); // rear
		EXPECT_NEAR(FTransmissionUtility::GetTorqueRatioForWheel(Differential, 3, Wheels), 1.f / 4.f, Error); // rear
		EXPECT_NEAR(FTransmissionUtility::GetTorqueRatioForWheel(Differential, 4, Wheels), 1.f / 4.f, Error); // rear
		EXPECT_NEAR(FTransmissionUtility::GetTorqueRatioForWheel(Differential, 5, Wheels), 1.f / 4.f, Error); // rear

		// now turn off torque to the rear two
		Wheels[4].EngineEnabled = false;
		Wheels[5].EngineEnabled = false;
		EXPECT_EQ(FTransmissionUtility::GetNumDrivenWheels(Wheels), 2);
		EXPECT_NEAR(FTransmissionUtility::GetTorqueRatioForWheel(Differential, 0, Wheels), 0.f, Error); // front
		EXPECT_NEAR(FTransmissionUtility::GetTorqueRatioForWheel(Differential, 1, Wheels), 0.f, Error); // front
		EXPECT_NEAR(FTransmissionUtility::GetTorqueRatioForWheel(Differential, 2, Wheels), 1.f / 2.f, Error); // rear
		EXPECT_NEAR(FTransmissionUtility::GetTorqueRatioForWheel(Differential, 3, Wheels), 1.f / 2.f, Error); // rear
		EXPECT_NEAR(FTransmissionUtility::GetTorqueRatioForWheel(Differential, 4, Wheels), 0.f, Error); // rear
		EXPECT_NEAR(FTransmissionUtility::GetTorqueRatioForWheel(Differential, 5, Wheels), 0.f, Error); // rear

	}


	GTEST_TEST(AllTraits, VehicleTest_SystemTemplate)
	{
		FSimpleTireConfig Setup;
		{
			Setup.Radius = 0.44f;
		}

		FSimpleTireSim Tire(&Setup);

		EXPECT_LT(Tire.AccessSetup().Radius - Setup.Radius, SMALL_NUMBER);
		EXPECT_LT(Tire.Setup().Radius - Setup.Radius, SMALL_NUMBER);

	}

	// Aerodynamics
	GTEST_TEST(AllTraits, VehicleTest_Aerodynamics)
	{
		FSimpleAerodynamicsConfig Setup;
		{
			Setup.AreaMetresSquared = 1.f * 2.f; // 1x2 m
			Setup.DragCoefficient = 0.5f;
			Setup.DownforceCoefficient = 0.1f;
		}

		FSimpleAerodynamicsSim Aerofoil(&Setup);
		Aerofoil.SetDensityOfMedium(RealWorldConsts::AirDensity());

		float Drag = 0;
		Drag = Aerofoil.GetDragForceFromVelocity(0.f);
		EXPECT_LT(Drag, SMALL_NUMBER);

		Drag = Aerofoil.GetDragForceFromVelocity(1.f); // 1m.s-1
		EXPECT_LT(Drag - (RealWorldConsts::AirDensity() * 0.5f), SMALL_NUMBER);

		Drag = Aerofoil.GetDragForceFromVelocity(5.f); // 5m.s-1
		EXPECT_LT(Drag - (RealWorldConsts::AirDensity() * 0.5f * 25.f), SMALL_NUMBER);

		Drag = Aerofoil.GetDragForceFromVelocity(10.f); // 10m.s-1
		EXPECT_LT(Drag - (RealWorldConsts::AirDensity() * 0.5f * 100.f), SMALL_NUMBER);

		float Lift = 0;
		Lift = Aerofoil.GetLiftForceFromVelocity(0.f);
		EXPECT_LT(Lift, SMALL_NUMBER);

		Lift = Aerofoil.GetLiftForceFromVelocity(1.f);
		EXPECT_LT(Lift - (RealWorldConsts::AirDensity() * 0.1f), SMALL_NUMBER);

		Lift = Aerofoil.GetLiftForceFromVelocity(5.f);
		EXPECT_LT(Lift - (RealWorldConsts::AirDensity() * 0.1f * 25.f), SMALL_NUMBER);

		Lift = Aerofoil.GetLiftForceFromVelocity(10.f);
		EXPECT_LT(Lift - (RealWorldConsts::AirDensity() * 0.1f * 100.f), SMALL_NUMBER);

		// investigating Unral Units vs real world units
		/*{
			FSimpleAerodynamicsConfig Setup;
			{
				Setup.AreaMetresSquared = 1.f * 2.f; // 1x2 m
				Setup.DragCoefficient = 0.5f;
				Setup.DownforceCoefficient = 0.1f;
			}

			///////////////////////////////////////////////////////////////
			FSimpleAerodynamicsSim Aerofoil(&Setup);
			Aerofoil.SetDensityOfMedium(RealWorldConsts::AirDensity());

			float Drag5 = 0;
			Drag5 = Aerofoil.GetDragForceFromVelocity(5.f);


			/////////////////////

			FSimpleAerodynamicsConfig SetupB;
			{
				Setup.AreaMetresSquared = 1.f * 2.f; // 1x2 m
				Setup.DragCoefficient = 0.5f;
				Setup.DownforceCoefficient = 0.1f;
			}

			FSimpleAerodynamicsSim AerofoilB(&Setup);
			Aerofoil.SetDensityOfMedium(RealWorldConsts::AirDensity());


			////////////////////////////////////////////////////////////////////
			// Trying to get head around standard vs unreal units.
			// If the mass is the same between the two simulations then the
			// the following is true.
			float PosA = 0, PosB = 0;
			float VelA = 100.0f;
			float VelB = 10000.0f;

			float DeltaTime = 1.f / 30.f;

			for (int i = 0; i < 200; i++)
			{
				float DragA = Aerofoil.GetDragForceFromVelocity(VelA);
				float DragB = (AerofoilB.GetDragForceFromVelocity(CmToM(VelB))); // no final MToCm conversion

				VelA += (DragA / 1000.0f) * DeltaTime;
				VelB += (DragB / 1000.0f) * DeltaTime;
				PosA += VelA * DeltaTime;
				PosB += VelB * DeltaTime;

				UE_LOG(LogChaos, Warning, TEXT("Drag %f %f"), DragA, DragB);
				UE_LOG(LogChaos, Warning, TEXT("Vel %f %f"), VelA, VelB);

				UE_LOG(LogChaos, Warning, TEXT("------"));
			}
		}*/
	}

	GTEST_TEST(AllTraits, VehicleTest_Aerofoil)
	{
		FAerofoilConfig RWingSetup;
		RWingSetup.Offset.Set(-0.8f, 3.0f, 0.0f);
		RWingSetup.UpAxis.Set(0.0f, 0.f, 1.0f);
		RWingSetup.Area = 8.2f;
		RWingSetup.Camber = 3.0f;
		RWingSetup.MaxControlAngle = 1.0f;
		RWingSetup.StallAngle = 16.0f;
		RWingSetup.Type = EAerofoilType::Wing;

		FAerofoil RWing(&RWingSetup);

		RWing.SetControlSurface(0.0f);
		RWing.SetDensityOfMedium(RealWorldConsts::AirDensity());

		float Altitude = 100.0f;
		float DeltaTime = 1.0f / 30.0f;

		//////////////////////////////////////////////////////////////////////////

		FTransform BodyTransform = FTransform::Identity;
		FVector Velocity(1.0f, 0.0f, 0.0f);

		float AOAFlat = RWing.CalcAngleOfAttackDegrees(FVector(0, 0, 1), FVector(-1, 0, 0));
		EXPECT_LT(AOAFlat, SMALL_NUMBER);

		float AOAFlat2 = RWing.CalcAngleOfAttackDegrees(FVector(0, 0, 1), FVector(1, 0, 0));
		EXPECT_LT(AOAFlat2, SMALL_NUMBER);

		float AOA90 = RWing.CalcAngleOfAttackDegrees(FVector(0, 0, 1), FVector(0, 0, 1));
		EXPECT_LT(AOA90 - 90.0f, SMALL_NUMBER);

		float AOA45 = RWing.CalcAngleOfAttackDegrees(FVector(0, 0, 1), FVector(0, 0.707, 0.707));
		EXPECT_LT(AOA45 - 45.0f, SMALL_NUMBER);

		//////////////////////////////////////////////////////////////////////////
		// Lift
		{
			float Zero = RWing.CalcLiftCoefficient(0, 0);
			EXPECT_LT(Zero, SMALL_NUMBER);

			float Two = RWing.CalcLiftCoefficient(2, 0);
			float NegTwo = RWing.CalcLiftCoefficient(-2, 0);
			EXPECT_GT(Two, SMALL_NUMBER);
			EXPECT_LT(NegTwo, SMALL_NUMBER);
			EXPECT_LT(Two - FMath::Abs(NegTwo), SMALL_NUMBER);

			float Three = RWing.CalcLiftCoefficient(0, 3);
			float NegThree = RWing.CalcLiftCoefficient(0, -3);
			EXPECT_GT(Three, SMALL_NUMBER);
			EXPECT_LT(NegThree, SMALL_NUMBER);
			EXPECT_LT(Three - FMath::Abs(NegThree), SMALL_NUMBER);

			float Nine = RWing.CalcLiftCoefficient(6, 3);
			float NegNine = RWing.CalcLiftCoefficient(-6, -3);
			EXPECT_GT(Nine, SMALL_NUMBER);
			EXPECT_LT(NegNine, SMALL_NUMBER);
			EXPECT_LT(Nine - FMath::Abs(NegNine), SMALL_NUMBER);

			float Stall = RWing.CalcLiftCoefficient(RWingSetup.StallAngle, 0);
			float StallPlus = RWing.CalcLiftCoefficient(RWingSetup.StallAngle, 5);
			EXPECT_GT(Stall, Nine);
			EXPECT_GT(Stall, Three);
			EXPECT_GT(Stall, Two);
			EXPECT_GT(Stall, StallPlus);
		}

		// Drag
		{
			float Two = RWing.CalcDragCoefficient(2, 0);
			float NegTwo = RWing.CalcDragCoefficient(-2, 0);
			EXPECT_GT(Two, SMALL_NUMBER);
			EXPECT_GT(NegTwo, SMALL_NUMBER);
			EXPECT_LT(Two - NegTwo, SMALL_NUMBER);

			float Six = RWing.CalcDragCoefficient(4, 2);
			float NegSix = RWing.CalcDragCoefficient(-4, -2);
			EXPECT_GT(Six, SMALL_NUMBER);
			EXPECT_GT(NegSix, SMALL_NUMBER);
			EXPECT_LT(Six - NegSix, SMALL_NUMBER);

			float AltNegTwo = RWing.CalcDragCoefficient(2, -4);
			EXPECT_GT(AltNegTwo, SMALL_NUMBER);
			EXPECT_LT(AltNegTwo - NegTwo, SMALL_NUMBER);
		}


		////////////////////////////////////////////////////////////////////////////

		FVector Velocity1(0.0f, 0.0f, 10.0f);
		FVector RWForceZero = RWing.GetForce(BodyTransform, Velocity1, Altitude, DeltaTime);
		EXPECT_LT(FMath::Abs(RWForceZero.X), SMALL_NUMBER);
		EXPECT_LT(FMath::Abs(RWForceZero.Y), SMALL_NUMBER);
		EXPECT_LT(RWForceZero.Z, 0.f); // drag value opposes velocity direction

		FVector Velocity2(0.0f, 10.0f, 10.0f);
		FVector RWForce3 = RWing.GetForce(BodyTransform, Velocity2, Altitude, DeltaTime);
		EXPECT_LT(FMath::Abs(RWForce3.X), SMALL_NUMBER);
		EXPECT_LT(RWForce3.Y, 0.0f);
		EXPECT_LT(RWForce3.Z, 0.0f);

		FVector Velocity3(10.0f, 0.0f, 0.0f);
		FVector RWForce4 = RWing.GetForce(BodyTransform, Velocity3, Altitude, DeltaTime);
		EXPECT_LT(RWForce4.X, 0.0f);
		EXPECT_LT(FMath::Abs(RWForce4.Y), SMALL_NUMBER);
		EXPECT_GT(RWForce4.Z, 0.0f);

	}


	// Transmission
	GTEST_TEST(AllTraits, VehicleTest_TransmissionManualGearSelection)
	{
		FSimpleTransmissionConfig Setup;
		{
			Setup.ForwardRatios.Add(4.f);
			Setup.ForwardRatios.Add(3.f);
			Setup.ForwardRatios.Add(2.f);
			Setup.ForwardRatios.Add(1.f);
			Setup.ReverseRatios.Add(3.f);
			Setup.ReverseRatios.Add(6.f);
			Setup.FinalDriveRatio = 4.f;
			Setup.ChangeUpRPM = 3000;
			Setup.ChangeDownRPM = 1200;
			Setup.GearChangeTime = 0.0f;
			Setup.TransmissionType = ETransmissionType::Manual;
			Setup.AutoReverse = true;
			Setup.TransmissionEfficiency = 1.0f;
		}

		FSimpleTransmissionSim Transmission(&Setup);

		EXPECT_EQ(Transmission.GetCurrentGear(), 0);

		// Immediate Gear Change, since Setup.GearChangeTime = 0.0f
		Transmission.ChangeUp();

		EXPECT_EQ(Transmission.GetCurrentGear(), 1);
		Transmission.ChangeUp();
		Transmission.ChangeUp();
		Transmission.ChangeUp();
		EXPECT_EQ(Transmission.GetCurrentGear(), 4);

		Transmission.ChangeUp();
		EXPECT_EQ(Transmission.GetCurrentGear(), 4);

		Transmission.SetGear(1);
		EXPECT_EQ(Transmission.GetCurrentGear(), 1);

		Transmission.ChangeDown();
		EXPECT_EQ(Transmission.GetCurrentGear(), 0);

		Transmission.ChangeDown();
		EXPECT_EQ(Transmission.GetCurrentGear(), -1);

		Transmission.ChangeDown();
		EXPECT_EQ(Transmission.GetCurrentGear(), -2);

		Transmission.ChangeDown();
		EXPECT_EQ(Transmission.GetCurrentGear(), -2);

		Transmission.ChangeUp();
		EXPECT_EQ(Transmission.GetCurrentGear(), -1);

		Transmission.ChangeUp();
		EXPECT_EQ(Transmission.GetCurrentGear(), 0);

		Transmission.SetGear(1);

		// Now change settings so we have a delay in the gear changing
		Transmission.AccessSetup().GearChangeTime = 0.5f;

		Transmission.ChangeUp();
		EXPECT_EQ(Transmission.GetCurrentGear(), 0);
		Transmission.Simulate(0.25f);
		EXPECT_EQ(Transmission.GetCurrentGear(), 0);
		Transmission.Simulate(0.25f);
		EXPECT_EQ(Transmission.GetCurrentGear(), 2);
		Transmission.Simulate(0.25f);
		EXPECT_EQ(Transmission.GetCurrentGear(), 2);

		Transmission.SetGear(4);
		EXPECT_EQ(Transmission.GetCurrentGear(), 0);
		Transmission.Simulate(0.25f);
		EXPECT_EQ(Transmission.GetCurrentGear(), 0);
		Transmission.Simulate(0.25f);
		EXPECT_EQ(Transmission.GetCurrentGear(), 4);


	}

	GTEST_TEST(AllTraits, VehicleTest_TransmissionAutoGearSelection)
	{
		FSimpleTransmissionConfig Setup;
		{
			Setup.ForwardRatios.Add(4.f);
			Setup.ForwardRatios.Add(3.f);
			Setup.ForwardRatios.Add(2.f);
			Setup.ForwardRatios.Add(1.f);
			Setup.ReverseRatios.Add(3.f);
			Setup.ReverseRatios.Add(6.f);
			Setup.FinalDriveRatio = 4.f;
			Setup.ChangeUpRPM = 3000;
			Setup.ChangeDownRPM = 1200;
			Setup.GearChangeTime = 0.0f;
			Setup.TransmissionType = ETransmissionType::Automatic;
			Setup.AutoReverse = true;
			Setup.TransmissionEfficiency = 1.0f;
		}

		FSimpleTransmissionSim Transmission(&Setup);
		Transmission.SetGear(1, true);

		Transmission.SetEngineRPM(1400);
		Transmission.Simulate(0.25f);
		EXPECT_EQ(Transmission.GetCurrentGear(), 1);

		Transmission.SetEngineRPM(2000);
		Transmission.Simulate(0.25f);
		EXPECT_EQ(Transmission.GetCurrentGear(), 1);

		Transmission.SetEngineRPM(3000);
		Transmission.Simulate(0.25f);
		EXPECT_EQ(Transmission.GetCurrentGear(), 2);

		Transmission.SetEngineRPM(2000);
		Transmission.Simulate(0.25f);
		EXPECT_EQ(Transmission.GetCurrentGear(), 2);

		Transmission.SetEngineRPM(1000);
		Transmission.Simulate(0.25f);
		EXPECT_EQ(Transmission.GetCurrentGear(), 1);

		// stays in first, doesn't change to neutral
		Transmission.SetEngineRPM(1000);
		Transmission.Simulate(0.25f);
		EXPECT_EQ(Transmission.GetCurrentGear(), 1);

		Transmission.SetGear(-2, true);

		Transmission.SetEngineRPM(3000);
		Transmission.Simulate(0.25f);
		EXPECT_EQ(Transmission.GetCurrentGear(), -2);

		Transmission.SetEngineRPM(1000);
		Transmission.Simulate(0.25f);
		EXPECT_EQ(Transmission.GetCurrentGear(), -1);

		// stays in reverse first, doesn't change to neutral
		Transmission.SetEngineRPM(1000);
		Transmission.Simulate(0.25f);
		EXPECT_EQ(Transmission.GetCurrentGear(), -1);

		// changes to next reverse gear
		Transmission.SetEngineRPM(3000);
		Transmission.Simulate(0.25f);
		EXPECT_EQ(Transmission.GetCurrentGear(), -2);

	}

	GTEST_TEST(AllTraits, VehicleTest_TransmissionGearRatios)
	{
		FSimpleTransmissionConfig Setup;
		{
			Setup.ForwardRatios.Add(4.f);
			Setup.ForwardRatios.Add(3.f);
			Setup.ForwardRatios.Add(2.f);
			Setup.ForwardRatios.Add(1.f);
			Setup.ReverseRatios.Add(3.f);
			Setup.FinalDriveRatio = 4.f;
			Setup.ChangeUpRPM = 3000;
			Setup.ChangeDownRPM = 1200;
			Setup.GearChangeTime = 0.0f;
			Setup.TransmissionType = ETransmissionType::Automatic;
			Setup.AutoReverse = true;
			Setup.TransmissionEfficiency = 1.0f;
		}

		FSimpleTransmissionSim Transmission(&Setup);

		float Ratio = 0;
		Ratio = Transmission.GetGearRatio(-1);
		EXPECT_LT(-12.f - Ratio, SMALL_NUMBER); // -ve output for reverse gears

		Ratio = Transmission.GetGearRatio(0);
		EXPECT_LT(Ratio, SMALL_NUMBER);

		Ratio = Transmission.GetGearRatio(1);
		EXPECT_LT(16.f - Ratio, SMALL_NUMBER);

		Ratio = Transmission.GetGearRatio(2);
		EXPECT_LT(12.f - Ratio, SMALL_NUMBER);

		Ratio = Transmission.GetGearRatio(3);
		EXPECT_LT(8.f - Ratio, SMALL_NUMBER);

		Ratio = Transmission.GetGearRatio(4);
		EXPECT_LT(4.f - Ratio, SMALL_NUMBER);

	}

	// Engine
	GTEST_TEST(AllTraits, VehicleTest_EngineRPM)
	{
		// #todo: fix engine rev out of gear
		//FSimpleEngineConfig Setup;
		//{
		//	Setup.MaxRPM = 5000;
		//	Setup.EngineIdleRPM = 1000;
		//	Setup.MaxTorque = 100.f;
		//	//Setup.TorqueCurve;
		//}

		//FSimpleEngineSim Engine(&Setup);

		//Engine.SetThrottle(0.f);

		//float DeltaTime = 1.0f / 30.0f;
		//float TOLERANCE = 0.01f;

		//// engine idle - no throttle
		//for (int i = 0; i < 300; i++)
		//{
		//	Engine.Simulate(DeltaTime);
		//}

		//EXPECT_LT(Engine.GetEngineRPM() - Engine.Setup().EngineIdleRPM, TOLERANCE);

		//// apply half throttle
		//Engine.SetThrottle(0.5f);

		//for (int i = 0; i < 300; i++)
		//{
		//	Engine.Simulate(DeltaTime);

		//	//UE_LOG(LogChaos, Warning, TEXT("EngineSpeed %.2f rad/sec (%.1f RPM)"), Engine.GetEngineSpeed(), Engine.GetEngineRPM());
		//}

		//EXPECT_GT(Engine.GetEngineRPM(), Engine.Setup().EngineIdleRPM);

		////UE_LOG(LogChaos, Warning, TEXT(""));
		////UE_LOG(LogChaos, Warning, TEXT("No Throttle"));

		//Engine.SetThrottle(0.0f);

		//// engine idle - no throttle
		//for (int i = 0; i < 300; i++)
		//{
		//	Engine.Simulate(DeltaTime);

		//	//UE_LOG(LogChaos, Warning, TEXT("EngineSpeed %.2f rad/sec (%.1f RPM)"), Engine.GetEngineSpeed(), Engine.GetEngineRPM());
		//}

		//EXPECT_LT(Engine.GetEngineRPM() - Engine.Setup().EngineIdleRPM, TOLERANCE);

	}

	// Wheel
	void SimulateBraking(FSimpleWheelSim& Wheel
		, const float Gravity
		, float VehicleSpeed
		, float DeltaTime
		, float& StoppingDistanceOut
		, float& SimulationTimeOut
		, bool bLoggingEnabled = false
		)
	{
		StoppingDistanceOut = 0.f;
		SimulationTimeOut = 0.f;
		
		float MaxSimTime = 15.0f;
		float VehicleMass = 1300.f;
		float VehicleMassPerWheel = 1300.f / 4.f;

		Wheel.SetWheelLoadForce(VehicleMassPerWheel * Gravity);
		Wheel.SetMassPerWheel(VehicleMassPerWheel);

		// Road speed
		FVector Velocity = FVector(VehicleSpeed, 0.f, 0.f);

		// wheel rolling speed matches road speed
		Wheel.SetMatchingSpeed(Velocity.X);

		if (bLoggingEnabled)
		{
			UE_LOG(LogChaos, Warning, TEXT("--------------------START---------------------"));
		}

		while (SimulationTimeOut < MaxSimTime)
		{
			// rolling speed matches road speed
			Wheel.SetVehicleGroundSpeed(Velocity);
			Wheel.Simulate(DeltaTime);

			// deceleration from brake, F = m * a, a = F / m, v = dt * F / m
			Velocity += DeltaTime * Wheel.GetForceFromFriction() / VehicleMassPerWheel;
			StoppingDistanceOut += Velocity.X * DeltaTime;

			if (bLoggingEnabled)
			{
				UE_LOG(LogChaos, Warning, TEXT("Wheel.GetForceFromFriction() %s"), *Wheel.GetForceFromFriction().ToString());
			}

			if (FMath::Abs(Velocity.X) < 0.05f)
			{
				Velocity.X = 0.f;
				break; // break out early if already stopped
			}

			SimulationTimeOut += DeltaTime;
		}

		if (bLoggingEnabled)
		{
			UE_LOG(LogChaos, Warning, TEXT("---------------------END----------------------"));
		}


	}

	void SimulateAccelerating(FSimpleWheelSim& Wheel
		, const float Gravity
		, float FinalVehicleSpeed
		, float DeltaTime
		, float& DistanceTravelledOut
		, float& SimulationTimeOut
		)
	{
		DistanceTravelledOut = 0.f;
		SimulationTimeOut = 0.f;

		float MaxSimTime = 15.0f;
		float VehicleMass = 1300.f;
		float VehicleMassPerWheel = VehicleMass / 4.f;

		Wheel.SetWheelLoadForce(VehicleMassPerWheel * Gravity);
		Wheel.SetMassPerWheel(VehicleMassPerWheel);

		// Road speed
		FVector Velocity = FVector(0.f, 0.f, 0.f);

		// start from stationary
		Wheel.SetMatchingSpeed(Velocity.X);

		while (SimulationTimeOut < MaxSimTime)
		{
			Wheel.SetVehicleGroundSpeed(Velocity);
			Wheel.Simulate(DeltaTime);

			Velocity += DeltaTime * Wheel.GetForceFromFriction() / VehicleMassPerWheel;
			DistanceTravelledOut += Velocity.X * DeltaTime;

			SimulationTimeOut += DeltaTime;

			if (FMath::Abs(Velocity.X) >= FinalVehicleSpeed)
			{
				break; // time is up
			}

		}
	}

	GTEST_TEST(AllTraits, VehicleTest_WheelBrakingLongitudinalSlip)
	{
		FSimpleWheelConfig Setup;
		Setup.ABSEnabled = false;
		Setup.TractionControlEnabled = false;
		Setup.BrakeEnabled = true;
		Setup.EngineEnabled = true;
		Setup.WheelRadius = 0.3f;
		Setup.FrictionMultiplier = 1.0f;
		Setup.CorneringStiffness = 1000.0f;
		Setup.SideSlipModifier = 0.7f;

		FSimpleWheelSim Wheel(&Setup);

		// Google braking distance at 30mph says 14m (not interested in the thinking distance part)
		// So using a range 10-20 to ensure we are in the correct ballpark.
		// If specified more accurately in the test, then modifying the code would break the test all the time.

		// units meters
		float Gravity = 9.8f;
		float StoppingDistanceTolerance = 0.5f;
		float DeltaTime = 1.f / 30.f;
		float StoppingDistanceA = 0.f;
		float SimulationTime = 0.0f;
		Wheel.SetSurfaceFriction(RealWorldConsts::DryRoadFriction());

		// reasonably ideal stopping distance - traveling forwards
		Wheel.SetBrakeTorque(650);
		SimulateBraking(Wheel, Gravity, MPHToMS(30.f), DeltaTime, StoppingDistanceA, SimulationTime);
		EXPECT_GT(StoppingDistanceA, 10.f);
		EXPECT_LT(StoppingDistanceA, 20.f);

		// traveling backwards stops just the same
		float StoppingDistanceReverseDir = 0.f;
		Wheel.SetBrakeTorque(650);
		SimulateBraking(Wheel, Gravity, MPHToMS(-30.f), DeltaTime, StoppingDistanceReverseDir, SimulationTime);
		EXPECT_GT(StoppingDistanceReverseDir, -20.f);
		EXPECT_LT(StoppingDistanceReverseDir, -10.f);
		EXPECT_LT(StoppingDistanceA - FMath::Abs(StoppingDistanceReverseDir), StoppingDistanceTolerance);

		// Changing to units of Cm should yield the same results
		float MToCm = 100.0f;
		float StoppingDistanceCm = 0.f;
		Wheel.SetBrakeTorque(650 * MToCm * MToCm);
		Wheel.SetWheelRadius(0.3f * MToCm);
		SimulateBraking(Wheel, Gravity * MToCm, MPHToCmS(30.f), DeltaTime, StoppingDistanceCm, SimulationTime);
		EXPECT_NEAR(StoppingDistanceCm, StoppingDistanceA * MToCm, 1.0f);

		// Similar results with different delta time
		float StoppingDistanceDiffDT = 0.f;
		Wheel.SetWheelRadius(0.3f);
		SimulateBraking(Wheel, Gravity, MPHToMS(30.f), DeltaTime * 0.25f, StoppingDistanceDiffDT, SimulationTime);
		EXPECT_LT(StoppingDistanceA - StoppingDistanceDiffDT, StoppingDistanceTolerance);

		// barely touching the brake - going to take longer to stop
		float StoppingDistanceLightBraking = 0.f;
		Wheel.SetBrakeTorque(150);
		SimulateBraking(Wheel, Gravity, MPHToMS(30.f), DeltaTime, StoppingDistanceLightBraking, SimulationTime);
		EXPECT_GT(StoppingDistanceLightBraking, StoppingDistanceA);

		// locking the wheels / too much brake torque -> dynamic friction rather than static friction -> going to take longer to stop
		float StoppingDistanceTooHeavyBreaking = 0.f;
		Wheel.SetBrakeTorque(5000);
		SimulateBraking(Wheel, Gravity, MPHToMS(30.f), DeltaTime, StoppingDistanceTooHeavyBreaking, SimulationTime);
		EXPECT_GT(StoppingDistanceTooHeavyBreaking, StoppingDistanceA);

		// Would have locked the wheels but ABS prevents skidding
		Wheel.ABSEnabled = true;
		float StoppingDistanceTooHeavyBreakingABS = 0.f;
		Wheel.SetBrakeTorque(5000);
		SimulateBraking(Wheel, Gravity, MPHToMS(30.f), DeltaTime, StoppingDistanceTooHeavyBreakingABS, SimulationTime);
		EXPECT_LT(StoppingDistanceTooHeavyBreakingABS, StoppingDistanceTooHeavyBreaking);
		Wheel.ABSEnabled = false;

		// lower initial speed - stops more quickly
		float StoppingDistanceLowerSpeed = 0.f;
		Wheel.SetBrakeTorque(650);
		SimulateBraking(Wheel, Gravity, MPHToMS(20.f), DeltaTime, StoppingDistanceLowerSpeed, SimulationTime);
		EXPECT_LT(StoppingDistanceLowerSpeed, StoppingDistanceA);

		// higher initial speed - stops more slowly
		float StoppingDistanceHigherSpeed = 0.f;
		Wheel.SetBrakeTorque(650);
		SimulateBraking(Wheel, Gravity, MPHToMS(60.f), DeltaTime, StoppingDistanceHigherSpeed, SimulationTime);
		EXPECT_GT(StoppingDistanceHigherSpeed, StoppingDistanceA);

		// slippy surface - stops more slowly
		float StoppingDistanceLowFriction = 0.f;
		Wheel.SetSurfaceFriction(0.3f);
		Wheel.SetBrakeTorque(650);
		SimulateBraking(Wheel, Gravity, MPHToMS(30.f), DeltaTime, StoppingDistanceLowFriction, SimulationTime);
		EXPECT_GT(StoppingDistanceLowFriction, StoppingDistanceA);
	}

	GTEST_TEST(AllTraits, VehicleTest_WheelAcceleratingLongitudinalSlip)
	{
		FSimpleWheelConfig Setup;
		Setup.ABSEnabled = false;
		Setup.TractionControlEnabled = false;
		Setup.BrakeEnabled = true;
		Setup.EngineEnabled = true;
		Setup.WheelRadius = 0.3f;
		Setup.FrictionMultiplier = 1.0f;
		Setup.CorneringStiffness = 1000.0f;
		Setup.SideSlipModifier = 0.7f;

		FSimpleWheelSim Wheel(&Setup);

		// There could be one frame extra computation on the acceleration since the last frame of brake is not using the full 
		// amount of torque, it's clearing the last remaining velocity without pushing the vehicle back in the opposite direction
		// Hence a slightly larger tolerance for the result
		float AccelerationResultsTolerance = 1.0f; // meters

		// units meters
		float Gravity = 9.8f;
		float DeltaTime = 1.f / 30.f;

		float StoppingDistanceA = 0.f;
		float SimulationTimeBrake = 0.0f;
		Wheel.SetSurfaceFriction(RealWorldConsts::DryRoadFriction());

		// How far & what time does it take to stop from 30MPH to rest
		Wheel.SetBrakeTorque(650);
		SimulateBraking(Wheel, Gravity, MPHToMS(30.0f), DeltaTime, StoppingDistanceA, SimulationTimeBrake);

		// How far and what time does it take to accelerate from rest to 30MPH
		float SimulationTimeAccel = 0.0f;
		float DrivingDistanceA = 0.f;
		Wheel.SetDriveTorque(650);
		SimulateAccelerating(Wheel, Gravity, MPHToMS(30.0f), DeltaTime, DrivingDistanceA, SimulationTimeAccel);

		// 0-30 MPH and 30-0 MPH should be the same if there's no slipping and accel torque was same as the brake torque run
		EXPECT_LT(DrivingDistanceA - StoppingDistanceA, AccelerationResultsTolerance);
		EXPECT_LT(SimulationTimeAccel - SimulationTimeBrake, AccelerationResultsTolerance);

		// same range as braking from 30MPH
		EXPECT_GT(DrivingDistanceA, 10.f);
		EXPECT_LT(DrivingDistanceA, 20.f);

		// Unreal units cm - Note for the same results the radius needs to remain at 0.3m and not also be scaled to 30(cm)
		float SimulationTimeAccelCM = 0.0f;
		float MToCm = 100.0f;
		float DrivingDistanceCM = 0.f;
		Wheel.SetDriveTorque(650.0f * MToCm * MToCm);
		Wheel.SetWheelRadius(0.3f * MToCm);
		SimulateAccelerating(Wheel, Gravity * MToCm, MPHToCmS(30.0f), DeltaTime, DrivingDistanceCM, SimulationTimeAccelCM);
		EXPECT_GT(DrivingDistanceCM, 10.f * MToCm);
		EXPECT_LT(DrivingDistanceCM, 20.f * MToCm);
		EXPECT_NEAR(DrivingDistanceCM, DrivingDistanceA * MToCm, AccelerationResultsTolerance);

		float SimulationTimeAccelSpin = 0.0f;
		float DrivingDistanceWheelspin = 0.f;
		Wheel.SetWheelRadius(0.3f);
		Wheel.SetDriveTorque(5000); // definitely cause wheel spin
		SimulateAccelerating(Wheel, Gravity, 30.0f, DeltaTime, DrivingDistanceWheelspin, SimulationTimeAccelSpin);

		// drives further to reach the same speed
		EXPECT_GT(DrivingDistanceWheelspin, DrivingDistanceA);

		// takes longer to reach the same speed
		EXPECT_GT(SimulationTimeAccelSpin, SimulationTimeAccel);

		// Enable traction control should be better than both of the above
		float SimulationTimeAccelTC = 0.0f;
		float DrivingDistanceTC = 0.f;
		Wheel.TractionControlEnabled = true;
		Wheel.SetDriveTorque(5000); // definitely cause wheel spin
		SimulateAccelerating(Wheel, Gravity, MPHToMS(30.0f), DeltaTime, DrivingDistanceTC, SimulationTimeAccelTC);

		// reaches target speed in a shorter distance
		EXPECT_LT(DrivingDistanceTC, DrivingDistanceWheelspin);

		// reaches speed quicker with TC on when wheel would be slipping from drive torque
		EXPECT_LT(SimulationTimeAccelTC, SimulationTimeAccelSpin);

	}

	GTEST_TEST(AllTraits, DISABLED_VehicleTest_WheelLateralSlip)
	{
		FSimpleWheelConfig Setup;
		FSimpleWheelSim Wheel(&Setup);
	}

	GTEST_TEST(AllTraits, VehicleTest_WheelRolling)
	{
		FSimpleWheelConfig Setup;
		FSimpleWheelSim Wheel(&Setup);

		float DeltaTime = 1.f / 30.f;
		float MaxSimTime = 10.0f;
		float Tolerance = 0.1f; // wheel friction losses slow wheel speed

		//------------------------------------------------------------------
		// Car is moving FORWARDS - with AMPLE friction we would expect an initially 
		// static rolling wheel to speed up and match the vehicle speed
		FVector VehicleGroundSpeed(10.0f, 0.f, 0.f); // X is forwards
		Wheel.SetVehicleGroundSpeed(VehicleGroundSpeed);
		Wheel.SetSurfaceFriction(1.0f);	// Some wheel/ground friction
		Wheel.SetWheelLoadForce(250.f); // wheel pressed into the ground, to give it grip
		Wheel.Omega = 0.f;

		// initially wheel is static
		EXPECT_LT(Wheel.GetAngularVelocity(), SMALL_NUMBER);

		// after some time, the wheel picks up speed to match the vehicle speed
		float SimulatedTime = 0.f;
		while (SimulatedTime < MaxSimTime)
		{
			Wheel.Simulate(DeltaTime);
			SimulatedTime += DeltaTime;
		}

		// there's enough grip to cause the wheel to spin and match the vehivle speed
		float WheelGroundSpeed = Wheel.GetAngularVelocity() * Wheel.GetEffectiveRadius();
		EXPECT_LT(VehicleGroundSpeed.X - WheelGroundSpeed, Tolerance);
		EXPECT_LT(VehicleGroundSpeed.X - WheelGroundSpeed, Tolerance);
		EXPECT_GT(Wheel.GetAngularVelocity(), 0.f); // +ve spin on it

		//------------------------------------------------------------------
		// Car is moving BACKWARDS - with AMPLE friction we would expect an initially 
		// static rolling wheel to speed up and match the vehicle speed
		VehicleGroundSpeed.Set(-10.0f, 0.f, 0.f); // X is -ve not travelling backwards
		Wheel.SetVehicleGroundSpeed(VehicleGroundSpeed);
		Wheel.SetSurfaceFriction(1.0f);	// Some wheel/ground friction
		Wheel.SetWheelLoadForce(250.f); // wheel pressed into the ground, to give it grip
		Wheel.Omega = 0.f;

		// initially wheel is static
		EXPECT_LT(Wheel.GetAngularVelocity(), SMALL_NUMBER);

		// after some time, the wheel picks up speed to match the vehicle speed
		SimulatedTime = 0.f;
		while (SimulatedTime < MaxSimTime)
		{
			Wheel.Simulate(DeltaTime);
			SimulatedTime += DeltaTime;
		}

		// there's enough grip to cause the wheel to spin and match the vehicle speed
		WheelGroundSpeed = Wheel.GetAngularVelocity() * Wheel.GetEffectiveRadius();
		EXPECT_LT(VehicleGroundSpeed.X - WheelGroundSpeed, Tolerance);
		EXPECT_LT(VehicleGroundSpeed.X - Wheel.GetWheelGroundSpeed(), Tolerance);
		EXPECT_LT(Wheel.GetAngularVelocity(), 0.f); // -ve spin on it

		//------------------------------------------------------------------
		// Car is moving FROWARDS - with NO friction we would expect an initially 
		// static wheel to NOT speed up to match the vehicle speed
		Wheel.SetVehicleGroundSpeed(VehicleGroundSpeed);
		Wheel.SetSurfaceFriction(0.0f);	// No wheel/ground friction
		Wheel.SetWheelLoadForce(250.f); // wheel pressed into the ground, to give it grip
		Wheel.Omega = 0.f;

		// initially wheel is static
		EXPECT_LT(Wheel.GetAngularVelocity(), SMALL_NUMBER);

		// after some time, the wheel picks up speed to match the vehicle speed
		SimulatedTime = 0.f;
		while (SimulatedTime < MaxSimTime)
		{
			Wheel.Simulate(DeltaTime);
			SimulatedTime += DeltaTime;
		}

		WheelGroundSpeed = Wheel.GetAngularVelocity() * Wheel.GetEffectiveRadius();

		// wheel is just sliding there's no friction to make it spin
		EXPECT_LT(WheelGroundSpeed, SMALL_NUMBER);

	}

	// Suspension

	float SumSprungMasses(TArray<float>& SprungMasses)
	{
		float Sum = 0.f;
		for (int I = 0; I < SprungMasses.Num(); I++)
		{
			Sum += SprungMasses[I];
		}
		return Sum;
	}

	GTEST_TEST(AllTraits, VehicleTest_SuspensionSprungMassesTwoWheels)
	{
		float TotalMass = 1000.f;
		float Tolerance = 0.01f;

		{
			// simple 1 Wheels unstable as offset from COM
			TArray<FVector> MassSpringPositions;
			TArray<float> OutSprungMasses;

			MassSpringPositions.Add(FVector(200, 0, 0));

			FSuspensionUtility::ComputeSprungMasses(MassSpringPositions, TotalMass, OutSprungMasses);

			EXPECT_EQ(MassSpringPositions.Num(), OutSprungMasses.Num());
			EXPECT_LT(FMath::Abs(OutSprungMasses[0] - 1000.f), Tolerance);
			EXPECT_LT(FMath::Abs(SumSprungMasses(OutSprungMasses) - TotalMass), Tolerance);
		}

		{
			// simple 2 Wheels equally spaced around COM
			TArray<FVector> MassSpringPositions;
			TArray<float> OutSprungMasses;

			MassSpringPositions.Add(FVector(200, 0, 0));
			MassSpringPositions.Add(FVector(-200, 0, 0));

			FSuspensionUtility::ComputeSprungMasses(MassSpringPositions, TotalMass, OutSprungMasses);

			EXPECT_EQ(MassSpringPositions.Num(), OutSprungMasses.Num());
			EXPECT_LT(FMath::Abs(OutSprungMasses[0] - 500.f), Tolerance);
			EXPECT_LT(FMath::Abs(OutSprungMasses[1] - 500.f), Tolerance);
			EXPECT_LT(FMath::Abs(SumSprungMasses(OutSprungMasses) - TotalMass), Tolerance);
		}

		{
			// simple 2 Wheels equally spaced around COM
			TArray<FVector> MassSpringPositions;
			TArray<float> OutSprungMasses;

			MassSpringPositions.Add(FVector(200, 0, 50));
			MassSpringPositions.Add(FVector(-200, 0, -50));

			FSuspensionUtility::ComputeSprungMasses(MassSpringPositions, TotalMass, OutSprungMasses);

			EXPECT_EQ(MassSpringPositions.Num(), OutSprungMasses.Num());
			EXPECT_LT(FMath::Abs(OutSprungMasses[0] - 500.f), Tolerance);
			EXPECT_LT(FMath::Abs(OutSprungMasses[1] - 500.f), Tolerance);
			EXPECT_LT(FMath::Abs(SumSprungMasses(OutSprungMasses) - TotalMass), Tolerance);
		}

		{
			// simple 2 Wheels equally spaced around COM
			TArray<FVector> MassSpringPositions;
			TArray<float> OutSprungMasses;

			MassSpringPositions.Add(FVector(200, 0, 0));
			MassSpringPositions.Add(FVector(0, 0, 0));

			FSuspensionUtility::ComputeSprungMasses(MassSpringPositions, TotalMass, OutSprungMasses);

			EXPECT_EQ(MassSpringPositions.Num(), OutSprungMasses.Num());
			EXPECT_LT(FMath::Abs(OutSprungMasses[0] - 1000.f), Tolerance);
			EXPECT_LT(FMath::Abs(OutSprungMasses[1] - 0.f), Tolerance);
			EXPECT_LT(FMath::Abs(SumSprungMasses(OutSprungMasses) - TotalMass), Tolerance);
		}

		{
			// simple 2 Wheels equally spaced around COM
			TArray<FVector> MassSpringPositions;
			TArray<float> OutSprungMasses;

			MassSpringPositions.Add(FVector(200, 0, 0));
			MassSpringPositions.Add(FVector(-100, 0, 0));

			FSuspensionUtility::ComputeSprungMasses(MassSpringPositions, TotalMass, OutSprungMasses);

			EXPECT_EQ(MassSpringPositions.Num(), OutSprungMasses.Num());
			EXPECT_LT(FMath::Abs(OutSprungMasses[0] - TotalMass * 2.f / 3.f), Tolerance);
			EXPECT_LT(FMath::Abs(OutSprungMasses[1] - TotalMass * 1.f / 3.f), Tolerance);
			EXPECT_LT(FMath::Abs(SumSprungMasses(OutSprungMasses) - TotalMass), Tolerance);
		}
	}

	GTEST_TEST(AllTraits, VehicleTest_SuspensionSprungMassesThreeWheels)
	{
		float TotalMass = 1000.f;
		float Tolerance = 0.01f;

		{
			// simple 3 Wheels equally spaced around COM
			TArray<FVector> MassSpringPositions;
			TArray<float> OutSprungMasses;

			MassSpringPositions.Add(FVector(200, 0, 0));
			MassSpringPositions.Add(FVector(-200, -100, 0));
			MassSpringPositions.Add(FVector(-200, 100, 0));

			FSuspensionUtility::ComputeSprungMasses(MassSpringPositions, TotalMass, OutSprungMasses);

			EXPECT_EQ(MassSpringPositions.Num(), OutSprungMasses.Num());
			EXPECT_LT(FMath::Abs(OutSprungMasses[0] - 500), Tolerance);
			EXPECT_LT(FMath::Abs(OutSprungMasses[1] - 250), Tolerance);
			EXPECT_LT(FMath::Abs(OutSprungMasses[2] - 250), Tolerance);
			EXPECT_LT(FMath::Abs(SumSprungMasses(OutSprungMasses) - TotalMass), Tolerance);
		}

	}

	GTEST_TEST(AllTraits, VehicleTest_SuspensionSprungMassesFourWheels)
	{
		float TotalMass = 1000.f;
		float Tolerance = 0.1f;

		{
			// simple 4 Wheels equally spaced around COM
			TArray<FVector> MassSpringPositions;
			TArray<float> OutSprungMasses;

			MassSpringPositions.Add(FVector(200, 0, 0));
			MassSpringPositions.Add(FVector(-200, 0, 0));
			MassSpringPositions.Add(FVector(200, -100, 0));
			MassSpringPositions.Add(FVector(-200, 100, 0));

			FSuspensionUtility::ComputeSprungMasses(MassSpringPositions, TotalMass, OutSprungMasses);

			EXPECT_EQ(MassSpringPositions.Num(), OutSprungMasses.Num());

			EXPECT_LT(FMath::Abs(OutSprungMasses[0] - 250.f), Tolerance);
			EXPECT_LT(FMath::Abs(OutSprungMasses[1] - 250.f), Tolerance);
			EXPECT_LT(FMath::Abs(OutSprungMasses[2] - 250.f), Tolerance);
			EXPECT_LT(FMath::Abs(OutSprungMasses[3] - 250.f), Tolerance);
			EXPECT_LT(FMath::Abs(SumSprungMasses(OutSprungMasses) - TotalMass), Tolerance);
		}

		{
			// simple 4 Wheels all weight on rear COM
			TArray<FVector> MassSpringPositions;
			TArray<float> OutSprungMasses;

			MassSpringPositions.Add(FVector(0, 0, 0));
			MassSpringPositions.Add(FVector(-200, 0, 0));
			MassSpringPositions.Add(FVector(0, -100, 0));
			MassSpringPositions.Add(FVector(-200, 100, 0));

			FSuspensionUtility::ComputeSprungMasses(MassSpringPositions, TotalMass, OutSprungMasses);

			EXPECT_EQ(MassSpringPositions.Num(), OutSprungMasses.Num());

			EXPECT_LT(FMath::Abs(OutSprungMasses[0] - 500.f), Tolerance);
			EXPECT_LT(FMath::Abs(OutSprungMasses[1] - 0.f), Tolerance);
			EXPECT_LT(FMath::Abs(OutSprungMasses[2] - 250.f), Tolerance);
			EXPECT_LT(FMath::Abs(OutSprungMasses[3] - 250.f), Tolerance);
			EXPECT_LT(FMath::Abs(SumSprungMasses(OutSprungMasses) - TotalMass), Tolerance);
		}

		{
			// 4 Wheels all weight on rear COM
			TArray<FVector> MassSpringPositions;
			TArray<float> OutSprungMasses;

			MassSpringPositions.Add(FVector(100, 0, 0));
			MassSpringPositions.Add(FVector(-200, 0, 0));
			MassSpringPositions.Add(FVector(100, -100, 0));
			MassSpringPositions.Add(FVector(-200, 100, 0));

			FSuspensionUtility::ComputeSprungMasses(MassSpringPositions, TotalMass, OutSprungMasses);

			EXPECT_EQ(MassSpringPositions.Num(), OutSprungMasses.Num());

			//for (int i = 0; i < 4; i++)
			//{
			//	UE_LOG(LogChaos, Warning, TEXT("SM = %f"), OutSprungMasses[i]);
			//}
			EXPECT_LT(FMath::Abs(OutSprungMasses[0] - TotalMass * 1.f / 3.f), Tolerance);
			EXPECT_LT(FMath::Abs(OutSprungMasses[1] - TotalMass * 1.f / 6.f), Tolerance);
			EXPECT_LT(FMath::Abs(OutSprungMasses[2] - TotalMass * 1.f / 4.f), Tolerance);
			EXPECT_LT(FMath::Abs(OutSprungMasses[3] - TotalMass * 1.f / 4.f), Tolerance);
			EXPECT_LT(FMath::Abs(SumSprungMasses(OutSprungMasses) - TotalMass), Tolerance);
		}
	}

	float PlaneZPos = 1.0f;
	bool RayCastPlane(FVec3& RayStart, FVec3& Direction, float Length, FReal& OutTime, FVec3& OutPosition, FVec3& OutNormal)
	{
		TPlane<FReal, 3> Plane(FVec3(1), FVec3(0, 0, PlaneZPos));
		int32 FaceIndex;

		return Plane.Raycast(RayStart, Direction, Length, 0, OutTime, OutPosition, OutNormal, FaceIndex);
	}

	void AddForceAtPosition(FPBDRigidsEvolutionGBF& Evolution, TPBDRigidParticleHandle<FReal, 3>* Rigid, const FVector& InForce, const FVector& InPosition)
	{
		const Chaos::FVec3 WorldCOM = FParticleUtilitiesGT::GetCoMWorldPosition(Rigid);

		Evolution.SetParticleObjectState(Rigid, EObjectStateType::Dynamic);

		const Chaos::FVec3 WorldTorque = Chaos::FVec3::CrossProduct(InPosition - WorldCOM, InForce);
		Rigid->AddForce(InForce);
		Rigid->AddTorque(WorldTorque);

	}

	FVector WorldVelocityAtPoint(TPBDRigidParticleHandle<FReal, 3>* Rigid, const FVector& InPoint)
	{
		const Chaos::FVec3 COM = Rigid ? Chaos::FParticleUtilitiesGT::GetCoMWorldPosition(Rigid) : Chaos::FParticleUtilitiesGT::GetActorWorldTransform(Rigid).GetTranslation();
		const Chaos::FVec3 Diff = InPoint - COM;
		return Rigid->V() - Chaos::FVec3::CrossProduct(Diff, Rigid->W());

	}

	// #todo: break out vehicle simulation setup so it can be used across number of tests
	GTEST_TEST(AllEvolutions, VehicleTest_SuspensionSpringLoad)
	{
		FParticleUniqueIndicesMultithreaded UniqueIndices;
		FPBDRigidsSOAs Particles(UniqueIndices);
		THandleArray<FChaosPhysicsMaterial> PhysicalMaterials;
		FPBDRigidsEvolutionGBF Evolution(Particles, PhysicalMaterials);

		float BodyMass = 1000.0f;
		float Gravity = FMath::Abs(Evolution.GetGravityForces().GetAcceleration().Z);

		FSimpleSuspensionConfig Setup;
		Setup.MaxLength = 20.0f;
		Setup.SpringRate = (2.0f * BodyMass * Gravity / 4.0f) / Setup.MaxLength;
		Setup.SpringPreload = 0.f;
		Setup.RaycastSafetyMargin = 0.f;
		Setup.SuspensionSmoothing = 0;
		Setup.ReboundDamping = 0.f;		// calculated later
		Setup.CompressionDamping = 0.f; // calculated later

		TArray<FSimpleSuspensionSim> Suspensions;
		for (int SpringIdx = 0; SpringIdx < 4; SpringIdx++)
		{
			FSimpleSuspensionSim Suspension(&Setup);
			Suspensions.Add(Suspension);
		}

		float HalfLength = 100.f;
		float HalfWidth = 50.f;
		TArray<FVector> LocalSpringPositions;
		LocalSpringPositions.Add(FVector( HalfLength, -HalfWidth, 0.f));
		LocalSpringPositions.Add(FVector( HalfLength,  HalfWidth, 0.f));
		LocalSpringPositions.Add(FVector(-HalfLength, -HalfWidth, 0.f));
		LocalSpringPositions.Add(FVector(-HalfLength,  HalfWidth, 0.f));

		for (int SpringIdx = 0; SpringIdx < 4; SpringIdx++)
		{
			Suspensions[SpringIdx].SetLocalRestingPosition(LocalSpringPositions[SpringIdx]);
		}

		//////////////////////////////////////////////////////////////////////////
		TArray<float> OutSprungMasses;
		FSuspensionUtility::ComputeSprungMasses(LocalSpringPositions, BodyMass, OutSprungMasses);

		TArray<FSuspensionTrace> Traces;
		Traces.SetNum(4);

		for (int SpringIdx = 0; SpringIdx < 4; SpringIdx++)
		{
			float NaturalFrequency = FSuspensionUtility::ComputeNaturalFrequency(Setup.SpringRate, OutSprungMasses[SpringIdx]);
			float Damping = FSuspensionUtility::ComputeCriticalDamping(Setup.SpringRate, OutSprungMasses[SpringIdx]);
			Setup.ReboundDamping = Damping;
			Setup.CompressionDamping = Damping;
		}

		float WheelRadius = 2.0f;
		//const float SuspendedDisplacement = SprungMass * Gravity / Setup.SpringRate;
		//UE_LOG(LogChaos, Warning, TEXT("SuspendedDisplacement %.1f cm"), SuspendedDisplacement);

		//////////////////////////////////////////////////////////////////////////

		auto Dynamic = Evolution.CreateDynamicParticles(1)[0];

		TUniquePtr<FChaosPhysicsMaterial> PhysicsMaterial = MakeUnique<FChaosPhysicsMaterial>();
		PhysicsMaterial->SleepCounterThreshold = 2;

		TUniquePtr<FImplicitObject> Box(new TSphere<FReal, 3>(FVec3(0, 0, 0), 50));
		Dynamic->SetGeometry(MakeSerializable(Box));

		Evolution.SetPhysicsMaterial(Dynamic, MakeSerializable(PhysicsMaterial));

		Dynamic->X() = FVec3(10, 10, 20);
		Dynamic->M() = BodyMass;
		Dynamic->InvM() = 1.0f / BodyMass;
		Dynamic->I() = TVec3<FRealSingle>(100000.0f);
		Dynamic->InvI() = TVec3<FRealSingle>(1.0f / 100000.0f);
<<<<<<< HEAD
=======

		Evolution.EnableParticle(Dynamic);
>>>>>>> d731a049

		float AccumulatedTime = 0.f;
		const FReal Dt = 1 / 30.f;
		for (int i = 0; i < 500; ++i)
		{
			// latest body transform
			const FTransform BodyTM(Dynamic->R(), Dynamic->X());

			for (int SpringIdx = 0; SpringIdx < 4; SpringIdx++)
			{
				FSimpleSuspensionSim& Suspension = Suspensions[SpringIdx];
				FSuspensionTrace& Trace = Traces[SpringIdx];
				Suspension.UpdateWorldRaycastLocation(BodyTM, WheelRadius, Trace);

				// raycast
				FVec3 Start = Trace.Start;
				FVec3 Dir = Trace.TraceDir();
				FReal CurrentLength = Suspension.Setup().MaxLength;

				FVec3 Position(0,0,0);
				FVec3 Normal(0,0,0);
				bool bHit = RayCastPlane(Start, Dir, Trace.Length(), CurrentLength, Position, Normal);

				Suspension.SetSuspensionLength(CurrentLength, WheelRadius);
				Suspension.SetLocalVelocityFromWorld(BodyTM, WorldVelocityAtPoint(Dynamic, Trace.Start));
				Suspension.Simulate(Dt); // ComputeSuspensionForces

				if (bHit)
				{
					FVector SusForce = Suspension.GetSuspensionForceVector(BodyTM);
					AddForceAtPosition(Evolution, Dynamic, SusForce, Start);
				}
			}

			Evolution.AdvanceOneTimeStep(Dt);
			Evolution.EndFrame(Dt);
			AccumulatedTime += Dt;
		}

		float Tolerance = 0.5f; // half cm
		float ExpectedRestingPosition = (10.f + PlaneZPos + WheelRadius);
		EXPECT_LT(Dynamic->X().Z - ExpectedRestingPosition, Tolerance);
	}

	GTEST_TEST(AllTraits, VehicleTest_WheelAcceleratingLongitudinalSlip_VaryingDelta)
	{
		FSimpleWheelConfig Setup;
		Setup.ABSEnabled = false;
		Setup.TractionControlEnabled = false;
		Setup.BrakeEnabled = true;
		Setup.EngineEnabled = true;
		Setup.WheelRadius = 0.3f;
		Setup.FrictionMultiplier = 1.0f;
		Setup.CorneringStiffness = 1000.0f;
		Setup.SideSlipModifier = 0.7f;

		FSimpleWheelSim Wheel(&Setup);

		// units meters
		float Gravity = 9.8f;
		float VehicleMassPerWheel = 100.f;
		float ResultsTolerance = 0.01f;

		Wheel.SetSurfaceFriction(RealWorldConsts::DryRoadFriction());
		Wheel.SetWheelLoadForce(VehicleMassPerWheel * Gravity);
		Wheel.SetMassPerWheel(VehicleMassPerWheel);

		// Road speed
		FVector Velocity = FVector(10.f, 0.f, 0.f);

		// start from stationary
		Wheel.SetMatchingSpeed(Velocity.X);
		Wheel.SetVehicleGroundSpeed(Velocity);
		Wheel.SetDriveTorque(100.0f);

		float DeltaTime = 1.f / 30.f;
		Wheel.Simulate(DeltaTime);
		FVector ForceGenerated30FPS = Wheel.GetForceFromFriction();

		Wheel.Simulate(DeltaTime);
		FVector ForceGenerated30FPS_2 = Wheel.GetForceFromFriction();

		DeltaTime = 1.f / 60.f;
		Wheel.Simulate(DeltaTime);

		FVector ForceGenerated60FPS = Wheel.GetForceFromFriction();

		DeltaTime = 1.f / 50.f;
		Wheel.Simulate(DeltaTime);

		FVector ForceGenerated50FPS = Wheel.GetForceFromFriction();

		EXPECT_NEAR(ForceGenerated30FPS.X, ForceGenerated30FPS_2.X, ResultsTolerance);
		EXPECT_NEAR(ForceGenerated30FPS.X, ForceGenerated60FPS.X, ResultsTolerance);
		EXPECT_NEAR(ForceGenerated30FPS.X, ForceGenerated60FPS.X, ResultsTolerance);


		Wheel.SetMatchingSpeed(Velocity.X);
		Wheel.SetVehicleGroundSpeed(Velocity);
		Wheel.SetDriveTorque(100.0f);
	}

	GTEST_TEST(AllTraits, VehicleTest_Suspension_VaryingDelta)
	{
		FSimpleSuspensionConfig Setup;
		Setup.MaxLength = 20.0f;
		Setup.DampingRatio = 0.5f;
		Setup.SpringPreload = 100.0f;
		Setup.SpringRate = 100.0f;
		Setup.SuspensionAxis = FVector(0.f, 0.f, -1.f);
		Setup.RestingForce = 50.0f;

		FSimpleSuspensionSim Suspension(&Setup);

		// units meters
		float Gravity = 9.8f;
		float VehicleMassPerWheel = 100.f;
		float WheelRadius = 32.0f;
		float CurrentLength = 5.0f;

		float DeltaTime = 1.0f / 30.0f;
		float ResultsTolerance = 0.01f;

		Suspension.SetSuspensionLength(CurrentLength, WheelRadius);
		Suspension.SetLocalVelocity(FVector(0.f,0.f,-8.f));

		// first one has to adjust for sudden change in length
		Suspension.Simulate(DeltaTime);

		Suspension.Simulate(DeltaTime);
		float Force30FPS = Suspension.GetSuspensionForce();

		Suspension.Simulate(DeltaTime);
		float Force30FPS_2 = Suspension.GetSuspensionForce();

		DeltaTime = 60.0f;
		Suspension.Simulate(DeltaTime);
		float Force60FPS = Suspension.GetSuspensionForce();

		DeltaTime = 50.0f; 
		Suspension.Simulate(DeltaTime);
		float Force50FPS = Suspension.GetSuspensionForce();

		EXPECT_NEAR(Force30FPS, Force30FPS_2, ResultsTolerance);
		EXPECT_NEAR(Force30FPS, Force60FPS, ResultsTolerance);
		EXPECT_NEAR(Force30FPS, Force50FPS, ResultsTolerance);

	}
}

<|MERGE_RESOLUTION|>--- conflicted
+++ resolved
@@ -1524,11 +1524,8 @@
 		Dynamic->InvM() = 1.0f / BodyMass;
 		Dynamic->I() = TVec3<FRealSingle>(100000.0f);
 		Dynamic->InvI() = TVec3<FRealSingle>(1.0f / 100000.0f);
-<<<<<<< HEAD
-=======
 
 		Evolution.EnableParticle(Dynamic);
->>>>>>> d731a049
 
 		float AccumulatedTime = 0.f;
 		const FReal Dt = 1 / 30.f;
