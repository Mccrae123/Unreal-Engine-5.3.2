--- conflicted
+++ resolved
@@ -145,11 +145,7 @@
 						for (int InputInertiaAxisIndex = 0; InputInertiaAxisIndex < 3; ++InputInertiaAxisIndex)
 						{
 							FReal Dot = FVector::DotProduct(InputInertiaAxes[InputInertiaAxisIndex], OutputInertiaAxes[OutputInertiaAxisIndex]);
-<<<<<<< HEAD
-							if (FMath::IsNearlyEqual(FMath::Abs(Dot), 1.0f, KINDA_SMALL_NUMBER))
-=======
 							if (FMath::IsNearlyEqual((FReal)FMath::Abs(Dot), (FReal)1., (FReal)KINDA_SMALL_NUMBER))
->>>>>>> 6bbb88c8
 							{
 								// We should only find each axis zero or one times
 								EXPECT_TRUE(MatchedInertiaAxis[InputInertiaAxisIndex] == INDEX_NONE);
