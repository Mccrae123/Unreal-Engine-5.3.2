// Copyright Epic Games, Inc. All Rights Reserved.


// ShaderCompileWorker.cpp : Defines the entry point for the console application.
//

#include "CoreMinimal.h"
#include "RequiredProgramMainCPPInclude.h"
#include "ShaderCore.h"
#include "HAL/ExceptionHandling.h"
#include "Interfaces/IShaderFormat.h"
#include "Interfaces/IShaderFormatModule.h"
#include "Interfaces/ITargetPlatformManagerModule.h"
#include "RHIShaderFormatDefinitions.inl"

#define DEBUG_USING_CONSOLE	0

<<<<<<< HEAD
=======
// this is for the protocol, not the data, bump if FShaderCompilerInput or ProcessInputFromArchive changes (also search for the second one with the same name, todo: put into one header file)
const int32 ShaderCompileWorkerInputVersion = 10;
// this is for the protocol, not the data, bump if FShaderCompilerOutput or WriteToOutputArchive changes (also search for the second one with the same name, todo: put into one header file)
const int32 ShaderCompileWorkerOutputVersion = 6;
// this is for the protocol, not the data, bump if FShaderCompilerOutput or WriteToOutputArchive changes (also search for the second one with the same name, todo: put into one header file)
const int32 ShaderCompileWorkerSingleJobHeader = 'S';
// this is for the protocol, not the data, bump if FShaderCompilerOutput or WriteToOutputArchive changes (also search for the second one with the same name, todo: put into one header file)
const int32 ShaderCompileWorkerPipelineJobHeader = 'P';

>>>>>>> 421d6516
enum class ESCWErrorCode
{
	Success,
	GeneralCrash,
	BadShaderFormatVersion,
	BadInputVersion,
	BadSingleJobHeader,
	BadPipelineJobHeader,
	CantDeleteInputFile,
	CantSaveOutputFile,
	NoTargetShaderFormatsFound,
	CantCompileForSpecificFormat,
};

static double LastCompileTime = 0.0;
static int32 GNumProcessedJobs = 0;

enum class EXGEMode
{
	None,
	Xml,
	Intercept
};

static EXGEMode GXGEMode = EXGEMode::None;

inline bool IsUsingXGE()
{
	return GXGEMode != EXGEMode::None;
}

static ESCWErrorCode GFailedErrorCode = ESCWErrorCode::Success;

static void OnXGEJobCompleted(const TCHAR* WorkingDirectory)
{
	if (GXGEMode == EXGEMode::Xml)
	{
		// To signal compilation completion, create a zero length file in the working directory.
		// This is only required in Xml mode.
		delete IFileManager::Get().CreateFileWriter(*FString::Printf(TEXT("%s/Success"), WorkingDirectory), FILEWRITE_EvenIfReadOnly);
	}
}

#if USING_CODE_ANALYSIS
	FUNCTION_NO_RETURN_START static inline void ExitWithoutCrash(ESCWErrorCode ErrorCode, const FString& Message) FUNCTION_NO_RETURN_END;
#endif

static inline void ExitWithoutCrash(ESCWErrorCode ErrorCode, const FString& Message)
{
	GFailedErrorCode = ErrorCode;
	FCString::Snprintf(GErrorExceptionDescription, sizeof(GErrorExceptionDescription), TEXT("%s"), *Message);
	UE_LOG(LogShaders, Fatal, TEXT("%s"), *Message);
}

static const TArray<const IShaderFormat*>& GetShaderFormats()
{
	static bool bInitialized = false;
	static TArray<const IShaderFormat*> Results;

	if (!bInitialized)
	{
		bInitialized = true;
		Results.Empty(Results.Num());

		TArray<FName> Modules;
		FModuleManager::Get().FindModules(SHADERFORMAT_MODULE_WILDCARD, Modules);

		if (!Modules.Num())
		{
			ExitWithoutCrash(ESCWErrorCode::NoTargetShaderFormatsFound, TEXT("No target shader formats found!"));
		}

		for (int32 Index = 0; Index < Modules.Num(); Index++)
		{
			IShaderFormat* Format = FModuleManager::LoadModuleChecked<IShaderFormatModule>(Modules[Index]).GetShaderFormat();
			if (Format != nullptr)
			{
				Results.Add(Format);
			}
		}
	}
	return Results;
}

static const IShaderFormat* FindShaderFormat(FName Name)
{
	const TArray<const IShaderFormat*>& ShaderFormats = GetShaderFormats();	

	for (int32 Index = 0; Index < ShaderFormats.Num(); Index++)
	{
		TArray<FName> Formats;
		ShaderFormats[Index]->GetSupportedFormats(Formats);
		for (int32 FormatIndex = 0; FormatIndex < Formats.Num(); FormatIndex++)
		{
			if (Formats[FormatIndex] == Name)
			{
				return ShaderFormats[Index];
			}
		}
	}

	return nullptr;
}

/** Processes a compilation job. */
static void ProcessCompilationJob(const FShaderCompilerInput& Input,FShaderCompilerOutput& Output,const FString& WorkingDirectory)
{
	const IShaderFormat* Compiler = FindShaderFormat(Input.ShaderFormat);
	if (!Compiler)
	{
		ExitWithoutCrash(ESCWErrorCode::CantCompileForSpecificFormat, FString::Printf(TEXT("Can't compile shaders for format %s"), *Input.ShaderFormat.ToString()));
	}

	// Apply the console variable values from the input environment before calling the platform shader compiler
	for (const auto& Pair : Input.Environment.ShaderFormatCVars)
	{
		IConsoleVariable* CVar = IConsoleManager::Get().FindConsoleVariable(*Pair.Key);
		if (CVar)
		{
			CVar->Set(*Pair.Value, ECVF_SetByCode);
		}
	}

	// Compile the shader directly through the platform dll (directly from the shader dir as the working directory)
	double TimeStart = FPlatformTime::Seconds();
	Compiler->CompileShader(Input.ShaderFormat, Input, Output, WorkingDirectory);
	Output.CompileTime = FPlatformTime::Seconds() - TimeStart;
	++GNumProcessedJobs;
}

static void UpdateFileSize(FArchive& OutputFile, int64 FileSizePosition)
{
	int64 Current = OutputFile.Tell();
	OutputFile.Seek(FileSizePosition);
	OutputFile << Current;
	OutputFile.Seek(Current);
};

static int64 WriteOutputFileHeader(FArchive& OutputFile, int32 ErrorCode, int32 CallstackLength, const TCHAR* Callstack,
	int32 ExceptionInfoLength, const TCHAR* ExceptionInfo)
{
	int64 FileSizePosition = 0;
	int32 OutputVersion = ShaderCompileWorkerOutputVersion;
	OutputFile << OutputVersion;

	int64 FileSize = 0;
	// Get the position of the Size value to be patched in as the shader progresses
	FileSizePosition = OutputFile.Tell();
	OutputFile << FileSize;

	OutputFile << ErrorCode;

	OutputFile << GNumProcessedJobs;

	// Note: Can't use FStrings here as SEH can't be used with destructors
	OutputFile << CallstackLength;

	OutputFile << ExceptionInfoLength;

	if (CallstackLength > 0)
	{
		OutputFile.Serialize((void*)Callstack, CallstackLength * sizeof(TCHAR));
	}

	if (ExceptionInfoLength > 0)
	{
		OutputFile.Serialize((void*)ExceptionInfo, ExceptionInfoLength * sizeof(TCHAR));
	}

	UpdateFileSize(OutputFile, FileSizePosition);
	return FileSizePosition;
}


class FWorkLoop
{
public:
	bool bIsBuildMachine = false;

	// If we have been idle for 20 seconds then exit. Can be overriden from the cmd line with -TimeToLive=N where N is in seconds (and a float value)
	float TimeToLive = 20.0f;

	FWorkLoop(const TCHAR* ParentProcessIdText,const TCHAR* InWorkingDirectory,const TCHAR* InInputFilename,const TCHAR* InOutputFilename, TMap<FString, uint32>& InFormatVersionMap)
	:	ParentProcessId(FCString::Atoi(ParentProcessIdText))
	,	WorkingDirectory(InWorkingDirectory)
	,	InputFilename(InInputFilename)
	,	OutputFilename(InOutputFilename)
	,	InputFilePath(FString(InWorkingDirectory) + InInputFilename)
	,	OutputFilePath(FString(InWorkingDirectory) + InOutputFilename)
	,	FormatVersionMap(InFormatVersionMap)
	{
		bIsBuildMachine = FParse::Param(FCommandLine::Get(), TEXT("buildmachine"));

		TArray<FString> Tokens, Switches;
		FCommandLine::Parse(FCommandLine::Get(), Tokens, Switches);
		for (FString& Switch : Switches)
		{
			if (Switch.StartsWith(TEXT("TimeToLive=")))
			{
				float TokenTime = FCString::Atof(Switch.GetCharArray().GetData() + 11);
				if (TokenTime > 0)
				{
					TimeToLive = TokenTime;
					break;
				}
			}
		}
	}

	void Loop()
	{
		UE_LOG(LogShaders, Log, TEXT("Entering job loop"));

		while(true)
		{
			TArray<FJobResult> SingleJobResults;
			TArray<FPipelineJobResult> PipelineJobResults;

			// Read & Process Input
			{
				FArchive* InputFilePtr = OpenInputFile();
				if(!InputFilePtr)
				{
					break;
				}

				UE_LOG(LogShaders, Log, TEXT("Processing shader"));

				ProcessInputFromArchive(InputFilePtr, SingleJobResults, PipelineJobResults);

				LastCompileTime = FPlatformTime::Seconds();

				// Close the input file.
				delete InputFilePtr;
			}

			// Prepare for output
#if UE_BUILD_DEBUG
			TArray<uint8> MemBlock;
			FMemoryWriter MemWriter(MemBlock);
			FArchive* OutputFilePtr = &MemWriter;
#else
			FArchive* OutputFilePtr = CreateOutputArchive();
			check(OutputFilePtr);
#endif
			WriteToOutputArchive(OutputFilePtr, SingleJobResults, PipelineJobResults);

			// Close the output file.
			delete OutputFilePtr;

			// Change the output file name to requested one
			IFileManager::Get().Move(*OutputFilePath, *TempFilePath);

			if (IsUsingXGE())
			{
				// To signal compilation completion, create a zero length file in the working directory.
				OnXGEJobCompleted(*WorkingDirectory);

				// We only do one pass per process when using XGE.
				break;
			}
		}

		UE_LOG(LogShaders, Log, TEXT("Exiting job loop"));
	}

private:
	struct FJobResult
	{
		FShaderCompilerOutput CompilerOutput;
	};

	struct FPipelineJobResult
	{
		FString PipelineName;
		TArray<FJobResult> SingleJobs;
	};

	const int32 ParentProcessId;
	const FString WorkingDirectory;
	const FString InputFilename;
	const FString OutputFilename;

	const FString InputFilePath;
	const FString OutputFilePath;
	TMap<FString, uint32> FormatVersionMap;
	FString TempFilePath;

	/** Opens an input file, trying multiple times if necessary. */
	FArchive* OpenInputFile()
	{
		FArchive* InputFile = nullptr;
		bool bFirstOpenTry = true;
		while(!InputFile && !IsEngineExitRequested())
		{
			// Try to open the input file that we are going to process
			InputFile = IFileManager::Get().CreateFileReader(*InputFilePath,FILEREAD_Silent);

			if(!InputFile && !bFirstOpenTry)
			{
				CheckExitConditions();
				// Give up CPU time while we are waiting
				FPlatformProcess::Sleep(0.01f);
			}
			bFirstOpenTry = false;
		}
		return InputFile;
	}

	void VerifyFormatVersions(TMap<FString, uint32>& ReceivedFormatVersionMap)
	{
		for (auto Pair : ReceivedFormatVersionMap)
		{
			auto* Found = FormatVersionMap.Find(Pair.Key);
			if (Found)
			{
				if (Pair.Value != *Found)
				{
					ExitWithoutCrash(ESCWErrorCode::BadShaderFormatVersion, FString::Printf(TEXT("Mismatched shader version for format %s; did you forget to build ShaderCompilerWorker?"), *Pair.Key, *Found, Pair.Value));
				}
			}
		}
	}

	void ProcessInputFromArchive(FArchive* InputFilePtr, TArray<FJobResult>& OutSingleJobResults, TArray<FPipelineJobResult>& OutPipelineJobResults)
	{
		FArchive& InputFile = *InputFilePtr;
		int32 InputVersion;
		InputFile << InputVersion;
		if (ShaderCompileWorkerInputVersion != InputVersion)
		{
			ExitWithoutCrash(ESCWErrorCode::BadInputVersion, FString::Printf(TEXT("Exiting due to ShaderCompilerWorker expecting input version %d, got %d instead! Did you forget to build ShaderCompilerWorker?"), ShaderCompileWorkerInputVersion, InputVersion));
		}

		TMap<FString, uint32> ReceivedFormatVersionMap;
		InputFile << ReceivedFormatVersionMap;

		VerifyFormatVersions(ReceivedFormatVersionMap);
		
		// Apply shader source directory mappings.
		{
			TMap<FString, FString> DirectoryMappings;
			InputFile << DirectoryMappings;

			ResetAllShaderSourceDirectoryMappings();
			for (TPair<FString, FString>& MappingEntry : DirectoryMappings)
			{
				FPaths::NormalizeDirectoryName(MappingEntry.Value);
				AddShaderSourceDirectoryMapping(MappingEntry.Key, MappingEntry.Value);
			}
		}

		// Initialize shader hash cache before reading any includes.
		InitializeShaderHashCache();

		TMap<FString, TSharedPtr<FString>> ExternalIncludes;
		TArray<FShaderCompilerEnvironment> SharedEnvironments;

		// Shared inputs
		{
			int32 NumExternalIncludes = 0;
			InputFile << NumExternalIncludes;
			ExternalIncludes.Reserve(NumExternalIncludes);

			for (int32 IncludeIndex = 0; IncludeIndex < NumExternalIncludes; IncludeIndex++)
			{
				FString NewIncludeName;
				InputFile << NewIncludeName;
				FString* NewIncludeContents = new FString();
				InputFile << (*NewIncludeContents);
				ExternalIncludes.Add(NewIncludeName, MakeShareable(NewIncludeContents));
			}

			int32 NumSharedEnvironments = 0;
			InputFile << NumSharedEnvironments;
			SharedEnvironments.Empty(NumSharedEnvironments);
			SharedEnvironments.AddDefaulted(NumSharedEnvironments);

			for (int32 EnvironmentIndex = 0; EnvironmentIndex < NumSharedEnvironments; EnvironmentIndex++)
			{
				InputFile << SharedEnvironments[EnvironmentIndex];
			}
		}

		GNumProcessedJobs = 0;

		// Individual jobs
		{
			int32 SingleJobHeader = ShaderCompileWorkerSingleJobHeader;
			InputFile << SingleJobHeader;
			if (ShaderCompileWorkerSingleJobHeader != SingleJobHeader)
			{
				ExitWithoutCrash(ESCWErrorCode::BadSingleJobHeader, FString::Printf(TEXT("Exiting due to ShaderCompilerWorker expecting job header %d, got %d instead! Did you forget to build ShaderCompilerWorker?"), ShaderCompileWorkerSingleJobHeader, SingleJobHeader));
			}

			int32 NumBatches = 0;
			InputFile << NumBatches;

			// Flush cache, to make sure we load the latest version of the input file.
			// (Otherwise quick changes to a shader file can result in the wrong output.)
			FlushShaderFileCache();

			for (int32 BatchIndex = 0; BatchIndex < NumBatches; BatchIndex++)
			{
				// Deserialize the job's inputs.
				FShaderCompilerInput CompilerInput;
				InputFile << CompilerInput;
				CompilerInput.DeserializeSharedInputs(InputFile, ExternalIncludes, SharedEnvironments);

				if (IsValidRef(CompilerInput.SharedEnvironment))
				{
					// Merge the shared environment into the per-shader environment before calling into the compile function
					CompilerInput.Environment.Merge(*CompilerInput.SharedEnvironment);
				}

				// Process the job.
				FShaderCompilerOutput CompilerOutput;
				ProcessCompilationJob(CompilerInput, CompilerOutput, WorkingDirectory);

				// Serialize the job's output.
				FJobResult& JobResult = *new(OutSingleJobResults) FJobResult;
				JobResult.CompilerOutput = CompilerOutput;
			}
		}

		// Shader pipeline jobs
		{
			int32 PipelineJobHeader = ShaderCompileWorkerPipelineJobHeader;
			InputFile << PipelineJobHeader;
			if (ShaderCompileWorkerPipelineJobHeader != PipelineJobHeader)
			{
				ExitWithoutCrash(ESCWErrorCode::BadPipelineJobHeader, FString::Printf(TEXT("Exiting due to ShaderCompilerWorker expecting pipeline job header %d, got %d instead! Did you forget to build ShaderCompilerWorker?"), ShaderCompileWorkerSingleJobHeader, PipelineJobHeader));
			}

			int32 NumPipelines = 0;
			InputFile << NumPipelines;

			for (int32 Index = 0; Index < NumPipelines; ++Index)
			{
				FPipelineJobResult& PipelineJob = *new(OutPipelineJobResults) FPipelineJobResult;

				InputFile << PipelineJob.PipelineName;

				int32 NumStages = 0;
				InputFile << NumStages;

				TArray<FShaderCompilerInput> CompilerInputs;
				CompilerInputs.AddDefaulted(NumStages);

				for (int32 StageIndex = 0; StageIndex < NumStages; ++StageIndex)
				{
					// Deserialize the job's inputs.
					InputFile << CompilerInputs[StageIndex];
					CompilerInputs[StageIndex].DeserializeSharedInputs(InputFile, ExternalIncludes, SharedEnvironments);

					if (IsValidRef(CompilerInputs[StageIndex].SharedEnvironment))
					{
						// Merge the shared environment into the per-shader environment before calling into the compile function
						CompilerInputs[StageIndex].Environment.Merge(*CompilerInputs[StageIndex].SharedEnvironment);
					}
				}

				ProcessShaderPipelineCompilationJob(PipelineJob, CompilerInputs);
			}
		}
	}

	void ProcessShaderPipelineCompilationJob(FPipelineJobResult& PipelineJob, TArray<FShaderCompilerInput>& CompilerInputs)
	{
		checkf(CompilerInputs.Num() > 0, TEXT("Exiting due to Pipeline %s having zero jobs!"), *PipelineJob.PipelineName);

		// Process the job.
		FShaderCompilerOutput FirstCompilerOutput;
		CompilerInputs[0].bCompilingForShaderPipeline = true;
		CompilerInputs[0].bIncludeUsedOutputs = false;
		ProcessCompilationJob(CompilerInputs[0], FirstCompilerOutput, WorkingDirectory);

		// Serialize the job's output.
		{
			FJobResult& JobResult = *new(PipelineJob.SingleJobs) FJobResult;
			JobResult.CompilerOutput = FirstCompilerOutput;
		}

		bool bEnableRemovingUnused = true;

		//#todo-rco: Only remove for pure VS & PS stages
		for (int32 Index = 0; Index < CompilerInputs.Num(); ++Index)
		{
			auto Stage = CompilerInputs[Index].Target.Frequency;
			if (Stage != SF_Vertex && Stage != SF_Pixel)
			{
				bEnableRemovingUnused = false;
				break;
			}
		}

		for (int32 Index = 1; Index < CompilerInputs.Num(); ++Index)
		{
			if (bEnableRemovingUnused && PipelineJob.SingleJobs.Last().CompilerOutput.bSupportsQueryingUsedAttributes)
			{
				CompilerInputs[Index].bIncludeUsedOutputs = true;
				CompilerInputs[Index].bCompilingForShaderPipeline = true;
				CompilerInputs[Index].UsedOutputs = PipelineJob.SingleJobs.Last().CompilerOutput.UsedAttributes;
			}

			FShaderCompilerOutput CompilerOutput;
			ProcessCompilationJob(CompilerInputs[Index], CompilerOutput, WorkingDirectory);

			// Serialize the job's output.
			FJobResult& JobResult = *new(PipelineJob.SingleJobs) FJobResult;
			JobResult.CompilerOutput = CompilerOutput;
		}
	}

	FArchive* CreateOutputArchive()
	{
		FArchive* OutputFilePtr = nullptr;
		const double StartTime = FPlatformTime::Seconds();
		bool bResult = false;

		// It seems XGE does not support deleting files.
		// Don't delete the input file if we are running under Incredibuild.
		// In xml mode, we signal completion by creating a zero byte "Success" file after the output file has been fully written.
		// In intercept mode, completion is signaled by this process terminating.
		if (!IsUsingXGE())
		{
			do 
			{
				// Remove the input file so that it won't get processed more than once
				bResult = IFileManager::Get().Delete(*InputFilePath);
			} 
			while (!bResult && (FPlatformTime::Seconds() - StartTime < 2));

			if (!bResult)
			{
				ExitWithoutCrash(ESCWErrorCode::CantDeleteInputFile, FString::Printf(TEXT("Couldn't delete input file %s, is it readonly?"), *InputFilePath));
			}
		}

		// To make sure that the process waiting for results won't read unfinished output file,
		// we use a temp file name during compilation.
		do
		{
			FGuid Guid;
			FPlatformMisc::CreateGuid(Guid);
			TempFilePath = WorkingDirectory + Guid.ToString();
		} while (IFileManager::Get().FileSize(*TempFilePath) != INDEX_NONE);

		const double StartTime2 = FPlatformTime::Seconds();

		do 
		{
			// Create the output file.
			OutputFilePtr = IFileManager::Get().CreateFileWriter(*TempFilePath,FILEWRITE_EvenIfReadOnly);
		} 
		while (!OutputFilePtr && (FPlatformTime::Seconds() - StartTime2 < 2));
			
		if (!OutputFilePtr)
		{
			ExitWithoutCrash(ESCWErrorCode::CantSaveOutputFile, FString::Printf(TEXT("Couldn't save output file %s"), *TempFilePath));
		}

		return OutputFilePtr;
	}

	void WriteToOutputArchive(FArchive* OutputFilePtr, TArray<FJobResult>& SingleJobResults, TArray<FPipelineJobResult>& PipelineJobResults)
	{
		FArchive& OutputFile = *OutputFilePtr;
		int64 FileSizePosition = WriteOutputFileHeader(OutputFile, (int32)ESCWErrorCode::Success, 0, nullptr, 0, nullptr);

		{
			int32 SingleJobHeader = ShaderCompileWorkerSingleJobHeader;
			OutputFile << SingleJobHeader;

			int32 NumBatches = SingleJobResults.Num();
			OutputFile << NumBatches;

			for (int32 ResultIndex = 0; ResultIndex < SingleJobResults.Num(); ResultIndex++)
			{
				FJobResult& JobResult = SingleJobResults[ResultIndex];
				OutputFile << JobResult.CompilerOutput;
				UpdateFileSize(OutputFile, FileSizePosition);
			}
		}

		{
			int32 PipelineJobHeader = ShaderCompileWorkerPipelineJobHeader;
			OutputFile << PipelineJobHeader;
			int32 NumBatches = PipelineJobResults.Num();
			OutputFile << NumBatches;

			for (int32 ResultIndex = 0; ResultIndex < PipelineJobResults.Num(); ResultIndex++)
			{
				auto& PipelineJob = PipelineJobResults[ResultIndex];
				OutputFile << PipelineJob.PipelineName;
				int32 NumStageJobs = PipelineJob.SingleJobs.Num();
				OutputFile << NumStageJobs;
				for (int32 Index = 0; Index < NumStageJobs; ++Index)
				{
					FJobResult& JobResult = PipelineJob.SingleJobs[Index];
					OutputFile << JobResult.CompilerOutput;
					UpdateFileSize(OutputFile, FileSizePosition);
				}
			}
		}
	}

	/** Called in the idle loop, checks for conditions under which the helper should exit */
	void CheckExitConditions()
	{
		if (!InputFilename.Contains(TEXT("Only")))
		{
			UE_LOG(LogShaders, Log, TEXT("InputFilename did not contain 'Only', exiting after one job."));
			FPlatformMisc::RequestExit(false);
		}

#if PLATFORM_MAC || PLATFORM_LINUX
		if (!FPlatformMisc::IsDebuggerPresent() && ParentProcessId > 0)
		{
			// If the parent process is no longer running, exit
			if (!FPlatformProcess::IsApplicationRunning(ParentProcessId))
			{
				FString FilePath = FString(WorkingDirectory) + InputFilename;
				checkf(IFileManager::Get().FileSize(*FilePath) == INDEX_NONE, TEXT("Exiting due to the parent process no longer running and the input file is present!"));
				UE_LOG(LogShaders, Log, TEXT("Parent process no longer running, exiting"));
				FPlatformMisc::RequestExit(false);
			}
		}

		const double CurrentTime = FPlatformTime::Seconds();
		if (CurrentTime - LastCompileTime > TimeToLive)
		{
			UE_LOG(LogShaders, Log, TEXT("No jobs found for %f seconds, exiting"), (float)(CurrentTime - LastCompileTime));
			FPlatformMisc::RequestExit(false);
		}
#else
		// Don't do these if the debugger is present
		//@todo - don't do these if Unreal is being debugged either
		if (!IsDebuggerPresent())
		{
			if (ParentProcessId > 0)
			{
				FString FilePath = FString(WorkingDirectory) + InputFilename;

				bool bParentStillRunning = true;
				HANDLE ParentProcessHandle = OpenProcess(SYNCHRONIZE, false, ParentProcessId);
				// If we couldn't open the process then it is no longer running, exit
				if (ParentProcessHandle == nullptr)
				{
					checkf(IFileManager::Get().FileSize(*FilePath) == INDEX_NONE, TEXT("Exiting due to OpenProcess(ParentProcessId) failing and the input file is present!"));
					UE_LOG(LogShaders, Log, TEXT("Couldn't OpenProcess, Parent process no longer running, exiting"));
					FPlatformMisc::RequestExit(false);
				}
				else
				{
					// If we did open the process, that doesn't mean it is still running
					// The process object stays alive as long as there are handles to it
					// We need to check if the process has signaled, which indicates that it has exited
					uint32 WaitResult = WaitForSingleObject(ParentProcessHandle, 0);
					if (WaitResult != WAIT_TIMEOUT)
					{
						checkf(IFileManager::Get().FileSize(*FilePath) == INDEX_NONE, TEXT("Exiting due to WaitForSingleObject(ParentProcessHandle) signaling and the input file is present!"));
						UE_LOG(LogShaders, Log, TEXT("WaitForSingleObject signaled, Parent process no longer running, exiting"));
						FPlatformMisc::RequestExit(false);
					}
					CloseHandle(ParentProcessHandle);
				}
			}

			const double CurrentTime = FPlatformTime::Seconds();
			// If we have been idle for 20 seconds then exit
			if (CurrentTime - LastCompileTime > TimeToLive)
			{
				UE_LOG(LogShaders, Log, TEXT("No jobs found for %f seconds, exiting"), (float)(CurrentTime - LastCompileTime));
				FPlatformMisc::RequestExit(false);
			}
		}
#endif
	}
};

static void DirectCompile(const TArray<const class IShaderFormat*>& ShaderFormats)
{
	// Find all the info required for compiling a single shader
	TArray<FString> Tokens, Switches;
	FCommandLine::Parse(FCommandLine::Get(), Tokens, Switches);

	FString InputFile;

	FName FormatName;
	FString Entry = TEXT("Main");
	bool bPipeline = false;
	bool bUseMCPP = false;
	EShaderFrequency Frequency = SF_Pixel;
	TArray<FString> UsedOutputs;
	bool bIncludeUsedOutputs = false;
	uint64 CFlags = 0;
	for (const FString& Token : Tokens)
	{
		if (Switches.Contains(Token))
		{
			if (Token.StartsWith(TEXT("format=")))
			{
				FormatName = FName(*Token.RightChop(7));
			}
			else if (Token.StartsWith(TEXT("entry=")))
			{
				Entry = Token.RightChop(6);
			}
			else if (Token.StartsWith(TEXT("cflags=")))
			{
				CFlags = FCString::Atoi64(*Token.RightChop(7));
			}
			else if (!FCString::Strcmp(*Token, TEXT("ps")))
			{
				Frequency = SF_Pixel;
			}
			else if (!FCString::Strcmp(*Token, TEXT("vs")))
			{
				Frequency = SF_Vertex;
			}
			else if (!FCString::Strcmp(*Token, TEXT("hs")))
			{
				Frequency = SF_Hull;
			}
			else if (!FCString::Strcmp(*Token, TEXT("ds")))
			{
				Frequency = SF_Domain;
			}
			else if (!FCString::Strcmp(*Token, TEXT("gs")))
			{
				Frequency = SF_Geometry;
			}
			else if (!FCString::Strcmp(*Token, TEXT("cs")))
			{
				Frequency = SF_Compute;
			}
#if RHI_RAYTRACING
			else if (!FCString::Strcmp(*Token, TEXT("rgs")))
			{
				Frequency = SF_RayGen;
			}
			else if (!FCString::Strcmp(*Token, TEXT("rms")))
			{
				Frequency = SF_RayMiss;
			}
			else if (!FCString::Strcmp(*Token, TEXT("rhs")))
			{
				Frequency = SF_RayHitGroup;
			}
			else if (!FCString::Strcmp(*Token, TEXT("rcs")))
			{
				Frequency = SF_RayCallable;
			}
#endif // RHI_RAYTRACING
			else if (!FCString::Strcmp(*Token, TEXT("pipeline")))
			{
				bPipeline = true;
			}
			else if (!FCString::Strcmp(*Token, TEXT("mcpp")))
			{
				bUseMCPP = true;
			}
			else if (Token.StartsWith(TEXT("usedoutputs=")))
			{
				FString Outputs = Token.RightChop(12);
				bIncludeUsedOutputs = true;
				FString LHS, RHS;
				while (Outputs.Split(TEXT("+"), &LHS, &RHS))
				{
					Outputs = RHS;
					UsedOutputs.Add(LHS);
				}
				UsedOutputs.Add(Outputs);
			}
		}
		else
		{
			if (InputFile.Len() == 0)
			{
				InputFile = Token;
			}
		}
	}

	FString Dir = FPlatformProcess::UserTempDir();

	FShaderCompilerInput Input;
	Input.EntryPointName = Entry;
	Input.ShaderFormat = FormatName;
	Input.VirtualSourceFilePath = InputFile;
	Input.Target.Platform =  ShaderFormatNameToShaderPlatform(FormatName);
	Input.Target.Frequency = Frequency;
	Input.bSkipPreprocessedCache = !bUseMCPP;

	uint32 ResourceIndex = 0;
	auto AddResourceTableEntry = [&ResourceIndex](TMap<FString, FResourceTableEntry>& Map, const FString& Name, const FString& UBName, int32 Type)
	{
		FResourceTableEntry LambdaEntry;
		LambdaEntry.UniformBufferName = UBName;
		LambdaEntry.Type = Type;
		LambdaEntry.ResourceIndex = ResourceIndex;
		Map.Add(Name, LambdaEntry);
		++ResourceIndex;
	};

	uint32 CFlag = 0;
	while (CFlags != 0)
	{
		if ((CFlags & 1) != 0)
		{
			Input.Environment.CompilerFlags.Add(CFlag);
		}
		CFlags = (CFlags >> (uint64)1);
		++CFlag;
	}

	Input.bCompilingForShaderPipeline = bPipeline;
	Input.bIncludeUsedOutputs = bIncludeUsedOutputs;
	Input.UsedOutputs = UsedOutputs;

	FShaderCompilerOutput Output;
	ProcessCompilationJob(Input, Output, Dir);
}


/** 
 * Main entrypoint, guarded by a try ... except.
 * This expects 4 parameters:
 *		The image path and name
 *		The working directory path, which has to be unique to the instigating process and thread.
 *		The parent process Id
 *		The thread Id corresponding to this worker
 */
static int32 GuardedMain(int32 argc, TCHAR* argv[], bool bDirectMode)
{
	FString ExtraCmdLine = TEXT("-NOPACKAGECACHE -ReduceThreadUsage -cpuprofilertrace");

	// When executing tasks remotely through XGE, enumerating files requires tcp/ip round-trips with
	// the initiator, which can slow down engine initialization quite drastically.
	// The idea here is to save the Ini and Modules manager state and reuse them on the workers
	// to avoid all those directory enumeration during engine init.
	FString IniBootstrapFilename;
	FString ModulesBootstrapFilename;

	if (IsUsingXGE())
	{
		// Tie the bootstrap filenames to the xge job id to refresh bootstraps state every time a new build starts
		// This allows the ini/modules and shadercompilerworker binaries to change between builds.
		FGuid XGJobID;
		if (FGuid::Parse(FPlatformMisc::GetEnvironmentVariable(TEXT("xgJobID")), XGJobID))
		{
			FString XGJobIDString = XGJobID.ToString(EGuidFormats::DigitsWithHyphens);
			IniBootstrapFilename = FString::Printf(TEXT("%s/Bootstrap-%s.inis"), argv[1], *XGJobIDString);
			ModulesBootstrapFilename = FString::Printf(TEXT("%s/Bootstrap-%s.modules"), argv[1], *XGJobIDString);

			ExtraCmdLine.Appendf(TEXT(" -IniBootstrap=\"%s\" -ModulesBootstrap=\"%s\""), *IniBootstrapFilename, *ModulesBootstrapFilename);

			// Use Windows API directly because required CreateFile flags are not supported by our current OS abstraction
#if PLATFORM_WINDOWS
			// This is advantageous to have only a single worker do the init work instead of having all workers
			// do a stampede of the initiator's machine all trying to enumerate directories at the same time.
			// I've seen incoming TCP connections going through the roof (350 connections for 150 virtual CPUs)
			// coming from workers doing all the same directory enumerations.
			// This is not strictly required, but will improve performance when successful.
			// Most likely a local worker will win the race and do a fast init.
			FString MutexFilename = FString::Printf(TEXT("%s/Bootstrap-%s.mutex"), argv[1], *XGJobIDString);

			// We need to implement a mutex scheme through a file for it to work with XGE's file virtualization layer.
			// The first process to successfully create this file will have the honor of doing the complete initialization.
			HANDLE MutexHandle =
				CreateFileW(
					*MutexFilename,
					GENERIC_WRITE,
					0,
					nullptr,
					CREATE_NEW,
					FILE_ATTRIBUTE_NORMAL,
					nullptr);

			if (MutexHandle != INVALID_HANDLE_VALUE)
			{
				// We won the race, proceed to initialization.
				CloseHandle(MutexHandle);
			}
			else
			{
				// Wait until the race winner writes the last bootstrap file
				// Due to a bug in XGE, some workers might never see the new file appear, we must proceed after some timeout value.
				for (int32 Index = 0; Index < 10 && !FPaths::FileExists(ModulesBootstrapFilename); ++Index)
				{
					Sleep(100);
				}
			}
#endif
		}
	}

	GEngineLoop.PreInit(argc, argv, *ExtraCmdLine);
#if DEBUG_USING_CONSOLE
	GLogConsole->Show( true );
#endif

	auto AtomicSave = 
		[](const FString& Filename, TFunctionRef<void (const FString& TmpFile)> SaveFunction)
		{
			if (!Filename.IsEmpty() && !FPaths::FileExists(Filename))
			{
				// Use a tmp file for atomic publication and avoid reading incomplete state from other workers
				FString TmpFile = FString::Printf(TEXT("%s-%s"), *Filename, *FGuid::NewGuid().ToString());
				SaveFunction(TmpFile);
				const bool bReplace = false;
				const bool bDoNotRetryOrError = true;
				const bool bEvenIfReadOnly = false;
				const bool bAttributes = false;
				IFileManager::Get().Move(*Filename, *TmpFile, bReplace, bEvenIfReadOnly, bAttributes, bDoNotRetryOrError);
				// In case this process lost the race and wasn't able to move the file, discard the tmp file.
				IFileManager::Get().Delete(*TmpFile);
			}
		};

	AtomicSave(IniBootstrapFilename,     [](const FString& TmpFile) { GConfig->SaveCurrentStateForBootstrap(*TmpFile); });
	AtomicSave(ModulesBootstrapFilename, [](const FString& TmpFile) { FModuleManager::Get().SaveCurrentStateForBootstrap(*TmpFile); });

	// We just enumerate the shader formats here for debugging.
	const TArray<const class IShaderFormat*>& ShaderFormats = GetShaderFormats();
	check(ShaderFormats.Num());
	TMap<FString, uint32> FormatVersionMap;
	for (int32 Index = 0; Index < ShaderFormats.Num(); Index++)
	{
		TArray<FName> OutFormats;
		ShaderFormats[Index]->GetSupportedFormats(OutFormats);
		check(OutFormats.Num());
		for (int32 InnerIndex = 0; InnerIndex < OutFormats.Num(); InnerIndex++)
		{
			UE_LOG(LogShaders, Display, TEXT("Available Shader Format %s"), *OutFormats[InnerIndex].ToString());
			uint32 Version = ShaderFormats[Index]->GetVersion(OutFormats[InnerIndex]);
			FormatVersionMap.Add(OutFormats[InnerIndex].ToString(), Version);
		}
	}

	LastCompileTime = FPlatformTime::Seconds();

	if (bDirectMode)
	{
		DirectCompile(ShaderFormats);
	}
	else
	{
#if PLATFORM_WINDOWS
		//@todo - would be nice to change application name or description to have the ThreadId in it for debugging purposes
		SetConsoleTitle(argv[3]);
#endif

		FWorkLoop WorkLoop(argv[2], argv[1], argv[4], argv[5], FormatVersionMap);
		WorkLoop.Loop();
	}

	return 0;
}

static int32 GuardedMainWrapper(int32 ArgC, TCHAR* ArgV[], const TCHAR* CrashOutputFile, bool bDirectMode)
{
	// We need to know whether we are using XGE now, in case an exception
	// is thrown before we parse the command line inside GuardedMain.
	if ((ArgC > 6) && FCString::Strcmp(ArgV[6], TEXT("-xge_int")) == 0)
	{
		GXGEMode = EXGEMode::Intercept;
	}
	else if ((ArgC > 6) && FCString::Strcmp(ArgV[6], TEXT("-xge_xml")) == 0)
	{
		GXGEMode = EXGEMode::Xml;
	}
	else
	{
		GXGEMode = EXGEMode::None;
	}

	int32 ReturnCode = 0;
#if PLATFORM_WINDOWS
	if (FPlatformMisc::IsDebuggerPresent())
#endif
	{
		ReturnCode = GuardedMain(ArgC, ArgV, bDirectMode);
	}
#if PLATFORM_WINDOWS
	else
	{
		// Don't want 32 dialogs popping up when SCW fails
		GUseCrashReportClient = false;
		__try
		{
			GIsGuarded = 1;
			ReturnCode = GuardedMain(ArgC, ArgV, bDirectMode);
			GIsGuarded = 0;
		}
		__except( ReportCrash( GetExceptionInformation() ) )
		{
			FArchive& OutputFile = *IFileManager::Get().CreateFileWriter(CrashOutputFile,FILEWRITE_NoFail);

			if (GFailedErrorCode == ESCWErrorCode::Success)
			{
				// Something else failed before we could set the error code, so mark it as a General Crash
				GFailedErrorCode = ESCWErrorCode::GeneralCrash;
			}
			int64 FileSizePosition = WriteOutputFileHeader(OutputFile, (int32)GFailedErrorCode, FCString::Strlen(GErrorHist), GErrorHist,
				FCString::Strlen(GErrorExceptionDescription), GErrorExceptionDescription);

			int32 NumBatches = 0;
			OutputFile << NumBatches;
			OutputFile << NumBatches;

			UpdateFileSize(OutputFile, FileSizePosition);

			// Close the output file.
			delete &OutputFile;

			if (IsUsingXGE())
			{
				ReturnCode = 1;
				OnXGEJobCompleted(ArgV[1]);
			}
		}
	}
#endif

	FEngineLoop::AppPreExit();
	FModuleManager::Get().UnloadModulesAtShutdown();
	FEngineLoop::AppExit();

	return ReturnCode;
}

IMPLEMENT_APPLICATION(ShaderCompileWorker, "ShaderCompileWorker")


/**
 * Application entry point
 *
 * @param	ArgC	Command-line argument count
 * @param	ArgV	Argument strings
 */

INT32_MAIN_INT32_ARGC_TCHAR_ARGV()
{
#if PLATFORM_WINDOWS
	// Redirect for special XGE utilities...
	extern bool XGEMain(int ArgC, TCHAR* ArgV[], int32& ReturnCode);
	{
		int32 ReturnCode;
		if (XGEMain(ArgC, ArgV, ReturnCode))
		{
			return ReturnCode;
		}
	}
#endif

	FString OutputFilePath;

	bool bDirectMode = false;
	for (int32 Index = 1; Index < ArgC; ++Index)
	{
		if (FCString::Strcmp(ArgV[Index], TEXT("-directcompile")) == 0)
		{
			bDirectMode = true;
			break;
		}
	}

	if (!bDirectMode)
	{
		if (ArgC < 6)
		{
			printf("ShaderCompileWorker is called by UE4, it requires specific command like arguments.\n");
			return -1;
		}

		// Game exe can pass any number of parameters through with appGetSubprocessCommandline
		// so just make sure we have at least the minimum number of parameters.
		check(ArgC >= 6);

		OutputFilePath = ArgV[1];
		OutputFilePath += ArgV[5];
	}

	return GuardedMainWrapper(ArgC, ArgV, *OutputFilePath, bDirectMode);
}<|MERGE_RESOLUTION|>--- conflicted
+++ resolved
@@ -15,18 +15,6 @@
 
 #define DEBUG_USING_CONSOLE	0
 
-<<<<<<< HEAD
-=======
-// this is for the protocol, not the data, bump if FShaderCompilerInput or ProcessInputFromArchive changes (also search for the second one with the same name, todo: put into one header file)
-const int32 ShaderCompileWorkerInputVersion = 10;
-// this is for the protocol, not the data, bump if FShaderCompilerOutput or WriteToOutputArchive changes (also search for the second one with the same name, todo: put into one header file)
-const int32 ShaderCompileWorkerOutputVersion = 6;
-// this is for the protocol, not the data, bump if FShaderCompilerOutput or WriteToOutputArchive changes (also search for the second one with the same name, todo: put into one header file)
-const int32 ShaderCompileWorkerSingleJobHeader = 'S';
-// this is for the protocol, not the data, bump if FShaderCompilerOutput or WriteToOutputArchive changes (also search for the second one with the same name, todo: put into one header file)
-const int32 ShaderCompileWorkerPipelineJobHeader = 'P';
-
->>>>>>> 421d6516
 enum class ESCWErrorCode
 {
 	Success,
