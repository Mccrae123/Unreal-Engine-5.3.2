// Copyright Epic Games, Inc. All Rights Reserved.


// ShaderCompileWorker.cpp : Defines the entry point for the console application.
//

#include "CoreMinimal.h"
#include "RequiredProgramMainCPPInclude.h"
#include "ShaderCore.h"
#include "HAL/ExceptionHandling.h"
#include "Interfaces/IShaderFormat.h"
#include "Interfaces/IShaderFormatModule.h"
#include "Interfaces/ITargetPlatformManagerModule.h"
#include "RHIShaderFormatDefinitions.inl"
#include "ShaderCompilerCommon.h"
#include "Serialization/MemoryReader.h"

#define DEBUG_USING_CONSOLE	0

static double LastCompileTime = 0.0;
static int32 GNumProcessedJobs = 0;

enum class EXGEMode
{
	None,
	Xml,
	Intercept
};

static EXGEMode GXGEMode = EXGEMode::None;

inline bool IsUsingXGE()
{
	return GXGEMode != EXGEMode::None;
}

static ESCWErrorCode GFailedErrorCode = ESCWErrorCode::Success;

static void OnXGEJobCompleted(const TCHAR* WorkingDirectory)
{
	if (GXGEMode == EXGEMode::Xml)
	{
		// To signal compilation completion, create a zero length file in the working directory.
		// This is only required in Xml mode.
		delete IFileManager::Get().CreateFileWriter(*FString::Printf(TEXT("%s/Success"), WorkingDirectory), FILEWRITE_EvenIfReadOnly);
	}
}

#if USING_CODE_ANALYSIS
	UE_NORETURN static inline void ExitWithoutCrash(ESCWErrorCode ErrorCode, const FString& Message);
#endif

static inline void ExitWithoutCrash(ESCWErrorCode ErrorCode, const FString& Message)
{
	GFailedErrorCode = ErrorCode;
	FCString::Snprintf(GErrorExceptionDescription, sizeof(GErrorExceptionDescription), TEXT("%s"), *Message);
	UE_LOG(LogShaders, Fatal, TEXT("%s"), *Message);
}

static const TArray<const IShaderFormat*>& GetShaderFormats()
{
	static bool bInitialized = false;
	static TArray<const IShaderFormat*> Results;

	if (!bInitialized)
	{
		bInitialized = true;
		Results.Empty(Results.Num());

		TArray<FName> Modules;
		FModuleManager::Get().FindModules(SHADERFORMAT_MODULE_WILDCARD, Modules);

		if (!Modules.Num())
		{
			ExitWithoutCrash(ESCWErrorCode::NoTargetShaderFormatsFound, TEXT("No target shader formats found!"));
		}

		for (int32 Index = 0; Index < Modules.Num(); Index++)
		{
			IShaderFormat* Format = FModuleManager::LoadModuleChecked<IShaderFormatModule>(Modules[Index]).GetShaderFormat();
			if (Format != nullptr)
			{
				Results.Add(Format);
			}
		}
	}
	return Results;
}

static const IShaderFormat* FindShaderFormat(FName Name)
{
	const TArray<const IShaderFormat*>& ShaderFormats = GetShaderFormats();	

	for (int32 Index = 0; Index < ShaderFormats.Num(); Index++)
	{
		TArray<FName> Formats;
		ShaderFormats[Index]->GetSupportedFormats(Formats);
		for (int32 FormatIndex = 0; FormatIndex < Formats.Num(); FormatIndex++)
		{
			if (Formats[FormatIndex] == Name)
			{
				return ShaderFormats[Index];
			}
		}
	}

	return nullptr;
}

/** Processes a compilation job. */
static void ProcessCompilationJob(const FShaderCompilerInput& Input,FShaderCompilerOutput& Output,const FString& WorkingDirectory)
{
	const IShaderFormat* Compiler = FindShaderFormat(Input.ShaderFormat);
	if (!Compiler)
	{
		ExitWithoutCrash(ESCWErrorCode::CantCompileForSpecificFormat, FString::Printf(TEXT("Can't compile shaders for format %s"), *Input.ShaderFormat.ToString()));
	}

	// Apply the console variable values from the input environment before calling the platform shader compiler
	for (const auto& Pair : Input.Environment.ShaderFormatCVars)
	{
		IConsoleVariable* CVar = IConsoleManager::Get().FindConsoleVariable(*Pair.Key);
		if (CVar)
		{
			CVar->Set(*Pair.Value, ECVF_SetByCode);
		}
	}

	// Compile the shader directly through the platform dll (directly from the shader dir as the working directory)
	double TimeStart = FPlatformTime::Seconds();
	Compiler->CompileShader(Input.ShaderFormat, Input, Output, WorkingDirectory);
	if (Output.bSucceeded)
	{
		Output.GenerateOutputHash();
		if (Input.CompressionFormat != NAME_None)
		{
			Output.CompressOutput(Input.CompressionFormat, Input.OodleCompressor, Input.OodleLevel);
		}
	}
	Output.CompileTime = FPlatformTime::Seconds() - TimeStart;

	if (Compiler->UsesHLSLcc(Input))
	{
		Output.bUsedHLSLccCompiler = true;
	}

	++GNumProcessedJobs;
}

static void UpdateFileSize(FArchive& OutputFile, int64 FileSizePosition)
{
	int64 Current = OutputFile.Tell();
	OutputFile.Seek(FileSizePosition);
	OutputFile << Current;
	OutputFile.Seek(Current);
};

static int64 WriteOutputFileHeader(FArchive& OutputFile, int32 ErrorCode, int32 CallstackLength, const TCHAR* Callstack,
	int32 ExceptionInfoLength, const TCHAR* ExceptionInfo)
{
	int64 FileSizePosition = 0;
	int32 OutputVersion = ShaderCompileWorkerOutputVersion;
	OutputFile << OutputVersion;

	int64 FileSize = 0;
	// Get the position of the Size value to be patched in as the shader progresses
	FileSizePosition = OutputFile.Tell();
	OutputFile << FileSize;

	OutputFile << ErrorCode;

	OutputFile << GNumProcessedJobs;

	// Note: Can't use FStrings here as SEH can't be used with destructors
	OutputFile << CallstackLength;

	OutputFile << ExceptionInfoLength;

	if (CallstackLength > 0)
	{
		OutputFile.Serialize((void*)Callstack, CallstackLength * sizeof(TCHAR));
	}

	if (ExceptionInfoLength > 0)
	{
		OutputFile.Serialize((void*)ExceptionInfo, ExceptionInfoLength * sizeof(TCHAR));
	}

	UpdateFileSize(OutputFile, FileSizePosition);
	return FileSizePosition;
}


class FWorkLoop
{
public:
	// If we have been idle for 20 seconds then exit. Can be overriden from the cmd line with -TimeToLive=N where N is in seconds (and a float value)
	float TimeToLive = 20.0f;

	FWorkLoop(const TCHAR* ParentProcessIdText,const TCHAR* InWorkingDirectory,const TCHAR* InInputFilename,const TCHAR* InOutputFilename, TMap<FString, uint32>& InFormatVersionMap)
	:	ParentProcessId(FCString::Atoi(ParentProcessIdText))
	,	WorkingDirectory(InWorkingDirectory)
	,	InputFilename(InInputFilename)
	,	OutputFilename(InOutputFilename)
	,	InputFilePath(FString(InWorkingDirectory) + InInputFilename)
	,	OutputFilePath(FString(InWorkingDirectory) + InOutputFilename)
	,	FormatVersionMap(InFormatVersionMap)
	{
		TArray<FString> Tokens, Switches;
		FCommandLine::Parse(FCommandLine::Get(), Tokens, Switches);
		for (FString& Switch : Switches)
		{
			if (Switch.StartsWith(TEXT("TimeToLive=")))
			{
				float TokenTime = FCString::Atof(Switch.GetCharArray().GetData() + 11);
				if (TokenTime > 0)
				{
					TimeToLive = TokenTime;
					break;
				}
			}
		}
	}

	void Loop()
	{
		UE_LOG(LogShaders, Log, TEXT("Entering job loop"));

		while(true)
		{
			TArray<FJobResult> SingleJobResults;
			TArray<FPipelineJobResult> PipelineJobResults;

			// Read & Process Input
			{
				FArchive* InputFilePtr = OpenInputFile();
				if(!InputFilePtr)
				{
					break;
				}

				UE_LOG(LogShaders, Log, TEXT("Processing shader"));

				ProcessInputFromArchive(InputFilePtr, SingleJobResults, PipelineJobResults);

				LastCompileTime = FPlatformTime::Seconds();

				// Close the input file.
				delete InputFilePtr;
			}

			// Prepare for output
#if UE_BUILD_DEBUG
			TArray<uint8> MemBlock;
			FMemoryWriter MemWriter(MemBlock);
			FArchive* OutputFilePtr = &MemWriter;
#else
			FArchive* OutputFilePtr = CreateOutputArchive();
			check(OutputFilePtr);
#endif
			WriteToOutputArchive(OutputFilePtr, SingleJobResults, PipelineJobResults);

#if !UE_BUILD_DEBUG
			// Close the output file.
			delete OutputFilePtr;
#endif

			// Change the output file name to requested one
			IFileManager::Get().Move(*OutputFilePath, *TempFilePath);

			if (IsUsingXGE())
			{
				// To signal compilation completion, create a zero length file in the working directory.
				OnXGEJobCompleted(*WorkingDirectory);

				// We only do one pass per process when using XGE.
				break;
			}

			if (TimeToLive == 0 || AnyJobUsedHLSLccCompiler( SingleJobResults, PipelineJobResults ))
			{
				UE_LOG(LogShaders, Log, TEXT("TimeToLive set to 0, or used HLSLcc compiler, exiting after single job"));
				break;
			}
		}

		UE_LOG(LogShaders, Log, TEXT("Exiting job loop"));
	}

private:
	struct FJobResult
	{
		FShaderCompilerOutput CompilerOutput;
	};

	struct FPipelineJobResult
	{
		FString PipelineName;
		TArray<FJobResult> SingleJobs;
	};

	const int32 ParentProcessId;
	const FString WorkingDirectory;
	const FString InputFilename;
	const FString OutputFilename;

	const FString InputFilePath;
	const FString OutputFilePath;
	TMap<FString, uint32> FormatVersionMap;
	FString TempFilePath;

	/** Opens an input file, trying multiple times if necessary. */
	FArchive* OpenInputFile()
	{
		FArchive* InputFile = nullptr;
		bool bFirstOpenTry = true;
		while(!InputFile && !IsEngineExitRequested())
		{
			// Try to open the input file that we are going to process
			InputFile = IFileManager::Get().CreateFileReader(*InputFilePath,FILEREAD_Silent);

			if(!InputFile && !bFirstOpenTry)
			{
				CheckExitConditions();
				// Give up CPU time while we are waiting
				FPlatformProcess::Sleep(0.01f);
			}
			bFirstOpenTry = false;
		}
		return InputFile;
	}

	void VerifyFormatVersions(TMap<FString, uint32>& ReceivedFormatVersionMap)
	{
		for (auto Pair : ReceivedFormatVersionMap)
		{
			auto* Found = FormatVersionMap.Find(Pair.Key);
			if (Found)
			{
				if (Pair.Value != *Found)
				{
					ExitWithoutCrash(ESCWErrorCode::BadShaderFormatVersion, FString::Printf(TEXT("Mismatched shader version for format %s: Found version %u but expected %u; did you forget to build ShaderCompilerWorker?"), *Pair.Key, *Found, Pair.Value));
				}
			}
		}
	}

	void ProcessInputFromArchive(FArchive* InputFilePtr, TArray<FJobResult>& OutSingleJobResults, TArray<FPipelineJobResult>& OutPipelineJobResults)
	{
		int32 InputVersion;
		*InputFilePtr << InputVersion;
		if (ShaderCompileWorkerInputVersion != InputVersion)
		{
			ExitWithoutCrash(ESCWErrorCode::BadInputVersion, FString::Printf(TEXT("Exiting due to ShaderCompilerWorker expecting input version %d, got %d instead! Did you forget to build ShaderCompilerWorker?"), ShaderCompileWorkerInputVersion, InputVersion));
		}

		FString CompressionFormatString;
		*InputFilePtr << CompressionFormatString;
		FName CompressionFormat(*CompressionFormatString);

		bool bWasCompressed = (CompressionFormat != NAME_None);

		TArray<uint8> UncompressedData;
		if (bWasCompressed)
		{
			int32 UncompressedDataSize = 0;
			*InputFilePtr << UncompressedDataSize;

			if (UncompressedDataSize == 0)
			{
				ExitWithoutCrash(ESCWErrorCode::BadInputFile, TEXT("Exiting due to bad input file to ShaderCompilerWorker (uncompressed size is 0)! Did you forget to build ShaderCompilerWorker?"));
				// unreachable
				return;
			}

			UncompressedData.SetNumUninitialized(UncompressedDataSize);
			TArray<uint8> CompressedData;
			*InputFilePtr << CompressedData;
			if (!FCompression::UncompressMemory(CompressionFormat, UncompressedData.GetData(), UncompressedDataSize, CompressedData.GetData(), CompressedData.Num()))
			{
				ExitWithoutCrash(ESCWErrorCode::BadInputFile, FString::Printf(TEXT("Exiting due to bad input file to ShaderCompilerWorker (cannot uncompress with the format %s)! Did you forget to build ShaderCompilerWorker?"), *CompressionFormatString));
				// unreachable
				return;
			}
		}
		FMemoryReader InputMemory(UncompressedData);
		FArchive& InputFile = bWasCompressed ? InputMemory : *InputFilePtr;

		TMap<FString, uint32> ReceivedFormatVersionMap;
		InputFile << ReceivedFormatVersionMap;

		VerifyFormatVersions(ReceivedFormatVersionMap);
		
		// Apply shader source directory mappings.
		{
			TMap<FString, FString> DirectoryMappings;
			InputFile << DirectoryMappings;

			ResetAllShaderSourceDirectoryMappings();
			for (TPair<FString, FString>& MappingEntry : DirectoryMappings)
			{
				FPaths::NormalizeDirectoryName(MappingEntry.Value);
				AddShaderSourceDirectoryMapping(MappingEntry.Key, MappingEntry.Value);
			}
		}

		// Initialize shader hash cache before reading any includes.
		InitializeShaderHashCache();

<<<<<<< HEAD
		TMap<FString, FThreadSafeSharedStringPtr> ExternalIncludes;
		TArray<FShaderCompilerEnvironment> SharedEnvironments;
=======
		// Array of string used as const TCHAR* during compilation process.
		TArray<TUniquePtr<FString>> AllocatedStrings;
		auto DeserializeConstTCHAR = [&AllocatedStrings](FArchive& Archive)
		{
			FString Name;
			Archive << Name;

			const TCHAR* CharName = nullptr;
			if (Name.Len() != 0)
			{
				if (AllocatedStrings.GetSlack() == 0)
				{
					AllocatedStrings.Reserve(AllocatedStrings.Num() + 1024);
				}

				AllocatedStrings.Add(MakeUnique<FString>(Name));
				CharName = **AllocatedStrings.Last();
			}
			return CharName;
		};

		// Array of string used as const ANSICHAR* during compilation process.
		TArray<TUniquePtr<TArray<ANSICHAR>>> AllocatedAnsiStrings;
		auto DeserializeConstANSICHAR = [&AllocatedAnsiStrings](FArchive& Archive)
		{
			FString Name;
			Archive << Name;

			const ANSICHAR* CharName = nullptr;
			if (Name.Len() != 0)
			{
				if (AllocatedAnsiStrings.GetSlack() == 0)
				{
					AllocatedAnsiStrings.Reserve(AllocatedAnsiStrings.Num() + 1024);
				}

				TArray<ANSICHAR> AnsiString;
				AnsiString.SetNumZeroed(Name.Len() + 1);
				ANSICHAR* Dest = &AnsiString[0];
				FCStringAnsi::Strcpy(Dest, Name.Len() + 1, TCHAR_TO_ANSI(*Name));

				AllocatedAnsiStrings.Add(MakeUnique<TArray<ANSICHAR>>(AnsiString));
				CharName = &(*AllocatedAnsiStrings.Last())[0];
			}
			return CharName;
		};
>>>>>>> 6bbb88c8

		// Shared inputs
		TMap<FString, FThreadSafeSharedStringPtr> ExternalIncludes;
		{
			int32 NumExternalIncludes = 0;
			InputFile << NumExternalIncludes;
			ExternalIncludes.Reserve(NumExternalIncludes);

			for (int32 IncludeIndex = 0; IncludeIndex < NumExternalIncludes; IncludeIndex++)
			{
				FString NewIncludeName;
				InputFile << NewIncludeName;
				FString* NewIncludeContents = new FString();
				InputFile << (*NewIncludeContents);
				ExternalIncludes.Add(NewIncludeName, MakeShareable(NewIncludeContents));
			}
		}

		// Shared environments
		TArray<FShaderCompilerEnvironment> SharedEnvironments;
		{
			int32 NumSharedEnvironments = 0;
			InputFile << NumSharedEnvironments;
			SharedEnvironments.Empty(NumSharedEnvironments);
			SharedEnvironments.AddDefaulted(NumSharedEnvironments);

			for (int32 EnvironmentIndex = 0; EnvironmentIndex < NumSharedEnvironments; EnvironmentIndex++)
			{
				InputFile << SharedEnvironments[EnvironmentIndex];
			}
		}

		// All the shader parameter structures
		// Note: this is a bit more complicated, purposefully to avoid switch const TCHAR* to FString in runtime FShaderParametersMetadata.
		TArray<TUniquePtr<FShaderParametersMetadata>> ParameterStructures;
		{
			int32 NumParameterStructures = 0;
			InputFile << NumParameterStructures;
			ParameterStructures.Reserve(NumParameterStructures);

			for (int32 StructIndex = 0; StructIndex < NumParameterStructures; StructIndex++)
			{
				const TCHAR* LayoutName;
				const TCHAR* StructTypeName;
				const TCHAR* ShaderVariableName;
				FShaderParametersMetadata::EUseCase UseCase;
				const ANSICHAR* StructFileName;
				int32 StructFileLine;
				uint32 Size;
				int32 MemberCount;

				LayoutName = DeserializeConstTCHAR(InputFile);
				StructTypeName = DeserializeConstTCHAR(InputFile);
				ShaderVariableName = DeserializeConstTCHAR(InputFile);
				InputFile << UseCase;
				StructFileName = DeserializeConstANSICHAR(InputFile);
				InputFile << StructFileLine;
				InputFile << Size;
				InputFile << MemberCount;

				TArray<FShaderParametersMetadata::FMember> Members;
				Members.Reserve(MemberCount);

				for (int32 MemberIndex = 0; MemberIndex < MemberCount; MemberIndex++)
				{
					const TCHAR* Name;
					const TCHAR* ShaderType;
					int32 FileLine;
					uint32 Offset;
					uint8 BaseType;
					uint8 PrecisionModifier;
					uint32 NumRows;
					uint32 NumColumns;
					uint32 NumElements;
					int32 StructMetadataIndex;

					static_assert(sizeof(BaseType) == sizeof(EUniformBufferBaseType), "Cast failure.");
					static_assert(sizeof(PrecisionModifier) == sizeof(EShaderPrecisionModifier::Type), "Cast failure.");

					Name = DeserializeConstTCHAR(InputFile);
					ShaderType = DeserializeConstTCHAR(InputFile);
					InputFile << FileLine;
					InputFile << Offset;
					InputFile << BaseType;
					InputFile << PrecisionModifier;
					InputFile << NumRows;
					InputFile << NumColumns;
					InputFile << NumElements;
					InputFile << StructMetadataIndex;

					if (ShaderType == nullptr)
					{
						ShaderType = TEXT("");
					}

					const FShaderParametersMetadata* StructMetadata = nullptr;
					if (StructMetadataIndex != INDEX_NONE)
					{
						StructMetadata = ParameterStructures[StructMetadataIndex].Get();
					}

					FShaderParametersMetadata::FMember Member(
						Name,
						ShaderType,
						FileLine,
						Offset,
						EUniformBufferBaseType(BaseType),
						EShaderPrecisionModifier::Type(PrecisionModifier),
						NumRows,
						NumColumns,
						NumElements,
						StructMetadata);
					Members.Add(Member);
				}

				ParameterStructures.Add(MakeUnique<FShaderParametersMetadata>(
					UseCase,
					EUniformBufferBindingFlags::Shader,
					/* InLayoutName = */ LayoutName,
					/* InStructTypeName = */ StructTypeName,
					/* InShaderVariableName = */ ShaderVariableName,
					/* InStaticSlotName = */ nullptr,
					StructFileName,
					StructFileLine,
					Size,
					Members,
					/* bCompleteInitialization = */ true));
			}
		}

		GNumProcessedJobs = 0;

		// Individual jobs
		{
			int32 SingleJobHeader = ShaderCompileWorkerSingleJobHeader;
			InputFile << SingleJobHeader;
			if (ShaderCompileWorkerSingleJobHeader != SingleJobHeader)
			{
				ExitWithoutCrash(ESCWErrorCode::BadSingleJobHeader, FString::Printf(TEXT("Exiting due to ShaderCompilerWorker expecting job header %d, got %d instead! Did you forget to build ShaderCompilerWorker?"), ShaderCompileWorkerSingleJobHeader, SingleJobHeader));
			}

			int32 NumBatches = 0;
			InputFile << NumBatches;

			// Flush cache, to make sure we load the latest version of the input file.
			// (Otherwise quick changes to a shader file can result in the wrong output.)
			FlushShaderFileCache();

			for (int32 BatchIndex = 0; BatchIndex < NumBatches; BatchIndex++)
			{
				// Deserialize the job's inputs.
				FShaderCompilerInput CompilerInput;
				InputFile << CompilerInput;
				CompilerInput.DeserializeSharedInputs(InputFile, ExternalIncludes, SharedEnvironments, ParameterStructures);

				if (IsValidRef(CompilerInput.SharedEnvironment))
				{
					// Merge the shared environment into the per-shader environment before calling into the compile function
					CompilerInput.Environment.Merge(*CompilerInput.SharedEnvironment);
				}

				// Process the job.
				FShaderCompilerOutput CompilerOutput;
				ProcessCompilationJob(CompilerInput, CompilerOutput, WorkingDirectory);

				// Serialize the job's output.
				FJobResult& JobResult = *new(OutSingleJobResults) FJobResult;
				JobResult.CompilerOutput = CompilerOutput;
			}
		}

		// Shader pipeline jobs
		{
			int32 PipelineJobHeader = ShaderCompileWorkerPipelineJobHeader;
			InputFile << PipelineJobHeader;
			if (ShaderCompileWorkerPipelineJobHeader != PipelineJobHeader)
			{
				ExitWithoutCrash(ESCWErrorCode::BadPipelineJobHeader, FString::Printf(TEXT("Exiting due to ShaderCompilerWorker expecting pipeline job header %d, got %d instead! Did you forget to build ShaderCompilerWorker?"), ShaderCompileWorkerSingleJobHeader, PipelineJobHeader));
			}

			int32 NumPipelines = 0;
			InputFile << NumPipelines;

			for (int32 Index = 0; Index < NumPipelines; ++Index)
			{
				FPipelineJobResult& PipelineJob = *new(OutPipelineJobResults) FPipelineJobResult;

				InputFile << PipelineJob.PipelineName;

				int32 NumStages = 0;
				InputFile << NumStages;

				TArray<FShaderCompilerInput> CompilerInputs;
				CompilerInputs.AddDefaulted(NumStages);

				for (int32 StageIndex = 0; StageIndex < NumStages; ++StageIndex)
				{
					// Deserialize the job's inputs.
					InputFile << CompilerInputs[StageIndex];
					CompilerInputs[StageIndex].DeserializeSharedInputs(InputFile, ExternalIncludes, SharedEnvironments, ParameterStructures);

					if (IsValidRef(CompilerInputs[StageIndex].SharedEnvironment))
					{
						// Merge the shared environment into the per-shader environment before calling into the compile function
						CompilerInputs[StageIndex].Environment.Merge(*CompilerInputs[StageIndex].SharedEnvironment);
					}
				}

				ProcessShaderPipelineCompilationJob(PipelineJob, CompilerInputs);
			}
		}
	}

	void ProcessShaderPipelineCompilationJob(FPipelineJobResult& PipelineJob, TArray<FShaderCompilerInput>& CompilerInputs)
	{
		checkf(CompilerInputs.Num() > 0, TEXT("Exiting due to Pipeline %s having zero jobs!"), *PipelineJob.PipelineName);

		// Process the job.
		FShaderCompilerOutput FirstCompilerOutput;
		CompilerInputs[0].bCompilingForShaderPipeline = true;
		CompilerInputs[0].bIncludeUsedOutputs = false;
		ProcessCompilationJob(CompilerInputs[0], FirstCompilerOutput, WorkingDirectory);

		// Serialize the job's output.
		{
			FJobResult& JobResult = *new(PipelineJob.SingleJobs) FJobResult;
			JobResult.CompilerOutput = FirstCompilerOutput;
		}

		bool bEnableRemovingUnused = true;

		//#todo-rco: Only remove for pure VS & PS stages
		for (int32 Index = 0; Index < CompilerInputs.Num(); ++Index)
		{
			auto Stage = CompilerInputs[Index].Target.Frequency;
			if (Stage != SF_Vertex && Stage != SF_Pixel)
			{
				bEnableRemovingUnused = false;
				break;
			}
		}

		for (int32 Index = 1; Index < CompilerInputs.Num(); ++Index)
		{
			if (bEnableRemovingUnused && PipelineJob.SingleJobs.Last().CompilerOutput.bSupportsQueryingUsedAttributes)
			{
				CompilerInputs[Index].bIncludeUsedOutputs = true;
				CompilerInputs[Index].bCompilingForShaderPipeline = true;
				CompilerInputs[Index].UsedOutputs = PipelineJob.SingleJobs.Last().CompilerOutput.UsedAttributes;
			}

			FShaderCompilerOutput CompilerOutput;
			ProcessCompilationJob(CompilerInputs[Index], CompilerOutput, WorkingDirectory);

			// Serialize the job's output.
			FJobResult& JobResult = *new(PipelineJob.SingleJobs) FJobResult;
			JobResult.CompilerOutput = CompilerOutput;
		}
	}

	FArchive* CreateOutputArchive()
	{
		FArchive* OutputFilePtr = nullptr;
		const double StartTime = FPlatformTime::Seconds();
		bool bResult = false;

		// It seems XGE does not support deleting files.
		// Don't delete the input file if we are running under Incredibuild.
		// In xml mode, we signal completion by creating a zero byte "Success" file after the output file has been fully written.
		// In intercept mode, completion is signaled by this process terminating.
		if (!IsUsingXGE())
		{
			do 
			{
				// Remove the input file so that it won't get processed more than once
				bResult = IFileManager::Get().Delete(*InputFilePath);
			} 
			while (!bResult && (FPlatformTime::Seconds() - StartTime < 2));

			if (!bResult)
			{
				ExitWithoutCrash(ESCWErrorCode::CantDeleteInputFile, FString::Printf(TEXT("Couldn't delete input file %s, is it readonly?"), *InputFilePath));
			}
		}

		// To make sure that the process waiting for results won't read unfinished output file,
		// we use a temp file name during compilation.
		do
		{
			FGuid Guid;
			FPlatformMisc::CreateGuid(Guid);
			TempFilePath = WorkingDirectory + Guid.ToString();
		} while (IFileManager::Get().FileSize(*TempFilePath) != INDEX_NONE);

		const double StartTime2 = FPlatformTime::Seconds();

		do 
		{
			// Create the output file.
			OutputFilePtr = IFileManager::Get().CreateFileWriter(*TempFilePath,FILEWRITE_EvenIfReadOnly);
		} 
		while (!OutputFilePtr && (FPlatformTime::Seconds() - StartTime2 < 2));
			
		if (!OutputFilePtr)
		{
			ExitWithoutCrash(ESCWErrorCode::CantSaveOutputFile, FString::Printf(TEXT("Couldn't save output file %s"), *TempFilePath));
		}

		return OutputFilePtr;
	}

	void WriteToOutputArchive(FArchive* OutputFilePtr, TArray<FJobResult>& SingleJobResults, TArray<FPipelineJobResult>& PipelineJobResults)
	{
		FArchive& OutputFile = *OutputFilePtr;
		int64 FileSizePosition = WriteOutputFileHeader(OutputFile, (int32)ESCWErrorCode::Success, 0, nullptr, 0, nullptr);

		{
			int32 SingleJobHeader = ShaderCompileWorkerSingleJobHeader;
			OutputFile << SingleJobHeader;

			int32 NumBatches = SingleJobResults.Num();
			OutputFile << NumBatches;

			for (int32 ResultIndex = 0; ResultIndex < SingleJobResults.Num(); ResultIndex++)
			{
				FJobResult& JobResult = SingleJobResults[ResultIndex];
				OutputFile << JobResult.CompilerOutput;
				UpdateFileSize(OutputFile, FileSizePosition);
			}
		}

		{
			int32 PipelineJobHeader = ShaderCompileWorkerPipelineJobHeader;
			OutputFile << PipelineJobHeader;
			int32 NumBatches = PipelineJobResults.Num();
			OutputFile << NumBatches;

			for (int32 ResultIndex = 0; ResultIndex < PipelineJobResults.Num(); ResultIndex++)
			{
				auto& PipelineJob = PipelineJobResults[ResultIndex];
				OutputFile << PipelineJob.PipelineName;
				int32 NumStageJobs = PipelineJob.SingleJobs.Num();
				OutputFile << NumStageJobs;
				for (int32 Index = 0; Index < NumStageJobs; ++Index)
				{
					FJobResult& JobResult = PipelineJob.SingleJobs[Index];
					OutputFile << JobResult.CompilerOutput;
					UpdateFileSize(OutputFile, FileSizePosition);
				}
			}
		}
	}

	/** Called in the idle loop, checks for conditions under which the helper should exit */
	void CheckExitConditions()
	{
		if (!InputFilename.Contains(TEXT("Only")))
		{
			UE_LOG(LogShaders, Log, TEXT("InputFilename did not contain 'Only', exiting after one job."));
			FPlatformMisc::RequestExit(false);
		}

#if PLATFORM_MAC || PLATFORM_LINUX
		if (!FPlatformMisc::IsDebuggerPresent() && ParentProcessId > 0)
		{
			// If the parent process is no longer running, exit
			if (!FPlatformProcess::IsApplicationRunning(ParentProcessId))
			{
				FString FilePath = FString(WorkingDirectory) + InputFilename;
				checkf(IFileManager::Get().FileSize(*FilePath) == INDEX_NONE, TEXT("Exiting due to the parent process no longer running and the input file is present!"));
				UE_LOG(LogShaders, Log, TEXT("Parent process no longer running, exiting"));
				FPlatformMisc::RequestExit(false);
			}
		}

		const double CurrentTime = FPlatformTime::Seconds();
		if (CurrentTime - LastCompileTime > TimeToLive)
		{
			UE_LOG(LogShaders, Log, TEXT("No jobs found for %f seconds, exiting"), (float)(CurrentTime - LastCompileTime));
			FPlatformMisc::RequestExit(false);
		}
#else
		// Don't do these if the debugger is present
		//@todo - don't do these if Unreal is being debugged either
		if (!IsDebuggerPresent())
		{
			if (ParentProcessId > 0)
			{
				FString FilePath = FString(WorkingDirectory) + InputFilename;

				bool bParentStillRunning = true;
				HANDLE ParentProcessHandle = OpenProcess(SYNCHRONIZE, false, ParentProcessId);
				// If we couldn't open the process then it is no longer running, exit
				if (ParentProcessHandle == nullptr)
				{
					checkf(IFileManager::Get().FileSize(*FilePath) == INDEX_NONE, TEXT("Exiting due to OpenProcess(ParentProcessId) failing and the input file is present!"));
					UE_LOG(LogShaders, Log, TEXT("Couldn't OpenProcess, Parent process no longer running, exiting"));
					FPlatformMisc::RequestExit(false);
				}
				else
				{
					// If we did open the process, that doesn't mean it is still running
					// The process object stays alive as long as there are handles to it
					// We need to check if the process has signaled, which indicates that it has exited
					uint32 WaitResult = WaitForSingleObject(ParentProcessHandle, 0);
					if (WaitResult != WAIT_TIMEOUT)
					{
						checkf(IFileManager::Get().FileSize(*FilePath) == INDEX_NONE, TEXT("Exiting due to WaitForSingleObject(ParentProcessHandle) signaling and the input file is present!"));
						UE_LOG(LogShaders, Log, TEXT("WaitForSingleObject signaled, Parent process no longer running, exiting"));
						FPlatformMisc::RequestExit(false);
					}
					CloseHandle(ParentProcessHandle);
				}
			}

			const double CurrentTime = FPlatformTime::Seconds();
			// If we have been idle for 20 seconds then exit
			if (CurrentTime - LastCompileTime > TimeToLive)
			{
				UE_LOG(LogShaders, Log, TEXT("No jobs found for %f seconds, exiting"), (float)(CurrentTime - LastCompileTime));
				FPlatformMisc::RequestExit(false);
			}
		}
#endif
	}
	
	static bool AnyJobUsedHLSLccCompiler(TArray<FJobResult>& SingleJobResults, TArray<FPipelineJobResult>& PipelineJobResults)
	{
		for (int32 ResultIndex = 0; ResultIndex < SingleJobResults.Num(); ResultIndex++)
		{
			FJobResult& JobResult = SingleJobResults[ResultIndex];
			if (JobResult.CompilerOutput.bUsedHLSLccCompiler)
			{
				return true;
			}
		}

		for (int32 ResultIndex = 0; ResultIndex < PipelineJobResults.Num(); ResultIndex++)
		{
			FPipelineJobResult& PipelineJob = PipelineJobResults[ResultIndex];
			for (int32 Index = 0; Index < PipelineJob.SingleJobs.Num(); ++Index)
			{
				FJobResult& JobResult = PipelineJob.SingleJobs[Index];
				if (JobResult.CompilerOutput.bUsedHLSLccCompiler)
				{
					return true;
				}
			}
		}
		return false;
	}
};

static void DirectCompile(const TArray<const class IShaderFormat*>& ShaderFormats)
{
	// Find all the info required for compiling a single shader
	TArray<FString> Tokens, Switches;
	FCommandLine::Parse(FCommandLine::Get(), Tokens, Switches);

	FString InputFile;

	FName FormatName;
	FString Entry = TEXT("Main");
	bool bPipeline = false;
	bool bUseMCPP = false;
	EShaderFrequency Frequency = SF_Pixel;
	TArray<FString> UsedOutputs;
	bool bIncludeUsedOutputs = false;
	uint64 CFlags = 0;
	for (const FString& Token : Tokens)
	{
		if (Switches.Contains(Token))
		{
			if (Token.StartsWith(TEXT("format=")))
			{
				FormatName = FName(*Token.RightChop(7));
			}
			else if (Token.StartsWith(TEXT("entry=")))
			{
				Entry = Token.RightChop(6);

				// Remove quotations marks at beginning and end; happens when multiple entry points are specified, e.g. -entry="closesthit=A anyhit=B"
				if (Entry.Len() >= 2 && Entry[0] == TEXT('\"') && Entry[Entry.Len() - 1] == TEXT('\"'))
				{
					Entry = Entry.Mid(1, Entry.Len() - 2);
				}
			}
			else if (Token.StartsWith(TEXT("cflags=")))
			{
				CFlags = FCString::Atoi64(*Token.RightChop(7));
			}
			else if (!FCString::Strcmp(*Token, TEXT("ps")))
			{
				Frequency = SF_Pixel;
			}
			else if (!FCString::Strcmp(*Token, TEXT("vs")))
			{
				Frequency = SF_Vertex;
			}
			else if (!FCString::Strcmp(*Token, TEXT("ms")))
			{
				Frequency = SF_Mesh;
			}
			else if (!FCString::Strcmp(*Token, TEXT("as")))
			{
				Frequency = SF_Amplification;
			}
			else if (!FCString::Strcmp(*Token, TEXT("gs")))
			{
				Frequency = SF_Geometry;
			}
			else if (!FCString::Strcmp(*Token, TEXT("cs")))
			{
				Frequency = SF_Compute;
			}
#if RHI_RAYTRACING
			else if (!FCString::Strcmp(*Token, TEXT("rgs")))
			{
				Frequency = SF_RayGen;
			}
			else if (!FCString::Strcmp(*Token, TEXT("rms")))
			{
				Frequency = SF_RayMiss;
			}
			else if (!FCString::Strcmp(*Token, TEXT("rhs")))
			{
				Frequency = SF_RayHitGroup;
			}
			else if (!FCString::Strcmp(*Token, TEXT("rcs")))
			{
				Frequency = SF_RayCallable;
			}
#endif // RHI_RAYTRACING
			else if (!FCString::Strcmp(*Token, TEXT("pipeline")))
			{
				bPipeline = true;
			}
			else if (!FCString::Strcmp(*Token, TEXT("mcpp")))
			{
				bUseMCPP = true;
			}
			else if (Token.StartsWith(TEXT("usedoutputs=")))
			{
				FString Outputs = Token.RightChop(12);
				bIncludeUsedOutputs = true;
				FString LHS, RHS;
				while (Outputs.Split(TEXT("+"), &LHS, &RHS))
				{
					Outputs = RHS;
					UsedOutputs.Add(LHS);
				}
				UsedOutputs.Add(Outputs);
			}
		}
		else
		{
			if (InputFile.Len() == 0)
			{
				InputFile = Token;
			}
		}
	}

	FString Dir = FPlatformProcess::UserTempDir();

	FShaderCompilerInput Input;
	Input.EntryPointName = Entry;
	Input.ShaderFormat = FormatName;
	Input.VirtualSourceFilePath = InputFile;
	Input.Target.Platform =  ShaderFormatNameToShaderPlatform(FormatName);
	Input.Target.Frequency = Frequency;
	Input.bSkipPreprocessedCache = !bUseMCPP;

	uint32 ResourceIndex = 0;
	auto AddResourceTableEntry = [&ResourceIndex](TMap<FString, FResourceTableEntry>& Map, const FString& Name, const FString& UBName, int32 Type)
	{
		FResourceTableEntry LambdaEntry;
		LambdaEntry.UniformBufferName = UBName;
		LambdaEntry.Type = Type;
		LambdaEntry.ResourceIndex = ResourceIndex;
		Map.Add(Name, LambdaEntry);
		++ResourceIndex;
	};

	Input.Environment.CompilerFlags = FShaderCompilerFlags(CFlags);

	Input.bCompilingForShaderPipeline = bPipeline;
	Input.bIncludeUsedOutputs = bIncludeUsedOutputs;
	Input.UsedOutputs = UsedOutputs;

	FShaderCompilerOutput Output;
	ProcessCompilationJob(Input, Output, Dir);
}


/** 
 * Main entrypoint, guarded by a try ... except.
 * This expects 4 parameters:
 *		The image path and name
 *		The working directory path, which has to be unique to the instigating process and thread.
 *		The parent process Id
 *		The thread Id corresponding to this worker
 */
static int32 GuardedMain(int32 argc, TCHAR* argv[], bool bDirectMode)
{
<<<<<<< HEAD
	FString ExtraCmdLine = TEXT("-NOPACKAGECACHE -ReduceThreadUsage -cpuprofilertrace -nocrashreports");
=======
	FString ExtraCmdLine = TEXT("-NOPACKAGECACHE -ReduceThreadUsage -cpuprofilertrace -nocrashreports -nothreading");
>>>>>>> 6bbb88c8

	// When executing tasks remotely through XGE, enumerating files requires tcp/ip round-trips with
	// the initiator, which can slow down engine initialization quite drastically.
	// The idea here is to save the Ini and Modules manager state and reuse them on the workers
	// to avoid all those directory enumeration during engine init.
	FString IniBootstrapFilename;
	FString ModulesBootstrapFilename;

	if (IsUsingXGE())
	{
		// Tie the bootstrap filenames to the xge job id to refresh bootstraps state every time a new build starts
		// This allows the ini/modules and shadercompilerworker binaries to change between builds.
		FGuid XGJobID;
		if (FGuid::Parse(FPlatformMisc::GetEnvironmentVariable(TEXT("xgJobID")), XGJobID))
		{
			FString XGJobIDString = XGJobID.ToString(EGuidFormats::DigitsWithHyphens);
			IniBootstrapFilename = FString::Printf(TEXT("%s/Bootstrap-%s.inis"), argv[1], *XGJobIDString);
			ModulesBootstrapFilename = FString::Printf(TEXT("%s/Bootstrap-%s.modules"), argv[1], *XGJobIDString);

			ExtraCmdLine.Appendf(TEXT(" -IniBootstrap=\"%s\" -ModulesBootstrap=\"%s\""), *IniBootstrapFilename, *ModulesBootstrapFilename);

			// Use Windows API directly because required CreateFile flags are not supported by our current OS abstraction
#if PLATFORM_WINDOWS
			// This is advantageous to have only a single worker do the init work instead of having all workers
			// do a stampede of the initiator's machine all trying to enumerate directories at the same time.
			// I've seen incoming TCP connections going through the roof (350 connections for 150 virtual CPUs)
			// coming from workers doing all the same directory enumerations.
			// This is not strictly required, but will improve performance when successful.
			// Most likely a local worker will win the race and do a fast init.
			FString MutexFilename = FString::Printf(TEXT("%s/Bootstrap-%s.mutex"), argv[1], *XGJobIDString);

			// We need to implement a mutex scheme through a file for it to work with XGE's file virtualization layer.
			// The first process to successfully create this file will have the honor of doing the complete initialization.
			HANDLE MutexHandle =
				CreateFileW(
					*MutexFilename,
					GENERIC_WRITE,
					0,
					nullptr,
					CREATE_NEW,
					FILE_ATTRIBUTE_NORMAL,
					nullptr);

			if (MutexHandle != INVALID_HANDLE_VALUE)
			{
				// We won the race, proceed to initialization.
				CloseHandle(MutexHandle);
			}
			else
			{
				// Wait until the race winner writes the last bootstrap file
				// Due to a bug in XGE, some workers might never see the new file appear, we must proceed after some timeout value.
				for (int32 Index = 0; Index < 10 && !FPaths::FileExists(ModulesBootstrapFilename); ++Index)
				{
					Sleep(100);
				}
			}
#endif
		}
	}

	GEngineLoop.PreInit(argc, argv, *ExtraCmdLine);
#if DEBUG_USING_CONSOLE
	GLogConsole->Show( true );
#endif

	auto AtomicSave = 
		[](const FString& Filename, TFunctionRef<void (const FString& TmpFile)> SaveFunction)
		{
			if (!Filename.IsEmpty() && !FPaths::FileExists(Filename))
			{
				// Use a tmp file for atomic publication and avoid reading incomplete state from other workers
				FString TmpFile = FString::Printf(TEXT("%s-%s"), *Filename, *FGuid::NewGuid().ToString());
				SaveFunction(TmpFile);
				const bool bReplace = false;
				const bool bDoNotRetryOrError = true;
				const bool bEvenIfReadOnly = false;
				const bool bAttributes = false;
				IFileManager::Get().Move(*Filename, *TmpFile, bReplace, bEvenIfReadOnly, bAttributes, bDoNotRetryOrError);
				// In case this process lost the race and wasn't able to move the file, discard the tmp file.
				IFileManager::Get().Delete(*TmpFile);
			}
		};

	AtomicSave(IniBootstrapFilename,     [](const FString& TmpFile) { GConfig->SaveCurrentStateForBootstrap(*TmpFile); });
	AtomicSave(ModulesBootstrapFilename, [](const FString& TmpFile) { FModuleManager::Get().SaveCurrentStateForBootstrap(*TmpFile); });

	// We just enumerate the shader formats here for debugging.
	const TArray<const class IShaderFormat*>& ShaderFormats = GetShaderFormats();
	check(ShaderFormats.Num());
	TMap<FString, uint32> FormatVersionMap;
	for (int32 Index = 0; Index < ShaderFormats.Num(); Index++)
	{
		TArray<FName> OutFormats;
		ShaderFormats[Index]->GetSupportedFormats(OutFormats);
		check(OutFormats.Num());
		for (int32 InnerIndex = 0; InnerIndex < OutFormats.Num(); InnerIndex++)
		{
			UE_LOG(LogShaders, Display, TEXT("Available Shader Format %s"), *OutFormats[InnerIndex].ToString());
			uint32 Version = ShaderFormats[Index]->GetVersion(OutFormats[InnerIndex]);
			FormatVersionMap.Add(OutFormats[InnerIndex].ToString(), Version);
		}
	}

	LastCompileTime = FPlatformTime::Seconds();

	if (bDirectMode)
	{
		DirectCompile(ShaderFormats);
	}
	else
	{
#if PLATFORM_WINDOWS
		//@todo - would be nice to change application name or description to have the ThreadId in it for debugging purposes
		SetConsoleTitle(argv[3]);
#endif

		FWorkLoop WorkLoop(argv[2], argv[1], argv[4], argv[5], FormatVersionMap);
		WorkLoop.Loop();
	}

	return 0;
}

static int32 GuardedMainWrapper(int32 ArgC, TCHAR* ArgV[], const TCHAR* CrashOutputFile, bool bDirectMode)
{
	FTaskTagScope Scope(ETaskTag::EGameThread);
	// We need to know whether we are using XGE now, in case an exception
	// is thrown before we parse the command line inside GuardedMain.
	if ((ArgC > 6) && FCString::Strcmp(ArgV[6], TEXT("-xge_int")) == 0)
	{
		GXGEMode = EXGEMode::Intercept;
	}
	else if ((ArgC > 6) && FCString::Strcmp(ArgV[6], TEXT("-xge_xml")) == 0)
	{
		GXGEMode = EXGEMode::Xml;
	}
	else
	{
		GXGEMode = EXGEMode::None;
	}

	int32 ReturnCode = 0;
#if PLATFORM_WINDOWS
	if (FPlatformMisc::IsDebuggerPresent())
#endif
	{
		ReturnCode = GuardedMain(ArgC, ArgV, bDirectMode);
	}
#if PLATFORM_WINDOWS
	else
	{
		// Don't want 32 dialogs popping up when SCW fails
		GUseCrashReportClient = false;
		__try
		{
			GIsGuarded = 1;
			ReturnCode = GuardedMain(ArgC, ArgV, bDirectMode);
			GIsGuarded = 0;
		}
		__except(EXCEPTION_EXECUTE_HANDLER)
		{
			FArchive& OutputFile = *IFileManager::Get().CreateFileWriter(CrashOutputFile, FILEWRITE_EvenIfReadOnly);

			if (GFailedErrorCode == ESCWErrorCode::Success)
			{
				if (GSCWErrorCode != ESCWErrorCode::NotSet)
				{
					// Use the value set inside the shader format
					GFailedErrorCode = GSCWErrorCode;
				}
				else
				{
					// Something else failed before we could set the error code, so mark it as a General Crash
					GFailedErrorCode = ESCWErrorCode::GeneralCrash;
				}
			}
			int64 FileSizePosition = WriteOutputFileHeader(OutputFile, (int32)GFailedErrorCode, FCString::Strlen(GErrorHist), GErrorHist,
				FCString::Strlen(GErrorExceptionDescription), GErrorExceptionDescription);

			int32 NumBatches = 0;
			OutputFile << NumBatches;
			OutputFile << NumBatches;

			UpdateFileSize(OutputFile, FileSizePosition);

			// Close the output file.
			delete &OutputFile;

			if (IsUsingXGE())
			{
				ReturnCode = 1;
				OnXGEJobCompleted(ArgV[1]);
			}
		}
	}
#endif

	FEngineLoop::AppPreExit();
	FModuleManager::Get().UnloadModulesAtShutdown();
	FEngineLoop::AppExit();

	return ReturnCode;
}

IMPLEMENT_APPLICATION(ShaderCompileWorker, "ShaderCompileWorker")


/**
 * Application entry point
 *
 * @param	ArgC	Command-line argument count
 * @param	ArgV	Argument strings
 */

INT32_MAIN_INT32_ARGC_TCHAR_ARGV()
{
	// Redirect for special XGE utilities...
	extern bool XGEMain(int ArgC, TCHAR* ArgV[], int32& ReturnCode);
	{
		int32 ReturnCode;
		if (XGEMain(ArgC, ArgV, ReturnCode))
		{
			return ReturnCode;
		}
	}

	FString OutputFilePath;

	bool bDirectMode = false;
	for (int32 Index = 1; Index < ArgC; ++Index)
	{
		if (FCString::Strcmp(ArgV[Index], TEXT("-directcompile")) == 0)
		{
			bDirectMode = true;
			break;
		}
	}

	if (!bDirectMode)
	{
		if (ArgC < 6)
		{
			printf("ShaderCompileWorker is called by UnrealEditor, it requires specific command like arguments.\n");
			return -1;
		}

		// Game exe can pass any number of parameters through with appGetSubprocessCommandline
		// so just make sure we have at least the minimum number of parameters.
		check(ArgC >= 6);

		OutputFilePath = ArgV[1];
		OutputFilePath += ArgV[5];
	}

	return GuardedMainWrapper(ArgC, ArgV, *OutputFilePath, bDirectMode);
}<|MERGE_RESOLUTION|>--- conflicted
+++ resolved
@@ -407,10 +407,6 @@
 		// Initialize shader hash cache before reading any includes.
 		InitializeShaderHashCache();
 
-<<<<<<< HEAD
-		TMap<FString, FThreadSafeSharedStringPtr> ExternalIncludes;
-		TArray<FShaderCompilerEnvironment> SharedEnvironments;
-=======
 		// Array of string used as const TCHAR* during compilation process.
 		TArray<TUniquePtr<FString>> AllocatedStrings;
 		auto DeserializeConstTCHAR = [&AllocatedStrings](FArchive& Archive)
@@ -457,7 +453,6 @@
 			}
 			return CharName;
 		};
->>>>>>> 6bbb88c8
 
 		// Shared inputs
 		TMap<FString, FThreadSafeSharedStringPtr> ExternalIncludes;
@@ -1063,11 +1058,7 @@
  */
 static int32 GuardedMain(int32 argc, TCHAR* argv[], bool bDirectMode)
 {
-<<<<<<< HEAD
-	FString ExtraCmdLine = TEXT("-NOPACKAGECACHE -ReduceThreadUsage -cpuprofilertrace -nocrashreports");
-=======
 	FString ExtraCmdLine = TEXT("-NOPACKAGECACHE -ReduceThreadUsage -cpuprofilertrace -nocrashreports -nothreading");
->>>>>>> 6bbb88c8
 
 	// When executing tasks remotely through XGE, enumerating files requires tcp/ip round-trips with
 	// the initiator, which can slow down engine initialization quite drastically.
