--- conflicted
+++ resolved
@@ -24,10 +24,7 @@
 #include "HAL/FileManager.h"
 #include "IAnalyticsProviderET.h"
 #include "XmlParser.h"
-<<<<<<< HEAD
-=======
 #include "Containers/Map.h"
->>>>>>> 90fae962
 
 #if !CRASH_REPORT_UNATTENDED_ONLY
 	#include "SCrashReportClient.h"
@@ -817,43 +814,6 @@
 	return false;
 }
 
-<<<<<<< HEAD
-static void DeleteTempCrashContextFile(uint64 ProcessID)
-{
-	const FString SessionContextFile = FGenericCrashContext::GetTempSessionContextFilePath(ProcessID);
-	FPlatformFileManager::Get().GetPlatformFile().DeleteFile(*SessionContextFile);
-}
-
-#if CRASH_REPORT_WITH_MTBF
-
-template <typename Type>
-bool FindAndParseValue(const TMap<FString, FString>& Map, const FString& Key, Type& OutValue)
-{
-	const FString* ValueString = Map.Find(Key);
-	if (ValueString != nullptr)
-	{
-		TTypeFromString<Type>::FromString(OutValue, **ValueString);
-		return true;
-	}
-
-	return false;
-}
-
-template <size_t Size>
-bool FindAndCopyValue(const TMap<FString, FString>& Map, const FString& Key, TCHAR (&OutValue)[Size])
-{
-	const FString* ValueString = Map.Find(Key);
-	if (ValueString != nullptr)
-	{
-		FCString::Strncpy(OutValue, **ValueString, Size);
-		return true;
-	}
-
-	return false;
-}
-
-=======
->>>>>>> 90fae962
 static bool LoadTempCrashContextFromFile(FSharedCrashContext& CrashContext, uint64 ProcessID)
 {
 	const FString TempContextFilePath = FGenericCrashContext::GetTempSessionContextFilePath(ProcessID);
@@ -952,28 +912,6 @@
 	}
 }
 
-<<<<<<< HEAD
-static bool WasAbnormalShutdown(const FEditorSessionSummarySender& SessionSummarySender)
-{
-	FEditorAnalyticsSession AnalyticsSession;
-	if (SessionSummarySender.FindCurrentSession(AnalyticsSession))
-	{
-		// check if this was an abnormal shutdown (aka. none of the known shutdown types, and not debugged)
-		if (AnalyticsSession.bCrashed == false &&
-			AnalyticsSession.bGPUCrashed == false &&
-			AnalyticsSession.bWasShutdown == false &&
-			AnalyticsSession.bIsTerminating == false &&
-			AnalyticsSession.bWasEverDebugger == false)
-		{
-			return true;
-		}
-	}
-
-	return false;
-}
-
-#endif 
-=======
 static bool WasAbnormalShutdown(const FEditorAnalyticsSession& AnalyticSession)
 {
 	// Check if this was an abnormal shutdown (aka. none of the known shutdown types, and not debugged)
@@ -985,7 +923,6 @@
 }
 
 #endif
->>>>>>> 90fae962
 
 void RunCrashReportClient(const TCHAR* CommandLine)
 {
@@ -1058,19 +995,6 @@
 		RecoveryServicePtr = MakeShared<FRecoveryService>(MonitorPid);
 		FDiagnosticLogger::Get().LogEvent(TEXT("Recovery/Started"));
 #endif
-<<<<<<< HEAD
-#if PLATFORM_WINDOWS
-		// We do not need to open a full access process handle when monitoring process health.
-		FProcHandle MonitoredProcess = FProcHandle(::OpenProcess(PROCESS_DUP_HANDLE | PROCESS_QUERY_LIMITED_INFORMATION | PROCESS_TERMINATE | SYNCHRONIZE, 0, MonitorPid));
-#else
-		FProcHandle MonitoredProcess = FPlatformProcess::OpenProcess(MonitorPid);
-#endif
-		if (!MonitoredProcess.IsValid())
-		{
-			UE_LOG(CrashReportClientLog, Error, TEXT("Failed to open monitor process handle!"));
-		}
-
-=======
 
 		// Try to open the process. The analytics shows that CRC sometime exits before the Editor. This can happen if OpenProcess() fails, maybe because
 		// this process was spawned in the Editor Pre-init phase and the OS did not make it available yet. In case of failure, give it a few trials.
@@ -1093,7 +1017,6 @@
 
 		FDiagnosticLogger::Get().LogEvent(MonitoredProcess.IsValid() ? TEXT("OpenProcess/Done") : TEXT("OpenProcess/Failed"));
 
->>>>>>> 90fae962
 		auto GetProcessStatus = [](FProcHandle& ProcessHandle) -> TTuple<bool/*Running*/, TOptional<int32>/*ReturnCode*/>
 		{
 			bool bRunning = true;
@@ -1128,11 +1051,8 @@
 				FSharedCrashContext CrashContext;
 				if (IsCrashReportAvailable(MonitorPid, CrashContext, MonitorReadPipe))
 				{
-<<<<<<< HEAD
-=======
 					FDiagnosticLogger::Get().LogEvent(TEXT("Report/Start"));
 
->>>>>>> 90fae962
 					const bool bReportCrashAnalyticInfo = CrashContext.UserSettings.bSendUsageData;
 					if (bReportCrashAnalyticInfo)
 					{
@@ -1149,14 +1069,8 @@
 						RecoveryServicePtr.Reset();
 					}
 #endif
-<<<<<<< HEAD
-
-					const bool bNoDialog = CrashContext.UserSettings.bNoDialog && CrashContext.UserSettings.bSendUnattendedBugReports;
-					const SubmitCrashReportResult Result = SendErrorReport(ErrorReport, bNoDialog);
-=======
 					const bool bNoDialog = (CrashContext.UserSettings.bNoDialog || CrashContext.UserSettings.bImplicitSend) && CrashContext.UserSettings.bSendUnattendedBugReports;
 					const SubmitCrashReportResult Result = SendErrorReport(ErrorReport, bNoDialog, CrashContext.UserSettings.bImplicitSend);
->>>>>>> 90fae962
 
 					if (bReportCrashAnalyticInfo)
 					{
@@ -1197,66 +1111,6 @@
 			LastTime = CurrentTime;
 		}
 
-<<<<<<< HEAD
-#if CRASH_REPORT_WITH_MTBF
-		{
-			// The loop above can exit before the Editor (monitored process) exits (because of IsEngineExitRequested()) if the user clicks 'Close Without Sending' very quickly, but for MTBF,
-			// it is desirable to have the Editor process return code. Give some extra time to the Editor to exit. If it doesn't exit within 60 seconds the next CRC instance will sent the
-			// current analytic report delayed, not ideal, but supported.
-			float WaitTimeSeconds = 0;
-			while (ProcessStatus.Get<0>() && WaitTimeSeconds < 60.f)
-			{
-				FPlatformProcess::Sleep(0.1f);
-				WaitTimeSeconds += 0.1f;
-				ProcessStatus = GetProcessStatus(MonitoredProcess);
-			}
-
-			// load our temporary crash context file
-			FSharedCrashContext TempCrashContext;
-			FMemory::Memzero(TempCrashContext);
-			if (LoadTempCrashContextFromFile(TempCrashContext, MonitorPid))
-			{
-				TempCrashContext.SessionContext.ProcessId = MonitorPid;
-
-				if (TempCrashContext.UserSettings.bSendUsageData)
-				{
-					// Query this again, as the crash reporting loop above may have exited before setting this information (via IsEngineExitRequested)
-					ProcessStatus = GetProcessStatus(MonitoredProcess);
-					if (!ProcessStatus.Get<0>()) // Process is 'not running' anymore?
-					{
-						FCrashReportAnalytics::Initialize();
-
-						if (FCrashReportAnalytics::IsAvailable())
-						{
-							// initialize analytics
-							TUniquePtr<FEditorSessionSummarySender> EditorSessionSummarySender = MakeUnique<FEditorSessionSummarySender>(FCrashReportAnalytics::GetProvider(), TEXT("CrashReportClient"), MonitorPid);
-							TOptional<int32> ExitCodeOpt = ProcessStatus.Get<1>();
-							if (ExitCodeOpt.IsSet()) // Is it known?
-							{
-								EditorSessionSummarySender->SetCurrentSessionExitCode(MonitorPid, ExitCodeOpt.GetValue());
-							}
-
-							if (TempCrashContext.UserSettings.bSendUnattendedBugReports)
-							{
-								// Send a spoofed crash report in the case that we detect an abnormal shutdown has occurred
-								if (WasAbnormalShutdown(*EditorSessionSummarySender.Get()))
-								{
-									HandleAbnormalShutdown(TempCrashContext, MonitorPid, MonitorWritePipe, RecoveryServicePtr);
-								}
-							}
-
-							// send analytics and shutdown
-							EditorSessionSummarySender->Shutdown();
-						}
-
-						FCrashReportAnalytics::Shutdown();
-					}
-				}
-			}
-		}
-#endif
-		// clean up the context file
-=======
 #if CRASH_REPORT_WITH_MTBF // Expected to be 1 when compiling CrashReportClientEditor.
 		{
 			FDiagnosticLogger::Get().LogEvent(TEXT("MTBF/Start"));
@@ -1356,7 +1210,6 @@
 		}
 #endif
 		// Clean up the context file
->>>>>>> 90fae962
 		DeleteTempCrashContextFile(MonitorPid);
 
 		FPlatformProcess::CloseProc(MonitoredProcess);
