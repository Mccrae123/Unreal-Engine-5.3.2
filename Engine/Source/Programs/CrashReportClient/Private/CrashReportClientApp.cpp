--- conflicted
+++ resolved
@@ -25,10 +25,7 @@
 #include "IAnalyticsProviderET.h"
 #include "XmlParser.h"
 #include "Containers/Map.h"
-<<<<<<< HEAD
-=======
 #include "DiagnosticLogger.h"
->>>>>>> 24776ab6
 
 #if !CRASH_REPORT_UNATTENDED_ONLY
 	#include "SCrashReportClient.h"
@@ -85,203 +82,6 @@
 
 /** If in monitor mode, watch this pid. */
 static uint64 MonitorPid = 0;
-
-/**
- * Write a mini log of important events such as the crash GUID(s) to attach to the editor summary analytic event. This is to diagnose abnormal terminations
- * of the Editor or crash in CRC itself. Each log entry is expected to be small and concise. Each instance creates a single log file identified by the CRC
- * process ID. When CRC (compiled with MTBF support) is about to exit, it reloads the existing log files and pass them to EditorSessionSummarySender. When
- * the summary sender is about to send a session, it check the session status, if an error occurred, it tries to match a mini-log and if the corresponding
- * log is found, it is attached to the session summary.
- */
-class FDiagnosticLogger : public FOutputDevice
-{
-public:
-	static constexpr int32 MaxLogLen = 8 * 1024;
-
-	static FDiagnosticLogger& Get()
-	{
-		static FDiagnosticLogger Instance;
-		return Instance;
-	}
-
-	virtual void Serialize(const TCHAR* V, ELogVerbosity::Type Verbosity, const FName& Category) override
-	{
-		// Log the errors, especially the failed 'check()' with the callstack/message.
-		if (Verbosity == ELogVerbosity::Error)
-		{
-			LogEvent(TEXT("CRC/Error"));
-			LogEvent(V, /*bForwardToUELog*/false); // This log is already going to UE_LOG, don't need to forward it.
-		}
-	}
-
-	virtual void Serialize(const TCHAR* V, ELogVerbosity::Type Verbosity, const FName& Category, const double Time) override
-	{
-		Serialize(V, Verbosity, Category);
-	}
-
-	/** Log a small events to help diagnose abnormal shutdown or bugs in CRC itself. The event text is expected to be short and concise. */
-	void LogEvent(const TCHAR* Event, bool bForwardToUELog = true)
-	{
-		if (IsEnabled())
-		{
-			FScopeLock ScopedLock(&LoggerLock);
-
-			// Add the separator if some text is already logged.
-			if (DiagnosticInfo.Len())
-			{
-				DiagnosticInfo.Append(TEXT("|"));
-			}
-
-			// Rotate the log if it gets too long.
-			int32 FreeLen = MaxLogLen - DiagnosticInfo.Len();
-			int32 EventLen = FCString::Strlen(Event);
-			if (EventLen > FreeLen)
-			{
-				if (EventLen > MaxLogLen)
-				{
-					DiagnosticInfo.Reset(MaxLogLen);
-					EventLen = MaxLogLen;
-				}
-				else
-				{
-					DiagnosticInfo.RemoveAt(0, EventLen - FreeLen, /*bAllowShrinking*/false); // Free space, remove the chars from the oldest events (in front).
-				}
-			}
-
-			// Append the log entry and dump the log to the file.
-			DiagnosticInfo.AppendChars(Event, EventLen);
-			FFileHelper::SaveStringToFile(DiagnosticInfo, *GetLogPathname());
-
-			// Prevent error logs coming from the logging system to be duplicated.
-			if (bForwardToUELog)
-			{
-				UE_LOG(CrashReportClientLog, Log, TEXT("%s"), Event);
-			}
-		}
-	}
-
-	void LogEvent(const FString& Event)
-	{
-		LogEvent(*Event);
-	}
-
-	static TMap<uint32, FString> LoadAllLogs()
-	{
-		TMap<uint32, FString> Logs;
-
-		IFileManager::Get().IterateDirectory(*GetLogDir(), [&Logs](const TCHAR* Pathname, bool bIsDir)
-		{
-			if (!bIsDir)
-			{
-				FString Filename = FPaths::GetCleanFilename(Pathname);
-				if (Filename.StartsWith(GetBaseFilename()) && Filename.EndsWith(TEXT(".log")))
-				{
-					uint32 ProcessID = GetLogProcessId(Filename);
-					if (ProcessID == FPlatformProcess::GetCurrentProcessId() || !FPlatformProcess::IsApplicationRunning(ProcessID)) // Don't load the log of another running CrashReportClient.
-					{
-						FString MonitorLog;
-						if (FFileHelper::LoadFileToString(MonitorLog, Pathname))
-						{
-							Logs.Emplace(ProcessID, MoveTemp(MonitorLog));
-						}
-					}
-				}
-			}
-			return true; // Continue iterating the directory.
-		});
-
-		return Logs;
-	}
-
-	static void ClearAllLogs()
-	{
-		IFileManager::Get().IterateDirectory(*GetLogDir(), [](const TCHAR* Pathname, bool bIsDir)
-		{
-			if (!bIsDir)
-			{
-				FString Filename = FPaths::GetCleanFilename(Pathname);
-				if (Filename.StartsWith(GetBaseFilename()) && Filename.EndsWith(TEXT(".log")))
-				{
-					uint32 ProcessID = GetLogProcessId(Filename);
-					if (ProcessID == FPlatformProcess::GetCurrentProcessId() || !FPlatformProcess::IsApplicationRunning(ProcessID)) // Don't delete the log of another running CrashReportClient.
-					{
-						IFileManager::Get().Delete(Pathname);
-					}
-				}
-			}
-			return true; // Continue iterating the directory.
-		});
-	}
-
-private:
-	FDiagnosticLogger()
-	{
-		if (IsEnabled())
-		{
-			// Ensure the Log directory exists.
-			IFileManager::Get().MakeDirectory(*GetLogDir(), /*Tree*/true);
-
-			// Delete the previous file (if any was left).
-			IFileManager::Get().Delete(*GetLogPathname(), /*bRequireExits*/false);
-
-			// Reserve the memory for the log string.
-			DiagnosticInfo.Reset(MaxLogLen);
-		}
-	}
-
-	static bool IsEnabled()
-	{
-		// Only log if MTBF is enabled. In this mode, the mini-log created is attached to the Editor session summary to diagnose problems in CRC or help
-		// figure out Editor abnormal terminations.
-		return CRASH_REPORT_WITH_MTBF != 0;
-	}
-
-	static const FString& GetLogDir()
-	{
-		static FString LogDir(FPlatformProcess::UserTempDir()); // This folder (and API) doesn't rely on the engine being initialized and can be use very early.
-		return LogDir;
-	}
-
-	static const TCHAR* GetBaseFilename()
-	{
-		return TEXT("UnrealCrcDiagnosticMiniLog");
-	}
-
-	static const FString& GetLogPathname()
-	{
-		static FString LogPathname(GetLogDir() / FString::Printf(TEXT("%s_%s.log"), GetBaseFilename(), *LexToString(FPlatformProcess::GetCurrentProcessId())));
-		return LogPathname;
-	}
-
-	static uint32 GetLogProcessId(const FString& Filename)
-	{
-		// Parse the PID from a filename like: CrcDiagLog_939399.log
-		int Start;
-		int End;
-		if (!Filename.FindChar(TEXT('_'), Start))
-		{
-			return 0;
-		}
-		else if (!Filename.FindChar(TEXT('.'), End))
-		{
-			return 0;
-		}
-
-		FString ProcessIdStr = Filename.Mid(Start + 1, End - Start);
-		return FCString::Atoi(*ProcessIdStr);
-	}
-
-private:
-	FString DiagnosticInfo;
-	FCriticalSection LoggerLock;
-};
-
-// This extra function can be declared external in the platform specific code. (This avoid creating an extra file for just one function).
-// It also prevent logging before the engine loop is fully initialized.
-void LogCrcEvent(const TCHAR* Event)
-{
-	FDiagnosticLogger::Get().LogEvent(Event);
-}
 
 /** If in monitor mode, pipe to read data from game. */
 static void* MonitorReadPipe = nullptr;
@@ -999,11 +799,7 @@
 
 void RunCrashReportClient(const TCHAR* CommandLine)
 {
-<<<<<<< HEAD
-	FDiagnosticLogger::Get().LogEvent(TEXT("CRC/Init"));
-=======
 	FDiagnosticLogger::Get().LogEvent(FString::Printf(TEXT("CRC/Init:%s"), *FDateTime::UtcNow().ToString()));
->>>>>>> 24776ab6
 
 	// Override the stack size for the thread pool.
 	FQueuedThreadPool::OverrideStackSize = 256 * 1024;
@@ -1016,13 +812,10 @@
 	GEngineLoop.PreInit(*FinalCommandLine);
 	check(GConfig && GConfig->IsReadyForUse());
 
-<<<<<<< HEAD
-=======
 	// Increase the HttpSendTimeout to 5 minutes
 	GConfig->SetFloat(TEXT("HTTP"), TEXT("HttpSendTimeout"), 5 * 60.0f, GEngineIni);
 
 	// Pipe UE logs into the diagnostic logger. The diagnostic log is attached to the Editor session summary analytics event (if enabled) and can help diagnose CRC crashes.
->>>>>>> 24776ab6
 	GLog->AddOutputDevice(&FDiagnosticLogger::Get());
 	FDiagnosticLogger::Get().LogEvent(TEXT("CRC/Load"));
 
@@ -1069,10 +862,6 @@
 	{
 		FDiagnosticLogger::Get().LogEvent(FString::Printf(TEXT("Monitor/Start:%d"), FPlatformProcess::GetCurrentProcessId()));
 
-<<<<<<< HEAD
-		const int32 IdealFramerate = 30;
-		double LastTime = FPlatformTime::Seconds();
-=======
 		if (!MonitorWritePipe)
 		{
 			FDiagnosticLogger::Get().LogEvent(TEXT("CRC/NoWritePipe"));
@@ -1096,7 +885,6 @@
 
 		const int32 IdealFramerate = 10;
 		double PrevLoopStartTime = FPlatformTime::Seconds();
->>>>>>> 24776ab6
 		const float IdealFrameTime = 1.0f / IdealFramerate;
 
 		TSharedPtr<FRecoveryService> RecoveryServicePtr; // Note: Shared rather than Unique due to FRecoveryService only being a forward declaration in some builds
@@ -1107,36 +895,13 @@
 		FDiagnosticLogger::Get().LogEvent(TEXT("Recovery/Started"));
 #endif
 
-<<<<<<< HEAD
-		// Try to open the process. The analytics shows that CRC sometime exits before the Editor. This can happen if OpenProcess() fails, maybe because
-		// this process was spawned in the Editor Pre-init phase and the OS did not make it available yet. In case of failure, give it a few trials.
-		FProcHandle MonitoredProcess;
-		for (int32 Trial = 0; Trial < 5; ++Trial)
-		{
-#if PLATFORM_WINDOWS
-			// We do not need to open a full access 
-			MonitoredProcess = FProcHandle(::OpenProcess(PROCESS_DUP_HANDLE | PROCESS_QUERY_LIMITED_INFORMATION | PROCESS_TERMINATE | SYNCHRONIZE, 0, MonitorPid));
-=======
 		// Try to open the process.
 #if PLATFORM_WINDOWS
 		// We do not need to open a full access.
 		FProcHandle MonitoredProcess = FProcHandle(::OpenProcess(PROCESS_DUP_HANDLE | PROCESS_QUERY_LIMITED_INFORMATION | PROCESS_TERMINATE | SYNCHRONIZE, 0, MonitorPid));
->>>>>>> 24776ab6
 #else
-			MonitoredProcess = FPlatformProcess::OpenProcess(MonitorPid);
-#endif
-<<<<<<< HEAD
-			if (MonitoredProcess.IsValid())
-			{
-				break;
-			}
-
-			FPlatformProcess::Sleep(1); // Wait a seconds before retrying. Give time to the Editor to initialize.
-		}
-=======
-
-		FDiagnosticLogger::Get().LogEvent(MonitoredProcess.IsValid() ? TEXT("OpenProcess/Done") : TEXT("OpenProcess/Failed"));
->>>>>>> 24776ab6
+		FProcHandle MonitoredProcess = FPlatformProcess::OpenProcess(MonitorPid);
+#endif
 
 		FDiagnosticLogger::Get().LogEvent(MonitoredProcess.IsValid() ? TEXT("OpenProcess/Done") : TEXT("OpenProcess/Failed"));
 
@@ -1203,18 +968,11 @@
 						RecoveryServicePtr.Reset();
 					}
 #endif
-<<<<<<< HEAD
-					FDiagnosticLogger::Get().LogEvent(TEXT("Report/Send"));
-=======
 					FDiagnosticLogger::Get().LogEvent(TEXT("Report/Sending"));
->>>>>>> 24776ab6
 
 					const bool bNoDialog = (CrashContext.UserSettings.bNoDialog || CrashContext.UserSettings.bImplicitSend) && CrashContext.UserSettings.bSendUnattendedBugReports;
 					const SubmitCrashReportResult Result = SendErrorReport(ErrorReport, bNoDialog, CrashContext.UserSettings.bImplicitSend);
 
-<<<<<<< HEAD
-					FDiagnosticLogger::Get().LogEvent(TEXT("Report/Analytic"));
-=======
 					FDiagnosticLogger::Get().LogEvent(Result == SubmitCrashReportResult::SuccessDiscarded ? TEXT("Report/Discarded") :
 					                                 (Result == SubmitCrashReportResult::Failed ? TEXT("Report/Failed") : TEXT("Report/Sent")));
 
@@ -1224,7 +982,6 @@
 						FDiagnosticLogger::Get().LogEvent(FString::Printf(TEXT("Assert/Msg: %s"), CrashContext.ErrorMessage));
 					}
 
->>>>>>> 24776ab6
 					if (bReportCrashAnalyticInfo)
 					{
 						if (FCrashReportAnalytics::IsAvailable())
@@ -1274,79 +1031,6 @@
 
 #if CRASH_REPORT_WITH_MTBF // Expected to be 1 when compiling CrashReportClientEditor.
 		{
-<<<<<<< HEAD
-			FDiagnosticLogger::Get().LogEvent(TEXT("MTBF/Start"));
-
-			// The loop above can exit before the Editor (monitored process) exits (because of IsEngineExitRequested()) if the user clicks 'Close Without Sending' very quickly, but for MTBF,
-			// it is desirable to have the Editor process return code. Give some extra time to the Editor to exit. If it doesn't exit within x seconds the next CRC instance will sent the
-			// current analytic report delayed, not ideal, but supported.
-			FDateTime WaitEndTime = FDateTime::UtcNow() + FTimespan::FromMinutes(3);
-			while (ProcessStatus.Get<0>() && FDateTime::UtcNow() <= WaitEndTime)
-			{
-				FPlatformProcess::Sleep(0.1f); // In seconds
-				ProcessStatus = GetProcessStatus(MonitoredProcess);
-			}
-
-			// Check the status of the Editor process after waiting n seconds.
-			TOptional<int32> MonitoredProcessExitCode = ProcessStatus.Get<1>();
-			bool bMonitoredProcessExited = !ProcessStatus.Get<0>();
-			bool bMonitoredSessionLoaded = false;
-
-			FDiagnosticLogger::Get().LogEvent(TEXT("MTBF/LoadSession"));
-
-			// Try to persist an exit code in session summary (even if the Editor is still running)
-			FEditorAnalyticsSession MonitoredSession;
-			FTimespan Timeout = FTimespan::FromMinutes(2);
-			if (FEditorAnalyticsSession::Lock(Timeout))
-			{
-				if (FEditorAnalyticsSession::FindSession(MonitorPid, MonitoredSession))
-				{
-					bMonitoredSessionLoaded = true; // Were able to acquire lock and load the session.
-
-					if (MonitoredProcessExitCode.IsSet())
-					{
-						// Persist the real Editor exit code.
-						MonitoredSession.SaveExitCode(MonitoredProcessExitCode.GetValue());
-					}
-					else if (!bMonitoredProcessExited)
-					{
-						// Persist a custom exit code - Editor is still running, but CRC was requested to exit. (ex. The user clicked the 'Close Without Sending' but the Editor is not exited yet)
-						MonitoredSession.SaveExitCode(ECrashExitCodes::MonitoredApplicationStillRunning);
-					}
-					else
-					{
-						// Persist the custom exit code - Editor is not running anymore, but CRC could not read it.
-						MonitoredSession.SaveExitCode(ECrashExitCodes::MonitoredApplicationExitCodeNotAvailable);
-					}
-				}
-				else
-				{
-					FDiagnosticLogger::Get().LogEvent(TEXT("MTBF/NoSessionFound"));
-				}
-				FEditorAnalyticsSession::Unlock();
-			}
-			else
-			{
-				FDiagnosticLogger::Get().LogEvent(TEXT("MTBF/LockSessionFail"));
-			}
-
-			if (bMonitoredProcessExited)
-			{
-				// Load the temporary crash context file.
-				FSharedCrashContext TempCrashContext;
-				FMemory::Memzero(TempCrashContext);
-				if (LoadTempCrashContextFromFile(TempCrashContext, MonitorPid) && TempCrashContext.UserSettings.bSendUsageData)
-				{
-					FCrashReportAnalytics::Initialize();
-					if (FCrashReportAnalytics::IsAvailable())
-					{
-						FDiagnosticLogger::Get().LogEvent(TEXT("MTBF/Done"));
-						// Send this session summary event (and the orphan ones if any).
-						FEditorSessionSummarySender EditorSessionSummarySender(FCrashReportAnalytics::GetProvider(), TEXT("CrashReportClient"), MonitorPid);
-						EditorSessionSummarySender.SetMonitorDiagnosticLogs(FDiagnosticLogger::LoadAllLogs());
-						EditorSessionSummarySender.Shutdown();
-						FDiagnosticLogger::ClearAllLogs(); // Logs (if any) were attached and sent if required and are not longer required.
-=======
 			FDiagnosticLogger::Get().LogEvent(FString::Printf(TEXT("MTBF/Start:%s"), *FDateTime::UtcNow().ToString()));
 
 			// Get the status of the Editor process.
@@ -1402,28 +1086,17 @@
 					if (FCrashReportAnalytics::IsAvailable())
 					{
 						FDiagnosticLogger::Get().LogEvent(TEXT("MTBF/Done"));
->>>>>>> 24776ab6
 
 						// If the Editor thinks the session ended up abnormally, generate a crash report (to get the Editor logs and figure out why this happened).
 						if (bMonitoredSessionLoaded && TempCrashContext.UserSettings.bSendUnattendedBugReports)
 						{
-<<<<<<< HEAD
-							// The exit code used by Windows when the Editor process is killed.
-							constexpr int32 ProcessKilledExitCode = 1;
-
-							// Check what the Editor knows about the exit. Was the proper handlers called and the flag(s) set in the summary event?
-							if (WasAbnormalShutdown(MonitoredSession) && (!MonitoredProcessExitCode.IsSet() || MonitoredProcessExitCode.GetValue() != ProcessKilledExitCode))
-=======
 							// Check what the Editor knows about the exit. Was the proper handlers called and the flag(s) set in the summary event?
 							if (WasAbnormalShutdown(MonitoredSession) && !MonitoredSession.bIsUserLoggingOut)
->>>>>>> 24776ab6
 							{
 								// Send a spoofed crash report in the case that we detect an abnormal shutdown has occurred
 								HandleAbnormalShutdown(TempCrashContext, MonitorPid, MonitorWritePipe, RecoveryServicePtr);
 							}
 						}
-<<<<<<< HEAD
-=======
 
 						// Stop the logging so that LoadAllLogs() and ClearAllLogs() can access this mini-log file.
 						FDiagnosticLogger::Get().Close();
@@ -1433,7 +1106,6 @@
 						EditorSessionSummarySender.SetMonitorDiagnosticLogs(FDiagnosticLogger::LoadAllLogs());
 						EditorSessionSummarySender.Shutdown();
 						FDiagnosticLogger::ClearAllLogs(); // Logs (if any) were attached and sent if required and are not longer required.
->>>>>>> 24776ab6
 					}
 					FCrashReportAnalytics::Shutdown();
 				}
