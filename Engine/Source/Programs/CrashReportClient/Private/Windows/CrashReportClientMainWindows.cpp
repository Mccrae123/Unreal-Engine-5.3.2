--- conflicted
+++ resolved
@@ -14,9 +14,6 @@
 {
 	hInstance = hInInstance;
 
-<<<<<<< HEAD
-	// Run the app
-=======
 #if defined(CRASH_REPORT_WITH_MTBF) && CRASH_REPORT_WITH_MTBF && !PLATFORM_SEH_EXCEPTIONS_DISABLED
 	// Try to record if CrashReportClientEditor is crashing. Analytics shows that good number of Editor exit code are reported delayed, hinting
 	// that CRCEditor was not running anymore. Try figuring out if it crashed. Suspecting that the Editor crash reporter/handler code is crashing could also
@@ -43,7 +40,6 @@
 		}
 	}
 #else
->>>>>>> 90fae962
 	RunCrashReportClient(GetCommandLineW());
 #endif
 
