// Copyright Epic Games, Inc. All Rights Reserved.

#include "CrashReportClientApp.h"
#include "Windows/WindowsHWrapper.h"
#include "CrashReportClientDefines.h"

#if CRASH_REPORT_WITH_MTBF
#include "EditorAnalyticsSession.h"
#include "HAL/FileManager.h"
#include "HAL/PlatformProcess.h"
#include "HAL/PlatformAtomics.h"
#include "Serialization/Archive.h"
#endif

#if CRASH_REPORT_WITH_MTBF && !PLATFORM_SEH_EXCEPTIONS_DISABLED
extern void LogCrcEvent(const TCHAR*);

/**
 * Invoked when an exception was not handled by vectored exception handler(s) nor structured exception handler(s)(__try/__except).
 * For good understanding a SEH inner working,take a look at EngineUnhandledExceptionFilter documentation in WindowsPlatformCrashContext.cpp.
 */
LONG WINAPI CrashReportUnhandledExceptionFilter(EXCEPTION_POINTERS* ExceptionInfo)
{
	// Try to write the exception code in the appropriate field if the session was created. The first crashing thread
	// incrementing the counter wins the race and can write its exception code.
	static volatile int32 CrashCount = 0;
	if (FPlatformAtomics::InterlockedIncrement(&CrashCount) == 1)
	{
		TCHAR CrashEventLog[64];
		FCString::Sprintf(CrashEventLog, TEXT("CRC/Crash:%d"), ExceptionInfo->ExceptionRecord->ExceptionCode);
		LogCrcEvent(CrashEventLog);

		uint64 MonitoredEditorPid;
		if (FParse::Value(GetCommandLineW(), TEXT("-MONITOR="), MonitoredEditorPid))
		{
			FTimespan Timeout = FTimespan::FromSeconds(1);
			if (FEditorAnalyticsSession::Lock(Timeout)) // This lock is reentrant for the same process.
			{
				FEditorAnalyticsSession MonitoredSession;
				if (FEditorAnalyticsSession::FindSession(MonitoredEditorPid, MonitoredSession))
				{
					MonitoredSession.SaveMonitorExceptCode(ExceptionInfo->ExceptionRecord->ExceptionCode);
				}
				FEditorAnalyticsSession::Unlock();
			}
		}
	}

	// Let the OS deal with the exception. (the process will crash)
	return EXCEPTION_CONTINUE_SEARCH;
}
#endif

/**
 * WinMain, called when the application is started
 */
int WINAPI WinMain(_In_ HINSTANCE hInInstance, _In_opt_ HINSTANCE hPrevInstance, _In_ LPSTR, _In_ int nCmdShow)
{
	hInstance = hInInstance;

#if CRASH_REPORT_WITH_MTBF // For the Editor only.
	FString Arguments(::GetCommandLineW());
	if (Arguments.Contains(TEXT("-MONITOR=")) && !Arguments.Contains(TEXT("-RespawnedInstance")))
	{
<<<<<<< HEAD
=======
		uint64 ChildPipe = 0;
		FParse::Value(GetCommandLineW(), TEXT("-READ="), ChildPipe);

>>>>>>> 3ecbc206
		// Parse the process ID of the Editor that spawned this CRC.
		uint32 MonitoredEditorPid = 0;
		if (FParse::Value(GetCommandLineW(), TEXT("-MONITOR="), MonitoredEditorPid))
		{
			TCHAR RespawnExePathname[MAX_PATH];
			GetModuleFileName(NULL, RespawnExePathname, MAX_PATH);
			FString RespawnExeArguments(Arguments);
			RespawnExeArguments.Append(" -RespawnedInstance");
			uint32 RespawnPid = 0;

			// Respawn itself to sever the process grouping with the Editor. If the user kills the Editor process group in task manager,
			// CRC will not die at the same time, will be able to capture the Editor exit code and send the MTBF report to correctly
			// identify the Editor 'AbnormalShutdown' as 'Killed' instead.
			FProcHandle Handle = FPlatformProcess::CreateProc(
				RespawnExePathname,
				*RespawnExeArguments,
				true, false, false,
				&RespawnPid, 0,
				nullptr,
<<<<<<< HEAD
				nullptr,
=======
				reinterpret_cast<void*>(ChildPipe), // Ensure the child process inherit this pipe handle that was previously inherited from its parent.
>>>>>>> 3ecbc206
				nullptr);

			if (Handle.IsValid())
			{
				FString PidPathname = FString::Printf(TEXT("%sue4-crc-pid-%d"), FPlatformProcess::UserTempDir(), MonitoredEditorPid);
				if (TUniquePtr<FArchive> Ar = TUniquePtr<FArchive>(IFileManager::Get().CreateFileWriter(*PidPathname, FILEWRITE_EvenIfReadOnly)))
				{
					*Ar << RespawnPid;
				}
			}
		}

		RequestEngineExit(TEXT("Respawn instance."));
		return 0; // Exit this intermediate instance, the Editor is waiting for it to continue.
	}

#if !PLATFORM_SEH_EXCEPTIONS_DISABLED
	::SetUnhandledExceptionFilter(CrashReportUnhandledExceptionFilter);
#endif // !PLATFORM_SEH_EXCEPTIONS_DISABLED
#endif // CRASH_REPORT_WITH_MTBF

	RunCrashReportClient(GetCommandLineW());
	return 0;
}<|MERGE_RESOLUTION|>--- conflicted
+++ resolved
@@ -15,11 +15,7 @@
 #if CRASH_REPORT_WITH_MTBF && !PLATFORM_SEH_EXCEPTIONS_DISABLED
 extern void LogCrcEvent(const TCHAR*);
 
-/**
- * Invoked when an exception was not handled by vectored exception handler(s) nor structured exception handler(s)(__try/__except).
- * For good understanding a SEH inner working,take a look at EngineUnhandledExceptionFilter documentation in WindowsPlatformCrashContext.cpp.
- */
-LONG WINAPI CrashReportUnhandledExceptionFilter(EXCEPTION_POINTERS* ExceptionInfo)
+void SaveCrcCrashException(EXCEPTION_POINTERS* ExceptionInfo)
 {
 	// Try to write the exception code in the appropriate field if the session was created. The first crashing thread
 	// incrementing the counter wins the race and can write its exception code.
@@ -33,7 +29,7 @@
 		uint64 MonitoredEditorPid;
 		if (FParse::Value(GetCommandLineW(), TEXT("-MONITOR="), MonitoredEditorPid))
 		{
-			FTimespan Timeout = FTimespan::FromSeconds(1);
+			FTimespan Timeout = FTimespan::FromSeconds(2);
 			if (FEditorAnalyticsSession::Lock(Timeout)) // This lock is reentrant for the same process.
 			{
 				FEditorAnalyticsSession MonitoredSession;
@@ -45,6 +41,30 @@
 			}
 		}
 	}
+}
+
+/**
+ * The Vectored Exception Handler (VEH) is added to capture heap corruption exceptions because those are not reaching the
+ * UnhandledExceptionFilter(). VEH has first and only chance to heap corrutpion exceptions before they got 'handled' by the OS.
+ */
+LONG WINAPI CrashReportVectoredExceptionFilter(EXCEPTION_POINTERS* ExceptionInfo)
+{
+	if (ExceptionInfo->ExceptionRecord->ExceptionCode == STATUS_HEAP_CORRUPTION)
+	{
+		SaveCrcCrashException(ExceptionInfo);
+	}
+
+	// Let the OS deal with the exception. (the process will crash)
+	return EXCEPTION_CONTINUE_SEARCH;
+}
+
+/**
+ * Invoked when an exception was not handled by vectored exception handler(s) nor structured exception handler(s)(__try/__except).
+ * For good understanding a SEH inner working,take a look at EngineUnhandledExceptionFilter documentation in WindowsPlatformCrashContext.cpp.
+ */
+LONG WINAPI CrashReportUnhandledExceptionFilter(EXCEPTION_POINTERS* ExceptionInfo)
+{
+	SaveCrcCrashException(ExceptionInfo);
 
 	// Let the OS deal with the exception. (the process will crash)
 	return EXCEPTION_CONTINUE_SEARCH;
@@ -62,12 +82,9 @@
 	FString Arguments(::GetCommandLineW());
 	if (Arguments.Contains(TEXT("-MONITOR=")) && !Arguments.Contains(TEXT("-RespawnedInstance")))
 	{
-<<<<<<< HEAD
-=======
 		uint64 ChildPipe = 0;
 		FParse::Value(GetCommandLineW(), TEXT("-READ="), ChildPipe);
 
->>>>>>> 3ecbc206
 		// Parse the process ID of the Editor that spawned this CRC.
 		uint32 MonitoredEditorPid = 0;
 		if (FParse::Value(GetCommandLineW(), TEXT("-MONITOR="), MonitoredEditorPid))
@@ -87,11 +104,7 @@
 				true, false, false,
 				&RespawnPid, 0,
 				nullptr,
-<<<<<<< HEAD
-				nullptr,
-=======
 				reinterpret_cast<void*>(ChildPipe), // Ensure the child process inherit this pipe handle that was previously inherited from its parent.
->>>>>>> 3ecbc206
 				nullptr);
 
 			if (Handle.IsValid())
@@ -101,15 +114,17 @@
 				{
 					*Ar << RespawnPid;
 				}
+				
+				FPlatformProcess::CloseProc(Handle);
 			}
 		}
-
 		RequestEngineExit(TEXT("Respawn instance."));
 		return 0; // Exit this intermediate instance, the Editor is waiting for it to continue.
 	}
 
 #if !PLATFORM_SEH_EXCEPTIONS_DISABLED
 	::SetUnhandledExceptionFilter(CrashReportUnhandledExceptionFilter);
+	::AddVectoredExceptionHandler(0, CrashReportVectoredExceptionFilter);
 #endif // !PLATFORM_SEH_EXCEPTIONS_DISABLED
 #endif // CRASH_REPORT_WITH_MTBF
 
