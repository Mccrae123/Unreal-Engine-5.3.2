// Copyright Epic Games, Inc. All Rights Reserved.

#include "CrashReportClientApp.h"
#include "Windows/WindowsHWrapper.h"
#include "CrashReportClientDefines.h"

#if CRASH_REPORT_WITH_MTBF
<<<<<<< HEAD
#include "EditorAnalyticsSession.h"
=======
>>>>>>> 6bbb88c8
#include "HAL/FileManager.h"
#include "HAL/PlatformProcess.h"
#include "HAL/PlatformAtomics.h"
#include "HAL/PlatformStackWalk.h"
#include "Serialization/Archive.h"
<<<<<<< HEAD
#include "DiagnosticLogger.h"
=======
#include "CrashReportAnalyticsSessionSummary.h"
>>>>>>> 6bbb88c8
#endif

#if CRASH_REPORT_WITH_MTBF && !PLATFORM_SEH_EXCEPTIONS_DISABLED

static ANSICHAR CrashStackTrace[8*1024] = {0};

void SaveCrcCrashException(EXCEPTION_POINTERS* ExceptionInfo)
{
	// Try to write the exception code in the appropriate field if the session was created. The first crashing thread
	// incrementing the counter wins the race and can write its exception code.
	static volatile int32 CrashCount = 0;
	if (FPlatformAtomics::InterlockedIncrement(&CrashCount) == 1)
	{
<<<<<<< HEAD
		TCHAR CrashEventLog[64];
		FCString::Sprintf(CrashEventLog, TEXT("CRC/Crash:%d"), ExceptionInfo->ExceptionRecord->ExceptionCode);
		FDiagnosticLogger::Get().LogEvent(CrashEventLog);

		uint64 MonitoredEditorPid;
		if (FParse::Value(GetCommandLineW(), TEXT("-MONITOR="), MonitoredEditorPid))
		{
			FTimespan Timeout = FTimespan::FromSeconds(2);
			if (FEditorAnalyticsSession::Lock(Timeout)) // This lock is reentrant for the same process.
			{
				FEditorAnalyticsSession MonitoredSession;
				if (FEditorAnalyticsSession::FindSession(MonitoredEditorPid, MonitoredSession))
				{
					if (!MonitoredSession.SaveMonitorExceptCode(ExceptionInfo->ExceptionRecord->ExceptionCode))
					{
						FDiagnosticLogger::Get().LogEvent("CRC/ExceptCodeNotSaved");
					}
				}
				FEditorAnalyticsSession::Unlock();
			}
		}
=======
		FCrashReportAnalyticsSessionSummary::Get().OnCrcCrashing(ExceptionInfo->ExceptionRecord->ExceptionCode);
>>>>>>> 6bbb88c8

		if (ExceptionInfo->ExceptionRecord->ExceptionCode != STATUS_HEAP_CORRUPTION)
		{
			// Try to get the exception callstack to log to figure out why CRC crashed. This is not robust because this runs
			// in the crashing processs and it allocates memory/use callstack, but we may still be able to get some useful data.
<<<<<<< HEAD
			FPlatformStackWalk::InitStackWalking();
			FPlatformStackWalk::StackWalkAndDump(CrashStackTrace, UE_ARRAY_COUNT(CrashStackTrace), 0);
			if (CrashStackTrace[0] != 0)
			{
				FDiagnosticLogger::Get().LogEvent(ANSI_TO_TCHAR(CrashStackTrace));
=======
			if (FPlatformStackWalk::InitStackWalkingForProcess(FProcHandle()))
			{
				FPlatformStackWalk::StackWalkAndDump(CrashStackTrace, UE_ARRAY_COUNT(CrashStackTrace), 0);
				if (CrashStackTrace[0] != 0)
				{
					FCrashReportAnalyticsSessionSummary::Get().LogEvent(ANSI_TO_TCHAR(CrashStackTrace));
				}
>>>>>>> 6bbb88c8
			}
		}
	}
}

/**
 * The Vectored Exception Handler (VEH) is added to capture heap corruption exceptions because those are not reaching the
 * UnhandledExceptionFilter(). VEH has first and only chance to heap corrutpion exceptions before they got 'handled' by the OS.
 */
LONG WINAPI CrashReportVectoredExceptionFilter(EXCEPTION_POINTERS* ExceptionInfo)
{
	if (ExceptionInfo->ExceptionRecord->ExceptionCode == STATUS_HEAP_CORRUPTION)
	{
		SaveCrcCrashException(ExceptionInfo);
	}

	// Let the OS deal with the exception. (the process will crash)
	return EXCEPTION_CONTINUE_SEARCH;
}

/**
 * Invoked when an exception was not handled by vectored exception handler(s) nor structured exception handler(s)(__try/__except).
 * For good understanding a SEH inner working,take a look at EngineUnhandledExceptionFilter documentation in WindowsPlatformCrashContext.cpp.
 */
LONG WINAPI CrashReportUnhandledExceptionFilter(EXCEPTION_POINTERS* ExceptionInfo)
{
	SaveCrcCrashException(ExceptionInfo);

	// Let the OS deal with the exception. (the process will crash)
	return EXCEPTION_CONTINUE_SEARCH;
}
#endif

/**
 * WinMain, called when the application is started
 */
int WINAPI WinMain(_In_ HINSTANCE hInInstance, _In_opt_ HINSTANCE hPrevInstance, _In_ LPSTR, _In_ int nCmdShow)
{
	hInstance = hInInstance;

#if CRASH_REPORT_WITH_MTBF // For the Editor only.
	FString Arguments(::GetCommandLineW());
	if (Arguments.Contains(TEXT("-MONITOR=")) && !Arguments.Contains(TEXT("-RespawnedInstance")))
	{
		uint64 ChildPipe = 0;
		FParse::Value(GetCommandLineW(), TEXT("-READ="), ChildPipe);

		// Parse the process ID of the Editor that spawned this CRC.
		uint32 MonitoredEditorPid = 0;
		if (FParse::Value(GetCommandLineW(), TEXT("-MONITOR="), MonitoredEditorPid))
		{
			TCHAR RespawnExePathname[MAX_PATH];
			GetModuleFileName(NULL, RespawnExePathname, MAX_PATH);
			FString RespawnExeArguments(Arguments);
			RespawnExeArguments.Append(" -RespawnedInstance");
			uint32 RespawnPid = 0;

			// Respawn itself to sever the process grouping with the Editor. If the user kills the Editor process group in task manager,
			// CRC will not die at the same time, will be able to capture the Editor exit code and send the MTBF report to correctly
			// identify the Editor 'AbnormalShutdown' as 'Killed' instead.
			FProcHandle Handle = FPlatformProcess::CreateProc(
				RespawnExePathname,
				*RespawnExeArguments,
				true, false, false,
				&RespawnPid, 0,
				nullptr,
				reinterpret_cast<void*>(ChildPipe), // Ensure the child process inherit this pipe handle that was previously inherited from its parent.
				nullptr);

			if (Handle.IsValid())
			{
<<<<<<< HEAD
				FString PidPathname = FString::Printf(TEXT("%sue4-crc-pid-%d"), FPlatformProcess::UserTempDir(), MonitoredEditorPid);
=======
				FString PidPathname = FString::Printf(TEXT("%sue-crc-pid-%d"), FPlatformProcess::UserTempDir(), MonitoredEditorPid);
>>>>>>> 6bbb88c8
				if (TUniquePtr<FArchive> Ar = TUniquePtr<FArchive>(IFileManager::Get().CreateFileWriter(*PidPathname, FILEWRITE_EvenIfReadOnly)))
				{
					*Ar << RespawnPid;
				}
				
				FPlatformProcess::CloseProc(Handle);
			}
		}
		RequestEngineExit(TEXT("Respawn instance."));
		return 0; // Exit this intermediate instance, the Editor is waiting for it to continue.
	}

#if !PLATFORM_SEH_EXCEPTIONS_DISABLED
	::SetUnhandledExceptionFilter(CrashReportUnhandledExceptionFilter);
	::AddVectoredExceptionHandler(0, CrashReportVectoredExceptionFilter);
#endif // !PLATFORM_SEH_EXCEPTIONS_DISABLED
#endif // CRASH_REPORT_WITH_MTBF

	RunCrashReportClient(GetCommandLineW());
	return 0;
}<|MERGE_RESOLUTION|>--- conflicted
+++ resolved
@@ -5,20 +5,12 @@
 #include "CrashReportClientDefines.h"
 
 #if CRASH_REPORT_WITH_MTBF
-<<<<<<< HEAD
-#include "EditorAnalyticsSession.h"
-=======
->>>>>>> 6bbb88c8
 #include "HAL/FileManager.h"
 #include "HAL/PlatformProcess.h"
 #include "HAL/PlatformAtomics.h"
 #include "HAL/PlatformStackWalk.h"
 #include "Serialization/Archive.h"
-<<<<<<< HEAD
-#include "DiagnosticLogger.h"
-=======
 #include "CrashReportAnalyticsSessionSummary.h"
->>>>>>> 6bbb88c8
 #endif
 
 #if CRASH_REPORT_WITH_MTBF && !PLATFORM_SEH_EXCEPTIONS_DISABLED
@@ -32,43 +24,12 @@
 	static volatile int32 CrashCount = 0;
 	if (FPlatformAtomics::InterlockedIncrement(&CrashCount) == 1)
 	{
-<<<<<<< HEAD
-		TCHAR CrashEventLog[64];
-		FCString::Sprintf(CrashEventLog, TEXT("CRC/Crash:%d"), ExceptionInfo->ExceptionRecord->ExceptionCode);
-		FDiagnosticLogger::Get().LogEvent(CrashEventLog);
-
-		uint64 MonitoredEditorPid;
-		if (FParse::Value(GetCommandLineW(), TEXT("-MONITOR="), MonitoredEditorPid))
-		{
-			FTimespan Timeout = FTimespan::FromSeconds(2);
-			if (FEditorAnalyticsSession::Lock(Timeout)) // This lock is reentrant for the same process.
-			{
-				FEditorAnalyticsSession MonitoredSession;
-				if (FEditorAnalyticsSession::FindSession(MonitoredEditorPid, MonitoredSession))
-				{
-					if (!MonitoredSession.SaveMonitorExceptCode(ExceptionInfo->ExceptionRecord->ExceptionCode))
-					{
-						FDiagnosticLogger::Get().LogEvent("CRC/ExceptCodeNotSaved");
-					}
-				}
-				FEditorAnalyticsSession::Unlock();
-			}
-		}
-=======
 		FCrashReportAnalyticsSessionSummary::Get().OnCrcCrashing(ExceptionInfo->ExceptionRecord->ExceptionCode);
->>>>>>> 6bbb88c8
 
 		if (ExceptionInfo->ExceptionRecord->ExceptionCode != STATUS_HEAP_CORRUPTION)
 		{
 			// Try to get the exception callstack to log to figure out why CRC crashed. This is not robust because this runs
 			// in the crashing processs and it allocates memory/use callstack, but we may still be able to get some useful data.
-<<<<<<< HEAD
-			FPlatformStackWalk::InitStackWalking();
-			FPlatformStackWalk::StackWalkAndDump(CrashStackTrace, UE_ARRAY_COUNT(CrashStackTrace), 0);
-			if (CrashStackTrace[0] != 0)
-			{
-				FDiagnosticLogger::Get().LogEvent(ANSI_TO_TCHAR(CrashStackTrace));
-=======
 			if (FPlatformStackWalk::InitStackWalkingForProcess(FProcHandle()))
 			{
 				FPlatformStackWalk::StackWalkAndDump(CrashStackTrace, UE_ARRAY_COUNT(CrashStackTrace), 0);
@@ -76,7 +37,6 @@
 				{
 					FCrashReportAnalyticsSessionSummary::Get().LogEvent(ANSI_TO_TCHAR(CrashStackTrace));
 				}
->>>>>>> 6bbb88c8
 			}
 		}
 	}
@@ -148,11 +108,7 @@
 
 			if (Handle.IsValid())
 			{
-<<<<<<< HEAD
-				FString PidPathname = FString::Printf(TEXT("%sue4-crc-pid-%d"), FPlatformProcess::UserTempDir(), MonitoredEditorPid);
-=======
 				FString PidPathname = FString::Printf(TEXT("%sue-crc-pid-%d"), FPlatformProcess::UserTempDir(), MonitoredEditorPid);
->>>>>>> 6bbb88c8
 				if (TUniquePtr<FArchive> Ar = TUniquePtr<FArchive>(IFileManager::Get().CreateFileWriter(*PidPathname, FILEWRITE_EvenIfReadOnly)))
 				{
 					*Ar << RespawnPid;
