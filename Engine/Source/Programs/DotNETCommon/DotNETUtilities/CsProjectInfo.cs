--- conflicted
+++ resolved
@@ -293,30 +293,9 @@
 
 			// Parse the basic structure of the document, updating properties and recursing into other referenced projects as we go
 			CsProjectInfo ProjectInfo = new CsProjectInfo(Properties, File);
-<<<<<<< HEAD
-			foreach (XmlElement Element in Document.DocumentElement.ChildNodes.OfType<XmlElement>())
-			{
-				switch (Element.Name)
-				{
-					case "PropertyGroup":
-						if (EvaluateCondition(Element, ProjectInfo.Properties))
-						{
-							ParsePropertyGroup(Element, ProjectInfo.Properties);
-						}
-						break;
-					case "ItemGroup":
-						if (EvaluateCondition(Element, ProjectInfo.Properties))
-						{
-							ParseItemGroup(File.Directory, Element, ProjectInfo);
-						}
-						break;
-				}
-			}
-=======
 
 			// Parse elements in the root node
 			ParseNode(Document.DocumentElement, ProjectInfo);
->>>>>>> 69078e53
 
 			// Return the complete project
 			OutProjectInfo = ProjectInfo;
@@ -369,11 +348,7 @@
 						break;
 					case "Compile":
 						// Reference to another project
-<<<<<<< HEAD
-						if (EvaluateCondition(ItemElement, ProjectInfo.Properties))
-=======
 						if (EvaluateCondition(ItemElement, ProjectInfo))
->>>>>>> 69078e53
 						{
 							ParseCompileReference(BaseDirectory, ItemElement, ProjectInfo.CompileReferences);
 						}
@@ -552,22 +527,6 @@
 		}
 
 		/// <summary>
-		/// Parses a project reference from a given 'ProjectReference' element
-		/// </summary>
-		/// <param name="BaseDirectory">Directory to resolve relative paths against</param>
-		/// <param name="ParentElement">The parent 'ProjectReference' element</param>
-		/// <param name="CompileReferences">List of source files.</param>
-		static void ParseCompileReference(DirectoryReference BaseDirectory, XmlElement ParentElement, List<FileReference> CompileReferences)
-		{
-			string IncludePath = UnescapeString(ParentElement.GetAttribute("Include"));
-			if (!String.IsNullOrEmpty(IncludePath))
-			{
-				FileReference SourceFile = FileReference.Combine(BaseDirectory, IncludePath);
-				CompileReferences.Add(SourceFile);
-			}
-		}
-
-		/// <summary>
 		/// Parses an assembly reference from a given 'Content' element
 		/// </summary>
 		/// <param name="BaseDirectory">Directory to resolve relative paths against</param>
