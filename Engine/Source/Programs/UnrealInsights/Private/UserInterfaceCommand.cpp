--- conflicted
+++ resolved
@@ -163,9 +163,6 @@
 	// Crank up a normal Slate application using the platform's standalone renderer.
 	FSlateApplication::InitializeAsStandaloneApplication(GetStandardStandaloneRenderer());
 
-	// Crank up a normal Slate application using the platform's standalone renderer.
-	FSlateApplication::InitializeAsStandaloneApplication(GetStandardStandaloneRenderer());
-
 	// Load required modules.
 	FModuleManager::Get().LoadModuleChecked("EditorStyle");
 	FModuleManager::Get().LoadModuleChecked("TraceInsights");
@@ -248,11 +245,8 @@
 {
 	FSlateApplication::InitHighDPI(true);
 
-<<<<<<< HEAD
-=======
 	FModuleManager::Get().LoadModuleChecked("EditorStyle");
 
->>>>>>> 6bbb88c8
 	//const FSlateBrush* AppIcon = new FSlateImageBrush(FPaths::EngineContentDir() / "Editor/Slate/Icons/Insights/AppIcon_24x.png", FVector2D(24.0f, 24.0f));
 	//FSlateApplication::Get().SetAppIcon(AppIcon);
 
@@ -309,11 +303,8 @@
 	//This parameter will cause the application to close when analysis fails to start or completes succesfully
 	const bool bAutoQuit = FParse::Param(FCommandLine::Get(), TEXT("AutoQuit"));
 
-<<<<<<< HEAD
-=======
 	const bool bNoUI = FParse::Param(FCommandLine::Get(), TEXT("NoUI"));
 
->>>>>>> 6bbb88c8
 	const bool bInitializeTesting = FParse::Param(FCommandLine::Get(), TEXT("InsightsTest"));
 
 	if (bUseTraceId)
@@ -328,15 +319,11 @@
 			}
 		}
 
-<<<<<<< HEAD
-		TraceInsightsModule.CreateSessionViewer(bAllowDebugTools);
-=======
 		if (!bNoUI)
 		{
 			TraceInsightsModule.CreateSessionViewer(bAllowDebugTools);
 		}
 
->>>>>>> 6bbb88c8
 		TraceInsightsModule.ConnectToStore(StoreHost, StorePort);
 		TraceInsightsModule.StartAnalysisForTrace(TraceId, bAutoQuit);
 	}
@@ -354,15 +341,11 @@
 				}
 			}
 
-<<<<<<< HEAD
-			TraceInsightsModule.CreateSessionViewer(bAllowDebugTools);
-=======
 			if (!bNoUI)
 			{
 				TraceInsightsModule.CreateSessionViewer(bAllowDebugTools);
 			}
 
->>>>>>> 6bbb88c8
 			TraceInsightsModule.StartAnalysisForTraceFile(TraceFile, bAutoQuit);
 		}
 		else
@@ -375,17 +358,12 @@
 			{
 				TraceInsightsModule.ConnectToStore(StoreHost, StorePort);
 			}
-<<<<<<< HEAD
-			const bool bSingleProcess = FParse::Param(FCommandLine::Get(), TEXT("SingleProcess"));
-			TraceInsightsModule.CreateSessionBrowser(bAllowDebugTools, bSingleProcess);
-=======
 
 			FCreateSessionBrowserParams Params;
 			Params.bAllowDebugTools = bAllowDebugTools;
 			Params.bInitializeTesting = bInitializeTesting;
 			Params.bStartProcessWithStompMalloc = FParse::Param(FCommandLine::Get(), TEXT("stompmalloc"));
 			TraceInsightsModule.CreateSessionBrowser(Params);
->>>>>>> 6bbb88c8
 		}
 	}
 
