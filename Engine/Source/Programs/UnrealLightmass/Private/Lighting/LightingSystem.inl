--- conflicted
+++ resolved
@@ -26,11 +26,7 @@
 
 	if (TangentDirection.Z >= 0.0f)
 	{
-<<<<<<< HEAD
-		Result.SHVector.AddIncomingRadiance(Color, 1, (const FVector4&)WorldDirection);
-=======
 		Result.SHVector.AddIncomingRadiance(Color, 1, FVector4(WorldDirection));
->>>>>>> d731a049
 
 		FSHVector2 SH = FSHVector2::SHBasisFunction(FVector4(TangentDirection));
 		// Evaluate lighting along the smoothed vertex normal direction, so that later we can guarantee an SH intensity of 1 along the normal
