// Copyright 1998-2019 Epic Games, Inc. All Rights Reserved.

#include "LightingSystem.h"
#include "Exporter.h"
#include "LightmassSwarm.h"
#include "CPUSolver.h"
#include "MonteCarlo.h"
#include "Misc/ScopeLock.h"
#include "UnrealLightmass.h"
#include "HAL/RunnableThread.h"
#include "HAL/PlatformProcess.h"
#include "Misc/OutputDeviceRedirector.h"
#include "HAL/ExceptionHandling.h"
#if USE_LOCAL_SWARM_INTERFACE
#include "IMessagingModule.h"
#include "Async/TaskGraphInterfaces.h"
#endif

#if PLATFORM_WINDOWS
#include "Windows/WindowsHWrapper.h"
#include "Windows/AllowWindowsPlatformTypes.h"
	#include <psapi.h>
#include "Windows/HideWindowsPlatformTypes.h"

#pragma comment(lib, "psapi.lib")
#endif

namespace Lightmass
{
static void ConvertToLightSampleHelper(const FGatheredLightSample& InGatheredLightSample, float OutCoefficients[2][3])
{
	// SHCorrection is SHVector sampled with the normal
	float DirCorrection = 1.0f / FMath::Max( 0.0001f, InGatheredLightSample.SHCorrection );
	float DirLuma[4];
	for( int32 i = 0; i < 4; i++ )
	{
		DirLuma[i]  = 0.30f * InGatheredLightSample.SHVector.R.V[i];
		DirLuma[i] += 0.59f * InGatheredLightSample.SHVector.G.V[i];
		DirLuma[i] += 0.11f * InGatheredLightSample.SHVector.B.V[i];

		// Lighting is already in IncidentLighting. Force directional SH as applied to a flat normal map to be 1 to get purely directional data.
		DirLuma[i] *= DirCorrection / PI;
	}

	// Scale directionality so that DirLuma[0] == 1. Then scale color to compensate and toss DirLuma[0].
	float DirScale = 1.0f / FMath::Max( 0.0001f, DirLuma[0] );
	float ColorScale = DirLuma[0];

	// IncidentLighting is ground truth for a representative direction, the vertex normal
	OutCoefficients[0][0] = ColorScale * InGatheredLightSample.IncidentLighting.R;
	OutCoefficients[0][1] = ColorScale * InGatheredLightSample.IncidentLighting.G;
	OutCoefficients[0][2] = ColorScale * InGatheredLightSample.IncidentLighting.B;

	// Will force DirLuma[0] to 0.282095f
	OutCoefficients[1][0] = -0.325735f * DirLuma[1] * DirScale;
	OutCoefficients[1][1] =  0.325735f * DirLuma[2] * DirScale;
	OutCoefficients[1][2] = -0.325735f * DirLuma[3] * DirScale;
}

FLightSample FGatheredLightMapSample::ConvertToLightSample(bool bDebugThisSample) const
{
	FLightSample NewSample;
	NewSample.bIsMapped = bIsMapped;

	ConvertToLightSampleHelper(HighQuality, &NewSample.Coefficients[0]);
	ConvertToLightSampleHelper(LowQuality, &NewSample.Coefficients[ LM_LQ_LIGHTMAP_COEF_INDEX ]);

	NewSample.SkyOcclusion[0] = HighQuality.SkyOcclusion.X;
	NewSample.SkyOcclusion[1] = HighQuality.SkyOcclusion.Y;
	NewSample.SkyOcclusion[2] = HighQuality.SkyOcclusion.Z;

	NewSample.AOMaterialMask = HighQuality.AOMaterialMask;

	return NewSample;
}

FLightMapData2D* FGatheredLightMapData2D::ConvertToLightmap2D(bool bDebugThisMapping, int32 PaddedDebugX, int32 PaddedDebugY) const
{
	FLightMapData2D* ConvertedLightMap = new FLightMapData2D(SizeX, SizeY);
	ConvertedLightMap->Lights = Lights;
	ConvertedLightMap->bHasSkyShadowing = bHasSkyShadowing;

	for (int32 SampleIndex = 0; SampleIndex < Data.Num(); SampleIndex++)
	{
		const bool bDebugThisSample = bDebugThisMapping && SampleIndex == PaddedDebugY * SizeX + PaddedDebugX;
		(*ConvertedLightMap)(SampleIndex, 0) = Data[SampleIndex].ConvertToLightSample(bDebugThisSample);
	}
	return ConvertedLightMap;
}

FStaticLightingMappingContext::FStaticLightingMappingContext(const FStaticLightingMesh* InSubjectMesh, FStaticLightingSystem& InSystem, FDebugLightingOutput* InDebugOutput) :
	FirstBounceCache(InSubjectMesh ? InSubjectMesh->BoundingBox : FBox::BuildAABB(FVector4(0,0,0), FVector4(HALF_WORLD_MAX)), InSystem, 1),
	System(InSystem),
	DebugOutput(InDebugOutput)
{}

FStaticLightingMappingContext::~FStaticLightingMappingContext()
{
	{
		// Update the main threads stats with the stats from this mapping
		FScopeLock Lock(&System.Stats.StatsSync);
		System.Stats.Cache[0] += FirstBounceCache.Stats;
		System.Stats += Stats;
		System.Stats.NumFirstHitRaysTraced += RayCache.NumFirstHitRaysTraced;
		System.Stats.NumBooleanRaysTraced += RayCache.NumBooleanRaysTraced;
		System.Stats.FirstHitRayTraceThreadTime += RayCache.FirstHitRayTraceTime;
		System.Stats.BooleanRayTraceThreadTime += RayCache.BooleanRayTraceTime;
	}

	for (int32 EntryIndex = 0; EntryIndex < RefinementTreeFreePool.Num(); EntryIndex++)
	{
		// Delete on the main thread to avoid a TBB inefficiency deleting many same-sized allocations on different threads
		delete RefinementTreeFreePool[EntryIndex];
	}
}

/**
 * Initializes this static lighting system, and builds static lighting based on the provided options.
 * @param InOptions		- The static lighting build options.
 * @param InScene		- The scene containing all the lights and meshes
 * @param InExporter	- The exporter used to send completed data back to UE4
 * @param InNumThreads	- Number of concurrent threads to use for lighting building
 */
FStaticLightingSystem::FStaticLightingSystem(const FLightingBuildOptions& InOptions, FScene& InScene, FLightmassSolverExporter& InExporter, int32 InNumThreads)
:	Options(InOptions)
,	GeneralSettings(InScene.GeneralSettings)
,	SceneConstants(InScene.SceneConstants)
,	MaterialSettings(InScene.MaterialSettings)
,	MeshAreaLightSettings(InScene.MeshAreaLightSettings)
,	DynamicObjectSettings(InScene.DynamicObjectSettings)
,	VolumetricLightmapSettings(InScene.VolumetricLightmapSettings)
,	PrecomputedVisibilitySettings(InScene.PrecomputedVisibilitySettings)
,	VolumeDistanceFieldSettings(InScene.VolumeDistanceFieldSettings)
,	AmbientOcclusionSettings(InScene.AmbientOcclusionSettings)
,	ShadowSettings(InScene.ShadowSettings)
,	ImportanceTracingSettings(InScene.ImportanceTracingSettings)
,	PhotonMappingSettings(InScene.PhotonMappingSettings)
,	IrradianceCachingSettings(InScene.IrradianceCachingSettings)
,	TasksInProgressThatWillNeedHelp(0)
,	NextVolumeSampleTaskIndex(-1)
,	NumVolumeSampleTasksOutstanding(0)
,	bShouldExportVolumeSampleData(false)
,	VolumeLightingInterpolationOctree(FVector4(0,0,0), HALF_WORLD_MAX)
,	bShouldExportMeshAreaLightData(false)
,	bShouldExportVolumeDistanceField(false)
,	NumPhotonsEmittedDirect(0)
,	DirectPhotonMap(FVector4(0,0,0), HALF_WORLD_MAX)
,	NumPhotonsEmittedFirstBounce(0)
,	FirstBouncePhotonMap(FVector4(0,0,0), HALF_WORLD_MAX)
,	FirstBounceEscapedPhotonMap(FVector4(0,0,0), HALF_WORLD_MAX)
,	FirstBouncePhotonSegmentMap(FVector4(0,0,0), HALF_WORLD_MAX)
,	NumPhotonsEmittedSecondBounce(0)
,	SecondBouncePhotonMap(FVector4(0,0,0), HALF_WORLD_MAX)
,	IrradiancePhotonMap(FVector4(0,0,0), HALF_WORLD_MAX)
,	AggregateMesh(NULL)
,	VoxelizationSurfaceAggregateMesh(NULL)
,	VoxelizationVolumeAggregateMesh(NULL)
,	LandscapeCullingVoxelizationAggregateMesh(NULL)
,	Scene(InScene)
,	NumTexelsCompleted(0)
,	NumOutstandingVolumeDataLayers(0)
,	OutstandingVolumeDataLayerIndex(-1)
,	NumStaticLightingThreads(InScene.GeneralSettings.bAllowMultiThreadedStaticLighting ? FMath::Max(InNumThreads, 1) : 1)
,	DebugIrradiancePhotonCalculationArrayIndex(INDEX_NONE)
,	DebugIrradiancePhotonCalculationPhotonIndex(INDEX_NONE)
,	Exporter(InExporter)
{
	const double SceneSetupStart = FPlatformTime::Seconds();
	UE_LOG(LogLightmass, Log, TEXT("FStaticLightingSystem started using GKDOPMaxTrisPerLeaf: %d"), DEFAULT_MAX_TRIS_PER_LEAF);

	ValidateSettings(InScene);

	bool bDumpAllMappings = false;

	GroupVisibilityGridSizeXY = 0;
	GroupVisibilityGridSizeZ = 0;

	// Pre-allocate containers.
	int32 NumMeshes = 0;
	int32 NumVertices = 0;
	int32 NumTriangles = 0;
	int32 NumMappings = InScene.TextureLightingMappings.Num() +
		InScene.FluidMappings.Num() + InScene.LandscapeMappings.Num() + InScene.BspMappings.Num();
	int32 NumMeshInstances = InScene.BspMappings.Num() + InScene.StaticMeshInstances.Num() + InScene.VolumeMappings.Num();
	AllMappings.Reserve( NumMappings );
	Meshes.Reserve( NumMeshInstances );

	// Initialize Meshes, Mappings, AllMappings and AggregateMesh from the scene
	UE_LOG(LogLightmass, Log,  TEXT("Number of texture mappings: %d"), InScene.TextureLightingMappings.Num() );
	for (int32 MappingIndex = 0; MappingIndex < InScene.TextureLightingMappings.Num(); MappingIndex++)
	{
		FStaticMeshStaticLightingTextureMapping* Mapping = &InScene.TextureLightingMappings[MappingIndex];
		Mappings.Add(Mapping->Guid, Mapping);
		AllMappings.Add(Mapping);
		if (bDumpAllMappings)
		{
			UE_LOG(LogLightmass, Log, TEXT("\t%s"), *(Mapping->Guid.ToString()));
		}
	}

	UE_LOG(LogLightmass, Log,  TEXT("Number of fluid mappings:   %d"), InScene.FluidMappings.Num());
	for (int32 MappingIndex = 0; MappingIndex < InScene.FluidMappings.Num(); MappingIndex++)
	{
		FFluidSurfaceStaticLightingTextureMapping* Mapping = &InScene.FluidMappings[MappingIndex];
		NumMeshes++;
		NumVertices += Mapping->Mesh->NumVertices;
		NumTriangles += Mapping->Mesh->NumTriangles;
		Mappings.Add(Mapping->Guid, Mapping);
		AllMappings.Add(Mapping);
		if (bDumpAllMappings)
		{
			UE_LOG(LogLightmass, Log, TEXT("\t%s"), *(Mapping->Guid.ToString()));
		}
	}

	for (int32 MeshIndex = 0; MeshIndex < InScene.FluidMeshInstances.Num(); MeshIndex++)
	{
		Meshes.Add(&InScene.FluidMeshInstances[MeshIndex]);
	}

	UE_LOG(LogLightmass, Log,  TEXT("Number of landscape mappings:   %d"), InScene.LandscapeMappings.Num());
	for (int32 MappingIndex = 0; MappingIndex < InScene.LandscapeMappings.Num(); MappingIndex++)
	{
		FLandscapeStaticLightingTextureMapping* Mapping = &InScene.LandscapeMappings[MappingIndex];
		NumMeshes++;
		NumVertices += Mapping->Mesh->NumVertices;
		NumTriangles += Mapping->Mesh->NumTriangles;
		Mappings.Add(Mapping->Guid, Mapping);
		LandscapeMappings.Add(Mapping);
		AllMappings.Add(Mapping);
		if (bDumpAllMappings)
		{
			UE_LOG(LogLightmass, Log, TEXT("\t%s"), *(Mapping->Guid.ToString()));
		}
	}

	for (int32 MeshIndex = 0; MeshIndex < InScene.LandscapeMeshInstances.Num(); MeshIndex++)
	{
		Meshes.Add(&InScene.LandscapeMeshInstances[MeshIndex]);
	}

	UE_LOG(LogLightmass, Log,  TEXT("Number of BSP mappings:     %d"), InScene.BspMappings.Num() );
	for( int32 MeshIdx=0; MeshIdx < InScene.BspMappings.Num(); ++MeshIdx )
	{
		FBSPSurfaceStaticLighting* BSPMapping = &InScene.BspMappings[MeshIdx];
		Meshes.Add(BSPMapping);
		NumMeshes++;
		NumVertices += BSPMapping->NumVertices;
		NumTriangles += BSPMapping->NumTriangles;

		// add the BSP mappings light mapping object
		AllMappings.Add(&BSPMapping->Mapping);
		Mappings.Add(BSPMapping->Mapping.Guid, &BSPMapping->Mapping);
		if (bDumpAllMappings)
		{
			UE_LOG(LogLightmass, Log, TEXT("\t%s"), *(BSPMapping->Mapping.Guid.ToString()));
		}
	}

	for (int32 MappingIndex = 0; MappingIndex < InScene.VolumeMappings.Num(); MappingIndex++)
	{
		FStaticLightingGlobalVolumeMapping* Mapping = &InScene.VolumeMappings[MappingIndex];
		Mappings.Add(Mapping->Guid, Mapping);
		AllMappings.Add(Mapping);
		if (bDumpAllMappings)
		{
			UE_LOG(LogLightmass, Log, TEXT("\t%s"), *(Mapping->Guid.ToString()));
		}
	}

	UE_LOG(LogLightmass, Log,  TEXT("Number of static mesh instance mappings: %d"), InScene.StaticMeshInstances.Num() );
	for (int32 MeshIndex = 0; MeshIndex < InScene.StaticMeshInstances.Num(); MeshIndex++)
	{
		FStaticMeshStaticLightingMesh* MeshInstance = &InScene.StaticMeshInstances[MeshIndex];
		FStaticLightingMapping** MappingPtr = Mappings.Find(MeshInstance->Guid);
		if (MappingPtr != NULL)
		{
			MeshInstance->Mapping = *MappingPtr;
		}
		else
		{
			MeshInstance->Mapping = NULL;
		}
		Meshes.Add(MeshInstance);
		NumMeshes++;
		NumVertices += MeshInstance->NumVertices;
		NumTriangles += MeshInstance->NumTriangles;
	}

	check(Meshes.Num() == AllMappings.Num());

	int32 MaxVisibilityId = -1;
	for (int32 MeshIndex = 0; MeshIndex < Meshes.Num(); MeshIndex++)
	{
		const FStaticLightingMesh* Mesh = Meshes[MeshIndex];
		for (int32 VisIndex = 0; VisIndex < Mesh->VisibilityIds.Num(); VisIndex++)
		{
			MaxVisibilityId = FMath::Max(MaxVisibilityId, Mesh->VisibilityIds[VisIndex]);
		}
	}

	VisibilityMeshes.Empty(MaxVisibilityId + 1);
	VisibilityMeshes.AddZeroed(MaxVisibilityId + 1);
	for (int32 MeshIndex = 0; MeshIndex < Meshes.Num(); MeshIndex++)
	{
		FStaticLightingMesh* Mesh = Meshes[MeshIndex];
		for (int32 VisIndex = 0; VisIndex < Mesh->VisibilityIds.Num(); VisIndex++)
		{
			const int32 VisibilityId = Mesh->VisibilityIds[VisIndex];
			if (VisibilityId >= 0)
			{
				VisibilityMeshes[VisibilityId].Meshes.AddUnique(Mesh);
			}
		}
	}

	for (int32 VisibilityMeshIndex = 0; VisibilityMeshIndex < VisibilityMeshes.Num(); VisibilityMeshIndex++)
	{
		checkSlow(VisibilityMeshes[VisibilityMeshIndex].Meshes.Num() > 0);
	}

	{
		FScopedRDTSCTimer MeshSetupTimer(Stats.MeshAreaLightSetupTime);
		for (int32 MeshIndex = 0; MeshIndex < Meshes.Num(); MeshIndex++)
		{
			const int32 BckNumMeshAreaLights = MeshAreaLights.Num();
			// Create mesh area lights from each mesh
			Meshes[MeshIndex]->CreateMeshAreaLights(*this, Scene, MeshAreaLights);
			if (MeshAreaLights.Num() > BckNumMeshAreaLights)
			{
				Stats.NumMeshAreaLightMeshes++;
			}
			Meshes[MeshIndex]->SetDebugMaterial(MaterialSettings.bUseDebugMaterial, MaterialSettings.DebugDiffuse);
		}
	}

	for (int32 MeshIndex = 0; MeshIndex < Meshes.Num(); MeshIndex++)
	{
		for (int32 LightIndex = 0; LightIndex < MeshAreaLights.Num(); LightIndex++)
		{
			// Register the newly created mesh area lights with every relevant mesh so they are used for lighting
			if (MeshAreaLights[LightIndex].AffectsBounds(FBoxSphereBounds(Meshes[MeshIndex]->BoundingBox)))
			{
				Meshes[MeshIndex]->RelevantLights.Add(&MeshAreaLights[LightIndex]);
			}
		}
	}

#if USE_EMBREE	
	if (Scene.EmbreeDevice)
	{
		if (Scene.bVerifyEmbree)
		{
			AggregateMesh = new FEmbreeVerifyAggregateMesh(Scene);
		}
		else
		{
			AggregateMesh = new FEmbreeAggregateMesh(Scene);
		}
	}
	else
#endif
	{
		AggregateMesh = new FDefaultAggregateMesh(Scene);
	}
	// Add all meshes to the kDOP.
	AggregateMesh->ReserveMemory(NumMeshes, NumVertices, NumTriangles);

	if (Scene.GeneralSettings.bUseFastVoxelization)
	{
		VoxelizationSurfaceAggregateMesh = new FDefaultAggregateMesh(Scene);
		VoxelizationVolumeAggregateMesh = new FDefaultAggregateMesh(Scene);
		LandscapeCullingVoxelizationAggregateMesh = new FDefaultAggregateMesh(Scene);
	}

	for (int32 MappingIndex = 0; MappingIndex < InScene.FluidMappings.Num(); MappingIndex++)
	{
		FFluidSurfaceStaticLightingTextureMapping* Mapping = &InScene.FluidMappings[MappingIndex];
		AggregateMesh->AddMesh(Mapping->Mesh, Mapping);

		if (Scene.GeneralSettings.bUseFastVoxelization)
		{
			if (Mapping->GetVolumeMapping() == nullptr)
			{
				VoxelizationSurfaceAggregateMesh->AddMeshForVoxelization(Mapping->Mesh, Mapping);
			}
			else
			{
				VoxelizationVolumeAggregateMesh->AddMeshForVoxelization(Mapping->Mesh, Mapping);
			}
		}
	}
	for (int32 MappingIndex = 0; MappingIndex < InScene.LandscapeMappings.Num(); MappingIndex++)
	{
		FLandscapeStaticLightingTextureMapping* Mapping = &InScene.LandscapeMappings[MappingIndex];
		AggregateMesh->AddMesh(Mapping->Mesh, Mapping);

		if (Scene.GeneralSettings.bUseFastVoxelization)
		{
			if (Mapping->GetVolumeMapping() == nullptr)
			{
				VoxelizationSurfaceAggregateMesh->AddMeshForVoxelization(Mapping->Mesh, Mapping);
			}
			else
			{
				VoxelizationVolumeAggregateMesh->AddMeshForVoxelization(Mapping->Mesh, Mapping);
			}

			LandscapeCullingVoxelizationAggregateMesh->AddMeshForVoxelization(Mapping->Mesh, Mapping);
		}
	}
	for( int32 MeshIdx=0; MeshIdx < InScene.BspMappings.Num(); ++MeshIdx )
	{
		FBSPSurfaceStaticLighting* BSPMapping = &InScene.BspMappings[MeshIdx];
		AggregateMesh->AddMesh(BSPMapping, &BSPMapping->Mapping);

		if (Scene.GeneralSettings.bUseFastVoxelization)
		{
			if (BSPMapping->Mapping.GetVolumeMapping() == nullptr)
			{
				VoxelizationSurfaceAggregateMesh->AddMeshForVoxelization(BSPMapping, &BSPMapping->Mapping);
			}
			else
			{
				VoxelizationVolumeAggregateMesh->AddMeshForVoxelization(BSPMapping, &BSPMapping->Mapping);
			}
		}
	}
	for (int32 MeshIndex = 0; MeshIndex < InScene.StaticMeshInstances.Num(); MeshIndex++)
	{
		FStaticMeshStaticLightingMesh* MeshInstance = &InScene.StaticMeshInstances[MeshIndex];
		AggregateMesh->AddMesh(MeshInstance, MeshInstance->Mapping);

		if (Scene.GeneralSettings.bUseFastVoxelization)
		{
			if (MeshInstance->GetInstanceableStaticMesh() != nullptr)
			{
				if (MeshInstance->StaticMesh->VoxelizationMesh == nullptr)
				{
					if (MeshInstance->LightingFlags & GI_INSTANCE_CASTSHADOW && MeshInstance->DoesMeshBelongToLOD0())
					{
						MeshInstance->StaticMesh->VoxelizationMesh = new FDefaultAggregateMesh(Scene);
						MeshInstance->StaticMesh->VoxelizationMesh->AddMeshForVoxelization(MeshInstance, MeshInstance->Mapping, true);
						MeshInstance->StaticMesh->VoxelizationMesh->PrepareForRaytracing();
					}
				}
			}
			else
			{
				// For non-instanceable static meshes (splines), add them to the aggregate scene voxelization mesh
				if (MeshInstance->Mapping->GetVolumeMapping() == nullptr)
				{
					VoxelizationSurfaceAggregateMesh->AddMeshForVoxelization(MeshInstance, MeshInstance->Mapping);
				}
				else
				{
					VoxelizationVolumeAggregateMesh->AddMeshForVoxelization(MeshInstance, MeshInstance->Mapping);
				}
			}
		}
	}

	// Comparing mappings based on cost, descending.
	struct FCompareProcessingCost
	{
		FORCEINLINE bool operator()( const FStaticLightingMapping& A, const FStaticLightingMapping& B ) const
		{
			return B.GetProcessingCost() < A.GetProcessingCost();
		}
	};
	// Sort mappings by processing cost, descending.
	Mappings.ValueSort(FCompareProcessingCost());
	AllMappings.Sort(FCompareProcessingCost());

	GStatistics.NumTotalMappings = Mappings.Num();

	const FBoxSphereBounds SceneBounds = FBoxSphereBounds(AggregateMesh->GetBounds());
	const FBoxSphereBounds ImportanceBounds = GetImportanceBounds();
	// Never trace further than the importance or scene diameter
	MaxRayDistance = ImportanceBounds.SphereRadius > 0.0f ? ImportanceBounds.SphereRadius * 2.0f : SceneBounds.SphereRadius * 2.0f;

	Stats.NumLights = InScene.DirectionalLights.Num() + InScene.PointLights.Num() + InScene.SpotLights.Num() + InScene.RectLights.Num() + MeshAreaLights.Num();
	Stats.NumMeshAreaLights = MeshAreaLights.Num();
	for (int32 i = 0; i < MeshAreaLights.Num(); i++)
	{
		Stats.NumMeshAreaLightPrimitives += MeshAreaLights[i].GetNumPrimitives();
		Stats.NumSimplifiedMeshAreaLightPrimitives += MeshAreaLights[i].GetNumSimplifiedPrimitives();
	}

	// Add all light types except sky lights to the system's Lights array
	Lights.Reserve(Stats.NumLights);
	for (int32 LightIndex = 0; LightIndex < InScene.DirectionalLights.Num(); LightIndex++)
	{
		InScene.DirectionalLights[LightIndex].Initialize(
			SceneBounds, 
			PhotonMappingSettings.bEmitPhotonsOutsideImportanceVolume,
			ImportanceBounds,
			Scene.PhotonMappingSettings.IndirectPhotonEmitDiskRadius,
			Scene.SceneConstants.LightGridSize,
			Scene.PhotonMappingSettings.DirectPhotonDensity,
			Scene.PhotonMappingSettings.DirectPhotonDensity * Scene.PhotonMappingSettings.OutsideImportanceVolumeDensityScale);

		Lights.Add(&InScene.DirectionalLights[LightIndex]);
	}
	
	// Initialize lights and add them to the solver's Lights array
	for (int32 LightIndex = 0; LightIndex < InScene.PointLights.Num(); LightIndex++)
	{
		InScene.PointLights[LightIndex].Initialize(Scene.PhotonMappingSettings.IndirectPhotonEmitConeAngle);
		Lights.Add(&InScene.PointLights[LightIndex]);
	}

	for (int32 LightIndex = 0; LightIndex < InScene.SpotLights.Num(); LightIndex++)
	{
		InScene.SpotLights[LightIndex].Initialize(Scene.PhotonMappingSettings.IndirectPhotonEmitConeAngle);
		Lights.Add(&InScene.SpotLights[LightIndex]);
	}

	for (int32 LightIndex = 0; LightIndex < InScene.RectLights.Num(); LightIndex++)
	{
		InScene.RectLights[LightIndex].Initialize(Scene.PhotonMappingSettings.IndirectPhotonEmitConeAngle);
		Lights.Add(&InScene.RectLights[LightIndex]);
	}

	const FBoxSphereBounds EffectiveImportanceBounds = ImportanceBounds.SphereRadius > 0.0f ? ImportanceBounds : SceneBounds;
	for (int32 LightIndex = 0; LightIndex < MeshAreaLights.Num(); LightIndex++)
	{
		MeshAreaLights[LightIndex].Initialize(Scene.PhotonMappingSettings.IndirectPhotonEmitConeAngle, EffectiveImportanceBounds);
		Lights.Add(&MeshAreaLights[LightIndex]);
	}

	for (int32 LightIndex = 0; LightIndex < InScene.SkyLights.Num(); LightIndex++)
	{
		SkyLights.Add(&InScene.SkyLights[LightIndex]);
	}

	//@todo - only count mappings being built
	Stats.NumMappings = AllMappings.Num();
	for (int32 MappingIndex = 0; MappingIndex < AllMappings.Num(); MappingIndex++)
	{
		FStaticLightingTextureMapping* TextureMapping = AllMappings[MappingIndex]->GetTextureMapping();
		if (TextureMapping && !AllMappings[MappingIndex]->GetVolumeMapping())
		{
			Stats.NumTexelsProcessed += TextureMapping->CachedSizeX * TextureMapping->CachedSizeY;
		}
		AllMappings[MappingIndex]->SceneMappingIndex = MappingIndex;
		AllMappings[MappingIndex]->Initialize(*this);
	}

	InitializePhotonSettings();

	// Prepare the aggregate mesh for raytracing.
	AggregateMesh->PrepareForRaytracing();
	AggregateMesh->DumpStats();

	if (Scene.GeneralSettings.bUseFastVoxelization)
	{
		VoxelizationSurfaceAggregateMesh->PrepareForRaytracing();
		VoxelizationVolumeAggregateMesh->PrepareForRaytracing();

		LandscapeCullingVoxelizationAggregateMesh->PrepareForRaytracing();
	}

	NumCompletedRadiosityIterationMappings.Empty(GeneralSettings.NumSkyLightingBounces);
	NumCompletedRadiosityIterationMappings.AddDefaulted(GeneralSettings.NumSkyLightingBounces);

	Stats.SceneSetupTime = FPlatformTime::Seconds() - SceneSetupStart;
	GStatistics.SceneSetupTime += Stats.SceneSetupTime;

	// spread out the work over multiple parallel threads
	MultithreadProcess();
}

FStaticLightingSystem::~FStaticLightingSystem()
{
	delete AggregateMesh;
	AggregateMesh = NULL;

	if (Scene.GeneralSettings.bUseFastVoxelization)
	{
		delete VoxelizationSurfaceAggregateMesh;
		VoxelizationSurfaceAggregateMesh = NULL;

		delete VoxelizationVolumeAggregateMesh;
		VoxelizationVolumeAggregateMesh = NULL;

		for (int32 MeshIndex = 0; MeshIndex < Scene.StaticMeshInstances.Num(); MeshIndex++)
		{
			const FStaticMeshStaticLightingMesh* MeshInstance = &Scene.StaticMeshInstances[MeshIndex];
			if (MeshInstance->StaticMesh->VoxelizationMesh != nullptr)
			{
				delete MeshInstance->StaticMesh->VoxelizationMesh;
				MeshInstance->StaticMesh->VoxelizationMesh = nullptr;
			}
		}

		delete LandscapeCullingVoxelizationAggregateMesh;
		LandscapeCullingVoxelizationAggregateMesh = NULL;
	}
}

/**
 * Creates multiple worker threads and starts the process locally.
 */
void FStaticLightingSystem::MultithreadProcess()
{
	const double StartTime = FPlatformTime::Seconds();

	UE_LOG(LogLightmass, Log,  TEXT("Processing...") );

	GStatistics.PhotonsStart = FPlatformTime::Seconds();
	CacheSamples();

	if (PhotonMappingSettings.bUsePhotonMapping)
	{		
		// Build photon maps
		EmitPhotons();
	}

	if (ImportanceTracingSettings.bUseRadiositySolverForSkylightMultibounce)
	{
		SetupRadiosity();
		RunRadiosityIterations();
	}

	FinalizeSurfaceCache();

	if (DynamicObjectSettings.bVisualizeVolumeLightInterpolation)
	{
		// Calculate volume samples now if they will be needed by the lighting threads for shading,
		// Otherwise the volume samples will be calculated when the task is received from swarm.
		BeginCalculateVolumeSamples();
	}

	SetupPrecomputedVisibility();

	// Before we spawn the static lighting threads, prefetch tasks they'll be working on
	GSwarm->PrefetchTasks();

	GStatistics.PhotonsEnd = GStatistics.WorkTimeStart = FPlatformTime::Seconds();

	const double SequentialThreadedProcessingStart = FPlatformTime::Seconds();
	// Spawn the static lighting threads.
	for(int32 ThreadIndex = 0;ThreadIndex < NumStaticLightingThreads;ThreadIndex++)
	{
		FMappingProcessingThreadRunnable* ThreadRunnable = new FMappingProcessingThreadRunnable(this, ThreadIndex, StaticLightingTask_ProcessMappings);
		Threads.Add(ThreadRunnable);
		const FString ThreadName = FString::Printf(TEXT("MappingProcessingThread%u"), ThreadIndex);
		ThreadRunnable->Thread = FRunnableThread::Create(ThreadRunnable, *ThreadName);
	}
	GStatistics.NumThreads = NumStaticLightingThreads + 1;	// Includes the main-thread who is only exporting.

	// Stop the static lighting threads.
	double MaxThreadTime = GStatistics.ThreadStatistics.TotalTime;
	float MaxThreadBusyTime = 0;

	int32 NumStaticLightingThreadsDone = 0;
	while ( NumStaticLightingThreadsDone < NumStaticLightingThreads )
	{
		for (int32 ThreadIndex = 0; ThreadIndex < Threads.Num(); ThreadIndex++ )
		{
			if ( Threads[ThreadIndex].Thread != NULL )
			{
				// Check to see if the thread has exited with an error
				if ( Threads[ThreadIndex].CheckHealth( true ) )
				{
					// Wait for the thread to exit
					if (Threads[ThreadIndex].IsComplete())
					{
						Threads[ThreadIndex].Thread->WaitForCompletion();
						// Accumulate all thread statistics
						GStatistics.ThreadStatistics += Threads[ThreadIndex].ThreadStatistics;
						MaxThreadTime = FMath::Max<double>(MaxThreadTime, Threads[ThreadIndex].ThreadStatistics.TotalTime);
						if ( GReportDetailedStats )
						{
							UE_LOG(LogLightmass, Log,  TEXT("Thread %d finished: %s"), ThreadIndex, *FPlatformTime::PrettyTime(Threads[ThreadIndex].ThreadStatistics.TotalTime) );
						}

						MaxThreadBusyTime = FMath::Max(MaxThreadBusyTime, Threads[ThreadIndex].ExecutionTime - Threads[ThreadIndex].IdleTime);
						Stats.TotalLightingThreadTime += Threads[ThreadIndex].ExecutionTime - Threads[ThreadIndex].IdleTime;

						// We're done with the thread object, destroy it
						delete Threads[ThreadIndex].Thread;
						Threads[ThreadIndex].Thread = NULL;
						NumStaticLightingThreadsDone++;
					}
					else
					{
						FPlatformProcess::Sleep(0.01f);
					}
				}
			}
		}

		// Try to do some mappings while we're waiting for threads to finish
		if ( NumStaticLightingThreadsDone < NumStaticLightingThreads )
		{
			CompleteTextureMappingList.ApplyAndClear( *this );
			ExportNonMappingTasks();
		}

#if USE_LOCAL_SWARM_INTERFACE
		FTaskGraphInterface::Get().ProcessThreadUntilIdle(ENamedThreads::GameThread);
#endif

		GLog->FlushThreadedLogs();
	}
	Threads.Empty();
	GStatistics.WorkTimeEnd = FPlatformTime::Seconds();

	// Threads will idle when they have no more tasks but before the user accepts the async build changes, so we have to make sure we only count busy time
	Stats.MainThreadLightingTime = (SequentialThreadedProcessingStart - StartTime) + MaxThreadBusyTime;

	GSwarm->SendMessage( NSwarm::FTimingMessage( NSwarm::PROGSTATE_ExportingResults, -1 ) );

	// Apply any outstanding completed mappings.
	CompleteTextureMappingList.ApplyAndClear( *this );
	ExportNonMappingTasks();

	// Adjust worktime to represent the slowest thread, since that's when all threads were finished.
	// This makes it easier to see how well the actual thread processing is parallelized.
	double Adjustment = (GStatistics.WorkTimeEnd - GStatistics.WorkTimeStart) - MaxThreadTime;
	if ( Adjustment > 0.0 )
	{
		GStatistics.WorkTimeEnd -= Adjustment;
	}

	GSwarm->SendMessage( NSwarm::FTimingMessage( NSwarm::PROGSTATE_Finished, -1 ) );

	// Let's say the main thread used up the whole parallel time.
	GStatistics.ThreadStatistics.TotalTime += MaxThreadTime;
	const float FinishAndExportTime = FPlatformTime::Seconds() - GStatistics.WorkTimeEnd;
	DumpStats(Stats.SceneSetupTime + Stats.MainThreadLightingTime + FinishAndExportTime);
	AggregateMesh->DumpCheckStats();
}

/** Exports tasks that are not mappings, if they are ready. */
void FStaticLightingSystem::ExportNonMappingTasks()
{
	// Export volume lighting samples to Swarm if they are complete
	if (bShouldExportVolumeSampleData)
	{
		bShouldExportVolumeSampleData = false;

		Exporter.ExportVolumeLightingSamples(
			DynamicObjectSettings.bVisualizeVolumeLightSamples,
			VolumeLightingDebugOutput,
			VolumeBounds.Origin, 
			VolumeBounds.BoxExtent, 
			VolumeLightingSamples);

		// Release volume lighting samples unless they are being used by the lighting threads for shading
		if (!DynamicObjectSettings.bVisualizeVolumeLightInterpolation)
		{
			VolumeLightingSamples.Empty();
		}

		// Tell Swarm the task is complete (if we're not in debugging mode).
		if ( !IsDebugMode() )
		{
			FLightmassSwarm* Swarm = GetExporter().GetSwarm();
			Swarm->TaskCompleted( PrecomputedVolumeLightingGuid );
		}
	}

	CompleteVisibilityTaskList.ApplyAndClear(*this);
	CompleteVolumetricLightmapTaskList.ApplyAndClear(*this);

	{
		TMap<const FLight*, FStaticShadowDepthMap*> CompletedStaticShadowDepthMapsCopy;
		{
			// Enter a critical section before modifying DominantSpotLightShadowInfos since the worker threads may also modify it at any time
			FScopeLock Lock(&CompletedStaticShadowDepthMapsSync);
			CompletedStaticShadowDepthMapsCopy = CompletedStaticShadowDepthMaps;
			CompletedStaticShadowDepthMaps.Empty();
		}

		for (TMap<const FLight*,FStaticShadowDepthMap*>::TIterator It(CompletedStaticShadowDepthMapsCopy); It; ++It)
		{
			const FLight* Light = It.Key();
			Exporter.ExportStaticShadowDepthMap(Light->Guid, *It.Value());

			// Tell Swarm the task is complete (if we're not in debugging mode).
			if (!IsDebugMode())
			{
				FLightmassSwarm* Swarm = GetExporter().GetSwarm();
				Swarm->TaskCompleted(Light->Guid);
			}

			delete It.Value();
		}
	}

	if (bShouldExportMeshAreaLightData)
	{
		Exporter.ExportMeshAreaLightData(MeshAreaLights, MeshAreaLightSettings.MeshAreaLightGeneratedDynamicLightSurfaceOffset);

		// Tell Swarm the task is complete (if we're not in debugging mode).
		if ( !IsDebugMode() )
		{
			FLightmassSwarm* Swarm = GetExporter().GetSwarm();
			Swarm->TaskCompleted( MeshAreaLightDataGuid );
		}
		bShouldExportMeshAreaLightData = 0;
	}

	if (bShouldExportVolumeDistanceField)
	{
		Exporter.ExportVolumeDistanceField(VolumeSizeX, VolumeSizeY, VolumeSizeZ, VolumeDistanceFieldSettings.VolumeMaxDistance, DistanceFieldVolumeBounds, VolumeDistanceField);

		// Tell Swarm the task is complete (if we're not in debugging mode).
		if ( !IsDebugMode() )
		{
			FLightmassSwarm* Swarm = GetExporter().GetSwarm();
			Swarm->TaskCompleted( VolumeDistanceFieldGuid );
		}
		bShouldExportVolumeDistanceField = 0;
	}
}

int32 FStaticLightingSystem::GetNumShadowRays(int32 BounceNumber, bool bPenumbra) const
{
	int32 NumShadowRaysResult = 0;
	if (BounceNumber == 0 && bPenumbra)
	{
		NumShadowRaysResult = ShadowSettings.NumPenumbraShadowRays;
	}
	else if (BounceNumber == 0 && !bPenumbra)
	{
		NumShadowRaysResult = ShadowSettings.NumShadowRays;
	}
	else if (BounceNumber > 0)
	{
		// Use less rays for each progressive bounce, since the variance will matter less.
		NumShadowRaysResult = FMath::Max(ShadowSettings.NumBounceShadowRays / BounceNumber, 1);
	}
	return NumShadowRaysResult;
}

int32 FStaticLightingSystem::GetNumUniformHemisphereSamples(int32 BounceNumber) const
{
	int32 NumSamplesResult = CachedHemisphereSamples.Num();
	checkSlow(BounceNumber > 0);
	return NumSamplesResult;
}

int32 FStaticLightingSystem::GetNumPhotonImportanceHemisphereSamples() const
{
	return PhotonMappingSettings.bUsePhotonMapping ? 
		FMath::TruncToInt(ImportanceTracingSettings.NumHemisphereSamples * PhotonMappingSettings.FinalGatherImportanceSampleFraction) : 0;
}

FBoxSphereBounds FStaticLightingSystem::GetImportanceBounds(bool bClampToScene) const
{
	FBoxSphereBounds ImportanceBounds = Scene.GetImportanceBounds();
	
	if (bClampToScene)
	{
		const FBoxSphereBounds SceneBounds = FBoxSphereBounds(AggregateMesh->GetBounds());
		const float SceneToImportanceOriginSquared = (ImportanceBounds.Origin - SceneBounds.Origin).SizeSquared();
		if (SceneToImportanceOriginSquared > FMath::Square(SceneBounds.SphereRadius))
		{
			// Disable the importance bounds if the center of the importance volume is outside of the scene.
			ImportanceBounds.SphereRadius = 0.0f;
		}
		else if (SceneToImportanceOriginSquared > FMath::Square(SceneBounds.SphereRadius - ImportanceBounds.SphereRadius))
		{
			// Clamp the importance volume's radius so that all parts of it are inside the scene.
			ImportanceBounds.SphereRadius = SceneBounds.SphereRadius - FMath::Sqrt(SceneToImportanceOriginSquared);
		}
		else if (SceneBounds.SphereRadius <= ImportanceBounds.SphereRadius)
		{
			// Disable the importance volume if it is larger than the scene.
			ImportanceBounds.SphereRadius = 0.0f;
		}
	}
	
	return ImportanceBounds;
}

/** Returns true if the specified position is inside any of the importance volumes. */
bool FStaticLightingSystem::IsPointInImportanceVolume(const FVector4& Position, float Tolerance) const
{
	if (Scene.ImportanceVolumes.Num() > 0)
	{
		return Scene.IsPointInImportanceVolume(Position, Tolerance);
	}
	else
	{
		return true;
	}
}

/** Changes the scene's settings if necessary so that only valid combinations are used */
void FStaticLightingSystem::ValidateSettings(FScene& InScene)
{
	//@todo - verify valid ranges of all settings

	InScene.GeneralSettings.NumIndirectLightingBounces = FMath::Max(InScene.GeneralSettings.NumIndirectLightingBounces, 0);
	InScene.GeneralSettings.IndirectLightingSmoothness = FMath::Clamp(InScene.GeneralSettings.IndirectLightingSmoothness, .25f, 10.0f);
	InScene.GeneralSettings.IndirectLightingQuality = FMath::Clamp(InScene.GeneralSettings.IndirectLightingQuality, .1f, 100.0f);
	InScene.GeneralSettings.ViewSingleBounceNumber = FMath::Min(InScene.GeneralSettings.ViewSingleBounceNumber, InScene.GeneralSettings.NumIndirectLightingBounces);

	if (FMath::IsNearlyEqual(InScene.PhotonMappingSettings.IndirectPhotonDensity, 0.0f))
	{
		// Allocate all samples toward uniform sampling if there are no indirect photons
		InScene.PhotonMappingSettings.FinalGatherImportanceSampleFraction = 0;
	}
#if LIGHTMASS_DO_PROCESSING
	if (!InScene.PhotonMappingSettings.bUseIrradiancePhotons)
#endif
	{
		InScene.PhotonMappingSettings.bCacheIrradiancePhotonsOnSurfaces = false;
	}
	InScene.PhotonMappingSettings.FinalGatherImportanceSampleFraction = FMath::Clamp(InScene.PhotonMappingSettings.FinalGatherImportanceSampleFraction, 0.0f, 1.0f);
	if (FMath::TruncToInt(InScene.ImportanceTracingSettings.NumHemisphereSamples * (1.0f - InScene.PhotonMappingSettings.FinalGatherImportanceSampleFraction) < 1))
	{
		// Irradiance caching needs some uniform samples
		InScene.IrradianceCachingSettings.bAllowIrradianceCaching = false;
	}

	if (InScene.PhotonMappingSettings.bUsePhotonMapping && !InScene.PhotonMappingSettings.bUseFinalGathering)
	{
		// Irradiance caching currently only supported with final gathering
		InScene.IrradianceCachingSettings.bAllowIrradianceCaching = false;
	}

	InScene.PhotonMappingSettings.ConeFilterConstant = FMath::Max(InScene.PhotonMappingSettings.ConeFilterConstant, 1.0f);
	if (!InScene.IrradianceCachingSettings.bAllowIrradianceCaching)
	{
		InScene.IrradianceCachingSettings.bUseIrradianceGradients = false;
	}

	if (InScene.IrradianceCachingSettings.bUseIrradianceGradients)
	{
		// Irradiance gradients require stratified sampling because the information from each sampled cell is used to calculate the gradient
		InScene.ImportanceTracingSettings.bUseStratifiedSampling = true;
	}
	else
	{
		InScene.IrradianceCachingSettings.bShowGradientsOnly = false;
	}

	if (InScene.DynamicObjectSettings.bVisualizeVolumeLightInterpolation)
	{
		// Disable irradiance caching if we are visualizing volume light interpolation, otherwise we will be getting a twice interpolated result.
		InScene.IrradianceCachingSettings.bAllowIrradianceCaching = false;
	}

	// Round up to nearest odd number
	ShadowSettings.MinDistanceFieldUpsampleFactor = FMath::Clamp(ShadowSettings.MinDistanceFieldUpsampleFactor - ShadowSettings.MinDistanceFieldUpsampleFactor % 2 + 1, 1, 17);
	ShadowSettings.StaticShadowDepthMapTransitionSampleDistanceX = FMath::Max(ShadowSettings.StaticShadowDepthMapTransitionSampleDistanceX, DELTA);
	ShadowSettings.StaticShadowDepthMapTransitionSampleDistanceY = FMath::Max(ShadowSettings.StaticShadowDepthMapTransitionSampleDistanceY, DELTA);

	InScene.IrradianceCachingSettings.InterpolationMaxAngle = FMath::Clamp(InScene.IrradianceCachingSettings.InterpolationMaxAngle, 0.0f, 90.0f);
	InScene.IrradianceCachingSettings.PointBehindRecordMaxAngle = FMath::Clamp(InScene.IrradianceCachingSettings.PointBehindRecordMaxAngle, 0.0f, 90.0f);
	InScene.IrradianceCachingSettings.DistanceSmoothFactor = FMath::Max(InScene.IrradianceCachingSettings.DistanceSmoothFactor, 1.0f);
	InScene.IrradianceCachingSettings.AngleSmoothFactor = FMath::Max(InScene.IrradianceCachingSettings.AngleSmoothFactor, 1.0f);
	InScene.IrradianceCachingSettings.SkyOcclusionSmoothnessReduction = FMath::Clamp(InScene.IrradianceCachingSettings.SkyOcclusionSmoothnessReduction, 0.1f, 1.0f);

	if (InScene.GeneralSettings.IndirectLightingQuality > 50)
	{
		InScene.ImportanceTracingSettings.NumAdaptiveRefinementLevels += 2;
	}
	else if (InScene.GeneralSettings.IndirectLightingQuality > 10)
	{
		InScene.ImportanceTracingSettings.NumAdaptiveRefinementLevels += 1;
	}

	InScene.ShadowSettings.NumShadowRays = FMath::TruncToInt(InScene.ShadowSettings.NumShadowRays * FMath::Sqrt(InScene.GeneralSettings.IndirectLightingQuality));
	InScene.ShadowSettings.NumPenumbraShadowRays = FMath::TruncToInt(InScene.ShadowSettings.NumPenumbraShadowRays * FMath::Sqrt(InScene.GeneralSettings.IndirectLightingQuality));

	InScene.ImportanceTracingSettings.NumAdaptiveRefinementLevels = FMath::Min(InScene.ImportanceTracingSettings.NumAdaptiveRefinementLevels, MaxNumRefiningDepths);
}

/** Logs solver stats */
void FStaticLightingSystem::DumpStats(float TotalStaticLightingTime) const
{
	FString SolverStats = TEXT("\n\n");
	SolverStats += FString::Printf(TEXT("Total Static Lighting time: %7.2f seconds, %i threads\n"), TotalStaticLightingTime, NumStaticLightingThreads );
	SolverStats += FString::Printf( TEXT("%4.1f%%%8.1fs    Scene setup\n"), 100.0f * Stats.SceneSetupTime / TotalStaticLightingTime, Stats.SceneSetupTime);
	if (Stats.NumMeshAreaLights > 0)
	{
		SolverStats += FString::Printf( TEXT("%8.1f%%%8.1fs    Mesh Area Light setup\n"), 100.0f * Stats.MeshAreaLightSetupTime / TotalStaticLightingTime, Stats.MeshAreaLightSetupTime);
	}

	if (PhotonMappingSettings.bUsePhotonMapping)
	{
		SolverStats += FString::Printf( TEXT("%4.1f%%%8.1fs    Emit Direct Photons\n"), 100.0f * Stats.EmitDirectPhotonsTime / TotalStaticLightingTime, Stats.EmitDirectPhotonsTime);
		SolverStats += FString::Printf( TEXT("%4.1f%%%8.1fs    Cache Indirect Photon Paths\n"), 100.0f * Stats.CachingIndirectPhotonPathsTime / TotalStaticLightingTime, Stats.CachingIndirectPhotonPathsTime);
		SolverStats += FString::Printf( TEXT("%4.1f%%%8.1fs    Emit Indirect Photons\n"), 100.0f * Stats.EmitIndirectPhotonsTime / TotalStaticLightingTime, Stats.EmitIndirectPhotonsTime);
		if (PhotonMappingSettings.bUseIrradiancePhotons)
		{
			SolverStats += FString::Printf( TEXT("%4.1f%%%8.1fs    Mark %.3f million Irradiance Photons\n"), 100.0f * Stats.IrradiancePhotonMarkingTime / TotalStaticLightingTime, Stats.IrradiancePhotonMarkingTime, Stats.NumIrradiancePhotons / 1000000.0f);
			if (PhotonMappingSettings.bCacheIrradiancePhotonsOnSurfaces)
			{
				SolverStats += FString::Printf( TEXT("%4.1f%%%8.1fs    Cache %.3f million Irradiance Photon Samples on surfaces\n"), 100.0f * Stats.CacheIrradiancePhotonsTime / TotalStaticLightingTime, Stats.CacheIrradiancePhotonsTime, Stats.NumCachedIrradianceSamples / 1000000.0f);
			}
			SolverStats += FString::Printf( TEXT("%4.1f%%%8.1fs    Calculate %.3f million Irradiance Photons\n"), 100.0f * Stats.IrradiancePhotonCalculatingTime / TotalStaticLightingTime, Stats.IrradiancePhotonCalculatingTime, Stats.NumFoundIrradiancePhotons / 1000000.0f);
		}
	}

	if (Stats.PrecomputedVisibilitySetupTime / TotalStaticLightingTime > .02f)
	{
		SolverStats += FString::Printf( TEXT("%4.1f%%%8.1fs    sPVS setup\n"), 100.0f * Stats.PrecomputedVisibilitySetupTime / TotalStaticLightingTime, Stats.PrecomputedVisibilitySetupTime);
	}

	SolverStats += FString::Printf( TEXT("%4.1f%%%8.1fs    Lighting\n"), 100.0f * Stats.MainThreadLightingTime / TotalStaticLightingTime, Stats.MainThreadLightingTime);
	const float UnaccountedMainThreadTime = FMath::Max(TotalStaticLightingTime - (Stats.SceneSetupTime + Stats.EmitDirectPhotonsTime + Stats.CachingIndirectPhotonPathsTime + Stats.EmitIndirectPhotonsTime + Stats.IrradiancePhotonMarkingTime + Stats.CacheIrradiancePhotonsTime + Stats.IrradiancePhotonCalculatingTime + Stats.MainThreadLightingTime), 0.0f);
	SolverStats += FString::Printf( TEXT("%4.1f%%%8.1fs    Unaccounted\n"), 100.0f * UnaccountedMainThreadTime / TotalStaticLightingTime, UnaccountedMainThreadTime);

	// Send the message in multiple parts since it cuts off in the middle otherwise
	LogSolverMessage(SolverStats);
	SolverStats = TEXT("");
	if (PhotonMappingSettings.bUsePhotonMapping)
	{
		if (Stats.EmitDirectPhotonsTime / TotalStaticLightingTime > .02) 
		{
			SolverStats += FString::Printf( TEXT("Total Direct Photon Emitting thread seconds: %.1f\n"), Stats.EmitDirectPhotonsThreadTime);
			SolverStats += FString::Printf( TEXT("%4.1f%%%8.1fs    Sampling Lights\n"), 100.0f * Stats.DirectPhotonsLightSamplingThreadTime / Stats.EmitDirectPhotonsThreadTime, Stats.DirectPhotonsLightSamplingThreadTime);
			SolverStats += FString::Printf( TEXT("%4.1f%%%8.1fs    Custom attenuation\n"), 100.0f * Stats.DirectCustomAttenuationThreadTime / Stats.EmitDirectPhotonsThreadTime, Stats.DirectCustomAttenuationThreadTime);
			SolverStats += FString::Printf( TEXT("%4.1f%%%8.1fs    Tracing\n"), 100.0f * Stats.DirectPhotonsTracingThreadTime / Stats.EmitDirectPhotonsThreadTime, Stats.DirectPhotonsTracingThreadTime);
			SolverStats += FString::Printf( TEXT("%4.1f%%%8.1fs    Processing results\n"), 100.0f * Stats.ProcessDirectPhotonsThreadTime / Stats.EmitDirectPhotonsThreadTime, Stats.ProcessDirectPhotonsThreadTime);
			const float UnaccountedDirectPhotonThreadTime = FMath::Max(Stats.EmitDirectPhotonsThreadTime - (Stats.ProcessDirectPhotonsThreadTime + Stats.DirectPhotonsLightSamplingThreadTime + Stats.DirectPhotonsTracingThreadTime + Stats.DirectCustomAttenuationThreadTime), 0.0f);
			SolverStats += FString::Printf( TEXT("%4.1f%%%8.1fs    Unaccounted\n"), 100.0f * UnaccountedDirectPhotonThreadTime / Stats.EmitDirectPhotonsThreadTime, UnaccountedDirectPhotonThreadTime);
		}

		if (Stats.EmitIndirectPhotonsTime / TotalStaticLightingTime > .02) 
		{
			SolverStats += FString::Printf( TEXT("\n") );
			SolverStats += FString::Printf( TEXT("Total Indirect Photon Emitting thread seconds: %.1f\n"), Stats.EmitIndirectPhotonsThreadTime);
			SolverStats += FString::Printf( TEXT("%4.1f%%%8.1fs    Sampling Lights\n"), 100.0f * Stats.LightSamplingThreadTime / Stats.EmitIndirectPhotonsThreadTime, Stats.LightSamplingThreadTime);
			SolverStats += FString::Printf( TEXT("%4.1f%%%8.1fs    Intersect Light rays\n"), 100.0f * Stats.IntersectLightRayThreadTime / Stats.EmitIndirectPhotonsThreadTime, Stats.IntersectLightRayThreadTime);
			SolverStats += FString::Printf( TEXT("%4.1f%%%8.1fs    PhotonBounceTracing\n"), 100.0f * Stats.PhotonBounceTracingThreadTime / Stats.EmitIndirectPhotonsThreadTime, Stats.PhotonBounceTracingThreadTime);
			SolverStats += FString::Printf( TEXT("%8.1f%%%8.1fs    Custom attenuation\n"), 100.0f * Stats.IndirectCustomAttenuationThreadTime / Stats.EmitIndirectPhotonsThreadTime, Stats.IndirectCustomAttenuationThreadTime);
			SolverStats += FString::Printf( TEXT("%4.1f%%%8.1fs    Processing results\n"), 100.0f * Stats.ProcessIndirectPhotonsThreadTime / Stats.EmitIndirectPhotonsThreadTime, Stats.ProcessIndirectPhotonsThreadTime);
			const float UnaccountedIndirectPhotonThreadTime = FMath::Max(Stats.EmitIndirectPhotonsThreadTime - (Stats.ProcessIndirectPhotonsThreadTime + Stats.LightSamplingThreadTime + Stats.IntersectLightRayThreadTime + Stats.PhotonBounceTracingThreadTime), 0.0f);
			SolverStats += FString::Printf( TEXT("%4.1f%%%8.1fs    Unaccounted\n"), 100.0f * UnaccountedIndirectPhotonThreadTime / Stats.EmitIndirectPhotonsThreadTime, UnaccountedIndirectPhotonThreadTime);
		}

		if (PhotonMappingSettings.bUseIrradiancePhotons)
		{
			if (PhotonMappingSettings.bCacheIrradiancePhotonsOnSurfaces
				// Only log Irradiance photon caching stats if it was more than 2 percent of the total time
				&& Stats.CacheIrradiancePhotonsTime / TotalStaticLightingTime > .02)
			{
				SolverStats += FString::Printf( TEXT("\n") );
				SolverStats += FString::Printf( TEXT("Total Irradiance Photon Caching thread seconds: %.1f\n"), Stats.IrradiancePhotonCachingThreadTime);
				SolverStats += FString::Printf( TEXT("%4.1f%%%8.1fs    Octree traversal\n"), 100.0f * Stats.IrradiancePhotonOctreeTraversalTime / Stats.IrradiancePhotonCachingThreadTime, Stats.IrradiancePhotonOctreeTraversalTime);
				SolverStats += FString::Printf( TEXT("%4.1f%%%8.1fs    %.3f million Visibility rays\n"), 100.0f * Stats.IrradiancePhotonSearchRayTime / Stats.IrradiancePhotonCachingThreadTime, Stats.IrradiancePhotonSearchRayTime, Stats.NumIrradiancePhotonSearchRays / 1000000.0f);
				const float UnaccountedIrradiancePhotonCachingThreadTime = FMath::Max(Stats.IrradiancePhotonCachingThreadTime - (Stats.IrradiancePhotonOctreeTraversalTime + Stats.IrradiancePhotonSearchRayTime), 0.0f);
				SolverStats += FString::Printf( TEXT("%4.1f%%%8.1fs    Unaccounted\n"), 100.0f * UnaccountedIrradiancePhotonCachingThreadTime / Stats.IrradiancePhotonCachingThreadTime, UnaccountedIrradiancePhotonCachingThreadTime);
			}

			// Only log Irradiance photon calculating stats if it was more than 2 percent of the total time
			if (Stats.IrradiancePhotonCalculatingTime / TotalStaticLightingTime > .02)
			{
				SolverStats += FString::Printf( TEXT("\n") );
				SolverStats += FString::Printf( TEXT("Total Calculating Irradiance Photons thread seconds: %.1f\n"), Stats.IrradiancePhotonCalculatingThreadTime);
				SolverStats += FString::Printf( TEXT("%4.1f%%%8.1fs    Pushing Octree Children\n"), 100.0f * Stats.CalculateIrradiancePhotonStats.PushingOctreeChildrenThreadTime / Stats.IrradiancePhotonCalculatingThreadTime, Stats.CalculateIrradiancePhotonStats.PushingOctreeChildrenThreadTime);
				SolverStats += FString::Printf( TEXT("%4.1f%%%8.1fs    Processing Octree Elements\n"), 100.0f * Stats.CalculateIrradiancePhotonStats.ProcessingOctreeElementsThreadTime / Stats.IrradiancePhotonCalculatingThreadTime, Stats.CalculateIrradiancePhotonStats.ProcessingOctreeElementsThreadTime);
				SolverStats += FString::Printf( TEXT("%8.1f%%%8.1fs    Finding furthest photon\n"), 100.0f * Stats.CalculateIrradiancePhotonStats.FindingFurthestPhotonThreadTime / Stats.IrradiancePhotonCalculatingThreadTime, Stats.CalculateIrradiancePhotonStats.FindingFurthestPhotonThreadTime);
				SolverStats += FString::Printf( TEXT("%4.1f%%%8.1fs    Calculating Irradiance\n"), 100.0f * Stats.CalculateIrradiancePhotonStats.CalculateIrradianceThreadTime / Stats.IrradiancePhotonCalculatingThreadTime, Stats.CalculateIrradiancePhotonStats.CalculateIrradianceThreadTime);
				const float UnaccountedCalculateIrradiancePhotonsTime = FMath::Max(Stats.IrradiancePhotonCalculatingThreadTime - 
					(Stats.CalculateIrradiancePhotonStats.PushingOctreeChildrenThreadTime + Stats.CalculateIrradiancePhotonStats.ProcessingOctreeElementsThreadTime + Stats.CalculateIrradiancePhotonStats.CalculateIrradianceThreadTime), 0.0f);
				SolverStats += FString::Printf( TEXT("%4.1f%%%8.1fs    Unaccounted\n"), 100.0f * UnaccountedCalculateIrradiancePhotonsTime / Stats.IrradiancePhotonCalculatingThreadTime, UnaccountedCalculateIrradiancePhotonsTime);
			}
		}

		SolverStats += FString::Printf( TEXT("\n") );
		SolverStats += FString::Printf( TEXT("Radiosity Setup thread seconds: %.1f, Radiosity Iteration thread seconds: %.1f\n"), Stats.RadiositySetupThreadTime, Stats.RadiosityIterationThreadTime);
	}

	// Send the message in multiple parts since it cuts off in the middle otherwise
	LogSolverMessage(SolverStats);
	SolverStats = TEXT("");

	const float TotalLightingBusyThreadTime = Stats.TotalLightingThreadTime;

	SolverStats += FString::Printf( TEXT("\n") );
	SolverStats += FString::Printf( TEXT("Total busy Lighting thread seconds: %.2f\n"), TotalLightingBusyThreadTime);
	const float SampleSetupTime = Stats.VertexSampleCreationTime + Stats.TexelRasterizationTime;
	SolverStats += FString::Printf( TEXT("%4.1f%%%8.1fs    Texel and vertex setup\n"), 100.0f * SampleSetupTime / TotalLightingBusyThreadTime, SampleSetupTime);
	SolverStats += FString::Printf( TEXT("%4.1f%%%8.1fs    Direct lighting\n"), 100.0f * Stats.DirectLightingTime / TotalLightingBusyThreadTime, Stats.DirectLightingTime);
	SolverStats += FString::Printf( TEXT("%8.1f%%%8.1fs    Area shadows with %.3f million rays\n"), 100.0f * Stats.AreaShadowsThreadTime / TotalLightingBusyThreadTime, Stats.AreaShadowsThreadTime, Stats.NumDirectLightingShadowRays / 1000000.0f);
	if (Stats.AreaLightingThreadTime / TotalLightingBusyThreadTime > .04f)
	{
		SolverStats += FString::Printf( TEXT("%12.1f%%%8.1fs    Area lighting\n"), 100.0f * Stats.AreaLightingThreadTime / TotalLightingBusyThreadTime, Stats.AreaLightingThreadTime);
	}

	if (Stats.NumSignedDistanceFieldCalculations > 0)
	{
		SolverStats += FString::Printf( TEXT("%8.1f%%%8.1fs    Signed distance field source sparse sampling\n"), 100.0f * Stats.SignedDistanceFieldSourceFirstPassThreadTime / TotalLightingBusyThreadTime, Stats.SignedDistanceFieldSourceFirstPassThreadTime);
		SolverStats += FString::Printf( TEXT("%8.1f%%%8.1fs    Signed distance field source refining sampling\n"), 100.0f * Stats.SignedDistanceFieldSourceSecondPassThreadTime / TotalLightingBusyThreadTime, Stats.SignedDistanceFieldSourceSecondPassThreadTime);
		SolverStats += FString::Printf( TEXT("%8.1f%%%8.1fs    Signed distance field transition searching\n"), 100.0f * Stats.SignedDistanceFieldSearchThreadTime / TotalLightingBusyThreadTime, Stats.SignedDistanceFieldSearchThreadTime);
	}
	const float UnaccountedDirectLightingTime = FMath::Max(Stats.DirectLightingTime - (Stats.AreaShadowsThreadTime + Stats.SignedDistanceFieldSourceFirstPassThreadTime + Stats.SignedDistanceFieldSourceSecondPassThreadTime + Stats.SignedDistanceFieldSearchThreadTime), 0.0f);
	SolverStats += FString::Printf( TEXT("%8.1f%%%8.1fs    Unaccounted\n"), 100.0f * UnaccountedDirectLightingTime / TotalLightingBusyThreadTime, UnaccountedDirectLightingTime);

	SolverStats += FString::Printf( TEXT("%4.1f%%%8.1fs    Block on indirect lighting cache tasks\n"), 100.0f * Stats.BlockOnIndirectLightingCacheTasksTime / TotalLightingBusyThreadTime, Stats.BlockOnIndirectLightingCacheTasksTime);

	if (IrradianceCachingSettings.bAllowIrradianceCaching)
	{
		SolverStats += FString::Printf( TEXT("%4.1f%%%8.1fs    Block on IrradianceCache Interpolation tasks\n"), 100.0f * Stats.BlockOnIndirectLightingInterpolateTasksTime / TotalLightingBusyThreadTime, Stats.BlockOnIndirectLightingInterpolateTasksTime);
	}
	if (Stats.StaticShadowDepthMapThreadTime > 0.1f)
	{
		SolverStats += FString::Printf( TEXT("%4.1f%%%8.1fs    Static shadow depth maps (max %.1fs)\n"), 100.0f * Stats.StaticShadowDepthMapThreadTime / TotalLightingBusyThreadTime, Stats.StaticShadowDepthMapThreadTime, Stats.MaxStaticShadowDepthMapThreadTime);
	}
	if (Stats.VolumeDistanceFieldThreadTime > 0.1f)
	{
		SolverStats += FString::Printf( TEXT("%4.1f%%%8.1fs    Volume distance field\n"), 100.0f * Stats.VolumeDistanceFieldThreadTime / TotalLightingBusyThreadTime, Stats.VolumeDistanceFieldThreadTime);
	}
	const float PrecomputedVisibilityThreadTime = Stats.PrecomputedVisibilityThreadTime;
	if (PrecomputedVisibilityThreadTime > 0.1f)
	{
		SolverStats += FString::Printf( TEXT("%4.1f%%%8.1fs    Precomputed Visibility\n"), 100.0f * PrecomputedVisibilityThreadTime / TotalLightingBusyThreadTime, PrecomputedVisibilityThreadTime);
		SolverStats += FString::Printf( TEXT("%8.1f%%%8.1fs    Sample generation\n"), 100.0f * Stats.PrecomputedVisibilitySampleSetupThreadTime / TotalLightingBusyThreadTime, Stats.PrecomputedVisibilitySampleSetupThreadTime);
		SolverStats += FString::Printf( TEXT("%8.1f%%%8.1fs    Uniform tracing\n"), 100.0f * Stats.PrecomputedVisibilityRayTraceThreadTime / TotalLightingBusyThreadTime, Stats.PrecomputedVisibilityRayTraceThreadTime);
		SolverStats += FString::Printf( TEXT("%8.1f%%%8.1fs    Importance sampling\n"), 100.0f * Stats.PrecomputedVisibilityImportanceSampleThreadTime / TotalLightingBusyThreadTime, Stats.PrecomputedVisibilityImportanceSampleThreadTime);
	}
	if (Stats.NumDynamicObjectSurfaceSamples + Stats.NumDynamicObjectVolumeSamples > 0)
	{
		SolverStats += FString::Printf( TEXT("%4.1f%%%8.1fs    Volume Sample placement\n"), 100.0f * Stats.VolumeSamplePlacementThreadTime / TotalLightingBusyThreadTime, Stats.VolumeSamplePlacementThreadTime);
	}
	if (Stats.NumVolumetricLightmapSamples > 0)
	{
		SolverStats += FString::Printf( TEXT("%4.1f%%%8.1fs    Volumetric Lightmap - %.3f million samples\n"), 100.0f * Stats.TotalVolumetricLightmapLightingThreadTime / TotalLightingBusyThreadTime, Stats.TotalVolumetricLightmapLightingThreadTime, Stats.NumVolumetricLightmapSamples / 1000000.0f);
		
		SolverStats += FString::Printf( TEXT("%8.1f%%%8.1fs    VoxelizationTime\n"), 100.0f * Stats.VolumetricLightmapVoxelizationTime / TotalLightingBusyThreadTime, Stats.VolumetricLightmapVoxelizationTime);


		if (Stats.VolumetricLightmapGatherImportancePhotonsTime > 0)
		{
			SolverStats += FString::Printf( TEXT("%8.1f%%%8.1fs    GatherImportancePhotons\n"), 100.0f * Stats.VolumetricLightmapGatherImportancePhotonsTime / TotalLightingBusyThreadTime, Stats.VolumetricLightmapGatherImportancePhotonsTime);
		}

		SolverStats += FString::Printf( TEXT("%8.1f%%%8.1fs    DirectLightingTime\n"), 100.0f * Stats.VolumetricLightmapDirectLightingTime / TotalLightingBusyThreadTime, Stats.VolumetricLightmapDirectLightingTime);
		SolverStats += FString::Printf( TEXT("%8.1f%%%8.1fs    FinalGatherTime\n"), 100.0f * Stats.VolumetricLightmapFinalGatherTime / TotalLightingBusyThreadTime, Stats.VolumetricLightmapFinalGatherTime);
	}
	const float UnaccountedLightingThreadTime = FMath::Max(TotalLightingBusyThreadTime - (SampleSetupTime + Stats.DirectLightingTime + Stats.BlockOnIndirectLightingCacheTasksTime + Stats.BlockOnIndirectLightingInterpolateTasksTime + Stats.IndirectLightingCacheTaskThreadTimeSeparateTask + Stats.SecondPassIrradianceCacheInterpolationTime + Stats.SecondPassIrradianceCacheInterpolationTimeSeparateTask + Stats.VolumeSamplePlacementThreadTime + Stats.StaticShadowDepthMapThreadTime + Stats.VolumeDistanceFieldThreadTime + PrecomputedVisibilityThreadTime + Stats.TotalVolumetricLightmapLightingThreadTime), 0.0f);
	SolverStats += FString::Printf( TEXT("%4.1f%%%8.1fs    Unaccounted\n"), 100.0f * UnaccountedLightingThreadTime / TotalLightingBusyThreadTime, UnaccountedLightingThreadTime);
	// Send the message in multiple parts since it cuts off in the middle otherwise
	LogSolverMessage(SolverStats);
	SolverStats = TEXT("\n");

	float IndirectLightingCacheTaskThreadTime = Stats.IndirectLightingCacheTaskThreadTime + Stats.IndirectLightingCacheTaskThreadTimeSeparateTask;

	SolverStats += FString::Printf( TEXT("Indirect lighting cache task thread seconds: %.2f\n"), IndirectLightingCacheTaskThreadTime);
	// These inner loop timings rely on rdtsc to avoid the massive overhead of Query Performance Counter.
	// rdtsc is not dependable with multi-threading (see FRDTSCCycleTimer comments and Intel documentation) but we use it anyway because it's the only option.
	//@todo - rdtsc is also not dependable if the OS changes which processor the thread gets executed on.  
	// Use SetThreadAffinityMask to prevent this case.
	if (PhotonMappingSettings.bUsePhotonMapping)
	{
		SolverStats += FString::Printf( TEXT("%4.1f%%%8.1fs    ImportancePhotonGatherTime\n"), 100.0f * Stats.ImportancePhotonGatherTime / IndirectLightingCacheTaskThreadTime, Stats.ImportancePhotonGatherTime);
		SolverStats += FString::Printf( TEXT("%4.1f%%%8.1fs    CalculateImportanceSampleTime\n"), 100.0f * Stats.CalculateImportanceSampleTime / IndirectLightingCacheTaskThreadTime, Stats.CalculateImportanceSampleTime);
	}
	SolverStats += FString::Printf( TEXT("%4.1f%%%8.1fs    FirstBounceRayTraceTime for %.3f million rays\n"), 100.0f * Stats.FirstBounceRayTraceTime / IndirectLightingCacheTaskThreadTime, Stats.FirstBounceRayTraceTime, Stats.NumFirstBounceRaysTraced / 1000000.0f);
	SolverStats += FString::Printf( TEXT("%4.1f%%%8.1fs    CalculateExitantRadiance\n"), 100.0f * Stats.CalculateExitantRadianceTime / IndirectLightingCacheTaskThreadTime, Stats.CalculateExitantRadianceTime);

	SolverStats += FString::Printf( TEXT("\n") );
	SolverStats += FString::Printf( TEXT("Traced %.3f million first hit visibility rays for a total of %.1f thread seconds (%.3f million per thread second)\n"), Stats.NumFirstHitRaysTraced / 1000000.0f, Stats.FirstHitRayTraceThreadTime, Stats.NumFirstHitRaysTraced / 1000000.0f / Stats.FirstHitRayTraceThreadTime);
	SolverStats += FString::Printf( TEXT("Traced %.3f million boolean visibility rays for a total of %.1f thread seconds (%.3f million per thread second)\n"), Stats.NumBooleanRaysTraced / 1000000.0f, Stats.BooleanRayTraceThreadTime, Stats.NumBooleanRaysTraced / 1000000.0f / Stats.BooleanRayTraceThreadTime);
	const FBoxSphereBounds SceneBounds = FBoxSphereBounds(AggregateMesh->GetBounds());
	const FBoxSphereBounds ImportanceBounds = GetImportanceBounds();
	SolverStats += FString::Printf( TEXT("Scene radius %.1f, Importance bounds radius %.1f\n"), SceneBounds.SphereRadius, ImportanceBounds.SphereRadius);
	SolverStats += FString::Printf( TEXT("%u Mappings, %.3f million Texels, %.3f million mapped texels\n"), Stats.NumMappings, Stats.NumTexelsProcessed / 1000000.0f, Stats.NumMappedTexels / 1000000.0f);
	
	// Send the message in multiple parts since it cuts off in the middle otherwise
	LogSolverMessage(SolverStats);
	SolverStats = TEXT("");

	float TextureMappingThreadTime = Stats.TotalTextureMappingLightingThreadTime + Stats.SecondPassIrradianceCacheInterpolationTimeSeparateTask + Stats.IndirectLightingCacheTaskThreadTimeSeparateTask;
	const float UnaccountedMappingThreadTimePct = 100.0f * FMath::Max(TotalLightingBusyThreadTime - (TextureMappingThreadTime + Stats.TotalVolumeSampleLightingThreadTime + Stats.TotalVolumetricLightmapLightingThreadTime + PrecomputedVisibilityThreadTime), 0.0f) / TotalLightingBusyThreadTime;
	SolverStats += FString::Printf( TEXT("%.1f%% of Total Lighting thread seconds on Texture Mappings, %1.f%% on Volume Samples, %1.f%% on Volumetric Lightmap, %1.f%% on Visibility, %.1f%% Unaccounted\n"), 100.0f * TextureMappingThreadTime / TotalLightingBusyThreadTime, 100.0f * Stats.TotalVolumeSampleLightingThreadTime / TotalLightingBusyThreadTime, 100.0f * Stats.TotalVolumetricLightmapLightingThreadTime / TotalLightingBusyThreadTime, 100.0f * PrecomputedVisibilityThreadTime / TotalLightingBusyThreadTime, UnaccountedMappingThreadTimePct);
	SolverStats += FString::Printf( TEXT("%u Lights total, %.1f Shadow rays per light sample on average\n"), Stats.NumLights, Stats.NumDirectLightingShadowRays / (float)(Stats.NumMappedTexels + Stats.NumVertexSamples));
	if (Stats.NumMeshAreaLights > 0)
	{
		SolverStats += FString::Printf( TEXT("%u Emissive meshes, %u Mesh area lights, %lld simplified mesh area light primitives, %lld original primitives\n"), Stats.NumMeshAreaLightMeshes, Stats.NumMeshAreaLights, Stats.NumSimplifiedMeshAreaLightPrimitives, Stats.NumMeshAreaLightPrimitives);
	}
	if (Stats.NumSignedDistanceFieldCalculations > 0)
	{
		SolverStats += FString::Printf( TEXT("Signed distance field shadows: %.1f average upsample factor, %.3f million sparse source rays, %.3f million refining source rays, %.3f million transition search scatters\n"), Stats.AccumulatedSignedDistanceFieldUpsampleFactors / Stats.NumSignedDistanceFieldCalculations, Stats.NumSignedDistanceFieldAdaptiveSourceRaysFirstPass / 1000000.0f, Stats.NumSignedDistanceFieldAdaptiveSourceRaysSecondPass / 1000000.0f, Stats.NumSignedDistanceFieldScatters / 1000000.0f);
	}
	const int32 TotalVolumeLightingSamples = Stats.NumDynamicObjectSurfaceSamples + Stats.NumDynamicObjectVolumeSamples;
	if (TotalVolumeLightingSamples > 0)
	{
		SolverStats += FString::Printf( TEXT("%u Volume lighting samples, %.1f%% placed on surfaces, %.1f%% placed in the volume, %.1f thread seconds\n"), TotalVolumeLightingSamples, 100.0f * Stats.NumDynamicObjectSurfaceSamples / (float)TotalVolumeLightingSamples, 100.0f * Stats.NumDynamicObjectVolumeSamples / (float)TotalVolumeLightingSamples, Stats.TotalVolumeSampleLightingThreadTime);
	}

	if (Stats.NumPrecomputedVisibilityQueries > 0)
	{
		SolverStats += FString::Printf( TEXT("Precomputed Visibility %u Cells (%.1f%% from camera tracks, %u processed on this agent), %u Meshes, %.3f million rays, %.1fKb data\n"), Stats.NumPrecomputedVisibilityCellsTotal, 100.0f * Stats.NumPrecomputedVisibilityCellsCamaraTracks / Stats.NumPrecomputedVisibilityCellsTotal, Stats.NumPrecomputedVisibilityCellsProcessed, Stats.NumPrecomputedVisibilityMeshes, Stats.NumPrecomputedVisibilityRayTraces / 1000000.0f, Stats.PrecomputedVisibilityDataBytes / 1024.0f);
		const uint64 NumQueriesVisible = Stats.NumQueriesVisibleByDistanceRatio + Stats.NumQueriesVisibleExplicitSampling + Stats.NumQueriesVisibleImportanceSampling;
		const uint64 TotalNumQueries = Stats.NumPrecomputedVisibilityQueries + Stats.NumPrecomputedVisibilityGroupQueries;
		SolverStats += FString::Printf( TEXT("   %.3f million mesh queries, %.3f million group queries, %.1f%% visible, (%.1f%% trivially visible, %.1f%% explicit sampling, %.1f%% importance sampling)\n"), Stats.NumPrecomputedVisibilityQueries / 1000000.0f, Stats.NumPrecomputedVisibilityGroupQueries / 1000000.0f, 100.0f * NumQueriesVisible / TotalNumQueries, 100.0f * Stats.NumQueriesVisibleByDistanceRatio / NumQueriesVisible, 100.0f * Stats.NumQueriesVisibleExplicitSampling / NumQueriesVisible, 100.0f * Stats.NumQueriesVisibleImportanceSampling / NumQueriesVisible);
		SolverStats += FString::Printf( TEXT("   %ux%ux%u group cells with %u occupied, %u meshes individually queried, %.3f million mesh queries skipped\n"), GroupVisibilityGridSizeXY, GroupVisibilityGridSizeXY, GroupVisibilityGridSizeZ, VisibilityGroups.Num(), Stats.NumPrecomputedVisibilityMeshesExcludedFromGroups, Stats.NumPrecomputedVisibilityMeshQueriesSkipped / 1000000.0f);
	}

	// Send the message in multiple parts since it cuts off in the middle otherwise
	LogSolverMessage(SolverStats);
	SolverStats = TEXT("");
	if (PhotonMappingSettings.bUsePhotonMapping)
	{
		const float FirstPassEmittedPhotonEfficiency = 100.0f * FMath::Max(Stats.NumDirectPhotonsGathered, NumIndirectPhotonPaths) / Stats.NumFirstPassPhotonsEmitted;
		SolverStats += FString::Printf( TEXT("%.3f million first pass Photons Emitted (out of %.3f million requested) to deposit %.3f million Direct Photons and %u Indirect Photon Paths, efficiency of %.2f%%\n"), Stats.NumFirstPassPhotonsEmitted / 1000000.0f, Stats.NumFirstPassPhotonsRequested / 1000000.0f, Stats.NumDirectPhotonsGathered / 1000000.0f, NumIndirectPhotonPaths, FirstPassEmittedPhotonEfficiency);
		const float SecondPassEmittedPhotonEfficiency = 100.0f * Stats.NumIndirectPhotonsGathered / Stats.NumSecondPassPhotonsEmitted;
		SolverStats += FString::Printf( TEXT("%.3f million second pass Photons Emitted (out of %.3f million requested) to deposit %.3f million Indirect Photons, efficiency of %.2f%%\n"), Stats.NumSecondPassPhotonsEmitted / 1000000.0f, Stats.NumSecondPassPhotonsRequested / 1000000.0f, Stats.NumIndirectPhotonsGathered / 1000000.0f, SecondPassEmittedPhotonEfficiency);
		SolverStats += FString::Printf( TEXT("%.3f million Photon Gathers, %.3f million Irradiance Photon Gathers\n"), Stats.NumPhotonGathers / 1000000.0f, Stats.NumIrradiancePhotonMapSearches / 1000000.0f);
		SolverStats += FString::Printf( TEXT("%.3f million Importance Photons found, %.3f million Importance Photon PDF calculations\n"), Stats.TotalFoundImportancePhotons / 1000000.0f, Stats.NumImportancePDFCalculations / 1000000.0f);
		if (PhotonMappingSettings.bUseIrradiancePhotons && Stats.IrradiancePhotonCalculatingTime / TotalStaticLightingTime > .02)
		{
			SolverStats += FString::Printf( TEXT("%.3f million Irradiance Photons, %.1f%% Direct, %.1f%% Indirect, %.3f million actually found\n"), Stats.NumIrradiancePhotons / 1000000.0f, 100.0f * Stats.NumDirectIrradiancePhotons / Stats.NumIrradiancePhotons, 100.0f * (Stats.NumIrradiancePhotons - Stats.NumDirectIrradiancePhotons) / Stats.NumIrradiancePhotons, Stats.NumFoundIrradiancePhotons / 1000000.0f);
			const float IterationsPerSearch = Stats.CalculateIrradiancePhotonStats.NumSearchIterations / (float)Stats.CalculateIrradiancePhotonStats.NumIterativePhotonMapSearches;
			if (Stats.CalculateIrradiancePhotonStats.NumIterativePhotonMapSearches > 0)
			{
				SolverStats += FString::Printf( TEXT("%.1f Irradiance calculating search iterations per search (%.3f million searches, %.3f million iterations)\n"), IterationsPerSearch, Stats.CalculateIrradiancePhotonStats.NumIterativePhotonMapSearches / 1000000.0f, Stats.CalculateIrradiancePhotonStats.NumSearchIterations / 1000000.0f);
			}
			SolverStats += FString::Printf( TEXT("%.3f million octree nodes tested during irradiance photon calculating, %.3f million nodes visited, %.3f million elements tested, %.3f million elements accepted\n"), Stats.CalculateIrradiancePhotonStats.NumOctreeNodesTested / 1000000.0f, Stats.CalculateIrradiancePhotonStats.NumOctreeNodesVisited / 1000000.0f, Stats.CalculateIrradiancePhotonStats.NumElementsTested / 1000000.0f, Stats.CalculateIrradiancePhotonStats.NumElementsAccepted / 1000000.0f);
		}
	}
	if (IrradianceCachingSettings.bAllowIrradianceCaching)
	{
		const int32 NumIrradianceCacheBounces = PhotonMappingSettings.bUsePhotonMapping ? 1 : GeneralSettings.NumIndirectLightingBounces;
		for (int32 BounceIndex = 0; BounceIndex < NumIrradianceCacheBounces; BounceIndex++)
		{
			const FIrradianceCacheStats& CurrentStats = Stats.Cache[BounceIndex];
			if (CurrentStats.NumCacheLookups > 0)
			{
				const float MissRate = 100.0f * CurrentStats.NumRecords / CurrentStats.NumCacheLookups;
				SolverStats += FString::Printf( TEXT("%.1f%%	Bounce %i Irradiance cache miss rate (%.3f million lookups, %.3f million misses, %.3f million inside geometry)\n"), MissRate, BounceIndex + 1, CurrentStats.NumCacheLookups / 1000000.0f, CurrentStats.NumRecords / 1000000.0f, CurrentStats.NumInsideGeometry / 1000000.0f);
			}
		}
	}

	if (PhotonMappingSettings.bUseFinalGathering)
	{
		uint64 TotalNumRefiningSamples = 0;

		for (int i = 0; i < ImportanceTracingSettings.NumAdaptiveRefinementLevels; i++)
		{
			TotalNumRefiningSamples += Stats.NumRefiningFinalGatherSamples[i];
		}

		SolverStats += FString::Printf( TEXT("Final Gather: %.1fs on %.3f million base samples, %.1fs on %.3f million refining samples for %u refinement levels. \n"), Stats.BaseFinalGatherSampleTime, Stats.NumBaseFinalGatherSamples / 1000000.0f, Stats.RefiningFinalGatherSampleTime, TotalNumRefiningSamples / 1000000.0f, ImportanceTracingSettings.NumAdaptiveRefinementLevels);
		
		if (TotalNumRefiningSamples > 0)
		{
			SolverStats += FString::Printf( TEXT("   %.1f%% due to brightness differences, %.1f%% due to importance photons, %.1f%% other reasons, Samples at depth: "), 100.0f * Stats.NumRefiningSamplesDueToBrightness / TotalNumRefiningSamples, 100.0f * Stats.NumRefiningSamplesDueToImportancePhotons / TotalNumRefiningSamples, 100.0f * Stats.NumRefiningSamplesOther / TotalNumRefiningSamples);

			for (int i = 0; i < ImportanceTracingSettings.NumAdaptiveRefinementLevels; i++)
			{
				SolverStats += FString::Printf(TEXT("%.1f%%, "), 100.0f * Stats.NumRefiningFinalGatherSamples[i] / TotalNumRefiningSamples);
			}

			SolverStats += FString::Printf(TEXT("\n"));
		}
	}

#if PLATFORM_WINDOWS
	PROCESS_MEMORY_COUNTERS_EX ProcessMemoryInfo;
	if (GetProcessMemoryInfo(GetCurrentProcess(), (PROCESS_MEMORY_COUNTERS*)&ProcessMemoryInfo, sizeof(ProcessMemoryInfo)))
	{
		SolverStats += FString::Printf( TEXT("%.1f Mb Peak Working Set\n"), ProcessMemoryInfo.PeakWorkingSetSize / (1024.0f * 1024.0f));
	}
	else
	{
		SolverStats += TEXT("GetProcessMemoryInfo Failed!");
	}
	SolverStats += FString::Printf( TEXT("\n") );
#elif PLATFORM_MAC
	{
		struct rusage MemUsage;
		if (getrusage( RUSAGE_SELF, &MemUsage ) == 0)
		{
			SolverStats += FString::Printf( TEXT("%.1f Mb Peak Working Set\n"), MemUsage.ru_maxrss / (1024.0f * 1024.0f));
		}
		else
		{
			SolverStats += TEXT("getrusage() failed!");
		}
	}
	SolverStats += FString::Printf( TEXT("\n") );
#endif

	LogSolverMessage(SolverStats);

	const bool bDumpMemoryStats = false;
	if (bDumpMemoryStats)
	{
#if PLATFORM_WINDOWS
		PROCESS_MEMORY_COUNTERS ProcessMemory;
		verify(GetProcessMemoryInfo(GetCurrentProcess(), &ProcessMemory, sizeof(ProcessMemory)));
		UE_LOG(LogLightmass, Log, TEXT("Virtual memory used %.1fMb, Peak %.1fMb"), 
			ProcessMemory.PagefileUsage / 1048576.0f, 
			ProcessMemory.PeakPagefileUsage / 1048576.0f);
#elif PLATFORM_MAC
		{
			task_basic_info_64_data_t TaskInfo;
			mach_msg_type_number_t TaskInfoCount = TASK_BASIC_INFO_COUNT;
			task_info( mach_task_self(), TASK_BASIC_INFO, (task_info_t)&TaskInfo, &TaskInfoCount );
			UE_LOG(LogLightmass, Log, TEXT("Virtual memory used %.1fMb"),
				TaskInfo.virtual_size / 1048576.0f);	// can't get peak virtual memory on Mac
		}
#endif
		AggregateMesh->DumpStats();
		UE_LOG(LogLightmass, Log, TEXT("DirectPhotonMap"));
		DirectPhotonMap.DumpStats(false);
		UE_LOG(LogLightmass, Log, TEXT("FirstBouncePhotonMap"));
		FirstBouncePhotonMap.DumpStats(false);
		UE_LOG(LogLightmass, Log, TEXT("FirstBounceEscapedPhotonMap"));
		FirstBounceEscapedPhotonMap.DumpStats(false);
		UE_LOG(LogLightmass, Log, TEXT("FirstBouncePhotonSegmentMap"));
		FirstBouncePhotonSegmentMap.DumpStats(false);
		UE_LOG(LogLightmass, Log, TEXT("SecondBouncePhotonMap"));
		SecondBouncePhotonMap.DumpStats(false);
		UE_LOG(LogLightmass, Log, TEXT("IrradiancePhotonMap"));
		IrradiancePhotonMap.DumpStats(false);
		uint64 IrradiancePhotonCacheBytes = 0;
		for (int32 i = 0; i < AllMappings.Num(); i++)
		{
			IrradiancePhotonCacheBytes += AllMappings[i]->GetIrradiancePhotonCacheBytes();
		}
		UE_LOG(LogLightmass, Log, TEXT("%.3fMb for Irradiance Photon surface caches"), IrradiancePhotonCacheBytes / 1048576.0f);
	}
}

/** Logs a solver message */
void FStaticLightingSystem::LogSolverMessage(const FString& Message) const
{
	if (Scene.DebugInput.bRelaySolverStats)
	{
		// Relay the message back to Unreal if allowed
		GSwarm->SendMessage(NSwarm::FInfoMessage(*Message));
	}
	GLog->Log(*Message);
}

/** Logs a progress update message when appropriate */
void FStaticLightingSystem::UpdateInternalStatus(int32 OldNumTexelsCompleted) const
{
	const int32 NumProgressSteps = 10;

	const float InvTotal = 1.0f / Stats.NumTexelsProcessed;
	const float PreviousCompletedFraction = OldNumTexelsCompleted * InvTotal;
	const float CurrentCompletedFraction = NumTexelsCompleted * InvTotal;
	// Only log NumProgressSteps times
	if (FMath::TruncToInt(PreviousCompletedFraction * NumProgressSteps) < FMath::TruncToInt(CurrentCompletedFraction * NumProgressSteps))
	{
		LogSolverMessage(FString::Printf(TEXT("Lighting %.1f%%"), CurrentCompletedFraction * 100.0f));
	}
}

/** Caches samples for any sampling distributions that are known ahead of time, which greatly reduces noise in those estimates in exchange for structured artifacts. */
void FStaticLightingSystem::CacheSamples()
{
	FLMRandomStream RandomStream(102341);

	int32 NumUniformHemisphereSamples = 0;
		
	if (PhotonMappingSettings.bUsePhotonMapping)
	{
		const float NumSamplesFloat = 
			ImportanceTracingSettings.NumHemisphereSamples 
			* GeneralSettings.IndirectLightingQuality;

		NumUniformHemisphereSamples = FMath::TruncToInt(NumSamplesFloat);
	}
	else
	{
		NumUniformHemisphereSamples = ImportanceTracingSettings.NumHemisphereSamples;
	}

	CachedHemisphereSamples.Empty(NumUniformHemisphereSamples);
	CachedHemisphereSampleUniforms.Empty(NumUniformHemisphereSamples);

	if (ImportanceTracingSettings.bUseStratifiedSampling)
	{
		// Split the sampling domain up into cells with equal area
		// Using PI times more Phi steps as Theta steps, but the relationship between them could be anything
		const float NumThetaStepsFloat = FMath::Sqrt(NumUniformHemisphereSamples / (float)PI);
		const int32 NumThetaSteps = FMath::TruncToInt(NumThetaStepsFloat);
		const int32 NumPhiSteps = FMath::TruncToInt(NumThetaStepsFloat * (float)PI);

		GenerateStratifiedUniformHemisphereSamples(NumThetaSteps, NumPhiSteps, RandomStream, CachedHemisphereSamples, CachedHemisphereSampleUniforms);
	}
	else
	{
		for (int32 SampleIndex = 0; SampleIndex < NumUniformHemisphereSamples; SampleIndex++)
		{
			const FVector4& CurrentSample = GetUniformHemisphereVector(RandomStream, ImportanceTracingSettings.MaxHemisphereRayAngle);
			CachedHemisphereSamples.Add(CurrentSample);
		}
	}

	{
		FVector4 CombinedVector(0);

		for (int32 SampleIndex = 0; SampleIndex < CachedHemisphereSamples.Num(); SampleIndex++)
		{
			CombinedVector += CachedHemisphereSamples[SampleIndex];
		}

		CachedSamplesMaxUnoccludedLength = (CombinedVector / CachedHemisphereSamples.Num()).Size3();
	}
	
	for (int32 SampleSet = 0; SampleSet < UE_ARRAY_COUNT(CachedHemisphereSamplesForRadiosity); SampleSet++)
	{
		float SampleSetScale = FMath::Lerp(.5f, .125f, SampleSet / ((float)UE_ARRAY_COUNT(CachedHemisphereSamplesForRadiosity) - 1));
		int32 TargetNumApproximateSkyLightingSamples = FMath::Max(FMath::TruncToInt(ImportanceTracingSettings.NumHemisphereSamples * SampleSetScale * GeneralSettings.IndirectLightingQuality), 12);
		CachedHemisphereSamplesForRadiosity[SampleSet].Empty(TargetNumApproximateSkyLightingSamples);
		CachedHemisphereSamplesForRadiosityUniforms[SampleSet].Empty(TargetNumApproximateSkyLightingSamples);

		const float NumThetaStepsFloat = FMath::Sqrt(TargetNumApproximateSkyLightingSamples / (float)PI);
		const int32 NumThetaSteps = FMath::TruncToInt(NumThetaStepsFloat);
		const int32 NumPhiSteps = FMath::TruncToInt(NumThetaStepsFloat * (float)PI);

		GenerateStratifiedUniformHemisphereSamples(NumThetaSteps, NumPhiSteps, RandomStream, CachedHemisphereSamplesForRadiosity[SampleSet], CachedHemisphereSamplesForRadiosityUniforms[SampleSet]);
	}

	// Cache samples on the surface of each light for area shadows
	for (int32 LightIndex = 0; LightIndex < Lights.Num(); LightIndex++)
	{
		FLight* Light = Lights[LightIndex];
		for (int32 BounceIndex = 0; BounceIndex < GeneralSettings.NumIndirectLightingBounces + 1; BounceIndex++)
		{
			const int32 NumPenumbraTypes = BounceIndex == 0 ? 2 : 1;
			Light->CacheSurfaceSamples(BounceIndex, GetNumShadowRays(BounceIndex, false), GetNumShadowRays(BounceIndex, true), RandomStream);
		}
	}

	{
		const int32 NumUpperVolumeSamples = ImportanceTracingSettings.NumHemisphereSamples * DynamicObjectSettings.NumHemisphereSamplesScale;
		const float NumThetaStepsFloat = FMath::Sqrt(NumUpperVolumeSamples / (float)PI);
		const int32 NumThetaSteps = FMath::TruncToInt(NumThetaStepsFloat);
		const int32 NumPhiSteps = FMath::TruncToInt(NumThetaStepsFloat * (float)PI);

		GenerateStratifiedUniformHemisphereSamples(NumThetaSteps, NumPhiSteps, RandomStream, CachedVolumetricLightmapUniformHemisphereSamples, CachedVolumetricLightmapUniformHemisphereSampleUniforms);

		FVector4 CombinedVector(0);

		for (int32 SampleIndex = 0; SampleIndex < CachedVolumetricLightmapUniformHemisphereSamples.Num(); SampleIndex++)
		{
			CombinedVector += CachedVolumetricLightmapUniformHemisphereSamples[SampleIndex];
		}

		CachedVolumetricLightmapMaxUnoccludedLength = (CombinedVector / CachedVolumetricLightmapUniformHemisphereSamples.Num()).Size3();
	}

	CachedVolumetricLightmapVertexOffsets.Add(FVector(0, 0, 0));
}

bool FStaticLightingThreadRunnable::CheckHealth(bool bReportError) const
{
	if( bTerminatedByError && bReportError )
	{
		UE_LOG(LogLightmass, Fatal, TEXT("Static lighting thread exception:\r\n%s"), *ErrorMessage );
	}
	return !bTerminatedByError;
}

void FStaticLightingThreadRunnable::FixThreadGroupAffinity() const
{
#if PLATFORM_WINDOWS
	int NumProcessorGroups = GetActiveProcessorGroupCount();
	int PrefixSum = 0;
	for (int GroupIndex = 0; GroupIndex < NumProcessorGroups; GroupIndex++)
	{
		int NumProcessorsThisGroup = GetActiveProcessorCount(GroupIndex);
		if (ThreadIndex < PrefixSum + NumProcessorsThisGroup)
		{
			GROUP_AFFINITY GroupAffinity = {};
			GroupAffinity.Group = GroupIndex;
			GroupAffinity.Mask = (1ull << NumProcessorsThisGroup) - 1;
			check(SetThreadGroupAffinity(GetCurrentThread(), &GroupAffinity, NULL));

			break;
		}
		PrefixSum += NumProcessorsThisGroup;
	}
#endif
}

uint32 FMappingProcessingThreadRunnable::Run()
{
	const double StartThreadTime = FPlatformTime::Seconds();

	FixThreadGroupAffinity();
#if PLATFORM_WINDOWS
	if(!FPlatformMisc::IsDebuggerPresent())
	{
		__try
		{
			if (TaskType == StaticLightingTask_ProcessMappings)
			{
				System->ThreadLoop(false, ThreadIndex, ThreadStatistics, IdleTime);
			}
			else if (TaskType == StaticLightingTask_CacheIrradiancePhotons)
			{
				System->CacheIrradiancePhotonsThreadLoop(ThreadIndex, false);
			}
			else if (TaskType == StaticLightingTask_RadiositySetup)
			{
				System->RadiositySetupThreadLoop(ThreadIndex, false);
			}
			else if (TaskType == StaticLightingTask_RadiosityIterations)
			{
				System->RadiosityIterationThreadLoop(ThreadIndex, false);
			}
			else if (TaskType == StaticLightingTask_FinalizeSurfaceCache)
			{
				System->FinalizeSurfaceCacheThreadLoop(ThreadIndex, false);
			}
			else
			{
				UE_LOG(LogLightmass, Fatal, TEXT("Unsupported task type"));
			}
		}
		__except( ReportCrash( GetExceptionInformation() ) )
		{
			ErrorMessage = GErrorHist;

			bTerminatedByError = true;
		}
	}
	else
#endif
	{
		if (TaskType == StaticLightingTask_ProcessMappings)
		{
			System->ThreadLoop(false, ThreadIndex, ThreadStatistics, IdleTime);
		}
		else if (TaskType == StaticLightingTask_CacheIrradiancePhotons)
		{
			System->CacheIrradiancePhotonsThreadLoop(ThreadIndex, false);
		}
		else if (TaskType == StaticLightingTask_RadiositySetup)
		{
			System->RadiositySetupThreadLoop(ThreadIndex, false);
		}
		else if (TaskType == StaticLightingTask_RadiosityIterations)
		{
			System->RadiosityIterationThreadLoop(ThreadIndex, false);
		}
		else if (TaskType == StaticLightingTask_FinalizeSurfaceCache)
		{
			System->FinalizeSurfaceCacheThreadLoop(ThreadIndex, false);
		}
		else
		{
			UE_LOG(LogLightmass, Fatal, TEXT("Unsupported task type"));
		}
	}
	ExecutionTime = FPlatformTime::Seconds() - StartThreadTime;
	FinishedCounter.Increment();
	return 0;
}

/**
 * Retrieves the next task from Swarm. Blocking, thread-safe function call. Returns NULL when there are no more tasks.
 * @return	The next mapping task to process.
 */
FStaticLightingMapping*	FStaticLightingSystem::ThreadGetNextMapping( 
	FThreadStatistics& ThreadStatistics, 
	FGuid& TaskGuid,
	uint32 WaitTime, 
	bool& bWaitTimedOut, 
	bool& bDynamicObjectTask, 
	int32& PrecomputedVisibilityTaskIndex,
	int32& VolumetricLightmapTaskIndex,
	bool& bStaticShadowDepthMapTask,
	bool& bMeshAreaLightDataTask,
	bool& bVolumeDataTask)
{
	FStaticLightingMapping* Mapping = NULL;

	// Initialize output parameters
	bWaitTimedOut = true;
	bDynamicObjectTask = false;
	PrecomputedVisibilityTaskIndex = INDEX_NONE;
	VolumetricLightmapTaskIndex = INDEX_NONE;
	bStaticShadowDepthMapTask = false;
	bMeshAreaLightDataTask = false;
	bVolumeDataTask = false;

	if ( GDebugMode )
	{
		FScopeLock Lock( &CriticalSection );
		bWaitTimedOut = false;

		// If we're in debugging mode, just grab the next mapping from the scene.
		TMap<FGuid, FStaticLightingMapping*>::TIterator It(Mappings);
		if ( It )
		{
			Mapping = It.Value();
			It.RemoveCurrent();
		}
	}
	else
	{
		// Request a new task from Swarm.
		FLightmassSwarm* Swarm = Exporter.GetSwarm();
		double SwarmRequestStart = FPlatformTime::Seconds();
		bool bGotTask = Swarm->RequestTask( TaskGuid, WaitTime );
		double SwarmRequestEnd = FPlatformTime::Seconds();
		if ( bGotTask )
		{
			if (TaskGuid == PrecomputedVolumeLightingGuid)
			{
				bDynamicObjectTask = true;
				Swarm->AcceptTask( TaskGuid );
				bWaitTimedOut = false;
			}
			else if (TaskGuid == MeshAreaLightDataGuid)
			{
				bMeshAreaLightDataTask = true;
				Swarm->AcceptTask( TaskGuid );
				bWaitTimedOut = false;
			}
			else if (TaskGuid == VolumeDistanceFieldGuid)
			{
				bVolumeDataTask = true;
				Swarm->AcceptTask( TaskGuid );
				bWaitTimedOut = false;
			}
			else if (Scene.FindLightByGuid(TaskGuid))
			{
				bStaticShadowDepthMapTask = true;
				Swarm->AcceptTask( TaskGuid );
				bWaitTimedOut = false;
			}
			else
			{
				int32 FoundVisibilityIndex = INDEX_NONE;
				Scene.VisibilityBucketGuids.Find(TaskGuid, FoundVisibilityIndex);

				if (FoundVisibilityIndex >= 0)
				{
					PrecomputedVisibilityTaskIndex = FoundVisibilityIndex;
					Swarm->AcceptTask(TaskGuid);
					bWaitTimedOut = false;
				}
				else
				{
					int32 FoundVolumetricLightmapIndex = INDEX_NONE;
					Scene.VolumetricLightmapTaskGuids.Find(TaskGuid, FoundVolumetricLightmapIndex);

					if (FoundVolumetricLightmapIndex >= 0)
					{
						VolumetricLightmapTaskIndex = FoundVolumetricLightmapIndex;
						Swarm->AcceptTask(TaskGuid);
						bWaitTimedOut = false;
					}
					else
					{
						FStaticLightingMapping** MappingPtr = Mappings.Find(TaskGuid);
						if (MappingPtr && FPlatformAtomics::InterlockedExchange(&(*MappingPtr)->bProcessed, true) == false)
						{
							// We received a new mapping to process. Tell Swarm we accept the task.
							Swarm->AcceptTask(TaskGuid);
							bWaitTimedOut = false;
							Mapping = *MappingPtr;
						}
						else
						{
							// Couldn't find the mapping. Tell Swarm we reject the task and try again later.
							UE_LOG(LogLightmass, Log, TEXT("Lightmass - Rejecting task (%08X%08X%08X%08X)!"), TaskGuid.A, TaskGuid.B, TaskGuid.C, TaskGuid.D);
							Swarm->RejectTask(TaskGuid);
						}
					}
				}
			}
		}
		else if ( Swarm->ReceivedQuitRequest() || Swarm->IsDone() )
		{
			bWaitTimedOut = false;
		}
		ThreadStatistics.SwarmRequestTime += SwarmRequestEnd - SwarmRequestStart;
	}
	return Mapping;
}

void FStaticLightingSystem::ThreadLoop(bool bIsMainThread, int32 ThreadIndex, FThreadStatistics& ThreadStatistics, float& IdleTime)
{
	const double ThreadTimeStart = FPlatformTime::Seconds();
	GSwarm->SendMessage( NSwarm::FTimingMessage( NSwarm::PROGSTATE_Processing0, ThreadIndex ) );

	bool bSignaledMappingsComplete = false;
	bool bIsDone = false;
	while (!bIsDone)
	{
		const double StartLoopTime = FPlatformTime::Seconds();

		bool bAnyTaskProcessedByThisThread = false;

		// Process any existing local tasks before fetching new tasks from Swarm
		{
			while (FCacheIndirectTaskDescription * NextCacheTask = CacheIndirectLightingTasks.Pop())
			{
				//UE_LOG(LogLightmass, Warning, TEXT("Thread %u picked up Cache Indirect task for %u"), ThreadIndex, NextCacheTask->TextureMapping->Guid.D);
				ProcessCacheIndirectLightingTask(NextCacheTask, false);
				NextCacheTask->TextureMapping->CompletedCacheIndirectLightingTasks.Push(NextCacheTask);
				FPlatformAtomics::InterlockedDecrement(&NextCacheTask->TextureMapping->NumOutstandingCacheTasks);

				bAnyTaskProcessedByThisThread = true;
			}

			while (FInterpolateIndirectTaskDescription * NextInterpolateTask = InterpolateIndirectLightingTasks.Pop())
<<<<<<< HEAD
			{
				//UE_LOG(LogLightmass, Warning, TEXT("Thread %u picked up Interpolate indirect task for %u"), ThreadIndex, NextInterpolateTask->TextureMapping->Guid.D);
				ProcessInterpolateTask(NextInterpolateTask, false);
				NextInterpolateTask->TextureMapping->CompletedInterpolationTasks.Push(NextInterpolateTask);
				FPlatformAtomics::InterlockedDecrement(&NextInterpolateTask->TextureMapping->NumOutstandingInterpolationTasks);

				bAnyTaskProcessedByThisThread = true;
			}

			bAnyTaskProcessedByThisThread |= ProcessVolumetricLightmapTaskIfAvailable();

			while (NumOutstandingVolumeDataLayers > 0)
			{
				const int32 ThreadZ = FPlatformAtomics::InterlockedIncrement(&OutstandingVolumeDataLayerIndex);
				if (ThreadZ < VolumeSizeZ)
				{
					CalculateVolumeDistanceFieldWorkRange(ThreadZ);
					const int32 NumTasksRemaining = FPlatformAtomics::InterlockedDecrement(&NumOutstandingVolumeDataLayers);
					if (NumTasksRemaining == 0)
					{
						FPlatformAtomics::InterlockedExchange(&bShouldExportVolumeDistanceField, true);
					}

					bAnyTaskProcessedByThisThread = true;
				}
			}

			while (NumVolumeSampleTasksOutstanding > 0)
			{
=======
			{
				//UE_LOG(LogLightmass, Warning, TEXT("Thread %u picked up Interpolate indirect task for %u"), ThreadIndex, NextInterpolateTask->TextureMapping->Guid.D);
				ProcessInterpolateTask(NextInterpolateTask, false);
				NextInterpolateTask->TextureMapping->CompletedInterpolationTasks.Push(NextInterpolateTask);
				FPlatformAtomics::InterlockedDecrement(&NextInterpolateTask->TextureMapping->NumOutstandingInterpolationTasks);

				bAnyTaskProcessedByThisThread = true;
			}

			bAnyTaskProcessedByThisThread |= ProcessVolumetricLightmapTaskIfAvailable();

			while (NumOutstandingVolumeDataLayers > 0)
			{
				const int32 ThreadZ = FPlatformAtomics::InterlockedIncrement(&OutstandingVolumeDataLayerIndex);
				if (ThreadZ < VolumeSizeZ)
				{
					CalculateVolumeDistanceFieldWorkRange(ThreadZ);
					const int32 NumTasksRemaining = FPlatformAtomics::InterlockedDecrement(&NumOutstandingVolumeDataLayers);
					if (NumTasksRemaining == 0)
					{
						FPlatformAtomics::InterlockedExchange(&bShouldExportVolumeDistanceField, true);
					}

					bAnyTaskProcessedByThisThread = true;
				}
			}

			while (NumVolumeSampleTasksOutstanding > 0)
			{
>>>>>>> 69078e53
				const int32 TaskIndex = FPlatformAtomics::InterlockedIncrement(&NextVolumeSampleTaskIndex);

				if (TaskIndex < VolumeSampleTasks.Num())
				{
					ProcessVolumeSamplesTask(VolumeSampleTasks[TaskIndex]);
					const int32 NumTasksRemaining = FPlatformAtomics::InterlockedDecrement(&NumVolumeSampleTasksOutstanding);

					if (NumTasksRemaining == 0)
					{
						FPlatformAtomics::InterlockedExchange(&bShouldExportVolumeSampleData, true);
					}

					bAnyTaskProcessedByThisThread = true;
				}
			}
		}

		uint32 DefaultRequestForTaskTimeout = 0;
		FGuid TaskGuid;
		bool bRequestForTaskTimedOut;
		bool bDynamicObjectTask;
		int32 PrecomputedVisibilityTaskIndex;
		int32 VolumetricLightmapTaskIndex;
		bool bStaticShadowDepthMapTask;
		bool bMeshAreaLightDataTask;
		bool bVolumeDataTask;

		const double RequestTimeStart = FPlatformTime::Seconds();
		FStaticLightingMapping* Mapping = ThreadGetNextMapping( 
			ThreadStatistics, 
			TaskGuid, 
			DefaultRequestForTaskTimeout, 
			bRequestForTaskTimedOut, 
			bDynamicObjectTask, 
			PrecomputedVisibilityTaskIndex,
			VolumetricLightmapTaskIndex,
			bStaticShadowDepthMapTask,
			bMeshAreaLightDataTask,
			bVolumeDataTask);

		const double RequestTimeEnd = FPlatformTime::Seconds();
		ThreadStatistics.RequestTime += RequestTimeEnd - RequestTimeStart;
		if (Mapping)
		{
			const double MappingTimeStart = FPlatformTime::Seconds();
			// Build the mapping's static lighting.
			
			if(Mapping->GetTextureMapping())
			{
				check(!Mapping->GetVolumeMapping());
				ProcessTextureMapping(Mapping->GetTextureMapping());
				double MappingTimeEnd = FPlatformTime::Seconds();
				ThreadStatistics.TextureMappingTime += MappingTimeEnd - MappingTimeStart;
				ThreadStatistics.NumTextureMappings++;
			}
		}
		else if (bDynamicObjectTask)
		{
			BeginCalculateVolumeSamples();

			// If we didn't generate any samples then we can end the task
			if (!IsDebugMode() && NumVolumeSampleTasksOutstanding <= 0)
			{
				FLightmassSwarm* Swarm = GetExporter().GetSwarm();
				Swarm->TaskCompleted(PrecomputedVolumeLightingGuid);
			}
		}
		else if (PrecomputedVisibilityTaskIndex >= 0)
		{
			CalculatePrecomputedVisibility(PrecomputedVisibilityTaskIndex);
		}
		else if (VolumetricLightmapTaskIndex >= 0)
		{
			CalculateAdaptiveVolumetricLightmap(VolumetricLightmapTaskIndex);
		}
		else if (bMeshAreaLightDataTask)
		{
			FPlatformAtomics::InterlockedExchange(&bShouldExportMeshAreaLightData, true);
		}
		else if (bVolumeDataTask)
		{
			BeginCalculateVolumeDistanceField();
		}
		else if (bStaticShadowDepthMapTask)
		{
			CalculateStaticShadowDepthMap(TaskGuid);
		}
		else
		{
			if (!bAnyTaskProcessedByThisThread && TasksInProgressThatWillNeedHelp <= 0 && NumOutstandingVolumeDataLayers <= 0 && NumVolumeSampleTasksOutstanding <= 0)
			{
				if (!bSignaledMappingsComplete)
				{
					bSignaledMappingsComplete = true;
					GSwarm->SendMessage(NSwarm::FTimingMessage(NSwarm::PROGSTATE_Processing0, ThreadIndex));
				}

				if (!bRequestForTaskTimedOut)
				{
					// All mappings have been processed, so end this thread.
					bIsDone = true;
				}
				else
				{
					FPlatformProcess::Sleep(.001f);
					IdleTime += FPlatformTime::Seconds() - StartLoopTime;
				}
			}
		}
		
		// NOTE: Main thread shouldn't be running this anymore.
		check( !bIsMainThread );
	}
	ThreadStatistics.TotalTime += FPlatformTime::Seconds() - ThreadTimeStart;
	FPlatformAtomics::InterlockedIncrement(&GStatistics.NumThreadsFinished);
}

/**
 * Applies the static lighting to the mappings in the list, and clears the list.
 * Also reports back to Unreal after each mapping has been exported.
 * @param LightingSystem - Reference to the static lighting system
 */
template<typename StaticLightingDataType>
void TCompleteStaticLightingList<StaticLightingDataType>::ApplyAndClear(FStaticLightingSystem& LightingSystem)
{
	while(FirstElement)
	{
		// Atomically read the complete list and clear the shared head pointer.
		TList<StaticLightingDataType>* LocalFirstElement;
		TList<StaticLightingDataType>* CurrentElement;
		uint32 ElementCount = 0;

		do { LocalFirstElement = FirstElement; }
		while(FPlatformAtomics::InterlockedCompareExchangePointer((void**)&FirstElement,NULL,LocalFirstElement) != LocalFirstElement);

		// Traverse the local list, count the number of entries, and find the minimum guid
		TList<StaticLightingDataType>* PreviousElement = NULL;
		TList<StaticLightingDataType>* MinimumElementLink = NULL;
		TList<StaticLightingDataType>* MinimumElement = NULL;

		CurrentElement = LocalFirstElement;
		MinimumElement = CurrentElement;
		FGuid MinimumGuid = MinimumElement->Element.Mapping->Guid;

		while(CurrentElement)
		{
			ElementCount++;
			if (CurrentElement->Element.Mapping->Guid < MinimumGuid)
			{
				MinimumGuid = CurrentElement->Element.Mapping->Guid;
				MinimumElementLink = PreviousElement;
				MinimumElement = CurrentElement;
			}
			PreviousElement = CurrentElement;
			CurrentElement = CurrentElement->Next;
		}
		// Slice and dice the list to put the minimum at the head before we continue
		if (MinimumElementLink != NULL)
		{
			MinimumElementLink->Next = MinimumElement->Next;
			MinimumElement->Next = LocalFirstElement;
			LocalFirstElement = MinimumElement;
		}

		// Traverse the local list and export
		CurrentElement = LocalFirstElement;

		// Start exporting, planning to put everything into one file
		bool bUseUniqueChannel = true;
		if (LightingSystem.GetExporter().BeginExportResults(CurrentElement->Element, ElementCount) >= 0)
		{
			// We opened a group channel, export all mappings out together
			bUseUniqueChannel = false;
		}

		const double ExportTimeStart = FPlatformTime::Seconds();
		while(CurrentElement)
		{
			// write back to Unreal
			LightingSystem.GetExporter().ExportResults(CurrentElement->Element, bUseUniqueChannel);

			// Update the corresponding statistics depending on whether we're exporting in parallel to the worker threads or not.
			bool bIsRunningInParallel = GStatistics.NumThreadsFinished < (GStatistics.NumThreads-1);
			if ( bIsRunningInParallel )
			{
				GStatistics.ThreadStatistics.ExportTime += FPlatformTime::Seconds() - ExportTimeStart;
			}
			else
			{
				static bool bFirst = true;
				if ( bFirst )
				{
					bFirst = false;
					GSwarm->SendMessage( NSwarm::FTimingMessage( NSwarm::PROGSTATE_ExportingResults, -1 ) );
				}
				GStatistics.ExtraExportTime += FPlatformTime::Seconds() - ExportTimeStart;
			}
			GStatistics.NumExportedMappings++;

			// Move to the next element
			CurrentElement = CurrentElement->Next;
		}

		// If we didn't use unique channels, close up the group channel now
		if (!bUseUniqueChannel)
		{
			LightingSystem.GetExporter().EndExportResults();
		}

		// Traverse again, cleaning up and notifying swarm
		FLightmassSwarm* Swarm = LightingSystem.GetExporter().GetSwarm();
		CurrentElement = LocalFirstElement;
		while(CurrentElement)
		{
			// Tell Swarm the task is complete (if we're not in debugging mode).
			if ( !LightingSystem.IsDebugMode() )
			{
				Swarm->TaskCompleted( CurrentElement->Element.Mapping->Guid );
			}

			// Delete this link and advance to the next.
			TList<StaticLightingDataType>* NextElement = CurrentElement->Next;
			delete CurrentElement;
			CurrentElement = NextElement;
		}
	}
}

template<typename DataType>
void TCompleteTaskList<DataType>::ApplyAndClear(FStaticLightingSystem& LightingSystem)
{
	while(this->FirstElement)
	{
		// Atomically read the complete list and clear the shared head pointer.
		TList<DataType>* LocalFirstElement;
		TList<DataType>* CurrentElement;
		uint32 ElementCount = 0;

		do { LocalFirstElement = this->FirstElement; }
		while(FPlatformAtomics::InterlockedCompareExchangePointer((void**)&this->FirstElement,NULL,LocalFirstElement) != LocalFirstElement);

		// Traverse the local list, count the number of entries, and find the minimum guid
		TList<DataType>* PreviousElement = NULL;
		TList<DataType>* MinimumElementLink = NULL;
		TList<DataType>* MinimumElement = NULL;

		CurrentElement = LocalFirstElement;
		MinimumElement = CurrentElement;
		FGuid MinimumGuid = MinimumElement->Element.Guid;

		while(CurrentElement)
		{
			ElementCount++;
			if (CurrentElement->Element.Guid < MinimumGuid)
			{
				MinimumGuid = CurrentElement->Element.Guid;
				MinimumElementLink = PreviousElement;
				MinimumElement = CurrentElement;
			}
			PreviousElement = CurrentElement;
			CurrentElement = CurrentElement->Next;
		}
		// Slice and dice the list to put the minimum at the head before we continue
		if (MinimumElementLink != NULL)
		{
			MinimumElementLink->Next = MinimumElement->Next;
			MinimumElement->Next = LocalFirstElement;
			LocalFirstElement = MinimumElement;
		}

		// Traverse the local list and export
		CurrentElement = LocalFirstElement;

		const double ExportTimeStart = FPlatformTime::Seconds();
		while(CurrentElement)
		{
			// write back to Unreal
			LightingSystem.GetExporter().ExportResults(CurrentElement->Element);

			// Move to the next element
			CurrentElement = CurrentElement->Next;
		}

		// Traverse again, cleaning up and notifying swarm
		FLightmassSwarm* Swarm = LightingSystem.GetExporter().GetSwarm();
		CurrentElement = LocalFirstElement;
		while(CurrentElement)
		{
			// Tell Swarm the task is complete (if we're not in debugging mode).
			if ( !LightingSystem.IsDebugMode() )
			{
				Swarm->TaskCompleted( CurrentElement->Element.Guid );
			}

			// Delete this link and advance to the next.
			TList<DataType>* NextElement = CurrentElement->Next;
			delete CurrentElement;
			CurrentElement = NextElement;
		}
	}
}

class FStoredLightingSample
{
public:
	FLinearColor IncomingRadiance;
	FVector4 WorldSpaceDirection;
};

class FSampleCollector
{
public:

	inline void SetOcclusion(float InOcclusion)
	{}

	inline void AddIncomingRadiance(const FLinearColor& IncomingRadiance, float Weight, const FVector4& TangentSpaceDirection, const FVector4& WorldSpaceDirection)
	{
		if (FLinearColorUtils::LinearRGBToXYZ(IncomingRadiance * Weight).G > DELTA)
		{
			FStoredLightingSample NewSample;
			NewSample.IncomingRadiance = IncomingRadiance * Weight;
			NewSample.WorldSpaceDirection = WorldSpaceDirection;
			Samples.Add(NewSample);
		}
	}

	bool AreFloatsValid() const
	{
		return true;
	}

	FSampleCollector operator+( const FSampleCollector& Other ) const
	{
		FSampleCollector NewCollector;
		NewCollector.Samples = Samples;
		NewCollector.Samples.Append(Other.Samples);
		NewCollector.EnvironmentSamples = EnvironmentSamples;
		NewCollector.EnvironmentSamples.Append(Other.EnvironmentSamples);
		return NewCollector;
	}

	TArray<FStoredLightingSample> Samples;
	TArray<FStoredLightingSample> EnvironmentSamples;
};

void FStaticLightingSystem::CalculateStaticShadowDepthMap(FGuid LightGuid)
{
	const FLight* Light = Scene.FindLightByGuid(LightGuid);
	check(Light);
	const FDirectionalLight* DirectionalLight = Light->GetDirectionalLight();
	const FSpotLight* SpotLight = Light->GetSpotLight();
	const FPointLight* PointLight = Light->GetPointLight();
	check(DirectionalLight || SpotLight || PointLight);
	const float ClampedResolutionScale = FMath::Clamp(Light->ShadowResolutionScale, .125f, 8.0f);

	const double StartTime = FPlatformTime::Seconds();

	FStaticLightingMappingContext Context(NULL, *this);
	FStaticShadowDepthMap* ShadowDepthMap = new FStaticShadowDepthMap();

	if (DirectionalLight)
	{
		FVector4 XAxis, YAxis;
		DirectionalLight->Direction.FindBestAxisVectors3(XAxis, YAxis);
		// Create a coordinate system for the dominant directional light, with the z axis corresponding to the light's direction
		ShadowDepthMap->WorldToLight = FBasisVectorMatrix(XAxis, YAxis, DirectionalLight->Direction, FVector4(0,0,0));

		FBoxSphereBounds ImportanceVolume = GetImportanceBounds().SphereRadius > 0.0f ? GetImportanceBounds() : FBoxSphereBounds(AggregateMesh->GetBounds());
		const FBox LightSpaceImportanceBounds = ImportanceVolume.GetBox().TransformBy(ShadowDepthMap->WorldToLight);

		ShadowDepthMap->ShadowMapSizeX = FMath::TruncToInt(FMath::Max(LightSpaceImportanceBounds.GetExtent().X * 2.0f * ClampedResolutionScale / ShadowSettings.StaticShadowDepthMapTransitionSampleDistanceX, 4.0f));
		ShadowDepthMap->ShadowMapSizeX = ShadowDepthMap->ShadowMapSizeX == appTruncErrorCode ? INT_MAX : ShadowDepthMap->ShadowMapSizeX;
		ShadowDepthMap->ShadowMapSizeY = FMath::TruncToInt(FMath::Max(LightSpaceImportanceBounds.GetExtent().Y * 2.0f * ClampedResolutionScale / ShadowSettings.StaticShadowDepthMapTransitionSampleDistanceY, 4.0f));
		ShadowDepthMap->ShadowMapSizeY = ShadowDepthMap->ShadowMapSizeY == appTruncErrorCode ? INT_MAX : ShadowDepthMap->ShadowMapSizeY;

		// Clamp the number of dominant shadow samples generated if necessary while maintaining aspect ratio
		if ((uint64)ShadowDepthMap->ShadowMapSizeX * (uint64)ShadowDepthMap->ShadowMapSizeY > (uint64)ShadowSettings.StaticShadowDepthMapMaxSamples)
		{
			const float AspectRatio = ShadowDepthMap->ShadowMapSizeX / (float)ShadowDepthMap->ShadowMapSizeY;
			ShadowDepthMap->ShadowMapSizeY = FMath::TruncToInt(FMath::Sqrt(ShadowSettings.StaticShadowDepthMapMaxSamples / AspectRatio));
			ShadowDepthMap->ShadowMapSizeX = FMath::TruncToInt(ShadowSettings.StaticShadowDepthMapMaxSamples / ShadowDepthMap->ShadowMapSizeY);
		}

		// Allocate the shadow map
		ShadowDepthMap->ShadowMap.Empty(ShadowDepthMap->ShadowMapSizeX * ShadowDepthMap->ShadowMapSizeY);
		ShadowDepthMap->ShadowMap.AddZeroed(ShadowDepthMap->ShadowMapSizeX * ShadowDepthMap->ShadowMapSizeY);

		{
			const float InvDistanceRange = 1.0f / (LightSpaceImportanceBounds.Max.Z - LightSpaceImportanceBounds.Min.Z);
			const FMatrix LightToWorld = ShadowDepthMap->WorldToLight.InverseFast();

			for (int32 Y = 0; Y < ShadowDepthMap->ShadowMapSizeY; Y++)
			{
				for (int32 X = 0; X < ShadowDepthMap->ShadowMapSizeX; X++)
				{
					float MaxSampleDistance = 0.0f;
					// Super sample each cell
					for (int32 SubSampleY = 0; SubSampleY < ShadowSettings.StaticShadowDepthMapSuperSampleFactor; SubSampleY++)
					{
						const float YFraction = (Y + SubSampleY / (float)ShadowSettings.StaticShadowDepthMapSuperSampleFactor) / (float)(ShadowDepthMap->ShadowMapSizeY - 1);
						for (int32 SubSampleX = 0; SubSampleX < ShadowSettings.StaticShadowDepthMapSuperSampleFactor; SubSampleX++)
						{
							const float XFraction = (X + SubSampleX / (float)ShadowSettings.StaticShadowDepthMapSuperSampleFactor) / (float)(ShadowDepthMap->ShadowMapSizeX - 1);
							// Construct a ray in light space along the direction of the light, starting at the minimum light space Z going to the maximum.
							const FVector4 LightSpaceStartPosition(
								LightSpaceImportanceBounds.Min.X + XFraction * (LightSpaceImportanceBounds.Max.X - LightSpaceImportanceBounds.Min.X),
								LightSpaceImportanceBounds.Min.Y + YFraction * (LightSpaceImportanceBounds.Max.Y - LightSpaceImportanceBounds.Min.Y),
								LightSpaceImportanceBounds.Min.Z);
							const FVector4 LightSpaceEndPosition(LightSpaceStartPosition.X, LightSpaceStartPosition.Y, LightSpaceImportanceBounds.Max.Z);
							// Transform the ray into world space in order to trace against the world space aggregate mesh
							const FVector4 WorldSpaceStartPosition = LightToWorld.TransformPosition(LightSpaceStartPosition);
							const FVector4 WorldSpaceEndPosition = LightToWorld.TransformPosition(LightSpaceEndPosition);
							const FLightRay LightRay(
								WorldSpaceStartPosition,
								WorldSpaceEndPosition,
								NULL,
								NULL,
								// We are tracing from the light instead of to the light,
								// So flip sidedness so that backface culling matches up with tracing to the light
								LIGHTRAY_FLIP_SIDEDNESS
								);

							FLightRayIntersection Intersection;
							AggregateMesh->IntersectLightRay(LightRay, true, false, true, Context.RayCache, Intersection);

							if (Intersection.bIntersects)
							{
								// Use the maximum distance of all super samples for each cell, to get a conservative shadow map
								MaxSampleDistance = FMath::Max(MaxSampleDistance, (Intersection.IntersectionVertex.WorldPosition - WorldSpaceStartPosition).Size3());
							}
						}
					}

					if (MaxSampleDistance == 0.0f)
					{
						MaxSampleDistance = LightSpaceImportanceBounds.Max.Z - LightSpaceImportanceBounds.Min.Z;
					} 

					ShadowDepthMap->ShadowMap[Y * ShadowDepthMap->ShadowMapSizeX + X] = FStaticShadowDepthMapSample(FFloat16(MaxSampleDistance * InvDistanceRange));
				}
			}
		}

		ShadowDepthMap->WorldToLight *= FTranslationMatrix(-LightSpaceImportanceBounds.Min)
			* FScaleMatrix(FVector(1.0f) / (LightSpaceImportanceBounds.Max - LightSpaceImportanceBounds.Min));

		FScopeLock Lock(&CompletedStaticShadowDepthMapsSync);
		CompletedStaticShadowDepthMaps.Add(DirectionalLight, ShadowDepthMap);
	}
	else if (SpotLight)
	{
		FVector4 XAxis, YAxis;
		SpotLight->Direction.FindBestAxisVectors3(XAxis, YAxis);
		// Create a coordinate system for the spot light, with the z axis corresponding to the light's direction, and translated to the light's origin
		ShadowDepthMap->WorldToLight = FTranslationMatrix(-SpotLight->Position) 
			* FBasisVectorMatrix(XAxis, YAxis, SpotLight->Direction, FVector4(0,0,0));

		// Distance from the light's direction axis to the edge of the cone at the radius of the light
		const float HalfCrossSectionLength = SpotLight->Radius * FMath::Tan(SpotLight->OuterConeAngle * (float)PI / 180.0f);

		const FVector4 LightSpaceImportanceBoundMin = FVector4(-HalfCrossSectionLength, -HalfCrossSectionLength, 0);
		const FVector4 LightSpaceImportanceBoundMax = FVector4(HalfCrossSectionLength, HalfCrossSectionLength, SpotLight->Radius);

		ShadowDepthMap->ShadowMapSizeX = FMath::TruncToInt(FMath::Max(HalfCrossSectionLength * ClampedResolutionScale / ShadowSettings.StaticShadowDepthMapTransitionSampleDistanceX, 4.0f));
		ShadowDepthMap->ShadowMapSizeX = ShadowDepthMap->ShadowMapSizeX == appTruncErrorCode ? INT_MAX : ShadowDepthMap->ShadowMapSizeX;
		ShadowDepthMap->ShadowMapSizeY = ShadowDepthMap->ShadowMapSizeX;

		// Clamp the number of dominant shadow samples generated if necessary while maintaining aspect ratio
		if ((uint64)ShadowDepthMap->ShadowMapSizeX * (uint64)ShadowDepthMap->ShadowMapSizeY > (uint64)ShadowSettings.StaticShadowDepthMapMaxSamples)
		{
			const float AspectRatio = ShadowDepthMap->ShadowMapSizeX / (float)ShadowDepthMap->ShadowMapSizeY;
			ShadowDepthMap->ShadowMapSizeY = FMath::TruncToInt(FMath::Sqrt(ShadowSettings.StaticShadowDepthMapMaxSamples / AspectRatio));
			ShadowDepthMap->ShadowMapSizeX = FMath::TruncToInt(ShadowSettings.StaticShadowDepthMapMaxSamples / ShadowDepthMap->ShadowMapSizeY);
		}

		ShadowDepthMap->ShadowMap.Empty(ShadowDepthMap->ShadowMapSizeX * ShadowDepthMap->ShadowMapSizeY);
		ShadowDepthMap->ShadowMap.AddZeroed(ShadowDepthMap->ShadowMapSizeX * ShadowDepthMap->ShadowMapSizeY);

		// Calculate the maximum possible distance for quantization
		const float MaxPossibleDistance = LightSpaceImportanceBoundMax.Z - LightSpaceImportanceBoundMin.Z;
		const FMatrix LightToWorld = ShadowDepthMap->WorldToLight.InverseFast();
		const FBoxSphereBounds ImportanceVolume = GetImportanceBounds().SphereRadius > 0.0f ? GetImportanceBounds() : FBoxSphereBounds(AggregateMesh->GetBounds());

		for (int32 Y = 0; Y < ShadowDepthMap->ShadowMapSizeY; Y++)
		{
			for (int32 X = 0; X < ShadowDepthMap->ShadowMapSizeX; X++)
			{
				float MaxSampleDistance = 0.0f;
				// Super sample each cell
				for (int32 SubSampleY = 0; SubSampleY < ShadowSettings.StaticShadowDepthMapSuperSampleFactor; SubSampleY++)
				{
					const float YFraction = (Y + SubSampleY / (float)ShadowSettings.StaticShadowDepthMapSuperSampleFactor) / (float)(ShadowDepthMap->ShadowMapSizeY - 1);
					for (int32 SubSampleX = 0; SubSampleX < ShadowSettings.StaticShadowDepthMapSuperSampleFactor; SubSampleX++)
					{
						const float XFraction = (X + SubSampleX / (float)ShadowSettings.StaticShadowDepthMapSuperSampleFactor) / (float)(ShadowDepthMap->ShadowMapSizeX - 1);
						// Construct a ray in light space along the direction of the light, starting at the light and going to the maximum light space Z.
						const FVector4 LightSpaceStartPosition(0,0,0);
						const FVector4 LightSpaceEndPosition(
							LightSpaceImportanceBoundMin.X + XFraction * (LightSpaceImportanceBoundMax.X - LightSpaceImportanceBoundMin.X),
							LightSpaceImportanceBoundMin.Y + YFraction * (LightSpaceImportanceBoundMax.Y - LightSpaceImportanceBoundMin.Y),
							LightSpaceImportanceBoundMax.Z);
						// Transform the ray into world space in order to trace against the world space aggregate mesh
						const FVector4 WorldSpaceStartPosition = LightToWorld.TransformPosition(LightSpaceStartPosition);
						const FVector4 WorldSpaceEndPosition = LightToWorld.TransformPosition(LightSpaceEndPosition);
						const FLightRay LightRay(
							WorldSpaceStartPosition,
							WorldSpaceEndPosition,
							NULL,
							NULL,
							// We are tracing from the light instead of to the light,
							// So flip sidedness so that backface culling matches up with tracing to the light
							LIGHTRAY_FLIP_SIDEDNESS
							);

						FLightRayIntersection Intersection;
						AggregateMesh->IntersectLightRay(LightRay, true, false, true, Context.RayCache, Intersection);

						if (Intersection.bIntersects)
						{
							const FVector4 LightSpaceIntersectPosition = ShadowDepthMap->WorldToLight.TransformPosition(Intersection.IntersectionVertex.WorldPosition);
							// Use the maximum distance of all super samples for each cell, to get a conservative shadow map
							MaxSampleDistance = FMath::Max(MaxSampleDistance, LightSpaceIntersectPosition.Z);
						}
					}
				}

				if (MaxSampleDistance == 0.0f)
				{
					MaxSampleDistance = MaxPossibleDistance;
				}

				ShadowDepthMap->ShadowMap[Y * ShadowDepthMap->ShadowMapSizeX + X] = FStaticShadowDepthMapSample(FFloat16(MaxSampleDistance / MaxPossibleDistance));
			}
		}

		ShadowDepthMap->WorldToLight *= 
			// Perspective projection sized to the spotlight cone
			FPerspectiveMatrix(SpotLight->OuterConeAngle * (float)PI / 180.0f, 1, 1, 0, SpotLight->Radius)
			// Convert from NDC to texture space, normalize Z
			* FMatrix(
				FPlane(.5f,								0,							0,									0),
				FPlane(0,								.5f,						0,									0),
				FPlane(0,								0,							1.0f / LightSpaceImportanceBoundMax.Z,		0),
				FPlane(.5f,								.5f,						0,									1));

		FScopeLock Lock(&CompletedStaticShadowDepthMapsSync);
		CompletedStaticShadowDepthMaps.Add(SpotLight, ShadowDepthMap);
	}
	else if (PointLight)
	{
		ShadowDepthMap->ShadowMapSizeX = FMath::TruncToInt(FMath::Max(PointLight->Radius * 4 * ClampedResolutionScale / ShadowSettings.StaticShadowDepthMapTransitionSampleDistanceX, 4.0f));
		ShadowDepthMap->ShadowMapSizeX = ShadowDepthMap->ShadowMapSizeX == appTruncErrorCode ? INT_MAX : ShadowDepthMap->ShadowMapSizeX;
		ShadowDepthMap->ShadowMapSizeY = ShadowDepthMap->ShadowMapSizeX;

		// Clamp the number of dominant shadow samples generated if necessary while maintaining aspect ratio
		if ((uint64)ShadowDepthMap->ShadowMapSizeX * (uint64)ShadowDepthMap->ShadowMapSizeY > (uint64)ShadowSettings.StaticShadowDepthMapMaxSamples)
		{
			const float AspectRatio = ShadowDepthMap->ShadowMapSizeX / (float)ShadowDepthMap->ShadowMapSizeY;
			ShadowDepthMap->ShadowMapSizeY = FMath::TruncToInt(FMath::Sqrt(ShadowSettings.StaticShadowDepthMapMaxSamples / AspectRatio));
			ShadowDepthMap->ShadowMapSizeX = FMath::TruncToInt(ShadowSettings.StaticShadowDepthMapMaxSamples / ShadowDepthMap->ShadowMapSizeY);
		}

		// Allocate the shadow map
		ShadowDepthMap->ShadowMap.Empty(ShadowDepthMap->ShadowMapSizeX * ShadowDepthMap->ShadowMapSizeY);
		ShadowDepthMap->ShadowMap.AddZeroed(ShadowDepthMap->ShadowMapSizeX * ShadowDepthMap->ShadowMapSizeY);

		ShadowDepthMap->WorldToLight = FMatrix::Identity;

		for (int32 Y = 0; Y < ShadowDepthMap->ShadowMapSizeY; Y++)
		{
			for (int32 X = 0; X < ShadowDepthMap->ShadowMapSizeX; X++)
			{
				float MaxSampleDistance = 0.0f;
				// Super sample each cell
				for (int32 SubSampleY = 0; SubSampleY < ShadowSettings.StaticShadowDepthMapSuperSampleFactor; SubSampleY++)
				{
					const float YFraction = (Y + SubSampleY / (float)ShadowSettings.StaticShadowDepthMapSuperSampleFactor) / (float)(ShadowDepthMap->ShadowMapSizeY - 1);
					const float Phi = YFraction * PI;
					const float SinPhi = FMath::Sin(Phi);

					for (int32 SubSampleX = 0; SubSampleX < ShadowSettings.StaticShadowDepthMapSuperSampleFactor; SubSampleX++)
					{
						const float XFraction = (X + SubSampleX / (float)ShadowSettings.StaticShadowDepthMapSuperSampleFactor) / (float)(ShadowDepthMap->ShadowMapSizeX - 1);
						const float Theta = XFraction * 2 * PI;
						const FVector Direction(FMath::Cos(Theta) * SinPhi, FMath::Sin(Theta) * SinPhi, FMath::Cos(Phi));

						const FVector4 WorldSpaceStartPosition = PointLight->Position;
						const FVector4 WorldSpaceEndPosition = PointLight->Position + Direction * PointLight->Radius;
						const FLightRay LightRay(
							WorldSpaceStartPosition,
							WorldSpaceEndPosition,
							NULL,
							NULL,
							// We are tracing from the light instead of to the light,
							// So flip sidedness so that backface culling matches up with tracing to the light
							LIGHTRAY_FLIP_SIDEDNESS
							);

						FLightRayIntersection Intersection;
						AggregateMesh->IntersectLightRay(LightRay, true, false, true, Context.RayCache, Intersection);

						if (Intersection.bIntersects)
						{
							// Use the maximum distance of all super samples for each cell, to get a conservative shadow map
							MaxSampleDistance = FMath::Max(MaxSampleDistance, (Intersection.IntersectionVertex.WorldPosition - PointLight->Position).Size3());
						}
					}
				}

				if (MaxSampleDistance == 0.0f)
				{
					MaxSampleDistance = PointLight->Radius;
				}

				ShadowDepthMap->ShadowMap[Y * ShadowDepthMap->ShadowMapSizeX + X] = FStaticShadowDepthMapSample(FFloat16(MaxSampleDistance / PointLight->Radius));
			}
		}

		FScopeLock Lock(&CompletedStaticShadowDepthMapsSync);
		CompletedStaticShadowDepthMaps.Add(PointLight, ShadowDepthMap);
	}

	const float NewTime = FPlatformTime::Seconds() - StartTime;
	Context.Stats.StaticShadowDepthMapThreadTime = NewTime;
	Context.Stats.MaxStaticShadowDepthMapThreadTime = NewTime;
}

/**
 * Calculates shadowing for a given mapping surface point and light.
 * @param Mapping - The mapping the point comes from.
 * @param WorldSurfacePoint - The point to check shadowing at.
 * @param Light - The light to check shadowing from.
 * @param CoherentRayCache - The calling thread's collision cache.
 * @return true if the surface point is shadowed from the light.
 */
bool FStaticLightingSystem::CalculatePointShadowing(
	const FStaticLightingMapping* Mapping,
	const FVector4& WorldSurfacePoint,
	const FLight* Light,
	FStaticLightingMappingContext& MappingContext,
	bool bDebugThisSample
	) const
{
	if(Light->GetSkyLight())
	{
		return true;
	}
	else
	{
		// Treat points which the light doesn't affect as shadowed to avoid the costly ray check.
		if(!Light->AffectsBounds(FBoxSphereBounds(WorldSurfacePoint,FVector4(0,0,0,0),0)))
		{
			return true;
		}

		// Check for visibility between the point and the light.
		bool bIsShadowed = false;
		if ((Light->LightFlags & GI_LIGHT_CASTSHADOWS) && (Light->LightFlags & GI_LIGHT_CASTSTATICSHADOWS))
		{
			// TODO find best point on light to shadow from
			// Construct a line segment between the light and the surface point.
			const FVector4 LightPosition = FVector4(Light->Position.X, Light->Position.Y, Light->Position.Z, 0);
			const FVector4 LightVector = LightPosition - WorldSurfacePoint * Light->Position.W;
			const FLightRay LightRay(
				WorldSurfacePoint + LightVector.GetSafeNormal() * SceneConstants.VisibilityRayOffsetDistance,
				WorldSurfacePoint + LightVector,
				Mapping,
				Light
				);

			// Check the line segment for intersection with the static lighting meshes.
			FLightRayIntersection Intersection;
			AggregateMesh->IntersectLightRay(LightRay, false, false, true, MappingContext.RayCache, Intersection);
			bIsShadowed = Intersection.bIntersects;

#if ALLOW_LIGHTMAP_SAMPLE_DEBUGGING
			if (bDebugThisSample)
			{
				FDebugStaticLightingRay DebugRay(LightRay.Start, LightRay.End, bIsShadowed != 0);
				if (bIsShadowed)
				{
					DebugRay.End = Intersection.IntersectionVertex.WorldPosition;
				}
				MappingContext.DebugOutput->ShadowRays.Add(DebugRay);
			}
#endif
		}

		return bIsShadowed;
	}
}

/** Calculates area shadowing from a light for the given vertex. */
FVector2D FStaticLightingSystem::CalculatePointAreaShadowing(
	const FStaticLightingMapping* Mapping,
	const FStaticLightingVertex& Vertex,
	int32 ElementIndex,
	float SampleRadius,
	const FLight* Light,
	FStaticLightingMappingContext& MappingContext,
	FLMRandomStream& RandomStream,
	FLinearColor& UnnormalizedTransmission,
	const TArray<FLightSurfaceSample>& LightPositionSamples,
	bool bDebugThisSample
	) const
{
#if ALLOW_LIGHTMAP_SAMPLE_DEBUGGING
	if (bDebugThisSample)
	{
		int32 TempBreak = 0;
	}
#endif

	UnnormalizedTransmission = FLinearColor::Black;
	// Treat points which the light doesn't affect as shadowed to avoid the costly ray check.
	if( !Light->AffectsBounds(FBoxSphereBounds(Vertex.WorldPosition,FVector4(0,0,0),0)))
	{
		return FVector2D::ZeroVector;
	}

	// Check for visibility between the point and the light
	if ((Light->LightFlags & GI_LIGHT_CASTSHADOWS) && (Light->LightFlags & GI_LIGHT_CASTSTATICSHADOWS))
	{
		MappingContext.Stats.NumDirectLightingShadowRays += LightPositionSamples.Num();
		const bool bIsTwoSided = Mapping->Mesh->IsTwoSided(ElementIndex);
		FVector2D ShadowedValue = FVector2D::ZeroVector;

		// Integrate over the surface of the light using monte carlo integration
		// Note that we are making the approximation that the BRDF and the Light's emission are equal in all of these directions and therefore are not in the integrand
		for(int32 RayIndex = 0; RayIndex < LightPositionSamples.Num(); RayIndex++)
		{
			FLightSurfaceSample CurrentSample = LightPositionSamples[RayIndex];
			// Allow the light to modify the surface position for this receiving position
			Light->ValidateSurfaceSample(Vertex.WorldPosition, CurrentSample);

			// Construct a line segment between the light and the surface point.
			const FVector4 LightVector = CurrentSample.Position - Vertex.WorldPosition;
			FVector4 SampleOffset(0,0,0);
			if (GeneralSettings.bAccountForTexelSize)
			{
				/*
				//@todo - the rays cross over on the way to the light and mess up penumbra shapes.  
				//@todo - need to use more than texel size, otherwise BSP generates lots of texels that become half shadowed at corners
				SampleOffset = Vertex.WorldTangentX * LightPositionSamples(RayIndex).DiskPosition.X * SampleRadius * SceneConstants.VisibilityTangentOffsetSampleRadiusScale
					+ Vertex.WorldTangentY * LightPositionSamples(RayIndex).DiskPosition.Y * SampleRadius * SceneConstants.VisibilityTangentOffsetSampleRadiusScale;
					*/
			}

			float DistSqr = LightVector.SizeSquared3() + KINDA_SMALL_NUMBER;
			float SamplePDF = CurrentSample.PDF * -Dot3( CurrentSample.Normal, LightVector ) / ( DistSqr * FMath::Sqrt( DistSqr ) );
			if( SamplePDF <= 0.0f )
			{
				continue;
			}

			FVector4 NormalForOffset = Vertex.WorldTangentZ;
			// Flip the normal used for offsetting the start of the ray for two sided materials if a flipped normal would be closer to the light.
			// This prevents incorrect shadowing where using the frontface normal would cause the ray to start inside a nearby object.
			if (bIsTwoSided && Dot3(-NormalForOffset, LightVector) > Dot3(NormalForOffset, LightVector))
			{
				NormalForOffset = -NormalForOffset;
			}
			
			const FLightRay LightRay(
				// Offset the start of the ray by some fraction along the direction of the ray and some fraction along the vertex normal.
				Vertex.WorldPosition 
					+ LightVector.GetSafeNormal() * SceneConstants.VisibilityRayOffsetDistance 
					+ NormalForOffset * SampleRadius * SceneConstants.VisibilityNormalOffsetSampleRadiusScale 
					+ SampleOffset,
				Vertex.WorldPosition + LightVector,
				Mapping,
				Light
				);

			// Check the line segment for intersection with the static lighting meshes.
			FLightRayIntersection Intersection;
			//@todo - change this back to request boolean visibility once transmission is supported with boolean visibility ray intersections
			AggregateMesh->IntersectLightRay(LightRay, true, true, true, MappingContext.RayCache, Intersection);

			if (!Intersection.bIntersects)
			{
				UnnormalizedTransmission += Intersection.Transmission * SamplePDF;
				ShadowedValue.X += SamplePDF;
			}
			ShadowedValue.Y += SamplePDF;

#if ALLOW_LIGHTMAP_SAMPLE_DEBUGGING
			if (bDebugThisSample)
			{
				FDebugStaticLightingRay DebugRay(LightRay.Start, LightRay.End, Intersection.bIntersects);
				if (Intersection.bIntersects)
				{
					DebugRay.End = Intersection.IntersectionVertex.WorldPosition;
				}
				MappingContext.DebugOutput->ShadowRays.Add(DebugRay);
			}
#endif
		}

		return ShadowedValue;
	}
	UnnormalizedTransmission = FLinearColor::White;
	return FVector2D( 1.0f, 1.0f );
}

/** Calculates the lighting contribution of a light to a mapping vertex. */
FGatheredLightSample FStaticLightingSystem::CalculatePointLighting(
	const FStaticLightingMapping* Mapping, 
	const FStaticLightingVertex& Vertex, 
	int32 ElementIndex,
	const FLight* Light,
	const FLinearColor& InLightIntensity,
	const FLinearColor& InTransmission
	) const
{
	// don't do sky lights here
	if (Light->GetSkyLight() == NULL)
	{
	    // Calculate the direction from the vertex to the light.
		const FVector4 WorldLightVector = Light->GetDirectLightingDirection(Vertex.WorldPosition, Vertex.WorldTangentZ);
    
	    // Transform the light vector to tangent space.
	    const FVector4 TangentLightVector = 
		    FVector4(
			    Dot3(WorldLightVector, Vertex.WorldTangentX),
			    Dot3(WorldLightVector, Vertex.WorldTangentY),
			    Dot3(WorldLightVector, Vertex.WorldTangentZ),
				0
				).GetSafeNormal();

		// Compute the incident lighting of the light on the vertex.
		const FLinearColor LightIntensity = InLightIntensity * InTransmission;

		// Compute the light-map sample for the front-face of the vertex.
		FGatheredLightSample FrontFaceSample = FGatheredLightSampleUtil::PointLightWorldSpace<2>(LightIntensity, TangentLightVector, WorldLightVector.GetSafeNormal());

		if (Mapping->Mesh->UsesTwoSidedLighting(ElementIndex))
		{
			const FVector4 BackFaceTangentLightVector = 
				FVector4(
					Dot3(WorldLightVector, -Vertex.WorldTangentX),
					Dot3(WorldLightVector, -Vertex.WorldTangentY),
					Dot3(WorldLightVector, -Vertex.WorldTangentZ),
					0
					).GetSafeNormal();
			const FGatheredLightSample BackFaceSample = FGatheredLightSampleUtil::PointLightWorldSpace<2>(LightIntensity, BackFaceTangentLightVector, -WorldLightVector.GetSafeNormal());
			// Average front and back face lighting
			return (FrontFaceSample + BackFaceSample) * .5f;
		}
		else
		{
			return FrontFaceSample;
		}
	}

	return FGatheredLightSample();
}

/** Returns a light sample that represents the material attribute specified by MaterialSettings.ViewMaterialAttribute at the intersection. */
FGatheredLightSample FStaticLightingSystem::GetVisualizedMaterialAttribute(const FStaticLightingMapping* Mapping, const FLightRayIntersection& Intersection) const
{
	FGatheredLightSample MaterialSample;
	if (Intersection.bIntersects && Intersection.Mapping == Mapping)
	{
		// The ray intersected an opaque surface, we can visualize anything that opaque materials store
		//@todo - Currently can't visualize emissive on translucent materials
		if (MaterialSettings.ViewMaterialAttribute == VMA_Emissive)
		{
			FLinearColor Emissive = FLinearColor::Black;
			if (Intersection.Mesh->IsEmissive(Intersection.ElementIndex))
			{
				Emissive = Intersection.Mesh->EvaluateEmissive(Intersection.IntersectionVertex.TextureCoordinates[0], Intersection.ElementIndex);
			}
			MaterialSample = FGatheredLightSampleUtil::AmbientLight<2>(Emissive);
		}
		else if (MaterialSettings.ViewMaterialAttribute == VMA_Diffuse)
		{
			const FLinearColor Diffuse = Intersection.Mesh->EvaluateDiffuse(Intersection.IntersectionVertex.TextureCoordinates[0], Intersection.ElementIndex);
			MaterialSample = FGatheredLightSampleUtil::AmbientLight<2>(Diffuse);
		}
		else if (MaterialSettings.ViewMaterialAttribute == VMA_Normal)
		{
			const FVector4 Normal = Intersection.Mesh->EvaluateNormal(Intersection.IntersectionVertex.TextureCoordinates[0], Intersection.ElementIndex);

			FLinearColor NormalColor;
			NormalColor.R = Normal.X * 0.5f + 0.5f;
			NormalColor.G = Normal.Y * 0.5f + 0.5f;
			NormalColor.B = Normal.Z * 0.5f + 0.5f;
			NormalColor.A = 1.0f;

			MaterialSample = FGatheredLightSampleUtil::AmbientLight<2>(NormalColor);
		}
	}
	else if (MaterialSettings.ViewMaterialAttribute != VMA_Transmission)
	{
		// The ray didn't intersect an opaque surface and we're not visualizing transmission
		MaterialSample = FGatheredLightSampleUtil::AmbientLight<2>(FLinearColor::Black);
	}

	if (MaterialSettings.ViewMaterialAttribute == VMA_Transmission)
	{
		// Visualizing transmission, replace the light sample with the transmission picked up along the ray
		MaterialSample = FGatheredLightSampleUtil::AmbientLight<2>(Intersection.Transmission);
	}
	return MaterialSample;
}

/**
 * Checks if a light is behind a triangle.
 * @param TrianglePoint - Any point on the triangle.
 * @param TriangleNormal - The (not necessarily normalized) triangle surface normal.
 * @param Light - The light to classify.
 * @return true if the light is behind the triangle.
 */
bool IsLightBehindSurface(const FVector4& TrianglePoint, const FVector4& TriangleNormal, const FLight* Light)
{
	const bool bIsSkyLight = Light->GetSkyLight() != NULL;
	if (!bIsSkyLight)
	{
		// Calculate the direction from the triangle to the light.
		const FVector4 LightPosition = FVector4(Light->Position.X, Light->Position.Y, Light->Position.Z, 0);
		const FVector4 WorldLightVector = LightPosition - TrianglePoint * Light->Position.W;

		// Check if the light is in front of the triangle.
		const float Dot = Dot3(WorldLightVector, TriangleNormal);
		return Dot < 0.0f;
	}
	else
	{
		// Sky lights are always in front of a surface.
		return false;
	}
}

/**
 * Culls lights that are behind a triangle.
 * @param bTwoSidedMaterial - true if the triangle has a two-sided material.  If so, lights behind the surface are not culled.
 * @param TrianglePoint - Any point on the triangle.
 * @param TriangleNormal - The (not necessarily normalized) triangle surface normal.
 * @param Lights - The lights to cull.
 * @return A map from Lights index to a boolean which is true if the light is in front of the triangle.
 */
TBitArray<> CullBackfacingLights(bool bTwoSidedMaterial,const FVector4& TrianglePoint,const FVector4& TriangleNormal,const TArray<FLight*>& Lights)
{
	if(!bTwoSidedMaterial)
	{
		TBitArray<> Result(false,Lights.Num());
		for(int32 LightIndex = 0;LightIndex < Lights.Num();LightIndex++)
		{
			Result[LightIndex] = !IsLightBehindSurface(TrianglePoint,TriangleNormal,Lights[LightIndex]);
		}
		return Result;
	}
	else
	{
		return TBitArray<>(true,Lights.Num());
	}
}


} //namespace Lightmass
<|MERGE_RESOLUTION|>--- conflicted
+++ resolved
@@ -1707,7 +1707,6 @@
 			}
 
 			while (FInterpolateIndirectTaskDescription * NextInterpolateTask = InterpolateIndirectLightingTasks.Pop())
-<<<<<<< HEAD
 			{
 				//UE_LOG(LogLightmass, Warning, TEXT("Thread %u picked up Interpolate indirect task for %u"), ThreadIndex, NextInterpolateTask->TextureMapping->Guid.D);
 				ProcessInterpolateTask(NextInterpolateTask, false);
@@ -1737,37 +1736,6 @@
 
 			while (NumVolumeSampleTasksOutstanding > 0)
 			{
-=======
-			{
-				//UE_LOG(LogLightmass, Warning, TEXT("Thread %u picked up Interpolate indirect task for %u"), ThreadIndex, NextInterpolateTask->TextureMapping->Guid.D);
-				ProcessInterpolateTask(NextInterpolateTask, false);
-				NextInterpolateTask->TextureMapping->CompletedInterpolationTasks.Push(NextInterpolateTask);
-				FPlatformAtomics::InterlockedDecrement(&NextInterpolateTask->TextureMapping->NumOutstandingInterpolationTasks);
-
-				bAnyTaskProcessedByThisThread = true;
-			}
-
-			bAnyTaskProcessedByThisThread |= ProcessVolumetricLightmapTaskIfAvailable();
-
-			while (NumOutstandingVolumeDataLayers > 0)
-			{
-				const int32 ThreadZ = FPlatformAtomics::InterlockedIncrement(&OutstandingVolumeDataLayerIndex);
-				if (ThreadZ < VolumeSizeZ)
-				{
-					CalculateVolumeDistanceFieldWorkRange(ThreadZ);
-					const int32 NumTasksRemaining = FPlatformAtomics::InterlockedDecrement(&NumOutstandingVolumeDataLayers);
-					if (NumTasksRemaining == 0)
-					{
-						FPlatformAtomics::InterlockedExchange(&bShouldExportVolumeDistanceField, true);
-					}
-
-					bAnyTaskProcessedByThisThread = true;
-				}
-			}
-
-			while (NumVolumeSampleTasksOutstanding > 0)
-			{
->>>>>>> 69078e53
 				const int32 TaskIndex = FPlatformAtomics::InterlockedIncrement(&NextVolumeSampleTaskIndex);
 
 				if (TaskIndex < VolumeSampleTasks.Num())
