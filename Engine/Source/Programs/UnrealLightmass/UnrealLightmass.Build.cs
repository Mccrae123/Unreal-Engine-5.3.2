--- conflicted
+++ resolved
@@ -59,10 +59,7 @@
 
         // Always use the official version of IntelTBB
         string IntelTBBLibs = Target.UEThirdPartyBinariesDirectory + "Intel/TBB/";
-<<<<<<< HEAD
-=======
         string IntelEmbreeLibs = Target.UEThirdPartyBinariesDirectory + "Intel/Embree/Embree270";
->>>>>>> 6bbb88c8
 
         // EMBREE
         if (Target.Platform == UnrealTargetPlatform.Win64)
