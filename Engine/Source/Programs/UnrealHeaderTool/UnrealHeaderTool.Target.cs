--- conflicted
+++ resolved
@@ -36,10 +36,7 @@
         GlobalDefinitions.Add("HACK_HEADER_GENERATOR=1");
         GlobalDefinitions.Add("FNAME_WRITE_PROTECT_PAGES=0");
         GlobalDefinitions.Add("USE_LOCALIZED_PACKAGE_CACHE=0");
-<<<<<<< HEAD
-=======
 		GlobalDefinitions.Add("STATS=0");
->>>>>>> 3ecbc206
 
 		// We disable compilation of GC related code since it takes a very long time (up to 30 seconds on typical hardware at the time of writing)
 		GlobalDefinitions.Add("UE_WITH_GC=0");
