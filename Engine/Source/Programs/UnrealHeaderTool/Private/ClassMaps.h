// Copyright Epic Games, Inc. All Rights Reserved.

#pragma once

#include "CoreMinimal.h"
<<<<<<< HEAD
#include "UObject/Stack.h"
#include "UObject/ErrorException.h"
#include "UnderlyingEnumType.h"

#include "UnrealSourceFile.h"
#include "UObject/ErrorException.h"
=======
#include "StringUtils.h"
#include "UnrealSourceFile.h"
#include "UnrealTypeDefinitionInfo.h"
#include "UObject/Stack.h"
>>>>>>> 6bbb88c8

class UField;
class UClass;
class FProperty;
class UPackage;
class UEnum;
class FArchive;
struct FManifestModule;
class FUnrealSourceFile;
class FUnrealTypeDefinitionInfo;

// Helper class to support freezing of the container
struct FFreezableContainer
{
<<<<<<< HEAD
	None = 0,

	Archive                 = 1,
	StructuredArchiveRecord = 2
};
ENUM_CLASS_FLAGS(ESerializerArchiveType)

struct FArchiveTypeDefinePair
{
	ESerializerArchiveType ArchiveType = ESerializerArchiveType::None;
	FString EnclosingDefine;
=======
public:
	void Freeze()
	{
		bFrozen = true;
	}

protected:
	bool bFrozen = false;
>>>>>>> 6bbb88c8
};

// Wrapper class around TypeDefinition map so we can maintain a parallel by name map
struct FTypeDefinitionInfoMap
{
	void AddNameLookup(FUnrealObjectDefinitionInfo& Definition)
	{
		DefinitionsByName.Add(Definition.GetFName(), Definition.AsShared());
	}

<<<<<<< HEAD
private:

	TMap<UField*, TSharedRef<FUnrealTypeDefinitionInfo>> DefinitionsByField;
	TMap<FName, TSharedRef<FUnrealTypeDefinitionInfo>> DefinitionsByName;
};

// Wrapper class around ClassDeclarations map so we can control access in a threadsafe manner
struct FClassDeclarations
{
	void AddIfMissing(FName Name, TUniqueFunction<TSharedRef<FClassDeclarationMetaData>()>&& DeclConstructFunc);
	FClassDeclarationMetaData* Find(FName Name);
	FClassDeclarationMetaData& FindChecked(FName Name);
=======
	// Finding by name must be done on the stripped name for classes and script structs
	TSharedRef<FUnrealTypeDefinitionInfo>* FindByName(const TCHAR* Name)
	{
		FName SearchName(Name, EFindName::FNAME_Find);
		if (SearchName != NAME_None)
		{
			return DefinitionsByName.Find(SearchName);
		}
		return nullptr;
	}
>>>>>>> 6bbb88c8

	template<typename To>
	To* FindByName(const TCHAR* Name)
	{
		return UHTCast<To>(FindByName(Name));
	}

	FUnrealTypeDefinitionInfo& FindByNameChecked(const TCHAR* Name)
	{
		TSharedRef<FUnrealTypeDefinitionInfo>* TypeDef = FindByName(Name);
		check(TypeDef);
		return **TypeDef;
	}

<<<<<<< HEAD
// Wrapper class around SourceFiles map so we can quickly get a list of source files for a given package
struct FUnrealSourceFiles
{
	void AddByHash(uint32 Hash, FString&& Filename, TSharedRef<FUnrealSourceFile> SourceFile)
	{
		SourceFilesByString.AddByHash(Hash, MoveTemp(Filename), MoveTemp(SourceFile));
		SourceFilesByPackage.FindOrAdd(SourceFile->GetPackage()).Add(&SourceFile.Get());
	}
	const TSharedRef<FUnrealSourceFile>* FindByHash(uint32 Hash, const FString& Filename) const
	{
		return SourceFilesByString.FindByHash(Hash, Filename);
	}
	const TSharedRef<FUnrealSourceFile>* Find(const FString& Id) const { return SourceFilesByString.Find(Id); }
	const TArray<FUnrealSourceFile*>* FindFilesForPackage(const UPackage* Package) const { return SourceFilesByPackage.Find(Package); }
=======
	template <typename To>
	To& FindByNameChecked(const TCHAR* Name)
	{
		To* TypeDef = FindByName<To>(Name);
		check(TypeDef);
		return *TypeDef;
	}
>>>>>>> 6bbb88c8

	template <typename Lambda>
	void ForAllTypesByName(Lambda&& InLambda)
	{
		for (const TPair<FName, TSharedRef<FUnrealTypeDefinitionInfo>>& KVP : DefinitionsByName)
		{
			InLambda(*KVP.Value);
		}
	}

	template <typename Type, typename Lambda>
	Type* Find(Lambda&& InLambda)
	{
		for (const TPair<FName, TSharedRef<FUnrealTypeDefinitionInfo>>& KVP : DefinitionsByName)
		{
			if (Type* TypeDef = UHTCast<Type>(*KVP.Value))
			{
				if (InLambda(*TypeDef))
				{
					return TypeDef;
				}
			}
		}
		return nullptr;
	}

	void Reset()
	{
		DefinitionsByName.Reset();
	}

private:
	TMap<FName, TSharedRef<FUnrealTypeDefinitionInfo>> DefinitionsByName;
};

// Wrapper class around SourceFiles map so we can quickly get a list of source files for a given package
struct FUnrealSourceFiles : public FFreezableContainer
{
	TSharedPtr<FUnrealSourceFile> AddByHash(uint32 Hash, FString&& Filename, TSharedRef<FUnrealSourceFile> SourceFile)
	{
		check(!bFrozen);
		TSharedRef<FUnrealSourceFile>* Existing = SourceFilesByString.FindByHash(Hash, Filename);
		TSharedPtr<FUnrealSourceFile> Return(Existing != nullptr ? TSharedPtr<FUnrealSourceFile>(*Existing) : TSharedPtr<FUnrealSourceFile>());
		AllSourceFiles.Add(&SourceFile.Get());
		SourceFilesByString.AddByHash(Hash, MoveTemp(Filename), MoveTemp(SourceFile));
		return Return;
	}
	const TSharedRef<FUnrealSourceFile>* Find(const FString& Id) const 
	{
		check(bFrozen);
		return SourceFilesByString.Find(Id);
	}
	const TArray<FUnrealSourceFile*>& GetAllSourceFiles() const
	{
		check(bFrozen);
		return AllSourceFiles;
	}

	void Reset()
	{
		AllSourceFiles.Reset();
		SourceFilesByString.Reset();
	}

private:
	// A map of all source files indexed by string.
	TMap<FString, TSharedRef<FUnrealSourceFile>> SourceFilesByString;

	// Total collection of sources
	TArray<FUnrealSourceFile*> AllSourceFiles;
};

extern FUnrealSourceFiles GUnrealSourceFilesMap;
extern FTypeDefinitionInfoMap GTypeDefinitionInfoMap;<|MERGE_RESOLUTION|>--- conflicted
+++ resolved
@@ -3,19 +3,10 @@
 #pragma once
 
 #include "CoreMinimal.h"
-<<<<<<< HEAD
-#include "UObject/Stack.h"
-#include "UObject/ErrorException.h"
-#include "UnderlyingEnumType.h"
-
-#include "UnrealSourceFile.h"
-#include "UObject/ErrorException.h"
-=======
 #include "StringUtils.h"
 #include "UnrealSourceFile.h"
 #include "UnrealTypeDefinitionInfo.h"
 #include "UObject/Stack.h"
->>>>>>> 6bbb88c8
 
 class UField;
 class UClass;
@@ -30,19 +21,6 @@
 // Helper class to support freezing of the container
 struct FFreezableContainer
 {
-<<<<<<< HEAD
-	None = 0,
-
-	Archive                 = 1,
-	StructuredArchiveRecord = 2
-};
-ENUM_CLASS_FLAGS(ESerializerArchiveType)
-
-struct FArchiveTypeDefinePair
-{
-	ESerializerArchiveType ArchiveType = ESerializerArchiveType::None;
-	FString EnclosingDefine;
-=======
 public:
 	void Freeze()
 	{
@@ -51,7 +29,6 @@
 
 protected:
 	bool bFrozen = false;
->>>>>>> 6bbb88c8
 };
 
 // Wrapper class around TypeDefinition map so we can maintain a parallel by name map
@@ -62,20 +39,6 @@
 		DefinitionsByName.Add(Definition.GetFName(), Definition.AsShared());
 	}
 
-<<<<<<< HEAD
-private:
-
-	TMap<UField*, TSharedRef<FUnrealTypeDefinitionInfo>> DefinitionsByField;
-	TMap<FName, TSharedRef<FUnrealTypeDefinitionInfo>> DefinitionsByName;
-};
-
-// Wrapper class around ClassDeclarations map so we can control access in a threadsafe manner
-struct FClassDeclarations
-{
-	void AddIfMissing(FName Name, TUniqueFunction<TSharedRef<FClassDeclarationMetaData>()>&& DeclConstructFunc);
-	FClassDeclarationMetaData* Find(FName Name);
-	FClassDeclarationMetaData& FindChecked(FName Name);
-=======
 	// Finding by name must be done on the stripped name for classes and script structs
 	TSharedRef<FUnrealTypeDefinitionInfo>* FindByName(const TCHAR* Name)
 	{
@@ -86,7 +49,6 @@
 		}
 		return nullptr;
 	}
->>>>>>> 6bbb88c8
 
 	template<typename To>
 	To* FindByName(const TCHAR* Name)
@@ -101,22 +63,6 @@
 		return **TypeDef;
 	}
 
-<<<<<<< HEAD
-// Wrapper class around SourceFiles map so we can quickly get a list of source files for a given package
-struct FUnrealSourceFiles
-{
-	void AddByHash(uint32 Hash, FString&& Filename, TSharedRef<FUnrealSourceFile> SourceFile)
-	{
-		SourceFilesByString.AddByHash(Hash, MoveTemp(Filename), MoveTemp(SourceFile));
-		SourceFilesByPackage.FindOrAdd(SourceFile->GetPackage()).Add(&SourceFile.Get());
-	}
-	const TSharedRef<FUnrealSourceFile>* FindByHash(uint32 Hash, const FString& Filename) const
-	{
-		return SourceFilesByString.FindByHash(Hash, Filename);
-	}
-	const TSharedRef<FUnrealSourceFile>* Find(const FString& Id) const { return SourceFilesByString.Find(Id); }
-	const TArray<FUnrealSourceFile*>* FindFilesForPackage(const UPackage* Package) const { return SourceFilesByPackage.Find(Package); }
-=======
 	template <typename To>
 	To& FindByNameChecked(const TCHAR* Name)
 	{
@@ -124,7 +70,6 @@
 		check(TypeDef);
 		return *TypeDef;
 	}
->>>>>>> 6bbb88c8
 
 	template <typename Lambda>
 	void ForAllTypesByName(Lambda&& InLambda)
