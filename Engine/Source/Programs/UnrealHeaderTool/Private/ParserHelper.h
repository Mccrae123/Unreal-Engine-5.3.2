--- conflicted
+++ resolved
@@ -747,12 +747,9 @@
 	TCHAR Identifier[NAME_SIZE];
 	/** property that corresponds to this FToken - null if this Token doesn't correspond to a FProperty */
 	FProperty* TokenProperty;
-<<<<<<< HEAD
-=======
 
 
 public:
->>>>>>> fa8a8d0d
 
 	union
 	{
