// Copyright Epic Games, Inc. All Rights Reserved.

#pragma once

#include "CoreMinimal.h"
#include "UObject/Package.h"
#include "UObject/MetaData.h"
#include "UObject/TextProperty.h"
#include "UObject/EnumProperty.h"
#include "UObject/FieldPathProperty.h"
#include "UObject/Stack.h"
#include "UnrealHeaderToolGlobals.h"
#include "Templates/UniqueObj.h"
#include "Templates/UniquePtr.h"
#include "RigVMDefines.h"

class UEnum;
class UScriptStruct;
class FProperty;
class FUnrealSourceFile;
class UObject;
class UField;
class UMetaData;
class FHeaderParser;
class FUnrealPropertyDefinitionInfo;
class FUnrealTypeDefinitionInfo;
class FUnrealEnumDefinitionInfo;
class FUnrealClassDefinitionInfo;
class FUnrealScriptStructDefinitionInfo;
class FUnrealFunctionDefinitionInfo;

/*-----------------------------------------------------------------------------
	FPropertyBase.
-----------------------------------------------------------------------------*/

enum EFunctionExportFlags
{
	FUNCEXPORT_Final			=0x00000001,	// function declaration included "final" keyword.  Used to differentiate between functions that have FUNC_Final only because they're private
	//							=0x00000002,
	//							=0x00000004,
	FUNCEXPORT_RequiredAPI		=0x00000008,	// Function should be exported as a public API function
	FUNCEXPORT_Inline			=0x00000010,	// export as an inline static C++ function
	FUNCEXPORT_CppStatic		=0x00000020,	// Export as a real C++ static function, causing thunks to call via ClassName::FuncName instead of this->FuncName
	FUNCEXPORT_CustomThunk		=0x00000040,	// Export no thunk function; the user will manually define a custom one
	//							=0x00000080,
	//							=0x00000100,
};

enum EPropertyHeaderExportFlags
{
	PROPEXPORT_Public		=0x00000001,	// property should be exported as public
	PROPEXPORT_Private		=0x00000002,	// property should be exported as private
	PROPEXPORT_Protected	=0x00000004,	// property should be exported as protected
};

struct EPointerType
{
	enum Type
	{
		None,
		Native
	};
};

struct EArrayType
{
	enum Type
	{
		None,
		Static,
		Dynamic,
		Set
	};
};

struct ERefQualifier
{
	enum Type
	{
		None,
		ConstRef,
		NonConstRef
	};
};

enum class EIntType
{
	None,
	Sized,  // e.g. int32, int16
	Unsized // e.g. int, unsigned int
};

enum class EAllocatorType
{
	Default,
	MemoryImage
};

/** Types access specifiers. */
enum EAccessSpecifier
{
	ACCESS_NotAnAccessSpecifier = 0,
	ACCESS_Public,
	ACCESS_Private,
	ACCESS_Protected,
	ACCESS_Num,
};

enum class EUHTPropertyType : uint8
{
	None = CPT_None,
	Byte = CPT_Byte,
	UInt16 = CPT_UInt16,
	UInt32 = CPT_UInt32,
	UInt64 = CPT_UInt64,
	Int8 = CPT_Int8,
	Int16 = CPT_Int16,
	Int = CPT_Int,
	Int64 = CPT_Int64,
	Bool = CPT_Bool,
	Bool8 = CPT_Bool8,
	Bool16 = CPT_Bool16,
	Bool32 = CPT_Bool32,
	Bool64 = CPT_Bool64,
	Float = CPT_Float,
	ObjectReference = CPT_ObjectReference,
	Name = CPT_Name,
	Delegate = CPT_Delegate,
	Interface = CPT_Interface,
	Struct = CPT_Struct,
	String = CPT_String,
	Text = CPT_Text,
	MulticastDelegate = CPT_MulticastDelegate,
	WeakObjectReference = CPT_WeakObjectReference,
	LazyObjectReference = CPT_LazyObjectReference,
	ObjectPtrReference = CPT_ObjectPtrReference,
	SoftObjectReference = CPT_SoftObjectReference,
	Double = CPT_Double,
	Map = CPT_Map,
	Set = CPT_Set,
	FieldPath = CPT_FieldPath,
	LargeWorldCoordinatesReal = CPT_FLargeWorldCoordinatesReal,

	Enum,
	DynamicArray,

	MAX,
};

inline bool IsBool(EPropertyType Type)
{
	return Type == CPT_Bool || Type == CPT_Bool8 || Type == CPT_Bool16 || Type == CPT_Bool32 || Type == CPT_Bool64;
}

inline bool IsNumeric(EPropertyType Type)
{
	return Type == CPT_Byte || Type == CPT_UInt16 || Type == CPT_UInt32 || Type == CPT_UInt64 || Type == CPT_Int8 || Type == CPT_Int16 || Type == CPT_Int || Type == CPT_Int64 || Type == CPT_Float || Type == CPT_Double;
}

inline bool IsObjectOrInterface(EPropertyType Type)
{
	return Type == CPT_ObjectReference || Type == CPT_Interface || Type == CPT_WeakObjectReference || Type == CPT_LazyObjectReference || Type == CPT_ObjectPtrReference || Type == CPT_SoftObjectReference;
}

/**
 * Basic information describing a type.
 */
class FPropertyBase : public TSharedFromThis<FPropertyBase>
{
public:
	// Variables.
	EPropertyType       Type = EPropertyType::CPT_None;
	EArrayType::Type    ArrayType = EArrayType::None;
	EAllocatorType      AllocatorType = EAllocatorType::Default;
	EPropertyFlags      PropertyFlags = CPF_None;
	EPropertyFlags      ImpliedPropertyFlags = CPF_None;
	EPropertyFlags		DisallowFlags = ~CPF_None; 
	ERefQualifier::Type RefQualifier = ERefQualifier::None; // This is needed because of legacy stuff - FString mangles the flags for reasons that have become lost in time but we need this info for testing for invalid replicated function signatures.

	TSharedPtr<FPropertyBase> MapKeyProp;

	/**
	 * A mask of EPropertyHeaderExportFlags which are used for modifying how this property is exported to the native class header
	 */
	uint32 PropertyExportFlags = PROPEXPORT_Public;

	union
	{
		FUnrealTypeDefinitionInfo* TypeDef = nullptr;
		FUnrealEnumDefinitionInfo* EnumDef;
		FUnrealScriptStructDefinitionInfo* ScriptStructDef;
		FUnrealClassDefinitionInfo* ClassDef;
		FUnrealFunctionDefinitionInfo* FunctionDef;
	};
	FName FieldClassName = NAME_None;
	FUnrealClassDefinitionInfo* MetaClassDef = nullptr;

	FName   DelegateName = NAME_None;
	FUnrealClassDefinitionInfo* DelegateSignatureOwnerClassDef = nullptr;
	FName   RepNotifyName = NAME_None;

	/** Raw string (not type-checked) used for specifying special text when exporting a property to the *Classes.h file */
	FString	ExportInfo;

	/** Map of key value pairs that will be added to the package's UMetaData for this property */
	TMap<FName, FString> MetaData;

	EPointerType::Type PointerType = EPointerType::None;
	EIntType IntType = EIntType::None;

public:
	/** @name Constructors */
	//@{
	FPropertyBase(const FPropertyBase&) = default;
	FPropertyBase(FPropertyBase&&) = default;
	FPropertyBase& operator=(const FPropertyBase&) = default;
	FPropertyBase& operator=(FPropertyBase&&) = default;

<<<<<<< HEAD
	explicit FPropertyBase(EPropertyType InType)
	: Type                (InType)
	, ArrayType           (EArrayType::None)
	, PropertyFlags       (CPF_None)
	, ImpliedPropertyFlags(CPF_None)
	, RefQualifier        (ERefQualifier::None)
	, PropertyExportFlags (PROPEXPORT_Public)
	, StringSize          (0)
	, MetaClass           (nullptr)
	, DelegateName        (NAME_None)
	, DelegateSignatureOwnerClass(nullptr)
	, RepNotifyName       (NAME_None)
	, PointerType         (EPointerType::None)
	, IntType             (GetSizedIntTypeFromPropertyType(InType))
=======
	explicit FPropertyBase(EPropertyType InType);

	explicit FPropertyBase(EPropertyType InType, EIntType InIntType);

	explicit FPropertyBase(FUnrealEnumDefinitionInfo& InEnumDef, EPropertyType InType);

	explicit FPropertyBase(FUnrealClassDefinitionInfo& InClassDef, EPropertyType InType, bool bWeakIsAuto = false);

	explicit FPropertyBase(FUnrealScriptStructDefinitionInfo& InStructDef);

	explicit FPropertyBase(FName InFieldClassName, EPropertyType InType);
	//@}

	/** @name Functions */
	//@{

	/**
	 * Returns whether this token represents an object reference
	 */
	bool IsObjectOrInterface() const
>>>>>>> 6bbb88c8
	{
		return ::IsObjectOrInterface(Type);
	}

	bool IsBool() const
	{
		return ::IsBool(Type);
	}

	bool IsContainer() const
	{
		return (ArrayType != EArrayType::None || MapKeyProp.IsValid());
	}

	bool IsPrimitiveOrPrimitiveStaticArray() const
	{
		return (ArrayType == EArrayType::None || ArrayType == EArrayType::Static) && !MapKeyProp.IsValid();
	}

	bool IsBooleanOrBooleanStaticArray() const
	{
		return IsBool() && IsPrimitiveOrPrimitiveStaticArray();
	}

	bool IsStructOrStructStaticArray() const
	{
		return Type == CPT_Struct && IsPrimitiveOrPrimitiveStaticArray();
	}

	bool IsObjectRefOrObjectRefStaticArray() const
	{
		return (Type == CPT_ObjectReference || Type == CPT_ObjectPtrReference) && IsPrimitiveOrPrimitiveStaticArray();
	}

<<<<<<< HEAD
			// if we're an array, save up Parm flags so we can propagate them.
			// below the array will be assigned the inner property flags. This allows propagation of Parm flags (out, optional..)
			PropagateFlags = Property->PropertyFlags & CPF_ParmFlags;
			Property = CastFieldChecked<FArrayProperty>(Property)->Inner;
			ClassOfProperty = Property->GetClass();
		}
		else if (ClassOfProperty == FSetProperty::StaticClass())
		{
			ArrType = EArrayType::Set;

			PropagateFlags = Property->PropertyFlags & CPF_ParmFlags;
			Property = CastFieldChecked<FSetProperty>(Property)->ElementProp;
			ClassOfProperty = Property->GetClass();
		}
		else if (ClassOfProperty == FMapProperty::StaticClass())
		{
			PropagateFlags = Property->PropertyFlags & CPF_ParmFlags;
			MapKeyProp = MakeShared<FPropertyBase>(CastFieldChecked<FMapProperty>(Property)->KeyProp);
			Property = CastFieldChecked<FMapProperty>(Property)->ValueProp;
			ClassOfProperty = Property->GetClass();
		}
=======
	bool IsClassRefOrClassRefStaticArray() const;
>>>>>>> 6bbb88c8

	bool IsInterfaceOrInterfaceStaticArray() const
	{
		return Type == CPT_Interface && IsPrimitiveOrPrimitiveStaticArray();
	}

	bool IsByteEnumOrByteEnumStaticArray() const;

	bool IsNumericOrNumericStaticArray() const
	{
		return IsNumeric(Type) && IsPrimitiveOrPrimitiveStaticArray();
	}

	bool IsDelegateOrDelegateStaticArray() const
	{
		return Type == CPT_Delegate && IsPrimitiveOrPrimitiveStaticArray();
	}

	bool IsMulticastDelegateOrMulticastDelegateStaticArray() const
	{
		return Type == CPT_Delegate && IsPrimitiveOrPrimitiveStaticArray();
	}

	bool PassCPPArgsByRef() const
	{
		if (ArrayType == EArrayType::Dynamic || ArrayType == EArrayType::Set || MapKeyProp.IsValid())
		{
			return true;
		}
		switch (Type)
		{
		//case CPT_Struct:
		case CPT_String:
		case CPT_Text:
		case CPT_Delegate:
		case CPT_MulticastDelegate:
		case CPT_WeakObjectReference:
		case CPT_LazyObjectReference:
		case CPT_ObjectPtrReference:
		case CPT_SoftObjectReference:
		case CPT_Map:
		case CPT_Set:
			return true;

		default:
			return false;
		}
	}

	FUnrealEnumDefinitionInfo* AsEnum() const;

	bool IsEnum() const;

	/**
	 * Determines whether this token's type is compatible with another token's type.
	 *
	 * @param	Other							the token to check against this one.
	 *											Given the following example expressions, VarA is Other and VarB is 'this':
	 *												VarA = VarB;
	 *
	 *												function func(type VarB) {}
	 *												func(VarA);
	 *
	 *												static operator==(type VarB_1, type VarB_2) {}
	 *												if ( VarA_1 == VarA_2 ) {}
	 *
	 * @param	bDisallowGeneralization			controls whether it should be considered a match if this token's type is a generalization
	 *											of the other token's type (or vice versa, when dealing with structs
	 * @param	bIgnoreImplementedInterfaces	controls whether two types can be considered a match if one type is an interface implemented
	 *											by the other type.
	 * @param   bEmulateSameType				If true, perform slightly different validation as per FProperty::SameType.  Implementation is not
	 *											complete.
	 */
	bool MatchesType(const FPropertyBase& Other, bool bDisallowGeneralization, bool bIgnoreImplementedInterfaces = false, bool bEmulateSameType = false) const;
	//@}

	EIntType GetSizedIntTypeFromPropertyType(EPropertyType PropType)
	{
		switch (PropType)
		{
			case CPT_Byte:
			case CPT_UInt16:
			case CPT_UInt32:
			case CPT_UInt64:
			case CPT_Int8:
			case CPT_Int16:
			case CPT_Int:
			case CPT_Int64:
				return EIntType::Sized;

			default:
				return EIntType::None;
		}
	}

	EUHTPropertyType GetUHTPropertyType() const;

	friend struct FPropertyBaseArchiveProxy;
};

/**
 * Information about a function being compiled.
 */
struct FFuncInfo
{
	/** @name Variables */
	//@{
	/** Function flags. */
	EFunctionFlags	FunctionFlags = FUNC_None;
	/** Function flags which are only required for exporting */
	uint32		FunctionExportFlags = 0;
	/** Number of parameters expected for operator. */
	int32		ExpectParms = 0;
	/** Name of the wrapper function that marshalls the arguments and does the indirect call **/
	FString		MarshallAndCallName;
	/** Name of the actual implementation **/
	FString		CppImplName;
	/** Name of the actual validation implementation **/
	FString		CppValidationImplName;
	/** Name for callback-style names **/
	FString		UnMarshallAndCallName;
	/** Endpoint name */
	FString		EndpointName;
	/** Identifier for an RPC call to a platform service */
	uint16		RPCId = 0;
	/** Identifier for an RPC call expecting a response */
	uint16		RPCResponseId = 0;
	/** Delegate macro line in header. */
	int32		MacroLine = -1;
	/** Position in file where this function was declared. Points to first char of function name. */
	int32		InputPos = -1;
	/** Whether this function represents a sealed event */
	bool		bSealedEvent = false;
	/** TRUE if the function is being forced to be considered as impure by the user */
	bool		bForceBlueprintImpure = false;

	//@}

	/** Set the internal function names based on flags **/
	void SetFunctionNames(FUnrealFunctionDefinitionInfo& FunctionDef);
};

/*-----------------------------------------------------------------------------
	Retry points.
-----------------------------------------------------------------------------*/

/**
 * A point in the header parsing state that can be set and returned to
 * using InitScriptLocation() and ReturnToLocation().  This is used in cases such as testing
 * to see which overridden operator should be used, where code must be compiled
 * and then "undone" if it was found not to match.
 * <p>
 * Retries are not allowed to cross command boundaries (and thus nesting 
 * boundaries).  Retries can occur across a single command or expressions and
 * subexpressions within a command.
 */
struct FScriptLocation
{
	/** the text buffer for the class associated with this retry point */
	const TCHAR* Input;

	/** the position into the Input buffer where this retry point is located */
	int32 InputPos;

	/** the LineNumber of the compiler when this retry point was created */
	int32 InputLine;
};

/////////////////////////////////////////////////////
// FAdvancedDisplayParameterHandler - used by FHeaderParser::ParseParameterList, to check if a property if a function parameter has 'AdvancedDisplay' flag

<<<<<<< HEAD
public:

	union
	{
		// TOKEN_Const values.
		uint8 Byte;								// If CPT_Byte.
		int64 Int64;							// If CPT_Int64.
		int32 Int;								// If CPT_Int.
		bool NativeBool;						// if CPT_Bool
		float Float;							// If CPT_Float.
		double Double;							// If CPT_Double.
		uint8 NameBytes[sizeof(FName)];			// If CPT_Name.
		TCHAR String[MAX_STRING_CONST_SIZE];	// If CPT_String
	};
	//@}

	FToken& operator=(const FToken& Other);
	FToken& operator=(FToken&& Other);

	FString GetConstantValue() const
	{
		if (TokenType == TOKEN_Const)
		{
			switch (Type)
			{
				case CPT_Byte:
					return FString::Printf(TEXT("%u"), Byte);
				case CPT_Int64:
					return FString::Printf(TEXT("%" INT64_FMT), Int64);
				case CPT_Int:
					return FString::Printf(TEXT("%i"), Int);
				case CPT_Bool:
					// Don't use FCoreTexts::True/FCoreTexts::False here because they can be localized
					return FString::Printf(TEXT("%s"), NativeBool ? *(FName::GetEntry(NAME_TRUE)->GetPlainNameString()) : *(FName::GetEntry(NAME_FALSE)->GetPlainNameString()));
				case CPT_Float:
					return FString::Printf(TEXT("%f"), Float);
				case CPT_Double:
					return FString::Printf(TEXT("%f"), Double);
				case CPT_Name:
					return FString::Printf(TEXT("%s"), *(*(FName*)NameBytes).ToString());
				case CPT_String:
					return String;

				// unsupported (parsing never produces a constant token of these types)
				default:
					return TEXT("InvalidTypeForAToken");
			}
		}
		else
		{
			return TEXT("NotConstant");
		}
	}

	// Constructors.
	FToken()
		: FPropertyBase(CPT_None)
		, TokenProperty(NULL)
	{
		InitToken(CPT_None);
	}

	// copy constructors
	explicit FToken(EPropertyType InType)
		: FPropertyBase(InType)
		, TokenProperty(NULL)
	{
		InitToken(InType);
	}

	// copy constructors
	FToken(const FPropertyBase& InType)
		: FPropertyBase(CPT_None)
		, TokenProperty(NULL)
	{
		InitToken( CPT_None );
		(FPropertyBase&)*this = InType;
	}

	FToken(const FToken& InToken)
		: FPropertyBase(CPT_None)
	{
		*this = InToken;
	}

	FToken(FToken&& InToken)
		: FPropertyBase(CPT_None)
	{
		*this = MoveTemp(InToken);
	}

	// Inlines.
	void InitToken( EPropertyType InType )
	{
		(FPropertyBase&)*this = FPropertyBase(InType);
		TokenType		= TOKEN_None;
		TokenName		= NAME_None;
		StartPos		= 0;
		StartLine		= 0;
		*Identifier		= 0;
		FMemory::Memzero(String);
	}
	bool Matches(const TCHAR Ch) const
	{
		return TokenType==TOKEN_Symbol && Identifier[0] == Ch && Identifier[1] == 0;
	}
	bool Matches( const TCHAR* Str, ESearchCase::Type SearchCase ) const
	{
		return (TokenType==TOKEN_Identifier || TokenType==TOKEN_Symbol) && ((SearchCase == ESearchCase::CaseSensitive) ? !FCString::Strcmp(Identifier, Str) : !FCString::Stricmp(Identifier, Str));
	}
	bool IsBool() const
	{
		return Type == CPT_Bool || Type == CPT_Bool8 || Type == CPT_Bool16 || Type == CPT_Bool32 || Type == CPT_Bool64;
	}
	FName GetTokenName() const
	{
		if (!bTokenNameInitialized)
		{
			TokenName = FName(Identifier, FNAME_Find);
			bTokenNameInitialized = true;
		}
		return TokenName;
	}
	void ClearTokenName()
	{
		bTokenNameInitialized = false;
		TokenName = NAME_None;
	}

	// Setters.
	
	void SetIdentifier( const TCHAR* InString)
	{
		InitToken(CPT_None);
		TokenType = TOKEN_Identifier;
		FCString::Strncpy(Identifier, InString, NAME_SIZE);
		bTokenNameInitialized = false;
	}

	void SetConstInt64( int64 InInt64 )
	{
		(FPropertyBase&)*this = FPropertyBase(CPT_Int64);
		Int64			= InInt64;
		TokenType		= TOKEN_Const;
	}
	void SetConstInt( int32 InInt )
	{
		(FPropertyBase&)*this = FPropertyBase(CPT_Int);
		Int				= InInt;
		TokenType		= TOKEN_Const;
	}
	void SetConstBool( bool InBool )
	{
		(FPropertyBase&)*this = FPropertyBase(CPT_Bool);
		NativeBool 		= InBool;
		TokenType		= TOKEN_Const;
	}
	void SetConstFloat( float InFloat )
	{
		(FPropertyBase&)*this = FPropertyBase(CPT_Float);
		Float			= InFloat;
		TokenType		= TOKEN_Const;
	}
	void SetConstDouble( double InDouble )
	{
		(FPropertyBase&)*this = FPropertyBase(CPT_Double);
		Double			= InDouble;
		TokenType		= TOKEN_Const;
	}
	void SetConstName( FName InName )
	{
		(FPropertyBase&)*this = FPropertyBase(CPT_Name);
		*(FName *)NameBytes = InName;
		TokenType		= TOKEN_Const;
	}
	void SetConstString( const TCHAR* InString, int32 MaxLength=MAX_STRING_CONST_SIZE )
	{
		check(MaxLength>0);
		(FPropertyBase&)*this = FPropertyBase(CPT_String);
		if( InString != String )
		{
			FCString::Strncpy( String, InString, MaxLength );
		}
		TokenType = TOKEN_Const;
	}
	void SetConstChar(TCHAR InChar)
	{
		//@TODO: Treating this like a string for now, nothing consumes it
		(FPropertyBase&)*this = FPropertyBase(CPT_String);
		String[0] = InChar;
		String[1] = 0;
		TokenType = TOKEN_Const;
	}
	//!!struct constants
=======
/** 
 *	AdvancedDisplay can be used in two ways:
 *	1. 'AdvancedDisplay = "3"' - the number tells how many parameters (from beginning) should NOT BE marked
 *	2. 'AdvancedDisplay = "AttachPointName, Location, LocationType"' - list the parameters, that should BE marked
 */
class FAdvancedDisplayParameterHandler
{
	TArray<FString> ParametersNames;
>>>>>>> 6bbb88c8

	int32 NumberLeaveUnmarked;
	int32 AlreadyLeft;

	bool bUseNumber;
public:
	FAdvancedDisplayParameterHandler(const TMap<FName, FString>* MetaData);

	/** 
	 * return if given parameter should be marked as Advance View, 
	 * the function should be called only once for any parameter
	 */
	bool ShouldMarkParameter(const FString& ParameterName);

	/** return if more parameters can be marked */
	bool CanMarkMore() const;
};

/**
<<<<<<< HEAD
 * Information about a function being compiled.
 */
struct FFuncInfo
{
	/** @name Variables */
	//@{
	/** Name of the function or operator. */
	FToken		Function;
	/** Function flags. */
	EFunctionFlags	FunctionFlags;
	/** Function flags which are only required for exporting */
	uint32		FunctionExportFlags;
	/** Number of parameters expected for operator. */
	int32		ExpectParms;
	/** Pointer to the UFunction corresponding to this FFuncInfo */
	UFunction*	FunctionReference;
	/** Name of the wrapper function that marshalls the arguments and does the indirect call **/
	FString		MarshallAndCallName;
	/** Name of the actual implementation **/
	FString		CppImplName;
	/** Name of the actual validation implementation **/
	FString		CppValidationImplName;
	/** Name for callback-style names **/
	FString		UnMarshallAndCallName;
	/** Endpoint name */
	FString		EndpointName;
	/** Identifier for an RPC call to a platform service */
	uint16		RPCId;
	/** Identifier for an RPC call expecting a response */
	uint16		RPCResponseId;
	/** Delegate macro line in header. */
	int32		MacroLine;
	/** Position in file where this function was declared. Points to first char of function name. */
	int32 InputPos;
	/** Whether this function represents a sealed event */
	bool		bSealedEvent;
	/** TRUE if the function is being forced to be considered as impure by the user */
	bool bForceBlueprintImpure;

	//@}

	/** Constructor. */
	FFuncInfo()
		: Function()
		, FunctionFlags(FUNC_None)
		, FunctionExportFlags(0)
		, ExpectParms(0)
		, FunctionReference(nullptr)
		, RPCId(0)
		, RPCResponseId(0)
		, MacroLine(-1)
		, InputPos(-1)
		, bSealedEvent(false)
		, bForceBlueprintImpure(false)
	{}

	FFuncInfo(const FFuncInfo& Other) = default;
	FFuncInfo(FFuncInfo&& Other) = default;
	FFuncInfo& operator=(FFuncInfo&& Other) = default;
=======
 * The FRigVMParameter represents a single parameter of a method
 * marked up with RIGVM_METHOD.
 * Each parameter can be marked with Constant, Input or Output
 * metadata - this struct simplifies access to that information.
 */
struct FRigVMParameter
{
	FRigVMParameter()
		: Name()
		, Type()
		, bConstant(false)
		, bInput(false)
		, bOutput(false)
		, bSingleton(false)
#if UE_RIGVM_UCLASS_BASED_STORAGE_DISABLED
		, ArraySize()
#endif
		, Getter()
		, CastName()
		, CastType()
		, bEditorOnly(false)
		, bIsEnum(false)
	{
	}

	FString Name;
	FString Type;
	bool bConstant;
	bool bInput;
	bool bOutput;
	bool bSingleton;
#if UE_RIGVM_UCLASS_BASED_STORAGE_DISABLED
	FString ArraySize;
#endif
	FString Getter;
	FString CastName;
	FString CastType;
	bool bEditorOnly;
	bool bIsEnum;

	const FString& NameOriginal(bool bCastName = false) const
	{
		return (bCastName && !CastName.IsEmpty()) ? CastName : Name;
	}

	const FString& TypeOriginal(bool bCastType = false) const
	{
		return (bCastType && !CastType.IsEmpty()) ? CastType : Type;
	}
>>>>>>> 6bbb88c8

	FString Declaration(bool bCastType = false, bool bCastName = false) const
	{
		return FString::Printf(TEXT("%s %s"), *TypeOriginal(bCastType), *NameOriginal(bCastName));
	}

<<<<<<< HEAD
/**
 * Stores "compiler" data about an FToken.  "Compiler" data is data that is associated with a
 * specific property, function or class that is only needed during script compile.
 * This class is designed to make adding new compiler data very simple.
 *
 * - stores the raw evaluated bytecode associated with an FToken
 */
struct FTokenData
{
	/** The token tracked by this FTokenData. */
	FToken Token;

	FTokenData() = default;
	FTokenData(FTokenData&&) = default;
	FTokenData& operator=(FTokenData&&) = default;
	FTokenData(FToken&& InToken)
		: Token(MoveTemp(InToken))
	{
	}
};

/**
 * Class for storing data about a list of properties.  Though FToken contains a reference to its
 * associated FProperty, it's faster lookup to use the FProperty as the key in a TMap.
 */
class FPropertyData : public TMap< FProperty*, TSharedPtr<FTokenData> >
{
	typedef TMap<FProperty*, TSharedPtr<FTokenData> >	Super;

public:
	/**
	 * Returns the value associated with a specified key.
	 * @param	Key - The key to search for.
	 * @return	A pointer to the value associated with the specified key, or NULL if the key isn't contained in this map.  The pointer
	 *			is only valid until the next change to any key in the map.
	 */
	FTokenData* Find(FProperty* Key)
=======
	FString BaseType(bool bCastType = false) const
>>>>>>> 6bbb88c8
	{
		const FString& String = TypeOriginal(bCastType);
		int32 LesserPos = 0;
		if (String.FindChar(TEXT('<'), LesserPos))
		{
			return String.Mid(0, LesserPos);
		}
		return String;
	}

	FString ExtendedType(bool bCastType = false) const
	{
		const FString& String = TypeOriginal(bCastType);
		int32 LesserPos = 0;
		if (String.FindChar(TEXT('<'), LesserPos))
		{
			return String.Mid(LesserPos);
		}
		return String;
	}

<<<<<<< HEAD
	/**
	 * Sets the value associated with a key.  If the key already exists in the map, uses the same
	 * value pointer and reinitalized the FTokenData with the input value.
	 *
	 * @param	InKey	the property to get a token wrapper for
	 * @param	InValue	the token wrapper for the specified key
	 *
	 * @return	a pointer to token data created associated with the property
	 */
	FTokenData* Set(FProperty* InKey, FTokenData&& InValue, FUnrealSourceFile* UnrealSourceFile);

	/**
	 * (debug) Dumps the values of this FPropertyData to the log file
	 * 
	 * @param	Indent	number of spaces to insert at the beginning of each line
	 */	
	void Dump( int32 Indent )
=======
	FString TypeConstRef(bool bCastType = false) const
>>>>>>> 6bbb88c8
	{
		const FString& String = TypeNoRef(bCastType);
		if (String.StartsWith(TEXT("T"), ESearchCase::CaseSensitive) || String.StartsWith(TEXT("F"), ESearchCase::CaseSensitive))
		{
			return FString::Printf(TEXT("const %s&"), *String);
		}
		return FString::Printf(TEXT("const %s"), *String);
	}

<<<<<<< HEAD
/**
 * Class for storing additional data about compiled structs and struct properties
 */
class FStructData
{
public:
	/** info about the struct itself */
	FToken			StructData;

private:
	/** info for the properties contained in this struct */
	FPropertyData	StructPropertyData;

public:
	/**
	 * Adds a new struct property token
	 * 
	 * @param	PropertyToken	token that should be added to the list
	 */
	void AddStructProperty(FTokenData&& PropertyToken, FUnrealSourceFile* UnrealSourceFile)
	{
		check(PropertyToken.Token.TokenProperty);
		StructPropertyData.Set(PropertyToken.Token.TokenProperty, MoveTemp(PropertyToken), UnrealSourceFile);
	}

	FPropertyData& GetStructPropertyData()
	{
		return StructPropertyData;
	}
	const FPropertyData& GetStructPropertyData() const
	{
		return StructPropertyData;
	}

	/**
	* (debug) Dumps the values of this FStructData to the log file
	* 
	* @param	Indent	number of spaces to insert at the beginning of each line
	*/	
	void Dump( int32 Indent )
	{
		UE_LOG(LogCompile, Log, TEXT("%s%s"), FCString::Spc(Indent), *StructData.Describe());

		UE_LOG(LogCompile, Log, TEXT("%sproperties:"), FCString::Spc(Indent));
		StructPropertyData.Dump(Indent + 4);
	}

	/** Constructor */
	FStructData(FToken&& StructToken) : StructData(MoveTemp(StructToken)) {}

	friend struct FStructDataArchiveProxy;
};

/**
 * Class for storing additional data about compiled function properties.
 */
class FFunctionData
{
	/** info about the function associated with this FFunctionData */
	FFuncInfo		FunctionData;

	/** return value for this function */
	FTokenData		ReturnTypeData;

	/** function parameter data */
	FPropertyData	ParameterData;

	/**
	 * Adds a new parameter token
	 * 
	 * @param	PropertyToken	token that should be added to the list
	 */
	void AddParameter(FToken&& PropertyToken, FUnrealSourceFile* UnrealSourceFile)
	{
		check(PropertyToken.TokenProperty);
		ParameterData.Set(PropertyToken.TokenProperty, MoveTemp(PropertyToken), UnrealSourceFile);
	}

	/**
	 * Sets the value of the return token for this function
	 * 
	 * @param	PropertyToken	token that should be added
	 */
	void SetReturnData(FToken&& PropertyToken )
	{
		check(PropertyToken.TokenProperty);
		ReturnTypeData.Token = MoveTemp(PropertyToken);
	}

public:
	/** Constructors */
	FFunctionData() = default;
	FFunctionData(FFunctionData&& Other) = default;
	FFunctionData(FFuncInfo&& inFunctionData )
		: FunctionData(MoveTemp(inFunctionData))
	{}

	FFunctionData& operator=(FFunctionData&& Other) = default;
	
	/** @name getters */
	//@{
	const	FFuncInfo&		GetFunctionData()	const	{	return FunctionData;	}
	const	FToken&			GetReturnData()		const	{	return ReturnTypeData.Token;	}
	const	FPropertyData&	GetParameterData()	const	{	return ParameterData;	}
	FPropertyData&			GetParameterData()			{	return ParameterData;	}
	FTokenData* GetReturnTokenData() { return &ReturnTypeData; }
	//@}
=======
	FString TypeRef(bool bCastType = false) const
	{
		const FString& String = TypeNoRef(bCastType);
		return FString::Printf(TEXT("%s&"), *String);
	}

	FString TypeNoRef(bool bCastType = false) const
	{
		const FString& String = TypeOriginal(bCastType);
		if (String.EndsWith(TEXT("&")))
		{
			return String.LeftChop(1);
		}
		return String;
	}

	FString TypeVariableRef(bool bCastType = false) const
	{
		return IsConst() ? TypeConstRef(bCastType) : TypeRef(bCastType);
	}

	FString Variable(bool bCastType = false, bool bCastName = false) const
	{
		return FString::Printf(TEXT("%s %s"), *TypeVariableRef(bCastType), *NameOriginal(bCastName));
	}
>>>>>>> 6bbb88c8

	bool IsConst() const
	{
		return bConstant || (bInput && !bOutput);
	}

<<<<<<< HEAD
	/**
	 * Adds a new function property to be tracked.  Determines whether the property is a
	 * function parameter, local property, or return value, and adds it to the appropriate
	 * list
	 * 
	 * @param	PropertyToken	the property to add
	 */
	void AddProperty(FToken&& PropertyToken, FUnrealSourceFile* UnrealSourceFile)
	{
		const FProperty* Prop = PropertyToken.TokenProperty;
		check(Prop);
		check( (Prop->PropertyFlags&CPF_Parm) != 0 );

		if ( (Prop->PropertyFlags&CPF_ReturnParm) != 0 )
		{
			SetReturnData(MoveTemp(PropertyToken));
		}
		else
		{
			AddParameter(MoveTemp(PropertyToken), UnrealSourceFile);
		}
=======
	bool IsArray() const
	{
		return BaseType().Equals(TEXT("TArray"));
>>>>>>> 6bbb88c8
	}

#if UE_RIGVM_UCLASS_BASED_STORAGE_DISABLED

	bool IsDynamic() const
	{
		return ArraySize.IsEmpty() && !bInput && !bOutput && !bSingleton;
	}

	bool IsDynamicArray() const
	{
		return IsArray() && IsDynamic();
	}

<<<<<<< HEAD
	/**
	 * Finds function data for given function object.
	 */
	static FFunctionData* FindForFunction(UFunction* Function);

	/**
	 * Adds function data object for given function object.
	 */
	static FFunctionData* Add(UFunction* Function);

	/**
	 * Adds function data object for given function object.
	 */
	static FFunctionData* Add(FFuncInfo&& FunctionInfo);

	/**
	 * Tries to find function data for given function object.
	 */
	static bool TryFindForFunction(UFunction* Function, FFunctionData*& OutData);

private:
	static TMap<UFunction*, TUniqueObj<FFunctionData> > FunctionDataMap;
};

/**
 * Tracks information about a multiple inheritance parent declaration for native script classes.
 */
struct FMultipleInheritanceBaseClass
{
	/**
	 * The name to use for the base class when exporting the script class to header file.
	 */
	FString ClassName;

	/**
	 * For multiple inheritance parents declared using 'Implements', corresponds to the UClass for the interface.  For multiple inheritance parents declared
	 * using 'Inherits', this value will be NULL.
	 */
	UClass* InterfaceClass = nullptr;

	/**
	 * Constructors
	 */
	explicit FMultipleInheritanceBaseClass(FString&& BaseClassName)
		: ClassName(MoveTemp(BaseClassName))
	{
	}

	explicit FMultipleInheritanceBaseClass(UClass* ImplementedInterfaceClass)
		: InterfaceClass(ImplementedInterfaceClass)
=======
#endif

	bool RequiresCast() const
>>>>>>> 6bbb88c8
	{
		return !CastType.IsEmpty() && !CastName.IsEmpty();
	}
};

/**
 * The FRigVMParameterArray represents the parameters in a notation
 * of a function marked with RIGVM_METHOD. The parameter array can
 * produce a comma separated list of names or parameter declarations.
 */
struct FRigVMParameterArray
{
public:
	int32 Num() const { return Parameters.Num(); }
	const FRigVMParameter& operator[](int32 InIndex) const { return Parameters[InIndex]; }
	FRigVMParameter& operator[](int32 InIndex) { return Parameters[InIndex]; }
	TArray<FRigVMParameter>::RangedForConstIteratorType begin() const { return Parameters.begin(); }
	TArray<FRigVMParameter>::RangedForConstIteratorType end() const { return Parameters.end(); }
	TArray<FRigVMParameter>::RangedForIteratorType begin() { return Parameters.begin(); }
	TArray<FRigVMParameter>::RangedForIteratorType end() { return Parameters.end(); }

	int32 Add(const FRigVMParameter& InParameter)
	{
		return Parameters.Add(InParameter);
	}

<<<<<<< HEAD
	/**
	 * Adds a new property to be tracked.  Determines the correct list for the property based on
	 * its owner (function, struct, etc).
	 * 
	 * @param	PropertyToken	the property to add
	 */
	void AddProperty(FToken&& PropertyToken, FUnrealSourceFile* UnrealSourceFile)
=======
	FString Names(bool bLeadingSeparator = false, const TCHAR* Separator = TEXT(", "), bool bCastType = false, bool bIncludeEditorOnly = true) const
>>>>>>> 6bbb88c8
	{
		if (Parameters.Num() == 0)
		{
<<<<<<< HEAD
			// global property
			GlobalPropertyData.Set(Prop, MoveTemp(PropertyToken), UnrealSourceFile);
=======
			return FString();
>>>>>>> 6bbb88c8
		}
		TArray<FString> NameArray;
		for (const FRigVMParameter& Parameter : Parameters)
		{
			if (!bIncludeEditorOnly && Parameter.bEditorOnly)
			{
<<<<<<< HEAD
				// function parameter, return, or local property
				FFunctionData::FindForFunction(OuterFunction)->AddProperty(MoveTemp(PropertyToken), UnrealSourceFile);
=======
				continue;
>>>>>>> 6bbb88c8
			}
			NameArray.Add(Parameter.NameOriginal(bCastType));
		}

		if (NameArray.Num() == 0)
		{
			return FString();
		}

<<<<<<< HEAD
	/**
	 * Adds new editor-only metadata (key/value pairs) to the class or struct that
	 * owns this property or function.
	 * 
	 * @param	Field		the property or function to add to
	 * @param	InMetaData	the metadata to add
	 */
	static void AddMetaData(UField* Field, TMap<FName, FString>&& InMetaData)
	{
		// only add if we have some!
		if (InMetaData.Num())
		{
			check(Field);

			// get (or create) a metadata object for this package
			UMetaData* MetaData = Field->GetOutermost()->GetMetaData();
			TMap<FName, FString>* ExistingMetaData = MetaData->GetMapForObject(Field);
			if (ExistingMetaData && ExistingMetaData->Num())
			{
				// Merge the existing metadata
				TMap<FName, FString> MergedMetaData;
				MergedMetaData.Reserve(InMetaData.Num() + ExistingMetaData->Num());
				MergedMetaData.Append(*ExistingMetaData);
				MergedMetaData.Append(InMetaData);
				MetaData->SetObjectValues(Field, MoveTemp(MergedMetaData));
			}
			else
			{
				// set the metadata for this field
				MetaData->SetObjectValues(Field, MoveTemp(InMetaData));
			}
=======
		FString Joined = FString::Join(NameArray, Separator);
		if (bLeadingSeparator)
		{
			return FString::Printf(TEXT("%s%s"), Separator, *Joined);
>>>>>>> 6bbb88c8
		}
		return Joined;
	}
<<<<<<< HEAD
	static void AddMetaData(FField* Field, TMap<FName, FString>&& InMetaData)
=======

	FString Declarations(bool bLeadingSeparator = false, const TCHAR* Separator = TEXT(", "), bool bCastType = false, bool bCastName = false, bool bIncludeEditorOnly = true) const
>>>>>>> 6bbb88c8
	{
		if (Parameters.Num() == 0)
		{
<<<<<<< HEAD
			check(Field);

			UPackage* Package = Field->GetOutermost();
			// get (or create) a metadata object for this package
			UMetaData* MetaData = Package->GetMetaData();
			
			for (TPair<FName, FString>& MetaKeyValue : InMetaData)
			{
				Field->SetMetaData(MetaKeyValue.Key, MoveTemp(MetaKeyValue.Value));
=======
			return FString();
		}
		TArray<FString> DeclarationArray;
		for (const FRigVMParameter& Parameter : Parameters)
		{
			if (!bIncludeEditorOnly && Parameter.bEditorOnly)
			{
				continue;
>>>>>>> 6bbb88c8
			}
			DeclarationArray.Add(Parameter.Variable(bCastType, bCastName));
		}

<<<<<<< HEAD
	/**
	 * Finds the metadata for the property specified
	 * 
	 * @param	Prop	the property to search for
	 *
	 * @return	pointer to the metadata for the property specified, or NULL
	 *			if the property doesn't exist in the list (for example, if it
	 *			is declared in a package that is already compiled and has had its
	 *			source stripped)
	 */
	FTokenData* FindTokenData( FProperty* Prop );

	/**
	 * (debug) Dumps the values of this FFunctionData to the log file
	 * 
	 * @param	Indent	number of spaces to insert at the beginning of each line
	 */	
	void Dump( int32 Indent );

	/**
	 * Add a string to the list of inheritance parents for this class.
	 *
	 * @param Inparent The C++ class name to add to the multiple inheritance list
	 * @param UnrealSourceFile Currently parsed source file.
	 */
	void AddInheritanceParent(FString&& InParent, FUnrealSourceFile* UnrealSourceFile);

	/**
	 * Add a string to the list of inheritance parents for this class.
	 *
	 * @param Inparent	The C++ class name to add to the multiple inheritance list
	 * @param UnrealSourceFile Currently parsed source file.
	 */
	void AddInheritanceParent(UClass* ImplementedInterfaceClass, FUnrealSourceFile* UnrealSourceFile);

	/**
	 * Return the list of inheritance parents
	 */
	const TArray<FMultipleInheritanceBaseClass*>& GetInheritanceParents() const
	{
		return MultipleInheritanceParents;
	}

	/**
	 * Returns whether this class contains any delegate properties which need to be fixed up.
	 */
	bool ContainsDelegates() const
	{
		return bContainsDelegates;
	}

	/**
	 * Shrink TMaps to avoid slack in Pairs array.
	 */
	void Shrink()
	{
		GlobalPropertyData.Shrink();
		MultipleInheritanceParents.Shrink();
	}

	// Is constructor declared?
	bool bConstructorDeclared;

	// Is default constructor declared?
	bool bDefaultConstructorDeclared;

	// Is ObjectInitializer constructor (i.e. a constructor with only one parameter of type FObjectInitializer) declared?
	bool bObjectInitializerConstructorDeclared;

	// Is custom VTable helper constructor declared?
	bool bCustomVTableHelperConstructorDeclared;

	// GENERATED_BODY access specifier to preserve.
	EAccessSpecifier GeneratedBodyMacroAccessSpecifier;

	/** Parsed interface state */
	EParsedInterface ParsedInterface = EParsedInterface::NotAnInterface;

	friend struct FClassMetaDataArchiveProxy;
};

/**
 * Class for storing and linking data about properties and functions that is only required by the compiler.
 * The type of data tracked by this class is data that would otherwise only be accessible by adding a 
 * member property to UFunction/FProperty.  
 */
class FCompilerMetadataManager : protected TMap<UStruct*, TUniquePtr<FClassMetaData> >
{
	using Super = TMap<UStruct*, TUniquePtr<FClassMetaData>>;

public:
	/**
	 * Adds a new class to be tracked
	 * 
	 * @param	Struct	the UStruct to add
	 *
	 * @return	a pointer to the newly added metadata for the class specified
	 */
	FClassMetaData* AddClassData(UStruct* Struct, FUnrealSourceFile* UnrealSourceFile);

	FClassMetaData* AddInterfaceClassData(UStruct* Struct, FUnrealSourceFile* UnrealSourceFile);

	/**
	 * Find the metadata associated with the class specified
	 * 
	 * @param	Struct	the UStruct to add
	 *
	 * @return	a pointer to the newly added metadata for the class specified
	 */
	FClassMetaData* FindClassData(UStruct* Struct)
	{
		FClassMetaData* Result = nullptr;

		TUniquePtr<FClassMetaData>* pClassData = Find(Struct);
		if (pClassData)
=======
		if (DeclarationArray.Num() == 0)
>>>>>>> 6bbb88c8
		{
			return FString();
		}

		FString Joined = FString::Join(DeclarationArray, Separator);
		if (bLeadingSeparator)
		{
			return FString::Printf(TEXT("%s%s"), Separator, *Joined);
		}
		return Joined;
	}

private:
	TArray<FRigVMParameter> Parameters;
};

/**
 * A single info dataset for a function marked with RIGVM_METHOD.
 * This struct provides access to its name, the return type and all parameters.
 */
struct FRigVMMethodInfo
{
	FString ReturnType;
	FString Name;
	FRigVMParameterArray Parameters;

	FString ReturnPrefix() const
	{
		return (ReturnType.IsEmpty() || (ReturnType == TEXT("void"))) ? TEXT("") : TEXT("return ");
	}
};

/**
 * An info dataset providing access to all functions marked with RIGVM_METHOD
 * for each struct.
 */
struct FRigVMStructInfo
{
	bool bHasRigVM = false;
	FString Name;
	FRigVMParameterArray Members;
	TArray<FRigVMMethodInfo> Methods;
};<|MERGE_RESOLUTION|>--- conflicted
+++ resolved
@@ -216,22 +216,6 @@
 	FPropertyBase& operator=(const FPropertyBase&) = default;
 	FPropertyBase& operator=(FPropertyBase&&) = default;
 
-<<<<<<< HEAD
-	explicit FPropertyBase(EPropertyType InType)
-	: Type                (InType)
-	, ArrayType           (EArrayType::None)
-	, PropertyFlags       (CPF_None)
-	, ImpliedPropertyFlags(CPF_None)
-	, RefQualifier        (ERefQualifier::None)
-	, PropertyExportFlags (PROPEXPORT_Public)
-	, StringSize          (0)
-	, MetaClass           (nullptr)
-	, DelegateName        (NAME_None)
-	, DelegateSignatureOwnerClass(nullptr)
-	, RepNotifyName       (NAME_None)
-	, PointerType         (EPointerType::None)
-	, IntType             (GetSizedIntTypeFromPropertyType(InType))
-=======
 	explicit FPropertyBase(EPropertyType InType);
 
 	explicit FPropertyBase(EPropertyType InType, EIntType InIntType);
@@ -252,7 +236,6 @@
 	 * Returns whether this token represents an object reference
 	 */
 	bool IsObjectOrInterface() const
->>>>>>> 6bbb88c8
 	{
 		return ::IsObjectOrInterface(Type);
 	}
@@ -287,31 +270,7 @@
 		return (Type == CPT_ObjectReference || Type == CPT_ObjectPtrReference) && IsPrimitiveOrPrimitiveStaticArray();
 	}
 
-<<<<<<< HEAD
-			// if we're an array, save up Parm flags so we can propagate them.
-			// below the array will be assigned the inner property flags. This allows propagation of Parm flags (out, optional..)
-			PropagateFlags = Property->PropertyFlags & CPF_ParmFlags;
-			Property = CastFieldChecked<FArrayProperty>(Property)->Inner;
-			ClassOfProperty = Property->GetClass();
-		}
-		else if (ClassOfProperty == FSetProperty::StaticClass())
-		{
-			ArrType = EArrayType::Set;
-
-			PropagateFlags = Property->PropertyFlags & CPF_ParmFlags;
-			Property = CastFieldChecked<FSetProperty>(Property)->ElementProp;
-			ClassOfProperty = Property->GetClass();
-		}
-		else if (ClassOfProperty == FMapProperty::StaticClass())
-		{
-			PropagateFlags = Property->PropertyFlags & CPF_ParmFlags;
-			MapKeyProp = MakeShared<FPropertyBase>(CastFieldChecked<FMapProperty>(Property)->KeyProp);
-			Property = CastFieldChecked<FMapProperty>(Property)->ValueProp;
-			ClassOfProperty = Property->GetClass();
-		}
-=======
 	bool IsClassRefOrClassRefStaticArray() const;
->>>>>>> 6bbb88c8
 
 	bool IsInterfaceOrInterfaceStaticArray() const
 	{
@@ -483,202 +442,6 @@
 /////////////////////////////////////////////////////
 // FAdvancedDisplayParameterHandler - used by FHeaderParser::ParseParameterList, to check if a property if a function parameter has 'AdvancedDisplay' flag
 
-<<<<<<< HEAD
-public:
-
-	union
-	{
-		// TOKEN_Const values.
-		uint8 Byte;								// If CPT_Byte.
-		int64 Int64;							// If CPT_Int64.
-		int32 Int;								// If CPT_Int.
-		bool NativeBool;						// if CPT_Bool
-		float Float;							// If CPT_Float.
-		double Double;							// If CPT_Double.
-		uint8 NameBytes[sizeof(FName)];			// If CPT_Name.
-		TCHAR String[MAX_STRING_CONST_SIZE];	// If CPT_String
-	};
-	//@}
-
-	FToken& operator=(const FToken& Other);
-	FToken& operator=(FToken&& Other);
-
-	FString GetConstantValue() const
-	{
-		if (TokenType == TOKEN_Const)
-		{
-			switch (Type)
-			{
-				case CPT_Byte:
-					return FString::Printf(TEXT("%u"), Byte);
-				case CPT_Int64:
-					return FString::Printf(TEXT("%" INT64_FMT), Int64);
-				case CPT_Int:
-					return FString::Printf(TEXT("%i"), Int);
-				case CPT_Bool:
-					// Don't use FCoreTexts::True/FCoreTexts::False here because they can be localized
-					return FString::Printf(TEXT("%s"), NativeBool ? *(FName::GetEntry(NAME_TRUE)->GetPlainNameString()) : *(FName::GetEntry(NAME_FALSE)->GetPlainNameString()));
-				case CPT_Float:
-					return FString::Printf(TEXT("%f"), Float);
-				case CPT_Double:
-					return FString::Printf(TEXT("%f"), Double);
-				case CPT_Name:
-					return FString::Printf(TEXT("%s"), *(*(FName*)NameBytes).ToString());
-				case CPT_String:
-					return String;
-
-				// unsupported (parsing never produces a constant token of these types)
-				default:
-					return TEXT("InvalidTypeForAToken");
-			}
-		}
-		else
-		{
-			return TEXT("NotConstant");
-		}
-	}
-
-	// Constructors.
-	FToken()
-		: FPropertyBase(CPT_None)
-		, TokenProperty(NULL)
-	{
-		InitToken(CPT_None);
-	}
-
-	// copy constructors
-	explicit FToken(EPropertyType InType)
-		: FPropertyBase(InType)
-		, TokenProperty(NULL)
-	{
-		InitToken(InType);
-	}
-
-	// copy constructors
-	FToken(const FPropertyBase& InType)
-		: FPropertyBase(CPT_None)
-		, TokenProperty(NULL)
-	{
-		InitToken( CPT_None );
-		(FPropertyBase&)*this = InType;
-	}
-
-	FToken(const FToken& InToken)
-		: FPropertyBase(CPT_None)
-	{
-		*this = InToken;
-	}
-
-	FToken(FToken&& InToken)
-		: FPropertyBase(CPT_None)
-	{
-		*this = MoveTemp(InToken);
-	}
-
-	// Inlines.
-	void InitToken( EPropertyType InType )
-	{
-		(FPropertyBase&)*this = FPropertyBase(InType);
-		TokenType		= TOKEN_None;
-		TokenName		= NAME_None;
-		StartPos		= 0;
-		StartLine		= 0;
-		*Identifier		= 0;
-		FMemory::Memzero(String);
-	}
-	bool Matches(const TCHAR Ch) const
-	{
-		return TokenType==TOKEN_Symbol && Identifier[0] == Ch && Identifier[1] == 0;
-	}
-	bool Matches( const TCHAR* Str, ESearchCase::Type SearchCase ) const
-	{
-		return (TokenType==TOKEN_Identifier || TokenType==TOKEN_Symbol) && ((SearchCase == ESearchCase::CaseSensitive) ? !FCString::Strcmp(Identifier, Str) : !FCString::Stricmp(Identifier, Str));
-	}
-	bool IsBool() const
-	{
-		return Type == CPT_Bool || Type == CPT_Bool8 || Type == CPT_Bool16 || Type == CPT_Bool32 || Type == CPT_Bool64;
-	}
-	FName GetTokenName() const
-	{
-		if (!bTokenNameInitialized)
-		{
-			TokenName = FName(Identifier, FNAME_Find);
-			bTokenNameInitialized = true;
-		}
-		return TokenName;
-	}
-	void ClearTokenName()
-	{
-		bTokenNameInitialized = false;
-		TokenName = NAME_None;
-	}
-
-	// Setters.
-	
-	void SetIdentifier( const TCHAR* InString)
-	{
-		InitToken(CPT_None);
-		TokenType = TOKEN_Identifier;
-		FCString::Strncpy(Identifier, InString, NAME_SIZE);
-		bTokenNameInitialized = false;
-	}
-
-	void SetConstInt64( int64 InInt64 )
-	{
-		(FPropertyBase&)*this = FPropertyBase(CPT_Int64);
-		Int64			= InInt64;
-		TokenType		= TOKEN_Const;
-	}
-	void SetConstInt( int32 InInt )
-	{
-		(FPropertyBase&)*this = FPropertyBase(CPT_Int);
-		Int				= InInt;
-		TokenType		= TOKEN_Const;
-	}
-	void SetConstBool( bool InBool )
-	{
-		(FPropertyBase&)*this = FPropertyBase(CPT_Bool);
-		NativeBool 		= InBool;
-		TokenType		= TOKEN_Const;
-	}
-	void SetConstFloat( float InFloat )
-	{
-		(FPropertyBase&)*this = FPropertyBase(CPT_Float);
-		Float			= InFloat;
-		TokenType		= TOKEN_Const;
-	}
-	void SetConstDouble( double InDouble )
-	{
-		(FPropertyBase&)*this = FPropertyBase(CPT_Double);
-		Double			= InDouble;
-		TokenType		= TOKEN_Const;
-	}
-	void SetConstName( FName InName )
-	{
-		(FPropertyBase&)*this = FPropertyBase(CPT_Name);
-		*(FName *)NameBytes = InName;
-		TokenType		= TOKEN_Const;
-	}
-	void SetConstString( const TCHAR* InString, int32 MaxLength=MAX_STRING_CONST_SIZE )
-	{
-		check(MaxLength>0);
-		(FPropertyBase&)*this = FPropertyBase(CPT_String);
-		if( InString != String )
-		{
-			FCString::Strncpy( String, InString, MaxLength );
-		}
-		TokenType = TOKEN_Const;
-	}
-	void SetConstChar(TCHAR InChar)
-	{
-		//@TODO: Treating this like a string for now, nothing consumes it
-		(FPropertyBase&)*this = FPropertyBase(CPT_String);
-		String[0] = InChar;
-		String[1] = 0;
-		TokenType = TOKEN_Const;
-	}
-	//!!struct constants
-=======
 /** 
  *	AdvancedDisplay can be used in two ways:
  *	1. 'AdvancedDisplay = "3"' - the number tells how many parameters (from beginning) should NOT BE marked
@@ -687,7 +450,6 @@
 class FAdvancedDisplayParameterHandler
 {
 	TArray<FString> ParametersNames;
->>>>>>> 6bbb88c8
 
 	int32 NumberLeaveUnmarked;
 	int32 AlreadyLeft;
@@ -707,67 +469,6 @@
 };
 
 /**
-<<<<<<< HEAD
- * Information about a function being compiled.
- */
-struct FFuncInfo
-{
-	/** @name Variables */
-	//@{
-	/** Name of the function or operator. */
-	FToken		Function;
-	/** Function flags. */
-	EFunctionFlags	FunctionFlags;
-	/** Function flags which are only required for exporting */
-	uint32		FunctionExportFlags;
-	/** Number of parameters expected for operator. */
-	int32		ExpectParms;
-	/** Pointer to the UFunction corresponding to this FFuncInfo */
-	UFunction*	FunctionReference;
-	/** Name of the wrapper function that marshalls the arguments and does the indirect call **/
-	FString		MarshallAndCallName;
-	/** Name of the actual implementation **/
-	FString		CppImplName;
-	/** Name of the actual validation implementation **/
-	FString		CppValidationImplName;
-	/** Name for callback-style names **/
-	FString		UnMarshallAndCallName;
-	/** Endpoint name */
-	FString		EndpointName;
-	/** Identifier for an RPC call to a platform service */
-	uint16		RPCId;
-	/** Identifier for an RPC call expecting a response */
-	uint16		RPCResponseId;
-	/** Delegate macro line in header. */
-	int32		MacroLine;
-	/** Position in file where this function was declared. Points to first char of function name. */
-	int32 InputPos;
-	/** Whether this function represents a sealed event */
-	bool		bSealedEvent;
-	/** TRUE if the function is being forced to be considered as impure by the user */
-	bool bForceBlueprintImpure;
-
-	//@}
-
-	/** Constructor. */
-	FFuncInfo()
-		: Function()
-		, FunctionFlags(FUNC_None)
-		, FunctionExportFlags(0)
-		, ExpectParms(0)
-		, FunctionReference(nullptr)
-		, RPCId(0)
-		, RPCResponseId(0)
-		, MacroLine(-1)
-		, InputPos(-1)
-		, bSealedEvent(false)
-		, bForceBlueprintImpure(false)
-	{}
-
-	FFuncInfo(const FFuncInfo& Other) = default;
-	FFuncInfo(FFuncInfo&& Other) = default;
-	FFuncInfo& operator=(FFuncInfo&& Other) = default;
-=======
  * The FRigVMParameter represents a single parameter of a method
  * marked up with RIGVM_METHOD.
  * Each parameter can be marked with Constant, Input or Output
@@ -817,54 +518,13 @@
 	{
 		return (bCastType && !CastType.IsEmpty()) ? CastType : Type;
 	}
->>>>>>> 6bbb88c8
 
 	FString Declaration(bool bCastType = false, bool bCastName = false) const
 	{
 		return FString::Printf(TEXT("%s %s"), *TypeOriginal(bCastType), *NameOriginal(bCastName));
 	}
 
-<<<<<<< HEAD
-/**
- * Stores "compiler" data about an FToken.  "Compiler" data is data that is associated with a
- * specific property, function or class that is only needed during script compile.
- * This class is designed to make adding new compiler data very simple.
- *
- * - stores the raw evaluated bytecode associated with an FToken
- */
-struct FTokenData
-{
-	/** The token tracked by this FTokenData. */
-	FToken Token;
-
-	FTokenData() = default;
-	FTokenData(FTokenData&&) = default;
-	FTokenData& operator=(FTokenData&&) = default;
-	FTokenData(FToken&& InToken)
-		: Token(MoveTemp(InToken))
-	{
-	}
-};
-
-/**
- * Class for storing data about a list of properties.  Though FToken contains a reference to its
- * associated FProperty, it's faster lookup to use the FProperty as the key in a TMap.
- */
-class FPropertyData : public TMap< FProperty*, TSharedPtr<FTokenData> >
-{
-	typedef TMap<FProperty*, TSharedPtr<FTokenData> >	Super;
-
-public:
-	/**
-	 * Returns the value associated with a specified key.
-	 * @param	Key - The key to search for.
-	 * @return	A pointer to the value associated with the specified key, or NULL if the key isn't contained in this map.  The pointer
-	 *			is only valid until the next change to any key in the map.
-	 */
-	FTokenData* Find(FProperty* Key)
-=======
 	FString BaseType(bool bCastType = false) const
->>>>>>> 6bbb88c8
 	{
 		const FString& String = TypeOriginal(bCastType);
 		int32 LesserPos = 0;
@@ -886,27 +546,7 @@
 		return String;
 	}
 
-<<<<<<< HEAD
-	/**
-	 * Sets the value associated with a key.  If the key already exists in the map, uses the same
-	 * value pointer and reinitalized the FTokenData with the input value.
-	 *
-	 * @param	InKey	the property to get a token wrapper for
-	 * @param	InValue	the token wrapper for the specified key
-	 *
-	 * @return	a pointer to token data created associated with the property
-	 */
-	FTokenData* Set(FProperty* InKey, FTokenData&& InValue, FUnrealSourceFile* UnrealSourceFile);
-
-	/**
-	 * (debug) Dumps the values of this FPropertyData to the log file
-	 * 
-	 * @param	Indent	number of spaces to insert at the beginning of each line
-	 */	
-	void Dump( int32 Indent )
-=======
 	FString TypeConstRef(bool bCastType = false) const
->>>>>>> 6bbb88c8
 	{
 		const FString& String = TypeNoRef(bCastType);
 		if (String.StartsWith(TEXT("T"), ESearchCase::CaseSensitive) || String.StartsWith(TEXT("F"), ESearchCase::CaseSensitive))
@@ -916,115 +556,6 @@
 		return FString::Printf(TEXT("const %s"), *String);
 	}
 
-<<<<<<< HEAD
-/**
- * Class for storing additional data about compiled structs and struct properties
- */
-class FStructData
-{
-public:
-	/** info about the struct itself */
-	FToken			StructData;
-
-private:
-	/** info for the properties contained in this struct */
-	FPropertyData	StructPropertyData;
-
-public:
-	/**
-	 * Adds a new struct property token
-	 * 
-	 * @param	PropertyToken	token that should be added to the list
-	 */
-	void AddStructProperty(FTokenData&& PropertyToken, FUnrealSourceFile* UnrealSourceFile)
-	{
-		check(PropertyToken.Token.TokenProperty);
-		StructPropertyData.Set(PropertyToken.Token.TokenProperty, MoveTemp(PropertyToken), UnrealSourceFile);
-	}
-
-	FPropertyData& GetStructPropertyData()
-	{
-		return StructPropertyData;
-	}
-	const FPropertyData& GetStructPropertyData() const
-	{
-		return StructPropertyData;
-	}
-
-	/**
-	* (debug) Dumps the values of this FStructData to the log file
-	* 
-	* @param	Indent	number of spaces to insert at the beginning of each line
-	*/	
-	void Dump( int32 Indent )
-	{
-		UE_LOG(LogCompile, Log, TEXT("%s%s"), FCString::Spc(Indent), *StructData.Describe());
-
-		UE_LOG(LogCompile, Log, TEXT("%sproperties:"), FCString::Spc(Indent));
-		StructPropertyData.Dump(Indent + 4);
-	}
-
-	/** Constructor */
-	FStructData(FToken&& StructToken) : StructData(MoveTemp(StructToken)) {}
-
-	friend struct FStructDataArchiveProxy;
-};
-
-/**
- * Class for storing additional data about compiled function properties.
- */
-class FFunctionData
-{
-	/** info about the function associated with this FFunctionData */
-	FFuncInfo		FunctionData;
-
-	/** return value for this function */
-	FTokenData		ReturnTypeData;
-
-	/** function parameter data */
-	FPropertyData	ParameterData;
-
-	/**
-	 * Adds a new parameter token
-	 * 
-	 * @param	PropertyToken	token that should be added to the list
-	 */
-	void AddParameter(FToken&& PropertyToken, FUnrealSourceFile* UnrealSourceFile)
-	{
-		check(PropertyToken.TokenProperty);
-		ParameterData.Set(PropertyToken.TokenProperty, MoveTemp(PropertyToken), UnrealSourceFile);
-	}
-
-	/**
-	 * Sets the value of the return token for this function
-	 * 
-	 * @param	PropertyToken	token that should be added
-	 */
-	void SetReturnData(FToken&& PropertyToken )
-	{
-		check(PropertyToken.TokenProperty);
-		ReturnTypeData.Token = MoveTemp(PropertyToken);
-	}
-
-public:
-	/** Constructors */
-	FFunctionData() = default;
-	FFunctionData(FFunctionData&& Other) = default;
-	FFunctionData(FFuncInfo&& inFunctionData )
-		: FunctionData(MoveTemp(inFunctionData))
-	{}
-
-	FFunctionData& operator=(FFunctionData&& Other) = default;
-	
-	/** @name getters */
-	//@{
-	const	FFuncInfo&		GetFunctionData()	const	{	return FunctionData;	}
-	const	FToken&			GetReturnData()		const	{	return ReturnTypeData.Token;	}
-	const	FPropertyData&	GetParameterData()	const	{	return ParameterData;	}
-	FPropertyData&			GetParameterData()			{	return ParameterData;	}
-	FTokenData* GetReturnTokenData() { return &ReturnTypeData; }
-	//@}
-=======
 	FString TypeRef(bool bCastType = false) const
 	{
 		const FString& String = TypeNoRef(bCastType);
@@ -1050,40 +581,15 @@
 	{
 		return FString::Printf(TEXT("%s %s"), *TypeVariableRef(bCastType), *NameOriginal(bCastName));
 	}
->>>>>>> 6bbb88c8
 
 	bool IsConst() const
 	{
 		return bConstant || (bInput && !bOutput);
 	}
 
-<<<<<<< HEAD
-	/**
-	 * Adds a new function property to be tracked.  Determines whether the property is a
-	 * function parameter, local property, or return value, and adds it to the appropriate
-	 * list
-	 * 
-	 * @param	PropertyToken	the property to add
-	 */
-	void AddProperty(FToken&& PropertyToken, FUnrealSourceFile* UnrealSourceFile)
-	{
-		const FProperty* Prop = PropertyToken.TokenProperty;
-		check(Prop);
-		check( (Prop->PropertyFlags&CPF_Parm) != 0 );
-
-		if ( (Prop->PropertyFlags&CPF_ReturnParm) != 0 )
-		{
-			SetReturnData(MoveTemp(PropertyToken));
-		}
-		else
-		{
-			AddParameter(MoveTemp(PropertyToken), UnrealSourceFile);
-		}
-=======
 	bool IsArray() const
 	{
 		return BaseType().Equals(TEXT("TArray"));
->>>>>>> 6bbb88c8
 	}
 
 #if UE_RIGVM_UCLASS_BASED_STORAGE_DISABLED
@@ -1098,62 +604,9 @@
 		return IsArray() && IsDynamic();
 	}
 
-<<<<<<< HEAD
-	/**
-	 * Finds function data for given function object.
-	 */
-	static FFunctionData* FindForFunction(UFunction* Function);
-
-	/**
-	 * Adds function data object for given function object.
-	 */
-	static FFunctionData* Add(UFunction* Function);
-
-	/**
-	 * Adds function data object for given function object.
-	 */
-	static FFunctionData* Add(FFuncInfo&& FunctionInfo);
-
-	/**
-	 * Tries to find function data for given function object.
-	 */
-	static bool TryFindForFunction(UFunction* Function, FFunctionData*& OutData);
-
-private:
-	static TMap<UFunction*, TUniqueObj<FFunctionData> > FunctionDataMap;
-};
-
-/**
- * Tracks information about a multiple inheritance parent declaration for native script classes.
- */
-struct FMultipleInheritanceBaseClass
-{
-	/**
-	 * The name to use for the base class when exporting the script class to header file.
-	 */
-	FString ClassName;
-
-	/**
-	 * For multiple inheritance parents declared using 'Implements', corresponds to the UClass for the interface.  For multiple inheritance parents declared
-	 * using 'Inherits', this value will be NULL.
-	 */
-	UClass* InterfaceClass = nullptr;
-
-	/**
-	 * Constructors
-	 */
-	explicit FMultipleInheritanceBaseClass(FString&& BaseClassName)
-		: ClassName(MoveTemp(BaseClassName))
-	{
-	}
-
-	explicit FMultipleInheritanceBaseClass(UClass* ImplementedInterfaceClass)
-		: InterfaceClass(ImplementedInterfaceClass)
-=======
 #endif
 
 	bool RequiresCast() const
->>>>>>> 6bbb88c8
 	{
 		return !CastType.IsEmpty() && !CastName.IsEmpty();
 	}
@@ -1180,240 +633,52 @@
 		return Parameters.Add(InParameter);
 	}
 
-<<<<<<< HEAD
-	/**
-	 * Adds a new property to be tracked.  Determines the correct list for the property based on
-	 * its owner (function, struct, etc).
-	 * 
-	 * @param	PropertyToken	the property to add
-	 */
-	void AddProperty(FToken&& PropertyToken, FUnrealSourceFile* UnrealSourceFile)
-=======
 	FString Names(bool bLeadingSeparator = false, const TCHAR* Separator = TEXT(", "), bool bCastType = false, bool bIncludeEditorOnly = true) const
->>>>>>> 6bbb88c8
 	{
 		if (Parameters.Num() == 0)
 		{
-<<<<<<< HEAD
-			// global property
-			GlobalPropertyData.Set(Prop, MoveTemp(PropertyToken), UnrealSourceFile);
-=======
 			return FString();
->>>>>>> 6bbb88c8
 		}
 		TArray<FString> NameArray;
-		for (const FRigVMParameter& Parameter : Parameters)
-		{
-			if (!bIncludeEditorOnly && Parameter.bEditorOnly)
-			{
-<<<<<<< HEAD
-				// function parameter, return, or local property
-				FFunctionData::FindForFunction(OuterFunction)->AddProperty(MoveTemp(PropertyToken), UnrealSourceFile);
-=======
-				continue;
->>>>>>> 6bbb88c8
-			}
-			NameArray.Add(Parameter.NameOriginal(bCastType));
-		}
-
-		if (NameArray.Num() == 0)
-		{
-			return FString();
-		}
-
-<<<<<<< HEAD
-	/**
-	 * Adds new editor-only metadata (key/value pairs) to the class or struct that
-	 * owns this property or function.
-	 * 
-	 * @param	Field		the property or function to add to
-	 * @param	InMetaData	the metadata to add
-	 */
-	static void AddMetaData(UField* Field, TMap<FName, FString>&& InMetaData)
-	{
-		// only add if we have some!
-		if (InMetaData.Num())
-		{
-			check(Field);
-
-			// get (or create) a metadata object for this package
-			UMetaData* MetaData = Field->GetOutermost()->GetMetaData();
-			TMap<FName, FString>* ExistingMetaData = MetaData->GetMapForObject(Field);
-			if (ExistingMetaData && ExistingMetaData->Num())
-			{
-				// Merge the existing metadata
-				TMap<FName, FString> MergedMetaData;
-				MergedMetaData.Reserve(InMetaData.Num() + ExistingMetaData->Num());
-				MergedMetaData.Append(*ExistingMetaData);
-				MergedMetaData.Append(InMetaData);
-				MetaData->SetObjectValues(Field, MoveTemp(MergedMetaData));
-			}
-			else
-			{
-				// set the metadata for this field
-				MetaData->SetObjectValues(Field, MoveTemp(InMetaData));
-			}
-=======
-		FString Joined = FString::Join(NameArray, Separator);
-		if (bLeadingSeparator)
-		{
-			return FString::Printf(TEXT("%s%s"), Separator, *Joined);
->>>>>>> 6bbb88c8
-		}
-		return Joined;
-	}
-<<<<<<< HEAD
-	static void AddMetaData(FField* Field, TMap<FName, FString>&& InMetaData)
-=======
-
-	FString Declarations(bool bLeadingSeparator = false, const TCHAR* Separator = TEXT(", "), bool bCastType = false, bool bCastName = false, bool bIncludeEditorOnly = true) const
->>>>>>> 6bbb88c8
-	{
-		if (Parameters.Num() == 0)
-		{
-<<<<<<< HEAD
-			check(Field);
-
-			UPackage* Package = Field->GetOutermost();
-			// get (or create) a metadata object for this package
-			UMetaData* MetaData = Package->GetMetaData();
-			
-			for (TPair<FName, FString>& MetaKeyValue : InMetaData)
-			{
-				Field->SetMetaData(MetaKeyValue.Key, MoveTemp(MetaKeyValue.Value));
-=======
-			return FString();
-		}
-		TArray<FString> DeclarationArray;
 		for (const FRigVMParameter& Parameter : Parameters)
 		{
 			if (!bIncludeEditorOnly && Parameter.bEditorOnly)
 			{
 				continue;
->>>>>>> 6bbb88c8
+			}
+			NameArray.Add(Parameter.NameOriginal(bCastType));
+		}
+
+		if (NameArray.Num() == 0)
+		{
+			return FString();
+		}
+
+		FString Joined = FString::Join(NameArray, Separator);
+		if (bLeadingSeparator)
+		{
+			return FString::Printf(TEXT("%s%s"), Separator, *Joined);
+		}
+		return Joined;
+	}
+
+	FString Declarations(bool bLeadingSeparator = false, const TCHAR* Separator = TEXT(", "), bool bCastType = false, bool bCastName = false, bool bIncludeEditorOnly = true) const
+	{
+		if (Parameters.Num() == 0)
+		{
+			return FString();
+		}
+		TArray<FString> DeclarationArray;
+		for (const FRigVMParameter& Parameter : Parameters)
+		{
+			if (!bIncludeEditorOnly && Parameter.bEditorOnly)
+			{
+				continue;
 			}
 			DeclarationArray.Add(Parameter.Variable(bCastType, bCastName));
 		}
 
-<<<<<<< HEAD
-	/**
-	 * Finds the metadata for the property specified
-	 * 
-	 * @param	Prop	the property to search for
-	 *
-	 * @return	pointer to the metadata for the property specified, or NULL
-	 *			if the property doesn't exist in the list (for example, if it
-	 *			is declared in a package that is already compiled and has had its
-	 *			source stripped)
-	 */
-	FTokenData* FindTokenData( FProperty* Prop );
-
-	/**
-	 * (debug) Dumps the values of this FFunctionData to the log file
-	 * 
-	 * @param	Indent	number of spaces to insert at the beginning of each line
-	 */	
-	void Dump( int32 Indent );
-
-	/**
-	 * Add a string to the list of inheritance parents for this class.
-	 *
-	 * @param Inparent The C++ class name to add to the multiple inheritance list
-	 * @param UnrealSourceFile Currently parsed source file.
-	 */
-	void AddInheritanceParent(FString&& InParent, FUnrealSourceFile* UnrealSourceFile);
-
-	/**
-	 * Add a string to the list of inheritance parents for this class.
-	 *
-	 * @param Inparent	The C++ class name to add to the multiple inheritance list
-	 * @param UnrealSourceFile Currently parsed source file.
-	 */
-	void AddInheritanceParent(UClass* ImplementedInterfaceClass, FUnrealSourceFile* UnrealSourceFile);
-
-	/**
-	 * Return the list of inheritance parents
-	 */
-	const TArray<FMultipleInheritanceBaseClass*>& GetInheritanceParents() const
-	{
-		return MultipleInheritanceParents;
-	}
-
-	/**
-	 * Returns whether this class contains any delegate properties which need to be fixed up.
-	 */
-	bool ContainsDelegates() const
-	{
-		return bContainsDelegates;
-	}
-
-	/**
-	 * Shrink TMaps to avoid slack in Pairs array.
-	 */
-	void Shrink()
-	{
-		GlobalPropertyData.Shrink();
-		MultipleInheritanceParents.Shrink();
-	}
-
-	// Is constructor declared?
-	bool bConstructorDeclared;
-
-	// Is default constructor declared?
-	bool bDefaultConstructorDeclared;
-
-	// Is ObjectInitializer constructor (i.e. a constructor with only one parameter of type FObjectInitializer) declared?
-	bool bObjectInitializerConstructorDeclared;
-
-	// Is custom VTable helper constructor declared?
-	bool bCustomVTableHelperConstructorDeclared;
-
-	// GENERATED_BODY access specifier to preserve.
-	EAccessSpecifier GeneratedBodyMacroAccessSpecifier;
-
-	/** Parsed interface state */
-	EParsedInterface ParsedInterface = EParsedInterface::NotAnInterface;
-
-	friend struct FClassMetaDataArchiveProxy;
-};
-
-/**
- * Class for storing and linking data about properties and functions that is only required by the compiler.
- * The type of data tracked by this class is data that would otherwise only be accessible by adding a 
- * member property to UFunction/FProperty.  
- */
-class FCompilerMetadataManager : protected TMap<UStruct*, TUniquePtr<FClassMetaData> >
-{
-	using Super = TMap<UStruct*, TUniquePtr<FClassMetaData>>;
-
-public:
-	/**
-	 * Adds a new class to be tracked
-	 * 
-	 * @param	Struct	the UStruct to add
-	 *
-	 * @return	a pointer to the newly added metadata for the class specified
-	 */
-	FClassMetaData* AddClassData(UStruct* Struct, FUnrealSourceFile* UnrealSourceFile);
-
-	FClassMetaData* AddInterfaceClassData(UStruct* Struct, FUnrealSourceFile* UnrealSourceFile);
-
-	/**
-	 * Find the metadata associated with the class specified
-	 * 
-	 * @param	Struct	the UStruct to add
-	 *
-	 * @return	a pointer to the newly added metadata for the class specified
-	 */
-	FClassMetaData* FindClassData(UStruct* Struct)
-	{
-		FClassMetaData* Result = nullptr;
-
-		TUniquePtr<FClassMetaData>* pClassData = Find(Struct);
-		if (pClassData)
-=======
 		if (DeclarationArray.Num() == 0)
->>>>>>> 6bbb88c8
 		{
 			return FString();
 		}
