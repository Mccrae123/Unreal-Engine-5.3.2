// Copyright Epic Games, Inc. All Rights Reserved.

#pragma once

#include "CoreMinimal.h"
<<<<<<< HEAD
#include "Classes.h"
#include "Async/TaskGraphInterfaces.h"

class FUnrealSourceFile;
class UPackage;
class FProperty;
class UFunction;
class UStruct;
class UField;
class UClass;
class UEnum;
class UScriptStruct;
class UDelegateFunction;
class FClassMetaData;
class FOutputDevice;
struct FFuncInfo;
struct FPreloadHeaderFileInfo;
=======
#include "Async/TaskGraphInterfaces.h"

class FUnrealSourceFile;
class FOutputDevice;
class FUnrealPackageDefinitionInfo;
class FUnrealPropertyDefinitionInfo;
struct FFuncInfo;
struct FGeneratedFileInfo;
struct FFindDelcarationResults;
>>>>>>> 6bbb88c8

//
//	FNativeClassHeaderGenerator
//

namespace EExportFunctionHeaderStyle
{
	enum Type
	{
		Definition,
		Declaration
	};
}

namespace EExportFunctionType
{
	enum Type
	{
		Interface,
		Function,
		Event
	};
}

class FModuleClasses;
class FScope;

// These are declared in this way to allow swapping out the classes for something more optimized in the future
typedef FStringOutputDevice FUHTStringBuilder;

enum class EExportingState
{
	Normal,
	TypeEraseDelegates
};

enum class EExportCallbackType
{
	Interface,
	Class
};

enum class EExportClassOutFlags
{
	None = 0x0,
	NeedsPushModelHeaders = 0x1 << 0,
};
ENUM_CLASS_FLAGS(EExportClassOutFlags);

struct FPropertyNamePointerPair
{
	FPropertyNamePointerPair(FString InName, FUnrealPropertyDefinitionInfo& InPropDef)
		: Name(MoveTemp(InName))
		, PropDef(&InPropDef)
	{
	}

	FString Name;
	FUnrealPropertyDefinitionInfo* PropDef;
};

FString CreateUTF8LiteralString(const FString& Str);

/**
 * Structure to load and maintain information about a generated file
 */

struct FGeneratedFileInfo
{
	FGeneratedFileInfo(bool bInAllowSaveExportedHeaders)
		: bAllowSaveExportedHeaders(bInAllowSaveExportedHeaders)
	{
	}

	/**
	 * Start the process of loading the existing version of the file.  The output file name will also be initialized.
	 */
	void StartLoad(FString&& InFilename);

	/**
	 * Load the existing version of the file immediately
	 */
	void Load(FString&& InFilename);

	/**
	 * Get the output file name.
	 */
	FString& GetFilename() { return Filename; }
	const FString& GetFilename() const { return Filename; }

	/**
	 * Return the original contents of the output file. This string will not be valid untile the load task has completed.
	 */
	const FString& GetOriginalContents() const
	{
		return OriginalContents;
	}

	/**
	 * Return a string builder that can be used to store the new copy of the file.  The body will not be a 
	 * complete version of the new file.
	 */
	FUHTStringBuilder& GetGeneratedBody()
	{
		return GeneratedBody;
	}

	/**
	 * After the new contents of the file has been serialized into string builder returned by GetGeneratedBody, 
	 * invoke this method to generate a body hash for the new contents.
	 */
	void GenerateBodyHash();

	/**
	 * Return the generated hash for the body
	 */
	uint32 GetGeneratedBodyHash() const
	{
		return GeneratedBodyHash;
	}


	/**
	 * Store the task being used to save the updated text of the file
	 */
	void SetSaveTaskRef(FGraphEventRef&& InSaveTaskRef)
	{
		SaveTaskRef = MoveTemp(InSaveTaskRef);
	}

	/**
	 * If the save task is valid, add it to the supplied array of tasks
	 */
	void AddSaveTaskRef(FGraphEventArray& Events) const
	{
		if (SaveTaskRef.IsValid())
		{
			Events.Add(SaveTaskRef);
		}
	}

	/**
	 * If the load task is valid, add it to the supplied array of tasks.  StartLoad must have already been called.
	 */
	void AddLoadTaskRef(FGraphEventArray& Events) const
	{
		if (LoadTaskRef.IsValid())
		{
			Events.Add(LoadTaskRef);
		}
	}

	/**
	 * Set the package filename that represents the name of the file as packaged.
	 * TODO: Verify this is the same as Filename and eliminate if that is the case.
	 */
	void SetPackageFilename(FString&& InFilename)
	{
		PackageFilename = MoveTemp(InFilename);
	}

	/**
	 * If the package filename has been set, add it to the set of given file names
	 */
	void AddPackageFilename(TSet<FString>& PackageHeaderPaths)
	{
		if (!PackageFilename.IsEmpty())
		{
			PackageHeaderPaths.Add(MoveTemp(PackageFilename));
		}
	}

	/**
	 * Set the name of the temporary location of the file.  It will be moved as part of the saving process.
	 */
	void SetTempFilename(FString&& InFilename)
	{
		TempFilename = MoveTemp(InFilename);
	}

	/**
	 * If the temp file name is set, add it to the list of temporary file names
	 */
	void AddTempFilename(TArray<FString>& TempHeaderPaths)
	{
		if (!TempFilename.IsEmpty())
		{
			TempHeaderPaths.Add(MoveTemp(TempFilename));
		}
	}

	/**
	 * If true, the existing version of the file will be read and the new version will be saved.
	 */
	bool AllowSaveExportedHeaders() const
	{
		return bAllowSaveExportedHeaders;
	}

private:
	bool bAllowSaveExportedHeaders = true;
	uint32 GeneratedBodyHash = 0;
	FString Filename;
	FString PackageFilename;
	FString TempFilename;
	FString OriginalContents;
	FUHTStringBuilder GeneratedBody;
	FGraphEventRef LoadTaskRef;
	FGraphEventRef SaveTaskRef;
};

/**
 * For every FUnrealSourceFile being processed, an instance of this class represents the data associated with generating the new output.
 */
struct FGeneratedCPP
{
	
	/**
	 * Construct a new instance that refers to the source package and file
	 */
	FGeneratedCPP(FUnrealPackageDefinitionInfo& InPackageDef, FUnrealSourceFile& InSourceFile);

	/**
	 * If this source is to be exported, verify that the final generation task has been set and add it to the output.
	 * This method is used to make sure that any dependent files have been generated before the file in question is
	 * generated.
	 */
	void AddGenerateTaskRef(FGraphEventArray& Events) const;

	/**
	 * If this source is to be exported, verify that the export task has been set and add it to the output.
	 * This method is used to make sure that the complete export process for the file, excluding saving task,
	 * has completed.
	 */
	void AddExportTaskRef(FGraphEventArray& Events) const;

	/**
	 * The package definition being exported
	 */
	FUnrealPackageDefinitionInfo& PackageDef;

	/**
	 * The source file being exported
	 */
	FUnrealSourceFile& SourceFile;

	/**
	 * The old and new header information.
	 */
	FGeneratedFileInfo Header;

	/**
	 * The old and new source information
	 */
	FGeneratedFileInfo Source;

	// The following information is collected during generation process
	TSet<FString> CrossModuleReferences;
	TSet<FString> ForwardDeclarations;
	FUHTStringBuilder GeneratedFunctionDeclarations;
	EExportClassOutFlags ExportFlags = EExportClassOutFlags::None;

	/**
	 * This task represents the task that generates the source
	 */
	FGraphEventRef GenerateTaskRef;

	/**
	 * This task represents the task that completes the export process of the source
	 */
	FGraphEventRef ExportTaskRef;
};

/**
 * Structure used to perform output generation
 */
struct FNativeClassHeaderGenerator
{
private:
	FUnrealPackageDefinitionInfo& PackageDef;

	/**
	 * Gets API string for this header with trailing space.
	 */
	const FString& GetAPIString() const;

	/** A collection of structures used to gather various kinds of references conveniently grouped together to make passing easier */
	struct FReferenceGatherers
	{
		FReferenceGatherers(TSet<FString>* InUniqueCrossModuleReferences,TSet<FString> & InForwardDeclarations)
			: UniqueCrossModuleReferences(InUniqueCrossModuleReferences)
			, ForwardDeclarations(InForwardDeclarations)
		{
		}

		/** Set of already exported cross-module references, to prevent duplicates */
		TSet<FString>* UniqueCrossModuleReferences;
		/** Forward declarations that we need. */
		TSet<FString>& ForwardDeclarations;
	};

<<<<<<< HEAD
	/** the existing disk version of the header for this package's names */
	FString OriginalNamesHeader;

	/** References to the tasks to save the temp files so as to be able to wait and be sure they are complete before moving them */
	FGraphEventArray TempSaveTasks;

	/** If false, exported headers will not be saved to disk */
	bool bAllowSaveExportedHeaders;

=======
>>>>>>> 6bbb88c8
	/**
	 * Exports the struct's C++ properties to the HeaderText output device and adds special
	 * compiler directives for GCC to pack as we expect.
	 *
	 * @param	Out				alternate output device
	 * @param	Struct			UStruct to export properties
	 * @param	TextIndent		Current text indentation
	 */
	static void ExportProperties(FOutputDevice& Out, FUnrealStructDefinitionInfo& StructDef, int32 TextIndent);

	/** Return the name of the singleton function */
	static const FString& GetPackageSingletonName(FUnrealPackageDefinitionInfo& PackageDef, TSet<FString>* UniqueCrossModuleReferences);

	/** Return the address of the singleton function */
	static const FString& GetPackageSingletonNameFuncAddr(FUnrealPackageDefinitionInfo& PackageDef, TSet<FString>* UniqueCrossModuleReferences);

	/** Return the address of the singleton function - handles nullptr */
	static const FString& GetSingletonNameFuncAddr(FUnrealFieldDefinitionInfo* FieldDef, TSet<FString>* UniqueCrossModuleReferences, bool bRequiresValidObject = true);

	// @todo: BP2CPP_remove
	/**
	 * Returns the name (overridden if marked up) or "" wrappers for use in a string literal.
	 */
	template <typename T>
	UE_DEPRECATED(5.0, "This method is no longer in use and will be removed.")
	static FString GetUTF8OverriddenNameForLiteral(const T* Item)
	{
		const FString& OverriddenName = Item->GetMetaData(TEXT("OverrideNativeName"));
		if (!OverriddenName.IsEmpty())
		{
			return CreateUTF8LiteralString(OverriddenName);
		}
		return CreateUTF8LiteralString(Item->GetName());
	}

	/**
	 * Export functions used to find and call C++ or script implementation of a script function in the interface 
	 */
	void ExportInterfaceCallFunctions(FOutputDevice& OutCpp, FUHTStringBuilder& Out, FReferenceGatherers& OutReferenceGatherers, const TArray<FUnrealFunctionDefinitionInfo*>& CallbackFunctions, const TCHAR* ClassName) const;

private:

	// Constructor
	FNativeClassHeaderGenerator(
		FUnrealPackageDefinitionInfo& PackageDef
	);

	/**
	 * After all of the dependency checking, and setup for isolating the generated code, actually export the class
	 *
	 * @param	OutEnums			Output device for enums declarations.
	 * @param	OutputGetter		The function to call to get the output.
	 * @param	SourceFile			Source file to export.
	 */
	void ExportClassFromSourceFileInner(
		FOutputDevice&           OutGeneratedHeaderText,
		FOutputDevice&           OutputGetter,
		FOutputDevice&           OutDeclarations,
		FReferenceGatherers&     OutReferenceGatherers, 
		FUnrealClassDefinitionInfo&			 ClassDef,
		const FUnrealSourceFile& SourceFile,
		EExportClassOutFlags&    OutFlags
	) const;

	/**
	 * After all of the dependency checking, but before actually exporting the class, set up the generated code
	 */
<<<<<<< HEAD
	bool WriteHeader(const FPreloadHeaderFileInfo& FileInfo, const FString& InBodyText, const TSet<FString>& InAdditionalHeaders, FReferenceGatherers& InOutReferenceGatherers, FGraphEventRef& OutTempSaveTask) const;
=======
	static bool WriteHeader(FGeneratedFileInfo& FileInfo, const FString& InBodyText, const TSet<FString>& InAdditionalHeaders, const TSet<FString>& ForwardDeclarations);

	/**
	 * Write the body of a source file using a standard format
	 */
	static bool WriteSource(const FManifestModule& Module, FGeneratedFileInfo& FileInfo, const FString& InBodyText, FUnrealSourceFile* InSourceFile, const TSet<FString>& InCrossModuleReferences);
>>>>>>> 6bbb88c8

	/**
	 * Returns a string in the format CLASS_Something|CLASS_Something which represents all class flags that are set for the specified
	 * class which need to be exported as part of the DECLARE_CLASS macro
	 */
	static FString GetClassFlagExportText(FUnrealClassDefinitionInfo& ClassDef);

	/**
	 * Exports the header text for the enum specified
	 * 
	 * @param	Out		the output device for the mirror struct
	 * @param	Enums	the enum to export
	 */
	void ExportEnum(FOutputDevice& Out, FUnrealEnumDefinitionInfo& EnumDef) const;

	/**
	 * Exports the inl text for enums declared in non-UClass headers.
	 * 
	 * @param	OutputGetter	The function to call to get the output.
	 * @param	Enum			the enum to export
	 */
	void ExportGeneratedEnumInitCode(FOutputDevice& Out, FReferenceGatherers& OutReferenceGatherers, const FUnrealSourceFile& SourceFile, FUnrealEnumDefinitionInfo& EnumDef) const;

	/**
	 * Exports the macro declarations for GENERATED_BODY() for each Foo in the struct specified
	 * 
	 * @param	Out				output device
	 * @param	Struct			The struct to export
	 */
	void ExportGeneratedStructBodyMacros(FOutputDevice& OutGeneratedHeaderText, FOutputDevice& Out, FReferenceGatherers& OutReferenceGatherers, const FUnrealSourceFile& SourceFile, FUnrealScriptStructDefinitionInfo& ScriptStructDef) const;

	/**
	 * Exports a local mirror of the specified struct; used to get offsets
	 * 
	 * @param	Out			the output device for the mirror struct
	 * @param	Structs		the struct to export
	 * @param	TextIndent	the current indentation of the header exporter
	 */
	static void ExportMirrorsForNoexportStruct(FOutputDevice& Out, FUnrealScriptStructDefinitionInfo& ScriptStructDef, int32 TextIndent);

	/**heade
	 * Exports the parameter struct declarations for the list of functions specified
	 * 
	 * @param	Function	the function that (may) have parameters which need to be exported
	 * @return	true		if the structure generated is not completely empty
	 */
	static bool WillExportEventParms(FUnrealFunctionDefinitionInfo& FunctionDef);

	/**
	 * Exports C++ type declarations for delegates
	 *
	 * @param	Out					output device
	 * @param	SourceFile			Source file of the delegate.
	 * @param	DelegateFunctions	the functions that have parameters which need to be exported
	 */
	void ExportDelegateDeclaration(FOutputDevice& Out, FReferenceGatherers& OutReferenceGatherers, const FUnrealSourceFile& SourceFile, FUnrealFunctionDefinitionInfo& FunctionDef) const;

	/**
	 * Exports C++ type definitions for delegates
	 *
	 * @param	Out					output device
	 * @param	SourceFile			Source file of the delegate.
	 * @param	DelegateFunctions	the functions that have parameters which need to be exported
	 */
	void ExportDelegateDefinition(FOutputDevice& Out, FReferenceGatherers& OutReferenceGatherers, const FUnrealSourceFile& SourceFile, FUnrealFunctionDefinitionInfo& FunctionDef) const;

	/**
	 * Exports the parameter struct declarations for the given function.
	 *
	 * @param	Out					output device
	 * @param	Function			the function that have parameters which need to be exported
	 * @param	Indent				number of spaces to put before each line
	 * @param	bOutputConstructor	If true, output a constructor for the param struct
	 */
	static void ExportEventParm(FUHTStringBuilder& Out, TSet<FString>& PropertyFwd, FUnrealFunctionDefinitionInfo& FunctionDef, int32 Indent, bool bOutputConstructor, EExportingState ExportingState);

	/**
	* Move the temp header files into the .h files
	* 
	* @param	PackageName	Name of the package being saved
	* @param	TempHeaderPaths	Names of all the headers to move
	*/
	static void ExportUpdatedHeaders(FString&& PackageName, TArray<FString>&& TempHeaderPaths, FGraphEventArray& InTempSaveTasks);
<<<<<<< HEAD

	/**
	 * Exports the generated cpp file for all functions/events/delegates in package.
	 */
	static void ExportGeneratedCPP(FOutputDevice& Out, const TSet<FString>& InCrossModuleReferences, const TCHAR* EmptyLinkFunctionPostfix, const TCHAR* Body, const TCHAR* OtherIncludes);
=======
>>>>>>> 6bbb88c8

	/**
	 * Get the intrinsic null value for this property
	 * 
	 * @param	Prop				the property to get the null value for
	 * @param	bMacroContext		true when exporting the P_GET* macro, false when exporting the friendly C++ function header
	 * @param	bInitializer		if true, will just return ForceInit instead of FStruct(ForceInit)
	 *
	 * @return	the intrinsic null value for the property (0 for ints, TEXT("") for strings, etc.)
	 */
	static FString GetNullParameterValue(FUnrealPropertyDefinitionInfo& PropertyDef, bool bInitializer = false );

	/**
	 * Exports a native function prototype
	 * 
	 * @param	Out					Where to write the exported function prototype to.
	 * @param	FunctionData		data representing the function to export
	 * @param	FunctionType		Whether to export this function prototype as an event stub, an interface or a native function stub.
	 * @param	FunctionHeaderStyle	Whether we're outputting a declaration or definition.
	 * @param	ExtraParam			Optional extra parameter that will be added to the declaration as the first argument
	 */
	static void ExportNativeFunctionHeader(
		FOutputDevice&                   Out,
		TSet<FString>&                   OutFwdDecls,
		FUnrealFunctionDefinitionInfo&                 FunctionDef,
		const FFuncInfo&				 FunctionData,
		EExportFunctionType::Type        FunctionType,
		EExportFunctionHeaderStyle::Type FunctionHeaderStyle,
		const TCHAR*                     ExtraParam,
		const TCHAR*                     APIString
	);

	/**
	* Runs checks whether necessary RPC functions exist for function described by FunctionData.
	*
	* @param	FunctionData			Data representing the function to export.
	* @param	ClassName				Name of currently parsed class.
	* @param	ImplementationPosition	Position in source file of _Implementation function for function described by FunctionData.
	* @param	ValidatePosition		Position in source file of _Validate function for function described by FunctionData.
	* @param	SourceFile				Currently analyzed source file.
	*/
	void CheckRPCFunctions(FReferenceGatherers& OutReferenceGatherers, FUnrealFunctionDefinitionInfo& FunctionDef, const FString& ClassName, const FFindDelcarationResults& Implementation, const FFindDelcarationResults& Validation, const FUnrealSourceFile& SourceFile) const;

	/**
	 * Exports the native stubs for the list of functions specified
	 * 
	 * @param SourceFile	current source file
	 * @param Class			class
	 * @param ClassData		class data
	 */
	void ExportNativeFunctions(FOutputDevice& OutGeneratedHeaderText, FOutputDevice& OutGeneratedCPPText, FOutputDevice& OutMacroCalls, FOutputDevice& OutNoPureDeclsMacroCalls, FReferenceGatherers& OutReferenceGatherers, const FUnrealSourceFile& SourceFile, FUnrealClassDefinitionInfo& ClassDef) const;

	/**
	 * Export the actual internals to a standard thunk function
	 *
	 * @param RPCWrappers output device for writing
	 * @param Function given function
	 * @param FunctionData function data for the current function
	 * @param Parameters list of parameters in the function
	 * @param Return return parameter for the function
	 */
	void ExportFunctionThunk(FUHTStringBuilder& RPCWrappers, FReferenceGatherers& OutReferenceGatherers, FUnrealFunctionDefinitionInfo& FunctionDef, const TArray<FUnrealPropertyDefinitionInfo*>& ParameterDefs, FUnrealPropertyDefinitionInfo* ReturnDef) const;

	/** Exports the native function registration code for the given class. */
	static void ExportNatives(FOutputDevice& Out, FUnrealClassDefinitionInfo& ClassDef);

	/**
	 * Exports generated singleton functions for UObjects that used to be stored in .u files.
	 * 
	 * @param	Out				The destination to write to.
	 * @param	SourceFile		The source file being processed.
	 * @param	Class			Class to export
	 * @param	OutFriendText	(Output parameter) Friend text
	 */
	void ExportNativeGeneratedInitCode(FOutputDevice& Out, FOutputDevice& OutDeclarations, FReferenceGatherers& OutReferenceGatherers, const FUnrealSourceFile& SourceFile, FUnrealClassDefinitionInfo& ClassDef, FUHTStringBuilder& OutFriendText) const;

	/**
	 * Export given function.
	 *
	 * @param	Out				The destination to write to.
	 * @param	Function		Given function.
	 * @param	bIsNoExport		Is in NoExport class.
	 */
	void ExportFunction(FOutputDevice& Out, FReferenceGatherers& OutReferenceGatherers, const FUnrealSourceFile& SourceFile, FUnrealFunctionDefinitionInfo& FunctionDef, bool bIsNoExport) const;

	/**
	 * Exports a generated singleton function to setup the package for compiled-in classes.
	 * 
	 * @param	Out			The destination to write to.
	 * @param	Package		Package to export code for.
	**/
	void ExportGeneratedPackageInitCode(FOutputDevice& Out, const TCHAR* InDeclarations, uint32 CRC);

	/**
	 * Function to output the C++ code necessary to set up the given array of properties
	 * 
	 * @param	DeclOut			String output device to send the generated declarations to
	 * @param	Out				String output device to send the generated code to
	 * @param	Scope			The scope to prefix on all variable definitions
	 * @param	StructDef		The structure containing the properties to export
	 * @param	Spaces			String of spaces to use as an indent for the declaration
	 * @param	Spaces			String of spaces to use as an indent
	 *
	 * @return      A pair of strings which represents the pointer and a count of the emitted properties.
	 */
	TTuple<FString, FString> OutputProperties(FOutputDevice& DeclOut, FOutputDevice& Out, FReferenceGatherers& OutReferenceGatherers, const TCHAR* Scope, FUnrealStructDefinitionInfo& StructDef, const TCHAR* DeclSpaces, const TCHAR* Spaces) const;

	/**
	 * Function to output the C++ code necessary to set up a property
	 * 
	 * @param	DeclOut			String output device to send the generated declarations to
	 * @param	Out				String output device to send the generated code to
	 * @param	Scope			The scope to prefix on all variable definitions
	 * @param	Prop			Property to export
	 * @param	DeclSpaces		String of spaces to use as an indent for the declaration
	 * @param	Spaces			String of spaces to use as an indent
	**/
	void OutputProperty(FOutputDevice& DeclOut, FOutputDevice& Out, FReferenceGatherers& OutReferenceGatherers, const TCHAR* Scope, TArray<FPropertyNamePointerPair>& PropertyNamesAndPointers, FUnrealPropertyDefinitionInfo& PropertyDef, const TCHAR* OffsetStr, FString&& Name, const TCHAR* DeclSpaces, const TCHAR* Spaces, const TCHAR* SourceStruct) const;

	/**
	 * Function to generate the property tag
	 * 
	 * @param	Out				Destination string builder.
	 * @param	PropDef			Property in question.
	 */
	static void GetPropertyTag(FUHTStringBuilder& Out, FUnrealPropertyDefinitionInfo& PropDef);

	/**
	 * Exports the proxy definitions for the list of enums specified
	 * 
	 * @param SourceFile	current source file
	 */
	static void ExportCallbackFunctions(
		FOutputDevice&            OutGeneratedHeaderText,
		FOutputDevice&            Out,
		TSet<FString>&            OutFwdDecls,
		const TArray<FUnrealFunctionDefinitionInfo*>& CallbackFunctions,
		const TCHAR*              CallbackWrappersMacroName,
		EExportCallbackType       ExportCallbackType,
		const TCHAR*              APIString
	);

	/**
	 * Determines if the property has alternate export text associated with it and if so replaces the text in PropertyText with the
	 * alternate version. (for example, structs or properties that specify a native type using export-text).  Should be called immediately
	 * after ExportCppDeclaration()
	 *
	 * @param	Prop			the property that is being exported
	 * @param	PropertyText	the string containing the text exported from ExportCppDeclaration
	 */
	static void ApplyAlternatePropertyExportText(FUnrealPropertyDefinitionInfo& PropertyDef, FUHTStringBuilder& PropertyText, EExportingState ExportingState);

	/**
	* Create a temp header file name from the header name
	*
	* @param	CurrentFilename		The filename off of which the current filename will be generated
	* @param	bReverseOperation	Get the header from the temp file name instead
	*
	* @return	The generated string
	*/
	static FString GenerateTempHeaderName( const FString& CurrentFilename, bool bReverseOperation = false );

	/**
	 * Saves a generated header if it has changed. 
	 *
	 * @param	FileInfo			Contextual information about the file
	 * @param	NewHeaderContents	New complete contents of the file
	 * @return True if the header contents has changed, false otherwise.
	 */
<<<<<<< HEAD
	bool SaveHeaderIfChanged(FReferenceGatherers& OutReferenceGatherers, const FPreloadHeaderFileInfo& FileInfo, FString&& NewHeaderContents, FGraphEventRef& OutSaveTaskRef) const;
=======
	static bool SaveHeaderIfChanged(FGeneratedFileInfo& FileInfo, FString&& NewHeaderContents);
>>>>>>> 6bbb88c8

	/**
	 * Deletes all .generated.h files which do not correspond to any of the classes.
	 */
	static void DeleteUnusedGeneratedHeaders(TSet<FString>&& PackageHeaderPathSet);

	/**
	 * Exports macros that manages UObject constructors.
	 * 
	 * @param	VTableOut								The destination to write vtable helpers to.
	 * @param	StandardUObjectConstructorsMacroCall	The destination to write standard constructor macros to.
	 * @param	EnhancedUObjectConstructorsMacroCall	The destination to write enhanced constructor macros to.
	 * @param	ConstructorsMacroPrefix					Prefix for constructors macro.
	 * @param	Class									Class for which to export macros.
	 */
	static void ExportConstructorsMacros(FOutputDevice& OutGeneratedHeaderText, FOutputDevice& VTableOut, FOutputDevice& StandardUObjectConstructorsMacroCall, FOutputDevice& EnhancedUObjectConstructorsMacroCall, const FString& ConstructorsMacroPrefix, FUnrealClassDefinitionInfo& ClassDef, const TCHAR* APIArg);

	/**
	 * Gets string with function return type.
	 *
	 * @param Function Function to get return type of.
	 * @return FString with function return type.
	 */
	static FString GetFunctionReturnString(FUnrealFunctionDefinitionInfo& FunctionDef, FReferenceGatherers& OutReferenceGatherers);

	/**
	* Gets string with function parameters (with names).
	*
	* @param Function Function to get parameters of.
	* @return FString with function parameters.
	*/
	static FString GetFunctionParameterString(FUnrealFunctionDefinitionInfo& FunctionDef, FReferenceGatherers& OutReferenceGatherers);

public:

	// @todo: BP2CPP_remove
	template <typename T>
	UE_DEPRECATED(5.0, "This method is no longer in use and will be removed.")
	static FString GetOverriddenName(const T* Item)
	{
		const FString& OverriddenName = Item->GetMetaData(TEXT("OverrideNativeName"));
		if (!OverriddenName.IsEmpty())
		{
			return OverriddenName.ReplaceCharWithEscapedChar();
		}
		return Item->GetName();
	}

	// @todo: BP2CPP_remove
	template <typename T>
	UE_DEPRECATED(5.0, "This method is no longer in use and will be removed.")
	static FString GetOverriddenName(const T& Item)
	{
		const FString& OverriddenName = Item.GetMetaData(TEXT("OverrideNativeName"));
		if (!OverriddenName.IsEmpty())
		{
			return OverriddenName.ReplaceCharWithEscapedChar();
		}
		return Item.GetName();
	}

	// @todo: BP2CPP_remove
	template <typename T>
	UE_DEPRECATED(5.0, "This method is no longer in use and will be removed.")
	static FName GetOverriddenFName(const T& Item)
	{
		FString OverriddenName = Item.GetMetaData(TEXT("OverrideNativeName"));
		if (!OverriddenName.IsEmpty())
		{
			return FName(*OverriddenName);
		}
		return Item.GetFName();
	}

	// @todo: BP2CPP_remove
	template <typename T>
	UE_DEPRECATED(5.0, "This method is no longer in use and will be removed.")
	static FString GetOverriddenPathName(const T& Def)
	{
		return FString::Printf(TEXT("%s.%s"), *Def.GetTypePackageName(), *GetOverriddenName(Def));
	}

	/**
	 * Generate all the sources
	 *
	 * @param	GeneratedCPPs		Complete list of all source files being generated.
	 */
	static void GenerateSourceFiles(TArray<FGeneratedCPP>& GeneratedCPPs);

	/**
	 * Load a single source file
	 *
	 * @parm	GeneratedCPP		Single source file to load
	 * @return  True if the source file is to be exported, false if not.
	 */
	static bool LoadSourceFile(FGeneratedCPP& GeneratedCPP);

	/**
	 * Generate a single source file
	 *
	 * @parm	GeneratedCPP		Single source file to generate
	 */
	static void GenerateSourceFile(FGeneratedCPP& GeneratedCPP);

	/**
	 * Write the generated files
	 *
	 * @parm	GeneratedCPP		Single source file to write
	 */
	static void WriteSourceFile(FGeneratedCPP& GeneratedCPP);

	/**
	 * Generate all the extra output files for the given package.
	 *
	 * @param	PackageDef			The Package definition in question.
	 * @param	GeneratedCPPs		Complete list of all source files being generated.
	 */
	static void Generate(FUnrealPackageDefinitionInfo& PackageDef, TArray<FGeneratedCPP>& GeneratedCPPs);
};
<|MERGE_RESOLUTION|>--- conflicted
+++ resolved
@@ -3,25 +3,6 @@
 #pragma once
 
 #include "CoreMinimal.h"
-<<<<<<< HEAD
-#include "Classes.h"
-#include "Async/TaskGraphInterfaces.h"
-
-class FUnrealSourceFile;
-class UPackage;
-class FProperty;
-class UFunction;
-class UStruct;
-class UField;
-class UClass;
-class UEnum;
-class UScriptStruct;
-class UDelegateFunction;
-class FClassMetaData;
-class FOutputDevice;
-struct FFuncInfo;
-struct FPreloadHeaderFileInfo;
-=======
 #include "Async/TaskGraphInterfaces.h"
 
 class FUnrealSourceFile;
@@ -31,7 +12,6 @@
 struct FFuncInfo;
 struct FGeneratedFileInfo;
 struct FFindDelcarationResults;
->>>>>>> 6bbb88c8
 
 //
 //	FNativeClassHeaderGenerator
@@ -333,18 +313,6 @@
 		TSet<FString>& ForwardDeclarations;
 	};
 
-<<<<<<< HEAD
-	/** the existing disk version of the header for this package's names */
-	FString OriginalNamesHeader;
-
-	/** References to the tasks to save the temp files so as to be able to wait and be sure they are complete before moving them */
-	FGraphEventArray TempSaveTasks;
-
-	/** If false, exported headers will not be saved to disk */
-	bool bAllowSaveExportedHeaders;
-
-=======
->>>>>>> 6bbb88c8
 	/**
 	 * Exports the struct's C++ properties to the HeaderText output device and adds special
 	 * compiler directives for GCC to pack as we expect.
@@ -412,16 +380,12 @@
 	/**
 	 * After all of the dependency checking, but before actually exporting the class, set up the generated code
 	 */
-<<<<<<< HEAD
-	bool WriteHeader(const FPreloadHeaderFileInfo& FileInfo, const FString& InBodyText, const TSet<FString>& InAdditionalHeaders, FReferenceGatherers& InOutReferenceGatherers, FGraphEventRef& OutTempSaveTask) const;
-=======
 	static bool WriteHeader(FGeneratedFileInfo& FileInfo, const FString& InBodyText, const TSet<FString>& InAdditionalHeaders, const TSet<FString>& ForwardDeclarations);
 
 	/**
 	 * Write the body of a source file using a standard format
 	 */
 	static bool WriteSource(const FManifestModule& Module, FGeneratedFileInfo& FileInfo, const FString& InBodyText, FUnrealSourceFile* InSourceFile, const TSet<FString>& InCrossModuleReferences);
->>>>>>> 6bbb88c8
 
 	/**
 	 * Returns a string in the format CLASS_Something|CLASS_Something which represents all class flags that are set for the specified
@@ -505,14 +469,6 @@
 	* @param	TempHeaderPaths	Names of all the headers to move
 	*/
 	static void ExportUpdatedHeaders(FString&& PackageName, TArray<FString>&& TempHeaderPaths, FGraphEventArray& InTempSaveTasks);
-<<<<<<< HEAD
-
-	/**
-	 * Exports the generated cpp file for all functions/events/delegates in package.
-	 */
-	static void ExportGeneratedCPP(FOutputDevice& Out, const TSet<FString>& InCrossModuleReferences, const TCHAR* EmptyLinkFunctionPostfix, const TCHAR* Body, const TCHAR* OtherIncludes);
-=======
->>>>>>> 6bbb88c8
 
 	/**
 	 * Get the intrinsic null value for this property
@@ -682,11 +638,7 @@
 	 * @param	NewHeaderContents	New complete contents of the file
 	 * @return True if the header contents has changed, false otherwise.
 	 */
-<<<<<<< HEAD
-	bool SaveHeaderIfChanged(FReferenceGatherers& OutReferenceGatherers, const FPreloadHeaderFileInfo& FileInfo, FString&& NewHeaderContents, FGraphEventRef& OutSaveTaskRef) const;
-=======
 	static bool SaveHeaderIfChanged(FGeneratedFileInfo& FileInfo, FString&& NewHeaderContents);
->>>>>>> 6bbb88c8
 
 	/**
 	 * Deletes all .generated.h files which do not correspond to any of the classes.
