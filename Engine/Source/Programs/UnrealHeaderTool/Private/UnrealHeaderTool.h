--- conflicted
+++ resolved
@@ -28,13 +28,9 @@
 	static const FName NAME_HideCategories;
 	static const FName NAME_ShowCategories;
 	static const FName NAME_SparseClassDataTypes;
-<<<<<<< HEAD
-	static const FName NAME_AdvancedClassDisplay;
-=======
 	static const FName NAME_BlueprintType;
 	static const FName NAME_AutoCollapseCategories;
 	static const FName NAME_HideFunctions;
 	static const FName NAME_AutoExpandCategories;
 	static const FName NAME_PrioritizeCategories;
->>>>>>> 6bbb88c8
 };