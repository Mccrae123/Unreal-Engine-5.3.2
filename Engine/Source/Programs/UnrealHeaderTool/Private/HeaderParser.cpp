// Copyright Epic Games, Inc. All Rights Reserved.


#include "HeaderParser.h"
#include "UnrealHeaderTool.h"
#include "PropertyTypes.h"
#include "HAL/FileManager.h"
#include "Misc/CommandLine.h"
#include "Misc/ConfigCacheIni.h"
#include "Misc/FeedbackContext.h"
#include "UObject/Interface.h"
#include "GeneratedCodeVersion.h"
#include "ProfilingDebugging/ScopedTimers.h"
#include "NativeClassExporter.h"
#include "EngineAPI.h"
#include "ClassMaps.h"
#include "StringUtils.h"
#include "Misc/DefaultValueHelper.h"
#include "Manifest.h"
#include "Math/UnitConversion.h"
#include "Exceptions.h"
#include "UnrealTypeDefinitionInfo.h"
#include "Containers/EnumAsByte.h"
#include "Algo/AllOf.h"
#include "Algo/Find.h"
#include "Algo/FindSortedStringCaseInsensitive.h"
#include "Misc/ScopeExit.h"
#include "Misc/Timespan.h"
#include "HAL/PlatformTime.h"
#include <atomic>

#include "Specifiers/CheckedMetadataSpecifiers.h"
#include "Specifiers/EnumSpecifiers.h"
#include "Specifiers/FunctionSpecifiers.h"
#include "Specifiers/InterfaceSpecifiers.h"
#include "Specifiers/StructSpecifiers.h"
#include "Specifiers/VariableSpecifiers.h"

// Globals for common class definitions
extern FUnrealClassDefinitionInfo* GUObjectDef;
extern FUnrealClassDefinitionInfo* GUClassDef;
extern FUnrealClassDefinitionInfo* GUInterfaceDef;

/*-----------------------------------------------------------------------------
	Constants & declarations.
-----------------------------------------------------------------------------*/

enum {MAX_ARRAY_SIZE=2048};

namespace
{
	static const FName NAME_Comment(TEXT("Comment"));
	static const FName NAME_ToolTip(TEXT("ToolTip"));
	static const FName NAME_DocumentationPolicy(TEXT("DocumentationPolicy"));
	static const FName NAME_AllowPrivateAccess(TEXT("AllowPrivateAccess"));
	static const FName NAME_ExposeOnSpawn(TEXT("ExposeOnSpawn"));
	static const FName NAME_NativeConst(TEXT("NativeConst"));
	static const FName NAME_NativeConstTemplateArg(TEXT("NativeConstTemplateArg"));
	static const FName NAME_BlueprintInternalUseOnly(TEXT("BlueprintInternalUseOnly"));
	static const FName NAME_DeprecatedFunction(TEXT("DeprecatedFunction"));
	static const FName NAME_BlueprintSetter(TEXT("BlueprintSetter"));
	static const FName NAME_BlueprintGetter(TEXT("BlueprintGetter"));
	static const FName NAME_Category(TEXT("Category"));
	static const FName NAME_ReturnValue(TEXT("ReturnValue"));
	static const FName NAME_CppFromBpEvent(TEXT("CppFromBpEvent"));
	static const FName NAME_CustomThunk(TEXT("CustomThunk"));
	static const FName NAME_EditInline(TEXT("EditInline"));
	static const FName NAME_IncludePath(TEXT("IncludePath"));
	static const FName NAME_ModuleRelativePath(TEXT("ModuleRelativePath"));
	static const FName NAME_IsBlueprintBase(TEXT("IsBlueprintBase"));
	static const FName NAME_CannotImplementInterfaceInBlueprint(TEXT("CannotImplementInterfaceInBlueprint"));
	static const FName NAME_UIMin(TEXT("UIMin"));
	static const FName NAME_UIMax(TEXT("UIMax"));
}

const FName FHeaderParserNames::NAME_HideCategories(TEXT("HideCategories"));
const FName FHeaderParserNames::NAME_ShowCategories(TEXT("ShowCategories"));
const FName FHeaderParserNames::NAME_SparseClassDataTypes(TEXT("SparseClassDataTypes"));
const FName FHeaderParserNames::NAME_IsConversionRoot(TEXT("IsConversionRoot"));
const FName FHeaderParserNames::NAME_BlueprintType(TEXT("BlueprintType"));
const FName FHeaderParserNames::NAME_AutoCollapseCategories(TEXT("AutoCollapseCategories"));
const FName FHeaderParserNames::NAME_HideFunctions(TEXT("HideFunctions"));
const FName FHeaderParserNames::NAME_AutoExpandCategories(TEXT("AutoExpandCategories"));
const FName FHeaderParserNames::NAME_PrioritizeCategories(TEXT("PrioritizeCategories"));

TArray<FString> FHeaderParser::PropertyCPPTypesRequiringUIRanges = { TEXT("float"), TEXT("double") };
TArray<FString> FHeaderParser::ReservedTypeNames = { TEXT("none") };

// Busy wait support for holes in the include graph issues
extern bool bGoWide;
extern std::atomic<bool> GSourcesConcurrent;
extern std::atomic<int> GSourcesToParse;
extern std::atomic<int> GSourcesParsing;
extern std::atomic<int> GSourcesCompleted;
extern std::atomic<int> GSourcesStalled;

/*-----------------------------------------------------------------------------
	Utility functions.
-----------------------------------------------------------------------------*/

namespace
{
	bool ProbablyAMacro(const FStringView& Identifier)
	{
		if (Identifier.Len() == 0)
		{
			return false;

		}
		// Macros must start with a capitalized alphanumeric character or underscore
		TCHAR FirstChar = Identifier[0];
		if (FirstChar != TEXT('_') && (FirstChar < TEXT('A') || FirstChar > TEXT('Z')))
		{
			return false;
		}

		// Test for known delegate and event macros.
		if (Identifier.StartsWith(TEXT("DECLARE_MULTICAST_DELEGATE")) ||
			Identifier.StartsWith(TEXT("DECLARE_DELEGATE")) ||
			Identifier.StartsWith(TEXT("DECLARE_EVENT")))
		{
			return true;
		}

		// Failing that, we'll guess about it being a macro based on it being a fully-capitalized identifier.
		for (TCHAR Ch : Identifier.RightChop(1))
		{
			if (Ch != TEXT('_') && (Ch < TEXT('A') || Ch > TEXT('Z')) && (Ch < TEXT('0') || Ch > TEXT('9')))
			{
				return false;
			}
		}

		return true;
	}

	/**
	 * Tests if an identifier looks like a macro which doesn't have a following open parenthesis.
	 *
	 * @param HeaderParser  The parser to retrieve the next token.
	 * @param Token         The token to test for being callable-macro-like.
	 *
	 * @return true if it looks like a non-callable macro, false otherwise.
	 */
	bool ProbablyAnUnknownObjectLikeMacro(FHeaderParser& HeaderParser, FToken Token)
	{
		// Non-identifiers are not macros
		if (!Token.IsIdentifier())
		{
			return false;
		}

		// Macros must start with a capitalized alphanumeric character or underscore
		TCHAR FirstChar = Token.Value[0];
		if (FirstChar != TEXT('_') && (FirstChar < TEXT('A') || FirstChar > TEXT('Z')))
		{
			return false;
		}

		// We'll guess about it being a macro based on it being fully-capitalized with at least one underscore.
		int32 UnderscoreCount = 0;
		for (TCHAR Ch : Token.Value.RightChop(1))
		{
			if (Ch == TEXT('_'))
			{
				++UnderscoreCount;
			}
			else if ((Ch < TEXT('A') || Ch > TEXT('Z')) && (Ch < TEXT('0') || Ch > TEXT('9')))
			{
				return false;
			}
		}

		// We look for at least one underscore as a convenient way of allowing many known macros
		// like FORCEINLINE and CONSTEXPR, and non-macros like FPOV and TCHAR.
		if (UnderscoreCount == 0)
		{
			return false;
		}

		// Identifiers which end in _API are known
		if (Token.Value.Len() > 4 && Token.Value.EndsWith(FStringView(TEXT("_API"), 4)))
		{
			return false;
		}

		// Ignore certain known macros or identifiers that look like macros.
		if (Token.IsValue(TEXT("FORCEINLINE_DEBUGGABLE"), ESearchCase::CaseSensitive) ||
			Token.IsValue(TEXT("FORCEINLINE_STATS"), ESearchCase::CaseSensitive) ||
			Token.IsValue(TEXT("SIZE_T"), ESearchCase::CaseSensitive))
		{
			return false;
		}

		// Check if there's an open parenthesis following the token.
		//
		// Rather than ungetting the bracket token, we unget the original identifier token,
		// then get it again, so we don't lose any comments which may exist between the token 
		// and the non-bracket.
		FToken PossibleBracketToken;
		HeaderParser.GetToken(PossibleBracketToken);
		HeaderParser.UngetToken(Token);
		HeaderParser.GetToken(Token);

		return !PossibleBracketToken.IsSymbol(TEXT('('));
	}

	/**
	 * Parse and validate an array of identifiers (inside FUNC_NetRequest, FUNC_NetResponse) 
	 * @param FuncInfo function info for the current function
	 * @param Identifiers identifiers inside the net service declaration
	 */
	void ParseNetServiceIdentifiers(FHeaderParser& HeaderParser, FFuncInfo& FuncInfo, const TArray<FString>& Identifiers)
	{
		static const auto& IdTag          = TEXT("Id");
		static const auto& ResponseIdTag  = TEXT("ResponseId");
		static const auto& JSBridgePriTag = TEXT("Priority");

		for (const FString& Identifier : Identifiers)
		{
			const TCHAR* IdentifierPtr = *Identifier;

			if (const TCHAR* Equals = FCString::Strchr(IdentifierPtr, TEXT('=')))
			{
				// It's a tag with an argument

				if (FCString::Strnicmp(IdentifierPtr, IdTag, UE_ARRAY_COUNT(IdTag) - 1) == 0)
				{
					int32 TempInt = FCString::Atoi(Equals + 1);
					if (TempInt <= 0 || TempInt > MAX_uint16)
					{
						HeaderParser.Throwf(TEXT("Invalid network identifier %s for function"), IdentifierPtr);
					}
					FuncInfo.RPCId = (uint16)TempInt;
				}
				else if (FCString::Strnicmp(IdentifierPtr, ResponseIdTag, UE_ARRAY_COUNT(ResponseIdTag) - 1) == 0 ||
					FCString::Strnicmp(IdentifierPtr, JSBridgePriTag, UE_ARRAY_COUNT(JSBridgePriTag) - 1) == 0)
				{
					int32 TempInt = FCString::Atoi(Equals + 1);
					if (TempInt <= 0 || TempInt > MAX_uint16)
					{
						HeaderParser.Throwf(TEXT("Invalid network identifier %s for function"), IdentifierPtr);
					}
					FuncInfo.RPCResponseId = (uint16)TempInt;
				}
			}
			else
			{
				// Assume it's an endpoint name

				if (FuncInfo.EndpointName.Len())
				{
					HeaderParser.Throwf(TEXT("Function should not specify multiple endpoints - '%s' found but already using '%s'"), *Identifier);
				}

				FuncInfo.EndpointName = Identifier;
			}
		}
	}

	/**
	 * Processes a set of UFUNCTION or UDELEGATE specifiers into an FFuncInfo struct.
	 *
	 * @param FuncInfo   - The FFuncInfo object to populate.
	 * @param Specifiers - The specifiers to process.
	 */
	void ProcessFunctionSpecifiers(FHeaderParser& HeaderParser, FFuncInfo& FuncInfo, const TArray<FPropertySpecifier>& Specifiers, TMap<FName, FString>& MetaData)
	{
		bool bSpecifiedUnreliable = false;
		bool bSawPropertyAccessor = false;

		for (const FPropertySpecifier& Specifier : Specifiers)
		{
			switch ((EFunctionSpecifier)Algo::FindSortedStringCaseInsensitive(*Specifier.Key, GFunctionSpecifierStrings))
			{
				default:
				{
					HeaderParser.Throwf(TEXT("Unknown function specifier '%s'"), *Specifier.Key);
				}
				break;

				case EFunctionSpecifier::BlueprintNativeEvent:
				{
					if (FuncInfo.FunctionFlags & FUNC_Net)
					{
						HeaderParser.LogError(TEXT("BlueprintNativeEvent functions cannot be replicated!") );
					}
					else if ( (FuncInfo.FunctionFlags & FUNC_BlueprintEvent) && !(FuncInfo.FunctionFlags & FUNC_Native) )
					{
						// already a BlueprintImplementableEvent
						HeaderParser.LogError(TEXT("A function cannot be both BlueprintNativeEvent and BlueprintImplementableEvent!") );
					}
					else if (bSawPropertyAccessor)
					{
						HeaderParser.LogError(TEXT("A function cannot be both BlueprintNativeEvent and a Blueprint Property accessor!"));
					}
					else if ( (FuncInfo.FunctionFlags & FUNC_Private) )
					{
						HeaderParser.LogError(TEXT("A Private function cannot be a BlueprintNativeEvent!") );
					}

					FuncInfo.FunctionFlags |= FUNC_Event;
					FuncInfo.FunctionFlags |= FUNC_BlueprintEvent;
				}
				break;

				case EFunctionSpecifier::BlueprintImplementableEvent:
				{
					if (FuncInfo.FunctionFlags & FUNC_Net)
					{
						HeaderParser.LogError(TEXT("BlueprintImplementableEvent functions cannot be replicated!") );
					}
					else if ( (FuncInfo.FunctionFlags & FUNC_BlueprintEvent) && (FuncInfo.FunctionFlags & FUNC_Native) )
					{
						// already a BlueprintNativeEvent
						HeaderParser.LogError(TEXT("A function cannot be both BlueprintNativeEvent and BlueprintImplementableEvent!") );
					}
					else if (bSawPropertyAccessor)
					{
						HeaderParser.LogError(TEXT("A function cannot be both BlueprintImplementableEvent and a Blueprint Property accessor!"));
					}
					else if ( (FuncInfo.FunctionFlags & FUNC_Private) )
					{
						HeaderParser.LogError(TEXT("A Private function cannot be a BlueprintImplementableEvent!") );
					}

					FuncInfo.FunctionFlags |= FUNC_Event;
					FuncInfo.FunctionFlags |= FUNC_BlueprintEvent;
					FuncInfo.FunctionFlags &= ~FUNC_Native;
				}
				break;

				case EFunctionSpecifier::Exec:
				{
					FuncInfo.FunctionFlags |= FUNC_Exec;
					if( FuncInfo.FunctionFlags & FUNC_Net )
					{
						HeaderParser.LogError(TEXT("Exec functions cannot be replicated!") );
					}
				}
				break;

				case EFunctionSpecifier::SealedEvent:
				{
					FuncInfo.bSealedEvent = true;
				}
				break;

				case EFunctionSpecifier::Server:
				{
					if ((FuncInfo.FunctionFlags & FUNC_BlueprintEvent) != 0)
					{
						HeaderParser.Throwf(TEXT("BlueprintImplementableEvent or BlueprintNativeEvent functions cannot be declared as Client or Server"));
					}

					FuncInfo.FunctionFlags |= FUNC_Net;
					FuncInfo.FunctionFlags |= FUNC_NetServer;

					if (Specifier.Values.Num())
					{
						FuncInfo.CppImplName = Specifier.Values[0];
					}

					if( FuncInfo.FunctionFlags & FUNC_Exec )
					{
						HeaderParser.LogError(TEXT("Exec functions cannot be replicated!") );
					}
				}
				break;

				case EFunctionSpecifier::Client:
				{
					if ((FuncInfo.FunctionFlags & FUNC_BlueprintEvent) != 0)
					{
						HeaderParser.Throwf(TEXT("BlueprintImplementableEvent or BlueprintNativeEvent functions cannot be declared as Client or Server"));
					}

					FuncInfo.FunctionFlags |= FUNC_Net;
					FuncInfo.FunctionFlags |= FUNC_NetClient;

					if (Specifier.Values.Num())
					{
						FuncInfo.CppImplName = Specifier.Values[0];
					}
				}
				break;

				case EFunctionSpecifier::NetMulticast:
				{
					if ((FuncInfo.FunctionFlags & FUNC_BlueprintEvent) != 0)
					{
						HeaderParser.Throwf(TEXT("BlueprintImplementableEvent or BlueprintNativeEvent functions cannot be declared as Multicast"));
					}

					FuncInfo.FunctionFlags |= FUNC_Net;
					FuncInfo.FunctionFlags |= FUNC_NetMulticast;
				}
				break;

				case EFunctionSpecifier::ServiceRequest:
				{
					if ((FuncInfo.FunctionFlags & FUNC_BlueprintEvent) != 0)
					{
						HeaderParser.Throwf(TEXT("BlueprintImplementableEvent or BlueprintNativeEvent functions cannot be declared as a ServiceRequest"));
					}

					FuncInfo.FunctionFlags |= FUNC_Net;
					FuncInfo.FunctionFlags |= FUNC_NetReliable;
					FuncInfo.FunctionFlags |= FUNC_NetRequest;
					FuncInfo.FunctionExportFlags |= FUNCEXPORT_CustomThunk;

					ParseNetServiceIdentifiers(HeaderParser, FuncInfo, Specifier.Values);

					if (FuncInfo.EndpointName.Len() == 0)
					{
						HeaderParser.Throwf(TEXT("ServiceRequest needs to specify an endpoint name"));
					}
				}
				break;

				case EFunctionSpecifier::ServiceResponse:
				{
					if ((FuncInfo.FunctionFlags & FUNC_BlueprintEvent) != 0)
					{
						HeaderParser.Throwf(TEXT("BlueprintImplementableEvent or BlueprintNativeEvent functions cannot be declared as a ServiceResponse"));
					}

					FuncInfo.FunctionFlags |= FUNC_Net;
					FuncInfo.FunctionFlags |= FUNC_NetReliable;
					FuncInfo.FunctionFlags |= FUNC_NetResponse;

					ParseNetServiceIdentifiers(HeaderParser, FuncInfo, Specifier.Values);

					if (FuncInfo.EndpointName.Len() == 0)
					{
						HeaderParser.Throwf(TEXT("ServiceResponse needs to specify an endpoint name"));
					}
				}
				break;

				case EFunctionSpecifier::Reliable:
				{
					FuncInfo.FunctionFlags |= FUNC_NetReliable;
				}
				break;

				case EFunctionSpecifier::Unreliable:
				{
					bSpecifiedUnreliable = true;
				}
				break;

				case EFunctionSpecifier::CustomThunk:
				{
					FuncInfo.FunctionExportFlags |= FUNCEXPORT_CustomThunk;
				}
				break;

				case EFunctionSpecifier::BlueprintCallable:
				{
					FuncInfo.FunctionFlags |= FUNC_BlueprintCallable;
				}
				break;

				case EFunctionSpecifier::BlueprintGetter:
				{
					if (FuncInfo.FunctionFlags & FUNC_Event)
					{
						HeaderParser.LogError(TEXT("Function cannot be a blueprint event and a blueprint getter."));
					}

					bSawPropertyAccessor = true;
					FuncInfo.FunctionFlags |= FUNC_BlueprintCallable;
					FuncInfo.FunctionFlags |= FUNC_BlueprintPure;
					MetaData.Add(NAME_BlueprintGetter);
				}
				break;

				case EFunctionSpecifier::BlueprintSetter:
				{
					if (FuncInfo.FunctionFlags & FUNC_Event)
					{
						HeaderParser.LogError(TEXT("Function cannot be a blueprint event and a blueprint setter."));
					}

					bSawPropertyAccessor = true;
					FuncInfo.FunctionFlags |= FUNC_BlueprintCallable;
					MetaData.Add(NAME_BlueprintSetter);
				}
				break;

				case EFunctionSpecifier::BlueprintPure:
				{
					bool bIsPure = true;
					if (Specifier.Values.Num() == 1)
					{
						FString IsPureStr = Specifier.Values[0];
						bIsPure = IsPureStr.ToBool();
					}

					// This function can be called, and is also pure.
					FuncInfo.FunctionFlags |= FUNC_BlueprintCallable;

					if (bIsPure)
					{
						FuncInfo.FunctionFlags |= FUNC_BlueprintPure;
					}
					else
					{
						FuncInfo.bForceBlueprintImpure = true;
					}
				}
				break;

				case EFunctionSpecifier::BlueprintAuthorityOnly:
				{
					FuncInfo.FunctionFlags |= FUNC_BlueprintAuthorityOnly;
				}
				break;

				case EFunctionSpecifier::BlueprintCosmetic:
				{
					FuncInfo.FunctionFlags |= FUNC_BlueprintCosmetic;
				}
				break;

				case EFunctionSpecifier::WithValidation:
				{
					FuncInfo.FunctionFlags |= FUNC_NetValidate;

					if (Specifier.Values.Num())
					{
						FuncInfo.CppValidationImplName = Specifier.Values[0];
					}
				}
				break;
				case EFunctionSpecifier::FieldNotify:
				{
					FuncInfo.bFieldNotify = true;
				}
				break;
			}
		}

		if (FuncInfo.FunctionFlags & FUNC_Net)
		{
			// Network replicated functions are always events
			FuncInfo.FunctionFlags |= FUNC_Event;

			check(!(FuncInfo.FunctionFlags & (FUNC_BlueprintEvent | FUNC_Exec)));

			bool bIsNetService  = !!(FuncInfo.FunctionFlags & (FUNC_NetRequest | FUNC_NetResponse));
			bool bIsNetReliable = !!(FuncInfo.FunctionFlags & FUNC_NetReliable);

			if (FuncInfo.FunctionFlags & FUNC_Static)
			{
				HeaderParser.LogError(TEXT("Static functions can't be replicated"));
			}

			if (!bIsNetReliable && !bSpecifiedUnreliable && !bIsNetService)
			{
				HeaderParser.LogError(TEXT("Replicated function: 'reliable' or 'unreliable' is required"));
			}

			if (bIsNetReliable && bSpecifiedUnreliable && !bIsNetService)
			{
				HeaderParser.LogError(TEXT("'reliable' and 'unreliable' are mutually exclusive"));
			}
		}
		else if (FuncInfo.FunctionFlags & FUNC_NetReliable)
		{
			HeaderParser.LogError(TEXT("'reliable' specified without 'client' or 'server'"));
		}
		else if (bSpecifiedUnreliable)
		{
			HeaderParser.LogError(TEXT("'unreliable' specified without 'client' or 'server'"));
		}

		if (FuncInfo.bSealedEvent && !(FuncInfo.FunctionFlags & FUNC_Event))
		{
			HeaderParser.LogError(TEXT("SealedEvent may only be used on events"));
		}

		if (FuncInfo.bSealedEvent && FuncInfo.FunctionFlags & FUNC_BlueprintEvent)
		{
			HeaderParser.LogError(TEXT("SealedEvent cannot be used on Blueprint events"));
		}

		if (FuncInfo.bForceBlueprintImpure && (FuncInfo.FunctionFlags & FUNC_BlueprintPure) != 0)
		{
			HeaderParser.LogError(TEXT("BlueprintPure (or BlueprintPure=true) and BlueprintPure=false should not both appear on the same function, they are mutually exclusive"));
		}
	}

	const TCHAR* GetHintText(FHeaderParser& HeaderParser, EVariableCategory VariableCategory)
	{
		switch (VariableCategory)
		{
			case EVariableCategory::ReplicatedParameter:
			case EVariableCategory::RegularParameter:
				return TEXT("Function parameter");

			case EVariableCategory::Return:
				return TEXT("Function return type");

			case EVariableCategory::Member:
				return TEXT("Member variable declaration");

			default:
				HeaderParser.Throwf(TEXT("Unknown variable category"));
		}

		// Unreachable
		check(false);
		return nullptr;
	}

	void SkipAlignasIfNecessary(FBaseParser& Parser)
	{
		if (Parser.MatchIdentifier(TEXT("alignas"), ESearchCase::CaseSensitive))
		{
			Parser.RequireSymbol(TEXT('('), TEXT("'alignas'"));
			Parser.RequireAnyConstInt(TEXT("'alignas'"));
			Parser.RequireSymbol(TEXT(')'), TEXT("'alignas'"));
		}
	}

	void SkipDeprecatedMacroIfNecessary(FBaseParser& Parser)
	{
		FToken MacroToken;
		if (!Parser.GetToken(MacroToken))
		{
			return;
		}

		if (!MacroToken.IsIdentifier() || 
			(!MacroToken.IsValue(TEXT("DEPRECATED"), ESearchCase::CaseSensitive) && !MacroToken.IsValue(TEXT("UE_DEPRECATED"), ESearchCase::CaseSensitive)))
		{
			Parser.UngetToken(MacroToken);
			return;
		}

		auto ErrorMessageGetter = [&MacroToken]() { return FString::Printf(TEXT("%s macro"), *MacroToken.GetTokenValue()); };

		Parser.RequireSymbol(TEXT('('), ErrorMessageGetter);

		FToken Token;
		if (Parser.GetToken(Token) && !Token.IsConstFloat())
		{
			Parser.Throwf(TEXT("Expected engine version in %s macro"), *MacroToken.GetTokenValue());
		}

		Parser.RequireSymbol(TEXT(','), ErrorMessageGetter);
		if (Parser.GetToken(Token) && !Token.IsConstString())
		{
			Parser.Throwf(TEXT("Expected deprecation message in %s macro"), *MacroToken.GetTokenValue());
		}

		Parser.RequireSymbol(TEXT(')'), ErrorMessageGetter);
	}

	void SkipAlignasAndDeprecatedMacroIfNecessary(FBaseParser& Parser)
	{
		// alignas() can come before or after the deprecation macro.
		// We can't have both, but the compiler will catch that anyway.
		SkipAlignasIfNecessary(Parser);
		SkipDeprecatedMacroIfNecessary(Parser);
		SkipAlignasIfNecessary(Parser);
	}

	inline EPointerMemberBehavior ToPointerMemberBehavior(const FString& InString)
	{
		if (InString.Compare(TEXT("Disallow")) == 0)
		{
			return EPointerMemberBehavior::Disallow;
		}

		if (InString.Compare(TEXT("AllowSilently")) == 0)
		{
			return EPointerMemberBehavior::AllowSilently;
		}

		if (InString.Compare(TEXT("AllowAndLog")) == 0)
		{
			return EPointerMemberBehavior::AllowAndLog;
		}

		FUHTMessage(FString(TEXT("Configuration"))).Throwf(TEXT("Unrecognized native pointer member behavior: %s"), *InString);
		return EPointerMemberBehavior::Disallow;
	}

	static const TCHAR* GLayoutMacroNames[] = {
		TEXT("LAYOUT_ARRAY"),
		TEXT("LAYOUT_ARRAY_EDITORONLY"),
		TEXT("LAYOUT_BITFIELD"),
		TEXT("LAYOUT_BITFIELD_EDITORONLY"),
		TEXT("LAYOUT_FIELD"),
		TEXT("LAYOUT_FIELD_EDITORONLY"),
		TEXT("LAYOUT_FIELD_INITIALIZED"),
	};

	FCriticalSection GlobalDelegatesLock;
	TMap<FString, FUnrealFunctionDefinitionInfo*> GlobalDelegates;

	template <typename LambdaType>
	bool BusyWait(LambdaType&& Lambda)
	{
		constexpr double TimeoutInSeconds = 5.0;

		// Try it first
		if (Lambda())
		{
			return true;
		}

		// If we aren't doing concurrent processing, then there isn't any reason to continue, we will never make any progress.
		if (!bGoWide)
		{
			return false;
		}

		// Mark that we are stalled
		ON_SCOPE_EXIT
		{
			--GSourcesStalled;
		};
		++GSourcesStalled;

		int SourcesToParse = GSourcesToParse;
		int SourcesParsing = GSourcesParsing;
		int SourcesCompleted = GSourcesCompleted;
		int SourcesStalled = GSourcesStalled;
		double StartTime = FPlatformTime::Seconds();
		for (;;)
		{
			FPlatformProcess::YieldCycles(10000);
			if (Lambda())
			{
				return true;
			}

			int NewSourcesParsing = GSourcesParsing;
			int NewSourcesCompleted = GSourcesCompleted;
			int NewSourcesStalled = GSourcesStalled;

			// If everything is stalled, then we have no hope
			if (NewSourcesStalled + NewSourcesCompleted == SourcesToParse)
			{
				return false;
			}

			// If something has completed, then reset the timeout
			double CurrentTime = FPlatformTime::Seconds();
			if (NewSourcesCompleted != SourcesCompleted || NewSourcesParsing != SourcesParsing)
			{
				StartTime = CurrentTime;
			}

			// Otherwise, check for long timeout
			else if (CurrentTime - StartTime > TimeoutInSeconds)
			{
				return false;
			}

			// Remember state
			SourcesParsing = NewSourcesParsing;
			SourcesCompleted = NewSourcesCompleted;
			SourcesStalled = NewSourcesStalled;
		}
	}
}

void AddEditInlineMetaData(TMap<FName, FString>& MetaData)
{
	MetaData.Add(NAME_EditInline, TEXT("true"));
}

FUHTConfig::FUHTConfig()
{
	// Read Ini options, GConfig must exist by this point
	check(GConfig);

	const FName TypeRedirectsKey(TEXT("TypeRedirects"));
	const FName StructsWithNoPrefixKey(TEXT("StructsWithNoPrefix"));
	const FName StructsWithTPrefixKey(TEXT("StructsWithTPrefix"));
	const FName DelegateParameterCountStringsKey(TEXT("DelegateParameterCountStrings"));
	const FName GeneratedCodeVersionKey(TEXT("GeneratedCodeVersion"));
	const FName EngineNativePointerMemberBehaviorKey(TEXT("EngineNativePointerMemberBehavior"));
	const FName EngineObjectPtrMemberBehaviorKey(TEXT("EngineObjectPtrMemberBehavior"));
	const FName EnginePluginNativePointerMemberBehaviorKey(TEXT("EnginePluginNativePointerMemberBehavior"));
	const FName EnginePluginObjectPtrMemberBehaviorKey(TEXT("EnginePluginObjectPtrMemberBehavior"));
	const FName NonEngineNativePointerMemberBehaviorKey(TEXT("NonEngineNativePointerMemberBehavior"));
	const FName NonEngineObjectPtrMemberBehaviorKey(TEXT("NonEngineObjectPtrMemberBehavior"));

	FConfigSection* ConfigSection = GConfig->GetSectionPrivate(TEXT("UnrealHeaderTool"), false, true, GEngineIni);
	if (ConfigSection)
	{
		for (FConfigSection::TIterator It(*ConfigSection); It; ++It)
		{
			if (It.Key() == TypeRedirectsKey)
			{
				FString OldType;
				FString NewType;

				FParse::Value(*It.Value().GetValue(), TEXT("OldType="), OldType);
				FParse::Value(*It.Value().GetValue(), TEXT("NewType="), NewType);

				TypeRedirectMap.Add(MoveTemp(OldType), MoveTemp(NewType));
			}
			else if (It.Key() == StructsWithNoPrefixKey)
			{
				StructsWithNoPrefix.Add(It.Value().GetValue());
			}
			else if (It.Key() == StructsWithTPrefixKey)
			{
				StructsWithTPrefix.Add(It.Value().GetValue());
			}
			else if (It.Key() == DelegateParameterCountStringsKey)
			{
				DelegateParameterCountStrings.Add(It.Value().GetValue());
			}
			else if (It.Key() == GeneratedCodeVersionKey)
			{
				DefaultGeneratedCodeVersion = ToGeneratedCodeVersion(It.Value().GetValue());
			}
			else if (It.Key() == EngineNativePointerMemberBehaviorKey)
			{
				EngineNativePointerMemberBehavior = ToPointerMemberBehavior(It.Value().GetValue());
			}
			else if (It.Key() == EngineObjectPtrMemberBehaviorKey)
			{
				EngineObjectPtrMemberBehavior = ToPointerMemberBehavior(It.Value().GetValue());
			}
			else if (It.Key() == EnginePluginNativePointerMemberBehaviorKey)
			{
				EnginePluginNativePointerMemberBehavior = ToPointerMemberBehavior(It.Value().GetValue());
			}
			else if (It.Key() == EnginePluginObjectPtrMemberBehaviorKey)
			{
				EnginePluginObjectPtrMemberBehavior = ToPointerMemberBehavior(It.Value().GetValue());
			}
			else if (It.Key() == NonEngineNativePointerMemberBehaviorKey)
			{
				NonEngineNativePointerMemberBehavior = ToPointerMemberBehavior(It.Value().GetValue());
			}
			else if (It.Key() == NonEngineObjectPtrMemberBehaviorKey)
			{
				NonEngineObjectPtrMemberBehavior = ToPointerMemberBehavior(It.Value().GetValue());
			}
		}
	}
}

const FUHTConfig& FUHTConfig::Get()
{
	static FUHTConfig UHTConfig;
	return UHTConfig;
}


/////////////////////////////////////////////////////
// FHeaderParser

/*-----------------------------------------------------------------------------
	Code emitting.
-----------------------------------------------------------------------------*/


//
// Get a qualified class.
//
FUnrealClassDefinitionInfo* FHeaderParser::GetQualifiedClass(const TCHAR* Thing)
{
	FToken Token;
	if (GetIdentifier(Token))
	{
		RedirectTypeIdentifier(Token);
		return FUnrealClassDefinitionInfo::FindScriptClassOrThrow(*this, FString(Token.Value));
	}
	else
	{
		Throwf(TEXT("%s: Missing class name"), Thing);
	}
}

/*-----------------------------------------------------------------------------
	Fields.
-----------------------------------------------------------------------------*/

/**
 * Find a function in the specified context.  Starts with the specified scope, then iterates
 * through the Outer chain until the field is found.
 * 
 * @param	InScope				scope to start searching for the field in 
 * @param	InIdentifier		name of the field we're searching for
 * @param	bIncludeParents		whether to allow searching in the scope of a parent struct
 * @param	Thing				hint text that will be used in the error message if an error is encountered
 *
 * @return	a pointer to a UField with a name matching InIdentifier, or NULL if it wasn't found
 */
FUnrealFunctionDefinitionInfo* FHeaderParser::FindFunction
(

	const FUnrealStructDefinitionInfo& InScope,
	const TCHAR*	InIdentifier,
	bool			bIncludeParents,
	const TCHAR*	Thing
)
{
	check(InIdentifier);
	FName InName(InIdentifier, FNAME_Find);
	if (InName != NAME_None)
	{
		for (const FUnrealStructDefinitionInfo* Scope = &InScope; Scope; Scope = UHTCast<FUnrealStructDefinitionInfo>(Scope->GetOuter()))
		{
			for (FUnrealPropertyDefinitionInfo* PropertyDef : TUHTFieldRange<FUnrealPropertyDefinitionInfo>(*Scope))
			{
				if (PropertyDef->GetFName() == InName)
				{
					if (Thing)
					{
						InScope.Throwf(TEXT("%s: expecting function or delegate, got a property"), Thing);
					}
					return nullptr;
				}
			}
			for (FUnrealFunctionDefinitionInfo* FunctionDef : TUHTFieldRange<FUnrealFunctionDefinitionInfo>(*Scope))
			{
				if (FunctionDef->GetFName() == InName)
				{
					return FunctionDef;
				}
			}

			if (!bIncludeParents)
			{
				break;
			}
		}
	}

	return nullptr;
}

FUnrealPropertyDefinitionInfo* FHeaderParser::FindProperty(const FUnrealStructDefinitionInfo& InScope, const TCHAR* InIdentifier, bool bIncludeParents, const TCHAR* Thing)
{
	check(InIdentifier);
	FName InName(InIdentifier, FNAME_Find);
	if (InName != NAME_None)
	{
		for (const FUnrealStructDefinitionInfo* Scope = &InScope; Scope; Scope = UHTCast<FUnrealStructDefinitionInfo>(Scope->GetOuter()))
		{
			for (FUnrealFunctionDefinitionInfo* FunctionDef : TUHTFieldRange<FUnrealFunctionDefinitionInfo>(*Scope))
			{
				if (FunctionDef->GetFName() == InName)
				{
					if (Thing)
					{
						InScope.Throwf(TEXT("%s: expecting a property, got a function or delegate"), Thing);
					}
					return nullptr;
				}
			}
			for (FUnrealPropertyDefinitionInfo* PropertyDef : TUHTFieldRange<FUnrealPropertyDefinitionInfo>(*Scope))
			{
				if (PropertyDef->GetFName() == InName)
				{
					return PropertyDef;
				}
			}

			if (!bIncludeParents)
			{
				break;
			}
		}
	}
	return nullptr;
}

/**
 * Adds source file's include path to given metadata.
 *
 * @param Type Type for which to add include path.
 * @param MetaData Meta data to fill the information.
 */
void AddIncludePathToMetadata(FUnrealFieldDefinitionInfo& FieldDef, TMap<FName, FString> &MetaData)
{
	// Add metadata for the include path.
	MetaData.Add(NAME_IncludePath, FieldDef.GetUnrealSourceFile().GetIncludePath());
}

/**
 * Adds module's relative path from given file.
 *
 * @param SourceFile Given source file.
 * @param MetaData Meta data to fill the information.
 */
void AddModuleRelativePathToMetadata(FUnrealSourceFile& SourceFile, TMap<FName, FString> &MetaData)
{
	MetaData.Add(NAME_ModuleRelativePath, SourceFile.GetModuleRelativePath());
}

/**
 * Adds module's relative path to given metadata.
 *
 * @param Type Type for which to add module's relative path.
 * @param MetaData Meta data to fill the information.
 */
void AddModuleRelativePathToMetadata(FUnrealTypeDefinitionInfo& Type, TMap<FName, FString> &MetaData)
{
	// Don't add module relative paths to functions.
	if (Type.AsFunction() == nullptr && Type.HasSource())
	{
		MetaData.Add(NAME_ModuleRelativePath, Type.GetUnrealSourceFile().GetModuleRelativePath());
	}
}

/*-----------------------------------------------------------------------------
	Variables.
-----------------------------------------------------------------------------*/

//
// Compile an enumeration definition.
//
FUnrealEnumDefinitionInfo& FHeaderParser::CompileEnum()
{
	TSharedPtr<FFileScope> Scope = SourceFile.GetScope();

	CheckAllow( TEXT("'Enum'"), ENestAllowFlags::TypeDecl );

	// Get the enum specifier list
	FToken                     EnumToken;
	FMetaData				   EnumMetaData;
	TArray<FPropertySpecifier> SpecifiersFound;
	ReadSpecifierSetInsideMacro(SpecifiersFound, TEXT("Enum"), EnumMetaData);

	// Check enum type. This can be global 'enum', 'namespace' or 'enum class' enums.
	bool            bReadEnumName = false;
	UEnum::ECppForm CppForm       = UEnum::ECppForm::Regular;
	EEnumFlags      Flags         = EEnumFlags::None;
	if (!GetIdentifier(EnumToken))
	{
		Throwf(TEXT("Missing identifier after UENUM()") );
	}

	if (EnumToken.IsValue(TEXT("namespace"), ESearchCase::CaseSensitive))
	{
		CppForm = UEnum::ECppForm::Namespaced;

		SkipDeprecatedMacroIfNecessary(*this);

		bReadEnumName = GetIdentifier(EnumToken);
	}
	else if (EnumToken.IsValue(TEXT("enum"), ESearchCase::CaseSensitive))
	{
		if (!GetIdentifier(EnumToken))
		{
			Throwf(TEXT("Missing identifier after enum") );
		}

		if (EnumToken.IsValue(TEXT("class"), ESearchCase::CaseSensitive) || EnumToken.IsValue(TEXT("struct"), ESearchCase::CaseSensitive))
		{
			CppForm = UEnum::ECppForm::EnumClass;
		}
		else
		{
			// Put whatever token we found back so that we can correctly skip below
			UngetToken(EnumToken);

			CppForm = UEnum::ECppForm::Regular;
		}

		SkipAlignasAndDeprecatedMacroIfNecessary(*this);

		bReadEnumName = GetIdentifier(EnumToken);
	}
	else
	{
		Throwf(TEXT("UENUM() should be followed by \'enum\' or \'namespace\' keywords.") );
	}

	// Get enumeration name.
	if (!bReadEnumName)
	{
		Throwf(TEXT("Missing enumeration name") );
	}

	FTokenValue EnumIdentifier = EnumToken.GetTokenValue();
	ParseFieldMetaData(EnumMetaData, *EnumIdentifier);

	// Create enum definition.
	FUnrealEnumDefinitionInfo& EnumDef = GTypeDefinitionInfoMap.FindByNameChecked<FUnrealEnumDefinitionInfo>(*EnumIdentifier);

	Scope->AddType(EnumDef);

	if (CppForm != EnumDef.GetCppForm())
	{
		Throwf(TEXT("ICE: Mismatch of enum CPP form between pre-parser and parser"));
	}

	for (const FPropertySpecifier& Specifier : SpecifiersFound)
	{
		switch ((EEnumSpecifier)Algo::FindSortedStringCaseInsensitive(*Specifier.Key, GEnumSpecifierStrings))
		{
		default:
			Throwf(TEXT("Unknown enum specifier '%s'"), *Specifier.Key);

		case EEnumSpecifier::Flags:
			Flags |= EEnumFlags::Flags;
			break;
		}
	}

	if ((GetCurrentCompilerDirective() & ECompilerDirective::WithEditorOnlyData) != 0)
	{
		EnumDef.MakeEditorOnly();
	}

	// Validate the metadata for the enum
	EnumDef.ValidateMetaDataFormat(EnumMetaData);

	// Read base for enum class
	EUnderlyingEnumType UnderlyingType = EUnderlyingEnumType::uint8;
	if (CppForm == UEnum::ECppForm::EnumClass)
	{
		UnderlyingType = ParseUnderlyingEnumType();
		if (UnderlyingType != EnumDef.GetUnderlyingType())
		{
			Throwf(TEXT("ICE: Mismatch of underlying enum type between pre-parser and parser"));
		}
	}
	else if (CppForm == UEnum::ECppForm::Regular)
	{
		if (MatchSymbol(TEXT(':')))
		{
			FToken BaseToken;
			if (!GetIdentifier(BaseToken))
			{
				Throwf(TEXT("Missing enum base"));
			}

			if (!BaseToken.IsValue(TEXT("int"), ESearchCase::CaseSensitive))
			{
				LogError(TEXT("Regular enums only support 'int' as the value size"));
			}
		}
	}
	else
	{
		if (EnumHasAnyFlags(Flags, EEnumFlags::Flags))
		{
			Throwf(TEXT("The 'Flags' specifier can only be used on enum classes"));
		}
	}

	if (UnderlyingType != EUnderlyingEnumType::uint8 && EnumMetaData.Contains(FHeaderParserNames::NAME_BlueprintType))
	{
		Throwf(TEXT("Invalid BlueprintType enum base - currently only uint8 supported"));
	}

	EnumDef.GetDefinitionRange().Start = &Input[InputPos];

	// Get opening brace.
	RequireSymbol( TEXT('{'), TEXT("'Enum'") );

	switch (CppForm)
	{
		case UEnum::ECppForm::Namespaced:
		{
			// Now handle the inner true enum portion
			RequireIdentifier(TEXT("enum"), ESearchCase::CaseSensitive, TEXT("'Enum'"));

			SkipAlignasAndDeprecatedMacroIfNecessary(*this);

			FToken InnerEnumToken;
			if (!GetIdentifier(InnerEnumToken))
			{
				Throwf(TEXT("Missing enumeration name") );
			}

			EnumDef.SetCppType(FString::Printf(TEXT("%s::%s"), *EnumIdentifier, *InnerEnumToken.GetTokenValue()));

			if (MatchSymbol(TEXT(':')))
			{
				FToken BaseToken;
				if (!GetIdentifier(BaseToken))
				{
					Throwf(TEXT("Missing enum base"));
				}

				if (!BaseToken.IsValue(TEXT("int"), ESearchCase::CaseSensitive))
				{
					LogError(TEXT("Namespace enums only support 'int' as the value size"));
				}
			}

			RequireSymbol( TEXT('{'), TEXT("'Enum'") );
		}
		break;

		case UEnum::ECppForm::Regular:
		case UEnum::ECppForm::EnumClass:
		{
			EnumDef.SetCppType(*EnumIdentifier);
		}
		break;
	}

	// List of all metadata generated for this enum
	TMap<FName,FString> EnumValueMetaData = EnumMetaData;

	AddModuleRelativePathToMetadata(EnumDef, EnumValueMetaData);
	AddFormattedPrevCommentAsTooltipMetaData(EnumValueMetaData);

	// Parse all enums tags.
	FToken TagToken;
	FMetaData TagMetaData;
	TArray<TMap<FName, FString>> EntryMetaData;

	bool bHasUnparsedValue = false;
	TArray<TPair<FName, int64>> EnumNames;
	int64 CurrentEnumValue = 0;
	while (GetIdentifier(TagToken))
	{
		FTokenValue TagIdentifier = TagToken.GetTokenValue();
		AddFormattedPrevCommentAsTooltipMetaData(TagMetaData);

		SkipDeprecatedMacroIfNecessary(*this);

		// Try to read an optional explicit enum value specification
		if (MatchSymbol(TEXT('=')))
		{
			FToken InitToken;
			if (!GetToken(InitToken))
			{
				Throwf(TEXT("UENUM: missing enumerator initializer"));
			}

			int64 NewEnumValue = -1;
			if (!InitToken.GetConstInt64(NewEnumValue))
			{
				// We didn't parse a literal, so set an invalid value
				NewEnumValue = -1;
				bHasUnparsedValue = true;
			}

			// Skip tokens until we encounter a comma, a closing brace or a UMETA declaration
			for (;;)
			{
				if (!GetToken(InitToken))
				{
					Throwf(TEXT("Enumerator: end of file encountered while parsing the initializer"));
				}

				if (InitToken.IsSymbol(TEXT(',')) || InitToken.IsSymbol(TEXT('}')) || InitToken.IsIdentifier(TEXT("UMETA"), ESearchCase::IgnoreCase))
				{
					UngetToken(InitToken);
					break;
				}

				// There are tokens after the initializer so it's not a standalone literal,
				// so set it to an invalid value.
				NewEnumValue = -1;
				bHasUnparsedValue = true;
			}

			CurrentEnumValue = NewEnumValue;
		}

		FName NewTag;
		switch (CppForm)
		{
			case UEnum::ECppForm::Namespaced:
			case UEnum::ECppForm::EnumClass:
			{
				NewTag = FName(*FString::Printf(TEXT("%s::%s"), *EnumIdentifier, *TagIdentifier), FNAME_Add);
			}
			break;

			case UEnum::ECppForm::Regular:
			{
				NewTag = FName(TagToken.Value, FNAME_Add);
			}
			break;
		}

		// Save the new tag
		EnumNames.Emplace(NewTag, CurrentEnumValue);

		// Autoincrement the current enumeration value
		if (CurrentEnumValue != -1)
		{
			++CurrentEnumValue;
		}

		TagMetaData.Add(NAME_Name, NewTag.ToString());
		EntryMetaData.Add(TagMetaData);

		// check for metadata on this enum value
		ParseFieldMetaData(TagMetaData, *TagIdentifier);
		if (TagMetaData.Num() > 0)
		{
			// special case for enum value metadata - we need to prepend the key name with the enum value name
			const FString TokenString = *TagIdentifier;
			for (const auto& MetaData : TagMetaData)
			{
				FString KeyString = TokenString + TEXT(".") + MetaData.Key.ToString();
				EnumValueMetaData.Emplace(*KeyString, MetaData.Value);
			}

			// now clear the metadata because we're going to reuse this token for parsing the next enum value
			TagMetaData.Empty();
		}

		if (!MatchSymbol(TEXT(',')))
		{
			FToken ClosingBrace;
			if (!GetToken(ClosingBrace))
			{
				Throwf(TEXT("UENUM: end of file encountered"));
			}

			if (ClosingBrace.IsSymbol(TEXT('}')))
			{
				UngetToken(ClosingBrace);
				break;
			}
		}
	}

	// Trailing brace and semicolon for the enum
	RequireSymbol( TEXT('}'), TEXT("'Enum'") );
	MatchSemi();

	if (CppForm == UEnum::ECppForm::Namespaced)
	{
		// Trailing brace for the namespace.
		RequireSymbol( TEXT('}'), TEXT("'Enum'") );
	}

	EnumDef.GetDefinitionRange().End = &Input[InputPos];

	// Register the list of enum names.
	if (!EnumDef.SetEnums(EnumNames, CppForm, Flags))
	{
		//@TODO - Two issues with this, first the SetEnums always returns true.  That was the case even with the original code.
		// Second issue is that the code to generate the max string doesn't work in many cases (i.e. EPixelFormat)
		const FName MaxEnumItem = *(EnumDef.GenerateEnumPrefix() + TEXT("_MAX"));
		const int32 MaxEnumItemIndex = EnumDef.GetIndexByName(MaxEnumItem);
		if (MaxEnumItemIndex != INDEX_NONE)
		{
			Throwf(TEXT("Illegal enumeration tag specified.  Conflicts with auto-generated tag '%s'"), *MaxEnumItem.ToString());
		}

		Throwf(TEXT("Unable to generate enum MAX entry '%s' due to name collision"), *MaxEnumItem.ToString());
	}

	CheckDocumentationPolicyForEnum(EnumDef, EnumValueMetaData, EntryMetaData);

	if (!EnumDef.IsValidEnumValue(0) && EnumMetaData.Contains(FHeaderParserNames::NAME_BlueprintType) && !bHasUnparsedValue)
	{
		EnumDef.LogWarning(TEXT("'%s' does not have a 0 entry! (This is a problem when the enum is initalized by default)"), *EnumDef.GetName());
	}

	// Add the metadata gathered for the enum to the package
	if (EnumValueMetaData.Num() > 0)
	{
		EnumDef.AddMetaData(MoveTemp(EnumValueMetaData));
	}
	return EnumDef;
}

/**
 * Checks if a string is made up of all the same character.
 *
 * @param  Str The string to check for all
 * @param  Ch  The character to check for
 *
 * @return True if the string is made up only of Ch characters.
 */
bool IsAllSameChar(const TCHAR* Str, TCHAR Ch)
{
	check(Str);

	while (TCHAR StrCh = *Str++)
	{
		if (StrCh != Ch)
		{
			return false;
		}
	}

	return true;
}

/**
 * @param		Input		An input string, expected to be a script comment.
 * @return					The input string, reformatted in such a way as to be appropriate for use as a tooltip.
 */
FString FHeaderParser::FormatCommentForToolTip(const FString& Input)
{
	// Return an empty string if there are no alpha-numeric characters or a Unicode characters above 0xFF
	// (which would be the case for pure CJK comments) in the input string.
	bool bFoundAlphaNumericChar = false;
	for ( int32 i = 0 ; i < Input.Len() ; ++i )
	{
		if ( FChar::IsAlnum(Input[i]) || (Input[i] > 0xFF) )
		{
			bFoundAlphaNumericChar = true;
			break;
		}
	}

	if ( !bFoundAlphaNumericChar )
	{
		return FString();
	}

	FString Result(Input);

	// Sweep out comments marked to be ignored.
	{
		int32 CommentStart, CommentEnd;
		// Block comments go first
		for (CommentStart = Result.Find(TEXT("/*~"), ESearchCase::CaseSensitive); CommentStart != INDEX_NONE; CommentStart = Result.Find(TEXT("/*~"), ESearchCase::CaseSensitive))
		{
			CommentEnd = Result.Find(TEXT("*/"), ESearchCase::CaseSensitive, ESearchDir::FromStart, CommentStart);
			if (CommentEnd != INDEX_NONE)
			{
				Result.RemoveAt(CommentStart, (CommentEnd + 2) - CommentStart, false);
			}
			else
			{
				// This looks like an error - an unclosed block comment.
				break;
			}
		}
		// Leftover line comments go next
		for (CommentStart = Result.Find(TEXT("//~"), ESearchCase::CaseSensitive); CommentStart != INDEX_NONE; CommentStart = Result.Find(TEXT("//~"), ESearchCase::CaseSensitive))
		{
			CommentEnd = Result.Find(TEXT("\n"), ESearchCase::CaseSensitive, ESearchDir::FromStart, CommentStart);
			if (CommentEnd != INDEX_NONE)
			{
				Result.RemoveAt(CommentStart, (CommentEnd + 1) - CommentStart, false);
			}
			else
			{
				Result.RemoveAt(CommentStart, Result.Len() - CommentStart, false);
				break;
			}
		}
		// Finish by shrinking if anything was removed, since we deferred this during the search.
		Result.Shrink();
	}

	// Check for known commenting styles.
	const bool bJavaDocStyle = Result.Contains(TEXT("/**"), ESearchCase::CaseSensitive);
	const bool bCStyle = Result.Contains(TEXT("/*"), ESearchCase::CaseSensitive);
	const bool bCPPStyle = Result.StartsWith(TEXT("//"), ESearchCase::CaseSensitive);

	if ( bJavaDocStyle || bCStyle)
	{
		// Remove beginning and end markers.
		if (bJavaDocStyle)
		{
			Result.ReplaceInline(TEXT("/**"), TEXT(""), ESearchCase::CaseSensitive);
		}
		if (bCStyle)
		{
			Result.ReplaceInline(TEXT("/*"), TEXT(""), ESearchCase::CaseSensitive);
		}
		Result.ReplaceInline(TEXT("*/"), TEXT(""), ESearchCase::CaseSensitive);
	}

	if ( bCPPStyle )
	{
		// Remove c++-style comment markers.  Also handle javadoc-style comments 
		Result.ReplaceInline(TEXT("///"), TEXT(""), ESearchCase::CaseSensitive);
		Result.ReplaceInline(TEXT("//"), TEXT(""), ESearchCase::CaseSensitive);

		// Parser strips cpptext and replaces it with "// (cpptext)" -- prevent
		// this from being treated as a comment on variables declared below the
		// cpptext section
		Result.ReplaceInline(TEXT("(cpptext)"), TEXT(""));
	}

	// Get rid of carriage return or tab characters, which mess up tooltips.
	Result.ReplaceInline(TEXT( "\r" ), TEXT( "" ), ESearchCase::CaseSensitive);

	//wx widgets has a hard coded tab size of 8
	{
		const int32 SpacesPerTab = 8;
		Result.ConvertTabsToSpacesInline(SpacesPerTab);
	}

	// get rid of uniform leading whitespace and all trailing whitespace, on each line
	TArray<FString> Lines;
	Result.ParseIntoArray(Lines, TEXT("\n"), false);

	for (FString& Line : Lines)
	{
		// Remove trailing whitespace
		Line.TrimEndInline();

		// Remove leading "*" and "* " in javadoc comments.
		if (bJavaDocStyle)
		{
			// Find first non-whitespace character
			int32 Pos = 0;
			while (Pos < Line.Len() && FChar::IsWhitespace(Line[Pos]))
			{
				++Pos;
			}

			// Is it a *?
			if (Pos < Line.Len() && Line[Pos] == '*')
			{
				// Eat next space as well
				if (Pos+1 < Line.Len() && FChar::IsWhitespace(Line[Pos+1]))
				{
					++Pos;
				}

				Line.RightChopInline(Pos + 1, false);
			}
		}
			}

	auto IsWhitespaceOrLineSeparator = [](const FString& Line)
	{
		int32 LineLength = Line.Len();
		int32 WhitespaceCount = 0;
		while (WhitespaceCount < LineLength && FChar::IsWhitespace(Line[WhitespaceCount]))
		{
			++WhitespaceCount;
		}

		if (WhitespaceCount == LineLength)
		{
			return true;
	}

		const TCHAR* Str = (*Line) + WhitespaceCount;
		return IsAllSameChar(Str, TEXT('-')) || IsAllSameChar(Str, TEXT('=')) || IsAllSameChar(Str, TEXT('*'));
	};

	// Find first meaningful line
	int32 FirstIndex = 0;
	for (const FString& Line : Lines)
	{
		if (!IsWhitespaceOrLineSeparator(Line))
	{
			break;
		}

		++FirstIndex;
	}

	int32 LastIndex = Lines.Num();
	while (LastIndex != FirstIndex)
	{
		const FString& Line = Lines[LastIndex - 1];

		if (!IsWhitespaceOrLineSeparator(Line))
		{
			break;
		}

		--LastIndex;
	}

	Result.Reset();

	if (FirstIndex != LastIndex)
	{
		FString& FirstLine = Lines[FirstIndex];

		// Figure out how much whitespace is on the first line
		int32 MaxNumWhitespaceToRemove;
		for (MaxNumWhitespaceToRemove = 0; MaxNumWhitespaceToRemove < FirstLine.Len(); MaxNumWhitespaceToRemove++)
		{
			if (!FChar::IsLinebreak(FirstLine[MaxNumWhitespaceToRemove]) && !FChar::IsWhitespace(FirstLine[MaxNumWhitespaceToRemove]))
			{
				break;
			}
		}

		for (int32 Index = FirstIndex; Index != LastIndex; ++Index)
		{
			FString& Line = Lines[Index];

			int32 TemporaryMaxWhitespace = MaxNumWhitespaceToRemove;

			// Allow eating an extra tab on subsequent lines if it's present
			if ((Index > FirstIndex) && (Line.Len() > 0) && (Line[0] == '\t'))
			{
				TemporaryMaxWhitespace++;
			}

			// Advance past whitespace
			int32 Pos = 0;
			while (Pos < TemporaryMaxWhitespace && Pos < Line.Len() && FChar::IsWhitespace(Line[Pos]))
			{
				++Pos;
			}

			if (Pos > 0)
			{
				Line.RightChopInline(Pos, false);
			}

			if (Index > FirstIndex)
			{
				Result += TEXT("\n");
			}

			if (Line.Len() && !IsAllSameChar(*Line, TEXT('=')))
			{
				Result += Line;
			}
		}
	}

	//@TODO: UCREMOVAL: Really want to trim an arbitrary number of newlines above and below, but keep multiple newlines internally
	// Make sure it doesn't start with a newline
	if (!Result.IsEmpty() && FChar::IsLinebreak(Result[0]))
	{
		Result.RightChopInline(1, false);
	}

	// Make sure it doesn't end with a dead newline
	if (!Result.IsEmpty() && FChar::IsLinebreak(Result[Result.Len() - 1]))
	{
		Result.LeftInline(Result.Len() - 1, false);
	}

	// Done.
	return Result;
}

TMap<FName, FString> FHeaderParser::GetParameterToolTipsFromFunctionComment(const FString& Input)
{
	SCOPE_SECONDS_COUNTER_UHT(DocumentationPolicy);

	TMap<FName, FString> Map;
	if (Input.IsEmpty())
	{
		return Map;
	}
	
	TArray<FString> Params;
	static const auto& ParamTag = TEXT("@param");
	static const auto& ReturnTag = TEXT("@return");
	static const auto& ReturnParamPrefix = TEXT("ReturnValue ");

	/**
	 * Search for @param / @return followed by a section until a line break.
	 * For example: "@param Test MyTest Variable" becomes "Test", "MyTest Variable"
	 * These pairs are then later split and stored as the parameter tooltips.
	 * Once we don't find either @param or @return we break from the loop.
	 */
	int32 Offset = 0;
	while (Offset < Input.Len())
	{
		const TCHAR* ParamPrefix = TEXT("");
		int32 ParamStart = Input.Find(ParamTag, ESearchCase::CaseSensitive, ESearchDir::FromStart, Offset);
		if(ParamStart != INDEX_NONE)
		{
			ParamStart = ParamStart + UE_ARRAY_COUNT(ParamTag);
			Offset = ParamStart;
		}
		else
		{
			ParamStart = Input.Find(ReturnTag, ESearchCase::CaseSensitive, ESearchDir::FromStart, Offset);
			if (ParamStart != INDEX_NONE)
			{
				ParamStart = ParamStart + UE_ARRAY_COUNT(ReturnTag);
				Offset = ParamStart;
				ParamPrefix = ReturnParamPrefix;
			}
			else
			{
				// no @param, no @return?
				break;
			}
		}

		int32 ParamEnd = Input.Find(TEXT("\n"), ESearchCase::CaseSensitive, ESearchDir::FromStart, ParamStart);
		if (ParamEnd == INDEX_NONE)
		{
			ParamEnd = Input.Len();
		}
		Offset = ParamEnd;

		Params.Add(ParamPrefix + Input.Mid(ParamStart, ParamEnd - ParamStart - 1));
	}

	for (FString& Param : Params)
	{
		Param.ConvertTabsToSpacesInline(4);
		Param.TrimStartAndEndInline();

		int32 FirstSpaceIndex = -1;
		if (!Param.FindChar(TEXT(' '), FirstSpaceIndex))
		{
			continue;
		}

		FString ParamToolTip = Param.Mid(FirstSpaceIndex + 1);
		ParamToolTip.TrimStartInline();

		Param.LeftInline(FirstSpaceIndex);

		Map.Add(*Param, MoveTemp(ParamToolTip));
	}

	return Map;
}


void FHeaderParser::AddFormattedPrevCommentAsTooltipMetaData(TMap<FName, FString>& MetaData)
{
	// Don't add a tooltip if one already exists.
	if (MetaData.Find(NAME_ToolTip))
	{
		return;
	}

	// Add the comment if it is not empty
	if (!PrevComment.IsEmpty())
	{
		MetaData.Add(NAME_Comment, *PrevComment);
	}

	// Don't add a tooltip if the comment is empty after formatting.
	FString FormattedComment = FormatCommentForToolTip(PrevComment);
	if (!FormattedComment.Len())
	{
		return;
	}

	MetaData.Add(NAME_ToolTip, *FormattedComment);

	// We've already used this comment as a tooltip, so clear it so that it doesn't get used again
	PrevComment.Empty();
}

static const TCHAR* GetAccessSpecifierName(EAccessSpecifier AccessSpecifier)
{
	switch (AccessSpecifier)
	{
		case ACCESS_Public:
			return TEXT("public");
		case ACCESS_Protected:
			return TEXT("protected");
		case ACCESS_Private:
			return TEXT("private");
		default:
			check(0);
	}
	return TEXT("");
}

// Tries to parse the token as an access protection specifier (public:, protected:, or private:)
EAccessSpecifier FHeaderParser::ParseAccessProtectionSpecifier(const FToken& Token)
{
	if (!Token.IsIdentifier())
	{
		return ACCESS_NotAnAccessSpecifier;
	}

	for (EAccessSpecifier Test = EAccessSpecifier(ACCESS_NotAnAccessSpecifier + 1); Test != ACCESS_Num; Test = EAccessSpecifier(Test + 1))
	{
		if (Token.IsValue(GetAccessSpecifierName(Test), ESearchCase::CaseSensitive))
		{
			auto ErrorMessageGetter = [&Token]() { return FString::Printf(TEXT("after %s"), *Token.GetTokenValue());  };

			// Consume the colon after the specifier
			RequireSymbol(TEXT(':'), ErrorMessageGetter);
			return Test;
		}
	}
	return ACCESS_NotAnAccessSpecifier;
}


/**
 * Compile a struct definition.
 */
FUnrealScriptStructDefinitionInfo& FHeaderParser::CompileStructDeclaration()
{
	int32 DeclInputLine = InputLine;
	TSharedPtr<FFileScope> Scope = SourceFile.GetScope();

	// Make sure structs can be declared here.
	CheckAllow( TEXT("'struct'"), ENestAllowFlags::TypeDecl );

	bool IsNative = false;
	bool IsExport = false;
	bool IsTransient = false;
	TMap<FName, FString> MetaData;

	// Get the struct specifier list
	TArray<FPropertySpecifier> SpecifiersFound;
	ReadSpecifierSetInsideMacro(SpecifiersFound, TEXT("Struct"), MetaData);

	// Consume the struct keyword
	RequireIdentifier(TEXT("struct"), ESearchCase::CaseSensitive, TEXT("Struct declaration specifier"));

	// The struct name as parsed in script and stripped of it's prefix
	FString StructNameInScript;

	// The struct name stripped of it's prefix
	FString StructNameStripped;

	// The required API module for this struct, if any
	FString RequiredAPIMacroIfPresent;

	SkipAlignasAndDeprecatedMacroIfNecessary(*this);

	// Read the struct name
	ParseNameWithPotentialAPIMacroPrefix(/*out*/ StructNameInScript, /*out*/ RequiredAPIMacroIfPresent, TEXT("struct"));

	StructNameStripped = GetClassNameWithPrefixRemoved(StructNameInScript);

	// Effective struct name
	const FString EffectiveStructName = *StructNameStripped;

	// Locate the structure
	FUnrealScriptStructDefinitionInfo& StructDef = GTypeDefinitionInfoMap.FindByNameChecked<FUnrealScriptStructDefinitionInfo>(*StructNameStripped);

	if (StructDef.HasAnyStructFlags(STRUCT_Immutable))
	{
		if (!FPaths::IsSamePath(Filename, GUObjectDef->GetUnrealSourceFile().GetFilename()))
		{
			LogError(TEXT("Immutable is being phased out in favor of SerializeNative, and is only legal on the mirror structs declared in UObject"));
		}
	}

	// Skip optional final keyword
	MatchIdentifier(TEXT("final"), ESearchCase::CaseSensitive);

	// Parse the inheritance list
	ParseInheritance(TEXT("struct"), [](const TCHAR* StructName, bool bIsSuperClass) {}); // Eat the results, already been parsed

	// if we have a base struct, propagate inherited struct flags now
	if (!StructDef.GetSuperStructInfo().Name.IsEmpty())
	{
		FUnrealScriptStructDefinitionInfo* BaseStructDef = nullptr;

		const FString& ParentStructNameInScript = StructDef.GetSuperStructInfo().Name;
		FString ParentStructNameStripped;
		bool bOverrideParentStructName = false;

		if (!UHTConfig.StructsWithNoPrefix.Contains(ParentStructNameInScript))
		{
			bOverrideParentStructName = true;
			ParentStructNameStripped = GetClassNameWithPrefixRemoved(ParentStructNameInScript);
		}

		// If we're expecting a prefix, first try finding the correct field with the stripped struct name
		if (bOverrideParentStructName)
		{
			BaseStructDef = UHTCast<FUnrealScriptStructDefinitionInfo>(Scope->FindTypeByName(*ParentStructNameStripped));
		}

		// If it wasn't found, try to find the literal name given
		if (BaseStructDef == nullptr)
		{
			BaseStructDef = UHTCast<FUnrealScriptStructDefinitionInfo>(Scope->FindTypeByName(*ParentStructNameInScript));
		}

		// Try to locate globally  //@TODO: UCREMOVAL: This seems extreme
		if (BaseStructDef == nullptr)
		{
			if (bOverrideParentStructName)
			{
				BaseStructDef = GTypeDefinitionInfoMap.FindByName<FUnrealScriptStructDefinitionInfo>(*ParentStructNameStripped);
			}

			if (BaseStructDef == nullptr)
			{
				BaseStructDef = GTypeDefinitionInfoMap.FindByName<FUnrealScriptStructDefinitionInfo>(*ParentStructNameInScript);
			}
		}

		// If the struct still wasn't found, throw an error
		if (BaseStructDef == nullptr)
		{
			Throwf(TEXT("'struct': Can't find struct '%s'"), *ParentStructNameInScript);
		}

		// If the struct was found, confirm it adheres to the correct syntax. This should always fail if we were expecting an override that was not found.
		if (bOverrideParentStructName)
		{
			const TCHAR* PrefixCPP = UHTConfig.StructsWithTPrefix.Contains(ParentStructNameStripped) ? TEXT("T") : BaseStructDef->GetPrefixCPP();
			if (ParentStructNameInScript != FString::Printf(TEXT("%s%s"), PrefixCPP, *ParentStructNameStripped))
			{
				Throwf(TEXT("Parent Struct '%s' is missing a valid Unreal prefix, expecting '%s'"), *ParentStructNameInScript, *FString::Printf(TEXT("%s%s"), PrefixCPP, *BaseStructDef->GetName()));
			}
		}

		StructDef.GetSuperStructInfo().Struct = BaseStructDef->AsStruct();
		StructDef.SetStructFlags(EStructFlags(BaseStructDef->GetStructFlags() & STRUCT_Inherit));
		if (StructDef.GetScriptStructSafe() != nullptr && BaseStructDef->GetScriptStructSafe())
		{
			StructDef.GetScriptStructSafe()->SetSuperStruct(BaseStructDef->GetScriptStructSafe());
		}
	}

	Scope->AddType(StructDef);

	AddModuleRelativePathToMetadata(StructDef, MetaData);

	// Check to make sure the syntactic native prefix was set-up correctly.
	// If this check results in a false positive, it will be flagged as an identifier failure.
	FString DeclaredPrefix = GetClassPrefix( StructNameInScript );
	if( DeclaredPrefix == StructDef.GetPrefixCPP() || DeclaredPrefix == TEXT("T") )
	{
		// Found a prefix, do a basic check to see if it's valid
		const TCHAR* ExpectedPrefixCPP = UHTConfig.StructsWithTPrefix.Contains(StructNameStripped) ? TEXT("T") : StructDef.GetPrefixCPP();
		FString ExpectedStructName = FString::Printf(TEXT("%s%s"), ExpectedPrefixCPP, *StructNameStripped);
		if (StructNameInScript != ExpectedStructName)
		{
			Throwf(TEXT("Struct '%s' has an invalid Unreal prefix, expecting '%s'"), *StructNameInScript, *ExpectedStructName);
		}
	}
	else
	{
		const TCHAR* ExpectedPrefixCPP = UHTConfig.StructsWithTPrefix.Contains(StructNameInScript) ? TEXT("T") : StructDef.GetPrefixCPP();
		FString ExpectedStructName = FString::Printf(TEXT("%s%s"), ExpectedPrefixCPP, *StructNameInScript);
		Throwf(TEXT("Struct '%s' is missing a valid Unreal prefix, expecting '%s'"), *StructNameInScript, *ExpectedStructName);
	}

	AddFormattedPrevCommentAsTooltipMetaData(MetaData);

	// Register the metadata
	FUHTMetaData::RemapAndAddMetaData(StructDef, MoveTemp(MetaData));

	StructDef.GetDefinitionRange().Start = &Input[InputPos];

	// Get opening brace.
	RequireSymbol( TEXT('{'), TEXT("'struct'") );

	// Members of structs have a default public access level in c++
	// Assume that, but restore the parser state once we finish parsing this struct
	TGuardValue<EAccessSpecifier> HoldFromClass(CurrentAccessSpecifier, ACCESS_Public);

	int32 SavedLineNumber = InputLine;

	// Clear comment before parsing body of the struct.
	

	// Parse all struct variables.
	FToken Token;
	while (1)
	{
		ClearComment();
		GetToken( Token );
		int StartingLine = InputLine;

		if (EAccessSpecifier AccessSpecifier = ParseAccessProtectionSpecifier(Token))
		{
			CurrentAccessSpecifier = AccessSpecifier;
		}
		else if (Token.IsIdentifier(TEXT("UPROPERTY"), ESearchCase::CaseSensitive))
		{
			CompileVariableDeclaration(StructDef);
		}
		else if (Token.IsIdentifier(TEXT("UFUNCTION"), ESearchCase::CaseSensitive))
		{
			Throwf(TEXT("USTRUCTs cannot contain UFUNCTIONs."));
		}
		else if (Token.IsIdentifier(TEXT("RIGVM_METHOD"), ESearchCase::CaseSensitive))
		{
			CompileRigVMMethodDeclaration(StructDef);
		}
		else if (Token.IsIdentifier(TEXT("GENERATED_USTRUCT_BODY"), ESearchCase::CaseSensitive) || Token.IsIdentifier(TEXT("GENERATED_BODY"), ESearchCase::CaseSensitive))
		{
			// Match 'GENERATED_USTRUCT_BODY' '(' [StructName] ')' or 'GENERATED_BODY' '(' [StructName] ')'
			if (CurrentAccessSpecifier != ACCESS_Public)
			{
				Throwf(TEXT("%s must be in the public scope of '%s', not private or protected."), *Token.GetTokenValue(), *StructNameInScript);
			}

			if (StructDef.GetMacroDeclaredLineNumber() != INDEX_NONE)
			{
				Throwf(TEXT("Multiple %s declarations found in '%s'"), *Token.GetTokenValue(), *StructNameInScript);
			}

			StructDef.SetMacroDeclaredLineNumber(InputLine);
			RequireSymbol(TEXT('('), TEXT("'struct'"));

			CompileVersionDeclaration(StructDef);

			RequireSymbol(TEXT(')'), TEXT("'struct'"));

			// Eat a semicolon if present (not required)
			SafeMatchSymbol(TEXT(';'));
		}
		else if ( Token.IsSymbol(TEXT('#')) && MatchIdentifier(TEXT("ifdef"), ESearchCase::CaseSensitive) )
		{
			PushCompilerDirective(ECompilerDirective::Insignificant);
		}
		else if ( Token.IsSymbol(TEXT('#')) && MatchIdentifier(TEXT("ifndef"), ESearchCase::CaseSensitive) )
		{
			PushCompilerDirective(ECompilerDirective::Insignificant);
		}
		else if (Token.IsSymbol(TEXT('#')) && MatchIdentifier(TEXT("endif"), ESearchCase::CaseSensitive))
		{
			PopCompilerDirective();
			// Do nothing and hope that the if code below worked out OK earlier

			// skip it and skip over the text, it is not recorded or processed
			if (StartingLine == InputLine)
			{
				TCHAR c;
				while (!IsEOL(c = GetChar()))
				{
				}
				ClearComment();
			}
		}
		else if ( Token.IsSymbol(TEXT('#')) && MatchIdentifier(TEXT("if"), ESearchCase::CaseSensitive) )
		{
			//@TODO: This parsing should be combined with CompileDirective and probably happen much much higher up!
			bool bInvertConditional = MatchSymbol(TEXT('!'));
			bool bConsumeAsCppText = false;

			if (MatchIdentifier(TEXT("WITH_EDITORONLY_DATA"), ESearchCase::CaseSensitive) )
			{
				if (bInvertConditional)
				{
					Throwf(TEXT("Cannot use !WITH_EDITORONLY_DATA"));
				}

				PushCompilerDirective(ECompilerDirective::WithEditorOnlyData);
			}
			else if (MatchIdentifier(TEXT("WITH_EDITOR"), ESearchCase::CaseSensitive) )
			{
				if (bInvertConditional)
				{
					Throwf(TEXT("Cannot use !WITH_EDITOR"));
				}
				PushCompilerDirective(ECompilerDirective::WithEditor);
			}
			else if (MatchIdentifier(TEXT("CPP"), ESearchCase::CaseSensitive) || MatchConstInt(TEXT("0")) || MatchConstInt(TEXT("1")) || MatchIdentifier(TEXT("WITH_HOT_RELOAD"), ESearchCase::CaseSensitive) || MatchIdentifier(TEXT("WITH_HOT_RELOAD_CTORS"), ESearchCase::CaseSensitive))
			{
				bConsumeAsCppText = !bInvertConditional;
				PushCompilerDirective(ECompilerDirective::Insignificant);
			}
			else
			{
				Throwf(TEXT("'struct': Unsupported preprocessor directive inside a struct.") );
			}

			if (bConsumeAsCppText)
			{
				// Skip over the text, it is not recorded or processed
				int32 nest = 1;
				while (nest > 0)
				{
					TCHAR ch = GetChar(1);

					if ( ch==0 )
					{
						Throwf(TEXT("Unexpected end of struct definition %s"), *StructDef.GetName());
					}
					else if ( ch=='{' || (ch=='#' && (PeekIdentifier(TEXT("if"), ESearchCase::CaseSensitive) || PeekIdentifier(TEXT("ifdef"), ESearchCase::CaseSensitive))) )
					{
						nest++;
					}
					else if ( ch=='}' || (ch=='#' && PeekIdentifier(TEXT("endif"), ESearchCase::CaseSensitive)) )
					{
						nest--;
					}

					if (nest==0)
					{
						RequireIdentifier(TEXT("endif"), ESearchCase::CaseSensitive, TEXT("'if'"));
					}
				}
			}
		}
		else if (Token.IsSymbol(TEXT('#')) && MatchIdentifier(TEXT("pragma"), ESearchCase::CaseSensitive))
		{
			// skip it and skip over the text, it is not recorded or processed
			TCHAR c;
			while (!IsEOL(c = GetChar()))
			{
			}
		}
		else if (ProbablyAnUnknownObjectLikeMacro(*this, Token))
		{
			// skip it
		}
		else
		{
			if (!Token.IsSymbol( TEXT('}')))
			{
				// Skip declaration will destroy data in Token, so cache off the identifier in case we need to provfide an error
				FToken FirstToken = Token;
				if (!SkipDeclaration(Token))
				{
					Throwf(TEXT("'struct': Unexpected '%s'"), *FirstToken.GetTokenValue());
				}	
			}
			else
			{
				MatchSemi();
				break;
			}
		}
	}

	StructDef.GetDefinitionRange().End = &Input[InputPos];

	// Validation
	bool bStructBodyFound = StructDef.GetMacroDeclaredLineNumber() != INDEX_NONE;
	if (!bStructBodyFound && StructDef.HasAnyStructFlags(STRUCT_Native))
	{
		// Roll the line number back to the start of the struct body and error out
		InputLine = SavedLineNumber;
		Throwf(TEXT("Expected a GENERATED_BODY() at the start of struct"));
	}

	// check if the struct is marked as deprecated and does not implement the upgrade path
	if(StructDef.HasMetaData(TEXT("Deprecated")))
	{
		const FRigVMStructInfo& StructRigVMInfo = StructDef.GetRigVMInfo();
		if(!StructRigVMInfo.bHasGetUpgradeInfoMethod && !StructRigVMInfo.Methods.IsEmpty())
		{
			LogError(TEXT(
				"RigVMStruct '%s' is marked as deprecated but is missing GetUpgradeInfo method.\n"
				"Please implement a method like below:\n\n"
				"RIGVM_METHOD()\n"
				"virtual FRigVMStructUpgradeInfo GetUpgradeInfo() const override;"),
				*StructDef.GetNameCPP());
		}
	}

	// Validate sparse class data
	CheckSparseClassData(StructDef);
	return StructDef;
}

/*-----------------------------------------------------------------------------
	Retry management.
-----------------------------------------------------------------------------*/

/**
 * Remember the current compilation points, both in the source being
 * compiled and the object code being emitted.
 *
 * @param	Retry	[out] filled in with current compiler position information
 */
void FHeaderParser::InitScriptLocation( FScriptLocation& Retry )
{
	Retry.Input = Input;
	Retry.InputPos = InputPos;
	Retry.InputLine	= InputLine;
}

/**
 * Return to a previously-saved retry point.
 *
 * @param	Retry	the point to return to
 * @param	Binary	whether to modify the compiled bytecode
 * @param	bText	whether to modify the compiler's current location in the text
 */
void FHeaderParser::ReturnToLocation(const FScriptLocation& Retry, bool Binary, bool bText)
{
	if (bText)
	{
		Input = Retry.Input;
		InputPos = Retry.InputPos;
		InputLine = Retry.InputLine;
	}
}

/*-----------------------------------------------------------------------------
	Nest information.
-----------------------------------------------------------------------------*/

//
// Return the name for a nest type.
//
const TCHAR *FHeaderParser::NestTypeName( ENestType NestType )
{
	switch( NestType )
	{
		case ENestType::GlobalScope:
			return TEXT("Global Scope");
		case ENestType::Class:
			return TEXT("Class");
		case ENestType::NativeInterface:
		case ENestType::Interface:
			return TEXT("Interface");
		case ENestType::FunctionDeclaration:
			return TEXT("Function");
		default:
			check(false);
			return TEXT("Unknown");
	}
}

// Checks to see if a particular kind of command is allowed on this nesting level.
bool FHeaderParser::IsAllowedInThisNesting(ENestAllowFlags AllowFlags)
{
	return (TopNest->Allow & AllowFlags) != ENestAllowFlags::None;
}

//
// Make sure that a particular kind of command is allowed on this nesting level.
// If it's not, issues a compiler error referring to the token and the current
// nesting level.
//
void FHeaderParser::CheckAllow( const TCHAR* Thing, ENestAllowFlags AllowFlags )
{
	if (!IsAllowedInThisNesting(AllowFlags))
	{
		if (TopNest->NestType == ENestType::GlobalScope)
		{
			Throwf(TEXT("%s is not allowed before the Class definition"), Thing );
		}
		else
		{
			Throwf(TEXT("%s is not allowed here"), Thing );
		}
	}
}

/*-----------------------------------------------------------------------------
	Nest management.
-----------------------------------------------------------------------------*/

void FHeaderParser::PushNest(ENestType NestType, FUnrealStructDefinitionInfo* InNodeDef, FUnrealSourceFile* InSourceFile)
{
	// Update pointer to top nesting level.
	TopNest = &Nest[NestLevel++];
	TopNest->SetScope(NestType == ENestType::GlobalScope ? &InSourceFile->GetScope().Get() : &InNodeDef->GetScope().Get());
	TopNest->NestType = NestType;

	// Prevent overnesting.
	if (NestLevel >= MAX_NEST_LEVELS)
	{
		Throwf(TEXT("Maximum nesting limit exceeded"));
	}

	// Inherit info from stack node above us.
	if (NestLevel > 1 && NestType == ENestType::GlobalScope)
	{
		// Use the existing stack node.
		TopNest->SetScope(TopNest[-1].GetScope());
	}

	// NestType specific logic.
	switch (NestType)
	{
	case ENestType::GlobalScope:
		TopNest->Allow = ENestAllowFlags::Class | ENestAllowFlags::TypeDecl | ENestAllowFlags::ImplicitDelegateDecl;
		break;

	case ENestType::Class:
		TopNest->Allow = ENestAllowFlags::VarDecl | ENestAllowFlags::Function | ENestAllowFlags::ImplicitDelegateDecl;
		break;

	case ENestType::NativeInterface:
	case ENestType::Interface:
		TopNest->Allow = ENestAllowFlags::Function;
		break;

	case ENestType::FunctionDeclaration:
		TopNest->Allow = ENestAllowFlags::VarDecl;

		break;

	default:
		Throwf(TEXT("Internal error in PushNest, type %i"), (uint8)NestType);
		break;
	}
}

/**
 * Decrease the nesting level and handle any errors that result.
 *
 * @param	NestType	nesting type of the current node
 * @param	Descr		text to use in error message if any errors are encountered
 */
void FHeaderParser::PopNest(ENestType NestType, const TCHAR* Descr)
{
	// Validate the nesting state.
	if (NestLevel <= 0)
	{
		Throwf(TEXT("Unexpected '%s' at global scope"), Descr, NestTypeName(NestType));
	}
	else if (TopNest->NestType != NestType)
	{
		Throwf(TEXT("Unexpected end of %s in '%s' block"), Descr, NestTypeName(TopNest->NestType));
	}

	if (NestType != ENestType::GlobalScope && NestType != ENestType::Class && NestType != ENestType::Interface && NestType != ENestType::NativeInterface && NestType != ENestType::FunctionDeclaration)
	{
		Throwf(TEXT("Bad first pass NestType %i"), (uint8)NestType);
	}

	// Pop the nesting level.
	NestType = TopNest->NestType;
	NestLevel--;
	if (NestLevel == 0)
	{
		TopNest = nullptr;
	}
	else
	{
		TopNest--;
		check(TopNest >= Nest);

	}
}

void FHeaderParser::FixupDelegateProperties(FUnrealStructDefinitionInfo& StructDef, FScope& Scope, TMap<FName, FUnrealFunctionDefinitionInfo*>& DelegateCache )
{
	for (TSharedRef<FUnrealPropertyDefinitionInfo> PropertyDef : StructDef.GetProperties())
	{
		FPropertyBase& PropertyBase = PropertyDef->GetPropertyBase();

		// Ignore any containers types but static arrays
		if (PropertyBase.ArrayType != EArrayType::None && PropertyBase.ArrayType != EArrayType::Static)
		{
			continue;
		}

		// At this point, we can check to see if we are a delegate or multicast delegate directly off the property definition
		bool bIsDelegate = PropertyBase.Type == CPT_Delegate;
		bool bIsMulticastDelegate = PropertyBase.Type == CPT_MulticastDelegate;
		if (!bIsDelegate && !bIsMulticastDelegate)
		{
			continue;
		}

		// this FDelegateProperty corresponds to an actual delegate variable (i.e. delegate<SomeDelegate> Foo); we need to lookup the token data for
		// this property and verify that the delegate property's "type" is an actual delegate function
		FPropertyBase& DelegatePropertyBase = PropertyDef->GetPropertyBase();

		// attempt to find the delegate function in the map of functions we've already found
		FUnrealFunctionDefinitionInfo* SourceDelegateFunctionDef = DelegateCache.FindRef(DelegatePropertyBase.DelegateName);
		if (SourceDelegateFunctionDef == nullptr)
		{
			FString NameOfDelegateFunction = DelegatePropertyBase.DelegateName.ToString() + FString( HEADER_GENERATED_DELEGATE_SIGNATURE_SUFFIX );
			if ( !NameOfDelegateFunction.Contains(TEXT(".")) )
			{
				// an unqualified delegate function name - search for a delegate function by this name within the current scope
				if (FUnrealFieldDefinitionInfo* FoundDef = Scope.FindTypeByName(*NameOfDelegateFunction))
				{
					SourceDelegateFunctionDef = FoundDef->AsFunction();
				}
				if (SourceDelegateFunctionDef == nullptr && DelegatePropertyBase.DelegateSignatureOwnerClassDef != nullptr)
				{
					SourceDelegateFunctionDef = FindFunction(*DelegatePropertyBase.DelegateSignatureOwnerClassDef, *NameOfDelegateFunction, true, nullptr);
				}
				if (SourceDelegateFunctionDef == nullptr)
				{
					FScopeLock Lock(&GlobalDelegatesLock);
					SourceDelegateFunctionDef = GlobalDelegates.FindRef(NameOfDelegateFunction);
				}
				if (SourceDelegateFunctionDef == nullptr)
				{
					// convert this into a fully qualified path name for the error message.
					NameOfDelegateFunction = Scope.GetName().ToString() + TEXT(".") + NameOfDelegateFunction;
				}
			}
			else
			{
				FString DelegateClassName, DelegateName;
				NameOfDelegateFunction.Split(TEXT("."), &DelegateClassName, &DelegateName);

				// verify that we got a valid string for the class name
				if ( DelegateClassName.Len() == 0 )
				{
					UngetToken(PropertyDef->GetLineNumber(), PropertyDef->GetParsePosition());
					Throwf(TEXT("Invalid scope specified in delegate property function reference: '%s'"), *NameOfDelegateFunction);
				}

				// verify that we got a valid string for the name of the function
				if ( DelegateName.Len() == 0 )
				{
					UngetToken(PropertyDef->GetLineNumber(), PropertyDef->GetParsePosition());
					Throwf(TEXT("Invalid delegate name specified in delegate property function reference '%s'"), *NameOfDelegateFunction);
				}

				// make sure that the class that contains the delegate can be referenced here
				FUnrealClassDefinitionInfo* DelegateOwnerClassDef = FUnrealClassDefinitionInfo::FindScriptClassOrThrow(*this, DelegateClassName);
				if (DelegateOwnerClassDef->GetScope()->FindTypeByName(*DelegateName) != nullptr)
				{
					Throwf(TEXT("Inaccessible type: '%s'"), *DelegateOwnerClassDef->GetPathName());
				}
				SourceDelegateFunctionDef = FindFunction(*DelegateOwnerClassDef, *DelegateName, false, nullptr);
			}

			if (SourceDelegateFunctionDef == NULL )
			{
				UngetToken(PropertyDef->GetLineNumber(), PropertyDef->GetParsePosition());
				Throwf(TEXT("Failed to find delegate function '%s'"), *NameOfDelegateFunction);
			}
			else if (!SourceDelegateFunctionDef->HasAnyFunctionFlags(FUNC_Delegate))
			{
				UngetToken(PropertyDef->GetLineNumber(), PropertyDef->GetParsePosition());
				Throwf(TEXT("Only delegate functions can be used as the type for a delegate property; '%s' is not a delegate."), *NameOfDelegateFunction);
			}
		}

		// successfully found the delegate function that this delegate property corresponds to

		// save this into the delegate cache for faster lookup later
		DelegateCache.Add(DelegatePropertyBase.DelegateName, SourceDelegateFunctionDef);

		// bind it to the delegate property
		if (PropertyBase.Type == CPT_Delegate)
		{
			if( !SourceDelegateFunctionDef->HasAnyFunctionFlags( FUNC_MulticastDelegate ) )
			{
				PropertyDef->SetDelegateFunctionSignature(*SourceDelegateFunctionDef);
			}
			else
			{
				Throwf(TEXT("Unable to declare a single-cast delegate property for a multi-cast delegate type '%s'.  Either add a 'multicast' qualifier to the property or change the delegate type to be single-cast as well."), *SourceDelegateFunctionDef->GetName());
			}
		}
		else if (PropertyBase.Type == CPT_MulticastDelegate)
		{
			if (SourceDelegateFunctionDef->HasAnyFunctionFlags( FUNC_MulticastDelegate ))
			{
				PropertyDef->SetDelegateFunctionSignature(*SourceDelegateFunctionDef);
			}
			else
			{
				Throwf(TEXT("Unable to declare a multi-cast delegate property for a single-cast delegate type '%s'.  Either remove the 'multicast' qualifier from the property or change the delegate type to be 'multicast' as well."), *SourceDelegateFunctionDef->GetName());
			}
		}
	}

	// Functions might have their own delegate properties which need to be validated
	for (TSharedRef<FUnrealFunctionDefinitionInfo> Function : StructDef.GetFunctions())
	{
		FixupDelegateProperties(*Function, Scope, DelegateCache);
	}

	CheckDocumentationPolicyForStruct(StructDef);

	ParseRigVMMethodParameters(StructDef);
}

void FHeaderParser::CheckSparseClassData(const FUnrealStructDefinitionInfo& StructDef)
{
	// we're looking for classes that have sparse class data structures
	const FUnrealClassDefinitionInfo* ClassDef = UHTCast<FUnrealClassDefinitionInfo>(StructDef);

	// make sure we don't try to have sparse class data inside of a struct instead of a class
	if (StructDef.HasMetaData(FHeaderParserNames::NAME_SparseClassDataTypes))
	{
		if (ClassDef == nullptr)
		{
			StructDef.Throwf(TEXT("%s contains sparse class data but is not a class."), *StructDef.GetName());
		}
	}
	else
	{
		return;
	}

	TArray<FString> SparseClassDataTypes;
	ClassDef->GetSparseClassDataTypes(SparseClassDataTypes);

	// for now we only support one sparse class data structure per class
	if (SparseClassDataTypes.Num() > 1)
	{
		StructDef.Throwf(TEXT("Class %s contains multiple sparse class data types."), *ClassDef->GetName());
		return;
	}
	if (SparseClassDataTypes.Num() == 0)
	{
		StructDef.Throwf(TEXT("Class %s has sparse class metadata but does not specify a type."), *ClassDef->GetName());
		return;
	}

	for (const FString& SparseClassDataTypeName : SparseClassDataTypes)
	{
		FUnrealScriptStructDefinitionInfo* SparseClassDataStructDef = GTypeDefinitionInfoMap.FindByName<FUnrealScriptStructDefinitionInfo>(*SparseClassDataTypeName);

		// make sure the sparse class data struct actually exists
		if (!SparseClassDataStructDef)
		{
			StructDef.Throwf(TEXT("Unable to find sparse data type %s for class %s."), *SparseClassDataTypeName, *ClassDef->GetName());
			return;
		}

		// check the data struct for invalid properties
		for (FUnrealPropertyDefinitionInfo* PropertyDef : TUHTFieldRange<FUnrealPropertyDefinitionInfo>(*SparseClassDataStructDef))
		{
			if (PropertyDef->HasAnyPropertyFlags(CPF_BlueprintAssignable))
			{
				StructDef.Throwf(TEXT("Sparse class data types can not contain blueprint assignable delegates. Type '%s' Delegate '%s'"), *SparseClassDataStructDef->GetName(), *PropertyDef->GetName());
			}

			// all sparse properties should have EditDefaultsOnly
			if (!PropertyDef->HasAllPropertyFlags(CPF_Edit | CPF_DisableEditOnInstance))
			{
				StructDef.Throwf(TEXT("Sparse class data types must be VisibleDefaultsOnly or EditDefaultsOnly. Type '%s' Property '%s'"), *SparseClassDataStructDef->GetName(), *PropertyDef->GetName());
			}

			// no sparse properties should have BlueprintReadWrite
			if (PropertyDef->HasAllPropertyFlags(CPF_BlueprintVisible) && !PropertyDef->HasAllPropertyFlags(CPF_BlueprintReadOnly))
			{
				StructDef.Throwf(TEXT("Sparse class data types must not be BlueprintReadWrite. Type '%s' Property '%s'"), *SparseClassDataStructDef->GetName(), *PropertyDef->GetName());
			}
		}

		// if the class's parent has a sparse class data struct then the current class must also use the same struct or one that inherits from it

		const FUnrealClassDefinitionInfo* ParentClassDef = ClassDef->GetSuperClass();
		TArray<FString> ParentSparseClassDataTypeNames;
		ClassDef->GetSuperClass()->GetSparseClassDataTypes(ParentSparseClassDataTypeNames);
		for (FString& ParentSparseClassDataTypeName : ParentSparseClassDataTypeNames)
		{
			if (FUnrealScriptStructDefinitionInfo* ParentSparseClassDataStructDef = GTypeDefinitionInfoMap.FindByName<FUnrealScriptStructDefinitionInfo>(*ParentSparseClassDataTypeName))
			{
				if (!SparseClassDataStructDef->IsChildOf(*ParentSparseClassDataStructDef))
				{
					StructDef.Throwf(TEXT("Class %s is a child of %s but its sparse class data struct, %s, does not inherit from %s."), *ClassDef->GetName(), *ParentClassDef->GetName(), *SparseClassDataStructDef->GetName(), *ParentSparseClassDataStructDef->GetName());
				}
			}
		}
	}
}

void FHeaderParser::ValidateClassFlags(const FUnrealClassDefinitionInfo& ToValidate)
{
	if (ToValidate.HasAnyClassFlags(CLASS_NeedsDeferredDependencyLoading) && !ToValidate.IsChildOf(*GUClassDef))
	{
		// CLASS_NeedsDeferredDependencyLoading can only be set on classes derived from UClass
		ToValidate.Throwf(TEXT("NeedsDeferredDependencyLoading is set on %s but the flag can only be used with classes derived from UClass."), *ToValidate.GetName());
	}
}

void FHeaderParser::VerifyBlueprintPropertyGetter(FUnrealPropertyDefinitionInfo& PropertyDef, FUnrealFunctionDefinitionInfo* TargetFuncDef)
{
	check(TargetFuncDef);

	const TArray<TSharedRef<FUnrealPropertyDefinitionInfo>>& Properties = TargetFuncDef->GetProperties();
	FUnrealPropertyDefinitionInfo* ReturnPropDef = TargetFuncDef->GetReturn();
	if (Properties.Num() > 1 || (Properties.Num() == 1 && ReturnPropDef == nullptr))
	{
		LogError(TEXT("Blueprint Property getter function %s must not have parameters."), *TargetFuncDef->GetName());
	}

	if (ReturnPropDef == nullptr || !PropertyDef.SameType(*ReturnPropDef))
	{
		FString ExtendedCPPType;
		FString CPPType = PropertyDef.GetCPPType(&ExtendedCPPType);
		LogError(TEXT("Blueprint Property getter function %s must have return value of type %s%s."), *TargetFuncDef->GetName(), *CPPType, *ExtendedCPPType);
	}

	if (TargetFuncDef->HasAnyFunctionFlags(FUNC_Event))
	{
		LogError(TEXT("Blueprint Property setter function cannot be a blueprint event."));
	}
	else if (!TargetFuncDef->HasAnyFunctionFlags(FUNC_BlueprintPure))
	{
		LogError(TEXT("Blueprint Property getter function must be pure."));
	}
}

void FHeaderParser::VerifyBlueprintPropertySetter(FUnrealPropertyDefinitionInfo& PropertyDef, FUnrealFunctionDefinitionInfo* TargetFuncDef)
{
	check(TargetFuncDef);
	FUnrealPropertyDefinitionInfo* ReturnPropDef = TargetFuncDef->GetReturn();

	if (ReturnPropDef)
	{
		LogError(TEXT("Blueprint Property setter function %s must not have a return value."), *TargetFuncDef->GetName());
	}
	else
	{
		const TArray<TSharedRef<FUnrealPropertyDefinitionInfo>>& Properties = TargetFuncDef->GetProperties();
		if (TargetFuncDef->GetProperties().Num() != 1 || !PropertyDef.SameType(*Properties[0]))
		{
			FString ExtendedCPPType;
			FString CPPType = PropertyDef.GetCPPType(&ExtendedCPPType);
			LogError(TEXT("Blueprint Property setter function %s must have exactly one parameter of type %s%s."), *TargetFuncDef->GetName(), *CPPType, *ExtendedCPPType);
		}
	}

	if (TargetFuncDef->HasAnyFunctionFlags(FUNC_Event))
	{
		LogError(TEXT("Blueprint Property setter function cannot be a blueprint event."));
	}
	else if (!TargetFuncDef->HasAnyFunctionFlags(FUNC_BlueprintCallable))
	{
		LogError(TEXT("Blueprint Property setter function must be blueprint callable."));
	}
	else if (TargetFuncDef->HasAnyFunctionFlags(FUNC_BlueprintPure))
	{
		LogError(TEXT("Blueprint Property setter function must not be pure."));
	}
}

void FHeaderParser::VerifyRepNotifyCallback(FUnrealPropertyDefinitionInfo& PropertyDef, FUnrealFunctionDefinitionInfo* TargetFuncDef)
{
	if (TargetFuncDef)
	{
		if (TargetFuncDef->GetReturn())
		{
			LogError(TEXT("Replication notification function %s must not have return value."), *TargetFuncDef->GetName());
		}

		const bool bIsArrayProperty = PropertyDef.IsStaticArray() || PropertyDef.IsDynamicArray();
		const int32 MaxParms = bIsArrayProperty ? 2 : 1;

		const TArray<TSharedRef<FUnrealPropertyDefinitionInfo>>& Properties = TargetFuncDef->GetProperties();
		if (Properties.Num() > MaxParms)
		{
			LogError(TEXT("Replication notification function %s has too many parameters."), *TargetFuncDef->GetName());
		}

		if (Properties.Num() >= 1)
		{
			const FUnrealPropertyDefinitionInfo* ParmDef = &*Properties[0];
			// First parameter is always the old value:
			if (!PropertyDef.SameType(*ParmDef))
			{
				FString ExtendedCPPType;
				FString CPPType = ParmDef->GetCPPType(&ExtendedCPPType);
				LogError(TEXT("Replication notification function %s has invalid parameter for property %s. First (optional) parameter must be of type %s%s."), *TargetFuncDef->GetName(), *ParmDef->GetName(), *CPPType, *ExtendedCPPType);
			}
		}

		if (TargetFuncDef->GetProperties().Num() >= 2)
		{
			FUnrealPropertyDefinitionInfo* ParmDef = &*Properties[1];
			FPropertyBase& ParmBase = ParmDef->GetPropertyBase();
			// A 2nd parameter for arrays can be specified as a const TArray<uint8>&. This is a list of element indices that have changed
			if (!(ParmBase.Type == CPT_Byte && ParmBase.ArrayType == EArrayType::Dynamic && ParmDef->HasAllPropertyFlags(CPF_ConstParm | CPF_ReferenceParm)))
			{
				LogError(TEXT("Replication notification function %s (optional) second parameter must be of type 'const TArray<uint8>&'"), *TargetFuncDef->GetName());
			}
		}
	}
	else
	{
		// Couldn't find a valid function...
		LogError(TEXT("Replication notification function %s not found"), *PropertyDef.GetRepNotifyFunc().ToString() );
	}
}

void FHeaderParser::VerifyGetterSetterAccessorProperties(const FUnrealClassDefinitionInfo& TargetClassDef, FUnrealPropertyDefinitionInfo& PropertyDef)
{
	FPropertyBase& PropertyToken = PropertyDef.GetPropertyBase();
	if (!PropertyToken.SetterName.IsEmpty())
	{
		if (PropertyToken.SetterName != TEXT("None") && !PropertyToken.bSetterFunctionFound)
		{
			// The function can be a UFunction (not parsed the same way as the other accessors)
			const TSharedRef<FUnrealFunctionDefinitionInfo>* FoundFunction = TargetClassDef.GetFunctions().FindByPredicate([&PropertyToken](const TSharedRef<FUnrealFunctionDefinitionInfo>& Other) { return Other->GetName() == PropertyToken.SetterName; });
			if (FoundFunction)
			{
				const FUnrealFunctionDefinitionInfo& Function = FoundFunction->Get();
				if (!Function.HasAllFunctionFlags(FUNC_Native))
				{
					LogError(TEXT("Property %s setter function %s has to be native."), *PropertyDef.GetName(), *PropertyToken.SetterName);
				}
				if (Function.HasAnyFunctionFlags(FUNC_Net | FUNC_Event))
				{
					LogError(TEXT("Property %s setter function %s cannot be a net or an event"), *PropertyDef.GetName(), *PropertyToken.SetterName);
				}
				else if (Function.HasAllFunctionFlags(FUNC_EditorOnly) != PropertyDef.HasAllPropertyFlags(CPF_EditorOnly))
				{
					LogError(TEXT("Property %s setter function %s must both be EditorOnly or both not EditorOnly"), *PropertyDef.GetName(), *PropertyToken.SetterName);
				}
				else if (Function.GetProperties().Num() != 1)
				{
					LogError(TEXT("Property %s setter function %s must have a single argument"), *PropertyDef.GetName(), *PropertyToken.SetterName);
				}
				else
				{
					TSharedPtr<FUnrealPropertyDefinitionInfo> FoundArgument;
					for (const TSharedRef<FUnrealPropertyDefinitionInfo>& Arguments : Function.GetProperties())
					{
						if (Arguments->HasAllPropertyFlags(CPF_Parm) && !Arguments->HasAnyPropertyFlags(CPF_ReturnParm))
						{
							FoundArgument = Arguments;
							break;
						}
					}
					if (!FoundArgument.IsValid())
					{
						LogError(TEXT("Property %s setter function %s does not have a valid argument."), *PropertyDef.GetName(), *PropertyToken.SetterName);
					}
					else if (!FoundArgument->SameType(PropertyDef))
					{
						LogError(TEXT("Property %s setter function %s argument is not the same type."), *PropertyDef.GetName(), *PropertyToken.SetterName);
					}
					else
					{
						PropertyToken.bSetterFunctionFound = true;
					}
				}
			}
			if (!PropertyToken.bSetterFunctionFound)
			{
				LogError(TEXT("Property %s setter function %s not found"), *PropertyDef.GetName(), *PropertyToken.SetterName);
			}
		}
	}
	if (!PropertyToken.GetterName.IsEmpty())
	{
		if (PropertyToken.GetterName != TEXT("None") && !PropertyToken.bGetterFunctionFound)
		{
			// The function can be a UFunction (not parsed the same way as the other accessors)
			const TSharedRef<FUnrealFunctionDefinitionInfo>* FoundFunction = TargetClassDef.GetFunctions().FindByPredicate([&PropertyToken](const TSharedRef<FUnrealFunctionDefinitionInfo>& Other) { return Other->GetName() == PropertyToken.GetterName; });
			if (FoundFunction)
			{
				const FUnrealFunctionDefinitionInfo& Function = FoundFunction->Get();
				if (!Function.HasAllFunctionFlags(FUNC_Native))
				{
					LogError(TEXT("Property %s getter function %s has to be native."), *PropertyDef.GetName(), *PropertyToken.GetterName);
				}
				if (!Function.HasAllFunctionFlags(FUNC_Const))
				{
					LogError(TEXT("Property %s getter function %s has to be const."), *PropertyDef.GetName(), *PropertyToken.GetterName);
				}
				if (Function.HasAnyFunctionFlags(FUNC_Net | FUNC_Event))
				{
					LogError(TEXT("Property %s getter function %s cannot be a net or an event"), *PropertyDef.GetName(), *PropertyToken.GetterName);
				}
				else if (Function.HasAllFunctionFlags(FUNC_EditorOnly) != PropertyDef.HasAllPropertyFlags(CPF_EditorOnly))
				{
					LogError(TEXT("Property %s getter function %s must both be EditorOnly or both not EditorOnly"), *PropertyDef.GetName(), *PropertyToken.GetterName);
				}
				else if (Function.GetProperties().Num() != 1)
				{
					LogError(TEXT("Property %s getter function %s must have a single return value"), *PropertyDef.GetName(), *PropertyToken.GetterName);
				}
				else
				{
					TSharedPtr<FUnrealPropertyDefinitionInfo> FoundArgument;
					for (const TSharedRef<FUnrealPropertyDefinitionInfo>& Arguments : Function.GetProperties())
					{
						if (Arguments->HasAllPropertyFlags(CPF_Parm) && Arguments->HasAnyPropertyFlags(CPF_ReturnParm))
						{
							FoundArgument = Arguments;
							break;
						}
					}
					if (!FoundArgument.IsValid())
					{
						LogError(TEXT("Property %s getter function %s does not have a return value."), *PropertyDef.GetName(), *PropertyToken.GetterName);
					}
					else if (!FoundArgument->SameType(PropertyDef))
					{
						LogError(TEXT("Property %s getter function %s return value is not the same type."), *PropertyDef.GetName(), *PropertyToken.GetterName);
					}
					else
					{
						PropertyToken.bGetterFunctionFound = true;
					}
				}
			}

			if (!PropertyToken.bGetterFunctionFound)
			{
				LogError(TEXT("Property %s getter function %s not found"), *PropertyDef.GetName(), *PropertyToken.GetterName);
			}
		}
	}
}

void FHeaderParser::VerifyNotifyValueChangedProperties(FUnrealPropertyDefinitionInfo& PropertyDef)
{
	FUnrealTypeDefinitionInfo* Info = PropertyDef.GetOuter();
	if (Info == nullptr)
	{
		LogError(TEXT("FieldNofity property %s does not have a outer."), *PropertyDef.GetName());
		return;
	}
	
	FUnrealClassDefinitionInfo* ClassInfo = Info->AsClass();
	if (ClassInfo == nullptr)
	{
		LogError(TEXT("FieldNofity property are only valid as UClass member variable."));
		return;
	}
	if (ClassInfo->IsInterface())
	{
		LogError(TEXT("FieldNofity are not valid on UInterface."));
		return;
	}

	ClassInfo->MarkHasFieldNotify();
}

void FHeaderParser::VerifyNotifyValueChangedFunction(const FUnrealFunctionDefinitionInfo& TargetFuncDef)
{
	FUnrealTypeDefinitionInfo* Info = TargetFuncDef.GetOuter();
	if (Info == nullptr)
	{
		LogError(TEXT("FieldNofity function %s does not have a outer."), *TargetFuncDef.GetName());
		return;
	}

	FUnrealClassDefinitionInfo* ClassInfo = Info->AsClass();
	if (ClassInfo == nullptr)
	{
		LogError(TEXT("FieldNofity function %s are only valid as UClass member function."), *TargetFuncDef.GetName());
		return;
	}

	const TArray<TSharedRef<FUnrealPropertyDefinitionInfo>>& Properties = TargetFuncDef.GetProperties();
	FUnrealPropertyDefinitionInfo* ReturnPropDef = TargetFuncDef.GetReturn();
	if (Properties.Num() > 1 || (Properties.Num() == 1 && ReturnPropDef == nullptr))
	{
		LogError(TEXT("FieldNotify function %s must not have parameters."), *TargetFuncDef.GetName());
		return;
	}
	if (ReturnPropDef == nullptr)
	{
		LogError(TEXT("FieldNotify function %s must return a value."), *TargetFuncDef.GetName());
		return;
	}
	if (TargetFuncDef.HasAnyFunctionFlags(FUNC_Event))
	{
		LogError(TEXT("FieldNotify function %s cannot be a blueprint event."), *TargetFuncDef.GetName());
		return;
	}
	if (!TargetFuncDef.HasAnyFunctionFlags(FUNC_BlueprintPure))
	{
		LogError(TEXT("FieldNotify function %s must be pure."), *TargetFuncDef.GetName());
		return;
	}

	ClassInfo->MarkHasFieldNotify();
}

void FHeaderParser::VerifyPropertyMarkups(FUnrealClassDefinitionInfo& TargetClassDef)
{
	// Iterate over all properties, looking for those flagged as CPF_RepNotify
	for (TSharedRef<FUnrealPropertyDefinitionInfo> PropertyDef : TargetClassDef.GetProperties())
	{
		auto FindTargetFunction = [&](const FName FuncName) -> FUnrealFunctionDefinitionInfo*
		{
			// Search through this class and its super classes looking for the specified callback
			for (FUnrealClassDefinitionInfo* SearchClassDef = &TargetClassDef; SearchClassDef; SearchClassDef = SearchClassDef->GetSuperClass())
			{
				// Since the function map is not valid yet, we have to iterate over the fields to look for the function
				for (TSharedRef<FUnrealFunctionDefinitionInfo> FunctionDef : SearchClassDef->GetFunctions())
				{
					if (FunctionDef->GetFName() == FuncName)
					{
						return &*FunctionDef;
					}
				}
			}
			return nullptr;
		};

		TGuardValue<int32> GuardedInputPos(InputPos, PropertyDef->GetParsePosition());
		TGuardValue<int32> GuardedInputLine(InputLine, PropertyDef->GetLineNumber());

		if (PropertyDef->HasAnyPropertyFlags(CPF_RepNotify))
		{
			VerifyRepNotifyCallback(*PropertyDef, FindTargetFunction(PropertyDef->GetRepNotifyFunc()));
		}

		if (PropertyDef->HasAnyPropertyFlags(CPF_BlueprintVisible))
		{
			const FString& GetterFuncName = PropertyDef->GetMetaData(NAME_BlueprintGetter);
			if (!GetterFuncName.IsEmpty())
			{
				if (FUnrealFunctionDefinitionInfo* TargetFuncDef = FindTargetFunction(*GetterFuncName))
				{
					VerifyBlueprintPropertyGetter(*PropertyDef, TargetFuncDef);
				}
				else
				{
					// Couldn't find a valid function...
					LogError(TEXT("Blueprint Property getter function %s not found"), *GetterFuncName);
				}
			}

			if (!PropertyDef->HasAnyPropertyFlags(CPF_BlueprintReadOnly))
			{
				const FString& SetterFuncName = PropertyDef->GetMetaData(NAME_BlueprintSetter);
				if (!SetterFuncName.IsEmpty())
				{
					if (FUnrealFunctionDefinitionInfo* TargetFuncDef = FindTargetFunction(*SetterFuncName))
					{
						VerifyBlueprintPropertySetter(*PropertyDef, TargetFuncDef);
					}
					else
					{
						// Couldn't find a valid function...
						LogError(TEXT("Blueprint Property setter function %s not found"), *SetterFuncName);
					}
				}
			}
		}

		// Verify if native property setter and getter functions could actually be found while parsing class header
		VerifyGetterSetterAccessorProperties(TargetClassDef, *PropertyDef);

		if (PropertyDef->GetPropertyBase().bFieldNotify)
		{
			VerifyNotifyValueChangedProperties(*PropertyDef);
		}
	}
}

void FHeaderParser::VerifyFunctionsMarkups(FUnrealClassDefinitionInfo& TargetClassDef)
{
	for (TSharedRef<FUnrealFunctionDefinitionInfo> FunctionDef : TargetClassDef.GetFunctions())
	{
		if (FunctionDef->GetFunctionData().bFieldNotify)
		{
			VerifyNotifyValueChangedFunction(*FunctionDef);
		}
	}
}


/*-----------------------------------------------------------------------------
	Compiler directives.
-----------------------------------------------------------------------------*/

//
// Process a compiler directive.
//
void FHeaderParser::CompileDirective()
{
	FToken Directive;

	int32 LineAtStartOfDirective = InputLine;
	// Define directive are skipped but they can be multiline.
	bool bDefineDirective = false;

	if (!GetIdentifier(Directive))
	{
		Throwf(TEXT("Missing compiler directive after '#'") );
	}
	else if (Directive.IsValue(TEXT("error"), ESearchCase::CaseSensitive))
	{
		Throwf(TEXT("#error directive encountered") );
	}
	else if (Directive.IsValue(TEXT("pragma"), ESearchCase::CaseSensitive))
	{
		// Ignore all pragmas
	}
	else if (Directive.IsValue(TEXT("linenumber"), ESearchCase::CaseSensitive))
	{
		FToken Number;
		if (!GetToken(Number) || !Number.IsConstInt())
		{
			Throwf(TEXT("Missing line number in line number directive"));
		}

		int32 newInputLine;
		if ( Number.GetConstInt(newInputLine) )
		{
			InputLine = newInputLine;
		}
	}
	else if (Directive.IsValue(TEXT("include"), ESearchCase::CaseSensitive))
	{
		FToken IncludeName;
		if (GetToken(IncludeName) && IncludeName.IsConstString())
		{
			FTokenString InludeNameString = IncludeName.GetTokenString();
			const FString& ExpectedHeaderName = SourceFile.GetGeneratedHeaderFilename();
			if (FCString::Stricmp(*InludeNameString, *ExpectedHeaderName) == 0)
			{
				bSpottedAutogeneratedHeaderInclude = true;
			}
		}
	}
	else if (Directive.IsValue(TEXT("if"), ESearchCase::CaseSensitive))
	{
		// Eat the ! if present
		bool bNotDefined = MatchSymbol(TEXT('!'));

		int32 TempInt;
		const bool bParsedInt = GetConstInt(TempInt);
		if (bParsedInt && (TempInt == 0 || TempInt == 1))
		{
			PushCompilerDirective(ECompilerDirective::Insignificant);
		}
		else
		{
			FToken Define;
			if (!GetIdentifier(Define))
			{
				Throwf(TEXT("Missing define name '#if'") );
			}

			if ( Define.IsValue(TEXT("WITH_EDITORONLY_DATA"), ESearchCase::CaseSensitive) )
			{
				PushCompilerDirective(ECompilerDirective::WithEditorOnlyData);
			}
			else if ( Define.IsValue(TEXT("WITH_EDITOR"), ESearchCase::CaseSensitive) )
			{
				PushCompilerDirective(ECompilerDirective::WithEditor);
			}
			else if (Define.IsValue(TEXT("WITH_HOT_RELOAD"), ESearchCase::CaseSensitive) || Define.IsValue(TEXT("WITH_HOT_RELOAD_CTORS"), ESearchCase::CaseSensitive) || Define.IsSymbol(TEXT('1'))) // @TODO: This symbol test can never work after a GetIdentifier
			{
				PushCompilerDirective(ECompilerDirective::Insignificant);
			}
			else if ( Define.IsValue(TEXT("CPP"), ESearchCase::CaseSensitive) && bNotDefined)
			{
				PushCompilerDirective(ECompilerDirective::Insignificant);
			}
			else
			{
				Throwf(TEXT("Unknown define '#if %s' in class or global scope"), *Define.GetTokenValue());
			}
		}
	}
	else if (Directive.IsValue(TEXT("endif"), ESearchCase::CaseSensitive))
	{
		PopCompilerDirective();
	}
	else if (Directive.IsValue(TEXT("define"), ESearchCase::CaseSensitive))
	{
		// Ignore the define directive (can be multiline).
		bDefineDirective = true;
	}
	else if (Directive.IsValue(TEXT("ifdef"), ESearchCase::CaseSensitive) || Directive.IsValue(TEXT("ifndef"), ESearchCase::CaseSensitive))
	{
		PushCompilerDirective(ECompilerDirective::Insignificant);
	}
	else if (Directive.IsValue(TEXT("undef"), ESearchCase::CaseSensitive) || Directive.IsValue(TEXT("else"), ESearchCase::CaseSensitive))
	{
		// Ignore. UHT can only handle #if directive
	}
	else
	{
		Throwf(TEXT("Unrecognized compiler directive %s"), *Directive.GetTokenValue() );
	}

	// Skip to end of line (or end of multiline #define).
	if (LineAtStartOfDirective == InputLine)
	{
		TCHAR LastCharacter = TEXT('\0');
		TCHAR c;
		do
		{			
			while ( !IsEOL( c=GetChar() ) )
			{
				LastCharacter = c;
			}
		} 
		// Continue until the entire multiline directive has been skipped.
		while (LastCharacter == '\\' && bDefineDirective);

		if (c == 0)
		{
			UngetChar();
		}

		// Remove any comments parsed to prevent any trailing comments from being picked up
		ClearComment();
	}
}

/*-----------------------------------------------------------------------------
	Variable declaration parser.
-----------------------------------------------------------------------------*/

void FHeaderParser::GetVarType(
	FScope*                         Scope,
	EGetVarTypeOptions				Options,
	FPropertyBase&                  VarProperty,
	EPropertyFlags                  Disallow,
	EUHTPropertyType				OuterPropertyType,
	EPropertyFlags					OuterPropertyFlags,
	EPropertyDeclarationStyle::Type PropertyDeclarationStyle,
	EVariableCategory               VariableCategory,
	FIndexRange*                    ParsedVarIndexRange,
	ELayoutMacroType*               OutLayoutMacroType
)
{
	FUnrealStructDefinitionInfo* OwnerStructDef = Scope->IsFileScope() ? nullptr : &((FStructScope*)Scope)->GetStructDef();
	FUnrealScriptStructDefinitionInfo* OwnerScriptStructDef = UHTCast<FUnrealScriptStructDefinitionInfo>(OwnerStructDef);
	FUnrealClassDefinitionInfo* OwnerClassDef = UHTCast<FUnrealClassDefinitionInfo>(OwnerStructDef);
	FName RepCallbackName = FName(NAME_None);
	FString SetterName;
	FString GetterName;
	bool bHasSetterTag = false;
	bool bHasGetterTag = false;
	bool bFieldNotify = false;

	// Get flags.
	EPropertyFlags Flags        = CPF_None;
	EPropertyFlags ImpliedFlags = CPF_None;

	// force members to be 'blueprint read only' if in a const class
	if (VariableCategory == EVariableCategory::Member)
	{
		if (OwnerClassDef)
		{
			if (OwnerClassDef->HasAnyClassFlags(CLASS_Const))
			{
				ImpliedFlags |= CPF_BlueprintReadOnly;
			}
		}
	}
	uint32 ExportFlags = PROPEXPORT_Public;

	// Build up a list of specifiers
	TArray<FPropertySpecifier> SpecifiersFound;

	TMap<FName, FString> MetaDataFromNewStyle;
	bool bNativeConst = false;
	bool bNativeConstTemplateArg = false;

	const bool bIsParamList = (VariableCategory != EVariableCategory::Member) && MatchIdentifier(TEXT("UPARAM"), ESearchCase::CaseSensitive);

	// No specifiers are allowed inside a TArray
	if (OuterPropertyType != EUHTPropertyType::DynamicArray)
	{
		// New-style UPROPERTY() syntax 
		if (PropertyDeclarationStyle == EPropertyDeclarationStyle::UPROPERTY || bIsParamList)
		{
			ReadSpecifierSetInsideMacro(SpecifiersFound, TEXT("Variable"), MetaDataFromNewStyle);
		}
	}

	if (VariableCategory != EVariableCategory::Member)
	{
		// const before the variable type support (only for params)
		if (MatchIdentifier(TEXT("const"), ESearchCase::CaseSensitive))
		{
			Flags |= CPF_ConstParm;
			bNativeConst = true;
		}
	}

	uint32 CurrentCompilerDirective = GetCurrentCompilerDirective();
	if ((CurrentCompilerDirective & ECompilerDirective::WithEditorOnlyData) != 0)
	{
		Flags |= CPF_EditorOnly;
	}
	else if ((CurrentCompilerDirective & ECompilerDirective::WithEditor) != 0)
	{
		// Checking for this error is a bit tricky given legacy code.  
		// 1) If already wrapped in WITH_EDITORONLY_DATA (see above), then we ignore the error via the else 
		// 2) Ignore any module that is an editor module
		const FManifestModule& Module = Scope->GetFileScope()->GetSourceFile()->GetPackageDef().GetModule();
		const bool bIsEditorModule =
			Module.ModuleType == EBuildModuleType::EngineEditor ||
			Module.ModuleType == EBuildModuleType::GameEditor || 
			Module.ModuleType == EBuildModuleType::EngineUncooked || 
			Module.ModuleType == EBuildModuleType::GameUncooked;
		if (VariableCategory == EVariableCategory::Member && !bIsEditorModule)
		{
			LogError(TEXT("UProperties should not be wrapped by WITH_EDITOR, use WITH_EDITORONLY_DATA instead."));
		}
	}

	// Validate if we are using editor only data in a class or struct definition
	if ((Flags & CPF_EditorOnly) != 0)
	{
		if (OwnerClassDef && OwnerClassDef->HasAnyClassFlags(CLASS_Optional))
		{
			LogError(TEXT("Cannot specify an editor only property inside an optional class."));
		}
	}

	// Store the start and end positions of the parsed type
	if (ParsedVarIndexRange)
	{
		ParsedVarIndexRange->StartIndex = InputPos;
	}

	// Process the list of specifiers
	bool bSeenEditSpecifier = false;
	bool bSeenBlueprintWriteSpecifier = false;
	bool bSeenBlueprintReadOnlySpecifier = false;
	bool bSeenBlueprintGetterSpecifier = false;
	for (const FPropertySpecifier& Specifier : SpecifiersFound)
	{
		EVariableSpecifier SpecID = (EVariableSpecifier)Algo::FindSortedStringCaseInsensitive(*Specifier.Key, GVariableSpecifierStrings);
		if (VariableCategory == EVariableCategory::Member)
		{
			switch (SpecID)
			{
				case EVariableSpecifier::EditAnywhere:
				{
					if (bSeenEditSpecifier)
					{
						LogError(TEXT("Found more than one edit/visibility specifier (%s), only one is allowed"), *Specifier.Key);
					}
					Flags |= CPF_Edit;
					bSeenEditSpecifier = true;
				}
				break;

				case EVariableSpecifier::EditInstanceOnly:
				{
					if (bSeenEditSpecifier)
					{
						LogError(TEXT("Found more than one edit/visibility specifier (%s), only one is allowed"), *Specifier.Key);
					}
					Flags |= CPF_Edit | CPF_DisableEditOnTemplate;
					bSeenEditSpecifier = true;
				}
				break;

				case EVariableSpecifier::EditDefaultsOnly:
				{
					if (bSeenEditSpecifier)
					{
						LogError(TEXT("Found more than one edit/visibility specifier (%s), only one is allowed"), *Specifier.Key);
					}
					Flags |= CPF_Edit | CPF_DisableEditOnInstance;
					bSeenEditSpecifier = true;
				}
				break;

				case EVariableSpecifier::VisibleAnywhere:
				{
					if (bSeenEditSpecifier)
					{
						LogError(TEXT("Found more than one edit/visibility specifier (%s), only one is allowed"), *Specifier.Key);
					}
					Flags |= CPF_Edit | CPF_EditConst;
					bSeenEditSpecifier = true;
				}
				break;

				case EVariableSpecifier::VisibleInstanceOnly:
				{
					if (bSeenEditSpecifier)
					{
						LogError(TEXT("Found more than one edit/visibility specifier (%s), only one is allowed"), *Specifier.Key);
					}
					Flags |= CPF_Edit | CPF_EditConst | CPF_DisableEditOnTemplate;
					bSeenEditSpecifier = true;
				}
				break;

				case EVariableSpecifier::VisibleDefaultsOnly:
				{
					if (bSeenEditSpecifier)
					{
						LogError(TEXT("Found more than one edit/visibility specifier (%s), only one is allowed"), *Specifier.Key);
					}
					Flags |= CPF_Edit | CPF_EditConst | CPF_DisableEditOnInstance;
					bSeenEditSpecifier = true;
				}
				break;

				case EVariableSpecifier::BlueprintReadWrite:
				{
					if (bSeenBlueprintReadOnlySpecifier)
					{
						LogError(TEXT("Cannot specify a property as being both BlueprintReadOnly and BlueprintReadWrite."));
					}

					const FString* PrivateAccessMD = MetaDataFromNewStyle.Find(NAME_AllowPrivateAccess);  // FBlueprintMetadata::MD_AllowPrivateAccess
					const bool bAllowPrivateAccess = PrivateAccessMD ? (*PrivateAccessMD != TEXT("false")) : false;
					if (CurrentAccessSpecifier == ACCESS_Private && !bAllowPrivateAccess)
					{
						LogError(TEXT("BlueprintReadWrite should not be used on private members"));
					}

					if ((Flags & CPF_EditorOnly) != 0 && OwnerScriptStructDef != nullptr)
					{
						LogError(TEXT("Blueprint exposed struct members cannot be editor only"));
					}

					Flags |= CPF_BlueprintVisible;
					bSeenBlueprintWriteSpecifier = true;
				}
				break;

				case EVariableSpecifier::BlueprintSetter:
				{
					if (bSeenBlueprintReadOnlySpecifier)
					{
						LogError(TEXT("Cannot specify a property as being both BlueprintReadOnly and having a BlueprintSetter."));
					}

					if (OwnerScriptStructDef != nullptr)
					{
						LogError(TEXT("Cannot specify BlueprintSetter for a struct member."));
					}

					const FString BlueprintSetterFunction = RequireExactlyOneSpecifierValue(*this, Specifier);
					MetaDataFromNewStyle.Add(NAME_BlueprintSetter, BlueprintSetterFunction);

					Flags |= CPF_BlueprintVisible;
					bSeenBlueprintWriteSpecifier = true;
				}
				break;

				case EVariableSpecifier::BlueprintReadOnly:
				{
					if (bSeenBlueprintWriteSpecifier)
					{
						LogError(TEXT("Cannot specify both BlueprintReadOnly and BlueprintReadWrite or BlueprintSetter."), *Specifier.Key);
					}

					const FString* PrivateAccessMD = MetaDataFromNewStyle.Find(NAME_AllowPrivateAccess);  // FBlueprintMetadata::MD_AllowPrivateAccess
					const bool bAllowPrivateAccess = PrivateAccessMD ? (*PrivateAccessMD != TEXT("false")) : false;
					if (CurrentAccessSpecifier == ACCESS_Private && !bAllowPrivateAccess)
					{
						LogError(TEXT("BlueprintReadOnly should not be used on private members"));
					}

					if ((Flags & CPF_EditorOnly) != 0 && OwnerScriptStructDef != nullptr)
					{
						LogError(TEXT("Blueprint exposed struct members cannot be editor only"));
					}

					Flags        |= CPF_BlueprintVisible | CPF_BlueprintReadOnly;
					ImpliedFlags &= ~CPF_BlueprintReadOnly;
					bSeenBlueprintReadOnlySpecifier = true;
				}
				break;

				case EVariableSpecifier::BlueprintGetter:
				{
					if (OwnerScriptStructDef != nullptr)
					{
						LogError(TEXT("Cannot specify BlueprintGetter for a struct member."));
					}

					const FString BlueprintGetterFunction = RequireExactlyOneSpecifierValue(*this, Specifier);
					MetaDataFromNewStyle.Add(NAME_BlueprintGetter, BlueprintGetterFunction);

					Flags        |= CPF_BlueprintVisible;
					bSeenBlueprintGetterSpecifier = true;
				}
				break;

				case EVariableSpecifier::Config:
				{
					Flags |= CPF_Config;
				}
				break;

				case EVariableSpecifier::GlobalConfig:
				{
					Flags |= CPF_GlobalConfig | CPF_Config;
				}
				break;

				case EVariableSpecifier::Localized:
				{
					LogError(TEXT("The Localized specifier is deprecated"));
				}
				break;

				case EVariableSpecifier::Transient:
				{
					Flags |= CPF_Transient;
				}
				break;

				case EVariableSpecifier::DuplicateTransient:
				{
					Flags |= CPF_DuplicateTransient;
				}
				break;

				case EVariableSpecifier::TextExportTransient:
				{
					Flags |= CPF_TextExportTransient;
				}
				break;

				case EVariableSpecifier::NonPIETransient:
				{
					LogWarning(TEXT("NonPIETransient is deprecated - NonPIEDuplicateTransient should be used instead"));
					Flags |= CPF_NonPIEDuplicateTransient;
				}
				break;

				case EVariableSpecifier::NonPIEDuplicateTransient:
				{
					Flags |= CPF_NonPIEDuplicateTransient;
				}
				break;

				case EVariableSpecifier::Export:
				{
					Flags |= CPF_ExportObject;
				}
				break;

				case EVariableSpecifier::EditInline:
				{
					LogError(TEXT("EditInline is deprecated. Remove it, or use Instanced instead."));
				}
				break;

				case EVariableSpecifier::NoClear:
				{
					Flags |= CPF_NoClear;
				}
				break;

				case EVariableSpecifier::EditFixedSize:
				{
					Flags |= CPF_EditFixedSize;
				}
				break;

				case EVariableSpecifier::Replicated:
				case EVariableSpecifier::ReplicatedUsing:
				{
					if (OwnerScriptStructDef != nullptr)
					{
						LogError(TEXT("Struct members cannot be replicated"));
					}

					Flags |= CPF_Net;

					// See if we've specified a rep notification function
					if (SpecID == EVariableSpecifier::ReplicatedUsing)
					{
						RepCallbackName = FName(*RequireExactlyOneSpecifierValue(*this, Specifier));
						Flags |= CPF_RepNotify;
					}
				}
				break;

				case EVariableSpecifier::NotReplicated:
				{
					if (OwnerScriptStructDef == nullptr)
					{
						LogError(TEXT("Only Struct members can be marked NotReplicated"));
					}

					Flags |= CPF_RepSkip;
				}
				break;

				case EVariableSpecifier::RepRetry:
				{
					LogError(TEXT("'RepRetry' is deprecated."));
				}
				break;

				case EVariableSpecifier::Interp:
				{
					Flags |= CPF_Edit;
					Flags |= CPF_BlueprintVisible;
					Flags |= CPF_Interp;
				}
				break;

				case EVariableSpecifier::NonTransactional:
				{
					Flags |= CPF_NonTransactional;
				}
				break;

				case EVariableSpecifier::Instanced:
				{
					Flags |= CPF_PersistentInstance | CPF_ExportObject | CPF_InstancedReference;
					AddEditInlineMetaData(MetaDataFromNewStyle);
				}
				break;

				case EVariableSpecifier::BlueprintAssignable:
				{
					Flags |= CPF_BlueprintAssignable;
				}
				break;

				case EVariableSpecifier::BlueprintCallable:
				{
					Flags |= CPF_BlueprintCallable;
				}
				break;

				case EVariableSpecifier::BlueprintAuthorityOnly:
				{
					Flags |= CPF_BlueprintAuthorityOnly;
				}
				break;

				case EVariableSpecifier::AssetRegistrySearchable:
				{
					Flags |= CPF_AssetRegistrySearchable;
				}
				break;

				case EVariableSpecifier::SimpleDisplay:
				{
					Flags |= CPF_SimpleDisplay;
				}
				break;

				case EVariableSpecifier::AdvancedDisplay:
				{
					Flags |= CPF_AdvancedDisplay;
				}
				break;

				case EVariableSpecifier::SaveGame:
				{
					Flags |= CPF_SaveGame;
				}
				break;

				case EVariableSpecifier::SkipSerialization:
				{
					Flags |= CPF_SkipSerialization;
				}
				break;

				case EVariableSpecifier::Setter:
				{
					bHasSetterTag = true;
					if (Specifier.Values.Num() == 1)
					{
						SetterName = Specifier.Values[0];
					}
					else if (Specifier.Values.Num() > 1)
					{
						Throwf(TEXT("The specifier '%s' must be given exactly one value"), *Specifier.Key);
					}
					
				}
				break;

				case EVariableSpecifier::Getter:
				{
					bHasGetterTag = true;
					if (Specifier.Values.Num() == 1)
					{
						GetterName = Specifier.Values[0];
					}
					else if (Specifier.Values.Num() > 1)
					{
						Throwf(TEXT("The specifier '%s' must be given exactly one value"), *Specifier.Key);
					}
				}
				break;
				
				case EVariableSpecifier::FieldNotify:
				{
					bFieldNotify = true;
				}
				break;

				default:
				{
					LogError(TEXT("Unknown variable specifier '%s'"), *Specifier.Key);
				}
				break;
			}
		}
		else
		{
			switch (SpecID)
			{
				case EVariableSpecifier::Const:
				{
					Flags |= CPF_ConstParm;
				}
				break;

				case EVariableSpecifier::Ref:
				{
					Flags |= CPF_OutParm | CPF_ReferenceParm;
				}
				break;

				case EVariableSpecifier::NotReplicated:
				{
					if (VariableCategory == EVariableCategory::ReplicatedParameter)
					{
						VariableCategory = EVariableCategory::RegularParameter;
						Flags |= CPF_RepSkip;
					}
					else
					{
						LogError(TEXT("Only parameters in service request functions can be marked NotReplicated"));
					}
				}
				break;

				default:
				{
					LogError(TEXT("Unknown variable specifier '%s'"), *Specifier.Key);
				}
				break;
			}
		}
	}

	// If we saw a BlueprintGetter but did not see BlueprintSetter or 
	// or BlueprintReadWrite then treat as BlueprintReadOnly
	if (bSeenBlueprintGetterSpecifier && !bSeenBlueprintWriteSpecifier)
	{
		Flags |= CPF_BlueprintReadOnly;
		ImpliedFlags &= ~CPF_BlueprintReadOnly;
	}

	{
		const FString* ExposeOnSpawnStr = MetaDataFromNewStyle.Find(NAME_ExposeOnSpawn);
		const bool bExposeOnSpawn = (NULL != ExposeOnSpawnStr);
		if (bExposeOnSpawn)
		{
			if (0 != (CPF_DisableEditOnInstance & Flags))
			{
				LogWarning(TEXT("Property cannot have both 'DisableEditOnInstance' and 'ExposeOnSpawn' flags"));
			}
			if (0 == (CPF_BlueprintVisible & Flags))
			{
				LogWarning(TEXT("Property cannot have 'ExposeOnSpawn' without 'BlueprintVisible' flag."));
			}
			Flags |= CPF_ExposeOnSpawn;
		}
	}

	if (CurrentAccessSpecifier == ACCESS_Public || VariableCategory != EVariableCategory::Member)
	{
		Flags       &= ~CPF_Protected;
		ExportFlags |= PROPEXPORT_Public;
		ExportFlags &= ~(PROPEXPORT_Private|PROPEXPORT_Protected);

		Flags &= ~CPF_NativeAccessSpecifiers;
		Flags |= CPF_NativeAccessSpecifierPublic;
	}
	else if (CurrentAccessSpecifier == ACCESS_Protected)
	{
		Flags       |= CPF_Protected;
		ExportFlags |= PROPEXPORT_Protected;
		ExportFlags &= ~(PROPEXPORT_Public|PROPEXPORT_Private);

		Flags &= ~CPF_NativeAccessSpecifiers;
		Flags |= CPF_NativeAccessSpecifierProtected;
	}
	else if (CurrentAccessSpecifier == ACCESS_Private)
	{
		Flags       &= ~CPF_Protected;
		ExportFlags |= PROPEXPORT_Private;
		ExportFlags &= ~(PROPEXPORT_Public|PROPEXPORT_Protected);

		Flags &= ~CPF_NativeAccessSpecifiers;
		Flags |= CPF_NativeAccessSpecifierPrivate;
	}
	else
	{
		Throwf(TEXT("Unknown access level"));
	}

	// Swallow inline keywords
	if (VariableCategory == EVariableCategory::Return)
	{
		FToken InlineToken;
		if (!GetIdentifier(InlineToken, true))
		{
			Throwf(TEXT("%s: Missing variable type"), GetHintText(*this, VariableCategory));
		}

		if (!InlineToken.IsValue(TEXT("inline"), ESearchCase::CaseSensitive) &&
			!InlineToken.IsValue(TEXT("FORCENOINLINE"), ESearchCase::CaseSensitive) &&
			!InlineToken.ValueStartsWith(TEXT("FORCEINLINE"), ESearchCase::CaseSensitive))
		{
			UngetToken(InlineToken);
		}
	}

	// Get variable type.
	bool bUnconsumedStructKeyword = false;
	bool bUnconsumedClassKeyword  = false;
	bool bUnconsumedEnumKeyword   = false;
	bool bUnconsumedConstKeyword  = false;

	// Handle MemoryLayout.h macros
	ELayoutMacroType LayoutMacroType     = ELayoutMacroType::None;
	bool             bHasWrapperBrackets = false;
	ON_SCOPE_EXIT
	{
		if (OutLayoutMacroType)
		{
			*OutLayoutMacroType = LayoutMacroType;
			if (bHasWrapperBrackets)
			{
				RequireSymbol(TEXT(')'), GLayoutMacroNames[(int32)LayoutMacroType]);
			}
		}
	};

	if (OutLayoutMacroType)
	{
		*OutLayoutMacroType = ELayoutMacroType::None;

		FToken LayoutToken;
		if (GetToken(LayoutToken))
		{
			if (LayoutToken.IsIdentifier())
			{
				FTokenValue Name = LayoutToken.GetTokenValue();
				LayoutMacroType = (ELayoutMacroType)Algo::FindSortedStringCaseInsensitive(*Name, GLayoutMacroNames, UE_ARRAY_COUNT(GLayoutMacroNames));
				if (LayoutMacroType != ELayoutMacroType::None)
				{
					RequireSymbol(TEXT('('), GLayoutMacroNames[(int32)LayoutMacroType]);
					if (LayoutMacroType == ELayoutMacroType::ArrayEditorOnly || LayoutMacroType == ELayoutMacroType::FieldEditorOnly || LayoutMacroType == ELayoutMacroType::BitfieldEditorOnly)
					{
						Flags |= CPF_EditorOnly;
					}
					bHasWrapperBrackets = MatchSymbol(TEXT("("));
				}
				else
				{
					UngetToken(LayoutToken);
				}
			}
		}
	}

	if (MatchIdentifier(TEXT("mutable"), ESearchCase::CaseSensitive))
	{
		//@TODO: Should flag as settable from a const context, but this is at least good enough to allow use for C++ land
	}

	const int32 VarStartPos = InputPos;

	if (MatchIdentifier(TEXT("const"), ESearchCase::CaseSensitive))
	{
		//@TODO: UCREMOVAL: Should use this to set the new (currently non-existent) CPF_Const flag appropriately!
		bUnconsumedConstKeyword = true;
		bNativeConst = true;
	}

	if (MatchIdentifier(TEXT("struct"), ESearchCase::CaseSensitive))
	{
		bUnconsumedStructKeyword = true;
	}
	else if (MatchIdentifier(TEXT("class"), ESearchCase::CaseSensitive))
	{
		bUnconsumedClassKeyword = true;
	}
	else if (MatchIdentifier(TEXT("enum"), ESearchCase::CaseSensitive))
	{
		if (VariableCategory == EVariableCategory::Member)
		{
			Throwf(TEXT("%s: Cannot declare enum at variable declaration"), GetHintText(*this, VariableCategory));
		}

		bUnconsumedEnumKeyword = true;
	}

	//
	FToken VarType;
	if ( !GetIdentifier(VarType, true) )
	{
		Throwf(TEXT("%s: Missing variable type"), GetHintText(*this, VariableCategory));
	}

	RedirectTypeIdentifier(VarType);

	if ( VariableCategory == EVariableCategory::Return && VarType.IsValue(TEXT("void"), ESearchCase::CaseSensitive) )
	{
		VarProperty = FPropertyBase(CPT_None);
	}
	else if ( VarType.IsValue(TEXT("int8"), ESearchCase::CaseSensitive) )
	{
		VarProperty = FPropertyBase(CPT_Int8);
	}
	else if ( VarType.IsValue(TEXT("int16"), ESearchCase::CaseSensitive) )
	{
		VarProperty = FPropertyBase(CPT_Int16);
	}
	else if ( VarType.IsValue(TEXT("int32"), ESearchCase::CaseSensitive) )
	{
		VarProperty = FPropertyBase(CPT_Int);
	}
	else if ( VarType.IsValue(TEXT("int64"), ESearchCase::CaseSensitive) )
	{
		VarProperty = FPropertyBase(CPT_Int64);
	}
	else if ( VarType.IsValue(TEXT("uint64"), ESearchCase::CaseSensitive) && IsBitfieldProperty(LayoutMacroType) )
	{
		// 64-bit bitfield (bool) type, treat it like 8 bit type
		VarProperty = FPropertyBase(CPT_Bool8);
	}
	else if ( VarType.IsValue(TEXT("uint32"), ESearchCase::CaseSensitive) && IsBitfieldProperty(LayoutMacroType) )
	{
		// 32-bit bitfield (bool) type, treat it like 8 bit type
		VarProperty = FPropertyBase(CPT_Bool8);
	}
	else if ( VarType.IsValue(TEXT("uint16"), ESearchCase::CaseSensitive) && IsBitfieldProperty(LayoutMacroType) )
	{
		// 16-bit bitfield (bool) type, treat it like 8 bit type.
		VarProperty = FPropertyBase(CPT_Bool8);
	}
	else if ( VarType.IsValue(TEXT("uint8"), ESearchCase::CaseSensitive) && IsBitfieldProperty(LayoutMacroType) )
	{
		// 8-bit bitfield (bool) type
		VarProperty = FPropertyBase(CPT_Bool8);
	}
	else if ( VarType.IsValue(TEXT("int"), ESearchCase::CaseSensitive) )
	{
		VarProperty = FPropertyBase(CPT_Int, EIntType::Unsized);
	}
	else if ( VarType.IsValue(TEXT("signed"), ESearchCase::CaseSensitive) )
	{
		MatchIdentifier(TEXT("int"), ESearchCase::CaseSensitive);
		VarProperty = FPropertyBase(CPT_Int, EIntType::Unsized);
	}
	else if (VarType.IsValue(TEXT("unsigned"), ESearchCase::CaseSensitive))
	{
		MatchIdentifier(TEXT("int"), ESearchCase::CaseSensitive);
		VarProperty = FPropertyBase(CPT_UInt32, EIntType::Unsized);
	}
	else if ( VarType.IsValue(TEXT("bool"), ESearchCase::CaseSensitive) )
	{
		if (IsBitfieldProperty(LayoutMacroType))
		{
			LogError(TEXT("bool bitfields are not supported."));
		}
		// C++ bool type
		VarProperty = FPropertyBase(CPT_Bool);
	}
	else if ( VarType.IsValue(TEXT("uint8"), ESearchCase::CaseSensitive) )
	{
		// Intrinsic Byte type.
		VarProperty = FPropertyBase(CPT_Byte);
	}
	else if ( VarType.IsValue(TEXT("uint16"), ESearchCase::CaseSensitive) )
	{
		VarProperty = FPropertyBase(CPT_UInt16);
	}
	else if ( VarType.IsValue(TEXT("uint32"), ESearchCase::CaseSensitive) )
	{
		VarProperty = FPropertyBase(CPT_UInt32);
	}
	else if ( VarType.IsValue(TEXT("uint64"), ESearchCase::CaseSensitive) )
	{
		VarProperty = FPropertyBase(CPT_UInt64);
	}
	else if ( VarType.IsValue(TEXT("float"), ESearchCase::CaseSensitive) )
	{
		// Intrinsic single precision floating point type.
		VarProperty = FPropertyBase(CPT_Float);
	}
	else if ( VarType.IsValue(TEXT("double"), ESearchCase::CaseSensitive) )
	{
		// Intrinsic double precision floating point type type.
		VarProperty = FPropertyBase(CPT_Double);
	}
	else if (VarType.IsValue(TEXT("FLargeWorldCoordinatesReal"), ESearchCase::CaseSensitive))		// LWC_TODO: Remove FLargeWorldCoordinatesReal?
	{
		if (!SourceFile.IsNoExportTypes())
		{
			Throwf(TEXT("FLargeWorldCoordinatesReal is intended for LWC support only and should not be used outside of NoExportTypes.h"));
		}
		VarProperty = FPropertyBase(CPT_FLargeWorldCoordinatesReal);
	}
	else if ( VarType.IsValue(TEXT("FName"), ESearchCase::CaseSensitive) )
	{
		// Intrinsic Name type.
		VarProperty = FPropertyBase(CPT_Name);
	}
	else if ( VarType.IsValue(TEXT("TArray"), ESearchCase::CaseSensitive) )
	{
		RequireSymbol( TEXT('<'), TEXT("'tarray'") );

		GetVarType(Scope, Options, VarProperty, Disallow, EUHTPropertyType::DynamicArray, Flags, EPropertyDeclarationStyle::None, VariableCategory);
		if (VarProperty.IsContainer())
		{
			Throwf(TEXT("Nested containers are not supported.") );
		}
		// TODO: Prevent sparse delegate types from being used in a container

		if (VarProperty.MetaData.Find(NAME_NativeConst))
		{
			bNativeConstTemplateArg = true;
		}

		VarProperty.ArrayType = EArrayType::Dynamic;

		FToken CloseTemplateToken;
		if (!GetToken(CloseTemplateToken, /*bNoConsts=*/ true, ESymbolParseOption::CloseTemplateBracket))
		{
			Throwf(TEXT("Missing token while parsing TArray."));
		}

		if (!CloseTemplateToken.IsSymbol(TEXT('>')))
		{
			// If we didn't find a comma, report it
			if (!CloseTemplateToken.IsSymbol(TEXT(',')))
			{
				Throwf(TEXT("Expected '>' but found '%s'"), *CloseTemplateToken.GetTokenValue());
			}

			// If we found a comma, read the next thing, assume it's an allocator, and report that
			FToken AllocatorToken;
			if (!GetToken(AllocatorToken, /*bNoConsts=*/ true, ESymbolParseOption::CloseTemplateBracket))
			{
				Throwf(TEXT("Unexpected end of file when parsing TArray allocator."));
			}

			if (!AllocatorToken.IsIdentifier())
			{
				Throwf(TEXT("Found '%s' - expected a '>' or ','."), *AllocatorToken.GetTokenValue());
			}

			if (AllocatorToken.IsValue(TEXT("FMemoryImageAllocator"), ESearchCase::CaseSensitive))
			{
				if (EnumHasAnyFlags(Flags, CPF_Net))
				{
					Throwf(TEXT("Replicated arrays with MemoryImageAllocators are not yet supported"));
				}

				RequireSymbol(TEXT('>'), TEXT("TArray template arguments"), ESymbolParseOption::CloseTemplateBracket);

				VarProperty.AllocatorType = EAllocatorType::MemoryImage;
			}
			else if (AllocatorToken.IsValue(TEXT("TMemoryImageAllocator"), ESearchCase::CaseSensitive))
			{
				if (EnumHasAnyFlags(Flags, CPF_Net))
				{
					Throwf(TEXT("Replicated arrays with MemoryImageAllocators are not yet supported"));
				}

				RequireSymbol(TEXT('<'), TEXT("TMemoryImageAllocator template arguments"));

				FToken SkipToken;
				for (;;)
				{
					if (!GetToken(SkipToken, /*bNoConsts=*/ false, ESymbolParseOption::CloseTemplateBracket))
					{
						Throwf(TEXT("Unexpected end of file when parsing TMemoryImageAllocator template arguments."));
					}

					if (SkipToken.IsSymbol(TEXT('>')))
					{
						RequireSymbol(TEXT('>'), TEXT("TArray template arguments"), ESymbolParseOption::CloseTemplateBracket);
						VarProperty.AllocatorType = EAllocatorType::MemoryImage;
						break;
					}
				}
			}
			else
			{
				Throwf(TEXT("Found '%s' - explicit allocators are not supported in TArray properties."), *AllocatorToken.GetTokenValue());
			}
		}
	}
	else if ( VarType.IsValue(TEXT("TMap"), ESearchCase::CaseSensitive) )
	{
		RequireSymbol( TEXT('<'), TEXT("'tmap'") );

		FPropertyBase MapKeyType(CPT_None);
		GetVarType(Scope, Options, MapKeyType, Disallow, EUHTPropertyType::Map, Flags, EPropertyDeclarationStyle::None, VariableCategory);
		if (MapKeyType.IsContainer())
		{
			Throwf(TEXT("Nested containers are not supported.") );
		}
		// TODO: Prevent sparse delegate types from being used in a container

		if (MapKeyType.Type == CPT_Interface)
		{
			Throwf(TEXT("UINTERFACEs are not currently supported as key types."));
		}

		if (MapKeyType.Type == CPT_Text)
		{
			Throwf(TEXT("FText is not currently supported as a key type."));
		}
		
		if (EnumHasAnyFlags(Flags, CPF_Net))
		{
			LogError(TEXT("Replicated maps are not supported."));
		}

		FToken CommaToken;
		if (!GetToken(CommaToken, /*bNoConsts=*/ true) || !CommaToken.IsSymbol(TEXT(',')))
		{
			Throwf(TEXT("Missing value type while parsing TMap."));
		}

		GetVarType(Scope, Options, VarProperty, Disallow, EUHTPropertyType::Map, Flags, EPropertyDeclarationStyle::None, VariableCategory);
		if (VarProperty.IsContainer())
		{
			Throwf(TEXT("Nested containers are not supported.") );
		}
		// TODO: Prevent sparse delegate types from being used in a container
		MapKeyType.PropertyFlags = (MapKeyType.PropertyFlags & CPF_UObjectWrapper); // Make sure the 'UObjectWrapper' flag is maintained so that 'TMap<TSubclassOf<...>, ...>' works
		VarProperty.MapKeyProp = MakeShared<FPropertyBase>(MoveTemp(MapKeyType));
		VarProperty.MapKeyProp->DisallowFlags = ~(CPF_ContainsInstancedReference | CPF_InstancedReference | CPF_UObjectWrapper);

		FToken CloseTemplateToken;
		if (!GetToken(CloseTemplateToken, /*bNoConsts=*/ true, ESymbolParseOption::CloseTemplateBracket))
		{
			Throwf(TEXT("Missing token while parsing TMap."));
		}

		if (!CloseTemplateToken.IsSymbol(TEXT('>')))
		{
			// If we didn't find a comma, report it
			if (!CloseTemplateToken.IsSymbol(TEXT(',')))
			{
				Throwf(TEXT("Expected '>' but found '%s'"), *CloseTemplateToken.GetTokenValue());
			}

			// If we found a comma, read the next thing, assume it's an allocator, and report that
			FToken AllocatorToken;
			if (!GetToken(AllocatorToken, /*bNoConsts=*/ true, ESymbolParseOption::CloseTemplateBracket))
			{
				Throwf(TEXT("Unexpected end of file when parsing TArray allocator."));
			}

			if (!AllocatorToken.IsIdentifier())
			{
				Throwf(TEXT("Found '%s' - expected a '>' or ','."), *AllocatorToken.GetTokenValue());
			}

			if (AllocatorToken.IsIdentifier(TEXT("FMemoryImageSetAllocator"), ESearchCase::CaseSensitive))
			{
				RequireSymbol(TEXT('>'), TEXT("TMap template arguments"), ESymbolParseOption::CloseTemplateBracket);

				VarProperty.AllocatorType = EAllocatorType::MemoryImage;
			}
			else
			{
				Throwf(TEXT("Found '%s' - explicit allocators are not supported in TMap properties."), *AllocatorToken.GetTokenValue());
			}
		}
	}
	else if ( VarType.IsValue(TEXT("TSet"), ESearchCase::CaseSensitive) )
	{
		RequireSymbol( TEXT('<'), TEXT("'tset'") );

		GetVarType(Scope, Options, VarProperty, Disallow, EUHTPropertyType::Set, Flags, EPropertyDeclarationStyle::None, VariableCategory);
		if (VarProperty.IsContainer())
		{
			Throwf(TEXT("Nested containers are not supported.") );
		}
		// TODO: Prevent sparse delegate types from being used in a container

		if (VarProperty.Type == CPT_Interface)
		{
			Throwf(TEXT("UINTERFACEs are not currently supported as element types."));
		}

		if (VarProperty.Type == CPT_Text)
		{
			Throwf(TEXT("FText is not currently supported as an element type."));
		}

		if (EnumHasAnyFlags(Flags, CPF_Net))
		{
			LogError(TEXT("Replicated sets are not supported."));
		}

		VarProperty.ArrayType = EArrayType::Set;

		FToken CloseTemplateToken;
		if (!GetToken(CloseTemplateToken, /*bNoConsts=*/ true, ESymbolParseOption::CloseTemplateBracket))
		{
			Throwf(TEXT("Missing token while parsing TArray."));
		}

		if (!CloseTemplateToken.IsSymbol(TEXT('>')))
		{
			// If we didn't find a comma, report it
			if (!CloseTemplateToken.IsSymbol(TEXT(',')))
			{
				Throwf(TEXT("Expected '>' but found '%s'"), *CloseTemplateToken.GetTokenValue());
			}

			// If we found a comma, read the next thing, assume it's a keyfuncs, and report that
			FToken AllocatorToken;
			if (!GetToken(AllocatorToken, /*bNoConsts=*/ true, ESymbolParseOption::CloseTemplateBracket))
			{
				Throwf(TEXT("Expected '>' but found '%s'"), *CloseTemplateToken.GetTokenValue());
			}

			Throwf(TEXT("Found '%s' - explicit KeyFuncs are not supported in TSet properties."), *AllocatorToken.GetTokenValue());
		}
	}
	else if ( VarType.IsValue(TEXT("FString"), ESearchCase::CaseSensitive) || VarType.IsValue(TEXT("FMemoryImageString"), ESearchCase::CaseSensitive))
	{
		VarProperty = FPropertyBase(CPT_String);

		if (VariableCategory != EVariableCategory::Member)
		{
			if (MatchSymbol(TEXT('&')))
			{
				if (Flags & CPF_ConstParm)
				{
					// 'const FString& Foo' came from 'FString' in .uc, no flags
					Flags &= ~CPF_ConstParm;

					// We record here that we encountered a const reference, because we need to remove that information from flags for code generation purposes.
					VarProperty.RefQualifier = ERefQualifier::ConstRef;
				}
				else
				{
					// 'FString& Foo' came from 'out FString' in .uc
					Flags |= CPF_OutParm;

					// And we record here that we encountered a non-const reference here too.
					VarProperty.RefQualifier = ERefQualifier::NonConstRef;
				}
			}
		}
	}
	else if ( VarType.IsValue(TEXT("Text"), ESearchCase::IgnoreCase) )
	{
		Throwf(TEXT("%s' is missing a prefix, expecting 'FText'"), *VarType.GetTokenValue());
	}
	else if ( VarType.IsValue(TEXT("FText"), ESearchCase::CaseSensitive) )
	{
		VarProperty = FPropertyBase(CPT_Text);
	}
	else if (VarType.IsValue(TEXT("TEnumAsByte"), ESearchCase::CaseSensitive))
	{
		RequireSymbol(TEXT('<'), VarType.Value);

		// Eat the forward declaration enum text if present
		MatchIdentifier(TEXT("enum"), ESearchCase::CaseSensitive);

		bool bFoundEnum = false;

		FToken InnerEnumType;
		if (GetIdentifier(InnerEnumType, true))
		{
			if (FUnrealEnumDefinitionInfo* EnumDef = GTypeDefinitionInfoMap.FindByName<FUnrealEnumDefinitionInfo>(*InnerEnumType.GetTokenValue()))
			{
				// In-scope enumeration.
				VarProperty = FPropertyBase(*EnumDef, CPT_Byte);
				bFoundEnum  = true;
			}
		}

		// Try to handle namespaced enums
		// Note: We do not verify the scoped part is correct, and trust in the C++ compiler to catch that sort of mistake
		if (MatchSymbol(TEXT("::")))
		{
			FToken ScopedTrueEnumName;
			if (!GetIdentifier(ScopedTrueEnumName, true))
			{
				Throwf(TEXT("Expected a namespace scoped enum name.") );
			}
		}

		if (!bFoundEnum)
		{
			Throwf(TEXT("Expected the name of a previously defined enum"));
		}

		RequireSymbol(TEXT('>'), VarType.Value, ESymbolParseOption::CloseTemplateBracket);
	}
	else if (VarType.IsValue(TEXT("TFieldPath"), ESearchCase::CaseSensitive ))
	{
		RequireSymbol( TEXT('<'), TEXT("'TFieldPath'") );

		FName FieldClassName = NAME_None;
		FToken PropertyTypeToken;
		if (!GetToken(PropertyTypeToken, /* bNoConsts = */ true))
		{
			Throwf(TEXT("Expected the property type"));
		}
		else
		{
			FieldClassName = FName(PropertyTypeToken.Value.RightChop(1), FNAME_Add);
			if (!FPropertyTraits::IsValidFieldClass(FieldClassName))
			{
				Throwf(TEXT("Undefined property type: %s"), *PropertyTypeToken.GetTokenValue());
			}
		}

		RequireSymbol(TEXT('>'), VarType.Value, ESymbolParseOption::CloseTemplateBracket);

		VarProperty = FPropertyBase(FieldClassName, CPT_FieldPath);
	}
	else if (FUnrealEnumDefinitionInfo* EnumDef = GTypeDefinitionInfoMap.FindByName<FUnrealEnumDefinitionInfo>(*VarType.GetTokenValue()))
	{
		EPropertyType UnderlyingType = CPT_Byte;

		if (VariableCategory == EVariableCategory::Member)
		{
			if (EnumDef->GetCppForm() != UEnum::ECppForm::EnumClass)
			{
				Throwf(TEXT("You cannot use the raw enum name as a type for member variables, instead use TEnumAsByte or a C++11 enum class with an explicit underlying type."), *EnumDef->GetCppType());
			}
		}

		// Try to handle namespaced enums
		// Note: We do not verify the scoped part is correct, and trust in the C++ compiler to catch that sort of mistake
		if (MatchSymbol(TEXT("::")))
		{
			FToken ScopedTrueEnumName;
			if (!GetIdentifier(ScopedTrueEnumName, true))
			{
				Throwf(TEXT("Expected a namespace scoped enum name.") );
			}
		}

		// In-scope enumeration.
		VarProperty            = FPropertyBase(*EnumDef, UnderlyingType);
		bUnconsumedEnumKeyword = false;
	}
	else
	{
		// Check for structs/classes
		bool bHandledType = false;
		FString IdentifierStripped = GetClassNameWithPrefixRemoved(FString(VarType.Value));
		bool bStripped = false;
		FUnrealScriptStructDefinitionInfo* StructDef = GTypeDefinitionInfoMap.FindByName<FUnrealScriptStructDefinitionInfo>(*VarType.GetTokenValue());
		if (!StructDef)
		{
			StructDef = GTypeDefinitionInfoMap.FindByName<FUnrealScriptStructDefinitionInfo>(*IdentifierStripped);
			bStripped = true;
		}

		auto SetDelegateType = [&](FUnrealFunctionDefinitionInfo& InFunctionDef, const FString& InIdentifierStripped)
		{
			bHandledType = true;

			VarProperty = FPropertyBase(InFunctionDef.HasAnyFunctionFlags(FUNC_MulticastDelegate) ? CPT_MulticastDelegate : CPT_Delegate);
			VarProperty.DelegateName = *InIdentifierStripped;
			VarProperty.FunctionDef = &InFunctionDef;
		};

		if (!StructDef && MatchSymbol(TEXT("::")))
		{
			FToken DelegateName;
			if (GetIdentifier(DelegateName))
			{
				if (FUnrealClassDefinitionInfo* LocalOwnerClassDef = FUnrealClassDefinitionInfo::FindClass(*IdentifierStripped))
				{
					if (!BusyWait([LocalOwnerClassDef]() 
						{
							return LocalOwnerClassDef->IsParsed() || LocalOwnerClassDef->GetUnrealSourceFile().IsParsed();
						}))
					{
						Throwf(TEXT("Timeout waiting for '%s' to be parsed.  Make sure that '%s' directly references the include file or that all intermediate include files contain some type of UCLASS, USTRUCT, or UENUM."),
							*LocalOwnerClassDef->GetUnrealSourceFile().GetFilename(), *SourceFile.GetFilename());
					}
					const FString DelegateIdentifierStripped = GetClassNameWithPrefixRemoved(FString(DelegateName.Value));
					if (FUnrealFieldDefinitionInfo* FoundDef = LocalOwnerClassDef->GetScope()->FindTypeByName(*(DelegateIdentifierStripped + HEADER_GENERATED_DELEGATE_SIGNATURE_SUFFIX)))
					{
						if (FUnrealFunctionDefinitionInfo* DelegateFuncDef = FoundDef->AsFunction())
						{
							SetDelegateType(*DelegateFuncDef, DelegateIdentifierStripped);
							VarProperty.DelegateSignatureOwnerClassDef = LocalOwnerClassDef;
						}
					}
				}
				else
				{
					Throwf(TEXT("Cannot find class '%s', to resolve delegate '%s'"), *IdentifierStripped, *DelegateName.GetTokenValue());
				}
			}
		}

		if (bHandledType)
		{
		}
		else if (StructDef)
		{
			if (bStripped)
			{
				const TCHAR* PrefixCPP = UHTConfig.StructsWithTPrefix.Contains(IdentifierStripped) ? TEXT("T") : StructDef->GetPrefixCPP();
				FString ExpectedStructName = FString::Printf(TEXT("%s%s"), PrefixCPP, *StructDef->GetName());
				if (!VarType.IsValue(*ExpectedStructName, ESearchCase::CaseSensitive))
				{
					Throwf(TEXT("Struct '%s' is missing or has an incorrect prefix, expecting '%s'"), *VarType.GetTokenValue(), *ExpectedStructName);
				}
			}
			else if (!UHTConfig.StructsWithNoPrefix.Contains(VarType.Value))
			{
				const TCHAR* PrefixCPP = UHTConfig.StructsWithTPrefix.Contains(VarType.Value) ? TEXT("T") : StructDef->GetPrefixCPP();
				Throwf(TEXT("Struct '%s' is missing a prefix, expecting '%s'"), *VarType.GetTokenValue(), *FString::Printf(TEXT("%s%s"), PrefixCPP, *StructDef->GetName()));
			}

			bHandledType = true;

			VarProperty = FPropertyBase(*StructDef);

			// Struct keyword in front of a struct is legal, we 'consume' it
			bUnconsumedStructKeyword = false;
		}
		else if (GTypeDefinitionInfoMap.FindByName<FUnrealScriptStructDefinitionInfo>(*IdentifierStripped) != nullptr)
		{
			bHandledType = true;

			// Struct keyword in front of a struct is legal, we 'consume' it
			bUnconsumedStructKeyword = false;
		}
		else
		{
			FUnrealFunctionDefinitionInfo* DelegateFuncDef = UHTCast<FUnrealFunctionDefinitionInfo>(Scope->FindTypeByName(*(IdentifierStripped + HEADER_GENERATED_DELEGATE_SIGNATURE_SUFFIX)));

			if (DelegateFuncDef)
			{
				SetDelegateType(*DelegateFuncDef, IdentifierStripped);
			}
			else
			{
				// An object reference of some type (maybe a restricted class?)
				FUnrealClassDefinitionInfo* TempClassDef = nullptr;

				EPropertyType PropertyType = CPT_ObjectReference;
				const bool bIsSoftObjectPtrTemplate = VarType.IsValue(TEXT("TSoftObjectPtr"), ESearchCase::CaseSensitive);

				bool bWeakIsAuto = false;

				if (VarType.IsValue(TEXT("TSubclassOf"), ESearchCase::CaseSensitive))
				{
					TempClassDef = GUClassDef;
				}
				else if (VarType.IsValue(TEXT("FScriptInterface"), ESearchCase::CaseSensitive))
				{
					TempClassDef = GUInterfaceDef;
					Flags |= CPF_UObjectWrapper;
				}
				else if (VarType.IsValue(TEXT("TSoftClassPtr"), ESearchCase::CaseSensitive))
				{
					TempClassDef = GUClassDef;
					PropertyType = CPT_SoftObjectReference;
				}
				else
				{
					const bool bIsLazyPtrTemplate = VarType.IsValue(TEXT("TLazyObjectPtr"), ESearchCase::CaseSensitive);
					const bool bIsObjectPtrTemplate = VarType.IsValue(TEXT("TObjectPtr"), ESearchCase::CaseSensitive);
					const bool bIsWeakPtrTemplate = VarType.IsValue(TEXT("TWeakObjectPtr"), ESearchCase::CaseSensitive);
					const bool bIsAutoweakPtrTemplate = VarType.IsValue(TEXT("TAutoWeakObjectPtr"), ESearchCase::CaseSensitive);
					const bool bIsScriptInterfaceWrapper = VarType.IsValue(TEXT("TScriptInterface"), ESearchCase::CaseSensitive);

					if (bIsLazyPtrTemplate || bIsObjectPtrTemplate || bIsWeakPtrTemplate || bIsAutoweakPtrTemplate || bIsScriptInterfaceWrapper || bIsSoftObjectPtrTemplate)
					{
						RequireSymbol(TEXT('<'), VarType.Value);

						// Also consume const
						bNativeConstTemplateArg |= MatchIdentifier(TEXT("const"), ESearchCase::CaseSensitive);

						// Consume a forward class declaration 'class' if present
						MatchIdentifier(TEXT("class"), ESearchCase::CaseSensitive);

						// Find the lazy/weak class
						FToken InnerClass;
						if (GetIdentifier(InnerClass))
						{
							RedirectTypeIdentifier(InnerClass);

							TempClassDef = FUnrealClassDefinitionInfo::FindScriptClass(FString(InnerClass.Value));
							if (TempClassDef == nullptr)
							{
								FTokenValue InnerClassName = InnerClass.GetTokenValue();
								Throwf(TEXT("Unrecognized type '%s' (in expression %s<%s>) - type must be a UCLASS"), *InnerClassName, *VarType.GetTokenValue(), *InnerClassName);
							}

							if (bIsAutoweakPtrTemplate)
							{
								PropertyType = CPT_WeakObjectReference;
								bWeakIsAuto = true;
							}
							else if (bIsLazyPtrTemplate)
							{
								PropertyType = CPT_LazyObjectReference;
							}
							else if (bIsObjectPtrTemplate)
							{
								PropertyType = CPT_ObjectPtrReference;
							}
							else if (bIsWeakPtrTemplate)
							{
								PropertyType = CPT_WeakObjectReference;
							}
							else if (bIsSoftObjectPtrTemplate)
							{
								PropertyType = CPT_SoftObjectReference;
							}

							Flags |= CPF_UObjectWrapper;
						}
						else
						{
							Throwf(TEXT("%s: Missing template type"), *VarType.GetTokenValue());
						}

						// Const after template argument type but before end of template symbol
						bNativeConstTemplateArg |= MatchIdentifier(TEXT("const"), ESearchCase::CaseSensitive);

						RequireSymbol(TEXT('>'), VarType.Value, ESymbolParseOption::CloseTemplateBracket);
					}
					else
					{
						TempClassDef = FUnrealClassDefinitionInfo::FindScriptClass(*VarType.GetTokenValue());
					}
				}

				if (TempClassDef != NULL)
				{
					bHandledType = true;

					if ((PropertyType == CPT_WeakObjectReference) && (Disallow & CPF_AutoWeak)) // if it is not allowing anything, force it strong. this is probably a function arg
					{
						PropertyType = CPT_ObjectReference;
					}

					// if this is an interface class, we use the FInterfaceProperty class instead of FObjectProperty
					if ((PropertyType == CPT_ObjectReference) && TempClassDef->HasAnyClassFlags(CLASS_Interface))
					{
						PropertyType = CPT_Interface;
					}

					VarProperty = FPropertyBase(*TempClassDef, PropertyType, bWeakIsAuto);
					if (TempClassDef->IsChildOf(*GUClassDef))
					{
						if (MatchSymbol(TEXT('<')))
						{
							Flags |= CPF_UObjectWrapper;

							// Consume a forward class declaration 'class' if present
							MatchIdentifier(TEXT("class"), ESearchCase::CaseSensitive);

							// Get the actual class type to restrict this to
							FToken Limitor;
							if (!GetIdentifier(Limitor))
							{
								Throwf(TEXT("'class': Missing class limitor"));
							}

							RedirectTypeIdentifier(Limitor);

							VarProperty.MetaClassDef = FUnrealClassDefinitionInfo::FindScriptClassOrThrow(*this, FString(Limitor.Value));

							RequireSymbol(TEXT('>'), TEXT("'class limitor'"), ESymbolParseOption::CloseTemplateBracket);
						}
						else
						{
							VarProperty.MetaClassDef = GUObjectDef;
						}

						if (PropertyType == CPT_WeakObjectReference)
						{
							Throwf(TEXT("Class variables cannot be weak, they are always strong."));
						}
						else if (PropertyType == CPT_LazyObjectReference)
						{
							Throwf(TEXT("Class variables cannot be lazy, they are always strong."));
						}

						if (bIsSoftObjectPtrTemplate)
						{
							Throwf(TEXT("Class variables cannot be stored in TSoftObjectPtr, use TSoftClassPtr instead."));
						}
					}

					// Eat the star that indicates this is a pointer to the UObject
					if (!(Flags & CPF_UObjectWrapper))
					{
						// Const after variable type but before pointer symbol
						bNativeConst |= MatchIdentifier(TEXT("const"), ESearchCase::CaseSensitive);

						RequireSymbol(TEXT('*'), TEXT("Expected a pointer type"));

						// Optionally emit messages about native pointer members and swallow trailing 'const' after pointer properties
						if (VariableCategory == EVariableCategory::Member)
						{
							EPointerMemberBehavior PointerMemberBehavior = UHTConfig.NonEngineNativePointerMemberBehavior;
							if (bIsCurrentModulePartOfEngine)
							{
								if (PackageDef.GetModule().BaseDirectory.Contains(TEXT("/Plugins/")))
								{
									PointerMemberBehavior = UHTConfig.EnginePluginNativePointerMemberBehavior;
								}
								else
								{
									PointerMemberBehavior = UHTConfig.EngineNativePointerMemberBehavior;
								}
							}

							ConditionalLogPointerUsage(PointerMemberBehavior,
								TEXT("Native pointer"), FString(InputPos - VarStartPos, Input + VarStartPos).TrimStartAndEnd().ReplaceCharWithEscapedChar(), TEXT("TObjectPtr"));

							MatchIdentifier(TEXT("const"), ESearchCase::CaseSensitive);
						}

						VarProperty.PointerType = EPointerType::Native;
					}
					else if ((PropertyType == CPT_ObjectPtrReference) && (VariableCategory == EVariableCategory::Member))
					{
						EPointerMemberBehavior PointerMemberBehavior = UHTConfig.NonEngineObjectPtrMemberBehavior;
						if (bIsCurrentModulePartOfEngine)
						{
							if (PackageDef.GetModule().BaseDirectory.Contains(TEXT("/Plugins/")))
							{
								PointerMemberBehavior = UHTConfig.EnginePluginObjectPtrMemberBehavior;
							}
							else
							{
								PointerMemberBehavior = UHTConfig.EngineObjectPtrMemberBehavior;
							}
						}

						ConditionalLogPointerUsage(PointerMemberBehavior,
							TEXT("ObjectPtr"), FString(InputPos - VarStartPos, Input + VarStartPos).TrimStartAndEnd().ReplaceCharWithEscapedChar(), nullptr);
					}

					// Imply const if it's a parameter that is a pointer to a const class
					// NOTE: We shouldn't be automatically adding const param because in some cases with functions and blueprint native event, the 
					// generated code won't match.  For now, just disabled the auto add in that case and check for the error in the validation code.
					// Otherwise, the user is not warned and they will get compile errors.
					if (VariableCategory != EVariableCategory::Member && (TempClassDef != NULL) && (TempClassDef->HasAnyClassFlags(CLASS_Const)))
					{
						if (!EnumHasAnyFlags(Options, EGetVarTypeOptions::NoAutoConst))
						{
							Flags |= CPF_ConstParm;
						}
					}

					// Class keyword in front of a class is legal, we 'consume' it
					bUnconsumedClassKeyword = false;
					bUnconsumedConstKeyword = false;
				}
			}

			// Resolve delegates declared in another class  //@TODO: UCREMOVAL: This seems extreme
			if (!bHandledType)
			{
				FString FullName = IdentifierStripped + HEADER_GENERATED_DELEGATE_SIGNATURE_SUFFIX;
				bHandledType = BusyWait([&SetDelegateType, &IdentifierStripped, &FullName]()
					{
						FUnrealFunctionDefinitionInfo* DelegateDef = nullptr;
						{
							FScopeLock Lock(&GlobalDelegatesLock);
							DelegateDef = GlobalDelegates.FindRef(FullName);
						}
						if (DelegateDef)
						{
							SetDelegateType(*DelegateDef, IdentifierStripped);
							return true;
						}
						return false;
					});

				if (!bHandledType)
				{
					Throwf(TEXT("Unrecognized type '%s' - type must be a UCLASS, USTRUCT, UENUM, or global delegate."), *VarType.GetTokenValue());
				}
			}
		}
	}

	if (VariableCategory != EVariableCategory::Member)
	{
		// const after the variable type support (only for params)
		if (MatchIdentifier(TEXT("const"), ESearchCase::CaseSensitive))
		{
			Flags |= CPF_ConstParm;
			bNativeConst = true;
		}
	}

	if (bUnconsumedConstKeyword)
	{
		if (VariableCategory == EVariableCategory::Member)
		{
			Throwf(TEXT("Const properties are not supported."));
		}
		else
		{
			Throwf(TEXT("Inappropriate keyword 'const' on variable of type '%s'"), *VarType.GetTokenValue());
		}
	}

	if (bUnconsumedClassKeyword)
	{
		Throwf(TEXT("Inappropriate keyword 'class' on variable of type '%s'"), *VarType.GetTokenValue());
	}

	if (bUnconsumedStructKeyword)
	{
		Throwf(TEXT("Inappropriate keyword 'struct' on variable of type '%s'"), *VarType.GetTokenValue());
	}

	if (bUnconsumedEnumKeyword)
	{
		Throwf(TEXT("Inappropriate keyword 'enum' on variable of type '%s'"), *VarType.GetTokenValue());
	}

	if (MatchSymbol(TEXT('*')))
	{
		Throwf(TEXT("Inappropriate '*' on variable of type '%s', cannot have an exposed pointer to this type."), *VarType.GetTokenValue());
	}

	//@TODO: UCREMOVAL: 'const' member variables that will get written post-construction by defaultproperties
	if (VariableCategory == EVariableCategory::Member && OwnerClassDef != nullptr && OwnerClassDef->HasAnyClassFlags(CLASS_Const))
	{
		// Eat a 'not quite truthful' const after the type; autogenerated for member variables of const classes.
		bNativeConst |= MatchIdentifier(TEXT("const"), ESearchCase::CaseSensitive);
	}

	// Arrays are passed by reference but are only implicitly so; setting it explicitly could cause a problem with replicated functions
	if (MatchSymbol(TEXT('&')))
	{
		switch (VariableCategory)
		{
			case EVariableCategory::RegularParameter:
			case EVariableCategory::Return:
			{
				Flags |= CPF_OutParm;

				//@TODO: UCREMOVAL: How to determine if we have a ref param?
				if (Flags & CPF_ConstParm)
				{
					Flags |= CPF_ReferenceParm;
				}
			}
			break;

			case EVariableCategory::ReplicatedParameter:
			{
				if (!(Flags & CPF_ConstParm))
				{
					Throwf(TEXT("Replicated %s parameters cannot be passed by non-const reference"), *VarType.GetTokenValue());
				}

				Flags |= CPF_ReferenceParm;
			}
			break;

			default:
			{
			}
			break;
		}

		if (Flags & CPF_ConstParm)
		{
			VarProperty.RefQualifier = ERefQualifier::ConstRef;
		}
		else
		{
			VarProperty.RefQualifier = ERefQualifier::NonConstRef;
		}
	}

	// Set FPropertyBase info.
	VarProperty.PropertyFlags        |= Flags | ImpliedFlags;
	VarProperty.ImpliedPropertyFlags |= ImpliedFlags;
	VarProperty.PropertyExportFlags = ExportFlags;
	VarProperty.DisallowFlags = Disallow;

	// Set the RepNotify name, if the variable needs it
	if( VarProperty.PropertyFlags & CPF_RepNotify )
	{
		if( RepCallbackName != NAME_None )
		{
			VarProperty.RepNotifyName = RepCallbackName;
		}
		else
		{
			Throwf(TEXT("Must specify a valid function name for replication notifications"));
		}
	}

	VarProperty.bSetterTagFound = bHasSetterTag;
	VarProperty.SetterName = SetterName;
	VarProperty.bGetterTagFound = bHasGetterTag;
	VarProperty.GetterName = GetterName;

	VarProperty.bFieldNotify = bFieldNotify;

	// Perform some more specific validation on the property flags
	if (VarProperty.PropertyFlags & CPF_PersistentInstance)
	{
		if ((VarProperty.Type == CPT_ObjectReference) || (VarProperty.Type == CPT_ObjectPtrReference))
		{
			if (VarProperty.ClassDef->IsChildOf(*GUClassDef))
			{
				Throwf(TEXT("'Instanced' cannot be applied to class properties (UClass* or TSubclassOf<>)"));
			}
		}
		else
		{
			Throwf(TEXT("'Instanced' is only allowed on an object property, an array of objects, a set of objects, or a map with an object value type."));
		}
	}

	if ( VarProperty.IsObjectOrInterface() && VarProperty.Type != CPT_SoftObjectReference && VarProperty.MetaClassDef == nullptr && (VarProperty.PropertyFlags&CPF_Config) != 0 )
	{
		Throwf(TEXT("Not allowed to use 'config' with object variables"));
	}

	if ((VarProperty.PropertyFlags & CPF_BlueprintAssignable) && VarProperty.Type != CPT_MulticastDelegate)
	{
		Throwf(TEXT("'BlueprintAssignable' is only allowed on multicast delegate properties"));
	}

	if ((VarProperty.PropertyFlags & CPF_BlueprintCallable) && VarProperty.Type != CPT_MulticastDelegate)
	{
		Throwf(TEXT("'BlueprintCallable' is only allowed on a property when it is a multicast delegate"));
	}

	if ((VarProperty.PropertyFlags & CPF_BlueprintAuthorityOnly) && VarProperty.Type != CPT_MulticastDelegate)
	{
		Throwf(TEXT("'BlueprintAuthorityOnly' is only allowed on a property when it is a multicast delegate"));
	}
	
	if (VariableCategory != EVariableCategory::Member)
	{
		// These conditions are checked externally for struct/member variables where the flag can be inferred later on from the variable name itself
		ValidatePropertyIsDeprecatedIfNecessary(EnumHasAnyFlags(Options, EGetVarTypeOptions::OuterTypeDeprecated), VariableCategory, VarProperty, OuterPropertyType, OuterPropertyFlags);
	}

	// Check for invalid transients
	EPropertyFlags Transients = VarProperty.PropertyFlags & (CPF_DuplicateTransient | CPF_TextExportTransient | CPF_NonPIEDuplicateTransient);
	if (Transients && OwnerClassDef == nullptr)
	{
		TArray<const TCHAR*> FlagStrs = ParsePropertyFlags(Transients);
		Throwf(TEXT("'%s' specifier(s) are only allowed on class member variables"), *FString::Join(FlagStrs, TEXT(", ")));
	}

	// Make sure the overrides are allowed here.
	if( VarProperty.PropertyFlags & Disallow )
	{
		Throwf(TEXT("Specified type modifiers not allowed here") );
	}

	// For now, copy the flags that a TMap value has to the key
	if (FPropertyBase* KeyProp = VarProperty.MapKeyProp.Get())
	{
		// Make sure the 'UObjectWrapper' flag is maintained so that both 'TMap<TSubclassOf<...>, ...>' and 'TMap<UClass*, TSubclassOf<...>>' works correctly
		KeyProp->PropertyFlags = (VarProperty.PropertyFlags & ~CPF_UObjectWrapper) | (KeyProp->PropertyFlags & CPF_UObjectWrapper);
	}

	VarProperty.MetaData = MetaDataFromNewStyle;
	if (bNativeConst)
	{
		VarProperty.MetaData.Add(NAME_NativeConst, FString());
	}
	if (bNativeConstTemplateArg)
	{
		VarProperty.MetaData.Add(NAME_NativeConstTemplateArg, FString());
	}
	
	if (ParsedVarIndexRange)
	{
		ParsedVarIndexRange->Count = InputPos - ParsedVarIndexRange->StartIndex;
	}

	// Setup additional property as well as script struct def flags
	// for structs / properties being used for the RigVM.
	// The Input / Output / Constant metadata tokens can be used to mark
	// up an input / output pin of a RigVMNode. To allow authoring of those
	// nodes we'll mark up the property as accessible in Blueprint / Python
	// as well as make the struct a blueprint type.
	if(OwnerScriptStructDef)
	{
		const EPropertyFlags OriginalFlags = VarProperty.PropertyFlags; 
		if(VarProperty.MetaData.Contains(NAME_ConstantText))
		{
			VarProperty.PropertyFlags |= CPF_Edit | CPF_EditConst | CPF_BlueprintVisible;
		}
		if(VarProperty.MetaData.Contains(NAME_InputText) ||
			VarProperty.MetaData.Contains(NAME_VisibleText))
		{
			VarProperty.PropertyFlags |= CPF_Edit | CPF_BlueprintVisible;
		}
		if(VarProperty.MetaData.Contains(NAME_OutputText))
		{
			if((VarProperty.PropertyFlags & CPF_BlueprintVisible) == 0)
			{
				VarProperty.PropertyFlags |= CPF_BlueprintVisible | CPF_BlueprintReadOnly;
			}
		}
		
		if(OriginalFlags != VarProperty.PropertyFlags &&
			(((VarProperty.PropertyFlags & CPF_BlueprintVisible) != 0) ||
			((VarProperty.PropertyFlags & CPF_BlueprintReadOnly) != 0)))
		{
			if(!OwnerScriptStructDef->GetBoolMetaDataHierarchical(FHeaderParserNames::NAME_BlueprintType))
			{
				OwnerScriptStructDef->SetMetaData(FHeaderParserNames::NAME_BlueprintType, TEXT("true"));
			}
			
			if(!VarProperty.MetaData.Contains(NAME_Category))
			{
				static constexpr TCHAR PinsCategory[] = TEXT("Pins");
				VarProperty.MetaData.Add(NAME_Category, PinsCategory);
			}
		}
	}
}

FUnrealPropertyDefinitionInfo& FHeaderParser::GetVarNameAndDim
(
	FUnrealStructDefinitionInfo& ParentStruct,
	FPropertyBase& VarProperty,
	EVariableCategory VariableCategory,
	ELayoutMacroType        LayoutMacroType
)
{
	const TCHAR* HintText = GetHintText(*this, VariableCategory);

	AddModuleRelativePathToMetadata(ParentStruct, VarProperty.MetaData);
	FStringView Identifier;

	// Get variable name.
	if (VariableCategory == EVariableCategory::Return)
	{
		// Hard-coded variable name, such as with return value.
		Identifier = FStringView(TEXT("ReturnValue"));
	}
	else
	{
		FToken VarToken;
		if (!GetIdentifier(VarToken))
		{
			Throwf(TEXT("Missing variable name") );
		}

		switch (LayoutMacroType)
		{
			case ELayoutMacroType::Array:
			case ELayoutMacroType::ArrayEditorOnly:
			case ELayoutMacroType::Bitfield:
			case ELayoutMacroType::BitfieldEditorOnly:
			case ELayoutMacroType::FieldInitialized:
				RequireSymbol(TEXT(','), GLayoutMacroNames[(int32)LayoutMacroType]);
				break;

			default:
				break;
		}

		Identifier = VarToken.Value;
	}

	// Check to see if the variable is deprecated, and if so set the flag
	{
		const int32 DeprecatedIndex = Identifier.Find(TEXT("_DEPRECATED"));
		const int32 NativizedPropertyPostfixIndex = Identifier.Find(TEXT("__pf")); //TODO: check OverrideNativeName in Meta Data, to be sure it's not a random occurrence of the "__pf" string.
		bool bIgnoreDeprecatedWord = (NativizedPropertyPostfixIndex != INDEX_NONE) && (NativizedPropertyPostfixIndex > DeprecatedIndex);
		if ((DeprecatedIndex != INDEX_NONE) && !bIgnoreDeprecatedWord)
		{
			if (DeprecatedIndex != Identifier.Len() - 11)
			{
				Throwf(TEXT("Deprecated variables must end with _DEPRECATED"));
			}

			// We allow deprecated properties in blueprints that have getters and setters assigned as they may be part of a backwards compatibility path
			const bool bBlueprintVisible = (VarProperty.PropertyFlags & CPF_BlueprintVisible) > 0;
			const bool bWarnOnGetter = bBlueprintVisible && !VarProperty.MetaData.Contains(NAME_BlueprintGetter);
			const bool bWarnOnSetter = bBlueprintVisible && !(VarProperty.PropertyFlags & CPF_BlueprintReadOnly) && !VarProperty.MetaData.Contains(NAME_BlueprintSetter);

			if (bWarnOnGetter)
			{
				LogWarning(TEXT("%s: Deprecated property '%s' should not be marked as blueprint visible without having a BlueprintGetter"), HintText, *FString(Identifier));
			}

			if (bWarnOnSetter)
			{
				LogWarning(TEXT("%s: Deprecated property '%s' should not be marked as blueprint writeable without having a BlueprintSetter"), HintText, *FString(Identifier));
			}


			// Warn if a deprecated property is visible
			if (VarProperty.PropertyFlags & (CPF_Edit | CPF_EditConst) || // Property is marked as editable
				(!bBlueprintVisible && (VarProperty.PropertyFlags & CPF_BlueprintReadOnly) && !(VarProperty.ImpliedPropertyFlags & CPF_BlueprintReadOnly)) ) // Is BPRO, but not via Implied Flags and not caught by Getter/Setter path above
			{
				LogWarning(TEXT("%s: Deprecated property '%s' should not be marked as visible or editable"), HintText, *FString(Identifier));
			}

			VarProperty.PropertyFlags |= CPF_Deprecated;
			Identifier.MidInline(0, DeprecatedIndex);
		}
	}

	// Make sure it doesn't conflict.
	FString VarName(Identifier);
	int32 OuterContextCount = 0;
	FUnrealFunctionDefinitionInfo* ExistingFunctionDef = FindFunction(ParentStruct, *VarName, true, nullptr);
	FUnrealPropertyDefinitionInfo* ExistingPropertyDef = FindProperty(ParentStruct, *VarName, true);

	if (ExistingFunctionDef != nullptr || ExistingPropertyDef != nullptr)
	{
		bool bErrorDueToShadowing = true;

		if (ExistingFunctionDef && (VariableCategory != EVariableCategory::Member))
		{
			// A function parameter with the same name as a method is allowed
			bErrorDueToShadowing = false;
		}

		//@TODO: This exception does not seem sound either, but there is enough existing code that it will need to be
		// fixed up first before the exception it is removed.
		if (ExistingPropertyDef)
 		{
 			const bool bExistingPropDeprecated = ExistingPropertyDef->HasAnyPropertyFlags(CPF_Deprecated);
 			const bool bNewPropDeprecated = (VariableCategory == EVariableCategory::Member) && ((VarProperty.PropertyFlags & CPF_Deprecated) != 0);
 			if (bNewPropDeprecated || bExistingPropDeprecated)
 			{
 				// if this is a property and one of them is deprecated, ignore it since it will be removed soon
 				bErrorDueToShadowing = false;
 			}
 		}

		if (bErrorDueToShadowing)
		{
			Throwf(TEXT("%s: '%s' cannot be defined in '%s' as it is already defined in scope '%s' (shadowing is not allowed)"),
				HintText,
				*FString(Identifier),
				*ParentStruct.GetName(),
				ExistingFunctionDef ? *ExistingFunctionDef->GetOuter()->GetName() : *ExistingPropertyDef->GetFullName());
		}
	}

	// Get optional dimension immediately after name.
	FTokenString Dimensions;
	if ((LayoutMacroType == ELayoutMacroType::None && MatchSymbol(TEXT('['))) || LayoutMacroType == ELayoutMacroType::Array || LayoutMacroType == ELayoutMacroType::ArrayEditorOnly)
	{
		switch (VariableCategory)
		{
			case EVariableCategory::Return:
			{
				Throwf(TEXT("Arrays aren't allowed as return types"));
			}

			case EVariableCategory::RegularParameter:
			case EVariableCategory::ReplicatedParameter:
			{
				Throwf(TEXT("Arrays aren't allowed as function parameters"));
			}
		}

		if (VarProperty.IsContainer())
		{
			Throwf(TEXT("Static arrays of containers are not allowed"));
		}

		if (VarProperty.IsBool())
		{
			Throwf(TEXT("Bool arrays are not allowed") );
		}

		if (LayoutMacroType == ELayoutMacroType::None)
		{
			// Ignore how the actual array dimensions are actually defined - we'll calculate those with the compiler anyway.
			if (!GetRawString(Dimensions, TEXT(']')))
			{
				Throwf(TEXT("%s %s: Missing ']'"), HintText, *FString(Identifier));
			}
		}
		else
		{
			// Ignore how the actual array dimensions are actually defined - we'll calculate those with the compiler anyway.
			if (!GetRawString(Dimensions, TEXT(')')))
			{
				Throwf(TEXT("%s %s: Missing ']'"), HintText, *FString(Identifier));
			}
		}

		// Only static arrays are declared with [].  Dynamic arrays use TArray<> instead.
		VarProperty.ArrayType = EArrayType::Static;

		if (LayoutMacroType == ELayoutMacroType::None)
		{
			MatchSymbol(TEXT(']'));
		}
	}

	// Try gathering metadata for member fields
	if (VariableCategory == EVariableCategory::Member)
	{
		ParseFieldMetaData(VarProperty.MetaData, *VarName);
		AddFormattedPrevCommentAsTooltipMetaData(VarProperty.MetaData);
	}
	// validate UFunction parameters
	else
	{
		// UFunctions with a smart pointer as input parameter wont compile anyway, because of missing P_GET_... macro.
		// UFunctions with a smart pointer as return type will crash when called via blueprint, because they are not supported in VM.
		// WeakPointer is supported by VM as return type (see UObject::execLetWeakObjPtr), but there is no P_GET_... macro for WeakPointer.
		if (VarProperty.Type == CPT_LazyObjectReference)
		{
			Throwf(TEXT("UFunctions cannot take a lazy pointer as a parameter."));
		}
		else if (VarProperty.Type == CPT_ObjectPtrReference)
		{
			// @TODO: OBJPTR: Investigate TObjectPtr support for UFunction parameters.
			Throwf(TEXT("UFunctions cannot take a TObjectPtr as a parameter."));
		}
	}

	// Create the property
	FName PropertyName(Identifier);
	TSharedRef<FUnrealPropertyDefinitionInfo> PropDefRef = FPropertyTraits::CreateProperty(VarProperty, ParentStruct, PropertyName, VariableCategory, CurrentAccessSpecifier, Dimensions.String, SourceFile, InputLine, InputPos);

	// Add the property to the parent
	ParentStruct.AddProperty(PropDefRef);
	return *PropDefRef;
}

/*-----------------------------------------------------------------------------
	Statement compiler.
-----------------------------------------------------------------------------*/

//
// Compile a declaration in Token. Returns 1 if compiled, 0 if not.
//
bool FHeaderParser::CompileDeclaration(TArray<FUnrealFunctionDefinitionInfo*>& DelegatesToFixup, FToken& Token)
{
	EAccessSpecifier AccessSpecifier = ParseAccessProtectionSpecifier(Token);
	if (AccessSpecifier)
	{
		if (!IsAllowedInThisNesting(ENestAllowFlags::VarDecl) && !IsAllowedInThisNesting(ENestAllowFlags::Function))
		{
			Throwf(TEXT("Access specifier %s not allowed here."), *Token.GetTokenValue());
		}
		check(TopNest->NestType == ENestType::Class || TopNest->NestType == ENestType::Interface || TopNest->NestType == ENestType::NativeInterface);
		CurrentAccessSpecifier = AccessSpecifier;
		return true;
	}

	if (Token.IsIdentifier(TEXT("class"), ESearchCase::CaseSensitive) && (TopNest->NestType == ENestType::GlobalScope))
	{
		// Make sure the previous class ended with valid nesting.
		if (bEncounteredNewStyleClass_UnmatchedBrackets)
		{
			Throwf(TEXT("Missing } at end of class"));
		}

		// Start parsing the second class
		bEncounteredNewStyleClass_UnmatchedBrackets = true;
		CurrentAccessSpecifier = ACCESS_Private;

		if (!TryParseIInterfaceClass())
		{
			bEncounteredNewStyleClass_UnmatchedBrackets = false;
			UngetToken(Token);
			return SkipDeclaration(Token);
		}
		return true;
	}

	if (Token.IsIdentifier(TEXT("GENERATED_IINTERFACE_BODY"), ESearchCase::CaseSensitive) || (Token.IsIdentifier(TEXT("GENERATED_BODY"), ESearchCase::CaseSensitive) && TopNest->NestType == ENestType::NativeInterface))
	{
		if (TopNest->NestType != ENestType::NativeInterface)
		{
			Throwf(TEXT("%s must occur inside the native interface definition"), *Token.GetTokenValue());
		}
		RequireSymbol(TEXT('('), Token.Value);
		CompileVersionDeclaration(GetCurrentClassDef());
		RequireSymbol(TEXT(')'), Token.Value);

		FUnrealClassDefinitionInfo& ClassDef = GetCurrentClassDef();
		if (ClassDef.GetParsedInterfaceState() == EParsedInterface::NotAnInterface)
		{
			FString CurrentClassName = ClassDef.GetName();
			Throwf(TEXT("Could not find the associated 'U%s' class while parsing 'I%s' - it could be missing or malformed"), *CurrentClassName, *CurrentClassName);
		}

		if (ClassDef.GetParsedInterfaceState() == EParsedInterface::ParsedIInterface)
		{
			FString CurrentClassName = ClassDef.GetName();
			Throwf(TEXT("Duplicate IInterface definition found while parsing 'I%s'"), *CurrentClassName);
		}

		check(ClassDef.GetParsedInterfaceState() == EParsedInterface::ParsedUInterface);

		ClassDef.SetParsedInterfaceState(EParsedInterface::ParsedIInterface);
		ClassDef.SetGeneratedBodyMacroAccessSpecifier(CurrentAccessSpecifier);
		ClassDef.SetInterfaceGeneratedBodyLine(InputLine);

		bClassHasGeneratedIInterfaceBody = true;

		if (Token.IsIdentifier(TEXT("GENERATED_IINTERFACE_BODY"), ESearchCase::CaseSensitive))
		{
			CurrentAccessSpecifier = ACCESS_Public;
		}

		if (Token.IsIdentifier(TEXT("GENERATED_BODY"), ESearchCase::CaseSensitive))
		{
			GetCurrentClassDef().MarkGeneratedBody();
		}
		return true;
	}

	if (Token.IsIdentifier(TEXT("GENERATED_UINTERFACE_BODY"), ESearchCase::CaseSensitive) || (Token.IsIdentifier(TEXT("GENERATED_BODY"), ESearchCase::CaseSensitive) && TopNest->NestType == ENestType::Interface))
	{
		if (TopNest->NestType != ENestType::Interface)
		{
			Throwf(TEXT("%s must occur inside the interface definition"), *Token.GetTokenValue());
		}
		RequireSymbol(TEXT('('), Token.Value);
		CompileVersionDeclaration(GetCurrentClassDef());
		RequireSymbol(TEXT(')'), Token.Value);

		FUnrealClassDefinitionInfo& ClassDef = GetCurrentClassDef();

		ClassDef.SetGeneratedBodyMacroAccessSpecifier(CurrentAccessSpecifier);
		ClassDef.SetGeneratedBodyLine(InputLine);

		bClassHasGeneratedUInterfaceBody = true;

		if (Token.IsIdentifier(TEXT("GENERATED_UINTERFACE_BODY"), ESearchCase::CaseSensitive))
		{
			CurrentAccessSpecifier = ACCESS_Public;
		}
		return true;
	}

	if (Token.IsIdentifier(TEXT("GENERATED_UCLASS_BODY"), ESearchCase::CaseSensitive) || (Token.IsIdentifier(TEXT("GENERATED_BODY"), ESearchCase::CaseSensitive) && TopNest->NestType == ENestType::Class))
	{
		if (TopNest->NestType != ENestType::Class)
		{
			Throwf(TEXT("%s must occur inside the class definition"), *Token.GetTokenValue());
		}

		FUnrealClassDefinitionInfo& ClassDef = GetCurrentClassDef();

		if (Token.IsIdentifier(TEXT("GENERATED_BODY"), ESearchCase::CaseSensitive))
		{
			GetCurrentClassDef().MarkGeneratedBody();

			ClassDef.SetGeneratedBodyMacroAccessSpecifier(CurrentAccessSpecifier);
		}
		else
		{
			CurrentAccessSpecifier = ACCESS_Public;
		}

		RequireSymbol(TEXT('('), Token.Value);
		CompileVersionDeclaration(GetCurrentClassDef());
		RequireSymbol(TEXT(')'), Token.Value);

		ClassDef.SetGeneratedBodyLine(InputLine);

		bClassHasGeneratedBody = true;
		return true;
	}

	if (Token.IsIdentifier(TEXT("UCLASS"), ESearchCase::CaseSensitive))
	{
		bHaveSeenUClass = true;
		bEncounteredNewStyleClass_UnmatchedBrackets = true;
		CompileClassDeclaration();
		return true;
	}

	if (Token.IsIdentifier(TEXT("UINTERFACE"), ESearchCase::CaseSensitive))
	{
		bHaveSeenUClass = true;
		bEncounteredNewStyleClass_UnmatchedBrackets = true;
		CompileInterfaceDeclaration();
		return true;
	}

	if (Token.IsIdentifier(TEXT("UFUNCTION"), ESearchCase::CaseSensitive))
	{
		FUnrealFunctionDefinitionInfo& FunctionDef = CompileFunctionDeclaration();
		return true;
	}

	if (Token.IsIdentifier(TEXT("UDELEGATE"), ESearchCase::CaseSensitive))
	{
		FUnrealFunctionDefinitionInfo& DelegateDef = CompileDelegateDeclaration(Token.Value, EDelegateSpecifierAction::Parse);
		DelegatesToFixup.Add(&DelegateDef);
		return true;
	}

	if (IsValidDelegateDeclaration(Token)) // Legacy delegate parsing - it didn't need a UDELEGATE
	{
		FUnrealFunctionDefinitionInfo& DelegateDef = CompileDelegateDeclaration(Token.Value);
		DelegatesToFixup.Add(&DelegateDef);
		return true;
	}

	if (Token.IsIdentifier(TEXT("UPROPERTY"), ESearchCase::CaseSensitive))
	{
		CheckAllow(TEXT("'Member variable declaration'"), ENestAllowFlags::VarDecl);
		check(TopNest->NestType == ENestType::Class);

		CompileVariableDeclaration(GetCurrentClassDef());
		return true;
	}

	if (Token.IsIdentifier(TEXT("UENUM"), ESearchCase::CaseSensitive))
	{
		// Enumeration definition.
		CompileEnum();
		return true;
	}

	if (Token.IsIdentifier(TEXT("USTRUCT"), ESearchCase::CaseSensitive))
	{
		// Struct definition.
		CompileStructDeclaration();
		return true;
	}

	if (Token.IsSymbol(TEXT('#')))
	{
		// Compiler directive.
		CompileDirective();
		return true;
	}

	if (bEncounteredNewStyleClass_UnmatchedBrackets && Token.IsSymbol(TEXT('}')))
	{
		FUnrealClassDefinitionInfo& CurrentClassDef = GetCurrentClassDef();
		CurrentClassDef.GetDefinitionRange().End = &Input[InputPos];
		MatchSemi();

		// Closing brace for class declaration
		//@TODO: This is a very loose approximation of what we really need to do
		// Instead, the whole statement-consumer loop should be in a nest
		bEncounteredNewStyleClass_UnmatchedBrackets = false;

		// Pop nesting here to allow other non UClass declarations in the header file.
		// Make sure we treat UInterface as a class and not an interface
		if (CurrentClassDef.HasAllClassFlags(CLASS_Interface) && &CurrentClassDef != GUInterfaceDef)
		{
			checkf(TopNest->NestType == ENestType::Interface || TopNest->NestType == ENestType::NativeInterface, TEXT("Unexpected end of interface block."));
			PopNest(TopNest->NestType, TEXT("'Interface'"));
			PostPopNestInterface(CurrentClassDef);

			// Ensure the UINTERFACE classes have a GENERATED_BODY declaration
			if (bHaveSeenUClass && !bClassHasGeneratedUInterfaceBody)
			{
				Throwf(TEXT("Expected a GENERATED_BODY() at the start of class"));
			}

			// Ensure the non-UINTERFACE interface classes have a GENERATED_BODY declaration
			if (!bHaveSeenUClass && !bClassHasGeneratedIInterfaceBody)
			{
				Throwf(TEXT("Expected a GENERATED_BODY() at the start of class"));
			}
		}
		else
		{
			if (&CurrentClassDef == GUInterfaceDef && TopNest->NestType == ENestType::NativeInterface)
			{
				PopNest(TopNest->NestType, TEXT("'Interface'"));
			}
			else
			{
				PopNest(ENestType::Class, TEXT("'Class'"));
			}
			PostPopNestClass(CurrentClassDef);

			// Ensure classes have a GENERATED_BODY declaration
			if (bHaveSeenUClass && !bClassHasGeneratedBody)
			{
				Throwf(TEXT("Expected a GENERATED_BODY() at the start of class"));
			}
		}

		bHaveSeenUClass                  = false;
		bClassHasGeneratedBody           = false;
		bClassHasGeneratedUInterfaceBody = false;
		bClassHasGeneratedIInterfaceBody = false;

		GetCurrentScope()->AddType(CurrentClassDef);
		return true;
	}

	if (Token.IsSymbol(TEXT(';')))
	{
		if (GetToken(Token))
		{
			Throwf(TEXT("Extra ';' before '%s'"), *Token.GetTokenValue());
		}
		else
		{
			Throwf(TEXT("Extra ';' before end of file"));
		}
	}

	// Skip anything that looks like a macro followed by no bracket that we don't know about
	if (ProbablyAnUnknownObjectLikeMacro(*this, Token))
	{
		return true;
	}

	FRecordTokens RecordTokens(*this, bEncounteredNewStyleClass_UnmatchedBrackets && IsInAClass() ? &GetCurrentClassDef() : nullptr, &Token);
	bool Result = SkipDeclaration(Token);
	if (RecordTokens.Stop())
	{
		FUnrealStructDefinitionInfo& StructDef = GetCurrentClassDef();
		const FDeclaration& Declaration = StructDef.GetDeclarations().Last();
		if (CheckForConstructor(StructDef, Declaration))
		{
		}
		else if (CheckForDestructor(StructDef, Declaration))
		{
		}
		else if (TopNest->NestType == ENestType::Class)
		{
			if (CheckForSerialize(StructDef, Declaration))
			{
			}
			else if (CheckForPropertySetterFunction(StructDef, Declaration))
			{
			}
			else if (CheckForPropertyGetterFunction(StructDef, Declaration))
			{
			}
		}
	}
	return Result;
}

bool FHeaderParser::CheckForConstructor(FUnrealStructDefinitionInfo& StructDef, const FDeclaration& Declaration)
{
	FTokenReplay Tokens(Declaration.Tokens);
	FUnrealClassDefinitionInfo& ClassDef = StructDef.AsClassChecked();

	FToken Token;
	if (!Tokens.GetToken(Token))
	{
		return false;
	}

	// Allow explicit constructors
	bool bFoundExplicit = Token.IsIdentifier(TEXT("explicit"), ESearchCase::CaseSensitive);
	if (bFoundExplicit)
	{
		Tokens.GetToken(Token);
	}

	bool bSkippedAPIToken = false;
	if (Token.Value.EndsWith(TEXT("_API"), ESearchCase::CaseSensitive))
	{
		if (!bFoundExplicit)
		{
			// Explicit can come before or after an _API
			Tokens.MatchIdentifier(TEXT("explicit"), ESearchCase::CaseSensitive);
		}

		Tokens.GetToken(Token);
		bSkippedAPIToken = true;
	}

	if (!Token.IsIdentifier(*ClassDef.GetAlternateNameCPP(), ESearchCase::IgnoreCase))
	{
		return false;
	}

	Tokens.GetToken(Token);
	if (!Token.IsSymbol(TEXT('(')))
	{
		return false;
	}

	bool bOICtor = false;
	bool bVTCtor = false;

	if (!ClassDef.IsDefaultConstructorDeclared() && Tokens.MatchSymbol(TEXT(')')))
	{
		ClassDef.MarkDefaultConstructorDeclared();
	}
	else if (!ClassDef.IsObjectInitializerConstructorDeclared()
		|| !ClassDef.IsCustomVTableHelperConstructorDeclared())
	{
		bool bIsConst = false;
		bool bIsRef = false;
		int32 ParenthesesNestingLevel = 1;

		while (ParenthesesNestingLevel && Tokens.GetToken(Token))
		{
			// Template instantiation or additional parameter excludes ObjectInitializer constructor.
			if (Token.IsSymbol(TEXT(',')) || Token.IsSymbol(TEXT('<')))
			{
				bOICtor = false;
				bVTCtor = false;
				break;
			}

			if (Token.IsSymbol(TEXT('(')))
			{
				ParenthesesNestingLevel++;
				continue;
			}

			if (Token.IsSymbol(TEXT(')')))
			{
				ParenthesesNestingLevel--;
				continue;
			}

			if (Token.IsIdentifier(TEXT("const"), ESearchCase::CaseSensitive))
			{
				bIsConst = true;
				continue;
			}

			if (Token.IsSymbol(TEXT('&')))
			{
				bIsRef = true;
				continue;
			}

			if (Token.IsIdentifier(TEXT("FObjectInitializer"), ESearchCase::CaseSensitive)
				|| Token.IsIdentifier(TEXT("FPostConstructInitializeProperties"), ESearchCase::CaseSensitive) // Deprecated, but left here, so it won't break legacy code.
				)
			{
				bOICtor = true;
			}

			if (Token.IsIdentifier(TEXT("FVTableHelper"), ESearchCase::CaseSensitive))
			{
				bVTCtor = true;
			}
		}

		// Parse until finish.
		while (ParenthesesNestingLevel && Tokens.GetToken(Token))
		{
			if (Token.IsSymbol(TEXT('(')))
			{
				ParenthesesNestingLevel++;
				continue;
			}

			if (Token.IsSymbol(TEXT(')')))
			{
				ParenthesesNestingLevel--;
				continue;
			}
		}

		if (bOICtor && bIsRef && bIsConst)
		{
			ClassDef.MarkObjectInitializerConstructorDeclared();
		}
		if (bVTCtor && bIsRef)
		{
			ClassDef.MarkCustomVTableHelperConstructorDeclared();
		}
	}

	if (!bVTCtor)
	{
		ClassDef.MarkConstructorDeclared();
	}

	return false;
}

bool FHeaderParser::CheckForDestructor(FUnrealStructDefinitionInfo& StructDef, const FDeclaration& Declaration)
{
	FUnrealClassDefinitionInfo& ClassDef = StructDef.AsClassChecked();

	if (ClassDef.IsDestructorDeclared())
	{
		return false;
	}

	FTokenReplay Tokens(Declaration.Tokens);

	FToken Token;
	if (!Tokens.GetToken(Token))
	{
		return false;
	}

	while (Token.IsIdentifier(TEXT("virtual"), ESearchCase::CaseSensitive) || Token.Value.EndsWith(TEXT("_API"), ESearchCase::CaseSensitive))
	{
		Tokens.GetToken(Token);
	}

	if (!Token.IsSymbol('~'))
	{
		return false;
	}

	Tokens.GetToken(Token);

	if (!Token.IsIdentifier(*ClassDef.GetAlternateNameCPP(), ESearchCase::IgnoreCase))
	{
		return false;
	}

	ClassDef.MarkDestructorDeclared();

	return false;
}

bool FHeaderParser::CheckForSerialize(FUnrealStructDefinitionInfo& StructDef, const FDeclaration& Declaration)
{
	FTokenReplay Tokens(Declaration.Tokens);
	FUnrealClassDefinitionInfo& ClassDef = StructDef.AsClassChecked();

	FToken Token;
	if (!Tokens.GetToken(Token))
	{
		return false;
	}

	while (Token.IsIdentifier(TEXT("virtual"), ESearchCase::CaseSensitive) || Token.Value.EndsWith(TEXT("_API"), ESearchCase::CaseSensitive))
	{
		Tokens.GetToken(Token);
	}

	if (!Token.IsIdentifier(TEXT("void"), ESearchCase::CaseSensitive))
	{
		return false;
	}

	Tokens.GetToken(Token);
	if (!Token.IsIdentifier(TEXT("Serialize"), ESearchCase::CaseSensitive))
	{
		return false;
	}

	Tokens.GetToken(Token);
	if (!Token.IsSymbol(TEXT('(')))
	{
		return false;
	}

	Tokens.GetToken(Token);

	ESerializerArchiveType ArchiveType = ESerializerArchiveType::None;
	if (Token.IsIdentifier(TEXT("FArchive"), ESearchCase::CaseSensitive))
	{
		Tokens.GetToken(Token);
		if (Token.IsSymbol(TEXT('&')))
		{
			Tokens.GetToken(Token);

			// Allow the declaration to not define a name for the archive parameter
			if (!Token.IsSymbol(TEXT(')')))
			{
				Tokens.GetToken(Token);
			}

			if (Token.IsSymbol(TEXT(')')))
			{
				ArchiveType = ESerializerArchiveType::Archive;
			}
		}
	}
	else if (Token.IsIdentifier(TEXT("FStructuredArchive"), ESearchCase::CaseSensitive))
	{
		Tokens.GetToken(Token);
		if (Token.IsSymbol(TEXT("::"), ESearchCase::CaseSensitive))
		{
			Tokens.GetToken(Token);

			if (Token.IsIdentifier(TEXT("FRecord"), ESearchCase::CaseSensitive))
			{
				Tokens.GetToken(Token);

				// Allow the declaration to not define a name for the slot parameter
				if (!Token.IsSymbol(TEXT(')')))
				{
					Tokens.GetToken(Token);
				}

				if (Token.IsSymbol(TEXT(')')))
				{
					ArchiveType = ESerializerArchiveType::StructuredArchiveRecord;
				}
			}
		}
	}
	else if (Token.IsIdentifier(TEXT("FStructuredArchiveRecord"), ESearchCase::CaseSensitive))
	{
		Tokens.GetToken(Token);

		// Allow the declaration to not define a name for the slot parameter
		if (!Token.IsSymbol(TEXT(')')))
		{
			Tokens.GetToken(Token);
		}

		if (Token.IsSymbol(TEXT(')')))
		{
			ArchiveType = ESerializerArchiveType::StructuredArchiveRecord;
		}
	}

	if (ArchiveType != ESerializerArchiveType::None)
	{
		// Found what we want!
		if (Declaration.CurrentCompilerDirective == 0 || Declaration.CurrentCompilerDirective == ECompilerDirective::WithEditorOnlyData)
		{
			FString EnclosingDefine = Declaration.CurrentCompilerDirective != 0 ? TEXT("WITH_EDITORONLY_DATA") : TEXT("");

			ClassDef.AddArchiveType(ArchiveType);
			ClassDef.SetEnclosingDefine(MoveTemp(EnclosingDefine));
		}
		else
		{
			FUHTMessage(StructDef.GetUnrealSourceFile(), Token.InputLine).Throwf(TEXT("Serialize functions must not be inside preprocessor blocks, except for WITH_EDITORONLY_DATA"));
		}
		return true;
	}
	
	return false;
}
static const TArray<FStringView> GSkipDeclarationWarningStrings =
{
	TEXT("GENERATED_BODY"),
	TEXT("GENERATED_IINTERFACE_BODY"),
	TEXT("GENERATED_UCLASS_BODY"),
	TEXT("GENERATED_UINTERFACE_BODY"),
	TEXT("GENERATED_USTRUCT_BODY"),
	// Leaving these disabled ATM since they can exist in the code without causing compile issues
	//TEXT("RIGVM_METHOD"),
	//TEXT("UCLASS"),
	//TEXT("UDELEGATE"),
	//TEXT("UENUM"),
	//TEXT("UFUNCTION"),
	//TEXT("UINTERFACE"),
	//TEXT("UPROPERTY"),
	//TEXT("USTRUCT"),
};

static bool ParseAccessorType(FString& OutAccessorType, FTokenReplay& Tokens)
{
	FToken Token;
	Tokens.GetToken(Token);
	if (!Token.IsIdentifier())
	{
		return false;
	}
	if (Token.IsIdentifier(TEXT("const"), ESearchCase::CaseSensitive))
	{
		// skip const. We allow const in paramater and return values even if the property is not const
		Tokens.GetToken(Token);
		if (!Token.IsIdentifier())
		{
			return false;
		}
	}

	OutAccessorType = Token.Value;

	// parse enum type declared as a namespace
	Tokens.GetToken(Token);
	while (Token.IsSymbol(TEXT("::"), ESearchCase::CaseSensitive))
	{
		OutAccessorType += Token.Value;
		Tokens.GetToken(Token);
		if (!Token.IsIdentifier())
		{
			return false;
		}
		OutAccessorType += Token.Value;
		Tokens.GetToken(Token);
	}

	if (Token.IsSymbol(TEXT("<"), ESearchCase::CaseSensitive))
	{
		// template type - add everything until the matching '>' into the type string
		OutAccessorType += Token.Value;
		int32 TemplateNestCount = 1;
		while (TemplateNestCount > 0)
		{
			Tokens.GetToken(Token);
			if (Token.TokenType == ETokenType::None)
			{
				return false;
			}

			OutAccessorType += Token.Value;
			if (Token.IsSymbol(TEXT("<"), ESearchCase::CaseSensitive))
			{
				TemplateNestCount++;
			}
			else if (Token.IsSymbol(TEXT(">"), ESearchCase::CaseSensitive))
			{
				TemplateNestCount--;
			}
		}
		Tokens.GetToken(Token);
	}
	// Skip '&', 'const' and retain '*'
	do
	{
		if (Token.TokenType == ETokenType::None)
		{
			return false;
		}

		if (Token.IsIdentifier())
		{
			if (!Token.IsIdentifier(TEXT("const"), ESearchCase::CaseSensitive))
			{
				break;
			}
			// else skip const
		}
		// Support for passing values by ref for setters
		else if (!Token.IsSymbol(TEXT("&"), ESearchCase::CaseSensitive))
		{
			OutAccessorType += Token.Value;
		}
	} while (Tokens.GetToken(Token));

	// Return the last token since it's either ')' in case of setters or the getter name which will be parsed by the caller
	Tokens.UngetToken(Token);

	return true;
}

bool FHeaderParser::CheckForPropertySetterFunction(FUnrealStructDefinitionInfo& StructDef, const FDeclaration& Declaration)
{
	FTokenReplay Tokens(Declaration.Tokens);
	FUnrealClassDefinitionInfo& ClassDef = StructDef.AsClassChecked();

	FToken Token;
	if (!Tokens.GetToken(Token))
	{
		return false;
	}

	// Skip virtual keyword or any API macros
	while (Token.IsIdentifier(TEXT("virtual"), ESearchCase::CaseSensitive) || Token.Value.EndsWith(TEXT("_API"), ESearchCase::CaseSensitive))
	{
		Tokens.GetToken(Token);
	}

	// Setters can only return void
	if (!Token.IsIdentifier(TEXT("void"), ESearchCase::CaseSensitive))
	{
		return false;
	}

	FToken SetterNameToken;
	Tokens.GetToken(SetterNameToken);
	if (!SetterNameToken.IsIdentifier())
	{
		return false;
	}

	FUnrealPropertyDefinitionInfo* PropertyWithSetter = nullptr;
	FString SetterFunctionName;
	TArray<TSharedRef<FUnrealPropertyDefinitionInfo>>& Properties = ClassDef.GetProperties();
	bool bExplicitSetter = false;

	// First check if there are any properties that already specify this function name as a setter
	for (TSharedRef<FUnrealPropertyDefinitionInfo>& Prop : Properties)
	{
		FPropertyBase& BaseProp = Prop->GetPropertyBase();
		if (!BaseProp.bSetterFunctionFound && !BaseProp.SetterName.IsEmpty() && BaseProp.SetterName != TEXT("None"))
		{
			if (SetterNameToken.Value.Compare(Prop->GetPropertyBase().SetterName, ESearchCase::CaseSensitive) == 0)
			{
				SetterFunctionName = Prop->GetPropertyBase().SetterName;
				PropertyWithSetter = &Prop.Get();
				bExplicitSetter = true;
				break;
			}
		}
	}

	if (!PropertyWithSetter)
	{
		return false;
	}

	Tokens.GetToken(Token);
	if (!Token.IsSymbol(TEXT('(')))
	{
		if (bExplicitSetter)
		{
			LogError(TEXT("Expected '(' when parsing property %s setter function %s"), *PropertyWithSetter->GetName(), *SetterFunctionName);
		}
		return false;
	}

	FString ParameterType;
	if (!ParseAccessorType(ParameterType, Tokens))
	{
		if (bExplicitSetter)
		{
			LogError(TEXT("Error when parsing parameter type for property %s setter function %s"), *PropertyWithSetter->GetName(), *SetterFunctionName);
		}
		return false;
	}

	// Skip parameter name
	Tokens.GetToken(Token);
	if (!Token.IsIdentifier())
	{
		if (bExplicitSetter)
		{
			LogError(TEXT("Expected parameter name when parsing property %s setter function %s"), *PropertyWithSetter->GetName(), *SetterFunctionName);
		}
		return false;
	}

	// Setter has only one parameter
	Tokens.GetToken(Token);
	if (!Token.IsSymbol(TEXT(')')))
	{
		if (bExplicitSetter)
		{
			LogError(TEXT("Expected ')' when parsing property %s setter function %s"), *PropertyWithSetter->GetName(), *SetterFunctionName);
		}
		return false;
	}

	// Parameter type and property type must match
	FString ExtendedPropertyType;
	FString PropertyType = PropertyWithSetter->GetCPPType(&ExtendedPropertyType, CPPF_Implementation | CPPF_ArgumentOrReturnValue | CPPF_NoRef);
	ExtendedPropertyType.RemoveSpacesInline();
	PropertyType += ExtendedPropertyType;
	if (PropertyWithSetter->GetArrayDimensions())
	{
		PropertyType += TEXT("*");
	}
	if (ParameterType.Compare(PropertyType, ESearchCase::CaseSensitive) != 0)
	{
		if (bExplicitSetter)
		{
			LogError(TEXT("Paramater type %s unsupported for property %s setter function %s (expected: %s)"),
				*ParameterType, *PropertyWithSetter->GetName(), *SetterFunctionName, *PropertyType);
		}
		return false;
	}

	if ((GetCurrentCompilerDirective() & ECompilerDirective::WithEditor) != 0)
	{
		if (bExplicitSetter)
		{
			LogError(TEXT("Property %s setter function %s cannot be declared within WITH_EDITOR block. Use WITH_EDITORONLY_DATA instead."),
				*PropertyWithSetter->GetName(), *SetterFunctionName);
		}
		return false;
	}

	if ((GetCurrentCompilerDirective() & ECompilerDirective::WithEditorOnlyData) != 0 && (PropertyWithSetter->GetPropertyFlags() & CPF_EditorOnly) == 0)
	{
		if (bExplicitSetter)
		{
			LogError(TEXT("Property %s is not editor-only but its setter function %s is."),
				*PropertyWithSetter->GetName(), *SetterFunctionName);
		}
		return false;
	}

	PropertyWithSetter->GetPropertyBase().SetterName = *SetterFunctionName;
	PropertyWithSetter->GetPropertyBase().bSetterFunctionFound = true;

	return true;
}

bool FHeaderParser::CheckForPropertyGetterFunction(FUnrealStructDefinitionInfo& StructDef, const FDeclaration& Declaration)
{
	FTokenReplay Tokens(Declaration.Tokens);
	FUnrealClassDefinitionInfo& ClassDef = StructDef.AsClassChecked();

	FToken Token;
	if (!Tokens.GetToken(Token))
	{
		return false;
	}

	// Skip virtual keyword and any API macros
	while (Token.IsIdentifier(TEXT("virtual"), ESearchCase::CaseSensitive) || Token.Value.EndsWith(TEXT("_API"), ESearchCase::CaseSensitive))
	{
		Tokens.GetToken(Token);
	}

	Tokens.UngetToken(Token);
	FString GetterType;
	if (!ParseAccessorType(GetterType, Tokens))
	{
		// Unable to print a meaningful error before parsing the Getter name
		return false;
	}

	FToken GetterNameToken;
	Tokens.GetToken(GetterNameToken);
	if (!GetterNameToken.IsIdentifier())
	{
		// Unable to print a meaningful error before parsing the Getter name
		return false;
	}

	FUnrealPropertyDefinitionInfo* PropertyWithGetter = nullptr;
	TArray<TSharedRef<FUnrealPropertyDefinitionInfo>>& Properties = ClassDef.GetProperties();
	FString GetterFunctionName;
	bool bExplicitGetter = false;

	// First check if there are any properties that already specify this function name as a getter
	for (TSharedRef<FUnrealPropertyDefinitionInfo>& Prop : Properties)
	{
		FPropertyBase& BaseProp = Prop->GetPropertyBase();
		if (!BaseProp.bGetterFunctionFound && !BaseProp.GetterName.IsEmpty() && BaseProp.GetterName != TEXT("None"))
		{
			if (GetterNameToken.Value.Compare(Prop->GetPropertyBase().GetterName, ESearchCase::CaseSensitive) == 0)
			{
				GetterFunctionName = Prop->GetPropertyBase().GetterName;
				PropertyWithGetter = &Prop.Get();
				bExplicitGetter = true;
				break;
			}
		}
	}

	if (!PropertyWithGetter)
	{
		return false;
	}

	FString ExtendedPropertyType;
	FString PropertyType = PropertyWithGetter->GetCPPType(&ExtendedPropertyType, CPPF_Implementation | CPPF_ArgumentOrReturnValue);
	PropertyType += ExtendedPropertyType;
	if (PropertyWithGetter->GetArrayDimensions())
	{
		PropertyType += TEXT("*");
	}
	if (GetterType.Compare(PropertyType, ESearchCase::CaseSensitive) != 0)
	{
		if (bExplicitGetter)
		{
			LogError(TEXT("Paramater type %s unsupported for property %s getter function %s (expected: %s)"),
				*GetterType, *PropertyWithGetter->GetName(), *GetterFunctionName, *PropertyType);
		}
		return false;
	}

	// Getter is a function that takes no arguments
	Tokens.GetToken(Token);
	if (!Token.IsSymbol(TEXT('(')))
	{
		if (bExplicitGetter)
		{
			LogError(TEXT("Expected '(' when parsing property %s getter function %s"), *PropertyWithGetter->GetName(), *GetterFunctionName);
		}
		return false;
	}

	Tokens.GetToken(Token);
	if (!Token.IsSymbol(TEXT(')')))
	{
		if (bExplicitGetter)
		{
			LogError(TEXT("Expected ')' when parsing property %s getter function %s"), *PropertyWithGetter->GetName(), *GetterFunctionName);
		}
		return false;
	}

	// Getters should be const functions
	Tokens.GetToken(Token);
	if (!Token.IsIdentifier(TEXT("const"), ESearchCase::CaseSensitive))
	{
		if (bExplicitGetter)
		{
			LogError(TEXT("Property %s getter function %s must be const"), *PropertyWithGetter->GetName(), *GetterFunctionName);
		}
		return false;
	}

	if ((GetCurrentCompilerDirective() & ECompilerDirective::WithEditor) != 0)
	{
		if (bExplicitGetter)
		{
			LogError(TEXT("Property %s setter function %s cannot be declared within WITH_EDITOR block. Use WITH_EDITORONLY_DATA instead."),
				*PropertyWithGetter->GetName(), *GetterFunctionName);
		}
		return false;
	}

	if ((GetCurrentCompilerDirective() & ECompilerDirective::WithEditorOnlyData) != 0 && (PropertyWithGetter->GetPropertyFlags() & CPF_EditorOnly) == 0)
	{
		if (bExplicitGetter)
		{
			LogError(TEXT("Property %s is not editor-only but its getter function %s is."),
				*PropertyWithGetter->GetName(), *GetterFunctionName);
		}
		return false;
	}

	PropertyWithGetter->GetPropertyBase().GetterName = GetterFunctionName;
	PropertyWithGetter->GetPropertyBase().bGetterFunctionFound = true;

	return true;
}


bool FHeaderParser::SkipDeclaration(FToken& Token)
{
	// Store the current value of PrevComment so it can be restored after we parsed everything.
	FString OldPrevComment(PrevComment);
	// Consume all tokens until the end of declaration/definition has been found.
	int32 NestedScopes = 0;
	// Check if this is a class/struct declaration in which case it can be followed by member variable declaration.	
	bool bPossiblyClassDeclaration = Token.IsIdentifier(TEXT("class"), ESearchCase::CaseSensitive) || Token.IsIdentifier(TEXT("struct"), ESearchCase::CaseSensitive);
	// (known) macros can end without ; or } so use () to find the end of the declaration.
	// However, we don't want to use it with DECLARE_FUNCTION, because we need it to be treated like a function.
	bool bMacroDeclaration      = ProbablyAMacro(Token.Value) && !Token.IsIdentifier(TEXT("DECLARE_FUNCTION"), ESearchCase::CaseSensitive);
	bool bEndOfDeclarationFound = false;
	bool bDefinitionFound       = false;
	TCHAR OpeningBracket = bMacroDeclaration ? TEXT('(') : TEXT('{');
	TCHAR ClosingBracket = bMacroDeclaration ? TEXT(')') : TEXT('}');
	bool bRetestCurrentToken = false;
	while (bRetestCurrentToken || GetToken(Token))
	{
		// If we find parentheses at top-level and we think it's a class declaration then it's more likely
		// to be something like: class UThing* GetThing();
		if (bPossiblyClassDeclaration && NestedScopes == 0 && Token.IsSymbol(TEXT('(')))
		{
			bPossiblyClassDeclaration = false;
		}

		bRetestCurrentToken = false;
		if (Token.IsSymbol(TEXT(';')) && NestedScopes == 0)
		{
			bEndOfDeclarationFound = true;
			break;
		}

		if (Token.IsIdentifier())
		{
			// Use a trivial prefilter to avoid doing the search on things that aren't UE keywords we care about
			if (Token.Value[0] == 'G' || Token.Value[0] == 'R' || Token.Value[0] == 'U')
			{
				if (Algo::BinarySearch(GSkipDeclarationWarningStrings, Token.Value, 
					[](const FStringView& Lhs, const FStringView& Rhs) { return Lhs.Compare(Rhs, ESearchCase::CaseSensitive) < 0; }) >= 0)
				{
					LogWarning(FString::Printf(TEXT("The identifier \'%s\' was detected in a block being skipped. Was this intentional?"), *FString(Token.Value)));
				}
			}
		}

		if (!bMacroDeclaration && Token.IsIdentifier(TEXT("PURE_VIRTUAL"), ESearchCase::CaseSensitive) && NestedScopes == 0)
		{
			OpeningBracket = TEXT('(');
			ClosingBracket = TEXT(')');
		}

		if (Token.IsSymbol(OpeningBracket))
		{
			// This is a function definition or class declaration.
			bDefinitionFound = true;
			NestedScopes++;
		}
		else if (Token.IsSymbol(ClosingBracket))
		{
			NestedScopes--;
			if (NestedScopes == 0)
			{
				// Could be a class declaration in all capitals, and not a macro
				bool bReallyEndDeclaration = true;
				if (bMacroDeclaration)
				{
					FToken PossibleBracketToken;
					GetToken(PossibleBracketToken);
					UngetToken(Token);
					GetToken(Token);

					// If Strcmp returns 0, it is probably a class, else a macro.
					bReallyEndDeclaration = !PossibleBracketToken.IsSymbol(TEXT('{'));
				}

				if (bReallyEndDeclaration)
				{
					bEndOfDeclarationFound = true;
					break;
				}
			}

			if (NestedScopes < 0)
			{
				Throwf(TEXT("Unexpected '}'. Did you miss a semi-colon?"));
			}
		}
		else if (bMacroDeclaration && NestedScopes == 0)
		{
			bMacroDeclaration = false;
			OpeningBracket = TEXT('{');
			ClosingBracket = TEXT('}');
			bRetestCurrentToken = true;
		}
	}
	if (bEndOfDeclarationFound)
	{
		// Member variable declaration after class declaration (see bPossiblyClassDeclaration).
		if (bPossiblyClassDeclaration && bDefinitionFound)
		{
			// Should syntax errors be also handled when someone declares a variable after function definition?
			// Consume the variable name.
			FToken VariableName;
			if( !GetToken(VariableName, true) )
			{
				return false;
			}
			if (!VariableName.IsIdentifier())
			{
				// Not a variable name.
				UngetToken(VariableName);
			}
			else if (!SafeMatchSymbol(TEXT(';')))
			{
				Throwf(TEXT("Unexpected '%s'. Did you miss a semi-colon?"), *VariableName.GetTokenValue());
			}
		}

		// C++ allows any number of ';' after member declaration/definition.
		while (SafeMatchSymbol(TEXT(';')));
	}

	PrevComment = OldPrevComment;
	// clear the current value for comment
	//ClearComment();

	// Successfully consumed C++ declaration unless mismatched pair of brackets has been found.
	return NestedScopes == 0 && bEndOfDeclarationFound;
}

bool FHeaderParser::SafeMatchSymbol( const TCHAR Match )
{
	// Remember the position before the next token (this can include comments before the next symbol).
	FScriptLocation LocationBeforeNextSymbol;
	InitScriptLocation(LocationBeforeNextSymbol);

	FToken Token;
	if (GetToken(Token, /*bNoConsts=*/ true))
	{
		if (Token.IsSymbol(Match))
		{
			return true;
		}
		UngetToken(Token);
	}

	// Return to the stored position.
	ReturnToLocation(LocationBeforeNextSymbol);
	return false;
}

FUnrealClassDefinitionInfo& FHeaderParser::ParseClassNameDeclaration(FString& DeclaredClassName, FString& RequiredAPIMacroIfPresent)
{
	ParseNameWithPotentialAPIMacroPrefix(/*out*/ DeclaredClassName, /*out*/ RequiredAPIMacroIfPresent, TEXT("class"));

	FUnrealClassDefinitionInfo* ClassDef = FUnrealClassDefinitionInfo::FindClass(*GetClassNameWithPrefixRemoved(*DeclaredClassName));
	check(ClassDef);
	ClassDef->SetClassCastFlags(ClassCastFlagMap::Get().GetCastFlag(DeclaredClassName));
	ClassDef->SetClassCastFlags(ClassCastFlagMap::Get().GetCastFlag(FString(TEXT("F")) + DeclaredClassName.RightChop(1))); // For properties, check alternate name

	// Skip optional final keyword
	MatchIdentifier(TEXT("final"), ESearchCase::CaseSensitive);

	// Parse the inheritance list
	ParseInheritance(TEXT("class"), [](const TCHAR* ClassName, bool bIsSuperClass) {}); // Eat the results, already been parsed

	// Collect data about the super and base classes
	if (FUnrealClassDefinitionInfo* SuperClassDef = UHTCast<FUnrealClassDefinitionInfo>(ClassDef->GetSuperStructInfo().Struct))
	{
		ClassDef->SetClassCastFlags(SuperClassDef->GetClassCastFlags());
	}

	// Add the class flags from the interfaces
	for (FUnrealStructDefinitionInfo::FBaseStructInfo& BaseClassInfo : ClassDef->GetBaseStructInfos())
	{
		if (FUnrealClassDefinitionInfo* BaseClassDef = UHTCast<FUnrealClassDefinitionInfo>(BaseClassInfo.Struct))
		{
			if (!BaseClassDef->HasAnyClassFlags(CLASS_Interface))
			{
				Throwf(TEXT("Implements: Class %s is not an interface; Can only inherit from non-UObjects or UInterface derived interfaces"), *BaseClassDef->GetName());
			}

			// Propagate the inheritable ClassFlags
			ClassDef->SetClassFlags(BaseClassDef->GetClassFlags() & ClassDef->GetInheritClassFlags());
		}
	}
	return *ClassDef;
}

/**
 * Setups basic class settings after parsing.
 */
void PostParsingClassSetup(FUnrealClassDefinitionInfo& ClassDef)
{
	//@TODO: Move to post parse finalization?

	// Since this flag is computed in this method, we have to re-propagate the flag from the super
	// just in case they were defined in this source file.
	if (FUnrealClassDefinitionInfo* SuperClassDef = ClassDef.GetSuperClass())
	{
		ClassDef.SetClassFlags(SuperClassDef->GetClassFlags() & CLASS_Config);
	}

	// Set the class config flag if any properties have config
	for (TSharedRef<FUnrealPropertyDefinitionInfo> PropertyDef : ClassDef.GetProperties())
	{
		if (PropertyDef->HasAnyPropertyFlags(CPF_Config))
		{
			ClassDef.SetClassFlags(CLASS_Config);
			break;
		}
	}

	// Class needs to specify which ini file is going to be used if it contains config variables.
	if (ClassDef.HasAnyClassFlags(CLASS_Config) && ClassDef.GetClassConfigName() == NAME_None)
	{
		// Inherit config setting from base class.
		ClassDef.SetClassConfigName(ClassDef.GetSuperClass() ? ClassDef.GetSuperClass()->GetClassConfigName() : NAME_None);
		if (ClassDef.GetClassConfigName() == NAME_None)
		{
			ClassDef.Throwf(TEXT("Classes with config / globalconfig member variables need to specify config file."));
			ClassDef.SetClassConfigName(NAME_Engine);
		}
	}
}

/**
 * Compiles a class declaration.
 */
FUnrealClassDefinitionInfo& FHeaderParser::CompileClassDeclaration()
{
	// Start of a class block.
	CheckAllow(TEXT("'class'"), ENestAllowFlags::Class);

	// New-style UCLASS() syntax
	TMap<FName, FString> MetaData;

	TArray<FPropertySpecifier> SpecifiersFound;
	ReadSpecifierSetInsideMacro(SpecifiersFound, TEXT("Class"), MetaData);

	const int32 PrologFinishLine = InputLine;

	// Members of classes have a default private access level in c++
	// Setting this directly should be ok as we don't support nested classes, so the outer scope access should not need restoring
	CurrentAccessSpecifier = ACCESS_Private;

	AddFormattedPrevCommentAsTooltipMetaData(MetaData);

	// New style files have the class name / extends afterwards
	RequireIdentifier(TEXT("class"), ESearchCase::CaseSensitive, TEXT("Class declaration"));

	SkipAlignasAndDeprecatedMacroIfNecessary(*this);

	FString DeclaredClassName;
	FString RequiredAPIMacroIfPresent;
	
	FUnrealClassDefinitionInfo& ClassDef = ParseClassNameDeclaration(/*out*/ DeclaredClassName, /*out*/ RequiredAPIMacroIfPresent);

	ClassDef.GetDefinitionRange().Start = &Input[InputPos];

	// If we have existing class flags (preexisting engine objects), make sure we have some shared flags.
	check(ClassDef.GetClassFlags() == 0 || (ClassDef.GetClassFlags() & ClassDef.GetParsedClassFlags()) != 0);

	ClassDef.MarkParsed();

	PushNest(ENestType::Class, &ClassDef);
	
	ResetClassData();

	// Make sure our parent classes is parsed.
	for (FUnrealClassDefinitionInfo* TempDef = ClassDef.GetSuperClass(); TempDef; TempDef = TempDef->GetSuperClass())
	{
		bool bIsParsed = TempDef->IsParsed();
		bool bIsIntrinsic = TempDef->HasAnyClassFlags(CLASS_Intrinsic);
		if (!(bIsParsed || bIsIntrinsic))
		{
			Throwf(TEXT("'%s' can't be compiled: Parent class '%s' has errors"), *ClassDef.GetName(), *TempDef->GetName());
		}
	}

	// Merge with categories inherited from the parent.
	ClassDef.MergeClassCategories();

	// Class attributes.
	ClassDef.SetPrologLine(PrologFinishLine);
	ClassDef.MergeAndValidateClassFlags(DeclaredClassName);
	ClassDef.SetInternalFlags(EInternalObjectFlags::Native);

	// Class metadata
	MetaData.Append(ClassDef.GetParsedMetaData());
	ClassDef.MergeCategoryMetaData(MetaData);
	AddIncludePathToMetadata(ClassDef, MetaData);
	AddModuleRelativePathToMetadata(ClassDef, MetaData);

	// Register the metadata
	FUHTMetaData::RemapAndAddMetaData(ClassDef, MoveTemp(MetaData));

	// Handle the start of the rest of the class
	RequireSymbol( TEXT('{'), TEXT("'Class'") );

	// Copy properties from parent class.
	if (FUnrealClassDefinitionInfo* SuperClassDef = ClassDef.GetSuperClass())
	{
		ClassDef.SetPropertiesSize(SuperClassDef->GetPropertiesSize());
	}

	// Validate sparse class data
	CheckSparseClassData(ClassDef);

	return ClassDef;
}

FUnrealClassDefinitionInfo* FHeaderParser::ParseInterfaceNameDeclaration(FString& DeclaredInterfaceName, FString& RequiredAPIMacroIfPresent)
{
	ParseNameWithPotentialAPIMacroPrefix(/*out*/ DeclaredInterfaceName, /*out*/ RequiredAPIMacroIfPresent, TEXT("interface"));

	FUnrealClassDefinitionInfo* ClassDef = FUnrealClassDefinitionInfo::FindClass(*GetClassNameWithPrefixRemoved(*DeclaredInterfaceName));
	if (ClassDef == nullptr)
	{
		return nullptr;
	}

	// Get super interface
	bool bSpecifiesParentClass = MatchSymbol(TEXT(':'));
	if (!bSpecifiesParentClass)
	{
		return ClassDef;
	}

	RequireIdentifier(TEXT("public"), ESearchCase::CaseSensitive, TEXT("class inheritance"));

	// verify if our super class is an interface class
	// the super class should have been marked as CLASS_Interface at the importing stage, if it were an interface
	FUnrealClassDefinitionInfo* TempClassDef = GetQualifiedClass(TEXT("'extends'"));
	check(TempClassDef);
	if (!TempClassDef->HasAnyClassFlags(CLASS_Interface))
	{
		// UInterface is special and actually extends from UObject, which isn't an interface
		if (DeclaredInterfaceName != TEXT("UInterface"))
		{
			Throwf(TEXT("Interface class '%s' cannot inherit from non-interface class '%s'"), *DeclaredInterfaceName, *TempClassDef->GetName());
		}
	}

	// The class super should have already been set by now
	FUnrealClassDefinitionInfo* SuperClassDef = ClassDef->GetSuperClass();
	check(SuperClassDef);
	if (SuperClassDef != TempClassDef)
	{
		Throwf(TEXT("%s's superclass must be %s, not %s"), *ClassDef->GetPathName(), *SuperClassDef->GetPathName(), *TempClassDef->GetPathName());
	}

	return ClassDef;
}

bool FHeaderParser::TryParseIInterfaceClass()
{
	// 'class' was already matched by the caller

	// Get a class name
	FString DeclaredInterfaceName;
	FString RequiredAPIMacroIfPresent;
	if (ParseInterfaceNameDeclaration(/*out*/ DeclaredInterfaceName, /*out*/ RequiredAPIMacroIfPresent) == nullptr)
	{
		return false;
	}

	if (MatchSymbol(TEXT(';')))
	{
		// Forward declaration.
		return false;
	}

	if (DeclaredInterfaceName[0] != 'I')
	{
		return false;
	}

	FUnrealClassDefinitionInfo* FoundClassDef = nullptr;
	if ((FoundClassDef = FUnrealClassDefinitionInfo::FindClass(*DeclaredInterfaceName.Mid(1))) == nullptr)
	{
		return false;
	}

	// Continue parsing the second class as if it were a part of the first (for reflection data purposes, it is)
	RequireSymbol(TEXT('{'), TEXT("C++ interface mix-in class declaration"));

	// Push the interface class nesting again.
	PushNest(ENestType::NativeInterface, FoundClassDef);

	CurrentAccessSpecifier = ACCESS_Private;
	return true;
}

/**
 *  compiles Java or C# style interface declaration
 */
void FHeaderParser::CompileInterfaceDeclaration()
{
	// Start of an interface block. Since Interfaces and Classes are always at the same nesting level,
	// whereever a class declaration is allowed, an interface declaration is also allowed.
	CheckAllow( TEXT("'interface'"), ENestAllowFlags::Class );

	CurrentAccessSpecifier = ACCESS_Private;

	FString DeclaredInterfaceName;
	FString RequiredAPIMacroIfPresent;
	TMap<FName, FString> MetaData;

	// Build up a list of interface specifiers
	TArray<FPropertySpecifier> SpecifiersFound;

	// New-style UINTERFACE() syntax
	ReadSpecifierSetInsideMacro(SpecifiersFound, TEXT("Interface"), MetaData);

	int32 PrologFinishLine = InputLine;

	// New style files have the interface name / extends afterwards
	RequireIdentifier(TEXT("class"), ESearchCase::CaseSensitive, TEXT("Interface declaration"));
	FUnrealClassDefinitionInfo* InterfaceClassDef = ParseInterfaceNameDeclaration(/*out*/ DeclaredInterfaceName, /*out*/ RequiredAPIMacroIfPresent);
	check(InterfaceClassDef);
	InterfaceClassDef->GetDefinitionRange().Start = &Input[InputPos];

	// Record that this interface is RequiredAPI if the CORE_API style macro was present
	if (!RequiredAPIMacroIfPresent.IsEmpty())
	{
		InterfaceClassDef->SetClassFlags(CLASS_RequiredAPI);
	}

	// Set the appropriate interface class flags
	InterfaceClassDef->SetClassFlags(CLASS_Interface | CLASS_Abstract);
	if (FUnrealClassDefinitionInfo* InterfaceSuperClassDef = InterfaceClassDef->GetSuperClass())
	{
		InterfaceClassDef->SetClassCastFlags(InterfaceSuperClassDef->GetClassCastFlags());
		// All classes that are parsed are expected to be native
		if (!InterfaceSuperClassDef->HasAnyClassFlags(CLASS_Native))
		{
			Throwf(TEXT("Native classes cannot extend non-native classes"));
		}
		InterfaceClassDef->SetClassWithin(InterfaceSuperClassDef->GetClassWithin());
	}
	else
	{
		InterfaceClassDef->SetClassWithin(GUObjectDef);
	}
	InterfaceClassDef->SetInternalFlags(EInternalObjectFlags::Native);
	InterfaceClassDef->SetClassFlags(CLASS_Native);

	// Process all of the interface specifiers
	for (const FPropertySpecifier& Specifier : SpecifiersFound)
	{
		switch ((EInterfaceSpecifier)Algo::FindSortedStringCaseInsensitive(*Specifier.Key, GInterfaceSpecifierStrings))
		{
			default:
			{
				Throwf(TEXT("Unknown interface specifier '%s'"), *Specifier.Key);
			}
			break;

			case EInterfaceSpecifier::DependsOn:
			{
				Throwf(TEXT("The dependsOn specifier is deprecated. Please use #include \"ClassHeaderFilename.h\" instead."));
			}
			break;

			case EInterfaceSpecifier::MinimalAPI:
			{
				InterfaceClassDef->SetClassFlags(CLASS_MinimalAPI);
			}
			break;

			case EInterfaceSpecifier::ConversionRoot:
			{
				MetaData.Add(FHeaderParserNames::NAME_IsConversionRoot, TEXT("true"));
			}
			break;
		}
	}

	// All classes must start with a valid Unreal prefix
	const FString ExpectedInterfaceName = InterfaceClassDef->GetNameWithPrefix(EEnforceInterfacePrefix::U);
	if (DeclaredInterfaceName != ExpectedInterfaceName)
	{
		Throwf(TEXT("Interface name '%s' is invalid, the first class should be identified as '%s'"), *DeclaredInterfaceName, *ExpectedInterfaceName );
	}

	// Try parsing metadata for the interface
	InterfaceClassDef->SetPrologLine(PrologFinishLine);

	// Register the metadata
	AddModuleRelativePathToMetadata(*InterfaceClassDef, MetaData);
	FUHTMetaData::RemapAndAddMetaData(*InterfaceClassDef, MoveTemp(MetaData));

	// Handle the start of the rest of the interface
	RequireSymbol( TEXT('{'), TEXT("'Class'") );

	// Push the interface class nesting.
	// we need a more specific set of allow flags for ENestType::Interface, only function declaration is allowed, no other stuff are allowed
	PushNest(ENestType::Interface, InterfaceClassDef);
}

void FHeaderParser::CompileRigVMMethodDeclaration(FUnrealStructDefinitionInfo& StructDef)
{
	if (!MatchSymbol(TEXT("(")))
	{
		Throwf(TEXT("Bad RIGVM_METHOD definition"));
	}

	// find the next close brace
	while (!MatchSymbol(TEXT(")")))
	{
		FToken Token;
		if (!GetToken(Token))
		{
			break;
		}
	}

	FToken PrefixToken, ReturnTypeToken, NameToken, PostfixToken;
	if (!GetToken(PrefixToken))
	{
		return;
	}

	if (PrefixToken.IsIdentifier(TEXT("virtual"), ESearchCase::CaseSensitive))
	{
		if (!GetToken(ReturnTypeToken))
		{
			return;
		}
	}
	else
	{
		ReturnTypeToken = PrefixToken;
	}

	if (!GetToken(NameToken))
	{
		return;
	}

	if (!MatchSymbol(TEXT("(")))
	{
		Throwf(TEXT("Bad RIGVM_METHOD definition"));
	}

	TArray<FString> ParamsContent;
	while (!MatchSymbol(TEXT(")")))
	{
		FToken Token;
		if (!GetToken(Token))
		{
			break;
		}
		ParamsContent.Add(FString(Token.Value));
	}

	while (!PostfixToken.IsSymbol(TEXT(';')))
	{
		if (!GetToken(PostfixToken))
		{
			return;
		}
	}

	FRigVMMethodInfo MethodInfo;
	MethodInfo.ReturnType = FString(ReturnTypeToken.Value);
	MethodInfo.Name = FString(NameToken.Value);

	// look out for the upgrade info method
	static const FString GetUpgradeInfoString = TEXT("GetUpgradeInfo");
	static const FString RigVMStructUpgradeInfoString = TEXT("FRigVMStructUpgradeInfo");
	if(MethodInfo.ReturnType == RigVMStructUpgradeInfoString && MethodInfo.Name == GetUpgradeInfoString)
	{
		FRigVMStructInfo& StructRigVMInfo = StructDef.GetRigVMInfo();
		StructRigVMInfo.bHasGetUpgradeInfoMethod = true;
		return;
	}

	// look out for the next aggregate name method
	static const FString GetNextAggregateNameString = TEXT("GetNextAggregateName");
	if(MethodInfo.Name == GetNextAggregateNameString)
	{
		FRigVMStructInfo& StructRigVMInfo = StructDef.GetRigVMInfo();
		StructRigVMInfo.bHasGetNextAggregateNameMethod = true;
		return;
	}

	FString ParamString = FString::Join(ParamsContent, TEXT(" "));
	if (!ParamString.IsEmpty())
	{
		FString ParamPrev, ParamLeft, ParamRight;
		ParamPrev = ParamString;
		while (ParamPrev.Contains(TEXT(",")))
		{
			ParamPrev.Split(TEXT(","), &ParamLeft, &ParamRight);
			FRigVMParameter Parameter;
			Parameter.Name = ParamLeft.TrimStartAndEnd();
			MethodInfo.Parameters.Add(Parameter);
			ParamPrev = ParamRight;
		}

		ParamPrev = ParamPrev.TrimStartAndEnd();
		if (!ParamPrev.IsEmpty())
		{
			FRigVMParameter Parameter;
			Parameter.Name = ParamPrev.TrimStartAndEnd();
			MethodInfo.Parameters.Add(Parameter);
		}
	}

	for (FRigVMParameter& Parameter : MethodInfo.Parameters)
	{
		FString FullParameter = Parameter.Name;

		int32 LastEqual = INDEX_NONE;
		if (FullParameter.FindLastChar(TCHAR('='), LastEqual))
		{
			FullParameter = FullParameter.Mid(0, LastEqual);
		}

		FullParameter.TrimStartAndEndInline();

		FString ParameterType = FullParameter;
		FString ParameterName = FullParameter;

		int32 LastSpace = INDEX_NONE;
		if (FullParameter.FindLastChar(TCHAR(' '), LastSpace))
		{
			Parameter.Type = FullParameter.Mid(0, LastSpace);
			Parameter.Name = FullParameter.Mid(LastSpace + 1);
			Parameter.Type.TrimStartAndEndInline();
			Parameter.Name.TrimStartAndEndInline();
		}
	}

	FRigVMStructInfo& StructRigVMInfo = StructDef.GetRigVMInfo();
	StructRigVMInfo.bHasRigVM = true;
	StructRigVMInfo.Name = StructDef.GetName();
	StructRigVMInfo.Methods.Add(MethodInfo);
}

const FName FHeaderParser::NAME_InputText(TEXT("Input"));
const FName FHeaderParser::NAME_OutputText(TEXT("Output"));
const FName FHeaderParser::NAME_ConstantText(TEXT("Constant"));
const FName FHeaderParser::NAME_VisibleText(TEXT("Visible"));

const FName FHeaderParser::NAME_SingletonText(TEXT("Singleton"));

const TCHAR* FHeaderParser::TArrayText = TEXT("TArray");
const TCHAR* FHeaderParser::TEnumAsByteText = TEXT("TEnumAsByte");
const TCHAR* FHeaderParser::GetRefText = TEXT("GetRef");

const TCHAR* FHeaderParser::FTArrayText = TEXT("TArray");
const TCHAR* FHeaderParser::FTArrayViewText = TEXT("TArrayView");
const TCHAR* FHeaderParser::GetArrayText = TEXT("GetArray");
const TCHAR* FHeaderParser::GetArrayViewText = TEXT("GetArrayView");
const TCHAR* FHeaderParser::FTScriptInterfaceText = TEXT("TScriptInterface");

void FHeaderParser::ParseRigVMMethodParameters(FUnrealStructDefinitionInfo& StructDef)
{
	FRigVMStructInfo& StructRigVMInfo = StructDef.GetRigVMInfo();
	if (!StructRigVMInfo.bHasRigVM)
	{
		return;
	}

	// validate the property types for this struct
	for (FUnrealPropertyDefinitionInfo* PropertyDef : TUHTFieldRange<FUnrealPropertyDefinitionInfo>(StructDef))
	{
		FString MemberCPPType;
		FString ExtendedCPPType;
		MemberCPPType = PropertyDef->GetCPPType(&ExtendedCPPType);

		if (ExtendedCPPType.IsEmpty() && MemberCPPType.StartsWith(TEnumAsByteText))
		{
			MemberCPPType = MemberCPPType.LeftChop(1).RightChop(12);
		}

		FRigVMParameter Parameter;
		Parameter.Name = PropertyDef->GetName();
		Parameter.Type = MemberCPPType + ExtendedCPPType;
		Parameter.bConstant = PropertyDef->HasMetaData(NAME_ConstantText);
		Parameter.bInput = PropertyDef->HasMetaData(NAME_InputText);
		Parameter.bOutput = PropertyDef->HasMetaData(NAME_OutputText);
		Parameter.Getter = GetRefText;
		Parameter.bEditorOnly = PropertyDef->IsEditorOnlyProperty();
		Parameter.bSingleton = PropertyDef->HasMetaData(NAME_SingletonText);
		Parameter.bIsEnum = PropertyDef->GetPropertyBase().IsEnum();

		if (PropertyDef->HasMetaData(NAME_VisibleText))
		{
			Parameter.bConstant = true;
			Parameter.bInput = true;
			Parameter.bOutput = false;
		}

		if (Parameter.bEditorOnly)
		{
			LogError(TEXT("RigVM Struct '%s' - Member '%s' is editor only - WITH_EDITORONLY_DATA not allowed on structs with RIGVM_METHOD."), *StructDef.GetName(), *Parameter.Name, *MemberCPPType);
		}

#if !UE_RIGVM_UOBJECT_PROPERTIES_ENABLED
		if(PropertyDef->GetPropertyBase().IsObject())
		{
			LogError(TEXT("RigVM Struct '%s' - Member '%s' is a UObject - object types are not allowed on structs with RIGVM_METHOD."), *StructDef.GetName(), *Parameter.Name);
		}
#endif
#if !UE_RIGVM_UINTERFACE_PROPERTIES_ENABLED
		if (PropertyDef->GetPropertyBase().IsInterface())
		{
			LogError(TEXT("RigVM Struct '%s' - Member '%s' is a UInterface - interface types are not allowed on structs with RIGVM_METHOD."), *StructDef.GetName(), *Parameter.Name);
		}
#endif

		if (!ExtendedCPPType.IsEmpty())
		{
			// we only support arrays & script interfaces - no maps or similar data structures
			if (MemberCPPType != TArrayText && MemberCPPType != TEnumAsByteText && MemberCPPType != FTScriptInterfaceText)
			{
				LogError(TEXT("RigVM Struct '%s' - Member '%s' type '%s' not supported by RigVM."), *StructDef.GetName(), *Parameter.Name, *MemberCPPType);
				continue;
			}
		}

		if (MemberCPPType.StartsWith(TArrayText, ESearchCase::CaseSensitive))
		{
			ExtendedCPPType = FString::Printf(TEXT("<%s>"), *ExtendedCPPType.LeftChop(1).RightChop(1));
			
			if(Parameter.IsConst())
			{
				ExtendedCPPType = FString::Printf(TEXT("<const %s>"), *ExtendedCPPType.LeftChop(1).RightChop(1));
				Parameter.CastName = FString::Printf(TEXT("%s_%d_Array"), *Parameter.Name, StructRigVMInfo.Members.Num());
				Parameter.CastType = FString::Printf(TEXT("%s%s"), FTArrayViewText, *ExtendedCPPType);
			}
		}

		StructRigVMInfo.Members.Add(MoveTemp(Parameter));
	}

	if (StructRigVMInfo.Members.Num() == 0)
	{
		LogError(TEXT("RigVM Struct '%s' - has zero members - invalid RIGVM_METHOD."), *StructDef.GetName());
	}

	if (StructRigVMInfo.Members.Num() > 64)
	{
		LogError(TEXT("RigVM Struct '%s' - has %d members (64 is the limit)."), *StructDef.GetName(), StructRigVMInfo.Members.Num());
	}
}

// Returns true if the token is a dynamic delegate declaration
bool FHeaderParser::IsValidDelegateDeclaration(const FToken& Token) const
{
	return Token.IsIdentifier() && Token.ValueStartsWith(TEXT("DECLARE_DYNAMIC_"), ESearchCase::CaseSensitive);
}

// Parse the parameter list of a function or delegate declaration
void FHeaderParser::ParseParameterList(FUnrealFunctionDefinitionInfo& FunctionDef, bool bExpectCommaBeforeName, TMap<FName, FString>* MetaData, EGetVarTypeOptions Options)
{
	// Get parameter list.
	if (MatchSymbol(TEXT(')')))
	{
		return;
	}

	FAdvancedDisplayParameterHandler AdvancedDisplay(MetaData);
	do
	{
		// Get parameter type.
		FPropertyBase Property(CPT_None);
		EVariableCategory VariableCategory = FunctionDef.HasAnyFunctionFlags(FUNC_Net) ? EVariableCategory::ReplicatedParameter : EVariableCategory::RegularParameter;
		GetVarType(GetCurrentScope(), Options, Property, ~(CPF_ParmFlags | CPF_AutoWeak | CPF_RepSkip | CPF_UObjectWrapper | CPF_NativeAccessSpecifiers), EUHTPropertyType::None, CPF_None, EPropertyDeclarationStyle::None, VariableCategory);
		Property.PropertyFlags |= CPF_Parm;

		if (bExpectCommaBeforeName)
		{
			RequireSymbol(TEXT(','), TEXT("Delegate definitions require a , between the parameter type and parameter name"));
		}

		FUnrealPropertyDefinitionInfo& PropDef = GetVarNameAndDim(FunctionDef, Property, VariableCategory);

		if( AdvancedDisplay.CanMarkMore() && AdvancedDisplay.ShouldMarkParameter(PropDef.GetName()) )
		{
			PropDef.SetPropertyFlags(CPF_AdvancedDisplay);
		}

		// Check parameters.
		if (FunctionDef.HasAnyFunctionFlags(FUNC_Net))
		{
			if (Property.MapKeyProp.IsValid())
			{
				if (!FunctionDef.HasAnyFunctionFlags(FUNC_NetRequest | FUNC_NetResponse))
				{
					LogError(TEXT("Maps are not supported in an RPC."));
				}
			}
			else if (Property.ArrayType == EArrayType::Set)
			{
				if (!FunctionDef.HasAnyFunctionFlags(FUNC_NetRequest | FUNC_NetResponse))
				{
					LogError(TEXT("Sets are not supported in an RPC."));
				}
			}

			if (Property.Type == CPT_Struct)
			{
				if (!FunctionDef.HasAnyFunctionFlags(FUNC_NetRequest | FUNC_NetResponse))
				{
					ValidateScriptStructOkForNet(Property.ScriptStructDef->GetName(), *Property.ScriptStructDef);
				}
			}

			if (!FunctionDef.HasAnyFunctionFlags(FUNC_NetRequest))
			{
				if (Property.PropertyFlags & CPF_OutParm)
				{
					LogError(TEXT("Replicated functions cannot contain out parameters"));
				}

				if (Property.PropertyFlags & CPF_RepSkip)
				{
					LogError(TEXT("Only service request functions cannot contain NoReplication parameters"));
				}

				if (PropDef.GetPropertyBase().IsDelegateOrDelegateStaticArray())
				{
					LogError(TEXT("Replicated functions cannot contain delegate parameters (this would be insecure)"));
				}

				if (Property.Type == CPT_String && Property.RefQualifier != ERefQualifier::ConstRef && !PropDef.IsStaticArray())
				{
					LogError(TEXT("Replicated FString parameters must be passed by const reference"));
				}

				if (Property.ArrayType == EArrayType::Dynamic && Property.RefQualifier != ERefQualifier::ConstRef && !PropDef.IsStaticArray())
				{
					LogError(TEXT("Replicated TArray parameters must be passed by const reference"));
				}
			}
			else
			{
				if (!(Property.PropertyFlags & CPF_RepSkip) && (Property.PropertyFlags & CPF_OutParm))
				{
					LogError(TEXT("Service request functions cannot contain out parameters, unless marked NotReplicated"));
				}

				if (!(Property.PropertyFlags & CPF_RepSkip) && PropDef.GetPropertyBase().IsDelegateOrDelegateStaticArray())
				{
					LogError(TEXT("Service request functions cannot contain delegate parameters, unless marked NotReplicated"));
				}
			}
		}
		if (FunctionDef.HasAnyFunctionFlags(FUNC_BlueprintEvent|FUNC_BlueprintCallable))
		{
			if (Property.Type == CPT_Byte && Property.IsPrimitiveOrPrimitiveStaticArray())
			{
				if (FUnrealEnumDefinitionInfo* EnumDef = Property.AsEnum())
				{
					if (EnumDef->GetUnderlyingType() != EUnderlyingEnumType::uint8 &&
						EnumDef->GetUnderlyingType() != EUnderlyingEnumType::Unspecified)
					{
						Throwf(TEXT("Invalid enum param for Blueprints - currently only uint8 supported"));
					}
				}
			}

			// Check that the parameter name is valid and does not conflict with pre-defined types
			{
				const static TArray<FString> InvalidParamNames =
				{
					TEXT("self"),
				};

				for (const FString& InvalidName : InvalidParamNames)
				{
					if (FCString::Stricmp(*PropDef.GetNameCPP(), *InvalidName) == 0)
					{
						LogError(TEXT("Paramater name '%s' in function is invalid, '%s' is a reserved name."), *InvalidName, *InvalidName);
					}
				}
			}
		}

		// Default value.
		if (MatchSymbol(TEXT('=')))
		{
			// Skip past the native specified default value; we make no attempt to parse it
			FToken SkipToken;
			int32 ParenthesisNestCount=0;
			int32 StartPos=-1;
			int32 EndPos=-1;
			while ( GetToken(SkipToken) )
			{
				if (StartPos == -1)
				{
					StartPos = SkipToken.StartPos;
				}
				if ( ParenthesisNestCount == 0
					&& (SkipToken.IsSymbol(TEXT(')')) || SkipToken.IsSymbol(TEXT(','))) )
				{
					// went too far
					UngetToken(SkipToken);
					break;
				}
				EndPos = InputPos;
				if ( SkipToken.IsSymbol(TEXT('(')) )
				{
					ParenthesisNestCount++;
				}
				else if ( SkipToken.IsSymbol(TEXT(')')) )
				{
					ParenthesisNestCount--;
				}
			}

			// allow exec functions to be added to the metaData, this is so we can have default params for them.
			const bool bStoreCppDefaultValueInMetaData = FunctionDef.HasAnyFunctionFlags(FUNC_BlueprintCallable | FUNC_Exec);
				
			if((EndPos > -1) && bStoreCppDefaultValueInMetaData) 
			{
				FString DefaultArgText(EndPos - StartPos, Input + StartPos);
				FString Key(TEXT("CPP_Default_"));
				Key += PropDef.GetName();
				FName KeyName = FName(*Key);
				if (!MetaData->Contains(KeyName))
				{
					FString InnerDefaultValue;
					const bool bDefaultValueParsed = FPropertyTraits::DefaultValueStringCppFormatToInnerFormat(PropDef, DefaultArgText, InnerDefaultValue);
					if (!bDefaultValueParsed)
					{
						Throwf(TEXT("C++ Default parameter not parsed: %s \"%s\" "), *PropDef.GetName(), *DefaultArgText);
					}

					MetaData->Add(KeyName, InnerDefaultValue);
					UE_LOG(LogCompile, Verbose, TEXT("C++ Default parameter parsed: %s \"%s\" -> \"%s\" "), *PropDef.GetName(), *DefaultArgText, *InnerDefaultValue );
				}
			}
		}
	} while( MatchSymbol(TEXT(',')) );
	RequireSymbol( TEXT(')'), TEXT("parameter list") );
}
FUnrealFunctionDefinitionInfo& FHeaderParser::CompileDelegateDeclaration(const FStringView& DelegateIdentifier, EDelegateSpecifierAction::Type SpecifierAction)
{
	const TCHAR* CurrentScopeName = TEXT("Delegate Declaration");

	TMap<FName, FString> MetaData;
	AddModuleRelativePathToMetadata(SourceFile, MetaData);

	FFuncInfo            FuncInfo;

	// If this is a UDELEGATE, parse the specifiers first
	FString DelegateMacro;
	if (SpecifierAction == EDelegateSpecifierAction::Parse)
	{
		TArray<FPropertySpecifier> SpecifiersFound;
		ReadSpecifierSetInsideMacro(SpecifiersFound, TEXT("Delegate"), MetaData);

		ProcessFunctionSpecifiers(*this, FuncInfo, SpecifiersFound, MetaData);

		// Get the next token and ensure it looks like a delegate
		FToken Token;
		GetToken(Token);
		if (!IsValidDelegateDeclaration(Token))
		{
			Throwf(TEXT("Unexpected token following UDELEGATE(): %s"), *Token.GetTokenValue());
		}

		DelegateMacro = FString(Token.Value);
		CheckAllow(CurrentScopeName, ENestAllowFlags::TypeDecl);
	}
	else
	{
		DelegateMacro = DelegateIdentifier;
		CheckAllow(CurrentScopeName, ENestAllowFlags::ImplicitDelegateDecl);
	}

	EGetVarTypeOptions Options = EGetVarTypeOptions::None;
	if (MetaData.Contains(NAME_DeprecatedFunction))
	{
		Options |= EGetVarTypeOptions::OuterTypeDeprecated;
	}

	// Break the delegate declaration macro down into parts
	const bool bHasReturnValue = DelegateMacro.Contains(TEXT("_RetVal"), ESearchCase::CaseSensitive);
	const bool bDeclaredConst  = DelegateMacro.Contains(TEXT("_Const"), ESearchCase::CaseSensitive);
	const bool bIsMulticast    = DelegateMacro.Contains(TEXT("_MULTICAST"), ESearchCase::CaseSensitive);
	const bool bIsSparse       = DelegateMacro.Contains(TEXT("_SPARSE"), ESearchCase::CaseSensitive);

	// Determine the parameter count
	const FString* FoundParamCount = UHTConfig.DelegateParameterCountStrings.FindByPredicate([&](const FString& Str){ return DelegateMacro.Contains(Str); });

	// Try reconstructing the string to make sure it matches our expectations
	FString ExpectedOriginalString = FString::Printf(TEXT("DECLARE_DYNAMIC%s%s_DELEGATE%s%s%s"),
		bIsMulticast ? TEXT("_MULTICAST") : TEXT(""),
		bIsSparse ? TEXT("_SPARSE") : TEXT(""),
		bHasReturnValue ? TEXT("_RetVal") : TEXT(""),
		FoundParamCount ? **FoundParamCount : TEXT(""),
		bDeclaredConst ? TEXT("_Const") : TEXT(""));

	if (DelegateMacro != ExpectedOriginalString)
	{
		Throwf(TEXT("Unable to parse delegate declaration; expected '%s' but found '%s'."), *ExpectedOriginalString, *DelegateMacro);
	}

	// Multi-cast delegate function signatures are not allowed to have a return value
	if (bHasReturnValue && bIsMulticast)
	{
		LogError(TEXT("Multi-cast delegates function signatures must not return a value"));
	}

	// Delegate signature
	FuncInfo.FunctionFlags |= FUNC_Public | FUNC_Delegate;

	if (bIsMulticast)
	{
		FuncInfo.FunctionFlags |= FUNC_MulticastDelegate;
	}

	const TCHAR* StartPos = &Input[InputPos];

	// Now parse the macro body
	RequireSymbol(TEXT('('), CurrentScopeName);

	// Parse the return value type
	FPropertyBase ReturnType( CPT_None );

	if (bHasReturnValue)
	{
		GetVarType(GetCurrentScope(), Options, ReturnType, CPF_None, EUHTPropertyType::None, CPF_None, EPropertyDeclarationStyle::None, EVariableCategory::Return);
		RequireSymbol(TEXT(','), CurrentScopeName);
	}

	// Skip whitespaces to get InputPos exactly on beginning of function name.
	SkipWhitespaceAndComments();

	FuncInfo.InputPos = InputPos;

	// Get the delegate name
	FToken FuncNameToken;
	if (!GetIdentifier(FuncNameToken))
	{
		Throwf(TEXT("Missing name for %s"), CurrentScopeName );
	}
	FString FuncName(FuncNameToken.Value);

	// If this is a delegate function then go ahead and mangle the name so we don't collide with
	// actual functions or properties
	{
		//@TODO: UCREMOVAL: Eventually this mangling shouldn't occur

		// Remove the leading F

		if (!FuncName.StartsWith(TEXT("F"), ESearchCase::CaseSensitive))
		{
			Throwf(TEXT("Delegate type declarations must start with F"));
		}

		FuncName.RightChopInline(1, false);

		// Append the signature goo
		FuncName += HEADER_GENERATED_DELEGATE_SIGNATURE_SUFFIX;
	}

	FUnrealFunctionDefinitionInfo& DelegateSignatureFunctionDef = CreateFunction(*FuncName, MoveTemp(FuncInfo), bIsSparse ? EFunctionType::SparseDelegate : EFunctionType::Delegate);
	DelegateSignatureFunctionDef.GetDefinitionRange().Start = StartPos;

	// determine whether this function should be 'const'
	if (bDeclaredConst)
	{
		DelegateSignatureFunctionDef.SetFunctionFlags(FUNC_Const);
	}

	if (bIsSparse)
	{
		FToken OwningClass;

		RequireSymbol(TEXT(','), TEXT("Delegate Declaration"));

		if (!GetIdentifier(OwningClass))
		{
			Throwf(TEXT("Missing OwningClass specifier."));
		}
		RequireSymbol(TEXT(','), TEXT("Delegate Declaration"));
		
		FToken DelegateName;
		if (!GetIdentifier(DelegateName))
		{
			Throwf(TEXT("Missing Delegate Name."));
		}

		DelegateSignatureFunctionDef.SetSparseOwningClassName(*GetClassNameWithoutPrefix(FString(OwningClass.Value)));
		DelegateSignatureFunctionDef.SetSparseDelegateName(FName(DelegateName.Value, FNAME_Add));
	}

	DelegateSignatureFunctionDef.SetLineNumber(InputLine);

	// Get parameter list.
	if (FoundParamCount)
	{
		RequireSymbol(TEXT(','), CurrentScopeName);

		ParseParameterList(DelegateSignatureFunctionDef, /*bExpectCommaBeforeName=*/ true);

		// Check the expected versus actual number of parameters
		int32 ParamCount = UE_PTRDIFF_TO_INT32(FoundParamCount - UHTConfig.DelegateParameterCountStrings.GetData()) + 1;
		if (DelegateSignatureFunctionDef.GetProperties().Num() != ParamCount)
		{
			Throwf(TEXT("Expected %d parameters but found %d parameters"), ParamCount, DelegateSignatureFunctionDef.GetProperties().Num());
		}
	}
	else
	{
		// Require the closing paren even with no parameter list
		RequireSymbol(TEXT(')'), TEXT("Delegate Declaration"));
	}

	DelegateSignatureFunctionDef.GetDefinitionRange().End = &Input[InputPos];

	// The macro line must be set here
	DelegateSignatureFunctionDef.GetFunctionData().MacroLine = InputLine;

	// Create the return value property
	if (bHasReturnValue)
	{
		ReturnType.PropertyFlags |= CPF_Parm | CPF_OutParm | CPF_ReturnParm;
		FUnrealPropertyDefinitionInfo& PropDef = GetVarNameAndDim(DelegateSignatureFunctionDef, ReturnType, EVariableCategory::Return);
	}

	// Try parsing metadata for the function
	ParseFieldMetaData(MetaData, *DelegateSignatureFunctionDef.GetName());

	AddFormattedPrevCommentAsTooltipMetaData(MetaData);

	FUHTMetaData::RemapAndAddMetaData(DelegateSignatureFunctionDef, MoveTemp(MetaData));

	// Optionally consume a semicolon, it's not required for the delegate macro since it contains one internally
	MatchSemi();

	// End the nesting
	PostPopFunctionDeclaration(DelegateSignatureFunctionDef);

	// Don't allow delegate signatures to be redefined.
	auto FunctionIterator = GetCurrentScope()->GetTypeIterator<FUnrealFunctionDefinitionInfo>();
	while (FunctionIterator.MoveNext())
	{
		FUnrealFunctionDefinitionInfo* TestFuncDef = *FunctionIterator;
		if (TestFuncDef != &DelegateSignatureFunctionDef && TestFuncDef->GetFName() == DelegateSignatureFunctionDef.GetFName())
		{
			Throwf(TEXT("Can't override delegate signature function '%s'"), *DelegateSignatureFunctionDef.GetNameCPP());
		}
	}

	return DelegateSignatureFunctionDef;
}

/**
 * Parses and compiles a function declaration
 */
FUnrealFunctionDefinitionInfo& FHeaderParser::CompileFunctionDeclaration()
{
	CheckAllow(TEXT("'Function'"), ENestAllowFlags::Function);

	TMap<FName, FString> MetaData;
	AddModuleRelativePathToMetadata(SourceFile, MetaData);

	// New-style UFUNCTION() syntax 
	TArray<FPropertySpecifier> SpecifiersFound;
	ReadSpecifierSetInsideMacro(SpecifiersFound, TEXT("Function"), MetaData);

	FUnrealClassDefinitionInfo& OuterClassDef = GetCurrentClassDef();
	if (!OuterClassDef.HasAnyClassFlags(CLASS_Native))
	{
		Throwf(TEXT("Should only be here for native classes!"));
	}

	// Process all specifiers.
	const TCHAR* TypeOfFunction = TEXT("function");

	bool bAutomaticallyFinal = true;

	FFuncInfo FuncInfo;
	FuncInfo.MacroLine = InputLine;
	FuncInfo.FunctionFlags = FUNC_Native;

	// Infer the function's access level from the currently declared C++ access level
	if (CurrentAccessSpecifier == ACCESS_Public)
	{
		FuncInfo.FunctionFlags |= FUNC_Public;
	}
	else if (CurrentAccessSpecifier == ACCESS_Protected)
	{
		FuncInfo.FunctionFlags |= FUNC_Protected;
	}
	else if (CurrentAccessSpecifier == ACCESS_Private)
	{
		FuncInfo.FunctionFlags |= FUNC_Private;
		FuncInfo.FunctionFlags |= FUNC_Final;

		// This is automatically final as well, but in a different way and for a different reason
		bAutomaticallyFinal = false;
	}
	else
	{
		Throwf(TEXT("Unknown access level"));
	}

	// non-static functions in a const class must be const themselves
	if (OuterClassDef.HasAnyClassFlags(CLASS_Const))
	{
		FuncInfo.FunctionFlags |= FUNC_Const;
	}

	if (MatchIdentifier(TEXT("static"), ESearchCase::CaseSensitive))
	{
		FuncInfo.FunctionFlags |= FUNC_Static;
		FuncInfo.FunctionExportFlags |= FUNCEXPORT_CppStatic;
	}

	if (MetaData.Contains(NAME_CppFromBpEvent))
	{
		FuncInfo.FunctionFlags |= FUNC_Event;
	}

	if ((GetCurrentCompilerDirective() & ECompilerDirective::WithEditor) != 0)
	{
		FuncInfo.FunctionFlags |= FUNC_EditorOnly;
	}

	ProcessFunctionSpecifiers(*this, FuncInfo, SpecifiersFound, MetaData);

	if ((0 != (FuncInfo.FunctionExportFlags & FUNCEXPORT_CustomThunk)) && !MetaData.Contains(NAME_CustomThunk))
	{
		MetaData.Add(NAME_CustomThunk, TEXT("true"));
	}

	if ((FuncInfo.FunctionFlags & FUNC_BlueprintPure) && OuterClassDef.HasAnyClassFlags(CLASS_Interface))
	{
		// Until pure interface casts are supported, we don't allow pures in interfaces
		LogError(TEXT("BlueprintPure specifier is not allowed for interface functions"));
	}

	if (FuncInfo.FunctionFlags & FUNC_Net)
	{
		// Network replicated functions are always events, and are only final if sealed
		TypeOfFunction = TEXT("event");
		bAutomaticallyFinal = false;
	}

	if (FuncInfo.FunctionFlags & FUNC_BlueprintEvent)
	{
		TypeOfFunction = (FuncInfo.FunctionFlags & FUNC_Native) ? TEXT("BlueprintNativeEvent") : TEXT("BlueprintImplementableEvent");
		bAutomaticallyFinal = false;
	}

	// Record the tokens so we can detect this function as a declaration later (i.e. RPC)
	FRecordTokens RecordTokens(*this, &GetCurrentClassDef(), nullptr);

	bool bSawVirtual = false;

	if (MatchIdentifier(TEXT("virtual"), ESearchCase::CaseSensitive))
	{
		bSawVirtual = true;
	}

	FString*   InternalPtr = MetaData.Find(NAME_BlueprintInternalUseOnly); // FBlueprintMetadata::MD_BlueprintInternalUseOnly
	const bool bInternalOnly = InternalPtr && *InternalPtr == TEXT("true");

	const bool bDeprecated = MetaData.Contains(NAME_DeprecatedFunction); // FBlueprintMetadata::MD_DeprecatedFunction

	// If this function is blueprint callable or blueprint pure, require a category 
	if ((FuncInfo.FunctionFlags & (FUNC_BlueprintCallable | FUNC_BlueprintPure)) != 0) 
	{ 
		const bool bBlueprintAccessor = MetaData.Contains(NAME_BlueprintSetter) || MetaData.Contains(NAME_BlueprintGetter); // FBlueprintMetadata::MD_BlueprintSetter, // FBlueprintMetadata::MD_BlueprintGetter
		const bool bHasMenuCategory = MetaData.Contains(NAME_Category);                 // FBlueprintMetadata::MD_FunctionCategory

		if (!bHasMenuCategory && !bInternalOnly && !bDeprecated && !bBlueprintAccessor) 
		{ 
			// To allow for quick iteration, don't enforce the requirement that game functions have to be categorized
			if (bIsCurrentModulePartOfEngine)
			{
				LogError(TEXT("An explicit Category specifier is required for Blueprint accessible functions in an Engine module."));
			}
		}
	}

	// Verify interfaces with respect to their blueprint accessible functions
	if (OuterClassDef.HasAnyClassFlags(CLASS_Interface))
	{
		// Interface with blueprint data should declare explicitly Blueprintable or NotBlueprintable to be clear
		// In the backward compatible case where they declare neither, both of these bools are false
		const bool bCanImplementInBlueprints = OuterClassDef.GetBoolMetaData(NAME_IsBlueprintBase);
		const bool bCannotImplementInBlueprints = (!bCanImplementInBlueprints && OuterClassDef.HasMetaData(NAME_IsBlueprintBase))
			|| OuterClassDef.HasMetaData(NAME_CannotImplementInterfaceInBlueprint);

		if((FuncInfo.FunctionFlags & FUNC_BlueprintEvent) != 0 && !bInternalOnly)
		{
			// Ensure that blueprint events are only allowed in implementable interfaces. Internal only functions allowed
			if (bCannotImplementInBlueprints)
			{
				LogError(TEXT("Interfaces that are not implementable in blueprints cannot have Blueprint Event members."));
			}
			if (!bCanImplementInBlueprints)
			{
				// We do not currently warn about this case as there are a large number of existing interfaces that do not specify
				// LogWarning(TEXT("Interfaces with Blueprint Events should declare Blueprintable on the interface."));
			}
		}
		
		if (((FuncInfo.FunctionFlags & FUNC_BlueprintCallable) != 0) && (((~FuncInfo.FunctionFlags) & FUNC_BlueprintEvent) != 0))
		{
			// Ensure that if this interface contains blueprint callable functions that are not blueprint defined, that it must be implemented natively
			if (bCanImplementInBlueprints)
			{
				LogError(TEXT("Blueprint implementable interfaces cannot contain BlueprintCallable functions that are not BlueprintImplementableEvents. Add NotBlueprintable to the interface if you wish to keep this function."));
			}
			if (!bCannotImplementInBlueprints)
			{
				// Lowered this case to a warning instead of error, they will not show up as blueprintable unless they also have events
				LogWarning(TEXT("Interfaces with BlueprintCallable functions but no events should explicitly declare NotBlueprintable on the interface."));
			}
		}
	}

	// Peek ahead to look for a CORE_API style DLL import/export token if present
	FString APIMacroIfPresent;
	{
		FToken Token;
		if (GetToken(Token, true))
		{
			bool bThrowTokenBack = true;
			if (Token.IsIdentifier())
			{
				FString RequiredAPIMacroIfPresent(Token.Value);
				if (RequiredAPIMacroIfPresent.EndsWith(TEXT("_API"), ESearchCase::CaseSensitive))
				{
					//@TODO: Validate the module name for RequiredAPIMacroIfPresent
					bThrowTokenBack = false;

					if (OuterClassDef.HasAnyClassFlags(CLASS_RequiredAPI))
					{
						Throwf(TEXT("'%s' must not be used on methods of a class that is marked '%s' itself."), *RequiredAPIMacroIfPresent, *RequiredAPIMacroIfPresent);
					}
					FuncInfo.FunctionFlags |= FUNC_RequiredAPI;
					FuncInfo.FunctionExportFlags |= FUNCEXPORT_RequiredAPI;

					APIMacroIfPresent = RequiredAPIMacroIfPresent;
				}
			}

			if (bThrowTokenBack)
			{
				UngetToken(Token);
			}
		}
	}

	// Look for static again, in case there was an ENGINE_API token first
	if (!APIMacroIfPresent.IsEmpty() && MatchIdentifier(TEXT("static"), ESearchCase::CaseSensitive))
	{
		Throwf(TEXT("Unexpected API macro '%s'. Did you mean to put '%s' after the static keyword?"), *APIMacroIfPresent, *APIMacroIfPresent);
	}

	// Look for virtual again, in case there was an ENGINE_API token first
	if (MatchIdentifier(TEXT("virtual"), ESearchCase::CaseSensitive))
	{
		bSawVirtual = true;
	}

	// Process the virtualness
	if (bSawVirtual)
	{
		// Remove the implicit final, the user can still specifying an explicit final at the end of the declaration
		bAutomaticallyFinal = false;

		// if this is a BlueprintNativeEvent or BlueprintImplementableEvent in an interface, make sure it's not "virtual"
		if (FuncInfo.FunctionFlags & FUNC_BlueprintEvent)
		{
			if (OuterClassDef.HasAnyClassFlags(CLASS_Interface))
			{
				Throwf(TEXT("BlueprintImplementableEvents in Interfaces must not be declared 'virtual'"));
			}

			// if this is a BlueprintNativeEvent, make sure it's not "virtual"
			else if (FuncInfo.FunctionFlags & FUNC_Native)
			{
				LogError(TEXT("BlueprintNativeEvent functions must be non-virtual."));
			}

			else
			{
				LogWarning(TEXT("BlueprintImplementableEvents should not be virtual. Use BlueprintNativeEvent instead."));
			}
		}
	}
	else
	{
		// if this is a function in an Interface, it must be marked 'virtual' unless it's an event
		if (OuterClassDef.HasAnyClassFlags(CLASS_Interface) && !(FuncInfo.FunctionFlags & FUNC_BlueprintEvent))
		{
			Throwf(TEXT("Interface functions that are not BlueprintImplementableEvents must be declared 'virtual'"));
		}
	}

	// Handle the initial implicit/explicit final
	// A user can still specify an explicit final after the parameter list as well.
	if (bAutomaticallyFinal || FuncInfo.bSealedEvent)
	{
		FuncInfo.FunctionFlags |= FUNC_Final;
		FuncInfo.FunctionExportFlags |= FUNCEXPORT_Final;

		if (OuterClassDef.HasAnyClassFlags(CLASS_Interface))
		{
			LogError(TEXT("Interface functions cannot be declared 'final'"));
		}
	}

	EGetVarTypeOptions Options = EGetVarTypeOptions::None;
	if (bDeprecated)
	{
		Options |= EGetVarTypeOptions::OuterTypeDeprecated;
	}
	if (EnumHasAllFlags(FuncInfo.FunctionFlags, FUNC_BlueprintEvent | FUNC_Native))
	{
		Options |= EGetVarTypeOptions::NoAutoConst;
	}

	// Get return type.
	FPropertyBase ReturnType( CPT_None );

	// C++ style functions always have a return value type, even if it's void
	GetVarType(GetCurrentScope(), Options, ReturnType, CPF_None, EUHTPropertyType::None, CPF_None, EPropertyDeclarationStyle::None, EVariableCategory::Return);
	bool bHasReturnValue = ReturnType.Type != CPT_None;

	// Skip whitespaces to get InputPos exactly on beginning of function name.
	SkipWhitespaceAndComments();

	FuncInfo.InputPos = InputPos;

	// Get function or operator name.
	FToken FuncNameToken;
	if (!GetIdentifier(FuncNameToken))
	{
		Throwf(TEXT("Missing %s name"), TypeOfFunction);
	}
	FString FuncName(FuncNameToken.Value);

	const TCHAR* StartPos = &Input[InputPos];

	if ( !MatchSymbol(TEXT('(')) )
	{
		Throwf(TEXT("Bad %s definition"), TypeOfFunction);
	}

	if (FuncInfo.FunctionFlags & FUNC_Net)
	{
		bool bIsNetService = !!(FuncInfo.FunctionFlags & (FUNC_NetRequest | FUNC_NetResponse));
		if (bHasReturnValue && !bIsNetService)
		{
			Throwf(TEXT("Replicated functions can't have return values"));
		}

		if (FuncInfo.RPCId > 0)
		{
			if (FString* ExistingFunc = UsedRPCIds.Find(FuncInfo.RPCId))
			{
				Throwf(TEXT("Function %s already uses identifier %d"), **ExistingFunc, FuncInfo.RPCId);
			}

			UsedRPCIds.Add(FuncInfo.RPCId, FuncName);
			if (FuncInfo.FunctionFlags & FUNC_NetResponse)
			{
				// Look for another function expecting this response
				if (FString* ExistingFunc = RPCsNeedingHookup.Find(FuncInfo.RPCId))
				{
					// If this list isn't empty at end of class, throw error
					RPCsNeedingHookup.Remove(FuncInfo.RPCId);
				}
			}
		}

		if (FuncInfo.RPCResponseId > 0 && FuncInfo.EndpointName != TEXT("JSBridge"))
		{
			// Look for an existing response function
			FString* ExistingFunc = UsedRPCIds.Find(FuncInfo.RPCResponseId);
			if (ExistingFunc == NULL)
			{
				// If this list isn't empty at end of class, throw error
				RPCsNeedingHookup.Add(FuncInfo.RPCResponseId, FuncName);
			}
		}
	}

	FUnrealFunctionDefinitionInfo& FuncDef = CreateFunction(*FuncName, MoveTemp(FuncInfo), EFunctionType::Function);
	FuncDef.GetDefinitionRange().Start = StartPos;
	const FFuncInfo& FuncDefFuncInfo = FuncDef.GetFunctionData();
	FUnrealFunctionDefinitionInfo* SuperFuncDef = FuncDef.GetSuperFunction();

	// Get parameter list.
	ParseParameterList(FuncDef, false, &MetaData, Options);

	// Get return type, if any.
	if (bHasReturnValue)
	{
		ReturnType.PropertyFlags |= CPF_Parm | CPF_OutParm | CPF_ReturnParm;
		FUnrealPropertyDefinitionInfo& PropDef = GetVarNameAndDim(FuncDef, ReturnType, EVariableCategory::Return);
	}

	// determine if there are any outputs for this function
	bool bHasAnyOutputs = bHasReturnValue;
	if (!bHasAnyOutputs)
	{
		for (TSharedRef<FUnrealPropertyDefinitionInfo> PropertyDef : FuncDef.GetProperties())
		{
			if (PropertyDef->HasSpecificPropertyFlags(CPF_ReturnParm | CPF_OutParm, CPF_OutParm))
			{
				bHasAnyOutputs = true;
				break;
			}
		}
	}

	// Check to see if there is a function in the super class with the same name
	FUnrealStructDefinitionInfo* SuperStructDef = &GetCurrentClassDef();
	if (SuperStructDef)
	{
		SuperStructDef = SuperStructDef->GetSuperStruct();
	}
	if (SuperStructDef)
	{
		if (FUnrealFunctionDefinitionInfo* OverriddenFunctionDef = FindFunction(*SuperStructDef, *FuncDef.GetNameCPP(), true, nullptr))
		{
			// Native function overrides should be done in CPP text, not in a UFUNCTION() declaration (you can't change flags, and it'd otherwise be a burden to keep them identical)
			LogError(TEXT("%s: Override of UFUNCTION in parent class (%s) cannot have a UFUNCTION() declaration above it; it will use the same parameters as the original declaration."), *FuncDef.GetNameCPP(), *OverriddenFunctionDef->GetOuter()->GetName());
		}
	}

	if (!bHasAnyOutputs && FuncDef.HasAnyFunctionFlags(FUNC_BlueprintPure))
	{
		LogError(TEXT("BlueprintPure specifier is not allowed for functions with no return value and no output parameters."));
	}


	// determine whether this function should be 'const'
	if ( MatchIdentifier(TEXT("const"), ESearchCase::CaseSensitive) )
	{
		if (FuncDef.HasAnyFunctionFlags(FUNC_Native))
		{
			// @TODO: UCREMOVAL Reconsider?
			//Throwf(TEXT("'const' may only be used for native functions"));
		}

		FuncDef.SetFunctionFlags(FUNC_Const);

		// @todo: the presence of const and one or more outputs does not guarantee that there are
		// no side effects. On GCC and clang we could use __attribure__((pure)) or __attribute__((const))
		// or we could just rely on the use marking things BlueprintPure. Either way, checking the C++
		// const identifier to determine purity is not desirable. We should remove the following logic:

		// If its a const BlueprintCallable function with some sort of output and is not being marked as an BlueprintPure=false function, mark it as BlueprintPure as well
		if (bHasAnyOutputs && FuncDef.HasAnyFunctionFlags(FUNC_BlueprintCallable) && !FuncDefFuncInfo.bForceBlueprintImpure)
		{
			FuncDef.SetFunctionFlags(FUNC_BlueprintPure);
		}
	}

	// Try parsing metadata for the function
	ParseFieldMetaData(MetaData, *FuncDef.GetName());

	AddFormattedPrevCommentAsTooltipMetaData(MetaData);

	FUHTMetaData::RemapAndAddMetaData(FuncDef, MoveTemp(MetaData));

	// 'final' and 'override' can appear in any order before an optional '= 0' pure virtual specifier
	bool bFoundFinal    = MatchIdentifier(TEXT("final"), ESearchCase::CaseSensitive);
	bool bFoundOverride = MatchIdentifier(TEXT("override"), ESearchCase::CaseSensitive);
	if (!bFoundFinal && bFoundOverride)
	{
		bFoundFinal = MatchIdentifier(TEXT("final"), ESearchCase::CaseSensitive);
	}

	// Handle C++ style functions being declared as abstract
	if (MatchSymbol(TEXT('=')))
	{
		int32 ZeroValue = 1;
		bool bGotZero = GetConstInt(/*out*/ZeroValue);
		bGotZero = bGotZero && (ZeroValue == 0);

		if (!bGotZero)
		{
			Throwf(TEXT("Expected 0 to indicate function is abstract"));
		}
	}

	// Look for the final keyword to indicate this function is sealed
	if (bFoundFinal)
	{
		// This is a final (prebinding, non-overridable) function
		FuncDef.SetFunctionFlags(FUNC_Final);
		FuncDef.SetFunctionExportFlags(FUNCEXPORT_Final);
		if (GetCurrentClassDef().HasAnyClassFlags(CLASS_Interface))
		{
			Throwf(TEXT("Interface functions cannot be declared 'final'"));
		}
		else if (FuncDef.HasAnyFunctionFlags(FUNC_BlueprintEvent))
		{
			Throwf(TEXT("Blueprint events cannot be declared 'final'"));
		}
	}

	// Make sure that the replication flags set on an overridden function match the parent function
	if (SuperFuncDef != nullptr)
	{
		if ((FuncDef.GetFunctionFlags() & FUNC_NetFuncFlags) != (SuperFuncDef->GetFunctionFlags() & FUNC_NetFuncFlags))
		{
			Throwf(TEXT("Overridden function '%s': Cannot specify different replication flags when overriding a function."), *FuncDef.GetName());
		}
	}

	// if this function is an RPC in state scope, verify that it is an override
	// this is required because the networking code only checks the class for RPCs when initializing network data, not any states within it
	if (FuncDef.HasAnyFunctionFlags(FUNC_Net) && SuperFuncDef == nullptr && UHTCast<FUnrealClassDefinitionInfo>(FuncDef.GetOuter()) == nullptr)
	{
		Throwf(TEXT("Function '%s': Base implementation of RPCs cannot be in a state. Add a stub outside state scope."), *FuncDef.GetName());
	}

	FuncDef.GetDefinitionRange().End = &Input[InputPos];

	// Just declaring a function, so end the nesting.
	PostPopFunctionDeclaration(FuncDef);

	// See what's coming next
	FToken Token;
	if (!GetToken(Token))
	{
		Throwf(TEXT("Unexpected end of file"));
	}

	// Optionally consume a semicolon
	// This is optional to allow inline function definitions
	if (Token.IsSymbol(TEXT(';')))
	{
		// Do nothing (consume it)
	}
	else if (Token.IsSymbol(TEXT('{')))
	{
		// Skip inline function bodies
		UngetToken(Token);
		SkipDeclaration(Token);
	}
	else
	{
		// Put the token back so we can continue parsing as normal
		UngetToken(Token);
	}

	// perform documentation policy tests
	CheckDocumentationPolicyForFunc(GetCurrentClassDef(), FuncDef);

	return FuncDef;
}

/** Parses optional metadata text. */
void FHeaderParser::ParseFieldMetaData(TMap<FName, FString>& MetaData, const TCHAR* FieldName)
{
	FTokenString PropertyMetaData;
	bool bMetadataPresent = false;
	if (MatchIdentifier(TEXT("UMETA"), ESearchCase::CaseSensitive))
	{
		auto ErrorMessageGetter = [FieldName]() { return FString::Printf(TEXT("' %s metadata'"), FieldName); };

		bMetadataPresent = true;
		RequireSymbol( TEXT('('), ErrorMessageGetter );
		if (!GetRawStringRespectingQuotes(PropertyMetaData, TCHAR(')')))
		{
			Throwf(TEXT("'%s': No metadata specified"), FieldName);
		}
		RequireSymbol( TEXT(')'), ErrorMessageGetter);
	}

	if (bMetadataPresent)
	{
		// parse apart the string
		TArray<FString> Pairs;

		//@TODO: UCREMOVAL: Convert to property token reading
		// break apart on | to get to the key/value pairs
		FString NewData(PropertyMetaData.String);
		bool bInString = false;
		int32 LastStartIndex = 0;
		int32 CharIndex;
		for (CharIndex = 0; CharIndex < NewData.Len(); ++CharIndex)
		{
			TCHAR Ch = NewData.GetCharArray()[CharIndex];
			if (Ch == '"')
			{
				bInString = !bInString;
			}

			if ((Ch == ',') && !bInString)
			{
				if (LastStartIndex != CharIndex)
				{
					Pairs.Add(NewData.Mid(LastStartIndex, CharIndex - LastStartIndex));
				}
				LastStartIndex = CharIndex + 1;
			}
		}

		if (LastStartIndex != CharIndex)
		{
			Pairs.Add(MoveTemp(NewData).Mid(LastStartIndex, CharIndex - LastStartIndex));
		}

		// go over all pairs
		for (int32 PairIndex = 0; PairIndex < Pairs.Num(); PairIndex++)
		{
			// break the pair into a key and a value
			FString Token = MoveTemp(Pairs[PairIndex]);
			FString Key;
			// by default, not value, just a key (allowed)
			FString Value;

			// look for a value after an =
			const int32 Equals = Token.Find(TEXT("="), ESearchCase::CaseSensitive);
			// if we have an =, break up the string
			if (Equals != INDEX_NONE)
			{
				Key = Token.Left(Equals);
				Value = MoveTemp(Token);
				Value.RightInline((Value.Len() - Equals) - 1, false);
			}
			else
			{
				Key = MoveTemp(Token);
			}

			InsertMetaDataPair(MetaData, MoveTemp(Key), MoveTemp(Value));
		}
	}
}

bool FHeaderParser::IsBitfieldProperty(ELayoutMacroType LayoutMacroType)
{
	if (LayoutMacroType == ELayoutMacroType::Bitfield || LayoutMacroType == ELayoutMacroType::BitfieldEditorOnly)
	{
		return true;
	}

	bool bIsBitfield = false;

	// The current token is the property type (uin32, uint16, etc).
	// Check the property name and then check for ':'
	FToken TokenVarName;
	if (GetToken(TokenVarName, /*bNoConsts=*/ true))
	{
		FToken Token;
		if (GetToken(Token, /*bNoConsts=*/ true))
		{
			if (Token.IsSymbol(TEXT(':')))
			{
				bIsBitfield = true;
			}
			UngetToken(Token);
		}
		UngetToken(TokenVarName);
	}

	return bIsBitfield;
}

void FHeaderParser::ValidateTypeIsDeprecated(EVariableCategory VariableCategory, FUnrealTypeDefinitionInfo* TypeDef)
{
	if (FUnrealClassDefinitionInfo* ClassDef = UHTCast<FUnrealClassDefinitionInfo>(TypeDef); ClassDef != nullptr && ClassDef->HasAnyClassFlags(CLASS_Deprecated))
	{
		if (VariableCategory == EVariableCategory::Member)
		{
			LogError(TEXT("Property is using a deprecated class: %s.  Property should be marked deprecated as well."), *ClassDef->GetPathName());
		}
		else
		{
			LogError(TEXT("Function is using a deprecated class: %s.  Function should be marked deprecated as well."), *ClassDef->GetPathName());
		}
	}
}


void FHeaderParser::ValidatePropertyIsDeprecatedIfNecessary(bool bOuterTypeDeprecated, EVariableCategory VariableCategory, const FPropertyBase& VarProperty, EUHTPropertyType OuterPropertyType, EPropertyFlags OuterPropertyFlags)
{
	// If the outer object being parsed is deprecated,  then we don't need to do any further tests 
	if (bOuterTypeDeprecated)
	{
		return;
	}

	// If the property is in a container that has been deprecated, then we don't need to do any further tests 
	if (OuterPropertyType != EUHTPropertyType::None && (OuterPropertyFlags & CPF_Deprecated) != 0)
	{
		return;
	}

	// If the property is already marked deprecated, then we don't need to do any further tests 
	if ((VarProperty.PropertyFlags & CPF_Deprecated) != 0)
	{
		return;
	}

	ValidateTypeIsDeprecated(VariableCategory, VarProperty.MetaClassDef);
	ValidateTypeIsDeprecated(VariableCategory, VarProperty.TypeDef);
}

bool FHeaderParser::ValidateScriptStructOkForNet(const FString& OriginStructName, FUnrealScriptStructDefinitionInfo& InStructDef)
{
	if (ScriptStructsValidForNet.Contains(&InStructDef))
	{
		return true;
	}

	bool bIsStructValid = true;

	if (FUnrealScriptStructDefinitionInfo* SuperScriptStructDef = UHTCast<FUnrealScriptStructDefinitionInfo>(InStructDef.GetSuperStructInfo().Struct))
	{
		if (!ValidateScriptStructOkForNet(OriginStructName, *SuperScriptStructDef))
		{
			bIsStructValid = false;
		}
	}

	for (TSharedRef<FUnrealPropertyDefinitionInfo> PropertyDef : InStructDef.GetProperties())
	{
		if (PropertyDef->IsSet())
		{
			if (!PropertyDef->HasAnyPropertyFlags(CPF_RepSkip))
			{
				bIsStructValid = false;
				LogError(TEXT("Sets are not supported for Replication or RPCs.  Set %s in %s.  Origin %s"), *PropertyDef->GetName(), *PropertyDef->GetOuter()->GetName(), *OriginStructName);
			}
		}
		else if (PropertyDef->IsMap())
		{
			if (!PropertyDef->HasAnyPropertyFlags(CPF_RepSkip))
			{
				bIsStructValid = false;
				LogError(TEXT("Maps are not supported for Replication or RPCs.  Map %s in %s.  Origin %s"), *PropertyDef->GetName(), *PropertyDef->GetOuter()->GetName(), *OriginStructName);
			}
		}
		else if (PropertyDef->IsStructOrStructStaticArray())
		{
			if (!ValidateScriptStructOkForNet(OriginStructName, *PropertyDef->GetPropertyBase().ScriptStructDef))
			{
				bIsStructValid = false;
			}
		}
	}

	if (bIsStructValid)
	{
		ScriptStructsValidForNet.Add(&InStructDef);
	}

	return bIsStructValid;
}

struct FExposeOnSpawnValidator
{
	// Keep this function synced with UEdGraphSchema_K2::FindSetVariableByNameFunction
	static bool IsSupported(const FPropertyBase& Property)
	{
		bool ProperNativeType = false;
		switch (Property.Type)
		{
		case CPT_Int:
		case CPT_Int64:
		case CPT_Byte:
		case CPT_Float:
		case CPT_Bool:
		case CPT_Bool8:
		case CPT_ObjectReference:
		case CPT_ObjectPtrReference:
		case CPT_String:
		case CPT_Text:
		case CPT_Name:
		case CPT_Interface:
		case CPT_SoftObjectReference:
			ProperNativeType = true;
		}

		if (!ProperNativeType && (CPT_Struct == Property.Type) && Property.ScriptStructDef)
		{
			ProperNativeType |= Property.ScriptStructDef->GetBoolMetaData(FHeaderParserNames::NAME_BlueprintType);
		}

		return ProperNativeType;
	}
};

void FHeaderParser::CompileVariableDeclaration(FUnrealStructDefinitionInfo& StructDef)
{
	EPropertyFlags DisallowFlags = CPF_ParmFlags;
	EPropertyFlags EdFlags       = CPF_None;
	FUnrealScriptStructDefinitionInfo* ScriptStructDef = UHTCast< FUnrealScriptStructDefinitionInfo>(StructDef);

	// Get variable type.
	FPropertyBase OriginalPropertyBase(CPT_None);
	FIndexRange TypeRange;
	ELayoutMacroType LayoutMacroType = ELayoutMacroType::None;
	GetVarType(&*StructDef.GetScope(), EGetVarTypeOptions::None, OriginalPropertyBase, DisallowFlags, EUHTPropertyType::None, CPF_None, EPropertyDeclarationStyle::UPROPERTY, EVariableCategory::Member, &TypeRange, &LayoutMacroType);
	OriginalPropertyBase.PropertyFlags |= EdFlags;

	FString* Category = OriginalPropertyBase.MetaData.Find(NAME_Category);

	// First check if the category was specified at all and if the property was exposed to the editor.
	if (!Category && (OriginalPropertyBase.PropertyFlags & (CPF_Edit|CPF_BlueprintVisible)))
	{
		if ((&StructDef.GetPackageDef() != nullptr) && !bIsCurrentModulePartOfEngine)
		{
			Category = &OriginalPropertyBase.MetaData.Add(NAME_Category, StructDef.GetName());
		}
		else
		{
			LogError(TEXT("An explicit Category specifier is required for any property exposed to the editor or Blueprints in an Engine module."));
		}
	}

	// Validate that pointer properties are not interfaces (which are not GC'd and so will cause runtime errors)
	if (OriginalPropertyBase.PointerType == EPointerType::Native && OriginalPropertyBase.ClassDef->AsClass() != nullptr && OriginalPropertyBase.ClassDef->IsInterface())
	{
		// Get the name of the type, removing the asterisk representing the pointer
		FString TypeName = FString(TypeRange.Count, Input + TypeRange.StartIndex).TrimStartAndEnd().LeftChop(1).TrimEnd();
		Throwf(TEXT("UPROPERTY pointers cannot be interfaces - did you mean TScriptInterface<%s>?"), *TypeName);
	}

	// If the category was specified explicitly, it wins
	if (Category && !(OriginalPropertyBase.PropertyFlags & (CPF_Edit|CPF_BlueprintVisible|CPF_BlueprintAssignable|CPF_BlueprintCallable)))
	{
		LogWarning(TEXT("Property has a Category set but is not exposed to the editor or Blueprints with EditAnywhere, BlueprintReadWrite, VisibleAnywhere, BlueprintReadOnly, BlueprintAssignable, BlueprintCallable keywords.\r\n"));
	}

	// Make sure that editblueprint variables are editable
	if(!(OriginalPropertyBase.PropertyFlags & CPF_Edit))
	{
		if (OriginalPropertyBase.PropertyFlags & CPF_DisableEditOnInstance)
		{
			LogError(TEXT("Property cannot have 'DisableEditOnInstance' without being editable"));
		}

		if (OriginalPropertyBase.PropertyFlags & CPF_DisableEditOnTemplate)
		{
			LogError(TEXT("Property cannot have 'DisableEditOnTemplate' without being editable"));
		}
	}

	// Validate.
	if (OriginalPropertyBase.PropertyFlags & CPF_ParmFlags)
	{
		Throwf(TEXT("Illegal type modifiers in member variable declaration") );
	}

	if (FString* ExposeOnSpawnValue = OriginalPropertyBase.MetaData.Find(NAME_ExposeOnSpawn))
	{
		if ((*ExposeOnSpawnValue == TEXT("true")) && !FExposeOnSpawnValidator::IsSupported(OriginalPropertyBase))
		{
			LogError(TEXT("ExposeOnSpawn - Property cannot be exposed"));
		}
	}

	if (LayoutMacroType != ELayoutMacroType::None)
	{
		RequireSymbol(TEXT(','), GLayoutMacroNames[(int32)LayoutMacroType]);
	}

	// If Property is a Replicated Struct check to make sure there are no Properties that are not allowed to be Replicated in the Struct 
	if (OriginalPropertyBase.Type == CPT_Struct && OriginalPropertyBase.PropertyFlags & CPF_Net && OriginalPropertyBase.ScriptStructDef)
	{
		ValidateScriptStructOkForNet(OriginalPropertyBase.ScriptStructDef->GetName(), *OriginalPropertyBase.ScriptStructDef);
	}

	// Process all variables of this type.
	TArray<FUnrealPropertyDefinitionInfo*> NewProperties;
	for (;;)
	{
		FPropertyBase PropertyBase = OriginalPropertyBase;
		FUnrealPropertyDefinitionInfo& NewPropDef = GetVarNameAndDim(StructDef, PropertyBase, EVariableCategory::Member, LayoutMacroType);

		// Optionally consume the :1 at the end of a bitfield boolean declaration
		if (PropertyBase.IsBool())
		{
			if (LayoutMacroType == ELayoutMacroType::Bitfield || LayoutMacroType == ELayoutMacroType::BitfieldEditorOnly || MatchSymbol(TEXT(':')))
			{
				int32 BitfieldSize = 0;
				if (!GetConstInt(/*out*/ BitfieldSize) || (BitfieldSize != 1))
				{
					Throwf(TEXT("Bad or missing bitfield size for '%s', must be 1."), *NewPropDef.GetName());
				}
			}
		}

		// Deprecation validation
		ValidatePropertyIsDeprecatedIfNecessary(false, EVariableCategory::Member, PropertyBase, EUHTPropertyType::None, CPF_None);

		if (TopNest->NestType != ENestType::FunctionDeclaration)
		{
			if (NewProperties.Num())
			{
				Throwf(TEXT("Comma delimited properties cannot be converted %s.%s\n"), *StructDef.GetName(), *NewPropDef.GetName());
			}
		}

		// If the accessor tag was found but need to be autogenerated.
		if (NewPropDef.GetPropertyBase().bSetterTagFound && NewPropDef.GetPropertyBase().SetterName.IsEmpty())
		{
			NewPropDef.GetPropertyBase().SetterName = FString::Printf(TEXT("Set%s"), *NewPropDef.GetName());
		}
		if (NewPropDef.GetPropertyBase().bGetterTagFound && NewPropDef.GetPropertyBase().GetterName.IsEmpty())
		{
			NewPropDef.GetPropertyBase().GetterName = FString::Printf(TEXT("Get%s"), *NewPropDef.GetName());
		}

		NewProperties.Add(&NewPropDef);

		// we'll need any metadata tags we parsed later on when we call ConvertEOLCommentToTooltip() so the tags aren't clobbered
		OriginalPropertyBase.MetaData = PropertyBase.MetaData;

		if (LayoutMacroType != ELayoutMacroType::None || !MatchSymbol(TEXT(',')))
		{
			break;
		}
	}

	// Optional member initializer.
	if (LayoutMacroType == ELayoutMacroType::FieldInitialized)
	{
		// Skip past the specified member initializer; we make no attempt to parse it
		FToken SkipToken;
		int Nesting = 1;
		while (GetToken(SkipToken))
		{
			if (SkipToken.IsSymbol(TEXT('(')))
			{
				++Nesting;
			}
			else if (SkipToken.IsSymbol(TEXT(')')))
			{
				--Nesting;
				if (Nesting == 0)
				{
					UngetToken(SkipToken);
					break;
				}
			}
		}
	}
	else if (MatchSymbol(TEXT('=')))
	{
		// Skip past the specified member initializer; we make no attempt to parse it
		FToken SkipToken;
		while (GetToken(SkipToken))
		{
			if (SkipToken.IsSymbol(TEXT(';')))
			{
				// went too far
				UngetToken(SkipToken);
				break;
			}
		}
	}
	// Using Brace Initialization
	else if (MatchSymbol(TEXT('{')))
	{
		FToken SkipToken;
		int BraceLevel = 1;
		while (GetToken(SkipToken))
		{
			if (SkipToken.IsSymbol(TEXT('{')))
			{
				++BraceLevel;
			}
			else if (SkipToken.IsSymbol(TEXT('}')))
			{
				--BraceLevel;
				if (BraceLevel == 0)
				{
					break;
				}
			}
		}
	}

	if (LayoutMacroType == ELayoutMacroType::None)
	{
		// Expect a semicolon.
		RequireSymbol(TEXT(';'), TEXT("'variable declaration'"));
	}
	else
	{
		// Expect a close bracket.
		RequireSymbol(TEXT(')'), GLayoutMacroNames[(int32)LayoutMacroType]);
	}

	// Skip redundant semi-colons
	for (;;)
	{
		int32 CurrInputPos  = InputPos;
		int32 CurrInputLine = InputLine;

		FToken Token;
		if (!GetToken(Token, /*bNoConsts=*/ true))
		{
			break;
		}

		if (!Token.IsSymbol(TEXT(';')))
		{
			InputPos  = CurrInputPos;
			InputLine = CurrInputLine;
			break;
		}
	}
}

//
// Compile a statement: Either a declaration or a command.
// Returns 1 if success, 0 if end of file.
//
bool FHeaderParser::CompileStatement(TArray<FUnrealFunctionDefinitionInfo*>& DelegatesToFixup)
{
	// Get a token and compile it.
	FToken Token;
	if( !GetToken(Token, true) )
	{
		// End of file.
		return false;
	}
	else if (!CompileDeclaration(DelegatesToFixup, Token))
	{
		Throwf(TEXT("'%s': Bad command or expression"), *Token.GetTokenValue() );
	}
	return true;
}

/*-----------------------------------------------------------------------------
	Code skipping.
-----------------------------------------------------------------------------*/

/**
 * Skip over code, honoring { and } pairs.
 *
 * @param	NestCount	number of nest levels to consume. if 0, consumes a single statement
 * @param	ErrorTag	text to use in error message if EOF is encountered before we've done
 */
void FHeaderParser::SkipStatements( int32 NestCount, const TCHAR* ErrorTag  )
{
	FToken Token;

	int32 OriginalNestCount = NestCount;

	while( GetToken( Token, true ) )
	{
		if ( Token.IsSymbol(TEXT('{')) )
		{
			NestCount++;
		}
		else if	( Token.IsSymbol(TEXT('}')) )
		{
			NestCount--;
		}
		else if ( Token.IsSymbol(TEXT(';')) && OriginalNestCount == 0 )
		{
			break;
		}

		if ( NestCount < OriginalNestCount || NestCount < 0 )
			break;
	}

	if( NestCount > 0 )
	{
		Throwf(TEXT("Unexpected end of file at end of %s"), ErrorTag );
	}
	else if ( NestCount < 0 )
	{
		Throwf(TEXT("Extraneous closing brace found in %s"), ErrorTag);
	}
}

/*-----------------------------------------------------------------------------
	Main script compiling routine.
-----------------------------------------------------------------------------*/

// Parse Class's annotated headers and optionally its child classes.
static const FString ObjectHeader(TEXT("NoExportTypes.h"));

//
// Parses the header associated with the specified class.
// Returns result enumeration.
//
void FHeaderParser::ParseHeader()
{
	// Reset the parser to begin a new class
	bEncounteredNewStyleClass_UnmatchedBrackets = false;
	bSpottedAutogeneratedHeaderInclude          = false;
	bHaveSeenUClass                             = false;
	bClassHasGeneratedBody                      = false;
	bClassHasGeneratedUInterfaceBody            = false;
	bClassHasGeneratedIInterfaceBody            = false;

	// Message.
	UE_LOG(LogCompile, Verbose, TEXT("Parsing %s"), *SourceFile.GetFilename());

	// Make sure that all of the requried include files are added to the outer scope
	{
		TArray<FUnrealSourceFile*> SourceFilesRequired;
		for (FHeaderProvider& Include : SourceFile.GetIncludes())
		{
			if (Include.GetId() == ObjectHeader)
			{
				continue;
			}

			if (FUnrealSourceFile* DepFile = Include.Resolve(SourceFile))
			{
				SourceFilesRequired.Add(DepFile);
			}
		}

		for (const TSharedRef<FUnrealTypeDefinitionInfo>& ClassDataPair : SourceFile.GetDefinedClasses())
		{
			FUnrealClassDefinitionInfo& ClassDef = ClassDataPair->AsClassChecked();
			for (FUnrealClassDefinitionInfo* ParentClassDef = ClassDef.GetSuperClass(); ParentClassDef; ParentClassDef = ParentClassDef->GetSuperClass())
			{
				if (ParentClassDef->IsParsed() || ParentClassDef->HasAnyClassFlags(CLASS_Intrinsic))
				{
					break;
				}
				SourceFilesRequired.Add(&ParentClassDef->GetUnrealSourceFile());
			}
		}

		for (FUnrealSourceFile* RequiredFile : SourceFilesRequired)
		{
			SourceFile.GetScope()->IncludeScope(&RequiredFile->GetScope().Get());
		}
	}

	// Init compiler variables.
	ResetParser(*SourceFile.GetContent());

	// Init nesting.
	NestLevel = 0;
	TopNest = NULL;
	PushNest(ENestType::GlobalScope, nullptr, &SourceFile);

	// C++ classes default to private access level
	CurrentAccessSpecifier = ACCESS_Private; 

	// Try to compile it, and catch any errors.
	bool bEmptyFile = true;

	// Tells if this header defines no-export classes only.
	bool bNoExportClassesOnly = true;

	// Parse entire program.
	TArray<FUnrealFunctionDefinitionInfo*> DelegatesToFixup;
	while (CompileStatement(DelegatesToFixup))
	{
		bEmptyFile = false;

		// Clear out the previous comment in anticipation of the next statement.
		ClearComment();
		StatementsParsed++;
	}

	PopNest(ENestType::GlobalScope, TEXT("Global scope"));

	// now validate all delegate variables declared in the class
	{
		auto ScopeTypeIterator = SourceFile.GetScope()->GetTypeIterator();
		while (ScopeTypeIterator.MoveNext())
		{
			FUnrealFieldDefinitionInfo* TypeDef = *ScopeTypeIterator;
			if (TypeDef->AsScriptStruct() != nullptr || TypeDef->AsClass() != nullptr)
			{
				TMap<FName, FUnrealFunctionDefinitionInfo*> DelegateCache;
				FixupDelegateProperties(TypeDef->AsStructChecked(), *TypeDef->GetScope(), DelegateCache);
			}
		}
	}

	// Fix up any delegates themselves, if they refer to other delegates
	{
		TMap<FName, FUnrealFunctionDefinitionInfo*> DelegateCache;
		for (FUnrealFunctionDefinitionInfo* DelegateDef : DelegatesToFixup)
		{
			FixupDelegateProperties(*DelegateDef, SourceFile.GetScope().Get(), DelegateCache);
		}
	}

	// Precompute info for runtime optimization.
	LinesParsed += InputLine;

	if (RPCsNeedingHookup.Num() > 0)
	{
		FString ErrorMsg(TEXT("Request functions missing response pairs:\r\n"));
		for (TMap<int32, FString>::TConstIterator It(RPCsNeedingHookup); It; ++It)
		{
			ErrorMsg += FString::Printf(TEXT("%s missing id %d\r\n"), *It.Value(), It.Key());
		}

		RPCsNeedingHookup.Empty();
		Throwf(TEXT("%s"), *ErrorMsg);
	}

	// Make sure the compilation ended with valid nesting.
	if (bEncounteredNewStyleClass_UnmatchedBrackets)
	{
		Throwf(TEXT("Missing } at end of class") );
	}

	if (NestLevel == 1)
	{
		Throwf(TEXT("Internal nest inconsistency") );
	}
	else if (NestLevel > 2)
	{
		Throwf(TEXT("Unexpected end of script in '%s' block"), NestTypeName(TopNest->NestType) );
	}

	for (TSharedRef<FUnrealTypeDefinitionInfo>& TypeDef : SourceFile.GetDefinedClasses())
	{
		FUnrealClassDefinitionInfo& ClassDef = UHTCastChecked<FUnrealClassDefinitionInfo>(TypeDef);
		PostParsingClassSetup(ClassDef);

		bNoExportClassesOnly = bNoExportClassesOnly && ClassDef.IsNoExport();
	}

	if (!bSpottedAutogeneratedHeaderInclude && !bEmptyFile && !bNoExportClassesOnly)
	{
		const FString& ExpectedHeaderName = SourceFile.GetGeneratedHeaderFilename();
		Throwf(TEXT("Expected an include at the top of the header: '#include \"%s\"'"), *ExpectedHeaderName);
	}

	for (const TSharedRef<FUnrealTypeDefinitionInfo>& ClassDef : SourceFile.GetDefinedClasses())
	{
		ClassDef->AsClassChecked().MarkParsed();
	}

	// Perform any final concurrent finalization
	for (const TSharedRef<FUnrealTypeDefinitionInfo>& TypeDef : SourceFile.GetDefinedTypes())
	{
		TypeDef->ConcurrentPostParseFinalize();
	}

	// Remember stats about this file
	SourceFile.SetLinesParsed(LinesParsed);
	SourceFile.SetStatementsParsed(StatementsParsed);
}

/*-----------------------------------------------------------------------------
	Global functions.
-----------------------------------------------------------------------------*/

FHeaderParser::FHeaderParser(FUnrealPackageDefinitionInfo& InPackageDef, FUnrealSourceFile& InSourceFile)
	: FBaseParser(InSourceFile)
	, Filename(IFileManager::Get().ConvertToAbsolutePathForExternalAppForRead(*InSourceFile.GetFilename()))
	, PackageDef(InPackageDef)
{

	const FManifestModule& Module = PackageDef.GetModule();

	// Determine if the current module is part of the engine or a game (we are more strict about things for Engine modules)
	switch (Module.ModuleType)
	{
	case EBuildModuleType::Program:
		{
			const FString AbsoluteEngineDir = FPaths::ConvertRelativePathToFull(FPaths::EngineDir());
			const FString ModuleDir = FPaths::ConvertRelativePathToFull(Module.BaseDirectory);
			bIsCurrentModulePartOfEngine = ModuleDir.StartsWith(AbsoluteEngineDir);
		}
		break;
	case EBuildModuleType::EngineRuntime:
	case EBuildModuleType::EngineUncooked:
	case EBuildModuleType::EngineDeveloper:
	case EBuildModuleType::EngineEditor:
	case EBuildModuleType::EngineThirdParty:
		bIsCurrentModulePartOfEngine = true;
		break;
	case EBuildModuleType::GameRuntime:
	case EBuildModuleType::GameUncooked:
	case EBuildModuleType::GameDeveloper:
	case EBuildModuleType::GameEditor:
	case EBuildModuleType::GameThirdParty:
		bIsCurrentModulePartOfEngine = false;
		break;
	default:
		bIsCurrentModulePartOfEngine = true;
		check(false);
	}
}

// Throws if a specifier value wasn't provided
void FHeaderParser::RequireSpecifierValue(const FUHTMessageProvider& Context, const FPropertySpecifier& Specifier, bool bRequireExactlyOne)
{
	if (Specifier.Values.Num() == 0)
	{
		Context.Throwf(TEXT("The specifier '%s' must be given a value"), *Specifier.Key);
	}
	else if ((Specifier.Values.Num() != 1) && bRequireExactlyOne)
	{
		Context.Throwf(TEXT("The specifier '%s' must be given exactly one value"), *Specifier.Key);
	}
}

// Throws if a specifier value wasn't provided
FString FHeaderParser::RequireExactlyOneSpecifierValue(const FUHTMessageProvider& Context, const FPropertySpecifier& Specifier)
{
	RequireSpecifierValue(Context, Specifier, /*bRequireExactlyOne*/ true);
	return Specifier.Values[0];
}

void FHeaderParser::Parse(
	FUnrealPackageDefinitionInfo& PackageDef,
	FUnrealSourceFile& SourceFile)
{
	SCOPE_SECONDS_COUNTER_UHT(Parse);
	FHeaderParser(PackageDef, SourceFile).ParseHeader();
}

/** 
 * Returns True if the given class name includes a valid Unreal prefix and matches up with the given original class.
 *
 * @param InNameToCheck - Name w/ potential prefix to check
 * @param OriginalClassName - Name of class w/ no prefix to check against
 */
bool FHeaderParser::ClassNameHasValidPrefix(const FString& InNameToCheck, const FString& OriginalClassName)
{
	bool bIsLabledDeprecated;
	const FString ClassPrefix = GetClassPrefix( InNameToCheck, bIsLabledDeprecated );

	// If the class is labeled deprecated, don't try to resolve it during header generation, valid results can't be guaranteed.
	if (bIsLabledDeprecated)
	{
		return true;
	}

	if (ClassPrefix.IsEmpty())
	{
		return false;
	}

	FString TestString = FString::Printf(TEXT("%s%s"), *ClassPrefix, *OriginalClassName);

	const bool bNamesMatch = ( InNameToCheck == *TestString );

	return bNamesMatch;
}

void FHeaderParser::ParseClassName(const TCHAR* Temp, FString& ClassName)
{
	// Skip leading whitespace
	while (FChar::IsWhitespace(*Temp))
	{
		++Temp;
	}

	// Run thru characters (note: relying on later code to reject the name for a leading number, etc...)
	const TCHAR* StringStart = Temp;
	while (FChar::IsAlnum(*Temp) || FChar::IsUnderscore(*Temp))
	{
		++Temp;
	}

	ClassName = FString(UE_PTRDIFF_TO_INT32(Temp - StringStart), StringStart);
	if (ClassName.EndsWith(TEXT("_API"), ESearchCase::CaseSensitive))
	{
		// RequiresAPI token for a given module

		//@TODO: UCREMOVAL: Validate the module name
		FString RequiresAPISymbol = ClassName;

		// Now get the real class name
		ClassName.Empty();
		ParseClassName(Temp, ClassName);
	}
}

enum class EBlockDirectiveType
{
	// We're in a CPP block
	CPPBlock,

	// We're in a !CPP block
	NotCPPBlock,

	// We're in a 0 block
	ZeroBlock,

	// We're in a 1 block
	OneBlock,

	// We're in a WITH_HOT_RELOAD block
	WithHotReload,

	// We're in a WITH_EDITOR block
	WithEditor,

	// We're in a WITH_EDITORONLY_DATA block
	WithEditorOnlyData,

	// We're in a block with an unrecognized directive
	UnrecognizedBlock
};

bool ShouldKeepBlockContents(EBlockDirectiveType DirectiveType)
{
	switch (DirectiveType)
	{
		case EBlockDirectiveType::NotCPPBlock:
		case EBlockDirectiveType::OneBlock:
		case EBlockDirectiveType::WithHotReload:
		case EBlockDirectiveType::WithEditor:
		case EBlockDirectiveType::WithEditorOnlyData:
			return true;

		case EBlockDirectiveType::CPPBlock:
		case EBlockDirectiveType::ZeroBlock:
		case EBlockDirectiveType::UnrecognizedBlock:
			return false;
	}

	check(false);
	UE_ASSUME(false);
}

bool ShouldKeepDirective(EBlockDirectiveType DirectiveType)
{
	switch (DirectiveType)
	{
		case EBlockDirectiveType::WithHotReload:
		case EBlockDirectiveType::WithEditor:
		case EBlockDirectiveType::WithEditorOnlyData:
			return true;

		case EBlockDirectiveType::CPPBlock:
		case EBlockDirectiveType::NotCPPBlock:
		case EBlockDirectiveType::ZeroBlock:
		case EBlockDirectiveType::OneBlock:
		case EBlockDirectiveType::UnrecognizedBlock:
			return false;
	}

	check(false);
	UE_ASSUME(false);
}

EBlockDirectiveType ParseCommandToBlockDirectiveType(const TCHAR** Str)
{
	if (FParse::Command(Str, TEXT("0")))
	{
		return EBlockDirectiveType::ZeroBlock;
	}

	if (FParse::Command(Str, TEXT("1")))
	{
		return EBlockDirectiveType::OneBlock;
	}

	if (FParse::Command(Str, TEXT("CPP")))
	{
		return EBlockDirectiveType::CPPBlock;
	}

	if (FParse::Command(Str, TEXT("!CPP")))
	{
		return EBlockDirectiveType::NotCPPBlock;
	}

	if (FParse::Command(Str, TEXT("WITH_HOT_RELOAD")))
	{
		return EBlockDirectiveType::WithHotReload;
	}

	if (FParse::Command(Str, TEXT("WITH_EDITOR")))
	{
		return EBlockDirectiveType::WithEditor;
	}

	if (FParse::Command(Str, TEXT("WITH_EDITORONLY_DATA")))
	{
		return EBlockDirectiveType::WithEditorOnlyData;
	}

	return EBlockDirectiveType::UnrecognizedBlock;
}

const TCHAR* GetBlockDirectiveTypeString(EBlockDirectiveType DirectiveType)
{
	switch (DirectiveType)
	{
		case EBlockDirectiveType::CPPBlock:           return TEXT("CPP");
		case EBlockDirectiveType::NotCPPBlock:        return TEXT("!CPP");
		case EBlockDirectiveType::ZeroBlock:          return TEXT("0");
		case EBlockDirectiveType::OneBlock:           return TEXT("1");
		case EBlockDirectiveType::WithHotReload:      return TEXT("WITH_HOT_RELOAD");
		case EBlockDirectiveType::WithEditor:         return TEXT("WITH_EDITOR");
		case EBlockDirectiveType::WithEditorOnlyData: return TEXT("WITH_EDITORONLY_DATA");
		case EBlockDirectiveType::UnrecognizedBlock:  return TEXT("<unrecognized>");
	}

	check(false);
	UE_ASSUME(false);
}

// Performs a preliminary parse of the text in the specified buffer, pulling out useful information for the header generation process
void FHeaderParser::SimplifiedClassParse(FUnrealSourceFile& SourceFile, const TCHAR* InBuffer, FStringOutputDevice& ClassHeaderTextStrippedOfCppText)
{
	FHeaderPreParser Parser(SourceFile);
	FString StrLine;
	FString ClassName;
	FString BaseClassName;

	// Two passes, preprocessor, then looking for the class stuff

	// The layer of multi-line comment we are in.
	int32 CurrentLine = 0;
	const TCHAR* Buffer = InBuffer;

	// Preprocessor pass
	while (FParse::Line(&Buffer, StrLine, true))
	{
		CurrentLine++;
		const TCHAR* Str = *StrLine;
		int32 BraceCount = 0;

		bool bIf = FParse::Command(&Str,TEXT("#if"));
		if( bIf || FParse::Command(&Str,TEXT("#ifdef")) || FParse::Command(&Str,TEXT("#ifndef")) )
		{
			EBlockDirectiveType RootDirective;
			if (bIf)
			{
				RootDirective = ParseCommandToBlockDirectiveType(&Str);
			}
			else
			{
				// #ifdef or #ifndef are always treated as CPP
				RootDirective = EBlockDirectiveType::UnrecognizedBlock;
			}

			TArray<EBlockDirectiveType, TInlineAllocator<8>> DirectiveStack;
			DirectiveStack.Push(RootDirective);

			bool bShouldKeepBlockContents = ShouldKeepBlockContents(RootDirective);
			bool bIsZeroBlock = RootDirective == EBlockDirectiveType::ZeroBlock;

			ClassHeaderTextStrippedOfCppText.Logf(TEXT("%s\r\n"), ShouldKeepDirective(RootDirective) ? *StrLine : TEXT(""));

			while ((DirectiveStack.Num() > 0) && FParse::Line(&Buffer, StrLine, 1))
			{
				CurrentLine++;
				Str = *StrLine;

				bool bShouldKeepLine = bShouldKeepBlockContents;

				bool bIsDirective = false;
				if( FParse::Command(&Str,TEXT("#endif")) )
				{
					EBlockDirectiveType OldDirective = DirectiveStack.Pop();

					bShouldKeepLine &= ShouldKeepDirective(OldDirective);
					bIsDirective     = true;
				}
				else if( FParse::Command(&Str,TEXT("#if")) || FParse::Command(&Str,TEXT("#ifdef")) || FParse::Command(&Str,TEXT("#ifndef")) )
				{
					EBlockDirectiveType Directive = ParseCommandToBlockDirectiveType(&Str);
					DirectiveStack.Push(Directive);

					bShouldKeepLine &= ShouldKeepDirective(Directive);
					bIsDirective     = true;
				}
				else if (FParse::Command(&Str,TEXT("#elif")))
				{
					EBlockDirectiveType NewDirective = ParseCommandToBlockDirectiveType(&Str);
					EBlockDirectiveType OldDirective = DirectiveStack.Top();

					// Check to see if we're mixing ignorable directive types - we don't support this
					bool bKeepNewDirective = ShouldKeepDirective(NewDirective);
					bool bKeepOldDirective = ShouldKeepDirective(OldDirective);
					if (bKeepNewDirective != bKeepOldDirective)
					{
						FUHTMessage(SourceFile, CurrentLine).Throwf(
							TEXT("Mixing %s with %s in an #elif preprocessor block is not supported"),
							GetBlockDirectiveTypeString(OldDirective),
							GetBlockDirectiveTypeString(NewDirective)
						);
					}

					DirectiveStack.Top() = NewDirective;

					bShouldKeepLine &= bKeepNewDirective;
					bIsDirective     = true;
				}
				else if (FParse::Command(&Str, TEXT("#else")))
				{
					switch (DirectiveStack.Top())
					{
						case EBlockDirectiveType::ZeroBlock:
							DirectiveStack.Top() = EBlockDirectiveType::OneBlock;
							break;

						case EBlockDirectiveType::OneBlock:
							DirectiveStack.Top() = EBlockDirectiveType::ZeroBlock;
							break;

						case EBlockDirectiveType::CPPBlock:
							DirectiveStack.Top() = EBlockDirectiveType::NotCPPBlock;
							break;

						case EBlockDirectiveType::NotCPPBlock:
							DirectiveStack.Top() = EBlockDirectiveType::CPPBlock;
							break;

						case EBlockDirectiveType::WithHotReload:
							FUHTMessage(SourceFile, CurrentLine).Throwf(TEXT("Bad preprocessor directive in metadata declaration: %s; Only 'CPP', '1' and '0' can have #else directives"), *ClassName);

						case EBlockDirectiveType::UnrecognizedBlock:
						case EBlockDirectiveType::WithEditor:
						case EBlockDirectiveType::WithEditorOnlyData:
							// We allow unrecognized directives, WITH_EDITOR and WITH_EDITORONLY_DATA to have #else blocks.
							// However, we don't actually change how UHT processes these #else blocks.
							break;
					}

					bShouldKeepLine &= ShouldKeepDirective(DirectiveStack.Top());
					bIsDirective     = true;
				}
				else
				{
					// Check for UHT identifiers inside skipped blocks, unless it's a zero block, because the compiler is going to skip those anyway.
					if (!bShouldKeepBlockContents && !bIsZeroBlock)
					{
						auto FindInitialStr = [](const TCHAR*& FoundSubstr, const FString& StrToSearch, const TCHAR* ConstructName) -> bool
						{
							if (StrToSearch.StartsWith(ConstructName, ESearchCase::CaseSensitive))
							{
								FoundSubstr = ConstructName;
								return true;
							}

							return false;
						};

						FString TrimmedStrLine = StrLine;
						TrimmedStrLine.TrimStartInline();

						const TCHAR* FoundSubstr = nullptr;
						if (FindInitialStr(FoundSubstr, TrimmedStrLine, TEXT("UPROPERTY"))
							|| FindInitialStr(FoundSubstr, TrimmedStrLine, TEXT("UCLASS"))
							|| FindInitialStr(FoundSubstr, TrimmedStrLine, TEXT("USTRUCT"))
							|| FindInitialStr(FoundSubstr, TrimmedStrLine, TEXT("UENUM"))
							|| FindInitialStr(FoundSubstr, TrimmedStrLine, TEXT("UINTERFACE"))
							|| FindInitialStr(FoundSubstr, TrimmedStrLine, TEXT("UDELEGATE"))
							|| FindInitialStr(FoundSubstr, TrimmedStrLine, TEXT("UFUNCTION")))
						{
							FUHTMessage(SourceFile, CurrentLine).Throwf(TEXT("%s must not be inside preprocessor blocks, except for WITH_EDITORONLY_DATA"), FoundSubstr);
						}

						// Try and determine if this line contains something like a serialize function
						if (TrimmedStrLine.Len() > 0)
						{
							static const FString Str_Void = TEXT("void");
							static const FString Str_Serialize = TEXT("Serialize(");
							static const FString Str_FArchive = TEXT("FArchive");
							static const FString Str_FStructuredArchive = TEXT("FStructuredArchive::FSlot");

							int32 Pos = 0;
							if ((Pos = TrimmedStrLine.Find(Str_Void, ESearchCase::CaseSensitive, ESearchDir::FromStart, Pos)) != -1)
							{
								Pos += Str_Void.Len();
								if ((Pos = TrimmedStrLine.Find(Str_Serialize, ESearchCase::CaseSensitive, ESearchDir::FromStart, Pos)) != -1)
								{
									Pos += Str_Serialize.Len();

									if (((TrimmedStrLine.Find(Str_FArchive, ESearchCase::CaseSensitive, ESearchDir::FromStart, Pos)) != -1) ||
										((TrimmedStrLine.Find(Str_FStructuredArchive, ESearchCase::CaseSensitive, ESearchDir::FromStart, Pos)) != -1))
									{
										FUHTMessage(SourceFile, CurrentLine).Throwf(TEXT("'%s' must not be inside preprocessor blocks, except for WITH_EDITORONLY_DATA"), *TrimmedStrLine);
									}
								}
							}
						}
					}
				}

				ClassHeaderTextStrippedOfCppText.Logf(TEXT("%s\r\n"), bShouldKeepLine ? *StrLine : TEXT(""));

				if (bIsDirective)
				{
					bShouldKeepBlockContents = Algo::AllOf(DirectiveStack, &ShouldKeepBlockContents);
					bIsZeroBlock = DirectiveStack.Contains(EBlockDirectiveType::ZeroBlock);
				}
			}
		}
		else if ( FParse::Command(&Str,TEXT("#include")) )
		{
			ClassHeaderTextStrippedOfCppText.Logf( TEXT("%s\r\n"), *StrLine );
		}
		else
		{
			ClassHeaderTextStrippedOfCppText.Logf( TEXT("%s\r\n"), *StrLine );
		}
	}

	// now start over go look for the class

	bool bInComment = false;
	CurrentLine = 0;
	Buffer      = *ClassHeaderTextStrippedOfCppText;

	bool bFoundGeneratedInclude = false;
	bool bGeneratedIncludeRequired = false;

	for (const TCHAR* StartOfLine = Buffer; FParse::Line(&Buffer, StrLine, true); StartOfLine = Buffer)
	{
		CurrentLine++;

		const TCHAR* Str = *StrLine;
		bool bProcess = !bInComment;	// for skipping nested multi-line comments

		int32 BraceCount = 0;
		if( bProcess && FParse::Command(&Str,TEXT("#if")) )
		{
		}
		else if ( bProcess && FParse::Command(&Str,TEXT("#include")) )
		{
			// Handle #include directives as if they were 'dependson' keywords.
			const FString& DependsOnHeaderName = Str;

			if (bFoundGeneratedInclude)
			{
				FUHTMessage(SourceFile, CurrentLine).Throwf(TEXT("#include found after .generated.h file - the .generated.h file should always be the last #include in a header"));
			}

			bFoundGeneratedInclude = DependsOnHeaderName.Contains(TEXT(".generated.h"));
			if (!bFoundGeneratedInclude && DependsOnHeaderName.Len())
			{
				bool  bIsQuotedInclude = DependsOnHeaderName[0] == '\"';
				int32 HeaderFilenameEnd = DependsOnHeaderName.Find(bIsQuotedInclude ? TEXT("\"") : TEXT(">"), ESearchCase::CaseSensitive, ESearchDir::FromStart, 1);

				if (HeaderFilenameEnd != INDEX_NONE)
				{
					// Include the extension in the name so that we later know where this entry came from.
					SourceFile.GetIncludes().AddUnique(FHeaderProvider(EHeaderProviderSourceType::FileName, FPaths::GetCleanFilename(DependsOnHeaderName.Mid(1, HeaderFilenameEnd - 1))));
				}
			}
		}
		else if ( bProcess && FParse::Command(&Str,TEXT("#else")) )
		{
		}
		else if ( bProcess && FParse::Command(&Str,TEXT("#elif")) )
		{
		}
		else if ( bProcess && FParse::Command(&Str,TEXT("#endif")) )
		{
		}
		else
		{
			int32 Pos = INDEX_NONE;
			int32 EndPos = INDEX_NONE;
			int32 StrBegin = INDEX_NONE;
			int32 StrEnd = INDEX_NONE;
				
			bool bEscaped = false;
			for ( int32 CharPos = 0; CharPos < StrLine.Len(); CharPos++ )
			{
				if ( bEscaped )
				{
					bEscaped = false;
				}
				else if ( StrLine[CharPos] == TEXT('\\') )
				{
					bEscaped = true;
				}
				else if ( StrLine[CharPos] == TEXT('\"') )
				{
					if ( StrBegin == INDEX_NONE )
					{
						StrBegin = CharPos;
					}
					else
					{
						StrEnd = CharPos;
						break;
					}
				}
			}

			// Find the first '/' and check for '//' or '/*' or '*/'
			if (StrLine.FindChar(TEXT('/'), Pos))
			{
				if (Pos >= 0)
				{
					// Stub out the comments, ignoring anything inside literal strings.
					Pos = StrLine.Find(TEXT("//"), ESearchCase::CaseSensitive, ESearchDir::FromStart, Pos);

					// Check if first slash is end of multiline comment and adjust position if necessary.
					if (Pos > 0 && StrLine[Pos - 1] == TEXT('*'))
					{
						++Pos;
					}

					if (Pos >= 0)
					{
						if (StrBegin == INDEX_NONE || Pos < StrBegin || Pos > StrEnd)
						{
							StrLine.LeftInline(Pos, false);
						}

						if (StrLine.IsEmpty())
						{
							continue;
						}
					}

					// look for a / * ... * / block, ignoring anything inside literal strings
					Pos = StrLine.Find(TEXT("/*"), ESearchCase::CaseSensitive, ESearchDir::FromStart, Pos);
					EndPos = StrLine.Find(TEXT("*/"), ESearchCase::CaseSensitive, ESearchDir::FromStart, FMath::Max(0, Pos - 1));
					if (Pos >= 0)
					{
						if (StrBegin == INDEX_NONE || Pos < StrBegin || Pos > StrEnd)
						{
							if (EndPos != INDEX_NONE && (EndPos < StrBegin || EndPos > StrEnd))
							{
								StrLine = StrLine.Left(Pos) + StrLine.Mid(EndPos + 2);
								EndPos = INDEX_NONE;
								bInComment = false;
							}
							else
							{
								StrLine.LeftInline(Pos, false);
								bInComment = true;
							}
						}
						bProcess = !bInComment;
					}

					if (EndPos >= 0)
					{
						if (StrBegin == INDEX_NONE || EndPos < StrBegin || EndPos > StrEnd)
						{
							StrLine.MidInline(EndPos + 2, MAX_int32, false);
							bInComment = false;
						}
						bProcess = !bInComment;
					}
				}
			}

			StrLine.TrimStartInline();
			if (!bProcess || StrLine.IsEmpty())
			{
				continue;
			}

			Str = *StrLine;

			// Get class or interface name
			if (const TCHAR* UInterfaceMacroDecl = FCString::Strfind(Str, TEXT("UINTERFACE")))
			{
				if (UInterfaceMacroDecl == FCString::Strspn(Str, TEXT("\t ")) + Str)
				{
					if (UInterfaceMacroDecl[10] != TEXT('('))
					{
						FUHTMessage(SourceFile, CurrentLine).Throwf(TEXT("Missing open parenthesis after UINTERFACE"));
					}

					TSharedRef<FUnrealTypeDefinitionInfo> ClassDecl = Parser.ParseClassDeclaration(StartOfLine + (UInterfaceMacroDecl - Str), CurrentLine, true, TEXT("UINTERFACE"));
					bGeneratedIncludeRequired |= !ClassDecl->AsClassChecked().IsNoExport();
					SourceFile.AddDefinedClass(MoveTemp(ClassDecl));
				}
			}

			else if (const TCHAR* UClassMacroDecl = FCString::Strfind(Str, TEXT("UCLASS")))
			{
				if (UClassMacroDecl == FCString::Strspn(Str, TEXT("\t ")) + Str)
				{
					if (UClassMacroDecl[6] != TEXT('('))
					{
						FUHTMessage(SourceFile, CurrentLine).Throwf(TEXT("Missing open parenthesis after UCLASS"));
					}

					TSharedRef<FUnrealTypeDefinitionInfo> ClassDecl = Parser.ParseClassDeclaration(StartOfLine + (UClassMacroDecl - Str), CurrentLine, false, TEXT("UCLASS"));
					bGeneratedIncludeRequired |= !ClassDecl->AsClassChecked().IsNoExport();
					SourceFile.AddDefinedClass(MoveTemp(ClassDecl));
				}
			}

			else if (const TCHAR* UEnumMacroDecl = FCString::Strfind(Str, TEXT("UENUM")))
			{
				if (UEnumMacroDecl == FCString::Strspn(Str, TEXT("\t ")) + Str)
				{
					if (UEnumMacroDecl[5] != TEXT('('))
					{
						FUHTMessage(SourceFile, CurrentLine).Throwf(TEXT("Missing open parenthesis after UENUM"));
					}

					TSharedRef<FUnrealTypeDefinitionInfo> EnumDecl = Parser.ParseEnumDeclaration(StartOfLine + (UEnumMacroDecl - Str), CurrentLine);
					SourceFile.AddDefinedEnum(MoveTemp(EnumDecl));
				}
			}

			else if (const TCHAR* UDelegateMacroDecl = FCString::Strfind(Str, TEXT("UDELEGATE")))
			{
				if (UDelegateMacroDecl == FCString::Strspn(Str, TEXT("\t ")) + Str)
				{
					if (UDelegateMacroDecl[9] != TEXT('('))
					{
						FUHTMessage(SourceFile, CurrentLine).Throwf(TEXT("Missing open parenthesis after UDELEGATE"));
					}
					// We don't preparse the delegates, but we need to make sure the include is there
					bGeneratedIncludeRequired = true;
				}
			}

			else if (const TCHAR* UStructMacroDecl = FCString::Strfind(Str, TEXT("USTRUCT")))
			{
				if (UStructMacroDecl == FCString::Strspn(Str, TEXT("\t ")) + Str)
				{
					if (UStructMacroDecl[7] != TEXT('('))
					{
						FUHTMessage(SourceFile, CurrentLine).Throwf(TEXT("Missing open parenthesis after USTRUCT"));
					}

					TSharedRef<FUnrealTypeDefinitionInfo> StructDecl = Parser.ParseStructDeclaration(StartOfLine + (UStructMacroDecl - Str), CurrentLine);
					bGeneratedIncludeRequired |= !StructDecl->AsScriptStructChecked().HasAnyStructFlags(STRUCT_NoExport);
					SourceFile.AddDefinedStruct(MoveTemp(StructDecl));
				}
			}
		}
	}

	if (bGeneratedIncludeRequired && !bFoundGeneratedInclude)
	{
		Parser.Throwf(TEXT("No #include found for the .generated.h file - the .generated.h file should always be the last #include in a header"));
	}
}

/////////////////////////////////////////////////////
// FHeaderPreParser

TSharedRef<FUnrealTypeDefinitionInfo> FHeaderPreParser::ParseClassDeclaration(const TCHAR* InputText, int32 InLineNumber, bool bClassIsAnInterface, const TCHAR* StartingMatchID)
{
	const TCHAR* ErrorMsg = TEXT("Class declaration");

	ResetParser(InputText, InLineNumber);

	// Require 'UCLASS' or 'UINTERFACE'
	RequireIdentifier(StartingMatchID, ESearchCase::CaseSensitive, ErrorMsg);

	// New-style UCLASS() syntax
	TMap<FName, FString> MetaData;
	TArray<FPropertySpecifier> SpecifiersFound;
	ReadSpecifierSetInsideMacro(SpecifiersFound, ErrorMsg, MetaData);

	// Require 'class'
	RequireIdentifier(TEXT("class"), ESearchCase::CaseSensitive, ErrorMsg);

	SkipAlignasAndDeprecatedMacroIfNecessary(*this);

	// Read the class name
	FString RequiredAPIMacroIfPresent;
	FString ClassName;
	ParseNameWithPotentialAPIMacroPrefix(/*out*/ ClassName, /*out*/ RequiredAPIMacroIfPresent, StartingMatchID);

	FString ClassNameWithoutPrefixStr = GetClassNameWithPrefixRemoved(ClassName);

	if (ClassNameWithoutPrefixStr.IsEmpty())
	{
<<<<<<< HEAD
		Throwf(TEXT("When compiling class definition for '%s', attempting to strip prefix results in an empty name. Did you leave off a prefix?"), *ClassNameWithoutPrefixStr);
=======
		Throwf(TEXT("When compiling class definition for '%s', attempting to strip prefix results in an empty name. Did you leave off a prefix?"), *ClassName);
>>>>>>> d731a049
	}

	// Skip optional final keyword
	MatchIdentifier(TEXT("final"), ESearchCase::CaseSensitive);


	// Create the definition
	TSharedRef<FUnrealClassDefinitionInfo> ClassDef = MakeShareable(new FUnrealClassDefinitionInfo(SourceFile, InLineNumber, MoveTemp(ClassName), FName(ClassNameWithoutPrefixStr, FNAME_Add), bClassIsAnInterface));

	// Parse the inheritance list
	ParseInheritance(TEXT("class"), [this, &ClassNameWithoutPrefixStr, &ClassDef = *ClassDef](const TCHAR* ClassName, bool bIsSuperClass)
	{
		FString ClassNameStr(ClassName);
		SourceFile.AddClassIncludeIfNeeded(*this, ClassNameWithoutPrefixStr, ClassNameStr);
		if (bIsSuperClass)
		{
			ClassDef.GetSuperStructInfo().Name = MoveTemp(ClassNameStr);
		}
		else
		{
			ClassDef.GetBaseStructInfos().Emplace(FUnrealStructDefinitionInfo::FBaseStructInfo{ MoveTemp(ClassNameStr) });
		}
	}
	);

	ClassDef->GetParsedMetaData() = MoveTemp(MetaData);
	ClassDef->ParseClassProperties(MoveTemp(SpecifiersFound), RequiredAPIMacroIfPresent);
	return ClassDef;
}

//
// Compile an enumeration definition.
//
TSharedRef<FUnrealTypeDefinitionInfo> FHeaderPreParser::ParseEnumDeclaration(const TCHAR* InputText, int32 InLineNumber)
{
	const TCHAR* ErrorMsg = TEXT("Enum declaration");

	ResetParser(InputText, InLineNumber);

	// Require 'UCLASS' or 'UINTERFACE'
	RequireIdentifier(TEXT("UENUM"), ESearchCase::CaseSensitive, ErrorMsg);

	// Get the enum specifier list
	FToken EnumToken;
	FMetaData EnumMetaData;
	TArray<FPropertySpecifier> SpecifiersFound;
	ReadSpecifierSetInsideMacro(SpecifiersFound, ErrorMsg, EnumMetaData);

	// Check enum type. This can be global 'enum', 'namespace' or 'enum class' enums.
	bool bReadEnumName = false;
	UEnum::ECppForm CppForm = UEnum::ECppForm::Regular;
	if (!GetIdentifier(EnumToken))
	{
		Throwf(TEXT("Missing identifier after UENUM()"));
	}

	if (EnumToken.IsValue(TEXT("namespace"), ESearchCase::CaseSensitive))
	{
		CppForm = UEnum::ECppForm::Namespaced;

		SkipDeprecatedMacroIfNecessary(*this);

		bReadEnumName = GetIdentifier(EnumToken);
	}
	else if (EnumToken.IsValue(TEXT("enum"), ESearchCase::CaseSensitive))
	{
		if (!GetIdentifier(EnumToken))
		{
			Throwf(TEXT("Missing identifier after enum"));
		}

		if (EnumToken.IsValue(TEXT("class"), ESearchCase::CaseSensitive) || EnumToken.IsValue(TEXT("struct"), ESearchCase::CaseSensitive))
		{
			CppForm = UEnum::ECppForm::EnumClass;
		}
		else
		{
			// Put whatever token we found back so that we can correctly skip below
			UngetToken(EnumToken);

			CppForm = UEnum::ECppForm::Regular;
		}

		SkipAlignasAndDeprecatedMacroIfNecessary(*this);

		bReadEnumName = GetIdentifier(EnumToken);
	}
	else
	{
		Throwf(TEXT("UENUM() should be followed by \'enum\' or \'namespace\' keywords."));
	}

	// Get enumeration name.
	if (!bReadEnumName)
	{
		Throwf(TEXT("Missing enumeration name"));
	}

	// Read base for enum class
	EUnderlyingEnumType UnderlyingType = EUnderlyingEnumType::uint8;
	if (CppForm == UEnum::ECppForm::EnumClass)
	{
		UnderlyingType = ParseUnderlyingEnumType();
	}

	TSharedRef<FUnrealEnumDefinitionInfo> EnumDef = MakeShareable(new FUnrealEnumDefinitionInfo(SourceFile, InLineNumber, FString(EnumToken.Value), FName(EnumToken.Value, FNAME_Add), CppForm, UnderlyingType));
	return EnumDef;
}

//
// Compile an structure definition.
//
TSharedRef<FUnrealTypeDefinitionInfo> FHeaderPreParser::ParseStructDeclaration(const TCHAR* InputText, int32 InLineNumber)
{
	const TCHAR* ErrorMsg = TEXT("Struct declaration");

	ResetParser(InputText, InLineNumber);

	// Require 'UCLASS' or 'UINTERFACE'
	RequireIdentifier(TEXT("USTRUCT"), ESearchCase::CaseSensitive, ErrorMsg);

	// Get the structure specifier list
	FToken StructToken;
	FMetaData StructMetaData;
	TArray<FPropertySpecifier> SpecifiersFound;
	ReadSpecifierSetInsideMacro(SpecifiersFound, ErrorMsg, StructMetaData);

	// Consume the struct keyword
	RequireIdentifier(TEXT("struct"), ESearchCase::CaseSensitive, TEXT("Struct declaration specifier"));

	SkipAlignasAndDeprecatedMacroIfNecessary(*this);

	// The struct name as parsed in script and stripped of it's prefix
	FString StructNameInScript;

	// The required API module for this struct, if any
	FString RequiredAPIMacroIfPresent;

	// Read the struct name
	ParseNameWithPotentialAPIMacroPrefix(/*out*/ StructNameInScript, /*out*/ RequiredAPIMacroIfPresent, TEXT("struct"));

	// The struct name stripped of it's prefix
	FString StructNameStripped = GetClassNameWithPrefixRemoved(StructNameInScript);

	if (StructNameStripped.IsEmpty())
	{
		Throwf(TEXT("When compiling struct definition for '%s', attempting to strip prefix results in an empty name. Did you leave off a prefix?"), *StructNameInScript);
	}

<<<<<<< HEAD
=======
	// Skip optional final keyword
	MatchIdentifier(TEXT("final"), ESearchCase::CaseSensitive);
>>>>>>> d731a049

	// Create the structure definition
	TSharedRef<FUnrealScriptStructDefinitionInfo> StructDef = MakeShareable(new FUnrealScriptStructDefinitionInfo(SourceFile, InLineNumber, *StructNameInScript, FName(StructNameStripped, FNAME_Add)));

	// Parse the inheritance list
	ParseInheritance(TEXT("struct"), [this, &StructNameStripped, &StructDef = *StructDef](const TCHAR* StructName, bool bIsSuperClass)
	{
		FString StructNameStr(StructName);
		SourceFile.AddScriptStructIncludeIfNeeded(*this, StructNameStripped, StructNameStr);
		if (bIsSuperClass)
		{
			StructDef.GetSuperStructInfo().Name = MoveTemp(StructNameStr);
		}
		else
		{
			StructDef.GetBaseStructInfos().Emplace(FUnrealStructDefinitionInfo::FBaseStructInfo{ MoveTemp(StructNameStr) });
		}
	}
	);

	// Initialize the structure flags
	StructDef->SetStructFlags(STRUCT_Native);

	// Record that this struct is RequiredAPI if the CORE_API style macro was present
	if (!RequiredAPIMacroIfPresent.IsEmpty())
	{
		StructDef->SetStructFlags(STRUCT_RequiredAPI);
	}

	// Process the list of specifiers
	for (const FPropertySpecifier& Specifier : SpecifiersFound)
	{
		switch ((EStructSpecifier)Algo::FindSortedStringCaseInsensitive(*Specifier.Key, GStructSpecifierStrings))
		{
		default:
		{
			Throwf(TEXT("Unknown struct specifier '%s'"), *Specifier.Key);
		}
		break;

		case EStructSpecifier::NoExport:
		{
			StructDef->SetStructFlags(STRUCT_NoExport);
			StructDef->ClearStructFlags(STRUCT_Native);
		}
		break;

		case EStructSpecifier::Atomic:
		{
			StructDef->SetStructFlags(STRUCT_Atomic);
		}
		break;

		case EStructSpecifier::Immutable:
		{
			StructDef->SetStructFlags(STRUCT_Immutable);
			StructDef->SetStructFlags(STRUCT_Atomic);
		}
		break;

		case EStructSpecifier::HasDefaults:
			if (!SourceFile.IsNoExportTypes())
			{
				LogError(TEXT("The 'HasDefaults' struct specifier is only valid in the NoExportTypes.h file"));
			}
			break;

		case EStructSpecifier::HasNoOpConstructor:
			if (!SourceFile.IsNoExportTypes())
			{
				LogError(TEXT("The 'HasNoOpConstructor' struct specifier is only valid in the NoExportTypes.h file"));
			}
			break;

		case EStructSpecifier::IsAlwaysAccessible:
			if (!SourceFile.IsNoExportTypes())
			{
				LogError(TEXT("The 'IsAlwaysAccessible' struct specifier is only valid in the NoExportTypes.h file"));
			}
			break;

		case EStructSpecifier::IsCoreType:
			if (!SourceFile.IsNoExportTypes())
			{
				LogError(TEXT("The 'IsCoreType' struct specifier is only valid in the NoExportTypes.h file"));
			}
			break;
		}
	}

	// Check to make sure the syntactic native prefix was set-up correctly.
	// If this check results in a false positive, it will be flagged as an identifier failure.
	FString DeclaredPrefix = GetClassPrefix(StructNameInScript);
	if (DeclaredPrefix == StructDef->GetPrefixCPP() || DeclaredPrefix == TEXT("T"))
	{
		// Found a prefix, do a basic check to see if it's valid
		const TCHAR* ExpectedPrefixCPP = UHTConfig.StructsWithTPrefix.Contains(StructNameStripped) ? TEXT("T") : StructDef->GetPrefixCPP();
		FString ExpectedStructName = FString::Printf(TEXT("%s%s"), ExpectedPrefixCPP, *StructNameStripped);
		if (StructNameInScript != ExpectedStructName)
		{
			StructDef->Throwf(TEXT("Struct '%s' has an invalid Unreal prefix, expecting '%s'"), *StructNameInScript, *ExpectedStructName);
		}
	}
	else
	{
		const TCHAR* ExpectedPrefixCPP = UHTConfig.StructsWithTPrefix.Contains(StructNameInScript) ? TEXT("T") : StructDef->GetPrefixCPP();
		FString ExpectedStructName = FString::Printf(TEXT("%s%s"), ExpectedPrefixCPP, *StructNameInScript);
		StructDef->Throwf(TEXT("Struct '%s' is missing a valid Unreal prefix, expecting '%s'"), *StructNameInScript, *ExpectedStructName);
	}

	return StructDef;
}

bool FHeaderParser::TryToMatchConstructorParameterList(FToken Token)
{
	FToken PotentialParenthesisToken;
	if (!GetToken(PotentialParenthesisToken))
	{
		return false;
	}

	if (!PotentialParenthesisToken.IsSymbol(TEXT('(')))
	{
		UngetToken(PotentialParenthesisToken);
		return false;
	}

	FUnrealClassDefinitionInfo& ClassDef = GetCurrentClassDef();

	bool bOICtor = false;
	bool bVTCtor = false;

	if (!ClassDef.IsDefaultConstructorDeclared() && MatchSymbol(TEXT(')')))
	{
		ClassDef.MarkDefaultConstructorDeclared();
	}
	else if (!ClassDef.IsObjectInitializerConstructorDeclared()
		|| !ClassDef.IsCustomVTableHelperConstructorDeclared())
	{
		FToken ObjectInitializerParamParsingToken;

		bool bIsConst = false;
		bool bIsRef = false;
		int32 ParenthesesNestingLevel = 1;

		while (ParenthesesNestingLevel && GetToken(ObjectInitializerParamParsingToken))
		{
			// Template instantiation or additional parameter excludes ObjectInitializer constructor.
			if (ObjectInitializerParamParsingToken.IsSymbol(TEXT(',')) || ObjectInitializerParamParsingToken.IsSymbol(TEXT('<')))
			{
				bOICtor = false;
				bVTCtor = false;
				break;
			}

			if (ObjectInitializerParamParsingToken.IsSymbol(TEXT('(')))
			{
				ParenthesesNestingLevel++;
				continue;
			}

			if (ObjectInitializerParamParsingToken.IsSymbol(TEXT(')')))
			{
				ParenthesesNestingLevel--;
				continue;
			}

			if (ObjectInitializerParamParsingToken.IsIdentifier(TEXT("const"), ESearchCase::CaseSensitive))
			{
				bIsConst = true;
				continue;
			}

			if (ObjectInitializerParamParsingToken.IsSymbol(TEXT('&')))
			{
				bIsRef = true;
				continue;
			}

			if (ObjectInitializerParamParsingToken.IsIdentifier(TEXT("FObjectInitializer"), ESearchCase::CaseSensitive)
				|| ObjectInitializerParamParsingToken.IsIdentifier(TEXT("FPostConstructInitializeProperties"), ESearchCase::CaseSensitive) // Deprecated, but left here, so it won't break legacy code.
				)
			{
				bOICtor = true;
			}

			if (ObjectInitializerParamParsingToken.IsIdentifier(TEXT("FVTableHelper"), ESearchCase::CaseSensitive))
			{
				bVTCtor = true;
			}
		}

		// Parse until finish.
		while (ParenthesesNestingLevel && GetToken(ObjectInitializerParamParsingToken))
		{
			if (ObjectInitializerParamParsingToken.IsSymbol(TEXT('(')))
			{
				ParenthesesNestingLevel++;
				continue;
			}

			if (ObjectInitializerParamParsingToken.IsSymbol(TEXT(')')))
			{
				ParenthesesNestingLevel--;
				continue;
			}
		}

		if (bOICtor && bIsRef && bIsConst)
		{
			ClassDef.MarkObjectInitializerConstructorDeclared();
		}
		if (bVTCtor && bIsRef)
		{
			ClassDef.MarkCustomVTableHelperConstructorDeclared();
		}
	}

	if (!bVTCtor)
	{
		ClassDef.MarkConstructorDeclared();
	}

	// Optionally match semicolon.
	if (!MatchSymbol(TEXT(';')))
	{
		// If not matched a semicolon, this is inline constructor definition. We have to skip it.
		UngetToken(Token); // Resets input stream to the initial token.
		GetToken(Token); // Re-gets the initial token to start constructor definition skip.
		return SkipDeclaration(Token);
	}

	return true;
}

void FHeaderParser::CompileVersionDeclaration(FUnrealStructDefinitionInfo& StructDef)
{
	// Do nothing if we're at the end of file.
	FToken Token;
	if (!GetToken(Token, true, ESymbolParseOption::Normal))
	{
		return;
	}

	// Default version based on config file.
	EGeneratedCodeVersion Version = UHTConfig.DefaultGeneratedCodeVersion;

	// Overwrite with module-specific value if one was specified.
	if (PackageDef.GetModule().GeneratedCodeVersion != EGeneratedCodeVersion::None)
	{
		Version = PackageDef.GetModule().GeneratedCodeVersion;
	}

	if (Token.IsSymbol(TEXT(')')))
	{
		StructDef.SetGeneratedCodeVersion(Version);
		UngetToken(Token);
		return;
	}

	// Overwrite with version specified by macro.
	Version = ToGeneratedCodeVersion(Token.Value);
	StructDef.SetGeneratedCodeVersion(Version);
}

void FHeaderParser::ResetClassData()
{
	FUnrealClassDefinitionInfo& CurrentClassDef = GetCurrentClassDef();

	check(CurrentClassDef.GetClassWithin() == nullptr);

	// Set class flags and within.
	CurrentClassDef.ClearClassFlags(CLASS_RecompilerClear);

	if (FUnrealClassDefinitionInfo* SuperClassDef = CurrentClassDef.GetSuperClass())
	{
		CurrentClassDef.SetClassFlags(SuperClassDef->GetClassFlags() & CurrentClassDef.GetInheritClassFlags());
		CurrentClassDef.SetClassConfigName(SuperClassDef->GetClassConfigName());

		check(SuperClassDef->GetClassWithin());
		CurrentClassDef.SetClassWithin(SuperClassDef->GetClassWithin());

		// Copy special categories from parent
		if (SuperClassDef->HasMetaData(FHeaderParserNames::NAME_HideCategories))
		{
			CurrentClassDef.SetMetaData(FHeaderParserNames::NAME_HideCategories, *SuperClassDef->GetMetaData(FHeaderParserNames::NAME_HideCategories));
		}
		if (SuperClassDef->HasMetaData(FHeaderParserNames::NAME_ShowCategories))
		{
			CurrentClassDef.SetMetaData(FHeaderParserNames::NAME_ShowCategories, *SuperClassDef->GetMetaData(FHeaderParserNames::NAME_ShowCategories));
		}
		if (SuperClassDef->HasMetaData(FHeaderParserNames::NAME_SparseClassDataTypes))
		{
			CurrentClassDef.SetMetaData(FHeaderParserNames::NAME_SparseClassDataTypes, *SuperClassDef->GetMetaData(FHeaderParserNames::NAME_SparseClassDataTypes));
		}
		if (SuperClassDef->HasMetaData(FHeaderParserNames::NAME_HideFunctions))
		{
			CurrentClassDef.SetMetaData(FHeaderParserNames::NAME_HideFunctions, *SuperClassDef->GetMetaData(FHeaderParserNames::NAME_HideFunctions));
		}
		if (SuperClassDef->HasMetaData(FHeaderParserNames::NAME_AutoExpandCategories))
		{
			CurrentClassDef.SetMetaData(FHeaderParserNames::NAME_AutoExpandCategories, *SuperClassDef->GetMetaData(FHeaderParserNames::NAME_AutoExpandCategories));
		}
		if (SuperClassDef->HasMetaData(FHeaderParserNames::NAME_AutoCollapseCategories))
		{
			CurrentClassDef.SetMetaData(FHeaderParserNames::NAME_AutoCollapseCategories, *SuperClassDef->GetMetaData(FHeaderParserNames::NAME_AutoCollapseCategories));
		}
		if (SuperClassDef->HasMetaData(FHeaderParserNames::NAME_PrioritizeCategories))
		{
			CurrentClassDef.SetMetaData(FHeaderParserNames::NAME_PrioritizeCategories, *SuperClassDef->GetMetaData(FHeaderParserNames::NAME_PrioritizeCategories));
		}
	}
	else
	{
		CurrentClassDef.SetClassWithin(GUObjectDef);
	}

	check(CurrentClassDef.GetClassWithin());
}

void FHeaderParser::PostPopNestClass(FUnrealClassDefinitionInfo& CurrentClassDef)
{
	// Validate all the rep notify events here, to make sure they're implemented
	VerifyPropertyMarkups(CurrentClassDef);

	VerifyFunctionsMarkups(CurrentClassDef);

	// Iterate over all the interfaces we claim to implement
	for (const FUnrealStructDefinitionInfo::FBaseStructInfo& BaseClassInfo : CurrentClassDef.GetBaseStructInfos())
	{

		// Skip unknown base classes or things that aren't interfaces
		if (BaseClassInfo.Struct == nullptr)
		{
			continue;
		}
		FUnrealClassDefinitionInfo* InterfaceDef = UHTCast<FUnrealClassDefinitionInfo>(BaseClassInfo.Struct);
		if (InterfaceDef == nullptr || !InterfaceDef->IsInterface())
		{
			continue;
		}

		// And their super-classes
		for (; InterfaceDef; InterfaceDef = InterfaceDef->GetSuperClass())
		{
			// If this interface is a common ancestor, skip it
			if (CurrentClassDef.IsChildOf(*InterfaceDef))
			{
				continue;
			}

			const bool bCanImplementInBlueprints = InterfaceDef->GetBoolMetaData(NAME_IsBlueprintBase);
			const bool bCannotImplementInBlueprints = (!bCanImplementInBlueprints && InterfaceDef->HasMetaData(NAME_IsBlueprintBase))
				|| InterfaceDef->HasMetaData(NAME_CannotImplementInterfaceInBlueprint);

			// So iterate over all functions this interface declares
			for (FUnrealFunctionDefinitionInfo* InterfaceFunctionDef : TUHTFieldRange<FUnrealFunctionDefinitionInfo>(*InterfaceDef, EFieldIteratorFlags::ExcludeSuper))
			{
				bool bImplemented = false;

				// And try to find one that matches
				for (FUnrealFunctionDefinitionInfo* ClassFunctionDef : TUHTFieldRange<FUnrealFunctionDefinitionInfo>(CurrentClassDef))
				{
					if (ClassFunctionDef->GetFName() != InterfaceFunctionDef->GetFName())
					{
						continue;
					}

					if (InterfaceFunctionDef->HasAnyFunctionFlags(FUNC_Event) && !ClassFunctionDef->HasAnyFunctionFlags(FUNC_Event))
					{
						Throwf(TEXT("Implementation of function '%s::%s' must be declared as 'event' to match declaration in interface '%s'"), *ClassFunctionDef->GetOuter()->GetName(), *ClassFunctionDef->GetName(), *InterfaceDef->GetName());
					}

					if (InterfaceFunctionDef->HasAnyFunctionFlags(FUNC_Delegate) && !ClassFunctionDef->HasAnyFunctionFlags(FUNC_Delegate))
					{
						Throwf(TEXT("Implementation of function '%s::%s' must be declared as 'delegate' to match declaration in interface '%s'"), *ClassFunctionDef->GetOuter()->GetName(), *ClassFunctionDef->GetName(), *InterfaceDef->GetName());
					}

					// Making sure all the parameters match up correctly
					bImplemented = true;

					if (ClassFunctionDef->GetProperties().Num() != InterfaceFunctionDef->GetProperties().Num())
					{
						Throwf(TEXT("Implementation of function '%s' conflicts with interface '%s' - different number of parameters (%i/%i)"), *InterfaceFunctionDef->GetName(), *InterfaceDef->GetName(), ClassFunctionDef->GetProperties().Num(), InterfaceFunctionDef->GetProperties().Num());
					}

					for (int32 Index = 0, End = ClassFunctionDef->GetProperties().Num(); Index != End; ++Index)
					{
						FUnrealPropertyDefinitionInfo& InterfaceParamDef = *InterfaceFunctionDef->GetProperties()[Index];
						FUnrealPropertyDefinitionInfo& ClassParamDef = *ClassFunctionDef->GetProperties()[Index];
						if (!InterfaceParamDef.MatchesType(ClassParamDef, true))
						{
							if (InterfaceParamDef.HasAnyPropertyFlags(CPF_ReturnParm))
							{
								Throwf(TEXT("Implementation of function '%s' conflicts only by return type with interface '%s'"), *InterfaceFunctionDef->GetName(), *InterfaceDef->GetName());
							}
							else
							{
								Throwf(TEXT("Implementation of function '%s' conflicts with interface '%s' - parameter %i '%s'"), *InterfaceFunctionDef->GetName(), *InterfaceDef->GetName(), End, *InterfaceParamDef.GetName());
							}
						}
					}
				}

				// Delegate signature functions are simple stubs and aren't required to be implemented (they are not callable)
				if (InterfaceFunctionDef->HasAnyFunctionFlags(FUNC_Delegate))
				{
					bImplemented = true;
				}

				// Verify that if this has blueprint-callable functions that are not implementable events, we've implemented them as a UFunction in the target class
				// This is only relevant for bp-implementable interfaces, for native interfaces the interface-defined function is sufficient
				if (!bImplemented
					&& InterfaceFunctionDef->HasAnyFunctionFlags(FUNC_BlueprintCallable)
					&& !InterfaceFunctionDef->HasAnyFunctionFlags(FUNC_BlueprintEvent)
					&& !bCannotImplementInBlueprints)
				{
					Throwf(TEXT("Missing UFunction implementation of function '%s' from interface '%s'.  This function needs a UFUNCTION() declaration."), *InterfaceFunctionDef->GetName(), *InterfaceDef->GetName());
				}
			}
		}
	}
}

void FHeaderParser::PostPopFunctionDeclaration(FUnrealFunctionDefinitionInfo& PoppedFunctionDef)
{
	//@TODO: UCREMOVAL: Move this code to occur at delegate var declaration, and force delegates to be declared before variables that use them
	if (!GetCurrentScope()->IsFileScope() && GetCurrentClassDef().ContainsDelegates())
	{
		// now validate all delegate variables declared in the class
		TMap<FName, FUnrealFunctionDefinitionInfo*> DelegateCache;
		FixupDelegateProperties(PoppedFunctionDef, *GetCurrentScope(), DelegateCache);
	}
}

void FHeaderParser::PostPopNestInterface(FUnrealClassDefinitionInfo& CurrentInterfaceDef)
{
	if (CurrentInterfaceDef.ContainsDelegates())
	{
		TMap<FName, FUnrealFunctionDefinitionInfo*> DelegateCache;
		FixupDelegateProperties(CurrentInterfaceDef, *CurrentInterfaceDef.GetScope(), DelegateCache);
	}
}

FDocumentationPolicy FHeaderParser::GetDocumentationPolicyFromName(const FUHTMessageProvider& Context, const FString& PolicyName)
{
	FDocumentationPolicy DocumentationPolicy;
	if (FCString::Strcmp(*PolicyName, TEXT("Strict")) == 0)
	{
		DocumentationPolicy.bClassOrStructCommentRequired = true;
		DocumentationPolicy.bFunctionToolTipsRequired = true;
		DocumentationPolicy.bMemberToolTipsRequired = true;
		DocumentationPolicy.bParameterToolTipsRequired = true;
		DocumentationPolicy.bFloatRangesRequired = true;
	}
	else
	{
		Context.Throwf(TEXT("Documentation Policy '%s' not yet supported"), *PolicyName);
	}
	return DocumentationPolicy;
}


FDocumentationPolicy FHeaderParser::GetDocumentationPolicyForStruct(FUnrealStructDefinitionInfo& StructDef)
{
	SCOPE_SECONDS_COUNTER_UHT(DocumentationPolicy);

	FDocumentationPolicy DocumentationPolicy;
	FString DocumentationPolicyName;
	if (StructDef.GetStringMetaDataHierarchical(NAME_DocumentationPolicy, &DocumentationPolicyName))
	{
		DocumentationPolicy = GetDocumentationPolicyFromName(StructDef, DocumentationPolicyName);
	}
	return DocumentationPolicy;
}

void FHeaderParser::CheckDocumentationPolicyForEnum(FUnrealEnumDefinitionInfo& EnumDef, const TMap<FName, FString>& MetaData, const TArray<TMap<FName, FString>>& Entries)
{
	SCOPE_SECONDS_COUNTER_UHT(DocumentationPolicy);

	const FString* DocumentationPolicyName = MetaData.Find(NAME_DocumentationPolicy);
	if (DocumentationPolicyName == nullptr)
	{
		return;
	}

	check(!DocumentationPolicyName->IsEmpty());

	FDocumentationPolicy DocumentationPolicy = GetDocumentationPolicyFromName(EnumDef, *DocumentationPolicyName);
	if (DocumentationPolicy.bClassOrStructCommentRequired)
	{
		const FString* EnumToolTip = MetaData.Find(NAME_ToolTip);
		if (EnumToolTip == nullptr)
		{
			LogError(TEXT("Enum '%s' does not provide a tooltip / comment (DocumentationPolicy)."), *EnumDef.GetName());
		}
	}

	TMap<FString, FString> ToolTipToEntry;
	for (const TMap<FName, FString>& Entry : Entries)
	{
		const FString* EntryName = Entry.Find(NAME_Name);
		if (EntryName == nullptr)
		{
			continue;
		}

		const FString* ToolTip = Entry.Find(NAME_ToolTip);
		if (ToolTip == nullptr)
		{
			LogError(TEXT("Enum entry '%s::%s' does not provide a tooltip / comment (DocumentationPolicy)."), *EnumDef.GetName(), *(*EntryName));
			continue;
		}

		const FString* ExistingEntry = ToolTipToEntry.Find(*ToolTip);
		if (ExistingEntry != nullptr)
		{
			LogError(TEXT("Enum entries '%s::%s' and '%s::%s' have identical tooltips / comments (DocumentationPolicy)."), *EnumDef.GetName(), *(*ExistingEntry), *EnumDef.GetName(), *(*EntryName));
		}
		ToolTipToEntry.Add(*ToolTip, *EntryName);
	}
}

void FHeaderParser::CheckDocumentationPolicyForStruct(FUnrealStructDefinitionInfo& StructDef)
{
	SCOPE_SECONDS_COUNTER_UHT(DocumentationPolicy);

	FDocumentationPolicy DocumentationPolicy = GetDocumentationPolicyForStruct(StructDef);
	if (DocumentationPolicy.bClassOrStructCommentRequired)
	{
		FString ClassTooltip;
		if (const FString* ClassTooltipPtr = StructDef.FindMetaData(NAME_ToolTip))
		{
			ClassTooltip = *ClassTooltipPtr;
		}

		if (ClassTooltip.IsEmpty() || ClassTooltip.Equals(StructDef.GetName()))
		{
			LogError(TEXT("Struct '%s' does not provide a tooltip / comment (DocumentationPolicy)."), *StructDef.GetName());
		}
	}

	if (DocumentationPolicy.bMemberToolTipsRequired)
	{
		TMap<FString, FName> ToolTipToPropertyName;
		for (TSharedRef<FUnrealPropertyDefinitionInfo> PropertyDef : StructDef.GetProperties())
		{
			FString ToolTip = PropertyDef->GetToolTipText().ToString();
			if (ToolTip.IsEmpty() || ToolTip.Equals(PropertyDef->GetDisplayNameText().ToString()))
			{
				LogError(TEXT("Property '%s::%s' does not provide a tooltip / comment (DocumentationPolicy)."), *StructDef.GetName(), *PropertyDef->GetName());
				continue;
			}
			const FName* ExistingPropertyName = ToolTipToPropertyName.Find(ToolTip);
			if (ExistingPropertyName != nullptr)
			{
				LogError(TEXT("Property '%s::%s' and '%s::%s' are using identical tooltips (DocumentationPolicy)."), *StructDef.GetName(), *ExistingPropertyName->ToString(), *StructDef.GetName(), *PropertyDef->GetName());
			}
			ToolTipToPropertyName.Add(MoveTemp(ToolTip), PropertyDef->GetFName());
		}
	}

	if (DocumentationPolicy.bFloatRangesRequired)
	{
		for (TSharedRef<FUnrealPropertyDefinitionInfo> PropertyDef : StructDef.GetProperties())
		{
			if(DoesCPPTypeRequireDocumentation(PropertyDef->GetCPPType()))
			{
				const FString& UIMin = PropertyDef->GetMetaData(NAME_UIMin);
				const FString& UIMax = PropertyDef->GetMetaData(NAME_UIMax);

				if(!CheckUIMinMaxRangeFromMetaData(UIMin, UIMax))
				{
					LogError(TEXT("Property '%s::%s' does not provide a valid UIMin / UIMax (DocumentationPolicy)."), *StructDef.GetName(), *PropertyDef->GetName());
				}
			}
		}
	}

	// also compare all tooltips to see if they are unique
	if (DocumentationPolicy.bFunctionToolTipsRequired)
	{
		if (FUnrealClassDefinitionInfo* ClassDef = UHTCast<FUnrealClassDefinitionInfo>(StructDef))
		{
			TMap<FString, FName> ToolTipToFunc;
			for (TSharedRef<FUnrealFunctionDefinitionInfo> FunctionDef : ClassDef->GetFunctions())
			{
				FString ToolTip = FunctionDef->GetToolTipText().ToString();
				if (ToolTip.IsEmpty())
				{
					LogError(TEXT("Function '%s::%s' does not provide a tooltip / comment (DocumentationPolicy)."), *ClassDef->GetName(), *FunctionDef->GetName());
					continue;
				}
				const FName* ExistingFuncName = ToolTipToFunc.Find(ToolTip);
				if (ExistingFuncName != nullptr)
				{
					LogError(TEXT("Functions '%s::%s' and '%s::%s' uses identical tooltips / comments (DocumentationPolicy)."), *ClassDef->GetName(), *(*ExistingFuncName).ToString(), *ClassDef->GetName(), *FunctionDef->GetName());
				}
				ToolTipToFunc.Add(MoveTemp(ToolTip), FunctionDef->GetFName());
			}
		}
	}
}

bool FHeaderParser::DoesCPPTypeRequireDocumentation(const FString& CPPType)
{
	return PropertyCPPTypesRequiringUIRanges.Contains(CPPType);
}

// Validates the documentation for a given method
void FHeaderParser::CheckDocumentationPolicyForFunc(FUnrealClassDefinitionInfo& ClassDef, FUnrealFunctionDefinitionInfo& FunctionDef)
{
	SCOPE_SECONDS_COUNTER_UHT(DocumentationPolicy);

	FDocumentationPolicy DocumentationPolicy = GetDocumentationPolicyForStruct(ClassDef);
	if (DocumentationPolicy.bFunctionToolTipsRequired)
	{
		const FString* FunctionTooltip = FunctionDef.FindMetaData(NAME_ToolTip);
		if (FunctionTooltip == nullptr)
		{
			LogError(TEXT("Function '%s::%s' does not provide a tooltip / comment (DocumentationPolicy)."), *ClassDef.GetName(), *FunctionDef.GetName());
		}
	}

	if (DocumentationPolicy.bParameterToolTipsRequired)
	{
		const FString* FunctionComment = FunctionDef.FindMetaData(NAME_Comment);
		if (FunctionComment == nullptr)
		{
			LogError(TEXT("Function '%s::%s' does not provide a comment (DocumentationPolicy)."), *ClassDef.GetName(), *FunctionDef.GetName());
			return;
		}
		
		TMap<FName, FString> ParamToolTips = GetParameterToolTipsFromFunctionComment(*FunctionComment);
		bool HasAnyParamToolTips = ParamToolTips.Num() > 0;
		if (ParamToolTips.Num() == 0)
		{
			const FString* ReturnValueToolTip = ParamToolTips.Find(NAME_ReturnValue);
			if (ReturnValueToolTip != nullptr)
			{
				HasAnyParamToolTips = false;
			}
		}

		// only apply the validation for parameter tooltips if a function has any @param statements at all.
		if (HasAnyParamToolTips)
		{
			// ensure each parameter has a tooltip
			TSet<FName> ExistingFields;
			for (TSharedRef<FUnrealPropertyDefinitionInfo> PropertyDef : FunctionDef.GetProperties())
			{
				FName ParamName = PropertyDef->GetFName();
				if (ParamName == NAME_ReturnValue)
				{
					continue;
				}
				const FString* ParamToolTip = ParamToolTips.Find(ParamName);
				if (ParamToolTip == nullptr)
				{
					LogError(TEXT("Function '%s::%s' doesn't provide a tooltip for parameter '%s' (DocumentationPolicy)."), *ClassDef.GetName(), *FunctionDef.GetName(), *ParamName.ToString());
				}
				ExistingFields.Add(ParamName);
			}

			// ensure we don't have parameter tooltips for parameters that don't exist
			for (TPair<FName, FString>& Pair : ParamToolTips)
			{
				const FName& ParamName = Pair.Key;
				if (ParamName == NAME_ReturnValue)
				{
					continue;
				}
				if (!ExistingFields.Contains(ParamName))
				{
					LogError(TEXT("Function '%s::%s' provides a tooltip for an unknown parameter '%s' (DocumentationPolicy)."), *ClassDef.GetName(), *FunctionDef.GetName(), *Pair.Key.ToString());
				}
			}

			// check for duplicate tooltips
			TMap<FString, FName> ToolTipToParam;
			for (TPair<FName, FString>& Pair : ParamToolTips)
			{
				const FName& ParamName = Pair.Key;
				if (ParamName == NAME_ReturnValue)
				{
					continue;
				}
				const FName* ExistingParam = ToolTipToParam.Find(Pair.Value);
				if (ExistingParam != nullptr)
				{
					LogError(TEXT("Function '%s::%s' uses identical tooltips for parameters '%s' and '%s' (DocumentationPolicy)."), *ClassDef.GetName(), *FunctionDef.GetName(), *ExistingParam->ToString(), *Pair.Key.ToString());
				}
				ToolTipToParam.Add(MoveTemp(Pair.Value), Pair.Key);
			}
		}
	}
}

bool FHeaderParser::IsReservedTypeName(const FString& TypeName)
{
	for(const FString& ReservedName : ReservedTypeNames)
	{
		if(TypeName == ReservedName)
		{
			return true;
		}
	}
	return false;
}

bool FHeaderParser::CheckUIMinMaxRangeFromMetaData(const FString& UIMin, const FString& UIMax)
{
	if (UIMin.IsEmpty() || UIMax.IsEmpty())
	{
		return false;
	}

	double UIMinValue = FCString::Atod(*UIMin);
	double UIMaxValue = FCString::Atod(*UIMax);
	if (UIMin > UIMax) // note that we actually allow UIMin == UIMax to disable the range manually.
	{
		return false;
	}

	return true;
}

void FHeaderParser::ConditionalLogPointerUsage(EPointerMemberBehavior PointerMemberBehavior, const TCHAR* PointerTypeDesc, FString&& PointerTypeDecl, const TCHAR* AlternativeTypeDesc)
{
	switch (PointerMemberBehavior)
	{
		case EPointerMemberBehavior::Disallow:
		{
			if (AlternativeTypeDesc)
			{
				LogError(TEXT("%s usage in member declaration detected [[[%s]]].  This is disallowed for the target/module, consider %s as an alternative."), PointerTypeDesc, *PointerTypeDecl, AlternativeTypeDesc);
			}
			else
			{
				LogError(TEXT("%s usage in member declaration detected [[[%s]]]."), PointerTypeDesc, *PointerTypeDecl);
			}
		}
		break;
		case EPointerMemberBehavior::AllowAndLog:
		{
			if (AlternativeTypeDesc)
			{
				UE_LOG(LogCompile, Log, TEXT("%s(%d): %s usage in member declaration detected [[[%s]]].  Consider %s as an alternative."), *Filename, InputLine, PointerTypeDesc, *PointerTypeDecl, AlternativeTypeDesc);
			}
			else
			{
				UE_LOG(LogCompile, Log, TEXT("%s(%d): usage in member declaration detected [[[%s]]]."), *Filename, InputLine, PointerTypeDesc, *PointerTypeDecl);
			}
		}
		break;
		case EPointerMemberBehavior::AllowSilently:
		{
			// Do nothing
		}
		break;
		default:
		{
			checkf(false, TEXT("Unhandled case"));
		}
		break;
	}
}

FUnrealFunctionDefinitionInfo& FHeaderParser::CreateFunction(const TCHAR* FuncName, FFuncInfo&& FuncInfo, EFunctionType InFunctionType) const
{
	FScope* CurrentScope = GetCurrentScope();
	FUnrealObjectDefinitionInfo& OuterDef = IsInAClass() ? static_cast<FUnrealObjectDefinitionInfo&>(GetCurrentClassDef()) : SourceFile.GetPackageDef();


	// Allocate local property frame, push nesting level and verify
	// uniqueness at this scope level.
	{
		auto TypeIterator = CurrentScope->GetTypeIterator();
		while (TypeIterator.MoveNext())
		{
			FUnrealFieldDefinitionInfo* Type = *TypeIterator;
			if (Type->GetFName() == FuncName)
			{
				Throwf(TEXT("'%s' conflicts with '%s'"), FuncName, *Type->GetFullName());
			}
		}
	}

	TSharedRef<FUnrealFunctionDefinitionInfo> FuncDefRef = MakeShared<FUnrealFunctionDefinitionInfo>(SourceFile, InputLine, FString(FuncName), FName(FuncName, FNAME_Add), OuterDef, MoveTemp(FuncInfo), InFunctionType);
	FUnrealFunctionDefinitionInfo& FuncDef = *FuncDefRef;
	FuncDef.GetFunctionData().SetFunctionNames(FuncDef);

	CurrentScope->AddType(FuncDef);

	if (!CurrentScope->IsFileScope())
	{
		FUnrealStructDefinitionInfo& StructDef = ((FStructScope*)CurrentScope)->GetStructDef();
		StructDef.AddFunction(FuncDefRef);
	}
	else
	{
		SourceFile.AddDefinedFunction(FuncDefRef);
		FScopeLock Lock(&GlobalDelegatesLock);
		GlobalDelegates.Add(FuncDef.GetName(), &FuncDef);
	}

	return FuncDef;
}

FRecordTokens::FRecordTokens(FHeaderParser& InParser, FUnrealStructDefinitionInfo* InStructDef, FToken* InToken)
	: Parser(InParser)
	, StructDef(InStructDef)
	, CurrentCompilerDirective(Parser.GetCurrentCompilerDirective())
{
	if (StructDef != nullptr)
	{
		Parser.bRecordTokens = true;
		if (InToken != nullptr)
		{
			Parser.RecordedTokens.Push(*InToken);
		}
	}
}

FRecordTokens::~FRecordTokens()
{
	Stop();
}

bool FRecordTokens::Stop()
{
	if (StructDef != nullptr)
	{
		Parser.bRecordTokens = false;
		StructDef->AddDeclaration(CurrentCompilerDirective, MoveTemp(Parser.RecordedTokens));
		StructDef = nullptr;
		return true;
	}
	return false;
}<|MERGE_RESOLUTION|>--- conflicted
+++ resolved
@@ -3165,15 +3165,6 @@
 		}
 	}
 
-	// Validate if we are using editor only data in a class or struct definition
-	if ((Flags & CPF_EditorOnly) != 0)
-	{
-		if (OwnerClassDef && OwnerClassDef->HasAnyClassFlags(CLASS_Optional))
-		{
-			LogError(TEXT("Cannot specify an editor only property inside an optional class."));
-		}
-	}
-
 	// Store the start and end positions of the parsed type
 	if (ParsedVarIndexRange)
 	{
@@ -9066,11 +9057,7 @@
 
 	if (ClassNameWithoutPrefixStr.IsEmpty())
 	{
-<<<<<<< HEAD
-		Throwf(TEXT("When compiling class definition for '%s', attempting to strip prefix results in an empty name. Did you leave off a prefix?"), *ClassNameWithoutPrefixStr);
-=======
 		Throwf(TEXT("When compiling class definition for '%s', attempting to strip prefix results in an empty name. Did you leave off a prefix?"), *ClassName);
->>>>>>> d731a049
 	}
 
 	// Skip optional final keyword
@@ -9220,11 +9207,8 @@
 		Throwf(TEXT("When compiling struct definition for '%s', attempting to strip prefix results in an empty name. Did you leave off a prefix?"), *StructNameInScript);
 	}
 
-<<<<<<< HEAD
-=======
 	// Skip optional final keyword
 	MatchIdentifier(TEXT("final"), ESearchCase::CaseSensitive);
->>>>>>> d731a049
 
 	// Create the structure definition
 	TSharedRef<FUnrealScriptStructDefinitionInfo> StructDef = MakeShareable(new FUnrealScriptStructDefinitionInfo(SourceFile, InLineNumber, *StructNameInScript, FName(StructNameStripped, FNAME_Add)));
