// Copyright 1998-2019 Epic Games, Inc. All Rights Reserved.


#include "HeaderParser.h"
#include "UnrealHeaderTool.h"
#include "HAL/FileManager.h"
#include "Misc/CommandLine.h"
#include "Misc/ConfigCacheIni.h"
#include "Misc/FeedbackContext.h"
#include "UObject/Interface.h"
#include "ParserClass.h"
#include "GeneratedCodeVersion.h"
#include "ClassDeclarationMetaData.h"
#include "ProfilingDebugging/ScopedTimers.h"
#include "NativeClassExporter.h"
#include "Classes.h"
#include "StringUtils.h"
#include "Misc/DefaultValueHelper.h"
#include "Manifest.h"
#include "Math/UnitConversion.h"
#include "FileLineException.h"
#include "UnrealTypeDefinitionInfo.h"
#include "Containers/EnumAsByte.h"
#include "Algo/AllOf.h"
#include "Algo/FindSortedStringCaseInsensitive.h"

#include "Specifiers/CheckedMetadataSpecifiers.h"
#include "Specifiers/FunctionSpecifiers.h"
#include "Specifiers/InterfaceSpecifiers.h"
#include "Specifiers/StructSpecifiers.h"
#include "Specifiers/VariableSpecifiers.h"

double GPluginOverheadTime = 0.0;
double GHeaderCodeGenTime = 0.0;

/*-----------------------------------------------------------------------------
	Constants & declarations.
-----------------------------------------------------------------------------*/

/**
 * Data struct that annotates source files that failed during parsing.
 */
class FFailedFilesAnnotation
{
public:
	/**
	 * Gets annotation state for given source file.
	 */
	bool Get(FUnrealSourceFile* SourceFile) const
	{
		return AnnotatedSet.Contains(SourceFile);
	}

	/**
	 * Sets annotation state to true for given source file.
	 */
	void Set(FUnrealSourceFile* SourceFile)
	{
		AnnotatedSet.Add(SourceFile);
	}

private:
	// Annotation set.
	TSet<FUnrealSourceFile*> AnnotatedSet;
} static FailedFilesAnnotation;

enum {MAX_ARRAY_SIZE=2048};

static const FName NAME_Comment(TEXT("Comment"));
static const FName NAME_ToolTip(TEXT("ToolTip"));
static const FName NAME_DocumentationPolicy(TEXT("DocumentationPolicy"));
EGeneratedCodeVersion FHeaderParser::DefaultGeneratedCodeVersion = EGeneratedCodeVersion::V1;
TArray<FString> FHeaderParser::StructsWithNoPrefix;
TArray<FString> FHeaderParser::StructsWithTPrefix;
FRigVMStructMap FHeaderParser::StructRigVMMap;
TArray<FString> FHeaderParser::DelegateParameterCountStrings;
TMap<FString, FString> FHeaderParser::TypeRedirectMap;
TArray<FString> FHeaderParser::PropertyCPPTypesRequiringUIRanges = { TEXT("float"), TEXT("double") };
TMap<UClass*, ClassDefinitionRange> ClassDefinitionRanges;

/**
 * Dirty hack global variable to allow different result codes passed through
 * exceptions. Needs to be fixed in future versions of UHT.
 */
extern ECompilationResult::Type GCompilationResult;

/*-----------------------------------------------------------------------------
	Utility functions.
-----------------------------------------------------------------------------*/

namespace
{
	bool ProbablyAMacro(const TCHAR* Identifier)
	{
		// Macros must start with a capitalized alphanumeric character or underscore
		TCHAR FirstChar = Identifier[0];
		if (FirstChar != TEXT('_') && (FirstChar < TEXT('A') || FirstChar > TEXT('Z')))
		{
			return false;
		}

		// Test for known delegate and event macros.
		TCHAR MulticastDelegateStart[] = TEXT("DECLARE_MULTICAST_DELEGATE");
		if (!FCString::Strncmp(Identifier, MulticastDelegateStart, UE_ARRAY_COUNT(MulticastDelegateStart) - 1))
		{
			return true;
		}

		TCHAR DelegateStart[] = TEXT("DECLARE_DELEGATE");
		if (!FCString::Strncmp(Identifier, DelegateStart, UE_ARRAY_COUNT(DelegateStart) - 1))
		{
			return true;
		}

		TCHAR DelegateEvent[] = TEXT("DECLARE_EVENT");
		if (!FCString::Strncmp(Identifier, DelegateEvent, UE_ARRAY_COUNT(DelegateEvent) - 1))
		{
			return true;
		}

		// Failing that, we'll guess about it being a macro based on it being a fully-capitalized identifier.
		while (TCHAR Ch = *++Identifier)
		{
			if (Ch != TEXT('_') && (Ch < TEXT('A') || Ch > TEXT('Z')) && (Ch < TEXT('0') || Ch > TEXT('9')))
			{
				return false;
			}
		}

		return true;
	}

	/**
	 * Tests if an identifier looks like a macro which doesn't have a following open parenthesis.
	 *
	 * @param HeaderParser  The parser to retrieve the next token.
	 * @param Token         The token to test for being callable-macro-like.
	 *
	 * @return true if it looks like a non-callable macro, false otherwise.
	 */
	bool ProbablyAnUnknownObjectLikeMacro(FHeaderParser& HeaderParser, FToken Token)
	{
		// Non-identifiers are not macros
		if (Token.TokenType != TOKEN_Identifier)
		{
			return false;
		}

		// Macros must start with a capitalized alphanumeric character or underscore
		TCHAR FirstChar = Token.Identifier[0];
		if (FirstChar != TEXT('_') && (FirstChar < TEXT('A') || FirstChar > TEXT('Z')))
		{
			return false;
		}

		// We'll guess about it being a macro based on it being fully-capitalized with at least one underscore.
		const TCHAR* IdentPtr = Token.Identifier;
		int32 UnderscoreCount = 0;
		while (TCHAR Ch = *++IdentPtr)
		{
			if (Ch == TEXT('_'))
			{
				++UnderscoreCount;
			}
			else if ((Ch < TEXT('A') || Ch > TEXT('Z')) && (Ch < TEXT('0') || Ch > TEXT('9')))
			{
				return false;
			}
		}

		// We look for at least one underscore as a convenient way of whitelisting many known macros
		// like FORCEINLINE and CONSTEXPR, and non-macros like FPOV and TCHAR.
		if (UnderscoreCount == 0)
		{
			return false;
		}

		// Identifiers which end in _API are known
		if (IdentPtr - Token.Identifier > 4 && IdentPtr[-4] == TEXT('_') && IdentPtr[-3] == TEXT('A') && IdentPtr[-2] == TEXT('P') && IdentPtr[-1] == TEXT('I'))
		{
			return false;
		}

		// Ignore certain known macros or identifiers that look like macros.
		// IMPORTANT: needs to be in lexicographical order.
		static const TCHAR* Whitelist[] =
		{
			TEXT("FORCEINLINE_DEBUGGABLE"),
			TEXT("FORCEINLINE_STATS"),
			TEXT("SIZE_T")
		};
		if (Algo::FindSortedStringCaseInsensitive(Token.Identifier, Whitelist, UE_ARRAY_COUNT(Whitelist)) >= 0)
		{
			return false;
		}

		// Check if there's an open parenthesis following the token.
		//
		// Rather than ungetting the bracket token, we unget the original identifier token,
		// then get it again, so we don't lose any comments which may exist between the token 
		// and the non-bracket.
		FToken PossibleBracketToken;
		HeaderParser.GetToken(PossibleBracketToken);
		HeaderParser.UngetToken(Token);
		HeaderParser.GetToken(Token);

		bool bResult = PossibleBracketToken.TokenType != TOKEN_Symbol || FCString::Strcmp(PossibleBracketToken.Identifier, TEXT("("));
		return bResult;
	}

	/**
	 * Parse and validate an array of identifiers (inside FUNC_NetRequest, FUNC_NetResponse) 
	 * @param FuncInfo function info for the current function
	 * @param Identifiers identifiers inside the net service declaration
	 */
	void ParseNetServiceIdentifiers(FFuncInfo& FuncInfo, const TArray<FString>& Identifiers)
	{
		static const TCHAR IdTag         [] = TEXT("Id");
		static const TCHAR ResponseIdTag [] = TEXT("ResponseId");
		static const TCHAR JSBridgePriTag[] = TEXT("Priority");

		for (const FString& Identifier : Identifiers)
		{
			const TCHAR* IdentifierPtr = *Identifier;

			if (const TCHAR* Equals = FCString::Strchr(IdentifierPtr, TEXT('=')))
			{
				// It's a tag with an argument

				if (FCString::Strnicmp(IdentifierPtr, IdTag, UE_ARRAY_COUNT(IdTag) - 1) == 0)
				{
					int32 TempInt = FCString::Atoi(Equals + 1);
					if (TempInt <= 0 || TempInt > MAX_uint16)
					{
						FError::Throwf(TEXT("Invalid network identifier %s for function"), IdentifierPtr);
					}
					FuncInfo.RPCId = TempInt;
				}
				else if (FCString::Strnicmp(IdentifierPtr, ResponseIdTag, UE_ARRAY_COUNT(ResponseIdTag) - 1) == 0 ||
					FCString::Strnicmp(IdentifierPtr, JSBridgePriTag, UE_ARRAY_COUNT(JSBridgePriTag) - 1) == 0)
				{
					int32 TempInt = FCString::Atoi(Equals + 1);
					if (TempInt <= 0 || TempInt > MAX_uint16)
					{
						FError::Throwf(TEXT("Invalid network identifier %s for function"), IdentifierPtr);
					}
					FuncInfo.RPCResponseId = TempInt;
				}
			}
			else
			{
				// Assume it's an endpoint name

				if (FuncInfo.EndpointName.Len())
				{
					FError::Throwf(TEXT("Function should not specify multiple endpoints - '%s' found but already using '%s'"), *Identifier);
				}

				FuncInfo.EndpointName = Identifier;
			}
		}
	}

	/**
	 * Processes a set of UFUNCTION or UDELEGATE specifiers into an FFuncInfo struct.
	 *
	 * @param FuncInfo   - The FFuncInfo object to populate.
	 * @param Specifiers - The specifiers to process.
	 */
	void ProcessFunctionSpecifiers(FFuncInfo& FuncInfo, const TArray<FPropertySpecifier>& Specifiers, TMap<FName, FString>& MetaData)
	{
		bool bSpecifiedUnreliable = false;
		bool bSawPropertyAccessor = false;

		for (const FPropertySpecifier& Specifier : Specifiers)
		{
			switch ((EFunctionSpecifier)Algo::FindSortedStringCaseInsensitive(*Specifier.Key, GFunctionSpecifierStrings))
			{
				default:
				{
					FError::Throwf(TEXT("Unknown function specifier '%s'"), *Specifier.Key);
				}
				break;

				case EFunctionSpecifier::BlueprintNativeEvent:
				{
					if (FuncInfo.FunctionFlags & FUNC_Net)
					{
						UE_LOG_ERROR_UHT(TEXT("BlueprintNativeEvent functions cannot be replicated!") );
					}
					else if ( (FuncInfo.FunctionFlags & FUNC_BlueprintEvent) && !(FuncInfo.FunctionFlags & FUNC_Native) )
					{
						// already a BlueprintImplementableEvent
						UE_LOG_ERROR_UHT(TEXT("A function cannot be both BlueprintNativeEvent and BlueprintImplementableEvent!") );
					}
					else if (bSawPropertyAccessor)
					{
						UE_LOG_ERROR_UHT(TEXT("A function cannot be both BlueprintNativeEvent and a Blueprint Property accessor!"));
					}
					else if ( (FuncInfo.FunctionFlags & FUNC_Private) )
					{
						UE_LOG_ERROR_UHT(TEXT("A Private function cannot be a BlueprintNativeEvent!") );
					}

					FuncInfo.FunctionFlags |= FUNC_Event;
					FuncInfo.FunctionFlags |= FUNC_BlueprintEvent;
				}
				break;

				case EFunctionSpecifier::BlueprintImplementableEvent:
				{
					if (FuncInfo.FunctionFlags & FUNC_Net)
					{
						UE_LOG_ERROR_UHT(TEXT("BlueprintImplementableEvent functions cannot be replicated!") );
					}
					else if ( (FuncInfo.FunctionFlags & FUNC_BlueprintEvent) && (FuncInfo.FunctionFlags & FUNC_Native) )
					{
						// already a BlueprintNativeEvent
						UE_LOG_ERROR_UHT(TEXT("A function cannot be both BlueprintNativeEvent and BlueprintImplementableEvent!") );
					}
					else if (bSawPropertyAccessor)
					{
						UE_LOG_ERROR_UHT(TEXT("A function cannot be both BlueprintImplementableEvent and a Blueprint Property accessor!"));
					}
					else if ( (FuncInfo.FunctionFlags & FUNC_Private) )
					{
						UE_LOG_ERROR_UHT(TEXT("A Private function cannot be a BlueprintImplementableEvent!") );
					}

					FuncInfo.FunctionFlags |= FUNC_Event;
					FuncInfo.FunctionFlags |= FUNC_BlueprintEvent;
					FuncInfo.FunctionFlags &= ~FUNC_Native;
				}
				break;

				case EFunctionSpecifier::Exec:
				{
					FuncInfo.FunctionFlags |= FUNC_Exec;
					if( FuncInfo.FunctionFlags & FUNC_Net )
					{
						UE_LOG_ERROR_UHT(TEXT("Exec functions cannot be replicated!") );
					}
				}
				break;

				case EFunctionSpecifier::SealedEvent:
				{
					FuncInfo.bSealedEvent = true;
				}
				break;

				case EFunctionSpecifier::Server:
				{
					if ((FuncInfo.FunctionFlags & FUNC_BlueprintEvent) != 0)
					{
						FError::Throwf(TEXT("BlueprintImplementableEvent or BlueprintNativeEvent functions cannot be declared as Client or Server"));
					}

					FuncInfo.FunctionFlags |= FUNC_Net;
					FuncInfo.FunctionFlags |= FUNC_NetServer;

					if (Specifier.Values.Num())
					{
						FuncInfo.CppImplName = Specifier.Values[0];
					}

					if( FuncInfo.FunctionFlags & FUNC_Exec )
					{
						UE_LOG_ERROR_UHT(TEXT("Exec functions cannot be replicated!") );
					}
				}
				break;

				case EFunctionSpecifier::Client:
				{
					if ((FuncInfo.FunctionFlags & FUNC_BlueprintEvent) != 0)
					{
						FError::Throwf(TEXT("BlueprintImplementableEvent or BlueprintNativeEvent functions cannot be declared as Client or Server"));
					}

					FuncInfo.FunctionFlags |= FUNC_Net;
					FuncInfo.FunctionFlags |= FUNC_NetClient;

					if (Specifier.Values.Num())
					{
						FuncInfo.CppImplName = Specifier.Values[0];
					}
				}
				break;

				case EFunctionSpecifier::NetMulticast:
				{
					if ((FuncInfo.FunctionFlags & FUNC_BlueprintEvent) != 0)
					{
						FError::Throwf(TEXT("BlueprintImplementableEvent or BlueprintNativeEvent functions cannot be declared as Multicast"));
					}

					FuncInfo.FunctionFlags |= FUNC_Net;
					FuncInfo.FunctionFlags |= FUNC_NetMulticast;
				}
				break;

				case EFunctionSpecifier::ServiceRequest:
				{
					if ((FuncInfo.FunctionFlags & FUNC_BlueprintEvent) != 0)
					{
						FError::Throwf(TEXT("BlueprintImplementableEvent or BlueprintNativeEvent functions cannot be declared as a ServiceRequest"));
					}

					FuncInfo.FunctionFlags |= FUNC_Net;
					FuncInfo.FunctionFlags |= FUNC_NetReliable;
					FuncInfo.FunctionFlags |= FUNC_NetRequest;
					FuncInfo.FunctionExportFlags |= FUNCEXPORT_CustomThunk;

					ParseNetServiceIdentifiers(FuncInfo, Specifier.Values);

					if (FuncInfo.EndpointName.Len() == 0)
					{
						FError::Throwf(TEXT("ServiceRequest needs to specify an endpoint name"));
					}
				}
				break;

				case EFunctionSpecifier::ServiceResponse:
				{
					if ((FuncInfo.FunctionFlags & FUNC_BlueprintEvent) != 0)
					{
						FError::Throwf(TEXT("BlueprintImplementableEvent or BlueprintNativeEvent functions cannot be declared as a ServiceResponse"));
					}

					FuncInfo.FunctionFlags |= FUNC_Net;
					FuncInfo.FunctionFlags |= FUNC_NetReliable;
					FuncInfo.FunctionFlags |= FUNC_NetResponse;

					ParseNetServiceIdentifiers(FuncInfo, Specifier.Values);

					if (FuncInfo.EndpointName.Len() == 0)
					{
						FError::Throwf(TEXT("ServiceResponse needs to specify an endpoint name"));
					}
				}
				break;

				case EFunctionSpecifier::Reliable:
				{
					FuncInfo.FunctionFlags |= FUNC_NetReliable;
				}
				break;

				case EFunctionSpecifier::Unreliable:
				{
					bSpecifiedUnreliable = true;
				}
				break;

				case EFunctionSpecifier::CustomThunk:
				{
					FuncInfo.FunctionExportFlags |= FUNCEXPORT_CustomThunk;
				}
				break;

				case EFunctionSpecifier::BlueprintCallable:
				{
					FuncInfo.FunctionFlags |= FUNC_BlueprintCallable;
				}
				break;

				case EFunctionSpecifier::BlueprintGetter:
				{
					if (FuncInfo.FunctionFlags & FUNC_Event)
					{
						UE_LOG_ERROR_UHT(TEXT("Function cannot be a blueprint event and a blueprint getter."));
					}

					bSawPropertyAccessor = true;
					FuncInfo.FunctionFlags |= FUNC_BlueprintCallable;
					FuncInfo.FunctionFlags |= FUNC_BlueprintPure;
					MetaData.Add(TEXT("BlueprintGetter"));
				}
				break;

				case EFunctionSpecifier::BlueprintSetter:
				{
					if (FuncInfo.FunctionFlags & FUNC_Event)
					{
						UE_LOG_ERROR_UHT(TEXT("Function cannot be a blueprint event and a blueprint setter."));
					}

					bSawPropertyAccessor = true;
					FuncInfo.FunctionFlags |= FUNC_BlueprintCallable;
					MetaData.Add(TEXT("BlueprintSetter"));
				}
				break;

				case EFunctionSpecifier::BlueprintPure:
				{
					bool bIsPure = true;
					if (Specifier.Values.Num() == 1)
					{
						FString IsPureStr = Specifier.Values[0];
						bIsPure = IsPureStr.ToBool();
					}

					// This function can be called, and is also pure.
					FuncInfo.FunctionFlags |= FUNC_BlueprintCallable;

					if (bIsPure)
					{
						FuncInfo.FunctionFlags |= FUNC_BlueprintPure;
					}
					else
					{
						FuncInfo.bForceBlueprintImpure = true;
					}
				}
				break;

				case EFunctionSpecifier::BlueprintAuthorityOnly:
				{
					FuncInfo.FunctionFlags |= FUNC_BlueprintAuthorityOnly;
				}
				break;

				case EFunctionSpecifier::BlueprintCosmetic:
				{
					FuncInfo.FunctionFlags |= FUNC_BlueprintCosmetic;
				}
				break;

				case EFunctionSpecifier::WithValidation:
				{
					FuncInfo.FunctionFlags |= FUNC_NetValidate;

					if (Specifier.Values.Num())
					{
						FuncInfo.CppValidationImplName = Specifier.Values[0];
					}
				}
				break;
			}
		}

		if (FuncInfo.FunctionFlags & FUNC_Net)
		{
			// Network replicated functions are always events
			FuncInfo.FunctionFlags |= FUNC_Event;

			check(!(FuncInfo.FunctionFlags & (FUNC_BlueprintEvent | FUNC_Exec)));

			bool bIsNetService  = !!(FuncInfo.FunctionFlags & (FUNC_NetRequest | FUNC_NetResponse));
			bool bIsNetReliable = !!(FuncInfo.FunctionFlags & FUNC_NetReliable);

			if (FuncInfo.FunctionFlags & FUNC_Static)
			{
				UE_LOG_ERROR_UHT(TEXT("Static functions can't be replicated"));
			}

			if (!bIsNetReliable && !bSpecifiedUnreliable && !bIsNetService)
			{
				UE_LOG_ERROR_UHT(TEXT("Replicated function: 'reliable' or 'unreliable' is required"));
			}

			if (bIsNetReliable && bSpecifiedUnreliable && !bIsNetService)
			{
				UE_LOG_ERROR_UHT(TEXT("'reliable' and 'unreliable' are mutually exclusive"));
			}
		}
		else if (FuncInfo.FunctionFlags & FUNC_NetReliable)
		{
			UE_LOG_ERROR_UHT(TEXT("'reliable' specified without 'client' or 'server'"));
		}
		else if (bSpecifiedUnreliable)
		{
			UE_LOG_ERROR_UHT(TEXT("'unreliable' specified without 'client' or 'server'"));
		}

		if (FuncInfo.bSealedEvent && !(FuncInfo.FunctionFlags & FUNC_Event))
		{
			UE_LOG_ERROR_UHT(TEXT("SealedEvent may only be used on events"));
		}

		if (FuncInfo.bSealedEvent && FuncInfo.FunctionFlags & FUNC_BlueprintEvent)
		{
			UE_LOG_ERROR_UHT(TEXT("SealedEvent cannot be used on Blueprint events"));
		}

		if (FuncInfo.bForceBlueprintImpure && (FuncInfo.FunctionFlags & FUNC_BlueprintPure) != 0)
		{
			UE_LOG_ERROR_UHT(TEXT("BlueprintPure (or BlueprintPure=true) and BlueprintPure=false should not both appear on the same function, they are mutually exclusive"));
		}
	}

	void AddEditInlineMetaData(TMap<FName, FString>& MetaData)
	{
		MetaData.Add(TEXT("EditInline"), TEXT("true"));
	}

	const TCHAR* GetHintText(EVariableCategory::Type VariableCategory)
	{
		switch (VariableCategory)
		{
			case EVariableCategory::ReplicatedParameter:
			case EVariableCategory::RegularParameter:
				return TEXT("Function parameter");

			case EVariableCategory::Return:
				return TEXT("Function return type");

			case EVariableCategory::Member:
				return TEXT("Member variable declaration");

			default:
				FError::Throwf(TEXT("Unknown variable category"));
		}

		// Unreachable
		check(false);
		return nullptr;
	}

	// Check to see if anything in the class hierarchy passed in has CLASS_DefaultToInstanced
	bool DoesAnythingInHierarchyHaveDefaultToInstanced(UClass* TestClass)
	{
		bool bDefaultToInstanced = false;

		UClass* Search = TestClass;
		while (!bDefaultToInstanced && (Search != NULL))
		{
			bDefaultToInstanced = Search->HasAnyClassFlags(CLASS_DefaultToInstanced);
			if (!bDefaultToInstanced && !Search->HasAnyClassFlags(CLASS_Intrinsic | CLASS_Parsed))
			{
				// The class might not have been parsed yet, look for declaration data.
				TSharedRef<FClassDeclarationMetaData>* ClassDeclarationDataPtr = GClassDeclarations.Find(Search->GetFName());
				if (ClassDeclarationDataPtr)
				{
					bDefaultToInstanced = !!((*ClassDeclarationDataPtr)->ClassFlags & CLASS_DefaultToInstanced);
				}
			}
			Search = Search->GetSuperClass();
		}

		return bDefaultToInstanced;
	}

	FProperty* CreateVariableProperty(FPropertyBase& VarProperty, FFieldVariant Scope, const FName& Name, EObjectFlags ObjectFlags, EVariableCategory::Type VariableCategory, FUnrealSourceFile* UnrealSourceFile)
	{
		// Check if it's an enum class property
		if (const EUnderlyingEnumType* EnumPropType = GEnumUnderlyingTypes.Find(VarProperty.Enum))
		{
			FPropertyBase UnderlyingProperty = VarProperty;
			UnderlyingProperty.Enum = nullptr;
			switch (*EnumPropType)
			{
				case EUnderlyingEnumType::int8:        UnderlyingProperty.Type = CPT_Int8;   break;
				case EUnderlyingEnumType::int16:       UnderlyingProperty.Type = CPT_Int16;  break;
				case EUnderlyingEnumType::int32:       UnderlyingProperty.Type = CPT_Int;    break;
				case EUnderlyingEnumType::int64:       UnderlyingProperty.Type = CPT_Int64;  break;
				case EUnderlyingEnumType::uint8:       UnderlyingProperty.Type = CPT_Byte;   break;
				case EUnderlyingEnumType::uint16:      UnderlyingProperty.Type = CPT_UInt16; break;
				case EUnderlyingEnumType::uint32:      UnderlyingProperty.Type = CPT_UInt32; break;
				case EUnderlyingEnumType::uint64:      UnderlyingProperty.Type = CPT_UInt64; break;
				case EUnderlyingEnumType::Unspecified: UnderlyingProperty.Type = CPT_Int;    break;

				default:
					check(false);
			}

			if (*EnumPropType == EUnderlyingEnumType::Unspecified)
			{
				UnderlyingProperty.IntType = EIntType::Unsized;
			}

			FEnumProperty* Result = new FEnumProperty(Scope, Name, ObjectFlags);
			FNumericProperty* UnderlyingProp = CastFieldChecked<FNumericProperty>(CreateVariableProperty(UnderlyingProperty, Result, TEXT("UnderlyingType"), ObjectFlags, VariableCategory, UnrealSourceFile));
			Result->UnderlyingProp = UnderlyingProp;
			Result->Enum = VarProperty.Enum;

			return Result;
		}

		switch (VarProperty.Type)
		{
			case CPT_Byte:
			{
				FByteProperty* Result = new FByteProperty(Scope, Name, ObjectFlags);
				Result->Enum = VarProperty.Enum;
				check(VarProperty.IntType == EIntType::Sized);
				return Result;
			}

			case CPT_Int8:
			{
				FInt8Property* Result = new FInt8Property(Scope, Name, ObjectFlags);
				check(VarProperty.IntType == EIntType::Sized);
				return Result;
			}

			case CPT_Int16:
			{
				FInt16Property* Result = new FInt16Property(Scope, Name, ObjectFlags);
				check(VarProperty.IntType == EIntType::Sized);
				return Result;
			}

			case CPT_Int:
			{
				FIntProperty* Result = new FIntProperty(Scope, Name, ObjectFlags);
				if (VarProperty.IntType == EIntType::Unsized)
				{
					GUnsizedProperties.Add(Result);
				}
				return Result;
			}

			case CPT_Int64:
			{
				FInt64Property* Result = new FInt64Property(Scope, Name, ObjectFlags);
				check(VarProperty.IntType == EIntType::Sized);
				return Result;
			}

			case CPT_UInt16:
			{
				FUInt16Property* Result = new FUInt16Property(Scope, Name, ObjectFlags);
				check(VarProperty.IntType == EIntType::Sized);
				return Result;
			}

			case CPT_UInt32:
			{
				FUInt32Property* Result = new FUInt32Property(Scope, Name, ObjectFlags);
				if (VarProperty.IntType == EIntType::Unsized)
				{
					GUnsizedProperties.Add(Result);
				}
				return Result;
			}

			case CPT_UInt64:
			{
				FUInt64Property* Result = new FUInt64Property(Scope, Name, ObjectFlags);
				check(VarProperty.IntType == EIntType::Sized);
				return Result;
			}

			case CPT_Bool:
			{
				FBoolProperty* Result = new FBoolProperty(Scope, Name, ObjectFlags);
				Result->SetBoolSize(sizeof(bool), true);
				return Result;
			}

			case CPT_Bool8:
			{
				FBoolProperty* Result = new FBoolProperty(Scope, Name, ObjectFlags);
				Result->SetBoolSize((VariableCategory == EVariableCategory::Return) ? sizeof(bool) : sizeof(uint8), VariableCategory == EVariableCategory::Return);
				return Result;
			}

			case CPT_Bool16:
			{
				FBoolProperty* Result = new FBoolProperty(Scope, Name, ObjectFlags);
				Result->SetBoolSize((VariableCategory == EVariableCategory::Return) ? sizeof(bool) : sizeof(uint16), VariableCategory == EVariableCategory::Return);
				return Result;
			}

			case CPT_Bool32:
			{
				FBoolProperty* Result = new FBoolProperty(Scope, Name, ObjectFlags);
				Result->SetBoolSize((VariableCategory == EVariableCategory::Return) ? sizeof(bool) : sizeof(uint32), VariableCategory == EVariableCategory::Return);
				return Result;
			}

			case CPT_Bool64:
			{
				FBoolProperty* Result = new FBoolProperty(Scope, Name, ObjectFlags);
				Result->SetBoolSize((VariableCategory == EVariableCategory::Return) ? sizeof(bool) : sizeof(uint64), VariableCategory == EVariableCategory::Return);
				return Result;
			}

			case CPT_Float:
			{
				FFloatProperty* Result = new FFloatProperty(Scope, Name, ObjectFlags);
				return Result;
			}

			case CPT_Double:
			{
				FDoubleProperty* Result = new FDoubleProperty(Scope, Name, ObjectFlags);
				return Result;
			}

			case CPT_ObjectReference:
				check(VarProperty.PropertyClass);

				if (VarProperty.PropertyClass->IsChildOf(UClass::StaticClass()))
				{
					FClassProperty* Result = new FClassProperty(Scope, Name, ObjectFlags);
					Result->MetaClass     = VarProperty.MetaClass;
					Result->PropertyClass = VarProperty.PropertyClass;
					return Result;
				}
				else
				{
					if (DoesAnythingInHierarchyHaveDefaultToInstanced(VarProperty.PropertyClass))
					{
						VarProperty.PropertyFlags |= CPF_InstancedReference;
						AddEditInlineMetaData(VarProperty.MetaData);
					}

					FObjectProperty* Result = new FObjectProperty(Scope, Name, ObjectFlags);
					Result->PropertyClass = VarProperty.PropertyClass;
					return Result;
				}

			case CPT_WeakObjectReference:
			{
				check(VarProperty.PropertyClass);

				FWeakObjectProperty* Result = new FWeakObjectProperty(Scope, Name, ObjectFlags);
				Result->PropertyClass = VarProperty.PropertyClass;
				return Result;
			}

			case CPT_LazyObjectReference:
			{
				check(VarProperty.PropertyClass);

				FLazyObjectProperty* Result = new FLazyObjectProperty(Scope, Name, ObjectFlags);
				Result->PropertyClass = VarProperty.PropertyClass;
				return Result;
			}

			case CPT_SoftObjectReference:
				check(VarProperty.PropertyClass);

				if (VarProperty.PropertyClass->IsChildOf(UClass::StaticClass()))
				{
					FSoftClassProperty* Result = new FSoftClassProperty(Scope, Name, ObjectFlags);
					Result->MetaClass     = VarProperty.MetaClass;
					Result->PropertyClass = VarProperty.PropertyClass;
					return Result;
				}
				else
				{
					FSoftObjectProperty* Result = new FSoftObjectProperty(Scope, Name, ObjectFlags);
					Result->PropertyClass = VarProperty.PropertyClass;
					return Result;
				}

			case CPT_Interface:
			{
				check(VarProperty.PropertyClass);
				check(VarProperty.PropertyClass->HasAnyClassFlags(CLASS_Interface));

				FInterfaceProperty* Result = new  FInterfaceProperty(Scope, Name, ObjectFlags);
				Result->InterfaceClass = VarProperty.PropertyClass;
				return Result;
			}

			case CPT_Name:
			{
				FNameProperty* Result = new FNameProperty(Scope, Name, ObjectFlags);
				return Result;
			}

			case CPT_String:
			{
				FStrProperty* Result = new FStrProperty(Scope, Name, ObjectFlags);
				return Result;
			}

			case CPT_Text:
			{
				FTextProperty* Result = new FTextProperty(Scope, Name, ObjectFlags);
				return Result;
			}

			case CPT_Struct:
			{
				if (VarProperty.Struct->StructFlags & STRUCT_HasInstancedReference)
				{
					VarProperty.PropertyFlags |= CPF_ContainsInstancedReference;
				}

				FStructProperty* Result = new FStructProperty(Scope, Name, ObjectFlags);
				Result->Struct = VarProperty.Struct;
				return Result;
			}

			case CPT_Delegate:
			{
				FDelegateProperty* Result = new FDelegateProperty(Scope, Name, ObjectFlags);
				return Result;
			}

			case CPT_MulticastDelegate:
			{
				FMulticastDelegateProperty* Result;
				if (VarProperty.Function->IsA<USparseDelegateFunction>())
				{
					Result = new FMulticastSparseDelegateProperty(Scope, Name, ObjectFlags);
				}
				else
				{
					Result = new FMulticastInlineDelegateProperty(Scope, Name, ObjectFlags);
				}
				return Result;
			}

			case CPT_FieldPath:
			{
				FFieldPathProperty* Result = new FFieldPathProperty(Scope, Name, ObjectFlags);
				Result->PropertyClass = VarProperty.PropertyPathClass;

				return Result;
			}

			default:
				FError::Throwf(TEXT("Unknown property type %i"), (uint8)VarProperty.Type);
		}

		// Unreachable
		check(false); //-V779
		return nullptr;
	}

	/**
	 * Ensures at script compile time that the metadata formatting is correct
	 * @param	InKey			the metadata key being added
	 * @param	InValue			the value string that will be associated with the InKey
	 */
	void ValidateMetaDataFormat(FFieldVariant Field, const FString& InKey, const FString& InValue)
	{
		switch ((ECheckedMetadataSpecifier)Algo::FindSortedStringCaseInsensitive(*InKey, GCheckedMetadataSpecifierStrings))
		{
			default:
			{
				// Don't need to validate this specifier
			}
			break;

			case ECheckedMetadataSpecifier::UIMin:
			case ECheckedMetadataSpecifier::UIMax:
			case ECheckedMetadataSpecifier::ClampMin:
			case ECheckedMetadataSpecifier::ClampMax:
			{
				if (!InValue.IsNumeric())
				{
					FError::Throwf(TEXT("Metadata value for '%s' is non-numeric : '%s'"), *InKey, *InValue);
				}
			}
			break;

			case ECheckedMetadataSpecifier::BlueprintProtected:
			{
				if (Field.IsUObject())
				{
					UFunction* Function = Field.Get<UFunction>();
					if (Function->HasAnyFunctionFlags(FUNC_Static))
					{
						// Determine if it's a function library
						UClass* Class = Function->GetOuterUClass();
						while (Class != nullptr && Class->GetSuperClass() != UObject::StaticClass())
						{
							Class = Class->GetSuperClass();
						}

						if (Class != nullptr && Class->GetName() == TEXT("BlueprintFunctionLibrary"))
						{
							FError::Throwf(TEXT("%s doesn't make sense on static method '%s' in a blueprint function library"), *InKey, *Function->GetName());
						}
					}
				}
			}
			break;

			case ECheckedMetadataSpecifier::CommutativeAssociativeBinaryOperator:
			{
				if (UFunction* Function = Field.Get<UFunction>())
				{
					bool bGoodParams = (Function->NumParms == 3);
					if (bGoodParams)
					{
						FProperty* FirstParam = nullptr;
						FProperty* SecondParam = nullptr;
						FProperty* ReturnValue = nullptr;

						TFieldIterator<FProperty> It(Function);

						auto GetNextParam = [&]()
						{
							if (It)
							{
								if (It->HasAnyPropertyFlags(CPF_ReturnParm))
								{
									ReturnValue = *It;
								}
								else
								{
									if (FirstParam == nullptr)
									{
										FirstParam = *It;
									}
									else if (SecondParam == nullptr)
									{
										SecondParam = *It;
									}
								}
								++It;
							}
						};

						GetNextParam();
						GetNextParam();
						GetNextParam();
						ensure(!It);

						if (ReturnValue == nullptr || SecondParam == nullptr || !SecondParam->SameType(FirstParam))
						{
							bGoodParams = false;
						}
					}

					if (!bGoodParams)
					{
						UE_LOG_ERROR_UHT(TEXT("Commutative asssociative binary operators must have exactly 2 parameters of the same type and a return value."));
					}
				}
			}
			break;

			case ECheckedMetadataSpecifier::ExpandEnumAsExecs:
			{
				if (UFunction* Function = Field.Get<UFunction>())
				{
					// multiple entry parsing in the same format as eg SetParam.
					TArray<FString> RawGroupings;
					InValue.ParseIntoArray(RawGroupings, TEXT(","), false);

					FProperty* FirstInput = nullptr;
					for (const FString& RawGroup : RawGroupings)
					{
						TArray<FString> IndividualEntries;
						RawGroup.ParseIntoArray(IndividualEntries, TEXT("|"));

						for (const FString& Entry : IndividualEntries)
						{
							if (Entry.IsEmpty())
							{
								continue;
							}
							
							FField* FoundField = FHeaderParser::FindProperty(Function, *Entry, false);
							if (!FoundField)
							{
								UE_LOG_ERROR_UHT(TEXT("Function does not have a parameter named '%s'"), *Entry);
							}
							else if (FProperty* Prop = CastField<FProperty>(FoundField))
							{
								if (!Prop->HasAnyPropertyFlags(CPF_ReturnParm) &&

								    (!Prop->HasAnyPropertyFlags(CPF_OutParm) ||
									Prop->HasAnyPropertyFlags(CPF_ReferenceParm)))
								{
									if (!FirstInput)
									{
										FirstInput = Prop;
									}
									else
									{
										UE_LOG_ERROR_UHT(TEXT("Function already specified an ExpandEnumAsExec input (%s), but '%s' is also an input parameter. Only one is permitted."), *FirstInput->GetName(), *Entry);
									}
								}
							}
						}
					}
				}
			}
			break;

			case ECheckedMetadataSpecifier::DevelopmentStatus:
			{
				const FString EarlyAccessValue(TEXT("EarlyAccess"));
				const FString ExperimentalValue(TEXT("Experimental"));
				if ((InValue != EarlyAccessValue) && (InValue != ExperimentalValue))
				{
					FError::Throwf(TEXT("'%s' metadata was '%s' but it must be %s or %s"), *InKey, *InValue, *ExperimentalValue, *EarlyAccessValue);
				}
			}
			break;

			case ECheckedMetadataSpecifier::Units:
			{
				// Check for numeric property
				FField* MaybeProperty = Field.ToField();
				if (!MaybeProperty->IsA<FNumericProperty>() && !MaybeProperty->IsA<FStructProperty>())
				{
					FError::Throwf(TEXT("'Units' meta data can only be applied to numeric and struct properties"));
				}

				if (!FUnitConversion::UnitFromString(*InValue))
				{
					FError::Throwf(TEXT("Unrecognized units (%s) specified for property '%s'"), *InValue, *Field.GetFullName());
				}
			}
			break;

			case ECheckedMetadataSpecifier::DocumentationPolicy:
			{
				const TCHAR* StrictValue = TEXT("Strict");
				if (InValue != StrictValue)
				{
					FError::Throwf(TEXT("'%s' metadata was '%s' but it must be %s"), *InKey, *InValue, *StrictValue);
				}
			}
			break;
		}
	}

	// Ensures at script compile time that the metadata formatting is correct
	void ValidateMetaDataFormat(FFieldVariant Field, const TMap<FName, FString>& MetaData)
	{
		for (const auto& Pair : MetaData)
		{
			ValidateMetaDataFormat(Field, Pair.Key.ToString(), Pair.Value);
		}
	}

	// Validates the metadata, then adds it to the class data
	void AddMetaDataToClassData(FFieldVariant Field, const TMap<FName, FString>& InMetaData)
	{
		// Evaluate any key redirects on the passed in pairs
		TMap<FName, FString> RemappedPairs;
		RemappedPairs.Empty(InMetaData.Num());

		for (const auto& Pair : InMetaData)
		{
			FName CurrentKey = Pair.Key;
			FName NewKey = UMetaData::GetRemappedKeyName(CurrentKey);

			if (NewKey != NAME_None)
			{
				UE_LOG_WARNING_UHT(TEXT("Remapping old metadata key '%s' to new key '%s', please update the declaration."), *CurrentKey.ToString(), *NewKey.ToString());
				CurrentKey = NewKey;
			}

			RemappedPairs.Add(CurrentKey, Pair.Value);
		}

		// Finish validating and associate the metadata with the field
		ValidateMetaDataFormat(Field, RemappedPairs);
		if (Field.IsUObject())
		{
			FClassMetaData::AddMetaData(CastChecked<UField>(Field.ToUObject()), RemappedPairs);
		}
		else
		{
			FClassMetaData::AddMetaData(Field.ToField(), RemappedPairs);
		}
	}

	bool IsPropertySupportedByBlueprint(const FProperty* Property, bool bMemberVariable)
	{
		if (Property == NULL)
		{
			return false;
		}
		if (const FArrayProperty* ArrayProperty = CastField<const FArrayProperty>(Property))
		{
			// Script VM doesn't support array of weak ptrs.
			return IsPropertySupportedByBlueprint(ArrayProperty->Inner, false);
		}
		else if (const FSetProperty* SetProperty = CastField<const FSetProperty>(Property))
		{
			return IsPropertySupportedByBlueprint(SetProperty->ElementProp, false);
		}
		else if (const FMapProperty* MapProperty = CastField<const FMapProperty>(Property))
		{
			return IsPropertySupportedByBlueprint(MapProperty->KeyProp, false) &&
				IsPropertySupportedByBlueprint(MapProperty->ValueProp, false);
		}
		else if (const FStructProperty* StructProperty = CastField<const FStructProperty>(Property))
		{
			return (StructProperty->Struct->GetBoolMetaDataHierarchical(TEXT("BlueprintType")));
		}

		const bool bSupportedType = Property->IsA<FInterfaceProperty>()
			|| Property->IsA<FClassProperty>()
			|| Property->IsA<FSoftObjectProperty>()
			|| Property->IsA<FObjectProperty>()
			|| Property->IsA<FFloatProperty>()
			|| Property->IsA<FIntProperty>()
			|| Property->IsA<FInt64Property>()
			|| Property->IsA<FByteProperty>()
			|| Property->IsA<FNameProperty>()
			|| Property->IsA<FBoolProperty>()
			|| Property->IsA<FStrProperty>()
			|| Property->IsA<FTextProperty>()
			|| Property->IsA<FDelegateProperty>()
			|| Property->IsA<FEnumProperty>()
			|| Property->IsA<FFieldPathProperty>();

		const bool bIsSupportedMemberVariable = Property->IsA<FWeakObjectProperty>() || Property->IsA<FMulticastDelegateProperty>();

		return bSupportedType || (bIsSupportedMemberVariable && bMemberVariable);
	}

	void SkipAlignasIfNecessary(FBaseParser& Parser)
	{
		if (Parser.MatchIdentifier(TEXT("alignas")))
		{
			Parser.RequireSymbol(TEXT("("), TEXT("'alignas'"));
			Parser.RequireAnyConstInt(TEXT("'alignas'"));
			Parser.RequireSymbol(TEXT(")"), TEXT("'alignas'"));
		}
	}

	void SkipDeprecatedMacroIfNecessary(FBaseParser& Parser)
	{
		FToken MacroToken;
		if (!Parser.GetToken(MacroToken))
		{
			return;
		}

		if (MacroToken.TokenType != TOKEN_Identifier || (FCString::Stricmp(MacroToken.Identifier, TEXT("DEPRECATED")) != 0 && FCString::Stricmp(MacroToken.Identifier, TEXT("UE_DEPRECATED")) != 0))
		{
			Parser.UngetToken(MacroToken);
			return;
		}

		FString ErrorScope = FString::Printf(TEXT("%s macro"), MacroToken.Identifier);

		Parser.RequireSymbol(TEXT("("), *ErrorScope);

		FToken Token;
		if (Parser.GetToken(Token) && (Token.Type != CPT_Float || Token.TokenType != TOKEN_Const))
		{
			FError::Throwf(TEXT("Expected engine version in %s macro"), MacroToken.Identifier);
		}

		Parser.RequireSymbol(TEXT(","), *ErrorScope);
		if (Parser.GetToken(Token) && (Token.Type != CPT_String || Token.TokenType != TOKEN_Const))
		{
			FError::Throwf(TEXT("Expected deprecation message in %s macro"), MacroToken.Identifier);
		}

		Parser.RequireSymbol(TEXT(")"), *ErrorScope);
	}
}

/////////////////////////////////////////////////////
// FScriptLocation

FHeaderParser* FScriptLocation::Compiler = NULL;

FScriptLocation::FScriptLocation()
{
	if ( Compiler != NULL )
	{
		Compiler->InitScriptLocation(*this);
	}
}

/////////////////////////////////////////////////////
// FHeaderParser

FString FHeaderParser::GetContext()
{
	FFileScope* FileScope = GetCurrentFileScope();
	FUnrealSourceFile* SourceFile = FileScope ? FileScope->GetSourceFile() : GetCurrentSourceFile();
	FString ScopeFilename = SourceFile
		? IFileManager::Get().ConvertToAbsolutePathForExternalAppForRead(*SourceFile->GetFilename())
		: TEXT("UNKNOWN");

	return FString::Printf(TEXT("%s(%i)"), *ScopeFilename, InputLine);
}

/*-----------------------------------------------------------------------------
	Code emitting.
-----------------------------------------------------------------------------*/


//
// Get a qualified class.
//
FClass* FHeaderParser::GetQualifiedClass(const FClasses& AllClasses, const TCHAR* Thing)
{
	TCHAR ClassName[256]=TEXT("");

	FToken Token;
	if (GetIdentifier(Token))
	{
		RedirectTypeIdentifier(Token);

		FCString::Strncat( ClassName, Token.Identifier, UE_ARRAY_COUNT(ClassName) );
	}

	if (!ClassName[0])
	{
		FError::Throwf(TEXT("%s: Missing class name"), Thing );
	}

	return AllClasses.FindScriptClassOrThrow(ClassName);
}

/*-----------------------------------------------------------------------------
	Fields.
-----------------------------------------------------------------------------*/

/**
 * Find a field in the specified context.  Starts with the specified scope, then iterates
 * through the Outer chain until the field is found.
 * 
 * @param	InScope				scope to start searching for the field in 
 * @param	InIdentifier		name of the field we're searching for
 * @param	bIncludeParents		whether to allow searching in the scope of a parent struct
 * @param	FieldClass			class of the field to search for.  used to e.g. search for functions only
 * @param	Thing				hint text that will be used in the error message if an error is encountered
 *
 * @return	a pointer to a UField with a name matching InIdentifier, or NULL if it wasn't found
 */
UField* FHeaderParser::FindField
(
	UStruct*		Scope,
	const TCHAR*	InIdentifier,
	bool			bIncludeParents,
	UClass*			FieldClass,
	const TCHAR*	Thing
)
{
	check(InIdentifier);
	FName InName(InIdentifier, FNAME_Find);
	if (InName != NAME_None)
	{
		for( ; Scope; Scope = Cast<UStruct>(Scope->GetOuter()) )
		{
			for (TFieldIterator<FField> It(Scope); It; ++It)
			{
				if (It->GetFName() == InName)
				{
					if (Thing)
					{
						FError::Throwf(TEXT("%s: expecting @todo: FProp, got %s"), Thing, /**FieldClass->GetName(),*/ *It->GetClass()->GetName());
					}
					return nullptr;
				}
			}
			for( TFieldIterator<UField> It(Scope); It; ++It )
			{
				if (It->GetFName() == InName)
				{
					if (!It->IsA(FieldClass))
					{
						if (Thing)
						{
							FError::Throwf(TEXT("%s: expecting %s, got %s"), Thing, *FieldClass->GetName(), *It->GetClass()->GetName() );
						}
						return nullptr;
					}
					return *It;
				}
			}

			if (!bIncludeParents)
			{
				break;
			}
		}
	}

						return NULL;
}

FField* FHeaderParser::FindProperty(UStruct* Scope, const TCHAR* InIdentifier, bool bIncludeParents, FFieldClass* FieldClass, const TCHAR* Thing)
{
	check(InIdentifier);
	FName InName(InIdentifier, FNAME_Find);
	if (InName != NAME_None)
	{
		for (; Scope; Scope = Cast<UStruct>(Scope->GetOuter()))
		{
			for (TFieldIterator<UField> It(Scope); It; ++It)
			{
				if (It->GetFName() == InName)
				{
					if (Thing)
					{
						FError::Throwf(TEXT("%s: expecting a property, got %s"), Thing, *It->GetClass()->GetName());
					}
					return nullptr;
				}
			}
			for (TFieldIterator<FField> It(Scope); It; ++It)
			{
				if (It->GetFName() == InName)
				{
					if (!It->IsA(FieldClass))
					{
						if (Thing)
						{
							FError::Throwf(TEXT("%s: expecting %s: FProp, got %s"), Thing, *FieldClass->GetName(), *It->GetClass()->GetName());
						}
						return nullptr;
					}
					return *It;
				}
			}

			if (!bIncludeParents)
			{
				break;
			}
		}
	}

	return NULL;
}
/**
 * @return	true if Scope has FProperty objects in its list of fields
 */
bool FHeaderParser::HasMemberProperties( const UStruct* Scope )
{
	// it's safe to pass a NULL Scope to TFieldIterator, but this function shouldn't be called with a NULL Scope
	checkSlow(Scope);
	TFieldIterator<FProperty> It(Scope,EFieldIteratorFlags::ExcludeSuper);
	return It ? true : false;
}

/**
 * Get the parent struct specified.
 *
 * @param	CurrentScope	scope to start in
 * @param	SearchName		parent scope to search for
 *
 * @return	a pointer to the parent struct with the specified name, or NULL if the parent couldn't be found
 */
UStruct* FHeaderParser::GetSuperScope( UStruct* CurrentScope, const FName& SearchName )
{
	UStruct* SuperScope = CurrentScope;
	while (SuperScope && !SuperScope->GetInheritanceSuper())
	{
		SuperScope = CastChecked<UStruct>(SuperScope->GetOuter());
	}
	if (SuperScope != NULL)
	{
		// iterate up the inheritance chain looking for one that has the desired name
		do
		{
			UStruct* NextScope = SuperScope->GetInheritanceSuper();
			if (NextScope)
			{
				SuperScope = NextScope;
			}
			else
			{
				// otherwise we've failed
				SuperScope = NULL;
			}
		} while (SuperScope != NULL && SuperScope->GetFName() != SearchName);
	}

	return SuperScope;
}

/**
 * Adds source file's include path to given metadata.
 *
 * @param Type Type for which to add include path.
 * @param MetaData Meta data to fill the information.
 */
void AddIncludePathToMetadata(UField* Type, TMap<FName, FString> &MetaData)
{
	// Add metadata for the include path.
	TSharedRef<FUnrealTypeDefinitionInfo>* TypeDefinitionPtr = GTypeDefinitionInfoMap.Find(Type);
	if (TypeDefinitionPtr != nullptr)
	{
		MetaData.Add(TEXT("IncludePath"), *(*TypeDefinitionPtr)->GetUnrealSourceFile().GetIncludePath());
	}
}

/**
 * Adds module's relative path from given file.
 *
 * @param SourceFile Given source file.
 * @param MetaData Meta data to fill the information.
 */
void AddModuleRelativePathToMetadata(FUnrealSourceFile& SourceFile, TMap<FName, FString> &MetaData)
{
	MetaData.Add(TEXT("ModuleRelativePath"), *SourceFile.GetModuleRelativePath());
}

/**
 * Adds module's relative path to given metadata.
 *
 * @param Type Type for which to add module's relative path.
 * @param MetaData Meta data to fill the information.
 */
void AddModuleRelativePathToMetadata(UField* Type, TMap<FName, FString> &MetaData)
{
	// Add metadata for the module relative path.
	TSharedRef<FUnrealTypeDefinitionInfo>* TypeDefinitionPtr = GTypeDefinitionInfoMap.Find(Type);
	if (TypeDefinitionPtr != nullptr)
	{
		MetaData.Add(TEXT("ModuleRelativePath"), *(*TypeDefinitionPtr)->GetUnrealSourceFile().GetModuleRelativePath());
	}
}

/*-----------------------------------------------------------------------------
	Variables.
-----------------------------------------------------------------------------*/

//
// Compile an enumeration definition.
//
UEnum* FHeaderParser::CompileEnum()
{
	FUnrealSourceFile* CurrentSrcFile = GetCurrentSourceFile();
	TSharedPtr<FFileScope> Scope = CurrentSrcFile->GetScope();

	CheckAllow( TEXT("'Enum'"), ENestAllowFlags::TypeDecl );

	// Get the enum specifier list
	FToken                     EnumToken;
	TArray<FPropertySpecifier> SpecifiersFound;
	ReadSpecifierSetInsideMacro(SpecifiersFound, TEXT("Enum"), EnumToken.MetaData);

	// We don't handle any non-metadata enum specifiers at the moment
	if (SpecifiersFound.Num() != 0)
	{
		FError::Throwf(TEXT("Unknown enum specifier '%s'"), *SpecifiersFound[0].Key);
	}

	FScriptLocation DeclarationPosition;

	// Check enum type. This can be global 'enum', 'namespace' or 'enum class' enums.
	bool            bReadEnumName = false;
	UEnum::ECppForm CppForm       = UEnum::ECppForm::Regular;
	if (!GetIdentifier(EnumToken))
	{
		FError::Throwf(TEXT("Missing identifier after UENUM()") );
	}

	if (EnumToken.Matches(TEXT("namespace"), ESearchCase::CaseSensitive))
	{
		CppForm      = UEnum::ECppForm::Namespaced;
		bReadEnumName = GetIdentifier(EnumToken);
	}
	else if (EnumToken.Matches(TEXT("enum"), ESearchCase::CaseSensitive))
	{
		SkipAlignasIfNecessary(*this);

		if (!GetIdentifier(EnumToken))
		{
			FError::Throwf(TEXT("Missing identifier after enum") );
		}

		if (EnumToken.Matches(TEXT("class"), ESearchCase::CaseSensitive) || EnumToken.Matches(TEXT("struct"), ESearchCase::CaseSensitive))
		{
			// You can't actually have an alignas() before the class/struct keyword, but this
			// makes the parsing easier and illegal syntax will be caught by the compiler anyway.
			SkipAlignasIfNecessary(*this);

			CppForm       = UEnum::ECppForm::EnumClass;
			bReadEnumName = GetIdentifier(EnumToken);
		}
		else
		{
			CppForm       = UEnum::ECppForm::Regular;
			bReadEnumName = true;
		}
	}
	else
	{
		FError::Throwf(TEXT("UENUM() should be followed by \'enum\' or \'namespace\' keywords.") );
	}

	// Get enumeration name.
	if (!bReadEnumName)
	{
		FError::Throwf(TEXT("Missing enumeration name") );
	}

	// Verify that the enumeration definition is unique within this scope.
	UField* Existing = Scope->FindTypeByName(EnumToken.Identifier);
	if (Existing)
	{
		FError::Throwf(TEXT("enum: '%s' already defined here"), *EnumToken.TokenName.ToString());
	}

	ParseFieldMetaData(EnumToken.MetaData, EnumToken.Identifier);
	// Create enum definition.
	UEnum* Enum = new(EC_InternalUseOnlyConstructor, CurrentSrcFile->GetPackage(), EnumToken.Identifier, RF_Public) UEnum(FObjectInitializer());
	Scope->AddType(Enum);

	if (CompilerDirectiveStack.Num() > 0 && (CompilerDirectiveStack.Last() & ECompilerDirective::WithEditorOnlyData) != 0)
	{
		GEditorOnlyDataTypes.Add(Enum);
	}

	GTypeDefinitionInfoMap.Add(Enum, MakeShared<FUnrealTypeDefinitionInfo>(*CurrentSrcFile, InputLine));

	// Validate the metadata for the enum
	ValidateMetaDataFormat(Enum, EnumToken.MetaData);

	// Read base for enum class
	EUnderlyingEnumType UnderlyingType = EUnderlyingEnumType::uint8;
	if (CppForm == UEnum::ECppForm::EnumClass)
	{
		if (MatchSymbol(TEXT(":")))
		{
			FToken BaseToken;
			if (!GetIdentifier(BaseToken))
			{
				FError::Throwf(TEXT("Missing enum base") );
			}

			if (!FCString::Strcmp(BaseToken.Identifier, TEXT("uint8")))
			{
				UnderlyingType = EUnderlyingEnumType::uint8;
			}
			else if (!FCString::Strcmp(BaseToken.Identifier, TEXT("uint16")))
			{
				UnderlyingType = EUnderlyingEnumType::uint16;
			}
			else if (!FCString::Strcmp(BaseToken.Identifier, TEXT("uint32")))
			{
				UnderlyingType = EUnderlyingEnumType::uint32;
			}
			else if (!FCString::Strcmp(BaseToken.Identifier, TEXT("uint64")))
			{
				UnderlyingType = EUnderlyingEnumType::uint64;
			}
			else if (!FCString::Strcmp(BaseToken.Identifier, TEXT("int8")))
			{
				UnderlyingType = EUnderlyingEnumType::int8;
			}
			else if (!FCString::Strcmp(BaseToken.Identifier, TEXT("int16")))
			{
				UnderlyingType = EUnderlyingEnumType::int16;
			}
			else if (!FCString::Strcmp(BaseToken.Identifier, TEXT("int32")))
			{
				UnderlyingType = EUnderlyingEnumType::int32;
			}
			else if (!FCString::Strcmp(BaseToken.Identifier, TEXT("int64")))
			{
				UnderlyingType = EUnderlyingEnumType::int64;
			}
			else
			{
				FError::Throwf(TEXT("Unsupported enum class base type: %s"), BaseToken.Identifier);
			}
		}
		else
		{
			UnderlyingType = EUnderlyingEnumType::Unspecified;
		}

		GEnumUnderlyingTypes.Add(Enum, UnderlyingType);
	}

	static const FName BlueprintTypeName = TEXT("BlueprintType");
	if (UnderlyingType != EUnderlyingEnumType::uint8 && EnumToken.MetaData.Contains(BlueprintTypeName))
	{
		FError::Throwf(TEXT("Invalid BlueprintType enum base - currently only uint8 supported"));
	}

	// Get opening brace.
	RequireSymbol( TEXT("{"), TEXT("'Enum'") );

	switch (CppForm)
	{
		case UEnum::ECppForm::Namespaced:
		{
			// Now handle the inner true enum portion
			RequireIdentifier(TEXT("enum"), TEXT("'Enum'"));

			SkipAlignasIfNecessary(*this);

			FToken InnerEnumToken;
			if (!GetIdentifier(InnerEnumToken))
			{
				FError::Throwf(TEXT("Missing enumeration name") );
			}

			Enum->CppType = FString::Printf(TEXT("%s::%s"), EnumToken.Identifier, InnerEnumToken.Identifier);

			RequireSymbol( TEXT("{"), TEXT("'Enum'") );
		}
		break;

		case UEnum::ECppForm::Regular:
		case UEnum::ECppForm::EnumClass:
		{
			Enum->CppType = EnumToken.Identifier;
		}
		break;
	}

	// List of all metadata generated for this enum
	TMap<FName,FString> EnumValueMetaData = EnumToken.MetaData;

	AddModuleRelativePathToMetadata(Enum, EnumValueMetaData);
	AddFormattedPrevCommentAsTooltipMetaData(EnumValueMetaData);

	// Parse all enums tags.
	FToken TagToken;
	TArray<TMap<FName, FString>> EntryMetaData;

	TArray<TPair<FName, int64>> EnumNames;
	int64 CurrentEnumValue = 0;
	while (GetIdentifier(TagToken))
	{
		AddFormattedPrevCommentAsTooltipMetaData(TagToken.MetaData);

		// Try to read an optional explicit enum value specification
		if (MatchSymbol(TEXT("=")))
		{
			FToken InitToken;
			if (!GetToken(InitToken))
			{
				FError::Throwf(TEXT("UENUM: missing enumerator initializer"));
			}

			int64 NewEnumValue = -1;
			if (!InitToken.GetConstInt64(NewEnumValue))
			{
				// We didn't parse a literal, so set an invalid value
				NewEnumValue = -1;
			}

			// Skip tokens until we encounter a comma, a closing brace or a UMETA declaration
			for (;;)
			{
				if (!GetToken(InitToken))
				{
					FError::Throwf(TEXT("Enumerator: end of file encountered while parsing the initializer"));
				}

				if (InitToken.TokenType == TOKEN_Symbol)
				{
					if (FCString::Stricmp(InitToken.Identifier, TEXT(",")) == 0 || FCString::Stricmp(InitToken.Identifier, TEXT("}")) == 0)
					{
						UngetToken(InitToken);
						break;
					}
				}
				else if (InitToken.TokenType == TOKEN_Identifier)
				{
					if (FCString::Stricmp(InitToken.Identifier, TEXT("UMETA")) == 0)
					{
						UngetToken(InitToken);
						break;
					}
				}

				// There are tokens after the initializer so it's not a standalone literal,
				// so set it to an invalid value.
				NewEnumValue = -1;
			}

			CurrentEnumValue = NewEnumValue;
		}

		FName NewTag;
		switch (CppForm)
		{
			case UEnum::ECppForm::Namespaced:
			case UEnum::ECppForm::EnumClass:
			{
				NewTag = FName(*FString::Printf(TEXT("%s::%s"), EnumToken.Identifier, TagToken.Identifier), FNAME_Add);
			}
			break;

			case UEnum::ECppForm::Regular:
			{
				NewTag = FName(TagToken.Identifier, FNAME_Add);
			}
			break;
		}

		// Save the new tag
		EnumNames.Emplace(NewTag, CurrentEnumValue);

		// Autoincrement the current enumeration value
		if (CurrentEnumValue != -1)
		{
			++CurrentEnumValue;
		}

		TagToken.MetaData.Add(TEXT("Name"), NewTag.ToString());
		EntryMetaData.Add(TagToken.MetaData);

		// check for metadata on this enum value
		ParseFieldMetaData(TagToken.MetaData, TagToken.Identifier);
		if (TagToken.MetaData.Num() > 0)
		{
			// special case for enum value metadata - we need to prepend the key name with the enum value name
			const FString TokenString = TagToken.Identifier;
			for (const auto& MetaData : TagToken.MetaData)
			{
				FString KeyString = TokenString + TEXT(".") + MetaData.Key.ToString();
				EnumValueMetaData.Emplace(*KeyString, MetaData.Value);
			}

			// now clear the metadata because we're going to reuse this token for parsing the next enum value
			TagToken.MetaData.Empty();
		}

		if (!MatchSymbol(TEXT(",")))
		{
			FToken ClosingBrace;
			if (!GetToken(ClosingBrace))
			{
				FError::Throwf(TEXT("UENUM: end of file encountered"));
			}

			if (ClosingBrace.TokenType == TOKEN_Symbol && !FCString::Stricmp(ClosingBrace.Identifier, TEXT("}")))
			{
				UngetToken(ClosingBrace);
				break;
			}
		}
	}

	// Add the metadata gathered for the enum to the package
	if (EnumValueMetaData.Num() > 0)
	{
		UMetaData* PackageMetaData = Enum->GetOutermost()->GetMetaData();
		checkSlow(PackageMetaData);

		PackageMetaData->SetObjectValues(Enum, EnumValueMetaData);
	}

	// Trailing brace and semicolon for the enum
	RequireSymbol( TEXT("}"), TEXT("'Enum'") );
	MatchSemi();

	if (CppForm == UEnum::ECppForm::Namespaced)
	{
		// Trailing brace for the namespace.
		RequireSymbol( TEXT("}"), TEXT("'Enum'") );
	}

	// Register the list of enum names.
	if (!Enum->SetEnums(EnumNames, CppForm, false))
	{
		const FName MaxEnumItem      = *(Enum->GenerateEnumPrefix() + TEXT("_MAX"));
		const int32 MaxEnumItemIndex = Enum->GetIndexByName(MaxEnumItem);
		if (MaxEnumItemIndex != INDEX_NONE)
		{
			FError::Throwf(TEXT("Illegal enumeration tag specified.  Conflicts with auto-generated tag '%s'"), *MaxEnumItem.ToString());
		}

		FError::Throwf(TEXT("Unable to generate enum MAX entry '%s' due to name collision"), *MaxEnumItem.ToString());
	}

	CheckDocumentationPolicyForEnum(Enum, EnumValueMetaData, EntryMetaData);

	if (!Enum->IsValidEnumValue(0) && EnumToken.MetaData.Contains(BlueprintTypeName))
	{
		UE_LOG_WARNING_UHT(TEXT("'%s' does not have a 0 entry! (This is a problem when the enum is initalized by default)"), *Enum->GetName());
	}

	return Enum;
}

/**
 * Checks if a string is made up of all the same character.
 *
 * @param  Str The string to check for all
 * @param  Ch  The character to check for
 *
 * @return True if the string is made up only of Ch characters.
 */
bool IsAllSameChar(const TCHAR* Str, TCHAR Ch)
{
	check(Str);

	while (TCHAR StrCh = *Str++)
	{
		if (StrCh != Ch)
			return false;
	}

	return true;
}

/**
 * Checks if a string is made up of all the same character.
 *
 * @param  Str The string to check for all
 * @param  Ch  The character to check for
 *
 * @return True if the string is made up only of Ch characters.
 */
bool IsLineSeparator(const TCHAR* Str)
{
	check(Str);

	return IsAllSameChar(Str, TEXT('-')) || IsAllSameChar(Str, TEXT('=')) || IsAllSameChar(Str, TEXT('*'));
}

/**
 * @param		Input		An input string, expected to be a script comment.
 * @return					The input string, reformatted in such a way as to be appropriate for use as a tooltip.
 */
FString FHeaderParser::FormatCommentForToolTip(const FString& Input)
{
	// Return an empty string if there are no alpha-numeric characters or a Unicode characters above 0xFF
	// (which would be the case for pure CJK comments) in the input string.
	bool bFoundAlphaNumericChar = false;
	for ( int32 i = 0 ; i < Input.Len() ; ++i )
	{
		if ( FChar::IsAlnum(Input[i]) || (Input[i] > 0xFF) )
		{
			bFoundAlphaNumericChar = true;
			break;
		}
	}

	if ( !bFoundAlphaNumericChar )
	{
		return FString( TEXT("") );
	}

	FString Result(Input);

	// Sweep out comments marked to be ignored.
	{
		int32 CommentStart, CommentEnd;
		// Block comments go first
		for (CommentStart = Result.Find(TEXT("/*~")); CommentStart != INDEX_NONE; CommentStart = Result.Find(TEXT("/*~")))
		{
			CommentEnd = Result.Find(TEXT("*/"), ESearchCase::CaseSensitive, ESearchDir::FromStart, CommentStart);
			if (CommentEnd != INDEX_NONE)
			{
				Result.RemoveAt(CommentStart, (CommentEnd + 2) - CommentStart, false);
			}
			else
			{
				// This looks like an error - an unclosed block comment.
				break;
			}
		}
		// Leftover line comments go next
		for (CommentStart = Result.Find(TEXT("//~")); CommentStart != INDEX_NONE; CommentStart = Result.Find(TEXT("//~")))
		{
			CommentEnd = Result.Find(TEXT("\n"), ESearchCase::CaseSensitive, ESearchDir::FromStart, CommentStart);
			if (CommentEnd != INDEX_NONE)
			{
				Result.RemoveAt(CommentStart, (CommentEnd + 1) - CommentStart, false);
			}
			else
			{
				Result.RemoveAt(CommentStart, Result.Len() - CommentStart, false);
				break;
			}
		}
		// Finish by shrinking if anything was removed, since we deferred this during the search.
		Result.Shrink();
	}

	// Check for known commenting styles.
	const bool bJavaDocStyle = Result.Contains(TEXT("/**"));
	const bool bCStyle = Result.Contains(TEXT("/*"));
	const bool bCPPStyle = Result.StartsWith(TEXT("//"));

	if ( bJavaDocStyle || bCStyle)
	{
		// Remove beginning and end markers.
		Result = Result.Replace( TEXT("/**"), TEXT("") );
		Result = Result.Replace( TEXT("/*"), TEXT("") );
		Result = Result.Replace( TEXT("*/"), TEXT("") );
	}

	if ( bCPPStyle )
	{
		// Remove c++-style comment markers.  Also handle javadoc-style comments by replacing
		// all triple slashes with double-slashes
		Result = Result.Replace(TEXT("///"), TEXT("//")).Replace( TEXT("//"), TEXT("") );

		// Parser strips cpptext and replaces it with "// (cpptext)" -- prevent
		// this from being treated as a comment on variables declared below the
		// cpptext section
		Result = Result.Replace( TEXT("(cpptext)"), TEXT("") );
	}

	// Get rid of carriage return or tab characters, which mess up tooltips.
	Result = Result.Replace( TEXT( "\r" ), TEXT( "" ) );

	//wx widgets has a hard coded tab size of 8
	{
		const int32 SpacesPerTab = 8;
		Result = Result.ConvertTabsToSpaces (SpacesPerTab);
	}

	// get rid of uniform leading whitespace and all trailing whitespace, on each line
	TArray<FString> Lines;
	Result.ParseIntoArray(Lines, TEXT("\n"), false);

	for (FString& Line : Lines)
	{
		// Remove trailing whitespace
		Line.TrimEndInline();

		// Remove leading "*" and "* " in javadoc comments.
		if (bJavaDocStyle)
		{
			// Find first non-whitespace character
			int32 Pos = 0;
			while (Pos < Line.Len() && FChar::IsWhitespace(Line[Pos]))
			{
				++Pos;
			}

			// Is it a *?
			if (Pos < Line.Len() && Line[Pos] == '*')
			{
				// Eat next space as well
				if (Pos+1 < Line.Len() && FChar::IsWhitespace(Line[Pos+1]))
				{
					++Pos;
				}

				Line = Line.RightChop(Pos + 1);
			}
		}
	}

	// Find first meaningful line
	int32 FirstIndex = 0;
	for (FString Line : Lines)
	{
		Line.TrimStartInline();

		if (Line.Len() && !IsLineSeparator(*Line))
			break;

		++FirstIndex;
	}

	int32 LastIndex = Lines.Num();
	while (LastIndex != FirstIndex)
	{
		FString Line = Lines[LastIndex - 1];
		Line.TrimStartInline();

		if (Line.Len() && !IsLineSeparator(*Line))
			break;

		--LastIndex;
	}

	Result.Empty();

	if (FirstIndex != LastIndex)
	{
		FString& FirstLine = Lines[FirstIndex];

		// Figure out how much whitespace is on the first line
		int32 MaxNumWhitespaceToRemove;
		for (MaxNumWhitespaceToRemove = 0; MaxNumWhitespaceToRemove < FirstLine.Len(); MaxNumWhitespaceToRemove++)
		{
			if (!FChar::IsLinebreak(FirstLine[MaxNumWhitespaceToRemove]) && !FChar::IsWhitespace(FirstLine[MaxNumWhitespaceToRemove]))
			{
				break;
			}
		}

		for (int32 Index = FirstIndex; Index != LastIndex; ++Index)
		{
			FString Line = Lines[Index];

			int32 TemporaryMaxWhitespace = MaxNumWhitespaceToRemove;

			// Allow eating an extra tab on subsequent lines if it's present
			if ((Index > 0) && (Line.Len() > 0) && (Line[0] == '\t'))
			{
				TemporaryMaxWhitespace++;
			}

			// Advance past whitespace
			int32 Pos = 0;
			while (Pos < TemporaryMaxWhitespace && Pos < Line.Len() && FChar::IsWhitespace(Line[Pos]))
			{
				++Pos;
			}

			if (Pos > 0)
			{
				Line = Line.Mid(Pos);
			}

			if (Index > 0)
			{
				Result += TEXT("\n");
			}

			if (Line.Len() && !IsAllSameChar(*Line, TEXT('=')))
			{
				Result += Line;
			}
		}
	}

	//@TODO: UCREMOVAL: Really want to trim an arbitrary number of newlines above and below, but keep multiple newlines internally
	// Make sure it doesn't start with a newline
	if (!Result.IsEmpty() && FChar::IsLinebreak(Result[0]))
	{
		Result = Result.Mid(1);
	}

	// Make sure it doesn't end with a dead newline
	if (!Result.IsEmpty() && FChar::IsLinebreak(Result[Result.Len() - 1]))
	{
		Result = Result.Left(Result.Len() - 1);
	}

	// Done.
	return Result;
}

TMap<FName, FString> FHeaderParser::GetParameterToolTipsFromFunctionComment(const FString& Input)
{
	SCOPE_SECONDS_COUNTER_UHT(DocumentationPolicy);

	TMap<FName, FString> Map;
	if (Input.IsEmpty())
	{
		return Map;
	}
	
	TArray<FString> Params;
	static const TCHAR ParamTag[] = TEXT("@param");
	static const TCHAR ReturnTag[] = TEXT("@return");
	static const TCHAR ReturnParamPrefix[] = TEXT("ReturnValue ");

	/**
	 * Search for @param / @return followed by a section until a line break.
	 * For example: "@param Test MyTest Variable" becomes "Test", "MyTest Variable"
	 * These pairs are then later split and stored as the parameter tooltips.
	 * Once we don't find either @param or @return we break from the loop.
	 */
	int32 Offset = 0;
	while (Offset < Input.Len())
	{
		const TCHAR* ParamPrefix = TEXT("");
		int32 ParamStart = Input.Find(ParamTag, ESearchCase::CaseSensitive, ESearchDir::FromStart, Offset);
		if(ParamStart != INDEX_NONE)
		{
			ParamStart = ParamStart + UE_ARRAY_COUNT(ParamTag);
			Offset = ParamStart;
		}
		else
		{
			ParamStart = Input.Find(ReturnTag, ESearchCase::CaseSensitive, ESearchDir::FromStart, Offset);
			if (ParamStart != INDEX_NONE)
			{
				ParamStart = ParamStart + UE_ARRAY_COUNT(ReturnTag);
				Offset = ParamStart;
				ParamPrefix = ReturnParamPrefix;
			}
			else
			{
				// no @param, no @return?
				break;
			}
		}

		int32 ParamEnd = Input.Find(TEXT("\n"), ESearchCase::CaseSensitive, ESearchDir::FromStart, ParamStart);
		if (ParamEnd == INDEX_NONE)
		{
			ParamEnd = Input.Len();
		}
		Offset = ParamEnd;

		Params.Add(ParamPrefix + Input.Mid(ParamStart, ParamEnd - ParamStart - 1));
	}

	for (FString Param : Params)
	{
		Param = Param.ConvertTabsToSpaces(4).TrimStartAndEnd();

		int32 FirstSpaceIndex = -1;
		if (!Param.FindChar(' ', FirstSpaceIndex))
		{
			continue;
		}

		FString ParamName = Param.Left(FirstSpaceIndex);
		FString ParamToolTip = Param.Mid(FirstSpaceIndex + 1);
		ParamToolTip.TrimStartInline();

		Map.Add(*ParamName, ParamToolTip);
	}

	return Map;
}


void FHeaderParser::AddFormattedPrevCommentAsTooltipMetaData(TMap<FName, FString>& MetaData)
{
	// Don't add a tooltip if one already exists.
	if (MetaData.Find(NAME_ToolTip))
	{
		return;
	}

	// Add the comment if it is not empty
	if (!PrevComment.IsEmpty())
	{
		MetaData.Add(NAME_Comment, *PrevComment);
	}

	// Don't add a tooltip if the comment is empty after formatting.
	FString FormattedComment = FormatCommentForToolTip(PrevComment);
	if (!FormattedComment.Len())
	{
		return;
	}

	MetaData.Add(NAME_ToolTip, *FormattedComment);

	// We've already used this comment as a tooltip, so clear it so that it doesn't get used again
	PrevComment.Empty();
}

static const TCHAR* GetAccessSpecifierName(EAccessSpecifier AccessSpecifier)
{
	switch (AccessSpecifier)
	{
		case ACCESS_Public:
			return TEXT("public");
		case ACCESS_Protected:
			return TEXT("protected");
		case ACCESS_Private:
			return TEXT("private");
		default:
			check(0);
	}
	return TEXT("");
}

// Tries to parse the token as an access protection specifier (public:, protected:, or private:)
EAccessSpecifier FHeaderParser::ParseAccessProtectionSpecifier(FToken& Token)
{
	EAccessSpecifier ResultAccessSpecifier = ACCESS_NotAnAccessSpecifier;

	for (EAccessSpecifier Test = EAccessSpecifier(ACCESS_NotAnAccessSpecifier + 1); Test != ACCESS_Num; Test = EAccessSpecifier(Test + 1))
	{
		if (Token.Matches(GetAccessSpecifierName(Test)) || (Token.Matches(TEXT("private_subobject")) && Test == ACCESS_Public))
		{
			// Consume the colon after the specifier
			RequireSymbol(TEXT(":"), *FString::Printf(TEXT("after %s"), Token.Identifier));
			return Test;
		}
	}
	return ACCESS_NotAnAccessSpecifier;
}


/**
 * Compile a struct definition.
 */
UScriptStruct* FHeaderParser::CompileStructDeclaration(FClasses& AllClasses)
{
	FUnrealSourceFile* CurrentSrcFile = GetCurrentSourceFile();
	TSharedPtr<FFileScope> Scope = CurrentSrcFile->GetScope();

	// Make sure structs can be declared here.
	CheckAllow( TEXT("'struct'"), ENestAllowFlags::TypeDecl );

	FScriptLocation StructDeclaration;

	bool IsNative = false;
	bool IsExport = false;
	bool IsTransient = false;
	uint32 StructFlags = STRUCT_Native;
	TMap<FName, FString> MetaData;

	// Get the struct specifier list
	TArray<FPropertySpecifier> SpecifiersFound;
	ReadSpecifierSetInsideMacro(SpecifiersFound, TEXT("Struct"), MetaData);

	// Consume the struct keyword
	RequireIdentifier(TEXT("struct"), TEXT("Struct declaration specifier"));

	// The struct name as parsed in script and stripped of it's prefix
	FString StructNameInScript;

	// The struct name stripped of it's prefix
	FString StructNameStripped;

	// The required API module for this struct, if any
	FString RequiredAPIMacroIfPresent;

	// alignas() can come before or after the deprecation macro.
	// We can't have both, but the compiler will catch that anyway.
	SkipAlignasIfNecessary(*this);
	SkipDeprecatedMacroIfNecessary(*this);
	SkipAlignasIfNecessary(*this);

	// Read the struct name
	ParseNameWithPotentialAPIMacroPrefix(/*out*/ StructNameInScript, /*out*/ RequiredAPIMacroIfPresent, TEXT("struct"));

	// Record that this struct is RequiredAPI if the CORE_API style macro was present
	if (!RequiredAPIMacroIfPresent.IsEmpty())
	{
		StructFlags |= STRUCT_RequiredAPI;
	}

	StructNameStripped = GetClassNameWithPrefixRemoved(StructNameInScript);

	// Effective struct name
	const FString EffectiveStructName = *StructNameStripped;

	// Process the list of specifiers
	for (const FPropertySpecifier& Specifier : SpecifiersFound)
	{
		switch ((EStructSpecifier)Algo::FindSortedStringCaseInsensitive(*Specifier.Key, GStructSpecifierStrings))
		{
			default:
			{
				FError::Throwf(TEXT("Unknown struct specifier '%s'"), *Specifier.Key);
			}
			break;

			case EStructSpecifier::NoExport:
			{
				//UE_LOG_WARNING_UHT(TEXT("Struct named %s in %s is still marked noexport"), *EffectiveStructName, *(Class->GetName()));//@TODO: UCREMOVAL: Debug printing
				StructFlags &= ~STRUCT_Native;
				StructFlags |= STRUCT_NoExport;
			}
			break;

			case EStructSpecifier::Atomic:
			{
				StructFlags |= STRUCT_Atomic;
			}
			break;

			case EStructSpecifier::Immutable:
			{
				StructFlags |= STRUCT_Immutable | STRUCT_Atomic;

				if (!FPaths::IsSamePath(Filename, GTypeDefinitionInfoMap[UObject::StaticClass()]->GetUnrealSourceFile().GetFilename()))
				{
					UE_LOG_ERROR_UHT(TEXT("Immutable is being phased out in favor of SerializeNative, and is only legal on the mirror structs declared in UObject"));
				}
			}
			break;
		}
	}

	// Verify uniqueness (if declared within UClass).
	{
		UField* Existing = Scope->FindTypeByName(*EffectiveStructName);
		if (Existing)
		{
			FError::Throwf(TEXT("struct: '%s' already defined here"), *EffectiveStructName);
		}

		if (UStruct* FoundType = FindObject<UStruct>(ANY_PACKAGE, *EffectiveStructName))
		{
			if (TTuple<TSharedRef<FUnrealSourceFile>, int32>* FoundTypeInfo = GStructToSourceLine.Find(FoundType))
			{
				FError::Throwf(
					TEXT("struct: '%s' conflicts with another type of the same name defined at %s(%d)"),
					*EffectiveStructName,
					*FoundTypeInfo->Get<0>()->GetFilename(),
					FoundTypeInfo->Get<1>()
				);
			}
			else
			{
				FError::Throwf(TEXT("struct: '%s' conflicts with another type of the same name"), *EffectiveStructName);
			}

		}
	}

	// Get optional superstruct.
	bool bExtendsBaseStruct = false;
	
	if (MatchSymbol(TEXT(":")))
	{
		RequireIdentifier(TEXT("public"), TEXT("struct inheritance"));
		bExtendsBaseStruct = true;
	}

	UScriptStruct* BaseStruct = NULL;
	if (bExtendsBaseStruct)
	{
		FToken ParentScope, ParentName;
		if (GetIdentifier( ParentScope ))
		{
			RedirectTypeIdentifier(ParentScope);

			TSharedPtr<FScope> StructScope = Scope;
			FString ParentStructNameInScript = FString(ParentScope.Identifier);
			if (MatchSymbol(TEXT(".")))
			{
				if (GetIdentifier(ParentName))
				{
					RedirectTypeIdentifier(ParentName);

					ParentStructNameInScript = FString(ParentName.Identifier);
					FString ParentNameStripped = GetClassNameWithPrefixRemoved(ParentScope.Identifier);
					FClass* StructClass = AllClasses.FindClass(*ParentNameStripped);
					if( !StructClass )
					{
						// If we find the literal class name, the user didn't use a prefix
						StructClass = AllClasses.FindClass(ParentScope.Identifier);
						if( StructClass )
						{
							FError::Throwf(TEXT("'struct': Parent struct class '%s' is missing a prefix, expecting '%s'"), ParentScope.Identifier, *FString::Printf(TEXT("%s%s"),StructClass->GetPrefixCPP(),ParentScope.Identifier) );
						}
						else
						{
							FError::Throwf(TEXT("'struct': Can't find parent struct class '%s'"), ParentScope.Identifier );
						}
					}

					StructScope = FScope::GetTypeScope(StructClass);
				}
				else
				{
					FError::Throwf( TEXT("'struct': Missing parent struct type after '%s.'"), ParentScope.Identifier );
				}
			}
			
			FString ParentStructNameStripped;
			const UField* Type = nullptr;
			bool bOverrideParentStructName = false;

			if( !StructsWithNoPrefix.Contains(ParentStructNameInScript) )
			{
				bOverrideParentStructName = true;
				ParentStructNameStripped = GetClassNameWithPrefixRemoved(ParentStructNameInScript);
			}

			// If we're expecting a prefix, first try finding the correct field with the stripped struct name
			if (bOverrideParentStructName)
			{
				Type = StructScope->FindTypeByName(*ParentStructNameStripped);
			}

			// If it wasn't found, try to find the literal name given
			if (Type == NULL)
			{
				Type = StructScope->FindTypeByName(*ParentStructNameInScript);
			}

			// Resolve structs declared in another class  //@TODO: UCREMOVAL: This seems extreme
			if (Type == NULL)
			{
				if (bOverrideParentStructName)
				{
					Type = FindObject<UScriptStruct>(ANY_PACKAGE, *ParentStructNameStripped);
				}

				if (Type == NULL)
				{
					Type = FindObject<UScriptStruct>(ANY_PACKAGE, *ParentStructNameInScript);
				}
			}

			// If the struct still wasn't found, throw an error
			if (Type == NULL)
			{
				FError::Throwf(TEXT("'struct': Can't find struct '%s'"), *ParentStructNameInScript );
			}
			else
			{
				// If the struct was found, confirm it adheres to the correct syntax. This should always fail if we were expecting an override that was not found.
				BaseStruct = ((UScriptStruct*)Type);
				if( bOverrideParentStructName )
				{
					const TCHAR* PrefixCPP = StructsWithTPrefix.Contains(ParentStructNameStripped) ? TEXT("T") : BaseStruct->GetPrefixCPP();
					if( ParentStructNameInScript != FString::Printf(TEXT("%s%s"), PrefixCPP, *ParentStructNameStripped) )
					{
						BaseStruct = NULL;
						FError::Throwf(TEXT("Parent Struct '%s' is missing a valid Unreal prefix, expecting '%s'"), *ParentStructNameInScript, *FString::Printf(TEXT("%s%s"), PrefixCPP, *Type->GetName()));
					}
				}
			}
		}
		else
		{
			FError::Throwf(TEXT("'struct': Missing parent struct after ': public'") );
		}
	}

	// if we have a base struct, propagate inherited struct flags now
	if (BaseStruct != NULL)
	{
		StructFlags |= (BaseStruct->StructFlags&STRUCT_Inherit);
	}
	// Create.
	UScriptStruct* Struct = new(EC_InternalUseOnlyConstructor, CurrentSrcFile->GetPackage(), *EffectiveStructName, RF_Public) UScriptStruct(FObjectInitializer(), BaseStruct);

	Scope->AddType(Struct);
	GTypeDefinitionInfoMap.Add(Struct, MakeShared<FUnrealTypeDefinitionInfo>(*CurrentSrcFile, InputLine));
	FScope::AddTypeScope(Struct, &CurrentSrcFile->GetScope().Get());

	AddModuleRelativePathToMetadata(Struct, MetaData);

	// Check to make sure the syntactic native prefix was set-up correctly.
	// If this check results in a false positive, it will be flagged as an identifier failure.
	FString DeclaredPrefix = GetClassPrefix( StructNameInScript );
	if( DeclaredPrefix == Struct->GetPrefixCPP() || DeclaredPrefix == TEXT("T") )
	{
		// Found a prefix, do a basic check to see if it's valid
		const TCHAR* ExpectedPrefixCPP = StructsWithTPrefix.Contains(StructNameStripped) ? TEXT("T") : Struct->GetPrefixCPP();
		FString ExpectedStructName = FString::Printf(TEXT("%s%s"), ExpectedPrefixCPP, *StructNameStripped);
		if (StructNameInScript != ExpectedStructName)
		{
			FError::Throwf(TEXT("Struct '%s' has an invalid Unreal prefix, expecting '%s'"), *StructNameInScript, *ExpectedStructName);
		}
	}
	else
	{
		const TCHAR* ExpectedPrefixCPP = StructsWithTPrefix.Contains(StructNameInScript) ? TEXT("T") : Struct->GetPrefixCPP();
		FString ExpectedStructName = FString::Printf(TEXT("%s%s"), ExpectedPrefixCPP, *StructNameInScript);
		FError::Throwf(TEXT("Struct '%s' is missing a valid Unreal prefix, expecting '%s'"), *StructNameInScript, *ExpectedStructName);
	}

	Struct->StructFlags = EStructFlags(Struct->StructFlags | StructFlags);

	AddFormattedPrevCommentAsTooltipMetaData(MetaData);

	// Register the metadata
	AddMetaDataToClassData(Struct, MetaData);

	// Get opening brace.
	RequireSymbol( TEXT("{"), TEXT("'struct'") );

	// Members of structs have a default public access level in c++
	// Assume that, but restore the parser state once we finish parsing this struct
	TGuardValue<EAccessSpecifier> HoldFromClass(CurrentAccessSpecifier, ACCESS_Public);

	{
		FToken StructToken;
		StructToken.Struct = Struct;

		// add this struct to the compiler's persistent tracking system
		FClassMetaData* ClassMetaData = GScriptHelper.AddClassData(StructToken.Struct, CurrentSrcFile);
	}

	int32 SavedLineNumber = InputLine;

	// Clear comment before parsing body of the struct.
	

	// Parse all struct variables.
	FToken Token;
	while (1)
	{
		ClearComment();
		GetToken( Token );

		if (EAccessSpecifier AccessSpecifier = ParseAccessProtectionSpecifier(Token))
		{
			CurrentAccessSpecifier = AccessSpecifier;
		}
		else if (Token.Matches(TEXT("UPROPERTY"), ESearchCase::CaseSensitive))
		{
			CompileVariableDeclaration(AllClasses, Struct);
		}
		else if (Token.Matches(TEXT("UFUNCTION"), ESearchCase::CaseSensitive))
		{
			FError::Throwf(TEXT("USTRUCTs cannot contain UFUNCTIONs."));
		}
		else if (Token.Matches(TEXT("RIGVM_METHOD"), ESearchCase::CaseSensitive))
		{
			CompileRigVMMethodDeclaration(AllClasses, Struct);
		}
		else if (Token.Matches(TEXT("GENERATED_USTRUCT_BODY")) || Token.Matches(TEXT("GENERATED_BODY")))
		{
			// Match 'GENERATED_USTRUCT_BODY' '(' [StructName] ')' or 'GENERATED_BODY' '(' [StructName] ')'
			if (CurrentAccessSpecifier != ACCESS_Public)
			{
				FError::Throwf(TEXT("%s must be in the public scope of '%s', not private or protected."), Token.Identifier, *StructNameInScript);
			}

			if (Struct->StructMacroDeclaredLineNumber != INDEX_NONE)
			{
				FError::Throwf(TEXT("Multiple %s declarations found in '%s'"), Token.Identifier, *StructNameInScript);
			}

			Struct->StructMacroDeclaredLineNumber = InputLine;
			RequireSymbol(TEXT("("), TEXT("'struct'"));

			CompileVersionDeclaration(Struct);

			RequireSymbol(TEXT(")"), TEXT("'struct'"));

			// Eat a semicolon if present (not required)
			SafeMatchSymbol(TEXT(";"));
		}
		else if ( Token.Matches(TEXT("#")) && MatchIdentifier(TEXT("ifdef")) )
		{
			PushCompilerDirective(ECompilerDirective::Insignificant);
		}
		else if ( Token.Matches(TEXT("#")) && MatchIdentifier(TEXT("ifndef")) )
		{
			PushCompilerDirective(ECompilerDirective::Insignificant);
		}
		else if (Token.Matches(TEXT("#")) && MatchIdentifier(TEXT("endif")))
		{
			if (CompilerDirectiveStack.Num() < 1)
			{
				FError::Throwf(TEXT("Unmatched '#endif' in class or global scope"));
			}
			CompilerDirectiveStack.Pop();
			// Do nothing and hope that the if code below worked out OK earlier
		}
		else if ( Token.Matches(TEXT("#")) && MatchIdentifier(TEXT("if")) )
		{
			//@TODO: This parsing should be combined with CompileDirective and probably happen much much higher up!
			bool bInvertConditional = MatchSymbol(TEXT("!"));
			bool bConsumeAsCppText = false;

			if (MatchIdentifier(TEXT("WITH_EDITORONLY_DATA")) )
			{
				if (bInvertConditional)
				{
					FError::Throwf(TEXT("Cannot use !WITH_EDITORONLY_DATA"));
				}

				PushCompilerDirective(ECompilerDirective::WithEditorOnlyData);
			}
			else if (MatchIdentifier(TEXT("WITH_EDITOR")) )
			{
				if (bInvertConditional)
				{
					FError::Throwf(TEXT("Cannot use !WITH_EDITOR"));
				}
				PushCompilerDirective(ECompilerDirective::WithEditor);
			}
			else if (MatchIdentifier(TEXT("CPP")) || MatchConstInt(TEXT("0")) || MatchConstInt(TEXT("1")) || MatchIdentifier(TEXT("WITH_HOT_RELOAD")) || MatchIdentifier(TEXT("WITH_HOT_RELOAD_CTORS")))
			{
				bConsumeAsCppText = !bInvertConditional;
				PushCompilerDirective(ECompilerDirective::Insignificant);
			}
			else
			{
				FError::Throwf(TEXT("'struct': Unsupported preprocessor directive inside a struct.") );
			}

			if (bConsumeAsCppText)
			{
				// Skip over the text, it is not recorded or processed
				int32 nest = 1;
				while (nest > 0)
				{
					TCHAR ch = GetChar(1);

					if ( ch==0 )
					{
						FError::Throwf(TEXT("Unexpected end of struct definition %s"), *Struct->GetName());
					}
					else if ( ch=='{' || (ch=='#' && (PeekIdentifier(TEXT("if")) || PeekIdentifier(TEXT("ifdef")))) )
					{
						nest++;
					}
					else if ( ch=='}' || (ch=='#' && PeekIdentifier(TEXT("endif"))) )
					{
						nest--;
					}

					if (nest==0)
					{
						RequireIdentifier(TEXT("endif"),TEXT("'if'"));
					}
				}
			}
		}
		else if (Token.Matches(TEXT("#")) && MatchIdentifier(TEXT("pragma")))
		{
			// skip it and skip over the text, it is not recorded or processed
			TCHAR c;
			while (!IsEOL(c = GetChar()))
			{
			}
		}
		else if (ProbablyAnUnknownObjectLikeMacro(*this, Token))
		{
			// skip it
		}
		else
		{
			if ( !Token.Matches( TEXT("}") ) )
			{
				FToken DeclarationFirstToken = Token;
				if (!SkipDeclaration(Token))
				{
					FError::Throwf(TEXT("'struct': Unexpected '%s'"), DeclarationFirstToken.Identifier );
				}	
			}
			else
			{
				MatchSemi();
				break;
			}
		}
	}

	// Validation
	bool bStructBodyFound = Struct->StructMacroDeclaredLineNumber != INDEX_NONE;
	bool bExported        = !!(StructFlags & STRUCT_Native);
	if (!bStructBodyFound && bExported)
	{
		// Roll the line number back to the start of the struct body and error out
		InputLine = SavedLineNumber;
		FError::Throwf(TEXT("Expected a GENERATED_BODY() at the start of struct"));
	}

	// Link the properties within the struct
	Struct->StaticLink(true);

	return Struct;
}

/*-----------------------------------------------------------------------------
	Retry management.
-----------------------------------------------------------------------------*/

/**
 * Remember the current compilation points, both in the source being
 * compiled and the object code being emitted.
 *
 * @param	Retry	[out] filled in with current compiler position information
 */
void FHeaderParser::InitScriptLocation( FScriptLocation& Retry )
{
	Retry.Input = Input;
	Retry.InputPos = InputPos;
	Retry.InputLine	= InputLine;
}

/**
 * Return to a previously-saved retry point.
 *
 * @param	Retry	the point to return to
 * @param	Binary	whether to modify the compiled bytecode
 * @param	bText	whether to modify the compiler's current location in the text
 */
void FHeaderParser::ReturnToLocation(const FScriptLocation& Retry, bool Binary, bool bText)
{
	if (bText)
	{
		Input = Retry.Input;
		InputPos = Retry.InputPos;
		InputLine = Retry.InputLine;
	}
}

/*-----------------------------------------------------------------------------
	Nest information.
-----------------------------------------------------------------------------*/

//
// Return the name for a nest type.
//
const TCHAR *FHeaderParser::NestTypeName( ENestType NestType )
{
	switch( NestType )
	{
		case ENestType::GlobalScope:
			return TEXT("Global Scope");
		case ENestType::Class:
			return TEXT("Class");
		case ENestType::NativeInterface:
		case ENestType::Interface:
			return TEXT("Interface");
		case ENestType::FunctionDeclaration:
			return TEXT("Function");
		default:
			check(false);
			return TEXT("Unknown");
	}
}

// Checks to see if a particular kind of command is allowed on this nesting level.
bool FHeaderParser::IsAllowedInThisNesting(ENestAllowFlags AllowFlags)
{
	return (TopNest->Allow & AllowFlags) != ENestAllowFlags::None;
}

//
// Make sure that a particular kind of command is allowed on this nesting level.
// If it's not, issues a compiler error referring to the token and the current
// nesting level.
//
void FHeaderParser::CheckAllow( const TCHAR* Thing, ENestAllowFlags AllowFlags )
{
	if (!IsAllowedInThisNesting(AllowFlags))
	{
		if (TopNest->NestType == ENestType::GlobalScope)
		{
			FError::Throwf(TEXT("%s is not allowed before the Class definition"), Thing );
		}
		else
		{
			FError::Throwf(TEXT("%s is not allowed here"), Thing );
		}
	}
}

bool FHeaderParser::AllowReferenceToClass(UStruct* Scope, UClass* CheckClass) const
{
	check(CheckClass);

	return	(Scope->GetOutermost() == CheckClass->GetOutermost())
		|| ((CheckClass->ClassFlags&CLASS_Parsed) != 0)
		|| ((CheckClass->ClassFlags&CLASS_Intrinsic) != 0);
}

/*-----------------------------------------------------------------------------
	Nest management.
-----------------------------------------------------------------------------*/

void FHeaderParser::PushNest(ENestType NestType, UStruct* InNode, FUnrealSourceFile* SourceFile)
{
	// Update pointer to top nesting level.
	TopNest = &Nest[NestLevel++];
	TopNest->SetScope(NestType == ENestType::GlobalScope ? &SourceFile->GetScope().Get() : &FScope::GetTypeScope(InNode).Get());
	TopNest->NestType = NestType;

	// Prevent overnesting.
	if (NestLevel >= MAX_NEST_LEVELS)
	{
		FError::Throwf(TEXT("Maximum nesting limit exceeded"));
	}

	// Inherit info from stack node above us.
	if (NestLevel > 1 && NestType == ENestType::GlobalScope)
	{
		// Use the existing stack node.
		TopNest->SetScope(TopNest[-1].GetScope());
	}

	// NestType specific logic.
	switch (NestType)
	{
	case ENestType::GlobalScope:
		TopNest->Allow = ENestAllowFlags::Class | ENestAllowFlags::TypeDecl | ENestAllowFlags::ImplicitDelegateDecl;
		break;

	case ENestType::Class:
		TopNest->Allow = ENestAllowFlags::VarDecl | ENestAllowFlags::Function | ENestAllowFlags::ImplicitDelegateDecl;
		break;

	case ENestType::NativeInterface:
	case ENestType::Interface:
		TopNest->Allow = ENestAllowFlags::Function;
		break;

	case ENestType::FunctionDeclaration:
		TopNest->Allow = ENestAllowFlags::VarDecl;

		break;

	default:
		FError::Throwf(TEXT("Internal error in PushNest, type %i"), (uint8)NestType);
		break;
	}
}

/**
 * Decrease the nesting level and handle any errors that result.
 *
 * @param	NestType	nesting type of the current node
 * @param	Descr		text to use in error message if any errors are encountered
 */
void FHeaderParser::PopNest(ENestType NestType, const TCHAR* Descr)
{
	// Validate the nesting state.
	if (NestLevel <= 0)
	{
		FError::Throwf(TEXT("Unexpected '%s' at global scope"), Descr, NestTypeName(NestType));
	}
	else if (TopNest->NestType != NestType)
	{
		FError::Throwf(TEXT("Unexpected end of %s in '%s' block"), Descr, NestTypeName(TopNest->NestType));
	}

	if (NestType != ENestType::GlobalScope && NestType != ENestType::Class && NestType != ENestType::Interface && NestType != ENestType::NativeInterface && NestType != ENestType::FunctionDeclaration)
	{
		FError::Throwf(TEXT("Bad first pass NestType %i"), (uint8)NestType);
	}

	bool bLinkProps = true;
	if (NestType == ENestType::Class)
	{
		UClass* TopClass = GetCurrentClass();
		bLinkProps = !TopClass->HasAnyClassFlags(CLASS_Intrinsic);
	}

	if (NestType != ENestType::GlobalScope)
	{
		GetCurrentClass()->StaticLink(bLinkProps);
	}

	// Pop the nesting level.
	NestType = TopNest->NestType;
	NestLevel--;
	if (NestLevel == 0)
	{
		TopNest = nullptr;
	}
	else
	{
		TopNest--;
		check(TopNest >= Nest);

	}
}

void FHeaderParser::FixupDelegateProperties( FClasses& AllClasses, UStruct* Struct, FScope& Scope, TMap<FName, UFunction*>& DelegateCache )
{
	check(Struct);

	for ( FField* Field = Struct->ChildProperties; Field; Field = Field->Next )
	{
		FProperty* Property = CastField<FProperty>(Field);
		if ( Property != NULL )
		{
			FDelegateProperty* DelegateProperty = CastField<FDelegateProperty>(Property);
			FMulticastDelegateProperty* MulticastDelegateProperty = CastField<FMulticastDelegateProperty>(Property);
			if ( DelegateProperty == NULL && MulticastDelegateProperty == NULL )
			{
				// if this is an array property, see if the array's type is a delegate
				FArrayProperty* ArrayProp = CastField<FArrayProperty>(Property);
				if ( ArrayProp != NULL )
				{
					DelegateProperty = CastField<FDelegateProperty>(ArrayProp->Inner);
					MulticastDelegateProperty = CastField<FMulticastDelegateProperty>(ArrayProp->Inner);
				}
			}
			if (DelegateProperty != nullptr || MulticastDelegateProperty != nullptr)
			{
				// this FDelegateProperty corresponds to an actual delegate variable (i.e. delegate<SomeDelegate> Foo); we need to lookup the token data for
				// this property and verify that the delegate property's "type" is an actual delegate function
				FClassMetaData* StructData = GScriptHelper.FindClassData(Struct);
				check(StructData);
				FTokenData* DelegatePropertyToken = StructData->FindTokenData(Property);
				check(DelegatePropertyToken);

				// attempt to find the delegate function in the map of functions we've already found
				UFunction* SourceDelegateFunction = DelegateCache.FindRef(DelegatePropertyToken->Token.DelegateName);
				if (SourceDelegateFunction == nullptr)
				{
					FString NameOfDelegateFunction = DelegatePropertyToken->Token.DelegateName.ToString() + FString( HEADER_GENERATED_DELEGATE_SIGNATURE_SUFFIX );
					if ( !NameOfDelegateFunction.Contains(TEXT(".")) )
					{
						// an unqualified delegate function name - search for a delegate function by this name within the current scope
						SourceDelegateFunction = Cast<UFunction>(Scope.FindTypeByName(*NameOfDelegateFunction));
						if (SourceDelegateFunction == nullptr)
						{
							// Try to find in other packages.
							UObject* DelegateSignatureOuter = DelegatePropertyToken->Token.DelegateSignatureOwnerClass 
								? ((UObject*)DelegatePropertyToken->Token.DelegateSignatureOwnerClass) 
								: ((UObject*)ANY_PACKAGE);
							SourceDelegateFunction = Cast<UFunction>(StaticFindObject(UFunction::StaticClass(), DelegateSignatureOuter, *NameOfDelegateFunction));

							if (SourceDelegateFunction == nullptr)
							{
								// convert this into a fully qualified path name for the error message.
								NameOfDelegateFunction = Scope.GetName().ToString() + TEXT(".") + NameOfDelegateFunction;
							}
						}
					}
					else
					{
						FString DelegateClassName, DelegateName;
						NameOfDelegateFunction.Split(TEXT("."), &DelegateClassName, &DelegateName);

						// verify that we got a valid string for the class name
						if ( DelegateClassName.Len() == 0 )
						{
							UngetToken(DelegatePropertyToken->Token);
							FError::Throwf(TEXT("Invalid scope specified in delegate property function reference: '%s'"), *NameOfDelegateFunction);
						}

						// verify that we got a valid string for the name of the function
						if ( DelegateName.Len() == 0 )
						{
							UngetToken(DelegatePropertyToken->Token);
							FError::Throwf(TEXT("Invalid delegate name specified in delegate property function reference '%s'"), *NameOfDelegateFunction);
						}

						// make sure that the class that contains the delegate can be referenced here
						UClass* DelegateOwnerClass = AllClasses.FindScriptClassOrThrow(DelegateClassName);
						if (FScope::GetTypeScope(DelegateOwnerClass)->FindTypeByName(*DelegateName) != nullptr)
						{
							FError::Throwf(TEXT("Inaccessible type: '%s'"), *DelegateOwnerClass->GetPathName());
						}
						SourceDelegateFunction = Cast<UFunction>(FindField(DelegateOwnerClass, *DelegateName, false, UFunction::StaticClass(), NULL));	
					}

					if ( SourceDelegateFunction == NULL )
					{
						UngetToken(DelegatePropertyToken->Token);
						FError::Throwf(TEXT("Failed to find delegate function '%s'"), *NameOfDelegateFunction);
					}
					else if ( (SourceDelegateFunction->FunctionFlags&FUNC_Delegate) == 0 )
					{
						UngetToken(DelegatePropertyToken->Token);
						FError::Throwf(TEXT("Only delegate functions can be used as the type for a delegate property; '%s' is not a delegate."), *NameOfDelegateFunction);
					}
				}

				// successfully found the delegate function that this delegate property corresponds to

				// save this into the delegate cache for faster lookup later
				DelegateCache.Add(DelegatePropertyToken->Token.DelegateName, SourceDelegateFunction);

				// bind it to the delegate property
				if( DelegateProperty != NULL )
				{
					if( !SourceDelegateFunction->HasAnyFunctionFlags( FUNC_MulticastDelegate ) )
					{
						DelegateProperty->SignatureFunction = DelegatePropertyToken->Token.Function = SourceDelegateFunction;
					}
					else
					{
						FError::Throwf(TEXT("Unable to declare a single-cast delegate property for a multi-cast delegate type '%s'.  Either add a 'multicast' qualifier to the property or change the delegate type to be single-cast as well."), *SourceDelegateFunction->GetName());
					}
				}
				else if( MulticastDelegateProperty != NULL )
				{
					if( SourceDelegateFunction->HasAnyFunctionFlags( FUNC_MulticastDelegate ) )
					{
						MulticastDelegateProperty->SignatureFunction = DelegatePropertyToken->Token.Function = SourceDelegateFunction;

						if(MulticastDelegateProperty->HasAnyPropertyFlags(CPF_BlueprintAssignable | CPF_BlueprintCallable))
						{
							for (TFieldIterator<FProperty> PropIt(SourceDelegateFunction); PropIt && (PropIt->PropertyFlags & CPF_Parm); ++PropIt)
							{
								FProperty* FuncParam = *PropIt;

								if (!IsPropertySupportedByBlueprint(FuncParam, false))
								{
									FString ExtendedCPPType;
									FString CPPType = FuncParam->GetCPPType(&ExtendedCPPType);
									UE_LOG_ERROR_UHT(TEXT("Type '%s%s' is not supported by blueprint. %s.%s"), *CPPType, *ExtendedCPPType, *SourceDelegateFunction->GetName(), *FuncParam->GetName());
								}

								if(FuncParam->HasAllPropertyFlags(CPF_OutParm) && !FuncParam->HasAllPropertyFlags(CPF_ConstParm)  )
								{
									const bool bClassGeneratedFromBP = FClass::IsDynamic(Struct);
									const bool bAllowedArrayRefFromBP = bClassGeneratedFromBP && FuncParam->IsA<FArrayProperty>();
									if (!bAllowedArrayRefFromBP)
									{
										UE_LOG_ERROR_UHT(TEXT("BlueprintAssignable delegates do not support non-const references at the moment. Function: %s Parameter: '%s'"), *SourceDelegateFunction->GetName(), *FuncParam->GetName());
									}
								}
							}
						}

					}
					else
					{
						FError::Throwf(TEXT("Unable to declare a multi-cast delegate property for a single-cast delegate type '%s'.  Either remove the 'multicast' qualifier from the property or change the delegate type to be 'multicast' as well."), *SourceDelegateFunction->GetName());
					}
				}
			}
		}
	}

	for (UField* Field = Struct->Children; Field; Field = Field->Next)
	{
		// if this is a state, function, or script struct, it might have its own delegate properties which need to be validated
		UStruct* InternalStruct = Cast<UStruct>(Field);
		if ( InternalStruct != NULL )
		{
			FixupDelegateProperties(AllClasses, InternalStruct, Scope, DelegateCache);
		}
	}

	TMap<FName, FString> MetaData;
	MetaData.Add(NAME_ToolTip, Struct->GetMetaData(NAME_ToolTip));
	CheckDocumentationPolicyForStruct(Struct, MetaData);

	ParseRigVMMethodParameters(Struct);
}

void FHeaderParser::CheckSparseClassData(const UStruct* StructToCheck)
{
	// we're looking for classes that have sparse class data structures
	const UClass* ClassToCheck = Cast<const UClass>(StructToCheck);
	if (!ClassToCheck)
	{
		// make sure we don't try to have sparse class data inside of a struct instead of a class
		if (StructToCheck->HasMetaData(TEXT("SparseClassDataTypes")))
		{
			UE_LOG_ERROR_UHT(TEXT("%s contains sparse class data but is not a class."), *StructToCheck->GetName());
		}
		return;
	}

	if (!ClassToCheck->HasMetaData(TEXT("SparseClassDataTypes")))
	{
		return;
	}

	TArray<FString> SparseClassDataTypes;
	((FClass*)ClassToCheck)->GetSparseClassDataTypes(SparseClassDataTypes);

	// for now we only support one sparse class data structure per class
	if (SparseClassDataTypes.Num() > 1)
	{
		UE_LOG_ERROR_UHT(TEXT("Class %s contains multiple sparse class data types."), *ClassToCheck->GetName());
		return;
	}
	if (SparseClassDataTypes.Num() == 0)
	{
		UE_LOG_ERROR_UHT(TEXT("Class %s has sparse class metadata but does not specify a type."), *ClassToCheck->GetName());
		return;
	}

	for (const FString& SparseClassDataTypeName : SparseClassDataTypes)
	{
		UScriptStruct* SparseClassDataStruct = FindObjectSafe<UScriptStruct>(ANY_PACKAGE, *SparseClassDataTypeName);

		// make sure the sparse class data struct actually exists
		if (!SparseClassDataStruct)
		{
			UE_LOG_ERROR_UHT(TEXT("Unable to find sparse data type %s for class %s."), *SparseClassDataTypeName, *ClassToCheck->GetName());
			return;
		}

		// check the data struct for invalid properties
		for (TFieldIterator<FProperty> Property(SparseClassDataStruct); Property; ++Property)
		{
			if (Property->HasAnyPropertyFlags(CPF_BlueprintAssignable))
			{
				UE_LOG_ERROR_UHT(TEXT("Sparse class data types can not contain blueprint assignable delegates. Type '%s' Delegate '%s'"), *SparseClassDataStruct->GetName(), *Property->GetName());
			}

			// all sparse properties should have EditDefaultsOnly
			if (!Property->HasAllPropertyFlags(CPF_Edit | CPF_DisableEditOnInstance))
			{
				UE_LOG_ERROR_UHT(TEXT("Sparse class data types must be EditDefaultsOnly. Type '%s' Property '%s'"), *SparseClassDataStruct->GetName(), *Property->GetName());
			}

			// no sparse properties should have BlueprintReadWrite
			if (Property->HasAllPropertyFlags(CPF_BlueprintVisible) && !Property->HasAllPropertyFlags(CPF_BlueprintReadOnly))
			{
				UE_LOG_ERROR_UHT(TEXT("Sparse class data types must not be BlueprintReadWrite. Type '%s' Property '%s'"), *SparseClassDataStruct->GetName(), *Property->GetName());
			}
		}

		// if the class's parent has a sparse class data struct then the current class must also use the same struct or one that inherits from it
		const UClass* ParentClass = ClassToCheck->GetSuperClass();
		TArray<FString> ParentSparseClassDataTypeNames;
		((FClass*)ParentClass)->GetSparseClassDataTypes(ParentSparseClassDataTypeNames);
		for (FString& ParentSparseClassDataTypeName : ParentSparseClassDataTypeNames)
		{
			UScriptStruct* ParentSparseClassDataStruct = FindObjectSafe<UScriptStruct>(ANY_PACKAGE, *ParentSparseClassDataTypeName);
			if (ParentSparseClassDataStruct && !SparseClassDataStruct->IsChildOf(ParentSparseClassDataStruct))
			{
				UE_LOG_ERROR_UHT(TEXT("Class %s is a child of %s but its sparse class data struct, %s, does not inherit from %s."), *ClassToCheck->GetName(), *ParentClass->GetName(), *SparseClassDataStruct->GetName(), *ParentSparseClassDataStruct->GetName());
			}
		}
	}
}

void FHeaderParser::VerifyBlueprintPropertyGetter(FProperty* Prop, UFunction* TargetFunc)
{
	check(TargetFunc);

	FProperty* ReturnProp = TargetFunc->GetReturnProperty();
	if (TargetFunc->NumParms > 1 || (TargetFunc->NumParms == 1 && ReturnProp == nullptr))
	{
		UE_LOG_ERROR_UHT(TEXT("Blueprint Property getter function %s must not have parameters."), *TargetFunc->GetName());
	}

	if (ReturnProp == nullptr || !Prop->SameType(ReturnProp))
	{
		FString ExtendedCPPType;
		FString CPPType = Prop->GetCPPType(&ExtendedCPPType);
		UE_LOG_ERROR_UHT(TEXT("Blueprint Property getter function %s must have return value of type %s%s."), *TargetFunc->GetName(), *CPPType, *ExtendedCPPType);
	}

	if (TargetFunc->HasAnyFunctionFlags(FUNC_Event))
	{
		UE_LOG_ERROR_UHT(TEXT("Blueprint Property setter function cannot be a blueprint event."));
	}
	else if (!TargetFunc->HasAnyFunctionFlags(FUNC_BlueprintPure))
	{
		UE_LOG_ERROR_UHT(TEXT("Blueprint Property getter function must be pure."));
	}
}

void FHeaderParser::VerifyBlueprintPropertySetter(FProperty* Prop, UFunction* TargetFunc)
{
	check(TargetFunc);
	FProperty* ReturnProp = TargetFunc->GetReturnProperty();

	if (ReturnProp)
	{
		UE_LOG_ERROR_UHT(TEXT("Blueprint Property setter function %s must not have a return value."), *TargetFunc->GetName());
	}
	else
	{
		TFieldIterator<FProperty> Parm(TargetFunc);
		if (TargetFunc->NumParms != 1 || !Prop->SameType(*Parm))
		{
			FString ExtendedCPPType;
			FString CPPType = Prop->GetCPPType(&ExtendedCPPType);
			UE_LOG_ERROR_UHT(TEXT("Blueprint Property setter function %s must have exactly one parameter of type %s%s."), *TargetFunc->GetName(), *CPPType, *ExtendedCPPType);
		}
	}

	if (TargetFunc->HasAnyFunctionFlags(FUNC_Event))
	{
		UE_LOG_ERROR_UHT(TEXT("Blueprint Property setter function cannot be a blueprint event."));
	}
	else if (!TargetFunc->HasAnyFunctionFlags(FUNC_BlueprintCallable))
	{
		UE_LOG_ERROR_UHT(TEXT("Blueprint Property setter function must be blueprint callable."));
	}
	else if (TargetFunc->HasAnyFunctionFlags(FUNC_BlueprintPure))
	{
		UE_LOG_ERROR_UHT(TEXT("Blueprint Property setter function must not be pure."));
	}
}

void FHeaderParser::VerifyRepNotifyCallback(FProperty* Prop, UFunction* TargetFunc)
{
	if( TargetFunc )
	{
		if (TargetFunc->GetReturnProperty())
		{
			UE_LOG_ERROR_UHT(TEXT("Replication notification function %s must not have return value."), *TargetFunc->GetName());
		}

		const bool bIsArrayProperty = ( Prop->ArrayDim > 1 || CastField<FArrayProperty>(Prop) );
		const int32 MaxParms = bIsArrayProperty ? 2 : 1;

		if ( TargetFunc->NumParms > MaxParms)
		{
			UE_LOG_ERROR_UHT(TEXT("Replication notification function %s has too many parameters."), *TargetFunc->GetName());
		}

		TFieldIterator<FProperty> Parm(TargetFunc);
		if ( TargetFunc->NumParms >= 1 && Parm)
		{
			// First parameter is always the old value:
			if ( !Prop->SameType(*Parm) )
			{
				FString ExtendedCPPType;
				FString CPPType = Prop->GetCPPType(&ExtendedCPPType);
				UE_LOG_ERROR_UHT(TEXT("Replication notification function %s has invalid parameter for property %s. First (optional) parameter must be of type %s%s."), *TargetFunc->GetName(), *Prop->GetName(), *CPPType, *ExtendedCPPType);
			}

			++Parm;
		}

		if ( TargetFunc->NumParms >= 2 && Parm)
		{
			// A 2nd parameter for arrays can be specified as a const TArray<uint8>&. This is a list of element indices that have changed
			FArrayProperty *ArrayProp = CastField<FArrayProperty>(*Parm);
			if (!(ArrayProp && CastField<FByteProperty>(ArrayProp->Inner)) || !(Parm->GetPropertyFlags() & CPF_ConstParm) || !(Parm->GetPropertyFlags() & CPF_ReferenceParm))
			{
				UE_LOG_ERROR_UHT(TEXT("Replication notification function %s (optional) second parameter must be of type 'const TArray<uint8>&'"), *TargetFunc->GetName());
			}
		}
	}
	else
	{
		// Couldn't find a valid function...
		UE_LOG_ERROR_UHT(TEXT("Replication notification function %s not found"), *Prop->RepNotifyFunc.ToString() );
	}
}
void FHeaderParser::VerifyPropertyMarkups( UClass* TargetClass )
{
	// Iterate over all properties, looking for those flagged as CPF_RepNotify
	for ( FField* Field = TargetClass->ChildProperties; Field; Field = Field->Next )
	{
		if (FProperty* Prop = CastField<FProperty>(Field))
		{
			auto FindTargetFunction = [&](const FName FuncName)
			{
				// Search through this class and its superclasses looking for the specified callback
				UFunction* TargetFunc = nullptr;
				UClass* SearchClass = TargetClass;
				while( SearchClass && !TargetFunc )
				{
					// Since the function map is not valid yet, we have to iterate over the fields to look for the function
					for( UField* TestField = SearchClass->Children; TestField; TestField = TestField->Next )
					{
						UFunction* TestFunc = Cast<UFunction>(TestField);
						if (TestFunc && FNativeClassHeaderGenerator::GetOverriddenFName(TestFunc) == FuncName)
						{
							TargetFunc = TestFunc;
							break;
						}
					}
					SearchClass = SearchClass->GetSuperClass();
				}

				return TargetFunc;
			};

			FClassMetaData* TargetClassData = GScriptHelper.FindClassData(TargetClass);
			check(TargetClassData);
			FTokenData* PropertyToken = TargetClassData->FindTokenData(Prop);
			check(PropertyToken);

			TGuardValue<int32> GuardedInputPos(InputPos, PropertyToken->Token.StartPos);
			TGuardValue<int32> GuardedInputLine(InputLine, PropertyToken->Token.StartLine);

			if (Prop->HasAnyPropertyFlags(CPF_RepNotify))
			{
				VerifyRepNotifyCallback(Prop, FindTargetFunction(Prop->RepNotifyFunc));
			}

			if (Prop->HasAnyPropertyFlags(CPF_BlueprintVisible))
			{
				const FString& GetterFuncName = Prop->GetMetaData(TEXT("BlueprintGetter"));
				if (!GetterFuncName.IsEmpty())
				{
					if (UFunction* TargetFunc = FindTargetFunction(*GetterFuncName))
					{
						VerifyBlueprintPropertyGetter(Prop, TargetFunc);
					}
					else
					{
						// Couldn't find a valid function...
						UE_LOG_ERROR_UHT(TEXT("Blueprint Property getter function %s not found"), *GetterFuncName);
					}
				}

				if (!Prop->HasAnyPropertyFlags(CPF_BlueprintReadOnly))
				{
					const FString& SetterFuncName = Prop->GetMetaData(TEXT("BlueprintSetter"));
					if (!SetterFuncName.IsEmpty())
					{
						if (UFunction* TargetFunc = FindTargetFunction(*SetterFuncName))
						{
							VerifyBlueprintPropertySetter(Prop, TargetFunc);
						}
						else
						{
							// Couldn't find a valid function...
							UE_LOG_ERROR_UHT(TEXT("Blueprint Property setter function %s not found"), *SetterFuncName);
						}
					}
				}
			}
		}
	}
}


/*-----------------------------------------------------------------------------
	Compiler directives.
-----------------------------------------------------------------------------*/

//
// Process a compiler directive.
//
void FHeaderParser::CompileDirective(FClasses& AllClasses)
{
	FUnrealSourceFile* CurrentSourceFilePtr = GetCurrentSourceFile();
	TSharedRef<FUnrealSourceFile> CurrentSrcFile = CurrentSourceFilePtr->AsShared();
	FToken Directive;

	int32 LineAtStartOfDirective = InputLine;
	// Define directive are skipped but they can be multiline.
	bool bDefineDirective = false;

	if (!GetIdentifier(Directive))
	{
		FError::Throwf(TEXT("Missing compiler directive after '#'") );
	}
	else if (Directive.Matches(TEXT("Error")))
	{
		FError::Throwf(TEXT("#Error directive encountered") );
	}
	else if (Directive.Matches(TEXT("pragma")))
	{
		// Ignore all pragmas
	}
	else if (Directive.Matches(TEXT("linenumber")))
	{
		FToken Number;
		if (!GetToken(Number) || (Number.TokenType != TOKEN_Const) || (Number.Type != CPT_Int && Number.Type != CPT_Int64))
		{
			FError::Throwf(TEXT("Missing line number in line number directive"));
		}

		int32 newInputLine;
		if ( Number.GetConstInt(newInputLine) )
		{
			InputLine = newInputLine;
		}
	}
	else if (Directive.Matches(TEXT("include")))
	{
		FString ExpectedHeaderName = CurrentSrcFile->GetGeneratedHeaderFilename();
		FToken IncludeName;
		if (GetToken(IncludeName) && (IncludeName.TokenType == TOKEN_Const) && (IncludeName.Type == CPT_String))
		{
			if (FCString::Stricmp(IncludeName.String, *ExpectedHeaderName) == 0)
			{
				bSpottedAutogeneratedHeaderInclude = true;
			}
		}
	}
	else if (Directive.Matches(TEXT("if")))
	{
		// Eat the ! if present
		bool bNotDefined = MatchSymbol(TEXT("!"));

		int32 TempInt;
		const bool bParsedInt = GetConstInt(TempInt);
		if (bParsedInt && (TempInt == 0 || TempInt == 1))
		{
			PushCompilerDirective(ECompilerDirective::Insignificant);
		}
		else
		{
			FToken Define;
			if (!GetIdentifier(Define))
			{
				FError::Throwf(TEXT("Missing define name '#if'") );
			}

			if ( Define.Matches(TEXT("WITH_EDITORONLY_DATA")) )
			{
				PushCompilerDirective(ECompilerDirective::WithEditorOnlyData);
			}
			else if ( Define.Matches(TEXT("WITH_EDITOR")) )
			{
				PushCompilerDirective(ECompilerDirective::WithEditor);
			}
			else if (Define.Matches(TEXT("WITH_HOT_RELOAD")) || Define.Matches(TEXT("WITH_HOT_RELOAD_CTORS")) || Define.Matches(TEXT("1")))
			{
				PushCompilerDirective(ECompilerDirective::Insignificant);
			}
			else if ( Define.Matches(TEXT("CPP")) && bNotDefined)
			{
				PushCompilerDirective(ECompilerDirective::Insignificant);
			}
			else
			{
				FError::Throwf(TEXT("Unknown define '#if %s' in class or global scope"), Define.Identifier);
			}
		}
	}
	else if (Directive.Matches(TEXT("endif")))
	{
		if (CompilerDirectiveStack.Num() < 1)
		{
			FError::Throwf(TEXT("Unmatched '#endif' in class or global scope"));
		}
		CompilerDirectiveStack.Pop();
	}
	else if (Directive.Matches(TEXT("define")))
	{
		// Ignore the define directive (can be multiline).
		bDefineDirective = true;
	}
	else if (Directive.Matches(TEXT("ifdef")) || Directive.Matches(TEXT("ifndef")))
	{
		PushCompilerDirective(ECompilerDirective::Insignificant);
	}
	else if (Directive.Matches(TEXT("undef")) || Directive.Matches(TEXT("else")))
	{
		// Ignore. UHT can only handle #if directive
	}
	else
	{
		FError::Throwf(TEXT("Unrecognized compiler directive %s"), Directive.Identifier );
	}

	// Skip to end of line (or end of multiline #define).
	if (LineAtStartOfDirective == InputLine)
	{
		TCHAR LastCharacter = '\0';
		TCHAR c;
		do
		{			
			while ( !IsEOL( c=GetChar() ) )
			{
				LastCharacter = c;
			}
		} 
		// Continue until the entire multiline directive has been skipped.
		while (LastCharacter == '\\' && bDefineDirective);

		if (c == 0)
		{
			UngetChar();
		}
	}
}

/*-----------------------------------------------------------------------------
	Variable declaration parser.
-----------------------------------------------------------------------------*/

void FHeaderParser::GetVarType(
	FClasses&                       AllClasses,
	FScope*                         Scope,
	FPropertyBase&                  VarProperty,
	EPropertyFlags                  Disallow,
	const FToken*                   OuterPropertyType,
	EPropertyDeclarationStyle::Type PropertyDeclarationStyle,
	EVariableCategory::Type         VariableCategory,
	FIndexRange*                    ParsedVarIndexRange
)
{
	UStruct* OwnerStruct = Scope->IsFileScope() ? nullptr : ((FStructScope*)Scope)->GetStruct();
	FName RepCallbackName = FName(NAME_None);

	// Get flags.
	EPropertyFlags Flags        = CPF_None;
	EPropertyFlags ImpliedFlags = CPF_None;

	// force members to be 'blueprint read only' if in a const class
	if (VariableCategory == EVariableCategory::Member)
	{
		if (UClass* OwnerClass = Cast<UClass>(OwnerStruct))
		{
			if (OwnerClass->ClassFlags & CLASS_Const)
			{
				ImpliedFlags |= CPF_BlueprintReadOnly;
			}
		}
	}
	uint32 ExportFlags = PROPEXPORT_Public;

	// Build up a list of specifiers
	TArray<FPropertySpecifier> SpecifiersFound;

	TMap<FName, FString> MetaDataFromNewStyle;
	bool bNativeConst = false;
	bool bNativeConstTemplateArg = false;

	const bool bIsParamList = (VariableCategory != EVariableCategory::Member) && MatchIdentifier(TEXT("UPARAM"));

	// No specifiers are allowed inside a TArray
	if ((OuterPropertyType == NULL) || !OuterPropertyType->Matches(TEXT("TArray")))
	{
		// New-style UPROPERTY() syntax 
		if (PropertyDeclarationStyle == EPropertyDeclarationStyle::UPROPERTY || bIsParamList)
		{
			ReadSpecifierSetInsideMacro(SpecifiersFound, TEXT("Variable"), MetaDataFromNewStyle);
		}
	}

	if (VariableCategory != EVariableCategory::Member)
	{
		// const before the variable type support (only for params)
		if (MatchIdentifier(TEXT("const")))
		{
			Flags |= CPF_ConstParm;
			bNativeConst = true;
		}
	}

	if (CompilerDirectiveStack.Num() > 0 && (CompilerDirectiveStack.Last()&ECompilerDirective::WithEditorOnlyData) != 0)
	{
		Flags |= CPF_EditorOnly;
	}

	// Store the start and end positions of the parsed type
	if (ParsedVarIndexRange)
	{
		ParsedVarIndexRange->StartIndex = InputPos;
	}

	// Process the list of specifiers
	bool bSeenEditSpecifier = false;
	bool bSeenBlueprintWriteSpecifier = false;
	bool bSeenBlueprintReadOnlySpecifier = false;
	bool bSeenBlueprintGetterSpecifier = false;
	for (const FPropertySpecifier& Specifier : SpecifiersFound)
	{
		EVariableSpecifier SpecID = (EVariableSpecifier)Algo::FindSortedStringCaseInsensitive(*Specifier.Key, GVariableSpecifierStrings);
		if (VariableCategory == EVariableCategory::Member)
		{
			switch (SpecID)
			{
				case EVariableSpecifier::EditAnywhere:
				{
					if (bSeenEditSpecifier)
					{
						UE_LOG_ERROR_UHT(TEXT("Found more than one edit/visibility specifier (%s), only one is allowed"), *Specifier.Key);
					}
					Flags |= CPF_Edit;
					bSeenEditSpecifier = true;
				}
				break;

				case EVariableSpecifier::EditInstanceOnly:
				{
					if (bSeenEditSpecifier)
					{
						UE_LOG_ERROR_UHT(TEXT("Found more than one edit/visibility specifier (%s), only one is allowed"), *Specifier.Key);
					}
					Flags |= CPF_Edit | CPF_DisableEditOnTemplate;
					bSeenEditSpecifier = true;
				}
				break;

				case EVariableSpecifier::EditDefaultsOnly:
				{
					if (bSeenEditSpecifier)
					{
						UE_LOG_ERROR_UHT(TEXT("Found more than one edit/visibility specifier (%s), only one is allowed"), *Specifier.Key);
					}
					Flags |= CPF_Edit | CPF_DisableEditOnInstance;
					bSeenEditSpecifier = true;
				}
				break;

				case EVariableSpecifier::VisibleAnywhere:
				{
					if (bSeenEditSpecifier)
					{
						UE_LOG_ERROR_UHT(TEXT("Found more than one edit/visibility specifier (%s), only one is allowed"), *Specifier.Key);
					}
					Flags |= CPF_Edit | CPF_EditConst;
					bSeenEditSpecifier = true;
				}
				break;

				case EVariableSpecifier::VisibleInstanceOnly:
				{
					if (bSeenEditSpecifier)
					{
						UE_LOG_ERROR_UHT(TEXT("Found more than one edit/visibility specifier (%s), only one is allowed"), *Specifier.Key);
					}
					Flags |= CPF_Edit | CPF_EditConst | CPF_DisableEditOnTemplate;
					bSeenEditSpecifier = true;
				}
				break;

				case EVariableSpecifier::VisibleDefaultsOnly:
				{
					if (bSeenEditSpecifier)
					{
						UE_LOG_ERROR_UHT(TEXT("Found more than one edit/visibility specifier (%s), only one is allowed"), *Specifier.Key);
					}
					Flags |= CPF_Edit | CPF_EditConst | CPF_DisableEditOnInstance;
					bSeenEditSpecifier = true;
				}
				break;

				case EVariableSpecifier::BlueprintReadWrite:
				{
					if (bSeenBlueprintReadOnlySpecifier)
					{
						UE_LOG_ERROR_UHT(TEXT("Cannot specify a property as being both BlueprintReadOnly and BlueprintReadWrite."));
					}

					const FString* PrivateAccessMD = MetaDataFromNewStyle.Find(TEXT("AllowPrivateAccess"));  // FBlueprintMetadata::MD_AllowPrivateAccess
					const bool bAllowPrivateAccess = PrivateAccessMD ? (*PrivateAccessMD != TEXT("false")) : false;
					if (CurrentAccessSpecifier == ACCESS_Private && !bAllowPrivateAccess)
					{
						UE_LOG_ERROR_UHT(TEXT("BlueprintReadWrite should not be used on private members"));
					}

					if ((Flags & CPF_EditorOnly) != 0 && OwnerStruct->IsA<UScriptStruct>())
					{
						UE_LOG_ERROR_UHT(TEXT("Blueprint exposed struct members cannot be editor only"));
					}

					Flags |= CPF_BlueprintVisible;
					bSeenBlueprintWriteSpecifier = true;
				}
				break;

				case EVariableSpecifier::BlueprintSetter:
				{
					if (bSeenBlueprintReadOnlySpecifier)
					{
						UE_LOG_ERROR_UHT(TEXT("Cannot specify a property as being both BlueprintReadOnly and having a BlueprintSetter."));
					}

					if (OwnerStruct->IsA<UScriptStruct>())
					{
						UE_LOG_ERROR_UHT(TEXT("Cannot specify BlueprintSetter for a struct member."))
					}

					const FString BlueprintSetterFunction = RequireExactlyOneSpecifierValue(Specifier);
					MetaDataFromNewStyle.Add(TEXT("BlueprintSetter"), BlueprintSetterFunction);

					Flags |= CPF_BlueprintVisible;
					bSeenBlueprintWriteSpecifier = true;
				}
				break;

				case EVariableSpecifier::BlueprintReadOnly:
				{
					if (bSeenBlueprintWriteSpecifier)
					{
						UE_LOG_ERROR_UHT(TEXT("Cannot specify both BlueprintReadOnly and BlueprintReadWrite or BlueprintSetter."), *Specifier.Key);
					}

					const FString* PrivateAccessMD = MetaDataFromNewStyle.Find(TEXT("AllowPrivateAccess"));  // FBlueprintMetadata::MD_AllowPrivateAccess
					const bool bAllowPrivateAccess = PrivateAccessMD ? (*PrivateAccessMD != TEXT("false")) : false;
					if (CurrentAccessSpecifier == ACCESS_Private && !bAllowPrivateAccess)
					{
						UE_LOG_ERROR_UHT(TEXT("BlueprintReadOnly should not be used on private members"));
					}

					if ((Flags & CPF_EditorOnly) != 0 && OwnerStruct->IsA<UScriptStruct>())
					{
						UE_LOG_ERROR_UHT(TEXT("Blueprint exposed struct members cannot be editor only"));
					}

					Flags        |= CPF_BlueprintVisible | CPF_BlueprintReadOnly;
					ImpliedFlags &= ~CPF_BlueprintReadOnly;
					bSeenBlueprintReadOnlySpecifier = true;
				}
				break;

				case EVariableSpecifier::BlueprintGetter:
				{
					if (OwnerStruct->IsA<UScriptStruct>())
					{
						UE_LOG_ERROR_UHT(TEXT("Cannot specify BlueprintGetter for a struct member."))
					}

					const FString BlueprintGetterFunction = RequireExactlyOneSpecifierValue(Specifier);
					MetaDataFromNewStyle.Add(TEXT("BlueprintGetter"), BlueprintGetterFunction);

					Flags        |= CPF_BlueprintVisible;
					bSeenBlueprintGetterSpecifier = true;
				}
				break;

				case EVariableSpecifier::Config:
				{
					Flags |= CPF_Config;
				}
				break;

				case EVariableSpecifier::GlobalConfig:
				{
					Flags |= CPF_GlobalConfig | CPF_Config;
				}
				break;

				case EVariableSpecifier::Localized:
				{
					UE_LOG_ERROR_UHT(TEXT("The Localized specifier is deprecated"));
				}
				break;

				case EVariableSpecifier::Transient:
				{
					Flags |= CPF_Transient;
				}
				break;

				case EVariableSpecifier::DuplicateTransient:
				{
					Flags |= CPF_DuplicateTransient;
				}
				break;

				case EVariableSpecifier::TextExportTransient:
				{
					Flags |= CPF_TextExportTransient;
				}
				break;

				case EVariableSpecifier::NonPIETransient:
				{
					UE_LOG_WARNING_UHT(TEXT("NonPIETransient is deprecated - NonPIEDuplicateTransient should be used instead"));
					Flags |= CPF_NonPIEDuplicateTransient;
				}
				break;

				case EVariableSpecifier::NonPIEDuplicateTransient:
				{
					Flags |= CPF_NonPIEDuplicateTransient;
				}
				break;

				case EVariableSpecifier::Export:
				{
					Flags |= CPF_ExportObject;
				}
				break;

				case EVariableSpecifier::EditInline:
				{
					UE_LOG_ERROR_UHT(TEXT("EditInline is deprecated. Remove it, or use Instanced instead."));
				}
				break;

				case EVariableSpecifier::NoClear:
				{
					Flags |= CPF_NoClear;
				}
				break;

				case EVariableSpecifier::EditFixedSize:
				{
					Flags |= CPF_EditFixedSize;
				}
				break;

				case EVariableSpecifier::Replicated:
				case EVariableSpecifier::ReplicatedUsing:
				{
					if (OwnerStruct->IsA<UScriptStruct>())
					{
						UE_LOG_ERROR_UHT(TEXT("Struct members cannot be replicated"));
					}

					Flags |= CPF_Net;

					// See if we've specified a rep notification function
					if (SpecID == EVariableSpecifier::ReplicatedUsing)
					{
						RepCallbackName = FName(*RequireExactlyOneSpecifierValue(Specifier));
						Flags |= CPF_RepNotify;
					}
				}
				break;

				case EVariableSpecifier::NotReplicated:
				{
					if (!OwnerStruct->IsA<UScriptStruct>())
					{
						UE_LOG_ERROR_UHT(TEXT("Only Struct members can be marked NotReplicated"));
					}

					Flags |= CPF_RepSkip;
				}
				break;

				case EVariableSpecifier::RepRetry:
				{
					UE_LOG_ERROR_UHT(TEXT("'RepRetry' is deprecated."));
				}
				break;

				case EVariableSpecifier::Interp:
				{
					Flags |= CPF_Edit;
					Flags |= CPF_BlueprintVisible;
					Flags |= CPF_Interp;
				}
				break;

				case EVariableSpecifier::NonTransactional:
				{
					Flags |= CPF_NonTransactional;
				}
				break;

				case EVariableSpecifier::Instanced:
				{
					Flags |= CPF_PersistentInstance | CPF_ExportObject | CPF_InstancedReference;
					AddEditInlineMetaData(MetaDataFromNewStyle);
				}
				break;

				case EVariableSpecifier::BlueprintAssignable:
				{
					Flags |= CPF_BlueprintAssignable;
				}
				break;

				case EVariableSpecifier::BlueprintCallable:
				{
					Flags |= CPF_BlueprintCallable;
				}
				break;

				case EVariableSpecifier::BlueprintAuthorityOnly:
				{
					Flags |= CPF_BlueprintAuthorityOnly;
				}
				break;

				case EVariableSpecifier::AssetRegistrySearchable:
				{
					Flags |= CPF_AssetRegistrySearchable;
				}
				break;

				case EVariableSpecifier::SimpleDisplay:
				{
					Flags |= CPF_SimpleDisplay;
				}
				break;

				case EVariableSpecifier::AdvancedDisplay:
				{
					Flags |= CPF_AdvancedDisplay;
				}
				break;

				case EVariableSpecifier::SaveGame:
				{
					Flags |= CPF_SaveGame;
				}
				break;

				case EVariableSpecifier::SkipSerialization:
				{
					Flags |= CPF_SkipSerialization;
				}
				break;

				default:
				{
					UE_LOG_ERROR_UHT(TEXT("Unknown variable specifier '%s'"), *Specifier.Key);
				}
				break;
			}
		}
		else
		{
			switch (SpecID)
			{
				case EVariableSpecifier::Const:
				{
					Flags |= CPF_ConstParm;
				}
				break;

				case EVariableSpecifier::Ref:
				{
					Flags |= CPF_OutParm | CPF_ReferenceParm;
				}
				break;

				case EVariableSpecifier::NotReplicated:
				{
					if (VariableCategory == EVariableCategory::ReplicatedParameter)
					{
						VariableCategory = EVariableCategory::RegularParameter;
						Flags |= CPF_RepSkip;
					}
					else
					{
						UE_LOG_ERROR_UHT(TEXT("Only parameters in service request functions can be marked NotReplicated"));
					}
				}
				break;

				default:
				{
					UE_LOG_ERROR_UHT(TEXT("Unknown variable specifier '%s'"), *Specifier.Key);
				}
				break;
			}
		}
	}

	// If we saw a BlueprintGetter but did not see BlueprintSetter or 
	// or BlueprintReadWrite then treat as BlueprintReadOnly
	if (bSeenBlueprintGetterSpecifier && !bSeenBlueprintWriteSpecifier)
	{
		Flags |= CPF_BlueprintReadOnly;
		ImpliedFlags &= ~CPF_BlueprintReadOnly;
	}

	{
		const FString* ExposeOnSpawnStr = MetaDataFromNewStyle.Find(TEXT("ExposeOnSpawn"));
		const bool bExposeOnSpawn = (NULL != ExposeOnSpawnStr);
		if (bExposeOnSpawn)
		{
			if (0 != (CPF_DisableEditOnInstance & Flags))
			{
				UE_LOG_WARNING_UHT(TEXT("Property cannot have both 'DisableEditOnInstance' and 'ExposeOnSpawn' flags"));
			}
			if (0 == (CPF_BlueprintVisible & Flags))
			{
				UE_LOG_WARNING_UHT(TEXT("Property cannot have 'ExposeOnSpawn' without 'BlueprintVisible' flag."));
			}
			Flags |= CPF_ExposeOnSpawn;
		}
	}

	if (CurrentAccessSpecifier == ACCESS_Public || VariableCategory != EVariableCategory::Member)
	{
		Flags       &= ~CPF_Protected;
		ExportFlags |= PROPEXPORT_Public;
		ExportFlags &= ~(PROPEXPORT_Private|PROPEXPORT_Protected);

		Flags &= ~CPF_NativeAccessSpecifiers;
		Flags |= CPF_NativeAccessSpecifierPublic;
	}
	else if (CurrentAccessSpecifier == ACCESS_Protected)
	{
		Flags       |= CPF_Protected;
		ExportFlags |= PROPEXPORT_Protected;
		ExportFlags &= ~(PROPEXPORT_Public|PROPEXPORT_Private);

		Flags &= ~CPF_NativeAccessSpecifiers;
		Flags |= CPF_NativeAccessSpecifierProtected;
	}
	else if (CurrentAccessSpecifier == ACCESS_Private)
	{
		Flags       &= ~CPF_Protected;
		ExportFlags |= PROPEXPORT_Private;
		ExportFlags &= ~(PROPEXPORT_Public|PROPEXPORT_Protected);

		Flags &= ~CPF_NativeAccessSpecifiers;
		Flags |= CPF_NativeAccessSpecifierPrivate;
	}
	else
	{
		FError::Throwf(TEXT("Unknown access level"));
	}

	// Swallow inline keywords
	if (VariableCategory == EVariableCategory::Return)
	{
		FToken InlineToken;
		if (!GetIdentifier(InlineToken, true))
		{
			FError::Throwf(TEXT("%s: Missing variable type"), GetHintText(VariableCategory));
		}

		if (FCString::Strcmp(InlineToken.Identifier, TEXT("inline")) != 0
			&& FCString::Strcmp(InlineToken.Identifier, TEXT("FORCENOINLINE")) != 0
			&& FCString::Strncmp(InlineToken.Identifier, TEXT("FORCEINLINE"), 11) != 0)
		{
			UngetToken(InlineToken);
		}
	}

	// Get variable type.
	bool bUnconsumedStructKeyword = false;
	bool bUnconsumedClassKeyword  = false;
	bool bUnconsumedEnumKeyword   = false;
	bool bUnconsumedConstKeyword  = false;

	if (MatchIdentifier(TEXT("const")))
	{
		//@TODO: UCREMOVAL: Should use this to set the new (currently non-existent) CPF_Const flag appropriately!
		bUnconsumedConstKeyword = true;
		bNativeConst = true;
	}

	if (MatchIdentifier(TEXT("mutable")))
	{
		//@TODO: Should flag as settable from a const context, but this is at least good enough to allow use for C++ land
	}

	if (MatchIdentifier(TEXT("struct")))
	{
		bUnconsumedStructKeyword = true;
	}
	else if (MatchIdentifier(TEXT("class")))
	{
		bUnconsumedClassKeyword = true;
	}
	else if (MatchIdentifier(TEXT("enum")))
	{
		if (VariableCategory == EVariableCategory::Member)
		{
			FError::Throwf(TEXT("%s: Cannot declare enum at variable declaration"), GetHintText(VariableCategory));
		}

		bUnconsumedEnumKeyword = true;
	}

	//
	FToken VarType;
	if ( !GetIdentifier(VarType,1) )
	{
		FError::Throwf(TEXT("%s: Missing variable type"), GetHintText(VariableCategory));
	}

	RedirectTypeIdentifier(VarType);

	if ( VarType.Matches(TEXT("int8")) )
	{
		VarProperty = FPropertyBase(CPT_Int8);
	}
	else if ( VarType.Matches(TEXT("int16")) )
	{
		VarProperty = FPropertyBase(CPT_Int16);
	}
	else if ( VarType.Matches(TEXT("int32")) )
	{
		VarProperty = FPropertyBase(CPT_Int);
	}
	else if ( VarType.Matches(TEXT("int64")) )
	{
		VarProperty = FPropertyBase(CPT_Int64);
	}
	else if ( VarType.Matches(TEXT("uint64")) && IsBitfieldProperty() )
	{
		// 64-bit bitfield (bool) type, treat it like 8 bit type
		VarProperty = FPropertyBase(CPT_Bool8);
	}
	else if ( VarType.Matches(TEXT("uint32")) && IsBitfieldProperty() )
	{
		// 32-bit bitfield (bool) type, treat it like 8 bit type
		VarProperty = FPropertyBase(CPT_Bool8);
	}
	else if ( VarType.Matches(TEXT("uint16")) && IsBitfieldProperty() )
	{
		// 16-bit bitfield (bool) type, treat it like 8 bit type.
		VarProperty = FPropertyBase(CPT_Bool8);
	}
	else if ( VarType.Matches(TEXT("uint8")) && IsBitfieldProperty() )
	{
		// 8-bit bitfield (bool) type
		VarProperty = FPropertyBase(CPT_Bool8);
	}
	else if ( VarType.Matches(TEXT("int")) )
	{
		VarProperty = FPropertyBase(CPT_Int, EIntType::Unsized);
	}
	else if ( VarType.Matches(TEXT("signed")) )
	{
		MatchIdentifier(TEXT("int"));
		VarProperty = FPropertyBase(CPT_Int, EIntType::Unsized);
	}
	else if (VarType.Matches(TEXT("unsigned")))
	{
		MatchIdentifier(TEXT("int"));
		VarProperty = FPropertyBase(CPT_UInt32, EIntType::Unsized);
	}
	else if ( VarType.Matches(TEXT("bool")) )
	{
		if (IsBitfieldProperty())
		{
			UE_LOG_ERROR_UHT(TEXT("bool bitfields are not supported."));
		}
		// C++ bool type
		VarProperty = FPropertyBase(CPT_Bool);
	}
	else if ( VarType.Matches(TEXT("uint8")) )
	{
		// Intrinsic Byte type.
		VarProperty = FPropertyBase(CPT_Byte);
	}
	else if ( VarType.Matches(TEXT("uint16")) )
	{
		VarProperty = FPropertyBase(CPT_UInt16);
	}
	else if ( VarType.Matches(TEXT("uint32")) )
	{
		VarProperty = FPropertyBase(CPT_UInt32);
	}
	else if ( VarType.Matches(TEXT("uint64")) )
	{
		VarProperty = FPropertyBase(CPT_UInt64);
	}
	else if ( VarType.Matches(TEXT("float")) )
	{
		// Intrinsic single precision floating point type.
		VarProperty = FPropertyBase(CPT_Float);
	}
	else if ( VarType.Matches(TEXT("double")) )
	{
		// Intrinsic double precision floating point type type.
		VarProperty = FPropertyBase(CPT_Double);
	}
	else if ( VarType.Matches(TEXT("FName")) )
	{
		// Intrinsic Name type.
		VarProperty = FPropertyBase(CPT_Name);
	}
	else if ( VarType.Matches(TEXT("TArray")) )
	{
		RequireSymbol( TEXT("<"), TEXT("'tarray'") );

		VarType.PropertyFlags = Flags;

		GetVarType(AllClasses, Scope, VarProperty, Disallow, &VarType, EPropertyDeclarationStyle::None, VariableCategory);
		if (VarProperty.IsContainer())
		{
			FError::Throwf(TEXT("Nested containers are not supported.") );
		}
		// TODO: Prevent sparse delegate types from being used in a container

		if (VarProperty.MetaData.Find(TEXT("NativeConst")))
		{
			bNativeConstTemplateArg = true;
		}

		VarType.PropertyFlags = VarProperty.PropertyFlags & (CPF_ContainsInstancedReference | CPF_InstancedReference); // propagate these to the array, we will fix them later
		VarProperty.ArrayType = EArrayType::Dynamic;

		FToken CloseTemplateToken;
		if (!GetToken(CloseTemplateToken, /*bNoConsts=*/ true, ESymbolParseOption::CloseTemplateBracket))
		{
			FError::Throwf(TEXT("Missing token while parsing TArray."));
		}

		if (CloseTemplateToken.TokenType != TOKEN_Symbol || FCString::Stricmp(CloseTemplateToken.Identifier, TEXT(">")))
		{
			// If we didn't find a comma, report it
			if (FCString::Stricmp(CloseTemplateToken.Identifier, TEXT(",")))
			{
				FError::Throwf(TEXT("Expected '>' but found '%s'"), CloseTemplateToken.Identifier);
			}

			// If we found a comma, read the next thing, assume it's an allocator, and report that
			FToken AllocatorToken;
			if (!GetToken(AllocatorToken, /*bNoConsts=*/ true, ESymbolParseOption::CloseTemplateBracket))
			{
				FError::Throwf(TEXT("Expected '>' but found '%s'"), CloseTemplateToken.Identifier);
			}

			FError::Throwf(TEXT("Found '%s' - explicit allocators are not supported in TArray properties."), AllocatorToken.Identifier);
		}
	}
	else if ( VarType.Matches(TEXT("TMap")) )
	{
		RequireSymbol( TEXT("<"), TEXT("'tmap'") );

		VarType.PropertyFlags = Flags;

		FToken MapKeyType;
		GetVarType(AllClasses, Scope, MapKeyType, Disallow, &VarType, EPropertyDeclarationStyle::None, VariableCategory);
		if (MapKeyType.IsContainer())
		{
			FError::Throwf(TEXT("Nested containers are not supported.") );
		}
		// TODO: Prevent sparse delegate types from being used in a container

		if (MapKeyType.Type == CPT_Interface)
		{
			FError::Throwf(TEXT("UINTERFACEs are not currently supported as key types."));
		}

		if (MapKeyType.Type == CPT_Text)
		{
			FError::Throwf(TEXT("FText is not currently supported as a key type."));
		}

		FToken CommaToken;
		if (!GetToken(CommaToken, /*bNoConsts=*/ true) || CommaToken.TokenType != TOKEN_Symbol || FCString::Stricmp(CommaToken.Identifier, TEXT(",")))
		{
			FError::Throwf(TEXT("Missing value type while parsing TMap."));
		}

		GetVarType(AllClasses, Scope, VarProperty, Disallow, &VarType, EPropertyDeclarationStyle::None, VariableCategory);
		if (VarProperty.IsContainer())
		{
			FError::Throwf(TEXT("Nested containers are not supported.") );
		}
		// TODO: Prevent sparse delegate types from being used in a container

		EPropertyFlags InnerFlags = (MapKeyType.PropertyFlags | VarProperty.PropertyFlags) & (CPF_ContainsInstancedReference | CPF_InstancedReference); // propagate these to the map value, we will fix them later
		VarType.PropertyFlags = InnerFlags;
		VarProperty.MapKeyProp = MakeShared<FToken>(MapKeyType);
		VarProperty.MapKeyProp->PropertyFlags = InnerFlags | (VarProperty.MapKeyProp->PropertyFlags & CPF_UObjectWrapper); // Make sure the 'UObjectWrapper' flag is maintained so that 'TMap<TSubclassOf<...>, ...>' works

		FToken CloseTemplateToken;
		if (!GetToken(CloseTemplateToken, /*bNoConsts=*/ true, ESymbolParseOption::CloseTemplateBracket))
		{
			FError::Throwf(TEXT("Missing token while parsing TMap."));
		}

		if (CloseTemplateToken.TokenType != TOKEN_Symbol || FCString::Stricmp(CloseTemplateToken.Identifier, TEXT(">")))
		{
			// If we didn't find a comma, report it
			if (FCString::Stricmp(CloseTemplateToken.Identifier, TEXT(",")))
			{
				FError::Throwf(TEXT("Expected '>' but found '%s'"), CloseTemplateToken.Identifier);
			}

			// If we found a comma, read the next thing, assume it's an allocator, and report that
			FToken AllocatorToken;
			if (!GetToken(AllocatorToken, /*bNoConsts=*/ true, ESymbolParseOption::CloseTemplateBracket))
			{
				FError::Throwf(TEXT("Expected '>' but found '%s'"), CloseTemplateToken.Identifier);
			}

			FError::Throwf(TEXT("Found '%s' - explicit allocators are not supported in TMap properties."), AllocatorToken.Identifier);
		}
	}
	else if ( VarType.Matches(TEXT("TSet")) )
	{
		RequireSymbol( TEXT("<"), TEXT("'tset'") );

		VarType.PropertyFlags = Flags;

		GetVarType(AllClasses, Scope, VarProperty, Disallow, &VarType, EPropertyDeclarationStyle::None, VariableCategory);
		if (VarProperty.IsContainer())
		{
			FError::Throwf(TEXT("Nested containers are not supported.") );
		}
		// TODO: Prevent sparse delegate types from being used in a container

		if (VarProperty.Type == CPT_Interface)
		{
			FError::Throwf(TEXT("UINTERFACEs are not currently supported as element types."));
		}

		if (VarProperty.Type == CPT_Text)
		{
			FError::Throwf(TEXT("FText is not currently supported as an element type."));
		}

		VarType.PropertyFlags = VarProperty.PropertyFlags & (CPF_ContainsInstancedReference | CPF_InstancedReference); // propagate these to the set, we will fix them later
		VarProperty.ArrayType = EArrayType::Set;

		FToken CloseTemplateToken;
		if (!GetToken(CloseTemplateToken, /*bNoConsts=*/ true, ESymbolParseOption::CloseTemplateBracket))
		{
			FError::Throwf(TEXT("Missing token while parsing TArray."));
		}

		if (CloseTemplateToken.TokenType != TOKEN_Symbol || FCString::Stricmp(CloseTemplateToken.Identifier, TEXT(">")))
		{
			// If we didn't find a comma, report it
			if (FCString::Stricmp(CloseTemplateToken.Identifier, TEXT(",")))
			{
				FError::Throwf(TEXT("Expected '>' but found '%s'"), CloseTemplateToken.Identifier);
			}

			// If we found a comma, read the next thing, assume it's a keyfuncs, and report that
			FToken AllocatorToken;
			if (!GetToken(AllocatorToken, /*bNoConsts=*/ true, ESymbolParseOption::CloseTemplateBracket))
			{
				FError::Throwf(TEXT("Expected '>' but found '%s'"), CloseTemplateToken.Identifier);
			}

			FError::Throwf(TEXT("Found '%s' - explicit KeyFuncs are not supported in TSet properties."), AllocatorToken.Identifier);
		}
	}
	else if ( VarType.Matches(TEXT("FString")) )
	{
		VarProperty = FPropertyBase(CPT_String);

		if (VariableCategory != EVariableCategory::Member)
		{
			if (MatchSymbol(TEXT("&")))
			{
				if (Flags & CPF_ConstParm)
				{
					// 'const FString& Foo' came from 'FString' in .uc, no flags
					Flags &= ~CPF_ConstParm;

					// We record here that we encountered a const reference, because we need to remove that information from flags for code generation purposes.
					VarProperty.RefQualifier = ERefQualifier::ConstRef;
				}
				else
				{
					// 'FString& Foo' came from 'out FString' in .uc
					Flags |= CPF_OutParm;

					// And we record here that we encountered a non-const reference here too.
					VarProperty.RefQualifier = ERefQualifier::NonConstRef;
				}
			}
		}
	}
	else if ( VarType.Matches(TEXT("Text") ) )
	{
		FError::Throwf(TEXT("%s' is missing a prefix, expecting 'FText'"), VarType.Identifier);
	}
	else if ( VarType.Matches(TEXT("FText") ) )
	{
		VarProperty = FPropertyBase(CPT_Text);
	}
	else if (VarType.Matches(TEXT("TEnumAsByte")))
	{
		RequireSymbol(TEXT("<"), VarType.Identifier);

		// Eat the forward declaration enum text if present
		MatchIdentifier(TEXT("enum"));

		bool bFoundEnum = false;

		FToken InnerEnumType;
		if (GetIdentifier(InnerEnumType, true))
		{
			if (UEnum* Enum = FindObject<UEnum>(ANY_PACKAGE, InnerEnumType.Identifier))
			{
				// In-scope enumeration.
				VarProperty = FPropertyBase(Enum, CPT_Byte);
				bFoundEnum  = true;
			}
		}

		// Try to handle namespaced enums
		// Note: We do not verify the scoped part is correct, and trust in the C++ compiler to catch that sort of mistake
		if (MatchSymbol(TEXT("::")))
		{
			FToken ScopedTrueEnumName;
			if (!GetIdentifier(ScopedTrueEnumName, true))
			{
				FError::Throwf(TEXT("Expected a namespace scoped enum name.") );
			}
		}

		if (!bFoundEnum)
		{
			FError::Throwf(TEXT("Expected the name of a previously defined enum"));
		}

		RequireSymbol(TEXT(">"), VarType.Identifier, ESymbolParseOption::CloseTemplateBracket);
	}
	else if ( VarType.Matches(TEXT("TFieldPath")) )
	{
		RequireSymbol( TEXT("<"), TEXT("'TFieldPath'") );

		FFieldClass* PropertyClass = nullptr;
		FToken PropertyTypeToken;
		if (!GetToken(PropertyTypeToken, /* bNoConsts = */ true))
		{
			FError::Throwf(TEXT("Expected the property type"));
		}
		else
		{
			FFieldClass** PropertyClassPtr = FFieldClass::GetNameToFieldClassMap().Find(PropertyTypeToken.Identifier + 1);
			if (PropertyClassPtr)
			{
				PropertyClass = *PropertyClassPtr;
			}
			else
			{
				FError::Throwf(TEXT("Undefined property type: %s"), PropertyTypeToken.Identifier);
			}
		}

		RequireSymbol(TEXT(">"), VarType.Identifier, ESymbolParseOption::CloseTemplateBracket);

		VarProperty = FPropertyBase(PropertyClass, CPT_FieldPath);
	}
	else if (UEnum* Enum = FindObject<UEnum>(ANY_PACKAGE, VarType.Identifier))
	{
		EPropertyType UnderlyingType = CPT_Byte;

		if (VariableCategory == EVariableCategory::Member)
		{
			EUnderlyingEnumType* EnumUnderlyingType = GEnumUnderlyingTypes.Find(Enum);
			if (!EnumUnderlyingType)
			{
				FError::Throwf(TEXT("You cannot use the raw enum name as a type for member variables, instead use TEnumAsByte or a C++11 enum class with an explicit underlying type."), *Enum->CppType);
			}
		}

		// Try to handle namespaced enums
		// Note: We do not verify the scoped part is correct, and trust in the C++ compiler to catch that sort of mistake
		if (MatchSymbol(TEXT("::")))
		{
			FToken ScopedTrueEnumName;
			if (!GetIdentifier(ScopedTrueEnumName, true))
			{
				FError::Throwf(TEXT("Expected a namespace scoped enum name.") );
			}
		}

		// In-scope enumeration.
		VarProperty            = FPropertyBase(Enum, UnderlyingType);
		bUnconsumedEnumKeyword = false;
	}
	else
	{
		// Check for structs/classes
		bool bHandledType = false;
		FString IdentifierStripped = GetClassNameWithPrefixRemoved(VarType.Identifier);
		bool bStripped = false;
		UScriptStruct* Struct = FindObject<UScriptStruct>( ANY_PACKAGE, VarType.Identifier );
		if (!Struct)
		{
			Struct = FindObject<UScriptStruct>( ANY_PACKAGE, *IdentifierStripped );
			bStripped = true;
		}

		auto SetDelegateType = [&](UFunction* InFunction, const FString& InIdentifierStripped)
		{
			bHandledType = true;

			VarProperty = FPropertyBase(InFunction->HasAnyFunctionFlags(FUNC_MulticastDelegate) ? CPT_MulticastDelegate : CPT_Delegate);
			VarProperty.DelegateName = *InIdentifierStripped;
			VarProperty.Function = InFunction;

			if (!(Disallow & CPF_InstancedReference))
			{
				Flags |= CPF_InstancedReference;
			}
		};

		if (!Struct && MatchSymbol(TEXT("::")))
		{
			FToken DelegateName;
			if (GetIdentifier(DelegateName))
			{
				UClass* LocalOwnerClass = AllClasses.FindClass(*IdentifierStripped);
				if (LocalOwnerClass)
				{
					TSharedRef<FScope> LocScope = FScope::GetTypeScope(LocalOwnerClass);
					const FString DelegateIdentifierStripped = GetClassNameWithPrefixRemoved(DelegateName.Identifier);
					if (UFunction* DelegateFunc = Cast<UFunction>(LocScope->FindTypeByName(*(DelegateIdentifierStripped + HEADER_GENERATED_DELEGATE_SIGNATURE_SUFFIX))))
					{
						SetDelegateType(DelegateFunc, DelegateIdentifierStripped);
						VarProperty.DelegateSignatureOwnerClass = LocalOwnerClass;
					}
				}
				else
				{
					FError::Throwf(TEXT("Cannot find class '%s', to resolve delegate '%s'"), *IdentifierStripped, DelegateName.Identifier);
				}
			}
		}

		if (bHandledType)
		{
		}
		else if (Struct)
		{
			if (bStripped)
			{
				const TCHAR* PrefixCPP = StructsWithTPrefix.Contains(IdentifierStripped) ? TEXT("T") : Struct->GetPrefixCPP();
				FString ExpectedStructName = FString::Printf(TEXT("%s%s"), PrefixCPP, *Struct->GetName() );
				if( FString(VarType.Identifier) != ExpectedStructName )
				{
					FError::Throwf( TEXT("Struct '%s' is missing or has an incorrect prefix, expecting '%s'"), VarType.Identifier, *ExpectedStructName );
				}
			}
			else if( !StructsWithNoPrefix.Contains(VarType.Identifier) )
			{
				const TCHAR* PrefixCPP = StructsWithTPrefix.Contains(VarType.Identifier) ? TEXT("T") : Struct->GetPrefixCPP();
				FError::Throwf(TEXT("Struct '%s' is missing a prefix, expecting '%s'"), VarType.Identifier, *FString::Printf(TEXT("%s%s"), PrefixCPP, *Struct->GetName()) );
			}

			bHandledType = true;

			VarProperty = FPropertyBase( Struct );
			if((Struct->StructFlags & STRUCT_HasInstancedReference) && !(Disallow & CPF_ContainsInstancedReference))
			{
				Flags |= CPF_ContainsInstancedReference;
			}
			// Struct keyword in front of a struct is legal, we 'consume' it
			bUnconsumedStructKeyword = false;
		}
		else if ( FindObject<UScriptStruct>( ANY_PACKAGE, *IdentifierStripped ) != nullptr)
		{
			bHandledType = true;

			// Struct keyword in front of a struct is legal, we 'consume' it
			bUnconsumedStructKeyword = false;
		}
		else if (UFunction* DelegateFunc = Cast<UFunction>(Scope->FindTypeByName(*(IdentifierStripped + HEADER_GENERATED_DELEGATE_SIGNATURE_SUFFIX))))
		{
			SetDelegateType(DelegateFunc, IdentifierStripped);
		}
		else
		{
			// An object reference of some type (maybe a restricted class?)
			UClass* TempClass = NULL;

			const bool bIsLazyPtrTemplate        = VarType.Matches(TEXT("TLazyObjectPtr"));
			const bool bIsSoftObjectPtrTemplate  = VarType.Matches(TEXT("TSoftObjectPtr"));
			const bool bIsSoftClassPtrTemplate   = VarType.Matches(TEXT("TSoftClassPtr"));
			const bool bIsWeakPtrTemplate        = VarType.Matches(TEXT("TWeakObjectPtr"));
			const bool bIsAutoweakPtrTemplate    = VarType.Matches(TEXT("TAutoWeakObjectPtr"));
			const bool bIsScriptInterfaceWrapper = VarType.Matches(TEXT("TScriptInterface"));
			const bool bIsSubobjectPtrTemplate   = VarType.Matches(TEXT("TSubobjectPtr"));

			bool bIsWeak     = false;
			bool bIsLazy     = false;
			bool bIsSoft     = false;
			bool bWeakIsAuto = false;

			if (VarType.Matches(TEXT("TSubclassOf")))
			{
				TempClass = UClass::StaticClass();
			}
			else if (VarType.Matches(TEXT("FScriptInterface")))
			{
				TempClass = UInterface::StaticClass();
				Flags |= CPF_UObjectWrapper;
			}
			else if (bIsSoftClassPtrTemplate)
			{
				TempClass = UClass::StaticClass();
				bIsSoft = true;
			}
			else if (bIsLazyPtrTemplate || bIsWeakPtrTemplate || bIsAutoweakPtrTemplate || bIsScriptInterfaceWrapper || bIsSoftObjectPtrTemplate || bIsSubobjectPtrTemplate)
			{
				RequireSymbol(TEXT("<"), VarType.Identifier);

				// Consume a forward class declaration 'class' if present
				MatchIdentifier(TEXT("class"));

				// Also consume const
				bNativeConstTemplateArg |= MatchIdentifier(TEXT("const"));
				
				// Find the lazy/weak class
				FToken InnerClass;
				if (GetIdentifier(InnerClass))
				{
					RedirectTypeIdentifier(InnerClass);

					TempClass = AllClasses.FindScriptClass(InnerClass.Identifier);
					if (TempClass == nullptr)
					{
						FError::Throwf(TEXT("Unrecognized type '%s' (in expression %s<%s>) - type must be a UCLASS"), InnerClass.Identifier, VarType.Identifier, InnerClass.Identifier);
					}

					if (bIsAutoweakPtrTemplate)
					{
						bIsWeak = true;
						bWeakIsAuto = true;
					}
					else if (bIsLazyPtrTemplate)
					{
						bIsLazy = true;
					}
					else if (bIsWeakPtrTemplate)
					{
						bIsWeak = true;
					}
					else if (bIsSoftObjectPtrTemplate)
					{
						bIsSoft = true;
					}
					else if (bIsSubobjectPtrTemplate)
					{
						Flags |= CPF_SubobjectReference | CPF_InstancedReference;
					}

					Flags |= CPF_UObjectWrapper;
				}
				else
				{
					FError::Throwf(TEXT("%s: Missing template type"), VarType.Identifier);
				}

				RequireSymbol(TEXT(">"), VarType.Identifier, ESymbolParseOption::CloseTemplateBracket);
			}
			else
			{
				TempClass = AllClasses.FindScriptClass(VarType.Identifier);
			}

			if (TempClass != NULL)
			{
				bHandledType = true;

				bool bAllowWeak = !(Disallow & CPF_AutoWeak); // if it is not allowing anything, force it strong. this is probably a function arg
				VarProperty = FPropertyBase(TempClass, bAllowWeak && bIsWeak, bWeakIsAuto, bIsLazy, bIsSoft);
				if (TempClass->IsChildOf(UClass::StaticClass()))
				{
					if ( MatchSymbol(TEXT("<")) )
					{
						Flags |= CPF_UObjectWrapper;

						// Consume a forward class declaration 'class' if present
						MatchIdentifier(TEXT("class"));

						// Get the actual class type to restrict this to
						FToken Limitor;
						if( !GetIdentifier(Limitor) )
						{
							FError::Throwf(TEXT("'class': Missing class limitor"));
						}

						RedirectTypeIdentifier(Limitor);

						VarProperty.MetaClass = AllClasses.FindScriptClassOrThrow(Limitor.Identifier);

						RequireSymbol( TEXT(">"), TEXT("'class limitor'"), ESymbolParseOption::CloseTemplateBracket );
					}
					else
					{
						VarProperty.MetaClass = UObject::StaticClass();
					}

					if (bIsWeak)
					{
						FError::Throwf(TEXT("Class variables cannot be weak, they are always strong."));
					}

					if (bIsLazy)
					{
						FError::Throwf(TEXT("Class variables cannot be lazy, they are always strong."));
					}

					if (bIsSoftObjectPtrTemplate)
					{
						FError::Throwf(TEXT("Class variables cannot be stored in TSoftObjectPtr, use TSoftClassPtr instead."));
					}
				}

				// Inherit instancing flags
				if (DoesAnythingInHierarchyHaveDefaultToInstanced(TempClass))
				{
					Flags |= ((CPF_InstancedReference|CPF_ExportObject) & (~Disallow)); 
				}

				// Eat the star that indicates this is a pointer to the UObject
				if (!(Flags & CPF_UObjectWrapper))
				{
					// Const after variable type but before pointer symbol
					bNativeConst |= MatchIdentifier(TEXT("const"));

					RequireSymbol(TEXT("*"), TEXT("Expected a pointer type"));

					// Swallow trailing 'const' after pointer properties
					if (VariableCategory == EVariableCategory::Member)
					{
						MatchIdentifier(TEXT("const"));
					}

					VarProperty.PointerType = EPointerType::Native;
				}

				// Imply const if it's a parameter that is a pointer to a const class
				if (VariableCategory != EVariableCategory::Member && (TempClass != NULL) && (TempClass->HasAnyClassFlags(CLASS_Const)))
				{
					Flags |= CPF_ConstParm;
				}

				// Class keyword in front of a class is legal, we 'consume' it
				bUnconsumedClassKeyword = false;
				bUnconsumedConstKeyword = false;
			}
		}

		// Resolve delegates declared in another class  //@TODO: UCREMOVAL: This seems extreme
		if (!bHandledType)
		{
			if (UFunction* DelegateFunc = (UFunction*)StaticFindObject(UFunction::StaticClass(), ANY_PACKAGE, *(IdentifierStripped + HEADER_GENERATED_DELEGATE_SIGNATURE_SUFFIX)))
			{
				SetDelegateType(DelegateFunc, IdentifierStripped);
			}

			if (!bHandledType)
			{
				FError::Throwf(TEXT("Unrecognized type '%s' - type must be a UCLASS, USTRUCT or UENUM"), VarType.Identifier );
			}
		}
	}

	if (VariableCategory != EVariableCategory::Member)
	{
		// const after the variable type support (only for params)
		if (MatchIdentifier(TEXT("const")))
		{
			Flags |= CPF_ConstParm;
			bNativeConst = true;
		}
	}

	if (bUnconsumedConstKeyword)
	{
		if (VariableCategory == EVariableCategory::Member)
		{
			FError::Throwf(TEXT("Const properties are not supported."));
		}
		else
		{
			FError::Throwf(TEXT("Inappropriate keyword 'const' on variable of type '%s'"), VarType.Identifier);
		}
	}

	if (bUnconsumedClassKeyword)
	{
		FError::Throwf(TEXT("Inappropriate keyword 'class' on variable of type '%s'"), VarType.Identifier );
	}

	if (bUnconsumedStructKeyword)
	{
		FError::Throwf(TEXT("Inappropriate keyword 'struct' on variable of type '%s'"), VarType.Identifier );
	}

	if (bUnconsumedEnumKeyword)
	{
		FError::Throwf(TEXT("Inappropriate keyword 'enum' on variable of type '%s'"), VarType.Identifier );
	}

	if (MatchSymbol(TEXT("*")))
	{
		FError::Throwf(TEXT("Inappropriate '*' on variable of type '%s', cannot have an exposed pointer to this type."), VarType.Identifier );
	}

	//@TODO: UCREMOVAL: 'const' member variables that will get written post-construction by defaultproperties
	if (VariableCategory == EVariableCategory::Member && OwnerStruct->IsA<UClass>() && ((UClass*)OwnerStruct)->HasAnyClassFlags(CLASS_Const))
	{
		// Eat a 'not quite truthful' const after the type; autogenerated for member variables of const classes.
		bNativeConst |= MatchIdentifier(TEXT("const"));
	}

	// Arrays are passed by reference but are only implicitly so; setting it explicitly could cause a problem with replicated functions
	if (MatchSymbol(TEXT("&")))
	{
		switch (VariableCategory)
		{
			case EVariableCategory::RegularParameter:
			case EVariableCategory::Return:
			{
				Flags |= CPF_OutParm;

				//@TODO: UCREMOVAL: How to determine if we have a ref param?
				if (Flags & CPF_ConstParm)
				{
					Flags |= CPF_ReferenceParm;
				}
			}
			break;

			case EVariableCategory::ReplicatedParameter:
			{
				if (!(Flags & CPF_ConstParm))
				{
					FError::Throwf(TEXT("Replicated %s parameters cannot be passed by non-const reference"), VarType.Identifier);
				}

				Flags |= CPF_ReferenceParm;
			}
			break;

			default:
			{
			}
			break;
		}

		if (Flags & CPF_ConstParm)
		{
			VarProperty.RefQualifier = ERefQualifier::ConstRef;
		}
		else
		{
			VarProperty.RefQualifier = ERefQualifier::NonConstRef;
		}
	}

	VarProperty.PropertyExportFlags = ExportFlags;

	// Set FPropertyBase info.
	VarProperty.PropertyFlags        |= Flags | ImpliedFlags;
	VarProperty.ImpliedPropertyFlags |= ImpliedFlags;

	// Set the RepNotify name, if the variable needs it
	if( VarProperty.PropertyFlags & CPF_RepNotify )
	{
		if( RepCallbackName != NAME_None )
		{
			VarProperty.RepNotifyName = RepCallbackName;
		}
		else
		{
			FError::Throwf(TEXT("Must specify a valid function name for replication notifications"));
		}
	}

	// Perform some more specific validation on the property flags
	if (VarProperty.PropertyFlags & CPF_PersistentInstance)
	{
		if (VarProperty.Type == CPT_ObjectReference)
		{
			if (VarProperty.PropertyClass->IsChildOf<UClass>())
			{
				FError::Throwf(TEXT("'Instanced' cannot be applied to class properties (UClass* or TSubclassOf<>)"));
			}
		}
		else
		{
			FError::Throwf(TEXT("'Instanced' is only allowed on object property (or array of objects)"));
		}
	}

	if ( VarProperty.IsObject() && VarProperty.Type != CPT_SoftObjectReference && VarProperty.MetaClass == nullptr && (VarProperty.PropertyFlags&CPF_Config) != 0 )
	{
		FError::Throwf(TEXT("Not allowed to use 'config' with object variables"));
	}

	if ((VarProperty.PropertyFlags & CPF_BlueprintAssignable) && VarProperty.Type != CPT_MulticastDelegate)
	{
		FError::Throwf(TEXT("'BlueprintAssignable' is only allowed on multicast delegate properties"));
	}

	if ((VarProperty.PropertyFlags & CPF_BlueprintCallable) && VarProperty.Type != CPT_MulticastDelegate)
	{
		FError::Throwf(TEXT("'BlueprintCallable' is only allowed on a property when it is a multicast delegate"));
	}

	if ((VarProperty.PropertyFlags & CPF_BlueprintAuthorityOnly) && VarProperty.Type != CPT_MulticastDelegate)
	{
		FError::Throwf(TEXT("'BlueprintAuthorityOnly' is only allowed on a property when it is a multicast delegate"));
	}
	
	if (VariableCategory != EVariableCategory::Member)
	{
		// These conditions are checked externally for struct/member variables where the flag can be inferred later on from the variable name itself
		ValidatePropertyIsDeprecatedIfNecessary(VarProperty, OuterPropertyType);
	}

	// Check for invalid transients
	EPropertyFlags Transients = VarProperty.PropertyFlags & (CPF_DuplicateTransient | CPF_TextExportTransient | CPF_NonPIEDuplicateTransient);
	if (Transients && !Cast<UClass>(OwnerStruct))
	{
		TArray<const TCHAR*> FlagStrs = ParsePropertyFlags(Transients);
		FError::Throwf(TEXT("'%s' specifier(s) are only allowed on class member variables"), *FString::Join(FlagStrs, TEXT(", ")));
	}

	// Make sure the overrides are allowed here.
	if( VarProperty.PropertyFlags & Disallow )
	{
		FError::Throwf(TEXT("Specified type modifiers not allowed here") );
	}

	// For now, copy the flags that a TMap value has to the key
	if (FPropertyBase* KeyProp = VarProperty.MapKeyProp.Get())
	{
		// Make sure the 'UObjectWrapper' flag is maintained so that both 'TMap<TSubclassOf<...>, ...>' and 'TMap<UClass*, TSubclassOf<...>>' works correctly
		KeyProp->PropertyFlags = (VarProperty.PropertyFlags & ~CPF_UObjectWrapper) | (KeyProp->PropertyFlags & CPF_UObjectWrapper);
	}

	VarProperty.MetaData = MetaDataFromNewStyle;
	if (bNativeConst)
	{
		VarProperty.MetaData.Add(TEXT("NativeConst"), TEXT(""));
	}
	if (bNativeConstTemplateArg)
	{
		VarProperty.MetaData.Add(TEXT("NativeConstTemplateArg"), TEXT(""));
	}
	
	if (ParsedVarIndexRange)
	{
		ParsedVarIndexRange->Count = InputPos - ParsedVarIndexRange->StartIndex;
	}
}

/**
 * If the property has already been seen during compilation, then return add. If not,
 * then return replace so that INI files don't mess with header exporting
 *
 * @param PropertyName the string token for the property
 *
 * @return FNAME_Replace_Not_Safe_For_Threading or FNAME_Add
 */
EFindName FHeaderParser::GetFindFlagForPropertyName(const TCHAR* PropertyName)
{
	static TMap<FString,int32> PreviousNames;
	FString PropertyStr(PropertyName);
	FString UpperPropertyStr = PropertyStr.ToUpper();
	// See if it's in the list already
	if (PreviousNames.Find(UpperPropertyStr))
	{
		return FNAME_Add;
	}
	// Add it to the list for future look ups
	PreviousNames.Add(UpperPropertyStr,1);
	FName CurrentText(PropertyName,FNAME_Find); // keep generating this FName in case it has been affecting the case of future FNames.
	return FNAME_Replace_Not_Safe_For_Threading;
}

FProperty* FHeaderParser::GetVarNameAndDim
(
	UStruct*                Scope,
	FToken&                 VarProperty,
	EVariableCategory::Type VariableCategory
)
{
	check(Scope);

	FUnrealSourceFile* CurrentSrcFile = GetCurrentSourceFile();
	EObjectFlags ObjectFlags = RF_Public;
	if (VariableCategory == EVariableCategory::Member && CurrentAccessSpecifier == ACCESS_Private)
	{
		ObjectFlags = RF_NoFlags;
	}

	const TCHAR* HintText = GetHintText(VariableCategory);

	AddModuleRelativePathToMetadata(Scope, VarProperty.MetaData);

	// Get variable name.
	if (VariableCategory == EVariableCategory::Return)
	{
		// Hard-coded variable name, such as with return value.
		VarProperty.TokenType = TOKEN_Identifier;
		FCString::Strcpy( VarProperty.Identifier, TEXT("ReturnValue") );
	}
	else
	{
		FToken VarToken;
		if (!GetIdentifier(VarToken))
		{
			FError::Throwf(TEXT("Missing variable name") );
		}

		VarProperty.TokenType = TOKEN_Identifier;
		FCString::Strcpy(VarProperty.Identifier, VarToken.Identifier);
	}

	// Check to see if the variable is deprecated, and if so set the flag
	{
		FString VarName(VarProperty.Identifier);

		const int32 DeprecatedIndex = VarName.Find(TEXT("_DEPRECATED"));
		const int32 NativizedPropertyPostfixIndex = VarName.Find(TEXT("__pf")); //TODO: check OverrideNativeName in Meta Data, to be sure it's not a random occurrence of the "__pf" string.
		bool bIgnoreDeprecatedWord = (NativizedPropertyPostfixIndex != INDEX_NONE) && (NativizedPropertyPostfixIndex > DeprecatedIndex);
		if ((DeprecatedIndex != INDEX_NONE) && !bIgnoreDeprecatedWord)
		{
			if (DeprecatedIndex != VarName.Len() - 11)
			{
				FError::Throwf(TEXT("Deprecated variables must end with _DEPRECATED"));
			}

			// We allow deprecated properties in blueprints that have getters and setters assigned as they may be part of a backwards compatibility path
			const bool bBlueprintVisible = (VarProperty.PropertyFlags & CPF_BlueprintVisible) > 0;
			const bool bWarnOnGetter = bBlueprintVisible && !VarProperty.MetaData.Contains(TEXT("BlueprintGetter"));
			const bool bWarnOnSetter = bBlueprintVisible && !(VarProperty.PropertyFlags & CPF_BlueprintReadOnly) && !VarProperty.MetaData.Contains(TEXT("BlueprintSetter"));

			if (bWarnOnGetter)
			{
				UE_LOG_WARNING_UHT(TEXT("%s: Deprecated property '%s' should not be marked as blueprint visible without having a BlueprintGetter"), HintText, *VarName);
			}

			if (bWarnOnSetter)
			{
				UE_LOG_WARNING_UHT(TEXT("%s: Deprecated property '%s' should not be marked as blueprint writeable without having a BlueprintSetter"), HintText, *VarName);
			}


			// Warn if a deprecated property is visible
			if (VarProperty.PropertyFlags & (CPF_Edit | CPF_EditConst) || // Property is marked as editable
				(!bBlueprintVisible && (VarProperty.PropertyFlags & CPF_BlueprintReadOnly) && !(VarProperty.ImpliedPropertyFlags & CPF_BlueprintReadOnly)) ) // Is BPRO, but not via Implied Flags and not caught by Getter/Setter path above
			{
				UE_LOG_WARNING_UHT(TEXT("%s: Deprecated property '%s' should not be marked as visible or editable"), HintText, *VarName);
			}

			VarProperty.PropertyFlags |= CPF_Deprecated;
			VarName = VarName.Mid(0, DeprecatedIndex);

			FCString::Strcpy(VarProperty.Identifier, *VarName);
		}
	}

	// Make sure it doesn't conflict.
	int32 OuterContextCount = 0;
	UField* ExistingField = FindField(Scope, VarProperty.Identifier, true, UField::StaticClass(), NULL);
	FField* ExistingProperty = FindProperty(Scope, VarProperty.Identifier, true, FField::StaticClass(), NULL);

	if (ExistingField != nullptr || ExistingProperty != nullptr)
	{
		bool bErrorDueToShadowing = true;

		if (ExistingField && ExistingField->IsA(UFunction::StaticClass()) && (VariableCategory != EVariableCategory::Member))
		{
			// A function parameter with the same name as a method is allowed
			bErrorDueToShadowing = false;
		}

		//@TODO: This exception does not seem sound either, but there is enough existing code that it will need to be
		// fixed up first before the exception it is removed.
		if (ExistingProperty)
 		{
 			FProperty* ExistingProp = CastField<FProperty>(ExistingProperty);
 			const bool bExistingPropDeprecated = (ExistingProp != nullptr) && ExistingProp->HasAnyPropertyFlags(CPF_Deprecated);
 			const bool bNewPropDeprecated = (VariableCategory == EVariableCategory::Member) && ((VarProperty.PropertyFlags & CPF_Deprecated) != 0);
 			if (bNewPropDeprecated || bExistingPropDeprecated)
 			{
 				// if this is a property and one of them is deprecated, ignore it since it will be removed soon
 				bErrorDueToShadowing = false;
 			}
 		}

		if (bErrorDueToShadowing)
		{
			FError::Throwf(TEXT("%s: '%s' cannot be defined in '%s' as it is already defined in scope '%s' (shadowing is not allowed)"),
				HintText,
				VarProperty.Identifier,
				*Scope->GetName(),
				ExistingField ? *ExistingField->GetOuter()->GetName() : *ExistingProperty->GetOwnerVariant().GetFullName());
		}
	}

	// Get optional dimension immediately after name.
	FToken Dimensions;
	if (MatchSymbol(TEXT("[")))
	{
		switch (VariableCategory)
		{
			case EVariableCategory::Return:
			{
				FError::Throwf(TEXT("Arrays aren't allowed as return types"));
			}

			case EVariableCategory::RegularParameter:
			case EVariableCategory::ReplicatedParameter:
			{
				FError::Throwf(TEXT("Arrays aren't allowed as function parameters"));
			}
		}

		if (VarProperty.IsContainer())
		{
			FError::Throwf(TEXT("Static arrays of containers are not allowed"));
		}

		if (VarProperty.IsBool())
		{
			FError::Throwf(TEXT("Bool arrays are not allowed") );
		}

		// Ignore how the actual array dimensions are actually defined - we'll calculate those with the compiler anyway.
		if (!GetRawToken(Dimensions, TEXT(']')))
		{
			FError::Throwf(TEXT("%s %s: Missing ']'"), HintText, VarProperty.Identifier );
		}

		// Only static arrays are declared with [].  Dynamic arrays use TArray<> instead.
		VarProperty.ArrayType = EArrayType::Static;

		UEnum* Enum = nullptr;

		if (*Dimensions.String)
		{
			FString Temp = Dimensions.String;

			bool bAgain;
			do
			{
				bAgain = false;

				// Remove any casts
				static const TCHAR* Casts[] = {
					TEXT("(uint32)"),
					TEXT("(int32)"),
					TEXT("(uint16)"),
					TEXT("(int16)"),
					TEXT("(uint8)"),
					TEXT("(int8)"),
					TEXT("(int)"),
					TEXT("(unsigned)"),
					TEXT("(signed)"),
					TEXT("(unsigned int)"),
					TEXT("(signed int)")
				};

				// Remove any brackets
				if (Temp[0] == TEXT('('))
				{
					int32 TempLen      = Temp.Len();
					int32 ClosingParen = FindMatchingClosingParenthesis(Temp);
					if (ClosingParen == TempLen - 1)
					{
						Temp = Temp.Mid(1, TempLen - 2);
						bAgain = true;
					}
				}

				for (const TCHAR* Cast : Casts)
				{
					if (Temp.StartsWith(Cast))
					{
						Temp = Temp.RightChop(FCString::Strlen(Cast));
						bAgain = true;
					}
				}
			}
			while (bAgain);

			UEnum::LookupEnumNameSlow(*Temp, &Enum);
		}

		if (!Enum)
		{
			// If the enum wasn't declared in this scope, then try to find it anywhere we can
			Enum = FindObject<UEnum>(ANY_PACKAGE, Dimensions.String);
		}

		if (Enum)
		{
			// set the ArraySizeEnum if applicable
			VarProperty.MetaData.Add("ArraySizeEnum", Enum->GetPathName());
		}

		MatchSymbol(TEXT("]"));
	}

	// Try gathering metadata for member fields
	if (VariableCategory == EVariableCategory::Member)
	{
		ParseFieldMetaData(VarProperty.MetaData, VarProperty.Identifier);
		AddFormattedPrevCommentAsTooltipMetaData(VarProperty.MetaData);
	}
	// validate UFunction parameters
	else
	{
		// UFunctions with a smart pointer as input parameter wont compile anyway, because of missing P_GET_... macro.
		// UFunctions with a smart pointer as return type will crash when called via blueprint, because they are not supported in VM.
		// WeakPointer is supported by VM as return type (see UObject::execLetWeakObjPtr), but there is no P_GET_... macro for WeakPointer.
		if (VarProperty.Type == CPT_LazyObjectReference)
		{
			FError::Throwf(TEXT("UFunctions cannot take a lazy pointer as a parameter."));
		}
	}

	// If this is the first time seeing the property name, then flag it for replace instead of add
	const EFindName FindFlag = VarProperty.PropertyFlags & CPF_Config ? GetFindFlagForPropertyName(VarProperty.Identifier) : FNAME_Add;
	// create the FName for the property, splitting (ie Unnamed_3 -> Unnamed,3)
	FName PropertyName(VarProperty.Identifier, FindFlag);

	FProperty* Prev = nullptr;
	for (TFieldIterator<FProperty> It(Scope, EFieldIteratorFlags::ExcludeSuper); It; ++It)
	{
		Prev = *It;
	}

	auto PropagateFlagsFromInnerAndHandlePersistentInstanceMetadata = [](EPropertyFlags& DestFlags, const TMap<FName, FString>& InMetaData, FProperty* Inner) {
		// Copy some of the property flags to the container property.
		if (Inner->PropertyFlags & (CPF_ContainsInstancedReference | CPF_InstancedReference))
		{
			DestFlags |= CPF_ContainsInstancedReference;
			DestFlags &= ~(CPF_InstancedReference | CPF_PersistentInstance); //this was propagated to the inner

			if (Inner->PropertyFlags & CPF_PersistentInstance)
			{
				TMap<FName, FString> MetaData;
				AddEditInlineMetaData(MetaData);
				AddMetaDataToClassData(Inner, InMetaData);
			}
		}
	};

	FProperty* Result = nullptr;
	if (VarProperty.ArrayType == EArrayType::Dynamic)
	{
		FArrayProperty* Array     = new FArrayProperty(Scope, PropertyName, ObjectFlags);
		FProperty*      InnerProp = CreateVariableProperty(VarProperty, Array, PropertyName, RF_Public, VariableCategory, CurrentSrcFile);

		Array->Inner         = InnerProp;
		Array->PropertyFlags = VarProperty.PropertyFlags;

		// Propagate flags
		InnerProp->PropertyFlags |= Array->PropertyFlags & CPF_PropagateToArrayInner;

		PropagateFlagsFromInnerAndHandlePersistentInstanceMetadata(Array->PropertyFlags, VarProperty.MetaData, InnerProp);

		Result = Array;
	}
	else if (VarProperty.ArrayType == EArrayType::Set)
	{
		FSetProperty* Set       = new FSetProperty(Scope, PropertyName, ObjectFlags);
		FProperty*    InnerProp = CreateVariableProperty(VarProperty, Set, PropertyName, RF_Public, VariableCategory, CurrentSrcFile);

		Set->ElementProp   = InnerProp;
		Set->PropertyFlags = VarProperty.PropertyFlags;

		// Propagate flags
		InnerProp->PropertyFlags |= Set->PropertyFlags & CPF_PropagateToSetElement;

		PropagateFlagsFromInnerAndHandlePersistentInstanceMetadata(Set->PropertyFlags, VarProperty.MetaData, InnerProp);

		Result = Set;
	}
	else if (VarProperty.MapKeyProp.IsValid())
	{
		FMapProperty* Map       = new FMapProperty(Scope, PropertyName, ObjectFlags);
		FProperty*    KeyProp   = CreateVariableProperty(*VarProperty.MapKeyProp, Map, *(PropertyName.ToString() + TEXT("_Key")), RF_Public, VariableCategory, CurrentSrcFile);
		FProperty*    ValueProp = CreateVariableProperty(VarProperty,             Map, PropertyName,                              RF_Public, VariableCategory, CurrentSrcFile);

		Map->KeyProp       = KeyProp;
		Map->ValueProp     = ValueProp;
		Map->PropertyFlags = VarProperty.PropertyFlags;

		// Propagate flags
		KeyProp  ->PropertyFlags |= VarProperty.MapKeyProp->PropertyFlags & CPF_PropagateToMapKey;
		ValueProp->PropertyFlags |= Map->PropertyFlags                    & CPF_PropagateToMapValue;

		PropagateFlagsFromInnerAndHandlePersistentInstanceMetadata(Map->PropertyFlags, VarProperty.MapKeyProp->MetaData, KeyProp);
		PropagateFlagsFromInnerAndHandlePersistentInstanceMetadata(Map->PropertyFlags, VarProperty.MetaData,             ValueProp);

		Result = Map;
	}
	else
	{
		Result = CreateVariableProperty(VarProperty, Scope, PropertyName, ObjectFlags, VariableCategory, CurrentSrcFile);

		if (VarProperty.ArrayType == EArrayType::Static)
		{
			Result->ArrayDim = 2; // 2 = static array
			GArrayDimensions.Add(Result, Dimensions.String);
		}

		Result->PropertyFlags = VarProperty.PropertyFlags;
	}

	if (Prev != nullptr)
	{
		Result->Next = Prev->Next;
		Prev->Next = Result;
	}
	else
	{
		Result->Next = Scope->ChildProperties;
		Scope->ChildProperties = Result;
	}

	VarProperty.TokenProperty = Result;
	VarProperty.StartLine = InputLine;
	VarProperty.StartPos = InputPos;
	FClassMetaData* ScopeData = GScriptHelper.FindClassData(Scope);
	check(ScopeData);
	ScopeData->AddProperty(VarProperty, CurrentSrcFile);

	// if we had any metadata, add it to the class
	AddMetaDataToClassData(VarProperty.TokenProperty, VarProperty.MetaData);

	return Result;
}

/*-----------------------------------------------------------------------------
	Statement compiler.
-----------------------------------------------------------------------------*/

//
// Compile a declaration in Token. Returns 1 if compiled, 0 if not.
//
bool FHeaderParser::CompileDeclaration(FClasses& AllClasses, TArray<UDelegateFunction*>& DelegatesToFixup, FToken& Token)
{
	EAccessSpecifier AccessSpecifier = ParseAccessProtectionSpecifier(Token);
	if (AccessSpecifier)
	{
		if (!IsAllowedInThisNesting(ENestAllowFlags::VarDecl) && !IsAllowedInThisNesting(ENestAllowFlags::Function))
		{
			FError::Throwf(TEXT("Access specifier %s not allowed here."), Token.Identifier);
		}
		check(TopNest->NestType == ENestType::Class || TopNest->NestType == ENestType::Interface || TopNest->NestType == ENestType::NativeInterface);
		CurrentAccessSpecifier = AccessSpecifier;
		return true;
	}

	if (Token.Matches(TEXT("class"), ESearchCase::CaseSensitive) && (TopNest->NestType == ENestType::GlobalScope))
	{
		// Make sure the previous class ended with valid nesting.
		if (bEncounteredNewStyleClass_UnmatchedBrackets)
		{
			FError::Throwf(TEXT("Missing } at end of class"));
		}

		// Start parsing the second class
		bEncounteredNewStyleClass_UnmatchedBrackets = true;
		CurrentAccessSpecifier = ACCESS_Private;

		if (!TryParseIInterfaceClass(AllClasses))
		{
			bEncounteredNewStyleClass_UnmatchedBrackets = false;
			UngetToken(Token);
			return SkipDeclaration(Token);
		}
		return true;
	}

	if (Token.Matches(TEXT("GENERATED_IINTERFACE_BODY"), ESearchCase::CaseSensitive) || (Token.Matches(TEXT("GENERATED_BODY"), ESearchCase::CaseSensitive) && TopNest->NestType == ENestType::NativeInterface))
	{
		if (TopNest->NestType != ENestType::NativeInterface)
		{
			FError::Throwf(TEXT("%s must occur inside the native interface definition"), Token.Identifier);
		}
		RequireSymbol(TEXT("("), Token.Identifier);
		CompileVersionDeclaration(GetCurrentClass());
		RequireSymbol(TEXT(")"), Token.Identifier);

		FClassMetaData* ClassData = GetCurrentClassData();
		if (!ClassData)
		{
			FString CurrentClassName = GetCurrentClass()->GetName();
			FError::Throwf(TEXT("Could not find the associated 'U%s' class while parsing 'I%s' - it could be missing or malformed"), *CurrentClassName, *CurrentClassName);
		}

		ClassData->GeneratedBodyMacroAccessSpecifier = CurrentAccessSpecifier;
		ClassData->SetInterfaceGeneratedBodyLine(InputLine);

		bClassHasGeneratedIInterfaceBody = true;

		if (Token.Matches(TEXT("GENERATED_IINTERFACE_BODY"), ESearchCase::CaseSensitive))
		{
			CurrentAccessSpecifier = ACCESS_Public;
		}

		if (Token.Matches(TEXT("GENERATED_BODY"), ESearchCase::CaseSensitive))
		{
			ClassDefinitionRanges[GetCurrentClass()].bHasGeneratedBody = true;
		}
		return true;
	}

	if (Token.Matches(TEXT("GENERATED_UINTERFACE_BODY"), ESearchCase::CaseSensitive) || (Token.Matches(TEXT("GENERATED_BODY"), ESearchCase::CaseSensitive) && TopNest->NestType == ENestType::Interface))
	{
		if (TopNest->NestType != ENestType::Interface)
		{
			FError::Throwf(TEXT("%s must occur inside the interface definition"), Token.Identifier);
		}
		RequireSymbol(TEXT("("), Token.Identifier);
		CompileVersionDeclaration(GetCurrentClass());
		RequireSymbol(TEXT(")"), Token.Identifier);

		FClassMetaData* ClassData = GetCurrentClassData();

		ClassData->GeneratedBodyMacroAccessSpecifier = CurrentAccessSpecifier;
		ClassData->SetGeneratedBodyLine(InputLine);

		bClassHasGeneratedUInterfaceBody = true;

		if (Token.Matches(TEXT("GENERATED_UINTERFACE_BODY"), ESearchCase::CaseSensitive))
		{
			CurrentAccessSpecifier = ACCESS_Public;
		}
		return true;
	}

	if (Token.Matches(TEXT("GENERATED_UCLASS_BODY"), ESearchCase::CaseSensitive) || (Token.Matches(TEXT("GENERATED_BODY"), ESearchCase::CaseSensitive) && TopNest->NestType == ENestType::Class))
	{
		if (TopNest->NestType != ENestType::Class)
		{
			FError::Throwf(TEXT("%s must occur inside the class definition"), Token.Identifier);
		}

		FClassMetaData* ClassData = GetCurrentClassData();

		if (Token.Matches(TEXT("GENERATED_BODY"), ESearchCase::CaseSensitive))
		{
			if (!ClassDefinitionRanges.Contains(GetCurrentClass()))
			{
				ClassDefinitionRanges.Add(GetCurrentClass(), ClassDefinitionRange());
			}

			ClassDefinitionRanges[GetCurrentClass()].bHasGeneratedBody = true;

			ClassData->GeneratedBodyMacroAccessSpecifier = CurrentAccessSpecifier;
		}
		else
		{
			CurrentAccessSpecifier = ACCESS_Public;
		}

		RequireSymbol(TEXT("("), Token.Identifier);
		CompileVersionDeclaration(GetCurrentClass());
		RequireSymbol(TEXT(")"), Token.Identifier);

		ClassData->SetGeneratedBodyLine(InputLine);

		bClassHasGeneratedBody = true;
		return true;
	}

	if (Token.Matches(TEXT("UCLASS"), ESearchCase::CaseSensitive))
	{
		bHaveSeenUClass = true;
		bEncounteredNewStyleClass_UnmatchedBrackets = true;
		UClass* Class = CompileClassDeclaration(AllClasses);
		GStructToSourceLine.Add(Class, MakeTuple(GetCurrentSourceFile()->AsShared(), Token.StartLine));
		return true;
	}

	if (Token.Matches(TEXT("UINTERFACE"), ESearchCase::CaseSensitive))
	{
		bHaveSeenUClass = true;
		bEncounteredNewStyleClass_UnmatchedBrackets = true;
		CompileInterfaceDeclaration(AllClasses);
		return true;
	}

	if (Token.Matches(TEXT("UFUNCTION"), ESearchCase::CaseSensitive))
	{
		CompileFunctionDeclaration(AllClasses);
		return true;
	}

	if (Token.Matches(TEXT("UDELEGATE"), ESearchCase::CaseSensitive))
	{
		UDelegateFunction* Delegate = CompileDelegateDeclaration(AllClasses, Token.Identifier, EDelegateSpecifierAction::Parse);
		DelegatesToFixup.Add(Delegate);
		return true;
	}

	if (IsValidDelegateDeclaration(Token)) // Legacy delegate parsing - it didn't need a UDELEGATE
	{
		UDelegateFunction* Delegate = CompileDelegateDeclaration(AllClasses, Token.Identifier);
		DelegatesToFixup.Add(Delegate);
		return true;
	}

	if (Token.Matches(TEXT("UPROPERTY"), ESearchCase::CaseSensitive))
	{
		CheckAllow(TEXT("'Member variable declaration'"), ENestAllowFlags::VarDecl);
		check(TopNest->NestType == ENestType::Class);

		CompileVariableDeclaration(AllClasses, GetCurrentClass());
		return true;
	}

	if (Token.Matches(TEXT("UENUM"), ESearchCase::CaseSensitive))
	{
		// Enumeration definition.
		CompileEnum();
		return true;
	}

	if (Token.Matches(TEXT("USTRUCT"), ESearchCase::CaseSensitive))
	{
		// Struct definition.
		UScriptStruct* Struct = CompileStructDeclaration(AllClasses);
		GStructToSourceLine.Add(Struct, MakeTuple(GetCurrentSourceFile()->AsShared(), Token.StartLine));
		return true;
	}

	if (Token.Matches(TEXT("#")))
	{
		// Compiler directive.
		CompileDirective(AllClasses);
		return true;
	}

	if (bEncounteredNewStyleClass_UnmatchedBrackets && Token.Matches(TEXT("}")))
	{
		if (ClassDefinitionRanges.Contains(GetCurrentClass()))
		{
			ClassDefinitionRanges[GetCurrentClass()].End = &Input[InputPos];
		}
		MatchSemi();

		// Closing brace for class declaration
		//@TODO: This is a very loose approximation of what we really need to do
		// Instead, the whole statement-consumer loop should be in a nest
		bEncounteredNewStyleClass_UnmatchedBrackets = false;

		UClass* CurrentClass = GetCurrentClass();

		// Pop nesting here to allow other non UClass declarations in the header file.
		if (CurrentClass->ClassFlags & CLASS_Interface)
		{
			checkf(TopNest->NestType == ENestType::Interface || TopNest->NestType == ENestType::NativeInterface, TEXT("Unexpected end of interface block."));
			PopNest(TopNest->NestType, TEXT("'Interface'"));
			PostPopNestInterface(AllClasses, CurrentClass);

			// Ensure the UINTERFACE classes have a GENERATED_BODY declaration
			if (bHaveSeenUClass && !bClassHasGeneratedUInterfaceBody)
			{
				FError::Throwf(TEXT("Expected a GENERATED_BODY() at the start of class"));
			}

			// Ensure the non-UINTERFACE interface classes have a GENERATED_BODY declaration
			if (!bHaveSeenUClass && !bClassHasGeneratedIInterfaceBody)
			{
				FError::Throwf(TEXT("Expected a GENERATED_BODY() at the start of class"));
			}
		}
		else
		{
			PopNest(ENestType::Class, TEXT("'Class'"));
			PostPopNestClass(CurrentClass);

			// Ensure classes have a GENERATED_BODY declaration
			if (bHaveSeenUClass && !bClassHasGeneratedBody)
			{
				FError::Throwf(TEXT("Expected a GENERATED_BODY() at the start of class"));
			}
		}

		bHaveSeenUClass                  = false;
		bClassHasGeneratedBody           = false;
		bClassHasGeneratedUInterfaceBody = false;
		bClassHasGeneratedIInterfaceBody = false;

		GetCurrentScope()->AddType(CurrentClass);
		return true;
	}

	if (Token.Matches(TEXT(";")))
	{
		if (GetToken(Token))
		{
			FError::Throwf(TEXT("Extra ';' before '%s'"), Token.Identifier);
		}
		else
		{
			FError::Throwf(TEXT("Extra ';' before end of file"));
		}
	}

	if (bEncounteredNewStyleClass_UnmatchedBrackets && IsInAClass())
	{
		if (UClass* Class = GetCurrentClass())
		{
			FToken ConstructorToken = Token;

			// Allow explicit constructors
			bool bFoundExplicit = ConstructorToken.Matches(TEXT("explicit"));
			if (bFoundExplicit)
			{
				GetToken(ConstructorToken);
			}

			bool bSkippedAPIToken = false;
			if (FString(ConstructorToken.Identifier).EndsWith("_API"))
			{
				if (!bFoundExplicit)
				{
					// Explicit can come before or after an _API
					MatchIdentifier(TEXT("explicit"));
				}

				GetToken(ConstructorToken);
				bSkippedAPIToken = true;
			}

			if (ConstructorToken.Matches(NameLookupCPP.GetNameCPP(Class)))
			{
				if (TryToMatchConstructorParameterList(ConstructorToken))
				{
					return true;
				}
			}
			else if (bSkippedAPIToken)
			{
				// We skipped over an _API token, but this wasn't a constructor so we need to unget so that subsequent code and still process it
				UngetToken(ConstructorToken);
			}
		}
	}

	// Skip anything that looks like a macro followed by no bracket that we don't know about
	if (ProbablyAnUnknownObjectLikeMacro(*this, Token))
	{
		return true;
	}

	// Determine if this statement is a serialize function declaration
	if (bEncounteredNewStyleClass_UnmatchedBrackets && IsInAClass() && TopNest->NestType == ENestType::Class)
	{
		static const FName NAME_Virtual(TEXT("virtual"));
		static const FName NAME_Void(TEXT("void"));
		static const FName NAME_Serialize(TEXT("Serialize"));
		static const FName NAME_OpenBracket(TEXT("("));
		static const FName NAME_CloseBracket(TEXT(")"));
		static const FName NAME_FArchive(TEXT("FArchive"));
		static const FName NAME_FStructuredArchive(TEXT("FStructuredArchive"));
		static const FName NAME_FStructuredArchiveRecord(TEXT("FStructuredArchiveRecord"));
		static const FName NAME_Reference(TEXT("&"));
		static const FName NAME_ClassMember(TEXT("::"));
		static const FName NAME_FRecord(TEXT("FRecord"));

		while (Token.Matches(NAME_Virtual) || FString(Token.Identifier).EndsWith(TEXT("_API")))
		{
			GetToken(Token);
		}

		if (Token.Identifier == NAME_Void)
		{
			GetToken(Token);
			if (Token.Identifier == NAME_Serialize)
			{
				GetToken(Token);
				if (Token.Identifier == NAME_OpenBracket)
				{
					GetToken(Token);

					ESerializerArchiveType ArchiveType = ESerializerArchiveType::None;
					if (Token.Identifier == NAME_FArchive)
					{
						GetToken(Token);
						if (Token.Identifier == NAME_Reference)
						{
							GetToken(Token);

							// Allow the declaration to not define a name for the archive parameter
							if (Token.Identifier != NAME_CloseBracket)
							{
								GetToken(Token);
							}

							if (Token.Identifier == NAME_CloseBracket)
							{
								ArchiveType = ESerializerArchiveType::Archive;
							}
						}
					}
					else if (Token.Identifier == NAME_FStructuredArchive)
					{
						GetToken(Token);
						if (Token.Identifier == NAME_ClassMember)
						{
							GetToken(Token);

							if (Token.Identifier == NAME_FRecord)
							{
								GetToken(Token);

								// Allow the declaration to not define a name for the slot parameter
								if (Token.Identifier != NAME_CloseBracket)
								{
									GetToken(Token);
								}

								if (Token.Identifier == NAME_CloseBracket)
								{
									ArchiveType = ESerializerArchiveType::StructuredArchiveRecord;
								}
							}
						}
					}
					else if (Token.Identifier == NAME_FStructuredArchiveRecord)
					{
						GetToken(Token);

						// Allow the declaration to not define a name for the slot parameter
						if (Token.Identifier != NAME_CloseBracket)
						{
							GetToken(Token);
						}

						if (Token.Identifier == NAME_CloseBracket)
						{
							ArchiveType = ESerializerArchiveType::StructuredArchiveRecord;
						}
					}

					if (ArchiveType != ESerializerArchiveType::None)
					{
						// Found what we want!
						if (CompilerDirectiveStack.Num() == 0 || (CompilerDirectiveStack.Num() == 1 && CompilerDirectiveStack[0] == ECompilerDirective::WithEditorOnlyData))
						{
							FString EnclosingDefine = CompilerDirectiveStack.Num() > 0 ? TEXT("WITH_EDITORONLY_DATA") : TEXT("");

							UClass* CurrentClass = GetCurrentClass();

							GClassSerializerMap.Add(CurrentClass, { ArchiveType, MoveTemp(EnclosingDefine) });
						}
						else
						{
							FError::Throwf(TEXT("Serialize functions must not be inside preprocessor blocks, except for WITH_EDITORONLY_DATA"));
						}
					}
				}
			}
		}
	}

	// Ignore C++ declaration / function definition. 
	return SkipDeclaration(Token);
}

bool FHeaderParser::SkipDeclaration(FToken& Token)
{
	// Store the current value of PrevComment so it can be restored after we parsed everything.
	FString OldPrevComment(PrevComment);
	// Consume all tokens until the end of declaration/definition has been found.
	int32 NestedScopes = 0;
	// Check if this is a class/struct declaration in which case it can be followed by member variable declaration.	
	bool bPossiblyClassDeclaration = Token.Matches(TEXT("class")) || Token.Matches(TEXT("struct"));
	// (known) macros can end without ; or } so use () to find the end of the declaration.
	// However, we don't want to use it with DECLARE_FUNCTION, because we need it to be treated like a function.
	bool bMacroDeclaration      = ProbablyAMacro(Token.Identifier) && !Token.Matches("DECLARE_FUNCTION");
	bool bEndOfDeclarationFound = false;
	bool bDefinitionFound       = false;
	const TCHAR* OpeningBracket = bMacroDeclaration ? TEXT("(") : TEXT("{");
	const TCHAR* ClosingBracket = bMacroDeclaration ? TEXT(")") : TEXT("}");
	bool bRetestCurrentToken = false;
	while (bRetestCurrentToken || GetToken(Token))
	{
		// If we find parentheses at top-level and we think it's a class declaration then it's more likely
		// to be something like: class UThing* GetThing();
		if (bPossiblyClassDeclaration && NestedScopes == 0 && Token.Matches(TEXT("(")))
		{
			bPossiblyClassDeclaration = false;
		}

		bRetestCurrentToken = false;
		if (Token.Matches(TEXT(";")) && NestedScopes == 0)
		{
			bEndOfDeclarationFound = true;
			break;
		}

		if (!bMacroDeclaration && Token.Matches(TEXT("PURE_VIRTUAL")) && NestedScopes == 0)
		{
			OpeningBracket = TEXT("(");
			ClosingBracket = TEXT(")");
		}

		if (Token.Matches(OpeningBracket))
		{
			// This is a function definition or class declaration.
			bDefinitionFound = true;
			NestedScopes++;
		}
		else if (Token.Matches(ClosingBracket))
		{
			NestedScopes--;
			if (NestedScopes == 0)
			{
				// Could be a class declaration in all capitals, and not a macro
				bool bReallyEndDeclaration = true;
				if (bMacroDeclaration)
				{
					FToken PossibleBracketToken;
					GetToken(PossibleBracketToken);
					UngetToken(Token);
					GetToken(Token);

					// If Strcmp returns 0, it is probably a class, else a macro.
					bReallyEndDeclaration = FCString::Strcmp(PossibleBracketToken.Identifier, TEXT("{")) != 0;
				}

				if (bReallyEndDeclaration)
				{
					bEndOfDeclarationFound = true;
					break;
				}
			}

			if (NestedScopes < 0)
			{
				FError::Throwf(TEXT("Unexpected '}'. Did you miss a semi-colon?"));
			}
		}
		else if (bMacroDeclaration && NestedScopes == 0)
		{
			bMacroDeclaration = false;
			OpeningBracket = TEXT("{");
			ClosingBracket = TEXT("}");
			bRetestCurrentToken = true;
		}
	}
	if (bEndOfDeclarationFound)
	{
		// Member variable declaration after class declaration (see bPossiblyClassDeclaration).
		if (bPossiblyClassDeclaration && bDefinitionFound)
		{
			// Should syntax errors be also handled when someone declares a variable after function definition?
			// Consume the variable name.
			FToken VariableName;
			if( !GetToken(VariableName, true) )
			{
				return false;
			}
			if (VariableName.TokenType != TOKEN_Identifier)
			{
				// Not a variable name.
				UngetToken(VariableName);
			}
			else if (!SafeMatchSymbol(TEXT(";")))
			{
				FError::Throwf(*FString::Printf(TEXT("Unexpected '%s'. Did you miss a semi-colon?"), VariableName.Identifier));
			}
		}

		// C++ allows any number of ';' after member declaration/definition.
		while (SafeMatchSymbol(TEXT(";")));
	}

	PrevComment = OldPrevComment;
	// clear the current value for comment
	//ClearComment();

	// Successfully consumed C++ declaration unless mismatched pair of brackets has been found.
	return NestedScopes == 0 && bEndOfDeclarationFound;
}

bool FHeaderParser::SafeMatchSymbol( const TCHAR* Match )
{
	FToken Token;

	// Remember the position before the next token (this can include comments before the next symbol).
	FScriptLocation LocationBeforeNextSymbol;
	InitScriptLocation(LocationBeforeNextSymbol);

	if (GetToken(Token, /*bNoConsts=*/ true))
	{
		if (Token.TokenType==TOKEN_Symbol && !FCString::Stricmp(Token.Identifier, Match))
		{
			return true;
		}

		UngetToken(Token);
	}
	// Return to the stored position.
	ReturnToLocation(LocationBeforeNextSymbol);

	return false;
}

FClass* FHeaderParser::ParseClassNameDeclaration(FClasses& AllClasses, FString& DeclaredClassName, FString& RequiredAPIMacroIfPresent)
{
	FUnrealSourceFile* CurrentSrcFile = GetCurrentSourceFile();
	ParseNameWithPotentialAPIMacroPrefix(/*out*/ DeclaredClassName, /*out*/ RequiredAPIMacroIfPresent, TEXT("class"));

	FClass* FoundClass = AllClasses.FindClass(*GetClassNameWithPrefixRemoved(*DeclaredClassName));
	check(FoundClass);

	FClassMetaData* ClassMetaData = GScriptHelper.AddClassData(FoundClass, CurrentSrcFile);

	// Get parent class.
	bool bSpecifiesParentClass = false;

	// Skip optional final keyword
	MatchIdentifier(TEXT("final"));

	if (MatchSymbol(TEXT(":")))
	{
		RequireIdentifier(TEXT("public"), TEXT("class inheritance"));
		bSpecifiesParentClass = true;
	}

	// Add class cast flag
	FoundClass->ClassCastFlags |= ClassCastFlagMap::Get().GetCastFlag(DeclaredClassName);

	if (bSpecifiesParentClass)
	{
		// Set the base class.
		UClass* TempClass = GetQualifiedClass(AllClasses, TEXT("'extends'"));
		check(TempClass);
		// a class cannot 'extends' an interface, use 'implements'
		if (TempClass->ClassFlags & CLASS_Interface)
		{
			FError::Throwf(TEXT("Class '%s' cannot extend interface '%s', use 'implements'"), *FoundClass->GetName(), *TempClass->GetName());
		}

		UClass* SuperClass = FoundClass->GetSuperClass();
		if( SuperClass == NULL )
		{
			FoundClass->SetSuperStruct(TempClass);
		}
		else if( SuperClass != TempClass )
		{
			FError::Throwf(TEXT("%s's superclass must be %s, not %s"), *FoundClass->GetPathName(), *SuperClass->GetPathName(), *TempClass->GetPathName());
		}

		FoundClass->ClassCastFlags |= FoundClass->GetSuperClass()->ClassCastFlags;

		// Handle additional inherited interface classes
		while (MatchSymbol(TEXT(",")))
		{
			RequireIdentifier(TEXT("public"), TEXT("Interface inheritance must be public"));

			FToken Token;
			if (!GetIdentifier(Token, true))
				FError::Throwf(TEXT("Failed to get interface class identifier"));

			FString InterfaceName = Token.Identifier;

			// Handle templated native classes
			if (MatchSymbol(TEXT("<")))
			{
				InterfaceName += TEXT('<');

				int32 NestedScopes = 1;
				while (NestedScopes)
				{
					if (!GetToken(Token))
						FError::Throwf(TEXT("Unexpected end of file"));

					if (Token.TokenType == TOKEN_Symbol)
					{
						if (!FCString::Strcmp(Token.Identifier, TEXT("<")))
						{
							++NestedScopes;
						}
						else if (!FCString::Strcmp(Token.Identifier, TEXT(">")))
						{
							--NestedScopes;
						}
					}

					InterfaceName += Token.Identifier;
				}
			}

			HandleOneInheritedClass(AllClasses, FoundClass, *InterfaceName);
		}
	}
	else if (FoundClass->GetSuperClass())
	{
		FError::Throwf(TEXT("class: missing 'Extends %s'"), *FoundClass->GetSuperClass()->GetName());
	}

	return FoundClass;
}

void FHeaderParser::HandleOneInheritedClass(FClasses& AllClasses, UClass* Class, FString InterfaceName)
{
	FUnrealSourceFile* CurrentSrcFile = GetCurrentSourceFile();
	// Check for UInterface derived interface inheritance
	if (UClass* Interface = AllClasses.FindScriptClass(InterfaceName))
	{
		// Try to find the interface
		if ( !Interface->HasAnyClassFlags(CLASS_Interface) )
		{
			FError::Throwf(TEXT("Implements: Class %s is not an interface; Can only inherit from non-UObjects or UInterface derived interfaces"), *Interface->GetName() );
		}

		// Propagate the inheritable ClassFlags
		Class->ClassFlags |= (Interface->ClassFlags) & CLASS_ScriptInherit;

		new (Class->Interfaces) FImplementedInterface(Interface, 0, false);
		if (Interface->HasAnyClassFlags(CLASS_Native))
		{
			FClassMetaData* ClassData = GScriptHelper.FindClassData(Class);
			check(ClassData);
			ClassData->AddInheritanceParent(Interface, CurrentSrcFile);
		}
	}
	else
	{
		// Non-UObject inheritance
		FClassMetaData* ClassData = GScriptHelper.FindClassData(Class);
		check(ClassData);
		ClassData->AddInheritanceParent(InterfaceName, CurrentSrcFile);
	}
}

/**
 * Setups basic class settings after parsing.
 */
void PostParsingClassSetup(UClass* Class)
{
	// Cleanup after first pass.
	FHeaderParser::ComputeFunctionParametersSize(Class);

	// Set all optimization ClassFlags based on property types
	for (TFieldIterator<FProperty> It(Class, EFieldIteratorFlags::ExcludeSuper); It; ++It)
	{
		if ((It->PropertyFlags & CPF_Config) != 0)
		{
			Class->ClassFlags |= CLASS_Config;
		}

		if (It->ContainsInstancedObjectProperty())
		{
			Class->ClassFlags |= CLASS_HasInstancedReference;
		}
	}

	// Class needs to specify which ini file is going to be used if it contains config variables.
	if ((Class->ClassFlags & CLASS_Config) && (Class->ClassConfigName == NAME_None))
	{
		// Inherit config setting from base class.
		Class->ClassConfigName = Class->GetSuperClass() ? Class->GetSuperClass()->ClassConfigName : NAME_None;
		if (Class->ClassConfigName == NAME_None)
		{
			FError::Throwf(TEXT("Classes with config / globalconfig member variables need to specify config file."));
			Class->ClassConfigName = NAME_Engine;
		}
	}
}

/**
 * Compiles a class declaration.
 */
UClass* FHeaderParser::CompileClassDeclaration(FClasses& AllClasses)
{
	// Start of a class block.
	CheckAllow(TEXT("'class'"), ENestAllowFlags::Class);

	// New-style UCLASS() syntax
	TMap<FName, FString> MetaData;

	TArray<FPropertySpecifier> SpecifiersFound;
	ReadSpecifierSetInsideMacro(SpecifiersFound, TEXT("Class"), MetaData);

	const int32 PrologFinishLine = InputLine;

	// Members of classes have a default private access level in c++
	// Setting this directly should be ok as we don't support nested classes, so the outer scope access should not need restoring
	CurrentAccessSpecifier = ACCESS_Private;

	AddFormattedPrevCommentAsTooltipMetaData(MetaData);

	// New style files have the class name / extends afterwards
	RequireIdentifier(TEXT("class"), TEXT("Class declaration"));

	// alignas() can come before or after the deprecation macro.
	// We can't have both, but the compiler will catch that anyway.
	SkipAlignasIfNecessary(*this);
	SkipDeprecatedMacroIfNecessary(*this);
	SkipAlignasIfNecessary(*this);

	FString DeclaredClassName;
	FString RequiredAPIMacroIfPresent;
	
	FClass* Class = ParseClassNameDeclaration(AllClasses, /*out*/ DeclaredClassName, /*out*/ RequiredAPIMacroIfPresent);
	check(Class);
	TSharedRef<FClassDeclarationMetaData> ClassDeclarationData = GClassDeclarations.FindChecked(Class->GetFName());

	ClassDefinitionRanges.Add(Class, ClassDefinitionRange(&Input[InputPos], nullptr));

	check(Class->ClassFlags == 0 || (Class->ClassFlags & ClassDeclarationData->ClassFlags) != 0);

	Class->ClassFlags |= CLASS_Parsed;

	PushNest(ENestType::Class, Class);
	
	const uint32 PrevClassFlags = Class->ClassFlags;
	ResetClassData();

	// Verify class variables haven't been filled in
	check(Class->Children == NULL);
	check(Class->Next == NULL);
	check(Class->NetFields.Num() == 0);
	check(Class->NetProperties.Num() == 0);

	// Make sure our parent classes is parsed.
	for (UClass* Temp = Class->GetSuperClass(); Temp; Temp = Temp->GetSuperClass())
	{
		bool bIsParsed = !!(Temp->ClassFlags & CLASS_Parsed);
		bool bIsIntrinsic = !!(Temp->ClassFlags & CLASS_Intrinsic);
		if (!(bIsParsed || bIsIntrinsic))
		{
			FError::Throwf(TEXT("'%s' can't be compiled: Parent class '%s' has errors"), *Class->GetName(), *Temp->GetName());
		}
	}

	// Merge with categories inherited from the parent.
	ClassDeclarationData->MergeClassCategories(Class);

	// Class attributes.
	FClassMetaData* ClassData = GScriptHelper.FindClassData(Class);
	check(ClassData);
	ClassData->SetPrologLine(PrologFinishLine);

	ClassDeclarationData->MergeAndValidateClassFlags(DeclaredClassName, PrevClassFlags, Class, AllClasses);
	Class->SetInternalFlags(EInternalObjectFlags::Native);

	// Class metadata
	MetaData.Append(ClassDeclarationData->MetaData);
	if (ClassDeclarationData->ClassGroupNames.Num()) { MetaData.Add("ClassGroupNames", FString::Join(ClassDeclarationData->ClassGroupNames, TEXT(" "))); }
	if (ClassDeclarationData->AutoCollapseCategories.Num()) { MetaData.Add("AutoCollapseCategories", FString::Join(ClassDeclarationData->AutoCollapseCategories, TEXT(" "))); }
	if (ClassDeclarationData->HideCategories.Num()) { MetaData.Add("HideCategories", FString::Join(ClassDeclarationData->HideCategories, TEXT(" "))); }
	if (ClassDeclarationData->ShowSubCatgories.Num()) { MetaData.Add("ShowCategories", FString::Join(ClassDeclarationData->ShowSubCatgories, TEXT(" "))); }
	if (ClassDeclarationData->SparseClassDataTypes.Num()) { MetaData.Add("SparseClassDataTypes", FString::Join(ClassDeclarationData->SparseClassDataTypes, TEXT(" "))); }
	if (ClassDeclarationData->HideFunctions.Num()) { MetaData.Add("HideFunctions", FString::Join(ClassDeclarationData->HideFunctions, TEXT(" "))); }
	if (ClassDeclarationData->AutoExpandCategories.Num()) { MetaData.Add("AutoExpandCategories", FString::Join(ClassDeclarationData->AutoExpandCategories, TEXT(" "))); }

	AddIncludePathToMetadata(Class, MetaData);
	AddModuleRelativePathToMetadata(Class, MetaData);

	// Register the metadata
	AddMetaDataToClassData(Class, MetaData);

	// Handle the start of the rest of the class
	RequireSymbol( TEXT("{"), TEXT("'Class'") );

	// Make visible outside the package.
	Class->ClearFlags(RF_Transient);
	check(Class->HasAnyFlags(RF_Public));
	check(Class->HasAnyFlags(RF_Standalone));

	// Copy properties from parent class.
	if (Class->GetSuperClass())
	{
		Class->SetPropertiesSize(Class->GetSuperClass()->GetPropertiesSize());
	}

	// auto-create properties for all of the VFTables needed for the multiple inheritances
	// get the inheritance parents
	const TArray<FMultipleInheritanceBaseClass*>& InheritanceParents = ClassData->GetInheritanceParents();

	// for all base class types, make a VfTable property
	for (int32 ParentIndex = InheritanceParents.Num() - 1; ParentIndex >= 0; ParentIndex--)
	{
		// if this base class corresponds to an interface class, assign the vtable FProperty in the class's Interfaces map now...
		if (UClass* InheritedInterface = InheritanceParents[ParentIndex]->InterfaceClass)
		{
			FImplementedInterface* Found = Class->Interfaces.FindByPredicate([=](const FImplementedInterface& Impl) { return Impl.Class == InheritedInterface; });
			if (Found)
			{
				Found->PointerOffset = 1;
			}
			else
			{
				Class->Interfaces.Add(FImplementedInterface(InheritedInterface, 1, false));
			}
		}
	}

	return Class;
}

FClass* FHeaderParser::ParseInterfaceNameDeclaration(FClasses& AllClasses, FString& DeclaredInterfaceName, FString& RequiredAPIMacroIfPresent)
{
	ParseNameWithPotentialAPIMacroPrefix(/*out*/ DeclaredInterfaceName, /*out*/ RequiredAPIMacroIfPresent, TEXT("interface"));

	FClass* FoundClass = AllClasses.FindClass(*GetClassNameWithPrefixRemoved(*DeclaredInterfaceName));
	if (FoundClass == nullptr)
	{
		return nullptr;
	}

	// Get super interface
	bool bSpecifiesParentClass = MatchSymbol(TEXT(":"));
	if (!bSpecifiesParentClass)
	{
		return FoundClass;
	}

	RequireIdentifier(TEXT("public"), TEXT("class inheritance"));

	// verify if our super class is an interface class
	// the super class should have been marked as CLASS_Interface at the importing stage, if it were an interface
	UClass* TempClass = GetQualifiedClass(AllClasses, TEXT("'extends'"));
	check(TempClass);
	if( !(TempClass->ClassFlags & CLASS_Interface) )
	{
		// UInterface is special and actually extends from UObject, which isn't an interface
		if (DeclaredInterfaceName != TEXT("UInterface"))
			FError::Throwf(TEXT("Interface class '%s' cannot inherit from non-interface class '%s'"), *DeclaredInterfaceName, *TempClass->GetName() );
	}

	UClass* SuperClass = FoundClass->GetSuperClass();
	if (SuperClass == NULL)
	{
		FoundClass->SetSuperStruct(TempClass);
	}
	else if (SuperClass != TempClass)
	{
		FError::Throwf(TEXT("%s's superclass must be %s, not %s"), *FoundClass->GetPathName(), *SuperClass->GetPathName(), *TempClass->GetPathName());
	}

	return FoundClass;
}

bool FHeaderParser::TryParseIInterfaceClass(FClasses& AllClasses)
{
	FString ErrorMsg(TEXT("C++ interface mix-in class declaration"));

	// 'class' was already matched by the caller

	// Get a class name
	FString DeclaredInterfaceName;
	FString RequiredAPIMacroIfPresent;
	if (ParseInterfaceNameDeclaration(AllClasses, /*out*/ DeclaredInterfaceName, /*out*/ RequiredAPIMacroIfPresent) == nullptr)
	{
		return false;
	}

	if (MatchSymbol(TEXT(";")))
	{
		// Forward declaration.
		return false;
	}

	if (DeclaredInterfaceName[0] != 'I')
	{
		return false;
	}

	UClass* FoundClass = nullptr;
	if ((FoundClass = AllClasses.FindClass(*DeclaredInterfaceName.Mid(1))) == nullptr)
	{
		return false;
	}

	// Continue parsing the second class as if it were a part of the first (for reflection data purposes, it is)
	RequireSymbol(TEXT("{"), *ErrorMsg);

	// Push the interface class nesting again.
	PushNest(ENestType::NativeInterface, FoundClass);

	return true;
}

/**
 *  compiles Java or C# style interface declaration
 */
void FHeaderParser::CompileInterfaceDeclaration(FClasses& AllClasses)
{
	FUnrealSourceFile* CurrentSrcFile = GetCurrentSourceFile();
	// Start of an interface block. Since Interfaces and Classes are always at the same nesting level,
	// whereever a class declaration is allowed, an interface declaration is also allowed.
	CheckAllow( TEXT("'interface'"), ENestAllowFlags::Class );

	FString DeclaredInterfaceName;
	FString RequiredAPIMacroIfPresent;
	TMap<FName, FString> MetaData;

	// Build up a list of interface specifiers
	TArray<FPropertySpecifier> SpecifiersFound;

	// New-style UINTERFACE() syntax
	ReadSpecifierSetInsideMacro(SpecifiersFound, TEXT("Interface"), MetaData);

	int32 PrologFinishLine = InputLine;

	// New style files have the interface name / extends afterwards
	RequireIdentifier(TEXT("class"), TEXT("Interface declaration"));
	FClass* InterfaceClass = ParseInterfaceNameDeclaration(AllClasses, /*out*/ DeclaredInterfaceName, /*out*/ RequiredAPIMacroIfPresent);
	ClassDefinitionRanges.Add(InterfaceClass, ClassDefinitionRange(&Input[InputPos], nullptr));

	// Record that this interface is RequiredAPI if the CORE_API style macro was present
	if (!RequiredAPIMacroIfPresent.IsEmpty())
	{
		InterfaceClass->ClassFlags |= CLASS_RequiredAPI;
	}

	// Set the appropriate interface class flags
	InterfaceClass->ClassFlags |= CLASS_Interface | CLASS_Abstract;
	if (InterfaceClass->GetSuperClass() != NULL)
	{
		InterfaceClass->ClassCastFlags |= InterfaceClass->GetSuperClass()->ClassCastFlags;
	}

	// All classes that are parsed are expected to be native
	if (InterfaceClass->GetSuperClass() && !InterfaceClass->GetSuperClass()->HasAnyClassFlags(CLASS_Native))
	{
		FError::Throwf(TEXT("Native classes cannot extend non-native classes") );
	}

	InterfaceClass->SetInternalFlags(EInternalObjectFlags::Native);
	InterfaceClass->ClassFlags |= CLASS_Native;

	// Process all of the interface specifiers
	for (const FPropertySpecifier& Specifier : SpecifiersFound)
	{
		switch ((EInterfaceSpecifier)Algo::FindSortedStringCaseInsensitive(*Specifier.Key, GInterfaceSpecifierStrings))
		{
			default:
			{
				FError::Throwf(TEXT("Unknown interface specifier '%s'"), *Specifier.Key);
			}
			break;

			case EInterfaceSpecifier::DependsOn:
			{
				FError::Throwf(TEXT("The dependsOn specifier is deprecated. Please use #include \"ClassHeaderFilename.h\" instead."));
			}
			break;

			case EInterfaceSpecifier::MinimalAPI:
			{
				InterfaceClass->ClassFlags |= CLASS_MinimalAPI;
			}
			break;

			case EInterfaceSpecifier::ConversionRoot:
			{
				MetaData.Add(FName(TEXT("IsConversionRoot")), "true");
			}
			break;
		}
	}

	// All classes must start with a valid Unreal prefix
	const FString ExpectedInterfaceName = InterfaceClass->GetNameWithPrefix(EEnforceInterfacePrefix::U);
	if (DeclaredInterfaceName != ExpectedInterfaceName)
	{
		FError::Throwf(TEXT("Interface name '%s' is invalid, the first class should be identified as '%s'"), *DeclaredInterfaceName, *ExpectedInterfaceName );
	}

	// Try parsing metadata for the interface
	FClassMetaData* ClassData = GScriptHelper.AddClassData(InterfaceClass, CurrentSrcFile);
	check(ClassData);

	ClassData->SetPrologLine(PrologFinishLine);

	// Register the metadata
	AddModuleRelativePathToMetadata(InterfaceClass, MetaData);
	AddMetaDataToClassData(InterfaceClass, MetaData);

	// Handle the start of the rest of the interface
	RequireSymbol( TEXT("{"), TEXT("'Class'") );

	// Make visible outside the package.
	InterfaceClass->ClearFlags(RF_Transient);
	check(InterfaceClass->HasAnyFlags(RF_Public));
	check(InterfaceClass->HasAnyFlags(RF_Standalone));

	// Push the interface class nesting.
	// we need a more specific set of allow flags for ENestType::Interface, only function declaration is allowed, no other stuff are allowed
	PushNest(ENestType::Interface, InterfaceClass);
}

void FHeaderParser::CompileRigVMMethodDeclaration(FClasses& AllClasses, UStruct* Struct)
{
	if (!MatchSymbol(TEXT("(")))
	{
		FError::Throwf(TEXT("Bad RIGVM_METHOD definition"));
	}

	// find the next close brace
	while (!MatchSymbol(TEXT(")")))
	{
		FToken Token;
		if (!GetToken(Token))
		{
			break;
		}
	}

	FToken PrefixToken, ReturnTypeToken, NameToken, PostfixToken;
	if (!GetToken(PrefixToken))
	{
		return;
	}

	if (FString(PrefixToken.Identifier).Equals(TEXT("virtual")))
	{
		if (!GetToken(ReturnTypeToken))
		{
			return;
		}
	}
	else
	{
		ReturnTypeToken = PrefixToken;
	}

	if (!GetToken(NameToken))
	{
		return;
	}

	if (!MatchSymbol(TEXT("(")))
	{
		FError::Throwf(TEXT("Bad RIGVM_METHOD definition"));
	}

	TArray<FString> ParamsContent;
	while (!MatchSymbol(TEXT(")")))
	{
		FToken Token;
		if (!GetToken(Token))
		{
			break;
		}
		ParamsContent.Add(FString(Token.Identifier));
	}

	while (!FString(PostfixToken.Identifier).Equals(TEXT(";")))
	{
		if (!GetToken(PostfixToken))
		{
			return;
		}
	}

	FRigVMMethodInfo MethodInfo;
	MethodInfo.ReturnType = ReturnTypeToken.Identifier;
	MethodInfo.Name = NameToken.Identifier;
	
	FString ParamString = FString::Join(ParamsContent, TEXT(" "));
	if (!ParamString.IsEmpty())
	{
		FString ParamPrev, ParamLeft, ParamRight;
		ParamPrev = ParamString;
		while (ParamPrev.Contains(TEXT(",")))
		{
			ParamPrev.Split(TEXT(","), &ParamLeft, &ParamRight);
			FRigVMParameter Parameter;
			Parameter.Name = ParamLeft.TrimStartAndEnd();
			MethodInfo.Parameters.Add(Parameter);
			ParamPrev = ParamRight;
		}

		ParamPrev = ParamPrev.TrimStartAndEnd();
		if (!ParamPrev.IsEmpty())
		{
			FRigVMParameter Parameter;
			Parameter.Name = ParamPrev.TrimStartAndEnd();
			MethodInfo.Parameters.Add(Parameter);
		}
	}

	for (FRigVMParameter& Parameter : MethodInfo.Parameters)
	{
		FString FullParameter = Parameter.Name;

		int32 LastEqual = INDEX_NONE;
		if (FullParameter.FindLastChar(TCHAR('='), LastEqual))
		{
			FullParameter = FullParameter.Mid(0, LastEqual);
		}

		FullParameter.TrimStartAndEndInline();

		FString ParameterType = FullParameter;
		FString ParameterName = FullParameter;

		int32 LastSpace = INDEX_NONE;
		if (FullParameter.FindLastChar(TCHAR(' '), LastSpace))
		{
			Parameter.Type = FullParameter.Mid(0, LastSpace);
			Parameter.Name = FullParameter.Mid(LastSpace + 1);
			Parameter.Type.TrimStartAndEndInline();
			Parameter.Name.TrimStartAndEndInline();
		}
	}

	FRigVMStructInfo& StructRigVMInfo = StructRigVMMap.FindOrAdd(Struct);
	StructRigVMInfo.Name = Struct->GetName();
	StructRigVMInfo.Methods.Add(MethodInfo);
}

void FHeaderParser::ParseRigVMMethodParameters(UStruct* Struct)
{
	FRigVMStructInfo* StructRigVMInfo = StructRigVMMap.Find(Struct);
	if (StructRigVMInfo == nullptr)
	{
		return;
	}

	const TCHAR* InputText = TEXT("Input");
	const TCHAR* OutputText = TEXT("Output");
	const TCHAR* ConstantText = TEXT("Constant");
	const TCHAR* MaxArraySizeText = TEXT("MaxArraySize");
	const TCHAR* TArrayText = TEXT("TArray");
	const TCHAR* TArrayViewText = TEXT("TArrayView");
	const TCHAR* GetRefText = TEXT("GetRef");
	const TCHAR* GetArrayText = TEXT("GetArray");

	// validate the property types for this struct
	for (TFieldIterator<FProperty> It(Struct); It; ++It)
	{
		FProperty const* const Prop = *It;
		FString PropName = Prop->GetName();
		FString MemberCPPType;
		FString ExtendedCPPType;
		MemberCPPType = Prop->GetCPPType(&ExtendedCPPType);

		FRigVMParameter Parameter;
		Parameter.Name = Prop->GetName();
		Parameter.Type = MemberCPPType + ExtendedCPPType;
		Parameter.bConstant = Prop->HasMetaData(ConstantText);
		Parameter.bInput = Prop->HasMetaData(InputText);
		Parameter.bOutput = Prop->HasMetaData(OutputText);
		Parameter.MaxArraySize = Prop->GetMetaData(MaxArraySizeText);
		Parameter.Getter = GetRefText;
		Parameter.bEditorOnly = Prop->IsEditorOnlyProperty();

		if (Parameter.bEditorOnly)
		{
			UE_LOG_ERROR_UHT(TEXT("RigVM Struct '%s' - Member '%s' is editor only - WITH_EDITORONLY_DATA not allowed on structs with RIGVM_METHOD."), *Struct->GetName(), *Parameter.Name, *MemberCPPType);
		}

		if (!ExtendedCPPType.IsEmpty())
		{
			// we only support arrays - no maps or similar data structures
			if (MemberCPPType != TArrayText)
			{
				UE_LOG_ERROR_UHT(TEXT("RigVM Struct '%s' - Member '%s' type '%s' not supported by RigVM."), *Struct->GetName(), *Parameter.Name, *MemberCPPType);
				continue;
			}

			if (!Parameter.IsConst() && Parameter.MaxArraySize.IsEmpty())
			{
				UE_LOG_ERROR_UHT(TEXT("RigVM Struct '%s' - Member '%s' requires the 'MaxArraySize' meta tag."), *Struct->GetName(), *Parameter.Name);
				continue;
			}
		}

		if (MemberCPPType.StartsWith(TArrayText))
		{
			if (Parameter.IsConst() || !Parameter.MaxArraySize.IsEmpty())
			{
				Parameter.CastName = FString::Printf(TEXT("%s_%d_View"), *Parameter.Name, StructRigVMInfo->Members.Num());
				Parameter.CastType = FString::Printf(TEXT("%s%s"), TArrayViewText, *ExtendedCPPType);
				Parameter.Getter = GetArrayText;
			}
		}

		StructRigVMInfo->Members.Add(Parameter);
	}

	if (StructRigVMInfo->Members.Num() > 64)
	{
		UE_LOG_ERROR_UHT(TEXT("RigVM Struct '%s' - has %d members (64 is the limit)."), *Struct->GetName(), StructRigVMInfo->Members.Num());
	}
}

// Returns true if the token is a dynamic delegate declaration
bool FHeaderParser::IsValidDelegateDeclaration(const FToken& Token) const
{
	FString TokenStr(Token.Identifier);
	return (Token.TokenType == TOKEN_Identifier) && TokenStr.StartsWith(TEXT("DECLARE_DYNAMIC_"));
}

// Modify token to fix redirected types if needed
void FHeaderParser::RedirectTypeIdentifier(FToken& Token) const
{
	check(Token.TokenType == TOKEN_Identifier);

	FString* FoundRedirect = TypeRedirectMap.Find(Token.Identifier);
	if (FoundRedirect)
	{
		Token.SetIdentifier(**FoundRedirect);
	}
}

// Parse the parameter list of a function or delegate declaration
void FHeaderParser::ParseParameterList(FClasses& AllClasses, UFunction* Function, bool bExpectCommaBeforeName, TMap<FName, FString>* MetaData)
{
	// Get parameter list.
	if (MatchSymbol(TEXT(")")))
	{
		return;
	}

	FAdvancedDisplayParameterHandler AdvancedDisplay(MetaData);
	do
	{
		// Get parameter type.
		FToken Property(CPT_None);
		EVariableCategory::Type VariableCategory = (Function->FunctionFlags & FUNC_Net) ? EVariableCategory::ReplicatedParameter : EVariableCategory::RegularParameter;
		GetVarType(AllClasses, GetCurrentScope(), Property, ~(CPF_ParmFlags | CPF_AutoWeak | CPF_RepSkip | CPF_UObjectWrapper | CPF_NativeAccessSpecifiers), NULL, EPropertyDeclarationStyle::None, VariableCategory);
		Property.PropertyFlags |= CPF_Parm;

		if (bExpectCommaBeforeName)
		{
			RequireSymbol(TEXT(","), TEXT("Delegate definitions require a , between the parameter type and parameter name"));
		}

		FProperty* Prop = GetVarNameAndDim(Function, Property, VariableCategory);

		Function->NumParms++;

		if( AdvancedDisplay.CanMarkMore() && AdvancedDisplay.ShouldMarkParameter(Prop->GetName()) )
		{
			Prop->PropertyFlags |= CPF_AdvancedDisplay;
		}

		// Check parameters.
		if ((Function->FunctionFlags & FUNC_Net))
		{
			if (!(Function->FunctionFlags & FUNC_NetRequest))
			{
				if (Property.PropertyFlags & CPF_OutParm)
				{
					UE_LOG_ERROR_UHT(TEXT("Replicated functions cannot contain out parameters"));
				}

				if (Property.PropertyFlags & CPF_RepSkip)
				{
					UE_LOG_ERROR_UHT(TEXT("Only service request functions cannot contain NoReplication parameters"));
				}

				if ((Prop->GetCastFlags() & CASTCLASS_FDelegateProperty) != 0)
				{
					UE_LOG_ERROR_UHT(TEXT("Replicated functions cannot contain delegate parameters (this would be insecure)"));
				}

				if (Property.Type == CPT_String && Property.RefQualifier != ERefQualifier::ConstRef && Prop->ArrayDim == 1)
				{
					UE_LOG_ERROR_UHT(TEXT("Replicated FString parameters must be passed by const reference"));
				}

				if (Property.ArrayType == EArrayType::Dynamic && Property.RefQualifier != ERefQualifier::ConstRef && Prop->ArrayDim == 1)
				{
					UE_LOG_ERROR_UHT(TEXT("Replicated TArray parameters must be passed by const reference"));
				}
			}
			else
			{
				if (!(Property.PropertyFlags & CPF_RepSkip) && (Property.PropertyFlags & CPF_OutParm))
				{
					UE_LOG_ERROR_UHT(TEXT("Service request functions cannot contain out parameters, unless marked NotReplicated"));
				}

				if (!(Property.PropertyFlags & CPF_RepSkip) && (Prop->GetCastFlags() & CASTCLASS_FDelegateProperty) != 0)
				{
					UE_LOG_ERROR_UHT(TEXT("Service request functions cannot contain delegate parameters, unless marked NotReplicated"));
				}
			}
		}
		if ((Function->FunctionFlags & (FUNC_BlueprintEvent|FUNC_BlueprintCallable)) != 0)
		{
			if (Property.Type == CPT_Byte)
			{
				if (FEnumProperty* EnumProperty = CastField<FEnumProperty>(Prop))
				{
					FProperty* InnerType = EnumProperty->GetUnderlyingProperty();
					if (InnerType && !InnerType->IsA<FByteProperty>())
					{
						FError::Throwf(TEXT("Invalid enum param for Blueprints - currently only uint8 supported"));
					}
				}
			}
		}

		// Default value.
		if (MatchSymbol( TEXT("=") ))
		{
			// Skip past the native specified default value; we make no attempt to parse it
			FToken SkipToken;
			int32 ParenthesisNestCount=0;
			int32 StartPos=-1;
			int32 EndPos=-1;
			while ( GetToken(SkipToken) )
			{
				if (StartPos == -1)
				{
					StartPos = SkipToken.StartPos;
				}
				if ( ParenthesisNestCount == 0
					&& (SkipToken.Matches(TEXT(")")) || SkipToken.Matches(TEXT(","))) )
				{
					EndPos = SkipToken.StartPos;
					// went too far
					UngetToken(SkipToken);
					break;
				}
				if ( SkipToken.Matches(TEXT("(")) )
				{
					ParenthesisNestCount++;
				}
				else if ( SkipToken.Matches(TEXT(")")) )
				{
					ParenthesisNestCount--;
				}
			}

			// allow exec functions to be added to the metaData, this is so we can have default params for them.
			const bool bStoreCppDefaultValueInMetaData = Function->HasAnyFunctionFlags(FUNC_BlueprintCallable | FUNC_Exec);
				
			if((EndPos > -1) && bStoreCppDefaultValueInMetaData) 
			{
				FString DefaultArgText(EndPos - StartPos, Input + StartPos);
				FString Key(TEXT("CPP_Default_"));
				Key += Prop->GetName();
				FName KeyName = FName(*Key);
				if (!MetaData->Contains(KeyName))
				{
					FString InnerDefaultValue;
					const bool bDefaultValueParsed = DefaultValueStringCppFormatToInnerFormat(Prop, DefaultArgText, InnerDefaultValue);
					if (!bDefaultValueParsed)
					{
						FError::Throwf(TEXT("C++ Default parameter not parsed: %s \"%s\" "), *Prop->GetName(), *DefaultArgText);
					}

					MetaData->Add(KeyName, InnerDefaultValue);
						UE_LOG(LogCompile, Verbose, TEXT("C++ Default parameter parsed: %s \"%s\" -> \"%s\" "), *Prop->GetName(), *DefaultArgText, *InnerDefaultValue );
				}
			}
		}
	} while( MatchSymbol(TEXT(",")) );
	RequireSymbol( TEXT(")"), TEXT("parameter list") );
}
UDelegateFunction* FHeaderParser::CompileDelegateDeclaration(FClasses& AllClasses, const TCHAR* DelegateIdentifier, EDelegateSpecifierAction::Type SpecifierAction)
{
	const TCHAR* CurrentScopeName = TEXT("Delegate Declaration");

	FUnrealSourceFile* CurrentSrcFile = GetCurrentSourceFile();
	TMap<FName, FString> MetaData;
	AddModuleRelativePathToMetadata(*CurrentSrcFile, MetaData);

	FFuncInfo            FuncInfo;

	// If this is a UDELEGATE, parse the specifiers first
	FString DelegateMacro;
	if (SpecifierAction == EDelegateSpecifierAction::Parse)
	{
		TArray<FPropertySpecifier> SpecifiersFound;
		ReadSpecifierSetInsideMacro(SpecifiersFound, TEXT("Delegate"), MetaData);

		ProcessFunctionSpecifiers(FuncInfo, SpecifiersFound, MetaData);

		// Get the next token and ensure it looks like a delegate
		FToken Token;
		GetToken(Token);
		if (!IsValidDelegateDeclaration(Token))
		{
			FError::Throwf(TEXT("Unexpected token following UDELEGATE(): %s"), Token.Identifier);
		}

		DelegateMacro = Token.Identifier;

		//Workaround for UE-28897
		const FStructScope* CurrentStructScope = TopNest->GetScope() ? TopNest->GetScope()->AsStructScope() : nullptr;
		const bool bDynamicClassScope = CurrentStructScope && CurrentStructScope->GetStruct() && FClass::IsDynamic(CurrentStructScope->GetStruct());
		CheckAllow(CurrentScopeName, bDynamicClassScope ? ENestAllowFlags::ImplicitDelegateDecl : ENestAllowFlags::TypeDecl);
	}
	else
	{
		DelegateMacro = DelegateIdentifier;
		CheckAllow(CurrentScopeName, ENestAllowFlags::ImplicitDelegateDecl);
	}

	// Break the delegate declaration macro down into parts
	const bool bHasReturnValue = DelegateMacro.Contains(TEXT("_RetVal"));
	const bool bDeclaredConst  = DelegateMacro.Contains(TEXT("_Const"));
	const bool bIsMulticast    = DelegateMacro.Contains(TEXT("_MULTICAST"));
	const bool bIsSparse       = DelegateMacro.Contains(TEXT("_SPARSE"));

	// Determine the parameter count
	const FString* FoundParamCount = DelegateParameterCountStrings.FindByPredicate([&](const FString& Str){ return DelegateMacro.Contains(Str); });

	// Try reconstructing the string to make sure it matches our expectations
	FString ExpectedOriginalString = FString::Printf(TEXT("DECLARE_DYNAMIC%s%s_DELEGATE%s%s%s"),
		bIsMulticast ? TEXT("_MULTICAST") : TEXT(""),
		bIsSparse ? TEXT("_SPARSE") : TEXT(""),
		bHasReturnValue ? TEXT("_RetVal") : TEXT(""),
		FoundParamCount ? **FoundParamCount : TEXT(""),
		bDeclaredConst ? TEXT("_Const") : TEXT(""));

	if (DelegateMacro != ExpectedOriginalString)
	{
		FError::Throwf(TEXT("Unable to parse delegate declaration; expected '%s' but found '%s'."), *ExpectedOriginalString, *DelegateMacro);
	}

	// Multi-cast delegate function signatures are not allowed to have a return value
	if (bHasReturnValue && bIsMulticast)
	{
		UE_LOG_ERROR_UHT(TEXT("Multi-cast delegates function signatures must not return a value"));
	}

	// Delegate signature
	FuncInfo.FunctionFlags |= FUNC_Public | FUNC_Delegate;

	if (bIsMulticast)
	{
		FuncInfo.FunctionFlags |= FUNC_MulticastDelegate;
	}

	// Now parse the macro body
	RequireSymbol(TEXT("("), CurrentScopeName);

	// Parse the return value type
	FToken ReturnType( CPT_None );

	if (bHasReturnValue)
	{
		GetVarType(AllClasses, GetCurrentScope(), ReturnType, CPF_None, nullptr, EPropertyDeclarationStyle::None, EVariableCategory::Return);
		RequireSymbol(TEXT(","), CurrentScopeName);
	}

	// Skip whitespaces to get InputPos exactly on beginning of function name.
	while (FChar::IsWhitespace(PeekChar())) { GetChar(); }

	FuncInfo.InputPos = InputPos;

	// Get the delegate name
	if (!GetIdentifier(FuncInfo.Function))
	{
		FError::Throwf(TEXT("Missing name for %s"), CurrentScopeName );
	}

	// If this is a delegate function then go ahead and mangle the name so we don't collide with
	// actual functions or properties
	{
		//@TODO: UCREMOVAL: Eventually this mangling shouldn't occur

		// Remove the leading F
		FString Name(FuncInfo.Function.Identifier);

		if (!Name.StartsWith(TEXT("F")))
		{
			FError::Throwf(TEXT("Delegate type declarations must start with F"));
		}

		Name = Name.Mid(1);

		// Append the signature goo
		Name += HEADER_GENERATED_DELEGATE_SIGNATURE_SUFFIX;

		// Replace the name
		FCString::Strcpy( FuncInfo.Function.Identifier, *Name );
	}

	UDelegateFunction* DelegateSignatureFunction = (bIsSparse ? CreateDelegateFunction<USparseDelegateFunction>(FuncInfo) : CreateDelegateFunction<UDelegateFunction>(FuncInfo));
	
	FClassMetaData* ClassMetaData = GScriptHelper.AddClassData(DelegateSignatureFunction, CurrentSrcFile);

	DelegateSignatureFunction->FunctionFlags |= FuncInfo.FunctionFlags;

	FuncInfo.FunctionReference = DelegateSignatureFunction;
	FuncInfo.SetFunctionNames();
	if (FuncInfo.FunctionReference->HasAnyFunctionFlags(FUNC_Delegate) && !GetCurrentScope()->IsFileScope())
	{
		GetCurrentClassData()->MarkContainsDelegate();
	}

	GetCurrentScope()->AddType(DelegateSignatureFunction);

	// determine whether this function should be 'const'
	if (bDeclaredConst)
	{
		DelegateSignatureFunction->FunctionFlags |= FUNC_Const;
	}

	if (bIsSparse)
	{
		FToken OwningClass;

		RequireSymbol(TEXT(","), TEXT("Delegate Declaration"));

		if (!GetIdentifier(OwningClass))
		{
			FError::Throwf(TEXT("Missing OwningClass specifier."));
		}
		RequireSymbol(TEXT(","), TEXT("Delegate Declaration"));
		
		FToken DelegateName;
		if (!GetIdentifier(DelegateName))
		{
			FError::Throwf(TEXT("Missing Delegate Name."));
		}

		USparseDelegateFunction* SDF = CastChecked<USparseDelegateFunction>(DelegateSignatureFunction);
		SDF->OwningClassName = *GetClassNameWithoutPrefix(OwningClass.TokenName.ToString());
		SDF->DelegateName = DelegateName.Identifier;
	}

	// Get parameter list.
	if (FoundParamCount)
	{
		RequireSymbol(TEXT(","), CurrentScopeName);

		ParseParameterList(AllClasses, DelegateSignatureFunction, /*bExpectCommaBeforeName=*/ true);

		// Check the expected versus actual number of parameters
		int32 ParamCount = FoundParamCount - DelegateParameterCountStrings.GetData() + 1;
		if (DelegateSignatureFunction->NumParms != ParamCount)
		{
			FError::Throwf(TEXT("Expected %d parameters but found %d parameters"), ParamCount, DelegateSignatureFunction->NumParms);
		}
	}
	else
	{
		// Require the closing paren even with no parameter list
		RequireSymbol(TEXT(")"), TEXT("Delegate Declaration"));
	}

	FuncInfo.MacroLine = InputLine;
	FFunctionData::Add(FuncInfo);

	// Create the return value property
	if (bHasReturnValue)
	{
		ReturnType.PropertyFlags |= CPF_Parm | CPF_OutParm | CPF_ReturnParm;
		FProperty* ReturnProp = GetVarNameAndDim(DelegateSignatureFunction, ReturnType, EVariableCategory::Return);

		DelegateSignatureFunction->NumParms++;
	}

	// Try parsing metadata for the function
	ParseFieldMetaData(MetaData, *(DelegateSignatureFunction->GetName()));

	AddFormattedPrevCommentAsTooltipMetaData(MetaData);

	AddMetaDataToClassData(DelegateSignatureFunction, MetaData);

	// Optionally consume a semicolon, it's not required for the delegate macro since it contains one internally
	MatchSemi();

	// Bind the function.
	DelegateSignatureFunction->Bind();

	// End the nesting
	PostPopFunctionDeclaration(AllClasses, DelegateSignatureFunction);

	// Don't allow delegate signatures to be redefined.
	auto FunctionIterator = GetCurrentScope()->GetTypeIterator<UFunction>();
	while (FunctionIterator.MoveNext())
	{
		UFunction* TestFunc = *FunctionIterator;
		if ((TestFunc->GetFName() == DelegateSignatureFunction->GetFName()) && (TestFunc != DelegateSignatureFunction))
		{
			FError::Throwf(TEXT("Can't override delegate signature function '%s'"), FuncInfo.Function.Identifier);
		}
	}

	return DelegateSignatureFunction;
}

// Compares the properties of two functions to see if they have the same signature.
bool AreFunctionSignaturesEqual(const UFunction* Lhs, const UFunction* Rhs)
{
	auto LhsPropIter = TFieldIterator<FProperty>(Lhs);
	auto RhsPropIter = TFieldIterator<FProperty>(Rhs);

	for (;;)
	{
		bool bEndOfLhsFunction = !LhsPropIter;
		bool bEndOfRhsFunction = !RhsPropIter;

		if (bEndOfLhsFunction != bEndOfRhsFunction)
		{
			// The functions have different numbers of parameters
			return false;
		}

		if (bEndOfLhsFunction)
		{
			// We've compared all the parameters
			return true;
		}

		const FProperty* LhsProp = *LhsPropIter;
		const FProperty* RhsProp = *RhsPropIter;

		FFieldClass* LhsClass = LhsProp->GetClass();
		FFieldClass* RhsClass = RhsProp->GetClass();

		if (LhsClass != RhsClass)
		{
			// The properties have different types
			return false;
		}

		if (LhsClass == FArrayProperty::StaticClass())
		{
			const FArrayProperty* LhsArrayProp = (const FArrayProperty*)LhsProp;
			const FArrayProperty* RhsArrayProp = (const FArrayProperty*)RhsProp;

			if (LhsArrayProp->Inner->GetClass() != RhsArrayProp->Inner->GetClass())
			{
				// The properties are arrays of different types
				return false;
			}
		}
		else if (LhsClass == FMapProperty::StaticClass())
		{
			const FMapProperty* LhsMapProp = (const FMapProperty*)LhsProp;
			const FMapProperty* RhsMapProp = (const FMapProperty*)RhsProp;

			if (LhsMapProp->KeyProp->GetClass() != RhsMapProp->KeyProp->GetClass() || LhsMapProp->ValueProp->GetClass() != RhsMapProp->ValueProp->GetClass())
			{
				// The properties are maps of different types
				return false;
			}
		}
		else if (LhsClass == FSetProperty::StaticClass())
		{
			const FSetProperty* LhsSetProp = (const FSetProperty*)LhsProp;
			const FSetProperty* RhsSetProp = (const FSetProperty*)RhsProp;

			if (LhsSetProp->ElementProp->GetClass() != RhsSetProp->ElementProp->GetClass())
			{
			// The properties are sets of different types
			return false;
			}
		}

		++LhsPropIter;
		++RhsPropIter;
	}
}

/**
 * Parses and compiles a function declaration
 */
void FHeaderParser::CompileFunctionDeclaration(FClasses& AllClasses)
{
	CheckAllow(TEXT("'Function'"), ENestAllowFlags::Function);

	FUnrealSourceFile* CurrentSrcFile = GetCurrentSourceFile();
	TMap<FName, FString> MetaData;
	AddModuleRelativePathToMetadata(*CurrentSrcFile, MetaData);

	// New-style UFUNCTION() syntax 
	TArray<FPropertySpecifier> SpecifiersFound;
	ReadSpecifierSetInsideMacro(SpecifiersFound, TEXT("Function"), MetaData);

	FScriptLocation FuncNameRetry;
	InitScriptLocation(FuncNameRetry);

	if (!GetCurrentClass()->HasAnyClassFlags(CLASS_Native))
	{
		FError::Throwf(TEXT("Should only be here for native classes!"));
	}

	// Process all specifiers.
	const TCHAR* TypeOfFunction = TEXT("function");

	bool bAutomaticallyFinal = true;

	FFuncInfo FuncInfo;
	FuncInfo.MacroLine = InputLine;
	FuncInfo.FunctionFlags = FUNC_Native;

	// Infer the function's access level from the currently declared C++ access level
	if (CurrentAccessSpecifier == ACCESS_Public)
	{
		FuncInfo.FunctionFlags |= FUNC_Public;
	}
	else if (CurrentAccessSpecifier == ACCESS_Protected)
	{
		FuncInfo.FunctionFlags |= FUNC_Protected;
	}
	else if (CurrentAccessSpecifier == ACCESS_Private)
	{
		FuncInfo.FunctionFlags |= FUNC_Private;
		FuncInfo.FunctionFlags |= FUNC_Final;

		// This is automatically final as well, but in a different way and for a different reason
		bAutomaticallyFinal = false;
	}
	else
	{
		FError::Throwf(TEXT("Unknown access level"));
	}

	// non-static functions in a const class must be const themselves
	if (GetCurrentClass()->HasAnyClassFlags(CLASS_Const))
	{
		FuncInfo.FunctionFlags |= FUNC_Const;
	}

	if (MatchIdentifier(TEXT("static")))
	{
		FuncInfo.FunctionFlags |= FUNC_Static;
		FuncInfo.FunctionExportFlags |= FUNCEXPORT_CppStatic;
	}

	if (MetaData.Contains("CppFromBpEvent"))
	{
		FuncInfo.FunctionFlags |= FUNC_Event;
	}

	if (CompilerDirectiveStack.Num() > 0 && (CompilerDirectiveStack.Last()&ECompilerDirective::WithEditor) != 0)
	{
		FuncInfo.FunctionFlags |= FUNC_EditorOnly;
	}

	ProcessFunctionSpecifiers(FuncInfo, SpecifiersFound, MetaData);

	const bool bClassGeneratedFromBP = FClass::IsDynamic(GetCurrentClass());

	if ((0 != (FuncInfo.FunctionExportFlags & FUNCEXPORT_CustomThunk)) && !MetaData.Contains("CustomThunk"))
	{
		MetaData.Add(TEXT("CustomThunk"), TEXT("true"));
	}

	if ((FuncInfo.FunctionFlags & FUNC_BlueprintPure) && GetCurrentClass()->HasAnyClassFlags(CLASS_Interface))
	{
		// Until pure interface casts are supported, we don't allow pures in interfaces
		UE_LOG_ERROR_UHT(TEXT("BlueprintPure specifier is not allowed for interface functions"));
	}

	if (FuncInfo.FunctionFlags & FUNC_Net)
	{
		// Network replicated functions are always events, and are only final if sealed
		TypeOfFunction = TEXT("event");
		bAutomaticallyFinal = false;
	}

	if (FuncInfo.FunctionFlags & FUNC_BlueprintEvent)
	{
		TypeOfFunction = (FuncInfo.FunctionFlags & FUNC_Native) ? TEXT("BlueprintNativeEvent") : TEXT("BlueprintImplementableEvent");
		bAutomaticallyFinal = false;
	}

	bool bSawVirtual = false;

	if (MatchIdentifier(TEXT("virtual")))
	{
		bSawVirtual = true;
	}

	FString*   InternalPtr = MetaData.Find("BlueprintInternalUseOnly"); // FBlueprintMetadata::MD_BlueprintInternalUseOnly
	const bool bInternalOnly = InternalPtr && *InternalPtr == TEXT("true");

	// If this function is blueprint callable or blueprint pure, require a category 
	if ((FuncInfo.FunctionFlags & (FUNC_BlueprintCallable | FUNC_BlueprintPure)) != 0) 
	{ 
		const bool bDeprecated = MetaData.Contains("DeprecatedFunction");       // FBlueprintMetadata::MD_DeprecatedFunction
		const bool bBlueprintAccessor = MetaData.Contains("BlueprintSetter") || MetaData.Contains("BlueprintGetter"); // FBlueprintMetadata::MD_BlueprintSetter, // FBlueprintMetadata::MD_BlueprintGetter
		const bool bHasMenuCategory = MetaData.Contains("Category");                 // FBlueprintMetadata::MD_FunctionCategory

		if (!bHasMenuCategory && !bInternalOnly && !bDeprecated && !bBlueprintAccessor) 
		{ 
			// To allow for quick iteration, don't enforce the requirement that game functions have to be categorized
			if (bIsCurrentModulePartOfEngine)
			{
				UE_LOG_ERROR_UHT(TEXT("An explicit Category specifier is required for Blueprint accessible functions in an Engine module."));
			}
		}
	}

	// Verify interfaces with respect to their blueprint accessible functions
	if (GetCurrentClass()->HasAnyClassFlags(CLASS_Interface))
	{
		const bool bCanImplementInBlueprints = !GetCurrentClass()->HasMetaData(TEXT("CannotImplementInterfaceInBlueprint"));  //FBlueprintMetadata::MD_CannotImplementInterfaceInBlueprint
		if((FuncInfo.FunctionFlags & FUNC_BlueprintEvent) != 0)
		{
			// Ensure that blueprint events are only allowed in implementable interfaces. Internal only functions allowed
			if (!bCanImplementInBlueprints && !bInternalOnly)
			{
				UE_LOG_ERROR_UHT(TEXT("Interfaces that are not implementable in blueprints cannot have BlueprintImplementableEvent members."));
			}
		}
		
		if (((FuncInfo.FunctionFlags & FUNC_BlueprintCallable) != 0) && (((~FuncInfo.FunctionFlags) & FUNC_BlueprintEvent) != 0))
		{
			// Ensure that if this interface contains blueprint callable functions that are not blueprint defined, that it must be implemented natively
			if (bCanImplementInBlueprints)
			{
				UE_LOG_ERROR_UHT(TEXT("Blueprint implementable interfaces cannot contain BlueprintCallable functions that are not BlueprintImplementableEvents.  Use CannotImplementInterfaceInBlueprint on the interface if you wish to keep this function."));
			}
		}
	}

	// Peek ahead to look for a CORE_API style DLL import/export token if present
	FString APIMacroIfPresent;
	{
		FToken Token;
		if (GetToken(Token, true))
		{
			bool bThrowTokenBack = true;
			if (Token.TokenType == TOKEN_Identifier)
			{
				FString RequiredAPIMacroIfPresent(Token.Identifier);
				if (RequiredAPIMacroIfPresent.EndsWith(TEXT("_API")))
				{
					//@TODO: Validate the module name for RequiredAPIMacroIfPresent
					bThrowTokenBack = false;

					if (GetCurrentClass()->HasAnyClassFlags(CLASS_RequiredAPI))
					{
						FError::Throwf(TEXT("'%s' must not be used on methods of a class that is marked '%s' itself."), *RequiredAPIMacroIfPresent, *RequiredAPIMacroIfPresent);
					}
					FuncInfo.FunctionFlags |= FUNC_RequiredAPI;
					FuncInfo.FunctionExportFlags |= FUNCEXPORT_RequiredAPI;

					APIMacroIfPresent = RequiredAPIMacroIfPresent;
				}
			}

			if (bThrowTokenBack)
			{
				UngetToken(Token);
			}
		}
	}

	// Look for static again, in case there was an ENGINE_API token first
	if (!APIMacroIfPresent.IsEmpty() && MatchIdentifier(TEXT("static")))
	{
		FError::Throwf(TEXT("Unexpected API macro '%s'. Did you mean to put '%s' after the static keyword?"), *APIMacroIfPresent, *APIMacroIfPresent);
	}

	// Look for virtual again, in case there was an ENGINE_API token first
	if (MatchIdentifier(TEXT("virtual")))
	{
		bSawVirtual = true;
	}

	// Process the virtualness
	if (bSawVirtual)
	{
		// Remove the implicit final, the user can still specifying an explicit final at the end of the declaration
		bAutomaticallyFinal = false;

		// if this is a BlueprintNativeEvent or BlueprintImplementableEvent in an interface, make sure it's not "virtual"
		if (FuncInfo.FunctionFlags & FUNC_BlueprintEvent)
		{
			if (GetCurrentClass()->HasAnyClassFlags(CLASS_Interface))
			{
				FError::Throwf(TEXT("BlueprintImplementableEvents in Interfaces must not be declared 'virtual'"));
			}

			// if this is a BlueprintNativeEvent, make sure it's not "virtual"
			else if (FuncInfo.FunctionFlags & FUNC_Native)
			{
				UE_LOG_ERROR_UHT(TEXT("BlueprintNativeEvent functions must be non-virtual."));
			}

			else
			{
				UE_LOG_WARNING_UHT(TEXT("BlueprintImplementableEvents should not be virtual. Use BlueprintNativeEvent instead."));
			}
		}
	}
	else
	{
		// if this is a function in an Interface, it must be marked 'virtual' unless it's an event
		if (GetCurrentClass()->HasAnyClassFlags(CLASS_Interface) && !(FuncInfo.FunctionFlags & FUNC_BlueprintEvent))
		{
			FError::Throwf(TEXT("Interface functions that are not BlueprintImplementableEvents must be declared 'virtual'"));
		}
	}

	// Handle the initial implicit/explicit final
	// A user can still specify an explicit final after the parameter list as well.
	if (bAutomaticallyFinal || FuncInfo.bSealedEvent)
	{
		FuncInfo.FunctionFlags |= FUNC_Final;
		FuncInfo.FunctionExportFlags |= FUNCEXPORT_Final;

		if (GetCurrentClass()->HasAnyClassFlags(CLASS_Interface))
		{
			UE_LOG_ERROR_UHT(TEXT("Interface functions cannot be declared 'final'"));
		}
	}

	// Get return type.
	FToken ReturnType( CPT_None );

	// C++ style functions always have a return value type, even if it's void
	bool bHasReturnValue = !MatchIdentifier(TEXT("void"));
	if (bHasReturnValue)
	{
		GetVarType(AllClasses, GetCurrentScope(), ReturnType, CPF_None, nullptr, EPropertyDeclarationStyle::None, EVariableCategory::Return);
	}

	// Skip whitespaces to get InputPos exactly on beginning of function name.
	while (FChar::IsWhitespace(PeekChar())) { GetChar(); }

	FuncInfo.InputPos = InputPos;

	// Get function or operator name.
	if (!GetIdentifier(FuncInfo.Function))
	{
		FError::Throwf(TEXT("Missing %s name"), TypeOfFunction);
	}

	if ( !MatchSymbol(TEXT("(")) )
	{
		FError::Throwf(TEXT("Bad %s definition"), TypeOfFunction);
	}

	if (FuncInfo.FunctionFlags & FUNC_Net)
	{
		bool bIsNetService = !!(FuncInfo.FunctionFlags & (FUNC_NetRequest | FUNC_NetResponse));
		if (bHasReturnValue && !bIsNetService)
		{
			FError::Throwf(TEXT("Replicated functions can't have return values"));
		}

		if (FuncInfo.RPCId > 0)
		{
			if (FString* ExistingFunc = UsedRPCIds.Find(FuncInfo.RPCId))
			{
				FError::Throwf(TEXT("Function %s already uses identifier %d"), **ExistingFunc, FuncInfo.RPCId);
			}

			UsedRPCIds.Add(FuncInfo.RPCId, FuncInfo.Function.Identifier);
			if (FuncInfo.FunctionFlags & FUNC_NetResponse)
			{
				// Look for another function expecting this response
				if (FString* ExistingFunc = RPCsNeedingHookup.Find(FuncInfo.RPCId))
				{
					// If this list isn't empty at end of class, throw error
					RPCsNeedingHookup.Remove(FuncInfo.RPCId);
				}
			}
		}

		if (FuncInfo.RPCResponseId > 0 && FuncInfo.EndpointName != TEXT("JSBridge"))
		{
			// Look for an existing response function
			FString* ExistingFunc = UsedRPCIds.Find(FuncInfo.RPCResponseId);
			if (ExistingFunc == NULL)
			{
				// If this list isn't empty at end of class, throw error
				RPCsNeedingHookup.Add(FuncInfo.RPCResponseId, FuncInfo.Function.Identifier);
			}
		}
	}

	UFunction* TopFunction = CreateFunction(FuncInfo);

	FClassMetaData* ClassMetaData = GScriptHelper.AddClassData(TopFunction, CurrentSrcFile);

	TopFunction->FunctionFlags |= FuncInfo.FunctionFlags;

	FuncInfo.FunctionReference = TopFunction;
	FuncInfo.SetFunctionNames();

	GetCurrentScope()->AddType(TopFunction);

	FFunctionData* StoredFuncData = FFunctionData::Add(FuncInfo);
	if (FuncInfo.FunctionReference->HasAnyFunctionFlags(FUNC_Delegate))
	{
		GetCurrentClassData()->MarkContainsDelegate();
	}

	// Get parameter list.
	ParseParameterList(AllClasses, TopFunction, false, &MetaData);

	// Get return type, if any.
	if (bHasReturnValue)
	{
		ReturnType.PropertyFlags |= CPF_Parm | CPF_OutParm | CPF_ReturnParm;
		FProperty* ReturnProp = GetVarNameAndDim(TopFunction, ReturnType, EVariableCategory::Return);

		TopFunction->NumParms++;
	}

	// determine if there are any outputs for this function
	bool bHasAnyOutputs = bHasReturnValue;
	if (!bHasAnyOutputs)
	{
		for (TFieldIterator<FProperty> It(TopFunction); It; ++It)
		{
			FProperty const* const Param = *It;
			if (!(Param->PropertyFlags & CPF_ReturnParm) && (Param->PropertyFlags & CPF_OutParm))
			{
				bHasAnyOutputs = true;
				break;
			}
		}
	}

	// Check to see if there is a function in the super class with the same name
	UStruct* SuperStruct = GetCurrentClass();
	if (SuperStruct)
	{
		SuperStruct = SuperStruct->GetSuperStruct();
	}
	if (SuperStruct)
	{
		if (UFunction* OverriddenFunction = ::FindField<UFunction>(SuperStruct, FuncInfo.Function.Identifier))
		{
			// Native function overrides should be done in CPP text, not in a UFUNCTION() declaration (you can't change flags, and it'd otherwise be a burden to keep them identical)
			UE_LOG_ERROR_UHT(TEXT("%s: Override of UFUNCTION in parent class (%s) cannot have a UFUNCTION() declaration above it; it will use the same parameters as the original declaration."), FuncInfo.Function.Identifier, *OverriddenFunction->GetOuter()->GetName());
		}
	}

	if (!bHasAnyOutputs && (FuncInfo.FunctionFlags & (FUNC_BlueprintPure)))
	{
		// This bad behavior would be treated as a warning in the Blueprint editor, so when converted assets generates these bad functions
		// we don't want to prevent compilation:
		if (!bClassGeneratedFromBP)
		{
			UE_LOG_ERROR_UHT(TEXT("BlueprintPure specifier is not allowed for functions with no return value and no output parameters."));
		}
	}


	// determine whether this function should be 'const'
	if ( MatchIdentifier(TEXT("const")) )
	{
		if( (TopFunction->FunctionFlags & (FUNC_Native)) == 0 )
		{
			// @TODO: UCREMOVAL Reconsider?
			//FError::Throwf(TEXT("'const' may only be used for native functions"));
		}

		FuncInfo.FunctionFlags |= FUNC_Const;

		// @todo: the presence of const and one or more outputs does not guarantee that there are
		// no side effects. On GCC and clang we could use __attribure__((pure)) or __attribute__((const))
		// or we could just rely on the use marking things BlueprintPure. Either way, checking the C++
		// const identifier to determine purity is not desirable. We should remove the following logic:

		// If its a const BlueprintCallable function with some sort of output and is not being marked as an BlueprintPure=false function, mark it as BlueprintPure as well
		if ( bHasAnyOutputs && ((FuncInfo.FunctionFlags & FUNC_BlueprintCallable) != 0) && !FuncInfo.bForceBlueprintImpure)
		{
			FuncInfo.FunctionFlags |= FUNC_BlueprintPure;
		}
	}

	// Try parsing metadata for the function
	ParseFieldMetaData(MetaData, *(TopFunction->GetName()));

	AddFormattedPrevCommentAsTooltipMetaData(MetaData);

	AddMetaDataToClassData(TopFunction, MetaData);

	// 'final' and 'override' can appear in any order before an optional '= 0' pure virtual specifier
	bool bFoundFinal    = MatchIdentifier(TEXT("final"));
	bool bFoundOverride = MatchIdentifier(TEXT("override"));
	if (!bFoundFinal && bFoundOverride)
	{
		bFoundFinal = MatchIdentifier(TEXT("final"));
	}

	// Handle C++ style functions being declared as abstract
	if (MatchSymbol(TEXT("=")))
	{
		int32 ZeroValue = 1;
		bool bGotZero = GetConstInt(/*out*/ZeroValue);
		bGotZero = bGotZero && (ZeroValue == 0);

		if (!bGotZero)
		{
			FError::Throwf(TEXT("Expected 0 to indicate function is abstract"));
		}
	}

	// Look for the final keyword to indicate this function is sealed
	if (bFoundFinal)
	{
		// This is a final (prebinding, non-overridable) function
		FuncInfo.FunctionFlags |= FUNC_Final;
		FuncInfo.FunctionExportFlags |= FUNCEXPORT_Final;
		if (GetCurrentClass()->HasAnyClassFlags(CLASS_Interface))
		{
			FError::Throwf(TEXT("Interface functions cannot be declared 'final'"));
		}
		else if (FuncInfo.FunctionFlags & FUNC_BlueprintEvent)
		{
			FError::Throwf(TEXT("Blueprint events cannot be declared 'final'"));
		}
	}

	// Make sure any new flags made it to the function
	//@TODO: UCREMOVAL: Ideally the flags didn't get copied midway thru parsing the function declaration, and we could avoid this
	TopFunction->FunctionFlags |= FuncInfo.FunctionFlags;
	StoredFuncData->UpdateFunctionData(FuncInfo);

	// Bind the function.
	TopFunction->Bind();
	
	// Make sure that the replication flags set on an overridden function match the parent function
	if (UFunction* SuperFunc = TopFunction->GetSuperFunction())
	{
		if ((TopFunction->FunctionFlags & FUNC_NetFuncFlags) != (SuperFunc->FunctionFlags & FUNC_NetFuncFlags))
		{
			FError::Throwf(TEXT("Overridden function '%s': Cannot specify different replication flags when overriding a function."), *TopFunction->GetName());
		}
	}

	// if this function is an RPC in state scope, verify that it is an override
	// this is required because the networking code only checks the class for RPCs when initializing network data, not any states within it
	if ((TopFunction->FunctionFlags & FUNC_Net) && (TopFunction->GetSuperFunction() == NULL) && Cast<UClass>(TopFunction->GetOuter()) == NULL)
	{
		FError::Throwf(TEXT("Function '%s': Base implementation of RPCs cannot be in a state. Add a stub outside state scope."), *TopFunction->GetName());
	}

	if (TopFunction->FunctionFlags & (FUNC_BlueprintCallable | FUNC_BlueprintEvent))
	{
		for (TFieldIterator<FProperty> It(TopFunction); It; ++It)
		{
			FProperty const* const Param = *It;
			if (Param->ArrayDim > 1)
			{
				FError::Throwf(TEXT("Static array cannot be exposed to blueprint. Function: %s Parameter %s\n"), *TopFunction->GetName(), *Param->GetName());
			}

			if (!IsPropertySupportedByBlueprint(Param, false))
			{
				FString ExtendedCPPType;
				FString CPPType = Param->GetCPPType(&ExtendedCPPType);
				UE_LOG_ERROR_UHT(TEXT("Type '%s%s' is not supported by blueprint. %s.%s"), *CPPType, *ExtendedCPPType, *TopFunction->GetName(), *Param->GetName());
			}
		}
	}

	// Just declaring a function, so end the nesting.
	PostPopFunctionDeclaration(AllClasses, TopFunction);

	// See what's coming next
	FToken Token;
	if (!GetToken(Token))
	{
		FError::Throwf(TEXT("Unexpected end of file"));
	}

	// Optionally consume a semicolon
	// This is optional to allow inline function definitions
	if (Token.TokenType == TOKEN_Symbol && !FCString::Stricmp(Token.Identifier, TEXT(";")))
	{
		// Do nothing (consume it)
	}
	else if (Token.TokenType == TOKEN_Symbol && !FCString::Stricmp(Token.Identifier, TEXT("{")))
	{
		// Skip inline function bodies
		UngetToken(Token);
		SkipDeclaration(Token);
	}
	else
	{
		// Put the token back so we can continue parsing as normal
		UngetToken(Token);
	}

	// perform documentation policy tests
	CheckDocumentationPolicyForFunc(GetCurrentClass(), FuncInfo.FunctionReference, MetaData);
}

/** Parses optional metadata text. */
void FHeaderParser::ParseFieldMetaData(TMap<FName, FString>& MetaData, const TCHAR* FieldName)
{
	FToken PropertyMetaData;
	bool bMetadataPresent = false;
	 if (MatchIdentifier(TEXT("UMETA")))
	{
		bMetadataPresent = true;
		RequireSymbol( TEXT("("),*FString::Printf(TEXT("' %s metadata'"), FieldName) );
		if (!GetRawTokenRespectingQuotes(PropertyMetaData, TCHAR(')')))
		{
			FError::Throwf(TEXT("'%s': No metadata specified"), FieldName);
		}
		RequireSymbol( TEXT(")"),*FString::Printf(TEXT("' %s metadata'"), FieldName) );
	}

	if (bMetadataPresent)
	{
		// parse apart the string
		TArray<FString> Pairs;

		//@TODO: UCREMOVAL: Convert to property token reading
		// break apart on | to get to the key/value pairs
		FString NewData(PropertyMetaData.String);
		bool bInString = false;
		int32 LastStartIndex = 0;
		int32 CharIndex;
		for (CharIndex = 0; CharIndex < NewData.Len(); ++CharIndex)
		{
			TCHAR Ch = NewData.GetCharArray()[CharIndex];
			if (Ch == '"')
			{
				bInString = !bInString;
			}

			if ((Ch == ',') && !bInString)
			{
				if (LastStartIndex != CharIndex)
				{
					Pairs.Add(NewData.Mid(LastStartIndex, CharIndex - LastStartIndex));
				}
				LastStartIndex = CharIndex + 1;
			}
		}

		if (LastStartIndex != CharIndex)
		{
			Pairs.Add(NewData.Mid(LastStartIndex, CharIndex - LastStartIndex));
		}

		// go over all pairs
		for (int32 PairIndex = 0; PairIndex < Pairs.Num(); PairIndex++)
		{
			// break the pair into a key and a value
			FString Token = Pairs[PairIndex];
			FString Key = Token;
			// by default, not value, just a key (allowed)
			FString Value;

			// look for a value after an =
			int32 Equals = Token.Find(TEXT("="));
			// if we have an =, break up the string
			if (Equals != -1)
			{
				Key = Token.Left(Equals);
				Value = Token.Right((Token.Len() - Equals) - 1);
			}

			InsertMetaDataPair(MetaData, Key, Value);
		}
	}
}

bool FHeaderParser::IsBitfieldProperty()
{
	bool bIsBitfield = false;

	// The current token is the property type (uin32, uint16, etc).
	// Check the property name and then check for ':'
	FToken TokenVarName;
	if (GetToken(TokenVarName, /*bNoConsts=*/ true))
	{
		FToken Token;
		if (GetToken(Token, /*bNoConsts=*/ true))
		{
			if (Token.TokenType == TOKEN_Symbol && FCString::Stricmp(Token.Identifier, TEXT(":")) == 0)
			{
				bIsBitfield = true;
			}
			UngetToken(Token);
		}
		UngetToken(TokenVarName);
	}

	return bIsBitfield;
}

void FHeaderParser::ValidatePropertyIsDeprecatedIfNecessary(FPropertyBase& VarProperty, const FToken* OuterPropertyType)
{
	// check to see if we have a FClassProperty using a deprecated class
	if ( VarProperty.MetaClass != NULL && VarProperty.MetaClass->HasAnyClassFlags(CLASS_Deprecated) && !(VarProperty.PropertyFlags & CPF_Deprecated) &&
		(OuterPropertyType == NULL || !(OuterPropertyType->PropertyFlags & CPF_Deprecated)) )
	{
		UE_LOG_ERROR_UHT(TEXT("Property is using a deprecated class: %s.  Property should be marked deprecated as well."), *VarProperty.MetaClass->GetPathName());
	}

	// check to see if we have a FObjectProperty using a deprecated class.
	// PropertyClass is part of a union, so only check PropertyClass if this token represents an object property
	if ( (VarProperty.Type == CPT_ObjectReference || VarProperty.Type == CPT_WeakObjectReference || VarProperty.Type == CPT_LazyObjectReference || VarProperty.Type == CPT_SoftObjectReference) && VarProperty.PropertyClass != NULL
		&&	VarProperty.PropertyClass->HasAnyClassFlags(CLASS_Deprecated)	// and the object class being used has been deprecated
		&& (VarProperty.PropertyFlags&CPF_Deprecated) == 0					// and this property isn't marked deprecated as well
		&& (OuterPropertyType == NULL || !(OuterPropertyType->PropertyFlags & CPF_Deprecated)) ) // and this property isn't in an array that was marked deprecated either
	{
		UE_LOG_ERROR_UHT(TEXT("Property is using a deprecated class: %s.  Property should be marked deprecated as well."), *VarProperty.PropertyClass->GetPathName());
	}
}

struct FExposeOnSpawnValidator
{
	// Keep this function synced with UEdGraphSchema_K2::FindSetVariableByNameFunction
	static bool IsSupported(const FPropertyBase& Property)
	{
		bool ProperNativeType = false;
		switch (Property.Type)
		{
		case CPT_Int:
		case CPT_Byte:
		case CPT_Float:
		case CPT_Bool:
		case CPT_Bool8:
		case CPT_ObjectReference:
		case CPT_String:
		case CPT_Text:
		case CPT_Name:
		case CPT_Interface:
		case CPT_SoftObjectReference:
			ProperNativeType = true;
		}

		if (!ProperNativeType && (CPT_Struct == Property.Type) && Property.Struct)
		{
			static const FName BlueprintTypeName(TEXT("BlueprintType"));
			ProperNativeType |= Property.Struct->GetBoolMetaData(BlueprintTypeName);
		}

		return ProperNativeType;
	}
};

void FHeaderParser::CompileVariableDeclaration(FClasses& AllClasses, UStruct* Struct)
{
	EPropertyFlags DisallowFlags = CPF_ParmFlags;
	EPropertyFlags EdFlags       = CPF_None;

	// Get variable type.
	FPropertyBase OriginalProperty(CPT_None);
	FIndexRange TypeRange;
	GetVarType( AllClasses, &FScope::GetTypeScope(Struct).Get(), OriginalProperty, DisallowFlags, /*OuterPropertyType=*/ NULL, EPropertyDeclarationStyle::UPROPERTY, EVariableCategory::Member, &TypeRange );
	OriginalProperty.PropertyFlags |= EdFlags;

	FString* Category = OriginalProperty.MetaData.Find("Category");

	// First check if the category was specified at all and if the property was exposed to the editor.
	if (!Category && (OriginalProperty.PropertyFlags & (CPF_Edit|CPF_BlueprintVisible)))
	{
		if ((Struct->GetOutermost() != nullptr) && !bIsCurrentModulePartOfEngine)
		{
			OriginalProperty.MetaData.Add("Category", Struct->GetFName().ToString());
			Category = OriginalProperty.MetaData.Find("Category");
		}
		else
		{
			UE_LOG_ERROR_UHT(TEXT("An explicit Category specifier is required for any property exposed to the editor or Blueprints in an Engine module."));
		}
	}

	// Validate that pointer properties are not interfaces (which are not GC'd and so will cause runtime errors)
	if (OriginalProperty.PointerType == EPointerType::Native && OriginalProperty.Struct->IsChildOf(UInterface::StaticClass()))
	{
		// Get the name of the type, removing the asterisk representing the pointer
		FString TypeName = FString(TypeRange.Count, Input + TypeRange.StartIndex).TrimStartAndEnd().LeftChop(1).TrimEnd();
		FError::Throwf(TEXT("UPROPERTY pointers cannot be interfaces - did you mean TScriptInterface<%s>?"), *TypeName);
	}

	// If the category was specified explicitly, it wins
	if (Category && !(OriginalProperty.PropertyFlags & (CPF_Edit|CPF_BlueprintVisible|CPF_BlueprintAssignable|CPF_BlueprintCallable)))
	{
		UE_LOG_WARNING_UHT(TEXT("Property has a Category set but is not exposed to the editor or Blueprints with EditAnywhere, BlueprintReadWrite, VisibleAnywhere, BlueprintReadOnly, BlueprintAssignable, BlueprintCallable keywords.\r\n"));
	}

	// Make sure that editblueprint variables are editable
	if(!(OriginalProperty.PropertyFlags & CPF_Edit))
	{
		if (OriginalProperty.PropertyFlags & CPF_DisableEditOnInstance)
		{
			UE_LOG_ERROR_UHT(TEXT("Property cannot have 'DisableEditOnInstance' without being editable"));
		}

		if (OriginalProperty.PropertyFlags & CPF_DisableEditOnTemplate)
		{
			UE_LOG_ERROR_UHT(TEXT("Property cannot have 'DisableEditOnTemplate' without being editable"));
		}
	}

	// Validate.
	if (OriginalProperty.PropertyFlags & CPF_ParmFlags)
	{
		FError::Throwf(TEXT("Illegal type modifiers in member variable declaration") );
	}

	if (FString* ExposeOnSpawnValue = OriginalProperty.MetaData.Find(TEXT("ExposeOnSpawn")))
	{
		if ((*ExposeOnSpawnValue == TEXT("true")) && !FExposeOnSpawnValidator::IsSupported(OriginalProperty))
		{
			UE_LOG_ERROR_UHT(TEXT("ExposeOnSpawn - Property cannot be exposed"));
		}
	}

	// Process all variables of this type.
	TArray<FProperty*> NewProperties;
	do
	{
		FToken     Property    = OriginalProperty;
		FProperty* NewProperty = GetVarNameAndDim(Struct, Property, EVariableCategory::Member);

		// Optionally consume the :1 at the end of a bitfield boolean declaration
		if (Property.IsBool() && MatchSymbol(TEXT(":")))
		{
			int32 BitfieldSize = 0;
			if (!GetConstInt(/*out*/ BitfieldSize) || (BitfieldSize != 1))
			{
				FError::Throwf(TEXT("Bad or missing bitfield size for '%s', must be 1."), *NewProperty->GetName());
			}
		}

		// Deprecation validation
		ValidatePropertyIsDeprecatedIfNecessary(Property, NULL);

		if (TopNest->NestType != ENestType::FunctionDeclaration)
		{
			if (NewProperties.Num())
			{
				FError::Throwf(TEXT("Comma delimited properties cannot be converted %s.%s\n"), *Struct->GetName(), *NewProperty->GetName());
			}
		}

		NewProperties.Add( NewProperty );
		// we'll need any metadata tags we parsed later on when we call ConvertEOLCommentToTooltip() so the tags aren't clobbered
		OriginalProperty.MetaData = Property.MetaData;

		if (NewProperty->HasAnyPropertyFlags(CPF_RepNotify))
		{
			NewProperty->RepNotifyFunc = OriginalProperty.RepNotifyName;
		}

		if (UScriptStruct* StructBeingBuilt = Cast<UScriptStruct>(Struct))
		{
			if (NewProperty->ContainsInstancedObjectProperty())
			{
				StructBeingBuilt->StructFlags = EStructFlags(StructBeingBuilt->StructFlags | STRUCT_HasInstancedReference);
			}
		}

		if (NewProperty->HasAnyPropertyFlags(CPF_BlueprintVisible))
		{
			if (Struct->IsA<UScriptStruct>() && !Struct->GetBoolMetaDataHierarchical(TEXT("BlueprintType")))
			{
				UE_LOG_ERROR_UHT(TEXT("Cannot expose property to blueprints in a struct that is not a BlueprintType. %s.%s"), *Struct->GetName(), *NewProperty->GetName());
			}

			if (NewProperty->ArrayDim > 1)
			{
				UE_LOG_ERROR_UHT(TEXT("Static array cannot be exposed to blueprint %s.%s"), *Struct->GetName(), *NewProperty->GetName());
			}

			if (!IsPropertySupportedByBlueprint(NewProperty, true))
			{
				FString ExtendedCPPType;
				FString CPPType = NewProperty->GetCPPType(&ExtendedCPPType);
				UE_LOG_ERROR_UHT(TEXT("Type '%s%s' is not supported by blueprint. %s.%s"), *CPPType, *ExtendedCPPType, *Struct->GetName(), *NewProperty->GetName());
			}
		}

	} while( MatchSymbol(TEXT(",")) );

	// Optional member initializer.
	if (MatchSymbol(TEXT("=")))
	{
		// Skip past the specified member initializer; we make no attempt to parse it
		FToken SkipToken;
		while (GetToken(SkipToken))
		{
			if (SkipToken.Matches(TEXT(";")))
			{
				// went too far
				UngetToken(SkipToken);
				break;
			}
		}
	}
	// Using Brace Initialization
	else if (MatchSymbol(TEXT("{")))
	{
		FToken SkipToken;
		int BraceLevel = 1;
		while (GetToken(SkipToken))
		{
			if (SkipToken.Matches(TEXT("{")))
			{
				++BraceLevel;
			}
			else if (SkipToken.Matches(TEXT("}")))
			{
				--BraceLevel;
				if (BraceLevel == 0)
				{
					break;
				}
			}
		}
	}

	// Expect a semicolon.
	RequireSymbol( TEXT(";"), TEXT("'variable declaration'") );

	// Skip redundant semi-colons
	for (;;)
	{
		int32 CurrInputPos  = InputPos;
		int32 CurrInputLine = InputLine;

		FToken Token;
		if (!GetToken(Token, /*bNoConsts=*/ true))
		{
			break;
		}

		if (Token.TokenType != TOKEN_Symbol || FCString::Stricmp(Token.Identifier, TEXT(";")))
		{
			InputPos  = CurrInputPos;
			InputLine = CurrInputLine;
			break;
		}
	}
}

//
// Compile a statement: Either a declaration or a command.
// Returns 1 if success, 0 if end of file.
//
bool FHeaderParser::CompileStatement(FClasses& AllClasses, TArray<UDelegateFunction*>& DelegatesToFixup)
{
	// Get a token and compile it.
	FToken Token;
	if( !GetToken(Token, true) )
	{
		// End of file.
		return false;
	}
	else if (!CompileDeclaration(AllClasses, DelegatesToFixup, Token))
	{
		FError::Throwf(TEXT("'%s': Bad command or expression"), Token.Identifier );
	}
	return true;
}

//
// Compute the function parameter size and save the return offset
//
//@TODO: UCREMOVAL: Need to rename ComputeFunctionParametersSize to reflect the additional work it's doing
void FHeaderParser::ComputeFunctionParametersSize( UClass* Class )
{
	// Recurse with all child states in this class.
	for (TFieldIterator<UFunction> FuncIt(Class, EFieldIteratorFlags::ExcludeSuper); FuncIt; ++FuncIt)
	{
		UFunction* ThisFunction = *FuncIt;

		// Fix up any structs that were used as a parameter in a delegate before being defined
		if (ThisFunction->HasAnyFunctionFlags(FUNC_Delegate))
		{
			for (TFieldIterator<FProperty> It(ThisFunction); It; ++It)
			{
				FProperty* Param = *It;
				if (FStructProperty* StructProp = CastField<FStructProperty>(Param))
				{
					if (StructProp->Struct->StructFlags & STRUCT_HasInstancedReference)
					{
						StructProp->PropertyFlags |= CPF_ContainsInstancedReference;
					}
				}
			}
			ThisFunction->StaticLink(true);
		}

		// Compute the function parameter size, propagate some flags to the outer function, and save the return offset
		// Must be done in a second phase, as StaticLink resets various fields again!
		ThisFunction->ParmsSize = 0;
		for (TFieldIterator<FProperty> It(ThisFunction); It; ++It)
		{
			FProperty* Param = *It;

			if (!(Param->PropertyFlags & CPF_ReturnParm) && (Param->PropertyFlags & CPF_OutParm))
			{
				ThisFunction->FunctionFlags |= FUNC_HasOutParms;
			}
				
			if (FStructProperty* StructProp = CastField<FStructProperty>(Param))
			{
				if (StructProp->Struct->HasDefaults())
				{
					ThisFunction->FunctionFlags |= FUNC_HasDefaults;
				}
			}
		}
	}
}

/*-----------------------------------------------------------------------------
	Code skipping.
-----------------------------------------------------------------------------*/

/**
 * Skip over code, honoring { and } pairs.
 *
 * @param	NestCount	number of nest levels to consume. if 0, consumes a single statement
 * @param	ErrorTag	text to use in error message if EOF is encountered before we've done
 */
void FHeaderParser::SkipStatements( int32 NestCount, const TCHAR* ErrorTag  )
{
	FToken Token;

	int32 OriginalNestCount = NestCount;

	while( GetToken( Token, true ) )
	{
		if ( Token.Matches(TEXT("{")) )
		{
			NestCount++;
		}
		else if	( Token.Matches(TEXT("}")) )
		{
			NestCount--;
		}
		else if ( Token.Matches(TEXT(";")) && OriginalNestCount == 0 )
		{
			break;
		}

		if ( NestCount < OriginalNestCount || NestCount < 0 )
			break;
	}

	if( NestCount > 0 )
	{
		FError::Throwf(TEXT("Unexpected end of file at end of %s"), ErrorTag );
	}
	else if ( NestCount < 0 )
	{
		FError::Throwf(TEXT("Extraneous closing brace found in %s"), ErrorTag);
	}
}

/*-----------------------------------------------------------------------------
	Main script compiling routine.
-----------------------------------------------------------------------------*/

//
// Finalize any script-exposed functions in the specified class
//
void FHeaderParser::FinalizeScriptExposedFunctions(UClass* Class)
{
	// Finalize all of the children introduced in this class
	for (TFieldIterator<UStruct> ChildIt(Class, EFieldIteratorFlags::ExcludeSuper); ChildIt; ++ChildIt)
	{
		UStruct* ChildStruct = *ChildIt;

		if (UFunction* Function = Cast<UFunction>(ChildStruct))
		{
			// Add this function to the function map of its parent class
			Class->AddFunctionToFunctionMap(Function, Function->GetFName());
		}
		else if (ChildStruct->IsA(UScriptStruct::StaticClass()))
		{
			// Ignore embedded structs
		}
		else
		{
			UE_LOG_WARNING_UHT(TEXT("Unknown and unexpected child named %s of type %s in %s\n"), *ChildStruct->GetName(), *ChildStruct->GetClass()->GetName(), *Class->GetName());
			check(false);
		}
	}
}

//
// Parses the header associated with the specified class.
// Returns result enumeration.
//
ECompilationResult::Type FHeaderParser::ParseHeader(FClasses& AllClasses, FUnrealSourceFile* SourceFile)
{
	SetCurrentSourceFile(SourceFile);
	NameLookupCPP.SetCurrentSourceFile(SourceFile);
	FUnrealSourceFile* CurrentSrcFile = SourceFile;
	if (CurrentSrcFile->IsParsed())
	{
		return ECompilationResult::Succeeded;
	}

	CurrentSrcFile->MarkAsParsed();

	// Early-out if this class has previously failed some aspect of parsing
	if (FailedFilesAnnotation.Get(CurrentSrcFile))
	{
		return ECompilationResult::OtherCompilationError;
	}

	// Reset the parser to begin a new class
	bEncounteredNewStyleClass_UnmatchedBrackets = false;
	bSpottedAutogeneratedHeaderInclude          = false;
	bHaveSeenUClass                             = false;
	bClassHasGeneratedBody                      = false;
	bClassHasGeneratedUInterfaceBody            = false;
	bClassHasGeneratedIInterfaceBody            = false;

	ECompilationResult::Type Result = ECompilationResult::OtherCompilationError;

	// Message.
	UE_LOG(LogCompile, Verbose, TEXT("Parsing %s"), *CurrentSrcFile->GetFilename());

	// Init compiler variables.
	ResetParser(*CurrentSrcFile->GetContent());

	// Init nesting.
	NestLevel = 0;
	TopNest = NULL;
	PushNest(ENestType::GlobalScope, nullptr, CurrentSrcFile);

	// C++ classes default to private access level
	CurrentAccessSpecifier = ACCESS_Private; 

	// Try to compile it, and catch any errors.
	bool bEmptyFile = true;

	// Tells if this header defines no-export classes only.
	bool bNoExportClassesOnly = true;

#if !PLATFORM_EXCEPTIONS_DISABLED
	try
#endif
	{
		// Parse entire program.
		TArray<UDelegateFunction*> DelegatesToFixup;
		while (CompileStatement(AllClasses, DelegatesToFixup))
		{
			bEmptyFile = false;

			// Clear out the previous comment in anticipation of the next statement.
			ClearComment();
			StatementsParsed++;
		}

		PopNest(ENestType::GlobalScope, TEXT("Global scope"));

		auto ScopeTypeIterator = CurrentSrcFile->GetScope()->GetTypeIterator();
		while (ScopeTypeIterator.MoveNext())
		{
			UField* Type = *ScopeTypeIterator;

			if (!Type->IsA<UScriptStruct>() && !Type->IsA<UClass>())
			{
				continue;
			}

			UStruct* Struct = Cast<UStruct>(Type);

			// now validate all delegate variables declared in the class
			TMap<FName, UFunction*> DelegateCache;
			FixupDelegateProperties(AllClasses, Struct, FScope::GetTypeScope(Struct).Get(), DelegateCache);
		}

		// Fix up any delegates themselves, if they refer to other delegates
		{
			TMap<FName, UFunction*> DelegateCache;
			for (UDelegateFunction* Delegate : DelegatesToFixup)
			{
				FixupDelegateProperties(AllClasses, Delegate, CurrentSrcFile->GetScope().Get(), DelegateCache);
			}
		}

		// Precompute info for runtime optimization.
		LinesParsed += InputLine;

		if (RPCsNeedingHookup.Num() > 0)
		{
			FString ErrorMsg(TEXT("Request functions missing response pairs:\r\n"));
			for (TMap<int32, FString>::TConstIterator It(RPCsNeedingHookup); It; ++It)
			{
				ErrorMsg += FString::Printf(TEXT("%s missing id %d\r\n"), *It.Value(), It.Key());
			}

			RPCsNeedingHookup.Empty();
			FError::Throwf(*ErrorMsg);
		}

		// Make sure the compilation ended with valid nesting.
		if (bEncounteredNewStyleClass_UnmatchedBrackets)
		{
			FError::Throwf(TEXT("Missing } at end of class") );
		}

		if (NestLevel == 1)
		{
			FError::Throwf(TEXT("Internal nest inconsistency") );
		}
		else if (NestLevel > 2)
		{
			FError::Throwf(TEXT("Unexpected end of script in '%s' block"), NestTypeName(TopNest->NestType) );
		}

		// First-pass success.
		Result = ECompilationResult::Succeeded;

		for (UClass* Class : CurrentSrcFile->GetDefinedClasses())
		{
			PostParsingClassSetup(Class);

			// Clean up and exit.
			Class->Bind();

			// Finalize functions
			FinalizeScriptExposedFunctions(Class);

			bNoExportClassesOnly = bNoExportClassesOnly && Class->HasAnyClassFlags(CLASS_NoExport);
		}

		check(CurrentSrcFile->IsParsed());

		if (!bSpottedAutogeneratedHeaderInclude && !bEmptyFile && !bNoExportClassesOnly)
		{
			const FString ExpectedHeaderName = CurrentSrcFile->GetGeneratedHeaderFilename();
			FError::Throwf(TEXT("Expected an include at the top of the header: '#include \"%s\"'"), *ExpectedHeaderName);
		}
	}
#if !PLATFORM_EXCEPTIONS_DISABLED
	catch( TCHAR* ErrorMsg )
	{
		if (NestLevel == 0)
		{
			// Pushing nest so there is a file context for this error.
			PushNest(ENestType::GlobalScope, nullptr, CurrentSrcFile);
		}

		// Handle compiler error.
		{
			TGuardValue<ELogTimes::Type> DisableLogTimes(GPrintLogTimes, ELogTimes::None);
			FString FormattedErrorMessageWithContext = FString::Printf(TEXT("%s: Error: %s"), *GetContext(), ErrorMsg);

			UE_LOG(LogCompile, Log,  TEXT("%s"), *FormattedErrorMessageWithContext );
			Warn->Log(ELogVerbosity::Error, *FString::Printf(TEXT("Error: %s"), ErrorMsg));
		}

		FailedFilesAnnotation.Set(CurrentSrcFile);
		Result = GCompilationResult;
	}
#endif

	return Result; //@TODO: UCREMOVAL: This function is always returning succeeded even on a compiler error; should this continue?
}

/*-----------------------------------------------------------------------------
	Global functions.
-----------------------------------------------------------------------------*/

ECompilationResult::Type FHeaderParser::ParseRestOfModulesSourceFiles(FClasses& AllClasses, UPackage* ModulePackage, FHeaderParser& HeaderParser)
{
	for (auto& Pair : GUnrealSourceFilesMap)
	{
		FUnrealSourceFile* SourceFile = &Pair.Value.Get();

		if (SourceFile->GetPackage() == ModulePackage && (!SourceFile->IsParsed() || SourceFile->GetDefinedClassesCount() == 0))
		{
			ECompilationResult::Type Result;
			if ((Result = ParseHeaders(AllClasses, HeaderParser, SourceFile)) != ECompilationResult::Succeeded)
			{
				return Result;
			}
		}
	}

	return ECompilationResult::Succeeded;
}

// Parse Class's annotated headers and optionally its child classes.
ECompilationResult::Type FHeaderParser::ParseHeaders(FClasses& AllClasses, FHeaderParser& HeaderParser, FUnrealSourceFile* SourceFile)
{
	ECompilationResult::Type Result = ECompilationResult::Succeeded;

	if (SourceFile->AreDependenciesResolved())
	{
		return Result;
	}

	SourceFile->MarkDependenciesResolved();

	TArray<FUnrealSourceFile*> SourceFilesRequired;

	static const FString ObjectHeader = FString(TEXT("NoExportTypes.h"));
	for (FHeaderProvider& Include : SourceFile->GetIncludes())
	{
		if (Include.GetId() == ObjectHeader)
		{
			continue;
		}

		if (FUnrealSourceFile* DepFile = Include.Resolve())
		{
			SourceFilesRequired.Add(DepFile);
		}
	}

	const TArray<UClass*>& Classes = SourceFile->GetDefinedClasses();

	for (UClass* Class : Classes)
	{
		for (UClass* ParentClass = Class->GetSuperClass(); ParentClass && !ParentClass->HasAnyClassFlags(CLASS_Parsed | CLASS_Intrinsic); ParentClass = ParentClass->GetSuperClass())
		{
			SourceFilesRequired.Add(&GTypeDefinitionInfoMap[ParentClass]->GetUnrealSourceFile());
		}
	}

	for (FUnrealSourceFile* RequiredFile : SourceFilesRequired)
	{
		SourceFile->GetScope()->IncludeScope(&RequiredFile->GetScope().Get());

		ECompilationResult::Type ParseResult = ParseHeaders(AllClasses, HeaderParser, RequiredFile);

		if (ParseResult != ECompilationResult::Succeeded)
		{
			return ParseResult;
		}
	}

	// Parse the file
	{
		ECompilationResult::Type OneFileResult = HeaderParser.ParseHeader(AllClasses, SourceFile);

		for (UClass* Class : Classes)
		{
			Class->ClassFlags |= CLASS_Parsed;
		}

		if (OneFileResult != ECompilationResult::Succeeded)
		{
			// if we couldn't parse this file fail.
			return OneFileResult;
		}
	}

	// Success.
	return Result;
}

bool FHeaderParser::DependentClassNameFromHeader(const TCHAR* HeaderFilename, FString& OutClassName)
{
	FString DependentClassName(HeaderFilename);
	const int32 ExtensionIndex = DependentClassName.Find(TEXT("."));
	if (ExtensionIndex != INDEX_NONE)
	{
		// Generate UHeaderName name for this header.
		OutClassName = FString(TEXT("U")) + FPaths::GetBaseFilename(*DependentClassName);
		return true;
	}
	return false;
}

/**
 * Gets source files ordered by UCLASSes inheritance.
 *
 * @param CurrentPackage Current package.
 * @param AllClasses Current class tree.
 *
 * @returns Array of source files.
 */
TSet<FUnrealSourceFile*> GetSourceFilesWithInheritanceOrdering(UPackage* CurrentPackage, FClasses& AllClasses)
{
	TSet<FUnrealSourceFile*> SourceFiles;

	TArray<FClass*> Classes = AllClasses.GetClassesInPackage();

	// First add source files with the inheritance order.
	for (UClass* Class : Classes)
	{
		TSharedRef<FUnrealTypeDefinitionInfo>* DefinitionInfoPtr = GTypeDefinitionInfoMap.Find(Class);
		if (DefinitionInfoPtr == nullptr)
		{
			continue;
		}

		FUnrealSourceFile& SourceFile = (*DefinitionInfoPtr)->GetUnrealSourceFile();

		if (!SourceFiles.Contains(&SourceFile)
			&& SourceFile.GetScope()->ContainsTypes())
		{
			SourceFiles.Add(&SourceFile);
		}
	}

	// Then add the rest.
	for (auto& Pair : GUnrealSourceFilesMap)
	{
		auto& SourceFile = Pair.Value.Get();

		if (SourceFile.GetPackage() == CurrentPackage
			&& !SourceFiles.Contains(&SourceFile)
			&& SourceFile.GetScope()->ContainsTypes())
		{
			SourceFiles.Add(&SourceFile);
		}
	}

	return SourceFiles;
}

// Begins the process of exporting C++ class declarations for native classes in the specified package
void FHeaderParser::ExportNativeHeaders(
	UPackage* CurrentPackage,
	FClasses& AllClasses,
	bool bAllowSaveExportedHeaders,
	const FManifestModule& Module
)
{
	// Build a list of header filenames
	TArray<FString>	ClassHeaderFilenames;
	new (ClassHeaderFilenames) FString();

	TSet<FUnrealSourceFile*> SourceFiles = GetSourceFilesWithInheritanceOrdering(CurrentPackage, AllClasses);
	if (SourceFiles.Num() > 0)
	{
		if ( CurrentPackage != NULL )
		{
			UE_LOG(LogCompile, Verbose, TEXT("Exporting native class declarations for %s"), *CurrentPackage->GetName());
		}
		else
		{
			UE_LOG(LogCompile, Verbose, TEXT("Exporting native class declarations"));
		}

		// Export native class definitions to package header files.
		FNativeClassHeaderGenerator(
			CurrentPackage,
			SourceFiles,
			AllClasses,
			bAllowSaveExportedHeaders
		);
	}
}

FHeaderParser::FHeaderParser(FFeedbackContext* InWarn, const FManifestModule& InModule)
	: FBaseParser()
	, Warn(InWarn)
	, bSpottedAutogeneratedHeaderInclude(false)
	, NestLevel(0)
	, TopNest(nullptr)
	, CurrentlyParsedModule(&InModule)
{
	// Determine if the current module is part of the engine or a game (we are more strict about things for Engine modules)
	switch (InModule.ModuleType)
	{
	case EBuildModuleType::Program:
		{
			const FString AbsoluteEngineDir = FPaths::ConvertRelativePathToFull(FPaths::EngineDir());
			const FString ModuleDir = FPaths::ConvertRelativePathToFull(InModule.BaseDirectory);
			bIsCurrentModulePartOfEngine = ModuleDir.StartsWith(AbsoluteEngineDir);
		}
		break;
	case EBuildModuleType::EngineRuntime:
	case EBuildModuleType::EngineDeveloper:
	case EBuildModuleType::EngineEditor:
	case EBuildModuleType::EngineThirdParty:
		bIsCurrentModulePartOfEngine = true;
		break;
	case EBuildModuleType::GameRuntime:
	case EBuildModuleType::GameDeveloper:
	case EBuildModuleType::GameEditor:
	case EBuildModuleType::GameThirdParty:
		bIsCurrentModulePartOfEngine = false;
		break;
	default:
		bIsCurrentModulePartOfEngine = true;
		check(false);
	}

	FScriptLocation::Compiler = this;

	static bool bConfigOptionsInitialized = false;

	if (!bConfigOptionsInitialized)
	{
		// Read Ini options, GConfig must exist by this point
		check(GConfig);

		const FName TypeRedirectsKey(TEXT("TypeRedirects"));
		const FName StructsWithNoPrefixKey(TEXT("StructsWithNoPrefix"));
		const FName StructsWithTPrefixKey(TEXT("StructsWithTPrefix"));
		const FName DelegateParameterCountStringsKey(TEXT("DelegateParameterCountStrings"));
		const FName GeneratedCodeVersionKey(TEXT("GeneratedCodeVersion"));

		FConfigSection* ConfigSection = GConfig->GetSectionPrivate(TEXT("UnrealHeaderTool"), false, true, GEngineIni);
		if (ConfigSection)
		{
			for (FConfigSection::TIterator It(*ConfigSection); It; ++It)
			{
				if (It.Key() == TypeRedirectsKey)
				{
					FString OldType;
					FString NewType;

					FParse::Value(*It.Value().GetValue(), TEXT("OldType="), OldType);
					FParse::Value(*It.Value().GetValue(), TEXT("NewType="), NewType);

					TypeRedirectMap.Add(OldType, NewType);
				}
				else if (It.Key() == StructsWithNoPrefixKey)
				{
					StructsWithNoPrefix.Add(It.Value().GetValue());
				}
				else if (It.Key() == StructsWithTPrefixKey)
				{
					StructsWithTPrefix.Add(It.Value().GetValue());
				}
				else if (It.Key() == DelegateParameterCountStringsKey)
				{
					DelegateParameterCountStrings.Add(It.Value().GetValue());
				}
				else if (It.Key() == GeneratedCodeVersionKey)
				{
					DefaultGeneratedCodeVersion = ToGeneratedCodeVersion(It.Value().GetValue());
				}
			}
		}
		bConfigOptionsInitialized = true;
	}
}

// Throws if a specifier value wasn't provided
void FHeaderParser::RequireSpecifierValue(const FPropertySpecifier& Specifier, bool bRequireExactlyOne)
{
	if (Specifier.Values.Num() == 0)
	{
		FError::Throwf(TEXT("The specifier '%s' must be given a value"), *Specifier.Key);
	}
	else if ((Specifier.Values.Num() != 1) && bRequireExactlyOne)
	{
		FError::Throwf(TEXT("The specifier '%s' must be given exactly one value"), *Specifier.Key);
	}
}

// Throws if a specifier value wasn't provided
FString FHeaderParser::RequireExactlyOneSpecifierValue(const FPropertySpecifier& Specifier)
{
	RequireSpecifierValue(Specifier, /*bRequireExactlyOne*/ true);
	return Specifier.Values[0];
}

// Exports the class to all vailable plugins
void ExportClassToScriptPlugins(UClass* Class, const FManifestModule& Module, IScriptGeneratorPluginInterface& ScriptPlugin)
{
	TSharedRef<FUnrealTypeDefinitionInfo>* DefinitionInfoRef = GTypeDefinitionInfoMap.Find(Class);
	if (DefinitionInfoRef == nullptr)
	{
		const FString Empty = TEXT("");
		ScriptPlugin.ExportClass(Class, Empty, Empty, false);
	}
	else
	{
		FUnrealSourceFile& SourceFile = (*DefinitionInfoRef)->GetUnrealSourceFile();
		ScriptPlugin.ExportClass(Class, SourceFile.GetFilename(), SourceFile.GetGeneratedFilename(), SourceFile.HasChanged());
	}
}

// Exports class tree to all available plugins
void ExportClassTreeToScriptPlugins(const FClassTree* Node, const FManifestModule& Module, IScriptGeneratorPluginInterface& ScriptPlugin)
{
	for (int32 ChildIndex = 0; ChildIndex < Node->NumChildren(); ++ChildIndex)
	{
		const FClassTree* ChildNode = Node->GetChild(ChildIndex);
		ExportClassToScriptPlugins(ChildNode->GetClass(), Module, ScriptPlugin);
	}

	for (int32 ChildIndex = 0; ChildIndex < Node->NumChildren(); ++ChildIndex)
	{
		const FClassTree* ChildNode = Node->GetChild(ChildIndex);
		ExportClassTreeToScriptPlugins(ChildNode, Module, ScriptPlugin);
	}
}

// Parse all headers for classes that are inside CurrentPackage.
ECompilationResult::Type FHeaderParser::ParseAllHeadersInside(
	FClasses& ModuleClasses,
	FFeedbackContext* Warn,
	UPackage* CurrentPackage,
	const FManifestModule& Module,
	TArray<IScriptGeneratorPluginInterface*>& ScriptPlugins
	)
{
	SCOPE_SECONDS_COUNTER_UHT(ParseAllHeaders);

	// Disable loading of objects outside of this package (or more exactly, objects which aren't UFields, CDO, or templates)
	TGuardValue<bool> AutoRestoreVerifyObjectRefsFlag(GVerifyObjectReferencesOnly, true);
	// Create the header parser and register it as the warning context.
	// Note: This must be declared outside the try block, since the catch block will log into it.
	FHeaderParser HeaderParser(Warn, Module);
	Warn->SetContext(&HeaderParser);


	// Hierarchically parse all classes.
	ECompilationResult::Type Result = ECompilationResult::Succeeded;
#if !PLATFORM_EXCEPTIONS_DISABLED
	try
#endif
	{
		FName ModuleName = FName(*Module.Name);
		bool bNeedsRegeneration = Module.NeedsRegeneration();

		// Set up a filename for the error context if we don't even get as far parsing a class
		FClass*                                      RootClass          = ModuleClasses.GetRootClass();
		const TSharedRef<FUnrealTypeDefinitionInfo>& TypeDefinitionInfo = GTypeDefinitionInfoMap[RootClass];
		const FUnrealSourceFile&                     RootSourceFile     = TypeDefinitionInfo->GetUnrealSourceFile();
		const FString&                               RootFilename       = RootSourceFile.GetFilename();

		HeaderParser.Filename = IFileManager::Get().ConvertToAbsolutePathForExternalAppForRead(*RootFilename);

		for (FUnrealSourceFile* SourceFile : GPublicSourceFileSet)
		{
			if (SourceFile->GetPackage() == CurrentPackage && (!SourceFile->IsParsed() || SourceFile->GetDefinedClassesCount() == 0))
			{
				Result = ParseHeaders(ModuleClasses, HeaderParser, SourceFile);
				if (Result != ECompilationResult::Succeeded)
				{
					return Result;
				}
			}
		}
		if (Result == ECompilationResult::Succeeded)
		{
			Result = FHeaderParser::ParseRestOfModulesSourceFiles(ModuleClasses, CurrentPackage, HeaderParser);
		}

		if (Result == ECompilationResult::Succeeded)
		{
			// Validate the sparse class data for all classes in the current package
			for (const FClass* Class : ModuleClasses.GetClassesInPackage(CurrentPackage))
			{
				CheckSparseClassData(Class);
			}

			// Export the autogenerated code wrappers

			// At this point all headers have been parsed and the header parser will
			// no longer have up to date info about what's being done so unregister it 
			// from the feedback context.
			Warn->SetContext(NULL);

			double ExportTime = 0.0;
			{
				FScopedDurationTimer Timer(ExportTime);
				ExportNativeHeaders(
					CurrentPackage,
					ModuleClasses,
					Module.SaveExportedHeaders,
					Module
				);
			}
			GHeaderCodeGenTime += ExportTime;

			// Done with header generation
			if (HeaderParser.LinesParsed > 0)
			{
				UE_LOG(LogCompile, Log, TEXT("Success: Parsed %i line(s), %i statement(s) in %.2f secs.\r\n"), HeaderParser.LinesParsed, HeaderParser.StatementsParsed, ExportTime);
			}
			else
			{
				UE_LOG(LogCompile, Log, TEXT("Success: Everything is up to date (in %.2f secs)"), ExportTime);
			}
		}
	}
#if !PLATFORM_EXCEPTIONS_DISABLED
	catch (TCHAR* ErrorMsg)
	{
		Warn->Log(ELogVerbosity::Error, ErrorMsg);
		Result = GCompilationResult;
	}
#endif
	// Unregister the header parser from the feedback context
	Warn->SetContext(NULL);

	if (Result == ECompilationResult::Succeeded && ScriptPlugins.Num())
	{
		FScopedDurationTimer PluginTimeTracker(GPluginOverheadTime);

		FClassTree* RootNode = &ModuleClasses.GetClassTree();
		for (IScriptGeneratorPluginInterface* Plugin : ScriptPlugins)
		{
			if (Plugin->ShouldExportClassesForModule(Module.Name, Module.ModuleType, Module.GeneratedIncludeDirectory))
			{
				ExportClassToScriptPlugins(RootNode->GetClass(), Module, *Plugin);
				ExportClassTreeToScriptPlugins(RootNode, Module, *Plugin);
			}
		}
	}

	return Result;
}

/** 
 * Returns True if the given class name includes a valid Unreal prefix and matches up with the given original class.
 *
 * @param InNameToCheck - Name w/ potential prefix to check
 * @param OriginalClassName - Name of class w/ no prefix to check against
 */
bool FHeaderParser::ClassNameHasValidPrefix(const FString InNameToCheck, const FString OriginalClassName)
{
	bool bIsLabledDeprecated;
	const FString ClassPrefix = GetClassPrefix( InNameToCheck, bIsLabledDeprecated );

	// If the class is labeled deprecated, don't try to resolve it during header generation, valid results can't be guaranteed.
	if (bIsLabledDeprecated)
	{
		return true;
	}

	if (ClassPrefix.IsEmpty())
	{
		return false;
	}

	FString TestString = FString::Printf(TEXT("%s%s"), *ClassPrefix, *OriginalClassName);

	const bool bNamesMatch = ( InNameToCheck == *TestString );

	return bNamesMatch;
}

void FHeaderParser::ParseClassName(const TCHAR* Temp, FString& ClassName)
{
	// Skip leading whitespace
	while (FChar::IsWhitespace(*Temp))
	{
		++Temp;
	}

	// Run thru characters (note: relying on later code to reject the name for a leading number, etc...)
	const TCHAR* StringStart = Temp;
	while (FChar::IsAlnum(*Temp) || FChar::IsUnderscore(*Temp))
	{
		++Temp;
	}

	ClassName = FString(Temp - StringStart, StringStart);
	if (ClassName.EndsWith(TEXT("_API"), ESearchCase::CaseSensitive))
	{
		// RequiresAPI token for a given module

		//@TODO: UCREMOVAL: Validate the module name
		FString RequiresAPISymbol = ClassName;

		// Now get the real class name
		ClassName.Empty();
		ParseClassName(Temp, ClassName);
	}
}

enum class EBlockDirectiveType
{
	// We're in a CPP block
	CPPBlock,

	// We're in a !CPP block
	NotCPPBlock,

	// We're in a 0 block
	ZeroBlock,

	// We're in a 1 block
	OneBlock,

	// We're in a WITH_HOT_RELOAD block
	WithHotReload,

	// We're in a WITH_EDITOR block
	WithEditor,

	// We're in a WITH_EDITORONLY_DATA block
	WithEditorOnlyData,

	// We're in a block with an unrecognized directive
	UnrecognizedBlock
};

bool ShouldKeepBlockContents(EBlockDirectiveType DirectiveType)
{
	switch (DirectiveType)
	{
		case EBlockDirectiveType::NotCPPBlock:
		case EBlockDirectiveType::OneBlock:
		case EBlockDirectiveType::WithHotReload:
		case EBlockDirectiveType::WithEditor:
		case EBlockDirectiveType::WithEditorOnlyData:
			return true;

		case EBlockDirectiveType::CPPBlock:
		case EBlockDirectiveType::ZeroBlock:
		case EBlockDirectiveType::UnrecognizedBlock:
			return false;
	}

	check(false);
	UE_ASSUME(false);
}

bool ShouldKeepDirective(EBlockDirectiveType DirectiveType)
{
	switch (DirectiveType)
	{
		case EBlockDirectiveType::WithHotReload:
		case EBlockDirectiveType::WithEditor:
		case EBlockDirectiveType::WithEditorOnlyData:
			return true;

		case EBlockDirectiveType::CPPBlock:
		case EBlockDirectiveType::NotCPPBlock:
		case EBlockDirectiveType::ZeroBlock:
		case EBlockDirectiveType::OneBlock:
		case EBlockDirectiveType::UnrecognizedBlock:
			return false;
	}

	check(false);
	UE_ASSUME(false);
}

EBlockDirectiveType ParseCommandToBlockDirectiveType(const TCHAR** Str)
{
	if (FParse::Command(Str, TEXT("0")))
	{
		return EBlockDirectiveType::ZeroBlock;
	}

	if (FParse::Command(Str, TEXT("1")))
	{
		return EBlockDirectiveType::OneBlock;
	}

	if (FParse::Command(Str, TEXT("CPP")))
	{
		return EBlockDirectiveType::CPPBlock;
	}

	if (FParse::Command(Str, TEXT("!CPP")))
	{
		return EBlockDirectiveType::NotCPPBlock;
	}

	if (FParse::Command(Str, TEXT("WITH_HOT_RELOAD")))
	{
		return EBlockDirectiveType::WithHotReload;
	}

	if (FParse::Command(Str, TEXT("WITH_EDITOR")))
	{
		return EBlockDirectiveType::WithEditor;
	}

	if (FParse::Command(Str, TEXT("WITH_EDITORONLY_DATA")))
	{
		return EBlockDirectiveType::WithEditorOnlyData;
	}

	return EBlockDirectiveType::UnrecognizedBlock;
}

const TCHAR* GetBlockDirectiveTypeString(EBlockDirectiveType DirectiveType)
{
	switch (DirectiveType)
	{
		case EBlockDirectiveType::CPPBlock:           return TEXT("CPP");
		case EBlockDirectiveType::NotCPPBlock:        return TEXT("!CPP");
		case EBlockDirectiveType::ZeroBlock:          return TEXT("0");
		case EBlockDirectiveType::OneBlock:           return TEXT("1");
		case EBlockDirectiveType::WithHotReload:      return TEXT("WITH_HOT_RELOAD");
		case EBlockDirectiveType::WithEditor:         return TEXT("WITH_EDITOR");
		case EBlockDirectiveType::WithEditorOnlyData: return TEXT("WITH_EDITORONLY_DATA");
		case EBlockDirectiveType::UnrecognizedBlock:  return TEXT("<unrecognized>");
	}

	check(false);
	UE_ASSUME(false);
}

// Performs a preliminary parse of the text in the specified buffer, pulling out useful information for the header generation process
void FHeaderParser::SimplifiedClassParse(const TCHAR* Filename, const TCHAR* InBuffer, TArray<FSimplifiedParsingClassInfo>& OutParsedClassArray, TArray<FHeaderProvider>& DependentOn, FStringOutputDevice& ClassHeaderTextStrippedOfCppText)
{
	FHeaderPreParser Parser;
	FString StrLine;
	FString ClassName;
	FString BaseClassName;

	// Two passes, preprocessor, then looking for the class stuff

	// The layer of multi-line comment we are in.
	int32 CurrentLine = 0;
	const TCHAR* Buffer = InBuffer;

	// Preprocessor pass
	while (FParse::Line(&Buffer, StrLine, true))
	{
		CurrentLine++;
		const TCHAR* Str = *StrLine;
		int32 BraceCount = 0;

		bool bIf = FParse::Command(&Str,TEXT("#if"));
		if( bIf || FParse::Command(&Str,TEXT("#ifdef")) || FParse::Command(&Str,TEXT("#ifndef")) )
		{
			EBlockDirectiveType RootDirective;
			if (bIf)
			{
				RootDirective = ParseCommandToBlockDirectiveType(&Str);
			}
			else
			{
				// #ifdef or #ifndef are always treated as CPP
				RootDirective = EBlockDirectiveType::UnrecognizedBlock;
			}

			TArray<EBlockDirectiveType, TInlineAllocator<8>> DirectiveStack;
			DirectiveStack.Push(RootDirective);

			bool bShouldKeepBlockContents = ShouldKeepBlockContents(RootDirective);
			bool bIsZeroBlock = RootDirective == EBlockDirectiveType::ZeroBlock;

			ClassHeaderTextStrippedOfCppText.Logf(TEXT("%s\r\n"), ShouldKeepDirective(RootDirective) ? *StrLine : TEXT(""));

			while ((DirectiveStack.Num() > 0) && FParse::Line(&Buffer, StrLine, 1))
			{
				CurrentLine++;
				Str = *StrLine;

				bool bShouldKeepLine = bShouldKeepBlockContents;

				bool bIsDirective = false;
				if( FParse::Command(&Str,TEXT("#endif")) )
				{
					EBlockDirectiveType OldDirective = DirectiveStack.Pop();

					bShouldKeepLine &= ShouldKeepDirective(OldDirective);
					bIsDirective     = true;
				}
				else if( FParse::Command(&Str,TEXT("#if")) || FParse::Command(&Str,TEXT("#ifdef")) || FParse::Command(&Str,TEXT("#ifndef")) )
				{
					EBlockDirectiveType Directive = ParseCommandToBlockDirectiveType(&Str);
					DirectiveStack.Push(Directive);

					bShouldKeepLine &= ShouldKeepDirective(Directive);
					bIsDirective     = true;
				}
				else if (FParse::Command(&Str,TEXT("#elif")))
				{
					EBlockDirectiveType NewDirective = ParseCommandToBlockDirectiveType(&Str);
					EBlockDirectiveType OldDirective = DirectiveStack.Top();

					// Check to see if we're mixing ignorable directive types - we don't support this
					bool bKeepNewDirective = ShouldKeepDirective(NewDirective);
					bool bKeepOldDirective = ShouldKeepDirective(OldDirective);
					if (bKeepNewDirective != bKeepOldDirective)
					{
						FFileLineException::Throwf(
							Filename,
							CurrentLine,
							TEXT("Mixing %s with %s in an #elif preprocessor block is not supported"),
							GetBlockDirectiveTypeString(OldDirective),
							GetBlockDirectiveTypeString(NewDirective)
						);
					}

					DirectiveStack.Top() = NewDirective;

					bShouldKeepLine &= bKeepNewDirective;
					bIsDirective     = true;
				}
				else if (FParse::Command(&Str, TEXT("#else")))
				{
					switch (DirectiveStack.Top())
					{
						case EBlockDirectiveType::ZeroBlock:
							DirectiveStack.Top() = EBlockDirectiveType::OneBlock;
							break;

						case EBlockDirectiveType::OneBlock:
							DirectiveStack.Top() = EBlockDirectiveType::ZeroBlock;
							break;

						case EBlockDirectiveType::CPPBlock:
							DirectiveStack.Top() = EBlockDirectiveType::NotCPPBlock;
							break;

						case EBlockDirectiveType::NotCPPBlock:
							DirectiveStack.Top() = EBlockDirectiveType::CPPBlock;
							break;

						case EBlockDirectiveType::WithHotReload:
							FFileLineException::Throwf(Filename, CurrentLine, TEXT("Bad preprocessor directive in metadata declaration: %s; Only 'CPP', '1' and '0' can have #else directives"), *ClassName);

						case EBlockDirectiveType::UnrecognizedBlock:
						case EBlockDirectiveType::WithEditor:
						case EBlockDirectiveType::WithEditorOnlyData:
							// We allow unrecognized directives, WITH_EDITOR and WITH_EDITORONLY_DATA to have #else blocks.
							// However, we don't actually change how UHT processes these #else blocks.
							break;
					}

					bShouldKeepLine &= ShouldKeepDirective(DirectiveStack.Top());
					bIsDirective     = true;
				}
				else
				{
					// Check for UHT identifiers inside skipped blocks, unless it's a zero block, because the compiler is going to skip those anyway.
					if (!bShouldKeepBlockContents && !bIsZeroBlock)
					{
						auto FindInitialStr = [](const TCHAR*& FoundSubstr, const FString& StrToSearch, const TCHAR* ConstructName) -> bool
						{
							if (StrToSearch.StartsWith(ConstructName, ESearchCase::CaseSensitive))
							{
								FoundSubstr = ConstructName;
								return true;
							}

							return false;
						};

						FString TrimmedStrLine = StrLine;
						TrimmedStrLine.TrimStartInline();

						const TCHAR* FoundSubstr = nullptr;
						if (FindInitialStr(FoundSubstr, TrimmedStrLine, TEXT("UPROPERTY"))
							|| FindInitialStr(FoundSubstr, TrimmedStrLine, TEXT("UCLASS"))
							|| FindInitialStr(FoundSubstr, TrimmedStrLine, TEXT("USTRUCT"))
							|| FindInitialStr(FoundSubstr, TrimmedStrLine, TEXT("UENUM"))
							|| FindInitialStr(FoundSubstr, TrimmedStrLine, TEXT("UINTERFACE"))
							|| FindInitialStr(FoundSubstr, TrimmedStrLine, TEXT("UDELEGATE"))
							|| FindInitialStr(FoundSubstr, TrimmedStrLine, TEXT("UFUNCTION")))
						{
							FFileLineException::Throwf(Filename, CurrentLine, TEXT("%s must not be inside preprocessor blocks, except for WITH_EDITORONLY_DATA"), FoundSubstr);
						}

						// Try and determine if this line contains something like a serialize function
						if (TrimmedStrLine.Len() > 0)
						{
							static const FString Str_Void = TEXT("void");
							static const FString Str_Serialize = TEXT("Serialize(");
							static const FString Str_FArchive = TEXT("FArchive");
							static const FString Str_FStructuredArchive = TEXT("FStructuredArchive::FSlot");

							int32 Pos = 0;
							if ((Pos = TrimmedStrLine.Find(Str_Void, ESearchCase::CaseSensitive, ESearchDir::FromStart, Pos)) != -1)
							{
								Pos += Str_Void.Len();
								if ((Pos = TrimmedStrLine.Find(Str_Serialize, ESearchCase::CaseSensitive, ESearchDir::FromStart, Pos)) != -1)
								{
									Pos += Str_Serialize.Len();

									if (((TrimmedStrLine.Find(Str_FArchive, ESearchCase::CaseSensitive, ESearchDir::FromStart, Pos)) != -1) ||
										((TrimmedStrLine.Find(Str_FStructuredArchive, ESearchCase::CaseSensitive, ESearchDir::FromStart, Pos)) != -1))
									{
										FFileLineException::Throwf(Filename, CurrentLine, TEXT("'%s' must not be inside preprocessor blocks, except for WITH_EDITORONLY_DATA"), *TrimmedStrLine);
									}
								}
							}
						}
					}
				}

				ClassHeaderTextStrippedOfCppText.Logf(TEXT("%s\r\n"), bShouldKeepLine ? *StrLine : TEXT(""));

				if (bIsDirective)
				{
					bShouldKeepBlockContents = Algo::AllOf(DirectiveStack, &ShouldKeepBlockContents);
					bIsZeroBlock = DirectiveStack.Contains(EBlockDirectiveType::ZeroBlock);
				}
			}
		}
		else if ( FParse::Command(&Str,TEXT("#include")) )
		{
			ClassHeaderTextStrippedOfCppText.Logf( TEXT("%s\r\n"), *StrLine );
		}
		else
		{
			ClassHeaderTextStrippedOfCppText.Logf( TEXT("%s\r\n"), *StrLine );
		}
	}

	// now start over go look for the class

	int32 CommentDim  = 0;
	CurrentLine = 0;
	Buffer      = *ClassHeaderTextStrippedOfCppText;

	const TCHAR* StartOfLine            = Buffer;
	bool         bFoundGeneratedInclude = false;
	bool         bFoundExportedClasses  = false;

	while (FParse::Line(&Buffer, StrLine, true))
	{
		CurrentLine++;

		const TCHAR* Str = *StrLine;
		bool bProcess = CommentDim <= 0;	// for skipping nested multi-line comments

		int32 BraceCount = 0;
		if( bProcess && FParse::Command(&Str,TEXT("#if")) )
		{
		}
		else if ( bProcess && FParse::Command(&Str,TEXT("#include")) )
		{
			// Handle #include directives as if they were 'dependson' keywords.
			FString DependsOnHeaderName = Str;

<<<<<<< HEAD
			if (DependsOnHeaderName != TEXT("\"UObject/DefineUPropertyMacros.h\""))
=======
			if (DependsOnHeaderName != TEXT("\"UObject/DefineUPropertyMacros.h\"") && DependsOnHeaderName != TEXT("\"UObject/UndefineUPropertyMacros.h\""))
>>>>>>> aa1e2e85
			{
				if (bFoundGeneratedInclude)
				{
					FFileLineException::Throwf(Filename, CurrentLine, TEXT("#include found after .generated.h file - the .generated.h file should always be the last #include in a header"));
				}

				bFoundGeneratedInclude = DependsOnHeaderName.Contains(TEXT(".generated.h"));
				if (!bFoundGeneratedInclude && DependsOnHeaderName.Len())
				{
					bool  bIsQuotedInclude = DependsOnHeaderName[0] == '\"';
					int32 HeaderFilenameEnd = DependsOnHeaderName.Find(bIsQuotedInclude ? TEXT("\"") : TEXT(">"), ESearchCase::CaseSensitive, ESearchDir::FromStart, 1);

					if (HeaderFilenameEnd != INDEX_NONE)
					{
						// Include the extension in the name so that we later know where this entry came from.
						DependentOn.Add(FHeaderProvider(EHeaderProviderSourceType::FileName, *FPaths::GetCleanFilename(DependsOnHeaderName.Mid(1, HeaderFilenameEnd - 1))));
					}
				}
			}
		}
		else if ( bProcess && FParse::Command(&Str,TEXT("#else")) )
		{
		}
		else if ( bProcess && FParse::Command(&Str,TEXT("#elif")) )
		{
		}
		else if ( bProcess && FParse::Command(&Str,TEXT("#endif")) )
		{
		}
		else
		{
			int32 Pos = INDEX_NONE;
			int32 EndPos = INDEX_NONE;
			int32 StrBegin = INDEX_NONE;
			int32 StrEnd = INDEX_NONE;
				
			bool bEscaped = false;
			for ( int32 CharPos = 0; CharPos < StrLine.Len(); CharPos++ )
			{
				if ( bEscaped )
				{
					bEscaped = false;
				}
				else if ( StrLine[CharPos] == TEXT('\\') )
				{
					bEscaped = true;
				}
				else if ( StrLine[CharPos] == TEXT('\"') )
				{
					if ( StrBegin == INDEX_NONE )
					{
						StrBegin = CharPos;
					}
					else
					{
						StrEnd = CharPos;
						break;
					}
				}
			}

			// Find the first '/' and check for '//' or '/*' or '*/'
			if (StrLine.FindChar('/', Pos))
			{
				if (Pos >= 0)
				{
					// Stub out the comments, ignoring anything inside literal strings.
					Pos = StrLine.Find(TEXT("//"), ESearchCase::CaseSensitive, ESearchDir::FromStart, Pos);

					// Check if first slash is end of multiline comment and adjust position if necessary.
					if (Pos > 0 && StrLine[Pos - 1] == TEXT('*'))
					{
						++Pos;
					}

					if (Pos >= 0)
					{
						if (StrBegin == INDEX_NONE || Pos < StrBegin || Pos > StrEnd)
						{
							StrLine = StrLine.Left(Pos);
						}

						if (StrLine == TEXT(""))
						{
							continue;
						}
					}

					// look for a / * ... * / block, ignoring anything inside literal strings
					Pos = StrLine.Find(TEXT("/*"), ESearchCase::CaseSensitive, ESearchDir::FromStart, Pos);
					EndPos = StrLine.Find(TEXT("*/"), ESearchCase::CaseSensitive, ESearchDir::FromStart, FMath::Max(0, Pos - 1));
					if (Pos >= 0)
					{
						if (StrBegin == INDEX_NONE || Pos < StrBegin || Pos > StrEnd)
						{
							if (EndPos != INDEX_NONE && (EndPos < StrBegin || EndPos > StrEnd))
							{
								StrLine = StrLine.Left(Pos) + StrLine.Mid(EndPos + 2);
								EndPos = INDEX_NONE;
							}
							else
							{
								StrLine = StrLine.Left(Pos);
								CommentDim++;
							}
						}
						bProcess = CommentDim <= 1;
					}

					if (EndPos >= 0)
					{
						if (StrBegin == INDEX_NONE || EndPos < StrBegin || EndPos > StrEnd)
						{
							StrLine = StrLine.Mid(EndPos + 2);
							CommentDim--;
						}

						bProcess = CommentDim <= 0;
					}
				}
			}

			StrLine.TrimStartInline();
			if (!bProcess || StrLine == TEXT(""))
			{
				continue;
			}

			Str = *StrLine;

			// Get class or interface name
			if (const TCHAR* UInterfaceMacroDecl = FCString::Strfind(Str, TEXT("UINTERFACE")))
			{
				if (UInterfaceMacroDecl == FCString::Strspn(Str, TEXT("\t ")) + Str)
				{
					if (UInterfaceMacroDecl[10] != TEXT('('))
					{
						FFileLineException::Throwf(Filename, CurrentLine, TEXT("Missing open parenthesis after UINTERFACE"));
					}

					FName StrippedInterfaceName;
					Parser.ParseClassDeclaration(Filename, StartOfLine + (UInterfaceMacroDecl - Str), CurrentLine, TEXT("UINTERFACE"), /*out*/ StrippedInterfaceName, /*out*/ ClassName, /*out*/ BaseClassName, /*out*/ DependentOn, OutParsedClassArray);
					OutParsedClassArray.Add(FSimplifiedParsingClassInfo(MoveTemp(ClassName), MoveTemp(BaseClassName), CurrentLine, true));
					if (!bFoundExportedClasses)
					{
						if (const TSharedRef<FClassDeclarationMetaData>* Found = GClassDeclarations.Find(StrippedInterfaceName))
						{
							bFoundExportedClasses = !((*Found)->ClassFlags & CLASS_NoExport);
						}
					}
				}
			}

			if (const TCHAR* UClassMacroDecl = FCString::Strfind(Str, TEXT("UCLASS")))
			{
				if (UClassMacroDecl == FCString::Strspn(Str, TEXT("\t ")) + Str)
				{
					if (UClassMacroDecl[6] != TEXT('('))
					{
						FFileLineException::Throwf(Filename, CurrentLine, TEXT("Missing open parenthesis after UCLASS"));
					}

					FName StrippedClassName;
					Parser.ParseClassDeclaration(Filename, StartOfLine + (UClassMacroDecl - Str), CurrentLine, TEXT("UCLASS"), /*out*/ StrippedClassName, /*out*/ ClassName, /*out*/ BaseClassName, /*out*/ DependentOn, OutParsedClassArray);
					OutParsedClassArray.Add(FSimplifiedParsingClassInfo(MoveTemp(ClassName), MoveTemp(BaseClassName), CurrentLine, false));
					if (!bFoundExportedClasses)
					{
						if (const TSharedRef<FClassDeclarationMetaData>* Found = GClassDeclarations.Find(StrippedClassName))
						{
							bFoundExportedClasses = !((*Found)->ClassFlags & CLASS_NoExport);
						}
					}
				}
			}
		}
	
		StartOfLine = Buffer;
	}

	if (bFoundExportedClasses && !bFoundGeneratedInclude)
	{
		FError::Throwf(TEXT("No #include found for the .generated.h file - the .generated.h file should always be the last #include in a header"));
	}
}

/////////////////////////////////////////////////////
// FHeaderPreParser

void FHeaderPreParser::ParseClassDeclaration(const TCHAR* Filename, const TCHAR* InputText, int32 InLineNumber, const TCHAR* StartingMatchID, FName& out_StrippedClassName, FString& out_ClassName, FString& out_BaseClassName, TArray<FHeaderProvider>& out_RequiredIncludes, const TArray<FSimplifiedParsingClassInfo>& ParsedClassArray)
{
	FString ErrorMsg = TEXT("Class declaration");

	ResetParser(InputText, InLineNumber);

	// Require 'UCLASS' or 'UINTERFACE'
	RequireIdentifier(StartingMatchID, *ErrorMsg);

	// New-style UCLASS() syntax
	TMap<FName, FString> MetaData;
	TArray<FPropertySpecifier> SpecifiersFound;
	ReadSpecifierSetInsideMacro(SpecifiersFound, ErrorMsg, MetaData);

	// Require 'class'
	RequireIdentifier(TEXT("class"), *ErrorMsg);

	// alignas() can come before or after the deprecation macro.
	// We can't have both, but the compiler will catch that anyway.
	SkipAlignasIfNecessary(*this);
	SkipDeprecatedMacroIfNecessary(*this);
	SkipAlignasIfNecessary(*this);

	// Read the class name
	FString RequiredAPIMacroIfPresent;
	ParseNameWithPotentialAPIMacroPrefix(/*out*/ out_ClassName, /*out*/ RequiredAPIMacroIfPresent, StartingMatchID);

	FString ClassNameWithoutPrefixStr = GetClassNameWithPrefixRemoved(out_ClassName);
	out_StrippedClassName = *ClassNameWithoutPrefixStr;
	TSharedRef<FClassDeclarationMetaData>* DeclarationDataPtr = GClassDeclarations.Find(out_StrippedClassName);
	if (!DeclarationDataPtr)
	{
		// Add class declaration meta data so that we can access class flags before the class is fully parsed
		TSharedRef<FClassDeclarationMetaData> DeclarationData = MakeShareable(new FClassDeclarationMetaData());
		DeclarationData->MetaData = MetaData;
		DeclarationData->ParseClassProperties(SpecifiersFound, RequiredAPIMacroIfPresent);
		GClassDeclarations.Add(out_StrippedClassName, DeclarationData);
	}

	// Skip optional final keyword
	MatchIdentifier(TEXT("final"));

	// Handle inheritance
	if (MatchSymbol(TEXT(":")))
	{
		// Require 'public'
		RequireIdentifier(TEXT("public"), *ErrorMsg);

		// Inherits from something
		FToken BaseClassNameToken;
		if (!GetIdentifier(BaseClassNameToken, true))
		{
			FError::Throwf(TEXT("Expected a base class name"));
		}

		out_BaseClassName = BaseClassNameToken.Identifier;

		int32 InputLineLocal = InputLine;
		auto AddDependencyIfNeeded = [Filename, InputLineLocal, &ParsedClassArray, &out_RequiredIncludes, &out_ClassName, &ClassNameWithoutPrefixStr](const FString& DependencyClassName)
		{
			if (!ParsedClassArray.ContainsByPredicate([&DependencyClassName](const FSimplifiedParsingClassInfo& Info)
				{
					return Info.GetClassName() == DependencyClassName;
				}))
			{
				if (out_ClassName == DependencyClassName)
				{
					FFileLineException::Throwf(Filename, InputLineLocal, TEXT("A class cannot inherit itself"));
				}

				FString StrippedDependencyName = DependencyClassName.Mid(1);

				// Only add a stripped dependency if the stripped name differs from the stripped class name
				// otherwise it's probably a class with a different prefix.
				if (StrippedDependencyName != ClassNameWithoutPrefixStr)
				{
					out_RequiredIncludes.Add(FHeaderProvider(EHeaderProviderSourceType::ClassName, MoveTemp(StrippedDependencyName)));
				}
			}
		};

		AddDependencyIfNeeded(out_BaseClassName);

		// Get additional inheritance links and rack them up as dependencies if they're UObject derived
		while (MatchSymbol(TEXT(",")))
		{
			// Require 'public'
			RequireIdentifier(TEXT("public"), *ErrorMsg);

			FToken InterfaceClassNameToken;
			if (!GetIdentifier(InterfaceClassNameToken, true))
			{
				FFileLineException::Throwf(Filename, InputLine, TEXT("Expected an interface class name"));
			}

			AddDependencyIfNeeded(FString(InterfaceClassNameToken.Identifier));
		}
	}
}

//////////////////////////////////////////////////////////////////////////////////////////////////////////////

bool FHeaderParser::DefaultValueStringCppFormatToInnerFormat(const FProperty* Property, const FString& CppForm, FString &OutForm)
{
	OutForm = FString();
	if (!Property || CppForm.IsEmpty())
	{
		return false;
	}

	if (Property->IsA(FClassProperty::StaticClass()) || Property->IsA(FObjectPropertyBase::StaticClass()))
	{
		const bool bIsNull = FDefaultValueHelper::Is(CppForm, TEXT("NULL")) || FDefaultValueHelper::Is(CppForm, TEXT("nullptr")) || FDefaultValueHelper::Is(CppForm, TEXT("0"));
		if (bIsNull)
		{
			OutForm = TEXT("None");
		}
		return bIsNull; // always return as null is the only the processing we can do for object defaults
	}

	if( !Property->IsA(FStructProperty::StaticClass()) )
	{
		if( Property->IsA(FIntProperty::StaticClass()) )
		{
			int32 Value;
			if( FDefaultValueHelper::ParseInt( CppForm, Value) )
			{
				OutForm = FString::FromInt(Value);
			}
		}
		else if (Property->IsA(FInt64Property::StaticClass()))
		{
			int64 Value;
			if (FDefaultValueHelper::ParseInt64(CppForm, Value))
			{
				OutForm = FString::Printf(TEXT("%lld"), Value);
			}
		}
		else if( Property->IsA(FByteProperty::StaticClass()) )
		{
			const UEnum* Enum = CastFieldChecked<const FByteProperty>(const_cast<FProperty*>(Property))->Enum;
			if( NULL != Enum )
			{
				OutForm = FDefaultValueHelper::GetUnqualifiedEnumValue(FDefaultValueHelper::RemoveWhitespaces(CppForm));
				return ( INDEX_NONE != Enum->GetIndexByName(*OutForm) );
			}
			int32 Value;
			if( FDefaultValueHelper::ParseInt( CppForm, Value) )
			{
				OutForm = FString::FromInt(Value);
				return ( 0 <= Value ) && ( 255 >= Value );
			}
		}
		else if( Property->IsA(FEnumProperty::StaticClass()) )
		{
			const FEnumProperty* EnumProp = CastFieldChecked<FEnumProperty>(const_cast<FProperty*>(Property));
			if (const UEnum* Enum = CastFieldChecked<FEnumProperty>(const_cast<FProperty*>(Property))->GetEnum())
			{
				OutForm = FDefaultValueHelper::GetUnqualifiedEnumValue(FDefaultValueHelper::RemoveWhitespaces(CppForm));
				return Enum->GetIndexByName(*OutForm) != INDEX_NONE;
			}

			int64 Value;
			if (FDefaultValueHelper::ParseInt64(CppForm, Value))
			{
				OutForm = LexToString(Value);
				return EnumProp->GetUnderlyingProperty()->CanHoldValue(Value);
			}
		}
		else if( Property->IsA(FFloatProperty::StaticClass()) )
		{
			float Value;
			if( FDefaultValueHelper::ParseFloat( CppForm, Value) )
			{
				OutForm = FString::Printf( TEXT("%f"), Value) ;
			}
		}
		else if( Property->IsA(FDoubleProperty::StaticClass()) )
		{
			double Value;
			if( FDefaultValueHelper::ParseDouble( CppForm, Value) )
			{
				OutForm = FString::Printf( TEXT("%f"), Value) ;
			}
		}
		else if( Property->IsA(FBoolProperty::StaticClass()) )
		{
			if( FDefaultValueHelper::Is(CppForm, TEXT("true")) || 
				FDefaultValueHelper::Is(CppForm, TEXT("false")) )
			{
				OutForm = FDefaultValueHelper::RemoveWhitespaces( CppForm );
			}
		}
		else if( Property->IsA(FNameProperty::StaticClass()) )
		{
			if(FDefaultValueHelper::Is( CppForm, TEXT("NAME_None") ))
			{
				OutForm = TEXT("None");
				return true;
			}
			return FDefaultValueHelper::StringFromCppString(CppForm, TEXT("FName"), OutForm);
		}
		else if( Property->IsA(FTextProperty::StaticClass()) )
		{
			// Handle legacy cases of FText::FromString being used as default values
			// These should be replaced with INVTEXT as FText::FromString can produce inconsistent keys
			if (FDefaultValueHelper::StringFromCppString(CppForm, TEXT("FText::FromString"), OutForm))
			{
				UE_LOG_WARNING_UHT(TEXT("FText::FromString should be replaced with INVTEXT for default parameter values"));
				return true;
			}

			// Parse the potential value into an instance
			FText ParsedText;
			if (FDefaultValueHelper::Is(CppForm, TEXT("FText()")) || FDefaultValueHelper::Is(CppForm, TEXT("FText::GetEmpty()")))
			{
				ParsedText = FText::GetEmpty();
			}
			else
			{
				static const FString UHTDummyNamespace = TEXT("__UHT_DUMMY_NAMESPACE__");

				if (!FTextStringHelper::ReadFromBuffer(*CppForm, ParsedText, *UHTDummyNamespace, nullptr, /*bRequiresQuotes*/true))
				{
					return false;
				}

				// If the namespace of the parsed text matches the default we gave then this was a LOCTEXT macro which we 
				// don't allow in default values as they rely on an external macro that is known to C++ but not to UHT
				// TODO: UHT could parse these if it tracked the current LOCTEXT_NAMESPACE macro as it parsed
				if (TOptional<FString> ParsedTextNamespace = FTextInspector::GetNamespace(ParsedText))
				{
					if (ParsedTextNamespace.GetValue().Equals(UHTDummyNamespace))
					{
						FError::Throwf(TEXT("LOCTEXT default parameter values are not supported; use NSLOCTEXT instead: %s \"%s\" "), *Property->GetName(), *CppForm);
						return false;
					}
				}
			}

			// Normalize the default value from the parsed value
			FTextStringHelper::WriteToBuffer(OutForm, ParsedText, /*bRequiresQuotes*/false);
			return true;
		}
		else if( Property->IsA(FStrProperty::StaticClass()) )
		{
			return FDefaultValueHelper::StringFromCppString(CppForm, TEXT("FString"), OutForm);
		}
	}
	else 
	{
		// Cache off the struct types, in case we need them later
		UPackage* CoreUObjectPackage = UObject::StaticClass()->GetOutermost();
		static const UScriptStruct* VectorStruct = FindObjectChecked<UScriptStruct>(CoreUObjectPackage, TEXT("Vector"));
		static const UScriptStruct* Vector2DStruct = FindObjectChecked<UScriptStruct>(CoreUObjectPackage, TEXT("Vector2D"));
		static const UScriptStruct* RotatorStruct = FindObjectChecked<UScriptStruct>(CoreUObjectPackage, TEXT("Rotator"));
		static const UScriptStruct* LinearColorStruct = FindObjectChecked<UScriptStruct>(CoreUObjectPackage, TEXT("LinearColor"));
		static const UScriptStruct* ColorStruct = FindObjectChecked<UScriptStruct>(CoreUObjectPackage, TEXT("Color"));

		const FStructProperty* StructProperty = CastFieldChecked<FStructProperty>(const_cast<FProperty*>(Property));
		if( StructProperty->Struct == VectorStruct )
		{
			FString Parameters;
			if(FDefaultValueHelper::Is( CppForm, TEXT("FVector::ZeroVector") ))
			{
				return true;
			}
			else if(FDefaultValueHelper::Is(CppForm, TEXT("FVector::UpVector")))
			{
				OutForm = FString::Printf(TEXT("%f,%f,%f"),
					FVector::UpVector.X, FVector::UpVector.Y, FVector::UpVector.Z);
			}
			else if(FDefaultValueHelper::Is(CppForm, TEXT("FVector::ForwardVector")))
			{
				OutForm = FString::Printf(TEXT("%f,%f,%f"),
					FVector::ForwardVector.X, FVector::ForwardVector.Y, FVector::ForwardVector.Z);
			}
			else if(FDefaultValueHelper::Is(CppForm, TEXT("FVector::RightVector")))
			{
				OutForm = FString::Printf(TEXT("%f,%f,%f"),
					FVector::RightVector.X, FVector::RightVector.Y, FVector::RightVector.Z);
			}
			else if( FDefaultValueHelper::GetParameters(CppForm, TEXT("FVector"), Parameters) )
			{
				if( FDefaultValueHelper::Is(Parameters, TEXT("ForceInit")) )
				{
					return true;
				}
				FVector Vector;
				float Value;
				if (FDefaultValueHelper::ParseVector(Parameters, Vector))
				{
					OutForm = FString::Printf(TEXT("%f,%f,%f"),
						Vector.X, Vector.Y, Vector.Z);
				}
				else if (FDefaultValueHelper::ParseFloat(Parameters, Value))
				{
					OutForm = FString::Printf(TEXT("%f,%f,%f"),
						Value, Value, Value);
				}
			}
		}
		else if( StructProperty->Struct == RotatorStruct )
		{
			if(FDefaultValueHelper::Is( CppForm, TEXT("FRotator::ZeroRotator") ))
			{
				return true;
			}
			FString Parameters;
			if( FDefaultValueHelper::GetParameters(CppForm, TEXT("FRotator"), Parameters) )
			{
				if( FDefaultValueHelper::Is(Parameters, TEXT("ForceInit")) )
				{
					return true;
				}
				FRotator Rotator;
				if(FDefaultValueHelper::ParseRotator(Parameters, Rotator))
				{
					OutForm = FString::Printf(TEXT("%f,%f,%f"),
						Rotator.Pitch, Rotator.Yaw, Rotator.Roll);
				}
			}
		}
		else if( StructProperty->Struct == Vector2DStruct )
		{
			if(FDefaultValueHelper::Is( CppForm, TEXT("FVector2D::ZeroVector") ))
			{
				return true;
			}
			if(FDefaultValueHelper::Is(CppForm, TEXT("FVector2D::UnitVector")))
			{
				OutForm = FString::Printf(TEXT("(X=%3.3f,Y=%3.3f)"),
					FVector2D::UnitVector.X, FVector2D::UnitVector.Y);
			}
			FString Parameters;
			if( FDefaultValueHelper::GetParameters(CppForm, TEXT("FVector2D"), Parameters) )
			{
				if( FDefaultValueHelper::Is(Parameters, TEXT("ForceInit")) )
				{
					return true;
				}
				FVector2D Vector2D;
				if(FDefaultValueHelper::ParseVector2D(Parameters, Vector2D))
				{
					OutForm = FString::Printf(TEXT("(X=%3.3f,Y=%3.3f)"),
						Vector2D.X, Vector2D.Y);
				}
			}
		}
		else if( StructProperty->Struct == LinearColorStruct )
		{
			if( FDefaultValueHelper::Is( CppForm, TEXT("FLinearColor::White") ) )
			{
				OutForm = FLinearColor::White.ToString();
			}
			else if ( FDefaultValueHelper::Is( CppForm, TEXT("FLinearColor::Gray") ) )
			{
				OutForm = FLinearColor::Gray.ToString();
			}
			else if ( FDefaultValueHelper::Is( CppForm, TEXT("FLinearColor::Black") ) )
			{
				OutForm = FLinearColor::Black.ToString();
			}
			else if ( FDefaultValueHelper::Is( CppForm, TEXT("FLinearColor::Transparent") ) )
			{
				OutForm = FLinearColor::Transparent.ToString();
			}
			else if ( FDefaultValueHelper::Is( CppForm, TEXT("FLinearColor::Red") ) )
			{
				OutForm = FLinearColor::Red.ToString();
			}
			else if ( FDefaultValueHelper::Is( CppForm, TEXT("FLinearColor::Green") ) )
			{
				OutForm = FLinearColor::Green.ToString();
			}
			else if ( FDefaultValueHelper::Is( CppForm, TEXT("FLinearColor::Blue") ) )
			{
				OutForm = FLinearColor::Blue.ToString();
			}
			else if ( FDefaultValueHelper::Is( CppForm, TEXT("FLinearColor::Yellow") ) )
			{
				OutForm = FLinearColor::Yellow.ToString();
			}
			else
			{
				FString Parameters;
				if( FDefaultValueHelper::GetParameters(CppForm, TEXT("FLinearColor"), Parameters) )
				{
					if( FDefaultValueHelper::Is(Parameters, TEXT("ForceInit")) )
					{
						return true;
					}
					FLinearColor Color;
					if( FDefaultValueHelper::ParseLinearColor(Parameters, Color) )
					{
						OutForm = Color.ToString();
					}
				}
			}
		}
		else if( StructProperty->Struct == ColorStruct )
		{
			if( FDefaultValueHelper::Is( CppForm, TEXT("FColor::White") ) )
			{
				OutForm = FColor::White.ToString();
			}
			else if ( FDefaultValueHelper::Is( CppForm, TEXT("FColor::Black") ) )
			{
				OutForm = FColor::Black.ToString();
			}
			else if ( FDefaultValueHelper::Is( CppForm, TEXT("FColor::Red") ) )
			{
				OutForm = FColor::Red.ToString();
			}
			else if ( FDefaultValueHelper::Is( CppForm, TEXT("FColor::Green") ) )
			{
				OutForm = FColor::Green.ToString();
			}
			else if ( FDefaultValueHelper::Is( CppForm, TEXT("FColor::Blue") ) )
			{
				OutForm = FColor::Blue.ToString();
			}
			else if (FDefaultValueHelper::Is(CppForm, TEXT("FColor::Yellow")))
			{
				OutForm = FColor::Yellow.ToString();
			}
			else if ( FDefaultValueHelper::Is( CppForm, TEXT("FColor::Cyan") ) )
			{
				OutForm = FColor::Cyan.ToString();
			}
			else if ( FDefaultValueHelper::Is( CppForm, TEXT("FColor::Magenta") ) )
			{
				OutForm = FColor::Magenta.ToString();
			}
			else
			{
				FString Parameters;
				if( FDefaultValueHelper::GetParameters(CppForm, TEXT("FColor"), Parameters) )
				{
					if( FDefaultValueHelper::Is(Parameters, TEXT("ForceInit")) )
					{
						return true;
					}
					FColor Color;
					if( FDefaultValueHelper::ParseColor(Parameters, Color) )
					{
						OutForm = Color.ToString();
					}
				}
			}
		}
	}

	return !OutForm.IsEmpty();
}

bool FHeaderParser::TryToMatchConstructorParameterList(FToken Token)
{
	FToken PotentialParenthesisToken;
	if (!GetToken(PotentialParenthesisToken))
	{
		return false;
	}

	if (!PotentialParenthesisToken.Matches(TEXT("(")))
	{
		UngetToken(PotentialParenthesisToken);
		return false;
	}

	FClassMetaData* ClassData = GScriptHelper.FindClassData(GetCurrentClass());
	check(ClassData);

	bool bOICtor = false;
	bool bVTCtor = false;

	if (!ClassData->bDefaultConstructorDeclared && MatchSymbol(TEXT(")")))
	{
		ClassData->bDefaultConstructorDeclared = true;
	}
	else if (!ClassData->bObjectInitializerConstructorDeclared
		|| !ClassData->bCustomVTableHelperConstructorDeclared
	)
	{
		FToken ObjectInitializerParamParsingToken;

		bool bIsConst = false;
		bool bIsRef = false;
		int32 ParenthesesNestingLevel = 1;

		while (ParenthesesNestingLevel && GetToken(ObjectInitializerParamParsingToken))
		{
			// Template instantiation or additional parameter excludes ObjectInitializer constructor.
			if (ObjectInitializerParamParsingToken.Matches(TEXT(",")) || ObjectInitializerParamParsingToken.Matches(TEXT("<")))
			{
				bOICtor = false;
				bVTCtor = false;
				break;
			}

			if (ObjectInitializerParamParsingToken.Matches(TEXT("(")))
			{
				ParenthesesNestingLevel++;
				continue;
			}

			if (ObjectInitializerParamParsingToken.Matches(TEXT(")")))
			{
				ParenthesesNestingLevel--;
				continue;
			}

			if (ObjectInitializerParamParsingToken.Matches(TEXT("const")))
			{
				bIsConst = true;
				continue;
			}

			if (ObjectInitializerParamParsingToken.Matches(TEXT("&")))
			{
				bIsRef = true;
				continue;
			}

			if (ObjectInitializerParamParsingToken.Matches(TEXT("FObjectInitializer"))
				|| ObjectInitializerParamParsingToken.Matches(TEXT("FPostConstructInitializeProperties")) // Deprecated, but left here, so it won't break legacy code.
				)
			{
				bOICtor = true;
			}

			if (ObjectInitializerParamParsingToken.Matches(TEXT("FVTableHelper")))
			{
				bVTCtor = true;
			}
		}

		// Parse until finish.
		while (ParenthesesNestingLevel && GetToken(ObjectInitializerParamParsingToken))
		{
			if (ObjectInitializerParamParsingToken.Matches(TEXT("(")))
			{
				ParenthesesNestingLevel++;
				continue;
			}

			if (ObjectInitializerParamParsingToken.Matches(TEXT(")")))
			{
				ParenthesesNestingLevel--;
				continue;
			}
		}

		ClassData->bObjectInitializerConstructorDeclared = ClassData->bObjectInitializerConstructorDeclared || (bOICtor && bIsRef && bIsConst);
		ClassData->bCustomVTableHelperConstructorDeclared = ClassData->bCustomVTableHelperConstructorDeclared || (bVTCtor && bIsRef);
	}

	ClassData->bConstructorDeclared = ClassData->bConstructorDeclared || !bVTCtor;

	// Optionally match semicolon.
	if (!MatchSymbol(TEXT(";")))
	{
		// If not matched a semicolon, this is inline constructor definition. We have to skip it.
		UngetToken(Token); // Resets input stream to the initial token.
		GetToken(Token); // Re-gets the initial token to start constructor definition skip.
		return SkipDeclaration(Token);
	}

	return true;
}

void FHeaderParser::CompileVersionDeclaration(UStruct* Struct)
{
	FUnrealSourceFile* CurrentSourceFilePtr = GetCurrentSourceFile();
	TSharedRef<FUnrealSourceFile> CurrentSrcFile = CurrentSourceFilePtr->AsShared();
	// Do nothing if we're at the end of file.
	FToken Token;
	if (!GetToken(Token, true, ESymbolParseOption::Normal))
	{
		return;
	}

	// Default version based on config file.
	EGeneratedCodeVersion Version = DefaultGeneratedCodeVersion;

	// Overwrite with module-specific value if one was specified.
	if (CurrentlyParsedModule->GeneratedCodeVersion != EGeneratedCodeVersion::None)
	{
		Version = CurrentlyParsedModule->GeneratedCodeVersion;
	}

	if (Token.TokenType == ETokenType::TOKEN_Symbol
		&& !FCString::Stricmp(Token.Identifier, TEXT(")")))
	{
		CurrentSrcFile->GetGeneratedCodeVersions().FindOrAdd(Struct) = Version;
		UngetToken(Token);
		return;
	}

	// Overwrite with version specified by macro.
	Version = ToGeneratedCodeVersion(Token.Identifier);

	CurrentSrcFile->GetGeneratedCodeVersions().FindOrAdd(Struct) = Version;
}

void FHeaderParser::ResetClassData()
{
	UClass* CurrentClass = GetCurrentClass();
	CurrentClass->PropertiesSize = 0;

	// Set class flags and within.
	CurrentClass->ClassFlags &= ~CLASS_RecompilerClear;

	UClass* SuperClass = CurrentClass->GetSuperClass();
	if (SuperClass != NULL)
	{
		CurrentClass->ClassFlags |= (SuperClass->ClassFlags) & CLASS_ScriptInherit;
		CurrentClass->ClassConfigName = SuperClass->ClassConfigName;
		check(SuperClass->ClassWithin);
		if (CurrentClass->ClassWithin == nullptr)
		{
			CurrentClass->ClassWithin = SuperClass->ClassWithin;
		}

		// Copy special categories from parent
		if (SuperClass->HasMetaData(TEXT("HideCategories")))
		{
			CurrentClass->SetMetaData(TEXT("HideCategories"), *SuperClass->GetMetaData("HideCategories"));
		}
		if (SuperClass->HasMetaData(TEXT("ShowCategories")))
		{
			CurrentClass->SetMetaData(TEXT("ShowCategories"), *SuperClass->GetMetaData("ShowCategories"));
		}
		if (SuperClass->HasMetaData(TEXT("SparseClassDataTypes")))
		{
			CurrentClass->SetMetaData(TEXT("SparseClassDataTypes"), *SuperClass->GetMetaData("SparseClassDataTypes"));
		}
		if (SuperClass->HasMetaData(TEXT("HideFunctions")))
		{
			CurrentClass->SetMetaData(TEXT("HideFunctions"), *SuperClass->GetMetaData("HideFunctions"));
		}
		if (SuperClass->HasMetaData(TEXT("AutoExpandCategories")))
		{
			CurrentClass->SetMetaData(TEXT("AutoExpandCategories"), *SuperClass->GetMetaData("AutoExpandCategories"));
		}
		if (SuperClass->HasMetaData(TEXT("AutoCollapseCategories")))
		{
			CurrentClass->SetMetaData(TEXT("AutoCollapseCategories"), *SuperClass->GetMetaData("AutoCollapseCategories"));
		}
	}

	check(CurrentClass->ClassWithin);
}

void FHeaderParser::PostPopNestClass(UClass* CurrentClass)
{
	// Validate all the rep notify events here, to make sure they're implemented
	VerifyPropertyMarkups(CurrentClass);

	// Iterate over all the interfaces we claim to implement
	for (FImplementedInterface& Impl : CurrentClass->Interfaces)
	{
		// And their super-classes
		for (UClass* Interface = Impl.Class; Interface; Interface = Interface->GetSuperClass())
		{
			// If this interface is a common ancestor, skip it
			if (CurrentClass->IsChildOf(Interface))
			{
				continue;
			}

			// So iterate over all functions this interface declares
			for (UFunction* InterfaceFunction : TFieldRange<UFunction>(Interface, EFieldIteratorFlags::ExcludeSuper))
			{
				bool Implemented = false;

				// And try to find one that matches
				for (UFunction* ClassFunction : TFieldRange<UFunction>(CurrentClass))
				{
					if (ClassFunction->GetFName() != InterfaceFunction->GetFName())
					{
						continue;
					}

					if ((InterfaceFunction->FunctionFlags & FUNC_Event) && !(ClassFunction->FunctionFlags & FUNC_Event))
					{
						FError::Throwf(TEXT("Implementation of function '%s::%s' must be declared as 'event' to match declaration in interface '%s'"), *ClassFunction->GetOuter()->GetName(), *ClassFunction->GetName(), *Interface->GetName());
					}

					if ((InterfaceFunction->FunctionFlags & FUNC_Delegate) && !(ClassFunction->FunctionFlags & FUNC_Delegate))
					{
						FError::Throwf(TEXT("Implementation of function '%s::%s' must be declared as 'delegate' to match declaration in interface '%s'"), *ClassFunction->GetOuter()->GetName(), *ClassFunction->GetName(), *Interface->GetName());
					}

					// Making sure all the parameters match up correctly
					Implemented = true;

					if (ClassFunction->NumParms != InterfaceFunction->NumParms)
					{
						FError::Throwf(TEXT("Implementation of function '%s' conflicts with interface '%s' - different number of parameters (%i/%i)"), *InterfaceFunction->GetName(), *Interface->GetName(), ClassFunction->NumParms, InterfaceFunction->NumParms);
					}

					int32 Count = 0;
					for (TFieldIterator<FProperty> It1(InterfaceFunction), It2(ClassFunction); Count < ClassFunction->NumParms; ++It1, ++It2, Count++)
					{
						if (!FPropertyBase(*It1).MatchesType(FPropertyBase(*It2), 1))
						{
							if (It1->PropertyFlags & CPF_ReturnParm)
							{
								FError::Throwf(TEXT("Implementation of function '%s' conflicts only by return type with interface '%s'"), *InterfaceFunction->GetName(), *Interface->GetName());
							}
							else
							{
								FError::Throwf(TEXT("Implementation of function '%s' conflicts with interface '%s' - parameter %i '%s'"), *InterfaceFunction->GetName(), *Interface->GetName(), Count, *It1->GetName());
							}
						}
					}
				}

				// Delegate signature functions are simple stubs and aren't required to be implemented (they are not callable)
				if (InterfaceFunction->FunctionFlags & FUNC_Delegate)
				{
					Implemented = true;
				}

				// Verify that if this has blueprint-callable functions that are not implementable events, we've implemented them as a UFunction in the target class
				if (!Implemented
					&& !Interface->HasMetaData(TEXT("CannotImplementInterfaceInBlueprint"))  // FBlueprintMetadata::MD_CannotImplementInterfaceInBlueprint
					&& InterfaceFunction->HasAnyFunctionFlags(FUNC_BlueprintCallable)
					&& !InterfaceFunction->HasAnyFunctionFlags(FUNC_BlueprintEvent))
				{
					FError::Throwf(TEXT("Missing UFunction implementation of function '%s' from interface '%s'.  This function needs a UFUNCTION() declaration."), *InterfaceFunction->GetName(), *Interface->GetName());
				}
			}
		}
	}
}

void FHeaderParser::PostPopFunctionDeclaration(FClasses& AllClasses, UFunction* PoppedFunction)
{
	//@TODO: UCREMOVAL: Move this code to occur at delegate var declaration, and force delegates to be declared before variables that use them
	if (!GetCurrentScope()->IsFileScope() && GetCurrentClassData()->ContainsDelegates())
	{
		// now validate all delegate variables declared in the class
		TMap<FName, UFunction*> DelegateCache;
		FixupDelegateProperties(AllClasses, PoppedFunction, *GetCurrentScope(), DelegateCache);
	}
}

void FHeaderParser::PostPopNestInterface(FClasses& AllClasses, UClass* CurrentInterface)
{
	FClassMetaData* ClassData = GScriptHelper.FindClassData(CurrentInterface);
	check(ClassData);
	if (ClassData->ContainsDelegates())
	{
		TMap<FName, UFunction*> DelegateCache;
		FixupDelegateProperties(AllClasses, CurrentInterface, FScope::GetTypeScope(ExactCast<UClass>(CurrentInterface)).Get(), DelegateCache);
	}
}

FDocumentationPolicy FHeaderParser::GetDocumentationPolicyFromName(const FString& PolicyName)
{
	FDocumentationPolicy DocumentationPolicy;
	if (PolicyName.Equals(TEXT("Strict")))
	{
		DocumentationPolicy.bClassOrStructCommentRequired = true;
		DocumentationPolicy.bFunctionToolTipsRequired = true;
		DocumentationPolicy.bMemberToolTipsRequired = true;
		DocumentationPolicy.bParameterToolTipsRequired = true;
		DocumentationPolicy.bFloatRangesRequired = true;
	}
	else
	{
		FError::Throwf(TEXT("Documentation Policy '%s' not yet supported"), *PolicyName);
	}
	return DocumentationPolicy;
}


FDocumentationPolicy FHeaderParser::GetDocumentationPolicyForStruct(UStruct* Struct)
{
	SCOPE_SECONDS_COUNTER_UHT(DocumentationPolicy);

	check(Struct!= nullptr);

	FDocumentationPolicy DocumentationPolicy;
	FString DocumentationPolicyName;
	if (Struct->GetStringMetaDataHierarchical(NAME_DocumentationPolicy, &DocumentationPolicyName))
	{
		DocumentationPolicy = GetDocumentationPolicyFromName(DocumentationPolicyName);
	}
	return DocumentationPolicy;
}

void FHeaderParser::CheckDocumentationPolicyForEnum(UEnum* Enum, const TMap<FName, FString>& MetaData, const TArray<TMap<FName, FString>>& Entries)
{
	SCOPE_SECONDS_COUNTER_UHT(DocumentationPolicy);

	check(Enum != nullptr);

	const FString* DocumentationPolicyName = MetaData.Find(NAME_DocumentationPolicy);
	if (DocumentationPolicyName == nullptr)
	{
		return;
	}

	check(!DocumentationPolicyName->IsEmpty());

	FDocumentationPolicy DocumentationPolicy = GetDocumentationPolicyFromName(*DocumentationPolicyName);
	if (DocumentationPolicy.bClassOrStructCommentRequired)
	{
		const FString* EnumToolTip = MetaData.Find(NAME_ToolTip);
		if (EnumToolTip == nullptr)
		{
			UE_LOG_ERROR_UHT(TEXT("Enum '%s' does not provide a tooltip / comment (DocumentationPolicy)."), *Enum->GetName());
		}
	}

	TMap<FString, FString> ToolTipToEntry;
	for (const TMap<FName, FString>& Entry : Entries)
	{
		const FString* EntryName = Entry.Find(TEXT("Name"));
		if (EntryName == nullptr)
		{
			continue;
		}

		const FString* ToolTip = Entry.Find(NAME_ToolTip);
		if (ToolTip == nullptr)
		{
			UE_LOG_ERROR_UHT(TEXT("Enum entry '%s::%s' does not provide a tooltip / comment (DocumentationPolicy)."), *Enum->GetName(), *(*EntryName));
			continue;
		}

		const FString* ExistingEntry = ToolTipToEntry.Find(*ToolTip);
		if (ExistingEntry != nullptr)
		{
			UE_LOG_ERROR_UHT(TEXT("Enum entries '%s::%s' and '%s::%s' have identical tooltips / comments (DocumentationPolicy)."), *Enum->GetName(), *(*ExistingEntry), *Enum->GetName(), *(*EntryName));
		}
		ToolTipToEntry.Add(*ToolTip, *EntryName);
	}
}

void FHeaderParser::CheckDocumentationPolicyForStruct(UStruct* Struct, const TMap<FName, FString>& MetaData)
{
	SCOPE_SECONDS_COUNTER_UHT(DocumentationPolicy);

	check(Struct != nullptr);

	FDocumentationPolicy DocumentationPolicy = GetDocumentationPolicyForStruct(Struct);
	if (DocumentationPolicy.bClassOrStructCommentRequired)
	{
		const FString* ClassTooltipPtr = MetaData.Find(NAME_ToolTip);
		FString ClassTooltip;
		if (ClassTooltipPtr != nullptr)
		{
			ClassTooltip = *ClassTooltipPtr;
		}

		if (ClassTooltip.IsEmpty() || ClassTooltip.Equals(Struct->GetName()))
		{
			UE_LOG_ERROR_UHT(TEXT("Struct '%s' does not provide a tooltip / comment (DocumentationPolicy)."), *Struct->GetName());
		}
	}

	if (DocumentationPolicy.bMemberToolTipsRequired)
	{
		TMap<FString, FName> ToolTipToPropertyName;
		for (FProperty* Property : TFieldRange<FProperty>(Struct, EFieldIteratorFlags::ExcludeSuper))
		{
			FString ToolTip = Property->GetToolTipText().ToString();
			if (ToolTip.IsEmpty() || ToolTip.Equals(Property->GetDisplayNameText().ToString()))
			{
				UE_LOG_ERROR_UHT(TEXT("Property '%s::%s' does not provide a tooltip / comment (DocumentationPolicy)."), *Struct->GetName(), *Property->GetName());
				continue;
			}
			const FName* ExistingPropertyName = ToolTipToPropertyName.Find(ToolTip);
			if (ExistingPropertyName != nullptr)
			{
				UE_LOG_ERROR_UHT(TEXT("Property '%s::%s' and '%s::%s' are using identical tooltips (DocumentationPolicy)."), *Struct->GetName(), *ExistingPropertyName->ToString(), *Struct->GetName(), *Property->GetName());
			}
			ToolTipToPropertyName.Add(ToolTip, Property->GetFName());
		}
	}

	if (DocumentationPolicy.bFloatRangesRequired)
	{
		for (FProperty* Property : TFieldRange<FProperty>(Struct, EFieldIteratorFlags::ExcludeSuper))
		{
			if(DoesCPPTypeRequireDocumentation(Property->GetCPPType()))
			{
				const FString& UIMin = Property->GetMetaData(TEXT("UIMin"));
				const FString& UIMax = Property->GetMetaData(TEXT("UIMax"));

				if(!CheckUIMinMaxRangeFromMetaData(UIMin, UIMax))
				{
					UE_LOG_ERROR_UHT(TEXT("Property '%s::%s' does not provide a valid UIMin / UIMax (DocumentationPolicy)."), *Struct->GetName(), *Property->GetName());
				}
			}
		}
	}

	// also compare all tooltips to see if they are unique
	if (DocumentationPolicy.bFunctionToolTipsRequired)
	{
		UClass* Class = Cast<UClass>(Struct);
		if (Class != nullptr)
		{
			TMap<FString, FString> ToolTipToFunc;
			for (UFunction* Func : TFieldRange<UFunction>(Class, EFieldIteratorFlags::ExcludeSuper))
			{
				FString ToolTip = Func->GetToolTipText().ToString();
				if (ToolTip.IsEmpty())
				{
					UE_LOG_ERROR_UHT(TEXT("Function '%s::%s' does not provide a tooltip / comment (DocumentationPolicy)."), *Class->GetName(), *Func->GetName());
					continue;
				}
				const FString* ExistingFuncName = ToolTipToFunc.Find(ToolTip);
				if (ExistingFuncName != nullptr)
				{
					UE_LOG_ERROR_UHT(TEXT("Functions '%s::%s' and '%s::%s' uses identical tooltips / comments (DocumentationPolicy)."), *Class->GetName(), *(*ExistingFuncName), *Class->GetName(), *Func->GetName());
				}
				ToolTipToFunc.Add(ToolTip, Func->GetName());
			}
		}
	}
}

bool FHeaderParser::DoesCPPTypeRequireDocumentation(const FString& CPPType)
{
	return PropertyCPPTypesRequiringUIRanges.Contains(CPPType);
}

// Validates the documentation for a given method
void FHeaderParser::CheckDocumentationPolicyForFunc(UClass* Class, UFunction* Func, const TMap<FName, FString>& MetaData)
{
	SCOPE_SECONDS_COUNTER_UHT(DocumentationPolicy);

	check(Class != nullptr);
	check(Func != nullptr);

	FDocumentationPolicy DocumentationPolicy = GetDocumentationPolicyForStruct(Class);
	if (DocumentationPolicy.bFunctionToolTipsRequired)
	{
		const FString* FunctionTooltip = MetaData.Find(NAME_ToolTip);
		if (FunctionTooltip == nullptr)
		{
			UE_LOG_ERROR_UHT(TEXT("Function '%s::%s' does not provide a tooltip / comment (DocumentationPolicy)."), *Class->GetName(), *Func->GetName());
		}
	}

	if (DocumentationPolicy.bParameterToolTipsRequired)
	{
		const FString* FunctionComment = MetaData.Find(NAME_Comment);
		if (FunctionComment == nullptr)
		{
			UE_LOG_ERROR_UHT(TEXT("Function '%s::%s' does not provide a comment (DocumentationPolicy)."), *Class->GetName(), *Func->GetName());
			return;
		}
		
		TMap<FName, FString> ParamToolTips = GetParameterToolTipsFromFunctionComment(*FunctionComment);
		bool HasAnyParamToolTips = ParamToolTips.Num() > 0;
		if (ParamToolTips.Num() == 0)
		{
			const FString* ReturnValueToolTip = ParamToolTips.Find(TEXT("ReturnValue"));
			if (ReturnValueToolTip != nullptr)
			{
				HasAnyParamToolTips = false;
			}
		}

		// only apply the validation for parameter tooltips if a function has any @param statements at all.
		if (HasAnyParamToolTips)
		{
			// ensure each parameter has a tooltip
			TSet<FName> ExistingFields;
			for (FProperty* Property : TFieldRange<FProperty>(Func))
			{
				FName ParamName = Property->GetFName();
				if (ParamName.IsEqual(TEXT("ReturnValue")))
				{
					continue;
				}
				const FString* ParamToolTip = ParamToolTips.Find(ParamName);
				if (ParamToolTip == nullptr)
				{
					UE_LOG_ERROR_UHT(TEXT("Function '%s::%s' doesn't provide a tooltip for parameter '%s' (DocumentationPolicy)."), *Class->GetName(), *Func->GetName(), *ParamName.ToString());
				}
				ExistingFields.Add(ParamName);
			}

			// ensure we don't have parameter tooltips for parameters that don't exist
			for (TPair<FName, FString>& Pair : ParamToolTips)
			{
				const FName& ParamName = Pair.Key;
				if (ParamName.IsEqual(TEXT("ReturnValue")))
				{
					continue;
				}
				if (!ExistingFields.Contains(ParamName))
				{
					UE_LOG_ERROR_UHT(TEXT("Function '%s::%s' provides a tooltip for an unknown parameter '%s' (DocumentationPolicy)."), *Class->GetName(), *Func->GetName(), *Pair.Key.ToString());
				}
			}

			// check for duplicate tooltips
			TMap<FString, FName> ToolTipToParam;
			for (TPair<FName, FString>& Pair : ParamToolTips)
			{
				const FName& ParamName = Pair.Key;
				if (ParamName.IsEqual(TEXT("ReturnValue")))
				{
					continue;
				}
				const FName* ExistingParam = ToolTipToParam.Find(Pair.Value);
				if (ExistingParam != nullptr)
				{
					UE_LOG_ERROR_UHT(TEXT("Function '%s::%s' uses identical tooltips for parameters '%s' and '%s' (DocumentationPolicy)."), *Class->GetName(), *Func->GetName(), *ExistingParam->ToString(), *Pair.Key.ToString());
				}
				ToolTipToParam.Add(Pair.Value, Pair.Key);
			}
		}
	}
}

bool FHeaderParser::CheckUIMinMaxRangeFromMetaData(const FString& UIMin, const FString& UIMax)
{
	if (UIMin.IsEmpty() || UIMax.IsEmpty())
	{
		return false;
	}

	double UIMinValue = FCString::Atod(*UIMin);
	double UIMaxValue = FCString::Atod(*UIMax);
	if (UIMin > UIMax) // note that we actually allow UIMin == UIMax to disable the range manually.
	{
		return false;
	}

	return true;
}

template <class TFunctionType>
TFunctionType* CreateFunctionImpl(const FFuncInfo& FuncInfo, UObject* Outer, FScope* CurrentScope)
{
	// Allocate local property frame, push nesting level and verify
	// uniqueness at this scope level.
	{
		auto TypeIterator = CurrentScope->GetTypeIterator();
		while (TypeIterator.MoveNext())
		{
			UField* Type = *TypeIterator;
			if (Type->GetFName() == FuncInfo.Function.Identifier)
			{
				FError::Throwf(TEXT("'%s' conflicts with '%s'"), FuncInfo.Function.Identifier, *Type->GetFullName());
			}
		}
	}

	TFunctionType* Function = new(EC_InternalUseOnlyConstructor, Outer, FuncInfo.Function.Identifier, RF_Public) TFunctionType(FObjectInitializer(), nullptr);
	Function->ReturnValueOffset = MAX_uint16;
	Function->FirstPropertyToInit = nullptr;

	if (!CurrentScope->IsFileScope())
	{
		UStruct* Struct = ((FStructScope*)CurrentScope)->GetStruct();

		Function->Next = Struct->Children;
		Struct->Children = Function;
	}

	return Function;
}

UFunction* FHeaderParser::CreateFunction(const FFuncInfo &FuncInfo) const
{
	return CreateFunctionImpl<UFunction>(FuncInfo, GetCurrentClass(), GetCurrentScope());
}

template<class T>
UDelegateFunction* FHeaderParser::CreateDelegateFunction(const FFuncInfo &FuncInfo) const
{
	FFileScope* CurrentFileScope = GetCurrentFileScope();
	FUnrealSourceFile* LocSourceFile = CurrentFileScope ? CurrentFileScope->GetSourceFile() : nullptr;
	UObject* CurrentPackage = LocSourceFile ? LocSourceFile->GetPackage() : nullptr;
	return CreateFunctionImpl<T>(FuncInfo, IsInAClass() ? (UObject*)GetCurrentClass() : CurrentPackage, GetCurrentScope());
}
<|MERGE_RESOLUTION|>--- conflicted
+++ resolved
@@ -9093,11 +9093,7 @@
 			// Handle #include directives as if they were 'dependson' keywords.
 			FString DependsOnHeaderName = Str;
 
-<<<<<<< HEAD
-			if (DependsOnHeaderName != TEXT("\"UObject/DefineUPropertyMacros.h\""))
-=======
 			if (DependsOnHeaderName != TEXT("\"UObject/DefineUPropertyMacros.h\"") && DependsOnHeaderName != TEXT("\"UObject/UndefineUPropertyMacros.h\""))
->>>>>>> aa1e2e85
 			{
 				if (bFoundGeneratedInclude)
 				{
