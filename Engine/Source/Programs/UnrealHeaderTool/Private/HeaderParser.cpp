--- conflicted
+++ resolved
@@ -169,7 +169,7 @@
 			}
 		}
 
-		// We look for at least one underscore as a convenient way of whitelisting many known macros
+		// We look for at least one underscore as a convenient way of allowing many known macros
 		// like FORCEINLINE and CONSTEXPR, and non-macros like FPOV and TCHAR.
 		if (UnderscoreCount == 0)
 		{
@@ -585,11 +585,7 @@
 		}
 	}
 
-<<<<<<< HEAD
 	const TCHAR* GetHintText(FHeaderParser& HeaderParser, EVariableCategory VariableCategory)
-=======
-	const TCHAR* GetHintText(EVariableCategory VariableCategory)
->>>>>>> efc9b2f3
 	{
 		switch (VariableCategory)
 		{
@@ -699,7 +695,6 @@
 	FCriticalSection GlobalDelegatesLock;
 	TMap<FString, FUnrealFunctionDefinitionInfo*> GlobalDelegates;
 
-<<<<<<< HEAD
 	template <typename LambdaType>
 	bool BusyWait(LambdaType&& Lambda)
 	{
@@ -773,8 +768,6 @@
 	MetaData.Add(NAME_EditInline, TEXT("true"));
 }
 
-=======
->>>>>>> efc9b2f3
 FUHTConfig::FUHTConfig()
 {
 	// Read Ini options, GConfig must exist by this point
@@ -890,12 +883,8 @@
  */
 FUnrealFunctionDefinitionInfo* FHeaderParser::FindFunction
 (
-<<<<<<< HEAD
 
 	const FUnrealStructDefinitionInfo& InScope,
-=======
-	const FUnrealStructDefinitionInfo&  InScope,
->>>>>>> efc9b2f3
 	const TCHAR*	InIdentifier,
 	bool			bIncludeParents,
 	const TCHAR*	Thing
@@ -1896,11 +1885,8 @@
 
 	// Register the metadata
 	FUHTMetaData::RemapAndAddMetaData(StructDef, MoveTemp(MetaData));
-<<<<<<< HEAD
 
 	StructDef.GetDefinitionRange().Start = &Input[InputPos];
-=======
->>>>>>> efc9b2f3
 
 	// Get opening brace.
 	RequireSymbol( TEXT('{'), TEXT("'struct'") );
@@ -2078,13 +2064,6 @@
 
 	// Validate sparse class data
 	CheckSparseClassData(StructDef);
-<<<<<<< HEAD
-=======
-
-	// Link the properties within the struct
-	Struct->PrepareCppStructOps();
-
->>>>>>> efc9b2f3
 	return StructDef;
 }
 
@@ -2245,18 +2224,7 @@
 
 	if (NestType != ENestType::GlobalScope && NestType != ENestType::Class && NestType != ENestType::Interface && NestType != ENestType::NativeInterface && NestType != ENestType::FunctionDeclaration)
 	{
-<<<<<<< HEAD
 		Throwf(TEXT("Bad first pass NestType %i"), (uint8)NestType);
-=======
-		FError::Throwf(TEXT("Bad first pass NestType %i"), (uint8)NestType);
-	}
-
-	bool bLinkProps = true;
-	if (NestType == ENestType::Class)
-	{
-		UClass* TopClass = GetCurrentClass();
-		bLinkProps = !TopClass->HasAnyClassFlags(CLASS_Intrinsic);
->>>>>>> efc9b2f3
 	}
 
 	// Pop the nesting level.
@@ -2386,35 +2354,7 @@
 		{
 			if (SourceDelegateFunctionDef->HasAnyFunctionFlags( FUNC_MulticastDelegate ))
 			{
-<<<<<<< HEAD
 				PropertyDef->SetDelegateFunctionSignature(*SourceDelegateFunctionDef);
-=======
-				DelegatePropertyBase.FunctionDef = SourceDelegateFunctionDef;
-
-				if (PropertyDef->HasAnyPropertyFlags(CPF_BlueprintAssignable | CPF_BlueprintCallable))
-				{
-					for (TSharedRef<FUnrealPropertyDefinitionInfo> FuncParamDef : SourceDelegateFunctionDef->GetProperties())
-					{
-						if (!FPropertyTraits::IsSupportedByBlueprint(*FuncParamDef, false))
-						{
-							FString ExtendedCPPType;
-							FString CPPType = FuncParamDef->GetCPPType(&ExtendedCPPType);
-							UE_LOG_ERROR_UHT(TEXT("Type '%s%s' is not supported by blueprint. %s.%s"), *CPPType, *ExtendedCPPType, *SourceDelegateFunctionDef->GetName(), *FuncParamDef->GetName());
-						}
-
-						if(FuncParamDef->HasAllPropertyFlags(CPF_OutParm) && !FuncParamDef->HasAllPropertyFlags(CPF_ConstParm)  )
-						{
-							const bool bClassGeneratedFromBP = StructDef.IsDynamic();
-							const bool bAllowedArrayRefFromBP = bClassGeneratedFromBP && FuncParamDef->IsDynamicArray();
-							if (!bAllowedArrayRefFromBP)
-							{
-								UE_LOG_ERROR_UHT(TEXT("BlueprintAssignable delegates do not support non-const references at the moment. Function: %s Parameter: '%s'"), *SourceDelegateFunctionDef->GetName(), *FuncParamDef->GetName());
-							}
-						}
-					}
-				}
-
->>>>>>> efc9b2f3
 			}
 			else
 			{
@@ -3896,11 +3836,7 @@
 		}
 		else
 		{
-<<<<<<< HEAD
 			FieldClassName = FName(PropertyTypeToken.Value.RightChop(1), FNAME_Add);
-=======
-			FieldClassName = FName(PropertyTypeToken.Identifier + 1, FNAME_Add);
->>>>>>> efc9b2f3
 			if (!FPropertyTraits::IsValidFieldClass(FieldClassName))
 			{
 				Throwf(TEXT("Undefined property type: %s"), *PropertyTypeToken.GetTokenValue());
@@ -4459,11 +4395,7 @@
 	ELayoutMacroType        LayoutMacroType
 )
 {
-<<<<<<< HEAD
 	const TCHAR* HintText = GetHintText(*this, VariableCategory);
-=======
-	const TCHAR* HintText = GetHintText(VariableCategory);
->>>>>>> efc9b2f3
 
 	AddModuleRelativePathToMetadata(ParentStruct, VarProperty.MetaData);
 	FStringView Identifier;
@@ -5401,11 +5333,7 @@
 	// Set the class config flag if any properties have config
 	for (TSharedRef<FUnrealPropertyDefinitionInfo> PropertyDef : ClassDef.GetProperties())
 	{
-<<<<<<< HEAD
 		if (PropertyDef->HasAnyPropertyFlags(CPF_Config))
-=======
-		for (TSharedRef<FUnrealPropertyDefinitionInfo> PropertyDef : ClassDef.GetProperties())
->>>>>>> efc9b2f3
 		{
 			ClassDef.SetClassFlags(CLASS_Config);
 			break;
@@ -5974,11 +5902,7 @@
 		// Get parameter type.
 		FPropertyBase Property(CPT_None);
 		EVariableCategory VariableCategory = FunctionDef.HasAnyFunctionFlags(FUNC_Net) ? EVariableCategory::ReplicatedParameter : EVariableCategory::RegularParameter;
-<<<<<<< HEAD
 		GetVarType(GetCurrentScope(), Options, Property, ~(CPF_ParmFlags | CPF_AutoWeak | CPF_RepSkip | CPF_UObjectWrapper | CPF_NativeAccessSpecifiers), EUHTPropertyType::None, CPF_None, EPropertyDeclarationStyle::None, VariableCategory);
-=======
-		GetVarType(GetCurrentScope(), Property, ~(CPF_ParmFlags | CPF_AutoWeak | CPF_RepSkip | CPF_UObjectWrapper | CPF_NativeAccessSpecifiers), nullptr, nullptr, EPropertyDeclarationStyle::None, VariableCategory);
->>>>>>> efc9b2f3
 		Property.PropertyFlags |= CPF_Parm;
 
 		if (bExpectCommaBeforeName)
@@ -6815,13 +6739,6 @@
 		}
 	}
 
-<<<<<<< HEAD
-=======
-	// Make sure any new flags made it to the function
-	//@TODO: UCREMOVAL: Ideally the flags didn't get copied midway thru parsing the function declaration, and we could avoid this
-	TopFunction->FunctionFlags |= FuncDefFuncInfo.FunctionFlags;
-
->>>>>>> efc9b2f3
 	// Make sure that the replication flags set on an overridden function match the parent function
 	if (SuperFuncDef != nullptr)
 	{
@@ -6838,27 +6755,7 @@
 		Throwf(TEXT("Function '%s': Base implementation of RPCs cannot be in a state. Add a stub outside state scope."), *FuncDef.GetName());
 	}
 
-<<<<<<< HEAD
 	FuncDef.GetDefinitionRange().End = &Input[InputPos];
-=======
-	if (TopFunction->FunctionFlags & (FUNC_BlueprintCallable | FUNC_BlueprintEvent))
-	{
-		for (TSharedRef<FUnrealPropertyDefinitionInfo> PropertyDef : FuncDef.GetProperties())
-		{
-			if (PropertyDef->IsStaticArray())
-			{
-				FError::Throwf(TEXT("Static array cannot be exposed to blueprint. Function: %s Parameter %s\n"), *TopFunction->GetName(), *PropertyDef->GetName());
-			}
-
-			if (!FPropertyTraits::IsSupportedByBlueprint(*PropertyDef, false))
-			{
-				FString ExtendedCPPType;
-				FString CPPType = PropertyDef->GetCPPType(&ExtendedCPPType);
-				UE_LOG_ERROR_UHT(TEXT("Type '%s%s' is not supported by blueprint. %s.%s"), *CPPType, *ExtendedCPPType, *TopFunction->GetName(), *PropertyDef->GetName());
-			}
-		}
-	}
->>>>>>> efc9b2f3
 
 	// Just declaring a function, so end the nesting.
 	PostPopFunctionDeclaration(FuncDef);
@@ -6889,11 +6786,7 @@
 	}
 
 	// perform documentation policy tests
-<<<<<<< HEAD
 	CheckDocumentationPolicyForFunc(GetCurrentClassDef(), FuncDef);
-=======
-	CheckDocumentationPolicyForFunc(UHTCastChecked<FUnrealClassDefinitionInfo>(GetCurrentClassDef()), FuncDef);
->>>>>>> efc9b2f3
 
 	return FuncDef;
 }
@@ -7142,11 +7035,7 @@
 	FPropertyBase OriginalPropertyBase(CPT_None);
 	FIndexRange TypeRange;
 	ELayoutMacroType LayoutMacroType = ELayoutMacroType::None;
-<<<<<<< HEAD
 	GetVarType(&*StructDef.GetScope(), EGetVarTypeOptions::None, OriginalPropertyBase, DisallowFlags, EUHTPropertyType::None, CPF_None, EPropertyDeclarationStyle::UPROPERTY, EVariableCategory::Member, &TypeRange, &LayoutMacroType);
-=======
-	GetVarType(&*StructDef.GetScope(), OriginalPropertyBase, DisallowFlags, /*OuterPropertyType=*/ nullptr, nullptr, EPropertyDeclarationStyle::UPROPERTY, EVariableCategory::Member, &TypeRange, &LayoutMacroType);
->>>>>>> efc9b2f3
 	OriginalPropertyBase.PropertyFlags |= EdFlags;
 
 	FString* Category = OriginalPropertyBase.MetaData.Find(NAME_Category);
@@ -7238,11 +7127,7 @@
 		}
 
 		// Deprecation validation
-<<<<<<< HEAD
 		ValidatePropertyIsDeprecatedIfNecessary(false, EVariableCategory::Member, PropertyBase, EUHTPropertyType::None, CPF_None);
-=======
-		ValidatePropertyIsDeprecatedIfNecessary(PropertyBase, NULL);
->>>>>>> efc9b2f3
 
 		if (TopNest->NestType != ENestType::FunctionDeclaration)
 		{
@@ -7253,32 +7138,6 @@
 		}
 
 		NewProperties.Add(&NewPropDef);
-<<<<<<< HEAD
-=======
-
-		// we'll need any metadata tags we parsed later on when we call ConvertEOLCommentToTooltip() so the tags aren't clobbered
-		OriginalPropertyBase.MetaData = PropertyBase.MetaData;
-
-		if (UScriptStruct* StructBeingBuilt = Cast<UScriptStruct>(Struct))
-		{
-			if (NewPropDef.ContainsInstancedObjectProperty())
-			{
-				StructBeingBuilt->StructFlags = EStructFlags(StructBeingBuilt->StructFlags | STRUCT_HasInstancedReference);
-			}
-		}
-
-		if (NewPropDef.HasAnyPropertyFlags(CPF_BlueprintVisible))
-		{
-			if (Struct->IsA<UScriptStruct>() && !StructDef.GetBoolMetaDataHierarchical(FHeaderParserNames::NAME_BlueprintType))
-			{
-				UE_LOG_ERROR_UHT(TEXT("Cannot expose property to blueprints in a struct that is not a BlueprintType. %s.%s"), *StructDef.GetName(), *NewPropDef.GetName());
-			}
-
-			if (NewPropDef.IsStaticArray())
-			{
-				UE_LOG_ERROR_UHT(TEXT("Static array cannot be exposed to blueprint %s.%s"), *StructDef.GetName(), *NewPropDef.GetName());
-			}
->>>>>>> efc9b2f3
 
 		// we'll need any metadata tags we parsed later on when we call ConvertEOLCommentToTooltip() so the tags aren't clobbered
 		OriginalPropertyBase.MetaData = PropertyBase.MetaData;
@@ -7400,61 +7259,6 @@
 	return true;
 }
 
-<<<<<<< HEAD
-=======
-//
-// Compute the function parameter size and save the return offset
-//
-//@TODO: UCREMOVAL: Need to rename ComputeFunctionParametersSize to reflect the additional work it's doing
-void FHeaderParser::ComputeFunctionParametersSize(FUnrealClassDefinitionInfo& ClassDef)
-{
-	// Recurse with all child states in this class.
-	for (TSharedRef<FUnrealFunctionDefinitionInfo> FunctionDef : ClassDef.GetFunctions())
-	{
-		UFunction* ThisFunction = FunctionDef->GetFunction();
-
-		// Fix up any structs that were used as a parameter in a delegate before being defined
-		if (FunctionDef->HasAnyFunctionFlags(FUNC_Delegate))
-		{
-			for (TSharedRef<FUnrealPropertyDefinitionInfo> PropertyDef : FunctionDef->GetProperties())
-			{
-				if (PropertyDef->IsStructOrStructStaticArray())
-				{
-					FUnrealScriptStructDefinitionInfo& StructDef = UHTCastChecked<FUnrealScriptStructDefinitionInfo>(PropertyDef->GetPropertyBase().ClassDef);
-					if (StructDef.HasAnyStructFlags(STRUCT_HasInstancedReference))
-					{
-						PropertyDef->SetPropertyFlags(CPF_ContainsInstancedReference);
-					}
-				}
-			}
-			ThisFunction->StaticLink(true);
-		}
-
-		// Compute the function parameter size, propagate some flags to the outer function, and save the return offset
-		// Must be done in a second phase, as StaticLink resets various fields again!
-		ThisFunction->ParmsSize = 0;
-		for (TSharedRef<FUnrealPropertyDefinitionInfo> PropertyDef : FunctionDef->GetProperties())
-		{
-			if (PropertyDef->HasSpecificPropertyFlags(CPF_ReturnParm | CPF_OutParm, CPF_OutParm))
-			{
-				ThisFunction->FunctionFlags |= FUNC_HasOutParms;
-				FunctionDef->GetFunctionData().FunctionFlags |= FUNC_HasOutParms;
-			}
-				
-			if (PropertyDef->IsStructOrStructStaticArray())
-			{
-				FUnrealScriptStructDefinitionInfo& StructDef = UHTCastChecked<FUnrealScriptStructDefinitionInfo>(PropertyDef->GetPropertyBase().ClassDef);
-				if (StructDef.HasDefaults())
-				{
-					ThisFunction->FunctionFlags |= FUNC_HasDefaults;
-					FunctionDef->GetFunctionData().FunctionFlags |= FUNC_HasDefaults;
-				}
-			}
-		}
-	}
-}
-
->>>>>>> efc9b2f3
 /*-----------------------------------------------------------------------------
 	Code skipping.
 -----------------------------------------------------------------------------*/
@@ -7513,30 +7317,6 @@
 //
 void FHeaderParser::ParseHeader()
 {
-<<<<<<< HEAD
-=======
-	// Finalize all of the children introduced in this class
-	UClass* Class = ClassDef.GetClass();
-	for (TSharedRef<FUnrealFunctionDefinitionInfo> FunctionDef : ClassDef.GetFunctions())
-	{
-		UFunction* Function = FunctionDef->GetFunction();
-		Class->AddFunctionToFunctionMap(Function, Function->GetFName());
-	}
-}
-
-//
-// Parses the header associated with the specified class.
-// Returns result enumeration.
-//
-ECompilationResult::Type FHeaderParser::ParseHeader()
-{
-	// Early-out if this class has previously failed some aspect of parsing
-	if (FailedFilesAnnotation.Get(&SourceFile))
-	{
-		return ECompilationResult::OtherCompilationError;
-	}
-
->>>>>>> efc9b2f3
 	// Reset the parser to begin a new class
 	bEncounteredNewStyleClass_UnmatchedBrackets = false;
 	bSpottedAutogeneratedHeaderInclude          = false;
@@ -7651,7 +7431,6 @@
 		Throwf(TEXT("%s"), *ErrorMsg);
 	}
 
-<<<<<<< HEAD
 	// Make sure the compilation ended with valid nesting.
 	if (bEncounteredNewStyleClass_UnmatchedBrackets)
 	{
@@ -7666,10 +7445,6 @@
 	{
 		Throwf(TEXT("Unexpected end of script in '%s' block"), NestTypeName(TopNest->NestType) );
 	}
-=======
-			// Finalize functions
-			FinalizeScriptExposedFunctions(ClassDef);
->>>>>>> efc9b2f3
 
 	for (TSharedRef<FUnrealTypeDefinitionInfo>& TypeDef : SourceFile.GetDefinedClasses())
 	{
@@ -7768,88 +7543,7 @@
 	FUnrealSourceFile& SourceFile)
 {
 	SCOPE_SECONDS_COUNTER_UHT(Parse);
-<<<<<<< HEAD
 	FHeaderParser(PackageDef, SourceFile).ParseHeader();
-=======
-
-	const FManifestModule& Module = PackageDef.GetModule();
-
-	// Disable loading of objects outside of this package (or more exactly, objects which aren't UFields, CDO, or templates)
-	TGuardValue<bool> AutoRestoreVerifyObjectRefsFlag(GVerifyObjectReferencesOnly, true);
-	// Create the header parser and register it as the warning context.
-	// Note: This must be declared outside the try block, since the catch block will log into it.
-	FHeaderParser HeaderParser(PackageDef, Warn, SourceFile);
-	Warn->SetContext(&HeaderParser);
-
-	// Hierarchically parse all classes.
-	ECompilationResult::Type Result = ECompilationResult::Succeeded;
-#if !PLATFORM_EXCEPTIONS_DISABLED
-	try
-#endif
-	{
-		TArray<FUnrealSourceFile*> SourceFilesRequired;
-		for (FHeaderProvider& Include : SourceFile.GetIncludes())
-		{
-			if (Include.GetId() == ObjectHeader)
-			{
-				continue;
-			}
-
-			if (FUnrealSourceFile* DepFile = Include.Resolve(SourceFile))
-			{
-				SourceFilesRequired.Add(DepFile);
-			}
-		}
-
-		for (const TSharedRef<FUnrealTypeDefinitionInfo>& ClassDataPair : SourceFile.GetDefinedClasses())
-		{
-			FUnrealClassDefinitionInfo& ClassDef = ClassDataPair->AsClassChecked();
-			for (FUnrealClassDefinitionInfo* ParentClassDef = ClassDef.GetSuperClass(); ParentClassDef; ParentClassDef = ParentClassDef->GetSuperClass())
-			{
-				if (ParentClassDef->HasAnyClassFlags(CLASS_Parsed | CLASS_Intrinsic))
-				{
-					break;
-				}
-				SourceFilesRequired.Add(&ParentClassDef->GetUnrealSourceFile());
-			}
-		}
-
-		for (FUnrealSourceFile* RequiredFile : SourceFilesRequired)
-		{
-			SourceFile.GetScope()->IncludeScope(&RequiredFile->GetScope().Get());
-		}
-
-		// Parse the file
-		{
-			Result = HeaderParser.ParseHeader();
-
-			for (const TSharedRef<FUnrealTypeDefinitionInfo>& ClassDef : SourceFile.GetDefinedClasses())
-			{
-				ClassDef->AsClassChecked().SetClassFlags(CLASS_Parsed);
-			}
-		}
-	}
-#if !PLATFORM_EXCEPTIONS_DISABLED
-	catch (const FUHTException& Ex)
-	{
-		FResults::LogError(Ex);
-		Result = ECompilationResult::OtherCompilationError;
-	}
-	catch (TCHAR* ErrorMsg)
-	{
-		Warn->Log(ELogVerbosity::Error, ErrorMsg);
-		Result = ECompilationResult::OtherCompilationError;
-	}
-#endif
-
-	// Remember stats about this file
-	SourceFile.SetLinesParsed(HeaderParser.LinesParsed);
-	SourceFile.SetStatementsParsed(HeaderParser.StatementsParsed);
-
-	// Unregister the header parser from the feedback context
-	Warn->SetContext(NULL);
-	return Result;
->>>>>>> efc9b2f3
 }
 
 /** 
@@ -9005,11 +8699,7 @@
 							}
 							else
 							{
-<<<<<<< HEAD
 								Throwf(TEXT("Implementation of function '%s' conflicts with interface '%s' - parameter %i '%s'"), *InterfaceFunctionDef->GetName(), *InterfaceDef->GetName(), End, *InterfaceParamDef.GetName());
-=======
-								FError::Throwf(TEXT("Implementation of function '%s' conflicts with interface '%s' - parameter %i '%s'"), *InterfaceFunctionDef->GetName(), *InterfaceDef->GetName(), End, *InterfaceParamDef.GetName());
->>>>>>> efc9b2f3
 							}
 						}
 					}
@@ -9407,7 +9097,6 @@
 	if (!CurrentScope->IsFileScope())
 	{
 		FUnrealStructDefinitionInfo& StructDef = ((FStructScope*)CurrentScope)->GetStructDef();
-<<<<<<< HEAD
 		StructDef.AddFunction(FuncDefRef);
 	}
 	else
@@ -9415,17 +9104,6 @@
 		SourceFile.AddDefinedFunction(FuncDefRef);
 		FScopeLock Lock(&GlobalDelegatesLock);
 		GlobalDelegates.Add(FuncDef.GetName(), &FuncDef);
-=======
-		UStruct* Struct = StructDef.GetStruct();
-
-		StructDef.AddFunction(FuncDefRef);
-		Function->Next = Struct->Children;
-		Struct->Children = Function;
->>>>>>> efc9b2f3
-	}
-	else
-	{
-		SourceFile.AddDefinedFunction(FuncDefRef);
 	}
 
 	return FuncDef;
