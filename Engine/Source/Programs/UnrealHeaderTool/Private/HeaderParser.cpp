// Copyright Epic Games, Inc. All Rights Reserved.


#include "HeaderParser.h"
#include "UnrealHeaderTool.h"
#include "HAL/FileManager.h"
#include "Misc/CommandLine.h"
#include "Misc/ConfigCacheIni.h"
#include "Misc/FeedbackContext.h"
#include "UObject/Interface.h"
#include "ParserClass.h"
#include "GeneratedCodeVersion.h"
#include "ClassDeclarationMetaData.h"
#include "ProfilingDebugging/ScopedTimers.h"
#include "NativeClassExporter.h"
#include "Classes.h"
#include "StringUtils.h"
#include "Misc/DefaultValueHelper.h"
#include "Manifest.h"
#include "Math/UnitConversion.h"
#include "FileLineException.h"
#include "UnrealTypeDefinitionInfo.h"
#include "Containers/EnumAsByte.h"
#include "Algo/AllOf.h"
#include "Algo/Find.h"
#include "Algo/FindSortedStringCaseInsensitive.h"
#include "Misc/ScopeExit.h"

#include "Specifiers/CheckedMetadataSpecifiers.h"
#include "Specifiers/FunctionSpecifiers.h"
#include "Specifiers/InterfaceSpecifiers.h"
#include "Specifiers/StructSpecifiers.h"
#include "Specifiers/VariableSpecifiers.h"

double GPluginOverheadTime = 0.0;
double GHeaderCodeGenTime = 0.0;

/*-----------------------------------------------------------------------------
	Constants & declarations.
-----------------------------------------------------------------------------*/

/**
 * Data struct that annotates source files that failed during parsing.
 */
class FFailedFilesAnnotation
{
public:
	/**
	 * Gets annotation state for given source file.
	 */
	bool Get(FUnrealSourceFile* SourceFile) const
	{
		return AnnotatedSet.Contains(SourceFile);
	}

	/**
	 * Sets annotation state to true for given source file.
	 */
	void Set(FUnrealSourceFile* SourceFile)
	{
		AnnotatedSet.Add(SourceFile);
	}

private:
	// Annotation set.
	TSet<FUnrealSourceFile*> AnnotatedSet;
} static FailedFilesAnnotation;

enum {MAX_ARRAY_SIZE=2048};

namespace
{
	static const FName NAME_Comment(TEXT("Comment"));
	static const FName NAME_ToolTip(TEXT("ToolTip"));
	static const FName NAME_DocumentationPolicy(TEXT("DocumentationPolicy"));
	static const FName NAME_AllowPrivateAccess(TEXT("AllowPrivateAccess"));
	static const FName NAME_ExposeOnSpawn(TEXT("ExposeOnSpawn"));
	static const FName NAME_NativeConst(TEXT("NativeConst"));
	static const FName NAME_NativeConstTemplateArg(TEXT("NativeConstTemplateArg"));
	static const FName NAME_BlueprintInternalUseOnly(TEXT("BlueprintInternalUseOnly"));
	static const FName NAME_DeprecatedFunction(TEXT("DeprecatedFunction"));
	static const FName NAME_BlueprintSetter(TEXT("BlueprintSetter"));
	static const FName NAME_BlueprintGetter(TEXT("BlueprintGetter"));
	static const FName NAME_Category(TEXT("Category"));
	static const FName NAME_ReturnValue(TEXT("ReturnValue"));
	static const FName NAME_CppFromBpEvent(TEXT("CppFromBpEvent"));
	static const FName NAME_CustomThunk(TEXT("CustomThunk"));
	static const FName NAME_ArraySizeEnum(TEXT("ArraySizeEnum"));
	static const FName NAME_ClassGroupNames(TEXT("ClassGroupNames"));
	static const FName NAME_AutoCollapseCategories(TEXT("AutoCollapseCategories"));
	static const FName NAME_HideFunctions(TEXT("HideFunctions"));
	static const FName NAME_AutoExpandCategories(TEXT("AutoExpandCategories"));
	static const FName NAME_EditInline(TEXT("EditInline"));
	static const FName NAME_IncludePath(TEXT("IncludePath"));
	static const FName NAME_ModuleRelativePath(TEXT("ModuleRelativePath"));
	static const FName NAME_CannotImplementInterfaceInBlueprint(TEXT("CannotImplementInterfaceInBlueprint"));
	static const FName NAME_UIMin(TEXT("UIMin"));
	static const FName NAME_UIMax(TEXT("UIMax"));
	static const FName NAME_BlueprintType(TEXT("BlueprintType"));
}

const FName FHeaderParserNames::NAME_HideCategories(TEXT("HideCategories"));
const FName FHeaderParserNames::NAME_ShowCategories(TEXT("ShowCategories"));
const FName FHeaderParserNames::NAME_SparseClassDataTypes(TEXT("SparseClassDataTypes"));
const FName FHeaderParserNames::NAME_IsConversionRoot(TEXT("IsConversionRoot"));

EGeneratedCodeVersion FHeaderParser::DefaultGeneratedCodeVersion = EGeneratedCodeVersion::V1;
TArray<FString> FHeaderParser::StructsWithNoPrefix;
TArray<FString> FHeaderParser::StructsWithTPrefix;
FRigVMStructMap FHeaderParser::StructRigVMMap;
TArray<FString> FHeaderParser::DelegateParameterCountStrings;
TMap<FString, FString> FHeaderParser::TypeRedirectMap;
TArray<FString> FHeaderParser::PropertyCPPTypesRequiringUIRanges = { TEXT("float"), TEXT("double") };
TArray<FString> FHeaderParser::ReservedTypeNames = { TEXT("none") };
TMap<UClass*, ClassDefinitionRange> ClassDefinitionRanges;

/**
 * Dirty hack global variable to allow different result codes passed through
 * exceptions. Needs to be fixed in future versions of UHT.
 */
extern ECompilationResult::Type GCompilationResult;

/*-----------------------------------------------------------------------------
	Utility functions.
-----------------------------------------------------------------------------*/

namespace
{
	bool ProbablyAMacro(const TCHAR* Identifier)
	{
		// Macros must start with a capitalized alphanumeric character or underscore
		TCHAR FirstChar = Identifier[0];
		if (FirstChar != TEXT('_') && (FirstChar < TEXT('A') || FirstChar > TEXT('Z')))
		{
			return false;
		}

		// Test for known delegate and event macros.
		TCHAR MulticastDelegateStart[] = TEXT("DECLARE_MULTICAST_DELEGATE");
		if (!FCString::Strncmp(Identifier, MulticastDelegateStart, UE_ARRAY_COUNT(MulticastDelegateStart) - 1))
		{
			return true;
		}

		TCHAR DelegateStart[] = TEXT("DECLARE_DELEGATE");
		if (!FCString::Strncmp(Identifier, DelegateStart, UE_ARRAY_COUNT(DelegateStart) - 1))
		{
			return true;
		}

		TCHAR DelegateEvent[] = TEXT("DECLARE_EVENT");
		if (!FCString::Strncmp(Identifier, DelegateEvent, UE_ARRAY_COUNT(DelegateEvent) - 1))
		{
			return true;
		}

		// Failing that, we'll guess about it being a macro based on it being a fully-capitalized identifier.
		while (TCHAR Ch = *++Identifier)
		{
			if (Ch != TEXT('_') && (Ch < TEXT('A') || Ch > TEXT('Z')) && (Ch < TEXT('0') || Ch > TEXT('9')))
			{
				return false;
			}
		}

		return true;
	}

	/**
	 * Tests if an identifier looks like a macro which doesn't have a following open parenthesis.
	 *
	 * @param HeaderParser  The parser to retrieve the next token.
	 * @param Token         The token to test for being callable-macro-like.
	 *
	 * @return true if it looks like a non-callable macro, false otherwise.
	 */
	bool ProbablyAnUnknownObjectLikeMacro(FHeaderParser& HeaderParser, FToken Token)
	{
		// Non-identifiers are not macros
		if (Token.TokenType != TOKEN_Identifier)
		{
			return false;
		}

		// Macros must start with a capitalized alphanumeric character or underscore
		TCHAR FirstChar = Token.Identifier[0];
		if (FirstChar != TEXT('_') && (FirstChar < TEXT('A') || FirstChar > TEXT('Z')))
		{
			return false;
		}

		// We'll guess about it being a macro based on it being fully-capitalized with at least one underscore.
		const TCHAR* IdentPtr = Token.Identifier;
		int32 UnderscoreCount = 0;
		while (TCHAR Ch = *++IdentPtr)
		{
			if (Ch == TEXT('_'))
			{
				++UnderscoreCount;
			}
			else if ((Ch < TEXT('A') || Ch > TEXT('Z')) && (Ch < TEXT('0') || Ch > TEXT('9')))
			{
				return false;
			}
		}

		// We look for at least one underscore as a convenient way of whitelisting many known macros
		// like FORCEINLINE and CONSTEXPR, and non-macros like FPOV and TCHAR.
		if (UnderscoreCount == 0)
		{
			return false;
		}

		// Identifiers which end in _API are known
		if (IdentPtr - Token.Identifier > 4 && IdentPtr[-4] == TEXT('_') && IdentPtr[-3] == TEXT('A') && IdentPtr[-2] == TEXT('P') && IdentPtr[-1] == TEXT('I'))
		{
			return false;
		}

		// Ignore certain known macros or identifiers that look like macros.
		// IMPORTANT: needs to be in lexicographical order.
		static const TCHAR* Whitelist[] =
		{
			TEXT("FORCEINLINE_DEBUGGABLE"),
			TEXT("FORCEINLINE_STATS"),
			TEXT("SIZE_T")
		};
		if (Algo::FindSortedStringCaseInsensitive(Token.Identifier, Whitelist, UE_ARRAY_COUNT(Whitelist)) >= 0)
		{
			return false;
		}

		// Check if there's an open parenthesis following the token.
		//
		// Rather than ungetting the bracket token, we unget the original identifier token,
		// then get it again, so we don't lose any comments which may exist between the token 
		// and the non-bracket.
		FToken PossibleBracketToken;
		HeaderParser.GetToken(PossibleBracketToken);
		HeaderParser.UngetToken(Token);
		HeaderParser.GetToken(Token);

		bool bResult = PossibleBracketToken.TokenType != TOKEN_Symbol || !PossibleBracketToken.Matches(TEXT('('));
		return bResult;
	}

	/**
	 * Parse and validate an array of identifiers (inside FUNC_NetRequest, FUNC_NetResponse) 
	 * @param FuncInfo function info for the current function
	 * @param Identifiers identifiers inside the net service declaration
	 */
	void ParseNetServiceIdentifiers(FFuncInfo& FuncInfo, const TArray<FString>& Identifiers)
	{
		static const TCHAR IdTag         [] = TEXT("Id");
		static const TCHAR ResponseIdTag [] = TEXT("ResponseId");
		static const TCHAR JSBridgePriTag[] = TEXT("Priority");

		for (const FString& Identifier : Identifiers)
		{
			const TCHAR* IdentifierPtr = *Identifier;

			if (const TCHAR* Equals = FCString::Strchr(IdentifierPtr, TEXT('=')))
			{
				// It's a tag with an argument

				if (FCString::Strnicmp(IdentifierPtr, IdTag, UE_ARRAY_COUNT(IdTag) - 1) == 0)
				{
					int32 TempInt = FCString::Atoi(Equals + 1);
					if (TempInt <= 0 || TempInt > MAX_uint16)
					{
						FError::Throwf(TEXT("Invalid network identifier %s for function"), IdentifierPtr);
					}
					FuncInfo.RPCId = (uint16)TempInt;
				}
				else if (FCString::Strnicmp(IdentifierPtr, ResponseIdTag, UE_ARRAY_COUNT(ResponseIdTag) - 1) == 0 ||
					FCString::Strnicmp(IdentifierPtr, JSBridgePriTag, UE_ARRAY_COUNT(JSBridgePriTag) - 1) == 0)
				{
					int32 TempInt = FCString::Atoi(Equals + 1);
					if (TempInt <= 0 || TempInt > MAX_uint16)
					{
						FError::Throwf(TEXT("Invalid network identifier %s for function"), IdentifierPtr);
					}
					FuncInfo.RPCResponseId = (uint16)TempInt;
				}
			}
			else
			{
				// Assume it's an endpoint name

				if (FuncInfo.EndpointName.Len())
				{
					FError::Throwf(TEXT("Function should not specify multiple endpoints - '%s' found but already using '%s'"), *Identifier);
				}

				FuncInfo.EndpointName = Identifier;
			}
		}
	}

	/**
	 * Processes a set of UFUNCTION or UDELEGATE specifiers into an FFuncInfo struct.
	 *
	 * @param FuncInfo   - The FFuncInfo object to populate.
	 * @param Specifiers - The specifiers to process.
	 */
	void ProcessFunctionSpecifiers(FFuncInfo& FuncInfo, const TArray<FPropertySpecifier>& Specifiers, TMap<FName, FString>& MetaData)
	{
		bool bSpecifiedUnreliable = false;
		bool bSawPropertyAccessor = false;

		for (const FPropertySpecifier& Specifier : Specifiers)
		{
			switch ((EFunctionSpecifier)Algo::FindSortedStringCaseInsensitive(*Specifier.Key, GFunctionSpecifierStrings))
			{
				default:
				{
					FError::Throwf(TEXT("Unknown function specifier '%s'"), *Specifier.Key);
				}
				break;

				case EFunctionSpecifier::BlueprintNativeEvent:
				{
					if (FuncInfo.FunctionFlags & FUNC_Net)
					{
						UE_LOG_ERROR_UHT(TEXT("BlueprintNativeEvent functions cannot be replicated!") );
					}
					else if ( (FuncInfo.FunctionFlags & FUNC_BlueprintEvent) && !(FuncInfo.FunctionFlags & FUNC_Native) )
					{
						// already a BlueprintImplementableEvent
						UE_LOG_ERROR_UHT(TEXT("A function cannot be both BlueprintNativeEvent and BlueprintImplementableEvent!") );
					}
					else if (bSawPropertyAccessor)
					{
						UE_LOG_ERROR_UHT(TEXT("A function cannot be both BlueprintNativeEvent and a Blueprint Property accessor!"));
					}
					else if ( (FuncInfo.FunctionFlags & FUNC_Private) )
					{
						UE_LOG_ERROR_UHT(TEXT("A Private function cannot be a BlueprintNativeEvent!") );
					}

					FuncInfo.FunctionFlags |= FUNC_Event;
					FuncInfo.FunctionFlags |= FUNC_BlueprintEvent;
				}
				break;

				case EFunctionSpecifier::BlueprintImplementableEvent:
				{
					if (FuncInfo.FunctionFlags & FUNC_Net)
					{
						UE_LOG_ERROR_UHT(TEXT("BlueprintImplementableEvent functions cannot be replicated!") );
					}
					else if ( (FuncInfo.FunctionFlags & FUNC_BlueprintEvent) && (FuncInfo.FunctionFlags & FUNC_Native) )
					{
						// already a BlueprintNativeEvent
						UE_LOG_ERROR_UHT(TEXT("A function cannot be both BlueprintNativeEvent and BlueprintImplementableEvent!") );
					}
					else if (bSawPropertyAccessor)
					{
						UE_LOG_ERROR_UHT(TEXT("A function cannot be both BlueprintImplementableEvent and a Blueprint Property accessor!"));
					}
					else if ( (FuncInfo.FunctionFlags & FUNC_Private) )
					{
						UE_LOG_ERROR_UHT(TEXT("A Private function cannot be a BlueprintImplementableEvent!") );
					}

					FuncInfo.FunctionFlags |= FUNC_Event;
					FuncInfo.FunctionFlags |= FUNC_BlueprintEvent;
					FuncInfo.FunctionFlags &= ~FUNC_Native;
				}
				break;

				case EFunctionSpecifier::Exec:
				{
					FuncInfo.FunctionFlags |= FUNC_Exec;
					if( FuncInfo.FunctionFlags & FUNC_Net )
					{
						UE_LOG_ERROR_UHT(TEXT("Exec functions cannot be replicated!") );
					}
				}
				break;

				case EFunctionSpecifier::SealedEvent:
				{
					FuncInfo.bSealedEvent = true;
				}
				break;

				case EFunctionSpecifier::Server:
				{
					if ((FuncInfo.FunctionFlags & FUNC_BlueprintEvent) != 0)
					{
						FError::Throwf(TEXT("BlueprintImplementableEvent or BlueprintNativeEvent functions cannot be declared as Client or Server"));
					}

					FuncInfo.FunctionFlags |= FUNC_Net;
					FuncInfo.FunctionFlags |= FUNC_NetServer;

					if (Specifier.Values.Num())
					{
						FuncInfo.CppImplName = Specifier.Values[0];
					}

					if( FuncInfo.FunctionFlags & FUNC_Exec )
					{
						UE_LOG_ERROR_UHT(TEXT("Exec functions cannot be replicated!") );
					}
				}
				break;

				case EFunctionSpecifier::Client:
				{
					if ((FuncInfo.FunctionFlags & FUNC_BlueprintEvent) != 0)
					{
						FError::Throwf(TEXT("BlueprintImplementableEvent or BlueprintNativeEvent functions cannot be declared as Client or Server"));
					}

					FuncInfo.FunctionFlags |= FUNC_Net;
					FuncInfo.FunctionFlags |= FUNC_NetClient;

					if (Specifier.Values.Num())
					{
						FuncInfo.CppImplName = Specifier.Values[0];
					}
				}
				break;

				case EFunctionSpecifier::NetMulticast:
				{
					if ((FuncInfo.FunctionFlags & FUNC_BlueprintEvent) != 0)
					{
						FError::Throwf(TEXT("BlueprintImplementableEvent or BlueprintNativeEvent functions cannot be declared as Multicast"));
					}

					FuncInfo.FunctionFlags |= FUNC_Net;
					FuncInfo.FunctionFlags |= FUNC_NetMulticast;
				}
				break;

				case EFunctionSpecifier::ServiceRequest:
				{
					if ((FuncInfo.FunctionFlags & FUNC_BlueprintEvent) != 0)
					{
						FError::Throwf(TEXT("BlueprintImplementableEvent or BlueprintNativeEvent functions cannot be declared as a ServiceRequest"));
					}

					FuncInfo.FunctionFlags |= FUNC_Net;
					FuncInfo.FunctionFlags |= FUNC_NetReliable;
					FuncInfo.FunctionFlags |= FUNC_NetRequest;
					FuncInfo.FunctionExportFlags |= FUNCEXPORT_CustomThunk;

					ParseNetServiceIdentifiers(FuncInfo, Specifier.Values);

					if (FuncInfo.EndpointName.Len() == 0)
					{
						FError::Throwf(TEXT("ServiceRequest needs to specify an endpoint name"));
					}
				}
				break;

				case EFunctionSpecifier::ServiceResponse:
				{
					if ((FuncInfo.FunctionFlags & FUNC_BlueprintEvent) != 0)
					{
						FError::Throwf(TEXT("BlueprintImplementableEvent or BlueprintNativeEvent functions cannot be declared as a ServiceResponse"));
					}

					FuncInfo.FunctionFlags |= FUNC_Net;
					FuncInfo.FunctionFlags |= FUNC_NetReliable;
					FuncInfo.FunctionFlags |= FUNC_NetResponse;

					ParseNetServiceIdentifiers(FuncInfo, Specifier.Values);

					if (FuncInfo.EndpointName.Len() == 0)
					{
						FError::Throwf(TEXT("ServiceResponse needs to specify an endpoint name"));
					}
				}
				break;

				case EFunctionSpecifier::Reliable:
				{
					FuncInfo.FunctionFlags |= FUNC_NetReliable;
				}
				break;

				case EFunctionSpecifier::Unreliable:
				{
					bSpecifiedUnreliable = true;
				}
				break;

				case EFunctionSpecifier::CustomThunk:
				{
					FuncInfo.FunctionExportFlags |= FUNCEXPORT_CustomThunk;
				}
				break;

				case EFunctionSpecifier::BlueprintCallable:
				{
					FuncInfo.FunctionFlags |= FUNC_BlueprintCallable;
				}
				break;

				case EFunctionSpecifier::BlueprintGetter:
				{
					if (FuncInfo.FunctionFlags & FUNC_Event)
					{
						UE_LOG_ERROR_UHT(TEXT("Function cannot be a blueprint event and a blueprint getter."));
					}

					bSawPropertyAccessor = true;
					FuncInfo.FunctionFlags |= FUNC_BlueprintCallable;
					FuncInfo.FunctionFlags |= FUNC_BlueprintPure;
					MetaData.Add(NAME_BlueprintGetter);
				}
				break;

				case EFunctionSpecifier::BlueprintSetter:
				{
					if (FuncInfo.FunctionFlags & FUNC_Event)
					{
						UE_LOG_ERROR_UHT(TEXT("Function cannot be a blueprint event and a blueprint setter."));
					}

					bSawPropertyAccessor = true;
					FuncInfo.FunctionFlags |= FUNC_BlueprintCallable;
					MetaData.Add(NAME_BlueprintSetter);
				}
				break;

				case EFunctionSpecifier::BlueprintPure:
				{
					bool bIsPure = true;
					if (Specifier.Values.Num() == 1)
					{
						FString IsPureStr = Specifier.Values[0];
						bIsPure = IsPureStr.ToBool();
					}

					// This function can be called, and is also pure.
					FuncInfo.FunctionFlags |= FUNC_BlueprintCallable;

					if (bIsPure)
					{
						FuncInfo.FunctionFlags |= FUNC_BlueprintPure;
					}
					else
					{
						FuncInfo.bForceBlueprintImpure = true;
					}
				}
				break;

				case EFunctionSpecifier::BlueprintAuthorityOnly:
				{
					FuncInfo.FunctionFlags |= FUNC_BlueprintAuthorityOnly;
				}
				break;

				case EFunctionSpecifier::BlueprintCosmetic:
				{
					FuncInfo.FunctionFlags |= FUNC_BlueprintCosmetic;
				}
				break;

				case EFunctionSpecifier::WithValidation:
				{
					FuncInfo.FunctionFlags |= FUNC_NetValidate;

					if (Specifier.Values.Num())
					{
						FuncInfo.CppValidationImplName = Specifier.Values[0];
					}
				}
				break;
			}
		}

		if (FuncInfo.FunctionFlags & FUNC_Net)
		{
			// Network replicated functions are always events
			FuncInfo.FunctionFlags |= FUNC_Event;

			check(!(FuncInfo.FunctionFlags & (FUNC_BlueprintEvent | FUNC_Exec)));

			bool bIsNetService  = !!(FuncInfo.FunctionFlags & (FUNC_NetRequest | FUNC_NetResponse));
			bool bIsNetReliable = !!(FuncInfo.FunctionFlags & FUNC_NetReliable);

			if (FuncInfo.FunctionFlags & FUNC_Static)
			{
				UE_LOG_ERROR_UHT(TEXT("Static functions can't be replicated"));
			}

			if (!bIsNetReliable && !bSpecifiedUnreliable && !bIsNetService)
			{
				UE_LOG_ERROR_UHT(TEXT("Replicated function: 'reliable' or 'unreliable' is required"));
			}

			if (bIsNetReliable && bSpecifiedUnreliable && !bIsNetService)
			{
				UE_LOG_ERROR_UHT(TEXT("'reliable' and 'unreliable' are mutually exclusive"));
			}
		}
		else if (FuncInfo.FunctionFlags & FUNC_NetReliable)
		{
			UE_LOG_ERROR_UHT(TEXT("'reliable' specified without 'client' or 'server'"));
		}
		else if (bSpecifiedUnreliable)
		{
			UE_LOG_ERROR_UHT(TEXT("'unreliable' specified without 'client' or 'server'"));
		}

		if (FuncInfo.bSealedEvent && !(FuncInfo.FunctionFlags & FUNC_Event))
		{
			UE_LOG_ERROR_UHT(TEXT("SealedEvent may only be used on events"));
		}

		if (FuncInfo.bSealedEvent && FuncInfo.FunctionFlags & FUNC_BlueprintEvent)
		{
			UE_LOG_ERROR_UHT(TEXT("SealedEvent cannot be used on Blueprint events"));
		}

		if (FuncInfo.bForceBlueprintImpure && (FuncInfo.FunctionFlags & FUNC_BlueprintPure) != 0)
		{
			UE_LOG_ERROR_UHT(TEXT("BlueprintPure (or BlueprintPure=true) and BlueprintPure=false should not both appear on the same function, they are mutually exclusive"));
		}
	}

	void AddEditInlineMetaData(TMap<FName, FString>& MetaData)
	{
		MetaData.Add(NAME_EditInline, TEXT("true"));
	}

	const TCHAR* GetHintText(EVariableCategory::Type VariableCategory)
	{
		switch (VariableCategory)
		{
			case EVariableCategory::ReplicatedParameter:
			case EVariableCategory::RegularParameter:
				return TEXT("Function parameter");

			case EVariableCategory::Return:
				return TEXT("Function return type");

			case EVariableCategory::Member:
				return TEXT("Member variable declaration");

			default:
				FError::Throwf(TEXT("Unknown variable category"));
		}

		// Unreachable
		check(false);
		return nullptr;
	}

	// Check to see if anything in the class hierarchy passed in has CLASS_DefaultToInstanced
	bool DoesAnythingInHierarchyHaveDefaultToInstanced(UClass* TestClass)
	{
		bool bDefaultToInstanced = false;

		UClass* Search = TestClass;
		while (!bDefaultToInstanced && (Search != NULL))
		{
			bDefaultToInstanced = Search->HasAnyClassFlags(CLASS_DefaultToInstanced);
			if (!bDefaultToInstanced && !Search->HasAnyClassFlags(CLASS_Intrinsic | CLASS_Parsed))
			{
				// The class might not have been parsed yet, look for declaration data.
				if (FClassDeclarationMetaData* ClassDeclarationDataPtr = GClassDeclarations.Find(Search->GetFName()))
				{
					bDefaultToInstanced = !!(ClassDeclarationDataPtr->ClassFlags & CLASS_DefaultToInstanced);
				}
			}
			Search = Search->GetSuperClass();
		}

		return bDefaultToInstanced;
	}

	FProperty* CreateVariableProperty(FPropertyBase& VarProperty, FFieldVariant Scope, const FName& Name, EObjectFlags ObjectFlags, EVariableCategory::Type VariableCategory, FUnrealSourceFile* UnrealSourceFile)
	{
		// Check if it's an enum class property
		if (const EUnderlyingEnumType* EnumPropType = GEnumUnderlyingTypes.Find(VarProperty.Enum))
		{
			FPropertyBase UnderlyingProperty = VarProperty;
			UnderlyingProperty.Enum = nullptr;
			switch (*EnumPropType)
			{
				case EUnderlyingEnumType::int8:        UnderlyingProperty.Type = CPT_Int8;   break;
				case EUnderlyingEnumType::int16:       UnderlyingProperty.Type = CPT_Int16;  break;
				case EUnderlyingEnumType::int32:       UnderlyingProperty.Type = CPT_Int;    break;
				case EUnderlyingEnumType::int64:       UnderlyingProperty.Type = CPT_Int64;  break;
				case EUnderlyingEnumType::uint8:       UnderlyingProperty.Type = CPT_Byte;   break;
				case EUnderlyingEnumType::uint16:      UnderlyingProperty.Type = CPT_UInt16; break;
				case EUnderlyingEnumType::uint32:      UnderlyingProperty.Type = CPT_UInt32; break;
				case EUnderlyingEnumType::uint64:      UnderlyingProperty.Type = CPT_UInt64; break;
				case EUnderlyingEnumType::Unspecified: UnderlyingProperty.Type = CPT_Int;    break;

				default:
					check(false);
			}

			if (*EnumPropType == EUnderlyingEnumType::Unspecified)
			{
				UnderlyingProperty.IntType = EIntType::Unsized;
			}

			FEnumProperty* Result = new FEnumProperty(Scope, Name, ObjectFlags);
			FNumericProperty* UnderlyingProp = CastFieldChecked<FNumericProperty>(CreateVariableProperty(UnderlyingProperty, Result, TEXT("UnderlyingType"), ObjectFlags, VariableCategory, UnrealSourceFile));
			Result->UnderlyingProp = MoveTemp(UnderlyingProp);
			Result->Enum = VarProperty.Enum;

			return Result;
		}

		switch (VarProperty.Type)
		{
			case CPT_Byte:
			{
				FByteProperty* Result = new FByteProperty(Scope, Name, ObjectFlags);
				Result->Enum = VarProperty.Enum;
				check(VarProperty.IntType == EIntType::Sized);
				return Result;
			}

			case CPT_Int8:
			{
				FInt8Property* Result = new FInt8Property(Scope, Name, ObjectFlags);
				check(VarProperty.IntType == EIntType::Sized);
				return Result;
			}

			case CPT_Int16:
			{
				FInt16Property* Result = new FInt16Property(Scope, Name, ObjectFlags);
				check(VarProperty.IntType == EIntType::Sized);
				return Result;
			}

			case CPT_Int:
			{
				FIntProperty* Result = new FIntProperty(Scope, Name, ObjectFlags);
				if (VarProperty.IntType == EIntType::Unsized)
				{
					GUnsizedProperties.Add(Result);
				}
				return Result;
			}

			case CPT_Int64:
			{
				FInt64Property* Result = new FInt64Property(Scope, Name, ObjectFlags);
				check(VarProperty.IntType == EIntType::Sized);
				return Result;
			}

			case CPT_UInt16:
			{
				FUInt16Property* Result = new FUInt16Property(Scope, Name, ObjectFlags);
				check(VarProperty.IntType == EIntType::Sized);
				return Result;
			}

			case CPT_UInt32:
			{
				FUInt32Property* Result = new FUInt32Property(Scope, Name, ObjectFlags);
				if (VarProperty.IntType == EIntType::Unsized)
				{
					GUnsizedProperties.Add(Result);
				}
				return Result;
			}

			case CPT_UInt64:
			{
				FUInt64Property* Result = new FUInt64Property(Scope, Name, ObjectFlags);
				check(VarProperty.IntType == EIntType::Sized);
				return Result;
			}

			case CPT_Bool:
			{
				FBoolProperty* Result = new FBoolProperty(Scope, Name, ObjectFlags);
				Result->SetBoolSize(sizeof(bool), true);
				return Result;
			}

			case CPT_Bool8:
			{
				FBoolProperty* Result = new FBoolProperty(Scope, Name, ObjectFlags);
				Result->SetBoolSize((VariableCategory == EVariableCategory::Return) ? sizeof(bool) : sizeof(uint8), VariableCategory == EVariableCategory::Return);
				return Result;
			}

			case CPT_Bool16:
			{
				FBoolProperty* Result = new FBoolProperty(Scope, Name, ObjectFlags);
				Result->SetBoolSize((VariableCategory == EVariableCategory::Return) ? sizeof(bool) : sizeof(uint16), VariableCategory == EVariableCategory::Return);
				return Result;
			}

			case CPT_Bool32:
			{
				FBoolProperty* Result = new FBoolProperty(Scope, Name, ObjectFlags);
				Result->SetBoolSize((VariableCategory == EVariableCategory::Return) ? sizeof(bool) : sizeof(uint32), VariableCategory == EVariableCategory::Return);
				return Result;
			}

			case CPT_Bool64:
			{
				FBoolProperty* Result = new FBoolProperty(Scope, Name, ObjectFlags);
				Result->SetBoolSize((VariableCategory == EVariableCategory::Return) ? sizeof(bool) : sizeof(uint64), VariableCategory == EVariableCategory::Return);
				return Result;
			}

			case CPT_Float:
			{
				FFloatProperty* Result = new FFloatProperty(Scope, Name, ObjectFlags);
				return Result;
			}

			case CPT_Double:
			{
				FDoubleProperty* Result = new FDoubleProperty(Scope, Name, ObjectFlags);
				return Result;
			}

			case CPT_ObjectReference:
				check(VarProperty.PropertyClass);

				if (VarProperty.PropertyClass->IsChildOf(UClass::StaticClass()))
				{
					FClassProperty* Result = new FClassProperty(Scope, Name, ObjectFlags);
					Result->MetaClass     = VarProperty.MetaClass;
					Result->PropertyClass = VarProperty.PropertyClass;
					return Result;
				}
				else
				{
					if (DoesAnythingInHierarchyHaveDefaultToInstanced(VarProperty.PropertyClass))
					{
						VarProperty.PropertyFlags |= CPF_InstancedReference;
						AddEditInlineMetaData(VarProperty.MetaData);
					}

					FObjectProperty* Result = new FObjectProperty(Scope, Name, ObjectFlags);
					Result->PropertyClass = VarProperty.PropertyClass;
					return Result;
				}

			case CPT_WeakObjectReference:
			{
				check(VarProperty.PropertyClass);

				FWeakObjectProperty* Result = new FWeakObjectProperty(Scope, Name, ObjectFlags);
				Result->PropertyClass = VarProperty.PropertyClass;
				return Result;
			}

			case CPT_LazyObjectReference:
			{
				check(VarProperty.PropertyClass);

				FLazyObjectProperty* Result = new FLazyObjectProperty(Scope, Name, ObjectFlags);
				Result->PropertyClass = VarProperty.PropertyClass;
				return Result;
			}

			case CPT_SoftObjectReference:
				check(VarProperty.PropertyClass);

				if (VarProperty.PropertyClass->IsChildOf(UClass::StaticClass()))
				{
					FSoftClassProperty* Result = new FSoftClassProperty(Scope, Name, ObjectFlags);
					Result->MetaClass     = VarProperty.MetaClass;
					Result->PropertyClass = VarProperty.PropertyClass;
					return Result;
				}
				else
				{
					FSoftObjectProperty* Result = new FSoftObjectProperty(Scope, Name, ObjectFlags);
					Result->PropertyClass = VarProperty.PropertyClass;
					return Result;
				}

			case CPT_Interface:
			{
				check(VarProperty.PropertyClass);
				check(VarProperty.PropertyClass->HasAnyClassFlags(CLASS_Interface));

				FInterfaceProperty* Result = new  FInterfaceProperty(Scope, Name, ObjectFlags);
				Result->InterfaceClass = VarProperty.PropertyClass;
				return Result;
			}

			case CPT_Name:
			{
				FNameProperty* Result = new FNameProperty(Scope, Name, ObjectFlags);
				return Result;
			}

			case CPT_String:
			{
				FStrProperty* Result = new FStrProperty(Scope, Name, ObjectFlags);
				return Result;
			}

			case CPT_Text:
			{
				FTextProperty* Result = new FTextProperty(Scope, Name, ObjectFlags);
				return Result;
			}

			case CPT_Struct:
			{
				if (VarProperty.Struct->StructFlags & STRUCT_HasInstancedReference)
				{
					VarProperty.PropertyFlags |= CPF_ContainsInstancedReference;
				}

				FStructProperty* Result = new FStructProperty(Scope, Name, ObjectFlags);
				Result->Struct = VarProperty.Struct;
				return Result;
			}

			case CPT_Delegate:
			{
				FDelegateProperty* Result = new FDelegateProperty(Scope, Name, ObjectFlags);
				return Result;
			}

			case CPT_MulticastDelegate:
			{
				FMulticastDelegateProperty* Result;
				if (VarProperty.Function->IsA<USparseDelegateFunction>())
				{
					Result = new FMulticastSparseDelegateProperty(Scope, Name, ObjectFlags);
				}
				else
				{
					Result = new FMulticastInlineDelegateProperty(Scope, Name, ObjectFlags);
				}
				return Result;
			}

			case CPT_FieldPath:
			{
				FFieldPathProperty* Result = new FFieldPathProperty(Scope, Name, ObjectFlags);
				Result->PropertyClass = VarProperty.PropertyPathClass;

				return Result;
			}

			default:
				FError::Throwf(TEXT("Unknown property type %i"), (uint8)VarProperty.Type);
		}

		// Unreachable
		check(false); //-V779
		return nullptr;
	}

	/**
	 * Ensures at script compile time that the metadata formatting is correct
	 * @param	InKey			the metadata key being added
	 * @param	InValue			the value string that will be associated with the InKey
	 */
	void ValidateMetaDataFormat(FFieldVariant Field, const FName InKey, const FString& InValue)
	{
		switch (GetCheckedMetadataSpecifier(InKey))
		{
			default:
			{
				// Don't need to validate this specifier
			}
			break;

			case ECheckedMetadataSpecifier::UIMin:
			case ECheckedMetadataSpecifier::UIMax:
			case ECheckedMetadataSpecifier::ClampMin:
			case ECheckedMetadataSpecifier::ClampMax:
			{
				if (!InValue.IsNumeric())
				{
					FError::Throwf(TEXT("Metadata value for '%s' is non-numeric : '%s'"), *InKey.ToString(), *InValue);
				}
			}
			break;

			case ECheckedMetadataSpecifier::BlueprintProtected:
			{
				if (Field.IsUObject())
				{
					UFunction* Function = Field.Get<UFunction>();
					if (Function->HasAnyFunctionFlags(FUNC_Static))
					{
						// Determine if it's a function library
						UClass* Class = Function->GetOuterUClass();
						while (Class != nullptr && Class->GetSuperClass() != UObject::StaticClass())
						{
							Class = Class->GetSuperClass();
						}

						if (Class != nullptr && Class->GetName() == TEXT("BlueprintFunctionLibrary"))
						{
							FError::Throwf(TEXT("%s doesn't make sense on static method '%s' in a blueprint function library"), *InKey.ToString(), *Function->GetName());
						}
					}
				}
			}
			break;

			case ECheckedMetadataSpecifier::CommutativeAssociativeBinaryOperator:
			{
				if (UFunction* Function = Field.Get<UFunction>())
				{
					bool bGoodParams = (Function->NumParms == 3);
					if (bGoodParams)
					{
						FProperty* FirstParam = nullptr;
						FProperty* SecondParam = nullptr;
						FProperty* ReturnValue = nullptr;

						TFieldIterator<FProperty> It(Function);

						auto GetNextParam = [&]()
						{
							if (It)
							{
								if (It->HasAnyPropertyFlags(CPF_ReturnParm))
								{
									ReturnValue = *It;
								}
								else
								{
									if (FirstParam == nullptr)
									{
										FirstParam = *It;
									}
									else if (SecondParam == nullptr)
									{
										SecondParam = *It;
									}
								}
								++It;
							}
						};

						GetNextParam();
						GetNextParam();
						GetNextParam();
						ensure(!It);

						if (ReturnValue == nullptr || SecondParam == nullptr || !SecondParam->SameType(FirstParam))
						{
							bGoodParams = false;
						}
					}

					if (!bGoodParams)
					{
						UE_LOG_ERROR_UHT(TEXT("Commutative asssociative binary operators must have exactly 2 parameters of the same type and a return value."));
					}
				}
			}
			break;

			case ECheckedMetadataSpecifier::ExpandBoolAsExecs:
			case ECheckedMetadataSpecifier::ExpandEnumAsExecs:
			{
				if (UFunction* Function = Field.Get<UFunction>())
				{
					// multiple entry parsing in the same format as eg SetParam.
					TArray<FString> RawGroupings;
					InValue.ParseIntoArray(RawGroupings, TEXT(","), false);

					FProperty* FirstInput = nullptr;
					for (const FString& RawGroup : RawGroupings)
					{
						TArray<FString> IndividualEntries;
						RawGroup.ParseIntoArray(IndividualEntries, TEXT("|"));

						for (const FString& Entry : IndividualEntries)
						{
							if (Entry.IsEmpty())
							{
								continue;
							}
							
							FField* FoundField = FHeaderParser::FindProperty(Function, *Entry, false);
							if (!FoundField)
							{
								UE_LOG_ERROR_UHT(TEXT("Function does not have a parameter named '%s'"), *Entry);
							}
							else if (FProperty* Prop = CastField<FProperty>(FoundField))
							{
								if (!Prop->HasAnyPropertyFlags(CPF_ReturnParm) &&

								    (!Prop->HasAnyPropertyFlags(CPF_OutParm) ||
									Prop->HasAnyPropertyFlags(CPF_ReferenceParm)))
								{
									if (!FirstInput)
									{
										FirstInput = Prop;
									}
									else
									{
										UE_LOG_ERROR_UHT(TEXT("Function already specified an ExpandEnumAsExec input (%s), but '%s' is also an input parameter. Only one is permitted."), *FirstInput->GetName(), *Entry);
									}
								}
							}
						}
					}
				}
			}
			break;

			case ECheckedMetadataSpecifier::DevelopmentStatus:
			{
				const FString EarlyAccessValue(TEXT("EarlyAccess"));
				const FString ExperimentalValue(TEXT("Experimental"));
				if ((InValue != EarlyAccessValue) && (InValue != ExperimentalValue))
				{
					FError::Throwf(TEXT("'%s' metadata was '%s' but it must be %s or %s"), *InKey.ToString(), *InValue, *ExperimentalValue, *EarlyAccessValue);
				}
			}
			break;

			case ECheckedMetadataSpecifier::Units:
			{
				// Check for numeric property
				FField* MaybeProperty = Field.ToField();
				if (!MaybeProperty->IsA<FNumericProperty>() && !MaybeProperty->IsA<FStructProperty>())
				{
					FError::Throwf(TEXT("'Units' meta data can only be applied to numeric and struct properties"));
				}

				if (!FUnitConversion::UnitFromString(*InValue))
				{
					FError::Throwf(TEXT("Unrecognized units (%s) specified for property '%s'"), *InValue, *Field.GetFullName());
				}
			}
			break;

			case ECheckedMetadataSpecifier::DocumentationPolicy:
			{
				const TCHAR* StrictValue = TEXT("Strict");
				if (InValue != StrictValue)
				{
					FError::Throwf(TEXT("'%s' metadata was '%s' but it must be %s"), *InKey.ToString(), *InValue, *StrictValue);
				}
			}
			break;
		}
	}

	// Ensures at script compile time that the metadata formatting is correct
	void ValidateMetaDataFormat(FFieldVariant Field, const TMap<FName, FString>& MetaData)
	{
		for (const TPair<FName, FString>& Pair : MetaData)
		{
			ValidateMetaDataFormat(Field, Pair.Key, Pair.Value);
		}
	}

	// Validates the metadata, then adds it to the class data
	void AddMetaDataToClassData(FFieldVariant Field, TMap<FName, FString>&& InMetaData)
	{
		// Evaluate any key redirects on the passed in pairs
		for (TPair<FName, FString>& Pair : InMetaData)
		{
			FName& CurrentKey = Pair.Key;
			FName NewKey = UMetaData::GetRemappedKeyName(CurrentKey);

			if (NewKey != NAME_None)
			{
				UE_LOG_WARNING_UHT(TEXT("Remapping old metadata key '%s' to new key '%s', please update the declaration."), *CurrentKey.ToString(), *NewKey.ToString());
				CurrentKey = NewKey;
			}
		}

		// Finish validating and associate the metadata with the field
		ValidateMetaDataFormat(Field, InMetaData);
		if (Field.IsUObject())
		{
			FClassMetaData::AddMetaData(CastChecked<UField>(Field.ToUObject()), MoveTemp(InMetaData));
		}
		else
		{
			FClassMetaData::AddMetaData(Field.ToField(), MoveTemp(InMetaData));
		}
	}

	bool IsPropertySupportedByBlueprint(const FProperty* Property, bool bMemberVariable)
	{
		if (Property == NULL)
		{
			return false;
		}
		if (const FArrayProperty* ArrayProperty = CastField<const FArrayProperty>(Property))
		{
			// Script VM doesn't support array of weak ptrs.
			return IsPropertySupportedByBlueprint(ArrayProperty->Inner, false);
		}
		else if (const FSetProperty* SetProperty = CastField<const FSetProperty>(Property))
		{
			return IsPropertySupportedByBlueprint(SetProperty->ElementProp, false);
		}
		else if (const FMapProperty* MapProperty = CastField<const FMapProperty>(Property))
		{
			return IsPropertySupportedByBlueprint(MapProperty->KeyProp, false) &&
				IsPropertySupportedByBlueprint(MapProperty->ValueProp, false);
		}
		else if (const FStructProperty* StructProperty = CastField<const FStructProperty>(Property))
		{
			return (StructProperty->Struct->GetBoolMetaDataHierarchical(NAME_BlueprintType));
		}

		const bool bSupportedType = Property->IsA<FInterfaceProperty>()
			|| Property->IsA<FClassProperty>()
			|| Property->IsA<FSoftObjectProperty>()
			|| Property->IsA<FObjectProperty>()
			|| Property->IsA<FFloatProperty>()
			|| Property->IsA<FIntProperty>()
			|| Property->IsA<FInt64Property>()
			|| Property->IsA<FByteProperty>()
			|| Property->IsA<FNameProperty>()
			|| Property->IsA<FBoolProperty>()
			|| Property->IsA<FStrProperty>()
			|| Property->IsA<FTextProperty>()
			|| Property->IsA<FDelegateProperty>()
			|| Property->IsA<FEnumProperty>()
			|| Property->IsA<FFieldPathProperty>();

		const bool bIsSupportedMemberVariable = Property->IsA<FWeakObjectProperty>() || Property->IsA<FMulticastDelegateProperty>();

		return bSupportedType || (bIsSupportedMemberVariable && bMemberVariable);
	}

	void SkipAlignasIfNecessary(FBaseParser& Parser)
	{
		if (Parser.MatchIdentifier(TEXT("alignas"), ESearchCase::CaseSensitive))
		{
			Parser.RequireSymbol(TEXT('('), TEXT("'alignas'"));
			Parser.RequireAnyConstInt(TEXT("'alignas'"));
			Parser.RequireSymbol(TEXT(')'), TEXT("'alignas'"));
		}
	}

	void SkipDeprecatedMacroIfNecessary(FBaseParser& Parser)
	{
		FToken MacroToken;
		if (!Parser.GetToken(MacroToken))
		{
			return;
		}

		if (MacroToken.TokenType != TOKEN_Identifier || (FCString::Strcmp(MacroToken.Identifier, TEXT("DEPRECATED")) != 0 && FCString::Strcmp(MacroToken.Identifier, TEXT("UE_DEPRECATED")) != 0))
		{
			Parser.UngetToken(MacroToken);
			return;
		}

		auto ErrorMessageGetter = [&MacroToken]() { return FString::Printf(TEXT("%s macro"), MacroToken.Identifier); };

		Parser.RequireSymbol(TEXT('('), ErrorMessageGetter);

		FToken Token;
		if (Parser.GetToken(Token) && (Token.Type != CPT_Float || Token.TokenType != TOKEN_Const))
		{
			FError::Throwf(TEXT("Expected engine version in %s macro"), MacroToken.Identifier);
		}

		Parser.RequireSymbol(TEXT(','), ErrorMessageGetter);
		if (Parser.GetToken(Token) && (Token.Type != CPT_String || Token.TokenType != TOKEN_Const))
		{
			FError::Throwf(TEXT("Expected deprecation message in %s macro"), MacroToken.Identifier);
		}

		Parser.RequireSymbol(TEXT(')'), ErrorMessageGetter);
	}

	static const TCHAR* GLayoutMacroNames[] = {
		TEXT("LAYOUT_ARRAY"),
		TEXT("LAYOUT_ARRAY_EDITORONLY"),
		TEXT("LAYOUT_BITFIELD"),
		TEXT("LAYOUT_BITFIELD_EDITORONLY"),
		TEXT("LAYOUT_FIELD"),
		TEXT("LAYOUT_FIELD_EDITORONLY"),
		TEXT("LAYOUT_FIELD_INITIALIZED"),
	};
}

/////////////////////////////////////////////////////
// FScriptLocation

FHeaderParser* FScriptLocation::Compiler = NULL;

FScriptLocation::FScriptLocation()
{
	if ( Compiler != NULL )
	{
		Compiler->InitScriptLocation(*this);
	}
}

/////////////////////////////////////////////////////
// FHeaderParser

FString FHeaderParser::GetContext()
{
	FFileScope* FileScope = GetCurrentFileScope();
	FUnrealSourceFile* SourceFile = FileScope ? FileScope->GetSourceFile() : GetCurrentSourceFile();
	FString ScopeFilename = SourceFile
		? IFileManager::Get().ConvertToAbsolutePathForExternalAppForRead(*SourceFile->GetFilename())
		: TEXT("UNKNOWN");

	return FString::Printf(TEXT("%s(%i)"), *ScopeFilename, InputLine);
}

/*-----------------------------------------------------------------------------
	Code emitting.
-----------------------------------------------------------------------------*/


//
// Get a qualified class.
//
FClass* FHeaderParser::GetQualifiedClass(const FClasses& AllClasses, const TCHAR* Thing)
{
	TCHAR ClassName[256]=TEXT("");

	FToken Token;
	if (GetIdentifier(Token))
	{
		RedirectTypeIdentifier(Token);

		FCString::Strncat( ClassName, Token.Identifier, UE_ARRAY_COUNT(ClassName) );
	}

	if (!ClassName[0])
	{
		FError::Throwf(TEXT("%s: Missing class name"), Thing );
	}

	return AllClasses.FindScriptClassOrThrow(ClassName);
}

/*-----------------------------------------------------------------------------
	Fields.
-----------------------------------------------------------------------------*/

/**
 * Find a field in the specified context.  Starts with the specified scope, then iterates
 * through the Outer chain until the field is found.
 * 
 * @param	InScope				scope to start searching for the field in 
 * @param	InIdentifier		name of the field we're searching for
 * @param	bIncludeParents		whether to allow searching in the scope of a parent struct
 * @param	FieldClass			class of the field to search for.  used to e.g. search for functions only
 * @param	Thing				hint text that will be used in the error message if an error is encountered
 *
 * @return	a pointer to a UField with a name matching InIdentifier, or NULL if it wasn't found
 */
UField* FHeaderParser::FindField
(
	UStruct*		Scope,
	const TCHAR*	InIdentifier,
	bool			bIncludeParents,
	UClass*			FieldClass,
	const TCHAR*	Thing
)
{
	check(InIdentifier);
	FName InName(InIdentifier, FNAME_Find);
	if (InName != NAME_None)
	{
		for( ; Scope; Scope = Cast<UStruct>(Scope->GetOuter()) )
		{
			for (TFieldIterator<FField> It(Scope); It; ++It)
			{
				if (It->GetFName() == InName)
				{
					if (Thing)
					{
						FError::Throwf(TEXT("%s: expecting @todo: FProp, got %s"), Thing, /**FieldClass->GetName(),*/ *It->GetClass()->GetName());
					}
					return nullptr;
				}
			}
			for( TFieldIterator<UField> It(Scope); It; ++It )
			{
				if (It->GetFName() == InName)
				{
					if (!It->IsA(FieldClass))
					{
						if (Thing)
						{
							FError::Throwf(TEXT("%s: expecting %s, got %s"), Thing, *FieldClass->GetName(), *It->GetClass()->GetName() );
						}
						return nullptr;
					}
					return *It;
				}
			}

			if (!bIncludeParents)
			{
				break;
			}
		}
	}

						return NULL;
}

FField* FHeaderParser::FindProperty(UStruct* Scope, const TCHAR* InIdentifier, bool bIncludeParents, FFieldClass* FieldClass, const TCHAR* Thing)
{
	check(InIdentifier);
	FName InName(InIdentifier, FNAME_Find);
	if (InName != NAME_None)
	{
		for (; Scope; Scope = Cast<UStruct>(Scope->GetOuter()))
		{
			for (TFieldIterator<UField> It(Scope); It; ++It)
			{
				if (It->GetFName() == InName)
				{
					if (Thing)
					{
						FError::Throwf(TEXT("%s: expecting a property, got %s"), Thing, *It->GetClass()->GetName());
					}
					return nullptr;
				}
			}
			for (TFieldIterator<FField> It(Scope); It; ++It)
			{
				if (It->GetFName() == InName)
				{
					if (!It->IsA(FieldClass))
					{
						if (Thing)
						{
							FError::Throwf(TEXT("%s: expecting %s: FProp, got %s"), Thing, *FieldClass->GetName(), *It->GetClass()->GetName());
						}
						return nullptr;
					}
					return *It;
				}
			}

			if (!bIncludeParents)
			{
				break;
			}
		}
	}

	return NULL;
}
/**
 * @return	true if Scope has FProperty objects in its list of fields
 */
bool FHeaderParser::HasMemberProperties( const UStruct* Scope )
{
	// it's safe to pass a NULL Scope to TFieldIterator, but this function shouldn't be called with a NULL Scope
	checkSlow(Scope);
	TFieldIterator<FProperty> It(Scope,EFieldIteratorFlags::ExcludeSuper);
	return It ? true : false;
}

/**
 * Get the parent struct specified.
 *
 * @param	CurrentScope	scope to start in
 * @param	SearchName		parent scope to search for
 *
 * @return	a pointer to the parent struct with the specified name, or NULL if the parent couldn't be found
 */
UStruct* FHeaderParser::GetSuperScope( UStruct* CurrentScope, const FName& SearchName )
{
	UStruct* SuperScope = CurrentScope;
	while (SuperScope && !SuperScope->GetInheritanceSuper())
	{
		SuperScope = CastChecked<UStruct>(SuperScope->GetOuter());
	}
	if (SuperScope != NULL)
	{
		// iterate up the inheritance chain looking for one that has the desired name
		do
		{
			UStruct* NextScope = SuperScope->GetInheritanceSuper();
			if (NextScope)
			{
				SuperScope = NextScope;
			}
			else
			{
				// otherwise we've failed
				SuperScope = NULL;
			}
		} while (SuperScope != NULL && SuperScope->GetFName() != SearchName);
	}

	return SuperScope;
}

/**
 * Adds source file's include path to given metadata.
 *
 * @param Type Type for which to add include path.
 * @param MetaData Meta data to fill the information.
 */
void AddIncludePathToMetadata(UField* Type, TMap<FName, FString> &MetaData)
{
	// Add metadata for the include path.
	TSharedRef<FUnrealTypeDefinitionInfo>* TypeDefinitionPtr = GTypeDefinitionInfoMap.Find(Type);
	if (TypeDefinitionPtr != nullptr)
	{
		MetaData.Add(NAME_IncludePath, (*TypeDefinitionPtr)->GetUnrealSourceFile().GetIncludePath());
	}
}

/**
 * Adds module's relative path from given file.
 *
 * @param SourceFile Given source file.
 * @param MetaData Meta data to fill the information.
 */
void AddModuleRelativePathToMetadata(FUnrealSourceFile& SourceFile, TMap<FName, FString> &MetaData)
{
	MetaData.Add(NAME_ModuleRelativePath, SourceFile.GetModuleRelativePath());
}

/**
 * Adds module's relative path to given metadata.
 *
 * @param Type Type for which to add module's relative path.
 * @param MetaData Meta data to fill the information.
 */
void AddModuleRelativePathToMetadata(UField* Type, TMap<FName, FString> &MetaData)
{
	// Add metadata for the module relative path.
	TSharedRef<FUnrealTypeDefinitionInfo>* TypeDefinitionPtr = GTypeDefinitionInfoMap.Find(Type);
	if (TypeDefinitionPtr != nullptr)
	{
		MetaData.Add(NAME_ModuleRelativePath, (*TypeDefinitionPtr)->GetUnrealSourceFile().GetModuleRelativePath());
	}
}

/*-----------------------------------------------------------------------------
	Variables.
-----------------------------------------------------------------------------*/

//
// Compile an enumeration definition.
//
UEnum* FHeaderParser::CompileEnum()
{
	FUnrealSourceFile* CurrentSrcFile = GetCurrentSourceFile();
	TSharedPtr<FFileScope> Scope = CurrentSrcFile->GetScope();

	CheckAllow( TEXT("'Enum'"), ENestAllowFlags::TypeDecl );

	// Get the enum specifier list
	FToken                     EnumToken;
	TArray<FPropertySpecifier> SpecifiersFound;
	ReadSpecifierSetInsideMacro(SpecifiersFound, TEXT("Enum"), EnumToken.MetaData);

	// We don't handle any non-metadata enum specifiers at the moment
	if (SpecifiersFound.Num() != 0)
	{
		FError::Throwf(TEXT("Unknown enum specifier '%s'"), *SpecifiersFound[0].Key);
	}

	FScriptLocation DeclarationPosition;

	// Check enum type. This can be global 'enum', 'namespace' or 'enum class' enums.
	bool            bReadEnumName = false;
	UEnum::ECppForm CppForm       = UEnum::ECppForm::Regular;
	if (!GetIdentifier(EnumToken))
	{
		FError::Throwf(TEXT("Missing identifier after UENUM()") );
	}

	if (EnumToken.Matches(TEXT("namespace"), ESearchCase::CaseSensitive))
	{
		CppForm      = UEnum::ECppForm::Namespaced;
		bReadEnumName = GetIdentifier(EnumToken);
	}
	else if (EnumToken.Matches(TEXT("enum"), ESearchCase::CaseSensitive))
	{
		SkipAlignasIfNecessary(*this);

		if (!GetIdentifier(EnumToken))
		{
			FError::Throwf(TEXT("Missing identifier after enum") );
		}

		if (EnumToken.Matches(TEXT("class"), ESearchCase::CaseSensitive) || EnumToken.Matches(TEXT("struct"), ESearchCase::CaseSensitive))
		{
			// You can't actually have an alignas() before the class/struct keyword, but this
			// makes the parsing easier and illegal syntax will be caught by the compiler anyway.
			SkipAlignasIfNecessary(*this);

			CppForm       = UEnum::ECppForm::EnumClass;
			bReadEnumName = GetIdentifier(EnumToken);
		}
		else
		{
			CppForm       = UEnum::ECppForm::Regular;
			bReadEnumName = true;
		}
	}
	else
	{
		FError::Throwf(TEXT("UENUM() should be followed by \'enum\' or \'namespace\' keywords.") );
	}

	// Get enumeration name.
	if (!bReadEnumName)
	{
		FError::Throwf(TEXT("Missing enumeration name") );
	}

	// Verify that the enumeration definition is unique within this scope.
	UField* Existing = Scope->FindTypeByName(EnumToken.Identifier);
	if (Existing)
	{
		FError::Throwf(TEXT("enum: '%s' already defined here"), *EnumToken.GetTokenName().ToString());
	}

	// Check if the enum name is using a reserved keyword
	if (FHeaderParser::IsReservedTypeName(EnumToken))
	{
		FError::Throwf(TEXT("enum: '%s' uses a reserved type name."), *EnumToken.GetTokenName().ToString());
	}

	ParseFieldMetaData(EnumToken.MetaData, EnumToken.Identifier);
	// Create enum definition.
	UEnum* Enum = new(EC_InternalUseOnlyConstructor, CurrentSrcFile->GetPackage(), EnumToken.Identifier, RF_Public) UEnum(FObjectInitializer());
	Scope->AddType(Enum);

	if (CompilerDirectiveStack.Num() > 0 && (CompilerDirectiveStack.Last() & ECompilerDirective::WithEditorOnlyData) != 0)
	{
		GEditorOnlyDataTypes.Add(Enum);
	}

	GTypeDefinitionInfoMap.Add(Enum, MakeShared<FUnrealTypeDefinitionInfo>(*CurrentSrcFile, InputLine));

	// Validate the metadata for the enum
	ValidateMetaDataFormat(Enum, EnumToken.MetaData);

	// Read base for enum class
	EUnderlyingEnumType UnderlyingType = EUnderlyingEnumType::uint8;
	if (CppForm == UEnum::ECppForm::EnumClass)
	{
		if (MatchSymbol(TEXT(':')))
		{
			FToken BaseToken;
			if (!GetIdentifier(BaseToken))
			{
				FError::Throwf(TEXT("Missing enum base") );
			}

			if (!FCString::Strcmp(BaseToken.Identifier, TEXT("uint8")))
			{
				UnderlyingType = EUnderlyingEnumType::uint8;
			}
			else if (!FCString::Strcmp(BaseToken.Identifier, TEXT("uint16")))
			{
				UnderlyingType = EUnderlyingEnumType::uint16;
			}
			else if (!FCString::Strcmp(BaseToken.Identifier, TEXT("uint32")))
			{
				UnderlyingType = EUnderlyingEnumType::uint32;
			}
			else if (!FCString::Strcmp(BaseToken.Identifier, TEXT("uint64")))
			{
				UnderlyingType = EUnderlyingEnumType::uint64;
			}
			else if (!FCString::Strcmp(BaseToken.Identifier, TEXT("int8")))
			{
				UnderlyingType = EUnderlyingEnumType::int8;
			}
			else if (!FCString::Strcmp(BaseToken.Identifier, TEXT("int16")))
			{
				UnderlyingType = EUnderlyingEnumType::int16;
			}
			else if (!FCString::Strcmp(BaseToken.Identifier, TEXT("int32")))
			{
				UnderlyingType = EUnderlyingEnumType::int32;
			}
			else if (!FCString::Strcmp(BaseToken.Identifier, TEXT("int64")))
			{
				UnderlyingType = EUnderlyingEnumType::int64;
			}
			else
			{
				FError::Throwf(TEXT("Unsupported enum class base type: %s"), BaseToken.Identifier);
			}
		}
		else
		{
			UnderlyingType = EUnderlyingEnumType::Unspecified;
		}

		GEnumUnderlyingTypes.Add(Enum, UnderlyingType);
	}

	if (UnderlyingType != EUnderlyingEnumType::uint8 && EnumToken.MetaData.Contains(NAME_BlueprintType))
	{
		FError::Throwf(TEXT("Invalid BlueprintType enum base - currently only uint8 supported"));
	}

	// Get opening brace.
	RequireSymbol( TEXT('{'), TEXT("'Enum'") );

	switch (CppForm)
	{
		case UEnum::ECppForm::Namespaced:
		{
			// Now handle the inner true enum portion
			RequireIdentifier(TEXT("enum"), ESearchCase::CaseSensitive, TEXT("'Enum'"));

			SkipAlignasIfNecessary(*this);

			FToken InnerEnumToken;
			if (!GetIdentifier(InnerEnumToken))
			{
				FError::Throwf(TEXT("Missing enumeration name") );
			}

			Enum->CppType = FString::Printf(TEXT("%s::%s"), EnumToken.Identifier, InnerEnumToken.Identifier);

			RequireSymbol( TEXT('{'), TEXT("'Enum'") );
		}
		break;

		case UEnum::ECppForm::Regular:
		case UEnum::ECppForm::EnumClass:
		{
			Enum->CppType = EnumToken.Identifier;
		}
		break;
	}

	// List of all metadata generated for this enum
	TMap<FName,FString> EnumValueMetaData = EnumToken.MetaData;

	AddModuleRelativePathToMetadata(Enum, EnumValueMetaData);
	AddFormattedPrevCommentAsTooltipMetaData(EnumValueMetaData);

	// Parse all enums tags.
	FToken TagToken;
	TArray<TMap<FName, FString>> EntryMetaData;

	TArray<TPair<FName, int64>> EnumNames;
	int64 CurrentEnumValue = 0;
	while (GetIdentifier(TagToken))
	{
		AddFormattedPrevCommentAsTooltipMetaData(TagToken.MetaData);

		// Try to read an optional explicit enum value specification
		if (MatchSymbol(TEXT('=')))
		{
			FToken InitToken;
			if (!GetToken(InitToken))
			{
				FError::Throwf(TEXT("UENUM: missing enumerator initializer"));
			}

			int64 NewEnumValue = -1;
			if (!InitToken.GetConstInt64(NewEnumValue))
			{
				// We didn't parse a literal, so set an invalid value
				NewEnumValue = -1;
			}

			// Skip tokens until we encounter a comma, a closing brace or a UMETA declaration
			for (;;)
			{
				if (!GetToken(InitToken))
				{
					FError::Throwf(TEXT("Enumerator: end of file encountered while parsing the initializer"));
				}

				if (InitToken.TokenType == TOKEN_Symbol)
				{
					if (InitToken.Matches(TEXT(',')) || InitToken.Matches(TEXT('}')))
					{
						UngetToken(InitToken);
						break;
					}
				}
				else if (InitToken.TokenType == TOKEN_Identifier)
				{
					if (FCString::Stricmp(InitToken.Identifier, TEXT("UMETA")) == 0)
					{
						UngetToken(InitToken);
						break;
					}
				}

				// There are tokens after the initializer so it's not a standalone literal,
				// so set it to an invalid value.
				NewEnumValue = -1;
			}

			CurrentEnumValue = NewEnumValue;
		}

		FName NewTag;
		switch (CppForm)
		{
			case UEnum::ECppForm::Namespaced:
			case UEnum::ECppForm::EnumClass:
			{
				NewTag = FName(*FString::Printf(TEXT("%s::%s"), EnumToken.Identifier, TagToken.Identifier), FNAME_Add);
			}
			break;

			case UEnum::ECppForm::Regular:
			{
				NewTag = FName(TagToken.Identifier, FNAME_Add);
			}
			break;
		}

		// Save the new tag
		EnumNames.Emplace(NewTag, CurrentEnumValue);

		// Autoincrement the current enumeration value
		if (CurrentEnumValue != -1)
		{
			++CurrentEnumValue;
		}

		TagToken.MetaData.Add(NAME_Name, NewTag.ToString());
		EntryMetaData.Add(TagToken.MetaData);

		// check for metadata on this enum value
		ParseFieldMetaData(TagToken.MetaData, TagToken.Identifier);
		if (TagToken.MetaData.Num() > 0)
		{
			// special case for enum value metadata - we need to prepend the key name with the enum value name
			const FString TokenString = TagToken.Identifier;
			for (const auto& MetaData : TagToken.MetaData)
			{
				FString KeyString = TokenString + TEXT(".") + MetaData.Key.ToString();
				EnumValueMetaData.Emplace(*KeyString, MetaData.Value);
			}

			// now clear the metadata because we're going to reuse this token for parsing the next enum value
			TagToken.MetaData.Empty();
		}

		if (!MatchSymbol(TEXT(',')))
		{
			FToken ClosingBrace;
			if (!GetToken(ClosingBrace))
			{
				FError::Throwf(TEXT("UENUM: end of file encountered"));
			}

			if (ClosingBrace.TokenType == TOKEN_Symbol && ClosingBrace.Matches(TEXT('}')))
			{
				UngetToken(ClosingBrace);
				break;
			}
		}
	}

	// Trailing brace and semicolon for the enum
	RequireSymbol( TEXT('}'), TEXT("'Enum'") );
	MatchSemi();

	if (CppForm == UEnum::ECppForm::Namespaced)
	{
		// Trailing brace for the namespace.
		RequireSymbol( TEXT('}'), TEXT("'Enum'") );
	}

	// Register the list of enum names.
	if (!Enum->SetEnums(EnumNames, CppForm, false))
	{
		const FName MaxEnumItem      = *(Enum->GenerateEnumPrefix() + TEXT("_MAX"));
		const int32 MaxEnumItemIndex = Enum->GetIndexByName(MaxEnumItem);
		if (MaxEnumItemIndex != INDEX_NONE)
		{
			FError::Throwf(TEXT("Illegal enumeration tag specified.  Conflicts with auto-generated tag '%s'"), *MaxEnumItem.ToString());
		}

		FError::Throwf(TEXT("Unable to generate enum MAX entry '%s' due to name collision"), *MaxEnumItem.ToString());
	}

	CheckDocumentationPolicyForEnum(Enum, EnumValueMetaData, EntryMetaData);

	// Add the metadata gathered for the enum to the package
	if (EnumValueMetaData.Num() > 0)
	{
		UMetaData* PackageMetaData = Enum->GetOutermost()->GetMetaData();
		checkSlow(PackageMetaData);

		PackageMetaData->SetObjectValues(Enum, MoveTemp(EnumValueMetaData));
	}

	if (!Enum->IsValidEnumValue(0) && EnumToken.MetaData.Contains(NAME_BlueprintType))
	{
		UE_LOG_WARNING_UHT(TEXT("'%s' does not have a 0 entry! (This is a problem when the enum is initalized by default)"), *Enum->GetName());
	}

	return Enum;
}

/**
 * Checks if a string is made up of all the same character.
 *
 * @param  Str The string to check for all
 * @param  Ch  The character to check for
 *
 * @return True if the string is made up only of Ch characters.
 */
bool IsAllSameChar(const TCHAR* Str, TCHAR Ch)
{
	check(Str);

	while (TCHAR StrCh = *Str++)
	{
		if (StrCh != Ch)
		{
			return false;
		}
	}

	return true;
}

/**
 * @param		Input		An input string, expected to be a script comment.
 * @return					The input string, reformatted in such a way as to be appropriate for use as a tooltip.
 */
FString FHeaderParser::FormatCommentForToolTip(const FString& Input)
{
	// Return an empty string if there are no alpha-numeric characters or a Unicode characters above 0xFF
	// (which would be the case for pure CJK comments) in the input string.
	bool bFoundAlphaNumericChar = false;
	for ( int32 i = 0 ; i < Input.Len() ; ++i )
	{
		if ( FChar::IsAlnum(Input[i]) || (Input[i] > 0xFF) )
		{
			bFoundAlphaNumericChar = true;
			break;
		}
	}

	if ( !bFoundAlphaNumericChar )
	{
		return FString();
	}

	FString Result(Input);

	// Sweep out comments marked to be ignored.
	{
		int32 CommentStart, CommentEnd;
		// Block comments go first
		for (CommentStart = Result.Find(TEXT("/*~"), ESearchCase::CaseSensitive); CommentStart != INDEX_NONE; CommentStart = Result.Find(TEXT("/*~"), ESearchCase::CaseSensitive))
		{
			CommentEnd = Result.Find(TEXT("*/"), ESearchCase::CaseSensitive, ESearchDir::FromStart, CommentStart);
			if (CommentEnd != INDEX_NONE)
			{
				Result.RemoveAt(CommentStart, (CommentEnd + 2) - CommentStart, false);
			}
			else
			{
				// This looks like an error - an unclosed block comment.
				break;
			}
		}
		// Leftover line comments go next
		for (CommentStart = Result.Find(TEXT("//~"), ESearchCase::CaseSensitive); CommentStart != INDEX_NONE; CommentStart = Result.Find(TEXT("//~"), ESearchCase::CaseSensitive))
		{
			CommentEnd = Result.Find(TEXT("\n"), ESearchCase::CaseSensitive, ESearchDir::FromStart, CommentStart);
			if (CommentEnd != INDEX_NONE)
			{
				Result.RemoveAt(CommentStart, (CommentEnd + 1) - CommentStart, false);
			}
			else
			{
				Result.RemoveAt(CommentStart, Result.Len() - CommentStart, false);
				break;
			}
		}
		// Finish by shrinking if anything was removed, since we deferred this during the search.
		Result.Shrink();
	}

	// Check for known commenting styles.
	const bool bJavaDocStyle = Result.Contains(TEXT("/**"), ESearchCase::CaseSensitive);
	const bool bCStyle = Result.Contains(TEXT("/*"), ESearchCase::CaseSensitive);
	const bool bCPPStyle = Result.StartsWith(TEXT("//"), ESearchCase::CaseSensitive);

	if ( bJavaDocStyle || bCStyle)
	{
		// Remove beginning and end markers.
		if (bJavaDocStyle)
		{
			Result.ReplaceInline(TEXT("/**"), TEXT(""), ESearchCase::CaseSensitive);
		}
		if (bCStyle)
		{
			Result.ReplaceInline(TEXT("/*"), TEXT(""), ESearchCase::CaseSensitive);
		}
		Result.ReplaceInline(TEXT("*/"), TEXT(""), ESearchCase::CaseSensitive);
	}

	if ( bCPPStyle )
	{
		// Remove c++-style comment markers.  Also handle javadoc-style comments 
		Result.ReplaceInline(TEXT("///"), TEXT(""), ESearchCase::CaseSensitive);
		Result.ReplaceInline(TEXT("//"), TEXT(""), ESearchCase::CaseSensitive);

		// Parser strips cpptext and replaces it with "// (cpptext)" -- prevent
		// this from being treated as a comment on variables declared below the
		// cpptext section
		Result.ReplaceInline(TEXT("(cpptext)"), TEXT(""));
	}

	// Get rid of carriage return or tab characters, which mess up tooltips.
	Result.ReplaceInline(TEXT( "\r" ), TEXT( "" ), ESearchCase::CaseSensitive);

	//wx widgets has a hard coded tab size of 8
	{
		const int32 SpacesPerTab = 8;
		Result.ConvertTabsToSpacesInline(SpacesPerTab);
	}

	// get rid of uniform leading whitespace and all trailing whitespace, on each line
	TArray<FString> Lines;
	Result.ParseIntoArray(Lines, TEXT("\n"), false);

	for (FString& Line : Lines)
	{
		// Remove trailing whitespace
		Line.TrimEndInline();

		// Remove leading "*" and "* " in javadoc comments.
		if (bJavaDocStyle)
		{
			// Find first non-whitespace character
			int32 Pos = 0;
			while (Pos < Line.Len() && FChar::IsWhitespace(Line[Pos]))
			{
				++Pos;
			}

			// Is it a *?
			if (Pos < Line.Len() && Line[Pos] == '*')
			{
				// Eat next space as well
				if (Pos+1 < Line.Len() && FChar::IsWhitespace(Line[Pos+1]))
				{
					++Pos;
				}

				Line.RightChopInline(Pos + 1, false);
			}
		}
			}

	auto IsWhitespaceOrLineSeparator = [](const FString& Line)
	{
		int32 LineLength = Line.Len();
		int32 WhitespaceCount = 0;
		while (WhitespaceCount < LineLength && FChar::IsWhitespace(Line[WhitespaceCount]))
		{
			++WhitespaceCount;
		}

		if (WhitespaceCount == LineLength)
		{
			return true;
	}

		const TCHAR* Str = (*Line) + WhitespaceCount;
		return IsAllSameChar(Str, TEXT('-')) || IsAllSameChar(Str, TEXT('=')) || IsAllSameChar(Str, TEXT('*'));
	};

	// Find first meaningful line
	int32 FirstIndex = 0;
	for (const FString& Line : Lines)
	{
		if (!IsWhitespaceOrLineSeparator(Line))
	{
			break;
		}

		++FirstIndex;
	}

	int32 LastIndex = Lines.Num();
	while (LastIndex != FirstIndex)
	{
		const FString& Line = Lines[LastIndex - 1];

		if (!IsWhitespaceOrLineSeparator(Line))
		{
			break;
		}

		--LastIndex;
	}

	Result.Reset();

	if (FirstIndex != LastIndex)
	{
		FString& FirstLine = Lines[FirstIndex];

		// Figure out how much whitespace is on the first line
		int32 MaxNumWhitespaceToRemove;
		for (MaxNumWhitespaceToRemove = 0; MaxNumWhitespaceToRemove < FirstLine.Len(); MaxNumWhitespaceToRemove++)
		{
			if (!FChar::IsLinebreak(FirstLine[MaxNumWhitespaceToRemove]) && !FChar::IsWhitespace(FirstLine[MaxNumWhitespaceToRemove]))
			{
				break;
			}
		}

		for (int32 Index = FirstIndex; Index != LastIndex; ++Index)
		{
			FString& Line = Lines[Index];

			int32 TemporaryMaxWhitespace = MaxNumWhitespaceToRemove;

			// Allow eating an extra tab on subsequent lines if it's present
			if ((Index > 0) && (Line.Len() > 0) && (Line[0] == '\t'))
			{
				TemporaryMaxWhitespace++;
			}

			// Advance past whitespace
			int32 Pos = 0;
			while (Pos < TemporaryMaxWhitespace && Pos < Line.Len() && FChar::IsWhitespace(Line[Pos]))
			{
				++Pos;
			}

			if (Pos > 0)
			{
				Line.RightChopInline(Pos, false);
			}

			if (Index > 0)
			{
				Result += TEXT("\n");
			}

			if (Line.Len() && !IsAllSameChar(*Line, TEXT('=')))
			{
				Result += Line;
			}
		}
	}

	//@TODO: UCREMOVAL: Really want to trim an arbitrary number of newlines above and below, but keep multiple newlines internally
	// Make sure it doesn't start with a newline
	if (!Result.IsEmpty() && FChar::IsLinebreak(Result[0]))
	{
		Result.RightChopInline(1, false);
	}

	// Make sure it doesn't end with a dead newline
	if (!Result.IsEmpty() && FChar::IsLinebreak(Result[Result.Len() - 1]))
	{
		Result.LeftInline(Result.Len() - 1, false);
	}

	// Done.
	return Result;
}

TMap<FName, FString> FHeaderParser::GetParameterToolTipsFromFunctionComment(const FString& Input)
{
	SCOPE_SECONDS_COUNTER_UHT(DocumentationPolicy);

	TMap<FName, FString> Map;
	if (Input.IsEmpty())
	{
		return Map;
	}
	
	TArray<FString> Params;
	static const TCHAR ParamTag[] = TEXT("@param");
	static const TCHAR ReturnTag[] = TEXT("@return");
	static const TCHAR ReturnParamPrefix[] = TEXT("ReturnValue ");

	/**
	 * Search for @param / @return followed by a section until a line break.
	 * For example: "@param Test MyTest Variable" becomes "Test", "MyTest Variable"
	 * These pairs are then later split and stored as the parameter tooltips.
	 * Once we don't find either @param or @return we break from the loop.
	 */
	int32 Offset = 0;
	while (Offset < Input.Len())
	{
		const TCHAR* ParamPrefix = TEXT("");
		int32 ParamStart = Input.Find(ParamTag, ESearchCase::CaseSensitive, ESearchDir::FromStart, Offset);
		if(ParamStart != INDEX_NONE)
		{
			ParamStart = ParamStart + UE_ARRAY_COUNT(ParamTag);
			Offset = ParamStart;
		}
		else
		{
			ParamStart = Input.Find(ReturnTag, ESearchCase::CaseSensitive, ESearchDir::FromStart, Offset);
			if (ParamStart != INDEX_NONE)
			{
				ParamStart = ParamStart + UE_ARRAY_COUNT(ReturnTag);
				Offset = ParamStart;
				ParamPrefix = ReturnParamPrefix;
			}
			else
			{
				// no @param, no @return?
				break;
			}
		}

		int32 ParamEnd = Input.Find(TEXT("\n"), ESearchCase::CaseSensitive, ESearchDir::FromStart, ParamStart);
		if (ParamEnd == INDEX_NONE)
		{
			ParamEnd = Input.Len();
		}
		Offset = ParamEnd;

		Params.Add(ParamPrefix + Input.Mid(ParamStart, ParamEnd - ParamStart - 1));
	}

	for (FString& Param : Params)
	{
		Param.ConvertTabsToSpacesInline(4);
		Param.TrimStartAndEndInline();

		int32 FirstSpaceIndex = -1;
		if (!Param.FindChar(' ', FirstSpaceIndex))
		{
			continue;
		}

		FString ParamToolTip = Param.Mid(FirstSpaceIndex + 1);
		ParamToolTip.TrimStartInline();

		Param.LeftInline(FirstSpaceIndex);

		Map.Add(*Param, MoveTemp(ParamToolTip));
	}

	return Map;
}


void FHeaderParser::AddFormattedPrevCommentAsTooltipMetaData(TMap<FName, FString>& MetaData)
{
	// Don't add a tooltip if one already exists.
	if (MetaData.Find(NAME_ToolTip))
	{
		return;
	}

	// Add the comment if it is not empty
	if (!PrevComment.IsEmpty())
	{
		MetaData.Add(NAME_Comment, *PrevComment);
	}

	// Don't add a tooltip if the comment is empty after formatting.
	FString FormattedComment = FormatCommentForToolTip(PrevComment);
	if (!FormattedComment.Len())
	{
		return;
	}

	MetaData.Add(NAME_ToolTip, *FormattedComment);

	// We've already used this comment as a tooltip, so clear it so that it doesn't get used again
	PrevComment.Empty();
}

static const TCHAR* GetAccessSpecifierName(EAccessSpecifier AccessSpecifier)
{
	switch (AccessSpecifier)
	{
		case ACCESS_Public:
			return TEXT("public");
		case ACCESS_Protected:
			return TEXT("protected");
		case ACCESS_Private:
			return TEXT("private");
		default:
			check(0);
	}
	return TEXT("");
}

// Tries to parse the token as an access protection specifier (public:, protected:, or private:)
EAccessSpecifier FHeaderParser::ParseAccessProtectionSpecifier(const FToken& Token)
{
	EAccessSpecifier ResultAccessSpecifier = ACCESS_NotAnAccessSpecifier;

	for (EAccessSpecifier Test = EAccessSpecifier(ACCESS_NotAnAccessSpecifier + 1); Test != ACCESS_Num; Test = EAccessSpecifier(Test + 1))
	{
		if (Token.Matches(GetAccessSpecifierName(Test), ESearchCase::CaseSensitive))
		{
			auto ErrorMessageGetter = [&Token]() { return FString::Printf(TEXT("after %s"), Token.Identifier);  };

			// Consume the colon after the specifier
			RequireSymbol(TEXT(':'), ErrorMessageGetter);
			return Test;
		}
	}
	return ACCESS_NotAnAccessSpecifier;
}


/**
 * Compile a struct definition.
 */
UScriptStruct* FHeaderParser::CompileStructDeclaration(FClasses& AllClasses)
{
	FUnrealSourceFile* CurrentSrcFile = GetCurrentSourceFile();
	TSharedPtr<FFileScope> Scope = CurrentSrcFile->GetScope();

	// Make sure structs can be declared here.
	CheckAllow( TEXT("'struct'"), ENestAllowFlags::TypeDecl );

	FScriptLocation StructDeclaration;

	bool IsNative = false;
	bool IsExport = false;
	bool IsTransient = false;
	uint32 StructFlags = STRUCT_Native;
	TMap<FName, FString> MetaData;

	// Get the struct specifier list
	TArray<FPropertySpecifier> SpecifiersFound;
	ReadSpecifierSetInsideMacro(SpecifiersFound, TEXT("Struct"), MetaData);

	// Consume the struct keyword
	RequireIdentifier(TEXT("struct"), ESearchCase::CaseSensitive, TEXT("Struct declaration specifier"));

	// The struct name as parsed in script and stripped of it's prefix
	FString StructNameInScript;

	// The struct name stripped of it's prefix
	FString StructNameStripped;

	// The required API module for this struct, if any
	FString RequiredAPIMacroIfPresent;

	// alignas() can come before or after the deprecation macro.
	// We can't have both, but the compiler will catch that anyway.
	SkipAlignasIfNecessary(*this);
	SkipDeprecatedMacroIfNecessary(*this);
	SkipAlignasIfNecessary(*this);

	// Read the struct name
	ParseNameWithPotentialAPIMacroPrefix(/*out*/ StructNameInScript, /*out*/ RequiredAPIMacroIfPresent, TEXT("struct"));

	// Record that this struct is RequiredAPI if the CORE_API style macro was present
	if (!RequiredAPIMacroIfPresent.IsEmpty())
	{
		StructFlags |= STRUCT_RequiredAPI;
	}

	StructNameStripped = GetClassNameWithPrefixRemoved(StructNameInScript);

	// Effective struct name
	const FString EffectiveStructName = *StructNameStripped;

	// Verify that this struct name is not set to a reserved name	
	if (FHeaderParser::IsReservedTypeName(EffectiveStructName))
	{
		FError::Throwf(TEXT("Struct '%s' uses a reserved type name ('%s')."), *StructNameInScript, *EffectiveStructName);
	}

	// Process the list of specifiers
	for (const FPropertySpecifier& Specifier : SpecifiersFound)
	{
		switch ((EStructSpecifier)Algo::FindSortedStringCaseInsensitive(*Specifier.Key, GStructSpecifierStrings))
		{
			default:
			{
				FError::Throwf(TEXT("Unknown struct specifier '%s'"), *Specifier.Key);
			}
			break;

			case EStructSpecifier::NoExport:
			{
				//UE_LOG_WARNING_UHT(TEXT("Struct named %s in %s is still marked noexport"), *EffectiveStructName, *(Class->GetName()));//@TODO: UCREMOVAL: Debug printing
				StructFlags &= ~STRUCT_Native;
				StructFlags |= STRUCT_NoExport;
			}
			break;

			case EStructSpecifier::Atomic:
			{
				StructFlags |= STRUCT_Atomic;
			}
			break;

			case EStructSpecifier::Immutable:
			{
				StructFlags |= STRUCT_Immutable | STRUCT_Atomic;

				if (!FPaths::IsSamePath(Filename, GTypeDefinitionInfoMap[UObject::StaticClass()]->GetUnrealSourceFile().GetFilename()))
				{
					UE_LOG_ERROR_UHT(TEXT("Immutable is being phased out in favor of SerializeNative, and is only legal on the mirror structs declared in UObject"));
				}
			}
			break;
		}
	}

	// Verify uniqueness (if declared within UClass).
	{
		UField* Existing = Scope->FindTypeByName(*EffectiveStructName);
		if (Existing)
		{
			FError::Throwf(TEXT("struct: '%s' already defined here"), *EffectiveStructName);
		}

		if (UStruct* FoundType = FindObject<UStruct>(ANY_PACKAGE, *EffectiveStructName))
		{
			if (TTuple<TSharedRef<FUnrealSourceFile>, int32>* FoundTypeInfo = GStructToSourceLine.Find(FoundType))
			{
				FError::Throwf(
					TEXT("struct: '%s' conflicts with another type of the same name defined at %s(%d)"),
					*EffectiveStructName,
					*FoundTypeInfo->Get<0>()->GetFilename(),
					FoundTypeInfo->Get<1>()
				);
			}
			else
			{
				FError::Throwf(TEXT("struct: '%s' conflicts with another type of the same name"), *EffectiveStructName);
			}

		}
	}

	// Get optional superstruct.
	bool bExtendsBaseStruct = false;
	
	if (MatchSymbol(TEXT(':')))
	{
		RequireIdentifier(TEXT("public"), ESearchCase::CaseSensitive, TEXT("struct inheritance"));
		bExtendsBaseStruct = true;
	}

	UScriptStruct* BaseStruct = NULL;
	if (bExtendsBaseStruct)
	{
		FToken ParentScope, ParentName;
		if (GetIdentifier( ParentScope ))
		{
			RedirectTypeIdentifier(ParentScope);

			TSharedPtr<FScope> StructScope = Scope;
			FString ParentStructNameInScript = FString(ParentScope.Identifier);
			if (MatchSymbol(TEXT('.')))
			{
				if (GetIdentifier(ParentName))
				{
					RedirectTypeIdentifier(ParentName);

					ParentStructNameInScript = FString(ParentName.Identifier);
					FString ParentNameStripped = GetClassNameWithPrefixRemoved(ParentScope.Identifier);
					FClass* StructClass = AllClasses.FindClass(*ParentNameStripped);
					if( !StructClass )
					{
						// If we find the literal class name, the user didn't use a prefix
						StructClass = AllClasses.FindClass(ParentScope.Identifier);
						if( StructClass )
						{
							FError::Throwf(TEXT("'struct': Parent struct class '%s' is missing a prefix, expecting '%s'"), ParentScope.Identifier, *FString::Printf(TEXT("%s%s"),StructClass->GetPrefixCPP(),ParentScope.Identifier) );
						}
						else
						{
							FError::Throwf(TEXT("'struct': Can't find parent struct class '%s'"), ParentScope.Identifier );
						}
					}

					StructScope = FScope::GetTypeScope(StructClass);
				}
				else
				{
					FError::Throwf( TEXT("'struct': Missing parent struct type after '%s.'"), ParentScope.Identifier );
				}
			}
			
			FString ParentStructNameStripped;
			const UField* Type = nullptr;
			bool bOverrideParentStructName = false;

			if( !StructsWithNoPrefix.Contains(ParentStructNameInScript) )
			{
				bOverrideParentStructName = true;
				ParentStructNameStripped = GetClassNameWithPrefixRemoved(ParentStructNameInScript);
			}

			// If we're expecting a prefix, first try finding the correct field with the stripped struct name
			if (bOverrideParentStructName)
			{
				Type = StructScope->FindTypeByName(*ParentStructNameStripped);
			}

			// If it wasn't found, try to find the literal name given
			if (Type == nullptr)
			{
				Type = StructScope->FindTypeByName(*ParentStructNameInScript);
			}

			// Resolve structs declared in another class  //@TODO: UCREMOVAL: This seems extreme
			if (Type == nullptr)
			{
				if (bOverrideParentStructName)
				{
					Type = FindObject<UScriptStruct>(ANY_PACKAGE, *ParentStructNameStripped);
				}

				if (Type == nullptr)
				{
					Type = FindObject<UScriptStruct>(ANY_PACKAGE, *ParentStructNameInScript);
				}
			}

			// If the struct still wasn't found, throw an error
			if (Type == NULL)
			{
				FError::Throwf(TEXT("'struct': Can't find struct '%s'"), *ParentStructNameInScript );
			}
			else
			{
				// If the struct was found, confirm it adheres to the correct syntax. This should always fail if we were expecting an override that was not found.
				BaseStruct = ((UScriptStruct*)Type);
				if( bOverrideParentStructName )
				{
					const TCHAR* PrefixCPP = StructsWithTPrefix.Contains(ParentStructNameStripped) ? TEXT("T") : BaseStruct->GetPrefixCPP();
					if( ParentStructNameInScript != FString::Printf(TEXT("%s%s"), PrefixCPP, *ParentStructNameStripped) )
					{
						BaseStruct = nullptr;
						FError::Throwf(TEXT("Parent Struct '%s' is missing a valid Unreal prefix, expecting '%s'"), *ParentStructNameInScript, *FString::Printf(TEXT("%s%s"), PrefixCPP, *Type->GetName()));
					}
				}
			}
		}
		else
		{
			FError::Throwf(TEXT("'struct': Missing parent struct after ': public'") );
		}
	}

	// if we have a base struct, propagate inherited struct flags now
	if (BaseStruct != NULL)
	{
		StructFlags |= (BaseStruct->StructFlags&STRUCT_Inherit);
	}
	// Create.
	UScriptStruct* Struct = new(EC_InternalUseOnlyConstructor, CurrentSrcFile->GetPackage(), *EffectiveStructName, RF_Public) UScriptStruct(FObjectInitializer(), BaseStruct);

	Scope->AddType(Struct);
	GTypeDefinitionInfoMap.Add(Struct, MakeShared<FUnrealTypeDefinitionInfo>(*CurrentSrcFile, InputLine));
	FScope::AddTypeScope(Struct, &CurrentSrcFile->GetScope().Get());

	AddModuleRelativePathToMetadata(Struct, MetaData);

	// Check to make sure the syntactic native prefix was set-up correctly.
	// If this check results in a false positive, it will be flagged as an identifier failure.
	FString DeclaredPrefix = GetClassPrefix( StructNameInScript );
	if( DeclaredPrefix == Struct->GetPrefixCPP() || DeclaredPrefix == TEXT("T") )
	{
		// Found a prefix, do a basic check to see if it's valid
		const TCHAR* ExpectedPrefixCPP = StructsWithTPrefix.Contains(StructNameStripped) ? TEXT("T") : Struct->GetPrefixCPP();
		FString ExpectedStructName = FString::Printf(TEXT("%s%s"), ExpectedPrefixCPP, *StructNameStripped);
		if (StructNameInScript != ExpectedStructName)
		{
			FError::Throwf(TEXT("Struct '%s' has an invalid Unreal prefix, expecting '%s'"), *StructNameInScript, *ExpectedStructName);
		}
	}
	else
	{
		const TCHAR* ExpectedPrefixCPP = StructsWithTPrefix.Contains(StructNameInScript) ? TEXT("T") : Struct->GetPrefixCPP();
		FString ExpectedStructName = FString::Printf(TEXT("%s%s"), ExpectedPrefixCPP, *StructNameInScript);
		FError::Throwf(TEXT("Struct '%s' is missing a valid Unreal prefix, expecting '%s'"), *StructNameInScript, *ExpectedStructName);
	}

	Struct->StructFlags = EStructFlags(Struct->StructFlags | StructFlags);

	AddFormattedPrevCommentAsTooltipMetaData(MetaData);

	// Register the metadata
	AddMetaDataToClassData(Struct, MoveTemp(MetaData));

	// Get opening brace.
	RequireSymbol( TEXT('{'), TEXT("'struct'") );

	// Members of structs have a default public access level in c++
	// Assume that, but restore the parser state once we finish parsing this struct
	TGuardValue<EAccessSpecifier> HoldFromClass(CurrentAccessSpecifier, ACCESS_Public);

	{
		FToken StructToken;
		StructToken.Struct = Struct;

		// add this struct to the compiler's persistent tracking system
		FClassMetaData* ClassMetaData = GScriptHelper.AddClassData(StructToken.Struct, CurrentSrcFile);
	}

	int32 SavedLineNumber = InputLine;

	// Clear comment before parsing body of the struct.
	

	// Parse all struct variables.
	FToken Token;
	while (1)
	{
		ClearComment();
		GetToken( Token );

		if (EAccessSpecifier AccessSpecifier = ParseAccessProtectionSpecifier(Token))
		{
			CurrentAccessSpecifier = AccessSpecifier;
		}
		else if (Token.Matches(TEXT("UPROPERTY"), ESearchCase::CaseSensitive))
		{
			CompileVariableDeclaration(AllClasses, Struct);
		}
		else if (Token.Matches(TEXT("UFUNCTION"), ESearchCase::CaseSensitive))
		{
			FError::Throwf(TEXT("USTRUCTs cannot contain UFUNCTIONs."));
		}
		else if (Token.Matches(TEXT("RIGVM_METHOD"), ESearchCase::CaseSensitive))
		{
			CompileRigVMMethodDeclaration(AllClasses, Struct);
		}
		else if (Token.Matches(TEXT("GENERATED_USTRUCT_BODY"), ESearchCase::CaseSensitive) || Token.Matches(TEXT("GENERATED_BODY"), ESearchCase::CaseSensitive))
		{
			// Match 'GENERATED_USTRUCT_BODY' '(' [StructName] ')' or 'GENERATED_BODY' '(' [StructName] ')'
			if (CurrentAccessSpecifier != ACCESS_Public)
			{
				FError::Throwf(TEXT("%s must be in the public scope of '%s', not private or protected."), Token.Identifier, *StructNameInScript);
			}

			if (Struct->StructMacroDeclaredLineNumber != INDEX_NONE)
			{
				FError::Throwf(TEXT("Multiple %s declarations found in '%s'"), Token.Identifier, *StructNameInScript);
			}

			Struct->StructMacroDeclaredLineNumber = InputLine;
			RequireSymbol(TEXT('('), TEXT("'struct'"));

			CompileVersionDeclaration(Struct);

			RequireSymbol(TEXT(')'), TEXT("'struct'"));

			// Eat a semicolon if present (not required)
			SafeMatchSymbol(TEXT(';'));
		}
		else if ( Token.Matches(TEXT('#')) && MatchIdentifier(TEXT("ifdef"), ESearchCase::CaseSensitive) )
		{
			PushCompilerDirective(ECompilerDirective::Insignificant);
		}
		else if ( Token.Matches(TEXT('#')) && MatchIdentifier(TEXT("ifndef"), ESearchCase::CaseSensitive) )
		{
			PushCompilerDirective(ECompilerDirective::Insignificant);
		}
		else if (Token.Matches(TEXT('#')) && MatchIdentifier(TEXT("endif"), ESearchCase::CaseSensitive))
		{
			if (CompilerDirectiveStack.Num() < 1)
			{
				FError::Throwf(TEXT("Unmatched '#endif' in class or global scope"));
			}
			CompilerDirectiveStack.Pop();
			// Do nothing and hope that the if code below worked out OK earlier
		}
		else if ( Token.Matches(TEXT('#')) && MatchIdentifier(TEXT("if"), ESearchCase::CaseSensitive) )
		{
			//@TODO: This parsing should be combined with CompileDirective and probably happen much much higher up!
			bool bInvertConditional = MatchSymbol(TEXT('!'));
			bool bConsumeAsCppText = false;

			if (MatchIdentifier(TEXT("WITH_EDITORONLY_DATA"), ESearchCase::CaseSensitive) )
			{
				if (bInvertConditional)
				{
					FError::Throwf(TEXT("Cannot use !WITH_EDITORONLY_DATA"));
				}

				PushCompilerDirective(ECompilerDirective::WithEditorOnlyData);
			}
			else if (MatchIdentifier(TEXT("WITH_EDITOR"), ESearchCase::CaseSensitive) )
			{
				if (bInvertConditional)
				{
					FError::Throwf(TEXT("Cannot use !WITH_EDITOR"));
				}
				PushCompilerDirective(ECompilerDirective::WithEditor);
			}
			else if (MatchIdentifier(TEXT("CPP"), ESearchCase::CaseSensitive) || MatchConstInt(TEXT("0")) || MatchConstInt(TEXT("1")) || MatchIdentifier(TEXT("WITH_HOT_RELOAD"), ESearchCase::CaseSensitive) || MatchIdentifier(TEXT("WITH_HOT_RELOAD_CTORS"), ESearchCase::CaseSensitive))
			{
				bConsumeAsCppText = !bInvertConditional;
				PushCompilerDirective(ECompilerDirective::Insignificant);
			}
			else
			{
				FError::Throwf(TEXT("'struct': Unsupported preprocessor directive inside a struct.") );
			}

			if (bConsumeAsCppText)
			{
				// Skip over the text, it is not recorded or processed
				int32 nest = 1;
				while (nest > 0)
				{
					TCHAR ch = GetChar(1);

					if ( ch==0 )
					{
						FError::Throwf(TEXT("Unexpected end of struct definition %s"), *Struct->GetName());
					}
					else if ( ch=='{' || (ch=='#' && (PeekIdentifier(TEXT("if"), ESearchCase::CaseSensitive) || PeekIdentifier(TEXT("ifdef"), ESearchCase::CaseSensitive))) )
					{
						nest++;
					}
					else if ( ch=='}' || (ch=='#' && PeekIdentifier(TEXT("endif"), ESearchCase::CaseSensitive)) )
					{
						nest--;
					}

					if (nest==0)
					{
						RequireIdentifier(TEXT("endif"), ESearchCase::CaseSensitive, TEXT("'if'"));
					}
				}
			}
		}
		else if (Token.Matches(TEXT('#')) && MatchIdentifier(TEXT("pragma"), ESearchCase::CaseSensitive))
		{
			// skip it and skip over the text, it is not recorded or processed
			TCHAR c;
			while (!IsEOL(c = GetChar()))
			{
			}
		}
		else if (ProbablyAnUnknownObjectLikeMacro(*this, Token))
		{
			// skip it
		}
		else
		{
			if (!Token.Matches( TEXT('}')))
			{
				// Skip declaration will destroy data in Token, so cache off the identifier in case we need to provfide an error
				TCHAR FirstTokenIdentifier[NAME_SIZE];
				FCString::Strncpy(FirstTokenIdentifier, Token.Identifier, NAME_SIZE);

				if (!SkipDeclaration(Token))
				{
					FError::Throwf(TEXT("'struct': Unexpected '%s'"), FirstTokenIdentifier);
				}	
			}
			else
			{
				MatchSemi();
				break;
			}
		}
	}

	// Validation
	bool bStructBodyFound = Struct->StructMacroDeclaredLineNumber != INDEX_NONE;
	bool bExported        = !!(StructFlags & STRUCT_Native);
	if (!bStructBodyFound && bExported)
	{
		// Roll the line number back to the start of the struct body and error out
		InputLine = SavedLineNumber;
		FError::Throwf(TEXT("Expected a GENERATED_BODY() at the start of struct"));
	}

	// Validate sparse class data
	CheckSparseClassData(Struct);

	// Link the properties within the struct
	Struct->StaticLink(true);

	return Struct;
}

/*-----------------------------------------------------------------------------
	Retry management.
-----------------------------------------------------------------------------*/

/**
 * Remember the current compilation points, both in the source being
 * compiled and the object code being emitted.
 *
 * @param	Retry	[out] filled in with current compiler position information
 */
void FHeaderParser::InitScriptLocation( FScriptLocation& Retry )
{
	Retry.Input = Input;
	Retry.InputPos = InputPos;
	Retry.InputLine	= InputLine;
}

/**
 * Return to a previously-saved retry point.
 *
 * @param	Retry	the point to return to
 * @param	Binary	whether to modify the compiled bytecode
 * @param	bText	whether to modify the compiler's current location in the text
 */
void FHeaderParser::ReturnToLocation(const FScriptLocation& Retry, bool Binary, bool bText)
{
	if (bText)
	{
		Input = Retry.Input;
		InputPos = Retry.InputPos;
		InputLine = Retry.InputLine;
	}
}

/*-----------------------------------------------------------------------------
	Nest information.
-----------------------------------------------------------------------------*/

//
// Return the name for a nest type.
//
const TCHAR *FHeaderParser::NestTypeName( ENestType NestType )
{
	switch( NestType )
	{
		case ENestType::GlobalScope:
			return TEXT("Global Scope");
		case ENestType::Class:
			return TEXT("Class");
		case ENestType::NativeInterface:
		case ENestType::Interface:
			return TEXT("Interface");
		case ENestType::FunctionDeclaration:
			return TEXT("Function");
		default:
			check(false);
			return TEXT("Unknown");
	}
}

// Checks to see if a particular kind of command is allowed on this nesting level.
bool FHeaderParser::IsAllowedInThisNesting(ENestAllowFlags AllowFlags)
{
	return (TopNest->Allow & AllowFlags) != ENestAllowFlags::None;
}

//
// Make sure that a particular kind of command is allowed on this nesting level.
// If it's not, issues a compiler error referring to the token and the current
// nesting level.
//
void FHeaderParser::CheckAllow( const TCHAR* Thing, ENestAllowFlags AllowFlags )
{
	if (!IsAllowedInThisNesting(AllowFlags))
	{
		if (TopNest->NestType == ENestType::GlobalScope)
		{
			FError::Throwf(TEXT("%s is not allowed before the Class definition"), Thing );
		}
		else
		{
			FError::Throwf(TEXT("%s is not allowed here"), Thing );
		}
	}
}

bool FHeaderParser::AllowReferenceToClass(UStruct* Scope, UClass* CheckClass) const
{
	check(CheckClass);

	return	(Scope->GetOutermost() == CheckClass->GetOutermost())
		|| ((CheckClass->ClassFlags&CLASS_Parsed) != 0)
		|| ((CheckClass->ClassFlags&CLASS_Intrinsic) != 0);
}

/*-----------------------------------------------------------------------------
	Nest management.
-----------------------------------------------------------------------------*/

void FHeaderParser::PushNest(ENestType NestType, UStruct* InNode, FUnrealSourceFile* SourceFile)
{
	// Update pointer to top nesting level.
	TopNest = &Nest[NestLevel++];
	TopNest->SetScope(NestType == ENestType::GlobalScope ? &SourceFile->GetScope().Get() : &FScope::GetTypeScope(InNode).Get());
	TopNest->NestType = NestType;

	// Prevent overnesting.
	if (NestLevel >= MAX_NEST_LEVELS)
	{
		FError::Throwf(TEXT("Maximum nesting limit exceeded"));
	}

	// Inherit info from stack node above us.
	if (NestLevel > 1 && NestType == ENestType::GlobalScope)
	{
		// Use the existing stack node.
		TopNest->SetScope(TopNest[-1].GetScope());
	}

	// NestType specific logic.
	switch (NestType)
	{
	case ENestType::GlobalScope:
		TopNest->Allow = ENestAllowFlags::Class | ENestAllowFlags::TypeDecl | ENestAllowFlags::ImplicitDelegateDecl;
		break;

	case ENestType::Class:
		TopNest->Allow = ENestAllowFlags::VarDecl | ENestAllowFlags::Function | ENestAllowFlags::ImplicitDelegateDecl;
		break;

	case ENestType::NativeInterface:
	case ENestType::Interface:
		TopNest->Allow = ENestAllowFlags::Function;
		break;

	case ENestType::FunctionDeclaration:
		TopNest->Allow = ENestAllowFlags::VarDecl;

		break;

	default:
		FError::Throwf(TEXT("Internal error in PushNest, type %i"), (uint8)NestType);
		break;
	}
}

/**
 * Decrease the nesting level and handle any errors that result.
 *
 * @param	NestType	nesting type of the current node
 * @param	Descr		text to use in error message if any errors are encountered
 */
void FHeaderParser::PopNest(ENestType NestType, const TCHAR* Descr)
{
	// Validate the nesting state.
	if (NestLevel <= 0)
	{
		FError::Throwf(TEXT("Unexpected '%s' at global scope"), Descr, NestTypeName(NestType));
	}
	else if (TopNest->NestType != NestType)
	{
		FError::Throwf(TEXT("Unexpected end of %s in '%s' block"), Descr, NestTypeName(TopNest->NestType));
	}

	if (NestType != ENestType::GlobalScope && NestType != ENestType::Class && NestType != ENestType::Interface && NestType != ENestType::NativeInterface && NestType != ENestType::FunctionDeclaration)
	{
		FError::Throwf(TEXT("Bad first pass NestType %i"), (uint8)NestType);
	}

	bool bLinkProps = true;
	if (NestType == ENestType::Class)
	{
		UClass* TopClass = GetCurrentClass();
		bLinkProps = !TopClass->HasAnyClassFlags(CLASS_Intrinsic);
	}

	if (NestType != ENestType::GlobalScope)
	{
		GetCurrentClass()->StaticLink(bLinkProps);
	}

	// Pop the nesting level.
	NestType = TopNest->NestType;
	NestLevel--;
	if (NestLevel == 0)
	{
		TopNest = nullptr;
	}
	else
	{
		TopNest--;
		check(TopNest >= Nest);

	}
}

void FHeaderParser::FixupDelegateProperties( FClasses& AllClasses, UStruct* Struct, FScope& Scope, TMap<FName, UFunction*>& DelegateCache )
{
	check(Struct);

	for ( FField* Field = Struct->ChildProperties; Field; Field = Field->Next )
	{
		FProperty* Property = CastField<FProperty>(Field);
		if ( Property != NULL )
		{
			FDelegateProperty* DelegateProperty = CastField<FDelegateProperty>(Property);
			FMulticastDelegateProperty* MulticastDelegateProperty = CastField<FMulticastDelegateProperty>(Property);
			if ( DelegateProperty == NULL && MulticastDelegateProperty == NULL )
			{
				// if this is an array property, see if the array's type is a delegate
				FArrayProperty* ArrayProp = CastField<FArrayProperty>(Property);
				if ( ArrayProp != NULL )
				{
					DelegateProperty = CastField<FDelegateProperty>(ArrayProp->Inner);
					MulticastDelegateProperty = CastField<FMulticastDelegateProperty>(ArrayProp->Inner);
				}
			}
			if (DelegateProperty != nullptr || MulticastDelegateProperty != nullptr)
			{
				// this FDelegateProperty corresponds to an actual delegate variable (i.e. delegate<SomeDelegate> Foo); we need to lookup the token data for
				// this property and verify that the delegate property's "type" is an actual delegate function
				FClassMetaData* StructData = GScriptHelper.FindClassData(Struct);
				check(StructData);
				FTokenData* DelegatePropertyToken = StructData->FindTokenData(Property);
				check(DelegatePropertyToken);

				// attempt to find the delegate function in the map of functions we've already found
				UFunction* SourceDelegateFunction = DelegateCache.FindRef(DelegatePropertyToken->Token.DelegateName);
				if (SourceDelegateFunction == nullptr)
				{
					FString NameOfDelegateFunction = DelegatePropertyToken->Token.DelegateName.ToString() + FString( HEADER_GENERATED_DELEGATE_SIGNATURE_SUFFIX );
					if ( !NameOfDelegateFunction.Contains(TEXT(".")) )
					{
						// an unqualified delegate function name - search for a delegate function by this name within the current scope
						SourceDelegateFunction = Cast<UFunction>(Scope.FindTypeByName(*NameOfDelegateFunction));
						if (SourceDelegateFunction == nullptr)
						{
							// Try to find in other packages.
							UObject* DelegateSignatureOuter = DelegatePropertyToken->Token.DelegateSignatureOwnerClass 
								? ((UObject*)DelegatePropertyToken->Token.DelegateSignatureOwnerClass) 
								: ((UObject*)ANY_PACKAGE);
							SourceDelegateFunction = Cast<UFunction>(StaticFindObject(UFunction::StaticClass(), DelegateSignatureOuter, *NameOfDelegateFunction));

							if (SourceDelegateFunction == nullptr)
							{
								// convert this into a fully qualified path name for the error message.
								NameOfDelegateFunction = Scope.GetName().ToString() + TEXT(".") + NameOfDelegateFunction;
							}
						}
					}
					else
					{
						FString DelegateClassName, DelegateName;
						NameOfDelegateFunction.Split(TEXT("."), &DelegateClassName, &DelegateName);

						// verify that we got a valid string for the class name
						if ( DelegateClassName.Len() == 0 )
						{
							UngetToken(DelegatePropertyToken->Token);
							FError::Throwf(TEXT("Invalid scope specified in delegate property function reference: '%s'"), *NameOfDelegateFunction);
						}

						// verify that we got a valid string for the name of the function
						if ( DelegateName.Len() == 0 )
						{
							UngetToken(DelegatePropertyToken->Token);
							FError::Throwf(TEXT("Invalid delegate name specified in delegate property function reference '%s'"), *NameOfDelegateFunction);
						}

						// make sure that the class that contains the delegate can be referenced here
						UClass* DelegateOwnerClass = AllClasses.FindScriptClassOrThrow(DelegateClassName);
						if (FScope::GetTypeScope(DelegateOwnerClass)->FindTypeByName(*DelegateName) != nullptr)
						{
							FError::Throwf(TEXT("Inaccessible type: '%s'"), *DelegateOwnerClass->GetPathName());
						}
						SourceDelegateFunction = Cast<UFunction>(FindField(DelegateOwnerClass, *DelegateName, false, UFunction::StaticClass(), NULL));	
					}

					if ( SourceDelegateFunction == NULL )
					{
						UngetToken(DelegatePropertyToken->Token);
						FError::Throwf(TEXT("Failed to find delegate function '%s'"), *NameOfDelegateFunction);
					}
					else if ( (SourceDelegateFunction->FunctionFlags&FUNC_Delegate) == 0 )
					{
						UngetToken(DelegatePropertyToken->Token);
						FError::Throwf(TEXT("Only delegate functions can be used as the type for a delegate property; '%s' is not a delegate."), *NameOfDelegateFunction);
					}
				}

				// successfully found the delegate function that this delegate property corresponds to

				// save this into the delegate cache for faster lookup later
				DelegateCache.Add(DelegatePropertyToken->Token.DelegateName, SourceDelegateFunction);

				// bind it to the delegate property
				if( DelegateProperty != NULL )
				{
					if( !SourceDelegateFunction->HasAnyFunctionFlags( FUNC_MulticastDelegate ) )
					{
						DelegateProperty->SignatureFunction = DelegatePropertyToken->Token.Function = SourceDelegateFunction;
					}
					else
					{
						FError::Throwf(TEXT("Unable to declare a single-cast delegate property for a multi-cast delegate type '%s'.  Either add a 'multicast' qualifier to the property or change the delegate type to be single-cast as well."), *SourceDelegateFunction->GetName());
					}
				}
				else if( MulticastDelegateProperty != NULL )
				{
					if( SourceDelegateFunction->HasAnyFunctionFlags( FUNC_MulticastDelegate ) )
					{
						MulticastDelegateProperty->SignatureFunction = DelegatePropertyToken->Token.Function = SourceDelegateFunction;

						if(MulticastDelegateProperty->HasAnyPropertyFlags(CPF_BlueprintAssignable | CPF_BlueprintCallable))
						{
							for (TFieldIterator<FProperty> PropIt(SourceDelegateFunction); PropIt && (PropIt->PropertyFlags & CPF_Parm); ++PropIt)
							{
								FProperty* FuncParam = *PropIt;

								if (!IsPropertySupportedByBlueprint(FuncParam, false))
								{
									FString ExtendedCPPType;
									FString CPPType = FuncParam->GetCPPType(&ExtendedCPPType);
									UE_LOG_ERROR_UHT(TEXT("Type '%s%s' is not supported by blueprint. %s.%s"), *CPPType, *ExtendedCPPType, *SourceDelegateFunction->GetName(), *FuncParam->GetName());
								}

								if(FuncParam->HasAllPropertyFlags(CPF_OutParm) && !FuncParam->HasAllPropertyFlags(CPF_ConstParm)  )
								{
									const bool bClassGeneratedFromBP = FClass::IsDynamic(Struct);
									const bool bAllowedArrayRefFromBP = bClassGeneratedFromBP && FuncParam->IsA<FArrayProperty>();
									if (!bAllowedArrayRefFromBP)
									{
										UE_LOG_ERROR_UHT(TEXT("BlueprintAssignable delegates do not support non-const references at the moment. Function: %s Parameter: '%s'"), *SourceDelegateFunction->GetName(), *FuncParam->GetName());
									}
								}
							}
						}

					}
					else
					{
						FError::Throwf(TEXT("Unable to declare a multi-cast delegate property for a single-cast delegate type '%s'.  Either remove the 'multicast' qualifier from the property or change the delegate type to be 'multicast' as well."), *SourceDelegateFunction->GetName());
					}
				}
			}
		}
	}

	for (UField* Field = Struct->Children; Field; Field = Field->Next)
	{
		// if this is a state, function, or script struct, it might have its own delegate properties which need to be validated
		UStruct* InternalStruct = Cast<UStruct>(Field);
		if ( InternalStruct != NULL )
		{
			FixupDelegateProperties(AllClasses, InternalStruct, Scope, DelegateCache);
		}
	}

	CheckDocumentationPolicyForStruct(Struct);

	ParseRigVMMethodParameters(Struct);
}

void FHeaderParser::CheckSparseClassData(const UStruct* StructToCheck)
{
	// we're looking for classes that have sparse class data structures
	const UClass* ClassToCheck = Cast<const UClass>(StructToCheck);
	if (!ClassToCheck)
	{
		// make sure we don't try to have sparse class data inside of a struct instead of a class
		if (StructToCheck->HasMetaData(FHeaderParserNames::NAME_SparseClassDataTypes))
		{
			FError::Throwf(TEXT("%s contains sparse class data but is not a class."), *StructToCheck->GetName());
		}
		return;
	}

	if (!ClassToCheck->HasMetaData(FHeaderParserNames::NAME_SparseClassDataTypes))
	{
		return;
	}

	TArray<FString> SparseClassDataTypes;
	((FClass*)ClassToCheck)->GetSparseClassDataTypes(SparseClassDataTypes);

	// for now we only support one sparse class data structure per class
	if (SparseClassDataTypes.Num() > 1)
	{
		FError::Throwf(TEXT("Class %s contains multiple sparse class data types."), *ClassToCheck->GetName());
		return;
	}
	if (SparseClassDataTypes.Num() == 0)
	{
		FError::Throwf(TEXT("Class %s has sparse class metadata but does not specify a type."), *ClassToCheck->GetName());
		return;
	}

	for (const FString& SparseClassDataTypeName : SparseClassDataTypes)
	{
		UScriptStruct* SparseClassDataStruct = FindObjectSafe<UScriptStruct>(ANY_PACKAGE, *SparseClassDataTypeName);

		// make sure the sparse class data struct actually exists
		if (!SparseClassDataStruct)
		{
			FError::Throwf(TEXT("Unable to find sparse data type %s for class %s."), *SparseClassDataTypeName, *ClassToCheck->GetName());
			return;
		}

		// check the data struct for invalid properties
		for (TFieldIterator<FProperty> Property(SparseClassDataStruct); Property; ++Property)
		{
			if (Property->HasAnyPropertyFlags(CPF_BlueprintAssignable))
			{
				FError::Throwf(TEXT("Sparse class data types can not contain blueprint assignable delegates. Type '%s' Delegate '%s'"), *SparseClassDataStruct->GetName(), *Property->GetName());
			}

			// all sparse properties should have EditDefaultsOnly
			if (!Property->HasAllPropertyFlags(CPF_Edit | CPF_DisableEditOnInstance))
			{
				FError::Throwf(TEXT("Sparse class data types must be EditDefaultsOnly. Type '%s' Property '%s'"), *SparseClassDataStruct->GetName(), *Property->GetName());
			}

			// no sparse properties should have BlueprintReadWrite
			if (Property->HasAllPropertyFlags(CPF_BlueprintVisible) && !Property->HasAllPropertyFlags(CPF_BlueprintReadOnly))
			{
				FError::Throwf(TEXT("Sparse class data types must not be BlueprintReadWrite. Type '%s' Property '%s'"), *SparseClassDataStruct->GetName(), *Property->GetName());
			}
		}

		// if the class's parent has a sparse class data struct then the current class must also use the same struct or one that inherits from it
		const UClass* ParentClass = ClassToCheck->GetSuperClass();
		TArray<FString> ParentSparseClassDataTypeNames;
		((FClass*)ParentClass)->GetSparseClassDataTypes(ParentSparseClassDataTypeNames);
		for (FString& ParentSparseClassDataTypeName : ParentSparseClassDataTypeNames)
		{
			UScriptStruct* ParentSparseClassDataStruct = FindObjectSafe<UScriptStruct>(ANY_PACKAGE, *ParentSparseClassDataTypeName);
			if (ParentSparseClassDataStruct && !SparseClassDataStruct->IsChildOf(ParentSparseClassDataStruct))
			{
				FError::Throwf(TEXT("Class %s is a child of %s but its sparse class data struct, %s, does not inherit from %s."), *ClassToCheck->GetName(), *ParentClass->GetName(), *SparseClassDataStruct->GetName(), *ParentSparseClassDataStruct->GetName());
			}
		}
	}
}

void FHeaderParser::VerifyBlueprintPropertyGetter(FProperty* Prop, UFunction* TargetFunc)
{
	check(TargetFunc);

	FProperty* ReturnProp = TargetFunc->GetReturnProperty();
	if (TargetFunc->NumParms > 1 || (TargetFunc->NumParms == 1 && ReturnProp == nullptr))
	{
		UE_LOG_ERROR_UHT(TEXT("Blueprint Property getter function %s must not have parameters."), *TargetFunc->GetName());
	}

	if (ReturnProp == nullptr || !Prop->SameType(ReturnProp))
	{
		FString ExtendedCPPType;
		FString CPPType = Prop->GetCPPType(&ExtendedCPPType);
		UE_LOG_ERROR_UHT(TEXT("Blueprint Property getter function %s must have return value of type %s%s."), *TargetFunc->GetName(), *CPPType, *ExtendedCPPType);
	}

	if (TargetFunc->HasAnyFunctionFlags(FUNC_Event))
	{
		UE_LOG_ERROR_UHT(TEXT("Blueprint Property setter function cannot be a blueprint event."));
	}
	else if (!TargetFunc->HasAnyFunctionFlags(FUNC_BlueprintPure))
	{
		UE_LOG_ERROR_UHT(TEXT("Blueprint Property getter function must be pure."));
	}
}

void FHeaderParser::VerifyBlueprintPropertySetter(FProperty* Prop, UFunction* TargetFunc)
{
	check(TargetFunc);
	FProperty* ReturnProp = TargetFunc->GetReturnProperty();

	if (ReturnProp)
	{
		UE_LOG_ERROR_UHT(TEXT("Blueprint Property setter function %s must not have a return value."), *TargetFunc->GetName());
	}
	else
	{
		TFieldIterator<FProperty> Parm(TargetFunc);
		if (TargetFunc->NumParms != 1 || !Prop->SameType(*Parm))
		{
			FString ExtendedCPPType;
			FString CPPType = Prop->GetCPPType(&ExtendedCPPType);
			UE_LOG_ERROR_UHT(TEXT("Blueprint Property setter function %s must have exactly one parameter of type %s%s."), *TargetFunc->GetName(), *CPPType, *ExtendedCPPType);
		}
	}

	if (TargetFunc->HasAnyFunctionFlags(FUNC_Event))
	{
		UE_LOG_ERROR_UHT(TEXT("Blueprint Property setter function cannot be a blueprint event."));
	}
	else if (!TargetFunc->HasAnyFunctionFlags(FUNC_BlueprintCallable))
	{
		UE_LOG_ERROR_UHT(TEXT("Blueprint Property setter function must be blueprint callable."));
	}
	else if (TargetFunc->HasAnyFunctionFlags(FUNC_BlueprintPure))
	{
		UE_LOG_ERROR_UHT(TEXT("Blueprint Property setter function must not be pure."));
	}
}

void FHeaderParser::VerifyRepNotifyCallback(FProperty* Prop, UFunction* TargetFunc)
{
	if( TargetFunc )
	{
		if (TargetFunc->GetReturnProperty())
		{
			UE_LOG_ERROR_UHT(TEXT("Replication notification function %s must not have return value."), *TargetFunc->GetName());
		}

		const bool bIsArrayProperty = ( Prop->ArrayDim > 1 || CastField<FArrayProperty>(Prop) );
		const int32 MaxParms = bIsArrayProperty ? 2 : 1;

		if ( TargetFunc->NumParms > MaxParms)
		{
			UE_LOG_ERROR_UHT(TEXT("Replication notification function %s has too many parameters."), *TargetFunc->GetName());
		}

		TFieldIterator<FProperty> Parm(TargetFunc);
		if ( TargetFunc->NumParms >= 1 && Parm)
		{
			// First parameter is always the old value:
			if ( !Prop->SameType(*Parm) )
			{
				FString ExtendedCPPType;
				FString CPPType = Prop->GetCPPType(&ExtendedCPPType);
				UE_LOG_ERROR_UHT(TEXT("Replication notification function %s has invalid parameter for property %s. First (optional) parameter must be of type %s%s."), *TargetFunc->GetName(), *Prop->GetName(), *CPPType, *ExtendedCPPType);
			}

			++Parm;
		}

		if ( TargetFunc->NumParms >= 2 && Parm)
		{
			// A 2nd parameter for arrays can be specified as a const TArray<uint8>&. This is a list of element indices that have changed
			FArrayProperty *ArrayProp = CastField<FArrayProperty>(*Parm);
			if (!(ArrayProp && CastField<FByteProperty>(ArrayProp->Inner)) || !(Parm->GetPropertyFlags() & CPF_ConstParm) || !(Parm->GetPropertyFlags() & CPF_ReferenceParm))
			{
				UE_LOG_ERROR_UHT(TEXT("Replication notification function %s (optional) second parameter must be of type 'const TArray<uint8>&'"), *TargetFunc->GetName());
			}
		}
	}
	else
	{
		// Couldn't find a valid function...
		UE_LOG_ERROR_UHT(TEXT("Replication notification function %s not found"), *Prop->RepNotifyFunc.ToString() );
	}
}
void FHeaderParser::VerifyPropertyMarkups( UClass* TargetClass )
{
	// Iterate over all properties, looking for those flagged as CPF_RepNotify
	for ( FField* Field = TargetClass->ChildProperties; Field; Field = Field->Next )
	{
		if (FProperty* Prop = CastField<FProperty>(Field))
		{
			auto FindTargetFunction = [&](const FName FuncName)
			{
				// Search through this class and its superclasses looking for the specified callback
				UFunction* TargetFunc = nullptr;
				UClass* SearchClass = TargetClass;
				while( SearchClass && !TargetFunc )
				{
					// Since the function map is not valid yet, we have to iterate over the fields to look for the function
					for( UField* TestField = SearchClass->Children; TestField; TestField = TestField->Next )
					{
						UFunction* TestFunc = Cast<UFunction>(TestField);
						if (TestFunc && FNativeClassHeaderGenerator::GetOverriddenFName(TestFunc) == FuncName)
						{
							TargetFunc = TestFunc;
							break;
						}
					}
					SearchClass = SearchClass->GetSuperClass();
				}

				return TargetFunc;
			};

			FClassMetaData* TargetClassData = GScriptHelper.FindClassData(TargetClass);
			check(TargetClassData);
			FTokenData* PropertyToken = TargetClassData->FindTokenData(Prop);
			check(PropertyToken);

			TGuardValue<int32> GuardedInputPos(InputPos, PropertyToken->Token.StartPos);
			TGuardValue<int32> GuardedInputLine(InputLine, PropertyToken->Token.StartLine);

			if (Prop->HasAnyPropertyFlags(CPF_RepNotify))
			{
				VerifyRepNotifyCallback(Prop, FindTargetFunction(Prop->RepNotifyFunc));
			}

			if (Prop->HasAnyPropertyFlags(CPF_BlueprintVisible))
			{
				const FString& GetterFuncName = Prop->GetMetaData(NAME_BlueprintGetter);
				if (!GetterFuncName.IsEmpty())
				{
					if (UFunction* TargetFunc = FindTargetFunction(*GetterFuncName))
					{
						VerifyBlueprintPropertyGetter(Prop, TargetFunc);
					}
					else
					{
						// Couldn't find a valid function...
						UE_LOG_ERROR_UHT(TEXT("Blueprint Property getter function %s not found"), *GetterFuncName);
					}
				}

				if (!Prop->HasAnyPropertyFlags(CPF_BlueprintReadOnly))
				{
					const FString& SetterFuncName = Prop->GetMetaData(NAME_BlueprintSetter);
					if (!SetterFuncName.IsEmpty())
					{
						if (UFunction* TargetFunc = FindTargetFunction(*SetterFuncName))
						{
							VerifyBlueprintPropertySetter(Prop, TargetFunc);
						}
						else
						{
							// Couldn't find a valid function...
							UE_LOG_ERROR_UHT(TEXT("Blueprint Property setter function %s not found"), *SetterFuncName);
						}
					}
				}
			}
		}
	}
}


/*-----------------------------------------------------------------------------
	Compiler directives.
-----------------------------------------------------------------------------*/

//
// Process a compiler directive.
//
void FHeaderParser::CompileDirective(FClasses& AllClasses)
{
	FUnrealSourceFile* CurrentSourceFilePtr = GetCurrentSourceFile();
	TSharedRef<FUnrealSourceFile> CurrentSrcFile = CurrentSourceFilePtr->AsShared();
	FToken Directive;

	int32 LineAtStartOfDirective = InputLine;
	// Define directive are skipped but they can be multiline.
	bool bDefineDirective = false;

	if (!GetIdentifier(Directive))
	{
		FError::Throwf(TEXT("Missing compiler directive after '#'") );
	}
	else if (Directive.Matches(TEXT("error"), ESearchCase::CaseSensitive))
	{
		FError::Throwf(TEXT("#error directive encountered") );
	}
	else if (Directive.Matches(TEXT("pragma"), ESearchCase::CaseSensitive))
	{
		// Ignore all pragmas
	}
	else if (Directive.Matches(TEXT("linenumber"), ESearchCase::CaseSensitive))
	{
		FToken Number;
		if (!GetToken(Number) || (Number.TokenType != TOKEN_Const) || (Number.Type != CPT_Int && Number.Type != CPT_Int64))
		{
			FError::Throwf(TEXT("Missing line number in line number directive"));
		}

		int32 newInputLine;
		if ( Number.GetConstInt(newInputLine) )
		{
			InputLine = newInputLine;
		}
	}
	else if (Directive.Matches(TEXT("include"), ESearchCase::CaseSensitive))
	{
		FToken IncludeName;
		if (GetToken(IncludeName) && (IncludeName.TokenType == TOKEN_Const) && (IncludeName.Type == CPT_String))
		{
			const FString& ExpectedHeaderName = CurrentSrcFile->GetGeneratedHeaderFilename();
			if (FCString::Stricmp(IncludeName.String, *ExpectedHeaderName) == 0)
			{
				bSpottedAutogeneratedHeaderInclude = true;
			}
		}
	}
	else if (Directive.Matches(TEXT("if"), ESearchCase::CaseSensitive))
	{
		// Eat the ! if present
		bool bNotDefined = MatchSymbol(TEXT('!'));

		int32 TempInt;
		const bool bParsedInt = GetConstInt(TempInt);
		if (bParsedInt && (TempInt == 0 || TempInt == 1))
		{
			PushCompilerDirective(ECompilerDirective::Insignificant);
		}
		else
		{
			FToken Define;
			if (!GetIdentifier(Define))
			{
				FError::Throwf(TEXT("Missing define name '#if'") );
			}

			if ( Define.Matches(TEXT("WITH_EDITORONLY_DATA"), ESearchCase::CaseSensitive) )
			{
				PushCompilerDirective(ECompilerDirective::WithEditorOnlyData);
			}
			else if ( Define.Matches(TEXT("WITH_EDITOR"), ESearchCase::CaseSensitive) )
			{
				PushCompilerDirective(ECompilerDirective::WithEditor);
			}
			else if (Define.Matches(TEXT("WITH_HOT_RELOAD"), ESearchCase::CaseSensitive) || Define.Matches(TEXT("WITH_HOT_RELOAD_CTORS"), ESearchCase::CaseSensitive) || Define.Matches(TEXT('1')))
			{
				PushCompilerDirective(ECompilerDirective::Insignificant);
			}
			else if ( Define.Matches(TEXT("CPP"), ESearchCase::CaseSensitive) && bNotDefined)
			{
				PushCompilerDirective(ECompilerDirective::Insignificant);
			}
			else
			{
				FError::Throwf(TEXT("Unknown define '#if %s' in class or global scope"), Define.Identifier);
			}
		}
	}
	else if (Directive.Matches(TEXT("endif"), ESearchCase::CaseSensitive))
	{
		if (CompilerDirectiveStack.Num() < 1)
		{
			FError::Throwf(TEXT("Unmatched '#endif' in class or global scope"));
		}
		CompilerDirectiveStack.Pop();
	}
	else if (Directive.Matches(TEXT("define"), ESearchCase::CaseSensitive))
	{
		// Ignore the define directive (can be multiline).
		bDefineDirective = true;
	}
	else if (Directive.Matches(TEXT("ifdef"), ESearchCase::CaseSensitive) || Directive.Matches(TEXT("ifndef"), ESearchCase::CaseSensitive))
	{
		PushCompilerDirective(ECompilerDirective::Insignificant);
	}
	else if (Directive.Matches(TEXT("undef"), ESearchCase::CaseSensitive) || Directive.Matches(TEXT("else"), ESearchCase::CaseSensitive))
	{
		// Ignore. UHT can only handle #if directive
	}
	else
	{
		FError::Throwf(TEXT("Unrecognized compiler directive %s"), Directive.Identifier );
	}

	// Skip to end of line (or end of multiline #define).
	if (LineAtStartOfDirective == InputLine)
	{
		TCHAR LastCharacter = '\0';
		TCHAR c;
		do
		{			
			while ( !IsEOL( c=GetChar() ) )
			{
				LastCharacter = c;
			}
		} 
		// Continue until the entire multiline directive has been skipped.
		while (LastCharacter == '\\' && bDefineDirective);

		if (c == 0)
		{
			UngetChar();
		}
	}
}

/*-----------------------------------------------------------------------------
	Variable declaration parser.
-----------------------------------------------------------------------------*/

void FHeaderParser::GetVarType(
	FClasses&                       AllClasses,
	FScope*                         Scope,
	FPropertyBase&                  VarProperty,
	EPropertyFlags                  Disallow,
	const FToken*                   OuterPropertyType,
	EPropertyDeclarationStyle::Type PropertyDeclarationStyle,
	EVariableCategory::Type         VariableCategory,
	FIndexRange*                    ParsedVarIndexRange,
	ELayoutMacroType*               OutLayoutMacroType
)
{
	UStruct* OwnerStruct = Scope->IsFileScope() ? nullptr : ((FStructScope*)Scope)->GetStruct();
	FName RepCallbackName = FName(NAME_None);

	// Get flags.
	EPropertyFlags Flags        = CPF_None;
	EPropertyFlags ImpliedFlags = CPF_None;

	// force members to be 'blueprint read only' if in a const class
	if (VariableCategory == EVariableCategory::Member)
	{
		if (UClass* OwnerClass = Cast<UClass>(OwnerStruct))
		{
			if (OwnerClass->ClassFlags & CLASS_Const)
			{
				ImpliedFlags |= CPF_BlueprintReadOnly;
			}
		}
	}
	uint32 ExportFlags = PROPEXPORT_Public;

	// Build up a list of specifiers
	TArray<FPropertySpecifier> SpecifiersFound;

	TMap<FName, FString> MetaDataFromNewStyle;
	bool bNativeConst = false;
	bool bNativeConstTemplateArg = false;

	const bool bIsParamList = (VariableCategory != EVariableCategory::Member) && MatchIdentifier(TEXT("UPARAM"), ESearchCase::CaseSensitive);

	// No specifiers are allowed inside a TArray
	if ((OuterPropertyType == NULL) || !OuterPropertyType->Matches(TEXT("TArray"), ESearchCase::CaseSensitive))
	{
		// New-style UPROPERTY() syntax 
		if (PropertyDeclarationStyle == EPropertyDeclarationStyle::UPROPERTY || bIsParamList)
		{
			ReadSpecifierSetInsideMacro(SpecifiersFound, TEXT("Variable"), MetaDataFromNewStyle);
		}
	}

	if (VariableCategory != EVariableCategory::Member)
	{
		// const before the variable type support (only for params)
		if (MatchIdentifier(TEXT("const"), ESearchCase::CaseSensitive))
		{
			Flags |= CPF_ConstParm;
			bNativeConst = true;
		}
	}

	if (CompilerDirectiveStack.Num() > 0 && (CompilerDirectiveStack.Last()&ECompilerDirective::WithEditorOnlyData) != 0)
	{
		Flags |= CPF_EditorOnly;
	}

	// Store the start and end positions of the parsed type
	if (ParsedVarIndexRange)
	{
		ParsedVarIndexRange->StartIndex = InputPos;
	}

	// Process the list of specifiers
	bool bSeenEditSpecifier = false;
	bool bSeenBlueprintWriteSpecifier = false;
	bool bSeenBlueprintReadOnlySpecifier = false;
	bool bSeenBlueprintGetterSpecifier = false;
	for (const FPropertySpecifier& Specifier : SpecifiersFound)
	{
		EVariableSpecifier SpecID = (EVariableSpecifier)Algo::FindSortedStringCaseInsensitive(*Specifier.Key, GVariableSpecifierStrings);
		if (VariableCategory == EVariableCategory::Member)
		{
			switch (SpecID)
			{
				case EVariableSpecifier::EditAnywhere:
				{
					if (bSeenEditSpecifier)
					{
						UE_LOG_ERROR_UHT(TEXT("Found more than one edit/visibility specifier (%s), only one is allowed"), *Specifier.Key);
					}
					Flags |= CPF_Edit;
					bSeenEditSpecifier = true;
				}
				break;

				case EVariableSpecifier::EditInstanceOnly:
				{
					if (bSeenEditSpecifier)
					{
						UE_LOG_ERROR_UHT(TEXT("Found more than one edit/visibility specifier (%s), only one is allowed"), *Specifier.Key);
					}
					Flags |= CPF_Edit | CPF_DisableEditOnTemplate;
					bSeenEditSpecifier = true;
				}
				break;

				case EVariableSpecifier::EditDefaultsOnly:
				{
					if (bSeenEditSpecifier)
					{
						UE_LOG_ERROR_UHT(TEXT("Found more than one edit/visibility specifier (%s), only one is allowed"), *Specifier.Key);
					}
					Flags |= CPF_Edit | CPF_DisableEditOnInstance;
					bSeenEditSpecifier = true;
				}
				break;

				case EVariableSpecifier::VisibleAnywhere:
				{
					if (bSeenEditSpecifier)
					{
						UE_LOG_ERROR_UHT(TEXT("Found more than one edit/visibility specifier (%s), only one is allowed"), *Specifier.Key);
					}
					Flags |= CPF_Edit | CPF_EditConst;
					bSeenEditSpecifier = true;
				}
				break;

				case EVariableSpecifier::VisibleInstanceOnly:
				{
					if (bSeenEditSpecifier)
					{
						UE_LOG_ERROR_UHT(TEXT("Found more than one edit/visibility specifier (%s), only one is allowed"), *Specifier.Key);
					}
					Flags |= CPF_Edit | CPF_EditConst | CPF_DisableEditOnTemplate;
					bSeenEditSpecifier = true;
				}
				break;

				case EVariableSpecifier::VisibleDefaultsOnly:
				{
					if (bSeenEditSpecifier)
					{
						UE_LOG_ERROR_UHT(TEXT("Found more than one edit/visibility specifier (%s), only one is allowed"), *Specifier.Key);
					}
					Flags |= CPF_Edit | CPF_EditConst | CPF_DisableEditOnInstance;
					bSeenEditSpecifier = true;
				}
				break;

				case EVariableSpecifier::BlueprintReadWrite:
				{
					if (bSeenBlueprintReadOnlySpecifier)
					{
						UE_LOG_ERROR_UHT(TEXT("Cannot specify a property as being both BlueprintReadOnly and BlueprintReadWrite."));
					}

					const FString* PrivateAccessMD = MetaDataFromNewStyle.Find(NAME_AllowPrivateAccess);  // FBlueprintMetadata::MD_AllowPrivateAccess
					const bool bAllowPrivateAccess = PrivateAccessMD ? (*PrivateAccessMD != TEXT("false")) : false;
					if (CurrentAccessSpecifier == ACCESS_Private && !bAllowPrivateAccess)
					{
						UE_LOG_ERROR_UHT(TEXT("BlueprintReadWrite should not be used on private members"));
					}

					if ((Flags & CPF_EditorOnly) != 0 && OwnerStruct->IsA<UScriptStruct>())
					{
						UE_LOG_ERROR_UHT(TEXT("Blueprint exposed struct members cannot be editor only"));
					}

					Flags |= CPF_BlueprintVisible;
					bSeenBlueprintWriteSpecifier = true;
				}
				break;

				case EVariableSpecifier::BlueprintSetter:
				{
					if (bSeenBlueprintReadOnlySpecifier)
					{
						UE_LOG_ERROR_UHT(TEXT("Cannot specify a property as being both BlueprintReadOnly and having a BlueprintSetter."));
					}

					if (OwnerStruct->IsA<UScriptStruct>())
					{
						UE_LOG_ERROR_UHT(TEXT("Cannot specify BlueprintSetter for a struct member."))
					}

					const FString BlueprintSetterFunction = RequireExactlyOneSpecifierValue(Specifier);
					MetaDataFromNewStyle.Add(NAME_BlueprintSetter, BlueprintSetterFunction);

					Flags |= CPF_BlueprintVisible;
					bSeenBlueprintWriteSpecifier = true;
				}
				break;

				case EVariableSpecifier::BlueprintReadOnly:
				{
					if (bSeenBlueprintWriteSpecifier)
					{
						UE_LOG_ERROR_UHT(TEXT("Cannot specify both BlueprintReadOnly and BlueprintReadWrite or BlueprintSetter."), *Specifier.Key);
					}

					const FString* PrivateAccessMD = MetaDataFromNewStyle.Find(NAME_AllowPrivateAccess);  // FBlueprintMetadata::MD_AllowPrivateAccess
					const bool bAllowPrivateAccess = PrivateAccessMD ? (*PrivateAccessMD != TEXT("false")) : false;
					if (CurrentAccessSpecifier == ACCESS_Private && !bAllowPrivateAccess)
					{
						UE_LOG_ERROR_UHT(TEXT("BlueprintReadOnly should not be used on private members"));
					}

					if ((Flags & CPF_EditorOnly) != 0 && OwnerStruct->IsA<UScriptStruct>())
					{
						UE_LOG_ERROR_UHT(TEXT("Blueprint exposed struct members cannot be editor only"));
					}

					Flags        |= CPF_BlueprintVisible | CPF_BlueprintReadOnly;
					ImpliedFlags &= ~CPF_BlueprintReadOnly;
					bSeenBlueprintReadOnlySpecifier = true;
				}
				break;

				case EVariableSpecifier::BlueprintGetter:
				{
					if (OwnerStruct->IsA<UScriptStruct>())
					{
						UE_LOG_ERROR_UHT(TEXT("Cannot specify BlueprintGetter for a struct member."))
					}

					const FString BlueprintGetterFunction = RequireExactlyOneSpecifierValue(Specifier);
					MetaDataFromNewStyle.Add(NAME_BlueprintGetter, BlueprintGetterFunction);

					Flags        |= CPF_BlueprintVisible;
					bSeenBlueprintGetterSpecifier = true;
				}
				break;

				case EVariableSpecifier::Config:
				{
					Flags |= CPF_Config;
				}
				break;

				case EVariableSpecifier::GlobalConfig:
				{
					Flags |= CPF_GlobalConfig | CPF_Config;
				}
				break;

				case EVariableSpecifier::Localized:
				{
					UE_LOG_ERROR_UHT(TEXT("The Localized specifier is deprecated"));
				}
				break;

				case EVariableSpecifier::Transient:
				{
					Flags |= CPF_Transient;
				}
				break;

				case EVariableSpecifier::DuplicateTransient:
				{
					Flags |= CPF_DuplicateTransient;
				}
				break;

				case EVariableSpecifier::TextExportTransient:
				{
					Flags |= CPF_TextExportTransient;
				}
				break;

				case EVariableSpecifier::NonPIETransient:
				{
					UE_LOG_WARNING_UHT(TEXT("NonPIETransient is deprecated - NonPIEDuplicateTransient should be used instead"));
					Flags |= CPF_NonPIEDuplicateTransient;
				}
				break;

				case EVariableSpecifier::NonPIEDuplicateTransient:
				{
					Flags |= CPF_NonPIEDuplicateTransient;
				}
				break;

				case EVariableSpecifier::Export:
				{
					Flags |= CPF_ExportObject;
				}
				break;

				case EVariableSpecifier::EditInline:
				{
					UE_LOG_ERROR_UHT(TEXT("EditInline is deprecated. Remove it, or use Instanced instead."));
				}
				break;

				case EVariableSpecifier::NoClear:
				{
					Flags |= CPF_NoClear;
				}
				break;

				case EVariableSpecifier::EditFixedSize:
				{
					Flags |= CPF_EditFixedSize;
				}
				break;

				case EVariableSpecifier::Replicated:
				case EVariableSpecifier::ReplicatedUsing:
				{
					if (OwnerStruct->IsA<UScriptStruct>())
					{
						UE_LOG_ERROR_UHT(TEXT("Struct members cannot be replicated"));
					}

					Flags |= CPF_Net;

					// See if we've specified a rep notification function
					if (SpecID == EVariableSpecifier::ReplicatedUsing)
					{
						RepCallbackName = FName(*RequireExactlyOneSpecifierValue(Specifier));
						Flags |= CPF_RepNotify;
					}
				}
				break;

				case EVariableSpecifier::NotReplicated:
				{
					if (!OwnerStruct->IsA<UScriptStruct>())
					{
						UE_LOG_ERROR_UHT(TEXT("Only Struct members can be marked NotReplicated"));
					}

					Flags |= CPF_RepSkip;
				}
				break;

				case EVariableSpecifier::RepRetry:
				{
					UE_LOG_ERROR_UHT(TEXT("'RepRetry' is deprecated."));
				}
				break;

				case EVariableSpecifier::Interp:
				{
					Flags |= CPF_Edit;
					Flags |= CPF_BlueprintVisible;
					Flags |= CPF_Interp;
				}
				break;

				case EVariableSpecifier::NonTransactional:
				{
					Flags |= CPF_NonTransactional;
				}
				break;

				case EVariableSpecifier::Instanced:
				{
					Flags |= CPF_PersistentInstance | CPF_ExportObject | CPF_InstancedReference;
					AddEditInlineMetaData(MetaDataFromNewStyle);
				}
				break;

				case EVariableSpecifier::BlueprintAssignable:
				{
					Flags |= CPF_BlueprintAssignable;
				}
				break;

				case EVariableSpecifier::BlueprintCallable:
				{
					Flags |= CPF_BlueprintCallable;
				}
				break;

				case EVariableSpecifier::BlueprintAuthorityOnly:
				{
					Flags |= CPF_BlueprintAuthorityOnly;
				}
				break;

				case EVariableSpecifier::AssetRegistrySearchable:
				{
					Flags |= CPF_AssetRegistrySearchable;
				}
				break;

				case EVariableSpecifier::SimpleDisplay:
				{
					Flags |= CPF_SimpleDisplay;
				}
				break;

				case EVariableSpecifier::AdvancedDisplay:
				{
					Flags |= CPF_AdvancedDisplay;
				}
				break;

				case EVariableSpecifier::SaveGame:
				{
					Flags |= CPF_SaveGame;
				}
				break;

				case EVariableSpecifier::SkipSerialization:
				{
					Flags |= CPF_SkipSerialization;
				}
				break;

				default:
				{
					UE_LOG_ERROR_UHT(TEXT("Unknown variable specifier '%s'"), *Specifier.Key);
				}
				break;
			}
		}
		else
		{
			switch (SpecID)
			{
				case EVariableSpecifier::Const:
				{
					Flags |= CPF_ConstParm;
				}
				break;

				case EVariableSpecifier::Ref:
				{
					Flags |= CPF_OutParm | CPF_ReferenceParm;
				}
				break;

				case EVariableSpecifier::NotReplicated:
				{
					if (VariableCategory == EVariableCategory::ReplicatedParameter)
					{
						VariableCategory = EVariableCategory::RegularParameter;
						Flags |= CPF_RepSkip;
					}
					else
					{
						UE_LOG_ERROR_UHT(TEXT("Only parameters in service request functions can be marked NotReplicated"));
					}
				}
				break;

				default:
				{
					UE_LOG_ERROR_UHT(TEXT("Unknown variable specifier '%s'"), *Specifier.Key);
				}
				break;
			}
		}
	}

	// If we saw a BlueprintGetter but did not see BlueprintSetter or 
	// or BlueprintReadWrite then treat as BlueprintReadOnly
	if (bSeenBlueprintGetterSpecifier && !bSeenBlueprintWriteSpecifier)
	{
		Flags |= CPF_BlueprintReadOnly;
		ImpliedFlags &= ~CPF_BlueprintReadOnly;
	}

	{
		const FString* ExposeOnSpawnStr = MetaDataFromNewStyle.Find(NAME_ExposeOnSpawn);
		const bool bExposeOnSpawn = (NULL != ExposeOnSpawnStr);
		if (bExposeOnSpawn)
		{
			if (0 != (CPF_DisableEditOnInstance & Flags))
			{
				UE_LOG_WARNING_UHT(TEXT("Property cannot have both 'DisableEditOnInstance' and 'ExposeOnSpawn' flags"));
			}
			if (0 == (CPF_BlueprintVisible & Flags))
			{
				UE_LOG_WARNING_UHT(TEXT("Property cannot have 'ExposeOnSpawn' without 'BlueprintVisible' flag."));
			}
			Flags |= CPF_ExposeOnSpawn;
		}
	}

	if (CurrentAccessSpecifier == ACCESS_Public || VariableCategory != EVariableCategory::Member)
	{
		Flags       &= ~CPF_Protected;
		ExportFlags |= PROPEXPORT_Public;
		ExportFlags &= ~(PROPEXPORT_Private|PROPEXPORT_Protected);

		Flags &= ~CPF_NativeAccessSpecifiers;
		Flags |= CPF_NativeAccessSpecifierPublic;
	}
	else if (CurrentAccessSpecifier == ACCESS_Protected)
	{
		Flags       |= CPF_Protected;
		ExportFlags |= PROPEXPORT_Protected;
		ExportFlags &= ~(PROPEXPORT_Public|PROPEXPORT_Private);

		Flags &= ~CPF_NativeAccessSpecifiers;
		Flags |= CPF_NativeAccessSpecifierProtected;
	}
	else if (CurrentAccessSpecifier == ACCESS_Private)
	{
		Flags       &= ~CPF_Protected;
		ExportFlags |= PROPEXPORT_Private;
		ExportFlags &= ~(PROPEXPORT_Public|PROPEXPORT_Protected);

		Flags &= ~CPF_NativeAccessSpecifiers;
		Flags |= CPF_NativeAccessSpecifierPrivate;
	}
	else
	{
		FError::Throwf(TEXT("Unknown access level"));
	}

	// Swallow inline keywords
	if (VariableCategory == EVariableCategory::Return)
	{
		FToken InlineToken;
		if (!GetIdentifier(InlineToken, true))
		{
			FError::Throwf(TEXT("%s: Missing variable type"), GetHintText(VariableCategory));
		}

		if (FCString::Strcmp(InlineToken.Identifier, TEXT("inline")) != 0
			&& FCString::Strcmp(InlineToken.Identifier, TEXT("FORCENOINLINE")) != 0
			&& FCString::Strncmp(InlineToken.Identifier, TEXT("FORCEINLINE"), 11) != 0)
		{
			UngetToken(InlineToken);
		}
	}

	// Get variable type.
	bool bUnconsumedStructKeyword = false;
	bool bUnconsumedClassKeyword  = false;
	bool bUnconsumedEnumKeyword   = false;
	bool bUnconsumedConstKeyword  = false;

	// Handle MemoryLayout.h macros
	ELayoutMacroType LayoutMacroType     = ELayoutMacroType::None;
	bool             bHasWrapperBrackets = false;
	ON_SCOPE_EXIT
	{
		if (OutLayoutMacroType)
		{
			*OutLayoutMacroType = LayoutMacroType;
			if (bHasWrapperBrackets)
			{
				RequireSymbol(TEXT(')'), GLayoutMacroNames[(int32)LayoutMacroType]);
			}
		}
	};

	if (OutLayoutMacroType)
	{
		*OutLayoutMacroType = ELayoutMacroType::None;

		FToken LayoutToken;
		if (GetToken(LayoutToken))
		{
			if (LayoutToken.TokenType == TOKEN_Identifier)
			{
				LayoutMacroType = (ELayoutMacroType)Algo::FindSortedStringCaseInsensitive(LayoutToken.Identifier, GLayoutMacroNames, UE_ARRAY_COUNT(GLayoutMacroNames));
				if (LayoutMacroType != ELayoutMacroType::None)
				{
					RequireSymbol(TEXT('('), GLayoutMacroNames[(int32)LayoutMacroType]);
					if (LayoutMacroType == ELayoutMacroType::ArrayEditorOnly || LayoutMacroType == ELayoutMacroType::FieldEditorOnly || LayoutMacroType == ELayoutMacroType::BitfieldEditorOnly)
					{
						Flags |= CPF_EditorOnly;
					}
					bHasWrapperBrackets = MatchSymbol(TEXT("("));
				}
				else
				{
					UngetToken(LayoutToken);
				}
			}
		}
	}

	if (MatchIdentifier(TEXT("const"), ESearchCase::CaseSensitive))
	{
		//@TODO: UCREMOVAL: Should use this to set the new (currently non-existent) CPF_Const flag appropriately!
		bUnconsumedConstKeyword = true;
		bNativeConst = true;
	}

	if (MatchIdentifier(TEXT("mutable"), ESearchCase::CaseSensitive))
	{
		//@TODO: Should flag as settable from a const context, but this is at least good enough to allow use for C++ land
	}

	if (MatchIdentifier(TEXT("struct"), ESearchCase::CaseSensitive))
	{
		bUnconsumedStructKeyword = true;
	}
	else if (MatchIdentifier(TEXT("class"), ESearchCase::CaseSensitive))
	{
		bUnconsumedClassKeyword = true;
	}
	else if (MatchIdentifier(TEXT("enum"), ESearchCase::CaseSensitive))
	{
		if (VariableCategory == EVariableCategory::Member)
		{
			FError::Throwf(TEXT("%s: Cannot declare enum at variable declaration"), GetHintText(VariableCategory));
		}

		bUnconsumedEnumKeyword = true;
	}

	//
	FToken VarType;
	if ( !GetIdentifier(VarType,1) )
	{
		FError::Throwf(TEXT("%s: Missing variable type"), GetHintText(VariableCategory));
	}

	RedirectTypeIdentifier(VarType);

	if ( VarType.Matches(TEXT("int8"), ESearchCase::CaseSensitive) )
	{
		VarProperty = FPropertyBase(CPT_Int8);
	}
	else if ( VarType.Matches(TEXT("int16"), ESearchCase::CaseSensitive) )
	{
		VarProperty = FPropertyBase(CPT_Int16);
	}
	else if ( VarType.Matches(TEXT("int32"), ESearchCase::CaseSensitive) )
	{
		VarProperty = FPropertyBase(CPT_Int);
	}
	else if ( VarType.Matches(TEXT("int64"), ESearchCase::CaseSensitive) )
	{
		VarProperty = FPropertyBase(CPT_Int64);
	}
	else if ( VarType.Matches(TEXT("uint64"), ESearchCase::CaseSensitive) && IsBitfieldProperty(LayoutMacroType) )
	{
		// 64-bit bitfield (bool) type, treat it like 8 bit type
		VarProperty = FPropertyBase(CPT_Bool8);
	}
	else if ( VarType.Matches(TEXT("uint32"), ESearchCase::CaseSensitive) && IsBitfieldProperty(LayoutMacroType) )
	{
		// 32-bit bitfield (bool) type, treat it like 8 bit type
		VarProperty = FPropertyBase(CPT_Bool8);
	}
	else if ( VarType.Matches(TEXT("uint16"), ESearchCase::CaseSensitive) && IsBitfieldProperty(LayoutMacroType) )
	{
		// 16-bit bitfield (bool) type, treat it like 8 bit type.
		VarProperty = FPropertyBase(CPT_Bool8);
	}
	else if ( VarType.Matches(TEXT("uint8"), ESearchCase::CaseSensitive) && IsBitfieldProperty(LayoutMacroType) )
	{
		// 8-bit bitfield (bool) type
		VarProperty = FPropertyBase(CPT_Bool8);
	}
	else if ( VarType.Matches(TEXT("int"), ESearchCase::CaseSensitive) )
	{
		VarProperty = FPropertyBase(CPT_Int, EIntType::Unsized);
	}
	else if ( VarType.Matches(TEXT("signed"), ESearchCase::CaseSensitive) )
	{
		MatchIdentifier(TEXT("int"), ESearchCase::CaseSensitive);
		VarProperty = FPropertyBase(CPT_Int, EIntType::Unsized);
	}
	else if (VarType.Matches(TEXT("unsigned"), ESearchCase::CaseSensitive))
	{
		MatchIdentifier(TEXT("int"), ESearchCase::CaseSensitive);
		VarProperty = FPropertyBase(CPT_UInt32, EIntType::Unsized);
	}
	else if ( VarType.Matches(TEXT("bool"), ESearchCase::CaseSensitive) )
	{
		if (IsBitfieldProperty(LayoutMacroType))
		{
			UE_LOG_ERROR_UHT(TEXT("bool bitfields are not supported."));
		}
		// C++ bool type
		VarProperty = FPropertyBase(CPT_Bool);
	}
	else if ( VarType.Matches(TEXT("uint8"), ESearchCase::CaseSensitive) )
	{
		// Intrinsic Byte type.
		VarProperty = FPropertyBase(CPT_Byte);
	}
	else if ( VarType.Matches(TEXT("uint16"), ESearchCase::CaseSensitive) )
	{
		VarProperty = FPropertyBase(CPT_UInt16);
	}
	else if ( VarType.Matches(TEXT("uint32"), ESearchCase::CaseSensitive) )
	{
		VarProperty = FPropertyBase(CPT_UInt32);
	}
	else if ( VarType.Matches(TEXT("uint64"), ESearchCase::CaseSensitive) )
	{
		VarProperty = FPropertyBase(CPT_UInt64);
	}
	else if ( VarType.Matches(TEXT("float"), ESearchCase::CaseSensitive) )
	{
		// Intrinsic single precision floating point type.
		VarProperty = FPropertyBase(CPT_Float);
	}
	else if ( VarType.Matches(TEXT("double"), ESearchCase::CaseSensitive) )
	{
		// Intrinsic double precision floating point type type.
		VarProperty = FPropertyBase(CPT_Double);
	}
	else if ( VarType.Matches(TEXT("FName"), ESearchCase::CaseSensitive) )
	{
		// Intrinsic Name type.
		VarProperty = FPropertyBase(CPT_Name);
	}
	else if ( VarType.Matches(TEXT("TArray"), ESearchCase::CaseSensitive) )
	{
		RequireSymbol( TEXT('<'), TEXT("'tarray'") );

		VarType.PropertyFlags = Flags;

		GetVarType(AllClasses, Scope, VarProperty, Disallow, &VarType, EPropertyDeclarationStyle::None, VariableCategory);
		if (VarProperty.IsContainer())
		{
			FError::Throwf(TEXT("Nested containers are not supported.") );
		}
		// TODO: Prevent sparse delegate types from being used in a container

		if (VarProperty.MetaData.Find(NAME_NativeConst))
		{
			bNativeConstTemplateArg = true;
		}

		VarType.PropertyFlags = VarProperty.PropertyFlags & (CPF_ContainsInstancedReference | CPF_InstancedReference); // propagate these to the array, we will fix them later
		VarProperty.ArrayType = EArrayType::Dynamic;

		FToken CloseTemplateToken;
		if (!GetToken(CloseTemplateToken, /*bNoConsts=*/ true, ESymbolParseOption::CloseTemplateBracket))
		{
			FError::Throwf(TEXT("Missing token while parsing TArray."));
		}

		if (CloseTemplateToken.TokenType != TOKEN_Symbol || !CloseTemplateToken.Matches(TEXT('>')))
		{
			// If we didn't find a comma, report it
			if (!CloseTemplateToken.Matches(TEXT(',')))
			{
				FError::Throwf(TEXT("Expected '>' but found '%s'"), CloseTemplateToken.Identifier);
			}

			// If we found a comma, read the next thing, assume it's an allocator, and report that
			FToken AllocatorToken;
			if (!GetToken(AllocatorToken, /*bNoConsts=*/ true, ESymbolParseOption::CloseTemplateBracket))
			{
				FError::Throwf(TEXT("Unexpected end of file when parsing TArray allocator."));
			}

			if (AllocatorToken.TokenType != TOKEN_Identifier)
			{
				FError::Throwf(TEXT("Found '%s' - expected a '>' or ','."), AllocatorToken.Identifier);
			}

			if (FCString::Strcmp(AllocatorToken.Identifier, TEXT("FMemoryImageAllocator")) == 0)
			{
				if (EnumHasAnyFlags(Flags, CPF_Net))
				{
					FError::Throwf(TEXT("Replicated arrays with MemoryImageAllocators are not yet supported"));
				}

				RequireSymbol(TEXT('>'), TEXT("TArray template arguments"), ESymbolParseOption::CloseTemplateBracket);

				VarProperty.AllocatorType = EAllocatorType::MemoryImage;
			}
			else if (FCString::Strcmp(AllocatorToken.Identifier, TEXT("TMemoryImageAllocator")) == 0)
			{
				if (EnumHasAnyFlags(Flags, CPF_Net))
				{
					FError::Throwf(TEXT("Replicated arrays with MemoryImageAllocators are not yet supported"));
				}

				RequireSymbol(TEXT('<'), TEXT("TMemoryImageAllocator template arguments"));
<<<<<<< HEAD

				FToken SkipToken;
				for (;;)
				{
					if (!GetToken(SkipToken, /*bNoConsts=*/ false, ESymbolParseOption::CloseTemplateBracket))
					{
						FError::Throwf(TEXT("Unexpected end of file when parsing TMemoryImageAllocator template arguments."));
					}

=======

				FToken SkipToken;
				for (;;)
				{
					if (!GetToken(SkipToken, /*bNoConsts=*/ false, ESymbolParseOption::CloseTemplateBracket))
					{
						FError::Throwf(TEXT("Unexpected end of file when parsing TMemoryImageAllocator template arguments."));
					}

>>>>>>> 00d61fac
					if (SkipToken.TokenType == TOKEN_Symbol && FCString::Strcmp(SkipToken.Identifier, TEXT(">")) == 0)
					{
						RequireSymbol(TEXT('>'), TEXT("TArray template arguments"), ESymbolParseOption::CloseTemplateBracket);
						VarProperty.AllocatorType = EAllocatorType::MemoryImage;
						break;
					}
				}
			}
			else
			{
				FError::Throwf(TEXT("Found '%s' - explicit allocators are not supported in TArray properties."), AllocatorToken.Identifier);
			}
		}
	}
	else if ( VarType.Matches(TEXT("TMap"), ESearchCase::CaseSensitive) )
	{
		RequireSymbol( TEXT('<'), TEXT("'tmap'") );

		VarType.PropertyFlags = Flags;

		FToken MapKeyType;
		GetVarType(AllClasses, Scope, MapKeyType, Disallow, &VarType, EPropertyDeclarationStyle::None, VariableCategory);
		if (MapKeyType.IsContainer())
		{
			FError::Throwf(TEXT("Nested containers are not supported.") );
		}
		// TODO: Prevent sparse delegate types from being used in a container

		if (MapKeyType.Type == CPT_Interface)
		{
			FError::Throwf(TEXT("UINTERFACEs are not currently supported as key types."));
		}

		if (MapKeyType.Type == CPT_Text)
		{
			FError::Throwf(TEXT("FText is not currently supported as a key type."));
		}

		FToken CommaToken;
		if (!GetToken(CommaToken, /*bNoConsts=*/ true) || CommaToken.TokenType != TOKEN_Symbol || !CommaToken.Matches(TEXT(',')))
		{
			FError::Throwf(TEXT("Missing value type while parsing TMap."));
		}

		GetVarType(AllClasses, Scope, VarProperty, Disallow, &VarType, EPropertyDeclarationStyle::None, VariableCategory);
		if (VarProperty.IsContainer())
		{
			FError::Throwf(TEXT("Nested containers are not supported.") );
		}
		// TODO: Prevent sparse delegate types from being used in a container

		EPropertyFlags InnerFlags = (MapKeyType.PropertyFlags | VarProperty.PropertyFlags) & (CPF_ContainsInstancedReference | CPF_InstancedReference); // propagate these to the map value, we will fix them later
		VarType.PropertyFlags = InnerFlags;
		VarProperty.MapKeyProp = MakeShared<FToken>(MoveTemp(MapKeyType));
		VarProperty.MapKeyProp->PropertyFlags = InnerFlags | (VarProperty.MapKeyProp->PropertyFlags & CPF_UObjectWrapper); // Make sure the 'UObjectWrapper' flag is maintained so that 'TMap<TSubclassOf<...>, ...>' works

		FToken CloseTemplateToken;
		if (!GetToken(CloseTemplateToken, /*bNoConsts=*/ true, ESymbolParseOption::CloseTemplateBracket))
		{
			FError::Throwf(TEXT("Missing token while parsing TMap."));
		}

		if (CloseTemplateToken.TokenType != TOKEN_Symbol || !CloseTemplateToken.Matches(TEXT('>')))
		{
			// If we didn't find a comma, report it
			if (!CloseTemplateToken.Matches(TEXT(',')))
			{
				FError::Throwf(TEXT("Expected '>' but found '%s'"), CloseTemplateToken.Identifier);
			}

			// If we found a comma, read the next thing, assume it's an allocator, and report that
			FToken AllocatorToken;
			if (!GetToken(AllocatorToken, /*bNoConsts=*/ true, ESymbolParseOption::CloseTemplateBracket))
			{
				FError::Throwf(TEXT("Unexpected end of file when parsing TArray allocator."));
			}

			if (AllocatorToken.TokenType != TOKEN_Identifier)
			{
				FError::Throwf(TEXT("Found '%s' - expected a '>' or ','."), AllocatorToken.Identifier);
			}

			if (FCString::Strcmp(AllocatorToken.Identifier, TEXT("FMemoryImageSetAllocator")) == 0)
			{
				if (EnumHasAnyFlags(Flags, CPF_Net))
				{
					FError::Throwf(TEXT("Replicated maps with MemoryImageSetAllocators are not yet supported"));
				}

				RequireSymbol(TEXT('>'), TEXT("TMap template arguments"), ESymbolParseOption::CloseTemplateBracket);

				VarProperty.AllocatorType = EAllocatorType::MemoryImage;
			}
			else
			{
				FError::Throwf(TEXT("Found '%s' - explicit allocators are not supported in TMap properties."), AllocatorToken.Identifier);
			}
		}
	}
	else if ( VarType.Matches(TEXT("TSet"), ESearchCase::CaseSensitive) )
	{
		RequireSymbol( TEXT('<'), TEXT("'tset'") );

		VarType.PropertyFlags = Flags;

		GetVarType(AllClasses, Scope, VarProperty, Disallow, &VarType, EPropertyDeclarationStyle::None, VariableCategory);
		if (VarProperty.IsContainer())
		{
			FError::Throwf(TEXT("Nested containers are not supported.") );
		}
		// TODO: Prevent sparse delegate types from being used in a container

		if (VarProperty.Type == CPT_Interface)
		{
			FError::Throwf(TEXT("UINTERFACEs are not currently supported as element types."));
		}

		if (VarProperty.Type == CPT_Text)
		{
			FError::Throwf(TEXT("FText is not currently supported as an element type."));
		}

		VarType.PropertyFlags = VarProperty.PropertyFlags & (CPF_ContainsInstancedReference | CPF_InstancedReference); // propagate these to the set, we will fix them later
		VarProperty.ArrayType = EArrayType::Set;

		FToken CloseTemplateToken;
		if (!GetToken(CloseTemplateToken, /*bNoConsts=*/ true, ESymbolParseOption::CloseTemplateBracket))
		{
			FError::Throwf(TEXT("Missing token while parsing TArray."));
		}

		if (CloseTemplateToken.TokenType != TOKEN_Symbol || !CloseTemplateToken.Matches(TEXT('>')))
		{
			// If we didn't find a comma, report it
			if (!CloseTemplateToken.Matches(TEXT(',')))
			{
				FError::Throwf(TEXT("Expected '>' but found '%s'"), CloseTemplateToken.Identifier);
			}

			// If we found a comma, read the next thing, assume it's a keyfuncs, and report that
			FToken AllocatorToken;
			if (!GetToken(AllocatorToken, /*bNoConsts=*/ true, ESymbolParseOption::CloseTemplateBracket))
			{
				FError::Throwf(TEXT("Expected '>' but found '%s'"), CloseTemplateToken.Identifier);
			}

			FError::Throwf(TEXT("Found '%s' - explicit KeyFuncs are not supported in TSet properties."), AllocatorToken.Identifier);
		}
	}
	else if ( VarType.Matches(TEXT("FString"), ESearchCase::CaseSensitive) || VarType.Matches(TEXT("FMemoryImageString"), ESearchCase::CaseSensitive))
	{
		VarProperty = FPropertyBase(CPT_String);

		if (VariableCategory != EVariableCategory::Member)
		{
			if (MatchSymbol(TEXT('&')))
			{
				if (Flags & CPF_ConstParm)
				{
					// 'const FString& Foo' came from 'FString' in .uc, no flags
					Flags &= ~CPF_ConstParm;

					// We record here that we encountered a const reference, because we need to remove that information from flags for code generation purposes.
					VarProperty.RefQualifier = ERefQualifier::ConstRef;
				}
				else
				{
					// 'FString& Foo' came from 'out FString' in .uc
					Flags |= CPF_OutParm;

					// And we record here that we encountered a non-const reference here too.
					VarProperty.RefQualifier = ERefQualifier::NonConstRef;
				}
			}
		}
	}
	else if ( VarType.Matches(TEXT("Text"), ESearchCase::IgnoreCase) )
	{
		FError::Throwf(TEXT("%s' is missing a prefix, expecting 'FText'"), VarType.Identifier);
	}
	else if ( VarType.Matches(TEXT("FText"), ESearchCase::CaseSensitive) )
	{
		VarProperty = FPropertyBase(CPT_Text);
	}
	else if (VarType.Matches(TEXT("TEnumAsByte"), ESearchCase::CaseSensitive))
	{
		RequireSymbol(TEXT('<'), VarType.Identifier);

		// Eat the forward declaration enum text if present
		MatchIdentifier(TEXT("enum"), ESearchCase::CaseSensitive);

		bool bFoundEnum = false;

		FToken InnerEnumType;
		if (GetIdentifier(InnerEnumType, true))
		{
			if (UEnum* Enum = FindObject<UEnum>(ANY_PACKAGE, InnerEnumType.Identifier))
			{
				// In-scope enumeration.
				VarProperty = FPropertyBase(Enum, CPT_Byte);
				bFoundEnum  = true;
			}
		}

		// Try to handle namespaced enums
		// Note: We do not verify the scoped part is correct, and trust in the C++ compiler to catch that sort of mistake
		if (MatchSymbol(TEXT("::")))
		{
			FToken ScopedTrueEnumName;
			if (!GetIdentifier(ScopedTrueEnumName, true))
			{
				FError::Throwf(TEXT("Expected a namespace scoped enum name.") );
			}
		}

		if (!bFoundEnum)
		{
			FError::Throwf(TEXT("Expected the name of a previously defined enum"));
		}

		RequireSymbol(TEXT('>'), VarType.Identifier, ESymbolParseOption::CloseTemplateBracket);
	}
	else if (VarType.Matches(TEXT("TFieldPath"), ESearchCase::CaseSensitive ))
	{
		RequireSymbol( TEXT('<'), TEXT("'TFieldPath'") );

		FFieldClass* PropertyClass = nullptr;
		FToken PropertyTypeToken;
		if (!GetToken(PropertyTypeToken, /* bNoConsts = */ true))
		{
			FError::Throwf(TEXT("Expected the property type"));
		}
		else
		{
			FFieldClass** PropertyClassPtr = FFieldClass::GetNameToFieldClassMap().Find(PropertyTypeToken.Identifier + 1);
			if (PropertyClassPtr)
			{
				PropertyClass = *PropertyClassPtr;
			}
			else
			{
				FError::Throwf(TEXT("Undefined property type: %s"), PropertyTypeToken.Identifier);
			}
		}

		RequireSymbol(TEXT('>'), VarType.Identifier, ESymbolParseOption::CloseTemplateBracket);

		VarProperty = FPropertyBase(PropertyClass, CPT_FieldPath);
	}
	else if (UEnum* Enum = FindObject<UEnum>(ANY_PACKAGE, VarType.Identifier))
	{
		EPropertyType UnderlyingType = CPT_Byte;

		if (VariableCategory == EVariableCategory::Member)
		{
			EUnderlyingEnumType* EnumUnderlyingType = GEnumUnderlyingTypes.Find(Enum);
			if (!EnumUnderlyingType)
			{
				FError::Throwf(TEXT("You cannot use the raw enum name as a type for member variables, instead use TEnumAsByte or a C++11 enum class with an explicit underlying type."), *Enum->CppType);
			}
		}

		// Try to handle namespaced enums
		// Note: We do not verify the scoped part is correct, and trust in the C++ compiler to catch that sort of mistake
		if (MatchSymbol(TEXT("::")))
		{
			FToken ScopedTrueEnumName;
			if (!GetIdentifier(ScopedTrueEnumName, true))
			{
				FError::Throwf(TEXT("Expected a namespace scoped enum name.") );
			}
		}

		// In-scope enumeration.
		VarProperty            = FPropertyBase(Enum, UnderlyingType);
		bUnconsumedEnumKeyword = false;
	}
	else
	{
		// Check for structs/classes
		bool bHandledType = false;
		FString IdentifierStripped = GetClassNameWithPrefixRemoved(VarType.Identifier);
		bool bStripped = false;
		UScriptStruct* Struct = FindObject<UScriptStruct>( ANY_PACKAGE, VarType.Identifier );
		if (!Struct)
		{
			Struct = FindObject<UScriptStruct>( ANY_PACKAGE, *IdentifierStripped );
			bStripped = true;
		}

		auto SetDelegateType = [&](UFunction* InFunction, const FString& InIdentifierStripped)
		{
			bHandledType = true;

			VarProperty = FPropertyBase(InFunction->HasAnyFunctionFlags(FUNC_MulticastDelegate) ? CPT_MulticastDelegate : CPT_Delegate);
			VarProperty.DelegateName = *InIdentifierStripped;
			VarProperty.Function = InFunction;

			if (!(Disallow & CPF_InstancedReference))
			{
				Flags |= CPF_InstancedReference;
			}
		};

		if (!Struct && MatchSymbol(TEXT("::")))
		{
			FToken DelegateName;
			if (GetIdentifier(DelegateName))
			{
				UClass* LocalOwnerClass = AllClasses.FindClass(*IdentifierStripped);
				if (LocalOwnerClass)
				{
					TSharedRef<FScope> LocScope = FScope::GetTypeScope(LocalOwnerClass);
					const FString DelegateIdentifierStripped = GetClassNameWithPrefixRemoved(DelegateName.Identifier);
					if (UFunction* DelegateFunc = Cast<UFunction>(LocScope->FindTypeByName(*(DelegateIdentifierStripped + HEADER_GENERATED_DELEGATE_SIGNATURE_SUFFIX))))
					{
						SetDelegateType(DelegateFunc, DelegateIdentifierStripped);
						VarProperty.DelegateSignatureOwnerClass = LocalOwnerClass;
					}
				}
				else
				{
					FError::Throwf(TEXT("Cannot find class '%s', to resolve delegate '%s'"), *IdentifierStripped, DelegateName.Identifier);
				}
			}
		}

		if (bHandledType)
		{
		}
		else if (Struct)
		{
			if (bStripped)
			{
				const TCHAR* PrefixCPP = StructsWithTPrefix.Contains(IdentifierStripped) ? TEXT("T") : Struct->GetPrefixCPP();
				FString ExpectedStructName = FString::Printf(TEXT("%s%s"), PrefixCPP, *Struct->GetName() );
				if( FString(VarType.Identifier) != ExpectedStructName )
				{
					FError::Throwf( TEXT("Struct '%s' is missing or has an incorrect prefix, expecting '%s'"), VarType.Identifier, *ExpectedStructName );
				}
			}
			else if( !StructsWithNoPrefix.Contains(VarType.Identifier) )
			{
				const TCHAR* PrefixCPP = StructsWithTPrefix.Contains(VarType.Identifier) ? TEXT("T") : Struct->GetPrefixCPP();
				FError::Throwf(TEXT("Struct '%s' is missing a prefix, expecting '%s'"), VarType.Identifier, *FString::Printf(TEXT("%s%s"), PrefixCPP, *Struct->GetName()) );
			}

			bHandledType = true;

			VarProperty = FPropertyBase( Struct );
			if((Struct->StructFlags & STRUCT_HasInstancedReference) && !(Disallow & CPF_ContainsInstancedReference))
			{
				Flags |= CPF_ContainsInstancedReference;
			}
			// Struct keyword in front of a struct is legal, we 'consume' it
			bUnconsumedStructKeyword = false;
		}
		else if ( FindObject<UScriptStruct>( ANY_PACKAGE, *IdentifierStripped ) != nullptr)
		{
			bHandledType = true;

			// Struct keyword in front of a struct is legal, we 'consume' it
			bUnconsumedStructKeyword = false;
		}
		else if (UFunction* DelegateFunc = Cast<UFunction>(Scope->FindTypeByName(*(IdentifierStripped + HEADER_GENERATED_DELEGATE_SIGNATURE_SUFFIX))))
		{
			SetDelegateType(DelegateFunc, IdentifierStripped);
		}
		else
		{
			// An object reference of some type (maybe a restricted class?)
			UClass* TempClass = NULL;

			const bool bIsLazyPtrTemplate        = VarType.Matches(TEXT("TLazyObjectPtr"), ESearchCase::CaseSensitive);
			const bool bIsSoftObjectPtrTemplate  = VarType.Matches(TEXT("TSoftObjectPtr"), ESearchCase::CaseSensitive);
			const bool bIsSoftClassPtrTemplate   = VarType.Matches(TEXT("TSoftClassPtr"), ESearchCase::CaseSensitive);
			const bool bIsWeakPtrTemplate        = VarType.Matches(TEXT("TWeakObjectPtr"), ESearchCase::CaseSensitive);
			const bool bIsAutoweakPtrTemplate    = VarType.Matches(TEXT("TAutoWeakObjectPtr"), ESearchCase::CaseSensitive);
			const bool bIsScriptInterfaceWrapper = VarType.Matches(TEXT("TScriptInterface"), ESearchCase::CaseSensitive);

			bool bIsWeak     = false;
			bool bIsLazy     = false;
			bool bIsSoft     = false;
			bool bWeakIsAuto = false;

			if (VarType.Matches(TEXT("TSubclassOf"), ESearchCase::CaseSensitive))
			{
				TempClass = UClass::StaticClass();
			}
			else if (VarType.Matches(TEXT("FScriptInterface"), ESearchCase::CaseSensitive))
			{
				TempClass = UInterface::StaticClass();
				Flags |= CPF_UObjectWrapper;
			}
			else if (bIsSoftClassPtrTemplate)
			{
				TempClass = UClass::StaticClass();
				bIsSoft = true;
			}
			else if (bIsLazyPtrTemplate || bIsWeakPtrTemplate || bIsAutoweakPtrTemplate || bIsScriptInterfaceWrapper || bIsSoftObjectPtrTemplate)
			{
				RequireSymbol(TEXT('<'), VarType.Identifier);

				// Consume a forward class declaration 'class' if present
				MatchIdentifier(TEXT("class"), ESearchCase::CaseSensitive);

				// Also consume const
				bNativeConstTemplateArg |= MatchIdentifier(TEXT("const"), ESearchCase::CaseSensitive);
				
				// Find the lazy/weak class
				FToken InnerClass;
				if (GetIdentifier(InnerClass))
				{
					RedirectTypeIdentifier(InnerClass);

					TempClass = AllClasses.FindScriptClass(InnerClass.Identifier);
					if (TempClass == nullptr)
					{
						FError::Throwf(TEXT("Unrecognized type '%s' (in expression %s<%s>) - type must be a UCLASS"), InnerClass.Identifier, VarType.Identifier, InnerClass.Identifier);
					}

					if (bIsAutoweakPtrTemplate)
					{
						bIsWeak = true;
						bWeakIsAuto = true;
					}
					else if (bIsLazyPtrTemplate)
					{
						bIsLazy = true;
					}
					else if (bIsWeakPtrTemplate)
					{
						bIsWeak = true;
					}
					else if (bIsSoftObjectPtrTemplate)
					{
						bIsSoft = true;
					}

					Flags |= CPF_UObjectWrapper;
				}
				else
				{
					FError::Throwf(TEXT("%s: Missing template type"), VarType.Identifier);
				}

				RequireSymbol(TEXT('>'), VarType.Identifier, ESymbolParseOption::CloseTemplateBracket);
			}
			else
			{
				TempClass = AllClasses.FindScriptClass(VarType.Identifier);
			}

			if (TempClass != NULL)
			{
				bHandledType = true;

				bool bAllowWeak = !(Disallow & CPF_AutoWeak); // if it is not allowing anything, force it strong. this is probably a function arg
				VarProperty = FPropertyBase(TempClass, bAllowWeak && bIsWeak, bWeakIsAuto, bIsLazy, bIsSoft);
				if (TempClass->IsChildOf(UClass::StaticClass()))
				{
					if ( MatchSymbol(TEXT('<')) )
					{
						Flags |= CPF_UObjectWrapper;

						// Consume a forward class declaration 'class' if present
						MatchIdentifier(TEXT("class"), ESearchCase::CaseSensitive);

						// Get the actual class type to restrict this to
						FToken Limitor;
						if( !GetIdentifier(Limitor) )
						{
							FError::Throwf(TEXT("'class': Missing class limitor"));
						}

						RedirectTypeIdentifier(Limitor);

						VarProperty.MetaClass = AllClasses.FindScriptClassOrThrow(Limitor.Identifier);

						RequireSymbol( TEXT('>'), TEXT("'class limitor'"), ESymbolParseOption::CloseTemplateBracket );
					}
					else
					{
						VarProperty.MetaClass = UObject::StaticClass();
					}

					if (bIsWeak)
					{
						FError::Throwf(TEXT("Class variables cannot be weak, they are always strong."));
					}

					if (bIsLazy)
					{
						FError::Throwf(TEXT("Class variables cannot be lazy, they are always strong."));
					}

					if (bIsSoftObjectPtrTemplate)
					{
						FError::Throwf(TEXT("Class variables cannot be stored in TSoftObjectPtr, use TSoftClassPtr instead."));
					}
				}

				// Inherit instancing flags
				if (DoesAnythingInHierarchyHaveDefaultToInstanced(TempClass))
				{
					Flags |= ((CPF_InstancedReference|CPF_ExportObject) & (~Disallow)); 
				}

				// Eat the star that indicates this is a pointer to the UObject
				if (!(Flags & CPF_UObjectWrapper))
				{
					// Const after variable type but before pointer symbol
					bNativeConst |= MatchIdentifier(TEXT("const"), ESearchCase::CaseSensitive);

					RequireSymbol(TEXT('*'), TEXT("Expected a pointer type"));

					// Swallow trailing 'const' after pointer properties
					if (VariableCategory == EVariableCategory::Member)
					{
						MatchIdentifier(TEXT("const"), ESearchCase::CaseSensitive);
					}

					VarProperty.PointerType = EPointerType::Native;
				}

				// Imply const if it's a parameter that is a pointer to a const class
				if (VariableCategory != EVariableCategory::Member && (TempClass != NULL) && (TempClass->HasAnyClassFlags(CLASS_Const)))
				{
					Flags |= CPF_ConstParm;
				}

				// Class keyword in front of a class is legal, we 'consume' it
				bUnconsumedClassKeyword = false;
				bUnconsumedConstKeyword = false;
			}
		}

		// Resolve delegates declared in another class  //@TODO: UCREMOVAL: This seems extreme
		if (!bHandledType)
		{
			if (UFunction* DelegateFunc = (UFunction*)StaticFindObject(UFunction::StaticClass(), ANY_PACKAGE, *(IdentifierStripped + HEADER_GENERATED_DELEGATE_SIGNATURE_SUFFIX)))
			{
				SetDelegateType(DelegateFunc, IdentifierStripped);
			}

			if (!bHandledType)
			{
				FError::Throwf(TEXT("Unrecognized type '%s' - type must be a UCLASS, USTRUCT or UENUM"), VarType.Identifier );
			}
		}
	}

	if (VariableCategory != EVariableCategory::Member)
	{
		// const after the variable type support (only for params)
		if (MatchIdentifier(TEXT("const"), ESearchCase::CaseSensitive))
		{
			Flags |= CPF_ConstParm;
			bNativeConst = true;
		}
	}

	if (bUnconsumedConstKeyword)
	{
		if (VariableCategory == EVariableCategory::Member)
		{
			FError::Throwf(TEXT("Const properties are not supported."));
		}
		else
		{
			FError::Throwf(TEXT("Inappropriate keyword 'const' on variable of type '%s'"), VarType.Identifier);
		}
	}

	if (bUnconsumedClassKeyword)
	{
		FError::Throwf(TEXT("Inappropriate keyword 'class' on variable of type '%s'"), VarType.Identifier );
	}

	if (bUnconsumedStructKeyword)
	{
		FError::Throwf(TEXT("Inappropriate keyword 'struct' on variable of type '%s'"), VarType.Identifier );
	}

	if (bUnconsumedEnumKeyword)
	{
		FError::Throwf(TEXT("Inappropriate keyword 'enum' on variable of type '%s'"), VarType.Identifier );
	}

	if (MatchSymbol(TEXT('*')))
	{
		FError::Throwf(TEXT("Inappropriate '*' on variable of type '%s', cannot have an exposed pointer to this type."), VarType.Identifier );
	}

	//@TODO: UCREMOVAL: 'const' member variables that will get written post-construction by defaultproperties
	if (VariableCategory == EVariableCategory::Member && OwnerStruct->IsA<UClass>() && ((UClass*)OwnerStruct)->HasAnyClassFlags(CLASS_Const))
	{
		// Eat a 'not quite truthful' const after the type; autogenerated for member variables of const classes.
		bNativeConst |= MatchIdentifier(TEXT("const"), ESearchCase::CaseSensitive);
	}

	// Arrays are passed by reference but are only implicitly so; setting it explicitly could cause a problem with replicated functions
	if (MatchSymbol(TEXT('&')))
	{
		switch (VariableCategory)
		{
			case EVariableCategory::RegularParameter:
			case EVariableCategory::Return:
			{
				Flags |= CPF_OutParm;

				//@TODO: UCREMOVAL: How to determine if we have a ref param?
				if (Flags & CPF_ConstParm)
				{
					Flags |= CPF_ReferenceParm;
				}
			}
			break;

			case EVariableCategory::ReplicatedParameter:
			{
				if (!(Flags & CPF_ConstParm))
				{
					FError::Throwf(TEXT("Replicated %s parameters cannot be passed by non-const reference"), VarType.Identifier);
				}

				Flags |= CPF_ReferenceParm;
			}
			break;

			default:
			{
			}
			break;
		}

		if (Flags & CPF_ConstParm)
		{
			VarProperty.RefQualifier = ERefQualifier::ConstRef;
		}
		else
		{
			VarProperty.RefQualifier = ERefQualifier::NonConstRef;
		}
	}

	VarProperty.PropertyExportFlags = ExportFlags;

	// Set FPropertyBase info.
	VarProperty.PropertyFlags        |= Flags | ImpliedFlags;
	VarProperty.ImpliedPropertyFlags |= ImpliedFlags;

	// Set the RepNotify name, if the variable needs it
	if( VarProperty.PropertyFlags & CPF_RepNotify )
	{
		if( RepCallbackName != NAME_None )
		{
			VarProperty.RepNotifyName = RepCallbackName;
		}
		else
		{
			FError::Throwf(TEXT("Must specify a valid function name for replication notifications"));
		}
	}

	// Perform some more specific validation on the property flags
	if (VarProperty.PropertyFlags & CPF_PersistentInstance)
	{
		if (VarProperty.Type == CPT_ObjectReference)
		{
			if (VarProperty.PropertyClass->IsChildOf<UClass>())
			{
				FError::Throwf(TEXT("'Instanced' cannot be applied to class properties (UClass* or TSubclassOf<>)"));
			}
		}
		else
		{
			FError::Throwf(TEXT("'Instanced' is only allowed on an object property, an array of objects, a set of objects, or a map with an object value type."));
		}
	}

	if ( VarProperty.IsObject() && VarProperty.Type != CPT_SoftObjectReference && VarProperty.MetaClass == nullptr && (VarProperty.PropertyFlags&CPF_Config) != 0 )
	{
		FError::Throwf(TEXT("Not allowed to use 'config' with object variables"));
	}

	if ((VarProperty.PropertyFlags & CPF_BlueprintAssignable) && VarProperty.Type != CPT_MulticastDelegate)
	{
		FError::Throwf(TEXT("'BlueprintAssignable' is only allowed on multicast delegate properties"));
	}

	if ((VarProperty.PropertyFlags & CPF_BlueprintCallable) && VarProperty.Type != CPT_MulticastDelegate)
	{
		FError::Throwf(TEXT("'BlueprintCallable' is only allowed on a property when it is a multicast delegate"));
	}

	if ((VarProperty.PropertyFlags & CPF_BlueprintAuthorityOnly) && VarProperty.Type != CPT_MulticastDelegate)
	{
		FError::Throwf(TEXT("'BlueprintAuthorityOnly' is only allowed on a property when it is a multicast delegate"));
	}
	
	if (VariableCategory != EVariableCategory::Member)
	{
		// These conditions are checked externally for struct/member variables where the flag can be inferred later on from the variable name itself
		ValidatePropertyIsDeprecatedIfNecessary(VarProperty, OuterPropertyType);
	}

	// Check for invalid transients
	EPropertyFlags Transients = VarProperty.PropertyFlags & (CPF_DuplicateTransient | CPF_TextExportTransient | CPF_NonPIEDuplicateTransient);
	if (Transients && !Cast<UClass>(OwnerStruct))
	{
		TArray<const TCHAR*> FlagStrs = ParsePropertyFlags(Transients);
		FError::Throwf(TEXT("'%s' specifier(s) are only allowed on class member variables"), *FString::Join(FlagStrs, TEXT(", ")));
	}

	// Make sure the overrides are allowed here.
	if( VarProperty.PropertyFlags & Disallow )
	{
		FError::Throwf(TEXT("Specified type modifiers not allowed here") );
	}

	// For now, copy the flags that a TMap value has to the key
	if (FPropertyBase* KeyProp = VarProperty.MapKeyProp.Get())
	{
		// Make sure the 'UObjectWrapper' flag is maintained so that both 'TMap<TSubclassOf<...>, ...>' and 'TMap<UClass*, TSubclassOf<...>>' works correctly
		KeyProp->PropertyFlags = (VarProperty.PropertyFlags & ~CPF_UObjectWrapper) | (KeyProp->PropertyFlags & CPF_UObjectWrapper);
	}

	VarProperty.MetaData = MetaDataFromNewStyle;
	if (bNativeConst)
	{
		VarProperty.MetaData.Add(NAME_NativeConst, FString());
	}
	if (bNativeConstTemplateArg)
	{
		VarProperty.MetaData.Add(NAME_NativeConstTemplateArg, FString());
	}
	
	if (ParsedVarIndexRange)
	{
		ParsedVarIndexRange->Count = InputPos - ParsedVarIndexRange->StartIndex;
	}
}

/**
 * If the property has already been seen during compilation, then return add. If not,
 * then return replace so that INI files don't mess with header exporting
 *
 * @param PropertyName the string token for the property
 *
 * @return FNAME_Replace_Not_Safe_For_Threading or FNAME_Add
 */
EFindName FHeaderParser::GetFindFlagForPropertyName(const TCHAR* PropertyName)
{
	static TMap<FString,int32> PreviousNames;
	FString PropertyStr(PropertyName);
	FString UpperPropertyStr = PropertyStr.ToUpper();
	// See if it's in the list already
	if (PreviousNames.Find(UpperPropertyStr))
	{
		return FNAME_Add;
	}
	// Add it to the list for future look ups
	PreviousNames.Add(MoveTemp(UpperPropertyStr),1);
	FName CurrentText(PropertyName,FNAME_Find); // keep generating this FName in case it has been affecting the case of future FNames.
	return FNAME_Replace_Not_Safe_For_Threading;
}

FProperty* FHeaderParser::GetVarNameAndDim
(
	UStruct*                Scope,
	FToken&                 VarProperty,
	EVariableCategory::Type VariableCategory,
	ELayoutMacroType        LayoutMacroType
)
{
	check(Scope);

	FUnrealSourceFile* CurrentSrcFile = GetCurrentSourceFile();
	EObjectFlags ObjectFlags = RF_Public;
	if (VariableCategory == EVariableCategory::Member && CurrentAccessSpecifier == ACCESS_Private)
	{
		ObjectFlags = RF_NoFlags;
	}

	const TCHAR* HintText = GetHintText(VariableCategory);

	AddModuleRelativePathToMetadata(Scope, VarProperty.MetaData);

	// Get variable name.
	if (VariableCategory == EVariableCategory::Return)
	{
		// Hard-coded variable name, such as with return value.
		VarProperty.TokenType = TOKEN_Identifier;
		FCString::Strcpy( VarProperty.Identifier, TEXT("ReturnValue") );
	}
	else
	{
		FToken VarToken;
		if (!GetIdentifier(VarToken))
		{
			FError::Throwf(TEXT("Missing variable name") );
		}

		switch (LayoutMacroType)
		{
			case ELayoutMacroType::Array:
			case ELayoutMacroType::ArrayEditorOnly:
			case ELayoutMacroType::Bitfield:
			case ELayoutMacroType::BitfieldEditorOnly:
			case ELayoutMacroType::FieldInitialized:
				RequireSymbol(TEXT(','), GLayoutMacroNames[(int32)LayoutMacroType]);
				break;

			default:
				break;
		}

		VarProperty.TokenType = TOKEN_Identifier;
		FCString::Strcpy(VarProperty.Identifier, VarToken.Identifier);
	}

	// Check to see if the variable is deprecated, and if so set the flag
	{
		FString VarName(VarProperty.Identifier);

		const int32 DeprecatedIndex = VarName.Find(TEXT("_DEPRECATED"));
		const int32 NativizedPropertyPostfixIndex = VarName.Find(TEXT("__pf")); //TODO: check OverrideNativeName in Meta Data, to be sure it's not a random occurrence of the "__pf" string.
		bool bIgnoreDeprecatedWord = (NativizedPropertyPostfixIndex != INDEX_NONE) && (NativizedPropertyPostfixIndex > DeprecatedIndex);
		if ((DeprecatedIndex != INDEX_NONE) && !bIgnoreDeprecatedWord)
		{
			if (DeprecatedIndex != VarName.Len() - 11)
			{
				FError::Throwf(TEXT("Deprecated variables must end with _DEPRECATED"));
			}

			// We allow deprecated properties in blueprints that have getters and setters assigned as they may be part of a backwards compatibility path
			const bool bBlueprintVisible = (VarProperty.PropertyFlags & CPF_BlueprintVisible) > 0;
			const bool bWarnOnGetter = bBlueprintVisible && !VarProperty.MetaData.Contains(NAME_BlueprintGetter);
			const bool bWarnOnSetter = bBlueprintVisible && !(VarProperty.PropertyFlags & CPF_BlueprintReadOnly) && !VarProperty.MetaData.Contains(NAME_BlueprintSetter);

			if (bWarnOnGetter)
			{
				UE_LOG_WARNING_UHT(TEXT("%s: Deprecated property '%s' should not be marked as blueprint visible without having a BlueprintGetter"), HintText, *VarName);
			}

			if (bWarnOnSetter)
			{
				UE_LOG_WARNING_UHT(TEXT("%s: Deprecated property '%s' should not be marked as blueprint writeable without having a BlueprintSetter"), HintText, *VarName);
			}


			// Warn if a deprecated property is visible
			if (VarProperty.PropertyFlags & (CPF_Edit | CPF_EditConst) || // Property is marked as editable
				(!bBlueprintVisible && (VarProperty.PropertyFlags & CPF_BlueprintReadOnly) && !(VarProperty.ImpliedPropertyFlags & CPF_BlueprintReadOnly)) ) // Is BPRO, but not via Implied Flags and not caught by Getter/Setter path above
			{
				UE_LOG_WARNING_UHT(TEXT("%s: Deprecated property '%s' should not be marked as visible or editable"), HintText, *VarName);
			}

			VarProperty.PropertyFlags |= CPF_Deprecated;
			VarName.MidInline(0, DeprecatedIndex, false);

			FCString::Strcpy(VarProperty.Identifier, *VarName);
		}
	}

	// Make sure it doesn't conflict.
	int32 OuterContextCount = 0;
	UField* ExistingField = FindField(Scope, VarProperty.Identifier, true, UField::StaticClass(), NULL);
	FField* ExistingProperty = FindProperty(Scope, VarProperty.Identifier, true, FField::StaticClass(), NULL);

	if (ExistingField != nullptr || ExistingProperty != nullptr)
	{
		bool bErrorDueToShadowing = true;

		if (ExistingField && ExistingField->IsA(UFunction::StaticClass()) && (VariableCategory != EVariableCategory::Member))
		{
			// A function parameter with the same name as a method is allowed
			bErrorDueToShadowing = false;
		}

		//@TODO: This exception does not seem sound either, but there is enough existing code that it will need to be
		// fixed up first before the exception it is removed.
		if (ExistingProperty)
 		{
 			FProperty* ExistingProp = CastField<FProperty>(ExistingProperty);
 			const bool bExistingPropDeprecated = (ExistingProp != nullptr) && ExistingProp->HasAnyPropertyFlags(CPF_Deprecated);
 			const bool bNewPropDeprecated = (VariableCategory == EVariableCategory::Member) && ((VarProperty.PropertyFlags & CPF_Deprecated) != 0);
 			if (bNewPropDeprecated || bExistingPropDeprecated)
 			{
 				// if this is a property and one of them is deprecated, ignore it since it will be removed soon
 				bErrorDueToShadowing = false;
 			}
 		}

		if (bErrorDueToShadowing)
		{
			FError::Throwf(TEXT("%s: '%s' cannot be defined in '%s' as it is already defined in scope '%s' (shadowing is not allowed)"),
				HintText,
				VarProperty.Identifier,
				*Scope->GetName(),
				ExistingField ? *ExistingField->GetOuter()->GetName() : *ExistingProperty->GetOwnerVariant().GetFullName());
		}
	}

	// Get optional dimension immediately after name.
	FToken Dimensions;
	if ((LayoutMacroType == ELayoutMacroType::None && MatchSymbol(TEXT('['))) || LayoutMacroType == ELayoutMacroType::Array || LayoutMacroType == ELayoutMacroType::ArrayEditorOnly)
	{
		switch (VariableCategory)
		{
			case EVariableCategory::Return:
			{
				FError::Throwf(TEXT("Arrays aren't allowed as return types"));
			}

			case EVariableCategory::RegularParameter:
			case EVariableCategory::ReplicatedParameter:
			{
				FError::Throwf(TEXT("Arrays aren't allowed as function parameters"));
			}
		}

		if (VarProperty.IsContainer())
		{
			FError::Throwf(TEXT("Static arrays of containers are not allowed"));
		}

		if (VarProperty.IsBool())
		{
			FError::Throwf(TEXT("Bool arrays are not allowed") );
		}

		if (LayoutMacroType == ELayoutMacroType::None)
		{
			// Ignore how the actual array dimensions are actually defined - we'll calculate those with the compiler anyway.
			if (!GetRawToken(Dimensions, TEXT(']')))
			{
				FError::Throwf(TEXT("%s %s: Missing ']'"), HintText, VarProperty.Identifier);
			}
		}
		else
		{
			// Ignore how the actual array dimensions are actually defined - we'll calculate those with the compiler anyway.
			if (!GetRawToken(Dimensions, TEXT(')')))
			{
				FError::Throwf(TEXT("%s %s: Missing ']'"), HintText, VarProperty.Identifier);
			}
		}

		// Only static arrays are declared with [].  Dynamic arrays use TArray<> instead.
		VarProperty.ArrayType = EArrayType::Static;

		UEnum* Enum = nullptr;

		if (*Dimensions.String)
		{
			FString Temp = Dimensions.String;

			bool bAgain;
			do
			{
				bAgain = false;

				// Remove any casts
				static const TCHAR* Casts[] = {
					TEXT("(uint32)"),
					TEXT("(int32)"),
					TEXT("(uint16)"),
					TEXT("(int16)"),
					TEXT("(uint8)"),
					TEXT("(int8)"),
					TEXT("(int)"),
					TEXT("(unsigned)"),
					TEXT("(signed)"),
					TEXT("(unsigned int)"),
					TEXT("(signed int)")
				};

				// Remove any brackets
				if (Temp[0] == TEXT('('))
				{
					int32 TempLen      = Temp.Len();
					int32 ClosingParen = FindMatchingClosingParenthesis(Temp);
					if (ClosingParen == TempLen - 1)
					{
						Temp.MidInline(1, TempLen - 2, false);
						bAgain = true;
					}
				}

				for (const TCHAR* Cast : Casts)
				{
					if (Temp.StartsWith(Cast, ESearchCase::CaseSensitive))
					{
						Temp.RightChopInline(FCString::Strlen(Cast), false);
						bAgain = true;
					}
				}
			}
			while (bAgain);

			UEnum::LookupEnumNameSlow(*Temp, &Enum);
		}

		if (!Enum)
		{
			// If the enum wasn't declared in this scope, then try to find it anywhere we can
			Enum = FindObject<UEnum>(ANY_PACKAGE, Dimensions.String);
		}

		if (Enum)
		{
			// set the ArraySizeEnum if applicable
			VarProperty.MetaData.Add(NAME_ArraySizeEnum, Enum->GetPathName());
		}

		if (LayoutMacroType == ELayoutMacroType::None)
		{
			MatchSymbol(TEXT(']'));
		}
	}

	// Try gathering metadata for member fields
	if (VariableCategory == EVariableCategory::Member)
	{
		ParseFieldMetaData(VarProperty.MetaData, VarProperty.Identifier);
		AddFormattedPrevCommentAsTooltipMetaData(VarProperty.MetaData);
	}
	// validate UFunction parameters
	else
	{
		// UFunctions with a smart pointer as input parameter wont compile anyway, because of missing P_GET_... macro.
		// UFunctions with a smart pointer as return type will crash when called via blueprint, because they are not supported in VM.
		// WeakPointer is supported by VM as return type (see UObject::execLetWeakObjPtr), but there is no P_GET_... macro for WeakPointer.
		if (VarProperty.Type == CPT_LazyObjectReference)
		{
			FError::Throwf(TEXT("UFunctions cannot take a lazy pointer as a parameter."));
		}
	}

	// If this is the first time seeing the property name, then flag it for replace instead of add
	const EFindName FindFlag = VarProperty.PropertyFlags & CPF_Config ? GetFindFlagForPropertyName(VarProperty.Identifier) : FNAME_Add;
	// create the FName for the property, splitting (ie Unnamed_3 -> Unnamed,3)
	FName PropertyName(VarProperty.Identifier, FindFlag);

	FProperty* Prev = nullptr;
	for (TFieldIterator<FProperty> It(Scope, EFieldIteratorFlags::ExcludeSuper); It; ++It)
	{
		Prev = *It;
	}

	auto PropagateFlagsFromInnerAndHandlePersistentInstanceMetadata = [](EPropertyFlags& DestFlags, const TMap<FName, FString>& InMetaData, FProperty* Inner) {
		// Copy some of the property flags to the container property.
		if (Inner->PropertyFlags & (CPF_ContainsInstancedReference | CPF_InstancedReference))
		{
			DestFlags |= CPF_ContainsInstancedReference;
			DestFlags &= ~(CPF_InstancedReference | CPF_PersistentInstance); //this was propagated to the inner

			if (Inner->PropertyFlags & CPF_PersistentInstance)
			{
				AddMetaDataToClassData(Inner, TMap<FName,FString>(InMetaData));
			}
		}
	};

	FProperty* Result = nullptr;
	if (VarProperty.ArrayType == EArrayType::Dynamic)
	{
		FArrayProperty* Array     = new FArrayProperty(Scope, PropertyName, ObjectFlags);
		FProperty*      InnerProp = CreateVariableProperty(VarProperty, Array, PropertyName, RF_Public, VariableCategory, CurrentSrcFile);

		Array->Inner         = InnerProp;
		Array->PropertyFlags = VarProperty.PropertyFlags;

		// Propagate flags
		InnerProp->PropertyFlags |= Array->PropertyFlags & CPF_PropagateToArrayInner;

		PropagateFlagsFromInnerAndHandlePersistentInstanceMetadata(Array->PropertyFlags, VarProperty.MetaData, InnerProp);

		Result = Array;

		if (VarProperty.AllocatorType == EAllocatorType::MemoryImage)
		{
			GPropertyUsesMemoryImageAllocator.Add(Array);
		}
	}
	else if (VarProperty.ArrayType == EArrayType::Set)
	{
		FSetProperty* Set       = new FSetProperty(Scope, PropertyName, ObjectFlags);
		FProperty*    InnerProp = CreateVariableProperty(VarProperty, Set, PropertyName, RF_Public, VariableCategory, CurrentSrcFile);

		Set->ElementProp   = InnerProp;
		Set->PropertyFlags = VarProperty.PropertyFlags;

		// Propagate flags
		InnerProp->PropertyFlags |= Set->PropertyFlags & CPF_PropagateToSetElement;

		PropagateFlagsFromInnerAndHandlePersistentInstanceMetadata(Set->PropertyFlags, VarProperty.MetaData, InnerProp);

		Result = Set;
	}
	else if (VarProperty.MapKeyProp.IsValid())
	{
		FMapProperty* Map       = new FMapProperty(Scope, PropertyName, ObjectFlags);
		FProperty*    KeyProp   = CreateVariableProperty(*VarProperty.MapKeyProp, Map, *(PropertyName.ToString() + TEXT("_Key")), RF_Public, VariableCategory, CurrentSrcFile);
		FProperty*    ValueProp = CreateVariableProperty(VarProperty,             Map, PropertyName,                              RF_Public, VariableCategory, CurrentSrcFile);

		Map->KeyProp       = KeyProp;
		Map->ValueProp     = ValueProp;
		Map->PropertyFlags = VarProperty.PropertyFlags;

		// Propagate flags
		KeyProp  ->PropertyFlags |= VarProperty.MapKeyProp->PropertyFlags & CPF_PropagateToMapKey;
		ValueProp->PropertyFlags |= Map->PropertyFlags                    & CPF_PropagateToMapValue;

		PropagateFlagsFromInnerAndHandlePersistentInstanceMetadata(Map->PropertyFlags, VarProperty.MapKeyProp->MetaData, KeyProp);
		PropagateFlagsFromInnerAndHandlePersistentInstanceMetadata(Map->PropertyFlags, VarProperty.MetaData,             ValueProp);

		Result = Map;

		if (VarProperty.AllocatorType == EAllocatorType::MemoryImage)
		{
			GPropertyUsesMemoryImageAllocator.Add(Map);
		}
	}
	else
	{
		Result = CreateVariableProperty(VarProperty, Scope, PropertyName, ObjectFlags, VariableCategory, CurrentSrcFile);

		if (VarProperty.ArrayType == EArrayType::Static)
		{
			Result->ArrayDim = 2; // 2 = static array
			GArrayDimensions.Add(Result, Dimensions.String);
		}

		Result->PropertyFlags = VarProperty.PropertyFlags;
	}

	if (Prev != nullptr)
	{
		Result->Next = Prev->Next;
		Prev->Next = Result;
	}
	else
	{
		Result->Next = Scope->ChildProperties;
		Scope->ChildProperties = Result;
	}

	VarProperty.TokenProperty = Result;
	VarProperty.StartLine = InputLine;
	VarProperty.StartPos = InputPos;
	FClassMetaData* ScopeData = GScriptHelper.FindClassData(Scope);
	check(ScopeData);
	ScopeData->AddProperty(FToken(VarProperty), CurrentSrcFile);

	// if we had any metadata, add it to the class
	AddMetaDataToClassData(VarProperty.TokenProperty, TMap<FName,FString>(VarProperty.MetaData));

	return Result;
}

/*-----------------------------------------------------------------------------
	Statement compiler.
-----------------------------------------------------------------------------*/

//
// Compile a declaration in Token. Returns 1 if compiled, 0 if not.
//
bool FHeaderParser::CompileDeclaration(FClasses& AllClasses, TArray<UDelegateFunction*>& DelegatesToFixup, FToken& Token)
{
	EAccessSpecifier AccessSpecifier = ParseAccessProtectionSpecifier(Token);
	if (AccessSpecifier)
	{
		if (!IsAllowedInThisNesting(ENestAllowFlags::VarDecl) && !IsAllowedInThisNesting(ENestAllowFlags::Function))
		{
			FError::Throwf(TEXT("Access specifier %s not allowed here."), Token.Identifier);
		}
		check(TopNest->NestType == ENestType::Class || TopNest->NestType == ENestType::Interface || TopNest->NestType == ENestType::NativeInterface);
		CurrentAccessSpecifier = AccessSpecifier;
		return true;
	}

	if (Token.Matches(TEXT("class"), ESearchCase::CaseSensitive) && (TopNest->NestType == ENestType::GlobalScope))
	{
		// Make sure the previous class ended with valid nesting.
		if (bEncounteredNewStyleClass_UnmatchedBrackets)
		{
			FError::Throwf(TEXT("Missing } at end of class"));
		}

		// Start parsing the second class
		bEncounteredNewStyleClass_UnmatchedBrackets = true;
		CurrentAccessSpecifier = ACCESS_Private;

		if (!TryParseIInterfaceClass(AllClasses))
		{
			bEncounteredNewStyleClass_UnmatchedBrackets = false;
			UngetToken(Token);
			return SkipDeclaration(Token);
		}
		return true;
	}

	if (Token.Matches(TEXT("GENERATED_IINTERFACE_BODY"), ESearchCase::CaseSensitive) || (Token.Matches(TEXT("GENERATED_BODY"), ESearchCase::CaseSensitive) && TopNest->NestType == ENestType::NativeInterface))
	{
		if (TopNest->NestType != ENestType::NativeInterface)
		{
			FError::Throwf(TEXT("%s must occur inside the native interface definition"), Token.Identifier);
		}
		RequireSymbol(TEXT('('), Token.Identifier);
		CompileVersionDeclaration(GetCurrentClass());
		RequireSymbol(TEXT(')'), Token.Identifier);

		FClassMetaData* ClassData = GetCurrentClassData();
		if (!ClassData || ClassData->ParsedInterface == EParsedInterface::NotAnInterface)
		{
			FString CurrentClassName = GetCurrentClass()->GetName();
			FError::Throwf(TEXT("Could not find the associated 'U%s' class while parsing 'I%s' - it could be missing or malformed"), *CurrentClassName, *CurrentClassName);
		}

		if (ClassData->ParsedInterface == EParsedInterface::ParsedIInterface)
		{
			FString CurrentClassName = GetCurrentClass()->GetName();
			FError::Throwf(TEXT("Duplicate IInterface definition found while parsing 'I%s'"), *CurrentClassName);
		}

		check(ClassData->ParsedInterface == EParsedInterface::ParsedUInterface);

		ClassData->ParsedInterface = EParsedInterface::ParsedIInterface;
		ClassData->GeneratedBodyMacroAccessSpecifier = CurrentAccessSpecifier;
		ClassData->SetInterfaceGeneratedBodyLine(InputLine);

		bClassHasGeneratedIInterfaceBody = true;

		if (Token.Matches(TEXT("GENERATED_IINTERFACE_BODY"), ESearchCase::CaseSensitive))
		{
			CurrentAccessSpecifier = ACCESS_Public;
		}

		if (Token.Matches(TEXT("GENERATED_BODY"), ESearchCase::CaseSensitive))
		{
			ClassDefinitionRanges[GetCurrentClass()].bHasGeneratedBody = true;
		}
		return true;
	}

	if (Token.Matches(TEXT("GENERATED_UINTERFACE_BODY"), ESearchCase::CaseSensitive) || (Token.Matches(TEXT("GENERATED_BODY"), ESearchCase::CaseSensitive) && TopNest->NestType == ENestType::Interface))
	{
		if (TopNest->NestType != ENestType::Interface)
		{
			FError::Throwf(TEXT("%s must occur inside the interface definition"), Token.Identifier);
		}
		RequireSymbol(TEXT('('), Token.Identifier);
		CompileVersionDeclaration(GetCurrentClass());
		RequireSymbol(TEXT(')'), Token.Identifier);

		FClassMetaData* ClassData = GetCurrentClassData();

		ClassData->GeneratedBodyMacroAccessSpecifier = CurrentAccessSpecifier;
		ClassData->SetGeneratedBodyLine(InputLine);

		bClassHasGeneratedUInterfaceBody = true;

		if (Token.Matches(TEXT("GENERATED_UINTERFACE_BODY"), ESearchCase::CaseSensitive))
		{
			CurrentAccessSpecifier = ACCESS_Public;
		}
		return true;
	}

	if (Token.Matches(TEXT("GENERATED_UCLASS_BODY"), ESearchCase::CaseSensitive) || (Token.Matches(TEXT("GENERATED_BODY"), ESearchCase::CaseSensitive) && TopNest->NestType == ENestType::Class))
	{
		if (TopNest->NestType != ENestType::Class)
		{
			FError::Throwf(TEXT("%s must occur inside the class definition"), Token.Identifier);
		}

		FClassMetaData* ClassData = GetCurrentClassData();

		if (Token.Matches(TEXT("GENERATED_BODY"), ESearchCase::CaseSensitive))
		{
			if (!ClassDefinitionRanges.Contains(GetCurrentClass()))
			{
				ClassDefinitionRanges.Add(GetCurrentClass(), ClassDefinitionRange());
			}

			ClassDefinitionRanges[GetCurrentClass()].bHasGeneratedBody = true;

			ClassData->GeneratedBodyMacroAccessSpecifier = CurrentAccessSpecifier;
		}
		else
		{
			CurrentAccessSpecifier = ACCESS_Public;
		}

		RequireSymbol(TEXT('('), Token.Identifier);
		CompileVersionDeclaration(GetCurrentClass());
		RequireSymbol(TEXT(')'), Token.Identifier);

		ClassData->SetGeneratedBodyLine(InputLine);

		bClassHasGeneratedBody = true;
		return true;
	}

	if (Token.Matches(TEXT("UCLASS"), ESearchCase::CaseSensitive))
	{
		bHaveSeenUClass = true;
		bEncounteredNewStyleClass_UnmatchedBrackets = true;
		UClass* Class = CompileClassDeclaration(AllClasses);
		GStructToSourceLine.Add(Class, MakeTuple(GetCurrentSourceFile()->AsShared(), Token.StartLine));
		return true;
	}

	if (Token.Matches(TEXT("UINTERFACE"), ESearchCase::CaseSensitive))
	{
		bHaveSeenUClass = true;
		bEncounteredNewStyleClass_UnmatchedBrackets = true;
		CompileInterfaceDeclaration(AllClasses);
		return true;
	}

	if (Token.Matches(TEXT("UFUNCTION"), ESearchCase::CaseSensitive))
	{
		CompileFunctionDeclaration(AllClasses);
		return true;
	}

	if (Token.Matches(TEXT("UDELEGATE"), ESearchCase::CaseSensitive))
	{
		UDelegateFunction* Delegate = CompileDelegateDeclaration(AllClasses, Token.Identifier, EDelegateSpecifierAction::Parse);
		DelegatesToFixup.Add(Delegate);
		return true;
	}

	if (IsValidDelegateDeclaration(Token)) // Legacy delegate parsing - it didn't need a UDELEGATE
	{
		UDelegateFunction* Delegate = CompileDelegateDeclaration(AllClasses, Token.Identifier);
		DelegatesToFixup.Add(Delegate);
		return true;
	}

	if (Token.Matches(TEXT("UPROPERTY"), ESearchCase::CaseSensitive))
	{
		CheckAllow(TEXT("'Member variable declaration'"), ENestAllowFlags::VarDecl);
		check(TopNest->NestType == ENestType::Class);

		CompileVariableDeclaration(AllClasses, GetCurrentClass());
		return true;
	}

	if (Token.Matches(TEXT("UENUM"), ESearchCase::CaseSensitive))
	{
		// Enumeration definition.
		CompileEnum();
		return true;
	}

	if (Token.Matches(TEXT("USTRUCT"), ESearchCase::CaseSensitive))
	{
		// Struct definition.
		UScriptStruct* Struct = CompileStructDeclaration(AllClasses);
		GStructToSourceLine.Add(Struct, MakeTuple(GetCurrentSourceFile()->AsShared(), Token.StartLine));
		return true;
	}

	if (Token.Matches(TEXT('#')))
	{
		// Compiler directive.
		CompileDirective(AllClasses);
		return true;
	}

	if (bEncounteredNewStyleClass_UnmatchedBrackets && Token.Matches(TEXT('}')))
	{
		if (ClassDefinitionRanges.Contains(GetCurrentClass()))
		{
			ClassDefinitionRanges[GetCurrentClass()].End = &Input[InputPos];
		}
		MatchSemi();

		// Closing brace for class declaration
		//@TODO: This is a very loose approximation of what we really need to do
		// Instead, the whole statement-consumer loop should be in a nest
		bEncounteredNewStyleClass_UnmatchedBrackets = false;

		UClass* CurrentClass = GetCurrentClass();

		// Pop nesting here to allow other non UClass declarations in the header file.
		if (CurrentClass->ClassFlags & CLASS_Interface)
		{
			checkf(TopNest->NestType == ENestType::Interface || TopNest->NestType == ENestType::NativeInterface, TEXT("Unexpected end of interface block."));
			PopNest(TopNest->NestType, TEXT("'Interface'"));
			PostPopNestInterface(AllClasses, CurrentClass);

			// Ensure the UINTERFACE classes have a GENERATED_BODY declaration
			if (bHaveSeenUClass && !bClassHasGeneratedUInterfaceBody)
			{
				FError::Throwf(TEXT("Expected a GENERATED_BODY() at the start of class"));
			}

			// Ensure the non-UINTERFACE interface classes have a GENERATED_BODY declaration
			if (!bHaveSeenUClass && !bClassHasGeneratedIInterfaceBody)
			{
				FError::Throwf(TEXT("Expected a GENERATED_BODY() at the start of class"));
			}
		}
		else
		{
			PopNest(ENestType::Class, TEXT("'Class'"));
			PostPopNestClass(CurrentClass);

			// Ensure classes have a GENERATED_BODY declaration
			if (bHaveSeenUClass && !bClassHasGeneratedBody)
			{
				FError::Throwf(TEXT("Expected a GENERATED_BODY() at the start of class"));
			}
		}

		bHaveSeenUClass                  = false;
		bClassHasGeneratedBody           = false;
		bClassHasGeneratedUInterfaceBody = false;
		bClassHasGeneratedIInterfaceBody = false;

		GetCurrentScope()->AddType(CurrentClass);
		return true;
	}

	if (Token.Matches(TEXT(';')))
	{
		if (GetToken(Token))
		{
			FError::Throwf(TEXT("Extra ';' before '%s'"), Token.Identifier);
		}
		else
		{
			FError::Throwf(TEXT("Extra ';' before end of file"));
		}
	}

	if (bEncounteredNewStyleClass_UnmatchedBrackets && IsInAClass())
	{
		if (UClass* Class = GetCurrentClass())
		{
			FToken ConstructorToken = Token;

			// Allow explicit constructors
			bool bFoundExplicit = ConstructorToken.Matches(TEXT("explicit"), ESearchCase::CaseSensitive);
			if (bFoundExplicit)
			{
				GetToken(ConstructorToken);
			}

			bool bSkippedAPIToken = false;
			if (FString(ConstructorToken.Identifier).EndsWith(TEXT("_API"), ESearchCase::CaseSensitive))
			{
				if (!bFoundExplicit)
				{
					// Explicit can come before or after an _API
					MatchIdentifier(TEXT("explicit"), ESearchCase::CaseSensitive);
				}

				GetToken(ConstructorToken);
				bSkippedAPIToken = true;
			}

			if (ConstructorToken.Matches(*FNameLookupCPP::GetNameCPP(Class), ESearchCase::IgnoreCase))
			{
				if (TryToMatchConstructorParameterList(ConstructorToken))
				{
					return true;
				}
			}
			else if (bSkippedAPIToken)
			{
				// We skipped over an _API token, but this wasn't a constructor so we need to unget so that subsequent code and still process it
				UngetToken(ConstructorToken);
			}
		}
	}

	// Skip anything that looks like a macro followed by no bracket that we don't know about
	if (ProbablyAnUnknownObjectLikeMacro(*this, Token))
	{
		return true;
	}

	// Determine if this statement is a serialize function declaration
	if (bEncounteredNewStyleClass_UnmatchedBrackets && IsInAClass() && TopNest->NestType == ENestType::Class)
	{
		while (Token.Matches(TEXT("virtual"), ESearchCase::CaseSensitive) || FString(Token.Identifier).EndsWith(TEXT("_API"), ESearchCase::CaseSensitive))
		{
			GetToken(Token);
		}

		if (Token.Matches(TEXT("void"), ESearchCase::CaseSensitive))
		{
			GetToken(Token);
			if (Token.Matches(TEXT("Serialize"), ESearchCase::CaseSensitive))
			{
				GetToken(Token);
				if (Token.Matches(TEXT('(')))
				{
					GetToken(Token);

					ESerializerArchiveType ArchiveType = ESerializerArchiveType::None;
					if (Token.Matches(TEXT("FArchive"), ESearchCase::CaseSensitive))
					{
						GetToken(Token);
						if (Token.Matches(TEXT('&')))
						{
							GetToken(Token);

							// Allow the declaration to not define a name for the archive parameter
							if (!Token.Matches(TEXT(')')))
							{
								GetToken(Token);
							}

							if (Token.Matches(TEXT(')')))
							{
								ArchiveType = ESerializerArchiveType::Archive;
							}
						}
					}
					else if (Token.Matches(TEXT("FStructuredArchive"), ESearchCase::CaseSensitive))
					{
						GetToken(Token);
						if (Token.Matches(TEXT("::"), ESearchCase::CaseSensitive))
						{
							GetToken(Token);

							if (Token.Matches(TEXT("FRecord"), ESearchCase::CaseSensitive))
							{
								GetToken(Token);

								// Allow the declaration to not define a name for the slot parameter
								if (!Token.Matches(TEXT(')')))
								{
									GetToken(Token);
								}

								if (Token.Matches(TEXT(')')))
								{
									ArchiveType = ESerializerArchiveType::StructuredArchiveRecord;
								}
							}
						}
					}
					else if (Token.Matches(TEXT("FStructuredArchiveRecord"), ESearchCase::CaseSensitive))
					{
						GetToken(Token);

						// Allow the declaration to not define a name for the slot parameter
						if (!Token.Matches(TEXT(')')))
						{
							GetToken(Token);
						}

						if (Token.Matches(TEXT(')')))
						{
							ArchiveType = ESerializerArchiveType::StructuredArchiveRecord;
						}
					}

					if (ArchiveType != ESerializerArchiveType::None)
					{
						// Found what we want!
						if (CompilerDirectiveStack.Num() == 0 || (CompilerDirectiveStack.Num() == 1 && CompilerDirectiveStack[0] == ECompilerDirective::WithEditorOnlyData))
						{
							FString EnclosingDefine = CompilerDirectiveStack.Num() > 0 ? TEXT("WITH_EDITORONLY_DATA") : TEXT("");

							UClass* CurrentClass = GetCurrentClass();

							GClassSerializerMap.Add(CurrentClass, { ArchiveType, MoveTemp(EnclosingDefine) });
						}
						else
						{
							FError::Throwf(TEXT("Serialize functions must not be inside preprocessor blocks, except for WITH_EDITORONLY_DATA"));
						}
					}
				}
			}
		}
	}

	// Ignore C++ declaration / function definition. 
	return SkipDeclaration(Token);
}

bool FHeaderParser::SkipDeclaration(FToken& Token)
{
	// Store the current value of PrevComment so it can be restored after we parsed everything.
	FString OldPrevComment(PrevComment);
	// Consume all tokens until the end of declaration/definition has been found.
	int32 NestedScopes = 0;
	// Check if this is a class/struct declaration in which case it can be followed by member variable declaration.	
	bool bPossiblyClassDeclaration = Token.Matches(TEXT("class"), ESearchCase::CaseSensitive) || Token.Matches(TEXT("struct"), ESearchCase::CaseSensitive);
	// (known) macros can end without ; or } so use () to find the end of the declaration.
	// However, we don't want to use it with DECLARE_FUNCTION, because we need it to be treated like a function.
	bool bMacroDeclaration      = ProbablyAMacro(Token.Identifier) && !Token.Matches(TEXT("DECLARE_FUNCTION"), ESearchCase::CaseSensitive);
	bool bEndOfDeclarationFound = false;
	bool bDefinitionFound       = false;
	TCHAR OpeningBracket = bMacroDeclaration ? TEXT('(') : TEXT('{');
	TCHAR ClosingBracket = bMacroDeclaration ? TEXT(')') : TEXT('}');
	bool bRetestCurrentToken = false;
	while (bRetestCurrentToken || GetToken(Token))
	{
		// If we find parentheses at top-level and we think it's a class declaration then it's more likely
		// to be something like: class UThing* GetThing();
		if (bPossiblyClassDeclaration && NestedScopes == 0 && Token.Matches(TEXT('(')))
		{
			bPossiblyClassDeclaration = false;
		}

		bRetestCurrentToken = false;
		if (Token.Matches(TEXT(';')) && NestedScopes == 0)
		{
			bEndOfDeclarationFound = true;
			break;
		}

		if (!bMacroDeclaration && Token.Matches(TEXT("PURE_VIRTUAL"), ESearchCase::CaseSensitive) && NestedScopes == 0)
		{
			OpeningBracket = TEXT('(');
			ClosingBracket = TEXT(')');
		}

		if (Token.Matches(OpeningBracket))
		{
			// This is a function definition or class declaration.
			bDefinitionFound = true;
			NestedScopes++;
		}
		else if (Token.Matches(ClosingBracket))
		{
			NestedScopes--;
			if (NestedScopes == 0)
			{
				// Could be a class declaration in all capitals, and not a macro
				bool bReallyEndDeclaration = true;
				if (bMacroDeclaration)
				{
					FToken PossibleBracketToken;
					GetToken(PossibleBracketToken);
					UngetToken(Token);
					GetToken(Token);

					// If Strcmp returns 0, it is probably a class, else a macro.
					bReallyEndDeclaration = !PossibleBracketToken.Matches(TEXT('{'));
				}

				if (bReallyEndDeclaration)
				{
					bEndOfDeclarationFound = true;
					break;
				}
			}

			if (NestedScopes < 0)
			{
				FError::Throwf(TEXT("Unexpected '}'. Did you miss a semi-colon?"));
			}
		}
		else if (bMacroDeclaration && NestedScopes == 0)
		{
			bMacroDeclaration = false;
			OpeningBracket = TEXT('{');
			ClosingBracket = TEXT('}');
			bRetestCurrentToken = true;
		}
	}
	if (bEndOfDeclarationFound)
	{
		// Member variable declaration after class declaration (see bPossiblyClassDeclaration).
		if (bPossiblyClassDeclaration && bDefinitionFound)
		{
			// Should syntax errors be also handled when someone declares a variable after function definition?
			// Consume the variable name.
			FToken VariableName;
			if( !GetToken(VariableName, true) )
			{
				return false;
			}
			if (VariableName.TokenType != TOKEN_Identifier)
			{
				// Not a variable name.
				UngetToken(VariableName);
			}
			else if (!SafeMatchSymbol(TEXT(';')))
			{
				FError::Throwf(*FString::Printf(TEXT("Unexpected '%s'. Did you miss a semi-colon?"), VariableName.Identifier));
			}
		}

		// C++ allows any number of ';' after member declaration/definition.
		while (SafeMatchSymbol(TEXT(';')));
	}

	PrevComment = OldPrevComment;
	// clear the current value for comment
	//ClearComment();

	// Successfully consumed C++ declaration unless mismatched pair of brackets has been found.
	return NestedScopes == 0 && bEndOfDeclarationFound;
}

bool FHeaderParser::SafeMatchSymbol( const TCHAR Match )
{
	FToken Token;

	// Remember the position before the next token (this can include comments before the next symbol).
	FScriptLocation LocationBeforeNextSymbol;
	InitScriptLocation(LocationBeforeNextSymbol);

	if (GetToken(Token, /*bNoConsts=*/ true))
	{
		if (Token.TokenType==TOKEN_Symbol && Token.Identifier[0] == Match && Token.Identifier[1] == 0)
		{
			return true;
		}

		UngetToken(Token);
	}
	// Return to the stored position.
	ReturnToLocation(LocationBeforeNextSymbol);

	return false;
}

FClass* FHeaderParser::ParseClassNameDeclaration(FClasses& AllClasses, FString& DeclaredClassName, FString& RequiredAPIMacroIfPresent)
{
	FUnrealSourceFile* CurrentSrcFile = GetCurrentSourceFile();
	ParseNameWithPotentialAPIMacroPrefix(/*out*/ DeclaredClassName, /*out*/ RequiredAPIMacroIfPresent, TEXT("class"));

	FClass* FoundClass = AllClasses.FindClass(*GetClassNameWithPrefixRemoved(*DeclaredClassName));
	check(FoundClass);

	FClassMetaData* ClassMetaData = GScriptHelper.AddClassData(FoundClass, CurrentSrcFile);

	// Get parent class.
	bool bSpecifiesParentClass = false;

	// Skip optional final keyword
	MatchIdentifier(TEXT("final"), ESearchCase::CaseSensitive);

	if (MatchSymbol(TEXT(':')))
	{
		RequireIdentifier(TEXT("public"), ESearchCase::CaseSensitive, TEXT("class inheritance"));
		bSpecifiesParentClass = true;
	}

	// Add class cast flag
	FoundClass->ClassCastFlags |= ClassCastFlagMap::Get().GetCastFlag(DeclaredClassName);

	if (bSpecifiesParentClass)
	{
		// Set the base class.
		UClass* TempClass = GetQualifiedClass(AllClasses, TEXT("'extends'"));
		check(TempClass);
		// a class cannot 'extends' an interface, use 'implements'
		if (TempClass->ClassFlags & CLASS_Interface)
		{
			FError::Throwf(TEXT("Class '%s' cannot extend interface '%s', use 'implements'"), *FoundClass->GetName(), *TempClass->GetName());
		}

		UClass* SuperClass = FoundClass->GetSuperClass();
		if( SuperClass == NULL )
		{
			FoundClass->SetSuperStruct(TempClass);
		}
		else if( SuperClass != TempClass )
		{
			FError::Throwf(TEXT("%s's superclass must be %s, not %s"), *FoundClass->GetPathName(), *SuperClass->GetPathName(), *TempClass->GetPathName());
		}

		FoundClass->ClassCastFlags |= FoundClass->GetSuperClass()->ClassCastFlags;

		// Handle additional inherited interface classes
		while (MatchSymbol(TEXT(',')))
		{
			RequireIdentifier(TEXT("public"), ESearchCase::CaseSensitive, TEXT("Interface inheritance must be public"));

			FToken Token;
			if (!GetIdentifier(Token, true))
				FError::Throwf(TEXT("Failed to get interface class identifier"));

			FString InterfaceName = Token.Identifier;

			// Handle templated native classes
			if (MatchSymbol(TEXT('<')))
			{
				InterfaceName += TEXT('<');

				int32 NestedScopes = 1;
				while (NestedScopes)
				{
					if (!GetToken(Token))
						FError::Throwf(TEXT("Unexpected end of file"));

					if (Token.TokenType == TOKEN_Symbol)
					{
						if (Token.Matches(TEXT('<')))
						{
							++NestedScopes;
						}
						else if (Token.Matches(TEXT('>')))
						{
							--NestedScopes;
						}
					}

					InterfaceName += Token.Identifier;
				}
			}

			HandleOneInheritedClass(AllClasses, FoundClass, *InterfaceName);
		}
	}
	else if (FoundClass->GetSuperClass())
	{
		FError::Throwf(TEXT("class: missing 'Extends %s'"), *FoundClass->GetSuperClass()->GetName());
	}

	return FoundClass;
}

void FHeaderParser::HandleOneInheritedClass(FClasses& AllClasses, UClass* Class, FString InterfaceName)
{
	FUnrealSourceFile* CurrentSrcFile = GetCurrentSourceFile();
	// Check for UInterface derived interface inheritance
	if (UClass* Interface = AllClasses.FindScriptClass(InterfaceName))
	{
		// Try to find the interface
		if ( !Interface->HasAnyClassFlags(CLASS_Interface) )
		{
			FError::Throwf(TEXT("Implements: Class %s is not an interface; Can only inherit from non-UObjects or UInterface derived interfaces"), *Interface->GetName() );
		}

		// Propagate the inheritable ClassFlags
		Class->ClassFlags |= (Interface->ClassFlags) & CLASS_ScriptInherit;

		new (Class->Interfaces) FImplementedInterface(Interface, 0, false);
		if (Interface->HasAnyClassFlags(CLASS_Native))
		{
			FClassMetaData* ClassData = GScriptHelper.FindClassData(Class);
			check(ClassData);
			ClassData->AddInheritanceParent(Interface, CurrentSrcFile);
		}
	}
	else
	{
		// Non-UObject inheritance
		FClassMetaData* ClassData = GScriptHelper.FindClassData(Class);
		check(ClassData);
		ClassData->AddInheritanceParent(InterfaceName, CurrentSrcFile);
	}
}

/**
 * Setups basic class settings after parsing.
 */
void PostParsingClassSetup(UClass* Class)
{
	// Cleanup after first pass.
	FHeaderParser::ComputeFunctionParametersSize(Class);

	// Set all optimization ClassFlags based on property types
	auto HasAllOptimizationClassFlags = [Class]()
	{
		return (Class->HasAllClassFlags(CLASS_Config | CLASS_HasInstancedReference));
	};

	if (!HasAllOptimizationClassFlags())
	{
		for (TFieldIterator<FProperty> It(Class, EFieldIteratorFlags::ExcludeSuper); It; ++It)
		{
			if ((It->PropertyFlags & CPF_Config) != 0)
			{
				Class->ClassFlags |= CLASS_Config;
				if (HasAllOptimizationClassFlags()) break;
			}

			if (It->ContainsInstancedObjectProperty())
			{
				Class->ClassFlags |= CLASS_HasInstancedReference;
				if (HasAllOptimizationClassFlags()) break;
			}
		}
	}

	// Class needs to specify which ini file is going to be used if it contains config variables.
	if ((Class->ClassFlags & CLASS_Config) && (Class->ClassConfigName == NAME_None))
	{
		// Inherit config setting from base class.
		Class->ClassConfigName = Class->GetSuperClass() ? Class->GetSuperClass()->ClassConfigName : NAME_None;
		if (Class->ClassConfigName == NAME_None)
		{
			FError::Throwf(TEXT("Classes with config / globalconfig member variables need to specify config file."));
			Class->ClassConfigName = NAME_Engine;
		}
	}
}

/**
 * Compiles a class declaration.
 */
UClass* FHeaderParser::CompileClassDeclaration(FClasses& AllClasses)
{
	// Start of a class block.
	CheckAllow(TEXT("'class'"), ENestAllowFlags::Class);

	// New-style UCLASS() syntax
	TMap<FName, FString> MetaData;

	TArray<FPropertySpecifier> SpecifiersFound;
	ReadSpecifierSetInsideMacro(SpecifiersFound, TEXT("Class"), MetaData);

	const int32 PrologFinishLine = InputLine;

	// Members of classes have a default private access level in c++
	// Setting this directly should be ok as we don't support nested classes, so the outer scope access should not need restoring
	CurrentAccessSpecifier = ACCESS_Private;

	AddFormattedPrevCommentAsTooltipMetaData(MetaData);

	// New style files have the class name / extends afterwards
	RequireIdentifier(TEXT("class"), ESearchCase::CaseSensitive, TEXT("Class declaration"));

	// alignas() can come before or after the deprecation macro.
	// We can't have both, but the compiler will catch that anyway.
	SkipAlignasIfNecessary(*this);
	SkipDeprecatedMacroIfNecessary(*this);
	SkipAlignasIfNecessary(*this);

	FString DeclaredClassName;
	FString RequiredAPIMacroIfPresent;
	
	FClass* Class = ParseClassNameDeclaration(AllClasses, /*out*/ DeclaredClassName, /*out*/ RequiredAPIMacroIfPresent);
	check(Class);
	FClassDeclarationMetaData* ClassDeclarationData = &GClassDeclarations.FindChecked(Class->GetFName());

	ClassDefinitionRanges.Add(Class, ClassDefinitionRange(&Input[InputPos], nullptr));

	check(Class->ClassFlags == 0 || (Class->ClassFlags & ClassDeclarationData->ClassFlags) != 0);

	Class->ClassFlags |= CLASS_Parsed;

	PushNest(ENestType::Class, Class);
	
	const uint32 PrevClassFlags = Class->ClassFlags;
	ResetClassData();

	// Verify class variables haven't been filled in
	check(Class->Children == NULL);
	check(Class->Next == NULL);
	check(Class->NetFields.Num() == 0);
	check(Class->FirstOwnedClassRep == 0);

	// Make sure our parent classes is parsed.
	for (UClass* Temp = Class->GetSuperClass(); Temp; Temp = Temp->GetSuperClass())
	{
		bool bIsParsed = !!(Temp->ClassFlags & CLASS_Parsed);
		bool bIsIntrinsic = !!(Temp->ClassFlags & CLASS_Intrinsic);
		if (!(bIsParsed || bIsIntrinsic))
		{
			FError::Throwf(TEXT("'%s' can't be compiled: Parent class '%s' has errors"), *Class->GetName(), *Temp->GetName());
		}
	}

	// Merge with categories inherited from the parent.
	ClassDeclarationData->MergeClassCategories(Class);

	// Class attributes.
	FClassMetaData* ClassData = GScriptHelper.FindClassData(Class);
	check(ClassData);
	ClassData->SetPrologLine(PrologFinishLine);

	ClassDeclarationData->MergeAndValidateClassFlags(DeclaredClassName, PrevClassFlags, Class, AllClasses);
	Class->SetInternalFlags(EInternalObjectFlags::Native);

	// Class metadata
	MetaData.Append(ClassDeclarationData->MetaData);
	if (ClassDeclarationData->ClassGroupNames.Num()) { MetaData.Add(NAME_ClassGroupNames, FString::Join(ClassDeclarationData->ClassGroupNames, TEXT(" "))); }
	if (ClassDeclarationData->AutoCollapseCategories.Num()) { MetaData.Add(NAME_AutoCollapseCategories, FString::Join(ClassDeclarationData->AutoCollapseCategories, TEXT(" "))); }
	if (ClassDeclarationData->HideCategories.Num()) { MetaData.Add(FHeaderParserNames::NAME_HideCategories, FString::Join(ClassDeclarationData->HideCategories, TEXT(" "))); }
	if (ClassDeclarationData->ShowSubCatgories.Num()) { MetaData.Add(FHeaderParserNames::NAME_ShowCategories, FString::Join(ClassDeclarationData->ShowSubCatgories, TEXT(" "))); }
	if (ClassDeclarationData->SparseClassDataTypes.Num()) { MetaData.Add(FHeaderParserNames::NAME_SparseClassDataTypes, FString::Join(ClassDeclarationData->SparseClassDataTypes, TEXT(" "))); }
	if (ClassDeclarationData->HideFunctions.Num()) { MetaData.Add(NAME_HideFunctions, FString::Join(ClassDeclarationData->HideFunctions, TEXT(" "))); }
	if (ClassDeclarationData->AutoExpandCategories.Num()) { MetaData.Add(NAME_AutoExpandCategories, FString::Join(ClassDeclarationData->AutoExpandCategories, TEXT(" "))); }

	AddIncludePathToMetadata(Class, MetaData);
	AddModuleRelativePathToMetadata(Class, MetaData);

	// Register the metadata
	AddMetaDataToClassData(Class, MoveTemp(MetaData));

	// Handle the start of the rest of the class
	RequireSymbol( TEXT('{'), TEXT("'Class'") );

	// Make visible outside the package.
	Class->ClearFlags(RF_Transient);
	check(Class->HasAnyFlags(RF_Public));
	check(Class->HasAnyFlags(RF_Standalone));

	// Copy properties from parent class.
	if (Class->GetSuperClass())
	{
		Class->SetPropertiesSize(Class->GetSuperClass()->GetPropertiesSize());
	}

	// auto-create properties for all of the VFTables needed for the multiple inheritances
	// get the inheritance parents
	const TArray<FMultipleInheritanceBaseClass*>& InheritanceParents = ClassData->GetInheritanceParents();

	// for all base class types, make a VfTable property
	for (int32 ParentIndex = InheritanceParents.Num() - 1; ParentIndex >= 0; ParentIndex--)
	{
		// if this base class corresponds to an interface class, assign the vtable FProperty in the class's Interfaces map now...
		if (UClass* InheritedInterface = InheritanceParents[ParentIndex]->InterfaceClass)
		{
			FImplementedInterface* Found = Class->Interfaces.FindByPredicate([=](const FImplementedInterface& Impl) { return Impl.Class == InheritedInterface; });
			if (Found)
			{
				Found->PointerOffset = 1;
			}
			else
			{
				Class->Interfaces.Add(FImplementedInterface(InheritedInterface, 1, false));
			}
		}
	}

	// Validate sparse class data
	CheckSparseClassData(Class);

	return Class;
}

FClass* FHeaderParser::ParseInterfaceNameDeclaration(FClasses& AllClasses, FString& DeclaredInterfaceName, FString& RequiredAPIMacroIfPresent)
{
	ParseNameWithPotentialAPIMacroPrefix(/*out*/ DeclaredInterfaceName, /*out*/ RequiredAPIMacroIfPresent, TEXT("interface"));

	FClass* FoundClass = AllClasses.FindClass(*GetClassNameWithPrefixRemoved(*DeclaredInterfaceName));
	if (FoundClass == nullptr)
	{
		return nullptr;
	}

	// Get super interface
	bool bSpecifiesParentClass = MatchSymbol(TEXT(':'));
	if (!bSpecifiesParentClass)
	{
		return FoundClass;
	}

	RequireIdentifier(TEXT("public"), ESearchCase::CaseSensitive, TEXT("class inheritance"));

	// verify if our super class is an interface class
	// the super class should have been marked as CLASS_Interface at the importing stage, if it were an interface
	UClass* TempClass = GetQualifiedClass(AllClasses, TEXT("'extends'"));
	check(TempClass);
	if( !(TempClass->ClassFlags & CLASS_Interface) )
	{
		// UInterface is special and actually extends from UObject, which isn't an interface
		if (DeclaredInterfaceName != TEXT("UInterface"))
			FError::Throwf(TEXT("Interface class '%s' cannot inherit from non-interface class '%s'"), *DeclaredInterfaceName, *TempClass->GetName() );
	}

	UClass* SuperClass = FoundClass->GetSuperClass();
	if (SuperClass == NULL)
	{
		FoundClass->SetSuperStruct(TempClass);
	}
	else if (SuperClass != TempClass)
	{
		FError::Throwf(TEXT("%s's superclass must be %s, not %s"), *FoundClass->GetPathName(), *SuperClass->GetPathName(), *TempClass->GetPathName());
	}

	return FoundClass;
}

bool FHeaderParser::TryParseIInterfaceClass(FClasses& AllClasses)
{
	// 'class' was already matched by the caller

	// Get a class name
	FString DeclaredInterfaceName;
	FString RequiredAPIMacroIfPresent;
	if (ParseInterfaceNameDeclaration(AllClasses, /*out*/ DeclaredInterfaceName, /*out*/ RequiredAPIMacroIfPresent) == nullptr)
	{
		return false;
	}

	if (MatchSymbol(TEXT(';')))
	{
		// Forward declaration.
		return false;
	}

	if (DeclaredInterfaceName[0] != 'I')
	{
		return false;
	}

	UClass* FoundClass = nullptr;
	if ((FoundClass = AllClasses.FindClass(*DeclaredInterfaceName.Mid(1))) == nullptr)
	{
		return false;
	}

	// Continue parsing the second class as if it were a part of the first (for reflection data purposes, it is)
	RequireSymbol(TEXT('{'), TEXT("C++ interface mix-in class declaration"));

	// Push the interface class nesting again.
	PushNest(ENestType::NativeInterface, FoundClass);

	return true;
}

/**
 *  compiles Java or C# style interface declaration
 */
void FHeaderParser::CompileInterfaceDeclaration(FClasses& AllClasses)
{
	FUnrealSourceFile* CurrentSrcFile = GetCurrentSourceFile();
	// Start of an interface block. Since Interfaces and Classes are always at the same nesting level,
	// whereever a class declaration is allowed, an interface declaration is also allowed.
	CheckAllow( TEXT("'interface'"), ENestAllowFlags::Class );

	FString DeclaredInterfaceName;
	FString RequiredAPIMacroIfPresent;
	TMap<FName, FString> MetaData;

	// Build up a list of interface specifiers
	TArray<FPropertySpecifier> SpecifiersFound;

	// New-style UINTERFACE() syntax
	ReadSpecifierSetInsideMacro(SpecifiersFound, TEXT("Interface"), MetaData);

	int32 PrologFinishLine = InputLine;

	// New style files have the interface name / extends afterwards
	RequireIdentifier(TEXT("class"), ESearchCase::CaseSensitive, TEXT("Interface declaration"));
	FClass* InterfaceClass = ParseInterfaceNameDeclaration(AllClasses, /*out*/ DeclaredInterfaceName, /*out*/ RequiredAPIMacroIfPresent);
	ClassDefinitionRanges.Add(InterfaceClass, ClassDefinitionRange(&Input[InputPos], nullptr));

	// Record that this interface is RequiredAPI if the CORE_API style macro was present
	if (!RequiredAPIMacroIfPresent.IsEmpty())
	{
		InterfaceClass->ClassFlags |= CLASS_RequiredAPI;
	}

	// Set the appropriate interface class flags
	InterfaceClass->ClassFlags |= CLASS_Interface | CLASS_Abstract;
	if (InterfaceClass->GetSuperClass() != NULL)
	{
		InterfaceClass->ClassCastFlags |= InterfaceClass->GetSuperClass()->ClassCastFlags;
	}

	// All classes that are parsed are expected to be native
	if (InterfaceClass->GetSuperClass() && !InterfaceClass->GetSuperClass()->HasAnyClassFlags(CLASS_Native))
	{
		FError::Throwf(TEXT("Native classes cannot extend non-native classes") );
	}

	InterfaceClass->SetInternalFlags(EInternalObjectFlags::Native);
	InterfaceClass->ClassFlags |= CLASS_Native;

	// Process all of the interface specifiers
	for (const FPropertySpecifier& Specifier : SpecifiersFound)
	{
		switch ((EInterfaceSpecifier)Algo::FindSortedStringCaseInsensitive(*Specifier.Key, GInterfaceSpecifierStrings))
		{
			default:
			{
				FError::Throwf(TEXT("Unknown interface specifier '%s'"), *Specifier.Key);
			}
			break;

			case EInterfaceSpecifier::DependsOn:
			{
				FError::Throwf(TEXT("The dependsOn specifier is deprecated. Please use #include \"ClassHeaderFilename.h\" instead."));
			}
			break;

			case EInterfaceSpecifier::MinimalAPI:
			{
				InterfaceClass->ClassFlags |= CLASS_MinimalAPI;
			}
			break;

			case EInterfaceSpecifier::ConversionRoot:
			{
				MetaData.Add(FHeaderParserNames::NAME_IsConversionRoot, TEXT("true"));
			}
			break;
		}
	}

	// All classes must start with a valid Unreal prefix
	const FString ExpectedInterfaceName = InterfaceClass->GetNameWithPrefix(EEnforceInterfacePrefix::U);
	if (DeclaredInterfaceName != ExpectedInterfaceName)
	{
		FError::Throwf(TEXT("Interface name '%s' is invalid, the first class should be identified as '%s'"), *DeclaredInterfaceName, *ExpectedInterfaceName );
	}

	// Try parsing metadata for the interface
	FClassMetaData* ClassData = GScriptHelper.AddInterfaceClassData(InterfaceClass, CurrentSrcFile);
	check(ClassData);

	ClassData->SetPrologLine(PrologFinishLine);

	// Register the metadata
	AddModuleRelativePathToMetadata(InterfaceClass, MetaData);
	AddMetaDataToClassData(InterfaceClass, MoveTemp(MetaData));

	// Handle the start of the rest of the interface
	RequireSymbol( TEXT('{'), TEXT("'Class'") );

	// Make visible outside the package.
	InterfaceClass->ClearFlags(RF_Transient);
	check(InterfaceClass->HasAnyFlags(RF_Public));
	check(InterfaceClass->HasAnyFlags(RF_Standalone));

	// Push the interface class nesting.
	// we need a more specific set of allow flags for ENestType::Interface, only function declaration is allowed, no other stuff are allowed
	PushNest(ENestType::Interface, InterfaceClass);
}

void FHeaderParser::CompileRigVMMethodDeclaration(FClasses& AllClasses, UStruct* Struct)
{
	if (!MatchSymbol(TEXT("(")))
	{
		FError::Throwf(TEXT("Bad RIGVM_METHOD definition"));
	}

	// find the next close brace
	while (!MatchSymbol(TEXT(")")))
	{
		FToken Token;
		if (!GetToken(Token))
		{
			break;
		}
	}

	FToken PrefixToken, ReturnTypeToken, NameToken, PostfixToken;
	if (!GetToken(PrefixToken))
	{
		return;
	}

	if (FString(PrefixToken.Identifier).Equals(TEXT("virtual")))
	{
		if (!GetToken(ReturnTypeToken))
		{
			return;
		}
	}
	else
	{
		ReturnTypeToken = PrefixToken;
	}

	if (!GetToken(NameToken))
	{
		return;
	}

	if (!MatchSymbol(TEXT("(")))
	{
		FError::Throwf(TEXT("Bad RIGVM_METHOD definition"));
	}

	TArray<FString> ParamsContent;
	while (!MatchSymbol(TEXT(")")))
	{
		FToken Token;
		if (!GetToken(Token))
		{
			break;
		}
		ParamsContent.Add(FString(Token.Identifier));
	}

	while (!FString(PostfixToken.Identifier).Equals(TEXT(";")))
	{
		if (!GetToken(PostfixToken))
		{
			return;
		}
	}

	FRigVMMethodInfo MethodInfo;
	MethodInfo.ReturnType = ReturnTypeToken.Identifier;
	MethodInfo.Name = NameToken.Identifier;
	
	FString ParamString = FString::Join(ParamsContent, TEXT(" "));
	if (!ParamString.IsEmpty())
	{
		FString ParamPrev, ParamLeft, ParamRight;
		ParamPrev = ParamString;
		while (ParamPrev.Contains(TEXT(",")))
		{
			ParamPrev.Split(TEXT(","), &ParamLeft, &ParamRight);
			FRigVMParameter Parameter;
			Parameter.Name = ParamLeft.TrimStartAndEnd();
			MethodInfo.Parameters.Add(Parameter);
			ParamPrev = ParamRight;
		}

		ParamPrev = ParamPrev.TrimStartAndEnd();
		if (!ParamPrev.IsEmpty())
		{
			FRigVMParameter Parameter;
			Parameter.Name = ParamPrev.TrimStartAndEnd();
			MethodInfo.Parameters.Add(Parameter);
		}
	}

	for (FRigVMParameter& Parameter : MethodInfo.Parameters)
	{
		FString FullParameter = Parameter.Name;

		int32 LastEqual = INDEX_NONE;
		if (FullParameter.FindLastChar(TCHAR('='), LastEqual))
		{
			FullParameter = FullParameter.Mid(0, LastEqual);
		}

		FullParameter.TrimStartAndEndInline();

		FString ParameterType = FullParameter;
		FString ParameterName = FullParameter;

		int32 LastSpace = INDEX_NONE;
		if (FullParameter.FindLastChar(TCHAR(' '), LastSpace))
		{
			Parameter.Type = FullParameter.Mid(0, LastSpace);
			Parameter.Name = FullParameter.Mid(LastSpace + 1);
			Parameter.Type.TrimStartAndEndInline();
			Parameter.Name.TrimStartAndEndInline();
		}
	}

	FRigVMStructInfo& StructRigVMInfo = StructRigVMMap.FindOrAdd(Struct);
	StructRigVMInfo.Name = Struct->GetName();
	StructRigVMInfo.Methods.Add(MethodInfo);
}

static const FName NAME_InputText(TEXT("Input"));
static const FName NAME_OutputText(TEXT("Output"));
static const FName NAME_ConstantText(TEXT("Constant"));
static const FName NAME_MaxArraySizeText(TEXT("MaxArraySize"));

static const TCHAR* TArrayText = TEXT("TArray");
static const TCHAR* TArrayViewText = TEXT("TArrayView");
static const TCHAR* GetRefText = TEXT("GetRef");
static const TCHAR* GetArrayText = TEXT("GetArray");

void FHeaderParser::ParseRigVMMethodParameters(UStruct* Struct)
{
	FRigVMStructInfo* StructRigVMInfo = StructRigVMMap.Find(Struct);
	if (StructRigVMInfo == nullptr)
	{
		return;
	}

	// validate the property types for this struct
	for (TFieldIterator<FProperty> It(Struct); It; ++It)
	{
		FProperty const* const Prop = *It;
		FString MemberCPPType;
		FString ExtendedCPPType;
		MemberCPPType = Prop->GetCPPType(&ExtendedCPPType);

		FRigVMParameter Parameter;
		Parameter.Name = Prop->GetName();
		Parameter.Type = MemberCPPType + ExtendedCPPType;
		Parameter.bConstant = Prop->HasMetaData(NAME_ConstantText);
		Parameter.bInput = Prop->HasMetaData(NAME_InputText);
		Parameter.bOutput = Prop->HasMetaData(NAME_OutputText);
		Parameter.MaxArraySize = Prop->GetMetaData(NAME_MaxArraySizeText);
		Parameter.Getter = GetRefText;
		Parameter.bEditorOnly = Prop->IsEditorOnlyProperty();

		if (Parameter.bEditorOnly)
		{
			UE_LOG_ERROR_UHT(TEXT("RigVM Struct '%s' - Member '%s' is editor only - WITH_EDITORONLY_DATA not allowed on structs with RIGVM_METHOD."), *Struct->GetName(), *Parameter.Name, *MemberCPPType);
		}

		if (!ExtendedCPPType.IsEmpty())
		{
			// we only support arrays - no maps or similar data structures
			if (MemberCPPType != TArrayText)
			{
				UE_LOG_ERROR_UHT(TEXT("RigVM Struct '%s' - Member '%s' type '%s' not supported by RigVM."), *Struct->GetName(), *Parameter.Name, *MemberCPPType);
				continue;
			}

			if (!Parameter.IsConst() && Parameter.MaxArraySize.IsEmpty())
			{
				UE_LOG_ERROR_UHT(TEXT("RigVM Struct '%s' - Member '%s' requires the 'MaxArraySize' meta tag."), *Struct->GetName(), *Parameter.Name);
				continue;
			}
		}

		if (MemberCPPType.StartsWith(TArrayText, ESearchCase::CaseSensitive))
		{
			if (Parameter.IsConst() || !Parameter.MaxArraySize.IsEmpty())
			{
				Parameter.CastName = FString::Printf(TEXT("%s_%d_View"), *Parameter.Name, StructRigVMInfo->Members.Num());
				Parameter.CastType = FString::Printf(TEXT("%s%s"), TArrayViewText, *ExtendedCPPType);
				Parameter.Getter = GetArrayText;
			}
		}

		StructRigVMInfo->Members.Add(MoveTemp(Parameter));
	}

	if (StructRigVMInfo->Members.Num() == 0)
	{
		UE_LOG_ERROR_UHT(TEXT("RigVM Struct '%s' - has zero members - invalid RIGVM_METHOD."), *Struct->GetName());
	}

	if (StructRigVMInfo->Members.Num() > 64)
	{
		UE_LOG_ERROR_UHT(TEXT("RigVM Struct '%s' - has %d members (64 is the limit)."), *Struct->GetName(), StructRigVMInfo->Members.Num());
	}
}

// Returns true if the token is a dynamic delegate declaration
bool FHeaderParser::IsValidDelegateDeclaration(const FToken& Token) const
{
	return (Token.TokenType == TOKEN_Identifier) && !FCString::Strncmp(Token.Identifier, TEXT("DECLARE_DYNAMIC_"), 16);
}

// Modify token to fix redirected types if needed
void FHeaderParser::RedirectTypeIdentifier(FToken& Token) const
{
	check(Token.TokenType == TOKEN_Identifier);

	FString* FoundRedirect = TypeRedirectMap.Find(Token.Identifier);
	if (FoundRedirect)
	{
		Token.SetIdentifier(**FoundRedirect);
	}
}

// Parse the parameter list of a function or delegate declaration
void FHeaderParser::ParseParameterList(FClasses& AllClasses, UFunction* Function, bool bExpectCommaBeforeName, TMap<FName, FString>* MetaData)
{
	// Get parameter list.
	if (MatchSymbol(TEXT(')')))
	{
		return;
	}

	FAdvancedDisplayParameterHandler AdvancedDisplay(MetaData);
	do
	{
		// Get parameter type.
		FToken Property(CPT_None);
		EVariableCategory::Type VariableCategory = (Function->FunctionFlags & FUNC_Net) ? EVariableCategory::ReplicatedParameter : EVariableCategory::RegularParameter;
		GetVarType(AllClasses, GetCurrentScope(), Property, ~(CPF_ParmFlags | CPF_AutoWeak | CPF_RepSkip | CPF_UObjectWrapper | CPF_NativeAccessSpecifiers), NULL, EPropertyDeclarationStyle::None, VariableCategory);
		Property.PropertyFlags |= CPF_Parm;

		if (bExpectCommaBeforeName)
		{
			RequireSymbol(TEXT(','), TEXT("Delegate definitions require a , between the parameter type and parameter name"));
		}

		FProperty* Prop = GetVarNameAndDim(Function, Property, VariableCategory);

		Function->NumParms++;

		if( AdvancedDisplay.CanMarkMore() && AdvancedDisplay.ShouldMarkParameter(Prop->GetName()) )
		{
			Prop->PropertyFlags |= CPF_AdvancedDisplay;
		}

		// Check parameters.
		if ((Function->FunctionFlags & FUNC_Net))
		{
			if (!(Function->FunctionFlags & FUNC_NetRequest))
			{
				if (Property.PropertyFlags & CPF_OutParm)
				{
					UE_LOG_ERROR_UHT(TEXT("Replicated functions cannot contain out parameters"));
				}

				if (Property.PropertyFlags & CPF_RepSkip)
				{
					UE_LOG_ERROR_UHT(TEXT("Only service request functions cannot contain NoReplication parameters"));
				}

				if ((Prop->GetCastFlags() & CASTCLASS_FDelegateProperty) != 0)
				{
					UE_LOG_ERROR_UHT(TEXT("Replicated functions cannot contain delegate parameters (this would be insecure)"));
				}

				if (Property.Type == CPT_String && Property.RefQualifier != ERefQualifier::ConstRef && Prop->ArrayDim == 1)
				{
					UE_LOG_ERROR_UHT(TEXT("Replicated FString parameters must be passed by const reference"));
				}

				if (Property.ArrayType == EArrayType::Dynamic && Property.RefQualifier != ERefQualifier::ConstRef && Prop->ArrayDim == 1)
				{
					UE_LOG_ERROR_UHT(TEXT("Replicated TArray parameters must be passed by const reference"));
				}
			}
			else
			{
				if (!(Property.PropertyFlags & CPF_RepSkip) && (Property.PropertyFlags & CPF_OutParm))
				{
					UE_LOG_ERROR_UHT(TEXT("Service request functions cannot contain out parameters, unless marked NotReplicated"));
				}

				if (!(Property.PropertyFlags & CPF_RepSkip) && (Prop->GetCastFlags() & CASTCLASS_FDelegateProperty) != 0)
				{
					UE_LOG_ERROR_UHT(TEXT("Service request functions cannot contain delegate parameters, unless marked NotReplicated"));
				}
			}
		}
		if ((Function->FunctionFlags & (FUNC_BlueprintEvent|FUNC_BlueprintCallable)) != 0)
		{
			if (Property.Type == CPT_Byte)
			{
				if (FEnumProperty* EnumProperty = CastField<FEnumProperty>(Prop))
				{
					FProperty* InnerType = EnumProperty->GetUnderlyingProperty();
					if (InnerType && !InnerType->IsA<FByteProperty>())
					{
						FError::Throwf(TEXT("Invalid enum param for Blueprints - currently only uint8 supported"));
					}
				}
			}

			// Check that the parameter name is valid and does not conflict with pre-defined types
			{
				const static TArray<FString> InvalidParamNames =
				{
					TEXT("self"),
				};

				for (const FString& InvalidName : InvalidParamNames)
				{
					if (Property.Matches(*InvalidName, ESearchCase::IgnoreCase))
					{
						UE_LOG_ERROR_UHT(TEXT("Paramater name '%s' in function is invalid, '%s' is a reserved name."), *InvalidName, *InvalidName);
					}
				}
			}
		}

		// Default value.
		if (MatchSymbol(TEXT('=')))
		{
			// Skip past the native specified default value; we make no attempt to parse it
			FToken SkipToken;
			int32 ParenthesisNestCount=0;
			int32 StartPos=-1;
			int32 EndPos=-1;
			while ( GetToken(SkipToken) )
			{
				if (StartPos == -1)
				{
					StartPos = SkipToken.StartPos;
				}
				if ( ParenthesisNestCount == 0
					&& (SkipToken.Matches(TEXT(')')) || SkipToken.Matches(TEXT(','))) )
				{
					EndPos = SkipToken.StartPos;
					// went too far
					UngetToken(SkipToken);
					break;
				}
				if ( SkipToken.Matches(TEXT('(')) )
				{
					ParenthesisNestCount++;
				}
				else if ( SkipToken.Matches(TEXT(')')) )
				{
					ParenthesisNestCount--;
				}
			}

			// allow exec functions to be added to the metaData, this is so we can have default params for them.
			const bool bStoreCppDefaultValueInMetaData = Function->HasAnyFunctionFlags(FUNC_BlueprintCallable | FUNC_Exec);
				
			if((EndPos > -1) && bStoreCppDefaultValueInMetaData) 
			{
				FString DefaultArgText(EndPos - StartPos, Input + StartPos);
				FString Key(TEXT("CPP_Default_"));
				Key += Prop->GetName();
				FName KeyName = FName(*Key);
				if (!MetaData->Contains(KeyName))
				{
					FString InnerDefaultValue;
					const bool bDefaultValueParsed = DefaultValueStringCppFormatToInnerFormat(Prop, DefaultArgText, InnerDefaultValue);
					if (!bDefaultValueParsed)
					{
						FError::Throwf(TEXT("C++ Default parameter not parsed: %s \"%s\" "), *Prop->GetName(), *DefaultArgText);
					}

					MetaData->Add(KeyName, InnerDefaultValue);
						UE_LOG(LogCompile, Verbose, TEXT("C++ Default parameter parsed: %s \"%s\" -> \"%s\" "), *Prop->GetName(), *DefaultArgText, *InnerDefaultValue );
				}
			}
		}
	} while( MatchSymbol(TEXT(',')) );
	RequireSymbol( TEXT(')'), TEXT("parameter list") );
}
UDelegateFunction* FHeaderParser::CompileDelegateDeclaration(FClasses& AllClasses, const TCHAR* DelegateIdentifier, EDelegateSpecifierAction::Type SpecifierAction)
{
	const TCHAR* CurrentScopeName = TEXT("Delegate Declaration");

	FUnrealSourceFile* CurrentSrcFile = GetCurrentSourceFile();
	TMap<FName, FString> MetaData;
	AddModuleRelativePathToMetadata(*CurrentSrcFile, MetaData);

	FFuncInfo            FuncInfo;

	// If this is a UDELEGATE, parse the specifiers first
	FString DelegateMacro;
	if (SpecifierAction == EDelegateSpecifierAction::Parse)
	{
		TArray<FPropertySpecifier> SpecifiersFound;
		ReadSpecifierSetInsideMacro(SpecifiersFound, TEXT("Delegate"), MetaData);

		ProcessFunctionSpecifiers(FuncInfo, SpecifiersFound, MetaData);

		// Get the next token and ensure it looks like a delegate
		FToken Token;
		GetToken(Token);
		if (!IsValidDelegateDeclaration(Token))
		{
			FError::Throwf(TEXT("Unexpected token following UDELEGATE(): %s"), Token.Identifier);
		}

		DelegateMacro = Token.Identifier;

		//Workaround for UE-28897
		const FStructScope* CurrentStructScope = TopNest->GetScope() ? TopNest->GetScope()->AsStructScope() : nullptr;
		const bool bDynamicClassScope = CurrentStructScope && CurrentStructScope->GetStruct() && FClass::IsDynamic(CurrentStructScope->GetStruct());
		CheckAllow(CurrentScopeName, bDynamicClassScope ? ENestAllowFlags::ImplicitDelegateDecl : ENestAllowFlags::TypeDecl);
	}
	else
	{
		DelegateMacro = DelegateIdentifier;
		CheckAllow(CurrentScopeName, ENestAllowFlags::ImplicitDelegateDecl);
	}

	// Break the delegate declaration macro down into parts
	const bool bHasReturnValue = DelegateMacro.Contains(TEXT("_RetVal"), ESearchCase::CaseSensitive);
	const bool bDeclaredConst  = DelegateMacro.Contains(TEXT("_Const"), ESearchCase::CaseSensitive);
	const bool bIsMulticast    = DelegateMacro.Contains(TEXT("_MULTICAST"), ESearchCase::CaseSensitive);
	const bool bIsSparse       = DelegateMacro.Contains(TEXT("_SPARSE"), ESearchCase::CaseSensitive);

	// Determine the parameter count
	const FString* FoundParamCount = DelegateParameterCountStrings.FindByPredicate([&](const FString& Str){ return DelegateMacro.Contains(Str); });

	// Try reconstructing the string to make sure it matches our expectations
	FString ExpectedOriginalString = FString::Printf(TEXT("DECLARE_DYNAMIC%s%s_DELEGATE%s%s%s"),
		bIsMulticast ? TEXT("_MULTICAST") : TEXT(""),
		bIsSparse ? TEXT("_SPARSE") : TEXT(""),
		bHasReturnValue ? TEXT("_RetVal") : TEXT(""),
		FoundParamCount ? **FoundParamCount : TEXT(""),
		bDeclaredConst ? TEXT("_Const") : TEXT(""));

	if (DelegateMacro != ExpectedOriginalString)
	{
		FError::Throwf(TEXT("Unable to parse delegate declaration; expected '%s' but found '%s'."), *ExpectedOriginalString, *DelegateMacro);
	}

	// Multi-cast delegate function signatures are not allowed to have a return value
	if (bHasReturnValue && bIsMulticast)
	{
		UE_LOG_ERROR_UHT(TEXT("Multi-cast delegates function signatures must not return a value"));
	}

	// Delegate signature
	FuncInfo.FunctionFlags |= FUNC_Public | FUNC_Delegate;

	if (bIsMulticast)
	{
		FuncInfo.FunctionFlags |= FUNC_MulticastDelegate;
	}

	// Now parse the macro body
	RequireSymbol(TEXT('('), CurrentScopeName);

	// Parse the return value type
	FToken ReturnType( CPT_None );

	if (bHasReturnValue)
	{
		GetVarType(AllClasses, GetCurrentScope(), ReturnType, CPF_None, nullptr, EPropertyDeclarationStyle::None, EVariableCategory::Return);
		RequireSymbol(TEXT(','), CurrentScopeName);
	}

	// Skip whitespaces to get InputPos exactly on beginning of function name.
	while (FChar::IsWhitespace(PeekChar())) { GetChar(); }

	FuncInfo.InputPos = InputPos;

	// Get the delegate name
	if (!GetIdentifier(FuncInfo.Function))
	{
		FError::Throwf(TEXT("Missing name for %s"), CurrentScopeName );
	}

	// If this is a delegate function then go ahead and mangle the name so we don't collide with
	// actual functions or properties
	{
		//@TODO: UCREMOVAL: Eventually this mangling shouldn't occur

		// Remove the leading F
		FString Name(FuncInfo.Function.Identifier);

		if (!Name.StartsWith(TEXT("F"), ESearchCase::CaseSensitive))
		{
			FError::Throwf(TEXT("Delegate type declarations must start with F"));
		}

		Name.RightChopInline(1, false);

		// Append the signature goo
		Name += HEADER_GENERATED_DELEGATE_SIGNATURE_SUFFIX;

		// Replace the name
		FCString::Strcpy( FuncInfo.Function.Identifier, *Name );
	}

	UDelegateFunction* DelegateSignatureFunction = (bIsSparse ? CreateDelegateFunction<USparseDelegateFunction>(FuncInfo) : CreateDelegateFunction<UDelegateFunction>(FuncInfo));
	
	FClassMetaData* ClassMetaData = GScriptHelper.AddClassData(DelegateSignatureFunction, CurrentSrcFile);

	DelegateSignatureFunction->FunctionFlags |= FuncInfo.FunctionFlags;

	FuncInfo.FunctionReference = DelegateSignatureFunction;
	FuncInfo.SetFunctionNames();
	if (FuncInfo.FunctionReference->HasAnyFunctionFlags(FUNC_Delegate) && !GetCurrentScope()->IsFileScope())
	{
		GetCurrentClassData()->MarkContainsDelegate();
	}

	GetCurrentScope()->AddType(DelegateSignatureFunction);

	// determine whether this function should be 'const'
	if (bDeclaredConst)
	{
		DelegateSignatureFunction->FunctionFlags |= FUNC_Const;
	}

	if (bIsSparse)
	{
		FToken OwningClass;

		RequireSymbol(TEXT(','), TEXT("Delegate Declaration"));

		if (!GetIdentifier(OwningClass))
		{
			FError::Throwf(TEXT("Missing OwningClass specifier."));
		}
		RequireSymbol(TEXT(','), TEXT("Delegate Declaration"));
		
		FToken DelegateName;
		if (!GetIdentifier(DelegateName))
		{
			FError::Throwf(TEXT("Missing Delegate Name."));
		}

		USparseDelegateFunction* SDF = CastChecked<USparseDelegateFunction>(DelegateSignatureFunction);
		SDF->OwningClassName = *GetClassNameWithoutPrefix(FString(OwningClass.Identifier));
		SDF->DelegateName = DelegateName.Identifier;
	}

	// Get parameter list.
	if (FoundParamCount)
	{
		RequireSymbol(TEXT(','), CurrentScopeName);

		ParseParameterList(AllClasses, DelegateSignatureFunction, /*bExpectCommaBeforeName=*/ true);

		// Check the expected versus actual number of parameters
		int32 ParamCount = UE_PTRDIFF_TO_INT32(FoundParamCount - DelegateParameterCountStrings.GetData()) + 1;
		if (DelegateSignatureFunction->NumParms != ParamCount)
		{
			FError::Throwf(TEXT("Expected %d parameters but found %d parameters"), ParamCount, DelegateSignatureFunction->NumParms);
		}
	}
	else
	{
		// Require the closing paren even with no parameter list
		RequireSymbol(TEXT(')'), TEXT("Delegate Declaration"));
	}

	// Save off function identifier in case we need it to error later, since we are moving the FuncInfo
	TCHAR FuncInfoFunctionIdentifier[NAME_SIZE];
	FCString::Strncpy(FuncInfoFunctionIdentifier, FuncInfo.Function.Identifier, NAME_SIZE);

	FuncInfo.MacroLine = InputLine;
	FFunctionData::Add(MoveTemp(FuncInfo));

	// Create the return value property
	if (bHasReturnValue)
	{
		ReturnType.PropertyFlags |= CPF_Parm | CPF_OutParm | CPF_ReturnParm;
		FProperty* ReturnProp = GetVarNameAndDim(DelegateSignatureFunction, ReturnType, EVariableCategory::Return);

		DelegateSignatureFunction->NumParms++;
	}

	// Try parsing metadata for the function
	ParseFieldMetaData(MetaData, *(DelegateSignatureFunction->GetName()));

	AddFormattedPrevCommentAsTooltipMetaData(MetaData);

	AddMetaDataToClassData(DelegateSignatureFunction, MoveTemp(MetaData));

	// Optionally consume a semicolon, it's not required for the delegate macro since it contains one internally
	MatchSemi();

	// Bind the function.
	DelegateSignatureFunction->Bind();

	// End the nesting
	PostPopFunctionDeclaration(AllClasses, DelegateSignatureFunction);

	// Don't allow delegate signatures to be redefined.
	auto FunctionIterator = GetCurrentScope()->GetTypeIterator<UFunction>();
	while (FunctionIterator.MoveNext())
	{
		UFunction* TestFunc = *FunctionIterator;
		if ((TestFunc->GetFName() == DelegateSignatureFunction->GetFName()) && (TestFunc != DelegateSignatureFunction))
		{
			FError::Throwf(TEXT("Can't override delegate signature function '%s'"), FuncInfoFunctionIdentifier);
		}
	}

	return DelegateSignatureFunction;
}

// Compares the properties of two functions to see if they have the same signature.
bool AreFunctionSignaturesEqual(const UFunction* Lhs, const UFunction* Rhs)
{
	auto LhsPropIter = TFieldIterator<FProperty>(Lhs);
	auto RhsPropIter = TFieldIterator<FProperty>(Rhs);

	for (;;)
	{
		bool bEndOfLhsFunction = !LhsPropIter;
		bool bEndOfRhsFunction = !RhsPropIter;

		if (bEndOfLhsFunction != bEndOfRhsFunction)
		{
			// The functions have different numbers of parameters
			return false;
		}

		if (bEndOfLhsFunction)
		{
			// We've compared all the parameters
			return true;
		}

		const FProperty* LhsProp = *LhsPropIter;
		const FProperty* RhsProp = *RhsPropIter;

		FFieldClass* LhsClass = LhsProp->GetClass();
		FFieldClass* RhsClass = RhsProp->GetClass();

		if (LhsClass != RhsClass)
		{
			// The properties have different types
			return false;
		}

		if (LhsClass == FArrayProperty::StaticClass())
		{
			const FArrayProperty* LhsArrayProp = (const FArrayProperty*)LhsProp;
			const FArrayProperty* RhsArrayProp = (const FArrayProperty*)RhsProp;

			if (LhsArrayProp->Inner->GetClass() != RhsArrayProp->Inner->GetClass())
			{
				// The properties are arrays of different types
				return false;
			}
		}
		else if (LhsClass == FMapProperty::StaticClass())
		{
			const FMapProperty* LhsMapProp = (const FMapProperty*)LhsProp;
			const FMapProperty* RhsMapProp = (const FMapProperty*)RhsProp;

			if (LhsMapProp->KeyProp->GetClass() != RhsMapProp->KeyProp->GetClass() || LhsMapProp->ValueProp->GetClass() != RhsMapProp->ValueProp->GetClass())
			{
				// The properties are maps of different types
				return false;
			}
		}
		else if (LhsClass == FSetProperty::StaticClass())
		{
			const FSetProperty* LhsSetProp = (const FSetProperty*)LhsProp;
			const FSetProperty* RhsSetProp = (const FSetProperty*)RhsProp;

			if (LhsSetProp->ElementProp->GetClass() != RhsSetProp->ElementProp->GetClass())
			{
			// The properties are sets of different types
			return false;
			}
		}

		++LhsPropIter;
		++RhsPropIter;
	}
}

/**
 * Parses and compiles a function declaration
 */
void FHeaderParser::CompileFunctionDeclaration(FClasses& AllClasses)
{
	CheckAllow(TEXT("'Function'"), ENestAllowFlags::Function);

	FUnrealSourceFile* CurrentSrcFile = GetCurrentSourceFile();
	TMap<FName, FString> MetaData;
	AddModuleRelativePathToMetadata(*CurrentSrcFile, MetaData);

	// New-style UFUNCTION() syntax 
	TArray<FPropertySpecifier> SpecifiersFound;
	ReadSpecifierSetInsideMacro(SpecifiersFound, TEXT("Function"), MetaData);

	FScriptLocation FuncNameRetry;
	InitScriptLocation(FuncNameRetry);

	if (!GetCurrentClass()->HasAnyClassFlags(CLASS_Native))
	{
		FError::Throwf(TEXT("Should only be here for native classes!"));
	}

	// Process all specifiers.
	const TCHAR* TypeOfFunction = TEXT("function");

	bool bAutomaticallyFinal = true;

	FFuncInfo FuncInfo;
	FuncInfo.MacroLine = InputLine;
	FuncInfo.FunctionFlags = FUNC_Native;

	// Infer the function's access level from the currently declared C++ access level
	if (CurrentAccessSpecifier == ACCESS_Public)
	{
		FuncInfo.FunctionFlags |= FUNC_Public;
	}
	else if (CurrentAccessSpecifier == ACCESS_Protected)
	{
		FuncInfo.FunctionFlags |= FUNC_Protected;
	}
	else if (CurrentAccessSpecifier == ACCESS_Private)
	{
		FuncInfo.FunctionFlags |= FUNC_Private;
		FuncInfo.FunctionFlags |= FUNC_Final;

		// This is automatically final as well, but in a different way and for a different reason
		bAutomaticallyFinal = false;
	}
	else
	{
		FError::Throwf(TEXT("Unknown access level"));
	}

	// non-static functions in a const class must be const themselves
	if (GetCurrentClass()->HasAnyClassFlags(CLASS_Const))
	{
		FuncInfo.FunctionFlags |= FUNC_Const;
	}

	if (MatchIdentifier(TEXT("static"), ESearchCase::CaseSensitive))
	{
		FuncInfo.FunctionFlags |= FUNC_Static;
		FuncInfo.FunctionExportFlags |= FUNCEXPORT_CppStatic;
	}

	if (MetaData.Contains(NAME_CppFromBpEvent))
	{
		FuncInfo.FunctionFlags |= FUNC_Event;
	}

	if (CompilerDirectiveStack.Num() > 0 && (CompilerDirectiveStack.Last()&ECompilerDirective::WithEditor) != 0)
	{
		FuncInfo.FunctionFlags |= FUNC_EditorOnly;
	}

	ProcessFunctionSpecifiers(FuncInfo, SpecifiersFound, MetaData);

	const bool bClassGeneratedFromBP = FClass::IsDynamic(GetCurrentClass());

	if ((0 != (FuncInfo.FunctionExportFlags & FUNCEXPORT_CustomThunk)) && !MetaData.Contains(NAME_CustomThunk))
	{
		MetaData.Add(NAME_CustomThunk, TEXT("true"));
	}

	if ((FuncInfo.FunctionFlags & FUNC_BlueprintPure) && GetCurrentClass()->HasAnyClassFlags(CLASS_Interface))
	{
		// Until pure interface casts are supported, we don't allow pures in interfaces
		UE_LOG_ERROR_UHT(TEXT("BlueprintPure specifier is not allowed for interface functions"));
	}

	if (FuncInfo.FunctionFlags & FUNC_Net)
	{
		// Network replicated functions are always events, and are only final if sealed
		TypeOfFunction = TEXT("event");
		bAutomaticallyFinal = false;
	}

	if (FuncInfo.FunctionFlags & FUNC_BlueprintEvent)
	{
		TypeOfFunction = (FuncInfo.FunctionFlags & FUNC_Native) ? TEXT("BlueprintNativeEvent") : TEXT("BlueprintImplementableEvent");
		bAutomaticallyFinal = false;
	}

	bool bSawVirtual = false;

	if (MatchIdentifier(TEXT("virtual"), ESearchCase::CaseSensitive))
	{
		bSawVirtual = true;
	}

	FString*   InternalPtr = MetaData.Find(NAME_BlueprintInternalUseOnly); // FBlueprintMetadata::MD_BlueprintInternalUseOnly
	const bool bInternalOnly = InternalPtr && *InternalPtr == TEXT("true");

	// If this function is blueprint callable or blueprint pure, require a category 
	if ((FuncInfo.FunctionFlags & (FUNC_BlueprintCallable | FUNC_BlueprintPure)) != 0) 
	{ 
		const bool bDeprecated = MetaData.Contains(NAME_DeprecatedFunction);       // FBlueprintMetadata::MD_DeprecatedFunction
		const bool bBlueprintAccessor = MetaData.Contains(NAME_BlueprintSetter) || MetaData.Contains(NAME_BlueprintGetter); // FBlueprintMetadata::MD_BlueprintSetter, // FBlueprintMetadata::MD_BlueprintGetter
		const bool bHasMenuCategory = MetaData.Contains(NAME_Category);                 // FBlueprintMetadata::MD_FunctionCategory

		if (!bHasMenuCategory && !bInternalOnly && !bDeprecated && !bBlueprintAccessor) 
		{ 
			// To allow for quick iteration, don't enforce the requirement that game functions have to be categorized
			if (bIsCurrentModulePartOfEngine)
			{
				UE_LOG_ERROR_UHT(TEXT("An explicit Category specifier is required for Blueprint accessible functions in an Engine module."));
			}
		}
	}

	// Verify interfaces with respect to their blueprint accessible functions
	if (GetCurrentClass()->HasAnyClassFlags(CLASS_Interface))
	{
		if((FuncInfo.FunctionFlags & FUNC_BlueprintEvent) != 0 && !bInternalOnly)
		{
			const bool bCanImplementInBlueprints = !GetCurrentClass()->HasMetaData(NAME_CannotImplementInterfaceInBlueprint);  //FBlueprintMetadata::MD_CannotImplementInterfaceInBlueprint

			// Ensure that blueprint events are only allowed in implementable interfaces. Internal only functions allowed
			if (!bCanImplementInBlueprints)
			{
				UE_LOG_ERROR_UHT(TEXT("Interfaces that are not implementable in blueprints cannot have BlueprintImplementableEvent members."));
			}
		}
		
		if (((FuncInfo.FunctionFlags & FUNC_BlueprintCallable) != 0) && (((~FuncInfo.FunctionFlags) & FUNC_BlueprintEvent) != 0))
		{
			const bool bCanImplementInBlueprints = !GetCurrentClass()->HasMetaData(NAME_CannotImplementInterfaceInBlueprint);  //FBlueprintMetadata::MD_CannotImplementInterfaceInBlueprint

			// Ensure that if this interface contains blueprint callable functions that are not blueprint defined, that it must be implemented natively
			if (bCanImplementInBlueprints)
			{
				UE_LOG_ERROR_UHT(TEXT("Blueprint implementable interfaces cannot contain BlueprintCallable functions that are not BlueprintImplementableEvents.  Use CannotImplementInterfaceInBlueprint on the interface if you wish to keep this function."));
			}
		}
	}

	// Peek ahead to look for a CORE_API style DLL import/export token if present
	FString APIMacroIfPresent;
	{
		FToken Token;
		if (GetToken(Token, true))
		{
			bool bThrowTokenBack = true;
			if (Token.TokenType == TOKEN_Identifier)
			{
				FString RequiredAPIMacroIfPresent(Token.Identifier);
				if (RequiredAPIMacroIfPresent.EndsWith(TEXT("_API"), ESearchCase::CaseSensitive))
				{
					//@TODO: Validate the module name for RequiredAPIMacroIfPresent
					bThrowTokenBack = false;

					if (GetCurrentClass()->HasAnyClassFlags(CLASS_RequiredAPI))
					{
						FError::Throwf(TEXT("'%s' must not be used on methods of a class that is marked '%s' itself."), *RequiredAPIMacroIfPresent, *RequiredAPIMacroIfPresent);
					}
					FuncInfo.FunctionFlags |= FUNC_RequiredAPI;
					FuncInfo.FunctionExportFlags |= FUNCEXPORT_RequiredAPI;

					APIMacroIfPresent = RequiredAPIMacroIfPresent;
				}
			}

			if (bThrowTokenBack)
			{
				UngetToken(Token);
			}
		}
	}

	// Look for static again, in case there was an ENGINE_API token first
	if (!APIMacroIfPresent.IsEmpty() && MatchIdentifier(TEXT("static"), ESearchCase::CaseSensitive))
	{
		FError::Throwf(TEXT("Unexpected API macro '%s'. Did you mean to put '%s' after the static keyword?"), *APIMacroIfPresent, *APIMacroIfPresent);
	}

	// Look for virtual again, in case there was an ENGINE_API token first
	if (MatchIdentifier(TEXT("virtual"), ESearchCase::CaseSensitive))
	{
		bSawVirtual = true;
	}

	// Process the virtualness
	if (bSawVirtual)
	{
		// Remove the implicit final, the user can still specifying an explicit final at the end of the declaration
		bAutomaticallyFinal = false;

		// if this is a BlueprintNativeEvent or BlueprintImplementableEvent in an interface, make sure it's not "virtual"
		if (FuncInfo.FunctionFlags & FUNC_BlueprintEvent)
		{
			if (GetCurrentClass()->HasAnyClassFlags(CLASS_Interface))
			{
				FError::Throwf(TEXT("BlueprintImplementableEvents in Interfaces must not be declared 'virtual'"));
			}

			// if this is a BlueprintNativeEvent, make sure it's not "virtual"
			else if (FuncInfo.FunctionFlags & FUNC_Native)
			{
				UE_LOG_ERROR_UHT(TEXT("BlueprintNativeEvent functions must be non-virtual."));
			}

			else
			{
				UE_LOG_WARNING_UHT(TEXT("BlueprintImplementableEvents should not be virtual. Use BlueprintNativeEvent instead."));
			}
		}
	}
	else
	{
		// if this is a function in an Interface, it must be marked 'virtual' unless it's an event
		if (GetCurrentClass()->HasAnyClassFlags(CLASS_Interface) && !(FuncInfo.FunctionFlags & FUNC_BlueprintEvent))
		{
			FError::Throwf(TEXT("Interface functions that are not BlueprintImplementableEvents must be declared 'virtual'"));
		}
	}

	// Handle the initial implicit/explicit final
	// A user can still specify an explicit final after the parameter list as well.
	if (bAutomaticallyFinal || FuncInfo.bSealedEvent)
	{
		FuncInfo.FunctionFlags |= FUNC_Final;
		FuncInfo.FunctionExportFlags |= FUNCEXPORT_Final;

		if (GetCurrentClass()->HasAnyClassFlags(CLASS_Interface))
		{
			UE_LOG_ERROR_UHT(TEXT("Interface functions cannot be declared 'final'"));
		}
	}

	// Get return type.
	FToken ReturnType( CPT_None );

	// C++ style functions always have a return value type, even if it's void
	bool bHasReturnValue = !MatchIdentifier(TEXT("void"), ESearchCase::CaseSensitive);
	if (bHasReturnValue)
	{
		GetVarType(AllClasses, GetCurrentScope(), ReturnType, CPF_None, nullptr, EPropertyDeclarationStyle::None, EVariableCategory::Return);
	}

	// Skip whitespaces to get InputPos exactly on beginning of function name.
	while (FChar::IsWhitespace(PeekChar())) { GetChar(); }

	FuncInfo.InputPos = InputPos;

	// Get function or operator name.
	if (!GetIdentifier(FuncInfo.Function))
	{
		FError::Throwf(TEXT("Missing %s name"), TypeOfFunction);
	}

	if ( !MatchSymbol(TEXT('(')) )
	{
		FError::Throwf(TEXT("Bad %s definition"), TypeOfFunction);
	}

	if (FuncInfo.FunctionFlags & FUNC_Net)
	{
		bool bIsNetService = !!(FuncInfo.FunctionFlags & (FUNC_NetRequest | FUNC_NetResponse));
		if (bHasReturnValue && !bIsNetService)
		{
			FError::Throwf(TEXT("Replicated functions can't have return values"));
		}

		if (FuncInfo.RPCId > 0)
		{
			if (FString* ExistingFunc = UsedRPCIds.Find(FuncInfo.RPCId))
			{
				FError::Throwf(TEXT("Function %s already uses identifier %d"), **ExistingFunc, FuncInfo.RPCId);
			}

			UsedRPCIds.Add(FuncInfo.RPCId, FuncInfo.Function.Identifier);
			if (FuncInfo.FunctionFlags & FUNC_NetResponse)
			{
				// Look for another function expecting this response
				if (FString* ExistingFunc = RPCsNeedingHookup.Find(FuncInfo.RPCId))
				{
					// If this list isn't empty at end of class, throw error
					RPCsNeedingHookup.Remove(FuncInfo.RPCId);
				}
			}
		}

		if (FuncInfo.RPCResponseId > 0 && FuncInfo.EndpointName != TEXT("JSBridge"))
		{
			// Look for an existing response function
			FString* ExistingFunc = UsedRPCIds.Find(FuncInfo.RPCResponseId);
			if (ExistingFunc == NULL)
			{
				// If this list isn't empty at end of class, throw error
				RPCsNeedingHookup.Add(FuncInfo.RPCResponseId, FuncInfo.Function.Identifier);
			}
		}
	}

	UFunction* TopFunction = CreateFunction(FuncInfo);

	FClassMetaData* ClassMetaData = GScriptHelper.AddClassData(TopFunction, CurrentSrcFile);

	TopFunction->FunctionFlags |= FuncInfo.FunctionFlags;

	FuncInfo.FunctionReference = TopFunction;
	FuncInfo.SetFunctionNames();

	GetCurrentScope()->AddType(TopFunction);

	FFunctionData* StoredFuncData = FFunctionData::Add(FFuncInfo(FuncInfo));
	if (FuncInfo.FunctionReference->HasAnyFunctionFlags(FUNC_Delegate))
	{
		GetCurrentClassData()->MarkContainsDelegate();
	}

	// Get parameter list.
	ParseParameterList(AllClasses, TopFunction, false, &MetaData);

	// Get return type, if any.
	if (bHasReturnValue)
	{
		ReturnType.PropertyFlags |= CPF_Parm | CPF_OutParm | CPF_ReturnParm;
		FProperty* ReturnProp = GetVarNameAndDim(TopFunction, ReturnType, EVariableCategory::Return);

		TopFunction->NumParms++;
	}

	// determine if there are any outputs for this function
	bool bHasAnyOutputs = bHasReturnValue;
	if (!bHasAnyOutputs)
	{
		for (TFieldIterator<FProperty> It(TopFunction); It; ++It)
		{
			FProperty const* const Param = *It;
			if (!(Param->PropertyFlags & CPF_ReturnParm) && (Param->PropertyFlags & CPF_OutParm))
			{
				bHasAnyOutputs = true;
				break;
			}
		}
	}

	// Check to see if there is a function in the super class with the same name
	UStruct* SuperStruct = GetCurrentClass();
	if (SuperStruct)
	{
		SuperStruct = SuperStruct->GetSuperStruct();
	}
	if (SuperStruct)
	{
		if (UFunction* OverriddenFunction = ::FindUField<UFunction>(SuperStruct, FuncInfo.Function.Identifier))
		{
			// Native function overrides should be done in CPP text, not in a UFUNCTION() declaration (you can't change flags, and it'd otherwise be a burden to keep them identical)
			UE_LOG_ERROR_UHT(TEXT("%s: Override of UFUNCTION in parent class (%s) cannot have a UFUNCTION() declaration above it; it will use the same parameters as the original declaration."), FuncInfo.Function.Identifier, *OverriddenFunction->GetOuter()->GetName());
		}
	}

	if (!bHasAnyOutputs && (FuncInfo.FunctionFlags & (FUNC_BlueprintPure)))
	{
		// This bad behavior would be treated as a warning in the Blueprint editor, so when converted assets generates these bad functions
		// we don't want to prevent compilation:
		if (!bClassGeneratedFromBP)
		{
			UE_LOG_ERROR_UHT(TEXT("BlueprintPure specifier is not allowed for functions with no return value and no output parameters."));
		}
	}


	// determine whether this function should be 'const'
	if ( MatchIdentifier(TEXT("const"), ESearchCase::CaseSensitive) )
	{
		if( (TopFunction->FunctionFlags & (FUNC_Native)) == 0 )
		{
			// @TODO: UCREMOVAL Reconsider?
			//FError::Throwf(TEXT("'const' may only be used for native functions"));
		}

		FuncInfo.FunctionFlags |= FUNC_Const;

		// @todo: the presence of const and one or more outputs does not guarantee that there are
		// no side effects. On GCC and clang we could use __attribure__((pure)) or __attribute__((const))
		// or we could just rely on the use marking things BlueprintPure. Either way, checking the C++
		// const identifier to determine purity is not desirable. We should remove the following logic:

		// If its a const BlueprintCallable function with some sort of output and is not being marked as an BlueprintPure=false function, mark it as BlueprintPure as well
		if ( bHasAnyOutputs && ((FuncInfo.FunctionFlags & FUNC_BlueprintCallable) != 0) && !FuncInfo.bForceBlueprintImpure)
		{
			FuncInfo.FunctionFlags |= FUNC_BlueprintPure;
		}
	}

	// Try parsing metadata for the function
	ParseFieldMetaData(MetaData, *(TopFunction->GetName()));

	AddFormattedPrevCommentAsTooltipMetaData(MetaData);

	AddMetaDataToClassData(TopFunction, MoveTemp(MetaData));

	// 'final' and 'override' can appear in any order before an optional '= 0' pure virtual specifier
	bool bFoundFinal    = MatchIdentifier(TEXT("final"), ESearchCase::CaseSensitive);
	bool bFoundOverride = MatchIdentifier(TEXT("override"), ESearchCase::CaseSensitive);
	if (!bFoundFinal && bFoundOverride)
	{
		bFoundFinal = MatchIdentifier(TEXT("final"), ESearchCase::CaseSensitive);
	}

	// Handle C++ style functions being declared as abstract
	if (MatchSymbol(TEXT('=')))
	{
		int32 ZeroValue = 1;
		bool bGotZero = GetConstInt(/*out*/ZeroValue);
		bGotZero = bGotZero && (ZeroValue == 0);

		if (!bGotZero)
		{
			FError::Throwf(TEXT("Expected 0 to indicate function is abstract"));
		}
	}

	// Look for the final keyword to indicate this function is sealed
	if (bFoundFinal)
	{
		// This is a final (prebinding, non-overridable) function
		FuncInfo.FunctionFlags |= FUNC_Final;
		FuncInfo.FunctionExportFlags |= FUNCEXPORT_Final;
		if (GetCurrentClass()->HasAnyClassFlags(CLASS_Interface))
		{
			FError::Throwf(TEXT("Interface functions cannot be declared 'final'"));
		}
		else if (FuncInfo.FunctionFlags & FUNC_BlueprintEvent)
		{
			FError::Throwf(TEXT("Blueprint events cannot be declared 'final'"));
		}
	}

	// Make sure any new flags made it to the function
	//@TODO: UCREMOVAL: Ideally the flags didn't get copied midway thru parsing the function declaration, and we could avoid this
	TopFunction->FunctionFlags |= FuncInfo.FunctionFlags;
	StoredFuncData->UpdateFunctionData(FuncInfo);

	// Bind the function.
	TopFunction->Bind();
	
	// Make sure that the replication flags set on an overridden function match the parent function
	if (UFunction* SuperFunc = TopFunction->GetSuperFunction())
	{
		if ((TopFunction->FunctionFlags & FUNC_NetFuncFlags) != (SuperFunc->FunctionFlags & FUNC_NetFuncFlags))
		{
			FError::Throwf(TEXT("Overridden function '%s': Cannot specify different replication flags when overriding a function."), *TopFunction->GetName());
		}
	}

	// if this function is an RPC in state scope, verify that it is an override
	// this is required because the networking code only checks the class for RPCs when initializing network data, not any states within it
	if ((TopFunction->FunctionFlags & FUNC_Net) && (TopFunction->GetSuperFunction() == NULL) && Cast<UClass>(TopFunction->GetOuter()) == NULL)
	{
		FError::Throwf(TEXT("Function '%s': Base implementation of RPCs cannot be in a state. Add a stub outside state scope."), *TopFunction->GetName());
	}

	if (TopFunction->FunctionFlags & (FUNC_BlueprintCallable | FUNC_BlueprintEvent))
	{
		for (TFieldIterator<FProperty> It(TopFunction); It; ++It)
		{
			FProperty const* const Param = *It;
			if (Param->ArrayDim > 1)
			{
				FError::Throwf(TEXT("Static array cannot be exposed to blueprint. Function: %s Parameter %s\n"), *TopFunction->GetName(), *Param->GetName());
			}

			if (!IsPropertySupportedByBlueprint(Param, false))
			{
				FString ExtendedCPPType;
				FString CPPType = Param->GetCPPType(&ExtendedCPPType);
				UE_LOG_ERROR_UHT(TEXT("Type '%s%s' is not supported by blueprint. %s.%s"), *CPPType, *ExtendedCPPType, *TopFunction->GetName(), *Param->GetName());
			}
		}
	}

	// Just declaring a function, so end the nesting.
	PostPopFunctionDeclaration(AllClasses, TopFunction);

	// See what's coming next
	FToken Token;
	if (!GetToken(Token))
	{
		FError::Throwf(TEXT("Unexpected end of file"));
	}

	// Optionally consume a semicolon
	// This is optional to allow inline function definitions
	if (Token.TokenType == TOKEN_Symbol && Token.Matches(TEXT(';')))
	{
		// Do nothing (consume it)
	}
	else if (Token.TokenType == TOKEN_Symbol && Token.Matches(TEXT('{')))
	{
		// Skip inline function bodies
		UngetToken(Token);
		SkipDeclaration(Token);
	}
	else
	{
		// Put the token back so we can continue parsing as normal
		UngetToken(Token);
	}

	// perform documentation policy tests
	CheckDocumentationPolicyForFunc(GetCurrentClass(), FuncInfo.FunctionReference);
}

/** Parses optional metadata text. */
void FHeaderParser::ParseFieldMetaData(TMap<FName, FString>& MetaData, const TCHAR* FieldName)
{
	FToken PropertyMetaData;
	bool bMetadataPresent = false;
	if (MatchIdentifier(TEXT("UMETA"), ESearchCase::CaseSensitive))
	{
		auto ErrorMessageGetter = [FieldName]() { return FString::Printf(TEXT("' %s metadata'"), FieldName); };

		bMetadataPresent = true;
		RequireSymbol( TEXT('('), ErrorMessageGetter );
		if (!GetRawTokenRespectingQuotes(PropertyMetaData, TCHAR(')')))
		{
			FError::Throwf(TEXT("'%s': No metadata specified"), FieldName);
		}
		RequireSymbol( TEXT(')'), ErrorMessageGetter);
	}

	if (bMetadataPresent)
	{
		// parse apart the string
		TArray<FString> Pairs;

		//@TODO: UCREMOVAL: Convert to property token reading
		// break apart on | to get to the key/value pairs
		FString NewData(PropertyMetaData.String);
		bool bInString = false;
		int32 LastStartIndex = 0;
		int32 CharIndex;
		for (CharIndex = 0; CharIndex < NewData.Len(); ++CharIndex)
		{
			TCHAR Ch = NewData.GetCharArray()[CharIndex];
			if (Ch == '"')
			{
				bInString = !bInString;
			}

			if ((Ch == ',') && !bInString)
			{
				if (LastStartIndex != CharIndex)
				{
					Pairs.Add(NewData.Mid(LastStartIndex, CharIndex - LastStartIndex));
				}
				LastStartIndex = CharIndex + 1;
			}
		}

		if (LastStartIndex != CharIndex)
		{
			Pairs.Add(MoveTemp(NewData).Mid(LastStartIndex, CharIndex - LastStartIndex));
		}

		// go over all pairs
		for (int32 PairIndex = 0; PairIndex < Pairs.Num(); PairIndex++)
		{
			// break the pair into a key and a value
			FString Token = MoveTemp(Pairs[PairIndex]);
			FString Key;
			// by default, not value, just a key (allowed)
			FString Value;

			// look for a value after an =
			const int32 Equals = Token.Find(TEXT("="), ESearchCase::CaseSensitive);
			// if we have an =, break up the string
			if (Equals != INDEX_NONE)
			{
				Key = Token.Left(Equals);
				Value = MoveTemp(Token);
				Value.RightInline((Value.Len() - Equals) - 1, false);
			}
			else
			{
				Key = MoveTemp(Token);
			}

			InsertMetaDataPair(MetaData, MoveTemp(Key), MoveTemp(Value));
		}
	}
}

bool FHeaderParser::IsBitfieldProperty(ELayoutMacroType LayoutMacroType)
{
	if (LayoutMacroType == ELayoutMacroType::Bitfield || LayoutMacroType == ELayoutMacroType::BitfieldEditorOnly)
	{
		return true;
	}

	bool bIsBitfield = false;

	// The current token is the property type (uin32, uint16, etc).
	// Check the property name and then check for ':'
	FToken TokenVarName;
	if (GetToken(TokenVarName, /*bNoConsts=*/ true))
	{
		FToken Token;
		if (GetToken(Token, /*bNoConsts=*/ true))
		{
			if (Token.TokenType == TOKEN_Symbol && Token.Matches(TEXT(':')))
			{
				bIsBitfield = true;
			}
			UngetToken(Token);
		}
		UngetToken(TokenVarName);
	}

	return bIsBitfield;
}

void FHeaderParser::ValidatePropertyIsDeprecatedIfNecessary(const FPropertyBase& VarProperty, const FToken* OuterPropertyType)
{
	// check to see if we have a FClassProperty using a deprecated class
	if ( VarProperty.MetaClass != NULL && VarProperty.MetaClass->HasAnyClassFlags(CLASS_Deprecated) && !(VarProperty.PropertyFlags & CPF_Deprecated) &&
		(OuterPropertyType == NULL || !(OuterPropertyType->PropertyFlags & CPF_Deprecated)) )
	{
		UE_LOG_ERROR_UHT(TEXT("Property is using a deprecated class: %s.  Property should be marked deprecated as well."), *VarProperty.MetaClass->GetPathName());
	}

	// check to see if we have a FObjectProperty using a deprecated class.
	// PropertyClass is part of a union, so only check PropertyClass if this token represents an object property
	if ( (VarProperty.Type == CPT_ObjectReference || VarProperty.Type == CPT_WeakObjectReference || VarProperty.Type == CPT_LazyObjectReference || VarProperty.Type == CPT_SoftObjectReference) && VarProperty.PropertyClass != NULL
		&&	VarProperty.PropertyClass->HasAnyClassFlags(CLASS_Deprecated)	// and the object class being used has been deprecated
		&& (VarProperty.PropertyFlags&CPF_Deprecated) == 0					// and this property isn't marked deprecated as well
		&& (OuterPropertyType == NULL || !(OuterPropertyType->PropertyFlags & CPF_Deprecated)) ) // and this property isn't in an array that was marked deprecated either
	{
		UE_LOG_ERROR_UHT(TEXT("Property is using a deprecated class: %s.  Property should be marked deprecated as well."), *VarProperty.PropertyClass->GetPathName());
	}
}

struct FExposeOnSpawnValidator
{
	// Keep this function synced with UEdGraphSchema_K2::FindSetVariableByNameFunction
	static bool IsSupported(const FPropertyBase& Property)
	{
		bool ProperNativeType = false;
		switch (Property.Type)
		{
		case CPT_Int:
		case CPT_Int64:
		case CPT_Byte:
		case CPT_Float:
		case CPT_Bool:
		case CPT_Bool8:
		case CPT_ObjectReference:
		case CPT_String:
		case CPT_Text:
		case CPT_Name:
		case CPT_Interface:
		case CPT_SoftObjectReference:
			ProperNativeType = true;
		}

		if (!ProperNativeType && (CPT_Struct == Property.Type) && Property.Struct)
		{
			ProperNativeType |= Property.Struct->GetBoolMetaData(NAME_BlueprintType);
		}

		return ProperNativeType;
	}
};

void FHeaderParser::CompileVariableDeclaration(FClasses& AllClasses, UStruct* Struct)
{
	EPropertyFlags DisallowFlags = CPF_ParmFlags;
	EPropertyFlags EdFlags       = CPF_None;

	// Get variable type.
	FPropertyBase OriginalProperty(CPT_None);
	FIndexRange TypeRange;
	ELayoutMacroType LayoutMacroType = ELayoutMacroType::None;
	GetVarType( AllClasses, &FScope::GetTypeScope(Struct).Get(), OriginalProperty, DisallowFlags, /*OuterPropertyType=*/ NULL, EPropertyDeclarationStyle::UPROPERTY, EVariableCategory::Member, &TypeRange, &LayoutMacroType);
	OriginalProperty.PropertyFlags |= EdFlags;

	FString* Category = OriginalProperty.MetaData.Find(NAME_Category);

	// First check if the category was specified at all and if the property was exposed to the editor.
	if (!Category && (OriginalProperty.PropertyFlags & (CPF_Edit|CPF_BlueprintVisible)))
	{
		if ((Struct->GetOutermost() != nullptr) && !bIsCurrentModulePartOfEngine)
		{
			Category = &OriginalProperty.MetaData.Add(NAME_Category, Struct->GetName());
		}
		else
		{
			UE_LOG_ERROR_UHT(TEXT("An explicit Category specifier is required for any property exposed to the editor or Blueprints in an Engine module."));
		}
	}

	// Validate that pointer properties are not interfaces (which are not GC'd and so will cause runtime errors)
	if (OriginalProperty.PointerType == EPointerType::Native && OriginalProperty.Struct->IsChildOf(UInterface::StaticClass()))
	{
		// Get the name of the type, removing the asterisk representing the pointer
		FString TypeName = FString(TypeRange.Count, Input + TypeRange.StartIndex).TrimStartAndEnd().LeftChop(1).TrimEnd();
		FError::Throwf(TEXT("UPROPERTY pointers cannot be interfaces - did you mean TScriptInterface<%s>?"), *TypeName);
	}

	// If the category was specified explicitly, it wins
	if (Category && !(OriginalProperty.PropertyFlags & (CPF_Edit|CPF_BlueprintVisible|CPF_BlueprintAssignable|CPF_BlueprintCallable)))
	{
		UE_LOG_WARNING_UHT(TEXT("Property has a Category set but is not exposed to the editor or Blueprints with EditAnywhere, BlueprintReadWrite, VisibleAnywhere, BlueprintReadOnly, BlueprintAssignable, BlueprintCallable keywords.\r\n"));
	}

	// Make sure that editblueprint variables are editable
	if(!(OriginalProperty.PropertyFlags & CPF_Edit))
	{
		if (OriginalProperty.PropertyFlags & CPF_DisableEditOnInstance)
		{
			UE_LOG_ERROR_UHT(TEXT("Property cannot have 'DisableEditOnInstance' without being editable"));
		}

		if (OriginalProperty.PropertyFlags & CPF_DisableEditOnTemplate)
		{
			UE_LOG_ERROR_UHT(TEXT("Property cannot have 'DisableEditOnTemplate' without being editable"));
		}
	}

	// Validate.
	if (OriginalProperty.PropertyFlags & CPF_ParmFlags)
	{
		FError::Throwf(TEXT("Illegal type modifiers in member variable declaration") );
	}

	if (FString* ExposeOnSpawnValue = OriginalProperty.MetaData.Find(NAME_ExposeOnSpawn))
	{
		if ((*ExposeOnSpawnValue == TEXT("true")) && !FExposeOnSpawnValidator::IsSupported(OriginalProperty))
		{
			UE_LOG_ERROR_UHT(TEXT("ExposeOnSpawn - Property cannot be exposed"));
		}
	}

	if (LayoutMacroType != ELayoutMacroType::None)
	{
		RequireSymbol(TEXT(','), GLayoutMacroNames[(int32)LayoutMacroType]);
	}

	// Process all variables of this type.
	TArray<FProperty*> NewProperties;
	for (;;)
	{
		FToken     Property    = OriginalProperty;
		FProperty* NewProperty = GetVarNameAndDim(Struct, Property, EVariableCategory::Member, LayoutMacroType);

		// Optionally consume the :1 at the end of a bitfield boolean declaration
		if (Property.IsBool())
		{
			if (LayoutMacroType == ELayoutMacroType::Bitfield || LayoutMacroType == ELayoutMacroType::BitfieldEditorOnly || MatchSymbol(TEXT(':')))
			{
				int32 BitfieldSize = 0;
				if (!GetConstInt(/*out*/ BitfieldSize) || (BitfieldSize != 1))
				{
					FError::Throwf(TEXT("Bad or missing bitfield size for '%s', must be 1."), *NewProperty->GetName());
				}
			}
		}

		// Deprecation validation
		ValidatePropertyIsDeprecatedIfNecessary(Property, NULL);

		if (TopNest->NestType != ENestType::FunctionDeclaration)
		{
			if (NewProperties.Num())
			{
				FError::Throwf(TEXT("Comma delimited properties cannot be converted %s.%s\n"), *Struct->GetName(), *NewProperty->GetName());
			}
		}

		NewProperties.Add( NewProperty );
		// we'll need any metadata tags we parsed later on when we call ConvertEOLCommentToTooltip() so the tags aren't clobbered
		OriginalProperty.MetaData = Property.MetaData;

		if (NewProperty->HasAnyPropertyFlags(CPF_RepNotify))
		{
			NewProperty->RepNotifyFunc = OriginalProperty.RepNotifyName;
		}

		if (UScriptStruct* StructBeingBuilt = Cast<UScriptStruct>(Struct))
		{
			if (NewProperty->ContainsInstancedObjectProperty())
			{
				StructBeingBuilt->StructFlags = EStructFlags(StructBeingBuilt->StructFlags | STRUCT_HasInstancedReference);
			}
		}

		if (NewProperty->HasAnyPropertyFlags(CPF_BlueprintVisible))
		{
			if (Struct->IsA<UScriptStruct>() && !Struct->GetBoolMetaDataHierarchical(NAME_BlueprintType))
			{
				UE_LOG_ERROR_UHT(TEXT("Cannot expose property to blueprints in a struct that is not a BlueprintType. %s.%s"), *Struct->GetName(), *NewProperty->GetName());
			}

			if (NewProperty->ArrayDim > 1)
			{
				UE_LOG_ERROR_UHT(TEXT("Static array cannot be exposed to blueprint %s.%s"), *Struct->GetName(), *NewProperty->GetName());
			}

			if (!IsPropertySupportedByBlueprint(NewProperty, true))
			{
				FString ExtendedCPPType;
				FString CPPType = NewProperty->GetCPPType(&ExtendedCPPType);
				UE_LOG_ERROR_UHT(TEXT("Type '%s%s' is not supported by blueprint. %s.%s"), *CPPType, *ExtendedCPPType, *Struct->GetName(), *NewProperty->GetName());
			}
		}

		if (LayoutMacroType != ELayoutMacroType::None || !MatchSymbol(TEXT(',')))
		{
			break;
		}
	}

	// Optional member initializer.
	if (LayoutMacroType == ELayoutMacroType::FieldInitialized)
	{
		// Skip past the specified member initializer; we make no attempt to parse it
		FToken SkipToken;
		int Nesting = 1;
		while (GetToken(SkipToken))
		{
			if (SkipToken.Matches(TEXT('(')))
			{
				++Nesting;
			}
			else if (SkipToken.Matches(TEXT(')')))
			{
				--Nesting;
				if (Nesting == 0)
				{
					UngetToken(SkipToken);
					break;
				}
			}
		}
	}
	else if (MatchSymbol(TEXT('=')))
	{
		// Skip past the specified member initializer; we make no attempt to parse it
		FToken SkipToken;
		while (GetToken(SkipToken))
		{
			if (SkipToken.Matches(TEXT(';')))
			{
				// went too far
				UngetToken(SkipToken);
				break;
			}
		}
	}
	// Using Brace Initialization
	else if (MatchSymbol(TEXT('{')))
	{
		FToken SkipToken;
		int BraceLevel = 1;
		while (GetToken(SkipToken))
		{
			if (SkipToken.Matches(TEXT('{')))
			{
				++BraceLevel;
			}
			else if (SkipToken.Matches(TEXT('}')))
			{
				--BraceLevel;
				if (BraceLevel == 0)
				{
					break;
				}
			}
		}
	}

	if (LayoutMacroType == ELayoutMacroType::None)
	{
		// Expect a semicolon.
		RequireSymbol(TEXT(';'), TEXT("'variable declaration'"));
	}
	else
	{
		// Expect a close bracket.
		RequireSymbol(TEXT(')'), GLayoutMacroNames[(int32)LayoutMacroType]);
	}

	// Skip redundant semi-colons
	for (;;)
	{
		int32 CurrInputPos  = InputPos;
		int32 CurrInputLine = InputLine;

		FToken Token;
		if (!GetToken(Token, /*bNoConsts=*/ true))
		{
			break;
		}

		if (Token.TokenType != TOKEN_Symbol || !Token.Matches(TEXT(';')))
		{
			InputPos  = CurrInputPos;
			InputLine = CurrInputLine;
			break;
		}
	}
}

//
// Compile a statement: Either a declaration or a command.
// Returns 1 if success, 0 if end of file.
//
bool FHeaderParser::CompileStatement(FClasses& AllClasses, TArray<UDelegateFunction*>& DelegatesToFixup)
{
	// Get a token and compile it.
	FToken Token;
	if( !GetToken(Token, true) )
	{
		// End of file.
		return false;
	}
	else if (!CompileDeclaration(AllClasses, DelegatesToFixup, Token))
	{
		FError::Throwf(TEXT("'%s': Bad command or expression"), Token.Identifier );
	}
	return true;
}

//
// Compute the function parameter size and save the return offset
//
//@TODO: UCREMOVAL: Need to rename ComputeFunctionParametersSize to reflect the additional work it's doing
void FHeaderParser::ComputeFunctionParametersSize( UClass* Class )
{
	// Recurse with all child states in this class.
	for (TFieldIterator<UFunction> FuncIt(Class, EFieldIteratorFlags::ExcludeSuper); FuncIt; ++FuncIt)
	{
		UFunction* ThisFunction = *FuncIt;

		// Fix up any structs that were used as a parameter in a delegate before being defined
		if (ThisFunction->HasAnyFunctionFlags(FUNC_Delegate))
		{
			for (TFieldIterator<FProperty> It(ThisFunction); It; ++It)
			{
				FProperty* Param = *It;
				if (FStructProperty* StructProp = CastField<FStructProperty>(Param))
				{
					if (StructProp->Struct->StructFlags & STRUCT_HasInstancedReference)
					{
						StructProp->PropertyFlags |= CPF_ContainsInstancedReference;
					}
				}
			}
			ThisFunction->StaticLink(true);
		}

		// Compute the function parameter size, propagate some flags to the outer function, and save the return offset
		// Must be done in a second phase, as StaticLink resets various fields again!
		ThisFunction->ParmsSize = 0;
		for (TFieldIterator<FProperty> It(ThisFunction); It; ++It)
		{
			FProperty* Param = *It;

			if (!(Param->PropertyFlags & CPF_ReturnParm) && (Param->PropertyFlags & CPF_OutParm))
			{
				ThisFunction->FunctionFlags |= FUNC_HasOutParms;
			}
				
			if (FStructProperty* StructProp = CastField<FStructProperty>(Param))
			{
				if (StructProp->Struct->HasDefaults())
				{
					ThisFunction->FunctionFlags |= FUNC_HasDefaults;
				}
			}
		}
	}
}

/*-----------------------------------------------------------------------------
	Code skipping.
-----------------------------------------------------------------------------*/

/**
 * Skip over code, honoring { and } pairs.
 *
 * @param	NestCount	number of nest levels to consume. if 0, consumes a single statement
 * @param	ErrorTag	text to use in error message if EOF is encountered before we've done
 */
void FHeaderParser::SkipStatements( int32 NestCount, const TCHAR* ErrorTag  )
{
	FToken Token;

	int32 OriginalNestCount = NestCount;

	while( GetToken( Token, true ) )
	{
		if ( Token.Matches(TEXT('{')) )
		{
			NestCount++;
		}
		else if	( Token.Matches(TEXT('}')) )
		{
			NestCount--;
		}
		else if ( Token.Matches(TEXT(';')) && OriginalNestCount == 0 )
		{
			break;
		}

		if ( NestCount < OriginalNestCount || NestCount < 0 )
			break;
	}

	if( NestCount > 0 )
	{
		FError::Throwf(TEXT("Unexpected end of file at end of %s"), ErrorTag );
	}
	else if ( NestCount < 0 )
	{
		FError::Throwf(TEXT("Extraneous closing brace found in %s"), ErrorTag);
	}
}

/*-----------------------------------------------------------------------------
	Main script compiling routine.
-----------------------------------------------------------------------------*/

//
// Finalize any script-exposed functions in the specified class
//
void FHeaderParser::FinalizeScriptExposedFunctions(UClass* Class)
{
	// Finalize all of the children introduced in this class
	for (TFieldIterator<UStruct> ChildIt(Class, EFieldIteratorFlags::ExcludeSuper); ChildIt; ++ChildIt)
	{
		UStruct* ChildStruct = *ChildIt;

		if (UFunction* Function = Cast<UFunction>(ChildStruct))
		{
			// Add this function to the function map of its parent class
			Class->AddFunctionToFunctionMap(Function, Function->GetFName());
		}
		else if (ChildStruct->IsA(UScriptStruct::StaticClass()))
		{
			// Ignore embedded structs
		}
		else
		{
			UE_LOG_WARNING_UHT(TEXT("Unknown and unexpected child named %s of type %s in %s\n"), *ChildStruct->GetName(), *ChildStruct->GetClass()->GetName(), *Class->GetName());
			check(false);
		}
	}
}

//
// Parses the header associated with the specified class.
// Returns result enumeration.
//
ECompilationResult::Type FHeaderParser::ParseHeader(FClasses& AllClasses, FUnrealSourceFile* SourceFile)
{
	SetCurrentSourceFile(SourceFile);
	FUnrealSourceFile* CurrentSrcFile = SourceFile;
	if (CurrentSrcFile->IsParsed())
	{
		return ECompilationResult::Succeeded;
	}

	CurrentSrcFile->MarkAsParsed();

	// Early-out if this class has previously failed some aspect of parsing
	if (FailedFilesAnnotation.Get(CurrentSrcFile))
	{
		return ECompilationResult::OtherCompilationError;
	}

	// Reset the parser to begin a new class
	bEncounteredNewStyleClass_UnmatchedBrackets = false;
	bSpottedAutogeneratedHeaderInclude          = false;
	bHaveSeenUClass                             = false;
	bClassHasGeneratedBody                      = false;
	bClassHasGeneratedUInterfaceBody            = false;
	bClassHasGeneratedIInterfaceBody            = false;

	ECompilationResult::Type Result = ECompilationResult::OtherCompilationError;

	// Message.
	UE_LOG(LogCompile, Verbose, TEXT("Parsing %s"), *CurrentSrcFile->GetFilename());

	// Init compiler variables.
	ResetParser(*CurrentSrcFile->GetContent());

	// Init nesting.
	NestLevel = 0;
	TopNest = NULL;
	PushNest(ENestType::GlobalScope, nullptr, CurrentSrcFile);

	// C++ classes default to private access level
	CurrentAccessSpecifier = ACCESS_Private; 

	// Try to compile it, and catch any errors.
	bool bEmptyFile = true;

	// Tells if this header defines no-export classes only.
	bool bNoExportClassesOnly = true;

#if !PLATFORM_EXCEPTIONS_DISABLED
	try
#endif
	{
		// Parse entire program.
		TArray<UDelegateFunction*> DelegatesToFixup;
		while (CompileStatement(AllClasses, DelegatesToFixup))
		{
			bEmptyFile = false;

			// Clear out the previous comment in anticipation of the next statement.
			ClearComment();
			StatementsParsed++;
		}

		PopNest(ENestType::GlobalScope, TEXT("Global scope"));

		auto ScopeTypeIterator = CurrentSrcFile->GetScope()->GetTypeIterator();
		while (ScopeTypeIterator.MoveNext())
		{
			UField* Type = *ScopeTypeIterator;

			if (!Type->IsA<UScriptStruct>() && !Type->IsA<UClass>())
			{
				continue;
			}

			UStruct* Struct = Cast<UStruct>(Type);

			// now validate all delegate variables declared in the class
			TMap<FName, UFunction*> DelegateCache;
			FixupDelegateProperties(AllClasses, Struct, FScope::GetTypeScope(Struct).Get(), DelegateCache);
		}

		// Fix up any delegates themselves, if they refer to other delegates
		{
			TMap<FName, UFunction*> DelegateCache;
			for (UDelegateFunction* Delegate : DelegatesToFixup)
			{
				FixupDelegateProperties(AllClasses, Delegate, CurrentSrcFile->GetScope().Get(), DelegateCache);
			}
		}

		// Precompute info for runtime optimization.
		LinesParsed += InputLine;

		if (RPCsNeedingHookup.Num() > 0)
		{
			FString ErrorMsg(TEXT("Request functions missing response pairs:\r\n"));
			for (TMap<int32, FString>::TConstIterator It(RPCsNeedingHookup); It; ++It)
			{
				ErrorMsg += FString::Printf(TEXT("%s missing id %d\r\n"), *It.Value(), It.Key());
			}

			RPCsNeedingHookup.Empty();
			FError::Throwf(*ErrorMsg);
		}

		// Make sure the compilation ended with valid nesting.
		if (bEncounteredNewStyleClass_UnmatchedBrackets)
		{
			FError::Throwf(TEXT("Missing } at end of class") );
		}

		if (NestLevel == 1)
		{
			FError::Throwf(TEXT("Internal nest inconsistency") );
		}
		else if (NestLevel > 2)
		{
			FError::Throwf(TEXT("Unexpected end of script in '%s' block"), NestTypeName(TopNest->NestType) );
		}

		// First-pass success.
		Result = ECompilationResult::Succeeded;

		for (const TPair<UClass*, FSimplifiedParsingClassInfo>& ClassDataPair : CurrentSrcFile->GetDefinedClassesWithParsingInfo())
		{
			UClass* Class = ClassDataPair.Key;
			PostParsingClassSetup(Class);

			// Clean up and exit.
			Class->Bind();

			// Finalize functions
			FinalizeScriptExposedFunctions(Class);

			bNoExportClassesOnly = bNoExportClassesOnly && Class->HasAnyClassFlags(CLASS_NoExport);
		}

		check(CurrentSrcFile->IsParsed());

		if (!bSpottedAutogeneratedHeaderInclude && !bEmptyFile && !bNoExportClassesOnly)
		{
			const FString& ExpectedHeaderName = CurrentSrcFile->GetGeneratedHeaderFilename();
			FError::Throwf(TEXT("Expected an include at the top of the header: '#include \"%s\"'"), *ExpectedHeaderName);
		}

		GScriptHelper.CheckForNoIInterfaces();
	}
#if !PLATFORM_EXCEPTIONS_DISABLED
	catch( TCHAR* ErrorMsg )
	{
		if (NestLevel == 0)
		{
			// Pushing nest so there is a file context for this error.
			PushNest(ENestType::GlobalScope, nullptr, CurrentSrcFile);
		}

		// Handle compiler error.
		{
			TGuardValue<ELogTimes::Type> DisableLogTimes(GPrintLogTimes, ELogTimes::None);
			FString FormattedErrorMessageWithContext = FString::Printf(TEXT("%s: Error: %s"), *GetContext(), ErrorMsg);

			UE_LOG(LogCompile, Log,  TEXT("%s"), *FormattedErrorMessageWithContext );
			Warn->Log(ELogVerbosity::Error, *FString::Printf(TEXT("Error: %s"), ErrorMsg));
		}

		FailedFilesAnnotation.Set(CurrentSrcFile);
		Result = GCompilationResult;
	}
#endif

	return Result; //@TODO: UCREMOVAL: This function is always returning succeeded even on a compiler error; should this continue?
}

/*-----------------------------------------------------------------------------
	Global functions.
-----------------------------------------------------------------------------*/

ECompilationResult::Type FHeaderParser::ParseRestOfModulesSourceFiles(FClasses& AllClasses, UPackage* ModulePackage, FHeaderParser& HeaderParser)
{
	if (const TArray<FUnrealSourceFile*>* SourceFiles = GUnrealSourceFilesMap.FindFilesForPackage(ModulePackage))
	{
		for (FUnrealSourceFile* SourceFile : *SourceFiles)
		{
			if (!SourceFile->IsParsed() || SourceFile->GetDefinedClassesCount() == 0)
			{
				ECompilationResult::Type Result;
				if ((Result = ParseHeaders(AllClasses, HeaderParser, SourceFile)) != ECompilationResult::Succeeded)
				{
					return Result;
				}
			}
		}
	}

	return ECompilationResult::Succeeded;
}

// Parse Class's annotated headers and optionally its child classes.
static const FString ObjectHeader(TEXT("NoExportTypes.h"));

ECompilationResult::Type FHeaderParser::ParseHeaders(FClasses& AllClasses, FHeaderParser& HeaderParser, FUnrealSourceFile* SourceFile)
{
	ECompilationResult::Type Result = ECompilationResult::Succeeded;

	if (SourceFile->AreDependenciesResolved())
	{
		return Result;
	}

	SourceFile->MarkDependenciesResolved();

	TArray<FUnrealSourceFile*> SourceFilesRequired;

	for (FHeaderProvider& Include : SourceFile->GetIncludes())
	{
		if (Include.GetId() == ObjectHeader)
		{
			continue;
		}

		if (FUnrealSourceFile* DepFile = Include.Resolve())
		{
			SourceFilesRequired.Add(DepFile);
		}
	}

	for (const TPair<UClass*, FSimplifiedParsingClassInfo>& ClassDataPair : SourceFile->GetDefinedClassesWithParsingInfo())
	{
		UClass* Class = ClassDataPair.Key;
		for (UClass* ParentClass = Class->GetSuperClass(); ParentClass && !ParentClass->HasAnyClassFlags(CLASS_Parsed | CLASS_Intrinsic); ParentClass = ParentClass->GetSuperClass())
		{
			SourceFilesRequired.Add(&GTypeDefinitionInfoMap[ParentClass]->GetUnrealSourceFile());
		}
	}

	for (FUnrealSourceFile* RequiredFile : SourceFilesRequired)
	{
		SourceFile->GetScope()->IncludeScope(&RequiredFile->GetScope().Get());

		ECompilationResult::Type ParseResult = ParseHeaders(AllClasses, HeaderParser, RequiredFile);

		if (ParseResult != ECompilationResult::Succeeded)
		{
			return ParseResult;
		}
	}

	// Parse the file
	{
		ECompilationResult::Type OneFileResult = HeaderParser.ParseHeader(AllClasses, SourceFile);

		for (const TPair<UClass*, FSimplifiedParsingClassInfo>& ClassDataPair : SourceFile->GetDefinedClassesWithParsingInfo())
		{
			UClass* Class = ClassDataPair.Key;
			Class->ClassFlags |= CLASS_Parsed;
		}

		if (OneFileResult != ECompilationResult::Succeeded)
		{
			// if we couldn't parse this file fail.
			return OneFileResult;
		}
	}

	// Success.
	return Result;
}

bool FHeaderParser::DependentClassNameFromHeader(const TCHAR* HeaderFilename, FString& OutClassName)
{
	FString DependentClassName(HeaderFilename);
	const int32 ExtensionIndex = DependentClassName.Find(TEXT("."), ESearchCase::CaseSensitive);
	if (ExtensionIndex != INDEX_NONE)
	{
		// Generate UHeaderName name for this header.
		OutClassName = TEXT("U") + FPaths::GetBaseFilename(MoveTemp(DependentClassName));
		return true;
	}
	return false;
}

/**
 * Gets source files ordered by UCLASSes inheritance.
 *
 * @param CurrentPackage Current package.
 * @param AllClasses Current class tree.
 *
 * @returns Array of source files.
 */
TSet<FUnrealSourceFile*> GetSourceFilesWithInheritanceOrdering(UPackage* CurrentPackage, FClasses& AllClasses)
{
	TSet<FUnrealSourceFile*> SourceFiles;

	TArray<FClass*> Classes = AllClasses.GetClassesInPackage();

	// First add source files with the inheritance order.
	for (UClass* Class : Classes)
	{
		TSharedRef<FUnrealTypeDefinitionInfo>* DefinitionInfoPtr = GTypeDefinitionInfoMap.Find(Class);
		if (DefinitionInfoPtr == nullptr)
		{
			continue;
		}

		FUnrealSourceFile& SourceFile = (*DefinitionInfoPtr)->GetUnrealSourceFile();

		if (SourceFile.GetScope()->ContainsTypes())
		{
			SourceFiles.Add(&SourceFile);
		}
	}

	// Then add the rest.
	if (const TArray<FUnrealSourceFile*>* SourceFilesForPackage = GUnrealSourceFilesMap.FindFilesForPackage(CurrentPackage))
	{
		for (FUnrealSourceFile* SourceFile : *SourceFilesForPackage)
		{
			if (SourceFile->GetScope()->ContainsTypes())
			{
				SourceFiles.Add(SourceFile);
			}
		}
	}

	return SourceFiles;
}

// Begins the process of exporting C++ class declarations for native classes in the specified package
void FHeaderParser::ExportNativeHeaders(
	UPackage* CurrentPackage,
	FClasses& AllClasses,
	bool bAllowSaveExportedHeaders,
	const FManifestModule& Module
)
{
	TSet<FUnrealSourceFile*> SourceFiles = GetSourceFilesWithInheritanceOrdering(CurrentPackage, AllClasses);
	if (SourceFiles.Num() > 0)
	{
		if ( CurrentPackage != NULL )
		{
			UE_LOG(LogCompile, Verbose, TEXT("Exporting native class declarations for %s"), *CurrentPackage->GetName());
		}
		else
		{
			UE_LOG(LogCompile, Verbose, TEXT("Exporting native class declarations"));
		}

		// Export native class definitions to package header files.
		FNativeClassHeaderGenerator(
			CurrentPackage,
			SourceFiles,
			AllClasses,
			bAllowSaveExportedHeaders
		);
	}
}

FHeaderParser::FHeaderParser(FFeedbackContext* InWarn, const FManifestModule& InModule)
	: FBaseParser()
	, Warn(InWarn)
	, bSpottedAutogeneratedHeaderInclude(false)
	, NestLevel(0)
	, TopNest(nullptr)
	, CurrentlyParsedModule(&InModule)
{
	// Determine if the current module is part of the engine or a game (we are more strict about things for Engine modules)
	switch (InModule.ModuleType)
	{
	case EBuildModuleType::Program:
		{
			const FString AbsoluteEngineDir = FPaths::ConvertRelativePathToFull(FPaths::EngineDir());
			const FString ModuleDir = FPaths::ConvertRelativePathToFull(InModule.BaseDirectory);
			bIsCurrentModulePartOfEngine = ModuleDir.StartsWith(AbsoluteEngineDir);
		}
		break;
	case EBuildModuleType::EngineRuntime:
	case EBuildModuleType::EngineUncooked:
	case EBuildModuleType::EngineDeveloper:
	case EBuildModuleType::EngineEditor:
	case EBuildModuleType::EngineThirdParty:
		bIsCurrentModulePartOfEngine = true;
		break;
	case EBuildModuleType::GameRuntime:
	case EBuildModuleType::GameUncooked:
	case EBuildModuleType::GameDeveloper:
	case EBuildModuleType::GameEditor:
	case EBuildModuleType::GameThirdParty:
		bIsCurrentModulePartOfEngine = false;
		break;
	default:
		bIsCurrentModulePartOfEngine = true;
		check(false);
	}

	FScriptLocation::Compiler = this;

	static bool bConfigOptionsInitialized = false;

	if (!bConfigOptionsInitialized)
	{
		// Read Ini options, GConfig must exist by this point
		check(GConfig);

		const FName TypeRedirectsKey(TEXT("TypeRedirects"));
		const FName StructsWithNoPrefixKey(TEXT("StructsWithNoPrefix"));
		const FName StructsWithTPrefixKey(TEXT("StructsWithTPrefix"));
		const FName DelegateParameterCountStringsKey(TEXT("DelegateParameterCountStrings"));
		const FName GeneratedCodeVersionKey(TEXT("GeneratedCodeVersion"));

		FConfigSection* ConfigSection = GConfig->GetSectionPrivate(TEXT("UnrealHeaderTool"), false, true, GEngineIni);
		if (ConfigSection)
		{
			for (FConfigSection::TIterator It(*ConfigSection); It; ++It)
			{
				if (It.Key() == TypeRedirectsKey)
				{
					FString OldType;
					FString NewType;

					FParse::Value(*It.Value().GetValue(), TEXT("OldType="), OldType);
					FParse::Value(*It.Value().GetValue(), TEXT("NewType="), NewType);

					TypeRedirectMap.Add(MoveTemp(OldType), MoveTemp(NewType));
				}
				else if (It.Key() == StructsWithNoPrefixKey)
				{
					StructsWithNoPrefix.Add(It.Value().GetValue());
				}
				else if (It.Key() == StructsWithTPrefixKey)
				{
					StructsWithTPrefix.Add(It.Value().GetValue());
				}
				else if (It.Key() == DelegateParameterCountStringsKey)
				{
					DelegateParameterCountStrings.Add(It.Value().GetValue());
				}
				else if (It.Key() == GeneratedCodeVersionKey)
				{
					DefaultGeneratedCodeVersion = ToGeneratedCodeVersion(It.Value().GetValue());
				}
			}
		}
		bConfigOptionsInitialized = true;
	}
}

// Throws if a specifier value wasn't provided
void FHeaderParser::RequireSpecifierValue(const FPropertySpecifier& Specifier, bool bRequireExactlyOne)
{
	if (Specifier.Values.Num() == 0)
	{
		FError::Throwf(TEXT("The specifier '%s' must be given a value"), *Specifier.Key);
	}
	else if ((Specifier.Values.Num() != 1) && bRequireExactlyOne)
	{
		FError::Throwf(TEXT("The specifier '%s' must be given exactly one value"), *Specifier.Key);
	}
}

// Throws if a specifier value wasn't provided
FString FHeaderParser::RequireExactlyOneSpecifierValue(const FPropertySpecifier& Specifier)
{
	RequireSpecifierValue(Specifier, /*bRequireExactlyOne*/ true);
	return Specifier.Values[0];
}

// Exports the class to all vailable plugins
void ExportClassToScriptPlugins(UClass* Class, const FManifestModule& Module, IScriptGeneratorPluginInterface& ScriptPlugin)
{
	TSharedRef<FUnrealTypeDefinitionInfo>* DefinitionInfoRef = GTypeDefinitionInfoMap.Find(Class);
	if (DefinitionInfoRef == nullptr)
	{
		const FString Empty = TEXT("");
		ScriptPlugin.ExportClass(Class, Empty, Empty, false);
	}
	else
	{
		FUnrealSourceFile& SourceFile = (*DefinitionInfoRef)->GetUnrealSourceFile();
		ScriptPlugin.ExportClass(Class, SourceFile.GetFilename(), SourceFile.GetGeneratedFilename(), SourceFile.HasChanged());
	}
}

// Exports class tree to all available plugins
void ExportClassTreeToScriptPlugins(const FClassTree* Node, const FManifestModule& Module, IScriptGeneratorPluginInterface& ScriptPlugin)
{
	for (int32 ChildIndex = 0; ChildIndex < Node->NumChildren(); ++ChildIndex)
	{
		const FClassTree* ChildNode = Node->GetChild(ChildIndex);
		ExportClassToScriptPlugins(ChildNode->GetClass(), Module, ScriptPlugin);
	}

	for (int32 ChildIndex = 0; ChildIndex < Node->NumChildren(); ++ChildIndex)
	{
		const FClassTree* ChildNode = Node->GetChild(ChildIndex);
		ExportClassTreeToScriptPlugins(ChildNode, Module, ScriptPlugin);
	}
}

// Parse all headers for classes that are inside CurrentPackage.
ECompilationResult::Type FHeaderParser::ParseAllHeadersInside(
	FClasses& ModuleClasses,
	FFeedbackContext* Warn,
	UPackage* CurrentPackage,
	const FManifestModule& Module,
	TArray<IScriptGeneratorPluginInterface*>& ScriptPlugins
	)
{
	SCOPE_SECONDS_COUNTER_UHT(ParseAllHeaders);

	// Disable loading of objects outside of this package (or more exactly, objects which aren't UFields, CDO, or templates)
	TGuardValue<bool> AutoRestoreVerifyObjectRefsFlag(GVerifyObjectReferencesOnly, true);
	// Create the header parser and register it as the warning context.
	// Note: This must be declared outside the try block, since the catch block will log into it.
	FHeaderParser HeaderParser(Warn, Module);
	Warn->SetContext(&HeaderParser);


	// Hierarchically parse all classes.
	ECompilationResult::Type Result = ECompilationResult::Succeeded;
#if !PLATFORM_EXCEPTIONS_DISABLED
	try
#endif
	{
		FName ModuleName = FName(*Module.Name);
		bool bNeedsRegeneration = Module.NeedsRegeneration();

		// Set up a filename for the error context if we don't even get as far parsing a class
		FClass*                                      RootClass          = ModuleClasses.GetRootClass();
		const TSharedRef<FUnrealTypeDefinitionInfo>& TypeDefinitionInfo = GTypeDefinitionInfoMap[RootClass];
		const FUnrealSourceFile&                     RootSourceFile     = TypeDefinitionInfo->GetUnrealSourceFile();
		const FString&                               RootFilename       = RootSourceFile.GetFilename();

		HeaderParser.Filename = IFileManager::Get().ConvertToAbsolutePathForExternalAppForRead(*RootFilename);

		if (const TArray<FUnrealSourceFile*>* SourceFiles = GPublicSourceFileSet.FindFilesForPackage(CurrentPackage))
		{
			for (FUnrealSourceFile* SourceFile : *SourceFiles)
			{
				if ((!SourceFile->IsParsed() || SourceFile->GetDefinedClassesCount() == 0))
				{
					Result = ParseHeaders(ModuleClasses, HeaderParser, SourceFile);
					if (Result != ECompilationResult::Succeeded)
					{
						return Result;
					}
				}
			}
		}
		if (Result == ECompilationResult::Succeeded)
		{
			Result = FHeaderParser::ParseRestOfModulesSourceFiles(ModuleClasses, CurrentPackage, HeaderParser);
		}

		if (Result == ECompilationResult::Succeeded)
		{
			// Validate the sparse class data for all classes in the current package
			for (const FClass* Class : ModuleClasses.GetClassesInPackage(CurrentPackage))
			{
				CheckSparseClassData(Class);
			}

			// Export the autogenerated code wrappers

			// At this point all headers have been parsed and the header parser will
			// no longer have up to date info about what's being done so unregister it 
			// from the feedback context.
			Warn->SetContext(NULL);

			double ExportTime = 0.0;
			{
				FScopedDurationTimer Timer(ExportTime);
				ExportNativeHeaders(
					CurrentPackage,
					ModuleClasses,
					Module.SaveExportedHeaders,
					Module
				);
			}
			GHeaderCodeGenTime += ExportTime;

			// Done with header generation
			if (HeaderParser.LinesParsed > 0)
			{
				UE_LOG(LogCompile, Log, TEXT("Success: Parsed %i line(s), %i statement(s) in %.2f secs.\r\n"), HeaderParser.LinesParsed, HeaderParser.StatementsParsed, ExportTime);
			}
			else
			{
				UE_LOG(LogCompile, Log, TEXT("Success: Everything is up to date (in %.2f secs)"), ExportTime);
			}
		}
	}
#if !PLATFORM_EXCEPTIONS_DISABLED
	catch (TCHAR* ErrorMsg)
	{
		Warn->Log(ELogVerbosity::Error, ErrorMsg);
		Result = GCompilationResult;
	}
#endif
	// Unregister the header parser from the feedback context
	Warn->SetContext(NULL);

	if (Result == ECompilationResult::Succeeded && ScriptPlugins.Num())
	{
		FScopedDurationTimer PluginTimeTracker(GPluginOverheadTime);

		FClassTree* RootNode = &ModuleClasses.GetClassTree();
		for (IScriptGeneratorPluginInterface* Plugin : ScriptPlugins)
		{
			if (Plugin->ShouldExportClassesForModule(Module.Name, Module.ModuleType, Module.GeneratedIncludeDirectory))
			{
				ExportClassToScriptPlugins(RootNode->GetClass(), Module, *Plugin);
				ExportClassTreeToScriptPlugins(RootNode, Module, *Plugin);
			}
		}
	}

	return Result;
}

/** 
 * Returns True if the given class name includes a valid Unreal prefix and matches up with the given original class.
 *
 * @param InNameToCheck - Name w/ potential prefix to check
 * @param OriginalClassName - Name of class w/ no prefix to check against
 */
bool FHeaderParser::ClassNameHasValidPrefix(const FString& InNameToCheck, const FString& OriginalClassName)
{
	bool bIsLabledDeprecated;
	const FString ClassPrefix = GetClassPrefix( InNameToCheck, bIsLabledDeprecated );

	// If the class is labeled deprecated, don't try to resolve it during header generation, valid results can't be guaranteed.
	if (bIsLabledDeprecated)
	{
		return true;
	}

	if (ClassPrefix.IsEmpty())
	{
		return false;
	}

	FString TestString = FString::Printf(TEXT("%s%s"), *ClassPrefix, *OriginalClassName);

	const bool bNamesMatch = ( InNameToCheck == *TestString );

	return bNamesMatch;
}

void FHeaderParser::ParseClassName(const TCHAR* Temp, FString& ClassName)
{
	// Skip leading whitespace
	while (FChar::IsWhitespace(*Temp))
	{
		++Temp;
	}

	// Run thru characters (note: relying on later code to reject the name for a leading number, etc...)
	const TCHAR* StringStart = Temp;
	while (FChar::IsAlnum(*Temp) || FChar::IsUnderscore(*Temp))
	{
		++Temp;
	}

	ClassName = FString(UE_PTRDIFF_TO_INT32(Temp - StringStart), StringStart);
	if (ClassName.EndsWith(TEXT("_API"), ESearchCase::CaseSensitive))
	{
		// RequiresAPI token for a given module

		//@TODO: UCREMOVAL: Validate the module name
		FString RequiresAPISymbol = ClassName;

		// Now get the real class name
		ClassName.Empty();
		ParseClassName(Temp, ClassName);
	}
}

enum class EBlockDirectiveType
{
	// We're in a CPP block
	CPPBlock,

	// We're in a !CPP block
	NotCPPBlock,

	// We're in a 0 block
	ZeroBlock,

	// We're in a 1 block
	OneBlock,

	// We're in a WITH_HOT_RELOAD block
	WithHotReload,

	// We're in a WITH_EDITOR block
	WithEditor,

	// We're in a WITH_EDITORONLY_DATA block
	WithEditorOnlyData,

	// We're in a block with an unrecognized directive
	UnrecognizedBlock
};

bool ShouldKeepBlockContents(EBlockDirectiveType DirectiveType)
{
	switch (DirectiveType)
	{
		case EBlockDirectiveType::NotCPPBlock:
		case EBlockDirectiveType::OneBlock:
		case EBlockDirectiveType::WithHotReload:
		case EBlockDirectiveType::WithEditor:
		case EBlockDirectiveType::WithEditorOnlyData:
			return true;

		case EBlockDirectiveType::CPPBlock:
		case EBlockDirectiveType::ZeroBlock:
		case EBlockDirectiveType::UnrecognizedBlock:
			return false;
	}

	check(false);
	UE_ASSUME(false);
}

bool ShouldKeepDirective(EBlockDirectiveType DirectiveType)
{
	switch (DirectiveType)
	{
		case EBlockDirectiveType::WithHotReload:
		case EBlockDirectiveType::WithEditor:
		case EBlockDirectiveType::WithEditorOnlyData:
			return true;

		case EBlockDirectiveType::CPPBlock:
		case EBlockDirectiveType::NotCPPBlock:
		case EBlockDirectiveType::ZeroBlock:
		case EBlockDirectiveType::OneBlock:
		case EBlockDirectiveType::UnrecognizedBlock:
			return false;
	}

	check(false);
	UE_ASSUME(false);
}

EBlockDirectiveType ParseCommandToBlockDirectiveType(const TCHAR** Str)
{
	if (FParse::Command(Str, TEXT("0")))
	{
		return EBlockDirectiveType::ZeroBlock;
	}

	if (FParse::Command(Str, TEXT("1")))
	{
		return EBlockDirectiveType::OneBlock;
	}

	if (FParse::Command(Str, TEXT("CPP")))
	{
		return EBlockDirectiveType::CPPBlock;
	}

	if (FParse::Command(Str, TEXT("!CPP")))
	{
		return EBlockDirectiveType::NotCPPBlock;
	}

	if (FParse::Command(Str, TEXT("WITH_HOT_RELOAD")))
	{
		return EBlockDirectiveType::WithHotReload;
	}

	if (FParse::Command(Str, TEXT("WITH_EDITOR")))
	{
		return EBlockDirectiveType::WithEditor;
	}

	if (FParse::Command(Str, TEXT("WITH_EDITORONLY_DATA")))
	{
		return EBlockDirectiveType::WithEditorOnlyData;
	}

	return EBlockDirectiveType::UnrecognizedBlock;
}

const TCHAR* GetBlockDirectiveTypeString(EBlockDirectiveType DirectiveType)
{
	switch (DirectiveType)
	{
		case EBlockDirectiveType::CPPBlock:           return TEXT("CPP");
		case EBlockDirectiveType::NotCPPBlock:        return TEXT("!CPP");
		case EBlockDirectiveType::ZeroBlock:          return TEXT("0");
		case EBlockDirectiveType::OneBlock:           return TEXT("1");
		case EBlockDirectiveType::WithHotReload:      return TEXT("WITH_HOT_RELOAD");
		case EBlockDirectiveType::WithEditor:         return TEXT("WITH_EDITOR");
		case EBlockDirectiveType::WithEditorOnlyData: return TEXT("WITH_EDITORONLY_DATA");
		case EBlockDirectiveType::UnrecognizedBlock:  return TEXT("<unrecognized>");
	}

	check(false);
	UE_ASSUME(false);
}

// Performs a preliminary parse of the text in the specified buffer, pulling out useful information for the header generation process
void FHeaderParser::SimplifiedClassParse(const TCHAR* Filename, const TCHAR* InBuffer, TArray<FSimplifiedParsingClassInfo>& OutParsedClassArray, TArray<FHeaderProvider>& DependentOn, FStringOutputDevice& ClassHeaderTextStrippedOfCppText)
{
	FHeaderPreParser Parser;
	FString StrLine;
	FString ClassName;
	FString BaseClassName;

	// Two passes, preprocessor, then looking for the class stuff

	// The layer of multi-line comment we are in.
	int32 CurrentLine = 0;
	const TCHAR* Buffer = InBuffer;

	// Preprocessor pass
	while (FParse::Line(&Buffer, StrLine, true))
	{
		CurrentLine++;
		const TCHAR* Str = *StrLine;
		int32 BraceCount = 0;

		bool bIf = FParse::Command(&Str,TEXT("#if"));
		if( bIf || FParse::Command(&Str,TEXT("#ifdef")) || FParse::Command(&Str,TEXT("#ifndef")) )
		{
			EBlockDirectiveType RootDirective;
			if (bIf)
			{
				RootDirective = ParseCommandToBlockDirectiveType(&Str);
			}
			else
			{
				// #ifdef or #ifndef are always treated as CPP
				RootDirective = EBlockDirectiveType::UnrecognizedBlock;
			}

			TArray<EBlockDirectiveType, TInlineAllocator<8>> DirectiveStack;
			DirectiveStack.Push(RootDirective);

			bool bShouldKeepBlockContents = ShouldKeepBlockContents(RootDirective);
			bool bIsZeroBlock = RootDirective == EBlockDirectiveType::ZeroBlock;

			ClassHeaderTextStrippedOfCppText.Logf(TEXT("%s\r\n"), ShouldKeepDirective(RootDirective) ? *StrLine : TEXT(""));

			while ((DirectiveStack.Num() > 0) && FParse::Line(&Buffer, StrLine, 1))
			{
				CurrentLine++;
				Str = *StrLine;

				bool bShouldKeepLine = bShouldKeepBlockContents;

				bool bIsDirective = false;
				if( FParse::Command(&Str,TEXT("#endif")) )
				{
					EBlockDirectiveType OldDirective = DirectiveStack.Pop();

					bShouldKeepLine &= ShouldKeepDirective(OldDirective);
					bIsDirective     = true;
				}
				else if( FParse::Command(&Str,TEXT("#if")) || FParse::Command(&Str,TEXT("#ifdef")) || FParse::Command(&Str,TEXT("#ifndef")) )
				{
					EBlockDirectiveType Directive = ParseCommandToBlockDirectiveType(&Str);
					DirectiveStack.Push(Directive);

					bShouldKeepLine &= ShouldKeepDirective(Directive);
					bIsDirective     = true;
				}
				else if (FParse::Command(&Str,TEXT("#elif")))
				{
					EBlockDirectiveType NewDirective = ParseCommandToBlockDirectiveType(&Str);
					EBlockDirectiveType OldDirective = DirectiveStack.Top();

					// Check to see if we're mixing ignorable directive types - we don't support this
					bool bKeepNewDirective = ShouldKeepDirective(NewDirective);
					bool bKeepOldDirective = ShouldKeepDirective(OldDirective);
					if (bKeepNewDirective != bKeepOldDirective)
					{
						FFileLineException::Throwf(
							Filename,
							CurrentLine,
							TEXT("Mixing %s with %s in an #elif preprocessor block is not supported"),
							GetBlockDirectiveTypeString(OldDirective),
							GetBlockDirectiveTypeString(NewDirective)
						);
					}

					DirectiveStack.Top() = NewDirective;

					bShouldKeepLine &= bKeepNewDirective;
					bIsDirective     = true;
				}
				else if (FParse::Command(&Str, TEXT("#else")))
				{
					switch (DirectiveStack.Top())
					{
						case EBlockDirectiveType::ZeroBlock:
							DirectiveStack.Top() = EBlockDirectiveType::OneBlock;
							break;

						case EBlockDirectiveType::OneBlock:
							DirectiveStack.Top() = EBlockDirectiveType::ZeroBlock;
							break;

						case EBlockDirectiveType::CPPBlock:
							DirectiveStack.Top() = EBlockDirectiveType::NotCPPBlock;
							break;

						case EBlockDirectiveType::NotCPPBlock:
							DirectiveStack.Top() = EBlockDirectiveType::CPPBlock;
							break;

						case EBlockDirectiveType::WithHotReload:
							FFileLineException::Throwf(Filename, CurrentLine, TEXT("Bad preprocessor directive in metadata declaration: %s; Only 'CPP', '1' and '0' can have #else directives"), *ClassName);

						case EBlockDirectiveType::UnrecognizedBlock:
						case EBlockDirectiveType::WithEditor:
						case EBlockDirectiveType::WithEditorOnlyData:
							// We allow unrecognized directives, WITH_EDITOR and WITH_EDITORONLY_DATA to have #else blocks.
							// However, we don't actually change how UHT processes these #else blocks.
							break;
					}

					bShouldKeepLine &= ShouldKeepDirective(DirectiveStack.Top());
					bIsDirective     = true;
				}
				else
				{
					// Check for UHT identifiers inside skipped blocks, unless it's a zero block, because the compiler is going to skip those anyway.
					if (!bShouldKeepBlockContents && !bIsZeroBlock)
					{
						auto FindInitialStr = [](const TCHAR*& FoundSubstr, const FString& StrToSearch, const TCHAR* ConstructName) -> bool
						{
							if (StrToSearch.StartsWith(ConstructName, ESearchCase::CaseSensitive))
							{
								FoundSubstr = ConstructName;
								return true;
							}

							return false;
						};

						FString TrimmedStrLine = StrLine;
						TrimmedStrLine.TrimStartInline();

						const TCHAR* FoundSubstr = nullptr;
						if (FindInitialStr(FoundSubstr, TrimmedStrLine, TEXT("UPROPERTY"))
							|| FindInitialStr(FoundSubstr, TrimmedStrLine, TEXT("UCLASS"))
							|| FindInitialStr(FoundSubstr, TrimmedStrLine, TEXT("USTRUCT"))
							|| FindInitialStr(FoundSubstr, TrimmedStrLine, TEXT("UENUM"))
							|| FindInitialStr(FoundSubstr, TrimmedStrLine, TEXT("UINTERFACE"))
							|| FindInitialStr(FoundSubstr, TrimmedStrLine, TEXT("UDELEGATE"))
							|| FindInitialStr(FoundSubstr, TrimmedStrLine, TEXT("UFUNCTION")))
						{
							FFileLineException::Throwf(Filename, CurrentLine, TEXT("%s must not be inside preprocessor blocks, except for WITH_EDITORONLY_DATA"), FoundSubstr);
						}

						// Try and determine if this line contains something like a serialize function
						if (TrimmedStrLine.Len() > 0)
						{
							static const FString Str_Void = TEXT("void");
							static const FString Str_Serialize = TEXT("Serialize(");
							static const FString Str_FArchive = TEXT("FArchive");
							static const FString Str_FStructuredArchive = TEXT("FStructuredArchive::FSlot");

							int32 Pos = 0;
							if ((Pos = TrimmedStrLine.Find(Str_Void, ESearchCase::CaseSensitive, ESearchDir::FromStart, Pos)) != -1)
							{
								Pos += Str_Void.Len();
								if ((Pos = TrimmedStrLine.Find(Str_Serialize, ESearchCase::CaseSensitive, ESearchDir::FromStart, Pos)) != -1)
								{
									Pos += Str_Serialize.Len();

									if (((TrimmedStrLine.Find(Str_FArchive, ESearchCase::CaseSensitive, ESearchDir::FromStart, Pos)) != -1) ||
										((TrimmedStrLine.Find(Str_FStructuredArchive, ESearchCase::CaseSensitive, ESearchDir::FromStart, Pos)) != -1))
									{
										FFileLineException::Throwf(Filename, CurrentLine, TEXT("'%s' must not be inside preprocessor blocks, except for WITH_EDITORONLY_DATA"), *TrimmedStrLine);
									}
								}
							}
						}
					}
				}

				ClassHeaderTextStrippedOfCppText.Logf(TEXT("%s\r\n"), bShouldKeepLine ? *StrLine : TEXT(""));

				if (bIsDirective)
				{
					bShouldKeepBlockContents = Algo::AllOf(DirectiveStack, &ShouldKeepBlockContents);
					bIsZeroBlock = DirectiveStack.Contains(EBlockDirectiveType::ZeroBlock);
				}
			}
		}
		else if ( FParse::Command(&Str,TEXT("#include")) )
		{
			ClassHeaderTextStrippedOfCppText.Logf( TEXT("%s\r\n"), *StrLine );
		}
		else
		{
			ClassHeaderTextStrippedOfCppText.Logf( TEXT("%s\r\n"), *StrLine );
		}
	}

	// now start over go look for the class

	int32 CommentDim  = 0;
	CurrentLine = 0;
	Buffer      = *ClassHeaderTextStrippedOfCppText;

	const TCHAR* StartOfLine            = Buffer;
	bool         bFoundGeneratedInclude = false;
	bool         bFoundExportedClasses  = false;

	while (FParse::Line(&Buffer, StrLine, true))
	{
		CurrentLine++;

		const TCHAR* Str = *StrLine;
		bool bProcess = CommentDim <= 0;	// for skipping nested multi-line comments

		int32 BraceCount = 0;
		if( bProcess && FParse::Command(&Str,TEXT("#if")) )
		{
		}
		else if ( bProcess && FParse::Command(&Str,TEXT("#include")) )
		{
			// Handle #include directives as if they were 'dependson' keywords.
			const FString& DependsOnHeaderName = Str;

			if (DependsOnHeaderName != TEXT("\"UObject/DefineUPropertyMacros.h\"") && DependsOnHeaderName != TEXT("\"UObject/UndefineUPropertyMacros.h\""))
			{
				if (bFoundGeneratedInclude)
				{
					FFileLineException::Throwf(Filename, CurrentLine, TEXT("#include found after .generated.h file - the .generated.h file should always be the last #include in a header"));
				}

				bFoundGeneratedInclude = DependsOnHeaderName.Contains(TEXT(".generated.h"));
				if (!bFoundGeneratedInclude && DependsOnHeaderName.Len())
				{
					bool  bIsQuotedInclude = DependsOnHeaderName[0] == '\"';
					int32 HeaderFilenameEnd = DependsOnHeaderName.Find(bIsQuotedInclude ? TEXT("\"") : TEXT(">"), ESearchCase::CaseSensitive, ESearchDir::FromStart, 1);

					if (HeaderFilenameEnd != INDEX_NONE)
					{
						// Include the extension in the name so that we later know where this entry came from.
						DependentOn.Add(FHeaderProvider(EHeaderProviderSourceType::FileName, FPaths::GetCleanFilename(DependsOnHeaderName.Mid(1, HeaderFilenameEnd - 1))));
					}
				}
			}
		}
		else if ( bProcess && FParse::Command(&Str,TEXT("#else")) )
		{
		}
		else if ( bProcess && FParse::Command(&Str,TEXT("#elif")) )
		{
		}
		else if ( bProcess && FParse::Command(&Str,TEXT("#endif")) )
		{
		}
		else
		{
			int32 Pos = INDEX_NONE;
			int32 EndPos = INDEX_NONE;
			int32 StrBegin = INDEX_NONE;
			int32 StrEnd = INDEX_NONE;
				
			bool bEscaped = false;
			for ( int32 CharPos = 0; CharPos < StrLine.Len(); CharPos++ )
			{
				if ( bEscaped )
				{
					bEscaped = false;
				}
				else if ( StrLine[CharPos] == TEXT('\\') )
				{
					bEscaped = true;
				}
				else if ( StrLine[CharPos] == TEXT('\"') )
				{
					if ( StrBegin == INDEX_NONE )
					{
						StrBegin = CharPos;
					}
					else
					{
						StrEnd = CharPos;
						break;
					}
				}
			}

			// Find the first '/' and check for '//' or '/*' or '*/'
			if (StrLine.FindChar('/', Pos))
			{
				if (Pos >= 0)
				{
					// Stub out the comments, ignoring anything inside literal strings.
					Pos = StrLine.Find(TEXT("//"), ESearchCase::CaseSensitive, ESearchDir::FromStart, Pos);

					// Check if first slash is end of multiline comment and adjust position if necessary.
					if (Pos > 0 && StrLine[Pos - 1] == TEXT('*'))
					{
						++Pos;
					}

					if (Pos >= 0)
					{
						if (StrBegin == INDEX_NONE || Pos < StrBegin || Pos > StrEnd)
						{
							StrLine.LeftInline(Pos, false);
						}

						if (StrLine.IsEmpty())
						{
							continue;
						}
					}

					// look for a / * ... * / block, ignoring anything inside literal strings
					Pos = StrLine.Find(TEXT("/*"), ESearchCase::CaseSensitive, ESearchDir::FromStart, Pos);
					EndPos = StrLine.Find(TEXT("*/"), ESearchCase::CaseSensitive, ESearchDir::FromStart, FMath::Max(0, Pos - 1));
					if (Pos >= 0)
					{
						if (StrBegin == INDEX_NONE || Pos < StrBegin || Pos > StrEnd)
						{
							if (EndPos != INDEX_NONE && (EndPos < StrBegin || EndPos > StrEnd))
							{
								StrLine = StrLine.Left(Pos) + StrLine.Mid(EndPos + 2);
								EndPos = INDEX_NONE;
							}
							else
							{
								StrLine.LeftInline(Pos, false);
								CommentDim++;
							}
						}
						bProcess = CommentDim <= 1;
					}

					if (EndPos >= 0)
					{
						if (StrBegin == INDEX_NONE || EndPos < StrBegin || EndPos > StrEnd)
						{
							StrLine.MidInline(EndPos + 2, MAX_int32, false);
							CommentDim--;
						}

						bProcess = CommentDim <= 0;
					}
				}
			}

			StrLine.TrimStartInline();
			if (!bProcess || StrLine.IsEmpty())
			{
				continue;
			}

			Str = *StrLine;

			// Get class or interface name
			if (const TCHAR* UInterfaceMacroDecl = FCString::Strfind(Str, TEXT("UINTERFACE")))
			{
				if (UInterfaceMacroDecl == FCString::Strspn(Str, TEXT("\t ")) + Str)
				{
					if (UInterfaceMacroDecl[10] != TEXT('('))
					{
						FFileLineException::Throwf(Filename, CurrentLine, TEXT("Missing open parenthesis after UINTERFACE"));
					}

					FName StrippedInterfaceName;
					Parser.ParseClassDeclaration(Filename, StartOfLine + (UInterfaceMacroDecl - Str), CurrentLine, TEXT("UINTERFACE"), /*out*/ StrippedInterfaceName, /*out*/ ClassName, /*out*/ BaseClassName, /*out*/ DependentOn, OutParsedClassArray);
					OutParsedClassArray.Add(FSimplifiedParsingClassInfo(MoveTemp(ClassName), MoveTemp(BaseClassName), CurrentLine, true));
					if (!bFoundExportedClasses)
					{
						if (FClassDeclarationMetaData* Found = GClassDeclarations.Find(StrippedInterfaceName))
						{
							bFoundExportedClasses = !(Found->ClassFlags & CLASS_NoExport);
						}
					}
				}
			}

			if (const TCHAR* UClassMacroDecl = FCString::Strfind(Str, TEXT("UCLASS")))
			{
				if (UClassMacroDecl == FCString::Strspn(Str, TEXT("\t ")) + Str)
				{
					if (UClassMacroDecl[6] != TEXT('('))
					{
						FFileLineException::Throwf(Filename, CurrentLine, TEXT("Missing open parenthesis after UCLASS"));
					}

					FName StrippedClassName;
					Parser.ParseClassDeclaration(Filename, StartOfLine + (UClassMacroDecl - Str), CurrentLine, TEXT("UCLASS"), /*out*/ StrippedClassName, /*out*/ ClassName, /*out*/ BaseClassName, /*out*/ DependentOn, OutParsedClassArray);
					OutParsedClassArray.Add(FSimplifiedParsingClassInfo(MoveTemp(ClassName), MoveTemp(BaseClassName), CurrentLine, false));
					if (!bFoundExportedClasses)
					{
						if (FClassDeclarationMetaData* Found = GClassDeclarations.Find(StrippedClassName))
						{
							bFoundExportedClasses = !(Found->ClassFlags & CLASS_NoExport);
						}
					}
				}
			}
		}
	
		StartOfLine = Buffer;
	}

	if (bFoundExportedClasses && !bFoundGeneratedInclude)
	{
		FError::Throwf(TEXT("No #include found for the .generated.h file - the .generated.h file should always be the last #include in a header"));
	}
}

/////////////////////////////////////////////////////
// FHeaderPreParser

void FHeaderPreParser::ParseClassDeclaration(const TCHAR* Filename, const TCHAR* InputText, int32 InLineNumber, const TCHAR* StartingMatchID, FName& out_StrippedClassName, FString& out_ClassName, FString& out_BaseClassName, TArray<FHeaderProvider>& out_RequiredIncludes, const TArray<FSimplifiedParsingClassInfo>& ParsedClassArray)
{
	const TCHAR* ErrorMsg = TEXT("Class declaration");

	ResetParser(InputText, InLineNumber);

	// Require 'UCLASS' or 'UINTERFACE'
	RequireIdentifier(StartingMatchID, ESearchCase::CaseSensitive, ErrorMsg);

	// New-style UCLASS() syntax
	TMap<FName, FString> MetaData;
	TArray<FPropertySpecifier> SpecifiersFound;
	ReadSpecifierSetInsideMacro(SpecifiersFound, ErrorMsg, MetaData);

	// Require 'class'
	RequireIdentifier(TEXT("class"), ESearchCase::CaseSensitive, ErrorMsg);

	// alignas() can come before or after the deprecation macro.
	// We can't have both, but the compiler will catch that anyway.
	SkipAlignasIfNecessary(*this);
	SkipDeprecatedMacroIfNecessary(*this);
	SkipAlignasIfNecessary(*this);

	// Read the class name
	FString RequiredAPIMacroIfPresent;
	ParseNameWithPotentialAPIMacroPrefix(/*out*/ out_ClassName, /*out*/ RequiredAPIMacroIfPresent, StartingMatchID);

	FString ClassNameWithoutPrefixStr = GetClassNameWithPrefixRemoved(out_ClassName);
	out_StrippedClassName = *ClassNameWithoutPrefixStr;

	{
		auto ConstructDeclarationData = [MetaData = MoveTemp(MetaData), SpecifiersFound = MoveTemp(SpecifiersFound), &RequiredAPIMacroIfPresent]() mutable
		{
			// Add class declaration meta data so that we can access class flags before the class is fully parsed
			TSharedRef<FClassDeclarationMetaData> DeclarationData = MakeShareable(new FClassDeclarationMetaData());
			DeclarationData->MetaData = MoveTemp(MetaData);
			DeclarationData->ParseClassProperties(MoveTemp(SpecifiersFound), RequiredAPIMacroIfPresent);
			return DeclarationData;
		};

		GClassDeclarations.AddIfMissing(out_StrippedClassName, MoveTemp(ConstructDeclarationData));
	}

	// Skip optional final keyword
	MatchIdentifier(TEXT("final"), ESearchCase::CaseSensitive);

	// Handle inheritance
	if (MatchSymbol(TEXT(':')))
	{
		// Require 'public'
		RequireIdentifier(TEXT("public"), ESearchCase::CaseSensitive, ErrorMsg);

		// Inherits from something
		FToken BaseClassNameToken;
		if (!GetIdentifier(BaseClassNameToken, true))
		{
			FError::Throwf(TEXT("Expected a base class name"));
		}

		out_BaseClassName = BaseClassNameToken.Identifier;

		int32 InputLineLocal = InputLine;
		auto AddDependencyIfNeeded = [Filename, InputLineLocal, &ParsedClassArray, &out_RequiredIncludes, &ClassNameWithoutPrefixStr](const FString& DependencyClassName)
		{
			if (!Algo::FindBy(ParsedClassArray, DependencyClassName, &FSimplifiedParsingClassInfo::GetClassName))
			{
				FString DependencyClassNameWithoutPrefixStr = GetClassNameWithPrefixRemoved(DependencyClassName);

				if (ClassNameWithoutPrefixStr == DependencyClassNameWithoutPrefixStr)
				{
					FFileLineException::Throwf(Filename, InputLineLocal, TEXT("A class cannot inherit itself or a type with the same name but a different prefix"));
				}

				FString StrippedDependencyName = DependencyClassName.Mid(1);

				// Only add a stripped dependency if the stripped name differs from the stripped class name
				// otherwise it's probably a class with a different prefix.
				if (StrippedDependencyName != ClassNameWithoutPrefixStr)
				{
					out_RequiredIncludes.Add(FHeaderProvider(EHeaderProviderSourceType::ClassName, MoveTemp(StrippedDependencyName)));
				}
			}
		};

		AddDependencyIfNeeded(out_BaseClassName);

		// Get additional inheritance links and rack them up as dependencies if they're UObject derived
		while (MatchSymbol(TEXT(',')))
		{
			// Require 'public'
			RequireIdentifier(TEXT("public"), ESearchCase::CaseSensitive, ErrorMsg);

			FToken InterfaceClassNameToken;
			if (!GetIdentifier(InterfaceClassNameToken, true))
			{
				FFileLineException::Throwf(Filename, InputLine, TEXT("Expected an interface class name"));
			}

			AddDependencyIfNeeded(FString(InterfaceClassNameToken.Identifier));
		}
	}
}

//////////////////////////////////////////////////////////////////////////////////////////////////////////////

bool FHeaderParser::DefaultValueStringCppFormatToInnerFormat(const FProperty* Property, const FString& CppForm, FString &OutForm)
{
	OutForm = FString();
	if (!Property || CppForm.IsEmpty())
	{
		return false;
	}

	if (Property->IsA(FClassProperty::StaticClass()) || Property->IsA(FObjectPropertyBase::StaticClass()))
	{
		const bool bIsNull = FDefaultValueHelper::Is(CppForm, TEXT("NULL")) || FDefaultValueHelper::Is(CppForm, TEXT("nullptr")) || FDefaultValueHelper::Is(CppForm, TEXT("0"));
		if (bIsNull)
		{
			OutForm = TEXT("None");
		}
		return bIsNull; // always return as null is the only the processing we can do for object defaults
	}

	auto ValidateEnumEntry = [Property, &CppForm](const UEnum* Enum, const FString& EnumValue)
	{
		const int32 EnumEntryIndex = Enum->GetIndexByName(*EnumValue);
		if (EnumEntryIndex == INDEX_NONE)
		{
			return false;
		}
		if (Enum->HasMetaData(TEXT("Hidden"), EnumEntryIndex))
		{
			FError::Throwf(TEXT("Hidden enum entries cannot be used as default values: %s \"%s\" "), *Property->GetName(), *CppForm);
		}
		return true;
	};

	if( !Property->IsA(FStructProperty::StaticClass()) )
	{
		if( Property->IsA(FIntProperty::StaticClass()) )
		{
			int32 Value;
			if( FDefaultValueHelper::ParseInt( CppForm, Value) )
			{
				OutForm = FString::FromInt(Value);
			}
		}
		else if (Property->IsA(FInt64Property::StaticClass()))
		{
			int64 Value;
			if (FDefaultValueHelper::ParseInt64(CppForm, Value))
			{
				OutForm = FString::Printf(TEXT("%lld"), Value);
			}
		}
		else if( Property->IsA(FByteProperty::StaticClass()) )
		{
			const UEnum* Enum = CastFieldChecked<const FByteProperty>(const_cast<FProperty*>(Property))->Enum;
			if( NULL != Enum )
			{
				OutForm = FDefaultValueHelper::GetUnqualifiedEnumValue(FDefaultValueHelper::RemoveWhitespaces(CppForm));
				return ValidateEnumEntry(Enum, OutForm);
			}
			int32 Value;
			if( FDefaultValueHelper::ParseInt( CppForm, Value) )
			{
				OutForm = FString::FromInt(Value);
				return ( 0 <= Value ) && ( 255 >= Value );
			}
		}
		else if( Property->IsA(FEnumProperty::StaticClass()) )
		{
			const FEnumProperty* EnumProp = CastFieldChecked<FEnumProperty>(const_cast<FProperty*>(Property));
			if (const UEnum* Enum = CastFieldChecked<FEnumProperty>(const_cast<FProperty*>(Property))->GetEnum())
			{
				OutForm = FDefaultValueHelper::GetUnqualifiedEnumValue(FDefaultValueHelper::RemoveWhitespaces(CppForm));
				return ValidateEnumEntry(Enum, OutForm);
			}

			int64 Value;
			if (FDefaultValueHelper::ParseInt64(CppForm, Value))
			{
				OutForm = LexToString(Value);
				return EnumProp->GetUnderlyingProperty()->CanHoldValue(Value);
			}
		}
		else if( Property->IsA(FFloatProperty::StaticClass()) )
		{
			float Value;
			if( FDefaultValueHelper::ParseFloat( CppForm, Value) )
			{
				OutForm = FString::Printf( TEXT("%f"), Value) ;
			}
		}
		else if( Property->IsA(FDoubleProperty::StaticClass()) )
		{
			double Value;
			if( FDefaultValueHelper::ParseDouble( CppForm, Value) )
			{
				OutForm = FString::Printf( TEXT("%f"), Value) ;
			}
		}
		else if( Property->IsA(FBoolProperty::StaticClass()) )
		{
			if( FDefaultValueHelper::Is(CppForm, TEXT("true")) || 
				FDefaultValueHelper::Is(CppForm, TEXT("false")) )
			{
				OutForm = FDefaultValueHelper::RemoveWhitespaces( CppForm );
			}
		}
		else if( Property->IsA(FNameProperty::StaticClass()) )
		{
			if(FDefaultValueHelper::Is( CppForm, TEXT("NAME_None") ))
			{
				OutForm = TEXT("None");
				return true;
			}
			return FDefaultValueHelper::StringFromCppString(CppForm, TEXT("FName"), OutForm);
		}
		else if( Property->IsA(FTextProperty::StaticClass()) )
		{
			// Handle legacy cases of FText::FromString being used as default values
			// These should be replaced with INVTEXT as FText::FromString can produce inconsistent keys
			if (FDefaultValueHelper::StringFromCppString(CppForm, TEXT("FText::FromString"), OutForm))
			{
				UE_LOG_WARNING_UHT(TEXT("FText::FromString should be replaced with INVTEXT for default parameter values"));
				return true;
			}

			// Parse the potential value into an instance
			FText ParsedText;
			if (FDefaultValueHelper::Is(CppForm, TEXT("FText()")) || FDefaultValueHelper::Is(CppForm, TEXT("FText::GetEmpty()")))
			{
				ParsedText = FText::GetEmpty();
			}
			else
			{
				static const FString UHTDummyNamespace = TEXT("__UHT_DUMMY_NAMESPACE__");

				if (!FTextStringHelper::ReadFromBuffer(*CppForm, ParsedText, *UHTDummyNamespace, nullptr, /*bRequiresQuotes*/true))
				{
					return false;
				}

				// If the namespace of the parsed text matches the default we gave then this was a LOCTEXT macro which we 
				// don't allow in default values as they rely on an external macro that is known to C++ but not to UHT
				// TODO: UHT could parse these if it tracked the current LOCTEXT_NAMESPACE macro as it parsed
				if (TOptional<FString> ParsedTextNamespace = FTextInspector::GetNamespace(ParsedText))
				{
					if (ParsedTextNamespace.GetValue().Equals(UHTDummyNamespace))
					{
						FError::Throwf(TEXT("LOCTEXT default parameter values are not supported; use NSLOCTEXT instead: %s \"%s\" "), *Property->GetName(), *CppForm);
					}
				}
			}

			// Normalize the default value from the parsed value
			FTextStringHelper::WriteToBuffer(OutForm, ParsedText, /*bRequiresQuotes*/false);
			return true;
		}
		else if( Property->IsA(FStrProperty::StaticClass()) )
		{
			return FDefaultValueHelper::StringFromCppString(CppForm, TEXT("FString"), OutForm);
		}
	}
	else 
	{
		// Cache off the struct types, in case we need them later
		UPackage* CoreUObjectPackage = UObject::StaticClass()->GetOutermost();
		static const UScriptStruct* VectorStruct = FindObjectChecked<UScriptStruct>(CoreUObjectPackage, TEXT("Vector"));
		static const UScriptStruct* Vector2DStruct = FindObjectChecked<UScriptStruct>(CoreUObjectPackage, TEXT("Vector2D"));
		static const UScriptStruct* RotatorStruct = FindObjectChecked<UScriptStruct>(CoreUObjectPackage, TEXT("Rotator"));
		static const UScriptStruct* LinearColorStruct = FindObjectChecked<UScriptStruct>(CoreUObjectPackage, TEXT("LinearColor"));
		static const UScriptStruct* ColorStruct = FindObjectChecked<UScriptStruct>(CoreUObjectPackage, TEXT("Color"));

		const FStructProperty* StructProperty = CastFieldChecked<FStructProperty>(const_cast<FProperty*>(Property));
		if( StructProperty->Struct == VectorStruct )
		{
			FString Parameters;
			if(FDefaultValueHelper::Is( CppForm, TEXT("FVector::ZeroVector") ))
			{
				return true;
			}
			else if(FDefaultValueHelper::Is(CppForm, TEXT("FVector::UpVector")))
			{
				OutForm = FString::Printf(TEXT("%f,%f,%f"),
					FVector::UpVector.X, FVector::UpVector.Y, FVector::UpVector.Z);
			}
			else if(FDefaultValueHelper::Is(CppForm, TEXT("FVector::ForwardVector")))
			{
				OutForm = FString::Printf(TEXT("%f,%f,%f"),
					FVector::ForwardVector.X, FVector::ForwardVector.Y, FVector::ForwardVector.Z);
			}
			else if(FDefaultValueHelper::Is(CppForm, TEXT("FVector::RightVector")))
			{
				OutForm = FString::Printf(TEXT("%f,%f,%f"),
					FVector::RightVector.X, FVector::RightVector.Y, FVector::RightVector.Z);
			}
			else if( FDefaultValueHelper::GetParameters(CppForm, TEXT("FVector"), Parameters) )
			{
				if( FDefaultValueHelper::Is(Parameters, TEXT("ForceInit")) )
				{
					return true;
				}
				FVector Vector;
				float Value;
				if (FDefaultValueHelper::ParseVector(Parameters, Vector))
				{
					OutForm = FString::Printf(TEXT("%f,%f,%f"),
						Vector.X, Vector.Y, Vector.Z);
				}
				else if (FDefaultValueHelper::ParseFloat(Parameters, Value))
				{
					OutForm = FString::Printf(TEXT("%f,%f,%f"),
						Value, Value, Value);
				}
			}
		}
		else if( StructProperty->Struct == RotatorStruct )
		{
			if(FDefaultValueHelper::Is( CppForm, TEXT("FRotator::ZeroRotator") ))
			{
				return true;
			}
			FString Parameters;
			if( FDefaultValueHelper::GetParameters(CppForm, TEXT("FRotator"), Parameters) )
			{
				if( FDefaultValueHelper::Is(Parameters, TEXT("ForceInit")) )
				{
					return true;
				}
				FRotator Rotator;
				if(FDefaultValueHelper::ParseRotator(Parameters, Rotator))
				{
					OutForm = FString::Printf(TEXT("%f,%f,%f"),
						Rotator.Pitch, Rotator.Yaw, Rotator.Roll);
				}
			}
		}
		else if( StructProperty->Struct == Vector2DStruct )
		{
			if(FDefaultValueHelper::Is( CppForm, TEXT("FVector2D::ZeroVector") ))
			{
				return true;
			}
			if(FDefaultValueHelper::Is(CppForm, TEXT("FVector2D::UnitVector")))
			{
				OutForm = FString::Printf(TEXT("(X=%3.3f,Y=%3.3f)"),
					FVector2D::UnitVector.X, FVector2D::UnitVector.Y);
			}
			FString Parameters;
			if( FDefaultValueHelper::GetParameters(CppForm, TEXT("FVector2D"), Parameters) )
			{
				if( FDefaultValueHelper::Is(Parameters, TEXT("ForceInit")) )
				{
					return true;
				}
				FVector2D Vector2D;
				if(FDefaultValueHelper::ParseVector2D(Parameters, Vector2D))
				{
					OutForm = FString::Printf(TEXT("(X=%3.3f,Y=%3.3f)"),
						Vector2D.X, Vector2D.Y);
				}
			}
		}
		else if( StructProperty->Struct == LinearColorStruct )
		{
			if( FDefaultValueHelper::Is( CppForm, TEXT("FLinearColor::White") ) )
			{
				OutForm = FLinearColor::White.ToString();
			}
			else if ( FDefaultValueHelper::Is( CppForm, TEXT("FLinearColor::Gray") ) )
			{
				OutForm = FLinearColor::Gray.ToString();
			}
			else if ( FDefaultValueHelper::Is( CppForm, TEXT("FLinearColor::Black") ) )
			{
				OutForm = FLinearColor::Black.ToString();
			}
			else if ( FDefaultValueHelper::Is( CppForm, TEXT("FLinearColor::Transparent") ) )
			{
				OutForm = FLinearColor::Transparent.ToString();
			}
			else if ( FDefaultValueHelper::Is( CppForm, TEXT("FLinearColor::Red") ) )
			{
				OutForm = FLinearColor::Red.ToString();
			}
			else if ( FDefaultValueHelper::Is( CppForm, TEXT("FLinearColor::Green") ) )
			{
				OutForm = FLinearColor::Green.ToString();
			}
			else if ( FDefaultValueHelper::Is( CppForm, TEXT("FLinearColor::Blue") ) )
			{
				OutForm = FLinearColor::Blue.ToString();
			}
			else if ( FDefaultValueHelper::Is( CppForm, TEXT("FLinearColor::Yellow") ) )
			{
				OutForm = FLinearColor::Yellow.ToString();
			}
			else
			{
				FString Parameters;
				if( FDefaultValueHelper::GetParameters(CppForm, TEXT("FLinearColor"), Parameters) )
				{
					if( FDefaultValueHelper::Is(Parameters, TEXT("ForceInit")) )
					{
						return true;
					}
					FLinearColor Color;
					if( FDefaultValueHelper::ParseLinearColor(Parameters, Color) )
					{
						OutForm = Color.ToString();
					}
				}
			}
		}
		else if( StructProperty->Struct == ColorStruct )
		{
			if( FDefaultValueHelper::Is( CppForm, TEXT("FColor::White") ) )
			{
				OutForm = FColor::White.ToString();
			}
			else if ( FDefaultValueHelper::Is( CppForm, TEXT("FColor::Black") ) )
			{
				OutForm = FColor::Black.ToString();
			}
			else if ( FDefaultValueHelper::Is( CppForm, TEXT("FColor::Red") ) )
			{
				OutForm = FColor::Red.ToString();
			}
			else if ( FDefaultValueHelper::Is( CppForm, TEXT("FColor::Green") ) )
			{
				OutForm = FColor::Green.ToString();
			}
			else if ( FDefaultValueHelper::Is( CppForm, TEXT("FColor::Blue") ) )
			{
				OutForm = FColor::Blue.ToString();
			}
			else if (FDefaultValueHelper::Is(CppForm, TEXT("FColor::Yellow")))
			{
				OutForm = FColor::Yellow.ToString();
			}
			else if ( FDefaultValueHelper::Is( CppForm, TEXT("FColor::Cyan") ) )
			{
				OutForm = FColor::Cyan.ToString();
			}
			else if ( FDefaultValueHelper::Is( CppForm, TEXT("FColor::Magenta") ) )
			{
				OutForm = FColor::Magenta.ToString();
			}
			else
			{
				FString Parameters;
				if( FDefaultValueHelper::GetParameters(CppForm, TEXT("FColor"), Parameters) )
				{
					if( FDefaultValueHelper::Is(Parameters, TEXT("ForceInit")) )
					{
						return true;
					}
					FColor Color;
					if( FDefaultValueHelper::ParseColor(Parameters, Color) )
					{
						OutForm = Color.ToString();
					}
				}
			}
		}
	}

	return !OutForm.IsEmpty();
}

bool FHeaderParser::TryToMatchConstructorParameterList(FToken Token)
{
	FToken PotentialParenthesisToken;
	if (!GetToken(PotentialParenthesisToken))
	{
		return false;
	}

	if (!PotentialParenthesisToken.Matches(TEXT('(')))
	{
		UngetToken(PotentialParenthesisToken);
		return false;
	}

	FClassMetaData* ClassData = GScriptHelper.FindClassData(GetCurrentClass());
	check(ClassData);

	bool bOICtor = false;
	bool bVTCtor = false;

	if (!ClassData->bDefaultConstructorDeclared && MatchSymbol(TEXT(')')))
	{
		ClassData->bDefaultConstructorDeclared = true;
	}
	else if (!ClassData->bObjectInitializerConstructorDeclared
		|| !ClassData->bCustomVTableHelperConstructorDeclared
	)
	{
		FToken ObjectInitializerParamParsingToken;

		bool bIsConst = false;
		bool bIsRef = false;
		int32 ParenthesesNestingLevel = 1;

		while (ParenthesesNestingLevel && GetToken(ObjectInitializerParamParsingToken))
		{
			// Template instantiation or additional parameter excludes ObjectInitializer constructor.
			if (ObjectInitializerParamParsingToken.Matches(TEXT(',')) || ObjectInitializerParamParsingToken.Matches(TEXT('<')))
			{
				bOICtor = false;
				bVTCtor = false;
				break;
			}

			if (ObjectInitializerParamParsingToken.Matches(TEXT('(')))
			{
				ParenthesesNestingLevel++;
				continue;
			}

			if (ObjectInitializerParamParsingToken.Matches(TEXT(')')))
			{
				ParenthesesNestingLevel--;
				continue;
			}

			if (ObjectInitializerParamParsingToken.Matches(TEXT("const"), ESearchCase::CaseSensitive))
			{
				bIsConst = true;
				continue;
			}

			if (ObjectInitializerParamParsingToken.Matches(TEXT('&')))
			{
				bIsRef = true;
				continue;
			}

			if (ObjectInitializerParamParsingToken.Matches(TEXT("FObjectInitializer"), ESearchCase::CaseSensitive)
				|| ObjectInitializerParamParsingToken.Matches(TEXT("FPostConstructInitializeProperties"), ESearchCase::CaseSensitive) // Deprecated, but left here, so it won't break legacy code.
				)
			{
				bOICtor = true;
			}

			if (ObjectInitializerParamParsingToken.Matches(TEXT("FVTableHelper"), ESearchCase::CaseSensitive))
			{
				bVTCtor = true;
			}
		}

		// Parse until finish.
		while (ParenthesesNestingLevel && GetToken(ObjectInitializerParamParsingToken))
		{
			if (ObjectInitializerParamParsingToken.Matches(TEXT('(')))
			{
				ParenthesesNestingLevel++;
				continue;
			}

			if (ObjectInitializerParamParsingToken.Matches(TEXT(')')))
			{
				ParenthesesNestingLevel--;
				continue;
			}
		}

		ClassData->bObjectInitializerConstructorDeclared = ClassData->bObjectInitializerConstructorDeclared || (bOICtor && bIsRef && bIsConst);
		ClassData->bCustomVTableHelperConstructorDeclared = ClassData->bCustomVTableHelperConstructorDeclared || (bVTCtor && bIsRef);
	}

	ClassData->bConstructorDeclared = ClassData->bConstructorDeclared || !bVTCtor;

	// Optionally match semicolon.
	if (!MatchSymbol(TEXT(';')))
	{
		// If not matched a semicolon, this is inline constructor definition. We have to skip it.
		UngetToken(Token); // Resets input stream to the initial token.
		GetToken(Token); // Re-gets the initial token to start constructor definition skip.
		return SkipDeclaration(Token);
	}

	return true;
}

void FHeaderParser::CompileVersionDeclaration(UStruct* Struct)
{
	FUnrealSourceFile* CurrentSourceFilePtr = GetCurrentSourceFile();
	TSharedRef<FUnrealSourceFile> CurrentSrcFile = CurrentSourceFilePtr->AsShared();
	// Do nothing if we're at the end of file.
	FToken Token;
	if (!GetToken(Token, true, ESymbolParseOption::Normal))
	{
		return;
	}

	// Default version based on config file.
	EGeneratedCodeVersion Version = DefaultGeneratedCodeVersion;

	// Overwrite with module-specific value if one was specified.
	if (CurrentlyParsedModule->GeneratedCodeVersion != EGeneratedCodeVersion::None)
	{
		Version = CurrentlyParsedModule->GeneratedCodeVersion;
	}

	if (Token.TokenType == ETokenType::TOKEN_Symbol
		&& Token.Matches(TEXT(')')))
	{
		CurrentSrcFile->GetGeneratedCodeVersions().FindOrAdd(Struct) = Version;
		UngetToken(Token);
		return;
	}

	// Overwrite with version specified by macro.
	Version = ToGeneratedCodeVersion(Token.Identifier);

	CurrentSrcFile->GetGeneratedCodeVersions().FindOrAdd(Struct) = Version;
}

void FHeaderParser::ResetClassData()
{
	UClass* CurrentClass = GetCurrentClass();
	CurrentClass->PropertiesSize = 0;

	// Set class flags and within.
	CurrentClass->ClassFlags &= ~CLASS_RecompilerClear;

	if (UClass* SuperClass = CurrentClass->GetSuperClass())
	{
		CurrentClass->ClassFlags |= (SuperClass->ClassFlags) & CLASS_ScriptInherit;
		CurrentClass->ClassConfigName = SuperClass->ClassConfigName;
		check(SuperClass->ClassWithin);
		if (CurrentClass->ClassWithin == nullptr)
		{
			CurrentClass->ClassWithin = SuperClass->ClassWithin;
		}

		// Copy special categories from parent
		if (SuperClass->HasMetaData(FHeaderParserNames::NAME_HideCategories))
		{
			CurrentClass->SetMetaData(FHeaderParserNames::NAME_HideCategories, *SuperClass->GetMetaData(FHeaderParserNames::NAME_HideCategories));
		}
		if (SuperClass->HasMetaData(FHeaderParserNames::NAME_ShowCategories))
		{
			CurrentClass->SetMetaData(FHeaderParserNames::NAME_ShowCategories, *SuperClass->GetMetaData(FHeaderParserNames::NAME_ShowCategories));
		}
		if (SuperClass->HasMetaData(FHeaderParserNames::NAME_SparseClassDataTypes))
		{
			CurrentClass->SetMetaData(FHeaderParserNames::NAME_SparseClassDataTypes, *SuperClass->GetMetaData(FHeaderParserNames::NAME_SparseClassDataTypes));
		}
		if (SuperClass->HasMetaData(NAME_HideFunctions))
		{
			CurrentClass->SetMetaData(NAME_HideFunctions, *SuperClass->GetMetaData(NAME_HideFunctions));
		}
		if (SuperClass->HasMetaData(NAME_AutoExpandCategories))
		{
			CurrentClass->SetMetaData(NAME_AutoExpandCategories, *SuperClass->GetMetaData(NAME_AutoExpandCategories));
		}
		if (SuperClass->HasMetaData(NAME_AutoCollapseCategories))
		{
			CurrentClass->SetMetaData(NAME_AutoCollapseCategories, *SuperClass->GetMetaData(NAME_AutoCollapseCategories));
		}
	}

	check(CurrentClass->ClassWithin);
}

void FHeaderParser::PostPopNestClass(UClass* CurrentClass)
{
	// Validate all the rep notify events here, to make sure they're implemented
	VerifyPropertyMarkups(CurrentClass);

	// Iterate over all the interfaces we claim to implement
	for (FImplementedInterface& Impl : CurrentClass->Interfaces)
	{
		// And their super-classes
		for (UClass* Interface = Impl.Class; Interface; Interface = Interface->GetSuperClass())
		{
			// If this interface is a common ancestor, skip it
			if (CurrentClass->IsChildOf(Interface))
			{
				continue;
			}

			// So iterate over all functions this interface declares
			for (UFunction* InterfaceFunction : TFieldRange<UFunction>(Interface, EFieldIteratorFlags::ExcludeSuper))
			{
				bool bImplemented = false;

				// And try to find one that matches
				for (UFunction* ClassFunction : TFieldRange<UFunction>(CurrentClass))
				{
					if (ClassFunction->GetFName() != InterfaceFunction->GetFName())
					{
						continue;
					}

					if ((InterfaceFunction->FunctionFlags & FUNC_Event) && !(ClassFunction->FunctionFlags & FUNC_Event))
					{
						FError::Throwf(TEXT("Implementation of function '%s::%s' must be declared as 'event' to match declaration in interface '%s'"), *ClassFunction->GetOuter()->GetName(), *ClassFunction->GetName(), *Interface->GetName());
					}

					if ((InterfaceFunction->FunctionFlags & FUNC_Delegate) && !(ClassFunction->FunctionFlags & FUNC_Delegate))
					{
						FError::Throwf(TEXT("Implementation of function '%s::%s' must be declared as 'delegate' to match declaration in interface '%s'"), *ClassFunction->GetOuter()->GetName(), *ClassFunction->GetName(), *Interface->GetName());
					}

					// Making sure all the parameters match up correctly
					bImplemented = true;

					if (ClassFunction->NumParms != InterfaceFunction->NumParms)
					{
						FError::Throwf(TEXT("Implementation of function '%s' conflicts with interface '%s' - different number of parameters (%i/%i)"), *InterfaceFunction->GetName(), *Interface->GetName(), ClassFunction->NumParms, InterfaceFunction->NumParms);
					}

					int32 Count = 0;
					for (TFieldIterator<FProperty> It1(InterfaceFunction), It2(ClassFunction); Count < ClassFunction->NumParms; ++It1, ++It2, Count++)
					{
						if (!FPropertyBase(*It1).MatchesType(FPropertyBase(*It2), 1))
						{
							if (It1->PropertyFlags & CPF_ReturnParm)
							{
								FError::Throwf(TEXT("Implementation of function '%s' conflicts only by return type with interface '%s'"), *InterfaceFunction->GetName(), *Interface->GetName());
							}
							else
							{
								FError::Throwf(TEXT("Implementation of function '%s' conflicts with interface '%s' - parameter %i '%s'"), *InterfaceFunction->GetName(), *Interface->GetName(), Count, *It1->GetName());
							}
						}
					}
				}

				// Delegate signature functions are simple stubs and aren't required to be implemented (they are not callable)
				if (InterfaceFunction->FunctionFlags & FUNC_Delegate)
				{
					bImplemented = true;
				}

				// Verify that if this has blueprint-callable functions that are not implementable events, we've implemented them as a UFunction in the target class
				if (!bImplemented
					&& InterfaceFunction->HasAnyFunctionFlags(FUNC_BlueprintCallable)
					&& !InterfaceFunction->HasAnyFunctionFlags(FUNC_BlueprintEvent)
					&& !Interface->HasMetaData(NAME_CannotImplementInterfaceInBlueprint))  // FBlueprintMetadata::MD_CannotImplementInterfaceInBlueprint
				{
					FError::Throwf(TEXT("Missing UFunction implementation of function '%s' from interface '%s'.  This function needs a UFUNCTION() declaration."), *InterfaceFunction->GetName(), *Interface->GetName());
				}
			}
		}
	}
}

void FHeaderParser::PostPopFunctionDeclaration(FClasses& AllClasses, UFunction* PoppedFunction)
{
	//@TODO: UCREMOVAL: Move this code to occur at delegate var declaration, and force delegates to be declared before variables that use them
	if (!GetCurrentScope()->IsFileScope() && GetCurrentClassData()->ContainsDelegates())
	{
		// now validate all delegate variables declared in the class
		TMap<FName, UFunction*> DelegateCache;
		FixupDelegateProperties(AllClasses, PoppedFunction, *GetCurrentScope(), DelegateCache);
	}
}

void FHeaderParser::PostPopNestInterface(FClasses& AllClasses, UClass* CurrentInterface)
{
	FClassMetaData* ClassData = GScriptHelper.FindClassData(CurrentInterface);
	check(ClassData);
	if (ClassData->ContainsDelegates())
	{
		TMap<FName, UFunction*> DelegateCache;
		FixupDelegateProperties(AllClasses, CurrentInterface, FScope::GetTypeScope(ExactCast<UClass>(CurrentInterface)).Get(), DelegateCache);
	}
}

FDocumentationPolicy FHeaderParser::GetDocumentationPolicyFromName(const FString& PolicyName)
{
	FDocumentationPolicy DocumentationPolicy;
	if (FCString::Strcmp(*PolicyName, TEXT("Strict")) == 0)
	{
		DocumentationPolicy.bClassOrStructCommentRequired = true;
		DocumentationPolicy.bFunctionToolTipsRequired = true;
		DocumentationPolicy.bMemberToolTipsRequired = true;
		DocumentationPolicy.bParameterToolTipsRequired = true;
		DocumentationPolicy.bFloatRangesRequired = true;
	}
	else
	{
		FError::Throwf(TEXT("Documentation Policy '%s' not yet supported"), *PolicyName);
	}
	return DocumentationPolicy;
}


FDocumentationPolicy FHeaderParser::GetDocumentationPolicyForStruct(UStruct* Struct)
{
	SCOPE_SECONDS_COUNTER_UHT(DocumentationPolicy);

	check(Struct!= nullptr);

	FDocumentationPolicy DocumentationPolicy;
	FString DocumentationPolicyName;
	if (Struct->GetStringMetaDataHierarchical(NAME_DocumentationPolicy, &DocumentationPolicyName))
	{
		DocumentationPolicy = GetDocumentationPolicyFromName(DocumentationPolicyName);
	}
	return DocumentationPolicy;
}

void FHeaderParser::CheckDocumentationPolicyForEnum(UEnum* Enum, const TMap<FName, FString>& MetaData, const TArray<TMap<FName, FString>>& Entries)
{
	SCOPE_SECONDS_COUNTER_UHT(DocumentationPolicy);

	check(Enum != nullptr);

	const FString* DocumentationPolicyName = MetaData.Find(NAME_DocumentationPolicy);
	if (DocumentationPolicyName == nullptr)
	{
		return;
	}

	check(!DocumentationPolicyName->IsEmpty());

	FDocumentationPolicy DocumentationPolicy = GetDocumentationPolicyFromName(*DocumentationPolicyName);
	if (DocumentationPolicy.bClassOrStructCommentRequired)
	{
		const FString* EnumToolTip = MetaData.Find(NAME_ToolTip);
		if (EnumToolTip == nullptr)
		{
			UE_LOG_ERROR_UHT(TEXT("Enum '%s' does not provide a tooltip / comment (DocumentationPolicy)."), *Enum->GetName());
		}
	}

	TMap<FString, FString> ToolTipToEntry;
	for (const TMap<FName, FString>& Entry : Entries)
	{
		const FString* EntryName = Entry.Find(NAME_Name);
		if (EntryName == nullptr)
		{
			continue;
		}

		const FString* ToolTip = Entry.Find(NAME_ToolTip);
		if (ToolTip == nullptr)
		{
			UE_LOG_ERROR_UHT(TEXT("Enum entry '%s::%s' does not provide a tooltip / comment (DocumentationPolicy)."), *Enum->GetName(), *(*EntryName));
			continue;
		}

		const FString* ExistingEntry = ToolTipToEntry.Find(*ToolTip);
		if (ExistingEntry != nullptr)
		{
			UE_LOG_ERROR_UHT(TEXT("Enum entries '%s::%s' and '%s::%s' have identical tooltips / comments (DocumentationPolicy)."), *Enum->GetName(), *(*ExistingEntry), *Enum->GetName(), *(*EntryName));
		}
		ToolTipToEntry.Add(*ToolTip, *EntryName);
	}
}

void FHeaderParser::CheckDocumentationPolicyForStruct(UStruct* Struct)
{
	SCOPE_SECONDS_COUNTER_UHT(DocumentationPolicy);

	check(Struct != nullptr);

	FDocumentationPolicy DocumentationPolicy = GetDocumentationPolicyForStruct(Struct);
	if (DocumentationPolicy.bClassOrStructCommentRequired)
	{
		FString ClassTooltip;
		if (const FString* ClassTooltipPtr = Struct->FindMetaData(NAME_ToolTip))
		{
			ClassTooltip = *ClassTooltipPtr;
		}

		if (ClassTooltip.IsEmpty() || ClassTooltip.Equals(Struct->GetName()))
		{
			UE_LOG_ERROR_UHT(TEXT("Struct '%s' does not provide a tooltip / comment (DocumentationPolicy)."), *Struct->GetName());
		}
	}

	if (DocumentationPolicy.bMemberToolTipsRequired)
	{
		TMap<FString, FName> ToolTipToPropertyName;
		for (FProperty* Property : TFieldRange<FProperty>(Struct, EFieldIteratorFlags::ExcludeSuper))
		{
			FString ToolTip = Property->GetToolTipText().ToString();
			if (ToolTip.IsEmpty() || ToolTip.Equals(Property->GetDisplayNameText().ToString()))
			{
				UE_LOG_ERROR_UHT(TEXT("Property '%s::%s' does not provide a tooltip / comment (DocumentationPolicy)."), *Struct->GetName(), *Property->GetName());
				continue;
			}
			const FName* ExistingPropertyName = ToolTipToPropertyName.Find(ToolTip);
			if (ExistingPropertyName != nullptr)
			{
				UE_LOG_ERROR_UHT(TEXT("Property '%s::%s' and '%s::%s' are using identical tooltips (DocumentationPolicy)."), *Struct->GetName(), *ExistingPropertyName->ToString(), *Struct->GetName(), *Property->GetName());
			}
			ToolTipToPropertyName.Add(MoveTemp(ToolTip), Property->GetFName());
		}
	}

	if (DocumentationPolicy.bFloatRangesRequired)
	{
		for (FProperty* Property : TFieldRange<FProperty>(Struct, EFieldIteratorFlags::ExcludeSuper))
		{
			if(DoesCPPTypeRequireDocumentation(Property->GetCPPType()))
			{
				const FString& UIMin = Property->GetMetaData(NAME_UIMin);
				const FString& UIMax = Property->GetMetaData(NAME_UIMax);

				if(!CheckUIMinMaxRangeFromMetaData(UIMin, UIMax))
				{
					UE_LOG_ERROR_UHT(TEXT("Property '%s::%s' does not provide a valid UIMin / UIMax (DocumentationPolicy)."), *Struct->GetName(), *Property->GetName());
				}
			}
		}
	}

	// also compare all tooltips to see if they are unique
	if (DocumentationPolicy.bFunctionToolTipsRequired)
	{
		UClass* Class = Cast<UClass>(Struct);
		if (Class != nullptr)
		{
			TMap<FString, FName> ToolTipToFunc;
			for (UFunction* Func : TFieldRange<UFunction>(Class, EFieldIteratorFlags::ExcludeSuper))
			{
				FString ToolTip = Func->GetToolTipText().ToString();
				if (ToolTip.IsEmpty())
				{
					UE_LOG_ERROR_UHT(TEXT("Function '%s::%s' does not provide a tooltip / comment (DocumentationPolicy)."), *Class->GetName(), *Func->GetName());
					continue;
				}
				const FName* ExistingFuncName = ToolTipToFunc.Find(ToolTip);
				if (ExistingFuncName != nullptr)
				{
					UE_LOG_ERROR_UHT(TEXT("Functions '%s::%s' and '%s::%s' uses identical tooltips / comments (DocumentationPolicy)."), *Class->GetName(), *(*ExistingFuncName).ToString(), *Class->GetName(), *Func->GetName());
				}
				ToolTipToFunc.Add(MoveTemp(ToolTip), Func->GetFName());
			}
		}
	}
}

bool FHeaderParser::DoesCPPTypeRequireDocumentation(const FString& CPPType)
{
	return PropertyCPPTypesRequiringUIRanges.Contains(CPPType);
}

// Validates the documentation for a given method
void FHeaderParser::CheckDocumentationPolicyForFunc(UClass* Class, UFunction* Func)
{
	SCOPE_SECONDS_COUNTER_UHT(DocumentationPolicy);

	check(Class != nullptr);
	check(Func != nullptr);

	FDocumentationPolicy DocumentationPolicy = GetDocumentationPolicyForStruct(Class);
	if (DocumentationPolicy.bFunctionToolTipsRequired)
	{
		const FString* FunctionTooltip = Func->FindMetaData(NAME_ToolTip);
		if (FunctionTooltip == nullptr)
		{
			UE_LOG_ERROR_UHT(TEXT("Function '%s::%s' does not provide a tooltip / comment (DocumentationPolicy)."), *Class->GetName(), *Func->GetName());
		}
	}

	if (DocumentationPolicy.bParameterToolTipsRequired)
	{
		const FString* FunctionComment = Func->FindMetaData(NAME_Comment);
		if (FunctionComment == nullptr)
		{
			UE_LOG_ERROR_UHT(TEXT("Function '%s::%s' does not provide a comment (DocumentationPolicy)."), *Class->GetName(), *Func->GetName());
			return;
		}
		
		TMap<FName, FString> ParamToolTips = GetParameterToolTipsFromFunctionComment(*FunctionComment);
		bool HasAnyParamToolTips = ParamToolTips.Num() > 0;
		if (ParamToolTips.Num() == 0)
		{
			const FString* ReturnValueToolTip = ParamToolTips.Find(NAME_ReturnValue);
			if (ReturnValueToolTip != nullptr)
			{
				HasAnyParamToolTips = false;
			}
		}

		// only apply the validation for parameter tooltips if a function has any @param statements at all.
		if (HasAnyParamToolTips)
		{
			// ensure each parameter has a tooltip
			TSet<FName> ExistingFields;
			for (FProperty* Property : TFieldRange<FProperty>(Func))
			{
				FName ParamName = Property->GetFName();
				if (ParamName == NAME_ReturnValue)
				{
					continue;
				}
				const FString* ParamToolTip = ParamToolTips.Find(ParamName);
				if (ParamToolTip == nullptr)
				{
					UE_LOG_ERROR_UHT(TEXT("Function '%s::%s' doesn't provide a tooltip for parameter '%s' (DocumentationPolicy)."), *Class->GetName(), *Func->GetName(), *ParamName.ToString());
				}
				ExistingFields.Add(ParamName);
			}

			// ensure we don't have parameter tooltips for parameters that don't exist
			for (TPair<FName, FString>& Pair : ParamToolTips)
			{
				const FName& ParamName = Pair.Key;
				if (ParamName == NAME_ReturnValue)
				{
					continue;
				}
				if (!ExistingFields.Contains(ParamName))
				{
					UE_LOG_ERROR_UHT(TEXT("Function '%s::%s' provides a tooltip for an unknown parameter '%s' (DocumentationPolicy)."), *Class->GetName(), *Func->GetName(), *Pair.Key.ToString());
				}
			}

			// check for duplicate tooltips
			TMap<FString, FName> ToolTipToParam;
			for (TPair<FName, FString>& Pair : ParamToolTips)
			{
				const FName& ParamName = Pair.Key;
				if (ParamName == NAME_ReturnValue)
				{
					continue;
				}
				const FName* ExistingParam = ToolTipToParam.Find(Pair.Value);
				if (ExistingParam != nullptr)
				{
					UE_LOG_ERROR_UHT(TEXT("Function '%s::%s' uses identical tooltips for parameters '%s' and '%s' (DocumentationPolicy)."), *Class->GetName(), *Func->GetName(), *ExistingParam->ToString(), *Pair.Key.ToString());
				}
				ToolTipToParam.Add(MoveTemp(Pair.Value), Pair.Key);
			}
		}
	}
}

bool FHeaderParser::IsReservedTypeName(const FString& TypeName)
{
	for(const FString& ReservedName : ReservedTypeNames)
	{
		if(TypeName == ReservedName)
		{
			return true;
		}
	}
	return false;
}

bool FHeaderParser::IsReservedTypeName(const FToken& Token)
{
	for (const FString& ReservedName : ReservedTypeNames)
	{
		if (Token.Matches(*ReservedName, ESearchCase::IgnoreCase))
		{
			return true;
		}
	}
	return false;
}

bool FHeaderParser::CheckUIMinMaxRangeFromMetaData(const FString& UIMin, const FString& UIMax)
{
	if (UIMin.IsEmpty() || UIMax.IsEmpty())
	{
		return false;
	}

	double UIMinValue = FCString::Atod(*UIMin);
	double UIMaxValue = FCString::Atod(*UIMax);
	if (UIMin > UIMax) // note that we actually allow UIMin == UIMax to disable the range manually.
	{
		return false;
	}

	return true;
}

template <class TFunctionType>
TFunctionType* CreateFunctionImpl(const FFuncInfo& FuncInfo, UObject* Outer, FScope* CurrentScope)
{
	// Allocate local property frame, push nesting level and verify
	// uniqueness at this scope level.
	{
		auto TypeIterator = CurrentScope->GetTypeIterator();
		while (TypeIterator.MoveNext())
		{
			UField* Type = *TypeIterator;
			if (Type->GetFName() == FuncInfo.Function.Identifier)
			{
				FError::Throwf(TEXT("'%s' conflicts with '%s'"), FuncInfo.Function.Identifier, *Type->GetFullName());
			}
		}
	}

	TFunctionType* Function = new(EC_InternalUseOnlyConstructor, Outer, FuncInfo.Function.Identifier, RF_Public) TFunctionType(FObjectInitializer(), nullptr);
	Function->ReturnValueOffset = MAX_uint16;
	Function->FirstPropertyToInit = nullptr;

	if (!CurrentScope->IsFileScope())
	{
		UStruct* Struct = ((FStructScope*)CurrentScope)->GetStruct();

		Function->Next = Struct->Children;
		Struct->Children = Function;
	}

	return Function;
}

UFunction* FHeaderParser::CreateFunction(const FFuncInfo &FuncInfo) const
{
	return CreateFunctionImpl<UFunction>(FuncInfo, GetCurrentClass(), GetCurrentScope());
}

template<class T>
UDelegateFunction* FHeaderParser::CreateDelegateFunction(const FFuncInfo &FuncInfo) const
{
	FFileScope* CurrentFileScope = GetCurrentFileScope();
	FUnrealSourceFile* LocSourceFile = CurrentFileScope ? CurrentFileScope->GetSourceFile() : nullptr;
	UObject* CurrentPackage = LocSourceFile ? LocSourceFile->GetPackage() : nullptr;
	return CreateFunctionImpl<T>(FuncInfo, IsInAClass() ? (UObject*)GetCurrentClass() : CurrentPackage, GetCurrentScope());
}<|MERGE_RESOLUTION|>--- conflicted
+++ resolved
@@ -4356,7 +4356,6 @@
 				}
 
 				RequireSymbol(TEXT('<'), TEXT("TMemoryImageAllocator template arguments"));
-<<<<<<< HEAD
 
 				FToken SkipToken;
 				for (;;)
@@ -4366,17 +4365,6 @@
 						FError::Throwf(TEXT("Unexpected end of file when parsing TMemoryImageAllocator template arguments."));
 					}
 
-=======
-
-				FToken SkipToken;
-				for (;;)
-				{
-					if (!GetToken(SkipToken, /*bNoConsts=*/ false, ESymbolParseOption::CloseTemplateBracket))
-					{
-						FError::Throwf(TEXT("Unexpected end of file when parsing TMemoryImageAllocator template arguments."));
-					}
-
->>>>>>> 00d61fac
 					if (SkipToken.TokenType == TOKEN_Symbol && FCString::Strcmp(SkipToken.Identifier, TEXT(">")) == 0)
 					{
 						RequireSymbol(TEXT('>'), TEXT("TArray template arguments"), ESymbolParseOption::CloseTemplateBracket);
