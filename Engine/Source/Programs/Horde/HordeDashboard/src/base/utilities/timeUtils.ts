import moment, { Moment } from "moment-timezone";
import { BatchData, GetAgentLeaseResponse, JobData, LabelState, StepData, TimingInfo } from "../../backend/Api";
import { JobLabel } from "../../backend/JobDetails";
import dashboard from "../../backend/Dashboard";

export const serverTimeZone = "UTC";
const localTimeZone = moment.tz.guess();

export const displayTimeZone = () => {
    return dashboard.displayUTC ? "UTC" : localTimeZone;
}

type HordeTime = {
    display: string;
    server: string;
}

export const msecToElapsed = (millisec: number, includeMinutes: boolean = true, includeSeconds: boolean = true): string => {

    let duration = "";
    const d = moment.duration(millisec);

    if (d.days()) {
        duration += `${d.days()}d `;
    }

    if (d.hours()) {
        duration += `${d.hours()}h `;
    }

    if (includeMinutes) {

        if (d.minutes()) {
            duration += `${d.minutes()}m `;
        }

        if (d.seconds() && (!duration || includeSeconds)) {
            duration += `${d.seconds()}s `;
        }
    }


    if (duration === "") {
        duration = "0s";
    }

    return duration;
};

function roundTime(date: moment.Moment, duration: moment.Duration) {
    return moment(Math.ceil((+date) / (+duration)) * (+duration));
}

export const getTargetTimingDelta = (timing: TimingInfo | undefined): string => {

    if (!timing) {
        return "";
    }

    const avg = timing.averageTotalTimeToComplete;
    const time = timing.totalTimeToComplete;
    if (avg && time) {

        const seconds = time - avg;
        const tm = msecToElapsed(Math.abs(seconds) * 1000);

        if (seconds > 5) {
            return `(${tm} longer than normal)`;
        } else if (seconds < -5) {
            return `(${tm} shorter than normal)`;
        }

        return `(taking the normal time).`;
    }

    return "";

};

export const getStepTimingDelta = (step: StepData): string => {

    const avg = step.timing?.averageStepDuration;

    if (avg && step.startTime && step.finishTime) {

        const start = moment(step.startTime);
        const finish = moment(step.finishTime);

        const seconds = finish.diff(start, "seconds") - avg;
        const tm = msecToElapsed(Math.abs(seconds) * 1000);


        if (seconds > 5) {
            return `(${tm} longer than normal)`;
        } else if (seconds < -5) {
            return `(${tm} shorter than normal)`;
        }

        return `(taking the normal time)`;
    }

    return "";

};


export const getStepETA = (step: StepData, job: JobData): HordeTime => {

    if (step.finishTime || !step.timing || !step.timing.totalTimeToComplete) {
        return {
            display: "",
            server: ""
        };
    }

    const format = dashboard.display24HourClock ? "HH:mm:ss z" : "LT z";

    let end = moment(job.createTime).add(step.timing.totalTimeToComplete, "seconds");

    end = roundTime(end, moment.duration(5, "minutes"));

    const serverETA = moment.utc(end).tz(serverTimeZone).format(format);
    const displayETA = moment.utc(end).tz(displayTimeZone()).format(format);

    return {
        display: displayETA,
        server: serverETA
    };

};

export const getStepFinishTime = (step: StepData): HordeTime => {

    let displayFinish = "";    
    let serverFinish = "";    

    const format = dashboard.display24HourClock ? "HH:mm:ss z" : "LT z";

    if (step.finishTime) {
        const end = moment(step.finishTime);
        displayFinish = moment.utc(end).tz(displayTimeZone()).format(format);
        serverFinish = moment.utc(end).tz(serverTimeZone).format(format);
    }

    return {
        display: displayFinish,
        server: serverFinish
    };
};

export const getStepStartTime = (step: StepData): HordeTime => {

    let displayStart = "";    
    let serverStart = "";    

    const format = dashboard.display24HourClock ? "HH:mm:ss z" : "LT z";

    if (step.startTime) {
        const end = moment(step.startTime);
        displayStart = moment.utc(end).tz(displayTimeZone()).format(format);
        serverStart = moment.utc(end).tz(serverTimeZone).format(format);
    }

    return {
        display: displayStart,
        server: serverStart
    };
};


export const getLabelFinishTime = (label: JobLabel, job: JobData): HordeTime => {

    let displayFinish = "";    
    let serverFinish = "";    

    const format = dashboard.display24HourClock ? "HH:mm:ss z" : "LT z";

    if (label.stateResponse.state === LabelState.Complete && label.timing) {
        const end = moment(job.createTime).add(label.timing.totalTimeToComplete, "seconds");
        displayFinish = moment.utc(end).tz(displayTimeZone()).format(format);
        serverFinish = moment.utc(end).tz(serverTimeZone).format(format);
    }

    return {
        display: displayFinish,
        server: serverFinish
    };
};

export const getLabelETA = (label: JobLabel, job: JobData): HordeTime => {

    let displayEta = "";
    let serverEta = "";

    const format = dashboard.display24HourClock ? "HH:mm:ss z" : "LT z";

    if (label.timing && label.timing.totalTimeToComplete && label.stateResponse.state === LabelState.Running) {
        const end = moment(job.createTime).add(label.timing.totalTimeToComplete, "seconds");
        serverEta = moment.utc(end).tz(serverTimeZone).format(format);
        displayEta = moment.utc(end).tz(displayTimeZone()).format(format);
    }

    return {
        display: displayEta,
        server: serverEta
    };

};


export const getStepPercent = (step: StepData): number | undefined => {

    const timing = step.timing;

    if (!step.startTime || !timing?.averageStepDuration) {
        return undefined;
    }

    if (step.finishTime) {
        return 1;
    }

    const start = moment(step.startTime);
    const end = moment(Date.now());
    const duration = moment.duration(end.diff(start)).asSeconds();

    // 90% weighted from estimate, meaning if finish on time will jump 90% => done
    let percent = duration / timing.averageStepDuration * 0.9;
    if (percent >= 0.8) {

        // sigmoid that hits 99% at 1.5x duration
        percent = Math.min((2 / (1 + Math.pow(40, -percent)) - 1), 0.99);
    }

    return percent;
};

export const getElapsedString = (start: Moment, end: Moment, includeSeconds:boolean = true): string => {

    let duration = "";
    const d = moment.duration(end.diff(start));

    if (d.years()) {
        duration = `${d.years()} year`;
        if (d.years() > 1) {
            duration += "s";
        }
    }
    if (d.months()) {
        duration += ` ${d.months()} month`;
        if (d.months() > 1) {
            duration += "s";
        }
        return duration;
    }

    if (!d.years() && !d.months()) {

        if (d.days()) {
            duration += `${d.days()}d `;
        }
        
        if (d.hours()) {
            duration += `${d.hours()}h `;
        }

        if (d.minutes()) {
            duration += `${d.minutes()}m `;
        }

        if (includeSeconds || !duration) {
<<<<<<< HEAD
            if (d.seconds()) {
                duration += `${d.seconds()}s `;
=======
            if (d.seconds() > 0) {
                duration += `${d.seconds()}s `;
            } else {
                duration += `0s `;
>>>>>>> 4af6daef
            }
        }
    }

    return duration?.trim();

};

export const getBatchInitElapsed = (batch: BatchData | undefined): string => {

    if (!batch || !batch.startTime) {
        return "";
    }

    const start = moment(batch.startTime);
    let end = moment(Date.now());

    if (!batch.steps.find(step => step.startTime) && batch.finishTime) {
        end = moment(batch.finishTime);
    } else {
        batch.steps.forEach(step => {

            if (!step.startTime) {
                return;
            }

            const time = moment(step.startTime);

            if (time.unix() < end.unix()) {
                end = time;
            }
        });
    }


    return getElapsedString(start, end);
};

export const getStepElapsed = (step: StepData | BatchData | undefined): string => {

    if (!step) {
        return "";
    }

    const start = moment(step.startTime);
    let end = moment(Date.now());

    if (step.finishTime) {
        end = moment(step.finishTime);
    }

    return getElapsedString(start, end);

};

export const getLeaseElapsed = (lease: GetAgentLeaseResponse | undefined): string => {

    if (!lease) {
        return "";
    }

    const start = moment(lease.startTime);
    let end = moment(Date.now());

    if (lease.finishTime) {
        end = moment(lease.finishTime);
    }

    return getElapsedString(start, end);

};


export const getHumanTime = (timeIn: Date | string | undefined): string => {

    if (!timeIn) {
        return "";
    }

    const now = moment.utc().tz(displayTimeZone());
    const time = moment(timeIn).tz(displayTimeZone());

    const nowDay = now.dayOfYear();
    const timeDay = time.dayOfYear();

    const delta = nowDay - timeDay;

    if (delta > 2 || now.year() !== time.year()) {
        return time.format('MMM Do');    
    }

    if (delta === 1) {
        return 'Yesterday';
    }

    if (delta === 0) {
        return 'Today';
    }

    if (time.day() === 1) {
        return "Monday";
    }

    return time.format('MMM Do');    

};


<<<<<<< HEAD
export const getShortNiceTime = (timeIn: Date | string | undefined, relative: boolean = false, includeHour:boolean = false): string => {
=======
export const getShortNiceTime = (timeIn: Date | string | undefined, relative: boolean = false, includeHour:boolean = false, includeDay: boolean = true): string => {
>>>>>>> 4af6daef

    if (!timeIn) {
        return "";
    }

    const now = moment.utc().tz(displayTimeZone());
    const nowTimeStr = now.format('MMM Do');

    const time = moment(timeIn).tz(displayTimeZone());

    let timeStr = time.format('MMM Do');
    if (relative && timeStr === nowTimeStr) {
        timeStr += " (Today)";
    } else if (relative && time.calendar().toLowerCase().indexOf("yesterday") !== -1) {
        timeStr += " (Yesterday)";
    } else {
        timeStr = time.format('MMM Do');
    }

    if (includeHour) {
        const format = dashboard.display24HourClock ? "HH:mm:ss z" : "LT z";
<<<<<<< HEAD
        timeStr += ` at ${time.format(format)}`;
=======
        if (includeDay)
            timeStr += ` at ${time.format(format)}`;
        else
            timeStr = time.format(format);
>>>>>>> 4af6daef
    }
    
    return timeStr;

};

export const getNiceTime = (timeIn: Date | string | undefined, relative: boolean = true): string => {

    if (!timeIn) {
        return "";
    }

    const now = moment.utc().tz(displayTimeZone());
    const nowTimeStr = now.format('dddd, MMMM Do');

    const time = moment(timeIn).tz(displayTimeZone());

    let timeStr = time.format('dddd, MMMM Do');
    if (relative && timeStr === nowTimeStr) {
        timeStr += " (Today)";
    } else if (relative && time.calendar().toLowerCase().indexOf("yesterday") !== -1) {
        timeStr += " (Yesterday)";
    } else {
        timeStr = time.format('dddd, MMMM Do');
    }

    const format = dashboard.display24HourClock ? "HH:mm:ss z" : "LT z";

    timeStr += ` at ${time.format(format)}`;

    return timeStr;

};<|MERGE_RESOLUTION|>--- conflicted
+++ resolved
@@ -269,15 +269,10 @@
         }
 
         if (includeSeconds || !duration) {
-<<<<<<< HEAD
-            if (d.seconds()) {
-                duration += `${d.seconds()}s `;
-=======
             if (d.seconds() > 0) {
                 duration += `${d.seconds()}s `;
             } else {
                 duration += `0s `;
->>>>>>> 4af6daef
             }
         }
     }
@@ -386,11 +381,7 @@
 };
 
 
-<<<<<<< HEAD
-export const getShortNiceTime = (timeIn: Date | string | undefined, relative: boolean = false, includeHour:boolean = false): string => {
-=======
 export const getShortNiceTime = (timeIn: Date | string | undefined, relative: boolean = false, includeHour:boolean = false, includeDay: boolean = true): string => {
->>>>>>> 4af6daef
 
     if (!timeIn) {
         return "";
@@ -412,14 +403,10 @@
 
     if (includeHour) {
         const format = dashboard.display24HourClock ? "HH:mm:ss z" : "LT z";
-<<<<<<< HEAD
-        timeStr += ` at ${time.format(format)}`;
-=======
         if (includeDay)
             timeStr += ` at ${time.format(format)}`;
         else
             timeStr = time.format(format);
->>>>>>> 4af6daef
     }
     
     return timeStr;
