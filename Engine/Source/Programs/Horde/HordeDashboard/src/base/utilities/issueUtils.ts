import moment from "moment";
import { GetIssueResponse, StreamData } from "../../backend/Api";
import dashboard from "../../backend/Dashboard";
import { projectStore } from "../../backend/ProjectStore";
import { displayTimeZone } from "./timeUtils";

<<<<<<< HEAD
export type IssueJira = {
	description: string;
	link: string;
}

// This regex could be optimized, though it works
// eslint-disable-next-line
const urlRegex = /([\w+]+\:\/\/)?([\w\d-]+\.)*[\w-]+[\.\:]\w+([\/\?\=\&\#\.]?[\w-]+)*\/?/gm

export function getIssueJiras(issue: GetIssueResponse): IssueJira[] {

	if (!issue.description) {
		return [];
	}

	const jiras: IssueJira[] = [];

	const matches = Array.from(issue.description.matchAll(urlRegex));

	matches.forEach(m => {
		m.forEach(match => {

			if (!match) {
				return;
			}
			// @todo: add jira match to server config
			if (match.toLowerCase().startsWith("https://jira.it.epicgames.com")) {
				const path = new URL(match).pathname.split("/");
				if (path.length) {
					jiras.push({link: match, description: path[path.length - 1]})
				}
				
			}
		})
	})
	
	return jiras;

}

export function getIssueStatus(issue: GetIssueResponse, showResolveTime?: boolean): string {

=======
export function getIssueStatus(issue: GetIssueResponse, showResolveTime?: boolean): string {

>>>>>>> d731a049
	let text = "";

	if (issue.resolvedAt) {

		let resolvedText = "Resolved";

		if (issue.fixChange) {
			resolvedText += ` in CL ${issue.fixChange}`;
		}

<<<<<<< HEAD
		resolvedText += ` by ${issue.resolvedBy ?? "Horde"}`;
=======
		resolvedText += ` by ${issue.resolvedByInfo?.name ?? "Horde"}`;
>>>>>>> d731a049

		if (!showResolveTime) {
			return resolvedText;
		}

		const displayTime = moment(issue.resolvedAt).tz(displayTimeZone());

		const format = dashboard.display24HourClock ? "MMM Do, HH:mm z" : "MMM Do, h:mma z";

		resolvedText += ` on ${displayTime.format(format)}`;

		return resolvedText;
	}

	if (!issue.ownerInfo) {
		text = "Currently unassigned.";
	} else {
		if (issue.ownerInfo.id === dashboard.userId) {
			if (issue.nominatedByInfo) {
				text = `You have been nominated to fix this issue by ${issue.nominatedByInfo.name}.`;
			} else {
				text = `Assigned to ${issue.ownerInfo.name}.`;
			}
		} else {
			text = `Assigned to ${issue.ownerInfo.name}`;
			if (issue.nominatedByInfo) {
				text += ` by ${issue.nominatedByInfo.name}`;
			}
			if (!issue.acknowledgedAt) {
				text += ` (Unacknowledged)`;
			} else {
				text += ` (Acknowledged)`;
			}
			text += ".";
		}
	}

	return text;

}

export function generateStreamSummary(issue: GetIssueResponse): string {

	const streams: StreamData[] = [];

	projectStore.projects.forEach(p => {
		if (!p.streams) {
			return;
		}

		p.streams.filter(s => issue.unresolvedStreams.indexOf(s.id) !== -1).forEach(stream => {
			if (!streams.find(s => s.id === stream.id)) {
				streams.push(stream);
			}
		});
	});

	if (streams.length === 0) {
		return "";
	}

	const present = streams.slice(0, 3);
	const others = streams.slice(3);

	let text = "Affects " + present.map(s => `//${s.project?.name}/${s.name}`).join(", ");

	if (others.length) {
		text += ` and ${others.length} other streams.`;
	}

	return text;

}
<|MERGE_RESOLUTION|>--- conflicted
+++ resolved
@@ -4,53 +4,8 @@
 import { projectStore } from "../../backend/ProjectStore";
 import { displayTimeZone } from "./timeUtils";
 
-<<<<<<< HEAD
-export type IssueJira = {
-	description: string;
-	link: string;
-}
-
-// This regex could be optimized, though it works
-// eslint-disable-next-line
-const urlRegex = /([\w+]+\:\/\/)?([\w\d-]+\.)*[\w-]+[\.\:]\w+([\/\?\=\&\#\.]?[\w-]+)*\/?/gm
-
-export function getIssueJiras(issue: GetIssueResponse): IssueJira[] {
-
-	if (!issue.description) {
-		return [];
-	}
-
-	const jiras: IssueJira[] = [];
-
-	const matches = Array.from(issue.description.matchAll(urlRegex));
-
-	matches.forEach(m => {
-		m.forEach(match => {
-
-			if (!match) {
-				return;
-			}
-			// @todo: add jira match to server config
-			if (match.toLowerCase().startsWith("https://jira.it.epicgames.com")) {
-				const path = new URL(match).pathname.split("/");
-				if (path.length) {
-					jiras.push({link: match, description: path[path.length - 1]})
-				}
-				
-			}
-		})
-	})
-	
-	return jiras;
-
-}
-
 export function getIssueStatus(issue: GetIssueResponse, showResolveTime?: boolean): string {
 
-=======
-export function getIssueStatus(issue: GetIssueResponse, showResolveTime?: boolean): string {
-
->>>>>>> d731a049
 	let text = "";
 
 	if (issue.resolvedAt) {
@@ -61,11 +16,7 @@
 			resolvedText += ` in CL ${issue.fixChange}`;
 		}
 
-<<<<<<< HEAD
-		resolvedText += ` by ${issue.resolvedBy ?? "Horde"}`;
-=======
 		resolvedText += ` by ${issue.resolvedByInfo?.name ?? "Horde"}`;
->>>>>>> d731a049
 
 		if (!showResolveTime) {
 			return resolvedText;
