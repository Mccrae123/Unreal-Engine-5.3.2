// Copyright Epic Games, Inc. All Rights Reserved.

import { ErrorHandler, ErrorInfo } from "../components/ErrorHandler";
//import { setDatadogUser } from './Datadog';

export enum ChallengeStatus {
    Ok,
    Unauthorized,
    Error
}

export interface FetchRequestConfig {
    formData?: boolean;
    responseBlob?: boolean;
    params?: Record<string, string | string[] | number | boolean | undefined>;
    suppress404?: boolean;
}

export type FetchResponse = {
    data: any;
    status: number;
}

function handleError(errorIn: ErrorInfo, force?: boolean) {

    const e = { ...errorIn, hordeError: true } as ErrorInfo;

    ErrorHandler.set(e, force ?? false);

}

/** Fetch convenience wrapper */
export class Fetch {

    get(url: string, config?: FetchRequestConfig) {

        url = this.buildUrl(url, config);

        return new Promise<FetchResponse>(async (resolve, reject) => {

            try {
                
                const response = await fetch(url, this.buildRequest("GET")).then(response => {
                    if (!response.ok && response.status === 500) {
                        response.text().then(text => {
                            handleError({
                                response: response,
                                reason: "Internal Server Error",
                                mode: "GET",
                                url: url,
                                message: text
                            }, true);            
                        });
                        return null;
                    }
                    return response;
                });

                if (!response) {
                    reject('');
                    return;
                }
		
                if (response.ok) {
                    this.handleResponse(response, url, "GET", resolve, reject, config);
                    return;
                }

                if (response.status === 404) {
                    if (config?.suppress404) {
                        reject(`Received suppressed 404 on ${url}`);
                        return;
                    }
                }

                const challenge = await this.challenge();

                if (challenge === ChallengeStatus.Unauthorized) {

                    this.login(window.location.toString());
                    return;
                }

                if (response.status === 502) {
                    throw new Error(`502 Gateway error connecting to server`);
                }

                throw response.statusText ? response.statusText : response.status;

            } catch (reason) {

                // Note: the fetch request sets error for redirects, this is opaque as per the spec
                // so all we get is an error string and can't detect AccessDenied, etc in redirect :/
                let message = `Error in request, ${reason}`;

                handleError({
                    reason: message,
                    mode: "GET",
                    url: url
                });

                reject(message);
            };
        });
    }

    post(url: string, data?: any, config?: FetchRequestConfig) {

        url = this.buildUrl(url, config);

        return new Promise<FetchResponse>((resolve, reject) => {

            fetch(url, this.buildRequest("POST", data, config)).then(response => {

                this.handleResponse(response, url, "POST", resolve, reject, config);

            }).catch(reason => {

                // Note: the fetch request sets error for redirects, this is opaque as per the spec
                // so all we get is an error string and can't detect AccessDenied, etc in redirect :/
                let message = `Possible permission issue, ${reason}`;

                handleError({
                    reason: message,
                    mode: "POST",
                    url: url
                }, true);

                reject(message);
            });
        });

    }

    put(url: string, data?: any, config?: FetchRequestConfig) {

        url = this.buildUrl(url, config);

        return new Promise<FetchResponse>((resolve, reject) => {

            fetch(url, this.buildRequest("PUT", data)).then(response => {

                this.handleResponse(response, url, "PUT", resolve, reject, config);

            }).catch(reason => {

                handleError({
                    reason: reason,
                    mode: "PUT",
                    url: url
                }, true);

                reject(reason);
            });
        });

    }


    delete(url: string, config?: FetchRequestConfig) {

        url = this.buildUrl(url, config);

        return new Promise<FetchResponse>((resolve, reject) => {

            fetch(url, this.buildRequest("DELETE")).then(response => {

                this.handleResponse(response, url, "DELETE", resolve, reject, config);

            }).catch(reason => {

                handleError({
                    reason: reason,
                    mode: "DELETE",
                    url: url
                }, true);

                reject(reason);
            });
        });
    }

    login(redirect: string) {

        if (this.debugToken || this.logout) {
            return;
        }

        window.location.assign("/api/v2/dashboard/login?redirect=" + btoa(redirect ?? "/index"));
    }

    private async handleResponse(response: Response, url: string, mode: string, resolve: (value: FetchResponse | PromiseLike<FetchResponse>) => void, reject: (reason?: any) => void, config?: FetchRequestConfig) {

        if (!response.ok && response.status === 500) {

            response.text().then(text => {
                handleError({
                    mode: mode,
                    response: response,
                    url: url,
                    title: "Internal Server Error",
                    message: text                
                }, true);
            });
            return reject("Internal Server Error");
        }

        if (response.status === 401) {

            return reject(response.statusText);
        }

        if (!response.ok) {

            let message = response.statusText;

            if (response.url?.indexOf("AccessDenied") !== -1) {

                handleError({
                    mode: mode,
                    response: response,
                    url: url,
                    title: "Access Denied"
                });

            } else {

                if (response.status !== 404 || !config?.suppress404) {

                    let errorInfo: ErrorInfo = {
<<<<<<< HEAD
=======
                        mode: mode,
>>>>>>> 4af6daef
                        response: response,
                        url: url
                    }

                    let json: any = undefined;

                    try {
                        json = await response.json();
                    } catch {

                    }

                    // dynamic detection of horde formatted error
                    if (json && json.time && json.message && json.level) {
                        errorInfo.format = json;
                        message = json.message;
                        if (json.id) {
                            message = `(Error ${json.id}) - ${message}`;
                        }
                    }

                    handleError(errorInfo);

                }
            }

            reject(message);
            return;
        }

        if (config?.responseBlob) {
            response.blob().then(blob => {
                resolve({
                    data: blob,
                    status: response.status
                });
            }).catch(reason => {

                handleError({
                    mode: mode,
                    response: response,
                    url: url,
                    reason: reason
                });

                reject(reason);
            });
        }
        else {
            response.clone().json().then(data => {
                resolve({
                    data: data,
                    status: response.status
                });
            }).catch((reason) => {
                response.clone().text().then(text => {
                    resolve({
                        data: text,
                        status: response.status
                    });
                }).catch(reason => {

                    handleError({
                        mode: mode,
                        response: response,
                        url: url,
                        reason: reason
                    });

                    reject(reason);
                });
            });
        }

    }

    private buildRequest(method: "GET" | "POST" | "PUT" | "DELETE", data?: any, config?: FetchRequestConfig): RequestInit {

        const headers = this.buildHeaders();

        let body: any = undefined;

        if (method === "POST" || method === "PUT") {
            if (data) {
                if (config?.formData) {
                    body = data;
                } else {
                    headers['Content-Type'] = 'application/json';
                    body = JSON.stringify(data);
                }
            }
        }

        // no-cors doesn't allow authorization header

        const requestInit: RequestInit = {
            method: method,
            mode: "cors",
            cache: "no-cache",
            credentials: this.debugToken ? "same-origin" : 'include',
            redirect: "error",
            headers: headers,
            body: body
        };

        return requestInit;
    }

    private get withCredentials(): boolean {
        return !!this.authorization && !!this.authorization.length;
    }

    private buildHeaders(): Record<string, string> {

        const headers: Record<string, string> = {};

        if (this.withCredentials) {
            headers["Authorization"] = this.authorization!;
        }

        return headers;
    }


    private buildUrl(url: string, config?: FetchRequestConfig): string {

        while (url.startsWith("/")) {
            url = url.slice(1);
        }

        while (url.endsWith("/")) {
            url = url.slice(0, url.length);
        }

        url = `${this.baseUrl}/${url}`;

        if (!config?.params) {
            return url;
        }

        const keys = Object.keys(config.params).filter((key) => {
            return config.params![key] !== undefined;
        });

        const query = keys.map((key) => {
            const value = config.params![key]!;
            if (Array.isArray(value)) {
                return (value as string[]).map(v => {
                    return encodeURIComponent(key) + '=' + encodeURIComponent(v);
                });
            } else {
                return encodeURIComponent(key) + '=' + encodeURIComponent(value as any);
            }

        }).flat().join('&');

        return query.length ? `${url}?${query}` : url;

    }

    async challenge(): Promise<ChallengeStatus> {

        try {
            const url = this.buildUrl("/api/v1/dashboard/challenge");

            const result = await fetch(url, this.buildRequest("GET"));

            if (result.ok) {
                return ChallengeStatus.Ok;
            }

            if (result.status === 401 || result.status === 404) {

                if (this.debugToken) {
                    // raise error to check debug token expired
                    handleError({
                        reason: "Unauthorized challenge with debug token, it may have expired",
                        mode: "GET",
                        url: url
                    });
                }

                return ChallengeStatus.Unauthorized;
            }
        } catch (reason) {
            console.error(reason);
        }

        return ChallengeStatus.Error;

    }

    // debug token
    private setAuthorization(authorization: string | undefined) {
        this.authorization = authorization;
    }

    setDebugToken(token?: string) {

        if (!token) {

            this.debugToken = undefined;
            this.setAuthorization(undefined);
            return;
        }

        this.debugToken = token;
        this.setAuthorization(`Bearer ${this.debugToken}`);

    }

    setBaseUrl(url?: string) {

        if (!url) {
            this.baseUrl = "";
            return;
        }

        this.baseUrl = url;
    }

    logout: boolean = false;

    private baseUrl = "";
    private debugToken?: string;
    private authorization?: string;

}<|MERGE_RESOLUTION|>--- conflicted
+++ resolved
@@ -228,10 +228,7 @@
                 if (response.status !== 404 || !config?.suppress404) {
 
                     let errorInfo: ErrorInfo = {
-<<<<<<< HEAD
-=======
                         mode: mode,
->>>>>>> 4af6daef
                         response: response,
                         url: url
                     }
