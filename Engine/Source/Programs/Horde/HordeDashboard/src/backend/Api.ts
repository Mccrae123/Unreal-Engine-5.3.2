--- conflicted
+++ resolved
@@ -1081,25 +1081,11 @@
 	/** Hash of the graph for this job */
 	graphHash?: string;
 
-<<<<<<< HEAD
-	/** @deprecated The user that started this job */
-	startedByUser?: string;
-
 	/** The user that started this job */
 	startedByUserInfo?: GetThinUserInfoResponse;
 
-	/** @deprecated The user that aborted this job */
-	abortedByUser?: string;
-=======
-	/** The user that started this job */
-	startedByUserInfo?: GetThinUserInfoResponse;
-
 	/** The user that started this job */
 	abortedByUserInfo?: GetThinUserInfoResponse;
->>>>>>> d731a049
-
-	/** The user that started this job */
-	abortedByUserInfo?: GetThinUserInfoResponse;
 
 	/** The roles to impersonate when executing this job */
 	roles: string[];
@@ -1194,22 +1180,8 @@
 	/** If the step has been requested to abort	*/
 	abortRequested?: boolean;
 
-<<<<<<< HEAD
-	/** @deprecated Name of the user that requested the abort of this step */
-	abortByUser?: string;
-
 	/* The user that requested the abort of this step */
 	abortedByUserInfo?: GetThinUserInfoResponse;
-
-	/** @deprecated Name of the user that requested this step be run again */
-	retryByUser?: string;
-=======
-	/* The user that requested the abort of this step */
-	abortedByUserInfo?: GetThinUserInfoResponse;
-
-	/* The user that retried this step */
-	retriedByUserInfo?: GetThinUserInfoResponse;
->>>>>>> d731a049
 
 	/* The user that retried this step */
 	retriedByUserInfo?: GetThinUserInfoResponse;
@@ -2251,12 +2223,6 @@
 	/**  The source changelist number */
 	number: number;
 
-<<<<<<< HEAD
-	/**  @deprecated Name of the user that authored this change */
-	author: string;
-
-=======
->>>>>>> d731a049
 	/**  The description text */
 	description: string;
 
@@ -2903,30 +2869,12 @@
 
 	/**Whether the issue is promoted */
 	promoted: boolean;
-<<<<<<< HEAD
-
-	/** @deprecated Owner of the issue */
-	owner?: string;
-
-	/** @deprecated Owner id of the issue */
-	ownerId?: string;
 
 	/** Owner of the issue */
 	ownerInfo: GetThinUserInfoResponse;
 
-	/** @deprecated User that nominated the current owner */
-	nominatedBy?: string;
-=======
-
-	/** Owner of the issue */
-	ownerInfo: GetThinUserInfoResponse;
-
 	/** Use that nominated the current owner */
 	nominatedByInfo: GetThinUserInfoResponse;
->>>>>>> d731a049
-
-	/** Use that nominated the current owner */
-	nominatedByInfo: GetThinUserInfoResponse;
 
 	/**Time that the issue was acknowledged */
 	acknowledgedAt?: Date | string;
@@ -2937,19 +2885,8 @@
 	/**Time at which the issue was resolved */
 	resolvedAt?: Date | string;
 
-<<<<<<< HEAD
-	/** @deprecated Name of the user that resolved the issue */
-	resolvedBy?: string;
-
-	/** @deprecated User id of the person that resolved the issue */
-	resolvedById?: string;
-=======
 	/** Use info for the person that resolved the issue */
 	resolvedByInfo: GetThinUserInfoResponse;
->>>>>>> d731a049
-
-	/** Use info for the person that resolved the issue */
-	resolvedByInfo: GetThinUserInfoResponse;
 
 	/**  List of stream paths affected by this issue */
 	streams: string[];
@@ -2962,17 +2899,8 @@
 
 	affectedStreams: GetIssueAffectedStreamResponse[];
 
-<<<<<<< HEAD
-	/** @deprecated User id's of the Most likely suspects for causing this issue */
-	primarySuspectIds: string[];
-=======
 	/** Use info for the person that resolved the issue */
 	primarySuspectsInfo: GetThinUserInfoResponse[];
->>>>>>> d731a049
-
-	/** Use info for the person that resolved the issue */
-	primarySuspectsInfo: GetThinUserInfoResponse[];
-
 
 	/** Whether to show alerts for this issue */
 	showDesktopAlerts: boolean;
@@ -3024,15 +2952,12 @@
 	/** List of spans to remove from this issue */
 	removeSpans?: string[];
 
-<<<<<<< HEAD
-=======
 	/** An external issue key*/
 	externalIssueKey?: string;
 
 	/** Id of user quarantining issue */
 	quarantinedById?: string;
 
->>>>>>> d731a049
 }
 
 export type GetUtilizationTelemetryStream = {
