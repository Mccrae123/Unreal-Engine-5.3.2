// Copyright Epic Games, Inc. All Rights Reserved.

//  Horde backend API types

// The session type
export enum SessionType {

	// Execute a command
	Job = 0,

	// Upgrade the agent software
	Upgrade = 1
}

export enum Priority {

	// Lowest priority
	Lowest = "Lowest",

	// Below normal priority
	BelowNormal = "BelowNormal",

	// Normal priority
	Normal = "Normal",

	// Above normal priority
	AboveNormal = "AboveNormal",

	// High priority
	High = "High",

	// Highest priority
	Highest = "Highest"
}

// The state of a jobstep
export enum JobStepState {

	// Waiting for dependencies of this step to complete (or paused)
	Waiting = "Waiting",

	// Ready to run, but has not been scheduled yet
	Ready = "Ready",

	// Dependencies of this step failed, so it cannot be executed
	Skipped = "Skipped",

	// There is an active instance of this step running
	Running = "Running",

	// This step has been run
	Completed = "Completed",

	// This step has been aborted
	Aborted = "Aborted"

}

// Outcome of a jobstep run
export enum JobStepOutcome {

	// Finished with errors
	Failure = "Failure",

	// Finished with warnings
	Warnings = "Warnings",

	// Finished Succesfully
	Success = "Success",

	// Unspecified, skipped, aborted, etc
	Unspecified = "Unspecified"
}

/// Systemic error codes for a job failing
export enum JobStepError {
	/// No systemic error
	None = "None",
	/// Step did not complete in the required amount of time
	TimedOut = "TimedOut",
	/// Step is in paused state so was skipped
	Paused = "Paused"
}

// The state of a particular run
export enum JobStepBatchState {

	// Waiting for dependencies of at least one jobstep to complete
	Waiting = "Waiting",

	// Getting ready to execute
	Starting = "Starting",

	// Ready to execute
	Ready = "Ready",

	// Currently running
	Running = "Running",

	// Getting ready to execute
	Stopping = "Stopping",

	// All steps have finished executing
	Complete = "Complete"
}

/**Error code for a batch not being executed */
export enum JobStepBatchError {

	/** No error */
	None = "None",

	/** The stream for this job is unknown */
	UnknownStream = "UnknownStream",

	/** The given agent type for this batch was not valid for this stream */
	UnknownAgentType = "UnknownAgentType",

	/** The pool id referenced by the agent type was not found */
	UnknownPool = "UnknownPool",

	/** There are no agents in the given pool currently online */
	NoAgentsInPool = "NoAgentsInPool",

	/** There are no agents in this pool that are onlinbe */
	NoAgentsOnline = "NoAgentsOnline",

	/** Unknown workspace referenced by the agent type */
	UnknownWorkspace = "UnknownWorkspace",

	/** Cancelled */
	Cancelled = "Cancelled",

	/** Lost connection with the agent machine */
	LostConnection = "LostConnection",

	/** Lease terminated prematurely */
	Incomplete = "Incomplete",

	/** An error ocurred while executing the lease. Cannot be retried. */
	ExecutionError = "ExecutionError",

	/** The change that the job is running against is invalid. */
	UnknownShelf = "UnknownShelf"

}

// The type of a template parameter
export enum TemplateParameterType {

	// An arbitrary string
	String = "String"
}

export enum EventSeverity {

	Unspecified = "Unspecified",
	Information = "Information",
	Warning = "Warning",
	Error = "Error"
}

export enum AclActions {

	// No actions allowed
	None = "None",

	// Reading to the object
	Read = "Read",

	// Modifying the object
	Write = "Write",

	// Creating new objects
	Create = "Create",

	// Deleting the object
	Delete = "Delete",

	// Executing the object
	Execute = "Execute",

	// Change permissions on the object
	ChangePermissions = "ChangePermissions"

}

export enum SubscriptonNotificationType {
	// Slack notification
	Slack = "Slack",
}

// aliases and extensions
export type AgentData = GetAgentResponse
export type LeaseData = GetAgentLeaseResponse
export type SessionData = GetAgentSessionResponse
export type PoolData = GetPoolResponse
export type GroupData = GetGroupResponse
export type NodeData = GetNodeResponse
export type BatchData = GetBatchResponse
export type EventData = GetLogEventResponse
export type LogData = GetLogFileResponse
export type ArtifactData = GetArtifactResponse
export type AclData = GetAclResponse
export type AclEntryData = GetAclEntryResponse
export type SoftwareData = GetSoftwareResponse
export type ScheduleData = GetScheduleResponse
export type ChangeSummaryData = GetChangeSummaryResponse
export type JobsTabData = GetJobsTabResponse
export type JobsTabColumnData = GetJobsTabColumnResponse
export type TimingInfo = GetTimingInfoResponse
export type StepTimingInfo = GetStepTimingInfoResponse
export type SubscriptionData = GetSubscriptionResponse

export type IssueData = GetIssueResponse & {
	events?: GetLogEventResponse[];
}

export type LabelData = GetLabelResponse & {
	defaultLabel?: GetDefaultLabelStateResponse;
}

export type ProjectData = GetProjectResponse & {
	streams?: StreamData[];
}

export type StreamData = GetStreamResponse & {
	project?: ProjectData;
	// full path as returned by server
	fullname?: string;

}

export type JobData = GetJobResponse & {
	graphRef?: GetGraphResponse;
}

export type StepData = GetStepResponse & {

	timing?: GetStepTimingInfoResponse;
}

export type TestData = GetTestDataResponse & {
	data: object;
}

export enum LogType {
	JSON = "JSON",
	TEXT = "TEXT"
}

export enum LogLevel {
	Informational = "Informational",
	Warning = "Warning",
	Error = "Error"
}

export type LogLine = {
	time: string;
	level: LogLevel;
	message: string;
	id?: number;
	format?: string;
	properties?: Record<string, string | Record<string, string | number>>;
}

export type LogLineData = {
	format: LogType;
	index: number;
	count: number;
	maxLineIndex: number;
	lines?: LogLine[];
};

export type JobStreamQuery = {
	filter?: string;
	template?: string[];
	preflightStartedByUserId?: string,
	includePreflight?: boolean,
	maxCreateTime?: string;
	modifiedAfter?: string;
	index?: number;
	count?: number;
	consistentRead?: boolean;

};

export type AgentQuery = {
	modifiedAfter?: string;
	poolId?: string;
}

export type JobQuery = {
	id?: string[],
	filter?: string;
	streamId?: string;
	name?: string;
	template?: string[];
	state?: string[];
	outcome?: string[];
	minChange?: number;
	maxChange?: number;
	preflightChange?: number;
	preflightOnly?: boolean;
	includePreflight?: boolean;
	preflightStartedByUserId?: string;
	startedByUserId?: string;
	minCreateTime?: string;
	maxCreateTime?: string;
	modifiedAfter?: string;
	index?: number;
	count?: number;
};

export type JobTimingsQuery = {
	streamId?: string;
	template?: string[];
	filter?: string;
	count?: number;
};


export type IssueQuery = {
	jobId?: string;
	batchId?: string;
	stepId?: string;
	label?: number;
	streamId?: string;
	change?: number;
	minChange?: number;
	maxChange?: number;
	index?: number;
	count?: number;
	ownerId?: string;
	resolved?: boolean;
	promoted?: boolean;
}

export type IssueQueryV2 = {
	id?: string[];
	streamId?: string;
	minChange?: number;
	maxChange?: number;
	resolved?: boolean;
	index?: number;
	count?: number;
	filter?: string;
}


export type UsersQuery = {
	ids?: string[];
	nameRegex?: string;
	index?: number;
	count?: number;
	includeAvatar?: boolean;
	includeClaims?: boolean;
}


export type ScheduleQuery = {
	streamId?: string;
	filter?: string;
}


/* The severity of an issue */
export enum IssueSeverity {
	/** Unspecified severity */
	Unspecified = "Unspecified",

	/** This error represents a warning */
	Warning = "Warning",

	/** This issue represents an error */
	Error = "Error"
}

/** Setting information required by dashboard */
export type GetDashboardConfigResponse = {

	/** The name of the external issue service */
	externalIssueServiceName?: string;

	/** The url of the external issue service */
	externalIssueServiceUrl?: string;

	/** The url of the perforce swarm installation */
	perforceSwarmUrl?: string;

	/** Help email address that users can contact with issues */
	helpEmailAddress?: string;

	/** Help slack channel that users can use for issues */
	helpSlackChannel?: string;
}

/**Parameters to register a new agent */
export type CreateAgentRequest = {

	/**Friendly name for the agent */
	name: string;

	/**Whether the agent is currently enabled */
	enabled: boolean;

	/**Whether the agent is ephemeral (ie. should not be shown when inactive) */
	ephemeral: boolean;

	/**Per-agent override for the desired client version */
	forceVersion?: string;

	/**Pools for this agent */
	pools?: string[];
}

/**Response from creating an agent */
export type CreateAgentResponse = {

	/**Unique id for the new agent */
	id: string;

	/**Bearer token for this agent to authorize itself with the server */
	token: string;
}

/**Parameters to update an agent */
export type UpdateAgentRequest = {

	/**New name of the agent */
	name?: string;

	/**Whether the agent is currently enabled */
	enabled?: boolean;

	/**comment for the agent */
	comment?: string;

	/**Whether the agent is ephemeral */
	ephemeral?: boolean;

	/**Boolean to request a conform */
	requestConform?: boolean;

	/** Request that a full conform be performed, removing all intermediate files */
	requestFullConform?: boolean;

	requestRestart?: boolean;

	requestShutdown?: boolean;

	/**Per-agent override for the desired client version */
	forceVersion?: string;

	/**Pools for this agent */
	pools?: string[];

	/**New ACL for this agent */
	acl?: UpdateAclRequest;

}

export type AuditLogQuery = {
	minTime?: string;
	maxTime?: string;
	index?: number;
	count?: number;
}

export enum AuditLogLevel {
	Information = "Information"
}

export type AuditLogEntry = {
	time: string;
	level: AuditLogLevel;
	message: string;
	format: string;
	properties?: Record<string, string | number | Record<string, string | number>>;
}


/**Parameters to create a pool */
export type CreatePoolRequest = {

	/**New name of the pool */
	name: string;

	/**Arbitrary properties associated with this event */
	properties?: { [key: string]: string };
}


/**Parameters to update a pool */
export type UpdatePoolRequest = {

	/**New name of the pool */
	name?: string;

	/** Whether to enable autoscaling for this pool */
	enableAutoscaling?: boolean;

	/// Frequency to run conforms, in hours, set 0 to disable
	conformInterval?: number;

	/** Pool sizing strategy */
	sizeStrategy?: PoolSizeStrategy;

	/** The minimum nunmber of agents to retain in this pool */
	minAgents?: number;

	/** The minimum number of idle agents in this pool, if autoscaling is enabled */
	numReserveAgents?: number;

	/**Arbitrary properties associated with this event */
	properties?: { [key: string]: string };
}

/**Parameters to update a pool */
export type BatchUpdatePoolRequest = {

	/**ID of the pool to update  */
	id: string;

	/**New name of the pool */
	name?: string;

	/**Arbitrary properties associated with this event */
	properties?: { [key: string]: string };

	/**Soft-delete for this pool */
	deleted?: boolean;
}

/** Lease state for agent leases */
export enum LeaseState {

	Unspecified = "Unspecified",

	Pending = "Pending",

	Active = "Active",

	Completed = "Completed",

	Cancelled = "Cancelled"

}


export enum LeaseOutcome {

	/** Default value. */
	Unspecified = "Unspecified",

	/** The lease was executed successfully */
	Success = "Success",

	/** The lease was not executed succesfully, but cannot be run again. */
	Failed = "Failed",

	/** The lease was cancelled by request */
	Cancelled = "Cancelled"

}


/**Response for queries to find a particular lease within an agent */
export type GetAgentLeaseResponse = {

	/**Identifier for the lease */
	id: string;

	/**Name of the lease */
	name?: string;

	/**Time at which the lease started (UTC) */
	startTime: Date | string;

	/**Time at which the lease ended (UTC) */
	finishTime?: Date | string;

	/**Whether this lease has started executing on the agent yet */
	executing: boolean;

	/**Details for this lease */
	details?: { [key: string]: string };

	/**agentId of lease */
	agentId?: string;

	/**What type of lease this is (parsed from Details array) */
	type: string;

	/**BatchId of this lease (parsed from Details array) */
	batchId: string;

	/**JobId of this lease (parsed from Details array) */
	jobId: string;

	/**logId of this lease (parsed from Details array) */
	logId: string;

	/**Batch data for this lease, queried from backend */
	batch?: GetBatchResponse;

	/** Outcome of the lease */
	outcome?: LeaseOutcome;

	state?: LeaseState;

}

/**Information about an agent session */
export type GetAgentSessionResponse = {

	/**Unique id for this session */
	id: string;

	/**Start time for this session */
	startTime: Date | string;

	/**Finishing time for this session */
	finishTime?: Date | string;

	/**Capabilities of this agent */
	capabilities?: GetAgentCapabilitiesResponse;

	/**Version of the software running during this session */
	version?: string;

}

export type GetAgentWorkspaceResponse = {

	/**Server and port */
	serverAndPort?: string;

	/**username */
	userName?: string;

	/**password */
	password?: string;

	/**identifier */
	identifier: string;

	/**stream */
	stream: string;

	/**view */
	view?: string[];

	/**incremental */
	bIncremental: boolean;
}

/**Information about an agent */
export type GetAgentResponse = {

	/**The agent's unique ID */
	id: string;

	/**Friendly name of the agent */
	name: string;

	/**Session ID */
	sessionId: string;

	/**Session expiry time */
	sessionExpiresAt: Date | string;

	/**Status of the agent */
	online: boolean;

	/**Whether the agent is currently enabled */
	enabled: boolean;

	/**Whether the agent is ephemeral */
	ephemeral: boolean;

	/**comment for the agent */
	comment?: string;

	/**The current client version */
	version?: string;

	/**Per-agent override for the desired client version */
	forceVersion?: string;

	/**Pools for this agent */
	pools?: string[];

	/**Capabilities of this agent */
	capabilities?: GetAgentCapabilitiesResponse;

	/**Array of active leases. */
	leases?: GetAgentLeaseResponse[];

	/**Per-object permissions */
	acl?: GetAclResponse;

	/**Last update time of the agent */
	updateTime: Date | string;

	/**Whether this agent is deleted */
	deleted: boolean;

	/** Whether agent is pending conform */
	pendingConform: boolean;

	/** Whether a full conform job is pending */
	pendingFullConform: boolean;

	/** Conform attempt count */
	conformAttemptCount?: number;

	/** Last conform time */
	lastConformTime?: Date | string;

	/** Next conform attempt time */
	nextConformTime?: Date | string;

	/** The reason for the last shutdown */
	lastShutdownReason: string;

	/** Whether a shutdown is pending */
	pendingShutdown: boolean;

	/** agent workspaces */
	workspaces: GetAgentWorkspaceResponse[];

}

export type Condition = {

	/// The condition text
	text: string;

	/// Error produced when parsing the condition
	error?: string;

}

/// Available pool sizing strategies
export enum PoolSizeStrategy {
	/// Strategy based on lease utilization
	LeaseUtilization = "LeaseUtilization",

	/// Strategy based on size of job build queue
	JobQueue = "JobQueue",

	/// No-op strategy used as fallback/default behavior
	NoOp = "NoOp"
}

/** Here for API completeness, though empty class on server */
export type LeaseUtilizationSettings = {

}

export type JobQueueSettings = {

	/// Factor translating queue size to additional agents to grow the pool with
<<<<<<< HEAD
	/// The result is always rounded up to nearest integer. 
=======
	/// The result is always rounded up to nearest integer.
>>>>>>> 4af6daef
	/// Example: if there are 20 jobs in queue, a factor 0.25 will result in 5 new agents being added (20 * 0.25)
	scaleOutFactor: number;

	/// Factor by which to shrink the pool size with when queue is empty
	/// The result is always rounded up to nearest integer.
	/// Example: when the queue size is zero, a default value of 0.9 will shrink the pool by 10% (current agent count * 0.9)
	scaleInFactor: number;
}

/**Information about an agent */
export type GetPoolResponse = {

	/**The agent's unique ID */
	id: string;

	/**Friendly name of the agent */
	name: string;

	/// Condition for agents to be auto-added to the pool
	condition?: Condition;

	/// Whether to enable autoscaling for this pool
	enableAutoscaling: boolean;

	/// Frequency to run conforms, in hours, set 0 to disable
	conformInterval?: number;

	/// Cooldown time between scale-out events in seconds
	scaleOutCooldown?: number;

	/// Cooldown time between scale-in events in seconds
	scaleInCooldown?: number;

	/// Pool sizing strategy to be used for this pool
	sizeStrategy?: PoolSizeStrategy;

	/// Settings for lease utilization pool sizing strategy (if used)
	leaseUtilizationSettings?: LeaseUtilizationSettings;

<<<<<<< HEAD
	/// Settings for job queue pool sizing strategy (if used) 
=======
	/// Settings for job queue pool sizing strategy (if used)
>>>>>>> 4af6daef
	jobQueueSettings?: JobQueueSettings;

	/// The minimum nunmber of agents to retain in this pool
	minAgents?: number;

	/// The minimum number of idle agents in this pool, if autoscaling is enabled
	numReserveAgents?: number;

	/// List of workspaces that this agent contains
	workspaces: GetAgentWorkspaceResponse[];

	/**Arbitrary properties associated with this event */
	properties?: { [key: string]: string };

}


/**Parameters for creating a new event */
export type CreateEventRequest = {

	/**Time at which the event ocurred */
	time: Date | string;

	/**Severity of this event */
	severity: EventSeverity;

	/**Diagnostic text */
	message: string;

	/**Unique id of the log containing this event */
	logId: string;

	/**Minimum offset within the log containing this event */
	minOffset: number;

	/**Maximum offset within the log containing this event */
	maxOffset: number;

	/**Unique id of the agent associated with this event */
	agentId?: string;

	/**Unique id of the job associated with this event */
	jobId?: string;

	/**Unique id of the jobstep associated with this event */
	jobStepId?: string;

	/**Unique id of the jobstep associated with this event */
	jobBatchId?: string;

	/*The structured message data */
	data?: { [key: string]: string };

}

/**Information about an uploaded event */
export type GetLogEventResponse = {

	/**Unique id of the log containing this event */
	logId: string;

	/**Severity of this event */
	severity: EventSeverity;

	/**Index of the first line for this event */
	lineIndex: number;

	/**Number of lines in the event */
	lineCount: number;

	/**The issue id associated with this event */
	issueId: number | null;

	/**The structured message data for this event */
	lines: LogLine[];

}



/** Stats for a search */
export type LogSearchStats = {

	/// Number of blocks that were scanned
	numScannedBlocks: number;

	/// Number of bytes that had to be scanned for results
	numScannedBytes: number;

	/// Number of blocks that were skipped
	numSkippedBlocks: number;

	/// Number of blocks that had to be decompressed
	numDecompressedBlocks: number;

	/// Number of blocks that were searched but did not contain the search term
	numFalsePositiveBlocks: number;
}

/** Response describing a log file */
export type SearchLogFileResponse = {
	/// List of line numbers containing the search text
	lines: number[];

	/// Stats for the search
	stats?: LogSearchStats;
}


/**  Information about a group of nodes */
export type CreateAggregateRequest = {

	/** Name of the aggregate */
	name: string;

	/** Nodes which must be part of the job for the aggregate to be valid */
	nodes: string[];

}


/** Response from creating a new aggregate */
export type CreateAggregateResponse = {

	/** Index of the first aggregate that was added	*/
	firstIndex: number;
}

/**Information about a group of nodes */
export type CreateLabelRequest = {

	/**Category for this label */
	category: string;

	/**Name of the label */
	name: string;

	/**Nodes which must be part of the job for the label to be valid */
	requiredNodes: string[];

	/**Nodes which must be part of the job for the label to be valid */
	includedNodes: string[];
}


/**Parameters required to create a job */
export type CreateJobRequest = {

	/** The stream that this job belongs to */
	streamId: string;

	/** The template for this job */
	templateId: string;

	/** Name of the job */
	name?: string;

	/** The changelist number to build. Can be null for latest. */
	change?: number;

	/// List of change queries to evaluate
	changeQueries?: ChangeQueryConfig[];

	/** The preflight changelist number */
	preflightChange?: number;

	/** Priority for the job */
	priority?: Priority;

	/** Whether to automatically submit the preflighted change on completion */
	autoSubmit?: boolean;

	/** Whether to update issues based on the outcome of this job */
	updateIssues?: boolean;

	/** Nodes for the new job */
	groups?: CreateGroupRequest[];

	/** Arguments for the job */
	arguments?: string[];
}

/**Response from creating a new job */
export type CreateJobResponse = {

	/**Unique id for the new job */
	id: string;
}

/**Updates an existing job */
export type UpdateJobRequest = {

	/** New name for the job */
	name?: string;

	/** New priority for the job */
	priority?: Priority;

	/**  Set whether the job should be automatically submitted or not */
	autoSubmit?: boolean;

	/** Mark this job as aborted */
	aborted?: boolean;

	/** New list of arguments for the job. Only -Target= arguments can be modified after the job has started.  */
	arguments?: string[];

	/**  Custom permissions for this object */
	acl?: UpdateAclRequest;
}

export enum ReportPlacement {
	/** On a panel of its own */
	Panel = "Panel",
	/** In the summary panel */
	Summary = "Summary"
}

/**Information about a report associated with a job*/
export type GetReportResponse = {

	// Report placement
	placement: ReportPlacement;

	/** Name of the report */
	name: string;

	/** The artifact id */
	artifactId: string;
}


/**Information about a job */
export type GetJobResponse = {

	/**Unique Id for the job */
	id: string;

	/**Unique id of the stream containing this job */
	streamId: string;

	/**Name of the job */
	name: string;

	/** The changelist number to build */
	change?: number;

	/** The preflight changelist number */
	preflightChange?: number;

	/** Description of the preflight */
	preflightDescription?: string;

	/** The template type */
	templateId?: string;

	/** Hash of the actual template data */
	templateHash?: string;

	/** Hash of the graph for this job */
	graphHash?: string;

	/** The user that started this job */
	startedByUserInfo?: GetThinUserInfoResponse;

	/** The user that started this job */
	abortedByUserInfo?: GetThinUserInfoResponse;

	/** The roles to impersonate when executing this job */
	roles: string[];

	/** Priority of the job */
	priority: Priority;

	/** Whether the change will automatically be submitted or not */
	autoSubmit?: boolean;

	/** The submitted changelist number */
	autoSubmitChange?: number;

	/**  Message produced by trying to auto-submit the change */
	autoSubmitMessage?: string;

	/**Time that the job was created */
	createTime: Date | string;

	/** The global job state */
	state: JobState;

	/** Array of jobstep batches */
	batches?: GetBatchResponse[];

	/**  List of labels */
	labels?: GetLabelStateResponse[];

	/** The default label, containing the state of all steps that are otherwise not matched. */
	defaultLabel?: GetDefaultLabelStateResponse;

	/** List of reports */
	reports?: GetReportResponse[];

	/**  Parameters for the job */
	arguments: string[];

	/**The last update time for this job*/
	updateTime: Date | string;

	/** Whether to update issues based on the outcome of this job */
	updateIssues?: boolean;

<<<<<<< HEAD
=======
	/** Whether to use the V2 artifacts endpoint */
	useArtifactsV2?: boolean;

>>>>>>> 4af6daef
	/**  Custom permissions for this object */
	acl?: GetAclResponse;

}

/**Request used to update a jobstep */
export type UpdateStepRequest = {

	/**The new jobstep state */
	state?: JobStepState;

	/**Outcome from the jobstep */
	outcome?: JobStepOutcome;

	/**If the step has been requested to abort */
	abortRequested?: boolean;

	/**Specifies the log file id for this step */
	logId?: string;

	/**Whether the step should be re-run */
	retry?: boolean;

	/**New priority for this step */
	priority?: Priority;

	/**Properties to set. Any entries with a null value will be removed. */
	properties?: { [key: string]: string | null };
}

/**Returns information about a jobstep */
export type GetStepResponse = {

	/**The unique id of the step */
	id: string;

	/**Index of the node which this jobstep is to execute */
	nodeIdx: number;

	/**Current state of the job step. This is updated automatically when runs complete. */
	state: JobStepState;

	/**Current outcome of the jobstep */
	outcome: JobStepOutcome;

	/**Error describing additional context for why a step failed to complete*/
	error: JobStepError;

	/** If the step has been requested to abort	*/
	abortRequested?: boolean;

	/* The user that requested the abort of this step */
	abortedByUserInfo?: GetThinUserInfoResponse;

	/* The user that retried this step */
	retriedByUserInfo?: GetThinUserInfoResponse;

	/**The log id for this step */
	logId?: string;

	/** Time at which the batch was ready (UTC). */
	readyTime?: Date | string;

	/**Time at which the run started (UTC). */
	startTime?: Date | string;

	/**Time at which the run finished (UTC) */
	finishTime?: Date | string;

	/** List of reports */
	reports?: GetReportResponse[];

	/** List of reports */
	reports?: GetReportResponse[];

	/**User-defined properties for this jobstep. */
	properties: { [key: string]: string };

}

//**Returns information about test data */
export type GetTestDataResponse = {

	/**The unique id of the test data */
	id: string;

	/**The key associated with this test data */
	key: string;

	/**The change id related to the job */
	change: number;

	/**The job id of this test data */
	jobId: string;

	/**The step id of this test data */
	stepId: string;

	/**The stream id of this test data */
	streamId: string;

	/**The template ref id of the related job */
	templateRefId: string;
}

export type UpdateStepResponse = {
	/** If a new step is created (due to specifying the retry flag), specifies the batch id */
	batchId?: string;

	/** If a step is retried, includes the new step id */
	stepId?: string
}

/**Request to update a jobstep batch */
export type UpdateBatchRequest = {

	/**The new log file id */
	logId?: string;

	/**The state of this batch */
	state?: JobStepBatchState;
}

/**Information about a jobstep batch */
export type GetBatchResponse = {

	/**Unique id for this batch */
	id: string;

	/**The unique log file id */
	logId?: string;

	/**Index of the group being executed */
	groupIdx: number;

	/**The state of this batch */
	state: JobStepBatchState;

	/**Error code for this batch */
	error: JobStepBatchError;

	/**Steps within this run */
	steps: GetStepResponse[];

	/**The agent assigned to execute this group */
	agentId?: string;

	/** The USD rate of an agent hour */
	agentRate?: number;

	/**The agent session holding this lease */
	sessionId?: string;

	/**The lease that's executing this group */
	leaseId?: string;

	/**The priority of this batch */
	weightedPriority: number;

	/**Time at which the group became ready (UTC) */
	readyTime?: Date | string;

	/**Time at which the group started (UTC). */
	startTime?: Date | string;

	/**Time at which the group finished (UTC) */
	finishTime?: Date | string;

}

/**Describes the history of a step */
export interface GetJobStepRefResponse {
	/**The job id */
	jobId: string;

	/**The batch containing the step */
	batchId: string;

	/**The step identifier */
	stepId: string;

	/**The change number being built */
	change: number;

	/**The step log id */
	logId?: string;

	/**The pool id */
	poolId?: string;

	/** The agent id */
	agentId?: string;

	/**Outcome of the step, once complete. */
	outcome?: JobStepOutcome;

	/**Time at which the step started. */
	startTime: Date | string;

	/**Time at which the step finished. */
	finishTime?: Date | string;

	/** Issue ids affecting this step ref */
	issueIds?: number[];
}

export interface GetJobStepTraceResponse {

	Name: string;

	Start: number

	Finish: number

	Service?: string;

	Resource?: string;

	Children: GetJobStepTraceResponse[];
}

/**Parameters required to create log file */
export type CreateLogFileRequest = {
	/**Job Id this log file belongs to */
	jobId: string;

}

/**Response from creating a log file */
export type CreateLogFileResponse = {
	/**Unique id for this log file */
	id: string;

}

/**Response describing a log file */
export type GetLogFileResponse = {

	/**Unique id of the log file */
	id: string;

	/** Unique id of the job for this log file */
	jobId: string;

	/** Type of events stored in this log */
	type: LogType;

	/** Length of the log, in bytes */
	length: number;

	/** Number of lines in the file	*/
	lineCount: number;

	/**Per-object permissions */
	acl?: GetAclResponse;

}

/**Response describing an artifact */
export type GetArtifactResponse = {

	/**Unique id of the artifact */
	id: string;

	/** Unique id of the job for this artifact */
	jobId: string;

	/** Unique id of the job for this artifact */
	stepId?: string;

	/** Download code for this artifact */
	code?: string;

	/** Name of the artifact */
	name: string;

	/** MimeType of the artifact	*/
	mimeType: string;

	/** Length of the artifact, in bytes */
	length: number;

	/**Per-object permissions */
	acl?: GetAclResponse;

}

/**Parameters request a zip file for artifacts */
export type GetArtifactZipRequest = {

	/**JobId to get all artifacts for */
	jobId?: string;

	/**StepId to get all artifacts for */
	stepId?: string;

	/**Individual file name if we've just got one file */
	fileName?: string;

	/** Whether or not we're a forced single file download (versus a link click for one file) */
	isForcedDownload?: boolean;

	/** Whether or not to open the resulting link in place or in a new tab */
	isOpenNewTab?: boolean;

	/**List of arbitrary artifact Ids to generate a zip for */
	artifactIds?: string[];
}


// Artifacts V2

export type ArtifactContextType = "step-trace" | "step-output" | "step-saved";

/// Request to create a zip file with artifact data
export type CreateZipRequest = {
	/// Filter lines for the zip. Uses standard <see cref="FileFilter"/> syntax.
	filter: string[];
}


/** Describes an artifact */
export type GetArtifactResponseV2 = {

	id: string;

	type: ArtifactContextType;

	keys: string[]

}

/** Result of an artifact search */
export type FindArtifactsResponse = {
	/** List of artifacts matching the search criteria*/
	artifacts: GetArtifactResponseV2[];
}

/** Describes a file within an artifact */
export type GetArtifactFileEntryResponse = {

	name: string;
	length: number;
	hash: string;
}

/** Describes a directory within an artifact */
export type GetArtifactDirectoryResponse = {

	/** Names of sub-directories */
	directories?: GetArtifactDirectoryEntryResponse[];

	/** Files within the directory */
	files?: GetArtifactFileEntryResponse[];
}


/** Describes a directory within an artifact */
export type GetArtifactDirectoryEntryResponse = GetArtifactDirectoryResponse & {
	name: string;
	length: number;
	hash: string;
}

/**Parameters required to update a log file */
export type UpdateLogFileRequest = {

	/** New permissions */

	acl?: UpdateAclRequest;
}


export type CreateNodeRequest = {

	/**The name of this node  */
	name: string;

	/**Indices of nodes which must have succeeded for this node to run */
	inputDependencies?: string[];

	/**Indices of nodes which must have completed for this node to run */
	orderDependencies?: string[];

	/**The priority of this node */
	priority?: Priority;

	/**This node can be run multiple times */
	allowRetry?: boolean;

	/**This node can start running early, before dependencies of other nodes in the same group are complete */
	runEarly?: boolean;

	/**Credentials required for this node to run. This dictionary maps from environment variable names to a credential property in the format 'CredentialName.PropertyName' */
	credentials?: { [key: string]: string };

	/**Properties for this node */
	properties?: { [key: string]: string };
}

/**Information about a group of nodes */
export type CreateGroupRequest = {

	/**The executor to use for this group */
	executor: string;

	/**The type of agent to execute this group */
	agentType: string;

	/**Nodes in the group */
	nodes: CreateNodeRequest[];

}

/**Information required to create a node */
export type GetNodeResponse = {

	/**The name of this node  */
	name: string;

	/**Indices of nodes which must have succeeded for this node to run */
	inputDependencies: string[];

	/**Indices of nodes which must have completed for this node to run */
	orderDependencies: string[];

	/**The priority of this node */
	priority: Priority;

	/**Whether this node can be retried */
	allowRetry: boolean;

	/**This node can start running early, before dependencies of other nodes in the same group are complete */
	runEarly: boolean;

	/**Sets this node as a target to be built */
	target: boolean;

	/**Expected time to execute this node based on historical trends */
	averageDuration: number;

	/**Aggregates that this node belongs do */
	aggregates?: string[];

	/**Properties for this node */
	properties: { [key: string]: string };

}

/**Information about a group of nodes */
export type GetGroupResponse = {

	/**The executor to use for this group */
	executor: string;

	/**The type of agent to execute this group */
	agentType: string;

	/**Nodes in the group */
	nodes: GetNodeResponse[];
}

/**Request to update a node */
export type UpdateNodeRequest = {

	/**The priority of this node */
	priority?: Priority;

}

/**Parameters to create a new project */
export type CreateProjectRequest = {

	/**Name for the new project */
	name: string;

	/**Properties for the new project */
	properties?: { [key: string]: string };
}

/**Response from creating a new project */
export type CreateProjectResponse = {

	/**Unique id for the new project */
	id: string;
}

/**Parameters to update a project */
export type UpdateProjectRequest = {

	/**Optional new name for the project */
	name?: string;

	/**Properties to update for the project. Properties set to null will be removed. */
	properties?: { [key: string]: string };


	/**Custom permissions for this object */
	acl?: UpdateAclRequest;
}

/**Information about a stream within a project */
export interface GetProjectStreamResponse {
	/**The stream id */
	id: string;

	/**The stream name */
	name: string;
}


/**Information about a category to display for a stream */
export type GetProjectCategoryResponse = {
	/**Heading for this column */
	name: string;

	/**Index of the row to display this category on */
	row: number;

	/**Whether to show this category on the nav menu */
	showOnNavMenu: boolean;

	/**Patterns for stream names to include */
	includePatterns: string[];

	/**Patterns for stream names to exclude */
	excludePatterns: string[];

	/**Streams to include in this category */
	streams: string[];
}

/**Response describing a project */
export type GetProjectResponse = {
	/**Unique id of the project */
	id: string;

	/**Name of the project */
	name: string;

	/**Order to display this project on the dashboard */
	order: number;

	/**List of streams that are in this project */
	// streams?: ProjectStreamData[];

	/**List of stream categories to display */
	categories?: GetProjectCategoryResponse[];

	/**Properties for this project. */
	properties: { [key: string]: string };

	/**Custom permissions for this object */
	acl?: GetAclResponse;
}

/**Parameters to create a new schedule */
export type CreateSchedulePatternRequest = {

	/**Days of the week to run this schedule on. If null, the schedule will run every day. */
	daysOfWeek?: string[];

	/**Time during the day for the first schedule to trigger. Measured in minutes from midnight. */
	minTime: number;

	/**Time during the day for the last schedule to trigger. Measured in minutes from midnight. */
	maxTime?: number;

	/**Interval between each schedule triggering */
	interval?: number;
}

/**Parameters to create a new schedule */
export type CreateScheduleRequest = {

	/**Name for the new schedule */
	name: string;

	/**Whether the schedule should be enabled */
	enabled: boolean;

	/**Maximum number of builds that can be active at once */
	maxActive: number;

	/**The stream to run this schedule in */
	streamId: string;

	/**The template job to execute */
	templateId: string;

	/**Parameters for the template */
	templateParameters: { [key: string]: string };

	/**New patterns for the schedule */
	patterns: CreateSchedulePatternRequest[];

}

/**Response from creating a new schedule */
export type CreateScheduleResponse = {

	/**Unique id for the new schedule */
	id: string;
}

/**Parameters to update a schedule */
export type UpdateScheduleRequest = {

	/**Optional new name for the schedule */
	name?: string;

	/**Whether to enable the schedule */
	enabled?: boolean;

	/**Maximum number of builds that can be active at once */
	maxActive: number;

	/**The template job to execute */
	templateHash?: string;

	/**Parameters for the template */
	templateParameters?: { [key: string]: string };

	/**New patterns for the schedule */
	patterns?: CreateSchedulePatternRequest[];

	/** Custom permissions for this object */
	acl?: UpdateAclRequest;
}

/**Information about a schedule pattern */
export type GetSchedulePatternResponse = {

	/**Days of the week to run this schedule on. If null, the schedule will run every day. */
	daysOfWeek?: string[];

	/**Time during the day for the first schedule to trigger. Measured in minutes from midnight. */
	minTime: number;

	/**Time during the day for the last schedule to trigger. Measured in minutes from midnight. */
	maxTime?: number;

	/**Interval between each schedule triggering */
	interval?: number;

}

/**Gate allowing a schedule to trigger.*/
export type ScheduleGateConfig = {
	/**The template containing the dependency*/
	templateId: string;

	/**Target to wait for*/
	target: string;
}

/**Response describing a schedule */
export type GetScheduleResponse = {

	/**Whether the schedule is currently enabled */
	enabled: boolean;

	/**Maximum number of scheduled jobs at once */
	maxActive: number;

	/**Maximum number of changes the schedule can fall behind head revision. If greater than zero, builds will be triggered for every submitted changelist until the backlog is this size. */
	maxChanges: number;

	/** Gate for this schedule to trigger */
	gate?: ScheduleGateConfig;

	/**The template job to execute */
	templateId: string;

	/**Parameters for the template */
	templateParameters: { [key: string]: string };

	/**New patterns for the schedule */
	patterns: GetSchedulePatternResponse[];

	/* Last changelist number that this was triggered for */
	lastTriggerChange: number;

	/** Last time that the schedule was triggered */
	lastTriggerTime: Date | string;

	/// Next trigger times for schedule
	nextTriggerTimesUTC: Date[];

	/** List of active jobs */
	activeJobs: string[];



}

/**Response describing when a schedule is expected to trigger */
export type GetScheduleForecastResponse = {

	/**Next trigger times */
	times: Date | string[];

}


/**Parameters for creating a new software archive */
export type CreateSoftwareRequest = {

	/**Whether this software should be the default */
	default: boolean;
}

/**Information about a client version */
export type CreateSoftwareResponse = {

	/**The software id */
	id: string;

}

/**Parameters for updating a software archive */
export type UpdateSoftwareRequest = {

	/**Whether this software should be the default */
	default: boolean;
}

/**Information about an uploaded software archive */
export type GetSoftwareResponse = {

	/**Unique id for this enty */
	id: string;

	/**Name of the user that created this software */
	uploadedByUser?: string;

	/**Time at which the client was created */
	uploadedAtTime: Date | string;

	/**Name of the user that created this software */
	madeDefaultByUser?: string;

	/**Time at which the client was made default. */
	madeDefaultAtTime?: Date | string;

}


/**Parameters to create a new stream */
export type CreateStreamRequest = {

	/**Unique id for the project */
	projectId: string;

	/**Name for the new stream */
	name: string;

	/**Properties for the new stream */
	properties?: { [key: string]: string };



}

/**Response from creating a new stream */
export type CreateStreamResponse = {

	/**Unique id for the new stream */
	id: string;

}

/**Parameters to update a stream */
export type UpdateStreamRequest = {

	/**Optional new name for the stream */
	name?: string;

	/**Properties to update on the stream. Properties with a value of null will be removed. */
	properties?: { [key: string]: string | null };

	/** Custom permissions for this object */
	acl?: UpdateAclRequest;
}

/**Mapping from a BuildGraph agent type to a se t of machines on the farm */
export type GetAgentTypeResponse = {

	/**Pool of agents to use for this agent type */
	pool: string;

	/**Name of the workspace to sync */
	workspace?: string;

	/**Pool of agents to use to execute this work */
	requirements?: GetAgentRequirementsResponse;

	/**Path to the temporary storage dir */
	tempStorageDir?: string;

	/**Environment variables to be set when executing the job */
	environment?: { [key: string]: string };

}

/**Information about a workspace type */
export type GetWorkspaceTypeResponse = {

	/**The Perforce server and port (eg. perforce:1666) */
	serverAndPort?: string;

	/**User to log into Perforce with (defaults to buildmachine) */
	userName?: string;

	/**Identifier to distinguish this workspace from other workspaces. Defaults to the workspace type name. */
	identifier?: string;

	/**Override for the stream to sync */
	stream?: string;

	/**Custom view for the workspace */
	view?: string[];

	/**Whether to use an incrementally synced workspace */
	incremental: boolean;
}


/** State information for a step in the stream */
export type GetTemplateStepStateResponse = {

	/**Name of the step */
	name: string;

	/**User who paused the step */
	pausedByUserInfo?: GetThinUserInfoResponse;

	/**The UTC time when the step was paused*/
	pauseTimeUtc?: Date | string;
}

/**  Updates an existing stream template ref */
export type UpdateTemplateRefRequest = {

	/** Step states to update */
	stepStates?: UpdateStepStateRequest[];

}

/** Step state update request */
export type UpdateStepStateRequest = {

	/** Name of the step */
	name: string;

	/** User who paused the step */
	pausedByUserId?: string;

}


/// Response describing a template
export type GetTemplateResponseBase = {

	/// Name of the template
	name: string;

	/// Default priority for this job
	priority?: Priority;

	/// Whether to allow preflights of this template
	allowPreflights: boolean;

	/// Whether to always update issues on jobs using this template
	updateIssues: boolean;

	/// The initial agent type to parse the BuildGraph script on
	initialAgentType?: string;

	/// Path to a file within the stream to submit to generate a new changelist for jobs
	submitNewChange?: string;

	/// Parameters for the job.
	arguments: string[];

	/// List of parameters for this template
	parameters: ParameterData[];
}

/// Query selecting the base changelist to use
export type ChangeQueryConfig = {

	/// Name of this query, for display on the dashboard.
	name?: string;

<<<<<<< HEAD
	/// Condition to evaluate before deciding to use this query. May query tags in a preflight.	
	condition?: any;

	/// The template id to query	
	templateId?: string;

	/// The target to query	
	target?: string;

	/// Whether to match a job that produced warnings	
	outcomes?: JobStepOutcome[];

	/// Finds the last commit with this tag	
=======
	/// Condition to evaluate before deciding to use this query. May query tags in a preflight.
	condition?: any;

	/// The template id to query
	templateId?: string;

	/// The target to query
	target?: string;

	/// Whether to match a job that produced warnings
	outcomes?: JobStepOutcome[];

	/// Finds the last commit with this tag
>>>>>>> 4af6daef
	commitTag?: any;
}

/**Information about a template in this stream */
export type GetTemplateRefResponse = GetTemplateResponseBase & {

	/**Unique id of this template ref, (sanitized name) */
	id: string;

	/**Hash of the template definition */
	hash: string;

	/// The schedule for this ref
	schedule?: GetScheduleResponse;

	/** Step state for template in stream */
	stepStates?: GetTemplateStepStateResponse[];

	/** List of queries for the default changelist */
	defaultChange?: ChangeQueryConfig[];

}

/** Specifies defaults for running a preflight */
export type DefaultPreflightConfig = {

	/** The template id to query */
	templateId?: string;

	change?: ChangeQueryConfig;
}


/**  Configuration for an issue workflow */
export type WorkflowConfig = {

	/** Identifier for this workflow */
	id: string;

	/** Name of the tab to post summary data to */
	summaryTab?: string;

}

/**Response describing a stream */
export type GetStreamResponse = {

	/**Unique id of the stream */
	id: string;

	/**Unique id of the project containing this stream */
	projectId: string;

	/**Name of the stream */
	name: string;

	/**The config file path on the server*/
	configPath?: string;

	/**Revision of the config file */
	configRevision?: string;

	/**List of tabs to display for this stream*/
	tabs: GetStreamTabResponse[];

	/** Default template for running preflights */
	defaultPreflight?: DefaultPreflightConfig;

	/**Map of agent name to type */
	agentTypes: { [key: string]: GetAgentTypeResponse };

	/**Map of workspace name to type */
	workspaceTypes?: { [key: string]: GetWorkspaceTypeResponse };

	/**Templates for jobs in this stream */
	templates: GetTemplateRefResponse[];

	/**Properties for this stream */
	properties: { [key: string]: string };

	/** Workflows for this stream */
	workflows: WorkflowConfig[];

	/** Custom permissions for this object */
	acl?: GetAclResponse;

}

/**Information about a template parameter */
export type CreateTemplateParameterRequest = {

	/**Name of the parameter */
	name: string;

	/**Type of the template parameter */
	type: TemplateParameterType;

	/**Default value for this parameter */
	default: string;

	/**Whether this parameter is required */
	required: boolean;
}

/**Parameters to create a new template */
export type CreateTemplateRequest = {

	/**Name for the new template */
	name: string;

	/**Default priority for this job */
	priority: Priority;

	/**Whether to allow preflights of this template */
	allowPreflights: boolean;

	/**Whether always update issues regardless of how job was created */
	updateIssues: boolean;

	/**Array of nodes for this job */
	groups: CreateGroupRequest[];

	/**List of aggregates for this template */
	aggregates: CreateAggregateRequest[];

	/**List of labels  for this template */
	labels: CreateLabelRequest[];

	/**Parameter names for this template. These will be assigned to properties of the job at startup. */
	parameters: CreateTemplateParameterRequest[];

	/**Properties for the new template */
	properties: { [key: string]: string };
}

/**Describes how to render a group parameter */
export enum GroupParameterStyle {
	/**Separate tab on the form */
	Tab = "Tab",

	/**Section with heading */
	Section = "Section"
}

/**Style of list parameter */
export enum ListParameterStyle {
	/**Regular drop-down list. One item is always selected. */
	List = "List",

	/**Drop-down list with checkboxes */
	MultiList = "MultiList",

	/**Tag picker from list of options */
	TagPicker = "TagPicker"
}

export enum ParameterType {
	Bool = "Bool",
	List = "List",
	Text = "Text",
	Group = "Group"
}


/**Base class for template parameters */
export type ParameterData = {
	type: ParameterType;

	// client side key, with group encoding
	parameterKey?: string;
}

/**Used to group a number of other parameters */
export type GroupParameterData = ParameterData & {

	/**Label to display next to this parameter */
	label: string;

	/**How to display this group */
	style: GroupParameterStyle;

	/**List of child parameters */
	children: ParameterData[];
}

/**Free-form text entry parameter */
export type TextParameterData = ParameterData & {

	/**Name of the parameter associated with this parameter. */
	label: string;

	/**Argument to pass to the executor */
	argument: string;

	/**Default value for this argument */
	default: string;

	/**Hint text for this parameter */
	hint?: string;

	/**Regex used to validate this parameter */
	validation?: string;

	/**Message displayed if validation fails, informing user of valid values. */
	validationError?: string;

	/**Tool-tip text to display */
	toolTip?: string;

}

/**Possible option for a list parameter */
export type ListParameterItemData = ParameterData & {

	/**Optional group heading to display this entry under, if the picker style supports it. */
	group?: string;

	/**Name of the parameter associated with this list. */
	text: string;

	/// <summary>
	/// Argument to pass with this parameter, if enabled
	/// </summary>
	argumentIfEnabled?: string;

	/// <summary>
	/// Argument to pass with this parameter, if disabled
	/// </summary>
	argumentIfDisabled?: string;

	/**Whether this item is selected by default */
	default: boolean;

}

/**Allows the user to select a value from a constrained list of choices */
export type ListParameterData = ParameterData & {
	/**Label to display next to this parameter. Defaults to the parameter name. */
	label: string;

	/**The type of list parameter */
	style: ListParameterStyle;

	/**List of values to display in the list */
	items: ListParameterItemData[];

	/**Tool-tip text to display */
	toolTip?: string;
}

/**Allows the user to toggle an option on or off */
export type BoolParameterData = ParameterData & {
	/**Name of the parameter associated with this parameter. */
	label: string;

	/**Value if enabled */
	argumentIfEnabled?: string;

	/**Value if disabled */
	argumentIfDisabled?: string;

	/**Whether this argument is enabled by default */
	default: boolean;

	/**Tool-tip text to display */
	toolTip?: string;

}

/** Information about a commit */
export type GetChangeSummaryResponse = {

	/**  The source changelist number */
	number: number;

	/**  The description text */
	description: string;

	/**  Information about the change author */
	authorInfo: GetThinUserInfoResponse;
<<<<<<< HEAD

=======
>>>>>>> 4af6daef

}

}

/**Information about a device attached to this agent */
export type GetDeviceCapabilitiesResponse = {

	/**Logical name of this device */
	name: string;

	/**Required properties for this device, in the form "KEY=VALUE" */
	properties?: string[];

	/**Required resources for this node. If null, the node will assume exclusive access to the device. */
	resources?: { [key: string]: number };

}

/**Information about the capabilities of this agent */
export type GetAgentCapabilitiesResponse = {

	/**Information about the devices required for this node to run */
	devices?: GetDeviceCapabilitiesResponse[];

	/**Global agent properties for this node */
	properties?: string[];

}

/**Information about the device requirements of a node */
export type CreateDeviceRequirementsRequest = {

	/**Logical name of this device */
	name: string;

	/**Required properties for this device, in the form "KEY=VALUE" */
	properties?: string[];

	/**Required resources for this node. If null, the node will assume exclusive access to the device. */
	resources?: { [key: string]: number };

}

/**Information about the agent requirements of node */
export type CreateAgentRequirementsRequest = {

	/**Information about the devices required for this node to run */
	devices?: CreateDeviceRequirementsRequest[];

	/**Global agent properties for this node */
	properties?: string[];

	/**Whether the agent can be shared with another job */
	shared: boolean;
}

/**Information about the device requirements of a node */
export type GetDeviceRequirementsResponse = {

	/**Logical name of this device */
	name: string;

	/**Required properties for this device, in the form "KEY=VALUE" */
	properties?: string[];

	/**Required resources for this node. If null, the node will assume exclusive access to the device. */
	resources?: { [key: string]: number };

}

/**Information about the agent requirements of node */
export type GetAgentRequirementsResponse = {

	/**Information about the devices required for this node to run */
	devices?: GetDeviceRequirementsResponse[];

	/**Global agent properties for this node */
	properties?: string[];

	/**Whether the agent can be shared with another job */
	shared: boolean;

}

/**Individual entry in an ACL */
export type UpdateAclEntryRequest = {
	/**Name of the user or group */
	roles: string[];

	/**Array of actions to allow */
	allow: string[];
}

/**Parameters to update an ACL */
export type UpdateAclRequest = {

	/**Entries to replace the existing ACL */
	entries: UpdateAclEntryRequest[] | null;

	/**Whether to inherit permissions from the parent ACL */
	inheritPermissions: boolean | null;


	/** List of exceptions to the inherited setting */
	exceptions?: string[];
}

/**Individual entry in an ACL */
export type GetAclEntryResponse = {
	/**Names of the user or group */
	roles: string[];

	/**Array of actions to allow */
	allow: string[];
}

/**Information about an ACL */
export type GetAclResponse = {
	/**Entries to replace the existing ACL */
	entries: GetAclEntryResponse[];

	/**Whether to inherit permissions from the parent entity */
	inheritPermissions: boolean;
}

// Labels

/**Type of a column in a jobs tab */
export enum JobsTabColumnType {
	/**Contains labels */
	Labels = "Labels",

	/**Contains parameters */
	Parameter = "Parameter"
}

/**Describes a column to display on the jobs page */
export type GetJobsTabColumnResponse = {

	type: JobsTabColumnType;

	/**Heading for this column */
	heading: string;

	/**Relative width of this column. */
	relativeWidth?: number;
}

export type GetJobsTabLabelColumnResponse = GetJobsTabColumnResponse & {

	/**Category of labels to display in this column. If null, includes any label not matched by another column. */
	category?: string;

}

export type GetJobsTabParameterColumnResponse = GetJobsTabColumnResponse & {
	/** Parameter to show in this column */
	parameter?: string;
}

export enum TabType {

	Jobs = "Jobs"

}

/**Information about a page to display in the dashboard for a stream */
export type GetStreamTabResponse = {

	/**Title of this page */
	title: string;

	type: TabType;

};

/**Describes a job page */
export type GetJobsTabResponse = GetStreamTabResponse & {

	/** Whether to show names on the page */
	showNames: boolean;

	/** Whether to show preflights */
	showPreflights?: boolean;

	/** List of templates to show on the page */
	templates?: string[];

	/**Columns to display for different types of labels */
	columns?: GetJobsTabColumnResponse[];

};

/** State of an label */
export enum LabelState {

	/** label is not currently being built (no required nodes are present)*/
	Unspecified = "Unspecified",

	/** Steps are still running */
	Running = "Running",

	/** All steps are complete */
	Complete = "Complete"
}

/// Outcome of an aggregate
export enum LabelOutcome {

	/** Aggregate is not currently being built */
	Unspecified = "Unspecified",

	/** A step dependency failed */
	Failure = "Failure",

	/** A dependency finished with warnings */
	Warnings = "Warnings",

	/** Successful */
	Success = "Success"
}


/** State of the job */
export enum JobState {

	/** Waiting for resources*/
	Waiting = "Waiting",

	/** Currently running one or more steps*/
	Running = "Running",

	/** All steps have completed */
	Complete = "Complete"
}


/**Information about a label */
export type GetLabelResponse = {

	/**Category of the aggregate */
	category: string;

	/**Label for this aggregate */
	name: string;

	/**Label for this aggregate, currently mapped to name property on server */
	dashboardName?: string;

	/**Name to show for this label in UGS */
	ugsName?: string;

	/** Project to display this label for in UGS */
	ugsProject?: string;

	/**Nodes which must be part of the job for the aggregate to be shown */
	requiredNodes: string[];

	/**Nodes to include in the status of this aggregate, if present in the job */
	includedNodes: string[];
}


/**Information about an aggregate */
export type GetAggregateResponse = {

	/**Name of the aggregate */
	name: string;

	/**Nodes which must be part of the job for the aggregate to be shown */
	nodes: string[];

}

/**Information about a graph */
export type GetGraphResponse = {

	/**The hash of the graph */
	hash: string;

	/**Array of nodes for this job */
	groups?: GetGroupResponse[];

	/**List of aggregates */
	namedAggregates?: GetAggregateResponse[];

	/**List of labels for the graph */
	labels?: GetLabelResponse[];

}

/**The timing info for a job*/
export type GetJobTimingResponse = {

	/** The job response */
	jobResponse: JobData;

	/**Timing info for each step */
	steps: { [key: string]: GetStepTimingInfoResponse };

	/**Timing information for each label */
	labels: GetLabelTimingInfoResponse[];
}
/** batch timing info */
export type FindJobTimingsResponse = {
	timings: { [jobId: string]: GetJobTimingResponse };
}

/**Information about the timing info for a label */
export type GetLabelTimingInfoResponse = GetTimingInfoResponse &
{
	/**Category for the label */
	category: string;

	/**Name of the label */
	name: string;
}

/**State of an label within a job */
export type GetLabelStateResponse = {
	/**State of the label */
	state?: LabelState;

	/**Outcome of the label */
	outcome?: LabelOutcome;
}

/**Information about the default label (ie. with inlined list of nodes) */
export type GetDefaultLabelStateResponse = GetLabelStateResponse &
{
	/**List of nodes covered by default label */
	nodes: string[];
}


/**Information about the timing info for a particular target */
export type GetTimingInfoResponse = {

	/**Wait time on the critical path */
	totalWaitTime?: number;

	/**Sync time on the critical path */
	totalInitTime?: number;

	/**Duration to this point */
	totalTimeToComplete?: number;

	/**Average wait time by the time the job reaches this point */
	averageTotalWaitTime?: number;

	/**Average sync time to this point */
	averageTotalInitTime?: number;

	/**Average duration to this point */
	averageTotalTimeToComplete?: number;

}

/**Information about the timing info for a particular target */

export type GetStepTimingInfoResponse = GetTimingInfoResponse & {

	/** Name of this node */
	name?: string;

	/**Average wait time for this step */
	averageStepWaitTime?: number;

	/**Average init time for this step */
	averageStepInitTime?: number;

	/**Average duration for this step */
	averageStepDuration?: number;

}


/**Request used to update notifications */
export type UpdateNotificationsRequest = {

	/** Notify via email */
	email?: boolean;

	/** Notify via Slack */
	slack?: boolean;
}

/**Response describing notifications */
export type GetNotificationResponse = {

	/** Notify via email */
	email?: boolean;

	/** Notify via Slack */
	slack?: boolean;
}

export type JobCompleteEventRecord = {
	outcome: string;

	type: string;

	streamId: string;

	templateId: string;
}

export type LabelCompleteEventRecord = {

	type: string;

	streamId: string;

	templateId: string;

	labelName: string;

	categoryName: string;

	outcome: string;
}

export type StepCompleteEventRecord = {

	type: string;

	streamId: string;

	templateId: string;

	stepName: string;

	outcome: string;
}

/**Request used to create subscriptions */
export type CreateSubscriptionRequest = {

	event: JobCompleteEventRecord | LabelCompleteEventRecord | StepCompleteEventRecord;

	userId?: string;

	notificationType: SubscriptonNotificationType
}

/**Request used to create subscriptions */
export type CreateSubscriptionResponse = {

	id: string;
}

/**Request used to create subscriptions */
export type GetSubscriptionResponse = {

	id: string;

	event: JobCompleteEventRecord | LabelCompleteEventRecord | StepCompleteEventRecord;

	userId?: string;

	notificationType: SubscriptonNotificationType
}

/**Identifies a particular changelist and job */
export type GetIssueStepResponse = {

	/**The changelist number */
	change: number;

	/** Severity of the issue in this step */
	severity: IssueSeverity;

	/** Name of the job containing this step */
	jobName: string;

	/**The unique job id */
	jobId: string;

	/**The unique batch id */
	batchId: string;

	/**The unique step id */
	stepId: string;

	/**  Time at which the step ran */
	stepTime: Date | string;

	/// The unique log id
	logId?: string;

}

/** Information about a template affected by an issue */
export type GetIssueAffectedTemplateResponse = {

	/** The template id */
	templateId: string;

	/**  The template name */
	templateName: string;

	/**  Whether it has been resolved or not */
	resolved: boolean;

	/** Severity of this template */
	severity: IssueSeverity;

}

/**Trace of a set of node failures across multiple steps */
export type GetIssueSpanResponse = {

	/** Unique id of this span */
	id: string;

	/** The template containing this step */
	templateId: string;

	/**Name of the step */
	name: string;

	/**The previous build  */
	lastSuccess?: GetIssueStepResponse;

	/// Workflow that this span belongs to
	workflowId?: string;

	/**The failing builds for a particular event */
	steps: GetIssueStepResponse[];

	/**The following successful build */
	nextSuccess?: GetIssueStepResponse;

}

/**Information about a particular step */
export type GetIssueStreamResponse = {
	/**Unique id of the stream */
	streamId: string;

	/**Minimum changelist affected by this issue (ie. last successful build) */
	minChange?: number;

	/**Maximum changelist affected by this issue (ie. next successful build) */
	maxChange?: number;

	/**Map of steps to (event signature id -> trace id) */
	nodes: GetIssueSpanResponse[];
}

/**Outcome of a particular build */
export enum IssueBuildOutcome {
	/**Unknown outcome */
	Unknown = "Unknown",

	/**Build succeeded */
	Success = "Success",

	/**Build failed */
	Error = "Error",

	/**Build finished with warnings */
	Warning = "Warning"
}

/**Information about a suspect changelist that may have caused an issue */
export type GetIssueSuspectResponse = {
	/**Number of the changelist that was submitted */
	change: number;

	/**Author of the changelist */
	author: string;

	/**The originating change */
	originatingChange?: number;

	/** Time at which the user declined this issue */
	declinedAt?: Date | string;
}

/**Information about a diagnostic */
export type GetIssueDiagnosticResponse = {
	/**The corresponding build id */
	buildId?: number;

	/**Message for the diagnostic */
	message: string;

	/**Link to the error */
	url: string;
}

/**Summary for the state of a stream in an issue */
export interface GetIssueAffectedStreamResponse {
	/**Id of the stream */
	streamId: string;

	/**Name of the stream */
	streamName: string;

	/**Whether the issue has been resolved in this stream */
	resolved: boolean;

	/** The affected templates */
	affectedTemplates: GetIssueAffectedTemplateResponse[];

	/**List of affected template ids */
	templateIds: string[];

	/** List of resolved template ids */
	resolvedTemplateIds: string[];

	/** List of resolved template ids */
	unresolvedTemplateIds: string[];
}


/**Stores information about a build health issue */
export type GetIssueResponse = {
	/**The unique object id */
	id: number;

	/**Time at which the issue was created */
	createdAt: Date | string;

	/**Time at which the issue was retrieved */
	retrievedAt: Date | string;

	/**Time at which the issue was retrieved */
	lastSeenAt: Date | string;

	/**The associated project for the issue */
	project?: string;

	/**The summary text for this issue */
	summary: string;

	/**Description of the issue*/
	description?: string;

	/** Severity of this issue	*/
	severity: IssueSeverity;

	/**Whether the issue is promoted */
	promoted: boolean;
<<<<<<< HEAD

	/** Owner of the issue */
	ownerInfo?: GetThinUserInfoResponse;

=======

	/** Owner of the issue */
	ownerInfo?: GetThinUserInfoResponse;

>>>>>>> 4af6daef
	/** Use that nominated the current owner */
	nominatedByInfo: GetThinUserInfoResponse;

	/**Time that the issue was acknowledged */
	acknowledgedAt?: Date | string;

	/**Changelist that fixed this issue */
	fixChange?: number;

	/**Time at which the issue was resolved */
	resolvedAt?: Date | string;

	/** Use info for the person that resolved the issue */
	resolvedByInfo?: GetThinUserInfoResponse;

	/**  List of stream paths affected by this issue */
	streams: string[];

	/** List of affected stream ids */
	resolvedStreams: string[];

	/** List of unresolved streams */
	unresolvedStreams: string[];

	affectedStreams: GetIssueAffectedStreamResponse[];

	/** Use info for the person that resolved the issue */
	primarySuspectsInfo: GetThinUserInfoResponse[];

	/** Whether to show alerts for this issue */
	showDesktopAlerts: boolean;

	/** External issue tracking */
	externalIssueKey?: string;
<<<<<<< HEAD
=======

	/** User info for who quarantined issue */
	quarantinedByUserInfo?: GetThinUserInfoResponse;

	/** The UTC time when the issue was quarantined */
	quarantineTimeUtc?: Date | string;

	/** User info for who force closed the issue */
	forceClosedByUserInfo?: GetThinUserInfoResponse;

	/** Workflow thread url (Slack, etc) */
	workflowThreadUrl?: string;
}
>>>>>>> 4af6daef

	/** User info for who quarantined issue */
	quarantinedByUserInfo?: GetThinUserInfoResponse;

	/** The UTC time when the issue was quarantined */
	quarantineTimeUtc?: Date | string;

	/** User info for who force closed the issue */
	forceClosedByUserInfo?: GetThinUserInfoResponse;

}

/**Request an issue to be updated */
export type UpdateIssueRequest = {

	/** Summary of the issue */
	summary?: string;

	/**New owner of the issue, pass empty string to clear current owner  */
	ownerId?: string;

	/**User than nominates the new owner */
	nominatedById?: string | null;

	/**Whether the issue has been acknowledged */
	acknowledged?: boolean;

	/** Whether the user has declined this issue */
	declined?: boolean;

	/**The change at which the issue is claimed fixed */
	fixChange?: number | null;

	/**Whether the issue should be marked as resolved */
	resolved?: boolean;

	/**Description of the issue*/
	description?: string;

	/**Whether the issue is promoted */
	promoted?: boolean;

	/**  List of spans to add to this issue	 */
	addSpans?: string[];

	/** List of spans to remove from this issue */
	removeSpans?: string[];

	/** An external issue key*/
	externalIssueKey?: string;

	/** Id of user quarantining issue */
	quarantinedById?: string;

	/** Id of user force closing the issue */
	forceClosedById?: string;

}

export type GetUtilizationTelemetryStream = {

	streamId: string;

	time: number;
}

export type GetUtilizationTelemetryPool = {

	poolId: string;

	numAgents: number;

	adminTime: number;

	otherTime: number;

	hibernatingTime?: number | undefined;

	streams: GetUtilizationTelemetryStream[];
}

export type GetUtilizationTelemetryResponse = {

	startTime: Date;

	finishTime: Date;

	pools: GetUtilizationTelemetryPool[];

	adminTime: number;

	numAgents: number;
}

export type UserClaim = {

	type: string;
	value: string;
}

export enum DashboardPreference {
	Darktheme = "Darktheme",
	DisplayUTC = "DisplayUTC",
	DisplayClock = "DisplayClock",
	ColorSuccess = "ColorSuccess",
	ColorWarning = "ColorWarning",
	ColorError = "ColorError",
	ColorRunning = "ColorRunning",
	LocalCache = "LocalCache",
	LeftAlignLog = "LeftAlignLog",
	CompactViews = "CompactViews",
	ShowPreflights = "ShowPreflights"
}

export type DashboardSettings = {

	preferences: Map<DashboardPreference, string>;

}

export type UpdateDashboardSettings = {

	preferences?: Record<DashboardPreference, string>;

}

/** Settings for whether various features should be enabled on the dashboard */
export type GetDashboardFeaturesResponse = {

	/** Whether the notice editor should be listed in the server menu */
	showNoticeEditor?: boolean;

	/** Whether controls for modifying pools should be shown */
	showPoolEditor?: boolean;

	/** Whether the remote desktop button should be shown on the agent modal */
	showRemoteDesktop?: boolean;

	/** Show the landing page by default */
	showLandingPage?: boolean;

	/** Enable CI functionality */
	showCI?: boolean;

	/** Whether to show functionality related to agents, pools, and utilization on the dashboard. */
	showAgents?: boolean;

	/** Show the Perforce server option on the server menu */
	showPerforceServers?: boolean;

	/** Show the device manager on the server menu */
	showDeviceManager?: boolean;

	/** Show automated tests on the server menu */
	showTests?: boolean;
}

/// Job template settings for the current user
export type GetJobTemplateSettingsResponse = {

	/// The stream the job was run in	
	streamId: string;

	/// The template id of the job	
	templateId: string;

	/// The hash of the template definition	
	templateHash: string;

	/// The arguments defined when creating the job	
	arguments: string[];

	/// The last update time of the job template	
	updateTimeUtc: Date | string;

}

/**  Response describing the current user */
export type GetUserResponse = {

	/** Id of the user */
	id: string;

	/** Name of the user */
	name: string;

	/** Email of the user */
	email?: string;

	/** Avatar image URL (24px) */
	image24?: string;

	/** Avatar image URL (32px) */
	image32?: string;

	/** Avatar image URL (48px) */
	image48?: string;

	/** Avatar image URL (72px) */
	image72?: string;

	/** Claims for the user */
	claims?: UserClaim[];

	/** Whether to enable experimental features for this user */
	enableExperimentalFeatures?: boolean;

	/**  Settings for the dashboard */
	dashboardSettings?: DashboardSettings;

<<<<<<< HEAD
=======
	/// <summary>
	/// Settings for whether various dashboard features should be shown for the current user
	/// </summary>
	dashboardFeatures?: GetDashboardFeaturesResponse;

	// array of user job templates settings
	jobTemplateSettings?: GetJobTemplateSettingsResponse[];

>>>>>>> 4af6daef
	/** List of pinned job ids */
	pinnedJobIds?: string[];

}

/** Basic information about a user. May be embedded in other responses.*/
export type GetThinUserInfoResponse = {

	/**  Id of the user */
	id: string;

	/** Name of the user */
	name: string;

	/**  The user's email address */
	email: string;

}


/// <summary>
/// Request to update settings for a user
/// </summary>
export type UpdateUserRequest = {

	/** New dashboard settings */
	dashboardSettings?: UpdateDashboardSettings;

	/** Job ids to add to the pinned list */
	addPinnedJobIds?: string[];

	/** Job ids to remove from the pinned list */
	removePinnedJobIds?: string[];

	/** Whether to enable experimental features for this user */
	enableExperimentalFeatures?: boolean;

}

export type GetPerforceServerStatusResponse = {
	serverAndPort: string;
	baseServerAndPort: string;
	cluster: string;
	numLeases: number;
	status: string;
	detail: string;
}

/** Get object response which describes a device platform */
export type GetDevicePlatformResponse = {

	/** Unique id of device platform */
	id: string;

	/** Friendly name of device platform */
	name: string;

	/** Platform vendor models */
	modelIds: string[];
}


export enum DevicePoolType {

	/** Used in CIS jobs */
	Automation = "Automation",

	/** User devices which can be checked out and in */
	Shared = "Shared"
}

/** Device pool response object */
export type GetDevicePoolResponse = {

	/**  Id of  the device pool */
	id: string;

	/** The type of the pool */
	poolType: DevicePoolType;

	/**  Name of the device pool */
	name: string;

	/** Whether there is write access to the pool */
	writeAccess: boolean;

}


export type CreateDeviceRequest = {

	/**  The platform of the device */
	platformId: string;

	/**  The pool to assign the device */
	poolId: string;

	/**  The friendly name of the device */
	name: string;

	/**  Whether to create the device in enabled state */
	enabled?: boolean;

	/**  The network address of the device */
	address?: string;

	/**  The vendor model id of the device */
	modelId?: string;
}

export type CreateDeviceResponse = {

	/** id of created device */
	id: string;

}

/// Get response object which describes a device
export type GetDeviceUtilizationResponse = {
	/// The job id which utilized device
	jobId?: string;

	/// The job's step id
	stepId?: string;

	/// The time device was reserved
	reservationStartUtc: Date | string;

	/// The time device was freed
	reservationFinishUtc?: Date | string;
}


/** Get response object which describes a device */
export type GetDeviceResponse = {

	/** The unique id of the device */
	id: string;

	/** The platform of the device */
	platformId: string;

	/** The pool the device belongs to */
	poolId: string;

	/** The friendly name of the device */
	name: string;

	/** Whether the device is currently enabled */
	enabled: boolean;

	/**  The address of the device (if it allows network connections) */
	address?: string;

	/** The vendor model id of the device */
	modelId?: string;

	/** Any notes provided for the device */
	notes?: string;

	/** The UTC time when a device problem was reported */
	problemTime?: Date | string;

	/** The UTC time when a device was set for maintenance */
	maintenanceTime?: Date | string;

	/// The user id that has the device checked out, pass "" to clear checkout
	checkedOutByUserId?: string;

	/// The last time the device was checked out
	checkOutTime?: Date | string;

	/// The time the device checkout will expire
	checkOutExpirationTime?: Date | string;

	/** Id of the user which last modified this device */
	modifiedByUser?: string;

	/** Utilization info */
	utilization?: GetDeviceUtilizationResponse[];

}

/** Device checkout request object */
export type CheckoutDeviceRequest = {

	/** Whether to checkout or in the device */
	checkout: boolean;
}



/** Request object for updating a device */
export type UpdateDeviceRequest = {

	/** The pool to assign device to */
	poolId?: string;

	/** The new name of the device */
	name?: string;

	/** Whether the device is enabled */
	enabled?: boolean;

	/** Whether to clear any problem state */
	problem?: boolean;

	/** Whether the device should be put into maintenance mode */
	maintenance?: boolean;

	/** New address or hostname of device */
	address?: string;

	/** The new model id of device */
	modelId?: string;

	/** Markdown notes */
	notes?: string;
}


/** A reservation containing one or more devices */

export type GetDeviceReservationResponse = {

	/** Randomly generated unique id for this reservation */
	id: string;

	/** Which device pool the reservation is in	*/
	poolId: string;

	/** The reserved device ids	*/
	devices: string[];

	/** JobID holding reservation */
	jobId?: string;

	/** Job step id holding reservation	*/
	stepId?: string;

	/** Reservations held by a user	*/
	userId?: string;

	/** The hostname of machine holding reservation	*/
	hostname?: string;

	/** The optional details of the reservation	*/
	reservationDetails?: string;

	/** The UTC time when the reservation was created */
	createTimeUtc: Date | string;

	/** The legacy reservation system guid, to be removed once can update Gauntlet client in all streams */
	legacyGuid: string;
}

/** Updates an existing lease */
export type UpdateLeaseRequest = {
	/** Mark this lease as aborted */
	aborted?: boolean

}

/** Server settings */
export type GetServerSettingsResponse = {

	/** The number of live server setting updates */
	numServerUpdates?: number;

	globalConfigPath: string;

	/** The server settings on local storage */
	userServerSettingsPath: string;

	/** MongoDB connection string */
	databaseConnectionString?: string;

	/** MongoDB database name */
	databaseName: string;

	/** The claim type for administrators */
	adminClaimType: string;

	/** Value of the claim type for administrators */
	adminClaimValue: string;

	/** Optional certificate to trust in order to access the database (eg. AWS cert for TLS) */
	databasePublicCert?: string;

	/** Access the database in read-only mode (avoids creating indices or updating content)
		Useful for debugging a local instance of HordeServer against a production database. */
	databaseReadOnlyMode: boolean;

	/** Optional PFX certificate to use for encryting agent SSL traffic. This can be a self-signed certificate, as long as it's trusted by agents.	*/
	serverPrivateCert?: string;

	/** Issuer for tokens from the auth provider */
	oidcAuthority?: string;

	/** Client id for the OIDC authority */
	oidcClientId?: string;

	/** Optional redirect url provided to OIDC login */
	oidcSigninRedirect?: string;

	/** Name of the issuer in bearer tokens from the server*/
	jwtIssuer?: string;

	/** Secret key used to sign JWTs. This setting is typically only used for development. In prod, a unique secret key will be generated and stored in the DB for each unique server instance.*/
	jwtSecret?: string;

	/** Length of time before JWT tokens expire, in hourse*/
	jwtExpiryTimeHours: number;

	/** Disable authentication for debugging purposes*/
	disableAuth: boolean;

	/** Whether to enable Cors, generally for development purposes*/
	corsEnabled: boolean;

	/** Allowed Cors origin */
	corsOrigin: string;

	/** Whether to enable a schedule in test data (false by default for development builds)*/
	enableScheduleInTestData: boolean;

	/** Interval between rebuilding the schedule queue with a DB query.*/
	schedulePollingInterval: any;

	/** Interval between polling for new jobs*/
	noResourceBackOffTime: any;

	/** Interval between attempting to assign agents to take on jobs*/
	initiateJobBackOffTime: any;

	/** Interval between scheduling jobs when an unknown error occurs*/
	unknownErrorBackOffTime: any;

	/** Config for connecting to Redis server(s).
		Setting it to null will disable Redis use and connection
		See format at https://stackexchange.github.io/StackExchange.Redis/Configuration.html */
	redisConnectionConfig?: string

	/** Type of write cache to use in log service, currently Supported: "InMemory" or "Redis" */
	logServiceWriteCacheType: string

	/** Provider Type, currently Supported: "S3" or "FileSystem" */
	externalStorageProviderType: any

	/** Local log/artifact storage directory, if using type filesystem */
	localLogsDir: string;

	/** Local blob storage directory, if using type filesystem */
	localBlobsDir: string;

	/** Local artifact storage directory, if using type filesystem */
	localArtifactsDir: string;

	/** S3 bucket region for logfile storage */
	s3BucketRegion: string;

	/** Arn to assume for s3.  "Basic", "AssumeRole", "AssumeRoleWebIdentity" only */
	s3CredentialType: string;

	/** S3 Client username (used in Basic auth type only) */
	s3ClientKeyId: string;

	/** S3 client password (used in Basic auth type only) */
	s3ClientSecret: string;

	/** Arn to assume for s3 */
	s3AssumeArn: string;

	/** S3 log bucket name */
	s3LogBucketName: string;

	/** S3 artifact bucket name */
	s3ArtifactBucketName: string;

	/** When using a relay storage provider, specifies the remote server to use */
	logRelayServer?: string;

	/** Authentication token for using a relay server */
	logRelayBearerToken?: string;

	/** Whether to log json to stdout */
	logJsonToStdOut: boolean;

	/** Which fleet manager service to use */
	fleetManager: any;

	/** Whether to run scheduled jobs. Not wanted for development. */
	disableSchedules: boolean;

	/** Timezone for evaluating schedules */
	scheduleTimeZone?: string;

	/** Token for interacting with Slack */
	slackToken?: string;

	/** Token for opening a socket to slack */
	slackSocketToken?: string;

	/** Channel to send stream notification update failures to */
	updateStreamsNotificationChannel?: string;

	/** URI to the SmtpServer to use for sending email notifications */
	smtpServer?: string;

	/** The email address to send email notifications from */
	emailSenderAddress?: string;

	/** The name for the sender when sending email notifications */
	emailSenderName?: string;

	/** The p4 bridge service username */
	p4BridgeServiceUsername?: string;

	/** The p4 bridge service password */
	p4BridgeServicePassword?: string;

	/** Whether the p4 bridge service account can impersonate other users */
	p4BridgeCanImpersonate: boolean;

	/** Set the minimum size of the global thread pool
		This value has been found in need of tweaking to avoid timeouts with the Redis client during bursts
		of traffic. Default is 16 for .NET Core CLR. The correct value is dependent on the traffic the Horde Server
		is receiving. For Epic's internal deployment, this is set to 40. */
	globalThreadPoolMinSize?: number;

	/** Path to the root config file */
	configPath?: string;

	/** Lazily computed timezone value */
	timeZoneInfo: any;

}

export type UpdateServerSettingsRequest = {

	settings: Record<string, string | boolean | number>;
}

export type ServerUpdateResponse = {

	errors: string[];

	restartRequired: boolean;

}


// Config

/// References a project configuration
export type ProjectConfigRef = {

	/// Unique id for the project
	id: string;

<<<<<<< HEAD
	/// Config path for the project		
=======
	/// Config path for the project
>>>>>>> 4af6daef
	path: string;
}

/// How frequently the maintence window repeats
export enum ScheduledDowntimeFrequency {
	/// Once
	Once,

	/// Every day
	Daily,

	/// Every week
	Weekly
}


/// Settings for the maintenance window
export type ScheduledDowntime = {

	/// Start time
	dateTimeOffset: any;

	/// Finish time
	finishTime: any;

	/// Frequency that the window repeats\
	frequency: ScheduledDowntimeFrequency;
}



/// User notice
export type Notice = {

	/// Unique id for this notice
	id: string;

	/// Start time to display this message
	startTime?: Date | string;

	/// Finish time to display this message
	finishTime?: Date | string;

	/// Message to display
	message: string;
}

/// Path to a platform and stream to use for syncing AutoSDK
export type AutoSdkWorkspace = {

	/// Name of this workspace
	name?: string;

	/// The agent properties to check (eg. "OSFamily=Windows")
	properties: string[];

	/// Username for logging in to the server
	userName?: string;

	/// Stream to use
	stream?: string;
}


/// Information about an individual Perforce server
export type PerforceServer = {

	/// The server and port. The server may be a DNS entry with multiple records, in which case it will be actively load balanced.
	serverAndPort: string;

	/// Whether to query the healthcheck address under each server
	healthCheck?: boolean;

	/// Whether to resolve the DNS entries and load balance between different hosts
	resolveDns?: boolean;

	/// Maximum number of simultaneous conforms on this server
	maxConformCount: number;

	/// List of properties for an agent to be eligable to use this server
	properties?: string[];
}


/// Credentials for a Perforce user
export type PerforceCredentials = {
	/// The username
	userName: string;

	/// Password for the user
	password: string;
}


<<<<<<< HEAD
/// Information about a cluster of Perforce servers. 
=======
/// Information about a cluster of Perforce servers.
>>>>>>> 4af6daef
export type PerforceCluster = {

	/// The default cluster name
	defaultName?: string;

	/// Name of the cluster
	name: string;

	/// Username for Horde to log in to this server
	serviceAccount: string;

	/// Whether the service account can impersonate other users
	canImpersonate: boolean;

	/// List of servers
	servers: PerforceServer[];

	/// List of server credentials
	credentials: PerforceCredentials[];

	/// List of autosdk streams
	autoSdk: AutoSdkWorkspace[];

}


/// Configuration for storage system
export type StorageConfig = {

	/// List of storage namespaces
	namespaces: NamespaceConfig[];
}

/// Configuration for a storage namespace
export type NamespaceConfig = {

	/// Identifier for this namespace
	id: string;

	/// Buckets within this namespace
	buckets: BucketConfig[];

	/// Access control for this namespace
	//UpdateAclRequest? Acl;
}

/// Configuration for a bucket
export type BucketConfig = {
	/// Identifier for the bucket
	id: string;
}

/** Global configuration */
export type GlobalConfig = {

	/// List of projects
	projects: ProjectConfigRef[];

	/// Manually added status messages
	notices?: Notice[];

	/// List of scheduled downtime
	downtime?: ScheduledDowntime[];

	/// List of Perforce clusters
	perforceClusters: PerforceCluster[];

	/// Maximum number of conforms to run at once
	maxConformCount?: number;

	/// List of storage namespaces
	storage?: StorageConfig;

	/// Access control list
	// public UpdateAclRequest ? Acl;
}


export type CreateProjectCategoryRequest = {
	/// <summary>
	/// Name of this category
	/// </summary>

	name: string;

	/// <summary>
	/// Index of the row to display this category on
	/// </summary>
	row: number;

	/// <summary>
	/// Whether to show this category on the nav menu
	/// </summary>
	showOnNavMenu: boolean;

	/// <summary>
	/// Patterns for stream names to include
	/// </summary>
	includePatterns: string[];

	/// <summary>
	/// Patterns for stream names to exclude
	/// </summary>
	excludePatterns: string[];

}


// Project Config
/// Stores configuration for a project
export type ProjectConfig = {

	/// Name for the new project
	name: string;

	/// Path to the project logo
	logo?: string;

	/// Categories to include in this project
	categories: CreateProjectCategoryRequest[];

	/// List of streams
	streams: StreamConfigRef[];

	/// Acl entries
	// public UpdateAclRequest? Acl;
}


/// <summary>
/// Reference to configuration for a stream
/// </summary>
export type StreamConfigRef = {

	/// <summary>
	/// Unique id for the stream
	/// </summary>
	id: string;

	/// <summary>
	/// Path to the configuration file
	/// </summary>
	path: string;
}



export type CreateAgentTypeRequest = {
	/// <summary>
	/// Pool of agents to use for this agent type
	/// </summary>
	pool: string;

	/// <summary>
	/// Name of the workspace to sync
	/// </summary>
	workspace?: string;

	/// <summary>
	/// Path to the temporary storage dir
	/// </summary>
	tempStorageDir?: string;

	/// <summary>
	/// Environment variables to be set when executing the job
	/// </summary>
	environment?: Record<string, string>;
}


/// Information about a workspace type
export type CreateWorkspaceTypeRequest = {

	/// <summary>
	/// Name of the Perforce server cluster to use
	/// </summary>
	cluster?: string;

	/// <summary>
	/// The Perforce server and port (eg. perforce:1666)
	/// </summary>
	serverAndPort?: string;

	/// <summary>
	/// User to log into Perforce with (defaults to buildmachine)
	/// </summary>
	userName?: string;

	/// <summary>
	/// Password to use to log into the workspace
	/// </summary>
	password?: string;

	/// <summary>
	/// Identifier to distinguish this workspace from other workspaces. Defaults to the workspace type name.
	/// </summary>
	identifier?: string;

	/// <summary>
	/// Override for the stream to sync
	/// </summary>
	stream?: string;

	/// <summary>
	/// Custom view for the workspace
	/// </summary>
	view?: string[];

	/// <summary>
	/// Whether to use an incrementally synced workspace
	/// </summary>
	incremental: boolean;
}


/// Config for a stream
export type StreamConfig = {

	/// <summary>
	/// Name of the stream
	/// </summary>
	name: string;

	/// <summary>
	/// The perforce cluster containing the stream
	/// </summary>
	clusterName?: string;

	/// <summary>
	/// Order for this stream
	/// </summary>
	order?: number;

	/// Notification channel for all jobs in this stream
	notificationChannel?: string;

	/// Notification channel filter for this template. Can be Success|Failure|Warnings
	notificationChannelFilter?: string;

	/// <summary>
	/// Channel to post issue triage notifications
	/// </summary>
	triageChannel?: string;

	/// <summary>
	/// Default template for running preflights
	/// </summary>
	defaultPreflightTemplate?: string;

	/// Default template for running preflights
	defaultPreflight?: DefaultPreflightConfig;

	/// <summary>
	/// List of tabs to show for the new stream
	/// </summary>
	tabs: any[]/*CreateStreamTabRequest[]*/;

	/// <summary>
	/// Map of agent name to type
	/// </summary>
	agentTypes: Record<string, CreateAgentTypeRequest>;

	/// <summary>
	/// Map of workspace name to type
	/// </summary>
	workspaceTypes: Record<string, CreateWorkspaceTypeRequest>;

	/// <summary>
	/// List of templates to create
	/// </summary>
	templates: any[];

	/// <summary>
	/// Custom permissions for this object
	/// </summary>
	// public UpdateAclRequest ? Acl;

	/// <summary>
	/// Pause stream builds until specified date
	/// </summary>
	/// public DateTime ? PausedUntil;

	/// <summary>
	/// Reason for pausing builds of the stream
	/// </summary>
	// public string ? PauseComment;
}

/// Parameters to update server settings
export type UpdateGlobalConfigRequest = {

	/// Delta updates for global config
	globalsJson?: string;

	/// projects json
	projectsJson?: Record<string, string>;

	/// streams json
	streamsJson?: Record<string, string>;

	/// default pool name
	defaultPoolName?: string;

	/// Delta updates for server settings from dashboard
	serverSettingJson?: string;

	/// Base64 encoded project logo
	projectLogo?: string;

}

export type GetServerInfoResponse = {

	/// Server version info
	serverVersion: string;

<<<<<<< HEAD
=======
	/// The current agent version
	agentVersion?: string;

>>>>>>> 4af6daef
	/// The operating system server is hosted on
	osDescription: string;

	/// whether the server is running in single instance mode
	singleInstance: boolean;
}

/// Information about a span within an issue
export type FindIssueSpanResponse = {

	/// Unique id of this span
	id: string;

	/// The template containing this step
	templateId: string;

	/// Name of the step
	name: string;

	/// Workflow for this span
	workflowId?: string;

<<<<<<< HEAD
	/// The previous build 
=======
	/// The previous build
>>>>>>> 4af6daef
	lastSuccess?: GetIssueStepResponse;

	/// The following successful build
	nextSuccess?: GetIssueStepResponse;

}

/// Stores information about a build health issue
export type FindIssueResponse = {
	/// The unique object id
	id: number;

	/// Time at which the issue was created
	createdAt: Date | string;

	/// Time at which the issue was retrieved
	RetrievedAt: Date | string;

	/// The associated project for the issue
	project?: string;

	/// The summary text for this issue
	summary: string;

	/// Detailed description text
	description?: string;

	/// Severity of this issue
	severity: IssueSeverity;

	/// Current severity in the queried stream
	streamSeverity?: IssueSeverity;

	/// Whether the issue is promoted
	promoted: boolean;

	/// Owner of the issue
	owner?: GetThinUserInfoResponse;

	/// Owner of the issue
	mominatedBy?: GetThinUserInfoResponse;

	/// Time that the issue was acknowledged
	acknowledgedAt?: Date | string;

	/// Changelist that fixed this issue
	fixChange?: number;

	/// Time at which the issue was resolved
	resolvedAt?: Date | string;

	/// User that resolved the issue
	resolvedBy?: GetThinUserInfoResponse;

	/// Time at which the issue was verified
	verifiedAt?: Date | string;

	/// Time that the issue was last seen
	lastSeenAt: Date | string;

	/// Spans for this issue
	spans: FindIssueSpanResponse[];

	/** External issue tracking */
	externalIssueKey?: string;

	/** User who quarantined the issue */
	quarantinedBy?: GetThinUserInfoResponse;

	/** The UTC time when the issue was quarantined */
	quarantineTimeUtc?: Date | string;

	/** Workflows for which this issue is open */
	openWorkflows: string[];

<<<<<<< HEAD
=======
	/** Workflow thread url (Slack, etc) */
	workflowThreadUrl?: string;
>>>>>>> 4af6daef
}

export type GetAgentSoftwareChannelResponse = {
	name?: string;
	modifiedBy?: string;
	modifiedTime: string;
	version?: string;
}

/// External Issue Response
export type GetExternalIssueResponse = {

	/** The external issue key */
	key: string;

	/** The issue link on external tracking site */
	link?: string;

	/** The issue status name, "To Do", "In Progress", etc*/
	statusName?: string;

	/** The issue resolution name, "Fixed", "Closed", etc*/
	resolutionName?: string;

	/** The issue priority name, "1 - Critical", "2 - Major", etc*/
	priorityName?: string;

	/** The current assignee's user name*/
	assigneeName?: string;

	/** The current assignee's display name*/
	assigneeDisplayName?: string;

	/** The current assignee's email address*/
	assigneeEmailAddress?: string;
}

/** Request an issue to be created on external issue tracking system */
export type CreateExternalIssueRequest = {

	/** Horde issue which is linked to external issue */
	issueId: number;

	/** Summary text for external issue */
	summary: string;

	/** A stream this this issue */
	streamId: string;

	/** External issue project id */
	projectId: string;

	/** External issue component id */
	componentId: string;

	/** External issue type id */
	issueTypeId: string;

	/** Optional description text for external issue */
	description?: string;

	/** Optional link to Horde issue */
	hordeIssueLink?: string;
}

/** Response for externally created issue */
export type CreateExternalIssueResponse = {

	/** External issue tracking key	 */
	key: string;

	/**  Link to issue on external tracking site */
	link?: string;
}

/// External issue project information
export type GetExternalIssueProjectResponse = {

<<<<<<< HEAD
	/// The project key	
=======
	/// The project key
>>>>>>> 4af6daef
	projectKey: string;

	/// The name of the project
	name: string;

	/// The id of the project
	id: string;

	/// component id => name
	components: Record<string, string>;

	/// IssueType id => name
	issueTypes: Record<string, string>;
}

/// Create a notice which will display on the dashboard
export type CreateNoticeRequest = {

	/**  Message to display	*/
	message: string;
}

/// Parameters required to update a notice
export type UpdateNoticeRequest = {

	/** The id of the notice to update */
	id: string;

	/** Start time to display this message */
	startTime?: Date | string;

	/** Finish time to display this message */
	finishTime?: Date | String;

	/** Message to display */
	message?: string;
}


export type GetNoticeResponse = {

	/** The id of the notice for user created notices */
	id?: string;

	/** Start time to display this message */
	startTime?: Date | String;

	/** Finish time to display this message */
	finishTime?: Date | String;

	/** Whether this notice is for scheduled downtime */
	scheduledDowntime: boolean;

	/** Whether the notice is currently active */
	active: boolean;

	/** Message to display */
	message?: string;

	/** User id who created the notice, otherwise null if a system message */
	createdByUser?: GetThinUserInfoResponse;

}

// Device telemetry

export type DevicePoolTelemetryQuery = {
	minCreateTime?: string;
	maxCreateTime?: string;
	index?: number;
	count?: number;
};

export type DeviceTelemetryQuery = {
	deviceIds?: string[];
	poolId?: string;
	platformId?: string;
	minCreateTime?: string;
	maxCreateTime?: string;
	index?: number;
	count?: number;
};

export type GetDevicePoolReservationTelemetryResponse = {

	/** Device id for reservation */
	deviceId: string;

	/** Job id associated with reservation */
	jobId?: string;

	/** The step id of reservation */
	stepId?: string;

	/** The name of the job holding reservation */
	jobName?: string;

	/** The name of the step holding reservation */
	stepName?: string;

}

/** Device pool telemetry respponse */
export type GetDevicePlatformTelemetryResponse = {

	/** The corresponding platform id */
	platformId: string;

	/** Available device ids of this platform */
	available?: string[];

	/** Device ids in maintenance state */
	maintenance?: string[];

	/** Device ids in problem state */
	problem?: string[];

	/** Device ids in disabled state */
	disabled?: string[];

	/** Stream id => reserved devices of this platform */
	reserved?: Record<string, GetDevicePoolReservationTelemetryResponse[]>;
}


/** Device telemetry respponse */
export type GetDevicePoolTelemetryResponse = {

	/** The UTC time the telemetry data was created */
	createTimeUtc: Date | string;


	/** Individual pool id -> telemetry data points */
	telemetry: Record<string, GetDevicePlatformTelemetryResponse[]>;
}

/// Device telemetry respponse
export type GetTelemetryInfoResponse = {

<<<<<<< HEAD
	/// The UTC time the telemetry data was created	
	createTimeUtc: Date | string;

	/// The stream id which utilized device	
	streamId?: string;

	/// The job id which utilized device	
	jobId?: string;

	/// The job's step id	
	stepId?: string;

	/// The job name which utilized device	
=======
	/// The UTC time the telemetry data was created
	createTimeUtc: Date | string;

	/// The stream id which utilized device
	streamId?: string;

	/// The job id which utilized device
	jobId?: string;

	/// The job's step id
	stepId?: string;

	/// The job name which utilized device
>>>>>>> 4af6daef
	jobName?: string;

	/// The job's step name
	stepName?: string;

<<<<<<< HEAD
	/// If this telemetry has a reservation, the start time of the reservation	
=======
	/// If this telemetry has a reservation, the start time of the reservation
>>>>>>> 4af6daef
	reservationStartUtc?: Date | string;

	/// If this telemetry has a reservation, the finish time of the reservation
	reservationFinishUtc?: Date | string;

<<<<<<< HEAD
	/// If this telemetry marks a detected device issue, the time of the issue	
=======
	/// If this telemetry marks a detected device issue, the time of the issue
>>>>>>> 4af6daef
	problemTimeUtc?: Date | string;
}


/// Device telemetry respponse
export type GetDeviceTelemetryResponse = {

	/// The device id for the telemetry data
	deviceId: string;

<<<<<<< HEAD
	/// Individual telemetry data points	
=======
	/// Individual telemetry data points
>>>>>>> 4af6daef
	telemetry: GetTelemetryInfoResponse[];

}

// Test Data ----------------------------

<<<<<<< HEAD
/// A test emvironment running in a stream	
=======
/// A test emvironment running in a stream
>>>>>>> 4af6daef
export type GetTestMetaResponse = {

	/// Meta unique id for environment
	id: string;

<<<<<<< HEAD
	/// The platforms in the environment		
	platforms: string[];

	/// The build configurations being tested		
	configurations: string[];

	/// The build targets being tested		
	buildTargets: string[];

	/// The test project name		
	projectName: string;

	/// The rendering hardware interface being used with the test		
=======
	/// The platforms in the environment
	platforms: string[];

	/// The build configurations being tested
	configurations: string[];

	/// The build targets being tested
	buildTargets: string[];

	/// The test project name
	projectName: string;

	/// The rendering hardware interface being used with the test
>>>>>>> 4af6daef
	rhi: string;

	/// The test variation identifier (or "default")
	variation: string;

}


/// A test that runs in a stream
export type GetTestResponse = {

	/// The id of the test
	id: string;

<<<<<<< HEAD
	/// The name of the test 		
	name: string;

	/// The display name of the test, if any 		
=======
	/// The name of the test
	name: string;

	/// The display name of the test, if any
>>>>>>> 4af6daef
	displayName?: string;

	/// The suite the test belongs to, if any
	suiteName?: string;

	/// The environments the test runs in
	metadata: string[];
}

/// A test that runs in a stream
export type GetTestsRequest = {
	/// The id of the test
	testIds: string[];
}


<<<<<<< HEAD
/// A test suite that runs in a stream, contain subtests	
=======
/// A test suite that runs in a stream, contain subtests
>>>>>>> 4af6daef
export type GetTestSuiteResponse = {

	/// The id of the test suite
	id: string;

<<<<<<< HEAD
	/// The name of the test suite		
=======
	/// The name of the test suite
>>>>>>> 4af6daef
	name: string;

	/// The environments the suite runs in
	metadata: string[];
}

/// Describes tests running in a stream
export type GetTestStreamResponse = {

<<<<<<< HEAD
	/// The stream id	
	streamId: string;

	/// Individual tests which run in the stream	
	tests: GetTestResponse[];

	/// Test suites that run in the stream	
	testSuites: GetTestSuiteResponse[];

	/// Test suites that run in the stream	
=======
	/// The stream id
	streamId: string;

	/// Individual tests which run in the stream
	tests: GetTestResponse[];

	/// Test suites that run in the stream
	testSuites: GetTestSuiteResponse[];

	/// Test suites that run in the stream
>>>>>>> 4af6daef
	testMetadata: GetTestMetaResponse[];
}

/// Test outcome
export enum TestOutcome {
	/// The test was successful
	Success = "Success",
	/// The test failed
	Failure = "Failure",
	/// The test was skipped
	Skipped = "Skipped",
	/// The test had an unspecified result
<<<<<<< HEAD
	Unspecified = "Unspecified"
=======
	Unspecified = "Unspecified",
	// Warnings
	Warning = "Warning"
>>>>>>> 4af6daef
}


/// Suite test data
export type GetSuiteTestDataResponse = {

<<<<<<< HEAD
	/// The test id	
	testId: string;

	/// The ourcome of the suite test	
=======
	/// The test id
	testId: string;

	/// The ourcome of the suite test
>>>>>>> 4af6daef
	outcome: TestOutcome;

	/// How long the suite test ran	 (TimeSpan)
	duration: string;

	/// Test UID for looking up in test details
	uid: string;
<<<<<<< HEAD
=======

	// The number of test warnings generated
	warningCount?: number;

	// The number of test warnings generated
	errorCount?: number;
>>>>>>> 4af6daef
}

/// Test details
export type GetTestDataDetailsResponse = {

<<<<<<< HEAD
	/// The corresponding test ref	
	id: string;

	/// The test documents for this ref	
	testDataIds: string[];

	/// Suite test data		
=======
	/// The corresponding test ref
	id: string;

	/// The test documents for this ref
	testDataIds: string[];

	/// Suite test data
>>>>>>> 4af6daef
	suiteTests?: GetSuiteTestDataResponse[];

}

/// Testt data ref
export type GetTestDataRefResponse = {
	/// ref id
	id: string;

	/// The associated stream
	streamId: string;

	/// How long the test ran (TimeSpan)
	duration: string;

	/// The build changelist upon which the test ran, may not correspond to the job changelist
	buildChangeList: number;

<<<<<<< HEAD
	/// The environment the test ran on 
=======
	/// The environment the test ran on
>>>>>>> 4af6daef
	metaId: string;

	/// The test id in stream
	testId?: string;

	/// The outcome of the test
	outcome?: TestOutcome;

	/// The if of the stream test suite
	suiteId?: string;

	/// The number of suite tests skipped
	suiteSkipCount?: number;

	/// The number of suite tests with warnings
<<<<<<< HEAD
	suiteWaringCount?: number;

	/// The number of suite tests swith errors
	suiteErrorCount?: number;
=======
	suiteWarningCount?: number;

	/// The number of suite tests swith errors
	suiteErrorCount?: number;

	/// The number of suite tests swith errors
	suiteSuccessCount?: number;

}

/** Summary for a particular tool */
export type GetToolSummaryResponse = {

	/** Unique id of tool */
	id: string;

	/** Name of tool */
	name: string;

	/** Description of tool */
	description: string;

	/** Version of tool */
	version?: string;
>>>>>>> 4af6daef
}<|MERGE_RESOLUTION|>--- conflicted
+++ resolved
@@ -762,11 +762,7 @@
 export type JobQueueSettings = {
 
 	/// Factor translating queue size to additional agents to grow the pool with
-<<<<<<< HEAD
-	/// The result is always rounded up to nearest integer. 
-=======
 	/// The result is always rounded up to nearest integer.
->>>>>>> 4af6daef
 	/// Example: if there are 20 jobs in queue, a factor 0.25 will result in 5 new agents being added (20 * 0.25)
 	scaleOutFactor: number;
 
@@ -806,11 +802,7 @@
 	/// Settings for lease utilization pool sizing strategy (if used)
 	leaseUtilizationSettings?: LeaseUtilizationSettings;
 
-<<<<<<< HEAD
-	/// Settings for job queue pool sizing strategy (if used) 
-=======
 	/// Settings for job queue pool sizing strategy (if used)
->>>>>>> 4af6daef
 	jobQueueSettings?: JobQueueSettings;
 
 	/// The minimum nunmber of agents to retain in this pool
@@ -1121,12 +1113,9 @@
 	/** Whether to update issues based on the outcome of this job */
 	updateIssues?: boolean;
 
-<<<<<<< HEAD
-=======
 	/** Whether to use the V2 artifacts endpoint */
 	useArtifactsV2?: boolean;
 
->>>>>>> 4af6daef
 	/**  Custom permissions for this object */
 	acl?: GetAclResponse;
 
@@ -1195,9 +1184,6 @@
 
 	/**Time at which the run finished (UTC) */
 	finishTime?: Date | string;
-
-	/** List of reports */
-	reports?: GetReportResponse[];
 
 	/** List of reports */
 	reports?: GetReportResponse[];
@@ -2022,21 +2008,6 @@
 	/// Name of this query, for display on the dashboard.
 	name?: string;
 
-<<<<<<< HEAD
-	/// Condition to evaluate before deciding to use this query. May query tags in a preflight.	
-	condition?: any;
-
-	/// The template id to query	
-	templateId?: string;
-
-	/// The target to query	
-	target?: string;
-
-	/// Whether to match a job that produced warnings	
-	outcomes?: JobStepOutcome[];
-
-	/// Finds the last commit with this tag	
-=======
 	/// Condition to evaluate before deciding to use this query. May query tags in a preflight.
 	condition?: any;
 
@@ -2050,7 +2021,6 @@
 	outcomes?: JobStepOutcome[];
 
 	/// Finds the last commit with this tag
->>>>>>> 4af6daef
 	commitTag?: any;
 }
 
@@ -2331,12 +2301,7 @@
 
 	/**  Information about the change author */
 	authorInfo: GetThinUserInfoResponse;
-<<<<<<< HEAD
-
-=======
->>>>>>> 4af6daef
-
-}
+
 
 }
 
@@ -2981,17 +2946,10 @@
 
 	/**Whether the issue is promoted */
 	promoted: boolean;
-<<<<<<< HEAD
 
 	/** Owner of the issue */
 	ownerInfo?: GetThinUserInfoResponse;
 
-=======
-
-	/** Owner of the issue */
-	ownerInfo?: GetThinUserInfoResponse;
-
->>>>>>> 4af6daef
 	/** Use that nominated the current owner */
 	nominatedByInfo: GetThinUserInfoResponse;
 
@@ -3026,8 +2984,6 @@
 
 	/** External issue tracking */
 	externalIssueKey?: string;
-<<<<<<< HEAD
-=======
 
 	/** User info for who quarantined issue */
 	quarantinedByUserInfo?: GetThinUserInfoResponse;
@@ -3040,18 +2996,6 @@
 
 	/** Workflow thread url (Slack, etc) */
 	workflowThreadUrl?: string;
-}
->>>>>>> 4af6daef
-
-	/** User info for who quarantined issue */
-	quarantinedByUserInfo?: GetThinUserInfoResponse;
-
-	/** The UTC time when the issue was quarantined */
-	quarantineTimeUtc?: Date | string;
-
-	/** User info for who force closed the issue */
-	forceClosedByUserInfo?: GetThinUserInfoResponse;
-
 }
 
 /**Request an issue to be updated */
@@ -3252,8 +3196,6 @@
 	/**  Settings for the dashboard */
 	dashboardSettings?: DashboardSettings;
 
-<<<<<<< HEAD
-=======
 	/// <summary>
 	/// Settings for whether various dashboard features should be shown for the current user
 	/// </summary>
@@ -3262,7 +3204,6 @@
 	// array of user job templates settings
 	jobTemplateSettings?: GetJobTemplateSettingsResponse[];
 
->>>>>>> 4af6daef
 	/** List of pinned job ids */
 	pinnedJobIds?: string[];
 
@@ -3723,11 +3664,7 @@
 	/// Unique id for the project
 	id: string;
 
-<<<<<<< HEAD
-	/// Config path for the project		
-=======
 	/// Config path for the project
->>>>>>> 4af6daef
 	path: string;
 }
 
@@ -3822,11 +3759,7 @@
 }
 
 
-<<<<<<< HEAD
-/// Information about a cluster of Perforce servers. 
-=======
 /// Information about a cluster of Perforce servers.
->>>>>>> 4af6daef
 export type PerforceCluster = {
 
 	/// The default cluster name
@@ -4143,12 +4076,9 @@
 	/// Server version info
 	serverVersion: string;
 
-<<<<<<< HEAD
-=======
 	/// The current agent version
 	agentVersion?: string;
 
->>>>>>> 4af6daef
 	/// The operating system server is hosted on
 	osDescription: string;
 
@@ -4171,11 +4101,7 @@
 	/// Workflow for this span
 	workflowId?: string;
 
-<<<<<<< HEAD
-	/// The previous build 
-=======
 	/// The previous build
->>>>>>> 4af6daef
 	lastSuccess?: GetIssueStepResponse;
 
 	/// The following successful build
@@ -4251,11 +4177,8 @@
 	/** Workflows for which this issue is open */
 	openWorkflows: string[];
 
-<<<<<<< HEAD
-=======
 	/** Workflow thread url (Slack, etc) */
 	workflowThreadUrl?: string;
->>>>>>> 4af6daef
 }
 
 export type GetAgentSoftwareChannelResponse = {
@@ -4334,11 +4257,7 @@
 /// External issue project information
 export type GetExternalIssueProjectResponse = {
 
-<<<<<<< HEAD
-	/// The project key	
-=======
 	/// The project key
->>>>>>> 4af6daef
 	projectKey: string;
 
 	/// The name of the project
@@ -4478,21 +4397,6 @@
 /// Device telemetry respponse
 export type GetTelemetryInfoResponse = {
 
-<<<<<<< HEAD
-	/// The UTC time the telemetry data was created	
-	createTimeUtc: Date | string;
-
-	/// The stream id which utilized device	
-	streamId?: string;
-
-	/// The job id which utilized device	
-	jobId?: string;
-
-	/// The job's step id	
-	stepId?: string;
-
-	/// The job name which utilized device	
-=======
 	/// The UTC time the telemetry data was created
 	createTimeUtc: Date | string;
 
@@ -4506,27 +4410,18 @@
 	stepId?: string;
 
 	/// The job name which utilized device
->>>>>>> 4af6daef
 	jobName?: string;
 
 	/// The job's step name
 	stepName?: string;
 
-<<<<<<< HEAD
-	/// If this telemetry has a reservation, the start time of the reservation	
-=======
 	/// If this telemetry has a reservation, the start time of the reservation
->>>>>>> 4af6daef
 	reservationStartUtc?: Date | string;
 
 	/// If this telemetry has a reservation, the finish time of the reservation
 	reservationFinishUtc?: Date | string;
 
-<<<<<<< HEAD
-	/// If this telemetry marks a detected device issue, the time of the issue	
-=======
 	/// If this telemetry marks a detected device issue, the time of the issue
->>>>>>> 4af6daef
 	problemTimeUtc?: Date | string;
 }
 
@@ -4537,42 +4432,19 @@
 	/// The device id for the telemetry data
 	deviceId: string;
 
-<<<<<<< HEAD
-	/// Individual telemetry data points	
-=======
 	/// Individual telemetry data points
->>>>>>> 4af6daef
 	telemetry: GetTelemetryInfoResponse[];
 
 }
 
 // Test Data ----------------------------
 
-<<<<<<< HEAD
-/// A test emvironment running in a stream	
-=======
 /// A test emvironment running in a stream
->>>>>>> 4af6daef
 export type GetTestMetaResponse = {
 
 	/// Meta unique id for environment
 	id: string;
 
-<<<<<<< HEAD
-	/// The platforms in the environment		
-	platforms: string[];
-
-	/// The build configurations being tested		
-	configurations: string[];
-
-	/// The build targets being tested		
-	buildTargets: string[];
-
-	/// The test project name		
-	projectName: string;
-
-	/// The rendering hardware interface being used with the test		
-=======
 	/// The platforms in the environment
 	platforms: string[];
 
@@ -4586,7 +4458,6 @@
 	projectName: string;
 
 	/// The rendering hardware interface being used with the test
->>>>>>> 4af6daef
 	rhi: string;
 
 	/// The test variation identifier (or "default")
@@ -4601,17 +4472,10 @@
 	/// The id of the test
 	id: string;
 
-<<<<<<< HEAD
-	/// The name of the test 		
-	name: string;
-
-	/// The display name of the test, if any 		
-=======
 	/// The name of the test
 	name: string;
 
 	/// The display name of the test, if any
->>>>>>> 4af6daef
 	displayName?: string;
 
 	/// The suite the test belongs to, if any
@@ -4628,21 +4492,13 @@
 }
 
 
-<<<<<<< HEAD
-/// A test suite that runs in a stream, contain subtests	
-=======
 /// A test suite that runs in a stream, contain subtests
->>>>>>> 4af6daef
 export type GetTestSuiteResponse = {
 
 	/// The id of the test suite
 	id: string;
 
-<<<<<<< HEAD
-	/// The name of the test suite		
-=======
 	/// The name of the test suite
->>>>>>> 4af6daef
 	name: string;
 
 	/// The environments the suite runs in
@@ -4652,18 +4508,6 @@
 /// Describes tests running in a stream
 export type GetTestStreamResponse = {
 
-<<<<<<< HEAD
-	/// The stream id	
-	streamId: string;
-
-	/// Individual tests which run in the stream	
-	tests: GetTestResponse[];
-
-	/// Test suites that run in the stream	
-	testSuites: GetTestSuiteResponse[];
-
-	/// Test suites that run in the stream	
-=======
 	/// The stream id
 	streamId: string;
 
@@ -4674,7 +4518,6 @@
 	testSuites: GetTestSuiteResponse[];
 
 	/// Test suites that run in the stream
->>>>>>> 4af6daef
 	testMetadata: GetTestMetaResponse[];
 }
 
@@ -4687,30 +4530,19 @@
 	/// The test was skipped
 	Skipped = "Skipped",
 	/// The test had an unspecified result
-<<<<<<< HEAD
-	Unspecified = "Unspecified"
-=======
 	Unspecified = "Unspecified",
 	// Warnings
 	Warning = "Warning"
->>>>>>> 4af6daef
 }
 
 
 /// Suite test data
 export type GetSuiteTestDataResponse = {
 
-<<<<<<< HEAD
-	/// The test id	
-	testId: string;
-
-	/// The ourcome of the suite test	
-=======
 	/// The test id
 	testId: string;
 
 	/// The ourcome of the suite test
->>>>>>> 4af6daef
 	outcome: TestOutcome;
 
 	/// How long the suite test ran	 (TimeSpan)
@@ -4718,29 +4550,17 @@
 
 	/// Test UID for looking up in test details
 	uid: string;
-<<<<<<< HEAD
-=======
 
 	// The number of test warnings generated
 	warningCount?: number;
 
 	// The number of test warnings generated
 	errorCount?: number;
->>>>>>> 4af6daef
 }
 
 /// Test details
 export type GetTestDataDetailsResponse = {
 
-<<<<<<< HEAD
-	/// The corresponding test ref	
-	id: string;
-
-	/// The test documents for this ref	
-	testDataIds: string[];
-
-	/// Suite test data		
-=======
 	/// The corresponding test ref
 	id: string;
 
@@ -4748,7 +4568,6 @@
 	testDataIds: string[];
 
 	/// Suite test data
->>>>>>> 4af6daef
 	suiteTests?: GetSuiteTestDataResponse[];
 
 }
@@ -4767,11 +4586,7 @@
 	/// The build changelist upon which the test ran, may not correspond to the job changelist
 	buildChangeList: number;
 
-<<<<<<< HEAD
-	/// The environment the test ran on 
-=======
 	/// The environment the test ran on
->>>>>>> 4af6daef
 	metaId: string;
 
 	/// The test id in stream
@@ -4787,16 +4602,10 @@
 	suiteSkipCount?: number;
 
 	/// The number of suite tests with warnings
-<<<<<<< HEAD
-	suiteWaringCount?: number;
+	suiteWarningCount?: number;
 
 	/// The number of suite tests swith errors
 	suiteErrorCount?: number;
-=======
-	suiteWarningCount?: number;
-
-	/// The number of suite tests swith errors
-	suiteErrorCount?: number;
 
 	/// The number of suite tests swith errors
 	suiteSuccessCount?: number;
@@ -4817,5 +4626,4 @@
 
 	/** Version of tool */
 	version?: string;
->>>>>>> 4af6daef
 }