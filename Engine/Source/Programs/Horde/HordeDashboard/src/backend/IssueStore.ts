--- conflicted
+++ resolved
@@ -13,10 +13,6 @@
         makeObservable(this);
     }
 
-<<<<<<< HEAD
-    @observable.ref
-    issues: IssueData[] = [];
-=======
     @observable
     issuesUpdated: number = 0;
 
@@ -27,7 +23,6 @@
     }
         
     private _issues: IssueData[] = [];
->>>>>>> 4af6daef
 
     getIssues(jobId: string, stepId: string): IssueData[] {
         // @todo: refactor for new issue API
