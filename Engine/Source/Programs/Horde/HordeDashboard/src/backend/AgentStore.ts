// Copyright Epic Games, Inc. All Rights Reserved.

import { action, makeObservable, observable } from 'mobx';
import { AgentData, PoolData } from './Api';
import backend from '.';

export class AgentStore {

    constructor() {
        makeObservable(this);
    }

<<<<<<< HEAD
    @observable.ref
	agents: AgentData[] = [];
=======
    @observable
    agentsUpdated: number = 0

    get agents(): AgentData[] {
        // subscribe in any observers
        if (this.agentsUpdated) { }
        return this._agents;
    }
            
	private _agents: AgentData[] = [];
>>>>>>> 4af6daef
	
    @observable
    poolsUpdated: number = 0;

    get pools(): PoolData[] {
        // subscribe in any observers
        if (this.poolsUpdated) { }
        return this._pools;
    }
    
    private _pools: PoolData[] = [];

	// don't need this for now
    modifiedAfterDate: Date = new Date(0);

    @action 
    private _setPools(data: PoolData[]) {
        this._pools = data;
        this.poolsUpdated++;
    }

    @action
    private _setAgents(data: AgentData[]) {
        if (data.length !== 0) {            
            const toSet: AgentData[] = [...this._agents];
            data.forEach(updatedAgent => {
                const newUpdateIdx = toSet.findIndex(existingAgent => existingAgent.id === updatedAgent.id);
                if(newUpdateIdx !== -1) {
                    toSet[newUpdateIdx] = updatedAgent;
                }
                else {
                    toSet.push(updatedAgent);
                }
            });
            this._agents = toSet;
            this.agentsUpdated++;
        }
	}

    async update(slim = false): Promise<void> {
        return new Promise<void>((resolve, reject) => {
            const promises: any[] = [];
            promises.push(backend.getAgents({modifiedAfter: this.modifiedAfterDate?.toISOString()}));
            if(!slim) {
                promises.push(backend.getPools());
            }
			Promise.all(promises).then(values => {
                this.modifiedAfterDate = new Date();
                this._setAgents(values[0]);
                if(!slim){
                    this._setPools(values[1]);
                }
                resolve();
            }).catch(reason => {
                console.error(`Error getting agents and pools: ${reason}`);
            });
        });
    }
}

export const agentStore = new AgentStore();<|MERGE_RESOLUTION|>--- conflicted
+++ resolved
@@ -10,10 +10,6 @@
         makeObservable(this);
     }
 
-<<<<<<< HEAD
-    @observable.ref
-	agents: AgentData[] = [];
-=======
     @observable
     agentsUpdated: number = 0
 
@@ -24,7 +20,6 @@
     }
             
 	private _agents: AgentData[] = [];
->>>>>>> 4af6daef
 	
     @observable
     poolsUpdated: number = 0;
