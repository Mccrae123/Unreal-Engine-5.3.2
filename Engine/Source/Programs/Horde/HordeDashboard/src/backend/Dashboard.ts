// Copyright Epic Games, Inc. All Rights Reserved.

import { getTheme } from "@fluentui/react";
import { action, observable } from 'mobx';
import backend from '.';
import { DashboardPreference, GetDashboardConfigResponse, GetUserResponse, UserClaim } from './Api';

const theme = getTheme();

export enum StatusColor {
    Success,
    Warnings,
    Failure,
    Waiting,
    Ready,
    Skipped,
    Aborted,
    Running,
    Unspecified
}

export enum WebBrowser {
    Chromium = "Chromium",
    Safari = "Safari",
    Other = "Other"
}

export class Dashboard {

    startPolling() {
        this.polling = true;
    }

    stopPolling() {
        this.polling = false;
    }

    jobPinned(id: string | undefined) {
        return !!this.pinnedJobsIds.find(j => j === id);
    }

    pinJob(id: string) {

        if (this.data.pinnedJobIds!.find(j => j === id)) {
            return;
        }

        this.data.pinnedJobIds!.push(id);

        backend.updateUser({ addPinnedJobIds: [id] });

        this.setUpdated();
    }

    unpinJob(id: string) {

        if (!this.data.pinnedJobIds!.find(j => j === id)) {
            return;
        }

        this.data.pinnedJobIds = this.data.pinnedJobIds!.filter(j => j !== id);

        backend.updateUser({ removePinnedJobIds: [id] });

        this.setUpdated();
    }

    clearPinnedJobs() {

        if (!this.data.pinnedJobIds?.length) {
            return;
        }

        const jobs = this.data.pinnedJobIds;

        this.data.pinnedJobIds = [];

        backend.updateUser({ removePinnedJobIds: jobs });

        this.setUpdated();
    }

    get username(): string {
        return this.data.name;
    }

    get userImage48(): string | undefined {
        return this.data.image48;
    }

    get userImage32(): string | undefined {
        return this.data.image32;
    }


    get hordeAdmin(): boolean {

        return !!this.roles.find(r => r.value === "app-horde-admins");
    }

    get internalEmployee(): boolean {

        return !!this.roles.find(r => r.value === "Internal-Employees");

    }

    get email(): string {

        const email = this.claims.find(c => c.type.endsWith("/emailaddress"));

        return email ? email.value : "???";
    }

    get p4user(): string {
        const claims = this.claims;
        const user = claims.filter(c => c.type.endsWith("/perforce-user"));
        if (!user.length) {
            return "";
        }
        return user[0].value;

    }

    get browser(): WebBrowser {

        const agent = window.navigator.userAgent.toLowerCase();

        switch (true) {
            case agent.indexOf("edge") > -1: return WebBrowser.Other;
            case agent.indexOf("edg") > -1: return WebBrowser.Chromium;
            case agent.indexOf("opr") > -1: return WebBrowser.Other;
            case agent.indexOf("chrome") > -1 && !!(window as any).chrome: return WebBrowser.Chromium;
            case agent.indexOf("trident") > -1: return WebBrowser.Other;
            case agent.indexOf("firefox") > -1: return WebBrowser.Other;
            case agent.indexOf("safari") > -1: return WebBrowser.Safari;
            default: return WebBrowser.Other;
        }

    }

    get helpEmail(): string | undefined {
        return this.config?.helpEmailAddress;
    }

    get helpSlack(): string | undefined {
        return this.config?.helpSlackChannel;
    }

    get swarmUrl(): string | undefined {
        return this.config?.perforceSwarmUrl;
    }

    get externalIssueService(): { name: string, url: string } | undefined {
        if (!this.config?.externalIssueServiceUrl) {
            return undefined;
        }
        return { name: this.config.externalIssueServiceName ?? "???", url: this.config.externalIssueServiceUrl };
    }

    get userId(): string {
        return this.data.id;
    }

    get pinnedJobsIds(): string[] {

        return this.data.pinnedJobIds ?? [];
    }

    get experimentalFeatures(): boolean {

        return this.data.enableExperimentalFeatures!;
    }

    set experimentalFeatures(value: boolean) {

        backend.updateUser({ enableExperimentalFeatures: value }).then(() => {

            this.data.enableExperimentalFeatures = value;
            this.setUpdated();

        });

    }

    get roles(): UserClaim[] {
        const claims = this.claims;
        return claims.filter(c => c.type.endsWith("/role"));
    }


    get claims(): UserClaim[] {
        return this.data.claims ? this.data.claims : [];
    }

    get displayUTC(): boolean {

        return this.preferences.get(DashboardPreference.DisplayUTC) === 'true';

    }

    get darktheme(): boolean {

        if (!this.available) {
            // avoid intial flash when loading into site before backend is initialized
            return localStorage?.getItem("horde_darktheme") !== "false";
        }

        const pref = this.preferences.get(DashboardPreference.Darktheme);

        if (pref !== "true" && pref !== "false") {
            console.error("No theme preference set, should be defaulted in getCurrentUser");
            return localStorage?.getItem("horde_darktheme") !== "false";
        }

        return this.preferences.get(DashboardPreference.Darktheme) !== 'false';

    }

    setDarkTheme(value: boolean | undefined) {

        this.setPreference(DashboardPreference.Darktheme, value ? "true" : "false");

        if (value) {
            localStorage?.setItem("horde_darktheme", "true");
        } else {
            localStorage?.setItem("horde_darktheme", "false");
        }
    }

    setDisplayUTC(value: boolean | undefined) {
        this.setPreference(DashboardPreference.DisplayUTC, value ? "true" : "false");
    }

    setLeftAlignLog(value: boolean | undefined) {
        this.setPreference(DashboardPreference.LeftAlignLog, value ? "true" : "false");
    }

    get leftAlignLog(): boolean {
        return this.preferences.get(DashboardPreference.LeftAlignLog) === 'true';
    }

    setCompactViews(value: boolean | undefined) {
        this.setPreference(DashboardPreference.CompactViews, value ? "true" : "false");
    }

    get compactViews(): boolean {
        return this.preferences.get(DashboardPreference.CompactViews) === 'true';
    }

    private hasLoggedLocalCache = false;

    get localCache(): boolean {

        /*
        if (this.browser === WebBrowser.Chromium) {
            if (!this.hasLoggedLocalCache) {
                this.hasLoggedLocalCache = true;
                console.log("Chromium browser detected, local caching is enabled")
            }

            return true;
        }
        */
        
        const value = this.preferences.get(DashboardPreference.LocalCache) !== 'false';
        
        if (value && !this.hasLoggedLocalCache) {
            this.hasLoggedLocalCache = true;
            console.log("Local graph and template caching is enabled")
        }

        return value;

    }

    setLocalCache(value: boolean | undefined) {
        this.setPreference(DashboardPreference.LocalCache, value ? "true" : "false");
    }


    get display24HourClock(): boolean {

        return this.preferences.get(DashboardPreference.DisplayClock) === '24';

    }

    private resetStatusColors() {
        this.setStatusColor(DashboardPreference.ColorRunning, undefined);
        this.setStatusColor(DashboardPreference.ColorWarning, undefined);
        this.setStatusColor(DashboardPreference.ColorError, undefined);
        this.setStatusColor(DashboardPreference.ColorSuccess, undefined);
    }

    setStatusColor(pref: DashboardPreference, value: string | undefined) {

        const defaultColors = this.getDefaultStatusColors();

        let defaultColor = "";
        switch (pref) {
            case DashboardPreference.ColorRunning:
                defaultColor = defaultColors.get(StatusColor.Running)!;
                break;
            case DashboardPreference.ColorWarning:
                defaultColor = defaultColors.get(StatusColor.Warnings)!;
                break;
            case DashboardPreference.ColorError:
                defaultColor = defaultColors.get(StatusColor.Failure)!;
                break;
            case DashboardPreference.ColorSuccess:
                defaultColor = defaultColors.get(StatusColor.Success)!;
                break;
        }

        if (defaultColor.toLowerCase() === value?.toLowerCase()) {
            value = undefined;
        }

        if (value && !value.startsWith("#")) {
            console.error("Status preference color must be in hex format with preceding #")
        }

        this.setPreference(pref, value);
    }

    getDefaultStatusColors = (): Map<StatusColor, string> => {

        const dark = this.darktheme;

        const colors = new Map<StatusColor, string>([
            [StatusColor.Success, dark ? "#3b7b0a" : "#52C705"],
            [StatusColor.Warnings, dark ? "#9a7b18" : "#EDC74A"],
            [StatusColor.Failure, dark ? "#882f19" : "#DE4522"],
            [StatusColor.Running, dark ? "#146579" : theme.palette.blueLight],
            [StatusColor.Waiting, dark ? "#474542" : "#A19F9D"],
            [StatusColor.Ready, dark ? "#474542" : "#A19F9D"],
<<<<<<< HEAD
            [StatusColor.Skipped, dark ? "#63625c" : "#F3F2F1"],            
=======
            [StatusColor.Skipped, dark ? "#63625c" : "#F3F2F1"],
>>>>>>> d731a049
            [StatusColor.Unspecified, "#637087"]
        ]);

        colors.set(StatusColor.Aborted, colors.get(StatusColor.Failure)!);

        return colors;

    }



    getStatusColors = (): Map<StatusColor, string> => {

        const defaultStatusColors = this.getDefaultStatusColors();

        const success = this.getPreference(DashboardPreference.ColorSuccess);
        const warning = this.getPreference(DashboardPreference.ColorWarning);
        const error = this.getPreference(DashboardPreference.ColorError);
        const running = this.getPreference(DashboardPreference.ColorRunning);

        const colors = new Map<StatusColor, string>([
            [StatusColor.Success, success ? success : defaultStatusColors.get(StatusColor.Success)!],
            [StatusColor.Warnings, warning ? warning : defaultStatusColors.get(StatusColor.Warnings)!],
            [StatusColor.Failure, error ? error : defaultStatusColors.get(StatusColor.Failure)!],
            [StatusColor.Running, running ? running : defaultStatusColors.get(StatusColor.Running)!],
            [StatusColor.Waiting, defaultStatusColors.get(StatusColor.Waiting)!],
            [StatusColor.Ready, defaultStatusColors.get(StatusColor.Ready)!],
            [StatusColor.Skipped, defaultStatusColors.get(StatusColor.Skipped)!],
            [StatusColor.Unspecified, defaultStatusColors.get(StatusColor.Unspecified)!]
        ]);

        colors.set(StatusColor.Aborted, colors.get(StatusColor.Failure)!);

        return colors;
    }



    setDisplay24HourClock(value: boolean | undefined) {
        this.setPreference(DashboardPreference.DisplayClock, value ? "24" : "");
    }

    getPreference(pref: DashboardPreference): string | undefined {


        if (!this.available) {
            return undefined;
        }

        if (!this.preferences) {
            return undefined;
        }

        return this.preferences.get(pref);
    }

    private get preferences() {
        return this.data.dashboardSettings!.preferences;
    }

    async update() {

        try {

            if (this.updating) {
                clearTimeout(this.updateTimeoutId);
                this.updateTimeoutId = setTimeout(() => { this.update(); }, this.pollMS);
                return;
            }

            this.updating = true;

            if (!this.config) {
                try {
                    this.config = await backend.getDashboardConfig();
                } catch (reason) {
                    console.error("Error getting dashboard config, defaults used: " + reason);
                    this.config = {};
                }
            }

            if (this.polling || !this.available) {

                const cancelId = this.cancelId++;

                const responses = await Promise.all([backend.getCurrentUser()]);

                const response = responses[0] as GetUserResponse;

                // check for canceled during request
                if (!this.canceled.has(cancelId)) {

                    this.data = response;

                    if (this.data.claims) {

                        const set = new Set<string>();
                        this.data.claims = this.data.claims.filter(c => {
                            const key = c.type + c.value;
                            if (set.has(key)) {
                                return false;
                            }
                            set.add(key);
                            return true;
                        })

                    }

                    // @todo: detect changed                
                    this.setUpdated();

                }

            }

        } catch (reason) {
            if (!this.available) {
                // this is being added 1/25/21 for changes to how User's are handled on backend
                // ie. not created until logged in via Okta
                // if this is still an error in the future, this may be changed
                this.requestLogout = true;
            }
            console.error("Error updating user dashboard settings", reason)
        } finally {
            this.updating = false;
            clearTimeout(this.updateTimeoutId);
            this.updateTimeoutId = setTimeout(() => { this.update(); }, this.pollMS);
        }
    }

    private setPreference(pref: DashboardPreference, value: string | undefined): void {

        if (!this.available) {
            return;
        }

        if (this.preferences.get(pref) === value) {
            return;
        }

        if (value === undefined) {
            this.preferences.delete(pref);
        } else {
            this.preferences.set(pref, value);
        }

        this.postPreferences(pref === DashboardPreference.Darktheme);

    }

    setServerSettingsChanged(value: boolean | undefined) {
        this.serverSettingsChanged = value ?? false;
        this.setUpdated();
    }

    @observable
    updated: number = 0;

    @action
    private setUpdated() {
        this.updated++;
    }

    get available(): boolean {
        return this.data.id !== "";
    }

    get user(): GetUserResponse {
        return this.data;
    }

    private async postPreferences(reload?: boolean): Promise<boolean> {

        // cancel any pending        
        for (let i = 0; i < this.cancelId; i++) {
            this.canceled.add(i);
        }

        const data: any = {};

        for (const key of Object.keys(DashboardPreference)) {
            data[key] = this.data.dashboardSettings!.preferences?.get(key as DashboardPreference);
        }

        let success = true;
        try {
            await backend.updateUser({ dashboardSettings: { preferences: data } });
        } catch (reason) {
            success = false;
            console.error("Error posting user preferences", reason)
        } finally {
            if (reload) {
                window.location.reload();
            }

        }

        return success;

    }

    requestLogout = false;

    serverSettingsChanged: boolean = false;

    private data: GetUserResponse = { id: "", name: "", enableExperimentalFeatures: false, claims: [], pinnedJobIds: [], dashboardSettings: { preferences: new Map() } };

    private updateTimeoutId: any = undefined;

    private updating = false;

    private polling = false;

    private canceled = new Set<number>();
    private cancelId = 0;

    private pollMS = 4 * 1000;

    private config?: GetDashboardConfigResponse;

}

const dashboard = new Dashboard();

export default dashboard;
<|MERGE_RESOLUTION|>--- conflicted
+++ resolved
@@ -333,11 +333,7 @@
             [StatusColor.Running, dark ? "#146579" : theme.palette.blueLight],
             [StatusColor.Waiting, dark ? "#474542" : "#A19F9D"],
             [StatusColor.Ready, dark ? "#474542" : "#A19F9D"],
-<<<<<<< HEAD
-            [StatusColor.Skipped, dark ? "#63625c" : "#F3F2F1"],            
-=======
             [StatusColor.Skipped, dark ? "#63625c" : "#F3F2F1"],
->>>>>>> d731a049
             [StatusColor.Unspecified, "#637087"]
         ]);
 
