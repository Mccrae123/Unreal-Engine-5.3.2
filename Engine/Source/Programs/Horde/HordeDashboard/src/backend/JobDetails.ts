// Copyright Epic Games, Inc. All Rights Reserved.

<<<<<<< HEAD
import { action, makeObservable, observable } from 'mobx';
import { getTheme, mergeStyles, mergeStyleSets } from '@fluentui/react/lib/Styling';
=======
import { getTheme, mergeStyleSets, mergeStyles } from '@fluentui/react/lib/Styling';
import { action, makeObservable, observable } from 'mobx';
import moment from 'moment';
>>>>>>> 4af6daef
import backend from '.';
import { getBatchInitElapsed, getNiceTime, getStepETA, getStepElapsed, getStepFinishTime, getStepTimingDelta } from '../base/utilities/timeUtils';
import { getBatchText } from '../components/JobDetailCommon';
<<<<<<< HEAD
import { AgentData, ArtifactData, BatchData, EventData, GetGroupResponse, GetJobStepRefResponse, GetJobTimingResponse, GetLabelResponse, GetLabelStateResponse, GetLabelTimingInfoResponse, GroupData, IssueData, JobData, JobState, JobStepBatchState, JobStepError, JobStepOutcome, JobStepState, LabelState, NodeData, ReportPlacement, StepData, StreamData, TestData } from './Api';
=======
import { AgentData, ArtifactData, BatchData, EventData, GetGroupResponse, GetJobTimingResponse, GetLabelResponse, GetLabelStateResponse, GetLabelTimingInfoResponse, GroupData, IssueData, JobData, JobState, JobStepBatchState, JobStepError, JobStepOutcome, JobStepState, LabelState, NodeData, ReportPlacement, StepData, StreamData, TestData } from './Api';
>>>>>>> 4af6daef
import { projectStore } from './ProjectStore';
import moment from 'moment';

const theme = getTheme();

export type JobLabel = GetLabelResponse & {
    stateResponse: GetLabelStateResponse;
    timing?: GetLabelTimingInfoResponse;
    default: boolean;
}

const defaultUpdateMS = 5000;

/**
<<<<<<< HEAD
 * @deprecated This class evolved over time to be a fragile grab bag of methods related to jobs.  
=======
 * @deprecated This class evolved over time to be a fragile grab bag of methods related to jobs.
>>>>>>> 4af6daef
 */
export class JobDetails {

    constructor(id?: string, logId?: string, stepId?: string, isLogView?: boolean) {

        makeObservable(this);

        if (id) {
            this.set(id, logId, stepId, undefined);
        }

        this.isLogView = isLogView;
    }

    get name(): string | undefined {
        return this.jobdata?.name;
    }

    get targets(): string[] {

        const detailArgs = this?.jobdata?.arguments;

        if (!detailArgs) {
            return [];
        }

        const targets: string[] = [];

        if (detailArgs && detailArgs.length) {

            const targetArgs = detailArgs.map(arg => arg.trim()).filter(arg => arg.toLowerCase().startsWith("-target="));

            targetArgs.forEach(t => {

                const index = t.indexOf("=");
                if (index === -1) {
                    return;
                }
                const target = t.slice(index + 1)?.trim();

                if (target) {
                    targets.push(target);
                }
            });
        }

        return targets;

    }

    async set(id: string, logId: string | undefined = undefined, stepId: string | undefined = undefined, labelIdx: number | undefined, updateMS = defaultUpdateMS, callback?: (details: JobDetails) => void, eventsCallback?: (details: JobDetails) => void) {

        if (this.id === id) {

            this.updateMS = updateMS;
            this.updateCallback = callback;
            this.eventsCallback = eventsCallback;

            // step id always defines log id when provided
            let logId = this.logId;
            if (stepId) {
                logId = this.stepById(stepId)?.logId;
            }

            if (typeof (labelIdx) === 'number') {
                stepId = logId = undefined;
            }

            if (this.stepId === stepId && this.logId === logId && this.labelIdx === labelIdx) {
                return;
            }

            const requests = [];

            if (this.stepId !== stepId || this.labelIdx !== labelIdx) {

                this.stepId = stepId;
                this.labelIdx = labelIdx;
                if (!this.suppressIssues) {
                    requests.push(this.getIssues());
<<<<<<< HEAD
                }

                this.history = undefined;

                if (stepId) {
                    historyIdx = requests.length;
                    requests.push(backend.getJobStepHistory(this.jobdata!.streamId, this.getStepName(stepId, false), 1024, this.jobdata!.templateId!));
=======
>>>>>>> 4af6daef
                }
            }

            if (!this.isLogView) {
                requests.push(this.queryReports());
            }

            if (logId && logId !== this.logId) {
                requests.push(this.getLogEvents(logId));
            }

            if (requests.length) {
                await Promise.all(requests as any).then(async (values) => {

                }).catch(reason => {
                    console.error(reason);
                });
            }

            this.logId = logId;

            if (eventsCallback) {
                eventsCallback(this);
            }

            this.externalUpdate();

            return;

        }

        this.clear();

        this.id = id;
        this.updateMS = updateMS;
        this.logId = logId;
        this.stepId = stepId;
        this.labelIdx = labelIdx;
        this.updateTimingInfo = 0;
        this.updateCallback = callback;
        this.eventsCallback = eventsCallback;
        this.update();
    }

    setJobData(data: JobData) {
        this.jobdata = data;
        this.events = [];
        this.process();
    }

    stepsByLabel(label: GetLabelResponse): StepData[] {

        const steps: StepData[] = [];

        this.getSteps().forEach(step => {

            const node = this.nodeByStepId(step.id);

            if (!node) {
                return;
            }

            if (label.includedNodes.indexOf(node.name) !== -1 && !steps.find(s => s.id === step.id)) {
                steps.push(step);
            }

        })

        return steps;
    }

    stepById(id?: string): StepData | undefined {

        if (!id || !this.id || !this.batches.length) {
            return undefined;
        }

        let step: StepData | undefined;

        this.batches.forEach(b => {

            if (step) {
                return;
            }

            step = b.steps.find(s => s.id === id);

        });

        return step;
    }

    stepByLogId(logId?: string): StepData | undefined {

        if (!logId || !this.id || !this.batches.length) {
            return undefined;
        }

        let step: StepData | undefined;

        this.batches.forEach(b => {

            if (step) {
                return;
            }

            step = b.steps.find(s => s.logId === logId);

        });

        return step;
    }


    get aborted(): boolean {

        return this.jobdata?.abortedByUserInfo?.id ? true : false;
    }

    stepByName(name: string): StepData | undefined {

        if (!this.id || !this.batches.length) {
            return undefined;
        }

        let step: StepData | undefined;

        this.batches.forEach(b => {

            if (step) {
                return;
            }

            step = b.steps.find(s => this.nodeByStepId(s.id)?.name === name);

        });

        return step;
    }

    getRetryStepId(stepId: string): string | undefined {

        const steps = this.getStepRetries(stepId);

        if (steps.length <= 1) {
            return undefined;
        }

        const step = this.stepById(stepId);

        if (!step) {
            return undefined;
        }

        const idx = steps.indexOf(step);

        if (idx === -1 || idx === steps.length - 1) {
            return undefined;
        }

        return steps[idx + 1]?.id;

    }

    getStepRetries(stepId: string): StepData[] {

        const node = this.nodeByStepId(stepId);

        if (!node) {
            return [];
        }

        let steps: StepData[] = [];

        this.batches.forEach(b => {
            b.steps.filter(s => this.nodeByStepId(s.id) === node).forEach(s => {
                steps.push(s);
            });
        })

        return steps;

    }

    getStepRetryNumber(stepId: string): number {

        const steps = this.getStepRetries(stepId);

        if (!steps.length) {
            return 0;
        }

        const step = this.stepById(stepId);

        if (!step) {
            return 0;
        }

        const idx = steps.indexOf(step);

        return idx === -1 ? 0 : idx;

    }


    getNodeGroupIdx(node: NodeData): number {
        const group = this.groups.find(g => g.nodes.indexOf(node) !== -1);
        if (!group) {
            return -1;
        }
        return this.groups.indexOf(group);
    }


    getTargets(): NodeData[] {

        return this.nodes.filter(n => n.target);

    }

    batchByStepId(stepId: string | undefined): BatchData | undefined {
        if (!stepId) {
            return undefined;
        }
        return this.batches.find(batch => {
            return batch.steps.find(step => step.id === stepId) ? true : false;
        });

    }

    batchById(batchId: string | undefined): BatchData | undefined {
        if (!batchId) {
            return undefined;
        }
        return this.batches.find(batch => batch.id === batchId);
    }

    batchesByAgentId(agentId: string): BatchData[] {
        return this.batches.filter(b => b.agentId === agentId);
    }


    nodeByStepId(stepId: string | undefined): NodeData | undefined {

        if (!stepId) {
            return undefined;
        }

        const batch = this.batchByStepId(stepId);
        const step = this.stepById(stepId);

        if (!batch || !step) return undefined;

        return this.groups[batch.groupIdx].nodes[step.nodeIdx];

    }

    getStepName(stepId: string | undefined, includeRetry: boolean = true): string {

        if (!stepId) {
            return "";
        }

        const node = this.nodeByStepId(stepId);
        if (!node) {
            return "";
        }

        const idx = this.getStepRetryNumber(stepId);
        if (!idx || !includeRetry) {
            return node.name;
        }

        return `${node.name} (${idx + 1})`;

    }

    getStepTestData(stepId: string | undefined): TestData[] {
        if (!stepId || !this.testdata) {
            return [];
        }

        return this.testdata.filter(t => t.stepId === stepId);
    }

    getLabelIndex(labelIn: JobLabel): number {
        const label = this.findLabel(labelIn.name, labelIn.category);
        if (!label) {
            return -1;
        }
        return this.labels.indexOf(label);
    }

    stepPrice(stepId: string): number | undefined {

        const step = this.stepById(stepId);
        const batch = this.batchByStepId(stepId);

        /*
        if (batch) {
            batch.agentRate = 5.0;
        }
        */

        if (!step || !batch || !batch.agentRate || !step.startTime || !step.finishTime) {
            return undefined;
        }

        const start = moment(step.startTime);
        const end = moment(step.finishTime);
        const hours = moment.duration(end.diff(start)).asHours();
        const price = hours * batch.agentRate;

        return price ? price : undefined;
    }

    jobPrice(): number | undefined {

        if (!this.batches || this.jobdata?.state !== JobState.Complete) {
            return undefined;
        }

        let price = 0;

        this.batches.forEach(b => {

            /*
            b.agentRate = 5.0;
            */

            if (b.agentRate && b.startTime && b.finishTime) {
                const start = moment(b.startTime);
                const end = moment(b.finishTime);
                const hours = moment.duration(end.diff(start)).asHours();
                price += hours * b.agentRate;

            }
        });

        return price ? price : undefined;
    }

    labelByIndex(idxIn: number | string | undefined | null): JobLabel | undefined {

        const idx = parseInt((idxIn ?? "").toString());
        if (isNaN(idx)) {
            return undefined;
        }

        const labels = this.labels;

        if (!labels || idx >= labels.length) {
            return undefined;
        }

        return labels[idx];
    }

    findLabel(name: string, category?: string): JobLabel | undefined {

        const labels = this.labels.filter(label => label.stateResponse.state !== LabelState.Unspecified);

        const label = labels.find(label => {
            if (category) {
                return category === label.category && name === label.name;
            }
            return name === label.name;
        });

        return label;

    }

    getLogIds(): string[] {
        return this.getSteps().filter(s => !!s.logId).map(s => s.logId!);
    }

    getSteps(): StepData[] {
        return this.batches.map(b => b.steps).flat();
    }

    eventsByStep(stepId: string): EventData[] {

        const step = this.stepById(stepId);
        if (!step) {
            return [];
        }

        return this.events.filter(e => e.logId === step.logId!);

    }


    groupByNodeName(name: string | undefined): GetGroupResponse | undefined {

        if (!name) {
            return undefined;
        }

        const groups = this.jobdata?.graphRef?.groups;

        return groups?.find(g => {
            return g?.nodes.find(n => n.name.toLowerCase() === name.toLowerCase());
        });

    }


    resumePolling() {

        if (!this.id) {
            return;
        }

        clearTimeout(this.timeoutID);
        this.updating = false;

        if (this.updateMS) {
            this.timeoutID = setTimeout(() => { this.update(); }, this.updateMS);
        }

    }

    stopPolling() {
        clearTimeout(this.timeoutID);
        this.updating = false;
    }

    cancel() {
        this.updateTime = undefined;
        for (let i = 0; i < this.cancelID; i++) {
            this.canceled.add(i);
        }
    }

    clear() {
        this.stopPolling();
        this.updateTime = undefined;
        this.updateTimingInfo = 0;
        this.jobdata = undefined;
        this.id = undefined;
        this.logId = undefined;
        this.stepId = undefined;
        this.labelIdx = undefined;
        this.groups = [];
        this.batches = [];
        this.events = [];
        this.issues = [];
        this.labels = [];
        this.fatalError = undefined;
        this.state = JobStepState.Waiting;
        this.reportData = new Map<string, string>();
        this.cancel();
        this.eventsCallback = undefined;
        this.updateCallback = undefined;

    }

    private updateTimimg() {

        const timing = this.timing;

        if (!timing) {
            return;
        }

        this.labels.forEach((label, index) => label.timing = timing.labels[index] ? timing.labels[index] : undefined);

        this.getSteps().forEach(step => step.timing = timing.steps[step.id] ? timing.steps[step.id] : undefined);

    }

    private process() {

        const jobdata = this.jobdata;

        if (!jobdata) {
            return;
        }

        this.id = jobdata.id;
        this.stream = projectStore.streamById(jobdata.streamId);
        this.batches = jobdata.batches ?? [];
        this.groups = jobdata.graphRef?.groups ?? [];
        this.nodes = [];
        if (this.groups) {
            this.nodes = this.groups.map(g => g.nodes).flat();
        }

        let labels: GetLabelResponse[] = [];
        if (jobdata.graphRef?.labels && jobdata.labels) {
            labels = jobdata.graphRef.labels;
        }

        this.labels = labels.map((label, index) => {

            return {
                category: label.category,
                name: label.name,
                includedNodes: label.includedNodes,
                requiredNodes: label.requiredNodes,
                default: false,
                stateResponse: jobdata.labels![index],
                internal: label,
                timing: undefined
            }
        });

        const defaultLabel = jobdata.defaultLabel;
        if (defaultLabel) {
            this.labels.push({
                category: "Other",
                name: "Other",
                includedNodes: defaultLabel.nodes,
                requiredNodes: [],
                stateResponse: defaultLabel,
                default: true
            })
        }

        this.updateTimimg();

    }

    getLogActive(logId: string): boolean {

        const batch = this.batches.find((b) => b.logId === logId);
        if (batch) {
            return !batch.finishTime;
        }

        const step = this.getSteps().find(s => s.logId === logId);
        if (step) {
            return !step.finishTime;
        }

        return false;

    }

    private getLogEvents(logId: string) {

        return new Promise<EventData[]>((resolve, reject) => {

            this.events = this.events.filter(event => event.logId !== logId);

            backend.getLogEvents(logId).then(async (results) => {

                this.events.push(...results);

                resolve(results)

            });

        })
    }

    private getIssues() {

        return new Promise<void>(async (resolve, reject) => {

            let stepId = this.stepId;
            let labelIdx = this.labelIdx;

            if (typeof (labelIdx) === 'number') {
                stepId = undefined;
            }

            this.issues = [];

            const issueRequests = [backend.getIssues({ jobId: this.id, stepId: stepId, label: this.labelIdx, count: 50, resolved: false }),
            backend.getIssues({ jobId: this.id, stepId: stepId, label: this.labelIdx, count: 50, resolved: true })];

            Promise.all(issueRequests).then(async (issueResults) => {

                let issues: IssueData[] = [];
                issueResults.forEach(r => issues.push(...r));

                let nstepId = this.stepId;
                let nlabelIdx = this.labelIdx;
                if (typeof (nlabelIdx) === 'number') {
                    nstepId = undefined;
                }

                let reqIssues = [...issues];

                while (reqIssues.length) {

                    await Promise.all(reqIssues.slice(0, 4).map(async (issue) => {
                        issue.events = await backend.getIssueEvents(issue.id, this.id);
                    }))

                    reqIssues = reqIssues.slice(4);
                }


                // if hasn't changed since request
                if (stepId === nstepId && labelIdx === nlabelIdx) {
                    // sort descending
                    this.issues = issues.sort((a, b) => b.id - a.id);

                }

                resolve();
            }).catch(reason => {
                console.error(reason);
                resolve();
            });
        })
    }

    getReportData(placement: ReportPlacement, stepId?: string): string | undefined {

        if (stepId) {

            const step = this.stepById(stepId);

            if (!step) {
                return undefined;
            }

            const report = step.reports?.find(r => r.placement === placement);

            if (!report) {
                return undefined;
            }

            return this.reportData.get(report.artifactId);

        } else {

            if (this.jobdata?.reports?.length) {
                return this.reportData.get(this.jobdata.reports[0].artifactId);
            }

            return undefined;

        }
    }

    private async queryReports(): Promise<void> {

        const artifacts: string[] = [];

        this.jobdata?.reports?.forEach(r => {
            if (!this.stepId) {
                artifacts.push(r.artifactId)
            }

        });
<<<<<<< HEAD
        
=======

>>>>>>> 4af6daef
        this.jobdata?.batches?.forEach(b => {
            b.steps.forEach(s => s.reports?.forEach(r => {
                if (s.id === this.stepId) {
                    artifacts.push(r.artifactId);
                }
            }));
        });


        for (let i = 0; i < artifacts.length; i++) {

            const artifactId = artifacts[i];

            if (!this.reportData.has(artifactId)) {

                const r = await backend.getArtifactDataById(artifactId) as unknown as string;

                this.reportData.set(artifactId, r);
            }
        }
    }

    private async update(force: boolean = false) {

        if (!this.id) {
            return;
        }

        clearTimeout(this.timeoutID);
        if (this.updateMS) {
            this.timeoutID = setTimeout(() => { this.update(); }, this.updateMS);
        }

        if (!force && (this.updating /*|| this.jobdata?.state === JobState.Complete*/)) {
            return;
        }

        try {

            if (typeof (this.labelIdx) === 'number') {
                this.stepId = this.logId = undefined;
            }

            this.updating = true;
            const cancelID = this.cancelID++;

            let requests = [];

            requests.push(backend.getJob(this.id));

            let doTiming = false;

            // job timing is very expensive, don't delay load for it until we have job data
            if (this.jobdata) {
<<<<<<< HEAD
                doTiming = !this.updateTimingInfo;
                this.updateTimingInfo++;
                this.updateTimingInfo %= 3;
=======

                let skip = false;
                if (this.isLogView && this.logId) {

                    if (!this.getLogActive(this.logId)) {
                        // skippinng timing info on finished log, it is only used for projected finish time
                        skip = true;                        
                    }

                    if (this.updateTimingInfo) {
                        //skippinng timing info already loaded
                        skip = true;
                    }
                }

                if (!skip) {
                    doTiming = !this.updateTimingInfo;
                    this.updateTimingInfo++;
                    this.updateTimingInfo %= 3;
                }
>>>>>>> 4af6daef
            }

            if (doTiming) {
                requests.push(backend.getJobTiming(this.id));
            }

            let results: any;

            await Promise.all(requests as any).then(r => results = r).catch(reason => {
                console.error("Error getting job " + this.id)
                this.updating = false;
                reason += ` : ${new Error().stack}}`
                reason += "\n\nCheck browser console for more details."

                this.fatalError = reason;
                this.stopPolling();
                if (this.updateCallback) {
                    this.updateCallback(this);
                }
                this.updateReady();
            });

            if (this.fatalError) {
                return;
            }

            if (this.canceled.has(cancelID)) {
                this.updating = false;
                return;
            }

            const jobdata = this.jobdata = results[0] as JobData;

            if (doTiming) {
                this.timing = results[1] as GetJobTimingResponse;
            }

            // clear
            requests = [];

            if (jobdata.updateTime) {
                const updateTime = new Date(jobdata.updateTime);
                if (!this.updateTime || this.updateTime < updateTime) {
                    this.updateTime = updateTime;
                } else {
                    this.updating = false;
                    if (doTiming) {
                        this.updateTimimg();
                        this.updateReady();
                    }
                    return;
                }
            }

            const batch = jobdata.batches?.find(b => b.steps.find(s => s.id === this.stepId));
            const stepNode = batch?.steps.find(s => s.id === this.stepId);
<<<<<<< HEAD
            const groups = this.jobdata?.graphRef?.groups;
            if (groups && stepNode && batch) {
                stepName = groups[batch.groupIdx]?.nodes[stepNode.nodeIdx]?.name;
            }

            requests.push(backend.getJobArtifacts(this.id!));
=======
>>>>>>> 4af6daef

            if (!this.isLogView) {
                requests.push(backend.getJobTestData(this.id!));
                if (!this.suppressIssues) {
                    requests.push(this.getIssues());
                }
                requests.push(this.queryReports());
            }

            // sync step/log
            let logId = this.logId;
            if (stepNode) {
                logId = stepNode.logId;
            }

            if (logId) {
                this.logId = logId;
                requests.push(this.getLogEvents(logId));
            }

<<<<<<< HEAD
            let historyIdx = -1;
            if (stepName) {
                historyIdx = requests.length;
                requests.push(backend.getJobStepHistory(jobdata.streamId, stepName, 1024, jobdata.templateId!));
=======
            let artifactsIdx = -1;
            if (!jobdata.useArtifactsV2 && !this.artifacts?.length) {
                artifactsIdx = requests.length;
                requests.push(backend.getJobArtifacts(this.id!));
>>>>>>> 4af6daef
            }

            Promise.all(requests as any).then(async (values) => {

                if (this.canceled.has(cancelID)) {
                    return;
                }

                if (!this.isLogView) {
                    this.testdata = values[1] as any;
                }

<<<<<<< HEAD
                if (historyIdx !== -1) {
                    this.history = values[historyIdx] as any;
=======
                if (artifactsIdx !== -1) {
                    this.artifacts = values[artifactsIdx] as any;
>>>>>>> 4af6daef
                }

                this.process();

                const agentIds: string[] = [];
                this.batches.map(b => b.agentId).forEach(id => {

                    if (!id) {
                        return;
                    }
                    if (!this.agents.has(id) && agentIds.indexOf(id) === -1) {
                        agentIds.push(id);
                    }
                });

                if (logId) {
                    if (this.eventsCallback) {
                        this.eventsCallback(this);
                    }
                }

                if (this.updateCallback) {
                    this.updateCallback(this);
                }

                // hm, we should detect dirty
                this.updateReady();


            }).catch(reason => {
                console.log(`Error updating job detail:\n${reason}`);
            }).finally(() => {
                this.updating = false;
            });
        }
        catch (reason) {
            console.error(reason);
            this.updating = false;
        }
    }

    @observable
    updated = 0

    @action
    externalUpdate() {
        this.updated++;
    }

    @action
    private updateReady() {
        this.updated++;
    }

    updating = false;
    updateMS = defaultUpdateMS;

    id?: string
    logId?: string
    stepId?: string
    labelIdx?: number

    jobdata?: JobData
    stream?: StreamData
    labels: JobLabel[] = []
    groups: GroupData[] = []
    nodes: NodeData[] = []
    batches: BatchData[] = []
    events: EventData[] = []
    artifacts: ArtifactData[] = []
    testdata: TestData[] = []
    issues: IssueData[] = [];
    private timing?: GetJobTimingResponse;
    agents: Map<string, AgentData> = new Map();

    outcome: JobStepOutcome = JobStepOutcome.Failure;
    state: JobStepState = JobStepState.Waiting;

    // artifact id => report contents (markdown)
    private reportData = new Map<string, string>();

    timeoutID?: any;

    updateTime?: Date;

    updateCallback?: (details: JobDetails) => void;
    eventsCallback?: (details: JobDetails) => void;

    canceled = new Set<number>();
    cancelID = 0;

    // temporary hack for issue events on prod
    isLogView?: boolean;

    updateTimingInfo = 0;

    fatalError?: string;

    suppressIssues: boolean = false;

}


export type DetailStyle = {
    iconName: string;
    className: string;
}

const iconClass = mergeStyles({
    fontSize: 13
});


export const detailClassNames = mergeStyleSets({
    success: [{ color: theme.palette.green, userSelect: "none" }, iconClass],
    warnings: [{ color: "#F7D154", userSelect: "none" }, iconClass],
    failure: [{ color: "#EC4C47", userSelect: "none" }, iconClass],
    waiting: [{ color: "#A19F9D", userSelect: "none" }, iconClass],
    ready: [{ color: "#A19F9D", userSelect: "none" }, iconClass],
    skipped: [{ color: "#F3F2F1", userSelect: "none" }, iconClass],
    aborted: [{ color: "#F3F2F1", userSelect: "none" }, iconClass],
    running: [{ color: theme.palette.blueLight, userSelect: "none" }, iconClass]
});

export const getDetailStyle = (state: JobStepState, outcome: JobStepOutcome): DetailStyle => {

    let className = "";
    let iconName = "";

    if (state === JobStepState.Running) {
        className = outcome === JobStepOutcome.Warnings ? detailClassNames.warnings : outcome === JobStepOutcome.Failure ? detailClassNames.failure : detailClassNames.running;
        iconName = "Square";
    }

    if (state === JobStepState.Waiting || state === JobStepState.Ready) {
        className = detailClassNames.ready;
        iconName = "Square";
    }

    if (state === JobStepState.Skipped) {
        className = detailClassNames.skipped;
        iconName = "Square";
    }

    if (state === JobStepState.Aborted) {
        className = detailClassNames.aborted;
        iconName = "Square";
    }


    if (state === JobStepState.Completed) {

        if (outcome === JobStepOutcome.Success) {
            iconName = "Square";
            className = detailClassNames.success;
        }
        else if (outcome === JobStepOutcome.Warnings) {
            iconName = "Square";
            className = detailClassNames.warnings;
        } else {
            iconName = "Square";
            className = detailClassNames.failure;
        }

    }

    return {
        className: className,
        iconName: iconName
    };

};

export const getBatchSummaryMarkdown = (jobDetails: JobDetails, batchId: string): string => {

    const batch = jobDetails.batchById(batchId);

    if (!batch) {
        return "";
    }


    const group = jobDetails.groups[batch.groupIdx];
    const agentType = group?.agentType ?? "";
    const agentPool = jobDetails.stream?.agentTypes[agentType!]?.pool ?? "";

    let summaryText = "";
    if (batch && batch.agentId) {

        if (batch.state === JobStepBatchState.Running || batch.state === JobStepBatchState.Complete) {
            let duration = "";
            if (batch.startTime) {
                duration = getBatchInitElapsed(batch);
                summaryText = `Batch started ${getNiceTime(batch.startTime)} and ${batch.finishTime ? "ran" : "is running"} on [${batch.agentId}](?batch=${batchId}&agentId=${encodeURIComponent(batch.agentId)}) with a setup time of ${duration}.`;
            }
        }
    }

    if (!summaryText) {
        summaryText = getBatchText({ batch: batch, agentId: batch?.agentId, agentType: agentType, agentPool: agentPool }) ?? "";

        if (summaryText && batch.state === JobStepBatchState.Starting) {
            summaryText += " batch is the starting state";
        }

        if (summaryText && batch.state === JobStepBatchState.Stopping) {
            summaryText += " batch is the stopping state";
        }

        if (!summaryText) {
            summaryText = batch?.agentId ?? (batch?.state ?? "Batch is unassigned");
        }
    }

    return summaryText;

}

export const getStepSummaryMarkdown = (jobDetails: JobDetails, stepId: string): string => {

    const step = jobDetails.stepById(stepId)!;
    const batch = jobDetails.batchByStepId(stepId);

    if (!step || !batch) {
        return "";
    }

    const duration = getStepElapsed(step);
    let eta = getStepETA(step, jobDetails.jobdata!);

    const text: string[] = [];

    if (jobDetails.jobdata) {
        text.push(`Job created by ${jobDetails.jobdata.startedByUserInfo ? jobDetails.jobdata.startedByUserInfo.name : "scheduler"}`);
    }

    const batchText = () => {

        if (!batch) {
            return undefined;
        }

        const group = jobDetails.groups[batch!.groupIdx];
        const agentType = group?.agentType;
        const agentPool = jobDetails.stream?.agentTypes[agentType!]?.pool;
        return getBatchText({ batch: batch, agentType: agentType, agentPool: agentPool });

    };

    if (step.retriedByUserInfo) {
        const retryId = jobDetails.getRetryStepId(step.id);
        if (retryId) {
            text.push(`[Step was retried by ${step.retriedByUserInfo.name}](/job/${jobDetails.id!}?step=${retryId})`);
        } else {
            text.push(`Step was retried by ${step.retriedByUserInfo.name}`);
        }
    }

    if (step.abortRequested || step.state === JobStepState.Aborted) {
        eta.display = eta.server = "";
        let aborted = "";
        if (step.abortedByUserInfo) {
<<<<<<< HEAD
            aborted = "This step was aborted";
            aborted += ` by ${step.abortedByUserInfo.name}.`;
        } else if (jobDetails.jobdata?.abortedByUserInfo) {
            aborted = "The job was aborted";
            aborted += ` by ${jobDetails.jobdata?.abortedByUserInfo.name}.`;
        } else {
            aborted = "The step was aborted";
            
            if (step.error === JobStepError.TimedOut) {
                aborted = "The step was aborted due to reaching the maximum run time limit";
=======
            aborted = "This step was canceled";
            aborted += ` by ${step.abortedByUserInfo.name}.`;
        } else if (jobDetails.jobdata?.abortedByUserInfo) {
            aborted = "The job was canceled";
            aborted += ` by ${jobDetails.jobdata?.abortedByUserInfo.name}.`;
        } else {
            aborted = "The step was canceled";

            if (step.error === JobStepError.TimedOut) {
                aborted = "The step was canceled due to reaching the maximum run time limit";
>>>>>>> 4af6daef
            }
        }
        text.push(aborted);
    } else if (step.state === JobStepState.Skipped) {
        eta.display = eta.server = "";
        text.push("The step was skipped");
    } else if (step.state === JobStepState.Ready || step.state === JobStepState.Waiting) {

        text.push(batchText() ?? `The step is pending in ${step.state} state`);
    }

    if (batch?.agentId) {

        if (step.startTime) {
            const str = getNiceTime(step.startTime);
            text.push(`Step started on ${str}`);
        }

        let runningText = `${step.finishTime ? "Ran" : "Running"} on [${batch.agentId}](?step=${stepId}&agentId=${encodeURIComponent(batch.agentId)})`;

        if (duration) {
            runningText += ` for ${duration.trim()}`;
        }

        if (step.finishTime && (step.outcome === JobStepOutcome.Success || step.outcome === JobStepOutcome.Warnings)) {
            const delta = getStepTimingDelta(step);
            if (delta) {
                runningText += " " + delta;
            }
        }

        if (runningText) {
            text.push(runningText);
        }

    } else {
        if (!step.abortRequested) {
            text.push(batchText() ?? "Step does not have a batch.");
        }
    }

    if (eta.display) {
        text.push(`Expected to finish around ${eta.display}.`);
    }

    const finish = getStepFinishTime(step).display;

    if (finish && step.state !== JobStepState.Aborted) {

        let outcome = "";
        if (step.outcome === JobStepOutcome.Success) {
            outcome += `Completed at ${finish}`;
        }
        if (step.outcome === JobStepOutcome.Failure)
            outcome += `Completed with errors at ${finish}.`;
        if (step.outcome === JobStepOutcome.Warnings)
            outcome += `Completed with warnings at ${finish}.`;

        if (outcome) {
            text.push(outcome);
        }
    }

    if (!text.length) {
        text.push(`Step is in ${step.state} state.`);
    }

    return text.join(".&nbsp;&nbsp;");

}
<|MERGE_RESOLUTION|>--- conflicted
+++ resolved
@@ -1,23 +1,13 @@
 // Copyright Epic Games, Inc. All Rights Reserved.
 
-<<<<<<< HEAD
-import { action, makeObservable, observable } from 'mobx';
-import { getTheme, mergeStyles, mergeStyleSets } from '@fluentui/react/lib/Styling';
-=======
 import { getTheme, mergeStyleSets, mergeStyles } from '@fluentui/react/lib/Styling';
 import { action, makeObservable, observable } from 'mobx';
 import moment from 'moment';
->>>>>>> 4af6daef
 import backend from '.';
 import { getBatchInitElapsed, getNiceTime, getStepETA, getStepElapsed, getStepFinishTime, getStepTimingDelta } from '../base/utilities/timeUtils';
 import { getBatchText } from '../components/JobDetailCommon';
-<<<<<<< HEAD
-import { AgentData, ArtifactData, BatchData, EventData, GetGroupResponse, GetJobStepRefResponse, GetJobTimingResponse, GetLabelResponse, GetLabelStateResponse, GetLabelTimingInfoResponse, GroupData, IssueData, JobData, JobState, JobStepBatchState, JobStepError, JobStepOutcome, JobStepState, LabelState, NodeData, ReportPlacement, StepData, StreamData, TestData } from './Api';
-=======
 import { AgentData, ArtifactData, BatchData, EventData, GetGroupResponse, GetJobTimingResponse, GetLabelResponse, GetLabelStateResponse, GetLabelTimingInfoResponse, GroupData, IssueData, JobData, JobState, JobStepBatchState, JobStepError, JobStepOutcome, JobStepState, LabelState, NodeData, ReportPlacement, StepData, StreamData, TestData } from './Api';
->>>>>>> 4af6daef
 import { projectStore } from './ProjectStore';
-import moment from 'moment';
 
 const theme = getTheme();
 
@@ -30,11 +20,7 @@
 const defaultUpdateMS = 5000;
 
 /**
-<<<<<<< HEAD
- * @deprecated This class evolved over time to be a fragile grab bag of methods related to jobs.  
-=======
  * @deprecated This class evolved over time to be a fragile grab bag of methods related to jobs.
->>>>>>> 4af6daef
  */
 export class JobDetails {
 
@@ -115,16 +101,6 @@
                 this.labelIdx = labelIdx;
                 if (!this.suppressIssues) {
                     requests.push(this.getIssues());
-<<<<<<< HEAD
-                }
-
-                this.history = undefined;
-
-                if (stepId) {
-                    historyIdx = requests.length;
-                    requests.push(backend.getJobStepHistory(this.jobdata!.streamId, this.getStepName(stepId, false), 1024, this.jobdata!.templateId!));
-=======
->>>>>>> 4af6daef
                 }
             }
 
@@ -775,11 +751,7 @@
             }
 
         });
-<<<<<<< HEAD
-        
-=======
-
->>>>>>> 4af6daef
+
         this.jobdata?.batches?.forEach(b => {
             b.steps.forEach(s => s.reports?.forEach(r => {
                 if (s.id === this.stepId) {
@@ -834,11 +806,6 @@
 
             // job timing is very expensive, don't delay load for it until we have job data
             if (this.jobdata) {
-<<<<<<< HEAD
-                doTiming = !this.updateTimingInfo;
-                this.updateTimingInfo++;
-                this.updateTimingInfo %= 3;
-=======
 
                 let skip = false;
                 if (this.isLogView && this.logId) {
@@ -859,7 +826,6 @@
                     this.updateTimingInfo++;
                     this.updateTimingInfo %= 3;
                 }
->>>>>>> 4af6daef
             }
 
             if (doTiming) {
@@ -916,15 +882,6 @@
 
             const batch = jobdata.batches?.find(b => b.steps.find(s => s.id === this.stepId));
             const stepNode = batch?.steps.find(s => s.id === this.stepId);
-<<<<<<< HEAD
-            const groups = this.jobdata?.graphRef?.groups;
-            if (groups && stepNode && batch) {
-                stepName = groups[batch.groupIdx]?.nodes[stepNode.nodeIdx]?.name;
-            }
-
-            requests.push(backend.getJobArtifacts(this.id!));
-=======
->>>>>>> 4af6daef
 
             if (!this.isLogView) {
                 requests.push(backend.getJobTestData(this.id!));
@@ -945,17 +902,10 @@
                 requests.push(this.getLogEvents(logId));
             }
 
-<<<<<<< HEAD
-            let historyIdx = -1;
-            if (stepName) {
-                historyIdx = requests.length;
-                requests.push(backend.getJobStepHistory(jobdata.streamId, stepName, 1024, jobdata.templateId!));
-=======
             let artifactsIdx = -1;
             if (!jobdata.useArtifactsV2 && !this.artifacts?.length) {
                 artifactsIdx = requests.length;
                 requests.push(backend.getJobArtifacts(this.id!));
->>>>>>> 4af6daef
             }
 
             Promise.all(requests as any).then(async (values) => {
@@ -968,13 +918,8 @@
                     this.testdata = values[1] as any;
                 }
 
-<<<<<<< HEAD
-                if (historyIdx !== -1) {
-                    this.history = values[historyIdx] as any;
-=======
                 if (artifactsIdx !== -1) {
                     this.artifacts = values[artifactsIdx] as any;
->>>>>>> 4af6daef
                 }
 
                 this.process();
@@ -1237,18 +1182,6 @@
         eta.display = eta.server = "";
         let aborted = "";
         if (step.abortedByUserInfo) {
-<<<<<<< HEAD
-            aborted = "This step was aborted";
-            aborted += ` by ${step.abortedByUserInfo.name}.`;
-        } else if (jobDetails.jobdata?.abortedByUserInfo) {
-            aborted = "The job was aborted";
-            aborted += ` by ${jobDetails.jobdata?.abortedByUserInfo.name}.`;
-        } else {
-            aborted = "The step was aborted";
-            
-            if (step.error === JobStepError.TimedOut) {
-                aborted = "The step was aborted due to reaching the maximum run time limit";
-=======
             aborted = "This step was canceled";
             aborted += ` by ${step.abortedByUserInfo.name}.`;
         } else if (jobDetails.jobdata?.abortedByUserInfo) {
@@ -1259,7 +1192,6 @@
 
             if (step.error === JobStepError.TimedOut) {
                 aborted = "The step was canceled due to reaching the maximum run time limit";
->>>>>>> 4af6daef
             }
         }
         text.push(aborted);
