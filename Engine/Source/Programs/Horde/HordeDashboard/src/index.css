body {
  margin: 0;
  font-family: "Horde Open Sans Regular";
  -webkit-font-smoothing: antialiased;
<<<<<<< HEAD
  -moz-osx-font-smoothing: grayscale; 
=======
  -moz-osx-font-smoothing: grayscale;
>>>>>>> 4af6daef
  overflow: hidden;
}

a,
a:visited,
a:active {
  text-decoration: none;
  color: rgb(0, 120, 212);
}

:focus {
  outline: none;
}

a:hover {
  text-decoration: none;
  color: rgb(0, 120, 212);
}

code {
  font-family: source-code-pro, Menlo, Monaco, Consolas, 'Courier New',
    monospace;
}

.log-link,
.log-link:visited,
.log-link:hover {
  text-decoration: none;
  color: #000000;
}

.horde-link,
.horde-link:visited {
  font-family: "Horde Open Sans Regular";
  text-decoration: none;
  color: rgb(0, 120, 212);
}

.horde-link:hover {
  font-family: "Horde Open Sans Regular";
  text-decoration: underline;
  color: rgb(0, 120, 212)
}

.job-item:hover {
<<<<<<< HEAD
  background:rgb(243, 242, 241);
}

.job-item.selected {
  background:rgb(243, 242, 241);
=======
  background: rgb(243, 242, 241);
}

.job-item.selected {
  background: rgb(243, 242, 241);
>>>>>>> 4af6daef
}


.view-log-link,
.view-log-link:visited,
.view-log-link:hover {
  text-decoration: none;
  user-select: none;
  cursor: pointer;
}

.view-log-link-disabled,
.view-log-link-disabled:visited,
.view-log-link-disabled:hover {
  text-decoration: none;
  color: #8f8f8f;
  user-select: none;
}

.cl-callout-button,
.cl-callout-button:hover {
  text-decoration: none;
  white-space: nowrap;
  background: #035ca1;
  color: rgb(255, 255, 255);
  user-select: none;
  font-family: "Horde Open Sans SemiBold";
  font-size: 10px;
  border-width: 0;
}

.cl-callout-button-user,
.cl-callout-button-user:hover {
  text-decoration: none;
  white-space: nowrap;
  background: #0288ee;
  color: rgb(255, 255, 255);
  user-select: none;
  font-family: "Horde Open Sans SemiBold";
  font-size: 10px;
  border-width: 0;
}

@keyframes red-pulse {
  0% {
    background-color: #CC0000;
    border: 1px solid #CC0000;
  }
<<<<<<< HEAD
=======

>>>>>>> 4af6daef
  50% {
    background-color: #FF0000;
    border: 1px solid #FF0000;
  }
<<<<<<< HEAD
=======

>>>>>>> 4af6daef
  100% {
    background-color: #CC0000;
    border: 1px solid #CC0000;
  }

}
<<<<<<< HEAD
=======

@keyframes hordeFadeIn {
  from {
    opacity: 0;
  }

  to {
    opacity: 1;
  }
}
>>>>>>> 4af6daef
<|MERGE_RESOLUTION|>--- conflicted
+++ resolved
@@ -2,11 +2,7 @@
   margin: 0;
   font-family: "Horde Open Sans Regular";
   -webkit-font-smoothing: antialiased;
-<<<<<<< HEAD
-  -moz-osx-font-smoothing: grayscale; 
-=======
   -moz-osx-font-smoothing: grayscale;
->>>>>>> 4af6daef
   overflow: hidden;
 }
 
@@ -52,19 +48,11 @@
 }
 
 .job-item:hover {
-<<<<<<< HEAD
-  background:rgb(243, 242, 241);
-}
-
-.job-item.selected {
-  background:rgb(243, 242, 241);
-=======
   background: rgb(243, 242, 241);
 }
 
 .job-item.selected {
   background: rgb(243, 242, 241);
->>>>>>> 4af6daef
 }
 
 
@@ -113,26 +101,18 @@
     background-color: #CC0000;
     border: 1px solid #CC0000;
   }
-<<<<<<< HEAD
-=======
 
->>>>>>> 4af6daef
   50% {
     background-color: #FF0000;
     border: 1px solid #FF0000;
   }
-<<<<<<< HEAD
-=======
 
->>>>>>> 4af6daef
   100% {
     background-color: #CC0000;
     border: 1px solid #CC0000;
   }
 
 }
-<<<<<<< HEAD
-=======
 
 @keyframes hordeFadeIn {
   from {
@@ -142,5 +122,4 @@
   to {
     opacity: 1;
   }
-}
->>>>>>> 4af6daef
+}