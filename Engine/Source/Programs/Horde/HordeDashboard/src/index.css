body {
  margin: 0;
  font-family: -apple-system, BlinkMacSystemFont, 'Segoe UI', 'Roboto', 'Oxygen',
    'Ubuntu', 'Cantarell', 'Fira Sans', 'Droid Sans', 'Helvetica Neue',
    sans-serif;
  -webkit-font-smoothing: antialiased;
  -moz-osx-font-smoothing: grayscale; 
<<<<<<< HEAD
  color:#0F0F0FFF;
=======
>>>>>>> d731a049
  overflow: hidden;
}

a, a:visited, a:active {
  text-decoration: none;
  color:rgb(0, 120, 212);
}

:focus {
  outline:none;
}

a:hover {
  text-decoration: none;
  color:rgb(0, 120, 212);
}

code {
  font-family: source-code-pro, Menlo, Monaco, Consolas, 'Courier New',
    monospace;
}

.log-link, .log-link:visited, .log-link:hover {
  text-decoration: none;
  color:#000000;
}

.job-item:hover {
  background:rgb(243, 242, 241);
}

.job-item.selected {
  background:rgb(243, 242, 241);
}


.view-log-link, .view-log-link:visited, .view-log-link:hover {
  text-decoration: none;
  user-select: none;
  cursor: pointer;
}

.view-log-link-disabled, .view-log-link-disabled:visited, .view-log-link-disabled:hover {
  text-decoration: none;
  color: #8f8f8f;
  user-select: none;
}

.cl-callout-button,.cl-callout-button:hover  {
  text-decoration: none;
  white-space: nowrap;
  background: #035ca1;
  color: rgb(255, 255, 255);
  user-select: none;
  font-family: "Horde Open Sans SemiBold";  
  font-size: 10px;
  border-width: 0;
}

.cl-callout-button-user,.cl-callout-button-user:hover  {
  text-decoration: none;
  white-space: nowrap;
  background:#0288ee;
  color: rgb(255, 255, 255);
  user-select: none;
  font-family: "Horde Open Sans SemiBold";  
  font-size: 10px;
  border-width: 0;
}

@keyframes red-pulse {
  0% {
    background-color: #CC0000;
    border: 1px solid #CC0000;
  }
  50% {
    background-color: #FF0000;
    border: 1px solid #FF0000;
  }
  100% {
    background-color: #CC0000;
    border: 1px solid #CC0000;
  }

}
<|MERGE_RESOLUTION|>--- conflicted
+++ resolved
@@ -5,10 +5,6 @@
     sans-serif;
   -webkit-font-smoothing: antialiased;
   -moz-osx-font-smoothing: grayscale; 
-<<<<<<< HEAD
-  color:#0F0F0FFF;
-=======
->>>>>>> d731a049
   overflow: hidden;
 }
 
