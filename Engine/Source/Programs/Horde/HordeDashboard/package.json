--- conflicted
+++ resolved
@@ -7,11 +7,7 @@
   "dependencies": {
     "@blueprintjs/icons": "^3.13.0",
     "@datadog/browser-logs": "^4.30.0",
-<<<<<<< HEAD
-    "@fluentui/react": "^8.104.5",
-=======
     "@fluentui/react": "^8.106.2",
->>>>>>> 4af6daef
     "@fluentui/react-charting": "5.2.0",
     "crypto-js": "^4.1.1",
     "d3": "^7.6.1",
