// Copyright 1998-2019 Epic Games, Inc. All Rights Reserved.
using System;
using System.Collections.Generic;
using System.IO;
using System.Linq;
using System.Text;
using System.Threading.Tasks;
using Tools.DotNETCommon;

namespace UnrealBuildTool
{
	/// <summary>
	/// Describes all of the information needed to initialize a UEBuildTarget object
	/// </summary>
	class TargetDescriptor
	{
		public FileReference ProjectFile;
		public string Name;
		public UnrealTargetPlatform Platform;
		public UnrealTargetConfiguration Configuration;
		public string Architecture;
		public CommandLineArguments AdditionalArguments;

		/// <summary>
		/// Foreign plugin to compile against this target
		/// </summary>
		[CommandLine("-Plugin=")]
		public FileReference ForeignPlugin = null;

		/// <summary>
		/// Set of module names to compile.
		/// </summary>
		[CommandLine("-Module=")]
		public HashSet<string> OnlyModuleNames = new HashSet<string>(StringComparer.OrdinalIgnoreCase);

		/// <summary>
		/// Single file to compile
		/// </summary>
		[CommandLine("-SingleFile=")]
		public FileReference SingleFileToCompile = null;

		/// <summary>
		/// Whether to perform hot reload for this target
		/// </summary>
		[CommandLine("-NoHotReload", Value = nameof(HotReloadMode.Disabled))]
		[CommandLine("-ForceHotReload", Value = nameof(HotReloadMode.FromIDE))]
		[CommandLine("-LiveCoding", Value = nameof(HotReloadMode.LiveCoding))]
		public HotReloadMode HotReloadMode = HotReloadMode.Default;

		/// <summary>
		/// Map of module name to suffix for hot reloading from the editor
		/// </summary>
		public Dictionary<string, int> HotReloadModuleNameToSuffix = new Dictionary<string, int>(StringComparer.OrdinalIgnoreCase);

		/// <summary>
<<<<<<< HEAD
=======
		/// Export the actions for the target to a file
		/// </summary>
		[CommandLine("-WriteActions=")]
		public List<FileReference> WriteActionFiles = new List<FileReference>();

		/// <summary>
		/// Path to a file containing a list of modules that may be modified for live coding.
		/// </summary>
		[CommandLine("-LiveCodingModules=")]
		public FileReference LiveCodingModules = null;

		/// <summary>
>>>>>>> 9ba46998
		/// Path to the manifest for passing info about the output to live coding
		/// </summary>
		[CommandLine("-LiveCodingManifest=")]
		public FileReference LiveCodingManifest = null;

		/// <summary>
		/// Constructor
		/// </summary>
		/// <param name="ProjectFile">Path to the project file</param>
		/// <param name="TargetName">Name of the target to build</param>
		/// <param name="Platform">Platform to build for</param>
		/// <param name="Configuration">Configuration to build</param>
		/// <param name="Architecture">Architecture to build for</param>
		/// <param name="Arguments">Other command-line arguments for the target</param>
		public TargetDescriptor(FileReference ProjectFile, string TargetName, UnrealTargetPlatform Platform, UnrealTargetConfiguration Configuration, string Architecture, CommandLineArguments Arguments)
		{
			this.ProjectFile = ProjectFile;
			this.Name = TargetName;
			this.Platform = Platform;
			this.Configuration = Configuration;
			this.Architecture = Architecture;

			// If there are any additional command line arguments
			List<string> AdditionalArguments = new List<string>();
			if(Arguments != null)
			{
				// Apply the arguments to this object
				Arguments.ApplyTo(this);

				// Parse all the hot-reload module names
				foreach(string ModuleWithSuffix in Arguments.GetValues("-ModuleWithSuffix="))
				{
					int SuffixIdx = ModuleWithSuffix.LastIndexOf(',');
					if(SuffixIdx == -1)
					{
						throw new BuildException("Missing suffix argument from -ModuleWithSuffix=Name,Suffix");
					}

					string ModuleName = ModuleWithSuffix.Substring(0, SuffixIdx);

					int Suffix;
					if(!Int32.TryParse(ModuleWithSuffix.Substring(SuffixIdx + 1), out Suffix))
					{
						throw new BuildException("Suffix for modules must be an integer");
					}

					HotReloadModuleNameToSuffix[ModuleName] = Suffix;
				}

				// Pull out all the arguments that haven't been used so far
				for(int Idx = 0; Idx < Arguments.Count; Idx++)
				{
					if(!Arguments.HasBeenUsed(Idx))
					{
						AdditionalArguments.Add(Arguments[Idx]);
					}
				}
			}
			this.AdditionalArguments = new CommandLineArguments(AdditionalArguments.ToArray());
		}

		/// <summary>
		/// Parse a list of target descriptors from the command line
		/// </summary>
		/// <param name="Arguments">Command-line arguments</param>
		/// <param name="bUsePrecompiled">Whether to use a precompiled engine distribution</param>
		/// <param name="bSkipRulesCompile">Whether to skip compiling rules assemblies</param>
		/// <returns>List of target descriptors</returns>
		public static List<TargetDescriptor> ParseCommandLine(CommandLineArguments Arguments, bool bUsePrecompiled, bool bSkipRulesCompile)
		{
			List<TargetDescriptor> TargetDescriptors = new List<TargetDescriptor>();
			ParseCommandLine(Arguments, bUsePrecompiled, bSkipRulesCompile, TargetDescriptors);
			return TargetDescriptors;
		}

		/// <summary>
		/// Parse a list of target descriptors from the command line
		/// </summary>
		/// <param name="Arguments">Command-line arguments</param>
		/// <param name="bUsePrecompiled">Whether to use a precompiled engine distribution</param>
		/// <param name="bSkipRulesCompile">Whether to skip compiling rules assemblies</param>
		/// <param name="TargetDescriptors">Receives the list of parsed target descriptors</param>
		public static void ParseCommandLine(CommandLineArguments Arguments, bool bUsePrecompiled, bool bSkipRulesCompile, List<TargetDescriptor> TargetDescriptors)
		{
			List<string> TargetLists;
			Arguments = Arguments.Remove("-TargetList=", out TargetLists);

			List<string> Targets;
			Arguments = Arguments.Remove("-Target=", out Targets);

			if(TargetLists.Count > 0 || Targets.Count > 0)
			{
				// Try to parse multiple arguments from a single command line
				foreach(string TargetList in TargetLists)
				{
					string[] Lines = File.ReadAllLines(TargetList);
					foreach(string Line in Lines)
					{
						string TrimLine = Line.Trim();
						if(TrimLine.Length > 0 && TrimLine[0] != ';')
						{
							CommandLineArguments NewArguments = Arguments.Append(CommandLineArguments.Split(TrimLine));
							ParseCommandLine(NewArguments, bUsePrecompiled, bSkipRulesCompile, TargetDescriptors);
						}
					}
				}

				foreach(string Target in Targets)
				{
					CommandLineArguments NewArguments = Arguments.Append(CommandLineArguments.Split(Target));
					ParseCommandLine(NewArguments, bUsePrecompiled, bSkipRulesCompile, TargetDescriptors);
				}
			}
			else
			{
				// Otherwise just process the whole command line together
				ParseSingleCommandLine(Arguments, bUsePrecompiled, bSkipRulesCompile, TargetDescriptors);
			}
		}

		/// <summary>
		/// Parse a list of target descriptors from the command line
		/// </summary>
		/// <param name="Arguments">Command-line arguments</param>
		/// <param name="bUsePrecompiled">Whether to use a precompiled engine distribution</param>
		/// <param name="bSkipRulesCompile">Whether to skip compiling rules assemblies</param>
		/// <param name="TargetDescriptors">List of target descriptors</param>
		public static void ParseSingleCommandLine(CommandLineArguments Arguments, bool bUsePrecompiled, bool bSkipRulesCompile, List<TargetDescriptor> TargetDescriptors)
		{
			List<UnrealTargetPlatform> Platforms = new List<UnrealTargetPlatform>();
			List<UnrealTargetConfiguration> Configurations = new List<UnrealTargetConfiguration>();
			List<string> TargetNames = new List<string>();
			FileReference ProjectFile = Arguments.GetFileReferenceOrDefault("-Project=", null);

			// Settings for creating/using static libraries for the engine
			for (int ArgumentIndex = 0; ArgumentIndex < Arguments.Count; ArgumentIndex++)
			{
				string Argument = Arguments[ArgumentIndex];
				if(Argument.Length > 0 && Argument[0] != '-')
				{
					// Mark this argument as used. We'll interpret it as one thing or another.
					Arguments.MarkAsUsed(ArgumentIndex);

					// Check if it's a project file argument
					if(Argument.EndsWith(".uproject", StringComparison.OrdinalIgnoreCase))
					{
						FileReference NewProjectFile = new FileReference(Argument);
						if(ProjectFile != null && ProjectFile != NewProjectFile)
						{
							throw new BuildException("Multiple project files specified on command line (first {0}, then {1})", ProjectFile, NewProjectFile);
						}
						ProjectFile = new FileReference(Argument);
						continue;
					}

					// Split it into separate arguments
					string[] InlineArguments = Argument.Split('+');

					// Try to parse them as platforms
					UnrealTargetPlatform ParsedPlatform;
					if(UnrealTargetPlatform.TryParse(InlineArguments[0], out ParsedPlatform))
					{
						Platforms.Add(ParsedPlatform);
						for(int InlineArgumentIdx = 1; InlineArgumentIdx < InlineArguments.Length; InlineArgumentIdx++)
						{
							Platforms.Add(UnrealTargetPlatform.Parse(InlineArguments[InlineArgumentIdx]));
						}
						continue;
					}

					// Try to parse them as configurations
					UnrealTargetConfiguration ParsedConfiguration;
					if(Enum.TryParse(InlineArguments[0], true, out ParsedConfiguration))
					{
						Configurations.Add(ParsedConfiguration);
						for(int InlineArgumentIdx = 1; InlineArgumentIdx < InlineArguments.Length; InlineArgumentIdx++)
						{
							string InlineArgument = InlineArguments[InlineArgumentIdx];
							if(!Enum.TryParse(InlineArgument, true, out ParsedConfiguration))
							{
								throw new BuildException("Invalid configuration '{0}'", InlineArgument);
							}
							Configurations.Add(ParsedConfiguration);
						}
						continue;
					}

					// Otherwise assume they are target names
					TargetNames.AddRange(InlineArguments);
				}
			}

			if (Platforms.Count == 0)
			{
				throw new BuildException("No platforms specified for target");
			}
			if (Configurations.Count == 0)
			{
				throw new BuildException("No configurations specified for target");
			}

			// Make sure the project file exists, and make sure we're using the correct case.
			if(ProjectFile != null)
			{
				FileInfo ProjectFileInfo = FileUtils.FindCorrectCase(ProjectFile.ToFileInfo());
				if(!ProjectFileInfo.Exists)
				{
					throw new BuildException("Unable to find project '{0}'.", ProjectFile);
				}
				ProjectFile = new FileReference(ProjectFileInfo);
			}

			// Expand all the platforms, architectures and configurations
			foreach(UnrealTargetPlatform Platform in Platforms)
			{
				// Make sure the platform is valid
				if (!InstalledPlatformInfo.IsValid(null, Platform, null, EProjectType.Code, InstalledPlatformState.Downloaded))
				{
					if (!InstalledPlatformInfo.IsValid(null, Platform, null, EProjectType.Code, InstalledPlatformState.Supported))
					{
						throw new BuildException("The {0} platform is not supported from this engine distribution.", Platform);
					}
					else
					{
						throw new BuildException("Missing files required to build {0} targets. Enable {0} as an optional download component in the Epic Games Launcher.", Platform);
					}
				}

				// Parse the architecture parameter, or get the default for the platform
				List<string> Architectures = new List<string>(Arguments.GetValues("-Architecture=", '+'));
				if(Architectures.Count == 0)
				{
					Architectures.Add(UEBuildPlatform.GetBuildPlatform(Platform).GetDefaultArchitecture(ProjectFile));
				}

				foreach(string Architecture in Architectures)
				{
					foreach(UnrealTargetConfiguration Configuration in Configurations)
					{
						// Create all the target descriptors for targets specified by type
						foreach(string TargetTypeString in Arguments.GetValues("-TargetType="))
						{
							TargetType TargetType;
							if(!Enum.TryParse(TargetTypeString, out TargetType))
							{
								throw new BuildException("Invalid target type '{0}'", TargetTypeString);
							}

							if (ProjectFile == null)
							{
								throw new BuildException("-TargetType=... requires a project file to be specified");
							}
							else
							{
								TargetNames.Add(RulesCompiler.CreateProjectRulesAssembly(ProjectFile, bUsePrecompiled, bSkipRulesCompile).GetTargetNameByType(TargetType, Platform, Configuration, Architecture, ProjectFile));
							}
						}

						// Make sure we could parse something
						if (TargetNames.Count == 0)
						{
							throw new BuildException("No target name was specified on the command-line.");
						}

						// Create all the target descriptors
						foreach(string TargetName in TargetNames)
						{
							// If a project file was not specified see if we can find one
							if (ProjectFile == null && NativeProjects.TryGetProjectForTarget(TargetName, out ProjectFile))
							{
								Log.TraceVerbose("Found project file for {0} - {1}", TargetName, ProjectFile);
							}

							// Create the target descriptor
							TargetDescriptors.Add(new TargetDescriptor(ProjectFile, TargetName, Platform, Configuration, Architecture, Arguments));
						}
					}
				}
			}
		}

		/// <summary>
		/// Try to parse the project file from the command line
		/// </summary>
		/// <param name="Arguments">The command line arguments</param>
		/// <param name="ProjectFile">The project file that was parsed</param>
		/// <returns>True if the project file was parsed, false otherwise</returns>
		public static bool TryParseProjectFileArgument(CommandLineArguments Arguments, out FileReference ProjectFile)
		{
			FileReference ExplicitProjectFile;
			if(Arguments.TryGetValue("-Project=", out ExplicitProjectFile))
			{
				ProjectFile = ExplicitProjectFile;
				return true;
			}

			for(int Idx = 0; Idx < Arguments.Count; Idx++)
			{
				if(Arguments[Idx][0] != '-' && Arguments[Idx].EndsWith(".uproject", StringComparison.OrdinalIgnoreCase))
				{
					Arguments.MarkAsUsed(Idx);
					ProjectFile = new FileReference(Arguments[Idx]);
					return true;
				}
			}

			if(UnrealBuildTool.IsProjectInstalled())
			{
				ProjectFile = UnrealBuildTool.GetInstalledProjectFile();
				return true;
			}

			ProjectFile = null;
			return false;
		}

		/// <summary>
		/// Parse a single argument value, of the form -Foo=Bar
		/// </summary>
		/// <param name="Argument">The argument to parse</param>
		/// <param name="Prefix">The argument prefix, eg. "-Foo="</param>
		/// <param name="Value">Receives the value of the argument</param>
		/// <returns>True if the argument could be parsed, false otherwise</returns>
		private static bool ParseArgumentValue(string Argument, string Prefix, out string Value)
		{
			if(Argument.StartsWith(Prefix, StringComparison.InvariantCultureIgnoreCase))
			{
				Value = Argument.Substring(Prefix.Length);
				return true;
			}
			else
			{
				Value = null;
				return false;
			}
		}

		/// <summary>
		/// Format this object for the debugger
		/// </summary>
		/// <returns>String representation of this target descriptor</returns>
		public override string ToString()
		{
			StringBuilder Result = new StringBuilder();
			Result.AppendFormat("{0} {1} {2}", Name, Platform, Configuration);
			if(!String.IsNullOrEmpty(Architecture))
			{
				Result.AppendFormat(" -Architecture={0}", Architecture);
			}
			if(ProjectFile != null)
			{
				Result.AppendFormat(" -Project={0}", Utils.MakePathSafeToUseWithCommandLine(ProjectFile));
			}
			if(AdditionalArguments != null && AdditionalArguments.Count > 0)
			{
				Result.AppendFormat(" {0}", AdditionalArguments);
			}
			return Result.ToString();
		}
	}
}<|MERGE_RESOLUTION|>--- conflicted
+++ resolved
@@ -53,8 +53,6 @@
 		public Dictionary<string, int> HotReloadModuleNameToSuffix = new Dictionary<string, int>(StringComparer.OrdinalIgnoreCase);
 
 		/// <summary>
-<<<<<<< HEAD
-=======
 		/// Export the actions for the target to a file
 		/// </summary>
 		[CommandLine("-WriteActions=")]
@@ -67,7 +65,6 @@
 		public FileReference LiveCodingModules = null;
 
 		/// <summary>
->>>>>>> 9ba46998
 		/// Path to the manifest for passing info about the output to live coding
 		/// </summary>
 		[CommandLine("-LiveCodingManifest=")]
