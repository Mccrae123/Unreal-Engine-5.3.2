// Copyright 1998-2019 Epic Games, Inc. All Rights Reserved.
using System;
using System.Collections.Generic;
using System.IO;
using System.Linq;
using System.Text;
using System.Threading.Tasks;
using Tools.DotNETCommon;

namespace UnrealBuildTool
{
	/// <summary>
	/// Describes all of the information needed to initialize a UEBuildTarget object
	/// </summary>
	class TargetDescriptor
	{
		public FileReference ProjectFile;
		public string Name;
		public UnrealTargetPlatform Platform;
		public UnrealTargetConfiguration Configuration;
		public string Architecture;
		public CommandLineArguments AdditionalArguments;

		/// <summary>
		/// Foreign plugin to compile against this target
		/// </summary>
		[CommandLine("-Plugin=")]
		public FileReference ForeignPlugin = null;

		/// <summary>
		/// Set of module names to compile.
		/// </summary>
		[CommandLine("-Module=")]
		public HashSet<string> OnlyModuleNames = new HashSet<string>(StringComparer.OrdinalIgnoreCase);

		/// <summary>
		/// Single file to compile
		/// </summary>
		[CommandLine("-SingleFile=")]
		public FileReference SingleFileToCompile = null;

		/// <summary>
		/// Whether to perform hot reload for this target
		/// </summary>
		[CommandLine("-NoHotReload", Value = nameof(HotReloadMode.Disabled))]
		[CommandLine("-ForceHotReload", Value = nameof(HotReloadMode.FromIDE))]
		[CommandLine("-LiveCoding", Value = nameof(HotReloadMode.LiveCoding))]
		public HotReloadMode HotReloadMode = HotReloadMode.Default;

		/// <summary>
		/// Map of module name to suffix for hot reloading from the editor
		/// </summary>
		public Dictionary<string, int> HotReloadModuleNameToSuffix = new Dictionary<string, int>(StringComparer.OrdinalIgnoreCase);

		/// <summary>
		/// Export the actions for the target to a file
		/// </summary>
		[CommandLine("-WriteActions=")]
		public List<FileReference> WriteActionFiles = new List<FileReference>();

		/// <summary>
		/// Path to a file containing a list of modules that may be modified for live coding.
		/// </summary>
		[CommandLine("-LiveCodingModules=")]
		public FileReference LiveCodingModules = null;

		/// <summary>
<<<<<<< HEAD
=======
		/// Path to the manifest for passing info about the output to live coding
		/// </summary>
		[CommandLine("-LiveCodingManifest=")]
		public FileReference LiveCodingManifest = null;

		/// <summary>
>>>>>>> 33e6966e
		/// Constructor
		/// </summary>
		/// <param name="ProjectFile">Path to the project file</param>
		/// <param name="TargetName">Name of the target to build</param>
		/// <param name="Platform">Platform to build for</param>
		/// <param name="Configuration">Configuration to build</param>
		/// <param name="Architecture">Architecture to build for</param>
		/// <param name="Arguments">Other command-line arguments for the target</param>
		public TargetDescriptor(FileReference ProjectFile, string TargetName, UnrealTargetPlatform Platform, UnrealTargetConfiguration Configuration, string Architecture, CommandLineArguments Arguments)
		{
			this.ProjectFile = ProjectFile;
			this.Name = TargetName;
			this.Platform = Platform;
			this.Configuration = Configuration;
			this.Architecture = Architecture;

			// If there are any additional command line arguments
			List<string> AdditionalArguments = new List<string>();
			if(Arguments != null)
			{
				// Apply the arguments to this object
				Arguments.ApplyTo(this);

				// Parse all the hot-reload module names
				foreach(string ModuleWithSuffix in Arguments.GetValues("-ModuleWithSuffix="))
				{
					int SuffixIdx = ModuleWithSuffix.LastIndexOf(',');
					if(SuffixIdx == -1)
					{
						throw new BuildException("Missing suffix argument from -ModuleWithSuffix=Name,Suffix");
					}

					string ModuleName = ModuleWithSuffix.Substring(0, SuffixIdx);

					int Suffix;
					if(!Int32.TryParse(ModuleWithSuffix.Substring(SuffixIdx + 1), out Suffix))
					{
						throw new BuildException("Suffix for modules must be an integer");
					}

					HotReloadModuleNameToSuffix[ModuleName] = Suffix;
				}

				// Pull out all the arguments that haven't been used so far
				for(int Idx = 0; Idx < Arguments.Count; Idx++)
				{
					if(!Arguments.HasBeenUsed(Idx))
					{
						AdditionalArguments.Add(Arguments[Idx]);
					}
				}
			}
			this.AdditionalArguments = new CommandLineArguments(AdditionalArguments.ToArray());
		}

		/// <summary>
		/// Parse a list of target descriptors from the command line
		/// </summary>
		/// <param name="Arguments">Command-line arguments</param>
		/// <param name="bUsePrecompiled">Whether to use a precompiled engine distribution</param>
		/// <param name="bSkipRulesCompile">Whether to skip compiling rules assemblies</param>
		/// <returns>List of target descriptors</returns>
		public static List<TargetDescriptor> ParseCommandLine(CommandLineArguments Arguments, bool bUsePrecompiled, bool bSkipRulesCompile)
		{
			List<TargetDescriptor> TargetDescriptors = new List<TargetDescriptor>();
			ParseCommandLine(Arguments, bUsePrecompiled, bSkipRulesCompile, TargetDescriptors);
			return TargetDescriptors;
		}

		/// <summary>
		/// Parse a list of target descriptors from the command line
		/// </summary>
		/// <param name="Arguments">Command-line arguments</param>
		/// <param name="bUsePrecompiled">Whether to use a precompiled engine distribution</param>
		/// <param name="bSkipRulesCompile">Whether to skip compiling rules assemblies</param>
		/// <param name="TargetDescriptors">Receives the list of parsed target descriptors</param>
		public static void ParseCommandLine(CommandLineArguments Arguments, bool bUsePrecompiled, bool bSkipRulesCompile, List<TargetDescriptor> TargetDescriptors)
		{
			List<string> TargetLists;
			Arguments = Arguments.Remove("-TargetList=", out TargetLists);

			List<string> Targets;
			Arguments = Arguments.Remove("-Target=", out Targets);

			if(TargetLists.Count > 0 || Targets.Count > 0)
			{
				// Try to parse multiple arguments from a single command line
				foreach(string TargetList in TargetLists)
				{
					string[] Lines = File.ReadAllLines(TargetList);
					foreach(string Line in Lines)
					{
						string TrimLine = Line.Trim();
						if(TrimLine.Length > 0 && TrimLine[0] != ';')
						{
							CommandLineArguments NewArguments = Arguments.Append(CommandLineArguments.Split(TrimLine));
							ParseCommandLine(NewArguments, bUsePrecompiled, bSkipRulesCompile, TargetDescriptors);
						}
					}
				}

				foreach(string Target in Targets)
				{
					CommandLineArguments NewArguments = Arguments.Append(CommandLineArguments.Split(Target));
					ParseCommandLine(NewArguments, bUsePrecompiled, bSkipRulesCompile, TargetDescriptors);
				}
			}
			else
			{
				// Otherwise just process the whole command line together
				ParseSingleCommandLine(Arguments, bUsePrecompiled, bSkipRulesCompile, TargetDescriptors);
			}
		}

		/// <summary>
		/// Parse a list of target descriptors from the command line
		/// </summary>
		/// <param name="Arguments">Command-line arguments</param>
		/// <param name="bUsePrecompiled">Whether to use a precompiled engine distribution</param>
		/// <param name="bSkipRulesCompile">Whether to skip compiling rules assemblies</param>
		/// <param name="TargetDescriptors">List of target descriptors</param>
		public static void ParseSingleCommandLine(CommandLineArguments Arguments, bool bUsePrecompiled, bool bSkipRulesCompile, List<TargetDescriptor> TargetDescriptors)
		{
			List<UnrealTargetPlatform> Platforms = new List<UnrealTargetPlatform>();
			List<UnrealTargetConfiguration> Configurations = new List<UnrealTargetConfiguration>();
			List<string> TargetNames = new List<string>();
			FileReference ProjectFile = Arguments.GetFileReferenceOrDefault("-Project=", null);

			// Settings for creating/using static libraries for the engine
			for (int ArgumentIndex = 0; ArgumentIndex < Arguments.Count; ArgumentIndex++)
			{
				string Argument = Arguments[ArgumentIndex];
				if(Argument.Length > 0 && Argument[0] != '-')
				{
					// Mark this argument as used. We'll interpret it as one thing or another.
					Arguments.MarkAsUsed(ArgumentIndex);

					// Check if it's a project file argument
					if(Argument.EndsWith(".uproject", StringComparison.OrdinalIgnoreCase))
					{
						FileReference NewProjectFile = new FileReference(Argument);
						if(ProjectFile != null && ProjectFile != NewProjectFile)
						{
							throw new BuildException("Multiple project files specified on command line (first {0}, then {1})", ProjectFile, NewProjectFile);
						}
						ProjectFile = new FileReference(Argument);
						continue;
					}

					// Split it into separate arguments
					string[] InlineArguments = Argument.Split('+');

					// Try to parse them as platforms
					UnrealTargetPlatform ParsedPlatform;
					if(UnrealTargetPlatform.TryParse(InlineArguments[0], out ParsedPlatform))
					{
						Platforms.Add(ParsedPlatform);
						for(int InlineArgumentIdx = 1; InlineArgumentIdx < InlineArguments.Length; InlineArgumentIdx++)
						{
							Platforms.Add(UnrealTargetPlatform.Parse(InlineArguments[InlineArgumentIdx]));
						}
						continue;
					}

					// Try to parse them as configurations
					UnrealTargetConfiguration ParsedConfiguration;
					if(Enum.TryParse(InlineArguments[0], true, out ParsedConfiguration))
					{
						Configurations.Add(ParsedConfiguration);
						for(int InlineArgumentIdx = 1; InlineArgumentIdx < InlineArguments.Length; InlineArgumentIdx++)
						{
							string InlineArgument = InlineArguments[InlineArgumentIdx];
							if(!Enum.TryParse(InlineArgument, true, out ParsedConfiguration))
							{
								throw new BuildException("Invalid configuration '{0}'", InlineArgument);
							}
							Configurations.Add(ParsedConfiguration);
						}
						continue;
					}

					// Otherwise assume they are target names
					TargetNames.AddRange(InlineArguments);
				}
			}

			if (Platforms.Count == 0)
			{
				throw new BuildException("No platforms specified for target");
			}
			if (Configurations.Count == 0)
			{
				throw new BuildException("No configurations specified for target");
			}

			// Make sure the project file exists, and make sure we're using the correct case.
			if(ProjectFile != null)
			{
				FileInfo ProjectFileInfo = FileUtils.FindCorrectCase(ProjectFile.ToFileInfo());
				if(!ProjectFileInfo.Exists)
				{
					throw new BuildException("Unable to find project '{0}'.", ProjectFile);
				}
				ProjectFile = new FileReference(ProjectFileInfo);
			}

			// Expand all the platforms, architectures and configurations
			foreach(UnrealTargetPlatform Platform in Platforms)
			{
				// Parse the architecture parameter, or get the default for the platform
				List<string> Architectures = new List<string>(Arguments.GetValues("-Architecture=", '+'));
				if(Architectures.Count == 0)
				{
					Architectures.Add(UEBuildPlatform.GetBuildPlatform(Platform).GetDefaultArchitecture(ProjectFile));
				}

				foreach(string Architecture in Architectures)
				{
					foreach(UnrealTargetConfiguration Configuration in Configurations)
					{
						// Create all the target descriptors for targets specified by type
						foreach(string TargetTypeString in Arguments.GetValues("-TargetType="))
						{
							TargetType TargetType;
							if(!Enum.TryParse(TargetTypeString, out TargetType))
							{
								throw new BuildException("Invalid target type '{0}'", TargetTypeString);
							}

							if (ProjectFile == null)
							{
								throw new BuildException("-TargetType=... requires a project file to be specified");
							}
							else
							{
								TargetNames.Add(RulesCompiler.CreateProjectRulesAssembly(ProjectFile, bUsePrecompiled, bSkipRulesCompile).GetTargetNameByType(TargetType, Platform, Configuration, Architecture, ProjectFile));
							}
						}

						// Make sure we could parse something
						if (TargetNames.Count == 0)
						{
							throw new BuildException("No target name was specified on the command-line.");
						}

						// Create all the target descriptors
						foreach(string TargetName in TargetNames)
						{
							// If a project file was not specified see if we can find one
							if (ProjectFile == null && NativeProjects.TryGetProjectForTarget(TargetName, out ProjectFile))
							{
								Log.TraceVerbose("Found project file for {0} - {1}", TargetName, ProjectFile);
							}

							// Create the target descriptor
							TargetDescriptors.Add(new TargetDescriptor(ProjectFile, TargetName, Platform, Configuration, Architecture, Arguments));
						}
					}
				}
			}
		}

		/// <summary>
		/// Try to parse the project file from the command line
		/// </summary>
		/// <param name="Arguments">The command line arguments</param>
		/// <param name="ProjectFile">The project file that was parsed</param>
		/// <returns>True if the project file was parsed, false otherwise</returns>
		public static bool TryParseProjectFileArgument(CommandLineArguments Arguments, out FileReference ProjectFile)
		{
			FileReference ExplicitProjectFile;
			if(Arguments.TryGetValue("-Project=", out ExplicitProjectFile))
			{
				ProjectFile = ExplicitProjectFile;
				return true;
			}

			for(int Idx = 0; Idx < Arguments.Count; Idx++)
			{
				if(Arguments[Idx][0] != '-' && Arguments[Idx].EndsWith(".uproject", StringComparison.OrdinalIgnoreCase))
				{
					Arguments.MarkAsUsed(Idx);
					ProjectFile = new FileReference(Arguments[Idx]);
					return true;
				}
			}

			if(UnrealBuildTool.IsProjectInstalled())
			{
				ProjectFile = UnrealBuildTool.GetInstalledProjectFile();
				return true;
			}

			ProjectFile = null;
			return false;
		}

		/// <summary>
		/// Parse a single argument value, of the form -Foo=Bar
		/// </summary>
		/// <param name="Argument">The argument to parse</param>
		/// <param name="Prefix">The argument prefix, eg. "-Foo="</param>
		/// <param name="Value">Receives the value of the argument</param>
		/// <returns>True if the argument could be parsed, false otherwise</returns>
		private static bool ParseArgumentValue(string Argument, string Prefix, out string Value)
		{
			if(Argument.StartsWith(Prefix, StringComparison.InvariantCultureIgnoreCase))
			{
				Value = Argument.Substring(Prefix.Length);
				return true;
			}
			else
			{
				Value = null;
				return false;
			}
		}

		/// <summary>
		/// Format this object for the debugger
		/// </summary>
		/// <returns>String representation of this target descriptor</returns>
		public override string ToString()
		{
			StringBuilder Result = new StringBuilder();
			Result.AppendFormat("{0} {1} {2}", Name, Platform, Configuration);
			if(!String.IsNullOrEmpty(Architecture))
			{
				Result.AppendFormat(" -Architecture={0}", Architecture);
			}
			if(ProjectFile != null)
			{
				Result.AppendFormat(" -Project={0}", Utils.MakePathSafeToUseWithCommandLine(ProjectFile));
			}
			if(AdditionalArguments != null && AdditionalArguments.Count > 0)
			{
				Result.AppendFormat(" {0}", AdditionalArguments);
			}
			return Result.ToString();
		}
	}
}<|MERGE_RESOLUTION|>--- conflicted
+++ resolved
@@ -65,15 +65,12 @@
 		public FileReference LiveCodingModules = null;
 
 		/// <summary>
-<<<<<<< HEAD
-=======
 		/// Path to the manifest for passing info about the output to live coding
 		/// </summary>
 		[CommandLine("-LiveCodingManifest=")]
 		public FileReference LiveCodingManifest = null;
 
 		/// <summary>
->>>>>>> 33e6966e
 		/// Constructor
 		/// </summary>
 		/// <param name="ProjectFile">Path to the project file</param>
