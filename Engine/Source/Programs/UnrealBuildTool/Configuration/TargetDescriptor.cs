--- conflicted
+++ resolved
@@ -6,14 +6,8 @@
 using System.Linq;
 using System.Text;
 using EpicGames.Core;
-<<<<<<< HEAD
-using UnrealBuildBase;
-using Microsoft.Extensions.Logging;
-using System.Runtime.InteropServices;
-=======
 using Microsoft.Extensions.Logging;
 using UnrealBuildBase;
->>>>>>> 4af6daef
 
 namespace UnrealBuildTool
 {
@@ -73,12 +67,6 @@
 		public List<FileReference> SpecificFilesToCompile = new List<FileReference>();
 
 		/// <summary>
-<<<<<<< HEAD
-		/// Individual files to compile which may or may not be part of the target. This file set is built from a header scan, and may include files
-		/// not part of the target by design.
-		/// </summary>
-		public List<FileReference> OptionalFilesToCompile = new List<FileReference>();
-=======
 		/// Relative path to file(s) to compile
 		/// </summary>
 		[CommandLine("-Files=", ListSeparator = ';')]
@@ -95,7 +83,6 @@
 		/// </summary>
 		[CommandLine("-SingleFileBuildDependents")]
 		public bool bSingleFileBuildDependents;
->>>>>>> 4af6daef
 
 		/// <summary>
 		/// Whether to perform hot reload for this target
@@ -141,8 +128,6 @@
 		public bool bRebuild;
 
 		/// <summary>
-<<<<<<< HEAD
-=======
 		/// Whether to unify C++ code into larger files for faster compilation.
 		/// </summary>
 		[CommandLine("-DisableUnity", Value = "false")]
@@ -186,7 +171,6 @@
 		private UnrealIntermediateEnvironment? IntermediateEnvironmentOverride;
 
 		/// <summary>
->>>>>>> 4af6daef
 		/// Constructor
 		/// </summary>
 		/// <param name="ProjectFile">Path to the project file</param>
@@ -223,14 +207,7 @@
 					string[] Files = FileReference.ReadAllLines(FileList);
 					foreach (string File in Files.Where(x => !String.IsNullOrWhiteSpace(x)))
 					{
-<<<<<<< HEAD
-						if (!String.IsNullOrWhiteSpace(File))
-						{
-							SpecificFilesToCompile.Add(FileReference.Combine(Unreal.RootDirectory, File));
-						}
-=======
 						SpecificFilesToCompile.Add(FileReference.Combine(Unreal.RootDirectory, File));
->>>>>>> 4af6daef
 					}
 				}
 
@@ -280,18 +257,12 @@
 
 		public TargetDescriptor Copy()
 		{
-<<<<<<< HEAD
-			return (TargetDescriptor)this.MemberwiseClone();
-=======
 			return (TargetDescriptor)MemberwiseClone();
->>>>>>> 4af6daef
 		}
 
 		public static TargetDescriptor FromTargetInfo(TargetInfo Info)
 		{
 			return new TargetDescriptor(Info.ProjectFile, Info.Name, Info.Platform, Info.Configuration, Info.Architectures, Info.Arguments);
-<<<<<<< HEAD
-=======
 		}
 
 		/// <summary>
@@ -326,7 +297,6 @@
 			List<TargetDescriptor> TargetDescriptors = new List<TargetDescriptor>();
 			ParseCommandLine(Arguments, false, false, false, TargetDescriptors, Logger);
 			return TargetDescriptors;
->>>>>>> 4af6daef
 		}
 
 		/// <summary>
@@ -502,33 +472,6 @@
 					}
 				}
 
-<<<<<<< HEAD
-				UEBuildPlatform BuildPlatform = UEBuildPlatform.GetBuildPlatform(Platform);
-
-				// Parse the architecture parameter, or use null to look up platform defaults later
-				string ParamArchitectureList = Arguments.GetStringOrDefault("-Architecture=", "") + Arguments.GetStringOrDefault("-Architectures=", "");
-				UnrealArchitectures? ParamArchitectures = UnrealArchitectures.FromString(ParamArchitectureList, Platform);
-
-
-				foreach(UnrealTargetConfiguration Configuration in Configurations)
-				{
-					// Create all the target descriptors for targets specified by type
-					foreach(string TargetTypeString in Arguments.GetValues("-TargetType="))
-					{
-						TargetType TargetType;
-						if(!Enum.TryParse(TargetTypeString, out TargetType))
-						{
-							throw new BuildException("Invalid target type '{0}'", TargetTypeString);
-						}
-
-						if (ProjectFile == null)
-						{
-							TargetNames.Add(RulesCompiler.CreateEngineRulesAssembly(bUsePrecompiled, bSkipRulesCompile, bForceRulesCompile, Logger).GetTargetNameByType(TargetType, Platform, Configuration, null, Logger));
-						}
-						else
-						{
-							TargetNames.Add(RulesCompiler.CreateProjectRulesAssembly(ProjectFile, bUsePrecompiled, bSkipRulesCompile, bForceRulesCompile, Logger).GetTargetNameByType(TargetType, Platform, Configuration, ProjectFile, Logger));
-=======
 				// there are times that this can be run before we have setup build platforms (ie Per-Project AutoSDK version), in which case we
 				// cannot get Architecture info, but it's not needed yet
 				UEBuildPlatform? BuildPlatform;
@@ -589,55 +532,8 @@
 						if (TargetProjectFile != null)
 						{
 							NativeProjects.ConditionalMakeTempTargetForHybridProject(TargetProjectFile, new List<UnrealTargetPlatform>(1) { Platform }, Logger);
->>>>>>> 4af6daef
-						}
-					}
-
-					// Make sure we could parse something
-					if (TargetNames.Count == 0)
-					{
-						throw new BuildException("No target name was specified on the command-line.");
-					}
-
-<<<<<<< HEAD
-					// Create all the target descriptors
-					foreach(string TargetName in TargetNames)
-					{
-						FileReference? TargetProjectFile = ProjectFile;
-						UnrealArchitectures Architectures;
-
-						// If a project file was not specified see if we can find one
-						if (TargetProjectFile == null && NativeProjects.TryGetProjectForTarget(TargetName, Logger, out TargetProjectFile))
-						{
-							Logger.LogDebug("Found project file for {TargetName} - {ProjectFile}", TargetName, TargetProjectFile);
-						}
-						// Programs can have a .uproject without finding a matching .Target (since the source and metadata directories are split up)
-						if (TargetProjectFile == null)
-						{
-							// find one with a matching name
-							TargetProjectFile = NativeProjects.EnumerateProjectFiles(Log.Logger)
-								.Where(x => x.GetFileNameWithoutAnyExtensions().Equals(TargetName, StringComparison.InvariantCultureIgnoreCase))
-								.FirstOrDefault();
-						}
-
-						if (ParamArchitectures == null)
-						{
-							// ask the platform what achitectures it wants for this project
-							Architectures = BuildPlatform.ArchitectureConfig.ActiveArchitectures(TargetProjectFile, TargetName);
-						}
-						else
-						{
-							Architectures = ParamArchitectures;
-						}
-
-						// If the platform wants a target for each architecture, make a target descriptor for each architecture, otherwise one target for all architectures
-						if (BuildPlatform.ArchitectureConfig.Mode == UnrealArchitectureMode.OneTargetPerArchitecture)
-						{
-							foreach (UnrealArch Architecture in Architectures.Architectures)
-							{
-								TargetDescriptors.Add(new TargetDescriptor(TargetProjectFile, TargetName, Platform, Configuration, new UnrealArchitectures(Architecture), Arguments));
-						}
-=======
+						}
+
 						if (ParamArchitectures != null)
 						{
 							Architectures = ParamArchitectures;
@@ -660,7 +556,6 @@
 							{
 								TargetDescriptors.Add(new TargetDescriptor(TargetProjectFile, TargetName, Platform, Configuration, new UnrealArchitectures(Architecture), Arguments));
 							}
->>>>>>> 4af6daef
 						}
 						else
 						{
@@ -715,11 +610,7 @@
 			StringBuilder Result = new StringBuilder();
 			Result.AppendFormat("{0} {1} {2}", Name, Platform, Configuration);
 			Result.AppendFormat($" -Architecture={Architectures}");
-<<<<<<< HEAD
-			if(ProjectFile != null)
-=======
 			if (ProjectFile != null)
->>>>>>> 4af6daef
 			{
 				Result.AppendFormat(" -Project={0}", Utils.MakePathSafeToUseWithCommandLine(ProjectFile));
 			}
@@ -733,17 +624,10 @@
 		public override int GetHashCode()
 		{
 #pragma warning disable RS1024
-<<<<<<< HEAD
-			return String.GetHashCode(ProjectFile?.FullName) + 
-				Name.GetHashCode() + 
-				Platform.GetHashCode() + 
-				Configuration.GetHashCode() + 
-=======
 			return String.GetHashCode(ProjectFile?.FullName) +
 				Name.GetHashCode() +
 				Platform.GetHashCode() +
 				Configuration.GetHashCode() +
->>>>>>> 4af6daef
 				Architectures.GetHashCode();
 #pragma warning restore RE1024
 		}
