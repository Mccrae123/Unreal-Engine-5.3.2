// Copyright 1998-2019 Epic Games, Inc. All Rights Reserved.

using System;
using System.Collections.Generic;
using System.Linq;
using System.Text;
using System.Diagnostics;
using System.IO;
using System.Xml;
using System.Runtime.Serialization;
using System.Text.RegularExpressions;
using Tools.DotNETCommon;
using System.Reflection;

namespace UnrealBuildTool
{
	/// <summary>
	/// The platform we're building for
	/// </summary>
	[Serializable]
	public partial struct UnrealTargetPlatform : ISerializable
	{
		#region Private/boilerplate

		// internal concrete name of the group
		private int Id;

		// shared string instance registry - pass in a delegate to create a new one with a name that wasn't made yet
		private static UniqueStringRegistry StringRegistry = new UniqueStringRegistry();

		private UnrealTargetPlatform(string Name)
		{
			Id = StringRegistry.FindOrAddByName(Name);
		}

		private UnrealTargetPlatform(int InId)
		{
			Id = InId;
		}

 		/// <summary>
		/// 
		/// </summary>
		/// <param name="Info"></param>
		/// <param name="Context"></param>
		public void GetObjectData(SerializationInfo Info, StreamingContext Context)
 		{
 			Info.AddValue("Name", ToString());
 		}

		/// <summary>
		/// 
		/// </summary>
		/// <param name="Info"></param>
		/// <param name="Context"></param>
		public UnrealTargetPlatform(SerializationInfo Info, StreamingContext Context)
		{
			Id = StringRegistry.FindOrAddByName((string)Info.GetValue("Name", typeof(string)));
		}

		/// <summary>
		/// Return the single instance of the Group with this name
		/// </summary>
		/// <param name="Name"></param>
		/// <returns></returns>
		static private UnrealTargetPlatform FindOrAddByName(string Name)
		{
			return new UnrealTargetPlatform(StringRegistry.FindOrAddByName(Name));
		}

		/// <summary>
		/// 
		/// </summary>
		/// <param name="A"></param>
		/// <param name="B"></param>
		/// <returns></returns>
		public static bool operator ==(UnrealTargetPlatform A, UnrealTargetPlatform B)
		{
			return A.Id == B.Id;
		}
		/// <summary>
		/// 
		/// </summary>
		/// <param name="A"></param>
		/// <param name="B"></param>
		/// <returns></returns>
		public static bool operator !=(UnrealTargetPlatform A, UnrealTargetPlatform B)
		{
			return A.Id != B.Id;
		}
		/// <summary>
		/// 
		/// </summary>
		/// <param name="B"></param>
		/// <returns></returns>
		public override bool Equals(object B)
		{
			return Id == ((UnrealTargetPlatform)B).Id;
		}
		/// <summary>
		/// 
		/// </summary>
		/// <returns></returns>
		public override int GetHashCode()
		{
			return Id;
		}

		#endregion

		/// <summary>
		/// Return the string representation
		/// </summary>
		/// <returns></returns>
		public override string ToString()
		{
			return StringRegistry.GetStringForId(Id);
		}

		/// <summary>
		/// 
		/// </summary>
		/// <param name="Name"></param>
		/// <param name="Platform"></param>
		/// <returns></returns>
		static public bool TryParse(string Name, out UnrealTargetPlatform Platform)
		{
			if (StringRegistry.HasString(Name))
			{
				Platform.Id = StringRegistry.FindOrAddByName(Name);
				return true;
			}

			Platform.Id = -1;
			return false;
		}

		/// <summary>
		/// 
		/// </summary>
		/// <param name="Name"></param>
		/// <returns></returns>
		static public UnrealTargetPlatform Parse(string Name)
		{
			if (StringRegistry.HasString(Name))
			{
				return new UnrealTargetPlatform(Name);
			}

			throw new BuildException(string.Format("The platform name {0} is not a valid platform name. Valid names are ({1})", Name, 
				string.Join(",", StringRegistry.GetStringNames())));
		}


		/// <summary>
		/// 
		/// </summary>
		/// <returns></returns>
		public static UnrealTargetPlatform[] GetValidPlatforms()
		{
			return Array.ConvertAll(StringRegistry.GetStringIds(), x => new UnrealTargetPlatform(x));
		}

		/// <summary>
		/// 
		/// </summary>
		/// <returns></returns>
		public static string[] GetValidPlatformNames()
		{
			return StringRegistry.GetStringNames();
		}

		/// <summary>
		/// 
		/// </summary>
		/// <param name="Name"></param>
		/// <returns></returns>
		public static bool IsValidName(string Name)
		{
			return StringRegistry.HasString(Name);
		}

		/// <summary>
		/// Helper that just calls UEBuildPlatform.IsPlatformInGroup
		/// </summary>
		/// <param name="Group"></param>
		/// <returns></returns>
		public bool IsInGroup(UnrealPlatformGroup Group)
		{
			return UEBuildPlatform.IsPlatformInGroup(this, Group);
		}

		/// <summary>
		/// 32-bit Windows
		/// </summary>
		public static UnrealTargetPlatform Win32 = FindOrAddByName("Win32");

		/// <summary>
		/// 64-bit Windows
		/// </summary>
		public static UnrealTargetPlatform Win64 = FindOrAddByName("Win64");

		/// <summary>
		/// HoloLens
		/// </summary>
		public static UnrealTargetPlatform HoloLens = FindOrAddByName("HoloLens");

		/// <summary>
		/// Mac
		/// </summary>
		public static UnrealTargetPlatform Mac = FindOrAddByName("Mac");

		/// <summary>
		/// XboxOne
		/// </summary>
		public static UnrealTargetPlatform XboxOne = FindOrAddByName("XboxOne");

		/// <summary>
		/// Playstation 4
		/// </summary>
		public static UnrealTargetPlatform PS4 = FindOrAddByName("PS4");

		/// <summary>
		/// iOS
		/// </summary>
		public static UnrealTargetPlatform IOS = FindOrAddByName("IOS");

		/// <summary>
		/// Android
		/// </summary>
		public static UnrealTargetPlatform Android = FindOrAddByName("Android");

		/// <summary>
		/// HTML5
		/// </summary>
		public static UnrealTargetPlatform HTML5 = FindOrAddByName("HTML5");

		/// <summary>
		/// Linux
		/// </summary>
		public static UnrealTargetPlatform Linux = FindOrAddByName("Linux");

		/// <summary>
		/// All desktop platforms
		/// </summary>
		public static UnrealTargetPlatform AllDesktop = FindOrAddByName("AllDesktop");

		/// <summary>
		/// TVOS
		/// </summary>
		public static UnrealTargetPlatform TVOS = FindOrAddByName("TVOS");

		/// <summary>
		/// Nintendo Switch
		/// </summary>
		public static UnrealTargetPlatform Switch = FindOrAddByName("Switch");

		/// <summary>
		/// NDA'd platform Quail
		/// </summary>
		public static UnrealTargetPlatform Quail = FindOrAddByName("Quail");

		/// <summary>
		/// Confidential platform
		/// </summary>
		public static UnrealTargetPlatform Lumin = FindOrAddByName("Lumin");
	}

	/// <summary>
	/// Extension methods used for serializing UnrealTargetPlatform instances
	/// </summary>
	static class UnrealTargetPlatformExtensionMethods
	{
		/// <summary>
		/// Read an UnrealTargetPlatform instance from a binary archive
		/// </summary>
		/// <param name="Reader">Archive to read from</param>
		/// <returns>New UnrealTargetPlatform instance</returns>
		public static UnrealTargetPlatform ReadUnrealTargetPlatform(this BinaryArchiveReader Reader)
		{
			return UnrealTargetPlatform.Parse(Reader.ReadString());
		}

		/// <summary>
		/// Write an UnrealTargetPlatform instance to a binary archive
		/// </summary>
		/// <param name="Writer">The archive to write to</param>
		/// <param name="Platform">The platform to write</param>
		public static void WriteUnrealTargetPlatform(this BinaryArchiveWriter Writer, UnrealTargetPlatform Platform)
		{
			Writer.WriteString(Platform.ToString());
		}
	}

	/// <summary>
	/// Platform groups
	/// </summary>
	public partial struct UnrealPlatformGroup
	{
		#region Private/boilerplate
		// internal concrete name of the group
		private int Id;

		// shared string instance registry - pass in a delegate to create a new one with a name that wasn't made yet
		private static UniqueStringRegistry StringRegistry = new UniqueStringRegistry();

		private UnrealPlatformGroup(string Name)
		{
			Id = StringRegistry.FindOrAddByName(Name);
		}

		private UnrealPlatformGroup(int InId)
		{
			Id = InId;
		}

		/// <summary>
		/// 
		/// </summary>
		/// <param name="Info"></param>
		/// <param name="Context"></param>
		public void GetObjectData(SerializationInfo Info, StreamingContext Context)
		{
			Info.AddValue("Name", ToString());
		}

		/// <summary>
		/// 
		/// </summary>
		/// <param name="Info"></param>
		/// <param name="Context"></param>
		public UnrealPlatformGroup(SerializationInfo Info, StreamingContext Context)
		{
			Id = StringRegistry.FindOrAddByName((string)Info.GetValue("Name", typeof(string)));
		}

		/// <summary>
		/// Return the single instance of the Group with this name
		/// </summary>
		/// <param name="Name"></param>
		/// <returns></returns>
		static private UnrealPlatformGroup FindOrAddByName(string Name)
		{
			return new UnrealPlatformGroup(StringRegistry.FindOrAddByName(Name));
		}

		/// <summary>
		/// 
		/// </summary>
		/// <param name="A"></param>
		/// <param name="B"></param>
		/// <returns></returns>
		public static bool operator ==(UnrealPlatformGroup A, UnrealPlatformGroup B)
		{
			return A.Id == B.Id;
		}
		/// <summary>
		/// 
		/// </summary>
		/// <param name="A"></param>
		/// <param name="B"></param>
		/// <returns></returns>
		public static bool operator !=(UnrealPlatformGroup A, UnrealPlatformGroup B)
		{
			return A.Id != B.Id;
		}
		/// <summary>
		/// 
		/// </summary>
		/// <param name="B"></param>
		/// <returns></returns>
		public override bool Equals(object B)
		{
			return Id == ((UnrealPlatformGroup)B).Id;
		}
		/// <summary>
		/// 
		/// </summary>
		/// <returns></returns>
		public override int GetHashCode()
		{
			return Id;
		}

		#endregion


		/// <summary>
		/// Return the string representation
		/// </summary>
		/// <returns></returns>
		public override string ToString()
		{
			return StringRegistry.GetStringForId(Id);
		}
		/// <summary>
		/// 
		/// </summary>
		/// <returns></returns>
		public static UnrealPlatformGroup[] GetValidGroups()
		{
			return Array.ConvertAll(StringRegistry.GetStringIds(), x => new UnrealPlatformGroup(x));
		}

		/// <summary>
		/// 
		/// </summary>
		/// <returns></returns>
		public static string[] GetValidGroupNames()
		{
			return StringRegistry.GetStringNames();
		}

		/// <summary>
		/// 
		/// </summary>
		/// <param name="Name"></param>
		/// <returns></returns>
		public static bool IsValidName(string Name)
		{
			return StringRegistry.HasString(Name);
		}



		/// <summary>
		/// this group is just to lump Win32 and Win64 into Windows directories, removing the special Windows logic in MakeListOfUnsupportedPlatforms
		/// </summary>
		public static UnrealPlatformGroup Windows = FindOrAddByName("Windows");

		/// <summary>
		/// this group is just to lump HoloLens32 and HoloLens64 into HoloLens directories
		/// </summary>
		public static UnrealPlatformGroup HoloLens = FindOrAddByName("HoloLens");

		/// <summary>
		/// Microsoft platforms
		/// </summary>
		public static UnrealPlatformGroup Microsoft = FindOrAddByName("Microsoft");

		/// <summary>
		/// Apple platforms
		/// </summary>
		public static UnrealPlatformGroup Apple = FindOrAddByName("Apple");

		/// <summary>
		/// making IOS a group allows TVOS to compile IOS code
		/// </summary>
		public static UnrealPlatformGroup IOS = FindOrAddByName("IOS");

		/// <summary>
		/// Unix platforms
		/// </summary>
		public static UnrealPlatformGroup Unix = FindOrAddByName("Unix");

		/// <summary>
		/// Android platforms
		/// </summary>
		public static UnrealPlatformGroup Android = FindOrAddByName("Android");

		/// <summary>
		/// Sony platforms
		/// </summary>
		public static UnrealPlatformGroup Sony = FindOrAddByName("Sony");

		/// <summary>
		/// Target all desktop platforms (Win64, Mac, Linux) simultaneously
		/// </summary>
		public static UnrealPlatformGroup AllDesktop = FindOrAddByName("AllDesktop");
	}

	/// <summary>
	/// The class of platform. See Utils.GetPlatformsInClass().
	/// </summary>
	public enum UnrealPlatformClass
	{
		/// <summary>
		/// All platforms
		/// </summary>
		All,

		/// <summary>
		/// All desktop platforms (Win32, Win64, Mac, Linux)
		/// </summary>
		Desktop,

		/// <summary>
		/// All platforms which support the editor (Win64, Mac, Linux)
		/// </summary>
		Editor,

		/// <summary>
		/// Platforms which support running servers (Win32, Win64, Mac, Linux)
		/// </summary>
		Server,
	}

	/// <summary>
	/// The type of configuration a target can be built for
	/// </summary>
	public enum UnrealTargetConfiguration
	{
		/// <summary>
		/// Unknown
		/// </summary>
		Unknown,

		/// <summary>
		/// Debug configuration
		/// </summary>
		Debug,

		/// <summary>
		/// DebugGame configuration; equivalent to development, but with optimization disabled for game modules
		/// </summary>
		DebugGame,

		/// <summary>
		/// Development configuration
		/// </summary>
		Development,

		/// <summary>
		/// Shipping configuration
		/// </summary>
		Shipping,

		/// <summary>
		/// Test configuration
		/// </summary>
		Test,
	}

	/// <summary>
	/// A container for a binary files (dll, exe) with its associated debug info.
	/// </summary>
	public class BuildManifest
	{
		/// <summary>
		/// 
		/// </summary>
		public readonly List<string> BuildProducts = new List<string>();

		/// <summary>
		/// 
		/// </summary>
		public readonly List<string> DeployTargetFiles = new List<string>();

		/// <summary>
		/// 
		/// </summary>
		public BuildManifest()
		{
		}

		/// <summary>
		/// 
		/// </summary>
		/// <param name="FileName"></param>
		public void AddBuildProduct(string FileName)
		{
			string FullFileName = Path.GetFullPath(FileName);
			if (!BuildProducts.Contains(FullFileName))
			{
				BuildProducts.Add(FullFileName);
			}
		}

		/// <summary>
		/// 
		/// </summary>
		/// <param name="FileName"></param>
		/// <param name="DebugInfoExtension"></param>
		public void AddBuildProduct(string FileName, string DebugInfoExtension)
		{
			AddBuildProduct(FileName);
			if (!String.IsNullOrEmpty(DebugInfoExtension))
			{
				AddBuildProduct(Path.ChangeExtension(FileName, DebugInfoExtension));
			}
		}
	}

	/// <summary>
	/// A target that can be built
	/// </summary>
	class UEBuildTarget
	{
		/// <summary>
		/// Creates a target object for the specified target name.
		/// </summary>
		/// <param name="Descriptor">Information about the target</param>
		/// <param name="bSkipRulesCompile">Whether to skip compiling any rules assemblies</param>
		/// <param name="bUsePrecompiled">Whether to use a precompiled engine/enterprise build</param>
		/// <returns>The build target object for the specified build rules source file</returns>
		public static UEBuildTarget Create(TargetDescriptor Descriptor, bool bSkipRulesCompile, bool bUsePrecompiled)
		{
			RulesAssembly RulesAssembly;
			using(Timeline.ScopeEvent("RulesCompiler.CreateTargetRulesAssembly()"))
			{
				RulesAssembly = RulesCompiler.CreateTargetRulesAssembly(Descriptor.ProjectFile, Descriptor.Name, bSkipRulesCompile, bUsePrecompiled, Descriptor.ForeignPlugin);
			}
	
			TargetRules RulesObject;
			using(Timeline.ScopeEvent("RulesAssembly.CreateTargetRules()"))
			{
				RulesObject = RulesAssembly.CreateTargetRules(Descriptor.Name, Descriptor.Platform, Descriptor.Configuration, Descriptor.Architecture, Descriptor.ProjectFile, Descriptor.AdditionalArguments);
			}
			if ((ProjectFileGenerator.bGenerateProjectFiles == false) && !RulesObject.GetSupportedPlatforms().Contains(Descriptor.Platform))
			{
				throw new BuildException("{0} does not support the {1} platform.", Descriptor.Name, Descriptor.Platform.ToString());
			}

			// If we're using the shared build environment, make sure all the settings are valid
			if(RulesObject.BuildEnvironment == TargetBuildEnvironment.Shared)
			{
				ValidateSharedEnvironment(RulesAssembly, Descriptor.Name, RulesObject);
			}

			// If we're precompiling, generate a list of all the files that we depend on
			if (RulesObject.bPrecompile)
			{
				DirectoryReference DependencyListDir;
				if(RulesObject.ProjectFile == null)
				{
					DependencyListDir = DirectoryReference.Combine(UnrealBuildTool.EngineDirectory, "Intermediate", "DependencyLists", RulesObject.Name, RulesObject.Configuration.ToString(), RulesObject.Platform.ToString());
				}
				else
				{
					DependencyListDir = DirectoryReference.Combine(RulesObject.ProjectFile.Directory, "Intermediate", "DependencyLists", RulesObject.Name, RulesObject.Configuration.ToString(), RulesObject.Platform.ToString());
				}

				FileReference DependencyListFile;
				if(RulesObject.bBuildAllModules)
				{
					DependencyListFile = FileReference.Combine(DependencyListDir, "DependencyList-AllModules.txt");
				}
				else
				{
					DependencyListFile = FileReference.Combine(DependencyListDir, "DependencyList.txt");
				}

				RulesObject.DependencyListFileNames.Add(DependencyListFile);
			}

			// If we're compiling just a single file, we need to prevent unity builds from running
			if(Descriptor.SingleFileToCompile != null)
			{
				RulesObject.bUseUnityBuild = false;
				RulesObject.bForceUnityBuild = false;
				RulesObject.bUsePCHFiles = false;
				RulesObject.bDisableLinking = true;
			}

			// If we're compiling a plugin, and this target is monolithic, just create the object files
			if(Descriptor.ForeignPlugin != null && RulesObject.LinkType == TargetLinkType.Monolithic)
			{
<<<<<<< HEAD
				// Don't actually want an executable
				RulesObject.bDisableLinking = true;
=======
				RulesObject.bBuildRequiresCookedData = true;
			}

			if (!RulesObject.bAllowNonUFSIniWhenCooked)
			{
				RulesObject.GlobalDefinitions.Add("DISABLE_NONUFS_INI_WHEN_COOKED=1");
			}

			// Allow the platform to finalize the settings
			UEBuildPlatform Platform = UEBuildPlatform.GetBuildPlatform(RulesObject.Platform);
			Platform.ValidateTarget(RulesObject);
>>>>>>> 271e2139

				// Don't allow using shared PCHs; they won't be distributed with the plugin
				RulesObject.bUseSharedPCHs = false;
			}

<<<<<<< HEAD
			// Include generated code plugin if not building an editor target and project is configured for nativization
			FileReference NativizedPluginFile = RulesObject.GetNativizedPlugin();
			if(NativizedPluginFile != null)
			{
=======
			// If we're compiling a plugin, and this target is monolithic, just create the object files
			if(Desc.ForeignPlugin != null && RulesObject.LinkType == TargetLinkType.Monolithic)
			{
				// Don't actually want an executable
				RulesObject.bDisableLinking = true;

				// Don't allow using shared PCHs; they won't be distributed with the plugin
				RulesObject.bUseSharedPCHs = false;
			}

			// Include generated code plugin if not building an editor target and project is configured for nativization
			FileReference NativizedPluginFile = RulesObject.GetNativizedPlugin();
			if(NativizedPluginFile != null)
			{
>>>>>>> 271e2139
				RulesAssembly = RulesCompiler.CreatePluginRulesAssembly(NativizedPluginFile, bSkipRulesCompile, RulesAssembly, false);
			}

			// Generate a build target from this rules module
			UEBuildTarget Target;
			using(Timeline.ScopeEvent("UEBuildTarget constructor"))
			{
				Target = new UEBuildTarget(Descriptor, new ReadOnlyTargetRules(RulesObject), RulesAssembly);
			}
			using(Timeline.ScopeEvent("UEBuildTarget.PreBuildSetup()"))
			{
				Target.PreBuildSetup();
			}

			return Target;
		}

		/// <summary>
		/// Validates that the build environment matches the shared build environment, by comparing the TargetRules instance to the vanilla target rules for the current target type.
		/// </summary>
		static void ValidateSharedEnvironment(RulesAssembly RulesAssembly, string ThisTargetName, TargetRules ThisRules)
		{
			// Allow disabling these checks
			if(ThisRules.bOverrideBuildEnvironment)
			{
				return;
			}

			// Get the name of the target with default settings
			string BaseTargetName;
			switch(ThisRules.Type)
			{
				case TargetType.Game:
					BaseTargetName = "UE4Game";
					break;
				case TargetType.Editor:
					BaseTargetName = "UE4Editor";
					break;
				case TargetType.Client:
					BaseTargetName = "UE4Client";
					break;
				case TargetType.Server:
					BaseTargetName = "UE4Server";
					break;
				default:
					return;
			}

			// Create the target rules for it
			TargetRules BaseRules = RulesAssembly.CreateTargetRules(BaseTargetName, ThisRules.Platform, ThisRules.Configuration, ThisRules.Architecture, null, null);

			// Get all the configurable objects
			object[] BaseObjects = BaseRules.GetConfigurableObjects().ToArray();
			object[] ThisObjects = ThisRules.GetConfigurableObjects().ToArray();
			if(BaseObjects.Length != ThisObjects.Length)
			{
				throw new BuildException("Expected same number of configurable objects from base rules object.");
			}

			// Iterate through all fields with the [SharedBuildEnvironment] attribute
			for(int Idx = 0; Idx < BaseObjects.Length; Idx++)
			{
				Type ObjectType = BaseObjects[Idx].GetType();
				foreach(FieldInfo Field in ObjectType.GetFields())
				{
					if(Field.GetCustomAttribute<RequiresUniqueBuildEnvironmentAttribute>() != null)
					{
						object ThisValue = Field.GetValue(ThisObjects[Idx]);
						object BaseValue = Field.GetValue(BaseObjects[Idx]);
						CheckValuesMatch(ThisRules.GetType(), ThisTargetName, BaseTargetName, Field.Name, Field.FieldType, ThisValue, BaseValue);
					}
				}
				foreach(PropertyInfo Property in ObjectType.GetProperties())
				{
					if(Property.GetCustomAttribute<RequiresUniqueBuildEnvironmentAttribute>() != null)
					{
						object ThisValue = Property.GetValue(ThisObjects[Idx]);
						object BaseValue = Property.GetValue(BaseObjects[Idx]);
						CheckValuesMatch(ThisRules.GetType(), ThisTargetName, BaseTargetName, Property.Name, Property.PropertyType, ThisValue, BaseValue);
					}
				}
			}

			// Make sure that we don't explicitly enable or disable any plugins through the target rules. We can't do this with the shared build environment because it requires recompiling the "Projects" engine module.
			if(ThisRules.EnablePlugins.Count > 0 || ThisRules.DisablePlugins.Count > 0)
			{
				throw new BuildException("Explicitly enabling and disabling plugins for a target is only supported when using a unique build environment (eg. for monolithic game targets).");
			}
		}

		/// <summary>
		/// Check that two values match between a base and derived rules type
		/// </summary>
		static void CheckValuesMatch(Type RulesType, string ThisTargetName, string BaseTargetName, string FieldName, Type ValueType, object ThisValue, object BaseValue)
		{
			// Check if the fields match, treating lists of strings (eg. definitions) differently to value types.
			bool bFieldsMatch;
			if(ThisValue == null || BaseValue == null)
			{
				bFieldsMatch = (ThisValue == BaseValue);
			}
			else if(typeof(IEnumerable<string>).IsAssignableFrom(ValueType))
			{
				bFieldsMatch = Enumerable.SequenceEqual((IEnumerable<string>)ThisValue, (IEnumerable<string>)BaseValue);
			}
			else
			{
				bFieldsMatch = ThisValue.Equals(BaseValue);
			}

			// Throw an exception if they don't match
			if(!bFieldsMatch)
			{
				throw new BuildException("{0} modifies the value of {1}. This is not allowed, as {0} has build products in common with {2}.\nRemove the modified setting, change {0} to use a unique build environment by setting 'BuildEnvironment = TargetBuildEnvironment.Unique;' in the {3} constructor, or set bOverrideSharedBuildEnvironment = true to force this setting on.", ThisTargetName, FieldName, BaseTargetName, RulesType.Name);
			}
		}

		/// <summary>
		/// The target rules
		/// </summary>
		public ReadOnlyTargetRules Rules;

		/// <summary>
		/// The rules assembly to use when searching for modules
		/// </summary>
		public RulesAssembly RulesAssembly;

		/// <summary>
		/// Cache of source file metadata for this target
		/// </summary>
		public SourceFileMetadataCache MetadataCache;

		/// <summary>
		/// The project file for this target
		/// </summary>
		public FileReference ProjectFile;

		/// <summary>
		/// The project descriptor for this target
		/// </summary>
		public ProjectDescriptor ProjectDescriptor;

		/// <summary>
		/// Type of target
		/// </summary>
		public TargetType TargetType;

		/// <summary>
		/// The name of the application the target is part of. For targets with bUseSharedBuildEnvironment = true, this is typically the name of the base application, eg. UE4Editor for any game editor.
		/// </summary>
		public string AppName;

		/// <summary>
		/// The name of the target
		/// </summary>
		public string TargetName;

		/// <summary>
		/// Whether the target uses the shared build environment. If false, AppName==TargetName and all binaries should be written to the project directory.
		/// </summary>
		public bool bUseSharedBuildEnvironment;

		/// <summary>
		/// Platform as defined by the VCProject and passed via the command line. Not the same as internal config names.
		/// </summary>
		public UnrealTargetPlatform Platform;

		/// <summary>
		/// Target as defined by the VCProject and passed via the command line. Not necessarily the same as internal name.
		/// </summary>
		public UnrealTargetConfiguration Configuration;

		/// <summary>
		/// The architecture this target is being built for
		/// </summary>
		public string Architecture;

		/// <summary>
		/// Relative path for platform-specific intermediates (eg. Intermediate/Build/Win64)
		/// </summary>
		public string PlatformIntermediateFolder;

		/// <summary>
		/// Root directory for the active project. Typically contains the .uproject file, or the engine root.
		/// </summary>
		public DirectoryReference ProjectDirectory;

		/// <summary>
		/// Default directory for intermediate files. Typically underneath ProjectDirectory.
		/// </summary>
		public DirectoryReference ProjectIntermediateDirectory;

		/// <summary>
		/// Directory for engine intermediates. For an agnostic editor/game executable, this will be under the engine directory. For monolithic executables this will be the same as the project intermediate directory.
		/// </summary>
		public DirectoryReference EngineIntermediateDirectory;

		/// <summary>
		/// Identifies whether the project contains a script plugin. This will cause UHT to be rebuilt, even in installed builds.
		/// </summary>
		public bool bHasProjectScriptPlugin;

		/// <summary>
		/// All plugins which are built for this target
		/// </summary>
		public List<UEBuildPlugin> BuildPlugins;

		/// <summary>
		/// All plugin dependencies for this target. This differs from the list of plugins that is built for Launcher, where we build everything, but link in only the enabled plugins.
		/// </summary>
		public List<UEBuildPlugin> EnabledPlugins;

		/// <summary>
		/// Specifies the path to a specific plugin to compile.
		/// </summary>
		public FileReference ForeignPlugin;

		/// <summary>
		/// All application binaries; may include binaries not built by this target.
		/// </summary>
		public List<UEBuildBinary> Binaries = new List<UEBuildBinary>();

		/// <summary>
		/// Kept to determine the correct module parsing order when filtering modules.
		/// </summary>
		protected List<UEBuildBinary> NonFilteredModules = new List<UEBuildBinary>();

		/// <summary>
		/// true if target should be compiled in monolithic mode, false if not
		/// </summary>
		protected bool bCompileMonolithic = false;

		/// <summary>
		/// Used to keep track of all modules by name.
		/// </summary>
		private Dictionary<string, UEBuildModule> Modules = new Dictionary<string, UEBuildModule>(StringComparer.InvariantCultureIgnoreCase);

		/// <summary>
		/// Filename for the receipt for this target.
		/// </summary>
		public FileReference ReceiptFileName
		{
			get;
			private set;
		}

		/// <summary>
		/// The name of the .Target.cs file, if the target was created with one
		/// </summary>
		readonly FileReference TargetRulesFile;

		/// <summary>
		/// Whether to deploy this target after compilation
		/// </summary>
<<<<<<< HEAD
		public bool bDeployAfterCompile;
=======
		public FileReference DeployTargetFile;

		/// <summary>
		/// Directories which are scanned for source files. The UBT makefile uses this to check for files being added/removed.
		/// </summary>
		public HashSet<DirectoryReference> SourceDirectories = new HashSet<DirectoryReference>();

		/// <summary>
		/// A list of the module filenames which were used to build this target.
		/// </summary>
		/// <returns></returns>
		public IEnumerable<string> GetAllModuleBuildCsFilenames()
		{
			return FlatModuleCsData.Select(Data => Data.BuildCsFilename);
		}

		/// <summary>
		/// A list of the module filenames which were used to build this target.
		/// </summary>
		/// <returns></returns>
		public IEnumerable<string> GetAllModuleFolders()
		{
			return FlatModuleCsData.SelectMany(Data => Data.UHTHeaderNames);
		}
>>>>>>> 271e2139

		/// <summary>
		/// Whether this target should be compiled in monolithic mode
		/// </summary>
		/// <returns>true if it should, false if it shouldn't</returns>
		public bool ShouldCompileMonolithic()
		{
			return bCompileMonolithic;	// @todo ubtmake: We need to make sure this function and similar things aren't called in assembler mode
		}

<<<<<<< HEAD
=======
		public UEBuildTarget(SerializationInfo Info, StreamingContext Context)
		{
			TargetType = (TargetType)Info.GetInt32("tt");
			ProjectFile = (FileReference)Info.GetValue("pf", typeof(FileReference));
			AppName = Info.GetString("an");
			TargetName = Info.GetString("tn");
			bUseSharedBuildEnvironment = Info.GetBoolean("sb");
			Platform = (UnrealTargetPlatform)Info.GetInt32("pl");
			Configuration = (UnrealTargetConfiguration)Info.GetInt32("co");
			Architecture = Info.GetString("ar");
			PlatformIntermediateFolder = Info.GetString("if");
			ProjectDirectory = (DirectoryReference)Info.GetValue("pd", typeof(DirectoryReference));
			ProjectIntermediateDirectory = (DirectoryReference)Info.GetValue("pi", typeof(DirectoryReference));
			EngineIntermediateDirectory = (DirectoryReference)Info.GetValue("ed", typeof(DirectoryReference));
			OutputPaths = (List<FileReference>)Info.GetValue("op", typeof(List<FileReference>));
			VersionFile = (FileReference)Info.GetValue("vf", typeof(FileReference));
			bPrecompile = Info.GetBoolean("pc");
			OnlyModules = (List<OnlyModule>)Info.GetValue("om", typeof(List<OnlyModule>));
			bCompileMonolithic = Info.GetBoolean("cm");
			FlatModuleCsData = (List<FlatModuleCsDataType>)Info.GetValue("fm", typeof(List<FlatModuleCsDataType>));
			Receipt = (TargetReceipt)Info.GetValue("re", typeof(TargetReceipt));
			ReceiptFileName = (FileReference)Info.GetValue("rf", typeof(FileReference));
			FileReferenceToModuleManifestPairs = (KeyValuePair<FileReference, ModuleManifest>[])Info.GetValue("vm", typeof(KeyValuePair<FileReference, ModuleManifest>[]));
			TargetRulesFile = (FileReference)Info.GetValue("tc", typeof(FileReference));
			PreBuildStepScripts = (FileReference[])Info.GetValue("pr", typeof(FileReference[]));
			PostBuildStepScripts = (FileReference[])Info.GetValue("po", typeof(FileReference[]));
			DeployTargetFile = (FileReference)Info.GetValue("dt", typeof(FileReference));
			bHasProjectScriptPlugin = Info.GetBoolean("sp");
			SourceDirectories = (HashSet<DirectoryReference>)Info.GetValue("sd", typeof(HashSet<DirectoryReference>));
		}

		public void GetObjectData(SerializationInfo Info, StreamingContext Context)
		{
			Info.AddValue("tt", (int)TargetType);
			Info.AddValue("pf", ProjectFile);
			Info.AddValue("an", AppName);
			Info.AddValue("tn", TargetName);
			Info.AddValue("sb", bUseSharedBuildEnvironment);
			Info.AddValue("pl", (int)Platform);
			Info.AddValue("co", (int)Configuration);
			Info.AddValue("ar", Architecture);
			Info.AddValue("if", PlatformIntermediateFolder);
			Info.AddValue("pd", ProjectDirectory);
			Info.AddValue("pi", ProjectIntermediateDirectory);
			Info.AddValue("ed", EngineIntermediateDirectory);
			Info.AddValue("op", OutputPaths);
			Info.AddValue("vf", VersionFile);
			Info.AddValue("pc", bPrecompile);
			Info.AddValue("om", OnlyModules);
			Info.AddValue("cm", bCompileMonolithic);
			Info.AddValue("fm", FlatModuleCsData);
			Info.AddValue("re", Receipt);
			Info.AddValue("rf", ReceiptFileName);
			Info.AddValue("vm", FileReferenceToModuleManifestPairs);
			Info.AddValue("tc", TargetRulesFile);
			Info.AddValue("pr", PreBuildStepScripts);
			Info.AddValue("po", PostBuildStepScripts);
			Info.AddValue("dt", DeployTargetFile);
			Info.AddValue("sp", bHasProjectScriptPlugin);
			Info.AddValue("sd", SourceDirectories);
		}

>>>>>>> 271e2139
		/// <summary>
		/// Constructor.
		/// </summary>
		/// <param name="InDescriptor">Target descriptor</param>
		/// <param name="InRules">The target rules, as created by RulesCompiler.</param>
		/// <param name="InRulesAssembly">The chain of rules assemblies that this target was created with</param>
		private UEBuildTarget(TargetDescriptor InDescriptor, ReadOnlyTargetRules InRules, RulesAssembly InRulesAssembly)
		{
			MetadataCache = SourceFileMetadataCache.CreateHierarchy(InDescriptor.ProjectFile);
			ProjectFile = InDescriptor.ProjectFile;
			AppName = InDescriptor.Name;
			TargetName = InDescriptor.Name;
			Platform = InDescriptor.Platform;
			Configuration = InDescriptor.Configuration;
			Architecture = InDescriptor.Architecture;
			Rules = InRules;
			RulesAssembly = InRulesAssembly;
			TargetType = Rules.Type;
			ForeignPlugin = InDescriptor.ForeignPlugin;
			bDeployAfterCompile = InRules.bDeployAfterCompile && !InRules.bDisableLinking && InDescriptor.SingleFileToCompile == null;

			// now that we have the platform, we can set the intermediate path to include the platform/architecture name
			PlatformIntermediateFolder = GetPlatformIntermediateFolder(Platform, Architecture);

			TargetRulesFile = InRules.File;

			bCompileMonolithic = (Rules.LinkType == TargetLinkType.Monolithic);

			// Set the build environment
			bUseSharedBuildEnvironment = (Rules.BuildEnvironment == TargetBuildEnvironment.Shared);
			if (bUseSharedBuildEnvironment)
			{
				if(Rules.Type == TargetType.Program)
				{
					AppName = TargetName;
				}
				else
				{
					AppName = GetAppNameForTargetType(Rules.Type);
				}
			}

			// Figure out what the project directory is. If we have a uproject file, use that. Otherwise use the engine directory.
			if (ProjectFile != null)
			{
				ProjectDirectory = ProjectFile.Directory;
			}
			else if (Rules.File.IsUnderDirectory(UnrealBuildTool.EnterpriseDirectory))
			{
				ProjectDirectory = UnrealBuildTool.EnterpriseDirectory;
			}
			else
			{
				ProjectDirectory = UnrealBuildTool.EngineDirectory;
			}

			// Build the project intermediate directory
			if(bUseSharedBuildEnvironment && TargetRulesFile.IsUnderDirectory(UnrealBuildTool.EngineDirectory))
			{
				ProjectIntermediateDirectory = DirectoryReference.Combine(ProjectDirectory, PlatformIntermediateFolder, AppName, Configuration.ToString());
			}
			else
			{
				ProjectIntermediateDirectory = DirectoryReference.Combine(ProjectDirectory, PlatformIntermediateFolder, TargetName, Configuration.ToString());
			}

			// Build the engine intermediate directory. If we're building agnostic engine binaries, we can use the engine intermediates folder. Otherwise we need to use the project intermediates directory.
			if (!bUseSharedBuildEnvironment)
			{
				EngineIntermediateDirectory = ProjectIntermediateDirectory;
			}
			else if (Configuration == UnrealTargetConfiguration.DebugGame)
			{
				EngineIntermediateDirectory = DirectoryReference.Combine(UnrealBuildTool.EngineDirectory, PlatformIntermediateFolder, AppName, UnrealTargetConfiguration.Development.ToString());
			}
			else
			{
				EngineIntermediateDirectory = DirectoryReference.Combine(UnrealBuildTool.EngineDirectory, PlatformIntermediateFolder, AppName, Configuration.ToString());
			}

			// Get the receipt path for this target
			ReceiptFileName = TargetReceipt.GetDefaultPath(ProjectDirectory, TargetName, Platform, Configuration, Architecture);

			// Read the project descriptor
			if (ProjectFile != null)
			{
				ProjectDescriptor = ProjectDescriptor.FromFile(ProjectFile);
			}
		}

		/// <summary>
		/// Gets the intermediate directory for a given platform
		/// </summary>
		/// <param name="Platform">Platform to get the folder for</param>
		/// <param name="Architecture">Architecture to get the folder for</param>
		/// <returns>The output directory for intermediates</returns>
		public static string GetPlatformIntermediateFolder(UnrealTargetPlatform Platform, string Architecture)
		{
			// now that we have the platform, we can set the intermediate path to include the platform/architecture name
			return Path.Combine("Intermediate", "Build", Platform.ToString(), UEBuildPlatform.GetBuildPlatform(Platform).GetFolderNameForArchitecture(Architecture));
		}

		/// <summary>
		/// Gets the app name for a given target type
		/// </summary>
		/// <param name="Type">The target type</param>
		/// <returns>The app name for this target type</returns>
		public static string GetAppNameForTargetType(TargetType Type)
		{
			switch(Type)
			{
				case TargetType.Game:
					return "UE4";
				case TargetType.Client:
					return "UE4Client";
				case TargetType.Server:
					return "UE4Server";
				case TargetType.Editor:
					return "UE4Editor";
				default:
					throw new BuildException("Invalid target type ({0})", (int)Type);
			}
		}

		/// <summary>
		/// Writes a list of all the externally referenced files required to use the precompiled data for this target
		/// </summary>
		/// <param name="Location">Path to the dependency list</param>
		/// <param name="RuntimeDependencies">List of all the runtime dependencies for this target</param>
		/// <param name="RuntimeDependencyTargetFileToSourceFile">Map of runtime dependencies to their location in the source tree, before they are staged</param>
		void WriteDependencyList(FileReference Location, List<RuntimeDependency> RuntimeDependencies, Dictionary<FileReference, FileReference> RuntimeDependencyTargetFileToSourceFile)
		{
			HashSet<FileReference> Files = new HashSet<FileReference>();

			// Find all the runtime dependency files in their original location
			foreach(RuntimeDependency RuntimeDependency in RuntimeDependencies)
			{
				FileReference SourceFile;
				if(!RuntimeDependencyTargetFileToSourceFile.TryGetValue(RuntimeDependency.Path, out SourceFile))
				{
					SourceFile = RuntimeDependency.Path;
				}
				if(RuntimeDependency.Type != StagedFileType.DebugNonUFS || FileReference.Exists(SourceFile))
				{
					Files.Add(SourceFile);
				}
			}

			// Figure out all the modules referenced by this target. This includes all the modules that are referenced, not just the ones compiled into binaries.
			HashSet<UEBuildModule> Modules = new HashSet<UEBuildModule>();
			foreach (UEBuildBinary Binary in Binaries)
			{
				foreach(UEBuildModule Module in Binary.Modules)
				{
					Modules.Add(Module);
					Modules.UnionWith(Module.GetDependencies(true, true));
				}
			}

<<<<<<< HEAD
=======
			// Finally clean UnrealHeaderTool if this target uses CoreUObject modules and we're not cleaning UHT already and we want UHT to be cleaned.
			if (bIncludeUnrealHeaderTool && !RulesAssembly.IsReadOnly(ExternalExecution.GetHeaderToolReceiptFile(ProjectFile, UnrealTargetConfiguration.Development, bHasProjectScriptPlugin)) && TargetName != "UnrealHeaderTool")
			{
				ExternalExecution.RunExternalDotNETExecutable(UnrealBuildTool.GetUBTPath(), String.Format("UnrealHeaderTool {0} {1} -NoMutex -Clean -IgnoreJunk -NoLog", BuildHostPlatform.Current.Platform, UnrealTargetConfiguration.Development));
			}

			return ECompilationResult.Succeeded;
		}

		/// <summary>
		/// Writes a list of all the externally referenced files required to use the precompiled data for this target
		/// </summary>
		/// <param name="Location">Path to the dependency list</param>
		/// <param name="RuntimeDependencies">List of all the runtime dependencies for this target</param>
		/// <param name="RuntimeDependencyTargetFileToSourceFile">Map of runtime dependencies to their location in the source tree, before they are staged</param>
		void WriteDependencyList(FileReference Location, List<RuntimeDependency> RuntimeDependencies, Dictionary<FileReference, FileReference> RuntimeDependencyTargetFileToSourceFile)
		{
			HashSet<FileReference> Files = new HashSet<FileReference>();

			// Find all the runtime dependency files in their original location
			foreach(RuntimeDependency RuntimeDependency in RuntimeDependencies)
			{
				FileReference SourceFile;
				if(!RuntimeDependencyTargetFileToSourceFile.TryGetValue(RuntimeDependency.Path, out SourceFile))
				{
					SourceFile = RuntimeDependency.Path;
				}
				if(RuntimeDependency.Type != StagedFileType.DebugNonUFS || FileReference.Exists(SourceFile))
				{
					Files.Add(SourceFile);
				}
			}

			// Figure out all the modules referenced by this target. This includes all the modules that are referenced, not just the ones compiled into binaries.
			HashSet<UEBuildModule> Modules = new HashSet<UEBuildModule>();
			foreach (UEBuildBinary Binary in Binaries)
			{
				foreach(UEBuildModule Module in Binary.Modules)
				{
					Modules.Add(Module);
					Modules.UnionWith(Module.GetDependencies(true, true));
				}
			}

>>>>>>> 271e2139
			// Get the platform we're building for
			UEBuildPlatform BuildPlatform = UEBuildPlatform.GetBuildPlatform(Platform);
			foreach (UEBuildModule Module in Modules)
			{
				// Skip artificial modules
				if(Module.RulesFile == null)
				{
					continue;
				}

				// Create the module rules
				ModuleRules Rules = CreateModuleRulesAndSetDefaults(Module.Name, "external file list option");

				// Add Additional Bundle Resources for all modules
				foreach (ModuleRules.BundleResource Resource in Rules.AdditionalBundleResources)
				{
					if (Directory.Exists(Resource.ResourcePath))
					{
						Files.UnionWith(DirectoryReference.EnumerateFiles(new DirectoryReference(Resource.ResourcePath), "*", SearchOption.AllDirectories));
					}
					else
					{
						Files.Add(new FileReference(Resource.ResourcePath));
					}
				}

				// Add any zip files from Additional Frameworks
				foreach (ModuleRules.Framework Framework in Rules.PublicAdditionalFrameworks)
				{
					if (!String.IsNullOrEmpty(Framework.ZipPath))
					{
						Files.Add(FileReference.Combine(Module.ModuleDirectory, Framework.ZipPath));
					}
				}

				// Add the rules file itself
				Files.Add(Rules.File);

				// Get a list of all the library paths
				List<string> LibraryPaths = new List<string>();
				LibraryPaths.Add(Directory.GetCurrentDirectory());
				LibraryPaths.AddRange(Rules.PublicLibraryPaths.Where(x => !x.StartsWith("$(")).Select(x => Path.GetFullPath(x.Replace('/', Path.DirectorySeparatorChar))));

				// Get all the extensions to look for
				List<string> LibraryExtensions = new List<string>();
				LibraryExtensions.Add(BuildPlatform.GetBinaryExtension(UEBuildBinaryType.StaticLibrary));
				LibraryExtensions.Add(BuildPlatform.GetBinaryExtension(UEBuildBinaryType.DynamicLinkLibrary));

				// Add all the libraries
				foreach (string LibraryExtension in LibraryExtensions)
				{
					foreach (string LibraryName in Rules.PublicAdditionalLibraries)
					{
						foreach (string LibraryPath in LibraryPaths)
						{
							string LibraryFileName = Path.Combine(LibraryPath, LibraryName);
							if (File.Exists(LibraryFileName))
							{
								Files.Add(new FileReference(LibraryFileName));
							}

							if(LibraryName.IndexOfAny(new char[] { Path.DirectorySeparatorChar, Path.AltDirectorySeparatorChar }) == -1)
							{
								string UnixLibraryFileName = Path.Combine(LibraryPath, "lib" + LibraryName + LibraryExtension);
								if (File.Exists(UnixLibraryFileName))
								{
									Files.Add(new FileReference(UnixLibraryFileName));
								}
							}
						}
					}
				}

				// Find all the include paths
				List<string> AllIncludePaths = new List<string>();
				AllIncludePaths.AddRange(Rules.PublicIncludePaths);
				AllIncludePaths.AddRange(Rules.PublicSystemIncludePaths);

				// Add all the include paths
				foreach (string IncludePath in AllIncludePaths.Where(x => !x.StartsWith("$(")))
				{
					if (Directory.Exists(IncludePath))
					{
						foreach (string IncludeFileName in Directory.EnumerateFiles(IncludePath, "*", SearchOption.AllDirectories))
						{
							string Extension = Path.GetExtension(IncludeFileName).ToLower();
							if (Extension == ".h" || Extension == ".inl" || Extension == ".hpp")
							{
								Files.Add(new FileReference(IncludeFileName));
							}
						}
					}
				}
			}

			// Write the file
			Log.TraceInformation("Writing dependency list to {0}", Location);
			DirectoryReference.CreateDirectory(Location.Directory);
			FileReference.WriteAllLines(Location, Files.Where(x => x.IsUnderDirectory(UnrealBuildTool.RootDirectory)).Select(x => x.MakeRelativeTo(UnrealBuildTool.RootDirectory).Replace(Path.DirectorySeparatorChar, '/')).OrderBy(x => x));
		}

		/// <summary>
		/// Generates a public manifest file for writing out
		/// </summary>
		public void GenerateManifest(FileReference ManifestPath, List<KeyValuePair<FileReference, BuildProductType>> BuildProducts)
		{
			BuildManifest Manifest = new BuildManifest();

			// Add the regular build products
			foreach (KeyValuePair<FileReference, BuildProductType> BuildProductPair in BuildProducts)
			{
				Manifest.BuildProducts.Add(BuildProductPair.Key.FullName);
			}

			// Add all the dependency lists
			foreach(FileReference DependencyListFileName in Rules.DependencyListFileNames)
			{
				Manifest.BuildProducts.Add(DependencyListFileName.FullName);
			}

			if (!Rules.bDisableLinking)
			{
				Manifest.AddBuildProduct(ReceiptFileName.FullName);

				if (bDeployAfterCompile)
				{
					Manifest.DeployTargetFiles.Add(ReceiptFileName.FullName);
				}
			}

			// Remove anything that's not part of the plugin
			if(ForeignPlugin != null)
			{
				DirectoryReference ForeignPluginDir = ForeignPlugin.Directory;
				Manifest.BuildProducts.RemoveAll(x => !new FileReference(x).IsUnderDirectory(ForeignPluginDir));
			}

			// Remove anything that's not part of the plugin
			if(ForeignPlugin != null)
			{
				DirectoryReference ForeignPluginDir = ForeignPlugin.Directory;
				Manifest.BuildProducts.RemoveAll(x => !new FileReference(x).IsUnderDirectory(ForeignPluginDir));
			}

			Manifest.BuildProducts.Sort();
			Manifest.DeployTargetFiles.Sort();

			Log.TraceInformation("Writing manifest to {0}", ManifestPath);
			Utils.WriteClass<BuildManifest>(Manifest, ManifestPath.FullName, "");
		}

		/// <summary>
		/// Prepare all the module manifests for this target
		/// </summary>
		/// <returns>Dictionary mapping from filename to module manifest</returns>
		Dictionary<FileReference, ModuleManifest> PrepareModuleManifests()
		{
			Dictionary<FileReference, ModuleManifest> FileNameToModuleManifest = new Dictionary<FileReference, ModuleManifest>();
			if (!bCompileMonolithic)
			{
				// Create the receipts for each folder
				foreach (UEBuildBinary Binary in Binaries)
				{
					if(Binary.Type == UEBuildBinaryType.DynamicLinkLibrary)
					{
						DirectoryReference DirectoryName = Binary.OutputFilePath.Directory;
						bool bIsGameBinary = Binary.PrimaryModule.Rules.Context.bCanBuildDebugGame;
						FileReference ManifestFileName = FileReference.Combine(DirectoryName, ModuleManifest.GetStandardFileName(AppName, Platform, Configuration, Architecture, bIsGameBinary));

						ModuleManifest Manifest;
						if (!FileNameToModuleManifest.TryGetValue(ManifestFileName, out Manifest))
						{
							Manifest = new ModuleManifest("");
							FileNameToModuleManifest.Add(ManifestFileName, Manifest);
						}

						foreach (UEBuildModuleCPP Module in Binary.Modules.OfType<UEBuildModuleCPP>())
						{
							Manifest.ModuleNameToFileName[Module.Name] = Binary.OutputFilePath.GetFileName();
						}
					}
				}
			}
			return FileNameToModuleManifest;
		}

		/// <summary>
		/// Prepare all the receipts this target (all the .target and .modules files). See the VersionManifest class for an explanation of what these files are.
		/// </summary>
		/// <param name="ToolChain">The toolchain used to build the target</param>
		/// <param name="BuildProducts">Artifacts from the build</param>
		/// <param name="RuntimeDependencies">Output runtime dependencies</param>
		TargetReceipt PrepareReceipt(UEToolChain ToolChain, List<KeyValuePair<FileReference, BuildProductType>> BuildProducts, List<RuntimeDependency> RuntimeDependencies)
		{
			// Read the version file
			BuildVersion Version;
			if (!BuildVersion.TryRead(BuildVersion.GetDefaultFileName(), out Version))
			{
				Version = new BuildVersion();
			}

			// Create a unique identifier for this build which can be used to identify modules which are compatible. It's fine to share this between runs with the same makefile.
			// By default we leave it blank when compiling a subset of modules (for hot reload, etc...), otherwise it won't match anything else. When writing to a directory
			// that already contains a manifest, we'll reuse the build id that's already in there (see below).
			if(String.IsNullOrEmpty(Version.BuildId))
			{
				if(Rules.bFormalBuild)
				{
					// If this is a formal build, we can just the compatible changelist as the unique id.
					Version.BuildId = String.Format("{0}", Version.EffectiveCompatibleChangelist);
				}
			}

			// Create the receipt
			TargetReceipt Receipt = new TargetReceipt(ProjectFile, TargetName, TargetType, Platform, Configuration, Version, Architecture);

			if (!Rules.bShouldCompileAsDLL)
			{
				// Set the launch executable if there is one
				foreach (KeyValuePair<FileReference, BuildProductType> Pair in BuildProducts)
				{
					if (Pair.Value == BuildProductType.Executable)
					{
<<<<<<< HEAD
						Receipt.Launch = Pair.Key;
						break;
=======
						if(!NewManifest.ModuleNameToFileName.ContainsKey(ModulePair.Key))
						{
							NewManifest.ModuleNameToFileName.Add(ModulePair.Key, ModulePair.Value);
						}
					}
				}
			}

			// Return success
			Log.TraceLog("Recycled previous build ID ({0})", CurrentVersion.BuildId);
			return true;
		}

		/// <summary>
		/// Delete all the existing version manifests
		/// </summary>
		public void InvalidateVersionManifests()
		{
			// Delete all the existing manifests, so we don't try to recycle partial builds in future (the current build may fail after modifying engine files, 
			// causing bModifyingEngineFiles to be incorrect on the next invocation).
			if(FileReferenceToModuleManifestPairs != null)
			{
				foreach (FileReference VersionManifestFile in FileReferenceToModuleManifestPairs.Select(x => x.Key))
				{
					// Make sure the file (and directory) exists before trying to delete it
					if(FileReference.Exists(VersionManifestFile) && !IsFileInstalled(VersionManifestFile))
					{
						FileReference.Delete(VersionManifestFile);
>>>>>>> 271e2139
					}
				}
			}
			else
			{
				Receipt.AdditionalProperties.Add(new ReceiptProperty("CompileAsDll", "true"));
			}

			// Find all the build products and modules from this binary
			foreach (KeyValuePair<FileReference, BuildProductType> BuildProductPair in BuildProducts)
			{
				if(BuildProductPair.Value != BuildProductType.BuildResource)
				{
					Receipt.AddBuildProduct(BuildProductPair.Key, BuildProductPair.Value);
				}
			}

			// Add the project file
			if(ProjectFile != null)
			{
				Receipt.RuntimeDependencies.Add(ProjectFile, StagedFileType.UFS);
			}

			// Add the descriptors for all enabled plugins
			foreach(UEBuildPlugin EnabledPlugin in EnabledPlugins)
			{
				if(EnabledPlugin.bDescriptorNeededAtRuntime || EnabledPlugin.bDescriptorReferencedExplicitly)
				{
					Receipt.RuntimeDependencies.Add(EnabledPlugin.File, StagedFileType.UFS);
				}
			}

			// Add all the other runtime dependencies
			HashSet<FileReference> UniqueRuntimeDependencyFiles = new HashSet<FileReference>();
			foreach(RuntimeDependency RuntimeDependency in RuntimeDependencies)
			{
				if(UniqueRuntimeDependencyFiles.Add(RuntimeDependency.Path))
				{
					Receipt.RuntimeDependencies.Add(RuntimeDependency);
				}
			}

<<<<<<< HEAD
			// Find all the modules which are part of this target
			HashSet<UEBuildModule> UniqueLinkedModules = new HashSet<UEBuildModule>();
			foreach (UEBuildBinary Binary in Binaries)
=======
		/// <summary>
		/// Checks whether the given file is under an installed directory, and should not be overridden
		/// </summary>
		/// <param name="File">File to test</param>
		/// <returns>True if the file is part of the installed distribution, false otherwise</returns>
		bool IsFileInstalled(FileReference File)
		{
			if(UnrealBuildTool.IsEngineInstalled() && File.IsUnderDirectory(UnrealBuildTool.EngineDirectory))
			{
				return true;
			}
			if(UnrealBuildTool.IsEnterpriseInstalled() && File.IsUnderDirectory(UnrealBuildTool.EnterpriseDirectory))
			{
				return true;
			}
			if(UnrealBuildTool.IsProjectInstalled() && ProjectFile != null && File.IsUnderDirectory(ProjectFile.Directory))
>>>>>>> 271e2139
			{
				foreach (UEBuildModule Module in Binary.Modules)
				{
					if (UniqueLinkedModules.Add(Module))
					{
						Receipt.AdditionalProperties.AddRange(Module.Rules.AdditionalPropertiesForReceipt.Inner);
					}
				}
			}

			// add the SDK used by the tool chain
			Receipt.AdditionalProperties.Add(new ReceiptProperty("SDK", ToolChain.GetSDKVersion()));

			return Receipt;
		}

		/// <summary>
		/// Gathers dependency modules for given binaries list.
		/// </summary>
		/// <param name="Binaries">Binaries list.</param>
		/// <returns>Dependency modules set.</returns>
		static HashSet<UEBuildModuleCPP> GatherDependencyModules(List<UEBuildBinary> Binaries)
		{
			HashSet<UEBuildModuleCPP> Output = new HashSet<UEBuildModuleCPP>();

			foreach (UEBuildBinary Binary in Binaries)
			{
				List<UEBuildModule> DependencyModules = Binary.GetAllDependencyModules(bIncludeDynamicallyLoaded: false, bForceCircular: false);
				foreach (UEBuildModuleCPP Module in DependencyModules.OfType<UEBuildModuleCPP>())
				{
					if (Module.Binary != null)
					{
						Output.Add(Module);
					}
				}
			}

			return Output;
		}

		/// <summary>
		/// Creates a global compile environment suitable for generating project files.
		/// </summary>
		/// <returns>New compile environment</returns>
		public CppCompileEnvironment CreateCompileEnvironmentForProjectFiles()
		{
			CppConfiguration CppConfiguration = GetCppConfiguration(Configuration);

			SourceFileMetadataCache MetadataCache = SourceFileMetadataCache.CreateHierarchy(ProjectFile);

			CppCompileEnvironment GlobalCompileEnvironment = new CppCompileEnvironment(Platform, CppConfiguration, Architecture, MetadataCache);
			LinkEnvironment GlobalLinkEnvironment = new LinkEnvironment(GlobalCompileEnvironment.Platform, GlobalCompileEnvironment.Configuration, GlobalCompileEnvironment.Architecture);

			UEToolChain TargetToolChain = CreateToolchain(Platform);
			SetupGlobalEnvironment(TargetToolChain, GlobalCompileEnvironment, GlobalLinkEnvironment);

			return GlobalCompileEnvironment;
		}

		/// <summary>
		/// Builds the target, appending list of output files and returns building result.
		/// </summary>
		public TargetMakefile Build(BuildConfiguration BuildConfiguration, ISourceFileWorkingSet WorkingSet, bool bIsAssemblingBuild, FileReference SingleFileToCompile)
		{
			CppConfiguration CppConfiguration = GetCppConfiguration(Configuration);

			SourceFileMetadataCache MetadataCache = SourceFileMetadataCache.CreateHierarchy(ProjectFile);

			CppCompileEnvironment GlobalCompileEnvironment = new CppCompileEnvironment(Platform, CppConfiguration, Architecture, MetadataCache);
			LinkEnvironment GlobalLinkEnvironment = new LinkEnvironment(GlobalCompileEnvironment.Platform, GlobalCompileEnvironment.Configuration, GlobalCompileEnvironment.Architecture);

			UEToolChain TargetToolChain = CreateToolchain(Platform);
			SetupGlobalEnvironment(TargetToolChain, GlobalCompileEnvironment, GlobalLinkEnvironment);

			// Save off the original list of binaries. We'll use this to figure out which PCHs to create later, to avoid switching PCHs when compiling single modules.
			List<UEBuildBinary> OriginalBinaries = Binaries;

			// For installed builds, filter out all the binaries that aren't in mods
			if (UnrealBuildTool.IsProjectInstalled())
			{
				List<DirectoryReference> ModDirectories = EnabledPlugins.Where(x => x.Type == PluginType.Mod).Select(x => x.Directory).ToList();

				List<UEBuildBinary> FilteredBinaries = new List<UEBuildBinary>();
				foreach (UEBuildBinary DLLBinary in Binaries)
				{
					if(ModDirectories.Any(x => DLLBinary.OutputFilePath.IsUnderDirectory(x)))
					{
						FilteredBinaries.Add(DLLBinary);
					}
				}
				Binaries = FilteredBinaries;

				if (Binaries.Count == 0)
				{
					throw new BuildException("No modules found to build. All requested binaries were already part of the installed data.");
				}
			}

			// Build a mapping from module to its plugin
			Dictionary<UEBuildModule, UEBuildPlugin> ModuleToPlugin = new Dictionary<UEBuildModule, UEBuildPlugin>();
			foreach(UEBuildPlugin Plugin in BuildPlugins)
			{
				foreach(UEBuildModule Module in Plugin.Modules)
				{
					if (!ModuleToPlugin.ContainsKey(Module))
					{
						ModuleToPlugin.Add(Module, Plugin);
					}
				}
			}

			// Check there aren't any engine binaries with dependencies on game modules. This can happen when game-specific plugins override engine plugins.
			foreach(UEBuildModule Module in Modules.Values)
			{
				if(Module.Binary != null)
				{
					HashSet<UEBuildModule> ReferencedModules = Module.GetDependencies(bWithIncludePathModules: true, bWithDynamicallyLoadedModules: true);
					foreach(UEBuildModule ReferencedModule in ReferencedModules)
					{
						if(!Module.Rules.Context.Scope.Contains(ReferencedModule.Rules.Context.Scope) && !IsWhitelistedEnginePluginReference(Module.Name, ReferencedModule.Name))
						{
							throw new BuildException("Module '{0}' ({1}) should not reference module '{2}' ({3}). Hierarchy is {4}.", Module.Name, Module.Rules.Context.Scope.Name, ReferencedModule.Name, ReferencedModule.Rules.Context.Scope.Name, ReferencedModule.Rules.Context.Scope.FormatHierarchy());
						}
					}
				}
			}

			// Check that each plugin declares its dependencies explicitly
			foreach(UEBuildPlugin Plugin in BuildPlugins)
			{
				foreach(UEBuildModule Module in Plugin.Modules)
				{
					HashSet<UEBuildModule> DependencyModules = Module.GetDependencies(bWithIncludePathModules: true, bWithDynamicallyLoadedModules: true);
					foreach(UEBuildModule DependencyModule in DependencyModules)
					{
						UEBuildPlugin DependencyPlugin;
						if(ModuleToPlugin.TryGetValue(DependencyModule, out DependencyPlugin) && DependencyPlugin != Plugin && !Plugin.Dependencies.Contains(DependencyPlugin))
						{
							Log.TraceWarning("Warning: Plugin '{0}' does not list plugin '{1}' as a dependency, but module '{2}' depends on '{3}'.", Plugin.Name, DependencyPlugin.Name, Module.Name, DependencyModule.Name);
						}
					}
				}
			}

			// Create the makefile
			string ExternalMetadata = UEBuildPlatform.GetBuildPlatform(Platform).GetExternalBuildMetadata(ProjectFile);
			TargetMakefile Makefile = new TargetMakefile(TargetToolChain.GetVersionInfo(), ExternalMetadata, ReceiptFileName, ProjectIntermediateDirectory, TargetType, Rules.ConfigValueTracker, bDeployAfterCompile, bHasProjectScriptPlugin);

			// Setup the hot reload module list
			Makefile.HotReloadModuleNames = GetHotReloadModuleNames();

			// If we're compiling monolithic, make sure the executable knows about all referenced modules
			if (ShouldCompileMonolithic())
			{
				UEBuildBinary ExecutableBinary = Binaries[0];

				// Add all the modules that the executable depends on. Plugins will be already included in this list.
				List<UEBuildModule> AllReferencedModules = ExecutableBinary.GetAllDependencyModules(bIncludeDynamicallyLoaded: true, bForceCircular: true);
				foreach (UEBuildModule CurModule in AllReferencedModules)
				{
					if (CurModule.Binary == null || CurModule.Binary == ExecutableBinary || CurModule.Binary.Type == UEBuildBinaryType.StaticLibrary)
					{
						ExecutableBinary.AddModule(CurModule);
					}
				}
			}

			// Add global definitions for project-specific binaries. HACK: Also defining for monolithic builds in binary releases. Might be better to set this via command line instead?
			if(!bUseSharedBuildEnvironment || bCompileMonolithic)
			{
				UEBuildBinary ExecutableBinary = Binaries[0];

				bool IsCurrentPlatform;
				if (Utils.IsRunningOnMono)
				{
					IsCurrentPlatform = Platform == UnrealTargetPlatform.Mac || (UEBuildPlatform.IsPlatformInGroup(Platform, UnrealPlatformGroup.Unix) && Platform == BuildHostPlatform.Current.Platform);
				}
				else
				{
					IsCurrentPlatform = Platform == UnrealTargetPlatform.Win64 || Platform == UnrealTargetPlatform.Win32 || Platform == UnrealTargetPlatform.HoloLens;
				}

				if (IsCurrentPlatform)
				{
					// The hardcoded engine directory needs to be a relative path to match the normal EngineDir format. Not doing so breaks the network file system (TTP#315861).
					string OutputFilePath = ExecutableBinary.OutputFilePath.FullName;
					if (Platform == UnrealTargetPlatform.Mac && OutputFilePath.Contains(".app/Contents/MacOS"))
					{
						OutputFilePath = OutputFilePath.Substring(0, OutputFilePath.LastIndexOf(".app/Contents/MacOS") + 4);
					}
					string EnginePath = Utils.CleanDirectorySeparators(UnrealBuildTool.EngineDirectory.MakeRelativeTo(ExecutableBinary.OutputFilePath.Directory), '/');
					if (EnginePath.EndsWith("/") == false)
					{
						EnginePath += "/";
					}
					GlobalCompileEnvironment.Definitions.Add(String.Format("UE_ENGINE_DIRECTORY=\"{0}\"", EnginePath));
				}
			}

			// On Mac and Linux we have actions that should be executed after all the binaries are created
			TargetToolChain.SetupBundleDependencies(Binaries, TargetName);

			// Generate headers
			HashSet<UEBuildModuleCPP> ModulesToGenerateHeadersFor = GatherDependencyModules(OriginalBinaries.ToList());
			using(Timeline.ScopeEvent("ExternalExecution.SetupUObjectModules()"))
			{
				ExternalExecution.SetupUObjectModules(ModulesToGenerateHeadersFor, Rules.Platform, ProjectDescriptor, Makefile.UObjectModules, Makefile.UObjectModuleHeaders, Rules.GeneratedCodeVersion, bIsAssemblingBuild, MetadataCache);
			}

			// NOTE: Even in Gather mode, we need to run UHT to make sure the files exist for the static action graph to be setup correctly.  This is because UHT generates .cpp
			// files that are injected as top level prerequisites.  If UHT only emitted included header files, we wouldn't need to run it during the Gather phase at all.
			if (Makefile.UObjectModules.Count > 0)
			{
				FileReference ModuleInfoFileName = FileReference.Combine(ProjectIntermediateDirectory, TargetName + ".uhtmanifest");
				ExternalExecution.ExecuteHeaderToolIfNecessary(BuildConfiguration, ProjectFile, TargetName, TargetType, bHasProjectScriptPlugin, Makefile.UObjectModules, ModuleInfoFileName, true, bIsAssemblingBuild, WorkingSet);
			}

			// Find all the shared PCHs.
			if (Rules.bUseSharedPCHs)
			{
				FindSharedPCHs(OriginalBinaries, GlobalCompileEnvironment);
			}

			// Compile the resource files common to all DLLs on Windows
			if (!ShouldCompileMonolithic())
			{
				if (Platform == UnrealTargetPlatform.Win32 || Platform == UnrealTargetPlatform.Win64)
				{
					if(!Rules.bFormalBuild)
					{
						CppCompileEnvironment DefaultResourceCompileEnvironment = new CppCompileEnvironment(GlobalCompileEnvironment);

<<<<<<< HEAD
						FileItem DefaultResourceFile = FileItem.GetItemByFileReference(FileReference.Combine(UnrealBuildTool.EngineDirectory, "Build", "Windows", "Resources", "Default.rc2"));

						CPPOutput DefaultResourceOutput = TargetToolChain.CompileRCFiles(DefaultResourceCompileEnvironment, new List<FileItem> { DefaultResourceFile }, EngineIntermediateDirectory, Makefile.Actions);
=======
						FileItem DefaultResourceFile = FileItem.GetExistingItemByFileReference(FileReference.Combine(UnrealBuildTool.EngineSourceDirectory, "Runtime", "Launch", "Resources", "Windows", "PCLaunch.rc"));
						DefaultResourceFile.CachedIncludePaths = DefaultResourceCompileEnvironment.IncludePaths;

						WindowsPlatform.SetupResourceCompileEnvironment(DefaultResourceCompileEnvironment, EngineIntermediateDirectory, Rules);

						CPPOutput DefaultResourceOutput = TargetToolChain.CompileRCFiles(DefaultResourceCompileEnvironment, new List<FileItem> { DefaultResourceFile }, EngineIntermediateDirectory, ActionGraph);
>>>>>>> 271e2139
						GlobalLinkEnvironment.DefaultResourceFiles.AddRange(DefaultResourceOutput.ObjectFiles);
					}
				}
			}

			// Find the set of binaries to build. If we're just compiling a single file, filter the list of binaries to only include the file we're interested in.
			List<UEBuildBinary> BuildBinaries = Binaries;
			if (SingleFileToCompile != null)
			{
				BuildBinaries = Binaries.Where(x => x.Modules.Any(y => SingleFileToCompile.IsUnderDirectory(y.ModuleDirectory))).ToList();
				if (BuildBinaries.Count == 0)
				{
					throw new BuildException("Couldn't find any module containing {0} in {1}.", SingleFileToCompile, TargetName);
				}
			}

			// Build the target's binaries.
			DirectoryReference ExeDir = GetExecutableDir();
			using(Timeline.ScopeEvent("UEBuildBinary.Build()"))
			{
				foreach (UEBuildBinary Binary in BuildBinaries)
				{
					List<FileItem> BinaryOutputItems = Binary.Build(Rules, TargetToolChain, GlobalCompileEnvironment, GlobalLinkEnvironment, WorkingSet, ExeDir, Makefile);
					Makefile.OutputItems.AddRange(BinaryOutputItems);
				}
			}

			// Prepare all the runtime dependencies, copying them from their source folders if necessary
			List<RuntimeDependency> RuntimeDependencies = new List<RuntimeDependency>();
			Dictionary<FileReference, FileReference> RuntimeDependencyTargetFileToSourceFile = new Dictionary<FileReference, FileReference>();
			foreach(UEBuildBinary Binary in Binaries)
			{
				Binary.PrepareRuntimeDependencies(RuntimeDependencies, RuntimeDependencyTargetFileToSourceFile, ExeDir);
			}
			foreach(KeyValuePair<FileReference, FileReference> Pair in RuntimeDependencyTargetFileToSourceFile)
			{
				if(!UnrealBuildTool.IsFileInstalled(Pair.Key))
				{
					Makefile.OutputItems.Add(CreateCopyAction(Pair.Value, Pair.Key, Makefile.Actions));
				}
			}

			// If we're just precompiling a plugin, only include output items which are part of it
			if(ForeignPlugin != null)
			{
<<<<<<< HEAD
				HashSet<FileItem> RetainOutputItems = new HashSet<FileItem>();
				foreach(UEBuildPlugin Plugin in BuildPlugins)
				{
					if(Plugin.File == ForeignPlugin)
					{
						foreach (UEBuildModule Module in Plugin.Modules)
						{
							FileItem[] ModuleOutputItems;
							if(Makefile.ModuleNameToOutputItems.TryGetValue(Module.Name, out ModuleOutputItems))
							{
								RetainOutputItems.UnionWith(ModuleOutputItems);
							}
						}
					}
				}
				Makefile.OutputItems.RemoveAll(x => !RetainOutputItems.Contains(x));
=======
				OutputItems.RemoveAll(x => !x.Location.IsUnderDirectory(ForeignPlugin.Directory));
>>>>>>> 271e2139
			}

			// Allow the toolchain to modify the final output items
			TargetToolChain.FinalizeOutput(Rules, Makefile);

			// Get all the regular build products
			List<KeyValuePair<FileReference, BuildProductType>> BuildProducts = new List<KeyValuePair<FileReference, BuildProductType>>();
			foreach (UEBuildBinary Binary in Binaries)
			{
				Dictionary<FileReference, BuildProductType> BinaryBuildProducts = new Dictionary<FileReference, BuildProductType>();
				Binary.GetBuildProducts(Rules, TargetToolChain, BinaryBuildProducts, GlobalLinkEnvironment.bCreateDebugInfo);
				BuildProducts.AddRange(BinaryBuildProducts);
			}
			BuildProducts.AddRange(RuntimeDependencyTargetFileToSourceFile.Select(x => new KeyValuePair<FileReference, BuildProductType>(x.Key, BuildProductType.RequiredResource)));

			// Remove any installed build products that don't exist. They may be part of an optional install.
			if(UnrealBuildTool.IsEngineInstalled())
			{
				BuildProducts.RemoveAll(x => UnrealBuildTool.IsFileInstalled(x.Key) && !FileReference.Exists(x.Key));
			}

			// Make sure all the checked headers were valid
			List<string> InvalidIncludeDirectiveMessages = Modules.Values.OfType<UEBuildModuleCPP>().Where(x => x.InvalidIncludeDirectiveMessages != null).SelectMany(x => x.InvalidIncludeDirectiveMessages).ToList();
			if (InvalidIncludeDirectiveMessages.Count > 0)
			{
				foreach (string InvalidIncludeDirectiveMessage in InvalidIncludeDirectiveMessages)
				{
					Log.WriteLine(0, LogEventType.Warning, LogFormatOptions.NoSeverityPrefix, "{0}", InvalidIncludeDirectiveMessage);
				}
			}

<<<<<<< HEAD
			// Finalize and generate metadata for this target
			if(!Rules.bDisableLinking)
			{
				// Also add any explicitly specified build products
				if(Rules.AdditionalBuildProducts.Count > 0)
				{
					Dictionary<string, string> Variables = GetTargetVariables(null);
					foreach(string AdditionalBuildProduct in Rules.AdditionalBuildProducts)
					{
						FileReference BuildProductFile = new FileReference(Utils.ExpandVariables(AdditionalBuildProduct, Variables));
						BuildProducts.Add(new KeyValuePair<FileReference, BuildProductType>(BuildProductFile, BuildProductType.RequiredResource));
					}
				}

				// Get the path to the version file unless this is a formal build (where it will be compiled in)
				FileReference VersionFile = null;
				if(Rules.LinkType != TargetLinkType.Monolithic && Binaries[0].Type == UEBuildBinaryType.Executable)
				{
					UnrealTargetConfiguration VersionConfig = Configuration;
					if(VersionConfig == UnrealTargetConfiguration.DebugGame && !bCompileMonolithic && TargetType != TargetType.Program && bUseSharedBuildEnvironment)
					{
						VersionConfig = UnrealTargetConfiguration.Development;
					}
					VersionFile = BuildVersion.GetFileNameForTarget(ExeDir, bCompileMonolithic? TargetName : AppName, Platform, VersionConfig, Architecture);
				}

				// Also add the version file as a build product
				if(VersionFile != null)
				{
					BuildProducts.Add(new KeyValuePair<FileReference, BuildProductType>(VersionFile, BuildProductType.RequiredResource));
				}

				// Prepare the module manifests, and add them to the list of build products
				Dictionary<FileReference, ModuleManifest> FileNameToModuleManifest = PrepareModuleManifests();
				BuildProducts.AddRange(FileNameToModuleManifest.Select(x => new KeyValuePair<FileReference, BuildProductType>(x.Key, BuildProductType.RequiredResource)));

				// Prepare the receipt
				TargetReceipt Receipt = PrepareReceipt(TargetToolChain, BuildProducts, RuntimeDependencies);

				// Create an action which to generate the receipts
				WriteMetadataTargetInfo MetadataTargetInfo = new WriteMetadataTargetInfo(ProjectFile, VersionFile, ReceiptFileName, Receipt, FileNameToModuleManifest);
				FileReference MetadataTargetFile = FileReference.Combine(ProjectIntermediateDirectory, "Metadata.dat");
				BinaryFormatterUtils.SaveIfDifferent(MetadataTargetFile, MetadataTargetInfo);

				StringBuilder WriteMetadataArguments = new StringBuilder();
				WriteMetadataArguments.AppendFormat("-Input={0}", Utils.MakePathSafeToUseWithCommandLine(MetadataTargetFile));
				WriteMetadataArguments.AppendFormat(" -Version={0}", WriteMetadataMode.CurrentVersionNumber);
				if(Rules.bNoManifestChanges)
				{
					WriteMetadataArguments.Append(" -NoManifestChanges");
				}

				Action WriteMetadataAction = Action.CreateRecursiveAction<WriteMetadataMode>(ActionType.WriteMetadata, WriteMetadataArguments.ToString());
				WriteMetadataAction.WorkingDirectory = UnrealBuildTool.EngineSourceDirectory;
				WriteMetadataAction.StatusDescription = ReceiptFileName.GetFileName();
				WriteMetadataAction.bCanExecuteRemotely = false;
				WriteMetadataAction.PrerequisiteItems.Add(FileItem.GetItemByFileReference(MetadataTargetFile));
				WriteMetadataAction.PrerequisiteItems.AddRange(Makefile.OutputItems);
				WriteMetadataAction.ProducedItems.Add(FileItem.GetItemByFileReference(ReceiptFileName));
				Makefile.Actions.Add(WriteMetadataAction);

				Makefile.OutputItems.AddRange(WriteMetadataAction.ProducedItems);

				// Create actions to run the post build steps
				FileReference[] PostBuildScripts = CreatePostBuildScripts();
				foreach(FileReference PostBuildScript in PostBuildScripts)
				{
					FileReference OutputFile = new FileReference(PostBuildScript.FullName + ".ran");

					Action PostBuildStepAction = new Action(ActionType.PostBuildStep);
					PostBuildStepAction.CommandPath = BuildHostPlatform.Current.Shell;
					if(BuildHostPlatform.Current.ShellType == ShellType.Cmd)
					{
						PostBuildStepAction.CommandArguments = String.Format("/C \"call \"{0}\" && type NUL >\"{1}\"\"", PostBuildScript, OutputFile);
					}
					else
					{
						PostBuildStepAction.CommandArguments = String.Format("\"{0}\" && touch \"{1}\"", PostBuildScript, OutputFile);
					}
					PostBuildStepAction.WorkingDirectory = UnrealBuildTool.EngineSourceDirectory;
					PostBuildStepAction.StatusDescription = String.Format("Executing post build script ({0})", PostBuildScript.GetFileName());
					PostBuildStepAction.bCanExecuteRemotely = false;
					PostBuildStepAction.PrerequisiteItems.Add(FileItem.GetItemByFileReference(ReceiptFileName));
					PostBuildStepAction.ProducedItems.Add(FileItem.GetItemByFileReference(OutputFile));
					Makefile.Actions.Add(PostBuildStepAction);

					Makefile.OutputItems.AddRange(PostBuildStepAction.ProducedItems);
				}
=======
			// Build a list of all the files required to build
			foreach(FileReference DependencyListFileName in Rules.DependencyListFileNames)
			{
				WriteDependencyList(DependencyListFileName, RuntimeDependencies, RuntimeDependencyTargetFileToSourceFile);
>>>>>>> 271e2139
			}

			// Build a list of all the files required to build
			foreach(FileReference DependencyListFileName in Rules.DependencyListFileNames)
			{
				WriteDependencyList(DependencyListFileName, RuntimeDependencies, RuntimeDependencyTargetFileToSourceFile);
			}

			// If we're only generating the manifest, return now
			foreach(FileReference ManifestFileName in Rules.ManifestFileNames)
			{
				GenerateManifest(ManifestFileName, BuildProducts);
			}

			// Check there are no EULA or restricted folder violations
			if(!Rules.bDisableLinking)
			{
				// Check the distribution level of all binaries based on the dependencies they have
				if(ProjectFile == null && !Rules.bOutputPubliclyDistributable)
				{
					Dictionary<UEBuildModule, Dictionary<RestrictedFolder, DirectoryReference>> ModuleRestrictedFolderCache = new Dictionary<UEBuildModule, Dictionary<RestrictedFolder, DirectoryReference>>();

					bool bResult = true;
					foreach (UEBuildBinary Binary in Binaries)
					{
						bResult &= Binary.CheckRestrictedFolders(DirectoryReference.FromFile(ProjectFile), ModuleRestrictedFolderCache);
					}
					foreach(KeyValuePair<FileReference, FileReference> Pair in RuntimeDependencyTargetFileToSourceFile)
					{
						bResult &= CheckRestrictedFolders(Pair.Key, Pair.Value);
					}

					if(!bResult)
					{
						throw new BuildException("Unable to create binaries in less restricted locations than their input files.");
					}
				}

				// Check for linking against modules prohibited by the EULA
				CheckForEULAViolation();
			}

			// Add all the plugins to be tracked
			foreach(FileReference PluginFile in global::UnrealBuildTool.Plugins.EnumeratePlugins(ProjectFile))
			{
				FileItem PluginFileItem = FileItem.GetItemByFileReference(PluginFile);
				Makefile.PluginFiles.Add(PluginFileItem);
			}

			// Add all the input files to the predicate store
			Makefile.AdditionalDependencies.Add(FileItem.GetItemByFileReference(TargetRulesFile));
			foreach(UEBuildModule Module in Modules.Values)
			{
				Makefile.AdditionalDependencies.Add(FileItem.GetItemByFileReference(Module.RulesFile));
				foreach(string ExternalDependency in Module.Rules.ExternalDependencies)
				{
					FileReference Location = FileReference.Combine(Module.RulesFile.Directory, ExternalDependency);
					Makefile.AdditionalDependencies.Add(FileItem.GetItemByFileReference(Location));
				}
			}
			Makefile.AdditionalDependencies.UnionWith(Makefile.PluginFiles);

			// Write a header containing public definitions for this target
			if(Rules.ExportPublicHeader != null)
			{
				UEBuildBinary Binary = Binaries[0];
				FileReference Header = FileReference.Combine(Binary.OutputDir, Rules.ExportPublicHeader);
				WritePublicHeader(Binary, Header, GlobalCompileEnvironment);
			}

			// Clean any stale modules which exist in multiple output directories. This can lead to the wrong DLL being loaded on Windows.
			CleanStaleModules();

			return Makefile;
		}

		/// <summary>
		/// Gets the output directory for the main executable
		/// </summary>
		/// <returns>The executable directory</returns>
		DirectoryReference GetExecutableDir()
		{
			DirectoryReference ExeDir = Binaries[0].OutputDir;
			if (Platform == UnrealTargetPlatform.Mac && ExeDir.FullName.EndsWith(".app/Contents/MacOS"))
			{
				ExeDir = ExeDir.ParentDirectory.ParentDirectory.ParentDirectory;
			}
			return ExeDir;
		}

		/// <summary>
		/// Check that copying a file from one location to another does not violate rules regarding restricted folders
		/// </summary>
		/// <param name="TargetFile">The destination location for the file</param>
		/// <param name="SourceFile">The source location of the file</param>
		/// <returns>True if the copy is permitted, false otherwise</returns>
		bool CheckRestrictedFolders(FileReference TargetFile, FileReference SourceFile)
		{
			List<RestrictedFolder> TargetRestrictedFolders = GetRestrictedFolders(TargetFile);
			List<RestrictedFolder> SourceRestrictedFolders = GetRestrictedFolders(SourceFile);
			foreach(RestrictedFolder SourceRestrictedFolder in SourceRestrictedFolders)
			{
				if(!TargetRestrictedFolders.Contains(SourceRestrictedFolder))
				{
					Log.TraceError("Runtime dependency '{0}' is copied to '{1}', which does not contain a '{2}' folder.", SourceFile, TargetFile, SourceRestrictedFolder);
					return false;
				}
			}
			return true;
		}

		/// <summary>
		/// Gets the restricted folders that the given file is in
		/// </summary>
		/// <param name="File">The file to test</param>
		/// <returns>List of restricted folders for the file</returns>
		List<RestrictedFolder> GetRestrictedFolders(FileReference File)
		{
			// Find the base directory for this binary
			DirectoryReference BaseDir;
			if(File.IsUnderDirectory(UnrealBuildTool.RootDirectory))
			{
				BaseDir = UnrealBuildTool.RootDirectory;
			}
			else if(ProjectDirectory != null && File.IsUnderDirectory(ProjectDirectory))
			{
				BaseDir = ProjectDirectory;
			}
			else
			{
				return new List<RestrictedFolder>();
			}

			// Find the restricted folders under the base directory
			return RestrictedFolders.FindRestrictedFolders(BaseDir, File.Directory);
		}

		/// <summary>
		/// Creates an action which copies a file from one location to another
		/// </summary>
		/// <param name="SourceFile">The source file location</param>
		/// <param name="TargetFile">The target file location</param>
		/// <param name="Actions">List of actions to be executed. Additional actions will be added to this list.</param>
		/// <returns>File item for the output file</returns>
		static FileItem CreateCopyAction(FileReference SourceFile, FileReference TargetFile, List<Action> Actions)
		{
			FileItem SourceFileItem = FileItem.GetItemByFileReference(SourceFile);
			FileItem TargetFileItem = FileItem.GetItemByFileReference(TargetFile);

			Action CopyAction = new Action(ActionType.BuildProject);
			CopyAction.CommandDescription = "Copy";
			CopyAction.CommandPath = BuildHostPlatform.Current.Shell;
			if(BuildHostPlatform.Current.ShellType == ShellType.Cmd)
			{
				CopyAction.CommandArguments = String.Format("/C \"copy /Y \"{0}\" \"{1}\" 1>nul\"", SourceFile, TargetFile);
			}
			else
			{
				CopyAction.CommandArguments = String.Format("-c 'cp -f \"{0}\" \"{1}\"'", SourceFile.FullName, TargetFile.FullName);
			}
			CopyAction.WorkingDirectory = UnrealBuildTool.EngineSourceDirectory;
			CopyAction.PrerequisiteItems.Add(SourceFileItem);
			CopyAction.ProducedItems.Add(TargetFileItem);
			CopyAction.DeleteItems.Add(TargetFileItem);
			CopyAction.StatusDescription = TargetFileItem.Location.GetFileName();
			CopyAction.bCanExecuteRemotely = false;
			Actions.Add(CopyAction);

			return TargetFileItem;
		}

		/// <summary>
		/// Creates a toolchain for the current target. May be overridden by the target rules.
		/// </summary>
		/// <returns>New toolchain instance</returns>
		private UEToolChain CreateToolchain(UnrealTargetPlatform Platform)
		{
			if (Rules.ToolChainName == null)
			{
				return UEBuildPlatform.GetBuildPlatform(Platform).CreateToolChain(Rules);
			}
			else
			{
				Type ToolchainType = Assembly.GetExecutingAssembly().GetType(String.Format("UnrealBuildTool.{0}", Rules.ToolChainName), false, true);
				if (ToolchainType == null)
				{
					throw new BuildException("Unable to create toolchain '{0}'. Check that the name is correct.", Rules.ToolChainName);
				}
				return (UEToolChain)Activator.CreateInstance(ToolchainType, Rules);
			}
		}

		/// <summary>
		/// Cleans any stale modules that have changed moved output folder.
		/// 
		/// On Windows, the loader reads imported DLLs from the first location it finds them. If modules are moved from one place to another, we have to be sure to clean up the old versions 
		/// so that they're not loaded accidentally causing unintuitive import errors.
		/// </summary>
		void CleanStaleModules()
		{
			// Find all the output files
			HashSet<FileReference> OutputFiles = new HashSet<FileReference>();
			foreach(UEBuildBinary Binary in Binaries)
			{
				OutputFiles.UnionWith(Binary.OutputFilePaths);
			}

			// Build a map of base filenames to their full path
			Dictionary<string, FileReference> OutputNameToLocation = new Dictionary<string, FileReference>(StringComparer.InvariantCultureIgnoreCase);
			foreach(FileReference OutputFile in OutputFiles)
			{
				OutputNameToLocation[OutputFile.GetFileName()] = OutputFile;
			}

			// Search all the output directories for files with a name matching one of our output files
			foreach(DirectoryReference OutputDirectory in OutputFiles.Select(x => x.Directory).Distinct())
			{
				if (DirectoryReference.Exists(OutputDirectory))
				{
					foreach (FileReference ExistingFile in DirectoryReference.EnumerateFiles(OutputDirectory))
					{
						FileReference OutputFile;
						if (OutputNameToLocation.TryGetValue(ExistingFile.GetFileName(), out OutputFile) && !OutputFiles.Contains(ExistingFile))
						{
							Log.TraceInformation("Deleting '{0}' to avoid ambiguity with '{1}'", ExistingFile, OutputFile);
							try
							{
								FileReference.Delete(ExistingFile);
							}
							catch (Exception Ex)
							{
								Log.TraceError("Unable to delete {0} ({1})", ExistingFile, Ex.Message.TrimEnd());
							}
						}
					}
				}
			}
		}

		/// <summary>
		/// Check whether a reference from an engine module to a plugin module is allowed. Temporary hack until these can be fixed up propertly.
		/// </summary>
		/// <param name="EngineModuleName">Name of the engine module.</param>
		/// <param name="PluginModuleName">Name of the plugin module.</param>
		/// <returns>True if the reference is whitelisted.</returns>
		static bool IsWhitelistedEnginePluginReference(string EngineModuleName, string PluginModuleName)
		{
			if(EngineModuleName == "AndroidDeviceDetection" && PluginModuleName == "TcpMessaging")
			{
				return true;
			}
			if(EngineModuleName == "Voice" && PluginModuleName == "AndroidPermission")
			{
				return true;
			}
			return false;
		}

		/// <summary>
		/// Export the definition of this target to a JSON file
		/// </summary>
		/// <param name="OutputFile">File to write to</param>
		public void ExportJson(FileReference OutputFile)
		{
			DirectoryReference.CreateDirectory(OutputFile.Directory);
			using (JsonWriter Writer = new JsonWriter(OutputFile))
			{
				Writer.WriteObjectStart();

				Writer.WriteValue("Name", TargetName);
				Writer.WriteValue("Configuration", Configuration.ToString());
				Writer.WriteValue("Platform", Platform.ToString());
				if (ProjectFile != null)
				{
					Writer.WriteValue("ProjectFile", ProjectFile.FullName);
				}

				Writer.WriteArrayStart("Binaries");
				foreach (UEBuildBinary Binary in Binaries)
				{
					Writer.WriteObjectStart();
					Binary.ExportJson(Writer);
					Writer.WriteObjectEnd();
				}
				Writer.WriteArrayEnd();

				Writer.WriteObjectStart("Modules");
				foreach(UEBuildModule Module in Modules.Values)
				{
					Writer.WriteObjectStart(Module.Name);
					Module.ExportJson(Module.Binary?.OutputDir, GetExecutableDir(), Writer);
					Writer.WriteObjectEnd();
				}
				Writer.WriteObjectEnd();

				Writer.WriteObjectEnd();
			}
		}

		/// <summary>
		/// Writes a header for the given binary that allows including headers from it in an external application
		/// </summary>
		/// <param name="Binary">Binary to write a header for</param>
		/// <param name="HeaderFile">Path to the header to output</param>
		/// <param name="GlobalCompileEnvironment">The global compile environment for this target</param>
		void WritePublicHeader(UEBuildBinary Binary, FileReference HeaderFile, CppCompileEnvironment GlobalCompileEnvironment)
		{
			DirectoryReference.CreateDirectory(HeaderFile.Directory);

			// Find all the public definitions from each module. We pass null as the source binary to AddModuleToCompileEnvironment, which forces all _API macros to 'export' mode
			List<string> Definitions = new List<string>(GlobalCompileEnvironment.Definitions);
			foreach(UEBuildModule Module in Binary.Modules)
			{
				Module.AddModuleToCompileEnvironment(null, new HashSet<DirectoryReference>(), new HashSet<DirectoryReference>(), Definitions, new List<UEBuildFramework>(), false);
			}

			// Write the header
			using(StreamWriter Writer = new StreamWriter(HeaderFile.FullName))
			{
				Writer.WriteLine("#pragma once");
				Writer.WriteLine();
				foreach(string Definition in Definitions)
				{
					int EqualsIdx = Definition.IndexOf('=');
					if(EqualsIdx == -1)
					{
						Writer.WriteLine(String.Format("#define {0} 1", Definition));
					}
					else
					{
						Writer.WriteLine(String.Format("#define {0} {1}", Definition.Substring(0, EqualsIdx), Definition.Substring(EqualsIdx + 1)));
					}
				}
			}
			Log.TraceInformation("Written public header to {0}", HeaderFile);
		}

		/// <summary>
		/// Check for EULA violation dependency issues.
		/// </summary>
		private void CheckForEULAViolation()
		{
			if (TargetType != TargetType.Editor && TargetType != TargetType.Program && Configuration == UnrealTargetConfiguration.Shipping &&
				Rules.bCheckLicenseViolations)
			{
				bool bLicenseViolation = false;
				foreach (UEBuildBinary Binary in Binaries)
				{
					List<UEBuildModule> AllDependencies = Binary.GetAllDependencyModules(true, false);
					IEnumerable<UEBuildModule> NonRedistModules = AllDependencies.Where((DependencyModule) =>
							!IsRedistributable(DependencyModule) && DependencyModule.Name != AppName
						);

					if (NonRedistModules.Count() != 0)
					{
						IEnumerable<UEBuildModule> NonRedistDeps = AllDependencies.Where((DependantModule) =>
							DependantModule.GetDirectDependencyModules().Intersect(NonRedistModules).Any()
						);
						string Message = string.Format("Non-editor build cannot depend on non-redistributable modules. {0} depends on '{1}'.", Binary.ToString(), string.Join("', '", NonRedistModules));
						if (NonRedistDeps.Any())
						{
							Message = string.Format("{0}\nDependant modules '{1}'", Message, string.Join("', '", NonRedistDeps));
						}
						if(Rules.bBreakBuildOnLicenseViolation)
						{
							Log.TraceError("ERROR: {0}", Message);
						}
						else
						{
							Log.TraceWarning("WARNING: {0}", Message);
						}
						bLicenseViolation = true;
					}
				}
				if (Rules.bBreakBuildOnLicenseViolation && bLicenseViolation)
				{
					throw new BuildException("Non-editor build cannot depend on non-redistributable modules.");
				}
			}
		}

		/// <summary>
		/// Tells if this module can be redistributed.
		/// </summary>
		public static bool IsRedistributable(UEBuildModule Module)
		{
			if(Module.Rules != null && Module.Rules.IsRedistributableOverride.HasValue)
			{
				return Module.Rules.IsRedistributableOverride.Value;
			}

			if(Module.RulesFile != null)
			{
				return !Module.RulesFile.IsUnderDirectory(UnrealBuildTool.EngineSourceDeveloperDirectory) && !Module.RulesFile.IsUnderDirectory(UnrealBuildTool.EngineSourceEditorDirectory);
			}

			return true;
		}

		/// <summary>
		/// Setup target before build. This method finds dependencies, sets up global environment etc.
		/// </summary>
		public void PreBuildSetup()
		{
			// Describe what's being built.
			Log.TraceVerbose("Building {0} - {1} - {2} - {3}", AppName, TargetName, Platform, Configuration);

			// Setup the target's binaries.
			SetupBinaries();

			// Setup the target's plugins
			SetupPlugins();

			// Add the plugin binaries to the build
			foreach (UEBuildPlugin Plugin in BuildPlugins)
			{
				foreach(UEBuildModuleCPP Module in Plugin.Modules)
				{
					AddModuleToBinary(Module);
				}
			}

			// Add all of the extra modules, including game modules, that need to be compiled along
			// with this app.  These modules are always statically linked in monolithic targets, but not necessarily linked to anything in modular targets,
			// and may still be required at runtime in order for the application to load and function properly!
			AddExtraModules();

			// Create all the modules referenced by the existing binaries
			foreach(UEBuildBinary Binary in Binaries)
			{
				Binary.CreateAllDependentModules(FindOrCreateModuleByName);
			}

			// Bind every referenced C++ module to a binary
			for (int Idx = 0; Idx < Binaries.Count; Idx++)
			{
				List<UEBuildModule> DependencyModules = Binaries[Idx].GetAllDependencyModules(true, true);
				foreach (UEBuildModuleCPP DependencyModule in DependencyModules.OfType<UEBuildModuleCPP>())
				{
					if(DependencyModule.Binary == null)
					{
						AddModuleToBinary(DependencyModule);
					}
				}
			}

			// Add all the modules to the target if necessary.
			if(Rules.bBuildAllModules)
			{
				AddAllValidModulesToTarget();
			}

			// Add the external and non-C++ referenced modules to the binaries that reference them.
			foreach (UEBuildModuleCPP Module in Modules.Values.OfType<UEBuildModuleCPP>())
			{
				if(Module.Binary != null)
				{
					foreach (UEBuildModule ReferencedModule in Module.GetUnboundReferences())
					{
						Module.Binary.AddModule(ReferencedModule);
					}
				}
			}

			if (!bCompileMonolithic)
			{
				if (Platform == UnrealTargetPlatform.Win64 || Platform == UnrealTargetPlatform.Win32)
				{
					// On Windows create import libraries for all binaries ahead of time, since linking binaries often causes bottlenecks
					foreach (UEBuildBinary Binary in Binaries)
					{
						Binary.SetCreateImportLibrarySeparately(true);
					}
				}
				else
				{
					// On other platforms markup all the binaries containing modules with circular references
					foreach (UEBuildModule Module in Modules.Values.Where(x => x.Binary != null))
					{
						foreach (string CircularlyReferencedModuleName in Module.Rules.CircularlyReferencedDependentModules)
						{
							UEBuildModule CircularlyReferencedModule;
							if (Modules.TryGetValue(CircularlyReferencedModuleName, out CircularlyReferencedModule) && CircularlyReferencedModule.Binary != null)
							{
								CircularlyReferencedModule.Binary.SetCreateImportLibrarySeparately(true);
							}
						}
					}
				}
			}
		}

		/// <summary>
		/// Creates scripts for executing the pre-build scripts
		/// </summary>
		public FileReference[] CreatePreBuildScripts()
		{
			// Find all the pre-build steps
			List<Tuple<string[], UEBuildPlugin>> PreBuildCommandBatches = new List<Tuple<string[], UEBuildPlugin>>();
			if(ProjectDescriptor != null && ProjectDescriptor.PreBuildSteps != null)
			{
				AddCustomBuildSteps(ProjectDescriptor.PreBuildSteps, null, PreBuildCommandBatches);
			}
			if(Rules.PreBuildSteps.Count > 0)
			{
				PreBuildCommandBatches.Add(new Tuple<string[], UEBuildPlugin>(Rules.PreBuildSteps.ToArray(), null));
			}
			foreach(UEBuildPlugin BuildPlugin in BuildPlugins.Where(x => x.Descriptor.PreBuildSteps != null))
			{
				AddCustomBuildSteps(BuildPlugin.Descriptor.PreBuildSteps, BuildPlugin, PreBuildCommandBatches);
			}
			return WriteCustomBuildStepScripts(BuildHostPlatform.Current.Platform, ProjectIntermediateDirectory, "PreBuild", PreBuildCommandBatches);
		}

		/// <summary>
		/// Creates scripts for executing post-build steps
		/// </summary>
		/// <returns>Array of post-build scripts</returns>
		private FileReference[] CreatePostBuildScripts()
		{
			// Find all the post-build steps
			List<Tuple<string[], UEBuildPlugin>> PostBuildCommandBatches = new List<Tuple<string[], UEBuildPlugin>>();
			if(!Rules.bDisableLinking)
			{
				if(ProjectDescriptor != null && ProjectDescriptor.PostBuildSteps != null)
				{
					AddCustomBuildSteps(ProjectDescriptor.PostBuildSteps, null, PostBuildCommandBatches);
				}
				if(Rules.PostBuildSteps.Count > 0)
				{
					PostBuildCommandBatches.Add(new Tuple<string[], UEBuildPlugin>(Rules.PostBuildSteps.ToArray(), null));
				}
				foreach(UEBuildPlugin BuildPlugin in BuildPlugins.Where(x => x.Descriptor.PostBuildSteps != null))
				{
					AddCustomBuildSteps(BuildPlugin.Descriptor.PostBuildSteps, BuildPlugin, PostBuildCommandBatches);
				}
			}
			return WriteCustomBuildStepScripts(BuildHostPlatform.Current.Platform, ProjectIntermediateDirectory, "PostBuild", PostBuildCommandBatches);
		}

		/// <summary>
		/// Adds custom build steps from the given JSON object to the list of command batches
		/// </summary>
		/// <param name="BuildSteps">The custom build steps</param>
		/// <param name="Plugin">The plugin to associate with these commands</param>
		/// <param name="CommandBatches">List to receive the command batches</param>
		private void AddCustomBuildSteps(CustomBuildSteps BuildSteps, UEBuildPlugin Plugin, List<Tuple<string[], UEBuildPlugin>> CommandBatches)
		{
			string[] Commands;
			if(BuildSteps.TryGetCommands(BuildHostPlatform.Current.Platform, out Commands))
			{
				CommandBatches.Add(Tuple.Create(Commands, Plugin));
			}
		}

		/// <summary>
		/// Gets a list of variables that can be expanded in paths referenced by this target
		/// </summary>
		/// <param name="Plugin">The current plugin</param>
		/// <returns>Map of variable names to values</returns>
		private Dictionary<string, string> GetTargetVariables(UEBuildPlugin Plugin)
		{
			Dictionary<string, string> Variables = new Dictionary<string,string>();
			Variables.Add("RootDir", UnrealBuildTool.RootDirectory.FullName);
			Variables.Add("EngineDir", UnrealBuildTool.EngineDirectory.FullName);
			Variables.Add("EnterpriseDir", UnrealBuildTool.EnterpriseDirectory.FullName);
			Variables.Add("ProjectDir", ProjectDirectory.FullName);
			Variables.Add("TargetName", TargetName);
			Variables.Add("TargetPlatform", Platform.ToString());
			Variables.Add("TargetConfiguration", Configuration.ToString());
			Variables.Add("TargetType", TargetType.ToString());
			if(ProjectFile != null)
			{
				Variables.Add("ProjectFile", ProjectFile.FullName);
			}
			if(Plugin != null)
			{
				Variables.Add("PluginDir", Plugin.Directory.FullName);
			}
			return Variables;
		}

		/// <summary>
		/// Write scripts containing the custom build steps for the given host platform
		/// </summary>
		/// <param name="HostPlatform">The current host platform</param>
		/// <param name="Directory">The output directory for the scripts</param>
		/// <param name="FilePrefix">Bare prefix for all the created script files</param>
		/// <param name="CommandBatches">List of custom build steps, and their matching PluginInfo (if appropriate)</param>
		/// <returns>List of created script files</returns>
		private FileReference[] WriteCustomBuildStepScripts(UnrealTargetPlatform HostPlatform, DirectoryReference Directory, string FilePrefix, List<Tuple<string[], UEBuildPlugin>> CommandBatches)
		{
			List<FileReference> ScriptFiles = new List<FileReference>();
			foreach(Tuple<string[], UEBuildPlugin> CommandBatch in CommandBatches)
			{
				// Find all the standard variables
				Dictionary<string, string> Variables = GetTargetVariables(CommandBatch.Item2);

				// Get the output path to the script
				string ScriptExtension = (HostPlatform == UnrealTargetPlatform.Win64)? ".bat" : ".sh";
				FileReference ScriptFile = FileReference.Combine(Directory, String.Format("{0}-{1}{2}", FilePrefix, ScriptFiles.Count + 1, ScriptExtension));

				// Write it to disk
				List<string> Contents = new List<string>();
				if(HostPlatform == UnrealTargetPlatform.Win64)
				{
					Contents.Insert(0, "@echo off");
				}
				foreach(string Command in CommandBatch.Item1)
				{
					Contents.Add(Utils.ExpandVariables(Command, Variables));
				}
				if(!DirectoryReference.Exists(ScriptFile.Directory))
				{
					DirectoryReference.CreateDirectory(ScriptFile.Directory);
				}
				File.WriteAllLines(ScriptFile.FullName, Contents);

				// Add the output file to the list of generated scripts
				ScriptFiles.Add(ScriptFile);
			}
			return ScriptFiles.ToArray();
		}

		private static FileReference AddModuleFilenameSuffix(string ModuleName, FileReference FilePath, string Suffix)
		{
			int MatchPos = FilePath.FullName.LastIndexOf(ModuleName, StringComparison.InvariantCultureIgnoreCase);
			if (MatchPos < 0)
			{
				throw new BuildException("Failed to find module name \"{0}\" specified on the command line inside of the output filename \"{1}\" to add appendage.", ModuleName, FilePath);
			}
			string Appendage = "-" + Suffix;
			return new FileReference(FilePath.FullName.Insert(MatchPos + ModuleName.Length, Appendage));
		}

		/// <summary>
		/// Finds a list of module names which can be hot-reloaded
		/// </summary>
		/// <returns>Set of module names</returns>
		private HashSet<string> GetHotReloadModuleNames()
		{
			HashSet<string> HotReloadModuleNames = new HashSet<string>(StringComparer.OrdinalIgnoreCase);
			if (!ShouldCompileMonolithic())
			{
				foreach (UEBuildBinary Binary in Binaries)
				{
					List<UEBuildModule> GameModules = Binary.FindHotReloadModules();
					if (GameModules != null && GameModules.Count > 0)
					{
						if (!UnrealBuildTool.IsProjectInstalled() || EnabledPlugins.Where(x => x.Type == PluginType.Mod).Any(x => Binary.OutputFilePaths[0].IsUnderDirectory(x.Directory)))
						{
							HotReloadModuleNames.UnionWith(GameModules.OfType<UEBuildModuleCPP>().Select(x => x.Name));
						}
					}
				}
			}
			return HotReloadModuleNames;
		}

		/// <summary>
		/// Determines which modules can be used to create shared PCHs
		/// </summary>
		/// <param name="OriginalBinaries">The list of binaries</param>
		/// <param name="GlobalCompileEnvironment">The compile environment. The shared PCHs will be added to the SharedPCHs list in this.</param>
		void FindSharedPCHs(List<UEBuildBinary> OriginalBinaries, CppCompileEnvironment GlobalCompileEnvironment)
		{
			// Find how many other shared PCH modules each module depends on, and use that to sort the shared PCHs by reverse order of size.
			HashSet<UEBuildModuleCPP> SharedPCHModules = new HashSet<UEBuildModuleCPP>();
			foreach(UEBuildBinary Binary in OriginalBinaries)
			{
				foreach(UEBuildModuleCPP Module in Binary.Modules.OfType<UEBuildModuleCPP>())
				{
					if(Module.Rules.SharedPCHHeaderFile != null)
					{
						SharedPCHModules.Add(Module);
					}
				}
			}

			// Shared PCHs are only supported for engine modules at the moment. Check there are no game modules in the list.
			List<UEBuildModuleCPP> NonEngineSharedPCHs = SharedPCHModules.Where(x => !x.Rules.Context.bCanUseForSharedPCH).ToList();
			if(NonEngineSharedPCHs.Count > 0)
			{
				throw new BuildException("Shared PCHs are only supported for engine modules (found {0}).", String.Join(", ", NonEngineSharedPCHs.Select(x => x.Name)));
			}

			// Find a priority for each shared PCH, determined as the number of other shared PCHs it includes.
			Dictionary<UEBuildModuleCPP, int> SharedPCHModuleToPriority = new Dictionary<UEBuildModuleCPP, int>();
			foreach(UEBuildModuleCPP SharedPCHModule in SharedPCHModules)
			{
				List<UEBuildModule> Dependencies = new List<UEBuildModule>();
				SharedPCHModule.GetAllDependencyModules(Dependencies, new HashSet<UEBuildModule>(), false, false, false);
				SharedPCHModuleToPriority.Add(SharedPCHModule, Dependencies.Count(x => SharedPCHModules.Contains(x)));
			}

			// Create the shared PCH modules, in order
			List<PrecompiledHeaderTemplate> OrderedSharedPCHModules = GlobalCompileEnvironment.SharedPCHs;
			foreach(UEBuildModuleCPP Module in SharedPCHModuleToPriority.OrderByDescending(x => x.Value).Select(x => x.Key))
			{
				OrderedSharedPCHModules.Add(Module.CreateSharedPCHTemplate(this, GlobalCompileEnvironment));
			}

			// Print the ordered list of shared PCHs
			if(OrderedSharedPCHModules.Count > 0)
			{
				Log.TraceVerbose("Found {0} shared PCH headers (listed in order of preference):", SharedPCHModules.Count);
				foreach (PrecompiledHeaderTemplate SharedPCHModule in OrderedSharedPCHModules)
				{
					Log.TraceVerbose("	" + SharedPCHModule.Module.Name);
				}
			}
		}

		/// <summary>
		/// When building a target, this is called to add any additional modules that should be compiled along
		/// with the main target.  If you override this in a derived class, remember to call the base implementation!
		/// </summary>
		protected void AddExtraModules()
		{
			// Find all the extra module names
			List<string> ExtraModuleNames = new List<string>();
			ExtraModuleNames.AddRange(Rules.ExtraModuleNames);
			UEBuildPlatform.GetBuildPlatform(Platform).AddExtraModules(Rules, ExtraModuleNames);

			// Add extra modules that will either link into the main binary (monolithic), or be linked into separate DLL files (modular)
			foreach (string ModuleName in ExtraModuleNames)
			{
				UEBuildModuleCPP Module = FindOrCreateCppModuleByName(ModuleName, TargetRulesFile.GetFileName());
				if (Module.Binary == null)
				{
					AddModuleToBinary(Module);
				}
			}
		}

		/// <summary>
		/// Adds all the precompiled modules into the target. Precompiled modules are compiled alongside the target, but not linked into it unless directly referenced.
		/// </summary>
		protected void AddAllValidModulesToTarget()
		{
			// Find all the modules that are part of the target
			HashSet<string> ValidModuleNames = new HashSet<string>();
			foreach (UEBuildModuleCPP Module in Modules.Values.OfType<UEBuildModuleCPP>())
			{
				if(Module.Binary != null)
				{
					ValidModuleNames.Add(Module.Name);
				}
			}

			// Whether to allow developer modules
			bool bAllowDeveloperModules = (Configuration != UnrealTargetConfiguration.Shipping);

			// Find all the platform folders to exclude from the list of valid modules
			ReadOnlyHashSet<string> ExcludeFolders = UEBuildPlatform.GetBuildPlatform(Platform).GetExcludedFolderNames();

			// Set of module names to build
			HashSet<string> FilteredModuleNames = new HashSet<string>();

			// Only add engine modules for non-program targets. Programs only compile whitelisted modules through plugins.
			if(TargetType != TargetType.Program)
			{
				// Find all the known module names in this assembly
				List<string> ModuleNames = new List<string>();
				RulesAssembly.GetAllModuleNames(ModuleNames);

				// Find all the directories containing engine modules that may be compatible with this target
				List<DirectoryReference> Directories = new List<DirectoryReference>();
				if (TargetType == TargetType.Editor)
				{
					Directories.Add(UnrealBuildTool.EngineSourceEditorDirectory);
				}
				Directories.Add(UnrealBuildTool.EngineSourceRuntimeDirectory);

				// Also allow anything in the developer directory in non-shipping configurations (though we blacklist by default unless the PrecompileForTargets
				// setting indicates that it's actually useful at runtime).
				if(bAllowDeveloperModules)
				{
					Directories.Add(UnrealBuildTool.EngineSourceDeveloperDirectory);
					Directories.Add(DirectoryReference.Combine(UnrealBuildTool.EnterpriseSourceDirectory, "Developer"));
				}

				// Find all the modules that are not part of the standard set
				foreach (string ModuleName in ModuleNames)
				{
					FileReference ModuleFileName = RulesAssembly.GetModuleFileName(ModuleName);
					foreach(DirectoryReference BaseDir in Directories)
					{
						if(ModuleFileName.IsUnderDirectory(BaseDir))
						{
							Type RulesType = RulesAssembly.GetModuleRulesType(ModuleName);

							SupportedPlatformsAttribute SupportedPlatforms = RulesType.GetCustomAttribute<SupportedPlatformsAttribute>();
							if(SupportedPlatforms != null)
							{
								if(SupportedPlatforms.Platforms.Contains(Platform))
								{
									FilteredModuleNames.Add(ModuleName);
								}
							}
							else
							{
								if(!ModuleFileName.ContainsAnyNames(ExcludeFolders, BaseDir))
								{
									FilteredModuleNames.Add(ModuleName);
								}
							}
						}
					}
				}
			}

			// Add all the plugin modules that need to be compiled
			List<PluginInfo> Plugins = RulesAssembly.EnumeratePlugins().ToList();
			foreach(PluginInfo Plugin in Plugins)
			{
				// Ignore plugins without any modules
				if(Plugin.Descriptor.Modules == null)
				{
					continue;
				}

				// Disable any plugin which does not support the target platform. The editor should update such references in the .uproject file on load.
				if (!Rules.bIncludePluginsForTargetPlatforms && !Plugin.Descriptor.SupportsTargetPlatform(Platform))
				{
					continue;
				}

				// Disable any plugin that requires the build platform
				if(Plugin.Descriptor.bRequiresBuildPlatform && ShouldExcludePlugin(Plugin, ExcludeFolders))
				{
					continue;
				}

				// Disable any plugins that aren't compatible with this program
				if (TargetType == TargetType.Program && (Plugin.Descriptor.SupportedPrograms == null || !Plugin.Descriptor.SupportedPrograms.Contains(AppName)))
				{
					continue;
				}

				// Add all the modules
				foreach (ModuleDescriptor ModuleDescriptor in Plugin.Descriptor.Modules)
				{
					if (ModuleDescriptor.IsCompiledInConfiguration(Platform, Configuration, TargetName, TargetType, bAllowDeveloperModules && Rules.bBuildDeveloperTools, Rules.bBuildEditor, Rules.bBuildRequiresCookedData))
					{
						FileReference ModuleFileName = RulesAssembly.GetModuleFileName(ModuleDescriptor.Name);
						if(ModuleFileName == null)
						{
							throw new BuildException("Unable to find module '{0}' referenced by {1}", ModuleDescriptor.Name, Plugin.File);
						}
						if(!ModuleFileName.ContainsAnyNames(ExcludeFolders, Plugin.Directory))
						{
							FilteredModuleNames.Add(ModuleDescriptor.Name);
						}
					}
				}
			}

			// Create rules for each remaining module, and check that it's set to be compiled
			foreach(string FilteredModuleName in FilteredModuleNames)
			{
				// Try to create the rules object, but catch any exceptions if it fails. Some modules (eg. SQLite) may determine that they are unavailable in the constructor.
				ModuleRules ModuleRules;
				try
				{
					ModuleRules = RulesAssembly.CreateModuleRules(FilteredModuleName, this.Rules, "all modules option");
				}
				catch (BuildException)
				{
					ModuleRules = null;
				}

				// Figure out if it can be precompiled
				if (ModuleRules != null && ModuleRules.IsValidForTarget(ModuleRules.File))
				{
					ValidModuleNames.Add(FilteredModuleName);
				}
			}

			// Now create all the precompiled modules, making sure they don't reference anything that's not in the precompiled set
			HashSet<UEBuildModuleCPP> ValidModules = new HashSet<UEBuildModuleCPP>();
			foreach(string ModuleName in ValidModuleNames)
			{
				const string PrecompileReferenceChain = "allmodules option";
				UEBuildModuleCPP Module = (UEBuildModuleCPP)FindOrCreateModuleByName(ModuleName, PrecompileReferenceChain);
				Module.RecursivelyCreateModules(FindOrCreateModuleByName, PrecompileReferenceChain);
				ValidModules.Add(Module);
			}

			// Make sure precompiled modules don't reference any non-precompiled modules
			foreach(UEBuildModuleCPP ValidModule in ValidModules)
			{
				foreach(UEBuildModuleCPP ReferencedModule in ValidModule.GetDependencies(false, true).OfType<UEBuildModuleCPP>())
				{
					if(!ValidModules.Contains(ReferencedModule))
					{
						Log.TraceWarning("Module '{0}' is not usable without module '{1}', which is not valid for this target.", ValidModule.Name, ReferencedModule.Name);
					}
				}
			}

			// Make sure every module is built
			foreach(UEBuildModuleCPP Module in ValidModules)
			{
				if(Module.Binary == null)
				{
					AddModuleToBinary(Module);
				}
			}
		}

		public void AddModuleToBinary(UEBuildModuleCPP Module)
		{
			if (ShouldCompileMonolithic())
			{
				// When linking monolithically, any unbound modules will be linked into the main executable
				Module.Binary = Binaries[0];
				Module.Binary.AddModule(Module);
			}
			else
			{
				// Otherwise create a new module for it
				Module.Binary = CreateDynamicLibraryForModule(Module);
				Binaries.Add(Module.Binary);
			}
		}

		/// <summary>
		/// Finds the base output directory for build products of the given module
		/// </summary>
		/// <param name="ModuleRules">The rules object created for this module</param>
		/// <returns>The base output directory for compiled object files for this module</returns>
		private DirectoryReference GetBaseOutputDirectory(ModuleRules ModuleRules)
		{
			// Get the root output directory and base name (target name/app name) for this binary
			DirectoryReference BaseOutputDirectory;
			if(bUseSharedBuildEnvironment)
			{
				BaseOutputDirectory = ModuleRules.Context.DefaultOutputBaseDir;
			}
			else
			{
				BaseOutputDirectory = ProjectDirectory;
			}
			return BaseOutputDirectory;
		}

		/// <summary>
		/// Finds the base output directory for a module
		/// </summary>
		/// <param name="ModuleRules">The rules object created for this module</param>
		/// <returns>The output directory for compiled object files for this module</returns>
		private DirectoryReference GetModuleIntermediateDirectory(ModuleRules ModuleRules)
		{
			// Get the root output directory and base name (target name/app name) for this binary
			DirectoryReference BaseOutputDirectory = GetBaseOutputDirectory(ModuleRules);

			// Get the configuration that this module will be built in. Engine modules compiled in DebugGame will use Development.
			UnrealTargetConfiguration ModuleConfiguration = Configuration;
			if (Configuration == UnrealTargetConfiguration.DebugGame && !ModuleRules.Context.bCanBuildDebugGame && !ModuleRules.Name.Equals(Rules.LaunchModuleName, StringComparison.InvariantCultureIgnoreCase))
			{
				ModuleConfiguration = UnrealTargetConfiguration.Development;
			}

			// Get the output and intermediate directories for this module
			DirectoryReference IntermediateDirectory = DirectoryReference.Combine(BaseOutputDirectory, PlatformIntermediateFolder, AppName, ModuleConfiguration.ToString());

			// Append a subdirectory if the module rules specifies one
			if (ModuleRules != null && !String.IsNullOrEmpty(ModuleRules.BinariesSubFolder))
			{
				IntermediateDirectory = DirectoryReference.Combine(IntermediateDirectory, ModuleRules.BinariesSubFolder);
			}

			return DirectoryReference.Combine(IntermediateDirectory, ModuleRules.ShortName ?? ModuleRules.Name);
		}

		/// <summary>
		/// Adds a dynamic library for the given module. Does not check whether a binary already exists, or whether a binary should be created for this build configuration.
		/// </summary>
		/// <param name="Module">The module to create a binary for</param>
		/// <returns>The new binary. This has not been added to the target.</returns>
		private UEBuildBinary CreateDynamicLibraryForModule(UEBuildModuleCPP Module)
		{
			// Get the root output directory and base name (target name/app name) for this binary
			DirectoryReference BaseOutputDirectory = GetBaseOutputDirectory(Module.Rules);
			DirectoryReference OutputDirectory = DirectoryReference.Combine(BaseOutputDirectory, "Binaries", Platform.ToString());

			// Append a subdirectory if the module rules specifies one
			if (Module.Rules != null && !String.IsNullOrEmpty(Module.Rules.BinariesSubFolder))
			{
				OutputDirectory = DirectoryReference.Combine(OutputDirectory, Module.Rules.BinariesSubFolder);
			}

			// Get the configuration that this module will be built in. Engine modules compiled in DebugGame will use Development.
			UnrealTargetConfiguration ModuleConfiguration = Configuration;
			if (Configuration == UnrealTargetConfiguration.DebugGame && !Module.Rules.Context.bCanBuildDebugGame)
			{
				ModuleConfiguration = UnrealTargetConfiguration.Development;
			}

            // Get the output filenames
            FileReference BaseBinaryPath = FileReference.Combine(OutputDirectory, MakeBinaryFileName(AppName + "-" + Module.Name, Platform, ModuleConfiguration, Architecture, Rules.UndecoratedConfiguration, UEBuildBinaryType.DynamicLinkLibrary));
			List<FileReference> OutputFilePaths = UEBuildPlatform.GetBuildPlatform(Platform).FinalizeBinaryPaths(BaseBinaryPath, ProjectFile, Rules);

			// Create the binary
			return new UEBuildBinary(
				Type: UEBuildBinaryType.DynamicLinkLibrary,
				OutputFilePaths: OutputFilePaths,
				IntermediateDirectory: Module.IntermediateDirectory,
				bAllowExports: true,
				bBuildAdditionalConsoleApp: false,
				PrimaryModule: Module,
				bUsePrecompiled: Module.Rules.bUsePrecompiled
			);
		}

        /// <summary>
        /// Makes a filename (without path) for a compiled binary (e.g. "Core-Win64-Debug.lib") */
        /// </summary>
        /// <param name="BinaryName">The name of this binary</param>
        /// <param name="Platform">The platform being built for</param>
        /// <param name="Configuration">The configuration being built</param>
		/// <param name="Architecture">The target architecture being built</param>
        /// <param name="UndecoratedConfiguration">The target configuration which doesn't require a platform and configuration suffix. Development by default.</param>
        /// <param name="BinaryType">Type of binary</param>
        /// <returns>Name of the binary</returns>
        public static string MakeBinaryFileName(string BinaryName, UnrealTargetPlatform Platform, UnrealTargetConfiguration Configuration, string Architecture, UnrealTargetConfiguration UndecoratedConfiguration, UEBuildBinaryType BinaryType)
		{
			StringBuilder Result = new StringBuilder();

			if (Platform == UnrealTargetPlatform.Linux && (BinaryType == UEBuildBinaryType.DynamicLinkLibrary || BinaryType == UEBuildBinaryType.StaticLibrary))
			{
				Result.Append("lib");
			}

			Result.Append(BinaryName);

			if (Configuration != UndecoratedConfiguration)
			{
				Result.AppendFormat("-{0}-{1}", Platform.ToString(), Configuration.ToString());
			}

			UEBuildPlatform BuildPlatform = UEBuildPlatform.GetBuildPlatform(Platform);
			if(BuildPlatform.RequiresArchitectureSuffix())
			{
				Result.Append(Architecture);
			}

			Result.Append(BuildPlatform.GetBinaryExtension(BinaryType));

            return Result.ToString();
		}

        /// <summary>
        /// Determine the output path for a target's executable
        /// </summary>
        /// <param name="BaseDirectory">The base directory for the executable; typically either the engine directory or project directory.</param>
        /// <param name="BinaryName">Name of the binary</param>
        /// <param name="Platform">Target platform to build for</param>
        /// <param name="Configuration">Target configuration being built</param>
		/// <param name="Architecture">Architecture being built</param>
        /// <param name="BinaryType">The type of binary we're compiling</param>
        /// <param name="UndecoratedConfiguration">The configuration which doesn't have a "-{Platform}-{Configuration}" suffix added to the binary</param>
        /// <param name="bIncludesGameModules">Whether this executable contains game modules</param>
        /// <param name="ExeSubFolder">Subfolder for executables. May be null.</param>
		/// <param name="ProjectFile">The project file containing the target being built</param>
		/// <param name="Rules">Rules for the target being built</param>
        /// <returns>List of executable paths for this target</returns>
        public static List<FileReference> MakeBinaryPaths(DirectoryReference BaseDirectory, string BinaryName, UnrealTargetPlatform Platform, UnrealTargetConfiguration Configuration, UEBuildBinaryType BinaryType, string Architecture, UnrealTargetConfiguration UndecoratedConfiguration, bool bIncludesGameModules, string ExeSubFolder, FileReference ProjectFile, ReadOnlyTargetRules Rules)
		{
			// Get the configuration for the executable. If we're building DebugGame, and this executable only contains engine modules, use the same name as development.
			UnrealTargetConfiguration ExeConfiguration = Configuration;

			// Build the binary path
			DirectoryReference BinaryDirectory = DirectoryReference.Combine(BaseDirectory, "Binaries", Platform.ToString());
			if (!String.IsNullOrEmpty(ExeSubFolder))
			{
				BinaryDirectory = DirectoryReference.Combine(BinaryDirectory, ExeSubFolder);
			}
			FileReference BinaryFile = FileReference.Combine(BinaryDirectory, MakeBinaryFileName(BinaryName, Platform, ExeConfiguration, Architecture, UndecoratedConfiguration, BinaryType));

			// Allow the platform to customize the output path (and output several executables at once if necessary)
			return UEBuildPlatform.GetBuildPlatform(Platform).FinalizeBinaryPaths(BinaryFile, ProjectFile, Rules);
		}

		/// <summary>
		/// Sets up the plugins for this target
		/// </summary>
		protected virtual void SetupPlugins()
		{
			// Find all the valid plugins
			Dictionary<string, PluginInfo> NameToInfo = RulesAssembly.EnumeratePlugins().ToDictionary(x => x.Name, x => x, StringComparer.InvariantCultureIgnoreCase);

			// Remove any plugins for platforms we don't have
			List<UnrealTargetPlatform> MissingPlatforms = new List<UnrealTargetPlatform>();
			foreach (UnrealTargetPlatform TargetPlatform in UnrealTargetPlatform.GetValidPlatforms())
			{
				if (UEBuildPlatform.GetBuildPlatform(TargetPlatform, true) == null)
				{
					MissingPlatforms.Add(TargetPlatform);
				}
			}

			// Get an array of folders to filter out
			string[] ExcludeFolders = MissingPlatforms.Select(x => x.ToString()).ToArray();

			// Set of all the plugins that have been referenced
			HashSet<string> ReferencedNames = new HashSet<string>(StringComparer.InvariantCultureIgnoreCase);

			// Map of plugin names to instances of that plugin
			Dictionary<string, UEBuildPlugin> NameToInstance = new Dictionary<string, UEBuildPlugin>(StringComparer.InvariantCultureIgnoreCase);

			// Set up the foreign plugin
			if(ForeignPlugin != null)
			{
				PluginReferenceDescriptor PluginReference = new PluginReferenceDescriptor(ForeignPlugin.GetFileNameWithoutExtension(), null, true);
				AddPlugin(PluginReference, "command line", ExcludeFolders, NameToInstance, NameToInfo);
			}

			// Configure plugins explicitly enabled via target settings
			foreach(string PluginName in Rules.EnablePlugins)
			{
				if(ReferencedNames.Add(PluginName))
				{
					PluginReferenceDescriptor PluginReference = new PluginReferenceDescriptor(PluginName, null, true);
					AddPlugin(PluginReference, "target settings", ExcludeFolders, NameToInstance, NameToInfo);
				}
			}

			// Configure plugins explicitly disabled via target settings
			foreach(string PluginName in Rules.DisablePlugins)
			{
				if(ReferencedNames.Add(PluginName))
				{
					PluginReferenceDescriptor PluginReference = new PluginReferenceDescriptor(PluginName, null, false);
					AddPlugin(PluginReference, "target settings", ExcludeFolders, NameToInstance, NameToInfo);
				}
			}

			// Find a map of plugins which are explicitly referenced in the project file
			if(ProjectDescriptor != null && ProjectDescriptor.Plugins != null)
			{
				string ProjectReferenceChain = ProjectFile.GetFileName();
				foreach(PluginReferenceDescriptor PluginReference in ProjectDescriptor.Plugins)
				{
					if(!Rules.EnablePlugins.Contains(PluginReference.Name, StringComparer.InvariantCultureIgnoreCase) && !Rules.DisablePlugins.Contains(PluginReference.Name, StringComparer.InvariantCultureIgnoreCase))
					{
						// Make sure we don't have multiple references to the same plugin
						if(!ReferencedNames.Add(PluginReference.Name))
						{
							Log.TraceWarning("Plugin '{0}' is listed multiple times in project file '{1}'.", PluginReference.Name, ProjectFile);
						}
						else
						{
							AddPlugin(PluginReference, ProjectReferenceChain, ExcludeFolders, NameToInstance, NameToInfo);
						}
					}
				}
			}

			// Also synthesize references for plugins which are enabled by default
			if (Rules.bCompileAgainstEngine || Rules.bCompileWithPluginSupport)
			{
				foreach(PluginInfo Plugin in NameToInfo.Values)
				{
					if(Plugin.EnabledByDefault && !ReferencedNames.Contains(Plugin.Name))
					{
						ReferencedNames.Add(Plugin.Name);

						PluginReferenceDescriptor PluginReference = new PluginReferenceDescriptor(Plugin.Name, null, true);
<<<<<<< HEAD
						PluginReference.SupportedTargetPlatforms = Plugin.Descriptor.SupportedTargetPlatforms;
=======
>>>>>>> 271e2139
						PluginReference.bOptional = true;

						AddPlugin(PluginReference, "default plugins", ExcludeFolders, NameToInstance, NameToInfo);
					}
				}
			}

			// If this is a program, synthesize references for plugins which are enabled via the config file
			if(TargetType == TargetType.Program)
			{
				ConfigHierarchy EngineConfig = ConfigCache.ReadHierarchy(ConfigHierarchyType.Engine, DirectoryReference.Combine(UnrealBuildTool.EngineDirectory, "Programs", TargetName), Platform);

				List<string> PluginNames;
				if(EngineConfig.GetArray("Plugins", "ProgramEnabledPlugins", out PluginNames))
				{
					foreach(string PluginName in PluginNames)
					{
						if(ReferencedNames.Add(PluginName))
						{
							PluginReferenceDescriptor PluginReference = new PluginReferenceDescriptor(PluginName, null, true);
							AddPlugin(PluginReference, "DefaultEngine.ini", ExcludeFolders, NameToInstance, NameToInfo);
						}
					}
				}
			}

			// Create the list of enabled plugins
			EnabledPlugins = new List<UEBuildPlugin>(NameToInstance.Values);

			// Set the list of plugins that should be built
			BuildPlugins = new List<UEBuildPlugin>(NameToInstance.Values);

			// Determine if the project has a script plugin. We will always build UHT if there is a script plugin in the game folder.
<<<<<<< HEAD
			bHasProjectScriptPlugin = EnabledPlugins.Any(x => x.Descriptor.SupportedPrograms != null && x.Descriptor.SupportedPrograms.Contains("UnrealHeaderTool"));
=======
			bHasProjectScriptPlugin = EnabledPlugins.Any(x => x.Descriptor.SupportedPrograms != null && x.Descriptor.SupportedPrograms.Contains("UnrealHeaderTool") && !x.File.IsUnderDirectory(UnrealBuildTool.EngineDirectory));
>>>>>>> 271e2139
		}

		/// <summary>
		/// Creates a plugin instance from a reference to it
		/// </summary>
		/// <param name="Reference">Reference to the plugin</param>
		/// <param name="ReferenceChain">Textual representation of the chain of references, for error reporting</param>
		/// <param name="ExcludeFolders">Array of folder names to be excluded</param>
		/// <param name="NameToInstance">Map from plugin name to instance of it</param>
		/// <param name="NameToInfo">Map from plugin name to information</param>
		/// <returns>Instance of the plugin, or null if it should not be used</returns>
		private UEBuildPlugin AddPlugin(PluginReferenceDescriptor Reference, string ReferenceChain, string[] ExcludeFolders, Dictionary<string, UEBuildPlugin> NameToInstance, Dictionary<string, PluginInfo> NameToInfo)
		{
			// Ignore disabled references
			if(!Reference.bEnabled)
			{
				return null;
			}

			// Try to get an existing reference to this plugin
			UEBuildPlugin Instance;
			if(NameToInstance.TryGetValue(Reference.Name, out Instance))
			{
				// If this is a non-optional reference, make sure that and every referenced dependency is staged
				if(!Reference.bOptional && !Instance.bDescriptorReferencedExplicitly)
				{
					Instance.bDescriptorReferencedExplicitly = true;
					if(Instance.Descriptor.Plugins != null)
					{
						foreach(PluginReferenceDescriptor NextReference in Instance.Descriptor.Plugins)
						{
							string NextReferenceChain = String.Format("{0} -> {1}", ReferenceChain, Instance.File.GetFileName());
							AddPlugin(NextReference, NextReferenceChain, ExcludeFolders, NameToInstance, NameToInfo);
						}
					}
				}
			}
			else
			{
				// Check if the plugin is required for this platform
				if(!Reference.IsEnabledForPlatform(Platform) || !Reference.IsEnabledForTargetConfiguration(Configuration) || !Reference.IsEnabledForTarget(TargetType))
				{
					Log.TraceLog("Ignoring plugin '{0}' (referenced via {1}) for platform/configuration", Reference.Name, ReferenceChain);
					return null;
				}

				// Disable any plugin reference which does not support the target platform
				if (!Rules.bIncludePluginsForTargetPlatforms && !Reference.IsSupportedTargetPlatform(Platform))
				{
					Log.TraceLog("Ignoring plugin '{0}' (referenced via {1}) due to unsupported target platform.", Reference.Name, ReferenceChain);
					return null;
				}

				// Find the plugin being enabled
				PluginInfo Info;
				if(!NameToInfo.TryGetValue(Reference.Name, out Info))
				{
					if (Reference.bOptional)
					{
						return null;
					}
					else
					{
						throw new BuildException("Unable to find plugin '{0}' (referenced via {1}). Install it and try again, or remove it from the required plugin list.", Reference.Name, ReferenceChain);
					}
				}

				// Disable any plugin which does not support the target platform. The editor should update such references in the .uproject file on load.
				if (!Rules.bIncludePluginsForTargetPlatforms && !Info.Descriptor.SupportsTargetPlatform(Platform))
				{
					throw new BuildException("{0} is referenced via {1} with a mismatched 'SupportedTargetPlatforms' field. This will cause problems in packaged builds, because the .uplugin file will not be staged. Launch the editor to update references from your project file, or update references from other plugins manually.", Info.File.GetFileName(), ReferenceChain);
				}

				// Disable any plugin that requires the build platform
				if(Info.Descriptor.bRequiresBuildPlatform && ShouldExcludePlugin(Info, ExcludeFolders))
				{
					Log.TraceLog("Ignoring plugin '{0}' (referenced via {1}) due to missing build platform", Reference.Name, ReferenceChain);
					return null;
				}

				// Disable any plugins that aren't compatible with this program
				if (Rules.Type == TargetType.Program && (Info.Descriptor.SupportedPrograms == null || !Info.Descriptor.SupportedPrograms.Contains(AppName)))
				{
					Log.TraceLog("Ignoring plugin '{0}' (referenced via {1}) due to absence from supported programs list.", Reference.Name, ReferenceChain);
					return null;
				}

				// Create the new instance and add it to the cache
				Log.TraceLog("Enabling plugin '{0}' (referenced via {1})", Reference.Name, ReferenceChain);
				Instance = new UEBuildPlugin(Info);
				Instance.bDescriptorReferencedExplicitly = !Reference.bOptional;
				NameToInstance.Add(Info.Name, Instance);

				// Get the reference chain for this plugin
				string PluginReferenceChain = String.Format("{0} -> {1}", ReferenceChain, Info.File.GetFileName());

				// Create modules for this plugin
				UEBuildBinaryType BinaryType = ShouldCompileMonolithic() ? UEBuildBinaryType.StaticLibrary : UEBuildBinaryType.DynamicLinkLibrary;
				if (Info.Descriptor.Modules != null)
				{
					foreach (ModuleDescriptor ModuleInfo in Info.Descriptor.Modules)
					{
						if (ModuleInfo.IsCompiledInConfiguration(Platform, Configuration, TargetName, TargetType, Rules.bBuildDeveloperTools, Rules.bBuildEditor, Rules.bBuildRequiresCookedData))
						{
							UEBuildModuleCPP Module = FindOrCreateCppModuleByName(ModuleInfo.Name, PluginReferenceChain);
							if(!Instance.Modules.Contains(Module))
							{
								if (!Module.RulesFile.IsUnderDirectory(Info.Directory))
								{
									throw new BuildException("Plugin '{0}' (referenced via {1}) does not contain the '{2}' module, but lists it in '{3}'.", Info.Name, ReferenceChain, ModuleInfo.Name, Info.File);
								}
								Instance.bDescriptorNeededAtRuntime = true;
								Instance.Modules.Add(Module);
							}
						}
					}
				}

				// Create the dependencies set
				HashSet<UEBuildPlugin> Dependencies = new HashSet<UEBuildPlugin>();
				if(Info.Descriptor.Plugins != null)
				{
					foreach(PluginReferenceDescriptor NextReference in Info.Descriptor.Plugins)
					{
						UEBuildPlugin NextInstance = AddPlugin(NextReference, PluginReferenceChain, ExcludeFolders, NameToInstance, NameToInfo);
						if(NextInstance != null)
						{
							Dependencies.Add(NextInstance);
							if(NextInstance.Dependencies == null)
							{
								throw new BuildException("Found circular dependency from plugin '{0}' onto itself.", NextReference.Name);
							}
							Dependencies.UnionWith(NextInstance.Dependencies);
						}
					}
				}
				Instance.Dependencies = Dependencies;

				// Stage the descriptor if the plugin contains content
				if (Info.Descriptor.bCanContainContent || Dependencies.Any(x => x.bDescriptorNeededAtRuntime))
				{
					Instance.bDescriptorNeededAtRuntime = true;
				}
			}
			return Instance;
		}

		/// <summary>
		/// Checks whether a plugin path contains a platform directory fragment
		/// </summary>
		private bool ShouldExcludePlugin(PluginInfo Plugin, IEnumerable<string> ExcludeFolders)
		{
			if (Plugin.LoadedFrom == PluginLoadedFrom.Engine)
			{
				return Plugin.File.ContainsAnyNames(ExcludeFolders, UnrealBuildTool.EngineDirectory);
			}
			else if(ProjectFile != null)
			{
				return Plugin.File.ContainsAnyNames(ExcludeFolders, ProjectFile.Directory);
			}
			else
			{
				return false;
			}
		}

		/// <summary>
		/// Sets up the binaries for the target.
		/// </summary>
		protected void SetupBinaries()
		{
			// If we're using the new method for specifying binaries, fill in the binary configurations now
			if(Rules.LaunchModuleName == null)
			{
				throw new BuildException("LaunchModuleName must be set for all targets.");
			}

			// Create the launch module
			UEBuildModuleCPP LaunchModule = FindOrCreateCppModuleByName(Rules.LaunchModuleName, TargetRulesFile.GetFileName());

			// Get the intermediate directory for the launch module directory. This can differ from the standard engine intermediate directory because it is always configuration-specific.
			DirectoryReference IntermediateDirectory;
			if(LaunchModule.RulesFile.IsUnderDirectory(UnrealBuildTool.EngineDirectory) && !ShouldCompileMonolithic())
			{
				IntermediateDirectory = DirectoryReference.Combine(UnrealBuildTool.EngineDirectory, PlatformIntermediateFolder, AppName, Configuration.ToString());
			}
			else
			{
				IntermediateDirectory = ProjectIntermediateDirectory;
			}

			// Construct the output paths for this target's executable
			DirectoryReference OutputDirectory;
			if (bCompileMonolithic || !bUseSharedBuildEnvironment)
			{
				OutputDirectory = ProjectDirectory;
			}
			else
			{
				OutputDirectory = UnrealBuildTool.EngineDirectory;
			}

			bool bCompileAsDLL = Rules.bShouldCompileAsDLL && bCompileMonolithic;
			List<FileReference> OutputPaths = MakeBinaryPaths(OutputDirectory, bCompileMonolithic ? TargetName : AppName, Platform, Configuration, bCompileAsDLL ? UEBuildBinaryType.DynamicLinkLibrary : UEBuildBinaryType.Executable, Rules.Architecture, Rules.UndecoratedConfiguration, bCompileMonolithic && ProjectFile != null, Rules.ExeBinariesSubFolder, ProjectFile, Rules);

			// Create the binary
			UEBuildBinary Binary = new UEBuildBinary(
				Type: Rules.bShouldCompileAsDLL? UEBuildBinaryType.DynamicLinkLibrary : UEBuildBinaryType.Executable,
				OutputFilePaths: OutputPaths,
				IntermediateDirectory: IntermediateDirectory,
				bAllowExports: Rules.bHasExports,
				bBuildAdditionalConsoleApp: Rules.bBuildAdditionalConsoleApp,
				PrimaryModule: LaunchModule,
				bUsePrecompiled: LaunchModule.Rules.bUsePrecompiled && OutputPaths[0].IsUnderDirectory(UnrealBuildTool.EngineDirectory)
			);
			Binaries.Add(Binary);

			// Add the launch module to it
			LaunchModule.Binary = Binary;
			Binary.AddModule(LaunchModule);

		}

		/// <summary>
		/// Sets up the global compile and link environment for the target.
		/// </summary>
		private void SetupGlobalEnvironment(UEToolChain ToolChain, CppCompileEnvironment GlobalCompileEnvironment, LinkEnvironment GlobalLinkEnvironment)
		{
			UEBuildPlatform BuildPlatform = UEBuildPlatform.GetBuildPlatform(Platform);

			ToolChain.SetUpGlobalEnvironment(Rules);

			// @Hack: This to prevent UHT from listing CoreUObject.init.gen.cpp as its dependency.
			// We flag the compile environment when we build UHT so that we don't need to check
			// this for each file when generating their dependencies.
			GlobalCompileEnvironment.bHackHeaderGenerator = (AppName == "UnrealHeaderTool");

			GlobalCompileEnvironment.bUseDebugCRT = GlobalCompileEnvironment.Configuration == CppConfiguration.Debug && Rules.bDebugBuildsActuallyUseDebugCRT;
			GlobalCompileEnvironment.bEnableOSX109Support = Rules.bEnableOSX109Support;
			GlobalCompileEnvironment.Definitions.Add(String.Format("IS_PROGRAM={0}", TargetType == TargetType.Program ? "1" : "0"));
			GlobalCompileEnvironment.Definitions.AddRange(Rules.GlobalDefinitions);
			GlobalCompileEnvironment.bUseSharedBuildEnvironment = (Rules.BuildEnvironment == TargetBuildEnvironment.Shared);
			GlobalCompileEnvironment.bEnableExceptions = Rules.bForceEnableExceptions || Rules.bBuildEditor;
			GlobalCompileEnvironment.bEnableObjCExceptions = Rules.bForceEnableObjCExceptions || Rules.bBuildEditor;
			GlobalCompileEnvironment.bShadowVariableWarningsAsErrors = Rules.bShadowVariableErrors;
			GlobalCompileEnvironment.bUndefinedIdentifierWarningsAsErrors = Rules.bUndefinedIdentifierErrors;
			GlobalCompileEnvironment.bOptimizeForSize = Rules.bCompileForSize;
			GlobalCompileEnvironment.bUseStaticCRT = Rules.bUseStaticCRT;
			GlobalCompileEnvironment.bOmitFramePointers = Rules.bOmitFramePointers;
			GlobalCompileEnvironment.bUsePDBFiles = Rules.bUsePDBFiles;
			GlobalCompileEnvironment.bSupportEditAndContinue = Rules.bSupportEditAndContinue;
			GlobalCompileEnvironment.bUseIncrementalLinking = Rules.bUseIncrementalLinking;
			GlobalCompileEnvironment.bAllowLTCG = Rules.bAllowLTCG;
			GlobalCompileEnvironment.bPGOOptimize = Rules.bPGOOptimize;
			GlobalCompileEnvironment.bPGOProfile = Rules.bPGOProfile;
			GlobalCompileEnvironment.bAllowRemotelyCompiledPCHs = Rules.bAllowRemotelyCompiledPCHs;
			GlobalCompileEnvironment.bCheckSystemHeadersForModification = Rules.bCheckSystemHeadersForModification;
			GlobalCompileEnvironment.bPrintTimingInfo = Rules.bPrintToolChainTimingInfo;
			GlobalCompileEnvironment.bUseRTTI = Rules.bForceEnableRTTI;
			GlobalCompileEnvironment.bUseInlining = Rules.bUseInlining;
			GlobalCompileEnvironment.bHideSymbolsByDefault = !Rules.bPublicSymbolsByDefault;
			GlobalCompileEnvironment.CppStandard = Rules.CppStandard;
			GlobalCompileEnvironment.AdditionalArguments = Rules.AdditionalCompilerArguments;

			GlobalLinkEnvironment.bIsBuildingConsoleApplication = Rules.bIsBuildingConsoleApplication;
			GlobalLinkEnvironment.bOptimizeForSize = Rules.bCompileForSize;
			GlobalLinkEnvironment.bOmitFramePointers = Rules.bOmitFramePointers;
			GlobalLinkEnvironment.bSupportEditAndContinue = Rules.bSupportEditAndContinue;
			GlobalLinkEnvironment.bCreateMapFile = Rules.bCreateMapFile;
			GlobalLinkEnvironment.bHasExports = Rules.bHasExports;
			GlobalLinkEnvironment.bAllowASLR = (GlobalCompileEnvironment.Configuration == CppConfiguration.Shipping && Rules.bAllowASLRInShipping);
			GlobalLinkEnvironment.bUsePDBFiles = Rules.bUsePDBFiles;
			GlobalLinkEnvironment.BundleDirectory = BuildPlatform.GetBundleDirectory(Rules, Binaries[0].OutputFilePaths);
			GlobalLinkEnvironment.BundleVersion = Rules.BundleVersion;
			GlobalLinkEnvironment.bAllowLTCG = Rules.bAllowLTCG;
            GlobalLinkEnvironment.bPGOOptimize = Rules.bPGOOptimize;
            GlobalLinkEnvironment.bPGOProfile = Rules.bPGOProfile;
			GlobalLinkEnvironment.bUseIncrementalLinking = Rules.bUseIncrementalLinking;
			GlobalLinkEnvironment.bUseFastPDBLinking = Rules.bUseFastPDBLinking ?? false;
			GlobalLinkEnvironment.bPrintTimingInfo = Rules.bPrintToolChainTimingInfo;
			GlobalLinkEnvironment.AdditionalArguments = Rules.AdditionalLinkerArguments;
		
            if (Rules.bPGOOptimize && Rules.bPGOProfile)
            {
                throw new BuildException("bPGOProfile and bPGOOptimize are mutually exclusive.");
            }

            if (Rules.bPGOProfile)
            {
                GlobalCompileEnvironment.Definitions.Add("ENABLE_PGO_PROFILE=1");
            }
            else
            {
                GlobalCompileEnvironment.Definitions.Add("ENABLE_PGO_PROFILE=0");
            }

			// Toggle to enable vorbis for audio streaming where available
			GlobalCompileEnvironment.Definitions.Add("USE_VORBIS_FOR_STREAMING=1");

			// Toggle to enable XMA for audio streaming where available (XMA2 only supports up to stereo streams - surround streams will fall back to Vorbis etc)
			GlobalCompileEnvironment.Definitions.Add("USE_XMA2_FOR_STREAMING=1");

			// Add the 'Engine/Source' path as a global include path for all modules
			GlobalCompileEnvironment.UserIncludePaths.Add(UnrealBuildTool.EngineSourceDirectory);

			//@todo.PLATFORM: Do any platform specific tool chain initialization here if required

			UnrealTargetConfiguration EngineTargetConfiguration = Configuration == UnrealTargetConfiguration.DebugGame ? UnrealTargetConfiguration.Development : Configuration;
			DirectoryReference LinkIntermediateDirectory = DirectoryReference.Combine(UnrealBuildTool.EngineDirectory, PlatformIntermediateFolder, AppName, EngineTargetConfiguration.ToString());

			// Installed Engine intermediates go to the project's intermediate folder. Installed Engine never writes to the engine intermediate folder. (Those files are immutable)
			// Also, when compiling in monolithic, all intermediates go to the project's folder.  This is because a project can change definitions that affects all engine translation
			// units too, so they can't be shared between different targets.  They are effectively project-specific engine intermediates.
			if (UnrealBuildTool.IsEngineInstalled() || (ProjectFile != null && ShouldCompileMonolithic()))
			{
				if (ProjectFile != null)
				{
					LinkIntermediateDirectory = DirectoryReference.Combine(ProjectFile.Directory, PlatformIntermediateFolder, AppName, Configuration.ToString());
				}
				else if (ForeignPlugin != null)
				{
					LinkIntermediateDirectory = DirectoryReference.Combine(ForeignPlugin.Directory, PlatformIntermediateFolder, AppName, Configuration.ToString());
				}
			}

			// Put the non-executable output files (PDB, import library, etc) in the intermediate directory.
			GlobalLinkEnvironment.IntermediateDirectory = LinkIntermediateDirectory;
			GlobalLinkEnvironment.OutputDirectory = GlobalLinkEnvironment.IntermediateDirectory;

			// By default, shadow source files for this target in the root OutputDirectory
			GlobalLinkEnvironment.LocalShadowDirectory = GlobalLinkEnvironment.OutputDirectory;

			if(!String.IsNullOrEmpty(Rules.ExeBinariesSubFolder))
			{
				GlobalCompileEnvironment.Definitions.Add(String.Format("ENGINE_BASE_DIR_ADJUST={0}", Rules.ExeBinariesSubFolder.Replace('\\', '/').Trim('/').Count(x => x == '/') + 1));
			}

			if (Rules.bForceCompileDevelopmentAutomationTests)
            {
                GlobalCompileEnvironment.Definitions.Add("WITH_DEV_AUTOMATION_TESTS=1");
            }
            else
            {
                switch(Configuration)
                {
                    case UnrealTargetConfiguration.Test:
                    case UnrealTargetConfiguration.Shipping:
                        GlobalCompileEnvironment.Definitions.Add("WITH_DEV_AUTOMATION_TESTS=0");
                        break;
                    default:
                        GlobalCompileEnvironment.Definitions.Add("WITH_DEV_AUTOMATION_TESTS=1");
                        break;
                }
            }

            if (Rules.bForceCompilePerformanceAutomationTests)
            {
                GlobalCompileEnvironment.Definitions.Add("WITH_PERF_AUTOMATION_TESTS=1");
            }
            else
            {
                switch (Configuration)
                {
                    case UnrealTargetConfiguration.Shipping:
                        GlobalCompileEnvironment.Definitions.Add("WITH_PERF_AUTOMATION_TESTS=0");
                        break;
                    default:
                        GlobalCompileEnvironment.Definitions.Add("WITH_PERF_AUTOMATION_TESTS=1");
                        break;
                }
            }

			GlobalCompileEnvironment.Definitions.Add("UNICODE");
			GlobalCompileEnvironment.Definitions.Add("_UNICODE");
			GlobalCompileEnvironment.Definitions.Add("__UNREAL__");

			GlobalCompileEnvironment.Definitions.Add(String.Format("IS_MONOLITHIC={0}", ShouldCompileMonolithic() ? "1" : "0"));

			GlobalCompileEnvironment.Definitions.Add(String.Format("WITH_ENGINE={0}", Rules.bCompileAgainstEngine ? "1" : "0"));
			GlobalCompileEnvironment.Definitions.Add(String.Format("WITH_UNREAL_DEVELOPER_TOOLS={0}", Rules.bBuildDeveloperTools ? "1" : "0"));

			// Set a macro to control whether to initialize ApplicationCore. Command line utilities should not generally need this.
			if (Rules.bCompileAgainstApplicationCore)
			{
				GlobalCompileEnvironment.Definitions.Add("WITH_APPLICATION_CORE=1");
			}
			else
			{
				GlobalCompileEnvironment.Definitions.Add("WITH_APPLICATION_CORE=0");
			}

			if (Rules.bCompileAgainstCoreUObject)
			{
				GlobalCompileEnvironment.Definitions.Add("WITH_COREUOBJECT=1");
			}
			else
			{
				GlobalCompileEnvironment.Definitions.Add("WITH_COREUOBJECT=0");
			}

			if (Rules.bCompileWithStatsWithoutEngine)
			{
				GlobalCompileEnvironment.Definitions.Add("USE_STATS_WITHOUT_ENGINE=1");
			}
			else
			{
				GlobalCompileEnvironment.Definitions.Add("USE_STATS_WITHOUT_ENGINE=0");
			}

			if (Rules.bCompileWithPluginSupport)
			{
				GlobalCompileEnvironment.Definitions.Add("WITH_PLUGIN_SUPPORT=1");
			}
			else
			{
				GlobalCompileEnvironment.Definitions.Add("WITH_PLUGIN_SUPPORT=0");
			}

			if (Rules.bCompileWithAccessibilitySupport && !Rules.bIsBuildingConsoleApplication)
			{
				GlobalCompileEnvironment.Definitions.Add("WITH_ACCESSIBILITY=1");
			}
			else
			{
				GlobalCompileEnvironment.Definitions.Add("WITH_ACCESSIBILITY=0");
			}

			if (Rules.bWithPerfCounters)
            {
                GlobalCompileEnvironment.Definitions.Add("WITH_PERFCOUNTERS=1");
            }
            else
            {
                GlobalCompileEnvironment.Definitions.Add("WITH_PERFCOUNTERS=0");
            }

			if (Rules.bUseLoggingInShipping)
			{
				GlobalCompileEnvironment.Definitions.Add("USE_LOGGING_IN_SHIPPING=1");
			}
			else
			{
				GlobalCompileEnvironment.Definitions.Add("USE_LOGGING_IN_SHIPPING=0");
			}

			if (Rules.bLoggingToMemoryEnabled)
			{
				GlobalCompileEnvironment.Definitions.Add("WITH_LOGGING_TO_MEMORY=1");
			}
			else
			{
				GlobalCompileEnvironment.Definitions.Add("WITH_LOGGING_TO_MEMORY=0");
			}

            if (Rules.bUseCacheFreedOSAllocs)
            {
                GlobalCompileEnvironment.Definitions.Add("USE_CACHE_FREED_OS_ALLOCS=1");
            }
            else
            {
                GlobalCompileEnvironment.Definitions.Add("USE_CACHE_FREED_OS_ALLOCS=0");
            }

			if (Rules.bUseChecksInShipping)
			{
				GlobalCompileEnvironment.Definitions.Add("USE_CHECKS_IN_SHIPPING=1");
			}
			else
			{
				GlobalCompileEnvironment.Definitions.Add("USE_CHECKS_IN_SHIPPING=0");
			}

			// bBuildEditor has now been set appropriately for all platforms, so this is here to make sure the #define 
			if (Rules.bBuildEditor)
			{
				GlobalCompileEnvironment.Definitions.Add("WITH_EDITOR=1");
			}
			else if (!GlobalCompileEnvironment.Definitions.Contains("WITH_EDITOR=0"))
			{
				GlobalCompileEnvironment.Definitions.Add("WITH_EDITOR=0");
			}

			if (Rules.bBuildWithEditorOnlyData == false)
			{
				GlobalCompileEnvironment.Definitions.Add("WITH_EDITORONLY_DATA=0");
			}

			// Check if server-only code should be compiled out.
			if (Rules.bWithServerCode == true)
			{
				GlobalCompileEnvironment.Definitions.Add("WITH_SERVER_CODE=1");
			}
			else
			{
				GlobalCompileEnvironment.Definitions.Add("WITH_SERVER_CODE=0");
			}

			// Set the define for whether we're compiling with CEF3
			if (Rules.bCompileCEF3 && (Platform == UnrealTargetPlatform.Win32 || Platform == UnrealTargetPlatform.Win64 || Platform == UnrealTargetPlatform.Mac || Platform == UnrealTargetPlatform.Linux))
			{
				GlobalCompileEnvironment.Definitions.Add("WITH_CEF3=1");
			}
			else
			{
				GlobalCompileEnvironment.Definitions.Add("WITH_CEF3=0");
			}

			// Set the define for enabling live coding
			if(Rules.bWithLiveCoding)
			{
				GlobalCompileEnvironment.Definitions.Add("WITH_LIVE_CODING=1");
				if (Rules.LinkType == TargetLinkType.Monolithic)
				{
					GlobalCompileEnvironment.Definitions.Add(String.Format("UE_LIVE_CODING_ENGINE_DIR=\"{0}\"", UnrealBuildTool.EngineDirectory.FullName.Replace("\\", "\\\\")));
					if(ProjectFile != null)
					{
						GlobalCompileEnvironment.Definitions.Add(String.Format("UE_LIVE_CODING_PROJECT=\"{0}\"", ProjectFile.FullName.Replace("\\", "\\\\")));
					}
				}
			}
			else
			{
				GlobalCompileEnvironment.Definitions.Add("WITH_LIVE_CODING=0");
			}

			if (Rules.bUseXGEController &&
				Rules.Type == TargetType.Editor &&
				(Platform == UnrealTargetPlatform.Win32 || Platform == UnrealTargetPlatform.Win64))
			{
				GlobalCompileEnvironment.Definitions.Add("WITH_XGE_CONTROLLER=1");
			}
			else
			{
				GlobalCompileEnvironment.Definitions.Add("WITH_XGE_CONTROLLER=0");
			}

			// Compile in the names of the module manifests
			GlobalCompileEnvironment.Definitions.Add(String.Format("UBT_MODULE_MANIFEST=\"{0}\"", ModuleManifest.GetStandardFileName(AppName, Platform, Configuration, Architecture, false)));
			GlobalCompileEnvironment.Definitions.Add(String.Format("UBT_MODULE_MANIFEST_DEBUGGAME=\"{0}\"", ModuleManifest.GetStandardFileName(AppName, Platform, UnrealTargetConfiguration.DebugGame, Architecture, true)));

			// tell the compiled code the name of the UBT platform (this affects folder on disk, etc that the game may need to know)
			GlobalCompileEnvironment.Definitions.Add(String.Format("UBT_COMPILED_PLATFORM=" + Platform.ToString()));
			GlobalCompileEnvironment.Definitions.Add(String.Format("UBT_COMPILED_TARGET=" + TargetType.ToString()));

			// Set the global app name
			GlobalCompileEnvironment.Definitions.Add(String.Format("UE_APP_NAME=\"{0}\"", AppName));

			// Initialize the compile and link environments for the platform, configuration, and project.
			BuildPlatform.SetUpEnvironment(Rules, GlobalCompileEnvironment, GlobalLinkEnvironment);
			BuildPlatform.SetUpConfigurationEnvironment(Rules, GlobalCompileEnvironment, GlobalLinkEnvironment);
		}

		static CppConfiguration GetCppConfiguration(UnrealTargetConfiguration Configuration)
		{
			switch (Configuration)
			{
				case UnrealTargetConfiguration.Debug:
					return CppConfiguration.Debug;
				case UnrealTargetConfiguration.DebugGame:
				case UnrealTargetConfiguration.Development:
					return CppConfiguration.Development;
				case UnrealTargetConfiguration.Shipping:
					return CppConfiguration.Shipping;
				case UnrealTargetConfiguration.Test:
					return CppConfiguration.Shipping;
				default:
					throw new BuildException("Unhandled target configuration");
			}
		}

        /// <summary>
        /// Create a rules object for the given module, and set any default values for this target
        /// </summary>
        private ModuleRules CreateModuleRulesAndSetDefaults(string ModuleName, string ReferenceChain)
		{
			// Create the rules from the assembly
			ModuleRules RulesObject = RulesAssembly.CreateModuleRules(ModuleName, Rules, ReferenceChain);

			// Set whether the module requires an IMPLEMENT_MODULE macro
			if(!RulesObject.bRequiresImplementModule.HasValue)
			{
				RulesObject.bRequiresImplementModule = (RulesObject.Type == ModuleRules.ModuleType.CPlusPlus && RulesObject.Name != Rules.LaunchModuleName);
			}

			// Reads additional dependencies array for project module from project file and fills PrivateDependencyModuleNames. 
			if (ProjectDescriptor != null && ProjectDescriptor.Modules != null)
			{
				ModuleDescriptor Module = ProjectDescriptor.Modules.FirstOrDefault(x => x.Name.Equals(ModuleName, StringComparison.InvariantCultureIgnoreCase));
				if (Module != null && Module.AdditionalDependencies != null)
				{
					RulesObject.PrivateDependencyModuleNames.AddRange(Module.AdditionalDependencies);
				}
			}

			// Make sure include paths don't end in trailing slashes. This can result in enclosing quotes being escaped when passed to command line tools.
			RemoveTrailingSlashes(RulesObject.PublicIncludePaths);
			RemoveTrailingSlashes(RulesObject.PublicSystemIncludePaths);
			RemoveTrailingSlashes(RulesObject.PrivateIncludePaths);
			RemoveTrailingSlashes(RulesObject.PublicLibraryPaths);

			// Validate rules object
			if (RulesObject.Type == ModuleRules.ModuleType.CPlusPlus)
			{
				List<string> InvalidDependencies = RulesObject.DynamicallyLoadedModuleNames.Intersect(RulesObject.PublicDependencyModuleNames.Concat(RulesObject.PrivateDependencyModuleNames)).ToList();
				if (InvalidDependencies.Count != 0)
				{
					throw new BuildException("Module rules for '{0}' should not be dependent on modules which are also dynamically loaded: {1}", ModuleName, String.Join(", ", InvalidDependencies));
				}

				// Make sure that engine modules use shared PCHs or have an explicit private PCH
				if(RulesObject.PCHUsage == ModuleRules.PCHUsageMode.NoSharedPCHs && RulesObject.PrivatePCHHeaderFile == null)
				{
					if(ProjectFile == null || !RulesObject.File.IsUnderDirectory(ProjectFile.Directory))
					{
						Log.TraceWarning("{0} module has shared PCHs disabled, but does not have a private PCH set", ModuleName);
					}
				}

				// Disable shared PCHs for game modules by default (but not game plugins, since they won't depend on the game's PCH!)
				if (RulesObject.PCHUsage == ModuleRules.PCHUsageMode.Default)
				{
					if(RulesObject.bUseBackwardsCompatibleDefaults && !Rules.bIWYU)
					{
						if(RulesObject.Plugin != null)
						{
							// Game plugin.  Enable shared PCHs by default, since they aren't typically large enough to warrant their own PCH.
							RulesObject.PCHUsage = ModuleRules.PCHUsageMode.UseSharedPCHs;
						}
						else
						{
							// Game module.  Do not enable shared PCHs by default, because games usually have a large precompiled header of their own and compile times would suffer.
							RulesObject.PCHUsage = ModuleRules.PCHUsageMode.NoSharedPCHs;
						}
					}
					else
					{
						// Engine module or plugin module -- allow shared PCHs
						RulesObject.PCHUsage = ModuleRules.PCHUsageMode.UseExplicitOrSharedPCHs;
					}
				}

				// If we can't use a shared PCH, check there's a private PCH set
				if(RulesObject.PCHUsage != ModuleRules.PCHUsageMode.NoPCHs && RulesObject.PCHUsage != ModuleRules.PCHUsageMode.UseExplicitOrSharedPCHs && RulesObject.PrivatePCHHeaderFile == null)
				{
					// Try to figure out the legacy PCH file
					FileReference CppFile = DirectoryReference.EnumerateFiles(RulesObject.Directory, "*.cpp", SearchOption.AllDirectories).FirstOrDefault();
					if(CppFile != null)
					{
						string IncludeFile = MetadataCache.GetFirstInclude(FileItem.GetItemByFileReference(CppFile));
						if(IncludeFile != null)
						{
							FileReference PchIncludeFile = DirectoryReference.EnumerateFiles(RulesObject.Directory, Path.GetFileName(IncludeFile), SearchOption.AllDirectories).FirstOrDefault();
							if(PchIncludeFile != null)
							{
								RulesObject.PrivatePCHHeaderFile = PchIncludeFile.MakeRelativeTo(RulesObject.Directory).Replace(Path.DirectorySeparatorChar, '/');
							}
						}
					}

					// Print a suggestion for which file to include
					if(RulesObject.PrivatePCHHeaderFile == null)
					{
						Log.TraceWarningOnce(RulesObject.File, "Modules must specify an explicit precompiled header (eg. PrivatePCHHeaderFile = \"Private/{0}PrivatePCH.h\") from UE 4.21 onwards.", ModuleName);
					}
					else
					{
						Log.TraceWarningOnce(RulesObject.File, "Modules must specify an explicit precompiled header (eg. PrivatePCHHeaderFile = \"{0}\") from UE 4.21 onwards.", RulesObject.PrivatePCHHeaderFile);
					}
				}
			}
			return RulesObject;
		}

		/// <summary>
		/// Utility function to remove trailing slashes from a list of paths
		/// </summary>
		/// <param name="Paths">List of paths to process</param>
		private static void RemoveTrailingSlashes(List<string> Paths)
		{
			for(int Idx = 0; Idx < Paths.Count; Idx++)
			{
				Paths[Idx] = Paths[Idx].TrimEnd('\\');
			}
		}

		/// <summary>
		/// Finds a module given its name.  Throws an exception if the module couldn't be found.
		/// </summary>
		/// <param name="ModuleName">Name of the module</param>
		/// <param name="ReferenceChain">Chain of references causing this module to be instantiated, for display in error messages</param>
		public UEBuildModule FindOrCreateModuleByName(string ModuleName, string ReferenceChain)
		{
			UEBuildModule Module;
			if (!Modules.TryGetValue(ModuleName, out Module))
			{
				// @todo projectfiles: Cross-platform modules can appear here during project generation, but they may have already
				//   been filtered out by the project generator.  This causes the projects to not be added to directories properly.
				ModuleRules RulesObject = CreateModuleRulesAndSetDefaults(ModuleName, ReferenceChain);
				DirectoryReference ModuleDirectory = RulesObject.File.Directory;

				// Clear the bUsePrecompiled flag if we're compiling a foreign plugin; since it's treated like an engine module, it will default to true in an installed build.
				if(RulesObject.Plugin != null && RulesObject.Plugin.File == ForeignPlugin)
				{
					RulesObject.bPrecompile = true;
					RulesObject.bUsePrecompiled = false;
				}

				// Get the base directory for paths referenced by the module. If the module's under the UProject source directory use that, otherwise leave it relative to the Engine source directory.
				if (ProjectFile != null)
				{
					DirectoryReference ProjectSourceDirectoryName = DirectoryReference.Combine(ProjectFile.Directory, "Source");
					if (RulesObject.File.IsUnderDirectory(ProjectSourceDirectoryName))
					{
						RulesObject.PublicIncludePaths = CombinePathList(ProjectSourceDirectoryName, RulesObject.PublicIncludePaths);
						RulesObject.PrivateIncludePaths = CombinePathList(ProjectSourceDirectoryName, RulesObject.PrivateIncludePaths);
						RulesObject.PublicLibraryPaths = CombinePathList(ProjectSourceDirectoryName, RulesObject.PublicLibraryPaths);
					}
				}

				// Get the generated code directory. Plugins always write to their own intermediate directory so they can be copied between projects, shared engine 
				// intermediates go in the engine intermediate folder, and anything else goes in the project folder.
				DirectoryReference GeneratedCodeDirectory = null;
				if (RulesObject.Type != ModuleRules.ModuleType.External)
				{
					// Get the base directory
<<<<<<< HEAD
					if (bUseSharedBuildEnvironment)
=======
					if (RulesObject.Plugin != null)
					{
						GeneratedCodeDirectory = RulesObject.Plugin.Directory;
					}
					else if (bUseSharedBuildEnvironment && RulesObject.File.IsUnderDirectory(UnrealBuildTool.EngineDirectory))
					{
						GeneratedCodeDirectory = UnrealBuildTool.EngineDirectory;
					}
					else if (bUseSharedBuildEnvironment && UnrealBuildTool.IsUnderAnEngineDirectory(RulesObject.File.Directory))
>>>>>>> 271e2139
					{
						GeneratedCodeDirectory = RulesObject.Context.DefaultOutputBaseDir;
					}
					else
					{
						GeneratedCodeDirectory = ProjectDirectory;
					}

					// Get the subfolder containing generated code
					GeneratedCodeDirectory = DirectoryReference.Combine(GeneratedCodeDirectory, PlatformIntermediateFolder, AppName, "Inc");

					// Append the binaries subfolder, if present. We rely on this to ensure that build products can be filtered correctly.
					if(RulesObject.BinariesSubFolder != null)
					{
						GeneratedCodeDirectory = DirectoryReference.Combine(GeneratedCodeDirectory, RulesObject.BinariesSubFolder);
					}

					// Finally, append the module name.
					GeneratedCodeDirectory = DirectoryReference.Combine(GeneratedCodeDirectory, ModuleName);
				}

				// For legacy modules, add a bunch of default include paths.
				if (RulesObject.Type == ModuleRules.ModuleType.CPlusPlus && RulesObject.bAddDefaultIncludePaths && (RulesObject.Plugin != null || (ProjectFile != null && RulesObject.File.IsUnderDirectory(ProjectFile.Directory))))
				{
					// Add the module source directory 
					DirectoryReference BaseSourceDirectory;
					if (RulesObject.Plugin != null)
					{
						BaseSourceDirectory = DirectoryReference.Combine(RulesObject.Plugin.Directory, "Source");
					}
					else
					{
						BaseSourceDirectory = DirectoryReference.Combine(ProjectFile.Directory, "Source");
					}

					// If it's a game module (plugin or otherwise), add the root source directory to the include paths.
					if (RulesObject.File.IsUnderDirectory(TargetRulesFile.Directory) || (RulesObject.Plugin != null && RulesObject.Plugin.LoadedFrom == PluginLoadedFrom.Project))
					{
						if(DirectoryReference.Exists(BaseSourceDirectory))
						{
							RulesObject.PublicIncludePaths.Add(NormalizeIncludePath(BaseSourceDirectory));
						}
					}

					// Resolve private include paths against the project source root
					for (int Idx = 0; Idx < RulesObject.PrivateIncludePaths.Count; Idx++)
					{
						string PrivateIncludePath = RulesObject.PrivateIncludePaths[Idx];
						if (!Path.IsPathRooted(PrivateIncludePath))
						{
							PrivateIncludePath = DirectoryReference.Combine(BaseSourceDirectory, PrivateIncludePath).FullName;
						}
						RulesObject.PrivateIncludePaths[Idx] = PrivateIncludePath;
					}
				}

				// Override the default for whether the module requires nested include paths
				if(RulesObject.bLegacyPublicIncludePaths == null)
				{
					if(RulesObject.bUseBackwardsCompatibleDefaults)
					{
						RulesObject.bLegacyPublicIncludePaths = Rules.bLegacyPublicIncludePaths;
					}
					else
					{
						RulesObject.bLegacyPublicIncludePaths = false;
					}
				}

<<<<<<< HEAD
=======
				// Figure out whether we need to build this module
				// We don't care about actual source files when generating projects, as these are discovered separately
				bool bDiscoverFiles = !ProjectFileGenerator.bGenerateProjectFiles;
				bool bBuildFiles = bDiscoverFiles && (OnlyModules.Count == 0 || OnlyModules.Any(x => string.Equals(x.OnlyModuleName, ModuleName, StringComparison.InvariantCultureIgnoreCase)));

				List<FileItem> FoundSourceFiles = new List<FileItem>();
				if (RulesObject.Type == ModuleRules.ModuleType.CPlusPlus)
				{
					// So all we care about are the game module and/or plugins.
					if (bDiscoverFiles && !RulesObject.bUsePrecompiled)
					{
						List<FileReference> SourceFilePaths = new List<FileReference>();
						SourceFilePaths = SourceFileSearch.FindModuleSourceFiles(ModuleRulesFile: RulesObject.File, SearchedDirectories: SourceDirectories);
						FoundSourceFiles = GetCPlusPlusFilesToBuild(SourceFilePaths, ModuleDirectory, Platform);
					}
				}

>>>>>>> 271e2139
				// Allow the current platform to modify the module rules
				UEBuildPlatform.GetBuildPlatform(Platform).ModifyModuleRulesForActivePlatform(ModuleName, RulesObject, Rules);

				// Allow all build platforms to 'adjust' the module setting. 
				// This will allow undisclosed platforms to make changes without 
				// exposing information about the platform in publicly accessible 
				// locations.
				UEBuildPlatform.PlatformModifyHostModuleRules(ModuleName, RulesObject, Rules);

				// Now, go ahead and create the module builder instance
				Module = InstantiateModule(RulesObject, GeneratedCodeDirectory);
				Modules.Add(Module.Name, Module);
			}
			return Module;
		}

		/// <summary>
		/// Constructs a new C++ module
		/// </summary>
		/// <param name="ModuleName">Name of the module</param>
		/// <param name="ReferenceChain">Chain of references causing this module to be instantiated, for display in error messages</param>
		/// <returns>New C++ module</returns>
		public UEBuildModuleCPP FindOrCreateCppModuleByName(string ModuleName, string ReferenceChain)
		{
			UEBuildModuleCPP CppModule = FindOrCreateModuleByName(ModuleName, ReferenceChain) as UEBuildModuleCPP;
			if(CppModule == null)
			{
				throw new BuildException("'{0}' is not a C++ module (referenced via {1})", ModuleName, ReferenceChain);
			}
			return CppModule;
		}

		protected UEBuildModule InstantiateModule(
			ModuleRules RulesObject,
			DirectoryReference GeneratedCodeDirectory)
		{
			switch (RulesObject.Type)
			{
				case ModuleRules.ModuleType.CPlusPlus:
					return new UEBuildModuleCPP(
							Rules: RulesObject,
							IntermediateDirectory: GetModuleIntermediateDirectory(RulesObject),
							GeneratedCodeDirectory: GeneratedCodeDirectory
						);

				case ModuleRules.ModuleType.External:
					return new UEBuildModuleExternal(RulesObject);

				default:
					throw new BuildException("Unrecognized module type specified by 'Rules' object {0}", RulesObject.ToString());
			}
		}

		/// <summary>
		/// Normalize an include path to be relative to the engine source directory
		/// </summary>
		public static string NormalizeIncludePath(DirectoryReference Directory)
		{
			return Utils.CleanDirectorySeparators(Directory.MakeRelativeTo(UnrealBuildTool.EngineSourceDirectory), '/');
		}

		/// <summary>
		/// Finds a module given its name.  Throws an exception if the module couldn't be found.
		/// </summary>
		public UEBuildModule GetModuleByName(string Name)
		{
			UEBuildModule Result;
			if (Modules.TryGetValue(Name, out Result))
			{
				return Result;
			}
			else
			{
				throw new BuildException("Couldn't find referenced module '{0}'.", Name);
			}
		}


		/// <summary>
		/// Combines a list of paths with a base path.
		/// </summary>
		/// <param name="BasePath">Base path to combine with. May be null or empty.</param>
		/// <param name="PathList">List of input paths to combine with. May be null.</param>
		/// <returns>List of paths relative The build module object for the specified build rules source file</returns>
		private static List<string> CombinePathList(DirectoryReference BasePath, List<string> PathList)
		{
			List<string> NewPathList = new List<string>();
			foreach (string Path in PathList)
			{
				NewPathList.Add(System.IO.Path.Combine(BasePath.FullName, Path));
			}
			return NewPathList;
		}
<<<<<<< HEAD
=======


		/// <summary>
		/// Given a list of source files for a module, filters them into a list of files that should actually be included in a build
		/// </summary>
		/// <param name="SourceFiles">Original list of files, which may contain non-source</param>
		/// <param name="SourceFilesBaseDirectory">Directory that the source files are in</param>
		/// <param name="TargetPlatform">The platform we're going to compile for</param>
		/// <returns>The list of source files to actually compile</returns>
		static List<FileItem> GetCPlusPlusFilesToBuild(List<FileReference> SourceFiles, DirectoryReference SourceFilesBaseDirectory, UnrealTargetPlatform TargetPlatform)
		{
			// Make a list of all platform name strings that we're *not* currently compiling, to speed
			// up file path comparisons later on
			List<UnrealTargetPlatform> SupportedPlatforms = new List<UnrealTargetPlatform>();
			SupportedPlatforms.Add(TargetPlatform);
			List<string> OtherPlatformNameStrings = Utils.MakeListOfUnsupportedPlatforms(SupportedPlatforms);


			// @todo projectfiles: Consider saving out cached list of source files for modules so we don't need to harvest these each time

			List<FileItem> FilteredFileItems = new List<FileItem>();
			FilteredFileItems.Capacity = SourceFiles.Count;

			// @todo projectfiles: hard-coded source file set.  Should be made extensible by platform tool chains.
			string[] CompilableSourceFileTypes = new string[]
				{
					".cpp",
					".c",
					".cc",
					".mm",
					".m",
					".rc",
					".manifest"
				};

			// When generating project files, we have no file to extract source from, so we'll locate the code files manually
			foreach (FileReference SourceFilePath in SourceFiles)
			{
				// We're only able to compile certain types of files
				bool IsCompilableSourceFile = false;
				foreach (string CurExtension in CompilableSourceFileTypes)
				{
					if (SourceFilePath.HasExtension(CurExtension))
					{
						IsCompilableSourceFile = true;
						break;
					}
				}

				if (IsCompilableSourceFile)
				{
					if (SourceFilePath.IsUnderDirectory(SourceFilesBaseDirectory))
					{
						// Store the path as relative to the project file
						string RelativeFilePath = SourceFilePath.MakeRelativeTo(SourceFilesBaseDirectory);

						// All compiled files should always be in a sub-directory under the project file directory.  We enforce this here.
						if (Path.IsPathRooted(RelativeFilePath) || RelativeFilePath.StartsWith(".."))
						{
							throw new BuildException("Error: Found source file {0} in project whose path was not relative to the base directory of the source files", RelativeFilePath);
						}

						// Check for source files that don't belong to the platform we're currently compiling.  We'll filter
						// those source files out
						bool IncludeThisFile = true;
						foreach (string CurPlatformName in OtherPlatformNameStrings)
						{
							if (RelativeFilePath.IndexOf(Path.DirectorySeparatorChar + CurPlatformName + Path.DirectorySeparatorChar, StringComparison.InvariantCultureIgnoreCase) != -1
								|| RelativeFilePath.StartsWith(CurPlatformName + Path.DirectorySeparatorChar))
							{
								IncludeThisFile = false;
								break;
							}
						}

						if (IncludeThisFile)
						{
							FilteredFileItems.Add(FileItem.GetItemByFileReference(SourceFilePath));
						}
					}
				}
			}

			// @todo projectfiles: Consider enabling this error but changing it to a warning instead.  It can fire for
			//    projects that are being digested for IntelliSense (because the module was set as a cross-
			//	  platform dependency), but all of their source files were filtered out due to platform masking
			//    in the project generator
			bool AllowEmptyProjects = true;
			if (!AllowEmptyProjects)
			{
				if (FilteredFileItems.Count == 0)
				{
					throw new BuildException("Could not find any valid source files for base directory {0}.  Project has {1} files in it", SourceFilesBaseDirectory, SourceFiles.Count);
				}
			}

			return FilteredFileItems;
		}
>>>>>>> 271e2139
	}
}<|MERGE_RESOLUTION|>--- conflicted
+++ resolved
@@ -655,48 +655,17 @@
 			// If we're compiling a plugin, and this target is monolithic, just create the object files
 			if(Descriptor.ForeignPlugin != null && RulesObject.LinkType == TargetLinkType.Monolithic)
 			{
-<<<<<<< HEAD
 				// Don't actually want an executable
 				RulesObject.bDisableLinking = true;
-=======
-				RulesObject.bBuildRequiresCookedData = true;
-			}
-
-			if (!RulesObject.bAllowNonUFSIniWhenCooked)
-			{
-				RulesObject.GlobalDefinitions.Add("DISABLE_NONUFS_INI_WHEN_COOKED=1");
-			}
-
-			// Allow the platform to finalize the settings
-			UEBuildPlatform Platform = UEBuildPlatform.GetBuildPlatform(RulesObject.Platform);
-			Platform.ValidateTarget(RulesObject);
->>>>>>> 271e2139
 
 				// Don't allow using shared PCHs; they won't be distributed with the plugin
 				RulesObject.bUseSharedPCHs = false;
 			}
 
-<<<<<<< HEAD
 			// Include generated code plugin if not building an editor target and project is configured for nativization
 			FileReference NativizedPluginFile = RulesObject.GetNativizedPlugin();
 			if(NativizedPluginFile != null)
 			{
-=======
-			// If we're compiling a plugin, and this target is monolithic, just create the object files
-			if(Desc.ForeignPlugin != null && RulesObject.LinkType == TargetLinkType.Monolithic)
-			{
-				// Don't actually want an executable
-				RulesObject.bDisableLinking = true;
-
-				// Don't allow using shared PCHs; they won't be distributed with the plugin
-				RulesObject.bUseSharedPCHs = false;
-			}
-
-			// Include generated code plugin if not building an editor target and project is configured for nativization
-			FileReference NativizedPluginFile = RulesObject.GetNativizedPlugin();
-			if(NativizedPluginFile != null)
-			{
->>>>>>> 271e2139
 				RulesAssembly = RulesCompiler.CreatePluginRulesAssembly(NativizedPluginFile, bSkipRulesCompile, RulesAssembly, false);
 			}
 
@@ -951,34 +920,7 @@
 		/// <summary>
 		/// Whether to deploy this target after compilation
 		/// </summary>
-<<<<<<< HEAD
 		public bool bDeployAfterCompile;
-=======
-		public FileReference DeployTargetFile;
-
-		/// <summary>
-		/// Directories which are scanned for source files. The UBT makefile uses this to check for files being added/removed.
-		/// </summary>
-		public HashSet<DirectoryReference> SourceDirectories = new HashSet<DirectoryReference>();
-
-		/// <summary>
-		/// A list of the module filenames which were used to build this target.
-		/// </summary>
-		/// <returns></returns>
-		public IEnumerable<string> GetAllModuleBuildCsFilenames()
-		{
-			return FlatModuleCsData.Select(Data => Data.BuildCsFilename);
-		}
-
-		/// <summary>
-		/// A list of the module filenames which were used to build this target.
-		/// </summary>
-		/// <returns></returns>
-		public IEnumerable<string> GetAllModuleFolders()
-		{
-			return FlatModuleCsData.SelectMany(Data => Data.UHTHeaderNames);
-		}
->>>>>>> 271e2139
 
 		/// <summary>
 		/// Whether this target should be compiled in monolithic mode
@@ -989,71 +931,6 @@
 			return bCompileMonolithic;	// @todo ubtmake: We need to make sure this function and similar things aren't called in assembler mode
 		}
 
-<<<<<<< HEAD
-=======
-		public UEBuildTarget(SerializationInfo Info, StreamingContext Context)
-		{
-			TargetType = (TargetType)Info.GetInt32("tt");
-			ProjectFile = (FileReference)Info.GetValue("pf", typeof(FileReference));
-			AppName = Info.GetString("an");
-			TargetName = Info.GetString("tn");
-			bUseSharedBuildEnvironment = Info.GetBoolean("sb");
-			Platform = (UnrealTargetPlatform)Info.GetInt32("pl");
-			Configuration = (UnrealTargetConfiguration)Info.GetInt32("co");
-			Architecture = Info.GetString("ar");
-			PlatformIntermediateFolder = Info.GetString("if");
-			ProjectDirectory = (DirectoryReference)Info.GetValue("pd", typeof(DirectoryReference));
-			ProjectIntermediateDirectory = (DirectoryReference)Info.GetValue("pi", typeof(DirectoryReference));
-			EngineIntermediateDirectory = (DirectoryReference)Info.GetValue("ed", typeof(DirectoryReference));
-			OutputPaths = (List<FileReference>)Info.GetValue("op", typeof(List<FileReference>));
-			VersionFile = (FileReference)Info.GetValue("vf", typeof(FileReference));
-			bPrecompile = Info.GetBoolean("pc");
-			OnlyModules = (List<OnlyModule>)Info.GetValue("om", typeof(List<OnlyModule>));
-			bCompileMonolithic = Info.GetBoolean("cm");
-			FlatModuleCsData = (List<FlatModuleCsDataType>)Info.GetValue("fm", typeof(List<FlatModuleCsDataType>));
-			Receipt = (TargetReceipt)Info.GetValue("re", typeof(TargetReceipt));
-			ReceiptFileName = (FileReference)Info.GetValue("rf", typeof(FileReference));
-			FileReferenceToModuleManifestPairs = (KeyValuePair<FileReference, ModuleManifest>[])Info.GetValue("vm", typeof(KeyValuePair<FileReference, ModuleManifest>[]));
-			TargetRulesFile = (FileReference)Info.GetValue("tc", typeof(FileReference));
-			PreBuildStepScripts = (FileReference[])Info.GetValue("pr", typeof(FileReference[]));
-			PostBuildStepScripts = (FileReference[])Info.GetValue("po", typeof(FileReference[]));
-			DeployTargetFile = (FileReference)Info.GetValue("dt", typeof(FileReference));
-			bHasProjectScriptPlugin = Info.GetBoolean("sp");
-			SourceDirectories = (HashSet<DirectoryReference>)Info.GetValue("sd", typeof(HashSet<DirectoryReference>));
-		}
-
-		public void GetObjectData(SerializationInfo Info, StreamingContext Context)
-		{
-			Info.AddValue("tt", (int)TargetType);
-			Info.AddValue("pf", ProjectFile);
-			Info.AddValue("an", AppName);
-			Info.AddValue("tn", TargetName);
-			Info.AddValue("sb", bUseSharedBuildEnvironment);
-			Info.AddValue("pl", (int)Platform);
-			Info.AddValue("co", (int)Configuration);
-			Info.AddValue("ar", Architecture);
-			Info.AddValue("if", PlatformIntermediateFolder);
-			Info.AddValue("pd", ProjectDirectory);
-			Info.AddValue("pi", ProjectIntermediateDirectory);
-			Info.AddValue("ed", EngineIntermediateDirectory);
-			Info.AddValue("op", OutputPaths);
-			Info.AddValue("vf", VersionFile);
-			Info.AddValue("pc", bPrecompile);
-			Info.AddValue("om", OnlyModules);
-			Info.AddValue("cm", bCompileMonolithic);
-			Info.AddValue("fm", FlatModuleCsData);
-			Info.AddValue("re", Receipt);
-			Info.AddValue("rf", ReceiptFileName);
-			Info.AddValue("vm", FileReferenceToModuleManifestPairs);
-			Info.AddValue("tc", TargetRulesFile);
-			Info.AddValue("pr", PreBuildStepScripts);
-			Info.AddValue("po", PostBuildStepScripts);
-			Info.AddValue("dt", DeployTargetFile);
-			Info.AddValue("sp", bHasProjectScriptPlugin);
-			Info.AddValue("sd", SourceDirectories);
-		}
-
->>>>>>> 271e2139
 		/// <summary>
 		/// Constructor.
 		/// </summary>
@@ -1213,53 +1090,6 @@
 				}
 			}
 
-<<<<<<< HEAD
-=======
-			// Finally clean UnrealHeaderTool if this target uses CoreUObject modules and we're not cleaning UHT already and we want UHT to be cleaned.
-			if (bIncludeUnrealHeaderTool && !RulesAssembly.IsReadOnly(ExternalExecution.GetHeaderToolReceiptFile(ProjectFile, UnrealTargetConfiguration.Development, bHasProjectScriptPlugin)) && TargetName != "UnrealHeaderTool")
-			{
-				ExternalExecution.RunExternalDotNETExecutable(UnrealBuildTool.GetUBTPath(), String.Format("UnrealHeaderTool {0} {1} -NoMutex -Clean -IgnoreJunk -NoLog", BuildHostPlatform.Current.Platform, UnrealTargetConfiguration.Development));
-			}
-
-			return ECompilationResult.Succeeded;
-		}
-
-		/// <summary>
-		/// Writes a list of all the externally referenced files required to use the precompiled data for this target
-		/// </summary>
-		/// <param name="Location">Path to the dependency list</param>
-		/// <param name="RuntimeDependencies">List of all the runtime dependencies for this target</param>
-		/// <param name="RuntimeDependencyTargetFileToSourceFile">Map of runtime dependencies to their location in the source tree, before they are staged</param>
-		void WriteDependencyList(FileReference Location, List<RuntimeDependency> RuntimeDependencies, Dictionary<FileReference, FileReference> RuntimeDependencyTargetFileToSourceFile)
-		{
-			HashSet<FileReference> Files = new HashSet<FileReference>();
-
-			// Find all the runtime dependency files in their original location
-			foreach(RuntimeDependency RuntimeDependency in RuntimeDependencies)
-			{
-				FileReference SourceFile;
-				if(!RuntimeDependencyTargetFileToSourceFile.TryGetValue(RuntimeDependency.Path, out SourceFile))
-				{
-					SourceFile = RuntimeDependency.Path;
-				}
-				if(RuntimeDependency.Type != StagedFileType.DebugNonUFS || FileReference.Exists(SourceFile))
-				{
-					Files.Add(SourceFile);
-				}
-			}
-
-			// Figure out all the modules referenced by this target. This includes all the modules that are referenced, not just the ones compiled into binaries.
-			HashSet<UEBuildModule> Modules = new HashSet<UEBuildModule>();
-			foreach (UEBuildBinary Binary in Binaries)
-			{
-				foreach(UEBuildModule Module in Binary.Modules)
-				{
-					Modules.Add(Module);
-					Modules.UnionWith(Module.GetDependencies(true, true));
-				}
-			}
-
->>>>>>> 271e2139
 			// Get the platform we're building for
 			UEBuildPlatform BuildPlatform = UEBuildPlatform.GetBuildPlatform(Platform);
 			foreach (UEBuildModule Module in Modules)
@@ -1397,13 +1227,6 @@
 				Manifest.BuildProducts.RemoveAll(x => !new FileReference(x).IsUnderDirectory(ForeignPluginDir));
 			}
 
-			// Remove anything that's not part of the plugin
-			if(ForeignPlugin != null)
-			{
-				DirectoryReference ForeignPluginDir = ForeignPlugin.Directory;
-				Manifest.BuildProducts.RemoveAll(x => !new FileReference(x).IsUnderDirectory(ForeignPluginDir));
-			}
-
 			Manifest.BuildProducts.Sort();
 			Manifest.DeployTargetFiles.Sort();
 
@@ -1483,39 +1306,8 @@
 				{
 					if (Pair.Value == BuildProductType.Executable)
 					{
-<<<<<<< HEAD
 						Receipt.Launch = Pair.Key;
 						break;
-=======
-						if(!NewManifest.ModuleNameToFileName.ContainsKey(ModulePair.Key))
-						{
-							NewManifest.ModuleNameToFileName.Add(ModulePair.Key, ModulePair.Value);
-						}
-					}
-				}
-			}
-
-			// Return success
-			Log.TraceLog("Recycled previous build ID ({0})", CurrentVersion.BuildId);
-			return true;
-		}
-
-		/// <summary>
-		/// Delete all the existing version manifests
-		/// </summary>
-		public void InvalidateVersionManifests()
-		{
-			// Delete all the existing manifests, so we don't try to recycle partial builds in future (the current build may fail after modifying engine files, 
-			// causing bModifyingEngineFiles to be incorrect on the next invocation).
-			if(FileReferenceToModuleManifestPairs != null)
-			{
-				foreach (FileReference VersionManifestFile in FileReferenceToModuleManifestPairs.Select(x => x.Key))
-				{
-					// Make sure the file (and directory) exists before trying to delete it
-					if(FileReference.Exists(VersionManifestFile) && !IsFileInstalled(VersionManifestFile))
-					{
-						FileReference.Delete(VersionManifestFile);
->>>>>>> 271e2139
 					}
 				}
 			}
@@ -1558,28 +1350,9 @@
 				}
 			}
 
-<<<<<<< HEAD
 			// Find all the modules which are part of this target
 			HashSet<UEBuildModule> UniqueLinkedModules = new HashSet<UEBuildModule>();
 			foreach (UEBuildBinary Binary in Binaries)
-=======
-		/// <summary>
-		/// Checks whether the given file is under an installed directory, and should not be overridden
-		/// </summary>
-		/// <param name="File">File to test</param>
-		/// <returns>True if the file is part of the installed distribution, false otherwise</returns>
-		bool IsFileInstalled(FileReference File)
-		{
-			if(UnrealBuildTool.IsEngineInstalled() && File.IsUnderDirectory(UnrealBuildTool.EngineDirectory))
-			{
-				return true;
-			}
-			if(UnrealBuildTool.IsEnterpriseInstalled() && File.IsUnderDirectory(UnrealBuildTool.EnterpriseDirectory))
-			{
-				return true;
-			}
-			if(UnrealBuildTool.IsProjectInstalled() && ProjectFile != null && File.IsUnderDirectory(ProjectFile.Directory))
->>>>>>> 271e2139
 			{
 				foreach (UEBuildModule Module in Binary.Modules)
 				{
@@ -1726,7 +1499,7 @@
 
 			// Create the makefile
 			string ExternalMetadata = UEBuildPlatform.GetBuildPlatform(Platform).GetExternalBuildMetadata(ProjectFile);
-			TargetMakefile Makefile = new TargetMakefile(TargetToolChain.GetVersionInfo(), ExternalMetadata, ReceiptFileName, ProjectIntermediateDirectory, TargetType, Rules.ConfigValueTracker, bDeployAfterCompile, bHasProjectScriptPlugin);
+			TargetMakefile Makefile = new TargetMakefile(TargetToolChain.GetVersionInfo(), ExternalMetadata, Binaries[0].OutputFilePaths[0], ReceiptFileName, ProjectIntermediateDirectory, TargetType, Rules.ConfigValueTracker, bDeployAfterCompile, bHasProjectScriptPlugin);
 
 			// Setup the hot reload module list
 			Makefile.HotReloadModuleNames = GetHotReloadModuleNames();
@@ -1812,18 +1585,9 @@
 					{
 						CppCompileEnvironment DefaultResourceCompileEnvironment = new CppCompileEnvironment(GlobalCompileEnvironment);
 
-<<<<<<< HEAD
 						FileItem DefaultResourceFile = FileItem.GetItemByFileReference(FileReference.Combine(UnrealBuildTool.EngineDirectory, "Build", "Windows", "Resources", "Default.rc2"));
 
 						CPPOutput DefaultResourceOutput = TargetToolChain.CompileRCFiles(DefaultResourceCompileEnvironment, new List<FileItem> { DefaultResourceFile }, EngineIntermediateDirectory, Makefile.Actions);
-=======
-						FileItem DefaultResourceFile = FileItem.GetExistingItemByFileReference(FileReference.Combine(UnrealBuildTool.EngineSourceDirectory, "Runtime", "Launch", "Resources", "Windows", "PCLaunch.rc"));
-						DefaultResourceFile.CachedIncludePaths = DefaultResourceCompileEnvironment.IncludePaths;
-
-						WindowsPlatform.SetupResourceCompileEnvironment(DefaultResourceCompileEnvironment, EngineIntermediateDirectory, Rules);
-
-						CPPOutput DefaultResourceOutput = TargetToolChain.CompileRCFiles(DefaultResourceCompileEnvironment, new List<FileItem> { DefaultResourceFile }, EngineIntermediateDirectory, ActionGraph);
->>>>>>> 271e2139
 						GlobalLinkEnvironment.DefaultResourceFiles.AddRange(DefaultResourceOutput.ObjectFiles);
 					}
 				}
@@ -1869,7 +1633,6 @@
 			// If we're just precompiling a plugin, only include output items which are part of it
 			if(ForeignPlugin != null)
 			{
-<<<<<<< HEAD
 				HashSet<FileItem> RetainOutputItems = new HashSet<FileItem>();
 				foreach(UEBuildPlugin Plugin in BuildPlugins)
 				{
@@ -1886,9 +1649,6 @@
 					}
 				}
 				Makefile.OutputItems.RemoveAll(x => !RetainOutputItems.Contains(x));
-=======
-				OutputItems.RemoveAll(x => !x.Location.IsUnderDirectory(ForeignPlugin.Directory));
->>>>>>> 271e2139
 			}
 
 			// Allow the toolchain to modify the final output items
@@ -1920,7 +1680,6 @@
 				}
 			}
 
-<<<<<<< HEAD
 			// Finalize and generate metadata for this target
 			if(!Rules.bDisableLinking)
 			{
@@ -2009,12 +1768,6 @@
 
 					Makefile.OutputItems.AddRange(PostBuildStepAction.ProducedItems);
 				}
-=======
-			// Build a list of all the files required to build
-			foreach(FileReference DependencyListFileName in Rules.DependencyListFileNames)
-			{
-				WriteDependencyList(DependencyListFileName, RuntimeDependencies, RuntimeDependencyTargetFileToSourceFile);
->>>>>>> 271e2139
 			}
 
 			// Build a list of all the files required to build
@@ -3185,10 +2938,7 @@
 						ReferencedNames.Add(Plugin.Name);
 
 						PluginReferenceDescriptor PluginReference = new PluginReferenceDescriptor(Plugin.Name, null, true);
-<<<<<<< HEAD
 						PluginReference.SupportedTargetPlatforms = Plugin.Descriptor.SupportedTargetPlatforms;
-=======
->>>>>>> 271e2139
 						PluginReference.bOptional = true;
 
 						AddPlugin(PluginReference, "default plugins", ExcludeFolders, NameToInstance, NameToInfo);
@@ -3222,11 +2972,7 @@
 			BuildPlugins = new List<UEBuildPlugin>(NameToInstance.Values);
 
 			// Determine if the project has a script plugin. We will always build UHT if there is a script plugin in the game folder.
-<<<<<<< HEAD
 			bHasProjectScriptPlugin = EnabledPlugins.Any(x => x.Descriptor.SupportedPrograms != null && x.Descriptor.SupportedPrograms.Contains("UnrealHeaderTool"));
-=======
-			bHasProjectScriptPlugin = EnabledPlugins.Any(x => x.Descriptor.SupportedPrograms != null && x.Descriptor.SupportedPrograms.Contains("UnrealHeaderTool") && !x.File.IsUnderDirectory(UnrealBuildTool.EngineDirectory));
->>>>>>> 271e2139
 		}
 
 		/// <summary>
@@ -3952,19 +3698,7 @@
 				if (RulesObject.Type != ModuleRules.ModuleType.External)
 				{
 					// Get the base directory
-<<<<<<< HEAD
 					if (bUseSharedBuildEnvironment)
-=======
-					if (RulesObject.Plugin != null)
-					{
-						GeneratedCodeDirectory = RulesObject.Plugin.Directory;
-					}
-					else if (bUseSharedBuildEnvironment && RulesObject.File.IsUnderDirectory(UnrealBuildTool.EngineDirectory))
-					{
-						GeneratedCodeDirectory = UnrealBuildTool.EngineDirectory;
-					}
-					else if (bUseSharedBuildEnvironment && UnrealBuildTool.IsUnderAnEngineDirectory(RulesObject.File.Directory))
->>>>>>> 271e2139
 					{
 						GeneratedCodeDirectory = RulesObject.Context.DefaultOutputBaseDir;
 					}
@@ -4034,26 +3768,6 @@
 					}
 				}
 
-<<<<<<< HEAD
-=======
-				// Figure out whether we need to build this module
-				// We don't care about actual source files when generating projects, as these are discovered separately
-				bool bDiscoverFiles = !ProjectFileGenerator.bGenerateProjectFiles;
-				bool bBuildFiles = bDiscoverFiles && (OnlyModules.Count == 0 || OnlyModules.Any(x => string.Equals(x.OnlyModuleName, ModuleName, StringComparison.InvariantCultureIgnoreCase)));
-
-				List<FileItem> FoundSourceFiles = new List<FileItem>();
-				if (RulesObject.Type == ModuleRules.ModuleType.CPlusPlus)
-				{
-					// So all we care about are the game module and/or plugins.
-					if (bDiscoverFiles && !RulesObject.bUsePrecompiled)
-					{
-						List<FileReference> SourceFilePaths = new List<FileReference>();
-						SourceFilePaths = SourceFileSearch.FindModuleSourceFiles(ModuleRulesFile: RulesObject.File, SearchedDirectories: SourceDirectories);
-						FoundSourceFiles = GetCPlusPlusFilesToBuild(SourceFilePaths, ModuleDirectory, Platform);
-					}
-				}
-
->>>>>>> 271e2139
 				// Allow the current platform to modify the module rules
 				UEBuildPlatform.GetBuildPlatform(Platform).ModifyModuleRulesForActivePlatform(ModuleName, RulesObject, Rules);
 
@@ -4147,106 +3861,5 @@
 			}
 			return NewPathList;
 		}
-<<<<<<< HEAD
-=======
-
-
-		/// <summary>
-		/// Given a list of source files for a module, filters them into a list of files that should actually be included in a build
-		/// </summary>
-		/// <param name="SourceFiles">Original list of files, which may contain non-source</param>
-		/// <param name="SourceFilesBaseDirectory">Directory that the source files are in</param>
-		/// <param name="TargetPlatform">The platform we're going to compile for</param>
-		/// <returns>The list of source files to actually compile</returns>
-		static List<FileItem> GetCPlusPlusFilesToBuild(List<FileReference> SourceFiles, DirectoryReference SourceFilesBaseDirectory, UnrealTargetPlatform TargetPlatform)
-		{
-			// Make a list of all platform name strings that we're *not* currently compiling, to speed
-			// up file path comparisons later on
-			List<UnrealTargetPlatform> SupportedPlatforms = new List<UnrealTargetPlatform>();
-			SupportedPlatforms.Add(TargetPlatform);
-			List<string> OtherPlatformNameStrings = Utils.MakeListOfUnsupportedPlatforms(SupportedPlatforms);
-
-
-			// @todo projectfiles: Consider saving out cached list of source files for modules so we don't need to harvest these each time
-
-			List<FileItem> FilteredFileItems = new List<FileItem>();
-			FilteredFileItems.Capacity = SourceFiles.Count;
-
-			// @todo projectfiles: hard-coded source file set.  Should be made extensible by platform tool chains.
-			string[] CompilableSourceFileTypes = new string[]
-				{
-					".cpp",
-					".c",
-					".cc",
-					".mm",
-					".m",
-					".rc",
-					".manifest"
-				};
-
-			// When generating project files, we have no file to extract source from, so we'll locate the code files manually
-			foreach (FileReference SourceFilePath in SourceFiles)
-			{
-				// We're only able to compile certain types of files
-				bool IsCompilableSourceFile = false;
-				foreach (string CurExtension in CompilableSourceFileTypes)
-				{
-					if (SourceFilePath.HasExtension(CurExtension))
-					{
-						IsCompilableSourceFile = true;
-						break;
-					}
-				}
-
-				if (IsCompilableSourceFile)
-				{
-					if (SourceFilePath.IsUnderDirectory(SourceFilesBaseDirectory))
-					{
-						// Store the path as relative to the project file
-						string RelativeFilePath = SourceFilePath.MakeRelativeTo(SourceFilesBaseDirectory);
-
-						// All compiled files should always be in a sub-directory under the project file directory.  We enforce this here.
-						if (Path.IsPathRooted(RelativeFilePath) || RelativeFilePath.StartsWith(".."))
-						{
-							throw new BuildException("Error: Found source file {0} in project whose path was not relative to the base directory of the source files", RelativeFilePath);
-						}
-
-						// Check for source files that don't belong to the platform we're currently compiling.  We'll filter
-						// those source files out
-						bool IncludeThisFile = true;
-						foreach (string CurPlatformName in OtherPlatformNameStrings)
-						{
-							if (RelativeFilePath.IndexOf(Path.DirectorySeparatorChar + CurPlatformName + Path.DirectorySeparatorChar, StringComparison.InvariantCultureIgnoreCase) != -1
-								|| RelativeFilePath.StartsWith(CurPlatformName + Path.DirectorySeparatorChar))
-							{
-								IncludeThisFile = false;
-								break;
-							}
-						}
-
-						if (IncludeThisFile)
-						{
-							FilteredFileItems.Add(FileItem.GetItemByFileReference(SourceFilePath));
-						}
-					}
-				}
-			}
-
-			// @todo projectfiles: Consider enabling this error but changing it to a warning instead.  It can fire for
-			//    projects that are being digested for IntelliSense (because the module was set as a cross-
-			//	  platform dependency), but all of their source files were filtered out due to platform masking
-			//    in the project generator
-			bool AllowEmptyProjects = true;
-			if (!AllowEmptyProjects)
-			{
-				if (FilteredFileItems.Count == 0)
-				{
-					throw new BuildException("Could not find any valid source files for base directory {0}.  Project has {1} files in it", SourceFilesBaseDirectory, SourceFiles.Count);
-				}
-			}
-
-			return FilteredFileItems;
-		}
->>>>>>> 271e2139
 	}
 }