// Copyright 1998-2018 Epic Games, Inc. All Rights Reserved.

using System;
using System.Collections.Generic;
using System.Linq;
using System.Text;
using System.Diagnostics;
using System.IO;
using System.Xml;
using System.Runtime.Serialization;
using System.Text.RegularExpressions;
using Tools.DotNETCommon;
using System.Reflection;

namespace UnrealBuildTool
{
	/// <summary>
	/// The platform we're building for
	/// </summary>
	public enum UnrealTargetPlatform
	{
		/// <summary>
		/// Unknown target platform
		/// </summary>
		Unknown,

		/// <summary>
		/// 32-bit Windows
		/// </summary>
		Win32,

		/// <summary>
		/// 64-bit Windows
		/// </summary>
		Win64,

		/// <summary>
		/// Mac
		/// </summary>
		Mac,

		/// <summary>
		/// XboxOne
		/// </summary>
		XboxOne,

		/// <summary>
		/// Playstation 4
		/// </summary>
		PS4,

		/// <summary>
		/// iOS
		/// </summary>
		IOS,

		/// <summary>
		/// Android
		/// </summary>
		Android,

		/// <summary>
		/// HTML5
		/// </summary>
		HTML5,

		/// <summary>
		/// Linux
		/// </summary>
		Linux,

		/// <summary>
		/// All desktop platforms
		/// </summary>
		AllDesktop,

		/// <summary>
		/// TVOS
		/// </summary>
		TVOS,

		/// <summary>
		/// Nintendo Switch
		/// </summary>
		Switch,
	}

	/// <summary>
	/// Platform groups
	/// </summary>
	public enum UnrealPlatformGroup
	{
		/// <summary>
		/// this group is just to lump Win32 and Win64 into Windows directories, removing the special Windows logic in MakeListOfUnsupportedPlatforms
		/// </summary>
		Windows,

		/// <summary>
		/// Microsoft platforms
		/// </summary>
		Microsoft,

		/// <summary>
		/// Apple platforms
		/// </summary>
		Apple,

		/// <summary>
		/// making IOS a group allows TVOS to compile IOS code
		/// </summary>
		IOS,

		/// <summary>
		/// Unix platforms
		/// </summary>
		Unix,

		/// <summary>
		/// Android platforms
		/// </summary>
		Android,

		/// <summary>
		/// Sony platforms
		/// </summary>
		Sony,

		/// <summary>
		/// These two groups can be further used to conditionally compile files for a given platform. e.g
		/// Core/Private/HTML5/Simulator/{VC tool chain files}
		/// Core/Private/HTML5/Device/{emscripten toolchain files}.  
		/// Note: There's no default group - if the platform is not registered as device or simulator - both are rejected. 
		/// </summary>
		Device,

		/// <summary>
		/// These two groups can be further used to conditionally compile files for a given platform. e.g
		/// Core/Private/HTML5/Simulator/{VC tool chain files}
		/// Core/Private/HTML5/Device/{emscripten toolchain files}.  
		/// Note: There's no default group - if the platform is not registered as device or simulator - both are rejected. 
		/// </summary>
		Simulator,

		/// <summary>
		/// Target all desktop platforms (Win64, Mac, Linux) simultaneously
		/// </summary>
		AllDesktop,
	}

	/// <summary>
	/// The class of platform. See Utils.GetPlatformsInClass().
	/// </summary>
	public enum UnrealPlatformClass
	{
		/// <summary>
		/// All platforms
		/// </summary>
		All,

		/// <summary>
		/// All desktop platforms (Win32, Win64, Mac, Linux)
		/// </summary>
		Desktop,

		/// <summary>
		/// All platforms which support the editor (Win64, Mac, Linux)
		/// </summary>
		Editor,

		/// <summary>
		/// Platforms which support running servers (Win32, Win64, Mac, Linux)
		/// </summary>
		Server,
	}

	/// <summary>
	/// The type of configuration a target can be built for
	/// </summary>
	public enum UnrealTargetConfiguration
	{
		/// <summary>
		/// Unknown
		/// </summary>
		Unknown,

		/// <summary>
		/// Debug configuration
		/// </summary>
		Debug,

		/// <summary>
		/// DebugGame configuration; equivalent to development, but with optimization disabled for game modules
		/// </summary>
		DebugGame,

		/// <summary>
		/// Development configuration
		/// </summary>
		Development,

		/// <summary>
		/// Shipping configuration
		/// </summary>
		Shipping,

		/// <summary>
		/// Test configuration
		/// </summary>
		Test,
	}

	/// <summary>
	/// A container for a binary files (dll, exe) with its associated debug info.
	/// </summary>
	public class BuildManifest
	{
		/// <summary>
		/// 
		/// </summary>
		public readonly List<string> BuildProducts = new List<string>();

		/// <summary>
		/// 
		/// </summary>
		public readonly List<string> LibraryBuildProducts = new List<string>();

		/// <summary>
		/// 
		/// </summary>
		public readonly List<string> DeployTargetFiles = new List<string>();

		/// <summary>
		/// 
		/// </summary>
		public readonly List<string> PostBuildScripts = new List<string>();

		/// <summary>
		/// 
		/// </summary>
		public BuildManifest()
		{
		}

		/// <summary>
		/// 
		/// </summary>
		/// <param name="FileName"></param>
		public void AddBuildProduct(string FileName)
		{
			string FullFileName = Path.GetFullPath(FileName);
			if (!BuildProducts.Contains(FullFileName))
			{
				BuildProducts.Add(FullFileName);
			}
		}

		/// <summary>
		/// 
		/// </summary>
		/// <param name="FileName"></param>
		/// <param name="DebugInfoExtension"></param>
		public void AddBuildProduct(string FileName, string DebugInfoExtension)
		{
			AddBuildProduct(FileName);
			if (!String.IsNullOrEmpty(DebugInfoExtension))
			{
				AddBuildProduct(Path.ChangeExtension(FileName, DebugInfoExtension));
			}
		}

		/// <summary>
		/// 
		/// </summary>
		/// <param name="FileName"></param>
		public void AddLibraryBuildProduct(string FileName)
		{
			string FullFileName = Path.GetFullPath(FileName);
			if (!LibraryBuildProducts.Contains(FullFileName))
			{
				LibraryBuildProducts.Add(FullFileName);
			}
		}
	}

	[Serializable]
	class FlatModuleCsDataType : ISerializable
	{
		public FlatModuleCsDataType(SerializationInfo Info, StreamingContext Context)
		{
			BuildCsFilename = Info.GetString("bf");
			ModuleSourceFolder = (DirectoryReference)Info.GetValue("mf", typeof(DirectoryReference));
			ExternalDependencies = (List<string>)Info.GetValue("ed", typeof(List<string>));
			UHTHeaderNames = (List<string>)Info.GetValue("hn", typeof(List<string>));
		}

		public void GetObjectData(SerializationInfo Info, StreamingContext Context)
		{
			Info.AddValue("bf", BuildCsFilename);
			Info.AddValue("mf", ModuleSourceFolder);
			Info.AddValue("ed", ExternalDependencies);
			Info.AddValue("hn", UHTHeaderNames);
		}

		public FlatModuleCsDataType(string InBuildCsFilename, IEnumerable<string> InExternalDependencies)
		{
			BuildCsFilename = InBuildCsFilename;
			ExternalDependencies = new List<string>(InExternalDependencies);
		}

		public string BuildCsFilename;
		public DirectoryReference ModuleSourceFolder;
		public List<string> ExternalDependencies;
		public List<string> UHTHeaderNames = new List<string>();
	}

	[Serializable]
	class OnlyModule : ISerializable
	{
		public OnlyModule(SerializationInfo Info, StreamingContext Context)
		{
			OnlyModuleName = Info.GetString("mn");
			OnlyModuleSuffix = Info.GetString("ms");
		}

		public void GetObjectData(SerializationInfo Info, StreamingContext Context)
		{
			Info.AddValue("mn", OnlyModuleName);
			Info.AddValue("ms", OnlyModuleSuffix);
		}

		public OnlyModule(string InitOnlyModuleName)
		{
			OnlyModuleName = InitOnlyModuleName;
			OnlyModuleSuffix = String.Empty;
		}

		public OnlyModule(string InitOnlyModuleName, string InitOnlyModuleSuffix)
		{
			OnlyModuleName = InitOnlyModuleName;
			OnlyModuleSuffix = InitOnlyModuleSuffix;
		}

		/// <summary>
		/// If building only a single module, this is the module name to build
		/// </summary>
		public readonly string OnlyModuleName;

		/// <summary>
		/// When building only a single module, the optional suffix for the module file name
		/// </summary>
		public readonly string OnlyModuleSuffix;
	}

	/// <summary>
	/// A target that can be built
	/// </summary>
	[Serializable]
	class UEBuildTarget : ISerializable
	{
		public string GetAppName()
		{
			return AppName;
		}

		public string GetTargetName()
		{
			return TargetName;
		}

		public static UnrealTargetPlatform[] GetSupportedPlatforms(TargetRules Rules)
		{
			// Otherwise take the SupportedPlatformsAttribute from the first type in the inheritance chain that supports it
			for (Type CurrentType = Rules.GetType(); CurrentType != null; CurrentType = CurrentType.BaseType)
			{
				object[] Attributes = Rules.GetType().GetCustomAttributes(typeof(SupportedPlatformsAttribute), false);
				if (Attributes.Length > 0)
				{
					return Attributes.OfType<SupportedPlatformsAttribute>().SelectMany(x => x.Platforms).Distinct().ToArray();
				}
			}

			// Otherwise, get the default for the target type
			if (Rules.Type == TargetType.Program)
			{
				return Utils.GetPlatformsInClass(UnrealPlatformClass.Desktop);
			}
			else if (Rules.Type == TargetType.Editor)
			{
				return Utils.GetPlatformsInClass(UnrealPlatformClass.Editor);
			}
			else
			{
				return Utils.GetPlatformsInClass(UnrealPlatformClass.All);
			}
		}

		/// <summary>
		/// Creates a target object for the specified target name.
		/// </summary>
		/// <param name="Desc">Information about the target</param>
		/// <param name="Arguments">Command line arguments</param>
		/// <param name="bCompilingSingleFile">Whether we're compiling a single file</param>
		/// <param name="Version">The current build version</param>
		/// <returns>The build target object for the specified build rules source file</returns>
		public static UEBuildTarget CreateTarget(TargetDescriptor Desc, string[] Arguments, bool bCompilingSingleFile, ReadOnlyBuildVersion Version)
		{
			DateTime CreateTargetStartTime = DateTime.UtcNow;

			RulesAssembly RulesAssembly;
			if (Desc.ProjectFile != null)
			{
				RulesAssembly = RulesCompiler.CreateProjectRulesAssembly(Desc.ProjectFile);
			}
			else
			{
				RulesAssembly = RulesCompiler.CreateEngineRulesAssembly();

				if (RulesAssembly.GetTargetFileName(Desc.TargetName) == null)
				{
					// Target isn't part of the engine assembly, try the enterprise assembly
					RulesAssembly EnterpriseRulesAssembly = RulesCompiler.CreateEnterpriseRulesAssembly();

					if (EnterpriseRulesAssembly != null)
					{
						RulesAssembly = EnterpriseRulesAssembly;
					}
				}
			}
			if (Desc.ForeignPlugin != null)
				{
				RulesAssembly = RulesCompiler.CreatePluginRulesAssembly(Desc.ForeignPlugin, RulesAssembly);
			}

			FileReference TargetFileName;
			TargetRules RulesObject = RulesAssembly.CreateTargetRules(Desc.TargetName, Desc.Platform, Desc.Configuration, Desc.Architecture, Desc.ProjectFile, Version, Desc.bIsEditorRecompile, out TargetFileName);
			if ((ProjectFileGenerator.bGenerateProjectFiles == false) && !GetSupportedPlatforms(RulesObject).Contains(Desc.Platform))
			{
				throw new BuildException("{0} does not support the {1} platform.", Desc.TargetName, Desc.Platform.ToString());
			}

			// Now that we found the actual Editor target, make sure we're no longer using the old TargetName (which is the Game target)
			Desc.TargetName = RulesObject.Name;

			// Parse any additional command-line arguments. These override default settings specified in config files or the .target.cs files.
			foreach (object ConfigurableObject in RulesObject.GetConfigurableObjects())
			{
				CommandLine.ParseArguments(Arguments, ConfigurableObject);
			}

			// Set the final value for the link type in the target rules
			if (RulesObject.LinkType == TargetLinkType.Default)
			{
				throw new BuildException("TargetRules.LinkType should be inferred from TargetType");
			}

			// Set the default value for whether to use the shared build environment
			if (RulesObject.BuildEnvironment == TargetBuildEnvironment.Default)
			{
				if (RulesObject.Type != TargetType.Program && (UnrealBuildTool.IsEngineInstalled() || RulesObject.LinkType != TargetLinkType.Monolithic))
				{
					RulesObject.BuildEnvironment = TargetBuildEnvironment.Shared;
				}
				else
				{
					RulesObject.BuildEnvironment = TargetBuildEnvironment.Unique;
				}
			}

			// Invoke the legacy callback for configuring the global environment
			if (RulesObject.BuildEnvironment == TargetBuildEnvironment.Unique)
			{
				TargetRules.CPPEnvironmentConfiguration CppEnvironment = new TargetRules.CPPEnvironmentConfiguration(RulesObject);
				TargetRules.LinkEnvironmentConfiguration LinkEnvironment = new TargetRules.LinkEnvironmentConfiguration(RulesObject);
				RulesObject.SetupGlobalEnvironment(new TargetInfo(new ReadOnlyTargetRules(RulesObject)), ref LinkEnvironment, ref CppEnvironment);
			}
			else
			{
				ValidateSharedEnvironment(RulesAssembly, Desc.TargetName, RulesObject);
			}

			// Setup the malloc profiler
			if (RulesObject.bUseMallocProfiler)
			{
				RulesObject.bOmitFramePointers = false;
				RulesObject.GlobalDefinitions.Add("USE_MALLOC_PROFILER=1");
			}

			// handle some special case defines (so build system can pass -DEFINE as normal instead of needing
			// to know about special parameters)
			foreach (string Define in RulesObject.GlobalDefinitions)
			{
				switch (Define)
				{
					case "WITH_EDITOR=0":
						RulesObject.bBuildEditor = false;
						break;

					case "WITH_EDITORONLY_DATA=0":
						RulesObject.bBuildWithEditorOnlyData = false;
						break;

					// Memory profiler doesn't work if frame pointers are omitted
					case "USE_MALLOC_PROFILER=1":
						RulesObject.bOmitFramePointers = false;
						break;

					case "WITH_LEAN_AND_MEAN_UE=1":
						RulesObject.bCompileLeanAndMeanUE = true;
						break;
				}
			}

			// If we're compiling just a single file, we need to prevent unity builds from running
			if (bCompilingSingleFile)
			{
				RulesObject.bUseUnityBuild = false;
				RulesObject.bForceUnityBuild = false;
				RulesObject.bUsePCHFiles = false;
				RulesObject.bDisableLinking = true;
			}

			// Lean and mean means no Editor and other frills.
			if (RulesObject.bCompileLeanAndMeanUE)
			{
				RulesObject.bBuildEditor = false;
				RulesObject.bBuildDeveloperTools = false;
				RulesObject.bCompileSimplygon = false;
				RulesObject.bCompileSimplygonSSF = false;
				RulesObject.bCompileSpeedTree = false;
			}

			// Automatically include CoreUObject
			if (RulesObject.bCompileAgainstEngine)
			{
				RulesObject.bCompileAgainstCoreUObject = true;
			}

			// Disable editor when its not needed
			UEBuildPlatform BuildPlatform = UEBuildPlatform.GetBuildPlatform(RulesObject.Platform);
			if (BuildPlatform.ShouldNotBuildEditor(Desc.Platform, Desc.Configuration) == true)
			{
				RulesObject.bBuildEditor = false;
			}

			// Disable the DDC and a few other things related to preparing assets
			if (BuildPlatform.BuildRequiresCookedData(Desc.Platform, Desc.Configuration) == true)
			{
				RulesObject.bBuildRequiresCookedData = true;
			}

			// Must have editor only data if building the editor.
			if (RulesObject.bBuildEditor)
			{
				RulesObject.bBuildWithEditorOnlyData = true;
			}

			// Apply the override to force debug info to be enabled
			if (RulesObject.bForceDebugInfo)
			{
				RulesObject.bDisableDebugInfo = false;
				RulesObject.bOmitPCDebugInfoInDevelopment = false;
			}

			if (!RulesObject.bAllowGeneratedIniWhenCooked)
			{
				RulesObject.GlobalDefinitions.Add("DISABLE_GENERATED_INI_WHEN_COOKED=1");
			}

			// Allow the platform to finalize the settings
			UEBuildPlatform Platform = UEBuildPlatform.GetBuildPlatform(RulesObject.Platform);
			Platform.ValidateTarget(RulesObject);

			// Skip deploy step in UBT if UAT is going to do deploy step
			if (Arguments.Contains("-skipdeploy")
				&& RulesObject.Platform == UnrealTargetPlatform.Android) // TODO: if safe on other platforms
			{
				RulesObject.bDeployAfterCompile = false;
			}

			// Include generated code plugin if not building an editor target and project is configured for nativization
			if (RulesObject.ProjectFile != null && RulesObject.Type != TargetType.Editor && ShouldIncludeNativizedAssets(RulesObject.ProjectFile.Directory))
			{
				string PlatformName;
				if (RulesObject.Platform == UnrealTargetPlatform.Win32 || RulesObject.Platform == UnrealTargetPlatform.Win64)
				{
					PlatformName = "Windows";
				}
				else
				{
					PlatformName = RulesObject.Platform.ToString();
				}

				// Temp fix to force platforms that only support "Game" configurations at cook time to the correct path.
				string ProjectTargetType;
				if (RulesObject.Platform == UnrealTargetPlatform.Win32 || RulesObject.Platform == UnrealTargetPlatform.Win64
					|| RulesObject.Platform == UnrealTargetPlatform.Linux || RulesObject.Platform == UnrealTargetPlatform.Mac)
				{
					ProjectTargetType = RulesObject.Type.ToString();
				}
				else
				{
					ProjectTargetType = "Game";
				}

				FileReference PluginFile = FileReference.Combine(RulesObject.ProjectFile.Directory, "Intermediate", "Plugins", "NativizedAssets", PlatformName, ProjectTargetType, "NativizedAssets.uplugin");
				if (FileReference.Exists(PluginFile))
				{
					RulesAssembly = RulesCompiler.CreatePluginRulesAssembly(PluginFile, RulesAssembly);
				}
				else
				{
					Log.TraceWarning("{0} is configured for nativization, but is missing the generated code plugin at \"{1}\". Make sure to cook {2} data before attempting to build the {3} target. If data was cooked with nativization enabled, this can also mean there were no Blueprint assets that required conversion, in which case this warning can be safely ignored.", RulesObject.Name, PluginFile.FullName, RulesObject.Type.ToString(), RulesObject.Platform.ToString());
				}
			}

			// Generate a build target from this rules module
			UEBuildTarget BuildTarget = new UEBuildTarget(Desc, new ReadOnlyTargetRules(RulesObject), RulesAssembly, TargetFileName);

			if (UnrealBuildTool.bPrintPerformanceInfo)
			{
				double CreateTargetTime = (DateTime.UtcNow - CreateTargetStartTime).TotalSeconds;
				Log.TraceInformation("CreateTarget for " + Desc.TargetName + " took " + CreateTargetTime + "s");
			}

			return BuildTarget;
		}

		/// <summary>
		/// Validates that the build environment matches the shared build environment, by comparing the TargetRules instance to the vanilla target rules for the current target type.
		/// </summary>
		static void ValidateSharedEnvironment(RulesAssembly RulesAssembly, string ThisTargetName, TargetRules ThisRules)
		{
			// Get the name of the target with default settings
			string BaseTargetName;
			switch (ThisRules.Type)
			{
				case TargetType.Game:
					BaseTargetName = "UE4Game";
					break;
				case TargetType.Editor:
					BaseTargetName = "UE4Editor";
					break;
				case TargetType.Client:
					BaseTargetName = "UE4Client";
					break;
				case TargetType.Server:
					BaseTargetName = "UE4Server";
					break;
				default:
					return;
			}

			// Create the target rules for it
			TargetRules BaseRules = RulesAssembly.CreateTargetRules(BaseTargetName, ThisRules.Platform, ThisRules.Configuration, ThisRules.Architecture, null, ThisRules.Version, false);

			// Iterate through all fields with the [SharedBuildEnvironment] attribute
			foreach (FieldInfo Field in typeof(TargetRules).GetFields())
			{
				if (Field.GetCustomAttribute<RequiresUniqueBuildEnvironmentAttribute>() != null)
				{
					// Get the values for the current target and for the base target
					object ThisValue = Field.GetValue(ThisRules);
					object BaseValue = Field.GetValue(BaseRules);

					// Check if the fields match, treating lists of strings (eg. definitions) differently to value types.
					bool bFieldsMatch;
					if (ThisValue == null || BaseValue == null)
					{
						bFieldsMatch = (ThisValue == BaseValue);
					}
					else if (typeof(IEnumerable<string>).IsAssignableFrom(Field.FieldType))
					{
						bFieldsMatch = Enumerable.SequenceEqual((IEnumerable<string>)ThisValue, (IEnumerable<string>)BaseValue);
					}
					else
					{
						bFieldsMatch = ThisValue.Equals(BaseValue);
					}

					// Throw an exception if they don't match
					if (!bFieldsMatch)
					{
						throw new BuildException("{0} modifies the value of {1}. This is not allowed, as {0} has build products in common with {2}.\nRemove the modified setting or change {0} to use a unique build environment by setting 'BuildEnvironment = TargetBuildEnvironment.Unique;' in the {3} constructor.", ThisTargetName, Field.Name, BaseTargetName, ThisRules.GetType().Name);
					}
				}
			}
		}

		/// <summary>
		/// The target rules
		/// </summary>
		[NonSerialized]
		public ReadOnlyTargetRules Rules;

		/// <summary>
		/// The rules assembly to use when searching for modules
		/// </summary>
		[NonSerialized]
		public RulesAssembly RulesAssembly;

		/// <summary>
		/// The project file for this target
		/// </summary>
		public FileReference ProjectFile;

		/// <summary>
		/// The project descriptor for this target
		/// </summary>
		[NonSerialized]
		public ProjectDescriptor ProjectDescriptor;

		/// <summary>
		/// Type of target
		/// </summary>
		public TargetType TargetType;

		/// <summary>
		/// The name of the application the target is part of. For targets with bUseSharedBuildEnvironment = true, this is typically the name of the base application, eg. UE4Editor for any game editor.
		/// </summary>
		public string AppName;

		/// <summary>
		/// The name of the target
		/// </summary>
		public string TargetName;

		/// <summary>
		/// Whether the target uses the shared build environment. If false, AppName==TargetName and all binaries should be written to the project directory.
		/// </summary>
		public bool bUseSharedBuildEnvironment;

		/// <summary>
		/// Platform as defined by the VCProject and passed via the command line. Not the same as internal config names.
		/// </summary>
		public UnrealTargetPlatform Platform;

		/// <summary>
		/// Target as defined by the VCProject and passed via the command line. Not necessarily the same as internal name.
		/// </summary>
		public UnrealTargetConfiguration Configuration;

		/// <summary>
		/// The architecture this target is being built for
		/// </summary>
		public string Architecture;

		/// <summary>
		/// Relative path for platform-specific intermediates (eg. Intermediate/Build/Win64)
		/// </summary>
		public string PlatformIntermediateFolder;

		/// <summary>
		/// Root directory for the active project. Typically contains the .uproject file, or the engine root.
		/// </summary>
		public DirectoryReference ProjectDirectory;

		/// <summary>
		/// Default directory for intermediate files. Typically underneath ProjectDirectory.
		/// </summary>
		public DirectoryReference ProjectIntermediateDirectory;

		/// <summary>
		/// Directory for engine intermediates. For an agnostic editor/game executable, this will be under the engine directory. For monolithic executables this will be the same as the project intermediate directory.
		/// </summary>
		public DirectoryReference EngineIntermediateDirectory;

		/// <summary>
		/// Output paths of final executable.
		/// </summary>
		public List<FileReference> OutputPaths;

		/// <summary>
		/// Returns the OutputPath is there is only one entry in OutputPaths
		/// </summary>
		public FileReference OutputPath
		{
			get
			{
				if (OutputPaths.Count != 1)
				{
					throw new BuildException("Attempted to use UEBuildTarget.OutputPath property, but there are multiple (or no) OutputPaths. You need to handle multiple in the code that called this (size = {0})", OutputPaths.Count);
				}
				return OutputPaths[0];
			}
		}

		/// <summary>
		/// Path to the file that contains the version for this target. Writing this file allows a target to read its version information at runtime.
		/// </summary>
		public FileReference VersionFile;

		/// <summary>
		/// Whether to build target modules that can be reused for future builds
		/// </summary>
		public bool bPrecompile;

		/// <summary>
		/// Whether to use precompiled engine modules
		/// </summary>
		public bool bUsePrecompiled;

		/// <summary>
		/// Identifies whether the project contains a script plugin. This will cause UHT to be rebuilt, even in installed builds.
		/// </summary>
		public bool bHasProjectScriptPlugin;

		/// <summary>
		/// All plugins which are built for this target
		/// </summary>
		[NonSerialized]
		public List<UEBuildPlugin> BuildPlugins;

		/// <summary>
		/// All plugin dependencies for this target. This differs from the list of plugins that is built for Launcher, where we build everything, but link in only the enabled plugins.
		/// </summary>
		[NonSerialized]
		public List<UEBuildPlugin> EnabledPlugins;

		/// <summary>
		/// Specifies the path to a specific plugin to compile.
		/// </summary>
		public FileReference ForeignPlugin;

		/// <summary>
		/// All application binaries; may include binaries not built by this target.
		/// </summary>
		[NonSerialized]
		public List<UEBuildBinary> Binaries = new List<UEBuildBinary>();

		/// <summary>
		/// Binaries which are precompiled for modular targets, but are not build products that the target specifically depends on
		/// </summary>
		[NonSerialized]
		public List<UEBuildBinary> PrecompileOnlyBinaries = new List<UEBuildBinary>();

		/// <summary>
		/// Modules which are precompiled for monolithic targets, but are not build products that the target specifically depends on
		/// </summary>
		[NonSerialized]
		public List<UEBuildModuleCPP> PrecompileOnlyModules = new List<UEBuildModuleCPP>();

		/// <summary>
		/// True if re-compiling this target from the editor
		/// </summary>
		public bool bEditorRecompile;

		/// <summary>
		/// If building only a specific set of modules, these are the modules to build
		/// </summary>
		public List<OnlyModule> OnlyModules = new List<OnlyModule>();

		/// <summary>
		/// Kept to determine the correct module parsing order when filtering modules.
		/// </summary>
		[NonSerialized]
		protected List<UEBuildBinary> NonFilteredModules = new List<UEBuildBinary>();

		/// <summary>
		/// true if target should be compiled in monolithic mode, false if not
		/// </summary>
		protected bool bCompileMonolithic = false;

		/// <summary>
		/// Used to keep track of all modules by name.
		/// </summary>
		[NonSerialized]
		private Dictionary<string, UEBuildModule> Modules = new Dictionary<string, UEBuildModule>(StringComparer.InvariantCultureIgnoreCase);

		/// <summary>
		/// Used to map names of modules to their .Build.cs filename
		/// </summary>
		public Dictionary<string, FlatModuleCsDataType> FlatModuleCsData = new Dictionary<string, FlatModuleCsDataType>(StringComparer.InvariantCultureIgnoreCase);

		/// <summary>
		/// The receipt for this target, which contains a record of this build.
		/// </summary>
		public TargetReceipt Receipt
		{
			get;
			private set;
		}

		/// <summary>
		/// Filename for the receipt for this target.
		/// </summary>
		public FileReference ReceiptFileName
		{
			get;
			private set;
		}

		/// <summary>
		/// Module manifests to be written to each output folder
		/// </summary>
		private KeyValuePair<FileReference, ModuleManifest>[] FileReferenceToModuleManifestPairs;

		/// <summary>
		/// Force output of the receipt to an additional filename
		/// </summary>
		[NonSerialized]
		private string ForceReceiptFileName;

		/// <summary>
		/// The name of the .Target.cs file, if the target was created with one
		/// </summary>
		public readonly FileReference TargetRulesFile;

		/// <summary>
		/// List of scripts to run before building
		/// </summary>
		FileReference[] PreBuildStepScripts;

		/// <summary>
		/// List of scripts to run after building
		/// </summary>
		FileReference[] PostBuildStepScripts;

		/// <summary>
		/// File containing information needed to deploy this target
		/// </summary>
		public FileReference DeployTargetFile;

		/// <summary>
		/// A list of the module filenames which were used to build this target.
		/// </summary>
		/// <returns></returns>
		public IEnumerable<string> GetAllModuleBuildCsFilenames()
		{
			return FlatModuleCsData.Values.Select(Data => Data.BuildCsFilename);
		}

		/// <summary>
		/// A list of the module filenames which were used to build this target.
		/// </summary>
		/// <returns></returns>
		public IEnumerable<string> GetAllModuleFolders()
		{
			return FlatModuleCsData.Values.SelectMany(Data => Data.UHTHeaderNames);
		}

		/// <summary>
		/// Whether this target should be compiled in monolithic mode
		/// </summary>
		/// <returns>true if it should, false if it shouldn't</returns>
		public bool ShouldCompileMonolithic()
		{
			return bCompileMonolithic;  // @todo ubtmake: We need to make sure this function and similar things aren't called in assembler mode
		}

		public UEBuildTarget(SerializationInfo Info, StreamingContext Context)
		{
			TargetType = (TargetType)Info.GetInt32("tt");
			ProjectFile = (FileReference)Info.GetValue("pf", typeof(FileReference));
			AppName = Info.GetString("an");
			TargetName = Info.GetString("tn");
			bUseSharedBuildEnvironment = Info.GetBoolean("sb");
			Platform = (UnrealTargetPlatform)Info.GetInt32("pl");
			Configuration = (UnrealTargetConfiguration)Info.GetInt32("co");
			Architecture = Info.GetString("ar");
			PlatformIntermediateFolder = Info.GetString("if");
			ProjectDirectory = (DirectoryReference)Info.GetValue("pd", typeof(DirectoryReference));
			ProjectIntermediateDirectory = (DirectoryReference)Info.GetValue("pi", typeof(DirectoryReference));
			EngineIntermediateDirectory = (DirectoryReference)Info.GetValue("ed", typeof(DirectoryReference));
			OutputPaths = (List<FileReference>)Info.GetValue("op", typeof(List<FileReference>));
			VersionFile = (FileReference)Info.GetValue("vf", typeof(FileReference));
			bPrecompile = Info.GetBoolean("pc");
			bUsePrecompiled = Info.GetBoolean("up");
			bEditorRecompile = Info.GetBoolean("er");
			OnlyModules = (List<OnlyModule>)Info.GetValue("om", typeof(List<OnlyModule>));
			bCompileMonolithic = Info.GetBoolean("cm");
			FlatModuleCsData = (Dictionary<string, FlatModuleCsDataType>)Info.GetValue("fm", typeof(Dictionary<string, FlatModuleCsDataType>));
			Receipt = (TargetReceipt)Info.GetValue("re", typeof(TargetReceipt));
			ReceiptFileName = (FileReference)Info.GetValue("rf", typeof(FileReference));
			FileReferenceToModuleManifestPairs = (KeyValuePair<FileReference, ModuleManifest>[])Info.GetValue("vm", typeof(KeyValuePair<FileReference, ModuleManifest>[]));
			TargetRulesFile = (FileReference)Info.GetValue("tc", typeof(FileReference));
			PreBuildStepScripts = (FileReference[])Info.GetValue("pr", typeof(FileReference[]));
			PostBuildStepScripts = (FileReference[])Info.GetValue("po", typeof(FileReference[]));
			DeployTargetFile = (FileReference)Info.GetValue("dt", typeof(FileReference));
			bHasProjectScriptPlugin = Info.GetBoolean("sp");
		}

		public void GetObjectData(SerializationInfo Info, StreamingContext Context)
		{
			Info.AddValue("tt", (int)TargetType);
			Info.AddValue("pf", ProjectFile);
			Info.AddValue("an", AppName);
			Info.AddValue("tn", TargetName);
			Info.AddValue("sb", bUseSharedBuildEnvironment);
			Info.AddValue("pl", (int)Platform);
			Info.AddValue("co", (int)Configuration);
			Info.AddValue("ar", Architecture);
			Info.AddValue("if", PlatformIntermediateFolder);
			Info.AddValue("pd", ProjectDirectory);
			Info.AddValue("pi", ProjectIntermediateDirectory);
			Info.AddValue("ed", EngineIntermediateDirectory);
			Info.AddValue("op", OutputPaths);
			Info.AddValue("vf", VersionFile);
			Info.AddValue("pc", bPrecompile);
			Info.AddValue("up", bUsePrecompiled);
			Info.AddValue("er", bEditorRecompile);
			Info.AddValue("om", OnlyModules);
			Info.AddValue("cm", bCompileMonolithic);
			Info.AddValue("fm", FlatModuleCsData);
			Info.AddValue("re", Receipt);
			Info.AddValue("rf", ReceiptFileName);
			Info.AddValue("vm", FileReferenceToModuleManifestPairs);
			Info.AddValue("tc", TargetRulesFile);
			Info.AddValue("pr", PreBuildStepScripts);
			Info.AddValue("po", PostBuildStepScripts);
			Info.AddValue("dt", DeployTargetFile);
			Info.AddValue("sp", bHasProjectScriptPlugin);
		}

		/// <summary>
		/// Constructor.
		/// </summary>
		/// <param name="InDesc">Target descriptor</param>
		/// <param name="InRules">The target rules, as created by RulesCompiler.</param>
		/// <param name="InRulesAssembly">The chain of rules assemblies that this target was created with</param>
		/// <param name="InTargetCsFilename">The name of the target </param>
		public UEBuildTarget(TargetDescriptor InDesc, ReadOnlyTargetRules InRules, RulesAssembly InRulesAssembly, FileReference InTargetCsFilename)
		{
			ProjectFile = InDesc.ProjectFile;
			AppName = InDesc.TargetName;
			TargetName = InDesc.TargetName;
			Platform = InDesc.Platform;
			Configuration = InDesc.Configuration;
			Architecture = InDesc.Architecture;
			Rules = InRules;
			RulesAssembly = InRulesAssembly;
			TargetType = Rules.Type;
			bEditorRecompile = InDesc.bIsEditorRecompile;
			bPrecompile = InRules.bPrecompile;
			bUsePrecompiled = InRules.bUsePrecompiled;
			ForeignPlugin = InDesc.ForeignPlugin;
			ForceReceiptFileName = InDesc.ForceReceiptFileName;

			// now that we have the platform, we can set the intermediate path to include the platform/architecture name
			PlatformIntermediateFolder = Path.Combine("Intermediate", "Build", Platform.ToString(), UEBuildPlatform.GetBuildPlatform(Platform).GetFolderNameForArchitecture(Architecture));

			Debug.Assert(InTargetCsFilename == null || InTargetCsFilename.HasExtension(".Target.cs"));
			TargetRulesFile = InTargetCsFilename;

			bCompileMonolithic = (Rules.LinkType == TargetLinkType.Monolithic);

			// Some platforms may *require* monolithic compilation...
			if (!bCompileMonolithic && UEBuildPlatform.PlatformRequiresMonolithicBuilds(InDesc.Platform, InDesc.Configuration))
			{
				throw new BuildException(String.Format("{0} does not support modular builds", InDesc.Platform));
			}

			// Set the build environment
			bUseSharedBuildEnvironment = (Rules.BuildEnvironment == TargetBuildEnvironment.Shared);

			if (bUseSharedBuildEnvironment)
			{
				AppName = GetAppNameForTargetType(Rules.Type);
			}

			// Figure out what the project directory is. If we have a uproject file, use that. Otherwise use the engine directory.
			if (ProjectFile != null)
			{
				ProjectDirectory = ProjectFile.Directory;
			}
			else
			{
				if (InTargetCsFilename.IsUnderDirectory(UnrealBuildTool.EnterpriseDirectory))
				{
					ProjectDirectory = UnrealBuildTool.EnterpriseDirectory;
				}
				else
				{
					ProjectDirectory = UnrealBuildTool.EngineDirectory;
				}
			}

			// Build the project intermediate directory
			if (bUseSharedBuildEnvironment && TargetRulesFile.IsUnderDirectory(UnrealBuildTool.EngineDirectory))
			{
				ProjectIntermediateDirectory = DirectoryReference.Combine(ProjectDirectory, PlatformIntermediateFolder, AppName, Configuration.ToString());
			}
			else
			{
			ProjectIntermediateDirectory = DirectoryReference.Combine(ProjectDirectory, PlatformIntermediateFolder, GetTargetName(), Configuration.ToString());
			}

			// Build the engine intermediate directory. If we're building agnostic engine binaries, we can use the engine intermediates folder. Otherwise we need to use the project intermediates directory.
			if (!bUseSharedBuildEnvironment)
			{
				EngineIntermediateDirectory = ProjectIntermediateDirectory;
			}
			else if (Configuration == UnrealTargetConfiguration.DebugGame)
			{
				EngineIntermediateDirectory = DirectoryReference.Combine(UnrealBuildTool.EngineDirectory, PlatformIntermediateFolder, AppName, UnrealTargetConfiguration.Development.ToString());
			}
			else
			{
				EngineIntermediateDirectory = DirectoryReference.Combine(UnrealBuildTool.EngineDirectory, PlatformIntermediateFolder, AppName, Configuration.ToString());
			}

			// Get the receipt path for this target
			ReceiptFileName = TargetReceipt.GetDefaultPath(ProjectDirectory, TargetName, Platform, Configuration, Architecture);

			// Read the project descriptor
			if (ProjectFile != null)
			{
				ProjectDescriptor = ProjectDescriptor.FromFile(ProjectFile);
			}

			OnlyModules = InDesc.OnlyModules;

			// Construct the output paths for this target's executable
			DirectoryReference OutputDirectory;
			if (bCompileMonolithic || TargetType == TargetType.Program || !bUseSharedBuildEnvironment)
			{
				OutputDirectory = ProjectDirectory;
			}
			else
			{
				OutputDirectory = UnrealBuildTool.EngineDirectory;
			}

			bool bCompileAsDLL = Rules.bShouldCompileAsDLL && bCompileMonolithic;
			OutputPaths = MakeBinaryPaths(OutputDirectory, bCompileMonolithic ? TargetName : AppName, Platform, Configuration, bCompileAsDLL ? UEBuildBinaryType.DynamicLinkLibrary : UEBuildBinaryType.Executable, Rules.Architecture, Rules.UndecoratedConfiguration, bCompileMonolithic && ProjectFile != null, Rules.ExeBinariesSubFolder, ProjectFile, Rules);

			// Get the path to the version file unless this is a formal build (where it will be compiled in)
			if (Rules.LinkType != TargetLinkType.Monolithic)
			{
				UnrealTargetConfiguration VersionConfig = Configuration;
<<<<<<< HEAD
				if(VersionConfig == UnrealTargetConfiguration.DebugGame && !bCompileMonolithic && TargetType != TargetType.Program && bUseSharedBuildEnvironment)
=======
				if (VersionConfig == UnrealTargetConfiguration.DebugGame && !bCompileMonolithic && TargetType != TargetType.Program && bUseSharedBuildEnvironment && ProjectFile != null)
>>>>>>> 40ff9d61
				{
					VersionConfig = UnrealTargetConfiguration.Development;
				}
				VersionFile = BuildVersion.GetFileNameForTarget(OutputDirectory, bCompileMonolithic ? TargetName : AppName, Platform, VersionConfig, Architecture);
			}
		}

		/// <summary>
		/// Gets the app name for a given target type
		/// </summary>
		/// <param name="Type">The target type</param>
		/// <returns>The app name for this target type</returns>
		static string GetAppNameForTargetType(TargetType Type)
		{
			switch (Type)
			{
				case TargetType.Game:
					return "UE4";
				case TargetType.Client:
					return "UE4Client";
				case TargetType.Server:
					return "UE4Server";
				case TargetType.Editor:
					return "UE4Editor";
				default:
					throw new BuildException("Invalid target type ({0})", (int)Type);
			}
		}

		/// <summary>
		/// Cleans build products and intermediates for the target. This deletes files which are named consistently with the target being built
		/// (e.g. UE4Editor-Foo-Win64-Debug.dll) rather than an actual record of previous build products.
		/// </summary>
		/// <param name="bIncludeUnrealHeaderTool">Whether to clean UnrealHeaderTool as well</param>
		/// <returns>Whether the clean succeeded</returns>
		public ECompilationResult Clean(bool bIncludeUnrealHeaderTool)
		{
			// Find the base folders that can contain binaries
			List<DirectoryReference> BaseDirs = new List<DirectoryReference>();
			BaseDirs.Add(UnrealBuildTool.EngineDirectory);
			BaseDirs.Add(UnrealBuildTool.EnterpriseDirectory);
			foreach (FileReference Plugin in Plugins.EnumeratePlugins(ProjectFile))
			{
				BaseDirs.Add(Plugin.Directory);
			}
			if (ProjectFile != null)
			{
				BaseDirs.Add(ProjectFile.Directory);
			}

			// If we're running a precompiled build, remove anything under the engine folder
			if (bUsePrecompiled)
			{
				BaseDirs.RemoveAll(x => x.IsUnderDirectory(UnrealBuildTool.EngineDirectory));
			}

			// If we're in an installed enterprise build, remove anything under the enterprise folder
			if (UnrealBuildTool.IsEnterpriseInstalled())
			{
				BaseDirs.RemoveAll(x => x.IsUnderDirectory(UnrealBuildTool.EnterpriseDirectory));
			}

			// If we're in an installed project build, only allow cleaning stuff that's under the mod directories
			if (UnrealBuildTool.IsProjectInstalled())
			{
				List<DirectoryReference> ModDirs = EnabledPlugins.Where(x => x.Type == PluginType.Mod).Select(x => x.Directory).ToList();
				BaseDirs.RemoveAll(x => !ModDirs.Any(y => x.IsUnderDirectory(y)));
			}

			// Get all the names which can prefix build products
			List<string> NamePrefixes = new List<string>();
			if (Rules.Type != TargetType.Program)
			{
				NamePrefixes.Add(GetAppNameForTargetType(Rules.Type));
			}
			NamePrefixes.Add(TargetName);

			// Get the suffixes for this configuration
			List<string> NameSuffixes = new List<string>();
			if (Configuration == Rules.UndecoratedConfiguration)
			{
				NameSuffixes.Add("");
			}
			NameSuffixes.Add(String.Format("-{0}-{1}", Platform.ToString(), Configuration.ToString()));
			if (!String.IsNullOrEmpty(Architecture))
			{
				NameSuffixes.AddRange(NameSuffixes.ToArray().Select(x => x + Architecture));
			}

			// Add all the makefiles and caches to be deleted
			List<FileReference> FilesToDelete = new List<FileReference>();
			FilesToDelete.Add(FlatCPPIncludeDependencyCache.GetDependencyCachePathForTarget(this));
			FilesToDelete.Add(DependencyCache.GetDependencyCachePathForTarget(ProjectFile, Platform, TargetName));
			FilesToDelete.Add(UnrealBuildTool.GetUBTMakefilePath(ProjectFile, Platform, Configuration, TargetName, false));
			FilesToDelete.Add(UnrealBuildTool.GetUBTMakefilePath(ProjectFile, Platform, Configuration, TargetName, true));
			FilesToDelete.Add(ActionHistory.GeneratePathForTarget(this));

			// Add all the intermediate folders to be deleted
			List<DirectoryReference> DirectoriesToDelete = new List<DirectoryReference>();
			foreach (DirectoryReference BaseDir in BaseDirs)
			{
				foreach (string NamePrefix in NamePrefixes)
				{
					DirectoryReference GeneratedCodeDir = DirectoryReference.Combine(BaseDir, "Intermediate", "Build", Platform.ToString(), NamePrefix, "Inc");
					if (DirectoryReference.Exists(GeneratedCodeDir))
					{
						DirectoriesToDelete.Add(GeneratedCodeDir);
					}

					DirectoryReference IntermediateDir = DirectoryReference.Combine(BaseDir, "Intermediate", "Build", Platform.ToString(), NamePrefix, Configuration.ToString());
					if (DirectoryReference.Exists(IntermediateDir))
					{
						DirectoriesToDelete.Add(IntermediateDir);
					}
				}
			}

			// Add all the build products from this target
			string[] NamePrefixesArray = NamePrefixes.Distinct().ToArray();
			string[] NameSuffixesArray = NameSuffixes.Distinct().ToArray();
			foreach (DirectoryReference BaseDir in BaseDirs)
			{
				DirectoryReference BinariesDir = DirectoryReference.Combine(BaseDir, "Binaries", Platform.ToString());
				if (DirectoryReference.Exists(BinariesDir))
				{
					UEBuildPlatform.GetBuildPlatform(Platform).FindBuildProductsToClean(BinariesDir, NamePrefixesArray, NameSuffixesArray, FilesToDelete, DirectoriesToDelete);
				}
			}

			// Delete all the directories, then all the files. By sorting the list of directories before we delete them, we avoid spamming the log if a parent directory is deleted first.
			foreach (DirectoryReference DirectoryToDelete in DirectoriesToDelete.OrderBy(x => x.FullName))
			{
				if (DirectoryReference.Exists(DirectoryToDelete))
				{
					Log.TraceVerbose("    Deleting {0}{1}...", DirectoryToDelete, Path.DirectorySeparatorChar);
					try
					{
						DirectoryReference.Delete(DirectoryToDelete, true);
					}
					catch (Exception Ex)
					{
						throw new BuildException(Ex, "Unable to delete {0} ({1})", DirectoryToDelete, Ex.Message);
					}
				}
			}

			foreach (FileReference FileToDelete in FilesToDelete.OrderBy(x => x.FullName))
			{
				if (FileReference.Exists(FileToDelete))
				{
					Log.TraceVerbose("    Deleting " + FileToDelete);
					try
					{
						FileReference.Delete(FileToDelete);
					}
					catch (Exception Ex)
					{
						throw new BuildException(Ex, "Unable to delete {0} ({1})", FileToDelete, Ex.Message);
					}
				}
			}

			// Finally clean UnrealHeaderTool if this target uses CoreUObject modules and we're not cleaning UHT already and we want UHT to be cleaned.
			if (bIncludeUnrealHeaderTool && !bUsePrecompiled && TargetName != "UnrealHeaderTool")
			{
				ExternalExecution.RunExternalDotNETExecutable(UnrealBuildTool.GetUBTPath(), String.Format("UnrealHeaderTool {0} {1} -NoMutex -Clean -IgnoreJunk -NoLog", BuildHostPlatform.Current.Platform, UnrealTargetConfiguration.Development));
			}

			return ECompilationResult.Succeeded;
		}

		/// <summary>
		/// Create a list of all the externally referenced files
		/// </summary>
		/// <param name="Files">Set of referenced files</param>
		void GetExternalFileList(HashSet<FileReference> Files)
		{
			// Find all the modules we depend on
			HashSet<UEBuildModule> Modules = new HashSet<UEBuildModule>(PrecompileOnlyModules);
			foreach (UEBuildBinary Binary in Binaries.Concat(PrecompileOnlyBinaries))
			{
				foreach (UEBuildModule Module in Binary.GetAllDependencyModules(bIncludeDynamicallyLoaded: false, bForceCircular: false))
				{
					Modules.Add(Module);
				}
			}

			// Get the platform we're building for
			UEBuildPlatform BuildPlatform = UEBuildPlatform.GetBuildPlatform(Platform);

			foreach (UEBuildModule Module in Modules)
			{
				// Skip artificial modules
				if (Module.RulesFile == null)
				{
					continue;
				}

				// Create the module rules
				FileReference ModuleRulesFileName;
				ModuleRules Rules = CreateModuleRulesAndSetDefaults(Module.Name, "external file list option", out ModuleRulesFileName);

				// Add Additional Bundle Resources for all modules
				foreach (UEBuildBundleResource Resource in Rules.AdditionalBundleResources)
				{
					if (Directory.Exists(Resource.ResourcePath))
					{
						Files.UnionWith(DirectoryReference.EnumerateFiles(new DirectoryReference(Resource.ResourcePath), "*", SearchOption.AllDirectories));
					}
					else
					{
						Files.Add(new FileReference(Resource.ResourcePath));
					}
				}

				// Add any zip files from Additional Frameworks
				foreach (UEBuildFramework Framework in Rules.PublicAdditionalFrameworks)
				{
					if (!String.IsNullOrEmpty(Framework.FrameworkZipPath))
					{
						Files.Add(FileReference.Combine(Module.ModuleDirectory, Framework.FrameworkZipPath));
					}
				}

				// Add the rules file itself
				Files.Add(ModuleRulesFileName);

				// Get a list of all the library paths
				List<string> LibraryPaths = new List<string>();
				LibraryPaths.Add(Directory.GetCurrentDirectory());
				LibraryPaths.AddRange(Rules.PublicLibraryPaths.Where(x => !x.StartsWith("$(")).Select(x => Path.GetFullPath(x.Replace('/', Path.DirectorySeparatorChar))));

				// Get all the extensions to look for
				List<string> LibraryExtensions = new List<string>();
				LibraryExtensions.Add(BuildPlatform.GetBinaryExtension(UEBuildBinaryType.StaticLibrary));
				LibraryExtensions.Add(BuildPlatform.GetBinaryExtension(UEBuildBinaryType.DynamicLinkLibrary));

				// Add all the libraries
				foreach (string LibraryExtension in LibraryExtensions)
				{
					foreach (string LibraryName in Rules.PublicAdditionalLibraries)
					{
						foreach (string LibraryPath in LibraryPaths)
						{
							string LibraryFileName = Path.Combine(LibraryPath, LibraryName);
							if (File.Exists(LibraryFileName))
							{
								Files.Add(new FileReference(LibraryFileName));
							}

							if (LibraryName.IndexOfAny(new char[] { Path.DirectorySeparatorChar, Path.AltDirectorySeparatorChar }) == -1)
							{
								string UnixLibraryFileName = Path.Combine(LibraryPath, "lib" + LibraryName + LibraryExtension);
								if (File.Exists(UnixLibraryFileName))
								{
									Files.Add(new FileReference(UnixLibraryFileName));
								}
							}
						}
					}
				}

				// Add all the additional shadow files
				foreach (string AdditionalShadowFile in Rules.PublicAdditionalShadowFiles)
				{
					string ShadowFileName = Path.GetFullPath(AdditionalShadowFile);
					if (File.Exists(ShadowFileName))
					{
						Files.Add(new FileReference(ShadowFileName));
					}
				}

				// Find all the include paths
				List<string> AllIncludePaths = new List<string>();
				AllIncludePaths.AddRange(Rules.PublicIncludePaths);
				AllIncludePaths.AddRange(Rules.PublicSystemIncludePaths);

				// Add all the include paths
				foreach (string IncludePath in AllIncludePaths.Where(x => !x.StartsWith("$(")))
				{
					if (Directory.Exists(IncludePath))
					{
						foreach (string IncludeFileName in Directory.EnumerateFiles(IncludePath, "*", SearchOption.AllDirectories))
						{
							string Extension = Path.GetExtension(IncludeFileName).ToLower();
							if (Extension == ".h" || Extension == ".inl")
							{
								Files.Add(new FileReference(IncludeFileName));
							}
						}
					}
				}
			}
		}

		/// <summary>
		/// Generates a public manifest file for writing out
		/// </summary>
		public void GenerateManifest(List<KeyValuePair<FileReference, BuildProductType>> BuildProducts, List<KeyValuePair<FileReference, BuildProductType>> PrecompileOnlyBuildProducts)
		{
			FileReference ManifestPath;
			if (UnrealBuildTool.IsEngineInstalled() && ProjectFile != null)
			{
				ManifestPath = FileReference.Combine(ProjectFile.Directory, "Intermediate", "Build", "Manifest.xml");
			}
			else
			{
				ManifestPath = FileReference.Combine(UnrealBuildTool.EngineDirectory, "Intermediate", "Build", "Manifest.xml");
			}

			BuildManifest Manifest = new BuildManifest();

			if (!Rules.bDisableLinking)
			{
				// Add the regular build products
				foreach (KeyValuePair<FileReference, BuildProductType> BuildProductPair in BuildProducts)
				{
					if (BuildProductPair.Value == BuildProductType.ImportLibrary)
					{
						Manifest.LibraryBuildProducts.Add(BuildProductPair.Key.FullName);
					}
					else
					{
						Manifest.BuildProducts.Add(BuildProductPair.Key.FullName);
					}
				}

				// Add the library-only build products
				HashSet<FileReference> LibraryBuildProducts = new HashSet<FileReference>(PrecompileOnlyBuildProducts.Select(x => x.Key));
				if (Rules.bPrecompile && Rules.LinkType == TargetLinkType.Monolithic)
				{
					foreach (UEBuildModuleCPP Module in Binaries.Concat(PrecompileOnlyBinaries).SelectMany(x => x.Modules).OfType<UEBuildModuleCPP>().Concat(PrecompileOnlyModules))
					{
						if (Module.Rules.bPrecompile)
						{
							FileReference PrecompiledManifestLocation = Module.PrecompiledManifestLocation;
							LibraryBuildProducts.Add(PrecompiledManifestLocation);

							PrecompiledManifest ModuleManifest = PrecompiledManifest.Read(PrecompiledManifestLocation);
							foreach (FileReference OutputFile in ModuleManifest.OutputFiles)
							{
								LibraryBuildProducts.Add(OutputFile);
							}
						}
					}
				}
				Manifest.LibraryBuildProducts.AddRange(LibraryBuildProducts.Select(x => x.FullName));

				UEBuildPlatform BuildPlatform = UEBuildPlatform.GetBuildPlatform(Platform);
				if (OnlyModules.Count == 0)
				{
					Manifest.AddBuildProduct(ReceiptFileName.FullName);
				}

				if (DeployTargetFile != null)
				{
					Manifest.DeployTargetFiles.Add(DeployTargetFile.FullName);
				}

				if (PostBuildStepScripts != null)
				{
					Manifest.PostBuildScripts.AddRange(PostBuildStepScripts.Select(x => x.FullName));
				}
			}

			Utils.WriteClass<BuildManifest>(Manifest, ManifestPath.FullName, "");
		}

		/// <summary>
		/// Prepare all the receipts this target (all the .target and .modules files). See the VersionManifest class for an explanation of what these files are.
		/// </summary>
		void PrepareReceipts(UEToolChain ToolChain, List<KeyValuePair<FileReference, BuildProductType>> BuildProducts, List<KeyValuePair<FileReference, BuildProductType>> PrecompileOnlyBuildProducts)
		{
			// If linking is disabled, don't generate any receipt
			if (Rules.bDisableLinking)
			{
				return;
			}

			// Read the version file
			BuildVersion Version;
			if (!BuildVersion.TryRead(BuildVersion.GetDefaultFileName(), out Version))
			{
				Version = new BuildVersion();
			}

			// Create a unique identifier for this build which can be used to identify modules which are compatible. It's fine to share this between runs with the same makefile.
			// By default we leave it blank when compiling a subset of modules (for hot reload, etc...), otherwise it won't match anything else. When writing to a directory
			// that already contains a manifest, we'll reuse the build id that's already in there (see below).
			if (String.IsNullOrEmpty(Version.BuildId))
			{
				if (Rules.bFormalBuild)
				{
					// If this is a formal build, we can just the compatible changelist as the unique id.
					Version.BuildId = String.Format("{0}", Version.EffectiveCompatibleChangelist);
				}
				else if (OnlyModules.Count > 0 || bEditorRecompile)
				{
					// If we're hot reloading, just use the last version number.
					BuildVersion LastVersion;
					if (VersionFile != null && BuildVersion.TryRead(VersionFile, out LastVersion))
					{
						Version = LastVersion;
					}
					else
					{
						Version.BuildId = "";
					}
				}
				else
				{
					// Otherwise generate something randomly.
					Version.BuildId = Guid.NewGuid().ToString();
				}
			}

			// Find all the build products and modules from this binary
			Receipt = new TargetReceipt(TargetName, Platform, Configuration, Version);
			foreach (KeyValuePair<FileReference, BuildProductType> BuildProductPair in BuildProducts)
			{
				if (BuildProductPair.Value != BuildProductType.ImportLibrary)
				{
					Receipt.AddBuildProduct(BuildProductPair.Key, BuildProductPair.Value);
				}
			}

			// Add the project file
			if (ProjectFile != null)
			{
				Receipt.RuntimeDependencies.Add(ProjectFile, StagedFileType.UFS);
			}

			// Add the descriptors for all enabled plugins
			foreach (UEBuildPlugin EnabledPlugin in EnabledPlugins)
			{
				if (EnabledPlugin.bDescriptorNeededAtRuntime || EnabledPlugin.bDescriptorReferencedExplicitly)
				{
					Receipt.RuntimeDependencies.Add(EnabledPlugin.File, StagedFileType.UFS);
				}
			}

			// Add slate runtime dependencies
			if (Rules.bUsesSlate)
			{
				AddRuntimeDependenciesFromDir(DirectoryReference.Combine(UnrealBuildTool.EngineDirectory, "Content", "Slate"), StagedFileType.UFS);
				if (Configuration != UnrealTargetConfiguration.Shipping)
				{
					AddRuntimeDependenciesFromDir(DirectoryReference.Combine(UnrealBuildTool.EngineDirectory, "Content", "SlateDebug"), StagedFileType.UFS);
				}
				if (ProjectFile != null)
				{
					AddRuntimeDependenciesFromDir(DirectoryReference.Combine(ProjectDirectory, "Content", "Slate"), StagedFileType.UFS);
					if (Configuration != UnrealTargetConfiguration.Shipping)
					{
						AddRuntimeDependenciesFromDir(DirectoryReference.Combine(ProjectDirectory, "Content", "SlateDebug"), StagedFileType.UFS);
					}
				}
			}

			// Find all the modules which are part of this target
			HashSet<UEBuildModule> UniqueLinkedModules = new HashSet<UEBuildModule>();
			foreach (UEBuildBinary Binary in Binaries)
				{
					foreach (UEBuildModule Module in Binary.Modules)
					{
						if (UniqueLinkedModules.Add(Module))
						{
							foreach (RuntimeDependency RuntimeDependency in Module.RuntimeDependencies)
							{
								Receipt.RuntimeDependencies.Add(RuntimeDependency.Path, RuntimeDependency.Type);
							}
							Receipt.AdditionalProperties.AddRange(Module.Rules.AdditionalPropertiesForReceipt.Inner);
						}
					}
				}

			// Add any dependencies of precompiled modules into the receipt
			if (bPrecompile)
			{
				Receipt.PrecompiledBuildDependencies.UnionWith(BuildProducts.Where(x => x.Value == BuildProductType.ImportLibrary).Select(x => x.Key));
				Receipt.PrecompiledBuildDependencies.UnionWith(PrecompileOnlyBuildProducts.Select(x => x.Key));

				// Add all the precompiled outputs
				if (Rules.LinkType == TargetLinkType.Monolithic)
				{
					foreach (UEBuildModuleCPP Module in Binaries.Concat(PrecompileOnlyBinaries).SelectMany(x => x.Modules).OfType<UEBuildModuleCPP>().Concat(PrecompileOnlyModules))
					{
						if (Module.Rules.bPrecompile)
						{
							FileReference PrecompiledManifestLocation = Module.PrecompiledManifestLocation;
							Receipt.PrecompiledBuildDependencies.Add(PrecompiledManifestLocation);

							PrecompiledManifest Manifest = PrecompiledManifest.Read(PrecompiledManifestLocation);
							foreach (FileReference OutputFile in Manifest.OutputFiles)
							{
								Receipt.PrecompiledBuildDependencies.Add(OutputFile);
							}
						}
					}
				}

				// Add the runtime dependencies of precompiled modules that are not directly part of this target
				foreach (UEBuildBinary Binary in PrecompileOnlyBinaries)
					{
						foreach (UEBuildModule Module in Binary.Modules)
						{
							if (UniqueLinkedModules.Add(Module))
							{
								foreach (RuntimeDependency RuntimeDependency in Module.RuntimeDependencies)
								{
									Receipt.PrecompiledRuntimeDependencies.Add(RuntimeDependency.Path);
								}
							}
						}
					}

				// Add all the files which are required to use the precompiled modules
				HashSet<FileReference> ExternalFiles = new HashSet<FileReference>();
				GetExternalFileList(ExternalFiles);

				// Convert them into relative to the target receipt
				foreach (FileReference ExternalFile in ExternalFiles)
				{
					if (ExternalFile.IsUnderDirectory(UnrealBuildTool.EngineDirectory) || ExternalFile.IsUnderDirectory(ProjectDirectory))
					{
						Receipt.PrecompiledBuildDependencies.Add(ExternalFile);
					}
				}
			}

			// Also add the version file if it's been specified
			if (VersionFile != null)
			{
				Receipt.BuildProducts.Add(new BuildProduct(VersionFile, BuildProductType.BuildResource));
			}

			// Prepare all the version manifests
			Dictionary<FileReference, ModuleManifest> FileNameToModuleManifest = new Dictionary<FileReference, ModuleManifest>();
			if (!bCompileMonolithic)
			{
				// Create the receipts for each folder
				IEnumerable<UEBuildBinary> AllBinaries = Enumerable.Concat(Binaries, PrecompileOnlyBinaries);
				foreach (UEBuildBinary Binary in AllBinaries)
				{
					if (Binary.Type == UEBuildBinaryType.DynamicLinkLibrary)
					{
						DirectoryReference DirectoryName = Binary.OutputFilePath.Directory;
						bool bIsGameDirectory = !DirectoryName.IsUnderDirectory(UnrealBuildTool.EngineDirectory);
						FileReference ManifestFileName = FileReference.Combine(DirectoryName, ModuleManifest.GetStandardFileName(AppName, Platform, Configuration, Architecture, bIsGameDirectory));

						ModuleManifest Manifest;
						if (!FileNameToModuleManifest.TryGetValue(ManifestFileName, out Manifest))
						{
							Manifest = new ModuleManifest(Version.BuildId);

							ModuleManifest ExistingManifest;
							if (ModuleManifest.TryRead(ManifestFileName, out ExistingManifest) && Version.BuildId == ExistingManifest.BuildId)
							{
								if (OnlyModules.Count > 0)
								{
									// We're just building an existing module; reuse the existing manifest AND build id.
									Manifest = ExistingManifest;
								}
								else if (Version.Changelist != 0)
								{
									// We're rebuilding at the same changelist. Keep all the existing binaries.
									Manifest.ModuleNameToFileName = Manifest.ModuleNameToFileName.Union(ExistingManifest.ModuleNameToFileName).ToDictionary(x => x.Key, x => x.Value);
								}
							}

							FileNameToModuleManifest.Add(ManifestFileName, Manifest);
						}

						foreach (UEBuildModuleCPP Module in Binary.Modules.OfType<UEBuildModuleCPP>())
						{
							Manifest.ModuleNameToFileName[Module.Name] = Binary.OutputFilePath.GetFileName();
						}
					}
				}
			}
			FileReferenceToModuleManifestPairs = FileNameToModuleManifest.ToArray();

			// Add all the version manifests to the receipt
			foreach (FileReference VersionManifestFile in FileNameToModuleManifest.Keys)
			{
				Receipt.AddBuildProduct(VersionManifestFile, BuildProductType.RequiredResource);
			}

			// add the SDK used by the tool chain
			Receipt.AdditionalProperties.Add(new ReceiptProperty("SDK", ToolChain.GetSDKVersion()));
		}

		/// <summary>
		/// Add the contents of a directory as runtime dependencies
		/// </summary>
		/// <param name="BaseDir">The base directory to enumerate files from</param>
		/// <param name="Type">How the file should be staged</param>
		void AddRuntimeDependenciesFromDir(DirectoryReference BaseDir, StagedFileType Type)
		{
			if (DirectoryReference.Exists(BaseDir))
			{
				foreach (FileReference File in DirectoryReference.EnumerateFiles(BaseDir, "*", SearchOption.AllDirectories))
				{
					Receipt.RuntimeDependencies.Add(File, Type);
				}
			}
		}

		/// <summary>
		/// Try to recycle the build id from existing version manifests in the engine directory rather than generating a new one, if no engine binaries are being modified.
		/// This allows sharing engine binaries when switching between projects and switching between UE4 and a game-specific project. Note that different targets may require
		/// additional engine modules to be built, so we don't prohibit files being added or removed.
		/// </summary>
		/// <param name="OutputFiles">List of files being modified by this build</param>
		/// <returns>True if the existing version manifests will remain valid during this build, false if they are invalidated</returns>
		public bool TryRecycleVersionManifests(HashSet<FileReference> OutputFiles)
		{
			// Make sure we've got a list of version manifests to check against
			if (FileReferenceToModuleManifestPairs == null)
			{
				Log.TraceLog("No file to version manifest mapping; unable to recycle version.");
				return false;
			}

			// If there is no version file, don't bother trying to read it
			if (VersionFile == null)
			{
				Log.TraceLog("Target is not using a version file.");
				return false;
			}

			// Make sure we've got a file containing the last build id
			BuildVersion CurrentVersion;
			if (!BuildVersion.TryRead(VersionFile, out CurrentVersion))
			{
				Log.TraceLog("Unable to read version file from {0}.", VersionFile);
				return false;
			}

			// Read any the existing module manifests under the engine directory
			Dictionary<FileReference, ModuleManifest> ExistingFileToManifest = new Dictionary<FileReference, ModuleManifest>();
			foreach (FileReference ExistingFile in FileReferenceToModuleManifestPairs.Select(x => x.Key))
			{
				ModuleManifest ExistingManifest;
				if (ExistingFile.IsUnderDirectory(UnrealBuildTool.EngineDirectory) && ModuleManifest.TryRead(ExistingFile, out ExistingManifest))
				{
					ExistingFileToManifest.Add(ExistingFile, ExistingManifest);
				}
			}

			// Check if we're modifying any files in an existing valid manifest. If the build id for a manifest doesn't match, we can behave as if it doesn't exist.
			foreach (KeyValuePair<FileReference, ModuleManifest> ExistingPair in ExistingFileToManifest)
			{
				if (ExistingPair.Value.BuildId == CurrentVersion.BuildId)
				{
					DirectoryReference ExistingManifestDir = ExistingPair.Key.Directory;
					foreach (FileReference ExistingFile in ExistingPair.Value.ModuleNameToFileName.Values.Select(x => FileReference.Combine(ExistingManifestDir, x)))
					{
						if (OutputFiles.Contains(ExistingFile))
						{
							Log.TraceLog("Unable to recycle manifests - modifying {0} invalidates {1}. Using build id {2}.", ExistingFile, ExistingPair.Key, Receipt.Version.BuildId);
							return false;
						}
					}
				}
			}

			// Allow the existing build id to be reused. Update the receipt.
			Receipt.Version.BuildId = CurrentVersion.BuildId;

			// Merge the existing manifests with the manifests in memory.
			foreach (KeyValuePair<FileReference, ModuleManifest> NewPair in FileReferenceToModuleManifestPairs)
			{
				// Reuse the existing build id
				ModuleManifest NewManifest = NewPair.Value;
				NewManifest.BuildId = CurrentVersion.BuildId;

				// Merge in the files from the existing manifest
				ModuleManifest ExistingManifest;
				if (ExistingFileToManifest.TryGetValue(NewPair.Key, out ExistingManifest) && ExistingManifest.BuildId == CurrentVersion.BuildId)
				{
					foreach (KeyValuePair<string, string> ModulePair in ExistingManifest.ModuleNameToFileName)
					{
						if (!NewManifest.ModuleNameToFileName.ContainsKey(ModulePair.Key))
						{
							NewManifest.ModuleNameToFileName.Add(ModulePair.Key, ModulePair.Value);
						}
					}
				}
			}

			// Return success
			Log.TraceLog("Recycled previous build ID ({0})", CurrentVersion.BuildId);
			return true;
		}

		/// <summary>
		/// Delete all the existing version manifests
		/// </summary>
		public void InvalidateVersionManifests()
		{
			// Delete all the existing manifests, so we don't try to recycle partial builds in future (the current build may fail after modifying engine files, 
			// causing bModifyingEngineFiles to be incorrect on the next invocation).
			if (FileReferenceToModuleManifestPairs != null)
			{
				foreach (FileReference VersionManifestFile in FileReferenceToModuleManifestPairs.Select(x => x.Key))
				{
					// Make sure the file (and directory) exists before trying to delete it
					if (FileReference.Exists(VersionManifestFile))
					{
						FileReference.Delete(VersionManifestFile);
					}
				}
			}
		}

		/// <summary>
		/// Patches the manifests with the new module suffixes from the OnlyModules list.
		/// </summary>
		public void PatchModuleManifestsForHotReloadAssembling(List<OnlyModule> OnlyModules)
		{
			if (FileReferenceToModuleManifestPairs == null)
			{
				return;
			}

			foreach (KeyValuePair<FileReference, ModuleManifest> FileNameToVersionManifest in FileReferenceToModuleManifestPairs)
			{
				foreach (KeyValuePair<string, string> Manifest in FileNameToVersionManifest.Value.ModuleNameToFileName)
				{
					string ModuleFilename = Manifest.Value;
					if (UnrealBuildTool.ReplaceHotReloadFilenameSuffix(ref ModuleFilename, (ModuleName) => UnrealBuildTool.GetReplacementModuleSuffix(OnlyModules, ModuleName)))
					{
						FileNameToVersionManifest.Value.ModuleNameToFileName[Manifest.Key] = ModuleFilename;
						break;
					}
				}
			}
		}

		/// <summary>
		/// Writes out the version manifest
		/// </summary>
		public void WriteReceipts()
		{
			if (Receipt != null)
			{
				UEBuildPlatform BuildPlatform = UEBuildPlatform.GetBuildPlatform(Platform);
				if (OnlyModules == null || OnlyModules.Count == 0)
				{
					DirectoryReference.CreateDirectory(ReceiptFileName.Directory);
					Receipt.Write(ReceiptFileName, UnrealBuildTool.EngineDirectory, ProjectDirectory);
				}
				if (ForceReceiptFileName != null)
				{
					Directory.CreateDirectory(Path.GetDirectoryName(ForceReceiptFileName));
					Receipt.Write(new FileReference(ForceReceiptFileName), UnrealBuildTool.EngineDirectory, ProjectDirectory);
				}
				if (VersionFile != null)
				{
					DirectoryReference.CreateDirectory(VersionFile.Directory);

					StringWriter Writer = new StringWriter();
					Receipt.Version.Write(Writer);

					string Text = Writer.ToString();
					if (!FileReference.Exists(VersionFile) || File.ReadAllText(VersionFile.FullName) != Text)
					{
						File.WriteAllText(VersionFile.FullName, Text);
					}
				}
			}
			if (FileReferenceToModuleManifestPairs != null)
			{
				foreach (KeyValuePair<FileReference, ModuleManifest> FileNameToVersionManifest in FileReferenceToModuleManifestPairs)
				{
					// Write the manifest out to a string buffer, then only write it to disk if it's changed.
					string OutputText;
					using (StringWriter Writer = new StringWriter())
					{
						FileNameToVersionManifest.Value.Write(Writer);
						OutputText = Writer.ToString();
					}
					if (!FileReference.Exists(FileNameToVersionManifest.Key) || File.ReadAllText(FileNameToVersionManifest.Key.FullName) != OutputText)
					{
						Directory.CreateDirectory(Path.GetDirectoryName(FileNameToVersionManifest.Key.FullName));
						FileNameToVersionManifest.Value.Write(FileNameToVersionManifest.Key.FullName);
					}
				}
			}
		}

		/// <summary>
		/// Gathers dependency modules for given binaries list.
		/// </summary>
		/// <param name="Binaries">Binaries list.</param>
		/// <returns>Dependency modules set.</returns>
		static HashSet<UEBuildModuleCPP> GatherDependencyModules(List<UEBuildBinary> Binaries)
		{
			HashSet<UEBuildModuleCPP> Output = new HashSet<UEBuildModuleCPP>();

			foreach (UEBuildBinary Binary in Binaries)
			{
				List<UEBuildModule> DependencyModules = Binary.GetAllDependencyModules(bIncludeDynamicallyLoaded: false, bForceCircular: false);
				foreach (UEBuildModuleCPP Module in DependencyModules.OfType<UEBuildModuleCPP>())
				{
					if (Module.Binary != null)
					{
						Output.Add(Module);
					}
				}
			}

			return Output;
		}

		/// <summary>
		/// Builds the target, appending list of output files and returns building result.
		/// </summary>
		public ECompilationResult Build(BuildConfiguration BuildConfiguration, CPPHeaders Headers, List<FileItem> OutputItems, List<UHTModuleInfo> UObjectModules, ISourceFileWorkingSet WorkingSet, ActionGraph ActionGraph, EHotReload HotReload)
		{
			CppPlatform CppPlatform = UEBuildPlatform.GetBuildPlatform(Platform).DefaultCppPlatform;
			CppConfiguration CppConfiguration = GetCppConfiguration(Configuration);

			CppCompileEnvironment GlobalCompileEnvironment = new CppCompileEnvironment(CppPlatform, CppConfiguration, Architecture, Headers);
			UEToolChain TargetToolChain = CreateToolchain(CppPlatform);
			LinkEnvironment GlobalLinkEnvironment = new LinkEnvironment(GlobalCompileEnvironment.Platform, GlobalCompileEnvironment.Configuration, GlobalCompileEnvironment.Architecture);
			SetupGlobalEnvironment(TargetToolChain, GlobalCompileEnvironment, GlobalLinkEnvironment);

			// Create all the binaries and modules
			PreBuildSetup(TargetToolChain);

			// Save off the original list of binaries. We'll use this to figure out which PCHs to create later, to avoid switching PCHs when compiling single modules.
			List<UEBuildBinary> OriginalBinaries = Binaries;

			// If we're building a single module, then find the binary for that module and add it to our target
			if (OnlyModules.Count > 0)
			{
				NonFilteredModules = Binaries;
				Binaries = GetFilteredOnlyModules(Binaries, OnlyModules);
				if (Binaries.Count == 0)
				{
					throw new BuildException("One or more of the modules specified using the '-module' argument could not be found.");
				}
			}
			else if (HotReload == EHotReload.FromIDE)
			{
				Binaries = GetFilteredGameModules(Binaries);
				if (Binaries.Count == 0)
				{
					throw new BuildException("One or more of the modules specified using the '-module' argument could not be found.");
				}
			}

			// For installed builds, filter out all the binaries that aren't in mods
			if (!ProjectFileGenerator.bGenerateProjectFiles && UnrealBuildTool.IsProjectInstalled())
			{
				List<DirectoryReference> ModDirectories = EnabledPlugins.Where(x => x.Type == PluginType.Mod).Select(x => x.Directory).ToList();

				List<UEBuildBinary> FilteredBinaries = new List<UEBuildBinary>();
				foreach (UEBuildBinary DLLBinary in Binaries)
				{
					if (ModDirectories.Any(x => DLLBinary.OutputFilePath.IsUnderDirectory(x)))
					{
						FilteredBinaries.Add(DLLBinary);
					}
				}
				Binaries = FilteredBinaries;

				if (Binaries.Count == 0)
				{
					throw new BuildException("No modules found to build. All requested binaries were already part of the installed data.");
				}
			}

			// If we're just compiling a single file, filter the list of binaries to only include the file we're interested in.
			if (!String.IsNullOrEmpty(BuildConfiguration.SingleFileToCompile))
			{
				FileItem SingleFileItem = FileItem.GetItemByPath(BuildConfiguration.SingleFileToCompile);

				HashSet<UEBuildModuleCPP> Dependencies = GatherDependencyModules(Binaries);

				// We only want to build the binaries for this single file
				List<UEBuildBinary> FilteredBinaries = new List<UEBuildBinary>();
				foreach (UEBuildModuleCPP Dependency in Dependencies)
				{
					bool bFileExistsInDependency = Dependency.SourceFilesFound.CPPFiles.Exists(x => x.AbsolutePath == SingleFileItem.AbsolutePath);
					if (bFileExistsInDependency)
					{
						FilteredBinaries.Add(Dependency.Binary);

						UEBuildModuleCPP.SourceFilesClass EmptySourceFileList = new UEBuildModuleCPP.SourceFilesClass();
						Dependency.SourceFilesToBuild.CopyFrom(EmptySourceFileList);
						Dependency.SourceFilesToBuild.CPPFiles.Add(SingleFileItem);
					}
				}
				Binaries = FilteredBinaries;

				// Check we have at least one match
				if (Binaries.Count == 0)
				{
					throw new BuildException("Couldn't find any module containing {0} in {1}.", SingleFileItem.Location, TargetName);
				}
			}

			if (!ProjectFileGenerator.bGenerateProjectFiles)
			{
				// Check the distribution level of all binaries based on the dependencies they have
				if (ProjectFile == null && !Rules.bOutputPubliclyDistributable)
				{
					Dictionary<UEBuildModule, Dictionary<RestrictedFolder, DirectoryReference>> ModuleRestrictedFolderCache = new Dictionary<UEBuildModule, Dictionary<RestrictedFolder, DirectoryReference>>();

					bool bResult = true;
					foreach (UEBuildBinary Binary in Binaries)
					{
						bResult &= Binary.CheckRestrictedFolders(DirectoryReference.FromFile(ProjectFile), ModuleRestrictedFolderCache);
					}

					if (!bResult)
					{
						throw new BuildException("Unable to create binaries in less restricted locations than their input files.");
					}
				}

				// Check for linking against modules prohibited by the EULA
				CheckForEULAViolation();

				// Build a mapping from module to its plugin
				Dictionary<UEBuildModule, UEBuildPlugin> ModuleToPlugin = new Dictionary<UEBuildModule, UEBuildPlugin>();
				foreach (UEBuildPlugin Plugin in BuildPlugins)
				{
					foreach (UEBuildModule Module in Plugin.Modules)
					{
						if (!ModuleToPlugin.ContainsKey(Module))
						{
							ModuleToPlugin.Add(Module, Plugin);
						}
					}
				}

				// Check there aren't any engine binaries with dependencies on game modules. This can happen when game-specific plugins override engine plugins.
				foreach (UEBuildModule Module in Modules.Values)
				{
					if (Module.Binary != null && UnrealBuildTool.IsUnderAnEngineDirectory(Module.RulesFile.Directory))
					{
						DirectoryReference RootDirectory = UnrealBuildTool.EngineDirectory;

						if (Module.RulesFile.IsUnderDirectory(UnrealBuildTool.EnterpriseDirectory))
						{
							RootDirectory = UnrealBuildTool.EnterpriseDirectory;
						}

						HashSet<UEBuildModule> ReferencedModules = Module.GetDependencies(bWithIncludePathModules: true, bWithDynamicallyLoadedModules: true);

						// Make sure engine modules don't depend on enterprise or game modules and that enterprise modules don't depend on game modules
						foreach (UEBuildModule ReferencedModule in ReferencedModules)
						{
							if (ReferencedModule.RulesFile != null && !ReferencedModule.RulesFile.IsUnderDirectory(UnrealBuildTool.EngineDirectory) && !ReferencedModule.RulesFile.IsUnderDirectory(RootDirectory))
							{
								string EngineModuleRelativePath = Module.RulesFile.MakeRelativeTo(UnrealBuildTool.EngineDirectory.ParentDirectory);
								string ReferencedModuleRelativePath = (ProjectFile != null && ReferencedModule.RulesFile.IsUnderDirectory(ProjectFile.Directory)) ? ReferencedModule.RulesFile.MakeRelativeTo(ProjectFile.Directory.ParentDirectory) : ReferencedModule.RulesFile.FullName;
								throw new BuildException("Engine module '{0}' should not depend on game module '{1}'", EngineModuleRelativePath, ReferencedModuleRelativePath);
							}
						}

						// Make sure engine modules don't directly reference engine plugins
						if (Module.RulesFile.IsUnderDirectory(UnrealBuildTool.EngineSourceDirectory) && !Module.RulesFile.IsUnderDirectory(TargetRulesFile.Directory))
						{
							foreach (UEBuildModule ReferencedModule in ReferencedModules)
							{
								if (ReferencedModule.RulesFile != null && ModuleToPlugin.ContainsKey(ReferencedModule) && !IsWhitelistedEnginePluginReference(Module.Name, ReferencedModule.Name))
								{
									string EngineModuleRelativePath = Module.RulesFile.MakeRelativeTo(UnrealBuildTool.EngineDirectory.ParentDirectory);
									string ReferencedModuleRelativePath = ReferencedModule.RulesFile.MakeRelativeTo(UnrealBuildTool.EngineDirectory.ParentDirectory);
									Log.TraceWarning("Warning: Engine module '{0}' should not depend on plugin module '{1}'", EngineModuleRelativePath, ReferencedModuleRelativePath);
								}
							}
						}
					}
				}

				// Check that each plugin declares its dependencies explicitly
				foreach (UEBuildPlugin Plugin in BuildPlugins)
				{
					foreach (UEBuildModule Module in Plugin.Modules)
					{
						HashSet<UEBuildModule> DependencyModules = Module.GetDependencies(bWithIncludePathModules: true, bWithDynamicallyLoadedModules: true);
						foreach (UEBuildModule DependencyModule in DependencyModules)
						{
							UEBuildPlugin DependencyPlugin;
							if (ModuleToPlugin.TryGetValue(DependencyModule, out DependencyPlugin) && DependencyPlugin != Plugin && !Plugin.Dependencies.Contains(DependencyPlugin))
							{
								Log.TraceWarning("Warning: Plugin '{0}' does not list plugin '{1}' as a dependency, but module '{2}' depends on '{3}'.", Plugin.Name, DependencyPlugin.Name, Module.Name, DependencyModule.Name);
							}
						}
					}
				}
			}

			// Execute the pre-build steps
			if (!ProjectFileGenerator.bGenerateProjectFiles)
			{
				if (!ExecuteCustomPreBuildSteps())
				{
					return ECompilationResult.OtherCompilationError;
				}
			}

			// If we're compiling monolithic, make sure the executable knows about all referenced modules
			if (ShouldCompileMonolithic())
			{
				UEBuildBinary ExecutableBinary = Binaries[0];

				// Add all the modules that the executable depends on. Plugins will be already included in this list.
				List<UEBuildModule> AllReferencedModules = ExecutableBinary.GetAllDependencyModules(bIncludeDynamicallyLoaded: true, bForceCircular: true);
				foreach (UEBuildModule CurModule in AllReferencedModules)
				{
					if (CurModule.Binary == null || CurModule.Binary == ExecutableBinary || CurModule.Binary.Type == UEBuildBinaryType.StaticLibrary)
					{
						ExecutableBinary.AddModule(CurModule);
					}
				}
			}

			// Add global definitions for project-specific binaries. HACK: Also defining for monolithic builds in binary releases. Might be better to set this via command line instead?
			if (!bUseSharedBuildEnvironment || bCompileMonolithic)
			{
				UEBuildBinary ExecutableBinary = Binaries[0];

				bool IsCurrentPlatform;
				if (Utils.IsRunningOnMono)
				{
					IsCurrentPlatform = Platform == UnrealTargetPlatform.Mac;
				}
				else
				{
					IsCurrentPlatform = Platform == UnrealTargetPlatform.Win64 || Platform == UnrealTargetPlatform.Win32;
				}

				if ((TargetType == TargetType.Game || TargetType == TargetType.Client || TargetType == TargetType.Server)
					&& IsCurrentPlatform)
				{
					// The hardcoded engine directory needs to be a relative path to match the normal EngineDir format. Not doing so breaks the network file system (TTP#315861).
					string OutputFilePath = ExecutableBinary.OutputFilePath.FullName;
					if (Platform == UnrealTargetPlatform.Mac && OutputFilePath.Contains(".app/Contents/MacOS"))
					{
						OutputFilePath = OutputFilePath.Substring(0, OutputFilePath.LastIndexOf(".app/Contents/MacOS") + 4);
					}
					string EnginePath = Utils.CleanDirectorySeparators(UnrealBuildTool.EngineDirectory.MakeRelativeTo(ExecutableBinary.OutputFilePath.Directory), '/');
					if (EnginePath.EndsWith("/") == false)
					{
						EnginePath += "/";
					}
					GlobalCompileEnvironment.Definitions.Add("UE_ENGINE_DIRECTORY=" + EnginePath);
				}
			}

			// On Mac and Linux we have actions that should be executed after all the binaries are created
			TargetToolChain.SetupBundleDependencies(Binaries, TargetName);

			// Write out the deployment context, if necessary
			if (Rules.bDeployAfterCompile && !Rules.bDisableLinking)
			{
				UEBuildDeployTarget DeployTarget = new UEBuildDeployTarget(this);
				DeployTargetFile = FileReference.Combine(ProjectIntermediateDirectory, "Deploy.dat");
				DeployTarget.Write(DeployTargetFile);
			}

			if (!ProjectFileGenerator.bGenerateProjectFiles)
			{
				HashSet<UEBuildModuleCPP> ModulesToGenerateHeadersFor = GatherDependencyModules(OriginalBinaries.Concat(PrecompileOnlyBinaries).ToList());
				ModulesToGenerateHeadersFor.UnionWith(PrecompileOnlyModules);

				if (OnlyModules.Count > 0)
				{
					HashSet<UEBuildModuleCPP> CorrectlyOrderedModules = GatherDependencyModules(NonFilteredModules);

					CorrectlyOrderedModules.RemoveWhere((Module) => !ModulesToGenerateHeadersFor.Contains(Module));
					ModulesToGenerateHeadersFor = CorrectlyOrderedModules;
				}

				ExternalExecution.SetupUObjectModules(ModulesToGenerateHeadersFor, Rules, GlobalCompileEnvironment, UObjectModules, FlatModuleCsData, Rules.GeneratedCodeVersion);

				// NOTE: Even in Gather mode, we need to run UHT to make sure the files exist for the static action graph to be setup correctly.  This is because UHT generates .cpp
				// files that are injected as top level prerequisites.  If UHT only emitted included header files, we wouldn't need to run it during the Gather phase at all.
				if (UObjectModules.Count > 0)
				{
					// Execute the header tool
					FileReference ModuleInfoFileName = FileReference.Combine(ProjectIntermediateDirectory, GetTargetName() + ".uhtmanifest");
					ECompilationResult UHTResult = ECompilationResult.OtherCompilationError;
					if (!ExternalExecution.ExecuteHeaderToolIfNecessary(BuildConfiguration, this, GlobalCompileEnvironment, UObjectModules, ModuleInfoFileName, ref UHTResult, HotReload))
					{
						Log.TraceInformation(String.Format("Error: UnrealHeaderTool failed for target '{0}' (platform: {1}, module info: {2}, exit code: {3} ({4})).", GetTargetName(), Platform.ToString(), ModuleInfoFileName, UHTResult.ToString(), (int)UHTResult));
						return UHTResult;
					}
				}
			}

			GlobalLinkEnvironment.bShouldCompileMonolithic = ShouldCompileMonolithic();

			// Find all the shared PCHs.
			List<PrecompiledHeaderTemplate> SharedPCHs = new List<PrecompiledHeaderTemplate>();
			if (!ProjectFileGenerator.bGenerateProjectFiles && Rules.bUseSharedPCHs)
			{
				SharedPCHs = FindSharedPCHs(OriginalBinaries, GlobalCompileEnvironment);
			}

			// Compile the resource files common to all DLLs on Windows
			if (!ShouldCompileMonolithic())
			{
				if (Platform == UnrealTargetPlatform.Win32 || Platform == UnrealTargetPlatform.Win64)
				{
					FileItem VersionFile = FileItem.GetExistingItemByFileReference(FileReference.Combine(UnrealBuildTool.EngineSourceDirectory, "Runtime", "Core", "Resources", "Windows", "ModuleVersionResource.rc.inl"));
					VersionFile.CachedIncludePaths = GlobalCompileEnvironment.IncludePaths;
					CPPOutput VersionOutput = TargetToolChain.CompileRCFiles(GlobalCompileEnvironment, new List<FileItem> { VersionFile }, EngineIntermediateDirectory, ActionGraph);
					GlobalLinkEnvironment.CommonResourceFiles.AddRange(VersionOutput.ObjectFiles);

					if (!Rules.bFormalBuild)
					{
						CppCompileEnvironment DefaultResourceCompileEnvironment = new CppCompileEnvironment(GlobalCompileEnvironment);
						DefaultResourceCompileEnvironment.Definitions.Add("ORIGINAL_FILE_NAME=\"UE4\"");

						FileItem DefaultResourceFile = FileItem.GetExistingItemByFileReference(FileReference.Combine(UnrealBuildTool.EngineSourceDirectory, "Runtime", "Launch", "Resources", "Windows", "PCLaunch.rc"));
						DefaultResourceFile.CachedIncludePaths = DefaultResourceCompileEnvironment.IncludePaths;
						CPPOutput DefaultResourceOutput = TargetToolChain.CompileRCFiles(DefaultResourceCompileEnvironment, new List<FileItem> { DefaultResourceFile }, EngineIntermediateDirectory, ActionGraph);

						GlobalLinkEnvironment.DefaultResourceFiles.AddRange(DefaultResourceOutput.ObjectFiles);
					}
				}
			}

			// For the project file generator, just generate all the include paths
			if (ProjectFileGenerator.bGenerateProjectFiles)
			{
				foreach (UEBuildBinary Binary in Binaries)
				{
					Binary.GatherDataForProjectFiles(Rules, GlobalCompileEnvironment);
				}
				return ECompilationResult.Succeeded;
			}

			if (ForeignPlugin != null)
			{
				// Build all the precompiled plugin binaries
				List<UEBuildBinary> ForeignPluginBinaries = PrecompileOnlyBinaries.Where(x => x.PrimaryModule.RulesFile.IsUnderDirectory(ForeignPlugin.Directory)).ToList();
				foreach (UEBuildBinary Binary in ForeignPluginBinaries)
				{
					OutputItems.AddRange(Binary.Build(Rules, TargetToolChain, GlobalCompileEnvironment, GlobalLinkEnvironment, SharedPCHs, WorkingSet, ActionGraph));
				}

				List<UEBuildModuleCPP> ForeignPluginModules = PrecompileOnlyModules.Where(x => x.RulesFile.IsUnderDirectory(ForeignPlugin.Directory)).ToList();
				foreach (UEBuildModuleCPP Module in ForeignPluginModules)
				{
					OutputItems.AddRange(Module.Compile(Rules, TargetToolChain, GlobalCompileEnvironment, SharedPCHs, WorkingSet, ActionGraph));
				}
			}
			else
			{
			// Build the target's binaries.
				foreach (UEBuildBinary Binary in Binaries)
			{
					OutputItems.AddRange(Binary.Build(Rules, TargetToolChain, GlobalCompileEnvironment, GlobalLinkEnvironment, SharedPCHs, WorkingSet, ActionGraph));
				}

				// Build all the precompiled binaries
				foreach (UEBuildBinary Binary in PrecompileOnlyBinaries)
				{
					OutputItems.AddRange(Binary.Build(Rules, TargetToolChain, GlobalCompileEnvironment, GlobalLinkEnvironment, SharedPCHs, WorkingSet, ActionGraph));
				}
				foreach (UEBuildModuleCPP Module in PrecompileOnlyModules)
				{
					OutputItems.AddRange(Module.Compile(Rules, TargetToolChain, GlobalCompileEnvironment, SharedPCHs, WorkingSet, ActionGraph));
				}
			}

			// Allow the toolchain to modify the final output items
			TargetToolChain.FinalizeOutput(Rules, OutputItems, ActionGraph);

			// Get all the regular build products
			List<KeyValuePair<FileReference, BuildProductType>> BuildProducts = new List<KeyValuePair<FileReference, BuildProductType>>();
			foreach (UEBuildBinary Binary in Binaries)
			{
				Dictionary<FileReference, BuildProductType> BinaryBuildProducts = new Dictionary<FileReference, BuildProductType>();
				Binary.GetBuildProducts(Rules, TargetToolChain, BinaryBuildProducts, GlobalLinkEnvironment.bCreateDebugInfo);
				BuildProducts.AddRange(BinaryBuildProducts);
			}

			// Also get the precompiled build products
			List<KeyValuePair<FileReference, BuildProductType>> PrecompileOnlyBuildProducts = new List<KeyValuePair<FileReference, BuildProductType>>();
			foreach (UEBuildBinary Binary in PrecompileOnlyBinaries)
			{
				Dictionary<FileReference, BuildProductType> BinaryBuildProducts = new Dictionary<FileReference, BuildProductType>();
				Binary.GetBuildProducts(Rules, TargetToolChain, BinaryBuildProducts, GlobalLinkEnvironment.bCreateDebugInfo);
				PrecompileOnlyBuildProducts.AddRange(BinaryBuildProducts);
			}

			// Create a receipt for the target
			if (!ProjectFileGenerator.bGenerateProjectFiles)
			{
				PrepareReceipts(TargetToolChain, BuildProducts, PrecompileOnlyBuildProducts);
			}

			// Make sure all the checked headers were valid
			List<string> InvalidIncludeDirectiveMessages = Modules.Values.OfType<UEBuildModuleCPP>().Where(x => x.InvalidIncludeDirectiveMessages != null).SelectMany(x => x.InvalidIncludeDirectiveMessages).ToList();
			if (InvalidIncludeDirectiveMessages.Count > 0)
			{
				foreach (string InvalidIncludeDirectiveMessage in InvalidIncludeDirectiveMessages)
				{
					Log.WriteLine(0, LogEventType.Error, LogFormatOptions.NoSeverityPrefix, "{0}", InvalidIncludeDirectiveMessage);
				}
				Log.TraceError("Build canceled.");
				return ECompilationResult.Canceled;
			}

			// If we're only generating the manifest, return now
			if (BuildConfiguration.bGenerateManifest)
			{
				GenerateManifest(BuildProducts, PrecompileOnlyBuildProducts);
			}

			// Clean any stale modules which exist in multiple output directories. This can lead to the wrong DLL being loaded on Windows.
			CleanStaleModules();
			return ECompilationResult.Succeeded;
		}

		/// <summary>
		/// Creates a toolchain for the current target. May be overridden by the target rules.
		/// </summary>
		/// <returns>New toolchain instance</returns>
		private UEToolChain CreateToolchain(CppPlatform CppPlatform)
		{
			if (Rules.ToolChainName == null)
			{
				return UEBuildPlatform.GetBuildPlatform(Platform).CreateToolChain(CppPlatform, Rules);
			}
			else
			{
				Type ToolchainType = Assembly.GetExecutingAssembly().GetType(String.Format("UnrealBuildTool.{0}", Rules.ToolChainName), false, true);
				if (ToolchainType == null)
				{
					throw new BuildException("Unable to create toolchain '{0}'. Check that the name is correct.", Rules.ToolChainName);
				}
				return (UEToolChain)Activator.CreateInstance(ToolchainType, Rules);
			}
		}

		/// <summary>
		/// Cleans any stale modules that have changed moved output folder.
		/// 
		/// On Windows, the loader reads imported DLLs from the first location it finds them. If modules are moved from one place to another, we have to be sure to clean up the old versions 
		/// so that they're not loaded accidentally causing unintuitive import errors.
		/// </summary>
		void CleanStaleModules()
		{
			// Find all the output files
			HashSet<FileReference> OutputFiles = new HashSet<FileReference>();
			foreach (UEBuildBinary Binary in Binaries)
			{
				OutputFiles.UnionWith(Binary.OutputFilePaths);
			}

			// Build a map of base filenames to their full path
			Dictionary<string, FileReference> OutputNameToLocation = new Dictionary<string, FileReference>(StringComparer.InvariantCultureIgnoreCase);
			foreach (FileReference OutputFile in OutputFiles)
			{
				OutputNameToLocation[OutputFile.GetFileName()] = OutputFile;
			}

			// Search all the output directories for files with a name matching one of our output files
			foreach (DirectoryReference OutputDirectory in OutputFiles.Select(x => x.Directory).Distinct())
			{
				if (DirectoryReference.Exists(OutputDirectory))
				{
					foreach (FileReference ExistingFile in DirectoryReference.EnumerateFiles(OutputDirectory))
					{
						FileReference OutputFile;
						if (OutputNameToLocation.TryGetValue(ExistingFile.GetFileName(), out OutputFile) && !OutputFiles.Contains(ExistingFile))
						{
							Log.TraceInformation("Deleting '{0}' to avoid ambiguity with '{1}'", ExistingFile, OutputFile);
							try
							{
								FileReference.Delete(ExistingFile);
							}
							catch (Exception Ex)
							{
								Log.TraceError("Unable to delete {0} ({1})", ExistingFile, Ex.Message);
							}
						}
					}
				}
			}
		}

		/// <summary>
		/// Check whether a reference from an engine module to a plugin module is allowed. Temporary hack until these can be fixed up propertly.
		/// </summary>
		/// <param name="EngineModuleName">Name of the engine module.</param>
		/// <param name="PluginModuleName">Name of the plugin module.</param>
		/// <returns>True if the reference is whitelisted.</returns>
		static bool IsWhitelistedEnginePluginReference(string EngineModuleName, string PluginModuleName)
		{
			if (EngineModuleName == "AndroidDeviceDetection" && PluginModuleName == "TcpMessaging")
			{
				return true;
			}
			if (EngineModuleName == "Voice" && PluginModuleName == "AndroidPermission")
			{
				return true;
			}
			return false;
		}

		/// <summary>
		/// Export the definition of this target to a JSON file
		/// </summary>
		/// <param name="FileName">File to write to</param>
		public void ExportJson(string FileName)
		{
			using (JsonWriter Writer = new JsonWriter(FileName))
			{
				Writer.WriteObjectStart();

				Writer.WriteValue("Name", TargetName);
				Writer.WriteValue("Configuration", Configuration.ToString());
				Writer.WriteValue("Platform", Platform.ToString());
				if (ProjectFile != null)
				{
					Writer.WriteValue("ProjectFile", ProjectFile.FullName);
				}

				Writer.WriteArrayStart("Binaries");
				foreach (UEBuildBinary Binary in Binaries)
				{
					Writer.WriteObjectStart();
					Binary.ExportJson(Writer);
					Writer.WriteObjectEnd();
				}
				Writer.WriteArrayEnd();

				Writer.WriteObjectStart("Modules");
				foreach (UEBuildModule Module in Modules.Values)
				{
					Writer.WriteObjectStart(Module.Name);
					Module.ExportJson(Writer);
					Writer.WriteObjectEnd();
				}
				Writer.WriteObjectEnd();

				Writer.WriteObjectEnd();
			}
		}

		/// <summary>
		/// Check for EULA violation dependency issues.
		/// </summary>
		private void CheckForEULAViolation()
		{
			if (TargetType != TargetType.Editor && TargetType != TargetType.Program && Configuration == UnrealTargetConfiguration.Shipping &&
				Rules.bCheckLicenseViolations)
			{
				bool bLicenseViolation = false;
				foreach (UEBuildBinary Binary in Binaries)
				{
					List<UEBuildModule> AllDependencies = Binary.GetAllDependencyModules(true, false);
					IEnumerable<UEBuildModule> NonRedistModules = AllDependencies.Where((DependencyModule) =>
							!IsRedistributable(DependencyModule) && DependencyModule.Name != AppName
						);

					if (NonRedistModules.Count() != 0)
					{
						IEnumerable<UEBuildModule> NonRedistDeps = AllDependencies.Where((DependantModule) =>
							DependantModule.GetDirectDependencyModules().Intersect(NonRedistModules).Any()
						);
						string Message = string.Format("Non-editor build cannot depend on non-redistributable modules. {0} depends on '{1}'.", Binary.ToString(), string.Join("', '", NonRedistModules));
						if (NonRedistDeps.Any())
						{
							Message = string.Format("{0}\nDependant modules '{1}'", Message, string.Join("', '", NonRedistDeps));
						}
						if (Rules.bBreakBuildOnLicenseViolation)
						{
							Log.TraceError("ERROR: {0}", Message);
						}
						else
						{
							Log.TraceWarning("WARNING: {0}", Message);
						}
						bLicenseViolation = true;
					}
				}
				if (Rules.bBreakBuildOnLicenseViolation && bLicenseViolation)
				{
					throw new BuildException("Non-editor build cannot depend on non-redistributable modules.");
				}
			}
		}

		/// <summary>
		/// Tells if this module can be redistributed.
		/// </summary>
		public static bool IsRedistributable(UEBuildModule Module)
		{
			if (Module.Rules != null && Module.Rules.IsRedistributableOverride.HasValue)
			{
				return Module.Rules.IsRedistributableOverride.Value;
			}

			if (Module.RulesFile != null)
			{
				return !Module.RulesFile.IsUnderDirectory(UnrealBuildTool.EngineSourceDeveloperDirectory) && !Module.RulesFile.IsUnderDirectory(UnrealBuildTool.EngineSourceEditorDirectory);
			}

			return true;
		}

		/// <summary>
		/// Setup target before build. This method finds dependencies, sets up global environment etc.
		/// </summary>
		public void PreBuildSetup(UEToolChain TargetToolChain)
		{
			// Describe what's being built.
			Log.TraceVerbose("Building {0} - {1} - {2} - {3}", AppName, TargetName, Platform, Configuration);

			// Setup the target's binaries.
			SetupBinaries();

			// Setup the target's plugins
			SetupPlugins();

			// Setup the custom build steps for this target
			SetupCustomBuildSteps();

			// Add the plugin binaries to the build
			foreach (UEBuildPlugin Plugin in BuildPlugins)
			{
				foreach (UEBuildModuleCPP Module in Plugin.Modules)
				{
					AddModuleToBinary(Module);
				}
			}

			// Add all of the extra modules, including game modules, that need to be compiled along
			// with this app.  These modules are always statically linked in monolithic targets, but not necessarily linked to anything in modular targets,
			// and may still be required at runtime in order for the application to load and function properly!
			AddExtraModules();

			// Create all the modules referenced by the existing binaries
			foreach (UEBuildBinary Binary in Binaries)
			{
				Binary.CreateAllDependentModules(FindOrCreateModuleByName);
			}

			// Bind every referenced C++ module to a binary
			for (int Idx = 0; Idx < Binaries.Count; Idx++)
			{
				List<UEBuildModule> DependencyModules = Binaries[Idx].GetAllDependencyModules(true, true);
				foreach (UEBuildModuleCPP DependencyModule in DependencyModules.OfType<UEBuildModuleCPP>())
				{
					if (DependencyModule.Binary == null)
					{
						AddModuleToBinary(DependencyModule);
					}
				}
			}

			// Add all the precompiled modules to the target. In contrast to "Extra Modules", these modules are not compiled into monolithic targets by default.
			if (bPrecompile)
			{
				AddModulesToPrecompile();
			}

			// Add the external and non-C++ referenced modules to the binaries that reference them.
			foreach (UEBuildModuleCPP Module in Modules.Values.OfType<UEBuildModuleCPP>())
			{
				if (Module.Binary != null)
				{
					foreach (UEBuildModule ReferencedModule in Module.GetUnboundReferences())
					{
						Module.Binary.AddModule(ReferencedModule);
					}
				}
			}

			if (!bCompileMonolithic)
			{
				if (Platform == UnrealTargetPlatform.Win64 || Platform == UnrealTargetPlatform.Win32)
				{
					// On Windows create import libraries for all binaries ahead of time, since linking binaries often causes bottlenecks
					foreach (UEBuildBinary Binary in Binaries)
					{
						Binary.SetCreateImportLibrarySeparately(true);
					}
					foreach (UEBuildBinary Binary in PrecompileOnlyBinaries)
					{
						Binary.SetCreateImportLibrarySeparately(true);
					}
				}
				else
				{
					// On other platforms markup all the binaries containing modules with circular references
					foreach (UEBuildModule Module in Modules.Values.Where(x => x.Binary != null))
					{
						foreach (string CircularlyReferencedModuleName in Module.Rules.CircularlyReferencedDependentModules)
						{
							UEBuildModule CircularlyReferencedModule;
							if (Modules.TryGetValue(CircularlyReferencedModuleName, out CircularlyReferencedModule) && CircularlyReferencedModule.Binary != null)
							{
								CircularlyReferencedModule.Binary.SetCreateImportLibrarySeparately(true);
							}
						}
					}
				}
			}

			// On Mac AppBinaries paths for non-console targets need to be adjusted to be inside the app bundle
			if (Platform == UnrealTargetPlatform.Mac && !Rules.bIsBuildingConsoleApplication)
			{
				TargetToolChain.FixBundleBinariesPaths(this, Binaries);
			}
		}

		/// <summary>
		/// Writes scripts for all the custom build steps
		/// </summary>
		private void SetupCustomBuildSteps()
		{
			// Make sure the intermediate directory exists
			DirectoryReference ScriptDirectory = ProjectIntermediateDirectory;

			// Find all the pre-build steps
			List<Tuple<string[], UEBuildPlugin>> PreBuildCommandBatches = new List<Tuple<string[], UEBuildPlugin>>();
			if (ProjectDescriptor != null && ProjectDescriptor.PreBuildSteps != null)
			{
				AddCustomBuildSteps(ProjectDescriptor.PreBuildSteps, null, PreBuildCommandBatches);
			}
			if (Rules.PreBuildSteps.Count > 0)
			{
				PreBuildCommandBatches.Add(new Tuple<string[], UEBuildPlugin>(Rules.PreBuildSteps.ToArray(), null));
			}
			foreach (UEBuildPlugin BuildPlugin in BuildPlugins.Where(x => x.Descriptor.PreBuildSteps != null))
			{
				AddCustomBuildSteps(BuildPlugin.Descriptor.PreBuildSteps, BuildPlugin, PreBuildCommandBatches);
			}
			PreBuildStepScripts = WriteCustomBuildStepScripts(BuildHostPlatform.Current.Platform, ScriptDirectory, "PreBuild", PreBuildCommandBatches);

			// Find all the post-build steps
			List<Tuple<string[], UEBuildPlugin>> PostBuildCommandBatches = new List<Tuple<string[], UEBuildPlugin>>();
			if (ProjectDescriptor != null && ProjectDescriptor.PostBuildSteps != null)
			{
				AddCustomBuildSteps(ProjectDescriptor.PostBuildSteps, null, PostBuildCommandBatches);
			}
			if (Rules.PostBuildSteps.Count > 0)
			{
				PostBuildCommandBatches.Add(new Tuple<string[], UEBuildPlugin>(Rules.PostBuildSteps.ToArray(), null));
			}
			foreach (UEBuildPlugin BuildPlugin in BuildPlugins.Where(x => x.Descriptor.PostBuildSteps != null))
			{
				AddCustomBuildSteps(BuildPlugin.Descriptor.PostBuildSteps, BuildPlugin, PostBuildCommandBatches);
			}
			PostBuildStepScripts = WriteCustomBuildStepScripts(BuildHostPlatform.Current.Platform, ScriptDirectory, "PostBuild", PostBuildCommandBatches);
		}

		/// <summary>
		/// Adds custom build steps from the given JSON object to the list of command batches
		/// </summary>
		/// <param name="BuildSteps">The custom build steps</param>
		/// <param name="Plugin">The plugin to associate with these commands</param>
		/// <param name="CommandBatches">List to receive the command batches</param>
		private void AddCustomBuildSteps(CustomBuildSteps BuildSteps, UEBuildPlugin Plugin, List<Tuple<string[], UEBuildPlugin>> CommandBatches)
		{
			string[] Commands;
			if (BuildSteps.TryGetCommands(BuildHostPlatform.Current.Platform, out Commands))
			{
				CommandBatches.Add(Tuple.Create(Commands, Plugin));
			}
		}

		/// <summary>
		/// Write scripts containing the custom build steps for the given host platform
		/// </summary>
		/// <param name="HostPlatform">The current host platform</param>
		/// <param name="Directory">The output directory for the scripts</param>
		/// <param name="FilePrefix">Bare prefix for all the created script files</param>
		/// <param name="CommandBatches">List of custom build steps, and their matching PluginInfo (if appropriate)</param>
		/// <returns>List of created script files</returns>
		private FileReference[] WriteCustomBuildStepScripts(UnrealTargetPlatform HostPlatform, DirectoryReference Directory, string FilePrefix, List<Tuple<string[], UEBuildPlugin>> CommandBatches)
		{
			List<FileReference> ScriptFiles = new List<FileReference>();
			foreach (Tuple<string[], UEBuildPlugin> CommandBatch in CommandBatches)
			{
				// Find all the standard variables
				Dictionary<string, string> Variables = new Dictionary<string, string>();
				Variables.Add("RootDir", UnrealBuildTool.RootDirectory.FullName);
				Variables.Add("EngineDir", UnrealBuildTool.EngineDirectory.FullName);
				Variables.Add("EnterpriseDir", UnrealBuildTool.EnterpriseDirectory.FullName);
				Variables.Add("ProjectDir", ProjectDirectory.FullName);
				Variables.Add("TargetName", TargetName);
				Variables.Add("TargetPlatform", Platform.ToString());
				Variables.Add("TargetConfiguration", Configuration.ToString());
				Variables.Add("TargetType", TargetType.ToString());
				if (ProjectFile != null)
				{
					Variables.Add("ProjectFile", ProjectFile.FullName);
				}
				if (CommandBatch.Item2 != null)
				{
					Variables.Add("PluginDir", CommandBatch.Item2.Directory.FullName);
				}

				// Get the output path to the script
				string ScriptExtension = (HostPlatform == UnrealTargetPlatform.Win64) ? ".bat" : ".sh";
				FileReference ScriptFile = FileReference.Combine(Directory, String.Format("{0}-{1}{2}", FilePrefix, ScriptFiles.Count + 1, ScriptExtension));

				// Write it to disk
				List<string> Contents = new List<string>();
				if (HostPlatform == UnrealTargetPlatform.Win64)
				{
					Contents.Insert(0, "@echo off");
				}
				foreach (string Command in CommandBatch.Item1)
				{
					Contents.Add(Utils.ExpandVariables(Command, Variables));
				}
				if (!DirectoryReference.Exists(ScriptFile.Directory))
				{
					DirectoryReference.CreateDirectory(ScriptFile.Directory);
				}
				File.WriteAllLines(ScriptFile.FullName, Contents);

				// Add the output file to the list of generated scripts
				ScriptFiles.Add(ScriptFile);
			}
			return ScriptFiles.ToArray();
		}

		/// <summary>
		/// Executes the custom pre-build steps
		/// </summary>
		public bool ExecuteCustomPreBuildSteps()
		{
			return Utils.ExecuteCustomBuildSteps(PreBuildStepScripts);
		}

		/// <summary>
		/// Executes the custom post-build steps
		/// </summary>
		public bool ExecuteCustomPostBuildSteps()
		{
			return Utils.ExecuteCustomBuildSteps(PostBuildStepScripts);
		}

		private static FileReference AddModuleFilenameSuffix(string ModuleName, FileReference FilePath, string Suffix)
		{
			int MatchPos = FilePath.FullName.LastIndexOf(ModuleName, StringComparison.InvariantCultureIgnoreCase);
			if (MatchPos < 0)
			{
				throw new BuildException("Failed to find module name \"{0}\" specified on the command line inside of the output filename \"{1}\" to add appendage.", ModuleName, FilePath);
			}
			string Appendage = "-" + Suffix;
			return new FileReference(FilePath.FullName.Insert(MatchPos + ModuleName.Length, Appendage));
		}

		private static List<UEBuildBinary> GetFilteredOnlyModules(List<UEBuildBinary> Binaries, List<OnlyModule> OnlyModules)
		{
			List<UEBuildBinary> Result = new List<UEBuildBinary>();

			foreach (UEBuildBinary Binary in Binaries)
			{
				// If we're doing an OnlyModule compile, we never want the executable that static libraries are linked into for monolithic builds
				if (Binary.Type != UEBuildBinaryType.Executable)
				{
					OnlyModule FoundOnlyModule = Binary.FindOnlyModule(OnlyModules);
					if (FoundOnlyModule != null)
					{
						Result.Add(Binary);

						if (!String.IsNullOrEmpty(FoundOnlyModule.OnlyModuleSuffix))
						{
							Binary.OriginalOutputFilePaths = Binary.OutputFilePaths;
							Binary.OutputFilePaths = Binary.OutputFilePaths.Select(Path => AddModuleFilenameSuffix(FoundOnlyModule.OnlyModuleName, Path, FoundOnlyModule.OnlyModuleSuffix)).ToList();
						}
					}
				}
			}

			return Result;
		}

		private List<UEBuildBinary> GetFilteredGameModules(List<UEBuildBinary> Binaries)
		{
			List<UEBuildBinary> Result = new List<UEBuildBinary>();

			foreach (UEBuildBinary DLLBinary in Binaries)
			{
				List<UEBuildModule> GameModules = DLLBinary.FindGameModules();
				if (GameModules != null && GameModules.Count > 0)
				{
					if (!UnrealBuildTool.IsProjectInstalled() || EnabledPlugins.Where(x => x.Type == PluginType.Mod).Any(x => DLLBinary.OutputFilePaths[0].IsUnderDirectory(x.Directory)))
					{
						Result.Add(DLLBinary);

						string UniqueSuffix = (new Random((int)(DateTime.Now.Ticks % Int32.MaxValue)).Next(10000)).ToString();

						DLLBinary.OriginalOutputFilePaths = DLLBinary.OutputFilePaths;
						DLLBinary.OutputFilePaths = DLLBinary.OutputFilePaths.Select(Path => AddModuleFilenameSuffix(GameModules[0].Name, Path, UniqueSuffix)).ToList();
					}
				}
			}

			return Result;
		}

		/// <summary>
		/// Determines which modules can be used to create shared PCHs
		/// </summary>
		/// <returns>List of shared PCH modules, in order of preference</returns>
		List<PrecompiledHeaderTemplate> FindSharedPCHs(List<UEBuildBinary> OriginalBinaries, CppCompileEnvironment GlobalCompileEnvironment)
		{
			// Find how many other shared PCH modules each module depends on, and use that to sort the shared PCHs by reverse order of size.
			HashSet<UEBuildModuleCPP> SharedPCHModules = new HashSet<UEBuildModuleCPP>();
			foreach (UEBuildBinary Binary in OriginalBinaries)
			{
				foreach (UEBuildModuleCPP Module in Binary.Modules.OfType<UEBuildModuleCPP>())
				{
					if (Module.Rules.SharedPCHHeaderFile != null)
					{
						SharedPCHModules.Add(Module);
					}
				}
			}

			// Shared PCHs are only supported for engine modules at the moment. Check there are no game modules in the list.
			List<UEBuildModuleCPP> NonEngineSharedPCHs = SharedPCHModules.Where(x => !x.RulesFile.IsUnderDirectory(UnrealBuildTool.EngineDirectory)).ToList();
			if (NonEngineSharedPCHs.Count > 0)
			{
				throw new BuildException("Shared PCHs are only supported for engine modules (found {0}).", String.Join(", ", NonEngineSharedPCHs.Select(x => x.Name)));
			}

			// Find a priority for each shared PCH, determined as the number of other shared PCHs it includes.
			Dictionary<UEBuildModuleCPP, int> SharedPCHModuleToPriority = new Dictionary<UEBuildModuleCPP, int>();
			foreach (UEBuildModuleCPP SharedPCHModule in SharedPCHModules)
			{
				List<UEBuildModule> Dependencies = new List<UEBuildModule>();
				SharedPCHModule.GetAllDependencyModules(Dependencies, new HashSet<UEBuildModule>(), false, false, false);
				SharedPCHModuleToPriority.Add(SharedPCHModule, Dependencies.Count(x => SharedPCHModules.Contains(x)));
			}

			// Create the shared PCH modules, in order
			List<PrecompiledHeaderTemplate> OrderedSharedPCHModules = new List<PrecompiledHeaderTemplate>();
			foreach (UEBuildModuleCPP Module in SharedPCHModuleToPriority.OrderByDescending(x => x.Value).Select(x => x.Key))
			{
				OrderedSharedPCHModules.Add(Module.CreateSharedPCHTemplate(this, GlobalCompileEnvironment));
			}

			// Print the ordered list of shared PCHs
			if (OrderedSharedPCHModules.Count > 0)
			{
				Log.TraceVerbose("Found {0} shared PCH headers (listed in order of preference):", SharedPCHModules.Count);
				foreach (PrecompiledHeaderTemplate SharedPCHModule in OrderedSharedPCHModules)
				{
					Log.TraceVerbose("	" + SharedPCHModule.Module.Name);
				}
			}
			return OrderedSharedPCHModules;
		}

		/// <summary>
		/// When building a target, this is called to add any additional modules that should be compiled along
		/// with the main target.  If you override this in a derived class, remember to call the base implementation!
		/// </summary>
		protected void AddExtraModules()
		{
			// Find all the extra module names
			List<string> ExtraModuleNames = new List<string>();
			ExtraModuleNames.AddRange(Rules.ExtraModuleNames);
			UEBuildPlatform.GetBuildPlatform(Platform).AddExtraModules(Rules, ExtraModuleNames);

			// Add extra modules that will either link into the main binary (monolithic), or be linked into separate DLL files (modular)
			foreach (string ModuleName in ExtraModuleNames)
			{
				UEBuildModuleCPP Module = FindOrCreateCppModuleByName(ModuleName, TargetRulesFile.GetFileName());
				if (Module.Binary == null)
				{
					AddModuleToBinary(Module);
				}
			}
		}

		/// <summary>
		/// Adds all the precompiled modules into the target. Precompiled modules are compiled alongside the target, but not linked into it unless directly referenced.
		/// </summary>
		protected void AddModulesToPrecompile()
			{
<<<<<<< HEAD
				// Find all the modules that are part of the target
			HashSet<string> PrecompiledModuleNames = new HashSet<string>();
				foreach (UEBuildModuleCPP Module in Modules.Values.OfType<UEBuildModuleCPP>())
=======
				if (Module.Binary != null && Module.Rules.bPrecompile)
>>>>>>> 40ff9d61
				{
				if(Module.Binary != null && Module.Rules.bPrecompile)
					{
					PrecompiledModuleNames.Add(Module.Name);
					}
				}

				// If we're precompiling a base engine target, create binaries for all the engine modules that are compatible with it.
			if (ProjectFile == null && TargetType != TargetType.Program)
				{
					// Find all the known module names in this assembly
					List<string> ModuleNames = new List<string>();
					RulesAssembly.GetAllModuleNames(ModuleNames);

					// Find all the platform folders to exclude from the list of precompiled modules
				List<FileSystemName> ExcludeFolders = new List<FileSystemName>();
					foreach (UnrealTargetPlatform TargetPlatform in Enum.GetValues(typeof(UnrealTargetPlatform)))
					{
						if (TargetPlatform != Platform)
						{
						ExcludeFolders.Add(new FileSystemName(TargetPlatform.ToString()));
						}
					}

					// Also exclude all the platform groups that this platform is not a part of
					List<UnrealPlatformGroup> IncludePlatformGroups = new List<UnrealPlatformGroup>(UEBuildPlatform.GetPlatformGroups(Platform));
					foreach (UnrealPlatformGroup PlatformGroup in Enum.GetValues(typeof(UnrealPlatformGroup)))
					{
						if (!IncludePlatformGroups.Contains(PlatformGroup))
						{
						ExcludeFolders.Add(new FileSystemName(PlatformGroup.ToString()));
						}
					}

				// Create an array of folders to exclude
				FileSystemName[] ExcludeFoldersArray = ExcludeFolders.ToArray();

					// Find all the directories containing engine modules that may be compatible with this target
					List<DirectoryReference> Directories = new List<DirectoryReference>();
					if (TargetType == TargetType.Editor)
					{
						Directories.Add(UnrealBuildTool.EngineSourceEditorDirectory);
					}
					Directories.Add(UnrealBuildTool.EngineSourceRuntimeDirectory);

<<<<<<< HEAD
					// Also allow anything in the developer directory in non-shipping configurations (though we blacklist by default unless the PrecompileForTargets
					// setting indicates that it's actually useful at runtime).
					bool bAllowDeveloperModules = false;
					if(Configuration != UnrealTargetConfiguration.Shipping)
					{
						Directories.Add(UnrealBuildTool.EngineSourceDeveloperDirectory);
					Directories.Add(DirectoryReference.Combine(UnrealBuildTool.EnterpriseSourceDirectory, "Developer"));
						bAllowDeveloperModules = true;
					}

					// Find all the modules that are not part of the standard set
					HashSet<string> FilteredModuleNames = new HashSet<string>();
					foreach (string ModuleName in ModuleNames)
					{
						FileReference ModuleFileName = RulesAssembly.GetModuleFileName(ModuleName);
					foreach(DirectoryReference BaseDir in Directories)
=======
				// Also allow anything in the developer directory in non-shipping configurations (though we blacklist by default unless the PrecompileForTargets
				// setting indicates that it's actually useful at runtime).
				bool bAllowDeveloperModules = false;
				if (Configuration != UnrealTargetConfiguration.Shipping)
				{
					Directories.Add(UnrealBuildTool.EngineSourceDeveloperDirectory);
					bAllowDeveloperModules = true;
				}

				// Find all the modules that are not part of the standard set
				HashSet<string> FilteredModuleNames = new HashSet<string>();
				foreach (string ModuleName in ModuleNames)
				{
					FileReference ModuleFileName = RulesAssembly.GetModuleFileName(ModuleName);
					foreach (DirectoryReference BaseDir in Directories)
>>>>>>> 40ff9d61
					{
						if (ModuleFileName.IsUnderDirectory(BaseDir))
						{
							Type RulesType = RulesAssembly.GetModuleRulesType(ModuleName);

							SupportedPlatformsAttribute SupportedPlatforms = RulesType.GetCustomAttribute<SupportedPlatformsAttribute>();
<<<<<<< HEAD
							if(SupportedPlatforms != null)
						{
								if(SupportedPlatforms.Platforms.Contains(Platform))
							{
								FilteredModuleNames.Add(ModuleName);
=======
							if (SupportedPlatforms != null)
							{
								if (SupportedPlatforms.Platforms.Contains(Platform))
								{
									FilteredModuleNames.Add(ModuleName);
								}
>>>>>>> 40ff9d61
							}
						}
							else
							{
								if (!ModuleFileName.ContainsAnyNames(ExcludeFoldersArray, BaseDir))
								{
									FilteredModuleNames.Add(ModuleName);
								}
							}
						}
					}
					}

				// Add all the plugin modules that need to be precompiled
				List<PluginInfo> Plugins = RulesAssembly.EnumeratePlugins().ToList();
				foreach (PluginInfo Plugin in Plugins)
				{
					if (Plugin.Descriptor.Modules != null && (!Plugin.Descriptor.bRequiresBuildPlatform || !Plugin.File.ContainsAnyNames(ExcludeFoldersArray, UnrealBuildTool.EngineDirectory)))
					{
						foreach (ModuleDescriptor ModuleDescriptor in Plugin.Descriptor.Modules)
						{
							if (ModuleDescriptor.IsCompiledInConfiguration(Platform, TargetType, bAllowDeveloperModules && Rules.bBuildDeveloperTools, Rules.bBuildEditor, Rules.bBuildRequiresCookedData))
							{
								FileReference ModuleFileName = RulesAssembly.GetModuleFileName(ModuleDescriptor.Name);
								if (!ModuleFileName.ContainsAnyNames(ExcludeFoldersArray, Plugin.Directory))
								{
									FilteredModuleNames.Add(ModuleDescriptor.Name);
								}
							}
						}
					}
				}

<<<<<<< HEAD
					// Create rules for each remaining module, and check that it's set to be precompiled
					foreach(string FilteredModuleName in FilteredModuleNames)
=======
				// Create rules for each remaining module, and check that it's set to be precompiled
				foreach (string FilteredModuleName in FilteredModuleNames)
				{
					FileReference ModuleFileName = null;

					// Try to create the rules object, but catch any exceptions if it fails. Some modules (eg. SQLite) may determine that they are unavailable in the constructor.
					ModuleRules ModuleRules;
					try
>>>>>>> 40ff9d61
					{
						FileReference ModuleFileName = null;

						// Try to create the rules object, but catch any exceptions if it fails. Some modules (eg. SQLite) may determine that they are unavailable in the constructor.
						ModuleRules ModuleRules;
						try
						{
						ModuleRules = RulesAssembly.CreateModuleRules(FilteredModuleName, this.Rules, "precompile option", out ModuleFileName);
						}
						catch (BuildException)
						{
							ModuleRules = null;
						}

						// Figure out if it can be precompiled
					if (ModuleRules != null && ModuleRules.bPrecompile)
						{
						PrecompiledModuleNames.Add(FilteredModuleName);
					}
							}
						}

			// Now create all the precompiled modules, making sure they don't reference anything that's not in the precompiled set
			HashSet<UEBuildModuleCPP> PrecompiledModules = new HashSet<UEBuildModuleCPP>();
<<<<<<< HEAD
			foreach(string ModuleName in PrecompiledModuleNames)
						{
=======
			foreach (string ModuleName in PrecompiledModuleNames)
			{
>>>>>>> 40ff9d61
				const string PrecompileReferenceChain = "precompile option";
				UEBuildModuleCPP Module = (UEBuildModuleCPP)FindOrCreateModuleByName(ModuleName, PrecompileReferenceChain);
							Module.RecursivelyCreateModules(FindOrCreateModuleByName, PrecompileReferenceChain);
							PrecompiledModules.Add(Module);
						}

			// Make sure precompiled modules don't reference any non-precompiled modules
			foreach (UEBuildModuleCPP PrecompiledModule in PrecompiledModules)
			{
				foreach (UEBuildModuleCPP ReferencedModule in PrecompiledModule.GetDependencies(false, true).OfType<UEBuildModuleCPP>())
				{
					if (!PrecompiledModules.Contains(ReferencedModule))
					{
						Log.TraceWarning("Precompiled module '{0}' will not be usable without non-precompiled module '{1}'.", PrecompiledModule.Name, ReferencedModule.Name);
					}
					}
				}

			// Make sure every module is built
			foreach (UEBuildModuleCPP Module in PrecompiledModules)
			{
				if (Module.Binary == null)
				{
					if (bCompileMonolithic)
					{
						PrecompileOnlyModules.Add(Module);
					}
					else
					{
						Module.Binary = CreateDynamicLibraryForModule(Module);
						PrecompileOnlyBinaries.Add(Module.Binary);
					}
				}
			}
		}

		public void AddModuleToBinary(UEBuildModuleCPP Module)
		{
			if (ShouldCompileMonolithic())
			{
				// When linking monolithically, any unbound modules will be linked into the main executable
				Module.Binary = Binaries[0];
				Module.Binary.AddModule(Module);
			}
			else
			{
				// Otherwise create a new module for it
				Module.Binary = CreateDynamicLibraryForModule(Module);
				Binaries.Add(Module.Binary);
            }
		}

		/// <summary>
		/// Finds the base output directory for build products of the given module
		/// </summary>
		/// <param name="ModuleName">Name of the module</param>
		/// <param name="ModuleRules">The rules object created for this module</param>
		/// <param name="Plugin">The plugin that this module belongs to</param>
		/// <returns>The base output directory for compiled object files for this module</returns>
		private DirectoryReference GetBaseOutputDirectory(string ModuleName, ModuleRules ModuleRules, PluginInfo Plugin)
		{
			// Get the root output directory and base name (target name/app name) for this binary
			DirectoryReference BaseOutputDirectory;
			if (Plugin != null)
			{
				BaseOutputDirectory = Plugin.Directory;
			}
			else if (RulesAssembly.IsGameModule(ModuleName) || !bUseSharedBuildEnvironment)
			{
				BaseOutputDirectory = ProjectDirectory;
			}
			else
			{
				if (RulesAssembly.GetModuleFileName(ModuleName).IsUnderDirectory(UnrealBuildTool.EnterpriseDirectory))
				{
					BaseOutputDirectory = UnrealBuildTool.EnterpriseDirectory;
				}
				else
				{
					BaseOutputDirectory = UnrealBuildTool.EngineDirectory;
				}
			}
			return BaseOutputDirectory;
		}

		/// <summary>
		/// Finds the base output directory for a module
		/// </summary>
		/// <param name="ModuleName">Name of the module</param>
		/// <param name="ModuleRules">The rules object created for this module</param>
		/// <param name="Plugin">The plugin that this module belongs to</param>
		/// <returns>The output directory for compiled object files for this module</returns>
		private DirectoryReference GetModuleIntermediateDirectory(string ModuleName, ModuleRules ModuleRules, PluginInfo Plugin)
		{
			// Get the root output directory and base name (target name/app name) for this binary
			DirectoryReference BaseOutputDirectory = GetBaseOutputDirectory(ModuleName, ModuleRules, Plugin);

			// Get the configuration that this module will be built in. Engine modules compiled in DebugGame will use Development.
			UnrealTargetConfiguration ModuleConfiguration = Configuration;
			if (Configuration == UnrealTargetConfiguration.DebugGame && !RulesAssembly.IsGameModule(ModuleName))
			{
				ModuleConfiguration = UnrealTargetConfiguration.Development;
			}

			// Get the output and intermediate directories for this module
			DirectoryReference IntermediateDirectory = DirectoryReference.Combine(BaseOutputDirectory, PlatformIntermediateFolder, AppName, ModuleConfiguration.ToString());

			// Append a subdirectory if the module rules specifies one
			if (ModuleRules != null && !String.IsNullOrEmpty(ModuleRules.BinariesSubFolder))
			{
				IntermediateDirectory = DirectoryReference.Combine(IntermediateDirectory, ModuleRules.BinariesSubFolder);
			}

			return DirectoryReference.Combine(IntermediateDirectory, ModuleRules.ShortName ?? ModuleName);
		}

		/// <summary>
		/// Adds a dynamic library for the given module. Does not check whether a binary already exists, or whether a binary should be created for this build configuration.
		/// </summary>
		/// <param name="Module">The module to create a binary for</param>
		/// <returns>The new binary. This has not been added to the target.</returns>
		private UEBuildBinary CreateDynamicLibraryForModule(UEBuildModuleCPP Module)
		{
			// Get the plugin info for this module
			PluginInfo Plugin = null;
			if (Module.RulesFile != null)
			{
				RulesAssembly.TryGetPluginForModule(Module.RulesFile, out Plugin);
			}

			// Get the root output directory and base name (target name/app name) for this binary
			DirectoryReference BaseOutputDirectory = GetBaseOutputDirectory(Module.Name, Module.Rules, Plugin);
			DirectoryReference OutputDirectory = DirectoryReference.Combine(BaseOutputDirectory, "Binaries", Platform.ToString());

			// Append a subdirectory if the module rules specifies one
			if (Module.Rules != null && !String.IsNullOrEmpty(Module.Rules.BinariesSubFolder))
			{
				OutputDirectory = DirectoryReference.Combine(OutputDirectory, Module.Rules.BinariesSubFolder);
			}

			// Get the configuration that this module will be built in. Engine modules compiled in DebugGame will use Development.
			UnrealTargetConfiguration ModuleConfiguration = Configuration;
			if (Configuration == UnrealTargetConfiguration.DebugGame && !RulesAssembly.IsGameModule(Module.Name))
			{
				ModuleConfiguration = UnrealTargetConfiguration.Development;
			}

			// Get the output filenames
			FileReference BaseBinaryPath = FileReference.Combine(OutputDirectory, MakeBinaryFileName(AppName + "-" + Module.Name, Platform, ModuleConfiguration, Architecture, Rules.UndecoratedConfiguration, UEBuildBinaryType.DynamicLinkLibrary));
			List<FileReference> OutputFilePaths = UEBuildPlatform.GetBuildPlatform(Platform).FinalizeBinaryPaths(BaseBinaryPath, ProjectFile, Rules);

			// Create the binary
			return new UEBuildBinary(
				Type: UEBuildBinaryType.DynamicLinkLibrary,
				OutputFilePaths: OutputFilePaths,
				IntermediateDirectory: Module.IntermediateDirectory,
				bAllowExports: true,
				PrimaryModule: Module,
				bUsePrecompiled: Module.Rules.bUsePrecompiled
			);
		}

		/// <summary>
		/// Makes a filename (without path) for a compiled binary (e.g. "Core-Win64-Debug.lib") */
		/// </summary>
		/// <param name="BinaryName">The name of this binary</param>
		/// <param name="Platform">The platform being built for</param>
		/// <param name="Configuration">The configuration being built</param>
		/// <param name="Architecture">The target architecture being built</param>
		/// <param name="UndecoratedConfiguration">The target configuration which doesn't require a platform and configuration suffix. Development by default.</param>
		/// <param name="BinaryType">Type of binary</param>
		/// <returns>Name of the binary</returns>
		public static string MakeBinaryFileName(string BinaryName, UnrealTargetPlatform Platform, UnrealTargetConfiguration Configuration, string Architecture, UnrealTargetConfiguration UndecoratedConfiguration, UEBuildBinaryType BinaryType)
		{
			StringBuilder Result = new StringBuilder();

			if (Platform == UnrealTargetPlatform.Linux && (BinaryType == UEBuildBinaryType.DynamicLinkLibrary || BinaryType == UEBuildBinaryType.StaticLibrary))
			{
				Result.Append("lib");
			}

			Result.Append(BinaryName);

			if (Configuration != UndecoratedConfiguration)
			{
				Result.AppendFormat("-{0}-{1}", Platform.ToString(), Configuration.ToString());
			}

			UEBuildPlatform BuildPlatform = UEBuildPlatform.GetBuildPlatform(Platform);
			if (BuildPlatform.RequiresArchitectureSuffix())
			{
				Result.Append(Architecture);
			}

				Result.Append(BuildPlatform.GetBinaryExtension(BinaryType));

			return Result.ToString();
		}

		/// <summary>
		/// Determine the output path for a target's executable
		/// </summary>
		/// <param name="BaseDirectory">The base directory for the executable; typically either the engine directory or project directory.</param>
		/// <param name="BinaryName">Name of the binary</param>
		/// <param name="Platform">Target platform to build for</param>
		/// <param name="Configuration">Target configuration being built</param>
		/// <param name="Architecture">Architecture being built</param>
		/// <param name="BinaryType">The type of binary we're compiling</param>
		/// <param name="UndecoratedConfiguration">The configuration which doesn't have a "-{Platform}-{Configuration}" suffix added to the binary</param>
		/// <param name="bIncludesGameModules">Whether this executable contains game modules</param>
		/// <param name="ExeSubFolder">Subfolder for executables. May be null.</param>
		/// <param name="ProjectFile">The project file containing the target being built</param>
		/// <param name="Rules">Rules for the target being built</param>
		/// <returns>List of executable paths for this target</returns>
		public static List<FileReference> MakeBinaryPaths(DirectoryReference BaseDirectory, string BinaryName, UnrealTargetPlatform Platform, UnrealTargetConfiguration Configuration, UEBuildBinaryType BinaryType, string Architecture, UnrealTargetConfiguration UndecoratedConfiguration, bool bIncludesGameModules, string ExeSubFolder, FileReference ProjectFile, ReadOnlyTargetRules Rules)
		{
			// Get the configuration for the executable. If we're building DebugGame, and this executable only contains engine modules, use the same name as development.
			UnrealTargetConfiguration ExeConfiguration = Configuration;
			if (Configuration == UnrealTargetConfiguration.DebugGame && !bIncludesGameModules)
			{
				ExeConfiguration = UnrealTargetConfiguration.Development;
			}

			// Build the binary path
			DirectoryReference BinaryDirectory = DirectoryReference.Combine(BaseDirectory, "Binaries", Platform.ToString());
			if (!String.IsNullOrEmpty(ExeSubFolder))
			{
				BinaryDirectory = DirectoryReference.Combine(BinaryDirectory, ExeSubFolder);
			}
			FileReference BinaryFile = FileReference.Combine(BinaryDirectory, MakeBinaryFileName(BinaryName, Platform, ExeConfiguration, Architecture, UndecoratedConfiguration, BinaryType));

			// Allow the platform to customize the output path (and output several executables at once if necessary)
			return UEBuildPlatform.GetBuildPlatform(Platform).FinalizeBinaryPaths(BinaryFile, ProjectFile, Rules);
		}

		/// <summary>
		/// Sets up the plugins for this target
		/// </summary>
		protected virtual void SetupPlugins()
		{
			// Find all the valid plugins
			Dictionary<string, PluginInfo> NameToInfo = RulesAssembly.EnumeratePlugins().ToDictionary(x => x.Name, x => x, StringComparer.InvariantCultureIgnoreCase);

			// Remove any foreign plugins; we will just precompile those
			if (ForeignPlugin != null)
			{
				NameToInfo = NameToInfo.Where(x => !x.Value.File.IsUnderDirectory(ForeignPlugin.Directory)).ToDictionary(Pair => Pair.Key, Pair => Pair.Value, StringComparer.InvariantCultureIgnoreCase);
			}

			// Remove any plugins for platforms we don't have
			List<UnrealTargetPlatform> MissingPlatforms = new List<UnrealTargetPlatform>();
			foreach (UnrealTargetPlatform TargetPlatform in Enum.GetValues(typeof(UnrealTargetPlatform)))
			{
				if (UEBuildPlatform.GetBuildPlatform(TargetPlatform, true) == null)
				{
					MissingPlatforms.Add(TargetPlatform);
				}
			}

			// Get an array of folders to filter out
			FileSystemName[] ExcludeFolders = MissingPlatforms.Select(x => new FileSystemName(x.ToString())).ToArray();

			// Set of all the plugins that have been referenced
			HashSet<string> ReferencedNames = new HashSet<string>(StringComparer.InvariantCultureIgnoreCase);

			// Map of plugin names to instances of that plugin
			Dictionary<string, UEBuildPlugin> NameToInstance = new Dictionary<string, UEBuildPlugin>(StringComparer.InvariantCultureIgnoreCase);

			// Find a map of plugins which are explicitly referenced in the project file
			if (ProjectDescriptor != null && ProjectDescriptor.Plugins != null)
			{
				string ProjectReferenceChain = ProjectFile.GetFileName();
				foreach (PluginReferenceDescriptor PluginReference in ProjectDescriptor.Plugins)
				{
					// Make sure we don't have multiple references to the same plugin
					if (!ReferencedNames.Add(PluginReference.Name))
					{
						Log.TraceWarning("Plugin '{0}' is listed multiple times in project file '{1}'.", PluginReference.Name, ProjectFile);
					}
					else
					{
						AddPlugin(PluginReference, ProjectReferenceChain, ExcludeFolders, NameToInstance, NameToInfo);
					}
				}
			}

			// Also synthesize references for plugins which are enabled by default
			if (Rules.bCompileAgainstEngine)
			{
				foreach (PluginInfo Plugin in NameToInfo.Values)
				{
					if (Plugin.EnabledByDefault && !ReferencedNames.Contains(Plugin.Name))
					{
						if (Plugin.Descriptor.bCanContainContent || Plugin.Descriptor.Modules.Any(x => x.IsCompiledInConfiguration(Platform, TargetType, Rules.bBuildDeveloperTools, Rules.bBuildEditor, Rules.bBuildRequiresCookedData)))
						{
							ReferencedNames.Add(Plugin.Name);

							PluginReferenceDescriptor PluginReference = new PluginReferenceDescriptor(Plugin.Name, null, true);
							PluginReference.bOptional = true;

							AddPlugin(PluginReference, "default plugins", ExcludeFolders, NameToInstance, NameToInfo);
						}
					}
				}
			}

			// If this is a program, synthesize references for plugins which are enabled via the config file
			if (TargetType == TargetType.Program)
			{
				ConfigHierarchy EngineConfig = ConfigCache.ReadHierarchy(ConfigHierarchyType.Engine, DirectoryReference.Combine(UnrealBuildTool.EngineDirectory, "Programs", TargetName), Platform);

				List<string> PluginNames;
				if (EngineConfig.GetArray("Plugins", "ProgramEnabledPlugins", out PluginNames))
				{
					foreach (string PluginName in PluginNames)
					{
						if (ReferencedNames.Add(PluginName))
						{
							PluginReferenceDescriptor PluginReference = new PluginReferenceDescriptor(PluginName, null, true);
							AddPlugin(PluginReference, "DefaultEngine.ini", ExcludeFolders, NameToInstance, NameToInfo);
						}
					}
				}
			}

			// Create the list of enabled plugins
			EnabledPlugins = new List<UEBuildPlugin>(NameToInstance.Values);

			// Set the list of plugins that should be built
			BuildPlugins = new List<UEBuildPlugin>(NameToInstance.Values);

			// Determine if the project has a script plugin. We will always build UHT if there is a script plugin in the game folder.
			bHasProjectScriptPlugin = EnabledPlugins.Any(x => x.Descriptor.bCanBeUsedWithUnrealHeaderTool && !x.File.IsUnderDirectory(UnrealBuildTool.EngineDirectory));
		}

		/// <summary>
		/// Creates a plugin instance from a reference to it
		/// </summary>
		/// <param name="Reference">Reference to the plugin</param>
		/// <param name="ReferenceChain">Textual representation of the chain of references, for error reporting</param>
		/// <param name="ExcludeFolders">Array of folder names to be excluded</param>
		/// <param name="NameToInstance">Map from plugin name to instance of it</param>
		/// <param name="NameToInfo">Map from plugin name to information</param>
		/// <returns>Instance of the plugin, or null if it should not be used</returns>
		private UEBuildPlugin AddPlugin(PluginReferenceDescriptor Reference, string ReferenceChain, FileSystemName[] ExcludeFolders, Dictionary<string, UEBuildPlugin> NameToInstance, Dictionary<string, PluginInfo> NameToInfo)
		{
			// Ignore disabled references
			if (!Reference.bEnabled)
			{
				return null;
			}

			// Try to get an existing reference to this plugin
			UEBuildPlugin Instance;
			if (NameToInstance.TryGetValue(Reference.Name, out Instance))
			{
				// If this is a non-optional reference, make sure that and every referenced dependency is staged
				if (!Reference.bOptional && !Instance.bDescriptorReferencedExplicitly)
				{
					Instance.bDescriptorReferencedExplicitly = true;
					if (Instance.Descriptor.Plugins != null)
					{
						foreach (PluginReferenceDescriptor NextReference in Instance.Descriptor.Plugins)
						{
							string NextReferenceChain = String.Format("{0} -> {1}", ReferenceChain, Instance.File.GetFileName());
							AddPlugin(NextReference, NextReferenceChain, ExcludeFolders, NameToInstance, NameToInfo);
						}
					}
				}
			}
			else
			{
				// Check if the plugin is required for this platform
				if (!Reference.IsEnabledForPlatform(Platform) || !Reference.IsEnabledForTarget(TargetType))
				{
					Log.TraceVerbose("Ignoring plugin '{0}' (referenced via {1}) for platform/configuration", Reference.Name, ReferenceChain);
					return null;
				}

				// Disable any plugin reference which does not support the target platform
				if (!Rules.bIncludePluginsForTargetPlatforms && !Reference.IsSupportedTargetPlatform(Platform))
				{
					Log.TraceVerbose("Ignoring plugin '{0}' (referenced via {1}) due to unsupported target platform.", Reference.Name, ReferenceChain);
					return null;
				}

				// Find the plugin being enabled
				PluginInfo Info;
				if (!NameToInfo.TryGetValue(Reference.Name, out Info))
				{
					if (Reference.bOptional)
					{
						return null;
					}
					else
					{
						throw new BuildException("Unable to find plugin '{0}' (referenced via {1}). Install it and try again, or remove it from the required plugin list.", Reference.Name, ReferenceChain);
					}
				}

				// Disable any plugin which does not support the target platform. The editor should update such references in the .uproject file on load.
				if (!Rules.bIncludePluginsForTargetPlatforms && !Info.Descriptor.SupportsTargetPlatform(Platform))
				{
					Log.TraceVerbose("Ignoring plugin '{0}' (referenced via {1}) due to target platform not supported by descriptor.", Reference.Name, ReferenceChain);
					return null;
				}

				// Disable any plugin that requires the build platform
				if (Info.Descriptor.bRequiresBuildPlatform && ShouldExcludePlugin(Info, ExcludeFolders))
				{
					Log.TraceVerbose("Ignoring plugin '{0}' (referenced via {1}) due to missing build platform", Reference.Name, ReferenceChain);
					return null;
				}

				// Create the new instance and add it to the cache
				Instance = new UEBuildPlugin(Info);
				Instance.bDescriptorReferencedExplicitly = !Reference.bOptional;
				NameToInstance.Add(Info.Name, Instance);

				// Get the reference chain for this plugin
				string PluginReferenceChain = String.Format("{0} -> {1}", ReferenceChain, Info.File.GetFileName());

				// Create modules for this plugin
				UEBuildBinaryType BinaryType = ShouldCompileMonolithic() ? UEBuildBinaryType.StaticLibrary : UEBuildBinaryType.DynamicLinkLibrary;
				if (Info.Descriptor.Modules != null)
				{
					foreach (ModuleDescriptor ModuleInfo in Info.Descriptor.Modules)
					{
						if (ModuleInfo.IsCompiledInConfiguration(Platform, TargetType, Rules.bBuildDeveloperTools, Rules.bBuildEditor, Rules.bBuildRequiresCookedData))
						{
							UEBuildModuleCPP Module = FindOrCreateCppModuleByName(ModuleInfo.Name, PluginReferenceChain);
							if (!Instance.Modules.Contains(Module))
							{
								if (!Module.RulesFile.IsUnderDirectory(Info.Directory))
								{
									throw new BuildException("Plugin '{0}' (referenced via {1}) does not contain the '{2}' module, but lists it in '{3}'.", Info.Name, ReferenceChain, ModuleInfo.Name, Info.File);
								}
								Instance.bDescriptorNeededAtRuntime = true;
								Instance.Modules.Add(Module);
							}
						}
					}
				}

				// Create the dependencies set
				HashSet<UEBuildPlugin> Dependencies = new HashSet<UEBuildPlugin>();
				if (Info.Descriptor.Plugins != null)
				{
					foreach (PluginReferenceDescriptor NextReference in Info.Descriptor.Plugins)
					{
						UEBuildPlugin NextInstance = AddPlugin(NextReference, PluginReferenceChain, ExcludeFolders, NameToInstance, NameToInfo);
						if (NextInstance != null)
						{
							Dependencies.Add(NextInstance);
							if (NextInstance.Dependencies == null)
							{
								throw new BuildException("Found circular dependency from plugin '{0}' onto itself.", NextReference.Name);
							}
							Dependencies.UnionWith(NextInstance.Dependencies);
						}
					}
				}
				Instance.Dependencies = Dependencies;

				// Stage the descriptor if the plugin contains content
				if (Info.Descriptor.bCanContainContent || Dependencies.Any(x => x.bDescriptorNeededAtRuntime))
				{
					Instance.bDescriptorNeededAtRuntime = true;
				}
			}
			return Instance;
		}

		/// <summary>
		/// Checks whether a plugin path contains a platform directory fragment
		/// </summary>
		private bool ShouldExcludePlugin(PluginInfo Plugin, FileSystemName[] ExcludeFolders)
		{
			if (Plugin.LoadedFrom == PluginLoadedFrom.Engine)
			{
				return Plugin.File.ContainsAnyNames(ExcludeFolders, UnrealBuildTool.EngineDirectory);
			}
			else if (ProjectFile != null)
			{
				return Plugin.File.ContainsAnyNames(ExcludeFolders, ProjectFile.Directory);
			}
			else
			{
				return false;
			}
		}

		/// <summary>
		/// Sets up the binaries for the target.
		/// </summary>
		protected void SetupBinaries()
		{
<<<<<<< HEAD
					// If we're using the new method for specifying binaries, fill in the binary configurations now
					if(Rules.LaunchModuleName == null)
					{
=======
			// If we're using the new method for specifying binaries, fill in the binary configurations now
			if (Rules.LaunchModuleName == null)
			{
>>>>>>> 40ff9d61
				throw new BuildException("LaunchModuleName must be set for all targets.");
					}

			// Create the launch module
			UEBuildModuleCPP LaunchModule = FindOrCreateCppModuleByName(Rules.LaunchModuleName, TargetRulesFile.GetFileName());

			// Create the binary
			UEBuildBinary Binary = new UEBuildBinary(
				Type: Rules.bShouldCompileAsDLL ? UEBuildBinaryType.DynamicLinkLibrary : UEBuildBinaryType.Executable,
				OutputFilePaths: OutputPaths,
				IntermediateDirectory: (!LaunchModule.RulesFile.IsUnderDirectory(UnrealBuildTool.EngineDirectory) || ShouldCompileMonolithic()) ? ProjectIntermediateDirectory : EngineIntermediateDirectory,
				bAllowExports: Rules.bHasExports,
				PrimaryModule: LaunchModule,
				bUsePrecompiled: LaunchModule.Rules.bUsePrecompiled && OutputPaths[0].IsUnderDirectory(UnrealBuildTool.EngineDirectory)
						);
			Binaries.Add(Binary);

			// Add the launch module to it
			LaunchModule.Binary = Binary;
			Binary.AddModule(LaunchModule);

			// Create an additional console app for the editor
					if (Platform == UnrealTargetPlatform.Win64 && Configuration != UnrealTargetConfiguration.Shipping && TargetType == TargetType.Editor)
					{
				Binary.bBuildAdditionalConsoleApp = true;
			}
		}

		/// <summary>
		/// Sets up the global compile and link environment for the target.
		/// </summary>
		private void SetupGlobalEnvironment(UEToolChain ToolChain, CppCompileEnvironment GlobalCompileEnvironment, LinkEnvironment GlobalLinkEnvironment)
		{
			UEBuildPlatform BuildPlatform = UEBuildPlatform.GetBuildPlatform(Platform);

			ToolChain.SetUpGlobalEnvironment(Rules);

			// @Hack: This to prevent UHT from listing CoreUObject.init.gen.cpp as its dependency.
			// We flag the compile environment when we build UHT so that we don't need to check
			// this for each file when generating their dependencies.
			GlobalCompileEnvironment.bHackHeaderGenerator = (GetAppName() == "UnrealHeaderTool");

			GlobalCompileEnvironment.bUseDebugCRT = GlobalCompileEnvironment.Configuration == CppConfiguration.Debug && Rules.bDebugBuildsActuallyUseDebugCRT;
			GlobalCompileEnvironment.bEnableOSX109Support = Rules.bEnableOSX109Support;
			GlobalCompileEnvironment.Definitions.Add(String.Format("IS_PROGRAM={0}", TargetType == TargetType.Program ? "1" : "0"));
			GlobalCompileEnvironment.Definitions.AddRange(Rules.GlobalDefinitions);
			GlobalCompileEnvironment.bEnableExceptions = Rules.bForceEnableExceptions || Rules.bBuildEditor;
			GlobalCompileEnvironment.bEnableObjCExceptions = Rules.bForceEnableObjCExceptions || Rules.bBuildEditor;
			GlobalCompileEnvironment.bShadowVariableWarningsAsErrors = Rules.bShadowVariableErrors;
			GlobalCompileEnvironment.bUndefinedIdentifierWarningsAsErrors = Rules.bUndefinedIdentifierErrors;
			GlobalCompileEnvironment.bOptimizeForSize = Rules.bCompileForSize;
			GlobalCompileEnvironment.bUseStaticCRT = Rules.bUseStaticCRT;
			GlobalCompileEnvironment.bOmitFramePointers = Rules.bOmitFramePointers;
			GlobalCompileEnvironment.bUsePDBFiles = Rules.bUsePDBFiles;
			GlobalCompileEnvironment.bSupportEditAndContinue = Rules.bSupportEditAndContinue;
			GlobalCompileEnvironment.bUseIncrementalLinking = Rules.bUseIncrementalLinking;
			GlobalCompileEnvironment.bAllowLTCG = Rules.bAllowLTCG;
			GlobalCompileEnvironment.bPGOOptimize = Rules.bPGOOptimize;
			GlobalCompileEnvironment.bPGOProfile = Rules.bPGOProfile;
			GlobalCompileEnvironment.bAllowRemotelyCompiledPCHs = Rules.bAllowRemotelyCompiledPCHs;
			GlobalCompileEnvironment.IncludePaths.bCheckSystemHeadersForModification = Rules.bCheckSystemHeadersForModification;
			GlobalCompileEnvironment.bPrintTimingInfo = Rules.bPrintToolChainTimingInfo;
			GlobalCompileEnvironment.bUseRTTI = Rules.bForceEnableRTTI;
			GlobalCompileEnvironment.bUseInlining = Rules.bUseInlining;
			GlobalCompileEnvironment.bHideSymbolsByDefault = Rules.bHideSymbolsByDefault;

			GlobalLinkEnvironment.bIsBuildingConsoleApplication = Rules.bIsBuildingConsoleApplication;
			GlobalLinkEnvironment.bOptimizeForSize = Rules.bCompileForSize;
			GlobalLinkEnvironment.bOmitFramePointers = Rules.bOmitFramePointers;
			GlobalLinkEnvironment.bSupportEditAndContinue = Rules.bSupportEditAndContinue;
			GlobalLinkEnvironment.bCreateMapFile = Rules.bCreateMapFile;
			GlobalLinkEnvironment.bHasExports = Rules.bHasExports;
			GlobalLinkEnvironment.bAllowASLR = (GlobalCompileEnvironment.Configuration == CppConfiguration.Shipping && Rules.bAllowASLRInShipping);
			GlobalLinkEnvironment.bUsePDBFiles = Rules.bUsePDBFiles;
			GlobalLinkEnvironment.BundleDirectory = BuildPlatform.GetBundleDirectory(Rules, OutputPaths);
			GlobalLinkEnvironment.BundleVersion = Rules.BundleVersion;
			GlobalLinkEnvironment.bAllowLTCG = Rules.bAllowLTCG;
			GlobalLinkEnvironment.bPGOOptimize = Rules.bPGOOptimize;
			GlobalLinkEnvironment.bPGOProfile = Rules.bPGOProfile;
			GlobalLinkEnvironment.bUseIncrementalLinking = Rules.bUseIncrementalLinking;
			GlobalLinkEnvironment.bUseFastPDBLinking = Rules.bUseFastPDBLinking;
			GlobalLinkEnvironment.bPrintTimingInfo = Rules.bPrintToolChainTimingInfo;

			if (Rules.bPGOOptimize && Rules.bPGOProfile)
			{
				throw new BuildException("bPGOProfile and bPGOOptimize are mutually exclusive.");
			}

			if (Rules.bPGOProfile)
			{
				GlobalCompileEnvironment.Definitions.Add("ENABLE_PGO_PROFILE=1");
			}
			else
			{
				GlobalCompileEnvironment.Definitions.Add("ENABLE_PGO_PROFILE=0");
			}

			// Add the 'Engine/Source' path as a global include path for all modules
			GlobalCompileEnvironment.IncludePaths.UserIncludePaths.Add(UnrealBuildTool.EngineSourceDirectory);

			//@todo.PLATFORM: Do any platform specific tool chain initialization here if required

			string OutputAppName = GetAppName();

			UnrealTargetConfiguration EngineTargetConfiguration = Configuration == UnrealTargetConfiguration.DebugGame ? UnrealTargetConfiguration.Development : Configuration;
			DirectoryReference LinkIntermediateDirectory = DirectoryReference.Combine(UnrealBuildTool.EngineDirectory, PlatformIntermediateFolder, OutputAppName, EngineTargetConfiguration.ToString());

			// Installed Engine intermediates go to the project's intermediate folder. Installed Engine never writes to the engine intermediate folder. (Those files are immutable)
			// Also, when compiling in monolithic, all intermediates go to the project's folder.  This is because a project can change definitions that affects all engine translation
			// units too, so they can't be shared between different targets.  They are effectively project-specific engine intermediates.
			if (UnrealBuildTool.IsEngineInstalled() || (ProjectFile != null && ShouldCompileMonolithic()))
			{
				if (ShouldCompileMonolithic())
				{
					if (ProjectFile != null)
					{
						LinkIntermediateDirectory = DirectoryReference.Combine(ProjectFile.Directory, PlatformIntermediateFolder, OutputAppName, Configuration.ToString());
					}
					else if (ForeignPlugin != null)
					{
						LinkIntermediateDirectory = DirectoryReference.Combine(ForeignPlugin.Directory, PlatformIntermediateFolder, OutputAppName, Configuration.ToString());
					}
				}
			}

			// Put the non-executable output files (PDB, import library, etc) in the intermediate directory.
			GlobalLinkEnvironment.IntermediateDirectory = LinkIntermediateDirectory;
			GlobalLinkEnvironment.OutputDirectory = GlobalLinkEnvironment.IntermediateDirectory;

			// By default, shadow source files for this target in the root OutputDirectory
			GlobalLinkEnvironment.LocalShadowDirectory = GlobalLinkEnvironment.OutputDirectory;

			if (!String.IsNullOrEmpty(Rules.ExeBinariesSubFolder))
			{
				GlobalCompileEnvironment.Definitions.Add(String.Format("ENGINE_BASE_DIR_ADJUST={0}", Rules.ExeBinariesSubFolder.Replace('\\', '/').Trim('/').Count(x => x == '/') + 1));
			}

			if (Rules.bForceCompileDevelopmentAutomationTests)
			{
				GlobalCompileEnvironment.Definitions.Add("WITH_DEV_AUTOMATION_TESTS=1");
			}
			else
			{
				switch (Configuration)
				{
					case UnrealTargetConfiguration.Test:
					case UnrealTargetConfiguration.Shipping:
						GlobalCompileEnvironment.Definitions.Add("WITH_DEV_AUTOMATION_TESTS=0");
						break;
					default:
						GlobalCompileEnvironment.Definitions.Add("WITH_DEV_AUTOMATION_TESTS=1");
						break;
				}
			}

			if (Rules.bForceCompilePerformanceAutomationTests)
			{
				GlobalCompileEnvironment.Definitions.Add("WITH_PERF_AUTOMATION_TESTS=1");
			}
			else
			{
				switch (Configuration)
				{
					case UnrealTargetConfiguration.Shipping:
						GlobalCompileEnvironment.Definitions.Add("WITH_PERF_AUTOMATION_TESTS=0");
						break;
					default:
						GlobalCompileEnvironment.Definitions.Add("WITH_PERF_AUTOMATION_TESTS=1");
						break;
				}
			}

			// By default, shadow source files for this target in the root OutputDirectory
			GlobalCompileEnvironment.LocalShadowDirectory = LinkIntermediateDirectory;

			GlobalCompileEnvironment.Definitions.Add("UNICODE");
			GlobalCompileEnvironment.Definitions.Add("_UNICODE");
			GlobalCompileEnvironment.Definitions.Add("__UNREAL__");

			GlobalCompileEnvironment.Definitions.Add(String.Format("IS_MONOLITHIC={0}", ShouldCompileMonolithic() ? "1" : "0"));

			if (Rules.bCompileAgainstEngine)
			{
				GlobalCompileEnvironment.Definitions.Add("WITH_ENGINE=1");
				GlobalCompileEnvironment.Definitions.Add(
					String.Format("WITH_UNREAL_DEVELOPER_TOOLS={0}", Rules.bBuildDeveloperTools ? "1" : "0"));
			}
			else
			{
				GlobalCompileEnvironment.Definitions.Add("WITH_ENGINE=0");
				// Can't have developer tools w/out engine
				GlobalCompileEnvironment.Definitions.Add("WITH_UNREAL_DEVELOPER_TOOLS=0");
			}

			if (Rules.bCompileAgainstCoreUObject)
			{
				GlobalCompileEnvironment.Definitions.Add("WITH_COREUOBJECT=1");
			}
			else
			{
				GlobalCompileEnvironment.Definitions.Add("WITH_COREUOBJECT=0");
			}

			if (Rules.bCompileWithStatsWithoutEngine)
			{
				GlobalCompileEnvironment.Definitions.Add("USE_STATS_WITHOUT_ENGINE=1");
			}
			else
			{
				GlobalCompileEnvironment.Definitions.Add("USE_STATS_WITHOUT_ENGINE=0");
			}

			if (Rules.bCompileWithPluginSupport)
			{
				GlobalCompileEnvironment.Definitions.Add("WITH_PLUGIN_SUPPORT=1");
			}
			else
			{
				GlobalCompileEnvironment.Definitions.Add("WITH_PLUGIN_SUPPORT=0");
			}

			if (Rules.bWithPerfCounters)
			{
				GlobalCompileEnvironment.Definitions.Add("WITH_PERFCOUNTERS=1");
			}
			else
			{
				GlobalCompileEnvironment.Definitions.Add("WITH_PERFCOUNTERS=0");
			}

			if (Rules.bUseLoggingInShipping)
			{
				GlobalCompileEnvironment.Definitions.Add("USE_LOGGING_IN_SHIPPING=1");
			}
			else
			{
				GlobalCompileEnvironment.Definitions.Add("USE_LOGGING_IN_SHIPPING=0");
			}

			if (Rules.bLoggingToMemoryEnabled)
			{
				GlobalCompileEnvironment.Definitions.Add("WITH_LOGGING_TO_MEMORY=1");
			}
			else
			{
				GlobalCompileEnvironment.Definitions.Add("WITH_LOGGING_TO_MEMORY=0");
			}

			if (Rules.bUseCacheFreedOSAllocs)
			{
				GlobalCompileEnvironment.Definitions.Add("USE_CACHE_FREED_OS_ALLOCS=1");
			}
			else
			{
				GlobalCompileEnvironment.Definitions.Add("USE_CACHE_FREED_OS_ALLOCS=0");
			}

			if (Rules.bUseChecksInShipping)
			{
				GlobalCompileEnvironment.Definitions.Add("USE_CHECKS_IN_SHIPPING=1");
			}
			else
			{
				GlobalCompileEnvironment.Definitions.Add("USE_CHECKS_IN_SHIPPING=0");
			}

			// Propagate whether we want a lean and mean build to the C++ code.
			if (Rules.bCompileLeanAndMeanUE)
			{
				GlobalCompileEnvironment.Definitions.Add("UE_BUILD_MINIMAL=1");
			}
			else
			{
				GlobalCompileEnvironment.Definitions.Add("UE_BUILD_MINIMAL=0");
			}

			// bBuildEditor has now been set appropriately for all platforms, so this is here to make sure the #define 
			if (Rules.bBuildEditor)
			{
				GlobalCompileEnvironment.Definitions.Add("WITH_EDITOR=1");
			}
			else if (!GlobalCompileEnvironment.Definitions.Contains("WITH_EDITOR=0"))
			{
				GlobalCompileEnvironment.Definitions.Add("WITH_EDITOR=0");
			}

			if (Rules.bBuildWithEditorOnlyData == false)
			{
				GlobalCompileEnvironment.Definitions.Add("WITH_EDITORONLY_DATA=0");
			}

			// Check if server-only code should be compiled out.
			if (Rules.bWithServerCode == true)
			{
				GlobalCompileEnvironment.Definitions.Add("WITH_SERVER_CODE=1");
			}
			else
			{
				GlobalCompileEnvironment.Definitions.Add("WITH_SERVER_CODE=0");
			}

			// Set the define for whether we're compiling with CEF3
			if (Rules.bCompileCEF3 && (Platform == UnrealTargetPlatform.Win32 || Platform == UnrealTargetPlatform.Win64 || Platform == UnrealTargetPlatform.Mac || Platform == UnrealTargetPlatform.Linux))
			{
				GlobalCompileEnvironment.Definitions.Add("WITH_CEF3=1");
			}
			else
			{
				GlobalCompileEnvironment.Definitions.Add("WITH_CEF3=0");
			}

			if (Rules.bUseXGEController &&
				Rules.Type == TargetType.Editor &&
				(Platform == UnrealTargetPlatform.Win32 || Platform == UnrealTargetPlatform.Win64))
			{
				GlobalCompileEnvironment.Definitions.Add("WITH_XGE_CONTROLLER=1");
			}
			else
			{
				GlobalCompileEnvironment.Definitions.Add("WITH_XGE_CONTROLLER=0");
			}

			// tell the compiled code the name of the UBT platform (this affects folder on disk, etc that the game may need to know)
			GlobalCompileEnvironment.Definitions.Add("UBT_COMPILED_PLATFORM=" + Platform.ToString());
			GlobalCompileEnvironment.Definitions.Add("UBT_COMPILED_TARGET=" + TargetType.ToString());

			// Initialize the compile and link environments for the platform, configuration, and project.
			BuildPlatform.SetUpEnvironment(Rules, GlobalCompileEnvironment, GlobalLinkEnvironment);
			BuildPlatform.SetUpConfigurationEnvironment(Rules, GlobalCompileEnvironment, GlobalLinkEnvironment);
		}

		static CppConfiguration GetCppConfiguration(UnrealTargetConfiguration Configuration)
		{
			switch (Configuration)
			{
				case UnrealTargetConfiguration.Debug:
					return CppConfiguration.Debug;
				case UnrealTargetConfiguration.DebugGame:
				case UnrealTargetConfiguration.Development:
					return CppConfiguration.Development;
				case UnrealTargetConfiguration.Shipping:
					return CppConfiguration.Shipping;
				case UnrealTargetConfiguration.Test:
					return CppConfiguration.Shipping;
				default:
					throw new BuildException("Unhandled target configuration");
			}
		}

		/// <summary>
		/// Create a rules object for the given module, and set any default values for this target
		/// </summary>
		private ModuleRules CreateModuleRulesAndSetDefaults(string ModuleName, string ReferenceChain, out FileReference ModuleFileName)
		{
			// Create the rules from the assembly
			ModuleRules RulesObject = RulesAssembly.CreateModuleRules(ModuleName, Rules, ReferenceChain, out ModuleFileName);

			// Reads additional dependencies array for project module from project file and fills PrivateDependencyModuleNames. 
			if (ProjectDescriptor != null && ProjectDescriptor.Modules != null)
			{
				ModuleDescriptor Module = ProjectDescriptor.Modules.FirstOrDefault(x => x.Name.Equals(ModuleName, StringComparison.InvariantCultureIgnoreCase));
				if (Module != null && Module.AdditionalDependencies != null)
				{
					RulesObject.PrivateDependencyModuleNames.AddRange(Module.AdditionalDependencies);
				}
			}

			// Make sure include paths don't end in trailing slashes. This can result in enclosing quotes being escaped when passed to command line tools.
			RemoveTrailingSlashes(RulesObject.PublicIncludePaths);
			RemoveTrailingSlashes(RulesObject.PublicSystemIncludePaths);
			RemoveTrailingSlashes(RulesObject.PrivateIncludePaths);
			RemoveTrailingSlashes(RulesObject.PublicLibraryPaths);

			// Validate rules object
			if (RulesObject.Type == ModuleRules.ModuleType.CPlusPlus)
			{
				List<string> InvalidDependencies = RulesObject.DynamicallyLoadedModuleNames.Intersect(RulesObject.PublicDependencyModuleNames.Concat(RulesObject.PrivateDependencyModuleNames)).ToList();
				if (InvalidDependencies.Count != 0)
				{
					throw new BuildException("Module rules for '{0}' should not be dependent on modules which are also dynamically loaded: {1}", ModuleName, String.Join(", ", InvalidDependencies));
				}

				// Make sure that engine modules use shared PCHs or have an explicit private PCH
				if (RulesObject.PCHUsage == ModuleRules.PCHUsageMode.NoSharedPCHs && RulesObject.PrivatePCHHeaderFile == null)
				{
					if (ProjectFile == null || !ModuleFileName.IsUnderDirectory(ProjectFile.Directory))
					{
						Log.TraceWarning("{0} module has shared PCHs disabled, but does not have a private PCH set", ModuleName);
					}
				}

				// Disable shared PCHs for game modules by default (but not game plugins, since they won't depend on the game's PCH!)
				if (RulesObject.PCHUsage == ModuleRules.PCHUsageMode.Default)
				{
					if (RulesObject.bUseBackwardsCompatibleDefaults && !Rules.bIWYU)
					{
						PluginInfo Plugin;
						if (RulesAssembly.TryGetPluginForModule(ModuleFileName, out Plugin))
						{
							// Game plugin.  Enable shared PCHs by default, since they aren't typically large enough to warrant their own PCH.
							RulesObject.PCHUsage = ModuleRules.PCHUsageMode.UseSharedPCHs;
						}
						else
						{
							// Game module.  Do not enable shared PCHs by default, because games usually have a large precompiled header of their own and compile times would suffer.
							RulesObject.PCHUsage = ModuleRules.PCHUsageMode.NoSharedPCHs;
						}
					}
					else
					{
						// Engine module or plugin module -- allow shared PCHs
						RulesObject.PCHUsage = ModuleRules.PCHUsageMode.UseExplicitOrSharedPCHs;
					}
				}
			}
			return RulesObject;
		}

		/// <summary>
		/// Utility function to remove trailing slashes from a list of paths
		/// </summary>
		/// <param name="Paths">List of paths to process</param>
		private static void RemoveTrailingSlashes(List<string> Paths)
		{
			for (int Idx = 0; Idx < Paths.Count; Idx++)
			{
				Paths[Idx] = Paths[Idx].TrimEnd('\\');
			}
		}

		/// <summary>
		/// Finds a module given its name.  Throws an exception if the module couldn't be found.
		/// </summary>
		/// <param name="ModuleName">Name of the module</param>
		/// <param name="ReferenceChain">Chain of references causing this module to be instantiated, for display in error messages</param>
		public UEBuildModule FindOrCreateModuleByName(string ModuleName, string ReferenceChain)
		{
			UEBuildModule Module;
			if (!Modules.TryGetValue(ModuleName, out Module))
			{
				// @todo projectfiles: Cross-platform modules can appear here during project generation, but they may have already
				//   been filtered out by the project generator.  This causes the projects to not be added to directories properly.
				FileReference ModuleFileName;
				ModuleRules RulesObject = CreateModuleRulesAndSetDefaults(ModuleName, ReferenceChain, out ModuleFileName);
				DirectoryReference ModuleDirectory = ModuleFileName.Directory;

				// Get the type of module we're creating
				UHTModuleType? ModuleType = null;

				// Get the plugin for this module
				PluginInfo Plugin;
				RulesAssembly.TryGetPluginForModule(ModuleFileName, out Plugin);

				// Get the module descriptor for this module if it's a plugin
				ModuleDescriptor PluginModuleDesc = null;
				if (Plugin != null)
				{
					PluginModuleDesc = Plugin.Descriptor.Modules.FirstOrDefault(x => x.Name == ModuleName);
					if (PluginModuleDesc != null && PluginModuleDesc.Type == ModuleHostType.Program)
					{
						ModuleType = UHTModuleType.Program;
					}
				}

				if (UnrealBuildTool.IsUnderAnEngineDirectory(ModuleFileName.Directory))
				{
					if (RulesObject.Type == ModuleRules.ModuleType.External)
					{
						ModuleType = UHTModuleType.EngineThirdParty;
					}
					else
					{
						if (!ModuleType.HasValue && PluginModuleDesc != null)
						{
							ModuleType = ExternalExecution.GetEngineModuleTypeFromDescriptor(PluginModuleDesc);
						}

						if (!ModuleType.HasValue)
						{
							if (ModuleFileName.IsUnderDirectory(UnrealBuildTool.EngineDirectory))
							{
								ModuleType = ExternalExecution.GetEngineModuleTypeBasedOnLocation(UnrealBuildTool.EngineSourceDirectory, ModuleFileName);
							}
							else if (ModuleFileName.IsUnderDirectory(UnrealBuildTool.EnterpriseSourceDirectory))
							{
								ModuleType = ExternalExecution.GetEngineModuleTypeBasedOnLocation(UnrealBuildTool.EnterpriseSourceDirectory, ModuleFileName);
							}
						}
					}
				}
				else
				{
					if (RulesObject.Type == ModuleRules.ModuleType.External)
					{
						ModuleType = UHTModuleType.GameThirdParty;
					}
					else
					{
						if (!ModuleType.HasValue && PluginModuleDesc != null)
						{
							ModuleType = ExternalExecution.GetGameModuleTypeFromDescriptor(PluginModuleDesc);
						}

						if (!ModuleType.HasValue)
						{
							if (ProjectDescriptor != null)
							{
								ModuleDescriptor ProjectModule = (ProjectDescriptor.Modules == null) ? null : ProjectDescriptor.Modules.FirstOrDefault(x => x.Name == ModuleName);
								if (ProjectModule != null)
								{
									ModuleType = UHTModuleTypeExtensions.GameModuleTypeFromHostType(ProjectModule.Type);
								}
								else
								{
									// No descriptor file or module was not on the list
									ModuleType = UHTModuleType.GameRuntime;
								}
							}
						}
					}
				}

				if (!ModuleType.HasValue)
				{
					throw new BuildException("Unable to determine module type for {0}\n(referenced via {1})", ModuleFileName, ReferenceChain);
				}

				// Get the base directory for paths referenced by the module. If the module's under the UProject source directory use that, otherwise leave it relative to the Engine source directory.
				if (ProjectFile != null)
				{
					DirectoryReference ProjectSourceDirectoryName = DirectoryReference.Combine(ProjectFile.Directory, "Source");
					if (ModuleFileName.IsUnderDirectory(ProjectSourceDirectoryName))
					{
						RulesObject.PublicIncludePaths = CombinePathList(ProjectSourceDirectoryName, RulesObject.PublicIncludePaths);
						RulesObject.PrivateIncludePaths = CombinePathList(ProjectSourceDirectoryName, RulesObject.PrivateIncludePaths);
						RulesObject.PublicLibraryPaths = CombinePathList(ProjectSourceDirectoryName, RulesObject.PublicLibraryPaths);
						RulesObject.PublicAdditionalShadowFiles = CombinePathList(ProjectSourceDirectoryName, RulesObject.PublicAdditionalShadowFiles);
					}
				}

				// Get the generated code directory. Plugins always write to their own intermediate directory so they can be copied between projects, shared engine 
				// intermediates go in the engine intermediate folder, and anything else goes in the project folder.
				DirectoryReference GeneratedCodeDirectory = null;
				if (RulesObject.Type != ModuleRules.ModuleType.External)
				{
					if (Plugin != null)
					{
						GeneratedCodeDirectory = Plugin.Directory;
					}
					else if (bUseSharedBuildEnvironment && ModuleFileName.IsUnderDirectory(UnrealBuildTool.EngineDirectory))
					{
						GeneratedCodeDirectory = UnrealBuildTool.EngineDirectory;
					}
					else
					{
						GeneratedCodeDirectory = ProjectDirectory;
					}
					GeneratedCodeDirectory = DirectoryReference.Combine(GeneratedCodeDirectory, PlatformIntermediateFolder, AppName, "Inc", ModuleName);
				}

				// For legacy modules, add a bunch of default include paths.
				if (RulesObject.Type == ModuleRules.ModuleType.CPlusPlus && RulesObject.bAddDefaultIncludePaths && (Plugin != null || (ProjectFile != null && ModuleFileName.IsUnderDirectory(ProjectFile.Directory))))
				{
					// Add the module source directory 
					DirectoryReference BaseSourceDirectory;
					if (Plugin != null)
					{
						BaseSourceDirectory = DirectoryReference.Combine(Plugin.Directory, "Source");
					}
					else
				{
						BaseSourceDirectory = DirectoryReference.Combine(ProjectFile.Directory, "Source");
					}

					// If it's a game module (plugin or otherwise), add the root source directory to the include paths.
					if (ModuleFileName.IsUnderDirectory(TargetRulesFile.Directory) || (Plugin != null && Plugin.LoadedFrom == PluginLoadedFrom.Project))
					{
						RulesObject.PublicIncludePaths.Add(NormalizeIncludePath(BaseSourceDirectory));
					}

					// Resolve private include paths against the project source root
					for (int Idx = 0; Idx < RulesObject.PrivateIncludePaths.Count; Idx++)
					{
						string PrivateIncludePath = RulesObject.PrivateIncludePaths[Idx];
						if (!Path.IsPathRooted(PrivateIncludePath))
						{
							PrivateIncludePath = DirectoryReference.Combine(BaseSourceDirectory, PrivateIncludePath).FullName;
						}
						RulesObject.PrivateIncludePaths[Idx] = PrivateIncludePath;
					}
				}

				// Override the default for whether the module requires nested include paths
				if (RulesObject.bLegacyPublicIncludePaths == null)
				{
					if (RulesObject.bUseBackwardsCompatibleDefaults)
					{
						RulesObject.bLegacyPublicIncludePaths = Rules.bLegacyPublicIncludePaths;
					}
					else
					{
						RulesObject.bLegacyPublicIncludePaths = false;
					}
				}

				// Figure out whether we need to build this module
				// We don't care about actual source files when generating projects, as these are discovered separately
				bool bDiscoverFiles = !ProjectFileGenerator.bGenerateProjectFiles;
				bool bBuildFiles = bDiscoverFiles && (OnlyModules.Count == 0 || OnlyModules.Any(x => string.Equals(x.OnlyModuleName, ModuleName, StringComparison.InvariantCultureIgnoreCase)));

				List<FileItem> FoundSourceFiles = new List<FileItem>();
				if (RulesObject.Type == ModuleRules.ModuleType.CPlusPlus)
				{
					// So all we care about are the game module and/or plugins.
					if (bDiscoverFiles && !UnrealBuildTool.IsUnderAnInstalledDirectory(ModuleFileName.Directory))
					{
						List<FileReference> SourceFilePaths = new List<FileReference>();
							SourceFilePaths = SourceFileSearch.FindModuleSourceFiles(ModuleRulesFile: ModuleFileName);
						FoundSourceFiles = GetCPlusPlusFilesToBuild(SourceFilePaths, ModuleDirectory, Platform);
					}
				}

				// Allow the current platform to modify the module rules
				UEBuildPlatform.GetBuildPlatform(Platform).ModifyModuleRulesForActivePlatform(ModuleName, RulesObject, Rules);

				// Allow all build platforms to 'adjust' the module setting. 
				// This will allow undisclosed platforms to make changes without 
				// exposing information about the platform in publicly accessible 
				// locations.
				UEBuildPlatform.PlatformModifyHostModuleRules(ModuleName, RulesObject, Rules);

				// Expand the list of runtime dependencies, and update the run-time dependencies path to remove $(PluginDir) and replace with a full path. When the 
				// receipt is saved it'll be converted to a $(ProjectDir) or $(EngineDir) equivalent.
				List<RuntimeDependency> RuntimeDependencies = new List<RuntimeDependency>();
				if (RulesObject.RuntimeDependencies.Inner.Count > 0)
				{
					// Get all the valid variables which can be expanded for this module
					Dictionary<string, string> Variables = new Dictionary<string, string>();
					Variables["EngineDir"] = UnrealBuildTool.EngineDirectory.FullName;
					if (ProjectFile != null)
					{
						Variables["ProjectDir"] = ProjectDirectory.FullName;
					}
					if (Plugin != null)
					{
						Variables["PluginDir"] = Plugin.Directory.FullName;
					}

					// Convert them into concrete file lists. Ignore anything that still hasn't been resolved.
					foreach (ModuleRules.RuntimeDependency Dependency in RulesObject.RuntimeDependencies.Inner)
					{
						string ExpandedPath = Utils.ExpandVariables(Dependency.Path, Variables);
						if (!ExpandedPath.StartsWith("$("))
						{
							int WildcardIdx = FileFilter.FindWildcardIndex(ExpandedPath);
							if (WildcardIdx == -1)
							{
								RuntimeDependencies.Add(new RuntimeDependency(new FileReference(ExpandedPath), Dependency.Type));
							}
							else
							{
								RuntimeDependencies.AddRange(FileFilter.ResolveWildcard(ExpandedPath).Select(x => new RuntimeDependency(x, Dependency.Type)));
							}
						}
					}
				}

				// Now, go ahead and create the module builder instance
				Module = InstantiateModule(RulesObject, ModuleName, ModuleType.Value, ModuleDirectory, GeneratedCodeDirectory, FoundSourceFiles, bBuildFiles, ModuleFileName, RuntimeDependencies, Plugin);
				Modules.Add(Module.Name, Module);
				FlatModuleCsData.Add(Module.Name, new FlatModuleCsDataType((Module.RulesFile == null) ? null : Module.RulesFile.FullName, RulesObject.ExternalDependencies));
			}
			return Module;
		}

		/// <summary>
		/// Constructs a new C++ module
		/// </summary>
		/// <param name="ModuleName">Name of the module</param>
		/// <param name="ReferenceChain">Chain of references causing this module to be instantiated, for display in error messages</param>
		/// <returns>New C++ module</returns>
		public UEBuildModuleCPP FindOrCreateCppModuleByName(string ModuleName, string ReferenceChain)
		{
			UEBuildModuleCPP CppModule = FindOrCreateModuleByName(ModuleName, ReferenceChain) as UEBuildModuleCPP;
			if (CppModule == null)
			{
				throw new BuildException("'{0}' is not a C++ module (referenced via {1})", ModuleName, ReferenceChain);
			}
			return CppModule;
		}

		protected UEBuildModule InstantiateModule(
			ModuleRules RulesObject,
			string ModuleName,
			UHTModuleType ModuleType,
			DirectoryReference ModuleDirectory,
			DirectoryReference GeneratedCodeDirectory,
			List<FileItem> ModuleSourceFiles,
			bool bBuildSourceFiles,
			FileReference InRulesFile,
			List<RuntimeDependency> InRuntimeDependencies,
			PluginInfo Plugin)
		{
			switch (RulesObject.Type)
			{
				case ModuleRules.ModuleType.CPlusPlus:
					return new UEBuildModuleCPP(
							InName: ModuleName,
							InType: ModuleType,
							InModuleDirectory: ModuleDirectory,
							InIntermediateDirectory: GetModuleIntermediateDirectory(ModuleName, RulesObject, Plugin),
							InGeneratedCodeDirectory: GeneratedCodeDirectory,
							InSourceFiles: ModuleSourceFiles,
							InRules: RulesObject,
							bInBuildSourceFiles: bBuildSourceFiles,
							InRulesFile: InRulesFile,
							InRuntimeDependencies: InRuntimeDependencies
						);

				case ModuleRules.ModuleType.External:
					return new UEBuildModuleExternal(
							InName: ModuleName,
							InType: ModuleType,
							InModuleDirectory: ModuleDirectory,
							InRules: RulesObject,
							InRulesFile: InRulesFile,
							InRuntimeDependencies: InRuntimeDependencies
						);

				default:
					throw new BuildException("Unrecognized module type specified by 'Rules' object {0}", RulesObject.ToString());
			}
		}

		/// <summary>
		/// Normalize an include path to be relative to the engine source directory
		/// </summary>
		public static string NormalizeIncludePath(DirectoryReference Directory)
		{
			return Utils.CleanDirectorySeparators(Directory.MakeRelativeTo(UnrealBuildTool.EngineSourceDirectory), '/');
		}

		/// <summary>
		/// Finds a module given its name.  Throws an exception if the module couldn't be found.
		/// </summary>
		public UEBuildModule GetModuleByName(string Name)
		{
			UEBuildModule Result;
			if (Modules.TryGetValue(Name, out Result))
			{
				return Result;
			}
			else
			{
				throw new BuildException("Couldn't find referenced module '{0}'.", Name);
			}
		}


		/// <summary>
		/// Combines a list of paths with a base path.
		/// </summary>
		/// <param name="BasePath">Base path to combine with. May be null or empty.</param>
		/// <param name="PathList">List of input paths to combine with. May be null.</param>
		/// <returns>List of paths relative The build module object for the specified build rules source file</returns>
		private static List<string> CombinePathList(DirectoryReference BasePath, List<string> PathList)
		{
			List<string> NewPathList = new List<string>();
			foreach (string Path in PathList)
			{
				NewPathList.Add(System.IO.Path.Combine(BasePath.FullName, Path));
			}
			return NewPathList;
		}


		/// <summary>
		/// Given a list of source files for a module, filters them into a list of files that should actually be included in a build
		/// </summary>
		/// <param name="SourceFiles">Original list of files, which may contain non-source</param>
		/// <param name="SourceFilesBaseDirectory">Directory that the source files are in</param>
		/// <param name="TargetPlatform">The platform we're going to compile for</param>
		/// <returns>The list of source files to actually compile</returns>
		static List<FileItem> GetCPlusPlusFilesToBuild(List<FileReference> SourceFiles, DirectoryReference SourceFilesBaseDirectory, UnrealTargetPlatform TargetPlatform)
		{
			// Make a list of all platform name strings that we're *not* currently compiling, to speed
			// up file path comparisons later on
			List<UnrealTargetPlatform> SupportedPlatforms = new List<UnrealTargetPlatform>();
			SupportedPlatforms.Add(TargetPlatform);
			List<string> OtherPlatformNameStrings = Utils.MakeListOfUnsupportedPlatforms(SupportedPlatforms);


			// @todo projectfiles: Consider saving out cached list of source files for modules so we don't need to harvest these each time

			List<FileItem> FilteredFileItems = new List<FileItem>();
			FilteredFileItems.Capacity = SourceFiles.Count;

			// @todo projectfiles: hard-coded source file set.  Should be made extensible by platform tool chains.
			string[] CompilableSourceFileTypes = new string[]
				{
					".cpp",
					".c",
					".cc",
					".mm",
					".m",
					".rc",
					".manifest"
				};

			// When generating project files, we have no file to extract source from, so we'll locate the code files manually
			foreach (FileReference SourceFilePath in SourceFiles)
			{
				// We're only able to compile certain types of files
				bool IsCompilableSourceFile = false;
				foreach (string CurExtension in CompilableSourceFileTypes)
				{
					if (SourceFilePath.HasExtension(CurExtension))
					{
						IsCompilableSourceFile = true;
						break;
					}
				}

				if (IsCompilableSourceFile)
				{
					if (SourceFilePath.IsUnderDirectory(SourceFilesBaseDirectory))
					{
						// Store the path as relative to the project file
						string RelativeFilePath = SourceFilePath.MakeRelativeTo(SourceFilesBaseDirectory);

						// All compiled files should always be in a sub-directory under the project file directory.  We enforce this here.
						if (Path.IsPathRooted(RelativeFilePath) || RelativeFilePath.StartsWith(".."))
						{
							throw new BuildException("Error: Found source file {0} in project whose path was not relative to the base directory of the source files", RelativeFilePath);
						}

						// Check for source files that don't belong to the platform we're currently compiling.  We'll filter
						// those source files out
						bool IncludeThisFile = true;
						foreach (string CurPlatformName in OtherPlatformNameStrings)
						{
							if (RelativeFilePath.IndexOf(Path.DirectorySeparatorChar + CurPlatformName + Path.DirectorySeparatorChar, StringComparison.InvariantCultureIgnoreCase) != -1
								|| RelativeFilePath.StartsWith(CurPlatformName + Path.DirectorySeparatorChar))
							{
								IncludeThisFile = false;
								break;
							}
						}

						if (IncludeThisFile)
						{
							FilteredFileItems.Add(FileItem.GetItemByFileReference(SourceFilePath));
						}
					}
				}
			}

			// @todo projectfiles: Consider enabling this error but changing it to a warning instead.  It can fire for
			//    projects that are being digested for IntelliSense (because the module was set as a cross-
			//	  platform dependency), but all of their source files were filtered out due to platform masking
			//    in the project generator
			bool AllowEmptyProjects = true;
			if (!AllowEmptyProjects)
			{
				if (FilteredFileItems.Count == 0)
				{
					throw new BuildException("Could not find any valid source files for base directory {0}.  Project has {1} files in it", SourceFilesBaseDirectory, SourceFiles.Count);
				}
			}

			return FilteredFileItems;
		}

		static bool ShouldIncludeNativizedAssets(DirectoryReference GameProjectDirectory)
		{
			ConfigHierarchy Config = ConfigCache.ReadHierarchy(ConfigHierarchyType.Game, GameProjectDirectory, BuildHostPlatform.Current.Platform);
			if (Config != null)
			{
				// Determine whether or not the user has enabled nativization of Blueprint assets at cook time (default is 'Disabled')
				string BlueprintNativizationMethod;
				if (!Config.TryGetValue("/Script/UnrealEd.ProjectPackagingSettings", "BlueprintNativizationMethod", out BlueprintNativizationMethod))
				{
					BlueprintNativizationMethod = "Disabled";
				}

				return BlueprintNativizationMethod != "Disabled";
			}

			return false;
		}
	}
}<|MERGE_RESOLUTION|>--- conflicted
+++ resolved
@@ -427,7 +427,7 @@
 				}
 			}
 			if (Desc.ForeignPlugin != null)
-				{
+			{
 				RulesAssembly = RulesCompiler.CreatePluginRulesAssembly(Desc.ForeignPlugin, RulesAssembly);
 			}
 
@@ -1127,11 +1127,7 @@
 			if (Rules.LinkType != TargetLinkType.Monolithic)
 			{
 				UnrealTargetConfiguration VersionConfig = Configuration;
-<<<<<<< HEAD
 				if(VersionConfig == UnrealTargetConfiguration.DebugGame && !bCompileMonolithic && TargetType != TargetType.Program && bUseSharedBuildEnvironment)
-=======
-				if (VersionConfig == UnrealTargetConfiguration.DebugGame && !bCompileMonolithic && TargetType != TargetType.Program && bUseSharedBuildEnvironment && ProjectFile != null)
->>>>>>> 40ff9d61
 				{
 					VersionConfig = UnrealTargetConfiguration.Development;
 				}
@@ -2923,83 +2919,66 @@
 		/// Adds all the precompiled modules into the target. Precompiled modules are compiled alongside the target, but not linked into it unless directly referenced.
 		/// </summary>
 		protected void AddModulesToPrecompile()
-			{
-<<<<<<< HEAD
-				// Find all the modules that are part of the target
+		{
+			// Find all the modules that are part of the target
 			HashSet<string> PrecompiledModuleNames = new HashSet<string>();
-				foreach (UEBuildModuleCPP Module in Modules.Values.OfType<UEBuildModuleCPP>())
-=======
+			foreach (UEBuildModuleCPP Module in Modules.Values.OfType<UEBuildModuleCPP>())
+			{
 				if (Module.Binary != null && Module.Rules.bPrecompile)
->>>>>>> 40ff9d61
-				{
-				if(Module.Binary != null && Module.Rules.bPrecompile)
-					{
+				{
+					if(Module.Name == "SpriterImporter")
+					{
+						Console.WriteLine();
+					}
 					PrecompiledModuleNames.Add(Module.Name);
-					}
-				}
-
-				// If we're precompiling a base engine target, create binaries for all the engine modules that are compatible with it.
+				}
+			}
+
+			// If we're precompiling a base engine target, create binaries for all the engine modules that are compatible with it.
 			if (ProjectFile == null && TargetType != TargetType.Program)
-				{
-					// Find all the known module names in this assembly
-					List<string> ModuleNames = new List<string>();
-					RulesAssembly.GetAllModuleNames(ModuleNames);
-
-					// Find all the platform folders to exclude from the list of precompiled modules
+			{
+				// Find all the known module names in this assembly
+				List<string> ModuleNames = new List<string>();
+				RulesAssembly.GetAllModuleNames(ModuleNames);
+
+				// Find all the platform folders to exclude from the list of precompiled modules
 				List<FileSystemName> ExcludeFolders = new List<FileSystemName>();
-					foreach (UnrealTargetPlatform TargetPlatform in Enum.GetValues(typeof(UnrealTargetPlatform)))
-					{
-						if (TargetPlatform != Platform)
-						{
+				foreach (UnrealTargetPlatform TargetPlatform in Enum.GetValues(typeof(UnrealTargetPlatform)))
+				{
+					if (TargetPlatform != Platform)
+					{
 						ExcludeFolders.Add(new FileSystemName(TargetPlatform.ToString()));
-						}
-					}
-
-					// Also exclude all the platform groups that this platform is not a part of
-					List<UnrealPlatformGroup> IncludePlatformGroups = new List<UnrealPlatformGroup>(UEBuildPlatform.GetPlatformGroups(Platform));
-					foreach (UnrealPlatformGroup PlatformGroup in Enum.GetValues(typeof(UnrealPlatformGroup)))
-					{
-						if (!IncludePlatformGroups.Contains(PlatformGroup))
-						{
+					}
+				}
+
+				// Also exclude all the platform groups that this platform is not a part of
+				List<UnrealPlatformGroup> IncludePlatformGroups = new List<UnrealPlatformGroup>(UEBuildPlatform.GetPlatformGroups(Platform));
+				foreach (UnrealPlatformGroup PlatformGroup in Enum.GetValues(typeof(UnrealPlatformGroup)))
+				{
+					if (!IncludePlatformGroups.Contains(PlatformGroup))
+					{
 						ExcludeFolders.Add(new FileSystemName(PlatformGroup.ToString()));
-						}
-					}
+					}
+				}
 
 				// Create an array of folders to exclude
 				FileSystemName[] ExcludeFoldersArray = ExcludeFolders.ToArray();
 
-					// Find all the directories containing engine modules that may be compatible with this target
-					List<DirectoryReference> Directories = new List<DirectoryReference>();
-					if (TargetType == TargetType.Editor)
-					{
-						Directories.Add(UnrealBuildTool.EngineSourceEditorDirectory);
-					}
-					Directories.Add(UnrealBuildTool.EngineSourceRuntimeDirectory);
-
-<<<<<<< HEAD
-					// Also allow anything in the developer directory in non-shipping configurations (though we blacklist by default unless the PrecompileForTargets
-					// setting indicates that it's actually useful at runtime).
-					bool bAllowDeveloperModules = false;
-					if(Configuration != UnrealTargetConfiguration.Shipping)
-					{
-						Directories.Add(UnrealBuildTool.EngineSourceDeveloperDirectory);
-					Directories.Add(DirectoryReference.Combine(UnrealBuildTool.EnterpriseSourceDirectory, "Developer"));
-						bAllowDeveloperModules = true;
-					}
-
-					// Find all the modules that are not part of the standard set
-					HashSet<string> FilteredModuleNames = new HashSet<string>();
-					foreach (string ModuleName in ModuleNames)
-					{
-						FileReference ModuleFileName = RulesAssembly.GetModuleFileName(ModuleName);
-					foreach(DirectoryReference BaseDir in Directories)
-=======
+				// Find all the directories containing engine modules that may be compatible with this target
+				List<DirectoryReference> Directories = new List<DirectoryReference>();
+				if (TargetType == TargetType.Editor)
+				{
+					Directories.Add(UnrealBuildTool.EngineSourceEditorDirectory);
+				}
+				Directories.Add(UnrealBuildTool.EngineSourceRuntimeDirectory);
+
 				// Also allow anything in the developer directory in non-shipping configurations (though we blacklist by default unless the PrecompileForTargets
 				// setting indicates that it's actually useful at runtime).
 				bool bAllowDeveloperModules = false;
 				if (Configuration != UnrealTargetConfiguration.Shipping)
 				{
 					Directories.Add(UnrealBuildTool.EngineSourceDeveloperDirectory);
+					Directories.Add(DirectoryReference.Combine(UnrealBuildTool.EnterpriseSourceDirectory, "Developer"));
 					bAllowDeveloperModules = true;
 				}
 
@@ -3009,29 +2988,19 @@
 				{
 					FileReference ModuleFileName = RulesAssembly.GetModuleFileName(ModuleName);
 					foreach (DirectoryReference BaseDir in Directories)
->>>>>>> 40ff9d61
 					{
 						if (ModuleFileName.IsUnderDirectory(BaseDir))
 						{
 							Type RulesType = RulesAssembly.GetModuleRulesType(ModuleName);
 
 							SupportedPlatformsAttribute SupportedPlatforms = RulesType.GetCustomAttribute<SupportedPlatformsAttribute>();
-<<<<<<< HEAD
-							if(SupportedPlatforms != null)
-						{
-								if(SupportedPlatforms.Platforms.Contains(Platform))
-							{
-								FilteredModuleNames.Add(ModuleName);
-=======
 							if (SupportedPlatforms != null)
 							{
 								if (SupportedPlatforms.Platforms.Contains(Platform))
 								{
 									FilteredModuleNames.Add(ModuleName);
 								}
->>>>>>> 40ff9d61
 							}
-						}
 							else
 							{
 								if (!ModuleFileName.ContainsAnyNames(ExcludeFoldersArray, BaseDir))
@@ -3041,7 +3010,7 @@
 							}
 						}
 					}
-					}
+				}
 
 				// Add all the plugin modules that need to be precompiled
 				List<PluginInfo> Plugins = RulesAssembly.EnumeratePlugins().ToList();
@@ -3063,10 +3032,6 @@
 					}
 				}
 
-<<<<<<< HEAD
-					// Create rules for each remaining module, and check that it's set to be precompiled
-					foreach(string FilteredModuleName in FilteredModuleNames)
-=======
 				// Create rules for each remaining module, and check that it's set to be precompiled
 				foreach (string FilteredModuleName in FilteredModuleNames)
 				{
@@ -3075,43 +3040,31 @@
 					// Try to create the rules object, but catch any exceptions if it fails. Some modules (eg. SQLite) may determine that they are unavailable in the constructor.
 					ModuleRules ModuleRules;
 					try
->>>>>>> 40ff9d61
-					{
-						FileReference ModuleFileName = null;
-
-						// Try to create the rules object, but catch any exceptions if it fails. Some modules (eg. SQLite) may determine that they are unavailable in the constructor.
-						ModuleRules ModuleRules;
-						try
-						{
+					{
 						ModuleRules = RulesAssembly.CreateModuleRules(FilteredModuleName, this.Rules, "precompile option", out ModuleFileName);
-						}
-						catch (BuildException)
-						{
-							ModuleRules = null;
-						}
-
-						// Figure out if it can be precompiled
+					}
+					catch (BuildException)
+					{
+						ModuleRules = null;
+					}
+
+					// Figure out if it can be precompiled
 					if (ModuleRules != null && ModuleRules.bPrecompile)
-						{
+					{
 						PrecompiledModuleNames.Add(FilteredModuleName);
 					}
-							}
-						}
+				}
+			}
 
 			// Now create all the precompiled modules, making sure they don't reference anything that's not in the precompiled set
 			HashSet<UEBuildModuleCPP> PrecompiledModules = new HashSet<UEBuildModuleCPP>();
-<<<<<<< HEAD
-			foreach(string ModuleName in PrecompiledModuleNames)
-						{
-=======
 			foreach (string ModuleName in PrecompiledModuleNames)
 			{
->>>>>>> 40ff9d61
 				const string PrecompileReferenceChain = "precompile option";
 				UEBuildModuleCPP Module = (UEBuildModuleCPP)FindOrCreateModuleByName(ModuleName, PrecompileReferenceChain);
-							Module.RecursivelyCreateModules(FindOrCreateModuleByName, PrecompileReferenceChain);
-							PrecompiledModules.Add(Module);
-						}
+				Module.RecursivelyCreateModules(FindOrCreateModuleByName, PrecompileReferenceChain);
+				PrecompiledModules.Add(Module);
+			}
 
 			// Make sure precompiled modules don't reference any non-precompiled modules
 			foreach (UEBuildModuleCPP PrecompiledModule in PrecompiledModules)
@@ -3122,8 +3075,8 @@
 					{
 						Log.TraceWarning("Precompiled module '{0}' will not be usable without non-precompiled module '{1}'.", PrecompiledModule.Name, ReferencedModule.Name);
 					}
-					}
-				}
+				}
+			}
 
 			// Make sure every module is built
 			foreach (UEBuildModuleCPP Module in PrecompiledModules)
@@ -3604,17 +3557,11 @@
 		/// </summary>
 		protected void SetupBinaries()
 		{
-<<<<<<< HEAD
-					// If we're using the new method for specifying binaries, fill in the binary configurations now
-					if(Rules.LaunchModuleName == null)
-					{
-=======
 			// If we're using the new method for specifying binaries, fill in the binary configurations now
 			if (Rules.LaunchModuleName == null)
 			{
->>>>>>> 40ff9d61
 				throw new BuildException("LaunchModuleName must be set for all targets.");
-					}
+			}
 
 			// Create the launch module
 			UEBuildModuleCPP LaunchModule = FindOrCreateCppModuleByName(Rules.LaunchModuleName, TargetRulesFile.GetFileName());
