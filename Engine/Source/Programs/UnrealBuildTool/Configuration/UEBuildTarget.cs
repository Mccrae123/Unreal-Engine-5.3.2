--- conflicted
+++ resolved
@@ -1619,8 +1619,6 @@
 				}
 			}
 
-<<<<<<< HEAD
-=======
 			// Find the set of binaries to build. If we're just compiling a single file, filter the list of binaries to only include the file we're interested in.
 			List<UEBuildBinary> BuildBinaries = Binaries;
 			if (SingleFileToCompile != null)
@@ -1632,7 +1630,6 @@
 				}
 			}
 
->>>>>>> 9ba46998
 			// Build the target's binaries.
 			DirectoryReference ExeDir = GetExecutableDir();
 			using(Timeline.ScopeEvent("UEBuildBinary.Build()"))
@@ -2446,14 +2443,10 @@
 					List<UEBuildModule> GameModules = Binary.FindHotReloadModules();
 					if (GameModules != null && GameModules.Count > 0)
 					{
-<<<<<<< HEAD
-						HotReloadModuleNames.UnionWith(GameModules.OfType<UEBuildModuleCPP>().Select(x => x.Name));
-=======
 						if (!UnrealBuildTool.IsProjectInstalled() || EnabledPlugins.Where(x => x.Type == PluginType.Mod).Any(x => Binary.OutputFilePaths[0].IsUnderDirectory(x.Directory)))
 						{
 							HotReloadModuleNames.UnionWith(GameModules.OfType<UEBuildModuleCPP>().Where(x => !x.Rules.bUsePrecompiled).Select(x => x.Name));
 						}
->>>>>>> 9ba46998
 					}
 				}
 			}
@@ -3517,8 +3510,6 @@
 			if(Rules.bWithLiveCoding)
 			{
 				GlobalCompileEnvironment.Definitions.Add("WITH_LIVE_CODING=1");
-<<<<<<< HEAD
-=======
 				if (Rules.LinkType == TargetLinkType.Monolithic)
 				{
 					GlobalCompileEnvironment.Definitions.Add(String.Format("UE_LIVE_CODING_ENGINE_DIR=\"{0}\"", UnrealBuildTool.EngineDirectory.FullName.Replace("\\", "\\\\")));
@@ -3527,7 +3518,6 @@
 						GlobalCompileEnvironment.Definitions.Add(String.Format("UE_LIVE_CODING_PROJECT=\"{0}\"", ProjectFile.FullName.Replace("\\", "\\\\")));
 					}
 				}
->>>>>>> 9ba46998
 			}
 			else
 			{
