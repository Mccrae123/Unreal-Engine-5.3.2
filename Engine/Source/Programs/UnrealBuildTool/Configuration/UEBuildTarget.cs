// Copyright Epic Games, Inc. All Rights Reserved.

using System;
using System.Collections.Generic;
using System.ComponentModel;
using System.Linq;
using System.Text;
using System.Diagnostics;
using System.Globalization;
using System.IO;
using System.Xml;
using System.Runtime.Serialization;
using System.Text.RegularExpressions;
using EpicGames.Core;
using System.Reflection;
using OpenTracing.Util;
using UnrealBuildBase;

namespace UnrealBuildTool
{
	/// <summary>
	/// The platform we're building for
	/// </summary>
	[Serializable, TypeConverter(typeof(UnrealTargetPlatformTypeConverter))]
	public partial struct UnrealTargetPlatform : ISerializable
	{
		#region Private/boilerplate

		// internal concrete name of the group
		private int Id;

		// shared string instance registry - pass in a delegate to create a new one with a name that wasn't made yet
		private static UniqueStringRegistry? StringRegistry;

		// #jira UE-88908 if parts of a partial struct have each static member variables, their initialization order does not appear guaranteed
		// here this means initializing "StringRegistry" directly to "new UniqueStringRegistry()" may not be executed before FindOrAddByName() has been called as part of initializing a static member variable of another part of the partial struct
		private static UniqueStringRegistry GetUniqueStringRegistry()
		{
			if (StringRegistry == null)
			{
				StringRegistry = new UniqueStringRegistry();
			}
			return StringRegistry;
		}

		private UnrealTargetPlatform(string Name)
		{
			Id = GetUniqueStringRegistry().FindOrAddByName(Name);
		}

		private UnrealTargetPlatform(int InId)
		{
			Id = InId;
		}

		/// <summary>
		/// 
		/// </summary>
		/// <param name="Info"></param>
		/// <param name="Context"></param>
		public void GetObjectData(SerializationInfo Info, StreamingContext Context)
		{
			Info.AddValue("Name", ToString());
		}

		/// <summary>
		/// 
		/// </summary>
		/// <param name="Info"></param>
		/// <param name="Context"></param>
		public UnrealTargetPlatform(SerializationInfo Info, StreamingContext Context)
		{
			Id = GetUniqueStringRegistry().FindOrAddByName((string)Info.GetValue("Name", typeof(string))!);
		}

		/// <summary>
		/// Return the single instance of the Group with this name
		/// </summary>
		/// <param name="Name"></param>
		/// <returns></returns>
		static private UnrealTargetPlatform FindOrAddByName(string Name)
		{
			return new UnrealTargetPlatform(GetUniqueStringRegistry().FindOrAddByName(Name));
		}

		/// <summary>
		/// Return the single instance of the Group with this name
		/// </summary>
		/// <param name="Alias"></param>
		/// /// <param name="Original"></param>
		/// <returns></returns>
		static private UnrealTargetPlatform AddAliasByName(string Alias, UnrealTargetPlatform Original)
		{
			GetUniqueStringRegistry().FindOrAddAlias(Alias, Original.ToString());
			return Original;
		}


		/// <summary>
		/// 
		/// </summary>
		/// <param name="A"></param>
		/// <param name="B"></param>
		/// <returns></returns>
		public static bool operator ==(UnrealTargetPlatform A, UnrealTargetPlatform B)
		{
			return A.Id == B.Id;
		}
		/// <summary>
		/// 
		/// </summary>
		/// <param name="A"></param>
		/// <param name="B"></param>
		/// <returns></returns>
		public static bool operator !=(UnrealTargetPlatform A, UnrealTargetPlatform B)
		{
			return A.Id != B.Id;
		}
		/// <summary>
		/// 
		/// </summary>
		/// <param name="B"></param>
		/// <returns></returns>
		public override bool Equals(object? B)
		{
			if(Object.ReferenceEquals(B, null))
			{
				return false;
			}

			return Id == ((UnrealTargetPlatform)B).Id;
		}
		/// <summary>
		/// 
		/// </summary>
		/// <returns></returns>
		public override int GetHashCode()
		{
			return Id;
		}

		#endregion

		/// <summary>
		/// Return the string representation
		/// </summary>
		/// <returns></returns>
		public override string ToString()
		{
			return GetUniqueStringRegistry().GetStringForId(Id);
		}

		/// <summary>
		/// 
		/// </summary>
		/// <param name="Name"></param>
		/// <param name="Platform"></param>
		/// <returns></returns>
		static public bool TryParse(string Name, out UnrealTargetPlatform Platform)
		{
			if (GetUniqueStringRegistry().HasString(Name))
			{
				Platform.Id = GetUniqueStringRegistry().FindOrAddByName(Name);
				return true;
			}

			if (GetUniqueStringRegistry().HasAlias(Name))
			{
				Platform.Id = GetUniqueStringRegistry().FindExistingAlias(Name);
				return true;
			}

			Platform.Id = -1;
			return false;
		}

		/// <summary>
		/// 
		/// </summary>
		/// <param name="Name"></param>
		/// <returns></returns>
		static public UnrealTargetPlatform Parse(string Name)
		{
			if (GetUniqueStringRegistry().HasString(Name))
			{
				return new UnrealTargetPlatform(Name);
			}

			if (GetUniqueStringRegistry().HasAlias(Name))
			{
				int Id = GetUniqueStringRegistry().FindExistingAlias(Name);
				return new UnrealTargetPlatform(Id);
			}

			throw new BuildException(string.Format("The platform name {0} is not a valid platform name. Valid names are ({1})", Name, 
				string.Join(",", GetUniqueStringRegistry().GetStringNames())));
		}


		/// <summary>
		/// 
		/// </summary>
		/// <returns></returns>
		public static UnrealTargetPlatform[] GetValidPlatforms()
		{
			return Array.ConvertAll(GetUniqueStringRegistry().GetStringIds(), x => new UnrealTargetPlatform(x));
		}

		/// <summary>
		/// 
		/// </summary>
		/// <returns></returns>
		public static string[] GetValidPlatformNames()
		{
			return GetUniqueStringRegistry().GetStringNames();
		}

		/// <summary>
		/// 
		/// </summary>
		/// <param name="Name"></param>
		/// <returns></returns>
		public static bool IsValidName(string Name)
		{
			return GetUniqueStringRegistry().HasString(Name);
		}

		/// <summary>
		/// Helper that just calls UEBuildPlatform.IsPlatformInGroup
		/// </summary>
		/// <param name="Group"></param>
		/// <returns></returns>
		public bool IsInGroup(UnrealPlatformGroup Group)
		{
			return UEBuildPlatform.IsPlatformInGroup(this, Group);
		}

		/// <summary>
		/// Helper that just calls UEBuildPlatform.IsPlatformInGroup
		/// </summary>
		/// <param name="Group"></param>
		/// <returns></returns>
		public bool IsInGroup(string Group)
		{
			return UnrealPlatformGroup.TryParse(Group, out UnrealPlatformGroup ActualGroup) && UEBuildPlatform.IsPlatformInGroup(this, ActualGroup);
		}

		/// <summary>
		/// 64-bit Windows
		/// </summary>
		public static UnrealTargetPlatform Win64 = FindOrAddByName("Win64");

		/// <summary>
		/// HoloLens
		/// </summary>
		public static UnrealTargetPlatform HoloLens = FindOrAddByName("HoloLens");

		/// <summary>
		/// Mac
		/// </summary>
		public static UnrealTargetPlatform Mac = FindOrAddByName("Mac");

		/// <summary>
		/// iOS
		/// </summary>
		public static UnrealTargetPlatform IOS = FindOrAddByName("IOS");

		/// <summary>
		/// Android
		/// </summary>
		public static UnrealTargetPlatform Android = FindOrAddByName("Android");

		/// <summary>
		/// Linux
		/// </summary>
		public static UnrealTargetPlatform Linux = FindOrAddByName("Linux");

		/// <summary>
		/// LinuxArm64
		/// </summary>
		public static UnrealTargetPlatform LinuxArm64 = FindOrAddByName("LinuxArm64");

		/// <summary>
		/// TVOS
		/// </summary>
		public static UnrealTargetPlatform TVOS = FindOrAddByName("TVOS");
	}

	internal class UnrealTargetPlatformTypeConverter : TypeConverter
	{
		public override bool CanConvertFrom(ITypeDescriptorContext context, Type sourceType)
		{
			if (sourceType == typeof(string))
				return true;

			return base.CanConvertFrom(context, sourceType);
		}

		public override bool CanConvertTo(ITypeDescriptorContext context, Type destinationType)
		{
			if (destinationType == typeof(string))
				return true;

			return base.CanConvertTo(context, destinationType);
		}

		public override object ConvertFrom(ITypeDescriptorContext context, CultureInfo culture, object value)
		{
			if (value.GetType() == typeof(string))
			{
				return UnrealTargetPlatform.Parse((string) value);
			}
			return base.ConvertFrom(context, culture, value);
		}

		public override object ConvertTo(ITypeDescriptorContext context, CultureInfo culture, object value, Type destinationType)
		{
			if (destinationType == typeof(string))
			{ 
				UnrealTargetPlatform Platform = (UnrealTargetPlatform) value;
				return Platform.ToString();
			}
			return base.ConvertTo(context, culture, value, destinationType);
		}
	}

	/// <summary>
	/// Extension methods used for serializing UnrealTargetPlatform instances
	/// </summary>
	static class UnrealTargetPlatformExtensionMethods
	{
		/// <summary>
		/// Read an UnrealTargetPlatform instance from a binary archive
		/// </summary>
		/// <param name="Reader">Archive to read from</param>
		/// <returns>New UnrealTargetPlatform instance</returns>
		public static UnrealTargetPlatform ReadUnrealTargetPlatform(this BinaryArchiveReader Reader)
		{
			return UnrealTargetPlatform.Parse(Reader.ReadString()!);
		}

		/// <summary>
		/// Write an UnrealTargetPlatform instance to a binary archive
		/// </summary>
		/// <param name="Writer">The archive to write to</param>
		/// <param name="Platform">The platform to write</param>
		public static void WriteUnrealTargetPlatform(this BinaryArchiveWriter Writer, UnrealTargetPlatform Platform)
		{
			Writer.WriteString(Platform.ToString());
		}
	}

	/// <summary>
	/// Platform groups
	/// </summary>
	public partial struct UnrealPlatformGroup
	{
		#region Private/boilerplate
		// internal concrete name of the group
		private int Id;

		// shared string instance registry - pass in a delegate to create a new one with a name that wasn't made yet
		private static UniqueStringRegistry? StringRegistry;

		// #jira UE-88908 (see above)
		private static UniqueStringRegistry GetUniqueStringRegistry()
		{
			if (StringRegistry == null)
			{
				StringRegistry = new UniqueStringRegistry();
			}
			return StringRegistry;
		}

		private UnrealPlatformGroup(string Name)
		{
			Id = GetUniqueStringRegistry().FindOrAddByName(Name);
		}

		private UnrealPlatformGroup(int InId)
		{
			Id = InId;
		}

		/// <summary>
		/// 
		/// </summary>
		/// <param name="Info"></param>
		/// <param name="Context"></param>
		public void GetObjectData(SerializationInfo Info, StreamingContext Context)
		{
			Info.AddValue("Name", ToString());
		}

		/// <summary>
		/// 
		/// </summary>
		/// <param name="Info"></param>
		/// <param name="Context"></param>
		public UnrealPlatformGroup(SerializationInfo Info, StreamingContext Context)
		{
			Id = GetUniqueStringRegistry().FindOrAddByName((string)Info.GetValue("Name", typeof(string))!);
		}

		/// <summary>
		/// Return the single instance of the Group with this name
		/// </summary>
		/// <param name="Name"></param>
		/// <returns></returns>
		static private UnrealPlatformGroup FindOrAddByName(string Name)
		{
			return new UnrealPlatformGroup(GetUniqueStringRegistry().FindOrAddByName(Name));
		}

		/// <summary>
		/// 
		/// </summary>
		/// <param name="A"></param>
		/// <param name="B"></param>
		/// <returns></returns>
		public static bool operator ==(UnrealPlatformGroup A, UnrealPlatformGroup B)
		{
			return A.Id == B.Id;
		}
		/// <summary>
		/// 
		/// </summary>
		/// <param name="A"></param>
		/// <param name="B"></param>
		/// <returns></returns>
		public static bool operator !=(UnrealPlatformGroup A, UnrealPlatformGroup B)
		{
			return A.Id != B.Id;
		}
		/// <summary>
		/// 
		/// </summary>
		/// <param name="B"></param>
		/// <returns></returns>
		public override bool Equals(object? B)
		{
			if(Object.ReferenceEquals(B, null))
			{
				return false;
			}

			return Id == ((UnrealPlatformGroup)B).Id;
		}
		/// <summary>
		/// 
		/// </summary>
		/// <returns></returns>
		public override int GetHashCode()
		{
			return Id;
		}

		#endregion


		/// <summary>
		/// Return the string representation
		/// </summary>
		/// <returns></returns>
		public override string ToString()
		{
			return GetUniqueStringRegistry().GetStringForId(Id);
		}

		/// <summary>
		/// 
		/// </summary>
		/// <param name="Name"></param>
		/// <param name="Group"></param>
		/// <returns></returns>
		public static bool TryParse(string Name, out UnrealPlatformGroup Group)
		{
			if (GetUniqueStringRegistry().HasString(Name))
			{
				Group.Id = GetUniqueStringRegistry().FindOrAddByName(Name);
				return true;
			}

			Group.Id = -1;
			return false;
		}

		/// <summary>
		/// 
		/// </summary>
		/// <returns></returns>
		public static UnrealPlatformGroup[] GetValidGroups()
		{
			return Array.ConvertAll(GetUniqueStringRegistry().GetStringIds(), x => new UnrealPlatformGroup(x));
		}

		/// <summary>
		/// 
		/// </summary>
		/// <returns></returns>
		public static string[] GetValidGroupNames()
		{
			return GetUniqueStringRegistry().GetStringNames();
		}

		/// <summary>
		/// 
		/// </summary>
		/// <param name="Name"></param>
		/// <returns></returns>
		public static bool IsValidName(string Name)
		{
			return GetUniqueStringRegistry().HasString(Name);
		}



		/// <summary>
		/// this group is just to lump Win32 and Win64 into Windows directories, removing the special Windows logic in MakeListOfUnsupportedPlatforms
		/// </summary>
		public static UnrealPlatformGroup Windows = FindOrAddByName("Windows");

		/// <summary>
		/// this group is just to lump HoloLens32 and HoloLens64 into HoloLens directories
		/// </summary>
		public static UnrealPlatformGroup HoloLens = FindOrAddByName("HoloLens");

		/// <summary>
		/// Microsoft platforms
		/// </summary>
		public static UnrealPlatformGroup Microsoft = FindOrAddByName("Microsoft");

		/// <summary>
		/// Apple platforms
		/// </summary>
		public static UnrealPlatformGroup Apple = FindOrAddByName("Apple");

		/// <summary>
		/// making IOS a group allows TVOS to compile IOS code
		/// </summary>
		public static UnrealPlatformGroup IOS = FindOrAddByName("IOS");

		/// <summary>
		/// Unix platforms
		/// </summary>
		public static UnrealPlatformGroup Unix = FindOrAddByName("Unix");

		/// <summary>
		/// Linux platforms
		/// </summary>
		public static UnrealPlatformGroup Linux = FindOrAddByName("Linux");

		/// <summary>
		/// Android platforms
		/// </summary>
		public static UnrealPlatformGroup Android = FindOrAddByName("Android");

		/// <summary>
		/// Desktop group - used by UnrealPlatformClass.Desktop
		/// </summary>
		public static UnrealPlatformGroup Desktop = FindOrAddByName("Desktop");

		/// <summary>
		/// SDLPlatform is for platforms that use SDL for windows, cursors, etc
		/// </summary>
		public static UnrealPlatformGroup SDLPlatform = FindOrAddByName("SDLPlatform");
	}

	/// <summary>
	/// The class of platform. See Utils.GetPlatformsInClass().
	/// </summary>
	public enum UnrealPlatformClass
	{
		/// <summary>
		/// All platforms
		/// </summary>
		All,

		/// <summary>
		/// All desktop platforms (Win32, Win64, Mac, Linux)
		/// </summary>
		Desktop,

		/// <summary>
		/// All platforms which support the editor (Win64, Mac, Linux)
		/// </summary>
		Editor,

		/// <summary>
		/// Platforms which support running servers (Win32, Win64, Mac, Linux)
		/// </summary>
		Server,
	}

	/// <summary>
	/// The type of configuration a target can be built for.  Roughly order by optimization level. 
	/// </summary>
	public enum UnrealTargetConfiguration
	{
		/// <summary>
		/// Unknown
		/// </summary>
		Unknown,

		/// <summary>
		/// Debug configuration
		/// </summary>
		Debug,

		/// <summary>
		/// DebugGame configuration; equivalent to development, but with optimization disabled for game modules
		/// </summary>
		DebugGame,

		/// <summary>
		/// Development configuration
		/// </summary>
		Development,

		/// <summary>
		/// Test configuration
		/// </summary>
		Test,

		/// <summary>
		/// Shipping configuration
		/// </summary>
		Shipping,
	}

	/// <summary>
	/// A container for a binary files (dll, exe) with its associated debug info.
	/// </summary>
	public class BuildManifest
	{
		/// <summary>
		/// 
		/// </summary>
		public readonly List<string> BuildProducts = new List<string>();

		/// <summary>
		/// 
		/// </summary>
		public readonly List<string> DeployTargetFiles = new List<string>();

		/// <summary>
		/// 
		/// </summary>
		public BuildManifest()
		{
		}

		/// <summary>
		/// 
		/// </summary>
		/// <param name="FileName"></param>
		public void AddBuildProduct(string FileName)
		{
			string FullFileName = Path.GetFullPath(FileName);
			if (!BuildProducts.Contains(FullFileName))
			{
				BuildProducts.Add(FullFileName);
			}
		}

		/// <summary>
		/// 
		/// </summary>
		/// <param name="FileName"></param>
		/// <param name="DebugInfoExtension"></param>
		public void AddBuildProduct(string FileName, string DebugInfoExtension)
		{
			AddBuildProduct(FileName);
			if (!String.IsNullOrEmpty(DebugInfoExtension))
			{
				AddBuildProduct(Path.ChangeExtension(FileName, DebugInfoExtension));
			}
		}
	}

	/// <summary>
	/// A target that can be built
	/// </summary>
	class UEBuildTarget
	{
		/// <summary>
		/// Creates a target object for the specified target name.
		/// </summary>
		/// <param name="Descriptor">Information about the target</param>
		/// <param name="bSkipRulesCompile">Whether to skip compiling any rules assemblies</param>
		/// <param name="bForceRulesCompile">Whether to always compile all rules assemblies</param>
		/// <param name="bUsePrecompiled">Whether to use a precompiled engine build</param>
		/// <returns>The build target object for the specified build rules source file</returns>
		public static UEBuildTarget Create(TargetDescriptor Descriptor, bool bSkipRulesCompile, bool bForceRulesCompile, bool bUsePrecompiled)
		{
			// make sure we are allowed to build this platform
			if (!UEBuildPlatform.IsPlatformAvailable(Descriptor.Platform))
			{
				throw new BuildException("Platform {0} is not a valid platform to build. Check that the SDK is installed properly.", Descriptor.Platform);
			}

			RulesAssembly RulesAssembly;
			using (GlobalTracer.Instance.BuildSpan("RulesCompiler.CreateTargetRulesAssembly()").StartActive())
			{
				RulesAssembly = RulesCompiler.CreateTargetRulesAssembly(Descriptor.ProjectFile, Descriptor.Name, bSkipRulesCompile, bForceRulesCompile, bUsePrecompiled, Descriptor.ForeignPlugin);
			}

			TargetRules RulesObject;
			using (GlobalTracer.Instance.BuildSpan("RulesAssembly.CreateTargetRules()").StartActive())
			{
				RulesObject = RulesAssembly.CreateTargetRules(Descriptor.Name, Descriptor.Platform, Descriptor.Configuration, Descriptor.Architecture, Descriptor.ProjectFile, Descriptor.AdditionalArguments);
			}
			if ((ProjectFileGenerator.bGenerateProjectFiles == false) && !RulesObject.GetSupportedPlatforms().Contains(Descriptor.Platform))
			{
				throw new BuildException("{0} does not support the {1} platform.", Descriptor.Name, Descriptor.Platform.ToString());
			}

			// Make sure this configuration is supports
			if(!RulesObject.GetSupportedConfigurations().Contains(Descriptor.Configuration))
			{
				throw new BuildException("{0} does not support the {1} configuration", Descriptor.Name, Descriptor.Configuration);
			}

			// Make sure this target type is supported. Allow UHT in installed builds as a special case for now.
			if (!InstalledPlatformInfo.IsValid(RulesObject.Type, Descriptor.Platform, Descriptor.Configuration, EProjectType.Code, InstalledPlatformState.Downloaded) && Descriptor.Name != "UnrealHeaderTool")
			{
				if (InstalledPlatformInfo.IsValid(RulesObject.Type, Descriptor.Platform, Descriptor.Configuration, EProjectType.Code, InstalledPlatformState.Supported))
				{
					throw new BuildException("Download support for building {0} {1} targets from the launcher.", Descriptor.Platform, RulesObject.Type);
				}
				else if(!InstalledPlatformInfo.IsValid(RulesObject.Type, null, null, EProjectType.Code, InstalledPlatformState.Supported))
				{
					throw new BuildException("{0} targets are not currently supported from this engine distribution.", RulesObject.Type);
				}
				else if (!InstalledPlatformInfo.IsValid(RulesObject.Type, RulesObject.Platform, null, EProjectType.Code, InstalledPlatformState.Supported))
				{
					throw new BuildException("The {0} platform is not supported from this engine distribution.", RulesObject.Platform);
				}
				else
				{
					throw new BuildException("Targets cannot be built in the {0} configuration with this engine distribution.", RulesObject.Configuration);
				}
			}

			// If we're using the shared build environment, make sure all the settings are valid
			if (RulesObject.BuildEnvironment == TargetBuildEnvironment.Shared)
			{
				ValidateSharedEnvironment(RulesAssembly, Descriptor.Name, Descriptor.AdditionalArguments, RulesObject);
			}

			// If we're precompiling, generate a list of all the files that we depend on
			if (RulesObject.bPrecompile)
			{
				DirectoryReference DependencyListDir;
				if(RulesObject.ProjectFile == null)
				{
					DependencyListDir = DirectoryReference.Combine(Unreal.EngineDirectory, "Intermediate", "DependencyLists", RulesObject.Name, RulesObject.Configuration.ToString(), RulesObject.Platform.ToString());
				}
				else
				{
					DependencyListDir = DirectoryReference.Combine(RulesObject.ProjectFile.Directory, "Intermediate", "DependencyLists", RulesObject.Name, RulesObject.Configuration.ToString(), RulesObject.Platform.ToString());
				}

				if(!String.IsNullOrEmpty(Descriptor.Architecture))
				{
					DependencyListDir = new DirectoryReference(DependencyListDir.FullName + Descriptor.Architecture);
				}

				FileReference DependencyListFile;
				if(RulesObject.bBuildAllModules)
				{
					DependencyListFile = FileReference.Combine(DependencyListDir, "DependencyList-AllModules.txt");
				}
				else
				{
					DependencyListFile = FileReference.Combine(DependencyListDir, "DependencyList.txt");
				}

				RulesObject.DependencyListFileNames.Add(DependencyListFile);
			}

			// If we're compiling only specific files, we need to prevent unity builds from running
			if(Descriptor.SpecificFilesToCompile.Count > 0)
			{
				RulesObject.bUseUnityBuild = false;
				RulesObject.bForceUnityBuild = false;
				RulesObject.bUsePCHFiles = false;
				RulesObject.bDisableLinking = true;
			}

			// If we're compiling a plugin, and this target is monolithic, just create the object files
			if(Descriptor.ForeignPlugin != null && RulesObject.LinkType == TargetLinkType.Monolithic)
			{
				// Don't actually want an executable
				RulesObject.bDisableLinking = true;

				// Don't allow using shared PCHs; they won't be distributed with the plugin
				RulesObject.bUseSharedPCHs = false;
			}

			// Don't link if we're just preprocessing
			if (RulesObject.bPreprocessOnly)
			{
				RulesObject.bDisableLinking = true;
			}

			// Generate a build target from this rules module
			UEBuildTarget Target;
			using (GlobalTracer.Instance.BuildSpan("UEBuildTarget constructor").StartActive())
			{
				Target = new UEBuildTarget(Descriptor, new ReadOnlyTargetRules(RulesObject), RulesAssembly);
			}
			using (GlobalTracer.Instance.BuildSpan("UEBuildTarget.PreBuildSetup()").StartActive())
			{
				Target.PreBuildSetup();
			}

			return Target;
		}

		/// <summary>
		/// Validates that the build environment matches the shared build environment, by comparing the TargetRules instance to the vanilla target rules for the current target type.
		/// </summary>
		static void ValidateSharedEnvironment(RulesAssembly RulesAssembly, string ThisTargetName, CommandLineArguments Arguments, TargetRules ThisRules)
		{
			// Allow disabling these checks
			if(ThisRules.bOverrideBuildEnvironment)
			{
				return;
			}

			// Get the name of the target with default settings
			string BaseTargetName;
			switch(ThisRules.Type)
			{
				case TargetType.Game:
					BaseTargetName = "UnrealGame";
					break;
				case TargetType.Editor:
					BaseTargetName = "UnrealEditor";
					break;
				case TargetType.Client:
					BaseTargetName = "UnrealClient";
					break;
				case TargetType.Server:
					BaseTargetName = "UnrealServer";
					break;
				default:
					return;
			}

			// Create the target rules for it
			TargetRules BaseRules = RulesAssembly.CreateTargetRules(BaseTargetName, ThisRules.Platform, ThisRules.Configuration, ThisRules.Architecture, null, Arguments);

			// Get all the configurable objects
			object[] BaseObjects = BaseRules.GetConfigurableObjects().ToArray();
			object[] ThisObjects = ThisRules.GetConfigurableObjects().ToArray();
			if(BaseObjects.Length != ThisObjects.Length)
			{
				throw new BuildException("Expected same number of configurable objects from base rules object.");
			}

			// Iterate through all fields with the [SharedBuildEnvironment] attribute
			for(int Idx = 0; Idx < BaseObjects.Length; Idx++)
			{
				Type ObjectType = BaseObjects[Idx].GetType();
				foreach(FieldInfo Field in ObjectType.GetFields())
				{
					if(Field.GetCustomAttribute<RequiresUniqueBuildEnvironmentAttribute>() != null)
					{
						object? ThisValue = Field.GetValue(ThisObjects[Idx]);
						object? BaseValue = Field.GetValue(BaseObjects[Idx]);
						CheckValuesMatch(ThisRules.GetType(), ThisTargetName, BaseTargetName, Field.Name, Field.FieldType, ThisValue, BaseValue);
					}
				}
				foreach(PropertyInfo Property in ObjectType.GetProperties())
				{
					if(Property.GetCustomAttribute<RequiresUniqueBuildEnvironmentAttribute>() != null)
					{
						object? ThisValue = Property.GetValue(ThisObjects[Idx]);
						object? BaseValue = Property.GetValue(BaseObjects[Idx]);
						CheckValuesMatch(ThisRules.GetType(), ThisTargetName, BaseTargetName, Property.Name, Property.PropertyType, ThisValue, BaseValue);
					}
				}
			}

			// Make sure that we don't explicitly enable or disable any plugins through the target rules. We can't do this with the shared build environment because it requires recompiling the "Projects" engine module.
			bool bUsesTargetReceiptToEnablePlugins = (ThisRules.Type == TargetType.Editor && ThisRules.LinkType != TargetLinkType.Monolithic);
			if (!bUsesTargetReceiptToEnablePlugins && (ThisRules.EnablePlugins.Count > 0 || ThisRules.DisablePlugins.Count > 0))
			{
				throw new BuildException(string.Format("Explicitly enabling and disabling plugins for a target is only supported when using a unique build environment (eg. for monolithic game targets). EnabledPlugins={0}, DisabledPlugins={1}",
					string.Join(", ", ThisRules.EnablePlugins),
					string.Join(", ", ThisRules.DisablePlugins)
				));
			}
		}

		/// <summary>
		/// Check that two values match between a base and derived rules type
		/// </summary>
		static void CheckValuesMatch(Type RulesType, string ThisTargetName, string BaseTargetName, string FieldName, Type ValueType, object? ThisValue, object? BaseValue)
		{
			// Check if the fields match, treating lists of strings (eg. definitions) differently to value types.
			bool bFieldsMatch;
			if(ThisValue == null || BaseValue == null)
			{
				bFieldsMatch = (ThisValue == BaseValue);
			}
			else if(typeof(IEnumerable<string>).IsAssignableFrom(ValueType))
			{
				bFieldsMatch = Enumerable.SequenceEqual((IEnumerable<string>)ThisValue, (IEnumerable<string>)BaseValue);
			}
			else
			{
				bFieldsMatch = ThisValue.Equals(BaseValue);
			}

			// Throw an exception if they don't match
			if(!bFieldsMatch)
			{
				throw new BuildException("{0} modifies the value of {1}. This is not allowed, as {0} has build products in common with {2}.\nRemove the modified setting, change {0} to use a unique build environment by setting 'BuildEnvironment = TargetBuildEnvironment.Unique;' in the {3} constructor, or set bOverrideBuildEnvironment = true to force this setting on.", ThisTargetName, FieldName, BaseTargetName, RulesType.Name);
			}
		}

		/// <summary>
		/// The target rules
		/// </summary>
		public ReadOnlyTargetRules Rules;

		/// <summary>
		/// The rules assembly to use when searching for modules
		/// </summary>
		public RulesAssembly RulesAssembly;

		/// <summary>
		/// Cache of source file metadata for this target
		/// </summary>
		public SourceFileMetadataCache MetadataCache;

		/// <summary>
		/// The project file for this target
		/// </summary>
		public FileReference? ProjectFile;

		/// <summary>
		/// The project descriptor for this target
		/// </summary>
		public ProjectDescriptor? ProjectDescriptor;

		/// <summary>
		/// Type of target
		/// </summary>
		public TargetType TargetType;

		/// <summary>
		/// The name of the application the target is part of. For targets with bUseSharedBuildEnvironment = true, this is typically the name of the base application, eg. UnrealEditor for any game editor.
		/// </summary>
		public string AppName;

		/// <summary>
		/// The name of the target
		/// </summary>
		public string TargetName;

		/// <summary>
		/// Whether the target uses the shared build environment. If false, AppName==TargetName and all binaries should be written to the project directory.
		/// </summary>
		public bool bUseSharedBuildEnvironment;

		/// <summary>
		/// Platform as defined by the VCProject and passed via the command line. Not the same as internal config names.
		/// </summary>
		public UnrealTargetPlatform Platform;

		/// <summary>
		/// Target as defined by the VCProject and passed via the command line. Not necessarily the same as internal name.
		/// </summary>
		public UnrealTargetConfiguration Configuration;

		/// <summary>
		/// The architecture this target is being built for
		/// </summary>
		public string Architecture;

		/// <summary>
		/// Relative path for platform-specific intermediates (eg. Intermediate/Build/Win64)
		/// </summary>
		public string PlatformIntermediateFolder;

		/// <summary>
		/// Root directory for the active project. Typically contains the .uproject file, or the engine root.
		/// </summary>
		public DirectoryReference ProjectDirectory;

		/// <summary>
		/// Default directory for intermediate files. Typically underneath ProjectDirectory.
		/// </summary>
		public DirectoryReference ProjectIntermediateDirectory;

		/// <summary>
		/// Directory for engine intermediates. For an agnostic editor/game executable, this will be under the engine directory. For monolithic executables this will be the same as the project intermediate directory.
		/// </summary>
		public DirectoryReference EngineIntermediateDirectory;

		/// <summary>
		/// Identifies whether the project contains a script plugin. This will cause UHT to be rebuilt, even in installed builds.
		/// </summary>
		public bool bHasProjectScriptPlugin;

		/// <summary>
		/// All plugins which are built for this target
		/// </summary>
		public List<UEBuildPlugin>? BuildPlugins;

		/// <summary>
		/// All plugin dependencies for this target. This differs from the list of plugins that is built for Launcher, where we build everything, but link in only the enabled plugins.
		/// </summary>
		public List<UEBuildPlugin>? EnabledPlugins;

		/// <summary>
		/// Specifies the path to a specific plugin to compile.
		/// </summary>
		public FileReference? ForeignPlugin;

		/// <summary>
		/// All application binaries; may include binaries not built by this target.
		/// </summary>
		public List<UEBuildBinary> Binaries = new List<UEBuildBinary>();

		/// <summary>
		/// Kept to determine the correct module parsing order when filtering modules.
		/// </summary>
		protected List<UEBuildBinary> NonFilteredModules = new List<UEBuildBinary>();

		/// <summary>
		/// true if target should be compiled in monolithic mode, false if not
		/// </summary>
		protected bool bCompileMonolithic = false;

		/// <summary>
		/// Used to keep track of all modules by name.
		/// </summary>
		private Dictionary<string, UEBuildModule> Modules = new Dictionary<string, UEBuildModule>(StringComparer.InvariantCultureIgnoreCase);

		/// <summary>
		/// Filename for the receipt for this target.
		/// </summary>
		public FileReference ReceiptFileName
		{
			get;
			private set;
		}

		/// <summary>
		/// The name of the .Target.cs file, if the target was created with one
		/// </summary>
		public readonly FileReference TargetRulesFile;

		/// <summary>
		/// Whether to deploy this target after compilation
		/// </summary>
		public bool bDeployAfterCompile;

		/// <summary>
		/// Whether this target should be compiled in monolithic mode
		/// </summary>
		/// <returns>true if it should, false if it shouldn't</returns>
		public bool ShouldCompileMonolithic()
		{
			return bCompileMonolithic;	// @todo ubtmake: We need to make sure this function and similar things aren't called in assembler mode
		}

		/// <summary>
		/// Constructor.
		/// </summary>
		/// <param name="InDescriptor">Target descriptor</param>
		/// <param name="InRules">The target rules, as created by RulesCompiler.</param>
		/// <param name="InRulesAssembly">The chain of rules assemblies that this target was created with</param>
		private UEBuildTarget(TargetDescriptor InDescriptor, ReadOnlyTargetRules InRules, RulesAssembly InRulesAssembly)
		{
			MetadataCache = SourceFileMetadataCache.CreateHierarchy(InDescriptor.ProjectFile);
			ProjectFile = InDescriptor.ProjectFile;
			TargetName = InRules.Name;
			AppName = InRules.Name;
			Platform = InDescriptor.Platform;
			Configuration = InDescriptor.Configuration;
			Architecture = InDescriptor.Architecture;
			Rules = InRules;
			RulesAssembly = InRulesAssembly;
			TargetType = Rules.Type;
			ForeignPlugin = InDescriptor.ForeignPlugin;
			bDeployAfterCompile = InRules.bDeployAfterCompile && !InRules.bDisableLinking && InDescriptor.SpecificFilesToCompile.Count == 0 && InDescriptor.OnlyModuleNames.Count == 0;

			// now that we have the platform, we can set the intermediate path to include the platform/architecture name
			PlatformIntermediateFolder = GetPlatformIntermediateFolder(Platform, Architecture, false);

			TargetRulesFile = InRules.File;

			bCompileMonolithic = (Rules.LinkType == TargetLinkType.Monolithic);

			// Set the build environment
			bUseSharedBuildEnvironment = (Rules.BuildEnvironment == TargetBuildEnvironment.Shared);
			if (bUseSharedBuildEnvironment)
			{
				if(Rules.Type == TargetType.Program)
				{
					AppName = TargetName;
				}
				else
				{
					AppName = GetAppNameForTargetType(Rules.Type);
				}
			}

			// Figure out what the project directory is. If we have a uproject file, use that. Otherwise use the engine directory.
			if (ProjectFile != null)
			{
				ProjectDirectory = ProjectFile.Directory;
			}
			else
			{
				ProjectDirectory = Unreal.EngineDirectory;
			}

			// Build the project intermediate directory
			ProjectIntermediateDirectory = DirectoryReference.Combine(ProjectDirectory, PlatformIntermediateFolder, TargetName, Configuration.ToString());

			// Build the engine intermediate directory. If we're building agnostic engine binaries, we can use the engine intermediates folder. Otherwise we need to use the project intermediates directory.
			if (!bUseSharedBuildEnvironment)
			{
				EngineIntermediateDirectory = ProjectIntermediateDirectory;
			}
			else if (Configuration == UnrealTargetConfiguration.DebugGame)
			{
				EngineIntermediateDirectory = DirectoryReference.Combine(Unreal.EngineDirectory, PlatformIntermediateFolder, AppName, UnrealTargetConfiguration.Development.ToString());
			}
			else
			{
				EngineIntermediateDirectory = DirectoryReference.Combine(Unreal.EngineDirectory, PlatformIntermediateFolder, AppName, Configuration.ToString());
			}

			// Get the receipt path for this target
			ReceiptFileName = TargetReceipt.GetDefaultPath(ProjectDirectory, TargetName, Platform, Configuration, Architecture);

			// Read the project descriptor
			if (ProjectFile != null)
			{
				ProjectDescriptor = ProjectDescriptor.FromFile(ProjectFile);
			}
		}

		/// <summary>
		/// Gets the intermediate directory for a given platform
		/// </summary>
		/// <param name="Platform">Platform to get the folder for</param>
		/// <param name="Architecture">Architecture to get the folder for</param>
		/// <param name="External">Insert External after Intermediate - for out-of-tree plugins</param>
		/// <returns>The output directory for intermediates</returns>
		public static string GetPlatformIntermediateFolder(UnrealTargetPlatform Platform, string Architecture, bool External)
		{
			// now that we have the platform, we can set the intermediate path to include the platform/architecture name
			return Path.Combine("Intermediate", External ? "External" : String.Empty, "Build", Platform.ToString(), UEBuildPlatform.GetBuildPlatform(Platform).GetFolderNameForArchitecture(Architecture));
		}

		/// <summary>
		/// Gets the app name for a given target type
		/// </summary>
		/// <param name="Type">The target type</param>
		/// <returns>The app name for this target type</returns>
		public static string GetAppNameForTargetType(TargetType Type)
		{
			switch(Type)
			{
				case TargetType.Game:
					return "UnrealGame";
				case TargetType.Client:
					return "UnrealClient";
				case TargetType.Server:
					return "UnrealServer";
				case TargetType.Editor:
					return "UnrealEditor";
				default:
					throw new BuildException("Invalid target type ({0})", (int)Type);
			}
		}

		/// <summary>
		/// Writes a list of all the externally referenced files required to use the precompiled data for this target
		/// </summary>
		/// <param name="Location">Path to the dependency list</param>
		/// <param name="RuntimeDependencies">List of all the runtime dependencies for this target</param>
		/// <param name="RuntimeDependencyTargetFileToSourceFile">Map of runtime dependencies to their location in the source tree, before they are staged</param>
		void WriteDependencyList(FileReference Location, List<RuntimeDependency> RuntimeDependencies, Dictionary<FileReference, FileReference> RuntimeDependencyTargetFileToSourceFile)
		{
			HashSet<FileReference> Files = new HashSet<FileReference>();

			// Find all the runtime dependency files in their original location
			foreach(RuntimeDependency RuntimeDependency in RuntimeDependencies)
			{
				FileReference? SourceFile;
				if(!RuntimeDependencyTargetFileToSourceFile.TryGetValue(RuntimeDependency.Path, out SourceFile))
				{
					SourceFile = RuntimeDependency.Path;
				}
				if(RuntimeDependency.Type != StagedFileType.DebugNonUFS || FileReference.Exists(SourceFile))
				{
					Files.Add(SourceFile);
				}
			}

			// Figure out all the modules referenced by this target. This includes all the modules that are referenced, not just the ones compiled into binaries.
			HashSet<UEBuildModule> Modules = new HashSet<UEBuildModule>();
			foreach (UEBuildBinary Binary in Binaries)
			{
				foreach(UEBuildModule Module in Binary.Modules)
				{
					Modules.Add(Module);
					Modules.UnionWith(Module.GetDependencies(true, true));
				}
			}

			// Get the platform we're building for
			UEBuildPlatform BuildPlatform = UEBuildPlatform.GetBuildPlatform(Platform);
			foreach (UEBuildModule Module in Modules)
			{
				// Skip artificial modules
				if(Module.RulesFile == null)
				{
					continue;
				}

				// Create the module rules
				ModuleRules Rules = CreateModuleRulesAndSetDefaults(Module.Name, "external file list option");

				// Add Additional Bundle Resources for all modules
				foreach (ModuleRules.BundleResource Resource in Rules.AdditionalBundleResources)
				{
					if (Directory.Exists(Resource.ResourcePath))
					{
						Files.UnionWith(DirectoryReference.EnumerateFiles(new DirectoryReference(Resource.ResourcePath!), "*", SearchOption.AllDirectories));
					}
					else
					{
						Files.Add(new FileReference(Resource.ResourcePath!));
					}
				}

				// Add any zip files from Additional Frameworks
				foreach (ModuleRules.Framework Framework in Rules.PublicAdditionalFrameworks)
				{
					if (Framework.IsZipFile())
					{
						Files.Add(FileReference.Combine(Module.ModuleDirectory, Framework.Path));
					}
				}

				// Add the rules file itself
				Files.Add(Rules.File);

				// Add the subclass rules
				if (Rules.SubclassRules != null)
				{
					foreach (string SubclassRule in Rules.SubclassRules)
					{
						Files.Add(new FileReference(SubclassRule));
					}
				}

				// Get a list of all the library paths
				List<string> LibraryPaths = new List<string>();
				LibraryPaths.Add(Directory.GetCurrentDirectory());

				List<string> SystemLibraryPaths = new List<string>();
				SystemLibraryPaths.Add(Directory.GetCurrentDirectory());
				SystemLibraryPaths.AddRange(Rules.PublicSystemLibraryPaths.Where(x => !x.StartsWith("$(")).Select(x => Path.GetFullPath(x.Replace('/', Path.DirectorySeparatorChar))));

				// Get all the extensions to look for
				List<string> LibraryExtensions = new List<string>();
				LibraryExtensions.Add(BuildPlatform.GetBinaryExtension(UEBuildBinaryType.StaticLibrary));
				LibraryExtensions.Add(BuildPlatform.GetBinaryExtension(UEBuildBinaryType.DynamicLinkLibrary));

				// Add all the libraries
				foreach (string LibraryExtension in LibraryExtensions)
				{
					foreach (string LibraryName in Rules.PublicAdditionalLibraries)
					{
						foreach (string LibraryPath in LibraryPaths)
						{
							ResolveLibraryName(LibraryPath, LibraryName, LibraryExtension, Files);
						}
							}

					foreach (string LibraryName in Rules.PublicSystemLibraryPaths)
							{
						foreach (string LibraryPath in SystemLibraryPaths)
								{
							ResolveLibraryName(LibraryPath, LibraryName, LibraryExtension, Files);
						}
					}
				}

				// Find all the include paths
				List<string> AllIncludePaths = new List<string>();
				AllIncludePaths.AddRange(Rules.PublicIncludePaths);
				AllIncludePaths.AddRange(Rules.PublicSystemIncludePaths);

				// Add all the include paths
				foreach (string IncludePath in AllIncludePaths.Where(x => !x.StartsWith("$(")))
				{
					if (Directory.Exists(IncludePath))
					{
						foreach (string IncludeFileName in Directory.EnumerateFiles(IncludePath, "*", SearchOption.AllDirectories))
						{
							string Extension = Path.GetExtension(IncludeFileName).ToLower();
							if (Extension == ".h" || Extension == ".inl" || Extension == ".hpp" || Extension == ".ipp")
							{
								Files.Add(new FileReference(IncludeFileName));
							}
						}
					}
				}
			}

			// Write the file
			Log.TraceInformation("Writing dependency list to {0}", Location);
			DirectoryReference.CreateDirectory(Location.Directory);
			FileReference.WriteAllLines(Location, Files.Where(x => x.IsUnderDirectory(Unreal.RootDirectory)).Select(x => x.MakeRelativeTo(Unreal.RootDirectory).Replace(Path.DirectorySeparatorChar, '/')).OrderBy(x => x));
		}

		private void ResolveLibraryName(string LibraryPath, string LibraryName, string LibraryExtension, HashSet<FileReference> Files)
		{
			string LibraryFileName = Path.Combine(LibraryPath, LibraryName);
			if (File.Exists(LibraryFileName))
			{
				Files.Add(new FileReference(LibraryFileName));
			}

			if (LibraryName.IndexOfAny(new char[] { Path.DirectorySeparatorChar, Path.AltDirectorySeparatorChar }) == -1)
			{
				string UnixLibraryFileName = Path.Combine(LibraryPath, "lib" + LibraryName + LibraryExtension);
				if (File.Exists(UnixLibraryFileName))
				{
					Files.Add(new FileReference(UnixLibraryFileName));
				}
			}
		}
		/// <summary>
		/// Generates a public manifest file for writing out
		/// </summary>
		public void GenerateManifest(FileReference ManifestPath, List<KeyValuePair<FileReference, BuildProductType>> BuildProducts)
		{
			BuildManifest Manifest = new BuildManifest();

			// Add the regular build products
			foreach (KeyValuePair<FileReference, BuildProductType> BuildProductPair in BuildProducts)
			{
				Manifest.BuildProducts.Add(BuildProductPair.Key.FullName);
			}

			// Add all the dependency lists
			foreach(FileReference DependencyListFileName in Rules.DependencyListFileNames)
			{
				Manifest.BuildProducts.Add(DependencyListFileName.FullName);
			}

			if (!Rules.bDisableLinking)
			{
				Manifest.AddBuildProduct(ReceiptFileName.FullName);

				if (bDeployAfterCompile)
				{
					Manifest.DeployTargetFiles.Add(ReceiptFileName.FullName);
				}
			}

			// Remove anything that's not part of the plugin
			if(ForeignPlugin != null)
			{
				DirectoryReference ForeignPluginDir = ForeignPlugin.Directory;
				Manifest.BuildProducts.RemoveAll(x => !new FileReference(x).IsUnderDirectory(ForeignPluginDir));
			}

			Manifest.BuildProducts.Sort();
			Manifest.DeployTargetFiles.Sort();

			Log.TraceInformation("Writing manifest to {0}", ManifestPath);
			Utils.WriteClass<BuildManifest>(Manifest, ManifestPath.FullName, "");
		}

		/// <summary>
		/// Prepare all the module manifests for this target
		/// </summary>
		/// <returns>Dictionary mapping from filename to module manifest</returns>
		Dictionary<FileReference, ModuleManifest> PrepareModuleManifests()
		{
			Dictionary<FileReference, ModuleManifest> FileNameToModuleManifest = new Dictionary<FileReference, ModuleManifest>();
			if (!bCompileMonolithic)
			{
				// Create the receipts for each folder
				foreach (UEBuildBinary Binary in Binaries)
				{
					if(Binary.Type == UEBuildBinaryType.DynamicLinkLibrary)
					{
						DirectoryReference DirectoryName = Binary.OutputFilePath.Directory;
						bool bIsGameBinary = Binary.PrimaryModule.Rules.Context.bCanBuildDebugGame;
						FileReference ManifestFileName = FileReference.Combine(DirectoryName, ModuleManifest.GetStandardFileName(AppName, Platform, Configuration, Architecture, bIsGameBinary));

						ModuleManifest? Manifest;
						if (!FileNameToModuleManifest.TryGetValue(ManifestFileName, out Manifest))
						{
							Manifest = new ModuleManifest("");
							FileNameToModuleManifest.Add(ManifestFileName, Manifest);
						}

						foreach (UEBuildModuleCPP Module in Binary.Modules.OfType<UEBuildModuleCPP>())
						{
							Manifest.ModuleNameToFileName[Module.Name] = Binary.OutputFilePath.GetFileName();
						}
					}
				}
			}
			return FileNameToModuleManifest;
		}

		/// <summary>
		/// Prepare all the receipts this target (all the .target and .modules files). See the VersionManifest class for an explanation of what these files are.
		/// </summary>
		/// <param name="ToolChain">The toolchain used to build the target</param>
		/// <param name="BuildProducts">Artifacts from the build</param>
		/// <param name="RuntimeDependencies">Output runtime dependencies</param>
		TargetReceipt PrepareReceipt(UEToolChain ToolChain, List<KeyValuePair<FileReference, BuildProductType>> BuildProducts, List<RuntimeDependency> RuntimeDependencies)
		{
			// Read the version file
			BuildVersion? Version;
			if (!BuildVersion.TryRead(BuildVersion.GetDefaultFileName(), out Version))
			{
				Version = new BuildVersion();
			}

			// Create a unique identifier for this build which can be used to identify modules which are compatible. It's fine to share this between runs with the same makefile.
			// By default we leave it blank when compiling a subset of modules (for hot reload, etc...), otherwise it won't match anything else. When writing to a directory
			// that already contains a manifest, we'll reuse the build id that's already in there (see below).
			if(String.IsNullOrEmpty(Version.BuildId))
			{
				if(Rules.bFormalBuild)
				{
					// If this is a formal build, we can just the compatible changelist as the unique id.
					Version.BuildId = String.Format("{0}", Version.EffectiveCompatibleChangelist);
				}
			}

			// If this is an installed engine build, clear the promoted flag on the output binaries. This will ensure we will rebuild them.
			if (Version.IsPromotedBuild && Unreal.IsEngineInstalled())
			{
				Version.IsPromotedBuild = false;
			}

			// Create the receipt
			TargetReceipt Receipt = new TargetReceipt(ProjectFile, TargetName, TargetType, Platform, Configuration, Version, Architecture);

			if (!Rules.bShouldCompileAsDLL)
			{
				// Set the launch executable if there is one
				foreach (KeyValuePair<FileReference, BuildProductType> Pair in BuildProducts)
				{
					if (Pair.Value == BuildProductType.Executable)
					{
						if (System.IO.Path.GetFileNameWithoutExtension(Pair.Key.FullName).EndsWith("-Cmd"))
						{
							Receipt.LaunchCmd = Pair.Key;
						}
						else
						{
							Receipt.Launch = Pair.Key;
						}

						if ( Receipt.Launch != null && Receipt.LaunchCmd != null )
						{
							break;
						}
					}
				}
			}
			else
			{
				Receipt.AdditionalProperties.Add(new ReceiptProperty("CompileAsDll", "true"));
			}

			// Find all the build products and modules from this binary
			foreach (KeyValuePair<FileReference, BuildProductType> BuildProductPair in BuildProducts)
			{
				if(BuildProductPair.Value != BuildProductType.BuildResource)
				{
					Receipt.AddBuildProduct(BuildProductPair.Key, BuildProductPair.Value);
				}
			}

			// Add the project file
			if(ProjectFile != null)
			{
				Receipt.RuntimeDependencies.Add(ProjectFile, StagedFileType.UFS);
			}

			// Add the descriptors for all enabled plugins
			List<UEBuildPlugin>? RuntimeDependencyPluginsList = Rules.bRuntimeDependenciesComeFromBuildPlugins ? BuildPlugins : EnabledPlugins;
			foreach (UEBuildPlugin EnabledPlugin in RuntimeDependencyPluginsList!)
			{
				if(EnabledPlugin.bDescriptorNeededAtRuntime || EnabledPlugin.bDescriptorReferencedExplicitly)
				{
					Receipt.RuntimeDependencies.Add(EnabledPlugin.File, StagedFileType.UFS);

					// Only add child plugins that are named for the current Platform or Groups that it's part of
					if (EnabledPlugin.ChildFiles.Count > 0)
					{
						List<string> ValidFileNames = new List<string>();
						ValidFileNames.Add(EnabledPlugin.Name + "_" + Platform.ToString());

						foreach (UnrealPlatformGroup Group in UnrealPlatformGroup.GetValidGroups())
						{
							if (UEBuildPlatform.IsPlatformInGroup(Platform, Group))
							{
								ValidFileNames.Add(EnabledPlugin.Name + "_" + Group.ToString());
							}
						}

					foreach (FileReference ChildFile in EnabledPlugin.ChildFiles)
					{
						if (ValidFileNames.Contains(ChildFile.GetFileNameWithoutExtension(), StringComparer.InvariantCultureIgnoreCase))
						{
							Receipt.RuntimeDependencies.Add(ChildFile, StagedFileType.UFS);
						}
					}
				}
			}
			}

			// Add all the other runtime dependencies
			HashSet<FileReference> UniqueRuntimeDependencyFiles = new HashSet<FileReference>();
			foreach(RuntimeDependency RuntimeDependency in RuntimeDependencies)
			{
				if(UniqueRuntimeDependencyFiles.Add(RuntimeDependency.Path))
				{
					Receipt.RuntimeDependencies.Add(RuntimeDependency);
				}
			}

			// Add Rules-enabled and disabled plugins
			foreach (string EnabledPluginName in Rules.EnablePlugins)
			{
				Receipt.PluginNameToEnabledState[EnabledPluginName] = true;
			}
			foreach (string DisabledPluginName in Rules.DisablePlugins)
			{
				Receipt.PluginNameToEnabledState[DisabledPluginName] = false;
			}

			// Find all the modules which are part of this target
			HashSet<UEBuildModule> UniqueLinkedModules = new HashSet<UEBuildModule>();
			foreach (UEBuildBinary Binary in Binaries)
			{
				foreach (UEBuildModule Module in Binary.Modules)
				{
					if (UniqueLinkedModules.Add(Module))
					{
						Receipt.AdditionalProperties.AddRange(Module.Rules.AdditionalPropertiesForReceipt.Inner);
					}
				}
			}

			// add the SDK used by the tool chain
			Receipt.AdditionalProperties.Add(new ReceiptProperty("SDK", ToolChain.GetSDKVersion()));

			if (!String.IsNullOrEmpty(Rules.CustomConfig))
			{
				// Pass through the custom config string
				Receipt.AdditionalProperties.Add(new ReceiptProperty("CustomConfig", Rules.CustomConfig));
			}

			return Receipt;
		}

		/// <summary>
		/// Gathers dependency modules for given binaries list.
		/// </summary>
		/// <param name="Binaries">Binaries list.</param>
		/// <returns>Dependency modules set.</returns>
		static HashSet<UEBuildModuleCPP> GatherDependencyModules(List<UEBuildBinary> Binaries)
		{
			HashSet<UEBuildModuleCPP> Output = new HashSet<UEBuildModuleCPP>();

			foreach (UEBuildBinary Binary in Binaries)
			{
				List<UEBuildModule> DependencyModules = Binary.GetAllDependencyModules(bIncludeDynamicallyLoaded: false, bForceCircular: false);
				foreach (UEBuildModuleCPP Module in DependencyModules.OfType<UEBuildModuleCPP>())
				{
					if (Module.Binary != null)
					{
						Output.Add(Module);
					}
				}
			}

			return Output;
		}

		/// <summary>
		/// Creates a global compile environment suitable for generating project files.
		/// </summary>
		/// <returns>New compile environment</returns>
		public CppCompileEnvironment CreateCompileEnvironmentForProjectFiles()
		{
			CppConfiguration CppConfiguration = GetCppConfiguration(Configuration);

			SourceFileMetadataCache MetadataCache = SourceFileMetadataCache.CreateHierarchy(ProjectFile);

			CppCompileEnvironment GlobalCompileEnvironment = new CppCompileEnvironment(Platform, CppConfiguration, Architecture, MetadataCache);
			LinkEnvironment GlobalLinkEnvironment = new LinkEnvironment(GlobalCompileEnvironment.Platform, GlobalCompileEnvironment.Configuration, GlobalCompileEnvironment.Architecture);

			UEToolChain TargetToolChain = CreateToolchain(Platform);
			SetupGlobalEnvironment(TargetToolChain, GlobalCompileEnvironment, GlobalLinkEnvironment);

			FindSharedPCHs(Binaries, GlobalCompileEnvironment);

			return GlobalCompileEnvironment;
		}

		/// <summary>
		/// Builds the target, appending list of output files and returns building result.
		/// </summary>
		public TargetMakefile Build(BuildConfiguration BuildConfiguration, ISourceFileWorkingSet WorkingSet, TargetDescriptor TargetDescriptor)
		{
			CppConfiguration CppConfiguration = GetCppConfiguration(Configuration);

			SourceFileMetadataCache MetadataCache = SourceFileMetadataCache.CreateHierarchy(ProjectFile);

			CppCompileEnvironment GlobalCompileEnvironment = new CppCompileEnvironment(Platform, CppConfiguration, Architecture, MetadataCache);
			LinkEnvironment GlobalLinkEnvironment = new LinkEnvironment(GlobalCompileEnvironment.Platform, GlobalCompileEnvironment.Configuration, GlobalCompileEnvironment.Architecture);

			UEToolChain TargetToolChain = CreateToolchain(Platform);
			TargetToolChain.SetEnvironmentVariables();
			SetupGlobalEnvironment(TargetToolChain, GlobalCompileEnvironment, GlobalLinkEnvironment);

			// Save off the original list of binaries. We'll use this to figure out which PCHs to create later, to avoid switching PCHs when compiling single modules.
			List<UEBuildBinary> OriginalBinaries = Binaries;

			// For installed builds, filter out all the binaries that aren't in mods
			if (UnrealBuildTool.IsProjectInstalled())
			{
				List<DirectoryReference> ModDirectories = EnabledPlugins.Where(x => x.Type == PluginType.Mod).Select(x => x.Directory).ToList();

				List<UEBuildBinary> FilteredBinaries = new List<UEBuildBinary>();
				foreach (UEBuildBinary DLLBinary in Binaries)
				{
					if(ModDirectories.Any(x => DLLBinary.OutputFilePath.IsUnderDirectory(x)))
					{
						FilteredBinaries.Add(DLLBinary);
					}
				}
				Binaries = FilteredBinaries;

				if (Binaries.Count == 0)
				{
					throw new BuildException("No modules found to build. All requested binaries were already part of the installed data.");
				}
			}

			// Build a mapping from module to its plugin
			Dictionary<UEBuildModule, UEBuildPlugin> ModuleToPlugin = new Dictionary<UEBuildModule, UEBuildPlugin>();
			foreach(UEBuildPlugin Plugin in BuildPlugins!)
			{
				foreach(UEBuildModule Module in Plugin.Modules)
				{
					if (!ModuleToPlugin.ContainsKey(Module))
					{
						ModuleToPlugin.Add(Module, Plugin);
					}
				}
			}

			// Check there aren't any engine binaries with dependencies on game modules. This can happen when game-specific plugins override engine plugins.
			foreach(UEBuildModule Module in Modules.Values)
			{
				if(Module.Binary != null)
				{
					HashSet<UEBuildModule> ReferencedModules = Module.GetDependencies(bWithIncludePathModules: true, bWithDynamicallyLoadedModules: true);
					foreach(UEBuildModule ReferencedModule in ReferencedModules)
					{
						if(!Module.Rules.Context.Scope.Contains(ReferencedModule.Rules.Context.Scope) && !IsEngineToPluginReferenceAllowed(Module.Name, ReferencedModule.Name))
						{
							throw new BuildException("Module '{0}' ({1}) should not reference module '{2}' ({3}). Hierarchy is {4}.", Module.Name, Module.Rules.Context.Scope.Name, ReferencedModule.Name, ReferencedModule.Rules.Context.Scope.Name, ReferencedModule.Rules.Context.Scope.FormatHierarchy());
						}
					}
				}
			}

			// Check that each plugin declares its dependencies explicitly
			foreach(UEBuildPlugin Plugin in BuildPlugins)
			{
				foreach(UEBuildModule Module in Plugin.Modules)
				{
					HashSet<UEBuildModule> DependencyModules = Module.GetDependencies(bWithIncludePathModules: true, bWithDynamicallyLoadedModules: true);
					foreach(UEBuildModule DependencyModule in DependencyModules)
					{
						UEBuildPlugin? DependencyPlugin;
						if(ModuleToPlugin.TryGetValue(DependencyModule, out DependencyPlugin) && DependencyPlugin != Plugin
							&& !Rules.InternalPluginDependencies.Contains(DependencyPlugin.Name)
							&& !Plugin.Dependencies!.Contains(DependencyPlugin))
						{
							Log.TraceWarning("Warning: Plugin '{0}' does not list plugin '{1}' as a dependency, but module '{2}' depends on '{3}'.", Plugin.Name, DependencyPlugin.Name, Module.Name, DependencyModule.Name);
						}
					}
				}
			}

			// Create the makefile
			string ExternalMetadata = UEBuildPlatform.GetBuildPlatform(Platform).GetExternalBuildMetadata(ProjectFile);
			TargetMakefile Makefile = new TargetMakefile(ExternalMetadata, Binaries[0].OutputFilePaths[0], ReceiptFileName, ProjectIntermediateDirectory, TargetType, Rules.ConfigValueTracker, bDeployAfterCompile, bHasProjectScriptPlugin);

			// Get diagnostic info to be printed before each build
			TargetToolChain.GetVersionInfo(Makefile.Diagnostics);
			Rules.GetBuildSettingsInfo(Makefile.Diagnostics);

			// Get any pre-build targets.
			Makefile.PreBuildTargets = Rules.PreBuildTargets.ToArray();

			// Setup the hot reload module list
			Makefile.HotReloadModuleNames = GetHotReloadModuleNames();

			// If we're compiling monolithic, make sure the executable knows about all referenced modules
			if (ShouldCompileMonolithic())
			{
				UEBuildBinary ExecutableBinary = Binaries[0];

				// Add all the modules that the executable depends on. Plugins will be already included in this list.
				List<UEBuildModule> AllReferencedModules = ExecutableBinary.GetAllDependencyModules(bIncludeDynamicallyLoaded: true, bForceCircular: true);
				foreach (UEBuildModule CurModule in AllReferencedModules)
				{
					if (CurModule.Binary == null || CurModule.Binary == ExecutableBinary || CurModule.Binary.Type == UEBuildBinaryType.StaticLibrary)
					{
						ExecutableBinary.AddModule(CurModule);
					}
				}
			}

			// On Mac and Linux we have actions that should be executed after all the binaries are created
			TargetToolChain.SetupBundleDependencies(Binaries, TargetName);
<<<<<<< HEAD
=======

			// Gather modules we might want to generate headers for
			HashSet<UEBuildModuleCPP> ModulesToGenerateHeadersFor = GatherDependencyModules(OriginalBinaries.ToList());

			// Prepare cached data for UHT header generation
			using (GlobalTracer.Instance.BuildSpan("ExternalExecution.SetupUObjectModules()").StartActive())
			{
				ExternalExecution.SetupUObjectModules(ModulesToGenerateHeadersFor, Rules.Platform, ProjectDescriptor, Makefile.UObjectModules, Makefile.UObjectModuleHeaders, Rules.GeneratedCodeVersion, MetadataCache);
			}

			List<string> UHTAdditionalArguments = new List<string>();
			if (Rules.NativePointerMemberBehaviorOverride != null)
			{
				UHTAdditionalArguments.Add("-ini:Engine:[UnrealHeaderTool]:EngineNativePointerMemberBehavior=" + Rules.NativePointerMemberBehaviorOverride);
				UHTAdditionalArguments.Add("-ini:Engine:[UnrealHeaderTool]:NonEngineNativePointerMemberBehavior=" + Rules.NativePointerMemberBehaviorOverride);
			}
>>>>>>> 6bbb88c8

			if ((UHTAdditionalArguments != null) && (UHTAdditionalArguments.Any()))
			{
				Makefile.UHTAdditionalArguments = UHTAdditionalArguments.ToArray();
			}

			// NOTE: Even in Gather mode, we need to run UHT to make sure the files exist for the static action graph to be setup correctly.  This is because UHT generates .cpp
			// files that are injected as top level prerequisites.  If UHT only emitted included header files, we wouldn't need to run it during the Gather phase at all.
			if (Makefile.UObjectModules.Count > 0)
			{
				ExternalExecution.ExecuteHeaderToolIfNecessary(BuildConfiguration, ProjectFile, Makefile, TargetName, WorkingSet);
			}

#if __VPROJECT_AVAILABLE__
			// Prepare cached data for VNI header generation
			if (Rules.bUseVerse)
			{
				using (Timeline.ScopeEvent("ExternalExecution.SetupVNIModules()"))
				{
					VNIExecution.SetupVNIModules(ModulesToGenerateHeadersFor, RulesAssembly, out Makefile.VNIModules);
				}
			}

			// NOTE: Even in Gather mode, we need to run VNI to make sure the files exist for the static action graph to be setup correctly.  This is because VNI generates .cpp
			// files that are injected as top level prerequisites.  If VNI only emitted included header files, we wouldn't need to run it during the Gather phase at all.
			if (Makefile.VNIModules.Count > 0)
			{
				VNIExecution.ExecuteVNITool(Makefile, TargetDescriptor);
			}
#endif

			// Find all the shared PCHs.
			if (Rules.bUseSharedPCHs)
			{
				FindSharedPCHs(OriginalBinaries, GlobalCompileEnvironment);
			}

			// Compile the resource files common to all DLLs on Windows
			if (!ShouldCompileMonolithic())
			{
				if (Platform == UnrealTargetPlatform.Win64)
				{
					if(!Rules.bFormalBuild)
					{
						FileReference DefaultResourceLocation = FileReference.Combine(Unreal.EngineDirectory, "Build", "Windows", "Resources", "Default.rc2");
						if (!UnrealBuildTool.IsFileInstalled(DefaultResourceLocation))
						{
							CppCompileEnvironment DefaultResourceCompileEnvironment = new CppCompileEnvironment(GlobalCompileEnvironment);

							FileItem DefaultResourceFile = FileItem.GetItemByFileReference(DefaultResourceLocation);

							CPPOutput DefaultResourceOutput = TargetToolChain.CompileRCFiles(DefaultResourceCompileEnvironment, new List<FileItem> { DefaultResourceFile }, EngineIntermediateDirectory, Makefile);
							GlobalLinkEnvironment.DefaultResourceFiles.AddRange(DefaultResourceOutput.ObjectFiles);
						}
					}
				}
			}

			// Find the set of binaries to build. If we're compiling only specific files, filter the list of binaries to only include the files we're interested in.
			List<UEBuildBinary> BuildBinaries = Binaries;
			foreach (FileReference SpecificFile in TargetDescriptor.SpecificFilesToCompile)
			{
				UEBuildBinary? Binary = Binaries.Find(x => x.Modules.Any(y => y.ContainsFile(SpecificFile)));

				if (Binary == null)
				{
					throw new BuildException("Couldn't find any module containing {0} in {1}.", SpecificFile, TargetName);
				}

				if (!BuildBinaries.Contains(Binary))
				{
					BuildBinaries.Add(Binary);
				}
			}

			// Build the target's binaries.
			DirectoryReference ExeDir = GetExecutableDir();
			using (GlobalTracer.Instance.BuildSpan("UEBuildBinary.Build()").StartActive())
			{
				foreach (UEBuildBinary Binary in BuildBinaries)
				{
					List<FileItem> BinaryOutputItems = Binary.Build(Rules, TargetToolChain, GlobalCompileEnvironment, GlobalLinkEnvironment, TargetDescriptor.SpecificFilesToCompile, WorkingSet, ExeDir, Makefile);
					Makefile.OutputItems.AddRange(BinaryOutputItems);
				}
			}

			// Prepare all the runtime dependencies, copying them from their source folders if necessary
			List<RuntimeDependency> RuntimeDependencies = new List<RuntimeDependency>();
			Dictionary<FileReference, FileReference> RuntimeDependencyTargetFileToSourceFile = new Dictionary<FileReference, FileReference>();
			foreach(UEBuildBinary Binary in Binaries)
			{
				Binary.PrepareRuntimeDependencies(RuntimeDependencies, RuntimeDependencyTargetFileToSourceFile, ExeDir);
			}
			TargetToolChain.PrepareRuntimeDependencies(RuntimeDependencies, RuntimeDependencyTargetFileToSourceFile, ExeDir);

			foreach(KeyValuePair<FileReference, FileReference> Pair in RuntimeDependencyTargetFileToSourceFile)
			{
				if(!UnrealBuildTool.IsFileInstalled(Pair.Key))
				{
					Makefile.OutputItems.Add(Makefile.CreateCopyAction(Pair.Value, Pair.Key));
				}
			}

			// If we're just precompiling a plugin, only include output items which are part of it
			if(ForeignPlugin != null)
			{
				HashSet<FileItem> RetainOutputItems = new HashSet<FileItem>();
				foreach(UEBuildPlugin Plugin in BuildPlugins)
				{
					if(Plugin.File == ForeignPlugin)
					{
						foreach (UEBuildModule Module in Plugin.Modules)
						{
							FileItem[]? ModuleOutputItems;
							if(Makefile.ModuleNameToOutputItems.TryGetValue(Module.Name, out ModuleOutputItems))
							{
								RetainOutputItems.UnionWith(ModuleOutputItems);
							}
						}
					}
				}
				Makefile.OutputItems.RemoveAll(x => !RetainOutputItems.Contains(x));
			}

			// Allow the toolchain to modify the final output items
			TargetToolChain.FinalizeOutput(Rules, Makefile);

			// Get all the regular build products
			List<KeyValuePair<FileReference, BuildProductType>> BuildProducts = new List<KeyValuePair<FileReference, BuildProductType>>();
			foreach (UEBuildBinary Binary in Binaries)
			{
				Dictionary<FileReference, BuildProductType> BinaryBuildProducts = new Dictionary<FileReference, BuildProductType>();
				Binary.GetBuildProducts(Rules, TargetToolChain, BinaryBuildProducts, GlobalLinkEnvironment.bCreateDebugInfo);
				BuildProducts.AddRange(BinaryBuildProducts);
			}
			BuildProducts.AddRange(RuntimeDependencyTargetFileToSourceFile.Select(x => new KeyValuePair<FileReference, BuildProductType>(x.Key, BuildProductType.RequiredResource)));

			// Remove any installed build products that don't exist. They may be part of an optional install.
			if(Unreal.IsEngineInstalled())
			{
				BuildProducts.RemoveAll(x => UnrealBuildTool.IsFileInstalled(x.Key) && !FileReference.Exists(x.Key));
			}

			// Make sure all the checked headers were valid
			List<string> InvalidIncludeDirectiveMessages = Modules.Values.OfType<UEBuildModuleCPP>().Where(x => x.InvalidIncludeDirectiveMessages != null).SelectMany(x => x.InvalidIncludeDirectiveMessages).ToList();
			if (InvalidIncludeDirectiveMessages.Count > 0)
			{
				foreach (string InvalidIncludeDirectiveMessage in InvalidIncludeDirectiveMessages)
				{
					Log.WriteLine(LogEventType.Warning, LogFormatOptions.NoSeverityPrefix, "{0}", InvalidIncludeDirectiveMessage);
				}
			}

			// Finalize and generate metadata for this target
			if (!Rules.bDisableLinking)
			{
				// Also add any explicitly specified build products
				if (Rules.AdditionalBuildProducts.Count > 0)
				{
					Dictionary<string, string> Variables = GetTargetVariables(null);
					foreach (string AdditionalBuildProduct in Rules.AdditionalBuildProducts)
					{
						FileReference BuildProductFile = new FileReference(Utils.ExpandVariables(AdditionalBuildProduct, Variables));
						BuildProducts.Add(new KeyValuePair<FileReference, BuildProductType>(BuildProductFile, BuildProductType.RequiredResource));
					}
				}

				// Get the path to the version file unless this is a formal build (where it will be compiled in)
				FileReference? VersionFile = null;
				if (Rules.LinkType != TargetLinkType.Monolithic && Binaries[0].Type == UEBuildBinaryType.Executable)
				{
					UnrealTargetConfiguration VersionConfig = Configuration;
					if (VersionConfig == UnrealTargetConfiguration.DebugGame && !bCompileMonolithic && TargetType != TargetType.Program && bUseSharedBuildEnvironment)
					{
						VersionConfig = UnrealTargetConfiguration.Development;
					}
					VersionFile = BuildVersion.GetFileNameForTarget(ExeDir, bCompileMonolithic ? TargetName : AppName, Platform, VersionConfig, Architecture);
				}

				// Also add the version file as a build product
				if (VersionFile != null)
				{
					BuildProducts.Add(new KeyValuePair<FileReference, BuildProductType>(VersionFile, BuildProductType.RequiredResource));
				}

				// Prepare the module manifests, and add them to the list of build products
				Dictionary<FileReference, ModuleManifest> FileNameToModuleManifest = PrepareModuleManifests();
				BuildProducts.AddRange(FileNameToModuleManifest.Select(x => new KeyValuePair<FileReference, BuildProductType>(x.Key, BuildProductType.RequiredResource)));

				// Prepare the receipt
				TargetReceipt Receipt = PrepareReceipt(TargetToolChain, BuildProducts, RuntimeDependencies);

				// Create an action which to generate the module receipts
				if (VersionFile == null)
				{
					WriteMetadataTargetInfo TargetInfo = new WriteMetadataTargetInfo(ProjectFile, null, null, ReceiptFileName, Receipt, FileNameToModuleManifest);
					FileReference TargetInfoFile = FileReference.Combine(ProjectIntermediateDirectory, "TargetMetadata.dat");
					CreateWriteMetadataAction(Makefile, ReceiptFileName.GetFileName(), TargetInfoFile, TargetInfo, Makefile.OutputItems);
				}
				else
				{
					Dictionary<FileReference, ModuleManifest> EngineFileToManifest = new Dictionary<FileReference, ModuleManifest>();
					Dictionary<FileReference, ModuleManifest> TargetFileToManifest = new Dictionary<FileReference, ModuleManifest>();

<<<<<<< HEAD
				Action WriteMetadataAction = Makefile.CreateRecursiveAction<WriteMetadataMode>(ActionType.WriteMetadata, WriteMetadataArguments.ToString());
				WriteMetadataAction.WorkingDirectory = UnrealBuildTool.EngineSourceDirectory;
				WriteMetadataAction.StatusDescription = ReceiptFileName.GetFileName();
				WriteMetadataAction.bCanExecuteRemotely = false;
				WriteMetadataAction.PrerequisiteItems.Add(FileItem.GetItemByFileReference(MetadataTargetFile));
				WriteMetadataAction.PrerequisiteItems.AddRange(Makefile.OutputItems);
				WriteMetadataAction.ProducedItems.Add(FileItem.GetItemByFileReference(ReceiptFileName));
				WriteMetadataAction.ProducedItems.AddRange(MetadataTargetInfo.FileToManifest.Keys.Where(x => !UnrealBuildTool.IsFileInstalled(x)).Select(x => FileItem.GetItemByFileReference(x)));
=======
					foreach ((FileReference File, ModuleManifest Manifest) in FileNameToModuleManifest)
					{
						if (File.IsUnderDirectory(Unreal.EngineDirectory))
						{
							EngineFileToManifest.Add(File, Manifest);
						}
						else
						{
							TargetFileToManifest.Add(File, Manifest);
						}
					}
>>>>>>> 6bbb88c8

					List<FileItem> EnginePrereqItems = new List<FileItem>();
					List<FileItem> TargetPrereqItems = new List<FileItem>();

					foreach (FileItem OutputItem in Makefile.OutputItems)
					{
						if (OutputItem.Location.IsUnderDirectory(Unreal.EngineDirectory))
						{
							EnginePrereqItems.Add(OutputItem);
						}
						else
						{
							TargetPrereqItems.Add(OutputItem);
						}
					}

					WriteMetadataTargetInfo EngineInfo = new WriteMetadataTargetInfo(null, VersionFile, Receipt.Version, null, null, EngineFileToManifest);
					FileReference EngineInfoFile = FileReference.Combine(ProjectIntermediateDirectory, "EngineMetadata.dat");
					CreateWriteMetadataAction(Makefile, VersionFile.GetFileName(), EngineInfoFile, EngineInfo, EnginePrereqItems);

					WriteMetadataTargetInfo TargetInfo = new WriteMetadataTargetInfo(ProjectFile, VersionFile, null, ReceiptFileName, Receipt, TargetFileToManifest);
					FileReference TargetInfoFile = FileReference.Combine(ProjectIntermediateDirectory, "TargetMetadata.dat");
					CreateWriteMetadataAction(Makefile, ReceiptFileName.GetFileName(), TargetInfoFile, TargetInfo, TargetPrereqItems);
				}

				// Create actions to run the post build steps
				FileReference[] PostBuildScripts = CreatePostBuildScripts();
				foreach(FileReference PostBuildScript in PostBuildScripts)
				{
					FileReference OutputFile = new FileReference(PostBuildScript.FullName + ".ran");

					Action PostBuildStepAction = Makefile.CreateAction(ActionType.PostBuildStep);
					PostBuildStepAction.CommandPath = BuildHostPlatform.Current.Shell;
					if(BuildHostPlatform.Current.ShellType == ShellType.Cmd)
					{
						PostBuildStepAction.CommandArguments = String.Format("/C \"call \"{0}\" && type NUL >\"{1}\"\"", PostBuildScript, OutputFile);
					}
					else
					{
						PostBuildStepAction.CommandArguments = String.Format("\"{0}\" && touch \"{1}\"", PostBuildScript, OutputFile);
					}
					PostBuildStepAction.WorkingDirectory = UnrealBuildTool.EngineSourceDirectory;
					PostBuildStepAction.StatusDescription = String.Format("Executing post build script ({0})", PostBuildScript.GetFileName());
					PostBuildStepAction.bCanExecuteRemotely = false;
					PostBuildStepAction.PrerequisiteItems.Add(FileItem.GetItemByFileReference(ReceiptFileName));
					PostBuildStepAction.ProducedItems.Add(FileItem.GetItemByFileReference(OutputFile));

					Makefile.OutputItems.AddRange(PostBuildStepAction.ProducedItems);
				}
			}

			// Build a list of all the files required to build
			foreach(FileReference DependencyListFileName in Rules.DependencyListFileNames)
			{
				WriteDependencyList(DependencyListFileName, RuntimeDependencies, RuntimeDependencyTargetFileToSourceFile);
			}

			// If we're only generating the manifest, return now
			foreach(FileReference ManifestFileName in Rules.ManifestFileNames)
			{
				GenerateManifest(ManifestFileName, BuildProducts);
			}

			// Check there are no EULA or restricted folder violations
			if(!Rules.bDisableLinking)
			{
				// Check the distribution level of all binaries based on the dependencies they have
				if (ProjectFile == null && !Rules.bLegalToDistributeBinary)
				{
					List<DirectoryReference> RootDirectories = new List<DirectoryReference>();
					RootDirectories.Add(Unreal.EngineDirectory);
					if (ProjectFile != null)
					{
						DirectoryReference ProjectDir = DirectoryReference.FromFile(ProjectFile);
						RootDirectories.Add(ProjectDir);
						if (ProjectDescriptor != null)
						{
							ProjectDescriptor.AddAdditionalPaths(RootDirectories, ProjectDir);
						}
					}

					Dictionary<UEBuildModule, Dictionary<RestrictedFolder, DirectoryReference>> ModuleRestrictedFolderCache = new Dictionary<UEBuildModule, Dictionary<RestrictedFolder, DirectoryReference>>();

					bool bResult = true;
					foreach (UEBuildBinary Binary in Binaries)
					{
						bResult &= Binary.CheckRestrictedFolders(RootDirectories, ModuleRestrictedFolderCache);
					}
					foreach(KeyValuePair<FileReference, FileReference> Pair in RuntimeDependencyTargetFileToSourceFile)
					{
						bResult &= CheckRestrictedFolders(Pair.Key, Pair.Value);
					}

					if(!bResult)
					{
						throw new BuildException("Unable to create binaries in less restricted locations than their input files.");
					}
				}

				// Check for linking against modules prohibited by the EULA
				CheckForEULAViolation();
			}

			// Add all the plugins to be tracked
			foreach(FileReference PluginFile in PluginsBase.EnumeratePlugins(ProjectFile))
			{
				FileItem PluginFileItem = FileItem.GetItemByFileReference(PluginFile);
				Makefile.PluginFiles.Add(PluginFileItem);
			}

			// Add all the input files to the predicate store
			Makefile.ExternalDependencies.Add(FileItem.GetItemByFileReference(TargetRulesFile));
			Makefile.ExternalDependencies.Add(FileItem.GetItemByFileReference(Rules.TargetSourceFile));
			foreach(UEBuildModule Module in Modules.Values)
			{
				Makefile.ExternalDependencies.Add(FileItem.GetItemByFileReference(Module.RulesFile));
				foreach(string ExternalDependency in Module.Rules.ExternalDependencies)
				{
					FileReference Location = FileReference.Combine(Module.RulesFile.Directory, ExternalDependency);
					Makefile.ExternalDependencies.Add(FileItem.GetItemByFileReference(Location));
				}
				if (Module.Rules.SubclassRules != null)
				{
					foreach (string SubclassRule in Module.Rules.SubclassRules)
					{
						FileItem SubclassRuleFileItem = FileItem.GetItemByFileReference(new FileReference(SubclassRule));
						Makefile.ExternalDependencies.Add(SubclassRuleFileItem);
					}
				}
			}
			Makefile.ExternalDependencies.UnionWith(Makefile.PluginFiles);

<<<<<<< HEAD
=======
			// Also track the version file
			Makefile.ExternalDependencies.Add(FileItem.GetItemByFileReference(BuildVersion.GetDefaultFileName()));

>>>>>>> 6bbb88c8
			// Add any toolchain dependencies
			TargetToolChain.GetExternalDependencies(Makefile.ExternalDependencies);

			// Write a header containing public definitions for this target
			if (Rules.ExportPublicHeader != null)
			{
				UEBuildBinary Binary = Binaries[0];
				FileReference Header = FileReference.Combine(Binary.OutputDir, Rules.ExportPublicHeader);
				WritePublicHeader(Binary, Header, GlobalCompileEnvironment);
			}

			// Clean any stale modules which exist in multiple output directories. This can lead to the wrong DLL being loaded on Windows.
			CleanStaleModules();

			return Makefile;
		}

		void CreateWriteMetadataAction(TargetMakefile Makefile, string StatusDescription, FileReference InfoFile, WriteMetadataTargetInfo Info, IEnumerable<FileItem> PrerequisiteItems)
		{
			List<FileReference> ProducedItems = new List<FileReference>(Info.FileToManifest.Keys);
			if (Info.Version != null && Info.VersionFile != null)
			{
				ProducedItems.Add(Info.VersionFile);
			}
			if (Info.ReceiptFile != null)
			{
				ProducedItems.Add(Info.ReceiptFile);
			}

			if (!ProducedItems.Any(x => UnrealBuildTool.IsFileInstalled(x)))
			{
				// Save the info file, but deliberately do not add a prerequisite from the action onto it unless we're updating the
				// target file. Since the outputs are not target specific, but the input file is always beneath the project intermediate
				// directory (even for the engine), it will cause -NoEngineChanges to block the build when updated. The behavior we want
				// is just to depend on the engine DLL timestamps. Instead, we add a makefile dependency on it, causing it to be
				// regenerated if missing, and only add it as a prereq if we're updating the .target file.
				FileItem InfoFileItem = FileItem.GetItemByFileReference(InfoFile);
				BinaryFormatterUtils.SaveIfDifferent(InfoFile, Info);
				InfoFileItem.ResetCachedInfo();
				Makefile.InternalDependencies.Add(InfoFileItem);

				// Get the argument list
				StringBuilder WriteMetadataArguments = new StringBuilder();
				WriteMetadataArguments.AppendFormat("-Input={0}", Utils.MakePathSafeToUseWithCommandLine(InfoFile));
				WriteMetadataArguments.AppendFormat(" -Version={0}", WriteMetadataMode.CurrentVersionNumber);
				if (Rules.bNoManifestChanges)
				{
					WriteMetadataArguments.Append(" -NoManifestChanges");
				}

				// Create the action
				Action WriteMetadataAction = Makefile.CreateRecursiveAction<WriteMetadataMode>(ActionType.WriteMetadata, WriteMetadataArguments.ToString());
				WriteMetadataAction.WorkingDirectory = UnrealBuildTool.EngineSourceDirectory;
				WriteMetadataAction.StatusDescription = StatusDescription;
				WriteMetadataAction.bCanExecuteRemotely = false;
				WriteMetadataAction.bUseActionHistory = false; // Different files for each target; do not want to invalidate based on this.
				WriteMetadataAction.ProducedItems.AddRange(ProducedItems.Select(x => FileItem.GetItemByFileReference(x)));
				WriteMetadataAction.PrerequisiteItems.AddRange(PrerequisiteItems);

				if (Info.Version == null && Info.VersionFile != null)
				{
					WriteMetadataAction.PrerequisiteItems.Add(FileItem.GetItemByFileReference(Info.VersionFile));
				}

				if (Info.ReceiptFile != null)
				{
					WriteMetadataAction.PrerequisiteItems.Add(InfoFileItem);
				}

				// Add the produced items as leaf nodes to be built
				Makefile.OutputItems.AddRange(WriteMetadataAction.ProducedItems);
			}
		}

		/// <summary>
		/// Gets the output directory for the main executable
		/// </summary>
		/// <returns>The executable directory</returns>
		public DirectoryReference GetExecutableDir()
		{
			DirectoryReference ExeDir = Binaries[0].OutputDir;
			if (Platform == UnrealTargetPlatform.Mac && ExeDir.FullName.EndsWith(".app/Contents/MacOS"))
			{
				ExeDir = ExeDir.ParentDirectory!.ParentDirectory!.ParentDirectory!;
			}
			return ExeDir;
		}

		/// <summary>
		/// Check that copying a file from one location to another does not violate rules regarding restricted folders
		/// </summary>
		/// <param name="TargetFile">The destination location for the file</param>
		/// <param name="SourceFile">The source location of the file</param>
		/// <returns>True if the copy is permitted, false otherwise</returns>
		bool CheckRestrictedFolders(FileReference TargetFile, FileReference SourceFile)
		{
			List<RestrictedFolder> TargetRestrictedFolders = GetRestrictedFolders(TargetFile);
			List<RestrictedFolder> SourceRestrictedFolders = GetRestrictedFolders(SourceFile);
			foreach(RestrictedFolder SourceRestrictedFolder in SourceRestrictedFolders)
			{
				if(!TargetRestrictedFolders.Contains(SourceRestrictedFolder))
				{
					Log.TraceError("Runtime dependency '{0}' is copied to '{1}', which does not contain a '{2}' folder.", SourceFile, TargetFile, SourceRestrictedFolder);
					return false;
				}
			}
			return true;
		}

		/// <summary>
		/// Gets the restricted folders that the given file is in
		/// </summary>
		/// <param name="File">The file to test</param>
		/// <returns>List of restricted folders for the file</returns>
		List<RestrictedFolder> GetRestrictedFolders(FileReference File)
		{
			// Find the base directory for this binary
			DirectoryReference BaseDir;
			if(File.IsUnderDirectory(Unreal.RootDirectory))
			{
				BaseDir = Unreal.RootDirectory;
			}
			else if(ProjectDirectory != null && File.IsUnderDirectory(ProjectDirectory))
			{
				BaseDir = ProjectDirectory;
			}
			else
			{
				return new List<RestrictedFolder>();
			}

			// Find the restricted folders under the base directory
			return RestrictedFolders.FindPermittedRestrictedFolderReferences(BaseDir, File.Directory);
		}

		/// <summary>
		/// Creates a toolchain for the current target. May be overridden by the target rules.
		/// </summary>
		/// <returns>New toolchain instance</returns>
		private UEToolChain CreateToolchain(UnrealTargetPlatform Platform)
		{
			if (Rules.ToolChainName == null)
			{
				return UEBuildPlatform.GetBuildPlatform(Platform).CreateToolChain(Rules);
			}
			else
			{
				Type? ToolchainType = Assembly.GetExecutingAssembly().GetType(String.Format("UnrealBuildTool.{0}", Rules.ToolChainName), false, true);
				if (ToolchainType == null)
				{
					throw new BuildException("Unable to create toolchain '{0}'. Check that the name is correct.", Rules.ToolChainName);
				}
				return (UEToolChain)Activator.CreateInstance(ToolchainType, Rules)!;
			}
		}

		/// <summary>
		/// Cleans any stale modules that have changed moved output folder.
		/// 
		/// On Windows, the loader reads imported DLLs from the first location it finds them. If modules are moved from one place to another, we have to be sure to clean up the old versions
		/// so that they're not loaded accidentally causing unintuitive import errors.
		/// </summary>
		void CleanStaleModules()
		{
			// Find all the output files
			HashSet<FileReference> OutputFiles = new HashSet<FileReference>();
			foreach(UEBuildBinary Binary in Binaries)
			{
				OutputFiles.UnionWith(Binary.OutputFilePaths);
			}

			// Build a map of base filenames to their full path
			Dictionary<string, FileReference> OutputNameToLocation = new Dictionary<string, FileReference>(StringComparer.InvariantCultureIgnoreCase);
			foreach(FileReference OutputFile in OutputFiles)
			{
				OutputNameToLocation[OutputFile.GetFileName()] = OutputFile;
			}

			// Search all the output directories for files with a name matching one of our output files
			foreach(DirectoryReference OutputDirectory in OutputFiles.Select(x => x.Directory).Distinct())
			{
				if (DirectoryReference.Exists(OutputDirectory))
				{
					foreach (FileReference ExistingFile in DirectoryReference.EnumerateFiles(OutputDirectory))
					{
						FileReference? OutputFile;
						if (OutputNameToLocation.TryGetValue(ExistingFile.GetFileName(), out OutputFile) && !OutputFiles.Contains(ExistingFile))
						{
							Log.TraceInformation("Deleting '{0}' to avoid ambiguity with '{1}'", ExistingFile, OutputFile);
							try
							{
								FileReference.Delete(ExistingFile);
							}
							catch (Exception Ex)
							{
								Log.TraceError("Unable to delete {0} ({1})", ExistingFile, Ex.Message.TrimEnd());
							}
						}
					}
				}
			}
		}

		/// <summary>
		/// Check whether a reference from an engine module to a plugin module is allowed. 'Temporary' hack until these can be fixed up properly.
		/// </summary>
		/// <param name="EngineModuleName">Name of the engine module.</param>
		/// <param name="PluginModuleName">Name of the plugin module.</param>
		/// <returns>True if the reference is allowed.</returns>
		static bool IsEngineToPluginReferenceAllowed(string EngineModuleName, string PluginModuleName)
		{
			if(EngineModuleName == "AndroidDeviceDetection" && PluginModuleName == "TcpMessaging")
			{
				return true;
			}
			if(EngineModuleName == "Voice" && PluginModuleName == "AndroidPermission")
			{
				return true;
			}
			return false;
		}

		/// <summary>
		/// Export the definition of this target to a JSON file
		/// </summary>
		/// <param name="OutputFile">File to write to</param>
		public void ExportJson(FileReference OutputFile)
		{
			DirectoryReference.CreateDirectory(OutputFile.Directory);
			using (JsonWriter Writer = new JsonWriter(OutputFile))
			{
				Writer.WriteObjectStart();

				Writer.WriteValue("Name", TargetName);
				Writer.WriteValue("Configuration", Configuration.ToString());
				Writer.WriteValue("Platform", Platform.ToString());
				if (ProjectFile != null)
				{
					Writer.WriteValue("ProjectFile", ProjectFile.FullName);
				}

				Writer.WriteArrayStart("Binaries");
				foreach (UEBuildBinary Binary in Binaries)
				{
					Writer.WriteObjectStart();
					Binary.ExportJson(Writer);
					Writer.WriteObjectEnd();
				}
				Writer.WriteArrayEnd();

				Writer.WriteObjectStart("Modules");
				foreach (UEBuildModule Module in Modules.Values)
				{
					Writer.WriteObjectStart(Module.Name);
					Module.ExportJson(Module.Binary?.OutputDir, GetExecutableDir(), Writer);
					Writer.WriteObjectEnd();
				}
				Writer.WriteObjectEnd();

				Writer.WriteObjectEnd();
			}
		}

		/// <summary>
		/// Writes a header for the given binary that allows including headers from it in an external application
		/// </summary>
		/// <param name="Binary">Binary to write a header for</param>
		/// <param name="HeaderFile">Path to the header to output</param>
		/// <param name="GlobalCompileEnvironment">The global compile environment for this target</param>
		void WritePublicHeader(UEBuildBinary Binary, FileReference HeaderFile, CppCompileEnvironment GlobalCompileEnvironment)
		{
			DirectoryReference.CreateDirectory(HeaderFile.Directory);

			// Find all the public definitions from each module. We pass null as the source binary to AddModuleToCompileEnvironment, which forces all _API macros to 'export' mode
			List<string> Definitions = new List<string>(GlobalCompileEnvironment.Definitions);
			foreach(UEBuildModule Module in Binary.Modules)
			{
				Module.AddModuleToCompileEnvironment(null, null, new HashSet<DirectoryReference>(), new HashSet<DirectoryReference>(), new HashSet<DirectoryReference>(), Definitions, new List<UEBuildFramework>(), new List<FileItem>(), false);
			}

			// Write the header
			using(StreamWriter Writer = new StreamWriter(HeaderFile.FullName))
			{
				Writer.WriteLine("#pragma once");
				Writer.WriteLine();
				foreach(string Definition in Definitions)
				{
					int EqualsIdx = Definition.IndexOf('=');
					if(EqualsIdx == -1)
					{
						Writer.WriteLine(String.Format("#define {0} 1", Definition));
					}
					else
					{
						Writer.WriteLine(String.Format("#define {0} {1}", Definition.Substring(0, EqualsIdx), Definition.Substring(EqualsIdx + 1)));
					}
				}
			}
			Log.TraceInformation("Written public header to {0}", HeaderFile);
		}

		/// <summary>
		/// Check for EULA violation dependency issues.
		/// </summary>
		private void CheckForEULAViolation()
		{
			if (TargetType != TargetType.Editor && TargetType != TargetType.Program && Configuration == UnrealTargetConfiguration.Shipping &&
				Rules.bCheckLicenseViolations)
			{
				bool bLicenseViolation = false;
				foreach (UEBuildBinary Binary in Binaries)
				{
					List<UEBuildModule> AllDependencies = Binary.GetAllDependencyModules(true, false);
					IEnumerable<UEBuildModule> NonRedistModules = AllDependencies.Where((DependencyModule) =>
							!IsRedistributable(DependencyModule) && DependencyModule.Name != AppName
						);

					if (NonRedistModules.Count() != 0)
					{
						IEnumerable<UEBuildModule> NonRedistDeps = AllDependencies.Where((DependantModule) =>
							DependantModule.GetDirectDependencyModules().Intersect(NonRedistModules).Any()
						);
						string Message = string.Format("Non-editor build cannot depend on non-redistributable modules. {0} depends on '{1}'.", Binary.ToString(), string.Join("', '", NonRedistModules));
						if (NonRedistDeps.Any())
						{
							Message = string.Format("{0}\nDependant modules '{1}'", Message, string.Join("', '", NonRedistDeps));
						}
						if(Rules.bBreakBuildOnLicenseViolation)
						{
							Log.TraceError("ERROR: {0}", Message);
						}
						else
						{
							Log.TraceWarning("WARNING: {0}", Message);
						}
						bLicenseViolation = true;
					}
				}
				if (Rules.bBreakBuildOnLicenseViolation && bLicenseViolation)
				{
					throw new BuildException("Non-editor build cannot depend on non-redistributable modules.");
				}
			}
		}

		/// <summary>
		/// Tells if this module can be redistributed.
		/// </summary>
		public static bool IsRedistributable(UEBuildModule Module)
		{
			if(Module.Rules != null && Module.Rules.IsRedistributableOverride.HasValue)
			{
				return Module.Rules.IsRedistributableOverride.Value;
			}

			if(Module.RulesFile != null)
			{
				foreach (DirectoryReference ExtensionDir in Unreal.GetExtensionDirs(Unreal.EngineDirectory))
				{
					DirectoryReference SourceDeveloperDir = DirectoryReference.Combine(ExtensionDir, "Source/Developer");
					if(Module.RulesFile.IsUnderDirectory(SourceDeveloperDir))
					{
						return false;
					}

					DirectoryReference SourceEditorDir = DirectoryReference.Combine(ExtensionDir, "Source/Editor");
					if(Module.RulesFile.IsUnderDirectory(SourceEditorDir))
					{
						return false;
					}
				}
			}

			return true;
		}

		/// <summary>
		/// Setup target before build. This method finds dependencies, sets up global environment etc.
		/// </summary>
		public void PreBuildSetup()
		{
			// Describe what's being built.
			Log.TraceVerbose("Building {0} - {1} - {2} - {3}", AppName, TargetName, Platform, Configuration);

			// Setup the target's binaries.
			SetupBinaries();

			// Setup the target's plugins
			SetupPlugins();

			// Add the plugin binaries to the build
			foreach (UEBuildPlugin Plugin in BuildPlugins!)
			{
				foreach(UEBuildModuleCPP Module in Plugin.Modules)
				{
					AddModuleToBinary(Module);
				}
			}

			// Add all of the extra modules, including game modules, that need to be compiled along
			// with this app.  These modules are always statically linked in monolithic targets, but not necessarily linked to anything in modular targets,
			// and may still be required at runtime in order for the application to load and function properly!
			AddExtraModules();

			// Create all the modules referenced by the existing binaries
			foreach(UEBuildBinary Binary in Binaries)
			{
				Binary.CreateAllDependentModules(FindOrCreateModuleByName);
			}

			// Bind every referenced C++ module to a binary
			for (int Idx = 0; Idx < Binaries.Count; Idx++)
			{
				List<UEBuildModule> DependencyModules = Binaries[Idx].GetAllDependencyModules(true, true);
				foreach (UEBuildModuleCPP DependencyModule in DependencyModules.OfType<UEBuildModuleCPP>())
				{
					if(DependencyModule.Binary == null)
					{
						AddModuleToBinary(DependencyModule);
					}
				}
			}

			// Add all the modules to the target if necessary.
			if(Rules.bBuildAllModules)
			{
				AddAllValidModulesToTarget();
			}

			// Add the external and non-C++ referenced modules to the binaries that reference them.
			foreach (UEBuildModuleCPP Module in Modules.Values.OfType<UEBuildModuleCPP>())
			{
				if(Module.Binary != null)
				{
					foreach (UEBuildModule ReferencedModule in Module.GetUnboundReferences())
					{
						Module.Binary.AddModule(ReferencedModule);
					}
				}
			}

			if (!bCompileMonolithic)
			{
				if (Platform == UnrealTargetPlatform.Win64)
				{
					// On Windows create import libraries for all binaries ahead of time, since linking binaries often causes bottlenecks
					foreach (UEBuildBinary Binary in Binaries)
					{
						Binary.SetCreateImportLibrarySeparately(true);
					}
				}
				else
				{
					// On other platforms markup all the binaries containing modules with circular references
					foreach (UEBuildModule Module in Modules.Values.Where(x => x.Binary != null))
					{
						foreach (string CircularlyReferencedModuleName in Module.Rules.CircularlyReferencedDependentModules)
						{
							UEBuildModule? CircularlyReferencedModule;
							if (Modules.TryGetValue(CircularlyReferencedModuleName, out CircularlyReferencedModule) && CircularlyReferencedModule.Binary != null)
							{
								CircularlyReferencedModule.Binary.SetCreateImportLibrarySeparately(true);
							}
						}
					}
				}
			}
		}

		/// <summary>
		/// Creates scripts for executing the pre-build scripts
		/// </summary>
		public FileReference[] CreatePreBuildScripts()
		{
			// Find all the pre-build steps
			List<Tuple<string[], UEBuildPlugin?>> PreBuildCommandBatches = new List<Tuple<string[], UEBuildPlugin?>>();
			if(ProjectDescriptor != null && ProjectDescriptor.PreBuildSteps != null)
			{
				AddCustomBuildSteps(ProjectDescriptor.PreBuildSteps, null, PreBuildCommandBatches);
			}
			if(Rules.PreBuildSteps.Count > 0)
			{
				PreBuildCommandBatches.Add(new Tuple<string[], UEBuildPlugin?>(Rules.PreBuildSteps.ToArray(), null));
			}
			foreach(UEBuildPlugin BuildPlugin in BuildPlugins.Where(x => x.Descriptor.PreBuildSteps != null))
			{
				AddCustomBuildSteps(BuildPlugin.Descriptor.PreBuildSteps!, BuildPlugin, PreBuildCommandBatches);
			}
			return WriteCustomBuildStepScripts(BuildHostPlatform.Current.Platform, ProjectIntermediateDirectory, "PreBuild", PreBuildCommandBatches);
		}

		/// <summary>
		/// Creates scripts for executing post-build steps
		/// </summary>
		/// <returns>Array of post-build scripts</returns>
		private FileReference[] CreatePostBuildScripts()
		{
			// Find all the post-build steps
			List<Tuple<string[], UEBuildPlugin?>> PostBuildCommandBatches = new List<Tuple<string[], UEBuildPlugin?>>();
			if(!Rules.bDisableLinking)
			{
				if(ProjectDescriptor != null && ProjectDescriptor.PostBuildSteps != null)
				{
					AddCustomBuildSteps(ProjectDescriptor.PostBuildSteps, null, PostBuildCommandBatches);
				}
				if(Rules.PostBuildSteps.Count > 0)
				{
					PostBuildCommandBatches.Add(new Tuple<string[], UEBuildPlugin?>(Rules.PostBuildSteps.ToArray(), null));
				}
				foreach(UEBuildPlugin BuildPlugin in BuildPlugins.Where(x => x.Descriptor.PostBuildSteps != null))
				{
					AddCustomBuildSteps(BuildPlugin.Descriptor.PostBuildSteps!, BuildPlugin, PostBuildCommandBatches);
				}
			}
			return WriteCustomBuildStepScripts(BuildHostPlatform.Current.Platform, ProjectIntermediateDirectory, "PostBuild", PostBuildCommandBatches);
		}

		/// <summary>
		/// Adds custom build steps from the given JSON object to the list of command batches
		/// </summary>
		/// <param name="BuildSteps">The custom build steps</param>
		/// <param name="Plugin">The plugin to associate with these commands</param>
		/// <param name="CommandBatches">List to receive the command batches</param>
		private void AddCustomBuildSteps(CustomBuildSteps BuildSteps, UEBuildPlugin? Plugin, List<Tuple<string[], UEBuildPlugin?>> CommandBatches)
		{
			string[]? Commands;
			if(BuildSteps.TryGetCommands(BuildHostPlatform.Current.Platform, out Commands))
			{
				CommandBatches.Add(Tuple.Create(Commands, Plugin));
			}
		}

		/// <summary>
		/// Gets a list of variables that can be expanded in paths referenced by this target
		/// </summary>
		/// <param name="Plugin">The current plugin</param>
		/// <returns>Map of variable names to values</returns>
		private Dictionary<string, string> GetTargetVariables(UEBuildPlugin? Plugin)
		{
			Dictionary<string, string> Variables = new Dictionary<string,string>();
			Variables.Add("RootDir", Unreal.RootDirectory.FullName);
			Variables.Add("EngineDir", Unreal.EngineDirectory.FullName);
			Variables.Add("ProjectDir", ProjectDirectory.FullName);
			Variables.Add("TargetName", TargetName);
			Variables.Add("TargetPlatform", Platform.ToString());
			Variables.Add("TargetConfiguration", Configuration.ToString());
			Variables.Add("TargetType", TargetType.ToString());
			if(ProjectFile != null)
			{
				Variables.Add("ProjectFile", ProjectFile.FullName);
			}
			if(Plugin != null)
			{
				Variables.Add("PluginDir", Plugin.Directory.FullName);
			}
			return Variables;
		}

		/// <summary>
		/// Write scripts containing the custom build steps for the given host platform
		/// </summary>
		/// <param name="HostPlatform">The current host platform</param>
		/// <param name="Directory">The output directory for the scripts</param>
		/// <param name="FilePrefix">Bare prefix for all the created script files</param>
		/// <param name="CommandBatches">List of custom build steps, and their matching PluginInfo (if appropriate)</param>
		/// <returns>List of created script files</returns>
		private FileReference[] WriteCustomBuildStepScripts(UnrealTargetPlatform HostPlatform, DirectoryReference Directory, string FilePrefix, List<Tuple<string[], UEBuildPlugin?>> CommandBatches)
		{
			List<FileReference> ScriptFiles = new List<FileReference>();
			foreach(Tuple<string[], UEBuildPlugin?> CommandBatch in CommandBatches)
			{
				// Find all the standard variables
				Dictionary<string, string> Variables = GetTargetVariables(CommandBatch.Item2);

				// Get the output path to the script
				string ScriptExtension = (HostPlatform == UnrealTargetPlatform.Win64)? ".bat" : ".sh";
				FileReference ScriptFile = FileReference.Combine(Directory, String.Format("{0}-{1}{2}", FilePrefix, ScriptFiles.Count + 1, ScriptExtension));

				// Write it to disk
				List<string> Contents = new List<string>();
				if(HostPlatform == UnrealTargetPlatform.Win64)
				{
					Contents.Insert(0, "@echo off");
				}
				foreach(string Command in CommandBatch.Item1)
				{
					Contents.Add(Utils.ExpandVariables(Command, Variables));
				}
				if(!DirectoryReference.Exists(ScriptFile.Directory))
				{
					DirectoryReference.CreateDirectory(ScriptFile.Directory);
				}
				File.WriteAllLines(ScriptFile.FullName, Contents);

				// Add the output file to the list of generated scripts
				ScriptFiles.Add(ScriptFile);
			}
			return ScriptFiles.ToArray();
		}

		private static FileReference AddModuleFilenameSuffix(string ModuleName, FileReference FilePath, string Suffix)
		{
			int MatchPos = FilePath.FullName.LastIndexOf(ModuleName, StringComparison.InvariantCultureIgnoreCase);
			if (MatchPos < 0)
			{
				throw new BuildException("Failed to find module name \"{0}\" specified on the command line inside of the output filename \"{1}\" to add appendage.", ModuleName, FilePath);
			}
			string Appendage = "-" + Suffix;
			return new FileReference(FilePath.FullName.Insert(MatchPos + ModuleName.Length, Appendage));
		}

		/// <summary>
		/// Finds a list of module names which can be hot-reloaded
		/// </summary>
		/// <returns>Set of module names</returns>
		private HashSet<string> GetHotReloadModuleNames()
		{
			HashSet<string> HotReloadModuleNames = new HashSet<string>(StringComparer.OrdinalIgnoreCase);
			if (Rules.bAllowHotReload && !ShouldCompileMonolithic())
			{
				foreach (UEBuildBinary Binary in Binaries)
				{
					List<UEBuildModule> GameModules = Binary.FindHotReloadModules();
					if (GameModules != null && GameModules.Count > 0)
					{
						if (!UnrealBuildTool.IsProjectInstalled() || EnabledPlugins.Where(x => x.Type == PluginType.Mod).Any(x => Binary.OutputFilePaths[0].IsUnderDirectory(x.Directory)))
						{
							HotReloadModuleNames.UnionWith(GameModules.OfType<UEBuildModuleCPP>().Where(x => !x.Rules.bUsePrecompiled).Select(x => x.Name));
						}
					}
				}
			}
			return HotReloadModuleNames;
		}

		/// <summary>
		/// Determines which modules can be used to create shared PCHs
		/// </summary>
		/// <param name="OriginalBinaries">The list of binaries</param>
		/// <param name="GlobalCompileEnvironment">The compile environment. The shared PCHs will be added to the SharedPCHs list in this.</param>
		void FindSharedPCHs(List<UEBuildBinary> OriginalBinaries, CppCompileEnvironment GlobalCompileEnvironment)
		{
			// Find how many other shared PCH modules each module depends on, and use that to sort the shared PCHs by reverse order of size.
			HashSet<UEBuildModuleCPP> SharedPCHModules = new HashSet<UEBuildModuleCPP>();
			foreach(UEBuildBinary Binary in OriginalBinaries)
			{
				foreach(UEBuildModuleCPP Module in Binary.Modules.OfType<UEBuildModuleCPP>())
				{
					if(Module.Rules.SharedPCHHeaderFile != null)
					{
						SharedPCHModules.Add(Module);
					}
				}
			}

			// Find a priority for each shared PCH, determined as the number of other shared PCHs it includes.
			Dictionary<UEBuildModuleCPP, int> SharedPCHModuleToPriority = new Dictionary<UEBuildModuleCPP, int>();
			foreach(UEBuildModuleCPP SharedPCHModule in SharedPCHModules)
			{
				List<UEBuildModule> Dependencies = new List<UEBuildModule>();
				SharedPCHModule.GetAllDependencyModules(Dependencies, new HashSet<UEBuildModule>(), false, false, false);
				SharedPCHModuleToPriority.Add(SharedPCHModule, Dependencies.Count(x => SharedPCHModules.Contains(x)));
			}

			// Create the shared PCH modules, in order
			List<PrecompiledHeaderTemplate> OrderedSharedPCHModules = GlobalCompileEnvironment.SharedPCHs;
			foreach(UEBuildModuleCPP Module in SharedPCHModuleToPriority.OrderByDescending(x => x.Value).Select(x => x.Key))
			{
				OrderedSharedPCHModules.Add(Module.CreateSharedPCHTemplate(this, GlobalCompileEnvironment));
			}

			// Print the ordered list of shared PCHs
			if(OrderedSharedPCHModules.Count > 0)
			{
				Log.TraceVerbose("Found {0} shared PCH headers (listed in order of preference):", SharedPCHModules.Count);
				foreach (PrecompiledHeaderTemplate SharedPCHModule in OrderedSharedPCHModules)
				{
					Log.TraceVerbose("	" + SharedPCHModule.Module.Name);
				}
			}
		}

		/// <summary>
		/// When building a target, this is called to add any additional modules that should be compiled along
		/// with the main target.  If you override this in a derived class, remember to call the base implementation!
		/// </summary>
		protected void AddExtraModules()
		{
			// Find all the extra module names
			List<string> ExtraModuleNames = new List<string>();
			ExtraModuleNames.AddRange(Rules.ExtraModuleNames);
			UEBuildPlatform.GetBuildPlatform(Platform).AddExtraModules(Rules, ExtraModuleNames);

			// Add extra modules that will either link into the main binary (monolithic), or be linked into separate DLL files (modular)
			foreach (string ModuleName in ExtraModuleNames)
			{
				UEBuildModuleCPP Module = FindOrCreateCppModuleByName(ModuleName, TargetRulesFile.GetFileName());
				if (Module.Binary == null)
				{
					AddModuleToBinary(Module);
				}
			}
		}

		/// <summary>
		/// Adds all the precompiled modules into the target. Precompiled modules are compiled alongside the target, but not linked into it unless directly referenced.
		/// </summary>
		protected void AddAllValidModulesToTarget()
		{
			// Find all the modules that are part of the target
			HashSet<string> ValidModuleNames = new HashSet<string>();
			foreach (UEBuildModuleCPP Module in Modules.Values.OfType<UEBuildModuleCPP>())
			{
				if(Module.Binary != null)
				{
					ValidModuleNames.Add(Module.Name);
				}
			}

			// Find all the platform folders to exclude from the list of valid modules
			ReadOnlyHashSet<string> ExcludeFolders = UEBuildPlatform.GetBuildPlatform(Platform).GetExcludedFolderNames();

			// Set of module names to build
			HashSet<string> FilteredModuleNames = new HashSet<string>();

			// Only add engine modules for non-program targets. Programs only compile allowed modules through plugins.
			if(TargetType != TargetType.Program)
			{
				// Find all the known module names in this assembly
				List<string> ModuleNames = new List<string>();
				RulesAssembly.GetAllModuleNames(ModuleNames);

				// Find all the directories containing engine modules that may be compatible with this target
				List<DirectoryReference> Directories = new List<DirectoryReference>();
				if (TargetType == TargetType.Editor)
				{
					Directories.AddRange(Unreal.GetExtensionDirs(Unreal.EngineDirectory, "Source/Editor"));
				}
				Directories.AddRange(Unreal.GetExtensionDirs(Unreal.EngineDirectory, "Source/Runtime"));

				// Also allow anything in the developer directory in non-shipping configurations (though we deny by default
				// unless the PrecompileForTargets setting indicates that it's actually useful at runtime).
				if(Rules.bBuildDeveloperTools)
				{
					Directories.AddRange(Unreal.GetExtensionDirs(Unreal.EngineDirectory, "Source/Developer"));
				}

				// Find all the modules that are not part of the standard set
				foreach (string ModuleName in ModuleNames)
				{
					FileReference ModuleFileName = RulesAssembly.GetModuleFileName(ModuleName)!;
					if (Directories.Any(BaseDir => ModuleFileName.IsUnderDirectory(BaseDir)))
					{
						Type RulesType = RulesAssembly.GetModuleRulesType(ModuleName)!;

						// Skip platform extension modules. We only care about the base modules, not the platform overrides.
						// The platform overrides get applied at a later stage when we actually come to build the module.
						if (!UEBuildPlatform.GetPlatformFolderNames().Any(Name => RulesType.Name.EndsWith("_" + Name)))
						{
							SupportedPlatformsAttribute? SupportedPlatforms = RulesType.GetCustomAttribute<SupportedPlatformsAttribute>();
							if(SupportedPlatforms != null)
							{
								if(SupportedPlatforms.Platforms.Contains(Platform))
								{
									FilteredModuleNames.Add(ModuleName);
								}
							}
							else
							{
								if (!ModuleFileName.ContainsAnyNames(ExcludeFolders, Unreal.EngineDirectory))
								{
									FilteredModuleNames.Add(ModuleName);
								}
							}
						}
					}
				}
			}

			// Add all the plugin modules that need to be compiled
			List<PluginInfo> Plugins = RulesAssembly.EnumeratePlugins().ToList();
			foreach(PluginInfo Plugin in Plugins)
			{
				// Ignore plugins which are specifically disabled by this target
				if (Rules.DisablePlugins.Contains(Plugin.Name))
				{
					continue;
				}

				// Ignore plugins without any modules
				if (Plugin.Descriptor.Modules == null)
				{
					continue;
				}

				// Disable any plugin which does not support the target platform. The editor should update such references in the .uproject file on load.
				if (!Rules.bIncludePluginsForTargetPlatforms && !Plugin.Descriptor.SupportsTargetPlatform(Platform))
				{
					continue;
				}

				// Disable any plugin that requires the build platform
				if(Plugin.Descriptor.bRequiresBuildPlatform && ShouldExcludePlugin(Plugin, ExcludeFolders))
				{
					continue;
				}

				// Disable any plugins that aren't compatible with this program
				if (TargetType == TargetType.Program && (Plugin.Descriptor.SupportedPrograms == null || !Plugin.Descriptor.SupportedPrograms.Contains(AppName)))
				{
					continue;
				}

				// Add all the modules
				foreach (ModuleDescriptor ModuleDescriptor in Plugin.Descriptor.Modules)
				{
					if (ModuleDescriptor.IsCompiledInConfiguration(Platform, Configuration, TargetName, TargetType, Rules.bBuildDeveloperTools, Rules.bBuildRequiresCookedData))
					{
						FileReference? ModuleFileName = RulesAssembly.GetModuleFileName(ModuleDescriptor.Name);
						if(ModuleFileName == null)
						{
							throw new BuildException("Unable to find module '{0}' referenced by {1}", ModuleDescriptor.Name, Plugin.File);
						}
						if(!ModuleFileName.ContainsAnyNames(ExcludeFolders, Plugin.Directory))
						{
							FilteredModuleNames.Add(ModuleDescriptor.Name);
						}
					}
				}
			}

			// Create rules for each remaining module, and check that it's set to be compiled
			foreach(string FilteredModuleName in FilteredModuleNames)
			{
				// Try to create the rules object, but catch any exceptions if it fails. Some modules (eg. SQLite) may determine that they are unavailable in the constructor.
				ModuleRules? ModuleRules;
				try
				{
					ModuleRules = RulesAssembly.CreateModuleRules(FilteredModuleName, this.Rules, "all modules option");
				}
				catch (BuildException)
				{
					ModuleRules = null;
				}

				// Figure out if it can be precompiled
				if (ModuleRules != null && ModuleRules.IsValidForTarget(ModuleRules.File))
				{
					ValidModuleNames.Add(FilteredModuleName);
				}
			}

			// Used to capture modules that were referenced while creating all the precompiled modules

			// Now create all the precompiled modules, making sure they don't reference anything that's not in the precompiled set

			// Gather the set of all modules traversed while processing ValidModuleNames, to ensure we have any extra modules found during RecursivelyCreateModules()
			HashSet<UEBuildModule> AllModules = new HashSet<UEBuildModule>();

			const string PrecompileReferenceChain = "allmodules option";
			foreach(string ModuleName in ValidModuleNames)
			{
				UEBuildModule Module = FindOrCreateModuleByName(ModuleName, PrecompileReferenceChain);
				AllModules.Add(Module);
				Module.RecursivelyCreateModules(
					(string ModuleName, string ReferenceChain) => 
					{ 
						UEBuildModule FoundModule = FindOrCreateModuleByName(ModuleName, ReferenceChain);
						AllModules.Add(FoundModule);
						return FoundModule; 
					}, 
					PrecompileReferenceChain);
			}

			// Exclude additional modules that were added only for include-path-only purposes, and those that will have their Verse dependency satisfied
			HashSet<UEBuildModuleCPP> ValidModules = new HashSet<UEBuildModuleCPP>(
				AllModules.OfType<UEBuildModuleCPP>() .Where(x => x.PrivateIncludePathModules != null && (!x.bDependsOnVerse || Rules.bUseVerse)));

			// Make sure precompiled modules don't reference any non-precompiled modules
			foreach(UEBuildModuleCPP ValidModule in ValidModules)
			{
				foreach(UEBuildModuleCPP ReferencedModule in ValidModule.GetDependencies(false, true).OfType<UEBuildModuleCPP>())
				{
					if(!ValidModules.Contains(ReferencedModule))
					{
						Log.TraceError("Module '{0}' is not usable without module '{1}', which is not valid for this target.", ValidModule.Name, ReferencedModule.Name);
					}
				}

				if (ValidModule.Binary == null)
				{
					AddModuleToBinary(ValidModule);
				}
			}
		}

		public void AddModuleToBinary(UEBuildModuleCPP Module)
		{
			if (ShouldCompileMonolithic())
			{
				// When linking monolithically, any unbound modules will be linked into the main executable
				Module.Binary = Binaries[0];
				Module.Binary.AddModule(Module);
			}
			else
			{
				// Otherwise create a new module for it
				Module.Binary = CreateDynamicLibraryForModule(Module);
				Binaries.Add(Module.Binary);
			}
		}

		/// <summary>
		/// Gets the output directory for a target
		/// </summary>
		/// <param name="BaseDir">The base directory for output files</param>
		/// <param name="TargetFile">Path to the target file</param>
		/// <returns>The output directory for this target</returns>
		public static DirectoryReference GetOutputDirectoryForExecutable(DirectoryReference BaseDir, FileReference TargetFile)
		{
			return Unreal.GetExtensionDirs(BaseDir).Where(x => TargetFile.IsUnderDirectory(x)).OrderByDescending(x => x.FullName.Length).FirstOrDefault() ?? Unreal.EngineDirectory;
		}

		/// <summary>
		/// Finds the base output directory for build products of the given module
		/// </summary>
		/// <param name="ModuleRules">The rules object created for this module</param>
		/// <returns>The base output directory for compiled object files for this module</returns>
		private DirectoryReference GetBaseOutputDirectory(ModuleRules ModuleRules)
		{
			// Get the root output directory and base name (target name/app name) for this binary
			DirectoryReference BaseOutputDirectory;

			if(bUseSharedBuildEnvironment && (ModuleRules.Plugin == null || (ModuleRules.Plugin.Type != PluginType.External || ModuleRules.Plugin.bExplicitPluginTarget)))
			{
				BaseOutputDirectory = ModuleRules.Context.DefaultOutputBaseDir;
			}
			else
			{
				BaseOutputDirectory = ProjectDirectory;
			}
			return BaseOutputDirectory;
		}

		/// <summary>
		/// Finds the base output directory for a module
		/// </summary>
		/// <param name="ModuleRules">The rules object created for this module</param>
		/// <returns>The output directory for compiled object files for this module</returns>
		private DirectoryReference GetModuleIntermediateDirectory(ModuleRules ModuleRules)
		{
			// Get the root output directory and base name (target name/app name) for this binary
			DirectoryReference BaseOutputDirectory = GetBaseOutputDirectory(ModuleRules);

			// Get the configuration that this module will be built in. Engine modules compiled in DebugGame will use Development.
			UnrealTargetConfiguration ModuleConfiguration = Configuration;
			if (Configuration == UnrealTargetConfiguration.DebugGame && !ModuleRules.Context.bCanBuildDebugGame && !ModuleRules.Name.Equals(Rules.LaunchModuleName, StringComparison.InvariantCultureIgnoreCase))
			{
				ModuleConfiguration = UnrealTargetConfiguration.Development;
			}

			bool bUseExternalFolder = ModuleRules.Plugin != null && (ModuleRules.Plugin.Type == PluginType.External && !ModuleRules.Plugin.bExplicitPluginTarget);

			// Get the output and intermediate directories for this module
			DirectoryReference IntermediateDirectory = DirectoryReference.Combine(BaseOutputDirectory, GetPlatformIntermediateFolder(Platform, Architecture, bUseExternalFolder), AppName, ModuleConfiguration.ToString());

			// Append a subdirectory if the module rules specifies one
			if (!String.IsNullOrEmpty(ModuleRules.BinariesSubFolder))
			{
				IntermediateDirectory = DirectoryReference.Combine(IntermediateDirectory, ModuleRules.BinariesSubFolder);
			}

			return DirectoryReference.Combine(IntermediateDirectory, ModuleRules.ShortName ?? ModuleRules.Name);
		}

		/// <summary>
		/// Adds a dynamic library for the given module. Does not check whether a binary already exists, or whether a binary should be created for this build configuration.
		/// </summary>
		/// <param name="Module">The module to create a binary for</param>
		/// <returns>The new binary. This has not been added to the target.</returns>
		private UEBuildBinary CreateDynamicLibraryForModule(UEBuildModuleCPP Module)
		{
			// Get the root output directory and base name (target name/app name) for this binary
			DirectoryReference BaseOutputDirectory = GetBaseOutputDirectory(Module.Rules);
			DirectoryReference OutputDirectory = DirectoryReference.Combine(BaseOutputDirectory, "Binaries", Platform.ToString());

			// Append a subdirectory if the module rules specifies one
			if (!String.IsNullOrEmpty(Module.Rules.BinariesSubFolder))
			{
				OutputDirectory = DirectoryReference.Combine(OutputDirectory, Module.Rules.BinariesSubFolder);
			}

			// Get the configuration that this module will be built in. Engine modules compiled in DebugGame will use Development.
			UnrealTargetConfiguration ModuleConfiguration = Configuration;
			if (Configuration == UnrealTargetConfiguration.DebugGame && !Module.Rules.Context.bCanBuildDebugGame)
			{
				ModuleConfiguration = UnrealTargetConfiguration.Development;
			}

			// Get the output filenames
			FileReference BaseBinaryPath = FileReference.Combine(OutputDirectory, MakeBinaryFileName(AppName + "-" + Module.Name, Platform, ModuleConfiguration, Architecture, Rules.UndecoratedConfiguration, UEBuildBinaryType.DynamicLinkLibrary));
			List<FileReference> OutputFilePaths = UEBuildPlatform.GetBuildPlatform(Platform).FinalizeBinaryPaths(BaseBinaryPath, ProjectFile, Rules);

			// Create the binary
			return new UEBuildBinary(
				Type: UEBuildBinaryType.DynamicLinkLibrary,
				OutputFilePaths: OutputFilePaths,
				IntermediateDirectory: Module.IntermediateDirectory,
				bAllowExports: true,
				bBuildAdditionalConsoleApp: false,
				PrimaryModule: Module,
				bUsePrecompiled: Module.Rules.bUsePrecompiled
			);
		}

		/// <summary>
		/// Makes a filename (without path) for a compiled binary (e.g. "Core-Win64-Debug.lib") */
		/// </summary>
		/// <param name="BinaryName">The name of this binary</param>
		/// <param name="Platform">The platform being built for</param>
		/// <param name="Configuration">The configuration being built</param>
		/// <param name="Architecture">The target architecture being built</param>
		/// <param name="UndecoratedConfiguration">The target configuration which doesn't require a platform and configuration suffix. Development by default.</param>
		/// <param name="BinaryType">Type of binary</param>
		/// <returns>Name of the binary</returns>
		public static string MakeBinaryFileName(string BinaryName, UnrealTargetPlatform Platform, UnrealTargetConfiguration Configuration, string Architecture, UnrealTargetConfiguration UndecoratedConfiguration, UEBuildBinaryType BinaryType)
		{
			StringBuilder Result = new StringBuilder();

			if (Platform == UnrealTargetPlatform.Linux && (BinaryType == UEBuildBinaryType.DynamicLinkLibrary || BinaryType == UEBuildBinaryType.StaticLibrary))
			{
				Result.Append("lib");
			}

			Result.Append(BinaryName);

			if (Configuration != UndecoratedConfiguration)
			{
				Result.AppendFormat("-{0}-{1}", Platform.ToString(), Configuration.ToString());
			}

			UEBuildPlatform BuildPlatform = UEBuildPlatform.GetBuildPlatform(Platform);
			if(BuildPlatform.RequiresArchitectureSuffix())
			{
				Result.Append(Architecture);
			}

			Result.Append(BuildPlatform.GetBinaryExtension(BinaryType));

			return Result.ToString();
		}

		/// <summary>
		/// Determine the output path for a target's executable
		/// </summary>
		/// <param name="BaseDirectory">The base directory for the executable; typically either the engine directory or project directory.</param>
		/// <param name="BinaryName">Name of the binary</param>
		/// <param name="Platform">Target platform to build for</param>
		/// <param name="Configuration">Target configuration being built</param>
		/// <param name="Architecture">Architecture being built</param>
		/// <param name="BinaryType">The type of binary we're compiling</param>
		/// <param name="UndecoratedConfiguration">The configuration which doesn't have a "-{Platform}-{Configuration}" suffix added to the binary</param>
		/// <param name="bIncludesGameModules">Whether this executable contains game modules</param>
		/// <param name="ExeSubFolder">Subfolder for executables. May be null.</param>
		/// <param name="ProjectFile">The project file containing the target being built</param>
		/// <param name="Rules">Rules for the target being built</param>
		/// <returns>List of executable paths for this target</returns>
		public static List<FileReference> MakeBinaryPaths(DirectoryReference BaseDirectory, string BinaryName, UnrealTargetPlatform Platform, UnrealTargetConfiguration Configuration, UEBuildBinaryType BinaryType, string Architecture, UnrealTargetConfiguration UndecoratedConfiguration, bool bIncludesGameModules, string ExeSubFolder, FileReference? ProjectFile, ReadOnlyTargetRules Rules)
		{
			// Get the configuration for the executable. If we're building DebugGame, and this executable only contains engine modules, use the same name as development.
			UnrealTargetConfiguration ExeConfiguration = Configuration;

			// Build the binary path
			DirectoryReference BinaryDirectory = DirectoryReference.Combine(BaseDirectory, "Binaries", Platform.ToString());
			if (!String.IsNullOrEmpty(ExeSubFolder))
			{
				BinaryDirectory = DirectoryReference.Combine(BinaryDirectory, ExeSubFolder);
			}
			FileReference BinaryFile = FileReference.Combine(BinaryDirectory, MakeBinaryFileName(BinaryName, Platform, ExeConfiguration, Architecture, UndecoratedConfiguration, BinaryType));

			// Allow the platform to customize the output path (and output several executables at once if necessary)
			return UEBuildPlatform.GetBuildPlatform(Platform).FinalizeBinaryPaths(BinaryFile, ProjectFile, Rules);
		}

		/// <summary>
		/// Sets up the plugins for this target
		/// </summary>
		public void SetupPlugins()
		{
			// Find all the valid plugins
			Dictionary<string, PluginInfo> NameToInfo = RulesAssembly.EnumeratePlugins().ToDictionary(x => x.Name, x => x, StringComparer.InvariantCultureIgnoreCase);

			// Remove any plugins for platforms we don't have
			List<UnrealTargetPlatform> MissingPlatforms = new List<UnrealTargetPlatform>();
			foreach (UnrealTargetPlatform TargetPlatform in UnrealTargetPlatform.GetValidPlatforms())
			{
				if (!UEBuildPlatform.TryGetBuildPlatform(TargetPlatform, out _))
				{
					MissingPlatforms.Add(TargetPlatform);
				}
			}

			// Get an array of folders to filter out
			string[] ExcludeFolders = MissingPlatforms.Select(x => x.ToString()).ToArray();

			// Set of all the plugins that have been referenced
			HashSet<string> ReferencedNames = new HashSet<string>(StringComparer.InvariantCultureIgnoreCase);

			// Map of plugin names to instances of that plugin
			Dictionary<string, UEBuildPlugin> NameToInstance = new Dictionary<string, UEBuildPlugin>(StringComparer.InvariantCultureIgnoreCase);

			// Set up the foreign plugin
			if(ForeignPlugin != null)
			{
				PluginReferenceDescriptor PluginReference = new PluginReferenceDescriptor(ForeignPlugin.GetFileNameWithoutExtension(), null, true);
				AddPlugin(PluginReference, "command line", ExcludeFolders, NameToInstance, NameToInfo);
			}

			// Configure plugins explicitly enabled via target settings
			foreach(string PluginName in Rules.EnablePlugins)
			{
				if(ReferencedNames.Add(PluginName))
				{
					PluginReferenceDescriptor PluginReference = new PluginReferenceDescriptor(PluginName, null, true);
					AddPlugin(PluginReference, "target settings", ExcludeFolders, NameToInstance, NameToInfo);
				}
			}

			// Configure plugins explicitly disabled via target settings
			foreach(string PluginName in Rules.DisablePlugins)
			{
				if(ReferencedNames.Add(PluginName))
				{
					PluginReferenceDescriptor PluginReference = new PluginReferenceDescriptor(PluginName, null, false);
					AddPlugin(PluginReference, "target settings", ExcludeFolders, NameToInstance, NameToInfo);
				}
			}

			bool bAllowEnginePluginsEnabledByDefault = true;

			// Find a map of plugins which are explicitly referenced in the project file
			if (ProjectDescriptor != null)
			{
				bAllowEnginePluginsEnabledByDefault = !ProjectDescriptor.DisableEnginePluginsByDefault;
				if (ProjectDescriptor.Plugins != null)
				{
					string ProjectReferenceChain = ProjectFile!.GetFileName();
					foreach (PluginReferenceDescriptor PluginReference in ProjectDescriptor.Plugins)
					{
						if (!Rules.EnablePlugins.Contains(PluginReference.Name, StringComparer.InvariantCultureIgnoreCase) && !Rules.DisablePlugins.Contains(PluginReference.Name, StringComparer.InvariantCultureIgnoreCase))
						{
							// Make sure we don't have multiple references to the same plugin
							if (!ReferencedNames.Add(PluginReference.Name))
							{
								Log.TraceWarning("Plugin '{0}' is listed multiple times in project file '{1}'.", PluginReference.Name, ProjectFile);
							}
							else
							{
								AddPlugin(PluginReference, ProjectReferenceChain, ExcludeFolders, NameToInstance, NameToInfo);
							}
						}
					}
				}
			}

			// Also synthesize references for plugins which are enabled by default
			if (Rules.bCompileAgainstEngine || Rules.bCompileWithPluginSupport)
			{
				foreach(PluginInfo Plugin in NameToInfo.Values)
				{
					if(Plugin.IsEnabledByDefault(bAllowEnginePluginsEnabledByDefault) && !ReferencedNames.Contains(Plugin.Name))
					{
						ReferencedNames.Add(Plugin.Name);

						PluginReferenceDescriptor PluginReference = new PluginReferenceDescriptor(Plugin.Name, null, true);
						PluginReference.SupportedTargetPlatforms = Plugin.Descriptor.GetSupportedTargetPlatformNames();
						PluginReference.bHasExplicitPlatforms = Plugin.Descriptor.bHasExplicitPlatforms;
						PluginReference.bOptional = true;

						if (PluginReference.bHasExplicitPlatforms)
						{
							PluginReference.PlatformAllowList = PluginReference.SupportedTargetPlatforms; //synthesize allow list if it must be explicit
						}

						AddPlugin(PluginReference, "default plugins", ExcludeFolders, NameToInstance, NameToInfo);
					}
				}
			}

			// If this is a program, synthesize references for plugins which are enabled via the config file
			if(TargetType == TargetType.Program)
			{
				ConfigHierarchy EngineConfig = ConfigCache.ReadHierarchy(ConfigHierarchyType.Engine, DirectoryReference.Combine(Unreal.EngineDirectory, "Programs", TargetName), Platform);

				List<string>? PluginNames;
				if(EngineConfig.GetArray("Plugins", "ProgramEnabledPlugins", out PluginNames))
				{
					foreach(string PluginName in PluginNames)
					{
						if(ReferencedNames.Add(PluginName))
						{
							PluginReferenceDescriptor PluginReference = new PluginReferenceDescriptor(PluginName, null, true);
							AddPlugin(PluginReference, "DefaultEngine.ini", ExcludeFolders, NameToInstance, NameToInfo);
						}
					}
				}
			}

			// Create the list of enabled plugins
			EnabledPlugins = new List<UEBuildPlugin>(NameToInstance.Values);

			// Configure plugins explicitly built but not enabled via target settings
			foreach (string PluginName in Rules.BuildPlugins)
			{
				if (ReferencedNames.Add(PluginName))
				{
					PluginReferenceDescriptor PluginReference = new PluginReferenceDescriptor(PluginName, null, true);
					AddPlugin(PluginReference, "target settings", ExcludeFolders, NameToInstance, NameToInfo);
				}
			}

			// Set the list of plugins that should be built
			BuildPlugins = new List<UEBuildPlugin>(NameToInstance.Values);
		}

		/// <summary>
		/// Creates a plugin instance from a reference to it
		/// </summary>
		/// <param name="Reference">Reference to the plugin</param>
		/// <param name="ReferenceChain">Textual representation of the chain of references, for error reporting</param>
		/// <param name="ExcludeFolders">Array of folder names to be excluded</param>
		/// <param name="NameToInstance">Map from plugin name to instance of it</param>
		/// <param name="NameToInfo">Map from plugin name to information</param>
		/// <returns>Instance of the plugin, or null if it should not be used</returns>
		private UEBuildPlugin? AddPlugin(PluginReferenceDescriptor Reference, string ReferenceChain, string[] ExcludeFolders, Dictionary<string, UEBuildPlugin> NameToInstance, Dictionary<string, PluginInfo> NameToInfo)
		{
			// Ignore disabled references
			if(!Reference.bEnabled)
			{
				return null;
			}

			// Try to get an existing reference to this plugin
			UEBuildPlugin? Instance;
			if(NameToInstance.TryGetValue(Reference.Name, out Instance))
			{
				// If this is a non-optional reference, make sure that and every referenced dependency is staged
				if(!Reference.bOptional && !Instance.bDescriptorReferencedExplicitly)
				{
					Instance.bDescriptorReferencedExplicitly = true;
					if(Instance.Descriptor.Plugins != null)
					{
						foreach(PluginReferenceDescriptor NextReference in Instance.Descriptor.Plugins)
						{
							string NextReferenceChain = String.Format("{0} -> {1}", ReferenceChain, Instance.File.GetFileName());
							AddPlugin(NextReference, NextReferenceChain, ExcludeFolders, NameToInstance, NameToInfo);
						}
					}
				}
			}
			else
			{
				// Check if the plugin is required for this platform
				if(!Reference.IsEnabledForPlatform(Platform))
				{
					Log.TraceLog("Ignoring plugin '{0}' (referenced via {1}), not enabled for platform {2}", Reference.Name, ReferenceChain, Platform);
					return null;
				}

				if (!Reference.IsEnabledForTargetConfiguration(Configuration))
				{
					Log.TraceLog("Ignoring plugin '{0}' (referenced via {1}), not enabled for target configuration {2}", Reference.Name, ReferenceChain, Configuration);
					return null;
				}

				if (!Reference.IsEnabledForTarget(TargetType))
				{
					Log.TraceLog("Ignoring plugin '{0}' (referenced via {1}), not enabled for target {2}", Reference.Name, ReferenceChain, TargetType);
					return null;
				}

				// Disable any plugin reference which does not support the target platform
				if (!Rules.bIncludePluginsForTargetPlatforms && !Reference.IsSupportedTargetPlatform(Platform))
				{
					Log.TraceLog("Ignoring plugin '{0}' (referenced via {1}) due to unsupported target platform.", Reference.Name, ReferenceChain);
					return null;
				}

				// Find the plugin being enabled
				PluginInfo? Info;
				if(!NameToInfo.TryGetValue(Reference.Name, out Info))
				{
					if (Reference.bOptional)
					{
						return null;
					}
					else
					{
						throw new BuildException("Unable to find plugin '{0}' (referenced via {1}). Install it and try again, or remove it from the required plugin list.", Reference.Name, ReferenceChain);
					}
				}

				// Disable any plugin which does not support the target platform. The editor should update such references in the .uproject file on load.
				if (!Rules.bIncludePluginsForTargetPlatforms && !Info.Descriptor.SupportsTargetPlatform(Platform))
				{
					throw new BuildException("{0} is referenced via {1} with a mismatched 'SupportedTargetPlatforms' field. This will cause problems in packaged builds, because the .uplugin file will not be staged. Launch the editor to update references from your project file, or update references from other plugins manually.", Info.File.GetFileName(), ReferenceChain);
				}

				// Disable any plugin that requires the build platform
				if(Info.Descriptor.bRequiresBuildPlatform && ShouldExcludePlugin(Info, ExcludeFolders))
				{
					Log.TraceLog("Ignoring plugin '{0}' (referenced via {1}) due to missing build platform", Reference.Name, ReferenceChain);
					return null;
				}

				// If this plugin supports UHT, flag that we need to pass the project file to UHT when generating headers
				if (Info.Descriptor.SupportedPrograms != null && Info.Descriptor.SupportedPrograms.Contains("UnrealHeaderTool"))
				{
					bHasProjectScriptPlugin = true;
				}

				// Disable any plugins that aren't compatible with this program
				if (Rules.Type == TargetType.Program && (Info.Descriptor.SupportedPrograms == null || !Info.Descriptor.SupportedPrograms.Contains(AppName)))
				{
					Log.TraceLog("Ignoring plugin '{0}' (referenced via {1}) due to absence from supported programs list.", Reference.Name, ReferenceChain);
					return null;
				}

				// Create the new instance and add it to the cache
				Log.TraceLog("Enabling plugin '{0}' (referenced via {1})", Reference.Name, ReferenceChain);
				Instance = new UEBuildPlugin(Info, ReferenceChain);
				Instance.bDescriptorReferencedExplicitly = !Reference.bOptional;
				NameToInstance.Add(Info.Name, Instance);

				// Get the reference chain for this plugin
				string PluginReferenceChain = String.Format("{0} -> {1}", ReferenceChain, Info.File.GetFileName());

				// Create modules for this plugin
				//UEBuildBinaryType BinaryType = ShouldCompileMonolithic() ? UEBuildBinaryType.StaticLibrary : UEBuildBinaryType.DynamicLinkLibrary;
				if (Info.Descriptor.Modules != null)
				{
					foreach (ModuleDescriptor ModuleInfo in Info.Descriptor.Modules)
					{
						if (ModuleInfo.IsCompiledInConfiguration(Platform, Configuration, TargetName, TargetType, Rules.bBuildDeveloperTools, Rules.bBuildRequiresCookedData))
						{
							UEBuildModuleCPP Module = FindOrCreateCppModuleByName(ModuleInfo.Name, PluginReferenceChain);
							if(!Instance.Modules.Contains(Module))
							{
								// This could be in a child plugin so scan thorugh those as well
								if (!Module.RulesFile.IsUnderDirectory(Info.Directory) && !Info.ChildFiles.Any(ChildFile => Module.RulesFile.IsUnderDirectory(ChildFile.Directory)))
								{
									throw new BuildException("Plugin '{0}' (referenced via {1}) does not contain the '{2}' module, but lists it in '{3}'.", Info.Name, ReferenceChain, ModuleInfo.Name, Info.File);
								}
								Instance.bDescriptorNeededAtRuntime = true;
								Instance.Modules.Add(Module);
							}
						}
					}
				}

				// Create the dependencies set
				HashSet<UEBuildPlugin> Dependencies = new HashSet<UEBuildPlugin>();
				if(Info.Descriptor.Plugins != null)
				{
					foreach(PluginReferenceDescriptor NextReference in Info.Descriptor.Plugins)
					{
						UEBuildPlugin? NextInstance = AddPlugin(NextReference, PluginReferenceChain, ExcludeFolders, NameToInstance, NameToInfo);
						if(NextInstance != null)
						{
							Dependencies.Add(NextInstance);
							if(NextInstance.Dependencies == null)
							{
								throw new BuildException("Found circular dependency from plugin '{0}' onto itself.", NextReference.Name);
							}
							Dependencies.UnionWith(NextInstance.Dependencies);
						}
					}
				}
				Instance.Dependencies = Dependencies;

				// Stage the descriptor if the plugin contains content or Verse code
				if (Info.Descriptor.bCanContainContent || Info.Descriptor.bCanContainVerse || Dependencies.Any(x => x.bDescriptorNeededAtRuntime))
				{
					Instance.bDescriptorNeededAtRuntime = true;
				}
			}
			return Instance;
		}

		/// <summary>
		/// Checks whether a plugin path contains a platform directory fragment
		/// </summary>
		private bool ShouldExcludePlugin(PluginInfo Plugin, IEnumerable<string> ExcludeFolders)
		{
			if (Plugin.LoadedFrom == PluginLoadedFrom.Engine)
			{
				return Plugin.File.ContainsAnyNames(ExcludeFolders, Unreal.EngineDirectory);
			}
			else if(ProjectFile != null)
			{
				return Plugin.File.ContainsAnyNames(ExcludeFolders, ProjectFile.Directory);
			}
			else
			{
				return false;
			}
		}

		/// <summary>
		/// Sets up the binaries for the target.
		/// </summary>
		protected void SetupBinaries()
		{
			// If we're using the new method for specifying binaries, fill in the binary configurations now
			if(Rules.LaunchModuleName == null)
			{
				throw new BuildException("LaunchModuleName must be set for all targets.");
			}

			// Create the launch module
			UEBuildModuleCPP LaunchModule = FindOrCreateCppModuleByName(Rules.LaunchModuleName, TargetRulesFile.GetFileName());

			// Get the intermediate directory for the launch module directory. This can differ from the standard engine intermediate directory because it is always configuration-specific.
			DirectoryReference IntermediateDirectory;
			if(LaunchModule.RulesFile.IsUnderDirectory(Unreal.EngineDirectory) && !ShouldCompileMonolithic())
			{
				IntermediateDirectory = DirectoryReference.Combine(Unreal.EngineDirectory, PlatformIntermediateFolder, AppName, Configuration.ToString());
			}
			else
			{
				IntermediateDirectory = ProjectIntermediateDirectory;
			}

			// Construct the output paths for this target's executable
			DirectoryReference OutputDirectory;
			if (ProjectFile != null && (bCompileMonolithic || !bUseSharedBuildEnvironment) && Rules.File.IsUnderDirectory(ProjectDirectory))
			{
				OutputDirectory = GetOutputDirectoryForExecutable(ProjectDirectory, Rules.File);
			}
			else
			{
				OutputDirectory = GetOutputDirectoryForExecutable(Unreal.EngineDirectory, Rules.File);
			}

			bool bCompileAsDLL = Rules.bShouldCompileAsDLL && bCompileMonolithic;
			List<FileReference> OutputPaths = MakeBinaryPaths(OutputDirectory, bCompileMonolithic ? TargetName : AppName, Platform, Configuration, bCompileAsDLL ? UEBuildBinaryType.DynamicLinkLibrary : UEBuildBinaryType.Executable, Rules.Architecture, Rules.UndecoratedConfiguration, bCompileMonolithic && ProjectFile != null, Rules.ExeBinariesSubFolder, ProjectFile, Rules);

			// Create the binary
			UEBuildBinary Binary = new UEBuildBinary(
				Type: Rules.bShouldCompileAsDLL? UEBuildBinaryType.DynamicLinkLibrary : UEBuildBinaryType.Executable,
				OutputFilePaths: OutputPaths,
				IntermediateDirectory: IntermediateDirectory,
				bAllowExports: Rules.bHasExports,
				bBuildAdditionalConsoleApp: Rules.bBuildAdditionalConsoleApp,
				PrimaryModule: LaunchModule,
				bUsePrecompiled: LaunchModule.Rules.bUsePrecompiled && OutputPaths[0].IsUnderDirectory(Unreal.EngineDirectory)
			);
			Binaries.Add(Binary);

			// Add the launch module to it
			LaunchModule.Binary = Binary;
			Binary.AddModule(LaunchModule);

		}

		/// <summary>
		/// Sets up the global compile and link environment for the target.
		/// </summary>
		private void SetupGlobalEnvironment(UEToolChain ToolChain, CppCompileEnvironment GlobalCompileEnvironment, LinkEnvironment GlobalLinkEnvironment)
		{
			UEBuildPlatform BuildPlatform = UEBuildPlatform.GetBuildPlatform(Platform);

			ToolChain.SetUpGlobalEnvironment(Rules);

			// @Hack: This to prevent UHT from listing CoreUObject.init.gen.cpp as its dependency.
			// We flag the compile environment when we build UHT so that we don't need to check
			// this for each file when generating their dependencies.
			GlobalCompileEnvironment.bHackHeaderGenerator = (AppName == "UnrealHeaderTool");

			bool bUseDebugCRT = GlobalCompileEnvironment.Configuration == CppConfiguration.Debug && Rules.bDebugBuildsActuallyUseDebugCRT;
			GlobalCompileEnvironment.bUseDebugCRT = bUseDebugCRT;
			GlobalCompileEnvironment.bEnableOSX109Support = Rules.bEnableOSX109Support;
			GlobalCompileEnvironment.Definitions.Add(String.Format("IS_PROGRAM={0}", TargetType == TargetType.Program ? "1" : "0"));
			GlobalCompileEnvironment.Definitions.AddRange(Rules.GlobalDefinitions);
			GlobalCompileEnvironment.bUseSharedBuildEnvironment = (Rules.BuildEnvironment == TargetBuildEnvironment.Shared);
			GlobalCompileEnvironment.bEnableExceptions = Rules.bForceEnableExceptions || Rules.bBuildEditor;
			GlobalCompileEnvironment.bEnableObjCExceptions = Rules.bForceEnableObjCExceptions || Rules.bBuildEditor;
			GlobalCompileEnvironment.DefaultWarningLevel = Rules.DefaultWarningLevel;
			GlobalCompileEnvironment.DeprecationWarningLevel = Rules.DeprecationWarningLevel;
			GlobalCompileEnvironment.ShadowVariableWarningLevel = Rules.ShadowVariableWarningLevel;
			GlobalCompileEnvironment.UnsafeTypeCastWarningLevel = Rules.UnsafeTypeCastWarningLevel;
			GlobalCompileEnvironment.bUndefinedIdentifierWarningsAsErrors = Rules.bUndefinedIdentifierErrors;
			GlobalCompileEnvironment.bRetainFramePointers = Rules.bRetainFramePointers;
<<<<<<< HEAD
=======
			GlobalCompileEnvironment.bWarningsAsErrors = Rules.bWarningsAsErrors;
>>>>>>> 6bbb88c8
			GlobalCompileEnvironment.bOptimizeForSize = Rules.bCompileForSize;
			GlobalCompileEnvironment.bUseStaticCRT = Rules.bUseStaticCRT;
			GlobalCompileEnvironment.bOmitFramePointers = Rules.bOmitFramePointers;
			GlobalCompileEnvironment.bUsePDBFiles = Rules.bUsePDBFiles;
			GlobalCompileEnvironment.bSupportEditAndContinue = Rules.bSupportEditAndContinue;
			GlobalCompileEnvironment.bPreprocessOnly = Rules.bPreprocessOnly;
			GlobalCompileEnvironment.bUseIncrementalLinking = Rules.bUseIncrementalLinking;
			GlobalCompileEnvironment.bAllowLTCG = Rules.bAllowLTCG;
			GlobalCompileEnvironment.bPGOOptimize = Rules.bPGOOptimize;
			GlobalCompileEnvironment.bPGOProfile = Rules.bPGOProfile;
			GlobalCompileEnvironment.bAllowRemotelyCompiledPCHs = Rules.bAllowRemotelyCompiledPCHs;
			GlobalCompileEnvironment.bCheckSystemHeadersForModification = Rules.bCheckSystemHeadersForModification;
			GlobalCompileEnvironment.bPrintTimingInfo = Rules.bPrintToolChainTimingInfo;
			GlobalCompileEnvironment.bUseRTTI = Rules.bForceEnableRTTI;
			GlobalCompileEnvironment.bUseInlining = Rules.bUseInlining;
			GlobalCompileEnvironment.bCompileISPC = Rules.bCompileISPC;
			GlobalCompileEnvironment.bHideSymbolsByDefault = !Rules.bPublicSymbolsByDefault;
			GlobalCompileEnvironment.CppStandard = Rules.CppStandard;
			GlobalCompileEnvironment.AdditionalArguments = Rules.AdditionalCompilerArguments ?? String.Empty;

			GlobalLinkEnvironment.bUseDebugCRT = bUseDebugCRT;
			GlobalLinkEnvironment.bUseStaticCRT = Rules.bUseStaticCRT;
			GlobalLinkEnvironment.bIsBuildingConsoleApplication = Rules.bIsBuildingConsoleApplication;
			GlobalLinkEnvironment.bOptimizeForSize = Rules.bCompileForSize;
			GlobalLinkEnvironment.bOmitFramePointers = Rules.bOmitFramePointers;
			GlobalLinkEnvironment.bSupportEditAndContinue = Rules.bSupportEditAndContinue;
			GlobalLinkEnvironment.bCreateMapFile = Rules.bCreateMapFile;
			GlobalLinkEnvironment.bHasExports = Rules.bHasExports;
			GlobalLinkEnvironment.bUsePDBFiles = Rules.bUsePDBFiles;
			GlobalLinkEnvironment.BundleDirectory = BuildPlatform.GetBundleDirectory(Rules, Binaries[0].OutputFilePaths);
			GlobalLinkEnvironment.BundleVersion = Rules.BundleVersion;
			GlobalLinkEnvironment.bAllowLTCG = Rules.bAllowLTCG;
			GlobalLinkEnvironment.bPGOOptimize = Rules.bPGOOptimize;
			GlobalLinkEnvironment.bPGOProfile = Rules.bPGOProfile;
			GlobalLinkEnvironment.bUseIncrementalLinking = Rules.bUseIncrementalLinking;
			GlobalLinkEnvironment.bUseFastPDBLinking = Rules.bUseFastPDBLinking ?? false;
			GlobalLinkEnvironment.bPrintTimingInfo = Rules.bPrintToolChainTimingInfo;
			GlobalLinkEnvironment.AdditionalArguments = Rules.AdditionalLinkerArguments ?? String.Empty;

			if (Rules.bPGOOptimize && Rules.bPGOProfile)
			{
				throw new BuildException("bPGOProfile and bPGOOptimize are mutually exclusive.");
			}

			if (Rules.bPGOProfile)
			{
				GlobalCompileEnvironment.Definitions.Add("ENABLE_PGO_PROFILE=1");
			}
			else
			{
				GlobalCompileEnvironment.Definitions.Add("ENABLE_PGO_PROFILE=0");
			}

			// Toggle to enable vorbis for audio streaming where available
			GlobalCompileEnvironment.Definitions.Add("USE_VORBIS_FOR_STREAMING=1");

			// Toggle to enable XMA for audio streaming where available (XMA2 only supports up to stereo streams - surround streams will fall back to Vorbis etc)
			GlobalCompileEnvironment.Definitions.Add("USE_XMA2_FOR_STREAMING=1");

			// Add the 'Engine/Source' path as a global include path for all modules
			GlobalCompileEnvironment.UserIncludePaths.Add(UnrealBuildTool.EngineSourceDirectory);
						
			//@todo.PLATFORM: Do any platform specific tool chain initialization here if required

			UnrealTargetConfiguration EngineTargetConfiguration = Configuration == UnrealTargetConfiguration.DebugGame ? UnrealTargetConfiguration.Development : Configuration;
			DirectoryReference LinkIntermediateDirectory = DirectoryReference.Combine(Unreal.EngineDirectory, PlatformIntermediateFolder, AppName, EngineTargetConfiguration.ToString());

			// Installed Engine intermediates go to the project's intermediate folder. Installed Engine never writes to the engine intermediate folder. (Those files are immutable)
			// Also, when compiling in monolithic, all intermediates go to the project's folder.  This is because a project can change definitions that affects all engine translation
			// units too, so they can't be shared between different targets.  They are effectively project-specific engine intermediates.
			if (Unreal.IsEngineInstalled() || (ProjectFile != null && ShouldCompileMonolithic()))
			{
				if (ProjectFile != null)
				{
					LinkIntermediateDirectory = DirectoryReference.Combine(ProjectFile.Directory, PlatformIntermediateFolder, AppName, Configuration.ToString());
				}
				else if (ForeignPlugin != null)
				{
					LinkIntermediateDirectory = DirectoryReference.Combine(ForeignPlugin.Directory, PlatformIntermediateFolder, AppName, Configuration.ToString());
				}
			}

			// Put the non-executable output files (PDB, import library, etc) in the intermediate directory.
			GlobalLinkEnvironment.IntermediateDirectory = LinkIntermediateDirectory;
			GlobalLinkEnvironment.OutputDirectory = GlobalLinkEnvironment.IntermediateDirectory;

			// By default, shadow source files for this target in the root OutputDirectory
			GlobalLinkEnvironment.LocalShadowDirectory = GlobalLinkEnvironment.OutputDirectory;

			DirectoryReference OutputDir = Binaries[0].OutputDir;
			if (OutputDir.IsUnderDirectory(Unreal.EngineDirectory))
			{
				DirectoryReference BaseDir = DirectoryReference.Combine(Unreal.EngineDirectory, "Binaries", Platform.ToString());
				if (BaseDir != OutputDir)
				{
					string RelativeBaseDir = BaseDir.MakeRelativeTo(OutputDir).Replace(Path.DirectorySeparatorChar, '/');
					GlobalCompileEnvironment.Definitions.Add(String.Format("UE_RELATIVE_BASE_DIR=\"{0}/\"", RelativeBaseDir));
				}
			}

			bool bCompileDevTests = (Configuration != UnrealTargetConfiguration.Test && Configuration != UnrealTargetConfiguration.Shipping);
			bool bCompilePerfTests = bCompileDevTests;
			if (Rules.bForceCompileDevelopmentAutomationTests)
			{
				bCompileDevTests = true;
			}
			if (Rules.bForceCompilePerformanceAutomationTests)
			{
				bCompilePerfTests = true;
			}
			if (Rules.bForceDisableAutomationTests)
			{
				bCompileDevTests = bCompilePerfTests = false;
			}

			GlobalCompileEnvironment.Definitions.Add("WITH_DEV_AUTOMATION_TESTS=" + (bCompileDevTests ? "1" : "0"));
			GlobalCompileEnvironment.Definitions.Add("WITH_PERF_AUTOMATION_TESTS=" + (bCompilePerfTests ? "1" : "0"));

			GlobalCompileEnvironment.Definitions.Add("UNICODE");
			GlobalCompileEnvironment.Definitions.Add("_UNICODE");
			GlobalCompileEnvironment.Definitions.Add("__UNREAL__");

			GlobalCompileEnvironment.Definitions.Add(String.Format("IS_MONOLITHIC={0}", ShouldCompileMonolithic() ? "1" : "0"));

			GlobalCompileEnvironment.Definitions.Add(String.Format("WITH_ENGINE={0}", Rules.bCompileAgainstEngine ? "1" : "0"));
			GlobalCompileEnvironment.Definitions.Add(String.Format("WITH_UNREAL_DEVELOPER_TOOLS={0}", Rules.bBuildDeveloperTools ? "1" : "0"));
			GlobalCompileEnvironment.Definitions.Add(String.Format("WITH_UNREAL_TARGET_DEVELOPER_TOOLS={0}", Rules.bBuildTargetDeveloperTools ? "1" : "0"));

			// Set a macro to control whether to initialize ApplicationCore. Command line utilities should not generally need this.
			if (Rules.bCompileAgainstApplicationCore)
			{
				GlobalCompileEnvironment.Definitions.Add("WITH_APPLICATION_CORE=1");
			}
			else
			{
				GlobalCompileEnvironment.Definitions.Add("WITH_APPLICATION_CORE=0");
			}

			if (Rules.bCompileAgainstCoreUObject)
			{
				GlobalCompileEnvironment.Definitions.Add("WITH_COREUOBJECT=1");
			}
			else
			{
				GlobalCompileEnvironment.Definitions.Add("WITH_COREUOBJECT=0");
			}

			if (Rules.bUseVerse)
			{
				GlobalCompileEnvironment.Definitions.Add("WITH_VERSE=1");
			}
			else
			{
				GlobalCompileEnvironment.Definitions.Add("WITH_VERSE=0");
			}

			if (Rules.bCompileWithStatsWithoutEngine)
			{
				GlobalCompileEnvironment.Definitions.Add("USE_STATS_WITHOUT_ENGINE=1");
			}
			else
			{
				GlobalCompileEnvironment.Definitions.Add("USE_STATS_WITHOUT_ENGINE=0");
			}

			if (Rules.bCompileWithPluginSupport)
			{
				GlobalCompileEnvironment.Definitions.Add("WITH_PLUGIN_SUPPORT=1");
			}
			else
			{
				GlobalCompileEnvironment.Definitions.Add("WITH_PLUGIN_SUPPORT=0");
			}

			if (Rules.bCompileWithAccessibilitySupport && !Rules.bIsBuildingConsoleApplication)
			{
				GlobalCompileEnvironment.Definitions.Add("WITH_ACCESSIBILITY=1");
			}
			else
			{
				GlobalCompileEnvironment.Definitions.Add("WITH_ACCESSIBILITY=0");
			}

			if (Rules.bWithPerfCounters)
			{
				GlobalCompileEnvironment.Definitions.Add("WITH_PERFCOUNTERS=1");
			}
			else
			{
				GlobalCompileEnvironment.Definitions.Add("WITH_PERFCOUNTERS=0");
			}

			if (Rules.bUseLoggingInShipping)
			{
				GlobalCompileEnvironment.Definitions.Add("USE_LOGGING_IN_SHIPPING=1");
			}
			else
			{
				GlobalCompileEnvironment.Definitions.Add("USE_LOGGING_IN_SHIPPING=0");
			}

			if (Rules.bLoggingToMemoryEnabled)
			{
				GlobalCompileEnvironment.Definitions.Add("WITH_LOGGING_TO_MEMORY=1");
			}
			else
			{
				GlobalCompileEnvironment.Definitions.Add("WITH_LOGGING_TO_MEMORY=0");
			}

			if (Rules.bUseCacheFreedOSAllocs)
			{
				GlobalCompileEnvironment.Definitions.Add("USE_CACHE_FREED_OS_ALLOCS=1");
			}
			else
			{
				GlobalCompileEnvironment.Definitions.Add("USE_CACHE_FREED_OS_ALLOCS=0");
			}

			if (Rules.bUseChecksInShipping)
			{
				GlobalCompileEnvironment.Definitions.Add("USE_CHECKS_IN_SHIPPING=1");
			}
			else
			{
				GlobalCompileEnvironment.Definitions.Add("USE_CHECKS_IN_SHIPPING=0");
			}

			if (Rules.bUseEstimatedUtcNow)
			{
				GlobalCompileEnvironment.Definitions.Add("USE_ESTIMATED_UTCNOW=1");
			}
			else
			{
				GlobalCompileEnvironment.Definitions.Add("USE_ESTIMATED_UTCNOW=0");
			}

			// bBuildEditor has now been set appropriately for all platforms, so this is here to make sure the #define
			if (Rules.bBuildEditor)
			{
				GlobalCompileEnvironment.Definitions.Add("WITH_EDITOR=1");
				GlobalCompileEnvironment.Definitions.Add("WITH_IOSTORE_IN_EDITOR=1");
			}
			else if (!GlobalCompileEnvironment.Definitions.Contains("WITH_EDITOR=0"))
			{
				GlobalCompileEnvironment.Definitions.Add("WITH_EDITOR=0");
			}

			if (Rules.bBuildWithEditorOnlyData == false)
			{
				GlobalCompileEnvironment.Definitions.Add("WITH_EDITORONLY_DATA=0");
			}

			// Check if server-only code should be compiled out.
			if (Rules.bWithServerCode == true)
			{
				GlobalCompileEnvironment.Definitions.Add("WITH_SERVER_CODE=1");
			}
			else
			{
				GlobalCompileEnvironment.Definitions.Add("WITH_SERVER_CODE=0");
			}

			// Set the defines for Push Model
			if (Rules.bWithPushModel)
			{
				GlobalCompileEnvironment.Definitions.Add("WITH_PUSH_MODEL=1");
			}
			else
			{
				GlobalCompileEnvironment.Definitions.Add("WITH_PUSH_MODEL=0");
			}

			// Set the define for whether we're compiling with CEF3
			if (Rules.bCompileCEF3 && (Platform == UnrealTargetPlatform.Win64 || Platform == UnrealTargetPlatform.Mac || Platform == UnrealTargetPlatform.Linux))
			{
				GlobalCompileEnvironment.Definitions.Add("WITH_CEF3=1");
			}
			else
			{
				GlobalCompileEnvironment.Definitions.Add("WITH_CEF3=0");
			}

			// Set the define for enabling live coding
			if(Rules.bWithLiveCoding)
			{
				GlobalCompileEnvironment.Definitions.Add("WITH_LIVE_CODING=1");
				if (Rules.LinkType == TargetLinkType.Monolithic)
				{
					GlobalCompileEnvironment.Definitions.Add(String.Format("UE_LIVE_CODING_ENGINE_DIR=\"{0}\"", Unreal.EngineDirectory.FullName.Replace("\\", "\\\\")));
					if(ProjectFile != null)
					{
						GlobalCompileEnvironment.Definitions.Add(String.Format("UE_LIVE_CODING_PROJECT=\"{0}\"", ProjectFile.FullName.Replace("\\", "\\\\")));
					}
				}
			}
			else
			{
				GlobalCompileEnvironment.Definitions.Add("WITH_LIVE_CODING=0");
			}

<<<<<<< HEAD
=======
			// Whether C++20 modules are enabled
			if (Rules.bEnableCppModules)
			{
				GlobalCompileEnvironment.Definitions.Add("WITH_CPP_MODULES=1");
			}
			else
			{
				GlobalCompileEnvironment.Definitions.Add("WITH_CPP_MODULES=0");
			}

			// Whether C++20 coroutines are enabled
			if (Rules.bEnableCppCoroutinesForEvaluation)
			{
				Log.TraceInformationOnce($"NOTE: C++ coroutine support is considered experimental and should be used for evaluation purposes only ({nameof(TargetRules.bEnableCppCoroutinesForEvaluation)})");
				GlobalCompileEnvironment.Definitions.Add("WITH_CPP_COROUTINES=1");
				GlobalCompileEnvironment.bEnableCoroutines = true;
			}
			else
			{
				GlobalCompileEnvironment.Definitions.Add("WITH_CPP_COROUTINES=0");
			}

			// Define the custom config if specified, this should not be set in an editor build
			if (!bUseSharedBuildEnvironment && !String.IsNullOrEmpty(Rules.CustomConfig))
			{
				GlobalCompileEnvironment.Definitions.Add(String.Format("CUSTOM_CONFIG=\"{0}\"", Rules.CustomConfig));
			}

>>>>>>> 6bbb88c8
			// Compile in the names of the module manifests
			GlobalCompileEnvironment.Definitions.Add(String.Format("UBT_MODULE_MANIFEST=\"{0}\"", ModuleManifest.GetStandardFileName(AppName, Platform, Configuration, Architecture, false)));
			GlobalCompileEnvironment.Definitions.Add(String.Format("UBT_MODULE_MANIFEST_DEBUGGAME=\"{0}\"", ModuleManifest.GetStandardFileName(AppName, Platform, UnrealTargetConfiguration.DebugGame, Architecture, true)));

			// tell the compiled code the name of the UBT platform (this affects folder on disk, etc that the game may need to know)
			GlobalCompileEnvironment.Definitions.Add(String.Format("UBT_COMPILED_PLATFORM=" + Platform.ToString()));
			GlobalCompileEnvironment.Definitions.Add(String.Format("UBT_COMPILED_TARGET=" + TargetType.ToString()));

			// Set the global app name
			GlobalCompileEnvironment.Definitions.Add(String.Format("UE_APP_NAME=\"{0}\"", AppName));

			// Add global definitions for project-specific binaries. HACK: Also defining for monolithic builds in binary releases. Might be better to set this via command line instead?
			if (!bUseSharedBuildEnvironment || bCompileMonolithic)
			{
				UEBuildBinary ExecutableBinary = Binaries[0];

				bool IsCurrentPlatform;
<<<<<<< HEAD
				if (Utils.IsRunningOnMono)
=======
				if (!RuntimePlatform.IsWindows)
>>>>>>> 6bbb88c8
				{
					IsCurrentPlatform = Platform == UnrealTargetPlatform.Mac || (UEBuildPlatform.IsPlatformInGroup(Platform, UnrealPlatformGroup.Unix) && Platform == BuildHostPlatform.Current.Platform);
				}
				else
				{
					IsCurrentPlatform = Platform.IsInGroup(UnrealPlatformGroup.Windows) || Platform == UnrealTargetPlatform.HoloLens;
				}

				if (IsCurrentPlatform)
				{
					// The hardcoded engine directory needs to be a relative path to match the normal EngineDir format. Not doing so breaks the network file system (TTP#315861).
					string OutputFilePath = ExecutableBinary.OutputFilePath.FullName;
					if (Platform == UnrealTargetPlatform.Mac && OutputFilePath.Contains(".app/Contents/MacOS"))
					{
						OutputFilePath = OutputFilePath.Substring(0, OutputFilePath.LastIndexOf(".app/Contents/MacOS") + 4);
					}
<<<<<<< HEAD
					string EnginePath = Utils.CleanDirectorySeparators(UnrealBuildTool.EngineDirectory.MakeRelativeTo(ExecutableBinary.OutputFilePath.Directory), '/');
=======
					string EnginePath = Utils.CleanDirectorySeparators(Unreal.EngineDirectory.MakeRelativeTo(ExecutableBinary.OutputFilePath.Directory), '/');
>>>>>>> 6bbb88c8
					if (EnginePath.EndsWith("/") == false)
					{
						EnginePath += "/";
					}
					GlobalCompileEnvironment.Definitions.Add(String.Format("UE_ENGINE_DIRECTORY=\"{0}\"", EnginePath));
				}
			}

			// Initialize the compile and link environments for the platform, configuration, and project.
			BuildPlatform.SetUpEnvironment(Rules, GlobalCompileEnvironment, GlobalLinkEnvironment);
			BuildPlatform.SetUpConfigurationEnvironment(Rules, GlobalCompileEnvironment, GlobalLinkEnvironment);
		}

		static CppConfiguration GetCppConfiguration(UnrealTargetConfiguration Configuration)
		{
			switch (Configuration)
			{
				case UnrealTargetConfiguration.Debug:
					return CppConfiguration.Debug;
				case UnrealTargetConfiguration.DebugGame:
				case UnrealTargetConfiguration.Development:
					return CppConfiguration.Development;
				case UnrealTargetConfiguration.Shipping:
					return CppConfiguration.Shipping;
				case UnrealTargetConfiguration.Test:
					return CppConfiguration.Shipping;
				default:
					throw new BuildException("Unhandled target configuration");
			}
		}

		/// <summary>
		/// Create a rules object for the given module, and set any default values for this target
		/// </summary>
		private ModuleRules CreateModuleRulesAndSetDefaults(string ModuleName, string ReferenceChain)
		{
			// Create the rules from the assembly
			ModuleRules RulesObject = RulesAssembly.CreateModuleRules(ModuleName, Rules, ReferenceChain);

			// Set whether the module requires an IMPLEMENT_MODULE macro
			if(!RulesObject.bRequiresImplementModule.HasValue)
			{
				RulesObject.bRequiresImplementModule = (RulesObject.Type == ModuleRules.ModuleType.CPlusPlus && RulesObject.Name != Rules.LaunchModuleName);
			}

			// Reads additional dependencies array for project module from project file and fills PrivateDependencyModuleNames.
			if (ProjectDescriptor != null && ProjectDescriptor.Modules != null)
			{
				ModuleDescriptor Module = ProjectDescriptor.Modules.FirstOrDefault(x => x.Name.Equals(ModuleName, StringComparison.InvariantCultureIgnoreCase));
				if (Module != null && Module.AdditionalDependencies != null)
				{
					RulesObject.PrivateDependencyModuleNames.AddRange(Module.AdditionalDependencies);
				}
			}

			// Make sure include paths don't end in trailing slashes. This can result in enclosing quotes being escaped when passed to command line tools.
			RemoveTrailingSlashes(RulesObject.PublicIncludePaths);
			RemoveTrailingSlashes(RulesObject.PublicSystemIncludePaths);
			RemoveTrailingSlashes(RulesObject.InternalncludePaths);
			RemoveTrailingSlashes(RulesObject.PrivateIncludePaths);
			RemoveTrailingSlashes(RulesObject.PublicSystemLibraryPaths);

			// Validate rules object
			if (RulesObject.Type == ModuleRules.ModuleType.CPlusPlus)
			{
				List<string> InvalidDependencies = RulesObject.DynamicallyLoadedModuleNames.Intersect(RulesObject.PublicDependencyModuleNames.Concat(RulesObject.PrivateDependencyModuleNames)).ToList();
				if (InvalidDependencies.Count != 0)
				{
					throw new BuildException("Module rules for '{0}' should not be dependent on modules which are also dynamically loaded: {1}", ModuleName, String.Join(", ", InvalidDependencies));
				}

				// Make sure that engine modules use shared PCHs or have an explicit private PCH
				if(RulesObject.PCHUsage == ModuleRules.PCHUsageMode.NoSharedPCHs && RulesObject.PrivatePCHHeaderFile == null)
				{
					if(ProjectFile == null || !RulesObject.File.IsUnderDirectory(ProjectFile.Directory))
					{
						Log.TraceWarning("{0} module has shared PCHs disabled, but does not have a private PCH set", ModuleName);
					}
				}

				// If we can't use a shared PCH, check there's a private PCH set
				if(RulesObject.PCHUsage != ModuleRules.PCHUsageMode.NoPCHs && RulesObject.PCHUsage != ModuleRules.PCHUsageMode.UseExplicitOrSharedPCHs && RulesObject.PrivatePCHHeaderFile == null)
				{
					// Try to figure out the legacy PCH file
					FileReference CppFile = DirectoryReference.EnumerateFiles(RulesObject.Directory, "*.cpp", SearchOption.AllDirectories).FirstOrDefault();
					if(CppFile != null)
					{
						string? IncludeFile = MetadataCache.GetFirstInclude(FileItem.GetItemByFileReference(CppFile));
						if(IncludeFile != null)
						{
							FileReference PchIncludeFile = DirectoryReference.EnumerateFiles(RulesObject.Directory, Path.GetFileName(IncludeFile), SearchOption.AllDirectories).FirstOrDefault();
							if(PchIncludeFile != null)
							{
								RulesObject.PrivatePCHHeaderFile = PchIncludeFile.MakeRelativeTo(RulesObject.Directory).Replace(Path.DirectorySeparatorChar, '/');
							}
						}
					}

					// Print a suggestion for which file to include
					if(RulesObject.PrivatePCHHeaderFile == null)
					{
						Log.TraceWarningOnce(RulesObject.File, "Modules must specify an explicit precompiled header (eg. PrivatePCHHeaderFile = \"Private/{0}PrivatePCH.h\") from UE 4.21 onwards.", ModuleName);
					}
					else
					{
						Log.TraceWarningOnce(RulesObject.File, "Modules must specify an explicit precompiled header (eg. PrivatePCHHeaderFile = \"{0}\") from UE 4.21 onwards.", RulesObject.PrivatePCHHeaderFile);
					}
				}
			}

			RulesObject.PrivateDefinitions.Add(String.Format("UE_MODULE_NAME=\"{0}\"", ModuleName));
<<<<<<< HEAD
			RulesObject.PrivateDefinitions.Add(String.Format("UE_PLUGIN_NAME=\"{0}\"", RulesObject.IsPlugin ? RulesObject.Plugin.Name : ""));
=======
			RulesObject.PrivateDefinitions.Add(String.Format("UE_PLUGIN_NAME=\"{0}\"", RulesObject.IsPlugin && RulesObject.Plugin != null ? RulesObject.Plugin.Name : ""));
>>>>>>> 6bbb88c8

			return RulesObject;
		}

		/// <summary>
		/// Utility function to remove trailing slashes from a list of paths
		/// </summary>
		/// <param name="Paths">List of paths to process</param>
		private static void RemoveTrailingSlashes(List<string> Paths)
		{
			for(int Idx = 0; Idx < Paths.Count; Idx++)
			{
				Paths[Idx] = Paths[Idx].TrimEnd('\\');
			}
		}

		/// <summary>
		/// Finds a module given its name.  Throws an exception if the module couldn't be found.
		/// </summary>
		/// <param name="ModuleName">Name of the module</param>
		/// <param name="ReferenceChain">Chain of references causing this module to be instantiated, for display in error messages</param>
		public UEBuildModule FindOrCreateModuleByName(string ModuleName, string ReferenceChain)
		{
			UEBuildModule? Module;
			if (!Modules.TryGetValue(ModuleName, out Module))
			{
				// @todo projectfiles: Cross-platform modules can appear here during project generation, but they may have already
				//   been filtered out by the project generator.  This causes the projects to not be added to directories properly.
				ModuleRules RulesObject = CreateModuleRulesAndSetDefaults(ModuleName, ReferenceChain);
				DirectoryReference ModuleDirectory = RulesObject.File.Directory;

				// Clear the bUsePrecompiled flag if we're compiling a foreign plugin; since it's treated like an engine module, it will default to true in an installed build.
				if(RulesObject.Plugin != null && RulesObject.Plugin.File == ForeignPlugin)
				{
					RulesObject.bPrecompile = true;
					RulesObject.bUsePrecompiled = false;
				}

				// Get the base directory for paths referenced by the module. If the module's under the UProject source directory use that, otherwise leave it relative to the Engine source directory.
				if (ProjectFile != null)
				{
					DirectoryReference ProjectSourceDirectoryName = DirectoryReference.Combine(ProjectFile.Directory, "Source");
					if (RulesObject.File.IsUnderDirectory(ProjectSourceDirectoryName))
					{
						RulesObject.PublicIncludePaths = CombinePathList(ProjectSourceDirectoryName, RulesObject.PublicIncludePaths);
						RulesObject.InternalncludePaths = CombinePathList(ProjectSourceDirectoryName, RulesObject.InternalncludePaths);
						RulesObject.PrivateIncludePaths = CombinePathList(ProjectSourceDirectoryName, RulesObject.PrivateIncludePaths);
						RulesObject.PublicSystemLibraryPaths = CombinePathList(ProjectSourceDirectoryName, RulesObject.PublicSystemLibraryPaths);
					}
				}

				// Get the generated code directory. Plugins always write to their own intermediate directory so they can be copied between projects, shared engine
				// intermediates go in the engine intermediate folder, and anything else goes in the project folder.
				DirectoryReference? GeneratedCodeDirectory = null;
				if (RulesObject.Type != ModuleRules.ModuleType.External)
				{
					// Get the base directory
					if (bUseSharedBuildEnvironment)
					{
						GeneratedCodeDirectory = RulesObject.Context.DefaultOutputBaseDir;
					}
					else
					{
						GeneratedCodeDirectory = ProjectDirectory;
					}

					// Get the subfolder containing generated code
					GeneratedCodeDirectory = DirectoryReference.Combine(GeneratedCodeDirectory, PlatformIntermediateFolder, AppName, "Inc");

					// Append the binaries subfolder, if present. We rely on this to ensure that build products can be filtered correctly.
					if(RulesObject.BinariesSubFolder != null)
					{
						GeneratedCodeDirectory = DirectoryReference.Combine(GeneratedCodeDirectory, RulesObject.BinariesSubFolder);
					}

					// Finally, append the module name.
					GeneratedCodeDirectory = DirectoryReference.Combine(GeneratedCodeDirectory, ModuleName);
				}

				// For legacy modules, add a bunch of default include paths.
				if (RulesObject.Type == ModuleRules.ModuleType.CPlusPlus && RulesObject.bAddDefaultIncludePaths && (RulesObject.Plugin != null || (ProjectFile != null && RulesObject.File.IsUnderDirectory(ProjectFile.Directory))))
				{
					// Add the module source directory
					DirectoryReference BaseSourceDirectory;
					if (RulesObject.Plugin != null)
					{
						BaseSourceDirectory = DirectoryReference.Combine(RulesObject.Plugin.Directory, "Source");
					}
					else
					{
						BaseSourceDirectory = DirectoryReference.Combine(ProjectFile!.Directory, "Source");
					}

					// If it's a game module (plugin or otherwise), add the root source directory to the include paths.
					if (RulesObject.File.IsUnderDirectory(TargetRulesFile.Directory) || (RulesObject.Plugin != null && RulesObject.Plugin.LoadedFrom == PluginLoadedFrom.Project))
					{
						if(DirectoryReference.Exists(BaseSourceDirectory))
						{
							RulesObject.PublicIncludePaths.Add(NormalizeIncludePath(BaseSourceDirectory));
						}
					}

					// Resolve private include paths against the project source root
					for (int Idx = 0; Idx < RulesObject.PrivateIncludePaths.Count; Idx++)
					{
						string PrivateIncludePath = RulesObject.PrivateIncludePaths[Idx];
						if (!Path.IsPathRooted(PrivateIncludePath))
						{
							PrivateIncludePath = DirectoryReference.Combine(BaseSourceDirectory, PrivateIncludePath).FullName;
						}
						RulesObject.PrivateIncludePaths[Idx] = PrivateIncludePath;
					}
				}

				// Allow the current platform to modify the module rules
				UEBuildPlatform.GetBuildPlatform(Platform).ModifyModuleRulesForActivePlatform(ModuleName, RulesObject, Rules);

				// Allow all build platforms to 'adjust' the module setting.
				// This will allow undisclosed platforms to make changes without
				// exposing information about the platform in publicly accessible
				// locations.
				UEBuildPlatform.PlatformModifyHostModuleRules(ModuleName, RulesObject, Rules);

				// Now, go ahead and create the module builder instance
				Module = InstantiateModule(RulesObject, GeneratedCodeDirectory);
				Modules.Add(Module.Name, Module);

				// Module must not have Verse if Verse is not enabled
				if (Module.bHasVerse && !Rules.bUseVerse && !Rules.bBuildAllModules && !ProjectFileGenerator.bGenerateProjectFiles)
				{
					Log.TraceWarning("Module '{0}' has associated Verse code but target '{1}' does not have Verse enabled. C++ include errors are likely to follow.", Module.Name, TargetName);
				}
			}

			// Warn if the module reference has incorrect text case
			if (!Module.Name.Equals(ModuleName) && Module.Name.Equals(ModuleName, StringComparison.InvariantCultureIgnoreCase))
			{
				Log.TraceWarning("Module '{0}' (referenced via {1}) has incorrect text case. Did you mean '{2}'?", ModuleName, ReferenceChain, Module.Name);
			}
			return Module;
		}

		/// <summary>
		/// Constructs a new C++ module
		/// </summary>
		/// <param name="ModuleName">Name of the module</param>
		/// <param name="ReferenceChain">Chain of references causing this module to be instantiated, for display in error messages</param>
		/// <returns>New C++ module</returns>
		public UEBuildModuleCPP FindOrCreateCppModuleByName(string ModuleName, string ReferenceChain)
		{
			UEBuildModuleCPP? CppModule = FindOrCreateModuleByName(ModuleName, ReferenceChain) as UEBuildModuleCPP;
			if(CppModule == null)
			{
				throw new BuildException("'{0}' is not a C++ module (referenced via {1})", ModuleName, ReferenceChain);
			}
			return CppModule;
		}

		protected UEBuildModule InstantiateModule(
			ModuleRules RulesObject,
			DirectoryReference? GeneratedCodeDirectory)
		{
			switch (RulesObject.Type)
			{
				case ModuleRules.ModuleType.CPlusPlus:
					return new UEBuildModuleCPP(
							Rules: RulesObject,
							IntermediateDirectory: GetModuleIntermediateDirectory(RulesObject),
							GeneratedCodeDirectory: GeneratedCodeDirectory
						);

				case ModuleRules.ModuleType.External:
					return new UEBuildModuleExternal(RulesObject, GetModuleIntermediateDirectory(RulesObject));

				default:
					throw new BuildException("Unrecognized module type specified by 'Rules' object {0}", RulesObject.ToString());
			}
		}

		/// <summary>
		/// Normalize an include path to be relative to the engine source directory
		/// </summary>
		public static string NormalizeIncludePath(DirectoryReference Directory)
		{
			return Utils.CleanDirectorySeparators(Directory.MakeRelativeTo(UnrealBuildTool.EngineSourceDirectory), '/');
		}

		/// <summary>
		/// Finds a module given its name.  Throws an exception if the module couldn't be found.
		/// </summary>
		public UEBuildModule GetModuleByName(string Name)
		{
			UEBuildModule? Result;
			if (Modules.TryGetValue(Name, out Result))
			{
				return Result;
			}
			else
			{
				throw new BuildException("Couldn't find referenced module '{0}'.", Name);
			}
		}


		/// <summary>
		/// Combines a list of paths with a base path.
		/// </summary>
		/// <param name="BasePath">Base path to combine with. May be null or empty.</param>
		/// <param name="PathList">List of input paths to combine with. May be null.</param>
		/// <returns>List of paths relative The build module object for the specified build rules source file</returns>
		private static List<string> CombinePathList(DirectoryReference BasePath, List<string> PathList)
		{
			List<string> NewPathList = new List<string>();
			foreach (string Path in PathList)
			{
				if(Path.StartsWith("$(", StringComparison.Ordinal))
				{
					NewPathList.Add(Path);
				}
				else
				{
					NewPathList.Add(System.IO.Path.Combine(BasePath.FullName, Path));
				}
			}
			return NewPathList;
		}
	}
}<|MERGE_RESOLUTION|>--- conflicted
+++ resolved
@@ -1744,8 +1744,6 @@
 
 			// On Mac and Linux we have actions that should be executed after all the binaries are created
 			TargetToolChain.SetupBundleDependencies(Binaries, TargetName);
-<<<<<<< HEAD
-=======
 
 			// Gather modules we might want to generate headers for
 			HashSet<UEBuildModuleCPP> ModulesToGenerateHeadersFor = GatherDependencyModules(OriginalBinaries.ToList());
@@ -1762,7 +1760,6 @@
 				UHTAdditionalArguments.Add("-ini:Engine:[UnrealHeaderTool]:EngineNativePointerMemberBehavior=" + Rules.NativePointerMemberBehaviorOverride);
 				UHTAdditionalArguments.Add("-ini:Engine:[UnrealHeaderTool]:NonEngineNativePointerMemberBehavior=" + Rules.NativePointerMemberBehaviorOverride);
 			}
->>>>>>> 6bbb88c8
 
 			if ((UHTAdditionalArguments != null) && (UHTAdditionalArguments.Any()))
 			{
@@ -1967,16 +1964,6 @@
 					Dictionary<FileReference, ModuleManifest> EngineFileToManifest = new Dictionary<FileReference, ModuleManifest>();
 					Dictionary<FileReference, ModuleManifest> TargetFileToManifest = new Dictionary<FileReference, ModuleManifest>();
 
-<<<<<<< HEAD
-				Action WriteMetadataAction = Makefile.CreateRecursiveAction<WriteMetadataMode>(ActionType.WriteMetadata, WriteMetadataArguments.ToString());
-				WriteMetadataAction.WorkingDirectory = UnrealBuildTool.EngineSourceDirectory;
-				WriteMetadataAction.StatusDescription = ReceiptFileName.GetFileName();
-				WriteMetadataAction.bCanExecuteRemotely = false;
-				WriteMetadataAction.PrerequisiteItems.Add(FileItem.GetItemByFileReference(MetadataTargetFile));
-				WriteMetadataAction.PrerequisiteItems.AddRange(Makefile.OutputItems);
-				WriteMetadataAction.ProducedItems.Add(FileItem.GetItemByFileReference(ReceiptFileName));
-				WriteMetadataAction.ProducedItems.AddRange(MetadataTargetInfo.FileToManifest.Keys.Where(x => !UnrealBuildTool.IsFileInstalled(x)).Select(x => FileItem.GetItemByFileReference(x)));
-=======
 					foreach ((FileReference File, ModuleManifest Manifest) in FileNameToModuleManifest)
 					{
 						if (File.IsUnderDirectory(Unreal.EngineDirectory))
@@ -1988,7 +1975,6 @@
 							TargetFileToManifest.Add(File, Manifest);
 						}
 					}
->>>>>>> 6bbb88c8
 
 					List<FileItem> EnginePrereqItems = new List<FileItem>();
 					List<FileItem> TargetPrereqItems = new List<FileItem>();
@@ -2121,12 +2107,9 @@
 			}
 			Makefile.ExternalDependencies.UnionWith(Makefile.PluginFiles);
 
-<<<<<<< HEAD
-=======
 			// Also track the version file
 			Makefile.ExternalDependencies.Add(FileItem.GetItemByFileReference(BuildVersion.GetDefaultFileName()));
 
->>>>>>> 6bbb88c8
 			// Add any toolchain dependencies
 			TargetToolChain.GetExternalDependencies(Makefile.ExternalDependencies);
 
@@ -3620,10 +3603,7 @@
 			GlobalCompileEnvironment.UnsafeTypeCastWarningLevel = Rules.UnsafeTypeCastWarningLevel;
 			GlobalCompileEnvironment.bUndefinedIdentifierWarningsAsErrors = Rules.bUndefinedIdentifierErrors;
 			GlobalCompileEnvironment.bRetainFramePointers = Rules.bRetainFramePointers;
-<<<<<<< HEAD
-=======
 			GlobalCompileEnvironment.bWarningsAsErrors = Rules.bWarningsAsErrors;
->>>>>>> 6bbb88c8
 			GlobalCompileEnvironment.bOptimizeForSize = Rules.bCompileForSize;
 			GlobalCompileEnvironment.bUseStaticCRT = Rules.bUseStaticCRT;
 			GlobalCompileEnvironment.bOmitFramePointers = Rules.bOmitFramePointers;
@@ -3925,8 +3905,6 @@
 				GlobalCompileEnvironment.Definitions.Add("WITH_LIVE_CODING=0");
 			}
 
-<<<<<<< HEAD
-=======
 			// Whether C++20 modules are enabled
 			if (Rules.bEnableCppModules)
 			{
@@ -3955,7 +3933,6 @@
 				GlobalCompileEnvironment.Definitions.Add(String.Format("CUSTOM_CONFIG=\"{0}\"", Rules.CustomConfig));
 			}
 
->>>>>>> 6bbb88c8
 			// Compile in the names of the module manifests
 			GlobalCompileEnvironment.Definitions.Add(String.Format("UBT_MODULE_MANIFEST=\"{0}\"", ModuleManifest.GetStandardFileName(AppName, Platform, Configuration, Architecture, false)));
 			GlobalCompileEnvironment.Definitions.Add(String.Format("UBT_MODULE_MANIFEST_DEBUGGAME=\"{0}\"", ModuleManifest.GetStandardFileName(AppName, Platform, UnrealTargetConfiguration.DebugGame, Architecture, true)));
@@ -3973,11 +3950,7 @@
 				UEBuildBinary ExecutableBinary = Binaries[0];
 
 				bool IsCurrentPlatform;
-<<<<<<< HEAD
-				if (Utils.IsRunningOnMono)
-=======
 				if (!RuntimePlatform.IsWindows)
->>>>>>> 6bbb88c8
 				{
 					IsCurrentPlatform = Platform == UnrealTargetPlatform.Mac || (UEBuildPlatform.IsPlatformInGroup(Platform, UnrealPlatformGroup.Unix) && Platform == BuildHostPlatform.Current.Platform);
 				}
@@ -3994,11 +3967,7 @@
 					{
 						OutputFilePath = OutputFilePath.Substring(0, OutputFilePath.LastIndexOf(".app/Contents/MacOS") + 4);
 					}
-<<<<<<< HEAD
-					string EnginePath = Utils.CleanDirectorySeparators(UnrealBuildTool.EngineDirectory.MakeRelativeTo(ExecutableBinary.OutputFilePath.Directory), '/');
-=======
 					string EnginePath = Utils.CleanDirectorySeparators(Unreal.EngineDirectory.MakeRelativeTo(ExecutableBinary.OutputFilePath.Directory), '/');
->>>>>>> 6bbb88c8
 					if (EnginePath.EndsWith("/") == false)
 					{
 						EnginePath += "/";
@@ -4110,11 +4079,7 @@
 			}
 
 			RulesObject.PrivateDefinitions.Add(String.Format("UE_MODULE_NAME=\"{0}\"", ModuleName));
-<<<<<<< HEAD
-			RulesObject.PrivateDefinitions.Add(String.Format("UE_PLUGIN_NAME=\"{0}\"", RulesObject.IsPlugin ? RulesObject.Plugin.Name : ""));
-=======
 			RulesObject.PrivateDefinitions.Add(String.Format("UE_PLUGIN_NAME=\"{0}\"", RulesObject.IsPlugin && RulesObject.Plugin != null ? RulesObject.Plugin.Name : ""));
->>>>>>> 6bbb88c8
 
 			return RulesObject;
 		}
