// Copyright Epic Games, Inc. All Rights Reserved.

<<<<<<< HEAD
using System;
using System.Collections.Generic;
using System.Linq;
using System.Text;
using System.Threading.Tasks;
=======
>>>>>>> 4af6daef
using Microsoft.Extensions.Logging;

namespace UnrealBuildTool
{
	/// <summary>
	/// Factory class for registering platforms at startup
	/// </summary>
	abstract class UEBuildPlatformFactory
	{
		/// <summary>
		/// Gets the target platform for an individual factory
		/// </summary>
		public abstract UnrealTargetPlatform TargetPlatform
		{
			get;
		}

		/// <summary>
		/// Register the platform with the UEBuildPlatform class
		/// </summary>
		public abstract void RegisterBuildPlatforms(ILogger Logger);
	}
}<|MERGE_RESOLUTION|>--- conflicted
+++ resolved
@@ -1,13 +1,5 @@
 // Copyright Epic Games, Inc. All Rights Reserved.
 
-<<<<<<< HEAD
-using System;
-using System.Collections.Generic;
-using System.Linq;
-using System.Text;
-using System.Threading.Tasks;
-=======
->>>>>>> 4af6daef
 using Microsoft.Extensions.Logging;
 
 namespace UnrealBuildTool
