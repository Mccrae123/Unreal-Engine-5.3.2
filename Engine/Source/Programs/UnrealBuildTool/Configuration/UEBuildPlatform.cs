// Copyright 1998-2019 Epic Games, Inc. All Rights Reserved.

using System;
using System.Collections.Generic;
using System.Text;
using System.Diagnostics;
using System.IO;
using System.Linq;
using Tools.DotNETCommon;

namespace UnrealBuildTool
{
	abstract class UEBuildPlatform
	{
		private static Dictionary<UnrealTargetPlatform, UEBuildPlatform> BuildPlatformDictionary = new Dictionary<UnrealTargetPlatform, UEBuildPlatform>();

		// a mapping of a group to the platforms in the group (ie, Microsoft contains Win32 and Win64)
		static Dictionary<UnrealPlatformGroup, List<UnrealTargetPlatform>> PlatformGroupDictionary = new Dictionary<UnrealPlatformGroup, List<UnrealTargetPlatform>>();

		/// <summary>
		/// The corresponding target platform enum
		/// </summary>
		public readonly UnrealTargetPlatform Platform;

		/// <summary>
		/// The default C++ target platform to use
		/// </summary>
		public readonly CppPlatform DefaultCppPlatform;

		/// <summary>
		/// All the platform folder names
		/// </summary>
		private static string[] CachedPlatformFolderNames;

		/// <summary>
		/// Cached copy of the list of folders to include for this platform
		/// </summary>
		private string[] CachedIncludedFolderNames;

		/// <summary>
		/// Cached copy of the list of folders to exclude for this platform
		/// </summary>
		private string[] CachedExcludedFolderNames;

		/// <summary>
		/// Constructor.
		/// </summary>
		/// <param name="InPlatform">The enum value for this platform</param>
		/// <param name="InDefaultCPPPlatform">The default C++ platform for this platform</param>
		public UEBuildPlatform(UnrealTargetPlatform InPlatform, CppPlatform InDefaultCPPPlatform)
		{
			Platform = InPlatform;
			DefaultCppPlatform = InDefaultCPPPlatform;
		}

		/// <summary>
		/// Gets an array of all platform folder names
		/// </summary>
		/// <returns>Array of platform folders</returns>
		public static string[] GetPlatformFolderNames()
		{
			if(CachedPlatformFolderNames == null)
			{
				List<string> PlatformFolderNames = new List<string>();

				// Find all the platform folders to exclude from the list of precompiled modules
				foreach (UnrealTargetPlatform TargetPlatform in Enum.GetValues(typeof(UnrealTargetPlatform)))
				{
					if (TargetPlatform != UnrealTargetPlatform.Unknown)
					{
						PlatformFolderNames.Add(TargetPlatform.ToString());
					}
				}

				// Also exclude all the platform groups that this platform is not a part of
				foreach (UnrealPlatformGroup PlatformGroup in Enum.GetValues(typeof(UnrealPlatformGroup)))
				{
					PlatformFolderNames.Add(PlatformGroup.ToString());
				}

				// Save off the list as an array
				CachedPlatformFolderNames = PlatformFolderNames.ToArray();
			}
			return CachedPlatformFolderNames;
		}

		/// <summary>
		/// Finds a list of folder names to include when building for this platform
		/// </summary>
		virtual public string[] GetIncludedFolderNames()
		{
			if(CachedIncludedFolderNames == null)
			{
				List<string> Names = new List<string>();

				Names.Add(Platform.ToString());
				foreach(UnrealPlatformGroup Group in UEBuildPlatform.GetPlatformGroups(Platform))
				{
					Names.Add(Group.ToString());
				}

				CachedIncludedFolderNames = Names.ToArray();
			}
			return CachedIncludedFolderNames;
		}

		/// <summary>
		/// Finds a list of folder names to exclude when building for this platform
		/// </summary>
		public string[] GetExcludedFolderNames()
		{
			if(CachedExcludedFolderNames == null)
			{
				CachedExcludedFolderNames = GetPlatformFolderNames().Except(GetIncludedFolderNames()).ToArray();
			}
			return CachedExcludedFolderNames;
		}

		/// <summary>
		/// Whether the required external SDKs are installed for this platform. Could be either a manual install or an AutoSDK.
		/// </summary>
		public abstract SDKStatus HasRequiredSDKsInstalled();

		/// <summary>
		/// Whether this platform requires specific Visual Studio version.
		/// </summary>
		public virtual VCProjectFileFormat GetRequiredVisualStudioVersion()
		{
			return VCProjectFileFormat.Default;
		}

		/// <summary>
		/// Gets all the registered platforms
		/// </summary>
		/// <returns>Sequence of registered platforms</returns>
		public static IEnumerable<UnrealTargetPlatform> GetRegisteredPlatforms()
		{
			return BuildPlatformDictionary.Keys;
		}

		/// <summary>
		/// Get the default architecture for a project. This may be overriden on the command line to UBT.
		/// </summary>
		/// <param name="ProjectFile">Optional project to read settings from </param>
		public virtual string GetDefaultArchitecture(FileReference ProjectFile)
		{
			// by default, use an empty architecture (which is really just a modifer to the platform for some paths/names)
			return "";
		}

		/// <summary>
		/// Get name for architecture-specific directories (can be shorter than architecture name itself)
		/// </summary>
		public virtual string GetFolderNameForArchitecture(string Architecture)
		{
			// by default, use the architecture name
			return Architecture;
		}

		/// <summary>
		/// Searches a directory tree for build products to be cleaned.
		/// </summary>
		/// <param name="BaseDir">The directory to search</param>
		/// <param name="NamePrefixes">Target or application names that may appear at the start of the build product name (eg. "UE4Editor", "ShooterGameEditor")</param>
		/// <param name="NameSuffixes">Suffixes which may appear at the end of the build product name</param>
		/// <param name="FilesToClean">List to receive a list of files to be cleaned</param>
		/// <param name="DirectoriesToClean">List to receive a list of directories to be cleaned</param>
		public void FindBuildProductsToClean(DirectoryReference BaseDir, string[] NamePrefixes, string[] NameSuffixes, List<FileReference> FilesToClean, List<DirectoryReference> DirectoriesToClean)
		{
			foreach (FileReference File in DirectoryReference.EnumerateFiles(BaseDir))
			{
				string FileName = File.GetFileName();
				if (IsDefaultBuildProduct(FileName, NamePrefixes, NameSuffixes) || IsBuildProduct(FileName, NamePrefixes, NameSuffixes))
				{
					FilesToClean.Add(File);
				}
			}
			foreach (DirectoryReference SubDir in DirectoryReference.EnumerateDirectories(BaseDir))
			{
				string SubDirName = SubDir.GetDirectoryName();
				if (IsBuildProduct(SubDirName, NamePrefixes, NameSuffixes))
				{
					DirectoriesToClean.Add(SubDir);
				}
				else
				{
					FindBuildProductsToClean(SubDir, NamePrefixes, NameSuffixes, FilesToClean, DirectoriesToClean);
				}
			}
		}

		/// <summary>
		/// Enumerates any additional directories needed to clean this target
		/// </summary>
		/// <param name="Target">The target to clean</param>
		/// <param name="FilesToDelete">Receives a list of files to be removed</param>
		/// <param name="DirectoriesToDelete">Receives a list of directories to be removed</param>
		public virtual void FindAdditionalBuildProductsToClean(ReadOnlyTargetRules Target, List<FileReference> FilesToDelete, List<DirectoryReference> DirectoriesToDelete)
		{
		}

		/// <summary>
		/// Determines if a filename is a default UBT build product
		/// </summary>
		/// <param name="FileName">The name to check</param>
		/// <param name="NamePrefixes">Target or application names that may appear at the start of the build product name (eg. "UE4Editor", "ShooterGameEditor")</param>
		/// <param name="NameSuffixes">Suffixes which may appear at the end of the build product name</param>
		/// <returns>True if the substring matches the name of a build product, false otherwise</returns>
		public static bool IsDefaultBuildProduct(string FileName, string[] NamePrefixes, string[] NameSuffixes)
		{
			return UEBuildPlatform.IsBuildProductName(FileName, NamePrefixes, NameSuffixes, ".target")
				|| UEBuildPlatform.IsBuildProductName(FileName, NamePrefixes, NameSuffixes, ".modules")
				|| UEBuildPlatform.IsBuildProductName(FileName, NamePrefixes, NameSuffixes, ".version");
		}

		/// <summary>
		/// Determines if the given name is a build product for a target.
		/// </summary>
		/// <param name="FileName">The name to check</param>
		/// <param name="NamePrefixes">Target or application names that may appear at the start of the build product name (eg. "UE4Editor", "ShooterGameEditor")</param>
		/// <param name="NameSuffixes">Suffixes which may appear at the end of the build product name</param>
		/// <returns>True if the string matches the name of a build product, false otherwise</returns>
		public abstract bool IsBuildProduct(string FileName, string[] NamePrefixes, string[] NameSuffixes);

		/// <summary>
		/// Determines if a string is in the canonical name of a UE build product, with a specific extension (eg. "UE4Editor-Win64-Debug.exe" or "UE4Editor-ModuleName-Win64-Debug.dll"). 
		/// </summary>
		/// <param name="FileName">The file name to check</param>
		/// <param name="NamePrefixes">Target or application names that may appear at the start of the build product name (eg. "UE4Editor", "ShooterGameEditor")</param>
		/// <param name="NameSuffixes">Suffixes which may appear at the end of the build product name</param>
		/// <param name="Extension">The extension to check for</param>
		/// <returns>True if the string matches the name of a build product, false otherwise</returns>
		public static bool IsBuildProductName(string FileName, string[] NamePrefixes, string[] NameSuffixes, string Extension)
		{
			return IsBuildProductName(FileName, 0, FileName.Length, NamePrefixes, NameSuffixes, Extension);
		}

		/// <summary>
		/// Determines if a substring is in the canonical name of a UE build product, with a specific extension (eg. "UE4Editor-Win64-Debug.exe" or "UE4Editor-ModuleName-Win64-Debug.dll"). 
		/// </summary>
		/// <param name="FileName">The name to check</param>
		/// <param name="Index">Index of the first character to be checked</param>
		/// <param name="Count">Number of characters of the substring to check</param>
		/// <param name="NamePrefixes">Target or application names that may appear at the start of the build product name (eg. "UE4Editor", "ShooterGameEditor")</param>
		/// <param name="NameSuffixes">Suffixes which may appear at the end of the build product name</param>
		/// <param name="Extension">The extension to check for</param>
		/// <returns>True if the substring matches the name of a build product, false otherwise</returns>
		public static bool IsBuildProductName(string FileName, int Index, int Count, string[] NamePrefixes, string[] NameSuffixes, string Extension)
		{
			// Check if the extension matches, and forward on to the next IsBuildProductName() overload without it if it does.
			if (Count > Extension.Length && String.Compare(FileName, Index + Count - Extension.Length, Extension, 0, Extension.Length, StringComparison.InvariantCultureIgnoreCase) == 0)
			{
				return IsBuildProductName(FileName, Index, Count - Extension.Length, NamePrefixes, NameSuffixes);
			}
			return false;
		}

		/// <summary>
		/// Determines if a substring is in the canonical name of a UE build product, excluding extension or other decoration (eg. "UE4Editor-Win64-Debug" or "UE4Editor-ModuleName-Win64-Debug"). 
		/// </summary>
		/// <param name="FileName">The name to check</param>
		/// <param name="Index">Index of the first character to be checked</param>
		/// <param name="Count">Number of characters of the substring to check</param>
		/// <param name="NamePrefixes">Target or application names that may appear at the start of the build product name (eg. "UE4Editor", "ShooterGameEditor")</param>
		/// <param name="NameSuffixes">Suffixes which may appear at the end of the build product name</param>
		/// <returns>True if the substring matches the name of a build product, false otherwise</returns>
		public static bool IsBuildProductName(string FileName, int Index, int Count, string[] NamePrefixes, string[] NameSuffixes)
		{
			foreach (string NamePrefix in NamePrefixes)
			{
				if (Count >= NamePrefix.Length && String.Compare(FileName, Index, NamePrefix, 0, NamePrefix.Length, StringComparison.InvariantCultureIgnoreCase) == 0)
				{
					int MinIdx = Index + NamePrefix.Length;
					foreach (string NameSuffix in NameSuffixes)
					{
						int MaxIdx = Index + Count - NameSuffix.Length;
						if (MaxIdx >= MinIdx && String.Compare(FileName, MaxIdx, NameSuffix, 0, NameSuffix.Length, StringComparison.InvariantCultureIgnoreCase) == 0)
						{
							if (MinIdx < MaxIdx && FileName[MinIdx] == '-')
							{
								MinIdx++;
								while (MinIdx < MaxIdx && FileName[MinIdx] != '-' && FileName[MinIdx] != '.')
								{
									MinIdx++;
								}
							}
							if (MinIdx == MaxIdx)
							{
								return true;
							}
						}
					}
				}
			}
			return false;
		}

		public virtual void PreBuildSync()
		{
		}

		public virtual void PostBuildSync(UEBuildTarget Target)
		{
		}

		/// <summary>
		/// Converts the passed in path from UBT host to compiler native format.
		/// </summary>
		/// <param name="OriginalPath">The path to convert</param>
		/// <returns>The path in native format for the toolchain</returns>
		public virtual string ConvertPath(string OriginalPath)
		{
			return OriginalPath;
		}

		/// <summary>
		/// Get the bundle directory for the shared link environment
		/// </summary>
		/// <param name="Rules">The target rules</param>
		/// <param name="OutputFiles">List of executable output files</param>
		/// <returns>Path to the bundle directory</returns>
		public virtual DirectoryReference GetBundleDirectory(ReadOnlyTargetRules Rules, List<FileReference> OutputFiles)
		{
			return null;
		}

		/// <summary>
		/// Attempt to convert a string to an UnrealTargetPlatform enum entry
		/// </summary>
		/// <returns>UnrealTargetPlatform.Unknown on failure (the platform didn't match the enum)</returns>
		public static UnrealTargetPlatform ConvertStringToPlatform(string InPlatformName)
		{
			// special case x64, to not break anything
			// @todo: Is it possible to remove this hack?
			if (InPlatformName.Equals("X64", StringComparison.InvariantCultureIgnoreCase))
			{
				return UnrealTargetPlatform.Win64;
			}

			// we can't parse the string into an enum because Enum.Parse is case sensitive, so we loop over the enum
			// looking for matches
			foreach (string PlatformName in Enum.GetNames(typeof(UnrealTargetPlatform)))
			{
				if (InPlatformName.Equals(PlatformName, StringComparison.InvariantCultureIgnoreCase))
				{
					// convert the known good enum string back to the enum value
					return (UnrealTargetPlatform)Enum.Parse(typeof(UnrealTargetPlatform), PlatformName);
				}
			}
			return UnrealTargetPlatform.Unknown;
		}

		/// <summary>
		/// Determines whether a given platform is available
		/// </summary>
		/// <param name="Platform">The platform to check for</param>
		/// <returns>True if it's available, false otherwise</returns>
		public static bool IsPlatformAvailable(UnrealTargetPlatform Platform)
		{
			return BuildPlatformDictionary.ContainsKey(Platform);
		}

		/// <summary>
		/// Register the given platforms UEBuildPlatform instance
		/// </summary>
		/// <param name="InBuildPlatform"> The UEBuildPlatform instance to use for the InPlatform</param>
		public static void RegisterBuildPlatform(UEBuildPlatform InBuildPlatform)
		{
			if (BuildPlatformDictionary.ContainsKey(InBuildPlatform.Platform) == true)
			{
				Log.TraceWarning("RegisterBuildPlatform Warning: Registering build platform {0} for {1} when it is already set to {2}",
					InBuildPlatform.ToString(), InBuildPlatform.Platform.ToString(), BuildPlatformDictionary[InBuildPlatform.Platform].ToString());
				BuildPlatformDictionary[InBuildPlatform.Platform] = InBuildPlatform;
			}
			else
			{
				BuildPlatformDictionary.Add(InBuildPlatform.Platform, InBuildPlatform);
			}
		}

		/// <summary>
		/// Assign a platform as a member of the given group
		/// </summary>
		public static void RegisterPlatformWithGroup(UnrealTargetPlatform InPlatform, UnrealPlatformGroup InGroup)
		{
			// find or add the list of groups for this platform
			List<UnrealTargetPlatform> Platforms;
			if(!PlatformGroupDictionary.TryGetValue(InGroup, out Platforms))
			{
				Platforms = new List<UnrealTargetPlatform>();
				PlatformGroupDictionary.Add(InGroup, Platforms);
			}
			Platforms.Add(InPlatform);
		}

		/// <summary>
		/// Retrieve the list of platforms in this group (if any)
		/// </summary>
		public static List<UnrealTargetPlatform> GetPlatformsInGroup(UnrealPlatformGroup InGroup)
		{
			List<UnrealTargetPlatform> PlatformList;
			PlatformGroupDictionary.TryGetValue(InGroup, out PlatformList);
			return PlatformList;
		}

		/// <summary>
		/// Enumerates all the platform groups for a given platform
		/// </summary>
		/// <param name="Platform">The platform to look for</param>
		/// <returns>List of platform groups that this platform is a member of</returns>
		public static IEnumerable<UnrealPlatformGroup> GetPlatformGroups(UnrealTargetPlatform Platform)
		{
			return PlatformGroupDictionary.Where(x => x.Value.Contains(Platform)).Select(x => x.Key);
		}

		/// <summary>
		/// Retrieve the IUEBuildPlatform instance for the given TargetPlatform
		/// </summary>
		/// <param name="InPlatform">  The UnrealTargetPlatform being built</param>
		/// <param name="bInAllowFailure"> If true, do not throw an exception and return null</param>
		/// <returns>UEBuildPlatform  The instance of the build platform</returns>
		public static UEBuildPlatform GetBuildPlatform(UnrealTargetPlatform InPlatform, bool bInAllowFailure = false)
		{
			if (BuildPlatformDictionary.ContainsKey(InPlatform) == true)
			{
				return BuildPlatformDictionary[InPlatform];
			}
			if (bInAllowFailure == true)
			{
				return null;
			}
			throw new BuildException("GetBuildPlatform: No BuildPlatform found for {0}", InPlatform.ToString());
		}

		/// <summary>
		/// Gets the UnrealTargetPlatform matching a given CPPTargetPlatform
		/// </summary>
		/// <param name="InCPPPlatform">The compile platform</param>
		/// <returns>The target platform</returns>
		public static UnrealTargetPlatform CPPTargetPlatformToUnrealTargetPlatform(CppPlatform InCPPPlatform)
		{
			switch (InCPPPlatform)
			{
				case CppPlatform.Win32:			return UnrealTargetPlatform.Win32;
				case CppPlatform.Win64:			return UnrealTargetPlatform.Win64;
				case CppPlatform.Mac:			return UnrealTargetPlatform.Mac;
				case CppPlatform.XboxOne:		return UnrealTargetPlatform.XboxOne;
				case CppPlatform.PS4:			return UnrealTargetPlatform.PS4;
				case CppPlatform.Android:		return UnrealTargetPlatform.Android;
				case CppPlatform.IOS:			return UnrealTargetPlatform.IOS;
				case CppPlatform.HTML5:			return UnrealTargetPlatform.HTML5;
				case CppPlatform.Linux:			return UnrealTargetPlatform.Linux;
				case CppPlatform.TVOS:			return UnrealTargetPlatform.TVOS;
				case CppPlatform.Switch: 		return UnrealTargetPlatform.Switch;
				case CppPlatform.Quail:			return UnrealTargetPlatform.Quail;
				case CppPlatform.Lumin:			return UnrealTargetPlatform.Lumin;
			}
			throw new BuildException("CPPTargetPlatformToUnrealTargetPlatform: Unknown CPPTargetPlatform {0}", InCPPPlatform.ToString());
		}

		/// <summary>
		/// Retrieve the IUEBuildPlatform instance for the given CPPTargetPlatform
		/// </summary>
		/// <param name="InPlatform">  The CPPTargetPlatform being built</param>
		/// <param name="bInAllowFailure"> If true, do not throw an exception and return null</param>
		/// <returns>UEBuildPlatform  The instance of the build platform</returns>
		public static UEBuildPlatform GetBuildPlatformForCPPTargetPlatform(CppPlatform InPlatform, bool bInAllowFailure = false)
		{
			UnrealTargetPlatform UTPlatform = CPPTargetPlatformToUnrealTargetPlatform(InPlatform);
			if (BuildPlatformDictionary.ContainsKey(UTPlatform) == true)
			{
				return BuildPlatformDictionary[UTPlatform];
			}
			if (bInAllowFailure == true)
			{
				return null;
			}
			throw new BuildException("UEBuildPlatform::GetBuildPlatformForCPPTargetPlatform: No BuildPlatform found for {0}", InPlatform.ToString());
		}

		/// <summary>
		/// Allow all registered build platforms to modify the newly created module
		/// passed in for the given platform.
		/// This is not required - but allows for hiding details of a particular platform.
		/// </summary>
		/// <param name="ModuleName">The name of the module</param>
		/// <param name="Rules">The module rules</param>
		/// <param name="Target">The target being build</param>
		public static void PlatformModifyHostModuleRules(string ModuleName, ModuleRules Rules, ReadOnlyTargetRules Target)
		{
			foreach (KeyValuePair<UnrealTargetPlatform, UEBuildPlatform> PlatformEntry in BuildPlatformDictionary)
			{
				PlatformEntry.Value.ModifyModuleRulesForOtherPlatform(ModuleName, Rules, Target);
			}
		}

		/// <summary>
		/// Returns the delimiter used to separate paths in the PATH environment variable for the platform we are executing on.
		/// </summary>
		public static String GetPathVarDelimiter()
		{
			switch (BuildHostPlatform.Current.Platform)
			{
				case UnrealTargetPlatform.Linux:
				case UnrealTargetPlatform.Mac:
					return ":";
				case UnrealTargetPlatform.Win32:
				case UnrealTargetPlatform.Win64:
					return ";";
				default:
					Log.TraceWarning("PATH variable delimiter unknown for platform " + BuildHostPlatform.Current.Platform.ToString() + " using ';'");
					return ";";
			}
		}

		/// <summary>
		/// Returns the name that should be returned in the output when doing -validateplatforms
		/// </summary>
		public virtual string GetPlatformValidationName()
		{
			return Platform.ToString();
		}

		/// <summary>
		/// If this platform can be compiled with XGE
		/// </summary>
		public virtual bool CanUseXGE()
		{
			return true;
		}

		/// <summary>
		/// If this platform can be compiled with the parallel executor
		/// </summary>
		public virtual bool CanUseParallelExecutor()
		{
			return CanUseXGE();
		}

		/// <summary>
		/// If this platform can be compiled with DMUCS/Distcc
		/// </summary>
		public virtual bool CanUseDistcc()
		{
			return false;
		}

		/// <summary>
		/// If this platform can be compiled with SN-DBS
		/// </summary>
		public virtual bool CanUseSNDBS()
		{
			return false;
		}

		/// <summary>
		/// Set all the platform-specific defaults for a new target
		/// </summary>
		public virtual void ResetTarget(TargetRules Target)
		{
		}

		/// <summary>
		/// Validate a target's settings
		/// </summary>
		public virtual void ValidateTarget(TargetRules Target)
		{
		}

		/// <summary>
		/// Return whether the given platform requires a monolithic build
		/// </summary>
		/// <param name="InPlatform">The platform of interest</param>
		/// <param name="InConfiguration">The configuration of interest</param>
		/// <returns></returns>
		public static bool PlatformRequiresMonolithicBuilds(UnrealTargetPlatform InPlatform, UnrealTargetConfiguration InConfiguration)
		{
			// Some platforms require monolithic builds...
			UEBuildPlatform BuildPlatform = GetBuildPlatform(InPlatform, true);
			if (BuildPlatform != null)
			{
				return BuildPlatform.ShouldCompileMonolithicBinary(InPlatform);
			}

			// We assume it does not
			return false;
		}

		/// <summary>
		/// Get the extension to use for the given binary type
		/// </summary>
		/// <param name="InBinaryType"> The binary type being built</param>
		/// <returns>string    The binary extension (i.e. 'exe' or 'dll')</returns>
		public virtual string GetBinaryExtension(UEBuildBinaryType InBinaryType)
		{
			throw new BuildException("GetBinaryExtensiton for {0} not handled in {1}", InBinaryType.ToString(), this.ToString());
		}

		/// <summary>
		/// Get the extensions to use for debug info for the given binary type
		/// </summary>
		/// <param name="InTarget">Options for the target being built</param>
		/// <param name="InBinaryType"> The binary type being built</param>
		/// <returns>string[]    The debug info extensions (i.e. 'pdb')</returns>
		public virtual string[] GetDebugInfoExtensions(ReadOnlyTargetRules InTarget, UEBuildBinaryType InBinaryType)
		{
			throw new BuildException("GetDebugInfoExtensions for {0} not handled in {1}", InBinaryType.ToString(), this.ToString());
		}

		/// <summary>
		/// Whether this build should support ONLY cooked data or not
		/// </summary>
		/// <param name="InPlatform"> The UnrealTargetPlatform being built</param>
		/// <param name="InConfiguration">The UnrealTargetConfiguration being built</param>
		/// <returns>bool   true if the editor should be built, false if not</returns>
		public virtual bool BuildRequiresCookedData(UnrealTargetPlatform InPlatform, UnrealTargetConfiguration InConfiguration)
		{
			return false;
		}

		/// <summary>
		/// Whether this platform should build a monolithic binary
		/// </summary>
		public virtual bool ShouldCompileMonolithicBinary(UnrealTargetPlatform InPlatform)
		{
			return false;
		}

		/// <summary>
		/// Modify the rules for a newly created module, where the target is a different host platform.
		/// This is not required - but allows for hiding details of a particular platform.
		/// </summary>
		/// <param name="ModuleName">The name of the module</param>
		/// <param name="Rules">The module rules</param>
		/// <param name="Target">The target being build</param>
		public virtual void ModifyModuleRulesForOtherPlatform(string ModuleName, ModuleRules Rules, ReadOnlyTargetRules Target)
		{
		}

		/// <summary>
		/// Allows the platform to override whether the architecture name should be appended to the name of binaries.
		/// </summary>
		/// <returns>True if the architecture name should be appended to the binary</returns>
		public virtual bool RequiresArchitectureSuffix()
		{
			return true;
		}

		/// <summary>
		/// For platforms that need to output multiple files per binary (ie Android "fat" binaries)
		/// this will emit multiple paths. By default, it simply makes an array from the input
		/// </summary>
		public virtual List<FileReference> FinalizeBinaryPaths(FileReference BinaryName, FileReference ProjectFile, ReadOnlyTargetRules Target)
		{
			List<FileReference> TempList = new List<FileReference>() { BinaryName };
			return TempList;
		}

		/// <summary>
		/// Whether the build platform requires deployment prep
		/// </summary>
		/// <returns></returns>
		public virtual bool RequiresDeployPrepAfterCompile()
		{
			return false;
		}

		/// <summary>
		/// Return all valid configurations for this platform
		/// Typically, this is always Debug, Development, and Shipping - but Test is a likely future addition for some platforms
		/// </summary>
		public virtual List<UnrealTargetConfiguration> GetConfigurations(UnrealTargetPlatform InUnrealTargetPlatform, bool bIncludeDebug)
		{
			List<UnrealTargetConfiguration> Configurations = new List<UnrealTargetConfiguration>()
			{
				UnrealTargetConfiguration.Development,
			};

			if (bIncludeDebug)
			{
				Configurations.Insert(0, UnrealTargetConfiguration.Debug);
			}

			return Configurations;
		}

		protected static bool DoProjectSettingsMatchDefault(UnrealTargetPlatform Platform, DirectoryReference ProjectDirectoryName, string Section, string[] BoolKeys, string[] IntKeys, string[] StringKeys)
		{
			ConfigHierarchy ProjIni = ConfigCache.ReadHierarchy(ConfigHierarchyType.Engine, ProjectDirectoryName, Platform);
			ConfigHierarchy DefaultIni = ConfigCache.ReadHierarchy(ConfigHierarchyType.Engine, (DirectoryReference)null, Platform);

			// look at all bool values
			if (BoolKeys != null) foreach (string Key in BoolKeys)
				{
					bool Default = false, Project = false;
					DefaultIni.GetBool(Section, Key, out Default);
					ProjIni.GetBool(Section, Key, out Project);
					if (Default != Project)
					{
						Log.TraceInformationOnce(Key + " is not set to default. (" + Default + " vs. " + Project + ")");
						return false;
					}
				}

			// look at all int values
			if (IntKeys != null) foreach (string Key in IntKeys)
				{
					int Default = 0, Project = 0;
					DefaultIni.GetInt32(Section, Key, out Default);
					ProjIni.GetInt32(Section, Key, out Project);
					if (Default != Project)
					{
						Log.TraceInformationOnce(Key + " is not set to default. (" + Default + " vs. " + Project + ")");
						return false;
					}
				}

			// look for all string values
			if (StringKeys != null) foreach (string Key in StringKeys)
				{
					string Default = "", Project = "";
					DefaultIni.GetString(Section, Key, out Default);
					ProjIni.GetString(Section, Key, out Project);
					if (Default != Project)
					{
						Log.TraceInformationOnce(Key + " is not set to default. (" + Default + " vs. " + Project + ")");
						return false;
					}
				}

			// if we get here, we match all important settings
			return true;
		}

		/// <summary>
		/// Check for the default configuration
		/// return true if the project uses the default build config
		/// </summary>
		public virtual bool HasDefaultBuildConfig(UnrealTargetPlatform Platform, DirectoryReference ProjectDirectoryName)
		{
			string[] BoolKeys = new string[] {
<<<<<<< HEAD
				"bCompileApex", "bCompileICU", "bCompileSimplygon", "bCompileSimplygonSSF",
=======
				"bCompileApex", "bCompileICU",
>>>>>>> f473c3d6
				"bCompileLeanAndMeanUE", "bCompileRecast", "bCompileSpeedTree",
				"bCompileWithPluginSupport", "bCompilePhysXVehicle", "bCompileFreeType",
				"bCompileForSize", "bCompileCEF3", "bCompileCustomSQLitePlatform"
			};

			return DoProjectSettingsMatchDefault(Platform, ProjectDirectoryName, "/Script/BuildSettings.BuildSettings",
				BoolKeys, null, null);
		}

		/// <summary>
		/// Check for whether we require a build for platform reasons
		/// return true if the project requires a build
		/// </summary>
		public virtual bool RequiresBuild(UnrealTargetPlatform Platform, DirectoryReference ProjectDirectoryName)
		{
			return false;
		}

		/// <summary>
		/// Get a list of extra modules the platform requires.
		/// This is to allow undisclosed platforms to add modules they need without exposing information about the platform.
		/// </summary>
		/// <param name="Target">The target being build</param>
		/// <param name="ExtraModuleNames">List of extra modules the platform needs to add to the target</param>
		public virtual void AddExtraModules(ReadOnlyTargetRules Target, List<string> ExtraModuleNames)
		{
		}

		/// <summary>
		/// Modify the rules for a newly created module, in a target that's being built for this platform.
		/// This is not required - but allows for hiding details of a particular platform.
		/// </summary>
		/// <param name="ModuleName">The name of the module</param>
		/// <param name="Rules">The module rules</param>
		/// <param name="Target">The target being build</param>
		public virtual void ModifyModuleRulesForActivePlatform(string ModuleName, ModuleRules Rules, ReadOnlyTargetRules Target)
		{
		}

		/// <summary>
		/// Setup the target environment for building
		/// </summary>
		/// <param name="Target">Settings for the target being compiled</param>
		/// <param name="CompileEnvironment">The compile environment for this target</param>
		/// <param name="LinkEnvironment">The link environment for this target</param>
		public abstract void SetUpEnvironment(ReadOnlyTargetRules Target, CppCompileEnvironment CompileEnvironment, LinkEnvironment LinkEnvironment);

		/// <summary>
		/// Setup the configuration environment for building
		/// </summary>
		/// <param name="Target">The target being built</param>
		/// <param name="GlobalCompileEnvironment">The global compile environment</param>
		/// <param name="GlobalLinkEnvironment">The global link environment</param>
		public virtual void SetUpConfigurationEnvironment(ReadOnlyTargetRules Target, CppCompileEnvironment GlobalCompileEnvironment, LinkEnvironment GlobalLinkEnvironment)
		{
			if (GlobalCompileEnvironment.bUseDebugCRT)
			{
				GlobalCompileEnvironment.Definitions.Add("_DEBUG=1"); // the engine doesn't use this, but lots of 3rd party stuff does
			}
			else
			{
				GlobalCompileEnvironment.Definitions.Add("NDEBUG=1"); // the engine doesn't use this, but lots of 3rd party stuff does
			}

			switch (Target.Configuration)
			{
				default:
				case UnrealTargetConfiguration.Debug:
					GlobalCompileEnvironment.Definitions.Add("UE_BUILD_DEBUG=1");
					break;
				case UnrealTargetConfiguration.DebugGame:
				// Individual game modules can be switched to be compiled in debug as necessary. By default, everything is compiled in development.
				case UnrealTargetConfiguration.Development:
					GlobalCompileEnvironment.Definitions.Add("UE_BUILD_DEVELOPMENT=1");
					break;
				case UnrealTargetConfiguration.Shipping:
					GlobalCompileEnvironment.Definitions.Add("UE_BUILD_SHIPPING=1");
					break;
				case UnrealTargetConfiguration.Test:
					GlobalCompileEnvironment.Definitions.Add("UE_BUILD_TEST=1");
					break;
			}

			// Create debug info based on the heuristics specified by the user.
			GlobalCompileEnvironment.bCreateDebugInfo =
				!Target.bDisableDebugInfo && ShouldCreateDebugInfo(Target);
			GlobalLinkEnvironment.bCreateDebugInfo = GlobalCompileEnvironment.bCreateDebugInfo;
		}

		/// <summary>
		/// Checks if platform is part of a given platform group
		/// </summary>
		/// <param name="Platform">The platform to check</param>
		/// <param name="PlatformGroup">The platform group to check</param>
		/// <returns>True if platform is part of a platform group</returns>
		internal static bool IsPlatformInGroup(UnrealTargetPlatform Platform, UnrealPlatformGroup PlatformGroup)
		{
			List<UnrealTargetPlatform> Platforms = UEBuildPlatform.GetPlatformsInGroup(PlatformGroup);
			if (Platforms != null)
			{
				return Platforms.Contains(Platform);
			}
			else
			{
				return false;
			}
		}

		/// <summary>
		/// Whether this platform should create debug information or not
		/// </summary>
		/// <param name="Target">The target being built</param>
		/// <returns>bool    true if debug info should be generated, false if not</returns>
		public abstract bool ShouldCreateDebugInfo(ReadOnlyTargetRules Target);

		/// <summary>
		/// Creates a toolchain instance for the given platform. There should be a single toolchain instance per-target, as their may be
		/// state data and configuration cached between calls.
		/// </summary>
		/// <param name="CppPlatform">The platform to create a toolchain for</param>
		/// <param name="Target">The target being built</param>
		/// <returns>New toolchain instance.</returns>
		public abstract UEToolChain CreateToolChain(CppPlatform CppPlatform, ReadOnlyTargetRules Target);

		/// <summary>
		/// Creates a temp toolchain instance for the given project - will not be used to compile with, and is only needed on some platforms
		/// </summary>
		/// <param name="ProjectFile">The project to make the toolchain for</param>
		/// <returns>New toolchain instance.</returns>
		public virtual UEToolChain CreateTempToolChainForProject(FileReference ProjectFile)
		{
			return null;
		}

		/// <summary>
		/// Deploys the given target
		/// </summary>
		/// <param name="Target">Information about the target being deployed</param>
		public abstract void Deploy(UEBuildDeployTarget Target);
	}
}<|MERGE_RESOLUTION|>--- conflicted
+++ resolved
@@ -739,11 +739,7 @@
 		public virtual bool HasDefaultBuildConfig(UnrealTargetPlatform Platform, DirectoryReference ProjectDirectoryName)
 		{
 			string[] BoolKeys = new string[] {
-<<<<<<< HEAD
-				"bCompileApex", "bCompileICU", "bCompileSimplygon", "bCompileSimplygonSSF",
-=======
 				"bCompileApex", "bCompileICU",
->>>>>>> f473c3d6
 				"bCompileLeanAndMeanUE", "bCompileRecast", "bCompileSpeedTree",
 				"bCompileWithPluginSupport", "bCompilePhysXVehicle", "bCompileFreeType",
 				"bCompileForSize", "bCompileCEF3", "bCompileCustomSQLitePlatform"
