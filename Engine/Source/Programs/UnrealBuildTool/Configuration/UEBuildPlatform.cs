--- conflicted
+++ resolved
@@ -10,10 +10,7 @@
 using System.Reflection;
 using System.Diagnostics.CodeAnalysis;
 using OpenTracing.Util;
-<<<<<<< HEAD
-=======
 using Microsoft.Extensions.Logging;
->>>>>>> d731a049
 
 namespace UnrealBuildTool
 {
@@ -100,11 +97,7 @@
 				{
 					if (CheckType.IsSubclassOf(typeof(UEBuildPlatformFactory)))
 					{
-<<<<<<< HEAD
-						Log.TraceVerbose("    Registering build platform: {0}", CheckType.ToString());
-=======
 						Logger.LogDebug("    Registering build platform: {Platform}", CheckType.ToString());
->>>>>>> d731a049
 						using (GlobalTracer.Instance.BuildSpan(CheckType.Name).StartActive())
 						{
 							UEBuildPlatformFactory TempInst = (UEBuildPlatformFactory)Activator.CreateInstance(CheckType)!;
