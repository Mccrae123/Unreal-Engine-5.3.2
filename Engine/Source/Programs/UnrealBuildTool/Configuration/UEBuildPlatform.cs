// Copyright Epic Games, Inc. All Rights Reserved.

using System;
using System.Collections.Generic;
using System.Diagnostics.CodeAnalysis;
using System.IO;
using System.Linq;
using System.Reflection;
<<<<<<< HEAD
using System.Diagnostics.CodeAnalysis;
using OpenTracing.Util;
using Microsoft.Extensions.Logging;
=======
using System.Text;
using EpicGames.Core;
using Microsoft.Extensions.Logging;
using OpenTracing.Util;
>>>>>>> 4af6daef

namespace UnrealBuildTool
{
	/// <summary>
	/// Enum for the different ways a platform can support multiple architectures within UnrealBuildTool
	/// </summary>
	public enum UnrealArchitectureMode
	{
		/// <summary>
		/// This platform only supports a single architecture (consoles, etc)
		/// </summary>
		SingleArchitecture,

		/// <summary>
		/// This platform needs separate targets per architecture (compiling for multiple will compile two entirely separate set of source/exectuable/intermediates)
		/// </summary>
		OneTargetPerArchitecture,

		/// <summary>
		/// This will create a single target, but compile each source file separately
		/// </summary>
		SingleTargetCompileSeparately,

		/// <summary>
		/// This will create a single target, but compile each source file and link the executable separately - but then packaged together into one final output
		/// </summary>
		SingleTargetLinkSeparately,
	}

	/// <summary>
	/// Full architecture configuation information for a platform. Can be found by platform with UnrealArchitectureConfig.ForPlatform(), or UEBuildPlatform.ArchitectureConfig
	/// </summary>
	public class UnrealArchitectureConfig
	{
		/// <summary>
		/// Get the architecture configuration object for a given platform
		/// </summary>
		/// <param name="Platform"></param>
		/// <returns></returns>
		public static UnrealArchitectureConfig ForPlatform(UnrealTargetPlatform Platform)
		{
			return UEBuildPlatform.GetBuildPlatform(Platform).ArchitectureConfig;
		}

		/// <summary>
		/// Get all known ArchitectureConfig objects
		/// </summary>
		/// <returns></returns>
		public static IEnumerable<UnrealArchitectureConfig> AllConfigs()
		{
			// return ArchConfigs for platforms that have a BuildPlatform (which is where the Configs are stored)
			return UnrealTargetPlatform.GetValidPlatforms().Where(x => UEBuildPlatform.TryGetBuildPlatform(x, out _)).Select(x => UEBuildPlatform.GetBuildPlatform(x).ArchitectureConfig);
		}

<<<<<<< HEAD

=======
>>>>>>> 4af6daef
		/// <summary>
		/// The multi-architecture mode for this platform (potentially single-architecture)
		/// </summary>
		public UnrealArchitectureMode Mode { get; }

		/// <summary>
		/// The set of all architecture this platform supports. Any platform specified on the UBT commandline not in this list will be an error
		/// </summary>
		public UnrealArchitectures AllSupportedArchitectures { get; }

		/// <summary>
		/// This determines what architecture(s) to compile/package when no architeecture is specified on the commandline
		/// </summary>
		/// <param name="ProjectFile"></param>
		/// <param name="TargetName"></param>
		/// <returns></returns>
		public virtual UnrealArchitectures ActiveArchitectures(FileReference? ProjectFile, string? TargetName)
		{
			if (Mode != UnrealArchitectureMode.SingleArchitecture || AllSupportedArchitectures.bIsMultiArch)
			{
				throw new BuildException("Platforms that support multiple platforms are expected to override ActiveArchitectures in a platform-specifiec UnraelArchitectureConfig subclass");
			}
			return AllSupportedArchitectures;
		}

		/// <summary>
		/// Like ProjectSupportedArchitectures, except when building in distribution mode. Defaults to ActiveArchitectures
		/// </summary>
		/// <param name="ProjectFile"></param>
		/// <param name="TargetName"></param>
		/// <returns></returns>
		public virtual UnrealArchitectures DistributionArchitectures(FileReference? ProjectFile, string? TargetName)
		{
			return ActiveArchitectures(ProjectFile, TargetName);
		}

<<<<<<< HEAD
	
=======
>>>>>>> 4af6daef
		/// <summary>
		/// Returns the set all architectures potentially supported by this project. Can be used by project file gnenerators to restrict IDE architecture options
		/// Defaults to AllSupportedArchitectures
		/// </summary>
		/// <param name="ProjectFile"></param>
		/// <param name="TargetName"></param>
		/// <returns></returns>
		public virtual UnrealArchitectures ProjectSupportedArchitectures(FileReference? ProjectFile, string? TargetName)
		{
			return AllSupportedArchitectures;
		}

		/// <summary>
		/// Returns if architecture name should be used when making intermediate directories, per-architecture filenames, etc
		/// It is virtual, so a platform can choose to skip architecture name for one platform, but not another 
		/// </summary>
		/// <returns></returns>
		public virtual bool RequiresArchitectureFilenames(UnrealArchitectures Architectures)
		{
			// @todo: this needs to also have directory vs file (we may need directory names but not filenames in the case of Single-target multi-arch)
			return Mode == UnrealArchitectureMode.OneTargetPerArchitecture;
		}

		/// <summary>
		/// Convert user specified architecture strings to what the platform wants
		/// </summary>
		/// <param name="Architecture"></param>
		/// <returns></returns>
		public virtual string ConvertToReadableArchitecture(UnrealArch Architecture)
		{
			return Architecture.ToString();
		}

		/// <summary>
		/// Get name for architecture-specific directories (can be shorter than architecture name itself)
		/// </summary>
		public virtual string GetFolderNameForArchitecture(UnrealArch Architecture)
		{
			// by default, use the architecture name
			return Architecture.ToString();
		}

		/// <summary>
		/// Get name for architecture-specific directories (can be shorter than architecture name itself)
		/// </summary>
		public virtual string GetFolderNameForArchitectures(UnrealArchitectures Architectures)
		{
			// by default, use the architecture names combined with +
			return Architectures.GetFolderNameForPlatform(this);
		}

<<<<<<< HEAD

=======
		/// <summary>
		/// Returns the architecture of the currently running OS (only used for desktop platforms, so will throw an exception in the general case)
		/// </summary>
		/// <returns></returns>
		public virtual UnrealArch GetHostArchitecture()
		{
			if (AllSupportedArchitectures.bIsMultiArch)
			{
				throw new BuildException($"Asking for Host architecture from {GetType()} which supports multiple architectures, but did not override GetHostArchitecture()");
			}

			return AllSupportedArchitectures.SingleArchitecture;
		}
>>>>>>> 4af6daef

		/// <summary>
		/// Simple constructor for platforms with a single architecture
		/// </summary>
		/// <param name="SingleArchitecture"></param>
		public UnrealArchitectureConfig(UnrealArch SingleArchitecture)
		{
<<<<<<< HEAD
			this.Mode = UnrealArchitectureMode.SingleArchitecture;
			this.AllSupportedArchitectures = new UnrealArchitectures(SingleArchitecture);
=======
			Mode = UnrealArchitectureMode.SingleArchitecture;
			AllSupportedArchitectures = new UnrealArchitectures(SingleArchitecture);
>>>>>>> 4af6daef
		}

		/// <summary>
		/// Full constructor for platforms that support multiple architectures
		/// </summary>
		/// <param name="Mode"></param>
		/// <param name="SupportedArchitectures"></param>
		protected UnrealArchitectureConfig(UnrealArchitectureMode Mode, IEnumerable<UnrealArch> SupportedArchitectures)
		{
			this.Mode = Mode;
<<<<<<< HEAD
			this.AllSupportedArchitectures = new UnrealArchitectures(SupportedArchitectures);
		}


	}




=======
			AllSupportedArchitectures = new UnrealArchitectures(SupportedArchitectures);
		}
	}

>>>>>>> 4af6daef
	abstract class UEBuildPlatform
	{
		private static Dictionary<UnrealTargetPlatform, UEBuildPlatform> BuildPlatformDictionary = new Dictionary<UnrealTargetPlatform, UEBuildPlatform>();

		// a mapping of a group to the platforms in the group (ie, Microsoft contains Win32 and Win64)
		static Dictionary<UnrealPlatformGroup, List<UnrealTargetPlatform>> PlatformGroupDictionary = new Dictionary<UnrealPlatformGroup, List<UnrealTargetPlatform>>();

		/// <summary>
		/// The corresponding target platform enum
		/// </summary>
		public readonly UnrealTargetPlatform Platform;

		/// <summary>
		/// The configuration about the architecture(s) this platform supports
		/// </summary>
		public readonly UnrealArchitectureConfig ArchitectureConfig;

		/// <summary>
		/// Logger for this platform
		/// </summary>
		protected readonly ILogger Logger;

		/// <summary>
		/// All the platform folder names
		/// </summary>
		private static string[]? CachedPlatformFolderNames;

		/// <summary>
		/// Cached copy of the list of folders to include for this platform
		/// </summary>
		private IReadOnlySet<string>? CachedIncludedFolderNames;

		/// <summary>
		/// Cached copy of the list of folders to exclude for this platform
		/// </summary>
		private IReadOnlySet<string>? CachedExcludedFolderNames;

		/// <summary>
		/// Constructor.
		/// </summary>
		/// <param name="InPlatform">The enum value for this platform</param>
		/// <param name="SDK">The SDK management object for this platform</param>
		/// <param name="ArchitectureConfig">THe architecture configuraton for this platform. This is returned by UnrealArchitectureConfig.ForPlatform()</param>
		/// <param name="InLogger">Logger for output</param>
		public UEBuildPlatform(UnrealTargetPlatform InPlatform, UEBuildPlatformSDK SDK, UnrealArchitectureConfig ArchitectureConfig, ILogger InLogger)
		{
			Platform = InPlatform;
			Logger = InLogger;
			this.ArchitectureConfig = ArchitectureConfig;

			// check DDPI to see if the platform is enabled on this host platform
			string IniPlatformName = ConfigHierarchy.GetIniPlatformName(Platform);
			bool bIsEnabled = DataDrivenPlatformInfo.GetDataDrivenInfoForPlatform(IniPlatformName)?.bIsEnabled ?? true;

			// set up the SDK if the platform is enabled
			UEBuildPlatformSDK.RegisterSDKForPlatform(SDK, Platform.ToString(), bIsEnabled);
			if (bIsEnabled)
			{
				SDK.ManageAndValidateSDK();
			}
		}

		private static string[] UATProjectParams = { "-project=", "-scriptsforproject=" };
		// Before we setup AutoSDK, we check to see if any projects need to override the Main version so that AutoSDK
		// will set up an alternate SDK
		private static void InitializePerPlatformSDKs(string[] Args, bool bArgumentsAreForUBT, ILogger Logger)
		{
			Dictionary<string, string> PlatformToVersionMap = new();
			HashSet<string> PlatformsThatNeedDefaultSDK = new();

			IEnumerable<FileReference?> ProjectFiles;

			if (bArgumentsAreForUBT == false)
			{
				ProjectFiles = Args
						// find arguments that start with one of the hard-coded parameters
						.Where(x => UATProjectParams.Any(y => x.StartsWith(y, StringComparison.OrdinalIgnoreCase)))
						// treat the part after the = as a path to a uproject, and ask the NativeProjects class to find a .uproject
						.Select(x => NativeProjects.FindProjectFile(x.Substring(x.IndexOf('=') + 1), Logger))
						// only use existant projects
						.Where(x => x != null && FileReference.Exists(x));
			}
			else
			{
				CommandLineArguments CommandLine = new(Args);
				BuildConfiguration BuildConfiguration = new();
				XmlConfig.ApplyTo(BuildConfiguration);
				CommandLine.ApplyTo(BuildConfiguration);

				// get the project files for all targets - we allow null uproject files which means to use the defaults
				// (same as a uproject that has no override SDK versions set)
				List<TargetDescriptor> AllTargets = TargetDescriptor.ParseCommandLine(CommandLine, BuildConfiguration.bUsePrecompiled, bSkipRulesCompile: true, bForceRulesCompile: false, Logger);
				ProjectFiles = AllTargets.Select(x => x.ProjectFile);
			}

			foreach (FileReference? ProjectFile in ProjectFiles)
			{
				// because we can't safely tell, at this point, if any platform SDKs will be used for a given target, we have to check all of them
				foreach (UnrealTargetPlatform Platform in UnrealTargetPlatform.GetValidPlatforms())
				{
					string PlatformName = Platform.ToString();
					string? OverrideSDKVersion = null;

					if (ProjectFile != null)
					{
						ConfigHierarchy Ini = ConfigCache.ReadHierarchy(ConfigHierarchyType.Engine, ProjectFile.Directory, Platform);
						if (Ini.TryGetValue("OverrideSDK", "SDKVersion", out OverrideSDKVersion))
						{
							Logger.LogWarning("Project {Project} is overriding the active main SDK for {Platform} to {Override}", ProjectFile.GetFileNameWithoutAnyExtensions(), Platform, OverrideSDKVersion);

							if (PlatformToVersionMap.ContainsKey(PlatformName) && PlatformToVersionMap[PlatformName] != OverrideSDKVersion)
							{
								throw new BuildException("Attempting to build with mismatching SDK versions! [MORE INFO HERE, BUT ALSO CHECK THAT ALL PROJECTS USE SAME VERSION]");
							}
						}
					}
					
					// if we have a null version here, that means to use the default, later when the PlatformSDK is created
					if (OverrideSDKVersion == null)
					{
						// mark _something_ in the map so we can detect mismatches
						PlatformsThatNeedDefaultSDK.Add(PlatformName);
					}
					else
					{
						PlatformToVersionMap[PlatformName] = OverrideSDKVersion;
					}
				}
			}

			UEBuildPlatformSDK.InitializePerProjectSDKVersions(PlatformToVersionMap, PlatformsThatNeedDefaultSDK);
		}

		/// <summary>
		/// Finds all the UEBuildPlatformFactory types in this assembly and uses them to register all the available platforms, and uses a UBT commandline to check for per-project SDKs
		/// </summary>
		/// <param name="bIncludeNonInstalledPlatforms">Whether to register platforms that are not installed</param>
		/// <param name="bHostPlatformOnly">Only register the host platform</param>
<<<<<<< HEAD
		/// <param name="Logger">Logger for output</param>
		public static void RegisterPlatforms(bool bIncludeNonInstalledPlatforms, bool bHostPlatformOnly, ILogger Logger)
=======
		/// <param name="ArgumentsForPerPlatform">Commandline args to look through for finding uprojects, to look up per-project SDK versions</param>
		/// <param name="UBTModeType">The UBT mode (usually Build, but </param>
		/// <param name="Logger">Logger for output</param>
		internal static void RegisterPlatforms(bool bIncludeNonInstalledPlatforms, bool bHostPlatformOnly, Type UBTModeType, string[] ArgumentsForPerPlatform, ILogger Logger)
		{
			bool bUseTargetTripleParams = false;
			// @todo : add a ToolModeOptions.UseTargetTripleCommandLine or something
			if (UBTModeType.Name == "BuildMode")
			{
				bUseTargetTripleParams = true;
			}
			RegisterPlatforms(bIncludeNonInstalledPlatforms, bHostPlatformOnly, ArgumentsForPerPlatform, bArgumentsAreForUBT: bUseTargetTripleParams, Logger);
		}

		/// <summary>
		/// Finds all the UEBuildPlatformFactory types in this assembly and uses them to register all the available platforms, and uses a UAT commandline to check for per-project SDKs
		/// </summary>
		/// <param name="bIncludeNonInstalledPlatforms">Whether to register platforms that are not installed</param>
		/// <param name="bHostPlatformOnly">Only register the host platform</param>
		/// <param name="ArgumentsForPerPlatform">Commandline args to look through for finding uprojects, to look up per-project SDK versions</param>
		/// <param name="Logger">Logger for output</param>
		internal static void RegisterPlatforms(bool bIncludeNonInstalledPlatforms, bool bHostPlatformOnly, string[] ArgumentsForPerPlatform, ILogger Logger)
		{
			RegisterPlatforms(bIncludeNonInstalledPlatforms, bHostPlatformOnly, ArgumentsForPerPlatform, bArgumentsAreForUBT:false, Logger);
		}

		private static void RegisterPlatforms(bool bIncludeNonInstalledPlatforms, bool bHostPlatformOnly, string[] ArgumentsForPerPlatform, bool bArgumentsAreForUBT, ILogger Logger)
>>>>>>> 4af6daef
		{
			// Initialize the installed platform info
			using (GlobalTracer.Instance.BuildSpan("Initializing InstalledPlatformInfo").StartActive())
			{
				InstalledPlatformInfo.Initialize();
			}

// disabling _for now_ as it is causing issues when using -TargetType param, causing too much stuff to be created early
//			using (GlobalTracer.Instance.BuildSpan("Initializing PerPlatformSDKs").StartActive())
//			{
//				InitializePerPlatformSDKs(ArgumentsForPerPlatform, bArgumentsAreForUBT, Logger);
//			}

			// Find and register all tool chains and build platforms that are present
			Type[] AllTypes;
			using (GlobalTracer.Instance.BuildSpan("Querying types").StartActive())
			{
				AllTypes = Assembly.GetExecutingAssembly().GetTypes();
			}

			// register all build platforms first, since they implement SDK-switching logic that can set environment variables
			foreach (Type CheckType in AllTypes)
			{
				if (CheckType.IsClass && !CheckType.IsAbstract)
				{
					if (CheckType.IsSubclassOf(typeof(UEBuildPlatformFactory)))
					{
						Logger.LogDebug("    Registering build platform: {Platform}", CheckType.ToString());
						using (GlobalTracer.Instance.BuildSpan(CheckType.Name).StartActive())
						{
							UEBuildPlatformFactory TempInst = (UEBuildPlatformFactory)Activator.CreateInstance(CheckType)!;

							if (bHostPlatformOnly && TempInst.TargetPlatform != BuildHostPlatform.Current.Platform)
							{
								continue;
							}

							// We need all platforms to be registered when we run -validateplatform command to check SDK status of each
							if (bIncludeNonInstalledPlatforms || InstalledPlatformInfo.IsValidPlatform(TempInst.TargetPlatform))
							{
								TempInst.RegisterBuildPlatforms(Logger);
							}
						}
					}
				}
			}
		}

		/// <summary>
		/// Gets an array of all platform folder names
		/// </summary>
		/// <returns>Array of platform folders</returns>
		public static string[] GetPlatformFolderNames()
		{
			if (CachedPlatformFolderNames == null)
			{
				List<string> PlatformFolderNames = new List<string>();

				// Find all the platform folders to exclude from the list of precompiled modules
				PlatformFolderNames.AddRange(UnrealTargetPlatform.GetValidPlatformNames());

				// Also exclude all the platform groups that this platform is not a part of
				PlatformFolderNames.AddRange(UnrealPlatformGroup.GetValidGroupNames());

				// Save off the list as an array
				CachedPlatformFolderNames = PlatformFolderNames.ToArray();
			}
			return CachedPlatformFolderNames;
		}

		/// <summary>
		/// Finds a list of folder names to include when building for this platform
		/// </summary>
		public IReadOnlySet<string> GetIncludedFolderNames()
		{
			if (CachedIncludedFolderNames == null)
			{
				HashSet<string> Names = new HashSet<string>(DirectoryReference.Comparer);

				Names.Add(Platform.ToString());
				foreach (UnrealPlatformGroup Group in UEBuildPlatform.GetPlatformGroups(Platform))
				{
					Names.Add(Group.ToString());
				}

				CachedIncludedFolderNames = Names;
			}
			return CachedIncludedFolderNames;
		}

		/// <summary>
		/// Finds a list of folder names to exclude when building for this platform
		/// </summary>
		public IReadOnlySet<string> GetExcludedFolderNames()
		{
			if (CachedExcludedFolderNames == null)
			{
				CachedExcludedFolderNames = new HashSet<string>(GetPlatformFolderNames().Except(GetIncludedFolderNames()), DirectoryReference.Comparer);
			}
			return CachedExcludedFolderNames;
		}

		/// <summary>
		/// Whether the required external SDKs are installed for this platform. Could be either a manual install or an AutoSDK.
		/// </summary>
		public SDKStatus HasRequiredSDKsInstalled()
		{
			return UEBuildPlatform.GetSDK(Platform)!.HasRequiredSDKsInstalled();
		}

		/// <summary>
		/// Whether this platform requires specific Visual Studio version.
		/// </summary>
		public virtual VCProjectFileFormat GetRequiredVisualStudioVersion()
		{
			return VCProjectFileFormat.Default;
		}

		/// <summary>
		/// The version required to support Visual Studio
		/// </summary>
		public virtual Version GetVersionRequiredForVisualStudio(VCProjectFileFormat Format)
		{
			return new Version();
		}

		/// <summary>
		/// Gets all the registered platforms
		/// </summary>
		/// <returns>Sequence of registered platforms</returns>
		public static IEnumerable<UnrealTargetPlatform> GetRegisteredPlatforms()
		{
			return BuildPlatformDictionary.Keys;
		}

		/// <summary>
		/// Searches a directory tree for build products to be cleaned.
		/// </summary>
		/// <param name="BaseDir">The directory to search</param>
		/// <param name="NamePrefixes">Target or application names that may appear at the start of the build product name (eg. "UnrealEditor", "ShooterGameEditor")</param>
		/// <param name="NameSuffixes">Suffixes which may appear at the end of the build product name</param>
		/// <param name="FilesToClean">List to receive a list of files to be cleaned</param>
		/// <param name="DirectoriesToClean">List to receive a list of directories to be cleaned</param>
		public void FindBuildProductsToClean(DirectoryReference BaseDir, string[] NamePrefixes, string[] NameSuffixes, List<FileReference> FilesToClean, List<DirectoryReference> DirectoriesToClean)
		{
			foreach (FileReference File in DirectoryReference.EnumerateFiles(BaseDir))
			{
				string FileName = File.GetFileName();
				if (IsDefaultBuildProduct(FileName, NamePrefixes, NameSuffixes) || IsBuildProduct(FileName, NamePrefixes, NameSuffixes))
				{
					FilesToClean.Add(File);
				}
			}
			foreach (DirectoryReference SubDir in DirectoryReference.EnumerateDirectories(BaseDir))
			{
				string SubDirName = SubDir.GetDirectoryName();
				if (IsBuildProduct(SubDirName, NamePrefixes, NameSuffixes))
				{
					DirectoriesToClean.Add(SubDir);
				}
				else
				{
					FindBuildProductsToClean(SubDir, NamePrefixes, NameSuffixes, FilesToClean, DirectoriesToClean);
				}
			}
		}

		/// <summary>
		/// Enumerates any additional directories needed to clean this target
		/// </summary>
		/// <param name="Target">The target to clean</param>
		/// <param name="FilesToDelete">Receives a list of files to be removed</param>
		/// <param name="DirectoriesToDelete">Receives a list of directories to be removed</param>
		public virtual void FindAdditionalBuildProductsToClean(ReadOnlyTargetRules Target, List<FileReference> FilesToDelete, List<DirectoryReference> DirectoriesToDelete)
		{
		}

		/// <summary>
		/// Determines if a filename is a default UBT build product
		/// </summary>
		/// <param name="FileName">The name to check</param>
		/// <param name="NamePrefixes">Target or application names that may appear at the start of the build product name (eg. "UnrealEditor", "ShooterGameEditor")</param>
		/// <param name="NameSuffixes">Suffixes which may appear at the end of the build product name</param>
		/// <returns>True if the substring matches the name of a build product, false otherwise</returns>
		public static bool IsDefaultBuildProduct(string FileName, string[] NamePrefixes, string[] NameSuffixes)
		{
			return UEBuildPlatform.IsBuildProductName(FileName, NamePrefixes, NameSuffixes, ".target")
				|| UEBuildPlatform.IsBuildProductName(FileName, NamePrefixes, NameSuffixes, ".modules")
				|| UEBuildPlatform.IsBuildProductName(FileName, NamePrefixes, NameSuffixes, ".version");
		}

		/// <summary>
		/// Determines if the given name is a build product for a target.
		/// </summary>
		/// <param name="FileName">The name to check</param>
		/// <param name="NamePrefixes">Target or application names that may appear at the start of the build product name (eg. "UnrealEditor", "ShooterGameEditor")</param>
		/// <param name="NameSuffixes">Suffixes which may appear at the end of the build product name</param>
		/// <returns>True if the string matches the name of a build product, false otherwise</returns>
		public abstract bool IsBuildProduct(string FileName, string[] NamePrefixes, string[] NameSuffixes);

		/// <summary>
		/// Determines if a string is in the canonical name of a UE build product, with a specific extension (eg. "UnrealEditor-Win64-Debug.exe" or "UnrealEditor-ModuleName-Win64-Debug.dll"). 
		/// </summary>
		/// <param name="FileName">The file name to check</param>
		/// <param name="NamePrefixes">Target or application names that may appear at the start of the build product name (eg. "UnrealEditor", "ShooterGameEditor")</param>
		/// <param name="NameSuffixes">Suffixes which may appear at the end of the build product name</param>
		/// <param name="Extension">The extension to check for</param>
		/// <returns>True if the string matches the name of a build product, false otherwise</returns>
		public static bool IsBuildProductName(string FileName, string[] NamePrefixes, string[] NameSuffixes, string Extension)
		{
			return IsBuildProductName(FileName, 0, FileName.Length, NamePrefixes, NameSuffixes, Extension);
		}

		/// <summary>
		/// Determines if a substring is in the canonical name of a UE build product, with a specific extension (eg. "UnrealEditor-Win64-Debug.exe" or "UnrealEditor-ModuleName-Win64-Debug.dll"). 
		/// </summary>
		/// <param name="FileName">The name to check</param>
		/// <param name="Index">Index of the first character to be checked</param>
		/// <param name="Count">Number of characters of the substring to check</param>
		/// <param name="NamePrefixes">Target or application names that may appear at the start of the build product name (eg. "UnrealEditor", "ShooterGameEditor")</param>
		/// <param name="NameSuffixes">Suffixes which may appear at the end of the build product name</param>
		/// <param name="Extension">The extension to check for</param>
		/// <returns>True if the substring matches the name of a build product, false otherwise</returns>
		public static bool IsBuildProductName(string FileName, int Index, int Count, string[] NamePrefixes, string[] NameSuffixes, string Extension)
		{
			// Check if the extension matches, and forward on to the next IsBuildProductName() overload without it if it does.
			if (Count > Extension.Length && String.Compare(FileName, Index + Count - Extension.Length, Extension, 0, Extension.Length, StringComparison.InvariantCultureIgnoreCase) == 0)
			{
				return IsBuildProductName(FileName, Index, Count - Extension.Length, NamePrefixes, NameSuffixes);
			}
			return false;
		}

		/// <summary>
		/// Determines if a substring is in the canonical name of a UE build product, excluding extension or other decoration (eg. "UnrealEditor-Win64-Debug" or "UnrealEditor-ModuleName-Win64-Debug"). 
		/// </summary>
		/// <param name="FileName">The name to check</param>
		/// <param name="Index">Index of the first character to be checked</param>
		/// <param name="Count">Number of characters of the substring to check</param>
		/// <param name="NamePrefixes">Target or application names that may appear at the start of the build product name (eg. "UnrealEditor", "ShooterGameEditor")</param>
		/// <param name="NameSuffixes">Suffixes which may appear at the end of the build product name</param>
		/// <returns>True if the substring matches the name of a build product, false otherwise</returns>
		public static bool IsBuildProductName(string FileName, int Index, int Count, string[] NamePrefixes, string[] NameSuffixes)
		{
			foreach (string NamePrefix in NamePrefixes)
			{
				if (Count >= NamePrefix.Length && String.Compare(FileName, Index, NamePrefix, 0, NamePrefix.Length, StringComparison.InvariantCultureIgnoreCase) == 0)
				{
					int MinIdx = Index + NamePrefix.Length;
					foreach (string NameSuffix in NameSuffixes)
					{
						int MaxIdx = Index + Count - NameSuffix.Length;
						if (MaxIdx >= MinIdx && String.Compare(FileName, MaxIdx, NameSuffix, 0, NameSuffix.Length, StringComparison.InvariantCultureIgnoreCase) == 0)
						{
							if (MinIdx < MaxIdx && FileName[MinIdx] == '-')
							{
								MinIdx++;
								while (MinIdx < MaxIdx && FileName[MinIdx] != '-' && FileName[MinIdx] != '.')
								{
									MinIdx++;
								}
							}
							if (MinIdx == MaxIdx)
							{
								return true;
							}
						}
					}
				}
			}
			return false;
		}

		public virtual void PostBuildSync(UEBuildTarget Target)
		{
		}

		/// <summary>
		/// Get the bundle directory for the shared link environment
		/// </summary>
		/// <param name="Rules">The target rules</param>
		/// <param name="OutputFiles">List of executable output files</param>
		/// <returns>Path to the bundle directory</returns>
		public virtual DirectoryReference? GetBundleDirectory(ReadOnlyTargetRules Rules, List<FileReference> OutputFiles)
		{
			return null;
		}

		/// <summary>
		/// Determines whether a given platform is available
		/// </summary>
		/// <param name="Platform">The platform to check for</param>
		/// <returns>True if it's available, false otherwise</returns>
		public static bool IsPlatformAvailable(UnrealTargetPlatform Platform)
		{
			return BuildPlatformDictionary.ContainsKey(Platform) && BuildPlatformDictionary[Platform].HasRequiredSDKsInstalled() == SDKStatus.Valid;
		}

		/// <summary>
		/// Determines whether a given platform is available in the context of a particular Taget
		/// </summary>
		/// <param name="Platform">The platform to check for</param>
		/// <param name="Target">A Target object that may further restrict available platforms</param>
		/// <returns>True if it's available, false otherwise</returns>
		public static bool IsPlatformAvailableForTarget(UnrealTargetPlatform Platform, ReadOnlyTargetRules Target)
		{
			return IsPlatformAvailable(Platform) && Target.IsPlatformOptedIn(Platform);
		}

		/// <summary>
		/// Register the given platforms UEBuildPlatform instance
		/// </summary>
		/// <param name="InBuildPlatform"> The UEBuildPlatform instance to use for the InPlatform</param>
		/// <param name="Logger">Logger for output</param>
		public static void RegisterBuildPlatform(UEBuildPlatform InBuildPlatform, ILogger Logger)
		{
			Logger.LogDebug("        Registering build platform: {Platform} - buildable: {Buildable}", InBuildPlatform.Platform, InBuildPlatform.HasRequiredSDKsInstalled() == SDKStatus.Valid);

			if (BuildPlatformDictionary.ContainsKey(InBuildPlatform.Platform) == true)
			{
				Logger.LogWarning("RegisterBuildPlatform Warning: Registering build platform {Platform} for {ForPlatform} when it is already set to {CurPlatform}",
					InBuildPlatform.ToString(), InBuildPlatform.Platform.ToString(), BuildPlatformDictionary[InBuildPlatform.Platform].ToString());
				BuildPlatformDictionary[InBuildPlatform.Platform] = InBuildPlatform;
			}
			else
			{
				BuildPlatformDictionary.Add(InBuildPlatform.Platform, InBuildPlatform);
			}
		}

		/// <summary>
		/// Assign a platform as a member of the given group
		/// </summary>
		public static void RegisterPlatformWithGroup(UnrealTargetPlatform InPlatform, UnrealPlatformGroup InGroup)
		{
			// find or add the list of groups for this platform
			List<UnrealTargetPlatform>? Platforms;
			if (!PlatformGroupDictionary.TryGetValue(InGroup, out Platforms))
			{
				Platforms = new List<UnrealTargetPlatform>();
				PlatformGroupDictionary.Add(InGroup, Platforms);
			}
			Platforms.Add(InPlatform);
		}

		/// <summary>
		/// Retrieve the list of platforms in this group (if any)
		/// </summary>
		public static List<UnrealTargetPlatform> GetPlatformsInGroup(UnrealPlatformGroup InGroup)
		{
			List<UnrealTargetPlatform>? PlatformList;
			if (!PlatformGroupDictionary.TryGetValue(InGroup, out PlatformList))
			{
				PlatformList = new List<UnrealTargetPlatform>();
			}
			return PlatformList;
		}

		/// <summary>
		/// Enumerates all the platform groups for a given platform
		/// </summary>
		/// <param name="Platform">The platform to look for</param>
		/// <returns>List of platform groups that this platform is a member of</returns>
		public static IEnumerable<UnrealPlatformGroup> GetPlatformGroups(UnrealTargetPlatform Platform)
		{
			return PlatformGroupDictionary.Where(x => x.Value.Contains(Platform)).Select(x => x.Key);
		}

		/// <summary>
		/// Retrieve the IUEBuildPlatform instance for the given TargetPlatform
		/// </summary>
		/// <param name="InPlatform">  The UnrealTargetPlatform being built</param>
		/// <returns>UEBuildPlatform  The instance of the build platform</returns>
		public static UEBuildPlatform GetBuildPlatform(UnrealTargetPlatform InPlatform)
		{
			UEBuildPlatform? Platform;
			if (!TryGetBuildPlatform(InPlatform, out Platform))
			{
				throw new BuildException("GetBuildPlatform: No BuildPlatform found for {0}", InPlatform.ToString());
			}
			return Platform;
		}

		/// <summary>
		/// Retrieve the IUEBuildPlatform instance for the given TargetPlatform
		/// </summary>
		/// <param name="InPlatform">  The UnrealTargetPlatform being built</param>
		/// <param name="Platform"></param>
		/// <returns>UEBuildPlatform  The instance of the build platform</returns>
		public static bool TryGetBuildPlatform(UnrealTargetPlatform InPlatform, [NotNullWhen(true)] out UEBuildPlatform? Platform)
		{
			return BuildPlatformDictionary.TryGetValue(InPlatform, out Platform);
		}

		/// <summary>
		/// Allow all registered build platforms to modify the newly created module
		/// passed in for the given platform.
		/// This is not required - but allows for hiding details of a particular platform.
		/// </summary>
		/// <param name="ModuleName">The name of the module</param>
		/// <param name="Rules">The module rules</param>
		/// <param name="Target">The target being build</param>
		public static void PlatformModifyHostModuleRules(string ModuleName, ModuleRules Rules, ReadOnlyTargetRules Target)
		{
			foreach (KeyValuePair<UnrealTargetPlatform, UEBuildPlatform> PlatformEntry in BuildPlatformDictionary)
			{
				PlatformEntry.Value.ModifyModuleRulesForOtherPlatform(ModuleName, Rules, Target);
			}
		}

		/// <summary>
		/// Returns the delimiter used to separate paths in the PATH environment variable for the platform we are executing on.
		/// </summary>
		[Obsolete("Replace with System.IO.Path.PathSeparator")]
		public static string GetPathVarDelimiter()
		{
<<<<<<< HEAD
			if (BuildHostPlatform.Current.Platform == UnrealTargetPlatform.Linux || BuildHostPlatform.Current.Platform == UnrealTargetPlatform.LinuxArm64 ||
				BuildHostPlatform.Current.Platform == UnrealTargetPlatform.Mac)
			{
				return ":";
			}
			if (BuildHostPlatform.Current.Platform == UnrealTargetPlatform.Win64)
			{
				return ";";
			}

			throw new InvalidOperationException($"PATH variable delimiter unknown for platform {BuildHostPlatform.Current.Platform}");
=======
			return Path.PathSeparator.ToString();
>>>>>>> 4af6daef
		}

		/// <summary>
		/// Gets the platform name that should be used.
		/// </summary>
		public virtual string GetPlatformName()
		{
			return Platform.ToString();
		}

		/// <summary>
		/// If this platform can be compiled with XGE
		/// </summary>
		public virtual bool CanUseXGE()
		{
			return true;
		}

		/// <summary>
		/// If this platform can be compiled with FASTBuild
		/// </summary>
		public virtual bool CanUseFASTBuild()
		{
			return false;
		}

		/// <summary>
		/// If this platform can be compiled with SN-DBS
		/// </summary>
		public virtual bool CanUseSNDBS()
		{
			return false;
		}

		/// <summary>
		/// Set all the platform-specific defaults for a new target
		/// </summary>
		public virtual void ResetTarget(TargetRules Target)
		{
		}

		/// <summary>
		/// Validate a target's settings
		/// </summary>
		public virtual void ValidateTarget(TargetRules Target)
		{
		}

		/// <summary>
		/// Validate a UEBuildModule before it's processed
		/// <param name="Module">The UEBuildModule that needs to be validated</param>
		/// <param name="Target">Options for the target being built</param>
		/// </summary>
		public virtual void ValidateModule(UEBuildModule Module, ReadOnlyTargetRules Target)
		{
		}

		/// <summary>
<<<<<<< HEAD
=======
		/// Validate a UEBuildModule's include paths before it's processed
		/// </summary>
		/// <param name="Module">The UEBuildModule that needs to be validated</param>
		/// <param name="Target">Options for the target being built</param>
		/// <param name="AllModules">Other modules to validate against, if needed</param>
		public virtual bool ValidateModuleIncludePaths(UEBuildModule Module, ReadOnlyTargetRules Target, IEnumerable<UEBuildModule> AllModules)
		{
			if (Module.Rules.ModuleIncludePathWarningLevel <= WarningLevel.Off
				&& Module.Rules.ModuleIncludePrivateWarningLevel <= WarningLevel.Off
				&& Module.Rules.ModuleIncludeSubdirectoryWarningLevel <= WarningLevel.Off)
			{
				return false;
			}

			bool AnyErrors = false;
			void LoggerFunc(string? message, params object?[] args)
			{
				if (Module.Rules.ModuleIncludePathWarningLevel == WarningLevel.Warning)
				{
					Logger.LogWarning($"Warning: {message}", args);
				}
				else if (Module.Rules.ModuleIncludePathWarningLevel == WarningLevel.Error)
				{
					Logger.LogError($"Error: {message}", args);
					AnyErrors = true;
				}
			}

			void LoggerFuncPrivate(string? message, params object?[] args)
			{
				if (Module.Rules.ModuleIncludePrivateWarningLevel == WarningLevel.Warning)
				{
					Logger.LogWarning($"Warning: {message}", args);
				}
				else if (Module.Rules.ModuleIncludePrivateWarningLevel == WarningLevel.Error)
				{
					Logger.LogError($"Error: {message}", args);
					AnyErrors = true;
				}
			}

			void LoggerFuncSubDir(string? message, params object?[] args)
			{
				if (Module.Rules.ModuleIncludeSubdirectoryWarningLevel == WarningLevel.Warning)
				{
					Logger.LogWarning($"Warning: {message}", args);
				}
				else if (Module.Rules.ModuleIncludeSubdirectoryWarningLevel == WarningLevel.Error)
				{
					Logger.LogError($"Error: {message}", args);
					AnyErrors = true;
				}
			}

			IOrderedEnumerable<DirectoryReference> PublicIncludePaths = Module.Rules.PublicIncludePaths.Select(x => DirectoryReference.FromString(x)!).OrderBy(x => x.FullName);
			IOrderedEnumerable<DirectoryReference> PrivateIncludePaths = Module.Rules.PrivateIncludePaths.Select(x => DirectoryReference.FromString(x)!).OrderBy(x => x.FullName);
			IOrderedEnumerable<DirectoryReference> InternalncludePaths = Module.Rules.InternalncludePaths.Select(x => DirectoryReference.FromString(x)!).OrderBy(x => x.FullName);
			IOrderedEnumerable<DirectoryReference> PublicSystemIncludePaths = Module.Rules.PublicSystemIncludePaths.Select(x => DirectoryReference.FromString(x)!).OrderBy(x => x.FullName);
			IOrderedEnumerable<UEBuildModule> OtherModules = AllModules.Where(x => x != Module).OrderBy(x => x.Name);

			if (Module is UEBuildModuleExternal)
			{
				foreach (DirectoryReference Path in PublicIncludePaths)
				{
					LoggerFunc("External module '{Name}' is adding '{Path}' to PublicIncludePaths. This path should be added to PublicSystemIncludePaths.", Module.Name, Path.MakeRelativeTo(Module.ModuleDirectory));
				}

				foreach (DirectoryReference Path in PublicSystemIncludePaths.Where(x => !x.IsUnderDirectory(Module.ModuleDirectory)))
				{
					UEBuildModule? OtherModule = OtherModules.FirstOrDefault(x => Path.IsUnderDirectory(x.ModuleDirectory));
					if (OtherModule is UEBuildModuleExternal)
					{
						LoggerFunc("External module '{Name}' is adding '{Path}' from external module '{OtherModule}' to PublicSystemIncludePaths. Did you intend to add a public reference?", Module.Name, Path, OtherModule.Name);
					}
					else if (OtherModule is UEBuildModuleCPP)
					{
						LoggerFunc("External module '{Name}' is adding '{Path}' from module '{OtherModule}' to PublicSystemIncludePaths. This is not allowed.", Module.Name, Path, OtherModule.Name);
					}
				}

				foreach (DirectoryReference Path in PrivateIncludePaths)
				{
					LoggerFunc("External module '{Name}' is adding '{Path}' to PrivateIncludePaths. This path is unused.", Module.Name, Path);
				}

				foreach (DirectoryReference Path in InternalncludePaths)
				{
					LoggerFunc("External module '{Name}' is adding '{Path}' to InternalncludePaths. This path is unused.", Module.Name, Path);
				}
			}
			else if (Module is UEBuildModuleCPP)
			{
				foreach (DirectoryReference Path in PublicIncludePaths)
				{
					if (Path.IsUnderDirectory(Module.ModuleDirectory))
					{
						if (Path == Module.ModuleDirectory)
						{
							LoggerFunc("Module '{Name}' is adding root directory to PublicIncludePaths. This is not allowed.", Module.Name);
						}
						else if (Path.IsUnderDirectory(DirectoryReference.Combine(Module.ModuleDirectory, "Private"))
							|| Path.IsUnderDirectory(DirectoryReference.Combine(Module.ModuleDirectory, "Internal")))
						{
							LoggerFuncPrivate("Module '{Name}' is adding subdirectory '{Path}' to PublicIncludePaths. This is not allowed.", Module.Name, Path.MakeRelativeTo(Module.ModuleDirectory));
						}
						else if (Path.IsUnderDirectory(DirectoryReference.Combine(Module.ModuleDirectory, "Public"))
							|| Path.IsUnderDirectory(DirectoryReference.Combine(Module.ModuleDirectory, "Classes")))
						{
							LoggerFuncSubDir("Module '{Name}' is adding subdirectory '{Path}' to PublicIncludePaths. This is not necessary.", Module.Name, Path.MakeRelativeTo(Module.ModuleDirectory));
						}
					}

					UEBuildModule? OtherModule = OtherModules.FirstOrDefault(x => Path.IsUnderDirectory(x.ModuleDirectory));
					if (OtherModule is UEBuildModuleExternal)
					{
						LoggerFunc("Module '{Name}' is adding '{Path}' from external module '{OtherModule}' to PublicIncludePaths. Did you intend to add a public reference?", Module.Name, Path, OtherModule.Name);
					}
					else if (OtherModule is UEBuildModuleCPP)
					{
						if (Path == OtherModule.ModuleDirectory)
						{
							LoggerFuncPrivate("Module '{Name}' is adding root directory from '{OtherModule}' to PublicIncludePaths. This is not allowed.", Module.Name, OtherModule.Name);
						}
						else if (Path.IsUnderDirectory(DirectoryReference.Combine(OtherModule.ModuleDirectory, "Private"))
							| Path.IsUnderDirectory(DirectoryReference.Combine(OtherModule.ModuleDirectory, "Internal")))
						{
							LoggerFuncPrivate("Module '{Name}' is adding '{Path}' from module '{OtherModule}' to PublicIncludePaths. This is not allowed.", Module.Name, Path, OtherModule.Name);
						}
						else if (Path.IsUnderDirectory(DirectoryReference.Combine(OtherModule.ModuleDirectory, "Public"))
							|| Path.IsUnderDirectory(DirectoryReference.Combine(OtherModule.ModuleDirectory, "Classes")))
						{
							LoggerFunc("Module '{Name}' is adding '{Path}' from module '{OtherModule}' to PublicIncludePaths. Did you intend to add a public reference?", Module.Name, Path, OtherModule.Name);
						}
					}
				}

				foreach (DirectoryReference Path in PrivateIncludePaths)
				{
					if (Path.IsUnderDirectory(Module.ModuleDirectory))
					{
						if (Path == Module.ModuleDirectory)
						{
							LoggerFunc("Module '{Name}' is adding root directory to PrivateIncludePaths. This is not recommended.", Module.Name);
						}
						else if (Path.IsUnderDirectory(DirectoryReference.Combine(Module.ModuleDirectory, "Private"))
							|| Path.IsUnderDirectory(DirectoryReference.Combine(Module.ModuleDirectory, "Internal"))
							|| Path.IsUnderDirectory(DirectoryReference.Combine(Module.ModuleDirectory, "Public"))
							|| Path.IsUnderDirectory(DirectoryReference.Combine(Module.ModuleDirectory, "Classes")))
						{
							LoggerFuncSubDir("Module '{Name}' is adding subdirectory '{Path}' to PrivateIncludePaths. This is not necessary.", Module.Name, Path.MakeRelativeTo(Module.ModuleDirectory));
						}
					}

					UEBuildModule? OtherModule = OtherModules.FirstOrDefault(x => Path.IsUnderDirectory(x.ModuleDirectory));
					if (OtherModule is UEBuildModuleExternal)
					{
						LoggerFunc("Module '{Name}' is adding '{Path}' from external module '{OtherModule}' to PrivateIncludePaths. Did you intend to add a private reference?", Module.Name, Path, OtherModule.Name);
					}
					else if (OtherModule is UEBuildModuleCPP)
					{
						if (Path == OtherModule.ModuleDirectory)
						{
							LoggerFuncPrivate("Module '{Name}' is adding root directory from '{OtherModule}' to PrivateIncludePaths. This is not allowed.", Module.Name, OtherModule.Name);
						}
						else if (Path.IsUnderDirectory(DirectoryReference.Combine(OtherModule.ModuleDirectory, "Private"))
							| Path.IsUnderDirectory(DirectoryReference.Combine(OtherModule.ModuleDirectory, "Internal")))
						{
							LoggerFuncPrivate("Module '{Name}' is adding '{Path}' from module '{OtherModule}' to PrivateIncludePaths. This is not allowed.", Module.Name, Path, OtherModule.Name);
						}
						else if (Path.IsUnderDirectory(DirectoryReference.Combine(OtherModule.ModuleDirectory, "Public"))
							|| Path.IsUnderDirectory(DirectoryReference.Combine(OtherModule.ModuleDirectory, "Classes")))
						{
							LoggerFunc("Module '{Name}' is adding '{Path}' from module '{OtherModule}' to PrivateIncludePaths. Did you intend to add a private reference?", Module.Name, Path, OtherModule.Name);
						}
					}
				}

				foreach (DirectoryReference Path in InternalncludePaths)
				{
					if (Path.IsUnderDirectory(Module.ModuleDirectory))
					{
						if (Path == Module.ModuleDirectory)
						{
							LoggerFunc("Module '{Name}' is adding root directory to InternalncludePaths. This is not allowed.", Module.Name);
						}
						else if (Path.IsUnderDirectory(DirectoryReference.Combine(Module.ModuleDirectory, "Private"))
						|| Path.IsUnderDirectory(DirectoryReference.Combine(Module.ModuleDirectory, "Internal")))
						{
							LoggerFunc("Module '{Name}' is adding subdirectory '{Path}' to InternalncludePaths. This is not allowed.", Module.Name, Path.MakeRelativeTo(Module.ModuleDirectory));
						}
						else if (Path.IsUnderDirectory(DirectoryReference.Combine(Module.ModuleDirectory, "Public"))
							|| Path.IsUnderDirectory(DirectoryReference.Combine(Module.ModuleDirectory, "Classes")))
						{
							LoggerFuncSubDir("Module '{Name}' is adding subdirectory '{Path}' to InternalncludePaths. This is not necessary.", Module.Name, Path.MakeRelativeTo(Module.ModuleDirectory));
						}
					}

					UEBuildModule? OtherModule = OtherModules.FirstOrDefault(x => Path.IsUnderDirectory(x.ModuleDirectory));
					if (OtherModule is UEBuildModuleExternal)
					{
						LoggerFunc("Module '{Name}' is adding '{Path}' from external module '{OtherModule}' to InternalncludePaths. Did you intend to add a public reference?", Module.Name, Path, OtherModule.Name);
					}
					else if (OtherModule is UEBuildModuleCPP)
					{
						if (Path == OtherModule.ModuleDirectory)
						{
							LoggerFunc("Module '{Name}' is adding root directory from '{OtherModule}' to InternalncludePaths. This is not allowed.", Module.Name, OtherModule.Name);
						}
						else if (Path.IsUnderDirectory(DirectoryReference.Combine(OtherModule.ModuleDirectory, "Private"))
							| Path.IsUnderDirectory(DirectoryReference.Combine(OtherModule.ModuleDirectory, "Internal")))
						{
							LoggerFunc("Module '{Name}' is adding '{Path}' from module '{OtherModule}' to InternalncludePaths. This is not allowed.", Module.Name, Path, OtherModule.Name);
						}
						else if (Path.IsUnderDirectory(DirectoryReference.Combine(OtherModule.ModuleDirectory, "Public"))
							|| Path.IsUnderDirectory(DirectoryReference.Combine(OtherModule.ModuleDirectory, "Classes")))
						{
							LoggerFunc("Module '{Name}' is adding '{Path}' from module '{OtherModule}' to InternalncludePaths. Did you intend to add a public reference?", Module.Name, Path, OtherModule.Name);
						}
					}
				}
			}

			return AnyErrors;
		}

		/// <summary>
>>>>>>> 4af6daef
		/// Return whether the given platform requires a monolithic build
		/// </summary>
		/// <param name="InPlatform">The platform of interest</param>
		/// <param name="InConfiguration">The configuration of interest</param>
		/// <returns></returns>
		public static bool PlatformRequiresMonolithicBuilds(UnrealTargetPlatform InPlatform, UnrealTargetConfiguration InConfiguration)
		{
			// Some platforms require monolithic builds...
			UEBuildPlatform? BuildPlatform;
			if (TryGetBuildPlatform(InPlatform, out BuildPlatform))
			{
				return BuildPlatform.ShouldCompileMonolithicBinary(InPlatform);
			}

			// We assume it does not
			return false;
		}

		/// <summary>
		/// Get the extension to use for the given binary type
		/// </summary>
		/// <param name="InBinaryType"> The binary type being built</param>
		/// <returns>string    The binary extension (i.e. 'exe' or 'dll')</returns>
		public virtual string GetBinaryExtension(UEBuildBinaryType InBinaryType)
		{
			throw new BuildException("GetBinaryExtensiton for {0} not handled in {1}", InBinaryType.ToString(), ToString());
		}

		/// <summary>
		/// Get the extensions to use for debug info for the given binary type
		/// </summary>
		/// <param name="InTarget">Options for the target being built</param>
		/// <param name="InBinaryType"> The binary type being built</param>
		/// <returns>string[]    The debug info extensions (i.e. 'pdb')</returns>
		public virtual string[] GetDebugInfoExtensions(ReadOnlyTargetRules InTarget, UEBuildBinaryType InBinaryType)
		{
			throw new BuildException("GetDebugInfoExtensions for {0} not handled in {1}", InBinaryType.ToString(), ToString());
		}

		/// <summary>
		/// Whether this platform should build a monolithic binary
		/// </summary>
		public virtual bool ShouldCompileMonolithicBinary(UnrealTargetPlatform InPlatform)
		{
			return false;
		}

		/// <summary>
		/// Modify the rules for a newly created module, where the target is a different host platform.
		/// This is not required - but allows for hiding details of a particular platform.
		/// </summary>
		/// <param name="ModuleName">The name of the module</param>
		/// <param name="Rules">The module rules</param>
		/// <param name="Target">The target being build</param>
		public virtual void ModifyModuleRulesForOtherPlatform(string ModuleName, ModuleRules Rules, ReadOnlyTargetRules Target)
		{
		}

		/// <summary>
		/// For platforms that need to output multiple files per binary (ie Android "fat" binaries)
		/// this will emit multiple paths. By default, it simply makes an array from the input
		/// </summary>
		public virtual List<FileReference> FinalizeBinaryPaths(FileReference BinaryName, FileReference? ProjectFile, ReadOnlyTargetRules Target)
		{
			List<FileReference> TempList = new List<FileReference>() { BinaryName };
			return TempList;
		}

		/// <summary>
		/// Return all valid configurations for this platform
		/// Typically, this is always Debug, Development, and Shipping - but Test is a likely future addition for some platforms
		/// </summary>
		public virtual List<UnrealTargetConfiguration> GetConfigurations(UnrealTargetPlatform InUnrealTargetPlatform, bool bIncludeDebug)
		{
			List<UnrealTargetConfiguration> Configurations = new List<UnrealTargetConfiguration>()
			{
				UnrealTargetConfiguration.Development,
			};

			if (bIncludeDebug)
			{
				Configurations.Insert(0, UnrealTargetConfiguration.Debug);
			}

			return Configurations;
		}

		protected static bool DoProjectSettingsMatchDefault(UnrealTargetPlatform Platform, DirectoryReference ProjectDirectoryName, string Section, string[]? BoolKeys, string[]? IntKeys, string[]? StringKeys, ILogger Logger)
		{
			ConfigHierarchy ProjIni = ConfigCache.ReadHierarchy(ConfigHierarchyType.Engine, ProjectDirectoryName, Platform);
			ConfigHierarchy DefaultIni = ConfigCache.ReadHierarchy(ConfigHierarchyType.Engine, (DirectoryReference?)null, Platform);

			// look at all bool values
			if (BoolKeys != null)
			{
				foreach (string Key in BoolKeys)
				{
					bool Default = false, Project = false;
					DefaultIni.GetBool(Section, Key, out Default);
					ProjIni.GetBool(Section, Key, out Project);
					if (Default != Project)
					{
						Log.TraceInformationOnce("{0} is not set to default. (Base: {1} vs. {2}: {3})", Key, Default, Path.GetFileName(ProjectDirectoryName.FullName), Project);
						return false;
					}
				}
			}

			// look at all int values
			if (IntKeys != null)
			{
				foreach (string Key in IntKeys)
				{
					int Default = 0, Project = 0;
					DefaultIni.GetInt32(Section, Key, out Default);
					ProjIni.GetInt32(Section, Key, out Project);
					if (Default != Project)
					{
						Log.TraceInformationOnce("{0} is not set to default. (Base: {1} vs. {2}: {3})", Key, Default, Path.GetFileName(ProjectDirectoryName.FullName), Project);
						return false;
					}
				}
			}

			// look for all string values
			if (StringKeys != null)
			{
				foreach (string Key in StringKeys)
				{
					string? Default = "", Project = "";
					DefaultIni.GetString(Section, Key, out Default);
					ProjIni.GetString(Section, Key, out Project);
					if (Default != Project)
					{
						Log.TraceInformationOnce("{0} is not set to default. (Base: {1} vs. {2}: {3})", Key, Default, Path.GetFileName(ProjectDirectoryName.FullName), Project);
						return false;
					}
				}
			}

			// if we get here, we match all important settings
			return true;
		}

		/// <summary>
		/// Check for the default configuration
		/// return true if the project uses the default build config
		/// </summary>
		public virtual bool HasDefaultBuildConfig(UnrealTargetPlatform Platform, DirectoryReference ProjectDirectoryName)
		{
			string[] BoolKeys = new string[] {
				"bCompileApex", "bCompileICU",
				"bCompileRecast", "bCompileSpeedTree",
				"bCompileWithPluginSupport", "bCompilePhysXVehicle", "bCompileFreeType",
				"bCompileForSize", "bCompileCEF3", "bCompileCustomSQLitePlatform"
			};

			return DoProjectSettingsMatchDefault(Platform, ProjectDirectoryName, "/Script/BuildSettings.BuildSettings",
				BoolKeys, null, null, Logger);
		}

		/// <summary>
		/// Check for whether we require a build for platform reasons
		/// return true if the project requires a build
		/// </summary>
		public virtual bool RequiresBuild(UnrealTargetPlatform Platform, DirectoryReference ProjectDirectoryName)
		{
			return false;
		}

		/// <summary>
		/// Get a list of extra modules the platform requires.
		/// This is to allow undisclosed platforms to add modules they need without exposing information about the platform.
		/// </summary>
		/// <param name="Target">The target being build</param>
		/// <param name="ExtraModuleNames">List of extra modules the platform needs to add to the target</param>
		public virtual void AddExtraModules(ReadOnlyTargetRules Target, List<string> ExtraModuleNames)
		{
		}

		/// <summary>
		/// Modify the rules for a newly created module, in a target that's being built for this platform.
		/// This is not required - but allows for hiding details of a particular platform.
		/// </summary>
		/// <param name="ModuleName">The name of the module</param>
		/// <param name="Rules">The module rules</param>
		/// <param name="Target">The target being build</param>
		public virtual void ModifyModuleRulesForActivePlatform(string ModuleName, ModuleRules Rules, ReadOnlyTargetRules Target)
		{
		}

		/// <summary>
		/// Setup the target environment for building
		/// </summary>
		/// <param name="Target">Settings for the target being compiled</param>
		/// <param name="CompileEnvironment">The compile environment for this target</param>
		/// <param name="LinkEnvironment">The link environment for this target</param>
		public abstract void SetUpEnvironment(ReadOnlyTargetRules Target, CppCompileEnvironment CompileEnvironment, LinkEnvironment LinkEnvironment);

		/// <summary>
		/// Setup the configuration environment for building
		/// </summary>
		/// <param name="Target">The target being built</param>
		/// <param name="GlobalCompileEnvironment">The global compile environment</param>
		/// <param name="GlobalLinkEnvironment">The global link environment</param>
		public virtual void SetUpConfigurationEnvironment(ReadOnlyTargetRules Target, CppCompileEnvironment GlobalCompileEnvironment, LinkEnvironment GlobalLinkEnvironment)
		{
			if (GlobalCompileEnvironment.bUseDebugCRT)
			{
				GlobalCompileEnvironment.Definitions.Add("_DEBUG=1"); // the engine doesn't use this, but lots of 3rd party stuff does
			}
			else
			{
				GlobalCompileEnvironment.Definitions.Add("NDEBUG=1"); // the engine doesn't use this, but lots of 3rd party stuff does
			}

			switch (Target.Configuration)
			{
				default:
				case UnrealTargetConfiguration.Debug:
					GlobalCompileEnvironment.Definitions.Add("UE_BUILD_DEBUG=1");
					break;
				case UnrealTargetConfiguration.DebugGame:
				// Individual game modules can be switched to be compiled in debug as necessary. By default, everything is compiled in development.
				case UnrealTargetConfiguration.Development:
					GlobalCompileEnvironment.Definitions.Add("UE_BUILD_DEVELOPMENT=1");
					break;
				case UnrealTargetConfiguration.Shipping:
					GlobalCompileEnvironment.Definitions.Add("UE_BUILD_SHIPPING=1");
					break;
				case UnrealTargetConfiguration.Test:
					GlobalCompileEnvironment.Definitions.Add("UE_BUILD_TEST=1");
					break;
			}

			// Create debug info based on the heuristics specified by the user.
			GlobalCompileEnvironment.bCreateDebugInfo =
				!Target.bDisableDebugInfo && ShouldCreateDebugInfo(Target);
			GlobalLinkEnvironment.bCreateDebugInfo = GlobalCompileEnvironment.bCreateDebugInfo;
		}

		/// <summary>
		/// Allows the platform to return various build metadata that is not tracked by other means. If the returned string changes, the makefile will be invalidated.
		/// </summary>
		/// <param name="ProjectFile">The project file being built</param>
		/// <returns>String describing the current build metadata</returns>
		public string GetExternalBuildMetadata(FileReference? ProjectFile)
		{
			StringBuilder Result = new StringBuilder();
			GetExternalBuildMetadata(ProjectFile, Result);
			return Result.ToString();
		}

		/// <summary>
		/// Allows the platform to return various build metadata that is not tracked by other means. If the returned string changes, the makefile will be invalidated.
		/// </summary>
		/// <param name="ProjectFile">The project file being built</param>
		/// <param name="Metadata">String builder to contain build metadata</param>
		public virtual void GetExternalBuildMetadata(FileReference? ProjectFile, StringBuilder Metadata)
		{
		}

		/// <summary>
		/// Allows the platform to modify the binary link environment before the binary is built
		/// </summary>
		/// <param name="BinaryLinkEnvironment">The binary link environment being created</param>
		/// <param name="BinaryCompileEnvironment">The binary compile environment being used</param>
		/// <param name="Target">The target rules in use</param>
		/// <param name="ToolChain">The toolchain being used</param>
		/// <param name="Graph">Action graph that is used to build the binary</param>
		public virtual void ModifyBinaryLinkEnvironment(LinkEnvironment BinaryLinkEnvironment, CppCompileEnvironment BinaryCompileEnvironment, ReadOnlyTargetRules Target, UEToolChain ToolChain, IActionGraphBuilder Graph)
		{
		}

		/// <summary>
		/// Indicates whether this platform requires a .loadorder file to be generated for the build.
		/// .loadorder files contain a list of dynamic modules and the exact order in which they should be loaded
		/// to ensure that all dependencies are satisfied i.e. we don't attempt to load a module without loading
		/// all its dependencies first.
		/// As such, this file is only needed in modular builds on some platforms (depending on the way they implement dynamic modules such as DLLs).
		/// </summary>
		/// <param name="Target">The target rules in use</param>
		/// <returns>True if .loadorder file should be generated</returns>
		public virtual bool RequiresLoadOrderManifest(ReadOnlyTargetRules Target)
		{
			return false;
		}
<<<<<<< HEAD

=======
>>>>>>> 4af6daef

		/// <summary>
		/// Checks if platform is part of a given platform group
		/// </summary>
		/// <param name="Platform">The platform to check</param>
		/// <param name="PlatformGroup">The platform group to check</param>
		/// <returns>True if platform is part of a platform group</returns>
		internal static bool IsPlatformInGroup(UnrealTargetPlatform Platform, UnrealPlatformGroup PlatformGroup)
		{
			List<UnrealTargetPlatform>? Platforms = UEBuildPlatform.GetPlatformsInGroup(PlatformGroup);
			if (Platforms != null)
			{
				return Platforms.Contains(Platform);
			}
			else
			{
				return false;
			}
		}

		/// <summary>
		/// Gets the SDK object that was passed in to the constructor
		/// </summary>
		/// <returns>The SDK object</returns>
		public UEBuildPlatformSDK? GetSDK()
		{
			return UEBuildPlatformSDK.GetSDKForPlatform(Platform.ToString());
		}
		/// <summary>
		/// Gets the SDK object that was passed in to the constructor to the UEBuildPlatform constructor for this platform
		/// </summary>
		/// <returns>The SDK object</returns>
		public static UEBuildPlatformSDK? GetSDK(UnrealTargetPlatform Platform)
		{
			return UEBuildPlatformSDK.GetSDKForPlatform(Platform.ToString());
		}

		/// <summary>
		/// Whether this platform should create debug information or not
		/// </summary>
		/// <param name="Target">The target being built</param>
		/// <returns>bool    true if debug info should be generated, false if not</returns>
		public abstract bool ShouldCreateDebugInfo(ReadOnlyTargetRules Target);

		/// <summary>
		/// Creates a toolchain instance for this platform. There should be a single toolchain instance per-target, as their may be
		/// state data and configuration cached between calls.
		/// </summary>
		/// <param name="Target">The target being built</param>
		/// <returns>New toolchain instance.</returns>
		public abstract UEToolChain CreateToolChain(ReadOnlyTargetRules Target);

		/// <summary>
		/// Deploys the given target
		/// </summary>
		/// <param name="Receipt">Receipt for the target being deployed</param>
		public abstract void Deploy(TargetReceipt Receipt);
	}
}<|MERGE_RESOLUTION|>--- conflicted
+++ resolved
@@ -6,16 +6,10 @@
 using System.IO;
 using System.Linq;
 using System.Reflection;
-<<<<<<< HEAD
-using System.Diagnostics.CodeAnalysis;
-using OpenTracing.Util;
-using Microsoft.Extensions.Logging;
-=======
 using System.Text;
 using EpicGames.Core;
 using Microsoft.Extensions.Logging;
 using OpenTracing.Util;
->>>>>>> 4af6daef
 
 namespace UnrealBuildTool
 {
@@ -70,10 +64,6 @@
 			return UnrealTargetPlatform.GetValidPlatforms().Where(x => UEBuildPlatform.TryGetBuildPlatform(x, out _)).Select(x => UEBuildPlatform.GetBuildPlatform(x).ArchitectureConfig);
 		}
 
-<<<<<<< HEAD
-
-=======
->>>>>>> 4af6daef
 		/// <summary>
 		/// The multi-architecture mode for this platform (potentially single-architecture)
 		/// </summary>
@@ -110,10 +100,6 @@
 			return ActiveArchitectures(ProjectFile, TargetName);
 		}
 
-<<<<<<< HEAD
-	
-=======
->>>>>>> 4af6daef
 		/// <summary>
 		/// Returns the set all architectures potentially supported by this project. Can be used by project file gnenerators to restrict IDE architecture options
 		/// Defaults to AllSupportedArchitectures
@@ -165,9 +151,6 @@
 			return Architectures.GetFolderNameForPlatform(this);
 		}
 
-<<<<<<< HEAD
-
-=======
 		/// <summary>
 		/// Returns the architecture of the currently running OS (only used for desktop platforms, so will throw an exception in the general case)
 		/// </summary>
@@ -181,7 +164,6 @@
 
 			return AllSupportedArchitectures.SingleArchitecture;
 		}
->>>>>>> 4af6daef
 
 		/// <summary>
 		/// Simple constructor for platforms with a single architecture
@@ -189,13 +171,8 @@
 		/// <param name="SingleArchitecture"></param>
 		public UnrealArchitectureConfig(UnrealArch SingleArchitecture)
 		{
-<<<<<<< HEAD
-			this.Mode = UnrealArchitectureMode.SingleArchitecture;
-			this.AllSupportedArchitectures = new UnrealArchitectures(SingleArchitecture);
-=======
 			Mode = UnrealArchitectureMode.SingleArchitecture;
 			AllSupportedArchitectures = new UnrealArchitectures(SingleArchitecture);
->>>>>>> 4af6daef
 		}
 
 		/// <summary>
@@ -206,22 +183,10 @@
 		protected UnrealArchitectureConfig(UnrealArchitectureMode Mode, IEnumerable<UnrealArch> SupportedArchitectures)
 		{
 			this.Mode = Mode;
-<<<<<<< HEAD
-			this.AllSupportedArchitectures = new UnrealArchitectures(SupportedArchitectures);
-		}
-
-
+			AllSupportedArchitectures = new UnrealArchitectures(SupportedArchitectures);
+		}
 	}
 
-
-
-
-=======
-			AllSupportedArchitectures = new UnrealArchitectures(SupportedArchitectures);
-		}
-	}
-
->>>>>>> 4af6daef
 	abstract class UEBuildPlatform
 	{
 		private static Dictionary<UnrealTargetPlatform, UEBuildPlatform> BuildPlatformDictionary = new Dictionary<UnrealTargetPlatform, UEBuildPlatform>();
@@ -360,10 +325,6 @@
 		/// </summary>
 		/// <param name="bIncludeNonInstalledPlatforms">Whether to register platforms that are not installed</param>
 		/// <param name="bHostPlatformOnly">Only register the host platform</param>
-<<<<<<< HEAD
-		/// <param name="Logger">Logger for output</param>
-		public static void RegisterPlatforms(bool bIncludeNonInstalledPlatforms, bool bHostPlatformOnly, ILogger Logger)
-=======
 		/// <param name="ArgumentsForPerPlatform">Commandline args to look through for finding uprojects, to look up per-project SDK versions</param>
 		/// <param name="UBTModeType">The UBT mode (usually Build, but </param>
 		/// <param name="Logger">Logger for output</param>
@@ -391,7 +352,6 @@
 		}
 
 		private static void RegisterPlatforms(bool bIncludeNonInstalledPlatforms, bool bHostPlatformOnly, string[] ArgumentsForPerPlatform, bool bArgumentsAreForUBT, ILogger Logger)
->>>>>>> 4af6daef
 		{
 			// Initialize the installed platform info
 			using (GlobalTracer.Instance.BuildSpan("Initializing InstalledPlatformInfo").StartActive())
@@ -808,21 +768,7 @@
 		[Obsolete("Replace with System.IO.Path.PathSeparator")]
 		public static string GetPathVarDelimiter()
 		{
-<<<<<<< HEAD
-			if (BuildHostPlatform.Current.Platform == UnrealTargetPlatform.Linux || BuildHostPlatform.Current.Platform == UnrealTargetPlatform.LinuxArm64 ||
-				BuildHostPlatform.Current.Platform == UnrealTargetPlatform.Mac)
-			{
-				return ":";
-			}
-			if (BuildHostPlatform.Current.Platform == UnrealTargetPlatform.Win64)
-			{
-				return ";";
-			}
-
-			throw new InvalidOperationException($"PATH variable delimiter unknown for platform {BuildHostPlatform.Current.Platform}");
-=======
 			return Path.PathSeparator.ToString();
->>>>>>> 4af6daef
 		}
 
 		/// <summary>
@@ -881,8 +827,6 @@
 		}
 
 		/// <summary>
-<<<<<<< HEAD
-=======
 		/// Validate a UEBuildModule's include paths before it's processed
 		/// </summary>
 		/// <param name="Module">The UEBuildModule that needs to be validated</param>
@@ -1109,7 +1053,6 @@
 		}
 
 		/// <summary>
->>>>>>> 4af6daef
 		/// Return whether the given platform requires a monolithic build
 		/// </summary>
 		/// <param name="InPlatform">The platform of interest</param>
@@ -1397,10 +1340,6 @@
 		{
 			return false;
 		}
-<<<<<<< HEAD
-
-=======
->>>>>>> 4af6daef
 
 		/// <summary>
 		/// Checks if platform is part of a given platform group
