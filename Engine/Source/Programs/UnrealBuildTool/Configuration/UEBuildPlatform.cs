--- conflicted
+++ resolved
@@ -170,15 +170,6 @@
 		public SDKStatus HasRequiredSDKsInstalled()
 		{
 			return UEBuildPlatform.GetSDK(Platform)!.HasRequiredSDKsInstalled();
-		}
-
-		/// <summary>
-		/// Returns SDK string as required by the platform
-		/// </summary>
-		/// <returns>Valid SDK string</returns>
-		public virtual string GetRequiredSDKString()
-		{
-			return "";
 		}
 
 		/// <summary>
@@ -554,14 +545,6 @@
 		}
 
 		/// <summary>
-		/// If this platform can be compiled with FASTBuild
-		/// </summary>
-		public virtual bool CanUseFASTBuild()
-		{
-			return false;
-		}
-
-		/// <summary>
 		/// If this platform can be compiled with SN-DBS
 		/// </summary>
 		public virtual bool CanUseSNDBS()
@@ -860,22 +843,6 @@
 		}
 
 
-<<<<<<< HEAD
-		/// <summary>
-		/// Allows the platform to modify the binary link environment before the binary is built
-		/// </summary>
-		/// <param name="BinaryLinkEnvironment">The binary link environment being created</param>
-		/// <param name="BinaryCompileEnvironment">The binary compile environment being used</param>
-		/// <param name="Target">The target rules in use</param>
-		/// <param name="ToolChain">The toolchain being used</param>
-		/// <param name="Graph">Action graph that is used to build the binary</param>
-		public virtual void ModifyBinaryLinkEnvironment( LinkEnvironment BinaryLinkEnvironment, CppCompileEnvironment BinaryCompileEnvironment, ReadOnlyTargetRules Target, UEToolChain ToolChain, IActionGraphBuilder Graph)
-		{
-		}
-
-
-=======
->>>>>>> 6bbb88c8
 		/// <summary>
 		/// Checks if platform is part of a given platform group
 		/// </summary>
