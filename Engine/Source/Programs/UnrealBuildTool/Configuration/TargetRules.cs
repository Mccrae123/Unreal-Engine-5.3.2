--- conflicted
+++ resolved
@@ -198,11 +198,6 @@
 		public global::UnrealBuildTool.TargetType Type = global::UnrealBuildTool.TargetType.Game;
 
 		/// <summary>
-		/// Indicates that this target is the primary one of its type. i.e. it's the primary editor target that should be used by UAT for cooking.
-		/// </summary>
-		public bool IsPrimaryTarget = true;
-
-		/// <summary>
 		/// Specifies the engine version to maintain backwards-compatible default build settings with (eg. DefaultSettingsVersion.Release_4_23, DefaultSettingsVersion.Release_4_24). Specify DefaultSettingsVersion.Latest to always
 		/// use defaults for the current engine version, at the risk of introducing build errors while upgrading.
 		/// </summary>
@@ -366,11 +361,7 @@
 		[RequiresUniqueBuildEnvironment]
 		[CommandLine("-NoCompileChaos", Value = "false")]
 		[CommandLine("-CompileChaos", Value = "true")]
-<<<<<<< HEAD
-		public bool bCompileChaos = true;
-=======
 		public bool bCompileChaos = false;
->>>>>>> 421d6516
 
 		/// <summary>
 		/// Whether to use the Chaos physics interface. This overrides the physx flags to disable APEX and NvCloth
@@ -378,11 +369,7 @@
 		[RequiresUniqueBuildEnvironment]
 		[CommandLine("-NoUseChaos", Value = "false")]
 		[CommandLine("-UseChaos", Value = "true")]
-<<<<<<< HEAD
-		public bool bUseChaos = true;
-=======
 		public bool bUseChaos = false;
->>>>>>> 421d6516
 
 		/// <summary>
 		/// Whether to compile in checked chaos features for debugging
