--- conflicted
+++ resolved
@@ -867,15 +867,12 @@
 			get { return ShadowVariableWarningLevel == WarningLevel.Error; }
 			set { ShadowVariableWarningLevel = (value? WarningLevel.Error : WarningLevel.Warning); }
 		}
-<<<<<<< HEAD
-=======
 
 		/// <summary>
 		/// Indicates what warning/error level to treat unsafe type casts as on platforms that support it (e.g., double->float or int64->int32)
 		/// </summary>
 		[XmlConfigFile(Category = "BuildConfiguration")]
 		public WarningLevel UnsafeTypeCastWarningLevel = WarningLevel.Off;
->>>>>>> 90fae962
 
 		/// <summary>
 		/// Forces the use of undefined identifiers in conditional expressions to be treated as errors.
@@ -2257,18 +2254,13 @@
 		}
 
 		public WarningLevel ShadowVariableWarningLevel
-<<<<<<< HEAD
 		{
 			get { return Inner.ShadowVariableWarningLevel; }
-=======
-		{
-			get { return Inner.ShadowVariableWarningLevel; }
 		}
 
 		public WarningLevel UnsafeTypeCastWarningLevel
 		{
 			get { return Inner.UnsafeTypeCastWarningLevel; }
->>>>>>> 90fae962
 		}
 
 		public bool bUndefinedIdentifierErrors
