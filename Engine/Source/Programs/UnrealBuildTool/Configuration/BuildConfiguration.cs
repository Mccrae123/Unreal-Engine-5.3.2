// Copyright Epic Games, Inc. All Rights Reserved.

using System;
using EpicGames.Core;

namespace UnrealBuildTool
{
	/// <summary>
	/// Global settings for building. Should not contain any target-specific settings.
	/// </summary>
	class BuildConfiguration
	{
		/// <summary>
		/// Whether to ignore import library files that are out of date when building targets. Set this to true to improve iteration time.
		/// By default, we do not bother re-linking targets if only a dependent .lib has changed, as chances are that
		/// the import library was not actually different unless a dependent header file of this target was also changed,
		/// in which case the target would automatically be rebuilt.
		/// </summary>
		[XmlConfigFile]
		public bool bIgnoreOutdatedImportLibraries = true;

		/// <summary>
		/// Use existing static libraries for all engine modules in this target.
		/// </summary>
		[CommandLine("-UsePrecompiled")]
		public bool bUsePrecompiled = false;

		/// <summary>
		/// Whether debug info should be written to the console.
		/// </summary>
		[XmlConfigFile]
		[CommandLine("-PrintDebugInfo", Value = "true")]
		public bool bPrintDebugInfo = false;

		/// <summary>
		/// Whether the hybrid executor will be used (a remote executor and local executor).
		/// </summary>
		[XmlConfigFile]
		public bool bAllowHybridExecutor = false;

#if __BOXEXECUTOR_AVAILABLE__
		/// <summary>
		/// Whether the experimental box executor will be used.
		/// </summary>
		[XmlConfigFile]
		[CommandLine("-Box", Value = "true")]
		[CommandLine("-NoBox", Value = "false")]
		public bool bAllowBoxExecutor = false;
#endif // #if __BOXEXECUTOR_AVAILABLE__

		/// <summary>
		/// Whether Horde remote compute may be used. Highly experimental, disabled by default.
		/// </summary>
		[XmlConfigFile]
		[CommandLine("-HordeCompute", Value = "true")]
		public bool bAllowHordeCompute = false;

		/// <summary>
		/// Whether XGE may be used.
		/// </summary>
		[XmlConfigFile]
		[CommandLine("-NoXGE", Value = "false")]
		public bool bAllowXGE = true;

		/// <summary>
		/// Whether FASTBuild may be used.
		/// </summary>
		[XmlConfigFile]
		[CommandLine("-NoFASTBuild", Value = "false")]
		public bool bAllowFASTBuild = true;

		/// <summary>
		/// Whether SN-DBS may be used.
		/// </summary>
		[XmlConfigFile]
		[CommandLine("-NoSNDBS", Value = "false")]
		public bool bAllowSNDBS = true;

		/// <summary>
		/// Enables support for very fast iterative builds by caching target data. Turning this on causes Unreal Build Tool to emit
		/// 'UBT Makefiles' for targets when they are built the first time. Subsequent builds will load these Makefiles and begin
		/// outdatedness checking and build invocation very quickly. The caveat is that if source files are added or removed to
		/// the project, UBT will need to gather information about those in order for your build to complete successfully. Currently,
		/// you must run the project file generator after adding/removing source files to tell UBT to re-gather this information.
		/// 
		/// Events that can invalidate the 'UBT Makefile':  
		///		- Adding/removing .cpp files
		///		- Adding/removing .h files with UObjects
		///		- Adding new UObject types to a file that did not previously have any
		///		- Changing global build settings (most settings in this file qualify)
		///		- Changed code that affects how Unreal Header Tool works
		///	
		///	You can force regeneration of the 'UBT Makefile' by passing the '-gather' argument, or simply regenerating project files.
		///
		///	This also enables the fast include file dependency scanning and caching system that allows Unreal Build Tool to detect out 
		/// of date dependencies very quickly. When enabled, a deep C++ include graph does not have to be generated, and instead,
		/// we only scan and cache indirect includes for after a dependent build product was already found to be out of date. During the
		/// next build, we will load those cached indirect includes and check for outdatedness.
		/// </summary>
		[XmlConfigFile]
		[CommandLine("-NoUBTMakefiles", Value = "false")]
		public bool bUseUBTMakefiles = true;

		/// <summary>
		/// Number of actions that can be executed in parallel. If 0 then code will pick a default based
		/// on the number of cores and memory available. Applies to the ParallelExecutor, HybridExecutor, and LocalExecutor
		/// </summary>
		[XmlConfigFile]
		[CommandLine("-MaxParallelActions")]
		public int MaxParallelActions = 0;

		/// <summary>
		/// Consider logical cores when determining how many total cpu cores are available.
		/// </summary>
		[XmlConfigFile(Name = "bAllCores")]
		[CommandLine("-AllCores")]
		public bool bAllCores = false;

		/// <summary>
		/// If true, force header regeneration. Intended for the build machine.
		/// </summary>
		[CommandLine("-ForceHeaderGeneration")]
		[XmlConfigFile(Category = "UEBuildConfiguration")]
		public bool bForceHeaderGeneration = false;

		/// <summary>
		/// If true, do not build UHT, assume it is already built.
		/// </summary>
		[Obsolete]
		[XmlConfigFile(Category = "UEBuildConfiguration", Deprecated = true)]
		public bool bDoNotBuildUHT = false;

		/// <summary>
		/// If true, fail if any of the generated header files is out of date.
		/// </summary>
		[CommandLine("-FailIfGeneratedCodeChanges")]
		[XmlConfigFile(Category = "UEBuildConfiguration")]
		public bool bFailIfGeneratedCodeChanges = false;

		/// <summary>
		/// True if hot-reload from IDE is allowed.
		/// </summary>
		[CommandLine("-NoHotReloadFromIDE", Value = "false")]
		[XmlConfigFile(Category = "UEBuildConfiguration")]
		public bool bAllowHotReloadFromIDE = true;

		/// <summary>
		/// If true, the Debug version of UnrealHeaderTool will be built and run instead of the Development version.
		/// </summary>
		[Obsolete]
		[XmlConfigFile(Category = "UEBuildConfiguration", Deprecated = true)]
		public bool bForceDebugUnrealHeaderTool = false;

		/// <summary>
		/// If true, use C# UHT internal to UBT
		/// </summary>
		[Obsolete]
		[XmlConfigFile(Category = "UEBuildConfiguration", Deprecated = true)]
		public bool bUseBuiltInUnrealHeaderTool = true;

		/// <summary>
		/// If true, generate warnings when C++ UHT is used
		/// </summary>
		[Obsolete]
		[XmlConfigFile(Category = "UEBuildConfiguration", Deprecated = true)]
		public bool bWarnOnCppUnrealHeaderTool = true;

		/// <summary>
		/// Whether to skip compiling rules assemblies and just assume they are valid
		/// </summary>
		[CommandLine("-SkipRulesCompile")]
		public bool bSkipRulesCompile = false;

		/// <summary>
		/// Whether to force compiling rules assemblies, regardless of whether they are valid
		/// </summary>
		[CommandLine("-ForceRulesCompile")]
		public bool bForceRulesCompile = false;

		/// <summary>
		/// Maximum recommended root path length.
		/// </summary>
		[XmlConfigFile(Category = "WindowsPlatform")]
		public int MaxRootPathLength = 50;

		/// <summary>
		/// Maximum length of a path relative to the root directory. Used on Windows to ensure paths are portable between machines. Defaults to off.
		/// </summary>
		[XmlConfigFile(Category = "WindowsPlatform")]
		public int MaxNestedPathLength = 200;

		/// <summary>
		/// When single file targets are specified, via -File=, -SingleFile=, or -FileList=
		/// If this option is set, no error will be produced if the source file is not included in the target.
		/// Additionally, if any file or file list is specified, the target will not be built if none of the specified files are part of that target,
		/// including the case where a file specified via -FileList= is empty.
		/// </summary>
		[CommandLine("-IgnoreInvalidFiles")]
		public bool bIgnoreInvalidFiles;

		/// <summary>
		/// Instruct the executor to write compact output e.g. only errors, if supported by the executor.
		/// This field is used to hold the value when specified from the command line or XML
		/// </summary>
		[XmlConfigFile(Name = "bCompactOutput")]
		[CommandLine("-CompactOutput")]
		private bool bCompactOutputCommandLine = false;

		/// <summary>
<<<<<<< HEAD
=======
		/// If set, artifacts will be read
		/// </summary>
		[XmlConfigFile(Category = "BuildConfiguration")]
		[CommandLine("-ArtifactReads", Value = "True")]
		[CommandLine("-NoArtifactReads", Value = "False")]
		public bool bArtifactRead = true;

		/// <summary>
		/// If set, artifacts will be written
		/// </summary>
		[XmlConfigFile(Category = "BuildConfiguration")]
		[CommandLine("-ArtifactWrites", Value = "True")]
		[CommandLine("-NoArtifactWrites", Value = "False")]
		public bool bArtifactWrites = true;

		/// <summary>
		/// If true, log all artifact cache misses as informational messages
		/// </summary>
		[XmlConfigFile(Category = "BuildConfiguration")]
		[CommandLine("-LogArtifactCacheMisses", Value = "True")]
		public bool bLogArtifactCacheMisses = false;

		/// <summary>
		/// Location to store the artifacts.
		/// </summary>
		[XmlConfigFile(Category = "BuildConfiguration")]
		[CommandLine("-ArtifactDirectory=")]
		public string ArtifactDirectory = String.Empty;

		/// <summary>
>>>>>>> 4af6daef
		/// Instruct the executor to write compact output e.g. only errors, if supported by the executor,
		/// and only if output is not being redirected e.g. during a build from within Visual Studio
		/// </summary>
		public bool bCompactOutput => bCompactOutputCommandLine && !Console.IsOutputRedirected;
<<<<<<< HEAD
=======

		/// <summary>
		/// Whether to unify C++ code into larger files for faster compilation.
		/// </summary>
		[XmlConfigFile(Category = "BuildConfiguration")]
		public bool? bUseUnityBuild;

		/// <summary>
		/// Whether to force C++ source files to be combined into larger files for faster compilation.
		/// </summary>
		[XmlConfigFile(Category = "BuildConfiguration")]
		public bool? bForceUnityBuild;

		/// <summary>
		/// Intermediate environment. Determines if the intermediates end up in a different folder than normal.
		/// </summary>
		public UnrealIntermediateEnvironment? IntermediateEnvironment
		{
			get
			{
				if (bForceUnityBuild == true)
				{
					return UnrealIntermediateEnvironment.Default;
				}
				if (bUseUnityBuild == false)
				{
					return UnrealIntermediateEnvironment.NonUnity;
				}
				return null;
			}
		}
>>>>>>> 4af6daef
	}
}<|MERGE_RESOLUTION|>--- conflicted
+++ resolved
@@ -47,13 +47,6 @@
 		[CommandLine("-NoBox", Value = "false")]
 		public bool bAllowBoxExecutor = false;
 #endif // #if __BOXEXECUTOR_AVAILABLE__
-
-		/// <summary>
-		/// Whether Horde remote compute may be used. Highly experimental, disabled by default.
-		/// </summary>
-		[XmlConfigFile]
-		[CommandLine("-HordeCompute", Value = "true")]
-		public bool bAllowHordeCompute = false;
 
 		/// <summary>
 		/// Whether XGE may be used.
@@ -207,8 +200,6 @@
 		private bool bCompactOutputCommandLine = false;
 
 		/// <summary>
-<<<<<<< HEAD
-=======
 		/// If set, artifacts will be read
 		/// </summary>
 		[XmlConfigFile(Category = "BuildConfiguration")]
@@ -239,13 +230,10 @@
 		public string ArtifactDirectory = String.Empty;
 
 		/// <summary>
->>>>>>> 4af6daef
 		/// Instruct the executor to write compact output e.g. only errors, if supported by the executor,
 		/// and only if output is not being redirected e.g. during a build from within Visual Studio
 		/// </summary>
 		public bool bCompactOutput => bCompactOutputCommandLine && !Console.IsOutputRedirected;
-<<<<<<< HEAD
-=======
 
 		/// <summary>
 		/// Whether to unify C++ code into larger files for faster compilation.
@@ -277,6 +265,5 @@
 				return null;
 			}
 		}
->>>>>>> 4af6daef
 	}
 }