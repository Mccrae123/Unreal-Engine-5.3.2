// Copyright Epic Games, Inc. All Rights Reserved.

using System;
using System.Collections.Generic;
using System.IO;
using System.Linq;
using System.Text;
using System.Threading.Tasks;
using EpicGames.Core;
<<<<<<< HEAD
using UnrealBuildBase;
using Microsoft.Extensions.Logging;
=======
using Microsoft.Extensions.Logging;
using UnrealBuildBase;
>>>>>>> 4af6daef

namespace UnrealBuildTool
{
	/// <summary>
	/// A unit of code compilation and linking.
	/// </summary>
	abstract class UEBuildModule
	{
		/// <summary>
		/// The rules for this module
		/// </summary>
		public readonly ModuleRules Rules;

		/// <summary>
		/// The directory for this module's object files
		/// </summary>
		public readonly DirectoryReference IntermediateDirectory;

		/// <summary>
		/// The directory for this module's generated files that are architecture independent
		/// </summary>
		public readonly DirectoryReference IntermediateDirectoryNoArch;

		/// <summary>
		/// The name that uniquely identifies the module.
		/// </summary>
		public string Name => Rules.Name;

		/// <summary>
		/// Path to the module directory
		/// </summary>
		public DirectoryReference ModuleDirectory => Rules.Directory;

		/// <summary>
		/// Paths to all potential module source directories (with platform extension directories added in)
		/// </summary>
		public DirectoryReference[] ModuleDirectories;

		/// <summary>
		/// The name of the .Build.cs file this module was created from, if any
		/// </summary>
		public FileReference RulesFile => Rules.File;

		/// <summary>
		/// The binary the module will be linked into for the current target.  Only set after UEBuildBinary.BindModules is called.
		/// </summary>
		public UEBuildBinary Binary = null!;

		/// <summary>
		/// The name of the _API define for this module
		/// </summary>
		protected readonly string ModuleApiDefine;

		/// <summary>
		/// Set of all the public definitions
		/// </summary>
		public readonly HashSet<string> PublicDefinitions;

		/// <summary>
		/// Set of all public include paths
		/// </summary>
		public readonly HashSet<DirectoryReference> PublicIncludePaths;

		/// <summary>
		/// Set of all internal include paths
		/// </summary>
		public readonly HashSet<DirectoryReference> InternalIncludePaths;

		/// <summary>
		/// Nested public include paths which used to be added automatically, but are now only added for modules with bNestedPublicIncludePaths set.
		/// </summary>
		public readonly HashSet<DirectoryReference> LegacyPublicIncludePaths = new HashSet<DirectoryReference>();

		/// <summary>
		/// Parent include paths which used to be added automatically, but are now only added for modules with bLegacyParentIncludePaths set.
		/// </summary>
		public readonly HashSet<DirectoryReference> LegacyParentIncludePaths = new HashSet<DirectoryReference>();

		/// <summary>
		/// Set of all private include paths
		/// </summary>
		public readonly HashSet<DirectoryReference> PrivateIncludePaths;

		/// <summary>
		/// Set of all system include paths
		/// </summary>
		public readonly HashSet<DirectoryReference> PublicSystemIncludePaths;

		/// <summary>
		/// Set of all additional libraries
		/// </summary>
		public readonly HashSet<FileReference> PublicLibraries = new HashSet<FileReference>();

		/// <summary>
		/// Set of all system libraries
		/// </summary>
		public readonly HashSet<string> PublicSystemLibraries = new HashSet<string>();

		/// <summary>
		/// Set of all public system library paths
		/// </summary>
		public readonly HashSet<DirectoryReference> PublicSystemLibraryPaths;

		/// <summary>
		/// Set of additional frameworks
		/// </summary>
		public readonly HashSet<string> PublicFrameworks;

		/// <summary>
		/// 
		/// </summary>
		public readonly HashSet<string> PublicWeakFrameworks;

		/// <summary>
		/// 
		/// </summary>
		protected readonly HashSet<UEBuildFramework> PublicAdditionalFrameworks;

		/// <summary>
		/// 
		/// </summary>
		protected readonly HashSet<UEBuildBundleResource> PublicAdditionalBundleResources;

		/// <summary>
		/// Names of modules with header files that this module's public interface needs access to.
		/// </summary>
		public List<UEBuildModule>? PublicIncludePathModules;

		/// <summary>
		/// Names of modules that this module's public interface depends on.
		/// </summary>
		public List<UEBuildModule>? PublicDependencyModules;

		/// <summary>
		/// Names of DLLs that this module should delay load
		/// </summary>
		public HashSet<string> PublicDelayLoadDLLs;

		/// <summary>
		/// Names of modules with header files that this module's private implementation needs access to.
		/// </summary>
		public List<UEBuildModule>? PrivateIncludePathModules;

		/// <summary>
		/// Names of modules that this module's private implementation depends on.
		/// </summary>
		public List<UEBuildModule>? PrivateDependencyModules;

		/// <summary>
		/// Extra modules this module may require at run time
		/// </summary>
		public List<UEBuildModule>? DynamicallyLoadedModules;

		/// <summary>
		/// Set of all allowed restricted folder references
		/// </summary>
		private readonly HashSet<DirectoryReference> RestrictedFoldersAllowList;

		/// <summary>
		/// Set of aliased restricted folder references
		/// </summary>
		public readonly Dictionary<string, string> AliasRestrictedFolders;

		/// <summary>
		/// Per-architecture lists of dependencies for linking to ignore (useful when building for multiple architectures, and a lib only is needed for one architecture), it's up to the Toolchain to use this
		/// </summary>
		public Dictionary<string, List<UnrealArch>> DependenciesToSkipPerArchitecture;

		/// <summary>
		/// The Verse source code directory associated with this module if any
		/// </summary>
<<<<<<< HEAD
		public virtual DirectoryReference? VerseDirectory
		{
			get { return null; }
		}
=======
		public virtual DirectoryReference? VerseDirectory => null;
>>>>>>> 4af6daef

		/// <summary>
		/// If this module has Verse code associated with it (convenience function)
		/// </summary>
<<<<<<< HEAD
		public bool bHasVerse
		{
			get { return VerseDirectory != null; }
		}
=======
		public bool bHasVerse => VerseDirectory != null;
>>>>>>> 4af6daef

		/// <summary>
		/// If this module or any of its dependencies has Verse code associated with it
		/// </summary>
		public bool bDependsOnVerse = false;

<<<<<<< HEAD
=======
		public List<FileItem> NatvisFiles = new();

>>>>>>> 4af6daef
		/// <summary>
		/// Constructor
		/// </summary>
		/// <param name="Rules">Rules for this module</param>
		/// <param name="IntermediateDirectory">Intermediate directory for this module</param>
		/// <param name="IntermediateDirectoryNoArch">Intermediate directory for this module for files that are architecture independent</param>
		/// <param name="Logger">Logger for output</param>
		public UEBuildModule(ModuleRules Rules, DirectoryReference IntermediateDirectory, DirectoryReference IntermediateDirectoryNoArch, ILogger Logger)
		{
			this.Rules = Rules;
			this.IntermediateDirectory = IntermediateDirectory;
			this.IntermediateDirectoryNoArch = IntermediateDirectoryNoArch;

			ModuleApiDefine = Name.ToUpperInvariant() + "_API";

			HashSet<string> PublicPreBuildLibraries = HashSetFromOptionalEnumerableStringParameter(Rules.PublicPreBuildLibraries);
			PublicDefinitions = HashSetFromOptionalEnumerableStringParameter(Rules.PublicDefinitions);
			PublicIncludePaths = CreateDirectoryHashSet(Rules.PublicIncludePaths);
			InternalIncludePaths = CreateDirectoryHashSet(Rules.InternalncludePaths);
			PublicSystemIncludePaths = CreateDirectoryHashSet(Rules.PublicSystemIncludePaths);
			PublicSystemLibraryPaths = CreateDirectoryHashSet(Rules.PublicSystemLibraryPaths);
			HashSet<string> PublicAdditionalLibraries = HashSetFromOptionalEnumerableStringParameter(Rules.PublicAdditionalLibraries.Union(PublicPreBuildLibraries));
			PublicSystemLibraries = HashSetFromOptionalEnumerableStringParameter(Rules.PublicSystemLibraries);
			PublicFrameworks = HashSetFromOptionalEnumerableStringParameter(Rules.PublicFrameworks);
			PublicWeakFrameworks = HashSetFromOptionalEnumerableStringParameter(Rules.PublicWeakFrameworks);

			foreach (string LibraryName in PublicAdditionalLibraries)
			{
				FileItem Library = FileItem.GetItemByPath(LibraryName);
				if (Library.Exists)
				{
					// if the library path is fully qualified we just add it, this is the preferred method of adding a library
					FileReference Location = Library.Location;
					PublicLibraries.Add(Location);
				}
				else if (PublicPreBuildLibraries.Contains(LibraryName))
				{
					Logger.LogDebug("Library '{LibraryName}' was not resolvable to a file when used in Module '{Name}'.  Be sure to add either a TargetRules.PreBuildSteps entry or a TargetRules.PreBuildTargets entry to assure it is built for your target.", LibraryName, Name);
					PublicLibraries.Add(Library.Location);
				}
				else
				{
					// the library path does not seem to be resolvable as is, lets warn about it as dependency checking will not work for it
					LogWarningOrThrowError(Logger, Rules.Target.DefaultWarningLevel, "Library '{0}' was not resolvable to a file when used in Module '{1}', assuming it is a filename and will search library paths for it. This is slow and dependency checking will not work for it. Please update reference to be fully qualified alternatively use PublicSystemLibraryPaths if you do intended to use this slow path to suppress this warning. ", LibraryName, Name);
					PublicSystemLibraries.Add(LibraryName);
				}
			}

			PublicAdditionalFrameworks = new HashSet<UEBuildFramework>();
			if (Rules.PublicAdditionalFrameworks != null)
			{
				foreach (ModuleRules.Framework FrameworkRules in Rules.PublicAdditionalFrameworks)
				{
					bool bLinkFramework = FrameworkRules.Mode == ModuleRules.Framework.FrameworkMode.Link || FrameworkRules.Mode == ModuleRules.Framework.FrameworkMode.LinkAndCopy;
					bool bCopyFramework = FrameworkRules.Mode == ModuleRules.Framework.FrameworkMode.Copy || FrameworkRules.Mode == ModuleRules.Framework.FrameworkMode.LinkAndCopy;

					UEBuildFramework Framework;
					if (FrameworkRules.IsZipFile())
					{
						// If FrameworkPath ends in .zip, it needs to be extracted
<<<<<<< HEAD
						Framework = new UEBuildFramework(FrameworkRules.Name, FileReference.Combine(ModuleDirectory, FrameworkRules.Path), DirectoryReference.Combine(Unreal.EngineDirectory, "Intermediate", "UnzippedFrameworks", FrameworkRules.Name, Path.GetFileNameWithoutExtension(FrameworkRules.Path)), FrameworkRules.CopyBundledAssets, FrameworkRules.bCopyFramework);
=======
						Framework = new UEBuildFramework(
							Name: FrameworkRules.Name,
							ZipFile: FileReference.Combine(ModuleDirectory, FrameworkRules.Path),
							OutputDirectory: DirectoryReference.Combine(Unreal.EngineDirectory, "Intermediate", "UnzippedFrameworks", FrameworkRules.Name, Path.GetFileNameWithoutExtension(FrameworkRules.Path)),
							CopyBundledAssets: FrameworkRules.CopyBundledAssets,
							bLinkFramework, bCopyFramework);
>>>>>>> 4af6daef
					}
					else
					{
						// Framework on disk
<<<<<<< HEAD
						Framework = new UEBuildFramework(FrameworkRules.Name, DirectoryReference.Combine(ModuleDirectory, FrameworkRules.Path), FrameworkRules.CopyBundledAssets, FrameworkRules.bCopyFramework);
=======
						Framework = new UEBuildFramework(
							Name: FrameworkRules.Name,
							FrameworkDirectory: DirectoryReference.Combine(ModuleDirectory, FrameworkRules.Path),
							CopyBundledAssets: FrameworkRules.CopyBundledAssets,
							bLinkFramework, bCopyFramework, Logger);
>>>>>>> 4af6daef
					}
					PublicAdditionalFrameworks.Add(Framework);
				}
			}

			PublicAdditionalBundleResources = Rules.AdditionalBundleResources == null ? new HashSet<UEBuildBundleResource>() : new HashSet<UEBuildBundleResource>(Rules.AdditionalBundleResources.Select(x => new UEBuildBundleResource(x)));
			PublicDelayLoadDLLs = HashSetFromOptionalEnumerableStringParameter(Rules.PublicDelayLoadDLLs);
			if (Rules.bUsePrecompiled)
			{
				PrivateIncludePaths = new HashSet<DirectoryReference>();
			}
			else
			{
				PrivateIncludePaths = CreateDirectoryHashSet(Rules.PrivateIncludePaths);
			}

			RestrictedFoldersAllowList = new HashSet<DirectoryReference>(Rules.AllowedRestrictedFolders.Select(x => DirectoryReference.Combine(ModuleDirectory, x)));

			AliasRestrictedFolders = new Dictionary<string, string>(Rules.AliasRestrictedFolders);

			DependenciesToSkipPerArchitecture = Rules.DependenciesToSkipPerArchitecture;

			// get the module directories from the module
			ModuleDirectories = Rules.GetAllModuleDirectories();

			foreach (DirectoryItem Directory in ModuleDirectories.Select(x => DirectoryItem.GetItemByDirectoryReference(x)))
			{
				NatvisFiles.AddRange(Directory.EnumerateFiles().Where(x => x.HasExtension(".natvis") || x.HasExtension(".natstepfilter")));
			}
		}

		/// <summary>
		/// Log a warning or throw an error message
		/// </summary>
		/// <param name="Logger"></param>
		/// <param name="Level"></param>
		/// <param name="Format"></param>
		/// <param name="Args"></param>
		static void LogWarningOrThrowError(ILogger Logger, WarningLevel Level, string Format, params object[] Args)
		{
			if (Level == WarningLevel.Error)
			{
				throw new BuildException(Format, Args);
			}
			else if (Level == WarningLevel.Warning)
			{
				Logger.LogWarning("{Message}", String.Format(Format, Args));
			}
		}

		/// <summary>
		/// Determines if a file is part of the given module
		/// </summary>
		/// <param name="Location">Path to the file</param>
		/// <returns>True if the file is part of this module</returns>
		public virtual bool ContainsFile(FileReference Location)
		{
			return ModuleDirectories.Any(x => Location.IsUnderDirectory(x));
		}

		/// <summary>
		/// Returns a list of this module's dependencies.
		/// </summary>
		/// <returns>An enumerable containing the dependencies of the module.</returns>
		public HashSet<UEBuildModule> GetDependencies(bool bWithIncludePathModules, bool bWithDynamicallyLoadedModules)
		{
			HashSet<UEBuildModule> Modules = new HashSet<UEBuildModule>();
			Modules.UnionWith(PublicDependencyModules!);
			Modules.UnionWith(PrivateDependencyModules!);
			if (bWithIncludePathModules)
			{
				Modules.UnionWith(PublicIncludePathModules!);
				Modules.UnionWith(PrivateIncludePathModules!);
			}
			if (bWithDynamicallyLoadedModules)
			{
				Modules.UnionWith(DynamicallyLoadedModules!);
			}
			return Modules;
		}

		/// <summary>
		/// Returns a list of this module's frameworks.
		/// </summary>
		/// <returns>A List containing the frameworks this module requires.</returns>
		public List<string> GetPublicFrameworks()
		{
			return new List<string>(PublicFrameworks);
		}

		/// <summary>
		/// Returns a list of this module's immediate dependencies.
		/// </summary>
		/// <returns>An enumerable containing the dependencies of the module.</returns>
		public IEnumerable<UEBuildModule> GetDirectDependencyModules()
		{
			return PublicDependencyModules!.Concat(PrivateDependencyModules!).Concat(DynamicallyLoadedModules!);
		}

		/// <summary>
		/// Converts an optional string list parameter to a well-defined hash set.
		/// </summary>
		protected HashSet<DirectoryReference> CreateDirectoryHashSet(IEnumerable<string> InEnumerableStrings)
		{
			HashSet<DirectoryReference> Directories = new HashSet<DirectoryReference>();
			if (InEnumerableStrings != null)
			{
				foreach (string InputString in InEnumerableStrings)
				{
					DirectoryReference Dir = new DirectoryReference(ExpandPathVariables(InputString, null, null));
					if (DirectoryLookupCache.DirectoryExists(Dir))
					{
						Directories.Add(Dir);
					}
					else
					{
						Log.TraceWarningTask(RulesFile, $"Referenced directory '{Dir}' does not exist.");
					}
				}
			}
			return Directories;
		}

		/// <summary>
		/// Converts an optional string list parameter to a well-defined hash set.
		/// </summary>
		protected HashSet<string> HashSetFromOptionalEnumerableStringParameter(IEnumerable<string> InEnumerableStrings)
		{
			return InEnumerableStrings == null ? new HashSet<string>() : new HashSet<string>(InEnumerableStrings.Select(x => ExpandPathVariables(x, null, null)));
		}

		/// <summary>
		/// Determines whether this module has a circular dependency on the given module
		/// </summary>
		public bool HasCircularDependencyOn(string ModuleName)
		{
			return Rules.CircularlyReferencedDependentModules.Contains(ModuleName);
		}

		/// <summary>
		/// Enumerates additional build products which may be produced by this module. Some platforms (eg. Mac, Linux) can link directly against .so/.dylibs, but they 
		/// are also copied to the output folder by the toolchain.
		/// </summary>
		/// <param name="Libraries">List to which libraries required by this module are added</param>
		/// <param name="BundleResources">List of bundle resources required by this module</param>
		public void GatherAdditionalResources(List<string> Libraries, List<UEBuildBundleResource> BundleResources)
		{
			Libraries.AddRange(PublicLibraries.Select(x => x.FullName));
			Libraries.AddRange(PublicSystemLibraries);
			BundleResources.AddRange(PublicAdditionalBundleResources);
		}

		/// <summary>
		/// Determines the distribution level of a module based on its directory and includes.
		/// </summary>
		/// <param name="RootDirectories">The set of additional paths to check, if available</param>
		/// <returns>Map of the restricted folder types to the first found instance</returns>
		public Dictionary<RestrictedFolder, DirectoryReference> FindRestrictedFolderReferences(List<DirectoryReference> RootDirectories)
		{
			Dictionary<RestrictedFolder, DirectoryReference> References = new Dictionary<RestrictedFolder, DirectoryReference>();
			if (!Rules.bLegalToDistributeObjectCode)
			{
				// Find all the directories that this module references
				HashSet<DirectoryReference> ReferencedDirs = new HashSet<DirectoryReference>();
				GetReferencedDirectories(ReferencedDirs);

				// Remove all the allow listed folders
				ReferencedDirs.ExceptWith(RestrictedFoldersAllowList);
				ReferencedDirs.ExceptWith(PublicDependencyModules!.SelectMany(x => x.RestrictedFoldersAllowList));
				ReferencedDirs.ExceptWith(PrivateDependencyModules!.SelectMany(x => x.RestrictedFoldersAllowList));

				// Add flags for each of them
				foreach (DirectoryReference ReferencedDir in ReferencedDirs)
				{
					// Find the base directory containing this reference
					DirectoryReference? BaseDir = RootDirectories.FirstOrDefault(x => ReferencedDir.IsUnderDirectory(x));
					// @todo platplug does this need to check platform extension engine directories? what are ReferencedDir's here?
					if (BaseDir == null)
					{
						continue;
					}

					// Add references to each of the restricted folders
					List<RestrictedFolder> Folders = RestrictedFolders.FindRestrictedFolders(BaseDir, ReferencedDir);
					foreach (RestrictedFolder Folder in Folders)
					{
						if (!References.ContainsKey(Folder))
						{
							References.Add(Folder, ReferencedDir);
						}
					}
				}
			}
			return References;
		}

		/// <summary>
		/// Finds all the directories that this folder references when building
		/// </summary>
		/// <param name="Directories">Set of directories to add to</param>
		protected virtual void GetReferencedDirectories(HashSet<DirectoryReference> Directories)
		{
			Directories.Add(ModuleDirectory);

			foreach (DirectoryReference PublicIncludePath in PublicIncludePaths)
			{
				Directories.Add(PublicIncludePath);
			}
			foreach (DirectoryReference InternalIncludePath in InternalIncludePaths)
			{
				Directories.Add(InternalIncludePath);
			}
			foreach (DirectoryReference PrivateIncludePath in PrivateIncludePaths)
			{
				Directories.Add(PrivateIncludePath);
			}
			foreach (DirectoryReference PublicSystemIncludePath in PublicSystemIncludePaths)
			{
				Directories.Add(PublicSystemIncludePath);
			}
			foreach (DirectoryReference PublicSystemLibraryPath in PublicSystemLibraryPaths)
			{
				Directories.Add(PublicSystemLibraryPath);
			}
		}

		/// <summary>
		/// Find all the modules which affect the private compile environment.
		/// </summary>
		/// <param name="ModuleToIncludePathsOnlyFlag"></param>
		protected void FindModulesInPrivateCompileEnvironment(Dictionary<UEBuildModule, bool> ModuleToIncludePathsOnlyFlag)
		{
			// Add in all the modules that are only in the private compile environment
			foreach (UEBuildModule PrivateDependencyModule in PrivateDependencyModules!)
			{
				PrivateDependencyModule.FindModulesInPublicCompileEnvironment(ModuleToIncludePathsOnlyFlag);
			}
			foreach (UEBuildModule PrivateIncludePathModule in PrivateIncludePathModules!)
			{
				PrivateIncludePathModule.FindIncludePathModulesInPublicCompileEnvironment(ModuleToIncludePathsOnlyFlag);
			}

			// Add the modules in the public compile environment
			FindModulesInPublicCompileEnvironment(ModuleToIncludePathsOnlyFlag);
		}

		/// <summary>
		/// Find all the modules which affect the public compile environment. 
		/// </summary>
		/// <param name="ModuleToIncludePathsOnlyFlag"></param>
		protected void FindModulesInPublicCompileEnvironment(Dictionary<UEBuildModule, bool> ModuleToIncludePathsOnlyFlag)
		{
			//
			bool bModuleIncludePathsOnly;
			if (ModuleToIncludePathsOnlyFlag.TryGetValue(this, out bModuleIncludePathsOnly) && !bModuleIncludePathsOnly)
			{
				return;
			}

			ModuleToIncludePathsOnlyFlag[this] = false;

			foreach (UEBuildModule DependencyModule in PublicDependencyModules!)
			{
				DependencyModule.FindModulesInPublicCompileEnvironment(ModuleToIncludePathsOnlyFlag);
			}

			// Now add an include paths from modules with header files that we need access to, but won't necessarily be importing
			foreach (UEBuildModule IncludePathModule in PublicIncludePathModules!)
			{
				IncludePathModule.FindIncludePathModulesInPublicCompileEnvironment(ModuleToIncludePathsOnlyFlag);
			}
		}

		/// <summary>
		/// Find all the modules which affect the public compile environment. Searches through 
		/// </summary>
		/// <param name="ModuleToIncludePathsOnlyFlag"></param>
		protected void FindIncludePathModulesInPublicCompileEnvironment(Dictionary<UEBuildModule, bool> ModuleToIncludePathsOnlyFlag)
		{
			if (!ModuleToIncludePathsOnlyFlag.ContainsKey(this))
			{
				// Add this module to the list
				ModuleToIncludePathsOnlyFlag.Add(this, true);

				// Include any of its public include path modules in the compile environment too
				foreach (UEBuildModule IncludePathModule in PublicIncludePathModules!)
				{
					IncludePathModule.FindIncludePathModulesInPublicCompileEnvironment(ModuleToIncludePathsOnlyFlag);
				}
			}
		}

		private void AddIncludePaths(HashSet<DirectoryReference> IncludePaths, HashSet<DirectoryReference> IncludePathsToAdd)
		{
			// Need to check whether directories exist to avoid bloating compiler command line with generated code directories
			IncludePaths.UnionWith(IncludePathsToAdd);
		}

		/// <summary>
		/// Add definitions from source to target. This code also reformats defines to match strict rules which does not allow space before and after '='
		/// </summary>
		protected void AddDefinitions(List<string> Target, HashSet<string> Source)
		{
			StringBuilder Builder = new();
			foreach (string Def in Source)
			{
				string FixedDef = Def;
				int IndexOfAssign = Def.IndexOf("=");
				if (IndexOfAssign != -1)
				{
					ReadOnlySpan<char> DefSpan = Def.AsSpan();
					ReadOnlySpan<char> Name = DefSpan.Slice(0, IndexOfAssign);
					ReadOnlySpan<char> NameTrim = Name.Trim();
					ReadOnlySpan<char> Value = DefSpan.Slice(IndexOfAssign + 1);
					ReadOnlySpan<char> ValueTrim = Value.Trim();
					if (Name.Length != NameTrim.Length || Value.Length != ValueTrim.Length)
					{
						Builder.Clear();
						Builder.Append(NameTrim);
						Builder.Append('=');
						Builder.Append(ValueTrim);
						FixedDef = Builder.ToString();
					}
				}
				Target.Add(FixedDef);
			}
		}

		/// <summary>
		/// Add definitions from source to target. This code also reformats defines to match strict rules which does not allow space before and after '='
		/// </summary>
		protected void AddDefinitions(List<string> Target, HashSet<string> Source)
		{
			StringBuilder Builder = new();
			foreach (string Def in Source)
			{
				string FixedDef = Def;
				int IndexOfAssign = Def.IndexOf("=");
				if (IndexOfAssign != -1)
				{
					ReadOnlySpan<char> DefSpan = Def.AsSpan();
					ReadOnlySpan<char> Name = DefSpan.Slice(0, IndexOfAssign);
					ReadOnlySpan<char> NameTrim = Name.Trim();
					ReadOnlySpan<char> Value = DefSpan.Slice(IndexOfAssign + 1);
					ReadOnlySpan<char> ValueTrim = Value.Trim();
					if (Name.Length != NameTrim.Length || Value.Length != ValueTrim.Length)
					{
						Builder.Clear();
						Builder.Append(NameTrim);
						Builder.Append('=');
						Builder.Append(ValueTrim);
						FixedDef = Builder.ToString();
					}
				}
				Target.Add(FixedDef);
			}
		}

		/// <summary>
		/// Sets up the environment for compiling any module that includes the public interface of this module.
		/// </summary>
		public virtual void AddModuleToCompileEnvironment(
			UEBuildModule? SourceModule,
			UEBuildBinary? SourceBinary,
			HashSet<DirectoryReference> IncludePaths,
			HashSet<DirectoryReference> SystemIncludePaths,
			HashSet<DirectoryReference> ModuleInterfacePaths,
			List<string> Definitions,
			List<UEBuildFramework> AdditionalFrameworks,
			List<FileItem> AdditionalPrerequisites,
			bool bLegacyPublicIncludePaths,
			bool bLegacyParentIncludePaths
			)
		{
			// Add this module's public include paths and definitions
			AddIncludePaths(IncludePaths, PublicIncludePaths);

			// Add the module's parent directory to the include path, so we can root #includes from generated source files to it. Not recommended (Use BuildSetting.V3 or later)
			if (bLegacyParentIncludePaths)
			{
				AddIncludePaths(IncludePaths, LegacyParentIncludePaths);
				IncludePaths.Add(ModuleDirectory.ParentDirectory!);
			}

			// Add this module's legacy public include paths. Not recommended (Use BuildSetting.V2 or later)
			if (bLegacyPublicIncludePaths)
			{
				AddIncludePaths(IncludePaths, LegacyPublicIncludePaths);
			}

<<<<<<< HEAD
			// Add this module's internal include paths, only if the scope contains the same as the SourceModule's scope
			if (SourceModule != null && Rules.Context.Scope.Contains(SourceModule.Rules.Context.Scope))
=======
			// Add this module's internal include paths, only if the scope contains the same as the SourceModule's scope or if this module is an engine module
			if (SourceModule != null && (Rules.Context.Scope.Contains(SourceModule.Rules.Context.Scope) || Rules.bTreatAsEngineModule))
>>>>>>> 4af6daef
			{
				AddIncludePaths(IncludePaths, InternalIncludePaths);
			}

			// Add this module's public system include paths
			SystemIncludePaths.UnionWith(PublicSystemIncludePaths);

			// Add this module's public definitions
			AddDefinitions(Definitions, PublicDefinitions);

			// Add the import or export declaration for the module
			if (Rules.Type == ModuleRules.ModuleType.CPlusPlus)
			{
				if (Rules.Target.LinkType == TargetLinkType.Monolithic)
				{
					if (Rules.Target.bShouldCompileAsDLL && (Rules.Target.bHasExports || Rules.ModuleSymbolVisibility == ModuleRules.SymbolVisibility.VisibileForDll))
					{
						Definitions.Add(ModuleApiDefine + "=DLLEXPORT");
					}
					else
					{
						Definitions.Add(ModuleApiDefine + "=");
					}
				}
				else if (Binary == null || SourceBinary != Binary)
				{
					Definitions.Add(ModuleApiDefine + "=DLLIMPORT");
				}
				else if (!Binary.bAllowExports)
				{
					Definitions.Add(ModuleApiDefine + "=");
				}
				else
				{
					Definitions.Add(ModuleApiDefine + "=DLLEXPORT");
				}
			}

			// Add the additional frameworks so that the compiler can know about their #include paths
			AdditionalFrameworks.AddRange(PublicAdditionalFrameworks);

			// Add any generated type library headers
			if (Rules.TypeLibraries.Count > 0)
			{
				IncludePaths.Add(IntermediateDirectory);
				foreach (ModuleRules.TypeLibrary TypeLibrary in Rules.TypeLibraries)
				{
					AdditionalPrerequisites.Add(FileItem.GetItemByFileReference(FileReference.Combine(IntermediateDirectory, TypeLibrary.Header)));
				}
			}
		}

		/// <summary>
		/// Sets up the environment for compiling this module.
		/// </summary>
		protected virtual void SetupPrivateCompileEnvironment(
			HashSet<DirectoryReference> IncludePaths,
			HashSet<DirectoryReference> SystemIncludePaths,
			HashSet<DirectoryReference> ModuleInterfacePaths,
			List<string> Definitions,
			List<UEBuildFramework> AdditionalFrameworks,
			List<FileItem> AdditionalPrerequisites,
			bool bWithLegacyPublicIncludePaths,
			bool bWithLegacyParentIncludePaths
			)
		{
			if (!Rules.bTreatAsEngineModule)
			{
				Definitions.Add("DEPRECATED_FORGAME=DEPRECATED");
				Definitions.Add("UE_DEPRECATED_FORGAME=UE_DEPRECATED");
			}

			// Add this module's private include paths and definitions.
			IncludePaths.UnionWith(PrivateIncludePaths);

			// Find all the modules that are part of the public compile environment for this module.
			Dictionary<UEBuildModule, bool> ModuleToIncludePathsOnlyFlag = new Dictionary<UEBuildModule, bool>();
			FindModulesInPrivateCompileEnvironment(ModuleToIncludePathsOnlyFlag);

			// Now set up the compile environment for the modules in the original order that we encountered them
			foreach (UEBuildModule Module in ModuleToIncludePathsOnlyFlag.Keys)
			{
				Module.AddModuleToCompileEnvironment(this, Binary, IncludePaths, SystemIncludePaths, ModuleInterfacePaths, Definitions, AdditionalFrameworks, AdditionalPrerequisites, bWithLegacyPublicIncludePaths, bWithLegacyParentIncludePaths);
			}
		}

		/// <summary>
		/// Expand path variables within the context of this module
		/// </summary>
		/// <param name="Path">Path to expand variables within</param>
		/// <param name="BinaryOutputDir">Directory containing the binary that links this module. May be mull.</param>
		/// <param name="TargetOutputDir">Directory containing the output executable. May be null.</param>
		/// <returns>The path with variables expanded</returns>
		public string ExpandPathVariables(string Path, DirectoryReference? BinaryOutputDir, DirectoryReference? TargetOutputDir)
		{
			if (Path.StartsWith("$(", StringComparison.Ordinal))
			{
				int StartIdx = 2;
				for (int EndIdx = StartIdx; EndIdx < Path.Length; EndIdx++)
				{
					if (Path[EndIdx] == ')')
					{
						if (MatchVariableName(Path, StartIdx, EndIdx, "EngineDir"))
						{
							Path = Unreal.EngineDirectory + Path.Substring(EndIdx + 1);
						}
						else if (MatchVariableName(Path, StartIdx, EndIdx, "ProjectDir"))
						{
							if (Rules.Target.ProjectFile == null)
							{
								Path = Unreal.EngineDirectory + Path.Substring(EndIdx + 1);
							}
							else
							{
								Path = Rules.Target.ProjectFile.Directory + Path.Substring(EndIdx + 1);
							}
						}
						else if (MatchVariableName(Path, StartIdx, EndIdx, "ModuleDir"))
						{
							Path = Rules.ModuleDirectory + Path.Substring(EndIdx + 1);
						}
						else if (MatchVariableName(Path, StartIdx, EndIdx, "PluginDir"))
						{
							Path = Rules.PluginDirectory + Path.Substring(EndIdx + 1);
						}
						else if (BinaryOutputDir != null && MatchVariableName(Path, StartIdx, EndIdx, "BinaryOutputDir"))
						{
							Path = BinaryOutputDir.FullName + Path.Substring(EndIdx + 1);
						}
						else if (TargetOutputDir != null && MatchVariableName(Path, StartIdx, EndIdx, "TargetOutputDir"))
						{
							Path = TargetOutputDir.FullName + Path.Substring(EndIdx + 1);
						}
						else
						{
							string Name = Path.Substring(StartIdx, EndIdx - StartIdx);
							string? Value = Environment.GetEnvironmentVariable(Name);
							if (String.IsNullOrEmpty(Value))
							{
								throw new BuildException("Environment variable '{0}' is not defined (referenced by {1})", Name, Rules.File);
							}
							Path = Value + Path.Substring(EndIdx + 1);
						}
						break;
					}
				}
			}
			return Path;
		}

		/// <summary>
		/// Match a variable name within a path
		/// </summary>
		/// <param name="Path">The path variable</param>
		/// <param name="StartIdx">Start index of the substring to match</param>
		/// <param name="EndIdx">End index of the substring to match</param>
		/// <param name="Name">Variable name to compare against</param>
		/// <returns>True if the variable name matches</returns>
		private bool MatchVariableName(string Path, int StartIdx, int EndIdx, string Name)
		{
			return Name.Length == EndIdx - StartIdx && String.Compare(Path, StartIdx, Name, 0, EndIdx - StartIdx) == 0;
		}

		/// <summary>
		/// Expand path variables within the context of this module
		/// </summary>
		/// <param name="Paths">Path to expand variables within</param>
		/// <param name="BinaryDir">Directory containing the binary that links this module. May be mull.</param>
		/// <param name="ExeDir">Directory containing the output executable. May be null.</param>
		/// <returns>The path with variables expanded</returns>
		private IEnumerable<string> ExpandPathVariables(IEnumerable<string> Paths, DirectoryReference? BinaryDir, DirectoryReference? ExeDir)
		{
			foreach (string Path in Paths)
			{
				yield return ExpandPathVariables(Path, BinaryDir, ExeDir);
			}
		}

		/// <summary>
		/// Sets up the environment for linking any module that includes the public interface of this module.
		/// </summary>
		protected virtual void SetupPublicLinkEnvironment(
			UEBuildBinary? SourceBinary,
			List<FileReference> Libraries,
			List<DirectoryReference> SystemLibraryPaths,
			List<string> SystemLibraries,
			List<string> RuntimeLibraryPaths,
			List<string> Frameworks,
			List<string> WeakFrameworks,
			List<UEBuildFramework> AdditionalFrameworks,
			List<UEBuildBundleResource> AdditionalBundleResources,
			List<string> DelayLoadDLLs,
			List<UEBuildBinary> BinaryDependencies,
			Dictionary<string, HashSet<UnrealArch>> DependenciesToSkip,
			HashSet<UEBuildModule> VisitedModules,
			DirectoryReference ExeDir
			)
		{
			// There may be circular dependencies in compile dependencies, so we need to avoid reentrance.
			if (VisitedModules.Add(this))
			{
				// Add this module's binary to the binary dependencies.
				if (Binary != null
					&& Binary != SourceBinary
					&& !BinaryDependencies.Contains(Binary))
				{
					BinaryDependencies.Add(Binary);
				}

				// If this module belongs to a static library that we are not currently building, recursively add the link environment settings for all of its dependencies too.
				// Keep doing this until we reach a module that is not part of a static library (or external module, since they have no associated binary).
				// Static libraries do not contain the symbols for their dependencies, so we need to recursively gather them to be linked into other binary types.
				bool bIsBuildingAStaticLibrary = (SourceBinary != null && SourceBinary.Type == UEBuildBinaryType.StaticLibrary);
				bool bIsModuleBinaryAStaticLibrary = (Binary != null && Binary.Type == UEBuildBinaryType.StaticLibrary);
				if (!bIsBuildingAStaticLibrary && bIsModuleBinaryAStaticLibrary)
				{
					// Gather all dependencies and recursively call SetupPublicLinkEnvironmnet
					List<UEBuildModule> AllDependencyModules = new List<UEBuildModule>();
					AllDependencyModules.AddRange(PrivateDependencyModules!);
					AllDependencyModules.AddRange(PublicDependencyModules!);

					foreach (UEBuildModule DependencyModule in AllDependencyModules)
					{
						bool bIsExternalModule = (DependencyModule as UEBuildModuleExternal != null);
						bool bIsInStaticLibrary = (DependencyModule.Binary != null && DependencyModule.Binary.Type == UEBuildBinaryType.StaticLibrary);
						if (bIsExternalModule || bIsInStaticLibrary)
						{
							DependencyModule.SetupPublicLinkEnvironment(SourceBinary, Libraries, SystemLibraryPaths, SystemLibraries, RuntimeLibraryPaths, Frameworks, WeakFrameworks,
								AdditionalFrameworks, AdditionalBundleResources, DelayLoadDLLs, BinaryDependencies, DependenciesToSkip, VisitedModules, ExeDir);
						}
					}
				}

				// Add this module's public include library paths and additional libraries.
				Libraries.AddRange(PublicLibraries);
				SystemLibraryPaths.AddRange(PublicSystemLibraryPaths);
				SystemLibraries.AddRange(PublicSystemLibraries);
				RuntimeLibraryPaths.AddRange(ExpandPathVariables(Rules.PublicRuntimeLibraryPaths, SourceBinary?.OutputDir, ExeDir));
				Frameworks.AddRange(PublicFrameworks);
				WeakFrameworks.AddRange(PublicWeakFrameworks);
				AdditionalBundleResources.AddRange(PublicAdditionalBundleResources);
				AdditionalFrameworks.AddRange(PublicAdditionalFrameworks);
				DelayLoadDLLs.AddRange(PublicDelayLoadDLLs);

				// merge in to the outgoing dictionary
				foreach (KeyValuePair<string, List<UnrealArch>> Pair in DependenciesToSkipPerArchitecture)
				{
					if (!DependenciesToSkip.ContainsKey(Pair.Key))
					{
						DependenciesToSkip[Pair.Key] = new HashSet<UnrealArch>();
					}
					DependenciesToSkip[Pair.Key] = DependenciesToSkip[Pair.Key].Union(Pair.Value).ToHashSet();
				}
			}
		}

		/// <summary>
		/// Sets up the environment for linking this module.
		/// </summary>
		public virtual void SetupPrivateLinkEnvironment(
			UEBuildBinary SourceBinary,
			LinkEnvironment LinkEnvironment,
			List<UEBuildBinary> BinaryDependencies,
			HashSet<UEBuildModule> VisitedModules,
			DirectoryReference ExeDir
			)
		{
			// Add the private rpaths
			LinkEnvironment.RuntimeLibraryPaths.AddRange(ExpandPathVariables(Rules.PrivateRuntimeLibraryPaths, SourceBinary.OutputDir, ExeDir));

			// Allow the module's public dependencies to add library paths and additional libraries to the link environment.
			SetupPublicLinkEnvironment(SourceBinary, LinkEnvironment.Libraries, LinkEnvironment.SystemLibraryPaths, LinkEnvironment.SystemLibraries, LinkEnvironment.RuntimeLibraryPaths, LinkEnvironment.Frameworks, LinkEnvironment.WeakFrameworks,
				LinkEnvironment.AdditionalFrameworks, LinkEnvironment.AdditionalBundleResources, LinkEnvironment.DelayLoadDLLs, BinaryDependencies, LinkEnvironment.DependenciesToSkipPerArchitecture, VisitedModules, ExeDir);

			// Also allow the module's public and private dependencies to modify the link environment.
			List<UEBuildModule> AllDependencyModules = new List<UEBuildModule>();
			AllDependencyModules.AddRange(PrivateDependencyModules!);
			AllDependencyModules.AddRange(PublicDependencyModules!);

			foreach (UEBuildModule DependencyModule in AllDependencyModules)
			{
				DependencyModule.SetupPublicLinkEnvironment(SourceBinary, LinkEnvironment.Libraries, LinkEnvironment.SystemLibraryPaths, LinkEnvironment.SystemLibraries, LinkEnvironment.RuntimeLibraryPaths, LinkEnvironment.Frameworks, LinkEnvironment.WeakFrameworks,
					LinkEnvironment.AdditionalFrameworks, LinkEnvironment.AdditionalBundleResources, LinkEnvironment.DelayLoadDLLs, BinaryDependencies, LinkEnvironment.DependenciesToSkipPerArchitecture, VisitedModules, ExeDir);
			}

			// Add all the additional properties
			LinkEnvironment.AdditionalProperties.AddRange(Rules.AdditionalPropertiesForReceipt.Inner);

			// this is a link-time property that needs to be accumulated (if any modules contributing to this module is ignoring, all are ignoring)
			LinkEnvironment.bIgnoreUnresolvedSymbols |= Rules.bIgnoreUnresolvedSymbols;
		}

		/// <summary>
		/// Compiles the module, and returns a list of files output by the compiler.
		/// </summary>
<<<<<<< HEAD
		public virtual List<FileItem> Compile(ReadOnlyTargetRules Target, UEToolChain ToolChain, CppCompileEnvironment CompileEnvironment, List<FileReference> SpecificFilesToCompile, ISourceFileWorkingSet WorkingSet, IActionGraphBuilder Graph, ILogger Logger)
=======
		public virtual List<FileItem> Compile(ReadOnlyTargetRules Target, UEToolChain ToolChain, CppCompileEnvironment CompileEnvironment, ISourceFileWorkingSet WorkingSet, IActionGraphBuilder Graph, ILogger Logger)
>>>>>>> 4af6daef
		{
			// Generate type libraries for Windows
			foreach (ModuleRules.TypeLibrary TypeLibrary in Rules.TypeLibraries)
			{
				FileReference OutputFile = FileReference.Combine(IntermediateDirectory, TypeLibrary.Header);
				ToolChain.GenerateTypeLibraryHeader(CompileEnvironment, TypeLibrary, OutputFile, Graph);
			}

			return new List<FileItem>();
		}

		public IEnumerable<FileItem> CopyDebuggerVisualizers(UEToolChain ToolChain, IActionGraphBuilder Graph, ILogger Logger)
		{
			List<FileItem> Results = new();
			foreach (FileItem NatvisSourceFile in NatvisFiles)
			{
				FileItem? Item = ToolChain.CopyDebuggerVisualizer(NatvisSourceFile, IntermediateDirectory, Graph);
				if (Item != null)
				{
					Results.Add(Item);
				}
			}
			return Results;
		}
		
		public void LinkDebuggerVisualizers(List<FileItem> OutFiles, UEToolChain ToolChain, ILogger Logger)
		{
			foreach (FileItem NatvisSourceFile in NatvisFiles)
			{
				FileItem? Item = ToolChain.LinkDebuggerVisualizer(NatvisSourceFile, IntermediateDirectory);
				if (Item != null)
				{
					OutFiles.Add(Item);
				}
			}
		}

		// Object interface.
		public override string ToString()
		{
			return Name;
		}

		/// <summary>
		/// Finds the modules referenced by this module which have not yet been bound to a binary
		/// </summary>
		/// <returns>List of unbound modules</returns>
		public List<UEBuildModule> GetUnboundReferences()
		{
			List<UEBuildModule> Modules = new List<UEBuildModule>();
			Modules.AddRange(PrivateDependencyModules!.Where(x => x.Binary == null));
			Modules.AddRange(PublicDependencyModules!.Where(x => x.Binary == null));
			return Modules;
		}

		/// <summary>
		/// Gets all of the modules referenced by this module
		/// </summary>
		/// <param name="ReferencedModules">Hash of all referenced modules with their addition index.</param>
		/// <param name="IgnoreReferencedModules">Hashset used to ignore modules which are already added to the list</param>
		/// <param name="bIncludeDynamicallyLoaded">True if dynamically loaded modules (and all of their dependent modules) should be included.</param>
		/// <param name="bForceCircular">True if circular dependencies should be processed</param>
		/// <param name="bOnlyDirectDependencies">True to return only this module's direct dependencies</param>
		public void GetAllDependencyModules(List<UEBuildModule> ReferencedModules, HashSet<UEBuildModule> IgnoreReferencedModules, bool bIncludeDynamicallyLoaded, bool bForceCircular, bool bOnlyDirectDependencies)
		{
			List<UEBuildModule> AllDependencyModules = new List<UEBuildModule>(PrivateDependencyModules!.Count + PublicDependencyModules!.Count + (bIncludeDynamicallyLoaded ? DynamicallyLoadedModules!.Count : 0));
			AllDependencyModules.AddRange(PrivateDependencyModules!);
			AllDependencyModules.AddRange(PublicDependencyModules!);
			if (bIncludeDynamicallyLoaded)
			{
				AllDependencyModules.AddRange(DynamicallyLoadedModules!);
			}

			foreach (UEBuildModule DependencyModule in AllDependencyModules)
			{
				// Don't follow circular back-references!
				if (bForceCircular || !HasCircularDependencyOn(DependencyModule.Name))
				{
<<<<<<< HEAD
					// Don't follow circular back-references!
					if (bForceCircular || !HasCircularDependencyOn(DependencyModule.Name))
=======
					if (IgnoreReferencedModules.Add(DependencyModule))
>>>>>>> 4af6daef
					{
						if (!bOnlyDirectDependencies)
						{
							// Recurse into dependent modules first
							DependencyModule.GetAllDependencyModules(ReferencedModules, IgnoreReferencedModules, bIncludeDynamicallyLoaded, bForceCircular, bOnlyDirectDependencies);
						}

						ReferencedModules.Add(DependencyModule);
					}
				}
			}
		}

		/// <summary>
		/// Gathers all the module dependencies a PCH would have
		/// </summary>
		/// <param name="bIncludePrivateModules">Whether to include private modules.</param>
		/// <param name="bForceCircular">True if circular dependencies should be processed</param>
		public HashSet<UEBuildModule> GetAllDependencyModulesForPCH(bool bIncludePrivateModules, bool bForceCircular)
		{
			HashSet<UEBuildModule> ReferencedModules = new HashSet<UEBuildModule>();
			HashSet<UEBuildModule> IgnoreReferencedModules = new HashSet<UEBuildModule> { this };
			InternalGetAllDependencyModulesForPCH(ReferencedModules, IgnoreReferencedModules, bIncludePrivateModules, bForceCircular);
			return ReferencedModules;
		}

		/// <summary>
		/// Internal function that gathers all the module dependencies a PCH would have
		/// </summary>
		/// <param name="ReferencedModules">Hash of all referenced modules with their addition index.</param>
		/// <param name="IgnoreReferencedModules">Hashset used to ignore modules which are already added to the list</param>
		/// <param name="bIncludePrivateModules">Whether to include private modules.</param>
		/// <param name="bForceCircular">True if circular dependencies should be processed</param>
		private void InternalGetAllDependencyModulesForPCH(HashSet<UEBuildModule> ReferencedModules, HashSet<UEBuildModule> IgnoreReferencedModules, bool bIncludePrivateModules, bool bForceCircular)
		{
			List<UEBuildModule> AllDependencyModules = new List<UEBuildModule>(
				((bIncludePrivateModules && PrivateDependencyModules != null) ? PrivateDependencyModules.Count : 0) +
				(PublicDependencyModules != null ? PublicDependencyModules.Count : 0) +
				(PublicIncludePathModules != null ? PublicIncludePathModules!.Count : 0)
				);
			if (bIncludePrivateModules && PrivateDependencyModules != null)
			{
				AllDependencyModules.AddRange(PrivateDependencyModules);
			}
			if (PublicDependencyModules != null)
			{
				AllDependencyModules.AddRange(PublicDependencyModules!);
			}
			if (PublicIncludePathModules != null)
			{
				AllDependencyModules.AddRange(PublicIncludePathModules);
			}

			foreach (UEBuildModule DependencyModule in AllDependencyModules.Distinct())
			{
				// Don't follow circular back-references!
				if (bForceCircular || !HasCircularDependencyOn(DependencyModule.Name))
				{
					if (IgnoreReferencedModules.Add(DependencyModule))
					{
						// Recurse into dependent modules first
						DependencyModule.InternalGetAllDependencyModulesForPCH(ReferencedModules, IgnoreReferencedModules, false, bForceCircular);

						ReferencedModules.Add(DependencyModule);
					}
				}
			}
		}

		public delegate UEBuildModule CreateModuleDelegate(string Name, string ReferenceChain);

		/// <summary>
		/// Public entry point to recursively create a module and all its dependencies
		/// </summary>
		/// <param name="CreateModule"></param>
		/// <param name="ReferenceChain"></param>
		/// <param name="Logger"></param>
		public void RecursivelyCreateModules(CreateModuleDelegate CreateModule, string ReferenceChain, ILogger Logger)
		{
			List<UEBuildModule> ReferenceStack = new List<UEBuildModule>();
			RecursivelyCreateModules(CreateModule, ReferenceChain, ReferenceStack, Logger);
		}

		/// <summary>
		/// Creates all the modules required for this target
		/// </summary>
		/// <param name="CreateModule">Delegate to create a module with a given name</param>
		/// <param name="ReferenceChain">Chain of references before reaching this module</param>
		/// <param name="ReferenceStack">Stack of module dependencies that led to this module</param>
		/// <param name="Logger">Logger for output</param>
		protected void RecursivelyCreateModules(CreateModuleDelegate CreateModule, string ReferenceChain, List<UEBuildModule> ReferenceStack, ILogger Logger)
		{
			// Name of this reference
			string ThisRefName = (RulesFile == null) ? Name : RulesFile.GetFileName();

			// Set the reference chain for anything referenced by this module
			string NextReferenceChain = String.Format("{0} -> {1}", ReferenceChain, ThisRefName);

			// We need to check for cycles if this module has already been created and its name is in the stack.
			bool CheckForCycles = PrivateIncludePathModules != null && ReferenceStack.Contains(this);

			// Add us to the reference stack - note do this before checking for cycles as we allow them if an element in the stack
			// declares the next element at leading to a dependency cycle.
			ReferenceStack.Add(this);

			// Check if this module is invalid for the current target, based on Module attributes
			if (!ModuleRules.IsValidForTarget(Rules.GetType(), Rules.Target, out string? InvalidReason))
			{
				Logger.LogWarning("Warning: Referenced module '{Module}' does not support {InvalidReason} via {ReferenceChain}", ThisRefName, InvalidReason, NextReferenceChain);
			}

			if (CheckForCycles)
			{
				// We are FeatureModuleA and we know we're already in the list so there must be a circular dependency like this:
				//   Target -> FeatureModuleA -> FeatureModuleB -> BaseModule -> FeatureModuleA
				// In this case it's up to BaseModule to confess that it's going to introduce a 
				// cycle by referencing FeatureModuleA so let's check it did that.
				// (Note: it's *bad* that it is doing this, but it's even worse not to flag these
				// cycles when they're introduced and have a way of tracking them!)

				string? GuiltyModule = null;
				string? VictimModule = null;

				for (int i = 0; i < ReferenceStack.Count() - 1; i++)
				{
					UEBuildModule ReferringModule = ReferenceStack.ElementAt(i);
					UEBuildModule TargetModule = ReferenceStack.ElementAt(i + 1);

					if (ReferringModule.HasCircularDependencyOn(TargetModule.Name))
					{
						GuiltyModule = ReferringModule.Name;
						VictimModule = TargetModule.Name;
						break;
					}
				}

				// No module has confessed its guilt, so this is an error.
				if (String.IsNullOrEmpty(GuiltyModule))
				{
<<<<<<< HEAD
					string CycleChain = string.Join(" -> ", ReferenceStack);
					Logger.LogError("Circular dependency on {Name} detected.\n" +
						"\tFull Route: {FullRoute}\n" +
						"\tCycled Route: is {CycleRoot}.\n" +
						"Break this loop by moving dependencies into a separate module or using Private/PublicIncludePathModuleNames to reference declarations\n", 
=======
					string CycleChain = String.Join(" -> ", ReferenceStack);
					Logger.LogError("Circular dependency on {Name} detected.\n" +
						"\tFull Route: {FullRoute}\n" +
						"\tCycled Route: is {CycleRoot}.\n" +
						"Break this loop by moving dependencies into a separate module or using Private/PublicIncludePathModuleNames to reference declarations\n",
>>>>>>> 4af6daef
						ThisRefName, NextReferenceChain, CycleChain);

				}
				else
				{
					Logger.LogDebug("Found circular reference to {ThisRefName}, but {GuiltyModule} declares a cycle on {VictimModule} which breaks the chain", ThisRefName, GuiltyModule, VictimModule);
				}
<<<<<<< HEAD
			}		

			// Recursively create all the public include path modules. These modules may not be added to the target (and we don't process their referenced 
			// dependencies), but they need to be created to set up their include paths.
			RecursivelyCreateIncludePathModulesByName(Rules.PublicIncludePathModuleNames, ref PublicIncludePathModules, ref bDependsOnVerse, CreateModule, NextReferenceChain);
=======
			}
>>>>>>> 4af6daef

			// Create all the referenced modules. This path can be recursive, so we check against PublicDependencyModules to ensure we don't recurse through the 
			// same module twice (it produces better errors if something fails).
			if (PublicDependencyModules == null)
			{
				// Log dependencies if required
				if (Logger.IsEnabled((LogLevel)LogEventType.VeryVerbose))
				{
					Logger.LogTrace("Module {0} dependencies:", Name);
					LogDependencyNameList("Public:", Rules.PublicDependencyModuleNames, Logger);
					LogDependencyNameList("Private:", Rules.PrivateDependencyModuleNames, Logger);
					LogDependencyNameList("Dynamic:", Rules.DynamicallyLoadedModuleNames, Logger);
					LogDependencyNameList("Public Include Paths:", Rules.PublicIncludePathModuleNames, Logger);
					LogDependencyNameList("Private Include Paths:", Rules.PrivateIncludePathModuleNames, Logger);
				}

				// Create all the dependency modules - pass through the reference stack so we can check for cycles
				RecursivelyCreateModulesByName(Rules.PublicDependencyModuleNames, ref PublicDependencyModules, ref bDependsOnVerse, CreateModule, NextReferenceChain, ReferenceStack, Logger);
				if (Rules.Target.IsTestTarget)
				{
					// Move the test runner dependency to last position to give it the opportunity to build its special dependencies such as CoreUObject, ApplicationCore etc.
					MoveTestsRunnerDependencyToLastPosition();
				}
				RecursivelyCreateModulesByName(Rules.PrivateDependencyModuleNames, ref PrivateDependencyModules, ref bDependsOnVerse, CreateModule, NextReferenceChain, ReferenceStack, Logger);

				// Recursively create all the public include path modules
				HashSet<string> PublicIncludePathModuleNames = new();
				PublicIncludePathModuleNames.UnionWith(Rules.PublicIncludePathModuleNames!);
				PublicIncludePathModuleNames.UnionWith(Rules.PublicDependencyModuleNames!);
				RecursivelyCreateIncludePathModulesByName(PublicIncludePathModuleNames, ref PublicIncludePathModules, ref bDependsOnVerse, CreateModule, NextReferenceChain);

				// Create the private include path modules
				RecursivelyCreateIncludePathModulesByName(Rules.PrivateIncludePathModuleNames, ref PrivateIncludePathModules, ref bDependsOnVerse, CreateModule, NextReferenceChain);

<<<<<<< HEAD
				// Create all the dependency modules - pass through the reference stack so we can check for cycles
				RecursivelyCreateModulesByName(Rules.PublicDependencyModuleNames, ref PublicDependencyModules, ref bDependsOnVerse, CreateModule, NextReferenceChain, ReferenceStack, Logger);
				if (Rules.Target.IsTestTarget)
				{
					// Move the test runner dependency to last position to give it the opportunity to build its special dependencies such as CoreUObject, ApplicationCore etc.
					MoveTestsRunnerDependencyToLastPosition();
				}
				RecursivelyCreateModulesByName(Rules.PrivateDependencyModuleNames, ref PrivateDependencyModules, ref bDependsOnVerse, CreateModule, NextReferenceChain, ReferenceStack, Logger);
=======
>>>>>>> 4af6daef
				// Dynamic loads aren't considered a reference chain so start with an empty stack
				RecursivelyCreateModulesByName(Rules.DynamicallyLoadedModuleNames, ref DynamicallyLoadedModules, ref bDependsOnVerse, CreateModule, NextReferenceChain, new List<UEBuildModule>(), Logger);
			}

			// pop us off the current stack
			ReferenceStack.RemoveAt(ReferenceStack.Count - 1);
		}

		private void MoveTestsRunnerDependencyToLastPosition()
<<<<<<< HEAD
		{
			if (Rules.PrivateDependencyModuleNames.Contains("LowLevelTestsRunner"))
			{
				Rules.PrivateDependencyModuleNames.Remove("LowLevelTestsRunner");
				Rules.PrivateDependencyModuleNames.Add("LowLevelTestsRunner");
			}
		}

		private static void LogDependencyNameList(string Title, List<string> DependencyNameList)
=======
>>>>>>> 4af6daef
		{
			if (Rules.PrivateDependencyModuleNames.Contains("LowLevelTestsRunner"))
			{
				Rules.PrivateDependencyModuleNames.Remove("LowLevelTestsRunner");
				Rules.PrivateDependencyModuleNames.Add("LowLevelTestsRunner");
			}
		}

		private static void LogDependencyNameList(string Title, List<string> DependencyNameList, ILogger logger)
		{
			logger.LogTrace("  {Title}", Title);
			foreach (string name in DependencyNameList)
			{
				logger.LogTrace("    {Name}", name);
			}
		}

		private static void RecursivelyCreateModulesByName(List<string> ModuleNames, ref List<UEBuildModule>? Modules, ref bool bDependsOnVerse, CreateModuleDelegate CreateModule, string ReferenceChain, List<UEBuildModule> ReferenceStack, ILogger Logger)
		{
			// Check whether the module list is already set. We set this immediately (via the ref) to avoid infinite recursion.
			if (Modules == null)
			{
				Modules = new List<UEBuildModule>();
				for (int i = 0; i < ModuleNames.Count; i++)
				{
					string ModuleName = ModuleNames[i];
					UEBuildModule Module = CreateModule(ModuleName, ReferenceChain);
					if (!Modules.Contains(Module))
					{
						Module.RecursivelyCreateModules(CreateModule, ReferenceChain, ReferenceStack, Logger);
						Modules.Add(Module);
						bDependsOnVerse |= Module.bDependsOnVerse;
					}
				}
			}
		}

<<<<<<< HEAD
		private static void RecursivelyCreateIncludePathModulesByName(List<string> ModuleNames, ref List<UEBuildModule>? Modules, ref bool bDependsOnVerse, CreateModuleDelegate CreateModule, string ReferenceChain)
=======
		private static void RecursivelyCreateIncludePathModulesByName(IEnumerable<string> ModuleNames, ref List<UEBuildModule>? Modules, ref bool bDependsOnVerse, CreateModuleDelegate CreateModule, string ReferenceChain)
>>>>>>> 4af6daef
		{
			// Check whether the module list is already set. We set this immediately (via the ref) to avoid infinite recursion.
			if (Modules == null)
			{
				Modules = new List<UEBuildModule>();
				foreach (string ModuleName in ModuleNames)
				{
					UEBuildModule Module = CreateModule(ModuleName, ReferenceChain);
<<<<<<< HEAD
					RecursivelyCreateIncludePathModulesByName(Module.Rules.PublicIncludePathModuleNames, ref Module.PublicIncludePathModules, ref Module.bDependsOnVerse, CreateModule, ReferenceChain);
					Modules.Add(Module);
					bDependsOnVerse |= Module.bDependsOnVerse;
=======
					if (!Modules.Contains(Module))
					{
						// Name of this reference
						string ModuleRefName = (Module.RulesFile == null) ? Module.Name : Module.RulesFile.GetFileName();
						// Set the reference chain for anything referenced by this module
						string NextReferenceChain = String.Format("{0} -> {1} (public include)", ReferenceChain, ModuleRefName);

						HashSet<string> PublicIncludePathModuleNames = new();
						PublicIncludePathModuleNames.UnionWith(Module.Rules.PublicIncludePathModuleNames);
						PublicIncludePathModuleNames.UnionWith(Module.Rules.PublicDependencyModuleNames);
						RecursivelyCreateIncludePathModulesByName(PublicIncludePathModuleNames, ref Module.PublicIncludePathModules, ref Module.bDependsOnVerse, CreateModule, NextReferenceChain);
						Modules.Add(Module);
						bDependsOnVerse |= Module.bDependsOnVerse;
					}
>>>>>>> 4af6daef
				}
			}
		}

		/// <summary>
		/// Returns valueless API defines (like MODULE_API)
		/// </summary>
		public IEnumerable<string> GetEmptyApiMacros()
		{
			if (Rules.Type == ModuleRules.ModuleType.CPlusPlus)
			{
				return new[] { ModuleApiDefine + "=" };
			}

			return new string[0];
		}

		/// <summary>
		/// Write information about this binary to a JSON file
		/// </summary>
		/// <param name="BinaryOutputDir">The output directory for the binary containing this module</param>
		/// <param name="TargetOutputDir">The output directory for the target executable</param>
		/// <param name="Writer">Writer for this binary's data</param>
		public virtual void ExportJson(DirectoryReference? BinaryOutputDir, DirectoryReference? TargetOutputDir, JsonWriter Writer)
		{
			Writer.WriteValue("Name", Name);
			Writer.WriteValue("Type", Rules.Type.ToString());
			Writer.WriteValue("Directory", ModuleDirectory.FullName);
			Writer.WriteValue("Rules", RulesFile.FullName);
			Writer.WriteValue("PCHUsage", Rules.PCHUsage.ToString());

			if (Rules.PrivatePCHHeaderFile != null)
			{
				Writer.WriteValue("PrivatePCH", FileReference.Combine(ModuleDirectory, Rules.PrivatePCHHeaderFile).FullName);
			}

			if (Rules.SharedPCHHeaderFile != null)
			{
				Writer.WriteValue("SharedPCH", FileReference.Combine(ModuleDirectory, Rules.SharedPCHHeaderFile).FullName);
			}
			Writer.WriteValue("ChainSharedPCH", Rules.Target.bChainPCHs);

			ExportJsonModuleArray(Writer, "PublicDependencyModules", PublicDependencyModules);
			ExportJsonModuleArray(Writer, "PublicIncludePathModules", PublicIncludePathModules);
			ExportJsonModuleArray(Writer, "PrivateDependencyModules", PrivateDependencyModules);
			ExportJsonModuleArray(Writer, "PrivateIncludePathModules", PrivateIncludePathModules);
			ExportJsonModuleArray(Writer, "DynamicallyLoadedModules", DynamicallyLoadedModules);

			ExportJsonStringArray(Writer, "PublicSystemIncludePaths", PublicSystemIncludePaths.Select(x => x.FullName));
			ExportJsonStringArray(Writer, "PublicIncludePaths", PublicIncludePaths.Select(x => x.FullName));
			ExportJsonStringArray(Writer, "InternalIncludePaths", PublicIncludePaths.Select(x => x.FullName));
			ExportJsonStringArray(Writer, "PrivateIncludePaths", PrivateIncludePaths.Select(x => x.FullName));
			ExportJsonStringArray(Writer, "PublicLibraries", PublicLibraries.Select(x => x.FullName));
			ExportJsonStringArray(Writer, "PublicSystemLibraries", PublicSystemLibraries);
			ExportJsonStringArray(Writer, "PublicSystemLibraryPaths", PublicSystemLibraryPaths.Select(x => x.FullName));
			ExportJsonStringArray(Writer, "PublicFrameworks", PublicFrameworks);
			ExportJsonStringArray(Writer, "PublicWeakFrameworks", PublicWeakFrameworks);
			ExportJsonStringArray(Writer, "PublicDelayLoadDLLs", PublicDelayLoadDLLs);
			ExportJsonStringArray(Writer, "PublicDefinitions", PublicDefinitions);

			Writer.WriteArrayStart("CircularlyReferencedModules");
			foreach (string ModuleName in Rules.CircularlyReferencedDependentModules)
			{
				Writer.WriteValue(ModuleName);
			}
			Writer.WriteArrayEnd();

			// Don't add runtime dependencies for modules that aren't being linked in. They may reference BinaryOutputDir, which is invalid.
			if (Binary != null)
			{
				Writer.WriteArrayStart("RuntimeDependencies");
				foreach (ModuleRules.RuntimeDependency RuntimeDependency in Rules.RuntimeDependencies.Inner)
				{
					Writer.WriteObjectStart();
					Writer.WriteValue("Path", ExpandPathVariables(RuntimeDependency.Path, BinaryOutputDir, TargetOutputDir));
					if (RuntimeDependency.SourcePath != null)
					{
						Writer.WriteValue("SourcePath", ExpandPathVariables(RuntimeDependency.SourcePath, BinaryOutputDir, TargetOutputDir));
					}
					Writer.WriteValue("Type", RuntimeDependency.Type.ToString());
					Writer.WriteObjectEnd();
				}
				Writer.WriteArrayEnd();
			}
		}

		/// <summary>
		/// Write an array of module names to a JSON writer
		/// </summary>
		/// <param name="Writer">Writer for the array data</param>
		/// <param name="ArrayName">Name of the array property</param>
		/// <param name="Modules">Sequence of modules to write. May be null.</param>
		void ExportJsonModuleArray(JsonWriter Writer, string ArrayName, IEnumerable<UEBuildModule>? Modules)
		{
			Writer.WriteArrayStart(ArrayName);
			if (Modules != null)
			{
				foreach (UEBuildModule Module in Modules)
				{
					Writer.WriteValue(Module.Name);
				}
			}
			Writer.WriteArrayEnd();
		}

		/// <summary>
		/// Write an array of strings to a JSON writer
		/// </summary>
		/// <param name="Writer">Writer for the array data</param>
		/// <param name="ArrayName">Name of the array property</param>
		/// <param name="Strings">Sequence of strings to write. May be null.</param>
		void ExportJsonStringArray(JsonWriter Writer, string ArrayName, IEnumerable<string>? Strings)
		{
			Writer.WriteArrayStart(ArrayName);
			if (Strings != null)
			{
				foreach (string String in Strings)
				{
					Writer.WriteValue(String);
				}
			}
			Writer.WriteArrayEnd();
		}

		/// <summary>
		/// Returns a copy of Nodes sorted by dependency.  Independent or circularly-dependent nodes should
		/// remain in their same relative order within the original Nodes sequence.
		/// </summary>
		/// <param name="NodeList">The list of nodes to sort.</param>
		public static List<UEBuildModule> StableTopologicalSort(List<UEBuildModule> NodeList)
		{
			int NodeCount = NodeList.Count;

			// For each Node in NodeList, populated with the full circular dependency list from
			// Node.GetAllDependencyModules()
			List<Task<HashSet<UEBuildModule>>> NodeDependencies = new List<Task<HashSet<UEBuildModule>>>(NodeCount);
			// Used to populate an element of NodeDependencies
			HashSet<UEBuildModule> FetchDependencies(int NodeIndex)
			{
				HashSet<UEBuildModule> Dependencies = new HashSet<UEBuildModule>();
				NodeList[NodeIndex].GetAllDependencyModules(new List<UEBuildModule>(), Dependencies, true, true, false);
				return Dependencies;
			}

			// For each Node in NodeList, populated with the nodes with a lower index in NodeList that Node depends on
			List<Task<HashSet<UEBuildModule>>> PrecedingDependents = new List<Task<HashSet<UEBuildModule>>>(NodeCount);
			HashSet<UEBuildModule> ComputePrecedingDependents(int NodeIndex)
			{
				HashSet<UEBuildModule> Results = new HashSet<UEBuildModule>();

				UEBuildModule Node = NodeList[NodeIndex];
				HashSet<UEBuildModule> Dependencies = NodeDependencies[NodeIndex].Result;

				for (int I = 0; I < NodeIndex; ++I)
				{
					if (NodeDependencies[I].Result.Contains(Node) && !Dependencies.Contains(NodeList[I]))
					{
						Results.Add(NodeList[I]);
					}
				}

				return Results;
			}

			for (int I = 0; I < NodeCount; ++I)
			{
				int LocalI = I;
				NodeDependencies.Add(Task.Run(() => FetchDependencies(LocalI)));
				PrecedingDependents.Add(Task.Run(() => ComputePrecedingDependents(LocalI)));
			}

			List<UEBuildModule> Out = new List<UEBuildModule>(NodeCount);
			// Write the ordered output			
			for (int Index1 = 0; Index1 != NodeCount; ++Index1)
			{
				UEBuildModule Node1 = NodeList[Index1];
				HashSet<UEBuildModule> NodesThatDependOnNode1 = PrecedingDependents[Index1].Result;
				Out.Add(Node1);

				if (NodesThatDependOnNode1.Count == 0)
				{
					continue;
				}

				for (int Index2 = 0; Index2 != Index1; ++Index2)
				{
					UEBuildModule Node2 = Out[Index2];

					if (NodesThatDependOnNode1.Contains(Node2))
					{
						// Rotate element at Index1 into position at Index2
						for (int Index3 = Index1; Index3 != Index2;)
						{
							--Index3;
							Out[Index3 + 1] = Out[Index3];
						}

						Out[Index2] = Node1;

						// Break out of this loop, because this iteration must have covered all existing cases
						// involving the node formerly at position Index1
						break;
					}
				}
			}

			return Out;
		}
	};
}<|MERGE_RESOLUTION|>--- conflicted
+++ resolved
@@ -7,13 +7,8 @@
 using System.Text;
 using System.Threading.Tasks;
 using EpicGames.Core;
-<<<<<<< HEAD
-using UnrealBuildBase;
-using Microsoft.Extensions.Logging;
-=======
 using Microsoft.Extensions.Logging;
 using UnrealBuildBase;
->>>>>>> 4af6daef
 
 namespace UnrealBuildTool
 {
@@ -185,37 +180,20 @@
 		/// <summary>
 		/// The Verse source code directory associated with this module if any
 		/// </summary>
-<<<<<<< HEAD
-		public virtual DirectoryReference? VerseDirectory
-		{
-			get { return null; }
-		}
-=======
 		public virtual DirectoryReference? VerseDirectory => null;
->>>>>>> 4af6daef
 
 		/// <summary>
 		/// If this module has Verse code associated with it (convenience function)
 		/// </summary>
-<<<<<<< HEAD
-		public bool bHasVerse
-		{
-			get { return VerseDirectory != null; }
-		}
-=======
 		public bool bHasVerse => VerseDirectory != null;
->>>>>>> 4af6daef
 
 		/// <summary>
 		/// If this module or any of its dependencies has Verse code associated with it
 		/// </summary>
 		public bool bDependsOnVerse = false;
 
-<<<<<<< HEAD
-=======
 		public List<FileItem> NatvisFiles = new();
 
->>>>>>> 4af6daef
 		/// <summary>
 		/// Constructor
 		/// </summary>
@@ -276,29 +254,21 @@
 					if (FrameworkRules.IsZipFile())
 					{
 						// If FrameworkPath ends in .zip, it needs to be extracted
-<<<<<<< HEAD
-						Framework = new UEBuildFramework(FrameworkRules.Name, FileReference.Combine(ModuleDirectory, FrameworkRules.Path), DirectoryReference.Combine(Unreal.EngineDirectory, "Intermediate", "UnzippedFrameworks", FrameworkRules.Name, Path.GetFileNameWithoutExtension(FrameworkRules.Path)), FrameworkRules.CopyBundledAssets, FrameworkRules.bCopyFramework);
-=======
 						Framework = new UEBuildFramework(
 							Name: FrameworkRules.Name,
 							ZipFile: FileReference.Combine(ModuleDirectory, FrameworkRules.Path),
 							OutputDirectory: DirectoryReference.Combine(Unreal.EngineDirectory, "Intermediate", "UnzippedFrameworks", FrameworkRules.Name, Path.GetFileNameWithoutExtension(FrameworkRules.Path)),
 							CopyBundledAssets: FrameworkRules.CopyBundledAssets,
 							bLinkFramework, bCopyFramework);
->>>>>>> 4af6daef
 					}
 					else
 					{
 						// Framework on disk
-<<<<<<< HEAD
-						Framework = new UEBuildFramework(FrameworkRules.Name, DirectoryReference.Combine(ModuleDirectory, FrameworkRules.Path), FrameworkRules.CopyBundledAssets, FrameworkRules.bCopyFramework);
-=======
 						Framework = new UEBuildFramework(
 							Name: FrameworkRules.Name,
 							FrameworkDirectory: DirectoryReference.Combine(ModuleDirectory, FrameworkRules.Path),
 							CopyBundledAssets: FrameworkRules.CopyBundledAssets,
 							bLinkFramework, bCopyFramework, Logger);
->>>>>>> 4af6daef
 					}
 					PublicAdditionalFrameworks.Add(Framework);
 				}
@@ -595,36 +565,6 @@
 		{
 			// Need to check whether directories exist to avoid bloating compiler command line with generated code directories
 			IncludePaths.UnionWith(IncludePathsToAdd);
-		}
-
-		/// <summary>
-		/// Add definitions from source to target. This code also reformats defines to match strict rules which does not allow space before and after '='
-		/// </summary>
-		protected void AddDefinitions(List<string> Target, HashSet<string> Source)
-		{
-			StringBuilder Builder = new();
-			foreach (string Def in Source)
-			{
-				string FixedDef = Def;
-				int IndexOfAssign = Def.IndexOf("=");
-				if (IndexOfAssign != -1)
-				{
-					ReadOnlySpan<char> DefSpan = Def.AsSpan();
-					ReadOnlySpan<char> Name = DefSpan.Slice(0, IndexOfAssign);
-					ReadOnlySpan<char> NameTrim = Name.Trim();
-					ReadOnlySpan<char> Value = DefSpan.Slice(IndexOfAssign + 1);
-					ReadOnlySpan<char> ValueTrim = Value.Trim();
-					if (Name.Length != NameTrim.Length || Value.Length != ValueTrim.Length)
-					{
-						Builder.Clear();
-						Builder.Append(NameTrim);
-						Builder.Append('=');
-						Builder.Append(ValueTrim);
-						FixedDef = Builder.ToString();
-					}
-				}
-				Target.Add(FixedDef);
-			}
 		}
 
 		/// <summary>
@@ -689,13 +629,8 @@
 				AddIncludePaths(IncludePaths, LegacyPublicIncludePaths);
 			}
 
-<<<<<<< HEAD
-			// Add this module's internal include paths, only if the scope contains the same as the SourceModule's scope
-			if (SourceModule != null && Rules.Context.Scope.Contains(SourceModule.Rules.Context.Scope))
-=======
 			// Add this module's internal include paths, only if the scope contains the same as the SourceModule's scope or if this module is an engine module
 			if (SourceModule != null && (Rules.Context.Scope.Contains(SourceModule.Rules.Context.Scope) || Rules.bTreatAsEngineModule))
->>>>>>> 4af6daef
 			{
 				AddIncludePaths(IncludePaths, InternalIncludePaths);
 			}
@@ -991,11 +926,7 @@
 		/// <summary>
 		/// Compiles the module, and returns a list of files output by the compiler.
 		/// </summary>
-<<<<<<< HEAD
-		public virtual List<FileItem> Compile(ReadOnlyTargetRules Target, UEToolChain ToolChain, CppCompileEnvironment CompileEnvironment, List<FileReference> SpecificFilesToCompile, ISourceFileWorkingSet WorkingSet, IActionGraphBuilder Graph, ILogger Logger)
-=======
 		public virtual List<FileItem> Compile(ReadOnlyTargetRules Target, UEToolChain ToolChain, CppCompileEnvironment CompileEnvironment, ISourceFileWorkingSet WorkingSet, IActionGraphBuilder Graph, ILogger Logger)
->>>>>>> 4af6daef
 		{
 			// Generate type libraries for Windows
 			foreach (ModuleRules.TypeLibrary TypeLibrary in Rules.TypeLibraries)
@@ -1074,12 +1005,7 @@
 				// Don't follow circular back-references!
 				if (bForceCircular || !HasCircularDependencyOn(DependencyModule.Name))
 				{
-<<<<<<< HEAD
-					// Don't follow circular back-references!
-					if (bForceCircular || !HasCircularDependencyOn(DependencyModule.Name))
-=======
 					if (IgnoreReferencedModules.Add(DependencyModule))
->>>>>>> 4af6daef
 					{
 						if (!bOnlyDirectDependencies)
 						{
@@ -1219,19 +1145,11 @@
 				// No module has confessed its guilt, so this is an error.
 				if (String.IsNullOrEmpty(GuiltyModule))
 				{
-<<<<<<< HEAD
-					string CycleChain = string.Join(" -> ", ReferenceStack);
-					Logger.LogError("Circular dependency on {Name} detected.\n" +
-						"\tFull Route: {FullRoute}\n" +
-						"\tCycled Route: is {CycleRoot}.\n" +
-						"Break this loop by moving dependencies into a separate module or using Private/PublicIncludePathModuleNames to reference declarations\n", 
-=======
 					string CycleChain = String.Join(" -> ", ReferenceStack);
 					Logger.LogError("Circular dependency on {Name} detected.\n" +
 						"\tFull Route: {FullRoute}\n" +
 						"\tCycled Route: is {CycleRoot}.\n" +
 						"Break this loop by moving dependencies into a separate module or using Private/PublicIncludePathModuleNames to reference declarations\n",
->>>>>>> 4af6daef
 						ThisRefName, NextReferenceChain, CycleChain);
 
 				}
@@ -1239,15 +1157,7 @@
 				{
 					Logger.LogDebug("Found circular reference to {ThisRefName}, but {GuiltyModule} declares a cycle on {VictimModule} which breaks the chain", ThisRefName, GuiltyModule, VictimModule);
 				}
-<<<<<<< HEAD
-			}		
-
-			// Recursively create all the public include path modules. These modules may not be added to the target (and we don't process their referenced 
-			// dependencies), but they need to be created to set up their include paths.
-			RecursivelyCreateIncludePathModulesByName(Rules.PublicIncludePathModuleNames, ref PublicIncludePathModules, ref bDependsOnVerse, CreateModule, NextReferenceChain);
-=======
-			}
->>>>>>> 4af6daef
+			}
 
 			// Create all the referenced modules. This path can be recursive, so we check against PublicDependencyModules to ensure we don't recurse through the 
 			// same module twice (it produces better errors if something fails).
@@ -1282,17 +1192,6 @@
 				// Create the private include path modules
 				RecursivelyCreateIncludePathModulesByName(Rules.PrivateIncludePathModuleNames, ref PrivateIncludePathModules, ref bDependsOnVerse, CreateModule, NextReferenceChain);
 
-<<<<<<< HEAD
-				// Create all the dependency modules - pass through the reference stack so we can check for cycles
-				RecursivelyCreateModulesByName(Rules.PublicDependencyModuleNames, ref PublicDependencyModules, ref bDependsOnVerse, CreateModule, NextReferenceChain, ReferenceStack, Logger);
-				if (Rules.Target.IsTestTarget)
-				{
-					// Move the test runner dependency to last position to give it the opportunity to build its special dependencies such as CoreUObject, ApplicationCore etc.
-					MoveTestsRunnerDependencyToLastPosition();
-				}
-				RecursivelyCreateModulesByName(Rules.PrivateDependencyModuleNames, ref PrivateDependencyModules, ref bDependsOnVerse, CreateModule, NextReferenceChain, ReferenceStack, Logger);
-=======
->>>>>>> 4af6daef
 				// Dynamic loads aren't considered a reference chain so start with an empty stack
 				RecursivelyCreateModulesByName(Rules.DynamicallyLoadedModuleNames, ref DynamicallyLoadedModules, ref bDependsOnVerse, CreateModule, NextReferenceChain, new List<UEBuildModule>(), Logger);
 			}
@@ -1302,18 +1201,6 @@
 		}
 
 		private void MoveTestsRunnerDependencyToLastPosition()
-<<<<<<< HEAD
-		{
-			if (Rules.PrivateDependencyModuleNames.Contains("LowLevelTestsRunner"))
-			{
-				Rules.PrivateDependencyModuleNames.Remove("LowLevelTestsRunner");
-				Rules.PrivateDependencyModuleNames.Add("LowLevelTestsRunner");
-			}
-		}
-
-		private static void LogDependencyNameList(string Title, List<string> DependencyNameList)
-=======
->>>>>>> 4af6daef
 		{
 			if (Rules.PrivateDependencyModuleNames.Contains("LowLevelTestsRunner"))
 			{
@@ -1351,11 +1238,7 @@
 			}
 		}
 
-<<<<<<< HEAD
-		private static void RecursivelyCreateIncludePathModulesByName(List<string> ModuleNames, ref List<UEBuildModule>? Modules, ref bool bDependsOnVerse, CreateModuleDelegate CreateModule, string ReferenceChain)
-=======
 		private static void RecursivelyCreateIncludePathModulesByName(IEnumerable<string> ModuleNames, ref List<UEBuildModule>? Modules, ref bool bDependsOnVerse, CreateModuleDelegate CreateModule, string ReferenceChain)
->>>>>>> 4af6daef
 		{
 			// Check whether the module list is already set. We set this immediately (via the ref) to avoid infinite recursion.
 			if (Modules == null)
@@ -1364,11 +1247,6 @@
 				foreach (string ModuleName in ModuleNames)
 				{
 					UEBuildModule Module = CreateModule(ModuleName, ReferenceChain);
-<<<<<<< HEAD
-					RecursivelyCreateIncludePathModulesByName(Module.Rules.PublicIncludePathModuleNames, ref Module.PublicIncludePathModules, ref Module.bDependsOnVerse, CreateModule, ReferenceChain);
-					Modules.Add(Module);
-					bDependsOnVerse |= Module.bDependsOnVerse;
-=======
 					if (!Modules.Contains(Module))
 					{
 						// Name of this reference
@@ -1383,7 +1261,6 @@
 						Modules.Add(Module);
 						bDependsOnVerse |= Module.bDependsOnVerse;
 					}
->>>>>>> 4af6daef
 				}
 			}
 		}
