--- conflicted
+++ resolved
@@ -271,32 +271,8 @@
 				PrivateIncludePaths = CreateDirectoryHashSet(Rules.PrivateIncludePaths);
 			}
 
-<<<<<<< HEAD
-			RestrictedFoldersAllowList = new HashSet<DirectoryReference>(Rules.AllowedRestrictedFolders.Count());
-
-#pragma warning disable 618
-			{
-				// consume values from deprecated WhitelistRestrictedFolders, but only if AllowedRestrictedFolders has not been set.
-				// Remove this block when WhitelistRestrictedFolders has been removed.
-				if (Rules.WhitelistRestrictedFolders.Count() > 0)
-				{
-					if (Rules.AllowedRestrictedFolders.Count() > 0)
-					{
-						Log.TraceWarning($"Value(s) have been set for both ModuleRules.WhitelistRestrictedFolders and ModuleRules.AllowedRestrictedFolders for module \"{Rules.Name}\". ModuleRules.WhitelistRestrictedFolders has been deprecated and will be ignored.");
-					}
-					else
-					{
-						RestrictedFoldersAllowList.UnionWith(Rules.WhitelistRestrictedFolders.Select(x => DirectoryReference.Combine(ModuleDirectory, x)));
-					}
-				}
-			}
-#pragma warning restore 618
-
-			RestrictedFoldersAllowList.UnionWith(Rules.AllowedRestrictedFolders.Select(x => DirectoryReference.Combine(ModuleDirectory, x)));
-=======
 			RestrictedFoldersAllowList = new HashSet<DirectoryReference>(Rules.AllowedRestrictedFolders.Select(x => DirectoryReference.Combine(ModuleDirectory, x)));
 
->>>>>>> d731a049
 			AliasRestrictedFolders = new Dictionary<string, string>(Rules.AliasRestrictedFolders);
 
 			// get the module directories from the module
@@ -440,13 +416,8 @@
 
 				// Remove all the allow listed folders
 				ReferencedDirs.ExceptWith(RestrictedFoldersAllowList);
-<<<<<<< HEAD
-				ReferencedDirs.ExceptWith(PublicDependencyModules.SelectMany(x => x.RestrictedFoldersAllowList));
-				ReferencedDirs.ExceptWith(PrivateDependencyModules.SelectMany(x => x.RestrictedFoldersAllowList));
-=======
 				ReferencedDirs.ExceptWith(PublicDependencyModules!.SelectMany(x => x.RestrictedFoldersAllowList));
 				ReferencedDirs.ExceptWith(PrivateDependencyModules!.SelectMany(x => x.RestrictedFoldersAllowList));
->>>>>>> d731a049
 
 				// Add flags for each of them
 				foreach(DirectoryReference ReferencedDir in ReferencedDirs)
@@ -1054,12 +1025,6 @@
 				RecursivelyCreateIncludePathModulesByName(Rules.PrivateIncludePathModuleNames, ref PrivateIncludePathModules, ref bDependsOnVerse, CreateModule, NextReferenceChain);
 
 				// Create all the dependency modules - pass through the reference stack so we can check for cycles
-<<<<<<< HEAD
-				RecursivelyCreateModulesByName(Rules.PublicDependencyModuleNames, ref PublicDependencyModules, ref bDependsOnVerse, CreateModule, NextReferenceChain, ReferenceStack);
-				RecursivelyCreateModulesByName(Rules.PrivateDependencyModuleNames, ref PrivateDependencyModules, ref bDependsOnVerse, CreateModule, NextReferenceChain, ReferenceStack);
-				// Dynamic loads aren't considered a reference chain so start with an empty stack
-				RecursivelyCreateModulesByName(Rules.DynamicallyLoadedModuleNames, ref DynamicallyLoadedModules, ref bDependsOnVerse, CreateModule, NextReferenceChain, new List<UEBuildModule>());
-=======
 				RecursivelyCreateModulesByName(Rules.PublicDependencyModuleNames, ref PublicDependencyModules, ref bDependsOnVerse, CreateModule, NextReferenceChain, ReferenceStack, Logger);
 				if (Rules.Target.IsTestTarget)
 				{
@@ -1069,7 +1034,6 @@
 				RecursivelyCreateModulesByName(Rules.PrivateDependencyModuleNames, ref PrivateDependencyModules, ref bDependsOnVerse, CreateModule, NextReferenceChain, ReferenceStack, Logger);
 				// Dynamic loads aren't considered a reference chain so start with an empty stack
 				RecursivelyCreateModulesByName(Rules.DynamicallyLoadedModuleNames, ref DynamicallyLoadedModules, ref bDependsOnVerse, CreateModule, NextReferenceChain, new List<UEBuildModule>(), Logger);
->>>>>>> d731a049
 			}
 
 			// pop us off the current stack
@@ -1094,11 +1058,7 @@
 			}
 		}
 
-<<<<<<< HEAD
-		private static void RecursivelyCreateModulesByName(List<string> ModuleNames, ref List<UEBuildModule>? Modules, ref bool bDependsOnVerse, CreateModuleDelegate CreateModule, string ReferenceChain, List<UEBuildModule> ReferenceStack)
-=======
 		private static void RecursivelyCreateModulesByName(List<string> ModuleNames, ref List<UEBuildModule>? Modules, ref bool bDependsOnVerse, CreateModuleDelegate CreateModule, string ReferenceChain, List<UEBuildModule> ReferenceStack, ILogger Logger)
->>>>>>> d731a049
 		{
 			// Check whether the module list is already set. We set this immediately (via the ref) to avoid infinite recursion.
 			if (Modules == null)
