--- conflicted
+++ resolved
@@ -3,7 +3,6 @@
 using System;
 using System.Linq;
 using EpicGames.Core;
-using UnrealBuildBase;
 
 namespace UnrealBuildTool
 {
@@ -31,14 +30,11 @@
 		/// Architecture that the target is being built for
 		/// </summary>
 		public readonly UnrealArchitectures Architectures;
-<<<<<<< HEAD
-=======
 
 		/// <summary>
 		/// Intermediate environment. Determines if the intermediates end up in a different folder than normal.
 		/// </summary>
 		public UnrealIntermediateEnvironment IntermediateEnvironment;
->>>>>>> 4af6daef
 
 		/// <summary>
 		/// The project containing the target
@@ -64,20 +60,13 @@
 		/// <param name="Architectures">The architectures being built for</param>
 		/// <param name="ProjectFile">Path to the project file containing the target</param>
 		/// <param name="Arguments">Additional command line arguments for this target</param>
-<<<<<<< HEAD
-		public TargetInfo(string Name, UnrealTargetPlatform Platform, UnrealTargetConfiguration Configuration, UnrealArchitectures? Architectures, FileReference? ProjectFile, CommandLineArguments? Arguments)
-=======
 		/// <param name="IntermediateEnvironment">Intermediate environment to use</param>
 		public TargetInfo(string Name, UnrealTargetPlatform Platform, UnrealTargetConfiguration Configuration, UnrealArchitectures? Architectures, FileReference? ProjectFile, CommandLineArguments? Arguments, UnrealIntermediateEnvironment IntermediateEnvironment = UnrealIntermediateEnvironment.Default)
->>>>>>> 4af6daef
 		{
 			this.Name = Name;
 			this.Platform = Platform;
 			this.Configuration = Configuration;
-<<<<<<< HEAD
-=======
 			this.IntermediateEnvironment = IntermediateEnvironment;
->>>>>>> 4af6daef
 			this.ProjectFile = ProjectFile;
 			this.Arguments = Arguments;
 
@@ -97,19 +86,11 @@
 		/// <param name="Reader">Archive to read from</param>
 		public TargetInfo(BinaryArchiveReader Reader)
 		{
-<<<<<<< HEAD
-			this.Name = Reader.ReadString()!;
-			this.Platform = UnrealTargetPlatform.Parse(Reader.ReadString()!);
-			string ConfigurationStr = Reader.ReadString()!;
-			this.Architectures = new UnrealArchitectures(Reader.ReadArray(() => Reader.ReadString()!)!);
-			this.ProjectFile = Reader.ReadFileReferenceOrNull();
-=======
 			Name = Reader.ReadString()!;
 			Platform = UnrealTargetPlatform.Parse(Reader.ReadString()!);
 			string ConfigurationStr = Reader.ReadString()!;
 			Architectures = new UnrealArchitectures(Reader.ReadArray(() => Reader.ReadString()!)!);
 			ProjectFile = Reader.ReadFileReferenceOrNull();
->>>>>>> 4af6daef
 			string[]? ArgumentStrs = Reader.ReadArray(() => Reader.ReadString()!);
 
 			if (!UnrealTargetConfiguration.TryParse(ConfigurationStr, out Configuration))
