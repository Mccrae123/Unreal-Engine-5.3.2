// Copyright 1998-2019 Epic Games, Inc. All Rights Reserved.

using System;
using System.Collections.Generic;
using System.Diagnostics;
using System.IO;
using System.Linq;
using System.Text;
using System.Threading.Tasks;
using Tools.DotNETCommon;

namespace UnrealBuildTool
{
	/// <summary>
	/// A module that is compiled from C++ code.
	/// </summary>
	class UEBuildModuleCPP : UEBuildModule
	{
		/// <summary>
		/// Stores a list of all source files, of different types
		/// </summary>
		class InputFileCollection
		{
			public readonly List<FileItem> HeaderFiles = new List<FileItem>();

			public readonly List<FileItem> CPPFiles = new List<FileItem>();
			public readonly List<FileItem> CFiles = new List<FileItem>();
			public readonly List<FileItem> CCFiles = new List<FileItem>();
			public readonly List<FileItem> MMFiles = new List<FileItem>();
			public readonly List<FileItem> RCFiles = new List<FileItem>();
			public readonly List<FileItem> ISPCFiles = new List<FileItem>();
		}

		/// <summary>
		/// The directory for this module's object files
		/// </summary>
		public readonly DirectoryReference IntermediateDirectory;

		/// <summary>
		/// The directory for this module's generated code
		/// </summary>
		public readonly DirectoryReference GeneratedCodeDirectory;

		/// <summary>
		/// Set for modules that have generated code
		/// </summary>
		public bool bAddGeneratedCodeIncludePath;

		/// <summary>
		/// Wildcard matching the *.gen.cpp files for this module.  If this is null then this module doesn't have any UHT-produced code.
		/// </summary>
		public string GeneratedCodeWildcard;

		/// <summary>
		/// List of invalid include directives. These are buffered up and output before we start compiling.
		/// </summary>
		public List<string> InvalidIncludeDirectiveMessages;

		/// <summary>
		/// Set of source directories referenced during a build
		/// </summary>
		HashSet<DirectoryReference> SourceDirectories;

		protected override void GetReferencedDirectories(HashSet<DirectoryReference> Directories)
		{
			base.GetReferencedDirectories(Directories);

			if(!Rules.bUsePrecompiled)
			{
				if(SourceDirectories == null)
				{
					throw new BuildException("GetReferencedDirectories() should not be called before building.");
				}
				Directories.UnionWith(SourceDirectories);
			}
		}

		/// <summary>
		/// List of whitelisted circular dependencies. Please do NOT add new modules here; refactor to allow the modules to be decoupled instead.
		/// </summary>
		static readonly KeyValuePair<string, string>[] WhitelistedCircularDependencies =
		{
			new KeyValuePair<string, string>("Engine", "Landscape"),
			new KeyValuePair<string, string>("Engine", "UMG"),
			new KeyValuePair<string, string>("Engine", "GameplayTags"),
			new KeyValuePair<string, string>("Engine", "MaterialShaderQualitySettings"),
			new KeyValuePair<string, string>("Engine", "UnrealEd"),
			new KeyValuePair<string, string>("Engine", "AudioMixer"),
			new KeyValuePair<string, string>("PacketHandler", "ReliabilityHandlerComponent"),
			new KeyValuePair<string, string>("GameplayDebugger", "AIModule"),
			new KeyValuePair<string, string>("GameplayDebugger", "GameplayTasks"),
			new KeyValuePair<string, string>("Engine", "CinematicCamera"),
			new KeyValuePair<string, string>("Engine", "CollisionAnalyzer"),
			new KeyValuePair<string, string>("Engine", "LogVisualizer"),
			new KeyValuePair<string, string>("Engine", "Kismet"),
			new KeyValuePair<string, string>("Landscape", "UnrealEd"),
			new KeyValuePair<string, string>("Landscape", "MaterialUtilities"),
			new KeyValuePair<string, string>("LocalizationDashboard", "LocalizationService"),
			new KeyValuePair<string, string>("LocalizationDashboard", "MainFrame"),
			new KeyValuePair<string, string>("LocalizationDashboard", "TranslationEditor"),
			new KeyValuePair<string, string>("Documentation", "SourceControl"),
			new KeyValuePair<string, string>("UnrealEd", "GraphEditor"),
			new KeyValuePair<string, string>("UnrealEd", "Kismet"),
			new KeyValuePair<string, string>("UnrealEd", "AudioEditor"),
			new KeyValuePair<string, string>("BlueprintGraph", "KismetCompiler"),
			new KeyValuePair<string, string>("BlueprintGraph", "UnrealEd"),
			new KeyValuePair<string, string>("BlueprintGraph", "GraphEditor"),
			new KeyValuePair<string, string>("BlueprintGraph", "Kismet"),
			new KeyValuePair<string, string>("BlueprintGraph", "CinematicCamera"),
			new KeyValuePair<string, string>("ConfigEditor", "PropertyEditor"),
			new KeyValuePair<string, string>("SourceControl", "UnrealEd"),
			new KeyValuePair<string, string>("Kismet", "BlueprintGraph"),
			new KeyValuePair<string, string>("Kismet", "UMGEditor"),
			new KeyValuePair<string, string>("MovieSceneTools", "Sequencer"),
			new KeyValuePair<string, string>("Sequencer", "MovieSceneTools"),
			new KeyValuePair<string, string>("AIModule", "AITestSuite"),
			new KeyValuePair<string, string>("GameplayTasks", "UnrealEd"),
			new KeyValuePair<string, string>("AnimGraph", "UnrealEd"),
			new KeyValuePair<string, string>("AnimGraph", "GraphEditor"),
			new KeyValuePair<string, string>("MaterialUtilities", "Landscape"),
			new KeyValuePair<string, string>("HierarchicalLODOutliner", "UnrealEd"),
			new KeyValuePair<string, string>("PixelInspectorModule", "UnrealEd"),
			new KeyValuePair<string, string>("GameplayAbilitiesEditor", "BlueprintGraph"),
            new KeyValuePair<string, string>("UnrealEd", "ViewportInteraction"),
            new KeyValuePair<string, string>("UnrealEd", "VREditor"),
            new KeyValuePair<string, string>("LandscapeEditor", "ViewportInteraction"),
            new KeyValuePair<string, string>("LandscapeEditor", "VREditor"),
            new KeyValuePair<string, string>("FoliageEdit", "ViewportInteraction"),
            new KeyValuePair<string, string>("FoliageEdit", "VREditor"),
            new KeyValuePair<string, string>("MeshPaint", "ViewportInteraction"),
            new KeyValuePair<string, string>("MeshPaint", "VREditor"),
            new KeyValuePair<string, string>("MeshPaintMode", "ViewportInteraction"),
            new KeyValuePair<string, string>("MeshPaintMode", "VREditor"),
            new KeyValuePair<string, string>("Sequencer", "ViewportInteraction"),
            new KeyValuePair<string, string>("NavigationSystem", "UnrealEd"),
        };


		public UEBuildModuleCPP(ModuleRules Rules, DirectoryReference IntermediateDirectory, DirectoryReference GeneratedCodeDirectory)
			: base(Rules)
		{
			this.IntermediateDirectory = IntermediateDirectory;
			this.GeneratedCodeDirectory = GeneratedCodeDirectory;

			foreach (string Def in PublicDefinitions)
			{
				Log.TraceVerbose("Compile Env {0}: {1}", Name, Def);
			}

			foreach (string Def in Rules.PrivateDefinitions)
			{
				Log.TraceVerbose("Compile Env {0}: {1}", Name, Def);
			}

			foreach(string CircularlyReferencedModuleName in Rules.CircularlyReferencedDependentModules)
			{
				if(CircularlyReferencedModuleName != "BlueprintContext" && !WhitelistedCircularDependencies.Any(x => x.Key == Name && x.Value == CircularlyReferencedModuleName))
				{
					Log.TraceWarning("Found reference between '{0}' and '{1}'. Support for circular references is being phased out; please do not introduce new ones.", Name, CircularlyReferencedModuleName);
				}
			}

			AddDefaultIncludePaths();
		}

		/// <summary>
		/// Add the default include paths for this module to its settings
		/// </summary>
		private void AddDefaultIncludePaths()
		{
			// Add the module's parent directory to the public include paths, so other modules may include headers from it explicitly.
			foreach (DirectoryReference ModuleDir in ModuleDirectories)
			{
				PublicIncludePaths.Add(ModuleDir.ParentDirectory);

				// Add the base directory to the legacy include paths.
				LegacyPublicIncludePaths.Add(ModuleDir);

				// Add the 'classes' directory, if it exists
				DirectoryReference ClassesDirectory = DirectoryReference.Combine(ModuleDir, "Classes");
				if (DirectoryLookupCache.DirectoryExists(ClassesDirectory))
				{
					PublicIncludePaths.Add(ClassesDirectory);
				}

				// Add all the public directories
				DirectoryReference PublicDirectory = DirectoryReference.Combine(ModuleDir, "Public");
				if (DirectoryLookupCache.DirectoryExists(PublicDirectory))
				{
					PublicIncludePaths.Add(PublicDirectory);

					ReadOnlyHashSet<string> ExcludeNames = UEBuildPlatform.GetBuildPlatform(Rules.Target.Platform).GetExcludedFolderNames();
					EnumerateLegacyIncludePaths(DirectoryItem.GetItemByDirectoryReference(PublicDirectory), ExcludeNames, LegacyPublicIncludePaths);
				}

				// Add the base private directory for this module
				DirectoryReference PrivateDirectory = DirectoryReference.Combine(ModuleDir, "Private");
				if (DirectoryLookupCache.DirectoryExists(PrivateDirectory))
				{
					PrivateIncludePaths.Add(PrivateDirectory);
				}
			}
		}

		/// <summary>
		/// Enumerates legacy include paths under a given base directory
		/// </summary>
		/// <param name="BaseDirectory">The directory to start from. This directory is not added to the output list.</param>
		/// <param name="ExcludeNames">Set of folder names to exclude from the search.</param>
		/// <param name="LegacyPublicIncludePaths">List populated with the discovered directories</param>
		static void EnumerateLegacyIncludePaths(DirectoryItem BaseDirectory, ReadOnlyHashSet<string> ExcludeNames, HashSet<DirectoryReference> LegacyPublicIncludePaths)
		{
			foreach(DirectoryItem SubDirectory in BaseDirectory.EnumerateDirectories())
			{
				if(!ExcludeNames.Contains(SubDirectory.Name))
				{
					LegacyPublicIncludePaths.Add(SubDirectory.Location);
					EnumerateLegacyIncludePaths(SubDirectory, ExcludeNames, LegacyPublicIncludePaths);
				}
			}
		}

		/// <summary>
		/// Path to the precompiled manifest location
		/// </summary>
		public virtual FileReference PrecompiledManifestLocation
		{
			get { return FileReference.Combine(IntermediateDirectory, String.Format("{0}.precompiled", Name)); }
		}

		/// <summary>
		/// Sets up the environment for compiling any module that includes the public interface of this module.
		/// </summary>
		public override void AddModuleToCompileEnvironment(
			UEBuildBinary SourceBinary,
			HashSet<DirectoryReference> IncludePaths,
			HashSet<DirectoryReference> SystemIncludePaths,
			List<string> Definitions,
			List<UEBuildFramework> AdditionalFrameworks,
			bool bLegacyPublicIncludePaths
			)
		{
			// This directory may not exist for this module (or ever exist, if it doesn't contain any generated headers), but we want the project files
			// to search it so we can pick up generated code definitions after UHT is run for the first time.
			if(bAddGeneratedCodeIncludePath || (ProjectFileGenerator.bGenerateProjectFiles && GeneratedCodeDirectory != null))
			{
				IncludePaths.Add(GeneratedCodeDirectory);
			}

			base.AddModuleToCompileEnvironment(SourceBinary, IncludePaths, SystemIncludePaths, Definitions, AdditionalFrameworks, bLegacyPublicIncludePaths);
		}

		// UEBuildModule interface.
		public override List<FileItem> Compile(ReadOnlyTargetRules Target, UEToolChain ToolChain, CppCompileEnvironment BinaryCompileEnvironment, ISourceFileWorkingSet WorkingSet, TargetMakefile Makefile)
		{
			UEBuildPlatform BuildPlatform = UEBuildPlatform.GetBuildPlatform(BinaryCompileEnvironment.Platform);

			List<FileItem> LinkInputFiles = new List<FileItem>();

			CppCompileEnvironment ModuleCompileEnvironment = CreateModuleCompileEnvironment(Target, BinaryCompileEnvironment);

			// If the module is precompiled, read the object files from the manifest
			if(Rules.bUsePrecompiled && Target.LinkType == TargetLinkType.Monolithic)
			{
				if(!FileReference.Exists(PrecompiledManifestLocation))
				{
					throw new BuildException("Missing precompiled manifest for '{0}'. This module was most likely not flagged for being included in a precompiled build - set 'PrecompileForTargets = PrecompileTargetsType.Any;' in {0}.build.cs to override.", Name);
				}

				PrecompiledManifest Manifest = PrecompiledManifest.Read(PrecompiledManifestLocation);
				foreach(FileReference OutputFile in Manifest.OutputFiles)
				{
					FileItem ObjectFile = FileItem.GetItemByFileReference(OutputFile);
					if(!ObjectFile.Exists)
					{
						throw new BuildException("Missing object file {0} listed in {1}", OutputFile, PrecompiledManifestLocation);
					}
					LinkInputFiles.Add(ObjectFile);
				}
				return LinkInputFiles;
			}

			// Find all the input files
			InputFileCollection InputFiles = FindInputFiles(Target.Platform, Makefile);

			// Process all of the header file dependencies for this module
			CheckFirstIncludeMatchesEachCppFile(Target, ModuleCompileEnvironment, InputFiles.HeaderFiles, InputFiles.CPPFiles);

			// Should we force a precompiled header to be generated for this module?  Usually, we only bother with a
			// precompiled header if there are at least several source files in the module (after combining them for unity
			// builds.)  But for game modules, it can be convenient to always have a precompiled header to single-file
			// changes to code is really quick to compile.
			int MinFilesUsingPrecompiledHeader = Target.MinFilesUsingPrecompiledHeader;
			if (Rules.MinFilesUsingPrecompiledHeaderOverride != 0)
			{
				MinFilesUsingPrecompiledHeader = Rules.MinFilesUsingPrecompiledHeaderOverride;
			}
			else if (!Rules.bTreatAsEngineModule && Target.bForcePrecompiledHeaderForGameModules)
			{
				// This is a game module with only a small number of source files, so go ahead and force a precompiled header
				// to be generated to make incremental changes to source files as fast as possible for small projects.
				MinFilesUsingPrecompiledHeader = 1;
			}

			// Engine modules will always use unity build mode unless MinSourceFilesForUnityBuildOverride is specified in
			// the module rules file.  By default, game modules only use unity of they have enough source files for that
			// to be worthwhile.  If you have a lot of small game modules, consider specifying MinSourceFilesForUnityBuildOverride=0
			// in the modules that you don't typically iterate on source files in very frequently.
			int MinSourceFilesForUnityBuild = 2;
			if (Rules.MinSourceFilesForUnityBuildOverride != 0)
			{
				MinSourceFilesForUnityBuild = Rules.MinSourceFilesForUnityBuildOverride;
			}
			else if (Target.ProjectFile != null && RulesFile.IsUnderDirectory(DirectoryReference.Combine(Target.ProjectFile.Directory, "Source")))
			{
				// Game modules with only a small number of source files are usually better off having faster iteration times
				// on single source file changes, so we forcibly disable unity build for those modules
				MinSourceFilesForUnityBuild = Target.MinGameModuleSourceFilesForUnityBuild;
			}

			// Should we use unity build mode for this module?
			bool bModuleUsesUnityBuild = false;
			if (Target.bUseUnityBuild || Target.bForceUnityBuild)
			{
				if (Target.bForceUnityBuild)
				{
					Log.TraceVerbose("Module '{0}' using unity build mode (bForceUnityBuild enabled for this module)", this.Name);
					bModuleUsesUnityBuild = true;
				}
				else if (Rules.bFasterWithoutUnity)
				{
					Log.TraceVerbose("Module '{0}' not using unity build mode (bFasterWithoutUnity enabled for this module)", this.Name);
					bModuleUsesUnityBuild = false;
				}
				else if (InputFiles.CPPFiles.Count < MinSourceFilesForUnityBuild)
				{
					Log.TraceVerbose("Module '{0}' not using unity build mode (module with fewer than {1} source files)", this.Name, MinSourceFilesForUnityBuild);
					bModuleUsesUnityBuild = false;
				}
				else
				{
					Log.TraceVerbose("Module '{0}' using unity build mode", this.Name);
					bModuleUsesUnityBuild = true;
				}
			}
			else
			{
				Log.TraceVerbose("Module '{0}' not using unity build mode", this.Name);
			}

			// Set up the environment with which to compile the CPP files
			CppCompileEnvironment CompileEnvironment = ModuleCompileEnvironment;
<<<<<<< HEAD
=======

			// Generate ISPC headers first so C++ can consume them
			if (InputFiles.ISPCFiles.Count > 0)
			{
				CreateHeadersForISPC(ToolChain, CompileEnvironment, InputFiles.ISPCFiles, IntermediateDirectory, Makefile.Actions);
			}

>>>>>>> 9ba46998
			if (Target.bUsePCHFiles && Rules.PCHUsage != ModuleRules.PCHUsageMode.NoPCHs)
			{
				// If this module doesn't need a shared PCH, configure that
				if(Rules.PrivatePCHHeaderFile != null && (Rules.PCHUsage == ModuleRules.PCHUsageMode.NoSharedPCHs || Rules.PCHUsage == ModuleRules.PCHUsageMode.UseExplicitOrSharedPCHs))
				{
					PrecompiledHeaderInstance Instance = CreatePrivatePCH(ToolChain, FileItem.GetItemByFileReference(FileReference.Combine(ModuleDirectory, Rules.PrivatePCHHeaderFile)), CompileEnvironment, Makefile.Actions);

					CompileEnvironment = new CppCompileEnvironment(CompileEnvironment);
					CompileEnvironment.Definitions.Clear();
					CompileEnvironment.PrecompiledHeaderAction = PrecompiledHeaderAction.Include;
					CompileEnvironment.PrecompiledHeaderIncludeFilename = Instance.HeaderFile.Location;
					CompileEnvironment.PrecompiledHeaderFile = Instance.Output.PrecompiledHeaderFile;

					LinkInputFiles.AddRange(Instance.Output.ObjectFiles);
				}

				// Try to find a suitable shared PCH for this module
				if (CompileEnvironment.PrecompiledHeaderFile == null && CompileEnvironment.SharedPCHs.Count > 0 && !CompileEnvironment.bIsBuildingLibrary && Rules.PCHUsage != ModuleRules.PCHUsageMode.NoSharedPCHs)
				{
					// Find all the dependencies of this module
					HashSet<UEBuildModule> ReferencedModules = new HashSet<UEBuildModule>();
					GetAllDependencyModules(new List<UEBuildModule>(), ReferencedModules, bIncludeDynamicallyLoaded: false, bForceCircular: false, bOnlyDirectDependencies: true);

					// Find the first shared PCH module we can use
					PrecompiledHeaderTemplate Template = CompileEnvironment.SharedPCHs.FirstOrDefault(x => ReferencedModules.Contains(x.Module));
					if(Template != null && Template.IsValidFor(CompileEnvironment))
					{
						PrecompiledHeaderInstance Instance = FindOrCreateSharedPCH(ToolChain, Template, ModuleCompileEnvironment, Makefile.Actions);

						FileReference PrivateDefinitionsFile = FileReference.Combine(IntermediateDirectory, String.Format("Definitions.{0}.h", Name));

						FileItem PrivateDefinitionsFileItem;
						using (StringWriter Writer = new StringWriter())
						{
							// Remove the module _API definition for cases where there are circular dependencies between the shared PCH module and modules using it
							Writer.WriteLine("#undef {0}", ModuleApiDefine);
							Writer.WriteLine("#undef {0}", ModuleVTableDefine);

							// Games may choose to use shared PCHs from the engine, so allow them to change the value of these macros
							if(!Rules.bTreatAsEngineModule)
							{
								Writer.WriteLine("#undef UE_IS_ENGINE_MODULE");
								Writer.WriteLine("#undef DEPRECATED_FORGAME");
								Writer.WriteLine("#define DEPRECATED_FORGAME DEPRECATED");
								Writer.WriteLine("#undef UE_DEPRECATED_FORGAME");
								Writer.WriteLine("#define UE_DEPRECATED_FORGAME UE_DEPRECATED");
							}

							WriteDefinitions(CompileEnvironment.Definitions, Writer);
							PrivateDefinitionsFileItem = FileItem.CreateIntermediateTextFile(PrivateDefinitionsFile, Writer.ToString());
						}

						CompileEnvironment = new CppCompileEnvironment(CompileEnvironment);
						CompileEnvironment.Definitions.Clear();
						CompileEnvironment.ForceIncludeFiles.Add(PrivateDefinitionsFileItem);
						CompileEnvironment.PrecompiledHeaderAction = PrecompiledHeaderAction.Include;
						CompileEnvironment.PrecompiledHeaderIncludeFilename = Instance.HeaderFile.Location;
						CompileEnvironment.PrecompiledHeaderFile = Instance.Output.PrecompiledHeaderFile;

						LinkInputFiles.AddRange(Instance.Output.ObjectFiles);
					}
				}
			}

			// Write all the definitions to a separate file
			CreateHeaderForDefinitions(CompileEnvironment, IntermediateDirectory, null);

			// Mapping of source file to unity file. We output this to intermediate directories for other tools (eg. live coding) to use.
			Dictionary<FileItem, FileItem> SourceFileToUnityFile = new Dictionary<FileItem, FileItem>();

			// Compile CPP files
			List<FileItem> CPPFilesToCompile = InputFiles.CPPFiles;
			if (bModuleUsesUnityBuild)
			{
				CPPFilesToCompile = Unity.GenerateUnityCPPs(Target, CPPFilesToCompile, CompileEnvironment, WorkingSet, Rules.ShortName ?? Name, IntermediateDirectory, Makefile, SourceFileToUnityFile);
				LinkInputFiles.AddRange(CompileUnityFilesWithToolChain(Target, ToolChain, CompileEnvironment, ModuleCompileEnvironment, CPPFilesToCompile, Makefile.Actions).ObjectFiles);
			}
			else
			{
				LinkInputFiles.AddRange(ToolChain.CompileCPPFiles(CompileEnvironment, CPPFilesToCompile, IntermediateDirectory, Name, Makefile.Actions).ObjectFiles);
			}

			// Compile all the generated CPP files
			if (GeneratedCodeWildcard != null && !CompileEnvironment.bHackHeaderGenerator)
			{
				string[] GeneratedFiles = Directory.GetFiles(Path.GetDirectoryName(GeneratedCodeWildcard), Path.GetFileName(GeneratedCodeWildcard));
				if(GeneratedFiles.Length > 0)
				{
					// Create a compile environment for the generated files. We can disable creating debug info here to improve link times.
					CppCompileEnvironment GeneratedCPPCompileEnvironment = CompileEnvironment;
					if(GeneratedCPPCompileEnvironment.bCreateDebugInfo && Target.bDisableDebugInfoForGeneratedCode)
					{
						GeneratedCPPCompileEnvironment = new CppCompileEnvironment(GeneratedCPPCompileEnvironment);
						GeneratedCPPCompileEnvironment.bCreateDebugInfo = false;
					}

					// Always force include the PCH, even if PCHs are disabled, for generated code. Legacy code can rely on PCHs being included to compile correctly, and this used to be done by UHT manually including it.
					if(GeneratedCPPCompileEnvironment.PrecompiledHeaderFile == null && Rules.PrivatePCHHeaderFile != null && Rules.PCHUsage != ModuleRules.PCHUsageMode.UseExplicitOrSharedPCHs)
					{
						FileItem PrivatePchFileItem = FileItem.GetItemByFileReference(FileReference.Combine(ModuleDirectory, Rules.PrivatePCHHeaderFile));
						if(!PrivatePchFileItem.Exists)
						{
							throw new BuildException("Unable to find private PCH file '{0}', referenced by '{1}'", PrivatePchFileItem.Location, RulesFile);
						}

						GeneratedCPPCompileEnvironment = new CppCompileEnvironment(GeneratedCPPCompileEnvironment);
						GeneratedCPPCompileEnvironment.ForceIncludeFiles.Add(PrivatePchFileItem);
					}

					// Compile all the generated files
					List<FileItem> GeneratedFileItems = new List<FileItem>();
					foreach (string GeneratedFilename in GeneratedFiles)
					{
						FileItem GeneratedCppFileItem = FileItem.GetItemByPath(GeneratedFilename);

						// @todo ubtmake: Check for ALL other places where we might be injecting .cpp or .rc files for compiling without caching CachedCPPIncludeInfo first (anything platform specific?)
						GeneratedFileItems.Add(GeneratedCppFileItem);
					}

					if (bModuleUsesUnityBuild)
					{
						GeneratedFileItems = Unity.GenerateUnityCPPs(Target, GeneratedFileItems, GeneratedCPPCompileEnvironment, WorkingSet, (Rules.ShortName ?? Name) + ".gen", IntermediateDirectory, Makefile, SourceFileToUnityFile);
						LinkInputFiles.AddRange(CompileUnityFilesWithToolChain(Target, ToolChain, GeneratedCPPCompileEnvironment, ModuleCompileEnvironment, GeneratedFileItems, Makefile.Actions).ObjectFiles);
					}
					else
					{
						LinkInputFiles.AddRange(ToolChain.CompileCPPFiles(GeneratedCPPCompileEnvironment, GeneratedFileItems, IntermediateDirectory, Name, Makefile.Actions).ObjectFiles);
					}
				}
			}

			// Compile ISPC files directly
			if (InputFiles.ISPCFiles.Count > 0)
			{
				LinkInputFiles.AddRange(ToolChain.CompileISPCFiles(CompileEnvironment, InputFiles.ISPCFiles, IntermediateDirectory, Makefile.Actions).ObjectFiles);
			}

			// Compile C files directly. Do not use a PCH here, because a C++ PCH is not compatible with C source files.
			if(InputFiles.CFiles.Count > 0)
			{
				LinkInputFiles.AddRange(ToolChain.CompileCPPFiles(ModuleCompileEnvironment, InputFiles.CFiles, IntermediateDirectory, Name, Makefile.Actions).ObjectFiles);
			}

			// Compile CC files directly.
			if(InputFiles.CCFiles.Count > 0)
			{
				LinkInputFiles.AddRange(ToolChain.CompileCPPFiles(CompileEnvironment, InputFiles.CCFiles, IntermediateDirectory, Name, Makefile.Actions).ObjectFiles);
			}

			// Compile MM files directly.
			if(InputFiles.MMFiles.Count > 0)
			{
				LinkInputFiles.AddRange(ToolChain.CompileCPPFiles(CompileEnvironment, InputFiles.MMFiles, IntermediateDirectory, Name, Makefile.Actions).ObjectFiles);
			}

			// Compile RC files. The resource compiler does not work with response files, and using the regular compile environment can easily result in the 
			// command line length exceeding the OS limit. Use the binary compile environment to keep the size down, and require that all include paths
			// must be specified relative to the resource file itself or Engine/Source.
			if(InputFiles.RCFiles.Count > 0)
			{
				CppCompileEnvironment ResourceCompileEnvironment = new CppCompileEnvironment(BinaryCompileEnvironment);
				if(Binary != null)
				{
					// @todo: This should be in some Windows code somewhere...
					ResourceCompileEnvironment.Definitions.Add("ORIGINAL_FILE_NAME=\"" + Binary.OutputFilePaths[0].GetFileName() + "\"");
				}
				LinkInputFiles.AddRange(ToolChain.CompileRCFiles(ResourceCompileEnvironment, InputFiles.RCFiles, IntermediateDirectory, Makefile.Actions).ObjectFiles);
			}

			// Write the compiled manifest
			if(Rules.bPrecompile && Target.LinkType == TargetLinkType.Monolithic)
			{
				DirectoryReference.CreateDirectory(PrecompiledManifestLocation.Directory);

				PrecompiledManifest Manifest = new PrecompiledManifest();
				Manifest.OutputFiles.AddRange(LinkInputFiles.Select(x => x.Location));
				Manifest.WriteIfModified(PrecompiledManifestLocation);
			}

			// Write a mapping of unity object file to standalone object file for live coding
			if(Rules.Target.bWithLiveCoding)
			{
				FileReference UnityManifestFile = FileReference.Combine(IntermediateDirectory, "LiveCodingInfo.json");
				using (JsonWriter Writer = new JsonWriter(UnityManifestFile))
				{
					Writer.WriteObjectStart();
					Writer.WriteObjectStart("RemapUnityFiles");
					foreach (IGrouping<FileItem, KeyValuePair<FileItem, FileItem>> UnityGroup in SourceFileToUnityFile.GroupBy(x => x.Value))
					{
						Writer.WriteArrayStart(UnityGroup.Key.Location.GetFileName() + ".obj");
						foreach (FileItem SourceFile in UnityGroup.Select(x => x.Key))
						{
							Writer.WriteValue(SourceFile.Location.GetFileName() + ".obj");
						}
						Writer.WriteArrayEnd();
					}
					Writer.WriteObjectEnd();
					Writer.WriteObjectEnd();
				}
			}

			return LinkInputFiles;
		}

		/// <summary>
		/// Create a shared PCH template for this module, which allows constructing shared PCH instances in the future
		/// </summary>
		/// <param name="Target">The target which owns this module</param>
		/// <param name="BaseCompileEnvironment">Base compile environment for this target</param>
		/// <returns>Template for shared PCHs</returns>
		public PrecompiledHeaderTemplate CreateSharedPCHTemplate(UEBuildTarget Target, CppCompileEnvironment BaseCompileEnvironment)
		{
			CppCompileEnvironment CompileEnvironment = CreateSharedPCHCompileEnvironment(Target, BaseCompileEnvironment);
			FileItem HeaderFile = FileItem.GetItemByFileReference(FileReference.Combine(ModuleDirectory, Rules.SharedPCHHeaderFile));

			DirectoryReference PrecompiledHeaderDir;
			if(Rules.bUsePrecompiled)
			{
				PrecompiledHeaderDir = DirectoryReference.Combine(Target.ProjectIntermediateDirectory, Name);
			}
			else
			{
				PrecompiledHeaderDir = IntermediateDirectory;
			}

			return new PrecompiledHeaderTemplate(this, CompileEnvironment, HeaderFile, PrecompiledHeaderDir);
		}

		/// <summary>
		/// Creates a precompiled header action to generate a new pch file 
		/// </summary>
		/// <param name="ToolChain">The toolchain to generate the PCH</param>
		/// <param name="HeaderFile"></param>
		/// <param name="ModuleCompileEnvironment"></param>
		/// <param name="Actions">List of actions to be executed. Additional actions will be added to this list.</param>
		/// <returns>The created PCH instance.</returns>
		private PrecompiledHeaderInstance CreatePrivatePCH(UEToolChain ToolChain, FileItem HeaderFile, CppCompileEnvironment ModuleCompileEnvironment, List<Action> Actions)
		{
			// Create the wrapper file, which sets all the definitions needed to compile it
			FileReference WrapperLocation = FileReference.Combine(IntermediateDirectory, String.Format("PCH.{0}.h", Name));
			FileItem WrapperFile = CreatePCHWrapperFile(WrapperLocation, ModuleCompileEnvironment.Definitions, HeaderFile);

			// Create a new C++ environment that is used to create the PCH.
			CppCompileEnvironment CompileEnvironment = new CppCompileEnvironment(ModuleCompileEnvironment);
			CompileEnvironment.Definitions.Clear();
			CompileEnvironment.PrecompiledHeaderAction = PrecompiledHeaderAction.Create;
			CompileEnvironment.PrecompiledHeaderIncludeFilename = WrapperFile.Location;
			CompileEnvironment.bOptimizeCode = ModuleCompileEnvironment.bOptimizeCode;

			// Create the action to compile the PCH file.
			CPPOutput Output = ToolChain.CompileCPPFiles(CompileEnvironment, new List<FileItem>() { WrapperFile }, IntermediateDirectory, Name, Actions);
			return new PrecompiledHeaderInstance(WrapperFile, CompileEnvironment, Output);
		}

		/// <summary>
		/// Generates a precompiled header instance from the given template, or returns an existing one if it already exists
		/// </summary>
		/// <param name="ToolChain">The toolchain being used to build this module</param>
		/// <param name="Template">The PCH template</param>
		/// <param name="ModuleCompileEnvironment">Compile environment for the current module</param>
		/// <param name="Actions">List of actions to be executed. Additional actions will be added to this list.</param>
		/// <returns>Instance of a PCH</returns>
		public PrecompiledHeaderInstance FindOrCreateSharedPCH(UEToolChain ToolChain, PrecompiledHeaderTemplate Template, CppCompileEnvironment ModuleCompileEnvironment, List<Action> Actions)
		{
			PrecompiledHeaderInstance Instance = Template.Instances.Find(x => IsCompatibleForSharedPCH(x.CompileEnvironment, ModuleCompileEnvironment));
			if(Instance == null)
			{
				// Create a suffix to distinguish this shared PCH variant from any others. Currently only optimized and non-optimized shared PCHs are supported.
				string Variant = GetSuffixForSharedPCH(ModuleCompileEnvironment, Template.BaseCompileEnvironment);

				// Create the wrapper file, which sets all the definitions needed to compile it
				FileReference WrapperLocation = FileReference.Combine(Template.OutputDir, String.Format("SharedPCH.{0}{1}.h", Template.Module.Name, Variant));
				FileItem WrapperFile = CreatePCHWrapperFile(WrapperLocation, Template.BaseCompileEnvironment.Definitions, Template.HeaderFile);

				// Create the compile environment for this PCH
				CppCompileEnvironment CompileEnvironment = new CppCompileEnvironment(Template.BaseCompileEnvironment);
				CompileEnvironment.Definitions.Clear();
				CompileEnvironment.PrecompiledHeaderAction = PrecompiledHeaderAction.Create;
				CompileEnvironment.PrecompiledHeaderIncludeFilename = WrapperFile.Location;
				CopySettingsForSharedPCH(ModuleCompileEnvironment, CompileEnvironment);

				// Create the PCH
				CPPOutput Output = ToolChain.CompileCPPFiles(CompileEnvironment, new List<FileItem>() { WrapperFile }, Template.OutputDir, "Shared", Actions);
				Instance = new PrecompiledHeaderInstance(WrapperFile, CompileEnvironment, Output);
				Template.Instances.Add(Instance);
			}
			return Instance;
		}

		/// <summary>
		/// Determines if a module compile environment is compatible with the given shared PCH compile environment
		/// </summary>
		/// <param name="ModuleCompileEnvironment">The module compile environment</param>
		/// <param name="CompileEnvironment">The shared PCH compile environment</param>
		/// <returns>True if the two compile enviroments are compatible</returns>
		private bool IsCompatibleForSharedPCH(CppCompileEnvironment ModuleCompileEnvironment, CppCompileEnvironment CompileEnvironment)
		{
			if(ModuleCompileEnvironment.bOptimizeCode != CompileEnvironment.bOptimizeCode)
			{
				return false;
			}
			if(ModuleCompileEnvironment.bUseRTTI != CompileEnvironment.bUseRTTI)
			{
				return false;
			}
			if(ModuleCompileEnvironment.bEnableExceptions != CompileEnvironment.bEnableExceptions)
			{
				return false;
			}
			if(ModuleCompileEnvironment.bEnableShadowVariableWarnings != CompileEnvironment.bEnableShadowVariableWarnings)
			{
				return false;
			}
			if(ModuleCompileEnvironment.bEnableUndefinedIdentifierWarnings != CompileEnvironment.bEnableUndefinedIdentifierWarnings)
			{
				return false;
			}
			return true;
		}

		/// <summary>
		/// Gets the unique suffix for a shared PCH
		/// </summary>
		/// <param name="CompileEnvironment">The shared PCH compile environment</param>
		/// <param name="BaseCompileEnvironment">The base compile environment</param>
		/// <returns>The unique suffix for the shared PCH</returns>
		private string GetSuffixForSharedPCH(CppCompileEnvironment CompileEnvironment, CppCompileEnvironment BaseCompileEnvironment)
		{
			string Variant = "";
			if(CompileEnvironment.bOptimizeCode != BaseCompileEnvironment.bOptimizeCode)
			{
				if(CompileEnvironment.bOptimizeCode)
				{
					Variant += ".Optimized";
				}
				else
				{
					Variant += ".NonOptimized";
				}
			}
			if(CompileEnvironment.bUseRTTI != BaseCompileEnvironment.bUseRTTI)
			{
				if (CompileEnvironment.bUseRTTI)
				{
					Variant += ".RTTI";
				}
				else
				{
					Variant += ".NonRTTI";
				}
			}
			if (CompileEnvironment.bEnableExceptions != BaseCompileEnvironment.bEnableExceptions)
			{
				if (CompileEnvironment.bEnableExceptions)
				{
					Variant += ".Exceptions";
				}
				else
				{
					Variant += ".NoExceptions";
				}
			}
			if (CompileEnvironment.bEnableShadowVariableWarnings != BaseCompileEnvironment.bEnableShadowVariableWarnings)
			{
				if (CompileEnvironment.bEnableShadowVariableWarnings)
				{
					Variant += ".Shadow";
				}
				else
				{
					Variant += ".NoShadow";
				}
			}
			if (CompileEnvironment.bEnableUndefinedIdentifierWarnings != BaseCompileEnvironment.bEnableUndefinedIdentifierWarnings)
			{
				if (CompileEnvironment.bEnableUndefinedIdentifierWarnings)
				{
					Variant += ".Undef";
				}
				else
				{
					Variant += ".NoUndef";
				}
			}
			return Variant;
		}

		/// <summary>
		/// Copy settings from the module's compile environment into the environment for the shared PCH
		/// </summary>
		/// <param name="ModuleCompileEnvironment">The module compile environment</param>
		/// <param name="CompileEnvironment">The shared PCH compile environment</param>
		private void CopySettingsForSharedPCH(CppCompileEnvironment ModuleCompileEnvironment, CppCompileEnvironment CompileEnvironment)
		{
			CompileEnvironment.bOptimizeCode = ModuleCompileEnvironment.bOptimizeCode;
			CompileEnvironment.bUseRTTI = ModuleCompileEnvironment.bUseRTTI;
			CompileEnvironment.bEnableExceptions = ModuleCompileEnvironment.bEnableExceptions;
			CompileEnvironment.bEnableShadowVariableWarnings = ModuleCompileEnvironment.bEnableShadowVariableWarnings;
			CompileEnvironment.bEnableUndefinedIdentifierWarnings = ModuleCompileEnvironment.bEnableUndefinedIdentifierWarnings;
		}

		/// <summary>
		/// Compiles the provided CPP unity files. Will
		/// </summary>
		private CPPOutput CompileUnityFilesWithToolChain(ReadOnlyTargetRules Target, UEToolChain ToolChain, CppCompileEnvironment CompileEnvironment, CppCompileEnvironment ModuleCompileEnvironment, List<FileItem> SourceFiles, List<Action> Actions)
		{
			List<FileItem> NormalFiles = new List<FileItem>();
			List<FileItem> AdaptiveFiles = new List<FileItem>();

			bool bAdaptiveUnityDisablesPCH = false;
			if(Rules.PCHUsage == ModuleRules.PCHUsageMode.UseExplicitOrSharedPCHs)
			{
				if(Rules.bTreatAsEngineModule || Rules.PrivatePCHHeaderFile == null)
				{
					bAdaptiveUnityDisablesPCH = Target.bAdaptiveUnityDisablesPCH;
				}
				else
				{
					bAdaptiveUnityDisablesPCH = Target.bAdaptiveUnityDisablesPCHForProject;
				}
			}

			if ((Target.bAdaptiveUnityDisablesOptimizations || bAdaptiveUnityDisablesPCH || Target.bAdaptiveUnityCreatesDedicatedPCH) && !Target.bStressTestUnity)
			{
				foreach (FileItem File in SourceFiles)
				{
					// Basic check as to whether something in this module is/isn't a unity file...
					if (File.Location.GetFileName().StartsWith(Unity.ModulePrefix))
					{
						NormalFiles.Add(File);
					}
					else
					{
						AdaptiveFiles.Add(File);
					}
				}
			}
			else
			{
				NormalFiles.AddRange(SourceFiles);
			}

			CPPOutput OutputFiles = new CPPOutput();

			if (NormalFiles.Count > 0)
			{
				OutputFiles = ToolChain.CompileCPPFiles(CompileEnvironment, NormalFiles, IntermediateDirectory, Name, Actions);
			}

			if (AdaptiveFiles.Count > 0)
			{
				// Create the new compile environment. Always turn off PCH due to different compiler settings.
				CppCompileEnvironment AdaptiveUnityEnvironment = new CppCompileEnvironment(ModuleCompileEnvironment);
				if(Target.bAdaptiveUnityDisablesOptimizations)
				{
					AdaptiveUnityEnvironment.bOptimizeCode = false;
				}
				if (Target.bAdaptiveUnityEnablesEditAndContinue)
				{
					AdaptiveUnityEnvironment.bSupportEditAndContinue = true;
				}

				// Create a per-file PCH
				CPPOutput AdaptiveOutput;
				if(Target.bAdaptiveUnityCreatesDedicatedPCH)
				{
					AdaptiveOutput = CompileAdaptiveNonUnityFilesWithDedicatedPCH(ToolChain, AdaptiveUnityEnvironment, AdaptiveFiles, IntermediateDirectory, Name, Actions);
				}
				else if(bAdaptiveUnityDisablesPCH)
				{
					AdaptiveOutput = CompileAdaptiveNonUnityFilesWithoutPCH(ToolChain, AdaptiveUnityEnvironment, AdaptiveFiles, IntermediateDirectory, Name, Actions);
				}
				else if(AdaptiveUnityEnvironment.bOptimizeCode != CompileEnvironment.bOptimizeCode || AdaptiveUnityEnvironment.bSupportEditAndContinue != CompileEnvironment.bSupportEditAndContinue)
				{
					AdaptiveOutput = CompileAdaptiveNonUnityFiles(ToolChain, AdaptiveUnityEnvironment, AdaptiveFiles, IntermediateDirectory, Name, Actions);
				}
				else
				{
					AdaptiveOutput = CompileAdaptiveNonUnityFiles(ToolChain, CompileEnvironment, AdaptiveFiles, IntermediateDirectory, Name, Actions);
				}

				// Merge output
				OutputFiles.ObjectFiles.AddRange(AdaptiveOutput.ObjectFiles);
				OutputFiles.DebugDataFiles.AddRange(AdaptiveOutput.DebugDataFiles);
			}

			return OutputFiles;
		}

		static CPPOutput CompileAdaptiveNonUnityFiles(UEToolChain ToolChain, CppCompileEnvironment CompileEnvironment, List<FileItem> Files, DirectoryReference IntermediateDirectory, string ModuleName, List<Action> Actions)
		{
			// Write all the definitions out to a separate file
			CreateHeaderForDefinitions(CompileEnvironment, IntermediateDirectory, "Adaptive");

			// Compile the files
			return ToolChain.CompileCPPFiles(CompileEnvironment, Files, IntermediateDirectory, ModuleName, Actions);
		}

		static CPPOutput CompileAdaptiveNonUnityFilesWithoutPCH(UEToolChain ToolChain, CppCompileEnvironment CompileEnvironment, List<FileItem> Files, DirectoryReference IntermediateDirectory, string ModuleName, List<Action> Actions)
		{
			// Disable precompiled headers
			CompileEnvironment.PrecompiledHeaderAction = PrecompiledHeaderAction.None;

			// Write all the definitions out to a separate file
			CreateHeaderForDefinitions(CompileEnvironment, IntermediateDirectory, "Adaptive");

			// Compile the files
			return ToolChain.CompileCPPFiles(CompileEnvironment, Files, IntermediateDirectory, ModuleName, Actions);
		}

		static CPPOutput CompileAdaptiveNonUnityFilesWithDedicatedPCH(UEToolChain ToolChain, CppCompileEnvironment CompileEnvironment, List<FileItem> Files, DirectoryReference IntermediateDirectory, string ModuleName, List<Action> Actions)
		{
			CPPOutput Output = new CPPOutput();
			foreach(FileItem File in Files)
			{
				// Build the contents of the wrapper file
				StringBuilder WrapperContents = new StringBuilder();
				using (StringWriter Writer = new StringWriter(WrapperContents))
				{
					Writer.WriteLine("// Dedicated PCH for {0}", File.AbsolutePath);
					Writer.WriteLine();
					WriteDefinitions(CompileEnvironment.Definitions, Writer);
					Writer.WriteLine();
					using(StreamReader Reader = new StreamReader(File.Location.FullName))
					{
						CppIncludeParser.CopyIncludeDirectives(Reader, Writer);
					}
				}

				// Write the PCH header
				FileReference DedicatedPchLocation = FileReference.Combine(IntermediateDirectory, String.Format("PCH.Dedicated.{0}.h", File.Location.GetFileNameWithoutExtension()));
				FileItem DedicatedPchFile = FileItem.CreateIntermediateTextFile(DedicatedPchLocation, WrapperContents.ToString());

				// Create a new C++ environment to compile the PCH
				CppCompileEnvironment PchEnvironment = new CppCompileEnvironment(CompileEnvironment);
				PchEnvironment.Definitions.Clear();
				PchEnvironment.UserIncludePaths.Add(File.Location.Directory); // Need to be able to include headers in the same directory as the source file
				PchEnvironment.PrecompiledHeaderAction = PrecompiledHeaderAction.Create;
				PchEnvironment.PrecompiledHeaderIncludeFilename = DedicatedPchFile.Location;

				// Create the action to compile the PCH file.
				CPPOutput PchOutput = ToolChain.CompileCPPFiles(PchEnvironment, new List<FileItem>() { DedicatedPchFile }, IntermediateDirectory, ModuleName, Actions);
				Output.ObjectFiles.AddRange(PchOutput.ObjectFiles);

				// Create a new C++ environment to compile the original file
				CppCompileEnvironment FileEnvironment = new CppCompileEnvironment(CompileEnvironment);
				FileEnvironment.Definitions.Clear();
				FileEnvironment.PrecompiledHeaderAction = PrecompiledHeaderAction.Include;
				FileEnvironment.PrecompiledHeaderIncludeFilename = DedicatedPchFile.Location;
				FileEnvironment.PrecompiledHeaderFile = PchOutput.PrecompiledHeaderFile;

				// Create the action to compile the PCH file.
				CPPOutput FileOutput = ToolChain.CompileCPPFiles(FileEnvironment, new List<FileItem>() { File }, IntermediateDirectory, ModuleName, Actions);
				Output.ObjectFiles.AddRange(FileOutput.ObjectFiles);
			}
			return Output;
		}

		/// <summary>
		/// Creates a header file containing all the preprocessor definitions for a compile environment, and force-include it. We allow a more flexible syntax for preprocessor definitions than
		/// is typically allowed on the command line (allowing function macros or double-quote characters, for example). Ensuring all definitions are specified in a header files ensures consistent
		/// behavior.
		/// </summary>
		/// <param name="CompileEnvironment">The compile environment</param>
		/// <param name="IntermediateDirectory">Directory to create the intermediate file</param>
		/// <param name="HeaderSuffix">Suffix for the included file</param>
		static void CreateHeaderForDefinitions(CppCompileEnvironment CompileEnvironment, DirectoryReference IntermediateDirectory, string HeaderSuffix)
		{
			if(CompileEnvironment.Definitions.Count > 0)
			{
				StringBuilder PrivateDefinitionsName = new StringBuilder("Definitions");
				if(!String.IsNullOrEmpty(HeaderSuffix))
				{
					PrivateDefinitionsName.Append('.');
					PrivateDefinitionsName.Append(HeaderSuffix);
				}
				PrivateDefinitionsName.Append(".h");

				FileReference PrivateDefinitionsFile = FileReference.Combine(IntermediateDirectory, PrivateDefinitionsName.ToString());
				using (StringWriter Writer = new StringWriter())
				{
					WriteDefinitions(CompileEnvironment.Definitions, Writer);
					CompileEnvironment.Definitions.Clear();

					FileItem PrivateDefinitionsFileItem = FileItem.CreateIntermediateTextFile(PrivateDefinitionsFile, Writer.ToString());
					CompileEnvironment.ForceIncludeFiles.Add(PrivateDefinitionsFileItem);
				}
			}
		}

		/// <summary>
		/// Creates header files from ISPC for inclusion and adds them as dependencies.
		/// </summary>
		static void CreateHeadersForISPC(UEToolChain ToolChain, CppCompileEnvironment CompileEnvironment, List<FileItem> InputFiles, DirectoryReference IntermediateDirectory, List<Action> Actions)
		{
			CPPOutput Output = ToolChain.GenerateISPCHeaders(CompileEnvironment, InputFiles, IntermediateDirectory, Actions);

			CompileEnvironment.AdditionalPrerequisites.AddRange(Output.GeneratedHeaderFiles);
			CompileEnvironment.UserIncludePaths.Add(IntermediateDirectory);
		}

		/// <summary>
		/// Create a header file containing the module definitions, which also includes the PCH itself. Including through another file is necessary on 
		/// Clang, since we get warnings about #pragma once otherwise, but it also allows us to consistently define the preprocessor state on all 
		/// platforms.
		/// </summary>
		/// <param name="OutputFile">The output file to create</param>
		/// <param name="Definitions">Definitions required by the PCH</param>
		/// <param name="IncludedFile">The PCH file to include</param>
		/// <returns>FileItem for the created file</returns>
		static FileItem CreatePCHWrapperFile(FileReference OutputFile, IEnumerable<string> Definitions, FileItem IncludedFile)
		{
			// Build the contents of the wrapper file
			StringBuilder WrapperContents = new StringBuilder();
			using (StringWriter Writer = new StringWriter(WrapperContents))
			{
				Writer.WriteLine("// PCH for {0}", IncludedFile.AbsolutePath);
				WriteDefinitions(Definitions, Writer);
				Writer.WriteLine("#include \"{0}\"", IncludedFile.AbsolutePath.Replace('\\', '/'));
			}

			// Create the item
			FileItem WrapperFile = FileItem.CreateIntermediateTextFile(OutputFile, WrapperContents.ToString());

			// Touch it if the included file is newer, to make sure our timestamp dependency checking is accurate.
			if (IncludedFile.LastWriteTimeUtc > WrapperFile.LastWriteTimeUtc)
			{
				File.SetLastWriteTimeUtc(WrapperFile.AbsolutePath, DateTime.UtcNow);
				WrapperFile.ResetCachedInfo();
			}
			return WrapperFile;
		}

		/// <summary>
		/// Write a list of macro definitions to an output file
		/// </summary>
		/// <param name="Definitions">List of definitions</param>
		/// <param name="Writer">Writer to receive output</param>
		static void WriteDefinitions(IEnumerable<string> Definitions, TextWriter Writer)
		{
			foreach(string Definition in Definitions)
			{
				int EqualsIdx = Definition.IndexOf('=');
				if(EqualsIdx == -1)
				{
					Writer.WriteLine("#define {0} 1", Definition);
				}
				else
				{
					Writer.WriteLine("#define {0} {1}", Definition.Substring(0, EqualsIdx), Definition.Substring(EqualsIdx + 1));
				}
			}
		}

		/// <summary>
		/// Checks that the first header included by the source files in this module all include the same header
		/// </summary>
		/// <param name="Target">The target being compiled</param>
		/// <param name="ModuleCompileEnvironment">Compile environment for the module</param>
		/// <param name="HeaderFiles">All header files for this module</param>
		/// <param name="CppFiles">List of C++ source files</param>
		private void CheckFirstIncludeMatchesEachCppFile(ReadOnlyTargetRules Target, CppCompileEnvironment ModuleCompileEnvironment, List<FileItem> HeaderFiles, List<FileItem> CppFiles)
		{
			if(Rules.PCHUsage == ModuleRules.PCHUsageMode.UseExplicitOrSharedPCHs)
			{
				if(InvalidIncludeDirectiveMessages == null)
				{
					// Find headers used by the source file.
					Dictionary<string, FileReference> NameToHeaderFile = new Dictionary<string, FileReference>();
					foreach(FileItem HeaderFile in HeaderFiles)
					{
						NameToHeaderFile[HeaderFile.Location.GetFileNameWithoutExtension()] = HeaderFile.Location;
					}

					// Find the directly included files for each source file, and make sure it includes the matching header if possible
					InvalidIncludeDirectiveMessages = new List<string>();
					if (Rules != null && Rules.bEnforceIWYU && Target.bEnforceIWYU)
					{
						foreach (FileItem CppFile in CppFiles)
						{
							string FirstInclude = ModuleCompileEnvironment.MetadataCache.GetFirstInclude(CppFile);
							if(FirstInclude != null)
							{
								string IncludeName = Path.GetFileNameWithoutExtension(FirstInclude);
								string ExpectedName = CppFile.Location.GetFileNameWithoutExtension();
								if (String.Compare(IncludeName, ExpectedName, StringComparison.OrdinalIgnoreCase) != 0)
								{
									FileReference HeaderFile;
									if (NameToHeaderFile.TryGetValue(ExpectedName, out HeaderFile) && !IgnoreMismatchedHeader(ExpectedName))
									{
										InvalidIncludeDirectiveMessages.Add(String.Format("{0}(1): error: Expected {1} to be first header included.", CppFile.Location, HeaderFile.GetFileName()));
									}
								}
							}
						}
					}
				}
			}
		}

		private bool IgnoreMismatchedHeader(string ExpectedName)
		{
			switch(ExpectedName)
			{
				case "DynamicRHI":
				case "RHICommandList":
				case "RHIUtilities":
					return true;
			}
			switch(Name)
			{
				case "D3D11RHI":
				case "D3D12RHI":
				case "VulkanRHI":
				case "OpenGLDrv":
				case "MetalRHI":
				case "PS4RHI":
                case "Gnmx":
					return true;
			}
			return false;
		}

		/// <summary>
		/// Determine whether optimization should be enabled for a given target
		/// </summary>
		/// <param name="Setting">The optimization setting from the rules file</param>
		/// <param name="Configuration">The active target configuration</param>
		/// <param name="bIsEngineModule">Whether the current module is an engine module</param>
		/// <returns>True if optimization should be enabled</returns>
		public static bool ShouldEnableOptimization(ModuleRules.CodeOptimization Setting, UnrealTargetConfiguration Configuration, bool bIsEngineModule)
		{
			switch(Setting)
			{
				case ModuleRules.CodeOptimization.Never:
					return false;
				case ModuleRules.CodeOptimization.Default:
				case ModuleRules.CodeOptimization.InNonDebugBuilds:
					return (Configuration == UnrealTargetConfiguration.Debug)? false : (Configuration != UnrealTargetConfiguration.DebugGame || bIsEngineModule);
				case ModuleRules.CodeOptimization.InShippingBuildsOnly:
					return (Configuration == UnrealTargetConfiguration.Shipping);
				default:
					return true;
			}
		}

		/// <summary>
		/// Creates a compile environment from a base environment based on the module settings.
		/// </summary>
		/// <param name="Target">Rules for the target being built</param>
		/// <param name="BaseCompileEnvironment">An existing environment to base the module compile environment on.</param>
		/// <returns>The new module compile environment.</returns>
		public CppCompileEnvironment CreateModuleCompileEnvironment(ReadOnlyTargetRules Target, CppCompileEnvironment BaseCompileEnvironment)
		{
			CppCompileEnvironment Result = new CppCompileEnvironment(BaseCompileEnvironment);

			// Override compile environment
			Result.bFasterWithoutUnity = Rules.bFasterWithoutUnity;
			Result.bOptimizeCode = ShouldEnableOptimization(Rules.OptimizeCode, Target.Configuration, Rules.bTreatAsEngineModule);
			Result.bUseRTTI |= Rules.bUseRTTI;
			Result.bUseAVX = Rules.bUseAVX;
			Result.bEnableBufferSecurityChecks = Rules.bEnableBufferSecurityChecks;
			Result.MinSourceFilesForUnityBuildOverride = Rules.MinSourceFilesForUnityBuildOverride;
			Result.MinFilesUsingPrecompiledHeaderOverride = Rules.MinFilesUsingPrecompiledHeaderOverride;
			Result.bBuildLocallyWithSNDBS = Rules.bBuildLocallyWithSNDBS;
			Result.bEnableExceptions |= Rules.bEnableExceptions;
			Result.bEnableObjCExceptions |= Rules.bEnableObjCExceptions;
			Result.bEnableShadowVariableWarnings = Rules.bEnableShadowVariableWarnings;
			Result.bEnableUndefinedIdentifierWarnings = Rules.bEnableUndefinedIdentifierWarnings;

			// If the module overrides the C++ language version, override it on the compile environment
			if(Rules.CppStandard != CppStandardVersion.Default)
			{
				Result.CppStandard = Rules.CppStandard;
			}

			// Set the macro used to check whether monolithic headers can be used
			if (Rules.bTreatAsEngineModule && (!Rules.bEnforceIWYU || !Target.bEnforceIWYU))
			{
				Result.Definitions.Add("SUPPRESS_MONOLITHIC_HEADER_WARNINGS=1");
			}

			// Add a macro for when we're compiling an engine module, to enable additional compiler diagnostics through code.
			if (Rules.bTreatAsEngineModule)
			{
				Result.Definitions.Add("UE_IS_ENGINE_MODULE=1");
			}
			else
			{
				Result.Definitions.Add("UE_IS_ENGINE_MODULE=0");
			}

			// For game modules, set the define for the project name. This will be used by the IMPLEMENT_PRIMARY_GAME_MODULE macro.
			if (!Rules.bTreatAsEngineModule)
			{
				// Make sure we don't set any define for a non-engine module that's under the engine directory (eg. UE4Game)
				if (Target.ProjectFile != null && RulesFile.IsUnderDirectory(Target.ProjectFile.Directory))
				{
					string ProjectName = Target.ProjectFile.GetFileNameWithoutExtension();
					Result.Definitions.Add(String.Format("UE_PROJECT_NAME={0}", ProjectName));
				}
			}

			// Add the module's public and private definitions.
			Result.Definitions.AddRange(PublicDefinitions);
			Result.Definitions.AddRange(Rules.PrivateDefinitions);

			// Add the project definitions
			if(!Rules.bTreatAsEngineModule)
			{
				Result.Definitions.AddRange(Rules.Target.ProjectDefinitions);
			}

			// Setup the compile environment for the module.
			SetupPrivateCompileEnvironment(Result.UserIncludePaths, Result.SystemIncludePaths, Result.Definitions, Result.AdditionalFrameworks, (Rules != null)? Rules.bLegacyPublicIncludePaths.Value : true);

			return Result;
		}

		/// <summary>
		/// Creates a compile environment for a shared PCH from a base environment based on the module settings.
		/// </summary>
		/// <param name="Target">The target being built</param>
		/// <param name="BaseCompileEnvironment">An existing environment to base the module compile environment on.</param>
		/// <returns>The new shared PCH compile environment.</returns>
		public CppCompileEnvironment CreateSharedPCHCompileEnvironment(UEBuildTarget Target, CppCompileEnvironment BaseCompileEnvironment)
		{
			CppCompileEnvironment CompileEnvironment = new CppCompileEnvironment(BaseCompileEnvironment);

			// Use the default optimization setting for 
			CompileEnvironment.bOptimizeCode = ShouldEnableOptimization(ModuleRules.CodeOptimization.Default, Target.Configuration, Rules.bTreatAsEngineModule);

			// Override compile environment
			CompileEnvironment.bIsBuildingDLL = !Target.ShouldCompileMonolithic();
			CompileEnvironment.bIsBuildingLibrary = false;

			// Add a macro for when we're compiling an engine module, to enable additional compiler diagnostics through code.
			if (Rules.bTreatAsEngineModule)
			{
				CompileEnvironment.Definitions.Add("UE_IS_ENGINE_MODULE=1");
			}
			else
			{
				CompileEnvironment.Definitions.Add("UE_IS_ENGINE_MODULE=0");
			}

			// Add the module's private definitions.
			CompileEnvironment.Definitions.AddRange(PublicDefinitions);

			// Find all the modules that are part of the public compile environment for this module.
			Dictionary<UEBuildModule, bool> ModuleToIncludePathsOnlyFlag = new Dictionary<UEBuildModule, bool>();
			FindModulesInPublicCompileEnvironment(ModuleToIncludePathsOnlyFlag);

			// Now set up the compile environment for the modules in the original order that we encountered them
			foreach (UEBuildModule Module in ModuleToIncludePathsOnlyFlag.Keys)
			{
				Module.AddModuleToCompileEnvironment(null, CompileEnvironment.UserIncludePaths, CompileEnvironment.SystemIncludePaths, CompileEnvironment.Definitions, CompileEnvironment.AdditionalFrameworks, (Rules != null)? Rules.bLegacyPublicIncludePaths.Value : true);
			}
			return CompileEnvironment;
		}

		public override void GetAllDependencyModules(List<UEBuildModule> ReferencedModules, HashSet<UEBuildModule> IgnoreReferencedModules, bool bIncludeDynamicallyLoaded, bool bForceCircular, bool bOnlyDirectDependencies)
		{
			List<UEBuildModule> AllDependencyModules = new List<UEBuildModule>();
			AllDependencyModules.AddRange(PrivateDependencyModules);
			AllDependencyModules.AddRange(PublicDependencyModules);
			if (bIncludeDynamicallyLoaded)
			{
				AllDependencyModules.AddRange(DynamicallyLoadedModules);
			}

			foreach (UEBuildModule DependencyModule in AllDependencyModules)
			{
				if (!IgnoreReferencedModules.Contains(DependencyModule))
				{
					// Don't follow circular back-references!
					bool bIsCircular = HasCircularDependencyOn(DependencyModule.Name);
					if (bForceCircular || !bIsCircular)
					{
						IgnoreReferencedModules.Add(DependencyModule);

						if (!bOnlyDirectDependencies)
						{
							// Recurse into dependent modules first
							DependencyModule.GetAllDependencyModules(ReferencedModules, IgnoreReferencedModules, bIncludeDynamicallyLoaded, bForceCircular, bOnlyDirectDependencies);
						}

						ReferencedModules.Add(DependencyModule);
					}
				}
			}
		}

		/// <summary>
		/// Finds all the source files that should be built for this module
		/// </summary>
		/// <param name="Platform">The platform the module is being built for</param>
		/// <param name="Makefile">Makefile for the target being built</param>
		/// <returns>Set of source files that should be built</returns>
		InputFileCollection FindInputFiles(UnrealTargetPlatform Platform, TargetMakefile Makefile)
		{
			ReadOnlyHashSet<string> ExcludedNames = UEBuildPlatform.GetBuildPlatform(Platform).GetExcludedFolderNames();

			InputFileCollection InputFiles = new InputFileCollection();

			SourceDirectories = new HashSet<DirectoryReference>();
			foreach (DirectoryReference Dir in ModuleDirectories)
			{
				DirectoryItem ModuleDirectoryItem = DirectoryItem.GetItemByDirectoryReference(Dir);
				FindInputFilesFromDirectoryRecursive(ModuleDirectoryItem, ExcludedNames, SourceDirectories, Makefile.DirectoryToSourceFiles, InputFiles);
				Makefile.SourceDirectories.Add(ModuleDirectoryItem);
			}

			return InputFiles;
		}

		/// <summary>
		/// Finds all the source files that should be built for this module
		/// </summary>
		/// <param name="BaseDirectory">Directory to search from</param>
		/// <param name="ExcludedNames">Set of excluded directory names (eg. other platforms)</param>
		/// <param name="SourceDirectories">Set of all non-empty source directories.</param>
		/// <param name="DirectoryToSourceFiles">Map from directory to source files inside it</param>
		/// <param name="InputFiles">Collection of source files, categorized by type</param>
		static void FindInputFilesFromDirectoryRecursive(DirectoryItem BaseDirectory, ReadOnlyHashSet<string> ExcludedNames, HashSet<DirectoryReference> SourceDirectories, Dictionary<DirectoryItem, FileItem[]> DirectoryToSourceFiles, InputFileCollection InputFiles)
		{
			foreach(DirectoryItem SubDirectory in BaseDirectory.EnumerateDirectories())
			{
				if(!ExcludedNames.Contains(SubDirectory.Name))
				{
					FindInputFilesFromDirectoryRecursive(SubDirectory, ExcludedNames, SourceDirectories, DirectoryToSourceFiles, InputFiles);
				}
			}

			FileItem[] SourceFiles = FindInputFilesFromDirectory(BaseDirectory, InputFiles);
			if(SourceFiles.Length > 0)
			{
				SourceDirectories.Add(BaseDirectory.Location);
			}
			DirectoryToSourceFiles.Add(BaseDirectory, SourceFiles);
		}

		/// <summary>
		/// Finds the input files that should be built for this module, from a given directory
		/// </summary>
		/// <param name="BaseDirectory"></param>
		/// <param name="InputFiles"></param>
		/// <returns>Array of source files</returns>
		static FileItem[] FindInputFilesFromDirectory(DirectoryItem BaseDirectory, InputFileCollection InputFiles)
		{
			List<FileItem> SourceFiles = new List<FileItem>();
			foreach(FileItem InputFile in BaseDirectory.EnumerateFiles())
			{
				if (InputFile.HasExtension(".h"))
				{
					InputFiles.HeaderFiles.Add(InputFile);
				}
				if (InputFile.HasExtension(".cpp"))
				{
					SourceFiles.Add(InputFile);
					InputFiles.CPPFiles.Add(InputFile);
				}
				else if (InputFile.HasExtension(".c"))
				{
					SourceFiles.Add(InputFile);
					InputFiles.CFiles.Add(InputFile);
				}
				else if (InputFile.HasExtension(".cc"))
				{
					SourceFiles.Add(InputFile);
					InputFiles.CCFiles.Add(InputFile);
				}
				else if (InputFile.HasExtension(".m") || InputFile.HasExtension(".mm"))
				{
					SourceFiles.Add(InputFile);
					InputFiles.MMFiles.Add(InputFile);
				}
				else if (InputFile.HasExtension(".rc"))
				{
					SourceFiles.Add(InputFile);
					InputFiles.RCFiles.Add(InputFile);
				}
				else if (InputFile.HasExtension(".ispc"))
				{
					SourceFiles.Add(InputFile);
					InputFiles.ISPCFiles.Add(InputFile);
				}
			}
			return SourceFiles.ToArray();
		}

		/// <summary>
		/// Gets a set of source files for the given directory. Used to detect when the makefile is out of date.
		/// </summary>
		/// <param name="Directory"></param>
		/// <returns>Array of source files</returns>
		public static FileItem[] GetSourceFiles(DirectoryItem Directory)
		{
			return FindInputFilesFromDirectory(Directory, new InputFileCollection());
		}
	}
}<|MERGE_RESOLUTION|>--- conflicted
+++ resolved
@@ -350,8 +350,6 @@
 
 			// Set up the environment with which to compile the CPP files
 			CppCompileEnvironment CompileEnvironment = ModuleCompileEnvironment;
-<<<<<<< HEAD
-=======
 
 			// Generate ISPC headers first so C++ can consume them
 			if (InputFiles.ISPCFiles.Count > 0)
@@ -359,7 +357,6 @@
 				CreateHeadersForISPC(ToolChain, CompileEnvironment, InputFiles.ISPCFiles, IntermediateDirectory, Makefile.Actions);
 			}
 
->>>>>>> 9ba46998
 			if (Target.bUsePCHFiles && Rules.PCHUsage != ModuleRules.PCHUsageMode.NoPCHs)
 			{
 				// If this module doesn't need a shared PCH, configure that
