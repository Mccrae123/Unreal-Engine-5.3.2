--- conflicted
+++ resolved
@@ -210,11 +210,7 @@
 
 			// Check for a Verse directory next to the rules file
 			DirectoryReference MaybeVerseDirectory = DirectoryReference.Combine(Rules.File.Directory, "Verse");
-<<<<<<< HEAD
-			if (DirectoryReference.Exists(MaybeVerseDirectory))
-=======
 			if (IsValidVerseDirectory(MaybeVerseDirectory))
->>>>>>> d731a049
 			{
 				this.AssociatedVerseDirectory = MaybeVerseDirectory;
 				this.bDependsOnVerse = true;
@@ -232,11 +228,7 @@
 
 			if (Rules.bValidateCircularDependencies || Rules.bTreatAsEngineModule)
 			{
-<<<<<<< HEAD
-				if(CircularlyReferencedModuleName != "BlueprintContext" && !CircularDependenciesAllowList.Any(x => x.Key == Name && x.Value == CircularlyReferencedModuleName))
-=======
 				foreach (string CircularlyReferencedModuleName in Rules.CircularlyReferencedDependentModules)
->>>>>>> d731a049
 				{
 					if (CircularlyReferencedModuleName != "BlueprintContext" &&
 					    !CircularDependenciesAllowList.Any(x =>
@@ -363,18 +355,7 @@
 				// to search it so we can pick up generated code definitions after UHT is run for the first time.
 				bool bForceAddIncludePath = bForceAddGeneratedCodeIncludePath || ProjectFileGenerator.bGenerateProjectFiles;
 
-<<<<<<< HEAD
-				// If this module has Verse code, also add a VNI subdirectory in the generated code directory
-				if (bHasVerse)
-				{
-					DirectoryReference VNIGeneratedCodeDirectory = DirectoryReference.Combine(GeneratedCodeDirectory!, "VNI");
-					IncludePaths.Add(VNIGeneratedCodeDirectory);
-				}
-
-				if (Rules.AdditionalCodeGenDirectories != null)
-=======
 				if (bHasUObjects || bForceAddIncludePath)
->>>>>>> d731a049
 				{
 					IncludePaths.Add(GeneratedCodeDirectoryUHT!);
 				}
