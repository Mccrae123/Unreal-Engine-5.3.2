// Copyright 1998-2019 Epic Games, Inc. All Rights Reserved.

using System;
using System.Collections.Generic;
using System.Diagnostics;
using System.IO;
using System.Linq;
using System.Text;
using System.Threading.Tasks;
using Tools.DotNETCommon;

namespace UnrealBuildTool
{
	/// <summary>
	/// A module that is compiled from C++ code.
	/// </summary>
	class UEBuildModuleCPP : UEBuildModule
	{
		/// <summary>
		/// Stores a list of all source files, of different types
		/// </summary>
		class InputFileCollection
		{
			public readonly List<FileItem> HeaderFiles = new List<FileItem>();
			public readonly List<FileItem> ISPCHeaderFiles = new List<FileItem>();

			public readonly List<FileItem> CPPFiles = new List<FileItem>();
			public readonly List<FileItem> CFiles = new List<FileItem>();
			public readonly List<FileItem> CCFiles = new List<FileItem>();
			public readonly List<FileItem> MMFiles = new List<FileItem>();
			public readonly List<FileItem> RCFiles = new List<FileItem>();
			public readonly List<FileItem> ISPCFiles = new List<FileItem>();
		}

		/// <summary>
		/// The directory for this module's object files
		/// </summary>
		public readonly DirectoryReference IntermediateDirectory;

		/// <summary>
		/// The directory for this module's generated code
		/// </summary>
		public readonly DirectoryReference GeneratedCodeDirectory;

		/// <summary>
		/// Set for modules that have generated code
		/// </summary>
		public bool bAddGeneratedCodeIncludePath;

		/// <summary>
		/// Wildcard matching the *.gen.cpp files for this module.  If this is null then this module doesn't have any UHT-produced code.
		/// </summary>
		public string GeneratedCodeWildcard;

		/// <summary>
		/// List of invalid include directives. These are buffered up and output before we start compiling.
		/// </summary>
		public List<string> InvalidIncludeDirectiveMessages;

		/// <summary>
		/// Set of source directories referenced during a build
		/// </summary>
		HashSet<DirectoryReference> SourceDirectories;

		protected override void GetReferencedDirectories(HashSet<DirectoryReference> Directories)
		{
			base.GetReferencedDirectories(Directories);

			if(!Rules.bUsePrecompiled)
			{
				if(SourceDirectories == null)
				{
					throw new BuildException("GetReferencedDirectories() should not be called before building.");
				}
				Directories.UnionWith(SourceDirectories);
			}
		}

		/// <summary>
		/// List of whitelisted circular dependencies. Please do NOT add new modules here; refactor to allow the modules to be decoupled instead.
		/// </summary>
		static readonly KeyValuePair<string, string>[] WhitelistedCircularDependencies =
		{
			new KeyValuePair<string, string>("Engine", "Landscape"),
			new KeyValuePair<string, string>("Engine", "UMG"),
			new KeyValuePair<string, string>("Engine", "GameplayTags"),
			new KeyValuePair<string, string>("Engine", "MaterialShaderQualitySettings"),
			new KeyValuePair<string, string>("Engine", "UnrealEd"),
			new KeyValuePair<string, string>("Engine", "AudioMixer"),
			new KeyValuePair<string, string>("PacketHandler", "ReliabilityHandlerComponent"),
			new KeyValuePair<string, string>("GameplayDebugger", "AIModule"),
			new KeyValuePair<string, string>("GameplayDebugger", "GameplayTasks"),
			new KeyValuePair<string, string>("Engine", "CinematicCamera"),
			new KeyValuePair<string, string>("Engine", "CollisionAnalyzer"),
			new KeyValuePair<string, string>("Engine", "LogVisualizer"),
			new KeyValuePair<string, string>("Engine", "Kismet"),
			new KeyValuePair<string, string>("Landscape", "UnrealEd"),
			new KeyValuePair<string, string>("Landscape", "MaterialUtilities"),
			new KeyValuePair<string, string>("LocalizationDashboard", "LocalizationService"),
			new KeyValuePair<string, string>("LocalizationDashboard", "MainFrame"),
			new KeyValuePair<string, string>("LocalizationDashboard", "TranslationEditor"),
			new KeyValuePair<string, string>("Documentation", "SourceControl"),
			new KeyValuePair<string, string>("UnrealEd", "GraphEditor"),
			new KeyValuePair<string, string>("UnrealEd", "Kismet"),
			new KeyValuePair<string, string>("UnrealEd", "AudioEditor"),
			new KeyValuePair<string, string>("BlueprintGraph", "KismetCompiler"),
			new KeyValuePair<string, string>("BlueprintGraph", "UnrealEd"),
			new KeyValuePair<string, string>("BlueprintGraph", "GraphEditor"),
			new KeyValuePair<string, string>("BlueprintGraph", "Kismet"),
			new KeyValuePair<string, string>("BlueprintGraph", "CinematicCamera"),
			new KeyValuePair<string, string>("ConfigEditor", "PropertyEditor"),
			new KeyValuePair<string, string>("SourceControl", "UnrealEd"),
			new KeyValuePair<string, string>("Kismet", "BlueprintGraph"),
			new KeyValuePair<string, string>("Kismet", "UMGEditor"),
			new KeyValuePair<string, string>("MovieSceneTools", "Sequencer"),
			new KeyValuePair<string, string>("Sequencer", "MovieSceneTools"),
			new KeyValuePair<string, string>("AIModule", "AITestSuite"),
			new KeyValuePair<string, string>("GameplayTasks", "UnrealEd"),
			new KeyValuePair<string, string>("AnimGraph", "UnrealEd"),
			new KeyValuePair<string, string>("AnimGraph", "GraphEditor"),
			new KeyValuePair<string, string>("MaterialUtilities", "Landscape"),
			new KeyValuePair<string, string>("HierarchicalLODOutliner", "UnrealEd"),
			new KeyValuePair<string, string>("PixelInspectorModule", "UnrealEd"),
			new KeyValuePair<string, string>("GameplayAbilitiesEditor", "BlueprintGraph"),
            new KeyValuePair<string, string>("UnrealEd", "ViewportInteraction"),
            new KeyValuePair<string, string>("UnrealEd", "VREditor"),
            new KeyValuePair<string, string>("LandscapeEditor", "ViewportInteraction"),
            new KeyValuePair<string, string>("LandscapeEditor", "VREditor"),
            new KeyValuePair<string, string>("FoliageEdit", "ViewportInteraction"),
            new KeyValuePair<string, string>("FoliageEdit", "VREditor"),
            new KeyValuePair<string, string>("MeshPaint", "ViewportInteraction"),
            new KeyValuePair<string, string>("MeshPaint", "VREditor"),
            new KeyValuePair<string, string>("MeshPaintMode", "ViewportInteraction"),
            new KeyValuePair<string, string>("MeshPaintMode", "VREditor"),
            new KeyValuePair<string, string>("Sequencer", "ViewportInteraction"),
            new KeyValuePair<string, string>("NavigationSystem", "UnrealEd"),
        };


		public UEBuildModuleCPP(ModuleRules Rules, DirectoryReference IntermediateDirectory, DirectoryReference GeneratedCodeDirectory)
			: base(Rules)
		{
			this.IntermediateDirectory = IntermediateDirectory;
			this.GeneratedCodeDirectory = GeneratedCodeDirectory;

			foreach (string Def in PublicDefinitions)
			{
				Log.TraceVerbose("Compile Env {0}: {1}", Name, Def);
			}

			foreach (string Def in Rules.PrivateDefinitions)
			{
				Log.TraceVerbose("Compile Env {0}: {1}", Name, Def);
			}

			foreach(string CircularlyReferencedModuleName in Rules.CircularlyReferencedDependentModules)
			{
				if(CircularlyReferencedModuleName != "BlueprintContext" && !WhitelistedCircularDependencies.Any(x => x.Key == Name && x.Value == CircularlyReferencedModuleName))
				{
					Log.TraceWarning("Found reference between '{0}' and '{1}'. Support for circular references is being phased out; please do not introduce new ones.", Name, CircularlyReferencedModuleName);
				}
			}

			AddDefaultIncludePaths();
		}

		/// <summary>
		/// Add the default include paths for this module to its settings
		/// </summary>
		private void AddDefaultIncludePaths()
		{
			// Add the module's parent directory to the public include paths, so other modules may include headers from it explicitly.
			foreach (DirectoryReference ModuleDir in ModuleDirectories)
			{
				PublicIncludePaths.Add(ModuleDir.ParentDirectory);

				// Add the base directory to the legacy include paths.
				LegacyPublicIncludePaths.Add(ModuleDir);

				// Add the 'classes' directory, if it exists
				DirectoryReference ClassesDirectory = DirectoryReference.Combine(ModuleDir, "Classes");
				if (DirectoryLookupCache.DirectoryExists(ClassesDirectory))
				{
					PublicIncludePaths.Add(ClassesDirectory);
				}

				// Add all the public directories
				DirectoryReference PublicDirectory = DirectoryReference.Combine(ModuleDir, "Public");
				if (DirectoryLookupCache.DirectoryExists(PublicDirectory))
				{
					PublicIncludePaths.Add(PublicDirectory);

					ReadOnlyHashSet<string> ExcludeNames = UEBuildPlatform.GetBuildPlatform(Rules.Target.Platform).GetExcludedFolderNames();
					EnumerateLegacyIncludePaths(DirectoryItem.GetItemByDirectoryReference(PublicDirectory), ExcludeNames, LegacyPublicIncludePaths);
				}

				// Add the base private directory for this module
				DirectoryReference PrivateDirectory = DirectoryReference.Combine(ModuleDir, "Private");
				if (DirectoryLookupCache.DirectoryExists(PrivateDirectory))
				{
					PrivateIncludePaths.Add(PrivateDirectory);
				}
			}
		}

		/// <summary>
		/// Enumerates legacy include paths under a given base directory
		/// </summary>
		/// <param name="BaseDirectory">The directory to start from. This directory is not added to the output list.</param>
		/// <param name="ExcludeNames">Set of folder names to exclude from the search.</param>
		/// <param name="LegacyPublicIncludePaths">List populated with the discovered directories</param>
		static void EnumerateLegacyIncludePaths(DirectoryItem BaseDirectory, ReadOnlyHashSet<string> ExcludeNames, HashSet<DirectoryReference> LegacyPublicIncludePaths)
		{
			foreach(DirectoryItem SubDirectory in BaseDirectory.EnumerateDirectories())
			{
				if(!ExcludeNames.Contains(SubDirectory.Name))
				{
					LegacyPublicIncludePaths.Add(SubDirectory.Location);
					EnumerateLegacyIncludePaths(SubDirectory, ExcludeNames, LegacyPublicIncludePaths);
				}
			}
		}

		/// <summary>
		/// Path to the precompiled manifest location
		/// </summary>
		public virtual FileReference PrecompiledManifestLocation
		{
			get { return FileReference.Combine(IntermediateDirectory, String.Format("{0}.precompiled", Name)); }
		}

		/// <summary>
		/// Sets up the environment for compiling any module that includes the public interface of this module.
		/// </summary>
		public override void AddModuleToCompileEnvironment(
			UEBuildBinary SourceBinary,
			HashSet<DirectoryReference> IncludePaths,
			HashSet<DirectoryReference> SystemIncludePaths,
			List<string> Definitions,
			List<UEBuildFramework> AdditionalFrameworks,
			bool bLegacyPublicIncludePaths
			)
		{
			// This directory may not exist for this module (or ever exist, if it doesn't contain any generated headers), but we want the project files
			// to search it so we can pick up generated code definitions after UHT is run for the first time.
			if(bAddGeneratedCodeIncludePath || (ProjectFileGenerator.bGenerateProjectFiles && GeneratedCodeDirectory != null))
			{
				IncludePaths.Add(GeneratedCodeDirectory);
			}

			base.AddModuleToCompileEnvironment(SourceBinary, IncludePaths, SystemIncludePaths, Definitions, AdditionalFrameworks, bLegacyPublicIncludePaths);
		}

		// UEBuildModule interface.
		public override List<FileItem> Compile(ReadOnlyTargetRules Target, UEToolChain ToolChain, CppCompileEnvironment BinaryCompileEnvironment, ISourceFileWorkingSet WorkingSet, TargetMakefile Makefile)
		{
			UEBuildPlatform BuildPlatform = UEBuildPlatform.GetBuildPlatform(BinaryCompileEnvironment.Platform);

			List<FileItem> LinkInputFiles = new List<FileItem>();

			CppCompileEnvironment ModuleCompileEnvironment = CreateModuleCompileEnvironment(Target, BinaryCompileEnvironment);

			// If the module is precompiled, read the object files from the manifest
			if(Rules.bUsePrecompiled && Target.LinkType == TargetLinkType.Monolithic)
			{
				if(!FileReference.Exists(PrecompiledManifestLocation))
				{
					throw new BuildException("Missing precompiled manifest for '{0}'. This module was most likely not flagged for being included in a precompiled build - set 'PrecompileForTargets = PrecompileTargetsType.Any;' in {0}.build.cs to override.", Name);
				}

				PrecompiledManifest Manifest = PrecompiledManifest.Read(PrecompiledManifestLocation);
				foreach(FileReference OutputFile in Manifest.OutputFiles)
				{
					FileItem ObjectFile = FileItem.GetItemByFileReference(OutputFile);
					if(!ObjectFile.Exists)
					{
						throw new BuildException("Missing object file {0} listed in {1}", OutputFile, PrecompiledManifestLocation);
					}
					LinkInputFiles.Add(ObjectFile);
				}
				return LinkInputFiles;
			}

			// Find all the input files
			InputFileCollection InputFiles = FindInputFiles(Target.Platform, Makefile);

			// Process all of the header file dependencies for this module
			CheckFirstIncludeMatchesEachCppFile(Target, ModuleCompileEnvironment, InputFiles.HeaderFiles, InputFiles.CPPFiles);

			// Should we force a precompiled header to be generated for this module?  Usually, we only bother with a
			// precompiled header if there are at least several source files in the module (after combining them for unity
			// builds.)  But for game modules, it can be convenient to always have a precompiled header to single-file
			// changes to code is really quick to compile.
			int MinFilesUsingPrecompiledHeader = Target.MinFilesUsingPrecompiledHeader;
			if (Rules.MinFilesUsingPrecompiledHeaderOverride != 0)
			{
				MinFilesUsingPrecompiledHeader = Rules.MinFilesUsingPrecompiledHeaderOverride;
			}
			else if (!Rules.bTreatAsEngineModule && Target.bForcePrecompiledHeaderForGameModules)
			{
				// This is a game module with only a small number of source files, so go ahead and force a precompiled header
				// to be generated to make incremental changes to source files as fast as possible for small projects.
				MinFilesUsingPrecompiledHeader = 1;
			}

			// Engine modules will always use unity build mode unless MinSourceFilesForUnityBuildOverride is specified in
			// the module rules file.  By default, game modules only use unity of they have enough source files for that
			// to be worthwhile.  If you have a lot of small game modules, consider specifying MinSourceFilesForUnityBuildOverride=0
			// in the modules that you don't typically iterate on source files in very frequently.
			int MinSourceFilesForUnityBuild = 2;
			if (Rules.MinSourceFilesForUnityBuildOverride != 0)
			{
				MinSourceFilesForUnityBuild = Rules.MinSourceFilesForUnityBuildOverride;
			}
			else if (Target.ProjectFile != null && RulesFile.IsUnderDirectory(DirectoryReference.Combine(Target.ProjectFile.Directory, "Source")))
			{
				// Game modules with only a small number of source files are usually better off having faster iteration times
				// on single source file changes, so we forcibly disable unity build for those modules
				MinSourceFilesForUnityBuild = Target.MinGameModuleSourceFilesForUnityBuild;
			}

			// Should we use unity build mode for this module?
			bool bModuleUsesUnityBuild = false;
			if (Target.bUseUnityBuild || Target.bForceUnityBuild)
			{
				if (Target.bForceUnityBuild)
				{
					Log.TraceVerbose("Module '{0}' using unity build mode (bForceUnityBuild enabled for this module)", this.Name);
					bModuleUsesUnityBuild = true;
				}
				else if (Rules.bFasterWithoutUnity)
				{
					Log.TraceVerbose("Module '{0}' not using unity build mode (bFasterWithoutUnity enabled for this module)", this.Name);
					bModuleUsesUnityBuild = false;
				}
				else if (InputFiles.CPPFiles.Count < MinSourceFilesForUnityBuild)
				{
					Log.TraceVerbose("Module '{0}' not using unity build mode (module with fewer than {1} source files)", this.Name, MinSourceFilesForUnityBuild);
					bModuleUsesUnityBuild = false;
				}
				else
				{
					Log.TraceVerbose("Module '{0}' using unity build mode", this.Name);
					bModuleUsesUnityBuild = true;
				}
			}
			else
			{
				Log.TraceVerbose("Module '{0}' not using unity build mode", this.Name);
			}

			// Set up the environment with which to compile the CPP files
			CppCompileEnvironment CompileEnvironment = ModuleCompileEnvironment;

			// Generate ISPC headers first so C++ can consume them
			if (InputFiles.ISPCFiles.Count > 0)
			{
				CreateHeadersForISPC(ToolChain, CompileEnvironment, InputFiles.ISPCFiles, IntermediateDirectory, Makefile.Actions);
			}

			if (Target.bUsePCHFiles && Rules.PCHUsage != ModuleRules.PCHUsageMode.NoPCHs)
			{
				// If this module doesn't need a shared PCH, configure that
				if(Rules.PrivatePCHHeaderFile != null && (Rules.PCHUsage == ModuleRules.PCHUsageMode.NoSharedPCHs || Rules.PCHUsage == ModuleRules.PCHUsageMode.UseExplicitOrSharedPCHs))
				{
					PrecompiledHeaderInstance Instance = CreatePrivatePCH(ToolChain, FileItem.GetItemByFileReference(FileReference.Combine(ModuleDirectory, Rules.PrivatePCHHeaderFile)), CompileEnvironment, Makefile.Actions);

					CompileEnvironment = new CppCompileEnvironment(CompileEnvironment);
					CompileEnvironment.Definitions.Clear();
					CompileEnvironment.PrecompiledHeaderAction = PrecompiledHeaderAction.Include;
					CompileEnvironment.PrecompiledHeaderIncludeFilename = Instance.HeaderFile.Location;
					CompileEnvironment.PrecompiledHeaderFile = Instance.Output.PrecompiledHeaderFile;

					LinkInputFiles.AddRange(Instance.Output.ObjectFiles);
				}

				// Try to find a suitable shared PCH for this module
				if (CompileEnvironment.PrecompiledHeaderFile == null && CompileEnvironment.SharedPCHs.Count > 0 && !CompileEnvironment.bIsBuildingLibrary && Rules.PCHUsage != ModuleRules.PCHUsageMode.NoSharedPCHs)
				{
					// Find all the dependencies of this module
					HashSet<UEBuildModule> ReferencedModules = new HashSet<UEBuildModule>();
					GetAllDependencyModules(new List<UEBuildModule>(), ReferencedModules, bIncludeDynamicallyLoaded: false, bForceCircular: false, bOnlyDirectDependencies: true);

					// Find the first shared PCH module we can use
					PrecompiledHeaderTemplate Template = CompileEnvironment.SharedPCHs.FirstOrDefault(x => ReferencedModules.Contains(x.Module));
					if(Template != null && Template.IsValidFor(CompileEnvironment))
					{
						PrecompiledHeaderInstance Instance = FindOrCreateSharedPCH(ToolChain, Template, ModuleCompileEnvironment, Makefile.Actions);

						FileReference PrivateDefinitionsFile = FileReference.Combine(IntermediateDirectory, String.Format("Definitions.{0}.h", Name));

						FileItem PrivateDefinitionsFileItem;
						using (StringWriter Writer = new StringWriter())
						{
							// Remove the module _API definition for cases where there are circular dependencies between the shared PCH module and modules using it
							Writer.WriteLine("#undef {0}", ModuleApiDefine);
							Writer.WriteLine("#undef {0}", ModuleVTableDefine);

							// Games may choose to use shared PCHs from the engine, so allow them to change the value of these macros
							if(!Rules.bTreatAsEngineModule)
							{
								Writer.WriteLine("#undef UE_IS_ENGINE_MODULE");
								Writer.WriteLine("#undef DEPRECATED_FORGAME");
								Writer.WriteLine("#define DEPRECATED_FORGAME DEPRECATED");
								Writer.WriteLine("#undef UE_DEPRECATED_FORGAME");
								Writer.WriteLine("#define UE_DEPRECATED_FORGAME UE_DEPRECATED");
							}

							WriteDefinitions(CompileEnvironment.Definitions, Writer);
							PrivateDefinitionsFileItem = FileItem.CreateIntermediateTextFile(PrivateDefinitionsFile, Writer.ToString());
						}

						CompileEnvironment = new CppCompileEnvironment(CompileEnvironment);
						CompileEnvironment.Definitions.Clear();
						CompileEnvironment.ForceIncludeFiles.Add(PrivateDefinitionsFileItem);
						CompileEnvironment.PrecompiledHeaderAction = PrecompiledHeaderAction.Include;
						CompileEnvironment.PrecompiledHeaderIncludeFilename = Instance.HeaderFile.Location;
						CompileEnvironment.PrecompiledHeaderFile = Instance.Output.PrecompiledHeaderFile;

						LinkInputFiles.AddRange(Instance.Output.ObjectFiles);
					}
				}
			}

			// Write all the definitions to a separate file
			CreateHeaderForDefinitions(CompileEnvironment, IntermediateDirectory, null);

			// Mapping of source file to unity file. We output this to intermediate directories for other tools (eg. live coding) to use.
			Dictionary<FileItem, FileItem> SourceFileToUnityFile = new Dictionary<FileItem, FileItem>();

			// Compile CPP files
			List<FileItem> CPPFilesToCompile = InputFiles.CPPFiles;
			if (bModuleUsesUnityBuild)
			{
				CPPFilesToCompile = Unity.GenerateUnityCPPs(Target, CPPFilesToCompile, CompileEnvironment, WorkingSet, Rules.ShortName ?? Name, IntermediateDirectory, Makefile, SourceFileToUnityFile);
				LinkInputFiles.AddRange(CompileUnityFilesWithToolChain(Target, ToolChain, CompileEnvironment, ModuleCompileEnvironment, CPPFilesToCompile, Makefile.Actions).ObjectFiles);
			}
			else
			{
				LinkInputFiles.AddRange(ToolChain.CompileCPPFiles(CompileEnvironment, CPPFilesToCompile, IntermediateDirectory, Name, Makefile.Actions).ObjectFiles);
			}

			// Compile all the generated CPP files
			if (GeneratedCodeWildcard != null && !CompileEnvironment.bHackHeaderGenerator)
			{
				string[] GeneratedFiles = Directory.GetFiles(Path.GetDirectoryName(GeneratedCodeWildcard), Path.GetFileName(GeneratedCodeWildcard));
				if(GeneratedFiles.Length > 0)
				{
					// Create a compile environment for the generated files. We can disable creating debug info here to improve link times.
					CppCompileEnvironment GeneratedCPPCompileEnvironment = CompileEnvironment;
					if(GeneratedCPPCompileEnvironment.bCreateDebugInfo && Target.bDisableDebugInfoForGeneratedCode)
					{
						GeneratedCPPCompileEnvironment = new CppCompileEnvironment(GeneratedCPPCompileEnvironment);
						GeneratedCPPCompileEnvironment.bCreateDebugInfo = false;
					}

					// Always force include the PCH, even if PCHs are disabled, for generated code. Legacy code can rely on PCHs being included to compile correctly, and this used to be done by UHT manually including it.
					if(GeneratedCPPCompileEnvironment.PrecompiledHeaderFile == null && Rules.PrivatePCHHeaderFile != null && Rules.PCHUsage != ModuleRules.PCHUsageMode.UseExplicitOrSharedPCHs)
					{
						FileItem PrivatePchFileItem = FileItem.GetItemByFileReference(FileReference.Combine(ModuleDirectory, Rules.PrivatePCHHeaderFile));
						if(!PrivatePchFileItem.Exists)
						{
							throw new BuildException("Unable to find private PCH file '{0}', referenced by '{1}'", PrivatePchFileItem.Location, RulesFile);
						}

						GeneratedCPPCompileEnvironment = new CppCompileEnvironment(GeneratedCPPCompileEnvironment);
						GeneratedCPPCompileEnvironment.ForceIncludeFiles.Add(PrivatePchFileItem);
					}

					// Compile all the generated files
					List<FileItem> GeneratedFileItems = new List<FileItem>();
					foreach (string GeneratedFilename in GeneratedFiles)
					{
						FileItem GeneratedCppFileItem = FileItem.GetItemByPath(GeneratedFilename);

						// @todo ubtmake: Check for ALL other places where we might be injecting .cpp or .rc files for compiling without caching CachedCPPIncludeInfo first (anything platform specific?)
						GeneratedFileItems.Add(GeneratedCppFileItem);
					}

					if (bModuleUsesUnityBuild)
					{
						GeneratedFileItems = Unity.GenerateUnityCPPs(Target, GeneratedFileItems, GeneratedCPPCompileEnvironment, WorkingSet, (Rules.ShortName ?? Name) + ".gen", IntermediateDirectory, Makefile, SourceFileToUnityFile);
						LinkInputFiles.AddRange(CompileUnityFilesWithToolChain(Target, ToolChain, GeneratedCPPCompileEnvironment, ModuleCompileEnvironment, GeneratedFileItems, Makefile.Actions).ObjectFiles);
					}
					else
					{
						LinkInputFiles.AddRange(ToolChain.CompileCPPFiles(GeneratedCPPCompileEnvironment, GeneratedFileItems, IntermediateDirectory, Name, Makefile.Actions).ObjectFiles);
					}
				}
			}

			// Compile ISPC files directly
			if (InputFiles.ISPCFiles.Count > 0)
			{
				LinkInputFiles.AddRange(ToolChain.CompileISPCFiles(CompileEnvironment, InputFiles.ISPCFiles, IntermediateDirectory, Makefile.Actions).ObjectFiles);
			}

			// Compile C files directly. Do not use a PCH here, because a C++ PCH is not compatible with C source files.
			if(InputFiles.CFiles.Count > 0)
			{
				LinkInputFiles.AddRange(ToolChain.CompileCPPFiles(ModuleCompileEnvironment, InputFiles.CFiles, IntermediateDirectory, Name, Makefile.Actions).ObjectFiles);
			}

			// Compile CC files directly.
			if(InputFiles.CCFiles.Count > 0)
			{
				LinkInputFiles.AddRange(ToolChain.CompileCPPFiles(CompileEnvironment, InputFiles.CCFiles, IntermediateDirectory, Name, Makefile.Actions).ObjectFiles);
			}

			// Compile MM files directly.
			if(InputFiles.MMFiles.Count > 0)
			{
				LinkInputFiles.AddRange(ToolChain.CompileCPPFiles(CompileEnvironment, InputFiles.MMFiles, IntermediateDirectory, Name, Makefile.Actions).ObjectFiles);
			}

			// Compile RC files. The resource compiler does not work with response files, and using the regular compile environment can easily result in the 
			// command line length exceeding the OS limit. Use the binary compile environment to keep the size down, and require that all include paths
			// must be specified relative to the resource file itself or Engine/Source.
			if(InputFiles.RCFiles.Count > 0)
			{
				CppCompileEnvironment ResourceCompileEnvironment = new CppCompileEnvironment(BinaryCompileEnvironment);
				if(Binary != null)
				{
					// @todo: This should be in some Windows code somewhere...
					ResourceCompileEnvironment.Definitions.Add("ORIGINAL_FILE_NAME=\"" + Binary.OutputFilePaths[0].GetFileName() + "\"");
				}
				LinkInputFiles.AddRange(ToolChain.CompileRCFiles(ResourceCompileEnvironment, InputFiles.RCFiles, IntermediateDirectory, Makefile.Actions).ObjectFiles);
			}

			// Write the compiled manifest
			if(Rules.bPrecompile && Target.LinkType == TargetLinkType.Monolithic)
			{
				DirectoryReference.CreateDirectory(PrecompiledManifestLocation.Directory);

				PrecompiledManifest Manifest = new PrecompiledManifest();
				Manifest.OutputFiles.AddRange(LinkInputFiles.Select(x => x.Location));
				Manifest.WriteIfModified(PrecompiledManifestLocation);
			}

			// Write a mapping of unity object file to standalone object file for live coding
			if(Rules.Target.bWithLiveCoding)
			{
				FileReference UnityManifestFile = FileReference.Combine(IntermediateDirectory, "LiveCodingInfo.json");
				using (JsonWriter Writer = new JsonWriter(UnityManifestFile))
				{
					Writer.WriteObjectStart();
					Writer.WriteObjectStart("RemapUnityFiles");
					foreach (IGrouping<FileItem, KeyValuePair<FileItem, FileItem>> UnityGroup in SourceFileToUnityFile.GroupBy(x => x.Value))
					{
						Writer.WriteArrayStart(UnityGroup.Key.Location.GetFileName() + ".obj");
						foreach (FileItem SourceFile in UnityGroup.Select(x => x.Key))
						{
							Writer.WriteValue(SourceFile.Location.GetFileName() + ".obj");
						}
						Writer.WriteArrayEnd();
					}
					Writer.WriteObjectEnd();
					Writer.WriteObjectEnd();
				}
			}

			return LinkInputFiles;
		}

		/// <summary>
		/// Create a shared PCH template for this module, which allows constructing shared PCH instances in the future
		/// </summary>
		/// <param name="Target">The target which owns this module</param>
		/// <param name="BaseCompileEnvironment">Base compile environment for this target</param>
		/// <returns>Template for shared PCHs</returns>
		public PrecompiledHeaderTemplate CreateSharedPCHTemplate(UEBuildTarget Target, CppCompileEnvironment BaseCompileEnvironment)
		{
			CppCompileEnvironment CompileEnvironment = CreateSharedPCHCompileEnvironment(Target, BaseCompileEnvironment);
			FileItem HeaderFile = FileItem.GetItemByFileReference(FileReference.Combine(ModuleDirectory, Rules.SharedPCHHeaderFile));

			DirectoryReference PrecompiledHeaderDir;
			if(Rules.bUsePrecompiled)
			{
				PrecompiledHeaderDir = DirectoryReference.Combine(Target.ProjectIntermediateDirectory, Name);
			}
			else
			{
				PrecompiledHeaderDir = IntermediateDirectory;
			}

			return new PrecompiledHeaderTemplate(this, CompileEnvironment, HeaderFile, PrecompiledHeaderDir);
		}

		/// <summary>
		/// Creates a precompiled header action to generate a new pch file 
		/// </summary>
		/// <param name="ToolChain">The toolchain to generate the PCH</param>
		/// <param name="HeaderFile"></param>
		/// <param name="ModuleCompileEnvironment"></param>
		/// <param name="Actions">List of actions to be executed. Additional actions will be added to this list.</param>
		/// <returns>The created PCH instance.</returns>
		private PrecompiledHeaderInstance CreatePrivatePCH(UEToolChain ToolChain, FileItem HeaderFile, CppCompileEnvironment ModuleCompileEnvironment, List<Action> Actions)
		{
			// Create the wrapper file, which sets all the definitions needed to compile it
			FileReference WrapperLocation = FileReference.Combine(IntermediateDirectory, String.Format("PCH.{0}.h", Name));
			FileItem WrapperFile = CreatePCHWrapperFile(WrapperLocation, ModuleCompileEnvironment.Definitions, HeaderFile);

			// Create a new C++ environment that is used to create the PCH.
			CppCompileEnvironment CompileEnvironment = new CppCompileEnvironment(ModuleCompileEnvironment);
			CompileEnvironment.Definitions.Clear();
			CompileEnvironment.PrecompiledHeaderAction = PrecompiledHeaderAction.Create;
			CompileEnvironment.PrecompiledHeaderIncludeFilename = WrapperFile.Location;
			CompileEnvironment.bOptimizeCode = ModuleCompileEnvironment.bOptimizeCode;

			// Create the action to compile the PCH file.
			CPPOutput Output = ToolChain.CompileCPPFiles(CompileEnvironment, new List<FileItem>() { WrapperFile }, IntermediateDirectory, Name, Actions);
			return new PrecompiledHeaderInstance(WrapperFile, CompileEnvironment, Output);
		}

		/// <summary>
		/// Generates a precompiled header instance from the given template, or returns an existing one if it already exists
		/// </summary>
		/// <param name="ToolChain">The toolchain being used to build this module</param>
		/// <param name="Template">The PCH template</param>
		/// <param name="ModuleCompileEnvironment">Compile environment for the current module</param>
		/// <param name="Actions">List of actions to be executed. Additional actions will be added to this list.</param>
		/// <returns>Instance of a PCH</returns>
		public PrecompiledHeaderInstance FindOrCreateSharedPCH(UEToolChain ToolChain, PrecompiledHeaderTemplate Template, CppCompileEnvironment ModuleCompileEnvironment, List<Action> Actions)
		{
			PrecompiledHeaderInstance Instance = Template.Instances.Find(x => IsCompatibleForSharedPCH(x.CompileEnvironment, ModuleCompileEnvironment));
			if(Instance == null)
			{
				// Create a suffix to distinguish this shared PCH variant from any others. Currently only optimized and non-optimized shared PCHs are supported.
				string Variant = GetSuffixForSharedPCH(ModuleCompileEnvironment, Template.BaseCompileEnvironment);

				// Create the wrapper file, which sets all the definitions needed to compile it
				FileReference WrapperLocation = FileReference.Combine(Template.OutputDir, String.Format("SharedPCH.{0}{1}.h", Template.Module.Name, Variant));
				FileItem WrapperFile = CreatePCHWrapperFile(WrapperLocation, Template.BaseCompileEnvironment.Definitions, Template.HeaderFile);

				// Create the compile environment for this PCH
				CppCompileEnvironment CompileEnvironment = new CppCompileEnvironment(Template.BaseCompileEnvironment);
				CompileEnvironment.Definitions.Clear();
				CompileEnvironment.PrecompiledHeaderAction = PrecompiledHeaderAction.Create;
				CompileEnvironment.PrecompiledHeaderIncludeFilename = WrapperFile.Location;
				CopySettingsForSharedPCH(ModuleCompileEnvironment, CompileEnvironment);

				// Create the PCH
				CPPOutput Output = ToolChain.CompileCPPFiles(CompileEnvironment, new List<FileItem>() { WrapperFile }, Template.OutputDir, "Shared", Actions);
				Instance = new PrecompiledHeaderInstance(WrapperFile, CompileEnvironment, Output);
				Template.Instances.Add(Instance);
			}
			return Instance;
		}

		/// <summary>
		/// Determines if a module compile environment is compatible with the given shared PCH compile environment
		/// </summary>
		/// <param name="ModuleCompileEnvironment">The module compile environment</param>
		/// <param name="CompileEnvironment">The shared PCH compile environment</param>
		/// <returns>True if the two compile enviroments are compatible</returns>
		private bool IsCompatibleForSharedPCH(CppCompileEnvironment ModuleCompileEnvironment, CppCompileEnvironment CompileEnvironment)
		{
			if(ModuleCompileEnvironment.bOptimizeCode != CompileEnvironment.bOptimizeCode)
			{
				return false;
			}
			if(ModuleCompileEnvironment.bUseRTTI != CompileEnvironment.bUseRTTI)
			{
				return false;
			}
			if(ModuleCompileEnvironment.bEnableExceptions != CompileEnvironment.bEnableExceptions)
			{
				return false;
			}
			if(ModuleCompileEnvironment.bEnableShadowVariableWarnings != CompileEnvironment.bEnableShadowVariableWarnings)
			{
				return false;
			}
			if(ModuleCompileEnvironment.bEnableUndefinedIdentifierWarnings != CompileEnvironment.bEnableUndefinedIdentifierWarnings)
			{
				return false;
			}
			return true;
		}

		/// <summary>
		/// Gets the unique suffix for a shared PCH
		/// </summary>
		/// <param name="CompileEnvironment">The shared PCH compile environment</param>
		/// <param name="BaseCompileEnvironment">The base compile environment</param>
		/// <returns>The unique suffix for the shared PCH</returns>
		private string GetSuffixForSharedPCH(CppCompileEnvironment CompileEnvironment, CppCompileEnvironment BaseCompileEnvironment)
		{
			string Variant = "";
			if(CompileEnvironment.bOptimizeCode != BaseCompileEnvironment.bOptimizeCode)
			{
				if(CompileEnvironment.bOptimizeCode)
				{
					Variant += ".Optimized";
				}
				else
				{
					Variant += ".NonOptimized";
				}
			}
			if(CompileEnvironment.bUseRTTI != BaseCompileEnvironment.bUseRTTI)
			{
				if (CompileEnvironment.bUseRTTI)
				{
					Variant += ".RTTI";
				}
				else
				{
					Variant += ".NonRTTI";
				}
			}
			if (CompileEnvironment.bEnableExceptions != BaseCompileEnvironment.bEnableExceptions)
			{
				if (CompileEnvironment.bEnableExceptions)
				{
					Variant += ".Exceptions";
				}
				else
				{
					Variant += ".NoExceptions";
				}
			}
			if (CompileEnvironment.bEnableShadowVariableWarnings != BaseCompileEnvironment.bEnableShadowVariableWarnings)
			{
				if (CompileEnvironment.bEnableShadowVariableWarnings)
				{
					Variant += ".Shadow";
				}
				else
				{
					Variant += ".NoShadow";
				}
			}
			if (CompileEnvironment.bEnableUndefinedIdentifierWarnings != BaseCompileEnvironment.bEnableUndefinedIdentifierWarnings)
			{
				if (CompileEnvironment.bEnableUndefinedIdentifierWarnings)
				{
					Variant += ".Undef";
				}
				else
				{
					Variant += ".NoUndef";
				}
			}
			return Variant;
		}

		/// <summary>
		/// Copy settings from the module's compile environment into the environment for the shared PCH
		/// </summary>
		/// <param name="ModuleCompileEnvironment">The module compile environment</param>
		/// <param name="CompileEnvironment">The shared PCH compile environment</param>
		private void CopySettingsForSharedPCH(CppCompileEnvironment ModuleCompileEnvironment, CppCompileEnvironment CompileEnvironment)
		{
			CompileEnvironment.bOptimizeCode = ModuleCompileEnvironment.bOptimizeCode;
			CompileEnvironment.bUseRTTI = ModuleCompileEnvironment.bUseRTTI;
			CompileEnvironment.bEnableExceptions = ModuleCompileEnvironment.bEnableExceptions;
			CompileEnvironment.bEnableShadowVariableWarnings = ModuleCompileEnvironment.bEnableShadowVariableWarnings;
			CompileEnvironment.bEnableUndefinedIdentifierWarnings = ModuleCompileEnvironment.bEnableUndefinedIdentifierWarnings;
		}

		/// <summary>
		/// Compiles the provided CPP unity files. Will
		/// </summary>
		private CPPOutput CompileUnityFilesWithToolChain(ReadOnlyTargetRules Target, UEToolChain ToolChain, CppCompileEnvironment CompileEnvironment, CppCompileEnvironment ModuleCompileEnvironment, List<FileItem> SourceFiles, List<Action> Actions)
		{
			List<FileItem> NormalFiles = new List<FileItem>();
			List<FileItem> AdaptiveFiles = new List<FileItem>();

			bool bAdaptiveUnityDisablesPCH = false;
			if(Rules.PCHUsage == ModuleRules.PCHUsageMode.UseExplicitOrSharedPCHs)
			{
				if(Rules.bTreatAsEngineModule || Rules.PrivatePCHHeaderFile == null)
				{
					bAdaptiveUnityDisablesPCH = Target.bAdaptiveUnityDisablesPCH;
				}
				else
				{
					bAdaptiveUnityDisablesPCH = Target.bAdaptiveUnityDisablesPCHForProject;
				}
			}

			if ((Target.bAdaptiveUnityDisablesOptimizations || bAdaptiveUnityDisablesPCH || Target.bAdaptiveUnityCreatesDedicatedPCH) && !Target.bStressTestUnity)
			{
				foreach (FileItem File in SourceFiles)
				{
					// Basic check as to whether something in this module is/isn't a unity file...
					if (File.Location.GetFileName().StartsWith(Unity.ModulePrefix))
					{
						NormalFiles.Add(File);
					}
					else
					{
						AdaptiveFiles.Add(File);
					}
				}
			}
			else
			{
				NormalFiles.AddRange(SourceFiles);
			}

			CPPOutput OutputFiles = new CPPOutput();

			if (NormalFiles.Count > 0)
			{
				OutputFiles = ToolChain.CompileCPPFiles(CompileEnvironment, NormalFiles, IntermediateDirectory, Name, Actions);
			}

			if (AdaptiveFiles.Count > 0)
			{
				// Create the new compile environment. Always turn off PCH due to different compiler settings.
				CppCompileEnvironment AdaptiveUnityEnvironment = new CppCompileEnvironment(ModuleCompileEnvironment);
				if(Target.bAdaptiveUnityDisablesOptimizations)
				{
					AdaptiveUnityEnvironment.bOptimizeCode = false;
				}
				if (Target.bAdaptiveUnityEnablesEditAndContinue)
				{
					AdaptiveUnityEnvironment.bSupportEditAndContinue = true;
				}

				// Create a per-file PCH
				CPPOutput AdaptiveOutput;
				if(Target.bAdaptiveUnityCreatesDedicatedPCH)
				{
					AdaptiveOutput = CompileAdaptiveNonUnityFilesWithDedicatedPCH(ToolChain, AdaptiveUnityEnvironment, AdaptiveFiles, IntermediateDirectory, Name, Actions);
				}
				else if(bAdaptiveUnityDisablesPCH)
				{
					AdaptiveOutput = CompileAdaptiveNonUnityFilesWithoutPCH(ToolChain, AdaptiveUnityEnvironment, AdaptiveFiles, IntermediateDirectory, Name, Actions);
				}
				else if(AdaptiveUnityEnvironment.bOptimizeCode != CompileEnvironment.bOptimizeCode || AdaptiveUnityEnvironment.bSupportEditAndContinue != CompileEnvironment.bSupportEditAndContinue)
				{
					AdaptiveOutput = CompileAdaptiveNonUnityFiles(ToolChain, AdaptiveUnityEnvironment, AdaptiveFiles, IntermediateDirectory, Name, Actions);
				}
				else
				{
					AdaptiveOutput = CompileAdaptiveNonUnityFiles(ToolChain, CompileEnvironment, AdaptiveFiles, IntermediateDirectory, Name, Actions);
				}

				// Merge output
				OutputFiles.ObjectFiles.AddRange(AdaptiveOutput.ObjectFiles);
				OutputFiles.DebugDataFiles.AddRange(AdaptiveOutput.DebugDataFiles);
			}

			return OutputFiles;
		}

		static CPPOutput CompileAdaptiveNonUnityFiles(UEToolChain ToolChain, CppCompileEnvironment CompileEnvironment, List<FileItem> Files, DirectoryReference IntermediateDirectory, string ModuleName, List<Action> Actions)
		{
			// Write all the definitions out to a separate file
			CreateHeaderForDefinitions(CompileEnvironment, IntermediateDirectory, "Adaptive");

			// Compile the files
			return ToolChain.CompileCPPFiles(CompileEnvironment, Files, IntermediateDirectory, ModuleName, Actions);
		}

		static CPPOutput CompileAdaptiveNonUnityFilesWithoutPCH(UEToolChain ToolChain, CppCompileEnvironment CompileEnvironment, List<FileItem> Files, DirectoryReference IntermediateDirectory, string ModuleName, List<Action> Actions)
		{
			// Disable precompiled headers
			CompileEnvironment.PrecompiledHeaderAction = PrecompiledHeaderAction.None;

			// Write all the definitions out to a separate file
			CreateHeaderForDefinitions(CompileEnvironment, IntermediateDirectory, "Adaptive");

			// Compile the files
			return ToolChain.CompileCPPFiles(CompileEnvironment, Files, IntermediateDirectory, ModuleName, Actions);
		}

		static CPPOutput CompileAdaptiveNonUnityFilesWithDedicatedPCH(UEToolChain ToolChain, CppCompileEnvironment CompileEnvironment, List<FileItem> Files, DirectoryReference IntermediateDirectory, string ModuleName, List<Action> Actions)
		{
			CPPOutput Output = new CPPOutput();
			foreach(FileItem File in Files)
			{
				// Build the contents of the wrapper file
				StringBuilder WrapperContents = new StringBuilder();
				using (StringWriter Writer = new StringWriter(WrapperContents))
				{
					Writer.WriteLine("// Dedicated PCH for {0}", File.AbsolutePath);
					Writer.WriteLine();
					WriteDefinitions(CompileEnvironment.Definitions, Writer);
					Writer.WriteLine();
					using(StreamReader Reader = new StreamReader(File.Location.FullName))
					{
						CppIncludeParser.CopyIncludeDirectives(Reader, Writer);
					}
				}

				// Write the PCH header
				FileReference DedicatedPchLocation = FileReference.Combine(IntermediateDirectory, String.Format("PCH.Dedicated.{0}.h", File.Location.GetFileNameWithoutExtension()));
				FileItem DedicatedPchFile = FileItem.CreateIntermediateTextFile(DedicatedPchLocation, WrapperContents.ToString());

				// Create a new C++ environment to compile the PCH
				CppCompileEnvironment PchEnvironment = new CppCompileEnvironment(CompileEnvironment);
				PchEnvironment.Definitions.Clear();
				PchEnvironment.UserIncludePaths.Add(File.Location.Directory); // Need to be able to include headers in the same directory as the source file
				PchEnvironment.PrecompiledHeaderAction = PrecompiledHeaderAction.Create;
				PchEnvironment.PrecompiledHeaderIncludeFilename = DedicatedPchFile.Location;

				// Create the action to compile the PCH file.
				CPPOutput PchOutput = ToolChain.CompileCPPFiles(PchEnvironment, new List<FileItem>() { DedicatedPchFile }, IntermediateDirectory, ModuleName, Actions);
				Output.ObjectFiles.AddRange(PchOutput.ObjectFiles);

				// Create a new C++ environment to compile the original file
				CppCompileEnvironment FileEnvironment = new CppCompileEnvironment(CompileEnvironment);
				FileEnvironment.Definitions.Clear();
				FileEnvironment.PrecompiledHeaderAction = PrecompiledHeaderAction.Include;
				FileEnvironment.PrecompiledHeaderIncludeFilename = DedicatedPchFile.Location;
				FileEnvironment.PrecompiledHeaderFile = PchOutput.PrecompiledHeaderFile;

				// Create the action to compile the PCH file.
				CPPOutput FileOutput = ToolChain.CompileCPPFiles(FileEnvironment, new List<FileItem>() { File }, IntermediateDirectory, ModuleName, Actions);
				Output.ObjectFiles.AddRange(FileOutput.ObjectFiles);
			}
			return Output;
		}

		/// <summary>
		/// Creates a header file containing all the preprocessor definitions for a compile environment, and force-include it. We allow a more flexible syntax for preprocessor definitions than
		/// is typically allowed on the command line (allowing function macros or double-quote characters, for example). Ensuring all definitions are specified in a header files ensures consistent
		/// behavior.
		/// </summary>
		/// <param name="CompileEnvironment">The compile environment</param>
		/// <param name="IntermediateDirectory">Directory to create the intermediate file</param>
		/// <param name="HeaderSuffix">Suffix for the included file</param>
		static void CreateHeaderForDefinitions(CppCompileEnvironment CompileEnvironment, DirectoryReference IntermediateDirectory, string HeaderSuffix)
		{
			if(CompileEnvironment.Definitions.Count > 0)
			{
				StringBuilder PrivateDefinitionsName = new StringBuilder("Definitions");
				if(!String.IsNullOrEmpty(HeaderSuffix))
				{
					PrivateDefinitionsName.Append('.');
					PrivateDefinitionsName.Append(HeaderSuffix);
				}
				PrivateDefinitionsName.Append(".h");

				FileReference PrivateDefinitionsFile = FileReference.Combine(IntermediateDirectory, PrivateDefinitionsName.ToString());
				using (StringWriter Writer = new StringWriter())
				{
					WriteDefinitions(CompileEnvironment.Definitions, Writer);
					CompileEnvironment.Definitions.Clear();

					FileItem PrivateDefinitionsFileItem = FileItem.CreateIntermediateTextFile(PrivateDefinitionsFile, Writer.ToString());
					CompileEnvironment.ForceIncludeFiles.Add(PrivateDefinitionsFileItem);
				}
			}
		}

		/// <summary>
		/// Creates header files from ISPC for inclusion and adds them as dependencies.
		/// </summary>
<<<<<<< HEAD
=======
		/// <param name="ToolChain">The toolchain to generate the PCH</param>
		/// <param name="CompileEnvironment">Compile environment</param>
		/// <param name="InputFiles">List of ISPC source files</param>
		/// <param name="IntermediateDirectory">Directory to create the intermediate file</param>
		/// <param name="Actions">List of actions to be executed. Additional actions will be added to this list.</param>
>>>>>>> 33e6966e
		static void CreateHeadersForISPC(UEToolChain ToolChain, CppCompileEnvironment CompileEnvironment, List<FileItem> InputFiles, DirectoryReference IntermediateDirectory, List<Action> Actions)
		{
			CPPOutput Output = ToolChain.GenerateISPCHeaders(CompileEnvironment, InputFiles, IntermediateDirectory, Actions);

			CompileEnvironment.AdditionalPrerequisites.AddRange(Output.GeneratedHeaderFiles);
			CompileEnvironment.UserIncludePaths.Add(IntermediateDirectory);
		}

		/// <summary>
		/// Create a header file containing the module definitions, which also includes the PCH itself. Including through another file is necessary on 
		/// Clang, since we get warnings about #pragma once otherwise, but it also allows us to consistently define the preprocessor state on all 
		/// platforms.
		/// </summary>
		/// <param name="OutputFile">The output file to create</param>
		/// <param name="Definitions">Definitions required by the PCH</param>
		/// <param name="IncludedFile">The PCH file to include</param>
		/// <returns>FileItem for the created file</returns>
		static FileItem CreatePCHWrapperFile(FileReference OutputFile, IEnumerable<string> Definitions, FileItem IncludedFile)
		{
			// Build the contents of the wrapper file
			StringBuilder WrapperContents = new StringBuilder();
			using (StringWriter Writer = new StringWriter(WrapperContents))
			{
				Writer.WriteLine("// PCH for {0}", IncludedFile.AbsolutePath);
				WriteDefinitions(Definitions, Writer);
				Writer.WriteLine("#include \"{0}\"", IncludedFile.AbsolutePath.Replace('\\', '/'));
			}

			// Create the item
			FileItem WrapperFile = FileItem.CreateIntermediateTextFile(OutputFile, WrapperContents.ToString());

			// Touch it if the included file is newer, to make sure our timestamp dependency checking is accurate.
			if (IncludedFile.LastWriteTimeUtc > WrapperFile.LastWriteTimeUtc)
			{
				File.SetLastWriteTimeUtc(WrapperFile.AbsolutePath, DateTime.UtcNow);
				WrapperFile.ResetCachedInfo();
			}
			return WrapperFile;
		}

		/// <summary>
		/// Write a list of macro definitions to an output file
		/// </summary>
		/// <param name="Definitions">List of definitions</param>
		/// <param name="Writer">Writer to receive output</param>
		static void WriteDefinitions(IEnumerable<string> Definitions, TextWriter Writer)
		{
			foreach(string Definition in Definitions)
			{
				int EqualsIdx = Definition.IndexOf('=');
				if(EqualsIdx == -1)
				{
					Writer.WriteLine("#define {0} 1", Definition);
				}
				else
				{
					Writer.WriteLine("#define {0} {1}", Definition.Substring(0, EqualsIdx), Definition.Substring(EqualsIdx + 1));
				}
			}
		}

		/// <summary>
		/// Checks that the first header included by the source files in this module all include the same header
		/// </summary>
		/// <param name="Target">The target being compiled</param>
		/// <param name="ModuleCompileEnvironment">Compile environment for the module</param>
		/// <param name="HeaderFiles">All header files for this module</param>
		/// <param name="CppFiles">List of C++ source files</param>
		private void CheckFirstIncludeMatchesEachCppFile(ReadOnlyTargetRules Target, CppCompileEnvironment ModuleCompileEnvironment, List<FileItem> HeaderFiles, List<FileItem> CppFiles)
		{
			if(Rules.PCHUsage == ModuleRules.PCHUsageMode.UseExplicitOrSharedPCHs)
			{
				if(InvalidIncludeDirectiveMessages == null)
				{
					// Find headers used by the source file.
					Dictionary<string, FileReference> NameToHeaderFile = new Dictionary<string, FileReference>();
					foreach(FileItem HeaderFile in HeaderFiles)
					{
						NameToHeaderFile[HeaderFile.Location.GetFileNameWithoutExtension()] = HeaderFile.Location;
					}

					// Find the directly included files for each source file, and make sure it includes the matching header if possible
					InvalidIncludeDirectiveMessages = new List<string>();
					if (Rules != null && Rules.bEnforceIWYU && Target.bEnforceIWYU)
					{
						foreach (FileItem CppFile in CppFiles)
						{
							string FirstInclude = ModuleCompileEnvironment.MetadataCache.GetFirstInclude(CppFile);
							if(FirstInclude != null)
							{
								string IncludeName = Path.GetFileNameWithoutExtension(FirstInclude);
								string ExpectedName = CppFile.Location.GetFileNameWithoutExtension();
								if (String.Compare(IncludeName, ExpectedName, StringComparison.OrdinalIgnoreCase) != 0)
								{
									FileReference HeaderFile;
									if (NameToHeaderFile.TryGetValue(ExpectedName, out HeaderFile) && !IgnoreMismatchedHeader(ExpectedName))
									{
										InvalidIncludeDirectiveMessages.Add(String.Format("{0}(1): error: Expected {1} to be first header included.", CppFile.Location, HeaderFile.GetFileName()));
									}
								}
							}
						}
					}
				}
			}
		}

		private bool IgnoreMismatchedHeader(string ExpectedName)
		{
			switch(ExpectedName)
			{
				case "DynamicRHI":
				case "RHICommandList":
				case "RHIUtilities":
					return true;
			}
			switch(Name)
			{
				case "D3D11RHI":
				case "D3D12RHI":
				case "VulkanRHI":
				case "OpenGLDrv":
				case "MetalRHI":
				case "PS4RHI":
                case "Gnmx":
					return true;
			}
			return false;
		}

		/// <summary>
		/// Determine whether optimization should be enabled for a given target
		/// </summary>
		/// <param name="Setting">The optimization setting from the rules file</param>
		/// <param name="Configuration">The active target configuration</param>
		/// <param name="bIsEngineModule">Whether the current module is an engine module</param>
		/// <returns>True if optimization should be enabled</returns>
		public static bool ShouldEnableOptimization(ModuleRules.CodeOptimization Setting, UnrealTargetConfiguration Configuration, bool bIsEngineModule)
		{
			switch(Setting)
			{
				case ModuleRules.CodeOptimization.Never:
					return false;
				case ModuleRules.CodeOptimization.Default:
				case ModuleRules.CodeOptimization.InNonDebugBuilds:
					return (Configuration == UnrealTargetConfiguration.Debug)? false : (Configuration != UnrealTargetConfiguration.DebugGame || bIsEngineModule);
				case ModuleRules.CodeOptimization.InShippingBuildsOnly:
					return (Configuration == UnrealTargetConfiguration.Shipping);
				default:
					return true;
			}
		}

		/// <summary>
		/// Creates a compile environment from a base environment based on the module settings.
		/// </summary>
		/// <param name="Target">Rules for the target being built</param>
		/// <param name="BaseCompileEnvironment">An existing environment to base the module compile environment on.</param>
		/// <returns>The new module compile environment.</returns>
		public CppCompileEnvironment CreateModuleCompileEnvironment(ReadOnlyTargetRules Target, CppCompileEnvironment BaseCompileEnvironment)
		{
			CppCompileEnvironment Result = new CppCompileEnvironment(BaseCompileEnvironment);

			// Override compile environment
			Result.bFasterWithoutUnity = Rules.bFasterWithoutUnity;
			Result.bOptimizeCode = ShouldEnableOptimization(Rules.OptimizeCode, Target.Configuration, Rules.bTreatAsEngineModule);
			Result.bUseRTTI |= Rules.bUseRTTI;
			Result.bUseAVX = Rules.bUseAVX;
			Result.bEnableBufferSecurityChecks = Rules.bEnableBufferSecurityChecks;
			Result.MinSourceFilesForUnityBuildOverride = Rules.MinSourceFilesForUnityBuildOverride;
			Result.MinFilesUsingPrecompiledHeaderOverride = Rules.MinFilesUsingPrecompiledHeaderOverride;
			Result.bBuildLocallyWithSNDBS = Rules.bBuildLocallyWithSNDBS;
			Result.bEnableExceptions |= Rules.bEnableExceptions;
			Result.bEnableObjCExceptions |= Rules.bEnableObjCExceptions;
			Result.bEnableShadowVariableWarnings = Rules.bEnableShadowVariableWarnings;
			Result.bEnableUndefinedIdentifierWarnings = Rules.bEnableUndefinedIdentifierWarnings;

			// If the module overrides the C++ language version, override it on the compile environment
			if(Rules.CppStandard != CppStandardVersion.Default)
			{
				Result.CppStandard = Rules.CppStandard;
			}

			// Set the macro used to check whether monolithic headers can be used
			if (Rules.bTreatAsEngineModule && (!Rules.bEnforceIWYU || !Target.bEnforceIWYU))
			{
				Result.Definitions.Add("SUPPRESS_MONOLITHIC_HEADER_WARNINGS=1");
			}

			// Add a macro for when we're compiling an engine module, to enable additional compiler diagnostics through code.
			if (Rules.bTreatAsEngineModule)
			{
				Result.Definitions.Add("UE_IS_ENGINE_MODULE=1");
			}
			else
			{
				Result.Definitions.Add("UE_IS_ENGINE_MODULE=0");
			}

			// For game modules, set the define for the project name. This will be used by the IMPLEMENT_PRIMARY_GAME_MODULE macro.
			if (!Rules.bTreatAsEngineModule)
			{
				// Make sure we don't set any define for a non-engine module that's under the engine directory (eg. UE4Game)
				if (Target.ProjectFile != null && RulesFile.IsUnderDirectory(Target.ProjectFile.Directory))
				{
					string ProjectName = Target.ProjectFile.GetFileNameWithoutExtension();
					Result.Definitions.Add(String.Format("UE_PROJECT_NAME={0}", ProjectName));
				}
			}

			// Add the module's public and private definitions.
			Result.Definitions.AddRange(PublicDefinitions);
			Result.Definitions.AddRange(Rules.PrivateDefinitions);

			// Add the project definitions
			if(!Rules.bTreatAsEngineModule)
			{
				Result.Definitions.AddRange(Rules.Target.ProjectDefinitions);
			}

			// Setup the compile environment for the module.
			SetupPrivateCompileEnvironment(Result.UserIncludePaths, Result.SystemIncludePaths, Result.Definitions, Result.AdditionalFrameworks, (Rules != null)? Rules.bLegacyPublicIncludePaths.Value : true);

			return Result;
		}

		/// <summary>
		/// Creates a compile environment for a shared PCH from a base environment based on the module settings.
		/// </summary>
		/// <param name="Target">The target being built</param>
		/// <param name="BaseCompileEnvironment">An existing environment to base the module compile environment on.</param>
		/// <returns>The new shared PCH compile environment.</returns>
		public CppCompileEnvironment CreateSharedPCHCompileEnvironment(UEBuildTarget Target, CppCompileEnvironment BaseCompileEnvironment)
		{
			CppCompileEnvironment CompileEnvironment = new CppCompileEnvironment(BaseCompileEnvironment);

			// Use the default optimization setting for 
			CompileEnvironment.bOptimizeCode = ShouldEnableOptimization(ModuleRules.CodeOptimization.Default, Target.Configuration, Rules.bTreatAsEngineModule);

			// Override compile environment
			CompileEnvironment.bIsBuildingDLL = !Target.ShouldCompileMonolithic();
			CompileEnvironment.bIsBuildingLibrary = false;

			// Add a macro for when we're compiling an engine module, to enable additional compiler diagnostics through code.
			if (Rules.bTreatAsEngineModule)
			{
				CompileEnvironment.Definitions.Add("UE_IS_ENGINE_MODULE=1");
			}
			else
			{
				CompileEnvironment.Definitions.Add("UE_IS_ENGINE_MODULE=0");
			}

			// Add the module's private definitions.
			CompileEnvironment.Definitions.AddRange(PublicDefinitions);

			// Find all the modules that are part of the public compile environment for this module.
			Dictionary<UEBuildModule, bool> ModuleToIncludePathsOnlyFlag = new Dictionary<UEBuildModule, bool>();
			FindModulesInPublicCompileEnvironment(ModuleToIncludePathsOnlyFlag);

			// Now set up the compile environment for the modules in the original order that we encountered them
			foreach (UEBuildModule Module in ModuleToIncludePathsOnlyFlag.Keys)
			{
				Module.AddModuleToCompileEnvironment(null, CompileEnvironment.UserIncludePaths, CompileEnvironment.SystemIncludePaths, CompileEnvironment.Definitions, CompileEnvironment.AdditionalFrameworks, (Rules != null)? Rules.bLegacyPublicIncludePaths.Value : true);
			}
			return CompileEnvironment;
		}

		public override void GetAllDependencyModules(List<UEBuildModule> ReferencedModules, HashSet<UEBuildModule> IgnoreReferencedModules, bool bIncludeDynamicallyLoaded, bool bForceCircular, bool bOnlyDirectDependencies)
		{
			List<UEBuildModule> AllDependencyModules = new List<UEBuildModule>();
			AllDependencyModules.AddRange(PrivateDependencyModules);
			AllDependencyModules.AddRange(PublicDependencyModules);
			if (bIncludeDynamicallyLoaded)
			{
				AllDependencyModules.AddRange(DynamicallyLoadedModules);
			}

			foreach (UEBuildModule DependencyModule in AllDependencyModules)
			{
				if (!IgnoreReferencedModules.Contains(DependencyModule))
				{
					// Don't follow circular back-references!
					bool bIsCircular = HasCircularDependencyOn(DependencyModule.Name);
					if (bForceCircular || !bIsCircular)
					{
						IgnoreReferencedModules.Add(DependencyModule);

						if (!bOnlyDirectDependencies)
						{
							// Recurse into dependent modules first
							DependencyModule.GetAllDependencyModules(ReferencedModules, IgnoreReferencedModules, bIncludeDynamicallyLoaded, bForceCircular, bOnlyDirectDependencies);
						}

						ReferencedModules.Add(DependencyModule);
					}
				}
			}
		}

		/// <summary>
		/// Finds all the source files that should be built for this module
		/// </summary>
		/// <param name="Platform">The platform the module is being built for</param>
		/// <param name="Makefile">Makefile for the target being built</param>
		/// <returns>Set of source files that should be built</returns>
		InputFileCollection FindInputFiles(UnrealTargetPlatform Platform, TargetMakefile Makefile)
		{
			ReadOnlyHashSet<string> ExcludedNames = UEBuildPlatform.GetBuildPlatform(Platform).GetExcludedFolderNames();

			InputFileCollection InputFiles = new InputFileCollection();

			SourceDirectories = new HashSet<DirectoryReference>();
			foreach (DirectoryReference Dir in ModuleDirectories)
			{
				DirectoryItem ModuleDirectoryItem = DirectoryItem.GetItemByDirectoryReference(Dir);
				FindInputFilesFromDirectoryRecursive(ModuleDirectoryItem, ExcludedNames, SourceDirectories, Makefile.DirectoryToSourceFiles, InputFiles);
				Makefile.SourceDirectories.Add(ModuleDirectoryItem);
			}

			return InputFiles;
		}

		/// <summary>
		/// Finds all the source files that should be built for this module
		/// </summary>
		/// <param name="BaseDirectory">Directory to search from</param>
		/// <param name="ExcludedNames">Set of excluded directory names (eg. other platforms)</param>
		/// <param name="SourceDirectories">Set of all non-empty source directories.</param>
		/// <param name="DirectoryToSourceFiles">Map from directory to source files inside it</param>
		/// <param name="InputFiles">Collection of source files, categorized by type</param>
		static void FindInputFilesFromDirectoryRecursive(DirectoryItem BaseDirectory, ReadOnlyHashSet<string> ExcludedNames, HashSet<DirectoryReference> SourceDirectories, Dictionary<DirectoryItem, FileItem[]> DirectoryToSourceFiles, InputFileCollection InputFiles)
		{
			foreach(DirectoryItem SubDirectory in BaseDirectory.EnumerateDirectories())
			{
				if(!ExcludedNames.Contains(SubDirectory.Name))
				{
					FindInputFilesFromDirectoryRecursive(SubDirectory, ExcludedNames, SourceDirectories, DirectoryToSourceFiles, InputFiles);
				}
			}

			FileItem[] SourceFiles = FindInputFilesFromDirectory(BaseDirectory, InputFiles);
			if(SourceFiles.Length > 0)
			{
				SourceDirectories.Add(BaseDirectory.Location);
			}
			DirectoryToSourceFiles.Add(BaseDirectory, SourceFiles);
		}

		/// <summary>
		/// Finds the input files that should be built for this module, from a given directory
		/// </summary>
		/// <param name="BaseDirectory"></param>
		/// <param name="InputFiles"></param>
		/// <returns>Array of source files</returns>
		static FileItem[] FindInputFilesFromDirectory(DirectoryItem BaseDirectory, InputFileCollection InputFiles)
		{
			List<FileItem> SourceFiles = new List<FileItem>();
			foreach(FileItem InputFile in BaseDirectory.EnumerateFiles())
			{
				if (InputFile.HasExtension(".h"))
				{
					InputFiles.HeaderFiles.Add(InputFile);
				}
				else if (InputFile.HasExtension(".isph"))
				{
					InputFiles.ISPCHeaderFiles.Add(InputFile);
				}
				if (InputFile.HasExtension(".cpp"))
				{
					SourceFiles.Add(InputFile);
					InputFiles.CPPFiles.Add(InputFile);
				}
				else if (InputFile.HasExtension(".c"))
				{
					SourceFiles.Add(InputFile);
					InputFiles.CFiles.Add(InputFile);
				}
				else if (InputFile.HasExtension(".cc"))
				{
					SourceFiles.Add(InputFile);
					InputFiles.CCFiles.Add(InputFile);
				}
				else if (InputFile.HasExtension(".m") || InputFile.HasExtension(".mm"))
				{
					SourceFiles.Add(InputFile);
					InputFiles.MMFiles.Add(InputFile);
				}
				else if (InputFile.HasExtension(".rc"))
				{
					SourceFiles.Add(InputFile);
					InputFiles.RCFiles.Add(InputFile);
				}
				else if (InputFile.HasExtension(".ispc"))
				{
					SourceFiles.Add(InputFile);
					InputFiles.ISPCFiles.Add(InputFile);
				}
			}
			return SourceFiles.ToArray();
		}

		/// <summary>
		/// Gets a set of source files for the given directory. Used to detect when the makefile is out of date.
		/// </summary>
		/// <param name="Directory"></param>
		/// <returns>Array of source files</returns>
		public static FileItem[] GetSourceFiles(DirectoryItem Directory)
		{
			return FindInputFilesFromDirectory(Directory, new InputFileCollection());
		}
	}
}<|MERGE_RESOLUTION|>--- conflicted
+++ resolved
@@ -951,14 +951,11 @@
 		/// <summary>
 		/// Creates header files from ISPC for inclusion and adds them as dependencies.
 		/// </summary>
-<<<<<<< HEAD
-=======
 		/// <param name="ToolChain">The toolchain to generate the PCH</param>
 		/// <param name="CompileEnvironment">Compile environment</param>
 		/// <param name="InputFiles">List of ISPC source files</param>
 		/// <param name="IntermediateDirectory">Directory to create the intermediate file</param>
 		/// <param name="Actions">List of actions to be executed. Additional actions will be added to this list.</param>
->>>>>>> 33e6966e
 		static void CreateHeadersForISPC(UEToolChain ToolChain, CppCompileEnvironment CompileEnvironment, List<FileItem> InputFiles, DirectoryReference IntermediateDirectory, List<Action> Actions)
 		{
 			CPPOutput Output = ToolChain.GenerateISPCHeaders(CompileEnvironment, InputFiles, IntermediateDirectory, Actions);
