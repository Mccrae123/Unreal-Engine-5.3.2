// Copyright Epic Games, Inc. All Rights Reserved.

using System;
using System.Collections.Generic;
using System.Diagnostics;
using System.IO;
using System.Linq;
using System.Text;
using System.Threading.Tasks;
using EpicGames.Core;
using UnrealBuildBase;

namespace UnrealBuildTool
{
	/// <summary>
	/// A module that is compiled from C++ code.
	/// </summary>
	class UEBuildModuleCPP : UEBuildModule
	{
		/// <summary>
		/// Stores a list of all source files, of different types
		/// </summary>
		public class InputFileCollection
		{
			public readonly List<FileItem> HeaderFiles = new List<FileItem>();
			public readonly List<FileItem> ISPCHeaderFiles = new List<FileItem>();

			public readonly List<FileItem> IXXFiles = new List<FileItem>();
			public readonly List<FileItem> CPPFiles = new List<FileItem>();
			public readonly List<FileItem> CFiles = new List<FileItem>();
			public readonly List<FileItem> CCFiles = new List<FileItem>();
			public readonly List<FileItem> MMFiles = new List<FileItem>();
			public readonly List<FileItem> RCFiles = new List<FileItem>();
			public readonly List<FileItem> ISPCFiles = new List<FileItem>();
		}

		/// <summary>
		/// The directory for this module's generated code
		/// </summary>
		public readonly DirectoryReference? GeneratedCodeDirectory;

		/// <summary>
		/// Set for modules that have generated code
		/// </summary>
		public bool bAddGeneratedCodeIncludePath;

		/// <summary>
		/// Paths containing *.gen.cpp files for this module.  If this is null then this module doesn't have any generated code.
		/// </summary>
		public List<string>? GeneratedCppDirectories;

		/// <summary>
		/// List of invalid include directives. These are buffered up and output before we start compiling.
		/// </summary>
		public List<string>? InvalidIncludeDirectiveMessages;

		/// <summary>
		/// Set of source directories referenced during a build
		/// </summary>
		HashSet<DirectoryReference>? SourceDirectories;

		/// <summary>
		/// Verse source code directory associated with this module
		/// </summary>
		DirectoryReference? AssociatedVerseDirectory;

		/// <summary>
		/// The Verse source code directory associated with this module if any
		/// </summary>
		public override DirectoryReference? VerseDirectory
		{
			get { return AssociatedVerseDirectory; }
		}

		protected override void GetReferencedDirectories(HashSet<DirectoryReference> Directories)
		{
			base.GetReferencedDirectories(Directories);

			if(!Rules.bUsePrecompiled)
			{
				if(SourceDirectories == null)
				{
					throw new BuildException("GetReferencedDirectories() should not be called before building.");
				}
				Directories.UnionWith(SourceDirectories);
			}
		}

		/// <summary>
		/// List of allowed circular dependencies. Please do NOT add new modules here; refactor to allow the modules to be decoupled instead.
		/// </summary>
		static readonly KeyValuePair<string, string>[] CircularDependenciesAllowList =
		{
			new KeyValuePair<string, string>("AIModule", "AITestSuite"),
			new KeyValuePair<string, string>("AnimGraph", "UnrealEd"),
			new KeyValuePair<string, string>("AnimGraph", "GraphEditor"),
			new KeyValuePair<string, string>("AudioMixer", "NonRealtimeAudioRenderer"),
			new KeyValuePair<string, string>("AudioMixer", "SoundFieldRendering"),
			new KeyValuePair<string, string>("AudioEditor", "DetailCustomizations"),
			new KeyValuePair<string, string>("BlueprintGraph", "KismetCompiler"),
			new KeyValuePair<string, string>("BlueprintGraph", "UnrealEd"),
			new KeyValuePair<string, string>("BlueprintGraph", "GraphEditor"),
			new KeyValuePair<string, string>("BlueprintGraph", "Kismet"),
			new KeyValuePair<string, string>("BlueprintGraph", "CinematicCamera"),
			new KeyValuePair<string, string>("ConfigEditor", "PropertyEditor"),
			new KeyValuePair<string, string>("Documentation", "SourceControl"),
			new KeyValuePair<string, string>("Engine", "Landscape"),
			new KeyValuePair<string, string>("Engine", "UMG"),
			new KeyValuePair<string, string>("Engine", "GameplayTags"),
			new KeyValuePair<string, string>("Engine", "MaterialShaderQualitySettings"),
			new KeyValuePair<string, string>("Engine", "UnrealEd"),
			new KeyValuePair<string, string>("Engine", "AudioMixer"),
			new KeyValuePair<string, string>("Engine", "CinematicCamera"),
			new KeyValuePair<string, string>("Engine", "CollisionAnalyzer"),
			new KeyValuePair<string, string>("Engine", "LogVisualizer"),
			new KeyValuePair<string, string>("Engine", "Kismet"),
			new KeyValuePair<string, string>("FoliageEdit", "ViewportInteraction"),
			new KeyValuePair<string, string>("FoliageEdit", "VREditor"),
			new KeyValuePair<string, string>("FunctionalTesting", "UnrealEd"),
			new KeyValuePair<string, string>("GameplayAbilitiesEditor", "BlueprintGraph"),
			new KeyValuePair<string, string>("GameplayDebugger", "AIModule"),
			new KeyValuePair<string, string>("GameplayDebugger", "GameplayTasks"),
			new KeyValuePair<string, string>("GameplayTasks", "UnrealEd"),
			new KeyValuePair<string, string>("GraphEditor", "Kismet"),
			new KeyValuePair<string, string>("HierarchicalLODOutliner", "UnrealEd"),
			new KeyValuePair<string, string>("Kismet", "BlueprintGraph"),
<<<<<<< HEAD
			new KeyValuePair<string, string>("Kismet", "BlueprintNativeCodeGen"),
=======
>>>>>>> 6bbb88c8
			new KeyValuePair<string, string>("Kismet", "UMGEditor"),
			new KeyValuePair<string, string>("Kismet", "Merge"),
			new KeyValuePair<string, string>("KismetWidgets", "BlueprintGraph"),
			new KeyValuePair<string, string>("Landscape", "UnrealEd"),
			new KeyValuePair<string, string>("Landscape", "MaterialUtilities"),
			new KeyValuePair<string, string>("LandscapeEditor", "ViewportInteraction"),
			new KeyValuePair<string, string>("LandscapeEditor", "VREditor"),
			new KeyValuePair<string, string>("LocalizationDashboard", "LocalizationService"),
			new KeyValuePair<string, string>("LocalizationDashboard", "MainFrame"),
			new KeyValuePair<string, string>("LocalizationDashboard", "TranslationEditor"),
<<<<<<< HEAD
=======
			new KeyValuePair<string, string>("MaterialUtilities", "Landscape"),
			new KeyValuePair<string, string>("MovieSceneTools", "Sequencer"),
			new KeyValuePair<string, string>("NavigationSystem", "UnrealEd"),
			new KeyValuePair<string, string>("PacketHandler", "ReliabilityHandlerComponent"),
			new KeyValuePair<string, string>("PIEPreviewDeviceProfileSelector", "UnrealEd"),
			new KeyValuePair<string, string>("PixelInspectorModule", "UnrealEd"),
			new KeyValuePair<string, string>("Sequencer", "MovieSceneTools"),
			new KeyValuePair<string, string>("Sequencer", "ViewportInteraction"),
			new KeyValuePair<string, string>("SourceControl", "UnrealEd"),
			new KeyValuePair<string, string>("UnrealEd", "AudioEditor"),
			new KeyValuePair<string, string>("UnrealEd", "ClothingSystemEditor"),
			new KeyValuePair<string, string>("UnrealEd", "Documentation"),
			new KeyValuePair<string, string>("UnrealEd", "EditorInteractiveToolsFramework"),
			new KeyValuePair<string, string>("UnrealEd", "GraphEditor"),
			new KeyValuePair<string, string>("UnrealEd", "InputBindingEditor"),
			new KeyValuePair<string, string>("UnrealEd", "Kismet"),
			new KeyValuePair<string, string>("UnrealEd", "AudioEditor"),
			new KeyValuePair<string, string>("BlueprintGraph", "KismetCompiler"),
			new KeyValuePair<string, string>("BlueprintGraph", "UnrealEd"),
			new KeyValuePair<string, string>("BlueprintGraph", "GraphEditor"),
			new KeyValuePair<string, string>("BlueprintGraph", "Kismet"),
			new KeyValuePair<string, string>("BlueprintGraph", "CinematicCamera"),
			new KeyValuePair<string, string>("ConfigEditor", "PropertyEditor"),
			new KeyValuePair<string, string>("SourceControl", "UnrealEd"),
			new KeyValuePair<string, string>("Kismet", "BlueprintGraph"),
			new KeyValuePair<string, string>("Kismet", "UMGEditor"),
			new KeyValuePair<string, string>("MovieSceneTools", "Sequencer"),
			new KeyValuePair<string, string>("Sequencer", "MovieSceneTools"),
			new KeyValuePair<string, string>("AIModule", "AITestSuite"),
			new KeyValuePair<string, string>("GameplayTasks", "UnrealEd"),
			new KeyValuePair<string, string>("AnimGraph", "UnrealEd"),
			new KeyValuePair<string, string>("AnimGraph", "GraphEditor"),
>>>>>>> 6bbb88c8
			new KeyValuePair<string, string>("MaterialUtilities", "Landscape"),
			new KeyValuePair<string, string>("MeshPaint", "ViewportInteraction"),
			new KeyValuePair<string, string>("MeshPaint", "VREditor"),
			new KeyValuePair<string, string>("MeshPaintMode", "ViewportInteraction"),
			new KeyValuePair<string, string>("MeshPaintMode", "VREditor"),
			new KeyValuePair<string, string>("MovieSceneTools", "Sequencer"),
			new KeyValuePair<string, string>("NavigationSystem", "UnrealEd"),
			new KeyValuePair<string, string>("PacketHandler", "ReliabilityHandlerComponent"),
			new KeyValuePair<string, string>("PIEPreviewDeviceProfileSelector", "UnrealEd"),
			new KeyValuePair<string, string>("PixelInspectorModule", "UnrealEd"),
<<<<<<< HEAD
			new KeyValuePair<string, string>("Sequencer", "MovieSceneTools"),
			new KeyValuePair<string, string>("Sequencer", "ViewportInteraction"),
			new KeyValuePair<string, string>("SourceControl", "UnrealEd"),
			new KeyValuePair<string, string>("UnrealEd", "AudioEditor"),
			new KeyValuePair<string, string>("UnrealEd", "ClothingSystemEditor"),
			new KeyValuePair<string, string>("UnrealEd", "Documentation"),
			new KeyValuePair<string, string>("UnrealEd", "EditorInteractiveToolsFramework"),
			new KeyValuePair<string, string>("UnrealEd", "GraphEditor"),
			new KeyValuePair<string, string>("UnrealEd", "InputBindingEditor"),
			new KeyValuePair<string, string>("UnrealEd", "Kismet"),
			new KeyValuePair<string, string>("UnrealEd", "MeshPaint"),
			new KeyValuePair<string, string>("UnrealEd", "MeshPaintMode"),
			new KeyValuePair<string, string>("UnrealEd", "PluginWarden"),
			new KeyValuePair<string, string>("UnrealEd", "PropertyEditor"),
			new KeyValuePair<string, string>("UnrealEd", "ToolMenusEditor"),
			new KeyValuePair<string, string>("UnrealEd", "ViewportInteraction"),
			new KeyValuePair<string, string>("UnrealEd", "VREditor"),
			new KeyValuePair<string, string>("WebBrowser", "WebBrowserTexture"),
			new KeyValuePair<string, string>("WindowsMixedRealityHMD", "WindowsMixedRealityHandTracking"),
		};
=======
			new KeyValuePair<string, string>("GameplayAbilitiesEditor", "BlueprintGraph"),
            new KeyValuePair<string, string>("UnrealEd", "ViewportInteraction"),
            new KeyValuePair<string, string>("UnrealEd", "VREditor"),
            new KeyValuePair<string, string>("Sequencer", "ViewportInteraction"),
            new KeyValuePair<string, string>("NavigationSystem", "UnrealEd"),
			new KeyValuePair<string, string>("UnrealEd", "PluginWarden"),
			new KeyValuePair<string, string>("UnrealEd", "PropertyEditor"),
			new KeyValuePair<string, string>("UnrealEd", "ToolMenusEditor"),
			new KeyValuePair<string, string>("WebBrowser", "WebBrowserTexture"),
			new KeyValuePair<string, string>("WindowsMixedRealityHMD", "WindowsMixedRealityHandTracking"),
            new KeyValuePair<string, string>("UnrealEd", "MeshPaint"),
        };
>>>>>>> 6bbb88c8


		public UEBuildModuleCPP(ModuleRules Rules, DirectoryReference IntermediateDirectory, DirectoryReference? GeneratedCodeDirectory)
			: base(Rules, IntermediateDirectory)
		{
			this.GeneratedCodeDirectory = GeneratedCodeDirectory;

			// Check for a Verse directory next to the rules file
			DirectoryReference MaybeVerseDirectory = DirectoryReference.Combine(Rules.File.Directory, "Verse");
			if (DirectoryReference.Exists(MaybeVerseDirectory))
			{
				this.AssociatedVerseDirectory = MaybeVerseDirectory;
				this.bDependsOnVerse = true;
			}

			foreach (string Def in PublicDefinitions)
			{
				Log.TraceVerbose("Compile Env {0}: {1}", Name, Def);
			}

			foreach (string Def in Rules.PrivateDefinitions)
			{
				Log.TraceVerbose("Compile Env {0}: {1}", Name, Def);
			}

			foreach(string CircularlyReferencedModuleName in Rules.CircularlyReferencedDependentModules)
			{
				if(CircularlyReferencedModuleName != "BlueprintContext" && !CircularDependenciesAllowList.Any(x => x.Key == Name && x.Value == CircularlyReferencedModuleName))
				{
					Log.TraceWarning("Found reference between '{0}' and '{1}'. Support for circular references is being phased out; please do not introduce new ones.", Name, CircularlyReferencedModuleName);
				}
			}

			AddDefaultIncludePaths();
		}

		/// <summary>
		/// Determines if a file is part of the given module
		/// </summary>
		/// <param name="Location">Path to the file</param>
		/// <returns>True if the file is part of this module</returns>
		public override bool ContainsFile(FileReference Location)
		{
			if (base.ContainsFile(Location))
			{
				return true;
			}
			if (GeneratedCodeDirectory != null && Location.IsUnderDirectory(GeneratedCodeDirectory))
			{
				return true;
			}
			return false;
		}

		/// <summary>
		/// Add the default include paths for this module to its settings
		/// </summary>
		private void AddDefaultIncludePaths()
		{
			// Add the module's parent directory to the public include paths, so other modules may include headers from it explicitly.
			foreach (DirectoryReference ModuleDir in ModuleDirectories)
			{
				PublicIncludePaths.Add(ModuleDir.ParentDirectory!);

				// Add the base directory to the legacy include paths.
				LegacyPublicIncludePaths.Add(ModuleDir);

				// Add the 'classes' directory, if it exists
				DirectoryReference ClassesDirectory = DirectoryReference.Combine(ModuleDir, "Classes");
				if (DirectoryLookupCache.DirectoryExists(ClassesDirectory))
				{
					PublicIncludePaths.Add(ClassesDirectory);
				}

				// Add all the public directories
				DirectoryReference PublicDirectory = DirectoryReference.Combine(ModuleDir, "Public");
				if (DirectoryLookupCache.DirectoryExists(PublicDirectory))
				{
					PublicIncludePaths.Add(PublicDirectory);

					ReadOnlyHashSet<string> ExcludeNames = UEBuildPlatform.GetBuildPlatform(Rules.Target.Platform).GetExcludedFolderNames();
					EnumerateLegacyIncludePaths(DirectoryItem.GetItemByDirectoryReference(PublicDirectory), ExcludeNames, LegacyPublicIncludePaths);
				}

				// Add the 'internal' directory, if it exists
				DirectoryReference InternalDirectory = DirectoryReference.Combine(ModuleDir, "Internal");
				if (DirectoryLookupCache.DirectoryExists(InternalDirectory))
				{
					InternalIncludePaths.Add(InternalDirectory);
				}

				// Add the base private directory for this module
				DirectoryReference PrivateDirectory = DirectoryReference.Combine(ModuleDir, "Private");
				if (DirectoryLookupCache.DirectoryExists(PrivateDirectory))
				{
					PrivateIncludePaths.Add(PrivateDirectory);
				}
			}
		}

		/// <summary>
		/// Enumerates legacy include paths under a given base directory
		/// </summary>
		/// <param name="BaseDirectory">The directory to start from. This directory is not added to the output list.</param>
		/// <param name="ExcludeNames">Set of folder names to exclude from the search.</param>
		/// <param name="LegacyPublicIncludePaths">List populated with the discovered directories</param>
		static void EnumerateLegacyIncludePaths(DirectoryItem BaseDirectory, ReadOnlyHashSet<string> ExcludeNames, HashSet<DirectoryReference> LegacyPublicIncludePaths)
		{
			foreach(DirectoryItem SubDirectory in BaseDirectory.EnumerateDirectories())
			{
				if(!ExcludeNames.Contains(SubDirectory.Name))
				{
					LegacyPublicIncludePaths.Add(SubDirectory.Location);
					EnumerateLegacyIncludePaths(SubDirectory, ExcludeNames, LegacyPublicIncludePaths);
				}
			}
		}

		/// <summary>
		/// Path to the precompiled manifest location
		/// </summary>
		public virtual FileReference PrecompiledManifestLocation
		{
			get { return FileReference.Combine(IntermediateDirectory, String.Format("{0}.precompiled", Name)); }
		}

		/// <summary>
		/// Sets up the environment for compiling any module that includes the public interface of this module.
		/// </summary>
		public override void AddModuleToCompileEnvironment(
			UEBuildModule? SourceModule,
			UEBuildBinary? SourceBinary,
			HashSet<DirectoryReference> IncludePaths,
			HashSet<DirectoryReference> SystemIncludePaths,
			HashSet<DirectoryReference> ModuleInterfacePaths,
			List<string> Definitions,
			List<UEBuildFramework> AdditionalFrameworks,
			List<FileItem> AdditionalPrerequisites,
			bool bLegacyPublicIncludePaths
			)
		{
			// This directory may not exist for this module (or ever exist, if it doesn't contain any generated headers), but we want the project files
			// to search it so we can pick up generated code definitions after UHT is run for the first time.
			if(bAddGeneratedCodeIncludePath || (ProjectFileGenerator.bGenerateProjectFiles && GeneratedCodeDirectory != null))
			{
				IncludePaths.Add(GeneratedCodeDirectory!);

				// If this module has Verse code, also add a VNI subdirectory in the generated code directory
				if (bHasVerse)
				{
					DirectoryReference VNIGeneratedCodeDirectory = DirectoryReference.Combine(GeneratedCodeDirectory!, "VNI");
					IncludePaths.Add(VNIGeneratedCodeDirectory);
				}

				if (Rules.AdditionalCodeGenDirectories != null)
				{
					foreach (string CodeGenDir in Rules.AdditionalCodeGenDirectories)
					{
						if (Directory.Exists(CodeGenDir))
						{
							IncludePaths.Add(new DirectoryReference(CodeGenDir));
						}
					}
				}
			}

			ModuleInterfacePaths.Add(UEToolChain.GetModuleInterfaceDir(IntermediateDirectory));

			base.AddModuleToCompileEnvironment(SourceModule, SourceBinary, IncludePaths, SystemIncludePaths, ModuleInterfacePaths, Definitions, AdditionalFrameworks, AdditionalPrerequisites, bLegacyPublicIncludePaths);
		}

		// UEBuildModule interface.
		public override List<FileItem> Compile(ReadOnlyTargetRules Target, UEToolChain ToolChain, CppCompileEnvironment BinaryCompileEnvironment, List<FileReference> SpecificFilesToCompile, ISourceFileWorkingSet WorkingSet, IActionGraphBuilder Graph)
		{
			//UEBuildPlatform BuildPlatform = UEBuildPlatform.GetBuildPlatform(BinaryCompileEnvironment.Platform);

			List<FileItem> LinkInputFiles = base.Compile(Target, ToolChain, BinaryCompileEnvironment, SpecificFilesToCompile, WorkingSet, Graph);

			CppCompileEnvironment ModuleCompileEnvironment = CreateModuleCompileEnvironment(Target, BinaryCompileEnvironment);

			// If the module is precompiled, read the object files from the manifest
			if(Rules.bUsePrecompiled && Target.LinkType == TargetLinkType.Monolithic)
			{
				if(!FileReference.Exists(PrecompiledManifestLocation))
				{
					throw new BuildException("Missing precompiled manifest for '{0}', '{1}'. This module was most likely not flagged for being included in a precompiled build - set 'PrecompileForTargets = PrecompileTargetsType.Any;' in {0}.build.cs to override." +
						" If part of a plugin, also check if its 'Type' is correct.", Name, PrecompiledManifestLocation);
				}

				PrecompiledManifest Manifest = PrecompiledManifest.Read(PrecompiledManifestLocation);
				foreach(FileReference OutputFile in Manifest.OutputFiles)
				{
					FileItem ObjectFile = FileItem.GetItemByFileReference(OutputFile);
					if(!ObjectFile.Exists)
					{
						throw new BuildException("Missing object file {0} listed in {1}", OutputFile, PrecompiledManifestLocation);
					}
					LinkInputFiles.Add(ObjectFile);
				}
				return LinkInputFiles;
			}

			// Add all the module source directories to the makefile
			foreach (DirectoryReference ModuleDirectory in ModuleDirectories)
			{
				DirectoryItem ModuleDirectoryItem = DirectoryItem.GetItemByDirectoryReference(ModuleDirectory);
				Graph.AddSourceDir(ModuleDirectoryItem);
			}

			// Find all the input files
			Dictionary<DirectoryItem, FileItem[]> DirectoryToSourceFiles = new Dictionary<DirectoryItem, FileItem[]>();
			InputFileCollection InputFiles = FindInputFiles(Target.Platform, DirectoryToSourceFiles);

			foreach (KeyValuePair<DirectoryItem, FileItem[]> Pair in DirectoryToSourceFiles)
			{
				Graph.AddSourceFiles(Pair.Key, Pair.Value);
			}

			// If we're compiling only specific files, strip out anything else. This prevents us clobbering response files for anything we're 
			// not going to build, triggering a larger build than necessary when we do a regular build again.
			if(SpecificFilesToCompile.Count > 0)
			{
				InputFiles.CPPFiles.RemoveAll(x => !SpecificFilesToCompile.Contains(x.Location));
				InputFiles.CCFiles.RemoveAll(x => !SpecificFilesToCompile.Contains(x.Location));
				InputFiles.CFiles.RemoveAll(x => !SpecificFilesToCompile.Contains(x.Location));

				if (InputFiles.CPPFiles.Count == 0 && InputFiles.CCFiles.Count == 0 && InputFiles.CFiles.Count == 0 &&
					!SpecificFilesToCompile.Any(x => ContainsFile(x)))
				{
					return new List<FileItem>();
				}
			}

			// Process all of the header file dependencies for this module
			CheckFirstIncludeMatchesEachCppFile(Target, ModuleCompileEnvironment, InputFiles.HeaderFiles, InputFiles.CPPFiles);

			// Should we force a precompiled header to be generated for this module?  Usually, we only bother with a
			// precompiled header if there are at least several source files in the module (after combining them for unity
			// builds.)  But for game modules, it can be convenient to always have a precompiled header to single-file
			// changes to code is really quick to compile.
			int MinFilesUsingPrecompiledHeader = Target.MinFilesUsingPrecompiledHeader;
			if (Rules.MinFilesUsingPrecompiledHeaderOverride != 0)
			{
				MinFilesUsingPrecompiledHeader = Rules.MinFilesUsingPrecompiledHeaderOverride;
			}
			else if (!Rules.bTreatAsEngineModule && Target.bForcePrecompiledHeaderForGameModules)
			{
				// This is a game module with only a small number of source files, so go ahead and force a precompiled header
				// to be generated to make incremental changes to source files as fast as possible for small projects.
				MinFilesUsingPrecompiledHeader = 1;
			}

			// Engine modules will always use unity build mode unless MinSourceFilesForUnityBuildOverride is specified in
			// the module rules file.  By default, game modules only use unity of they have enough source files for that
			// to be worthwhile.  If you have a lot of small game modules, consider specifying MinSourceFilesForUnityBuildOverride=0
			// in the modules that you don't typically iterate on source files in very frequently.
			int MinSourceFilesForUnityBuild = 2;
			if (Rules.MinSourceFilesForUnityBuildOverride != 0)
			{
				MinSourceFilesForUnityBuild = Rules.MinSourceFilesForUnityBuildOverride;
			}
			else if (Target.ProjectFile != null && RulesFile.IsUnderDirectory(DirectoryReference.Combine(Target.ProjectFile.Directory, "Source")))
			{
				// Game modules with only a small number of source files are usually better off having faster iteration times
				// on single source file changes, so we forcibly disable unity build for those modules
				MinSourceFilesForUnityBuild = Target.MinGameModuleSourceFilesForUnityBuild;
			}

			// Should we use unity build mode for this module?
			bool bModuleUsesUnityBuild = false;
	
			if (Target.bUseUnityBuild || Target.bForceUnityBuild)
			{
				if (Target.bForceUnityBuild)
				{
					Log.TraceVerbose("Module '{0}' using unity build mode (bForceUnityBuild enabled for this module)", this.Name);
					bModuleUsesUnityBuild = true;
				}
				else if (!Rules.bUseUnity)
				{
					Log.TraceVerbose("Module '{0}' not using unity build mode (bUseUnity disabled for this module)", this.Name);
					bModuleUsesUnityBuild = false;
				}
				else if (InputFiles.CPPFiles.Count < MinSourceFilesForUnityBuild)
				{
					Log.TraceVerbose("Module '{0}' not using unity build mode (module with fewer than {1} source files)", this.Name, MinSourceFilesForUnityBuild);
					bModuleUsesUnityBuild = false;
				}
				else
				{
					Log.TraceVerbose("Module '{0}' using unity build mode", this.Name);
					bModuleUsesUnityBuild = true;
				}
			}
			else
			{
				Log.TraceVerbose("Module '{0}' not using unity build mode", this.Name);
			}

			// Set up the environment with which to compile the CPP files
			CppCompileEnvironment CompileEnvironment = ModuleCompileEnvironment;

			// Generate ISPC headers first so C++ can consume them
			if (InputFiles.ISPCFiles.Count > 0)
			{
				CreateHeadersForISPC(ToolChain, ModuleCompileEnvironment, InputFiles.ISPCFiles, IntermediateDirectory, Graph);
			}

			// Compile any module interfaces
			if (InputFiles.IXXFiles.Count > 0 && Target.bEnableCppModules)
			{
				CPPOutput ModuleOutput = ToolChain.CompileCPPFiles(CompileEnvironment, InputFiles.IXXFiles, IntermediateDirectory, Name, Graph);
				LinkInputFiles.AddRange(ModuleOutput.ObjectFiles);
				CompileEnvironment.AdditionalPrerequisites.AddRange(ModuleOutput.CompiledModuleInterfaces);
			}

			// Configure the precompiled headers for this module
			CompileEnvironment = SetupPrecompiledHeaders(Target, ToolChain, CompileEnvironment, LinkInputFiles, Graph);

			// Write all the definitions to a separate file
			CreateHeaderForDefinitions(CompileEnvironment, IntermediateDirectory, null, Graph);

			// Mapping of source file to unity file. We output this to intermediate directories for other tools (eg. live coding) to use.
			Dictionary<FileItem, FileItem> SourceFileToUnityFile = new Dictionary<FileItem, FileItem>();

			// Compile CPP files
			if (bModuleUsesUnityBuild)
			{
				Unity.GenerateUnityCPPs(Target, InputFiles.CPPFiles, InputFiles.HeaderFiles, CompileEnvironment, WorkingSet, Rules.ShortName ?? Name, IntermediateDirectory, Graph, SourceFileToUnityFile,
					out List<FileItem> NormalFiles, out List<FileItem> AdaptiveFiles);
				LinkInputFiles.AddRange(CompileFilesWithToolChain(Target, ToolChain, CompileEnvironment, ModuleCompileEnvironment, NormalFiles, AdaptiveFiles, Graph).ObjectFiles);
			}
			else if (SpecificFilesToCompile.Count == 0)
			{
				Unity.GetAdaptiveFiles(Target, InputFiles.CPPFiles, InputFiles.HeaderFiles, CompileEnvironment, WorkingSet, Rules.ShortName ?? Name, IntermediateDirectory, Graph,
					out List<FileItem> NormalFiles, out List<FileItem> AdaptiveFiles);
				LinkInputFiles.AddRange(CompileFilesWithToolChain(Target, ToolChain, CompileEnvironment, ModuleCompileEnvironment, NormalFiles, AdaptiveFiles, Graph).ObjectFiles);
			}
			else
			{
				LinkInputFiles.AddRange(CompileFilesWithToolChain(Target, ToolChain, CompileEnvironment, ModuleCompileEnvironment, InputFiles.CPPFiles, new List<FileItem>(), Graph).ObjectFiles);
			}

			// Compile all the generated CPP files
			if (GeneratedCppDirectories != null && !CompileEnvironment.bHackHeaderGenerator && SpecificFilesToCompile.Count == 0)
			{
				List<string> GeneratedFiles = new List<string>();
				foreach (string GeneratedDir in GeneratedCppDirectories)
				{
					if (Directory.Exists(GeneratedDir))
					{
						GeneratedFiles.AddRange(Directory.GetFiles(GeneratedDir, "*.gen.cpp"));
					}
				}

				if(GeneratedFiles.Count > 0)
				{
					// Create a compile environment for the generated files. We can disable creating debug info here to improve link times.
					CppCompileEnvironment GeneratedCPPCompileEnvironment = CompileEnvironment;
					if(GeneratedCPPCompileEnvironment.bCreateDebugInfo && Target.bDisableDebugInfoForGeneratedCode)
					{
						GeneratedCPPCompileEnvironment = new CppCompileEnvironment(GeneratedCPPCompileEnvironment);
						GeneratedCPPCompileEnvironment.bCreateDebugInfo = false;
					}

					// Always force include the PCH, even if PCHs are disabled, for generated code. Legacy code can rely on PCHs being included to compile correctly, and this used to be done by UHT manually including it.
					if(GeneratedCPPCompileEnvironment.PrecompiledHeaderFile == null && Rules.PrivatePCHHeaderFile != null && Rules.PCHUsage != ModuleRules.PCHUsageMode.UseExplicitOrSharedPCHs)
					{
						FileItem PrivatePchFileItem = FileItem.GetItemByFileReference(FileReference.Combine(ModuleDirectory, Rules.PrivatePCHHeaderFile));
						if(!PrivatePchFileItem.Exists)
						{
							throw new BuildException("Unable to find private PCH file '{0}', referenced by '{1}'", PrivatePchFileItem.Location, RulesFile);
						}

						GeneratedCPPCompileEnvironment = new CppCompileEnvironment(GeneratedCPPCompileEnvironment);
						GeneratedCPPCompileEnvironment.ForceIncludeFiles.Add(PrivatePchFileItem);
					}

					// Compile all the generated files
					List<FileItem> GeneratedFileItems = new List<FileItem>();
					foreach (string GeneratedFilename in GeneratedFiles)
					{
						FileItem GeneratedCppFileItem = FileItem.GetItemByPath(GeneratedFilename);
						if (SpecificFilesToCompile.Count == 0 || SpecificFilesToCompile.Contains(GeneratedCppFileItem.Location))
						{
							GeneratedFileItems.Add(GeneratedCppFileItem);
						}
					}

					if (bModuleUsesUnityBuild)
					{
						Unity.GenerateUnityCPPs(Target, GeneratedFileItems, new List<FileItem>(), CompileEnvironment, WorkingSet, (Rules.ShortName ?? Name) + ".gen", IntermediateDirectory, Graph, SourceFileToUnityFile,
							out List<FileItem> NormalGeneratedFiles, out List<FileItem> AdaptiveGeneratedFiles);
						LinkInputFiles.AddRange(CompileFilesWithToolChain(Target, ToolChain, GeneratedCPPCompileEnvironment, ModuleCompileEnvironment, NormalGeneratedFiles, AdaptiveGeneratedFiles, Graph).ObjectFiles);
					}
					else
					{
						LinkInputFiles.AddRange(ToolChain.CompileCPPFiles(GeneratedCPPCompileEnvironment, GeneratedFileItems, IntermediateDirectory, Name, Graph).ObjectFiles);
					}
				}
			}

			// Compile ISPC files directly
			if (InputFiles.ISPCFiles.Count > 0)
			{
				LinkInputFiles.AddRange(ToolChain.CompileISPCFiles(ModuleCompileEnvironment, InputFiles.ISPCFiles, IntermediateDirectory, Graph).ObjectFiles);
			}

			// Compile C files directly. Do not use a PCH here, because a C++ PCH is not compatible with C source files.
			if(InputFiles.CFiles.Count > 0)
			{
				LinkInputFiles.AddRange(ToolChain.CompileCPPFiles(ModuleCompileEnvironment, InputFiles.CFiles, IntermediateDirectory, Name, Graph).ObjectFiles);
			}

			// Compile CC files directly.
			if(InputFiles.CCFiles.Count > 0)
			{
				LinkInputFiles.AddRange(ToolChain.CompileCPPFiles(CompileEnvironment, InputFiles.CCFiles, IntermediateDirectory, Name, Graph).ObjectFiles);
			}

			// Compile MM files directly.
			if(InputFiles.MMFiles.Count > 0)
			{
				LinkInputFiles.AddRange(ToolChain.CompileCPPFiles(CompileEnvironment, InputFiles.MMFiles, IntermediateDirectory, Name, Graph).ObjectFiles);
			}

			// Compile RC files. The resource compiler does not work with response files, and using the regular compile environment can easily result in the 
			// command line length exceeding the OS limit. Use the binary compile environment to keep the size down, and require that all include paths
			// must be specified relative to the resource file itself or Engine/Source.
			if(InputFiles.RCFiles.Count > 0)
			{
				CppCompileEnvironment ResourceCompileEnvironment = new CppCompileEnvironment(BinaryCompileEnvironment);
				if(Binary != null)
				{
					// @todo: This should be in some Windows code somewhere...
					ResourceCompileEnvironment.Definitions.Add("ORIGINAL_FILE_NAME=\"" + Binary.OutputFilePaths[0].GetFileName() + "\"");
				}
				LinkInputFiles.AddRange(ToolChain.CompileRCFiles(ResourceCompileEnvironment, InputFiles.RCFiles, IntermediateDirectory, Graph).ObjectFiles);
			}

			// Write the compiled manifest
			if(Rules.bPrecompile && Target.LinkType == TargetLinkType.Monolithic)
			{
				DirectoryReference.CreateDirectory(PrecompiledManifestLocation.Directory);

				PrecompiledManifest Manifest = new PrecompiledManifest();
				Manifest.OutputFiles.AddRange(LinkInputFiles.Select(x => x.Location));
				Manifest.WriteIfModified(PrecompiledManifestLocation);
			}

			// Write a mapping of unity object file to standalone object file for live coding
			if(Rules.Target.bWithLiveCoding)
			{
				FileReference UnityManifestFile = FileReference.Combine(IntermediateDirectory, "LiveCodingInfo.json");
				using (JsonWriter Writer = new JsonWriter(UnityManifestFile))
				{
					Writer.WriteObjectStart();
					Writer.WriteObjectStart("RemapUnityFiles");
					foreach (IGrouping<FileItem, KeyValuePair<FileItem, FileItem>> UnityGroup in SourceFileToUnityFile.GroupBy(x => x.Value))
					{
						Writer.WriteArrayStart(UnityGroup.Key.Location.GetFileName() + ".obj");
						foreach (FileItem SourceFile in UnityGroup.Select(x => x.Key))
						{
							Writer.WriteValue(SourceFile.Location.GetFileName() + ".obj");
						}
						Writer.WriteArrayEnd();
					}
					Writer.WriteObjectEnd();
					Writer.WriteObjectEnd();
				}
			}

			return LinkInputFiles;
		}

		/// <summary>
		/// Create a shared PCH template for this module, which allows constructing shared PCH instances in the future
		/// </summary>
		/// <param name="Target">The target which owns this module</param>
		/// <param name="BaseCompileEnvironment">Base compile environment for this target</param>
		/// <returns>Template for shared PCHs</returns>
		public PrecompiledHeaderTemplate CreateSharedPCHTemplate(UEBuildTarget Target, CppCompileEnvironment BaseCompileEnvironment)
		{
			CppCompileEnvironment CompileEnvironment = CreateSharedPCHCompileEnvironment(Target, BaseCompileEnvironment);
			FileItem HeaderFile = FileItem.GetItemByFileReference(FileReference.Combine(ModuleDirectory, Rules.SharedPCHHeaderFile!));

			DirectoryReference PrecompiledHeaderDir;
			if(Rules.bUsePrecompiled)
			{
				PrecompiledHeaderDir = DirectoryReference.Combine(Target.ProjectIntermediateDirectory, Name);
			}
			else
			{
				PrecompiledHeaderDir = IntermediateDirectory;
			}

			return new PrecompiledHeaderTemplate(this, CompileEnvironment, HeaderFile, PrecompiledHeaderDir);
		}

		/// <summary>
		/// Creates a precompiled header action to generate a new pch file 
		/// </summary>
		/// <param name="ToolChain">The toolchain to generate the PCH</param>
		/// <param name="HeaderFile"></param>
		/// <param name="ModuleCompileEnvironment"></param>
		/// <param name="Graph">List of actions to be executed. Additional actions will be added to this list.</param>
		/// <returns>The created PCH instance.</returns>
		private PrecompiledHeaderInstance CreatePrivatePCH(UEToolChain? ToolChain, FileItem HeaderFile, CppCompileEnvironment ModuleCompileEnvironment, IActionGraphBuilder Graph)
		{
			// Create the wrapper file, which sets all the definitions needed to compile it
			FileReference WrapperLocation = FileReference.Combine(IntermediateDirectory, String.Format("PCH.{0}.h", Name));
			FileItem WrapperFile = CreatePCHWrapperFile(WrapperLocation, ModuleCompileEnvironment.Definitions, HeaderFile, Graph);

			// Create a new C++ environment that is used to create the PCH.
			CppCompileEnvironment CompileEnvironment = new CppCompileEnvironment(ModuleCompileEnvironment);
			CompileEnvironment.Definitions.Clear();
			CompileEnvironment.PrecompiledHeaderAction = PrecompiledHeaderAction.Create;
			CompileEnvironment.PrecompiledHeaderIncludeFilename = WrapperFile.Location;
			CompileEnvironment.bOptimizeCode = ModuleCompileEnvironment.bOptimizeCode;

			// Create the action to compile the PCH file.
			CPPOutput Output;
			if (ToolChain == null)
			{
				Output = new CPPOutput();
			}
			else
			{
				Output = ToolChain.CompileCPPFiles(CompileEnvironment, new List<FileItem>() { WrapperFile }, IntermediateDirectory, Name, Graph);
			}
			return new PrecompiledHeaderInstance(WrapperFile, CompileEnvironment, Output);
		}

		/// <summary>
		/// Generates a precompiled header instance from the given template, or returns an existing one if it already exists
		/// </summary>
		/// <param name="ToolChain">The toolchain being used to build this module</param>
		/// <param name="Template">The PCH template</param>
		/// <param name="ModuleCompileEnvironment">Compile environment for the current module</param>
		/// <param name="Graph">List of actions to be executed. Additional actions will be added to this list.</param>
		/// <returns>Instance of a PCH</returns>
		public PrecompiledHeaderInstance FindOrCreateSharedPCH(UEToolChain? ToolChain, PrecompiledHeaderTemplate Template, CppCompileEnvironment ModuleCompileEnvironment, IActionGraphBuilder Graph)
		{
			PrecompiledHeaderInstance? Instance = Template.Instances.Find(x => IsCompatibleForSharedPCH(x.CompileEnvironment, ModuleCompileEnvironment));
			if(Instance == null)
			{
				// Create a suffix to distinguish this shared PCH variant from any others. Currently only optimized and non-optimized shared PCHs are supported.
				string Variant = GetSuffixForSharedPCH(ModuleCompileEnvironment, Template.BaseCompileEnvironment);

				// Create the wrapper file, which sets all the definitions needed to compile it
				FileReference WrapperLocation = FileReference.Combine(Template.OutputDir, String.Format("SharedPCH.{0}{1}.h", Template.Module.Name, Variant));
				FileItem WrapperFile = CreatePCHWrapperFile(WrapperLocation, Template.BaseCompileEnvironment.Definitions, Template.HeaderFile, Graph);

				// Create the compile environment for this PCH
				CppCompileEnvironment CompileEnvironment = new CppCompileEnvironment(Template.BaseCompileEnvironment);
				CompileEnvironment.Definitions.Clear();
				CompileEnvironment.PrecompiledHeaderAction = PrecompiledHeaderAction.Create;
				CompileEnvironment.PrecompiledHeaderIncludeFilename = WrapperFile.Location;
				CopySettingsForSharedPCH(ModuleCompileEnvironment, CompileEnvironment);

				// Create the PCH
				CPPOutput Output;
				if (ToolChain == null)
				{
					Output = new CPPOutput();
				}
				else
				{
					Output = ToolChain.CompileCPPFiles(CompileEnvironment, new List<FileItem>() { WrapperFile }, Template.OutputDir, "Shared", Graph);
				}
				Instance = new PrecompiledHeaderInstance(WrapperFile, CompileEnvironment, Output);
				Template.Instances.Add(Instance);
			}
			return Instance;
		}

		/// <summary>
		/// Determines if a module compile environment is compatible with the given shared PCH compile environment
		/// </summary>
		/// <param name="ModuleCompileEnvironment">The module compile environment</param>
		/// <param name="CompileEnvironment">The shared PCH compile environment</param>
		/// <returns>True if the two compile enviroments are compatible</returns>
		private bool IsCompatibleForSharedPCH(CppCompileEnvironment ModuleCompileEnvironment, CppCompileEnvironment CompileEnvironment)
		{
			if(ModuleCompileEnvironment.bOptimizeCode != CompileEnvironment.bOptimizeCode)
			{
				return false;
			}
			if(ModuleCompileEnvironment.bUseRTTI != CompileEnvironment.bUseRTTI)
			{
				return false;
			}
			if(ModuleCompileEnvironment.bEnableExceptions != CompileEnvironment.bEnableExceptions)
			{
				return false;
			}
			if(ModuleCompileEnvironment.ShadowVariableWarningLevel != CompileEnvironment.ShadowVariableWarningLevel)
			{
				return false;
			}
			if(ModuleCompileEnvironment.UnsafeTypeCastWarningLevel != CompileEnvironment.UnsafeTypeCastWarningLevel)
			{
				return false;
			}
			if(ModuleCompileEnvironment.bEnableUndefinedIdentifierWarnings != CompileEnvironment.bEnableUndefinedIdentifierWarnings)
			{
				return false;
			}
			if (ModuleCompileEnvironment.CppStandard != CompileEnvironment.CppStandard)
			{
				return false;
			}
			return true;
		}

		/// <summary>
		/// Gets the unique suffix for a shared PCH
		/// </summary>
		/// <param name="CompileEnvironment">The shared PCH compile environment</param>
		/// <param name="BaseCompileEnvironment">The base compile environment</param>
		/// <returns>The unique suffix for the shared PCH</returns>
		private string GetSuffixForSharedPCH(CppCompileEnvironment CompileEnvironment, CppCompileEnvironment BaseCompileEnvironment)
		{
			string Variant = "";
			if(CompileEnvironment.bOptimizeCode != BaseCompileEnvironment.bOptimizeCode)
			{
				if(CompileEnvironment.bOptimizeCode)
				{
					Variant += ".Optimized";
				}
				else
				{
					Variant += ".NonOptimized";
				}
			}
			if(CompileEnvironment.bUseRTTI != BaseCompileEnvironment.bUseRTTI)
			{
				if (CompileEnvironment.bUseRTTI)
				{
					Variant += ".RTTI";
				}
				else
				{
					Variant += ".NonRTTI";
				}
			}
			if (CompileEnvironment.bEnableExceptions != BaseCompileEnvironment.bEnableExceptions)
			{
				if (CompileEnvironment.bEnableExceptions)
				{
					Variant += ".Exceptions";
				}
				else
				{
					Variant += ".NoExceptions";
				}
			}
			if (CompileEnvironment.ShadowVariableWarningLevel != BaseCompileEnvironment.ShadowVariableWarningLevel)
			{
				if (CompileEnvironment.ShadowVariableWarningLevel == WarningLevel.Error)
				{
					Variant += ".ShadowErrors";
				}
				else if (CompileEnvironment.ShadowVariableWarningLevel == WarningLevel.Warning)
				{
					Variant += ".ShadowWarnings";
				}
				else
				{
					Variant += ".NoShadow";
				}
			}

			if (CompileEnvironment.UnsafeTypeCastWarningLevel != BaseCompileEnvironment.UnsafeTypeCastWarningLevel)
			{
				if (CompileEnvironment.UnsafeTypeCastWarningLevel == WarningLevel.Error)
				{
					Variant += ".TypeCastErrors";
				}
				else if (CompileEnvironment.UnsafeTypeCastWarningLevel == WarningLevel.Warning)
				{
					Variant += ".TypeCastWarnings";
				}
				else
				{
					Variant += ".NoTypeCast";
				}
			}
			
			if (CompileEnvironment.bEnableUndefinedIdentifierWarnings != BaseCompileEnvironment.bEnableUndefinedIdentifierWarnings)
			{
				if (CompileEnvironment.bEnableUndefinedIdentifierWarnings)
				{
					Variant += ".Undef";
				}
				else
				{
					Variant += ".NoUndef";
				}
			}

			if (CompileEnvironment.CppStandard != BaseCompileEnvironment.CppStandard)
			{
				Variant += String.Format(".{0}", CompileEnvironment.CppStandard);
			}

			return Variant;
		}

		/// <summary>
		/// Copy settings from the module's compile environment into the environment for the shared PCH
		/// </summary>
		/// <param name="ModuleCompileEnvironment">The module compile environment</param>
		/// <param name="CompileEnvironment">The shared PCH compile environment</param>
		private void CopySettingsForSharedPCH(CppCompileEnvironment ModuleCompileEnvironment, CppCompileEnvironment CompileEnvironment)
		{
			CompileEnvironment.bOptimizeCode = ModuleCompileEnvironment.bOptimizeCode;
			CompileEnvironment.bUseRTTI = ModuleCompileEnvironment.bUseRTTI;
			CompileEnvironment.bEnableExceptions = ModuleCompileEnvironment.bEnableExceptions;
			CompileEnvironment.ShadowVariableWarningLevel = ModuleCompileEnvironment.ShadowVariableWarningLevel;
			CompileEnvironment.UnsafeTypeCastWarningLevel = ModuleCompileEnvironment.UnsafeTypeCastWarningLevel;
			CompileEnvironment.bEnableUndefinedIdentifierWarnings = ModuleCompileEnvironment.bEnableUndefinedIdentifierWarnings;
			CompileEnvironment.CppStandard = ModuleCompileEnvironment.CppStandard;
		}

		/// <summary>
		/// Compiles the provided CPP unity files. Will
		/// </summary>
		private CPPOutput CompileFilesWithToolChain(
			ReadOnlyTargetRules Target,
			UEToolChain ToolChain,
			CppCompileEnvironment CompileEnvironment,
			CppCompileEnvironment ModuleCompileEnvironment,
			List<FileItem> NormalFiles,
			List<FileItem> AdaptiveFiles,
			IActionGraphBuilder Graph)
		{
			bool bAdaptiveUnityDisablesPCH = false;
			if(Rules.PCHUsage == ModuleRules.PCHUsageMode.UseExplicitOrSharedPCHs)
			{
				if(Rules.bTreatAsEngineModule || Rules.PrivatePCHHeaderFile == null)
				{
					bAdaptiveUnityDisablesPCH = Target.bAdaptiveUnityDisablesPCH;
				}
				else
				{
					bAdaptiveUnityDisablesPCH = Target.bAdaptiveUnityDisablesPCHForProject;
				}
			}

			if (AdaptiveFiles.Count > 0)
			{
				if (Target.bAdaptiveUnityCreatesDedicatedPCH)
				{
					Graph.AddDiagnostic("[Adaptive Build] Creating dedicated PCH for each excluded file. Set bAdaptiveUnityCreatesDedicatedPCH to false in BuildConfiguration.xml to change this behavior.");
				}
				else if (Target.bAdaptiveUnityDisablesPCH)
				{
					Graph.AddDiagnostic("[Adaptive Build] Disabling PCH for excluded files. Set bAdaptiveUnityDisablesPCH to false in BuildConfiguration.xml to change this behavior.");
				}

				if (Target.bAdaptiveUnityDisablesOptimizations)
				{
					Graph.AddDiagnostic("[Adaptive Build] Disabling optimizations for excluded files. Set bAdaptiveUnityDisablesOptimizations to false in BuildConfiguration.xml to change this behavior.");
				}
				if (Target.bAdaptiveUnityEnablesEditAndContinue)
				{
					Graph.AddDiagnostic("[Adaptive Build] Enabling Edit & Continue for excluded files. Set bAdaptiveUnityEnablesEditAndContinue to false in BuildConfiguration.xml to change this behavior.");
				}

				Graph.AddDiagnostic($"[Adaptive Build] Excluded from {Name} unity file: " + String.Join(", ", AdaptiveFiles.Select(File => Path.GetFileName(File.AbsolutePath))));
			}

			if ((!Target.bAdaptiveUnityDisablesOptimizations && !bAdaptiveUnityDisablesPCH && !Target.bAdaptiveUnityCreatesDedicatedPCH) || Target.bStressTestUnity)
			{
				NormalFiles = NormalFiles.Concat(AdaptiveFiles).ToList();
				AdaptiveFiles = new List<FileItem>();
			}

			CPPOutput OutputFiles = new CPPOutput();

			if (NormalFiles.Count > 0)
			{
				OutputFiles = ToolChain.CompileCPPFiles(CompileEnvironment, NormalFiles, IntermediateDirectory, Name, Graph);
			}

			if (AdaptiveFiles.Count > 0)
			{
				// Create the new compile environment. Always turn off PCH due to different compiler settings.
				CppCompileEnvironment AdaptiveUnityEnvironment = new CppCompileEnvironment(ModuleCompileEnvironment);
				if(Target.bAdaptiveUnityDisablesOptimizations)
				{
					AdaptiveUnityEnvironment.bOptimizeCode = false;
				}
				if (Target.bAdaptiveUnityEnablesEditAndContinue)
				{
					AdaptiveUnityEnvironment.bSupportEditAndContinue = true;
				}

				// Create a per-file PCH
				CPPOutput AdaptiveOutput;
				if(Target.bAdaptiveUnityCreatesDedicatedPCH)
				{
					AdaptiveOutput = CompileAdaptiveNonUnityFilesWithDedicatedPCH(ToolChain, AdaptiveUnityEnvironment, AdaptiveFiles, IntermediateDirectory, Name, Graph);
				}
				else if(bAdaptiveUnityDisablesPCH)
				{
					AdaptiveOutput = CompileAdaptiveNonUnityFilesWithoutPCH(ToolChain, AdaptiveUnityEnvironment, AdaptiveFiles, IntermediateDirectory, Name, Graph);
				}
				else if(AdaptiveUnityEnvironment.bOptimizeCode != CompileEnvironment.bOptimizeCode || AdaptiveUnityEnvironment.bSupportEditAndContinue != CompileEnvironment.bSupportEditAndContinue)
				{
					AdaptiveOutput = CompileAdaptiveNonUnityFiles(ToolChain, AdaptiveUnityEnvironment, AdaptiveFiles, IntermediateDirectory, Name, Graph);
				}
				else
				{
					AdaptiveOutput = CompileAdaptiveNonUnityFiles(ToolChain, CompileEnvironment, AdaptiveFiles, IntermediateDirectory, Name, Graph);
				}

				// Merge output
				OutputFiles.ObjectFiles.AddRange(AdaptiveOutput.ObjectFiles);
			}

			return OutputFiles;
		}

		static CPPOutput CompileAdaptiveNonUnityFiles(UEToolChain ToolChain, CppCompileEnvironment CompileEnvironment, List<FileItem> Files, DirectoryReference IntermediateDirectory, string ModuleName, IActionGraphBuilder Graph)
		{
			// Write all the definitions out to a separate file
			CreateHeaderForDefinitions(CompileEnvironment, IntermediateDirectory, "Adaptive", Graph);

			// Compile the files
			return ToolChain.CompileCPPFiles(CompileEnvironment, Files, IntermediateDirectory, ModuleName, Graph);
		}

		static CPPOutput CompileAdaptiveNonUnityFilesWithoutPCH(UEToolChain ToolChain, CppCompileEnvironment CompileEnvironment, List<FileItem> Files, DirectoryReference IntermediateDirectory, string ModuleName, IActionGraphBuilder Graph)
		{
			// Disable precompiled headers
			CompileEnvironment.PrecompiledHeaderAction = PrecompiledHeaderAction.None;

			// Write all the definitions out to a separate file
			CreateHeaderForDefinitions(CompileEnvironment, IntermediateDirectory, "Adaptive", Graph);

			// Compile the files
			return ToolChain.CompileCPPFiles(CompileEnvironment, Files, IntermediateDirectory, ModuleName, Graph);
		}

		static CPPOutput CompileAdaptiveNonUnityFilesWithDedicatedPCH(UEToolChain ToolChain, CppCompileEnvironment CompileEnvironment, List<FileItem> Files, DirectoryReference IntermediateDirectory, string ModuleName, IActionGraphBuilder Graph)
		{
			CPPOutput Output = new CPPOutput();
			foreach(FileItem File in Files)
			{
				// Build the contents of the wrapper file
				StringBuilder WrapperContents = new StringBuilder();
				using (StringWriter Writer = new StringWriter(WrapperContents))
				{
					string FileString = File.AbsolutePath;
					if (File.Location.IsUnderDirectory(Unreal.RootDirectory))
					{
						FileString = File.Location.MakeRelativeTo(UnrealBuildTool.EngineSourceDirectory);
					}
					FileString = FileString.Replace('\\', '/');
					Writer.WriteLine("// Dedicated PCH for {0}", FileString);
					Writer.WriteLine();
					WriteDefinitions(CompileEnvironment.Definitions, Writer);
					Writer.WriteLine();
					using(StreamReader Reader = new StreamReader(File.Location.FullName))
					{
						CppIncludeParser.CopyIncludeDirectives(Reader, Writer);
					}
				}

				// Write the PCH header
				FileReference DedicatedPchLocation = FileReference.Combine(IntermediateDirectory, String.Format("PCH.Dedicated.{0}.h", File.Location.GetFileNameWithoutExtension()));
				FileItem DedicatedPchFile = Graph.CreateIntermediateTextFile(DedicatedPchLocation, WrapperContents.ToString());

				// Create a new C++ environment to compile the PCH
				CppCompileEnvironment PchEnvironment = new CppCompileEnvironment(CompileEnvironment);
				PchEnvironment.Definitions.Clear();
				PchEnvironment.UserIncludePaths.Add(File.Location.Directory); // Need to be able to include headers in the same directory as the source file
				PchEnvironment.PrecompiledHeaderAction = PrecompiledHeaderAction.Create;
				PchEnvironment.PrecompiledHeaderIncludeFilename = DedicatedPchFile.Location;

				// Create the action to compile the PCH file.
				CPPOutput PchOutput = ToolChain.CompileCPPFiles(PchEnvironment, new List<FileItem>() { DedicatedPchFile }, IntermediateDirectory, ModuleName, Graph);
				Output.ObjectFiles.AddRange(PchOutput.ObjectFiles);

				// Create a new C++ environment to compile the original file
				CppCompileEnvironment FileEnvironment = new CppCompileEnvironment(CompileEnvironment);
				FileEnvironment.Definitions.Clear();
				FileEnvironment.PrecompiledHeaderAction = PrecompiledHeaderAction.Include;
				FileEnvironment.PrecompiledHeaderIncludeFilename = DedicatedPchFile.Location;
				FileEnvironment.PrecompiledHeaderFile = PchOutput.PrecompiledHeaderFile;

				// Create the action to compile the PCH file.
				CPPOutput FileOutput = ToolChain.CompileCPPFiles(FileEnvironment, new List<FileItem>() { File }, IntermediateDirectory, ModuleName, Graph);
				Output.ObjectFiles.AddRange(FileOutput.ObjectFiles);
			}
			return Output;
		}

		/// <summary>
		/// Configure precompiled headers for this module
		/// </summary>
		/// <param name="Target">The target being built</param>
		/// <param name="ToolChain">The toolchain to build with</param>
		/// <param name="CompileEnvironment">The current compile environment</param>
		/// <param name="LinkInputFiles">List of files that will be linked for the target</param>
		/// <param name="Graph">List of build actions</param>
		CppCompileEnvironment SetupPrecompiledHeaders(ReadOnlyTargetRules Target, UEToolChain? ToolChain, CppCompileEnvironment CompileEnvironment, List<FileItem> LinkInputFiles, IActionGraphBuilder Graph)
		{
			if (Target.bUsePCHFiles && Rules.PCHUsage != ModuleRules.PCHUsageMode.NoPCHs)
			{
				// If this module doesn't need a shared PCH, configure that
				if(Rules.PrivatePCHHeaderFile != null && (Rules.PCHUsage == ModuleRules.PCHUsageMode.NoSharedPCHs || Rules.PCHUsage == ModuleRules.PCHUsageMode.UseExplicitOrSharedPCHs))
				{
					PrecompiledHeaderInstance Instance = CreatePrivatePCH(ToolChain, FileItem.GetItemByFileReference(FileReference.Combine(ModuleDirectory, Rules.PrivatePCHHeaderFile)), CompileEnvironment, Graph);

					CompileEnvironment = new CppCompileEnvironment(CompileEnvironment);
					CompileEnvironment.Definitions.Clear();
					CompileEnvironment.PrecompiledHeaderAction = PrecompiledHeaderAction.Include;
					CompileEnvironment.PrecompiledHeaderIncludeFilename = Instance.HeaderFile.Location;
					CompileEnvironment.PrecompiledHeaderFile = Instance.Output.PrecompiledHeaderFile;

					LinkInputFiles.AddRange(Instance.Output.ObjectFiles);
				}

				// Try to find a suitable shared PCH for this module
				if (CompileEnvironment.PrecompiledHeaderIncludeFilename == null && CompileEnvironment.SharedPCHs.Count > 0 && !CompileEnvironment.bIsBuildingLibrary && Rules.PCHUsage != ModuleRules.PCHUsageMode.NoSharedPCHs)
				{
					// Find all the dependencies of this module
					HashSet<UEBuildModule> ReferencedModules = new HashSet<UEBuildModule>();
					GetAllDependencyModules(new List<UEBuildModule>(), ReferencedModules, bIncludeDynamicallyLoaded: false, bForceCircular: false, bOnlyDirectDependencies: true);

					// Find the first shared PCH module we can use
					PrecompiledHeaderTemplate Template = CompileEnvironment.SharedPCHs.FirstOrDefault(x => ReferencedModules.Contains(x.Module));
					if(Template != null && Template.IsValidFor(CompileEnvironment))
					{
						PrecompiledHeaderInstance Instance = FindOrCreateSharedPCH(ToolChain, Template, CompileEnvironment, Graph);

						FileReference PrivateDefinitionsFile = FileReference.Combine(IntermediateDirectory, String.Format("Definitions.{0}.h", Name));

						FileItem PrivateDefinitionsFileItem;
						using (StringWriter Writer = new StringWriter())
						{
							// Remove the module _API definition for cases where there are circular dependencies between the shared PCH module and modules using it
							Writer.WriteLine("#undef {0}", ModuleApiDefine);

							// Games may choose to use shared PCHs from the engine, so allow them to change the value of these macros
							if(!Rules.bTreatAsEngineModule)
							{
								Writer.WriteLine("#undef UE_IS_ENGINE_MODULE");
								Writer.WriteLine("#undef DEPRECATED_FORGAME");
								Writer.WriteLine("#define DEPRECATED_FORGAME DEPRECATED");
								Writer.WriteLine("#undef UE_DEPRECATED_FORGAME");
								Writer.WriteLine("#define UE_DEPRECATED_FORGAME UE_DEPRECATED");
							}

							WriteDefinitions(CompileEnvironment.Definitions, Writer);
							PrivateDefinitionsFileItem = Graph.CreateIntermediateTextFile(PrivateDefinitionsFile, Writer.ToString());
						}

						CompileEnvironment = new CppCompileEnvironment(CompileEnvironment);
						CompileEnvironment.Definitions.Clear();
						CompileEnvironment.ForceIncludeFiles.Add(PrivateDefinitionsFileItem);
						CompileEnvironment.PrecompiledHeaderAction = PrecompiledHeaderAction.Include;
						CompileEnvironment.PrecompiledHeaderIncludeFilename = Instance.HeaderFile.Location;
						CompileEnvironment.PrecompiledHeaderFile = Instance.Output.PrecompiledHeaderFile;

						LinkInputFiles.AddRange(Instance.Output.ObjectFiles);
					}
				}
			}
			return CompileEnvironment;
		}

		/// <summary>
		/// Creates a header file containing all the preprocessor definitions for a compile environment, and force-include it. We allow a more flexible syntax for preprocessor definitions than
		/// is typically allowed on the command line (allowing function macros or double-quote characters, for example). Ensuring all definitions are specified in a header files ensures consistent
		/// behavior.
		/// </summary>
		/// <param name="CompileEnvironment">The compile environment</param>
		/// <param name="IntermediateDirectory">Directory to create the intermediate file</param>
		/// <param name="HeaderSuffix">Suffix for the included file</param>
		/// <param name="Graph">The action graph being built</param>
		static void CreateHeaderForDefinitions(CppCompileEnvironment CompileEnvironment, DirectoryReference IntermediateDirectory, string? HeaderSuffix, IActionGraphBuilder Graph)
		{
			if(CompileEnvironment.Definitions.Count > 0)
			{
				string PrivateDefinitionsName = "Definitions.h";

				if(!String.IsNullOrEmpty(HeaderSuffix))
				{
					PrivateDefinitionsName = $"Definitions.{HeaderSuffix}.h";
				}

				FileReference PrivateDefinitionsFile = FileReference.Combine(IntermediateDirectory, PrivateDefinitionsName);
				using (StringWriter Writer = new StringWriter())
				{
					WriteDefinitions(CompileEnvironment.Definitions, Writer);
					CompileEnvironment.Definitions.Clear();

					FileItem PrivateDefinitionsFileItem = Graph.CreateIntermediateTextFile(PrivateDefinitionsFile, Writer.ToString());
					CompileEnvironment.ForceIncludeFiles.Add(PrivateDefinitionsFileItem);
				}
			}
		}

		/// <summary>
		/// Creates header files from ISPC for inclusion and adds them as dependencies.
		/// </summary>
		/// <param name="ToolChain">The toolchain to generate the PCH</param>
		/// <param name="CompileEnvironment">Compile environment</param>
		/// <param name="InputFiles">List of ISPC source files</param>
		/// <param name="IntermediateDirectory">Directory to create the intermediate file</param>
		/// <param name="Graph">List of actions to be executed. Additional actions will be added to this list.</param>
		static void CreateHeadersForISPC(UEToolChain ToolChain, CppCompileEnvironment CompileEnvironment, List<FileItem> InputFiles, DirectoryReference IntermediateDirectory, IActionGraphBuilder Graph)
		{
			CPPOutput Output = ToolChain.GenerateISPCHeaders(CompileEnvironment, InputFiles, IntermediateDirectory, Graph);

			CompileEnvironment.AdditionalPrerequisites.AddRange(Output.GeneratedHeaderFiles);
			CompileEnvironment.UserIncludePaths.Add(IntermediateDirectory);
		}

		/// <summary>
		/// Create a header file containing the module definitions, which also includes the PCH itself. Including through another file is necessary on 
		/// Clang, since we get warnings about #pragma once otherwise, but it also allows us to consistently define the preprocessor state on all 
		/// platforms.
		/// </summary>
		/// <param name="OutputFile">The output file to create</param>
		/// <param name="Definitions">Definitions required by the PCH</param>
		/// <param name="IncludedFile">The PCH file to include</param>
		/// <param name="Graph">The action graph builder</param>
		/// <returns>FileItem for the created file</returns>
		static FileItem CreatePCHWrapperFile(FileReference OutputFile, IEnumerable<string> Definitions, FileItem IncludedFile, IActionGraphBuilder Graph)
		{
			// Build the contents of the wrapper file
			StringBuilder WrapperContents = new StringBuilder();
			using (StringWriter Writer = new StringWriter(WrapperContents))
			{
				string IncludeFileString = IncludedFile.AbsolutePath;
				if (IncludedFile.Location.IsUnderDirectory(Unreal.RootDirectory))
				{
					IncludeFileString = IncludedFile.Location.MakeRelativeTo(UnrealBuildTool.EngineSourceDirectory);
				}
				IncludeFileString = IncludeFileString.Replace('\\', '/');
				Writer.WriteLine("// PCH for {0}", IncludeFileString);
				WriteDefinitions(Definitions, Writer);
				Writer.WriteLine("#include \"{0}\"", IncludeFileString);
			}

			// Create the item
			FileItem WrapperFile = Graph.CreateIntermediateTextFile(OutputFile, WrapperContents.ToString());

			// Touch it if the included file is newer, to make sure our timestamp dependency checking is accurate.
			if (IncludedFile.LastWriteTimeUtc > WrapperFile.LastWriteTimeUtc)
			{
				File.SetLastWriteTimeUtc(WrapperFile.AbsolutePath, DateTime.UtcNow);
				WrapperFile.ResetCachedInfo();
			}
			return WrapperFile;
		}

		/// <summary>
		/// Write a list of macro definitions to an output file
		/// </summary>
		/// <param name="Definitions">List of definitions</param>
		/// <param name="Writer">Writer to receive output</param>
		static void WriteDefinitions(IEnumerable<string> Definitions, TextWriter Writer)
		{
			Writer.WriteLine("// Generated by UnrealBuildTool (UEBuildModuleCPP.cs)");
			foreach(string Definition in Definitions)
			{
				int EqualsIdx = Definition.IndexOf('=');
				if(EqualsIdx == -1)
				{
					Writer.WriteLine("#define {0} 1", Definition);
				}
				else
				{
					Writer.WriteLine("#define {0} {1}", Definition.Substring(0, EqualsIdx), Definition.Substring(EqualsIdx + 1));
				}
			}
		}

		/// <summary>
		/// Checks that the first header included by the source files in this module all include the same header
		/// </summary>
		/// <param name="Target">The target being compiled</param>
		/// <param name="ModuleCompileEnvironment">Compile environment for the module</param>
		/// <param name="HeaderFiles">All header files for this module</param>
		/// <param name="CppFiles">List of C++ source files</param>
		private void CheckFirstIncludeMatchesEachCppFile(ReadOnlyTargetRules Target, CppCompileEnvironment ModuleCompileEnvironment, List<FileItem> HeaderFiles, List<FileItem> CppFiles)
		{
			if(Rules.PCHUsage == ModuleRules.PCHUsageMode.UseExplicitOrSharedPCHs)
			{
				if(InvalidIncludeDirectiveMessages == null)
				{
					// Find headers used by the source file.
					Dictionary<string, FileReference> NameToHeaderFile = new Dictionary<string, FileReference>();
					foreach(FileItem HeaderFile in HeaderFiles)
					{
						NameToHeaderFile[HeaderFile.Location.GetFileNameWithoutExtension()] = HeaderFile.Location;
					}

					// Find the directly included files for each source file, and make sure it includes the matching header if possible
					InvalidIncludeDirectiveMessages = new List<string>();
					if (Rules != null && Rules.bEnforceIWYU && Target.bEnforceIWYU)
					{
						foreach (FileItem CppFile in CppFiles)
						{
							string? FirstInclude = ModuleCompileEnvironment.MetadataCache.GetFirstInclude(CppFile);
							if(FirstInclude != null)
							{
								string IncludeName = Path.GetFileNameWithoutExtension(FirstInclude);
								string ExpectedName = CppFile.Location.GetFileNameWithoutExtension();
								if (String.Compare(IncludeName, ExpectedName, StringComparison.OrdinalIgnoreCase) != 0)
								{
									FileReference? HeaderFile;
									if (NameToHeaderFile.TryGetValue(ExpectedName, out HeaderFile) && !IgnoreMismatchedHeader(ExpectedName))
									{
										InvalidIncludeDirectiveMessages.Add(String.Format("{0}(1): error: Expected {1} to be first header included.", CppFile.Location, HeaderFile.GetFileName()));
									}
								}
							}
						}
					}
				}
			}
		}

		private bool IgnoreMismatchedHeader(string ExpectedName)
		{
			switch(ExpectedName)
			{
				case "DynamicRHI":
				case "RHICommandList":
				case "RHIUtilities":
					return true;
			}
			switch(Name)
			{
				case "D3D11RHI":
				case "D3D12RHI":
				case "VulkanRHI":
				case "OpenGLDrv":
				case "MetalRHI":
				case "AGXRHI":
					return true;
			}
			return false;
		}

		/// <summary>
		/// Determine whether optimization should be enabled for a given target
		/// </summary>
		/// <param name="Setting">The optimization setting from the rules file</param>
		/// <param name="Configuration">The active target configuration</param>
		/// <param name="bIsEngineModule">Whether the current module is an engine module</param>
		/// <returns>True if optimization should be enabled</returns>
		public static bool ShouldEnableOptimization(ModuleRules.CodeOptimization Setting, UnrealTargetConfiguration Configuration, bool bIsEngineModule)
		{
			switch(Setting)
			{
				case ModuleRules.CodeOptimization.Never:
					return false;
				case ModuleRules.CodeOptimization.Default:
				case ModuleRules.CodeOptimization.InNonDebugBuilds:
					return (Configuration == UnrealTargetConfiguration.Debug)? false : (Configuration != UnrealTargetConfiguration.DebugGame || bIsEngineModule);
				case ModuleRules.CodeOptimization.InShippingBuildsOnly:
					return (Configuration == UnrealTargetConfiguration.Shipping);
				default:
					return true;
			}
		}

		public CppCompileEnvironment CreateCompileEnvironmentForIntellisense(ReadOnlyTargetRules Target, CppCompileEnvironment BaseCompileEnvironment)
		{
			CppCompileEnvironment CompileEnvironment = CreateModuleCompileEnvironment(Target, BaseCompileEnvironment);
			CompileEnvironment = SetupPrecompiledHeaders(Target, null, CompileEnvironment, new List<FileItem>(), new NullActionGraphBuilder());
			CreateHeaderForDefinitions(CompileEnvironment, IntermediateDirectory, null, new NullActionGraphBuilder());
			return CompileEnvironment;
		}

		/// <summary>
		/// Creates a compile environment from a base environment based on the module settings.
		/// </summary>
		/// <param name="Target">Rules for the target being built</param>
		/// <param name="BaseCompileEnvironment">An existing environment to base the module compile environment on.</param>
		/// <returns>The new module compile environment.</returns>
		public CppCompileEnvironment CreateModuleCompileEnvironment(ReadOnlyTargetRules Target, CppCompileEnvironment BaseCompileEnvironment)
		{
			CppCompileEnvironment Result = new CppCompileEnvironment(BaseCompileEnvironment);

			// Override compile environment
			Result.bUseUnity = Rules.bUseUnity;
			Result.bOptimizeCode = ShouldEnableOptimization(Rules.OptimizeCode, Target.Configuration, Rules.bTreatAsEngineModule);
			Result.bUseRTTI |= Rules.bUseRTTI;
			Result.bUseAVX = Rules.bUseAVX;
			Result.bEnableBufferSecurityChecks = Rules.bEnableBufferSecurityChecks;
			Result.MinSourceFilesForUnityBuildOverride = Rules.MinSourceFilesForUnityBuildOverride;
			Result.MinFilesUsingPrecompiledHeaderOverride = Rules.MinFilesUsingPrecompiledHeaderOverride;
			Result.bBuildLocallyWithSNDBS = Rules.bBuildLocallyWithSNDBS;
			Result.bEnableExceptions |= Rules.bEnableExceptions;
			Result.bEnableObjCExceptions |= Rules.bEnableObjCExceptions;
			Result.ShadowVariableWarningLevel = Rules.ShadowVariableWarningLevel;
			Result.UnsafeTypeCastWarningLevel = Rules.UnsafeTypeCastWarningLevel;
			Result.bEnableUndefinedIdentifierWarnings = Rules.bEnableUndefinedIdentifierWarnings;

			// If the module overrides the C++ language version, override it on the compile environment
			if (Rules.CppStandard != CppStandardVersion.Default)
			{
				Result.CppStandard = Rules.CppStandard;
			}
			if (Target.bEnableCppModules && Result.CppStandard == CppStandardVersion.Default)
			{
				Result.CppStandard = CppStandardVersion.Cpp20;
			}

			// Set the macro used to check whether monolithic headers can be used
			if (Rules.bTreatAsEngineModule && (!Rules.bEnforceIWYU || !Target.bEnforceIWYU))
			{
				Result.Definitions.Add("SUPPRESS_MONOLITHIC_HEADER_WARNINGS=1");
			}

			// Add a macro for when we're compiling an engine module, to enable additional compiler diagnostics through code.
			if (Rules.bTreatAsEngineModule)
			{
				Result.Definitions.Add("UE_IS_ENGINE_MODULE=1");
			}
			else
			{
				Result.Definitions.Add("UE_IS_ENGINE_MODULE=0");
			}

			// For game modules, set the define for the project and target names, which will be used by the IMPLEMENT_PRIMARY_GAME_MODULE macro.
			if (!Rules.bTreatAsEngineModule)
			{
				// Make sure we don't set any define for a non-engine module that's under the engine directory (eg. UnrealGame)
				if (Target.ProjectFile != null && RulesFile.IsUnderDirectory(Target.ProjectFile.Directory))
				{
					string ProjectName = Target.ProjectFile.GetFileNameWithoutExtension();
					Result.Definitions.Add(String.Format("UE_PROJECT_NAME={0}", ProjectName));
					Result.Definitions.Add(String.Format("UE_TARGET_NAME={0}", Target.Name));
				}
			}

			// Add the module's public and private definitions.
			Result.Definitions.AddRange(PublicDefinitions);
			Result.Definitions.AddRange(Rules.PrivateDefinitions);

			// Add the project definitions
			if(!Rules.bTreatAsEngineModule)
			{
				Result.Definitions.AddRange(Rules.Target.ProjectDefinitions);
			}

			// Setup the compile environment for the module.
			SetupPrivateCompileEnvironment(Result.UserIncludePaths, Result.SystemIncludePaths, Result.ModuleInterfacePaths, Result.Definitions, Result.AdditionalFrameworks, Result.AdditionalPrerequisites, Rules.bLegacyPublicIncludePaths);

			return Result;
		}

		/// <summary>
		/// Creates a compile environment for a shared PCH from a base environment based on the module settings.
		/// </summary>
		/// <param name="Target">The target being built</param>
		/// <param name="BaseCompileEnvironment">An existing environment to base the module compile environment on.</param>
		/// <returns>The new shared PCH compile environment.</returns>
		public CppCompileEnvironment CreateSharedPCHCompileEnvironment(UEBuildTarget Target, CppCompileEnvironment BaseCompileEnvironment)
		{
			CppCompileEnvironment CompileEnvironment = new CppCompileEnvironment(BaseCompileEnvironment);

			// Use the default optimization setting for 
			CompileEnvironment.bOptimizeCode = ShouldEnableOptimization(ModuleRules.CodeOptimization.Default, Target.Configuration, Rules.bTreatAsEngineModule);

			// Override compile environment
			CompileEnvironment.bIsBuildingDLL = !Target.ShouldCompileMonolithic();
			CompileEnvironment.bIsBuildingLibrary = false;

			// Add a macro for when we're compiling an engine module, to enable additional compiler diagnostics through code.
			if (Rules.bTreatAsEngineModule)
			{
				CompileEnvironment.Definitions.Add("UE_IS_ENGINE_MODULE=1");
			}
			else
			{
				CompileEnvironment.Definitions.Add("UE_IS_ENGINE_MODULE=0");
			}

			// Add the module's private definitions.
			CompileEnvironment.Definitions.AddRange(PublicDefinitions);

			// Find all the modules that are part of the public compile environment for this module.
			Dictionary<UEBuildModule, bool> ModuleToIncludePathsOnlyFlag = new Dictionary<UEBuildModule, bool>();
			FindModulesInPublicCompileEnvironment(ModuleToIncludePathsOnlyFlag);

			// Now set up the compile environment for the modules in the original order that we encountered them
			foreach (UEBuildModule Module in ModuleToIncludePathsOnlyFlag.Keys)
			{
				Module.AddModuleToCompileEnvironment(this, null, CompileEnvironment.UserIncludePaths, CompileEnvironment.SystemIncludePaths, CompileEnvironment.ModuleInterfacePaths, CompileEnvironment.Definitions, CompileEnvironment.AdditionalFrameworks, CompileEnvironment.AdditionalPrerequisites, Rules.bLegacyPublicIncludePaths);
			}
			return CompileEnvironment;
		}

		/// <summary>
		/// Finds all the source files that should be built for this module
		/// </summary>
		/// <param name="Platform">The platform the module is being built for</param>
		/// <param name="DirectoryToSourceFiles">Map of directory to source files inside it</param>
		/// <returns>Set of source files that should be built</returns>
		public InputFileCollection FindInputFiles(UnrealTargetPlatform Platform, Dictionary<DirectoryItem, FileItem[]> DirectoryToSourceFiles)
		{
			ReadOnlyHashSet<string> ExcludedNames = UEBuildPlatform.GetBuildPlatform(Platform).GetExcludedFolderNames();

			InputFileCollection InputFiles = new InputFileCollection();

			SourceDirectories = new HashSet<DirectoryReference>();
			foreach (DirectoryReference Dir in ModuleDirectories)
			{
				DirectoryItem ModuleDirectoryItem = DirectoryItem.GetItemByDirectoryReference(Dir);
				FindInputFilesFromDirectoryRecursive(ModuleDirectoryItem, ExcludedNames, SourceDirectories, DirectoryToSourceFiles, InputFiles);
			}

			return InputFiles;
		}

		/// <summary>
		/// Finds all the source files that should be built for this module
		/// </summary>
		/// <param name="BaseDirectory">Directory to search from</param>
		/// <param name="ExcludedNames">Set of excluded directory names (eg. other platforms)</param>
		/// <param name="SourceDirectories">Set of all non-empty source directories.</param>
		/// <param name="DirectoryToSourceFiles">Map from directory to source files inside it</param>
		/// <param name="InputFiles">Collection of source files, categorized by type</param>
		static void FindInputFilesFromDirectoryRecursive(DirectoryItem BaseDirectory, ReadOnlyHashSet<string> ExcludedNames, HashSet<DirectoryReference> SourceDirectories, Dictionary<DirectoryItem, FileItem[]> DirectoryToSourceFiles, InputFileCollection InputFiles)
		{
			foreach(DirectoryItem SubDirectory in BaseDirectory.EnumerateDirectories())
			{
				if(!ExcludedNames.Contains(SubDirectory.Name))
				{
					FindInputFilesFromDirectoryRecursive(SubDirectory, ExcludedNames, SourceDirectories, DirectoryToSourceFiles, InputFiles);
				}
			}

			FileItem[] SourceFiles = FindInputFilesFromDirectory(BaseDirectory, InputFiles);
			if(SourceFiles.Length > 0)
			{
				SourceDirectories.Add(BaseDirectory.Location);
			}
			DirectoryToSourceFiles.Add(BaseDirectory, SourceFiles);
		}

		/// <summary>
		/// Finds the input files that should be built for this module, from a given directory
		/// </summary>
		/// <param name="BaseDirectory"></param>
		/// <param name="InputFiles"></param>
		/// <returns>Array of source files</returns>
		static FileItem[] FindInputFilesFromDirectory(DirectoryItem BaseDirectory, InputFileCollection InputFiles)
		{
			List<FileItem> SourceFiles = new List<FileItem>();
			foreach(FileItem InputFile in BaseDirectory.EnumerateFiles())
			{
				if (InputFile.HasExtension(".h"))
				{
					InputFiles.HeaderFiles.Add(InputFile);
				}
				else if (InputFile.HasExtension(".isph"))
				{
					InputFiles.ISPCHeaderFiles.Add(InputFile);
				}
				else if (InputFile.HasExtension(".cpp"))
				{
					SourceFiles.Add(InputFile);
					InputFiles.CPPFiles.Add(InputFile);
				}
				else if (InputFile.HasExtension(".ixx"))
				{
					SourceFiles.Add(InputFile);
					InputFiles.IXXFiles.Add(InputFile);
				}
				else if (InputFile.HasExtension(".c"))
				{
					SourceFiles.Add(InputFile);
					InputFiles.CFiles.Add(InputFile);
				}
				else if (InputFile.HasExtension(".cc"))
				{
					SourceFiles.Add(InputFile);
					InputFiles.CCFiles.Add(InputFile);
				}
				else if (InputFile.HasExtension(".m") || InputFile.HasExtension(".mm"))
				{
					SourceFiles.Add(InputFile);
					InputFiles.MMFiles.Add(InputFile);
				}
				else if (InputFile.HasExtension(".rc"))
				{
					SourceFiles.Add(InputFile);
					InputFiles.RCFiles.Add(InputFile);
				}
				else if (InputFile.HasExtension(".ispc"))
				{
					SourceFiles.Add(InputFile);
					InputFiles.ISPCFiles.Add(InputFile);
				}
			}
			return SourceFiles.ToArray();
		}

		/// <summary>
		/// Gets a set of source files for the given directory. Used to detect when the makefile is out of date.
		/// </summary>
		/// <param name="Directory"></param>
		/// <returns>Array of source files</returns>
		public static FileItem[] GetSourceFiles(DirectoryItem Directory)
		{
			return FindInputFilesFromDirectory(Directory, new InputFileCollection());
		}
	}
}<|MERGE_RESOLUTION|>--- conflicted
+++ resolved
@@ -124,10 +124,6 @@
 			new KeyValuePair<string, string>("GraphEditor", "Kismet"),
 			new KeyValuePair<string, string>("HierarchicalLODOutliner", "UnrealEd"),
 			new KeyValuePair<string, string>("Kismet", "BlueprintGraph"),
-<<<<<<< HEAD
-			new KeyValuePair<string, string>("Kismet", "BlueprintNativeCodeGen"),
-=======
->>>>>>> 6bbb88c8
 			new KeyValuePair<string, string>("Kismet", "UMGEditor"),
 			new KeyValuePair<string, string>("Kismet", "Merge"),
 			new KeyValuePair<string, string>("KismetWidgets", "BlueprintGraph"),
@@ -138,8 +134,6 @@
 			new KeyValuePair<string, string>("LocalizationDashboard", "LocalizationService"),
 			new KeyValuePair<string, string>("LocalizationDashboard", "MainFrame"),
 			new KeyValuePair<string, string>("LocalizationDashboard", "TranslationEditor"),
-<<<<<<< HEAD
-=======
 			new KeyValuePair<string, string>("MaterialUtilities", "Landscape"),
 			new KeyValuePair<string, string>("MovieSceneTools", "Sequencer"),
 			new KeyValuePair<string, string>("NavigationSystem", "UnrealEd"),
@@ -172,39 +166,9 @@
 			new KeyValuePair<string, string>("GameplayTasks", "UnrealEd"),
 			new KeyValuePair<string, string>("AnimGraph", "UnrealEd"),
 			new KeyValuePair<string, string>("AnimGraph", "GraphEditor"),
->>>>>>> 6bbb88c8
 			new KeyValuePair<string, string>("MaterialUtilities", "Landscape"),
-			new KeyValuePair<string, string>("MeshPaint", "ViewportInteraction"),
-			new KeyValuePair<string, string>("MeshPaint", "VREditor"),
-			new KeyValuePair<string, string>("MeshPaintMode", "ViewportInteraction"),
-			new KeyValuePair<string, string>("MeshPaintMode", "VREditor"),
-			new KeyValuePair<string, string>("MovieSceneTools", "Sequencer"),
-			new KeyValuePair<string, string>("NavigationSystem", "UnrealEd"),
-			new KeyValuePair<string, string>("PacketHandler", "ReliabilityHandlerComponent"),
-			new KeyValuePair<string, string>("PIEPreviewDeviceProfileSelector", "UnrealEd"),
+			new KeyValuePair<string, string>("HierarchicalLODOutliner", "UnrealEd"),
 			new KeyValuePair<string, string>("PixelInspectorModule", "UnrealEd"),
-<<<<<<< HEAD
-			new KeyValuePair<string, string>("Sequencer", "MovieSceneTools"),
-			new KeyValuePair<string, string>("Sequencer", "ViewportInteraction"),
-			new KeyValuePair<string, string>("SourceControl", "UnrealEd"),
-			new KeyValuePair<string, string>("UnrealEd", "AudioEditor"),
-			new KeyValuePair<string, string>("UnrealEd", "ClothingSystemEditor"),
-			new KeyValuePair<string, string>("UnrealEd", "Documentation"),
-			new KeyValuePair<string, string>("UnrealEd", "EditorInteractiveToolsFramework"),
-			new KeyValuePair<string, string>("UnrealEd", "GraphEditor"),
-			new KeyValuePair<string, string>("UnrealEd", "InputBindingEditor"),
-			new KeyValuePair<string, string>("UnrealEd", "Kismet"),
-			new KeyValuePair<string, string>("UnrealEd", "MeshPaint"),
-			new KeyValuePair<string, string>("UnrealEd", "MeshPaintMode"),
-			new KeyValuePair<string, string>("UnrealEd", "PluginWarden"),
-			new KeyValuePair<string, string>("UnrealEd", "PropertyEditor"),
-			new KeyValuePair<string, string>("UnrealEd", "ToolMenusEditor"),
-			new KeyValuePair<string, string>("UnrealEd", "ViewportInteraction"),
-			new KeyValuePair<string, string>("UnrealEd", "VREditor"),
-			new KeyValuePair<string, string>("WebBrowser", "WebBrowserTexture"),
-			new KeyValuePair<string, string>("WindowsMixedRealityHMD", "WindowsMixedRealityHandTracking"),
-		};
-=======
 			new KeyValuePair<string, string>("GameplayAbilitiesEditor", "BlueprintGraph"),
             new KeyValuePair<string, string>("UnrealEd", "ViewportInteraction"),
             new KeyValuePair<string, string>("UnrealEd", "VREditor"),
@@ -217,7 +181,6 @@
 			new KeyValuePair<string, string>("WindowsMixedRealityHMD", "WindowsMixedRealityHandTracking"),
             new KeyValuePair<string, string>("UnrealEd", "MeshPaint"),
         };
->>>>>>> 6bbb88c8
 
 
 		public UEBuildModuleCPP(ModuleRules Rules, DirectoryReference IntermediateDirectory, DirectoryReference? GeneratedCodeDirectory)
