// Copyright Epic Games, Inc. All Rights Reserved.

using EpicGames.Core;
using Microsoft.Extensions.Logging;
using System;
using System.Collections.Generic;
using System.Diagnostics;
using System.IO;
using System.Linq;
<<<<<<< HEAD
using System.Text.Json;
using System.Threading;
using System.Threading.Tasks;
=======
using System.Threading;
using System.Threading.Tasks;
using EpicGames.Core;
using Microsoft.Extensions.Logging;
using UnrealBuildTool.Artifacts;
>>>>>>> 4af6daef

namespace UnrealBuildTool
{

	/// <summary>
	/// This executor uses async Tasks to process the action graph
	/// </summary>
	class ParallelExecutor : ActionExecutor
	{
		/// <summary>
		/// Maximum processor count for local execution. 
		/// </summary>
		[XmlConfigFile]
		[Obsolete("ParallelExecutor.MaxProcessorCount is deprecated. Please update xml to use BuildConfiguration.MaxParallelActions")]
#pragma warning disable 0169
		private static int MaxProcessorCount;
#pragma warning restore 0169

		/// <summary>
		/// Processor count multiplier for local execution. Can be below 1 to reserve CPU for other tasks.
		/// When using the local executor (not XGE), run a single action on each CPU core. Note that you can set this to a larger value
		/// to get slightly faster build times in many cases, but your computer's responsiveness during compiling may be much worse.
		/// This value is ignored if the CPU does not support hyper-threading.
		/// </summary>
		[XmlConfigFile]
		private static double ProcessorCountMultiplier = 1.0;

		/// <summary>
		/// Free memory per action in bytes, used to limit the number of parallel actions if the machine is memory starved.
		/// Set to 0 to disable free memory checking.
		/// </summary>
		[XmlConfigFile]
		private static double MemoryPerActionBytes = 1.5 * 1024 * 1024 * 1024;

		/// <summary>
		/// The priority to set for spawned processes.
		/// Valid Settings: Idle, BelowNormal, Normal, AboveNormal, High
		/// Default: BelowNormal or Normal for an Asymmetrical processor as BelowNormal can cause scheduling issues.
		/// </summary>
		[XmlConfigFile]
<<<<<<< HEAD
		private static ProcessPriorityClass ProcessPriority = Utils.IsAsymmetricalProcessor() ? ProcessPriorityClass.Normal : ProcessPriorityClass.BelowNormal;
=======
		protected static ProcessPriorityClass ProcessPriority = Utils.IsAsymmetricalProcessor() ? ProcessPriorityClass.Normal : ProcessPriorityClass.BelowNormal;
>>>>>>> 4af6daef

		/// <summary>
		/// When enabled, will stop compiling targets after a compile error occurs.
		/// </summary>
		[XmlConfigFile]
		private static bool bStopCompilationAfterErrors = false;

		/// <summary>
		/// Whether to show compilation times along with worst offenders or not.
		/// </summary>
		[XmlConfigFile]
		private static bool bShowCompilationTimes = false;

		/// <summary>
		/// Whether to show compilation times for each executed action
		/// </summary>
		[XmlConfigFile]
		private static bool bShowPerActionCompilationTimes = false;

		/// <summary>
		/// Whether to log command lines for actions being executed
		/// </summary>
		[XmlConfigFile]
		private static bool bLogActionCommandLines = false;

		/// <summary>
		/// Add target names for each action executed
		/// </summary>
		[XmlConfigFile]
		private static bool bPrintActionTargetNames = false;

		/// <summary>
<<<<<<< HEAD
=======
		/// Whether to take into account the Action's weight when determining to do more work or not.
		/// </summary>
		[XmlConfigFile]
		protected static bool bUseActionWeights = false;

		/// <summary>
		/// Whether to show CPU utilization after the work is complete.
		/// </summary>
		[XmlConfigFile]
		protected static bool bShowCPUUtilization = false;

		/// <summary>
>>>>>>> 4af6daef
		/// Collapse non-error output lines
		/// </summary>
		private bool bCompactOutput = false;

		/// <summary>
		/// How many processes that will be executed in parallel
		/// </summary>
		public int NumParallelProcesses { get; private set; }

		private static readonly char[] LineEndingSplit = new char[] { '\n', '\r' };

		public static int GetDefaultNumParallelProcesses(int MaxLocalActions, bool bAllCores, ILogger Logger)
		{
			double MemoryPerActionBytesComputed = Math.Max(MemoryPerActionBytes, MemoryPerActionBytesOverride);
			if (MemoryPerActionBytesComputed > MemoryPerActionBytes)
			{
				Logger.LogInformation("Overriding MemoryPerAction with target-defined value of {Memory} bytes", MemoryPerActionBytesComputed / 1024 / 1024 / 1024);
			}

<<<<<<< HEAD
			return Utils.GetMaxActionsToExecuteInParallel(MaxLocalActions, ProcessorCountMultiplier, bAllCores, Convert.ToInt64(MemoryPerActionBytesComputed));
=======
			return Utils.GetMaxActionsToExecuteInParallel(MaxLocalActions, bAllCores ? 1.0f : ProcessorCountMultiplier, bAllCores, Convert.ToInt64(MemoryPerActionBytesComputed));
>>>>>>> 4af6daef
		}

		/// <summary>
		/// Constructor
		/// </summary>
		/// <param name="MaxLocalActions">How many actions to execute in parallel</param>
		/// <param name="bAllCores">Consider logical cores when determining how many total cpu cores are available</param>
		/// <param name="bCompactOutput">Should output be written in a compact fashion</param>
		/// <param name="Logger">Logger for output</param>
		public ParallelExecutor(int MaxLocalActions, bool bAllCores, bool bCompactOutput, ILogger Logger)
<<<<<<< HEAD
=======
			: base(Logger)
>>>>>>> 4af6daef
		{
			XmlConfig.ApplyTo(this);

			// Figure out how many processors to use
			NumParallelProcesses = GetDefaultNumParallelProcesses(MaxLocalActions, bAllCores, Logger);

			this.bCompactOutput = bCompactOutput;
		}

		/// <summary>
		/// Returns the name of this executor
		/// </summary>
		public override string Name => "Parallel";

		/// <summary>
		/// Checks whether the task executor can be used
		/// </summary>
		/// <returns>True if the task executor can be used</returns>
		public static bool IsAvailable()
		{
			return true;
<<<<<<< HEAD
		}

		protected class ExecuteResults
		{
			public List<string> LogLines { get; private set; }
			public int ExitCode { get; private set; }
			public TimeSpan ExecutionTime { get; private set; }
			public TimeSpan ProcessorTime { get; private set; }
			public string? AdditionalDescription { get; protected set; } = null;

			public ExecuteResults(List<string> LogLines, int ExitCode, TimeSpan ExecutionTime, TimeSpan ProcessorTime)
			{
				this.LogLines = LogLines;
				this.ExitCode = ExitCode;
				this.ProcessorTime = ProcessorTime;
				this.ExecutionTime = ExecutionTime;
			}
			public ExecuteResults(List<string> LogLines, int ExitCode)
			{
				this.LogLines = LogLines;
				this.ExitCode = ExitCode;
			}
=======
>>>>>>> 4af6daef
		}

		/// <summary>
		/// Create an action queue
		/// </summary>
<<<<<<< HEAD
		/// <returns>True if all the tasks successfully executed, or false if any of them failed.</returns>
		public override bool ExecuteActions(IEnumerable<LinkedAction> InputActions, ILogger Logger)
		{
			if (!InputActions.Any())
			{
				return true;
			}

			int NumCompletedActions = 0;
			int TotalActions = InputActions.Count();
			int ActualNumParallelProcesses = Math.Min(TotalActions, NumParallelProcesses);

			using ManagedProcessGroup ProcessGroup = new ManagedProcessGroup();
			using SemaphoreSlim MaxProcessSemaphore = new SemaphoreSlim(ActualNumParallelProcesses, ActualNumParallelProcesses);
			using ProgressWriter ProgressWriter = new ProgressWriter("Compiling C++ source code...", false, Logger);

			Logger.LogInformation("Building {NumActions} {Actions} with {NumProcesses} {Processes}...", TotalActions, (TotalActions == 1 ? "action" : "actions"), ActualNumParallelProcesses, (ActualNumParallelProcesses == 1 ? "process" : "processes"));

			Dictionary<LinkedAction, Task<ExecuteResults>> ExecuteTasks = new Dictionary<LinkedAction, Task<ExecuteResults>>();
			List<Task> LogTasks = new List<Task>();

			using LogIndentScope Indent = new LogIndentScope("  ");

			CancellationTokenSource CancellationTokenSource = new CancellationTokenSource();
			CancellationToken CancellationToken = CancellationTokenSource.Token;

			// Create a task for every action
			foreach (LinkedAction Action in InputActions)
			{
				if (ExecuteTasks.ContainsKey(Action))
				{
					continue;
				}

				Task<ExecuteResults> ExecuteTask = CreateExecuteTask(Action, InputActions, ExecuteTasks, ProcessGroup, MaxProcessSemaphore, CancellationToken);
				Task LogTask = ExecuteTask.ContinueWith(antecedent => LogCompletedAction(Action, antecedent, CancellationTokenSource, ProgressWriter, TotalActions, ref NumCompletedActions, Logger), CancellationToken);

				ExecuteTasks.Add(Action, ExecuteTask);
				LogTasks.Add(LogTask);
			}

			Task SummaryTask = Task.Factory.ContinueWhenAll(LogTasks.ToArray(), (AntecedentTasks) => TraceSummary(ExecuteTasks, ProcessGroup, Logger), CancellationToken);
			SummaryTask.Wait();

			// Return if all tasks succeeded
			return ExecuteTasks.Values.All(x => x.Result.ExitCode == 0);
		}

		protected static Task<ExecuteResults> CreateExecuteTask(LinkedAction Action, IEnumerable<LinkedAction> InputActions, Dictionary<LinkedAction, Task<ExecuteResults>> ExecuteTasks, ManagedProcessGroup ProcessGroup, SemaphoreSlim MaxProcessSemaphore, CancellationToken CancellationToken)
		{
			List<LinkedAction> PrerequisiteActions = Action.PrerequisiteActions.Where(x => InputActions.Contains(x)).ToList();
			if (PrerequisiteActions.Count == 0)
			{
				return Task.Factory.StartNew(
					() => ExecuteAction(new Task<ExecuteResults>[0], Action, ProcessGroup, MaxProcessSemaphore, CancellationToken),
					CancellationToken,
					TaskCreationOptions.PreferFairness | TaskCreationOptions.LongRunning,
					TaskScheduler.Current
				).Unwrap();
			}

			// Create tasks for any preresquite actions if they don't exist already
			List<Task<ExecuteResults>> PrerequisiteTasks = new List<Task<ExecuteResults>>();
			foreach (var PrerequisiteAction in PrerequisiteActions)
			{
				if (!ExecuteTasks.ContainsKey(PrerequisiteAction))
				{
					ExecuteTasks.Add(PrerequisiteAction, CreateExecuteTask(PrerequisiteAction, InputActions, ExecuteTasks, ProcessGroup, MaxProcessSemaphore, CancellationToken));
				}
				PrerequisiteTasks.Add(ExecuteTasks[PrerequisiteAction]);
=======
		/// <param name="actionsToExecute">Actions to be executed</param>
		/// <param name="actionArtifactCache">Artifact cache</param>
		/// <param name="logger">Logging interface</param>
		/// <returns>Action queue</returns>
		public ImmediateActionQueue CreateActionQueue(IEnumerable<LinkedAction> actionsToExecute, IActionArtifactCache? actionArtifactCache, ILogger logger)
		{
			return new(actionsToExecute, actionArtifactCache, NumParallelProcesses, "Compiling C++ source code...", x => WriteToolOutput(x), () => FlushToolOutput(), logger)
			{
				ShowCompilationTimes = bShowCompilationTimes,
				ShowCPUUtilization = bShowCPUUtilization,
				PrintActionTargetNames = bPrintActionTargetNames,
				LogActionCommandLines = bLogActionCommandLines,
				ShowPerActionCompilationTimes = bShowPerActionCompilationTimes,
				CompactOutput = bCompactOutput,
				StopCompilationAfterErrors = bStopCompilationAfterErrors,
			};
		}

		/// <inheritdoc/>
		public override async Task<bool> ExecuteActionsAsync(IEnumerable<LinkedAction> ActionsToExecute, ILogger Logger, IActionArtifactCache? actionArtifactCache)
		{
			if (!ActionsToExecute.Any())
			{
				return true;
			}

			// The "useAutomaticQueue" should always be true unless manual queue is being tested
			bool useAutomaticQueue = true;
			if (useAutomaticQueue)
			{
				using ImmediateActionQueue queue = CreateActionQueue(ActionsToExecute, actionArtifactCache, Logger);
				int actionLimit = Math.Min(NumParallelProcesses, queue.TotalActions);
				queue.CreateAutomaticRunner(action => RunAction(queue, action), bUseActionWeights, actionLimit, actionLimit);
				queue.Start();
				queue.StartManyActions();
				return await queue.RunTillDone();
			}
			else
			{
				using ImmediateActionQueue queue = CreateActionQueue(ActionsToExecute, actionArtifactCache, Logger);
				int actionLimit = Math.Min(NumParallelProcesses, queue.TotalActions);
				ImmediateActionQueueRunner runner = queue.CreateManualRunner(action => RunAction(queue, action), bUseActionWeights, actionLimit, actionLimit);
				queue.Start();
				using Timer timer = new((_) => queue.StartManyActions(runner), null, 0, 500);
				queue.StartManyActions();
				return await queue.RunTillDone();
>>>>>>> 4af6daef
			}
		}

<<<<<<< HEAD
			return Task.Factory.ContinueWhenAll(
				PrerequisiteTasks.ToArray(),
				(AntecedentTasks) => ExecuteAction(AntecedentTasks, Action, ProcessGroup, MaxProcessSemaphore, CancellationToken),
				CancellationToken,
				TaskContinuationOptions.PreferFairness | TaskContinuationOptions.LongRunning,
				TaskScheduler.Current
			).Unwrap();
		}

		protected static async Task WaitPrerequsiteActions(LinkedAction Action, Dictionary<LinkedAction, Task<ExecuteResults>> Tasks)
		{
			// Wait for all PrerequisiteActions to complete
			ExecuteResults[] Results = await Task.WhenAll(Action.PrerequisiteActions.Select(x => Tasks[x]));

			// Cancel tasks if any PrerequisiteActions fail, unless a PostBuildStep
			if (Action.ActionType != ActionType.PostBuildStep && Results.Any(x => x.ExitCode != 0))
			{
				throw new OperationCanceledException();
			}
		}

		protected static async Task<ExecuteResults> ExecuteAction(Task<ExecuteResults>[] AntecedentTasks, LinkedAction Action, ManagedProcessGroup ProcessGroup, SemaphoreSlim MaxProcessSemaphore, CancellationToken CancellationToken)
		{
			Task? SemaphoreTask = null;
			try
			{
				// Cancel tasks if any PrerequisiteActions fail, unless a PostBuildStep
				if (Action.ActionType != ActionType.PostBuildStep && AntecedentTasks.Any(x => x.Result.ExitCode != 0))
				{
					throw new OperationCanceledException();
				}

				// Limit the number of concurrent processes that will run in parallel
				SemaphoreTask = MaxProcessSemaphore.WaitAsync(CancellationToken);
				await SemaphoreTask;
				return await RunAction(Action, ProcessGroup, CancellationToken);
			}
			catch (OperationCanceledException)
			{
				return new ExecuteResults(new List<string>(), int.MaxValue);
			}
			catch (Exception Ex)
			{
				Log.WriteException(Ex, null);
				return new ExecuteResults(new List<string>(), int.MaxValue);
			}
			finally
			{
				if (SemaphoreTask?.Status == TaskStatus.RanToCompletion)
				{
					MaxProcessSemaphore.Release();
				}
			}
		}

		protected static async Task<ExecuteResults> RunAction(LinkedAction Action, ManagedProcessGroup ProcessGroup, CancellationToken CancellationToken)
		{
			CancellationToken.ThrowIfCancellationRequested();

			using ManagedProcess Process = new ManagedProcess(ProcessGroup, Action.CommandPath.FullName, Action.CommandArguments, Action.WorkingDirectory.FullName, null, null, ProcessPriority);

			using MemoryStream StdOutStream = new MemoryStream();
			await Process.CopyToAsync(StdOutStream, CancellationToken);

			CancellationToken.ThrowIfCancellationRequested();

			Process.WaitForExit();

			List<string> LogLines = Console.OutputEncoding.GetString(StdOutStream.GetBuffer(), 0, Convert.ToInt32(StdOutStream.Length)).Split(LineEndingSplit, StringSplitOptions.RemoveEmptyEntries).ToList();
			int ExitCode = Process.ExitCode;
			TimeSpan ProcessorTime = Process.TotalProcessorTime;
			TimeSpan ExecutionTime = Process.ExitTime - Process.StartTime;
			return new ExecuteResults(LogLines, ExitCode, ExecutionTime, ProcessorTime);
		}

		private static int s_previousLineLength = -1;

		protected void LogCompletedAction(LinkedAction Action, Task<ExecuteResults> ExecuteTask, CancellationTokenSource CancellationTokenSource, ProgressWriter ProgressWriter, int TotalActions, ref int NumCompletedActions, ILogger Logger)
		{
			List<string> LogLines = new List<string>();
			int ExitCode = int.MaxValue;
			TimeSpan ExecutionTime = TimeSpan.Zero;
			TimeSpan ProcessorTime = TimeSpan.Zero;
			string? AdditionalDescription = null;
			if (ExecuteTask.Status == TaskStatus.RanToCompletion)
			{
				ExecuteResults ExecuteTaskResult = ExecuteTask.Result;
				LogLines = ExecuteTaskResult.LogLines;
				ExitCode = ExecuteTaskResult.ExitCode;
				ExecutionTime = ExecuteTaskResult.ExecutionTime;
				ProcessorTime = ExecuteTaskResult.ProcessorTime;
				AdditionalDescription = ExecuteTaskResult.AdditionalDescription;
			}

			// Write it to the log
			string Description = string.Empty;
			if (Action.bShouldOutputStatusDescription || LogLines.Count == 0)
			{
				Description = $"{(Action.CommandDescription ?? Action.CommandPath.GetFileNameWithoutExtension())} {Action.StatusDescription}".Trim();
			}
			else if (LogLines.Count > 0)
			{
				Description = $"{(Action.CommandDescription ?? Action.CommandPath.GetFileNameWithoutExtension())} {LogLines[0]}".Trim();
			}
			if (!string.IsNullOrEmpty(AdditionalDescription))
            {
				Description = $"{AdditionalDescription} {Description}";
			}

			lock (ProgressWriter)
			{
				int CompletedActions;
				CompletedActions = Interlocked.Increment(ref NumCompletedActions);
				ProgressWriter.Write(CompletedActions, TotalActions);

				// Cancelled
				if (ExitCode == int.MaxValue)
				{
					Logger.LogInformation("[{CompletedActions}/{TotalActions}] {Description} cancelled", CompletedActions, TotalActions, Description);
					return;
				}

				string TargetDetails = "";
				TargetDescriptor? Target = Action.Target;
				if (bPrintActionTargetNames && Target != null)
				{
					TargetDetails = $"[{Target.Name} {Target.Platform} {Target.Configuration}]";
				}

				if (bLogActionCommandLines)
				{
					Logger.LogDebug("[{CompletedActions}/{TotalActions}]{TargetDetails} Command: {CommandPath} {CommandArguments}", CompletedActions, TotalActions, TargetDetails, Action.CommandPath, Action.CommandArguments);
				}

				string CompilationTimes = "";

				if (bShowPerActionCompilationTimes)
				{
					if (ProcessorTime.Ticks > 0)
					{
						CompilationTimes = $" (Wall: {ExecutionTime.TotalSeconds:0.00}s CPU: {ProcessorTime.TotalSeconds:0.00}s)";
					}
					else
					{
						CompilationTimes = $" (Wall: {ExecutionTime.TotalSeconds:0.00}s)";
					}
				}

				string message = ($"[{CompletedActions}/{TotalActions}]{TargetDetails}{CompilationTimes} {Description}");
				
				if (bCompactOutput)
				{
					if (s_previousLineLength > 0)
					{
						// move the cursor to the far left position, one line back
						Console.CursorLeft = 0;
						Console.CursorTop -= 1;
						// clear the line
						Console.Write("".PadRight(s_previousLineLength));
						// move the cursor back to the left, so output is written to the desired location
						Console.CursorLeft = 0;
					}
				}

				s_previousLineLength = message.Length;

				Log.TraceInformation("{0}", message); // Need to send this through registered event parser; using old logger
				foreach (string Line in LogLines.Skip(Action.bShouldOutputStatusDescription ? 0 : 1))
				{
					// suppress library creation messages when writing compact output
					if (bCompactOutput && Line.StartsWith("   Creating library ") && Line.EndsWith(".exp"))
					{
						continue;
					}

					Log.TraceInformation("{0}", Line);

					// Prevent overwriting of logged lines
					s_previousLineLength = -1;
				}

				if (ExitCode != 0)
				{
					// BEGIN TEMPORARY TO CATCH PVS-STUDIO ISSUES
					if (LogLines.Count == 0)
					{
						Logger.LogError("{TargetDetails} {Description}: Exited with error code {ExitCode}", TargetDetails, Description, ExitCode);
						Logger.LogInformation("{TargetDetails} {Description}: WorkingDirectory {WorkingDirectory}", TargetDetails, Description, Action.WorkingDirectory);
						Logger.LogInformation("{TargetDetails} {Description}: {CommandPath} {CommandArguments}", TargetDetails, Description, Action.CommandPath, Action.CommandArguments);
					}
					// END TEMPORARY

					// prevent overrwriting of error text
					s_previousLineLength = -1;

					// Cancel all other pending tasks
					if (bStopCompilationAfterErrors)
					{
						CancellationTokenSource.Cancel();
					}
				}
			}
		}

		protected static void TraceSummary(Dictionary<LinkedAction, Task<ExecuteResults>> Tasks, ManagedProcessGroup ProcessGroup, ILogger Logger)
		{
			if (!bShowCompilationTimes)
			{
				return;
			}

			Logger.LogInformation("");
			if (ProcessGroup.TotalProcessorTime.Ticks > 0)
			{
				Logger.LogInformation("Total CPU Time: {TotalSeconds} s", ProcessGroup.TotalProcessorTime.TotalSeconds);
				Logger.LogInformation("");
			}

			var CompletedTasks = Tasks.Where(x => x.Value.Status == TaskStatus.RanToCompletion).OrderByDescending(x => x.Value.Result.ExecutionTime).Take(20);

			if (CompletedTasks.Any())
			{
				Logger.LogInformation("Compilation Time Top {CompletedTaskCount}", CompletedTasks.Count());
				Logger.LogInformation("");
				foreach (var Pair in CompletedTasks)
				{
					string Description = $"{(Pair.Key.Inner.CommandDescription ?? Pair.Key.Inner.CommandPath.GetFileNameWithoutExtension())} {Pair.Key.Inner.StatusDescription}".Trim();
					if (Pair.Value.Result.ProcessorTime.Ticks > 0)
					{
						Logger.LogInformation("{Description} [ Wall Time {ExecutionTime:0.00} s / CPU Time {ProcessorTime:0.00} s ]", Description, Pair.Value.Result.ExecutionTime.TotalSeconds, Pair.Value.Result.ProcessorTime.TotalSeconds);
					}
					else
					{
						Logger.LogInformation("{Description} [ Time {ExecutionTime:0.00} s ]", Description, Pair.Value.Result.ExecutionTime.TotalSeconds);
					}

				}
				Logger.LogInformation("");
			}
=======
		private static Func<Task>? RunAction(ImmediateActionQueue queue, LinkedAction action)
		{
			return async () =>
			{
				ExecuteResults results = await RunAction(action, queue.ProcessGroup, queue.CancellationToken);
				queue.OnActionCompleted(action, results.ExitCode == 0, results);
			};
		}

		protected static async Task<ExecuteResults> RunAction(LinkedAction Action, ManagedProcessGroup ProcessGroup, CancellationToken CancellationToken, string? AdditionalDescription = null)
		{
			CancellationToken.ThrowIfCancellationRequested();

			using ManagedProcess Process = new ManagedProcess(ProcessGroup, Action.CommandPath.FullName, Action.CommandArguments, Action.WorkingDirectory.FullName, null, null, ProcessPriority);

			using MemoryStream StdOutStream = new MemoryStream();
			await Process.CopyToAsync(StdOutStream, CancellationToken);

			CancellationToken.ThrowIfCancellationRequested();

			Process.WaitForExit();

			List<string> LogLines = Console.OutputEncoding.GetString(StdOutStream.GetBuffer(), 0, Convert.ToInt32(StdOutStream.Length)).Split(LineEndingSplit, StringSplitOptions.RemoveEmptyEntries).ToList();
			int ExitCode = Process.ExitCode;
			TimeSpan ProcessorTime = Process.TotalProcessorTime;
			TimeSpan ExecutionTime = Process.ExitTime - Process.StartTime;
			return new ExecuteResults(LogLines, ExitCode, ExecutionTime, ProcessorTime, AdditionalDescription);
>>>>>>> 4af6daef
		}
	}

	/// <summary>
	/// Publicly visible static class that allows external access to the parallel executor config
	/// </summary>
	public static class ParallelExecutorConfiguration
	{
		/// <summary>
		/// Maximum number of processes that should be used for execution
		/// </summary>
		public static int GetMaxParallelProcesses(ILogger Logger) => ParallelExecutor.GetDefaultNumParallelProcesses(0, false, Logger);

		/// <summary>
		/// Maximum number of processes that should be used for execution
		/// </summary>
		public static int GetMaxParallelProcesses(int MaxLocalActions, bool bAllCores, ILogger Logger) => ParallelExecutor.GetDefaultNumParallelProcesses(MaxLocalActions, bAllCores, Logger);
	}
}<|MERGE_RESOLUTION|>--- conflicted
+++ resolved
@@ -1,23 +1,15 @@
 // Copyright Epic Games, Inc. All Rights Reserved.
 
-using EpicGames.Core;
-using Microsoft.Extensions.Logging;
 using System;
 using System.Collections.Generic;
 using System.Diagnostics;
 using System.IO;
 using System.Linq;
-<<<<<<< HEAD
-using System.Text.Json;
-using System.Threading;
-using System.Threading.Tasks;
-=======
 using System.Threading;
 using System.Threading.Tasks;
 using EpicGames.Core;
 using Microsoft.Extensions.Logging;
 using UnrealBuildTool.Artifacts;
->>>>>>> 4af6daef
 
 namespace UnrealBuildTool
 {
@@ -58,11 +50,7 @@
 		/// Default: BelowNormal or Normal for an Asymmetrical processor as BelowNormal can cause scheduling issues.
 		/// </summary>
 		[XmlConfigFile]
-<<<<<<< HEAD
-		private static ProcessPriorityClass ProcessPriority = Utils.IsAsymmetricalProcessor() ? ProcessPriorityClass.Normal : ProcessPriorityClass.BelowNormal;
-=======
 		protected static ProcessPriorityClass ProcessPriority = Utils.IsAsymmetricalProcessor() ? ProcessPriorityClass.Normal : ProcessPriorityClass.BelowNormal;
->>>>>>> 4af6daef
 
 		/// <summary>
 		/// When enabled, will stop compiling targets after a compile error occurs.
@@ -95,8 +83,6 @@
 		private static bool bPrintActionTargetNames = false;
 
 		/// <summary>
-<<<<<<< HEAD
-=======
 		/// Whether to take into account the Action's weight when determining to do more work or not.
 		/// </summary>
 		[XmlConfigFile]
@@ -109,7 +95,6 @@
 		protected static bool bShowCPUUtilization = false;
 
 		/// <summary>
->>>>>>> 4af6daef
 		/// Collapse non-error output lines
 		/// </summary>
 		private bool bCompactOutput = false;
@@ -129,11 +114,7 @@
 				Logger.LogInformation("Overriding MemoryPerAction with target-defined value of {Memory} bytes", MemoryPerActionBytesComputed / 1024 / 1024 / 1024);
 			}
 
-<<<<<<< HEAD
-			return Utils.GetMaxActionsToExecuteInParallel(MaxLocalActions, ProcessorCountMultiplier, bAllCores, Convert.ToInt64(MemoryPerActionBytesComputed));
-=======
 			return Utils.GetMaxActionsToExecuteInParallel(MaxLocalActions, bAllCores ? 1.0f : ProcessorCountMultiplier, bAllCores, Convert.ToInt64(MemoryPerActionBytesComputed));
->>>>>>> 4af6daef
 		}
 
 		/// <summary>
@@ -144,10 +125,7 @@
 		/// <param name="bCompactOutput">Should output be written in a compact fashion</param>
 		/// <param name="Logger">Logger for output</param>
 		public ParallelExecutor(int MaxLocalActions, bool bAllCores, bool bCompactOutput, ILogger Logger)
-<<<<<<< HEAD
-=======
 			: base(Logger)
->>>>>>> 4af6daef
 		{
 			XmlConfig.ApplyTo(this);
 
@@ -169,108 +147,11 @@
 		public static bool IsAvailable()
 		{
 			return true;
-<<<<<<< HEAD
-		}
-
-		protected class ExecuteResults
-		{
-			public List<string> LogLines { get; private set; }
-			public int ExitCode { get; private set; }
-			public TimeSpan ExecutionTime { get; private set; }
-			public TimeSpan ProcessorTime { get; private set; }
-			public string? AdditionalDescription { get; protected set; } = null;
-
-			public ExecuteResults(List<string> LogLines, int ExitCode, TimeSpan ExecutionTime, TimeSpan ProcessorTime)
-			{
-				this.LogLines = LogLines;
-				this.ExitCode = ExitCode;
-				this.ProcessorTime = ProcessorTime;
-				this.ExecutionTime = ExecutionTime;
-			}
-			public ExecuteResults(List<string> LogLines, int ExitCode)
-			{
-				this.LogLines = LogLines;
-				this.ExitCode = ExitCode;
-			}
-=======
->>>>>>> 4af6daef
 		}
 
 		/// <summary>
 		/// Create an action queue
 		/// </summary>
-<<<<<<< HEAD
-		/// <returns>True if all the tasks successfully executed, or false if any of them failed.</returns>
-		public override bool ExecuteActions(IEnumerable<LinkedAction> InputActions, ILogger Logger)
-		{
-			if (!InputActions.Any())
-			{
-				return true;
-			}
-
-			int NumCompletedActions = 0;
-			int TotalActions = InputActions.Count();
-			int ActualNumParallelProcesses = Math.Min(TotalActions, NumParallelProcesses);
-
-			using ManagedProcessGroup ProcessGroup = new ManagedProcessGroup();
-			using SemaphoreSlim MaxProcessSemaphore = new SemaphoreSlim(ActualNumParallelProcesses, ActualNumParallelProcesses);
-			using ProgressWriter ProgressWriter = new ProgressWriter("Compiling C++ source code...", false, Logger);
-
-			Logger.LogInformation("Building {NumActions} {Actions} with {NumProcesses} {Processes}...", TotalActions, (TotalActions == 1 ? "action" : "actions"), ActualNumParallelProcesses, (ActualNumParallelProcesses == 1 ? "process" : "processes"));
-
-			Dictionary<LinkedAction, Task<ExecuteResults>> ExecuteTasks = new Dictionary<LinkedAction, Task<ExecuteResults>>();
-			List<Task> LogTasks = new List<Task>();
-
-			using LogIndentScope Indent = new LogIndentScope("  ");
-
-			CancellationTokenSource CancellationTokenSource = new CancellationTokenSource();
-			CancellationToken CancellationToken = CancellationTokenSource.Token;
-
-			// Create a task for every action
-			foreach (LinkedAction Action in InputActions)
-			{
-				if (ExecuteTasks.ContainsKey(Action))
-				{
-					continue;
-				}
-
-				Task<ExecuteResults> ExecuteTask = CreateExecuteTask(Action, InputActions, ExecuteTasks, ProcessGroup, MaxProcessSemaphore, CancellationToken);
-				Task LogTask = ExecuteTask.ContinueWith(antecedent => LogCompletedAction(Action, antecedent, CancellationTokenSource, ProgressWriter, TotalActions, ref NumCompletedActions, Logger), CancellationToken);
-
-				ExecuteTasks.Add(Action, ExecuteTask);
-				LogTasks.Add(LogTask);
-			}
-
-			Task SummaryTask = Task.Factory.ContinueWhenAll(LogTasks.ToArray(), (AntecedentTasks) => TraceSummary(ExecuteTasks, ProcessGroup, Logger), CancellationToken);
-			SummaryTask.Wait();
-
-			// Return if all tasks succeeded
-			return ExecuteTasks.Values.All(x => x.Result.ExitCode == 0);
-		}
-
-		protected static Task<ExecuteResults> CreateExecuteTask(LinkedAction Action, IEnumerable<LinkedAction> InputActions, Dictionary<LinkedAction, Task<ExecuteResults>> ExecuteTasks, ManagedProcessGroup ProcessGroup, SemaphoreSlim MaxProcessSemaphore, CancellationToken CancellationToken)
-		{
-			List<LinkedAction> PrerequisiteActions = Action.PrerequisiteActions.Where(x => InputActions.Contains(x)).ToList();
-			if (PrerequisiteActions.Count == 0)
-			{
-				return Task.Factory.StartNew(
-					() => ExecuteAction(new Task<ExecuteResults>[0], Action, ProcessGroup, MaxProcessSemaphore, CancellationToken),
-					CancellationToken,
-					TaskCreationOptions.PreferFairness | TaskCreationOptions.LongRunning,
-					TaskScheduler.Current
-				).Unwrap();
-			}
-
-			// Create tasks for any preresquite actions if they don't exist already
-			List<Task<ExecuteResults>> PrerequisiteTasks = new List<Task<ExecuteResults>>();
-			foreach (var PrerequisiteAction in PrerequisiteActions)
-			{
-				if (!ExecuteTasks.ContainsKey(PrerequisiteAction))
-				{
-					ExecuteTasks.Add(PrerequisiteAction, CreateExecuteTask(PrerequisiteAction, InputActions, ExecuteTasks, ProcessGroup, MaxProcessSemaphore, CancellationToken));
-				}
-				PrerequisiteTasks.Add(ExecuteTasks[PrerequisiteAction]);
-=======
 		/// <param name="actionsToExecute">Actions to be executed</param>
 		/// <param name="actionArtifactCache">Artifact cache</param>
 		/// <param name="logger">Logging interface</param>
@@ -317,251 +198,9 @@
 				using Timer timer = new((_) => queue.StartManyActions(runner), null, 0, 500);
 				queue.StartManyActions();
 				return await queue.RunTillDone();
->>>>>>> 4af6daef
-			}
-		}
-
-<<<<<<< HEAD
-			return Task.Factory.ContinueWhenAll(
-				PrerequisiteTasks.ToArray(),
-				(AntecedentTasks) => ExecuteAction(AntecedentTasks, Action, ProcessGroup, MaxProcessSemaphore, CancellationToken),
-				CancellationToken,
-				TaskContinuationOptions.PreferFairness | TaskContinuationOptions.LongRunning,
-				TaskScheduler.Current
-			).Unwrap();
-		}
-
-		protected static async Task WaitPrerequsiteActions(LinkedAction Action, Dictionary<LinkedAction, Task<ExecuteResults>> Tasks)
-		{
-			// Wait for all PrerequisiteActions to complete
-			ExecuteResults[] Results = await Task.WhenAll(Action.PrerequisiteActions.Select(x => Tasks[x]));
-
-			// Cancel tasks if any PrerequisiteActions fail, unless a PostBuildStep
-			if (Action.ActionType != ActionType.PostBuildStep && Results.Any(x => x.ExitCode != 0))
-			{
-				throw new OperationCanceledException();
-			}
-		}
-
-		protected static async Task<ExecuteResults> ExecuteAction(Task<ExecuteResults>[] AntecedentTasks, LinkedAction Action, ManagedProcessGroup ProcessGroup, SemaphoreSlim MaxProcessSemaphore, CancellationToken CancellationToken)
-		{
-			Task? SemaphoreTask = null;
-			try
-			{
-				// Cancel tasks if any PrerequisiteActions fail, unless a PostBuildStep
-				if (Action.ActionType != ActionType.PostBuildStep && AntecedentTasks.Any(x => x.Result.ExitCode != 0))
-				{
-					throw new OperationCanceledException();
-				}
-
-				// Limit the number of concurrent processes that will run in parallel
-				SemaphoreTask = MaxProcessSemaphore.WaitAsync(CancellationToken);
-				await SemaphoreTask;
-				return await RunAction(Action, ProcessGroup, CancellationToken);
-			}
-			catch (OperationCanceledException)
-			{
-				return new ExecuteResults(new List<string>(), int.MaxValue);
-			}
-			catch (Exception Ex)
-			{
-				Log.WriteException(Ex, null);
-				return new ExecuteResults(new List<string>(), int.MaxValue);
-			}
-			finally
-			{
-				if (SemaphoreTask?.Status == TaskStatus.RanToCompletion)
-				{
-					MaxProcessSemaphore.Release();
-				}
-			}
-		}
-
-		protected static async Task<ExecuteResults> RunAction(LinkedAction Action, ManagedProcessGroup ProcessGroup, CancellationToken CancellationToken)
-		{
-			CancellationToken.ThrowIfCancellationRequested();
-
-			using ManagedProcess Process = new ManagedProcess(ProcessGroup, Action.CommandPath.FullName, Action.CommandArguments, Action.WorkingDirectory.FullName, null, null, ProcessPriority);
-
-			using MemoryStream StdOutStream = new MemoryStream();
-			await Process.CopyToAsync(StdOutStream, CancellationToken);
-
-			CancellationToken.ThrowIfCancellationRequested();
-
-			Process.WaitForExit();
-
-			List<string> LogLines = Console.OutputEncoding.GetString(StdOutStream.GetBuffer(), 0, Convert.ToInt32(StdOutStream.Length)).Split(LineEndingSplit, StringSplitOptions.RemoveEmptyEntries).ToList();
-			int ExitCode = Process.ExitCode;
-			TimeSpan ProcessorTime = Process.TotalProcessorTime;
-			TimeSpan ExecutionTime = Process.ExitTime - Process.StartTime;
-			return new ExecuteResults(LogLines, ExitCode, ExecutionTime, ProcessorTime);
-		}
-
-		private static int s_previousLineLength = -1;
-
-		protected void LogCompletedAction(LinkedAction Action, Task<ExecuteResults> ExecuteTask, CancellationTokenSource CancellationTokenSource, ProgressWriter ProgressWriter, int TotalActions, ref int NumCompletedActions, ILogger Logger)
-		{
-			List<string> LogLines = new List<string>();
-			int ExitCode = int.MaxValue;
-			TimeSpan ExecutionTime = TimeSpan.Zero;
-			TimeSpan ProcessorTime = TimeSpan.Zero;
-			string? AdditionalDescription = null;
-			if (ExecuteTask.Status == TaskStatus.RanToCompletion)
-			{
-				ExecuteResults ExecuteTaskResult = ExecuteTask.Result;
-				LogLines = ExecuteTaskResult.LogLines;
-				ExitCode = ExecuteTaskResult.ExitCode;
-				ExecutionTime = ExecuteTaskResult.ExecutionTime;
-				ProcessorTime = ExecuteTaskResult.ProcessorTime;
-				AdditionalDescription = ExecuteTaskResult.AdditionalDescription;
-			}
-
-			// Write it to the log
-			string Description = string.Empty;
-			if (Action.bShouldOutputStatusDescription || LogLines.Count == 0)
-			{
-				Description = $"{(Action.CommandDescription ?? Action.CommandPath.GetFileNameWithoutExtension())} {Action.StatusDescription}".Trim();
-			}
-			else if (LogLines.Count > 0)
-			{
-				Description = $"{(Action.CommandDescription ?? Action.CommandPath.GetFileNameWithoutExtension())} {LogLines[0]}".Trim();
-			}
-			if (!string.IsNullOrEmpty(AdditionalDescription))
-            {
-				Description = $"{AdditionalDescription} {Description}";
-			}
-
-			lock (ProgressWriter)
-			{
-				int CompletedActions;
-				CompletedActions = Interlocked.Increment(ref NumCompletedActions);
-				ProgressWriter.Write(CompletedActions, TotalActions);
-
-				// Cancelled
-				if (ExitCode == int.MaxValue)
-				{
-					Logger.LogInformation("[{CompletedActions}/{TotalActions}] {Description} cancelled", CompletedActions, TotalActions, Description);
-					return;
-				}
-
-				string TargetDetails = "";
-				TargetDescriptor? Target = Action.Target;
-				if (bPrintActionTargetNames && Target != null)
-				{
-					TargetDetails = $"[{Target.Name} {Target.Platform} {Target.Configuration}]";
-				}
-
-				if (bLogActionCommandLines)
-				{
-					Logger.LogDebug("[{CompletedActions}/{TotalActions}]{TargetDetails} Command: {CommandPath} {CommandArguments}", CompletedActions, TotalActions, TargetDetails, Action.CommandPath, Action.CommandArguments);
-				}
-
-				string CompilationTimes = "";
-
-				if (bShowPerActionCompilationTimes)
-				{
-					if (ProcessorTime.Ticks > 0)
-					{
-						CompilationTimes = $" (Wall: {ExecutionTime.TotalSeconds:0.00}s CPU: {ProcessorTime.TotalSeconds:0.00}s)";
-					}
-					else
-					{
-						CompilationTimes = $" (Wall: {ExecutionTime.TotalSeconds:0.00}s)";
-					}
-				}
-
-				string message = ($"[{CompletedActions}/{TotalActions}]{TargetDetails}{CompilationTimes} {Description}");
-				
-				if (bCompactOutput)
-				{
-					if (s_previousLineLength > 0)
-					{
-						// move the cursor to the far left position, one line back
-						Console.CursorLeft = 0;
-						Console.CursorTop -= 1;
-						// clear the line
-						Console.Write("".PadRight(s_previousLineLength));
-						// move the cursor back to the left, so output is written to the desired location
-						Console.CursorLeft = 0;
-					}
-				}
-
-				s_previousLineLength = message.Length;
-
-				Log.TraceInformation("{0}", message); // Need to send this through registered event parser; using old logger
-				foreach (string Line in LogLines.Skip(Action.bShouldOutputStatusDescription ? 0 : 1))
-				{
-					// suppress library creation messages when writing compact output
-					if (bCompactOutput && Line.StartsWith("   Creating library ") && Line.EndsWith(".exp"))
-					{
-						continue;
-					}
-
-					Log.TraceInformation("{0}", Line);
-
-					// Prevent overwriting of logged lines
-					s_previousLineLength = -1;
-				}
-
-				if (ExitCode != 0)
-				{
-					// BEGIN TEMPORARY TO CATCH PVS-STUDIO ISSUES
-					if (LogLines.Count == 0)
-					{
-						Logger.LogError("{TargetDetails} {Description}: Exited with error code {ExitCode}", TargetDetails, Description, ExitCode);
-						Logger.LogInformation("{TargetDetails} {Description}: WorkingDirectory {WorkingDirectory}", TargetDetails, Description, Action.WorkingDirectory);
-						Logger.LogInformation("{TargetDetails} {Description}: {CommandPath} {CommandArguments}", TargetDetails, Description, Action.CommandPath, Action.CommandArguments);
-					}
-					// END TEMPORARY
-
-					// prevent overrwriting of error text
-					s_previousLineLength = -1;
-
-					// Cancel all other pending tasks
-					if (bStopCompilationAfterErrors)
-					{
-						CancellationTokenSource.Cancel();
-					}
-				}
-			}
-		}
-
-		protected static void TraceSummary(Dictionary<LinkedAction, Task<ExecuteResults>> Tasks, ManagedProcessGroup ProcessGroup, ILogger Logger)
-		{
-			if (!bShowCompilationTimes)
-			{
-				return;
-			}
-
-			Logger.LogInformation("");
-			if (ProcessGroup.TotalProcessorTime.Ticks > 0)
-			{
-				Logger.LogInformation("Total CPU Time: {TotalSeconds} s", ProcessGroup.TotalProcessorTime.TotalSeconds);
-				Logger.LogInformation("");
-			}
-
-			var CompletedTasks = Tasks.Where(x => x.Value.Status == TaskStatus.RanToCompletion).OrderByDescending(x => x.Value.Result.ExecutionTime).Take(20);
-
-			if (CompletedTasks.Any())
-			{
-				Logger.LogInformation("Compilation Time Top {CompletedTaskCount}", CompletedTasks.Count());
-				Logger.LogInformation("");
-				foreach (var Pair in CompletedTasks)
-				{
-					string Description = $"{(Pair.Key.Inner.CommandDescription ?? Pair.Key.Inner.CommandPath.GetFileNameWithoutExtension())} {Pair.Key.Inner.StatusDescription}".Trim();
-					if (Pair.Value.Result.ProcessorTime.Ticks > 0)
-					{
-						Logger.LogInformation("{Description} [ Wall Time {ExecutionTime:0.00} s / CPU Time {ProcessorTime:0.00} s ]", Description, Pair.Value.Result.ExecutionTime.TotalSeconds, Pair.Value.Result.ProcessorTime.TotalSeconds);
-					}
-					else
-					{
-						Logger.LogInformation("{Description} [ Time {ExecutionTime:0.00} s ]", Description, Pair.Value.Result.ExecutionTime.TotalSeconds);
-					}
-
-				}
-				Logger.LogInformation("");
-			}
-=======
+			}
+		}
+
 		private static Func<Task>? RunAction(ImmediateActionQueue queue, LinkedAction action)
 		{
 			return async () =>
@@ -589,7 +228,6 @@
 			TimeSpan ProcessorTime = Process.TotalProcessorTime;
 			TimeSpan ExecutionTime = Process.ExitTime - Process.StartTime;
 			return new ExecuteResults(LogLines, ExitCode, ExecutionTime, ProcessorTime, AdditionalDescription);
->>>>>>> 4af6daef
 		}
 	}
 
