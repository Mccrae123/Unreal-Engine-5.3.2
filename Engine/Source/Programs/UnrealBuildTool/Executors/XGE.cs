--- conflicted
+++ resolved
@@ -17,11 +17,8 @@
 using System.Runtime.InteropServices;
 using UnrealBuildBase;
 using System.Diagnostics.CodeAnalysis;
-<<<<<<< HEAD
-=======
 using System.Runtime.Versioning;
 using Microsoft.Extensions.Logging;
->>>>>>> d731a049
 
 namespace UnrealBuildTool
 {
@@ -68,8 +65,6 @@
 		/// </summary>
 		[XmlConfigFile(Category = "XGE")]
 		static bool bUseVCCompilerMode = false;
-<<<<<<< HEAD
-=======
 
 		/// <summary>
 		/// Minimum number of actions to use XGE execution.
@@ -83,7 +78,6 @@
 		/// </summary>
 		[XmlConfigFile(Category = "XGE")]
 		static bool bUnavailableIfInUse = false;
->>>>>>> d731a049
 
 		private const string ProgressMarkupPrefix = "@action";
 
@@ -98,12 +92,8 @@
 			get { return "XGE"; }
 		}
 
-<<<<<<< HEAD
-		public static bool TryGetXgConsoleExecutable(out string? OutXgConsoleExe)
-=======
 		[SupportedOSPlatform("windows")]
 		public static bool TryGetXgConsoleExecutable([NotNullWhen(true)] out string? OutXgConsoleExe)
->>>>>>> d731a049
 		{
 			// Try to get the path from the registry
 			if(BuildHostPlatform.Current.Platform == UnrealTargetPlatform.Win64)
@@ -158,12 +148,8 @@
 			return false;
 		}
 
-<<<<<<< HEAD
-		private static bool TryGetXgConsoleExecutableFromRegistry(RegistryView View, out string? OutXgConsoleExe)
-=======
 		[SupportedOSPlatform("windows")]
 		private static bool TryGetXgConsoleExecutableFromRegistry(RegistryView View, [NotNullWhen(true)] out string? OutXgConsoleExe)
->>>>>>> d731a049
 		{
 			try
 			{
@@ -196,10 +182,7 @@
 			return false;
 		}
 
-<<<<<<< HEAD
-=======
 		[SupportedOSPlatform("windows")]
->>>>>>> d731a049
 		static bool TryReadRegistryValue(RegistryHive Hive, RegistryView View, string KeyName, string ValueName, [NotNullWhen(true)] out string? OutCoordinator)
 		{
 			using (RegistryKey BaseKey = RegistryKey.OpenBaseKey(Hive, View))
@@ -321,14 +304,11 @@
 
 		public static bool IsAvailable(ILogger Logger)
 		{
-<<<<<<< HEAD
-=======
 			if (!OperatingSystem.IsWindows())
 			{
 				return false;
 			}
 
->>>>>>> d731a049
 			string? XgConsoleExe;
 			if (!TryGetXgConsoleExecutable(out XgConsoleExe))
 			{
@@ -358,11 +338,7 @@
 			if (!bAllowOverVpn && VpnSubnets != null && VpnSubnets.Length > 0)
 			{
 				string? CoordinatorHost;
-<<<<<<< HEAD
-				if (TryGetCoordinatorHost(out CoordinatorHost) && IsHostOnVpn(CoordinatorHost))
-=======
 				if (TryGetCoordinatorHost(out CoordinatorHost) && IsHostOnVpn(CoordinatorHost, Logger))
->>>>>>> d731a049
 				{
 					return false;
 				}
@@ -455,11 +431,7 @@
 		/// </summary>
 		static void WriteTaskFile(List<LinkedAction> InActions, string TaskFilePath, bool bProgressMarkup, bool bXGEExport, ILogger Logger)
 		{
-<<<<<<< HEAD
-			bool HostOnVpn = TryGetCoordinatorHost(out string? CoordinatorHost) && IsHostOnVpn(CoordinatorHost);
-=======
 			bool HostOnVpn = TryGetCoordinatorHost(out string? CoordinatorHost) && IsHostOnVpn(CoordinatorHost, Logger);
->>>>>>> d731a049
 
 			Dictionary<string, string> ExportEnv = new Dictionary<string, string>();
 
@@ -667,11 +639,7 @@
 			// @todo: There is a KB coming that will fix this. Once that KB is available, test if it is present. Stalls will not be a problem if it is.
 			//
 			// Stalls are possible. However there is a workaround in XGE build 1659 and newer that can avoid the issue.
-<<<<<<< HEAD
-			string? XGEVersion = (BuildHostPlatform.Current.Platform == UnrealTargetPlatform.Win64) ? (string)Registry.GetValue(@"HKEY_LOCAL_MACHINE\SOFTWARE\Wow6432Node\Xoreax\IncrediBuild\Builder", "Version", null) : null;
-=======
 			string? XGEVersion = (BuildHostPlatform.Current.Platform == UnrealTargetPlatform.Win64) ? (string?)Registry.GetValue(@"HKEY_LOCAL_MACHINE\SOFTWARE\Wow6432Node\Xoreax\IncrediBuild\Builder", "Version", null) : null;
->>>>>>> d731a049
 			if (XGEVersion != null)
 			{
 				int XGEBuildNumber;
