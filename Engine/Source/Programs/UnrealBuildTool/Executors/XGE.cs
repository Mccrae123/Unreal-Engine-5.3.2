// Copyright Epic Games, Inc. All Rights Reserved.

using System;
using System.Collections;
using System.Collections.Generic;
using System.Diagnostics;
using System.Diagnostics.CodeAnalysis;
using System.IO;
using System.Linq;
using System.Net;
using System.Net.NetworkInformation;
using System.Runtime.InteropServices;
<<<<<<< HEAD
using UnrealBuildBase;
using System.Diagnostics.CodeAnalysis;
using System.Runtime.Versioning;
using Microsoft.Extensions.Logging;
=======
using System.Runtime.Versioning;
using System.Threading.Tasks;
using System.Xml;
using EpicGames.Core;
using Microsoft.Extensions.Logging;
using Microsoft.Win32;
using UnrealBuildBase;
using UnrealBuildTool.Artifacts;
>>>>>>> 4af6daef

namespace UnrealBuildTool
{
	class XGE : ActionExecutor
	{
		/// <summary>
		/// Whether to use the no_watchdog_thread option to prevent VS2015 toolchain stalls.
		/// </summary>
		[XmlConfigFile(Category = "BuildConfiguration")]
		bool bXGENoWatchdogThread = false;

		/// <summary>
		/// Whether to display the XGE build monitor.
		/// </summary>
		[XmlConfigFile(Category = "BuildConfiguration")]
		bool bShowXGEMonitor = false;

		/// <summary>
		/// When enabled, XGE will stop compiling targets after a compile error occurs.  Recommended, as it saves computing resources for others.
		/// </summary>
		[XmlConfigFile(Category = "BuildConfiguration")]
		bool bStopXGECompilationAfterErrors = false;

		/// <summary>
		/// When set to false, XGE will not be enabled when running connected to the coordinator over VPN. Configure VPN-assigned subnets via the VpnSubnets parameter.
		/// </summary>
		[XmlConfigFile(Category = "XGE")]
		static bool bAllowOverVpn = true;

		/// <summary>
		/// List of subnets containing IP addresses assigned by VPN
		/// </summary>
		[XmlConfigFile(Category = "XGE")]
		static string[]? VpnSubnets = null;

		/// <summary>
		/// Whether to allow remote linking
		/// </summary>
		[XmlConfigFile(Category = "XGE")]
		static bool bAllowRemoteLinking = false;

		/// <summary>
		/// Whether to enable the VCCompiler=true setting. This requires an additional license for VC tools. 
		/// </summary>
		[XmlConfigFile(Category = "XGE")]
		static bool bUseVCCompilerMode = false;

		/// <summary>
		/// Minimum number of actions to use XGE execution.
		/// </summary>
		[XmlConfigFile(Category = "XGE")]
<<<<<<< HEAD
		static public int MinActions = 2;
=======
		public static int MinActions = 2;
>>>>>>> 4af6daef

		/// <summary>
		/// Check for a concurrent XGE build and treat the XGE executor as unavailable if it's in use.
		/// This will allow UBT to fall back to another executor such as the parallel executor. 
		/// </summary>
		[XmlConfigFile(Category = "XGE")]
		static bool bUnavailableIfInUse = false;

		private const string ProgressMarkupPrefix = "@action";

		private static List<string> CompileAutoRecover = new List<string> {
			"C1060", // C1060: compiler is out of heap space
			"C1076", // C1076: compiler limit: internal heap limit reached
			"C2855", // C2855: command-line option 'X' inconsistent with precompiled header
			"C3435", // C3435: character set 'X' is not supported
			"C3859", // C3859: Failed to create virtual memory for PCH
		};

		private static List<string> LinkAutoRecover = new List<string> {
			"Unexpected PDB error; OK (0)"
		};

		public XGE(ILogger Logger)
			: base(Logger)
		{
			XmlConfig.ApplyTo(this);
		}

		public override string Name => "XGE";

		public static bool TryGetXgConsoleExecutable([NotNullWhen(true)] out string? OutXgConsoleExe)
		{
			// Try to get the path from the registry
			if (OperatingSystem.IsWindows())
			{
				string? XgConsoleExe;
<<<<<<< HEAD
				if(TryGetXgConsoleExecutableFromRegistry(RegistryView.Registry32, out XgConsoleExe))
=======
				if (TryGetXgConsoleExecutableFromRegistry(RegistryView.Registry32, out XgConsoleExe))
>>>>>>> 4af6daef
				{
					OutXgConsoleExe = XgConsoleExe;
					return true;
				}
				if (TryGetXgConsoleExecutableFromRegistry(RegistryView.Registry64, out XgConsoleExe))
				{
					OutXgConsoleExe = XgConsoleExe;
					return true;
				}
			}

			// Get the name of the XgConsole executable.
			string XgConsole = "xgConsole";
			if (BuildHostPlatform.Current.Platform == UnrealTargetPlatform.Win64)
			{
				XgConsole = "xgConsole.exe";
			}
			else if (BuildHostPlatform.Current.Platform == UnrealTargetPlatform.Linux)
			{
				XgConsole = "ib_console";
			}

			// Search the path for it
			string? PathVariable = Environment.GetEnvironmentVariable("PATH");
			if (PathVariable != null)
			{
				foreach (string SearchPath in PathVariable.Split(Path.PathSeparator))
				{
					try
					{
						string PotentialPath = Path.Combine(SearchPath, XgConsole);
						if (File.Exists(PotentialPath))
						{
							OutXgConsoleExe = PotentialPath;
							return true;
						}
					}
					catch (ArgumentException)
					{
						// PATH variable may contain illegal characters; just ignore them.
					}
				}
			}

			OutXgConsoleExe = null;
			return false;
		}

		[SupportedOSPlatform("windows")]
		private static bool TryGetXgConsoleExecutableFromRegistry(RegistryView View, [NotNullWhen(true)] out string? OutXgConsoleExe)
		{
			try
			{
				using (RegistryKey BaseKey = RegistryKey.OpenBaseKey(RegistryHive.LocalMachine, View))
				{
					using (RegistryKey? Key = BaseKey.OpenSubKey("SOFTWARE\\Xoreax\\IncrediBuild\\Builder", false))
					{
						if (Key != null)
						{
							string? Folder = Key.GetValue("Folder", null) as string;
<<<<<<< HEAD
							if(!String.IsNullOrEmpty(Folder))
=======
							if (!String.IsNullOrEmpty(Folder))
>>>>>>> 4af6daef
							{
								string FileName = Path.Combine(Folder, "xgConsole.exe");
								if (File.Exists(FileName))
								{
									OutXgConsoleExe = FileName;
									return true;
								}
							}
						}
					}
				}
			}
			catch (Exception Ex)
			{
				Log.WriteException(Ex, null);
			}

			OutXgConsoleExe = null;
			return false;
		}

		[SupportedOSPlatform("windows")]
		static bool TryReadRegistryValue(RegistryHive Hive, RegistryView View, string KeyName, string ValueName, [NotNullWhen(true)] out string? OutCoordinator)
		{
			using (RegistryKey BaseKey = RegistryKey.OpenBaseKey(Hive, View))
			{
				using (RegistryKey? SubKey = BaseKey.OpenSubKey(KeyName))
				{
					if (SubKey != null)
					{
						string? Coordinator = SubKey.GetValue(ValueName) as string;
						if (!String.IsNullOrEmpty(Coordinator))
						{
							OutCoordinator = Coordinator;
							return true;
						}
					}
				}
			}

			OutCoordinator = null;
			return false;
		}

		static bool TryGetCoordinatorHost([NotNullWhen(true)] out string? OutCoordinator)
		{
			if (OperatingSystem.IsWindows())
			{
				const string KeyName = @"SOFTWARE\Xoreax\IncrediBuild\BuildService";
				const string ValueName = "CoordHost";

				return TryReadRegistryValue(RegistryHive.CurrentUser, RegistryView.Registry64, KeyName, ValueName, out OutCoordinator) ||
					TryReadRegistryValue(RegistryHive.CurrentUser, RegistryView.Registry32, KeyName, ValueName, out OutCoordinator) ||
					TryReadRegistryValue(RegistryHive.LocalMachine, RegistryView.Registry64, KeyName, ValueName, out OutCoordinator) ||
					TryReadRegistryValue(RegistryHive.LocalMachine, RegistryView.Registry32, KeyName, ValueName, out OutCoordinator);
			}
			else
			{
				OutCoordinator = null;
				return false;
			}
		}

		[DllImport("iphlpapi")]
		static extern int GetBestInterface(uint dwDestAddr, ref int pdwBestIfIndex);

		static NetworkInterface? GetInterfaceForHost(string Host)
		{
			if (BuildHostPlatform.Current.Platform == UnrealTargetPlatform.Win64)
			{
				IPHostEntry HostEntry = Dns.GetHostEntry(Host);
				foreach (IPAddress HostAddress in HostEntry.AddressList)
				{
					int InterfaceIdx = 0;
					if (GetBestInterface(BitConverter.ToUInt32(HostAddress.GetAddressBytes(), 0), ref InterfaceIdx) == 0)
					{
						foreach (NetworkInterface Interface in NetworkInterface.GetAllNetworkInterfaces())
						{
							IPv4InterfaceProperties Properties = Interface.GetIPProperties().GetIPv4Properties();
							if (Properties.Index == InterfaceIdx)
							{
								return Interface;
							}
						}
					}
				}
			}
			return null;
		}

		public static bool IsHostOnVpn(string HostName, ILogger Logger)
		{
			if (!OperatingSystem.IsWindows())
			{
				return false;
			}

			// If there aren't any defined subnets, just early out
			if (VpnSubnets == null || VpnSubnets.Length == 0)
			{
				return false;
			}

			// Parse all the subnets from the config file
			List<Subnet> ParsedVpnSubnets = new List<Subnet>();
			foreach (string VpnSubnet in VpnSubnets)
			{
				ParsedVpnSubnets.Add(Subnet.Parse(VpnSubnet));
			}

			// Check if any network adapters have an IP within one of these subnets
			try
			{
				NetworkInterface? Interface = GetInterfaceForHost(HostName);
				if (Interface != null && Interface.OperationalStatus == OperationalStatus.Up)
				{
					IPInterfaceProperties Properties = Interface.GetIPProperties();
					foreach (UnicastIPAddressInformation UnicastAddressInfo in Properties.UnicastAddresses)
					{
						byte[] AddressBytes = UnicastAddressInfo.Address.GetAddressBytes();
						foreach (Subnet Subnet in ParsedVpnSubnets)
						{
							if (Subnet.Contains(AddressBytes))
							{
								if (!bAllowOverVpn)
								{
									Log.TraceInformationOnce("XGE coordinator {0} will be not be used over VPN (adapter '{1}' with IP {2} is in subnet {3}). Set <XGE><bAllowOverVpn>true</bAllowOverVpn></XGE> in BuildConfiguration.xml to override.", HostName, Interface.Description, UnicastAddressInfo.Address, Subnet);
								}
								return true;
							}
						}
					}
				}
			}
			catch (Exception Ex)
			{
				Logger.LogWarning("Unable to check whether host {Host} is connected to VPN:\n{Ex}", HostName, ExceptionUtils.FormatExceptionDetails(Ex));
			}
			return false;
		}

		public static bool IsAvailable(ILogger Logger)
		{
			string? XgConsoleExe;
			if (!TryGetXgConsoleExecutable(out XgConsoleExe))
			{
				return false;
			}

			// on windows check the service is actually running
			if (BuildHostPlatform.Current.Platform == UnrealTargetPlatform.Win64)
			{
				try
				{
					// will throw if the service doesn't exist, which it should if IB is present but just incase...
					System.ServiceProcess.ServiceController SC = new System.ServiceProcess.ServiceController("Incredibuild Agent");
					if (SC.Status != System.ServiceProcess.ServiceControllerStatus.Running)
					{
						return false;
					}
				}
				catch (Exception Ex)
				{
					Logger.LogDebug("Unable to query for status of Incredibuild service: {Ex}", ExceptionUtils.FormatExceptionDetails(Ex));
					return false;
				}
			}

			// Check if we're connected over VPN
			if (!bAllowOverVpn && VpnSubnets != null && VpnSubnets.Length > 0)
			{
				string? CoordinatorHost;
				if (TryGetCoordinatorHost(out CoordinatorHost) && IsHostOnVpn(CoordinatorHost, Logger))
				{
					return false;
				}
			}

			// Check if there's an XGE build already running 
			if (bUnavailableIfInUse)
			{
				Process XGEProcess = new Process()
				{
					StartInfo = new ProcessStartInfo(
					XgConsoleExe,
					"/Command=Unused /nowait /silent")  // The actual command here doesn't matter - it will fail with a different error code (1) than "in use" (4)
					{
						UseShellExecute = false
					}
				};
				if (Utils.RunLocalProcess(XGEProcess) == 4)
				{
					Logger.LogWarning("Unable to use Incredibuild executor because a build is already in progress");
					return false;

				}
			}

			return true;
		}

		// precompile the Regex needed to parse the XGE output (the ones we want are of the form "File (Duration at +time)"
		//private static Regex XGEDurationRegex = new Regex(@"(?<Filename>.*) *\((?<Duration>[0-9:\.]+) at [0-9\+:\.]+\)", RegexOptions.ExplicitCapture);

		public static void ExportActions(List<LinkedAction> ActionsToExecute, ILogger Logger)
		{
			for (int FileNum = 0; ; FileNum++)
			{
				string OutFile = Path.Combine(Unreal.EngineDirectory.FullName, "Intermediate", "Build", String.Format("UBTExport.{0}.xge.xml", FileNum.ToString("D3")));
<<<<<<< HEAD
				if(!File.Exists(OutFile))
=======
				if (!File.Exists(OutFile))
>>>>>>> 4af6daef
				{
					ExportActions(ActionsToExecute, OutFile, Logger);
					break;
				}
			}
		}

		public static void ExportActions(List<LinkedAction> ActionsToExecute, string OutFile, ILogger Logger)
		{
			WriteTaskFile(ActionsToExecute, OutFile, ProgressWriter.bWriteMarkup, bXGEExport: true, Logger);
			Logger.LogInformation("XGEEXPORT: Exported '{OutFile}'", OutFile);
		}

<<<<<<< HEAD
		public override bool ExecuteActions(IEnumerable<LinkedAction> Actions, ILogger Logger)
		{
=======
		/// <inheritdoc/>
		public override Task<bool> ExecuteActionsAsync(IEnumerable<LinkedAction> ActionsToExecute, ILogger Logger, IActionArtifactCache? actionArtifactCache)
		{
			return Task.FromResult(ExecuteActions(ActionsToExecute, Logger));
		}

		bool ExecuteActions(IEnumerable<LinkedAction> Actions, ILogger Logger)
		{
>>>>>>> 4af6daef
			if (!Actions.Any())
			{
				return true;
			}

			// Write the actions to execute to a XGE task file.
			string XGETaskFilePath = FileReference.Combine(Unreal.EngineDirectory, "Intermediate", "Build", "XGETasks.xml").FullName;
			WriteTaskFile(Actions, XGETaskFilePath, true, false, Logger);

<<<<<<< HEAD
			return ExecuteTaskFileWithProgressMarkup(XGETaskFilePath, Actions.Count(), Logger);
=======
			return ExecuteTaskFileWithProgressMarkup(XGETaskFilePath, Actions.ToArray(), Logger);
>>>>>>> 4af6daef
		}

		/// <summary>
		/// Writes a XGE task file containing the specified actions to the specified file path.
		/// </summary>
		static void WriteTaskFile(IEnumerable<LinkedAction> InActions, string TaskFilePath, bool bProgressMarkup, bool bXGEExport, ILogger Logger)
		{
			bool HostOnVpn = TryGetCoordinatorHost(out string? CoordinatorHost) && IsHostOnVpn(CoordinatorHost, Logger);

			Dictionary<string, string> ExportEnv = new Dictionary<string, string>();

			List<LinkedAction> Actions = InActions.ToList();
			if (bXGEExport)
			{
				IDictionary CurrentEnvironment = Environment.GetEnvironmentVariables();
				foreach (Nullable<System.Collections.DictionaryEntry> Pair in CurrentEnvironment)
				{
					if (Pair.HasValue)
					{
						if (!UnrealBuildTool.InitialEnvironment!.Contains(Pair.Value.Key) || (string)(UnrealBuildTool.InitialEnvironment[Pair.Value.Key]!) != (string)(Pair.Value.Value!))
						{
							ExportEnv.Add((string)(Pair.Value.Key), (string)(Pair.Value.Value!));
						}
					}
				}
			}

			XmlDocument XGETaskDocument = new XmlDocument();

			// <BuildSet FormatVersion="1">...</BuildSet>
			XmlElement BuildSetElement = XGETaskDocument.CreateElement("BuildSet");
			XGETaskDocument.AppendChild(BuildSetElement);
			BuildSetElement.SetAttribute("FormatVersion", "1");

			// <Environments>...</Environments>
			XmlElement EnvironmentsElement = XGETaskDocument.CreateElement("Environments");
			BuildSetElement.AppendChild(EnvironmentsElement);

			// <Environment Name="Default">...</CompileEnvironment>
			XmlElement EnvironmentElement = XGETaskDocument.CreateElement("Environment");
			EnvironmentsElement.AppendChild(EnvironmentElement);
			EnvironmentElement.SetAttribute("Name", "Default");

			// <Tools>...</Tools>
			XmlElement ToolsElement = XGETaskDocument.CreateElement("Tools");
			EnvironmentElement.AppendChild(ToolsElement);

			if (ExportEnv.Count > 0)
			{
				// <Variables>...</Variables>
				XmlElement VariablesElement = XGETaskDocument.CreateElement("Variables");
				EnvironmentElement.AppendChild(VariablesElement);

				foreach (KeyValuePair<string, string> Pair in ExportEnv)
				{
					// <Variable>...</Variable>
					XmlElement VariableElement = XGETaskDocument.CreateElement("Variable");
					VariablesElement.AppendChild(VariableElement);
					VariableElement.SetAttribute("Name", Pair.Key);
					VariableElement.SetAttribute("Value", Pair.Value);
				}
			}

			for (int ActionIndex = 0; ActionIndex < Actions.Count; ActionIndex++)
			{
				LinkedAction Action = Actions[ActionIndex];

				// Don't allow remote linking if on VPN.
<<<<<<< HEAD
				bool CanExecuteRemotely = Action.bCanExecuteRemotely;
				if(CanExecuteRemotely && Action.ActionType == ActionType.Link)
=======
				bool CanExecuteRemotely = Action.bCanExecuteRemotely && Action.bCanExecuteRemotelyWithXGE;
				if (CanExecuteRemotely && Action.ActionType == ActionType.Link)
>>>>>>> 4af6daef
				{
					if (HostOnVpn || !bAllowRemoteLinking)
					{
						CanExecuteRemotely = false;
					}
				}

				// <Tool ... />
				XmlElement ToolElement = XGETaskDocument.CreateElement("Tool");
				ToolsElement.AppendChild(ToolElement);
<<<<<<< HEAD
				ToolElement.SetAttribute("Name", string.Format("Tool{0}", ActionIndex));
=======
				ToolElement.SetAttribute("Name", String.Format("Tool{0}", ActionIndex));
>>>>>>> 4af6daef
				ToolElement.SetAttribute("AllowRemote", CanExecuteRemotely.ToString());

				// The XGE documentation says that 'AllowIntercept' must be set to 'true' for all tools where 'AllowRemote' is enabled
				ToolElement.SetAttribute("AllowIntercept", CanExecuteRemotely.ToString());

				string OutputPrefix = "";
				if (bProgressMarkup)
				{
					OutputPrefix += $"{ProgressMarkupPrefix}_{ActionIndex} ";
				}
				if (Action.bShouldOutputStatusDescription)
				{
					OutputPrefix += Action.StatusDescription;
				}
				if (OutputPrefix.Length > 0)
				{
					ToolElement.SetAttribute("OutputPrefix", OutputPrefix);
				}
				if (Action.GroupNames.Count > 0)
				{
					ToolElement.SetAttribute("GroupPrefix", String.Format("** For {0} **", String.Join(" + ", Action.GroupNames)));
				}

				ToolElement.SetAttribute("Params", Action.CommandArguments);
				ToolElement.SetAttribute("Path", Action.CommandPath.FullName);
				ToolElement.SetAttribute("SkipIfProjectFailed", "true");
				if (Action.ActionType == ActionType.Compile && bUseVCCompilerMode)
				{
					string FileName = Action.CommandPath.GetFileName();
					if (FileName.Equals("cl.exe", StringComparison.OrdinalIgnoreCase) || FileName.Equals("cl-filter.exe", StringComparison.OrdinalIgnoreCase))
					{
						ToolElement.SetAttribute("VCCompiler", "true");
					}
				}
				if (Action.bIsGCCCompiler)
				{
					ToolElement.SetAttribute("AutoReserveMemory", "*.gch");
				}
				else
				{
					ToolElement.SetAttribute("AutoReserveMemory", "*.pch");
				}
				ToolElement.SetAttribute(
					"OutputFileMasks",
					String.Join(
						",",
						Action.ProducedItems.Select(
							delegate (FileItem ProducedItem) { return ProducedItem.Location.GetFileName(); }
							).ToArray()
						)
					);

				if (Action.ActionType == ActionType.Compile)
<<<<<<< HEAD
				{
					// C1060: compiler is out of heap space
					// C1076: compiler limit: internal heap limit reached
					// C3859: Failed to create virtual memory for PCH
					ToolElement.SetAttribute("AutoRecover", "C1060,C1076,C3859");
				}
				else if (Action.ActionType == ActionType.Link)
=======
>>>>>>> 4af6daef
				{
					ToolElement.SetAttribute("AutoRecover", String.Join(',', CompileAutoRecover));
				}
				else if (Action.ActionType == ActionType.Link)
				{
					ToolElement.SetAttribute("AutoRecover", String.Join(',', LinkAutoRecover));
				}
			}

			// <Project Name="Default" Env="Default">...</Project>
			XmlElement ProjectElement = XGETaskDocument.CreateElement("Project");
			BuildSetElement.AppendChild(ProjectElement);
			ProjectElement.SetAttribute("Name", "Default");
			ProjectElement.SetAttribute("Env", "Default");

			for (int ActionIndex = 0; ActionIndex < Actions.Count; ActionIndex++)
			{
				LinkedAction Action = Actions[ActionIndex];

				// <Task ... />
				XmlElement TaskElement = XGETaskDocument.CreateElement("Task");
				ProjectElement.AppendChild(TaskElement);
				TaskElement.SetAttribute("SourceFile", "");
				TaskElement.SetAttribute("Caption", Action.StatusDescription);
<<<<<<< HEAD
				TaskElement.SetAttribute("Name", string.Format("Action{0}", ActionIndex));
				TaskElement.SetAttribute("Tool", string.Format("Tool{0}", ActionIndex));
=======
				TaskElement.SetAttribute("Name", String.Format("Action{0}", ActionIndex));
				TaskElement.SetAttribute("Tool", String.Format("Tool{0}", ActionIndex));
>>>>>>> 4af6daef
				TaskElement.SetAttribute("WorkingDir", Action.WorkingDirectory.FullName);
				TaskElement.SetAttribute("SkipIfProjectFailed", "true");
				TaskElement.SetAttribute("AllowRestartOnLocal", "true");

				// Create a semi-colon separated list of the other tasks this task depends on the results of.
				List<string> DependencyNames = new List<string>();
				foreach (LinkedAction PrerequisiteAction in Action.PrerequisiteActions)
				{
					if (Actions.Contains(PrerequisiteAction))
					{
						DependencyNames.Add(String.Format("Action{0}", Actions.IndexOf(PrerequisiteAction)));
					}
				}

				if (DependencyNames.Count > 0)
				{
					TaskElement.SetAttribute("DependsOn", String.Join(";", DependencyNames.ToArray()));
				}
			}

			// Write the XGE task XML to a temporary file.
			using (FileStream OutputFileStream = new FileStream(TaskFilePath, FileMode.Create, FileAccess.Write))
			{
				XGETaskDocument.Save(OutputFileStream);
			}
		}

		/// <summary>
		/// The possible result of executing tasks with XGE.
		/// </summary>
		enum ExecutionResult
		{
			Unavailable,
			TasksFailed,
			TasksSucceeded,
		}

		/// <summary>
		/// Executes the tasks in the specified file.
		/// </summary>
		/// <param name="TaskFilePath">- The path to the file containing the tasks to execute in XGE XML format.</param>
		/// <param name="OutputEventHandler"></param>
		/// <param name="ActionCount"></param>
		/// <param name="Logger"></param>
		/// <returns>Indicates whether the tasks were successfully executed.</returns>
		[SuppressMessage("Interoperability", "CA1416:Validate platform compatibility", Justification = "Registry only checked on Windows HostPlatform")]
		bool ExecuteTaskFile(string TaskFilePath, DataReceivedEventHandler OutputEventHandler, int ActionCount, ILogger Logger)
		{
			// A bug in the UCRT can cause XGE to hang on VS2015 builds. Figure out if this hang is likely to effect this build and workaround it if able.
			// @todo: There is a KB coming that will fix this. Once that KB is available, test if it is present. Stalls will not be a problem if it is.
			//
			// Stalls are possible. However there is a workaround in XGE build 1659 and newer that can avoid the issue.
			string? XGEVersion = (BuildHostPlatform.Current.Platform == UnrealTargetPlatform.Win64) ? (string?)Registry.GetValue(@"HKEY_LOCAL_MACHINE\SOFTWARE\Wow6432Node\Xoreax\IncrediBuild\Builder", "Version", null) : null;
			if (XGEVersion != null)
			{
				int XGEBuildNumber;
				if (Int32.TryParse(XGEVersion, out XGEBuildNumber))
				{
					// Per Xoreax support, subtract 1001000 from the registry value to get the build number of the installed XGE.
					if (XGEBuildNumber - 1001000 >= 1659)
					{
						bXGENoWatchdogThread = true;
					}
					// @todo: Stalls are possible and we don't have a workaround. What should we do? Most people still won't encounter stalls, we don't really
					// want to disable XGE on them if it would have worked.
				}
			}

			string? XgConsolePath;
<<<<<<< HEAD
			if(!TryGetXgConsoleExecutable(out XgConsolePath))
=======
			if (!TryGetXgConsoleExecutable(out XgConsolePath))
>>>>>>> 4af6daef
			{
				throw new BuildException("Unable to find xgConsole executable.");
			}

			bool bSilentCompileOutput = false;
			string SilentOption = bSilentCompileOutput ? "/Silent" : "";

			ProcessStartInfo XGEStartInfo = new ProcessStartInfo(
				XgConsolePath,
				String.Format("\"{0}\" /Rebuild /NoWait {1} /NoLogo {2} /ShowAgent /ShowTime {3}",
					TaskFilePath,
					bStopXGECompilationAfterErrors ? "/StopOnErrors" : "",
					SilentOption,
					bXGENoWatchdogThread ? "/no_watchdog_thread" : "")
				);
			XGEStartInfo.UseShellExecute = false;
			XGEStartInfo.Arguments += " /Title=\"UnrealBuildTool Compile\"";

			// Use the IDE-integrated Incredibuild monitor to display progress.
			XGEStartInfo.Arguments += " /UseIdeMonitor";

			// Optionally display the external XGE monitor.
			if (bShowXGEMonitor)
			{
				XGEStartInfo.Arguments += " /OpenMonitor";
			}

			try
			{
				// Start the process, redirecting stdout/stderr if requested.
				Process XGEProcess = new Process();
				XGEProcess.StartInfo = XGEStartInfo;
				bool bShouldRedirectOuput = OutputEventHandler != null;
				if (bShouldRedirectOuput)
				{
					XGEStartInfo.RedirectStandardError = true;
					XGEStartInfo.RedirectStandardOutput = true;
					XGEProcess.EnableRaisingEvents = true;
					XGEProcess.OutputDataReceived += OutputEventHandler;
					XGEProcess.ErrorDataReceived += OutputEventHandler;
				}
				XGEProcess.Start();
				if (bShouldRedirectOuput)
				{
					XGEProcess.BeginOutputReadLine();
					XGEProcess.BeginErrorReadLine();
				}

				Logger.LogInformation("Distributing {NumAction} action{ActionS} to XGE",
					ActionCount,
					ActionCount == 1 ? "" : "s");

				// Wait until the process is finished and return whether it all the tasks successfully executed.
				XGEProcess.WaitForExit();
				return XGEProcess.ExitCode == 0;
			}
			catch (Exception Ex)
			{
				Log.WriteException(Ex, null);
				return false;
			}
		}

		/// <summary>
		/// Executes the tasks in the specified file, parsing progress markup as part of the output.
		/// </summary>
<<<<<<< HEAD
		bool ExecuteTaskFileWithProgressMarkup(string TaskFilePath, int NumActions, ILogger Logger)
		{
			using (ProgressWriter Writer = new ProgressWriter("Compiling C++ source files...", false, Logger))
			{
				int NumCompletedActions = 0;
				string ProgressText = string.Empty;
=======
		bool ExecuteTaskFileWithProgressMarkup(string TaskFilePath, LinkedAction[] Actions, ILogger Logger)
		{
			int NumActions = Actions.Length;
			using (ProgressWriter Writer = new ProgressWriter("Compiling C++ source files...", false, Logger))
			{
				int NumCompletedActions = 0;
				string ProgressText = String.Empty;
				string CommandDescription = String.Empty;
				HashSet<int> ReportedActionIndices = new();
>>>>>>> 4af6daef

				// Create a wrapper delegate that will parse the output actions
				DataReceivedEventHandler EventHandlerWrapper = (Sender, Args) =>
				{
					if (Args.Data != null)
					{
						string Text = Args.Data;
						if (Text.StartsWith(ProgressMarkupPrefix))
						{
<<<<<<< HEAD
							// Flush old progress text
							if (!string.IsNullOrEmpty(ProgressText))
							{
								Logger.LogInformation("[{NumCompletedActions}/{NumActions}] Complete {ProgressText}", NumCompletedActions, NumActions, ProgressText);
								ProgressText = string.Empty;
							}
							Writer.Write(++NumCompletedActions, NumActions);
=======
							// Code below should not need to be tested for success but if some logging from XGE is wrong we just gracefully ignore it and accept that counting might end up wrong
							int ActionIndex = -1;
							int MarkupLength = ProgressMarkupPrefix.Length;
							int EndOfMarkupPrefix = Text.IndexOf(' ', MarkupLength);
							if (EndOfMarkupPrefix != -1)
							{
								MarkupLength = EndOfMarkupPrefix + 1;
								if (Int32.TryParse(Text.Substring(ProgressMarkupPrefix.Length + 1, EndOfMarkupPrefix - ProgressMarkupPrefix.Length - 1), out ActionIndex))
								{
									// We keep track of the actions that we have already reported so NumCompletedActions match up with NumActions
									if (ReportedActionIndices.Add(ActionIndex))
									{
										Writer.Write(++NumCompletedActions, NumActions);
									}
								}
							}
							// Flush old progress text
							if (!String.IsNullOrEmpty(ProgressText))
							{
								Logger.LogInformation("[{NumCompletedActions}/{NumActions}] Complete {ProgressText}", NumCompletedActions, NumActions, ProgressText);
								ProgressText = String.Empty;
							}

							CommandDescription = ActionIndex != -1 ? Actions[ActionIndex].CommandDescription + " " : String.Empty;
>>>>>>> 4af6daef

							// Strip out anything that is just an XGE timer. Some programs don't output anything except the progress text.
							Text = Args.Data.Substring(MarkupLength);
							if (Text.StartsWith(" (") && Text.EndsWith(")"))
							{
								// Write the progress text with the next line of output if the current doesn't have any status.
								ProgressText = Text.Trim();
								return;
							}
<<<<<<< HEAD
							Logger.LogInformation("[{NumCompletedActions}/{NumActions}] {Text}", NumCompletedActions, NumActions, Text);
							return;
						}
						if (!string.IsNullOrEmpty(ProgressText))
						{
							Logger.LogInformation("[{NumCompletedActions}/{NumActions}] {Text} {ProgressText}", NumCompletedActions, NumActions, Text, ProgressText);
							ProgressText = string.Empty;
							return;
						}
						Log.TraceInformation("{0}", Text); // Using old log function to pick up registered event parsers
=======

							Logger.LogInformation("[{NumCompletedActions}/{NumActions}] {CommandDescription}{Text}", NumCompletedActions, NumActions, CommandDescription, Text);
							return;
						}
						if (!String.IsNullOrEmpty(ProgressText))
						{
							Logger.LogInformation("[{NumCompletedActions}/{NumActions}] {CommandDescription}{Text} {ProgressText}", NumCompletedActions, NumActions, CommandDescription, Text, ProgressText);
							ProgressText = String.Empty;
							CommandDescription = String.Empty;
							return;
						}
						WriteToolOutput(Text);
>>>>>>> 4af6daef
					}
				};

				// Run through the standard XGE executor
				return ExecuteTaskFile(TaskFilePath, EventHandlerWrapper, NumActions, Logger);
			}
		}
	}
}<|MERGE_RESOLUTION|>--- conflicted
+++ resolved
@@ -10,12 +10,6 @@
 using System.Net;
 using System.Net.NetworkInformation;
 using System.Runtime.InteropServices;
-<<<<<<< HEAD
-using UnrealBuildBase;
-using System.Diagnostics.CodeAnalysis;
-using System.Runtime.Versioning;
-using Microsoft.Extensions.Logging;
-=======
 using System.Runtime.Versioning;
 using System.Threading.Tasks;
 using System.Xml;
@@ -24,7 +18,6 @@
 using Microsoft.Win32;
 using UnrealBuildBase;
 using UnrealBuildTool.Artifacts;
->>>>>>> 4af6daef
 
 namespace UnrealBuildTool
 {
@@ -76,11 +69,7 @@
 		/// Minimum number of actions to use XGE execution.
 		/// </summary>
 		[XmlConfigFile(Category = "XGE")]
-<<<<<<< HEAD
-		static public int MinActions = 2;
-=======
 		public static int MinActions = 2;
->>>>>>> 4af6daef
 
 		/// <summary>
 		/// Check for a concurrent XGE build and treat the XGE executor as unavailable if it's in use.
@@ -117,11 +106,7 @@
 			if (OperatingSystem.IsWindows())
 			{
 				string? XgConsoleExe;
-<<<<<<< HEAD
-				if(TryGetXgConsoleExecutableFromRegistry(RegistryView.Registry32, out XgConsoleExe))
-=======
 				if (TryGetXgConsoleExecutableFromRegistry(RegistryView.Registry32, out XgConsoleExe))
->>>>>>> 4af6daef
 				{
 					OutXgConsoleExe = XgConsoleExe;
 					return true;
@@ -182,11 +167,7 @@
 						if (Key != null)
 						{
 							string? Folder = Key.GetValue("Folder", null) as string;
-<<<<<<< HEAD
-							if(!String.IsNullOrEmpty(Folder))
-=======
 							if (!String.IsNullOrEmpty(Folder))
->>>>>>> 4af6daef
 							{
 								string FileName = Path.Combine(Folder, "xgConsole.exe");
 								if (File.Exists(FileName))
@@ -396,11 +377,7 @@
 			for (int FileNum = 0; ; FileNum++)
 			{
 				string OutFile = Path.Combine(Unreal.EngineDirectory.FullName, "Intermediate", "Build", String.Format("UBTExport.{0}.xge.xml", FileNum.ToString("D3")));
-<<<<<<< HEAD
-				if(!File.Exists(OutFile))
-=======
 				if (!File.Exists(OutFile))
->>>>>>> 4af6daef
 				{
 					ExportActions(ActionsToExecute, OutFile, Logger);
 					break;
@@ -414,10 +391,6 @@
 			Logger.LogInformation("XGEEXPORT: Exported '{OutFile}'", OutFile);
 		}
 
-<<<<<<< HEAD
-		public override bool ExecuteActions(IEnumerable<LinkedAction> Actions, ILogger Logger)
-		{
-=======
 		/// <inheritdoc/>
 		public override Task<bool> ExecuteActionsAsync(IEnumerable<LinkedAction> ActionsToExecute, ILogger Logger, IActionArtifactCache? actionArtifactCache)
 		{
@@ -426,7 +399,6 @@
 
 		bool ExecuteActions(IEnumerable<LinkedAction> Actions, ILogger Logger)
 		{
->>>>>>> 4af6daef
 			if (!Actions.Any())
 			{
 				return true;
@@ -436,11 +408,7 @@
 			string XGETaskFilePath = FileReference.Combine(Unreal.EngineDirectory, "Intermediate", "Build", "XGETasks.xml").FullName;
 			WriteTaskFile(Actions, XGETaskFilePath, true, false, Logger);
 
-<<<<<<< HEAD
-			return ExecuteTaskFileWithProgressMarkup(XGETaskFilePath, Actions.Count(), Logger);
-=======
 			return ExecuteTaskFileWithProgressMarkup(XGETaskFilePath, Actions.ToArray(), Logger);
->>>>>>> 4af6daef
 		}
 
 		/// <summary>
@@ -509,13 +477,8 @@
 				LinkedAction Action = Actions[ActionIndex];
 
 				// Don't allow remote linking if on VPN.
-<<<<<<< HEAD
-				bool CanExecuteRemotely = Action.bCanExecuteRemotely;
-				if(CanExecuteRemotely && Action.ActionType == ActionType.Link)
-=======
 				bool CanExecuteRemotely = Action.bCanExecuteRemotely && Action.bCanExecuteRemotelyWithXGE;
 				if (CanExecuteRemotely && Action.ActionType == ActionType.Link)
->>>>>>> 4af6daef
 				{
 					if (HostOnVpn || !bAllowRemoteLinking)
 					{
@@ -526,11 +489,7 @@
 				// <Tool ... />
 				XmlElement ToolElement = XGETaskDocument.CreateElement("Tool");
 				ToolsElement.AppendChild(ToolElement);
-<<<<<<< HEAD
-				ToolElement.SetAttribute("Name", string.Format("Tool{0}", ActionIndex));
-=======
 				ToolElement.SetAttribute("Name", String.Format("Tool{0}", ActionIndex));
->>>>>>> 4af6daef
 				ToolElement.SetAttribute("AllowRemote", CanExecuteRemotely.ToString());
 
 				// The XGE documentation says that 'AllowIntercept' must be set to 'true' for all tools where 'AllowRemote' is enabled
@@ -584,16 +543,6 @@
 					);
 
 				if (Action.ActionType == ActionType.Compile)
-<<<<<<< HEAD
-				{
-					// C1060: compiler is out of heap space
-					// C1076: compiler limit: internal heap limit reached
-					// C3859: Failed to create virtual memory for PCH
-					ToolElement.SetAttribute("AutoRecover", "C1060,C1076,C3859");
-				}
-				else if (Action.ActionType == ActionType.Link)
-=======
->>>>>>> 4af6daef
 				{
 					ToolElement.SetAttribute("AutoRecover", String.Join(',', CompileAutoRecover));
 				}
@@ -618,13 +567,8 @@
 				ProjectElement.AppendChild(TaskElement);
 				TaskElement.SetAttribute("SourceFile", "");
 				TaskElement.SetAttribute("Caption", Action.StatusDescription);
-<<<<<<< HEAD
-				TaskElement.SetAttribute("Name", string.Format("Action{0}", ActionIndex));
-				TaskElement.SetAttribute("Tool", string.Format("Tool{0}", ActionIndex));
-=======
 				TaskElement.SetAttribute("Name", String.Format("Action{0}", ActionIndex));
 				TaskElement.SetAttribute("Tool", String.Format("Tool{0}", ActionIndex));
->>>>>>> 4af6daef
 				TaskElement.SetAttribute("WorkingDir", Action.WorkingDirectory.FullName);
 				TaskElement.SetAttribute("SkipIfProjectFailed", "true");
 				TaskElement.SetAttribute("AllowRestartOnLocal", "true");
@@ -694,11 +638,7 @@
 			}
 
 			string? XgConsolePath;
-<<<<<<< HEAD
-			if(!TryGetXgConsoleExecutable(out XgConsolePath))
-=======
 			if (!TryGetXgConsoleExecutable(out XgConsolePath))
->>>>>>> 4af6daef
 			{
 				throw new BuildException("Unable to find xgConsole executable.");
 			}
@@ -765,14 +705,6 @@
 		/// <summary>
 		/// Executes the tasks in the specified file, parsing progress markup as part of the output.
 		/// </summary>
-<<<<<<< HEAD
-		bool ExecuteTaskFileWithProgressMarkup(string TaskFilePath, int NumActions, ILogger Logger)
-		{
-			using (ProgressWriter Writer = new ProgressWriter("Compiling C++ source files...", false, Logger))
-			{
-				int NumCompletedActions = 0;
-				string ProgressText = string.Empty;
-=======
 		bool ExecuteTaskFileWithProgressMarkup(string TaskFilePath, LinkedAction[] Actions, ILogger Logger)
 		{
 			int NumActions = Actions.Length;
@@ -782,7 +714,6 @@
 				string ProgressText = String.Empty;
 				string CommandDescription = String.Empty;
 				HashSet<int> ReportedActionIndices = new();
->>>>>>> 4af6daef
 
 				// Create a wrapper delegate that will parse the output actions
 				DataReceivedEventHandler EventHandlerWrapper = (Sender, Args) =>
@@ -792,15 +723,6 @@
 						string Text = Args.Data;
 						if (Text.StartsWith(ProgressMarkupPrefix))
 						{
-<<<<<<< HEAD
-							// Flush old progress text
-							if (!string.IsNullOrEmpty(ProgressText))
-							{
-								Logger.LogInformation("[{NumCompletedActions}/{NumActions}] Complete {ProgressText}", NumCompletedActions, NumActions, ProgressText);
-								ProgressText = string.Empty;
-							}
-							Writer.Write(++NumCompletedActions, NumActions);
-=======
 							// Code below should not need to be tested for success but if some logging from XGE is wrong we just gracefully ignore it and accept that counting might end up wrong
 							int ActionIndex = -1;
 							int MarkupLength = ProgressMarkupPrefix.Length;
@@ -825,7 +747,6 @@
 							}
 
 							CommandDescription = ActionIndex != -1 ? Actions[ActionIndex].CommandDescription + " " : String.Empty;
->>>>>>> 4af6daef
 
 							// Strip out anything that is just an XGE timer. Some programs don't output anything except the progress text.
 							Text = Args.Data.Substring(MarkupLength);
@@ -835,18 +756,6 @@
 								ProgressText = Text.Trim();
 								return;
 							}
-<<<<<<< HEAD
-							Logger.LogInformation("[{NumCompletedActions}/{NumActions}] {Text}", NumCompletedActions, NumActions, Text);
-							return;
-						}
-						if (!string.IsNullOrEmpty(ProgressText))
-						{
-							Logger.LogInformation("[{NumCompletedActions}/{NumActions}] {Text} {ProgressText}", NumCompletedActions, NumActions, Text, ProgressText);
-							ProgressText = string.Empty;
-							return;
-						}
-						Log.TraceInformation("{0}", Text); // Using old log function to pick up registered event parsers
-=======
 
 							Logger.LogInformation("[{NumCompletedActions}/{NumActions}] {CommandDescription}{Text}", NumCompletedActions, NumActions, CommandDescription, Text);
 							return;
@@ -859,7 +768,6 @@
 							return;
 						}
 						WriteToolOutput(Text);
->>>>>>> 4af6daef
 					}
 				};
 
