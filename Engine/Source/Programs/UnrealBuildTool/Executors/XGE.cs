--- conflicted
+++ resolved
@@ -261,14 +261,10 @@
 						{
 							if (Subnet.Contains(AddressBytes))
 							{
-<<<<<<< HEAD
-								Log.TraceInformationOnce("XGE coordinator {0} will be not be used over VPN (adapter '{1}' with IP {2} is in subnet {3}). Set <XGE><bAllowOverVpn>true</bAllowOverVpn></XGE> in BuildConfiguration.xml to override.", HostName, Interface.Description, UnicastAddressInfo.Address, Subnet);
-=======
 								if (!bAllowOverVpn)
 								{
 									Log.TraceInformationOnce("XGE coordinator {0} will be not be used over VPN (adapter '{1}' with IP {2} is in subnet {3}). Set <XGE><bAllowOverVpn>true</bAllowOverVpn></XGE> in BuildConfiguration.xml to override.", HostName, Interface.Description, UnicastAddressInfo.Address, Subnet);
 								}
->>>>>>> 6bbb88c8
 								return true;
 							}
 						}
