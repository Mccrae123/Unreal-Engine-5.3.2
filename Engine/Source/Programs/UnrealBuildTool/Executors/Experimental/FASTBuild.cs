--- conflicted
+++ resolved
@@ -19,19 +19,12 @@
 using System.IO;
 using System.Linq;
 using System.Runtime.Serialization;
-<<<<<<< HEAD
-using System.Text.RegularExpressions;
-using UnrealBuildBase;
-using System.Runtime.Versioning;
-using Microsoft.Extensions.Logging;
-=======
 using System.Runtime.Versioning;
 using System.Threading.Tasks;
 using EpicGames.Core;
 using Microsoft.Extensions.Logging;
 using UnrealBuildBase;
 using UnrealBuildTool.Artifacts;
->>>>>>> 4af6daef
 
 namespace UnrealBuildTool
 {
@@ -83,11 +76,7 @@
 		/// </summary>
 		ActionExecutor LocalExecutor;
 
-<<<<<<< HEAD
-		public readonly static string DefaultExecutableBasePath	= Path.Combine(Unreal.EngineDirectory.FullName, "Extras", "ThirdPartyNotUE", "FASTBuild");
-=======
 		public static readonly string DefaultExecutableBasePath = Path.Combine(Unreal.EngineDirectory.FullName, "Extras", "ThirdPartyNotUE", "FASTBuild");
->>>>>>> 4af6daef
 
 		//////////////////////////////////////////
 		// Tweakables
@@ -99,11 +88,7 @@
 		/// Used to specify the location of fbuild.exe if the distributed binary isn't being used
 		/// </summary>
 		[XmlConfigFile]
-<<<<<<< HEAD
-		public static string? FBuildExecutablePath	= null;
-=======
 		public static string? FBuildExecutablePath = null;
->>>>>>> 4af6daef
 
 		/////////////////
 		// Distribution
@@ -118,11 +103,7 @@
 		/// Used to specify the location of the brokerage. If null, FASTBuild will fall back to checking FASTBUILD_BROKERAGE_PATH
 		/// </summary>
 		[XmlConfigFile]
-<<<<<<< HEAD
-		public static string? FBuildBrokeragePath	= null;
-=======
 		public static string? FBuildBrokeragePath = null;
->>>>>>> 4af6daef
 
 		/// <summary>
 		/// Used to specify the FASTBuild coordinator IP or network name. If null, FASTBuild will fall back to checking FASTBUILD_COORDINATOR
@@ -149,11 +130,7 @@
 		/// Used to specify the location of the cache. If null, FASTBuild will fall back to checking FASTBUILD_CACHE_PATH
 		/// </summary>
 		[XmlConfigFile]
-<<<<<<< HEAD
-		public static string? FBuildCachePath		= null;
-=======
 		public static string? FBuildCachePath = null;
->>>>>>> 4af6daef
 
 		/////////////////
 		// Misc Options
@@ -187,20 +164,10 @@
 		/// Constructor
 		/// </summary>
 		public FASTBuild(int MaxLocalActions, bool bAllCores, bool bCompactOutput, ILogger Logger)
-<<<<<<< HEAD
+			: base(Logger)
 		{
 			XmlConfig.ApplyTo(this);
 
-			this.LocalExecutor = new ParallelExecutor(MaxLocalActions, bAllCores, bCompactOutput, Logger);
-		}
-
-		public override string Name
-=======
-			: base(Logger)
->>>>>>> 4af6daef
-		{
-			XmlConfig.ApplyTo(this);
-
 			LocalExecutor = new ParallelExecutor(MaxLocalActions, bAllCores, bCompactOutput, Logger);
 		}
 
@@ -216,11 +183,7 @@
 			if (String.IsNullOrEmpty(FBuildExecutablePath))
 			{
 				string? EnvPath = Environment.GetEnvironmentVariable("FASTBUILD_EXECUTABLE_PATH");
-<<<<<<< HEAD
-				if (!string.IsNullOrEmpty(EnvPath))
-=======
 				if (!String.IsNullOrEmpty(EnvPath))
->>>>>>> 4af6daef
 				{
 					FBuildExecutablePath = EnvPath;
 				}
@@ -234,11 +197,7 @@
 			if (String.IsNullOrEmpty(FBuildCachePath))
 			{
 				string? EnvPath = Environment.GetEnvironmentVariable("FASTBUILD_CACHE_PATH");
-<<<<<<< HEAD
-				if (!string.IsNullOrEmpty(EnvPath))
-=======
 				if (!String.IsNullOrEmpty(EnvPath))
->>>>>>> 4af6daef
 				{
 					FBuildCachePath = EnvPath;
 				}
@@ -252,11 +211,7 @@
 			if (String.IsNullOrEmpty(FBuildBrokeragePath))
 			{
 				string? EnvPath = Environment.GetEnvironmentVariable("FASTBUILD_BROKERAGE_PATH");
-<<<<<<< HEAD
-				if (!string.IsNullOrEmpty(EnvPath))
-=======
 				if (!String.IsNullOrEmpty(EnvPath))
->>>>>>> 4af6daef
 				{
 					FBuildBrokeragePath = EnvPath;
 				}
@@ -270,11 +225,7 @@
 			if (String.IsNullOrEmpty(FBuildCoordinator))
 			{
 				string? EnvPath = Environment.GetEnvironmentVariable("FASTBUILD_COORDINATOR");
-<<<<<<< HEAD
-				if (!string.IsNullOrEmpty(EnvPath))
-=======
 				if (!String.IsNullOrEmpty(EnvPath))
->>>>>>> 4af6daef
 				{
 					FBuildCoordinator = EnvPath;
 				}
@@ -310,17 +261,10 @@
 			// That's when the FASTBuild coordinator or brokerage folder is available.
 			// On Mac the latter needs the brokerage folder to be mounted, on Windows the brokerage env variable has to be set or the path specified in UBT's config
 			string? Coordinator = GetCoordinator();
-<<<<<<< HEAD
-			if (string.IsNullOrEmpty(Coordinator))
-			{
-				string? BrokeragePath = GetBrokeragePath();
-				if (string.IsNullOrEmpty(BrokeragePath) || !Directory.Exists(BrokeragePath))
-=======
 			if (String.IsNullOrEmpty(Coordinator))
 			{
 				string? BrokeragePath = GetBrokeragePath();
 				if (String.IsNullOrEmpty(BrokeragePath) || !Directory.Exists(BrokeragePath))
->>>>>>> 4af6daef
 				{
 					return false;
 				}
@@ -389,12 +333,8 @@
 		private string ActionToDependencyString(long UniqueId, string StatusDescription, string? CommandDescription = null, ActionType? ActionType = null)
 		{
 			string? ExtraInfoString = null;
-<<<<<<< HEAD
-			if ((CommandDescription != null) && string.IsNullOrEmpty(CommandDescription))
-=======
 			if ((CommandDescription != null) && String.IsNullOrEmpty(CommandDescription))
 			{
->>>>>>> 4af6daef
 				ExtraInfoString = CommandDescription;
 			}
 			else if (ActionType != null)
@@ -497,11 +437,7 @@
 					if (BuildTypeSearchParam.Item2(Action).Contains(BuildTypeSearchParam.Item1))
 					{
 						BuildType = BuildTypeSearchParam.Item3;
-<<<<<<< HEAD
-						Logger.LogInformation("Detected build type as {Type} from '{From}' using search term '{Term}'", BuildTypeSearchParam.Item1.ToString(), BuildTypeSearchParam.Item2(Action), BuildTypeSearchParam.Item1);
-=======
 						Logger.LogInformation("Detected build type as {Type} from '{From}' using search term '{Term}'", BuildTypeSearchParam.Item3.ToString(), BuildTypeSearchParam.Item2(Action), BuildTypeSearchParam.Item1);
->>>>>>> 4af6daef
 						return true;
 					}
 				}
@@ -528,24 +464,15 @@
 			}
 		}
 
-<<<<<<< HEAD
-		[SupportedOSPlatform("windows")]
-		public override bool ExecuteActions(IEnumerable<LinkedAction> Actions, ILogger Logger)
-=======
 		/// <inheritdoc/>
 		[SupportedOSPlatform("windows")]
 		public override async Task<bool> ExecuteActionsAsync(IEnumerable<LinkedAction> Actions, ILogger Logger, IActionArtifactCache? actionArtifactCache)
->>>>>>> 4af6daef
 		{
 			if (!Actions.Any())
 			{
 				return true;
 			}
 
-<<<<<<< HEAD
-
-=======
->>>>>>> 4af6daef
 			IEnumerable<LinkedAction> CompileActions = Actions.Where(Action => Action.ActionType == ActionType.Compile && Action.bCanExecuteRemotely && Action.bCanExecuteRemotelyWithSNDBS);
 			if (CompileActions.Any() && DetectBuildType(CompileActions, Logger))
 			{
@@ -558,11 +485,7 @@
 				return ExecuteBffFile(FASTBuildFilePath, Logger);
 			}
 
-<<<<<<< HEAD
-			return LocalExecutor.ExecuteActions(Actions, Logger);
-=======
 			return await LocalExecutor.ExecuteActionsAsync(Actions, Logger, actionArtifactCache);
->>>>>>> 4af6daef
 		}
 
 		private void AddText(string StringToWrite)
@@ -574,10 +497,7 @@
 		private void AddPreBuildDependenciesText(IEnumerable<LinkedAction>? PreBuildDependencies)
 		{
 			if (PreBuildDependencies == null || !PreBuildDependencies.Any())
-<<<<<<< HEAD
-=======
-			{
->>>>>>> 4af6daef
+			{
 				return;
 			}
 
@@ -609,7 +529,6 @@
 			string ResponseFilePath = "";
 			List<string> AllTokens = new List<string>();
 
-
 			int ResponseFileTokenIndex = Array.FindIndex(RawTokens, RawToken => RawToken.StartsWith("@\""));
 			if (ResponseFileTokenIndex == -1)
 			{
@@ -656,16 +575,11 @@
 				}
 				catch (Exception e)
 				{
-<<<<<<< HEAD
-					if (!string.IsNullOrEmpty(e.Message))
+					if (!String.IsNullOrEmpty(e.Message))
+					{
 						Logger.LogInformation("{Message}", e.Message);
-=======
-					if (!String.IsNullOrEmpty(e.Message))
-					{
-						Logger.LogInformation("{Message}", e.Message);
-					}
-
->>>>>>> 4af6daef
+					}
+
 					Logger.LogError("Looks like a response file in: {CompilerCommandLine}, but we could not load it! {Ex}", CompilerCommandLine, e.Message);
 					ResponseFilePath = "";
 				}
@@ -812,25 +726,6 @@
 				}
 
 				// Skip the following tokens:
-<<<<<<< HEAD
-				if ((Token == "/I")						||
-					(Token == "/external:I")			||
-					(Token == "/l")						||
-					(Token == "/D")						||
-					(Token == "-D")						||
-					(Token == "-x")						||
-					(Token == "-F")						||
-					(Token == "-arch")					||
-					(Token == "-isysroot")				||
-					(Token == "-include")				||
-					(Token == "-current_version")		||
-					(Token == "-compatibility_version")	||
-					(Token == "-rpath")					||
-					(Token == "-weak_library")			||
-					(Token == "-weak_framework")		||
-					(Token == "-framework")				||
-					(Token == "/sourceDependencies")	||
-=======
 				if ((Token == "/I") ||
 					(Token == "/external:I") ||
 					(Token == "/l") ||
@@ -848,7 +743,6 @@
 					(Token == "-weak_framework") ||
 					(Token == "-framework") ||
 					(Token == "/sourceDependencies") ||
->>>>>>> 4af6daef
 					(Token == "/sourceDependencies:directives"))
 				{
 					++i;
@@ -895,11 +789,7 @@
 
 		private string GetOptionValue(Dictionary<string, string> OptionsDictionary, string Key, LinkedAction Action, ILogger Logger, bool ProblemIfNotFound = false)
 		{
-<<<<<<< HEAD
-			string? Value = string.Empty;
-=======
 			string? Value = String.Empty;
->>>>>>> 4af6daef
 			if (OptionsDictionary.TryGetValue(Key, out Value))
 			{
 				return Value.Trim(new Char[] { '\"' });
@@ -919,43 +809,27 @@
 		{
 			object? returnValue = Microsoft.Win32.Registry.GetValue("HKEY_LOCAL_MACHINE\\SOFTWARE\\" + keyName, valueName, defaultValue);
 			if (returnValue != null)
-<<<<<<< HEAD
+			{
 				return returnValue.ToString()!;
+			}
 
 			returnValue = Microsoft.Win32.Registry.GetValue("HKEY_CURRENT_USER\\SOFTWARE\\" + keyName, valueName, defaultValue);
 			if (returnValue != null)
+			{
 				return returnValue.ToString()!;
+			}
 
 			returnValue = Microsoft.Win32.Registry.GetValue("HKEY_LOCAL_MACHINE\\SOFTWARE\\Wow6432Node\\" + keyName, valueName, defaultValue);
 			if (returnValue != null)
+			{
 				return returnValue.ToString()!;
+			}
 
 			returnValue = Microsoft.Win32.Registry.GetValue("HKEY_CURRENT_USER\\SOFTWARE\\Wow6432Node\\" + keyName, valueName, defaultValue);
 			if (returnValue != null)
+			{
 				return returnValue.ToString()!;
-=======
-			{
-				return returnValue.ToString()!;
-			}
-
-			returnValue = Microsoft.Win32.Registry.GetValue("HKEY_CURRENT_USER\\SOFTWARE\\" + keyName, valueName, defaultValue);
-			if (returnValue != null)
-			{
-				return returnValue.ToString()!;
-			}
-
-			returnValue = Microsoft.Win32.Registry.GetValue("HKEY_LOCAL_MACHINE\\SOFTWARE\\Wow6432Node\\" + keyName, valueName, defaultValue);
-			if (returnValue != null)
-			{
-				return returnValue.ToString()!;
-			}
-
-			returnValue = Microsoft.Win32.Registry.GetValue("HKEY_CURRENT_USER\\SOFTWARE\\Wow6432Node\\" + keyName, valueName, defaultValue);
-			if (returnValue != null)
-			{
-				return returnValue.ToString()!;
-			}
->>>>>>> 4af6daef
+			}
 
 			return defaultValue.ToString()!;
 		}
@@ -969,11 +843,6 @@
 			{
 				// This may fail if the caller emptied PATH; we try to ignore the problem since
 				// it probably means we are building for another platform.
-<<<<<<< HEAD
-                if(BuildType == FBBuildType.Windows)
-                {
-					VCEnv = VCEnvironment.Create(WindowsPlatform.GetDefaultCompiler(null, UnrealArch.X64, Logger), WindowsCompiler.Default, UnrealTargetPlatform.Win64, UnrealArch.X64, null, null, null, false, false, Logger);
-=======
 				if (BuildType == FBBuildType.Windows)
 				{
 					VCEnv = VCEnvironment.Create(
@@ -988,7 +857,6 @@
 						bUseCPPWinRT: false,
 						bAllowClangLinker: false,
 						Logger);
->>>>>>> 4af6daef
 				}
 			}
 			catch (Exception)
@@ -1056,10 +924,7 @@
 				DirectoryReference CLFilterDirectory = DirectoryReference.Combine(Unreal.EngineDirectory, "Build", "Windows", "cl-filter");
 
 				AddText($"\t.Root = '{VCEnv.GetToolPath()}'\n");
-<<<<<<< HEAD
-=======
-
->>>>>>> 4af6daef
+
 				if (UsingCLFilter)
 				{
 					AddText($"\t.CLFilterRoot = '{CLFilterDirectory.FullName}'\n");
@@ -1101,19 +966,11 @@
 						cluiSubDirName = Path.GetFileName(cluiDirectories.First());
 						if (UsingCLFilter)
 						{
-<<<<<<< HEAD
-							AddText(string.Format("\t\t'$CLFilterRoot$/{0}/clui.dll'\n", cluiSubDirName));
-						}
-						else
-						{
-							AddText(string.Format("\t\t'$Root$/{0}/clui.dll'\n", cluiSubDirName));
-=======
 							AddText(String.Format("\t\t'$CLFilterRoot$/{0}/clui.dll'\n", cluiSubDirName));
 						}
 						else
 						{
 							AddText(String.Format("\t\t'$Root$/{0}/clui.dll'\n", cluiSubDirName));
->>>>>>> 4af6daef
 						}
 						cluiDllPath = new FileReference(cluiDirectories.First() + "/clui.dll");
 					}
@@ -1134,11 +991,7 @@
 				AddText($"\t\t'$Root$/msobj{platformVersionNumber}.dll'\n");
 				AddText($"\t\t'$Root$/mspdb{platformVersionNumber}.dll'\n");
 
-<<<<<<< HEAD
-				List<String> PotentialMSVCRedistPaths = new List<String>(Directory.EnumerateDirectories(string.Format("{0}/Redist/MSVC", VCEnv.GetVCInstallDirectory())));
-=======
 				List<String> PotentialMSVCRedistPaths = new List<String>(Directory.EnumerateDirectories(String.Format("{0}/Redist/MSVC", VCEnv.GetVCInstallDirectory())));
->>>>>>> 4af6daef
 				string? PrefferedMSVCRedistPath = null;
 				string? FinalMSVCRedistPath = "";
 
@@ -1206,12 +1059,8 @@
 			if (bEnableCaching)
 			{
 				string? CachePath = GetCachePath();
-<<<<<<< HEAD
-				if (!string.IsNullOrEmpty(CachePath))
-=======
 				if (!String.IsNullOrEmpty(CachePath))
 				{
->>>>>>> 4af6daef
 					AddText($"\t.CachePath = '{CachePath}'\n");
 				}
 			}
@@ -1219,12 +1068,8 @@
 			if (bEnableDistribution)
 			{
 				string? BrokeragePath = GetBrokeragePath();
-<<<<<<< HEAD
-				if (!string.IsNullOrEmpty(BrokeragePath))
-=======
 				if (!String.IsNullOrEmpty(BrokeragePath))
 				{
->>>>>>> 4af6daef
 					AddText($"\t.BrokeragePath = '{BrokeragePath}'\n");
 				}
 			}
@@ -1232,15 +1077,9 @@
 			//Start Environment
 			AddText("\t.Environment = \n\t{\n");
 			if (VCEnv != null)
-<<<<<<< HEAD
-            {
-                AddText(string.Format("\t\t\"PATH={0}\\Common7\\IDE\\;{1};{2}\\bin\\{3}\\x64\",\n", VCEnv.GetVCInstallDirectory(), VCEnv.GetToolPath(), VCEnv.WindowsSdkDir, VCEnv.WindowsSdkVersion));
-            }
-=======
 			{
 				AddText(String.Format("\t\t\"PATH={0}\\Common7\\IDE\\;{1};{2}\\bin\\{3}\\x64\",\n", VCEnv.GetVCInstallDirectory(), VCEnv.GetToolPath(), VCEnv.WindowsSdkDir, VCEnv.WindowsSdkVersion));
 			}
->>>>>>> 4af6daef
 
 			if (!IsApple())
 			{
@@ -1278,11 +1117,7 @@
 			}
 
 			string[] SpecialCompilerOptions = { "/Fo", "/fo", "/Yc", "/Yu", "/Fp", "-o", "-dependencies=", "-compiler=" };
-<<<<<<< HEAD
-			var ParsedCompilerOptions = ParseCommandLineOptions(Action.CommandPath.GetFileName(), Action.CommandArguments, SpecialCompilerOptions, Logger);
-=======
 			Dictionary<string, string> ParsedCompilerOptions = ParseCommandLineOptions(Action.CommandPath.GetFileName(), Action.CommandArguments, SpecialCompilerOptions, Logger);
->>>>>>> 4af6daef
 
 			string OutputObjectFileName = GetOptionValue(ParsedCompilerOptions, IsMSVC() ? "/Fo" : "-o", Action, Logger, ProblemIfNotFound: !IsMSVC());
 
@@ -1297,11 +1132,7 @@
 			}
 
 			string IntermediatePath = Path.GetDirectoryName(OutputObjectFileName)!;
-<<<<<<< HEAD
-			if (string.IsNullOrEmpty(IntermediatePath))
-=======
 			if (String.IsNullOrEmpty(IntermediatePath))
->>>>>>> 4af6daef
 			{
 				throw new Exception("We have no IntermediatePath. Bailing. Our Action.CommandArguments were: " + Action.CommandArguments);
 			}
@@ -1309,11 +1140,7 @@
 			IntermediatePath = IsApple() ? IntermediatePath.Replace("\\", "/") : IntermediatePath;
 
 			string InputFile = GetOptionValue(ParsedCompilerOptions, "InputFile", Action, Logger, ProblemIfNotFound: true);
-<<<<<<< HEAD
-			if (string.IsNullOrEmpty(InputFile))
-=======
 			if (String.IsNullOrEmpty(InputFile))
->>>>>>> 4af6daef
 			{
 				throw new Exception("We have no InputFile. Bailing. Our Action.CommandArguments were: " + Action.CommandArguments);
 			}
@@ -1329,15 +1156,12 @@
 			}
 
 			string OtherCompilerOptions = GetOptionValue(ParsedCompilerOptions, "OtherOptions", Action, Logger);
-<<<<<<< HEAD
-=======
 
 			if (ForceOverwriteCompilerOptionModules.Any(x => Action.CommandArguments.Contains(x, StringComparison.OrdinalIgnoreCase)))
 			{
 				OtherCompilerOptions = OtherCompilerOptions.Replace("/WX", "");
 			}
 
->>>>>>> 4af6daef
 			string CompilerOutputExtension = ".unset";
 			string CLFilterParams = "";
 			string ShowIncludesParam = "";
@@ -1524,13 +1348,8 @@
 
 			Logger.LogInformation("FBuild Command Line Arguments: '{FBCommandLine}", FBCommandLine);
 
-<<<<<<< HEAD
-			string FBExecutable		= GetExecutablePath()!;
-			string WorkingDirectory	= Path.GetFullPath(Path.Combine(Unreal.EngineDirectory.MakeRelativeTo(DirectoryReference.GetCurrentDirectory()), "Source"));
-=======
 			string FBExecutable = GetExecutablePath()!;
 			string WorkingDirectory = Path.GetFullPath(Path.Combine(Unreal.EngineDirectory.MakeRelativeTo(DirectoryReference.GetCurrentDirectory()), "Source"));
->>>>>>> 4af6daef
 
 			ProcessStartInfo FBStartInfo = new ProcessStartInfo(FBExecutable, FBCommandLine);
 			FBStartInfo.UseShellExecute = false;
@@ -1539,30 +1358,18 @@
 			FBStartInfo.RedirectStandardOutput = true;
 
 			string? Coordinator = GetCoordinator();
-<<<<<<< HEAD
-			if (!string.IsNullOrEmpty(Coordinator) && !FBStartInfo.EnvironmentVariables.ContainsKey("FASTBUILD_COORDINATOR"))
-=======
 			if (!String.IsNullOrEmpty(Coordinator) && !FBStartInfo.EnvironmentVariables.ContainsKey("FASTBUILD_COORDINATOR"))
->>>>>>> 4af6daef
 			{
 				FBStartInfo.EnvironmentVariables.Add("FASTBUILD_COORDINATOR", Coordinator);
 			}
 			FBStartInfo.EnvironmentVariables.Remove("FASTBUILD_BROKERAGE_PATH"); // remove stale serialized value and defer to GetBrokeragePath
 			string? BrokeragePath = GetBrokeragePath();
-<<<<<<< HEAD
-			if (!string.IsNullOrEmpty(BrokeragePath) && !FBStartInfo.EnvironmentVariables.ContainsKey("FASTBUILD_BROKERAGE_PATH"))
-=======
 			if (!String.IsNullOrEmpty(BrokeragePath) && !FBStartInfo.EnvironmentVariables.ContainsKey("FASTBUILD_BROKERAGE_PATH"))
->>>>>>> 4af6daef
 			{
 				FBStartInfo.EnvironmentVariables.Add("FASTBUILD_BROKERAGE_PATH", BrokeragePath);
 			}
 			string? CachePath = GetCachePath();
-<<<<<<< HEAD
-			if (!string.IsNullOrEmpty(CachePath) && !FBStartInfo.EnvironmentVariables.ContainsKey("FASTBUILD_CACHE_PATH"))
-=======
 			if (!String.IsNullOrEmpty(CachePath) && !FBStartInfo.EnvironmentVariables.ContainsKey("FASTBUILD_CACHE_PATH"))
->>>>>>> 4af6daef
 			{
 				FBStartInfo.EnvironmentVariables.Add("FASTBUILD_CACHE_PATH", CachePath);
 			}
@@ -1576,13 +1383,9 @@
 				DataReceivedEventHandler OutputEventHandler = (Sender, Args) =>
 				{
 					if (Args.Data != null)
-<<<<<<< HEAD
+					{
 						Logger.LogInformation("{Output}", Args.Data);
-=======
-					{
-						Logger.LogInformation("{Output}", Args.Data);
-					}
->>>>>>> 4af6daef
+					}
 				};
 
 				FBProcess.OutputDataReceived += OutputEventHandler;
