// Copyright Epic Games, Inc. All Rights Reserved.

// This is an experimental integration and requires custom FASTBuild binaries available in Engine/Extras/ThirdPartyNotUE/FASTBuild
// Currently only Windows, Mac, iOS and tvOS targets are supported.

///////////////////////////////////////////////////////////////////////////
// Copyright 2018 Yassine Riahi and Liam Flookes. Provided under a MIT License, see license file on github.
// Used to generate a fastbuild .bff file from UnrealBuildTool to allow caching and distributed builds.
///////////////////////////////////////////////////////////////////////////
// Modified by Nick Edwards @ Sumo Digital to implement support for building on
// MacOS for MacOS, iOS and tvOS targets. Includes RiceKab's alterations for
// providing 4.21 support (https://gist.github.com/RiceKab/60d7dd434afaab295d1c21d2fe1981b0)
///////////////////////////////////////////////////////////////////////////

using System;
using System.Collections;
using System.Collections.Generic;
using System.IO;
using System.Diagnostics;
using System.Linq;
using EpicGames.Core;
using System.Runtime.Serialization;
using System.Text.RegularExpressions;
using UnrealBuildBase;
<<<<<<< HEAD
=======
using System.Runtime.Versioning;
using Microsoft.Extensions.Logging;
>>>>>>> d731a049

namespace UnrealBuildTool
{

	///////////////////////////////////////////////////////////////////////

	internal static class VCEnvironmentFastbuildExtensions
	{
		/// <summary>
		/// This replaces the VCToolPath64 readonly property that was available in 4.19 . Note that GetVCToolPath64
		/// is still used internally, but the property for it is no longer exposed.
		/// </summary>
		/// <param name="VCEnv"></param>
		/// <returns></returns>
		public static DirectoryReference GetToolPath(this VCEnvironment VCEnv)
		{
			return VCEnv.CompilerPath.Directory;
		}

		/// <summary>
		/// This replaces the InstallDir readonly property that was available in 4.19.
		///
		///
		/// </summary>
		/// <param name="VCEnv"></param>
		/// <returns></returns>
		public static DirectoryReference GetVCInstallDirectory(this VCEnvironment VCEnv)
		{
			// TODO: Check registry values before moving up ParentDirectories (as in 4.19)
			return VCEnv.ToolChainDir.ParentDirectory!.ParentDirectory!.ParentDirectory!;
		}
	}

	///////////////////////////////////////////////////////////////////////

	internal enum FASTBuildCacheMode
	{
		ReadWrite, // This machine will both read and write to the cache
		ReadOnly,  // This machine will only read from the cache, use for developer machines when you have centralized build machines
		WriteOnly, // This machine will only write from the cache, use for build machines when you have centralized build machines
	}

	///////////////////////////////////////////////////////////////////////

	class FASTBuild : ActionExecutor
	{
		/// <summary>
		/// Executor to use for local actions
		/// </summary>
		ActionExecutor LocalExecutor;

		public readonly static string DefaultExecutableBasePath	= Path.Combine(Unreal.EngineDirectory.FullName, "Extras", "ThirdPartyNotUE", "FASTBuild");

		//////////////////////////////////////////
		// Tweakables

		/////////////////
		// Executable

		/// <summary>
		/// Used to specify the location of fbuild.exe if the distributed binary isn't being used
		/// </summary>
		[XmlConfigFile]
		public static string? FBuildExecutablePath	= null;

		/////////////////
		// Distribution

		/// <summary>
		/// Controls network build distribution
		/// </summary>
		[XmlConfigFile]
		public static bool bEnableDistribution		= true;

		/// <summary>
		/// Used to specify the location of the brokerage. If null, FASTBuild will fall back to checking FASTBUILD_BROKERAGE_PATH
		/// </summary>
		[XmlConfigFile]
		public static string? FBuildBrokeragePath	= null;

		/// <summary>
		/// Used to specify the FASTBuild coordinator IP or network name. If null, FASTBuild will fall back to checking FASTBUILD_COORDINATOR
		/// </summary>
		[XmlConfigFile]
		public static string? FBuildCoordinator = null;

		/////////////////
		// Caching

		/// <summary>
		/// Controls whether to use caching at all. CachePath and FASTCacheMode are only relevant if this is enabled.
		/// </summary>
		[XmlConfigFile]
		public static bool bEnableCaching			= true;

		/// <summary>
		/// Cache access mode - only relevant if bEnableCaching is true;
		/// </summary>
		[XmlConfigFile]
		public static FASTBuildCacheMode CacheMode	= FASTBuildCacheMode.ReadOnly;

		/// <summary>
		/// Used to specify the location of the cache. If null, FASTBuild will fall back to checking FASTBUILD_CACHE_PATH
		/// </summary>
		[XmlConfigFile]
		public static string? FBuildCachePath		= null;

		/////////////////
		// Misc Options

		/// <summary>
		/// Whether to force remote
		/// </summary>
		[XmlConfigFile]
		public static bool bForceRemote				= false;

		/// <summary>
		/// Whether to stop on error
		/// </summary>
		[XmlConfigFile]
		public static bool bStopOnError				= false;

		/// <summary>
		/// Which MSVC CRT Redist version to use
		/// </summary>
		[XmlConfigFile]
		public static String MsvcCRTRedistVersion = "";

		//////////////////////////////////////////

		/// <summary>
		/// Constructor
		/// </summary>
		public FASTBuild(int MaxLocalActions, bool bAllCores, bool bCompactOutput, ILogger Logger)
		{
			XmlConfig.ApplyTo(this);

			this.LocalExecutor = new ParallelExecutor(MaxLocalActions, bAllCores, bCompactOutput, Logger);
		}

		public override string Name
		{
			get { return "FASTBuild"; }
		}

		public static string GetExecutableName()
		{
			return Path.GetFileName(GetExecutablePath())!;
		}

		public static string? GetExecutablePath()
		{
			if (string.IsNullOrEmpty(FBuildExecutablePath))
			{
				string? EnvPath = Environment.GetEnvironmentVariable("FASTBUILD_EXECUTABLE_PATH");
				if (!string.IsNullOrEmpty(EnvPath))
				{
					FBuildExecutablePath = EnvPath;
				}
			}

			return FBuildExecutablePath;
		}

		public static string? GetCachePath()
		{
			if (string.IsNullOrEmpty(FBuildCachePath))
			{
				string? EnvPath = Environment.GetEnvironmentVariable("FASTBUILD_CACHE_PATH");
				if (!string.IsNullOrEmpty(EnvPath))
				{
					FBuildCachePath = EnvPath;
				}
			}

			return FBuildCachePath;
		}

		public static string? GetBrokeragePath()
		{
			if (string.IsNullOrEmpty(FBuildBrokeragePath))
			{
				string? EnvPath = Environment.GetEnvironmentVariable("FASTBUILD_BROKERAGE_PATH");
				if (!string.IsNullOrEmpty(EnvPath))
				{
					FBuildBrokeragePath = EnvPath;
				}
			}

			return FBuildBrokeragePath;
		}

		public static string? GetCoordinator()
		{
			if (string.IsNullOrEmpty(FBuildCoordinator))
			{
				string? EnvPath = Environment.GetEnvironmentVariable("FASTBUILD_COORDINATOR");
				if (!string.IsNullOrEmpty(EnvPath))
				{
					FBuildCoordinator = EnvPath;
				}
			}

			return FBuildCoordinator;
		}

		public static bool IsAvailable(ILogger Logger)
		{
			string? ExecutablePath = GetExecutablePath();
			if (BuildHostPlatform.Current.Platform == UnrealTargetPlatform.Mac)
			{
				if (string.IsNullOrEmpty(ExecutablePath))
				{
					FBuildExecutablePath = Path.Combine(DefaultExecutableBasePath, BuildHostPlatform.Current.Platform.ToString(), "FBuild");
				}
			}
			else if (BuildHostPlatform.Current.Platform == UnrealTargetPlatform.Win64)
			{
				if (string.IsNullOrEmpty(ExecutablePath))
				{
					FBuildExecutablePath = Path.Combine(DefaultExecutableBasePath, BuildHostPlatform.Current.Platform.ToString(), "FBuild.exe");
				}
			}
			else
			{
				// Linux is not supported yet. Win32 likely never.
				return false;
			}

			// UBT is faster than FASTBuild for local only builds, so only allow FASTBuild if the environment is fully set up to use FASTBuild.
			// That's when the FASTBuild coordinator or brokerage folder is available.
			// On Mac the latter needs the brokerage folder to be mounted, on Windows the brokerage env variable has to be set or the path specified in UBT's config
			string? Coordinator = GetCoordinator();
			if (string.IsNullOrEmpty(Coordinator))
			{
				string? BrokeragePath = GetBrokeragePath();
				if (string.IsNullOrEmpty(BrokeragePath) || !Directory.Exists(BrokeragePath))
				{
					return false;
				}
			}

			if (!string.IsNullOrEmpty(FBuildExecutablePath))
			{
				if (File.Exists(FBuildExecutablePath))
					return true;

				Logger.LogWarning("FBuildExecutablePath '{FBuildExecutablePath}' doesn't exist! Attempting to find executable in PATH.", FBuildExecutablePath);
			}

			// Get the name of the FASTBuild executable.
			string FBuildExecutableName = GetExecutableName();

			// Search the path for it
			string? PathVariable = Environment.GetEnvironmentVariable("PATH");
			if (PathVariable != null)
			{
				foreach (string SearchPath in PathVariable.Split(Path.PathSeparator))
				{
					try
					{
						string PotentialPath = Path.Combine(SearchPath, FBuildExecutableName);
						if (File.Exists(PotentialPath))
						{
							FBuildExecutablePath = PotentialPath;
							return true;
						}
					}
					catch (ArgumentException)
					{
						// PATH variable may contain illegal characters; just ignore them.
					}
				}
			}

			Logger.LogError("FASTBuild disabled. Unable to find any executable to use.");
			return false;
		}

		//////////////////////////////////////////
		// Action Helpers

		private ObjectIDGenerator objectIDGenerator = new ObjectIDGenerator();

		private long GetActionID(LinkedAction Action)
		{
			bool bFirstTime = false;
			return objectIDGenerator.GetId(Action, out bFirstTime);
		}

		private string ActionToActionString(LinkedAction Action)
		{
			return ActionToActionString(GetActionID(Action));
		}

		private string ActionToActionString(long UniqueId)
		{
			return $"Action_{UniqueId}";
		}

		private string ActionToDependencyString(long UniqueId, string StatusDescription, string? CommandDescription = null, ActionType? ActionType = null)
		{
			string? ExtraInfoString = null;
			if ((CommandDescription != null) && string.IsNullOrEmpty(CommandDescription))
				ExtraInfoString = CommandDescription;
			else if (ActionType != null)
				ExtraInfoString = ActionType.Value.ToString();

			if ((ExtraInfoString != null) && !string.IsNullOrEmpty(ExtraInfoString))
				ExtraInfoString = $" ({ExtraInfoString})";

			return $"\t\t'{ActionToActionString(UniqueId)}', ;{StatusDescription}{ExtraInfoString}";
		}

		private string ActionToDependencyString(LinkedAction Action)
		{
			return ActionToDependencyString(GetActionID(Action), Action.StatusDescription, Action.CommandDescription, Action.ActionType);
		}

		private readonly HashSet<string> ForceLocalCompileModules = new HashSet<string>()
		{
			"Module.ProxyLODMeshReduction"
		};

		private enum FBBuildType
		{
			Windows,
			Apple
		}

		private FBBuildType BuildType = FBBuildType.Windows;

		private readonly static Tuple<string, Func<LinkedAction, string>, FBBuildType>[] BuildTypeSearchParams = new Tuple<string, Func<LinkedAction, string>, FBBuildType>[]
		{
			Tuple.Create<string, Func<LinkedAction, string>, FBBuildType>
			(
				"Xcode",
				Action => Action.CommandArguments,
				FBBuildType.Apple
			),
			Tuple.Create<string, Func<LinkedAction, string>, FBBuildType>
			(
				"apple",
				Action => Action.CommandArguments.ToLower(),
				FBBuildType.Apple
			),
			Tuple.Create<string, Func<LinkedAction, string>, FBBuildType>
			(
				"/bin/sh",
				Action => Action.CommandPath.FullName.ToLower(),
				FBBuildType.Apple
			),
			Tuple.Create<string, Func<LinkedAction, string>, FBBuildType>
			(
				"Windows",		// Not a great test
				Action => Action.CommandPath.FullName,
				FBBuildType.Windows
			),
			Tuple.Create<string, Func<LinkedAction, string>, FBBuildType>
			(
				"Microsoft",	// Not a great test
				Action => Action.CommandPath.FullName,
				FBBuildType.Windows
			),
		};

		private bool DetectBuildType(IEnumerable<LinkedAction> Actions, ILogger Logger)
		{
			foreach (LinkedAction Action in Actions)
			{
				foreach (Tuple<string, Func<LinkedAction, string>, FBBuildType> BuildTypeSearchParam in BuildTypeSearchParams)
				{
					if (BuildTypeSearchParam.Item2(Action).Contains(BuildTypeSearchParam.Item1))
					{
						BuildType = BuildTypeSearchParam.Item3;
						Logger.LogInformation("Detected build type as {Type} from '{From}' using search term '{Term}'", BuildTypeSearchParam.Item1.ToString(), BuildTypeSearchParam.Item2(Action), BuildTypeSearchParam.Item1);
						return true;
					}
				}
			}

			Logger.LogError("Couldn't detect build type from actions! Unsupported platform?");
			foreach (LinkedAction Action in Actions)
			{
				PrintActionDetails(Action, Logger);
			}
			return false;
		}

		private bool IsMSVC()						{ return BuildType == FBBuildType.Windows;	}
		private bool IsApple()						{ return BuildType == FBBuildType.Apple;	}
		
		private string GetCompilerName()
		{
			switch (BuildType)
			{
				default:
				case FBBuildType.Windows:	return "UECompiler";
				case FBBuildType.Apple:		return "UEAppleCompiler";
			}
		}

		[SupportedOSPlatform("windows")]
		public override bool ExecuteActions(List<LinkedAction> Actions, ILogger Logger)
		{
			if (Actions.Count <= 0)
				return true;

			IEnumerable<LinkedAction> CompileActions = Actions.Where(Action => Action.ActionType == ActionType.Compile && Action.bCanExecuteRemotely && Action.bCanExecuteRemotelyWithSNDBS);
			if (CompileActions.Any() && DetectBuildType(CompileActions, Logger))
			{
				string FASTBuildFilePath = Path.Combine(Unreal.EngineDirectory.FullName, "Intermediate", "Build", "fbuild.bff");
				if (!CreateBffFile(Actions, FASTBuildFilePath, Logger))
					return false;

				return ExecuteBffFile(FASTBuildFilePath, Logger);
			}

			return LocalExecutor.ExecuteActions(Actions.Distinct().ToList(), Logger); ;
		}

		private void AddText(string StringToWrite)
		{
			byte[] Info = new System.Text.UTF8Encoding(true).GetBytes(StringToWrite);
			bffOutputMemoryStream!.Write(Info, 0, Info.Length);
		}

		private void AddPreBuildDependenciesText(IEnumerable<LinkedAction>? PreBuildDependencies)
		{
			if (PreBuildDependencies == null || !PreBuildDependencies.Any())
				return;

			AddText($"\t.PreBuildDependencies = {{\n");
			AddText($"{string.Join("\n", PreBuildDependencies.Select(ActionToDependencyString))}\n");
			AddText($"\t}} \n");
		}

		private string SubstituteEnvironmentVariables(string commandLineString)
		{
			return commandLineString
				.Replace("$(DXSDK_DIR)", "$DXSDK_DIR$")
				.Replace("$(CommonProgramFiles)", "$CommonProgramFiles$");
		}

		private Dictionary<string, string> ParseCommandLineOptions(string LocalToolName, string CompilerCommandLine, string[] SpecialOptions, ILogger Logger, bool SaveResponseFile = false)
		{
			Dictionary<string, string> ParsedCompilerOptions = new Dictionary<string, string>();

			// Make sure we substituted the known environment variables with corresponding BFF friendly imported vars
			CompilerCommandLine = SubstituteEnvironmentVariables(CompilerCommandLine);

			// Some tricky defines /DTROUBLE=\"\\\" abc  123\\\"\" aren't handled properly by either Unreal or FASTBuild, but we do our best.
			char[] SpaceChar = { ' ' };
			string[] RawTokens = CompilerCommandLine.Trim().Split(' ');
			List<string> ProcessedTokens = new List<string>();
			bool QuotesOpened = false;
			string PartialToken = "";
			string ResponseFilePath = "";
			List<string> AllTokens = new List<string>();


			int ResponseFileTokenIndex = Array.FindIndex(RawTokens, RawToken => RawToken.StartsWith("@\""));
			if (ResponseFileTokenIndex == -1)
			{
				ResponseFileTokenIndex = Array.FindIndex(RawTokens, RawToken => RawToken.StartsWith("@"));
			}
			if (ResponseFileTokenIndex > -1) //Response files are in 4.13 by default. Changing VCToolChain to not do this is probably better.
			{
				string responseCommandline = RawTokens[ResponseFileTokenIndex];

				for (int i = 0; i < ResponseFileTokenIndex; ++i)
				{
					AllTokens.Add(RawTokens[i]);
				}

				// If we had spaces inside the response file path, we need to reconstruct the path.
				for (int i = ResponseFileTokenIndex + 1; i < RawTokens.Length; ++i)
				{
					if (RawTokens[i - 1].Contains(".response") || RawTokens[i - 1].Contains(".rsp"))
						break;

					responseCommandline += " " + RawTokens[i];
				}

				ResponseFilePath = responseCommandline.TrimStart('"', '@').TrimEnd('"');
				try
				{
					if (!File.Exists(ResponseFilePath))
					{
						throw new Exception($"ResponseFilePath '{ResponseFilePath}' does not exist!");
					}

					string ResponseFileText = File.ReadAllText(ResponseFilePath);

					// Make sure we substituted the known environment variables with corresponding BFF friendly imported vars
					ResponseFileText = SubstituteEnvironmentVariables(ResponseFileText);

					string[] Separators = { "\n", " ", "\r" };
					if (File.Exists(ResponseFilePath))
						RawTokens = ResponseFileText.Split(Separators, StringSplitOptions.RemoveEmptyEntries); //Certainly not ideal
				}
				catch (Exception e)
				{
					if (!string.IsNullOrEmpty(e.Message))
						Logger.LogInformation("{Message}", e.Message);
					Logger.LogError("Looks like a response file in: {CompilerCommandLine}, but we could not load it! {Ex}", CompilerCommandLine, e.Message);
					ResponseFilePath = "";
				}
			}

			for (int i = 0; i < RawTokens.Length; ++i)
			{
				AllTokens.Add(RawTokens[i]);
			}

			// Raw tokens being split with spaces may have split up some two argument options and
			// paths with multiple spaces in them also need some love
			for (int i = 0; i < AllTokens.Count; ++i)
			{
				string Token = AllTokens[i];
				if (string.IsNullOrEmpty(Token))
				{
					if (ProcessedTokens.Count > 0 && QuotesOpened)
					{
						string CurrentToken = ProcessedTokens.Last();
						CurrentToken += " ";
					}

					continue;
				}

				int numQuotes = 0;
				// Look for unescaped " symbols, we want to stick those strings into one token.
				for (int j = 0; j < Token.Length; ++j)
				{
					if (Token[j] == '\\') //Ignore escaped quotes
						++j;
					else if (Token[j] == '"')
						numQuotes++;
				}

				// Defines can have escaped quotes and other strings inside them
				// so we consume tokens until we've closed any open unescaped parentheses.
				if ((Token.StartsWith("/D") || Token.StartsWith("-D")) && !QuotesOpened)
				{
					if (numQuotes == 0 || numQuotes == 2)
					{
						ProcessedTokens.Add(Token);
					}
					else
					{
						PartialToken = Token;
						++i;
						bool AddedToken = false;
						for (; i < AllTokens.Count; ++i)
						{
							string NextToken = AllTokens[i];
							if (string.IsNullOrEmpty(NextToken))
							{
								PartialToken += " ";
							}
							else if (!NextToken.EndsWith("\\\"") && NextToken.EndsWith("\"")) //Looking for a token that ends with a non-escaped "
							{
								ProcessedTokens.Add(PartialToken + " " + NextToken);
								AddedToken = true;
								break;
							}
							else
							{
								PartialToken += " " + NextToken;
							}
						}
						if (!AddedToken)
						{
							Logger.LogWarning("Warning! Looks like an unterminated string in tokens. Adding PartialToken and hoping for the best. Command line: {CompilerCommandLine}", CompilerCommandLine);
							ProcessedTokens.Add(PartialToken);
						}
					}
					continue;
				}

				if (!QuotesOpened)
				{
					if (numQuotes % 2 != 0) //Odd number of quotes in this token
					{
						PartialToken = Token + " ";
						QuotesOpened = true;
					}
					else
					{
						ProcessedTokens.Add(Token);
					}
				}
				else
				{
					if (numQuotes % 2 != 0) //Odd number of quotes in this token
					{
						ProcessedTokens.Add(PartialToken + Token);
						QuotesOpened = false;
					}
					else
					{
						PartialToken += Token + " ";
					}
				}
			}

			//Processed tokens should now have 'whole' tokens, so now we look for any specified special options
			foreach (string specialOption in SpecialOptions)
			{
				for (int i = 0; i < ProcessedTokens.Count; ++i)
				{
					if (ProcessedTokens[i] == specialOption && i + 1 < ProcessedTokens.Count)
					{
						ParsedCompilerOptions[specialOption] = ProcessedTokens[i + 1];
						ProcessedTokens.RemoveRange(i, 2);
						break;
					}
					else if (ProcessedTokens[i].StartsWith(specialOption))
					{
						ParsedCompilerOptions[specialOption] = ProcessedTokens[i].Replace(specialOption, null);
						ProcessedTokens.RemoveAt(i);
						break;
					}
				}
			}

			//The search for the input file... we take the first non-argument we can find
			for (int i = 0; i < ProcessedTokens.Count; ++i)
			{
				string Token = ProcessedTokens[i];
				if (Token.Length == 0)
				{
					continue;
				}

				// Skip the following tokens:
				if ((Token == "/I")						||
					(Token == "/external:I")			||
					(Token == "/l")						||
					(Token == "/D")						||
					(Token == "-D")						||
					(Token == "-x")						||
					(Token == "-F")						||
					(Token == "-arch")					||
					(Token == "-isysroot")				||
					(Token == "-include")				||
					(Token == "-current_version")		||
					(Token == "-compatibility_version")	||
					(Token == "-rpath")					||
					(Token == "-weak_library")			||
					(Token == "-weak_framework")		||
					(Token == "-framework")				||
					(Token == "/sourceDependencies")	||
					(Token == "/sourceDependencies:directives"))
				{
					++i;
				}
				else if (Token.StartsWith("/sourceDependencies"))
				{
					++i;
					++i;
				}
				else if (Token == "/we4668")
				{
					// Replace this to make Windows builds compile happily
					ProcessedTokens[i] = "/wd4668";
				}
				else if (Token.Contains("clang++"))
				{
					ProcessedTokens.RemoveAt(i);
					i--;
				}
				else if (Token == "--")
				{
					ProcessedTokens.RemoveAt(i);
					ParsedCompilerOptions["CLFilterChildCommand"] = ProcessedTokens[i];
					ProcessedTokens.RemoveAt(i);
					i--;
				}
				else if (!Token.StartsWith("/") && !Token.StartsWith("-") && !Token.Contains(".framework"))
				{
					ParsedCompilerOptions["InputFile"] = Token;
					ProcessedTokens.RemoveAt(i);
					i--;
				}
			}

			ParsedCompilerOptions["OtherOptions"] = string.Join(" ", ProcessedTokens) + " ";

			if (SaveResponseFile && !string.IsNullOrEmpty(ResponseFilePath))
			{
				ParsedCompilerOptions["@"] = ResponseFilePath;
			}

			return ParsedCompilerOptions;
		}

		private string GetOptionValue(Dictionary<string, string> OptionsDictionary, string Key, LinkedAction Action, ILogger Logger, bool ProblemIfNotFound = false)
		{
			string? Value = string.Empty;
			if (OptionsDictionary.TryGetValue(Key, out Value))
			{
				return Value.Trim(new Char[] { '\"' });
			}

			if (ProblemIfNotFound)
			{
				Logger.LogWarning("We failed to find {Key}, which may be a problem.", Key);
				Logger.LogWarning("Action.CommandArguments: {CommandArguments}", Action.CommandArguments);
			}

			return String.Empty;
		}

		[SupportedOSPlatform("windows")]
		public string GetRegistryValue(string keyName, string valueName, object defaultValue)
		{
			object? returnValue = Microsoft.Win32.Registry.GetValue("HKEY_LOCAL_MACHINE\\SOFTWARE\\" + keyName, valueName, defaultValue);
			if (returnValue != null)
				return returnValue.ToString()!;

			returnValue = Microsoft.Win32.Registry.GetValue("HKEY_CURRENT_USER\\SOFTWARE\\" + keyName, valueName, defaultValue);
			if (returnValue != null)
				return returnValue.ToString()!;

			returnValue = Microsoft.Win32.Registry.GetValue("HKEY_LOCAL_MACHINE\\SOFTWARE\\Wow6432Node\\" + keyName, valueName, defaultValue);
			if (returnValue != null)
				return returnValue.ToString()!;

			returnValue = Microsoft.Win32.Registry.GetValue("HKEY_CURRENT_USER\\SOFTWARE\\Wow6432Node\\" + keyName, valueName, defaultValue);
			if (returnValue != null)
				return returnValue.ToString()!;

			return defaultValue.ToString()!;
		}

		[SupportedOSPlatform("windows")]
		private void WriteEnvironmentSetup(ILogger Logger)
		{
			VCEnvironment? VCEnv = null;

			try
			{
				// This may fail if the caller emptied PATH; we try to ignore the problem since
				// it probably means we are building for another platform.
                if(BuildType == FBBuildType.Windows)
                {
<<<<<<< HEAD
					VCEnv = VCEnvironment.Create(WindowsPlatform.GetDefaultCompiler(null, WindowsArchitecture.x64), UnrealTargetPlatform.Win64, WindowsArchitecture.x64, null, null, null);
=======
					VCEnv = VCEnvironment.Create(WindowsPlatform.GetDefaultCompiler(null, WindowsArchitecture.x64, Logger), WindowsCompiler.Default, UnrealTargetPlatform.Win64, WindowsArchitecture.x64, null, null, null, false, Logger);
>>>>>>> d731a049
				}
            }
			catch (Exception)
			{
				Logger.LogWarning("Failed to get Visual Studio environment.");
			}

			// Copy environment into a case-insensitive dictionary for easier key lookups
			Dictionary<string, string> envVars = new Dictionary<string, string>(StringComparer.OrdinalIgnoreCase);
			foreach (Nullable<DictionaryEntry> entry in Environment.GetEnvironmentVariables())
			{
				if (entry.HasValue)
				{
					envVars[(string)entry.Value.Key] = (string)entry.Value.Value!;
				}
			}

			if (BuildHostPlatform.Current.Platform == UnrealTargetPlatform.Win64)
			{
				if (envVars.ContainsKey("CommonProgramFiles"))
				{
					AddText("#import CommonProgramFiles\n");
				}

				if (envVars.ContainsKey("DXSDK_DIR"))
				{
					AddText("#import DXSDK_DIR\n");
				}

				if (envVars.ContainsKey("DurangoXDK"))
				{
					AddText("#import DurangoXDK\n");
				}
			}

			if (VCEnv != null)
			{
				string platformVersionNumber = "VSVersionUnknown";
				AddText($".WindowsSDKBasePath = '{VCEnv.WindowsSdkDir}'\n");
				AddText($"Compiler('UEResourceCompiler') \n{{\n");

				switch (VCEnv.Compiler)
				{
					case WindowsCompiler.VisualStudio2019:
					case WindowsCompiler.VisualStudio2022:
						// For now we are working with the 140 version, might need to change to 141 or 150 depending on the version of the Toolchain you chose
						// to install
						platformVersionNumber = "140";
						AddText($"\t.Executable = '$WindowsSDKBasePath$/bin/{VCEnv.WindowsSdkVersion}/x64/rc.exe'\n");
						break;

					default:
						string exceptionString = "Error: Unsupported Visual Studio Version.";
						Logger.LogError("{Ex}", exceptionString);
						throw new BuildException(exceptionString);
				}

				AddText($"\t.CompilerFamily  = 'custom'\n");
				AddText($"}}\n\n");

				AddText("Compiler('UECompiler') \n{\n");

				bool UsingCLFilter = VCEnv.ToolChainVersion < VersionNumber.Parse("14.27");

				DirectoryReference CLFilterDirectory = DirectoryReference.Combine(Unreal.EngineDirectory, "Build", "Windows", "cl-filter");

				AddText($"\t.Root = '{VCEnv.GetToolPath()}'\n");
				if (UsingCLFilter)
				{
					AddText($"\t.CLFilterRoot = '{CLFilterDirectory.FullName}'\n");
					AddText($"\t.Executable = '$CLFilterRoot$\\cl-filter.exe'\n");
				}
				else
				{
					AddText($"\t.Executable = '$Root$\\{VCEnv.CompilerPath.GetFileName()}'\n");
				}
				AddText($"\t.ExtraFiles =\n\t{{\n");
				if (UsingCLFilter)
				{
					AddText($"\t\t'$Root$/cl.exe'\n");
				}
				AddText($"\t\t'$Root$/c1.dll'\n");
				AddText($"\t\t'$Root$/c1xx.dll'\n");
				AddText($"\t\t'$Root$/c2.dll'\n");

				FileReference? cluiDllPath = null;
				string cluiSubDirName = "1033";
				if (File.Exists(VCEnv.GetToolPath() + "{cluiSubDirName}/clui.dll")) //Check English first...
				{
					if (UsingCLFilter)
					{
						AddText("\t\t'$CLFilterRoot$/{cluiSubDirName}/clui.dll'\n");
					}
					else
					{
						AddText("\t\t'$Root$/{cluiSubDirName}/clui.dll'\n");
					}
					cluiDllPath = new FileReference(VCEnv.GetToolPath() + "{cluiSubDirName}/clui.dll");
				}
				else
				{
					var numericDirectories = Directory.GetDirectories(VCEnv.GetToolPath().ToString()).Where(d => Path.GetFileName(d).All(char.IsDigit));
					var cluiDirectories = numericDirectories.Where(d => Directory.GetFiles(d, "clui.dll").Any());
					if (cluiDirectories.Any())
					{
						cluiSubDirName = Path.GetFileName(cluiDirectories.First());
						if (UsingCLFilter)
						{
							AddText(string.Format("\t\t'$CLFilterRoot$/{0}/clui.dll'\n", cluiSubDirName));
						}
						else
						{
							AddText(string.Format("\t\t'$Root$/{0}/clui.dll'\n", cluiSubDirName));
						}
						cluiDllPath = new FileReference(cluiDirectories.First() + "/clui.dll");
					}
				}

				// FASTBuild only preserves the directory structure of compiler files for files in the same directory or sub-directories of the primary executable
				// Since our primary executable is cl-filter.exe and we need clui.dll in a sub-directory on the worker, we need to copy it to cl-filter's subdir
				if (UsingCLFilter && cluiDllPath != null)
				{
					Directory.CreateDirectory(Path.Combine(CLFilterDirectory.FullName, cluiSubDirName));
					File.Copy(cluiDllPath.FullName, Path.Combine(CLFilterDirectory.FullName, cluiSubDirName, "clui.dll"), true);
				}

				AddText("\t\t'$Root$/mspdbsrv.exe'\n");
				AddText("\t\t'$Root$/mspdbcore.dll'\n");

				AddText($"\t\t'$Root$/mspft{platformVersionNumber}.dll'\n");
				AddText($"\t\t'$Root$/msobj{platformVersionNumber}.dll'\n");
				AddText($"\t\t'$Root$/mspdb{platformVersionNumber}.dll'\n");

				List<String> PotentialMSVCRedistPaths = new List<String>(Directory.EnumerateDirectories(string.Format("{0}/Redist/MSVC", VCEnv.GetVCInstallDirectory())));
				string? PrefferedMSVCRedistPath = null;
				string? FinalMSVCRedistPath = "";

				if (MsvcCRTRedistVersion.Length > 0)
				{
					PrefferedMSVCRedistPath = PotentialMSVCRedistPaths.Find(
						delegate (String str)
						{
							return str.Contains(MsvcCRTRedistVersion);
						});
				}

				if (PrefferedMSVCRedistPath == null)
				{
					PrefferedMSVCRedistPath = PotentialMSVCRedistPaths[PotentialMSVCRedistPaths.Count - 2];

					if (MsvcCRTRedistVersion.Length > 0)
					{
						Logger.LogInformation("Couldn't find redist path for given MsvcCRTRedistVersion {MsvcCRTRedistVersion}"
						+ " (in BuildConfiguration.xml). \n\t...Using this path instead: {PrefferedMSVCRedistPath}", MsvcCRTRedistVersion, PrefferedMSVCRedistPath);
					}
					else
					{
						Logger.LogInformation("Using path : {PrefferedMSVCRedistPath} for vccorlib_.dll (MSVC redist)..." +
							"\n\t...Add an entry for MsvcCRTRedistVersion in BuildConfiguration.xml to specify a version number", PrefferedMSVCRedistPath.ToString());
					}

				}

				PotentialMSVCRedistPaths = new List<String>(Directory.EnumerateDirectories(string.Format("{0}/{1}", PrefferedMSVCRedistPath, VCEnv.Architecture)));

				FinalMSVCRedistPath = PotentialMSVCRedistPaths.Find(x => x.Contains(".CRT"));

				if (String.IsNullOrEmpty(FinalMSVCRedistPath))
				{
					FinalMSVCRedistPath = PrefferedMSVCRedistPath;
				}

				// if (VCEnv.Compiler == WindowsCompiler.VisualStudio2019)
				{
					AddText($"\t\t'$Root$/msvcp{platformVersionNumber}.dll'\n");
					AddText(string.Format("\t\t'{0}/vccorlib{1}.dll'\n", FinalMSVCRedistPath, platformVersionNumber));
					AddText($"\t\t'$Root$/tbbmalloc.dll'\n");

					//AddText(string.Format("\t\t'{0}/Redist/MSVC/{1}/x64/Microsoft.VC141.CRT/vccorlib{2}.dll'\n", VCEnv.GetVCInstallDirectory(), VCEnv.ToolChainVersion, platformVersionNumber));
				}


                AddText("\t}\n"); //End extra files

				AddText($"\t.CompilerFamily = 'msvc'\n");
				AddText("}\n\n"); //End compiler
			}

			if (BuildHostPlatform.Current.Platform == UnrealTargetPlatform.Mac)
			{
				AddText($".MacBaseSDKDir = '{MacToolChain.Settings.BaseSDKDir}'\n");
				AddText($".MacToolchainDir = '{MacToolChain.Settings.ToolchainDir}'\n");
				AddText($"Compiler('UEAppleCompiler') \n{{\n");
				AddText($"\t.Executable = '$MacToolchainDir$/clang++'\n");
				AddText($"\t.ClangRewriteIncludes = false\n"); // This is to fix an issue with iOS clang builds, __has_include, and Objective-C #imports
				AddText($"}}\n\n");
			}

			AddText("Settings \n{\n");

			if (bEnableCaching)
			{
				string? CachePath = GetCachePath();
				if (!string.IsNullOrEmpty(CachePath))
					AddText($"\t.CachePath = '{CachePath}'\n");
			}

			if (bEnableDistribution)
			{
				string? BrokeragePath = GetBrokeragePath();
				if (!string.IsNullOrEmpty(BrokeragePath))
					AddText($"\t.BrokeragePath = '{BrokeragePath}'\n");
			}

			//Start Environment
			AddText("\t.Environment = \n\t{\n");
			if (VCEnv != null)
            {
                AddText(string.Format("\t\t\"PATH={0}\\Common7\\IDE\\;{1};{2}\\bin\\{3}\\x64\",\n", VCEnv.GetVCInstallDirectory(), VCEnv.GetToolPath(), VCEnv.WindowsSdkDir, VCEnv.WindowsSdkVersion));
            }

			if (!IsApple())
			{
				if (envVars.ContainsKey("TMP"))
					AddText($"\t\t\"TMP={envVars["TMP"]}\",\n");

				if (envVars.ContainsKey("SystemRoot"))
					AddText($"\t\t\"SystemRoot={envVars["SystemRoot"]}\",\n");

				if (envVars.ContainsKey("INCLUDE"))
					AddText($"\t\t\"INCLUDE={envVars["INCLUDE"]}\",\n");

				if (envVars.ContainsKey("LIB"))
					AddText($"\t\t\"LIB={envVars["LIB"]}\",\n");
			}

			AddText("\t}\n"); //End environment
			AddText("}\n\n"); //End Settings
		}

		private void AddCompileAction(LinkedAction Action, IEnumerable<LinkedAction> DependencyActions, ILogger Logger)
		{
			string CompilerName = GetCompilerName();
			if (Action.CommandPath.FullName.Contains("rc.exe"))
			{
				CompilerName = "UEResourceCompiler";
			}

			string[] SpecialCompilerOptions = { "/Fo", "/fo", "/Yc", "/Yu", "/Fp", "-o", "-dependencies=", "-compiler=" };
			var ParsedCompilerOptions = ParseCommandLineOptions(Action.CommandPath.GetFileName(), Action.CommandArguments, SpecialCompilerOptions, Logger);

			string OutputObjectFileName = GetOptionValue(ParsedCompilerOptions, IsMSVC() ? "/Fo" : "-o", Action, Logger, ProblemIfNotFound: !IsMSVC());

			if (IsMSVC() && string.IsNullOrEmpty(OutputObjectFileName)) // Didn't find /Fo, try /fo
			{
				OutputObjectFileName = GetOptionValue(ParsedCompilerOptions, "/fo", Action, Logger, ProblemIfNotFound: true);
			}

			if (string.IsNullOrEmpty(OutputObjectFileName)) //No /Fo or /fo, we're probably in trouble.
			{
				throw new Exception("We have no OutputObjectFileName. Bailing. Our Action.CommandArguments were: " + Action.CommandArguments);
			}

			string IntermediatePath = Path.GetDirectoryName(OutputObjectFileName)!;
			if (string.IsNullOrEmpty(IntermediatePath))
			{
				throw new Exception("We have no IntermediatePath. Bailing. Our Action.CommandArguments were: " + Action.CommandArguments);
			}

			IntermediatePath = IsApple() ? IntermediatePath.Replace("\\", "/") : IntermediatePath;

			string InputFile = GetOptionValue(ParsedCompilerOptions, "InputFile", Action, Logger, ProblemIfNotFound: true);
			if (string.IsNullOrEmpty(InputFile))
			{
				throw new Exception("We have no InputFile. Bailing. Our Action.CommandArguments were: " + Action.CommandArguments);
			}

			AddText($"ObjectList('{ActionToActionString(Action)}')\n{{\n");
			AddText($"\t.Compiler = '{CompilerName}'\n");
			AddText($"\t.CompilerInputFiles = \"{InputFile}\"\n");
			AddText($"\t.CompilerOutputPath = \"{IntermediatePath}\"\n");

			if (!Action.bCanExecuteRemotely || !Action.bCanExecuteRemotelyWithSNDBS || ForceLocalCompileModules.Contains(Path.GetFileNameWithoutExtension(InputFile)))
			{
				AddText("\t.AllowDistribution = false\n");
			}

			string OtherCompilerOptions = GetOptionValue(ParsedCompilerOptions, "OtherOptions", Action, Logger);
			string CompilerOutputExtension = ".unset";
			string CLFilterParams = "";
			string ShowIncludesParam = "";
			if (ParsedCompilerOptions.ContainsKey("CLFilterChildCommand"))
			{
				CLFilterParams = "-dependencies=\"%CLFilterDependenciesOutput\" -compiler=\"%5\" -stderronly -- \"%5\" ";
				ShowIncludesParam = "/showIncludes";
			}

			if (ParsedCompilerOptions.ContainsKey("/Yc")) //Create PCH
			{
				string PCHIncludeHeader = GetOptionValue(ParsedCompilerOptions, "/Yc", Action, Logger, ProblemIfNotFound: true);
				string PCHOutputFile = GetOptionValue(ParsedCompilerOptions, "/Fp", Action, Logger, ProblemIfNotFound: true);

				AddText($"\t.CompilerOptions = '{CLFilterParams}\"%1\" /Fo\"%2\" /Fp\"{PCHOutputFile}\" /Yu\"{PCHIncludeHeader}\" {OtherCompilerOptions} '\n");

				AddText($"\t.PCHOptions = '{CLFilterParams}\"%1\" /Fp\"%2\" /Yc\"{PCHIncludeHeader}\" {OtherCompilerOptions} /Fo\"{OutputObjectFileName}\"'\n");
				AddText($"\t.PCHInputFile = \"{InputFile}\"\n");
				AddText($"\t.PCHOutputFile = \"{PCHOutputFile}\"\n");
				CompilerOutputExtension = ".obj";
			}
			else if (ParsedCompilerOptions.ContainsKey("/Yu")) //Use PCH
			{
				string PCHIncludeHeader = GetOptionValue(ParsedCompilerOptions, "/Yu", Action, Logger, ProblemIfNotFound: true);
				string PCHOutputFile = GetOptionValue(ParsedCompilerOptions, "/Fp", Action, Logger, ProblemIfNotFound: true);
				string PCHToForceInclude = PCHOutputFile.Replace(".pch", "");
				AddText($"\t.CompilerOptions = '{CLFilterParams}\"%1\" /Fo\"%2\" /Fp\"{PCHOutputFile}\" /Yu\"{PCHIncludeHeader}\" /FI\"{PCHToForceInclude}\" {OtherCompilerOptions} {ShowIncludesParam} '\n");
				string InputFileExt = Path.GetExtension(InputFile);
				CompilerOutputExtension = InputFileExt + ".obj";
			}
			else if (Path.GetExtension(OutputObjectFileName) == ".gch") //Create PCH
			{
				AddText($"\t.CompilerOptions = '{OtherCompilerOptions} -D __BUILDING_WITH_FASTBUILD__ -fno-diagnostics-color -o \"%2\" \"%1\" '\n");
				AddText($"\t.PCHOptions = '{OtherCompilerOptions} -o \"%2\" \"%1\" '\n");
				AddText($"\t.PCHInputFile = \"{InputFile}\"\n");
				AddText($"\t.PCHOutputFile = \"{OutputObjectFileName}\"\n");
				CompilerOutputExtension = ".h.gch";
			}
			else
			{
				if (CompilerName == "UEResourceCompiler")
				{
					AddText($"\t.CompilerOptions = '{OtherCompilerOptions} /fo\"%2\" \"%1\" '\n");
					CompilerOutputExtension = Path.GetExtension(InputFile) + ".res";
				}
				else
				{
					if (IsMSVC())
					{
						AddText($"\t.CompilerOptions = '{CLFilterParams}{OtherCompilerOptions} /Fo\"%2\" \"%1\" {ShowIncludesParam} '\n");
						string InputFileExt = Path.GetExtension(InputFile);
						CompilerOutputExtension = InputFileExt + ".obj";
					}
					else
					{
						AddText($"\t.CompilerOptions = '{OtherCompilerOptions} -D __BUILDING_WITH_FASTBUILD__ -fno-diagnostics-color -o \"%2\" \"%1\" '\n");
						string InputFileExt = Path.GetExtension(InputFile);
						CompilerOutputExtension = InputFileExt + ".o";
					}
				}
			}

			AddText($"\t.CompilerOutputExtension = '{CompilerOutputExtension}' \n");
			AddPreBuildDependenciesText(DependencyActions);
			AddText("}\n\n");
		}

		private void AddExecAction(LinkedAction Action, IEnumerable<LinkedAction> DependencyActions, ILogger Logger)
		{
<<<<<<< HEAD
			string[] SpecialLinkerOptions = IsApple() ? new string[] { "-o" } : new string[] { "/OUT:", "@", "-o" };

			List<string> SplitCommandArgs = new List<string>();

			string CommandArgsToParse = Action.CommandArguments;
            if (CommandArgsToParse.StartsWith("-c \'") && CommandArgsToParse.EndsWith("\'"))
            {
                CommandArgsToParse = CommandArgsToParse.Remove(0, 4).TrimEnd('\'').Trim(' ');
				SplitCommandArgs = CommandArgsToParse.Split(';').Select(SplitCommandArg => SplitCommandArg.Trim()).ToList();
				CommandArgsToParse = SplitCommandArgs[0];
			}

			Dictionary<string, string> ParsedLinkerOptions = ParseCommandLineOptions(Action.CommandPath.GetFileName(), CommandArgsToParse, SpecialLinkerOptions, SaveResponseFile: true);

			string OutputFile;

			if (IsMSVC())
			{
				OutputFile = GetOptionValue(ParsedLinkerOptions, "/OUT:", Action, ProblemIfNotFound: true);
			}
			else // Apple
			{
				OutputFile = GetOptionValue(ParsedLinkerOptions, "-o", Action, ProblemIfNotFound: false);
				if (string.IsNullOrEmpty(OutputFile))
				{
					OutputFile = GetOptionValue(ParsedLinkerOptions, "InputFile", Action, ProblemIfNotFound: true);
				}
			}

			if (string.IsNullOrEmpty(OutputFile))
			{
				Log.TraceError("Failed to find output file. Bailing.");
				return;
			}

			string ResponseFilePath = GetOptionValue(ParsedLinkerOptions, "@", Action);
			string OtherCompilerOptions = GetOptionValue(ParsedLinkerOptions, "OtherOptions", Action);

			IEnumerable<LinkedAction>? PrebuildDependencies = null;

			if (Action.CommandPath.FullName.Contains("lib.exe"))
			{
				if (DependencyActions.Any())
				{
					Func<LinkedAction, bool> DoesActionProducePCH = (LinkedAction ActionToCheck) =>
					{
						foreach (FileItem ProducedItem in ActionToCheck.ProducedItems)
						{
							if (ProducedItem.ToString().Contains(".pch") || ProducedItem.ToString().Contains(".res"))
							{
								return true;
							}
						}
						return false;
					};

					// Don't specify pch or resource files, they have the wrong name and the response file will have them anyways.
					PrebuildDependencies = DependencyActions.Where(DoesActionProducePCH);
					DependencyActions = DependencyActions.Where((ActionToCheck) => !DoesActionProducePCH(ActionToCheck));
				}

				AddText($"Library('{ActionToActionString(Action)}')\n{{\n");
				AddText($"\t.Compiler = '{GetCompilerName()}'\n");
				if (IsMSVC())
					AddText("\t.CompilerOptions = '\"%1\" /Fo\"%2\" /c'\n");
				else
					AddText("\t.CompilerOptions = '\"%1\" -o \"%2\" -c'\n");
				AddText($"\t.CompilerOutputPath = \"{Path.GetDirectoryName(OutputFile)}\"\n");
				AddText($"\t.Librarian = '{Action.CommandPath.FullName}' \n");

				if (!string.IsNullOrEmpty(ResponseFilePath))
				{
					if (IsMSVC())
                        AddText($"\t.LibrarianOptions = ' /OUT:\"%2\" @\"{ResponseFilePath}\" \"%1\"' \n");
					else
						AddText($"\t.LibrarianOptions = '\"%2\" @\"%1\" {OtherCompilerOptions}' \n");
				}
				else
				{
					if (IsMSVC())
						AddText($"\t.LibrarianOptions = ' /OUT:\"%2\" {OtherCompilerOptions} \"%1\"' \n");
				}

				if (DependencyActions.Any())
				{
					List<string> DependencyNames = DependencyActions.Select(ActionToDependencyString).ToList();

                    if (!string.IsNullOrEmpty(ResponseFilePath))
                        AddText($"\t.LibrarianAdditionalInputs = {{\n{DependencyNames[0]}\n\t}} \n"); // Hack...Because FASTBuild needs at least one Input file
                    else if (IsMSVC())
                        AddText($"\t.LibrarianAdditionalInputs = {{\n{string.Join(",", DependencyNames.ToArray())}\n\t}} \n");

                    PrebuildDependencies = PrebuildDependencies.Concat(DependencyActions);
				}
				else
				{
					AddText(string.Format("\t.LibrarianAdditionalInputs = {{ '{0}' }} \n", GetOptionValue(ParsedLinkerOptions, "InputFile", Action, ProblemIfNotFound: true)));
				}

				AddText($"\t.LibrarianOutput = '{OutputFile}' \n");
				AddPreBuildDependenciesText(PrebuildDependencies);
				AddText($"}}\n\n");
			}
			else if (Action.CommandPath.FullName.Contains("link.exe"))
			{
				AddText($"Executable('{ActionToActionString(Action)}')\n{{ \n");
				AddText($"\t.Linker = '{Action.CommandPath.FullName}' \n");
				if (DependencyActions.Any())
				{
					AddText($"\t.Libraries = {{ '{ResponseFilePath}' }} \n");
					if (IsMSVC())
					{
						AddText($"\t.LinkerOptions = '/TLBOUT:\"%1\" /Out:\"%2\" @\"{ResponseFilePath}\" ' \n"); // The TLBOUT is a huge bodge to consume the %1.
					}
					else
					{
						AddText($"\t.LinkerOptions = '-o \"%2\" @\"{ResponseFilePath}\" {OtherCompilerOptions} -MQ \"%1\"' \n"); // The MQ is a huge bodge to consume the %1.
					}
				}
				else
				{
					AddText($"\t.Libraries = '{ActionToActionString(DependencyActions.First())}' \n");

					if (IsMSVC())
					{
						AddText($"\t.LinkerOptions = '/TLBOUT:\"%1\" /Out:\"%2\" @\"{ResponseFilePath}\" ' \n"); // The TLBOUT is a huge bodge to consume the %1.
					}
					else
					{
						AddText($"\t.LinkerOptions = '-o \"%2\" @\"{ResponseFilePath}\" {OtherCompilerOptions} -MQ \"%1\"' \n"); // The MQ is a huge bodge to consume the %1.
					}
				}

				AddText($"\t.LinkerOutput = '{OutputFile}' \n");
				AddPreBuildDependenciesText(DependencyActions);
				AddText($"}}\n\n");
			}
			else if (Action.CommandArguments.Contains("clang++"))
			{
				AddText($"Executable('{ActionToActionString(Action)}')\n{{ \n");
				AddText("\t.Linker = '$MacToolchainDir$/clang++' \n");

				string InputFile = GetOptionValue(ParsedLinkerOptions, "InputFile", Action, ProblemIfNotFound: true);
				if (!string.IsNullOrEmpty(InputFile))
				{
					LinkedAction InputFileAction = DependencyActions
						.Where(ActionToInspect =>
							ActionToInspect.ProducedItems.Any(Item => Item.AbsolutePath == InputFile)
						).FirstOrDefault();

					if (InputFileAction != null)
						InputFile = ActionToActionString(InputFileAction);
				}

				AddText($"\t.Libraries = {{ '{InputFile}' }} \n");
				AddText($"\t.LinkerOptions = '{OtherCompilerOptions} \"%1\" -o \"%2\"' \n");
				AddText($"\t.LinkerOutput = '{OutputFile}' \n");
				AddPreBuildDependenciesText(DependencyActions);

				IEnumerable<string> PostLinkCommands = SplitCommandArgs.Skip(1);
				if (PostLinkCommands.Any())
				{
					List<string> ChangeCommands = new List<string>();
					foreach (string PostLinkCommand in PostLinkCommands)
					{
						int ChangeIndex = PostLinkCommand.IndexOf("-change");
						if (ChangeIndex == -1)
							continue;

						string LastDylibString = ".dylib ";
						int LastDylibIndex = PostLinkCommand.LastIndexOf(LastDylibString);
						if (LastDylibIndex == -1)
							continue;

						ChangeCommands.Add(PostLinkCommand.Substring(ChangeIndex, LastDylibIndex + LastDylibString.Count() - ChangeIndex));
					}

					if (ChangeCommands.Any())
					{
						AddText($"\t.LinkerStampExe = '$MacToolchainDir$/install_name_tool' \n");
						AddText($"\t.LinkerStampExeArgs = '{string.Join(" ", ChangeCommands)} {OutputFile}' \n");
					}
				}

				AddText($"}}\n\n");
			}
			else
			{
				Log.TraceError("Failed to add link action!");
				PrintActionDetails(Action);
			}
=======
			AddText($"Exec('{ActionToActionString(Action)}')\n{{\n");
			AddText($"\t.ExecExecutable = '{Action.CommandPath.FullName}' \n");
			AddText($"\t.ExecArguments = '{Action.CommandArguments}' \n");
			AddText($"\t.ExecWorkingDir = '{Action.WorkingDirectory.FullName}' \n");
			AddText($"\t.ExecOutput = '{Action.ProducedItems.First().FullName}' \n");
			AddText($"\t.ExecAlways = true \n");
			AddPreBuildDependenciesText(DependencyActions);
			AddText($"}}\n\n");
>>>>>>> d731a049
		}

		private void PrintActionDetails(LinkedAction ActionToPrint, ILogger Logger)
		{
			Logger.LogInformation("{Action}", ActionToActionString(ActionToPrint));
			Logger.LogInformation("Action Type: {Type}", ActionToPrint.ActionType.ToString());
			Logger.LogInformation("Action CommandPath: {Path}", ActionToPrint.CommandPath.FullName);
			Logger.LogInformation("Action CommandArgs: {Args}", ActionToPrint.CommandArguments);
		}

		private MemoryStream? bffOutputMemoryStream = null;

		[SupportedOSPlatform("windows")]
		private bool CreateBffFile(IEnumerable<LinkedAction> Actions, string BffFilePath, ILogger Logger)
		{
			try
			{
				bffOutputMemoryStream = new MemoryStream();

				AddText(";*************************************************************************\n");
				AddText(";* Autogenerated bff - see FASTBuild.cs for how this file was generated. *\n");
				AddText(";*************************************************************************\n\n");

				WriteEnvironmentSetup(Logger); //Compiler, environment variables and base paths

				foreach (LinkedAction Action in Actions)
				{
					// Resolve the list of prerequisite items for this action to
					// a list of actions which produce these prerequisites
					IEnumerable<LinkedAction> DependencyActions = Action.PrerequisiteActions.Distinct();

					AddText($";** Function for Action {GetActionID(Action)} **\n");
					AddText($";** CommandPath: {Action.CommandPath.FullName}\n");
					AddText($";** CommandArguments: {Action.CommandArguments}\n");
					AddText("\n");

					if (Action.ActionType == ActionType.Compile && Action.bCanExecuteRemotely && Action.bCanExecuteRemotelyWithSNDBS)
					{
						AddCompileAction(Action, DependencyActions, Logger);
					}
					else
					{
						AddExecAction(Action, DependencyActions, Logger);
					}
				}

				string JoinedActions = Actions
					.Select(Action => ActionToDependencyString(Action))
					.DefaultIfEmpty(string.Empty)
					.Aggregate((str, obj) => str + "\n" + obj);

				AddText("Alias( 'all' ) \n{\n");
				AddText("\t.Targets = { \n");
				AddText(JoinedActions);
				AddText("\n\t}\n");
				AddText("}\n");

				using (FileStream bffOutputFileStream = new FileStream(BffFilePath, FileMode.Create, FileAccess.Write))
				{
					bffOutputMemoryStream.Position = 0;
					bffOutputMemoryStream.CopyTo(bffOutputFileStream);
				}

				bffOutputMemoryStream.Close();
			}
			catch (Exception e)
			{
				Logger.LogError("Exception while creating bff file: {Ex}", e.ToString());
				return false;
			}

			return true;
		}

		private bool ExecuteBffFile(string BffFilePath, ILogger Logger)
		{
			string CacheArgument = "";

			if (bEnableCaching)
			{
				switch (CacheMode)
				{
					case FASTBuildCacheMode.ReadOnly:
						CacheArgument = "-cacheread";
						break;
					case FASTBuildCacheMode.WriteOnly:
						CacheArgument = "-cachewrite";
						break;
					case FASTBuildCacheMode.ReadWrite:
						CacheArgument = "-cache";
						break;
				}
			}

			string DistArgument				= bEnableDistribution ? "-dist" : "";
			string ForceRemoteArgument		= bForceRemote ? "-forceremote" : "";
			string NoStopOnErrorArgument	= bStopOnError ? "" : "-nostoponerror";
			string IDEArgument				= IsApple() ? "" : "-ide";

			// Interesting flags for FASTBuild:
			// -nostoponerror, -verbose, -monitor (if FASTBuild Monitor Visual Studio Extension is installed!)
			// Yassine: The -clean is to bypass the FASTBuild internal
			// dependencies checks (cached in the fdb) as it could create some conflicts with UBT.
			// Basically we want FB to stupidly compile what UBT tells it to.
			string FBCommandLine	= $"-monitor -summary {DistArgument} {CacheArgument} {IDEArgument} -clean -config \"{BffFilePath}\" {NoStopOnErrorArgument} {ForceRemoteArgument}";

			Logger.LogInformation("FBuild Command Line Arguments: '{FBCommandLine}", FBCommandLine);

<<<<<<< HEAD
			string? FBExecutable		= GetExecutablePath();
=======
			string FBExecutable		= GetExecutablePath()!;
>>>>>>> d731a049
			string WorkingDirectory	= Path.GetFullPath(Path.Combine(Unreal.EngineDirectory.MakeRelativeTo(DirectoryReference.GetCurrentDirectory()), "Source"));

			ProcessStartInfo FBStartInfo		= new ProcessStartInfo(FBExecutable, FBCommandLine);
			FBStartInfo.UseShellExecute			= false;
			FBStartInfo.WorkingDirectory		= WorkingDirectory;
			FBStartInfo.RedirectStandardError	= true;
			FBStartInfo.RedirectStandardOutput	= true;

			string? Coordinator = GetCoordinator();
			if (!string.IsNullOrEmpty(Coordinator) && !FBStartInfo.EnvironmentVariables.ContainsKey("FASTBUILD_COORDINATOR"))
			{
				FBStartInfo.EnvironmentVariables.Add("FASTBUILD_COORDINATOR", Coordinator);
			}
			FBStartInfo.EnvironmentVariables.Remove("FASTBUILD_BROKERAGE_PATH"); // remove stale serialized value and defer to GetBrokeragePath
			string? BrokeragePath = GetBrokeragePath();
			if (!string.IsNullOrEmpty(BrokeragePath) && !FBStartInfo.EnvironmentVariables.ContainsKey("FASTBUILD_BROKERAGE_PATH"))
			{
				FBStartInfo.EnvironmentVariables.Add("FASTBUILD_BROKERAGE_PATH", BrokeragePath);
			}
			string? CachePath = GetCachePath();
			if (!string.IsNullOrEmpty(CachePath) && !FBStartInfo.EnvironmentVariables.ContainsKey("FASTBUILD_CACHE_PATH"))
			{
				FBStartInfo.EnvironmentVariables.Add("FASTBUILD_CACHE_PATH", CachePath);
			}

			try
			{
				Process FBProcess				= new Process();
				FBProcess.StartInfo				= FBStartInfo;
				FBProcess.EnableRaisingEvents	= true;

				DataReceivedEventHandler OutputEventHandler = (Sender, Args) =>
				{
					if (Args.Data != null)
						Logger.LogInformation("{Output}", Args.Data);
				};

				FBProcess.OutputDataReceived += OutputEventHandler;
				FBProcess.ErrorDataReceived += OutputEventHandler;

				FBProcess.Start();

				FBProcess.BeginOutputReadLine();
				FBProcess.BeginErrorReadLine();

				FBProcess.WaitForExit();
				return FBProcess.ExitCode == 0;
			}
			catch (Exception e)
			{
				Logger.LogError("Exception launching fbuild process. Is it in your path? {Ex}", e.ToString());
				return false;
			}
		}
	}
}<|MERGE_RESOLUTION|>--- conflicted
+++ resolved
@@ -22,11 +22,8 @@
 using System.Runtime.Serialization;
 using System.Text.RegularExpressions;
 using UnrealBuildBase;
-<<<<<<< HEAD
-=======
 using System.Runtime.Versioning;
 using Microsoft.Extensions.Logging;
->>>>>>> d731a049
 
 namespace UnrealBuildTool
 {
@@ -685,11 +682,6 @@
 				{
 					++i;
 				}
-				else if (Token.StartsWith("/sourceDependencies"))
-				{
-					++i;
-					++i;
-				}
 				else if (Token == "/we4668")
 				{
 					// Replace this to make Windows builds compile happily
@@ -775,11 +767,7 @@
 				// it probably means we are building for another platform.
                 if(BuildType == FBBuildType.Windows)
                 {
-<<<<<<< HEAD
-					VCEnv = VCEnvironment.Create(WindowsPlatform.GetDefaultCompiler(null, WindowsArchitecture.x64), UnrealTargetPlatform.Win64, WindowsArchitecture.x64, null, null, null);
-=======
 					VCEnv = VCEnvironment.Create(WindowsPlatform.GetDefaultCompiler(null, WindowsArchitecture.x64, Logger), WindowsCompiler.Default, UnrealTargetPlatform.Win64, WindowsArchitecture.x64, null, null, null, false, Logger);
->>>>>>> d731a049
 				}
             }
 			catch (Exception)
@@ -1137,199 +1125,6 @@
 
 		private void AddExecAction(LinkedAction Action, IEnumerable<LinkedAction> DependencyActions, ILogger Logger)
 		{
-<<<<<<< HEAD
-			string[] SpecialLinkerOptions = IsApple() ? new string[] { "-o" } : new string[] { "/OUT:", "@", "-o" };
-
-			List<string> SplitCommandArgs = new List<string>();
-
-			string CommandArgsToParse = Action.CommandArguments;
-            if (CommandArgsToParse.StartsWith("-c \'") && CommandArgsToParse.EndsWith("\'"))
-            {
-                CommandArgsToParse = CommandArgsToParse.Remove(0, 4).TrimEnd('\'').Trim(' ');
-				SplitCommandArgs = CommandArgsToParse.Split(';').Select(SplitCommandArg => SplitCommandArg.Trim()).ToList();
-				CommandArgsToParse = SplitCommandArgs[0];
-			}
-
-			Dictionary<string, string> ParsedLinkerOptions = ParseCommandLineOptions(Action.CommandPath.GetFileName(), CommandArgsToParse, SpecialLinkerOptions, SaveResponseFile: true);
-
-			string OutputFile;
-
-			if (IsMSVC())
-			{
-				OutputFile = GetOptionValue(ParsedLinkerOptions, "/OUT:", Action, ProblemIfNotFound: true);
-			}
-			else // Apple
-			{
-				OutputFile = GetOptionValue(ParsedLinkerOptions, "-o", Action, ProblemIfNotFound: false);
-				if (string.IsNullOrEmpty(OutputFile))
-				{
-					OutputFile = GetOptionValue(ParsedLinkerOptions, "InputFile", Action, ProblemIfNotFound: true);
-				}
-			}
-
-			if (string.IsNullOrEmpty(OutputFile))
-			{
-				Log.TraceError("Failed to find output file. Bailing.");
-				return;
-			}
-
-			string ResponseFilePath = GetOptionValue(ParsedLinkerOptions, "@", Action);
-			string OtherCompilerOptions = GetOptionValue(ParsedLinkerOptions, "OtherOptions", Action);
-
-			IEnumerable<LinkedAction>? PrebuildDependencies = null;
-
-			if (Action.CommandPath.FullName.Contains("lib.exe"))
-			{
-				if (DependencyActions.Any())
-				{
-					Func<LinkedAction, bool> DoesActionProducePCH = (LinkedAction ActionToCheck) =>
-					{
-						foreach (FileItem ProducedItem in ActionToCheck.ProducedItems)
-						{
-							if (ProducedItem.ToString().Contains(".pch") || ProducedItem.ToString().Contains(".res"))
-							{
-								return true;
-							}
-						}
-						return false;
-					};
-
-					// Don't specify pch or resource files, they have the wrong name and the response file will have them anyways.
-					PrebuildDependencies = DependencyActions.Where(DoesActionProducePCH);
-					DependencyActions = DependencyActions.Where((ActionToCheck) => !DoesActionProducePCH(ActionToCheck));
-				}
-
-				AddText($"Library('{ActionToActionString(Action)}')\n{{\n");
-				AddText($"\t.Compiler = '{GetCompilerName()}'\n");
-				if (IsMSVC())
-					AddText("\t.CompilerOptions = '\"%1\" /Fo\"%2\" /c'\n");
-				else
-					AddText("\t.CompilerOptions = '\"%1\" -o \"%2\" -c'\n");
-				AddText($"\t.CompilerOutputPath = \"{Path.GetDirectoryName(OutputFile)}\"\n");
-				AddText($"\t.Librarian = '{Action.CommandPath.FullName}' \n");
-
-				if (!string.IsNullOrEmpty(ResponseFilePath))
-				{
-					if (IsMSVC())
-                        AddText($"\t.LibrarianOptions = ' /OUT:\"%2\" @\"{ResponseFilePath}\" \"%1\"' \n");
-					else
-						AddText($"\t.LibrarianOptions = '\"%2\" @\"%1\" {OtherCompilerOptions}' \n");
-				}
-				else
-				{
-					if (IsMSVC())
-						AddText($"\t.LibrarianOptions = ' /OUT:\"%2\" {OtherCompilerOptions} \"%1\"' \n");
-				}
-
-				if (DependencyActions.Any())
-				{
-					List<string> DependencyNames = DependencyActions.Select(ActionToDependencyString).ToList();
-
-                    if (!string.IsNullOrEmpty(ResponseFilePath))
-                        AddText($"\t.LibrarianAdditionalInputs = {{\n{DependencyNames[0]}\n\t}} \n"); // Hack...Because FASTBuild needs at least one Input file
-                    else if (IsMSVC())
-                        AddText($"\t.LibrarianAdditionalInputs = {{\n{string.Join(",", DependencyNames.ToArray())}\n\t}} \n");
-
-                    PrebuildDependencies = PrebuildDependencies.Concat(DependencyActions);
-				}
-				else
-				{
-					AddText(string.Format("\t.LibrarianAdditionalInputs = {{ '{0}' }} \n", GetOptionValue(ParsedLinkerOptions, "InputFile", Action, ProblemIfNotFound: true)));
-				}
-
-				AddText($"\t.LibrarianOutput = '{OutputFile}' \n");
-				AddPreBuildDependenciesText(PrebuildDependencies);
-				AddText($"}}\n\n");
-			}
-			else if (Action.CommandPath.FullName.Contains("link.exe"))
-			{
-				AddText($"Executable('{ActionToActionString(Action)}')\n{{ \n");
-				AddText($"\t.Linker = '{Action.CommandPath.FullName}' \n");
-				if (DependencyActions.Any())
-				{
-					AddText($"\t.Libraries = {{ '{ResponseFilePath}' }} \n");
-					if (IsMSVC())
-					{
-						AddText($"\t.LinkerOptions = '/TLBOUT:\"%1\" /Out:\"%2\" @\"{ResponseFilePath}\" ' \n"); // The TLBOUT is a huge bodge to consume the %1.
-					}
-					else
-					{
-						AddText($"\t.LinkerOptions = '-o \"%2\" @\"{ResponseFilePath}\" {OtherCompilerOptions} -MQ \"%1\"' \n"); // The MQ is a huge bodge to consume the %1.
-					}
-				}
-				else
-				{
-					AddText($"\t.Libraries = '{ActionToActionString(DependencyActions.First())}' \n");
-
-					if (IsMSVC())
-					{
-						AddText($"\t.LinkerOptions = '/TLBOUT:\"%1\" /Out:\"%2\" @\"{ResponseFilePath}\" ' \n"); // The TLBOUT is a huge bodge to consume the %1.
-					}
-					else
-					{
-						AddText($"\t.LinkerOptions = '-o \"%2\" @\"{ResponseFilePath}\" {OtherCompilerOptions} -MQ \"%1\"' \n"); // The MQ is a huge bodge to consume the %1.
-					}
-				}
-
-				AddText($"\t.LinkerOutput = '{OutputFile}' \n");
-				AddPreBuildDependenciesText(DependencyActions);
-				AddText($"}}\n\n");
-			}
-			else if (Action.CommandArguments.Contains("clang++"))
-			{
-				AddText($"Executable('{ActionToActionString(Action)}')\n{{ \n");
-				AddText("\t.Linker = '$MacToolchainDir$/clang++' \n");
-
-				string InputFile = GetOptionValue(ParsedLinkerOptions, "InputFile", Action, ProblemIfNotFound: true);
-				if (!string.IsNullOrEmpty(InputFile))
-				{
-					LinkedAction InputFileAction = DependencyActions
-						.Where(ActionToInspect =>
-							ActionToInspect.ProducedItems.Any(Item => Item.AbsolutePath == InputFile)
-						).FirstOrDefault();
-
-					if (InputFileAction != null)
-						InputFile = ActionToActionString(InputFileAction);
-				}
-
-				AddText($"\t.Libraries = {{ '{InputFile}' }} \n");
-				AddText($"\t.LinkerOptions = '{OtherCompilerOptions} \"%1\" -o \"%2\"' \n");
-				AddText($"\t.LinkerOutput = '{OutputFile}' \n");
-				AddPreBuildDependenciesText(DependencyActions);
-
-				IEnumerable<string> PostLinkCommands = SplitCommandArgs.Skip(1);
-				if (PostLinkCommands.Any())
-				{
-					List<string> ChangeCommands = new List<string>();
-					foreach (string PostLinkCommand in PostLinkCommands)
-					{
-						int ChangeIndex = PostLinkCommand.IndexOf("-change");
-						if (ChangeIndex == -1)
-							continue;
-
-						string LastDylibString = ".dylib ";
-						int LastDylibIndex = PostLinkCommand.LastIndexOf(LastDylibString);
-						if (LastDylibIndex == -1)
-							continue;
-
-						ChangeCommands.Add(PostLinkCommand.Substring(ChangeIndex, LastDylibIndex + LastDylibString.Count() - ChangeIndex));
-					}
-
-					if (ChangeCommands.Any())
-					{
-						AddText($"\t.LinkerStampExe = '$MacToolchainDir$/install_name_tool' \n");
-						AddText($"\t.LinkerStampExeArgs = '{string.Join(" ", ChangeCommands)} {OutputFile}' \n");
-					}
-				}
-
-				AddText($"}}\n\n");
-			}
-			else
-			{
-				Log.TraceError("Failed to add link action!");
-				PrintActionDetails(Action);
-			}
-=======
 			AddText($"Exec('{ActionToActionString(Action)}')\n{{\n");
 			AddText($"\t.ExecExecutable = '{Action.CommandPath.FullName}' \n");
 			AddText($"\t.ExecArguments = '{Action.CommandArguments}' \n");
@@ -1338,7 +1133,6 @@
 			AddText($"\t.ExecAlways = true \n");
 			AddPreBuildDependenciesText(DependencyActions);
 			AddText($"}}\n\n");
->>>>>>> d731a049
 		}
 
 		private void PrintActionDetails(LinkedAction ActionToPrint, ILogger Logger)
@@ -1447,11 +1241,7 @@
 
 			Logger.LogInformation("FBuild Command Line Arguments: '{FBCommandLine}", FBCommandLine);
 
-<<<<<<< HEAD
-			string? FBExecutable		= GetExecutablePath();
-=======
 			string FBExecutable		= GetExecutablePath()!;
->>>>>>> d731a049
 			string WorkingDirectory	= Path.GetFullPath(Path.Combine(Unreal.EngineDirectory.MakeRelativeTo(DirectoryReference.GetCurrentDirectory()), "Source"));
 
 			ProcessStartInfo FBStartInfo		= new ProcessStartInfo(FBExecutable, FBCommandLine);
