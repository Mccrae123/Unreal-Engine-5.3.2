--- conflicted
+++ resolved
@@ -77,12 +77,6 @@
 				LocalProcess.StartInfo = new ProcessStartInfo(SNDBSUtilExe, $"-connected");
 				LocalProcess.OutputDataReceived += (Sender, Args) =>
 				{
-<<<<<<< HEAD
-					Match Result = FindHost.Match(Args.Data);
-					if (Result.Success)
-					{
-						BrokerHostName = Result.Groups[1].Value;
-=======
 					if (Args.Data != null)
 					{
 						Match Result = FindHost.Match(Args.Data);
@@ -90,7 +84,6 @@
 						{
 							BrokerHostName = Result.Groups[1].Value;
 						}
->>>>>>> d731a049
 					}
 				};
 				if (Utils.RunLocalProcess(LocalProcess) == 1 && BrokerHostName.Length > 0)
@@ -131,11 +124,7 @@
 			return null;
 		}
 
-<<<<<<< HEAD
-		public static bool IsHostOnVpn(string HostName)
-=======
 		public static bool IsHostOnVpn(string HostName, ILogger Logger)
->>>>>>> d731a049
 		{
 			// If there aren't any defined subnets, just early out
 			if (VpnSubnets == null || VpnSubnets.Length == 0)
@@ -176,20 +165,12 @@
 			}
 			catch (Exception Ex)
 			{
-<<<<<<< HEAD
-				Log.TraceWarning("Unable to check whether host {0} is connected to VPN:\n{1}", HostName, ExceptionUtils.FormatExceptionDetails(Ex));
-=======
 				Logger.LogWarning("Unable to check whether host {HostName} is connected to VPN:\n{Ex}", HostName, ExceptionUtils.FormatExceptionDetails(Ex));
->>>>>>> d731a049
 			}
 			return false;
 		}
 
-<<<<<<< HEAD
-		public static bool IsAvailable()
-=======
 		public static bool IsAvailable(ILogger Logger)
->>>>>>> d731a049
 		{
 			// Check the executable exists on disk
 			if (SCERoot == null || !File.Exists(SNDBSBuildExe))
@@ -207,11 +188,7 @@
 			if (!bAllowOverVpn && VpnSubnets != null && VpnSubnets.Length > 0)
 			{
 				string? BrokerHost;
-<<<<<<< HEAD
-				if (TryGetBrokerHost(out BrokerHost) && IsHostOnVpn(BrokerHost))
-=======
 				if (TryGetBrokerHost(out BrokerHost) && IsHostOnVpn(BrokerHost, Logger))
->>>>>>> d731a049
 				{
 					return false;
 				}
@@ -267,11 +244,7 @@
 
 					return Job;
 				})
-<<<<<<< HEAD
-			}, new JsonSerializerOptions { WriteIndented = true }));
-=======
 			}, JsonOption));
->>>>>>> d731a049
 
 			PrepareToolTemplates();
 			bool bHasRewrites = GenerateSNDBSIncludeRewriteRules();
@@ -292,25 +265,15 @@
 			{
 				StartInfo.Arguments += " -k";
 			}
-<<<<<<< HEAD
-			return ExecuteProcessWithProgressMarkup(StartInfo, Actions.Count);
-=======
 			return ExecuteProcessWithProgressMarkup(StartInfo, Actions.Count, Logger);
->>>>>>> d731a049
 		}
 
 		/// <summary>
 		/// Executes the process, parsing progress markup as part of the output.
 		/// </summary>
-<<<<<<< HEAD
-		private bool ExecuteProcessWithProgressMarkup(ProcessStartInfo SnDbsStartInfo, int NumActions)
-		{
-			using (ProgressWriter Writer = new ProgressWriter("Compiling C++ source files...", false))
-=======
 		private bool ExecuteProcessWithProgressMarkup(ProcessStartInfo SnDbsStartInfo, int NumActions, ILogger Logger)
 		{
 			using (ProgressWriter Writer = new ProgressWriter("Compiling C++ source files...", false, Logger))
->>>>>>> d731a049
 			{
 				int NumCompletedActions = 0;
 				string CurrentStatus = "";
@@ -327,22 +290,14 @@
 
 							Text = Args.Data.Substring(ProgressMarkupPrefix.Length).Trim();
 							var ActionInfo = Text.Split(':');
-<<<<<<< HEAD
-							Log.TraceInformation($"[{NumCompletedActions}/{NumActions}] {ActionInfo[0]} {ActionInfo[1]}");
-=======
 							Logger.LogInformation("[{NumCompletedActions}/{NumActions}] {ActionInfo0} {ActionInfo1}", NumCompletedActions, NumActions, ActionInfo[0], ActionInfo[1]);
->>>>>>> d731a049
 							CurrentStatus = ActionInfo[1];
 							return;
 						}
 						// Suppress redundant tool output of status we already printed (e.g., msvc cl prints compile unit name always)
 						if (!Text.Equals(CurrentStatus))
 						{
-<<<<<<< HEAD
-							Log.TraceInformation(Text);
-=======
 							Log.TraceInformation("{0}", Text); // Need to send this through registered event parser; using old logger
->>>>>>> d731a049
 						}
 					}
 				};
@@ -368,11 +323,7 @@
 						LocalProcess.BeginErrorReadLine();
 					}
 
-<<<<<<< HEAD
-					Log.TraceInformation("Distributing {0} action{1} to SN-DBS",
-=======
 					Logger.LogInformation("Distributing {NumAction} action{ActionS} to SN-DBS",
->>>>>>> d731a049
 						NumActions,
 						NumActions == 1 ? "" : "s");
 
@@ -500,7 +451,6 @@
 filter05=desktopcrt140*.dll
 filter06=concrt140*.dll",
 			["cl.exe"] = @"
-<<<<<<< HEAD
 [tool]
 family=msvc
 vc_major_version=14
@@ -562,69 +512,6 @@
 omp=true
 omp_min_threads=1",
 			["clang++.exe"] = @"
-=======
->>>>>>> d731a049
-[tool]
-family=msvc
-vc_major_version=14
-use_surrogate=true
-force_synchronous_pdb_writes=true
-error_report_mode=prompt
-
-[group]
-server={VC_COMPILER_DIR}\mspdbsrv.exe
-
-[files]
-main={VC_COMPILER_DIR}\cl.exe
-file01={VC_COMPILER_DIR}\c1.dll
-file01={VC_COMPILER_DIR}\c1ui.dll
-file02={VC_COMPILER_DIR}\c1xx.dll
-file03={VC_COMPILER_DIR}\c2.dll
-file04={VC_COMPILER_DIR}\mspdb140.dll
-file05={VC_COMPILER_DIR}\mspdbcore.dll
-file06={VC_COMPILER_DIR}\mspdbsrv.exe
-file07={VC_COMPILER_DIR}\mspft140.dll
-file08={VC_COMPILER_DIR}\vcmeta.dll
-file09={VC_COMPILER_DIR}\*\clui.dll
-file10={VC_COMPILER_DIR}\*\mspft140ui.dll
-file11={VC_COMPILER_DIR}\localespc.dll
-file12={VC_COMPILER_DIR}\cppcorecheck.dll
-file13={VC_COMPILER_DIR}\experimentalcppcorecheck.dll
-file14={VC_COMPILER_DIR}\espxengine.dll
-
-[output-file-patterns]
-outputfile01=\s*""([^ "",]+\.cpp\.txt\.json)\""
-
-[output-file-rules]
-rule01=*\sqmcpp*.log|discard=true
-rule02=*\vctoolstelemetry*.dat|discard=true
-rule03=*\Microsoft\Windows\Temporary Internet Files\*|discard=true
-rule04=*\Microsoft\Windows\INetCache\*|discard=true
-
-[input-file-rules]
-rule01=*\sqmcpp*.log|ignore_transient_errors=true;ignore_unexpected_input=true
-rule02=*\vctoolstelemetry*.dat|ignore_transient_errors=true;ignore_unexpected_input=true
-rule03=*\Microsoft\Windows\Temporary Internet Files\*|ignore_transient_errors=true;ignore_unexpected_input=true
-rule04=*\Microsoft\Windows\INetCache\*|ignore_transient_errors=true;ignore_unexpected_input=true
-
-[system-file-filters]
-filter01=msvcr*.dll
-filter02=msvcp*.dll
-filter03=vcruntime140*.dll
-filter04=appcrt140*.dll
-filter05=desktopcrt140*.dll
-filter06=concrt140*.dll",
-			["mspdbsrv.exe"] = @"
-[tool]
-use_cache=no
-
-[files]
-main={VC_COMPILER_DIR}\mspdbsrv.exe
-
-[openmp]
-omp=true
-omp_min_threads=1",
-			["clang++.exe"] = @"
 [tool]
 family=clang
 extensions=.c;.cc;.cpp;.cxx;.c++;.h;.hpp;.s;.asm
