--- conflicted
+++ resolved
@@ -17,17 +17,10 @@
 	{
 		public override string Name => "SNDBS";
 
-<<<<<<< HEAD
-		private static readonly string SCERoot = Environment.GetEnvironmentVariable("SCE_ROOT_DIR");
-		private static readonly string SNDBSExecutable = Path.Combine(SCERoot ?? string.Empty, "Common", "SN-DBS", "bin", "dbsbuild.exe");
-
-		private static readonly DirectoryReference IntermediateDir = DirectoryReference.Combine(UnrealBuildTool.EngineDirectory, "Intermediate", "Build", "SNDBS");
-=======
 		private static readonly string? SCERoot = Environment.GetEnvironmentVariable("SCE_ROOT_DIR");
 		private static readonly string SNDBSExecutable = Path.Combine(SCERoot ?? string.Empty, "Common", "SN-DBS", "bin", "dbsbuild.exe");
 
 		private static readonly DirectoryReference IntermediateDir = DirectoryReference.Combine(Unreal.EngineDirectory, "Intermediate", "Build", "SNDBS");
->>>>>>> 6bbb88c8
 		private static readonly FileReference IncludeRewriteRulesFile = FileReference.Combine(IntermediateDir, "include-rewrite-rules.ini");
 		private static readonly FileReference ScriptFile = FileReference.Combine(IntermediateDir, "sndbs.json");
 
@@ -53,11 +46,7 @@
 			return ServiceController.GetServices().Any(s => s.ServiceName.StartsWith("SNDBS") && s.Status == ServiceControllerStatus.Running);
 		}
 
-<<<<<<< HEAD
-		public override bool ExecuteActions(List<Action> Actions, bool bLogDetailedActionStats)
-=======
 		public override bool ExecuteActions(List<LinkedAction> Actions)
->>>>>>> 6bbb88c8
 		{
 			if (Actions.Count == 0)
 				return true;
@@ -76,11 +65,7 @@
 
 			// Build the json script file to describe all the actions and their dependencies
 			var ActionIds = Actions.ToDictionary(a => a, a => Guid.NewGuid().ToString());
-<<<<<<< HEAD
-			File.WriteAllText(ScriptFile.FullName, Json.Serialize(new Dictionary<string, object>()
-=======
 			File.WriteAllText(ScriptFile.FullName, JsonSerializer.Serialize(new Dictionary<string, object>()
->>>>>>> 6bbb88c8
 			{
 				["jobs"] = Actions.ToDictionary(a => ActionIds[a], a =>
 				{
@@ -93,18 +78,13 @@
 						["run_locally"] = !(a.bCanExecuteRemotely && a.bCanExecuteRemotelyWithSNDBS)
 					};
 
-<<<<<<< HEAD
-					if (a.PrerequisiteItems.Count > 0)
-=======
 					if (a.PrerequisiteItems.Count() > 0)
->>>>>>> 6bbb88c8
 					{
 						Job["explicit_input_files"] = a.PrerequisiteItems.Select(i => new Dictionary<string, object>()
 						{
 							["filename"] = i.AbsolutePath
 						}).ToList();
 					}
-<<<<<<< HEAD
 
 					if (EnableEcho)
 					{
@@ -119,22 +99,6 @@
 				})
 			}));
 
-=======
-
-					if (EnableEcho)
-					{
-						var EchoString = string.Join(" ", string.IsNullOrWhiteSpace(a.CommandDescription) ? string.Empty : $"[{a.CommandDescription}]", a.StatusDescription);
-						if (!string.IsNullOrWhiteSpace(EchoString))
-						{
-							Job["echo"] = EchoString;
-						}
-					}
-
-					return Job;
-				})
-			}));
-
->>>>>>> 6bbb88c8
 			PrepareToolTemplates();
 			bool bHasRewrites = GenerateSNDBSIncludeRewriteRules();
 
@@ -152,18 +116,12 @@
 				var TemplateFile = FileReference.Combine(IntermediateDir, $"{Template.Key}.sn-dbs-tool.ini");
 				var TemplateText = Template.Value;
 
-<<<<<<< HEAD
-				foreach (DictionaryEntry Variable in Environment.GetEnvironmentVariables(EnvironmentVariableTarget.Process))
-				{
-					TemplateText = TemplateText.Replace($"{{{Variable.Key}}}", Variable.Value.ToString());
-=======
 				foreach (Nullable<DictionaryEntry> Variable in Environment.GetEnvironmentVariables(EnvironmentVariableTarget.Process))
 				{
 					if (Variable.HasValue)
 					{
 						TemplateText = TemplateText.Replace($"{{{Variable.Value.Key}}}", Variable.Value.Value!.ToString());
 					}
->>>>>>> 6bbb88c8
 				}
 
 				File.WriteAllText(TemplateFile.FullName, TemplateText);
@@ -262,8 +220,6 @@
 filter04=appcrt140*.dll
 filter05=desktopcrt140*.dll
 filter06=concrt140*.dll",
-<<<<<<< HEAD
-=======
 			["cl.exe"] = @"
 [tool]
 family=msvc
@@ -325,7 +281,6 @@
 [openmp]
 omp=true
 omp_min_threads=1",
->>>>>>> 6bbb88c8
 			["clang++.exe"] = @"
 [tool]
 family=clang-cl
