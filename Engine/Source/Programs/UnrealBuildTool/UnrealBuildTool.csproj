<Project Sdk="Microsoft.NET.Sdk">
  <Import Project="..\Shared\UnrealEngine.csproj.props" />
  
  <PropertyGroup>
    <TargetFramework>net6.0</TargetFramework>
    <Configuration Condition=" '$(Configuration)' == '' ">Development</Configuration>
    <OutputType>Exe</OutputType>
    <AppendTargetFrameworkToOutputPath>false</AppendTargetFrameworkToOutputPath>
    <GenerateAssemblyInfo>false</GenerateAssemblyInfo>
    <GenerateTargetFrameworkAttribute>false</GenerateTargetFrameworkAttribute>
    <Configurations>Debug;Release;Development;Analyze</Configurations>
    <ApplicationManifest>app.manifest</ApplicationManifest>
    <AssemblyName>UnrealBuildTool</AssemblyName>
    <RootNamespace>UnrealBuildTool</RootNamespace>
    <SatelliteResourceLanguages>en</SatelliteResourceLanguages> <!-- remove non english resource languages -->
    <AppendRuntimeIdentifierToOutputPath>false</AppendRuntimeIdentifierToOutputPath>
    <IsWindows Condition="'$([System.Runtime.InteropServices.RuntimeInformation]::IsOSPlatform($([System.Runtime.InteropServices.OSPlatform]::Windows)))' == 'true'">true</IsWindows> 
    <IsOSX Condition="'$([System.Runtime.InteropServices.RuntimeInformation]::IsOSPlatform($([System.Runtime.InteropServices.OSPlatform]::OSX)))' == 'true'">true</IsOSX> 
    <IsLinux Condition="'$([System.Runtime.InteropServices.RuntimeInformation]::IsOSPlatform($([System.Runtime.InteropServices.OSPlatform]::Linux)))' == 'true'">true</IsLinux> 
    <DebugType>pdbonly</DebugType> 
    <Nullable>enable</Nullable>
    <RunAnalyzersDuringBuild>false</RunAnalyzersDuringBuild>
  </PropertyGroup>
  <PropertyGroup Condition=" '$(Configuration)|$(Platform)' == 'Development|AnyCPU' ">
    <Optimize>True</Optimize>
    <OutputPath>..\..\..\Binaries\DotNET\UnrealBuildTool</OutputPath>
    <DocumentationFile>..\..\..\Binaries\DotNET\UnrealBuildTool\UnrealBuildTool.xml</DocumentationFile>
  </PropertyGroup>
  <PropertyGroup Condition=" '$(Configuration)|$(Platform)' == 'Release|AnyCPU' ">
    <Optimize>True</Optimize>
    <DebugType>pdbonly</DebugType>
    <PlatformTarget>AnyCPU</PlatformTarget>
    <ErrorReport>prompt</ErrorReport>
    <AllowUnsafeBlocks>false</AllowUnsafeBlocks>
    <Prefer32Bit>false</Prefer32Bit>
	<OutputPath>..\..\..\Binaries\DotNET\UnrealBuildTool</OutputPath>
    <DocumentationFile>..\..\..\Binaries\DotNET\UnrealBuildTool\UnrealBuildTool.xml</DocumentationFile>
  </PropertyGroup>
  <PropertyGroup Condition=" '$(Configuration)|$(Platform)' == 'Debug|AnyCPU' ">
    <OutputPath>..\..\..\Binaries\DotNET\UnrealBuildTool</OutputPath>
    <DocumentationFile>..\..\..\Binaries\DotNET\UnrealBuildTool\UnrealBuildTool.xml</DocumentationFile>
    <DebugSymbols>true</DebugSymbols>
    <DebugType>full</DebugType>
  </PropertyGroup>
  <PropertyGroup Condition=" '$(Configuration)|$(Platform)' == 'Analyze|AnyCPU' ">
    <OutputPath>..\..\..\Binaries\DotNET\UnrealBuildTool</OutputPath>
    <DocumentationFile>..\..\..\Binaries\DotNET\UnrealBuildTool\UnrealBuildTool.xml</DocumentationFile>
    <RunAnalyzersDuringBuild>True</RunAnalyzersDuringBuild>
    <TreatWarningsAsErrors>false</TreatWarningsAsErrors>
    <GenerateDocumentationFile>True</GenerateDocumentationFile>
    <DocumentationFile></DocumentationFile>
  </PropertyGroup>
  <ItemGroup>
    <Reference Include="Ionic.Zip.Reduced">
      <HintPath>..\..\..\Binaries\DotNET\Ionic.Zip.Reduced.dll</HintPath>
    </Reference>
    <Reference Include="Microsoft.VisualStudio.Setup.Configuration.Interop">
      <HintPath>..\..\..\Binaries\ThirdParty\VisualStudio\Microsoft.VisualStudio.Setup.Configuration.Interop.dll</HintPath>
      <EmbedInteropTypes>True</EmbedInteropTypes>
    </Reference>
  </ItemGroup>
  <Choose>
    <When Condition="Exists('..\..\..\Restricted\NotForLicensees\Source\Programs\UnrealBuildTool\Executors\FASTBuild.cs')">
      <PropertyGroup>
        <DefineConstants>$(DefineConstants);__FASTBUILD_AVAILABLE__</DefineConstants>
      </PropertyGroup>
    </When>
  </Choose>
  <Choose>
    <When Condition="Exists('..\..\..\Restricted\NotForLicensees\Source\Programs\UnrealBuildTool\ProjectFiles\VProject\VProjectFileGenerator.cs')">
      <PropertyGroup>
        <DefineConstants>$(DefineConstants);__VPROJECT_AVAILABLE__</DefineConstants>
      </PropertyGroup>
    </When>
  </Choose>

  <ItemGroup>
    <Compile Include="..\Shared\MetaData.cs">
      <Link>Properties\MetaData.cs</Link>
    </Compile>
  </ItemGroup>

  <!-- The following will glob all platform extensions' UnrealBuildTool source
  files and include them in the build. They will also appear in VisualStudio.
  RecursiveDir does not work in VS Mac (and maybe Linux?), so only use it in Windows. 
  See: https://developercommunity.visualstudio.com/content/problem/527478/recursivedir-causes-infinitely-nested-subdirectori.html -->
  <ItemGroup>
    <Compile Include="../../../Platforms/*/Source/Programs/UnrealBuildTool/**/*.cs">
      <!-- Since RecursiveDir is bugged on VS Mac, we use the FullPath, and use Regex to pull out portions of the path to get Platform name -->
      <Link>Platform/$([System.Text.RegularExpressions.Regex]::Replace(%(FullPath), '^(.*[\\/]Platforms[\\/])(.+?)[\\/](.*)$', '$2'))/%(Filename)%(Extension)</Link>
    </Compile>
    <Compile Include="../../../Restricted/*/Platforms/*/Source/Programs/UnrealBuildTool/**/*.cs">
      <!-- Restricted may or may not be in a Platforms dir, so just use the subdir directly, even tho it makes for a
       messier directory structure for these few files -->
      <Link>Platform/$([System.Text.RegularExpressions.Regex]::Replace(%(FullPath), '^(.*[\\/]Platforms[\\/])(.+?)[\\/](.*)$', '$2'))/%(Filename)%(Extension)</Link>
    </Compile>
    <Compile Include="../../../Restricted/*/Source/Programs/UnrealBuildTool/**/*.cs">
      <!-- Restricted may or may not be in a Platforms dir, so just use the subdir directly, even tho it makes for a
       messier directory structure for these few files -->
      <Link>$([System.Text.RegularExpressions.Regex]::Replace(%(FullPath), '^.+?[\\/]UnrealBuildTool[\\/]', ''))</Link>
    </Compile>
  </ItemGroup>

  <ItemGroup>
    <!-- If you add a project reference, BuildUAT.bat/.sh need to be updated to also test for those projects.
    While similar checks are in RunUBT.bat/.sh and GenerateProjectFiles.bat, they don't currently check for these projects. -->
    <ProjectReference Include="..\Shared\EpicGames.Build\EpicGames.Build.csproj" />
    <ProjectReference Include="..\Shared\EpicGames.Core\EpicGames.Core.csproj" />
    <ProjectReference Include="..\Shared\EpicGames.IoHash\EpicGames.IoHash.csproj" />
    <ProjectReference Include="..\Shared\EpicGames.Serialization\EpicGames.Serialization.csproj" />
    <ProjectReference Include="..\Shared\EpicGames.UHT\EpicGames.UHT.csproj" />
  </ItemGroup>
  <ItemGroup>
<<<<<<< HEAD
    <PackageReference Include="Microsoft.CodeAnalysis.CSharp" Version="3.7.0" />
    <PackageReference Include="Microsoft.Win32.Registry" Version="4.7.0" />
=======
    <PackageReference Include="Microsoft.CodeAnalysis.CSharp" Version="3.11.0" />
    <PackageReference Include="Microsoft.Win32.Registry" Version="5.0.0" />
>>>>>>> d731a049
    <PackageReference Include="OpenTracing" Version="0.12.1" />
    <PackageReference Include="System.Management" Version="4.7.0" />
    <PackageReference Include="System.Security.Cryptography.Csp" Version="4.3.0" />
    <PackageReference Include="System.ServiceProcess.ServiceController" Version="4.7.0" />

    <!-- Required by Ionic -->
    <PackageReference Include="System.Security.Permissions" Version="4.7.0" />
    <PackageReference Include="System.Text.Encoding.CodePages" Version="4.7.1" />

    <!-- Required for Hololens -->
    <PackageReference Include="System.Reflection.MetadataLoadContext" Version="4.7.2" /> 
    
    <!-- Required for EpicGames.MsBuild -->
    <PackageReference Include="Microsoft.Build" Version="17.1.0" ExcludeAssets="runtime" PrivateAssets="all" />
    <PackageReference Include="Microsoft.Build.Locator" Version="1.4.1" PrivateAssets="all" />

    <!-- Added as a temporary workaround to running from visual studio where the system version of dotnet is run. 
         Adding a loader context resolves many of the issues, but it still fails when MSBuild tries to write the json -->
    <PackageReference Include="Newtonsoft.Json" Version="13.0.1" />
  </ItemGroup>
</Project><|MERGE_RESOLUTION|>--- conflicted
+++ resolved
@@ -111,13 +111,8 @@
     <ProjectReference Include="..\Shared\EpicGames.UHT\EpicGames.UHT.csproj" />
   </ItemGroup>
   <ItemGroup>
-<<<<<<< HEAD
-    <PackageReference Include="Microsoft.CodeAnalysis.CSharp" Version="3.7.0" />
-    <PackageReference Include="Microsoft.Win32.Registry" Version="4.7.0" />
-=======
     <PackageReference Include="Microsoft.CodeAnalysis.CSharp" Version="3.11.0" />
     <PackageReference Include="Microsoft.Win32.Registry" Version="5.0.0" />
->>>>>>> d731a049
     <PackageReference Include="OpenTracing" Version="0.12.1" />
     <PackageReference Include="System.Management" Version="4.7.0" />
     <PackageReference Include="System.Security.Cryptography.Csp" Version="4.3.0" />
