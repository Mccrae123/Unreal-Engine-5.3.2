--- conflicted
+++ resolved
@@ -196,11 +196,8 @@
     <Compile Include="System\BuildReceipt.cs" />
     <Compile Include="System\FlatCPPIncludeDepencencyCache.cs" />
     <Compile Include="System\Distcc.cs" />
-<<<<<<< HEAD
-=======
     <Compile Include="System\CodeLiteGenerator.cs" />
     <Compile Include="System\CodeLiteProject.cs" />
->>>>>>> a8a797ea
     <Compile Include="System\KDevelopGenerator.cs" />
     <Compile Include="System\CMakefileGenerator.cs" />
     <Compile Include="System\ModuleDescriptor.cs" />
