--- conflicted
+++ resolved
@@ -29,14 +29,11 @@
 		{
 		}
 
-<<<<<<< HEAD
-=======
 		public static DirectoryReference GetModuleInterfaceDir(DirectoryReference OutputDir)
 		{
 			return DirectoryReference.Combine(OutputDir, "Ifc");
 		}
 
->>>>>>> 6bbb88c8
 		public abstract CPPOutput CompileCPPFiles(CppCompileEnvironment CompileEnvironment, List<FileItem> InputFiles, DirectoryReference OutputDir, string ModuleName, IActionGraphBuilder Graph);
 
 		public virtual CPPOutput CompileRCFiles(CppCompileEnvironment Environment, List<FileItem> InputFiles, DirectoryReference OutputDir, IActionGraphBuilder Graph)
@@ -137,11 +134,7 @@
 		/// <param name="ToolArg">Argument that will be passed to the tool</param>
 		/// <param name="Expression">null, or a Regular expression to capture in the output</param>
 		/// <returns></returns>
-<<<<<<< HEAD
-		public static string RunToolAndCaptureOutput(FileReference Command, string ToolArg, string Expression = null)
-=======
 		public static string? RunToolAndCaptureOutput(FileReference Command, string ToolArg, string? Expression = null)
->>>>>>> 6bbb88c8
 		{
 			string ProcessOutput = Utils.RunLocalProcessAndReturnStdOut(Command.FullName, ToolArg);
 
@@ -163,15 +156,9 @@
 		/// <returns></returns>
 		public static Version RunToolAndCaptureVersion(FileReference Command, string VersionArg, string VersionExpression = @"(\d+\.\d+(\.\d+)?(\.\d+)?)")
 		{
-<<<<<<< HEAD
-			string ProcessOutput = RunToolAndCaptureOutput(Command, VersionArg, VersionExpression);
-
-			Version ToolVersion = new Version(0, 0);
-=======
 			string? ProcessOutput = RunToolAndCaptureOutput(Command, VersionArg, VersionExpression);
 
 			Version? ToolVersion;
->>>>>>> 6bbb88c8
 
 			if (Version.TryParse(ProcessOutput, out ToolVersion))
 			{
@@ -180,11 +167,7 @@
 
 			Log.TraceWarning("Unable to retrieve version from {0} {1}", Command, VersionArg);
 
-<<<<<<< HEAD
-			return ToolVersion;
-=======
 			return new Version(0, 0);
->>>>>>> 6bbb88c8
 		}
 	};
 
@@ -356,11 +339,7 @@
 		{
 			if (!ISPCCompilerVersions.ContainsKey(Platform))
 			{
-<<<<<<< HEAD
-				Version CompilerVersion = null;
-=======
 				Version? CompilerVersion = null;
->>>>>>> 6bbb88c8
 				string CompilerPath = GetISPCHostCompilerPath(Platform);
 
 				if (!File.Exists(CompilerPath))
@@ -369,18 +348,12 @@
 					CompilerVersion = new Version(-1, -1);
 				}
 
-<<<<<<< HEAD
-				ISPCCompilerVersions[Platform] = RunToolAndCaptureOutput(new FileReference(CompilerPath), "--version", "(.*)");
-=======
 				ISPCCompilerVersions[Platform] = RunToolAndCaptureOutput(new FileReference(CompilerPath), "--version", "(.*)")!;
->>>>>>> 6bbb88c8
 			}
 
 			return ISPCCompilerVersions[Platform];			
 		}
 
-<<<<<<< HEAD
-=======
 		/// <summary>
 		/// Get object file format for ISPC.
 		/// </summary>
@@ -408,7 +381,6 @@
 			return Format;
 		}
 
->>>>>>> 6bbb88c8
 		/// <summary>
 		/// Get object file suffix for ISPC.
 		/// </summary>
