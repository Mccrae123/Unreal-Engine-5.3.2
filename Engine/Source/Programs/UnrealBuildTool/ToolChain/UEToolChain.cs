--- conflicted
+++ resolved
@@ -2,12 +2,6 @@
 
 using System;
 using System.Collections.Generic;
-<<<<<<< HEAD
-using System.IO;
-using System.Linq;
-using System.Text;
-=======
->>>>>>> d731a049
 using System.Text.RegularExpressions;
 using EpicGames.Core;
 using Microsoft.Extensions.Logging;
@@ -142,11 +136,7 @@
 		/// <param name="ToolArg">Argument that will be passed to the tool</param>
 		/// <param name="Expression">null, or a Regular expression to capture in the output</param>
 		/// <returns></returns>
-<<<<<<< HEAD
-		public static string? RunToolAndCaptureOutput(FileReference Command, string ToolArg, string? Expression = null)
-=======
 		protected string? RunToolAndCaptureOutput(FileReference Command, string ToolArg, string? Expression = null)
->>>>>>> d731a049
 		{
 			string ProcessOutput = Utils.RunLocalProcessAndReturnStdOut(Command.FullName, ToolArg, Logger);
 
@@ -182,641 +172,4 @@
 			return new Version(0, 0);
 		}
 	};
-<<<<<<< HEAD
-
-	abstract class ISPCToolChain : UEToolChain
-	{
-		/// <summary>
-		/// Get CPU Instruction set targets for ISPC.
-		/// </summary>
-		/// <param name="Platform">Which OS platform to target.</param>
-		/// <param name="Arch">Which architecture inside an OS platform to target. Only used for Android currently.</param>
-		/// <returns>List of instruction set targets passed to ISPC compiler</returns>
-		public virtual List<string> GetISPCCompileTargets(UnrealTargetPlatform Platform, string? Arch)
-		{
-			List<string> ISPCTargets = new List<string>();
-
-			if (UEBuildPlatform.IsPlatformInGroup(Platform, UnrealPlatformGroup.Windows) ||
-				(UEBuildPlatform.IsPlatformInGroup(Platform, UnrealPlatformGroup.Unix) && Platform != UnrealTargetPlatform.LinuxArm64) ||
-				Platform == UnrealTargetPlatform.Mac)
-			{
-				ISPCTargets.AddRange(new string[] { "avx512skx-i32x8", "avx2", "avx", "sse4", "sse2" });
-			}
-			else if (Platform == UnrealTargetPlatform.LinuxArm64)
-			{
-				ISPCTargets.AddRange(new string[] { "neon" });
-			}
-			else if (Platform == UnrealTargetPlatform.Android)
-			{
-				switch (Arch)
-				{
-					case "-armv7": ISPCTargets.Add("neon"); break; // Assumes NEON is in use
-					case "-arm64": ISPCTargets.Add("neon"); break;
-					case "-x86": ISPCTargets.AddRange(new string[] { "sse4", "sse2" }); break;
-					case "-x64": ISPCTargets.AddRange(new string[] { "sse4", "sse2" }); break;
-					default: Log.TraceWarning("Invalid Android architecture for ISPC. At least one architecture (armv7, x86, etc) needs to be selected in the project settings to build"); break;
-				}
-			}
-			else
-			{
-				Log.TraceWarning("Unsupported ISPC platform target!");
-			}
-
-			return ISPCTargets;
-		}
-
-		/// <summary>
-		/// Get OS target for ISPC.
-		/// </summary>
-		/// <param name="Platform">Which OS platform to target.</param>
-		/// <returns>OS string passed to ISPC compiler</returns>
-		public virtual string GetISPCOSTarget(UnrealTargetPlatform Platform)
-		{
-			string ISPCOS = "";
-
-			if (UEBuildPlatform.IsPlatformInGroup(Platform, UnrealPlatformGroup.Windows))
-			{
-				ISPCOS += "windows";
-			}
-			else if (UEBuildPlatform.IsPlatformInGroup(Platform, UnrealPlatformGroup.Unix))
-			{
-				ISPCOS += "linux";
-			}
-			else if (Platform == UnrealTargetPlatform.Android)
-			{
-				ISPCOS += "android";
-			}
-			else if (Platform == UnrealTargetPlatform.Mac)
-			{
-				ISPCOS += "macos";
-			}
-			else
-			{
-				Log.TraceWarning("Unsupported ISPC platform target!");
-			}
-
-			return ISPCOS;
-		}
-
-		/// <summary>
-		/// Get CPU architecture target for ISPC.
-		/// </summary>
-		/// <param name="Platform">Which OS platform to target.</param>
-		/// <param name="Arch">Which architecture inside an OS platform to target. Only used for Android currently.</param>
-		/// <returns>Arch string passed to ISPC compiler</returns>
-		public virtual string GetISPCArchTarget(UnrealTargetPlatform Platform, string? Arch)
-		{
-			string ISPCArch = "";
-
-			if (UEBuildPlatform.IsPlatformInGroup(Platform, UnrealPlatformGroup.Windows) ||
-				(UEBuildPlatform.IsPlatformInGroup(Platform, UnrealPlatformGroup.Unix) && Platform != UnrealTargetPlatform.LinuxArm64) ||
-				Platform == UnrealTargetPlatform.Mac)
-			{
-				ISPCArch += "x86-64";
-			}
-			else if (Platform == UnrealTargetPlatform.LinuxArm64)
-			{
-				ISPCArch += "aarch64";
-			}
-			else if (Platform == UnrealTargetPlatform.Android)
-			{
-				switch (Arch)
-				{
-					case "-armv7": ISPCArch += "arm"; break; // Assumes NEON is in use
-					case "-arm64": ISPCArch += "aarch64"; break;
-					case "-x86": ISPCArch += "x86"; break;
-					case "-x64": ISPCArch += "x86-64"; break;
-					default: Log.TraceWarning("Invalid Android architecture for ISPC. At least one architecture (armv7, x86, etc) needs to be selected in the project settings to build"); break;
-				}
-			}
-			else
-			{
-				Log.TraceWarning("Unsupported ISPC platform target!");
-			}
-
-			return ISPCArch;
-		}
-
-		/// <summary>
-		/// Get CPU target for ISPC.
-		/// </summary>
-		/// <param name="Platform">Which OS platform to target.</param>
-		/// <returns>CPU string passed to ISPC compiler</returns>
-		public virtual string? GetISPCCpuTarget(UnrealTargetPlatform Platform)
-		{
-			return null;  // no specific CPU selected
-		}
-
-		/// <summary>
-		/// Get host compiler path for ISPC.
-		/// </summary>
-		/// <param name="Platform">Which OS build platform is running on.</param>
-		/// <returns>Path to ISPC compiler</returns>
-		public virtual string GetISPCHostCompilerPath(UnrealTargetPlatform Platform)
-		{
-			string ISPCCompilerPathCommon = Path.Combine(UnrealBuildTool.EngineSourceDirectory.FullName, "ThirdParty", "Intel", "ISPC", "bin");
-			string ISPCArchitecturePath = "";
-			string ExeExtension = ".exe";
-
-			if (UEBuildPlatform.IsPlatformInGroup(Platform, UnrealPlatformGroup.Windows))
-			{
-				ISPCArchitecturePath = "Windows";
-			}
-			else if (Platform == UnrealTargetPlatform.Linux)
-			{
-				ISPCArchitecturePath = "Linux";
-				ExeExtension = "";
-			}
-			else if (Platform == UnrealTargetPlatform.Mac)
-			{
-				ISPCArchitecturePath = "Mac";
-				ExeExtension = "";
-			}
-			else
-			{
-				Log.TraceWarning("Unsupported ISPC host!");
-			}
-
-			return Path.Combine(ISPCCompilerPathCommon, ISPCArchitecturePath, "ispc" + ExeExtension);
-		}
-
-		static Dictionary<UnrealTargetPlatform, string> ISPCCompilerVersions = new Dictionary<UnrealTargetPlatform, string>();
-
-		/// <summary>
-		/// Returns the version of the ISPC compiler for the specified platform. If GetISPCHostCompilerPath() doesn't return a valid path
-		/// this will return a -1 version.
-		/// </summary>
-		/// <param name="Platform">Which OS build platform is running on.</param>
-		/// <returns>Version reported by the ISPC compilerr</returns>
-		public virtual string GetISPCHostCompilerVersion(UnrealTargetPlatform Platform)
-		{
-			if (!ISPCCompilerVersions.ContainsKey(Platform))
-			{
-				Version? CompilerVersion = null;
-				string CompilerPath = GetISPCHostCompilerPath(Platform);
-
-				if (!File.Exists(CompilerPath))
-				{
-					Log.TraceWarning("No ISPC compiler at {0}", CompilerPath);
-					CompilerVersion = new Version(-1, -1);
-				}
-
-				ISPCCompilerVersions[Platform] = RunToolAndCaptureOutput(new FileReference(CompilerPath), "--version", "(.*)")!;
-			}
-
-			return ISPCCompilerVersions[Platform];			
-		}
-
-		/// <summary>
-		/// Get object file format for ISPC.
-		/// </summary>
-		/// <param name="Platform">Which OS build platform is running on.</param>
-		/// <returns>Object file suffix</returns>
-		public virtual string GetISPCObjectFileFormat(UnrealTargetPlatform Platform)
-		{
-			string Format = "";
-
-			if (UEBuildPlatform.IsPlatformInGroup(Platform, UnrealPlatformGroup.Windows))
-			{
-				Format += "obj";
-			}
-			else if (UEBuildPlatform.IsPlatformInGroup(Platform, UnrealPlatformGroup.Unix) ||
-					Platform == UnrealTargetPlatform.Mac ||
-					Platform == UnrealTargetPlatform.Android)
-			{
-				Format += "obj";
-			}
-			else
-			{
-				Log.TraceWarning("Unsupported ISPC platform target!");
-			}
-
-			return Format;
-		}
-
-		/// <summary>
-		/// Get object file suffix for ISPC.
-		/// </summary>
-		/// <param name="Platform">Which OS build platform is running on.</param>
-		/// <returns>Object file suffix</returns>
-		public virtual string GetISPCObjectFileSuffix(UnrealTargetPlatform Platform)
-		{
-			string Suffix = "";
-
-			if (UEBuildPlatform.IsPlatformInGroup(Platform, UnrealPlatformGroup.Windows))
-			{
-				Suffix += ".obj";
-			}
-			else if (UEBuildPlatform.IsPlatformInGroup(Platform, UnrealPlatformGroup.Unix) ||
-					Platform == UnrealTargetPlatform.Mac ||
-					Platform == UnrealTargetPlatform.Android)
-			{
-				Suffix += ".o";
-			}
-			else
-			{
-				Log.TraceWarning("Unsupported ISPC platform target!");
-			}
-
-			return Suffix;
-		}
-
-		private string EscapeDefinitionForISPC(string Definition)
-		{
-			// See: https://github.com/ispc/ispc/blob/4ee767560cd752eaf464c124eb7ef1b0fd37f1df/src/main.cpp#L264 for ispc's argument parsing code, which does the following (and does not support escaping):
-			// Argument      Parses as 
-			// "abc""def"    One agrument:  abcdef
-			// "'abc'"       One argument:  'abc'
-			// -D"X="Y Z""   Two arguments: -DX=Y and Z
-			// -D'X="Y Z"'   One argument:  -DX="Y Z"  (i.e. with quotes in value)
-			// -DX="Y Z"     One argument:  -DX=Y Z    (this is what we want on the command line)
-
-			// Assumes that quotes at the start and end of the value string mean that everything between them should be passed on unchanged.
-
-			int DoubleQuoteCount = Definition.Count(c => c == '"');
-			bool bHasSingleQuote = Definition.Contains('\'');
-			bool bHasSpace = Definition.Contains(' ');
-
-			string Escaped = Definition;
-
-			if (DoubleQuoteCount > 0 || bHasSingleQuote || bHasSpace)
-			{
-				int EqualsIndex = Definition.IndexOf('=');
-				string Name = Definition[0..EqualsIndex];
-				string Value = Definition[(EqualsIndex + 1)..];
-
-				string UnquotedValue = Value;
-
-				// remove one layer of quoting, if present
-				if (Value.StartsWith('"') && Value.EndsWith('"') && Value.Length != 1)
-				{
-					UnquotedValue = Value[1..^1];
-					DoubleQuoteCount -= 2;
-				}
-
-				if (DoubleQuoteCount == 0 && (bHasSingleQuote || bHasSpace))
-				{
-					Escaped = $"{Name}=\"{UnquotedValue}\"";
-				}
-				else if (!bHasSingleQuote && (bHasSpace || DoubleQuoteCount > 0))
-				{
-					// If there are no single quotes, we can use them to quote the value string
-					Escaped = $"{Name}='{UnquotedValue}'";
-				}
-				else
-				{
-					// Treat all special chars in the value string as needing explicit extra quoting. Thoroughly clumsy.
-					StringBuilder Requoted = new StringBuilder();
-					foreach (char c in UnquotedValue)
-					{
-						if (c == '"')
-						{
-							Requoted.Append("'\"'");
-						}
-						else if (c == '\'')
-						{
-							Requoted.Append("\"'\"");
-						}
-						else if (c == ' ')
-						{
-							Requoted.Append("\" \"");
-						}
-						else
-						{
-							Requoted.Append(c);
-						}
-					}
-					Escaped = $"{Name}={Requoted}";
-				}
-			}
-
-			return Escaped;
-		}
-
-		public override CPPOutput GenerateISPCHeaders(CppCompileEnvironment CompileEnvironment, List<FileItem> InputFiles, DirectoryReference OutputDir, IActionGraphBuilder Graph)
-		{
-			CPPOutput Result = new CPPOutput();
-
-			if(!CompileEnvironment.bCompileISPC)
-			{
-				return Result;
-			}
-
-			List<string> CompileTargets = GetISPCCompileTargets(CompileEnvironment.Platform, null);
-
-			foreach (FileItem ISPCFile in InputFiles)
-			{
-				Action CompileAction = Graph.CreateAction(ActionType.Compile);
-				CompileAction.CommandDescription = "Compile";
-				CompileAction.WorkingDirectory = UnrealBuildTool.EngineSourceDirectory;
-				CompileAction.CommandPath = new FileReference(GetISPCHostCompilerPath(BuildHostPlatform.Current.Platform));
-				CompileAction.StatusDescription = Path.GetFileName(ISPCFile.AbsolutePath);
-
-				// Disable remote execution to workaround mismatched case on XGE
-				CompileAction.bCanExecuteRemotely = false;
-
-				List<string> Arguments = new List<string>();
-
-				// Add the ISPC obj file as a prerequisite of the action.
-				CompileAction.CommandArguments = String.Format("\"{0}\" ", ISPCFile.AbsolutePath);
-
-				// Add the ISPC h file to the produced item list.
-				FileItem ISPCIncludeHeaderFile = FileItem.GetItemByFileReference(
-					FileReference.Combine(
-						OutputDir,
-						Path.GetFileName(ISPCFile.AbsolutePath) + ".generated.dummy.h"
-						)
-					);
-
-				// Add the ISPC file to be compiled.
-				Arguments.Add(String.Format("-h \"{0}\"", ISPCIncludeHeaderFile));
-
-				// Build target string. No comma on last
-				string TargetString = "";
-				foreach (string Target in CompileTargets)
-				{
-					if (Target == CompileTargets[CompileTargets.Count-1]) // .Last()
-					{
-						TargetString += Target;
-					}
-					else
-					{
-						TargetString += Target + ",";
-					}
-				}
-
-				// Build target triplet
-				Arguments.Add(String.Format("--target-os={0}", GetISPCOSTarget(CompileEnvironment.Platform)));
-				Arguments.Add(String.Format("--arch={0}", GetISPCArchTarget(CompileEnvironment.Platform, null)));
-				Arguments.Add(String.Format("--target={0}", TargetString));
-				Arguments.Add(String.Format("--emit-{0}", GetISPCObjectFileFormat(CompileEnvironment.Platform)));
-				
-				string? CpuTarget = GetISPCCpuTarget(CompileEnvironment.Platform);
-				if (!String.IsNullOrEmpty(CpuTarget))
-                {
-					Arguments.Add(String.Format("--cpu={0}", CpuTarget));
-				}
-
-				// PIC is needed for modular builds except on Windows
-				if ((CompileEnvironment.bIsBuildingDLL ||
-					CompileEnvironment.bIsBuildingLibrary) &&
-					!UEBuildPlatform.IsPlatformInGroup(CompileEnvironment.Platform, UnrealPlatformGroup.Windows))
-				{
-					Arguments.Add("--pic");
-				}
-
-				// Include paths. Don't use AddIncludePath() here, since it uses the full path and exceeds the max command line length.
-				// Because ISPC response files don't support white space in arguments, paths with white space need to be passed to the command line directly.
-				foreach (DirectoryReference IncludePath in CompileEnvironment.UserIncludePaths)
-				{
-					Arguments.Add(String.Format("-I\"{0}\"", IncludePath));
-				}
-
-				// System include paths.
-				foreach (DirectoryReference SystemIncludePath in CompileEnvironment.SystemIncludePaths)
-				{
-					Arguments.Add(String.Format("-I\"{0}\"", SystemIncludePath));
-				}
-
-				// Preprocessor definitions.
-				foreach (string Definition in CompileEnvironment.Definitions)
-				{
-					// TODO: Causes ISPC compiler to generate a spurious warning about the universal character set
-					if (!Definition.Contains("\\\\U") && !Definition.Contains("\\\\u"))
-					{
-						Arguments.Add($"-D{EscapeDefinitionForISPC(Definition)}");
-					}
-				}
-
-				// Generate the included header dependency list
-				if (CompileEnvironment.bGenerateDependenciesFile)
-				{
-					FileItem DependencyListFile = FileItem.GetItemByFileReference(FileReference.Combine(OutputDir, Path.GetFileName(ISPCFile.AbsolutePath) + ".txt"));
-					Arguments.Add(String.Format("-MMM \"{0}\"", DependencyListFile.AbsolutePath.Replace('\\', '/')));
-					CompileAction.DependencyListFile = DependencyListFile;
-					CompileAction.ProducedItems.Add(DependencyListFile);
-				}
-
-				CompileAction.ProducedItems.Add(ISPCIncludeHeaderFile);
-
-				FileReference ResponseFileName = new FileReference(ISPCIncludeHeaderFile.AbsolutePath + ".response");
-				FileItem ResponseFileItem = Graph.CreateIntermediateTextFile(ResponseFileName, Arguments.Select(x => Utils.ExpandVariables(x)));
-				CompileAction.CommandArguments += String.Format("@\"{0}\"", ResponseFileName);
-				CompileAction.PrerequisiteItems.Add(ResponseFileItem);
-
-				// Add the source file and its included files to the prerequisite item list.
-				CompileAction.PrerequisiteItems.Add(ISPCFile);
-
-				FileItem ISPCFinalHeaderFile = FileItem.GetItemByFileReference(
-					FileReference.Combine(
-						OutputDir,
-						Path.GetFileName(ISPCFile.AbsolutePath) + ".generated.h"
-						)
-					);
-
-				// Fix interrupted build issue by copying header after generation completes
-				FileReference SourceFile = ISPCIncludeHeaderFile.Location;
-				FileReference TargetFile = ISPCFinalHeaderFile.Location;
-
-				FileItem SourceFileItem = FileItem.GetItemByFileReference(SourceFile);
-				FileItem TargetFileItem = FileItem.GetItemByFileReference(TargetFile);
-
-				Action CopyAction = Graph.CreateAction(ActionType.BuildProject);
-				CopyAction.CommandDescription = "Copy";
-				CopyAction.CommandPath = BuildHostPlatform.Current.Shell;
-				if (BuildHostPlatform.Current.ShellType == ShellType.Cmd)
-				{
-					CopyAction.CommandArguments = String.Format("/C \"copy /Y \"{0}\" \"{1}\" 1>nul\"", SourceFile, TargetFile);
-				}
-				else
-				{
-					CopyAction.CommandArguments = String.Format("-c 'cp -f \"\"{0}\"\" \"\"{1}\"'", SourceFile.FullName, TargetFile.FullName);
-				}
-				CopyAction.WorkingDirectory = UnrealBuildTool.EngineSourceDirectory;
-				CopyAction.PrerequisiteItems.Add(SourceFileItem);
-				CopyAction.ProducedItems.Add(TargetFileItem);
-				CopyAction.StatusDescription = TargetFileItem.Location.GetFileName();
-				CopyAction.bCanExecuteRemotely = false;
-				CopyAction.bShouldOutputStatusDescription = false;
-
-				Result.GeneratedHeaderFiles.Add(TargetFileItem);
-
-				Log.TraceVerbose("   ISPC Generating Header " + CompileAction.StatusDescription + ": \"" + CompileAction.CommandPath + "\"" + CompileAction.CommandArguments);
-			}
-
-			return Result;
-		}
-
-		public override CPPOutput CompileISPCFiles(CppCompileEnvironment CompileEnvironment, List<FileItem> InputFiles, DirectoryReference OutputDir, IActionGraphBuilder Graph)
-		{
-			CPPOutput Result = new CPPOutput();
-
-			if (!CompileEnvironment.bCompileISPC)
-			{
-				return Result;
-			}
-
-			List<string> CompileTargets = GetISPCCompileTargets(CompileEnvironment.Platform, null);
-
-			foreach (FileItem ISPCFile in InputFiles)
-			{
-				Action CompileAction = Graph.CreateAction(ActionType.Compile);
-				CompileAction.CommandDescription = "Compile";
-				CompileAction.WorkingDirectory = UnrealBuildTool.EngineSourceDirectory;
-				CompileAction.CommandPath = new FileReference(GetISPCHostCompilerPath(BuildHostPlatform.Current.Platform));
-				CompileAction.StatusDescription = Path.GetFileName(ISPCFile.AbsolutePath);
-
-				// Disable remote execution to workaround mismatched case on XGE
-				CompileAction.bCanExecuteRemotely = false;
-
-				List<string> Arguments = new List<string>();
-
-				// Add the ISPC file to be compiled.
-				Arguments.Add(String.Format(" \"{0}\"", ISPCFile.AbsolutePath));
-
-				List<FileItem> CompiledISPCObjFiles = new List<FileItem>();
-				string TargetString = "";
-
-				foreach (string Target in CompileTargets)
-				{
-					string ObjTarget = Target;
-
-					if (Target.Contains("-"))
-					{
-						// Remove lane width and gang size from obj file name
-						ObjTarget = Target.Split('-')[0];
-					}
-
-					FileItem CompiledISPCObjFile;
-
-					if (CompileTargets.Count > 1)
-					{
-						CompiledISPCObjFile = FileItem.GetItemByFileReference(
-						FileReference.Combine(
-							OutputDir,
-							Path.GetFileName(ISPCFile.AbsolutePath) + "_" + ObjTarget + GetISPCObjectFileSuffix(CompileEnvironment.Platform)
-							)
-						);
-					}
-					else
-					{
-						CompiledISPCObjFile = FileItem.GetItemByFileReference(
-						FileReference.Combine(
-							OutputDir,
-							Path.GetFileName(ISPCFile.AbsolutePath) + GetISPCObjectFileSuffix(CompileEnvironment.Platform)
-							)
-						);
-					}
-
-					// Add the ISA specific ISPC obj files to the produced item list.
-					CompiledISPCObjFiles.Add(CompiledISPCObjFile);
-
-					// Build target string. No comma on last
-					if (Target == CompileTargets[CompileTargets.Count-1]) // .Last()
-					{
-						TargetString += Target;
-					}
-					else
-					{
-						TargetString += Target + ",";
-					}
-				}
-
-				// Add the common ISPC obj file to the produced item list.
-				FileItem CompiledISPCObjFileNoISA = FileItem.GetItemByFileReference(
-					FileReference.Combine(
-						OutputDir,
-						Path.GetFileName(ISPCFile.AbsolutePath) + GetISPCObjectFileSuffix(CompileEnvironment.Platform)
-						)
-					);
-
-				CompiledISPCObjFiles.Add(CompiledISPCObjFileNoISA);
-
-				// Add the output ISPC obj file
-				Arguments.Add(String.Format("-o \"{0}\"", CompiledISPCObjFileNoISA));
-
-				// Build target triplet
-				Arguments.Add(String.Format("--target-os=\"{0}\"", GetISPCOSTarget(CompileEnvironment.Platform)));
-				Arguments.Add(String.Format("--arch=\"{0}\"", GetISPCArchTarget(CompileEnvironment.Platform, null)));
-				Arguments.Add(String.Format("--target=\"{0}\"", TargetString));
-				Arguments.Add(String.Format("--emit-{0}", GetISPCObjectFileFormat(CompileEnvironment.Platform)));
-
-				if (CompileEnvironment.Configuration == CppConfiguration.Debug)
-				{
-					if (CompileEnvironment.Platform == UnrealTargetPlatform.Mac)
-					{
-						// Turn off debug symbols on Mac due to dsym generation issue
-						Arguments.Add("-O0");
-						// Ideally we would be able to turn on symbols and specify the dwarf version, but that does
-						// does not seem to be working currently, ie:
-						//    Arguments.Add("-g -O0 --dwarf-version=2");
-
-					}
-					else
-					{
-						Arguments.Add("-g -O0");
-					}
-				}
-				else
-				{
-					Arguments.Add("-O2");
-				}
-
-				// PIC is needed for modular builds except on Windows
-				if ((CompileEnvironment.bIsBuildingDLL || 
-					CompileEnvironment.bIsBuildingLibrary) &&
-					!UEBuildPlatform.IsPlatformInGroup(CompileEnvironment.Platform, UnrealPlatformGroup.Windows))
-				{
-					Arguments.Add("--pic");
-				}
-
-				// Include paths. Don't use AddIncludePath() here, since it uses the full path and exceeds the max command line length.
-				foreach (DirectoryReference IncludePath in CompileEnvironment.UserIncludePaths)
-				{
-					Arguments.Add(String.Format("-I\"{0}\"", IncludePath));
-				}
-
-				// System include paths.
-				foreach (DirectoryReference SystemIncludePath in CompileEnvironment.SystemIncludePaths)
-				{
-					Arguments.Add(String.Format("-I\"{0}\"", SystemIncludePath));
-				}
-
-				// Preprocessor definitions.
-				foreach (string Definition in CompileEnvironment.Definitions)
-				{
-					// TODO: Causes ISPC compiler to generate a spurious warning about the universal character set
-					if (!Definition.Contains("\\\\U") && !Definition.Contains("\\\\u"))
-					{
-						Arguments.Add($"-D{EscapeDefinitionForISPC(Definition)}");
-					}
-				}
-
-				// Consume the included header dependency list
-				if (CompileEnvironment.bGenerateDependenciesFile)
-				{
-					FileItem DependencyListFile = FileItem.GetItemByFileReference(FileReference.Combine(OutputDir, Path.GetFileName(ISPCFile.AbsolutePath) + ".txt"));
-					CompileAction.DependencyListFile = DependencyListFile;
-					CompileAction.PrerequisiteItems.Add(DependencyListFile);
-				}
-
-				CompileAction.ProducedItems.AddRange(CompiledISPCObjFiles);
-				Result.ObjectFiles.AddRange(CompiledISPCObjFiles);
-
-				FileReference ResponseFileName = new FileReference(CompiledISPCObjFileNoISA.AbsolutePath + ".response");
-				FileItem ResponseFileItem = Graph.CreateIntermediateTextFile(ResponseFileName, Arguments.Select(x => Utils.ExpandVariables(x)));
-				CompileAction.CommandArguments = " @\"" + ResponseFileName + "\"";
-				CompileAction.PrerequisiteItems.Add(ResponseFileItem);
-
-				// Add the source file and its included files to the prerequisite item list.
-				CompileAction.PrerequisiteItems.Add(ISPCFile);
-
-				Log.TraceVerbose("   ISPC Compiling " + CompileAction.StatusDescription + ": \"" + CompileAction.CommandPath + "\"" + CompileAction.CommandArguments);
-			}
-
-			return Result;
-		}
-	}
-=======
->>>>>>> d731a049
 }