--- conflicted
+++ resolved
@@ -130,13 +130,8 @@
 		/// <param name="ProjectFile">Project to read settings from</param>
 		public RemoteMac(FileReference? ProjectFile)
 		{
-<<<<<<< HEAD
-			this.RsyncExe = FileReference.Combine(UnrealBuildTool.EngineDirectory, "Extras", "ThirdPartyNotUE", "cwrsync", "bin", "rsync.exe");
-			this.SshExe = FileReference.Combine(UnrealBuildTool.EngineDirectory, "Extras", "ThirdPartyNotUE", "cwrsync", "bin", "ssh.exe");
-=======
 			this.RsyncExe = FileReference.Combine(Unreal.EngineDirectory, "Extras", "ThirdPartyNotUE", "cwrsync", "bin", "rsync.exe");
 			this.SshExe = FileReference.Combine(Unreal.EngineDirectory, "Extras", "ThirdPartyNotUE", "cwrsync", "bin", "ssh.exe");
->>>>>>> 6bbb88c8
 			this.ProjectFile = ProjectFile;
 			if (ProjectFile != null)
 			{
@@ -288,11 +283,7 @@
 				{
 					throw new BuildException("Unable to determine home directory for remote user. SSH output:\n{0}", StringUtils.Indent(Output.ToString(), "  "));
 				}
-<<<<<<< HEAD
-				RemoteBaseDir = String.Format("{0}/UE4/Builds/{1}", Output.ToString().Trim().TrimEnd('/'), Environment.MachineName);
-=======
 				RemoteBaseDir = String.Format("{0}/UE5/Builds/{1}", Output.ToString().Trim().TrimEnd('/'), Environment.MachineName);
->>>>>>> 6bbb88c8
 			}
 
 			Log.TraceInformation("[Remote] Using base directory '{0}'", RemoteBaseDir);
@@ -982,13 +973,8 @@
 				}
 			}
 
-<<<<<<< HEAD
-			Execute("/", String.Format("rm -rf {0}/Intermediate/IOS/*.plist", GetRemotePath(UnrealBuildTool.EngineDirectory)), true);
-			Execute("/", String.Format("rm -rf {0}/Intermediate/TVOS/*.plist", GetRemotePath(UnrealBuildTool.EngineDirectory)), true);
-=======
 			Execute("/", String.Format("rm -rf {0}/Intermediate/IOS/*.plist", GetRemotePath(Unreal.EngineDirectory)), true);
 			Execute("/", String.Format("rm -rf {0}/Intermediate/TVOS/*.plist", GetRemotePath(Unreal.EngineDirectory)), true);
->>>>>>> 6bbb88c8
 			if (ProjectFile != null)
 			{
 				Execute("/", String.Format("rm -rf {0}/Intermediate/IOS/*.plist", GetRemotePath(ProjectFile.Directory)), true);
@@ -996,11 +982,7 @@
 			}
 
 			// Convert CRLF to LF for all shell scripts
-<<<<<<< HEAD
-			Execute(RemoteBaseDir, String.Format("for i in {0}/Build/BatchFiles/Mac/*.sh; do mv $i $i.crlf; tr -d '\r' < $i.crlf > $i; done", EscapeShellArgument(GetRemotePath(UnrealBuildTool.EngineDirectory))));
-=======
 			Execute(RemoteBaseDir, String.Format("for i in {0}/Build/BatchFiles/Mac/*.sh; do mv $i $i.crlf; tr -d '\r' < $i.crlf > $i; done", EscapeShellArgument(GetRemotePath(Unreal.EngineDirectory))));
->>>>>>> 6bbb88c8
 
 			// Fixup permissions on any shell scripts
 			Execute(RemoteBaseDir, String.Format("chmod +x {0}/Build/BatchFiles/Mac/*.sh", EscapeShellArgument(GetRemotePath(Unreal.EngineDirectory))));
