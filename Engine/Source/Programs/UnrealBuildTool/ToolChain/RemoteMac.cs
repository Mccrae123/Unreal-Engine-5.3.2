--- conflicted
+++ resolved
@@ -8,14 +8,8 @@
 using System.Text;
 using System.Text.RegularExpressions;
 using EpicGames.Core;
-<<<<<<< HEAD
-using System.Security.Cryptography.X509Certificates;
-using UnrealBuildBase;
-using Microsoft.Extensions.Logging;
-=======
 using Microsoft.Extensions.Logging;
 using UnrealBuildBase;
->>>>>>> 4af6daef
 
 namespace UnrealBuildTool
 {
@@ -132,19 +126,12 @@
 		/// </summary>
 		/// <param name="ProjectFile">Project to read settings from</param>
 		/// <param name="Logger">Logger for output</param>
-<<<<<<< HEAD
-		public RemoteMac(FileReference? ProjectFile, ILogger Logger)
-		{
-			this.RsyncExe = FileReference.Combine(Unreal.EngineDirectory, "Extras", "ThirdPartyNotUE", "cwrsync", "bin", "rsync.exe");
-			this.SshExe = FileReference.Combine(Unreal.EngineDirectory, "Extras", "ThirdPartyNotUE", "cwrsync", "bin", "ssh.exe");
-=======
 		/// <param name="bIsPrimary">Is the primary Remote Mac or not. True by default.</param>
 		/// <param name="bPrepareForSecondaryMac">Added arguments when preparing a secondary Mac for debug. False by default.</param>
 		public RemoteMac(FileReference? ProjectFile, ILogger Logger, bool bIsPrimary = true, bool bPrepareForSecondaryMac = false)
 		{
 			RsyncExe = FileReference.Combine(Unreal.EngineDirectory, "Extras", "ThirdPartyNotUE", "cwrsync", "bin", "rsync.exe");
 			SshExe = FileReference.Combine(Unreal.EngineDirectory, "Extras", "ThirdPartyNotUE", "cwrsync", "bin", "ssh.exe");
->>>>>>> 4af6daef
 			this.ProjectFile = ProjectFile;
 			if (ProjectFile != null)
 			{
@@ -308,11 +295,7 @@
 			// Build the list of directory mappings between the local and remote machines
 			Mappings = new List<RemoteMapping>();
 			Mappings.Add(new RemoteMapping(Unreal.EngineDirectory, GetRemotePath(Unreal.EngineDirectory)));
-<<<<<<< HEAD
-			if(ProjectFile != null && !ProjectFile.IsUnderDirectory(Unreal.EngineDirectory))
-=======
 			if (ProjectFile != null && !ProjectFile.IsUnderDirectory(Unreal.EngineDirectory))
->>>>>>> 4af6daef
 			{
 				Mappings.Add(new RemoteMapping(ProjectFile.Directory, GetRemotePath(ProjectFile.Directory)));
 			}
@@ -443,11 +426,7 @@
 		public bool Build(TargetDescriptor TargetDesc, FileReference RemoteLogFile, bool bSkipPreBuildTargets, ILogger Logger)
 		{
 			// Compile the rules assembly
-<<<<<<< HEAD
-			RulesAssembly RulesAssembly = RulesCompiler.CreateTargetRulesAssembly(TargetDesc.ProjectFile, TargetDesc.Name, false, false, false, TargetDesc.ForeignPlugin, Logger);
-=======
 			RulesAssembly RulesAssembly = RulesCompiler.CreateTargetRulesAssembly(TargetDesc.ProjectFile, TargetDesc.Name, false, false, false, TargetDesc.ForeignPlugin, TargetDesc.bBuildPluginAsLocal, Logger);
->>>>>>> 4af6daef
 
 			// Create the target rules
 			TargetRules Rules = RulesAssembly.CreateTargetRules(TargetDesc.Name, TargetDesc.Platform, TargetDesc.Configuration, TargetDesc.Architectures, TargetDesc.ProjectFile, TargetDesc.AdditionalArguments, Logger);
@@ -551,11 +530,7 @@
 					ProcessStartInfo StartInfo = new ProcessStartInfo();
 					StartInfo.FileName = FileReference.Combine(Unreal.EngineDirectory, "Binaries", "DotNET", "IOS", "IPhonePackager.exe").FullName;
 					StartInfo.Arguments = Arguments.ToString();
-<<<<<<< HEAD
-					if(Utils.RunLocalProcessAndLogOutput(StartInfo, Logger) != 0)
-=======
 					if (Utils.RunLocalProcessAndLogOutput(StartInfo, Logger) != 0)
->>>>>>> 4af6daef
 					{
 						throw new BuildException("IphonePackager failed.");
 					}
@@ -586,11 +561,7 @@
 			}
 
 			int Result = Execute(GetRemotePath(Unreal.RootDirectory), BuildCommandLine.ToString(), Logger);
-<<<<<<< HEAD
-			if(Result != 0)
-=======
 			if (Result != 0)
->>>>>>> 4af6daef
 			{
 				if (RemoteLogFile != null)
 				{
@@ -606,11 +577,7 @@
 
 			// Convert the manifest to local form
 			BuildManifest Manifest = Utils.ReadClass<BuildManifest>(RemoteManifestFile.FullName, Logger);
-<<<<<<< HEAD
-			for(int Idx = 0; Idx < Manifest.BuildProducts.Count; Idx++)
-=======
 			for (int Idx = 0; Idx < Manifest.BuildProducts.Count; Idx++)
->>>>>>> 4af6daef
 			{
 				Manifest.BuildProducts[Idx] = GetLocalPath(Manifest.BuildProducts[Idx]).FullName;
 			}
@@ -626,11 +593,7 @@
 			// Copy remote FrameworkAssets directory as it could contain resource bundles that must be packaged locally.
 			DirectoryReference BaseDir = DirectoryReference.FromFile(TargetDesc.ProjectFile) ?? Unreal.EngineDirectory;
 			DirectoryReference FrameworkAssetsDir = DirectoryReference.Combine(BaseDir, "Intermediate", TargetDesc.Platform == UnrealTargetPlatform.IOS ? "IOS" : "TVOS", "FrameworkAssets");
-<<<<<<< HEAD
-			if(RemoteDirectoryExists(FrameworkAssetsDir, Logger))
-=======
 			if (RemoteDirectoryExists(FrameworkAssetsDir, Logger))
->>>>>>> 4af6daef
 			{
 				Logger.LogInformation("[Remote] Downloading {FrameworkAssetsDir}", FrameworkAssetsDir);
 				DownloadDirectory(FrameworkAssetsDir, Logger);
@@ -675,11 +638,7 @@
 			RemoteArguments.Add(String.Format("-XmlConfigCache={0}", GetRemotePath(XmlConfig.CacheFile!))); // Use the XML config cache built locally, since the remote won't have it
 
 			string? RemoteIniPath = UnrealBuildTool.GetRemoteIniPath();
-<<<<<<< HEAD
-			if(!String.IsNullOrEmpty(RemoteIniPath))
-=======
 			if (!String.IsNullOrEmpty(RemoteIniPath))
->>>>>>> 4af6daef
 			{
 				RemoteArguments.Add(String.Format("-remoteini={0}", GetRemotePath(RemoteIniPath)));
 			}
@@ -746,19 +705,12 @@
 			string RemoteOutputDir = Path.GetDirectoryName(RemoteOutputFile)!.Replace(Path.DirectorySeparatorChar, '/');
 			Execute(RemoteBaseDir, String.Format("mkdir -p {0}", EscapeShellArgument(RemoteOutputDir)), Logger);
 
-<<<<<<< HEAD
-			string RemoteArguments = IOSToolChain.GetAssetCatalogArgs(Platform, RemoteInputDir, RemoteOutputDir); 
-			if(Execute(RemoteBaseDir, String.Format("/usr/bin/xcrun {0}", RemoteArguments), Logger) != 0)
-=======
 			string RemoteArguments = IOSToolChain.GetAssetCatalogArgs(Platform, RemoteInputDir, RemoteOutputDir);
 			if (Execute(RemoteBaseDir, String.Format("/usr/bin/xcrun {0}", RemoteArguments), Logger) != 0)
->>>>>>> 4af6daef
 			{
 				throw new BuildException("Failed to run actool.");
 			}
 			DownloadFile(OutputFile, Logger);
-<<<<<<< HEAD
-=======
 		}
 
 		/// <summary>
@@ -827,7 +779,6 @@
 			Execute(GetRemotePath(Unreal.RootDirectory), CommandLine, Logger);
 
 			UploadDirectory(new DirectoryReference("UE5.xcworkspace"), Logger);
->>>>>>> 4af6daef
 		}
 
 		/// <summary>
@@ -908,11 +859,7 @@
 			Arguments.Add("-q");
 
 			int Result = Rsync(String.Join(" ", Arguments), Logger);
-<<<<<<< HEAD
-			if(Result != 0)
-=======
 			if (Result != 0)
->>>>>>> 4af6daef
 			{
 				throw new BuildException("Error while running Rsync (exit code {0})", Result);
 			}
@@ -935,11 +882,7 @@
 			Arguments.Add("-q");
 
 			int Result = Rsync(String.Join(" ", Arguments), Logger);
-<<<<<<< HEAD
-			if(Result != 0)
-=======
 			if (Result != 0)
->>>>>>> 4af6daef
 			{
 				throw new BuildException("Error while running Rsync (exit code {0})", Result);
 			}
@@ -961,11 +904,7 @@
 			Arguments.Add("-q");
 
 			int Result = Rsync(String.Join(" ", Arguments), Logger);
-<<<<<<< HEAD
-			if(Result != 0)
-=======
 			if (Result != 0)
->>>>>>> 4af6daef
 			{
 				throw new BuildException("Error while running Rsync (exit code {0})", Result);
 			}
@@ -991,11 +930,7 @@
 			Arguments.Add(String.Format("\"{0}@{1}\":'{2}/'", UserName, ServerName, RemoteDirectory));
 
 			int Result = Rsync(String.Join(" ", Arguments), Logger);
-<<<<<<< HEAD
-			if(Result != 0)
-=======
 			if (Result != 0)
->>>>>>> 4af6daef
 			{
 				throw new BuildException("Error while running Rsync (exit code {0})", Result);
 			}
@@ -1025,21 +960,13 @@
 			foreach (string ScriptPath in ScriptPaths)
 			{
 				FileReference SourceFile = FileReference.Combine(Unreal.EngineDirectory, ScriptPath.TrimStart('/'));
-<<<<<<< HEAD
-				if(!FileReference.Exists(SourceFile))
-=======
 				if (!FileReference.Exists(SourceFile))
->>>>>>> 4af6daef
 				{
 					throw new BuildException("Missing script required for remote upload: {0}", SourceFile);
 				}
 
 				FileReference TargetFile = FileReference.Combine(TempDir, SourceFile.MakeRelativeTo(Unreal.EngineDirectory));
-<<<<<<< HEAD
-				if(!FileReference.Exists(TargetFile) || FileReference.GetLastWriteTimeUtc(TargetFile) < FileReference.GetLastWriteTimeUtc(SourceFile))
-=======
 				if (!FileReference.Exists(TargetFile) || FileReference.GetLastWriteTimeUtc(TargetFile) < FileReference.GetLastWriteTimeUtc(SourceFile))
->>>>>>> 4af6daef
 				{
 					DirectoryReference.CreateDirectory(TargetFile.Directory);
 					string ScriptText = FileReference.ReadAllText(SourceFile);
@@ -1069,21 +996,13 @@
 			// Upload the engine files
 			List<FileReference> EngineFilters = new List<FileReference>();
 			EngineFilters.Add(ScriptProtectList);
-<<<<<<< HEAD
-			if(Unreal.IsEngineInstalled())
-=======
 			if (Unreal.IsEngineInstalled())
->>>>>>> 4af6daef
 			{
 				EngineFilters.Add(FileReference.Combine(Unreal.EngineDirectory, "Build", "Rsync", "RsyncEngineInstalled.txt"));
 
 				// Upload MarketplaceRules.dll (if it exists) when in InstallBuild. The path is specified in RulesCompiler::CreateMarketplaceRulesAssembly()
 				DirectoryReference MarketplaceEngineDir = DirectoryReference.Combine(Unreal.WritableEngineDirectory, "Intermediate", "Build", "BuildRules");
-<<<<<<< HEAD
-				if(DirectoryReference.Exists(MarketplaceEngineDir))
-=======
 				if (DirectoryReference.Exists(MarketplaceEngineDir))
->>>>>>> 4af6daef
 				{
 					Logger.LogInformation("[Remote] Uploading MarketplaceRules Engine files located in {MarketplaceEngineDir}", MarketplaceEngineDir);
 					UploadDirectory(MarketplaceEngineDir, Logger);
@@ -1164,11 +1083,7 @@
 		void DownloadFile(FileReference LocalFile, ILogger Logger)
 		{
 			RemoteMapping? Mapping = Mappings.FirstOrDefault(x => LocalFile.IsUnderDirectory(x.LocalDirectory));
-<<<<<<< HEAD
-			if(Mapping == null)
-=======
 			if (Mapping == null)
->>>>>>> 4af6daef
 			{
 				throw new BuildException("File for download '{0}' is not under any mapped directory.", LocalFile);
 			}
@@ -1179,11 +1094,7 @@
 			Arguments.Add("-q");
 
 			int Result = Rsync(String.Join(" ", Arguments), Logger);
-<<<<<<< HEAD
-			if(Result != 0)
-=======
 			if (Result != 0)
->>>>>>> 4af6daef
 			{
 				throw new BuildException("Unable to download '{0}' from the remote Mac (exit code {1}).", LocalFile, Result);
 			}
@@ -1224,11 +1135,7 @@
 					Arguments.Add(String.Format("\"{0}/\"", GetLocalCygwinPath(Mappings[Idx].LocalDirectory)));
 
 					int Result = Rsync(String.Join(" ", Arguments), Logger);
-<<<<<<< HEAD
-					if(Result != 0)
-=======
 					if (Result != 0)
->>>>>>> 4af6daef
 					{
 						throw new BuildException("Unable to download files from remote Mac (exit code {0})", Result);
 					}
@@ -1434,11 +1341,7 @@
 			// Replace any remote paths with local ones
 			StringBuilder Result = new StringBuilder();
 			int StartIdx = 0;
-<<<<<<< HEAD
-			foreach(Match? Match in Matches)
-=======
 			foreach (Match? Match in Matches)
->>>>>>> 4af6daef
 			{
 				// Append the text leading up to this path
 				Result.Append(Text, StartIdx, Match!.Index - StartIdx);
