--- conflicted
+++ resolved
@@ -13,10 +13,7 @@
 using EpicGames.Core;
 using System.Security.Cryptography.X509Certificates;
 using UnrealBuildBase;
-<<<<<<< HEAD
-=======
 using Microsoft.Extensions.Logging;
->>>>>>> d731a049
 
 namespace UnrealBuildTool
 {
@@ -132,12 +129,8 @@
 		/// Constructor
 		/// </summary>
 		/// <param name="ProjectFile">Project to read settings from</param>
-<<<<<<< HEAD
-		public RemoteMac(FileReference? ProjectFile)
-=======
 		/// <param name="Logger">Logger for output</param>
 		public RemoteMac(FileReference? ProjectFile, ILogger Logger)
->>>>>>> d731a049
 		{
 			this.RsyncExe = FileReference.Combine(Unreal.EngineDirectory, "Extras", "ThirdPartyNotUE", "cwrsync", "bin", "rsync.exe");
 			this.SshExe = FileReference.Combine(Unreal.EngineDirectory, "Extras", "ThirdPartyNotUE", "cwrsync", "bin", "ssh.exe");
@@ -708,11 +701,7 @@
 			Execute(RemoteBaseDir, String.Format("rm -f {0}", EscapeShellArgument(RemoteOutputFile)), Logger);
 
 			string RemoteOutputDir = Path.GetDirectoryName(RemoteOutputFile)!.Replace(Path.DirectorySeparatorChar, '/');
-<<<<<<< HEAD
-			Execute(RemoteBaseDir, String.Format("mkdir -p {0}", EscapeShellArgument(RemoteOutputDir)));
-=======
 			Execute(RemoteBaseDir, String.Format("mkdir -p {0}", EscapeShellArgument(RemoteOutputDir)), Logger);
->>>>>>> d731a049
 
 			string RemoteArguments = IOSToolChain.GetAssetCatalogArgs(Platform, RemoteInputDir, RemoteOutputDir); 
 			if(Execute(RemoteBaseDir, String.Format("/usr/bin/xcrun {0}", RemoteArguments), Logger) != 0)
@@ -931,13 +920,8 @@
 			UploadFiles(TempDir, GetRemotePath(Unreal.EngineDirectory), ScriptPathsFileName, Logger);
 
 			// Upload the config files
-<<<<<<< HEAD
-			Log.TraceInformation("[Remote] Uploading config files...");
-			UploadFile(XmlConfig.CacheFile!);
-=======
 			Logger.LogInformation("[Remote] Uploading config files...");
 			UploadFile(XmlConfig.CacheFile!, Logger);
->>>>>>> d731a049
 
 			// Upload the engine files
 			List<FileReference> EngineFilters = new List<FileReference>();
