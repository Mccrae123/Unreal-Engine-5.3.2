--- conflicted
+++ resolved
@@ -1,8 +1,4 @@
-<<<<<<< HEAD
-﻿// Copyright 1998-2018 Epic Games, Inc. All Rights Reserved.
-=======
 // Copyright 1998-2018 Epic Games, Inc. All Rights Reserved.
->>>>>>> a23640a2
 
 using System;
 using System.Collections;
@@ -966,11 +962,7 @@
 				// This will sync everything except .o files (because we want to keep old .o files on the target machine for iterative builds)
 				RsyncProcess.StartInfo.FileName = ResolvedRSyncExe;
                 RsyncProcess.StartInfo.Arguments = string.Format(
-<<<<<<< HEAD
-                    "-vzrltgoDe \"{0}\" --rsync-path=\"mkdir -p {2} && rsync\" --chmod=ug=rwX,o=rxX --delete --files-from=\"{4}\" --include-from=\"{5}\" --include='*/' --exclude='*.o' --exclude='Timestamp' '{1}' \"{6}@{3}\":'{2}'",
-=======
 					"-vzrltgoDe \"{0}\" --rsync-path=\"mkdir -p {2} && rsync\" --chmod=ug=rwX,o=rxX --delete --files-from=\"{4}\" --include-from=\"{5}\" --include='*/' --exclude='*.o' --exclude='Timestamp' '{1}' \"{6}@{3}\":'{2}'",
->>>>>>> a23640a2
 					ResolvedRsyncAuthentication,
 					CygRootPath,
 					RemotePath,
