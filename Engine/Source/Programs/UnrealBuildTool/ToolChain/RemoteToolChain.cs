﻿// Copyright 1998-2015 Epic Games, Inc. All Rights Reserved.

using System;
using System.Collections;
using System.Collections.Generic;
using System.IO;
using System.Diagnostics;
using System.Linq;
using System.Security.AccessControl;
using System.Xml;
using System.Text;
using System.Text.RegularExpressions;

namespace UnrealBuildTool
{
	public abstract class RemoteToolChain : UEToolChain
	{
		/**
		 * Common error codes reported by Remote Tool Chain and its actions.
		 */
		public enum RemoteToolChainErrorCode
		{
			NoError						= 0,
			ServerNameNotSpecified		= 1,
			ServerNotResponding			= 2,
			MissingDeltaCopyInstall		= 3,
			MissingRemoteUserName		= 4,
			MissingSSHKey				= 5,
			SSHCommandFailed			= 6,
		};

		protected void RegisterRemoteToolChain(UnrealTargetPlatform InPlatform, CPPTargetPlatform CPPPlatform)
		{
			RemoteToolChainPlatform = InPlatform;

			// Register this tool chain for the given platform
			Log.TraceVerbose("        Registered for {0}", CPPPlatform.ToString());
			UEToolChain.RegisterPlatformToolChain(CPPPlatform, this);
		}

		/** These two variables will be loaded from XML config file in XmlConfigLoader.Init() */
		[XmlConfig]
		public static string RemoteServerName = "";
		[XmlConfig]
		public static string[] PotentialServerNames = new string[] { };

		/** Keep a list of remote files that are potentially copied from local to remote */
		private static Dictionary<FileItem, FileItem> CachedRemoteFileItems = new Dictionary<FileItem, FileItem>();

		/** The base path (on the Mac) to the your particular development directory, where files will be copied to from the PC */
		public static string UserDevRootMacBase = "/UE4/Builds/";

		/** The final path (on the Mac) to your particular development directory, where files will be copied to from the PC */
		public static string UserDevRootMac = "/UE4/Builds";

		/** Whether or not to connect to UnrealRemoteTool using RPCUtility */
		[XmlConfig]
		public static bool bUseRPCUtil = true;

		/** The user has specified a deltacopy install path */
		private static string OverrideDeltaCopyInstallPath = null;
		
		/** Path to rsync executable and parameters for your rsync utility */
		[XmlConfig]
		public static string RSyncExe = "${PROGRAM_FILES}\\DeltaCopy\\rsync.exe";
		public static string ResolvedRSyncExe = null;

		/** Path to rsync executable and parameters for your rsync utility */
		[XmlConfig]
		public static string SSHExe = "${PROGRAM_FILES}\\DeltaCopy\\ssh.exe";
		public static string ResolvedSSHExe = null;

		/** Instead of looking for RemoteToolChainPrivate.key in the usual places (Documents/Unreal Engine/UnrealBuildTool/SSHKeys, Engine/Build/SSHKeys), this private key will be used if set */
		[XmlConfig]
		public static string SSHPrivateKeyOverridePath = "";
		public static string ResolvedSSHPrivateKey = null;

		/** The authentication used for Rsync (for the -e rsync flag) */
		[XmlConfig]
		public static string RsyncAuthentication = "ssh -i '${CYGWIN_SSH_PRIVATE_KEY}'";
		public static string ResolvedRsyncAuthentication = null;

		/** The authentication used for SSH (probably similar to RsyncAuthentication) */
		[XmlConfig]
		public static string SSHAuthentication = "-i '${CYGWIN_SSH_PRIVATE_KEY}'";
		public static string ResolvedSSHAuthentication = null;

		/** Username on the remote machine to connect to with RSync */
		[XmlConfig]
		public static string RSyncUsername = "${CURRENT_USER}";
		public static string ResolvedRSyncUsername = null;

		// has the toolchain initialized remote execution yet? no need to do it multiple times
		private static bool bHasBeenInitialized = false;

		/** The directory that this local branch is in, without drive information (strip off X:\ from X:\UE4\iOS) */
		public static string BranchDirectory = Path.GetFullPath(".\\");


        /** Substrings that indicate a line contains an error */
        protected static List<string> ErrorMessageTokens;

		/** The platform this toolchain is compiling for */
		protected UnrealTargetPlatform RemoteToolChainPlatform;

		/** The average amound of memory a compile takes, used so that we don't compile too many things at once */
		public static int MemoryPerCompileMB = 1000;

		static RemoteToolChain()
        {
            ErrorMessageTokens = new List<string>();
            ErrorMessageTokens.Add("ERROR ");
            ErrorMessageTokens.Add("** BUILD FAILED **");
            ErrorMessageTokens.Add("[BEROR]");
            ErrorMessageTokens.Add("IPP ERROR");
            ErrorMessageTokens.Add("System.Net.Sockets.SocketException");

			BranchDirectory = BranchDirectory.Replace("Engine\\Binaries\\DotNET", "");
			BranchDirectory = BranchDirectory.Replace("Engine\\Source\\", "");
		}

		private static string ResolveString(string Input, bool bIsPath)
		{
			string Result = Input;

			// these assume entire string is a path, and will do file operations on the whole string
			if (bIsPath)
			{
				if (Result.Contains("${PROGRAM_FILES}"))
				{
					// first look in real ProgramFiles
					string Temp = Result.Replace("${PROGRAM_FILES}", Environment.GetFolderPath(Environment.SpecialFolder.ProgramFiles, Environment.SpecialFolderOption.DoNotVerify));
					if (File.Exists(Temp) || Directory.Exists(Temp))
					{
						Result = Temp;
					}
					else
					{
						// fallback to ProgramFilesX86
						Temp = Result.Replace("${PROGRAM_FILES}", Environment.GetFolderPath(Environment.SpecialFolder.ProgramFilesX86, Environment.SpecialFolderOption.DoNotVerify));
						if (File.Exists(Temp) || Directory.Exists(Temp))
						{
							Result = Temp;
						}
					}
				}

				if (Result.Contains("${ENGINE_ROOT}"))
				{
					string Temp = Result.Replace("${ENGINE_ROOT}", Path.GetFullPath(BuildConfiguration.RelativeEnginePath + "\\.."));

					// get the best version
					Result = LookForSpecialFile(Temp);
				}

				if (Result.Contains("${PROJECT_ROOT}"))
				{
					if (!UnrealBuildTool.HasUProjectFile())
					{
						throw new BuildException("Configuration setting was using ${PROJECT_ROOT}, but there was no project specified");
					}

					string Temp = Result.Replace("${PROJECT_ROOT}", Path.GetFullPath(UnrealBuildTool.GetUProjectPath()));
					
					// get the best version
					Result = LookForSpecialFile(Temp);
				}
			}

			// non path variables
			Result = Result.Replace("${CURRENT_USER}", Environment.UserName);

			// needs a resolved key (which isn't required if user is using alternate authentication)
			if (Result.Contains("${SSH_PRIVATE_KEY}") || Result.Contains("${CYGWIN_SSH_PRIVATE_KEY}"))
			{
				// if it needs the key, then make sure we have it!
				if (ResolvedSSHPrivateKey != null)
				{
					Result = Result.Replace("${SSH_PRIVATE_KEY}", ResolvedSSHPrivateKey);
					Result = Result.Replace("${CYGWIN_SSH_PRIVATE_KEY}", ConvertPathToCygwin(ResolvedSSHPrivateKey));
				}
				else
				{
					Result = null;
				}
			}

			return Result;
		}

		private static string LookForSpecialFile(string InPath)
		{
			// look in special NotForLicensees dir first
			string Special = Path.Combine(Path.GetDirectoryName(InPath), "NoRedist", Path.GetFileName(InPath));
			if (File.Exists(Special) || Directory.Exists(Special))
			{
				return Special;
			}

			Special = Path.Combine(Path.GetDirectoryName(InPath), "NotForLicensees", Path.GetFileName(InPath));
			if (File.Exists(Special) || Directory.Exists(Special))
			{
				return Special;
			}

			return InPath;
		}

		// Look for any build options in the engine config file.
		public override void ParseProjectSettings()
		{
			base.ParseProjectSettings();

			ConfigCacheIni Ini = new ConfigCacheIni(UnrealTargetPlatform.IOS, "Engine", UnrealBuildTool.GetUProjectPath());
			string ServerName = RemoteServerName;
			if (Ini.GetString("/Script/IOSRuntimeSettings.IOSRuntimeSettings", "RemoteServerName", out ServerName) && !String.IsNullOrEmpty(ServerName))
			{
				RemoteServerName = ServerName;
			}

			bool bUseRSync = false;
			if (Ini.GetBool("/Script/IOSRuntimeSettings.IOSRuntimeSettings", "bUseRSync", out bUseRSync))
			{
				bUseRPCUtil = !bUseRSync;
				string UserName = RSyncUsername;

				if (Ini.GetString("/Script/IOSRuntimeSettings.IOSRuntimeSettings", "RSyncUsername", out UserName))
				{
					RSyncUsername = UserName;
				}
				
				if (Ini.GetString("/Script/IOSRuntimeSettings.IOSRuntimeSettings", "DeltaCopyInstallPath", out OverrideDeltaCopyInstallPath))
				{
					if (!string.IsNullOrEmpty(OverrideDeltaCopyInstallPath))
					{
						SSHExe = Path.Combine(OverrideDeltaCopyInstallPath, Path.GetFileName(SSHExe));
						RSyncExe = Path.Combine(OverrideDeltaCopyInstallPath, Path.GetFileName(RSyncExe));
					}
				}

				string ConfigKeyPath;
				if (Ini.GetString("/Script/IOSRuntimeSettings.IOSRuntimeSettings", "SSHPrivateKeyOverridePath", out ConfigKeyPath))
				{
					if (File.Exists(ConfigKeyPath))
					{
						SSHPrivateKeyOverridePath = ConfigKeyPath;
					}
				}
			}
		}

		// Gather a users root path from the remote server. Should only be called once.
		public static void SetUserDevRootFromServer()
		{

			if (!bUseRPCUtil && BuildHostPlatform.Current.Platform != UnrealTargetPlatform.Mac)
			{
				// Only set relative to the users root when using rsync, for now
				Hashtable Results = RPCUtilHelper.Command("/", "echo $HOME", null);

				if (Results == null)
				{
					Log.TraceInformation("UserDevRoot Command failed to execute!");
				}
				else if (Results["CommandOutput"] != null)
				{
					// pass back the string
					string HomeLocation = Results["CommandOutput"] as string;
					UserDevRootMac = HomeLocation + UserDevRootMacBase;
				}
			}
			else
			{
				UserDevRootMac = UserDevRootMacBase;
			}
		}

        // Do any one-time, global initialization for the tool chain
		static RemoteToolChainErrorCode InitializationErrorCode = RemoteToolChainErrorCode.NoError;
		private static RemoteToolChainErrorCode InitializeRemoteExecution()
        {
			if (bHasBeenInitialized)
			{
				return InitializationErrorCode;
			}

            if (BuildHostPlatform.Current.Platform != UnrealTargetPlatform.Mac)
            {
            	// If we don't care which machine we're going to build on, query and
            	// pick the one with the most free command slots available
				if (RemoteServerName == "best_available")
            	{
					int AvailableSlots = 0;
					int Attempts = 0;
					if (!ProjectFileGenerator.bGenerateProjectFiles)
					{
						Log.TraceInformation("Picking a random Mac builder...");
					}
					while (AvailableSlots < 2 && Attempts < 20)
					{
						RemoteServerName = PotentialServerNames.OrderBy(x => Guid.NewGuid()).FirstOrDefault();
						
						// make sure it's ready to take commands
						AvailableSlots = GetAvailableCommandSlotCount(RemoteServerName);

						Attempts++;
					}

					// make sure it succeeded
					if (AvailableSlots <= 1)
					{
						throw new BuildException("Failed to find a Mac available to take commands!");
					}
					else if (!ProjectFileGenerator.bGenerateProjectFiles)
					{
						Log.TraceInformation("Chose {0} after {1} attempts to find a Mac, with {2} slots", RemoteServerName, Attempts, AvailableSlots);
					}
/*
 * this does not work right, because it pushes a lot of tasks to machines that have substantially more slots than others
					Log.TraceInformation("Picking the best available Mac builder...");
                	Int32 MostAvailableCount = Int32.MinValue;
					foreach (string NextMacName in PotentialServerNames)
                	{
                    	Int32 NextAvailableCount = GetAvailableCommandSlotCount(NextMacName);
                    	if (NextAvailableCount > MostAvailableCount)
                    	{
                        	MostAvailableName = NextMacName;
                        	MostAvailableCount = NextAvailableCount;
                    	}

						Log.TraceVerbose("... " + NextMacName + " has " + NextAvailableCount + " slots available");
                	}
                	Log.TraceVerbose("Picking the compile server with the most available command slots: " + MostAvailableName);

                	// Finally, assign the name of the Mac we're going to use
					RemoteServerName = MostAvailableName;
 */
            	}
				else if (!ProjectFileGenerator.bGenerateProjectFiles)
				{
					Log.TraceInformation("Picking the default remote server " + RemoteServerName);
				}

				// we need a server name!
				if (string.IsNullOrEmpty(RemoteServerName))
				{
					Log.TraceError("Remote compiling requires a server name. Use the editor to set up your remote compilation settings.");
<<<<<<< HEAD
					InitializationErrorCode = 99;
					return InitializationErrorCode;
=======
					return RemoteToolChainErrorCode.ServerNameNotSpecified;
>>>>>>> a8a797ea
				}

				if (!bUseRPCUtil)
				{
					// Verify the Delta Copy install path
					ResolvedRSyncExe = ResolveString(RSyncExe, true);
					ResolvedSSHExe = ResolveString(SSHExe, true);

					if (!File.Exists(ResolvedRSyncExe) || !File.Exists(ResolvedSSHExe))
					{
						Log.TraceError("Remote compiling requires Delta Copy to be installed.");
						return RemoteToolChainErrorCode.MissingDeltaCopyInstall;
					}

					// we need the RemoteServerName and the Username to find the private key
					ResolvedRSyncUsername = ResolveString(RSyncUsername, false); 
					if (string.IsNullOrEmpty(ResolvedRSyncUsername))
					{
						Log.TraceError("Remote compiling requires a user name. Use the editor to set up your remote compilation settings.");
						return RemoteToolChainErrorCode.MissingRemoteUserName;
					}

					bool bFoundOverrideSSHPrivateKey = false;

					// if the override path is set, just use it directly
					if (!string.IsNullOrEmpty(SSHPrivateKeyOverridePath))
					{
						ResolvedSSHPrivateKey = ResolveString(SSHPrivateKeyOverridePath, true);
						
						bFoundOverrideSSHPrivateKey = File.Exists(ResolvedSSHPrivateKey);
						
						// make sure it exists
						if (!bFoundOverrideSSHPrivateKey)
						{
							Log.TraceWarning("An SSHKey override was specified [" + SSHPrivateKeyOverridePath + "] but it doesn't exist. Looking elsewhere...");
						}
					}

					if (!bFoundOverrideSSHPrivateKey)
					{
						// all the places to look for a key
						string[] Locations = new string[] {
							Path.Combine(Environment.GetFolderPath(Environment.SpecialFolder.ApplicationData), "Unreal Engine", "UnrealBuildTool"),
							Path.Combine(Environment.GetFolderPath(Environment.SpecialFolder.Personal), "Unreal Engine", "UnrealBuildTool"),
							Path.Combine(UnrealBuildTool.GetUProjectPath(), "Build", "NotForLicensees"),
							Path.Combine(UnrealBuildTool.GetUProjectPath(), "Build", "NoRedist"),
							Path.Combine(UnrealBuildTool.GetUProjectPath(), "Build"),
							Path.Combine(BuildConfiguration.RelativeEnginePath, "Build", "NotForLicensees"),
							Path.Combine(BuildConfiguration.RelativeEnginePath, "Build", "NoRedist"),
							Path.Combine(BuildConfiguration.RelativeEnginePath, "Build"),
						};

						// look for a key file
						foreach (string Location in Locations)
						{
							string KeyPath = Path.Combine(Location, "SSHKeys", RemoteServerName, ResolvedRSyncUsername, "RemoteToolChainPrivate.key");
							if (File.Exists(KeyPath))
							{
								ResolvedSSHPrivateKey = KeyPath;
								bFoundOverrideSSHPrivateKey = true;
								break;
							}
						}
					}

					// resolve the rest of the strings
					ResolvedRsyncAuthentication = ResolveString(RsyncAuthentication, false);
					ResolvedSSHAuthentication = ResolveString(SSHAuthentication, false);
				}

				// start up remote communication and record if it succeeds
<<<<<<< HEAD
				InitializationErrorCode = RPCUtilHelper.Initialize(RemoteServerName);

				// allow user to set up
				if (InitializationErrorCode == 100 && !string.IsNullOrEmpty(ResolvedRSyncUsername))
=======
				InitializationErrorCode = (RemoteToolChainErrorCode)RPCUtilHelper.Initialize(RemoteServerName);
				if (InitializationErrorCode != RemoteToolChainErrorCode.NoError && InitializationErrorCode != RemoteToolChainErrorCode.MissingSSHKey)
				{
					Log.TraceError("Failed to initialize a connection to the Remote Server {0}", RemoteServerName);
					return InitializationErrorCode;
				}
				else if (InitializationErrorCode == RemoteToolChainErrorCode.MissingSSHKey)
>>>>>>> a8a797ea
				{
					// Allow the user to set up a key from here.
					Process KeyProcess = new Process();
					KeyProcess.StartInfo.WorkingDirectory = Path.GetFullPath(Path.Combine(BuildConfiguration.RelativeEnginePath, "Build", "BatchFiles"));
					KeyProcess.StartInfo.FileName = "MakeAndInstallSSHKey.bat";
					KeyProcess.StartInfo.Arguments = string.Format(
						"\"{0}\" \"{1}\" {2} {3} \"{4}\" \"{5}\" \"{6}\"",
						ResolvedSSHExe,
						ResolvedRSyncExe,
						ResolvedRSyncUsername,
						RemoteServerName,
						Environment.GetFolderPath(Environment.SpecialFolder.ApplicationData),
						ConvertPathToCygwin(Environment.GetFolderPath(Environment.SpecialFolder.ApplicationData)),
						Path.GetFullPath(BuildConfiguration.RelativeEnginePath));

					KeyProcess.Start();
					KeyProcess.WaitForExit();

					// make sure it succeeded if we want to re-init
					if (KeyProcess.ExitCode == 0)
					{
						InitializationErrorCode = InitializeRemoteExecution();
					}
				}
				else if (string.IsNullOrEmpty(ResolvedRSyncUsername))
				{
					Log.TraceError("Remote compiling requires a user name. Use the editor to set up your remote compilation settings.");
					InitializationErrorCode = 98;
					return InitializationErrorCode;
				}
			}
            else
			{
				RemoteServerName = Environment.MachineName;
				// can't error in this case
			}

			bHasBeenInitialized = true;
			return InitializationErrorCode;
        }

		public override void SetUpGlobalEnvironment()
		{
			base.SetUpGlobalEnvironment();

			// connect to server
			if (InitializeRemoteExecution() == RemoteToolChainErrorCode.NoError)
			{
				// Setup root directory to use.
				SetUserDevRootFromServer();
			}
		}

        /** Converts the passed in path from UBT host to compiler native format. */
        public override String ConvertPath(String OriginalPath)
        {
            if (BuildHostPlatform.Current.Platform != UnrealTargetPlatform.Mac)
            {
				if (OriginalPath[1] != ':')
				{
					throw new BuildException("Can only convert full paths ({0})", OriginalPath);
				}

				string MacPath = string.Format("{0}{1}/{2}/{3}",
					UserDevRootMac,
					Environment.MachineName,
					OriginalPath[0].ToString().ToUpper(),
					OriginalPath.Substring(3));

				// clean the path
				MacPath = MacPath.Replace("\\", "/");

				return MacPath;
            }
            else
            {
				return OriginalPath.Replace("\\", "/");
            }
        }

		protected string GetMacDevSrcRoot()
		{
			if (BuildHostPlatform.Current.Platform != UnrealTargetPlatform.Mac)
			{
				// figure out the remote version of Engine/Source
				return ConvertPath(Path.GetFullPath(Path.Combine(BranchDirectory, "Engine/Source/")));
			}
			else
			{
				return ".";
			}
		}

		private static List<string> RsyncDirs = new List<string>();
		private static List<string> RsyncExtensions = new List<string>();

        public void QueueFileForBatchUpload(FileItem LocalFileItem)
        {
			// Now, we actually just remember unique directories with any files, and upload all files in them to the remote machine
			// (either via rsync, or RPCUtil acting like rsync)
			string Entry = Path.GetDirectoryName(LocalFileItem.AbsolutePath);
			if (!RsyncDirs.Contains(Entry))
			{
				RsyncDirs.Add(Entry);
			}

			string Ext = Path.GetExtension(LocalFileItem.AbsolutePath);
			if (Ext == "")
			{
				Ext = Path.GetFileName(LocalFileItem.AbsolutePath);
			}
			if (!RsyncExtensions.Contains(Ext))
            {
				RsyncExtensions.Add(Ext);
            }
        }

        public FileItem LocalToRemoteFileItem(FileItem LocalFileItem, bool bShouldUpload)
        {
            FileItem RemoteFileItem = null;

            // Look to see if we've already made a remote FileItem for this local FileItem
            if (!CachedRemoteFileItems.TryGetValue(LocalFileItem, out RemoteFileItem))
            {
                // If not, create it now
                string RemoteFilePath = ConvertPath(LocalFileItem.AbsolutePath);
				RemoteFileItem = FileItem.GetRemoteItemByPath(RemoteFilePath, RemoteToolChainPlatform);

                // Is shadowing requested?
                if (bShouldUpload)
                {
                    QueueFileForBatchUpload(LocalFileItem);
                }

                CachedRemoteFileItems.Add(LocalFileItem, RemoteFileItem);
            }

            return RemoteFileItem;
        }

        /**
		 * Helper function to sync source files to and from the local system and a remote Mac
		 */
        //This chunk looks to be required to pipe output to VS giving information on the status of a remote build.
        public static bool OutputReceivedDataEventHandlerEncounteredError = false;
        public static string OutputReceivedDataEventHandlerEncounteredErrorMessage = "";
        public static void OutputReceivedDataEventHandler(Object Sender, DataReceivedEventArgs Line)
        {
            if ((Line != null) && (Line.Data != null))
            {
                Log.TraceInformation(Line.Data);

                foreach (string ErrorToken in ErrorMessageTokens)
                {
                    if (Line.Data.Contains(ErrorToken))
                    {
                        OutputReceivedDataEventHandlerEncounteredError = true;
                        OutputReceivedDataEventHandlerEncounteredErrorMessage += Line.Data;
                        break;
                    }
                }
            }
        }

		public override void PostCodeGeneration(UHTManifest Manifest)
		{
			if (BuildHostPlatform.Current.Platform != UnrealTargetPlatform.Mac)
			{
				// @todo UHT: Temporary workaround for UBT no longer being able to follow includes from generated headers unless
				//  the headers already existed before the build started.  We're working on a proper fix.

				// Make sure all generated headers are synced.  If we had to generate code, we need to assume that not all of the
				// header files existed on disk at the time that UBT scanned include statements looking for prerequisite files.  Those
				// files are created during code generation and must exist on disk by the time this function is called.  We'll scan
				// for generated code files and make sure they are enqueued for copying to the remote machine.
				foreach( var UObjectModule in Manifest.Modules )
				{
					// @todo uht: Ideally would only copy exactly the files emitted by UnrealHeaderTool, rather than scanning directory (could copy stale files; not a big deal though)
					try
					{
						var GeneratedCodeDirectory = Path.GetDirectoryName( UObjectModule.GeneratedCPPFilenameBase );
						var GeneratedCodeFiles     = Directory.GetFiles( GeneratedCodeDirectory, "*", SearchOption.AllDirectories );
						foreach( var GeneratedCodeFile in GeneratedCodeFiles )
						{
							// Skip copying "Timestamp" files (UBT temporary files)
							if( !Path.GetFileName( GeneratedCodeFile ).Equals( @"Timestamp", StringComparison.InvariantCultureIgnoreCase ) )
							{
								var GeneratedCodeFileItem = FileItem.GetExistingItemByPath( GeneratedCodeFile );
								QueueFileForBatchUpload( GeneratedCodeFileItem );
							}
						}
					}
					catch (System.IO.DirectoryNotFoundException)
					{
						// Ignore directory not found
					}

					// For source files in legacy "Classes" directories, we need to make sure they all get copied over too, since
					// they may not have been directly included in any C++ source files (only generated headers), and the initial
					// header scan wouldn't have picked them up if they hadn't been generated yet!
					try
					{
						var SourceFiles = Directory.GetFiles( UObjectModule.BaseDirectory, "*", SearchOption.AllDirectories );
						foreach( var SourceFile in SourceFiles )
						{
							var SourceFileItem = FileItem.GetExistingItemByPath( SourceFile );
							QueueFileForBatchUpload( SourceFileItem );
						}
					}
					catch (System.IO.DirectoryNotFoundException)
					{
						// Ignore directory not found
					}
				}
			}
		}

		static public void OutputReceivedForRsync(Object Sender, DataReceivedEventArgs Line)
		{
			if ((Line != null) && (Line.Data != null) && (Line.Data != ""))
			{
				Log.TraceInformation(Line.Data);
			}
		}

		private static Dictionary<Object,StringBuilder> SSHOutputMap = new Dictionary<object,StringBuilder>();
		static public void OutputReceivedForSSH(Object Sender, DataReceivedEventArgs Line)
		{
			if ((Line != null) && (Line.Data != null) && (Line.Data != ""))
			{
				StringBuilder SSHOutput = SSHOutputMap[Sender];
				if (SSHOutput.Length != 0)
				{
					SSHOutput.Append(Environment.NewLine);
				}
				SSHOutput.Append(Line.Data);
			}
		}
		
		private static string ConvertPathToCygwin(string InPath)
		{
			if (InPath == null)
			{
				return null;
			}
			return "/cygdrive/" + Utils.CleanDirectorySeparators(InPath.Replace(":", ""), '/');
		}

		public override void PreBuildSync()
        {
			// no need to sync on the Mac!
			if (BuildHostPlatform.Current.Platform == UnrealTargetPlatform.Mac)
			{
				return;
			}

			if (bUseRPCUtil)
			{
				string ExtString = "";

				// look only for useful extensions
				foreach (string Ext in RsyncExtensions)
				{
					// for later ls
					ExtString += Ext.StartsWith(".") ? ("*" + Ext) : Ext;
					ExtString += " ";
				}

				List<string> BatchUploadCommands = new List<string>();
				// for each directory we visited, add all the files in that directory
				foreach (string Dir in RsyncDirs)
				{
					List<string> LocalFilenames = new List<string>();

					// look only for useful extensions
					foreach (string Ext in RsyncExtensions)
					{
						string[] Files = Directory.GetFiles(Dir, "*" + Ext);
						foreach (string SyncFile in Files)
						{
							// remember all local files
							LocalFilenames.Add(Path.GetFileName(SyncFile));

							string RemoteFilePath = ConvertPath(SyncFile);
							// an upload command is local name and remote name
							BatchUploadCommands.Add(SyncFile + ";" + RemoteFilePath);
						}
					}
				}

				// batch upload
                RPCUtilHelper.BatchUpload(BatchUploadCommands.ToArray());
			}
			else
			{
				List<string> RelativeRsyncDirs = new List<string>();
				foreach (string Dir in RsyncDirs)
				{
					RelativeRsyncDirs.Add(Utils.CleanDirectorySeparators(Dir.Replace(":", ""), '/') + "/");
				}

				// write out directories to copy
				string RSyncPathsFile = Path.GetTempFileName();
				string IncludeFromFile = Path.GetTempFileName();
				File.WriteAllLines(RSyncPathsFile, RelativeRsyncDirs.ToArray());
				File.WriteAllLines(IncludeFromFile, RsyncExtensions);

				// source and destination paths in the format rsync wants
				string CygRootPath = "/cygdrive";// ConvertPathToCygwin(Path.GetFullPath(""));
				string RemotePath = string.Format("{0}{1}",
					UserDevRootMac,
					Environment.MachineName);

				// get the executable dir for SSH, so Rsync can call it easily
				string ExeDir = Path.GetDirectoryName(ResolvedSSHExe);
	
				Process RsyncProcess = new Process();
				if (ExeDir != "")
				{
					RsyncProcess.StartInfo.WorkingDirectory = ExeDir;
				}

				// --exclude='*'  ??? why???
				RsyncProcess.StartInfo.FileName = ResolvedRSyncExe;
				RsyncProcess.StartInfo.Arguments = string.Format(
					"-vzae \"{0}\" --rsync-path=\"mkdir -p {2} && rsync\" --chmod=ug=rwX,o=rxX --delete --files-from=\"{4}\" --include-from=\"{5}\" --include='*/' --exclude='*.o' --exclude='Timestamp' '{1}' {6}@{3}:'{2}'",
					ResolvedRsyncAuthentication,
					CygRootPath,
					RemotePath,
					RemoteServerName,
					ConvertPathToCygwin(RSyncPathsFile),
					ConvertPathToCygwin(IncludeFromFile),
					RSyncUsername);
				Console.WriteLine("Command: " + RsyncProcess.StartInfo.Arguments);

				RsyncProcess.OutputDataReceived += new DataReceivedEventHandler(OutputReceivedForRsync);
				RsyncProcess.ErrorDataReceived += new DataReceivedEventHandler(OutputReceivedForRsync);

				// run rsync
				Utils.RunLocalProcess(RsyncProcess);

				File.Delete(IncludeFromFile);
				File.Delete(RSyncPathsFile);
			}

			// we can now clear out the set of files
            RsyncDirs.Clear();
			RsyncExtensions.Clear();
		}

		static public bool UploadFile(string LocalPath, string RemotePath)
		{
			string RemoteDir = Path.GetDirectoryName(RemotePath).Replace("\\", "/");
			RemoteDir = RemoteDir.Replace(" ", "\\ ");
			string RemoteFilename = Path.GetFileName(RemotePath);

			// get the executable dir for SSH, so Rsync can call it easily
			string ExeDir = Path.GetDirectoryName(ResolvedSSHExe);

			Process RsyncProcess = new Process();
			if (ExeDir != "")
			{
				RsyncProcess.StartInfo.WorkingDirectory = ExeDir;
			}

			// make simple rsync commandline to send a file
			RsyncProcess.StartInfo.FileName = ResolvedRSyncExe;
			RsyncProcess.StartInfo.Arguments = string.Format(
				"-zae \"{0}\" --rsync-path=\"mkdir -p {1} && rsync\" '{2}' {3}@{4}:'{1}/{5}'",
				ResolvedRsyncAuthentication,
				RemoteDir,
				ConvertPathToCygwin(LocalPath),
				RSyncUsername,
				RemoteServerName,
				RemoteFilename
				);

			RsyncProcess.OutputDataReceived += new DataReceivedEventHandler(OutputReceivedForRsync);
			RsyncProcess.ErrorDataReceived += new DataReceivedEventHandler(OutputReceivedForRsync);

			// run rsync (0 means success)
			return Utils.RunLocalProcess(RsyncProcess) == 0;
		}

		static public bool DownloadFile(string RemotePath, string LocalPath)
		{
			// get the executable dir for SSH, so Rsync can call it easily
			string ExeDir = Path.GetDirectoryName(ResolvedSSHExe);
			string RemoteDir = RemotePath.Replace(" ", "\\ ");

			Process RsyncProcess = new Process();
			if (ExeDir != "")
			{
				RsyncProcess.StartInfo.WorkingDirectory = ExeDir;
			}

			// make sure directory exists to download to
			Directory.CreateDirectory(Path.GetDirectoryName(LocalPath));

			// make simple rsync commandline to send a file
			RsyncProcess.StartInfo.FileName = ResolvedRSyncExe;
			RsyncProcess.StartInfo.Arguments = string.Format(
				"-zae \"{0}\" {2}@{3}:'{4}' \"{1}\"",
				ResolvedRsyncAuthentication,
				ConvertPathToCygwin(LocalPath),
				RSyncUsername,
				RemoteServerName,
				RemoteDir
				);

			RsyncProcess.OutputDataReceived += new DataReceivedEventHandler(OutputReceivedForRsync);
			RsyncProcess.ErrorDataReceived += new DataReceivedEventHandler(OutputReceivedForRsync);

			//Console.WriteLine("COPY: {0} {1}", RsyncProcess.StartInfo.FileName, RsyncProcess.StartInfo.Arguments);

			// run rsync (0 means success)
			return Utils.RunLocalProcess(RsyncProcess) == 0;
		}

		static public Hashtable SSHCommand(string WorkingDirectory, string Command, string RemoteOutputPath)
		{
			Console.WriteLine("Doing {0}", Command);

			// make the commandline for other end
			string RemoteCommandline = "cd \"" + WorkingDirectory + "\"";
			if (!string.IsNullOrWhiteSpace(RemoteOutputPath))
			{
				RemoteCommandline += " && mkdir -p \"" + Path.GetDirectoryName(RemoteOutputPath).Replace("\\", "/") + "\"";
			}

			// get the executable dir for SSH
			string ExeDir = Path.GetDirectoryName(ResolvedSSHExe);

			Process SSHProcess = new Process();
			if (ExeDir != "")
			{
				SSHProcess.StartInfo.WorkingDirectory = ExeDir;
			}

			// long commands go as a file
			if (Command.Length > 1024)
			{
				// upload the commandline text file
				string CommandLineFile = Path.GetTempFileName();
				File.WriteAllText(CommandLineFile, Command);

				string RemoteCommandlineDir = "/var/tmp/" + Environment.MachineName;
				string RemoteCommandlinePath = RemoteCommandlineDir + "/" + Path.GetFileName(CommandLineFile);

				DateTime Now = DateTime.Now;
				UploadFile(CommandLineFile, RemoteCommandlinePath);
				Console.WriteLine("Upload took {0}", (DateTime.Now - Now).ToString());

				// execute the file, not a commandline
				RemoteCommandline += string.Format(" && bash < {0} && rm {0}", RemoteCommandlinePath);
			}
			else
			{
				RemoteCommandline += " && " + Command;
			}

			SSHProcess.StartInfo.FileName = ResolvedSSHExe;
			SSHProcess.StartInfo.Arguments = string.Format(
				"{0} {1}@{2} \"{3}\"",
				ResolvedSSHAuthentication,
				RSyncUsername,
				RemoteServerName,
				RemoteCommandline.Replace("\"", "\\\""));

			Hashtable Return = new Hashtable();

			// add this process to the map
			SSHOutputMap[SSHProcess] = new StringBuilder("");
			SSHProcess.OutputDataReceived += new DataReceivedEventHandler(OutputReceivedForSSH);
			SSHProcess.ErrorDataReceived += new DataReceivedEventHandler(OutputReceivedForSSH);

			DateTime Start = DateTime.Now;
			Int64 ExitCode = Utils.RunLocalProcess(SSHProcess);
			Console.WriteLine("Execute took {0}", (DateTime.Now - Start).ToString());

			// now we have enough to fill out the HashTable
			Return["CommandOutput"] = SSHOutputMap[SSHProcess].ToString();
			Return["ExitCode"] = (object)ExitCode;

			SSHOutputMap.Remove(SSHProcess);

			return Return;
		}

		public override void PostBuildSync(UEBuildTarget Target)
        {

        }

		static public Double GetAdjustedProcessorCountMultiplier()
		{
            if (BuildHostPlatform.Current.Platform != UnrealTargetPlatform.Mac)
            {
                Int32 RemoteCPUCount = RPCUtilHelper.GetCommandSlots();
                if (RemoteCPUCount == 0)
                {
                    RemoteCPUCount = Environment.ProcessorCount;
                }

                Double AdjustedMultiplier = (Double)RemoteCPUCount / (Double)Environment.ProcessorCount;
                Log.TraceVerbose("Adjusting the remote Mac compile process multiplier to " + AdjustedMultiplier.ToString());
                return AdjustedMultiplier;
            }
            else
            {
                return 1.0;
            }
		}

        static public Int32 GetAvailableCommandSlotCount(string TargetMacName)
        {
            // ask how many slots are available, and increase by 1 (not sure why)
            Int32 RemoteAvailableCommandSlotCount = 1 + QueryRemoteMachine(TargetMacName, "rpc:command_slots_available");

            Log.TraceVerbose("Available command slot count for " + TargetMacName + " is " + RemoteAvailableCommandSlotCount.ToString());
            return RemoteAvailableCommandSlotCount;
        }

		/**
		 * Translates clang output warning/error messages into vs-clickable messages
		 * 
		 * @param	sender		Sending object
		 * @param	e			Event arguments (In this case, the line of string output)
		 */
		protected void RemoteOutputReceivedEventHandler(object sender, DataReceivedEventArgs e)
		{
			var Output = e.Data;
			if (Output == null)
			{
				return;
			}

			if (Utils.IsRunningOnMono)
			{
				Log.TraceInformation(Output);
			}
			else
			{
				// Need to match following for clickable links
				string RegexFilePath = @"^(\/[A-Za-z0-9_\-\.]*)+\.(cpp|c|mm|m|hpp|h)";
				string RegexLineNumber = @"\:\d+\:\d+\:";
				string RegexDescription = @"(\serror:\s|\swarning:\s).*";

				// Get Matches
				string MatchFilePath = Regex.Match(Output, RegexFilePath).Value.Replace("Engine/Source/../../", "");
				string MatchLineNumber = Regex.Match(Output, RegexLineNumber).Value;
				string MatchDescription = Regex.Match(Output, RegexDescription).Value;

				// If any of the above matches failed, do nothing
				if (MatchFilePath.Length == 0 ||
					MatchLineNumber.Length == 0 ||
					MatchDescription.Length == 0)
				{
					Log.TraceInformation(Output);
					return;
				}

				// Convert Path
				string RegexStrippedPath = @"\/Engine\/.*"; //@"(Engine\/|[A-Za-z0-9_\-\.]*\/).*";
				string ConvertedFilePath = Regex.Match(MatchFilePath, RegexStrippedPath).Value;
				ConvertedFilePath = Path.GetFullPath("..\\.." + ConvertedFilePath);

				// Extract Line + Column Number
				string ConvertedLineNumber = Regex.Match(MatchLineNumber, @"\d+").Value;
				string ConvertedColumnNumber = Regex.Match(MatchLineNumber, @"(?<=:\d+:)\d+").Value;

				// Write output
				string ConvertedExpression = "  " + ConvertedFilePath + "(" + ConvertedLineNumber + "," + ConvertedColumnNumber + "):" + MatchDescription;
				Log.TraceInformation(ConvertedExpression); // To create clickable vs link
	//			Log.TraceInformation(Output);				// To preserve readable output log
			}
		}
		
		/**
		 * Queries the remote compile server for CPU information
		 * and computes the proper ProcessorCountMultiplier.
		 */
        static private Int32 QueryResult = 0;
        static public void OutputReceivedForQuery(Object Sender, DataReceivedEventArgs Line)
        {
            if ((Line != null) && (Line.Data != null) && (Line.Data != ""))
            {
                Int32 TestValue = 0;
                if (Int32.TryParse(Line.Data, out TestValue))
                {
                    QueryResult = TestValue;
                }
                else
                {
                  Log.TraceVerbose("Info: Unexpected output from remote Mac system info query, skipping");                  
                }
            }
        }

        static public Int32 QueryRemoteMachine(string MachineName, string Command)
        {
            // we must run the commandline RPCUtility, because we could run this before we have opened up the RemoteRPCUtlity
            Process QueryProcess = new Process();
            QueryProcess.StartInfo.WorkingDirectory = Path.GetFullPath("..\\Binaries\\DotNET");
            QueryProcess.StartInfo.FileName = QueryProcess.StartInfo.WorkingDirectory + "\\RPCUtility.exe";
            QueryProcess.StartInfo.Arguments = string.Format("{0} {1} sysctl -n hw.ncpu",
                MachineName,
                UserDevRootMac);
            QueryProcess.OutputDataReceived += new DataReceivedEventHandler(OutputReceivedForQuery);
            QueryProcess.ErrorDataReceived += new DataReceivedEventHandler(OutputReceivedForQuery);

            // Try to launch the query's process, and produce a friendly error message if it fails.
            Utils.RunLocalProcess(QueryProcess);

            return QueryResult;
        }
	};
}<|MERGE_RESOLUTION|>--- conflicted
+++ resolved
@@ -345,12 +345,7 @@
 				if (string.IsNullOrEmpty(RemoteServerName))
 				{
 					Log.TraceError("Remote compiling requires a server name. Use the editor to set up your remote compilation settings.");
-<<<<<<< HEAD
-					InitializationErrorCode = 99;
-					return InitializationErrorCode;
-=======
 					return RemoteToolChainErrorCode.ServerNameNotSpecified;
->>>>>>> a8a797ea
 				}
 
 				if (!bUseRPCUtil)
@@ -422,12 +417,6 @@
 				}
 
 				// start up remote communication and record if it succeeds
-<<<<<<< HEAD
-				InitializationErrorCode = RPCUtilHelper.Initialize(RemoteServerName);
-
-				// allow user to set up
-				if (InitializationErrorCode == 100 && !string.IsNullOrEmpty(ResolvedRSyncUsername))
-=======
 				InitializationErrorCode = (RemoteToolChainErrorCode)RPCUtilHelper.Initialize(RemoteServerName);
 				if (InitializationErrorCode != RemoteToolChainErrorCode.NoError && InitializationErrorCode != RemoteToolChainErrorCode.MissingSSHKey)
 				{
@@ -435,7 +424,6 @@
 					return InitializationErrorCode;
 				}
 				else if (InitializationErrorCode == RemoteToolChainErrorCode.MissingSSHKey)
->>>>>>> a8a797ea
 				{
 					// Allow the user to set up a key from here.
 					Process KeyProcess = new Process();
@@ -459,12 +447,6 @@
 					{
 						InitializationErrorCode = InitializeRemoteExecution();
 					}
-				}
-				else if (string.IsNullOrEmpty(ResolvedRSyncUsername))
-				{
-					Log.TraceError("Remote compiling requires a user name. Use the editor to set up your remote compilation settings.");
-					InitializationErrorCode = 98;
-					return InitializationErrorCode;
 				}
 			}
             else
