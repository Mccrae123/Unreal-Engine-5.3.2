﻿// Copyright 1998-2016 Epic Games, Inc. All Rights Reserved.
using System;
using System.IO;
using System.Text;
using UnrealBuildTool;
using System.Diagnostics;
using System.Collections.Generic;
using System.Text.RegularExpressions;

namespace UnrealBuildTool
{
	public class HTML5SDKInfo
	{
        // A GUID as a string.  Allows updates to flush the emscripten install without bumping
        // the SDK version number.  Useful if a programming-error causes a bogus install.
        // NOTE: Change this also when NODE_JS_MAC & NODE_JS_WIN  have been updated as well.
		static string SDKInfoGUID = "3EB561D1-3A85-49E0-9E1A-9990AC1D9DE3";

		static string SDKBase { get { return Path.GetFullPath(Path.Combine(new string[] { BuildConfiguration.RelativeEnginePath, "Source", "ThirdParty", "HTML5", "emsdk" })); } }
		static string SDKVersion = "1.30.0";
		static string EMSCRIPTEN_ROOT { get { return Path.Combine(SDKBase, "emscripten", SDKVersion); } }

		static string PYTHON_WIN { get { return Path.Combine(SDKBase, "Win64", "python", "2.7.5.3_64bit", "python.exe"); } }
		// python is default installed on mac. 
		static string PYTHON_MAC { get { return Path.Combine("/usr/bin/python"); } }

		static string PYTHON
		{
			get
			{
				switch (BuildHostPlatform.Current.Platform)
				{
					case UnrealTargetPlatform.Win64:
						return PYTHON_WIN;
					case UnrealTargetPlatform.Mac:
						return PYTHON_MAC;
					default:
						return "";
				}
			}
		}

		static string LLVM_ROOT_WIN { get { return Path.Combine(SDKBase, "Win64", "clang", "e" + SDKVersion + "_64bit"); } }
		static string LLVM_ROOT_MAC { get { return Path.Combine(SDKBase, "Mac", "clang", "e" + SDKVersion + "_64bit"); } }

		static string LLVM_ROOT
		{
			get
			{
				switch (BuildHostPlatform.Current.Platform)
				{
					case UnrealTargetPlatform.Win64:
						return LLVM_ROOT_WIN;
					case UnrealTargetPlatform.Mac:
						return LLVM_ROOT_MAC;
					default:
						return "";
				}
			}
		}

		static string NODE_JS_WIN { get { return Path.Combine(SDKBase, "Win64", "node", "0.12.2_64bit", "node.exe"); } }
		static string NODE_JS_MAC { get { return Path.Combine(SDKBase, "Mac", "node", "0.12.2_64bit", "bin", "node"); } }

		static string NODE_JS
		{
			get
			{
				switch (BuildHostPlatform.Current.Platform)
				{
					case UnrealTargetPlatform.Win64:
						return NODE_JS_WIN;
					case UnrealTargetPlatform.Mac:
						return NODE_JS_MAC;
					default:
						return "";
				}
			}
		}

		static string OPTIMIZER_NAME
		{
			get
			{
				switch (BuildHostPlatform.Current.Platform)
				{
					case UnrealTargetPlatform.Win64:
						return "optimizer.exe";
					case UnrealTargetPlatform.Mac:
						return "optimizer";
					default:
						return "";
				}
			}
		}

		static public string DOT_EMSCRIPTEN
		{
			get
			{
				var TempPath = Path.GetFullPath(Path.Combine(BuildConfiguration.RelativeEnginePath, BuildConfiguration.BaseIntermediateFolder, "HTML5"));
				if (!Directory.Exists(TempPath))
				{
					Directory.CreateDirectory(TempPath);
				}
				return Path.Combine(TempPath, ".emscripten");
			}
		}

		static public string EMSCRIPTEN_CACHE
		{
			get
			{
				var TempPath = Path.GetFullPath(Path.Combine(BuildConfiguration.RelativeEnginePath, BuildConfiguration.BaseIntermediateFolder, "HTML5"));
				if (!Directory.Exists(TempPath))
				{
					Directory.CreateDirectory(TempPath);
				}
				return Path.Combine(TempPath, "EmscriptenCache"); ;
			}
		}

		public static string SetupEmscriptenTemp()
		{
			string HTML5Intermediatory = Path.GetFullPath(Path.Combine(BuildConfiguration.RelativeEnginePath, BuildConfiguration.BaseIntermediateFolder, "HTML5"));
			string TempPath = Path.Combine(HTML5Intermediatory, "EmscriptenTemp");
			try
			{
				if (Directory.Exists(TempPath))
				{
					Directory.Delete(TempPath, true);
				}

				Directory.CreateDirectory(TempPath);
			}
			catch (Exception Ex)
			{
				Log.TraceErrorOnce(" Recreation of Emscripten Temp folder failed because of " + Ex.ToString());
			}

			return TempPath;
		}

		public static string SetUpEmscriptenConfigFile()
		{
			string ConfigFile = DOT_EMSCRIPTEN;

			if (!File.Exists(ConfigFile) || !File.ReadAllText(ConfigFile).Contains("GENERATEDBYUE4='" + SDKVersion + "+" + SDKInfoGUID + "'"))
			{
				var ConfigString = String.Join(
								Environment.NewLine,
								"import os",
								"SPIDERMONKEY_ENGINE = ''",
<<<<<<< HEAD
								"LLVM_ROOT='" + LLVM_ROOT +"'",
								"NODE_JS= '" + NODE_JS +"'",
								"PYTHON= '" + PYTHON +"'",
=======
								"LLVM_ROOT='" + LLVM_ROOT + "'",
								"NODE_JS= '" + NODE_JS + "'",
								"PYTHON= '" + PYTHON + "'",
>>>>>>> 73f66985
								"EMSCRIPTEN_NATIVE_OPTIMIZER='" + Path.Combine(LLVM_ROOT, OPTIMIZER_NAME) + "'",
								"EMSCRIPTEN_ROOT= '" + EMSCRIPTEN_ROOT + "'",
								"TEMP_DIR= '" + SetupEmscriptenTemp() + "'",
								"COMPILER_ENGINE = NODE_JS",
								"JS_ENGINES = [NODE_JS]",
								"V8_ENGINE = ''",
								"GENERATEDBYUE4='" + SDKVersion + "+" + SDKInfoGUID + "'"
								);
				File.WriteAllText(ConfigFile, ConfigString.Replace("\\", "/"));
			}
			return ConfigFile;
		}

		public static string EmscriptenBase()
		{
			return EMSCRIPTEN_ROOT;
		}

		public static string EmscriptenVersion()
		{
			return SDKVersion;
		}

		public static string Python()
		{
			return PYTHON;
		}

		public static string EmscriptenPackager()
		{
			return Path.Combine(EmscriptenBase(), "tools", "file_packager.py");
		}

		public static string EmscriptenCompiler()
		{
<<<<<<< HEAD
			return "\"" + Path.Combine(EmscriptenBase(), "emcc") + "\""; 
=======
			return "\"" + Path.Combine(EmscriptenBase(), "emcc") + "\"";
>>>>>>> 73f66985
		}

		public static bool IsSDKInstalled()
		{
			bool SDK = File.Exists(GetVersionInfoPath());

			switch (BuildHostPlatform.Current.Platform)
			{
				case UnrealTargetPlatform.Win64:
					return SDK && Directory.Exists(Path.Combine(SDKBase, "Win64"));
				case UnrealTargetPlatform.Mac:
					return SDK && Directory.Exists(Path.Combine(SDKBase, "Mac")) && File.Exists(PYTHON);
				default:
					return false;
			}
		}

		static string GetVersionInfoPath()
		{
			return Path.Combine(EmscriptenBase(), "emscripten-version.txt");
		}
	}
}<|MERGE_RESOLUTION|>--- conflicted
+++ resolved
@@ -151,15 +151,9 @@
 								Environment.NewLine,
 								"import os",
 								"SPIDERMONKEY_ENGINE = ''",
-<<<<<<< HEAD
-								"LLVM_ROOT='" + LLVM_ROOT +"'",
-								"NODE_JS= '" + NODE_JS +"'",
-								"PYTHON= '" + PYTHON +"'",
-=======
 								"LLVM_ROOT='" + LLVM_ROOT + "'",
 								"NODE_JS= '" + NODE_JS + "'",
 								"PYTHON= '" + PYTHON + "'",
->>>>>>> 73f66985
 								"EMSCRIPTEN_NATIVE_OPTIMIZER='" + Path.Combine(LLVM_ROOT, OPTIMIZER_NAME) + "'",
 								"EMSCRIPTEN_ROOT= '" + EMSCRIPTEN_ROOT + "'",
 								"TEMP_DIR= '" + SetupEmscriptenTemp() + "'",
@@ -195,11 +189,7 @@
 
 		public static string EmscriptenCompiler()
 		{
-<<<<<<< HEAD
-			return "\"" + Path.Combine(EmscriptenBase(), "emcc") + "\""; 
-=======
 			return "\"" + Path.Combine(EmscriptenBase(), "emcc") + "\"";
->>>>>>> 73f66985
 		}
 
 		public static bool IsSDKInstalled()
