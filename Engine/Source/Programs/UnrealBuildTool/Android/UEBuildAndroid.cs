// Copyright 1998-2016 Epic Games, Inc. All Rights Reserved.

using System;
using System.Collections.Generic;
using System.Text;
using System.Diagnostics;
using System.IO;
using System.Xml;
using System.Linq;

namespace UnrealBuildTool
{
	class AndroidPlatformContext : UEBuildPlatformContext
	{
		public AndroidPlatformContext(FileReference InProjectFile) : base(UnrealTargetPlatform.Android, InProjectFile)
		{
		}

		// The current architecture - affects everything about how UBT operates on Android
		public override string GetActiveArchitecture()
		{
			// internal architectures are handled inside the toolchain to be able to build all at once, so we no longer need an architecture here
			return base.GetActiveArchitecture();
		}

		public override void AddExtraModules(TargetInfo Target, List<string> PlatformExtraModules)
		{
		}

		/// <summary>
		/// Modify the rules for a newly created module, in a target that's being built for this platform.
		/// This is not required - but allows for hiding details of a particular platform.
		/// </summary>
		/// <param name="ModuleName">The name of the module</param>
		/// <param name="Rules">The module rules</param>
		/// <param name="Target">The target being build</param>
		public override void ModifyModuleRulesForActivePlatform(string ModuleName, ModuleRules Rules, TargetInfo Target)
		{
		}

<<<<<<< HEAD
                string path;
                foreach(var kvp in EnvVarNames)
                {
                    if (configCacheIni.GetPath("/Script/AndroidPlatformEditor.AndroidSDKSettings", kvp.Value, out path) && !string.IsNullOrEmpty(path))
                    {
                        AndroidEnv.Add(kvp.Key, path);
                    }
                    else
                    {
                        var envValue = Environment.GetEnvironmentVariable(kvp.Key);
                        if(!String.IsNullOrEmpty(envValue))
                        {
                            AndroidEnv.Add(kvp.Key, envValue);
                        }
                    }
                }

                // If we are on Mono and we are still missing a key then go and find it from the .bash_profile
                if (Utils.IsRunningOnMono && !EnvVarNames.All(s => AndroidEnv.ContainsKey(s.Key)))
                {
                    string BashProfilePath = Path.Combine(Environment.GetFolderPath(Environment.SpecialFolder.Personal), ".bash_profile");
                    if (File.Exists(BashProfilePath))
                    {
                        string[] BashProfileContents = File.ReadAllLines(BashProfilePath);

						// Walk backwards so we keep the last export setting instead of the first
						for (int LineIndex = BashProfileContents.Length - 1; LineIndex >= 0; --LineIndex)
						{
							foreach (var kvp in EnvVarNames)
							{
								if (AndroidEnv.ContainsKey(kvp.Key))
								{
									continue;
								}

								if (BashProfileContents[LineIndex].StartsWith("export " + kvp.Key + "="))
								{
									string PathVar = BashProfileContents[LineIndex].Split('=')[1].Replace("\"", "");
									AndroidEnv.Add(kvp.Key, PathVar);
								}
							}
						}
                    }
                }

                // Set for the process
                foreach (var kvp in AndroidEnv)
                {
                    Environment.SetEnvironmentVariable(kvp.Key, kvp.Value);
                }

                // See if we have an NDK path now...
                AndroidEnv.TryGetValue("NDKROOT", out NDKPath);
            }

            // we don't have an NDKROOT specified
            if (String.IsNullOrEmpty(NDKPath))
            {
                return false;
            }

            NDKPath = NDKPath.Replace("\"", "");

            // need a supported llvm
            if (!Directory.Exists(Path.Combine(NDKPath, @"toolchains/llvm-3.6")) &&
				!Directory.Exists(Path.Combine(NDKPath, @"toolchains/llvm-3.5")) && 
				!Directory.Exists(Path.Combine(NDKPath, @"toolchains/llvm-3.3")) &&
				!Directory.Exists(Path.Combine(NDKPath, @"toolchains/llvm-3.1")))
            {
                return false;
            }
            return true;
        }
=======
		public override void ResetBuildConfiguration(UnrealTargetConfiguration Configuration)
		{
			ValidateUEBuildConfiguration();
			//BuildConfiguration.bDeployAfterCompile = true;
>>>>>>> 73f66985

			UEBuildConfiguration.bCompileICU = true;
		}

		public override void ValidateUEBuildConfiguration()
		{
			BuildConfiguration.bUseUnityBuild = true;

			UEBuildConfiguration.bCompileLeanAndMeanUE = true;
			UEBuildConfiguration.bCompilePhysX = true;
			UEBuildConfiguration.bCompileAPEX = false;
			UEBuildConfiguration.bRuntimePhysicsCooking = false;

			UEBuildConfiguration.bBuildEditor = false;
			UEBuildConfiguration.bBuildDeveloperTools = false;
			UEBuildConfiguration.bCompileSimplygon = false;

			UEBuildConfiguration.bCompileRecast = true;

			// Don't stop compilation at first error...
			BuildConfiguration.bStopXGECompilationAfterErrors = true;

			BuildConfiguration.bUseSharedPCHs = false;
		}

		public override void SetUpEnvironment(UEBuildTarget InBuildTarget)
		{
			// we want gcc toolchain 4.9, but fall back to 4.8 or 4.6 for now if it doesn't exist
			string NDKPath = Environment.GetEnvironmentVariable("NDKROOT");
			NDKPath = NDKPath.Replace("\"", "");

			AndroidToolChain ToolChain = new AndroidToolChain(InBuildTarget.ProjectFile);

			string GccVersion = "4.6";
			int NDKVersionInt = ToolChain.GetNdkApiLevelInt();
			if (Directory.Exists(Path.Combine(NDKPath, @"sources/cxx-stl/gnu-libstdc++/4.8")))
			{
				GccVersion = "4.8";
			}
			// only use 4.9 if NDK version > 19
			if (NDKVersionInt > 19 && Directory.Exists(Path.Combine(NDKPath, @"sources/cxx-stl/gnu-libstdc++/4.9")))
			{
				GccVersion = "4.9";
			}

			Log.TraceInformation("NDK version: {0}, GccVersion: {1}", NDKVersionInt.ToString(), GccVersion);

			InBuildTarget.GlobalCompileEnvironment.Config.Definitions.Add("PLATFORM_DESKTOP=0");
			InBuildTarget.GlobalCompileEnvironment.Config.Definitions.Add("PLATFORM_CAN_SUPPORT_EDITORONLY_DATA=0");

			InBuildTarget.GlobalCompileEnvironment.Config.Definitions.Add("WITH_OGGVORBIS=1");

			InBuildTarget.GlobalCompileEnvironment.Config.Definitions.Add("UNICODE");
			InBuildTarget.GlobalCompileEnvironment.Config.Definitions.Add("_UNICODE");

			InBuildTarget.GlobalCompileEnvironment.Config.Definitions.Add("PLATFORM_ANDROID=1");
			InBuildTarget.GlobalCompileEnvironment.Config.Definitions.Add("ANDROID=1");

			InBuildTarget.GlobalCompileEnvironment.Config.Definitions.Add("WITH_DATABASE_SUPPORT=0");
			InBuildTarget.GlobalCompileEnvironment.Config.Definitions.Add("WITH_EDITOR=0");
			InBuildTarget.GlobalCompileEnvironment.Config.Definitions.Add("USE_NULL_RHI=0");
			InBuildTarget.GlobalCompileEnvironment.Config.Definitions.Add("REQUIRES_ALIGNED_INT_ACCESS");

			InBuildTarget.GlobalCompileEnvironment.Config.CPPIncludeInfo.SystemIncludePaths.Add("$(NDKROOT)/sources/cxx-stl/gnu-libstdc++/" + GccVersion + "/include");

			// the toolchain will actually filter these out
			InBuildTarget.GlobalCompileEnvironment.Config.CPPIncludeInfo.SystemIncludePaths.Add("$(NDKROOT)/sources/cxx-stl/gnu-libstdc++/" + GccVersion + "/libs/armeabi-v7a/include");
			InBuildTarget.GlobalCompileEnvironment.Config.CPPIncludeInfo.SystemIncludePaths.Add("$(NDKROOT)/sources/cxx-stl/gnu-libstdc++/" + GccVersion + "/libs/arm64-v8a/include");
			InBuildTarget.GlobalCompileEnvironment.Config.CPPIncludeInfo.SystemIncludePaths.Add("$(NDKROOT)/sources/cxx-stl/gnu-libstdc++/" + GccVersion + "/libs/x86/include");
			InBuildTarget.GlobalCompileEnvironment.Config.CPPIncludeInfo.SystemIncludePaths.Add("$(NDKROOT)/sources/cxx-stl/gnu-libstdc++/" + GccVersion + "/libs/x86_64/include");

			InBuildTarget.GlobalLinkEnvironment.Config.LibraryPaths.Add("$(NDKROOT)/sources/cxx-stl/gnu-libstdc++/" + GccVersion + "/libs/armeabi-v7a");
			InBuildTarget.GlobalLinkEnvironment.Config.LibraryPaths.Add("$(NDKROOT)/sources/cxx-stl/gnu-libstdc++/" + GccVersion + "/libs/arm64-v8a");
			InBuildTarget.GlobalLinkEnvironment.Config.LibraryPaths.Add("$(NDKROOT)/sources/cxx-stl/gnu-libstdc++/" + GccVersion + "/libs/x86");
			InBuildTarget.GlobalLinkEnvironment.Config.LibraryPaths.Add("$(NDKROOT)/sources/cxx-stl/gnu-libstdc++/" + GccVersion + "/libs/x86_64");

			InBuildTarget.GlobalCompileEnvironment.Config.CPPIncludeInfo.SystemIncludePaths.Add("$(NDKROOT)/sources/android/native_app_glue");
			InBuildTarget.GlobalCompileEnvironment.Config.CPPIncludeInfo.SystemIncludePaths.Add("$(NDKROOT)/sources/android/cpufeatures");

			// Add path to statically compiled version of cxa_demangle
			InBuildTarget.GlobalLinkEnvironment.Config.LibraryPaths.Add(UEBuildConfiguration.UEThirdPartySourceDirectory + "Android/cxa_demangle/armeabi-v7a");
			InBuildTarget.GlobalLinkEnvironment.Config.LibraryPaths.Add(UEBuildConfiguration.UEThirdPartySourceDirectory + "Android/cxa_demangle/arm64-v8a");
			InBuildTarget.GlobalLinkEnvironment.Config.LibraryPaths.Add(UEBuildConfiguration.UEThirdPartySourceDirectory + "Android/cxa_demangle/x86");
			InBuildTarget.GlobalLinkEnvironment.Config.LibraryPaths.Add(UEBuildConfiguration.UEThirdPartySourceDirectory + "Android/cxa_demangle/x64");

			//@TODO: Tegra Gfx Debugger - standardize locations - for now, change the hardcoded paths and force this to return true to test
			if (UseTegraGraphicsDebugger(InBuildTarget))
			{
				//InBuildTarget.GlobalLinkEnvironment.Config.LibraryPaths.Add(UEBuildConfiguration.UEThirdPartySourceDirectory + "NVIDIA/TegraGfxDebugger");
				//InBuildTarget.GlobalLinkEnvironment.Config.LibraryPaths.Add("F:/NVPACK/android-kk-egl-t124-a32/stub");
				//InBuildTarget.GlobalLinkEnvironment.Config.AdditionalLibraries.Add("Nvidia_gfx_debugger_stub");
			}

			InBuildTarget.GlobalLinkEnvironment.Config.AdditionalLibraries.Add("gnustl_shared");
			InBuildTarget.GlobalLinkEnvironment.Config.AdditionalLibraries.Add("gcc");
			InBuildTarget.GlobalLinkEnvironment.Config.AdditionalLibraries.Add("z");
			InBuildTarget.GlobalLinkEnvironment.Config.AdditionalLibraries.Add("c");
			InBuildTarget.GlobalLinkEnvironment.Config.AdditionalLibraries.Add("m");
			InBuildTarget.GlobalLinkEnvironment.Config.AdditionalLibraries.Add("log");
			InBuildTarget.GlobalLinkEnvironment.Config.AdditionalLibraries.Add("dl");
			if (!UseTegraGraphicsDebugger(InBuildTarget))
			{
				InBuildTarget.GlobalLinkEnvironment.Config.AdditionalLibraries.Add("GLESv2");
				InBuildTarget.GlobalLinkEnvironment.Config.AdditionalLibraries.Add("EGL");
			}
			InBuildTarget.GlobalLinkEnvironment.Config.AdditionalLibraries.Add("OpenSLES");
			InBuildTarget.GlobalLinkEnvironment.Config.AdditionalLibraries.Add("android");
			InBuildTarget.GlobalLinkEnvironment.Config.AdditionalLibraries.Add("cxa_demangle");

			UEBuildConfiguration.bCompileSimplygon = false;
			BuildConfiguration.bDeployAfterCompile = true;
		}

		private bool UseTegraGraphicsDebugger(UEBuildTarget InBuildTarget)
		{
			// Disable for now
			return false;
		}

		public override bool ShouldCreateDebugInfo(UnrealTargetConfiguration Configuration)
		{
			switch (Configuration)
			{
				case UnrealTargetConfiguration.Development:
				case UnrealTargetConfiguration.Shipping:
				case UnrealTargetConfiguration.Test:
				case UnrealTargetConfiguration.Debug:
				default:
					return true;
			};
		}

		public override UEToolChain CreateToolChain(CPPTargetPlatform Platform)
		{
			return new AndroidToolChain(ProjectFile);
		}

		public override UEBuildDeploy CreateDeploymentHandler()
		{
			return new UEDeployAndroid(ProjectFile);
		}
	}

	class AndroidPlatform : UEBuildPlatform
	{
		AndroidPlatformSDK SDK;

		public AndroidPlatform(AndroidPlatformSDK InSDK) : base(UnrealTargetPlatform.Android, CPPTargetPlatform.Android)
		{
			SDK = InSDK;
		}

		public override SDKStatus HasRequiredSDKsInstalled()
		{
			return SDK.HasRequiredSDKsInstalled();
		}

		public override bool CanUseXGE()
		{
			return false;
		}

		public override string GetBinaryExtension(UEBuildBinaryType InBinaryType)
		{
			switch (InBinaryType)
			{
				case UEBuildBinaryType.DynamicLinkLibrary:
					return ".so";
				case UEBuildBinaryType.Executable:
					return ".so";
				case UEBuildBinaryType.StaticLibrary:
					return ".a";
				case UEBuildBinaryType.Object:
					return ".o";
				case UEBuildBinaryType.PrecompiledHeader:
					return ".gch";
			}
			return base.GetBinaryExtension(InBinaryType);
		}

		public override bool ShouldUsePCHFiles(CPPTargetPlatform Platform, CPPTargetConfiguration Configuration)
		{
			return true;
		}

		public override string GetDebugInfoExtension(UEBuildBinaryType InBinaryType)
		{
			return "";
		}

		public override bool HasDefaultBuildConfig(UnrealTargetPlatform Platform, DirectoryReference ProjectPath)
		{
			string[] BoolKeys = new string[] {
				"bBuildForArmV7", "bBuildForArm64", "bBuildForX86", "bBuildForX8664", 
				"bBuildForES2", "bBuildForES31",
			};

			// look up iOS specific settings
			if (!DoProjectSettingsMatchDefault(Platform, ProjectPath, "/Script/AndroidRuntimeSettings.AndroidRuntimeSettings",
				BoolKeys, null, null))
			{
				return false;
			}

			// check the base settings
			return base.HasDefaultBuildConfig(Platform, ProjectPath);
		}

		public override bool ShouldCompileMonolithicBinary(UnrealTargetPlatform InPlatform)
		{
			// This platform currently always compiles monolithic
			return true;
		}

		public override bool ShouldUsePDBFiles(CPPTargetPlatform Platform, CPPTargetConfiguration Configuration, bool bCreateDebugInfo)
		{
			return true;
		}

		public override bool ShouldNotBuildEditor(UnrealTargetPlatform InPlatform, UnrealTargetConfiguration InConfiguration)
		{
			return true;
		}

		public override bool BuildRequiresCookedData(UnrealTargetPlatform InPlatform, UnrealTargetConfiguration InConfiguration)
		{
			return true;
		}

		public override bool RequiresDeployPrepAfterCompile()
		{
			return true;
		}

		/// <summary>
		/// Modify the rules for a newly created module, where the target is a different host platform.
		/// This is not required - but allows for hiding details of a particular platform.
		/// </summary>
		/// <param name="ModuleName">The name of the module</param>
		/// <param name="Rules">The module rules</param>
		/// <param name="Target">The target being build</param>
		public override void ModifyModuleRulesForOtherPlatform(string ModuleName, ModuleRules Rules, TargetInfo Target)
		{
			if ((Target.Platform == UnrealTargetPlatform.Win32) || (Target.Platform == UnrealTargetPlatform.Win64) || (Target.Platform == UnrealTargetPlatform.Mac))
			{
				bool bBuildShaderFormats = UEBuildConfiguration.bForceBuildShaderFormats;
				if (!UEBuildConfiguration.bBuildRequiresCookedData)
				{
					if (ModuleName == "Engine")
					{
						if (UEBuildConfiguration.bBuildDeveloperTools)
						{
<<<<<<< HEAD
							InModule.AddPlatformSpecificDynamicallyLoadedModule("AndroidTargetPlatform");
							InModule.AddPlatformSpecificDynamicallyLoadedModule("Android_PVRTCTargetPlatform");
							InModule.AddPlatformSpecificDynamicallyLoadedModule("Android_ATCTargetPlatform");
							InModule.AddPlatformSpecificDynamicallyLoadedModule("Android_DXTTargetPlatform");
							InModule.AddPlatformSpecificDynamicallyLoadedModule("Android_ETC1TargetPlatform");
							InModule.AddPlatformSpecificDynamicallyLoadedModule("Android_ETC2TargetPlatform");
							InModule.AddPlatformSpecificDynamicallyLoadedModule("Android_ASTCTargetPlatform");
							InModule.AddPlatformSpecificDynamicallyLoadedModule("Android_MultiTargetPlatform");
                        }
=======
							Rules.PlatformSpecificDynamicallyLoadedModuleNames.Add("AndroidTargetPlatform");
							Rules.PlatformSpecificDynamicallyLoadedModuleNames.Add("Android_PVRTCTargetPlatform");
							Rules.PlatformSpecificDynamicallyLoadedModuleNames.Add("Android_ATCTargetPlatform");
							Rules.PlatformSpecificDynamicallyLoadedModuleNames.Add("Android_DXTTargetPlatform");
							Rules.PlatformSpecificDynamicallyLoadedModuleNames.Add("Android_ETC1TargetPlatform");
							Rules.PlatformSpecificDynamicallyLoadedModuleNames.Add("Android_ETC2TargetPlatform");
							Rules.PlatformSpecificDynamicallyLoadedModuleNames.Add("Android_ASTCTargetPlatform");
							Rules.PlatformSpecificDynamicallyLoadedModuleNames.Add("Android_MultiTargetPlatform");
						}
>>>>>>> 73f66985
					}
					else if (ModuleName == "TargetPlatform")
					{
						bBuildShaderFormats = true;
						Rules.DynamicallyLoadedModuleNames.Add("TextureFormatPVR");
						Rules.DynamicallyLoadedModuleNames.Add("TextureFormatDXT");
						Rules.DynamicallyLoadedModuleNames.Add("TextureFormatASTC");
						Rules.PlatformSpecificDynamicallyLoadedModuleNames.Add("TextureFormatAndroid");    // ATITC, ETC1 and ETC2
						if (UEBuildConfiguration.bBuildDeveloperTools)
						{
							//Rules.DynamicallyLoadedModuleNames.Add("AudioFormatADPCM");	//@todo android: android audio
						}
					}
				}

				// allow standalone tools to use targetplatform modules, without needing Engine
				if (ModuleName == "TargetPlatform")
				{
<<<<<<< HEAD
					InModule.AddPlatformSpecificDynamicallyLoadedModule("AndroidTargetPlatform");
					InModule.AddPlatformSpecificDynamicallyLoadedModule("Android_PVRTCTargetPlatform");
					InModule.AddPlatformSpecificDynamicallyLoadedModule("Android_ATCTargetPlatform");
					InModule.AddPlatformSpecificDynamicallyLoadedModule("Android_DXTTargetPlatform");
					InModule.AddPlatformSpecificDynamicallyLoadedModule("Android_ETC1TargetPlatform");
					InModule.AddPlatformSpecificDynamicallyLoadedModule("Android_ETC2TargetPlatform");
					InModule.AddPlatformSpecificDynamicallyLoadedModule("Android_ASTCTargetPlatform");
					InModule.AddPlatformSpecificDynamicallyLoadedModule("Android_MultiTargetPlatform");
                }

				if (bBuildShaderFormats)
=======
					if (UEBuildConfiguration.bForceBuildTargetPlatforms)
					{
						Rules.PlatformSpecificDynamicallyLoadedModuleNames.Add("AndroidTargetPlatform");
						Rules.PlatformSpecificDynamicallyLoadedModuleNames.Add("Android_PVRTCTargetPlatform");
						Rules.PlatformSpecificDynamicallyLoadedModuleNames.Add("Android_ATCTargetPlatform");
						Rules.PlatformSpecificDynamicallyLoadedModuleNames.Add("Android_DXTTargetPlatform");
						Rules.PlatformSpecificDynamicallyLoadedModuleNames.Add("Android_ETC1TargetPlatform");
						Rules.PlatformSpecificDynamicallyLoadedModuleNames.Add("Android_ETC2TargetPlatform");
						Rules.PlatformSpecificDynamicallyLoadedModuleNames.Add("Android_ASTCTargetPlatform");
						Rules.PlatformSpecificDynamicallyLoadedModuleNames.Add("Android_MultiTargetPlatform");
					}

					if (bBuildShaderFormats)
					{
						//Rules.DynamicallyLoadedModuleNames.Add("ShaderFormatAndroid");		//@todo android: ShaderFormatAndroid
					}
				}
			}
		}

		public override List<FileReference> FinalizeBinaryPaths(FileReference BinaryName, FileReference ProjectFile)
		{
			AndroidToolChain ToolChain = new AndroidToolChain(ProjectFile);

			var Architectures = ToolChain.GetAllArchitectures();
			var GPUArchitectures = ToolChain.GetAllGPUArchitectures();

			// make multiple output binaries
			List<FileReference> AllBinaries = new List<FileReference>();
			foreach (string Architecture in Architectures)
			{
				foreach (string GPUArchitecture in GPUArchitectures)
>>>>>>> 73f66985
				{
					AllBinaries.Add(new FileReference(AndroidToolChain.InlineArchName(BinaryName.FullName, Architecture, GPUArchitecture)));
				}
			}

			return AllBinaries;
		}

		/// <summary>
		/// Creates a context for the given project on the current platform.
		/// </summary>
		/// <param name="ProjectFile">The project file for the current target</param>
		/// <returns>New platform context object</returns>
		public override UEBuildPlatformContext CreateContext(FileReference ProjectFile)
		{
			return new AndroidPlatformContext(ProjectFile);
		}
	}

	class AndroidPlatformSDK : UEBuildPlatformSDK
	{
		protected override bool PlatformSupportsAutoSDKs()
		{
			return true;
		}

<<<<<<< HEAD
			string GccVersion = "4.6";
			int NDKVersionInt = AndroidToolChain.GetNdkApiLevelInt();
			if (Directory.Exists(Path.Combine(NDKPath, @"sources/cxx-stl/gnu-libstdc++/4.8")))
			{
				GccVersion = "4.8";
			}
			// only use 4.9 if NDK version > 19
			if (NDKVersionInt > 19 && Directory.Exists(Path.Combine(NDKPath, @"sources/cxx-stl/gnu-libstdc++/4.9")))
			{
				GccVersion = "4.9";
			}

			Log.TraceInformation("NDK version: {0}, GccVersion: {1}", NDKVersionInt.ToString(), GccVersion);

			InBuildTarget.GlobalCompileEnvironment.Config.Definitions.Add("PLATFORM_DESKTOP=0");
			InBuildTarget.GlobalCompileEnvironment.Config.Definitions.Add("PLATFORM_CAN_SUPPORT_EDITORONLY_DATA=0");
=======
		public override string GetSDKTargetPlatformName()
		{
			return "Android";
		}

		protected override string GetRequiredSDKString()
		{
			return "-19";
		}

		protected override String GetRequiredScriptVersionString()
		{
			return "3.0";
		}

		// prefer auto sdk on android as correct 'manual' sdk detection isn't great at the moment.
		protected override bool PreferAutoSDK()
		{
			return true;
		}

		/// <summary>
		/// checks if the sdk is installed or has been synced
		/// </summary>
		/// <returns></returns>
		private bool HasAnySDK()
		{
			string NDKPath = Environment.GetEnvironmentVariable("NDKROOT");
			{
				var configCacheIni = ConfigCacheIni.CreateConfigCacheIni(UnrealTargetPlatform.Unknown, "Engine", (DirectoryReference)null);
				var AndroidEnv = new Dictionary<string, string>();

				Dictionary<string, string> EnvVarNames = new Dictionary<string, string> { 
                                                         {"ANDROID_HOME", "SDKPath"}, 
                                                         {"NDKROOT", "NDKPath"}, 
                                                         {"ANT_HOME", "ANTPath"},
                                                         {"JAVA_HOME", "JavaPath"}
                                                         };
>>>>>>> 73f66985

				string path;
				foreach (var kvp in EnvVarNames)
				{
					if (configCacheIni.GetPath("/Script/AndroidPlatformEditor.AndroidSDKSettings", kvp.Value, out path) && !string.IsNullOrEmpty(path))
					{
						AndroidEnv.Add(kvp.Key, path);
					}
					else
					{
						var envValue = Environment.GetEnvironmentVariable(kvp.Key);
						if (!String.IsNullOrEmpty(envValue))
						{
							AndroidEnv.Add(kvp.Key, envValue);
						}
					}
				}

				// If we are on Mono and we are still missing a key then go and find it from the .bash_profile
				if (Utils.IsRunningOnMono && !EnvVarNames.All(s => AndroidEnv.ContainsKey(s.Key)))
				{
					string BashProfilePath = Path.Combine(Environment.GetFolderPath(Environment.SpecialFolder.Personal), ".bash_profile");
					if (File.Exists(BashProfilePath))
					{
						string[] BashProfileContents = File.ReadAllLines(BashProfilePath);

						// Walk backwards so we keep the last export setting instead of the first
						for (int LineIndex = BashProfileContents.Length - 1; LineIndex >= 0; --LineIndex)
						{
							foreach (var kvp in EnvVarNames)
							{
								if (AndroidEnv.ContainsKey(kvp.Key))
								{
									continue;
								}

								if (BashProfileContents[LineIndex].StartsWith("export " + kvp.Key + "="))
								{
									string PathVar = BashProfileContents[LineIndex].Split('=')[1].Replace("\"", "");
									AndroidEnv.Add(kvp.Key, PathVar);
								}
							}
						}
					}
				}

				// Set for the process
				foreach (var kvp in AndroidEnv)
				{
					Environment.SetEnvironmentVariable(kvp.Key, kvp.Value);
				}

				// See if we have an NDK path now...
				AndroidEnv.TryGetValue("NDKROOT", out NDKPath);
			}

			// we don't have an NDKROOT specified
			if (String.IsNullOrEmpty(NDKPath))
			{
				return false;
			}

			NDKPath = NDKPath.Replace("\"", "");

			// need a supported llvm
			if (!Directory.Exists(Path.Combine(NDKPath, @"toolchains/llvm-3.6")) &&
				!Directory.Exists(Path.Combine(NDKPath, @"toolchains/llvm-3.5")) &&
				!Directory.Exists(Path.Combine(NDKPath, @"toolchains/llvm-3.3")) &&
				!Directory.Exists(Path.Combine(NDKPath, @"toolchains/llvm-3.1")))
			{
				return false;
			}
			return true;
		}

		protected override SDKStatus HasRequiredManualSDKInternal()
		{
			// if any autosdk setup has been done then the local process environment is suspect
			if (HasSetupAutoSDK())
			{
				return SDKStatus.Invalid;
			}

			if (HasAnySDK())
			{
				return SDKStatus.Valid;
			}

			return SDKStatus.Invalid;
		}
	}

	public class AndroidPlatformFactory : UEBuildPlatformFactory
	{
		protected override UnrealTargetPlatform TargetPlatform
		{
			get { return UnrealTargetPlatform.Android; }
		}

		protected override void RegisterBuildPlatforms()
		{
			AndroidPlatformSDK SDK = new AndroidPlatformSDK();
			SDK.ManageAndValidateSDK();

			if ((ProjectFileGenerator.bGenerateProjectFiles == true) || (SDK.HasRequiredSDKsInstalled() == SDKStatus.Valid) || Environment.GetEnvironmentVariable("IsBuildMachine") == "1")
			{
				bool bRegisterBuildPlatform = true;

				FileReference AndroidTargetPlatformFile = FileReference.Combine(UnrealBuildTool.EngineSourceDirectory, "Developer", "Android", "AndroidTargetPlatform", "AndroidTargetPlatform.Build.cs");
				if (AndroidTargetPlatformFile.Exists() == false)
				{
					bRegisterBuildPlatform = false;
				}

				if (bRegisterBuildPlatform == true)
				{
					// Register this build platform
					Log.TraceVerbose("        Registering for {0}", UnrealTargetPlatform.Android.ToString());
					UEBuildPlatform.RegisterBuildPlatform(new AndroidPlatform(SDK));
					UEBuildPlatform.RegisterPlatformWithGroup(UnrealTargetPlatform.Android, UnrealPlatformGroup.Android);
				}
			}
		}
	}
}<|MERGE_RESOLUTION|>--- conflicted
+++ resolved
@@ -38,86 +38,10 @@
 		{
 		}
 
-<<<<<<< HEAD
-                string path;
-                foreach(var kvp in EnvVarNames)
-                {
-                    if (configCacheIni.GetPath("/Script/AndroidPlatformEditor.AndroidSDKSettings", kvp.Value, out path) && !string.IsNullOrEmpty(path))
-                    {
-                        AndroidEnv.Add(kvp.Key, path);
-                    }
-                    else
-                    {
-                        var envValue = Environment.GetEnvironmentVariable(kvp.Key);
-                        if(!String.IsNullOrEmpty(envValue))
-                        {
-                            AndroidEnv.Add(kvp.Key, envValue);
-                        }
-                    }
-                }
-
-                // If we are on Mono and we are still missing a key then go and find it from the .bash_profile
-                if (Utils.IsRunningOnMono && !EnvVarNames.All(s => AndroidEnv.ContainsKey(s.Key)))
-                {
-                    string BashProfilePath = Path.Combine(Environment.GetFolderPath(Environment.SpecialFolder.Personal), ".bash_profile");
-                    if (File.Exists(BashProfilePath))
-                    {
-                        string[] BashProfileContents = File.ReadAllLines(BashProfilePath);
-
-						// Walk backwards so we keep the last export setting instead of the first
-						for (int LineIndex = BashProfileContents.Length - 1; LineIndex >= 0; --LineIndex)
-						{
-							foreach (var kvp in EnvVarNames)
-							{
-								if (AndroidEnv.ContainsKey(kvp.Key))
-								{
-									continue;
-								}
-
-								if (BashProfileContents[LineIndex].StartsWith("export " + kvp.Key + "="))
-								{
-									string PathVar = BashProfileContents[LineIndex].Split('=')[1].Replace("\"", "");
-									AndroidEnv.Add(kvp.Key, PathVar);
-								}
-							}
-						}
-                    }
-                }
-
-                // Set for the process
-                foreach (var kvp in AndroidEnv)
-                {
-                    Environment.SetEnvironmentVariable(kvp.Key, kvp.Value);
-                }
-
-                // See if we have an NDK path now...
-                AndroidEnv.TryGetValue("NDKROOT", out NDKPath);
-            }
-
-            // we don't have an NDKROOT specified
-            if (String.IsNullOrEmpty(NDKPath))
-            {
-                return false;
-            }
-
-            NDKPath = NDKPath.Replace("\"", "");
-
-            // need a supported llvm
-            if (!Directory.Exists(Path.Combine(NDKPath, @"toolchains/llvm-3.6")) &&
-				!Directory.Exists(Path.Combine(NDKPath, @"toolchains/llvm-3.5")) && 
-				!Directory.Exists(Path.Combine(NDKPath, @"toolchains/llvm-3.3")) &&
-				!Directory.Exists(Path.Combine(NDKPath, @"toolchains/llvm-3.1")))
-            {
-                return false;
-            }
-            return true;
-        }
-=======
 		public override void ResetBuildConfiguration(UnrealTargetConfiguration Configuration)
 		{
 			ValidateUEBuildConfiguration();
 			//BuildConfiguration.bDeployAfterCompile = true;
->>>>>>> 73f66985
 
 			UEBuildConfiguration.bCompileICU = true;
 		}
@@ -370,17 +294,6 @@
 					{
 						if (UEBuildConfiguration.bBuildDeveloperTools)
 						{
-<<<<<<< HEAD
-							InModule.AddPlatformSpecificDynamicallyLoadedModule("AndroidTargetPlatform");
-							InModule.AddPlatformSpecificDynamicallyLoadedModule("Android_PVRTCTargetPlatform");
-							InModule.AddPlatformSpecificDynamicallyLoadedModule("Android_ATCTargetPlatform");
-							InModule.AddPlatformSpecificDynamicallyLoadedModule("Android_DXTTargetPlatform");
-							InModule.AddPlatformSpecificDynamicallyLoadedModule("Android_ETC1TargetPlatform");
-							InModule.AddPlatformSpecificDynamicallyLoadedModule("Android_ETC2TargetPlatform");
-							InModule.AddPlatformSpecificDynamicallyLoadedModule("Android_ASTCTargetPlatform");
-							InModule.AddPlatformSpecificDynamicallyLoadedModule("Android_MultiTargetPlatform");
-                        }
-=======
 							Rules.PlatformSpecificDynamicallyLoadedModuleNames.Add("AndroidTargetPlatform");
 							Rules.PlatformSpecificDynamicallyLoadedModuleNames.Add("Android_PVRTCTargetPlatform");
 							Rules.PlatformSpecificDynamicallyLoadedModuleNames.Add("Android_ATCTargetPlatform");
@@ -390,7 +303,6 @@
 							Rules.PlatformSpecificDynamicallyLoadedModuleNames.Add("Android_ASTCTargetPlatform");
 							Rules.PlatformSpecificDynamicallyLoadedModuleNames.Add("Android_MultiTargetPlatform");
 						}
->>>>>>> 73f66985
 					}
 					else if (ModuleName == "TargetPlatform")
 					{
@@ -409,19 +321,6 @@
 				// allow standalone tools to use targetplatform modules, without needing Engine
 				if (ModuleName == "TargetPlatform")
 				{
-<<<<<<< HEAD
-					InModule.AddPlatformSpecificDynamicallyLoadedModule("AndroidTargetPlatform");
-					InModule.AddPlatformSpecificDynamicallyLoadedModule("Android_PVRTCTargetPlatform");
-					InModule.AddPlatformSpecificDynamicallyLoadedModule("Android_ATCTargetPlatform");
-					InModule.AddPlatformSpecificDynamicallyLoadedModule("Android_DXTTargetPlatform");
-					InModule.AddPlatformSpecificDynamicallyLoadedModule("Android_ETC1TargetPlatform");
-					InModule.AddPlatformSpecificDynamicallyLoadedModule("Android_ETC2TargetPlatform");
-					InModule.AddPlatformSpecificDynamicallyLoadedModule("Android_ASTCTargetPlatform");
-					InModule.AddPlatformSpecificDynamicallyLoadedModule("Android_MultiTargetPlatform");
-                }
-
-				if (bBuildShaderFormats)
-=======
 					if (UEBuildConfiguration.bForceBuildTargetPlatforms)
 					{
 						Rules.PlatformSpecificDynamicallyLoadedModuleNames.Add("AndroidTargetPlatform");
@@ -454,7 +353,6 @@
 			foreach (string Architecture in Architectures)
 			{
 				foreach (string GPUArchitecture in GPUArchitectures)
->>>>>>> 73f66985
 				{
 					AllBinaries.Add(new FileReference(AndroidToolChain.InlineArchName(BinaryName.FullName, Architecture, GPUArchitecture)));
 				}
@@ -481,24 +379,6 @@
 			return true;
 		}
 
-<<<<<<< HEAD
-			string GccVersion = "4.6";
-			int NDKVersionInt = AndroidToolChain.GetNdkApiLevelInt();
-			if (Directory.Exists(Path.Combine(NDKPath, @"sources/cxx-stl/gnu-libstdc++/4.8")))
-			{
-				GccVersion = "4.8";
-			}
-			// only use 4.9 if NDK version > 19
-			if (NDKVersionInt > 19 && Directory.Exists(Path.Combine(NDKPath, @"sources/cxx-stl/gnu-libstdc++/4.9")))
-			{
-				GccVersion = "4.9";
-			}
-
-			Log.TraceInformation("NDK version: {0}, GccVersion: {1}", NDKVersionInt.ToString(), GccVersion);
-
-			InBuildTarget.GlobalCompileEnvironment.Config.Definitions.Add("PLATFORM_DESKTOP=0");
-			InBuildTarget.GlobalCompileEnvironment.Config.Definitions.Add("PLATFORM_CAN_SUPPORT_EDITORONLY_DATA=0");
-=======
 		public override string GetSDKTargetPlatformName()
 		{
 			return "Android";
@@ -537,7 +417,6 @@
                                                          {"ANT_HOME", "ANTPath"},
                                                          {"JAVA_HOME", "JavaPath"}
                                                          };
->>>>>>> 73f66985
 
 				string path;
 				foreach (var kvp in EnvVarNames)
