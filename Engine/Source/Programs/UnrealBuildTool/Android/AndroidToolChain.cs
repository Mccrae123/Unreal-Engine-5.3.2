// Copyright 1998-2017 Epic Games, Inc. All Rights Reserved.

using System;
using System.Collections.Generic;
using System.Text.RegularExpressions;
using System.Diagnostics;
using System.IO;
using System.Linq;
using Microsoft.Win32;

namespace UnrealBuildTool
{
	class AndroidToolChain : UEToolChain, IAndroidToolChain
	{
		private FileReference ProjectFile;
		private bool bUseLdGold;
		private IReadOnlyList<string> AdditionalArches;
		private IReadOnlyList<string> AdditionalGPUArches;

		// the number of the clang version being used to compile 
		private float ClangVersionFloat = 0;

		// the list of architectures we will compile for
		private List<string> Arches = null;
		// the list of GPU architectures we will compile for
		private List<string> GPUArchitectures = null;
		// a list of all architecture+GPUArchitecture names (-armv7-es2, etc)
		private List<string> AllComboNames = null;

		static private Dictionary<string, string[]> AllArchNames = new Dictionary<string, string[]> {
			{ "-armv7", new string[] { "armv7", "armeabi-v7a", } }, 
			{ "-arm64", new string[] { "arm64", "arm64-v8a", } }, 
			{ "-x86",   new string[] { "x86", } }, 
			{ "-x64",   new string[] { "x64", "x86_64", } }, 
		};

		static private Dictionary<string, string[]> LibrariesToSkip = new Dictionary<string, string[]> {
			{ "-armv7", new string[] { } }, 
			{ "-arm64", new string[] { "nvToolsExt", "nvToolsExtStub", "oculus", "vrapi", "ovrkernel", "systemutils", "openglloader", } },
			{ "-x86",   new string[] { "nvToolsExt", "nvToolsExtStub", "oculus", "vrapi", "ovrkernel", "systemutils", "openglloader", "opus", "speex_resampler", } }, 
			{ "-x64",   new string[] { "nvToolsExt", "nvToolsExtStub", "oculus", "vrapi", "ovrkernel", "systemutils", "openglloader", "gpg", } }, 
		};

		static private Dictionary<string, string[]> ModulesToSkip = new Dictionary<string, string[]> {
			{ "-armv7", new string[] {  } }, 
			{ "-arm64", new string[] {  } }, 
			{ "-x86",   new string[] {  } }, 
			{ "-x64",   new string[] { "OnlineSubsystemGooglePlay", } }, 
		};

		public AndroidToolChain(FileReference InProjectFile, bool bInUseLdGold, IReadOnlyList<string> InAdditionalArches, IReadOnlyList<string> InAdditionalGPUArches)
			: base(CppPlatform.Android)
		{
			ProjectFile = InProjectFile;
			bUseLdGold = bInUseLdGold;
			AdditionalArches = InAdditionalArches;
			AdditionalGPUArches = InAdditionalGPUArches;

			string NDKPath = Environment.GetEnvironmentVariable("NDKROOT");

			// don't register if we don't have an NDKROOT specified
			if (String.IsNullOrEmpty(NDKPath))
			{
				throw new BuildException("NDKROOT is not specified; cannot use Android toolchain.");
			}

			NDKPath = NDKPath.Replace("\"", "");

			string ClangVersion = "";
			string GccVersion = "";

			string ArchitecturePath = "";
			string ArchitecturePathWindows32 = @"prebuilt/windows";
			string ArchitecturePathWindows64 = @"prebuilt/windows-x86_64";
			string ArchitecturePathMac = @"prebuilt/darwin-x86_64";
			string ArchitecturePathLinux = @"prebuilt/linux-x86_64";
			string ExeExtension = ".exe";

			if (Directory.Exists(Path.Combine(NDKPath, ArchitecturePathWindows64)))
			{
				Log.TraceVerbose("        Found Windows 64 bit versions of toolchain");
				ArchitecturePath = ArchitecturePathWindows64;
			}
			else if (Directory.Exists(Path.Combine(NDKPath, ArchitecturePathWindows32)))
			{
				Log.TraceVerbose("        Found Windows 32 bit versions of toolchain");
				ArchitecturePath = ArchitecturePathWindows32;
			}
			else if (Directory.Exists(Path.Combine(NDKPath, ArchitecturePathMac)))
			{
				Log.TraceVerbose("        Found Mac versions of toolchain");
				ArchitecturePath = ArchitecturePathMac;
				ExeExtension = "";
			}
			else if (Directory.Exists(Path.Combine(NDKPath, ArchitecturePathLinux)))
			{
				Log.TraceVerbose("        Found Linux versions of toolchain");
				ArchitecturePath = ArchitecturePathLinux;
				ExeExtension = "";
			}
			else
			{
				throw new BuildException("Couldn't find 32-bit or 64-bit versions of the Android toolchain");
			}

			// prefer clang 3.6, but fall back if needed for now
            if (Directory.Exists(Path.Combine(NDKPath, @"toolchains/llvm-3.6")))
			{
				ClangVersionFloat = 3.6f;
				ClangVersion = "-3.6";
				GccVersion = "4.9";
			}
			else if (Directory.Exists(Path.Combine(NDKPath, @"toolchains/llvm-3.5")))
			{
				ClangVersionFloat = 3.5f;
				ClangVersion = "-3.5";
				GccVersion = "4.9";
			}
			else if (Directory.Exists(Path.Combine(NDKPath, @"toolchains/llvm-3.3")))
			{
				ClangVersionFloat = 3.3f;
				ClangVersion = "-3.3";
				GccVersion = "4.8";
			}
			else if (Directory.Exists(Path.Combine(NDKPath, @"toolchains/llvm-3.1")))
			{
				ClangVersionFloat = 3.1f;
				ClangVersion = "-3.1";
				GccVersion = "4.6";
			}
            else if (Directory.Exists(Path.Combine(NDKPath, @"toolchains/llvm")))
            {
				// look for version in AndroidVersion.txt (fail if not found)
				string VersionFilename = Path.Combine(NDKPath, @"toolchains/llvm/", ArchitecturePath, @"AndroidVersion.txt");
				if (!File.Exists(VersionFilename))
				{
					throw new BuildException("Cannot find supported Android toolchain");
				}
				string[] VersionFile = File.ReadAllLines(VersionFilename);
				string[] VersionParts = VersionFile[0].Split('.');
				ClangVersionFloat = float.Parse(VersionParts[0] + "." + VersionParts[1], System.Globalization.CultureInfo.InvariantCulture);
				ClangVersion = "";
				GccVersion = "4.9";
			}
			else
			{
				throw new BuildException("Cannot find supported Android toolchain");
			}

			// set up the path to our toolchains
			ClangPath = Path.Combine(NDKPath, @"toolchains/llvm" + ClangVersion, ArchitecturePath, @"bin/clang++" + ExeExtension);
			ArPathArm = Path.Combine(NDKPath, @"toolchains/arm-linux-androideabi-" + GccVersion, ArchitecturePath, @"bin/arm-linux-androideabi-ar" + ExeExtension);		//@todo android: use llvm-ar.exe instead?
			ArPathArm64 = Path.Combine(NDKPath, @"toolchains/aarch64-linux-android-" + GccVersion, ArchitecturePath, @"bin/aarch64-linux-android-ar" + ExeExtension);	//@todo android: use llvm-ar.exe instead?
			ArPathx86 = Path.Combine(NDKPath, @"toolchains/x86-" + GccVersion, ArchitecturePath, @"bin/i686-linux-android-ar" + ExeExtension);							//@todo android: verify x86 toolchain
			ArPathx64 = Path.Combine(NDKPath, @"toolchains/x86_64-" + GccVersion, ArchitecturePath, @"bin/x86_64-linux-android-ar" + ExeExtension);                     //@todo android: verify x64 toolchain

			// NDK setup (use no less than 21 for 64-bit targets)
			int NDKApiLevelInt = GetNdkApiLevelInt();
			string NDKApiLevel32Bit = GetNdkApiLevel();
			string NDKApiLevel64Bit = NDKApiLevel32Bit;
			if (NDKApiLevelInt < 21)
			{
				NDKApiLevel64Bit = "android-21";
			}

			// toolchain params
			ToolchainParamsArm = " -target armv7-none-linux-androideabi" +
								   " --sysroot=\"" + Path.Combine(NDKPath, "platforms", NDKApiLevel32Bit, "arch-arm") + "\"" +
								   " -gcc-toolchain \"" + Path.Combine(NDKPath, @"toolchains/arm-linux-androideabi-" + GccVersion, ArchitecturePath) + "\"";
			ToolchainParamsArm64 = " -target aarch64-none-linux-android" +
								   " --sysroot=\"" + Path.Combine(NDKPath, "platforms", NDKApiLevel64Bit, "arch-arm64") + "\"" +
								   " -gcc-toolchain \"" + Path.Combine(NDKPath, @"toolchains/aarch64-linux-android-" + GccVersion, ArchitecturePath) + "\"";
			ToolchainParamsx86 = " -target i686-none-linux-android" +
								   " --sysroot=\"" + Path.Combine(NDKPath, "platforms", NDKApiLevel32Bit, "arch-x86") + "\"" +
								   " -gcc-toolchain \"" + Path.Combine(NDKPath, @"toolchains/x86-" + GccVersion, ArchitecturePath) + "\"";
			ToolchainParamsx64 = " -target x86_64-none-linux-android" +
								   " --sysroot=\"" + Path.Combine(NDKPath, "platforms", NDKApiLevel64Bit, "arch-x86_64") + "\"" +
								   " -gcc-toolchain \"" + Path.Combine(NDKPath, @"toolchains\x86_64-" + GccVersion, ArchitecturePath) + "\"";
		}

		public void ParseArchitectures()
		{
			// look in ini settings for what platforms to compile for
			ConfigHierarchy Ini = ConfigCache.ReadHierarchy(ConfigHierarchyType.Engine, DirectoryReference.FromFile(ProjectFile), UnrealTargetPlatform.Android);
			Arches = new List<string>();
			bool bBuild = true;
			if (Ini.GetBool("/Script/AndroidRuntimeSettings.AndroidRuntimeSettings", "bBuildForArmV7", out bBuild) && bBuild
				|| (AdditionalArches != null && AdditionalArches.Contains("armv7", StringComparer.OrdinalIgnoreCase)))
			{
				Arches.Add("-armv7");
			}
			if (Ini.GetBool("/Script/AndroidRuntimeSettings.AndroidRuntimeSettings", "bBuildForArm64", out bBuild) && bBuild
				|| (AdditionalArches != null && AdditionalArches.Contains("arm64", StringComparer.OrdinalIgnoreCase)))
			{
				Arches.Add("-arm64");
			}
			if (Ini.GetBool("/Script/AndroidRuntimeSettings.AndroidRuntimeSettings", "bBuildForx86", out bBuild) && bBuild
				|| (AdditionalArches != null && AdditionalArches.Contains("x86", StringComparer.OrdinalIgnoreCase)))
			{
				Arches.Add("-x86");
			}
			if (Ini.GetBool("/Script/AndroidRuntimeSettings.AndroidRuntimeSettings", "bBuildForx8664", out bBuild) && bBuild
				|| (AdditionalArches != null && AdditionalArches.Contains("x64", StringComparer.OrdinalIgnoreCase)))
			{
				Arches.Add("-x64");
			}

			// force armv7 if something went wrong
			if (Arches.Count == 0)
			{
				Arches.Add("-armv7");
			}

			// Parse selected GPU architectures
			GPUArchitectures = new List<string>();
			if (Ini.GetBool("/Script/AndroidRuntimeSettings.AndroidRuntimeSettings", "bBuildForES2", out bBuild) && bBuild
				|| (AdditionalGPUArches != null && AdditionalGPUArches.Contains("es2", StringComparer.OrdinalIgnoreCase)))
			{
				GPUArchitectures.Add("-es2");
			}
			if (Ini.GetBool("/Script/AndroidRuntimeSettings.AndroidRuntimeSettings", "bBuildForESDeferred", out bBuild) && bBuild
				|| (AdditionalGPUArches != null && AdditionalGPUArches.Contains("esdeferred", StringComparer.OrdinalIgnoreCase)))
			{
				GPUArchitectures.Add("-esdeferred");
			}
			if (GPUArchitectures.Count == 0)
			{
				GPUArchitectures.Add("-es2");
			}

			AllComboNames = (from Arch in Arches
							 from GPUArch in GPUArchitectures
							 select Arch + GPUArch).ToList();
		}

		static public string GetGLESVersionFromGPUArch(string GPUArch, bool bES30Minimum)
		{
			GPUArch = GPUArch.Substring(1); // drop the '-' from the start
			string GLESversion = "";
			switch (GPUArch)
			{
				case "es2":
					GLESversion = "0x00020000";
					break;
				case "esdeferred":
					GLESversion = "0x00030001";
					break;
				default:
					GLESversion = "0x00020000";
					break;
			}
			if (bES30Minimum && (GLESversion[6] < '3'))
			{
				GLESversion = "0x00030000";
			}

			return GLESversion;
		}

		private bool BuildWithHiddenSymbolVisibility(CppCompileEnvironment CompileEnvironment)
		{
			ConfigHierarchy Ini = ConfigCache.ReadHierarchy(ConfigHierarchyType.Engine, DirectoryReference.FromFile(ProjectFile), UnrealTargetPlatform.Android);
			bool bBuild = false;
			return CompileEnvironment.Configuration == CppConfiguration.Shipping && (Ini.GetBool("/Script/AndroidRuntimeSettings.AndroidRuntimeSettings", "bBuildWithHiddenSymbolVisibility", out bBuild) && bBuild);
		}

		public override void SetUpGlobalEnvironment(ReadOnlyTargetRules Target)
		{
			base.SetUpGlobalEnvironment(Target);

			ParseArchitectures();
		}

		public List<string> GetAllArchitectures()
		{
			if (Arches == null)
			{
				ParseArchitectures();
			}

			return Arches;
		}

		public List<string> GetAllGPUArchitectures()
		{
			if (GPUArchitectures == null)
			{
				ParseArchitectures();
			}

			return GPUArchitectures;
		}

		public int GetNdkApiLevelInt(int MinNdk = 19)
		{
			string NDKVersion = GetNdkApiLevel();
			int NDKVersionInt = MinNdk;
			if (NDKVersion.Contains("-"))
			{
				int Version;
				if (int.TryParse(NDKVersion.Substring(NDKVersion.LastIndexOf('-') + 1), out Version))
				{
					if (Version > NDKVersionInt)
						NDKVersionInt = Version;
				}
			}
			return NDKVersionInt;
		}

		public string GetNdkApiLevel()
		{
			// ask the .ini system for what version to use
			ConfigHierarchy Ini = ConfigCache.ReadHierarchy(ConfigHierarchyType.Engine, DirectoryReference.FromFile(ProjectFile), UnrealTargetPlatform.Android);
			string NDKLevel;
			Ini.GetString("/Script/AndroidPlatformEditor.AndroidSDKSettings", "NDKAPILevel", out NDKLevel);

			if (NDKLevel == "latest")
			{
				// get a list of NDK platforms
				string PlatformsDir = Environment.ExpandEnvironmentVariables("%NDKROOT%/platforms");
				if (!Directory.Exists(PlatformsDir))
				{
					throw new BuildException("No platforms found in {0}", PlatformsDir);
				}

				// return the largest of them
				NDKLevel = GetLargestApiLevel(Directory.GetDirectories(PlatformsDir));
			}

			return NDKLevel;
		}

		public string GetLargestApiLevel(string[] ApiLevels)
		{
			int LargestLevel = 0;
			string LargestString = null;

			// look for largest integer
			foreach (string Level in ApiLevels)
			{
				string LocalLevel = Path.GetFileName(Level);
				string[] Tokens = LocalLevel.Split("-".ToCharArray());
				if (Tokens.Length >= 2)
				{
					try
					{
						int ParsedLevel = int.Parse(Tokens[1]);
						// bigger? remember it
						if (ParsedLevel > LargestLevel)
						{
							LargestLevel = ParsedLevel;
							LargestString = LocalLevel;
						}
					}
					catch (Exception)
					{
						// ignore poorly formed string
					}
				}
			}

			return LargestString;
		}

		string GetCLArguments_Global(CppCompileEnvironment CompileEnvironment, string Architecture)
		{
			string Result = "";

			switch (Architecture)
			{
				case "-armv7": Result += ToolchainParamsArm; break;
				case "-arm64": Result += ToolchainParamsArm64; break;
				case "-x86": Result += ToolchainParamsx86; break;
				case "-x64": Result += ToolchainParamsx64; break;
				default: Result += ToolchainParamsArm; break;
			}

			// build up the commandline common to C and C++
			Result += " -c";
			Result += " -fdiagnostics-format=msvc";
			Result += " -Wall";

			Result += " -Wno-unused-variable";
			// this will hide the warnings about static functions in headers that aren't used in every single .cpp file
			Result += " -Wno-unused-function";
			// this hides the "enumeration value 'XXXXX' not handled in switch [-Wswitch]" warnings - we should maybe remove this at some point and add UE_LOG(, Fatal, ) to default cases
			Result += " -Wno-switch";
			// this hides the "warning : comparison of unsigned expression < 0 is always false" type warnings due to constant comparisons, which are possible with template arguments
			Result += " -Wno-tautological-compare";
			//This will prevent the issue of warnings for unused private variables.
			Result += " -Wno-unused-private-field";
			Result += " -Wno-local-type-template-args";	// engine triggers this
			Result += " -Wno-return-type-c-linkage";	// needed for PhysX
			Result += " -Wno-reorder";					// member initialization order
			Result += " -Wno-unknown-pragmas";			// probably should kill this one, sign of another issue in PhysX?
			Result += " -Wno-invalid-offsetof";			// needed to suppress warnings about using offsetof on non-POD types.
			Result += " -Wno-logical-op-parentheses";	// needed for external headers we can't change
			if (BuildWithHiddenSymbolVisibility(CompileEnvironment))
			{
				Result += " -fvisibility=hidden -fvisibility-inlines-hidden"; // Symbols default to hidden.
			}

			if (CompileEnvironment.bEnableShadowVariableWarnings)
			{
				Result += " -Wshadow -Wno-error=shadow";
			}

			if (CompileEnvironment.bEnableUndefinedIdentifierWarnings)
			{
				Result += " -Wundef" + (CompileEnvironment.bUndefinedIdentifierWarningsAsErrors ? "" : " -Wno-error=undef");
			}

			// new for clang4.5 warnings:
			if (ClangVersionFloat >= 3.5f)
			{
				Result += " -Wno-undefined-bool-conversion"; // 'this' pointer cannot be null in well-defined C++ code; pointer may be assumed to always convert to true (if (this))

				// we use this feature to allow static FNames.
				Result += " -Wno-gnu-string-literal-operator-template";
			}

			if (ClangVersionFloat >= 3.6f)
			{
				Result += " -Wno-unused-local-typedef";				// clang is being overly strict here? PhysX headers trigger this.
				Result += " -Wno-inconsistent-missing-override";	// these have to be suppressed for UE 4.8, should be fixed later.
			}

			// shipping builds will cause this warning with "ensure", so disable only in those case
			if (CompileEnvironment.Configuration == CppConfiguration.Shipping)
			{
				Result += " -Wno-unused-value";
			}

			// debug info
			if (CompileEnvironment.bCreateDebugInfo)
			{
				Result += " -g2 -gdwarf-4";
			}

			// optimization level
			if (!CompileEnvironment.bOptimizeCode)
			{
				Result += " -O0";
			}
			else
			{
				if (CompileEnvironment.bOptimizeForSize)
				{
					Result += " -Oz";
				}
				else
				{
					Result += " -O3";
				}
			}


			// Optionally enable exception handling (off by default since it generates extra code needed to propagate exceptions)
			if (CompileEnvironment.bEnableExceptions)
			{
				Result += " -fexceptions";
			}
			else
			{
				Result += " -fno-exceptions";
			}

			// Conditionally enable (default disabled) generation of information about every class with virtual functions for use by the C++ runtime type identification features 
			// (`dynamic_cast' and `typeid'). If you don't use those parts of the language, you can save some space by using -fno-rtti. 
			// Note that exception handling uses the same information, but it will generate it as needed. 
			if (CompileEnvironment.bUseRTTI)
			{
				Result += " -frtti";
			}
			else
			{
				Result += " -fno-rtti";
			}

			//@todo android: these are copied verbatim from UE3 and probably need adjustment
			if (Architecture == "-armv7")
			{
				//		Result += " -mthumb-interwork";			// Generates code which supports calling between ARM and Thumb instructions, w/o it you can't reliability use both together 
				Result += " -funwind-tables";			// Just generates any needed static data, affects no code 
				Result += " -fstack-protector";			// Emits extra code to check for buffer overflows
				//		Result += " -mlong-calls";				// Perform function calls by first loading the address of the function into a reg and then performing the subroutine call
				Result += " -fno-strict-aliasing";		// Prevents unwanted or invalid optimizations that could produce incorrect code
				Result += " -fpic";						// Generates position-independent code (PIC) suitable for use in a shared library
				Result += " -fno-short-enums";			// Do not allocate to an enum type only as many bytes as it needs for the declared range of possible values
				//		Result += " -finline-limit=64";			// GCC limits the size of functions that can be inlined, this flag allows coarse control of this limit
				//		Result += " -Wno-psabi";				// Warn when G++ generates code that is probably not compatible with the vendor-neutral C++ ABI

				Result += " -march=armv7-a";
				Result += " -mfloat-abi=softfp";
				Result += " -mfpu=vfpv3-d16";			//@todo android: UE3 was just vfp. arm7a should all support v3 with 16 registers

				// Add flags for on-device debugging	
				if (CompileEnvironment.Configuration == CppConfiguration.Debug)
				{
					Result += " -fno-omit-frame-pointer";	// Disable removing the save/restore frame pointer for better debugging
					if (ClangVersionFloat >= 3.6f)
					{
						Result += " -fno-function-sections";	// Improve breakpoint location
					}
				}

				// Some switches interfere with on-device debugging
				if (CompileEnvironment.Configuration != CppConfiguration.Debug)
				{
					Result += " -ffunction-sections";   // Places each function in its own section of the output file, linker may be able to perform opts to improve locality of reference
					Result += " -fdata-sections"; // Places each data item in its own section of the output file, linker may be able to perform opts to improve locality of reference
				}

				Result += " -fsigned-char";				// Treat chars as signed //@todo android: any concerns about ABI compatibility with libs here?
			}
			else if (Architecture == "-arm64")
			{
				Result += " -funwind-tables";			// Just generates any needed static data, affects no code 
				Result += " -fstack-protector";			// Emits extra code to check for buffer overflows
				Result += " -fno-strict-aliasing";		// Prevents unwanted or invalid optimizations that could produce incorrect code
				Result += " -fpic";						// Generates position-independent code (PIC) suitable for use in a shared library
				Result += " -fno-short-enums";          // Do not allocate to an enum type only as many bytes as it needs for the declared range of possible values
				Result += " -D__arm64__";				// for some reason this isn't defined and needed for PhysX

				Result += " -march=armv8-a";
				//Result += " -mfloat-abi=softfp";
				//Result += " -mfpu=vfpv3-d16";			//@todo android: UE3 was just vfp. arm7a should all support v3 with 16 registers

				// Some switches interfere with on-device debugging
				if (CompileEnvironment.Configuration != CppConfiguration.Debug)
				{
					Result += " -ffunction-sections";   // Places each function in its own section of the output file, linker may be able to perform opts to improve locality of reference
				}

				Result += " -fsigned-char";				// Treat chars as signed //@todo android: any concerns about ABI compatibility with libs here?
			}
			else if (Architecture == "-x86")
			{
				Result += " -fstrict-aliasing";
				Result += " -fno-omit-frame-pointer";
				Result += " -fno-strict-aliasing";
				Result += " -fno-short-enums";
				Result += " -march=atom";
			}
			else if (Architecture == "-x64")
			{
				Result += " -fstrict-aliasing";
				Result += " -fno-omit-frame-pointer";
				Result += " -fno-strict-aliasing";
				Result += " -fno-short-enums";
				Result += " -march=atom";
			}

			return Result;
		}

		static string GetCompileArguments_CPP(bool bDisableOptimizations)
		{
			string Result = "";

			Result += " -x c++";
			Result += " -std=c++14";

			// optimization level
			if (bDisableOptimizations)
			{
				Result += " -O0";
			}
			else
			{
				Result += " -O3";
			}

			return Result;
		}

		static string GetCompileArguments_C(bool bDisableOptimizations)
		{
			string Result = "";

			Result += " -x c";

			// optimization level
			if (bDisableOptimizations)
			{
				Result += " -O0";
			}
			else
			{
				Result += " -O3";
			}

			return Result;
		}

		static string GetCompileArguments_PCH(bool bDisableOptimizations)
		{
			string Result = "";

			Result += " -x c++-header";
			Result += " -std=c++14";

			// optimization level
			if (bDisableOptimizations)
			{
				Result += " -O0";
			}
			else
			{
				Result += " -O3";
			}

			return Result;
		}

		string GetLinkArguments(LinkEnvironment LinkEnvironment, string Architecture)
		{
			string Result = "";

			Result += " -nostdlib";
			Result += " -Wl,-shared,-Bsymbolic";
			Result += " -Wl,--no-undefined";
			Result += " -Wl,-gc-sections"; // Enable garbage collection of unused input sections. works best with -ffunction-sections, -fdata-sections

			if (Architecture == "-arm64")
			{
				Result += ToolchainParamsArm64;
				Result += " -march=armv8-a";
			}
			else if (Architecture == "-x86")
			{
				Result += ToolchainParamsx86;
				Result += " -march=atom";
			}
			else if (Architecture == "-x64")
			{
				Result += ToolchainParamsx64;
				Result += " -march=atom";
			}
			else // if (Architecture == "-armv7")
			{
				Result += ToolchainParamsArm;
				Result += " -march=armv7-a";
				Result += " -Wl,--fix-cortex-a8";		// required to route around a CPU bug in some Cortex-A8 implementations
			}

			if (bUseLdGold && ClangVersionFloat >= 3.6f && ClangVersionFloat < 3.8f)
			{
				Result += " -fuse-ld=gold";				// ld.gold is available in r10e (clang 3.6)
			}

			// make sure the DT_SONAME field is set properly (or we can a warning toast at startup on new Android)
			Result += " -Wl,-soname,libUE4.so";

			// verbose output from the linker
			// Result += " -v";

			return Result;
		}

		static string GetArArguments(LinkEnvironment LinkEnvironment)
		{
			string Result = "";

			Result += " -r";

			return Result;
		}

		static bool IsDirectoryForArch(string Dir, string Arch)
		{
			// make sure paths use one particular slash
			Dir = Dir.Replace("\\", "/").ToLowerInvariant();

			// look for other architectures in the Dir path, and fail if it finds it
			foreach (var Pair in AllArchNames)
			{
				if (Pair.Key != Arch)
				{
					foreach (var ArchName in Pair.Value)
					{
						// if there's a directory in the path with a bad architecture name, reject it
						if (Regex.IsMatch(Dir, "/" + ArchName + "$") || Regex.IsMatch(Dir, "/" + ArchName + "/"))
						{
							return false;
						}
					}
				}
			}

			// if nothing was found, we are okay
			return true;
		}

		static bool ShouldSkipModule(string ModuleName, string Arch)
		{
			foreach (var ModName in ModulesToSkip[Arch])
			{
				if (ModName == ModuleName)
				{
					return true;
				}
			}

			// if nothing was found, we are okay
			return false;
		}

		bool ShouldSkipLib(string Lib, string Arch, string GPUArchitecture)
		{
			// reject any libs we outright don't want to link with
			foreach (var LibName in LibrariesToSkip[Arch])
			{
				if (LibName == Lib)
				{
					return true;
				}
			}

			// if another architecture is in the filename, reject it
			foreach (string ComboName in AllComboNames)
			{
				if (ComboName != Arch + GPUArchitecture)
				{
					if (Path.GetFileNameWithoutExtension(Lib).EndsWith(ComboName))
					{
						return true;
					}
				}
			}

			// if nothing was found, we are okay
			return false;
		}

        static private string GetNativeGluePath()
		{
			return Environment.GetEnvironmentVariable("NDKROOT") + "/sources/android/native_app_glue/android_native_app_glue.c";
		}

		static void ConditionallyAddNDKSourceFiles(List<FileItem> SourceFiles, string ModuleName)
		{
			// We need to add the extra glue and cpu code only to Launch module.
			if (ModuleName.Equals("Launch"))
			{
				SourceFiles.Add(FileItem.GetItemByPath( GetNativeGluePath() ));

				// Newer NDK cpu_features.c uses getauxval() which causes a SIGSEGV in libhoudini.so (ARM on Intel translator) in older versions of Houdini
				// so we patch the file to use alternative methods of detecting CPU features if libhoudini.so is detected
				// The basis for this patch is from here: https://android-review.googlesource.com/#/c/110650/
				string CpuFeaturesPath = Environment.GetEnvironmentVariable("NDKROOT") + "/sources/android/cpufeatures/";
				string CpuFeaturesPatchedFile = CpuFeaturesPath + "cpu-features-patched.c";
				if (!File.Exists(CpuFeaturesPatchedFile))
				{
					// Either make a copy or patch it
					string[] CpuFeaturesLines = File.ReadAllLines(CpuFeaturesPath + "cpu-features.c");

					// Look for get_elf_hwcap_from_getauxval in the file
					bool NeedsPatch = false;
					int LineIndex;
					for (LineIndex = 0; LineIndex < CpuFeaturesLines.Length; ++LineIndex)
					{
						if (CpuFeaturesLines[LineIndex].Contains("get_elf_hwcap_from_getauxval"))
						{
							NeedsPatch = true;

							// Make sure it doesn't already have the patch (r10c and 10d have it already, but removed in 10e)
							for (int LineIndex2 = LineIndex; LineIndex2 < CpuFeaturesLines.Length; ++LineIndex2)
							{
								if (CpuFeaturesLines[LineIndex2].Contains("has_houdini_binary_translator(void)"))
								{
									NeedsPatch = false;
									break;
								}
							}
							break;
						}
					}

					// Apply patch or write unchanged
					if (NeedsPatch)
					{
						List<string> CpuFeaturesList = new List<string>(CpuFeaturesLines);

						// Skip down to section to add Houdini check function for arm
						while (!CpuFeaturesList[++LineIndex].StartsWith("#if defined(__arm__)")) ;
						CpuFeaturesList.Insert(++LineIndex, "/* Check Houdini Binary Translator is installed on the system.");
						CpuFeaturesList.Insert(++LineIndex, " *");
						CpuFeaturesList.Insert(++LineIndex, " * If this function returns 1, get_elf_hwcap_from_getauxval() function");
						CpuFeaturesList.Insert(++LineIndex, " * will causes SIGSEGV while calling getauxval() function.");
						CpuFeaturesList.Insert(++LineIndex, " */");
						CpuFeaturesList.Insert(++LineIndex, "static int");
						CpuFeaturesList.Insert(++LineIndex, "has_houdini_binary_translator(void) {");
						CpuFeaturesList.Insert(++LineIndex, "    int found = 0;");
						CpuFeaturesList.Insert(++LineIndex, "    if (access(\"/system/lib/libhoudini.so\", F_OK) != -1) {");
						CpuFeaturesList.Insert(++LineIndex, "        D(\"Found Houdini binary translator\\n\");");
						CpuFeaturesList.Insert(++LineIndex, "        found = 1;");
						CpuFeaturesList.Insert(++LineIndex, "    }");
						CpuFeaturesList.Insert(++LineIndex, "    return found;");
						CpuFeaturesList.Insert(++LineIndex, "}");
						CpuFeaturesList.Insert(++LineIndex, "");

						// Add the Houdini check call
						while (!CpuFeaturesList[++LineIndex].Contains("/* Extract the list of CPU features from ELF hwcaps */")) ;
						CpuFeaturesList.Insert(LineIndex++, "        /* Check Houdini binary translator is installed */");
						CpuFeaturesList.Insert(LineIndex++, "        int has_houdini = has_houdini_binary_translator();");
						CpuFeaturesList.Insert(LineIndex++, "");

						// Make the get_elf_hwcap_from_getauxval() calls conditional
						while (!CpuFeaturesList[++LineIndex].Contains("hwcaps = get_elf_hwcap_from_getauxval(AT_HWCAP);")) ;
						CpuFeaturesList.Insert(LineIndex++, "        if (!has_houdini) {");
						CpuFeaturesList.Insert(++LineIndex, "        }");
						while (!CpuFeaturesList[++LineIndex].Contains("hwcaps2 = get_elf_hwcap_from_getauxval(AT_HWCAP2);")) ;
						CpuFeaturesList.Insert(LineIndex++, "        if (!has_houdini) {");
						CpuFeaturesList.Insert(++LineIndex, "        }");

						File.WriteAllLines(CpuFeaturesPatchedFile, CpuFeaturesList.ToArray());
					}
					else
					{
						File.WriteAllLines(CpuFeaturesPatchedFile, CpuFeaturesLines);
					}
				}
				SourceFiles.Add(FileItem.GetItemByPath(CpuFeaturesPatchedFile));
			}
		}

		void GenerateEmptyLinkFunctionsForRemovedModules(List<FileItem> SourceFiles, string ModuleName, DirectoryReference OutputDirectory)
		{
			// Only add to UELinkerFixups module
			if (!ModuleName.Equals("Launch"))
			{
				return;
			}

			string LinkerExceptionsName = "../UELinkerExceptions";
			FileReference LinkerExceptionsCPPFilename = FileReference.Combine(OutputDirectory, LinkerExceptionsName + ".cpp");

			// Create the cpp filename
			if (!FileReference.Exists(LinkerExceptionsCPPFilename))
			{
				// Create a dummy file in case it doesn't exist yet so that the module does not complain it's not there
				ResponseFile.Create(LinkerExceptionsCPPFilename, new List<string>());
			}

			var Result = new List<string>();
			Result.Add("#include \"CoreTypes.h\"");
			Result.Add("");
			foreach (string Arch in Arches)
			{
				switch (Arch)
				{
					case "-armv7": Result.Add("#if PLATFORM_ANDROID_ARM"); break;
					case "-arm64": Result.Add("#if PLATFORM_ANDROID_ARM64"); break;
					case "-x86": Result.Add("#if PLATFORM_ANDROID_X86"); break;
					case "-x64": Result.Add("#if PLATFORM_ANDROID_X64"); break;
					default: Result.Add("#if PLATFORM_ANDROID_ARM"); break;
				}

				foreach (var ModName in ModulesToSkip[Arch])
				{
					Result.Add("  void EmptyLinkFunctionForStaticInitialization" + ModName + "(){}");
				}
				Result.Add("#endif");
			}

			// Determine if the file changed. Write it if it either doesn't exist or the contents are different.
			bool bShouldWriteFile = true;
			if (FileReference.Exists(LinkerExceptionsCPPFilename))
			{
				string[] ExistingExceptionText = File.ReadAllLines(LinkerExceptionsCPPFilename.FullName);
				string JoinedNewContents = string.Join("", Result.ToArray());
				string JoinedOldContents = string.Join("", ExistingExceptionText);
				bShouldWriteFile = (JoinedNewContents != JoinedOldContents);
			}

			// If we determined that we should write the file, write it now.
			if (bShouldWriteFile)
			{
				ResponseFile.Create(LinkerExceptionsCPPFilename, Result);
			}

			SourceFiles.Add(FileItem.GetItemByFileReference(LinkerExceptionsCPPFilename));
		}

		// cache the location of NDK tools
		static string ClangPath;
		static string ToolchainParamsArm;
		static string ToolchainParamsArm64;
		static string ToolchainParamsx86;
		static string ToolchainParamsx64;
		static string ArPathArm;
		static string ArPathArm64;
		static string ArPathx86;
		static string ArPathx64;

		static public string GetStripExecutablePath(string UE4Arch)
		{
			string StripPath;

			switch (UE4Arch)
			{
				case "-armv7": StripPath = ArPathArm; break;
				case "-arm64": StripPath = ArPathArm64; break;
				case "-x86": StripPath = ArPathx86; break;
				case "-x64": StripPath = ArPathx64; break;
				default: StripPath = ArPathArm; break;
			}
			return StripPath.Replace("-ar", "-strip");
		}

		static private bool bHasPrintedApiLevel = false;
		public override CPPOutput CompileCPPFiles(CppCompileEnvironment CompileEnvironment, List<FileItem> SourceFiles, string ModuleName, ActionGraph ActionGraph)
		{
			if (Arches.Count == 0)
			{
				throw new BuildException("At least one architecture (armv7, x86, etc) needs to be selected in the project settings to build");
			}

			if (!bHasPrintedApiLevel)
			{
				Console.WriteLine("Compiling Native code with NDK API '{0}'", GetNdkApiLevel());
				bHasPrintedApiLevel = true;
			}

			string BaseArguments = "";

			if (CompileEnvironment.PrecompiledHeaderAction != PrecompiledHeaderAction.Create)
			{
				BaseArguments += " -Werror";

			}

			// Directly added NDK files for NDK extensions
			ConditionallyAddNDKSourceFiles(SourceFiles, ModuleName);
			string NativeGluePath = Path.GetFullPath(GetNativeGluePath());

			// Deal with dynamic modules removed by architecture
			GenerateEmptyLinkFunctionsForRemovedModules(SourceFiles, ModuleName, CompileEnvironment.OutputDirectory);

			// Add preprocessor definitions to the argument list.
			foreach (string Definition in CompileEnvironment.Definitions)
			{
				BaseArguments += string.Format(" -D \"{0}\"", Definition);
			}

			var NDKRoot = Environment.GetEnvironmentVariable("NDKROOT").Replace("\\", "/");

			string BasePCHName = "";
			var PCHExtension = UEBuildPlatform.GetBuildPlatform(UnrealTargetPlatform.Android).GetBinaryExtension(UEBuildBinaryType.PrecompiledHeader);
			if (CompileEnvironment.PrecompiledHeaderAction == PrecompiledHeaderAction.Include)
			{
				BasePCHName = RemoveArchName(CompileEnvironment.PrecompiledHeaderFile.AbsolutePath).Replace(PCHExtension, "");
			}

			// Create a compile action for each source file.
			CPPOutput Result = new CPPOutput();
			foreach (string Arch in Arches)
			{
				if (ShouldSkipModule(ModuleName, Arch))
				{
					continue;
				}

				foreach (string GPUArchitecture in GPUArchitectures)
				{
					// which toolchain to use
					string Arguments = GetCLArguments_Global(CompileEnvironment, Arch) + BaseArguments;

					switch (Arch)
					{
						case "-armv7": Arguments += " -DPLATFORM_64BITS=0 -DPLATFORM_ANDROID_ARM=1"; break;
						case "-arm64": Arguments += " -DPLATFORM_64BITS=1 -DPLATFORM_ANDROID_ARM64=1"; break;
						case "-x86": Arguments += " -DPLATFORM_64BITS=0 -DPLATFORM_ANDROID_X86=1"; break;
						case "-x64": Arguments += " -DPLATFORM_64BITS=1 -DPLATFORM_ANDROID_X64=1"; break;
						default: Arguments += " -DPLATFORM_64BITS=0 -DPLATFORM_ANDROID_ARM=1"; break;
					}

                    if (GPUArchitecture == "-esdeferred")
					{
						Arguments += " -DPLATFORM_ANDROIDESDEFERRED=1";
					}

					// which PCH file to include
					string PCHArguments = "";
					if (CompileEnvironment.PrecompiledHeaderAction == PrecompiledHeaderAction.Include)
					{
						// Add the precompiled header file's path to the include path so Clang can find it.
						// This needs to be before the other include paths to ensure Clang uses it instead of the source header file.
						PCHArguments += string.Format(" -include \"{0}\"", InlineArchName(BasePCHName, Arch, GPUArchitecture));
					}

					foreach(FileReference ForceIncludeFile in CompileEnvironment.ForceIncludeFiles)
					{
						PCHArguments += string.Format(" -include \"{0}\"", ForceIncludeFile.FullName);
					}

					// Add include paths to the argument list (filtered by architecture)
					foreach (string IncludePath in CompileEnvironment.IncludePaths.SystemIncludePaths)
					{
						if (IsDirectoryForArch(IncludePath, Arch))
						{
							Arguments += string.Format(" -I\"{0}\"", IncludePath);
						}
					}
					foreach (string IncludePath in CompileEnvironment.IncludePaths.UserIncludePaths)
					{
						if (IsDirectoryForArch(IncludePath, Arch))
						{
							Arguments += string.Format(" -I\"{0}\"", IncludePath);
						}
					}

					foreach (FileItem SourceFile in SourceFiles)
					{
						Action CompileAction = ActionGraph.Add(ActionType.Compile);
						string FileArguments = "";
						bool bIsPlainCFile = Path.GetExtension(SourceFile.AbsolutePath).ToUpperInvariant() == ".C";
						bool bDisableShadowWarning = false;

						// should we disable optimizations on this file?
						// @todo android - We wouldn't need this if we could disable optimizations per function (via pragma)
						bool bDisableOptimizations = false;// SourceFile.AbsolutePath.ToUpperInvariant().IndexOf("\\SLATE\\") != -1;
						if (bDisableOptimizations && CompileEnvironment.bOptimizeCode)
						{
							Log.TraceWarning("Disabling optimizations on {0}", SourceFile.AbsolutePath);
						}

						bDisableOptimizations = bDisableOptimizations || !CompileEnvironment.bOptimizeCode;

						// Add C or C++ specific compiler arguments.
						if (CompileEnvironment.PrecompiledHeaderAction == PrecompiledHeaderAction.Create)
						{
							FileArguments += GetCompileArguments_PCH(bDisableOptimizations);
						}
						else if (bIsPlainCFile)
						{
							FileArguments += GetCompileArguments_C(bDisableOptimizations);

							// remove shadow variable warnings for NDK files
							if (SourceFile.AbsolutePath.Replace("\\", "/").StartsWith(NDKRoot))
							{
								bDisableShadowWarning = true;
							}
						}
						else
						{
							FileArguments += GetCompileArguments_CPP(bDisableOptimizations);

							// only use PCH for .cpp files
							FileArguments += PCHArguments;
						}

						// Add the C++ source file and its included files to the prerequisite item list.
						AddPrerequisiteSourceFile(CompileEnvironment, SourceFile, CompileAction.PrerequisiteItems);

						if (CompileEnvironment.PrecompiledHeaderAction == PrecompiledHeaderAction.Create)
						{
							// Add the precompiled header file to the produced item list.
							FileItem PrecompiledHeaderFile = FileItem.GetItemByFileReference(
								FileReference.Combine(
									CompileEnvironment.OutputDirectory,
									Path.GetFileName(InlineArchName(SourceFile.AbsolutePath, Arch, GPUArchitecture) + PCHExtension)
									)
								);

							CompileAction.ProducedItems.Add(PrecompiledHeaderFile);
							Result.PrecompiledHeaderFile = PrecompiledHeaderFile;

							// Add the parameters needed to compile the precompiled header file to the command-line.
							FileArguments += string.Format(" -o \"{0}\"", PrecompiledHeaderFile.AbsolutePath);
						}
						else
						{
							if (CompileEnvironment.PrecompiledHeaderAction == PrecompiledHeaderAction.Include)
							{
								CompileAction.bIsUsingPCH = true;
								FileItem ArchPrecompiledHeaderFile = FileItem.GetItemByPath(InlineArchName(BasePCHName, Arch, GPUArchitecture) + PCHExtension);
								CompileAction.PrerequisiteItems.Add(ArchPrecompiledHeaderFile);
							}

							var ObjectFileExtension = UEBuildPlatform.GetBuildPlatform(UnrealTargetPlatform.Android).GetBinaryExtension(UEBuildBinaryType.Object);

							// Add the object file to the produced item list.
							FileItem ObjectFile = FileItem.GetItemByFileReference(
								FileReference.Combine(
									CompileEnvironment.OutputDirectory,
									InlineArchName(Path.GetFileName(SourceFile.AbsolutePath) + ObjectFileExtension, Arch, GPUArchitecture)
									)
								);
							CompileAction.ProducedItems.Add(ObjectFile);
							Result.ObjectFiles.Add(ObjectFile);

							FileArguments += string.Format(" -o \"{0}\"", ObjectFile.AbsolutePath);
						}

						// Add the source file path to the command-line.
						FileArguments += string.Format(" \"{0}\"", SourceFile.AbsolutePath);

						// Build a full argument list
						string AllArguments = Arguments + FileArguments + CompileEnvironment.AdditionalArguments;

						if (SourceFile.AbsolutePath.Equals(NativeGluePath))
						{
							// Remove visibility settings for android native glue. Since it doesn't decorate with visibility attributes.
							AllArguments = AllArguments.Replace("-fvisibility=hidden -fvisibility-inlines-hidden", "");
						}

						AllArguments = ActionThread.ExpandEnvironmentVariables(AllArguments);
						AllArguments = AllArguments.Replace("\\", "/");

						// Remove shadow warning for this file if requested
						if (bDisableShadowWarning)
						{
							int WarningIndex = AllArguments.IndexOf(" -Wshadow");
							if (WarningIndex > 0)
							{
								AllArguments = AllArguments.Remove(WarningIndex, 9);
							}
						}

						// Create the response file
						FileReference ResponseFileName = CompileAction.ProducedItems[0].Reference + "_" + AllArguments.GetHashCode().ToString("X") + ".response";
						string ResponseArgument = string.Format("@\"{0}\"", ResponseFile.Create(ResponseFileName, new List<string> { AllArguments }).FullName);

						CompileAction.WorkingDirectory = UnrealBuildTool.EngineSourceDirectory.FullName;
						CompileAction.CommandPath = ClangPath;
						CompileAction.CommandArguments = ResponseArgument;
						CompileAction.StatusDescription = string.Format("{0} [{1}-{2}]", Path.GetFileName(SourceFile.AbsolutePath), Arch.Replace("-", ""), GPUArchitecture.Replace("-", ""));

						// VC++ always outputs the source file name being compiled, so we don't need to emit this ourselves
						CompileAction.bShouldOutputStatusDescription = true;

						// Don't farm out creation of pre-compiled headers as it is the critical path task.
						CompileAction.bCanExecuteRemotely =
							CompileEnvironment.PrecompiledHeaderAction != PrecompiledHeaderAction.Create ||
							CompileEnvironment.bAllowRemotelyCompiledPCHs;
					}
				}
			}

			return Result;
		}

		public override FileItem LinkFiles(LinkEnvironment LinkEnvironment, bool bBuildImportLibraryOnly, ActionGraph ActionGraph)
		{
			return null;
		}

		static public string InlineArchName(string Pathname, string Arch, string GPUArchitecture)
		{
			return Path.Combine(Path.GetDirectoryName(Pathname), Path.GetFileNameWithoutExtension(Pathname) + Arch + GPUArchitecture + Path.GetExtension(Pathname));
		}

		public string RemoveArchName(string Pathname)
		{
			// remove all architecture names
			foreach (string Arch in GetAllArchitectures())
			{
				foreach (string GPUArchitecture in GetAllGPUArchitectures())
				{
					Pathname = Path.Combine(Path.GetDirectoryName(Pathname), Path.GetFileName(Pathname).Replace(Arch + GPUArchitecture, ""));
				}
			}
			return Pathname;
		}

		public override FileItem[] LinkAllFiles(LinkEnvironment LinkEnvironment, bool bBuildImportLibraryOnly, ActionGraph ActionGraph)
		{
			List<FileItem> Outputs = new List<FileItem>();

			var NDKRoot = Environment.GetEnvironmentVariable("NDKROOT").Replace("\\", "/");
			int NDKApiLevelInt = GetNdkApiLevelInt();
			string OptionalLinkArguments;

			for (int ArchIndex = 0; ArchIndex < Arches.Count; ArchIndex++)
			{
				string Arch = Arches[ArchIndex];

				// 32-bit ABI may need fixup for removed bsd_signal in NDK11 for android-21+
				OptionalLinkArguments = "";
				if (NDKApiLevelInt >= 21)
				{
					// this file was added in NDK11 so use existence to detect (RELEASE.TXT no longer present)
					if (File.Exists(Path.Combine(NDKRoot, "source.properties")))
					{
						switch (Arch)
						{
							case "-armv7":
								OptionalLinkArguments = string.Format(" \"{0}\"", Path.Combine(UnrealBuildTool.EngineDirectory.FullName, "Build/Android/Prebuilt/bsdsignal/lib/armeabi-v7a/libbsdsignal.a"));
								break;

							case "-x86":
								OptionalLinkArguments = string.Format(" \"{0}\"", Path.Combine(UnrealBuildTool.EngineDirectory.FullName, "Build/Android/Prebuilt/bsdsignal/lib/x86/libbsdsignal.a"));
								break;
						}
					}
				}

				for (int GPUArchIndex = 0; GPUArchIndex < GPUArchitectures.Count; GPUArchIndex++)
				{
					string GPUArchitecture = GPUArchitectures[GPUArchIndex];
					int OutputPathIndex = ArchIndex * GPUArchitectures.Count + GPUArchIndex;

					// Android will have an array of outputs
					if (LinkEnvironment.OutputFilePaths.Count < OutputPathIndex ||
						!LinkEnvironment.OutputFilePaths[OutputPathIndex].GetFileNameWithoutExtension().EndsWith(Arch + GPUArchitecture))
					{
						throw new BuildException("The OutputFilePaths array didn't match the Arches array in AndroidToolChain.LinkAllFiles");
					}

					// Create an action that invokes the linker.
					Action LinkAction = ActionGraph.Add(ActionType.Link);
					LinkAction.WorkingDirectory = UnrealBuildTool.EngineSourceDirectory.FullName;

					if (LinkEnvironment.bIsBuildingLibrary)
					{
						switch (Arch)
						{
							case "-armv7": LinkAction.CommandPath = ArPathArm; break;
							case "-arm64": LinkAction.CommandPath = ArPathArm64; break;
							case "-x86": LinkAction.CommandPath = ArPathx86; ; break;
							case "-x64": LinkAction.CommandPath = ArPathx64; ; break;
							default: LinkAction.CommandPath = ArPathArm; ; break;
						}
					}
					else
					{
						LinkAction.CommandPath = ClangPath;
					}

					string LinkerPath = LinkAction.WorkingDirectory;

					LinkAction.WorkingDirectory = LinkEnvironment.IntermediateDirectory.FullName;

					// Get link arguments.
					LinkAction.CommandArguments = LinkEnvironment.bIsBuildingLibrary ? GetArArguments(LinkEnvironment) : GetLinkArguments(LinkEnvironment, Arch);

					// Add the output file as a production of the link action.
					FileItem OutputFile;
					OutputFile = FileItem.GetItemByFileReference(LinkEnvironment.OutputFilePaths[OutputPathIndex]);
					Outputs.Add(OutputFile);
					LinkAction.ProducedItems.Add(OutputFile);
					LinkAction.StatusDescription = string.Format("{0}", Path.GetFileName(OutputFile.AbsolutePath));

					// LinkAction.bPrintDebugInfo = true;

					// Add the output file to the command-line.
					if (LinkEnvironment.bIsBuildingLibrary)
					{
						LinkAction.CommandArguments += string.Format(" \"{0}\"", OutputFile.AbsolutePath);
					}
					else
					{
						LinkAction.CommandArguments += string.Format(" -o \"{0}\"", OutputFile.AbsolutePath);
					}

					// Add the input files to a response file, and pass the response file on the command-line.
					List<string> InputFileNames = new List<string>();
					foreach (FileItem InputFile in LinkEnvironment.InputFiles)
					{
						// make sure it's for current Arch
						if (Path.GetFileNameWithoutExtension(InputFile.AbsolutePath).EndsWith(Arch + GPUArchitecture))
						{
							string AbsolutePath = InputFile.AbsolutePath.Replace("\\", "/");

							AbsolutePath = AbsolutePath.Replace(LinkEnvironment.IntermediateDirectory.FullName.Replace("\\", "/"), "");
							AbsolutePath = AbsolutePath.TrimStart(new char[] { '/' });

							InputFileNames.Add(string.Format("\"{0}\"", AbsolutePath));
							LinkAction.PrerequisiteItems.Add(InputFile);
						}
					}

					FileReference ResponseFileName = GetResponseFileName(LinkEnvironment, OutputFile);
					LinkAction.CommandArguments += string.Format(" @\"{0}\"", ResponseFile.Create(ResponseFileName, InputFileNames));

					// libs don't link in other libs
					if (!LinkEnvironment.bIsBuildingLibrary)
					{
						// Add the library paths to the argument list.
						foreach (string LibraryPath in LinkEnvironment.LibraryPaths)
						{
							// LinkerPaths could be relative or absolute
							string AbsoluteLibraryPath = ActionThread.ExpandEnvironmentVariables(LibraryPath);
							if (IsDirectoryForArch(AbsoluteLibraryPath, Arch))
							{
								// environment variables aren't expanded when using the $( style
								if (Path.IsPathRooted(AbsoluteLibraryPath) == false)
								{
									AbsoluteLibraryPath = Path.Combine(LinkerPath, AbsoluteLibraryPath);
								}
								LinkAction.CommandArguments += string.Format(" -L\"{0}\"", AbsoluteLibraryPath);
							}
						}

						// add libraries in a library group
						LinkAction.CommandArguments += string.Format(" -Wl,--start-group");
						foreach (string AdditionalLibrary in LinkEnvironment.AdditionalLibraries)
						{
							if (!ShouldSkipLib(AdditionalLibrary, Arch, GPUArchitecture))
							{
								if (String.IsNullOrEmpty(Path.GetDirectoryName(AdditionalLibrary)))
								{
									LinkAction.CommandArguments += string.Format(" \"-l{0}\"", AdditionalLibrary);
								}
								else
								{
									// full pathed libs are compiled by us, so we depend on linking them
									LinkAction.CommandArguments += string.Format(" \"{0}\"", Path.GetFullPath(AdditionalLibrary));
									LinkAction.PrerequisiteItems.Add(FileItem.GetItemByPath(AdditionalLibrary));
								}
							}
						}
						LinkAction.CommandArguments += OptionalLinkArguments;
						LinkAction.CommandArguments += string.Format(" -Wl,--end-group");

						// Write the MAP file to the output directory.
						if (LinkEnvironment.bCreateMapFile)
						{
							FileReference MAPFilePath = FileReference.Combine(LinkEnvironment.OutputDirectory, Path.GetFileNameWithoutExtension(OutputFile.AbsolutePath) + ".map");
							FileItem MAPFile = FileItem.GetItemByFileReference(MAPFilePath);
							LinkAction.CommandArguments += String.Format(" -Wl,-Map,{0}", MAPFilePath);
							LinkAction.ProducedItems.Add(MAPFile);

							// Export a list of object file paths, so we can locate the object files referenced by the map file
							ExportObjectFilePaths(LinkEnvironment, Path.ChangeExtension(MAPFilePath.FullName, ".objpaths"));
						}
					}

					// Add the additional arguments specified by the environment.
					LinkAction.CommandArguments += LinkEnvironment.AdditionalArguments;
					LinkAction.CommandArguments = LinkAction.CommandArguments.Replace("\\", "/");

					// Only execute linking on the local PC.
					LinkAction.bCanExecuteRemotely = false;
				}
			}

			return Outputs.ToArray();
		}

		private void ExportObjectFilePaths(LinkEnvironment LinkEnvironment, string FileName)
		{
			// Write the list of object file directories
			HashSet<DirectoryReference> ObjectFileDirectories = new HashSet<DirectoryReference>();
			foreach (FileItem InputFile in LinkEnvironment.InputFiles)
			{
				ObjectFileDirectories.Add(InputFile.Reference.Directory);
			}
			foreach (FileItem InputLibrary in LinkEnvironment.InputLibraries)
			{
				ObjectFileDirectories.Add(InputLibrary.Reference.Directory);
			}
			foreach (string AdditionalLibrary in LinkEnvironment.AdditionalLibraries.Where(x => Path.IsPathRooted(x)))
			{
				ObjectFileDirectories.Add(new FileReference(AdditionalLibrary).Directory);
			}
			foreach (string LibraryPath in LinkEnvironment.LibraryPaths)
			{
				ObjectFileDirectories.Add(new DirectoryReference(LibraryPath));
			}
			foreach (string LibraryPath in (Environment.GetEnvironmentVariable("LIB") ?? "").Split(new char[] { ';' }, StringSplitOptions.RemoveEmptyEntries))
			{
				ObjectFileDirectories.Add(new DirectoryReference(LibraryPath));
			}
			Directory.CreateDirectory(Path.GetDirectoryName(FileName));
			File.WriteAllLines(FileName, ObjectFileDirectories.Select(x => x.FullName).OrderBy(x => x).ToArray());
		}

		public override void ModifyBuildProducts(ReadOnlyTargetRules Target, UEBuildBinary Binary, List<string> Libraries, List<UEBuildBundleResource> BundleResources, Dictionary<FileReference, BuildProductType> BuildProducts)
		{
			// the binary will have all of the .so's in the output files, we need to trim down to the shared apk (which is what needs to go into the manifest)
			if (Binary.Config.Type != UEBuildBinaryType.StaticLibrary)
			{
				foreach (FileReference BinaryPath in Binary.Config.OutputFilePaths)
				{
					FileReference ApkFile = BinaryPath.ChangeExtension(".apk");
					BuildProducts.Add(ApkFile, BuildProductType.Executable);
				}
			}
		}

		public override void CompileCSharpProject(CSharpEnvironment CompileEnvironment, FileReference ProjectFileName, FileReference DestinationFile, ActionGraph ActionGraph)
		{
			throw new BuildException("Android cannot compile C# files");
		}

		public static void OutputReceivedDataEventHandler(Object Sender, DataReceivedEventArgs Line)
		{
			if ((Line != null) && (Line.Data != null))
			{
				Log.TraceInformation(Line.Data);
			}
		}

		public void StripSymbols(FileReference SourceFile, FileReference TargetFile)
		{
			if (SourceFile != TargetFile)
			{
				// Strip command only works in place so we need to copy original if target is different
				File.Copy(SourceFile.FullName, TargetFile.FullName, true);
			}

			ProcessStartInfo StartInfo = new ProcessStartInfo();
			if (SourceFile.FullName.Contains("-armv7"))
			{
				StartInfo.FileName = ArPathArm;
			}
			else
			if (SourceFile.FullName.Contains("-arm64"))
            {
				StartInfo.FileName = ArPathArm64;
			}
			else
			if (SourceFile.FullName.Contains("-x86"))
            {
				StartInfo.FileName = ArPathx86;
			}
			else
			if (SourceFile.FullName.Contains("-x64"))
            {
				StartInfo.FileName = ArPathx64;
			}
			else
			{
				throw new BuildException("Couldn't determine Android architecture to strip symbols from {0}", SourceFile.FullName);
			}

			// fix the executable (replace the last -ar with -strip and keep any extension)
			int ArIndex = StartInfo.FileName.LastIndexOf("-ar");
			StartInfo.FileName = StartInfo.FileName.Substring(0, ArIndex) + "-strip" + StartInfo.FileName.Substring(ArIndex + 3);

<<<<<<< HEAD
			StartInfo.Arguments = "--strip-debug " + TargetFileName;
=======
			StartInfo.Arguments = "--strip-debug " + TargetFile.FullName;
>>>>>>> 50b84fc1
			StartInfo.UseShellExecute = false;
			StartInfo.CreateNoWindow = true;
			Utils.RunLocalProcessAndLogOutput(StartInfo);
		}
	};
}<|MERGE_RESOLUTION|>--- conflicted
+++ resolved
@@ -1431,11 +1431,7 @@
 			int ArIndex = StartInfo.FileName.LastIndexOf("-ar");
 			StartInfo.FileName = StartInfo.FileName.Substring(0, ArIndex) + "-strip" + StartInfo.FileName.Substring(ArIndex + 3);
 
-<<<<<<< HEAD
-			StartInfo.Arguments = "--strip-debug " + TargetFileName;
-=======
 			StartInfo.Arguments = "--strip-debug " + TargetFile.FullName;
->>>>>>> 50b84fc1
 			StartInfo.UseShellExecute = false;
 			StartInfo.CreateNoWindow = true;
 			Utils.RunLocalProcessAndLogOutput(StartInfo);
