--- conflicted
+++ resolved
@@ -15,18 +15,12 @@
 	/// </summary>
 	public enum WindowsCompiler
 	{
-<<<<<<< HEAD
-		/// Has not been initialized yet
+		/// <summary>
+		/// Use the default compiler. A specific value will always be used outside of configuration classes.
+		/// </summary>
 		Default,
 
-=======
-		/// <summary>
-		/// Use the default compiler. A specific value will always be used outside of configuration classes.
-		/// </summary>
-		Default,
-
-		/// <summary>
->>>>>>> f00d6e77
+		/// <summary>
 		/// Visual Studio 2013 (Visual C++ 12.0)
 		/// </summary>
 		VisualStudio2013,
@@ -36,13 +30,9 @@
 		/// </summary>
 		VisualStudio2015,
 
-<<<<<<< HEAD
+		/// <summary>
 		/// Visual Studio 2017 (Visual C++ 15.0)
-=======
-		/// <summary>
-		/// Visual Studio 2017 (Visual C++ 15.0)
-		/// </summary>
->>>>>>> f00d6e77
+		/// </summary>
 		VisualStudio2017,
 	}
 
@@ -618,11 +608,7 @@
 			}
 
 			// Read the project setting
-<<<<<<< HEAD
-			ConfigCacheIni Ini = ConfigCacheIni.CreateConfigCacheIni(UnrealTargetPlatform.Win64, "Engine", DirectoryReference.FromFile(ProjectFile));
-=======
 			ConfigHierarchy Ini = ConfigCache.ReadHierarchy(ConfigHierarchyType.Engine, DirectoryReference.FromFile(ProjectFile), UnrealTargetPlatform.Win64);
->>>>>>> f00d6e77
 
 			string CompilerVersionString;
 			if (Ini.GetString("/Script/WindowsTargetPlatform.WindowsTargetSettings", "CompilerVersion", out CompilerVersionString))
