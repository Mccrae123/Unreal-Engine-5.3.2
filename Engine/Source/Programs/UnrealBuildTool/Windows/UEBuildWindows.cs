<<<<<<< HEAD
// Copyright 1998-2015 Epic Games, Inc. All Rights Reserved.
=======
﻿// Copyright 1998-2016 Epic Games, Inc. All Rights Reserved.
>>>>>>> 73f66985

using System;
using System.Collections.Generic;
using System.Text;
using System.Diagnostics;
using System.IO;
using Microsoft.Win32;
using System.Linq;

namespace UnrealBuildTool
{
	/// <summary>
	/// Available compiler toolchains on Windows platform
	/// </summary>
	public enum WindowsCompiler
	{
		/// Visual Studio 2012 (Visual C++ 11.0). No longer supported for building on Windows, but required for other platform toolchains.
		VisualStudio2012,

		/// Visual Studio 2013 (Visual C++ 12.0)
		VisualStudio2013,

		/// Visual Studio 2015 (Visual C++ 14.0)
		VisualStudio2015,
	}

	public class WindowsPlatformContext : UEBuildPlatformContext
	{
		/// <summary>
		/// True if we're targeting Windows XP as a minimum spec.  In Visual Studio 2012 and higher, this may change how
		/// we compile and link the application (http://blogs.msdn.com/b/vcblog/archive/2012/10/08/10357555.aspx)
		/// This is a flag to determine we should support XP if possible from XML
		/// </summary>
		public bool SupportWindowsXP;

		public WindowsPlatformContext(UnrealTargetPlatform InPlatform, FileReference InProjectFile) : base(InPlatform, InProjectFile)
		{
			if(Platform == UnrealTargetPlatform.Win32)
			{
				// ...check if it was supported from a config.
				ConfigCacheIni Ini = ConfigCacheIni.CreateConfigCacheIni(UnrealTargetPlatform.Win64, "Engine", DirectoryReference.FromFile(ProjectFile));
				string MinimumOS;
				if (Ini.GetString("/Script/WindowsTargetPlatform.WindowsTargetSettings", "MinimumOSVersion", out MinimumOS))
				{
					if (string.IsNullOrEmpty(MinimumOS) == false)
					{
						SupportWindowsXP = MinimumOS == "MSOS_XP";
					}
				}
			}
		}

		/// <summary>
		/// The current architecture
		/// </summary>
		public override string GetActiveArchitecture()
		{
			return SupportWindowsXP ? "_XP" : base.GetActiveArchitecture();
		}

		/// <summary>
		/// Modify the rules for a newly created module, in a target that's being built for this platform.
		/// This is not required - but allows for hiding details of a particular platform.
		/// </summary>
		/// <param name="ModuleName">The name of the module</param>
		/// <param name="Rules">The module rules</param>
		/// <param name="Target">The target being build</param>
		public override void ModifyModuleRulesForActivePlatform(string ModuleName, ModuleRules Rules, TargetInfo Target)
		{
			bool bBuildShaderFormats = UEBuildConfiguration.bForceBuildShaderFormats;

			if (!UEBuildConfiguration.bBuildRequiresCookedData)
			{
				if (ModuleName == "TargetPlatform")
				{
					bBuildShaderFormats = true;
				}
			}

			// allow standalone tools to use target platform modules, without needing Engine
			if (ModuleName == "TargetPlatform")
			{
				if (UEBuildConfiguration.bForceBuildTargetPlatforms)
				{
					Rules.DynamicallyLoadedModuleNames.Add("WindowsTargetPlatform");
					Rules.DynamicallyLoadedModuleNames.Add("WindowsNoEditorTargetPlatform");
					Rules.DynamicallyLoadedModuleNames.Add("WindowsServerTargetPlatform");
					Rules.DynamicallyLoadedModuleNames.Add("WindowsClientTargetPlatform");
					Rules.DynamicallyLoadedModuleNames.Add("AllDesktopTargetPlatform");
				}

				if (bBuildShaderFormats)
				{
					Rules.DynamicallyLoadedModuleNames.Add("ShaderFormatD3D");
					Rules.DynamicallyLoadedModuleNames.Add("ShaderFormatOpenGL");

					//#todo-rco: Remove when public
					string VulkanSDKPath = Environment.GetEnvironmentVariable("VK_SDK_PATH");
					{
/*						if ((!String.IsNullOrEmpty(VulkanSDKPath)))
						{
							Rules.DynamicallyLoadedModuleNames.Add("VulkanShaderFormat");
						}
*/					}
				}
			}

			if (ModuleName == "D3D11RHI")
			{
				// To enable platform specific D3D11 RHI Types
				Rules.PrivateIncludePaths.Add("Runtime/Windows/D3D11RHI/Private/Windows");
			}

			if (ModuleName == "D3D12RHI")
			{
				// To enable platform specific D3D12 RHI Types
				Rules.PrivateIncludePaths.Add("Runtime/Windows/D3D12RHI/Private/Windows");
			}

			if(SupportWindowsXP)
			{
				Rules.DynamicallyLoadedModuleNames.Remove("D3D12RHI");
				Rules.DynamicallyLoadedModuleNames.Remove("VulkanRHI");

				// If we're targeting Windows XP, then always delay-load D3D11 as it won't exist on that architecture
				if(ModuleName == "DX11")
				{
					Rules.PublicDelayLoadDLLs.Add("d3d11.dll");
					Rules.PublicDelayLoadDLLs.Add("dxgi.dll");
				}
			}
		}

		public override void ResetBuildConfiguration(UnrealTargetConfiguration Configuration)
		{
			UEBuildConfiguration.bCompileICU = true;
		}

		public override void ValidateBuildConfiguration(CPPTargetConfiguration Configuration, CPPTargetPlatform Platform, bool bCreateDebugInfo)
		{
			if (WindowsPlatform.bCompileWithClang)
			{
				// @todo clang: Shared PCHs don't work on clang yet because the PCH will have definitions assigned to different values
				// than the consuming translation unit.  Unlike the warning in MSVC, this is a compile in Clang error which cannot be suppressed
				BuildConfiguration.bUseSharedPCHs = false;

				// @todo clang: PCH files aren't supported by "clang-cl" yet (no /Yc support, and "-x c++-header" cannot be specified)
				if (WindowsPlatform.bUseVCCompilerArgs)
				{
					BuildConfiguration.bUsePCHFiles = false;
				}
			}
		}

		/// <summary>
		/// Validate the UEBuildConfiguration for this platform
		/// This is called BEFORE calling UEBuildConfiguration to allow setting
		/// various fields used in that function such as CompileLeanAndMean...
		/// </summary>
		public override void ValidateUEBuildConfiguration()
		{
			UEBuildConfiguration.bCompileICU = true;
		}

		/// <summary>
		/// Setup the target environment for building
		/// </summary>
		/// <param name="InBuildTarget"> The target being built</param>
		public override void SetUpEnvironment(UEBuildTarget InBuildTarget)
		{
			InBuildTarget.GlobalCompileEnvironment.Config.Definitions.Add("WIN32=1");

			// Should we enable Windows XP support
			if(UEBuildConfiguration.PreferredSubPlatform.Equals("WindowsXP", StringComparison.InvariantCultureIgnoreCase))
			{
				SupportWindowsXP = true;
			}

			if (WindowsPlatform.bUseWindowsSDK10 && WindowsPlatform.Compiler == WindowsCompiler.VisualStudio2015)
			{
				if (SupportWindowsXP)
				{
					throw new NotSupportedException("Windows XP support is not possible when targeting the Windows 10 SDK");
				}
				// Windows 8 or higher required
				InBuildTarget.GlobalCompileEnvironment.Config.Definitions.Add("_WIN32_WINNT=0x0602");
				InBuildTarget.GlobalCompileEnvironment.Config.Definitions.Add("WINVER=0x0602");
			}
			else
			{
				if (SupportWindowsXP)
				{
					// Windows XP SP3 or higher required
					InBuildTarget.GlobalCompileEnvironment.Config.Definitions.Add("_WIN32_WINNT=0x0502");
					InBuildTarget.GlobalCompileEnvironment.Config.Definitions.Add("WINVER=0x0502");
				}
				else
				{
					// Windows Vista or higher required
					InBuildTarget.GlobalCompileEnvironment.Config.Definitions.Add("_WIN32_WINNT=0x0600");
					InBuildTarget.GlobalCompileEnvironment.Config.Definitions.Add("WINVER=0x0600");
				}
			}
			InBuildTarget.GlobalCompileEnvironment.Config.Definitions.Add("PLATFORM_WINDOWS=1");

			String MorpheusShaderPath = Path.Combine(BuildConfiguration.RelativeEnginePath, "Shaders/PS4/PostProcessHMDMorpheus.usf");
			//@todo: VS2015 currently does not have support for Morpheus
			if (File.Exists(MorpheusShaderPath) && WindowsPlatform.Compiler != WindowsCompiler.VisualStudio2015)
			{
				InBuildTarget.GlobalCompileEnvironment.Config.Definitions.Add("HAS_MORPHEUS=1");

				//on PS4 the SDK now handles distortion correction.  On PC we will still have to handle it manually,				
				InBuildTarget.GlobalCompileEnvironment.Config.Definitions.Add("MORPHEUS_ENGINE_DISTORTION=1");
			}

			if (InBuildTarget.Rules != null)
			{
				// Explicitly exclude the MS C++ runtime libraries we're not using, to ensure other libraries we link with use the same
				// runtime library as the engine.
				bool bUseDebugCRT = InBuildTarget.Configuration == UnrealTargetConfiguration.Debug && BuildConfiguration.bDebugBuildsActuallyUseDebugCRT;
				if (!InBuildTarget.Rules.bUseStaticCRT || bUseDebugCRT)
				{
					InBuildTarget.GlobalLinkEnvironment.Config.ExcludedLibraries.Add("LIBCMT");
					InBuildTarget.GlobalLinkEnvironment.Config.ExcludedLibraries.Add("LIBCPMT");
				}
				if (!InBuildTarget.Rules.bUseStaticCRT || !bUseDebugCRT)
				{
					InBuildTarget.GlobalLinkEnvironment.Config.ExcludedLibraries.Add("LIBCMTD");
					InBuildTarget.GlobalLinkEnvironment.Config.ExcludedLibraries.Add("LIBCPMTD");
				}
				if (InBuildTarget.Rules.bUseStaticCRT || bUseDebugCRT)
				{
					InBuildTarget.GlobalLinkEnvironment.Config.ExcludedLibraries.Add("MSVCRT");
					InBuildTarget.GlobalLinkEnvironment.Config.ExcludedLibraries.Add("MSVCPRT");
				}
				if (InBuildTarget.Rules.bUseStaticCRT || !bUseDebugCRT)
				{
					InBuildTarget.GlobalLinkEnvironment.Config.ExcludedLibraries.Add("MSVCRTD");
					InBuildTarget.GlobalLinkEnvironment.Config.ExcludedLibraries.Add("MSVCPRTD");
				}
				InBuildTarget.GlobalLinkEnvironment.Config.ExcludedLibraries.Add("LIBC");
				InBuildTarget.GlobalLinkEnvironment.Config.ExcludedLibraries.Add("LIBCP");
				InBuildTarget.GlobalLinkEnvironment.Config.ExcludedLibraries.Add("LIBCD");
				InBuildTarget.GlobalLinkEnvironment.Config.ExcludedLibraries.Add("LIBCPD");

				//@todo ATL: Currently, only VSAccessor requires ATL (which is only used in editor builds)
				// When compiling games, we do not want to include ATL - and we can't when compiling Rocket games
				// due to VS 2012 Express not including ATL.
				// If more modules end up requiring ATL, this should be refactored into a BuildTarget flag (bNeedsATL)
				// that is set by the modules the target includes to allow for easier tracking.
				// Alternatively, if VSAccessor is modified to not require ATL than we should always exclude the libraries.
				if (InBuildTarget.ShouldCompileMonolithic() && (InBuildTarget.Rules != null) &&
					(TargetRules.IsGameType(InBuildTarget.TargetType)) && (TargetRules.IsEditorType(InBuildTarget.TargetType) == false))
				{
					InBuildTarget.GlobalLinkEnvironment.Config.ExcludedLibraries.Add("atl");
					InBuildTarget.GlobalLinkEnvironment.Config.ExcludedLibraries.Add("atls");
					InBuildTarget.GlobalLinkEnvironment.Config.ExcludedLibraries.Add("atlsd");
					InBuildTarget.GlobalLinkEnvironment.Config.ExcludedLibraries.Add("atlsn");
					InBuildTarget.GlobalLinkEnvironment.Config.ExcludedLibraries.Add("atlsnd");
				}

				// Add the library used for the delayed loading of DLLs.
				InBuildTarget.GlobalLinkEnvironment.Config.AdditionalLibraries.Add("delayimp.lib");

				//@todo - remove once FB implementation uses Http module
				if (UEBuildConfiguration.bCompileAgainstEngine)
				{
					// link against wininet (used by FBX and Facebook)
					InBuildTarget.GlobalLinkEnvironment.Config.AdditionalLibraries.Add("wininet.lib");
				}

				// Compile and link with Win32 API libraries.
				InBuildTarget.GlobalLinkEnvironment.Config.AdditionalLibraries.Add("rpcrt4.lib");
				//InBuildTarget.GlobalLinkEnvironment.Config.AdditionalLibraries.Add("wsock32.lib");
				InBuildTarget.GlobalLinkEnvironment.Config.AdditionalLibraries.Add("ws2_32.lib");
				InBuildTarget.GlobalLinkEnvironment.Config.AdditionalLibraries.Add("dbghelp.lib");
				InBuildTarget.GlobalLinkEnvironment.Config.AdditionalLibraries.Add("comctl32.lib");
				InBuildTarget.GlobalLinkEnvironment.Config.AdditionalLibraries.Add("Winmm.lib");
				InBuildTarget.GlobalLinkEnvironment.Config.AdditionalLibraries.Add("kernel32.lib");
				InBuildTarget.GlobalLinkEnvironment.Config.AdditionalLibraries.Add("user32.lib");
				InBuildTarget.GlobalLinkEnvironment.Config.AdditionalLibraries.Add("gdi32.lib");
				InBuildTarget.GlobalLinkEnvironment.Config.AdditionalLibraries.Add("winspool.lib");
				InBuildTarget.GlobalLinkEnvironment.Config.AdditionalLibraries.Add("comdlg32.lib");
				InBuildTarget.GlobalLinkEnvironment.Config.AdditionalLibraries.Add("advapi32.lib");
				InBuildTarget.GlobalLinkEnvironment.Config.AdditionalLibraries.Add("shell32.lib");
				InBuildTarget.GlobalLinkEnvironment.Config.AdditionalLibraries.Add("ole32.lib");
				InBuildTarget.GlobalLinkEnvironment.Config.AdditionalLibraries.Add("oleaut32.lib");
				InBuildTarget.GlobalLinkEnvironment.Config.AdditionalLibraries.Add("uuid.lib");
				InBuildTarget.GlobalLinkEnvironment.Config.AdditionalLibraries.Add("odbc32.lib");
				InBuildTarget.GlobalLinkEnvironment.Config.AdditionalLibraries.Add("odbccp32.lib");
				InBuildTarget.GlobalLinkEnvironment.Config.AdditionalLibraries.Add("netapi32.lib");
				InBuildTarget.GlobalLinkEnvironment.Config.AdditionalLibraries.Add("iphlpapi.lib");
				InBuildTarget.GlobalLinkEnvironment.Config.AdditionalLibraries.Add("setupapi.lib"); //  Required for access monitor device enumeration

				// Windows Vista/7 Desktop Windows Manager API for Slate Windows Compliance
				if (SupportWindowsXP == false)		// Windows XP does not support DWM
				{
					InBuildTarget.GlobalLinkEnvironment.Config.AdditionalLibraries.Add("dwmapi.lib");
				}

				// IME
				InBuildTarget.GlobalLinkEnvironment.Config.AdditionalLibraries.Add("imm32.lib");

				// Setup assembly path for .NET modules.  This will only be used when CLR is enabled. (CPlusPlusCLR module types)
				InBuildTarget.GlobalCompileEnvironment.Config.SystemDotNetAssemblyPaths.Add(
					Environment.GetFolderPath(Environment.SpecialFolder.ProgramFilesX86) +
					"/Reference Assemblies/Microsoft/Framework/.NETFramework/v4.0");

				// Setup default assemblies for .NET modules.  These will only be used when CLR is enabled. (CPlusPlusCLR module types)
				InBuildTarget.GlobalCompileEnvironment.Config.FrameworkAssemblyDependencies.Add("System.dll");
				InBuildTarget.GlobalCompileEnvironment.Config.FrameworkAssemblyDependencies.Add("System.Data.dll");
				InBuildTarget.GlobalCompileEnvironment.Config.FrameworkAssemblyDependencies.Add("System.Drawing.dll");
				InBuildTarget.GlobalCompileEnvironment.Config.FrameworkAssemblyDependencies.Add("System.Xml.dll");
				InBuildTarget.GlobalCompileEnvironment.Config.FrameworkAssemblyDependencies.Add("System.Management.dll");
				InBuildTarget.GlobalCompileEnvironment.Config.FrameworkAssemblyDependencies.Add("System.Windows.Forms.dll");
				InBuildTarget.GlobalCompileEnvironment.Config.FrameworkAssemblyDependencies.Add("WindowsBase.dll");
			}

			// Disable Simplygon support if compiling against the NULL RHI.
			if (InBuildTarget.GlobalCompileEnvironment.Config.Definitions.Contains("USE_NULL_RHI=1"))
			{
				UEBuildConfiguration.bCompileSimplygon = false;
			}

			// For 64-bit builds, we'll forcibly ignore a linker warning with DirectInput.  This is
			// Microsoft's recommended solution as they don't have a fixed .lib for us.
			if (InBuildTarget.Platform == UnrealTargetPlatform.Win64)
			{
				InBuildTarget.GlobalLinkEnvironment.Config.AdditionalArguments += " /ignore:4078";
			}
		}

		/// <summary>
		/// Setup the configuration environment for building
		/// </summary>
		/// <param name="InBuildTarget"> The target being built</param>
		public override void SetUpConfigurationEnvironment(TargetInfo Target, CPPEnvironment GlobalCompileEnvironment, LinkEnvironment GlobalLinkEnvironment)
		{
			// Determine the C++ compile/link configuration based on the Unreal configuration.
			CPPTargetConfiguration CompileConfiguration;
			//@todo SAS: Add a true Debug mode!
			UnrealTargetConfiguration CheckConfig = Target.Configuration;
			switch (CheckConfig)
			{
				default:
				case UnrealTargetConfiguration.Debug:
					CompileConfiguration = CPPTargetConfiguration.Debug;
					if (BuildConfiguration.bDebugBuildsActuallyUseDebugCRT)
					{
						GlobalCompileEnvironment.Config.Definitions.Add("_DEBUG=1"); // the engine doesn't use this, but lots of 3rd party stuff does
					}
					else
					{
						GlobalCompileEnvironment.Config.Definitions.Add("NDEBUG=1"); // the engine doesn't use this, but lots of 3rd party stuff does
					}
					GlobalCompileEnvironment.Config.Definitions.Add("UE_BUILD_DEBUG=1");
					break;
				case UnrealTargetConfiguration.DebugGame:
				// Default to Development; can be overridden by individual modules.
				case UnrealTargetConfiguration.Development:
					CompileConfiguration = CPPTargetConfiguration.Development;
					GlobalCompileEnvironment.Config.Definitions.Add("NDEBUG=1"); // the engine doesn't use this, but lots of 3rd party stuff does
					GlobalCompileEnvironment.Config.Definitions.Add("UE_BUILD_DEVELOPMENT=1");
					break;
				case UnrealTargetConfiguration.Shipping:
					CompileConfiguration = CPPTargetConfiguration.Shipping;
					GlobalCompileEnvironment.Config.Definitions.Add("NDEBUG=1"); // the engine doesn't use this, but lots of 3rd party stuff does
					GlobalCompileEnvironment.Config.Definitions.Add("UE_BUILD_SHIPPING=1");
					break;
				case UnrealTargetConfiguration.Test:
					CompileConfiguration = CPPTargetConfiguration.Shipping;
					GlobalCompileEnvironment.Config.Definitions.Add("NDEBUG=1"); // the engine doesn't use this, but lots of 3rd party stuff does
					GlobalCompileEnvironment.Config.Definitions.Add("UE_BUILD_TEST=1");
					break;
			}

			// Set up the global C++ compilation and link environment.
			GlobalCompileEnvironment.Config.Target.Configuration = CompileConfiguration;
			GlobalLinkEnvironment.Config.Target.Configuration = CompileConfiguration;

			// Create debug info based on the heuristics specified by the user.
			GlobalCompileEnvironment.Config.bCreateDebugInfo =
				!BuildConfiguration.bDisableDebugInfo && ShouldCreateDebugInfo(CheckConfig);

			// NOTE: Even when debug info is turned off, we currently force the linker to generate debug info
			//       anyway on Visual C++ platforms.  This will cause a PDB file to be generated with symbols
			//       for most of the classes and function/method names, so that crashes still yield somewhat
			//       useful call stacks, even though compiler-generate debug info may be disabled.  This gives
			//       us much of the build-time savings of fully-disabled debug info, without giving up call
			//       data completely.
			GlobalLinkEnvironment.Config.bCreateDebugInfo = true;
		}

		/// <summary>
		/// Whether this platform should create debug information or not
		/// </summary>
		/// <param name="Configuration"> The UnrealTargetConfiguration being built</param>
		/// <returns>bool    true if debug info should be generated, false if not</returns>
		public override bool ShouldCreateDebugInfo(UnrealTargetConfiguration Configuration)
		{
			switch (Configuration)
			{
				case UnrealTargetConfiguration.Development:
				case UnrealTargetConfiguration.Shipping:
				case UnrealTargetConfiguration.Test:
					return !BuildConfiguration.bOmitPCDebugInfoInDevelopment;
				case UnrealTargetConfiguration.DebugGame:
				case UnrealTargetConfiguration.Debug:
				default:
					return true;
			};
		}

		/// <summary>
		/// Creates a toolchain instance for the given platform.
		/// </summary>
		/// <param name="Platform">The platform to create a toolchain for</param>
		/// <returns>New toolchain instance.</returns>
		public override UEToolChain CreateToolChain(CPPTargetPlatform Platform)
		{
			return new VCToolChain(Platform, SupportWindowsXP);
		}

		/// <summary>
		/// Create a build deployment handler
		/// </summary>
		/// <returns>New deployment handler, or null if not required</returns>
		public override UEBuildDeploy CreateDeploymentHandler()
		{
			return new BaseWindowsDeploy();
		}
	}

	public class WindowsPlatform : UEBuildPlatform
	{
		/// Property caching.
		private static WindowsCompiler? CachedCompiler;

		/// Version of the compiler toolchain to use on Windows platform
		public static WindowsCompiler Compiler
		{
			get
			{
				// Cache the result because Compiler is often used.
				if (CachedCompiler.HasValue)
				{
					return CachedCompiler.Value;
				}

				// First, default based on whether there is a command line override...
				if (UnrealBuildTool.CommandLineContains("-2012"))
				{
					// We don't support compiling with VS 2012 on Windows platform, but you can still generate project files that are 2012-compatible.  That's handled elsewhere
				}

				if (UnrealBuildTool.CommandLineContains("-2013"))
				{
					CachedCompiler = WindowsCompiler.VisualStudio2013;
				}
				else if (UnrealBuildTool.CommandLineContains("-2015"))
				{
					CachedCompiler = WindowsCompiler.VisualStudio2015;
				}

				// Second, default based on what's installed, from newest to oldest
<<<<<<< HEAD
 				else if (!Utils.IsRunningOnMono && !String.IsNullOrEmpty(WindowsPlatform.GetVSComnToolsPath(WindowsCompiler.VisualStudio2015)))
 				{
=======
				else if (!Utils.IsRunningOnMono && !String.IsNullOrEmpty(WindowsPlatform.GetVSComnToolsPath(WindowsCompiler.VisualStudio2015)))
				{
>>>>>>> 73f66985
					CachedCompiler = WindowsCompiler.VisualStudio2015;

					// Check that the Visual C++ toolchain is installed
					string CompilerExe = Path.Combine(WindowsPlatform.GetVSComnToolsPath(WindowsCompiler.VisualStudio2015), "../../VC/bin/cl.exe");
					if (!File.Exists(CompilerExe))
					{
						Log.TraceWarning("Visual C++ 2015 toolchain does not appear to be correctly installed. Please verify that \"Common Tools for Visual C++ 2015\" was selected when installing Visual Studio 2015.");
						// Check if 2013 is installed and fall back to it if possible, if that doesn't work we'll leave the setting on 2015 and defer the error to be picked up later
						if (!String.IsNullOrEmpty(WindowsPlatform.GetVSComnToolsPath(WindowsCompiler.VisualStudio2013)))
						{
							Log.TraceWarning("Using Visual Studio 2013 toolchain instead of Visual Studio 2015 toolchain.");
							CachedCompiler = WindowsCompiler.VisualStudio2013;
						}
					}
				}
				else if (!Utils.IsRunningOnMono && !String.IsNullOrEmpty(WindowsPlatform.GetVSComnToolsPath(WindowsCompiler.VisualStudio2013)))
				{
					CachedCompiler = WindowsCompiler.VisualStudio2013;
				}
				else
				{
					// Finally assume 2015 (and 2013 on non-Windows platforms) is installed to defer errors somewhere else like VCToolChain
					CachedCompiler = Utils.IsRunningOnMono ? WindowsCompiler.VisualStudio2013 : WindowsCompiler.VisualStudio2015;
				}

				return CachedCompiler.Value;
			}
		}

		/// <summary>
		/// When true, throws some CL and link flags (/Bt+ and /link) to output detailed timing info.
		/// </summary>
		[XmlConfig]
		public static bool bLogDetailedCompilerTimingInfo = false;

		/// True if we should use Clang/LLVM instead of MSVC to compile code on Windows platform
		public static readonly bool bCompileWithClang = false;

		/// When using Clang, enabling enables the MSVC-like "clang-cl" wrapper, otherwise we pass arguments to Clang directly
		public static readonly bool bUseVCCompilerArgs = !bCompileWithClang || false;

		/// True if we should use the Clang linker (LLD) when bCompileWithClang is enabled, otherwise we use the MSVC linker
		public static readonly bool bAllowClangLinker = bCompileWithClang && false;

		/// Whether to compile against the Windows 10 SDK, instead of the Windows 8.1 SDK.  This requires the Visual Studio 2015
		/// compiler or later, and the Windows 10 SDK must be installed.  The application will require at least Windows 8.x to run.
		// @todo UWP: Expose this to be enabled more easily for building Windows 10 desktop apps
		public static readonly bool bUseWindowsSDK10 = false;

		/// True if we allow using addresses larger than 2GB on 32 bit builds
		public static bool bBuildLargeAddressAwareBinary = true;

		/// <summary>
		/// True if VS EnvDTE is available (false when building using Visual Studio Express)
		/// </summary>
		public static bool bHasVisualStudioDTE
		{
			get
			{
				// @todo clang: DTE #import doesn't work with Clang compiler
				if (bCompileWithClang)
				{
					return false;
				}

				try
				{
					// Interrogate the Win32 registry
					string DTEKey = null;
					switch (Compiler)
					{
						case WindowsCompiler.VisualStudio2015:
							DTEKey = "VisualStudio.DTE.14.0";
							break;
						case WindowsCompiler.VisualStudio2013:
							DTEKey = "VisualStudio.DTE.12.0";
							break;
						case WindowsCompiler.VisualStudio2012:
							DTEKey = "VisualStudio.DTE.11.0";
							break;
					}
					return RegistryKey.OpenBaseKey(RegistryHive.ClassesRoot, RegistryView.Registry32).OpenSubKey(DTEKey) != null;
				}
				catch (Exception)
				{
					return false;
				}
			}
		}

		WindowsPlatformSDK SDK;

		/// <summary>
		/// Constructor
		/// </summary>
		/// <param name="InPlatform">Creates a windows platform with the given enum value</param>
		public WindowsPlatform(UnrealTargetPlatform InPlatform, CPPTargetPlatform InDefaultCppPlatform, WindowsPlatformSDK InSDK) : base(InPlatform, InDefaultCppPlatform)
		{
			SDK = InSDK;
		}

		/// <summary>
		/// Whether the required external SDKs are installed for this platform. Could be either a manual install or an AutoSDK.
		/// </summary>
		public override SDKStatus HasRequiredSDKsInstalled()
		{
			return SDK.HasRequiredSDKsInstalled();
		}

		/// <summary>
		/// Returns VisualStudio common tools path for current compiler.
		/// </summary>
		/// <returns>Common tools path.</returns>
		public static string GetVSComnToolsPath()
		{
			return GetVSComnToolsPath(Compiler);
		}

		/// <summary>
		/// Returns VisualStudio common tools path for given compiler.
		/// </summary>
		/// <param name="Compiler">Compiler for which to return tools path.</param>
		/// <returns>Common tools path.</returns>
		public static string GetVSComnToolsPath(WindowsCompiler Compiler)
		{
			if (BuildHostPlatform.Current.Platform != UnrealTargetPlatform.Win64 && BuildHostPlatform.Current.Platform != UnrealTargetPlatform.Win32)
			{
				return null;
			}

			int VSVersion;

			switch (Compiler)
			{
				case WindowsCompiler.VisualStudio2012:
					VSVersion = 11;
					break;
				case WindowsCompiler.VisualStudio2013:
					VSVersion = 12;
					break;
				case WindowsCompiler.VisualStudio2015:
					VSVersion = 14;
					break;
				default:
					throw new NotSupportedException("Not supported compiler.");
			}

			string[] PossibleRegPaths = new string[] {
                @"Wow6432Node\Microsoft\VisualStudio",	// Non-express VS2013 on 64-bit machine.
                @"Microsoft\VisualStudio",				// Non-express VS2013 on 32-bit machine.
                @"Wow6432Node\Microsoft\WDExpress",		// Express VS2013 on 64-bit machine.
                @"Microsoft\WDExpress"					// Express VS2013 on 32-bit machine.
            };

			string VSPath = null;

			foreach (var PossibleRegPath in PossibleRegPaths)
			{
				VSPath = (string)Registry.GetValue(string.Format(@"HKEY_LOCAL_MACHINE\SOFTWARE\{0}\{1}.0", PossibleRegPath, VSVersion), "InstallDir", null);

				if (VSPath != null)
				{
					break;
				}
			}

			if (VSPath == null)
			{
				return null;
			}

			return new DirectoryInfo(Path.Combine(VSPath, "..", "Tools")).FullName;
		}

		/// <summary>
		/// If this platform can be compiled with SN-DBS
		/// </summary>
		public override bool CanUseSNDBS()
		{
			// Check that SN-DBS is available
			string SCERootPath = Environment.GetEnvironmentVariable("SCE_ROOT_DIR");
			if (!String.IsNullOrEmpty(SCERootPath))
			{
				string SNDBSPath = Path.Combine(SCERootPath, "common", "sn-dbs", "bin", "dbsbuild.exe");
				bool bIsSNDBSAvailable = File.Exists(SNDBSPath);
				return bIsSNDBSAvailable;
			}
			else
			{
				return false;
			}
		}

		/// <summary>
		/// Get the extension to use for the given binary type
		/// </summary>
		/// <param name="InBinaryType"> The binrary type being built</param>
		/// <returns>string    The binary extenstion (ie 'exe' or 'dll')</returns>
		public override string GetBinaryExtension(UEBuildBinaryType InBinaryType)
		{
			switch (InBinaryType)
			{
				case UEBuildBinaryType.DynamicLinkLibrary:
					return ".dll";
				case UEBuildBinaryType.Executable:
					return ".exe";
				case UEBuildBinaryType.StaticLibrary:
					return ".lib";
				case UEBuildBinaryType.Object:
					if (!BuildConfiguration.bRunUnrealCodeAnalyzer)
					{
						return ".obj";
					}
					else
					{
						return @".includes";
					}
				case UEBuildBinaryType.PrecompiledHeader:
					return ".pch";
			}
			return base.GetBinaryExtension(InBinaryType);
		}


		/// <summary>
		/// When using a Visual Studio compiler, returns the version name as a string
		/// </summary>
		/// <returns>The Visual Studio compiler version name (e.g. "2012")</returns>
		public static string GetVisualStudioCompilerVersionName()
		{
			switch (Compiler)
			{
				case WindowsCompiler.VisualStudio2012:
					return "2012";

				case WindowsCompiler.VisualStudio2013:
					return "2013";

				case WindowsCompiler.VisualStudio2015:
					return "2015";

				default:
					throw new BuildException("Unexpected WindowsCompiler version for GetVisualStudioCompilerVersionName().  Either not using a Visual Studio compiler or switch block needs to be updated");
			}
		}


		/// <summary>
		/// Get the extension to use for debug info for the given binary type
		/// </summary>
		/// <param name="InBinaryType"> The binary type being built</param>
		/// <returns>string    The debug info extension (i.e. 'pdb')</returns>
		public override string GetDebugInfoExtension(UEBuildBinaryType InBinaryType)
		{
			switch (InBinaryType)
			{
				case UEBuildBinaryType.DynamicLinkLibrary:
				case UEBuildBinaryType.Executable:
					return ".pdb";
			}
			return "";
		}

		/// <summary>
		/// Whether incremental linking should be used
		/// </summary>
		/// <param name="InPlatform">  The CPPTargetPlatform being built</param>
		/// <param name="InConfiguration"> The CPPTargetConfiguration being built</param>
		/// <returns>bool true if incremental linking should be used, false if not</returns>
		public override bool ShouldUseIncrementalLinking(CPPTargetPlatform Platform, CPPTargetConfiguration Configuration)
		{
			return (Configuration == CPPTargetConfiguration.Debug);
		}

		/// <summary>
		/// Whether PDB files should be used
		/// </summary>
		/// <param name="InPlatform">  The CPPTargetPlatform being built</param>
		/// <param name="InConfiguration"> The CPPTargetConfiguration being built</param>
		/// <param name="bInCreateDebugInfo">true if debug info is getting create, false if not</param>
		/// <returns>bool true if PDB files should be used, false if not</returns>
		public override bool ShouldUsePDBFiles(CPPTargetPlatform Platform, CPPTargetConfiguration Configuration, bool bCreateDebugInfo)
		{
			// Only supported on PC.
			if (bCreateDebugInfo && ShouldUseIncrementalLinking(Platform, Configuration))
			{
				return true;
			}
			return false;
		}

		/// <summary>
		/// Whether the editor should be built for this platform or not
		/// </summary>
		/// <param name="InPlatform"> The UnrealTargetPlatform being built</param>
		/// <param name="InConfiguration">The UnrealTargetConfiguration being built</param>
		/// <returns>bool   true if the editor should be built, false if not</returns>
		public override bool ShouldNotBuildEditor(UnrealTargetPlatform InPlatform, UnrealTargetConfiguration InConfiguration)
		{
			return false;
		}

		public override bool BuildRequiresCookedData(UnrealTargetPlatform InPlatform, UnrealTargetConfiguration InConfiguration)
		{
			return false;
		}

		public override bool HasDefaultBuildConfig(UnrealTargetPlatform Platform, DirectoryReference ProjectPath)
		{
			if (Platform == UnrealTargetPlatform.Win32)
			{
				string[] StringKeys = new string[] {
					"MinimumOSVersion"
				};

				// look up OS specific settings
				if (!DoProjectSettingsMatchDefault(Platform, ProjectPath, "/Script/WindowsTargetPlatform.WindowsTargetSettings",
					null, null, StringKeys))
				{
					return false;
				}
			}

			// check the base settings
			return base.HasDefaultBuildConfig(Platform, ProjectPath);
		}

		/// <summary>
		/// Modify the rules for a newly created module, where the target is a different host platform.
		/// This is not required - but allows for hiding details of a particular platform.
		/// </summary>
		/// <param name="ModuleName">The name of the module</param>
		/// <param name="Rules">The module rules</param>
		/// <param name="Target">The target being build</param>
		public override void ModifyModuleRulesForOtherPlatform(string ModuleName, ModuleRules Rules, TargetInfo Target)
		{
		}

		/// <summary>
		/// Return whether this platform has uniquely named binaries across multiple games
		/// </summary>
		public override bool HasUniqueBinaries()
		{
			// Windows applications have many shared binaries between games
			return false;
		}

<<<<<<< HEAD
            String MorpheusShaderPath = Path.Combine(BuildConfiguration.RelativeEnginePath, "Shaders/PS4/PostProcessHMDMorpheus.usf");
            //@todo: VS2015 currently does not have support for Morpheus
            if (File.Exists(MorpheusShaderPath) && WindowsPlatform.Compiler != WindowsCompiler.VisualStudio2015)
            {
                InBuildTarget.GlobalCompileEnvironment.Config.Definitions.Add("HAS_MORPHEUS=1");                
=======
		/// <summary>
		/// Creates a context for the given project on the current platform.
		/// </summary>
		/// <param name="ProjectFile">The project file for the current target</param>
		/// <returns>New platform context object</returns>
		public override UEBuildPlatformContext CreateContext(FileReference ProjectFile)
		{
			return new WindowsPlatformContext(Platform, ProjectFile);
		}
	}
>>>>>>> 73f66985

	public class WindowsPlatformSDK : UEBuildPlatformSDK
	{
		protected override SDKStatus HasRequiredManualSDKInternal()
		{
			return SDKStatus.Valid;
		}
	}

	class WindowsPlatformFactory : UEBuildPlatformFactory
	{
		protected override UnrealTargetPlatform TargetPlatform
		{
			get { return UnrealTargetPlatform.Win64; }
		}

		/// <summary>
		/// Register the platform with the UEBuildPlatform class
		/// </summary>
		protected override void RegisterBuildPlatforms()
		{
			WindowsPlatformSDK SDK = new WindowsPlatformSDK();
			SDK.ManageAndValidateSDK();

			// Register this build platform for both Win64 and Win32
			Log.TraceVerbose("        Registering for {0}", UnrealTargetPlatform.Win64.ToString());
			UEBuildPlatform.RegisterBuildPlatform(new WindowsPlatform(UnrealTargetPlatform.Win64, CPPTargetPlatform.Win64, SDK));
			UEBuildPlatform.RegisterPlatformWithGroup(UnrealTargetPlatform.Win64, UnrealPlatformGroup.Windows);
			UEBuildPlatform.RegisterPlatformWithGroup(UnrealTargetPlatform.Win64, UnrealPlatformGroup.Microsoft);

			Log.TraceVerbose("        Registering for {0}", UnrealTargetPlatform.Win32.ToString());
			UEBuildPlatform.RegisterBuildPlatform(new WindowsPlatform(UnrealTargetPlatform.Win32, CPPTargetPlatform.Win32, SDK));
			UEBuildPlatform.RegisterPlatformWithGroup(UnrealTargetPlatform.Win32, UnrealPlatformGroup.Windows);
			UEBuildPlatform.RegisterPlatformWithGroup(UnrealTargetPlatform.Win32, UnrealPlatformGroup.Microsoft);
		}
	}
}<|MERGE_RESOLUTION|>--- conflicted
+++ resolved
@@ -1,8 +1,4 @@
-<<<<<<< HEAD
-// Copyright 1998-2015 Epic Games, Inc. All Rights Reserved.
-=======
 ﻿// Copyright 1998-2016 Epic Games, Inc. All Rights Reserved.
->>>>>>> 73f66985
 
 using System;
 using System.Collections.Generic;
@@ -468,13 +464,8 @@
 				}
 
 				// Second, default based on what's installed, from newest to oldest
-<<<<<<< HEAD
- 				else if (!Utils.IsRunningOnMono && !String.IsNullOrEmpty(WindowsPlatform.GetVSComnToolsPath(WindowsCompiler.VisualStudio2015)))
- 				{
-=======
 				else if (!Utils.IsRunningOnMono && !String.IsNullOrEmpty(WindowsPlatform.GetVSComnToolsPath(WindowsCompiler.VisualStudio2015)))
 				{
->>>>>>> 73f66985
 					CachedCompiler = WindowsCompiler.VisualStudio2015;
 
 					// Check that the Visual C++ toolchain is installed
@@ -822,13 +813,6 @@
 			return false;
 		}
 
-<<<<<<< HEAD
-            String MorpheusShaderPath = Path.Combine(BuildConfiguration.RelativeEnginePath, "Shaders/PS4/PostProcessHMDMorpheus.usf");
-            //@todo: VS2015 currently does not have support for Morpheus
-            if (File.Exists(MorpheusShaderPath) && WindowsPlatform.Compiler != WindowsCompiler.VisualStudio2015)
-            {
-                InBuildTarget.GlobalCompileEnvironment.Config.Definitions.Add("HAS_MORPHEUS=1");                
-=======
 		/// <summary>
 		/// Creates a context for the given project on the current platform.
 		/// </summary>
@@ -839,7 +823,6 @@
 			return new WindowsPlatformContext(Platform, ProjectFile);
 		}
 	}
->>>>>>> 73f66985
 
 	public class WindowsPlatformSDK : UEBuildPlatformSDK
 	{
