--- conflicted
+++ resolved
@@ -416,7 +416,6 @@
 			// check the base settings
 			return base.HasDefaultBuildConfig(Platform, ProjectPath);
 		}
-<<<<<<< HEAD
 
 		private void SetupXPSupportFromConfiguration()
 		{
@@ -425,16 +424,6 @@
 			bool SupportWindowsXPIfAvailable = false;
 			SupportWindowsXPIfAvailable = CmdLine.Contains("-winxp", StringComparer.InvariantCultureIgnoreCase);
 
-=======
-
-		private void SetupXPSupportFromConfiguration()
-		{
-			string[] CmdLine = Environment.GetCommandLineArgs();
-
-			bool SupportWindowsXPIfAvailable = false;
-			SupportWindowsXPIfAvailable = CmdLine.Contains("-winxp", StringComparer.InvariantCultureIgnoreCase);
-
->>>>>>> a8a797ea
 			// ...check if it was supported from a config.
 			if (!SupportWindowsXPIfAvailable)
 			{
@@ -448,17 +437,10 @@
 					}
 				}
 			}
-<<<<<<< HEAD
 
 			SupportWindowsXP = SupportWindowsXPIfAvailable;
 		}
 
-=======
-
-			SupportWindowsXP = SupportWindowsXPIfAvailable;
-		}
-
->>>>>>> a8a797ea
         public override void ResetBuildConfiguration(UnrealTargetPlatform InPlatform, UnrealTargetConfiguration InConfiguration)
         {
 			UEBuildConfiguration.bCompileICU = true;
@@ -567,21 +549,6 @@
 				}
 			}
 
-<<<<<<< HEAD
-			if (IsWindowsXPSupported())
-            {
-                // Windows XP SP3 or higher required
-                InBuildTarget.GlobalCompileEnvironment.Config.Definitions.Add("_WIN32_WINNT=0x0502");
-                InBuildTarget.GlobalCompileEnvironment.Config.Definitions.Add("WINVER=0x0502");
-            }
-            else
-            {
-                // Windows Vista or higher required
-                InBuildTarget.GlobalCompileEnvironment.Config.Definitions.Add("_WIN32_WINNT=0x0600");
-                InBuildTarget.GlobalCompileEnvironment.Config.Definitions.Add("WINVER=0x0600");
-            }
-            InBuildTarget.GlobalCompileEnvironment.Config.Definitions.Add("PLATFORM_WINDOWS=1");
-=======
 			if (WindowsPlatform.bUseWindowsSDK10 && WindowsPlatform.Compiler == WindowsCompiler.VisualStudio2015)
 			{
 				if (SupportWindowsXP)
@@ -608,7 +575,6 @@
 				}
 			}
 			InBuildTarget.GlobalCompileEnvironment.Config.Definitions.Add("PLATFORM_WINDOWS=1");
->>>>>>> a8a797ea
 
             String MorpheusShaderPath = Path.Combine(BuildConfiguration.RelativeEnginePath, "Shaders/PS4/PostProcessHMDMorpheus.usf");
             if (File.Exists(MorpheusShaderPath))
