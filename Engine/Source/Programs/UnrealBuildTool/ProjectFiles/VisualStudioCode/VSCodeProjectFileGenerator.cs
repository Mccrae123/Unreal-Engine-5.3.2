﻿// Copyright Epic Games, Inc. All Rights Reserved.

using System;
using System.Collections.Generic;
using System.Text;
using System.IO;
using Tools.DotNETCommon;
using System.Diagnostics;
using System.Linq;

namespace UnrealBuildTool
{
	class VSCodeProjectFolder : MasterProjectFolder
	{
		public VSCodeProjectFolder(ProjectFileGenerator InitOwnerProjectFileGenerator, string InitFolderName)
			: base(InitOwnerProjectFileGenerator, InitFolderName)
		{
		}
	}

	class VSCodeProject : ProjectFile
	{
		public VSCodeProject(FileReference InitFilePath)
			: base(InitFilePath)
		{
		}

		public override bool WriteProjectFile(List<UnrealTargetPlatform> InPlatforms, List<UnrealTargetConfiguration> InConfigurations, PlatformProjectGeneratorCollection PlatformProjectGenerators)
		{
			return true;
		}
	}

	class VSCodeProjectFileGenerator : ProjectFileGenerator
	{
		private DirectoryReference VSCodeDir;
<<<<<<< HEAD
		private UnrealTargetPlatform HostPlatform { get; } = BuildHostPlatform.Current.Platform;
=======
		private UnrealTargetPlatform HostPlatform = BuildHostPlatform.Current.Platform;
>>>>>>> 3aae9151
		private bool bForeignProject;
		private DirectoryReference UE4ProjectRoot;
		private bool bBuildingForDotNetCore;
		private string FrameworkExecutableExtension;
		private string FrameworkLibraryExtension = ".dll";

		private readonly List<BuildTarget> BuildTargets = new List<BuildTarget>();

		/// <summary>
		/// Includes all files in the generated workspace.
		/// </summary>
		[XmlConfigFile(Name = "IncludeAllFiles")]
		private bool IncludeAllFiles = false;

		private enum EPathType
		{
			Absolute,
			Relative,
		}

		private enum EQuoteType
		{
			Single,	// can be ignored on platforms that don't need it (windows atm)
			Double,
		}

		private string CommonMakePathString(FileSystemReference InRef, EPathType InPathType, DirectoryReference InRelativeRoot)
		{
			if (InRelativeRoot == null)
			{
				InRelativeRoot = UE4ProjectRoot;
			}

			string Processed = InRef.ToString();
			
			switch (InPathType)
			{
				case EPathType.Relative:
				{
					if (InRef.IsUnderDirectory(InRelativeRoot))
					{
						Processed = InRef.MakeRelativeTo(InRelativeRoot).ToString();
					}

					break;
				}

				default:
				{
					break;
				}
			}

			if (HostPlatform == UnrealTargetPlatform.Win64)
			{
				Processed = Processed.Replace("\\", "\\\\");
				Processed = Processed.Replace("/", "\\\\");
			}
			else
			{
				Processed = Processed.Replace('\\', '/');
			}

			return Processed;
		}

		private string MakeQuotedPathString(FileSystemReference InRef, EPathType InPathType, DirectoryReference InRelativeRoot = null, EQuoteType InQuoteType = EQuoteType.Double)
		{
			string Processed = CommonMakePathString(InRef, InPathType, InRelativeRoot);

			if (Processed.Contains(" "))
			{
				if (HostPlatform == UnrealTargetPlatform.Win64 && InQuoteType == EQuoteType.Double)
				{
					Processed = "\\\"" + Processed + "\\\"";
				}
				else
				{
					Processed = "'" + Processed + "'";
				}
 			}

			return Processed;
		}

		private string MakeUnquotedPathString(FileSystemReference InRef, EPathType InPathType, DirectoryReference InRelativeRoot = null)
		{
			return CommonMakePathString(InRef, InPathType, InRelativeRoot);
		}

		private string MakePathString(FileSystemReference InRef, bool bInAbsolute = false, bool bForceSkipQuotes = false)
		{
			if (bForceSkipQuotes)
			{
				return MakeUnquotedPathString(InRef, bInAbsolute ? EPathType.Absolute : EPathType.Relative, UE4ProjectRoot);
			}
			else
			{
				return MakeQuotedPathString(InRef, bInAbsolute ? EPathType.Absolute : EPathType.Relative, UE4ProjectRoot);
			}
		}

		public VSCodeProjectFileGenerator(FileReference InOnlyGameProject)
			: base(InOnlyGameProject)
		{
			bBuildingForDotNetCore = Environment.CommandLine.Contains("-dotnetcore");
			FrameworkExecutableExtension = bBuildingForDotNetCore ? ".dll" : ".exe";
		}

		class JsonFile
		{
			public JsonFile()
			{
			}

			public void BeginRootObject()
			{
				BeginObject();
			}

			public void EndRootObject()
			{
				EndObject();
				if (TabString.Length > 0)
				{
					throw new Exception("Called EndRootObject before all objects and arrays have been closed");
				}
			}

			public void BeginObject(string Name = null)
			{
				string Prefix = Name == null ? "" : Quoted(Name) + ": ";
				Lines.Add(TabString + Prefix + "{");
				TabString += "\t";
			}

			public void EndObject()
			{
				Lines[Lines.Count - 1] = Lines[Lines.Count - 1].TrimEnd(',');
				TabString = TabString.Remove(TabString.Length - 1);
				Lines.Add(TabString + "},");
			}

			public void BeginArray(string Name = null)
			{
				string Prefix = Name == null ? "" : Quoted(Name) + ": ";
				Lines.Add(TabString + Prefix + "[");
				TabString += "\t";
			}

			public void EndArray()
			{
				Lines[Lines.Count - 1] = Lines[Lines.Count - 1].TrimEnd(',');
				TabString = TabString.Remove(TabString.Length - 1);
				Lines.Add(TabString + "],");
			}

			public void AddField(string Name, bool Value)
			{
				Lines.Add(TabString + Quoted(Name) + ": " + Value.ToString().ToLower() + ",");
			}

			public void AddField(string Name, string Value)
			{
				Lines.Add(TabString + Quoted(Name) + ": " + Quoted(Value) + ",");
			}

			public void AddUnnamedField(string Value)
			{
				Lines.Add(TabString + Quoted(Value) + ",");
			}

			public void Write(FileReference File)
			{
				Lines[Lines.Count - 1] = Lines[Lines.Count - 1].TrimEnd(',');
				FileReference.WriteAllLines(File, Lines.ToArray());
			}

			private string Quoted(string Value)
			{
				return "\"" + Value + "\"";
			}

			private List<string> Lines = new List<string>();
			private string TabString = "";
		}

		override public string ProjectFileExtension
		{
			get
			{
				return ".vscode";
			}
		}

		public override void CleanProjectFiles(DirectoryReference InMasterProjectDirectory, string InMasterProjectName, DirectoryReference InIntermediateProjectFilesPath)
		{
		}

		public override bool ShouldGenerateIntelliSenseData()
		{
			return true;
		}

		protected override ProjectFile AllocateProjectFile(FileReference InitFilePath)
		{
			return new VSCodeProject(InitFilePath);
		}

		public override MasterProjectFolder AllocateMasterProjectFolder(ProjectFileGenerator InitOwnerProjectFileGenerator, string InitFolderName)
		{
			return new VSCodeProjectFolder(InitOwnerProjectFileGenerator, InitFolderName);
		} 

		protected override bool WriteMasterProjectFile(ProjectFile UBTProject, PlatformProjectGeneratorCollection PlatformProjectGenerators)
		{
			VSCodeDir = DirectoryReference.Combine(MasterProjectPath, ".vscode");
			DirectoryReference.CreateDirectory(VSCodeDir);

			UE4ProjectRoot = UnrealBuildTool.RootDirectory;
			bForeignProject = !VSCodeDir.IsUnderDirectory(UE4ProjectRoot);

			List<ProjectFile> Projects;

			if (bForeignProject)
			{
				Projects = new List<ProjectFile>();
				foreach (var Project in AllProjectFiles)
				{
					if (GameProjectName == Project.ProjectFilePath.GetFileNameWithoutAnyExtensions())
					{
						Projects.Add(Project);
						break;
					}
				}
			}
			else
			{
				Projects = new List<ProjectFile>(AllProjectFiles);
			}
			Projects.Sort((A, B) => { return A.ProjectFilePath.GetFileName().CompareTo(B.ProjectFilePath.GetFileName()); });

			ProjectData ProjectData = GatherProjectData(Projects, PlatformProjectGenerators);

			WriteTasksFile(ProjectData);
			WriteLaunchFile(ProjectData);
			WriteWorkspaceIgnoreFile(Projects);
			WriteCppPropertiesFile(VSCodeDir, ProjectData);
			WriteWorkspaceFile();

			if (bForeignProject && bIncludeEngineSource)
			{
				// for installed builds we need to write the cpp properties file under the installed engine as well for intellisense to work
				DirectoryReference Ue4CodeDirectory = DirectoryReference.Combine(UnrealBuildTool.RootDirectory, ".vscode");
				WriteCppPropertiesFile(Ue4CodeDirectory, ProjectData);
			}

			return true;
		}
		private class BuildTarget
		{
			public readonly string Name;
			public readonly TargetType Type;
			public readonly UnrealTargetPlatform Platform;
			public readonly UnrealTargetConfiguration Configuration;
			public readonly FileReference CompilerPath;
			public readonly Dictionary<DirectoryReference, string> ModuleCommandLines;

			public BuildTarget(string InName, TargetType InType, UnrealTargetPlatform InPlatform, UnrealTargetConfiguration InConfiguration, FileReference InCompilerPath, Dictionary<DirectoryReference, string> InModulesCommandLines)
			{
				Name = InName;
				Type = InType;
				Platform = InPlatform;
				Configuration = InConfiguration;
				CompilerPath = InCompilerPath;
				ModuleCommandLines = InModulesCommandLines;
			}

			public override string ToString()
			{
				return Name.ToString() + " " + Type.ToString();
			}
		}

		protected override void AddTargetForIntellisense(UEBuildTarget Target)
		{
			base.AddTargetForIntellisense(Target);

			bool UsingClang = true;
			FileReference CompilerPath;
			if (HostPlatform == UnrealTargetPlatform.Win64)
			{
				VCEnvironment Environment = VCEnvironment.Create(WindowsPlatform.GetDefaultCompiler(null), Target.Platform, Target.Rules.WindowsPlatform.Architecture, null, Target.Rules.WindowsPlatform.WindowsSdkVersion, null);
				CompilerPath = FileReference.FromString(Environment.CompilerPath.FullName);
				UsingClang = false;
			}
			else if (HostPlatform == UnrealTargetPlatform.Linux)
			{
				CompilerPath = FileReference.FromString(LinuxCommon.WhichClang());
			}
			else if (HostPlatform == UnrealTargetPlatform.Mac)
			{
				MacToolChainSettings Settings = new MacToolChainSettings(false);
				CompilerPath = FileReference.FromString(Settings.ToolchainDir + "clang++");
			}
			else
			{
				throw new Exception("Unknown platform " + HostPlatform.ToString());
			}

			// we do not need to keep track of which binary the invocation belongs to, only which target, as such we join all binaries into a single set
			Dictionary<DirectoryReference, string> ModuleDirectoryToCompileCommand = new Dictionary<DirectoryReference, string>();

			// Generate a compile environment for each module in the binary
			CppCompileEnvironment GlobalCompileEnvironment = Target.CreateCompileEnvironmentForProjectFiles();
			foreach (UEBuildBinary Binary in Target.Binaries)
			{
				CppCompileEnvironment BinaryCompileEnvironment = Binary.CreateBinaryCompileEnvironment(GlobalCompileEnvironment);
				foreach (UEBuildModuleCPP Module in Binary.Modules.OfType<UEBuildModuleCPP>())
				{
					CppCompileEnvironment ModuleCompileEnvironment = Module.CreateCompileEnvironmentForIntellisense(Target.Rules, BinaryCompileEnvironment);

					List<FileReference> ForceIncludePaths = new List<FileReference>(ModuleCompileEnvironment.ForceIncludeFiles.Select(x => x.Location));
					if (ModuleCompileEnvironment.PrecompiledHeaderIncludeFilename != null)
					{
						ForceIncludePaths.Add(ModuleCompileEnvironment.PrecompiledHeaderIncludeFilename);
					}

					StringBuilder CommandBuilder = new StringBuilder();
<<<<<<< HEAD
					if (HostPlatform == UnrealTargetPlatform.Win64)
					{
						foreach (FileReference ForceIncludeFile in ForceIncludePaths)
						{
							CommandBuilder.AppendFormat("/FI\"{0}\"{1}", ForceIncludeFile.FullName, Environment.NewLine);
						}
						foreach (string Definition in ModuleCompileEnvironment.Definitions)
						{
							CommandBuilder.AppendFormat("/D\"{0}\"{1}", Definition, Environment.NewLine);
						}
						foreach (DirectoryReference IncludePath in ModuleCompileEnvironment.UserIncludePaths)
						{
							CommandBuilder.AppendFormat("/I\"{0}\"{1}", IncludePath, Environment.NewLine);
						}
						foreach (DirectoryReference IncludePath in ModuleCompileEnvironment.SystemIncludePaths)
						{
							CommandBuilder.AppendFormat("/I\"{0}\"{1}", IncludePath, Environment.NewLine);
						}
=======

					foreach (FileReference ForceIncludeFile in ForceIncludePaths)
					{
						CommandBuilder.AppendFormat("{0} \"{1}\" {2}", UsingClang ? "-include" : "/FI", ForceIncludeFile.FullName, Environment.NewLine);
					}
					foreach (string Definition in ModuleCompileEnvironment.Definitions)
					{
						CommandBuilder.AppendFormat("{0} \"{1}\" {2}", UsingClang ? "-D" : "/D", Definition, Environment.NewLine);
					}
					foreach (DirectoryReference IncludePath in ModuleCompileEnvironment.UserIncludePaths)
					{
						CommandBuilder.AppendFormat("{0} \"{1}\" {2}",  UsingClang ? "-I" : "/I", IncludePath, Environment.NewLine);
>>>>>>> 3aae9151
					}
					else
					{
<<<<<<< HEAD
						// Technically the command should include the compiler to use, but we only generate these for intellisense and thus the compiler is not needed
						// And resolving the compiler when it would not be used is a waste of effort.
						//CommandBuilder.AppendFormat("\"{0}\"", ClangPath.FullName);

						foreach (FileReference ForceIncludeFile in ForceIncludePaths)
						{
							CommandBuilder.AppendFormat("-include \"{0}\"{1}", ForceIncludeFile.FullName, Environment.NewLine);
						}
						foreach (string Definition in ModuleCompileEnvironment.Definitions)
						{
							CommandBuilder.AppendFormat("-D\"{0}\"{1}", Definition, Environment.NewLine);
						}
						foreach (DirectoryReference IncludePath in ModuleCompileEnvironment.UserIncludePaths)
						{
							CommandBuilder.AppendFormat("-I\"{0}\"{1}", IncludePath, Environment.NewLine);
						}
						foreach (DirectoryReference IncludePath in ModuleCompileEnvironment.SystemIncludePaths)
						{
							CommandBuilder.AppendFormat("-I\"{0}\"{1}", IncludePath, Environment.NewLine);
						}
=======
						CommandBuilder.AppendFormat("{0} \"{1}\" {2}", UsingClang ? "-I" : "/I", IncludePath, Environment.NewLine);
>>>>>>> 3aae9151
					}

					ModuleDirectoryToCompileCommand.Add(Module.ModuleDirectory, CommandBuilder.ToString());
				}
			}

			BuildTargets.Add(new BuildTarget(Target.TargetName, Target.TargetType, Target.Platform, Target.Configuration, CompilerPath, ModuleDirectoryToCompileCommand));
		}

		private class ProjectData
		{
			public enum EOutputType
			{
				Library,
				Exe,

				WinExe, // some projects have this so we need to read it, but it will be converted across to Exe so no code should handle it!
			}

			public class BuildProduct
			{
				public FileReference OutputFile { get; set; }
				public FileReference UProjectFile { get; set; }
				public UnrealTargetConfiguration Config { get; set; }
				public UnrealTargetPlatform Platform { get; set; }
				public EOutputType OutputType { get; set; }
		
				public CsProjectInfo CSharpInfo { get; set; }

				public override string ToString()
				{
					return Platform.ToString() + " " + Config.ToString(); 
				}

			}

			public class Target
			{
				public string Name;
				public TargetType Type;
				public List<BuildProduct> BuildProducts = new List<BuildProduct>();

				public Target(Project InParentProject, string InName, TargetType InType)
				{
					Name = InName;
					Type = InType;
					InParentProject.Targets.Add(this);
				}

				public override string ToString()
				{
					return Name.ToString() + " " + Type.ToString(); 
				}
			}

			public class Project
			{
				public string Name;
				public ProjectFile SourceProject;
				public List<Target> Targets = new List<Target>();

				public override string ToString()
				{
					return Name;
				}
			}

			public List<Project> NativeProjects = new List<Project>();
			public List<Project> CSharpProjects = new List<Project>();
			public List<Project> AllProjects = new List<Project>();
		}


		private ProjectData GatherProjectData(List<ProjectFile> InProjects, PlatformProjectGeneratorCollection PlatformProjectGenerators)
		{
			ProjectData ProjectData = new ProjectData();

			foreach (ProjectFile Project in InProjects)
			{
				// Create new project record
				ProjectData.Project NewProject = new ProjectData.Project();
				NewProject.Name = Project.ProjectFilePath.GetFileNameWithoutExtension();
				NewProject.SourceProject = Project;

				ProjectData.AllProjects.Add(NewProject);

				// Add into the correct easy-access list
				if (Project is VSCodeProject)
				{
					foreach (ProjectTarget Target in Project.ProjectTargets)
					{
						Array Configs = Enum.GetValues(typeof(UnrealTargetConfiguration));
						List<UnrealTargetPlatform> Platforms = new List<UnrealTargetPlatform>(Target.TargetRules.GetSupportedPlatforms());

						ProjectData.Target NewTarget = new ProjectData.Target(NewProject, Target.TargetRules.Name, Target.TargetRules.Type);

						if (HostPlatform != UnrealTargetPlatform.Win64)
						{
							Platforms.Remove(UnrealTargetPlatform.Win64);
							Platforms.Remove(UnrealTargetPlatform.Win32);
						}

						foreach (UnrealTargetPlatform Platform in Platforms)
						{
							var BuildPlatform = UEBuildPlatform.GetBuildPlatform(Platform, true);
							if (SupportedPlatforms.Contains(Platform) && (BuildPlatform != null) && (BuildPlatform.HasRequiredSDKsInstalled() == SDKStatus.Valid))
							{
								foreach (UnrealTargetConfiguration Config in Configs)
								{
									if (MSBuildProjectFile.IsValidProjectPlatformAndConfiguration(Target, Platform, Config, PlatformProjectGenerators))
									{
										NewTarget.BuildProducts.Add(new ProjectData.BuildProduct
										{
											Platform = Platform,
											Config = Config,
											UProjectFile = Target.UnrealProjectFilePath,
											OutputType = ProjectData.EOutputType.Exe,
											OutputFile = GetExecutableFilename(Project, Target, Platform, Config),
											CSharpInfo = null
										});
									}
								}
							}
						}
					}

					ProjectData.NativeProjects.Add(NewProject);
				}
				else
				{
					VCSharpProjectFile VCSharpProject = Project as VCSharpProjectFile;

					if (VCSharpProject.IsDotNETCoreProject() == bBuildingForDotNetCore)
					{
						string ProjectName = Project.ProjectFilePath.GetFileNameWithoutExtension();

						ProjectData.Target Target = new ProjectData.Target(NewProject, ProjectName, TargetType.Program);

						UnrealTargetConfiguration[] Configs = { UnrealTargetConfiguration.Debug, UnrealTargetConfiguration.Development };

						foreach (UnrealTargetConfiguration Config in Configs)
						{
							CsProjectInfo Info = VCSharpProject.GetProjectInfo(Config);

							if (!Info.IsDotNETCoreProject() && Info.Properties.ContainsKey("OutputPath"))
							{
								ProjectData.EOutputType OutputType;
								string OutputTypeName;
								if (Info.Properties.TryGetValue("OutputType", out OutputTypeName))
								{
									OutputType = (ProjectData.EOutputType)Enum.Parse(typeof(ProjectData.EOutputType), OutputTypeName);
								}
								else
								{
									OutputType = ProjectData.EOutputType.Library;
								}

								if (OutputType == ProjectData.EOutputType.WinExe)
								{
									OutputType = ProjectData.EOutputType.Exe;
								}

								FileReference OutputFile = null;
								HashSet<FileReference> ProjectBuildProducts = new HashSet<FileReference>();
								Info.FindCompiledBuildProducts(DirectoryReference.Combine(VCSharpProject.ProjectFilePath.Directory, Info.Properties["OutputPath"]), ProjectBuildProducts);
								foreach (FileReference ProjectBuildProduct in ProjectBuildProducts)
								{
									if ((OutputType == ProjectData.EOutputType.Exe && ProjectBuildProduct.GetExtension() == FrameworkExecutableExtension) ||
										(OutputType == ProjectData.EOutputType.Library && ProjectBuildProduct.GetExtension() == FrameworkLibraryExtension))
									{
										OutputFile = ProjectBuildProduct;
										break;
									}
								}

								if (OutputFile != null)
								{
									Target.BuildProducts.Add(new ProjectData.BuildProduct
									{
										Platform = HostPlatform,
										Config = Config,
										OutputFile = OutputFile,
										OutputType = OutputType,
										CSharpInfo = Info
									});
								}
							}
						}

						ProjectData.CSharpProjects.Add(NewProject);
					}
				}
			}

			return ProjectData;
		}

		private void WriteCppPropertiesFile(DirectoryReference OutputDirectory, ProjectData Projects)
		{
			DirectoryReference.CreateDirectory(OutputDirectory);

			JsonFile OutFile = new JsonFile();

			OutFile.BeginRootObject();
			{
				OutFile.BeginArray("configurations");
				{
					HashSet<FileReference> AllSourceFiles = new HashSet<FileReference>();
					Dictionary<DirectoryReference, string> AllModuleCommandLines = new Dictionary<DirectoryReference, string>();
<<<<<<< HEAD

=======
					FileReference CompilerPath = null;
					
>>>>>>> 3aae9151
					foreach (ProjectData.Project Project in Projects.AllProjects)
					{
						foreach (ProjectData.Target ProjectTarget in Project.Targets)
						{
							BuildTarget BuildTarget = BuildTargets.FirstOrDefault(Target => Target.Name == ProjectTarget.Name);

							// we do not generate intellisense for every target, as that just causes a lot of redundancy, as such we will not find a mapping for a lot of the targets
							if (BuildTarget == null)
								continue;

							string Name = string.Format("{0} {1} {2} {3} ({4})", ProjectTarget.Name, ProjectTarget.Type, BuildTarget.Platform, BuildTarget.Configuration, Project.Name);
<<<<<<< HEAD
							WriteConfiguration(Name, Project.Name, Project.SourceProject.SourceFiles.Select(x => x.Reference), BuildTarget.ModuleCommandLines, OutFile, OutputDirectory);

							AllSourceFiles.UnionWith(Project.SourceProject.SourceFiles.Select(x => x.Reference));

=======
							WriteConfiguration(Name, Project.Name, Project.SourceProject.SourceFiles.Select(x => x.Reference), BuildTarget.CompilerPath, BuildTarget.ModuleCommandLines, OutFile, OutputDirectory);

							AllSourceFiles.UnionWith(Project.SourceProject.SourceFiles.Select(x => x.Reference));

							CompilerPath = BuildTarget.CompilerPath;
>>>>>>> 3aae9151
							foreach (KeyValuePair<DirectoryReference, string> Pair in BuildTarget.ModuleCommandLines)
							{
								if(!AllModuleCommandLines.ContainsKey(Pair.Key))
								{
									AllModuleCommandLines[Pair.Key] = Pair.Value;
								}
							}
						}
					}

					string DefaultConfigName;
					if (HostPlatform == UnrealTargetPlatform.Linux)
					{
						DefaultConfigName = "Linux";
					}
					else if (HostPlatform == UnrealTargetPlatform.Mac)
					{
						DefaultConfigName = "Mac";
					}
					else
					{
						DefaultConfigName = "Win32";
					}

<<<<<<< HEAD
					WriteConfiguration(DefaultConfigName, "Default", AllSourceFiles, AllModuleCommandLines, OutFile, OutputDirectory);
=======
					WriteConfiguration(DefaultConfigName, "Default", AllSourceFiles, CompilerPath, AllModuleCommandLines, OutFile, OutputDirectory);
>>>>>>> 3aae9151
				}
				OutFile.EndArray();
			}
			OutFile.EndRootObject();

			OutFile.Write(FileReference.Combine(OutputDirectory, "c_cpp_properties.json"));
		}

<<<<<<< HEAD
		private void WriteConfiguration(string Name, string ProjectName, IEnumerable<FileReference> SourceFiles, Dictionary<DirectoryReference, string> ModuleCommandLines, JsonFile OutFile, DirectoryReference OutputDirectory)
=======
		private void WriteConfiguration(string Name, string ProjectName, IEnumerable<FileReference> SourceFiles, FileReference CompilerPath, Dictionary<DirectoryReference, string> ModuleCommandLines, JsonFile OutFile, DirectoryReference OutputDirectory)
>>>>>>> 3aae9151
		{
			OutFile.BeginObject();

			OutFile.AddField("name", Name);

			if (HostPlatform == UnrealTargetPlatform.Win64)
			{
				OutFile.AddField("intelliSenseMode", "msvc-x64");
			}
			else
			{
				OutFile.AddField("intelliSenseMode", "clang-x64");
			}

			if (HostPlatform == UnrealTargetPlatform.Mac)
			{
				OutFile.BeginArray("macFrameworkPath");
				{
					OutFile.AddUnnamedField("/System/Library/Frameworks");
					OutFile.AddUnnamedField("/Library/Frameworks");
				}
				OutFile.EndArray();
			}

			FileReference CompileCommands = FileReference.Combine(OutputDirectory, string.Format("compileCommands_{0}.json", ProjectName));
<<<<<<< HEAD
			WriteCompileCommands(CompileCommands, SourceFiles, ModuleCommandLines);
=======
			WriteCompileCommands(CompileCommands, SourceFiles, CompilerPath, ModuleCommandLines);
>>>>>>> 3aae9151
			OutFile.AddField("compileCommands", MakePathString(CompileCommands, bInAbsolute: true, bForceSkipQuotes: true));

			OutFile.EndObject();
		}

<<<<<<< HEAD
		private void WriteCompileCommands(FileReference CompileCommandsFile, IEnumerable<FileReference> SourceFiles, Dictionary<DirectoryReference, string> ModuleCommandLines)
=======
		private void WriteNativeTaskDeployAndroid(ProjectData.Project InProject, JsonFile OutFile, ProjectData.Target Target, ProjectData.BuildProduct BuildProduct)
		{
			if (BuildProduct.UProjectFile == null)
			{
				return;
			}

			string[] ConfigTypes = new string[] { "Cook+Deploy", "Cook", "Deploy" };

			foreach (string ConfigType in ConfigTypes)
			{
				OutFile.BeginObject();
				{
					string TaskName = String.Format("{0} {1} {2} {3}", Target.Name, BuildProduct.Platform.ToString(), BuildProduct.Config, ConfigType);
					OutFile.AddField("label", TaskName);
					OutFile.AddField("group", "build");

					if (HostPlatform == UnrealTargetPlatform.Win64)
					{
						OutFile.AddField("command", MakePathString(FileReference.Combine(UE4ProjectRoot, "Engine", "Build", "BatchFiles", "RunUAT.bat")));
					}
					else
					{
						OutFile.AddField("command", MakePathString(FileReference.Combine(UE4ProjectRoot, "Engine", "Build", "BatchFiles", "RunUAT.sh")));
					}

					OutFile.BeginArray("args");
					{
						OutFile.AddUnnamedField("BuildCookRun");
						OutFile.AddUnnamedField("-ScriptsForProject=" + BuildProduct.UProjectFile.ToNormalizedPath());
						OutFile.AddUnnamedField("-Project=" + BuildProduct.UProjectFile.ToNormalizedPath());
						OutFile.AddUnnamedField("-noP4");
						OutFile.AddUnnamedField(String.Format("-ClientConfig={0}", BuildProduct.Config.ToString()));
						OutFile.AddUnnamedField(String.Format("-ServerConfig={0}", BuildProduct.Config.ToString()));
						OutFile.AddUnnamedField("-NoCompileEditor");
						OutFile.AddUnnamedField("-utf8output");
						OutFile.AddUnnamedField(String.Format("-Platform={0}", BuildProduct.Platform.ToString()));
						OutFile.AddUnnamedField(String.Format("-TargetPlatform={0}", BuildProduct.Platform.ToString()));
						OutFile.AddUnnamedField("-ini:Game:[/Script/UnrealEd.ProjectPackagingSettings]:BlueprintNativizationMethod=Disabled");
						OutFile.AddUnnamedField("-Compressed");
						OutFile.AddUnnamedField("-IterativeCooking");
						OutFile.AddUnnamedField("-IterativeDeploy");
						switch (ConfigType)
						{
							case "Cook+Deploy":
								{
									OutFile.AddUnnamedField("-Cook");
									OutFile.AddUnnamedField("-Stage");
									OutFile.AddUnnamedField("-Deploy");
									break;
								}
							case "Cook":
								{
									OutFile.AddUnnamedField("-Cook");
									break;
								}
							case "Deploy":
								{
									OutFile.AddUnnamedField("-DeploySoToDevice");
									OutFile.AddUnnamedField("-SkipCook");
									OutFile.AddUnnamedField("-Stage");
									OutFile.AddUnnamedField("-Deploy");
									break;
								}
						}
					}
					OutFile.EndArray();
					OutFile.BeginArray("dependsOn");
					{
						switch (ConfigType)
						{
							case "Cook+Deploy":
							case "Cook":
								{
									OutFile.AddUnnamedField(String.Format("{0}Editor {1} Development Build", Target.Name, HostPlatform.ToString()));
									OutFile.AddUnnamedField(String.Format("{0} {1} {2} Build", Target.Name, BuildProduct.Platform.ToString(), BuildProduct.Config));
									break;
								}
							default:
								{
									OutFile.AddUnnamedField(String.Format("{0} {1} {2} Build", Target.Name, BuildProduct.Platform.ToString(), BuildProduct.Config));
									break;
								}
						}
					}
					OutFile.EndArray();

					OutFile.AddField("type", "shell");

					OutFile.BeginObject("options");
					{
						OutFile.AddField("cwd", MakeUnquotedPathString(UE4ProjectRoot, EPathType.Absolute));
					}
					OutFile.EndObject();
				}
				OutFile.EndObject();
			}

		}

		private void WriteCompileCommands(FileReference CompileCommandsFile, IEnumerable<FileReference> SourceFiles, 
			FileReference CompilerPath, Dictionary<DirectoryReference, string> ModuleCommandLines)
>>>>>>> 3aae9151
		{
			// this creates a compileCommands.json
			// see VsCode Docs - https://code.visualstudio.com/docs/cpp/c-cpp-properties-schema-reference (compileCommands attribute)
			// and the clang format description https://clang.llvm.org/docs/JSONCompilationDatabase.html

			using (JsonWriter Writer = new JsonWriter(CompileCommandsFile))
			{
				Writer.WriteArrayStart();

				DirectoryReference ResponseFileDir = DirectoryReference.Combine(CompileCommandsFile.Directory, CompileCommandsFile.GetFileNameWithoutExtension());
				DirectoryReference.CreateDirectory(ResponseFileDir);

				Dictionary<DirectoryReference, FileReference> DirectoryToResponseFile = new Dictionary<DirectoryReference, FileReference>();
				foreach(KeyValuePair<DirectoryReference, string> Pair in ModuleCommandLines)
				{
					FileReference ResponseFile = FileReference.Combine(ResponseFileDir, String.Format("{0}.{1}.rsp", Pair.Key.GetDirectoryName(), DirectoryToResponseFile.Count));
					FileReference.WriteAllText(ResponseFile, Pair.Value);
					DirectoryToResponseFile.Add(Pair.Key, ResponseFile);
				}

				foreach (FileReference File in SourceFiles.OrderBy(x => x.FullName))
				{
					DirectoryReference Directory = File.Directory;

					FileReference ResponseFile = null;
					if (!DirectoryToResponseFile.TryGetValue(Directory, out ResponseFile))
					{
						for (DirectoryReference ParentDir = Directory; ParentDir != null && ParentDir != UnrealBuildTool.RootDirectory; ParentDir = ParentDir.ParentDirectory)
						{
							if (DirectoryToResponseFile.TryGetValue(ParentDir, out ResponseFile))
							{
								break;
							}
						}
						DirectoryToResponseFile[Directory] = ResponseFile;
					}

					if (ResponseFile == null)
					{
						// no compiler command associated with the file, will happen for any file that is not a C++ file and is not an error
						continue;
					}

					Writer.WriteObjectStart();
					Writer.WriteValue("file", MakePathString(File, bInAbsolute: true, bForceSkipQuotes: true));
<<<<<<< HEAD
					Writer.WriteValue("command", String.Format("cl.exe @\"{0}\"", ResponseFile.FullName));
=======
					Writer.WriteValue("command", String.Format("{0} @\"{1}\"", CompilerPath, ResponseFile.FullName));
>>>>>>> 3aae9151
					Writer.WriteValue("directory", UnrealBuildTool.EngineSourceDirectory.ToString());
					Writer.WriteObjectEnd();
				}
				Writer.WriteArrayEnd();
			}
		}

		private void WriteNativeTask(ProjectData.Project InProject, JsonFile OutFile)
		{
			string[] Commands = { "Build", "Rebuild", "Clean" };

			foreach (ProjectData.Target Target in InProject.Targets)
			{
				foreach (ProjectData.BuildProduct BuildProduct in Target.BuildProducts)
				{
					foreach (string BaseCommand in Commands)
					{
						string Command = BaseCommand == "Rebuild" ? "Build" : BaseCommand;
						string TaskName = String.Format("{0} {1} {2} {3}", Target.Name, BuildProduct.Platform.ToString(), BuildProduct.Config, BaseCommand);
						string CleanTaskName = String.Format("{0} {1} {2} {3}", Target.Name, BuildProduct.Platform.ToString(), BuildProduct.Config, "Clean");

						OutFile.BeginObject();
						{
							OutFile.AddField("label", TaskName);
							OutFile.AddField("group", "build");

							string CleanParam = Command == "Clean" ? "-clean" : null;

							if (bBuildingForDotNetCore)
							{
								OutFile.AddField("command", "dotnet");
							}
							else
							{
								if (HostPlatform == UnrealTargetPlatform.Win64)
								{
									OutFile.AddField("command", MakePathString(FileReference.Combine(UE4ProjectRoot, "Engine", "Build", "BatchFiles", Command + ".bat")));
									CleanParam = null;
								}
								else
								{
									OutFile.AddField("command", MakePathString(FileReference.Combine(UE4ProjectRoot, "Engine", "Build", "BatchFiles", HostPlatform.ToString(), "Build.sh")));

									if (Command == "Clean")
									{
										CleanParam = "-clean";
									}
								}
							}

							OutFile.BeginArray("args");
							{
								if (bBuildingForDotNetCore)
								{
									OutFile.AddUnnamedField(MakeUnquotedPathString(FileReference.Combine(UE4ProjectRoot, "Engine", "Binaries", "DotNET", "UnrealBuildTool_NETCore.dll"), EPathType.Relative));
								}

								OutFile.AddUnnamedField(Target.Name);
								OutFile.AddUnnamedField(BuildProduct.Platform.ToString());
								OutFile.AddUnnamedField(BuildProduct.Config.ToString());
								if (bForeignProject)
								{
									OutFile.AddUnnamedField(MakeUnquotedPathString(BuildProduct.UProjectFile, EPathType.Relative, null));
								}
								OutFile.AddUnnamedField("-waitmutex");

								if (!string.IsNullOrEmpty(CleanParam))
								{
									OutFile.AddUnnamedField(CleanParam);
								}
							}
							OutFile.EndArray();
							OutFile.AddField("problemMatcher", "$msCompile");
							if (!bForeignProject || BaseCommand == "Rebuild")
							{
								OutFile.BeginArray("dependsOn");
								{
									if (!bForeignProject)
									{
										if (Command == "Build" && Target.Type == TargetType.Editor)
										{
											OutFile.AddUnnamedField("ShaderCompileWorker " + HostPlatform.ToString() + " Development Build");
										}
										else
										{
											OutFile.AddUnnamedField("UnrealBuildTool " + HostPlatform.ToString() + " Development Build");
										}
									}

									if (BaseCommand == "Rebuild")
									{
										OutFile.AddUnnamedField(CleanTaskName);
									}
								}
								OutFile.EndArray();
							}

							OutFile.AddField("type", "shell");

							OutFile.BeginObject("options");
							{
								OutFile.AddField("cwd", MakeUnquotedPathString(UE4ProjectRoot, EPathType.Absolute));
							}
							OutFile.EndObject();
						}
						OutFile.EndObject();

						if (BuildProduct.Platform == UnrealTargetPlatform.Android && BaseCommand.Equals("Build"))
						{
							WriteNativeTaskDeployAndroid(InProject, OutFile, Target, BuildProduct);
						}
					}
				}
			}
		}

		private void WriteCSharpTask(ProjectData.Project InProject, JsonFile OutFile)
		{
			VCSharpProjectFile ProjectFile = InProject.SourceProject as VCSharpProjectFile;
			bool bIsDotNetCore = ProjectFile.IsDotNETCoreProject();
			string[] Commands = { "Build", "Clean" };

			foreach (ProjectData.Target Target in InProject.Targets)
			{
				foreach (ProjectData.BuildProduct BuildProduct in Target.BuildProducts)
				{
					foreach (string Command in Commands)
					{
						string TaskName = String.Format("{0} {1} {2} {3}", Target.Name, BuildProduct.Platform, BuildProduct.Config, Command);

						OutFile.BeginObject();
						{
							OutFile.AddField("label", TaskName);
							OutFile.AddField("group", "build");
							if (bIsDotNetCore)
							{
								OutFile.AddField("command", "dotnet");
							}
							else
							{
								if (Utils.IsRunningOnMono)
								{
									OutFile.AddField("command", MakePathString(FileReference.Combine(UE4ProjectRoot, "Engine", "Build", "BatchFiles", HostPlatform.ToString(), "RunXBuild.sh")));
								}
								else
								{
									OutFile.AddField("command", MakePathString(FileReference.Combine(UE4ProjectRoot, "Engine", "Build", "BatchFiles", "MSBuild.bat")));
								}
							}
							OutFile.BeginArray("args");
							{
								if (bIsDotNetCore)
								{
									OutFile.AddUnnamedField(Command.ToLower());
								}
								else
								{
									OutFile.AddUnnamedField("/t:" + Command.ToLower());
								}
								
								DirectoryReference BuildRoot = HostPlatform == UnrealTargetPlatform.Win64 ? UE4ProjectRoot : DirectoryReference.Combine(UE4ProjectRoot, "Engine");
								OutFile.AddUnnamedField(MakeUnquotedPathString(InProject.SourceProject.ProjectFilePath, EPathType.Relative, BuildRoot));

								OutFile.AddUnnamedField("/p:GenerateFullPaths=true");
								if (HostPlatform == UnrealTargetPlatform.Win64)
								{
									OutFile.AddUnnamedField("/p:DebugType=portable");
								}
								OutFile.AddUnnamedField("/verbosity:minimal");

								if (bIsDotNetCore)
								{
									OutFile.AddUnnamedField("--configuration");
									OutFile.AddUnnamedField(BuildProduct.Config.ToString());
									OutFile.AddUnnamedField("--output");
									OutFile.AddUnnamedField(MakePathString(BuildProduct.OutputFile.Directory));
								}
								else
								{
									OutFile.AddUnnamedField("/p:Configuration=" + BuildProduct.Config.ToString());
								}
							}
							OutFile.EndArray();
						}
						OutFile.AddField("problemMatcher", "$msCompile");

						if (!bBuildingForDotNetCore)
						{
							OutFile.AddField("type", "shell");
						}

						OutFile.BeginObject("options");
						{
							OutFile.AddField("cwd", MakeUnquotedPathString(UE4ProjectRoot, EPathType.Absolute));
						}

						OutFile.EndObject();
						OutFile.EndObject();
					}
				}
			}
		}

		private void WriteTasksFile(ProjectData ProjectData)
		{
			JsonFile OutFile = new JsonFile();

			OutFile.BeginRootObject();
			{
				OutFile.AddField("version", "2.0.0");

				OutFile.BeginArray("tasks");
				{
					foreach (ProjectData.Project NativeProject in ProjectData.NativeProjects)
					{
						WriteNativeTask(NativeProject, OutFile);
					}

					foreach (ProjectData.Project CSharpProject in ProjectData.CSharpProjects)
					{
						WriteCSharpTask(CSharpProject, OutFile);
					}

					OutFile.EndArray();
				}
			}
			OutFile.EndRootObject();

			OutFile.Write(FileReference.Combine(VSCodeDir, "tasks.json"));
		}
		
		private FileReference GetExecutableFilename(ProjectFile Project, ProjectTarget Target, UnrealTargetPlatform Platform, UnrealTargetConfiguration Configuration)
		{
			TargetRules TargetRulesObject = Target.TargetRules;
			FileReference TargetFilePath = Target.TargetFilePath;
			string TargetName = TargetFilePath == null ? Project.ProjectFilePath.GetFileNameWithoutExtension() : TargetFilePath.GetFileNameWithoutAnyExtensions();
			string UBTPlatformName = Platform.ToString();

			// Setup output path
			UEBuildPlatform BuildPlatform = UEBuildPlatform.GetBuildPlatform(Platform);

			// Figure out if this is a monolithic build
			bool bShouldCompileMonolithic = BuildPlatform.ShouldCompileMonolithicBinary(Platform);

			if (TargetRulesObject != null)
			{
				bShouldCompileMonolithic |= (Target.CreateRulesDelegate(Platform, Configuration).LinkType == TargetLinkType.Monolithic);
			}

			TargetType TargetRulesType = Target.TargetRules == null ? TargetType.Program : Target.TargetRules.Type;

			// Get the output directory
			DirectoryReference RootDirectory = UnrealBuildTool.EngineDirectory;
			if (TargetRulesType != TargetType.Program && (bShouldCompileMonolithic || TargetRulesObject.BuildEnvironment == TargetBuildEnvironment.Unique))
			{
				if(Target.UnrealProjectFilePath != null)
				{
					RootDirectory = Target.UnrealProjectFilePath.Directory;
				}
			}

			if (TargetRulesType == TargetType.Program)
			{
				if(Target.UnrealProjectFilePath != null)
				{
					RootDirectory = Target.UnrealProjectFilePath.Directory;
				}
			}

			// Get the output directory
			DirectoryReference OutputDirectory = DirectoryReference.Combine(RootDirectory, "Binaries", UBTPlatformName);

			// Get the executable name (minus any platform or config suffixes)
			string BinaryName;
			if(Target.TargetRules.BuildEnvironment == TargetBuildEnvironment.Shared && TargetRulesType != TargetType.Program)
			{
				BinaryName = UEBuildTarget.GetAppNameForTargetType(TargetRulesType);
			}
			else
			{
				BinaryName = TargetName;
			}

			// Make the output file path
			string BinaryFileName = UEBuildTarget.MakeBinaryFileName(BinaryName, Platform, Configuration, TargetRulesObject.Architecture, TargetRulesObject.UndecoratedConfiguration, UEBuildBinaryType.Executable);
			string ExecutableFilename = FileReference.Combine(OutputDirectory, BinaryFileName).FullName;

			// Include the path to the actual executable for a Mac app bundle
			if (Platform == UnrealTargetPlatform.Mac && !Target.TargetRules.bIsBuildingConsoleApplication)
			{
				ExecutableFilename += ".app/Contents/MacOS/" + Path.GetFileName(ExecutableFilename);
			}

			return new FileReference(ExecutableFilename);
		}

		private void WriteNativeLaunchConfigAndroidOculus(ProjectData.Project InProject, JsonFile OutFile, ProjectData.Target Target, ProjectData.BuildProduct BuildProduct)
		{
			ConfigHierarchy Ini = ConfigCache.ReadHierarchy(ConfigHierarchyType.Engine, DirectoryReference.FromFile(BuildProduct.UProjectFile), BuildProduct.Platform);

			List<string> OculusMobileDevices;
			bool result = Ini.GetArray("/Script/AndroidRuntimeSettings.AndroidRuntimeSettings", "PackageForOculusMobile", out OculusMobileDevices);
			// Check if packaging for oculus
			if (!result || OculusMobileDevices == null || OculusMobileDevices.Count == 0)
			{
				return;
			}

			// Get package name
			string PackageName;
			Ini.GetString("/Script/AndroidRuntimeSettings.AndroidRuntimeSettings", "PackageName", out PackageName);
			if (PackageName.Contains("[PROJECT]"))
			{
				// project name must start with a letter
				if (!char.IsLetter(Target.Name[0]))
				{
					Trace.TraceWarning("Package name segments must all start with a letter. Please replace [PROJECT] with a valid name");
				}

				string ProjectName = Target.Name;
				// hyphens not allowed so change them to underscores in project name
				if (ProjectName.Contains("-"))
				{
					Trace.TraceWarning("Project name contained hyphens, converted to underscore");
					ProjectName = ProjectName.Replace("-", "_");
				}

				// check for special characters
				for (int Index = 0; Index < ProjectName.Length; Index++)
				{
					char c = ProjectName[Index];
					if (c != '.' && c != '_' && !char.IsLetterOrDigit(c))
					{
						Trace.TraceWarning("Project name contains illegal characters (only letters, numbers, and underscore allowed); please replace [PROJECT] with a valid name");
						ProjectName.Replace(c, '_');
					}
				}

				PackageName = PackageName.Replace("[PROJECT]", ProjectName);
			}

			// Get store version
			int StoreVersion = 1;
			int StoreVersionArm64 = 1;
			int StoreVersionArmV7 = 1;
			int StoreVersionOffsetArm64 = 0;
			int StoreVersionOffsetArmV7 = 0;
			Ini.GetInt32("/Script/AndroidRuntimeSettings.AndroidRuntimeSettings", "StoreVersion", out StoreVersion);
			Ini.GetInt32("/Script/AndroidRuntimeSettings.AndroidRuntimeSettings", "StoreVersionOffsetArm64", out StoreVersionOffsetArm64);
			Ini.GetInt32("/Script/AndroidRuntimeSettings.AndroidRuntimeSettings", "StoreVersionOffsetArmV7", out StoreVersionOffsetArmV7);
			StoreVersionArm64 = StoreVersion + StoreVersionOffsetArm64;
			StoreVersionArmV7 = StoreVersion + StoreVersionOffsetArmV7;

			DirectoryReference SymbolPathArm64 = DirectoryReference.Combine(
				BuildProduct.OutputFile.Directory,
				Target.Name + "_Symbols_v" + StoreVersionArm64.ToString(),
				Target.Name + "-arm64");

			DirectoryReference SymbolPathArmV7 = DirectoryReference.Combine(
				BuildProduct.OutputFile.Directory,
				Target.Name + "_Symbols_v" + StoreVersionArmV7.ToString(),
				Target.Name + "-armv7");


			string LaunchTaskName = String.Format("{0} {1} {2} Deploy", Target.Name, BuildProduct.Platform, BuildProduct.Config);

			List<string> ConfigTypes = new List<string>();
			ConfigTypes.Add("Launch");
			if (BuildProduct.Config == UnrealTargetConfiguration.Development)
			{
				ConfigTypes.Add("Attach");
			}

			foreach (string ConfigType in ConfigTypes)
			{
				OutFile.BeginObject();
				{
					OutFile.AddField("name", Target.Name + " Oculus (" + BuildProduct.Config.ToString() + ") " + ConfigType);
					OutFile.AddField("request", ConfigType.ToLowerInvariant());
					if (ConfigType == "Launch")
					{
						OutFile.AddField("preLaunchTask", LaunchTaskName);
					}
					OutFile.AddField("type", "fb-lldb");

					OutFile.BeginObject("android");
					{
						OutFile.BeginObject("application");
						{
							OutFile.AddField("package", PackageName);
							OutFile.AddField("activity", "com.epicgames.ue4.GameActivity");
						}
						OutFile.EndObject();

						OutFile.BeginObject("lldbConfig");
						{
							OutFile.BeginArray("librarySearchPaths");
							OutFile.AddUnnamedField("\\\"" + SymbolPathArm64.ToNormalizedPath() + "\\\"");
							OutFile.AddUnnamedField("\\\"" + SymbolPathArmV7.ToNormalizedPath() + "\\\"");
							OutFile.EndArray();

							OutFile.BeginArray("lldbPreTargetCreateCommands");
							FileReference UE4DataFormatters = FileReference.Combine(UE4ProjectRoot, "Engine", "Extras", "LLDBDataFormatters", "UE4DataFormatters_2ByteChars.py");
							OutFile.AddUnnamedField("command script import \\\"" + UE4DataFormatters.FullName.Replace("\\", "/") + "\\\"");
							OutFile.EndArray();

							OutFile.BeginArray("lldbPostTargetCreateCommands");
							//on Oculus devices, we use SIGILL for input redirection, so the debugger shouldn't catch it.
							OutFile.AddUnnamedField("process handle --pass true --stop false --notify true SIGILL");
							OutFile.EndArray();
						}
						OutFile.EndObject();
					}
					OutFile.EndObject();
				}
				OutFile.EndObject();
			}
		}

		private void WriteNativeLaunchConfig(ProjectData.Project InProject, JsonFile OutFile)
		{
			foreach (ProjectData.Target Target in InProject.Targets)
			{
				foreach (ProjectData.BuildProduct BuildProduct in Target.BuildProducts)
				{
					if (BuildProduct.Platform == HostPlatform)
					{
						string LaunchTaskName = String.Format("{0} {1} {2} Build", Target.Name, BuildProduct.Platform, BuildProduct.Config);

						OutFile.BeginObject();
						{
							OutFile.AddField("name", Target.Name + " (" + BuildProduct.Config.ToString() + ")");
							OutFile.AddField("request", "launch");
							OutFile.AddField("preLaunchTask", LaunchTaskName);
							OutFile.AddField("program", MakeUnquotedPathString(BuildProduct.OutputFile, EPathType.Absolute));								
							
							OutFile.BeginArray("args");
							{
								if (Target.Type == TargetRules.TargetType.Editor)
								{
									if (InProject.Name != "UE4")
									{
										if (bForeignProject)
										{
											OutFile.AddUnnamedField(MakePathString(BuildProduct.UProjectFile, false, true));
										}
										else
										{
											OutFile.AddUnnamedField(InProject.Name);
										}
									}
								}

							}
							OutFile.EndArray();

/*
							DirectoryReference CWD = BuildProduct.OutputFile.Directory;
							while (HostPlatform == UnrealTargetPlatform.Mac && CWD != null && CWD.ToString().Contains(".app"))
							{
								CWD = CWD.ParentDirectory;
							}
							if (CWD != null)
							{
								OutFile.AddField("cwd", MakePathString(CWD, true, true));
							}
 */
							OutFile.AddField("cwd", MakeUnquotedPathString(UE4ProjectRoot, EPathType.Absolute));

							if (HostPlatform == UnrealTargetPlatform.Win64)
							{
								OutFile.AddField("stopAtEntry", false);
								OutFile.AddField("externalConsole", true);

								OutFile.AddField("type", "cppvsdbg");
								OutFile.AddField("visualizerFile", MakeUnquotedPathString(FileReference.Combine(UE4ProjectRoot, "Engine", "Extras", "VisualStudioDebugging", "UE4.natvis"), EPathType.Absolute));
							}
							else
							{
								OutFile.AddField("type", "lldb");
							}
						}
						OutFile.EndObject();
					}
					else if (BuildProduct.Platform == UnrealTargetPlatform.Android)
					{
						WriteNativeLaunchConfigAndroidOculus(InProject, OutFile, Target, BuildProduct);
					}
				}
			}
		}

		private void WriteSingleCSharpLaunchConfig(JsonFile OutFile, string InTaskName, string InBuildTaskName, FileReference InExecutable, string[] InArgs, bool bIsDotNetCore)
		{
			OutFile.BeginObject();
			{
				OutFile.AddField("name", InTaskName);

				if (bIsDotNetCore)
				{
					OutFile.AddField("type", "coreclr");
				}
				else
				{
					if (HostPlatform == UnrealTargetPlatform.Win64)
					{
						OutFile.AddField("type", "clr");
					}
					else
					{
						OutFile.AddField("type", "mono");
					}
				}

				OutFile.AddField("request", "launch");

				if (!string.IsNullOrEmpty(InBuildTaskName))
				{
					OutFile.AddField("preLaunchTask", InBuildTaskName);
				}
				
				DirectoryReference CWD = UE4ProjectRoot;

				if (bIsDotNetCore)
				{
					OutFile.AddField("program", "dotnet");
					OutFile.BeginArray("args");
					{
						OutFile.AddUnnamedField(MakePathString(InExecutable));

						if (InArgs != null)
						{
							foreach (string Arg in InArgs)
							{
								OutFile.AddUnnamedField(Arg);
							}
						}
					}
					OutFile.EndArray();
					OutFile.AddField("externalConsole", true);
					OutFile.AddField("stopAtEntry", false);
				}
				else
				{
					OutFile.AddField("program", MakeUnquotedPathString(InExecutable, EPathType.Absolute));

					if (HostPlatform == UnrealTargetPlatform.Win64)
					{
						OutFile.AddField("console", "externalTerminal");
					}
					else
					{
						OutFile.AddField("console", "internalConsole");
					}

					OutFile.BeginArray("args");
					if (InArgs != null)
					{
						foreach (string Arg in InArgs)
						{
							OutFile.AddUnnamedField(Arg);
						}
					}
					OutFile.EndArray();

					OutFile.AddField("internalConsoleOptions", "openOnSessionStart");
				}

				OutFile.AddField("cwd", MakeUnquotedPathString(CWD, EPathType.Absolute));
			}
			OutFile.EndObject();
		}

		private void WriteCSharpLaunchConfig(ProjectData.Project InProject, JsonFile OutFile)
		{
			VCSharpProjectFile CSharpProject = InProject.SourceProject as VCSharpProjectFile;
			bool bIsDotNetCore = CSharpProject.IsDotNETCoreProject();

			foreach (ProjectData.Target Target in InProject.Targets)
			{
				foreach (ProjectData.BuildProduct BuildProduct in Target.BuildProducts)
				{
					if (BuildProduct.OutputType == ProjectData.EOutputType.Exe)
					{
						string TaskName = String.Format("{0} ({1})", Target.Name, BuildProduct.Config);
						string BuildTaskName = String.Format("{0} {1} {2} Build", Target.Name, HostPlatform, BuildProduct.Config);

						WriteSingleCSharpLaunchConfig(OutFile, TaskName, BuildTaskName, BuildProduct.OutputFile, null, bIsDotNetCore);
					}
				}
			}
		}

		private void WriteLaunchFile(ProjectData ProjectData)
		{
			JsonFile OutFile = new JsonFile();

			OutFile.BeginRootObject();
			{
				OutFile.AddField("version", "0.2.0");
				OutFile.BeginArray("configurations");
				{
					foreach (ProjectData.Project Project in ProjectData.NativeProjects)
					{
						WriteNativeLaunchConfig(Project, OutFile);
					}

					foreach (ProjectData.Project Project in ProjectData.CSharpProjects)
					{
						WriteCSharpLaunchConfig(Project, OutFile);
					}
				}

				// Add in a special task for regenerating project files
				string PreLaunchTask = "";
				List<string> Args = new List<string>();
				Args.Add("-projectfiles");
				Args.Add("-vscode");

				if (bForeignProject)
				{
					Args.Add("-project=" + MakeUnquotedPathString(OnlyGameProject, EPathType.Absolute));
					Args.Add("-game");
					Args.Add("-engine");
				}
				else
				{
					PreLaunchTask = "UnrealBuildTool " + HostPlatform.ToString() + " Development Build";
				}

				WriteSingleCSharpLaunchConfig(
					OutFile,
					"Generate Project Files",
					PreLaunchTask,
					FileReference.Combine(UE4ProjectRoot, "Engine", "Binaries", "DotNET", "UnrealBuildTool.exe"),
					Args.ToArray(),
					bBuildingForDotNetCore
				);

				OutFile.EndArray();
			}
			OutFile.EndRootObject();

			OutFile.Write(FileReference.Combine(VSCodeDir, "launch.json"));
		}

		private void WriteWorkspaceIgnoreFile(List<ProjectFile> Projects)
		{
			List<string> PathsToExclude = new List<string>();

			foreach (ProjectFile Project in Projects)
			{
				bool bFoundTarget = false;
				foreach (ProjectTarget Target in Project.ProjectTargets)
				{
					if (Target.TargetFilePath != null)
					{
						DirectoryReference ProjDir = Target.TargetFilePath.Directory.GetDirectoryName() == "Source" ? Target.TargetFilePath.Directory.ParentDirectory : Target.TargetFilePath.Directory;
						GetExcludePathsCPP(ProjDir, PathsToExclude);
						
						DirectoryReference PluginRootDir = DirectoryReference.Combine(ProjDir, "Plugins");
						WriteWorkspaceIgnoreFileForPlugins(PluginRootDir, PathsToExclude);

						bFoundTarget = true;
					}
				}

				if (!bFoundTarget)
				{
					GetExcludePathsCSharp(Project.ProjectFilePath.Directory.ToString(), PathsToExclude);
				}
			}

			StringBuilder OutFile = new StringBuilder();
			if (!IncludeAllFiles)
			{
				// TODO: Adding ignore patterns to .ignore hides files from Open File Dialog but it does not hide them in the File Explorer
				// but using files.exclude with our full set of excludes breaks vscode for larger code bases so a verbose file explorer
				// seems like less of an issue and thus we are not adding these to files.exclude.
				// see https://github.com/microsoft/vscode/issues/109380 for discussions with vscode team
				DirectoryReference WorkspaceRoot = bForeignProject ? Projects[0].BaseDir : UnrealBuildTool.RootDirectory;
				string WorkspaceRootPath = WorkspaceRoot.ToString().Replace('\\', '/') + "/";

				if (!bForeignProject)
				{
					OutFile.AppendLine(".vscode");
				}

				foreach (string PathToExclude in PathsToExclude)
				{
					OutFile.AppendLine(PathToExclude.Replace('\\', '/').Replace(WorkspaceRootPath, ""));
				}
			}
			FileReference.WriteAllText(FileReference.Combine(MasterProjectPath, ".ignore"), OutFile.ToString());
		}

		private void WriteWorkspaceIgnoreFileForPlugins(DirectoryReference PluginBaseDir, List<string> PathsToExclude)
		{
			if (DirectoryReference.Exists(PluginBaseDir))
			{
				foreach (DirectoryReference SubDir in DirectoryReference.EnumerateDirectories(PluginBaseDir, "*", SearchOption.TopDirectoryOnly))
				{
					string[] UPluginFiles = Directory.GetFiles(SubDir.ToString(), "*.uplugin");
					if (UPluginFiles.Length == 1)
					{
						DirectoryReference PluginDir = SubDir;
						GetExcludePathsCPP(PluginDir, PathsToExclude);
					}
					else
					{
						WriteWorkspaceIgnoreFileForPlugins(SubDir, PathsToExclude);
					}
				}
			}
		}
		
		private void WriteWorkspaceFile()
		{
			JsonFile WorkspaceFile = new JsonFile();

			WorkspaceFile.BeginRootObject();
			{
				WorkspaceFile.BeginArray("folders");
				{
					// Add the directory in which which the code-workspace file exists.
					// This is also known as ${workspaceRoot}
					WorkspaceFile.BeginObject();
					{
						string ProjectName = bForeignProject ? GameProjectName : "UE4";
						WorkspaceFile.AddField("name", ProjectName);
						WorkspaceFile.AddField("path", ".");
					}
					WorkspaceFile.EndObject();

					// If this project is outside the engine folder, add the root engine directory
					if (bIncludeEngineSource && bForeignProject)
					{
						WorkspaceFile.BeginObject();
						{
							WorkspaceFile.AddField("name", "UE4");
							WorkspaceFile.AddField("path", MakeUnquotedPathString(UnrealBuildTool.RootDirectory, EPathType.Absolute));
						}
						WorkspaceFile.EndObject();
					}
				}
				WorkspaceFile.EndArray();
			}

			WorkspaceFile.BeginObject("settings");
			{
				// disable autodetect for typescript files to workaround slowdown in vscode as a result of parsing all files
				WorkspaceFile.AddField("typescript.tsc.autoDetect", "off");
			}
			WorkspaceFile.EndObject();
			
			WorkspaceFile.BeginObject("extensions");
			{
				// extensions is a set of recommended extensions that a user should install.
				// Adding this section aids discovery of extensions which are helpful to have installed for Unreal development.
				WorkspaceFile.BeginArray("recommendations");
				{
					WorkspaceFile.AddUnnamedField("ms-vscode.cpptools");
					WorkspaceFile.AddUnnamedField("ms-dotnettools.csharp");

					// If the platform we run the generator on uses mono, there are additional debugging extensions to add.
					if (Utils.IsRunningOnMono)
					{
						WorkspaceFile.AddUnnamedField("vadimcn.vscode-lldb");
						WorkspaceFile.AddUnnamedField("ms-vscode.mono-debug");
					}
				}
				WorkspaceFile.EndArray();
			}
			WorkspaceFile.EndObject();

			WorkspaceFile.EndRootObject();

			string WorkspaceName = bForeignProject ? GameProjectName : "UE4";
			WorkspaceFile.Write(FileReference.Combine(MasterProjectPath, WorkspaceName + ".code-workspace"));
		}

		private void GetExcludePathsCPP(DirectoryReference BaseDir, List<string> PathsToExclude)
		{
			string[] DirWhiteList = { "Binaries", "Build", "Config", "Plugins", "Source", "Private", "Public", "Classes", "Resources" };
			foreach (DirectoryReference SubDir in DirectoryReference.EnumerateDirectories(BaseDir, "*", SearchOption.TopDirectoryOnly))
			{
				if (Array.Find(DirWhiteList, Dir => Dir == SubDir.GetDirectoryName()) == null)
				{
					string NewSubDir = SubDir.ToString();
					if (!PathsToExclude.Contains(NewSubDir))
					{
						PathsToExclude.Add(NewSubDir);
					}
				}
			}
		}

		private void GetExcludePathsCSharp(string BaseDir, List<string> PathsToExclude)
		{
			string[] BlackList =
			{
				"obj",
				"bin"
			};

			foreach (string BlackListDir in BlackList)
			{
				string ExcludePath = Path.Combine(BaseDir, BlackListDir);
				if (!PathsToExclude.Contains(ExcludePath))
				{
					PathsToExclude.Add(ExcludePath);
				}
			}
		}
	}
}<|MERGE_RESOLUTION|>--- conflicted
+++ resolved
@@ -34,11 +34,7 @@
 	class VSCodeProjectFileGenerator : ProjectFileGenerator
 	{
 		private DirectoryReference VSCodeDir;
-<<<<<<< HEAD
-		private UnrealTargetPlatform HostPlatform { get; } = BuildHostPlatform.Current.Platform;
-=======
 		private UnrealTargetPlatform HostPlatform = BuildHostPlatform.Current.Platform;
->>>>>>> 3aae9151
 		private bool bForeignProject;
 		private DirectoryReference UE4ProjectRoot;
 		private bool bBuildingForDotNetCore;
@@ -368,26 +364,6 @@
 					}
 
 					StringBuilder CommandBuilder = new StringBuilder();
-<<<<<<< HEAD
-					if (HostPlatform == UnrealTargetPlatform.Win64)
-					{
-						foreach (FileReference ForceIncludeFile in ForceIncludePaths)
-						{
-							CommandBuilder.AppendFormat("/FI\"{0}\"{1}", ForceIncludeFile.FullName, Environment.NewLine);
-						}
-						foreach (string Definition in ModuleCompileEnvironment.Definitions)
-						{
-							CommandBuilder.AppendFormat("/D\"{0}\"{1}", Definition, Environment.NewLine);
-						}
-						foreach (DirectoryReference IncludePath in ModuleCompileEnvironment.UserIncludePaths)
-						{
-							CommandBuilder.AppendFormat("/I\"{0}\"{1}", IncludePath, Environment.NewLine);
-						}
-						foreach (DirectoryReference IncludePath in ModuleCompileEnvironment.SystemIncludePaths)
-						{
-							CommandBuilder.AppendFormat("/I\"{0}\"{1}", IncludePath, Environment.NewLine);
-						}
-=======
 
 					foreach (FileReference ForceIncludeFile in ForceIncludePaths)
 					{
@@ -400,34 +376,10 @@
 					foreach (DirectoryReference IncludePath in ModuleCompileEnvironment.UserIncludePaths)
 					{
 						CommandBuilder.AppendFormat("{0} \"{1}\" {2}",  UsingClang ? "-I" : "/I", IncludePath, Environment.NewLine);
->>>>>>> 3aae9151
-					}
-					else
-					{
-<<<<<<< HEAD
-						// Technically the command should include the compiler to use, but we only generate these for intellisense and thus the compiler is not needed
-						// And resolving the compiler when it would not be used is a waste of effort.
-						//CommandBuilder.AppendFormat("\"{0}\"", ClangPath.FullName);
-
-						foreach (FileReference ForceIncludeFile in ForceIncludePaths)
-						{
-							CommandBuilder.AppendFormat("-include \"{0}\"{1}", ForceIncludeFile.FullName, Environment.NewLine);
-						}
-						foreach (string Definition in ModuleCompileEnvironment.Definitions)
-						{
-							CommandBuilder.AppendFormat("-D\"{0}\"{1}", Definition, Environment.NewLine);
-						}
-						foreach (DirectoryReference IncludePath in ModuleCompileEnvironment.UserIncludePaths)
-						{
-							CommandBuilder.AppendFormat("-I\"{0}\"{1}", IncludePath, Environment.NewLine);
-						}
-						foreach (DirectoryReference IncludePath in ModuleCompileEnvironment.SystemIncludePaths)
-						{
-							CommandBuilder.AppendFormat("-I\"{0}\"{1}", IncludePath, Environment.NewLine);
-						}
-=======
+					}
+					foreach (DirectoryReference IncludePath in ModuleCompileEnvironment.SystemIncludePaths)
+					{
 						CommandBuilder.AppendFormat("{0} \"{1}\" {2}", UsingClang ? "-I" : "/I", IncludePath, Environment.NewLine);
->>>>>>> 3aae9151
 					}
 
 					ModuleDirectoryToCompileCommand.Add(Module.ModuleDirectory, CommandBuilder.ToString());
@@ -637,12 +589,8 @@
 				{
 					HashSet<FileReference> AllSourceFiles = new HashSet<FileReference>();
 					Dictionary<DirectoryReference, string> AllModuleCommandLines = new Dictionary<DirectoryReference, string>();
-<<<<<<< HEAD
-
-=======
 					FileReference CompilerPath = null;
 					
->>>>>>> 3aae9151
 					foreach (ProjectData.Project Project in Projects.AllProjects)
 					{
 						foreach (ProjectData.Target ProjectTarget in Project.Targets)
@@ -654,18 +602,11 @@
 								continue;
 
 							string Name = string.Format("{0} {1} {2} {3} ({4})", ProjectTarget.Name, ProjectTarget.Type, BuildTarget.Platform, BuildTarget.Configuration, Project.Name);
-<<<<<<< HEAD
-							WriteConfiguration(Name, Project.Name, Project.SourceProject.SourceFiles.Select(x => x.Reference), BuildTarget.ModuleCommandLines, OutFile, OutputDirectory);
+							WriteConfiguration(Name, Project.Name, Project.SourceProject.SourceFiles.Select(x => x.Reference), BuildTarget.CompilerPath, BuildTarget.ModuleCommandLines, OutFile, OutputDirectory);
 
 							AllSourceFiles.UnionWith(Project.SourceProject.SourceFiles.Select(x => x.Reference));
 
-=======
-							WriteConfiguration(Name, Project.Name, Project.SourceProject.SourceFiles.Select(x => x.Reference), BuildTarget.CompilerPath, BuildTarget.ModuleCommandLines, OutFile, OutputDirectory);
-
-							AllSourceFiles.UnionWith(Project.SourceProject.SourceFiles.Select(x => x.Reference));
-
 							CompilerPath = BuildTarget.CompilerPath;
->>>>>>> 3aae9151
 							foreach (KeyValuePair<DirectoryReference, string> Pair in BuildTarget.ModuleCommandLines)
 							{
 								if(!AllModuleCommandLines.ContainsKey(Pair.Key))
@@ -690,11 +631,7 @@
 						DefaultConfigName = "Win32";
 					}
 
-<<<<<<< HEAD
-					WriteConfiguration(DefaultConfigName, "Default", AllSourceFiles, AllModuleCommandLines, OutFile, OutputDirectory);
-=======
 					WriteConfiguration(DefaultConfigName, "Default", AllSourceFiles, CompilerPath, AllModuleCommandLines, OutFile, OutputDirectory);
->>>>>>> 3aae9151
 				}
 				OutFile.EndArray();
 			}
@@ -703,11 +640,7 @@
 			OutFile.Write(FileReference.Combine(OutputDirectory, "c_cpp_properties.json"));
 		}
 
-<<<<<<< HEAD
-		private void WriteConfiguration(string Name, string ProjectName, IEnumerable<FileReference> SourceFiles, Dictionary<DirectoryReference, string> ModuleCommandLines, JsonFile OutFile, DirectoryReference OutputDirectory)
-=======
 		private void WriteConfiguration(string Name, string ProjectName, IEnumerable<FileReference> SourceFiles, FileReference CompilerPath, Dictionary<DirectoryReference, string> ModuleCommandLines, JsonFile OutFile, DirectoryReference OutputDirectory)
->>>>>>> 3aae9151
 		{
 			OutFile.BeginObject();
 
@@ -733,19 +666,12 @@
 			}
 
 			FileReference CompileCommands = FileReference.Combine(OutputDirectory, string.Format("compileCommands_{0}.json", ProjectName));
-<<<<<<< HEAD
-			WriteCompileCommands(CompileCommands, SourceFiles, ModuleCommandLines);
-=======
 			WriteCompileCommands(CompileCommands, SourceFiles, CompilerPath, ModuleCommandLines);
->>>>>>> 3aae9151
 			OutFile.AddField("compileCommands", MakePathString(CompileCommands, bInAbsolute: true, bForceSkipQuotes: true));
 
 			OutFile.EndObject();
 		}
 
-<<<<<<< HEAD
-		private void WriteCompileCommands(FileReference CompileCommandsFile, IEnumerable<FileReference> SourceFiles, Dictionary<DirectoryReference, string> ModuleCommandLines)
-=======
 		private void WriteNativeTaskDeployAndroid(ProjectData.Project InProject, JsonFile OutFile, ProjectData.Target Target, ProjectData.BuildProduct BuildProduct)
 		{
 			if (BuildProduct.UProjectFile == null)
@@ -848,7 +774,6 @@
 
 		private void WriteCompileCommands(FileReference CompileCommandsFile, IEnumerable<FileReference> SourceFiles, 
 			FileReference CompilerPath, Dictionary<DirectoryReference, string> ModuleCommandLines)
->>>>>>> 3aae9151
 		{
 			// this creates a compileCommands.json
 			// see VsCode Docs - https://code.visualstudio.com/docs/cpp/c-cpp-properties-schema-reference (compileCommands attribute)
@@ -894,11 +819,7 @@
 
 					Writer.WriteObjectStart();
 					Writer.WriteValue("file", MakePathString(File, bInAbsolute: true, bForceSkipQuotes: true));
-<<<<<<< HEAD
-					Writer.WriteValue("command", String.Format("cl.exe @\"{0}\"", ResponseFile.FullName));
-=======
 					Writer.WriteValue("command", String.Format("{0} @\"{1}\"", CompilerPath, ResponseFile.FullName));
->>>>>>> 3aae9151
 					Writer.WriteValue("directory", UnrealBuildTool.EngineSourceDirectory.ToString());
 					Writer.WriteObjectEnd();
 				}
