--- conflicted
+++ resolved
@@ -7,10 +7,7 @@
 using EpicGames.Core;
 using System.Diagnostics;
 using System.Linq;
-<<<<<<< HEAD
-=======
 using UnrealBuildBase;
->>>>>>> 6bbb88c8
 
 namespace UnrealBuildTool
 {
@@ -29,10 +26,6 @@
 
 	class VSCodeProjectFileGenerator : ProjectFileGenerator
 	{
-<<<<<<< HEAD
-		private DirectoryReference VSCodeDir;
-=======
->>>>>>> 6bbb88c8
 		private UnrealTargetPlatform HostPlatform = BuildHostPlatform.Current.Platform;
 		private bool bForeignProject;
 		private DirectoryReference ProjectRoot;
@@ -257,12 +250,7 @@
 			DirectoryReference VSCodeDir = DirectoryReference.Combine(PrimaryProjectPath, ".vscode");
 			DirectoryReference.CreateDirectory(VSCodeDir);
 
-<<<<<<< HEAD
-			UE4ProjectRoot = UnrealBuildTool.RootDirectory;
-			bForeignProject = !VSCodeDir.IsUnderDirectory(UE4ProjectRoot);
-=======
 			bForeignProject = !VSCodeDir.IsUnderDirectory(ProjectRoot);
->>>>>>> 6bbb88c8
 
 			List<ProjectFile> Projects;
 
@@ -286,13 +274,8 @@
 
 			ProjectData ProjectData = GatherProjectData(Projects);
 
-<<<<<<< HEAD
-			WriteTasksFile(ProjectData);
-			WriteLaunchFile(ProjectData);
-=======
 			WriteTasksFile(ProjectData, VSCodeDir);
 			WriteLaunchFile(ProjectData, VSCodeDir);
->>>>>>> 6bbb88c8
 			WriteWorkspaceIgnoreFile(Projects);
 			WriteCppPropertiesFile(VSCodeDir, ProjectData);
 			WriteWorkspaceFile();
@@ -300,13 +283,8 @@
 			if (bForeignProject && bIncludeEngineSource)
 			{
 				// for installed builds we need to write the cpp properties file under the installed engine as well for intellisense to work
-<<<<<<< HEAD
-				DirectoryReference Ue4CodeDirectory = DirectoryReference.Combine(UnrealBuildTool.RootDirectory, ".vscode");
-				WriteCppPropertiesFile(Ue4CodeDirectory, ProjectData);
-=======
 				DirectoryReference VsCodeDirectory = DirectoryReference.Combine(Unreal.RootDirectory, ".vscode");
 				WriteCppPropertiesFile(VsCodeDirectory, ProjectData);
->>>>>>> 6bbb88c8
 			}
 
 			return true;
@@ -317,17 +295,10 @@
 			public readonly TargetType Type;
 			public readonly UnrealTargetPlatform Platform;
 			public readonly UnrealTargetConfiguration Configuration;
-<<<<<<< HEAD
-			public readonly FileReference CompilerPath;
-			public readonly Dictionary<DirectoryReference, string> ModuleCommandLines;
-
-			public BuildTarget(string InName, TargetType InType, UnrealTargetPlatform InPlatform, UnrealTargetConfiguration InConfiguration, FileReference InCompilerPath, Dictionary<DirectoryReference, string> InModulesCommandLines)
-=======
 			public readonly FileReference? CompilerPath;
 			public readonly Dictionary<DirectoryReference, string> ModuleCommandLines;
 
 			public BuildTarget(string InName, TargetType InType, UnrealTargetPlatform InPlatform, UnrealTargetConfiguration InConfiguration, FileReference? InCompilerPath, Dictionary<DirectoryReference, string> InModulesCommandLines)
->>>>>>> 6bbb88c8
 			{
 				Name = InName;
 				Type = InType;
@@ -348,17 +319,10 @@
 			base.AddTargetForIntellisense(Target);
 
 			bool UsingClang = true;
-<<<<<<< HEAD
-			FileReference CompilerPath;
-			if (HostPlatform == UnrealTargetPlatform.Win64)
-			{
-				VCEnvironment Environment = VCEnvironment.Create(WindowsPlatform.GetDefaultCompiler(null), Target.Platform, Target.Rules.WindowsPlatform.Architecture, null, Target.Rules.WindowsPlatform.WindowsSdkVersion, null);
-=======
 			FileReference? CompilerPath;
 			if (HostPlatform == UnrealTargetPlatform.Win64)
 			{
 				VCEnvironment Environment = VCEnvironment.Create(WindowsPlatform.GetDefaultCompiler(null, Target.Rules.WindowsPlatform.Architecture), Target.Platform, Target.Rules.WindowsPlatform.Architecture, null, Target.Rules.WindowsPlatform.WindowsSdkVersion, null);
->>>>>>> 6bbb88c8
 				CompilerPath = FileReference.FromString(Environment.CompilerPath.FullName);
 				UsingClang = false;
 			}
@@ -494,11 +458,7 @@
 		}
 
 
-<<<<<<< HEAD
-		private ProjectData GatherProjectData(List<ProjectFile> InProjects, PlatformProjectGeneratorCollection PlatformProjectGenerators)
-=======
 		private ProjectData GatherProjectData(List<ProjectFile> InProjects)
->>>>>>> 6bbb88c8
 		{
 			ProjectData ProjectData = new ProjectData();
 
@@ -627,11 +587,7 @@
 				{
 					HashSet<FileReference> AllSourceFiles = new HashSet<FileReference>();
 					Dictionary<DirectoryReference, string> AllModuleCommandLines = new Dictionary<DirectoryReference, string>();
-<<<<<<< HEAD
-					FileReference CompilerPath = null;
-=======
 					FileReference? CompilerPath = null;
->>>>>>> 6bbb88c8
 					
 					foreach (ProjectData.Project Project in Projects.AllProjects)
 					{
@@ -644,11 +600,7 @@
 								continue;
 
 							string Name = string.Format("{0} {1} {2} {3} ({4})", ProjectTarget.Name, ProjectTarget.Type, BuildTarget.Platform, BuildTarget.Configuration, Project.Name);
-<<<<<<< HEAD
-							WriteConfiguration(Name, Project.Name, Project.SourceProject.SourceFiles.Select(x => x.Reference), BuildTarget.CompilerPath, BuildTarget.ModuleCommandLines, OutFile, OutputDirectory);
-=======
 							WriteConfiguration(Name, Project.Name, Project.SourceProject.SourceFiles.Select(x => x.Reference), BuildTarget.CompilerPath!, BuildTarget.ModuleCommandLines, OutFile, OutputDirectory);
->>>>>>> 6bbb88c8
 
 							AllSourceFiles.UnionWith(Project.SourceProject.SourceFiles.Select(x => x.Reference));
 
@@ -677,11 +629,7 @@
 						DefaultConfigName = "Win32";
 					}
 
-<<<<<<< HEAD
-					WriteConfiguration(DefaultConfigName, "Default", AllSourceFiles, CompilerPath, AllModuleCommandLines, OutFile, OutputDirectory);
-=======
 					WriteConfiguration(DefaultConfigName, "Default", AllSourceFiles, CompilerPath!, AllModuleCommandLines, OutFile, OutputDirectory);
->>>>>>> 6bbb88c8
 				}
 				OutFile.EndArray();
 			}
@@ -740,21 +688,12 @@
 					OutFile.AddField("group", "build");
 
 					if (HostPlatform == UnrealTargetPlatform.Win64)
-<<<<<<< HEAD
-					{
-						OutFile.AddField("command", MakePathString(FileReference.Combine(UE4ProjectRoot, "Engine", "Build", "BatchFiles", "RunUAT.bat")));
+					{
+						OutFile.AddField("command", MakePathString(FileReference.Combine(ProjectRoot, "Engine", "Build", "BatchFiles", "RunUAT.bat")));
 					}
 					else
 					{
-						OutFile.AddField("command", MakePathString(FileReference.Combine(UE4ProjectRoot, "Engine", "Build", "BatchFiles", "RunUAT.sh")));
-=======
-					{
-						OutFile.AddField("command", MakePathString(FileReference.Combine(ProjectRoot, "Engine", "Build", "BatchFiles", "RunUAT.bat")));
-					}
-					else
-					{
 						OutFile.AddField("command", MakePathString(FileReference.Combine(ProjectRoot, "Engine", "Build", "BatchFiles", "RunUAT.sh")));
->>>>>>> 6bbb88c8
 					}
 
 					OutFile.BeginArray("args");
@@ -819,11 +758,10 @@
 					OutFile.EndArray();
 
 					OutFile.AddField("type", "shell");
-<<<<<<< HEAD
 
 					OutFile.BeginObject("options");
 					{
-						OutFile.AddField("cwd", MakeUnquotedPathString(UE4ProjectRoot, EPathType.Absolute));
+						OutFile.AddField("cwd", MakeUnquotedPathString(ProjectRoot, EPathType.Absolute));
 					}
 					OutFile.EndObject();
 				}
@@ -846,36 +784,7 @@
 				DirectoryReference ResponseFileDir = DirectoryReference.Combine(CompileCommandsFile.Directory, CompileCommandsFile.GetFileNameWithoutExtension());
 				DirectoryReference.CreateDirectory(ResponseFileDir);
 
-				Dictionary<DirectoryReference, FileReference> DirectoryToResponseFile = new Dictionary<DirectoryReference, FileReference>();
-=======
-
-					OutFile.BeginObject("options");
-					{
-						OutFile.AddField("cwd", MakeUnquotedPathString(ProjectRoot, EPathType.Absolute));
-					}
-					OutFile.EndObject();
-				}
-				OutFile.EndObject();
-			}
-
-		}
-
-		private void WriteCompileCommands(FileReference CompileCommandsFile, IEnumerable<FileReference> SourceFiles, 
-			FileReference CompilerPath, Dictionary<DirectoryReference, string> ModuleCommandLines)
-		{
-			// this creates a compileCommands.json
-			// see VsCode Docs - https://code.visualstudio.com/docs/cpp/c-cpp-properties-schema-reference (compileCommands attribute)
-			// and the clang format description https://clang.llvm.org/docs/JSONCompilationDatabase.html
-
-			using (JsonWriter Writer = new JsonWriter(CompileCommandsFile))
-			{
-				Writer.WriteArrayStart();
-
-				DirectoryReference ResponseFileDir = DirectoryReference.Combine(CompileCommandsFile.Directory, CompileCommandsFile.GetFileNameWithoutExtension());
-				DirectoryReference.CreateDirectory(ResponseFileDir);
-
 				Dictionary<DirectoryReference, FileReference?> DirectoryToResponseFile = new Dictionary<DirectoryReference, FileReference?>();
->>>>>>> 6bbb88c8
 				foreach(KeyValuePair<DirectoryReference, string> Pair in ModuleCommandLines)
 				{
 					FileReference ResponseFile = FileReference.Combine(ResponseFileDir, String.Format("{0}.{1}.rsp", Pair.Key.GetDirectoryName(), DirectoryToResponseFile.Count));
@@ -887,17 +796,10 @@
 				{
 					DirectoryReference Directory = File.Directory;
 
-<<<<<<< HEAD
-					FileReference ResponseFile = null;
-					if (!DirectoryToResponseFile.TryGetValue(Directory, out ResponseFile))
-					{
-						for (DirectoryReference ParentDir = Directory; ParentDir != null && ParentDir != UnrealBuildTool.RootDirectory; ParentDir = ParentDir.ParentDirectory)
-=======
 					FileReference? ResponseFile = null;
 					if (!DirectoryToResponseFile.TryGetValue(Directory, out ResponseFile))
 					{
 						for (DirectoryReference? ParentDir = Directory; ParentDir != null && ParentDir != Unreal.RootDirectory; ParentDir = ParentDir.ParentDirectory)
->>>>>>> 6bbb88c8
 						{
 							if (DirectoryToResponseFile.TryGetValue(ParentDir, out ResponseFile))
 							{
@@ -915,11 +817,7 @@
 
 					Writer.WriteObjectStart();
 					Writer.WriteValue("file", MakePathString(File, bInAbsolute: true, bForceSkipQuotes: true));
-<<<<<<< HEAD
-					Writer.WriteValue("command", String.Format("{0} @\"{1}\"", CompilerPath, ResponseFile.FullName));
-=======
 					Writer.WriteValue("command", String.Format("{0} @{1}", MakePathString(CompilerPath, bInAbsolute: true), MakePathString(ResponseFile, bInAbsolute: true)));
->>>>>>> 6bbb88c8
 					Writer.WriteValue("directory", UnrealBuildTool.EngineSourceDirectory.ToString());
 					Writer.WriteObjectEnd();
 				}
@@ -1168,132 +1066,6 @@
 		}
 
 		private void WriteNativeLaunchConfigAndroidOculus(ProjectData.Project InProject, JsonFile OutFile, ProjectData.Target Target, ProjectData.BuildProduct BuildProduct)
-<<<<<<< HEAD
-		{
-			ConfigHierarchy Ini = ConfigCache.ReadHierarchy(ConfigHierarchyType.Engine, DirectoryReference.FromFile(BuildProduct.UProjectFile), BuildProduct.Platform);
-
-			List<string> OculusMobileDevices;
-			bool result = Ini.GetArray("/Script/AndroidRuntimeSettings.AndroidRuntimeSettings", "PackageForOculusMobile", out OculusMobileDevices);
-			// Check if packaging for oculus
-			if (!result || OculusMobileDevices == null || OculusMobileDevices.Count == 0)
-			{
-				return;
-			}
-
-			// Get package name
-			string PackageName;
-			Ini.GetString("/Script/AndroidRuntimeSettings.AndroidRuntimeSettings", "PackageName", out PackageName);
-			if (PackageName.Contains("[PROJECT]"))
-			{
-				// project name must start with a letter
-				if (!char.IsLetter(Target.Name[0]))
-				{
-					Trace.TraceWarning("Package name segments must all start with a letter. Please replace [PROJECT] with a valid name");
-				}
-
-				string ProjectName = Target.Name;
-				// hyphens not allowed so change them to underscores in project name
-				if (ProjectName.Contains("-"))
-				{
-					Trace.TraceWarning("Project name contained hyphens, converted to underscore");
-					ProjectName = ProjectName.Replace("-", "_");
-				}
-
-				// check for special characters
-				for (int Index = 0; Index < ProjectName.Length; Index++)
-				{
-					char c = ProjectName[Index];
-					if (c != '.' && c != '_' && !char.IsLetterOrDigit(c))
-					{
-						Trace.TraceWarning("Project name contains illegal characters (only letters, numbers, and underscore allowed); please replace [PROJECT] with a valid name");
-						ProjectName.Replace(c, '_');
-					}
-				}
-
-				PackageName = PackageName.Replace("[PROJECT]", ProjectName);
-			}
-
-			// Get store version
-			int StoreVersion = 1;
-			int StoreVersionArm64 = 1;
-			int StoreVersionArmV7 = 1;
-			int StoreVersionOffsetArm64 = 0;
-			int StoreVersionOffsetArmV7 = 0;
-			Ini.GetInt32("/Script/AndroidRuntimeSettings.AndroidRuntimeSettings", "StoreVersion", out StoreVersion);
-			Ini.GetInt32("/Script/AndroidRuntimeSettings.AndroidRuntimeSettings", "StoreVersionOffsetArm64", out StoreVersionOffsetArm64);
-			Ini.GetInt32("/Script/AndroidRuntimeSettings.AndroidRuntimeSettings", "StoreVersionOffsetArmV7", out StoreVersionOffsetArmV7);
-			StoreVersionArm64 = StoreVersion + StoreVersionOffsetArm64;
-			StoreVersionArmV7 = StoreVersion + StoreVersionOffsetArmV7;
-
-			DirectoryReference SymbolPathArm64 = DirectoryReference.Combine(
-				BuildProduct.OutputFile.Directory,
-				Target.Name + "_Symbols_v" + StoreVersionArm64.ToString(),
-				Target.Name + "-arm64");
-
-			DirectoryReference SymbolPathArmV7 = DirectoryReference.Combine(
-				BuildProduct.OutputFile.Directory,
-				Target.Name + "_Symbols_v" + StoreVersionArmV7.ToString(),
-				Target.Name + "-armv7");
-
-
-			string LaunchTaskName = String.Format("{0} {1} {2} Deploy", Target.Name, BuildProduct.Platform, BuildProduct.Config);
-
-			List<string> ConfigTypes = new List<string>();
-			ConfigTypes.Add("Launch");
-			if (BuildProduct.Config == UnrealTargetConfiguration.Development)
-			{
-				ConfigTypes.Add("Attach");
-			}
-
-			foreach (string ConfigType in ConfigTypes)
-			{
-				OutFile.BeginObject();
-				{
-					OutFile.AddField("name", Target.Name + " Oculus (" + BuildProduct.Config.ToString() + ") " + ConfigType);
-					OutFile.AddField("request", ConfigType.ToLowerInvariant());
-					if (ConfigType == "Launch")
-					{
-						OutFile.AddField("preLaunchTask", LaunchTaskName);
-					}
-					OutFile.AddField("type", "fb-lldb");
-
-					OutFile.BeginObject("android");
-					{
-						OutFile.BeginObject("application");
-						{
-							OutFile.AddField("package", PackageName);
-							OutFile.AddField("activity", "com.epicgames.ue4.GameActivity");
-						}
-						OutFile.EndObject();
-
-						OutFile.BeginObject("lldbConfig");
-						{
-							OutFile.BeginArray("librarySearchPaths");
-							OutFile.AddUnnamedField("\\\"" + SymbolPathArm64.ToNormalizedPath() + "\\\"");
-							OutFile.AddUnnamedField("\\\"" + SymbolPathArmV7.ToNormalizedPath() + "\\\"");
-							OutFile.EndArray();
-
-							OutFile.BeginArray("lldbPreTargetCreateCommands");
-							FileReference UE4DataFormatters = FileReference.Combine(UE4ProjectRoot, "Engine", "Extras", "LLDBDataFormatters", "UE4DataFormatters_2ByteChars.py");
-							OutFile.AddUnnamedField("command script import \\\"" + UE4DataFormatters.FullName.Replace("\\", "/") + "\\\"");
-							OutFile.EndArray();
-
-							OutFile.BeginArray("lldbPostTargetCreateCommands");
-							//on Oculus devices, we use SIGILL for input redirection, so the debugger shouldn't catch it.
-							OutFile.AddUnnamedField("process handle --pass true --stop false --notify true SIGILL");
-							OutFile.EndArray();
-						}
-						OutFile.EndObject();
-					}
-					OutFile.EndObject();
-				}
-				OutFile.EndObject();
-			}
-		}
-
-		private void WriteNativeLaunchConfig(ProjectData.Project InProject, JsonFile OutFile)
-=======
->>>>>>> 6bbb88c8
 		{
 			ConfigHierarchy Ini = ConfigCache.ReadHierarchy(ConfigHierarchyType.Engine, DirectoryReference.FromFile(BuildProduct.UProjectFile), BuildProduct.Platform);
 
@@ -1519,10 +1291,6 @@
 						}
 						OutFile.EndObject();
 					}
-					else if (BuildProduct.Platform == UnrealTargetPlatform.Android)
-					{
-						WriteNativeLaunchConfigAndroidOculus(InProject, OutFile, Target, BuildProduct);
-					}
 				}
 				OutFile.EndObject();
 			}
@@ -1654,11 +1422,7 @@
 
 				if (bGeneratingGameProjectFiles)
 				{
-<<<<<<< HEAD
-					Args.Add("-project=" + MakeUnquotedPathString(OnlyGameProject, EPathType.Absolute));
-=======
 					Args.Add("-project=" + MakeUnquotedPathString(OnlyGameProject!, EPathType.Absolute));
->>>>>>> 6bbb88c8
 					Args.Add("-game");
 				}
 				if (bIncludeEngineSource)
@@ -1722,11 +1486,7 @@
 				// but using files.exclude with our full set of excludes breaks vscode for larger code bases so a verbose file explorer
 				// seems like less of an issue and thus we are not adding these to files.exclude.
 				// see https://github.com/microsoft/vscode/issues/109380 for discussions with vscode team
-<<<<<<< HEAD
-				DirectoryReference WorkspaceRoot = bForeignProject ? Projects[0].BaseDir : UnrealBuildTool.RootDirectory;
-=======
 				DirectoryReference WorkspaceRoot = bForeignProject ? Projects[0].BaseDir : Unreal.RootDirectory;
->>>>>>> 6bbb88c8
 				string WorkspaceRootPath = WorkspaceRoot.ToString().Replace('\\', '/') + "/";
 
 				if (!bForeignProject)
@@ -1739,11 +1499,7 @@
 					OutFile.AppendLine(PathToExclude.Replace('\\', '/').Replace(WorkspaceRootPath, ""));
 				}
 			}
-<<<<<<< HEAD
-			FileReference.WriteAllText(FileReference.Combine(MasterProjectPath, ".ignore"), OutFile.ToString());
-=======
 			FileReference.WriteAllText(FileReference.Combine(PrimaryProjectPath, ".ignore"), OutFile.ToString());
->>>>>>> 6bbb88c8
 		}
 
 		private void WriteWorkspaceIgnoreFileForPlugins(DirectoryReference PluginBaseDir, List<string> PathsToExclude)
