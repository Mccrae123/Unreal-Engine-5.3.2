--- conflicted
+++ resolved
@@ -746,35 +746,22 @@
 			return ProjectFiles;
 		}
 
-<<<<<<< HEAD
-		private string[] FilteredList = null;
-
-		bool IncludePathIsFilteredOut(DirectoryReference IncludePath)
-		{			
-=======
 		private string[]? FilteredIncludeList = null;
 		private string[]? FilteredPathsList = null;
 
 		bool PathIsFilteredOut(DirectoryReference InPath, ref string[]? FilteredList)
 		{
->>>>>>> 6bbb88c8
 			// Turn the filter string into an array, remove whitespace, and normalize any path statements the first time
 			// we are asked to check a path.
 			if (FilteredList == null)
 			{
-<<<<<<< HEAD
-				IEnumerable<string> CleanPaths = Settings.ExcludedIncludePaths.Split(new[] { ';' }, StringSplitOptions.RemoveEmptyEntries)
-=======
 				IEnumerable<string> CleanPaths = Settings.ExcludedFilePaths.Split(new[] { ';' }, StringSplitOptions.RemoveEmptyEntries)
->>>>>>> 6bbb88c8
 					.Select(P => P.Trim())
 					.Select(P => P.Replace('/', Path.DirectorySeparatorChar));
 
 				FilteredList = CleanPaths.ToArray();
 			}
 
-<<<<<<< HEAD
-=======
 			// The user might have specified Foo, \Foo, Foo\, or \Foo\ as excludes.
 			// Directory paths don't contain a trailing slash so add one to the string
 			// we'll compare to our list so we can Contains and EndsWith to catch:
@@ -782,17 +769,12 @@
 			// <Path>\Foo
 			string PathWithSeparator = InPath.FullName + Path.DirectorySeparatorChar;
 
->>>>>>> 6bbb88c8
 			if (FilteredList.Length > 0)
 			{
 				foreach (string Entry in FilteredList)
 				{
-<<<<<<< HEAD
-					if (IncludePath.FullName.Contains(Entry))
-=======
 					if (PathWithSeparator.Contains(Entry, StringComparison.OrdinalIgnoreCase)
 						|| PathWithSeparator.EndsWith(Entry, StringComparison.OrdinalIgnoreCase))
->>>>>>> 6bbb88c8
 					{
 						return true;
 					}
@@ -802,8 +784,6 @@
 			return false;
 		}
 
-<<<<<<< HEAD
-=======
 		bool IncludePathIsFilteredOut(DirectoryReference IncludePath)
 		{
 			return PathIsFilteredOut(IncludePath, ref FilteredIncludeList);
@@ -830,37 +810,20 @@
 			return false;
 		}
 
->>>>>>> 6bbb88c8
 		/// <summary>
 		/// Append a list of include paths to a property list
 		/// </summary>
 		/// <param name="Builder">String builder for the property value</param>
 		/// <param name="Collection">Collection of include paths</param>
 		/// <param name="IgnorePaths">Set of paths to ignore</param>
-<<<<<<< HEAD
-		void AppendIncludePaths(StringBuilder Builder, DirectoryReference BaseDir, Dictionary<DirectoryReference, IncludePathsCollection> BaseDirToIncludePaths, HashSet<DirectoryReference> IgnorePaths)
-=======
 		void AppendIncludePaths(StringBuilder Builder, IncludePathsCollection Collection, HashSet<DirectoryReference> IgnorePaths)
->>>>>>> 6bbb88c8
 		{
 			foreach (DirectoryReference IncludePath in Collection.AbsolutePaths)
 			{
 				if (!IgnorePaths.Contains(IncludePath) && !IncludePathIsFilteredOut(IncludePath))
 				{
-<<<<<<< HEAD
-					foreach(DirectoryReference IncludePath in Collection.AbsolutePaths)
-					{
-						if (!IgnorePaths.Contains(IncludePath) && !IncludePathIsFilteredOut(IncludePath))
-						{
-							Builder.Append(NormalizeProjectPath(IncludePath.FullName));
-							Builder.Append(';');
-						}
-					}
-					break;
-=======
 					Builder.Append(NormalizeProjectPath(IncludePath.FullName));
 					Builder.Append(';');
->>>>>>> 6bbb88c8
 				}
 			}
 		}
@@ -914,7 +877,7 @@
 
 				// Append the most common include paths to the search list.
 				if (Settings.MaxSharedIncludePaths > 0)
-				{	
+				{
 					foreach (DirectoryReference IncludePath in IncludePathToCount.OrderByDescending(x => x.Value).Select(x => x.Key))
 					{
 						string RelativePath = NormalizeProjectPath(IncludePath);
@@ -927,11 +890,7 @@
 						{
 							SharedIncludeSearchPathsSet.Add(IncludePath);
 							SharedIncludeSearchPaths.AppendFormat("{0};", RelativePath);
-<<<<<<< HEAD
-						}						
-=======
-						}
->>>>>>> 6bbb88c8
+						}
 					}
 				}
 
@@ -1057,10 +1016,7 @@
 				VCProjectFileContent.AppendLine("    <RootNamespace>{0}</RootNamespace>", ProjectName);
 				VCProjectFileGenerator.AppendPlatformToolsetProperty(VCProjectFileContent, ProjectFileFormat);
 				VCProjectFileContent.AppendLine("    <MinimumVisualStudioVersion>{0}</MinimumVisualStudioVersion>", VCProjectFileGenerator.GetProjectFileToolVersionString(ProjectFileFormat));
-<<<<<<< HEAD
-=======
 				VCProjectFileContent.AppendLine("    <VCProjectVersion>{0}</VCProjectVersion>", VCProjectFileGenerator.GetProjectFileToolVersionString(ProjectFileFormat));
->>>>>>> 6bbb88c8
 				VCProjectFileContent.AppendLine("    <NMakeUseOemCodePage>true</NMakeUseOemCodePage>"); // Fixes mojibake with non-Latin character sets (UE-102825)
 				VCProjectFileContent.AppendLine("    <TargetRuntime>Native</TargetRuntime>");
 				VCProjectFileContent.AppendLine("  </PropertyGroup>");
@@ -1207,11 +1163,7 @@
 
 				Dictionary<DirectoryReference, string> DirectoryToIncludeSearchPaths = new Dictionary<DirectoryReference, string>();
 				Dictionary<DirectoryReference, string> DirectoryToForceIncludePaths = new Dictionary<DirectoryReference, string>();
-<<<<<<< HEAD
-				Dictionary<DirectoryReference, string> DirectoryToPchFile = new Dictionary<DirectoryReference, string>();
-=======
 				Dictionary<DirectoryReference, string?> DirectoryToPchFile = new Dictionary<DirectoryReference, string?>();
->>>>>>> 6bbb88c8
 				foreach (AliasedFile AliasedFile in LocalAliasedFiles)
 				{
 					// No need to add the root directory relative to the project (it would just be an empty string!)
@@ -1238,10 +1190,7 @@
 
 					if (VCFileType != "ClCompile")
 					{
-						if (!IncludePathIsFilteredOut(new DirectoryReference(AliasedFile.FileSystemPath)))
-						{
-							VCProjectFileContent.AppendLine("    <{0} Include=\"{1}\"/>", VCFileType, EscapeFileName(AliasedFile.FileSystemPath));
-						}
+						VCProjectFileContent.AppendLine("    <{0} Include=\"{1}\"/>", VCFileType, EscapeFileName(AliasedFile.FileSystemPath));
 					}
 					else
 					{
@@ -1267,27 +1216,9 @@
 								ForceIncludePaths = string.Join(";", PathList.Where(P => !IncludePathIsFilteredOut(new DirectoryReference(P))));
 							}
 
-<<<<<<< HEAD
-							DirectoryToForceIncludePaths[Directory] = ForceIncludePaths;							
-						}
-
-						// Find the PCH file
-						string PchHeaderFile;
-						if (!DirectoryToPchFile.TryGetValue(Directory, out PchHeaderFile))
-						{
-							for (DirectoryReference ParentDir = Directory; ParentDir != null; ParentDir = ParentDir.ParentDirectory)
-							{
-								if (ModuleDirToPchHeaderFile.TryGetValue(ParentDir, out PchHeaderFile))
-								{
-									break;
-								}
-							}
-							DirectoryToPchFile[Directory] = PchHeaderFile;
-=======
 							ForceIncludePaths ??= String.Empty;
 
 							DirectoryToForceIncludePaths[Directory] = ForceIncludePaths;
->>>>>>> 6bbb88c8
 						}
 
 						// Find the PCH file
@@ -1306,13 +1237,6 @@
 
 						// Find the include search paths
 						VCProjectFileContent.AppendLine("    <{0} Include=\"{1}\">", VCFileType, EscapeFileName(AliasedFile.FileSystemPath));
-<<<<<<< HEAD
-						VCProjectFileContent.AppendLine("      <AdditionalIncludeDirectories>$(NMakeIncludeSearchPath);{0}</AdditionalIncludeDirectories>", IncludeSearchPaths);
-						VCProjectFileContent.AppendLine("      <ForcedIncludeFiles>{0}</ForcedIncludeFiles>", ForceIncludePaths);
-						if (PchHeaderFile != null && ProjectFileFormat >= VCProjectFileFormat.VisualStudio2022)
-						{
-							VCProjectFileContent.AppendLine("      <AdditionalOptions>/Yu\"{0}\"</AdditionalOptions>", PchHeaderFile);
-=======
 						if (TryGetBuildEnvironment(Directory, out BuildEnvironment? BuildEnvironment))
 						{
 							string? IncludeSearchPaths = String.Empty;
@@ -1332,7 +1256,6 @@
 								VCProjectFileContent.AppendLine("      <AdditionalOptions>$(AdditionalOptions) /Yu\"{0}\"</AdditionalOptions>",
 									PchHeaderFile);
 							}
->>>>>>> 6bbb88c8
 						}
 						VCProjectFileContent.AppendLine("    </{0}>", VCFileType);
 					}
