// Copyright Epic Games, Inc. All Rights Reserved.

using System;
using System.Collections.Generic;
using System.IO;
using System.Xml;
using System.Linq;
using System.Text;
using System.Text.RegularExpressions;
using System.Security;
using EpicGames.Core;
using UnrealBuildBase;
using System.Diagnostics.CodeAnalysis;
<<<<<<< HEAD
=======
using Microsoft.Extensions.Logging;
>>>>>>> d731a049

namespace UnrealBuildTool
{
	/// <summary>
	/// Specifies the context for building an MSBuild project
	/// </summary>
	class MSBuildProjectContext
	{
		/// <summary>
		/// Name of the configuration
		/// </summary>
		public string ConfigurationName;

		/// <summary>
		/// Name of the platform
		/// </summary>
		public string PlatformName;

		/// <summary>
		/// Whether this context should be built by default
		/// </summary>
		public bool bBuildByDefault;

		/// <summary>
		/// Whether this context should be deployed by default
		/// </summary>
		public bool bDeployByDefault;

		/// <summary>
		/// Constructor
		/// </summary>
		/// <param name="ConfigurationName">Name of this configuration</param>
		/// <param name="PlatformName">Name of this platform</param>
		public MSBuildProjectContext(string ConfigurationName, string PlatformName)
		{
			this.ConfigurationName = ConfigurationName;
			this.PlatformName = PlatformName;
		}

		/// <summary>
		/// The name of this context
		/// </summary>
		public string Name
		{
			get { return String.Format("{0}|{1}", ConfigurationName, PlatformName); }
		}

		/// <summary>
		/// Serializes this context to a string for debugging
		/// </summary>
		/// <returns>Name of this context</returns>
		public override string ToString()
		{
			return Name;
		}
	}

	/// <summary>
	/// Represents an arbitrary MSBuild project
	/// </summary>
	abstract class MSBuildProjectFile : ProjectFile
	{
		/// The project file version string
		static public readonly string VCProjectFileVersionString = "10.0.30319.1";

		/// The build configuration name to use for stub project configurations.  These are projects whose purpose
		/// is to make it easier for developers to find source files and to provide IntelliSense data for the module
		/// to Visual Studio
		static public readonly string StubProjectConfigurationName = "BuiltWithUnrealBuildTool";

		/// The name of the Visual C++ platform to use for stub project configurations
		/// NOTE: We always use Win32 for the stub project's platform, since that is guaranteed to be supported by Visual Studio
		static public readonly string StubProjectPlatformName = "Win64";

		/// <summary>
		/// The Guid representing the project type e.g. C# or C++
		/// </summary>
		public virtual string ProjectTypeGUID
		{
			get { throw new BuildException("Unrecognized type of project file for Visual Studio solution"); }
		}

		static Guid PathNamespaceGuid { get; } = new Guid("2D8570D5-7FFC-4E6D-A9D7-E860E117D717");

		/// <summary>
		/// Constructs a new project file object
		/// </summary>
		/// <param name="InitFilePath">The path to the project file on disk</param>
		/// <param name="BaseDir">The base directory for files within this project</param>
		public MSBuildProjectFile(FileReference InitFilePath, DirectoryReference BaseDir)
			: base(InitFilePath, BaseDir)
		{
			// Each project gets its own GUID.  This is stored in the project file and referenced in the solution file.

			// First, check to see if we have an existing file on disk.  If we do, then we'll try to preserve the
			// GUID by loading it from the existing file.
			if (FileReference.Exists(ProjectFilePath))
			{
				try
				{
					LoadGUIDFromExistingProject();
				}
				catch (Exception)
				{
					// Failed to find GUID, so just create a new one
					ProjectGUID = VCProjectFileGenerator.MakeMd5Guid(PathNamespaceGuid, ProjectFilePath.FullName);
				}
			}

			if (ProjectGUID == Guid.Empty)
			{
				// Generate a brand new GUID
				ProjectGUID = VCProjectFileGenerator.MakeMd5Guid(PathNamespaceGuid, ProjectFilePath.FullName);
			}
		}


		/// <summary>
		/// Attempts to load the project's GUID from an existing project file on disk
		/// </summary>
		public override void LoadGUIDFromExistingProject()
		{
			// Only load GUIDs if we're in project generation mode.  Regular builds don't need GUIDs for anything.
			if (ProjectFileGenerator.bGenerateProjectFiles)
			{
				XmlDocument Doc = new XmlDocument();
				Doc.Load(ProjectFilePath.FullName);

				// @todo projectfiles: Ideally we could do a better job about preserving GUIDs when only minor changes are made
				// to the project (such as adding a single new file.) It would make diffing changes much easier!

				// @todo projectfiles: Can we "seed" a GUID based off the project path and generate consistent GUIDs each time?

				XmlNodeList Elements = Doc.GetElementsByTagName("ProjectGuid");
				foreach (XmlElement? Element in Elements)
				{
					if (Element == null)
					{
						continue;
					}

					ProjectGUID = Guid.ParseExact(Element.InnerText.Trim("{}".ToCharArray()), "D");
				}
			}
		}

		/// <summary>
		/// Get the project context for the given solution context
		/// </summary>
		/// <param name="SolutionTarget">The solution target type</param>
		/// <param name="SolutionConfiguration">The solution configuration</param>
		/// <param name="SolutionPlatform">The solution platform</param>
		/// <param name="PlatformProjectGenerators">Set of platform project generators</param>
		/// <param name="Logger">Logger for output</param>
		/// <returns>Project context matching the given solution context</returns>
		public abstract MSBuildProjectContext GetMatchingProjectContext(TargetType SolutionTarget, UnrealTargetConfiguration SolutionConfiguration, UnrealTargetPlatform SolutionPlatform, PlatformProjectGeneratorCollection PlatformProjectGenerators, ILogger Logger);

		/// <summary>
		/// Checks to see if the specified solution platform and configuration is able to map to this project
		/// </summary>
		/// <param name="ProjectTarget">The target that we're checking for a valid platform/config combination</param>
		/// <param name="Platform">Platform</param>
		/// <param name="Configuration">Configuration</param>
<<<<<<< HEAD
		/// <returns>True if this is a valid combination for this project, otherwise false</returns>
		public static bool IsValidProjectPlatformAndConfiguration(Project ProjectTarget, UnrealTargetPlatform Platform, UnrealTargetConfiguration Configuration)
=======
		/// <param name="Logger">Logger for output</param>
		/// <returns>True if this is a valid combination for this project, otherwise false</returns>
		public static bool IsValidProjectPlatformAndConfiguration(Project ProjectTarget, UnrealTargetPlatform Platform, UnrealTargetConfiguration Configuration, ILogger Logger)
>>>>>>> d731a049
		{
			if (!ProjectFileGenerator.bIncludeTestAndShippingConfigs)
			{
				if (Configuration == UnrealTargetConfiguration.Test || Configuration == UnrealTargetConfiguration.Shipping)
				{
					return false;
				}
			}

			if (!ProjectFileGenerator.bIncludeDebugConfigs)
			{
				if (Configuration == UnrealTargetConfiguration.Debug || Configuration == UnrealTargetConfiguration.DebugGame)
				{
					return false;
				}
			}

			if (!ProjectFileGenerator.bIncludeDevelopmentConfigs)
			{
				if (Configuration == UnrealTargetConfiguration.Development)
				{
					return false;
				}
			}


			UEBuildPlatform? BuildPlatform;
			if (!UEBuildPlatform.TryGetBuildPlatform(Platform, out BuildPlatform))
			{
				return false;
			}

			if (BuildPlatform.HasRequiredSDKsInstalled() != SDKStatus.Valid)
			{
				return false;
			}


			List<UnrealTargetConfiguration> SupportedConfigurations = new List<UnrealTargetConfiguration>();
			List<UnrealTargetPlatform> SupportedPlatforms = new List<UnrealTargetPlatform>();
			if (ProjectTarget.TargetRules != null)
			{
				SupportedPlatforms.AddRange(ProjectTarget.SupportedPlatforms);
				SupportedConfigurations.AddRange(ProjectTarget.TargetRules.GetSupportedConfigurations());
			}

			// Add all of the extra platforms/configurations for this target
			{
				foreach (UnrealTargetPlatform ExtraPlatform in ProjectTarget.ExtraSupportedPlatforms)
				{
					if (!SupportedPlatforms.Contains(ExtraPlatform))
					{
						SupportedPlatforms.Add(ExtraPlatform);
					}
				}
				foreach (UnrealTargetConfiguration ExtraConfig in ProjectTarget.ExtraSupportedConfigurations)
				{
					if (!SupportedConfigurations.Contains(ExtraConfig))
					{
						SupportedConfigurations.Add(ExtraConfig);
					}
				}
			}

			// Only build for supported platforms
			if (SupportedPlatforms.Contains(Platform) == false)
			{
				return false;
			}

			// Only build for supported configurations
			if (SupportedConfigurations.Contains(Configuration) == false)
			{
				return false;
			}

			return true;
		}

		/// <summary>
		/// Escapes characters in a filename so they can be stored in an XML attribute
		/// </summary>
		/// <param name="FileName">The filename to escape</param>
		/// <returns>The escaped filename</returns>
		public static string EscapeFileName(string FileName)
		{
			return SecurityElement.Escape(FileName)!;
		}

		/// <summary>
		/// GUID for this Visual C++ project file
		/// </summary>
		public Guid ProjectGUID
		{
			get;
			protected set;
		}
	}

	class VCProjectFile : MSBuildProjectFile
	{
		VCProjectFileFormat ProjectFileFormat;
		bool bUsePrecompiled;
		string? BuildToolOverride;
		Dictionary<DirectoryReference, string> ModuleDirToForceIncludePaths = new Dictionary<DirectoryReference, string>();
		Dictionary<DirectoryReference, string> ModuleDirToPchHeaderFile = new Dictionary<DirectoryReference, string>();
		VCProjectFileSettings Settings;

		/// This is the platform name that Visual Studio is always guaranteed to support.  We'll use this as
		/// a platform for any project configurations where our actual platform is not supported by the
		/// installed version of Visual Studio (e.g, "iOS")
		public const string DefaultPlatformName = "Win64";

		// This is the GUID that Visual Studio uses to identify a C++ project file in the solution
		public override string ProjectTypeGUID
		{
			get { return "{8BC9CEB8-8B4A-11D0-8D11-00A0C91BC942}"; }
		}

		/// <summary>
		/// Constructs a new project file object
		/// </summary>
		/// <param name="FilePath">The path to the project file on disk</param>
		/// <param name="BaseDir">The base directory for files within this project</param>
		/// <param name="ProjectFileFormat">Visual C++ project file version</param>
		/// <param name="bUsePrecompiled">Whether to add the -UsePrecompiled argumemnt when building targets</param>
		/// <param name="BuildToolOverride">Optional arguments to pass to UBT when building</param>
		/// <param name="Settings">Other settings</param>
		public VCProjectFile(FileReference FilePath, DirectoryReference BaseDir, VCProjectFileFormat ProjectFileFormat, bool bUsePrecompiled, string? BuildToolOverride, VCProjectFileSettings Settings)
			: base(FilePath, BaseDir)
		{
			this.ProjectFileFormat = ProjectFileFormat;
			this.bUsePrecompiled = bUsePrecompiled;
			this.BuildToolOverride = BuildToolOverride;
			this.Settings = Settings;
		}

		/// <summary>
		/// Given a target platform and configuration, generates a platform and configuration name string to use in Visual Studio projects.
		/// Unlike with solution configurations, Visual Studio project configurations only support certain types of platforms, so we'll
		/// generate a configuration name that has the platform "built in", and use a default platform type
		/// </summary>
		/// <param name="Platform">Actual platform</param>
		/// <param name="Configuration">Actual configuration</param>
		/// <param name="TargetConfigurationName">The configuration name from the target rules, or null if we don't have one</param>
		/// <param name="PlatformProjectGenerators">Set of platform project generators</param>
		/// <param name="Logger"></param>
		/// <param name="ProjectPlatformName">Name of platform string to use for Visual Studio project</param>
		/// <param name="ProjectConfigurationName">Name of configuration string to use for Visual Studio project</param>
		private void MakeProjectPlatformAndConfigurationNames(UnrealTargetPlatform Platform, UnrealTargetConfiguration Configuration, TargetType TargetConfigurationName, PlatformProjectGeneratorCollection PlatformProjectGenerators, ILogger Logger, out string ProjectPlatformName, out string ProjectConfigurationName)
		{
			PlatformProjectGenerator? PlatformProjectGenerator = PlatformProjectGenerators.GetPlatformProjectGenerator(Platform, bInAllowFailure: true);

			// Check to see if this platform is supported directly by Visual Studio projects.
			bool HasActualVSPlatform = (PlatformProjectGenerator != null) ? PlatformProjectGenerator.HasVisualStudioSupport(Platform, Configuration, ProjectFileFormat) : false;

			if (HasActualVSPlatform)
			{
				// Great!  Visual Studio supports this platform natively, so we don't need to make up
				// a fake project configuration name.

				// Allow the platform to specify the name used in VisualStudio.
				// Note that the actual name of the platform on the Visual Studio side may be different than what
				// UnrealBuildTool calls it (e.g. "Win64" -> "x64".) GetVisualStudioPlatformName() will figure this out.
				ProjectConfigurationName = Configuration.ToString();
				ProjectPlatformName = PlatformProjectGenerator!.GetVisualStudioPlatformName(Platform, Configuration, BaseDir);

				// The project generator may require a distinct configuration name - typically when two UnrealTargetPlatforms need the same ProjectPlatformName - otherwise the properties overwrite each oter.
				if (PlatformProjectGenerator!.RequiresDistinctVisualStudioConfigurationName(Platform, Configuration, BaseDir))
				{
					ProjectConfigurationName = Platform.ToString() + "_" + Configuration.ToString();
				}
			}
			else
			{
				// Visual Studio doesn't natively support this platform, so we fake it by mapping it to
				// a project configuration that has the platform name in that configuration as a suffix,
				// and then using "Win32" as the actual VS platform name
				ProjectConfigurationName = Platform.ToString() + "_" + Configuration.ToString();
				ProjectPlatformName = DefaultPlatformName;
			}

			if (TargetConfigurationName != TargetType.Game)
			{
				ProjectConfigurationName += "_" + TargetConfigurationName.ToString();
			}
		}

		/// <summary>
		/// Get the project context for the given solution context
		/// </summary>
		/// <param name="SolutionTarget">The solution target type</param>
		/// <param name="SolutionConfiguration">The solution configuration</param>
		/// <param name="SolutionPlatform">The solution platform</param>
		/// <param name="PlatformProjectGenerators">Set of platform project generations</param>
		/// <param name="Logger"></param>
		/// <returns>Project context matching the given solution context</returns>
		public override MSBuildProjectContext GetMatchingProjectContext(TargetType SolutionTarget, UnrealTargetConfiguration SolutionConfiguration, UnrealTargetPlatform SolutionPlatform, PlatformProjectGeneratorCollection PlatformProjectGenerators, ILogger Logger)
		{
			// Stub projects always build in the same configuration
			if (IsStubProject)
			{
				return new MSBuildProjectContext(StubProjectConfigurationName, StubProjectPlatformName);
			}

			// Have to match every solution configuration combination to a project configuration (or use the invalid one)
			string ProjectConfigurationName = "Invalid";

			// Get the default platform. If there were not valid platforms for this project, just use one that will always be available in VS.
			string ProjectPlatformName = InvalidConfigPlatformNames!.First();

			// Whether the configuration should be built automatically as part of the solution
			bool bBuildByDefault = false;

			// Whether this configuration should deploy by default (requires bBuildByDefault)
			bool bDeployByDefault = false;

			// Programs are built in editor configurations (since the editor is like a desktop program too) and game configurations (since we omit the "game" qualification in the configuration name).
			bool IsProgramProject = ProjectTargets[0].TargetRules != null && ProjectTargets[0].TargetRules!.Type == TargetType.Program;
			if (!IsProgramProject || SolutionTarget == TargetType.Game || SolutionTarget == TargetType.Editor)
			{
				// Get the target type we expect to find for this project
				TargetType TargetConfigurationName = SolutionTarget;
				if (IsProgramProject)
				{
					TargetConfigurationName = TargetType.Program;
				}

				// Now, we want to find a target in this project that maps to the current solution config combination.  Only up to one target should
				// and every solution config combination should map to at least one target in one project (otherwise we shouldn't have added it!).
				List<Project> MatchingProjectTargets = new List<Project>();
				foreach (Project ProjectTarget in ProjectTargets)
				{
<<<<<<< HEAD
					if (VCProjectFile.IsValidProjectPlatformAndConfiguration(ProjectTarget, SolutionPlatform, SolutionConfiguration))
=======
					if (VCProjectFile.IsValidProjectPlatformAndConfiguration(ProjectTarget, SolutionPlatform, SolutionConfiguration, Logger))
>>>>>>> d731a049
					{
						if (ProjectTarget.TargetRules != null)
						{
							if (TargetConfigurationName == ProjectTarget.TargetRules.Type)
							{
								MatchingProjectTargets.Add(ProjectTarget);
							}
						}
						else
						{
							if (ShouldBuildForAllSolutionTargets || TargetConfigurationName == TargetType.Game)
							{
								MatchingProjectTargets.Add(ProjectTarget);
							}
						}
					}
				}

				// Always allow SCW and UnrealLighmass to build in editor configurations
				if (MatchingProjectTargets.Count == 0 && SolutionTarget == TargetType.Editor && SolutionPlatform == UnrealTargetPlatform.Win64)
				{
					foreach (Project ProjectTarget in ProjectTargets)
					{
						string TargetName = ProjectTargets[0].TargetRules!.Name;
<<<<<<< HEAD
						if (TargetName == "ShaderCompileWorker" || TargetName == "UnrealLightmass")
=======
						if (TargetName == "ShaderCompileWorker")
>>>>>>> d731a049
						{
							MatchingProjectTargets.Add(ProjectTarget);
							break;
						}
					}
				}

				// Make sure there's only one matching project target
				if (MatchingProjectTargets.Count > 1)
				{
					throw new BuildException("Not expecting more than one target for project {0} to match solution configuration {1} {2} {3}", ProjectFilePath, SolutionTarget, SolutionConfiguration, SolutionPlatform);
				}

				// If we found a matching project, get matching configuration
				if (MatchingProjectTargets.Count == 1)
				{
					// Get the matching target
					Project MatchingProjectTarget = MatchingProjectTargets[0];

					// If the project wants to always build in "Development", regardless of what the solution configuration is set to, then we'll do that here.
					UnrealTargetConfiguration ProjectConfiguration = SolutionConfiguration;
					if (MatchingProjectTarget.ForceDevelopmentConfiguration && SolutionTarget != TargetType.Game)
					{
						ProjectConfiguration = UnrealTargetConfiguration.Development;
					}

					// Get the matching project configuration
					UnrealTargetPlatform ProjectPlatform = SolutionPlatform;
					if (IsStubProject)
					{
						if (ProjectConfiguration != UnrealTargetConfiguration.Unknown)
						{
							throw new BuildException("Stub project was expecting platform and configuration type to be set to Unknown");
						}
						ProjectConfigurationName = StubProjectConfigurationName;
						ProjectPlatformName = StubProjectPlatformName;
					}
					else
					{
						MakeProjectPlatformAndConfigurationNames(ProjectPlatform, ProjectConfiguration, TargetConfigurationName, PlatformProjectGenerators, Logger, out ProjectPlatformName, out ProjectConfigurationName);
					}

					// Set whether this project configuration should be built when the user initiates "build solution"
					if (ShouldBuildByDefaultForSolutionTargets)
					{
						// Some targets are "dummy targets"; they only exist to show user friendly errors in VS. Weed them out here, and don't set them to build by default.
						List<UnrealTargetPlatform>? SupportedPlatforms = null;
						if (MatchingProjectTarget.TargetRules != null)
						{
							SupportedPlatforms = new List<UnrealTargetPlatform>();
							SupportedPlatforms.AddRange(MatchingProjectTarget.SupportedPlatforms);
						}
						if (SupportedPlatforms == null || SupportedPlatforms.Contains(SolutionPlatform))
						{
							bBuildByDefault = true;

							PlatformProjectGenerator? ProjGen = PlatformProjectGenerators.GetPlatformProjectGenerator(SolutionPlatform, true);
							if (MatchingProjectTarget.ProjectDeploys ||
								((ProjGen != null) && (ProjGen.GetVisualStudioDeploymentEnabled(ProjectPlatform, ProjectConfiguration) == true)))
							{
								bDeployByDefault = true;
							}
						}
					}
				}
			}

			return new MSBuildProjectContext(ProjectConfigurationName, ProjectPlatformName) { bBuildByDefault = bBuildByDefault, bDeployByDefault = bDeployByDefault };
		}

		class ProjectConfigAndTargetCombination
		{
			public UnrealTargetPlatform? Platform;
			public UnrealTargetConfiguration Configuration;
			public string ProjectPlatformName;
			public string ProjectConfigurationName;
			public ProjectTarget? ProjectTarget;

			public ProjectConfigAndTargetCombination(UnrealTargetPlatform? InPlatform, UnrealTargetConfiguration InConfiguration, string InProjectPlatformName, string InProjectConfigurationName, ProjectTarget? InProjectTarget)
			{
				Platform = InPlatform;
				Configuration = InConfiguration;
				ProjectPlatformName = InProjectPlatformName;
				ProjectConfigurationName = InProjectConfigurationName;
				ProjectTarget = InProjectTarget;				
			}

			public string? ProjectConfigurationAndPlatformName
			{
				get { return (ProjectPlatformName == null) ? null : (ProjectConfigurationName + "|" + ProjectPlatformName); }
			}

			public override string ToString()
			{
				return String.Format("{0} {1} {2}", ProjectTarget, Platform, Configuration);
			}
		}

		/// <inheritdoc/>
		public override void AddModule(UEBuildModuleCPP Module, CppCompileEnvironment CompileEnvironment)
		{
			base.AddModule(Module, CompileEnvironment);

			if (Settings.bUsePerFileIntellisense)
			{
				foreach (DirectoryReference ModuleDirectory in Module.ModuleDirectories)
				{
					List<string> ForceIncludePaths = new List<string>(CompileEnvironment.ForceIncludeFiles.Select(x => InsertPathVariables(x.Location)));
					if (CompileEnvironment.PrecompiledHeaderIncludeFilename != null)
					{
						string PchHeaderFile = InsertPathVariables(CompileEnvironment.PrecompiledHeaderIncludeFilename);
						ForceIncludePaths.Insert(0, PchHeaderFile);
						ModuleDirToPchHeaderFile[Module.ModuleDirectory] = PchHeaderFile;
					}
					ModuleDirToForceIncludePaths[Module.ModuleDirectory] = String.Join(";", ForceIncludePaths);
				}
			}
		}

		static string InsertPathVariables(FileReference Location)
		{
			if (Location.IsUnderDirectory(ProjectFileGenerator.PrimaryProjectPath))
			{
				return String.Format("$(SolutionDir){0}", Location.MakeRelativeTo(ProjectFileGenerator.PrimaryProjectPath));
			}
			else
			{
				return Location.FullName;
			}
		}

		WindowsCompiler GetCompilerForIntellisense()
		{
			switch (ProjectFileFormat)
			{
				case VCProjectFileFormat.VisualStudio2022:
					return WindowsCompiler.VisualStudio2022;
				case VCProjectFileFormat.VisualStudio2019:
					return WindowsCompiler.VisualStudio2019;
				default:
					return WindowsCompiler.VisualStudio2019;
			}
		}

		/// <summary>
		/// Gets highest C++ version which is used in this project
		/// </summary>
		/// <returns>C++ standard version</returns>
		public CppStandardVersion GetIntelliSenseCppVersion()
		{
			if (IntelliSenseCppVersion != CppStandardVersion.Default)
			{
				return IntelliSenseCppVersion;
			}

			CppStandardVersion Version = CppStandardVersion.Default;
			foreach (ProjectConfigAndTargetCombination Combination in ProjectConfigAndTargetCombinations!)
			{
				if (Combination.ProjectTarget != null && Combination.ProjectTarget.TargetRules != null && Combination.ProjectTarget.TargetRules.CppStandard > Version)
				{
					Version = Combination.ProjectTarget.TargetRules.CppStandard;
				}
			}

			return Version;
		}
		
		/// <summary>
		/// Gets compiler switch for specifying in AdditionalOptions in .vcxproj file for specific C++ version
		/// </summary>
		private static string GetCppStandardCompileArgument(CppStandardVersion Version)
		{
			switch (Version)
			{
				case CppStandardVersion.Cpp14:
					return "/std:c++14";
				case CppStandardVersion.Cpp17:
					return "/std:c++17";
				case CppStandardVersion.Cpp20:
				case CppStandardVersion.Latest:
					return "/std:c++latest";
				// Will be added when MSVC is feature-complete.
				// https://docs.microsoft.com/en-us/cpp/build/reference/std-specify-language-standard-version?view=msvc-160
				// case CppStandardVersion.Cpp20:
				//	return "/std:c++20";
				default:
					throw new BuildException($"Unsupported C++ standard type set: {Version}");
			}
		}

		HashSet<string>? InvalidConfigPlatformNames;
		List<ProjectConfigAndTargetCombination>? ProjectConfigAndTargetCombinations;

		private void BuildProjectConfigAndTargetCombinations(List<UnrealTargetPlatform> InPlatforms, List<UnrealTargetConfiguration> InConfigurations, PlatformProjectGeneratorCollection PlatformProjectGenerators, ILogger Logger)
		{
			//no need to do this more than once
			if (ProjectConfigAndTargetCombinations == null)
			{
				// Build up a list of platforms and configurations this project will support.  In this list, Unknown simply
				// means that we should use the default "stub" project platform and configuration name.

				// If this is a "stub" project, then only add a single configuration to the project
				ProjectConfigAndTargetCombinations = new List<ProjectConfigAndTargetCombination>();
				if (IsStubProject)
				{
					ProjectConfigAndTargetCombination StubCombination = new ProjectConfigAndTargetCombination(UnrealTargetPlatform.Parse(StubProjectPlatformName), UnrealTargetConfiguration.Unknown, StubProjectPlatformName, StubProjectConfigurationName, null);
					ProjectConfigAndTargetCombinations.Add(StubCombination);
				}
				else
				{
					// Figure out all the desired configurations
					foreach (UnrealTargetConfiguration Configuration in InConfigurations)
					{
						//@todo.Rocket: Put this in a commonly accessible place?
						if (InstalledPlatformInfo.IsValidConfiguration(Configuration, EProjectType.Code) == false)
						{
							continue;
						}
						foreach (UnrealTargetPlatform Platform in InPlatforms)
						{
							if (InstalledPlatformInfo.IsValidPlatform(Platform, EProjectType.Code) == false)
							{
								continue;
							}
							UEBuildPlatform? BuildPlatform;
							if (UEBuildPlatform.TryGetBuildPlatform(Platform, out BuildPlatform) && (BuildPlatform.HasRequiredSDKsInstalled() == SDKStatus.Valid))
							{
								// Now go through all of the target types for this project
								if (ProjectTargets.Count == 0)
								{
									throw new BuildException("Expecting at least one ProjectTarget to be associated with project '{0}' in the TargetProjects list ", ProjectFilePath);
								}

								foreach (ProjectTarget ProjectTarget in ProjectTargets.OfType<ProjectTarget>())
								{
<<<<<<< HEAD
									if (IsValidProjectPlatformAndConfiguration(ProjectTarget, Platform, Configuration))
									{
										string ProjectPlatformName, ProjectConfigurationName;
										MakeProjectPlatformAndConfigurationNames(Platform, Configuration, ProjectTarget.TargetRules!.Type, PlatformProjectGenerators, out ProjectPlatformName, out ProjectConfigurationName);
=======
									if (IsValidProjectPlatformAndConfiguration(ProjectTarget, Platform, Configuration, Logger))
									{
										string ProjectPlatformName, ProjectConfigurationName;
										MakeProjectPlatformAndConfigurationNames(Platform, Configuration, ProjectTarget.TargetRules!.Type, PlatformProjectGenerators, Logger, out ProjectPlatformName, out ProjectConfigurationName);
>>>>>>> d731a049

										ProjectConfigAndTargetCombination Combination = new ProjectConfigAndTargetCombination(Platform, Configuration, ProjectPlatformName, ProjectConfigurationName, ProjectTarget);
										ProjectConfigAndTargetCombinations.Add(Combination);
									}
								}
							}
						}
					}
				}

				// Create a list of platforms for the "invalid" configuration. We always require at least one of these.
				if (ProjectConfigAndTargetCombinations.Count == 0)
				{
					InvalidConfigPlatformNames = new HashSet<string> { DefaultPlatformName };
				}
				else
				{
					InvalidConfigPlatformNames = new HashSet<string>(ProjectConfigAndTargetCombinations.Select(x => x.ProjectPlatformName));
				}
			}
		}


		/// <summary>
		/// If found writes a debug project file to disk
		/// </summary>
		/// <returns>True on success</returns>
		public override List<Tuple<ProjectFile, string>> WriteDebugProjectFiles(List<UnrealTargetPlatform> InPlatforms, List<UnrealTargetConfiguration> InConfigurations, PlatformProjectGeneratorCollection PlatformProjectGenerators, ILogger Logger)
		{
			//string ProjectName = ProjectFilePath.GetFileNameWithoutExtension();

			List<UnrealTargetPlatform> ProjectPlatforms = new List<UnrealTargetPlatform>();
			List<Tuple<ProjectFile, string>> ProjectFiles = new List<Tuple<ProjectFile, string>>();

			BuildProjectConfigAndTargetCombinations(InPlatforms, InConfigurations, PlatformProjectGenerators, Logger);


			foreach (ProjectConfigAndTargetCombination Combination in ProjectConfigAndTargetCombinations!)
			{
				if (Combination.Platform != null && !ProjectPlatforms.Contains(Combination.Platform.Value))
				{
					ProjectPlatforms.Add(Combination.Platform.Value);
				}
			}

			//write out any additional project files
			if (!IsStubProject && ProjectTargets.Any(x => x.TargetRules != null && x.TargetRules.Type != TargetType.Program))
			{
				foreach (UnrealTargetPlatform Platform in ProjectPlatforms)
				{
					PlatformProjectGenerator? ProjGenerator = PlatformProjectGenerators.GetPlatformProjectGenerator(Platform, true);
					if (ProjGenerator != null)
					{
						//write out additional prop file
						ProjGenerator.WriteAdditionalPropFile();

						//write out additional project user files
						ProjGenerator.WriteAdditionalProjUserFile(this);

						//write out additional project files
						Tuple<ProjectFile, string>? DebugProjectInfo = ProjGenerator.WriteAdditionalProjFile(this);
						if (DebugProjectInfo != null)
						{
							ProjectFiles.Add(DebugProjectInfo);
						}
					}
				}
			}

			return ProjectFiles;
		}

		private string[]? FilteredIncludeList = null;
		private string[]? FilteredPathsList = null;

		bool PathIsFilteredOut(DirectoryReference InPath, ref string[]? FilteredList)
		{
			// Turn the filter string into an array, remove whitespace, and normalize any path statements the first time
			// we are asked to check a path.
			if (FilteredList == null)
			{
				IEnumerable<string> CleanPaths = Settings.ExcludedFilePaths.Split(new[] { ';' }, StringSplitOptions.RemoveEmptyEntries)
					.Select(P => P.Trim())
					.Select(P => P.Replace('/', Path.DirectorySeparatorChar));

				FilteredList = CleanPaths.ToArray();
			}

			// The user might have specified Foo, \Foo, Foo\, or \Foo\ as excludes.
			// Directory paths don't contain a trailing slash so add one to the string
			// we'll compare to our list so we can Contains and EndsWith to catch:
			// <Path>\Foo\Dir
			// <Path>\Foo
			string PathWithSeparator = InPath.FullName + Path.DirectorySeparatorChar;

			if (FilteredList.Length > 0)
			{
				foreach (string Entry in FilteredList)
				{
					if (PathWithSeparator.Contains(Entry, StringComparison.OrdinalIgnoreCase)
						|| PathWithSeparator.EndsWith(Entry, StringComparison.OrdinalIgnoreCase))
					{
						return true;
					}
				}
			}

			return false;
		}

		bool IncludePathIsFilteredOut(DirectoryReference IncludePath)
		{
			return PathIsFilteredOut(IncludePath, ref FilteredIncludeList);
		}

		bool FilePathIsFilteredOut(DirectoryReference InPath)
		{
			return PathIsFilteredOut(InPath, ref FilteredPathsList);
		}

		bool TryGetBuildEnvironment(DirectoryReference BaseDir, [NotNullWhen(true)] out BuildEnvironment? OutBuildEnvironment)
		{
			for (DirectoryReference? CurrentDir = BaseDir; CurrentDir != null; CurrentDir = CurrentDir.ParentDirectory)
			{
				BuildEnvironment? BuildEnvironment;
				if (BaseDirToBuildEnvironment.TryGetValue(CurrentDir, out BuildEnvironment))
				{
					OutBuildEnvironment = BuildEnvironment;
					return true;
				}
			}

			OutBuildEnvironment = null;
			return false;
		}

		/// <summary>
		/// Append a list of include paths to a property list
		/// </summary>
		/// <param name="Builder">String builder for the property value</param>
		/// <param name="Collection">Collection of include paths</param>
		/// <param name="IgnorePaths">Set of paths to ignore</param>
		void AppendIncludePaths(StringBuilder Builder, IncludePathsCollection Collection, HashSet<DirectoryReference> IgnorePaths)
		{
			foreach (DirectoryReference IncludePath in Collection.AbsolutePaths)
			{
				if (!IgnorePaths.Contains(IncludePath) && !IncludePathIsFilteredOut(IncludePath))
				{
					Builder.Append(NormalizeProjectPath(IncludePath.FullName));
					Builder.Append(';');
				}
			}
		}

		/// Implements Project interface
		public override bool WriteProjectFile(List<UnrealTargetPlatform> InPlatforms, List<UnrealTargetConfiguration> InConfigurations, PlatformProjectGeneratorCollection PlatformProjectGenerators, ILogger Logger)
		{
			string ProjectName = ProjectFilePath.GetFileNameWithoutExtension();

			bool bSuccess = true;

			// Merge as many include paths as possible into the shared list
			HashSet<DirectoryReference> SharedIncludeSearchPathsSet = new HashSet<DirectoryReference>();

			// Build up the new include search path string
			StringBuilder SharedIncludeSearchPaths = new StringBuilder();
			{
				// Find out how many source files there are in each directory
				Dictionary<DirectoryReference, int> SourceDirToCount = new Dictionary<DirectoryReference, int>();
				foreach (SourceFile SourceFile in SourceFiles)
				{
					if (SourceFile.Reference.HasExtension(".cpp"))
					{
						DirectoryReference SourceDir = SourceFile.Reference.Directory;

						int Count;
						SourceDirToCount.TryGetValue(SourceDir, out Count);
						SourceDirToCount[SourceDir] = Count + 1;
					}
				}

				// Figure out the most common include paths
				Dictionary<DirectoryReference, int> IncludePathToCount = new Dictionary<DirectoryReference, int>();
				foreach (KeyValuePair<DirectoryReference, int> Pair in SourceDirToCount)
				{
					for (DirectoryReference? CurrentDir = Pair.Key; CurrentDir != null; CurrentDir = CurrentDir.ParentDirectory)
					{
						BuildEnvironment? BuildEnvironment;
						if (BaseDirToBuildEnvironment.TryGetValue(CurrentDir, out BuildEnvironment))
						{
							foreach (DirectoryReference IncludePath in BuildEnvironment.UserIncludePaths.AbsolutePaths)
							{
								int Count;
								IncludePathToCount.TryGetValue(IncludePath, out Count);
								IncludePathToCount[IncludePath] = Count + Pair.Value;
							}
							break;
						}
					}
				}

				// Append the most common include paths to the search list.
				if (Settings.MaxSharedIncludePaths > 0)
				{
					foreach (DirectoryReference IncludePath in IncludePathToCount.OrderByDescending(x => x.Value).Select(x => x.Key))
					{
						string RelativePath = NormalizeProjectPath(IncludePath);
						if (SharedIncludeSearchPaths.Length + RelativePath.Length >= Settings.MaxSharedIncludePaths)
						{
							break;
						}

						if (!IncludePathIsFilteredOut(IncludePath))
						{
							SharedIncludeSearchPathsSet.Add(IncludePath);
							SharedIncludeSearchPaths.AppendFormat("{0};", RelativePath);
						}
					}
				}

				// Add all the default system include paths
				if (OperatingSystem.IsWindows())
				{
					if (InPlatforms.Contains(UnrealTargetPlatform.Win64))
					{
						SharedIncludeSearchPaths.Append(VCToolChain.GetVCIncludePaths(UnrealTargetPlatform.Win64, GetCompilerForIntellisense(), null, Logger) + ";");
					}
				}
				else
				{
<<<<<<< HEAD
					SharedIncludeSearchPaths.Append(VCToolChain.GetVCIncludePaths(UnrealTargetPlatform.HoloLens, GetCompilerForIntellisense(), null) + ";");
=======
					Logger.LogInformation("Unable to compute VC include paths on non-Windows host");
>>>>>>> d731a049
				}
			}

			StringBuilder VCPreprocessorDefinitions = new StringBuilder();
			foreach (string CurDef in IntelliSensePreprocessorDefinitions)
			{
				if (VCPreprocessorDefinitions.Length > 0)
				{
					VCPreprocessorDefinitions.Append(';');
				}
				VCPreprocessorDefinitions.Append(CurDef);
			}

			// Setup VC project file content
			StringBuilder VCProjectFileContent = new StringBuilder();
			StringBuilder VCFiltersFileContent = new StringBuilder();
			StringBuilder VCUserFileContent = new StringBuilder();

			// Visual Studio doesn't require a *.vcxproj.filters file to even exist alongside the project unless
			// it actually has something of substance in it.  We'll avoid saving it out unless we need to.
			bool FiltersFileIsNeeded = false;

			// Project file header
			VCProjectFileContent.AppendLine("<?xml version=\"1.0\" encoding=\"utf-8\"?>");
			VCProjectFileContent.AppendLine("<Project DefaultTargets=\"Build\" ToolsVersion=\"{0}\" xmlns=\"http://schemas.microsoft.com/developer/msbuild/2003\">", VCProjectFileGenerator.GetProjectFileToolVersionString(ProjectFileFormat));

			bool bGenerateUserFileContent = PlatformProjectGenerators.PlatformRequiresVSUserFileGeneration(InPlatforms, InConfigurations);
			if (bGenerateUserFileContent)
			{
				VCUserFileContent.AppendLine("<?xml version=\"1.0\" encoding=\"utf-8\"?>");
				VCUserFileContent.AppendLine("<Project ToolsVersion=\"{0}\" xmlns=\"http://schemas.microsoft.com/developer/msbuild/2003\">", VCProjectFileGenerator.GetProjectFileToolVersionString(ProjectFileFormat));
			}

			BuildProjectConfigAndTargetCombinations(InPlatforms, InConfigurations, PlatformProjectGenerators, Logger);

			VCProjectFileContent.AppendLine("  <ItemGroup Label=\"ProjectConfigurations\">");

			// Make a list of the platforms and configs as project-format names
			List<UnrealTargetPlatform> ProjectPlatforms = new List<UnrealTargetPlatform>();
			List<Tuple<string, UnrealTargetPlatform>> ProjectPlatformNameAndPlatforms = new List<Tuple<string, UnrealTargetPlatform>>();    // ProjectPlatformName, Platform
			List<Tuple<string, UnrealTargetConfiguration>> ProjectConfigurationNameAndConfigurations = new List<Tuple<string, UnrealTargetConfiguration>>();    // ProjectConfigurationName, Configuration
			foreach (ProjectConfigAndTargetCombination Combination in ProjectConfigAndTargetCombinations!)
			{
				if (Combination.Platform == null)
				{
					continue;
				}
<<<<<<< HEAD
				if (Combination.ProjectTarget != null && !IsValidProjectPlatformAndConfiguration(Combination.ProjectTarget, (UnrealTargetPlatform)Combination.Platform, Combination.Configuration))
=======
				if (Combination.ProjectTarget != null && !IsValidProjectPlatformAndConfiguration(Combination.ProjectTarget, (UnrealTargetPlatform)Combination.Platform, Combination.Configuration, Logger))
>>>>>>> d731a049
				{
					continue;
				}
				if (!ProjectPlatforms.Contains(Combination.Platform.Value))
				{
					ProjectPlatforms.Add(Combination.Platform.Value);
				}
				if (!ProjectPlatformNameAndPlatforms.Any(ProjectPlatformNameAndPlatformTuple => ProjectPlatformNameAndPlatformTuple.Item1 == Combination.ProjectPlatformName))
				{
					ProjectPlatformNameAndPlatforms.Add(Tuple.Create(Combination.ProjectPlatformName, Combination.Platform.Value));
				}
				if (!ProjectConfigurationNameAndConfigurations.Any(ProjectConfigurationNameAndConfigurationTuple => ProjectConfigurationNameAndConfigurationTuple.Item1 == Combination.ProjectConfigurationName))
				{
					ProjectConfigurationNameAndConfigurations.Add(Tuple.Create(Combination.ProjectConfigurationName, Combination.Configuration));
				}
			}

			// Add the "invalid" configuration for each platform. We use this when the solution configuration does not match any project configuration.
			foreach (string InvalidConfigPlatformName in InvalidConfigPlatformNames!)
			{
				VCProjectFileContent.AppendLine("    <ProjectConfiguration Include=\"Invalid|{0}\">", InvalidConfigPlatformName);
				VCProjectFileContent.AppendLine("      <Configuration>Invalid</Configuration>");
				VCProjectFileContent.AppendLine("      <Platform>{0}</Platform>", InvalidConfigPlatformName);
				VCProjectFileContent.AppendLine("    </ProjectConfiguration>");
			}

			// Output ALL the project's config-platform permutations (project files MUST do this)
			foreach (Tuple<string, UnrealTargetConfiguration> ConfigurationTuple in ProjectConfigurationNameAndConfigurations)
			{
				string ProjectConfigurationName = ConfigurationTuple.Item1;
				foreach (Tuple<string, UnrealTargetPlatform> PlatformTuple in ProjectPlatformNameAndPlatforms)
				{
					string ProjectPlatformName = PlatformTuple.Item1;
					VCProjectFileContent.AppendLine("    <ProjectConfiguration Include=\"{0}|{1}\">", ProjectConfigurationName, ProjectPlatformName);
					VCProjectFileContent.AppendLine("      <Configuration>{0}</Configuration>", ProjectConfigurationName);
					VCProjectFileContent.AppendLine("      <Platform>{0}</Platform>", ProjectPlatformName);
					VCProjectFileContent.AppendLine("    </ProjectConfiguration>");
				}
			}

			VCProjectFileContent.AppendLine("  </ItemGroup>");

			VCFiltersFileContent.AppendLine("<?xml version=\"1.0\" encoding=\"utf-8\"?>");
			VCFiltersFileContent.AppendLine("<Project ToolsVersion=\"{0}\" xmlns=\"http://schemas.microsoft.com/developer/msbuild/2003\">", VCProjectFileGenerator.GetProjectFileToolVersionString(ProjectFileFormat));

			// Platform specific PropertyGroups, etc.
			if (!IsStubProject)
			{
				foreach (UnrealTargetPlatform Platform in ProjectPlatforms)
				{
					PlatformProjectGenerator? ProjGenerator = PlatformProjectGenerators.GetPlatformProjectGenerator(Platform, true);
					if (ProjGenerator != null && ProjGenerator.HasVisualStudioSupport(Platform, UnrealTargetConfiguration.Development, ProjectFileFormat))
					{
						ProjGenerator.GetAdditionalVisualStudioPropertyGroups(Platform, ProjectFileFormat, VCProjectFileContent);
					}
				}
			}

			// Project globals (project GUID, project type, SCC bindings, etc)
			{
				VCProjectFileContent.AppendLine("  <PropertyGroup Label=\"Globals\">");
				VCProjectFileContent.AppendLine("    <ProjectGuid>{0}</ProjectGuid>", ProjectGUID.ToString("B").ToUpperInvariant());
				VCProjectFileContent.AppendLine("    <Keyword>MakeFileProj</Keyword>");
				VCProjectFileContent.AppendLine("    <RootNamespace>{0}</RootNamespace>", ProjectName);
				VCProjectFileGenerator.AppendPlatformToolsetProperty(VCProjectFileContent, ProjectFileFormat);
				VCProjectFileContent.AppendLine("    <MinimumVisualStudioVersion>{0}</MinimumVisualStudioVersion>", VCProjectFileGenerator.GetProjectFileToolVersionString(ProjectFileFormat));
				VCProjectFileContent.AppendLine("    <VCProjectVersion>{0}</VCProjectVersion>", VCProjectFileGenerator.GetProjectFileToolVersionString(ProjectFileFormat));
				VCProjectFileContent.AppendLine("    <NMakeUseOemCodePage>true</NMakeUseOemCodePage>"); // Fixes mojibake with non-Latin character sets (UE-102825)
				VCProjectFileContent.AppendLine("    <TargetRuntime>Native</TargetRuntime>");
				VCProjectFileContent.AppendLine("  </PropertyGroup>");
			}

			// look for additional import lines for all platforms for non stub projects
			if (!IsStubProject)
			{
				foreach (UnrealTargetPlatform Platform in ProjectPlatforms)
				{
					PlatformProjectGenerator? ProjGenerator = PlatformProjectGenerators.GetPlatformProjectGenerator(Platform, true);
					if (ProjGenerator != null && ProjGenerator.HasVisualStudioSupport(Platform, UnrealTargetConfiguration.Development, ProjectFileFormat))
					{
						ProjGenerator.GetVisualStudioGlobalProperties(Platform, VCProjectFileContent);
					}
				}
			}

			// Write each project configuration PreDefaultProps section
			foreach (Tuple<string, UnrealTargetConfiguration> ConfigurationTuple in ProjectConfigurationNameAndConfigurations)
			{
				string ProjectConfigurationName = ConfigurationTuple.Item1;
				UnrealTargetConfiguration TargetConfiguration = ConfigurationTuple.Item2;
				foreach (Tuple<string, UnrealTargetPlatform> PlatformTuple in ProjectPlatformNameAndPlatforms)
				{
					string ProjectPlatformName = PlatformTuple.Item1;
					UnrealTargetPlatform TargetPlatform = PlatformTuple.Item2;
					WritePreDefaultPropsConfiguration(TargetPlatform, TargetConfiguration, ProjectPlatformName, ProjectConfigurationName, PlatformProjectGenerators, VCProjectFileContent);
				}
			}

			VCProjectFileContent.AppendLine("  <Import Project=\"$(VCTargetsPath)\\Microsoft.Cpp.Default.props\" />");

			// Write the invalid configuration data
			foreach (string InvalidConfigPlatformName in InvalidConfigPlatformNames)
			{
				VCProjectFileContent.AppendLine("  <PropertyGroup Condition=\"'$(Configuration)|$(Platform)'=='Invalid|{0}'\" Label=\"Configuration\">", InvalidConfigPlatformName);
				VCProjectFileContent.AppendLine("    <ConfigurationType>Makefile</ConfigurationType>");
				VCProjectFileContent.AppendLine("  </PropertyGroup>");
			}

			// Write each project configuration PreDefaultProps section
			foreach (Tuple<string, UnrealTargetConfiguration> ConfigurationTuple in ProjectConfigurationNameAndConfigurations)
			{
				string ProjectConfigurationName = ConfigurationTuple.Item1;
				UnrealTargetConfiguration TargetConfiguration = ConfigurationTuple.Item2;
				foreach (Tuple<string, UnrealTargetPlatform> PlatformTuple in ProjectPlatformNameAndPlatforms)
				{
					string ProjectPlatformName = PlatformTuple.Item1;
					UnrealTargetPlatform TargetPlatform = PlatformTuple.Item2;
					WritePostDefaultPropsConfiguration(TargetPlatform, TargetConfiguration, ProjectPlatformName, ProjectConfigurationName, PlatformProjectGenerators, VCProjectFileContent, Logger);
				}
			}

			VCProjectFileContent.AppendLine("  <Import Project=\"$(VCTargetsPath)\\Microsoft.Cpp.props\" />");
			VCProjectFileContent.AppendLine("  <ImportGroup Label=\"ExtensionSettings\" />");
			VCProjectFileContent.AppendLine("  <PropertyGroup Label=\"UserMacros\" />");

			// Write the invalid configuration
			foreach (string InvalidConfigPlatformName in InvalidConfigPlatformNames)
			{
				const string InvalidMessage = "echo The selected platform/configuration is not valid for this target.";

				string ProjectRelativeUnusedDirectory = NormalizeProjectPath(DirectoryReference.Combine(Unreal.EngineDirectory, "Intermediate", "Build", "Unused"));

				VCProjectFileContent.AppendLine("  <PropertyGroup Condition=\"'$(Configuration)|$(Platform)'=='Invalid|{0}'\">", InvalidConfigPlatformName);
				VCProjectFileContent.AppendLine("    <NMakeBuildCommandLine>{0}</NMakeBuildCommandLine>", InvalidMessage);
				VCProjectFileContent.AppendLine("    <NMakeReBuildCommandLine>{0}</NMakeReBuildCommandLine>", InvalidMessage);
				VCProjectFileContent.AppendLine("    <NMakeCleanCommandLine>{0}</NMakeCleanCommandLine>", InvalidMessage);
				VCProjectFileContent.AppendLine("    <NMakeOutput>Invalid Output</NMakeOutput>", InvalidMessage);
				VCProjectFileContent.AppendLine("    <OutDir>{0}{1}</OutDir>", ProjectRelativeUnusedDirectory, Path.DirectorySeparatorChar);
				VCProjectFileContent.AppendLine("    <IntDir>{0}{1}</IntDir>", ProjectRelativeUnusedDirectory, Path.DirectorySeparatorChar);
				VCProjectFileContent.AppendLine("  </PropertyGroup>");
			}

			// Write each project configuration
			foreach (ProjectConfigAndTargetCombination Combination in ProjectConfigAndTargetCombinations)
			{
				WriteConfiguration(ProjectName, Combination, VCProjectFileContent, PlatformProjectGenerators, bGenerateUserFileContent ? VCUserFileContent : null, Logger);
			}

			// Write IntelliSense info
			{
				// @todo projectfiles: Currently we are storing defines/include paths for ALL configurations rather than using ConditionString and storing
				//      this data uniquely for each target configuration.  IntelliSense may behave better if we did that, but it will result in a LOT more
				//      data being stored into the project file, and might make the IDE perform worse when switching configurations!
				VCProjectFileContent.AppendLine("  <PropertyGroup>");
				VCProjectFileContent.AppendLine("    <NMakePreprocessorDefinitions>$(NMakePreprocessorDefinitions){0}</NMakePreprocessorDefinitions>", (VCPreprocessorDefinitions.Length > 0 ? (";" + VCPreprocessorDefinitions) : ""));
				// NOTE: Setting the IncludePath property rather than NMakeIncludeSearchPath results in significantly less
				// memory usage, because NMakeIncludeSearchPath metadata is duplicated to each output item. Functionality should be identical for
				// intellisense results.
				VCProjectFileContent.AppendLine("    <IncludePath>$(IncludePath){0}</IncludePath>", (SharedIncludeSearchPaths.Length > 0 ? (";" + SharedIncludeSearchPaths) : ""));
				VCProjectFileContent.AppendLine("    <NMakeForcedIncludes>$(NMakeForcedIncludes)</NMakeForcedIncludes>");
				VCProjectFileContent.AppendLine("    <NMakeAssemblySearchPath>$(NMakeAssemblySearchPath)</NMakeAssemblySearchPath>");
				VCProjectFileContent.AppendLine("    <AdditionalOptions>{0}</AdditionalOptions>",
					GetCppStandardCompileArgument(GetIntelliSenseCppVersion()));
				VCProjectFileContent.AppendLine("  </PropertyGroup>");
			}

			// Source folders and files
			{
				List<AliasedFile> LocalAliasedFiles = new List<AliasedFile>(AliasedFiles);

				foreach (SourceFile CurFile in SourceFiles)
				{
					// We want all source file and directory paths in the project files to be relative to the project file's
					// location on the disk.  Convert the path to be relative to the project file directory
					string ProjectRelativeSourceFile = CurFile.Reference.MakeRelativeTo(ProjectFilePath.Directory);

					// By default, files will appear relative to the project file in the solution.  This is kind of the normal Visual
					// Studio way to do things, but because our generated project files are emitted to intermediate folders, if we always
					// did this it would yield really ugly paths int he solution explorer
					string FilterRelativeSourceDirectory;
					if (CurFile.BaseFolder == null)
					{
						FilterRelativeSourceDirectory = ProjectRelativeSourceFile;
					}
					else
					{
						FilterRelativeSourceDirectory = CurFile.Reference.MakeRelativeTo(CurFile.BaseFolder);
					}

					// Manually remove the filename for the filter. We run through this code path a lot, so just do it manually.
					int LastSeparatorIdx = FilterRelativeSourceDirectory.LastIndexOf(Path.DirectorySeparatorChar);
					if (LastSeparatorIdx == -1)
					{
						FilterRelativeSourceDirectory = "";
					}
					else
					{
						FilterRelativeSourceDirectory = FilterRelativeSourceDirectory.Substring(0, LastSeparatorIdx);
					}

					LocalAliasedFiles.Add(new AliasedFile(CurFile.Reference, ProjectRelativeSourceFile, FilterRelativeSourceDirectory));
				}

				VCFiltersFileContent.AppendLine("  <ItemGroup>");

				VCProjectFileContent.AppendLine("  <ItemGroup>");

				// Add all file directories to the filters file as solution filters
				HashSet<string> FilterDirectories = new HashSet<string>();
				//UEBuildPlatform BuildPlatform = UEBuildPlatform.GetBuildPlatform(BuildHostPlatform.Current.Platform);

				Dictionary<DirectoryReference, string> DirectoryToIncludeSearchPaths = new Dictionary<DirectoryReference, string>();
				Dictionary<DirectoryReference, string> DirectoryToForceIncludePaths = new Dictionary<DirectoryReference, string>();
				Dictionary<DirectoryReference, string?> DirectoryToPchFile = new Dictionary<DirectoryReference, string?>();
				foreach (AliasedFile AliasedFile in LocalAliasedFiles)
				{
					// No need to add the root directory relative to the project (it would just be an empty string!)
					if (!String.IsNullOrWhiteSpace(AliasedFile.ProjectPath))
					{
						FiltersFileIsNeeded = EnsureFilterPathExists(AliasedFile.ProjectPath, VCFiltersFileContent, FilterDirectories);
					}

					// get the filetype as represented to Visual Studio
					string VCFileType = GetVCFileType(AliasedFile.FileSystemPath);

					// if the filetype is an include and its path is filtered out, skip it entirely (should we do this for any type of
					// file? Possibly, but not today due to potential fallout)
					if (VCFileType == "ClInclude" && IncludePathIsFilteredOut(new DirectoryReference(AliasedFile.FileSystemPath)))
					{
						continue;
					}

					// Allow filtering of any type of file
					if (FilePathIsFilteredOut(new DirectoryReference(AliasedFile.FileSystemPath)))
					{
						continue;
					}

					if (VCFileType != "ClCompile")
					{
						VCProjectFileContent.AppendLine("    <{0} Include=\"{1}\"/>", VCFileType, EscapeFileName(AliasedFile.FileSystemPath));
					}
					else
					{
						DirectoryReference Directory = AliasedFile.Location.Directory;

						// Find the force-included headers
						string? ForceIncludePaths;
						if (!DirectoryToForceIncludePaths.TryGetValue(Directory, out ForceIncludePaths))
						{
							for (DirectoryReference? ParentDir = Directory; ParentDir != null; ParentDir = ParentDir.ParentDirectory)
							{
								if (ModuleDirToForceIncludePaths.TryGetValue(ParentDir, out ForceIncludePaths))
								{
									break;
								}
							}

							// filter here. It's a little more graceful to do it where this info is built but easier to follow if we filter 
							// things our right before they're written.
							if (!string.IsNullOrEmpty(ForceIncludePaths))
							{
								IEnumerable<string> PathList = ForceIncludePaths.Split(new[] { ';' }, StringSplitOptions.RemoveEmptyEntries);
								ForceIncludePaths = string.Join(";", PathList.Where(P => !IncludePathIsFilteredOut(new DirectoryReference(P))));
							}

							ForceIncludePaths ??= String.Empty;

							DirectoryToForceIncludePaths[Directory] = ForceIncludePaths;
						}

						// Find the PCH file
						string? PchHeaderFile;
						if (!DirectoryToPchFile.TryGetValue(Directory, out PchHeaderFile))
						{
							for (DirectoryReference? ParentDir = Directory; ParentDir != null; ParentDir = ParentDir.ParentDirectory)
							{
								if (ModuleDirToPchHeaderFile.TryGetValue(ParentDir, out PchHeaderFile))
								{
									break;
								}
							}
							DirectoryToPchFile[Directory] = PchHeaderFile;
						}

						// Find the include search paths
						VCProjectFileContent.AppendLine("    <{0} Include=\"{1}\">", VCFileType, EscapeFileName(AliasedFile.FileSystemPath));
						if (TryGetBuildEnvironment(Directory, out BuildEnvironment? BuildEnvironment))
						{
							string? IncludeSearchPaths = String.Empty;
							if (!DirectoryToIncludeSearchPaths.TryGetValue(Directory, out IncludeSearchPaths))
							{
								StringBuilder Builder = new StringBuilder();
								AppendIncludePaths(Builder, BuildEnvironment.UserIncludePaths, SharedIncludeSearchPathsSet);
								AppendIncludePaths(Builder, BuildEnvironment.SystemIncludePaths, SharedIncludeSearchPathsSet);
								IncludeSearchPaths = Builder.ToString();

								DirectoryToIncludeSearchPaths.Add(Directory, IncludeSearchPaths);
							}
							VCProjectFileContent.AppendLine("      <AdditionalIncludeDirectories>$(NMakeIncludeSearchPath);{0}</AdditionalIncludeDirectories>", IncludeSearchPaths);
							VCProjectFileContent.AppendLine("      <ForcedIncludeFiles>{0}</ForcedIncludeFiles>", ForceIncludePaths);
							if (PchHeaderFile != null && ProjectFileFormat >= VCProjectFileFormat.VisualStudio2022)
							{
								VCProjectFileContent.AppendLine("      <AdditionalOptions>$(AdditionalOptions) /Yu\"{0}\"</AdditionalOptions>",
									PchHeaderFile);
							}
						}
						VCProjectFileContent.AppendLine("    </{0}>", VCFileType);
					}

					if (!String.IsNullOrWhiteSpace(AliasedFile.ProjectPath))
					{
						VCFiltersFileContent.AppendLine("    <{0} Include=\"{1}\">", VCFileType, EscapeFileName(AliasedFile.FileSystemPath));
						VCFiltersFileContent.AppendLine("      <Filter>{0}</Filter>", Utils.CleanDirectorySeparators(EscapeFileName(AliasedFile.ProjectPath)));
						VCFiltersFileContent.AppendLine("    </{0}>", VCFileType);

						FiltersFileIsNeeded = true;
					}
					else
					{
						// No need to specify the root directory relative to the project (it would just be an empty string!)
						VCFiltersFileContent.AppendLine("    <{0} Include=\"{1}\" />", VCFileType, EscapeFileName(AliasedFile.FileSystemPath));
					}
				}

				VCProjectFileContent.AppendLine("  </ItemGroup>");

				VCFiltersFileContent.AppendLine("  </ItemGroup>");
			}

			// For Installed engine builds, include engine source in the source search paths if it exists. We never build it locally, so the debugger can't find it.
			if (Unreal.IsEngineInstalled() && !IsStubProject)
			{
				VCProjectFileContent.AppendLine("  <PropertyGroup>");
				VCProjectFileContent.Append("    <SourcePath>");
				foreach (string DirectoryName in Directory.EnumerateDirectories(Unreal.EngineSourceDirectory.FullName, "*", SearchOption.AllDirectories))
				{
					if (Directory.EnumerateFiles(DirectoryName, "*.cpp").Any())
					{
						VCProjectFileContent.Append(DirectoryName);
						VCProjectFileContent.Append(";");
					}
				}
				VCProjectFileContent.AppendLine("</SourcePath>");
				VCProjectFileContent.AppendLine("  </PropertyGroup>");
			}

			string OutputManifestString = "";
			if (!IsStubProject)
			{
				foreach (UnrealTargetPlatform Platform in ProjectPlatforms)
				{
					PlatformProjectGenerator? ProjGenerator = PlatformProjectGenerators.GetPlatformProjectGenerator(Platform, true);
					if (ProjGenerator != null && ProjGenerator.HasVisualStudioSupport(Platform, UnrealTargetConfiguration.Development, ProjectFileFormat))
					{
						// @todo projectfiles: Serious hacks here because we are trying to emit one-time platform-specific sections that need information
						//    about a target type, but the project file may contain many types of targets!  Some of this logic will need to move into
						//    the per-target configuration writing code.
						TargetType HackTargetType = TargetType.Game;
						FileReference? HackTargetFilePath = null;
						foreach (ProjectConfigAndTargetCombination Combination in ProjectConfigAndTargetCombinations)
						{
							if (Combination.Platform == Platform &&
								Combination.ProjectTarget!.TargetRules != null &&
								Combination.ProjectTarget.TargetRules.Type == HackTargetType)
							{
								HackTargetFilePath = Combination.ProjectTarget.TargetFilePath;// ProjectConfigAndTargetCombinations[0].ProjectTarget.TargetFilePath;
								break;
							}
						}

						if (HackTargetFilePath != null)
						{
							OutputManifestString += ProjGenerator.GetVisualStudioOutputManifestSection(Platform, HackTargetType, HackTargetFilePath, ProjectFilePath, ProjectFileFormat);
						}
					}
				}
			}

			VCProjectFileContent.Append(OutputManifestString); // output manifest must come before the Cpp.targets file.
			VCProjectFileContent.AppendLine("  <ItemDefinitionGroup>");
			VCProjectFileContent.AppendLine("  </ItemDefinitionGroup>");
			VCProjectFileContent.AppendLine("  <Import Project=\"$(VCTargetsPath)\\Microsoft.Cpp.targets\" />");
			// Make sure CleanDependsOn is defined empty so the CppClean task isn't run when cleaning targets (use makefile instead)
			VCProjectFileContent.AppendLine("  <PropertyGroup>");
			VCProjectFileContent.AppendLine("    <CleanDependsOn> $(CleanDependsOn); </CleanDependsOn>");
			VCProjectFileContent.AppendLine("    <CppCleanDependsOn></CppCleanDependsOn>");
			VCProjectFileContent.AppendLine("  </PropertyGroup>");

			FileReference[] VSTestRunSettingsFiles = ProjectTargets.Select(Target => Target.TargetRules?.VSTestRunSettingsFile)
				.Where(File => File != null).Select(File => File!).Distinct().ToArray();
			if (VSTestRunSettingsFiles.Length == 1)
			{
				string RunSettingsRelativePath = VSTestRunSettingsFiles[0].MakeRelativeTo(ProjectFilePath.Directory);
				VCProjectFileContent.AppendLine("  <PropertyGroup>");
				VCProjectFileContent.AppendLine($"    <RunSettingsFilePath>$(ProjectDir){RunSettingsRelativePath}</RunSettingsFilePath>");
				VCProjectFileContent.AppendLine("  </PropertyGroup>");
			}
			else if (VSTestRunSettingsFiles.Length > 1)
			{
				string Files = String.Join(", ", VSTestRunSettingsFiles.Select(File => File!.FullName));
				Logger.LogWarning("Inconsistent VSTest run settings files for project '{ProjectFilePath}': {Files}", ProjectFilePath, Files);
			}

			if (!IsStubProject)
			{
				foreach (UnrealTargetPlatform Platform in ProjectPlatforms)
				{
					PlatformProjectGenerator? ProjGenerator = PlatformProjectGenerators.GetPlatformProjectGenerator(Platform, true);
					if (ProjGenerator != null && ProjGenerator.HasVisualStudioSupport(Platform, UnrealTargetConfiguration.Development, ProjectFileFormat))
					{
						ProjGenerator.GetVisualStudioTargetOverrides(Platform, ProjectFileFormat, VCProjectFileContent);
					}
				}
			}
			VCProjectFileContent.AppendLine("  <ImportGroup Label=\"ExtensionTargets\">");
			VCProjectFileContent.AppendLine("  </ImportGroup>");
			VCProjectFileContent.AppendLine("</Project>");

			VCFiltersFileContent.AppendLine("</Project>");

			if (bGenerateUserFileContent)
			{
				VCUserFileContent.AppendLine("</Project>");
			}

			// Save the project file
			if (bSuccess)
			{
				bSuccess = ProjectFileGenerator.WriteFileIfChanged(ProjectFilePath.FullName, VCProjectFileContent.ToString(), Logger);
			}


			// Save the filters file
			if (bSuccess)
			{
				// Create a path to the project file's filters file
				string VCFiltersFilePath = ProjectFilePath.FullName + ".filters";
				if (FiltersFileIsNeeded)
				{
					bSuccess = ProjectFileGenerator.WriteFileIfChanged(VCFiltersFilePath, VCFiltersFileContent.ToString(), Logger);
				}
				else
				{
					Logger.LogDebug("Deleting Visual C++ filters file which is no longer needed: {File}", VCFiltersFilePath);

					// Delete the filters file, if one exists.  We no longer need it
					try
					{
						File.Delete(VCFiltersFilePath);
					}
					catch (Exception)
					{
						Logger.LogInformation("Error deleting filters file (file may not be writable): {File}", VCFiltersFilePath);
					}
				}
			}

			// Save the user file, if required
			if (VCUserFileContent.Length > 0)
			{
				// Create a path to the project file's user file
				string VCUserFilePath = ProjectFilePath.FullName + ".user";
				// Never overwrite the existing user path as it will cause them to lose their settings
				if (File.Exists(VCUserFilePath) == false)
				{
					bSuccess = ProjectFileGenerator.WriteFileIfChanged(VCUserFilePath, VCUserFileContent.ToString(), Logger);
				}
			}

			return bSuccess;
		}

		private static bool EnsureFilterPathExists(string FilterRelativeSourceDirectory, StringBuilder VCFiltersFileContent, HashSet<string> FilterDirectories)
		{
			// We only want each directory to appear once in the filters file
			string PathRemaining = Utils.CleanDirectorySeparators(FilterRelativeSourceDirectory);
			bool FiltersFileIsNeeded = false;
			if (!FilterDirectories.Contains(PathRemaining))
			{
				// Make sure all subdirectories leading up to this directory each have their own filter, too!
				List<string> AllDirectoriesInPath = new List<string>();
				string PathSoFar = "";
				for (; ; )
				{
					if (PathRemaining.Length > 0)
					{
						int SlashIndex = PathRemaining.IndexOf(Path.DirectorySeparatorChar);
						string SplitDirectory;
						if (SlashIndex != -1)
						{
							SplitDirectory = PathRemaining.Substring(0, SlashIndex);
							PathRemaining = PathRemaining.Substring(SplitDirectory.Length + 1);
						}
						else
						{
							SplitDirectory = PathRemaining;
							PathRemaining = "";
						}
						if (!String.IsNullOrEmpty(PathSoFar))
						{
							PathSoFar += Path.DirectorySeparatorChar;
						}
						PathSoFar += SplitDirectory;

						AllDirectoriesInPath.Add(PathSoFar);
					}
					else
					{
						break;
					}
				}

				foreach (string LeadingDirectory in AllDirectoriesInPath)
				{
					if (!FilterDirectories.Contains(LeadingDirectory))
					{
						FilterDirectories.Add(LeadingDirectory);

						// Generate a unique stable GUID for this folder by hashing the LeadingDirectory string
						// NOTE: When saving generated project files, we ignore differences in GUIDs if every other part of the file
						//       matches identically with the pre-existing file
						string FilterGUID = VCProjectFileGenerator.MakeMd5Guid(LeadingDirectory).ToString("B").ToUpperInvariant();

						VCFiltersFileContent.AppendLine("    <Filter Include=\"{0}\">", EscapeFileName(LeadingDirectory));
						VCFiltersFileContent.AppendLine("      <UniqueIdentifier>{0}</UniqueIdentifier>", FilterGUID);
						VCFiltersFileContent.AppendLine("    </Filter>");

						FiltersFileIsNeeded = true;
					}
				}
			}

			return FiltersFileIsNeeded;
		}

		/// <summary>
		/// Returns the VCFileType element name based on the file path.
		/// </summary>
		/// <param name="Path">The path of the file to return type for.</param>
		/// <returns>Name of the element in MSBuild project file for this file.</returns>
		private string GetVCFileType(string Path)
		{
			// What type of file is this?
			if (Path.EndsWith(".h", StringComparison.InvariantCultureIgnoreCase) ||
				Path.EndsWith(".inl", StringComparison.InvariantCultureIgnoreCase))
			{
				return "ClInclude";
			}
			else if (Path.EndsWith(".cpp", StringComparison.InvariantCultureIgnoreCase))
			{
				return "ClCompile";
			}
			else if (Path.EndsWith(".rc", StringComparison.InvariantCultureIgnoreCase))
			{
				return "ResourceCompile";
			}
			else if (Path.EndsWith(".manifest", StringComparison.InvariantCultureIgnoreCase))
			{
				return "Manifest";
			}
			else
			{
				return "None";
			}
		}

		// Anonymous function that writes pre-Default.props configuration data
		private void WritePreDefaultPropsConfiguration(UnrealTargetPlatform TargetPlatform, UnrealTargetConfiguration TargetConfiguration, string ProjectPlatformName, string ProjectConfigurationName, PlatformProjectGeneratorCollection PlatformProjectGenerators, StringBuilder VCProjectFileContent)
		{
			PlatformProjectGenerator? ProjGenerator = PlatformProjectGenerators.GetPlatformProjectGenerator(TargetPlatform, true);
			if (ProjGenerator == null)
			{
				return;
			}

			string ProjectConfigurationAndPlatformName = ProjectConfigurationName + "|" + ProjectPlatformName;
			string ConditionString = "Condition=\"'$(Configuration)|$(Platform)'=='" + ProjectConfigurationAndPlatformName + "'\"";

			if (ProjGenerator != null)
			{
				StringBuilder PlatformToolsetString = new StringBuilder();
				ProjGenerator.GetVisualStudioPreDefaultString(TargetPlatform, TargetConfiguration, PlatformToolsetString);

				if (PlatformToolsetString.Length > 0)
				{
					VCProjectFileContent.AppendLine("  <PropertyGroup " + ConditionString + " Label=\"Configuration\">", ConditionString);
					VCProjectFileContent.Append(PlatformToolsetString);
					VCProjectFileContent.AppendLine("  </PropertyGroup>");
				}
			}
		}

		// Anonymous function that writes post-Default.props configuration data
		private void WritePostDefaultPropsConfiguration(UnrealTargetPlatform TargetPlatform, UnrealTargetConfiguration TargetConfiguration, string ProjectPlatformName, string ProjectConfigurationName, PlatformProjectGeneratorCollection PlatformProjectGenerators, StringBuilder VCProjectFileContent, ILogger Logger)
		{
			PlatformProjectGenerator? ProjGenerator = PlatformProjectGenerators.GetPlatformProjectGenerator(TargetPlatform, true);

			string ProjectConfigurationAndPlatformName = ProjectConfigurationName + "|" + ProjectPlatformName;
			string ConditionString = "Condition=\"'$(Configuration)|$(Platform)'=='" + ProjectConfigurationAndPlatformName + "'\"";

			StringBuilder PlatformToolsetString = new StringBuilder();
			if (ProjGenerator != null)
			{
				ProjGenerator.GetVisualStudioPlatformToolsetString(TargetPlatform, TargetConfiguration, ProjectFileFormat, PlatformToolsetString);
			}

			string PlatformConfigurationType = (ProjGenerator == null) ? "Makefile" : ProjGenerator.GetVisualStudioPlatformConfigurationType(TargetPlatform, ProjectFileFormat);
			VCProjectFileContent.AppendLine("  <PropertyGroup {0} Label=\"Configuration\">", ConditionString);
			VCProjectFileContent.AppendLine("    <ConfigurationType>{0}</ConfigurationType>", PlatformConfigurationType);

			if (PlatformToolsetString.Length == 0)
			{
				VCProjectFileGenerator.AppendPlatformToolsetProperty(VCProjectFileContent, ProjectFileFormat);
			}
			else
			{
				VCProjectFileContent.Append(PlatformToolsetString);
			}

			VCProjectFileContent.AppendLine("  </PropertyGroup>");
		}

		// Helper class to generate NMake build commands and arguments
		public class BuildCommandBuilder
		{
			public bool bEditorDependsOnShaderCompileWorker = true;
			public bool bBuildLiveCodingConsole;
			public bool bAddFastPDBToProjects;

			public bool bIsForeignProject;
			public bool bUsePrecompiled;
			public bool bIsFromMSBuild;

			public PlatformProjectGenerator? ProjectGenerator;
			
			public FileReference BuildScript { get; }
			public FileReference RebuildScript { get; }
			public FileReference CleanScript { get; }
			
			private readonly string? BuildToolOverride;

			private readonly string UProjectPath;

			private readonly UnrealTargetConfiguration Configuration;
			private readonly UnrealTargetPlatform Platform;
			private readonly ProjectTarget ProjectTarget;

			public BuildCommandBuilder(UnrealTargetConfiguration InConfiguration, UnrealTargetPlatform InPlatform,
				ProjectTarget InProjectTarget, string InUProjectPath, string? InBuildToolOverride = null)
			{
				Configuration = InConfiguration;
				Platform = InPlatform;
				ProjectTarget = InProjectTarget;
				UProjectPath = InUProjectPath;
				BuildToolOverride = InBuildToolOverride;
				
				DirectoryReference BatchFilesDirectory = DirectoryReference.Combine(Unreal.EngineDirectory, "Build", "BatchFiles");
				BuildScript = FileReference.Combine(BatchFilesDirectory, "Build.bat");
				RebuildScript = FileReference.Combine(BatchFilesDirectory, "Rebuild.bat");
				CleanScript = FileReference.Combine(BatchFilesDirectory, "Clean.bat");
			}
			
			public string GetBuildArguments()
			{
				TargetRules TargetRulesObject = ProjectTarget.TargetRules!;
				string TargetName = ProjectTarget.TargetFilePath.GetFileNameWithoutAnyExtensions();

				StringBuilder BuildArguments = new StringBuilder();
				
				BuildArguments.AppendFormat("{0} {1} {2}", TargetName, Platform.ToString(), Configuration.ToString());
				if (bIsForeignProject)
				{
					BuildArguments.AppendFormat(" -Project={0}", UProjectPath);
				}

				List<string> ExtraTargets = new List<string>();
				if (!bUsePrecompiled)
				{
					if (TargetRulesObject.Type == TargetType.Editor && bEditorDependsOnShaderCompileWorker && !Unreal.IsEngineInstalled())
					{
						ExtraTargets.Add("ShaderCompileWorker Win64 Development");
					}
					if (TargetRulesObject.bWithLiveCoding && bBuildLiveCodingConsole && !Unreal.IsEngineInstalled() && TargetRulesObject.Name != "LiveCodingConsole")
					{
						ExtraTargets.Add(TargetRulesObject.bUseDebugLiveCodingConsole ? "LiveCodingConsole Win64 Debug" : "LiveCodingConsole Win64 Development");
					}
				}

				if (ExtraTargets.Count > 0)
				{
					BuildArguments.Replace("\"", "\\\"");
					BuildArguments.Insert(0, "-Target=\"");
					BuildArguments.Append("\"");
					foreach (string ExtraTarget in ExtraTargets)
					{
						BuildArguments.AppendFormat(" -Target=\"{0} -Quiet\"", ExtraTarget);
					}
				}

				if (bUsePrecompiled)
				{
					BuildArguments.Append(" -UsePrecompiled");
				}

				// Always wait for the mutex between UBT invocations, so that building the whole solution doesn't fail.
				BuildArguments.Append(" -WaitMutex");

				if (bIsFromMSBuild)
				{
					BuildArguments.Append(" -FromMsBuild");
				}

				if (bAddFastPDBToProjects)
				{
					// Pass Fast PDB option to make use of Visual Studio's /DEBUG:FASTLINK option
					BuildArguments.Append(" -FastPDB");
				}

				if (BuildToolOverride != null)
				{
					BuildArguments.AppendFormat(" {0}", BuildToolOverride);
				}

				if (ProjectGenerator != null)
				{
					BuildArguments.Append(ProjectGenerator.GetExtraBuildArguments(Platform, Configuration));
				}

				return BuildArguments.ToString();
			}
		}

		private BuildCommandBuilder CreateArgumentsBuilder(ProjectConfigAndTargetCombination Combination, string UProjectPath, PlatformProjectGenerator? ProjGenerator)
		{
			BuildCommandBuilder Builder = new BuildCommandBuilder(Combination.Configuration, Combination.Platform!.Value,
				Combination.ProjectTarget!, UProjectPath, BuildToolOverride)
			{
				ProjectGenerator = ProjGenerator,
				bEditorDependsOnShaderCompileWorker = Settings.bEditorDependsOnShaderCompileWorker,
				bBuildLiveCodingConsole = Settings.bBuildLiveCodingConsole,
				bAddFastPDBToProjects = Settings.bAddFastPDBToProjects,
				bIsForeignProject = IsForeignProject,
				bUsePrecompiled = bUsePrecompiled,
				// Always include a flag to format log messages for MSBuild
				bIsFromMSBuild = true
			};

			return Builder;
		}
		
		// Anonymous function that writes project configuration data
<<<<<<< HEAD
		private void WriteConfiguration(string ProjectName, ProjectConfigAndTargetCombination Combination, StringBuilder VCProjectFileContent, PlatformProjectGeneratorCollection PlatformProjectGenerators, StringBuilder? VCUserFileContent)
=======
		private void WriteConfiguration(string ProjectName, ProjectConfigAndTargetCombination Combination, StringBuilder VCProjectFileContent, PlatformProjectGeneratorCollection PlatformProjectGenerators, StringBuilder? VCUserFileContent, ILogger Logger)
>>>>>>> d731a049
		{
			UnrealTargetConfiguration Configuration = Combination.Configuration;

			PlatformProjectGenerator? ProjGenerator = Combination.Platform != null ? PlatformProjectGenerators.GetPlatformProjectGenerator(Combination.Platform.Value, true) : null;

			string UProjectPath = "";
			if (IsForeignProject)
			{
				UProjectPath = String.Format("\"{0}\"", InsertPathVariables(Combination.ProjectTarget!.UnrealProjectFilePath!));
			}

			string ConditionString = "Condition=\"'$(Configuration)|$(Platform)'=='" + Combination.ProjectConfigurationAndPlatformName + "'\"";

			{
				VCProjectFileContent.AppendLine("  <ImportGroup {0} Label=\"PropertySheets\">", ConditionString);
				VCProjectFileContent.AppendLine("    <Import Project=\"$(UserRootDir)\\Microsoft.Cpp.$(Platform).user.props\" Condition=\"exists('$(UserRootDir)\\Microsoft.Cpp.$(Platform).user.props')\" Label=\"LocalAppDataPlatform\" />");
				if (ProjGenerator != null)
				{
					ProjGenerator.GetVisualStudioImportGroupProperties(Combination.Platform!.Value, VCProjectFileContent);
				}
				VCProjectFileContent.AppendLine("  </ImportGroup>");

				DirectoryReference ProjectDirectory = ProjectFilePath.Directory;

				if (IsStubProject)
				{
					string ProjectRelativeUnusedDirectory = NormalizeProjectPath(DirectoryReference.Combine(Unreal.EngineDirectory, "Intermediate", "Build", "Unused"));

					VCProjectFileContent.AppendLine("  <PropertyGroup {0}>", ConditionString);
					VCProjectFileContent.AppendLine("    <OutDir>{0}{1}</OutDir>", ProjectRelativeUnusedDirectory, Path.DirectorySeparatorChar);
					VCProjectFileContent.AppendLine("    <IntDir>{0}{1}</IntDir>", ProjectRelativeUnusedDirectory, Path.DirectorySeparatorChar);
					VCProjectFileContent.AppendLine("    <NMakeBuildCommandLine>@rem Nothing to do.</NMakeBuildCommandLine>");
					VCProjectFileContent.AppendLine("    <NMakeReBuildCommandLine>@rem Nothing to do.</NMakeReBuildCommandLine>");
					VCProjectFileContent.AppendLine("    <NMakeCleanCommandLine>@rem Nothing to do.</NMakeCleanCommandLine>");
					VCProjectFileContent.AppendLine("    <NMakeOutput/>");
					VCProjectFileContent.AppendLine("  </PropertyGroup>");
				}
				else if (Unreal.IsEngineInstalled() && Combination.ProjectTarget != null && Combination.ProjectTarget.TargetRules != null &&
					(Combination.Platform == null || !Combination.ProjectTarget.SupportedPlatforms.Contains(Combination.Platform.Value)))
				{
					string ProjectRelativeUnusedDirectory = NormalizeProjectPath(DirectoryReference.Combine(Unreal.EngineDirectory, "Intermediate", "Build", "Unused"));

					string TargetName = Combination.ProjectTarget.TargetFilePath.GetFileNameWithoutAnyExtensions();
					string ValidPlatforms = String.Join(", ", Combination.ProjectTarget.SupportedPlatforms.Select(x => x.ToString()));

					VCProjectFileContent.AppendLine("  <PropertyGroup {0}>", ConditionString);
					VCProjectFileContent.AppendLine("    <OutDir>{0}{1}</OutDir>", ProjectRelativeUnusedDirectory, Path.DirectorySeparatorChar);
					VCProjectFileContent.AppendLine("    <IntDir>{0}{1}</IntDir>", ProjectRelativeUnusedDirectory, Path.DirectorySeparatorChar);
					VCProjectFileContent.AppendLine("    <NMakeBuildCommandLine>@echo {0} is not a supported platform for {1}. Valid platforms are {2}.</NMakeBuildCommandLine>", Combination.Platform!, TargetName, ValidPlatforms);
					VCProjectFileContent.AppendLine("    <NMakeReBuildCommandLine>@echo {0} is not a supported platform for {1}. Valid platforms are {2}.</NMakeReBuildCommandLine>", Combination.Platform!, TargetName, ValidPlatforms);
					VCProjectFileContent.AppendLine("    <NMakeCleanCommandLine>@echo {0} is not a supported platform for {1}. Valid platforms are {2}.</NMakeCleanCommandLine>", Combination.Platform!, TargetName, ValidPlatforms);
					VCProjectFileContent.AppendLine("    <NMakeOutput/>");
					VCProjectFileContent.AppendLine("  </PropertyGroup>");
				}
				else
				{
					UnrealTargetPlatform Platform = Combination.Platform!.Value;
					TargetRules TargetRulesObject = Combination.ProjectTarget!.TargetRules!;
					FileReference TargetFilePath = Combination.ProjectTarget.TargetFilePath;
					string TargetName = TargetFilePath.GetFileNameWithoutAnyExtensions();
					string UBTPlatformName = Platform.ToString();
					string UBTConfigurationName = Configuration.ToString();

					// Setup output path
					UEBuildPlatform BuildPlatform = UEBuildPlatform.GetBuildPlatform(Platform);

					// Figure out if this is a monolithic build
					bool bShouldCompileMonolithic = BuildPlatform.ShouldCompileMonolithicBinary(Platform);
					if (!bShouldCompileMonolithic)
					{
						bShouldCompileMonolithic = (Combination.ProjectTarget.CreateRulesDelegate(Platform, Configuration).LinkType == TargetLinkType.Monolithic);
					}

					// Get the .uproject directory
					DirectoryReference? UProjectDirectory = DirectoryReference.FromFile(Combination.ProjectTarget.UnrealProjectFilePath);

					// Get the output directory
					DirectoryReference RootOutputDirectory;
					if (UProjectDirectory != null && (bShouldCompileMonolithic || TargetRulesObject.BuildEnvironment == TargetBuildEnvironment.Unique) && TargetRulesObject.File!.IsUnderDirectory(UProjectDirectory))
					{
						RootOutputDirectory = UEBuildTarget.GetOutputDirectoryForExecutable(UProjectDirectory, TargetRulesObject.File!);
					}
					else
					{
						RootOutputDirectory = UEBuildTarget.GetOutputDirectoryForExecutable(Unreal.EngineDirectory, TargetRulesObject.File!);
					}

					// Get the output directory
					DirectoryReference OutputDirectory = DirectoryReference.Combine(RootOutputDirectory, "Binaries", UBTPlatformName);

					if (!string.IsNullOrEmpty(TargetRulesObject.ExeBinariesSubFolder))
					{
						OutputDirectory = DirectoryReference.Combine(OutputDirectory, TargetRulesObject.ExeBinariesSubFolder);
					}

					// Get the executable name (minus any platform or config suffixes)
					string BaseExeName = TargetName;
					if (!bShouldCompileMonolithic && TargetRulesObject.Type != TargetType.Program && TargetRulesObject.BuildEnvironment != TargetBuildEnvironment.Unique)
					{
						BaseExeName = "Unreal" + TargetRulesObject.Type.ToString();
					}

					// Make the output file path
					FileReference NMakePath = FileReference.Combine(OutputDirectory, BaseExeName);
					if (Configuration != TargetRulesObject.UndecoratedConfiguration)
					{
						NMakePath += "-" + UBTPlatformName + "-" + UBTConfigurationName;
					}
					NMakePath += TargetRulesObject.Architecture;
					NMakePath += BuildPlatform.GetBinaryExtension(UEBuildBinaryType.Executable);

					VCProjectFileContent.AppendLine("  <PropertyGroup {0}>", ConditionString);

					StringBuilder PathsStringBuilder = new StringBuilder();
					if (ProjGenerator != null)
					{
						ProjGenerator.GetVisualStudioPathsEntries(Platform, Configuration, TargetRulesObject.Type, TargetFilePath, ProjectFilePath, NMakePath, ProjectFileFormat, PathsStringBuilder);
					}

					string PathStrings = PathsStringBuilder.ToString();
					if (string.IsNullOrEmpty(PathStrings) || (PathStrings.Contains("<IntDir>") == false))
					{
						string ProjectRelativeUnusedDirectory = "$(ProjectDir)..\\Build\\Unused";
						VCProjectFileContent.Append(PathStrings);

						VCProjectFileContent.AppendLine("    <OutDir>{0}{1}</OutDir>", ProjectRelativeUnusedDirectory, Path.DirectorySeparatorChar);
						VCProjectFileContent.AppendLine("    <IntDir>{0}{1}</IntDir>", ProjectRelativeUnusedDirectory, Path.DirectorySeparatorChar);
					}
					else
					{
						VCProjectFileContent.Append(PathStrings);
					}

					// This is the standard UE based project NMake build line:
					//	..\..\Build\BatchFiles\Build.bat <TARGETNAME> <PLATFORM> <CONFIGURATION>
					//	ie ..\..\Build\BatchFiles\Build.bat BlankProgram Win64 Debug

					BuildCommandBuilder Builder = CreateArgumentsBuilder(Combination, UProjectPath, ProjGenerator);
					string BuildArguments = Builder.GetBuildArguments();

					// NMake Build command line
					VCProjectFileContent.AppendLine("    <NMakeBuildCommandLine>{0} {1}</NMakeBuildCommandLine>", EscapePath(NormalizeProjectPath(Builder.BuildScript)), BuildArguments);
					VCProjectFileContent.AppendLine("    <NMakeReBuildCommandLine>{0} {1}</NMakeReBuildCommandLine>", EscapePath(NormalizeProjectPath(Builder.RebuildScript)), BuildArguments);
					VCProjectFileContent.AppendLine("    <NMakeCleanCommandLine>{0} {1}</NMakeCleanCommandLine>", EscapePath(NormalizeProjectPath(Builder.CleanScript)), BuildArguments);
					VCProjectFileContent.AppendLine("    <NMakeOutput>{0}</NMakeOutput>", NormalizeProjectPath(NMakePath.FullName));
					VCProjectFileContent.AppendLine("    <AdditionalOptions>{0}</AdditionalOptions>", GetCppStandardCompileArgument(TargetRulesObject.CppStandard));

					if (TargetRulesObject.Type == TargetType.Game || TargetRulesObject.Type == TargetType.Client || TargetRulesObject.Type == TargetType.Server)
					{
						// Allow platforms to add any special properties they require
						PlatformProjectGenerators.GenerateGamePlatformSpecificProperties(Platform, Configuration, TargetRulesObject.Type, VCProjectFileContent, RootOutputDirectory, TargetFilePath);
					}

					VCProjectFileContent.AppendLine("  </PropertyGroup>");

					if (ProjGenerator != null)
					{
						VCProjectFileContent.Append(ProjGenerator.GetVisualStudioLayoutDirSection(Platform, Configuration, ConditionString, Combination.ProjectTarget.TargetRules!.Type, Combination.ProjectTarget.TargetFilePath, ProjectFilePath, NMakePath, ProjectFileFormat));
					}
				}

				if (VCUserFileContent != null && Combination.ProjectTarget != null)
				{
					TargetRules TargetRulesObject = Combination.ProjectTarget.TargetRules!;
<<<<<<< HEAD

					if (Combination.Platform!.Value.IsInGroup(UnrealPlatformGroup.Windows) || Combination.Platform!.Value.IsInGroup(UnrealPlatformGroup.HoloLens))
					{
						VCUserFileContent.AppendLine("  <PropertyGroup {0}>", ConditionString);
						if (TargetRulesObject.Type != TargetType.Game)
						{
							string DebugOptions = "";

							if (IsForeignProject)
							{
								DebugOptions += UProjectPath;
								DebugOptions += " -skipcompile";
							}
							else if (TargetRulesObject.Type == TargetType.Editor && ProjectName != ProjectFileGenerator.EngineProjectFileNameBase)
							{
								DebugOptions += ProjectName;
							}

							VCUserFileContent.AppendLine("    <LocalDebuggerCommandArguments>{0}</LocalDebuggerCommandArguments>", DebugOptions);
						}
						VCUserFileContent.AppendLine("    <DebuggerFlavor>{0}</DebuggerFlavor>", Combination.Platform == UnrealTargetPlatform.HoloLens ? "AppHostLocalDebugger " : "WindowsLocalDebugger");
						VCUserFileContent.AppendLine("  </PropertyGroup>");
					}
=======
>>>>>>> d731a049

					if (ProjGenerator != null)
					{
						string? ForeignUProjectPath = (IsForeignProject && !string.IsNullOrEmpty(UProjectPath)) ? UProjectPath : null;
						VCUserFileContent.Append(ProjGenerator.GetVisualStudioUserFileStrings(Combination.Platform!.Value, Configuration, ConditionString, TargetRulesObject, Combination.ProjectTarget.TargetFilePath, ProjectFilePath, ProjectName, ForeignUProjectPath));
					}
				}
			}
		}
	}


	/// <summary>
	/// A Visual C# project.
	/// </summary>
	class VCSharpProjectFile : MSBuildProjectFile
	{
		/// <summary>
		/// This is the GUID that Visual Studio uses to identify a C# project file in the solution
		/// </summary>
		public override string ProjectTypeGUID
		{
			get { return "{FAE04EC0-301F-11D3-BF4B-00C04F79EFBC}"; }
		}

		/// <summary>
		/// Platforms that this project supports
		/// </summary>
		public HashSet<string> Platforms = new HashSet<string>();

		/// <summary>
		/// Configurations that this project supports
		/// </summary>
		public HashSet<string> Configurations = new HashSet<string>();

		/// <summary>
		/// Constructs a new project file object
		/// </summary>
		/// <param name="InitFilePath">The path to the project file on disk</param>
<<<<<<< HEAD
		/// <param name="BaseDir">The base directory for files within this project - if not specified, InitFilePath.Directory will be used</param>
		public VCSharpProjectFile(FileReference InitFilePath, DirectoryReference? BaseDir = null)
=======
		/// <param name="Logger">Logger for output</param>
		/// <param name="BaseDir">The base directory for files within this project - if not specified, InitFilePath.Directory will be used</param>
		public VCSharpProjectFile(FileReference InitFilePath, ILogger Logger, DirectoryReference? BaseDir = null)
>>>>>>> d731a049
			: base(InitFilePath, BaseDir ?? InitFilePath.Directory)
		{
			try
			{
				XmlDocument Document = new XmlDocument();
				Document.Load(InitFilePath.FullName);

				// Check the root element is the right type
				if (Document.DocumentElement?.Name != "Project")
				{
					throw new BuildException("Unexpected root element '{0}' in project file", Document.DocumentElement?.Name);
				}

				// Parse all the configurations and platforms
				// Parse the basic structure of the document, updating properties and recursing into other referenced projects as we go
				if (!IsDotNETCoreProject())
				{
					foreach (XmlElement Element in Document.DocumentElement.ChildNodes.OfType<XmlElement>())
					{
						if (Element.Name == "PropertyGroup")
						{
							string Condition = Element.GetAttribute("Condition");
							if (!String.IsNullOrEmpty(Condition))
							{
								Match Match = Regex.Match(Condition, "^\\s*'\\$\\(Configuration\\)\\|\\$\\(Platform\\)'\\s*==\\s*'(.+)\\|(.+)'\\s*$");
								if (Match.Success && Match.Groups.Count == 3)
								{
									Configurations.Add(Match.Groups[1].Value);
									Platforms.Add(Match.Groups[2].Value);
								}
								else
								{
									Logger.LogWarning("Unable to parse configuration/platform from condition '{InitFilePath}': {Condition}", InitFilePath, Condition);
								}
							}
						}
					}
				}
				else
				{
					bool ConfigurationsFound = false;
					foreach (XmlElement PropertyGroup in Document.DocumentElement.ChildNodes.OfType<XmlElement>()
						.Where(element => element.Name == "PropertyGroup"))
					{
						XmlNodeList ConfigNodeList = PropertyGroup.GetElementsByTagName("Configurations");
						// if this property group does not set configurations we do not care about it
						if (ConfigNodeList.Count == 0)
							continue;

						if (PropertyGroup.HasAttribute("Condition"))
						{
							string Condition = PropertyGroup.GetAttribute("Condition");
							Logger.LogWarning("Unable to parse configuration from property group with condition '{InitFilePath}': {Condition}. UBT Requires you to set the configuration without conditionals.", InitFilePath, Condition);
							continue;
						}
						string[]? ParsedConfigurations = ConfigNodeList[0]?.FirstChild?.Value?.Split(';');
						if (ParsedConfigurations != null)
						{
							foreach (string c in ParsedConfigurations)
							{
								Configurations.Add(c);
							}
						}

						// platforms change meaning quite a bit in .net core but typically you do not specify this and its derived from the build instead
						// for most intents it is just Any CPU from .net framework
						Platforms.Add("AnyCPU");

						ConfigurationsFound = true;
						break;
					}

					// dotnet does not require you to specify configurations or platforms, if you do not debug and release are the defaults
					if (!ConfigurationsFound)
					{
						Configurations.Add("Debug");
						Configurations.Add("Release");
						Platforms.Add("AnyCPU");
					}
				}
			}
			catch (Exception Ex)
			{
				Logger.LogWarning("Unable to parse {Path}: {Ex}", InitFilePath, Ex.ToString());
			}
		}

		/// <summary>
		/// Extract information from the csproj file based on the supplied configuration
		/// </summary>
		public CsProjectInfo? GetProjectInfo(UnrealTargetConfiguration InConfiguration)
		{
			if (CachedProjectInfo.ContainsKey(InConfiguration))
			{
				return CachedProjectInfo[InConfiguration];
			}

			CsProjectInfo? Info;

			Dictionary<string, string> Properties = new Dictionary<string, string>();
			Properties.Add("Platform", "AnyCPU");
			Properties.Add("Configuration", InConfiguration.ToString());
			if (CsProjectInfo.TryRead(ProjectFilePath, Properties, out Info))
			{
				CachedProjectInfo.Add(InConfiguration, Info);
			}

			return Info;
		}

		/// <summary>
		/// Determine if this project is a .NET Core project
		/// </summary>
		public bool IsDotNETCoreProject()
		{
			CsProjectInfo Info = GetProjectInfo(UnrealTargetConfiguration.Debug)!;
			return Info.IsDotNETCoreProject();
		}

		/// <summary>
		/// Get the project context for the given solution context
		/// </summary>
		/// <param name="SolutionTarget">The solution target type</param>
		/// <param name="SolutionConfiguration">The solution configuration</param>
		/// <param name="SolutionPlatform">The solution platform</param>
		/// <param name="PlatformProjectGenerators">Set of platform project generators</param>
		/// <param name="Logger"></param>
		/// <returns>Project context matching the given solution context</returns>
		public override MSBuildProjectContext GetMatchingProjectContext(TargetType SolutionTarget, UnrealTargetConfiguration SolutionConfiguration, UnrealTargetPlatform SolutionPlatform, PlatformProjectGeneratorCollection PlatformProjectGenerators, ILogger Logger)
		{
			// Find the matching platform name
			string ProjectPlatformName;
			if (Platforms.Contains("x64"))
			{
				ProjectPlatformName = "x64";
			}
			else
			{
				ProjectPlatformName = "Any CPU";
			}

			// Find the matching configuration
			string ProjectConfigurationName;
			if (Configurations.Contains(SolutionConfiguration.ToString()))
			{
				ProjectConfigurationName = SolutionConfiguration.ToString();
			}
			else if (Configurations.Contains("Development"))
			{
				ProjectConfigurationName = "Development";
			}
			else
			{
				ProjectConfigurationName = "Release";
			}

			// Figure out whether to build it by default
			bool bBuildByDefault = ShouldBuildByDefaultForSolutionTargets;
			if (SolutionTarget == TargetType.Game || SolutionTarget == TargetType.Editor)
			{
				bBuildByDefault = true;
			}

			// Create the context
			return new MSBuildProjectContext(ProjectConfigurationName, ProjectPlatformName) { bBuildByDefault = bBuildByDefault };
		}

		/// <summary>
		/// Basic csproj file support. Generates C# library project with one build config.
		/// </summary>
		/// <param name="InPlatforms">Not used.</param>
		/// <param name="InConfigurations">Not Used.</param>
		/// <param name="PlatformProjectGenerators">Set of platform project generators</param>
		/// <param name="Logger"></param>
		/// <returns>true if the opration was successful, false otherwise</returns>
		public override bool WriteProjectFile(List<UnrealTargetPlatform> InPlatforms, List<UnrealTargetConfiguration> InConfigurations, PlatformProjectGeneratorCollection PlatformProjectGenerators, ILogger Logger)
		{
			throw new BuildException("Support for writing C# projects from UnrealBuildTool has been removed.");
		}

		/// Cache of parsed info about this project
		protected readonly Dictionary<UnrealTargetConfiguration, CsProjectInfo> CachedProjectInfo = new Dictionary<UnrealTargetConfiguration, CsProjectInfo>();
	}

}<|MERGE_RESOLUTION|>--- conflicted
+++ resolved
@@ -11,10 +11,7 @@
 using EpicGames.Core;
 using UnrealBuildBase;
 using System.Diagnostics.CodeAnalysis;
-<<<<<<< HEAD
-=======
 using Microsoft.Extensions.Logging;
->>>>>>> d731a049
 
 namespace UnrealBuildTool
 {
@@ -178,14 +175,9 @@
 		/// <param name="ProjectTarget">The target that we're checking for a valid platform/config combination</param>
 		/// <param name="Platform">Platform</param>
 		/// <param name="Configuration">Configuration</param>
-<<<<<<< HEAD
-		/// <returns>True if this is a valid combination for this project, otherwise false</returns>
-		public static bool IsValidProjectPlatformAndConfiguration(Project ProjectTarget, UnrealTargetPlatform Platform, UnrealTargetConfiguration Configuration)
-=======
 		/// <param name="Logger">Logger for output</param>
 		/// <returns>True if this is a valid combination for this project, otherwise false</returns>
 		public static bool IsValidProjectPlatformAndConfiguration(Project ProjectTarget, UnrealTargetPlatform Platform, UnrealTargetConfiguration Configuration, ILogger Logger)
->>>>>>> d731a049
 		{
 			if (!ProjectFileGenerator.bIncludeTestAndShippingConfigs)
 			{
@@ -419,11 +411,7 @@
 				List<Project> MatchingProjectTargets = new List<Project>();
 				foreach (Project ProjectTarget in ProjectTargets)
 				{
-<<<<<<< HEAD
-					if (VCProjectFile.IsValidProjectPlatformAndConfiguration(ProjectTarget, SolutionPlatform, SolutionConfiguration))
-=======
 					if (VCProjectFile.IsValidProjectPlatformAndConfiguration(ProjectTarget, SolutionPlatform, SolutionConfiguration, Logger))
->>>>>>> d731a049
 					{
 						if (ProjectTarget.TargetRules != null)
 						{
@@ -448,11 +436,7 @@
 					foreach (Project ProjectTarget in ProjectTargets)
 					{
 						string TargetName = ProjectTargets[0].TargetRules!.Name;
-<<<<<<< HEAD
-						if (TargetName == "ShaderCompileWorker" || TargetName == "UnrealLightmass")
-=======
 						if (TargetName == "ShaderCompileWorker")
->>>>>>> d731a049
 						{
 							MatchingProjectTargets.Add(ProjectTarget);
 							break;
@@ -688,17 +672,10 @@
 
 								foreach (ProjectTarget ProjectTarget in ProjectTargets.OfType<ProjectTarget>())
 								{
-<<<<<<< HEAD
-									if (IsValidProjectPlatformAndConfiguration(ProjectTarget, Platform, Configuration))
-									{
-										string ProjectPlatformName, ProjectConfigurationName;
-										MakeProjectPlatformAndConfigurationNames(Platform, Configuration, ProjectTarget.TargetRules!.Type, PlatformProjectGenerators, out ProjectPlatformName, out ProjectConfigurationName);
-=======
 									if (IsValidProjectPlatformAndConfiguration(ProjectTarget, Platform, Configuration, Logger))
 									{
 										string ProjectPlatformName, ProjectConfigurationName;
 										MakeProjectPlatformAndConfigurationNames(Platform, Configuration, ProjectTarget.TargetRules!.Type, PlatformProjectGenerators, Logger, out ProjectPlatformName, out ProjectConfigurationName);
->>>>>>> d731a049
 
 										ProjectConfigAndTargetCombination Combination = new ProjectConfigAndTargetCombination(Platform, Configuration, ProjectPlatformName, ProjectConfigurationName, ProjectTarget);
 										ProjectConfigAndTargetCombinations.Add(Combination);
@@ -929,11 +906,7 @@
 				}
 				else
 				{
-<<<<<<< HEAD
-					SharedIncludeSearchPaths.Append(VCToolChain.GetVCIncludePaths(UnrealTargetPlatform.HoloLens, GetCompilerForIntellisense(), null) + ";");
-=======
 					Logger.LogInformation("Unable to compute VC include paths on non-Windows host");
->>>>>>> d731a049
 				}
 			}
 
@@ -981,11 +954,7 @@
 				{
 					continue;
 				}
-<<<<<<< HEAD
-				if (Combination.ProjectTarget != null && !IsValidProjectPlatformAndConfiguration(Combination.ProjectTarget, (UnrealTargetPlatform)Combination.Platform, Combination.Configuration))
-=======
 				if (Combination.ProjectTarget != null && !IsValidProjectPlatformAndConfiguration(Combination.ProjectTarget, (UnrealTargetPlatform)Combination.Platform, Combination.Configuration, Logger))
->>>>>>> d731a049
 				{
 					continue;
 				}
@@ -1738,11 +1707,7 @@
 		}
 		
 		// Anonymous function that writes project configuration data
-<<<<<<< HEAD
-		private void WriteConfiguration(string ProjectName, ProjectConfigAndTargetCombination Combination, StringBuilder VCProjectFileContent, PlatformProjectGeneratorCollection PlatformProjectGenerators, StringBuilder? VCUserFileContent)
-=======
 		private void WriteConfiguration(string ProjectName, ProjectConfigAndTargetCombination Combination, StringBuilder VCProjectFileContent, PlatformProjectGeneratorCollection PlatformProjectGenerators, StringBuilder? VCUserFileContent, ILogger Logger)
->>>>>>> d731a049
 		{
 			UnrealTargetConfiguration Configuration = Combination.Configuration;
 
@@ -1907,32 +1872,6 @@
 				if (VCUserFileContent != null && Combination.ProjectTarget != null)
 				{
 					TargetRules TargetRulesObject = Combination.ProjectTarget.TargetRules!;
-<<<<<<< HEAD
-
-					if (Combination.Platform!.Value.IsInGroup(UnrealPlatformGroup.Windows) || Combination.Platform!.Value.IsInGroup(UnrealPlatformGroup.HoloLens))
-					{
-						VCUserFileContent.AppendLine("  <PropertyGroup {0}>", ConditionString);
-						if (TargetRulesObject.Type != TargetType.Game)
-						{
-							string DebugOptions = "";
-
-							if (IsForeignProject)
-							{
-								DebugOptions += UProjectPath;
-								DebugOptions += " -skipcompile";
-							}
-							else if (TargetRulesObject.Type == TargetType.Editor && ProjectName != ProjectFileGenerator.EngineProjectFileNameBase)
-							{
-								DebugOptions += ProjectName;
-							}
-
-							VCUserFileContent.AppendLine("    <LocalDebuggerCommandArguments>{0}</LocalDebuggerCommandArguments>", DebugOptions);
-						}
-						VCUserFileContent.AppendLine("    <DebuggerFlavor>{0}</DebuggerFlavor>", Combination.Platform == UnrealTargetPlatform.HoloLens ? "AppHostLocalDebugger " : "WindowsLocalDebugger");
-						VCUserFileContent.AppendLine("  </PropertyGroup>");
-					}
-=======
->>>>>>> d731a049
 
 					if (ProjGenerator != null)
 					{
@@ -1972,14 +1911,9 @@
 		/// Constructs a new project file object
 		/// </summary>
 		/// <param name="InitFilePath">The path to the project file on disk</param>
-<<<<<<< HEAD
-		/// <param name="BaseDir">The base directory for files within this project - if not specified, InitFilePath.Directory will be used</param>
-		public VCSharpProjectFile(FileReference InitFilePath, DirectoryReference? BaseDir = null)
-=======
 		/// <param name="Logger">Logger for output</param>
 		/// <param name="BaseDir">The base directory for files within this project - if not specified, InitFilePath.Directory will be used</param>
 		public VCSharpProjectFile(FileReference InitFilePath, ILogger Logger, DirectoryReference? BaseDir = null)
->>>>>>> d731a049
 			: base(InitFilePath, BaseDir ?? InitFilePath.Directory)
 		{
 			try
