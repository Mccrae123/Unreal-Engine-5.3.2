--- conflicted
+++ resolved
@@ -5,28 +5,16 @@
 using System.Collections.Generic;
 using System.Diagnostics.CodeAnalysis;
 using System.IO;
-<<<<<<< HEAD
-using System.Xml;
-=======
->>>>>>> 4af6daef
 using System.Linq;
 using System.Security;
 using System.Text;
 using System.Text.RegularExpressions;
-<<<<<<< HEAD
-using System.Security;
-using EpicGames.Core;
-using UnrealBuildBase;
-using System.Diagnostics.CodeAnalysis;
-using Microsoft.Extensions.Logging;
-=======
 using System.Threading.Tasks;
 using System.Xml;
 using EpicGames.Core;
 using Microsoft.Extensions.Logging;
 using UnrealBuildBase;
 using Newtonsoft.Json.Linq;
->>>>>>> 4af6daef
 
 namespace UnrealBuildTool
 {
@@ -211,10 +199,6 @@
 				}
 			}
 
-<<<<<<< HEAD
-
-=======
->>>>>>> 4af6daef
 			UEBuildPlatform? BuildPlatform;
 			if (!UEBuildPlatform.TryGetBuildPlatform(Platform, out BuildPlatform))
 			{
@@ -291,10 +275,7 @@
 	{
 		VCProjectFileFormat ProjectFileFormat;
 		bool bUsePrecompiled;
-<<<<<<< HEAD
-=======
 		bool bMakeProjectPerTarget;
->>>>>>> 4af6daef
 		string? BuildToolOverride;
 		Dictionary<DirectoryReference, string> ModuleDirToForceIncludePaths = new Dictionary<DirectoryReference, string>();
 		Dictionary<DirectoryReference, string> ModuleDirToPchHeaderFile = new Dictionary<DirectoryReference, string>();
@@ -318,11 +299,7 @@
 		/// <param name="bMakeProjectPerTarget">Whether to add roll the target type into the config (ie "Development Editor")</param>
 		/// <param name="BuildToolOverride">Optional arguments to pass to UBT when building</param>
 		/// <param name="Settings">Other settings</param>
-<<<<<<< HEAD
-		public VCProjectFile(FileReference FilePath, DirectoryReference BaseDir, VCProjectFileFormat ProjectFileFormat, bool bUsePrecompiled, string? BuildToolOverride, VCProjectFileSettings Settings)
-=======
 		public VCProjectFile(FileReference FilePath, DirectoryReference BaseDir, VCProjectFileFormat ProjectFileFormat, bool bUsePrecompiled, bool bMakeProjectPerTarget, string? BuildToolOverride, VCProjectFileSettings Settings)
->>>>>>> 4af6daef
 			: base(FilePath, BaseDir)
 		{
 			this.ProjectFileFormat = ProjectFileFormat;
@@ -541,14 +518,7 @@
 				ProjectTarget = InProjectTarget;
 			}
 
-<<<<<<< HEAD
-			public string? ProjectConfigurationAndPlatformName
-			{
-				get { return (ProjectPlatformName == null) ? null : (ProjectConfigurationName + "|" + ProjectPlatformName); }
-			}
-=======
 			public string? ProjectConfigurationAndPlatformName => (ProjectPlatformName == null) ? null : (ProjectConfigurationName + "|" + ProjectPlatformName);
->>>>>>> 4af6daef
 
 			public override string ToString()
 			{
@@ -589,22 +559,6 @@
 			}
 		}
 
-<<<<<<< HEAD
-		WindowsCompiler GetCompilerForIntellisense()
-		{
-			switch (ProjectFileFormat)
-			{
-				case VCProjectFileFormat.VisualStudio2022:
-					return WindowsCompiler.VisualStudio2022;
-				case VCProjectFileFormat.VisualStudio2019:
-					return WindowsCompiler.VisualStudio2019;
-				default:
-					return WindowsCompiler.VisualStudio2019;
-			}
-		}
-
-=======
->>>>>>> 4af6daef
 		/// <summary>
 		/// Gets highest C++ version which is used in this project
 		/// </summary>
@@ -692,11 +646,7 @@
 				}
 				return string.Join(' ', Arguments);
 			}
-<<<<<<< HEAD
-			return string.Empty;
-=======
 			return String.Empty;
->>>>>>> 4af6daef
 		}
 
 		/// <summary>
@@ -706,34 +656,20 @@
 		{
 			if (IntelliSenseEnableCoroutines)
 			{
-<<<<<<< HEAD
-				if (GetCompilerForIntellisense().IsMSVC())
-=======
 				if (VCProjectFileGenerator.GetCompilerForIntellisense(ProjectFileFormat).IsMSVC())
->>>>>>> 4af6daef
 				{
 					return "/await:strict";
 				}
 
 				return "-fcoroutines-ts";
 			}
-<<<<<<< HEAD
-
-			return string.Empty;
+
+			return String.Empty;
 		}
 
 		HashSet<string>? InvalidConfigPlatformNames;
 		List<ProjectConfigAndTargetCombination>? ProjectConfigAndTargetCombinations;
 
-=======
-
-			return String.Empty;
-		}
-
-		HashSet<string>? InvalidConfigPlatformNames;
-		List<ProjectConfigAndTargetCombination>? ProjectConfigAndTargetCombinations;
-
->>>>>>> 4af6daef
 		private void BuildProjectConfigAndTargetCombinations(List<UnrealTargetPlatform> InPlatforms, List<UnrealTargetConfiguration> InConfigurations, PlatformProjectGeneratorCollection PlatformProjectGenerators, ILogger Logger)
 		{
 			//no need to do this more than once
@@ -815,10 +751,6 @@
 
 			BuildProjectConfigAndTargetCombinations(InPlatforms, InConfigurations, PlatformProjectGenerators, Logger);
 
-<<<<<<< HEAD
-
-=======
->>>>>>> 4af6daef
 			foreach (ProjectConfigAndTargetCombination Combination in ProjectConfigAndTargetCombinations!)
 			{
 				if (Combination.Platform != null && !ProjectPlatforms.Contains(Combination.Platform.Value))
@@ -960,26 +892,11 @@
 				ConcurrentDictionary<DirectoryReference, int> IncludePathToCount = new();
 				Parallel.ForEach(SourceDirToCount, Pair =>
 				{
-<<<<<<< HEAD
-					for (DirectoryReference? CurrentDir = Pair.Key; CurrentDir != null; CurrentDir = CurrentDir.ParentDirectory)
-					{
-						BuildEnvironment? BuildEnvironment;
-						if (BaseDirToBuildEnvironment.TryGetValue(CurrentDir, out BuildEnvironment))
-						{
-							foreach (DirectoryReference IncludePath in BuildEnvironment.UserIncludePaths.AbsolutePaths)
-							{
-								int Count;
-								IncludePathToCount.TryGetValue(IncludePath, out Count);
-								IncludePathToCount[IncludePath] = Count + Pair.Value;
-							}
-							break;
-=======
 					if (TryGetBuildEnvironment(Pair.Key, out BuildEnvironment? OutBuildEnvironment))
 					{
 						foreach (DirectoryReference IncludePath in OutBuildEnvironment.UserIncludePaths.AbsolutePaths)
 						{
 							IncludePathToCount.AddOrUpdate(IncludePath, _ => Pair.Value, (k, v) => v + Pair.Value);
->>>>>>> 4af6daef
 						}
 						return;
 					}
@@ -1004,22 +921,7 @@
 					}
 				}
 
-<<<<<<< HEAD
-				// Add all the default system include paths
-				if (OperatingSystem.IsWindows())
-				{
-					if (InPlatforms.Contains(UnrealTargetPlatform.Win64))
-					{
-						SharedIncludeSearchPaths.Append(VCToolChain.GetVCIncludePaths(UnrealTargetPlatform.Win64, GetCompilerForIntellisense(), null, Logger) + ";");
-					}
-				}
-				else
-				{
-					Logger.LogInformation("Unable to compute VC include paths on non-Windows host");
-				}
-=======
 				SharedIncludeSearchPaths.AppendFormat("$(DefaultSystemIncludePaths);");
->>>>>>> 4af6daef
 			}
 
 			StringBuilder VCPreprocessorDefinitions = new StringBuilder();
@@ -1060,11 +962,8 @@
 			List<UnrealTargetPlatform> ProjectPlatforms = new List<UnrealTargetPlatform>();
 			List<Tuple<string, UnrealTargetPlatform>> ProjectPlatformNameAndPlatforms = new List<Tuple<string, UnrealTargetPlatform>>();    // ProjectPlatformName, Platform
 			List<Tuple<string, UnrealTargetConfiguration>> ProjectConfigurationNameAndConfigurations = new List<Tuple<string, UnrealTargetConfiguration>>();    // ProjectConfigurationName, Configuration
-<<<<<<< HEAD
-=======
 			List<ProjectConfigAndTargetCombination> ValidProjectConfigAndTargetCombinations = new List<ProjectConfigAndTargetCombination>();
 			Dictionary<string, HashSet<UnrealTargetPlatform>> ProjectPlatformNameToPlatform = new Dictionary<string, HashSet<UnrealTargetPlatform>>();
->>>>>>> 4af6daef
 			foreach (ProjectConfigAndTargetCombination Combination in ProjectConfigAndTargetCombinations!)
 			{
 				if (Combination.Platform == null)
@@ -1224,12 +1123,6 @@
 				{
 					string ProjectPlatformName = PlatformTuple.Item1;
 					UnrealTargetPlatform TargetPlatform = PlatformTuple.Item2;
-<<<<<<< HEAD
-					WritePostDefaultPropsConfiguration(TargetPlatform, TargetConfiguration, ProjectPlatformName, ProjectConfigurationName, PlatformProjectGenerators, VCProjectFileContent, Logger);
-				}
-			}
-=======
->>>>>>> 4af6daef
 
 					PlatformProjectGenerator? ProjGenerator = PlatformProjectGenerators.GetPlatformProjectGenerator(TargetPlatform, true);
 					if (ProjGenerator == null)
@@ -1241,15 +1134,11 @@
 					ProjGenerator.GetVisualStudioPlatformToolsetString(TargetPlatform, TargetConfiguration, ProjectFileFormat, PlatformToolsetString);
 					string PlatformConfigurationType = ProjGenerator.GetVisualStudioPlatformConfigurationType(TargetPlatform, ProjectFileFormat);
 
-<<<<<<< HEAD
-				string ProjectRelativeUnusedDirectory = NormalizeProjectPath(DirectoryReference.Combine(Unreal.EngineDirectory, "Intermediate", "Build", "Unused"));
-=======
 					// if we are using the defaults set earlier then skip writing this
 					if (PlatformConfigurationType == PlatformProjectGenerator.DefaultPlatformConfigurationType && PlatformToolsetString.Length == 0)
 					{
 						continue;
 					}
->>>>>>> 4af6daef
 
 					string ProjectConfigurationAndPlatformName = ProjectConfigurationName + "|" + ProjectPlatformName;
 					string ConditionString = "Condition=\"'$(Configuration)|$(Platform)'=='" + ProjectConfigurationAndPlatformName + "'\"";
@@ -1554,12 +1443,6 @@
 				// Add all file directories to the filters file as solution filters
 				HashSet<string> FilterDirectories = new HashSet<string>();
 
-<<<<<<< HEAD
-				Dictionary<DirectoryReference, string> DirectoryToIncludeSearchPaths = new Dictionary<DirectoryReference, string>();
-				Dictionary<DirectoryReference, string> DirectoryToForceIncludePaths = new Dictionary<DirectoryReference, string>();
-				Dictionary<DirectoryReference, string?> DirectoryToPchFile = new Dictionary<DirectoryReference, string?>();
-=======
->>>>>>> 4af6daef
 				foreach (AliasedFile AliasedFile in LocalAliasedFiles)
 				{
 					// No need to add the root directory relative to the project (it would just be an empty string!)
@@ -1585,12 +1468,6 @@
 						continue;
 					}
 
-					// Allow filtering of any type of file
-					if (FilePathIsFilteredOut(new DirectoryReference(AliasedFile.FileSystemPath)))
-					{
-						continue;
-					}
-
 					if (VCFileType != "ClCompile")
 					{
 						VCProjectFileContent.AppendLine("    <{0} Include=\"{1}\"/>", VCFileType, EscapeFileName(AliasedFile.FileSystemPath));
@@ -1599,19 +1476,6 @@
 					{
 						DirectoryReference Directory = AliasedFile.Location.Directory;
 
-<<<<<<< HEAD
-						// Find the force-included headers
-						string? ForceIncludePaths;
-						if (!DirectoryToForceIncludePaths.TryGetValue(Directory, out ForceIncludePaths))
-						{
-							for (DirectoryReference? ParentDir = Directory; ParentDir != null; ParentDir = ParentDir.ParentDirectory)
-							{
-								if (ModuleDirToForceIncludePaths.TryGetValue(ParentDir, out ForceIncludePaths))
-								{
-									break;
-								}
-							}
-=======
 						// Find the include search paths
 						if (TryGetBuildEnvironment(Directory, out BuildEnvironment? BuildEnvironment))
 						{
@@ -1619,7 +1483,6 @@
 
 							VCProjectFileContent.AppendLine($"      <AdditionalIncludeDirectories>$({DirectoryToIncludeSearchPaths[Directory]})</AdditionalIncludeDirectories>");
 							VCProjectFileContent.AppendLine($"      <ForcedIncludeFiles>$({DirectoryToForceIncludePaths[Directory]})</ForcedIncludeFiles>");
->>>>>>> 4af6daef
 
 							string? PchHeaderFile = DirectoryToPchFile[Directory];
 							if (PchHeaderFile != null && ProjectFileFormat >= VCProjectFileFormat.VisualStudio2022)
@@ -1627,57 +1490,12 @@
 								VCProjectFileContent.AppendLine($"      <AdditionalOptions>$({DirectoryToPchFile[Directory]})</AdditionalOptions>");
 							}
 
-<<<<<<< HEAD
-							ForceIncludePaths ??= String.Empty;
-
-							DirectoryToForceIncludePaths[Directory] = ForceIncludePaths;
-						}
-
-						// Find the PCH file
-						string? PchHeaderFile;
-						if (!DirectoryToPchFile.TryGetValue(Directory, out PchHeaderFile))
-						{
-							for (DirectoryReference? ParentDir = Directory; ParentDir != null; ParentDir = ParentDir.ParentDirectory)
-							{
-								if (ModuleDirToPchHeaderFile.TryGetValue(ParentDir, out PchHeaderFile))
-								{
-									break;
-								}
-							}
-							DirectoryToPchFile[Directory] = PchHeaderFile;
-						}
-
-						// Find the include search paths
-						VCProjectFileContent.AppendLine("    <{0} Include=\"{1}\">", VCFileType, EscapeFileName(AliasedFile.FileSystemPath));
-						if (TryGetBuildEnvironment(Directory, out BuildEnvironment? BuildEnvironment))
-						{
-							string? IncludeSearchPaths = String.Empty;
-							if (!DirectoryToIncludeSearchPaths.TryGetValue(Directory, out IncludeSearchPaths))
-							{
-								StringBuilder Builder = new StringBuilder();
-								AppendIncludePaths(Builder, BuildEnvironment.UserIncludePaths, SharedIncludeSearchPathsSet);
-								AppendIncludePaths(Builder, BuildEnvironment.SystemIncludePaths, SharedIncludeSearchPathsSet);
-								IncludeSearchPaths = Builder.ToString();
-
-								DirectoryToIncludeSearchPaths.Add(Directory, IncludeSearchPaths);
-							}
-							VCProjectFileContent.AppendLine("      <AdditionalIncludeDirectories>$(NMakeIncludeSearchPath);{0}</AdditionalIncludeDirectories>", IncludeSearchPaths);
-							VCProjectFileContent.AppendLine("      <ForcedIncludeFiles>{0}</ForcedIncludeFiles>", ForceIncludePaths);
-							if (PchHeaderFile != null && ProjectFileFormat >= VCProjectFileFormat.VisualStudio2022)
-							{
-								VCProjectFileContent.AppendLine("      <AdditionalOptions>$(AdditionalOptions) /Yu\"{0}\"</AdditionalOptions>",
-									PchHeaderFile);
-							}
-						}
-						VCProjectFileContent.AppendLine("    </{0}>", VCFileType);
-=======
 							VCProjectFileContent.AppendLine("    </{0}>", VCFileType);
 						}
 						else
 						{
 							VCProjectFileContent.AppendLine("    <{0} Include=\"{1}\"/>", VCFileType, EscapeFileName(AliasedFile.FileSystemPath));
 						}
->>>>>>> 4af6daef
 					}
 
 					if (!String.IsNullOrWhiteSpace(AliasedFile.ProjectPath))
@@ -1848,16 +1666,6 @@
 		private class ProjectConfigurationForGenerator : ProjectBuildConfiguration
 		{
 			public override string ConfigurationName => Combination.ProjectConfigurationName;
-<<<<<<< HEAD
-			public override string BuildCommand      => $"{EscapePath(NormalizeProjectPath(CommandBuilder.BuildScript))} {CommandBuilder.GetBuildArguments()}";
-
-			private ProjectConfigAndTargetCombination Combination;
-			private BuildCommandBuilder               CommandBuilder;
-
-			public ProjectConfigurationForGenerator(ProjectConfigAndTargetCombination InCombination, BuildCommandBuilder InCommandBuilder)
-			{
-				Combination    = InCombination;
-=======
 			public override string BuildCommand => $"{EscapePath(NormalizeProjectPath(CommandBuilder.BuildScript))} {CommandBuilder.GetBuildArguments()}";
 
 			private ProjectConfigAndTargetCombination Combination;
@@ -1866,7 +1674,6 @@
 			public ProjectConfigurationForGenerator(ProjectConfigAndTargetCombination InCombination, BuildCommandBuilder InCommandBuilder)
 			{
 				Combination = InCombination;
->>>>>>> 4af6daef
 				CommandBuilder = InCommandBuilder;
 			}
 		}
@@ -2006,10 +1813,6 @@
 		// Helper class to generate NMake build commands and arguments
 		public class BuildCommandBuilder
 		{
-<<<<<<< HEAD
-			PlatformProjectGenerator? ProjGenerator = PlatformProjectGenerators.GetPlatformProjectGenerator(TargetPlatform, true);
-			if (ProjGenerator == null)
-=======
 			public bool bEditorDependsOnShaderCompileWorker = true;
 			public bool bBuildLiveCodingConsole;
 			public bool bAddFastPDBToProjects;
@@ -2034,7 +1837,6 @@
 
 			public BuildCommandBuilder(UnrealTargetConfiguration InConfiguration, UnrealTargetPlatform InPlatform,
 				ProjectTarget InProjectTarget, string InUProjectPath, string? InBuildToolOverride = null)
->>>>>>> 4af6daef
 			{
 				Configuration = InConfiguration;
 				Platform = InPlatform;
@@ -2061,12 +1863,6 @@
 					BuildArguments.AppendFormat(" -Project={0}", UProjectPath);
 				}
 
-<<<<<<< HEAD
-		// Anonymous function that writes post-Default.props configuration data
-		private void WritePostDefaultPropsConfiguration(UnrealTargetPlatform TargetPlatform, UnrealTargetConfiguration TargetConfiguration, string ProjectPlatformName, string ProjectConfigurationName, PlatformProjectGeneratorCollection PlatformProjectGenerators, StringBuilder VCProjectFileContent, ILogger Logger)
-		{
-			PlatformProjectGenerator? ProjGenerator = PlatformProjectGenerators.GetPlatformProjectGenerator(TargetPlatform, true);
-=======
 				List<string> ExtraTargets = new List<string>();
 				if (!bUsePrecompiled)
 				{
@@ -2079,7 +1875,6 @@
 						ExtraTargets.Add(TargetRulesObject.bUseDebugLiveCodingConsole ? "LiveCodingConsole Win64 Debug" : "LiveCodingConsole Win64 Development");
 					}
 				}
->>>>>>> 4af6daef
 
 				if (ExtraTargets.Count > 0)
 				{
@@ -2143,134 +1938,6 @@
 			return Builder;
 		}
 
-		// Helper class to generate NMake build commands and arguments
-		public class BuildCommandBuilder
-		{
-			public bool bEditorDependsOnShaderCompileWorker = true;
-			public bool bBuildLiveCodingConsole;
-			public bool bAddFastPDBToProjects;
-
-			public bool bIsForeignProject;
-			public bool bUsePrecompiled;
-			public bool bIsFromMSBuild;
-
-			public PlatformProjectGenerator? ProjectGenerator;
-			
-			public FileReference BuildScript { get; }
-			public FileReference RebuildScript { get; }
-			public FileReference CleanScript { get; }
-			
-			private readonly string? BuildToolOverride;
-
-			private readonly string UProjectPath;
-
-			private readonly UnrealTargetConfiguration Configuration;
-			private readonly UnrealTargetPlatform Platform;
-			private readonly ProjectTarget ProjectTarget;
-
-			public BuildCommandBuilder(UnrealTargetConfiguration InConfiguration, UnrealTargetPlatform InPlatform,
-				ProjectTarget InProjectTarget, string InUProjectPath, string? InBuildToolOverride = null)
-			{
-				Configuration = InConfiguration;
-				Platform = InPlatform;
-				ProjectTarget = InProjectTarget;
-				UProjectPath = InUProjectPath;
-				BuildToolOverride = InBuildToolOverride;
-				
-				DirectoryReference BatchFilesDirectory = DirectoryReference.Combine(Unreal.EngineDirectory, "Build", "BatchFiles");
-				BuildScript = FileReference.Combine(BatchFilesDirectory, "Build.bat");
-				RebuildScript = FileReference.Combine(BatchFilesDirectory, "Rebuild.bat");
-				CleanScript = FileReference.Combine(BatchFilesDirectory, "Clean.bat");
-			}
-			
-			public string GetBuildArguments()
-			{
-				TargetRules TargetRulesObject = ProjectTarget.TargetRules!;
-				string TargetName = ProjectTarget.TargetFilePath.GetFileNameWithoutAnyExtensions();
-
-				StringBuilder BuildArguments = new StringBuilder();
-				
-				BuildArguments.AppendFormat("{0} {1} {2}", TargetName, Platform.ToString(), Configuration.ToString());
-				if (UProjectPath.Length > 0)
-				{
-					BuildArguments.AppendFormat(" -Project={0}", UProjectPath);
-				}
-
-				List<string> ExtraTargets = new List<string>();
-				if (!bUsePrecompiled)
-				{
-					if (TargetRulesObject.Type == TargetType.Editor && bEditorDependsOnShaderCompileWorker && !Unreal.IsEngineInstalled())
-					{
-						ExtraTargets.Add("ShaderCompileWorker Win64 Development");
-					}
-					if (TargetRulesObject.bWithLiveCoding && bBuildLiveCodingConsole && !Unreal.IsEngineInstalled() && TargetRulesObject.Name != "LiveCodingConsole")
-					{
-						ExtraTargets.Add(TargetRulesObject.bUseDebugLiveCodingConsole ? "LiveCodingConsole Win64 Debug" : "LiveCodingConsole Win64 Development");
-					}
-				}
-
-				if (ExtraTargets.Count > 0)
-				{
-					BuildArguments.Replace("\"", "\\\"");
-					BuildArguments.Insert(0, "-Target=\"");
-					BuildArguments.Append("\"");
-					foreach (string ExtraTarget in ExtraTargets)
-					{
-						BuildArguments.AppendFormat(" -Target=\"{0} -Quiet\"", ExtraTarget);
-					}
-				}
-
-				if (bUsePrecompiled)
-				{
-					BuildArguments.Append(" -UsePrecompiled");
-				}
-
-				// Always wait for the mutex between UBT invocations, so that building the whole solution doesn't fail.
-				BuildArguments.Append(" -WaitMutex");
-
-				if (bIsFromMSBuild)
-				{
-					BuildArguments.Append(" -FromMsBuild");
-				}
-
-				if (bAddFastPDBToProjects)
-				{
-					// Pass Fast PDB option to make use of Visual Studio's /DEBUG:FASTLINK option
-					BuildArguments.Append(" -FastPDB");
-				}
-
-				if (BuildToolOverride != null)
-				{
-					BuildArguments.AppendFormat(" {0}", BuildToolOverride);
-				}
-
-				if (ProjectGenerator != null)
-				{
-					BuildArguments.Append(ProjectGenerator.GetExtraBuildArguments(Platform, Configuration));
-				}
-
-				return BuildArguments.ToString();
-			}
-		}
-
-		private BuildCommandBuilder CreateArgumentsBuilder(ProjectConfigAndTargetCombination Combination, string UProjectPath, PlatformProjectGenerator? ProjGenerator)
-		{
-			BuildCommandBuilder Builder = new BuildCommandBuilder(Combination.Configuration, Combination.Platform!.Value,
-				Combination.ProjectTarget!, UProjectPath, BuildToolOverride)
-			{
-				ProjectGenerator = ProjGenerator,
-				bEditorDependsOnShaderCompileWorker = Settings.bEditorDependsOnShaderCompileWorker,
-				bBuildLiveCodingConsole = Settings.bBuildLiveCodingConsole,
-				bAddFastPDBToProjects = Settings.bAddFastPDBToProjects,
-				bIsForeignProject = IsForeignProject,
-				bUsePrecompiled = bUsePrecompiled,
-				// Always include a flag to format log messages for MSBuild
-				bIsFromMSBuild = true
-			};
-
-			return Builder;
-		}
-		
 		// Anonymous function that writes project configuration data
 		private void WriteConfiguration(string ProjectName, ProjectConfigAndTargetCombination Combination, StringBuilder VCProjectFileContent, PlatformProjectGeneratorCollection PlatformProjectGenerators, StringBuilder? VCUserFileContent, ILogger Logger)
 		{
@@ -2291,9 +1958,6 @@
 				// Add custom import info
 				if (ProjGenerator != null)
 				{
-<<<<<<< HEAD
-					ProjGenerator.GetVisualStudioImportGroupProperties(Combination.Platform!.Value, VCProjectFileContent);
-=======
 					StringBuilder CustomImportGroupInfo = new StringBuilder();
 					ProjGenerator.GetVisualStudioImportGroupProperties(Combination.Platform!.Value, CustomImportGroupInfo);
 					if (CustomImportGroupInfo.Length != 0)
@@ -2302,18 +1966,12 @@
 						VCProjectFileContent.Append(CustomImportGroupInfo);
 						VCProjectFileContent.AppendLine("  </ImportGroup>");
 					}
->>>>>>> 4af6daef
 				}
 
 				DirectoryReference ProjectDirectory = ProjectFilePath.Directory;
 
 				if (IsStubProject)
 				{
-<<<<<<< HEAD
-					string ProjectRelativeUnusedDirectory = NormalizeProjectPath(DirectoryReference.Combine(Unreal.EngineDirectory, "Intermediate", "Build", "Unused"));
-
-=======
->>>>>>> 4af6daef
 					VCProjectFileContent.AppendLine("  <PropertyGroup {0}>", ConditionString);
 					VCProjectFileContent.AppendLine("    <NMakeBuildCommandLine>@rem Nothing to do.</NMakeBuildCommandLine>");
 					VCProjectFileContent.AppendLine("    <NMakeReBuildCommandLine>@rem Nothing to do.</NMakeReBuildCommandLine>");
@@ -2324,20 +1982,10 @@
 				else if (Unreal.IsEngineInstalled() && Combination.ProjectTarget != null && Combination.ProjectTarget.TargetRules != null &&
 					(Combination.Platform == null || !Combination.ProjectTarget.SupportedPlatforms.Contains(Combination.Platform.Value)))
 				{
-<<<<<<< HEAD
-					string ProjectRelativeUnusedDirectory = NormalizeProjectPath(DirectoryReference.Combine(Unreal.EngineDirectory, "Intermediate", "Build", "Unused"));
-
-=======
->>>>>>> 4af6daef
 					string TargetName = Combination.ProjectTarget.TargetFilePath.GetFileNameWithoutAnyExtensions();
 					string ValidPlatforms = String.Join(", ", Combination.ProjectTarget.SupportedPlatforms.Select(x => x.ToString()));
 
 					VCProjectFileContent.AppendLine("  <PropertyGroup {0}>", ConditionString);
-<<<<<<< HEAD
-					VCProjectFileContent.AppendLine("    <OutDir>{0}{1}</OutDir>", ProjectRelativeUnusedDirectory, Path.DirectorySeparatorChar);
-					VCProjectFileContent.AppendLine("    <IntDir>{0}{1}</IntDir>", ProjectRelativeUnusedDirectory, Path.DirectorySeparatorChar);
-=======
->>>>>>> 4af6daef
 					VCProjectFileContent.AppendLine("    <NMakeBuildCommandLine>@echo {0} is not a supported platform for {1}. Valid platforms are {2}.</NMakeBuildCommandLine>", Combination.Platform!, TargetName, ValidPlatforms);
 					VCProjectFileContent.AppendLine("    <NMakeReBuildCommandLine>@echo {0} is not a supported platform for {1}. Valid platforms are {2}.</NMakeReBuildCommandLine>", Combination.Platform!, TargetName, ValidPlatforms);
 					VCProjectFileContent.AppendLine("    <NMakeCleanCommandLine>@echo {0} is not a supported platform for {1}. Valid platforms are {2}.</NMakeCleanCommandLine>", Combination.Platform!, TargetName, ValidPlatforms);
@@ -2416,23 +2064,6 @@
 						VCProjectFileContent.Append(PathsStringBuilder.ToString());
 					}
 
-<<<<<<< HEAD
-					string PathStrings = PathsStringBuilder.ToString();
-					if (string.IsNullOrEmpty(PathStrings) || (PathStrings.Contains("<IntDir>") == false))
-					{
-						string ProjectRelativeUnusedDirectory = "$(ProjectDir)..\\Build\\Unused";
-						VCProjectFileContent.Append(PathStrings);
-
-						VCProjectFileContent.AppendLine("    <OutDir>{0}{1}</OutDir>", ProjectRelativeUnusedDirectory, Path.DirectorySeparatorChar);
-						VCProjectFileContent.AppendLine("    <IntDir>{0}{1}</IntDir>", ProjectRelativeUnusedDirectory, Path.DirectorySeparatorChar);
-					}
-					else
-					{
-						VCProjectFileContent.Append(PathStrings);
-					}
-
-=======
->>>>>>> 4af6daef
 					// This is the standard UE based project NMake build line:
 					//	..\..\Build\BatchFiles\Build.bat <TARGETNAME> <PLATFORM> <CONFIGURATION>
 					//	ie ..\..\Build\BatchFiles\Build.bat BlankProgram Win64 Debug
@@ -2441,15 +2072,9 @@
 					string BuildArguments = Builder.GetBuildArguments();
 
 					// NMake Build command line
-<<<<<<< HEAD
-					VCProjectFileContent.AppendLine("    <NMakeBuildCommandLine>{0} {1}</NMakeBuildCommandLine>", EscapePath(NormalizeProjectPath(Builder.BuildScript)), BuildArguments);
-					VCProjectFileContent.AppendLine("    <NMakeReBuildCommandLine>{0} {1}</NMakeReBuildCommandLine>", EscapePath(NormalizeProjectPath(Builder.RebuildScript)), BuildArguments);
-					VCProjectFileContent.AppendLine("    <NMakeCleanCommandLine>{0} {1}</NMakeCleanCommandLine>", EscapePath(NormalizeProjectPath(Builder.CleanScript)), BuildArguments);
-=======
 					VCProjectFileContent.AppendLine("    <NMakeBuildCommandLine>$(BuildBatchScript) {0}</NMakeBuildCommandLine>", BuildArguments);
 					VCProjectFileContent.AppendLine("    <NMakeReBuildCommandLine>$(RebuildBatchScript) {0}</NMakeReBuildCommandLine>", BuildArguments);
 					VCProjectFileContent.AppendLine("    <NMakeCleanCommandLine>$(CleanBatchScript) {0}</NMakeCleanCommandLine>", BuildArguments);
->>>>>>> 4af6daef
 					VCProjectFileContent.AppendLine("    <NMakeOutput>{0}</NMakeOutput>", NormalizeProjectPath(NMakePath.FullName));
 					VCProjectFileContent.AppendLine("    <AdditionalOptions>{0} {1} {2}</AdditionalOptions>", GetCppStandardCompileArgument(TargetRulesObject.CppStandard), GetEnableCoroutinesArgument(), GetConformanceCompileArguments(TargetRulesObject));
 
@@ -2479,11 +2104,7 @@
 
 					if (ProjGenerator != null)
 					{
-<<<<<<< HEAD
-						string? ForeignUProjectPath = (IsForeignProject && !string.IsNullOrEmpty(UProjectPath)) ? UProjectPath : null;
-=======
 						string? ForeignUProjectPath = (IsForeignProject && !String.IsNullOrEmpty(UProjectPath)) ? UProjectPath : null;
->>>>>>> 4af6daef
 						VCUserFileContent.Append(ProjGenerator.GetVisualStudioUserFileStrings(Combination.Platform!.Value, Configuration, ConditionString, TargetRulesObject, Combination.ProjectTarget.TargetFilePath, ProjectFilePath, ProjectName, ForeignUProjectPath));
 					}
 				}
