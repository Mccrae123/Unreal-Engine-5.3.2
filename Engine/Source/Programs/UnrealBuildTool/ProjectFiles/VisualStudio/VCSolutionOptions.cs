--- conflicted
+++ resolved
@@ -10,13 +10,7 @@
 using System.Runtime.Versioning;
 using System.Text;
 using FILETIME = System.Runtime.InteropServices.ComTypes.FILETIME;
-<<<<<<< HEAD
-using UnrealBuildBase;
-using System.Diagnostics.CodeAnalysis;
-using System.Runtime.Versioning;
-=======
 using STATSTG = System.Runtime.InteropServices.ComTypes.STATSTG;
->>>>>>> 4af6daef
 
 namespace UnrealBuildTool
 {
@@ -371,11 +365,7 @@
 		{
 			long OpenFoldersEnd = Reader.BaseStream.Position + Reader.ReadInt32();
 
-<<<<<<< HEAD
-			if(Format >= VCProjectFileFormat.VisualStudio2019)
-=======
 			if (Format >= VCProjectFileFormat.VisualStudio2019)
->>>>>>> 4af6daef
 			{
 				int Header1 = Reader.ReadInt32();
 				/*int Header2 =*/
@@ -417,11 +407,7 @@
 
 		void WriteOpenProjects(BinaryWriter Writer, VCProjectFileFormat Format)
 		{
-<<<<<<< HEAD
-			if(Format >= VCProjectFileFormat.VisualStudio2019)
-=======
 			if (Format >= VCProjectFileFormat.VisualStudio2019)
->>>>>>> 4af6daef
 			{
 				Writer.Write(4 + (4 + 4 + 1) + 2 + OpenProjects.Sum(x => GetStringSize(x.Item1) + 2 + x.Item2.Sum(y => GetStringSize(y))));
 				Writer.Write(15);
