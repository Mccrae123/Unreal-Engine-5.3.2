// Copyright Epic Games, Inc. All Rights Reserved.

using System;
using System.Collections.Generic;
using System.IO;
using System.Linq;
using System.Security.Cryptography;
using System.Text;
using System.Xml.Linq;
using Tools.DotNETCommon;

namespace UnrealBuildTool
{
	/// <summary>
	/// Represents a folder within the master project (e.g. Visual Studio solution)
	/// </summary>
	class VisualStudioSolutionFolder : MasterProjectFolder
	{
		/// <summary>
		/// Constructor
		/// </summary>
		public VisualStudioSolutionFolder(ProjectFileGenerator InitOwnerProjectFileGenerator, string InitFolderName)
			: base(InitOwnerProjectFileGenerator, InitFolderName)
		{
		}
	}

	enum VCProjectFileFormat
	{
		Default,          // Default to the best installed version, but allow SDKs to override
		VisualStudio2012, // Unsupported
		VisualStudio2013, // Unsupported
		VisualStudio2015,
		VisualStudio2017,
		VisualStudio2019,
	}

	class VCProjectFileSettings
	{
		/// <summary>
		/// The version of Visual Studio to generate project files for.
		/// </summary>
		[XmlConfigFile(Category = "VCProjectFileGenerator", Name = "Version")]
		public VCProjectFileFormat ProjectFileFormat = VCProjectFileFormat.Default;

		/// <summary>
		/// Puts the most common include paths in the IncludePath property in the MSBuild project. This significantly reduces Visual Studio
		/// memory usage (measured 1.1GB -> 500mb), but seems to be causing issues with Visual Assist. Value here specifies maximum length
		/// of the include path list in KB.
		/// </summary>
		[XmlConfigFile(Category = "VCProjectFileGenerator")]
		public int MaxSharedIncludePaths = 24 * 1024;

		/// <summary>
		/// Semi-colon separated list of paths that should not be added to the projects include paths. Useful for omitting third-party headers
		/// (e.g ThirdParty/WebRTC) from intellisense suggestions and reducing memory footprints.
		/// </summary>
		[XmlConfigFile(Category = "VCProjectFileGenerator")]
		public string ExcludedIncludePaths = "";

		/// <summary>
		/// Semi-colon separated list of paths that should not be added to the projects include paths. Useful for omitting third-party headers
		/// (e.g ThirdParty/WebRTC) from intellisense suggestions and reducing memory footprints.
		/// </summary>
		[XmlConfigFile(Category = "VCProjectFileGenerator")]
		public string ExcludedIncludePaths = "";

		/// <summary>
		/// Whether to write a solution option (suo) file for the sln.
		/// </summary>
		[XmlConfigFile(Category = "BuildConfiguration")]
		public bool bWriteSolutionOptionFile = true;

		/// <summary>
		/// Forces UBT to be built in debug configuration, regardless of the solution configuration
		/// </summary>
		[XmlConfigFile(Category = "VCProjectFileGenerator")]
		public bool bBuildUBTInDebug = false;

		/// <summary>
		/// Whether to add the -FastPDB option to build command lines by default.
		/// </summary>
		[XmlConfigFile(Category = "BuildConfiguration")]
		public bool bAddFastPDBToProjects = false;

		/// <summary>
		/// Whether to generate per-file intellisense data.
		/// </summary>
		[XmlConfigFile(Category = "BuildConfiguration")]
		public bool bUsePerFileIntellisense = true;

		/// <summary>
		/// Whether to include a dependency on ShaderCompileWorker when generating project files for the editor.
		/// </summary>
		[XmlConfigFile(Category = "BuildConfiguration")]
		public bool bEditorDependsOnShaderCompileWorker = true;

		/// <summary>
		/// Whether to include a dependency on LiveCodingConsole when building targets that support live coding.
		/// </summary>
		[XmlConfigFile(Category = "VCProjectFileGenerator")]
		public bool bBuildLiveCodingConsole = false;
	}

	/// <summary>
	/// Visual C++ project file generator implementation
	/// </summary>
	class VCProjectFileGenerator : ProjectFileGenerator
	{
		/// <summary>
		/// The settings object
		/// </summary>
		protected VCProjectFileSettings Settings = new VCProjectFileSettings();

		/// <summary>
		/// Override for the build tool to use in generated projects. If the compiler version is specified on the command line, we use the same argument on the 
		/// command line for generated projects.
		/// </summary>
		string BuildToolOverride;

		/// <summary>
		/// Default constructor
		/// </summary>
		/// <param name="InOnlyGameProject">The single project to generate project files for, or null</param>
		/// <param name="InProjectFileFormat">Override the project file format to use</param>
		/// <param name="InArguments">Additional command line arguments</param>
		public VCProjectFileGenerator(FileReference InOnlyGameProject, VCProjectFileFormat InProjectFileFormat, CommandLineArguments InArguments)
			: base(InOnlyGameProject)
		{
			XmlConfig.ApplyTo(Settings);

			if(InProjectFileFormat != VCProjectFileFormat.Default)
			{
				Settings.ProjectFileFormat = InProjectFileFormat;
			}

			if(InArguments.HasOption("-2015"))
			{
				BuildToolOverride = "-2015";
			}
			else if(InArguments.HasOption("-2017"))
			{
				BuildToolOverride = "-2017";
			}
			else if(InArguments.HasOption("-2019"))
			{
				BuildToolOverride = "-2019";
			}
		}

		public override string[] GetTargetArguments(string[] Arguments)
		{
			return Arguments.Where(s => string.Equals(s, BuildToolOverride, StringComparison.InvariantCultureIgnoreCase)).ToArray();
		}

		/// File extension for project files we'll be generating (e.g. ".vcxproj")
		override public string ProjectFileExtension
		{
			get
			{
				return ".vcxproj";
			}
		}

		/// <summary>
		/// </summary>
		public override void CleanProjectFiles(DirectoryReference InMasterProjectDirectory, string InMasterProjectName, DirectoryReference InIntermediateProjectFilesDirectory)
		{
			FileReference MasterProjectFile = FileReference.Combine(InMasterProjectDirectory, InMasterProjectName);
			FileReference MasterProjDeleteFilename = MasterProjectFile + ".sln";
			if (FileReference.Exists(MasterProjDeleteFilename))
			{
				FileReference.Delete(MasterProjDeleteFilename);
			}
			MasterProjDeleteFilename = MasterProjectFile + ".sdf";
			if (FileReference.Exists(MasterProjDeleteFilename))
			{
				FileReference.Delete(MasterProjDeleteFilename);
			}
			MasterProjDeleteFilename = MasterProjectFile + ".suo";
			if (FileReference.Exists(MasterProjDeleteFilename))
			{
				FileReference.Delete(MasterProjDeleteFilename);
			}
			MasterProjDeleteFilename = MasterProjectFile + ".v11.suo";
			if (FileReference.Exists(MasterProjDeleteFilename))
			{
				FileReference.Delete(MasterProjDeleteFilename);
			}
			MasterProjDeleteFilename = MasterProjectFile + ".v12.suo";
			if (FileReference.Exists(MasterProjDeleteFilename))
			{
				FileReference.Delete(MasterProjDeleteFilename);
			}

			// Delete the project files folder
			if (DirectoryReference.Exists(InIntermediateProjectFilesDirectory))
			{
				try
				{
					DirectoryReference.Delete(InIntermediateProjectFilesDirectory, true);
				}
				catch (Exception Ex)
				{
					Log.TraceInformation("Error while trying to clean project files path {0}. Ignored.", InIntermediateProjectFilesDirectory);
					Log.TraceInformation("\t" + Ex.Message);
				}
			}
		}

		/// <summary>
		/// Allocates a generator-specific project file object
		/// </summary>
		/// <param name="InitFilePath">Path to the project file</param>
		/// <returns>The newly allocated project file object</returns>
		protected override ProjectFile AllocateProjectFile(FileReference InitFilePath)
		{
<<<<<<< HEAD
			return new VCProjectFile(InitFilePath, OnlyGameProject, ProjectFileFormat, bAddFastPDBToProjects, bUsePerFileIntellisense, bUsePrecompiled, bEditorDependsOnShaderCompileWorker, bBuildLiveCodingConsole, BuildToolOverride, ExcludedIncludePaths);
=======
			return new VCProjectFile(InitFilePath, Settings.ProjectFileFormat, bUsePrecompiled, BuildToolOverride, Settings);
>>>>>>> 24776ab6
		}


		/// ProjectFileGenerator interface
		public override MasterProjectFolder AllocateMasterProjectFolder(ProjectFileGenerator InitOwnerProjectFileGenerator, string InitFolderName)
		{
			return new VisualStudioSolutionFolder(InitOwnerProjectFileGenerator, InitFolderName);
		}

		/// "4.0", "12.0", or "14.0", etc...
		static public string GetProjectFileToolVersionString(VCProjectFileFormat ProjectFileFormat)
		{
			switch (ProjectFileFormat)
            {
                case VCProjectFileFormat.VisualStudio2012:
                    return "4.0";
				case VCProjectFileFormat.VisualStudio2013:
					return "12.0";
				case VCProjectFileFormat.VisualStudio2015:
					return "14.0";
				case VCProjectFileFormat.VisualStudio2017:
					return "15.0";
				case VCProjectFileFormat.VisualStudio2019:
					return "15.0"; // Correct as of VS2019 Preview 1
			}
			return string.Empty;
		}

		/// for instance: <PlatformToolset>v110</PlatformToolset>
		static public string GetProjectFilePlatformToolsetVersionString(VCProjectFileFormat ProjectFileFormat)
		{
            switch (ProjectFileFormat)
            {
                case VCProjectFileFormat.VisualStudio2012:
                    return "v110";
                case VCProjectFileFormat.VisualStudio2013:
                    return "v120";
                case VCProjectFileFormat.VisualStudio2015:
					return "v140";
				case VCProjectFileFormat.VisualStudio2017:
                    return "v141";
				case VCProjectFileFormat.VisualStudio2019:
					return "v142"; // Correct as of VS2019 Preview 2

            }
			return string.Empty;
		}

		static public void AppendPlatformToolsetProperty(StringBuilder VCProjectFileContent, VCProjectFileFormat ProjectFileFormat)
		{
			VCProjectFileContent.AppendLine("    <PlatformToolset>{0}</PlatformToolset>", GetProjectFilePlatformToolsetVersionString(ProjectFileFormat));

			if(ProjectFileFormat == VCProjectFileFormat.VisualStudio2019)
			{
				VCProjectFileContent.AppendLine("    <PlatformToolset Condition=\"'$(VisualStudioVersion)' == '15.0'\">v141</PlatformToolset>");
			}
		}

		/// <summary>
		/// Configures project generator based on command-line options
		/// </summary>
		/// <param name="Arguments">Arguments passed into the program</param>
		/// <param name="IncludeAllPlatforms">True if all platforms should be included</param>
		protected override void ConfigureProjectFileGeneration(String[] Arguments, ref bool IncludeAllPlatforms)
		{
			// Call parent implementation first
			base.ConfigureProjectFileGeneration(Arguments, ref IncludeAllPlatforms);
		}

		/// <summary>
		/// Selects which platforms and build configurations we want in the project file
		/// </summary>
		/// <param name="IncludeAllPlatforms">True if we should include ALL platforms that are supported on this machine.  Otherwise, only desktop platforms will be included.</param>
		/// <param name="SupportedPlatformNames">Output string for supported platforms, returned as comma-separated values.</param>
		protected override void SetupSupportedPlatformsAndConfigurations(bool IncludeAllPlatforms, out string SupportedPlatformNames)
		{
			// Call parent implementation to figure out the actual platforms
			base.SetupSupportedPlatformsAndConfigurations(IncludeAllPlatforms, out SupportedPlatformNames);

			// If we have a non-default setting for visual studio, check the compiler exists. If not, revert to the default.
			if(Settings.ProjectFileFormat == VCProjectFileFormat.VisualStudio2015)
			{
				if (!WindowsPlatform.HasCompiler(WindowsCompiler.VisualStudio2015_DEPRECATED))
				{
					Log.TraceWarning("Visual Studio C++ 2015 installation not found - ignoring preferred project file format.");
					Settings.ProjectFileFormat = VCProjectFileFormat.Default;
				}
			}
			else if(Settings.ProjectFileFormat == VCProjectFileFormat.VisualStudio2017)
			{
				if (!WindowsPlatform.HasCompiler(WindowsCompiler.VisualStudio2017))
				{
					Log.TraceWarning("Visual Studio C++ 2017 installation not found - ignoring preferred project file format.");
					Settings.ProjectFileFormat = VCProjectFileFormat.Default;
				}
			}
			else if(Settings.ProjectFileFormat == VCProjectFileFormat.VisualStudio2019)
			{
				if (!WindowsPlatform.HasCompiler(WindowsCompiler.VisualStudio2019))
				{
					Log.TraceWarning("Visual Studio C++ 2019 installation not found - ignoring preferred project file format.");
					Settings.ProjectFileFormat = VCProjectFileFormat.Default;
				}
			}

			// Certain platforms override the project file format because their debugger add-ins may not yet support the latest
			// version of Visual Studio.  This is their chance to override that.
			// ...but only if the user didn't override this via the command-line.
			if (Settings.ProjectFileFormat == VCProjectFileFormat.Default)
			{
				// Pick the best platform installed by default
				if (WindowsPlatform.HasCompiler(WindowsCompiler.VisualStudio2019) && WindowsPlatform.HasIDE(WindowsCompiler.VisualStudio2019))
				{
					Settings.ProjectFileFormat = VCProjectFileFormat.VisualStudio2019;
				}
				else if (WindowsPlatform.HasCompiler(WindowsCompiler.VisualStudio2017) && WindowsPlatform.HasIDE(WindowsCompiler.VisualStudio2017))
				{
					Settings.ProjectFileFormat = VCProjectFileFormat.VisualStudio2017;
				}
				else if (WindowsPlatform.HasCompiler(WindowsCompiler.VisualStudio2015_DEPRECATED) && WindowsPlatform.HasIDE(WindowsCompiler.VisualStudio2015_DEPRECATED))
				{
					Settings.ProjectFileFormat = VCProjectFileFormat.VisualStudio2015;
				}

				// Allow the SDKs to override
				foreach (UnrealTargetPlatform SupportedPlatform in SupportedPlatforms)
				{
					UEBuildPlatform BuildPlatform = UEBuildPlatform.GetBuildPlatform(SupportedPlatform, true);
					if (BuildPlatform != null)
					{
						// Don't worry about platforms that we're missing SDKs for
						if (BuildPlatform.HasRequiredSDKsInstalled() == SDKStatus.Valid)
						{
							VCProjectFileFormat ProposedFormat = BuildPlatform.GetRequiredVisualStudioVersion();

							if (ProposedFormat != VCProjectFileFormat.Default)
							{
								// Reduce the Visual Studio version to the max supported by each platform we plan to include.
								if (Settings.ProjectFileFormat == VCProjectFileFormat.Default || ProposedFormat < Settings.ProjectFileFormat)
								{
									Settings.ProjectFileFormat = ProposedFormat;
								}
							}
						}
					}
				}
			}
		}


		/// <summary>
		/// Used to sort VC solution config names along with the config and platform values
		/// </summary>
		class VCSolutionConfigCombination
		{
			/// <summary>
			/// Visual Studio solution configuration name for this config+platform
			/// </summary>
			public string VCSolutionConfigAndPlatformName;

			/// <summary>
			/// Configuration name
			/// </summary>
			public UnrealTargetConfiguration Configuration;

			/// <summary>
			/// Platform name
			/// </summary>
			public UnrealTargetPlatform Platform;

			/// <summary>
			/// The target type
			/// </summary>
			public TargetType TargetConfigurationName;

			public override string ToString()
			{
				return String.Format("{0}={1} {2} {3}", VCSolutionConfigAndPlatformName, Configuration, Platform, TargetConfigurationName);
			}
		}


		/// <summary>
		/// Composes a string to use for the Visual Studio solution configuration, given a build configuration and target rules configuration name
		/// </summary>
		/// <param name="Configuration">The build configuration</param>
		/// <param name="TargetType">The type of target being built</param>
		/// <returns>The generated solution configuration name</returns>
		string MakeSolutionConfigurationName(UnrealTargetConfiguration Configuration, TargetType TargetType)
		{
			string SolutionConfigName = Configuration.ToString();

			// Don't bother postfixing "Game" or "Program" -- that will be the default when using "Debug", "Development", etc.
			// Also don't postfix "RocketGame" when we're building Rocket game projects.  That's the only type of game there is in that case!
			if (TargetType != TargetType.Game && TargetType != TargetType.Program)
			{
				SolutionConfigName += " " + TargetType.ToString();
			}

			return SolutionConfigName;
		}

		static IDictionary<MasterProjectFolder, Guid> GenerateProjectFolderGuids(MasterProjectFolder RootFolder)
		{
			IDictionary<MasterProjectFolder, Guid> Guids = new Dictionary<MasterProjectFolder, Guid>();
			foreach (MasterProjectFolder Folder in RootFolder.SubFolders)
			{
				GenerateProjectFolderGuids("UE4", Folder, Guids);
			}
			return Guids;
		}

		static void GenerateProjectFolderGuids(string ParentPath, MasterProjectFolder Folder, IDictionary<MasterProjectFolder, Guid> Guids)
		{
			string Path = String.Format("{0}/{1}", ParentPath, Folder.FolderName);
			Guids[Folder] = MakeMd5Guid(Encoding.UTF8.GetBytes(Path));

			foreach (MasterProjectFolder SubFolder in Folder.SubFolders)
			{
				GenerateProjectFolderGuids(Path, SubFolder, Guids);
			}
		}

		static Guid MakeMd5Guid(byte[] Input)
		{
			byte[] Hash = MD5.Create().ComputeHash(Input);
			Hash[6] = (byte)(0x30 | (Hash[6] & 0x0f)); // 0b0011'xxxx Version 3 UUID (MD5)
			Hash[8] = (byte)(0x80 | (Hash[8] & 0x3f)); // 0b10xx'xxxx RFC 4122 UUID
			Array.Reverse(Hash, 0, 4);
			Array.Reverse(Hash, 4, 2);
			Array.Reverse(Hash, 6, 2);
			return new Guid(Hash);
		}

		/// <summary>
		/// Writes the project files to disk
		/// </summary>
		/// <returns>True if successful</returns>
		protected override bool WriteProjectFiles(PlatformProjectGeneratorCollection PlatformProjectGenerators)
		{
			if(!base.WriteProjectFiles(PlatformProjectGenerators))
			{
				return false;
			}

			// Write AutomationReferences file
			if (AutomationProjectFiles.Any())
			{
				XNamespace NS = XNamespace.Get("http://schemas.microsoft.com/developer/msbuild/2003");

				DirectoryReference AutomationToolDir = DirectoryReference.Combine(UnrealBuildTool.EngineSourceDirectory, "Programs", "AutomationTool");
				new XDocument(
					new XElement(NS + "Project",
						new XAttribute("ToolsVersion", VCProjectFileGenerator.GetProjectFileToolVersionString(Settings.ProjectFileFormat)),
						new XAttribute("DefaultTargets", "Build"),
						new XElement(NS + "ItemGroup",
							from AutomationProject in AutomationProjectFiles
							select new XElement(NS + "ProjectReference",
								new XAttribute("Include", AutomationProject.ProjectFilePath.MakeRelativeTo(AutomationToolDir)),
								new XElement(NS + "Project", (AutomationProject as VCSharpProjectFile).ProjectGUID.ToString("B")),
								new XElement(NS + "Name", AutomationProject.ProjectFilePath.GetFileNameWithoutExtension()),
								new XElement(NS + "Private", "false")
							)
						)
					)
				).Save(FileReference.Combine(AutomationToolDir, "AutomationTool.csproj.References").FullName);
			}

			return true;
		}


		protected override bool WriteMasterProjectFile(ProjectFile UBTProject, PlatformProjectGeneratorCollection PlatformProjectGenerators)
		{
			bool bSuccess = true;

			string SolutionFileName = MasterProjectName + ".sln";

			// Setup solution file content
			StringBuilder VCSolutionFileContent = new StringBuilder();

			// Solution file header. Note that a leading newline is required for file type detection to work correclty in the shell.
			if (Settings.ProjectFileFormat == VCProjectFileFormat.VisualStudio2019)
			{
				VCSolutionFileContent.AppendLine();
				VCSolutionFileContent.AppendLine("Microsoft Visual Studio Solution File, Format Version 12.00");
				VCSolutionFileContent.AppendLine("# Visual Studio Version 16");
				VCSolutionFileContent.AppendLine("VisualStudioVersion = 16.0.28315.86");
				VCSolutionFileContent.AppendLine("MinimumVisualStudioVersion = 10.0.40219.1");
			}
			else if (Settings.ProjectFileFormat == VCProjectFileFormat.VisualStudio2017)
			{
				VCSolutionFileContent.AppendLine();
				VCSolutionFileContent.AppendLine("Microsoft Visual Studio Solution File, Format Version 12.00");
				VCSolutionFileContent.AppendLine("# Visual Studio 15");
				VCSolutionFileContent.AppendLine("VisualStudioVersion = 15.0.25807.0");
				VCSolutionFileContent.AppendLine("MinimumVisualStudioVersion = 10.0.40219.1");
			}
			else if (Settings.ProjectFileFormat == VCProjectFileFormat.VisualStudio2015)
			{
				VCSolutionFileContent.AppendLine();
				VCSolutionFileContent.AppendLine("Microsoft Visual Studio Solution File, Format Version 12.00");
				VCSolutionFileContent.AppendLine("# Visual Studio 14");
				VCSolutionFileContent.AppendLine("VisualStudioVersion = 14.0.22310.1");
				VCSolutionFileContent.AppendLine("MinimumVisualStudioVersion = 10.0.40219.1");
			}
			else if (Settings.ProjectFileFormat == VCProjectFileFormat.VisualStudio2013)
			{
				VCSolutionFileContent.AppendLine();
				VCSolutionFileContent.AppendLine("Microsoft Visual Studio Solution File, Format Version 12.00");
				VCSolutionFileContent.AppendLine("# Visual Studio 2013");
            }
            else if (Settings.ProjectFileFormat == VCProjectFileFormat.VisualStudio2012)
            {
				VCSolutionFileContent.AppendLine();
                VCSolutionFileContent.AppendLine("Microsoft Visual Studio Solution File, Format Version 12.00");
				VCSolutionFileContent.AppendLine("# Visual Studio 2012");
            }
			else
			{
				throw new BuildException("Unexpected ProjectFileFormat");
			}

			IDictionary<MasterProjectFolder, Guid> ProjectFolderGuids = GenerateProjectFolderGuids(RootFolder);

			// Solution folders, files and project entries
			{
				// This the GUID that Visual Studio uses to identify a solution folder
				string SolutionFolderEntryGUID = "{2150E333-8FDC-42A3-9474-1A3956D46DE8}";

				// Solution folders
				{
					IEnumerable<MasterProjectFolder> AllSolutionFolders = ProjectFolderGuids.Keys.OrderBy(Folder => Folder.FolderName).ThenBy(Folder => ProjectFolderGuids[Folder]);
					foreach (MasterProjectFolder CurFolder in AllSolutionFolders)
					{
						string FolderGUIDString = ProjectFolderGuids[CurFolder].ToString("B").ToUpperInvariant();
						VCSolutionFileContent.AppendLine("Project(\"" + SolutionFolderEntryGUID + "\") = \"" + CurFolder.FolderName + "\", \"" + CurFolder.FolderName + "\", \"" + FolderGUIDString + "\"");

						// Add any files that are inlined right inside the solution folder
						if (CurFolder.Files.Count > 0)
						{
							VCSolutionFileContent.AppendLine("	ProjectSection(SolutionItems) = preProject");
							foreach (string CurFile in CurFolder.Files)
							{
								// Syntax is:  <relative file path> = <relative file path>
								VCSolutionFileContent.AppendLine("		" + CurFile + " = " + CurFile);
							}
							VCSolutionFileContent.AppendLine("	EndProjectSection");
						}

						VCSolutionFileContent.AppendLine("EndProject");
					}
				}


				// Project files
				//List<MSBuildProjectFile> AllProjectFilesSorted = AllProjectFiles.OrderBy((ProjFile) => ProjFile.ProjectFilePath.GetFileNameWithoutExtension()).Cast<MSBuildProjectFile>().ToList();
				foreach (MSBuildProjectFile CurProject in AllProjectFiles)
				{
					// Visual Studio uses different GUID types depending on the project type
					string ProjectTypeGUID = CurProject.ProjectTypeGUID;

					// NOTE: The project name in the solution doesn't actually *have* to match the project file name on disk.  However,
					//       we prefer it when it does match so we use the actual file name here.
					string ProjectNameInSolution = CurProject.ProjectFilePath.GetFileNameWithoutExtension();

					// Use the existing project's GUID that's already known to us
					string ProjectGUID = CurProject.ProjectGUID.ToString("B").ToUpperInvariant();

					VCSolutionFileContent.AppendLine("Project(\"" + ProjectTypeGUID + "\") = \"" + ProjectNameInSolution + "\", \"" + CurProject.ProjectFilePath.MakeRelativeTo(ProjectFileGenerator.MasterProjectPath) + "\", \"" + ProjectGUID + "\"");

					// Setup dependency on UnrealBuildTool, if we need that.  This makes sure that UnrealBuildTool is
					// freshly compiled before kicking off any build operations on this target project
					if (!CurProject.IsStubProject)
					{
						List<ProjectFile> Dependencies = new List<ProjectFile>();
						if (CurProject.IsGeneratedProject && UBTProject != null && CurProject != UBTProject)
						{
							Dependencies.Add(UBTProject);
							Dependencies.AddRange(UBTProject.DependsOnProjects);
						}
						Dependencies.AddRange(CurProject.DependsOnProjects);

						if (Dependencies.Count > 0)
						{
							VCSolutionFileContent.AppendLine("\tProjectSection(ProjectDependencies) = postProject");

							// Setup any addition dependencies this project has...
							foreach (ProjectFile DependsOnProject in Dependencies)
							{
								string DependsOnProjectGUID = ((MSBuildProjectFile)DependsOnProject).ProjectGUID.ToString("B").ToUpperInvariant();
								VCSolutionFileContent.AppendLine("\t\t" + DependsOnProjectGUID + " = " + DependsOnProjectGUID);
							}

							VCSolutionFileContent.AppendLine("\tEndProjectSection");
						}
					}

					VCSolutionFileContent.AppendLine("EndProject");
				}

				// Get the path to the visualizers file. Try to make it relative to the solution directory, but fall back to a full path if it's a foreign project.
				FileReference VisualizersFile = FileReference.Combine(UnrealBuildTool.EngineDirectory, "Extras", "VisualStudioDebugging", "UE4.natvis");

				// Add the visualizers at the solution level. Doesn't seem to be picked up from a makefile project in VS2017 15.8.5.
				VCSolutionFileContent.AppendLine(String.Format("Project(\"{0}\") = \"Visualizers\", \"Visualizers\", \"{{1CCEC849-CC72-4C59-8C36-2F7C38706D4C}}\"", SolutionFolderEntryGUID));
				VCSolutionFileContent.AppendLine("\tProjectSection(SolutionItems) = preProject");
				VCSolutionFileContent.AppendLine("\t\t{0} = {0}", VisualizersFile.MakeRelativeTo(MasterProjectPath));
				VCSolutionFileContent.AppendLine("\tEndProjectSection");
				VCSolutionFileContent.AppendLine("EndProject");
			}

			// Solution configuration platforms.  This is just a list of all of the platforms and configurations that
			// appear in Visual Studio's build configuration selector.
			List<VCSolutionConfigCombination> SolutionConfigCombinations = new List<VCSolutionConfigCombination>();

			// The "Global" section has source control, solution configurations, project configurations,
			// preferences, and project hierarchy data
			{
				VCSolutionFileContent.AppendLine("Global");
				{
					{
						VCSolutionFileContent.AppendLine("	GlobalSection(SolutionConfigurationPlatforms) = preSolution");

						Dictionary<string, Tuple<UnrealTargetConfiguration, TargetType>> SolutionConfigurationsValidForProjects = new Dictionary<string, Tuple<UnrealTargetConfiguration, TargetType>>();
						HashSet<UnrealTargetPlatform> PlatformsValidForProjects = new HashSet<UnrealTargetPlatform>();

						foreach (UnrealTargetConfiguration CurConfiguration in SupportedConfigurations)
						{
							if (InstalledPlatformInfo.IsValidConfiguration(CurConfiguration, EProjectType.Code))
							{
								foreach (UnrealTargetPlatform CurPlatform in SupportedPlatforms)
								{
									if (InstalledPlatformInfo.IsValidPlatform(CurPlatform, EProjectType.Code))
									{
										foreach (ProjectFile CurProject in AllProjectFiles)
										{
											if (!CurProject.IsStubProject)
											{
												if (CurProject.ProjectTargets.Count == 0)
												{
													throw new BuildException("Expecting project '" + CurProject.ProjectFilePath + "' to have at least one ProjectTarget associated with it!");
												}

												// Figure out the set of valid target configuration names
												foreach (ProjectTarget ProjectTarget in CurProject.ProjectTargets)
												{
													if (VCProjectFile.IsValidProjectPlatformAndConfiguration(ProjectTarget, CurPlatform, CurConfiguration, PlatformProjectGenerators))
													{
														PlatformsValidForProjects.Add(CurPlatform);

														// Default to a target configuration name of "Game", since that will collapse down to an empty string
														TargetType TargetType = TargetType.Game;
														if (ProjectTarget.TargetRules != null)
														{
															TargetType = ProjectTarget.TargetRules.Type;
														}

														string SolutionConfigName = MakeSolutionConfigurationName(CurConfiguration, TargetType);
														SolutionConfigurationsValidForProjects[SolutionConfigName] = new Tuple<UnrealTargetConfiguration, TargetType>(CurConfiguration, TargetType);
													}
												}
											}
										}
									}
								}
							}
						}

						foreach (UnrealTargetPlatform CurPlatform in PlatformsValidForProjects)
						{
							foreach (KeyValuePair<string, Tuple<UnrealTargetConfiguration, TargetType>> SolutionConfigKeyValue in SolutionConfigurationsValidForProjects)
							{
								// e.g.  "Development|Win64 = Development|Win64"
								string SolutionConfigName = SolutionConfigKeyValue.Key;
								UnrealTargetConfiguration Configuration = SolutionConfigKeyValue.Value.Item1;
								TargetType TargetType = SolutionConfigKeyValue.Value.Item2;

								string SolutionPlatformName = CurPlatform.ToString();

								string SolutionConfigAndPlatformPair = SolutionConfigName + "|" + SolutionPlatformName;
								SolutionConfigCombinations.Add(
										new VCSolutionConfigCombination
										{
											VCSolutionConfigAndPlatformName = SolutionConfigAndPlatformPair,
											Configuration = Configuration,
											Platform = CurPlatform,
											TargetConfigurationName = TargetType
										}
									);
							}
						}

						// Sort the list of solution platform strings alphabetically (Visual Studio prefers it)
						SolutionConfigCombinations.Sort(
								new Comparison<VCSolutionConfigCombination>(
									(x, y) => { return String.Compare(x.VCSolutionConfigAndPlatformName, y.VCSolutionConfigAndPlatformName, StringComparison.InvariantCultureIgnoreCase); }
								)
							);

						HashSet<string> AppendedSolutionConfigAndPlatformNames = new HashSet<string>(StringComparer.InvariantCultureIgnoreCase);
						foreach (VCSolutionConfigCombination SolutionConfigCombination in SolutionConfigCombinations)
						{
							// We alias "Game" and "Program" to both have the same solution configuration, so we're careful not to add the same combination twice.
							if (!AppendedSolutionConfigAndPlatformNames.Contains(SolutionConfigCombination.VCSolutionConfigAndPlatformName))
							{
								VCSolutionFileContent.AppendLine("		" + SolutionConfigCombination.VCSolutionConfigAndPlatformName + " = " + SolutionConfigCombination.VCSolutionConfigAndPlatformName);
								AppendedSolutionConfigAndPlatformNames.Add(SolutionConfigCombination.VCSolutionConfigAndPlatformName);
							}
						}

						VCSolutionFileContent.AppendLine("	EndGlobalSection");
					}


					// Assign each project's "project configuration" to our "solution platform + configuration" pairs.  This
					// also sets up which projects are actually built when building the solution.
					{
						VCSolutionFileContent.AppendLine("	GlobalSection(ProjectConfigurationPlatforms) = postSolution");

						foreach (MSBuildProjectFile CurProject in AllProjectFiles)
						{
							foreach (VCSolutionConfigCombination SolutionConfigCombination in SolutionConfigCombinations)
							{
								// Get the context for the current solution context
								MSBuildProjectContext ProjectContext = CurProject.GetMatchingProjectContext(SolutionConfigCombination.TargetConfigurationName, SolutionConfigCombination.Configuration, SolutionConfigCombination.Platform, PlatformProjectGenerators);

								// Override the configuration to build for UBT
								if (Settings.bBuildUBTInDebug && CurProject == UBTProject)
								{
									ProjectContext.ConfigurationName = "Debug";
								}

								// Write the solution mapping (e.g.  "{4232C52C-680F-4850-8855-DC39419B5E9B}.Debug|iOS.ActiveCfg = iOS_Debug|Win32")
								string CurProjectGUID = CurProject.ProjectGUID.ToString("B").ToUpperInvariant();
								VCSolutionFileContent.AppendLine("		{0}.{1}.ActiveCfg = {2}", CurProjectGUID, SolutionConfigCombination.VCSolutionConfigAndPlatformName, ProjectContext.Name);
								if (ProjectContext.bBuildByDefault)
								{
									VCSolutionFileContent.AppendLine("		{0}.{1}.Build.0 = {2}", CurProjectGUID, SolutionConfigCombination.VCSolutionConfigAndPlatformName, ProjectContext.Name);
									if(ProjectContext.bDeployByDefault)
									{
										VCSolutionFileContent.AppendLine("		{0}.{1}.Deploy.0 = {2}", CurProjectGUID, SolutionConfigCombination.VCSolutionConfigAndPlatformName, ProjectContext.Name);
									}
								}
							}
						}

						VCSolutionFileContent.AppendLine("	EndGlobalSection");
					}


					// Setup other solution properties
					{
						// HideSolutionNode sets whether or not the top-level solution entry is completely hidden in the UI.
						// We don't want that, as we need users to be able to right click on the solution tree item.
						VCSolutionFileContent.AppendLine("	GlobalSection(SolutionProperties) = preSolution");
						VCSolutionFileContent.AppendLine("		HideSolutionNode = FALSE");
						VCSolutionFileContent.AppendLine("	EndGlobalSection");
					}



					// Solution directory hierarchy
					{
						VCSolutionFileContent.AppendLine("	GlobalSection(NestedProjects) = preSolution");

						// Every entry in this section is in the format "Guid1 = Guid2".  Guid1 is the child project (or solution
						// filter)'s GUID, and Guid2 is the solution filter directory to parent the child project (or solution
						// filter) to.  This sets up the hierarchical solution explorer tree for all solution folders and projects.

						System.Action<StringBuilder /* VCSolutionFileContent */, List<MasterProjectFolder> /* Folders */ > FolderProcessorFunction = null;
						FolderProcessorFunction = (LocalVCSolutionFileContent, LocalMasterProjectFolders) =>
							{
								foreach (MasterProjectFolder CurFolder in LocalMasterProjectFolders)
								{
									string CurFolderGUIDString = ProjectFolderGuids[CurFolder].ToString("B").ToUpperInvariant();

									foreach (MSBuildProjectFile ChildProject in CurFolder.ChildProjects)
									{
										//	e.g. "{BF6FB09F-A2A6-468F-BE6F-DEBE07EAD3EA} = {C43B6BB5-3EF0-4784-B896-4099753BCDA9}"
										LocalVCSolutionFileContent.AppendLine("		" + ChildProject.ProjectGUID.ToString("B").ToUpperInvariant() + " = " + CurFolderGUIDString);
									}

									foreach (MasterProjectFolder SubFolder in CurFolder.SubFolders)
									{
										//	e.g. "{BF6FB09F-A2A6-468F-BE6F-DEBE07EAD3EA} = {C43B6BB5-3EF0-4784-B896-4099753BCDA9}"
										LocalVCSolutionFileContent.AppendLine("		" + ProjectFolderGuids[SubFolder].ToString("B").ToUpperInvariant() + " = " + CurFolderGUIDString);
									}

									// Recurse into subfolders
									FolderProcessorFunction(LocalVCSolutionFileContent, CurFolder.SubFolders);
								}
							};
						FolderProcessorFunction(VCSolutionFileContent, RootFolder.SubFolders);

						VCSolutionFileContent.AppendLine("	EndGlobalSection");
					}
				}

				VCSolutionFileContent.AppendLine("EndGlobal");
			}


			// Save the solution file
			if (bSuccess)
			{
				string SolutionFilePath = FileReference.Combine(MasterProjectPath, SolutionFileName).FullName;
				bSuccess = WriteFileIfChanged(SolutionFilePath, VCSolutionFileContent.ToString());
			}


			// Save a solution config file which selects the development editor configuration by default.
			if (bSuccess && Settings.bWriteSolutionOptionFile)
			{
				// Figure out the filename for the SUO file. VS will automatically import the options from earlier versions if necessary.
				FileReference SolutionOptionsFileName;
				switch (Settings.ProjectFileFormat)
                {
                    case VCProjectFileFormat.VisualStudio2012:
						SolutionOptionsFileName = FileReference.Combine(MasterProjectPath, Path.ChangeExtension(SolutionFileName, "v11.suo"));
                        break;
					case VCProjectFileFormat.VisualStudio2013:
						SolutionOptionsFileName = FileReference.Combine(MasterProjectPath, Path.ChangeExtension(SolutionFileName, "v12.suo"));
						break;
					case VCProjectFileFormat.VisualStudio2015:
						SolutionOptionsFileName = FileReference.Combine(MasterProjectPath, ".vs", Path.GetFileNameWithoutExtension(SolutionFileName), "v14", ".suo");
						break;
					case VCProjectFileFormat.VisualStudio2017:
						SolutionOptionsFileName = FileReference.Combine(MasterProjectPath, ".vs", Path.GetFileNameWithoutExtension(SolutionFileName), "v15", ".suo");
						break;
					case VCProjectFileFormat.VisualStudio2019:
						SolutionOptionsFileName = FileReference.Combine(MasterProjectPath, ".vs", Path.GetFileNameWithoutExtension(SolutionFileName), "v15", ".suo"); // Still uses v15
						break;
					default:
						throw new BuildException("Unsupported Visual Studio version");
				}

				// Check it doesn't exist before overwriting it. Since these files store the user's preferences, it'd be bad form to overwrite them.
				if (!FileReference.Exists(SolutionOptionsFileName))
				{
					DirectoryReference.CreateDirectory(SolutionOptionsFileName.Directory);

					VCSolutionOptions Options = new VCSolutionOptions(Settings.ProjectFileFormat);

					// Set the default configuration and startup project
					VCSolutionConfigCombination DefaultConfig = SolutionConfigCombinations.Find(x => x.Configuration == UnrealTargetConfiguration.Development && x.Platform == UnrealTargetPlatform.Win64 && x.TargetConfigurationName == TargetType.Editor);
					if (DefaultConfig != null)
					{
						List<VCBinarySetting> Settings = new List<VCBinarySetting>();
						Settings.Add(new VCBinarySetting("ActiveCfg", DefaultConfig.VCSolutionConfigAndPlatformName));
						if (DefaultProject != null)
						{
							Settings.Add(new VCBinarySetting("StartupProject", ((MSBuildProjectFile)DefaultProject).ProjectGUID.ToString("B")));
						}
						Options.SetConfiguration(Settings);
					}

					// Mark all the projects as closed by default, apart from the startup project
					VCSolutionExplorerState ExplorerState = new VCSolutionExplorerState();
					if(Settings.ProjectFileFormat >= VCProjectFileFormat.VisualStudio2017)
					{
						BuildSolutionExplorerState_VS2017(RootFolder, "", ExplorerState, DefaultProject);
					}
					else
					{
						BuildSolutionExplorerState_VS2015(AllProjectFiles, ExplorerState, DefaultProject, IncludeEnginePrograms);
					}
					Options.SetExplorerState(ExplorerState);

					// Write the file
					if (Options.Sections.Count > 0)
					{
						Options.Write(SolutionOptionsFileName.FullName);
					}
				}
			}

			return bSuccess;
		}

		protected override void WriteDebugSolutionFiles( PlatformProjectGeneratorCollection PlatformProjectGenerators, DirectoryReference IntermediateProjectFilesPath )
		{
			//build and collect UnrealVS configuration
			StringBuilder UnrealVSContent = new StringBuilder();
			foreach (UnrealTargetPlatform SupportedPlatform in SupportedPlatforms)
			{
				PlatformProjectGenerator ProjGenerator = PlatformProjectGenerators.GetPlatformProjectGenerator(SupportedPlatform, true);
				if (ProjGenerator != null)
				{
					ProjGenerator.GetUnrealVSConfigurationEntries(UnrealVSContent);
				}
			}
			if (UnrealVSContent.Length > 0 )
			{
				UnrealVSContent.Insert(0, "<UnrealVS>" + ProjectFileGenerator.NewLine);
				UnrealVSContent.Append("</UnrealVS>" + ProjectFileGenerator.NewLine );

				string ConfigFilePath = FileReference.Combine(IntermediateProjectFilesPath, "UnrealVS.xml").FullName;
				/* bool bSuccess = */ ProjectFileGenerator.WriteFileIfChanged(ConfigFilePath, UnrealVSContent.ToString());
			}
		}

		static void BuildSolutionExplorerState_VS2017(MasterProjectFolder Folder, string Suffix, VCSolutionExplorerState ExplorerState, ProjectFile DefaultProject)
		{
			foreach(ProjectFile Project in Folder.ChildProjects)
			{
				string ProjectIdentifier = String.Format("{0}{1}", Project.ProjectFilePath.GetFileNameWithoutExtension(), Suffix);
				if (Project == DefaultProject)
				{
					ExplorerState.OpenProjects.Add(new Tuple<string, string[]>(ProjectIdentifier, new string[] { ProjectIdentifier }));
				}
				else
				{
					ExplorerState.OpenProjects.Add(new Tuple<string, string[]>(ProjectIdentifier, new string[] { }));
				}
			}

			foreach(MasterProjectFolder SubFolder in Folder.SubFolders)
			{
				string SubFolderName = SubFolder.FolderName + Suffix;
				if(SubFolderName == "Automation;Programs")
				{
					ExplorerState.OpenProjects.Add(new Tuple<string, string[]>(SubFolderName, new string[] { }));
				}
				else
				{
					ExplorerState.OpenProjects.Add(new Tuple<string, string[]>(SubFolderName, new string[] { SubFolderName }));
				}
				BuildSolutionExplorerState_VS2017(SubFolder, ";" + SubFolderName, ExplorerState, DefaultProject);
			}
		}

		static void BuildSolutionExplorerState_VS2015(List<ProjectFile> AllProjectFiles, VCSolutionExplorerState ExplorerState, ProjectFile DefaultProject, bool IncludeEnginePrograms)
		{
			foreach (ProjectFile ProjectFile in AllProjectFiles)
			{
				string ProjectName = ProjectFile.ProjectFilePath.GetFileNameWithoutExtension();
				if (ProjectFile == DefaultProject)
				{
					ExplorerState.OpenProjects.Add(new Tuple<string, string[]>(ProjectName, new string[] { ProjectName }));
				}
				else
				{
					ExplorerState.OpenProjects.Add(new Tuple<string, string[]>(ProjectName, new string[] { }));
				}
			}
			if (IncludeEnginePrograms)
			{
				ExplorerState.OpenProjects.Add(new Tuple<string, string[]>("Automation", new string[0]));
			}
		}

		/// <summary>
		/// Takes a string and "cleans it up" to make it parsable by the Visual Studio source control provider's file format
		/// </summary>
		/// <param name="Str">String to clean up</param>
		/// <returns>The cleaned up string</returns>
		public string CleanupStringForSCC(string Str)
		{
			string Cleaned = Str;

			// SCC is expecting paths to contain only double-backslashes for path separators.  It's a bit weird but we need to do it.
			Cleaned = Cleaned.Replace(Path.DirectorySeparatorChar.ToString(), Path.DirectorySeparatorChar.ToString() + Path.DirectorySeparatorChar.ToString());
			Cleaned = Cleaned.Replace(Path.AltDirectorySeparatorChar.ToString(), Path.DirectorySeparatorChar.ToString() + Path.DirectorySeparatorChar.ToString());

			// SCC is expecting not to see spaces in these strings, so we'll replace spaces with "\u0020"
			Cleaned = Cleaned.Replace(" ", "\\u0020");

			return Cleaned;
		}

	}

}<|MERGE_RESOLUTION|>--- conflicted
+++ resolved
@@ -59,13 +59,6 @@
 		public string ExcludedIncludePaths = "";
 
 		/// <summary>
-		/// Semi-colon separated list of paths that should not be added to the projects include paths. Useful for omitting third-party headers
-		/// (e.g ThirdParty/WebRTC) from intellisense suggestions and reducing memory footprints.
-		/// </summary>
-		[XmlConfigFile(Category = "VCProjectFileGenerator")]
-		public string ExcludedIncludePaths = "";
-
-		/// <summary>
 		/// Whether to write a solution option (suo) file for the sln.
 		/// </summary>
 		[XmlConfigFile(Category = "BuildConfiguration")]
@@ -215,11 +208,7 @@
 		/// <returns>The newly allocated project file object</returns>
 		protected override ProjectFile AllocateProjectFile(FileReference InitFilePath)
 		{
-<<<<<<< HEAD
-			return new VCProjectFile(InitFilePath, OnlyGameProject, ProjectFileFormat, bAddFastPDBToProjects, bUsePerFileIntellisense, bUsePrecompiled, bEditorDependsOnShaderCompileWorker, bBuildLiveCodingConsole, BuildToolOverride, ExcludedIncludePaths);
-=======
 			return new VCProjectFile(InitFilePath, Settings.ProjectFileFormat, bUsePrecompiled, BuildToolOverride, Settings);
->>>>>>> 24776ab6
 		}
 
 
