// Copyright Epic Games, Inc. All Rights Reserved.

using System.Collections.Generic;
using EpicGames.Core;
<<<<<<< HEAD
using UnrealBuildBase;
using Microsoft.Extensions.Logging;
=======
>>>>>>> 4af6daef

namespace UnrealBuildTool
{
	/// <summary>
	/// Data common to all generated Project entries
	/// </summary>
	class Project
	{
		/// Platforms supported by the target
		public UnrealTargetPlatform[] SupportedPlatforms;

		/// Extra supported build configurations.  Normally the target rules determines these, but for synthetic targets we'll add them here.
		public List<UnrealTargetConfiguration> ExtraSupportedConfigurations = new List<UnrealTargetConfiguration>();

		/// Extra supported build platforms.  Normally the target rules determines these, but for synthetic targets we'll add them here.
		public List<UnrealTargetPlatform> ExtraSupportedPlatforms = new List<UnrealTargetPlatform>();

		/// If true, forces Development configuration regardless of which configuration is set as the Solution Configuration
		public bool ForceDevelopmentConfiguration = false;

		/// Whether the project requires 'Deploy' option set (VC projects)
		public bool ProjectDeploys = false;

		public Project(UnrealTargetPlatform[] SupportedPlatforms)
<<<<<<< HEAD
		{
			this.SupportedPlatforms = SupportedPlatforms;
		}

		/// Optional target rules for this target.  If the target came from a *.Target.cs file on disk, then it will have one of these.
		/// For targets that are synthetic (like UnrealBuildTool or other manually added project files) we won't have a rules object for those.
		/// Never set for an untargeted project
		public TargetRules? TargetRules
		{
			get;
			protected set;
		} = null;

		/// <summary>
		/// Path to the .uproject file on disk
		/// Never set for an untargeted project.
		/// </summary>
		public FileReference? UnrealProjectFilePath
		{
			get;
			protected set;
		} = null;
	}

	/// <summary>
	/// A single targeted (with a TargetFilePath) project within a project.  A project may have any number of targets within it.
	/// in themselves that the project wraps up.
	/// </summary>
	class ProjectTarget : Project
	{
		/// The target rules file path on disk, if we have one
		public FileReference TargetFilePath;

		/// The project file path on disk
		public FileReference ProjectFilePath;

		/// Delegate for creating a rules instance for a given platform/configuration
		public Func<UnrealTargetPlatform, UnrealTargetConfiguration, TargetRules> CreateRulesDelegate;

		public string Name
		{
			get { return TargetFilePath.GetFileNameWithoutAnyExtensions(); }
		}

		public override string ToString()
=======
>>>>>>> 4af6daef
		{
			this.SupportedPlatforms = SupportedPlatforms;
		}
<<<<<<< HEAD

		public ProjectTarget(
			FileReference TargetFilePath,
			FileReference ProjectFilePath,
			FileReference? UnrealProjectFilePath,
			TargetRules? TargetRules,
			UnrealTargetPlatform[] SupportedPlatforms,
			Func<UnrealTargetPlatform, UnrealTargetConfiguration, TargetRules> CreateRulesDelegate
			)
			:base (SupportedPlatforms)
		{
			this.TargetFilePath = TargetFilePath;
			this.ProjectFilePath = ProjectFilePath;
			this.UnrealProjectFilePath = UnrealProjectFilePath;
			this.TargetRules = TargetRules;
			this.CreateRulesDelegate = CreateRulesDelegate;
		}
	}

	/// <summary>
	/// Class that stores info about aliased file.
	/// </summary>
	struct AliasedFile
	{
		public AliasedFile(FileReference Location, string FileSystemPath, string ProjectPath)
		{
			this.Location = Location;
			this.FileSystemPath = FileSystemPath;
			this.ProjectPath = ProjectPath;
		}

		// Full location on disk.
		public readonly FileReference Location;

		// File system path.
		public readonly string FileSystemPath;

		// Project path.
		public readonly string ProjectPath;
	}

	abstract class ProjectFile
	{
		/// <summary>
		/// Represents a single source file (or other type of file) in a project
		/// </summary>
		public class SourceFile
		{
			/// <summary>
			/// Constructor
			/// </summary>
			/// <param name="InReference">Path to the source file on disk</param>
			/// <param name="InBaseFolder">The directory on this the path within the project will be relative to</param>
			public SourceFile(FileReference InReference, DirectoryReference? InBaseFolder)
			{
				Reference = InReference;
				BaseFolder = InBaseFolder;
			}

			/// <summary>
			/// File path to file on disk
			/// </summary>
			public FileReference Reference
			{
				get;
				private set;
			}

			/// <summary>
			/// Optional directory that overrides where files in this project are relative to when displayed in the IDE.  If null, will default to the project's BaseFolder.
			/// </summary>
			public DirectoryReference? BaseFolder
			{
				get;
				private set;
			}

			/// <summary>
			/// Define ToString() so the debugger can show the name in watch windows
			/// </summary>
			public override string ToString()
			{
				return Reference.ToString();
			}
		}


		/// <summary>
		/// Constructs a new project file object
		/// </summary>
		/// <param name="ProjectFilePath">The path to the project file, relative to the primary project file</param>
		/// <param name="BaseDir">The base directory for files within this project</param>
		protected ProjectFile(FileReference ProjectFilePath, DirectoryReference BaseDir)
		{
			this.ProjectFilePath = ProjectFilePath;
			this.BaseDir = BaseDir;

			ShouldBuildByDefaultForSolutionTargets = true;
			IntelliSenseCppVersion = CppStandardVersion.Default;
		}


		/// Project file path
		public FileReference ProjectFilePath
=======

		/// Optional target rules for this target.  If the target came from a *.Target.cs file on disk, then it will have one of these.
		/// For targets that are synthetic (like UnrealBuildTool or other manually added project files) we won't have a rules object for those.
		/// Never set for an untargeted project
		public TargetRules? TargetRules
>>>>>>> 4af6daef
		{
			get;
			protected set;
		} = null;

		/// <summary>
<<<<<<< HEAD
		/// The base directory for files within this project
		/// </summary>
		public DirectoryReference BaseDir
		{
			get;
			set;
		}

		/// Returns true if this is a generated project (as opposed to an imported project)
		public bool IsGeneratedProject
		{
			get;
			set;
		}


		/// Returns true if this is a "stub" project.  Stub projects function as simple containers for source files
		/// and are never actually "built" by the primary project.  Stub projects are always "generated" projects.
		public bool IsStubProject
		{
			get;
			set;
		}

		/// Returns true if this is a foreign project, and requires UBT to be passed the path to the .uproject file 
		/// on the command line.
		public bool IsForeignProject
		{
			get;
			set;
		}

		/// Whether this project should be built for all solution targets
		public bool ShouldBuildForAllSolutionTargets
		{
			get;
			set;
		}

		/// Whether this project should be built by default. Can still be built from the IDE through the context menu.
		public bool ShouldBuildByDefaultForSolutionTargets
		{
			get;
			set;
		}

		/// <summary>
		/// C++ version which is used in this project.
=======
		/// Path to the .uproject file on disk
		/// Never set for an untargeted project.
>>>>>>> 4af6daef
		/// </summary>
		public FileReference? UnrealProjectFilePath
		{
			get;
			protected set;
<<<<<<< HEAD
		}

		/// <summary>
		/// Information for IntelliSense: whether coroutines are enabled
		/// </summary>
		public bool IntelliSenseEnableCoroutines
		{
			get;
			protected set;
		}

		/// All of the targets in this project.  All non-stub projects must have at least one target.
		public readonly List<Project> ProjectTargets = new List<Project>();


		/// <summary>
		/// Adds a list of files to this project, ignoring dupes
		/// </summary>
		/// <param name="FilesToAdd">Files to add</param>
		/// <param name="BaseFolder">The directory the path within the project will be relative to</param>
		public void AddFilesToProject(List<FileReference> FilesToAdd, DirectoryReference BaseFolder)
		{
			foreach (FileReference CurFile in FilesToAdd)
			{
				AddFileToProject(CurFile, BaseFolder);
			}
		}

		/// <summary>
		/// Set of all files that have been added
		/// </summary>
		HashSet<FileReference> AliasedFilesSet = new HashSet<FileReference>();

		/// Aliased (i.e. files is custom filter tree) in this project
		public readonly List<AliasedFile> AliasedFiles = new List<AliasedFile>();

		/// <summary>
		/// Adds aliased file to the project.
		/// </summary>
		/// <param name="File">Aliased file.</param>
		public void AddAliasedFileToProject(AliasedFile File)
		{
			if (AliasedFilesSet.Add(File.Location))
			{
				AliasedFiles.Add(File);
			}
		}

		/// <summary>
		/// Adds a file to this project, ignoring dupes
		/// </summary>
		/// <param name="FilePath">Path to the file on disk</param>
		/// <param name="BaseFolder">The directory the path within the project will be relative to</param>
		public void AddFileToProject(FileReference FilePath, DirectoryReference BaseFolder)
		{
			// Check if hasn't already been added as an aliased file
			if (AliasedFilesSet.Contains(FilePath))
			{
				return;
			}

			// Don't add duplicates
			SourceFile? ExistingFile = null;
			if (SourceFileMap.TryGetValue(FilePath, out ExistingFile))
			{
				if (ExistingFile.BaseFolder != BaseFolder)
				{
					throw new BuildException("Trying to add file '" + FilePath + "' to project '" + ProjectFilePath + "' when the file already exists, but with a different relative base folder '" + BaseFolder + "' is different than the current file's '" + ExistingFile.BaseFolder + "'!");
				}
			}
			else
			{
				SourceFile? File = AllocSourceFile(FilePath, BaseFolder);
				if (File != null)
				{
					SourceFileMap[FilePath] = File;
					SourceFiles.Add(File);
				}
			}
		}

		/// <summary>
		/// Splits the definition text into macro name and value (if any).
		/// </summary>
		/// <param name="Definition">Definition text</param>
		/// <param name="Key">Out: The definition name</param>
		/// <param name="Value">Out: The definition value or null if it has none</param>
		/// <returns>Pair representing macro name and value.</returns>
		private void SplitDefinitionAndValue(string Definition, out String Key, out String Value)
		{
			int EqualsIndex = Definition.IndexOf('=');
			if (EqualsIndex >= 0)
			{
				Key = Definition.Substring(0, EqualsIndex);
				Value = Definition.Substring(EqualsIndex + 1);
			}
			else
			{
				Key = Definition;
				Value = "";
			}
		}

		/// <summary>
		/// Adds information about a module to this project file
		/// </summary>
		/// <param name="Module">The module to add</param>
		/// <param name="CompileEnvironment">Compile environment for this module</param>
		public virtual void AddModule(UEBuildModuleCPP Module, CppCompileEnvironment CompileEnvironment)
		{
			AddIntelliSensePreprocessorDefinitions(CompileEnvironment.Definitions);
			AddIntelliSenseIncludePaths(SystemIncludePaths, CompileEnvironment.SystemIncludePaths);
			AddIntelliSenseIncludePaths(UserIncludePaths, CompileEnvironment.UserIncludePaths);

			foreach (DirectoryReference BaseDir in Module.ModuleDirectories)
			{
				BuildEnvironment? BuildEnvironment;
				if (!BaseDirToBuildEnvironment.TryGetValue(BaseDir, out BuildEnvironment))
				{
					BuildEnvironment = new BuildEnvironment();
					BaseDirToBuildEnvironment.Add(BaseDir, BuildEnvironment);
				}

				AddIntelliSenseIncludePaths(BuildEnvironment.SystemIncludePaths, CompileEnvironment.SystemIncludePaths);
				AddIntelliSenseIncludePaths(BuildEnvironment.UserIncludePaths, CompileEnvironment.UserIncludePaths);
			}

			SetIntelliSenseEnableCoroutines(CompileEnvironment.bEnableCoroutines);
			SetIntelliSenseCppVersion(Module.Rules.CppStandard);
		}

		/// <summary>
		/// Adds all of the specified preprocessor definitions to this VCProject's list of preprocessor definitions for all modules in the project
		/// </summary>
		/// <param name="NewPreprocessorDefinitions">List of preprocessor definitons to add</param>
		public void AddIntelliSensePreprocessorDefinitions(List<string> NewPreprocessorDefinitions)
		{
			foreach (string NewPreprocessorDefinition in NewPreprocessorDefinitions)
			{
				// Don't add definitions and value combinations that have already been added for this project
				string CurDef = NewPreprocessorDefinition;
				if (KnownIntelliSensePreprocessorDefinitions.Add(CurDef))
				{
					// Go ahead and check to see if the definition already exists, but the value is different
					bool AlreadyExists = false;

					string Def, Value;
					SplitDefinitionAndValue(CurDef, out Def, out Value);

					// Ignore any API macros being import/export; we'll assume they're valid across the whole project
					if(Def.EndsWith("_API", StringComparison.Ordinal))
					{
                        CurDef = Def + "=";
						Value = "";
					}

					for (int DefineIndex = 0; DefineIndex < IntelliSensePreprocessorDefinitions.Count; ++DefineIndex)
					{
						string ExistingDef, ExistingValue;
						SplitDefinitionAndValue(IntelliSensePreprocessorDefinitions[DefineIndex], out ExistingDef, out ExistingValue);
						if (ExistingDef == Def)
						{
							// Already exists, but the value is changing.  We don't bother clobbering values for existing defines for this project.
							AlreadyExists = true;
							break;
						}
					}

					if (!AlreadyExists)
					{
						IntelliSensePreprocessorDefinitions.Add(CurDef);
					}
				}
			}
		}

		/// <summary>
		/// Adds all of the specified include paths to this VCProject's list of include paths for all modules in the project
		/// </summary>
		/// <param name="Collection">The collection to add to</param>
		/// <param name="NewIncludePaths">List of include paths to add</param>
		public void AddIntelliSenseIncludePaths(IncludePathsCollection Collection, IEnumerable<DirectoryReference> NewIncludePaths)
		{
			foreach (DirectoryReference CurPath in NewIncludePaths)
			{
				if(Collection.AbsolutePaths.Add(CurPath))
				{
					// Incoming include paths are relative to the solution directory, but we need these paths to be
					// relative to the project file's directory
					string PathRelativeToProjectFile = NormalizeProjectPath(CurPath);
					Collection.RelativePaths.Add(PathRelativeToProjectFile);
				}
			}
		}

		/// <summary>
		/// Sets highest C++ version which is used in this project
		/// </summary>
		/// <param name="CppVersion">Version</param>
		public void SetIntelliSenseCppVersion(CppStandardVersion CppVersion)
		{
			if (CppVersion != CppStandardVersion.Default)
			{
				if (CppVersion > IntelliSenseCppVersion)
				{
					IntelliSenseCppVersion = CppVersion;
				}
			}
		}
		
		/// <summary>
		/// Sets whether coroutines should be enabled or not
		/// </summary>
		/// <param name="Value">Should enable them or not</param>
		public void SetIntelliSenseEnableCoroutines(bool Value)
		{
			IntelliSenseEnableCoroutines |= Value;
		}

		/// <summary>
		/// Add the given project to the DepondsOn project list.
		/// </summary>
		/// <param name="InProjectFile">The project this project is dependent on</param>
		public void AddDependsOnProject(ProjectFile InProjectFile)
		{
			// Make sure that it doesn't exist already
			bool AlreadyExists = false;
			foreach (ProjectFile ExistingDependentOn in DependsOnProjects)
			{
				if (ExistingDependentOn == InProjectFile)
				{
					AlreadyExists = true;
					break;
				}
			}

			if (AlreadyExists == false)
			{
				DependsOnProjects.Add(InProjectFile);
			}
		}

		/// <summary>
		/// Writes a project file to disk
		/// </summary>
		/// <param name="InPlatforms">The platforms to write the project files for</param>
		/// <param name="InConfigurations">The configurations to add to the project files</param>
		/// <param name="PlatformProjectGenerators">The registered platform project generators</param>
		/// <param name="Logger">Logger for output</param>
		/// <returns>True on success</returns>
		public virtual bool WriteProjectFile(List<UnrealTargetPlatform> InPlatforms, List<UnrealTargetConfiguration> InConfigurations, PlatformProjectGeneratorCollection PlatformProjectGenerators, ILogger Logger)
		{
			throw new BuildException("UnrealBuildTool cannot automatically generate this project type because WriteProjectFile() was not overridden.");
		}

		/// <summary>
		/// If found writes a debug project file to disk
		/// </summary>
		/// <param name="InPlatforms">The platforms to write the project files for</param>
		/// <param name="InConfigurations">The configurations to add to the project files</param>
		/// <param name="PlatformProjectGenerators">The registered platform project generators</param>
		/// <param name="Logger">Logger for output</param>
		/// <returns>List of project files written</returns>
		public virtual List<Tuple<ProjectFile, string>>? WriteDebugProjectFiles(List<UnrealTargetPlatform> InPlatforms, List<UnrealTargetConfiguration> InConfigurations, PlatformProjectGeneratorCollection PlatformProjectGenerators, ILogger Logger)
		{
			return null;
		}


		public virtual void LoadGUIDFromExistingProject()
		{
		}

		/// <summary>
		/// Allocates a generator-specific source file object
		/// </summary>
		/// <param name="InitFilePath">Path to the source file on disk</param>
		/// <param name="InitProjectSubFolder">Optional sub-folder to put the file in.  If empty, this will be determined automatically from the file's path relative to the project file</param>
		/// <returns>The newly allocated source file object</returns>
		public virtual SourceFile? AllocSourceFile(FileReference InitFilePath, DirectoryReference? InitProjectSubFolder = null)
		{
			return new SourceFile(InitFilePath, InitProjectSubFolder);
		}

		/// <summary>
		/// Takes the given path and tries to rebase it relative to the project or solution directory variables.
		/// </summary>
		public static string NormalizeProjectPath(string InputPath)
		{
			// If the path is rooted in an environment variable, leave it be.
			if (InputPath.StartsWith("$("))
			{
				return InputPath;
			}
			else if(InputPath.EndsWith("\\") || InputPath.EndsWith("/"))
			{
				return NormalizeProjectPath(new DirectoryReference(InputPath));
			}
			else
			{
				return NormalizeProjectPath(new FileReference(InputPath));
			}
		}

		/// <summary>
		/// Takes the given path and tries to rebase it relative to the project.
		/// </summary>
		public static string NormalizeProjectPath(FileSystemReference InputPath)
		{
			// Try to make it relative to the solution directory.
			if (InputPath.IsUnderDirectory(ProjectFileGenerator.PrimaryProjectPath))
			{
				return InputPath.MakeRelativeTo(ProjectFileGenerator.IntermediateProjectFilesPath);
			}
			else
			{
				return InputPath.FullName;
			}
		}

		/// <summary>
		/// Takes the given path, normalizes it, and quotes it if necessary.
		/// </summary>
		public static string EscapePath(string InputPath)
		{
			string Result = InputPath;
			if (Result.Contains(' '))
			{
				Result = "\"" + Result + "\"";
			}
			return Result;
		}

		/// <summary>
		/// Visualizer for the debugger
		/// </summary>
		public override string ToString()
		{
			return ProjectFilePath.ToString();
		}

		/// <summary>
		/// Map of file paths to files in the project.
		/// </summary>
		private readonly Dictionary<FileReference, SourceFile> SourceFileMap = new Dictionary<FileReference, SourceFile>();

		/// <summary>
		/// Files in this project
		/// </summary>
		public readonly List<SourceFile> SourceFiles = new List<SourceFile>();

		/// <summary>
		/// Collection of include paths
		/// </summary>
		public class IncludePathsCollection
		{
			public List<string> RelativePaths = new List<string>();
			public HashSet<DirectoryReference> AbsolutePaths = new HashSet<DirectoryReference>();
		}

		/// <summary>
		/// Build environment for a particular module
		/// </summary>
		public class BuildEnvironment
		{
			public IncludePathsCollection UserIncludePaths = new IncludePathsCollection();
			public IncludePathsCollection SystemIncludePaths = new IncludePathsCollection();
		}

		/// <summary>
		/// Merged list of include paths for the project
		/// </summary>
		IncludePathsCollection UserIncludePaths = new IncludePathsCollection();

		/// <summary>
		/// Merged list of include paths for the project
		/// </summary>
		IncludePathsCollection SystemIncludePaths = new IncludePathsCollection();

		/// <summary>
		/// Map of base directory to user include paths
		/// </summary>
		protected Dictionary<DirectoryReference, BuildEnvironment> BaseDirToBuildEnvironment = new Dictionary<DirectoryReference, BuildEnvironment>();

		/// <summary>
		/// Legacy accessor for user search paths
		/// </summary>
		public List<string> IntelliSenseIncludeSearchPaths
		{
			get { return UserIncludePaths.RelativePaths; }
		}

		/// <summary>
		/// Legacy accessor for system include paths
		/// </summary>
		public List<string> IntelliSenseSystemIncludeSearchPaths
		{
			get { return SystemIncludePaths.RelativePaths; }
		}

		/// <summary>
		/// List of preprocessor definitions for the project
		/// </summary>
		public readonly List<string> IntelliSensePreprocessorDefinitions = new List<string>();

		/// <summary>
		/// Set of unique preprocessor definitions
		/// </summary>
		HashSet<string> KnownIntelliSensePreprocessorDefinitions = new HashSet<string>(StringComparer.InvariantCultureIgnoreCase);

		/// <summary>
		/// Projects that this project is dependent on
		/// </summary>
		public readonly List<ProjectFile> DependsOnProjects = new List<ProjectFile>();
=======
		} = null;
>>>>>>> 4af6daef
	}
}<|MERGE_RESOLUTION|>--- conflicted
+++ resolved
@@ -2,11 +2,6 @@
 
 using System.Collections.Generic;
 using EpicGames.Core;
-<<<<<<< HEAD
-using UnrealBuildBase;
-using Microsoft.Extensions.Logging;
-=======
->>>>>>> 4af6daef
 
 namespace UnrealBuildTool
 {
@@ -31,7 +26,6 @@
 		public bool ProjectDeploys = false;
 
 		public Project(UnrealTargetPlatform[] SupportedPlatforms)
-<<<<<<< HEAD
 		{
 			this.SupportedPlatforms = SupportedPlatforms;
 		}
@@ -55,626 +49,4 @@
 			protected set;
 		} = null;
 	}
-
-	/// <summary>
-	/// A single targeted (with a TargetFilePath) project within a project.  A project may have any number of targets within it.
-	/// in themselves that the project wraps up.
-	/// </summary>
-	class ProjectTarget : Project
-	{
-		/// The target rules file path on disk, if we have one
-		public FileReference TargetFilePath;
-
-		/// The project file path on disk
-		public FileReference ProjectFilePath;
-
-		/// Delegate for creating a rules instance for a given platform/configuration
-		public Func<UnrealTargetPlatform, UnrealTargetConfiguration, TargetRules> CreateRulesDelegate;
-
-		public string Name
-		{
-			get { return TargetFilePath.GetFileNameWithoutAnyExtensions(); }
-		}
-
-		public override string ToString()
-=======
->>>>>>> 4af6daef
-		{
-			this.SupportedPlatforms = SupportedPlatforms;
-		}
-<<<<<<< HEAD
-
-		public ProjectTarget(
-			FileReference TargetFilePath,
-			FileReference ProjectFilePath,
-			FileReference? UnrealProjectFilePath,
-			TargetRules? TargetRules,
-			UnrealTargetPlatform[] SupportedPlatforms,
-			Func<UnrealTargetPlatform, UnrealTargetConfiguration, TargetRules> CreateRulesDelegate
-			)
-			:base (SupportedPlatforms)
-		{
-			this.TargetFilePath = TargetFilePath;
-			this.ProjectFilePath = ProjectFilePath;
-			this.UnrealProjectFilePath = UnrealProjectFilePath;
-			this.TargetRules = TargetRules;
-			this.CreateRulesDelegate = CreateRulesDelegate;
-		}
-	}
-
-	/// <summary>
-	/// Class that stores info about aliased file.
-	/// </summary>
-	struct AliasedFile
-	{
-		public AliasedFile(FileReference Location, string FileSystemPath, string ProjectPath)
-		{
-			this.Location = Location;
-			this.FileSystemPath = FileSystemPath;
-			this.ProjectPath = ProjectPath;
-		}
-
-		// Full location on disk.
-		public readonly FileReference Location;
-
-		// File system path.
-		public readonly string FileSystemPath;
-
-		// Project path.
-		public readonly string ProjectPath;
-	}
-
-	abstract class ProjectFile
-	{
-		/// <summary>
-		/// Represents a single source file (or other type of file) in a project
-		/// </summary>
-		public class SourceFile
-		{
-			/// <summary>
-			/// Constructor
-			/// </summary>
-			/// <param name="InReference">Path to the source file on disk</param>
-			/// <param name="InBaseFolder">The directory on this the path within the project will be relative to</param>
-			public SourceFile(FileReference InReference, DirectoryReference? InBaseFolder)
-			{
-				Reference = InReference;
-				BaseFolder = InBaseFolder;
-			}
-
-			/// <summary>
-			/// File path to file on disk
-			/// </summary>
-			public FileReference Reference
-			{
-				get;
-				private set;
-			}
-
-			/// <summary>
-			/// Optional directory that overrides where files in this project are relative to when displayed in the IDE.  If null, will default to the project's BaseFolder.
-			/// </summary>
-			public DirectoryReference? BaseFolder
-			{
-				get;
-				private set;
-			}
-
-			/// <summary>
-			/// Define ToString() so the debugger can show the name in watch windows
-			/// </summary>
-			public override string ToString()
-			{
-				return Reference.ToString();
-			}
-		}
-
-
-		/// <summary>
-		/// Constructs a new project file object
-		/// </summary>
-		/// <param name="ProjectFilePath">The path to the project file, relative to the primary project file</param>
-		/// <param name="BaseDir">The base directory for files within this project</param>
-		protected ProjectFile(FileReference ProjectFilePath, DirectoryReference BaseDir)
-		{
-			this.ProjectFilePath = ProjectFilePath;
-			this.BaseDir = BaseDir;
-
-			ShouldBuildByDefaultForSolutionTargets = true;
-			IntelliSenseCppVersion = CppStandardVersion.Default;
-		}
-
-
-		/// Project file path
-		public FileReference ProjectFilePath
-=======
-
-		/// Optional target rules for this target.  If the target came from a *.Target.cs file on disk, then it will have one of these.
-		/// For targets that are synthetic (like UnrealBuildTool or other manually added project files) we won't have a rules object for those.
-		/// Never set for an untargeted project
-		public TargetRules? TargetRules
->>>>>>> 4af6daef
-		{
-			get;
-			protected set;
-		} = null;
-
-		/// <summary>
-<<<<<<< HEAD
-		/// The base directory for files within this project
-		/// </summary>
-		public DirectoryReference BaseDir
-		{
-			get;
-			set;
-		}
-
-		/// Returns true if this is a generated project (as opposed to an imported project)
-		public bool IsGeneratedProject
-		{
-			get;
-			set;
-		}
-
-
-		/// Returns true if this is a "stub" project.  Stub projects function as simple containers for source files
-		/// and are never actually "built" by the primary project.  Stub projects are always "generated" projects.
-		public bool IsStubProject
-		{
-			get;
-			set;
-		}
-
-		/// Returns true if this is a foreign project, and requires UBT to be passed the path to the .uproject file 
-		/// on the command line.
-		public bool IsForeignProject
-		{
-			get;
-			set;
-		}
-
-		/// Whether this project should be built for all solution targets
-		public bool ShouldBuildForAllSolutionTargets
-		{
-			get;
-			set;
-		}
-
-		/// Whether this project should be built by default. Can still be built from the IDE through the context menu.
-		public bool ShouldBuildByDefaultForSolutionTargets
-		{
-			get;
-			set;
-		}
-
-		/// <summary>
-		/// C++ version which is used in this project.
-=======
-		/// Path to the .uproject file on disk
-		/// Never set for an untargeted project.
->>>>>>> 4af6daef
-		/// </summary>
-		public FileReference? UnrealProjectFilePath
-		{
-			get;
-			protected set;
-<<<<<<< HEAD
-		}
-
-		/// <summary>
-		/// Information for IntelliSense: whether coroutines are enabled
-		/// </summary>
-		public bool IntelliSenseEnableCoroutines
-		{
-			get;
-			protected set;
-		}
-
-		/// All of the targets in this project.  All non-stub projects must have at least one target.
-		public readonly List<Project> ProjectTargets = new List<Project>();
-
-
-		/// <summary>
-		/// Adds a list of files to this project, ignoring dupes
-		/// </summary>
-		/// <param name="FilesToAdd">Files to add</param>
-		/// <param name="BaseFolder">The directory the path within the project will be relative to</param>
-		public void AddFilesToProject(List<FileReference> FilesToAdd, DirectoryReference BaseFolder)
-		{
-			foreach (FileReference CurFile in FilesToAdd)
-			{
-				AddFileToProject(CurFile, BaseFolder);
-			}
-		}
-
-		/// <summary>
-		/// Set of all files that have been added
-		/// </summary>
-		HashSet<FileReference> AliasedFilesSet = new HashSet<FileReference>();
-
-		/// Aliased (i.e. files is custom filter tree) in this project
-		public readonly List<AliasedFile> AliasedFiles = new List<AliasedFile>();
-
-		/// <summary>
-		/// Adds aliased file to the project.
-		/// </summary>
-		/// <param name="File">Aliased file.</param>
-		public void AddAliasedFileToProject(AliasedFile File)
-		{
-			if (AliasedFilesSet.Add(File.Location))
-			{
-				AliasedFiles.Add(File);
-			}
-		}
-
-		/// <summary>
-		/// Adds a file to this project, ignoring dupes
-		/// </summary>
-		/// <param name="FilePath">Path to the file on disk</param>
-		/// <param name="BaseFolder">The directory the path within the project will be relative to</param>
-		public void AddFileToProject(FileReference FilePath, DirectoryReference BaseFolder)
-		{
-			// Check if hasn't already been added as an aliased file
-			if (AliasedFilesSet.Contains(FilePath))
-			{
-				return;
-			}
-
-			// Don't add duplicates
-			SourceFile? ExistingFile = null;
-			if (SourceFileMap.TryGetValue(FilePath, out ExistingFile))
-			{
-				if (ExistingFile.BaseFolder != BaseFolder)
-				{
-					throw new BuildException("Trying to add file '" + FilePath + "' to project '" + ProjectFilePath + "' when the file already exists, but with a different relative base folder '" + BaseFolder + "' is different than the current file's '" + ExistingFile.BaseFolder + "'!");
-				}
-			}
-			else
-			{
-				SourceFile? File = AllocSourceFile(FilePath, BaseFolder);
-				if (File != null)
-				{
-					SourceFileMap[FilePath] = File;
-					SourceFiles.Add(File);
-				}
-			}
-		}
-
-		/// <summary>
-		/// Splits the definition text into macro name and value (if any).
-		/// </summary>
-		/// <param name="Definition">Definition text</param>
-		/// <param name="Key">Out: The definition name</param>
-		/// <param name="Value">Out: The definition value or null if it has none</param>
-		/// <returns>Pair representing macro name and value.</returns>
-		private void SplitDefinitionAndValue(string Definition, out String Key, out String Value)
-		{
-			int EqualsIndex = Definition.IndexOf('=');
-			if (EqualsIndex >= 0)
-			{
-				Key = Definition.Substring(0, EqualsIndex);
-				Value = Definition.Substring(EqualsIndex + 1);
-			}
-			else
-			{
-				Key = Definition;
-				Value = "";
-			}
-		}
-
-		/// <summary>
-		/// Adds information about a module to this project file
-		/// </summary>
-		/// <param name="Module">The module to add</param>
-		/// <param name="CompileEnvironment">Compile environment for this module</param>
-		public virtual void AddModule(UEBuildModuleCPP Module, CppCompileEnvironment CompileEnvironment)
-		{
-			AddIntelliSensePreprocessorDefinitions(CompileEnvironment.Definitions);
-			AddIntelliSenseIncludePaths(SystemIncludePaths, CompileEnvironment.SystemIncludePaths);
-			AddIntelliSenseIncludePaths(UserIncludePaths, CompileEnvironment.UserIncludePaths);
-
-			foreach (DirectoryReference BaseDir in Module.ModuleDirectories)
-			{
-				BuildEnvironment? BuildEnvironment;
-				if (!BaseDirToBuildEnvironment.TryGetValue(BaseDir, out BuildEnvironment))
-				{
-					BuildEnvironment = new BuildEnvironment();
-					BaseDirToBuildEnvironment.Add(BaseDir, BuildEnvironment);
-				}
-
-				AddIntelliSenseIncludePaths(BuildEnvironment.SystemIncludePaths, CompileEnvironment.SystemIncludePaths);
-				AddIntelliSenseIncludePaths(BuildEnvironment.UserIncludePaths, CompileEnvironment.UserIncludePaths);
-			}
-
-			SetIntelliSenseEnableCoroutines(CompileEnvironment.bEnableCoroutines);
-			SetIntelliSenseCppVersion(Module.Rules.CppStandard);
-		}
-
-		/// <summary>
-		/// Adds all of the specified preprocessor definitions to this VCProject's list of preprocessor definitions for all modules in the project
-		/// </summary>
-		/// <param name="NewPreprocessorDefinitions">List of preprocessor definitons to add</param>
-		public void AddIntelliSensePreprocessorDefinitions(List<string> NewPreprocessorDefinitions)
-		{
-			foreach (string NewPreprocessorDefinition in NewPreprocessorDefinitions)
-			{
-				// Don't add definitions and value combinations that have already been added for this project
-				string CurDef = NewPreprocessorDefinition;
-				if (KnownIntelliSensePreprocessorDefinitions.Add(CurDef))
-				{
-					// Go ahead and check to see if the definition already exists, but the value is different
-					bool AlreadyExists = false;
-
-					string Def, Value;
-					SplitDefinitionAndValue(CurDef, out Def, out Value);
-
-					// Ignore any API macros being import/export; we'll assume they're valid across the whole project
-					if(Def.EndsWith("_API", StringComparison.Ordinal))
-					{
-                        CurDef = Def + "=";
-						Value = "";
-					}
-
-					for (int DefineIndex = 0; DefineIndex < IntelliSensePreprocessorDefinitions.Count; ++DefineIndex)
-					{
-						string ExistingDef, ExistingValue;
-						SplitDefinitionAndValue(IntelliSensePreprocessorDefinitions[DefineIndex], out ExistingDef, out ExistingValue);
-						if (ExistingDef == Def)
-						{
-							// Already exists, but the value is changing.  We don't bother clobbering values for existing defines for this project.
-							AlreadyExists = true;
-							break;
-						}
-					}
-
-					if (!AlreadyExists)
-					{
-						IntelliSensePreprocessorDefinitions.Add(CurDef);
-					}
-				}
-			}
-		}
-
-		/// <summary>
-		/// Adds all of the specified include paths to this VCProject's list of include paths for all modules in the project
-		/// </summary>
-		/// <param name="Collection">The collection to add to</param>
-		/// <param name="NewIncludePaths">List of include paths to add</param>
-		public void AddIntelliSenseIncludePaths(IncludePathsCollection Collection, IEnumerable<DirectoryReference> NewIncludePaths)
-		{
-			foreach (DirectoryReference CurPath in NewIncludePaths)
-			{
-				if(Collection.AbsolutePaths.Add(CurPath))
-				{
-					// Incoming include paths are relative to the solution directory, but we need these paths to be
-					// relative to the project file's directory
-					string PathRelativeToProjectFile = NormalizeProjectPath(CurPath);
-					Collection.RelativePaths.Add(PathRelativeToProjectFile);
-				}
-			}
-		}
-
-		/// <summary>
-		/// Sets highest C++ version which is used in this project
-		/// </summary>
-		/// <param name="CppVersion">Version</param>
-		public void SetIntelliSenseCppVersion(CppStandardVersion CppVersion)
-		{
-			if (CppVersion != CppStandardVersion.Default)
-			{
-				if (CppVersion > IntelliSenseCppVersion)
-				{
-					IntelliSenseCppVersion = CppVersion;
-				}
-			}
-		}
-		
-		/// <summary>
-		/// Sets whether coroutines should be enabled or not
-		/// </summary>
-		/// <param name="Value">Should enable them or not</param>
-		public void SetIntelliSenseEnableCoroutines(bool Value)
-		{
-			IntelliSenseEnableCoroutines |= Value;
-		}
-
-		/// <summary>
-		/// Add the given project to the DepondsOn project list.
-		/// </summary>
-		/// <param name="InProjectFile">The project this project is dependent on</param>
-		public void AddDependsOnProject(ProjectFile InProjectFile)
-		{
-			// Make sure that it doesn't exist already
-			bool AlreadyExists = false;
-			foreach (ProjectFile ExistingDependentOn in DependsOnProjects)
-			{
-				if (ExistingDependentOn == InProjectFile)
-				{
-					AlreadyExists = true;
-					break;
-				}
-			}
-
-			if (AlreadyExists == false)
-			{
-				DependsOnProjects.Add(InProjectFile);
-			}
-		}
-
-		/// <summary>
-		/// Writes a project file to disk
-		/// </summary>
-		/// <param name="InPlatforms">The platforms to write the project files for</param>
-		/// <param name="InConfigurations">The configurations to add to the project files</param>
-		/// <param name="PlatformProjectGenerators">The registered platform project generators</param>
-		/// <param name="Logger">Logger for output</param>
-		/// <returns>True on success</returns>
-		public virtual bool WriteProjectFile(List<UnrealTargetPlatform> InPlatforms, List<UnrealTargetConfiguration> InConfigurations, PlatformProjectGeneratorCollection PlatformProjectGenerators, ILogger Logger)
-		{
-			throw new BuildException("UnrealBuildTool cannot automatically generate this project type because WriteProjectFile() was not overridden.");
-		}
-
-		/// <summary>
-		/// If found writes a debug project file to disk
-		/// </summary>
-		/// <param name="InPlatforms">The platforms to write the project files for</param>
-		/// <param name="InConfigurations">The configurations to add to the project files</param>
-		/// <param name="PlatformProjectGenerators">The registered platform project generators</param>
-		/// <param name="Logger">Logger for output</param>
-		/// <returns>List of project files written</returns>
-		public virtual List<Tuple<ProjectFile, string>>? WriteDebugProjectFiles(List<UnrealTargetPlatform> InPlatforms, List<UnrealTargetConfiguration> InConfigurations, PlatformProjectGeneratorCollection PlatformProjectGenerators, ILogger Logger)
-		{
-			return null;
-		}
-
-
-		public virtual void LoadGUIDFromExistingProject()
-		{
-		}
-
-		/// <summary>
-		/// Allocates a generator-specific source file object
-		/// </summary>
-		/// <param name="InitFilePath">Path to the source file on disk</param>
-		/// <param name="InitProjectSubFolder">Optional sub-folder to put the file in.  If empty, this will be determined automatically from the file's path relative to the project file</param>
-		/// <returns>The newly allocated source file object</returns>
-		public virtual SourceFile? AllocSourceFile(FileReference InitFilePath, DirectoryReference? InitProjectSubFolder = null)
-		{
-			return new SourceFile(InitFilePath, InitProjectSubFolder);
-		}
-
-		/// <summary>
-		/// Takes the given path and tries to rebase it relative to the project or solution directory variables.
-		/// </summary>
-		public static string NormalizeProjectPath(string InputPath)
-		{
-			// If the path is rooted in an environment variable, leave it be.
-			if (InputPath.StartsWith("$("))
-			{
-				return InputPath;
-			}
-			else if(InputPath.EndsWith("\\") || InputPath.EndsWith("/"))
-			{
-				return NormalizeProjectPath(new DirectoryReference(InputPath));
-			}
-			else
-			{
-				return NormalizeProjectPath(new FileReference(InputPath));
-			}
-		}
-
-		/// <summary>
-		/// Takes the given path and tries to rebase it relative to the project.
-		/// </summary>
-		public static string NormalizeProjectPath(FileSystemReference InputPath)
-		{
-			// Try to make it relative to the solution directory.
-			if (InputPath.IsUnderDirectory(ProjectFileGenerator.PrimaryProjectPath))
-			{
-				return InputPath.MakeRelativeTo(ProjectFileGenerator.IntermediateProjectFilesPath);
-			}
-			else
-			{
-				return InputPath.FullName;
-			}
-		}
-
-		/// <summary>
-		/// Takes the given path, normalizes it, and quotes it if necessary.
-		/// </summary>
-		public static string EscapePath(string InputPath)
-		{
-			string Result = InputPath;
-			if (Result.Contains(' '))
-			{
-				Result = "\"" + Result + "\"";
-			}
-			return Result;
-		}
-
-		/// <summary>
-		/// Visualizer for the debugger
-		/// </summary>
-		public override string ToString()
-		{
-			return ProjectFilePath.ToString();
-		}
-
-		/// <summary>
-		/// Map of file paths to files in the project.
-		/// </summary>
-		private readonly Dictionary<FileReference, SourceFile> SourceFileMap = new Dictionary<FileReference, SourceFile>();
-
-		/// <summary>
-		/// Files in this project
-		/// </summary>
-		public readonly List<SourceFile> SourceFiles = new List<SourceFile>();
-
-		/// <summary>
-		/// Collection of include paths
-		/// </summary>
-		public class IncludePathsCollection
-		{
-			public List<string> RelativePaths = new List<string>();
-			public HashSet<DirectoryReference> AbsolutePaths = new HashSet<DirectoryReference>();
-		}
-
-		/// <summary>
-		/// Build environment for a particular module
-		/// </summary>
-		public class BuildEnvironment
-		{
-			public IncludePathsCollection UserIncludePaths = new IncludePathsCollection();
-			public IncludePathsCollection SystemIncludePaths = new IncludePathsCollection();
-		}
-
-		/// <summary>
-		/// Merged list of include paths for the project
-		/// </summary>
-		IncludePathsCollection UserIncludePaths = new IncludePathsCollection();
-
-		/// <summary>
-		/// Merged list of include paths for the project
-		/// </summary>
-		IncludePathsCollection SystemIncludePaths = new IncludePathsCollection();
-
-		/// <summary>
-		/// Map of base directory to user include paths
-		/// </summary>
-		protected Dictionary<DirectoryReference, BuildEnvironment> BaseDirToBuildEnvironment = new Dictionary<DirectoryReference, BuildEnvironment>();
-
-		/// <summary>
-		/// Legacy accessor for user search paths
-		/// </summary>
-		public List<string> IntelliSenseIncludeSearchPaths
-		{
-			get { return UserIncludePaths.RelativePaths; }
-		}
-
-		/// <summary>
-		/// Legacy accessor for system include paths
-		/// </summary>
-		public List<string> IntelliSenseSystemIncludeSearchPaths
-		{
-			get { return SystemIncludePaths.RelativePaths; }
-		}
-
-		/// <summary>
-		/// List of preprocessor definitions for the project
-		/// </summary>
-		public readonly List<string> IntelliSensePreprocessorDefinitions = new List<string>();
-
-		/// <summary>
-		/// Set of unique preprocessor definitions
-		/// </summary>
-		HashSet<string> KnownIntelliSensePreprocessorDefinitions = new HashSet<string>(StringComparer.InvariantCultureIgnoreCase);
-
-		/// <summary>
-		/// Projects that this project is dependent on
-		/// </summary>
-		public readonly List<ProjectFile> DependsOnProjects = new List<ProjectFile>();
-=======
-		} = null;
->>>>>>> 4af6daef
-	}
 }