// Copyright Epic Games, Inc. All Rights Reserved.

using System;
using System.Collections.Generic;
using System.Text;
using System.IO;
using System.Reflection;
using Microsoft.Win32;
using System.Linq;
using System.Diagnostics;
using EpicGames.Core;
using System.Xml.Linq;
using System.Xml;
using UnrealBuildBase;
<<<<<<< HEAD
=======
using Microsoft.Extensions.Logging;
>>>>>>> d731a049

namespace UnrealBuildTool
{
	/// <summary>
	/// Represents a folder within the primary project (e.g. Visual Studio solution)
	/// </summary>
	class PrimaryProjectFolder
	{
		/// <summary>
		/// Constructor
		/// </summary>
		/// <param name="InitOwnerProjectFileGenerator">Project file generator that owns this object</param>
		/// <param name="InitFolderName">Name for this folder</param>
		public PrimaryProjectFolder(ProjectFileGenerator InitOwnerProjectFileGenerator, string InitFolderName)
		{
			OwnerProjectFileGenerator = InitOwnerProjectFileGenerator;
			FolderName = InitFolderName;
		}

		/// Name of this folder
		public string FolderName
		{
			get;
			private set;
		}


		/// <summary>
		/// Adds a new sub-folder to this folder
		/// </summary>
		/// <param name="SubFolderName">Name of the new folder</param>
		/// <returns>The newly-added folder</returns>
		public PrimaryProjectFolder AddSubFolder(string SubFolderName)
		{
			PrimaryProjectFolder? ResultFolder = null;

			List<string> FolderNames = SubFolderName.Split(new char[2] { Path.DirectorySeparatorChar, Path.AltDirectorySeparatorChar }, 2, StringSplitOptions.RemoveEmptyEntries).ToList();
			string FirstFolderName = FolderNames[0];

			bool AlreadyExists = false;
			foreach (PrimaryProjectFolder ExistingFolder in SubFolders)
			{
				if (ExistingFolder.FolderName.Equals(FirstFolderName, StringComparison.InvariantCultureIgnoreCase))
				{
					// Already exists!
					ResultFolder = ExistingFolder;
					AlreadyExists = true;
					break;
				}
			}

			if (!AlreadyExists)
			{
				ResultFolder = new PrimaryProjectFolder(OwnerProjectFileGenerator, FirstFolderName);
				SubFolders.Add(ResultFolder);
			}

			if (FolderNames.Count > 1)
			{
				ResultFolder = ResultFolder!.AddSubFolder(FolderNames[1]);
			}

			return ResultFolder!;
		}


		/// <summary>
		/// Recursively searches for the specified project and returns the folder that it lives in, or null if not found
		/// </summary>
		/// <param name="Project">The project file to look for</param>
		/// <returns>The found folder that the project is in, or null</returns>
		public PrimaryProjectFolder? FindFolderForProject(ProjectFile Project)
		{
			foreach (PrimaryProjectFolder CurFolder in SubFolders)
			{
				PrimaryProjectFolder? FoundFolder = CurFolder.FindFolderForProject(Project);
				if (FoundFolder != null)
				{
					return FoundFolder;
				}
			}

			foreach (ProjectFile ChildProject in ChildProjects)
			{
				if (ChildProject == Project)
				{
					return this;
				}
			}

			return null;
		}

		/// Owner project generator
		readonly ProjectFileGenerator OwnerProjectFileGenerator;

		/// Sub-folders
		public readonly List<PrimaryProjectFolder> SubFolders = new List<PrimaryProjectFolder>();

		/// Child projects
		public readonly List<ProjectFile> ChildProjects = new List<ProjectFile>();

		/// Files in this folder.  These are files that aren't part of any project, but display in the IDE under the project folder
		/// and can be browsed/opened by the user easily in the user interface
		public readonly List<string> Files = new List<string>();
	}

	/// <summary>
	/// The type of project files to generate
	/// </summary>
	enum ProjectFileFormat
	{
		Make,
		CMake,
		QMake,
		KDevelop,
		CodeLite,
		VisualStudio,
		VisualStudio2019,
		VisualStudio2022,
		XCode,
		Eddie,
		VisualStudioCode,
		VisualStudioMac,
		CLion,
		Rider
#if __VPROJECT_AVAILABLE__
					, VProject
#endif
	}

	/// <summary>
	/// Static class containing 
	/// </summary>
	static class ProjectFileGeneratorSettings
	{
		/// <summary>
		/// Default list of project file formats to generate.
		/// </summary>
		[XmlConfigFile(Category = "ProjectFileGenerator", Name = "Format")]
		public static string? Format = null;

		/// <summary>
		/// Parses a list of project file formats from a string
		/// </summary>
		/// <param name="Formats"></param>
		/// <param name="Logger"></param>
		/// <returns>Sequence of project file formats</returns>
		public static IEnumerable<ProjectFileFormat> ParseFormatList(string Formats, ILogger Logger)
		{
			foreach (string FormatName in Formats.Split('+').Select(x => x.Trim()))
			{
				ProjectFileFormat Format;
				if (Enum.TryParse(FormatName, true, out Format))
				{
					yield return Format;
				}
				else
				{
					Logger.LogError("Invalid project file format '{FormatName}'", FormatName);
				}
			}
		}
	}

	/// <summary>
	/// Base class for all project file generators
	/// </summary>
	abstract class ProjectFileGenerator
	{
		/// <summary>
		/// Global static that enables generation of project files.  Doesn't actually compile anything.
		/// This is enabled only via UnrealBuildTool command-line.
		/// </summary>
		public static bool bGenerateProjectFiles = false;

		/// <summary>
		/// Current ProjectFileGenerator that is in the middle of generating project files. Set just before GenerateProjectFiles() is called.
		/// </summary>
		public static ProjectFileGenerator? Current = null;

		/// <summary>
		/// True if we're generating lightweight project files for a single game only, excluding most engine code, documentation, etc.
		/// </summary>
		public bool bGeneratingGameProjectFiles = false;

		/// <summary>
		/// Optional list of platforms to generate projects for
		/// </summary>
		readonly List<UnrealTargetPlatform> ProjectPlatforms = new List<UnrealTargetPlatform>();

		/// <summary>
		/// Whether to append the list of platform names after the solution
		/// </summary>
		public bool bAppendPlatformSuffix;

		/// <summary>
		/// When bGeneratingGameProjectFiles=true, this is the game name we're generating projects for
		/// </summary>
		protected string? GameProjectName = null;

		/// <summary>
		/// Whether we should include configurations for "Test" and "Shipping" in generated projects. Pass "-NoShippingConfigs" to disable this.
		/// </summary>
		[XmlConfigFile]
		public static bool bIncludeTestAndShippingConfigs = true;

		/// <summary>
		/// Whether we should include configurations for "Debug" and "DebugGame" in generated projects. Pass "-NoDebugConfigs" to disable this.
		/// </summary>
		[XmlConfigFile]
		public static bool bIncludeDebugConfigs = true;

		/// <summary>
		/// Whether we should include configurations for "Development" in generated projects. Pass "-NoDevelopmentConfigs" to disable this.
		/// </summary>
		[XmlConfigFile]
		public static bool bIncludeDevelopmentConfigs = true;

		/// <summary>
		/// True if intellisense data should be generated (takes a while longer).
		/// </summary>
		[XmlConfigFile]
		bool bGenerateIntelliSenseData = true;

		/// <summary>
		/// True if we should include documentation in the generated projects.
		/// </summary>
		[XmlConfigFile]
		protected bool bIncludeDocumentation = false;

		/// <summary>
		/// True if all documentation languages should be included in generated projects, otherwise only INT files will be included.
		/// </summary>
		[XmlConfigFile]
		bool bAllDocumentationLanguages = false;

		/// <summary>
		/// True if build targets should pass the -useprecompiled argument.
		/// </summary>
		[XmlConfigFile]
		public bool bUsePrecompiled = false;

		/// <summary>
		/// True if we should include engine source in the generated solution.
		/// </summary>
		[XmlConfigFile]
		protected bool bIncludeEngineSource = true;

		/// <summary>
		/// True if shader source files should be included in generated projects.
		/// </summary>
		[XmlConfigFile]
		protected bool bIncludeShaderSource = true;

		/// <summary>
		/// True if build system files should be included.
		/// </summary>
		[XmlConfigFile]
		bool bIncludeBuildSystemFiles = true;

		/// <summary>
		/// True if we should include config (.ini) files in the generated project.
		/// </summary>
		[XmlConfigFile]
		protected bool bIncludeConfigFiles = true;

		/// <summary>
		/// True if we should include localization files in the generated project.
		/// </summary>
		[XmlConfigFile]
		bool bIncludeLocalizationFiles = false;

		/// <summary>
		/// True if we should include template files in the generated project.
		/// </summary>
		[XmlConfigFile]
		protected bool bIncludeTemplateFiles = true;

		/// <summary>
		/// True if we should include program projects in the generated solution.
		/// </summary>
		[XmlConfigFile]
		protected bool bIncludeEnginePrograms = true;
<<<<<<< HEAD
=======

		/// <summary>
		/// Whether to include C++ targets
		/// </summary>
		[XmlConfigFile]
		protected bool IncludeCppSource = true;
>>>>>>> d731a049

		/// <summary>
		/// True if we should include csharp program projects in the generated solution. Pass "-DotNet" to enable this.
		/// </summary>
		[XmlConfigFile]
		protected bool bIncludeDotNetPrograms = true;

		/// <summary>
		/// Whether to include temporary targets generated by UAT to support content only projects with non-default settings.
		/// </summary>
		[XmlConfigFile]
		bool bIncludeTempTargets = false;

		/// <summary>
		/// True if we should reflect "Source" sub-directories on disk in the primary project as project directories.
		/// This (arguably) adds some visual clutter to the primary project but it is truer to the on-disk file organization.
		/// </summary>
		[XmlConfigFile]
		bool bKeepSourceSubDirectories = true;

		/// <summary>
		/// Names of platforms to include in the generated project files
		/// </summary>
		[XmlConfigFile(Name = "Platforms")]
		string[]? PlatformNames = null;

		/// <summary>
		/// Names of configurations to include in the generated project files.
		/// See UnrealTargetConfiguration for valid entries
		/// </summary>
		[XmlConfigFile(Name = "Configurations")]
		string[]? ConfigurationNames = null;

		/// <summary>
		/// Relative path to the directory where the primary project file will be saved to
		/// </summary>
		public static DirectoryReference PrimaryProjectPath = Unreal.RootDirectory; // We'll save the primary project to our "root" folder

		/// <summary>
		/// Name of the UE engine project that contains all of the engine code, config files and other files
		/// </summary>
		public const string EngineProjectFileNameBase = "UE5";

		/// <summary>
		/// When ProjectsAreIntermediate is true, this is the directory to store generated project files
		/// @todo projectfiles: Ideally, projects for game modules/targets would be created in the game's Intermediate folder!
		/// </summary>
		public static DirectoryReference IntermediateProjectFilesPath = DirectoryReference.Combine(Unreal.EngineDirectory, "Intermediate", "ProjectFiles");

		/// <summary>
		/// Global static new line string used by ProjectFileGenerator to generate project files.
		/// </summary>
		public static readonly string NewLine = Environment.NewLine;

		/// <summary>
		/// If true, we'll parse subdirectories of third-party projects to locate source and header files to include in the
		/// generated projects.  This can make the generated projects quite a bit bigger, but makes it easier to open files
		/// directly from the IDE.
		/// </summary>
		bool bGatherThirdPartySource = false;

		/// <exclude/>
		[Obsolete("Deprecated in 5.0, use PrimaryProjectName instead.")]
		[XmlConfigFile(Deprecated = true, NewAttributeName = "PrimaryProjectName")]
		protected string MasterProjectName = "UE5";

		/// <exclude/>
		[Obsolete("Deprecated in 5.0, use bPrimaryProjecNameFromFolder instead.")]
		[XmlConfigFile(Deprecated = true, NewAttributeName = "bPrimaryProjectNameFromFolder")]
		protected bool bMasterProjectNameFromFolder = false;

		/// <summary>
		/// Name of the primary project file -- for example, the base file name for the Visual Studio solution file, or the Xcode project file on Mac.
		/// </summary>
		[XmlConfigFile]
		protected string PrimaryProjectName = "UE5";

		/// <summary>
		/// If true, sets the primary project name according to the name of the folder it is in.
		/// </summary>
		[XmlConfigFile]
		protected bool bPrimaryProjectNameFromFolder = false;

		/// <summary>
		/// Maps all module files that were included in generated project files, to actual project file objects.
		/// </summary>
		protected Dictionary<FileReference, ProjectFile> ModuleToProjectFileMap = new Dictionary<FileReference, ProjectFile>();

		/// <summary>
		/// If generating project files for a single project, the path to its .uproject file.
		/// </summary>
		public readonly FileReference? OnlyGameProject;

		/// <summary>
		/// File extension for project files we'll be generating (e.g. ".vcxproj")
		/// </summary>
		public abstract string ProjectFileExtension
		{
			get;
		}

		/// <summary>
		/// True if we should include IntelliSense data in the generated project files when possible
		/// </summary>
		public virtual bool ShouldGenerateIntelliSenseData()
		{
			return bGenerateIntelliSenseData;
		}

		/// <summary>
		/// True if this project generator requires a compile environment for Intellisense data.
		/// </summary>
		public virtual bool ShouldGenerateIntelliSenseCompileEnvironments()
		{
			return ShouldGenerateIntelliSenseData();
		}

		/// <summary>
		/// Allows each project generator to indicate whether target rules should be used to explicitly enable or disable plugins.
		/// Default is false - since usually not needed for project generation unless project files indicate whether referenced plugins should be built or not.
		/// </summary>
		public virtual bool ShouldTargetRulesTogglePlugins()
		{
			return bGenerateProjectFiles;
		}

		/// <summary>
		/// Default constructor.
		/// </summary>
		/// <param name="InOnlyGameProject">The project file passed in on the command line</param>
		public ProjectFileGenerator(FileReference? InOnlyGameProject)
		{
			OnlyGameProject = InOnlyGameProject;
			XmlConfig.ApplyTo(this);

			RootFolder = new PrimaryProjectFolder(this, "<Root>");
		}

		/// <summary>
		/// Adds all rules project files to the solution.
		/// </summary>
<<<<<<< HEAD
		void AddAutomationModules(List<FileReference> UnrealProjectFiles, PrimaryProjectFolder RootFolder, PrimaryProjectFolder ProgramsFolder)
=======
		void AddRulesModules(Rules.RulesFileType RulesFileType, string ProgramSubDirectory, List<ProjectFile> AddedProjectFiles, 
			List<FileReference> UnrealProjectFiles, PrimaryProjectFolder RootFolder, PrimaryProjectFolder ProgramsFolder, ILogger Logger)
>>>>>>> d731a049
		{
			List<DirectoryReference> BuildFolders = new List<DirectoryReference>();
			foreach (FileReference UnrealProjectFile in UnrealProjectFiles)
			{
				DirectoryReference GameBuildFolder = DirectoryReference.Combine(UnrealProjectFile.Directory, "Build");
				if (DirectoryReference.Exists(GameBuildFolder))
				{
					BuildFolders.Add(GameBuildFolder);
				}
			}

<<<<<<< HEAD
			PrimaryProjectFolder AutomationFolder = ProgramsFolder.AddSubFolder("Automation");
=======
			PrimaryProjectFolder Folder = ProgramsFolder.AddSubFolder(ProgramSubDirectory);
>>>>>>> d731a049
			DirectoryReference SamplesDirectory = DirectoryReference.Combine(Unreal.RootDirectory, "Samples");

			// Find all the modules .csproj files to add
			List<FileReference> ModuleFiles = Rules.FindAllRulesSourceFiles(RulesFileType, null, ForeignPlugins: null, AdditionalSearchPaths: BuildFolders);
			foreach (FileReference ProjectFile in ModuleFiles)
			{
				if (FileReference.Exists(ProjectFile))
				{
					VCSharpProjectFile Project = new VCSharpProjectFile(ProjectFile, Logger);

					Project.ShouldBuildForAllSolutionTargets = false;//true;
					AddExistingProjectFile(Project, bForceDevelopmentConfiguration: true);
					AddedProjectFiles.Add(Project);

					// Always create a props file for UBT plugins.  Makes packaging a plugin easier if
					// it happens to be in the engine
					bool bCreatePropsFile = RulesFileType == Rules.RulesFileType.UbtPlugin;

					if (!ProjectFile.IsUnderDirectory(Unreal.EngineDirectory))
					{
						bCreatePropsFile = true;

						if (ProjectFile.IsUnderDirectory(SamplesDirectory))
						{
							RootFolder.AddSubFolder("Samples").ChildProjects.Add(Project);
						}
						else
						{
							RootFolder.AddSubFolder("Games").ChildProjects.Add(Project);
						}
					}
					else
					{
						Folder.ChildProjects.Add(Project);
					}

					if (bCreatePropsFile)
					{
						FileReference PropsFile = new FileReference(ProjectFile.FullName + ".props");
						CreateProjectPropsFile(PropsFile);
					}
				}
			}
		}

		/// <summary>
		/// Adds all the DotNet folder to the solution.
		/// </summary>
<<<<<<< HEAD
		void AddSharedDotNetModules(PrimaryProjectFolder ProgramsFolder)
=======
		void AddSharedDotNetModules(List<DirectoryReference> AllEngineDirectories, PrimaryProjectFolder ProgramsFolder, ILogger Logger)
>>>>>>> d731a049
		{
			foreach (DirectoryReference EngineDir in AllEngineDirectories)
			{
				DirectoryInfo DotNetDir = new DirectoryInfo(DirectoryReference.Combine(EngineDir, "Shared").FullName);
				if (DotNetDir.Exists)
				{
<<<<<<< HEAD
					ProjectFiles.AddRange(ProjectDir.EnumerateFiles("*.csproj"));
				}
				if (ProjectFiles.Count > 0)
				{
					PrimaryProjectFolder Folder = ProgramsFolder.AddSubFolder("Shared");
					foreach (FileInfo ProjectFile in ProjectFiles)
=======
					List<FileInfo> ProjectFiles = new List<FileInfo>();
					foreach (DirectoryInfo ProjectDir in DotNetDir.EnumerateDirectories())
>>>>>>> d731a049
					{
						ProjectFiles.AddRange(ProjectDir.EnumerateFiles("*.csproj"));
					}
					if (ProjectFiles.Count > 0)
					{
						PrimaryProjectFolder Folder = ProgramsFolder.AddSubFolder("Shared");
						foreach (FileInfo ProjectFile in ProjectFiles)
						{
							VCSharpProjectFile Project = new VCSharpProjectFile(new FileReference(ProjectFile), Logger);
							Project.ShouldBuildForAllSolutionTargets = false;
							AddExistingProjectFile(Project, bForceDevelopmentConfiguration: true);
							Folder.ChildProjects.Add(Project);
						}
					}
				}
			}
		}

		/// <summary>
		/// Creates a .props file next to each project which specifies the path to the engine directory
		/// </summary>
		/// <param name="PropsFile">The properties file path</param>
		void CreateProjectPropsFile(FileReference PropsFile)
		{
			using (FileStream Stream = FileReference.Open(PropsFile, FileMode.Create, FileAccess.Write, FileShare.Read))
			{
				using (StreamWriter Writer = new StreamWriter(Stream, Encoding.UTF8))
				{
					Writer.WriteLine("<?xml version=\"1.0\" encoding=\"utf-8\"?>");
					Writer.WriteLine("<Project ToolsVersion=\"Current\" xmlns=\"http://schemas.microsoft.com/developer/msbuild/2003\">");
					Writer.WriteLine("\t<PropertyGroup>");
					Writer.WriteLine("\t\t<EngineDir Condition=\"'$(EngineDir)' == ''\">{0}</EngineDir>", Unreal.EngineDirectory);
					Writer.WriteLine("\t</PropertyGroup>");
					Writer.WriteLine("</Project>");
				}
			}
		}

		/// <summary>
		/// Finds all csproj within Engine/Source/Programs, and add them if their .uprogram file exists.
		/// </summary>
<<<<<<< HEAD
		void DiscoverCSharpProgramProjects(List<FileReference> AllGameProjects, PrimaryProjectFolder ProgramsFolder)
=======
		void DiscoverCSharpProgramProjects(List<DirectoryReference> AllEngineDirectories, List<FileReference> AllGameProjects, PrimaryProjectFolder ProgramsFolder, ILogger Logger)
>>>>>>> d731a049
		{
			List<FileReference> FoundProjects = new List<FileReference>();
			List<DirectoryReference> ProjectDirs = new List<DirectoryReference>();

			DirectoryReference EngineExtras = DirectoryReference.Combine(Unreal.EngineDirectory, "Extras");
			ProjectDirs.Add(EngineExtras);
			DiscoverCSharpProgramProjectsRecursively(EngineExtras, FoundProjects);
<<<<<<< HEAD

			List<DirectoryReference> AllEngineDirectories =
				Unreal.GetExtensionDirs(Unreal.EngineDirectory, "Source/Programs").Where(x =>
				{
					if (x.ContainsAnyNames(UnsupportedPlatformNames, Unreal.EngineDirectory))
					{
						Log.TraceLog($"Skipping any C# project files in \"{x}\" due to unsupported platform");
						return false;
					}
					return true;
				}).ToList();
=======
>>>>>>> d731a049
			
			ProjectDirs = ProjectDirs.Union(AllEngineDirectories).ToList();
			foreach (DirectoryReference EngineDir in AllEngineDirectories)
			{
				DiscoverCSharpProgramProjectsRecursively(EngineDir, FoundProjects);
			}

			foreach (FileReference GameProjectFile in AllGameProjects)
			{
				DirectoryReference GameRootFolder = GameProjectFile.Directory;
				List<DirectoryReference> AllGameDirectories = Unreal.GetExtensionDirs(GameRootFolder, "Source/Programs");
				ProjectDirs = ProjectDirs.Union(AllGameDirectories).ToList();
				foreach (DirectoryReference GameDir in AllGameDirectories)
				{
					DiscoverCSharpProgramProjectsRecursively(GameDir, FoundProjects);
				}
			}

			string[] UnsupportedPlatformNames = Utils.MakeListOfUnsupportedPlatforms(SupportedPlatforms, bIncludeUnbuildablePlatforms: true, Logger).ToArray();
			foreach (FileReference FoundProject in FoundProjects)
			{
				foreach (DirectoryReference ProjectDir in ProjectDirs)
				{
					if (FoundProject.IsUnderDirectory(ProjectDir))
					{
						if (!FoundProject.ContainsAnyNames(UnsupportedPlatformNames, ProjectDir))
						{
							VCSharpProjectFile Project = new VCSharpProjectFile(FoundProject, Logger);

							Project.ShouldBuildForAllSolutionTargets = true;
							Project.ShouldBuildByDefaultForSolutionTargets = true;

							AddExistingProjectFile(Project, bForceDevelopmentConfiguration: false);
							ProgramsFolder.ChildProjects.Add(Project);
						}
						else
						{
<<<<<<< HEAD
							Log.TraceLog($"Skipping C# project \"{FoundProject}\" due to unsupported platform");
=======
							Logger.LogDebug("Skipping C# project \"{FoundProject}\" due to unsupported platform", FoundProject);
>>>>>>> d731a049
						}
						break;
					}
				}
			}
		}

		private VCSharpProjectFile CreateRulesAssemblyProject(RulesAssembly RulesAssembly, DirectoryReference FSPathBase, ILogger Logger)
		{
			DirectoryReference ProjectFilesDirectory = DirectoryReference.Combine(FSPathBase, "Intermediate/Build/BuildRulesProjects", RulesAssembly.GetSimpleAssemblyName()!);
			DirectoryReference.CreateDirectory(ProjectFilesDirectory);
			FileReference ModuleFilesProjectLocation = FileReference.Combine(ProjectFilesDirectory, RulesAssembly.GetSimpleAssemblyName() + ".csproj");

			{
				using FileStream Stream = FileReference.Open(ModuleFilesProjectLocation, FileMode.Create, FileAccess.Write, FileShare.Read);
				using StreamWriter Writer = new StreamWriter(Stream, Encoding.UTF8);

				Writer.WriteLine("<!-- This file was generated by UnrealBuildTool.ProjectFileGenerator.CreateRulesAssemblyProject() -->");
				Writer.WriteLine("<Project Sdk=\"Microsoft.NET.Sdk\">");

				Writer.WriteLine("  <Import Project=\"" + 
					FileReference.Combine(Unreal.EngineDirectory, "Source/Programs/Shared/UnrealEngine.csproj.props").MakeRelativeTo(ProjectFilesDirectory) + 
					"\" />");

				Writer.WriteLine("  <PropertyGroup>");
				Writer.WriteLine("    <TargetFramework>net6.0</TargetFramework>");
				Writer.WriteLine("    <AppendTargetFrameworkToOutputPath>false</AppendTargetFrameworkToOutputPath>"); // Shorten intermediate filepath slightly
				Writer.WriteLine("    <Configurations>Debug;Release;Development</Configurations>"); // VCSharpProject requires at least Debug & Development configurations
				Writer.WriteLine("    <DefineConstants>$(DefineConstants);" + String.Join(';', RulesAssembly.PreprocessorDefines!) + "</DefineConstants>");
				Writer.WriteLine("  </PropertyGroup>");
				
				Writer.WriteLine("  <ItemGroup>");
				Writer.WriteLine("    <ProjectReference Include=\"" + 
					FileReference.Combine(Unreal.EngineDirectory, "Source/Programs/Shared/EpicGames.Build/EpicGames.Build.csproj").MakeRelativeTo(ProjectFilesDirectory) + 
					"\"><Private>false</Private></ProjectReference>"); // <Private>false</Private> to suppress copying of dependencies into output directory
				Writer.WriteLine("    <ProjectReference Include=\"" + 
					FileReference.Combine(Unreal.EngineDirectory, "Source", "Programs", "UnrealBuildTool", "UnrealBuildTool.csproj").MakeRelativeTo(ProjectFilesDirectory) + 
					"\"><Private>false</Private></ProjectReference>");
				Writer.WriteLine("  </ItemGroup>");

				Writer.WriteLine("  <ItemGroup>");
				foreach (FileReference ModuleFile in RulesAssembly.AssemblySourceFiles!)
				{
					string CsprojRelativePath = ModuleFile.MakeRelativeTo(ProjectFilesDirectory);
					string ProjectFolder = ModuleFile.MakeRelativeTo(FSPathBase);
					Writer.WriteLine($"  <Compile Include=\"{CsprojRelativePath}\"><Link>{ProjectFolder}</Link></Compile>");
				}
				Writer.WriteLine("  </ItemGroup>");

				Writer.WriteLine("</Project>");
			}

			VCSharpProjectFile ModuleFilesProject = new VCSharpProjectFile(ModuleFilesProjectLocation, Logger);
			return ModuleFilesProject;
		}

		private static void DiscoverCSharpProgramProjectsRecursively(DirectoryReference SearchFolder, List<FileReference> FoundProjects)
		{
			// Scan all the files in this directory
			bool bSearchSubFolders = true;
			foreach (FileReference File in DirectoryLookupCache.EnumerateFiles(SearchFolder))
			{
				// If we find a csproj or sln, we should not recurse this directory.
				bool bIsCsProj = File.HasExtension(".csproj");
				bool bIsSln = File.HasExtension(".sln");
				bSearchSubFolders &= !(bIsCsProj || bIsSln);
				// If we found an sln, ignore completely.
				if (bIsSln)
				{
					break;
				}
				// For csproj files, add them to the sln if the .uprogram file also exists.
				if (bIsCsProj && FileReference.Exists(File.ChangeExtension(".uprogram")))
				{
					FoundProjects.Add(File);
				}
			}

			// If we didn't find anything to stop the search, search all the subdirectories too
			if (bSearchSubFolders)
			{
				foreach (DirectoryReference SubDirectory in DirectoryLookupCache.EnumerateDirectories(SearchFolder))
				{
					DiscoverCSharpProgramProjectsRecursively(SubDirectory, FoundProjects);
				}
			}
		}

		/// <summary>
		/// Finds the game projects that we're generating project files for
		/// </summary>
		/// <param name="Logger"></param>
		/// <returns>List of project files</returns>
		public List<FileReference> FindGameProjects(ILogger Logger)
		{
			List<FileReference> ProjectFiles = new List<FileReference>();
			if (OnlyGameProject != null)
			{
				ProjectFiles.Add(OnlyGameProject);
			}
			else
			{
				ProjectFiles.AddRange(NativeProjects.EnumerateProjectFiles(Logger));
			}
			return ProjectFiles;
		}

		/// <summary>
		/// Gets the user's preferred IDE from their editor settings
		/// </summary>
		/// <param name="ProjectFile">Project file being built</param>
		/// <param name="Format">Preferred format for the project being built</param>
		/// <returns>True if a preferred IDE was set, false otherwise</returns>
		public static bool GetPreferredSourceCodeAccessor(FileReference? ProjectFile, out ProjectFileFormat Format)
		{
			ConfigHierarchy Ini = ConfigCache.ReadHierarchy(ConfigHierarchyType.EditorSettings, DirectoryReference.FromFile(ProjectFile), BuildHostPlatform.Current.Platform);

			string PreferredAccessor;
			if (Ini.GetString("/Script/SourceCodeAccess.SourceCodeAccessSettings", "PreferredAccessor", out PreferredAccessor))
			{
				PreferredAccessor = PreferredAccessor.ToLowerInvariant();
				if (PreferredAccessor == "clionsourcecodeaccessor")
				{
					Format = ProjectFileFormat.CLion;
					return true;
				}
				else if (PreferredAccessor == "codelitesourcecodeaccessor")
				{
					Format = ProjectFileFormat.CodeLite;
					return true;
				}
				else if (PreferredAccessor == "xcodesourcecodeaccessor")
				{
					Format = ProjectFileFormat.XCode;
					return true;
				}
				else if (PreferredAccessor == "visualstudiocode")
				{
					Format = ProjectFileFormat.VisualStudioCode;
					return true;
				}
				else if (PreferredAccessor == "kdevelopsourcecodeaccessor")
				{
					Format = ProjectFileFormat.KDevelop;
					return true;
				}
				else if (PreferredAccessor == "visualstudiosourcecodeaccessor")
				{
					Format = ProjectFileFormat.VisualStudio;
					return true;
				}
				else if (PreferredAccessor == "visualstudio2019")
				{
					Format = ProjectFileFormat.VisualStudio2019;
					return true;
				}
				else if (PreferredAccessor == "visualstudio2022")
				{
					Format = ProjectFileFormat.VisualStudio2022;
					return true;
				}
			}


			Format = ProjectFileFormat.VisualStudio;
			return false;
		}

		/// <summary>
		/// Generates a Visual Studio solution file and Visual C++ project files for all known engine and game targets.
		/// Does not actually build anything.
		/// </summary>
		/// <param name="PlatformProjectGenerators">The registered platform project generators</param>
		/// <param name="Arguments">Command-line arguments</param>
		/// <param name="Logger">Logger for output</param>
		public virtual bool GenerateProjectFiles(PlatformProjectGeneratorCollection PlatformProjectGenerators, String[] Arguments, ILogger Logger)
		{
			bool bSuccess = true;

			// Parse project generator options
			bool IncludeAllPlatforms = true;
			ConfigureProjectFileGeneration(Arguments, ref IncludeAllPlatforms, Logger);

			if (bGeneratingGameProjectFiles || Unreal.IsEngineInstalled())
			{
				Logger.LogInformation("Discovering modules, targets and source code for project...");

				PrimaryProjectPath = OnlyGameProject!.Directory;

				// Set the project file name
				PrimaryProjectName = OnlyGameProject.GetFileNameWithoutExtension();

				if (!DirectoryReference.Exists(DirectoryReference.Combine(PrimaryProjectPath, "Source")))
				{
					if (!DirectoryReference.Exists(DirectoryReference.Combine(PrimaryProjectPath, "Intermediate", "Source")))
					{
						if (BuildHostPlatform.Current.Platform == UnrealTargetPlatform.Mac)
						{
							PrimaryProjectPath = Unreal.EngineDirectory;
							GameProjectName = "UnrealGame";
						}
						if (!DirectoryReference.Exists(DirectoryReference.Combine(PrimaryProjectPath, "Source")))
						{
							throw new BuildException("Directory '{0}' is missing 'Source' folder.", PrimaryProjectPath);
						}
					}
				}
				IntermediateProjectFilesPath = DirectoryReference.Combine(PrimaryProjectPath, "Intermediate", "ProjectFiles");
			}
			else
			{
				// Set the primary project name from the folder name
				if (Environment.GetEnvironmentVariable("UE_NAME_PROJECT_AFTER_FOLDER") == "1")
				{
					PrimaryProjectName += "_" + Path.GetFileName(PrimaryProjectPath.ToString());
				}
				else if (bPrimaryProjectNameFromFolder)
				{
					string NewPrimaryProjectName = PrimaryProjectPath.GetDirectoryName();
					if (!String.IsNullOrEmpty(NewPrimaryProjectName))
					{
						PrimaryProjectName = NewPrimaryProjectName;
					}
				}

				// Write out the name of the primary project file, so the runtime knows to use it
<<<<<<< HEAD
				FileReference PrimaryProjectNameLocation = FileReference.Combine(Unreal.EngineDirectory, "Intermediate", "ProjectFiles", "MasterProjectName.txt");
=======
				FileReference PrimaryProjectNameLocation = FileReference.Combine(Unreal.EngineDirectory, "Intermediate", "ProjectFiles", "PrimaryProjectName.txt");
>>>>>>> d731a049
				DirectoryReference.CreateDirectory(PrimaryProjectNameLocation.Directory);
				FileReference.WriteAllText(PrimaryProjectNameLocation, PrimaryProjectName);
			}

			// Modify the name if specific platforms were given
			if (ProjectPlatforms.Count > 0 && bAppendPlatformSuffix)
			{
				// Sort the platforms names so we get consistent names
				List<string> SortedPlatformNames = new List<string>();
				foreach (UnrealTargetPlatform SpecificPlatform in ProjectPlatforms)
				{
					SortedPlatformNames.Add(SpecificPlatform.ToString());
				}
				SortedPlatformNames.Sort();

				PrimaryProjectName += "_";
				foreach (string SortedPlatform in SortedPlatformNames)
				{
					PrimaryProjectName += SortedPlatform;
					IntermediateProjectFilesPath = new DirectoryReference(IntermediateProjectFilesPath.FullName + SortedPlatform);
				}

				// the primary project name is always read from our intermediate directory and not the overriden one for this set of platforms
<<<<<<< HEAD
				FileReference PrimaryProjectNameLocation = FileReference.Combine(Unreal.EngineDirectory, "Intermediate", "ProjectFiles", "MasterProjectName.txt");
=======
				FileReference PrimaryProjectNameLocation = FileReference.Combine(Unreal.EngineDirectory, "Intermediate", "ProjectFiles", "PrimaryProjectName.txt");
>>>>>>> d731a049
				DirectoryReference.CreateDirectory(PrimaryProjectNameLocation.Directory);
				FileReference.WriteAllText(PrimaryProjectNameLocation, PrimaryProjectName);
			}

			bool bCleanProjectFiles = Arguments.Any(x => x.Equals("-CleanProjects", StringComparison.InvariantCultureIgnoreCase));
			if (bCleanProjectFiles)
			{
<<<<<<< HEAD
				CleanProjectFiles(PrimaryProjectPath, PrimaryProjectName, IntermediateProjectFilesPath);
=======
				CleanProjectFiles(PrimaryProjectPath, PrimaryProjectName, IntermediateProjectFilesPath, Logger);
>>>>>>> d731a049
			}

			// Figure out which platforms we should generate project files for.
			string SupportedPlatformNames;
			SetupSupportedPlatformsAndConfigurations(IncludeAllPlatforms: IncludeAllPlatforms, Logger: Logger, SupportedPlatformNames: out SupportedPlatformNames);

<<<<<<< HEAD
			Log.TraceVerbose("Detected supported platforms: " + SupportedPlatformNames);
=======
			Logger.LogDebug("Detected supported platforms: {Platforms}", SupportedPlatformNames);
>>>>>>> d731a049

			// Build the list of games to generate projects for
			List<FileReference> AllGameProjects = FindGameProjects(Logger);

			// Find all of the target files.  This will filter out any modules or targets that don't
			// belong to platforms we're generating project files for.
			List<FileReference> AllTargetFiles = DiscoverTargets(AllGameProjects, Logger);

			// Sort the targets by name. When we have multiple targets of a given type for a project, we'll use the order to determine which goes in the primary project file (so that client names with a suffix will go into their own project).
			AllTargetFiles = AllTargetFiles.OrderBy(x => x.FullName, StringComparer.OrdinalIgnoreCase).ToList();

			// Remove any game projects that don't have a target
			AllGameProjects.RemoveAll(x => !AllTargetFiles.Any(y => y.IsUnderDirectory(x.Directory)));

			Dictionary<FileReference, List<DirectoryReference>> AdditionalSearchPaths = new Dictionary<FileReference, List<DirectoryReference>>();

			foreach (FileReference GameProject in AllGameProjects)
			{
				ProjectDescriptor Project = ProjectDescriptor.FromFile(GameProject);
				if (Project.AdditionalPluginDirectories.Count > 0)
				{
					AdditionalSearchPaths[GameProject] = Project.AdditionalPluginDirectories;
				}
			}

			// Find all of the module files.  This will filter out any modules or targets that don't belong to platforms
			// we're generating project files for.
			List<FileReference> AllModuleFiles = DiscoverModules(AllGameProjects, AdditionalSearchPaths.Values.SelectMany(x => x).ToList());

<<<<<<< HEAD
			ProjectFile? EngineProject;
			List<ProjectFile> GameProjects;
			List<ProjectFile> ModProjects;
			Dictionary<FileReference, ProjectFile> ProgramProjects;
			Dictionary<RulesAssembly, DirectoryReference> RulesAssemblies;
=======
			ProjectFile? EngineProject = null;
			List<ProjectFile> GameProjects = new List<ProjectFile>();
			List<ProjectFile> ModProjects = new List<ProjectFile>();
			Dictionary<FileReference, ProjectFile> ProgramProjects = new Dictionary<FileReference, ProjectFile>();
			Dictionary<RulesAssembly, DirectoryReference> RulesAssemblies = new Dictionary<RulesAssembly, DirectoryReference>();
			if(IncludeCppSource)
>>>>>>> d731a049
			{
				// Setup buildable projects for all targets
				AddProjectsForAllTargets(PlatformProjectGenerators, AllGameProjects, AllTargetFiles, Arguments, ref EngineProject, GameProjects, ProgramProjects, RulesAssemblies, Logger);

				// Add projects for mods
				AddProjectsForMods(GameProjects, ModProjects);

				// Add all game projects and game config files
				AddAllGameProjects(GameProjects);

				// Set the game to be the default project
				if (ModProjects.Count > 0)
				{
					DefaultProject = ModProjects.First();
				}
				else if (bGeneratingGameProjectFiles && GameProjects.Count > 0)
				{
					DefaultProject = GameProjects.First();
				}

				//Related Debug Project Files - Tuple here has the related Debug Project, SolutionFolder
				List<Tuple<ProjectFile, string>> DebugProjectFiles = new List<Tuple<ProjectFile, string>>();

				// Place projects into root level solution folders
				if (bIncludeEngineSource)
				{
					// If we're still missing an engine project because we don't have any targets for it, make one up.
					if (EngineProject == null)
					{
						FileReference ProjectFilePath = FileReference.Combine(IntermediateProjectFilesPath, EngineProjectFileNameBase + ProjectFileExtension);

						bool bAlreadyExisted;
						EngineProject = FindOrAddProject(ProjectFilePath, Unreal.EngineDirectory, true, out bAlreadyExisted);

						EngineProject.IsForeignProject = false;
						EngineProject.IsGeneratedProject = true;
						EngineProject.IsStubProject = true;
					}

					if (EngineProject != null)
					{
						RootFolder.AddSubFolder("Engine").ChildProjects.Add(EngineProject);

						// Engine config files
						if (bIncludeConfigFiles)
						{
							AddEngineConfigFiles(EngineProject);
							if (bIncludeEnginePrograms)
							{
								AddUnrealHeaderToolConfigFiles(EngineProject);
								AddUBTConfigFilesToEngineProject(EngineProject);
							}
						}

						// Engine Extras files
						AddEngineExtrasFiles(EngineProject);

						// Platform Extension files
						AddEngineExtensionFiles(EngineProject);

						// Engine localization files
						if (bIncludeLocalizationFiles)
						{
							AddEngineLocalizationFiles(EngineProject);
						}

						// Engine template files
						if (bIncludeTemplateFiles)
						{
							AddEngineTemplateFiles(EngineProject);
						}

						if (bIncludeShaderSource)
						{
							Logger.LogDebug("Adding shader source code...");

							// Find shader source files and generate stub project
							AddEngineShaderSource(EngineProject);
						}

						if (bIncludeBuildSystemFiles)
						{
							Logger.LogDebug("Adding build system files...");

							AddEngineBuildFiles(EngineProject);
						}

						if (bIncludeDocumentation)
						{
							AddEngineDocumentation(EngineProject, Logger);
						}

<<<<<<< HEAD
						List<Tuple<ProjectFile, string>>? NewProjectFiles = EngineProject.WriteDebugProjectFiles(SupportedPlatforms, SupportedConfigurations, PlatformProjectGenerators);
=======
						List<Tuple<ProjectFile, string>>? NewProjectFiles = EngineProject.WriteDebugProjectFiles(SupportedPlatforms, SupportedConfigurations, PlatformProjectGenerators, Logger);
>>>>>>> d731a049

						if (NewProjectFiles != null)
						{
							DebugProjectFiles.AddRange(NewProjectFiles);
						}
					}

					foreach (ProjectFile CurModProject in ModProjects)
					{
						RootFolder.AddSubFolder("Mods").ChildProjects.Add(CurModProject);
					}

					DirectoryReference TemplatesDirectory = DirectoryReference.Combine(Unreal.RootDirectory, "Templates");
					DirectoryReference SamplesDirectory = DirectoryReference.Combine(Unreal.RootDirectory, "Samples");

					foreach (ProjectFile CurGameProject in GameProjects)
					{
						// Templates go under a different solution folder than games
						FileReference UnrealProjectFile = CurGameProject.ProjectTargets.First().UnrealProjectFilePath!;
						if (UnrealProjectFile.IsUnderDirectory(TemplatesDirectory))
						{
							DirectoryReference TemplateGameDirectory = CurGameProject.BaseDir;
							RootFolder.AddSubFolder("Templates").ChildProjects.Add(CurGameProject);
						}
						else if (UnrealProjectFile.IsUnderDirectory(SamplesDirectory))
						{
							DirectoryReference SampleGameDirectory = CurGameProject.BaseDir;
							RootFolder.AddSubFolder("Samples").ChildProjects.Add(CurGameProject);
						}
						else
						{
							RootFolder.AddSubFolder("Games").ChildProjects.Add(CurGameProject);
						}

<<<<<<< HEAD
						List<Tuple<ProjectFile, string>>? NewProjectFiles = CurGameProject.WriteDebugProjectFiles(SupportedPlatforms, SupportedConfigurations, PlatformProjectGenerators);
=======
						List<Tuple<ProjectFile, string>>? NewProjectFiles = CurGameProject.WriteDebugProjectFiles(SupportedPlatforms, SupportedConfigurations, PlatformProjectGenerators, Logger);
>>>>>>> d731a049

						if (NewProjectFiles != null)
						{
							DebugProjectFiles.AddRange(NewProjectFiles);
						}

					}

					//Related Debug Project Files - Tuple has the related Debug Project, SolutionFolder
					foreach (Tuple<ProjectFile, string> DebugProjectFile in DebugProjectFiles)
					{
						AddExistingProjectFile(DebugProjectFile.Item1, bForceDevelopmentConfiguration: false);

						//add it to the Android Debug Projects folder in the solution
						RootFolder.AddSubFolder(DebugProjectFile.Item2).ChildProjects.Add(DebugProjectFile.Item1);
					}

					foreach (KeyValuePair<FileReference, ProjectFile> CurProgramProject in ProgramProjects)
					{
						FileReference UnrealProjectFile = CurProgramProject.Value.ProjectTargets.First().UnrealProjectFilePath!;
<<<<<<< HEAD
						Project Target = CurProgramProject.Value.ProjectTargets.FirstOrDefault(t => !String.IsNullOrEmpty(t.TargetRules!.SolutionDirectory));
=======
						Project? Target = CurProgramProject.Value.ProjectTargets.FirstOrDefault(t => !String.IsNullOrEmpty(t.TargetRules!.SolutionDirectory));
>>>>>>> d731a049
						if (!bIncludeEnginePrograms && UnrealProjectFile.IsUnderDirectory(Unreal.EngineDirectory))
						{
							continue;
						}

						if (Target != null)
						{
							RootFolder.AddSubFolder(Target.TargetRules!.SolutionDirectory).ChildProjects.Add(CurProgramProject.Value);
						}
						else
						{
							RootFolder.AddSubFolder("Programs").ChildProjects.Add(CurProgramProject.Value);
						}
					}

					// Add all of the config files for generated program targets
					AddEngineProgramConfigFiles(ProgramProjects);
				}
			}

			// Setup "stub" projects for all modules
<<<<<<< HEAD
			AddProjectsForAllModules(AllGameProjects, ProgramProjects, ModProjects, AllModuleFiles, AdditionalSearchPaths, bGatherThirdPartySource);
=======
			AddProjectsForAllModules(AllGameProjects, ProgramProjects, ModProjects, AllModuleFiles, AdditionalSearchPaths, bGatherThirdPartySource, Logger);
>>>>>>> d731a049

			{
				if (bIncludeDotNetPrograms)
				{
<<<<<<< HEAD
					PrimaryProjectFolder ProgramsFolder = RootFolder.AddSubFolder("Programs");

					// Add UnrealBuildTool to the primary project
					AddUnrealBuildToolProject(ProgramsFolder);

					// Add AutomationTool to the primary project
					VCSharpProjectFile AutomationToolProject = AddSimpleCSharpProject("AutomationTool", bShouldBuildForAllSolutionTargets: true, bForceDevelopmentConfiguration: true);
=======
					// gather engine directories across extension dirs
					string[] UnsupportedPlatformNames = Utils.MakeListOfUnsupportedPlatforms(SupportedPlatforms, bIncludeUnbuildablePlatforms: true, Logger).ToArray();
					List<DirectoryReference> AllEngineDirectories =
						Unreal.GetExtensionDirs(Unreal.EngineDirectory, "Source/Programs").Where(x =>
						{
							if (x.ContainsAnyNames(UnsupportedPlatformNames, Unreal.EngineDirectory))
							{
								Logger.LogDebug("Skipping any C# project files in \"{x}\" due to unsupported platform", x);
								return false;
							}
							return true;
						}).ToList();

					PrimaryProjectFolder ProgramsFolder = RootFolder.AddSubFolder("Programs");

					// Add UnrealBuildTool to the primary project
					AddUnrealBuildToolProject(ProgramsFolder, Logger);

					// Add AutomationTool to the primary project
					VCSharpProjectFile AutomationToolProject = AddSimpleCSharpProject("AutomationTool", Logger, bShouldBuildForAllSolutionTargets: true, bForceDevelopmentConfiguration: true);
>>>>>>> d731a049
					if (AutomationToolProject != null)
						ProgramsFolder.ChildProjects.Add(AutomationToolProject);

					// Add automation.csproj files to the primary project
<<<<<<< HEAD
					AddAutomationModules(AllGameProjects, RootFolder, ProgramsFolder);
=======
					AddRulesModules(Rules.RulesFileType.AutomationModule, "Automation", AutomationProjectFiles, AllGameProjects, RootFolder, ProgramsFolder, Logger);

					// Add ubtplugin.csproj files to the primary project
					AddRulesModules(Rules.RulesFileType.UbtPlugin, "UnrealBuildTool.Plugins", UbtPluginProjectFiles, AllGameProjects, RootFolder, ProgramsFolder, Logger);
>>>>>>> d731a049

					// Add shared projects
					AddSharedDotNetModules(AllEngineDirectories, ProgramsFolder, Logger);

					// Discover C# programs which should additionally be included in the solution.
					DiscoverCSharpProgramProjects(AllEngineDirectories, AllGameProjects, ProgramsFolder, Logger);

					foreach (KeyValuePair<RulesAssembly, DirectoryReference> RulesAssemblyEntry in RulesAssemblies)
					{
						VCSharpProjectFile RulesProject = CreateRulesAssemblyProject(RulesAssemblyEntry.Key, RulesAssemblyEntry.Value, Logger);
						AddExistingProjectFile(RulesProject, bForceDevelopmentConfiguration: false);
						RootFolder.AddSubFolder("Rules").ChildProjects.Add(RulesProject);
					}
				}


				// Eliminate all redundant project folders.  E.g., folders which contain only one project and that project
				// has the same name as the folder itself.  To the user, projects "feel like" folders already in the IDE, so we
				// want to collapse them down where possible.
				EliminateRedundantPrimaryProjectSubFolders(RootFolder, "");

				// Figure out which targets we need about IntelliSense for.  We only need to worry about targets for projects
				// that we're actually generating in this session.
				List<Tuple<ProjectFile, ProjectTarget>> IntelliSenseTargetFiles = new List<Tuple<ProjectFile, ProjectTarget>>();
				{
					// Engine targets
					if (EngineProject != null)
					{
						foreach (ProjectTarget ProjectTarget in EngineProject.ProjectTargets)
						{
							if (ProjectTarget.TargetFilePath != null)
							{
								// Only bother with the editor target.  We want to make sure that definitions are setup to be as inclusive as possible
								// for good quality IntelliSense.  For example, we want WITH_EDITORONLY_DATA=1, so using the editor targets works well.
								if (ProjectTarget.TargetRules!.Type == TargetType.Editor)
								{
									IntelliSenseTargetFiles.Add(Tuple.Create(EngineProject, ProjectTarget));
								}
							}
						}
					}

					// Program targets
					foreach (ProjectFile ProgramProject in ProgramProjects.Values)
					{
						foreach (ProjectTarget ProjectTarget in ProgramProject.ProjectTargets)
						{
							if (ProjectTarget.TargetFilePath != null)
							{
								IntelliSenseTargetFiles.Add(Tuple.Create(ProgramProject, ProjectTarget));
							}
						}
					}

					// Game/template targets
					foreach (ProjectFile GameProject in GameProjects)
					{
						foreach (ProjectTarget ProjectTarget in GameProject.ProjectTargets)
						{
							// Only bother with the editor target.  We want to make sure that definitions are setup to be as inclusive as possible
							// for good quality IntelliSense.  For example, we want WITH_EDITORONLY_DATA=1, so using the editor targets works well.
							if (ProjectTarget.TargetRules!.Type == TargetType.Editor)
							{
								IntelliSenseTargetFiles.Add(Tuple.Create(GameProject, ProjectTarget));
							}
						}
					}
				}

				// write out any additional debug information for the solution (such as UnrealVS configuration)
				WriteDebugSolutionFiles(PlatformProjectGenerators, IntermediateProjectFilesPath, Logger);

				// Generate IntelliSense data if we need to.  This involves having UBT simulate the action compilation of
				// the targets so that we can extra the compiler defines, include paths, etc.
				GenerateIntelliSenseData(Arguments, IntelliSenseTargetFiles, Logger);

				// Write the project files
				WriteProjectFiles(PlatformProjectGenerators, Logger);
				Logger.LogDebug("Project generation complete ({GeneratedProjectFilesCount} generated, {OtherProjectFilesCount} imported)", GeneratedProjectFiles.Count, OtherProjectFiles.Count);

				// Generate all the target info files for the editor
				foreach (FileReference ProjectFile in AllGameProjects)
				{
					RulesAssembly RulesAssembly = RulesCompiler.CreateProjectRulesAssembly(ProjectFile, false, false, false, Logger);
					QueryTargetsMode.WriteTargetInfo(ProjectFile, RulesAssembly, QueryTargetsMode.GetDefaultOutputFile(ProjectFile), new CommandLineArguments(GetTargetArguments(Arguments)), Logger);
				}
			}

			return bSuccess;
		}

		/// <summary>
		/// Adds detected UBT configuration files (BuildConfiguration.xml) to engine project.
		/// </summary>
		/// <param name="EngineProject">Engine project to add files to.</param>
		private void AddUBTConfigFilesToEngineProject(ProjectFile EngineProject)
		{
			// UHT in UBT has a configuration file that needs to be included.
			DirectoryReference UBTConfigDirectory = DirectoryReference.Combine(Unreal.EngineDirectory, "Programs", "UnrealBuildTool", "Config");
			if (DirectoryReference.Exists(UBTConfigDirectory))
			{
				EngineProject.AddFilesToProject(SourceFileSearch.FindFiles(UBTConfigDirectory), Unreal.EngineDirectory);
			}

			EngineProject.AddAliasedFileToProject(new AliasedFile(
					XmlConfig.GetSchemaLocation(),
					XmlConfig.GetSchemaLocation().FullName,
					Path.Combine("Programs", "UnrealBuildTool")
				));

			foreach (XmlConfig.InputFile InputFile in XmlConfig.InputFiles)
			{
				EngineProject.AddAliasedFileToProject(
						new AliasedFile(
							InputFile.Location,
							InputFile.Location.FullName,
							Path.Combine("Config", "UnrealBuildTool", InputFile.FolderName)
						)
					);
			}
		}

		/// <summary>
		/// Clean project files
		/// </summary>
		/// <param name="InPrimaryProjectDirectory">The primary project directory</param>
		/// <param name="InPrimaryProjectName">The name of the primary project</param>
		/// <param name="InIntermediateProjectFilesDirectory">The intermediate path of project files</param>
<<<<<<< HEAD
		public abstract void CleanProjectFiles(DirectoryReference InPrimaryProjectDirectory, string InPrimaryProjectName, DirectoryReference InIntermediateProjectFilesDirectory);
=======
		/// <param name="Logger">Logger for output</param>
		public abstract void CleanProjectFiles(DirectoryReference InPrimaryProjectDirectory, string InPrimaryProjectName, DirectoryReference InIntermediateProjectFilesDirectory, ILogger Logger);
>>>>>>> d731a049

		/// <summary>
		/// Configures project generator based on command-line options
		/// </summary>
		/// <param name="Arguments">Arguments passed into the program</param>
		/// <param name="IncludeAllPlatforms">True if all platforms should be included</param>
		/// <param name="Logger">Logger for output</param>
		protected virtual void ConfigureProjectFileGeneration(String[] Arguments, ref bool IncludeAllPlatforms, ILogger Logger)
		{
			if (PlatformNames != null)
			{
				foreach (string PlatformName in PlatformNames)
				{
					UnrealTargetPlatform Platform;
					if (UnrealTargetPlatform.TryParse(PlatformName, out Platform) && !ProjectPlatforms.Contains(Platform))
					{
						ProjectPlatforms.Add(Platform);
					}
				}
			}

			bool bAlwaysIncludeEngineModules = false;
			bool bAlwaysIncludeDotNetPrograms = false;
			foreach (string CurArgument in Arguments)
			{
				if (CurArgument.StartsWith("-"))
				{
					if (CurArgument.StartsWith("-Platforms=", StringComparison.InvariantCultureIgnoreCase))
					{
						// Parse the list... will be in Foo+Bar+New format
						string PlatformList = CurArgument.Substring(11);
						while (PlatformList.Length > 0)
						{
							string PlatformString = PlatformList;
							Int32 PlusIdx = PlatformList.IndexOf("+");
							if (PlusIdx != -1)
							{
								PlatformString = PlatformList.Substring(0, PlusIdx);
								PlatformList = PlatformList.Substring(PlusIdx + 1);
							}
							else
							{
								// We are on the last platform... clear the list to exit the loop
								PlatformList = "";
							}

							// Is the string a valid platform? If so, add it to the list
							UnrealTargetPlatform SpecifiedPlatform;
							if (UnrealTargetPlatform.TryParse(PlatformString, out SpecifiedPlatform))
							{
								if (ProjectPlatforms.Contains(SpecifiedPlatform) == false)
								{
									ProjectPlatforms.Add(SpecifiedPlatform);
								}
							}
							else
							{
								Logger.LogWarning("ProjectFiles invalid platform specified: {PlatformString}", PlatformString);
							}

							// Append the platform suffix to the solution name
							bAppendPlatformSuffix = true;
						}
					}
					else switch (CurArgument.ToUpperInvariant())
						{
							case "-ALLPLATFORMS":
								IncludeAllPlatforms = true;
								break;

							case "-CURRENTPLATFORM":
								IncludeAllPlatforms = false;
								break;

							case "-THIRDPARTY":
								bGatherThirdPartySource = true;
								break;

							case "-NOPROGRAMS":
								bIncludeEnginePrograms = false;
								bIncludeDotNetPrograms = false;
								break;

							case "-GAME":
								// Generates project files for a single game
								bIncludeDotNetPrograms = false;
								bIncludeEnginePrograms = false;
								bGeneratingGameProjectFiles = true;
								break;

							case "-ENGINE":
								// Forces engine modules and targets to be included in game-specific project files
								bAlwaysIncludeEngineModules = true;
								break;

							case "-NOCPP":
								IncludeCppSource = false;
								break;

							case "-NOINTELLISENSE":
								bGenerateIntelliSenseData = false;
								break;

							case "-INTELLISENSE":
								bGenerateIntelliSenseData = true;
								break;

							case "-SHIPPINGCONFIGS":
								bIncludeTestAndShippingConfigs = true;
								break;

							case "-NOSHIPPINGCONFIGS":
								bIncludeTestAndShippingConfigs = false;
								break;

							case "-DEBUGCONFIGS":
								bIncludeDebugConfigs = true;
								break;

							case "-NODEBUGCONFIGS":
								bIncludeDebugConfigs = false;
								break;

							case "-DEVELOPMENTCONFIGS":
								bIncludeDevelopmentConfigs = true;
								break;

							case "-NODEVELOPMENTCONFIGS":
								bIncludeDevelopmentConfigs = false;
								break;

							case "-DOTNET":
								bAlwaysIncludeDotNetPrograms = true;
								break;

							case "-NODOTNET":
								bIncludeDotNetPrograms = false;
								break;

							case "-ALLLANGUAGES":
								bAllDocumentationLanguages = true;
								break;

							case "-USEPRECOMPILED":
								bUsePrecompiled = true;
								break;

							case "-INCLUDETEMPTARGETS":
								bIncludeTempTargets = true;
								break;
						}
				}
			}

			if (bGeneratingGameProjectFiles || Unreal.IsEngineInstalled())
			{
				if (OnlyGameProject == null)
				{
					throw new BuildException("A game project path was not specified, which is required when generating project files using an installed build or passing -game on the command line");
				}

				GameProjectName = OnlyGameProject.GetFileNameWithoutExtension();
				if (String.IsNullOrEmpty(GameProjectName))
				{
					throw new BuildException("A valid game project was not found in the specified location (" + OnlyGameProject.Directory.FullName + ")");
				}

				bool bInstalledEngineWithSource = Unreal.IsEngineInstalled() && DirectoryReference.Exists(Unreal.EngineSourceDirectory);

				bIncludeEngineSource = !Unreal.IsEngineInstalled() || bInstalledEngineWithSource;
				bIncludeDocumentation = false;
				bIncludeBuildSystemFiles = false;
				bIncludeShaderSource = true;
				bIncludeTemplateFiles = false;
				bIncludeConfigFiles = true;
				bIncludeEnginePrograms = bAlwaysIncludeEngineModules;
				bIncludeDotNetPrograms = bIncludeDotNetPrograms || bAlwaysIncludeDotNetPrograms;
			}
			else
			{
				// At least one extra argument was specified, but we weren't expected it.  Ignored.
			}
		}


		/// <summary>
		/// Adds all game project files, including target projects and config files
		/// </summary>
		protected void AddAllGameProjects(List<ProjectFile> GameProjects)
		{
			HashSet<DirectoryReference> UniqueGameProjectDirectories = new HashSet<DirectoryReference>();
			foreach (ProjectFile GameProject in GameProjects)
			{
				DirectoryReference GameProjectDirectory = GameProject.BaseDir;
				if (UniqueGameProjectDirectories.Add(GameProjectDirectory))
				{
					// @todo projectfiles: We have engine localization files, but should we also add GAME localization files?

					foreach (DirectoryReference ExtensionDir in Unreal.GetExtensionDirs(GameProjectDirectory))
					{
						GameProject.AddFilesToProject(SourceFileSearch.FindFiles(ExtensionDir, SearchSubdirectories: false), GameProjectDirectory);
					}

					// Game restricted source files, since they won't be added via a module FileReference
					foreach (DirectoryReference GameRestrictedSourceDirectory in Unreal.GetExtensionDirs(GameProjectDirectory, "Source", bIncludePlatformDirectories: false, bIncludeBaseDirectory: false))
					{
						GameProject.AddFilesToProject(SourceFileSearch.FindFiles(GameRestrictedSourceDirectory), GameRestrictedSourceDirectory);
					}

					// Game config files
					if (bIncludeConfigFiles)
					{
						foreach (DirectoryReference GameConfigDirectory in Unreal.GetExtensionDirs(GameProjectDirectory, "Config"))
						{
							GameProject.AddFilesToProject(SourceFileSearch.FindFiles(GameConfigDirectory), GameProjectDirectory);
						}
					}

					// Game build files
					if (bIncludeBuildSystemFiles)
					{
						foreach (DirectoryReference GameBuildDirectory in Unreal.GetExtensionDirs(GameProjectDirectory, "Build"))
						{
							List<string> SubdirectoryNamesToExclude = new List<string>();
							SubdirectoryNamesToExclude.Add("Receipts");
							SubdirectoryNamesToExclude.Add("Scripts");
							SubdirectoryNamesToExclude.Add("FileOpenOrder");
							SubdirectoryNamesToExclude.Add("PipelineCaches");
							SubdirectoryNamesToExclude.Add("symbols");

							GameProject.AddFilesToProject(SourceFileSearch.FindFiles(GameBuildDirectory, SubdirectoryNamesToExclude), GameProjectDirectory);
						}
					}

					foreach (DirectoryReference GameShaderDirectory in Unreal.GetExtensionDirs(GameProjectDirectory, "Shaders"))
					{
						GameProject.AddFilesToProject(SourceFileSearch.FindFiles(GameShaderDirectory), GameProjectDirectory);
					}
				}
			}
		}


		/// Adds all engine localization text files to the specified project
		private void AddEngineLocalizationFiles(ProjectFile EngineProject)
		{
			DirectoryReference EngineLocalizationDirectory = DirectoryReference.Combine(Unreal.EngineDirectory, "Content", "Localization");
			if (DirectoryReference.Exists(EngineLocalizationDirectory))
			{
				EngineProject.AddFilesToProject(SourceFileSearch.FindFiles(EngineLocalizationDirectory), Unreal.EngineDirectory);
			}
		}


		/// Adds all engine template text files to the specified project
		private void AddEngineTemplateFiles(ProjectFile EngineProject)
		{
			DirectoryReference EngineTemplateDirectory = DirectoryReference.Combine(Unreal.EngineDirectory, "Content", "Editor", "Templates");
			if (DirectoryReference.Exists(EngineTemplateDirectory))
			{
				EngineProject.AddFilesToProject(SourceFileSearch.FindFiles(EngineTemplateDirectory), Unreal.EngineDirectory);
			}
		}


		/// Adds all engine config files to the specified project
		private void AddEngineConfigFiles(ProjectFile EngineProject)
		{
			DirectoryReference EngineConfigDirectory = DirectoryReference.Combine(Unreal.EngineDirectory, "Config");
			if (DirectoryReference.Exists(EngineConfigDirectory))
			{
				EngineProject.AddFilesToProject(SourceFileSearch.FindFiles(EngineConfigDirectory), Unreal.EngineDirectory);
			}
		}

		/// Adds all engine extras files to the specified project
		protected virtual void AddEngineExtrasFiles(ProjectFile EngineProject)
		{
		}

		/// Adds additional files from the platform extensions folder
		protected virtual void AddEngineExtensionFiles(ProjectFile EngineProject)
		{
			// @todo: this will add the same files to the solution (like the UBT source files that also get added to UnrealBuildTool project).
			// not sure of a good filtering method here
			foreach (DirectoryReference ExtensionDir in Unreal.GetExtensionDirs(Unreal.EngineDirectory))
			{
				if (ExtensionDir != Unreal.EngineDirectory)
				{
					List<string> SubdirectoryNamesToExclude = new List<string>();
					SubdirectoryNamesToExclude.Add("AutomationTool"); //automation files are added separately to the AutomationTool project
					SubdirectoryNamesToExclude.Add("Binaries");
					SubdirectoryNamesToExclude.Add("Content");

					EngineProject.AddFilesToProject(SourceFileSearch.FindFiles(ExtensionDir, SubdirectoryNamesToExclude), Unreal.EngineDirectory);
				}
			}
		}

		/// Adds UnrealHeaderTool config files to the specified project
		private void AddUnrealHeaderToolConfigFiles(ProjectFile EngineProject)
		{
			DirectoryReference UHTConfigDirectory = DirectoryReference.Combine(Unreal.EngineDirectory, "Programs", "UnrealHeaderTool", "Config");
			if (DirectoryReference.Exists(UHTConfigDirectory))
			{
				EngineProject.AddFilesToProject(SourceFileSearch.FindFiles(UHTConfigDirectory), Unreal.EngineDirectory);
			}
		}

		/// <summary>
		/// Finds all module files (filtering by platform)
		/// </summary>
		/// <returns>Filtered list of module files</returns>
#pragma warning disable CS8632 // The annotation for nullable reference types should only be used in code within a '#nullable' annotations context. (TODO: Remove warning disable when file no longer has #nullable disable)
		protected List<FileReference> DiscoverModules(List<FileReference> AllGameProjects, List<DirectoryReference>? AdditionalSearchPaths)
#pragma warning restore CS8632 // The annotation for nullable reference types should only be used in code within a '#nullable' annotations context.
		{
			// Locate all modules (*.Build.cs files)
			return Rules.FindAllRulesSourceFiles(Rules.RulesFileType.Module, GameFolders: AllGameProjects.Select(x => x.Directory).ToList(), ForeignPlugins: null, AdditionalSearchPaths: AdditionalSearchPaths);
		}

		/// <summary>
		/// List of non-redistributable folders
		/// </summary>
		private static string[] NoRedistFolders = new string[]
		{
			Path.DirectorySeparatorChar + "NoRedist" + Path.DirectorySeparatorChar,
			Path.DirectorySeparatorChar + "NotForLicensees" + Path.DirectorySeparatorChar
		};

		/// <summary>
		/// Checks if a module is in a non-redistributable folder
		/// </summary>
		private static bool IsNoRedistModule(FileReference ModulePath)
		{
			foreach (string NoRedistFolderName in NoRedistFolders)
			{
				if (ModulePath.FullName.IndexOf(NoRedistFolderName, StringComparison.InvariantCultureIgnoreCase) >= 0)
				{
					return true;
				}
			}
			return false;
		}

		/// <summary>
		/// Finds all target files (filtering by platform)
		/// </summary>
		/// <returns>Filtered list of target files</returns>
		protected List<FileReference> DiscoverTargets(List<FileReference> AllGameProjects, ILogger Logger)
		{
			List<FileReference> AllTargetFiles = new List<FileReference>();

			// Make a list of all platform name strings that we're *not* including in the project files
			List<string> UnsupportedPlatformNameStrings = Utils.MakeListOfUnsupportedPlatforms(SupportedPlatforms, bIncludeUnbuildablePlatforms: true, Logger);

			// Locate all targets (*.Target.cs files)
			List<FileReference> FoundTargetFiles = Rules.FindAllRulesSourceFiles(Rules.RulesFileType.Target, AllGameProjects.Select(x => x.Directory).ToList(), ForeignPlugins: null, AdditionalSearchPaths: null, bIncludeEngine: bIncludeEngineSource, bIncludeTempTargets: bIncludeTempTargets);
			foreach (FileReference CurTargetFile in FoundTargetFiles)
			{
				string CleanTargetFileName = Utils.CleanDirectorySeparators(CurTargetFile.FullName);

				// remove the local root
				string LocalRoot = Unreal.RootDirectory.FullName;
				string Search = CleanTargetFileName;
				if (Search.StartsWith(LocalRoot, StringComparison.InvariantCultureIgnoreCase))
				{
					if (LocalRoot.EndsWith("\\") || LocalRoot.EndsWith("/"))
					{
						Search = Search.Substring(LocalRoot.Length - 1);
					}
					else
					{
						Search = Search.Substring(LocalRoot.Length);
					}
				}

				if (OnlyGameProject != null)
				{
					string ProjectRoot = OnlyGameProject.Directory.FullName;
					if (Search.StartsWith(ProjectRoot, StringComparison.InvariantCultureIgnoreCase))
					{
						if (ProjectRoot.EndsWith("\\") || ProjectRoot.EndsWith("/"))
						{
							Search = Search.Substring(ProjectRoot.Length - 1);
						}
						else
						{
							Search = Search.Substring(ProjectRoot.Length);
						}
					}
				}

				// Skip targets in unsupported platform directories
				bool IncludeThisTarget = true;
				foreach (string CurPlatformName in UnsupportedPlatformNameStrings)
				{
					if (Search.IndexOf(Path.DirectorySeparatorChar + CurPlatformName + Path.DirectorySeparatorChar, StringComparison.InvariantCultureIgnoreCase) != -1)
					{
						IncludeThisTarget = false;
						break;
					}
				}

				if (IncludeThisTarget)
				{
					AllTargetFiles.Add(CurTargetFile);
				}
			}

			return AllTargetFiles;
		}

		/// <summary>
		/// Returns a list of all sub-targets that are specialized for a given platform. 
		/// </summary>
		/// <param name="AllTargetFiles">List of target files to find sub-targets for</param>
		/// <param name="AllSubTargetFiles">List of sub-targets in a flat list</param>
		/// <param name="AllSubTargetFilesPerTarget">List of sub-targets bucketed by their parent target</param>
		protected void GetPlatformSpecializationsSubTargetsForAllTargets(
			List<FileReference> AllTargetFiles,
			out HashSet<FileReference> AllSubTargetFiles,
			out Dictionary<string, List<FileReference>> AllSubTargetFilesPerTarget)
		{
			AllSubTargetFilesPerTarget = new Dictionary<string, List<FileReference>>();
			AllSubTargetFiles = new HashSet<FileReference>();
			foreach (FileReference TargetFilePath in AllTargetFiles)
			{
				string[] TargetPathSplit = TargetFilePath.GetFileNameWithoutAnyExtensions().Split(new char[] { '_' }, StringSplitOptions.RemoveEmptyEntries);
				if (TargetPathSplit.Length > 1 && (UnrealTargetPlatform.IsValidName(TargetPathSplit.Last()) || UnrealPlatformGroup.IsValidName(TargetPathSplit.Last())))
				{
					string TargetName = TargetPathSplit.First();
					if (!AllSubTargetFilesPerTarget.ContainsKey(TargetName))
					{
						AllSubTargetFilesPerTarget.Add(TargetName, new List<FileReference>());
					}

					AllSubTargetFilesPerTarget[TargetName].Add(TargetFilePath);
					AllSubTargetFiles.Add(TargetFilePath);
				}
			}
		}


		/// <summary>
		/// Recursively collapses all sub-folders that are redundant.  Should only be called after we're done adding
		/// files and projects to the primary project.
		/// </summary>
		/// <param name="Folder">The folder whose sub-folders we should potentially collapse into</param>
		/// <param name="ParentPrimaryProjectFolderPath"></param>
		void EliminateRedundantPrimaryProjectSubFolders(PrimaryProjectFolder Folder, string ParentPrimaryProjectFolderPath)
		{
			// NOTE: This is for diagnostics output only
			string PrimaryProjectFolderPath = String.IsNullOrEmpty(ParentPrimaryProjectFolderPath) ? Folder.FolderName : (ParentPrimaryProjectFolderPath + "/" + Folder.FolderName);

			// We can eliminate folders that meet all of these requirements:
			//		1) Have only a single project file in them
			//		2) Have no files in the folder except project files, and no sub-folders
			//		3) The project file matches the folder name
			//
			// Additionally, if KeepSourceSubDirectories==false, we can eliminate directories called "Source".
			//
			// Also, we can kill folders that are completely empty.


			foreach (PrimaryProjectFolder SubFolder in Folder.SubFolders)
			{
				// Recurse
				EliminateRedundantPrimaryProjectSubFolders(SubFolder, PrimaryProjectFolderPath);
			}

			List<PrimaryProjectFolder> SubFoldersToAdd = new List<PrimaryProjectFolder>();
			List<PrimaryProjectFolder> SubFoldersToRemove = new List<PrimaryProjectFolder>();
			foreach (PrimaryProjectFolder SubFolder in Folder.SubFolders)
			{
				bool CanCollapseFolder = false;

				// 1)
				if (SubFolder.ChildProjects.Count == 1)
				{
					// 2)
					if (SubFolder.Files.Count == 0 &&
						SubFolder.SubFolders.Count == 0)
					{
						// 3)
						if (SubFolder.FolderName.Equals(SubFolder.ChildProjects[0].ProjectFilePath.GetFileNameWithoutExtension(), StringComparison.InvariantCultureIgnoreCase))
						{
							CanCollapseFolder = true;
						}
					}
				}

				if (!bKeepSourceSubDirectories)
				{
					if (SubFolder.FolderName.Equals("Source", StringComparison.InvariantCultureIgnoreCase))
					{
						// Avoid collapsing the Engine's Source directory, since there are so many other solution folders in
						// the parent directory.
						if (!Folder.FolderName.Equals("Engine", StringComparison.InvariantCultureIgnoreCase))
						{
							CanCollapseFolder = true;
						}
					}
				}

				if (SubFolder.ChildProjects.Count == 0 && SubFolder.Files.Count == 0 && SubFolder.SubFolders.Count == 0)
				{
					// Folder is totally empty
					CanCollapseFolder = true;
				}

				if (CanCollapseFolder)
				{
					// OK, this folder is redundant and can be collapsed away.

					SubFoldersToAdd.AddRange(SubFolder.SubFolders);
					SubFolder.SubFolders.Clear();

					Folder.ChildProjects.AddRange(SubFolder.ChildProjects);
					SubFolder.ChildProjects.Clear();

					Folder.Files.AddRange(SubFolder.Files);
					SubFolder.Files.Clear();

					SubFoldersToRemove.Add(SubFolder);
				}
			}

			foreach (PrimaryProjectFolder SubFolderToRemove in SubFoldersToRemove)
			{
				Folder.SubFolders.Remove(SubFolderToRemove);
			}
			Folder.SubFolders.AddRange(SubFoldersToAdd);

			// After everything has been collapsed, do a bit of data validation
			Validate(Folder, ParentPrimaryProjectFolderPath);
		}

		/// <summary>
		/// Validate the specified Folder. Default implementation requires
		/// for project file names to be unique!
		/// </summary>
		/// <param name="Folder">Folder.</param>
		/// <param name="PrimaryProjectFolderPath">Parent primary project folder path.</param>
		protected virtual void Validate(PrimaryProjectFolder Folder, string PrimaryProjectFolderPath)
		{
			foreach (ProjectFile CurChildProject in Folder.ChildProjects)
			{
				foreach (ProjectFile OtherChildProject in Folder.ChildProjects)
				{
					if (CurChildProject != OtherChildProject)
					{
						if (CurChildProject.ProjectFilePath.GetFileName().Equals(OtherChildProject.ProjectFilePath.GetFileNameWithoutExtension(), StringComparison.InvariantCultureIgnoreCase))
						{
							throw new BuildException("Detected collision between two project files with the same path in the same primary project folder, " + OtherChildProject.ProjectFilePath.FullName + " and " + CurChildProject.ProjectFilePath.FullName + " (primary project folder: " + PrimaryProjectFolderPath + ")");
						}
					}
				}
			}

			foreach (PrimaryProjectFolder SubFolder in Folder.SubFolders)
			{
				// If the parent folder already has a child project or file item with the same name as this sub-folder, then
				// that's considered an error (it should never have been allowed to have a folder name that collided
				// with project file names or file items, as that's not supported in Visual Studio.)
				foreach (ProjectFile CurChildProject in Folder.ChildProjects)
				{
					if (CurChildProject.ProjectFilePath.GetFileNameWithoutExtension().Equals(SubFolder.FolderName, StringComparison.InvariantCultureIgnoreCase))
					{
						throw new BuildException("Detected collision between a primary project sub-folder " + SubFolder.FolderName + " and a project within the outer folder " + CurChildProject.ProjectFilePath + " (primary project folder: " + PrimaryProjectFolderPath + ")");
					}
				}
				foreach (string CurFile in Folder.Files)
				{
					if (Path.GetFileName(CurFile).Equals(SubFolder.FolderName, StringComparison.InvariantCultureIgnoreCase))
					{
						throw new BuildException("Detected collision between a primary project sub-folder " + SubFolder.FolderName + " and a file within the outer folder " + CurFile + " (primary project folder: " + PrimaryProjectFolderPath + ")");
					}
				}
				foreach (PrimaryProjectFolder CurFolder in Folder.SubFolders)
				{
					if (CurFolder != SubFolder)
					{
						if (CurFolder.FolderName.Equals(SubFolder.FolderName, StringComparison.InvariantCultureIgnoreCase))
						{
							throw new BuildException("Detected collision between a primary project sub-folder " + SubFolder.FolderName + " and a sibling folder " + CurFolder.FolderName + " (primary project folder: " + PrimaryProjectFolderPath + ")");
						}
					}
				}
			}
		}

		/// <summary>
		/// Adds UnrealBuildTool to the primary project
		/// </summary>
<<<<<<< HEAD
		private void AddUnrealBuildToolProject(PrimaryProjectFolder ProgramsFolder)
=======
		private void AddUnrealBuildToolProject(PrimaryProjectFolder ProgramsFolder, ILogger Logger)
>>>>>>> d731a049
		{
			DirectoryReference ProgramsDirectory = DirectoryReference.Combine(Unreal.EngineSourceDirectory, "Programs");

			FileReference ProjectFileName = FileReference.Combine(ProgramsDirectory, "UnrealBuildTool", "UnrealBuildTool.csproj");
			if (FileReference.Exists(ProjectFileName))
			{
				VCSharpProjectFile UnrealBuildToolProject = new VCSharpProjectFile(ProjectFileName, Logger);
				UnrealBuildToolProject.ShouldBuildForAllSolutionTargets = true;

				// Store it off as we need it when generating target projects.
				UBTProject = UnrealBuildToolProject;

				// Add the project
				AddExistingProjectFile(UnrealBuildToolProject, bNeedsAllPlatformAndConfigurations: true, bForceDevelopmentConfiguration: true);

				// Put this in a solution folder
				ProgramsFolder.ChildProjects.Add(UnrealBuildToolProject);
			}

			FileReference TestsProjectFileName = FileReference.Combine(ProgramsDirectory, "UnrealBuildTool.Tests", "UnrealBuildTool.Tests.csproj");
			if (FileReference.Exists(TestsProjectFileName))
			{
				VCSharpProjectFile UbtTestsProject = new VCSharpProjectFile(TestsProjectFileName, Logger);
				AddExistingProjectFile(UbtTestsProject, bNeedsAllPlatformAndConfigurations: true, bForceDevelopmentConfiguration: true);
				ProgramsFolder.ChildProjects.Add(UbtTestsProject);
			}
		}

		/// <summary>
		/// Adds a C# project to the primary project
		/// </summary>
		/// <param name="ProjectName">Name of project file to add</param>
		/// <param name="Logger">Logger for output</param>
		/// <param name="bShouldBuildForAllSolutionTargets"></param>
		/// <param name="bForceDevelopmentConfiguration"></param>
		/// <param name="bShouldBuildByDefaultForSolutionTargets"></param>
		/// <returns>ProjectFile if the operation was successful, otherwise null.</returns>
		private VCSharpProjectFile AddSimpleCSharpProject(string ProjectName, ILogger Logger, bool bShouldBuildForAllSolutionTargets = false, bool bForceDevelopmentConfiguration = false, bool bShouldBuildByDefaultForSolutionTargets = true)
		{
			VCSharpProjectFile Project;

			FileReference ProjectFileName = FileReference.Combine(Unreal.EngineSourceDirectory, "Programs", ProjectName, Path.GetFileName(ProjectName) + ".csproj");

			FileInfo Info = new FileInfo(ProjectFileName.FullName);
			if (Info.Exists)
			{
				Project = new VCSharpProjectFile(ProjectFileName, Logger);

				Project.ShouldBuildForAllSolutionTargets = bShouldBuildForAllSolutionTargets;
				Project.ShouldBuildByDefaultForSolutionTargets = bShouldBuildByDefaultForSolutionTargets;
				AddExistingProjectFile(Project, bForceDevelopmentConfiguration: bForceDevelopmentConfiguration);
			}
			else
			{
				throw new BuildException(ProjectFileName.FullName + " doesn't exist!");
			}

			return Project;
		}

		/// <summary>
		/// Adds all of the config files for program targets to their project files
		/// </summary>
		private void AddEngineProgramConfigFiles(Dictionary<FileReference, ProjectFile> ProgramProjects)
		{
			if (bIncludeConfigFiles)
			{
				foreach (KeyValuePair<FileReference, ProjectFile> FileAndProject in ProgramProjects)
				{
					string ProgramName = FileAndProject.Key.GetFileNameWithoutAnyExtensions();
					ProjectFile ProgramProjectFile = FileAndProject.Value;

					// @todo projectfiles: The config folder for programs is kind of weird -- you end up going UP a few directories to get to it.  This stuff is not great.
					// @todo projectfiles: Fragile assumption here about Programs always being under /Engine/Programs

					DirectoryReference ProgramDirectory;
					ProgramDirectory = DirectoryReference.Combine(Unreal.EngineDirectory, "Programs", ProgramName);

					DirectoryReference ProgramConfigDirectory = DirectoryReference.Combine(ProgramDirectory, "Config");
					if (DirectoryReference.Exists(ProgramConfigDirectory))
					{
						ProgramProjectFile.AddFilesToProject(SourceFileSearch.FindFiles(ProgramConfigDirectory), ProgramDirectory);
					}
				}
			}
		}

		/// <summary>
		/// Generates data for IntelliSense (compile definitions, include paths)
		/// </summary>
		/// <param name="Arguments">Incoming command-line arguments to UBT</param>
		/// <param name="Targets">Targets to build for intellisense</param>
		/// <param name="Logger">Logger for output</param>
		/// <return>Whether the process was successful or not</return>
		private void GenerateIntelliSenseData(string[] Arguments, List<Tuple<ProjectFile, ProjectTarget>> Targets, ILogger Logger)
		{
			if (ShouldGenerateIntelliSenseData() && Targets.Count > 0)
			{
				string ProgressInfoText = RuntimePlatform.IsWindows ? "Binding IntelliSense data..." : "Generating data for project indexing...";
				using (ProgressWriter Progress = new ProgressWriter(ProgressInfoText, true, Logger))
				{
					for (int TargetIndex = 0; TargetIndex < Targets.Count; ++TargetIndex)
					{
						ProjectFile TargetProjectFile = Targets[TargetIndex].Item1;
						ProjectTarget CurTarget = Targets[TargetIndex].Item2;

						// Ignore projects for platforms we can't build on this host
						UnrealTargetPlatform IntellisensePlatform = BuildHostPlatform.Current.Platform;
						if (!CurTarget.SupportedPlatforms.Any(x => x == IntellisensePlatform))
						{
							continue;
						}

						Logger.LogDebug("Found target: {Target}", CurTarget.Name);

						List<string> NewArguments = new List<string>(Arguments.Length + 4);
						if (CurTarget.TargetRules!.Type != TargetType.Program)
						{
							NewArguments.Add("-precompile");
						}
						NewArguments.AddRange(Arguments);

						try
						{
							// Get the architecture from the target platform
							string DefaultArchitecture = UEBuildPlatform.GetBuildPlatform(IntellisensePlatform).GetDefaultArchitecture(CurTarget.UnrealProjectFilePath);

							// Create the target descriptor
							TargetDescriptor TargetDesc = new TargetDescriptor(CurTarget.UnrealProjectFilePath, CurTarget.Name, IntellisensePlatform, UnrealTargetConfiguration.Development, DefaultArchitecture, new CommandLineArguments(NewArguments.ToArray()));

							// Create the target
							UEBuildTarget Target = UEBuildTarget.Create(TargetDesc, false, false, bUsePrecompiled, Logger);
							AddTargetForIntellisense(Target, Logger);

							// If the project generator just cares about the result of UEBuildTarget.Create, skip generating the compile environments.
							if (ShouldGenerateIntelliSenseCompileEnvironments())
							{
								// Generate a compile environment for each module in the binary
<<<<<<< HEAD
								CppCompileEnvironment GlobalCompileEnvironment = Target.CreateCompileEnvironmentForProjectFiles();
=======
								CppCompileEnvironment GlobalCompileEnvironment = Target.CreateCompileEnvironmentForProjectFiles(Logger);
>>>>>>> d731a049
								foreach (UEBuildBinary Binary in Target.Binaries)
								{
									CppCompileEnvironment BinaryCompileEnvironment = Binary.CreateBinaryCompileEnvironment(GlobalCompileEnvironment);
									foreach (UEBuildModuleCPP Module in Binary.Modules.OfType<UEBuildModuleCPP>())
									{
										ProjectFile? ProjectFileForIDE;
<<<<<<< HEAD
										if (ModuleToProjectFileMap.TryGetValue(Module.Name, out ProjectFileForIDE) && ProjectFileForIDE == TargetProjectFile)
										{
											Utils.WriteFileIfChangedContext = $"{Target.TargetName} {Target.Configuration} {Target.Platform} {Binary.OutputFilePaths[0].GetFileName()} {Module.Name}";

											CppCompileEnvironment ModuleCompileEnvironment = Module.CreateCompileEnvironmentForIntellisense(Target.Rules, BinaryCompileEnvironment);
=======
										if (ModuleToProjectFileMap.TryGetValue(Module.RulesFile, out ProjectFileForIDE) && ProjectFileForIDE == TargetProjectFile)
										{
											Utils.WriteFileIfChangedContext = $"{Target.TargetName} {Target.Configuration} {Target.Platform} {Binary.OutputFilePaths[0].GetFileName()} {Module.Name}";

											CppCompileEnvironment ModuleCompileEnvironment = Module.CreateCompileEnvironmentForIntellisense(Target.Rules, BinaryCompileEnvironment, Logger);
>>>>>>> d731a049
											ProjectFileForIDE.AddModule(Module, ModuleCompileEnvironment);

											Utils.WriteFileIfChangedContext = "";
										}
									}
								}

								// If we're generating project files, then go ahead and wipe out the existing UBTMakefile for every target, to make sure that
								// it gets a full dependency scan next time.
								// NOTE: This is just a safeguard and doesn't have to be perfect.  We also check for newer project file timestamps in LoadUBTMakefile()
								FileReference MakefileLocation = TargetMakefile.GetLocation(TargetDesc.ProjectFile, TargetDesc.Name, TargetDesc.Platform, TargetDesc.Architecture, TargetDesc.Configuration);
								if (FileReference.Exists(MakefileLocation))
								{
									FileReference.Delete(MakefileLocation);
								}
							}
						}
						catch (Exception Ex)
						{
							Logger.LogWarning("Exception while generating include data for {Target}: {Ex}", CurTarget.Name, Ex.ToString());
						}

						// Display progress
						Progress.Write(TargetIndex + 1, Targets.Count);
					}
				}
			}
		}

		protected virtual void AddTargetForIntellisense(UEBuildTarget Target, ILogger Logger)
		{

		}


		/// <summary>
		/// Selects which platforms and build configurations we want in the project file
		/// </summary>
		/// <param name="IncludeAllPlatforms">True if we should include ALL platforms that are supported on this machine.  Otherwise, only desktop platforms will be included.</param>
		/// <param name="Logger"></param>
		/// <param name="SupportedPlatformNames">Output string for supported platforms, returned as comma-separated values.</param>
		protected virtual void SetupSupportedPlatformsAndConfigurations(bool IncludeAllPlatforms, ILogger Logger, out string SupportedPlatformNames)
		{
			StringBuilder SupportedPlatformsString = new StringBuilder();

			foreach (UnrealTargetPlatform Platform in UnrealTargetPlatform.GetValidPlatforms())
			{
				// project is in the explicit platform list or we include them all, we add the valid desktop platforms as they are required
				bool bInProjectPlatformsList = (ProjectPlatforms.Count > 0) ? (IsValidDesktopPlatform(Platform) || ProjectPlatforms.Contains(Platform)) : true;

				// project is a desktop platform or we have specified some platforms explicitly
				bool IsRequiredPlatform = (IsValidDesktopPlatform(Platform) || ProjectPlatforms.Count > 0);

				// Only include desktop platforms unless we were explicitly asked to include all platforms or restricted to a single platform.
				if (bInProjectPlatformsList && (IncludeAllPlatforms || IsRequiredPlatform))
				{
					// If there is a build platform present, add it to the SupportedPlatforms list
					UEBuildPlatform? BuildPlatform;
					if (UEBuildPlatform.TryGetBuildPlatform(Platform, out BuildPlatform))
					{
						if (InstalledPlatformInfo.IsValidPlatform(Platform, EProjectType.Code))
						{
							SupportedPlatforms.Add(Platform);

							if (SupportedPlatformsString.Length > 0)
							{
								SupportedPlatformsString.Append(", ");
							}
							SupportedPlatformsString.Append(Platform.ToString());
						}
					}
				}
			}

			List<UnrealTargetConfiguration> AllowedTargetConfigurations = new List<UnrealTargetConfiguration>();

			if (ConfigurationNames == null)
			{
				AllowedTargetConfigurations = Enum.GetValues(typeof(UnrealTargetConfiguration)).Cast<UnrealTargetConfiguration>().ToList();
			}
			else
			{
				foreach (string ConfigName in ConfigurationNames)
				{
					try
					{
						UnrealTargetConfiguration AllowedConfiguration = (UnrealTargetConfiguration)Enum.Parse(typeof(UnrealTargetConfiguration), ConfigName);
						AllowedTargetConfigurations.Add(AllowedConfiguration);
					}
					catch (Exception)
					{
						Logger.LogWarning("Invalid entry found in Configurations: {ConfigName}. Must be a member of UnrealTargetConfiguration", ConfigName);
						continue;
					}
				}
			}

			// Add all configurations
			foreach (UnrealTargetConfiguration CurConfiguration in AllowedTargetConfigurations)
			{
				if (CurConfiguration != UnrealTargetConfiguration.Unknown)
				{
					if (InstalledPlatformInfo.IsValidConfiguration(CurConfiguration, EProjectType.Code))
					{
						SupportedConfigurations.Add(CurConfiguration);
					}
				}
			}

			SupportedPlatformNames = SupportedPlatformsString.ToString();
		}

		/// <summary>
		/// Is this a valid platform. Used primarily for Installed vs non-Installed builds.
		/// </summary>
		/// <param name="InPlatform"></param>
		/// <returns>true if valid, false if not</returns>
		static public bool IsValidDesktopPlatform(UnrealTargetPlatform InPlatform)
		{
			if (BuildHostPlatform.Current.Platform == UnrealTargetPlatform.Linux)
			{
				return InPlatform == UnrealTargetPlatform.Linux;
			}
			if (BuildHostPlatform.Current.Platform == UnrealTargetPlatform.Mac)
			{
				return InPlatform == UnrealTargetPlatform.Mac;
			}
			if (BuildHostPlatform.Current.Platform == UnrealTargetPlatform.Win64)
			{
				return InPlatform == UnrealTargetPlatform.Win64;
			}

			throw new BuildException("Invalid RuntimePlatform:" + BuildHostPlatform.Current.Platform);
		}

		/// <summary>
		/// Find the game which contains a given input file.
		/// </summary>
		/// <param name="AllGames">All game folders</param>
		/// <param name="File">Full path of the file to search for</param>
		protected FileReference? FindGameContainingFile(List<FileReference> AllGames, FileReference File)
		{
			foreach (FileReference Game in AllGames)
			{
				if (File.IsUnderDirectory(Game.Directory))
				{
					return Game;
				}
			}
			return null;
		}

		/// <summary>
		/// Finds all modules and code files, given a list of games to process
		/// </summary>
		/// <param name="AllGames">All game folders</param>
		/// <param name="ProgramProjects">All program projects</param>
		/// <param name="ModProjects">All mod projects</param>
		/// <param name="AllModuleFiles">List of *.Build.cs files for all engine programs and games</param>
		/// <param name="AdditionalSearchPaths"></param>
		/// <param name="bGatherThirdPartySource">True to gather source code from third party projects too</param>
<<<<<<< HEAD
		protected void AddProjectsForAllModules(List<FileReference> AllGames, Dictionary<FileReference, ProjectFile> ProgramProjects, List<ProjectFile> ModProjects, List<FileReference> AllModuleFiles, Dictionary<FileReference, List<DirectoryReference>> AdditionalSearchPaths, bool bGatherThirdPartySource)
=======
		/// <param name="Logger">Logger for output</param>
		protected void AddProjectsForAllModules(List<FileReference> AllGames, Dictionary<FileReference, ProjectFile> ProgramProjects, List<ProjectFile> ModProjects, List<FileReference> AllModuleFiles, Dictionary<FileReference, List<DirectoryReference>> AdditionalSearchPaths, bool bGatherThirdPartySource, ILogger Logger)
>>>>>>> d731a049
		{
			HashSet<ProjectFile> ProjectsWithPlugins = new HashSet<ProjectFile>();
			foreach (FileReference CurModuleFile in AllModuleFiles)
			{
				Logger.LogDebug("AddProjectsForAllModules {File}", CurModuleFile);

				// The module's "base directory" is simply the directory where its xxx.Build.cs file is stored.  We'll always
				// harvest source files for this module in this base directory directory and all of its sub-directories.
				string ModuleName = CurModuleFile.GetFileNameWithoutAnyExtensions();        // Remove both ".cs" and ".Build"

				bool WantProjectFileForModule = true;

				// We'll keep track of whether this is an "engine" or "external" module.  This is determined below while loading module rules.
				bool IsThirdPartyModule = CurModuleFile.ContainsName("ThirdParty", Unreal.RootDirectory);

				// check for engine, or platform extension engine folders
				if (!bIncludeEngineSource)
				{
					if (CurModuleFile.IsUnderDirectory(Unreal.EngineDirectory))
					{
						// We were asked to exclude engine modules from the generated projects
						WantProjectFileForModule = false;
						continue;
					}
				}

				if (!IncludeCppSource)
				{
					continue;
				}

				if (WantProjectFileForModule)
				{
					DirectoryReference BaseFolder;
					ProjectFile ProjectFile = FindProjectForModule(CurModuleFile, AllGames, ProgramProjects, ModProjects, AdditionalSearchPaths, out BaseFolder);

					// Update our module map
					ModuleToProjectFileMap[CurModuleFile] = ProjectFile;
					ProjectFile.IsGeneratedProject = true;

					// Only search subdirectories for non-external modules.  We don't want to add all of the source and header files
					// for every third-party module, unless we were configured to do so.
					bool SearchSubdirectories = !IsThirdPartyModule || bGatherThirdPartySource;

					if (bGatherThirdPartySource)
					{
						Logger.LogInformation("Searching for third-party source files...");
					}


					// Find all of the source files (and other files) and add them to the project
					List<FileReference> FoundFiles = SourceFileSearch.FindModuleSourceFiles(CurModuleFile, SearchSubdirectories: SearchSubdirectories);
					// remove any target files, they are technically not part of the module and are explicitly added when the project is created
					FoundFiles.RemoveAll(f => f.FullName.EndsWith(".Target.cs"));
					ProjectFile.AddFilesToProject(FoundFiles, BaseFolder);

					// Check if there's a plugin directory here
					if (!ProjectsWithPlugins.Contains(ProjectFile))
					{
						foreach (DirectoryReference PluginFolder in Unreal.GetExtensionDirs(BaseFolder, "Plugins"))
						{
							// Add all the plugin files for this project
							foreach (FileReference PluginFileName in PluginsBase.EnumeratePlugins(PluginFolder))
							{
								if (!ModProjects.Any(x => x.BaseDir == PluginFileName.Directory))
								{
									AddPluginFilesToProject(PluginFileName, BaseFolder, ProjectFile);
								}
							}
						}
						ProjectsWithPlugins.Add(ProjectFile);
					}
				}
			}
		}

		private void AddPluginFilesToProject(FileReference PluginFileName, DirectoryReference BaseFolder, ProjectFile ProjectFile)
		{
			// Add the .uplugin file
			ProjectFile.AddFileToProject(PluginFileName, BaseFolder);

			// Add plugin config files if we have any
			if (bIncludeConfigFiles)
			{
				DirectoryReference PluginConfigFolder = DirectoryReference.Combine(PluginFileName.Directory, "Config");
				if (DirectoryReference.Exists(PluginConfigFolder))
				{
					ProjectFile.AddFilesToProject(SourceFileSearch.FindFiles(PluginConfigFolder), BaseFolder);
				}
			}

			// Add plugin "resource" files if we have any
			DirectoryReference PluginResourcesFolder = DirectoryReference.Combine(PluginFileName.Directory, "Resources");
			if (DirectoryReference.Exists(PluginResourcesFolder))
			{
				ProjectFile.AddFilesToProject(SourceFileSearch.FindFiles(PluginResourcesFolder), BaseFolder);
			}

			// Add plugin shader files if we have any
			DirectoryReference PluginShadersFolder = DirectoryReference.Combine(PluginFileName.Directory, "Shaders");
			if (DirectoryReference.Exists(PluginShadersFolder))
			{
				ProjectFile.AddFilesToProject(SourceFileSearch.FindFiles(PluginShadersFolder), BaseFolder);
			}
		}


		private ProjectFile FindOrAddProjectHelper(string InProjectFileNameBase, DirectoryReference InBaseFolder)
		{
			// Setup a project file entry for this module's project.  Remember, some projects may host multiple modules!
			FileReference ProjectFileName = FileReference.Combine(IntermediateProjectFilesPath, InProjectFileNameBase + ProjectFileExtension);
			bool bProjectAlreadyExisted;
			return FindOrAddProject(ProjectFileName, InBaseFolder, IncludeInGeneratedProjects: true, bAlreadyExisted: out bProjectAlreadyExisted);
		}

		private ProjectFile FindProjectForModule(FileReference CurModuleFile, List<FileReference> AllGames, Dictionary<FileReference, ProjectFile> ProgramProjects, List<ProjectFile> ModProjects, Dictionary<FileReference, List<DirectoryReference>> AdditionalSearchPaths, out DirectoryReference BaseFolder)
		{
			// Starting at the base directory of the module find a project which has the same directory as base, walking up the directory hierarchy until a match is found

			DirectoryReference Path = CurModuleFile.Directory;
			while (!Path.IsRootDirectory())
			{
				// Figure out which game project this target belongs to
				foreach (FileReference Game in AllGames)
				{
					// the source and the actual game directory are conceptually the same
					if (Path == Game.Directory || Path == DirectoryReference.Combine(Game.Directory, "Source"))
					{
						FileReference ProjectInfo = Game;
						BaseFolder = ProjectInfo.Directory;
						return FindOrAddProjectHelper(ProjectInfo.GetFileNameWithoutExtension(), BaseFolder);
					}
				}
				// Check if it's a mod
				foreach (ProjectFile ModProject in ModProjects)
				{
					if (Path == ModProject.BaseDir)
					{
						BaseFolder = ModProject.BaseDir;
						return ModProject;
					}
				}

				// Check if this module is under any program project base folder
				if (ProgramProjects != null)
				{
					foreach (ProjectFile ProgramProject in ProgramProjects.Values)
					{
						if (Path == ProgramProject.BaseDir)
						{
							BaseFolder = ProgramProject.BaseDir;
							return ProgramProject;
						}
					}
				}

				// check for engine, or platform extension engine folders
				foreach (DirectoryReference ExtensionDir in Unreal.GetExtensionDirs(Unreal.EngineDirectory))
				{
					if (Path == ExtensionDir)
					{
						BaseFolder = Unreal.EngineDirectory;
						return FindOrAddProjectHelper(EngineProjectFileNameBase, BaseFolder);
					}
				}

				// no match found, lets search the parent directory
				Path = Path.ParentDirectory!;
			}

			foreach ((FileReference ProjectPath, List<DirectoryReference> AdditionalPluginDirectories) in AdditionalSearchPaths)
			{
				foreach (DirectoryReference AdditionalPluginDirectory in AdditionalPluginDirectories)
				{
					if (CurModuleFile.IsUnderDirectory(AdditionalPluginDirectory))
					{
						BaseFolder = ProjectPath.Directory;
						return FindOrAddProjectHelper(ProjectPath.GetFileNameWithoutExtension(), BaseFolder);
					}
				}
			}

			throw new BuildException("Found a module file (" + CurModuleFile + ") that did not exist within any of the known game folders or other source locations");
		}

		/// <summary>
		/// Creates project entries for all known targets (*.Target.cs files)
		/// </summary>
		/// <param name="PlatformProjectGenerators">The registered platform project generators</param>
		/// <param name="AllGames">All game folders</param>
		/// <param name="AllTargetFiles">All the target files to add</param>
		/// <param name="Arguments">The commandline arguments used</param>
		/// <param name="EngineProject">The engine project we created</param>
		/// <param name="GameProjects">Map of game folder name to all of the game projects we created</param>
		/// <param name="ProgramProjects">Map of program names to all of the program projects we created</param>
		/// <param name="RulesAssemblies">Map of RuleAssemblies to their base folders</param>
		/// <param name="Logger">Logger for output</param>
		private void AddProjectsForAllTargets(
			PlatformProjectGeneratorCollection PlatformProjectGenerators,
			List<FileReference> AllGames,
			List<FileReference> AllTargetFiles,
			String[] Arguments,
<<<<<<< HEAD
			out ProjectFile? EngineProject,
			out List<ProjectFile> GameProjects,
			out Dictionary<FileReference, ProjectFile> ProgramProjects,
			out Dictionary<RulesAssembly, DirectoryReference> RulesAssemblies)
=======
			ref ProjectFile? EngineProject,
			List<ProjectFile> GameProjects,
			Dictionary<FileReference, ProjectFile> ProgramProjects,
			Dictionary<RulesAssembly, DirectoryReference> RulesAssemblies,
			ILogger Logger)
>>>>>>> d731a049
		{
			// Separate the .target.cs files that are platform extension specializations, per target name. These will be added alongside their base target.cs
			HashSet<FileReference> AllSubTargetFiles;
			Dictionary<string, List<FileReference>> AllSubTargetFilesPerTarget;
			GetPlatformSpecializationsSubTargetsForAllTargets(AllTargetFiles, out AllSubTargetFiles, out AllSubTargetFilesPerTarget);

			// Get some standard directories
			//DirectoryReference EngineSourceProgramsDirectory = DirectoryReference.Combine(Unreal.EngineSourceDirectory, "Programs");

			// Keep a cache of the default editor target for each project so that we don't have to interrogate the configs for each target
			Dictionary<string, string?> DefaultProjectEditorTargetCache = new Dictionary<string, string?>();

			foreach (FileReference TargetFilePath in AllTargetFiles.Except(AllSubTargetFiles))
			{
				string TargetName = TargetFilePath.GetFileNameWithoutAnyExtensions();       // Remove both ".cs" and ".Target"

				// Check to see if this is an Engine target.  That is, the target is located under the "Engine" folder
				bool IsEngineTarget = false;
				bool WantProjectFileForTarget = true;
				if (TargetFilePath.IsUnderDirectory(Unreal.EngineDirectory))
				{
					// This is an engine target
					IsEngineTarget = true;

					if (Unreal.GetExtensionDirs(Unreal.EngineDirectory, "Source/Programs").Any(x => TargetFilePath.IsUnderDirectory(x)))
					{
						WantProjectFileForTarget = bIncludeEnginePrograms;
					}
					else if (Unreal.GetExtensionDirs(Unreal.EngineDirectory, "Source").Any(x => TargetFilePath.IsUnderDirectory(x)))
					{
						WantProjectFileForTarget = bIncludeEngineSource;
					}
				}

				if (WantProjectFileForTarget)
				{
					RulesAssembly RulesAssembly;

					FileReference? CheckProjectFile = AllGames.FirstOrDefault(x => TargetFilePath.IsUnderDirectory(x.Directory));
					if (CheckProjectFile == null)
					{
						RulesAssembly = RulesCompiler.CreateEngineRulesAssembly(false, false, false, Logger);
					
						// Record the Engine assembly, and any parent assemblies (varies e.g. Rules, ProgramRules, MarketplaceRules)
						if (!RulesAssemblies.ContainsKey(RulesAssembly))
						{
							RulesAssembly? NextAssembly = RulesAssembly;
							do
							{
								RulesAssemblies.Add(NextAssembly, Unreal.EngineDirectory);
							} while ((NextAssembly = NextAssembly.Parent) != null);
						}
					}
					else
					{
						RulesAssembly = RulesCompiler.CreateProjectRulesAssembly(CheckProjectFile, false, false, false, Logger);
						// Recording of game rule assemblies happens after BaseFolder has been computed
					}

					// Create target rules for all of the platforms and configuration combinations that we want to enable support for.
					// Just use the current platform as we only need to recover the target type and both should be supported for all targets...
					TargetRules TargetRulesObject = RulesAssembly.CreateTargetRules(TargetName, BuildHostPlatform.Current.Platform, UnrealTargetConfiguration.Development, "", CheckProjectFile, new CommandLineArguments(GetTargetArguments(Arguments)), Logger);

					bool IsProgramTarget = false;

					DirectoryReference? GameFolder = null;
					string ProjectFileNameBase;
					if (TargetRulesObject.Type == TargetType.Program)
					{
						IsProgramTarget = true;
						ProjectFileNameBase = TargetName;
					}
					else if (IsEngineTarget)
					{
						ProjectFileNameBase = EngineProjectFileNameBase;
					}
					else
					{
						// Figure out which game project this target belongs to
						FileReference? ProjectInfo = FindGameContainingFile(AllGames, TargetFilePath);
						if (ProjectInfo == null)
						{
							throw new BuildException("Found a non-engine target file (" + TargetFilePath + ") that did not exist within any of the known game folders");
						}
						GameFolder = ProjectInfo.Directory;
						ProjectFileNameBase = ProjectInfo.GetFileNameWithoutExtension();
					}

					// Look at the project engine config to see if it has specified a default editor target
					FileReference ProjectLocation = GetProjectLocation(ProjectFileNameBase);
					string? DefaultEditorTarget = null;
					if (!DefaultProjectEditorTargetCache.TryGetValue(ProjectFileNameBase, out DefaultEditorTarget))
					{
						if (GameFolder != null)
						{
							FileReference DefaultEngineIniFilename = FileReference.Combine(GameFolder, "Config", "DefaultEngine.ini");
							ConfigFile? ProjectDefaultEngineIni;
							ConfigCache.TryReadFile(DefaultEngineIniFilename, out ProjectDefaultEngineIni);
							if (ProjectDefaultEngineIni != null)
							{
								ConfigFileSection? Section;
								if (ProjectDefaultEngineIni.TryGetSection("/Script/BuildSettings.BuildSettings", out Section))
								{
									ConfigLine? Line;
									if (Section.TryGetLine("DefaultEditorTarget", out Line))
									{
										DefaultEditorTarget = Line.Value;
									}
								}
							}
						}

						DefaultProjectEditorTargetCache.Add(ProjectFileNameBase, DefaultEditorTarget);
					}

					// Get the suffix to use for this project file. If we have multiple targets of the same type, we'll have to split them out into separate IDE project files.
					string? GeneratedProjectName = TargetRulesObject.GeneratedProjectName;
					if (GeneratedProjectName == null)
					{
						ProjectFile? ExistingProjectFile;
						// We should create a separate project for targets which aren't the default for this target type.
						// Note that we currently only support changing the default editor target and not any other types, so
						// if we aren't an editor, we'll just fall back to previous behavior and assume the first one we encounter
						// should be added to the main project
						bool bIsDefaultTargetForType = (DefaultEditorTarget == null) || (TargetRulesObject.Type != TargetType.Editor) || (TargetRulesObject.Name == DefaultEditorTarget);
						if (!bIsDefaultTargetForType || (ProjectFileMap.TryGetValue(ProjectLocation, out ExistingProjectFile) && ExistingProjectFile.ProjectTargets.Any(x => x.TargetRules!.Type == TargetRulesObject.Type)))
						{
							GeneratedProjectName = TargetRulesObject.Name;
						}
						else
						{
							GeneratedProjectName = ProjectFileNameBase;
						}
					}

					// @todo projectfiles: We should move all of the Target.cs files out of sub-folders to clean up the project directories a bit (e.g. GameUncooked folder)
					FileReference ProjectFilePath = GetProjectLocation(GeneratedProjectName);
					if (TargetRulesObject.Type == TargetType.Game || TargetRulesObject.Type == TargetType.Client || TargetRulesObject.Type == TargetType.Server)
					{
						// Allow platforms to generate stub projects here...
						PlatformProjectGenerators.GenerateGameProjectStubs(
							InGenerator: this,
							InTargetName: TargetName,
							InTargetFilepath: TargetFilePath.FullName,
							InTargetRules: TargetRulesObject,
							InPlatforms: SupportedPlatforms,
							InConfigurations: SupportedConfigurations);
					}

					DirectoryReference BaseFolder;
					if (IsProgramTarget)
					{
						BaseFolder = TargetFilePath.Directory;
					}
					else if (IsEngineTarget)
					{
						BaseFolder = Unreal.EngineDirectory;
					}
					else
					{
						BaseFolder = GameFolder!;

						RulesAssemblies.TryAdd(RulesAssembly, BaseFolder);
					}

					bool bProjectAlreadyExisted;
					ProjectFile ProjectFile = FindOrAddProject(ProjectFilePath, BaseFolder, IncludeInGeneratedProjects: true, bAlreadyExisted: out bProjectAlreadyExisted);
					ProjectFile.IsForeignProject = CheckProjectFile != null && !NativeProjects.IsNativeProject(CheckProjectFile, Logger);
					ProjectFile.IsGeneratedProject = true;
					ProjectFile.IsStubProject = UnrealBuildTool.IsProjectInstalled();
					if (TargetRulesObject.bBuildInSolutionByDefault.HasValue)
					{
						ProjectFile.ShouldBuildByDefaultForSolutionTargets = TargetRulesObject.bBuildInSolutionByDefault.Value;
					}

					// Add the project to the right output list
					if (IsProgramTarget)
					{
						ProgramProjects[TargetFilePath] = ProjectFile;
					}
					else if (IsEngineTarget)
					{
						EngineProject = ProjectFile;
						if (Unreal.IsEngineInstalled())
						{
							// Allow engine projects to be created but not built for Installed Engine builds
							EngineProject.IsForeignProject = false;
							EngineProject.IsGeneratedProject = true;
							EngineProject.IsStubProject = true;
						}
					}
					else
					{
						if (!bProjectAlreadyExisted)
						{
							GameProjects.Add(ProjectFile);

							// Add the .uproject file for this game/template
							FileReference UProjectFilePath = FileReference.Combine(BaseFolder, ProjectFileNameBase + ".uproject");
							if (FileReference.Exists(UProjectFilePath))
							{
								ProjectFile.AddFileToProject(UProjectFilePath, BaseFolder);
							}
							else
							{
								throw new BuildException("Not expecting to find a game with no .uproject file.  File '{0}' doesn't exist", UProjectFilePath);
							}
						}
					}

					foreach (Project ExistingProjectTarget in ProjectFile.ProjectTargets)
					{
						if (ExistingProjectTarget.TargetRules!.Type == TargetRulesObject.Type)
						{
							throw new BuildException("Not expecting project {0} to already have a target rules of with configuration name {1} ({2}) while trying to add: {3}", ProjectFilePath, TargetRulesObject.Type.ToString(), ExistingProjectTarget.TargetRules.ToString(), TargetRulesObject.ToString());
						}

						// Not expecting to have both a game and a program in the same project.  These would alias because we share the project and solution configuration names (just because it makes sense to)
						if ((ExistingProjectTarget.TargetRules.Type == TargetType.Game && TargetRulesObject.Type == TargetType.Program) ||
							(ExistingProjectTarget.TargetRules.Type == TargetType.Program && TargetRulesObject.Type == TargetType.Game))
						{
							throw new BuildException("Not expecting project {0} to already have a Game/Program target ({1}) associated with it while trying to add: {2}", ProjectFilePath, ExistingProjectTarget.TargetRules.ToString(), TargetRulesObject.ToString());
						}
					}

					ProjectTarget ProjectTarget = new ProjectTarget
						(
							TargetRules: TargetRulesObject,
							TargetFilePath: TargetFilePath,
							ProjectFilePath: ProjectFilePath,
							UnrealProjectFilePath: CheckProjectFile,
							SupportedPlatforms: TargetRulesObject.GetSupportedPlatforms().Where(
													x => UEBuildPlatform.TryGetBuildPlatform(x, out _) && 
													(TargetRulesObject.LinkType != TargetLinkType.Modular || !UEBuildPlatform.PlatformRequiresMonolithicBuilds(x, TargetRulesObject.Configuration))
													).ToArray(),
<<<<<<< HEAD
							CreateRulesDelegate: (Platform, Configuration) => RulesAssembly.CreateTargetRules(TargetName, Platform, Configuration, "", CheckProjectFile, new CommandLineArguments(GetTargetArguments(Arguments)))
=======
							CreateRulesDelegate: (Platform, Configuration) => RulesAssembly.CreateTargetRules(TargetName, Platform, Configuration, "", CheckProjectFile, new CommandLineArguments(GetTargetArguments(Arguments)), Logger)
>>>>>>> d731a049
                        );

					ProjectFile.ProjectTargets.Add(ProjectTarget);

					// Make sure the *.Target.cs file is in the project.
					ProjectFile.AddFileToProject(TargetFilePath, BaseFolder);

					// Add all matching *_<platform>.Target.cs to the same folder
					if (AllSubTargetFilesPerTarget.ContainsKey(TargetName))
					{
						ProjectFile.AddFilesToProject(AllSubTargetFilesPerTarget[TargetName], BaseFolder);
					}


					Logger.LogDebug("Generating target {Target} for {Project}", TargetRulesObject.Type.ToString(), ProjectFilePath);
				}
			}
		}

		/// <summary>
		/// Adds separate project files for all mods
		/// </summary>
		/// <param name="GameProjects">List of game project files</param>
		/// <param name="ModProjects">Receives the list of mod projects on success</param>
		protected void AddProjectsForMods(List<ProjectFile> GameProjects, List<ProjectFile> ModProjects)
		{
			// Find all the mods for game projects
			if (GameProjects.Count == 1)
			{
				ProjectFile GameProject = GameProjects.First();
				foreach (PluginInfo PluginInfo in Plugins.ReadProjectPlugins(GameProject.BaseDir))
				{
					if (PluginInfo.Descriptor.Modules != null && PluginInfo.Descriptor.Modules.Count > 0 && PluginInfo.Type == PluginType.Mod)
					{
						FileReference ModProjectFilePath = FileReference.Combine(PluginInfo.Directory, "Mods", PluginInfo.Name + ProjectFileExtension);

						bool bProjectAlreadyExisted;
						ProjectFile ModProjectFile = FindOrAddProject(ModProjectFilePath, PluginInfo.Directory, IncludeInGeneratedProjects: true, bAlreadyExisted: out bProjectAlreadyExisted);
						ModProjectFile.IsForeignProject = GameProject.IsForeignProject;
						ModProjectFile.IsGeneratedProject = true;
						ModProjectFile.IsStubProject = false;
						ModProjectFile.ProjectTargets.AddRange(GameProject.ProjectTargets);

						AddPluginFilesToProject(PluginInfo.File, PluginInfo.Directory, ModProjectFile);

						ModProjects.Add(ModProjectFile);
					}
				}
			}
		}

		/// <summary>
		/// Gets the location for a project file
		/// </summary>
		/// <param name="BaseName">The base name for the project file</param>
		/// <returns>Full path to the project file</returns>
		protected FileReference GetProjectLocation(string BaseName)
		{
			return FileReference.Combine(IntermediateProjectFilesPath, BaseName + ProjectFileExtension);
		}

		/// Adds shader source code to the specified project
		protected void AddEngineShaderSource(ProjectFile EngineProject)
		{
			// Setup a project file entry for this module's project.  Remember, some projects may host multiple modules!
			DirectoryReference ShadersDirectory = DirectoryReference.Combine(Unreal.EngineDirectory, "Shaders");
			if (DirectoryReference.Exists(ShadersDirectory))
			{
				List<string> SubdirectoryNamesToExclude = new List<string>();
				{
					// Don't include binary shaders in the project file.
					SubdirectoryNamesToExclude.Add("Binaries");
					// We never want shader intermediate files in our project file
					SubdirectoryNamesToExclude.Add("PDBDump");
					SubdirectoryNamesToExclude.Add("WorkingDirectory");
				}

				EngineProject.AddFilesToProject(SourceFileSearch.FindFiles(ShadersDirectory, SubdirectoryNamesToExclude), Unreal.EngineDirectory);
			}
		}


		/// Adds engine build infrastructure files to the specified project
		protected void AddEngineBuildFiles(ProjectFile EngineProject)
		{
			DirectoryReference BuildDirectory = DirectoryReference.Combine(Unreal.EngineDirectory, "Build");

			List<string> SubdirectoryNamesToExclude = new List<string>();
			SubdirectoryNamesToExclude.Add("Receipts");

			EngineProject.AddFilesToProject(SourceFileSearch.FindFiles(BuildDirectory, SubdirectoryNamesToExclude), Unreal.EngineDirectory);
		}



		/// Adds engine documentation to the specified project
		protected void AddEngineDocumentation(ProjectFile EngineProject, ILogger Logger)
		{
			// NOTE: The project folder added here will actually be collapsed away later if not needed
			DirectoryReference DocumentationProjectDirectory = DirectoryReference.Combine(Unreal.EngineDirectory, "Documentation");
			DirectoryReference DocumentationSourceDirectory = DirectoryReference.Combine(Unreal.EngineDirectory, "Documentation", "Source");
			DirectoryInfo DirInfo = new DirectoryInfo(DocumentationProjectDirectory.FullName);
			if (DirInfo.Exists && DirectoryReference.Exists(DocumentationSourceDirectory))
			{
				Logger.LogDebug("Adding documentation files...");

				List<string> SubdirectoryNamesToExclude = new List<string>();
				{
					// We never want any of the images or attachment files included in our generated project
					SubdirectoryNamesToExclude.Add("Images");
					SubdirectoryNamesToExclude.Add("Attachments");

					// The API directory is huge, so don't include any of it
					SubdirectoryNamesToExclude.Add("API");

					// Omit Javascript source because it just confuses the Visual Studio IDE
					SubdirectoryNamesToExclude.Add("Javascript");
				}

				List<FileReference> DocumentationFiles = SourceFileSearch.FindFiles(DocumentationSourceDirectory, SubdirectoryNamesToExclude);

				// Filter out non-English documentation files if we were configured to do so
				if (!bAllDocumentationLanguages)
				{
					List<FileReference> FilteredDocumentationFiles = new List<FileReference>();
					foreach (FileReference DocumentationFile in DocumentationFiles)
					{
						bool bPassesFilter = true;
						if (DocumentationFile.FullName.EndsWith(".udn", StringComparison.InvariantCultureIgnoreCase))
						{
							string LanguageSuffix = Path.GetExtension(Path.GetFileNameWithoutExtension(DocumentationFile.FullName));
							if (!String.IsNullOrEmpty(LanguageSuffix) &&
								!LanguageSuffix.Equals(".int", StringComparison.InvariantCultureIgnoreCase))
							{
								bPassesFilter = false;
							}
						}

						if (bPassesFilter)
						{
							FilteredDocumentationFiles.Add(DocumentationFile);
						}
					}
					DocumentationFiles = FilteredDocumentationFiles;
				}

				EngineProject.AddFilesToProject(DocumentationFiles, Unreal.EngineDirectory);
			}
			else
			{
				Logger.LogDebug("Skipping documentation project... directory not found");
			}
		}




		/// <summary>
		/// Adds a new project file and returns an object that represents that project file (or if the project file is already known, returns that instead.)
		/// </summary>
		/// <param name="FilePath">Full path to the project file</param>
		/// <param name="BaseDir">Base directory for files in this project</param>
		/// <param name="IncludeInGeneratedProjects">True if this project should be included in the set of generated projects.  Only matters when actually generating project files.</param>
		/// <param name="bAlreadyExisted">True if we already had this project file</param>
		/// <returns>Object that represents this project file in Unreal Build Tool</returns>
		public ProjectFile FindOrAddProject(FileReference FilePath, DirectoryReference BaseDir, bool IncludeInGeneratedProjects, out bool bAlreadyExisted)
		{
			if (FilePath == null)
			{
				throw new BuildException("Not valid to call FindOrAddProject() with an empty file path!");
			}

			// Do we already have this project?
			ProjectFile? ExistingProjectFile;
			if (ProjectFileMap.TryGetValue(FilePath, out ExistingProjectFile))
			{
				bAlreadyExisted = true;
				return ExistingProjectFile;
			}

			// Add a new project file for the specified path
			ProjectFile NewProjectFile = AllocateProjectFile(FilePath, BaseDir);
			ProjectFileMap[FilePath] = NewProjectFile;

			if (IncludeInGeneratedProjects)
			{
				GeneratedProjectFiles.Add(NewProjectFile);
			}

			bAlreadyExisted = false;
			return NewProjectFile;
		}


		/// <summary>
		/// Allocates a generator-specific project file object
		/// </summary>
		/// <param name="InitFilePath">Path to the project file</param>
		/// <param name="BaseDir">The base directory for files within this project</param>
		/// <returns>The newly allocated project file object</returns>
		protected abstract ProjectFile AllocateProjectFile(FileReference InitFilePath, DirectoryReference BaseDir);


		/// <summary>
		/// Returns a list of all the known project files
		/// </summary>
		/// <returns>Project file list</returns>
		public List<ProjectFile> AllProjectFiles
		{
			get
			{
				List<ProjectFile> CombinedList = new List<ProjectFile>();
				CombinedList.AddRange(GeneratedProjectFiles);
				CombinedList.AddRange(OtherProjectFiles);
				return CombinedList;
			}
		}


		/// <summary>
		/// Writes the project files to disk
		/// </summary>
		/// <returns>True if successful</returns>
		protected virtual bool WriteProjectFiles(PlatformProjectGeneratorCollection PlatformProjectGenerators, ILogger Logger)
		{
			using (ProgressWriter Progress = new ProgressWriter("Writing project files...", true, Logger))
			{
				int TotalProjectFileCount = GeneratedProjectFiles.Count + 1;    // +1 for the primary project file, which we'll save next

				for (int ProjectFileIndex = 0; ProjectFileIndex < GeneratedProjectFiles.Count; ++ProjectFileIndex)
				{
					ProjectFile CurProject = GeneratedProjectFiles[ProjectFileIndex];
					if (!CurProject.WriteProjectFile(SupportedPlatforms, SupportedConfigurations, PlatformProjectGenerators, Logger))
					{
						return false;
					}

					Progress.Write(ProjectFileIndex + 1, TotalProjectFileCount);
				}

<<<<<<< HEAD
				WritePrimaryProjectFile(UBTProject, PlatformProjectGenerators);
=======
				WritePrimaryProjectFile(UBTProject, PlatformProjectGenerators, Logger);
>>>>>>> d731a049
				Progress.Write(TotalProjectFileCount, TotalProjectFileCount);
			}

			return true;
		}

		/// <summary>
		/// Writes the primary project file (e.g. Visual Studio Solution file)
		/// </summary>
		/// <param name="UBTProject">The UnrealBuildTool project</param>
		/// <param name="PlatformProjectGenerators">The platform project file generators</param>
		/// <param name="Logger"></param>
		/// <returns>True if successful</returns>
<<<<<<< HEAD
		protected abstract bool WritePrimaryProjectFile(ProjectFile? UBTProject, PlatformProjectGeneratorCollection PlatformProjectGenerators);
=======
		protected abstract bool WritePrimaryProjectFile(ProjectFile? UBTProject, PlatformProjectGeneratorCollection PlatformProjectGenerators, ILogger Logger);
>>>>>>> d731a049


		/// <summary>
		/// Writes any additional solution-wide debug files (e.g. UnrealVS hints)
		/// </summary>
		/// <param name="PlatformProjectGenerators">The platform project generators</param>
		/// <param name="IntermediateProjectFilesPath">Intermediate project files folder</param>
		/// <param name="Logger">Logger for output</param>
		protected virtual void WriteDebugSolutionFiles(PlatformProjectGeneratorCollection PlatformProjectGenerators, DirectoryReference IntermediateProjectFilesPath, ILogger Logger)
		{
		}


		/// <summary>
		/// Writes the specified string content to a file.  Before writing to the file, it loads the existing file (if present) to see if the contents have changed
		/// </summary>
		/// <param name="FileName">File to write</param>
		/// <param name="NewFileContents">File content</param>
		/// <param name="Logger"></param>
		/// <param name="InEncoding"></param>
		/// <returns>True if the file was saved, or if it didn't need to be overwritten because the content was unchanged</returns>
<<<<<<< HEAD
		public static bool WriteFileIfChanged(string FileName, string NewFileContents, Encoding? InEncoding = null)
=======
		public static bool WriteFileIfChanged(string FileName, string NewFileContents, ILogger Logger, Encoding? InEncoding = null)
>>>>>>> d731a049
		{
			// Check to see if the file already exists, and if so, load it up
			string? LoadedFileContent = null;
			bool FileAlreadyExists = File.Exists(FileName);
			if (FileAlreadyExists)
			{
				try
				{
					LoadedFileContent = File.ReadAllText(FileName);
				}
				catch (Exception)
				{
					Logger.LogInformation("Error while trying to load existing file {FileName}.  Ignored.", FileName);
				}
			}


			// Don't bother saving anything out if the new file content is the same as the old file's content
			bool FileNeedsSave = true;
			if (LoadedFileContent != null)
			{
				bool bIgnoreProjectFileWhitespaces = true;
				if (ProjectFileComparer.CompareOrdinalIgnoreCase(LoadedFileContent, NewFileContents, bIgnoreProjectFileWhitespaces) == 0)
				{
					// Exact match!
					FileNeedsSave = false;
				}

				if (!FileNeedsSave)
				{
					Logger.LogDebug("Skipped saving {Path} because contents haven't changed.", Path.GetFileName(FileName));
				}
			}

			if (FileNeedsSave)
			{
				// Save the file
				try
				{
					Directory.CreateDirectory(Path.GetDirectoryName(FileName)!);
					// When WriteAllText is passed Encoding.UTF8 it likes to write a BOM marker
					// at the start of the file (adding two bytes to the file length).  For most
					// files this is only mildly annoying but for Makefiles it can actually make
					// them un-useable.
					// TODO(sbc): See if we can just drop the Encoding.UTF8 argument on all
					// platforms.  In this case UTF8 encoding will still be used but without the
					// BOM, which is, AFAICT, desirable in almost all cases.
					if (BuildHostPlatform.Current.Platform == UnrealTargetPlatform.Linux || BuildHostPlatform.Current.Platform == UnrealTargetPlatform.Mac)
						File.WriteAllText(FileName, NewFileContents, new UTF8Encoding());
					else
						File.WriteAllText(FileName, NewFileContents, InEncoding != null ? InEncoding : Encoding.UTF8);
					Logger.LogDebug("Saved {Path}", Path.GetFileName(FileName));
				}
				catch (Exception ex)
				{
					// Unable to write to the project file.
					string Message = string.Format("Error while trying to write file {0}.  The file is probably read-only.", FileName);
					Logger.LogInformation("");
					Logger.LogError("{Message}", Message);
					throw new BuildException(ex, Message);
				}
			}

			return true;
		}

		/// <summary>
		/// Adds the given project to the OtherProjects list
		/// </summary>
		/// <param name="InProject">The project to add</param>
		/// <param name="bNeedsAllPlatformAndConfigurations"></param>
		/// <param name="bForceDevelopmentConfiguration"></param>
		/// <param name="bProjectDeploys"></param>
		/// <param name="InSupportedPlatforms"></param>
		/// <param name="InSupportedConfigurations"></param>
		/// <returns>True if successful</returns>
		public void AddExistingProjectFile(ProjectFile InProject, bool bNeedsAllPlatformAndConfigurations = false, bool bForceDevelopmentConfiguration = false, bool bProjectDeploys = false, List<UnrealTargetPlatform>? InSupportedPlatforms = null, List<UnrealTargetConfiguration>? InSupportedConfigurations = null)
		{
			if (InProject.ProjectTargets.Count != 0)
			{
				throw new BuildException("Expecting existing project to not have any ProjectTargets defined yet.");
			}

			Project ProjectTarget = new Project(new UnrealTargetPlatform[0]);

			if (bForceDevelopmentConfiguration)
			{
				ProjectTarget.ForceDevelopmentConfiguration = true;
			}
			ProjectTarget.ProjectDeploys = bProjectDeploys;

			if (bNeedsAllPlatformAndConfigurations)
			{
				// Add all platforms
				ProjectTarget.ExtraSupportedPlatforms.AddRange(UnrealTargetPlatform.GetValidPlatforms());

				// Add all configurations
				foreach (UnrealTargetConfiguration CurConfiguration in (UnrealTargetConfiguration[]) Enum.GetValues(typeof(UnrealTargetConfiguration)))
				{
					ProjectTarget.ExtraSupportedConfigurations.Add(CurConfiguration);
				}
			}
			else if (InSupportedPlatforms != null || InSupportedConfigurations != null)
			{
				if (InSupportedPlatforms != null)
				{
					// Add all explicitly specified platforms
					foreach (UnrealTargetPlatform CurPlatfrom in InSupportedPlatforms)
					{
						ProjectTarget.ExtraSupportedPlatforms.Add(CurPlatfrom);
					}
				}
				else
				{
					// Otherwise, add all platforms
					ProjectTarget.ExtraSupportedPlatforms.AddRange(UnrealTargetPlatform.GetValidPlatforms());
				}

				if (InSupportedConfigurations != null)
				{
					// Add all explicitly specified configurations
					foreach (UnrealTargetConfiguration CurConfiguration in InSupportedConfigurations)
					{
						ProjectTarget.ExtraSupportedConfigurations.Add(CurConfiguration);
					}
				}
				else
				{
					// Otherwise, add all configurations
				foreach (UnrealTargetConfiguration CurConfiguration in (UnrealTargetConfiguration[]) Enum.GetValues(typeof(UnrealTargetConfiguration)))
					{
						ProjectTarget.ExtraSupportedConfigurations.Add(CurConfiguration);
					}
				}
			}
			else
			{
				bool bFoundDevelopmentConfig = false;
				bool bFoundDebugConfig = false;

				try
				{

					bool configsFound = false;
					// Parse the project and ensure both Development and Debug configurations are present
					foreach (string Config in XElement.Load(InProject.ProjectFilePath.FullName).Elements("{http://schemas.microsoft.com/developer/msbuild/2003}PropertyGroup")
										   .Where(node => node.Attribute("Condition") != null)
										   .Select(node => node.Attribute("Condition")!.ToString()))
					{
						configsFound = true;

						if (Config.Contains("Development|"))
						{
							bFoundDevelopmentConfig = true;
						}
						else if (Config.Contains("Debug|"))
						{
							bFoundDebugConfig = true;
						}
					}

					// for a net core project the PropertyGroup namespace changes, so lets see if we can find if its a project like that, net core also provides a hand semicolon separated list of configurations.
					// This is optional and defaults to Debug;Release if not present which still means Development is not present
					// as such we we expect every proj to have configurations presents.
					if (!configsFound)
					{
						foreach (string Config in XElement.Load(InProject.ProjectFilePath.FullName).Elements("PropertyGroup")
							.Elements("Configurations")
							.SelectMany(node => node.Value.Split(';'))
							.ToList())
						{
							if (Config == "Development")
							{
								bFoundDevelopmentConfig = true;
							}
							else if (Config == "Debug")
							{
								bFoundDebugConfig = true;
							}
						}

					}
				}
				catch
				{
					Trace.TraceError("Unable to parse existing project file {0}", InProject.ProjectFilePath.FullName);
				}

				if (!bFoundDebugConfig || !bFoundDevelopmentConfig)
				{
					throw new BuildException("Existing C# project {0} must contain a {1} configuration", InProject.ProjectFilePath.FullName, bFoundDebugConfig ? "Development" : "Debug");
				}

				// For existing project files, just support the default desktop platforms and configurations
				ProjectTarget.ExtraSupportedPlatforms.AddRange(Utils.GetPlatformsInClass(UnrealPlatformClass.Desktop));
				// Debug and Development only
				ProjectTarget.ExtraSupportedConfigurations.Add(UnrealTargetConfiguration.Debug);
				ProjectTarget.ExtraSupportedConfigurations.Add(UnrealTargetConfiguration.Development);
			}

			InProject.ProjectTargets.Add(ProjectTarget);

			// Existing projects must always have a GUID.  This will throw an exception if one isn't found.
			InProject.LoadGUIDFromExistingProject();

			OtherProjectFiles.Add(InProject);
		}

		public virtual string[] GetTargetArguments(string[] Arguments)
		{
			// by default we do not forward any arguments to the targets
			return new string[0];
		}

		/// The default project to be built for the solution.
		protected ProjectFile? DefaultProject;

		/// The project for UnrealBuildTool.  Note that when generating project files for installed builds, we won't have
		/// an UnrealBuildTool project at all.
		protected ProjectFile? UBTProject;

		/// List of platforms that we'll support in the project files
		protected List<UnrealTargetPlatform> SupportedPlatforms = new List<UnrealTargetPlatform>();

		/// List of build configurations that we'll support in the project files
		protected List<UnrealTargetConfiguration> SupportedConfigurations = new List<UnrealTargetConfiguration>();

		/// Map of project file names to their project files.  This includes every single project file in memory or otherwise that
		/// we know about so far.  Note that when generating project files, this map may even include project files that we won't
		/// be including in the generated projects.
		protected readonly Dictionary<FileReference, ProjectFile> ProjectFileMap = new Dictionary<FileReference, ProjectFile>();

		/// List of project files that we'll be generating
		protected readonly List<ProjectFile> GeneratedProjectFiles = new List<ProjectFile>();

		/// List of other project files that we want to include in a generated solution file, even though we
		/// aren't generating them ourselves.  Note that these may *not* always be C++ project files (e.g. C#)
		protected readonly List<ProjectFile> OtherProjectFiles = new List<ProjectFile>();

		protected readonly List<ProjectFile> AutomationProjectFiles = new List<ProjectFile>();

<<<<<<< HEAD
=======
		protected readonly List<ProjectFile> UbtPluginProjectFiles = new List<ProjectFile>();

>>>>>>> d731a049
		/// List of top-level folders in the primary project file
		protected PrimaryProjectFolder RootFolder;
	}

	/// <summary>
	/// Helper class used for comparing the existing and generated project files.
	/// </summary>
	class ProjectFileComparer
	{
		//static readonly string GUIDRegexPattern = "(\\{){0,1}[0-9a-fA-F]{8}\\-[0-9a-fA-F]{4}\\-[0-9a-fA-F]{4}\\-[0-9a-fA-F]{4}\\-[0-9a-fA-F]{12}(\\}){0,1}";
		//static readonly string GUIDReplaceString = "GUID";

		/// <summary>
		/// Used by CompareOrdinalIgnoreWhitespaceAndCase to determine if a whitespace can be ignored.
		/// </summary>
		/// <param name="Whitespace">Whitespace character.</param>
		/// <returns>true if the character can be ignored, false otherwise.</returns>
		static bool CanIgnoreWhitespace(char Whitespace)
		{
			// Only ignore spaces and tabs.
			return Whitespace == ' ' || Whitespace == '\t';
		}

		/*
		/// <summary>
		/// Replaces all GUIDs in the project file with "GUID" text.
		/// </summary>
		/// <param name="ProjectFileContents">Contents of the project file to remove GUIDs from.</param>
		/// <returns>String with all GUIDs replaced with "GUID" text.</returns>
		static string StripGUIDs(string ProjectFileContents)
		{
			// Replace all GUIDs with "GUID" text.
			return System.Text.RegularExpressions.Regex.Replace(ProjectFileContents, GUIDRegexPattern, GUIDReplaceString);
		}
		*/

		/// <summary>
		/// Compares two project files ignoring whitespaces, case and GUIDs.
		/// </summary>
		/// <remarks>
		/// Compares two specified String objects by evaluating the numeric values of the corresponding Char objects in each string.
		/// Only space and tabulation characters are ignored. Ignores leading whitespaces at the beginning of each line and 
		/// differences in whitespace sequences between matching non-whitespace sub-strings.
		/// </remarks>
		/// <param name="StrA">The first string to compare.</param>
		/// <param name="StrB">The second string to compare. </param>
		/// <returns>An integer that indicates the lexical relationship between the two comparands.</returns>
		public static int CompareOrdinalIgnoreWhitespaceAndCase(string StrA, string StrB)
		{
			// Remove GUIDs before processing the strings.
			//StrA = StripGUIDs(StrA);
			//StrB = StripGUIDs(StrB);

			int IndexA = 0;
			int IndexB = 0;
			while (IndexA < StrA.Length && IndexB < StrB.Length)
			{
				char A = Char.ToLowerInvariant(StrA[IndexA]);
				char B = Char.ToLowerInvariant(StrB[IndexB]);
				if (Char.IsWhiteSpace(A) && Char.IsWhiteSpace(B) && CanIgnoreWhitespace(A) && CanIgnoreWhitespace(B))
				{
					// Skip whitespaces in both strings
					for (IndexA++; IndexA < StrA.Length && Char.IsWhiteSpace(StrA[IndexA]) == true; IndexA++) ;
					for (IndexB++; IndexB < StrB.Length && Char.IsWhiteSpace(StrB[IndexB]) == true; IndexB++) ;
				}
				else if (Char.IsWhiteSpace(A) && IndexA > 0 && StrA[IndexA - 1] == '\n')
				{
					// Skip whitespaces in StrA at the beginning of each line
					for (IndexA++; IndexA < StrA.Length && Char.IsWhiteSpace(StrA[IndexA]) == true; IndexA++) ;
				}
				else if (Char.IsWhiteSpace(B) && IndexB > 0 && StrB[IndexB - 1] == '\n')
				{
					// Skip whitespaces in StrA at the beginning of each line
					for (IndexB++; IndexB < StrB.Length && Char.IsWhiteSpace(StrB[IndexB]) == true; IndexB++) ;
				}
				else if (A != B)
				{
					return A - B;
				}
				else
				{
					IndexA++;
					IndexB++;
				}
			}
			// Check if we reached the end in both strings
			return (StrA.Length - IndexA) - (StrB.Length - IndexB);
		}

		/// <summary>
		/// Compares two project files ignoring case and GUIDs.
		/// </summary>
		/// <param name="StrA">The first string to compare.</param>
		/// <param name="StrB">The second string to compare. </param>
		/// <returns>An integer that indicates the lexical relationship between the two comparands.</returns>
		public static int CompareOrdinalIgnoreCase(string StrA, string StrB)
		{
			// Remove GUIDs before processing the strings.
			//StrA = StripGUIDs(StrA);
			//StrB = StripGUIDs(StrB);

			// Use simple ordinal comparison.
			return String.Compare(StrA, StrB, StringComparison.InvariantCultureIgnoreCase);
		}

		/// <summary>
		/// Compares two project files ignoring case and GUIDs.
		/// </summary>
		/// <see cref="CompareOrdinalIgnoreWhitespaceAndCase"/>
		/// <param name="StrA">The first string to compare.</param>
		/// <param name="StrB">The second string to compare. </param>
		/// <param name="bIgnoreWhitespace">True if whitsapces should be ignored.</param>
		/// <returns>An integer that indicates the lexical relationship between the two comparands.</returns>
		public static int CompareOrdinalIgnoreCase(string StrA, string StrB, bool bIgnoreWhitespace)
		{
			if (bIgnoreWhitespace)
			{
				return CompareOrdinalIgnoreWhitespaceAndCase(StrA, StrB);
			}
			else
			{
				return CompareOrdinalIgnoreCase(StrA, StrB);
			}
		}
	}
}<|MERGE_RESOLUTION|>--- conflicted
+++ resolved
@@ -12,10 +12,7 @@
 using System.Xml.Linq;
 using System.Xml;
 using UnrealBuildBase;
-<<<<<<< HEAD
-=======
 using Microsoft.Extensions.Logging;
->>>>>>> d731a049
 
 namespace UnrealBuildTool
 {
@@ -300,15 +297,12 @@
 		/// </summary>
 		[XmlConfigFile]
 		protected bool bIncludeEnginePrograms = true;
-<<<<<<< HEAD
-=======
 
 		/// <summary>
 		/// Whether to include C++ targets
 		/// </summary>
 		[XmlConfigFile]
 		protected bool IncludeCppSource = true;
->>>>>>> d731a049
 
 		/// <summary>
 		/// True if we should include csharp program projects in the generated solution. Pass "-DotNet" to enable this.
@@ -370,16 +364,6 @@
 		/// </summary>
 		bool bGatherThirdPartySource = false;
 
-		/// <exclude/>
-		[Obsolete("Deprecated in 5.0, use PrimaryProjectName instead.")]
-		[XmlConfigFile(Deprecated = true, NewAttributeName = "PrimaryProjectName")]
-		protected string MasterProjectName = "UE5";
-
-		/// <exclude/>
-		[Obsolete("Deprecated in 5.0, use bPrimaryProjecNameFromFolder instead.")]
-		[XmlConfigFile(Deprecated = true, NewAttributeName = "bPrimaryProjectNameFromFolder")]
-		protected bool bMasterProjectNameFromFolder = false;
-
 		/// <summary>
 		/// Name of the primary project file -- for example, the base file name for the Visual Studio solution file, or the Xcode project file on Mac.
 		/// </summary>
@@ -450,12 +434,8 @@
 		/// <summary>
 		/// Adds all rules project files to the solution.
 		/// </summary>
-<<<<<<< HEAD
-		void AddAutomationModules(List<FileReference> UnrealProjectFiles, PrimaryProjectFolder RootFolder, PrimaryProjectFolder ProgramsFolder)
-=======
 		void AddRulesModules(Rules.RulesFileType RulesFileType, string ProgramSubDirectory, List<ProjectFile> AddedProjectFiles, 
 			List<FileReference> UnrealProjectFiles, PrimaryProjectFolder RootFolder, PrimaryProjectFolder ProgramsFolder, ILogger Logger)
->>>>>>> d731a049
 		{
 			List<DirectoryReference> BuildFolders = new List<DirectoryReference>();
 			foreach (FileReference UnrealProjectFile in UnrealProjectFiles)
@@ -467,11 +447,7 @@
 				}
 			}
 
-<<<<<<< HEAD
-			PrimaryProjectFolder AutomationFolder = ProgramsFolder.AddSubFolder("Automation");
-=======
 			PrimaryProjectFolder Folder = ProgramsFolder.AddSubFolder(ProgramSubDirectory);
->>>>>>> d731a049
 			DirectoryReference SamplesDirectory = DirectoryReference.Combine(Unreal.RootDirectory, "Samples");
 
 			// Find all the modules .csproj files to add
@@ -520,28 +496,15 @@
 		/// <summary>
 		/// Adds all the DotNet folder to the solution.
 		/// </summary>
-<<<<<<< HEAD
-		void AddSharedDotNetModules(PrimaryProjectFolder ProgramsFolder)
-=======
 		void AddSharedDotNetModules(List<DirectoryReference> AllEngineDirectories, PrimaryProjectFolder ProgramsFolder, ILogger Logger)
->>>>>>> d731a049
 		{
 			foreach (DirectoryReference EngineDir in AllEngineDirectories)
 			{
 				DirectoryInfo DotNetDir = new DirectoryInfo(DirectoryReference.Combine(EngineDir, "Shared").FullName);
 				if (DotNetDir.Exists)
 				{
-<<<<<<< HEAD
-					ProjectFiles.AddRange(ProjectDir.EnumerateFiles("*.csproj"));
-				}
-				if (ProjectFiles.Count > 0)
-				{
-					PrimaryProjectFolder Folder = ProgramsFolder.AddSubFolder("Shared");
-					foreach (FileInfo ProjectFile in ProjectFiles)
-=======
 					List<FileInfo> ProjectFiles = new List<FileInfo>();
 					foreach (DirectoryInfo ProjectDir in DotNetDir.EnumerateDirectories())
->>>>>>> d731a049
 					{
 						ProjectFiles.AddRange(ProjectDir.EnumerateFiles("*.csproj"));
 					}
@@ -583,11 +546,7 @@
 		/// <summary>
 		/// Finds all csproj within Engine/Source/Programs, and add them if their .uprogram file exists.
 		/// </summary>
-<<<<<<< HEAD
-		void DiscoverCSharpProgramProjects(List<FileReference> AllGameProjects, PrimaryProjectFolder ProgramsFolder)
-=======
 		void DiscoverCSharpProgramProjects(List<DirectoryReference> AllEngineDirectories, List<FileReference> AllGameProjects, PrimaryProjectFolder ProgramsFolder, ILogger Logger)
->>>>>>> d731a049
 		{
 			List<FileReference> FoundProjects = new List<FileReference>();
 			List<DirectoryReference> ProjectDirs = new List<DirectoryReference>();
@@ -595,20 +554,6 @@
 			DirectoryReference EngineExtras = DirectoryReference.Combine(Unreal.EngineDirectory, "Extras");
 			ProjectDirs.Add(EngineExtras);
 			DiscoverCSharpProgramProjectsRecursively(EngineExtras, FoundProjects);
-<<<<<<< HEAD
-
-			List<DirectoryReference> AllEngineDirectories =
-				Unreal.GetExtensionDirs(Unreal.EngineDirectory, "Source/Programs").Where(x =>
-				{
-					if (x.ContainsAnyNames(UnsupportedPlatformNames, Unreal.EngineDirectory))
-					{
-						Log.TraceLog($"Skipping any C# project files in \"{x}\" due to unsupported platform");
-						return false;
-					}
-					return true;
-				}).ToList();
-=======
->>>>>>> d731a049
 			
 			ProjectDirs = ProjectDirs.Union(AllEngineDirectories).ToList();
 			foreach (DirectoryReference EngineDir in AllEngineDirectories)
@@ -646,11 +591,7 @@
 						}
 						else
 						{
-<<<<<<< HEAD
-							Log.TraceLog($"Skipping C# project \"{FoundProject}\" due to unsupported platform");
-=======
 							Logger.LogDebug("Skipping C# project \"{FoundProject}\" due to unsupported platform", FoundProject);
->>>>>>> d731a049
 						}
 						break;
 					}
@@ -877,11 +818,7 @@
 				}
 
 				// Write out the name of the primary project file, so the runtime knows to use it
-<<<<<<< HEAD
-				FileReference PrimaryProjectNameLocation = FileReference.Combine(Unreal.EngineDirectory, "Intermediate", "ProjectFiles", "MasterProjectName.txt");
-=======
 				FileReference PrimaryProjectNameLocation = FileReference.Combine(Unreal.EngineDirectory, "Intermediate", "ProjectFiles", "PrimaryProjectName.txt");
->>>>>>> d731a049
 				DirectoryReference.CreateDirectory(PrimaryProjectNameLocation.Directory);
 				FileReference.WriteAllText(PrimaryProjectNameLocation, PrimaryProjectName);
 			}
@@ -905,11 +842,7 @@
 				}
 
 				// the primary project name is always read from our intermediate directory and not the overriden one for this set of platforms
-<<<<<<< HEAD
-				FileReference PrimaryProjectNameLocation = FileReference.Combine(Unreal.EngineDirectory, "Intermediate", "ProjectFiles", "MasterProjectName.txt");
-=======
 				FileReference PrimaryProjectNameLocation = FileReference.Combine(Unreal.EngineDirectory, "Intermediate", "ProjectFiles", "PrimaryProjectName.txt");
->>>>>>> d731a049
 				DirectoryReference.CreateDirectory(PrimaryProjectNameLocation.Directory);
 				FileReference.WriteAllText(PrimaryProjectNameLocation, PrimaryProjectName);
 			}
@@ -917,22 +850,14 @@
 			bool bCleanProjectFiles = Arguments.Any(x => x.Equals("-CleanProjects", StringComparison.InvariantCultureIgnoreCase));
 			if (bCleanProjectFiles)
 			{
-<<<<<<< HEAD
-				CleanProjectFiles(PrimaryProjectPath, PrimaryProjectName, IntermediateProjectFilesPath);
-=======
 				CleanProjectFiles(PrimaryProjectPath, PrimaryProjectName, IntermediateProjectFilesPath, Logger);
->>>>>>> d731a049
 			}
 
 			// Figure out which platforms we should generate project files for.
 			string SupportedPlatformNames;
 			SetupSupportedPlatformsAndConfigurations(IncludeAllPlatforms: IncludeAllPlatforms, Logger: Logger, SupportedPlatformNames: out SupportedPlatformNames);
 
-<<<<<<< HEAD
-			Log.TraceVerbose("Detected supported platforms: " + SupportedPlatformNames);
-=======
 			Logger.LogDebug("Detected supported platforms: {Platforms}", SupportedPlatformNames);
->>>>>>> d731a049
 
 			// Build the list of games to generate projects for
 			List<FileReference> AllGameProjects = FindGameProjects(Logger);
@@ -962,20 +887,12 @@
 			// we're generating project files for.
 			List<FileReference> AllModuleFiles = DiscoverModules(AllGameProjects, AdditionalSearchPaths.Values.SelectMany(x => x).ToList());
 
-<<<<<<< HEAD
-			ProjectFile? EngineProject;
-			List<ProjectFile> GameProjects;
-			List<ProjectFile> ModProjects;
-			Dictionary<FileReference, ProjectFile> ProgramProjects;
-			Dictionary<RulesAssembly, DirectoryReference> RulesAssemblies;
-=======
 			ProjectFile? EngineProject = null;
 			List<ProjectFile> GameProjects = new List<ProjectFile>();
 			List<ProjectFile> ModProjects = new List<ProjectFile>();
 			Dictionary<FileReference, ProjectFile> ProgramProjects = new Dictionary<FileReference, ProjectFile>();
 			Dictionary<RulesAssembly, DirectoryReference> RulesAssemblies = new Dictionary<RulesAssembly, DirectoryReference>();
 			if(IncludeCppSource)
->>>>>>> d731a049
 			{
 				// Setup buildable projects for all targets
 				AddProjectsForAllTargets(PlatformProjectGenerators, AllGameProjects, AllTargetFiles, Arguments, ref EngineProject, GameProjects, ProgramProjects, RulesAssemblies, Logger);
@@ -1068,11 +985,7 @@
 							AddEngineDocumentation(EngineProject, Logger);
 						}
 
-<<<<<<< HEAD
-						List<Tuple<ProjectFile, string>>? NewProjectFiles = EngineProject.WriteDebugProjectFiles(SupportedPlatforms, SupportedConfigurations, PlatformProjectGenerators);
-=======
 						List<Tuple<ProjectFile, string>>? NewProjectFiles = EngineProject.WriteDebugProjectFiles(SupportedPlatforms, SupportedConfigurations, PlatformProjectGenerators, Logger);
->>>>>>> d731a049
 
 						if (NewProjectFiles != null)
 						{
@@ -1107,11 +1020,7 @@
 							RootFolder.AddSubFolder("Games").ChildProjects.Add(CurGameProject);
 						}
 
-<<<<<<< HEAD
-						List<Tuple<ProjectFile, string>>? NewProjectFiles = CurGameProject.WriteDebugProjectFiles(SupportedPlatforms, SupportedConfigurations, PlatformProjectGenerators);
-=======
 						List<Tuple<ProjectFile, string>>? NewProjectFiles = CurGameProject.WriteDebugProjectFiles(SupportedPlatforms, SupportedConfigurations, PlatformProjectGenerators, Logger);
->>>>>>> d731a049
 
 						if (NewProjectFiles != null)
 						{
@@ -1132,11 +1041,7 @@
 					foreach (KeyValuePair<FileReference, ProjectFile> CurProgramProject in ProgramProjects)
 					{
 						FileReference UnrealProjectFile = CurProgramProject.Value.ProjectTargets.First().UnrealProjectFilePath!;
-<<<<<<< HEAD
-						Project Target = CurProgramProject.Value.ProjectTargets.FirstOrDefault(t => !String.IsNullOrEmpty(t.TargetRules!.SolutionDirectory));
-=======
 						Project? Target = CurProgramProject.Value.ProjectTargets.FirstOrDefault(t => !String.IsNullOrEmpty(t.TargetRules!.SolutionDirectory));
->>>>>>> d731a049
 						if (!bIncludeEnginePrograms && UnrealProjectFile.IsUnderDirectory(Unreal.EngineDirectory))
 						{
 							continue;
@@ -1158,24 +1063,11 @@
 			}
 
 			// Setup "stub" projects for all modules
-<<<<<<< HEAD
-			AddProjectsForAllModules(AllGameProjects, ProgramProjects, ModProjects, AllModuleFiles, AdditionalSearchPaths, bGatherThirdPartySource);
-=======
 			AddProjectsForAllModules(AllGameProjects, ProgramProjects, ModProjects, AllModuleFiles, AdditionalSearchPaths, bGatherThirdPartySource, Logger);
->>>>>>> d731a049
 
 			{
 				if (bIncludeDotNetPrograms)
 				{
-<<<<<<< HEAD
-					PrimaryProjectFolder ProgramsFolder = RootFolder.AddSubFolder("Programs");
-
-					// Add UnrealBuildTool to the primary project
-					AddUnrealBuildToolProject(ProgramsFolder);
-
-					// Add AutomationTool to the primary project
-					VCSharpProjectFile AutomationToolProject = AddSimpleCSharpProject("AutomationTool", bShouldBuildForAllSolutionTargets: true, bForceDevelopmentConfiguration: true);
-=======
 					// gather engine directories across extension dirs
 					string[] UnsupportedPlatformNames = Utils.MakeListOfUnsupportedPlatforms(SupportedPlatforms, bIncludeUnbuildablePlatforms: true, Logger).ToArray();
 					List<DirectoryReference> AllEngineDirectories =
@@ -1196,19 +1088,14 @@
 
 					// Add AutomationTool to the primary project
 					VCSharpProjectFile AutomationToolProject = AddSimpleCSharpProject("AutomationTool", Logger, bShouldBuildForAllSolutionTargets: true, bForceDevelopmentConfiguration: true);
->>>>>>> d731a049
 					if (AutomationToolProject != null)
 						ProgramsFolder.ChildProjects.Add(AutomationToolProject);
 
 					// Add automation.csproj files to the primary project
-<<<<<<< HEAD
-					AddAutomationModules(AllGameProjects, RootFolder, ProgramsFolder);
-=======
 					AddRulesModules(Rules.RulesFileType.AutomationModule, "Automation", AutomationProjectFiles, AllGameProjects, RootFolder, ProgramsFolder, Logger);
 
 					// Add ubtplugin.csproj files to the primary project
 					AddRulesModules(Rules.RulesFileType.UbtPlugin, "UnrealBuildTool.Plugins", UbtPluginProjectFiles, AllGameProjects, RootFolder, ProgramsFolder, Logger);
->>>>>>> d731a049
 
 					// Add shared projects
 					AddSharedDotNetModules(AllEngineDirectories, ProgramsFolder, Logger);
@@ -1337,12 +1224,8 @@
 		/// <param name="InPrimaryProjectDirectory">The primary project directory</param>
 		/// <param name="InPrimaryProjectName">The name of the primary project</param>
 		/// <param name="InIntermediateProjectFilesDirectory">The intermediate path of project files</param>
-<<<<<<< HEAD
-		public abstract void CleanProjectFiles(DirectoryReference InPrimaryProjectDirectory, string InPrimaryProjectName, DirectoryReference InIntermediateProjectFilesDirectory);
-=======
 		/// <param name="Logger">Logger for output</param>
 		public abstract void CleanProjectFiles(DirectoryReference InPrimaryProjectDirectory, string InPrimaryProjectName, DirectoryReference InIntermediateProjectFilesDirectory, ILogger Logger);
->>>>>>> d731a049
 
 		/// <summary>
 		/// Configures project generator based on command-line options
@@ -1938,11 +1821,7 @@
 		/// <summary>
 		/// Adds UnrealBuildTool to the primary project
 		/// </summary>
-<<<<<<< HEAD
-		private void AddUnrealBuildToolProject(PrimaryProjectFolder ProgramsFolder)
-=======
 		private void AddUnrealBuildToolProject(PrimaryProjectFolder ProgramsFolder, ILogger Logger)
->>>>>>> d731a049
 		{
 			DirectoryReference ProgramsDirectory = DirectoryReference.Combine(Unreal.EngineSourceDirectory, "Programs");
 
@@ -2081,30 +1960,18 @@
 							if (ShouldGenerateIntelliSenseCompileEnvironments())
 							{
 								// Generate a compile environment for each module in the binary
-<<<<<<< HEAD
-								CppCompileEnvironment GlobalCompileEnvironment = Target.CreateCompileEnvironmentForProjectFiles();
-=======
 								CppCompileEnvironment GlobalCompileEnvironment = Target.CreateCompileEnvironmentForProjectFiles(Logger);
->>>>>>> d731a049
 								foreach (UEBuildBinary Binary in Target.Binaries)
 								{
 									CppCompileEnvironment BinaryCompileEnvironment = Binary.CreateBinaryCompileEnvironment(GlobalCompileEnvironment);
 									foreach (UEBuildModuleCPP Module in Binary.Modules.OfType<UEBuildModuleCPP>())
 									{
 										ProjectFile? ProjectFileForIDE;
-<<<<<<< HEAD
-										if (ModuleToProjectFileMap.TryGetValue(Module.Name, out ProjectFileForIDE) && ProjectFileForIDE == TargetProjectFile)
-										{
-											Utils.WriteFileIfChangedContext = $"{Target.TargetName} {Target.Configuration} {Target.Platform} {Binary.OutputFilePaths[0].GetFileName()} {Module.Name}";
-
-											CppCompileEnvironment ModuleCompileEnvironment = Module.CreateCompileEnvironmentForIntellisense(Target.Rules, BinaryCompileEnvironment);
-=======
 										if (ModuleToProjectFileMap.TryGetValue(Module.RulesFile, out ProjectFileForIDE) && ProjectFileForIDE == TargetProjectFile)
 										{
 											Utils.WriteFileIfChangedContext = $"{Target.TargetName} {Target.Configuration} {Target.Platform} {Binary.OutputFilePaths[0].GetFileName()} {Module.Name}";
 
 											CppCompileEnvironment ModuleCompileEnvironment = Module.CreateCompileEnvironmentForIntellisense(Target.Rules, BinaryCompileEnvironment, Logger);
->>>>>>> d731a049
 											ProjectFileForIDE.AddModule(Module, ModuleCompileEnvironment);
 
 											Utils.WriteFileIfChangedContext = "";
@@ -2266,12 +2133,8 @@
 		/// <param name="AllModuleFiles">List of *.Build.cs files for all engine programs and games</param>
 		/// <param name="AdditionalSearchPaths"></param>
 		/// <param name="bGatherThirdPartySource">True to gather source code from third party projects too</param>
-<<<<<<< HEAD
-		protected void AddProjectsForAllModules(List<FileReference> AllGames, Dictionary<FileReference, ProjectFile> ProgramProjects, List<ProjectFile> ModProjects, List<FileReference> AllModuleFiles, Dictionary<FileReference, List<DirectoryReference>> AdditionalSearchPaths, bool bGatherThirdPartySource)
-=======
 		/// <param name="Logger">Logger for output</param>
 		protected void AddProjectsForAllModules(List<FileReference> AllGames, Dictionary<FileReference, ProjectFile> ProgramProjects, List<ProjectFile> ModProjects, List<FileReference> AllModuleFiles, Dictionary<FileReference, List<DirectoryReference>> AdditionalSearchPaths, bool bGatherThirdPartySource, ILogger Logger)
->>>>>>> d731a049
 		{
 			HashSet<ProjectFile> ProjectsWithPlugins = new HashSet<ProjectFile>();
 			foreach (FileReference CurModuleFile in AllModuleFiles)
@@ -2474,18 +2337,11 @@
 			List<FileReference> AllGames,
 			List<FileReference> AllTargetFiles,
 			String[] Arguments,
-<<<<<<< HEAD
-			out ProjectFile? EngineProject,
-			out List<ProjectFile> GameProjects,
-			out Dictionary<FileReference, ProjectFile> ProgramProjects,
-			out Dictionary<RulesAssembly, DirectoryReference> RulesAssemblies)
-=======
 			ref ProjectFile? EngineProject,
 			List<ProjectFile> GameProjects,
 			Dictionary<FileReference, ProjectFile> ProgramProjects,
 			Dictionary<RulesAssembly, DirectoryReference> RulesAssemblies,
 			ILogger Logger)
->>>>>>> d731a049
 		{
 			// Separate the .target.cs files that are platform extension specializations, per target name. These will be added alongside their base target.cs
 			HashSet<FileReference> AllSubTargetFiles;
@@ -2721,11 +2577,7 @@
 													x => UEBuildPlatform.TryGetBuildPlatform(x, out _) && 
 													(TargetRulesObject.LinkType != TargetLinkType.Modular || !UEBuildPlatform.PlatformRequiresMonolithicBuilds(x, TargetRulesObject.Configuration))
 													).ToArray(),
-<<<<<<< HEAD
-							CreateRulesDelegate: (Platform, Configuration) => RulesAssembly.CreateTargetRules(TargetName, Platform, Configuration, "", CheckProjectFile, new CommandLineArguments(GetTargetArguments(Arguments)))
-=======
 							CreateRulesDelegate: (Platform, Configuration) => RulesAssembly.CreateTargetRules(TargetName, Platform, Configuration, "", CheckProjectFile, new CommandLineArguments(GetTargetArguments(Arguments)), Logger)
->>>>>>> d731a049
                         );
 
 					ProjectFile.ProjectTargets.Add(ProjectTarget);
@@ -2966,11 +2818,7 @@
 					Progress.Write(ProjectFileIndex + 1, TotalProjectFileCount);
 				}
 
-<<<<<<< HEAD
-				WritePrimaryProjectFile(UBTProject, PlatformProjectGenerators);
-=======
 				WritePrimaryProjectFile(UBTProject, PlatformProjectGenerators, Logger);
->>>>>>> d731a049
 				Progress.Write(TotalProjectFileCount, TotalProjectFileCount);
 			}
 
@@ -2984,11 +2832,7 @@
 		/// <param name="PlatformProjectGenerators">The platform project file generators</param>
 		/// <param name="Logger"></param>
 		/// <returns>True if successful</returns>
-<<<<<<< HEAD
-		protected abstract bool WritePrimaryProjectFile(ProjectFile? UBTProject, PlatformProjectGeneratorCollection PlatformProjectGenerators);
-=======
 		protected abstract bool WritePrimaryProjectFile(ProjectFile? UBTProject, PlatformProjectGeneratorCollection PlatformProjectGenerators, ILogger Logger);
->>>>>>> d731a049
 
 
 		/// <summary>
@@ -3010,11 +2854,7 @@
 		/// <param name="Logger"></param>
 		/// <param name="InEncoding"></param>
 		/// <returns>True if the file was saved, or if it didn't need to be overwritten because the content was unchanged</returns>
-<<<<<<< HEAD
-		public static bool WriteFileIfChanged(string FileName, string NewFileContents, Encoding? InEncoding = null)
-=======
 		public static bool WriteFileIfChanged(string FileName, string NewFileContents, ILogger Logger, Encoding? InEncoding = null)
->>>>>>> d731a049
 		{
 			// Check to see if the file already exists, and if so, load it up
 			string? LoadedFileContent = null;
@@ -3256,11 +3096,8 @@
 
 		protected readonly List<ProjectFile> AutomationProjectFiles = new List<ProjectFile>();
 
-<<<<<<< HEAD
-=======
 		protected readonly List<ProjectFile> UbtPluginProjectFiles = new List<ProjectFile>();
 
->>>>>>> d731a049
 		/// List of top-level folders in the primary project file
 		protected PrimaryProjectFolder RootFolder;
 	}
