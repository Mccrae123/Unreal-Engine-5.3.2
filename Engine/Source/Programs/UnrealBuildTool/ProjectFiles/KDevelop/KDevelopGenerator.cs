// Copyright Epic Games, Inc. All Rights Reserved.

using System;
using System.Collections.Generic;
using System.Text;
using System.IO;
using System.Linq;
using EpicGames.Core;
using UnrealBuildBase;
<<<<<<< HEAD
=======
using Microsoft.Extensions.Logging;
>>>>>>> d731a049

namespace UnrealBuildTool
{
	class KDevelopProjectFile : ProjectFile
	{
		public KDevelopProjectFile(FileReference InitFilePath, DirectoryReference BaseDir)
			: base(InitFilePath, BaseDir)
		{
		}
	}

	/// <summary>
	/// KDevelop project file generator implementation
	/// </summary>
	class KDevelopGenerator : ProjectFileGenerator
	{
		public KDevelopGenerator(FileReference? InOnlyGameProject)
			: base(InOnlyGameProject)
		{
		}

		/// File extension for project files we'll be generating (e.g. ".vcxproj")
		override public string ProjectFileExtension
		{
			get
			{
				return ".kdev4";
			}
		}

<<<<<<< HEAD
		protected override bool WritePrimaryProjectFile(ProjectFile? UBTProject, PlatformProjectGeneratorCollection PlatformProjectGenerators)
=======
		protected override bool WritePrimaryProjectFile(ProjectFile? UBTProject, PlatformProjectGeneratorCollection PlatformProjectGenerators, ILogger Logger)
>>>>>>> d731a049
		{
			bool bSuccess = true;
			return bSuccess;
		}

		/// <summary>
		/// Write the primare $ProjectName.kdev4 project file, the one that should be opened when loading the project
		/// into KDevelop
		/// </summary>
		/// <param name="FileContent">File content.</param>
		/// <param name="Name">Name.</param>
		private void WriteKDevPrimaryProjectSection(ref StringBuilder FileContent, string Name)
		{
			FileContent.Append("\n");
			FileContent.Append("[Project] \n");
			FileContent.Append("Manager=KDevCustomBuildSystem \n");
			FileContent.Append("Name=");
			FileContent.Append(Name);
			FileContent.Append("\n");
		}

		/// <summary>
		/// Write the Command Sub section for .kdev4/$ProjectName.kdev4 file
		/// </summary>
		/// <param name="FileContent">File content.</param>
		/// <param name="TargetName">Target name.</param>
		/// <param name="ConfName">Conf name.</param>
		/// <param name="BuildConfigIndex">Build config index.</param>
		/// <param name="Type">Type.</param>
		private void WriteCommandSubSection(ref StringBuilder FileContent, string TargetName, string ConfName, int BuildConfigIndex, int Type)
		{
			string ToolType = "";
			string Executable = "bash";
			string ProjectCmdArg = "";
			string BuildCommand = "Engine/Build/BatchFiles/Linux/Build.sh";

			if (TargetName == GameProjectName)
			{
				ProjectCmdArg = " -project=\"" + OnlyGameProject!.FullName + "\"";
<<<<<<< HEAD
				Executable = "Engine/Build/BatchFiles/Linux/RunMono.sh";
				BuildCommand = "Engine/Binaries/DotNET/UnrealBuildTool.exe";
=======
>>>>>>> d731a049

				if (Type == 1)
				{
					ProjectCmdArg = " -makefile -kdevelopfile " + ProjectCmdArg + " -game -engine ";
				}

			}
			else if (TargetName == (GameProjectName + "Editor"))
			{
				ProjectCmdArg = " -editorrecompile -project=\"" + OnlyGameProject!.FullName + "\"";
<<<<<<< HEAD
				Executable = "Engine/Build/BatchFiles/Linux/RunMono.sh";
				BuildCommand = "Engine/Binaries/DotNET/UnrealBuildTool.exe";
=======
>>>>>>> d731a049

				if (Type == 1)
				{
					ProjectCmdArg = " -makefile -kdevelopfile " + ProjectCmdArg + " -game -engine ";
				}

			}
			else
			{
				if (Type == 1)
				{
					// Override BuildCommand and ProjectCmdArg
					BuildCommand = "./GenerateProjectFiles.sh";
					// ProjectCmdArg = "";
				}
			}

			if (Type == 0)
			{
				ToolType = "Build";
			}
			else if (Type == 1)
			{
				ToolType = "Configure";
			}
			else if (Type == 3)
			{
				ToolType = "Clean";
				ConfName = ConfName + " -clean";
			}

			FileContent.Append(String.Format("[CustomBuildSystem][BuildConfig{0}][Tool{1}]\n", BuildConfigIndex, ToolType));
			FileContent.Append(String.Format("Arguments={0} {1} {2} Linux {3}\n", BuildCommand, ProjectCmdArg, TargetName, ConfName));
			FileContent.Append("Enabled=true\n");
			FileContent.Append("Environment=\n");
			FileContent.Append(String.Format("Executable={0}\n", Executable));
			FileContent.Append(String.Format("Type={0}\n\n", Type));

		}

		/// <summary>
		///  Write the Command section for a .kdev4/$ProjectName.kdev4 file.
		/// </summary>
		/// <param name="FileContent">File content.</param>
		private void WriteCommandSection(ref StringBuilder FileContent)
		{
			int BuildConfigIndex = 1;

			string UnrealRootPath = Unreal.RootDirectory.FullName;
			FileContent.Append("[CustomBuildSystem]\n");
			FileContent.Append("CurrentConfiguration=BuildConfig0\n\n"); //

			// The Basics to get up and running with the editor, utilizing the Makefile.
			FileContent.Append(String.Format("[CustomBuildSystem][BuildConfig0]\nBuildDir=file://{0}\n", UnrealRootPath));

			FileContent.Append("Title=BuildMeFirst\n\n");
			FileContent.Append("[CustomBuildSystem][BuildConfig0][ToolBuild]\n");
			FileContent.Append("Arguments=-f Makefile UnrealEditor UnrealGame ShaderCompileWorker UnrealLightmass UnrealPak\n");
			FileContent.Append("Enabled=true\n");
			FileContent.Append("Environment=\n");
			FileContent.Append("Executable=make\n");
			FileContent.Append("Type=0\n\n");

			FileContent.Append("[CustomBuildSystem][BuildConfig0][ToolClean]\n");
			FileContent.Append("Arguments=-f Makefile UnrealEditor UnrealGame ShaderCompileWorker UnrealLightmass UnrealPak -clean\n");
			FileContent.Append("Enabled=true\n");
			FileContent.Append("Environment=\n");
			FileContent.Append("Executable=make\n");
			FileContent.Append("Type=3\n\n");

			FileContent.Append("[CustomBuildSystem][BuildConfig0][ToolConfigure]\n");
			FileContent.Append("Arguments=./GenerateProjectFiles.sh\n");
			FileContent.Append("Enabled=true\n");
			FileContent.Append("Environment=\n");
			FileContent.Append("Executable=bash\n");
			FileContent.Append("Type=1\n\n");

			foreach (ProjectFile Project in GeneratedProjectFiles)
			{
				foreach (ProjectTarget TargetFile in Project.ProjectTargets.OfType<ProjectTarget>())
				{
					if (TargetFile.TargetFilePath == null)
					{
						continue;
					}

					string TargetName = TargetFile.TargetFilePath.GetFileNameWithoutAnyExtensions();

					// Remove both ".cs" and ".
					foreach (UnrealTargetConfiguration CurConfiguration in (UnrealTargetConfiguration[])Enum.GetValues(typeof(UnrealTargetConfiguration)))
					{
						if (CurConfiguration != UnrealTargetConfiguration.Unknown && CurConfiguration != UnrealTargetConfiguration.Development)
						{
							if (InstalledPlatformInfo.IsValidConfiguration(CurConfiguration, EProjectType.Code))
							{
								string ConfName = Enum.GetName(typeof(UnrealTargetConfiguration), CurConfiguration)!;
								FileContent.Append(String.Format("[CustomBuildSystem][BuildConfig{0}]\nBuildDir=file://{1}\n", BuildConfigIndex, UnrealRootPath));

								if (TargetName == GameProjectName)
								{
									FileContent.Append(String.Format("Title={0}-Linux-{1}\n\n", TargetName, ConfName));
									WriteCommandSubSection(ref FileContent, TargetName, ConfName, BuildConfigIndex, 0);
									WriteCommandSubSection(ref FileContent, TargetName, ConfName, BuildConfigIndex, 1);
									WriteCommandSubSection(ref FileContent, TargetName, ConfName, BuildConfigIndex, 3);
								}
								else if (TargetName == (GameProjectName + "Editor"))
								{
									FileContent.Append(String.Format("Title={0}-Linux-{1}\n\n", TargetName, ConfName));
									WriteCommandSubSection(ref FileContent, TargetName, ConfName, BuildConfigIndex, 0);
									WriteCommandSubSection(ref FileContent, TargetName, ConfName, BuildConfigIndex, 1);
									WriteCommandSubSection(ref FileContent, TargetName, ConfName, BuildConfigIndex, 3);
								}
								else
								{
									FileContent.Append(String.Format("Title={0}-Linux-{1}\n\n", TargetName, ConfName));
									WriteCommandSubSection(ref FileContent, TargetName, ConfName, BuildConfigIndex, 0);
									WriteCommandSubSection(ref FileContent, TargetName, ConfName, BuildConfigIndex, 1);
									WriteCommandSubSection(ref FileContent, TargetName, ConfName, BuildConfigIndex, 3);
								}
								BuildConfigIndex++;
							}
						}
					}

					FileContent.Append(String.Format("[CustomBuildSystem][BuildConfig{0}]\nBuildDir=file://{1}\n", BuildConfigIndex, UnrealRootPath));
					if (TargetName == GameProjectName)
					{
						FileContent.Append(String.Format("Title={0}\n\n", TargetName));
						WriteCommandSubSection(ref FileContent, TargetName, "Development", BuildConfigIndex, 0);
						WriteCommandSubSection(ref FileContent, TargetName, "Development", BuildConfigIndex, 1);
						WriteCommandSubSection(ref FileContent, TargetName, "Development", BuildConfigIndex, 3);

					}
					else if (TargetName == (GameProjectName + "Editor"))
					{
						FileContent.Append(String.Format("Title={0}\n\n", TargetName));
						WriteCommandSubSection(ref FileContent, TargetName, "Development", BuildConfigIndex, 0);
						WriteCommandSubSection(ref FileContent, TargetName, "Development", BuildConfigIndex, 1);
						WriteCommandSubSection(ref FileContent, TargetName, "Development", BuildConfigIndex, 3);
					}
					else
					{
						FileContent.Append(String.Format("Title={0}\n\n", TargetName));
						WriteCommandSubSection(ref FileContent, TargetName, "Development", BuildConfigIndex, 0);
						WriteCommandSubSection(ref FileContent, TargetName, "Development", BuildConfigIndex, 1);
						WriteCommandSubSection(ref FileContent, TargetName, "Development", BuildConfigIndex, 3);
					}
					BuildConfigIndex++;
				}
			}
		}

		/// <summary>
		/// Adds the include directory to the list, after converting it to an absolute path to UnrealEngine root directory.
		/// </summary>
		/// <param name="FileContent">File content.</param>
		/// <param name="Logger"></param>
		private void WriteIncludeSection(ref StringBuilder FileContent, ILogger Logger)
		{
			List<string> IncludeDirectories = new List<string>();
			List<string> SystemIncludeDirectories = new List<string>();

			string UnrealEngineRootPath = Unreal.RootDirectory.FullName;

			int IncludeIndex = 1;
			// Iterate through all the include paths that
			// UnrealBuildTool generates

			foreach (ProjectFile CurProject in GeneratedProjectFiles)
			{
				KDevelopProjectFile? KDevelopProject = CurProject as KDevelopProjectFile;
				if (KDevelopProject == null)
				{
					Logger.LogInformation("KDevelopProject == null");
					continue;
				}

				foreach (string CurPath in KDevelopProject.IntelliSenseIncludeSearchPaths)
				{
					string FullProjectPath = ProjectFileGenerator.PrimaryProjectPath.FullName;
					string FullPath = "";

					// need to test to see if this in the project souce tree
					if (CurPath.StartsWith("/") && !CurPath.StartsWith(FullProjectPath))
					{
						// Full path to a folder outside of project
						FullPath = CurPath;
					}
					else
					{
						FullPath = Path.GetFullPath(Path.Combine(Path.GetDirectoryName(KDevelopProject.ProjectFilePath.FullName)!, CurPath));
						FullPath = Utils.MakePathRelativeTo(FullPath, FullProjectPath);
						FullPath = FullPath.TrimEnd('/');
						FullPath = Path.Combine(UnrealEngineRootPath, FullPath);

					}

					if (!FullPath.Contains("FortniteGame/") && !FullPath.Contains("ThirdParty/"))
					{
						SystemIncludeDirectories.Add(String.Format("{0}", FullPath));
						IncludeIndex++;
					}

				}

				foreach (string CurPath in KDevelopProject.IntelliSenseSystemIncludeSearchPaths)
				{
					string FullProjectPath = ProjectFileGenerator.PrimaryProjectPath.FullName;
					string FullPath = "";

					if (CurPath.StartsWith("/") && !CurPath.StartsWith(FullProjectPath))
					{
						// Full path to a folder outside of project
						FullPath = CurPath;
					}
					else
					{
						FullPath = Path.GetFullPath(Path.Combine(Path.GetDirectoryName(KDevelopProject.ProjectFilePath.FullName)!, CurPath));
						FullPath = Utils.MakePathRelativeTo(FullPath, FullProjectPath);
						FullPath = FullPath.TrimEnd('/');
						FullPath = Path.Combine(UnrealEngineRootPath, FullPath);
					}

					if (!FullPath.Contains("FortniteGame/") && !FullPath.Contains("ThirdParty/")) // @todo: skipping Fortnite header paths to shorten clang command line for building
					{
						SystemIncludeDirectories.Add(String.Format("{0}", FullPath));
						IncludeIndex++;
					}
				}
			}

			// Remove duplicate paths from include dir and system include dir list
			List<string> Tmp = new List<string>();
			List<string> Stmp = new List<string>();

			Tmp = IncludeDirectories.Distinct().ToList();
			Stmp = SystemIncludeDirectories.Distinct().ToList();

			IncludeDirectories = Tmp.ToList();
			SystemIncludeDirectories = Stmp.ToList();

			foreach (string CurPath in IncludeDirectories)
			{
				FileContent.Append(CurPath);
				FileContent.Append(" \n");
			}

			foreach (string CurPath in SystemIncludeDirectories)
			{
				FileContent.Append(CurPath);
				FileContent.Append(" \n");
			}
			FileContent.Append("\n");
		}

		/// <summary>
		/// Splits the definition text into macro name and value (if any).
		/// </summary>
		/// <param name="Definition">Definition text</param>
		/// <param name="Key">Out: The definition name</param>
		/// <param name="Value">Out: The definition value or null if it has none</param>
		/// <returns>Pair representing macro name and value.</returns>
		private void SplitDefinitionAndValue(string Definition, out String Key, out String Value)
		{
			int EqualsIndex = Definition.IndexOf('=');
			if (EqualsIndex >= 0)
			{
				Key = Definition.Substring(0, EqualsIndex);
				Value = Definition.Substring(EqualsIndex + 1);
			}
			else
			{
				Key = Definition;
				Value = "";
			}
		}

		/// <summary>
		/// Write the defines section to the .kdev4/$ProjectName.kdev4 project file.
		/// </summary>
		/// <param name="FileContent">File content.</param>
		/// <param name="Logger">Logger for output</param>
		private void WriteDefineSection(ref StringBuilder FileContent, ILogger Logger)
		{
			String Key = "";
			String Value = "";

			List<string> DefineHolder = new List<string>();

			foreach (ProjectFile CurProject in GeneratedProjectFiles)
			{
				KDevelopProjectFile? KDevelopProject = CurProject as KDevelopProjectFile;
				if (KDevelopProject == null)
				{
					Logger.LogInformation("KDevelopProject == null");
					continue;
				}

				foreach (string CurDefine in KDevelopProject.IntelliSensePreprocessorDefinitions)
				{
					SplitDefinitionAndValue(CurDefine, out Key, out Value);
					if (string.IsNullOrEmpty(Value))
					{
						DefineHolder.Add (String.Format ("{0} \\\n", Key));
					}
					else
					{
						DefineHolder.Add(String.Format("{0}={1} \\\n", Key, Value));
					}
				}
			}


			// Remove duplicates if they are present.
			List<string> Tmp = new List<string>();
			Tmp = DefineHolder.Distinct().ToList();
			DefineHolder = Tmp.ToList();

			foreach (string Def in DefineHolder)
			{
				FileContent.Append(Def);
			}

			FileContent.Append("\n\n");
		}

		/// <summary>
		/// Excludes list in one big ugly list.
		/// </summary>
		/// <param name="FileContent">File content.</param>
		private void WriteExcludeSection(ref StringBuilder FileContent)
		{
			// Default excludes list with Engine/Intermediate, *PCH.h, and *.gch added to the exclude list
			FileContent.Append("[Filters]\nsize=30\n\n[Filters][0]\ninclusive=0\npattern=.*\ntargets=3\n\n" +
				"[Filters][1]\ninclusive=0\npattern=.git\ntargets=2\n\n[Filters][10]\ninclusive=0\npattern=*.o\ntargets=1\n\n" +
				"[Filters][11]\ninclusive=0\npattern=*.a\ntargets=1\n\n[Filters][12]\ninclusive=0\npattern=*.so\ntargets=1\n\n" +
				"[Filters][13]\ninclusive=0\npattern=*.so.*\ntargets=1\n\n[Filters][14]\ninclusive=0\npattern=moc_*.cpp\ntargets=1\n\n" +
				"[Filters][15]\ninclusive=0\npattern=*.moc\ntargets=1\n\n[Filters][16]\ninclusive=0\npattern=ui_*.h\ntargets=1\n\n" +
				"[Filters][17]\ninclusive=0\npattern=qrc_*.cpp\ntargets=1\n\n[Filters][18]\ninclusive=0\npattern=*~\ntargets=1\n\n" +
				"[Filters][19]\ninclusive=0\npattern=*.orig\ntargets=1\n\n[Filters][2]\ninclusive=0\npattern=CVS\ntargets=2\n\n" +
				"[Filters][20]\ninclusive=0\npattern=.*.kate-swp\ntargets=1\n\n[Filters][21]\ninclusive=0\npattern=.*.swp\ntargets=1\n\n" +
				"[Filters][22]\ninclusive=0\npattern=*.pyc\ntargets=1\n\n[Filters][23]\ninclusive=0\npattern=*.pyo\ntargets=1\n\n" +
				"[Filters][24]\ninclusive=0\npattern=Engine/Intermediate\ntargets=2\n\n[Filters][25]\ninclusive=0\npattern=*PCH.h\ntargets=1\n\n" +
				"[Filters][26]\ninclusive=0\npattern=*.gch\ntargets=1\n\n[Filters][27]\ninclusive=0\npattern=*.generated.h\ntargets=1\n\n" +
				"[Filters][28]\ninclusive=0\npattern=Intermediate\ntargets=2\n\n[Filters][3]\ninclusive=0\npattern=.svn\ntargets=2\n\n" +
				"[Filters][4]\ninclusive=0\npattern=_svn\ntargets=2\n\n[Filters][5]\ninclusive=0\npattern=SCCS\ntargets=2\n\n" +
				"[Filters][6]\ninclusive=0\npattern=_darcs\ntargets=2\n\n[Filters][7]\ninclusive=0\npattern=.hg\ntargets=2\n\n" +
				"[Filters][8]\ninclusive=0\npattern=.bzr\ntargets=2\n\n[Filters][9]\ninclusive=0\npattern=__pycache__\ntargets=2\n\n" +
				"[Filters][29]\ninclusive=0\npattern=Engine/Source/ThirdParty\ntargets=2\n\n");

		}

		/// Simple Place to call all the Write*Section functions.
		private bool WriteKDevelopPro(ILogger Logger)
		{
			// RAKE! Take one KDevelopProjectFileContent and pass
			// it through each function that writes out the sections.
			StringBuilder KDevelopFileContent = new StringBuilder();
			StringBuilder KDevelopPrimaryFileContent = new StringBuilder();

			// These are temp files until we can write them to the 
			// *.kdev4 filename directly 
			StringBuilder DefinesFileContent = new StringBuilder();
			StringBuilder IncludesFileContent = new StringBuilder();

			string FileName = PrimaryProjectName + ".kdev4";

			string DefinesFileName = "Defines.txt"; // RAKE! TEMP!
			string IncludesFileName = "Includes.txt"; // RAKE! TEMP!

			WriteKDevPrimaryProjectSection(ref KDevelopPrimaryFileContent, PrimaryProjectName);

			WriteCommandSection(ref KDevelopFileContent);
			WriteIncludeSection(ref IncludesFileContent, Logger);
			WriteDefineSection(ref DefinesFileContent, Logger);
			WriteExcludeSection(ref KDevelopFileContent);

			// Write the primary kdev file.
			string FullPrimaryProjectPath = Path.Combine(PrimaryProjectPath.FullName, ".kdev4/");

			if (!Directory.Exists(FullPrimaryProjectPath))
			{
				Directory.CreateDirectory(FullPrimaryProjectPath);
			}

			string FullKDevelopPrimaryFileName = Path.Combine(PrimaryProjectPath.FullName, FileName);
			string FullKDevelopFileName = Path.Combine(FullPrimaryProjectPath, FileName);

			string FullDefinesFileName = Path.Combine(FullPrimaryProjectPath, DefinesFileName);
			string FullIncludesFileName = Path.Combine(FullPrimaryProjectPath, IncludesFileName);

			WriteFileIfChanged(FullDefinesFileName, DefinesFileContent.ToString(), Logger);
			WriteFileIfChanged(FullIncludesFileName, IncludesFileContent.ToString(), Logger);

<<<<<<< HEAD
			return WriteFileIfChanged(FullKDevelopPrimaryFileName, KDevelopPrimaryFileContent.ToString()) &&
			WriteFileIfChanged(FullKDevelopFileName, KDevelopFileContent.ToString());
		}

		/// ProjectFileGenerator interface
		//protected override bool WritePrimaryProjectFile( ProjectFile UBTProject )
		protected override bool WriteProjectFiles(PlatformProjectGeneratorCollection PlatformProjectGenerators)
		{
			return WriteKDevelopPro();
		}

		/// ProjectFileGenerator interface
=======
			return WriteFileIfChanged(FullKDevelopPrimaryFileName, KDevelopPrimaryFileContent.ToString(), Logger) &&
			WriteFileIfChanged(FullKDevelopFileName, KDevelopFileContent.ToString(), Logger);
		}

		/// ProjectFileGenerator interface
		//protected override bool WritePrimaryProjectFile( ProjectFile UBTProject )
		protected override bool WriteProjectFiles(PlatformProjectGeneratorCollection PlatformProjectGenerators, ILogger Logger)
		{
			return WriteKDevelopPro(Logger);
		}

		/// ProjectFileGenerator interface
>>>>>>> d731a049
		/// <summary>
		/// Allocates a generator-specific project file object
		/// </summary>
		/// <param name="InitFilePath">Path to the project file</param>
		/// <param name="BaseDir">The base directory for files within this project</param>
		/// <returns>The newly allocated project file object</returns>
		protected override ProjectFile AllocateProjectFile(FileReference InitFilePath, DirectoryReference BaseDir)
		{
			return new KDevelopProjectFile(InitFilePath, BaseDir);
		}

		/// ProjectFileGenerator interface
<<<<<<< HEAD
		public override void CleanProjectFiles(DirectoryReference InPrimaryProjectDirectory, string InPrimaryProjectName, DirectoryReference InIntermediateProjectFilesDirectory)
=======
		public override void CleanProjectFiles(DirectoryReference InPrimaryProjectDirectory, string InPrimaryProjectName, DirectoryReference InIntermediateProjectFilesDirectory, ILogger Logger)
>>>>>>> d731a049
		{
		}
	}
}<|MERGE_RESOLUTION|>--- conflicted
+++ resolved
@@ -7,10 +7,7 @@
 using System.Linq;
 using EpicGames.Core;
 using UnrealBuildBase;
-<<<<<<< HEAD
-=======
 using Microsoft.Extensions.Logging;
->>>>>>> d731a049
 
 namespace UnrealBuildTool
 {
@@ -41,11 +38,7 @@
 			}
 		}
 
-<<<<<<< HEAD
-		protected override bool WritePrimaryProjectFile(ProjectFile? UBTProject, PlatformProjectGeneratorCollection PlatformProjectGenerators)
-=======
 		protected override bool WritePrimaryProjectFile(ProjectFile? UBTProject, PlatformProjectGeneratorCollection PlatformProjectGenerators, ILogger Logger)
->>>>>>> d731a049
 		{
 			bool bSuccess = true;
 			return bSuccess;
@@ -85,11 +78,6 @@
 			if (TargetName == GameProjectName)
 			{
 				ProjectCmdArg = " -project=\"" + OnlyGameProject!.FullName + "\"";
-<<<<<<< HEAD
-				Executable = "Engine/Build/BatchFiles/Linux/RunMono.sh";
-				BuildCommand = "Engine/Binaries/DotNET/UnrealBuildTool.exe";
-=======
->>>>>>> d731a049
 
 				if (Type == 1)
 				{
@@ -100,11 +88,6 @@
 			else if (TargetName == (GameProjectName + "Editor"))
 			{
 				ProjectCmdArg = " -editorrecompile -project=\"" + OnlyGameProject!.FullName + "\"";
-<<<<<<< HEAD
-				Executable = "Engine/Build/BatchFiles/Linux/RunMono.sh";
-				BuildCommand = "Engine/Binaries/DotNET/UnrealBuildTool.exe";
-=======
->>>>>>> d731a049
 
 				if (Type == 1)
 				{
@@ -499,20 +482,6 @@
 			WriteFileIfChanged(FullDefinesFileName, DefinesFileContent.ToString(), Logger);
 			WriteFileIfChanged(FullIncludesFileName, IncludesFileContent.ToString(), Logger);
 
-<<<<<<< HEAD
-			return WriteFileIfChanged(FullKDevelopPrimaryFileName, KDevelopPrimaryFileContent.ToString()) &&
-			WriteFileIfChanged(FullKDevelopFileName, KDevelopFileContent.ToString());
-		}
-
-		/// ProjectFileGenerator interface
-		//protected override bool WritePrimaryProjectFile( ProjectFile UBTProject )
-		protected override bool WriteProjectFiles(PlatformProjectGeneratorCollection PlatformProjectGenerators)
-		{
-			return WriteKDevelopPro();
-		}
-
-		/// ProjectFileGenerator interface
-=======
 			return WriteFileIfChanged(FullKDevelopPrimaryFileName, KDevelopPrimaryFileContent.ToString(), Logger) &&
 			WriteFileIfChanged(FullKDevelopFileName, KDevelopFileContent.ToString(), Logger);
 		}
@@ -525,7 +494,6 @@
 		}
 
 		/// ProjectFileGenerator interface
->>>>>>> d731a049
 		/// <summary>
 		/// Allocates a generator-specific project file object
 		/// </summary>
@@ -538,11 +506,7 @@
 		}
 
 		/// ProjectFileGenerator interface
-<<<<<<< HEAD
-		public override void CleanProjectFiles(DirectoryReference InPrimaryProjectDirectory, string InPrimaryProjectName, DirectoryReference InIntermediateProjectFilesDirectory)
-=======
 		public override void CleanProjectFiles(DirectoryReference InPrimaryProjectDirectory, string InPrimaryProjectName, DirectoryReference InIntermediateProjectFilesDirectory, ILogger Logger)
->>>>>>> d731a049
 		{
 		}
 	}
