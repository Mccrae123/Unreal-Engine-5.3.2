--- conflicted
+++ resolved
@@ -2,10 +2,7 @@
 
 using System;
 using System.Collections.Generic;
-<<<<<<< HEAD
-=======
 using System.Diagnostics;
->>>>>>> 24776ab6
 using System.IO;
 using System.Linq;
 using Tools.DotNETCommon;
@@ -101,11 +98,6 @@
 			}
 			foreach (Tuple<FileReference,UEBuildTarget> tuple in FileToTarget)
 			{
-<<<<<<< HEAD
-				CurrentTarget = tuple.Item2;
-				CurrentTarget.PreBuildSetup();
-				SerializeTarget(tuple.Item1, CurrentTarget, Minimize);
-=======
 				try
 				{
 					CurrentTarget = tuple.Item2;
@@ -117,7 +109,6 @@
 					Log.TraceWarning("Exception while generating include data for Target:{0}, Platform: {1}, Configuration: {2}", tuple.Item2.AppName, tuple.Item2.Platform.ToString(), tuple.Item2.Configuration.ToString());
 					Log.TraceWarning(Ex.ToString());
 				}
->>>>>>> 24776ab6
 			}
 			
 			return true;
@@ -144,10 +135,10 @@
 			Writer.WriteValue("Name", Target.TargetName);
 			Writer.WriteValue("Configuration", Target.Configuration.ToString());
 			Writer.WriteValue("Platform", Target.Platform.ToString());
-			Writer.WriteValue("TargetFile", Target.TargetRulesFile.FullName );
+			Writer.WriteValue("TargetFile", Target.TargetRulesFile.FullName);
 			if (Target.ProjectFile != null)
 			{
-				Writer.WriteValue("ProjectFile", Target.ProjectFile.FullName );
+				Writer.WriteValue("ProjectFile", Target.ProjectFile.FullName);
 			}
 			
 			ExportEnvironmentToJson(Target, Writer);
@@ -254,12 +245,12 @@
 
 			if (Module.Rules.PrivatePCHHeaderFile != null)
 			{
-				Writer.WriteValue("PrivatePCH", FileReference.Combine(Module.ModuleDirectory, Module.Rules.PrivatePCHHeaderFile).FullName );
+				Writer.WriteValue("PrivatePCH", FileReference.Combine(Module.ModuleDirectory, Module.Rules.PrivatePCHHeaderFile).FullName);
 			}
 
 			if (Module.Rules.SharedPCHHeaderFile != null)
 			{
-				Writer.WriteValue("SharedPCH", FileReference.Combine(Module.ModuleDirectory, Module.Rules.SharedPCHHeaderFile).FullName );
+				Writer.WriteValue("SharedPCH", FileReference.Combine(Module.ModuleDirectory, Module.Rules.SharedPCHHeaderFile).FullName);
 			}
 
 			ExportJsonModuleArray(Writer, "PublicDependencyModules", Module.PublicDependencyModules);
@@ -275,11 +266,7 @@
 			
 			ExportJsonStringArray(Writer, "PrivateIncludePaths", Module.PrivateIncludePaths.Select(x => x.FullName));
 			ExportJsonStringArray(Writer, "PublicLibraryPaths", Module.PublicSystemLibraryPaths.Select(x => x.FullName));
-<<<<<<< HEAD
-			ExportJsonStringArray(Writer, "PublicAdditionalLibraries", Module.PublicSystemLibraries.Concat(Module.PublicAdditionalLibraries));
-=======
 			ExportJsonStringArray(Writer, "PublicAdditionalLibraries", Module.PublicSystemLibraries.Concat(Module.PublicLibraries.Select(x => x.FullName)));
->>>>>>> 24776ab6
 			ExportJsonStringArray(Writer, "PublicFrameworks", Module.PublicFrameworks);
 			ExportJsonStringArray(Writer, "PublicWeakFrameworks", Module.PublicWeakFrameworks);
 			ExportJsonStringArray(Writer, "PublicDelayLoadDLLs", Module.PublicDelayLoadDLLs);
@@ -467,7 +454,7 @@
 			{
 				foreach (DirectoryReference Path in Target.Rules.WindowsPlatform.Environment.IncludePaths)
 				{
-					Writer.WriteValue(Path.FullName );
+					Writer.WriteValue(Path.FullName);
 				}
 			}
 			else if (UEBuildPlatform.IsPlatformInGroup(Target.Platform, UnrealPlatformGroup.Apple) &&
@@ -572,8 +559,6 @@
 				
 			return ToolchainInfo; 
 		}
-<<<<<<< HEAD
-=======
 
 		private class XcrunRunner
 		{
@@ -682,6 +667,5 @@
 				throw new NotImplementedException("Path to SDK has to be specified for each Apple's platform");
 			}
 		}
->>>>>>> 24776ab6
 	}
 }