// Copyright Epic Games, Inc. All Rights Reserved.

using System;
using System.Collections.Generic;
using System.Diagnostics;
using System.IO;
using System.Linq;
using System.Text.RegularExpressions;
using Tools.DotNETCommon;

namespace UnrealBuildTool
{
	internal class RiderProjectFile : ProjectFile
	{
		private static readonly XcrunRunner AppleHelper = new XcrunRunner();
		
		public DirectoryReference RootPath;
		public HashSet<TargetType> TargetTypes;
		public CommandLineArguments Arguments;

		private ToolchainInfo RootToolchainInfo = new ToolchainInfo();
		private UEBuildTarget CurrentTarget;

		public RiderProjectFile(FileReference InProjectFilePath) : base(InProjectFilePath)
		{
		}

		/// <summary>
		/// Write project file info in JSON file.
		/// For every combination of <c>UnrealTargetPlatform</c>, <c>UnrealTargetConfiguration</c> and <c>TargetType</c>
		/// will be generated separate JSON file.
		/// Project file will be stored:
		/// For UE4:  {UE4Root}/Engine/Intermediate/ProjectFiles/.Rider/{Platform}/{Configuration}/{TargetType}/{ProjectName}.json
		/// For game: {GameRoot}/Intermediate/ProjectFiles/.Rider/{Platform}/{Configuration}/{TargetType}/{ProjectName}.json
		/// </summary>
		/// <remarks>
		/// * <c>UnrealTargetPlatform.Win32</c> will be always ignored.
		/// * <c>TargetType.Editor</c> will be generated for current platform only and will ignore <c>UnrealTargetConfiguration.Test</c> and <c>UnrealTargetConfiguration.Shipping</c> configurations
		/// * <c>TargetType.Program</c>  will be generated for current platform only and <c>UnrealTargetConfiguration.Development</c> configuration only 
		/// </remarks>
		/// <param name="InPlatforms"></param>
		/// <param name="InConfigurations"></param>
		/// <param name="PlatformProjectGenerators"></param>
		/// <param name="Minimize"></param>
		/// <returns></returns>
		public bool WriteProjectFile(List<UnrealTargetPlatform> InPlatforms,
			List<UnrealTargetConfiguration> InConfigurations,
			PlatformProjectGeneratorCollection PlatformProjectGenerators, JsonWriterStyle Minimize)
		{
			string ProjectName = ProjectFilePath.GetFileNameWithoutAnyExtensions();
			DirectoryReference ProjectRootFolder = RootPath;
			List<Tuple<FileReference, UEBuildTarget>> FileToTarget = new List<Tuple<FileReference, UEBuildTarget>>();
			foreach (UnrealTargetPlatform Platform in InPlatforms)
			{
				if (!IsPlatformInHostGroup(Platform))
				{
					continue;
				}
				
				foreach (UnrealTargetConfiguration Configuration in InConfigurations)
				{
					foreach (ProjectTarget ProjectTarget in ProjectTargets)
					{
						if (TargetTypes.Any() && !TargetTypes.Contains(ProjectTarget.TargetRules.Type)) continue;

						// Skip Programs for all configs except for current platform + Development & Debug configurations
						if (ProjectTarget.TargetRules.Type == TargetType.Program &&
						    (BuildHostPlatform.Current.Platform != Platform ||
						     !(Configuration == UnrealTargetConfiguration.Development || Configuration == UnrealTargetConfiguration.Debug)))
						{
							continue;
						}

						// Skip Editor for all platforms except for current platform
						if (ProjectTarget.TargetRules.Type == TargetType.Editor && (BuildHostPlatform.Current.Platform != Platform || (Configuration == UnrealTargetConfiguration.Test || Configuration == UnrealTargetConfiguration.Shipping)))
						{
							continue;
						}
						
						DirectoryReference ConfigurationFolder = DirectoryReference.Combine(ProjectRootFolder, Platform.ToString(), Configuration.ToString());

						DirectoryReference TargetFolder =
							DirectoryReference.Combine(ConfigurationFolder, ProjectTarget.TargetRules.Type.ToString());

						string DefaultArchitecture = UEBuildPlatform
							.GetBuildPlatform(Platform)
							.GetDefaultArchitecture(ProjectTarget.UnrealProjectFilePath);
						TargetDescriptor TargetDesc = new TargetDescriptor(ProjectTarget.UnrealProjectFilePath, ProjectTarget.Name,
							Platform, Configuration, DefaultArchitecture, Arguments);
						try
						{
							UEBuildTarget BuildTarget = UEBuildTarget.Create(TargetDesc, false, false);
						
							FileReference OutputFile = FileReference.Combine(TargetFolder, $"{ProjectName}.json");
							FileToTarget.Add(Tuple.Create(OutputFile, BuildTarget));
						}
						catch(Exception Ex)
						{
							Log.TraceWarning("Exception while generating include data for Target:{0}, Platform: {1}, Configuration: {2}", TargetDesc.Name, Platform.ToString(), Configuration.ToString());
							Log.TraceWarning(Ex.ToString());
						}
					}
				}
			}
			foreach (Tuple<FileReference,UEBuildTarget> tuple in FileToTarget)
			{
				try
				{
					CurrentTarget = tuple.Item2;
					CurrentTarget.PreBuildSetup();
					SerializeTarget(tuple.Item1, CurrentTarget, Minimize);
				}
				catch (Exception Ex)
				{
					Log.TraceWarning("Exception while generating include data for Target:{0}, Platform: {1}, Configuration: {2}", tuple.Item2.AppName, tuple.Item2.Platform.ToString(), tuple.Item2.Configuration.ToString());
					Log.TraceWarning(Ex.ToString());
				}
			}
			
			return true;
		}

		private bool IsPlatformInHostGroup(UnrealTargetPlatform Platform)
		{
			var Groups = UEBuildPlatform.GetPlatformGroups(BuildHostPlatform.Current.Platform);
			foreach(UnrealPlatformGroup Group in Groups)
			{
				// Desktop includes Linux, Mac and Windows.
				if (UEBuildPlatform.IsPlatformInGroup(Platform, Group) && Group != UnrealPlatformGroup.Desktop) 
				{
					return true;
				}
			}
			
			return false;
		}

		private void SerializeTarget(FileReference OutputFile, UEBuildTarget BuildTarget, JsonWriterStyle Minimize)
		{
			DirectoryReference.CreateDirectory(OutputFile.Directory);
			using (JsonWriter Writer = new JsonWriter(OutputFile, Minimize))
			{
				ExportTarget(BuildTarget, Writer);
			}
		}

		/// <summary>
		/// Write a Target to a JSON writer. Is array is empty, don't write anything
		/// </summary>
		/// <param name="Target"></param>
		/// <param name="Writer">Writer for the array data</param>
		private void ExportTarget(UEBuildTarget Target, JsonWriter Writer)
		{
			Writer.WriteObjectStart();

			Writer.WriteValue("Name", Target.TargetName);
			Writer.WriteValue("Configuration", Target.Configuration.ToString());
			Writer.WriteValue("Platform", Target.Platform.ToString());
			Writer.WriteValue("TargetFile", Target.TargetRulesFile.FullName);
			if (Target.ProjectFile != null)
			{
				Writer.WriteValue("ProjectFile", Target.ProjectFile.FullName);
			}
			
			ExportEnvironmentToJson(Target, Writer);
			
			if(Target.Binaries.Any())
			{
				Writer.WriteArrayStart("Binaries");
				foreach (UEBuildBinary Binary in Target.Binaries)
				{
					Writer.WriteObjectStart();
					ExportBinary(Binary, Writer);
					Writer.WriteObjectEnd();
				}
				Writer.WriteArrayEnd();
			}
			
			CppCompileEnvironment GlobalCompileEnvironment = Target.CreateCompileEnvironmentForProjectFiles();
			HashSet<string> ModuleNames = new HashSet<string>();
			Writer.WriteObjectStart("Modules");
			foreach (UEBuildBinary Binary in Target.Binaries)
			{
				CppCompileEnvironment BinaryCompileEnvironment = Binary.CreateBinaryCompileEnvironment(GlobalCompileEnvironment);
				foreach (UEBuildModule Module in Binary.Modules)
				{
					if(ModuleNames.Add(Module.Name))
					{
						Writer.WriteObjectStart(Module.Name);
						ExportModule(Module, Binary.OutputDir, Target.GetExecutableDir(), Writer);
						UEBuildModuleCPP ModuleCpp = Module as UEBuildModuleCPP;
						if (ModuleCpp != null)
						{
							CppCompileEnvironment ModuleCompileEnvironment = ModuleCpp.CreateCompileEnvironmentForIntellisense(Target.Rules, BinaryCompileEnvironment);
							ExportModuleCpp(ModuleCpp, ModuleCompileEnvironment, Writer);
						}
						Writer.WriteObjectEnd();
					}
				}
			}
			Writer.WriteObjectEnd();
			
			ExportPluginsFromTarget(Target, Writer);
			
			Writer.WriteObjectEnd();
		}

		private void ExportModuleCpp(UEBuildModuleCPP ModuleCPP, CppCompileEnvironment ModuleCompileEnvironment, JsonWriter Writer)
		{
			Writer.WriteValue("GeneratedCodeDirectory", ModuleCPP.GeneratedCodeDirectory != null ? ModuleCPP.GeneratedCodeDirectory.FullName  : string.Empty);
			
			ToolchainInfo ModuleToolchainInfo = GenerateToolchainInfo(ModuleCompileEnvironment);
			if (!ModuleToolchainInfo.Equals(RootToolchainInfo))
			{
				Writer.WriteObjectStart("ToolchainInfo");
				foreach (Tuple<string,object> Field in ModuleToolchainInfo.GetDiff(RootToolchainInfo))
				{
					WriteField(ModuleCPP.Name, Writer, Field);
				}
				Writer.WriteObjectEnd();
			}
			
			if (ModuleCompileEnvironment.PrecompiledHeaderIncludeFilename != null)
			{
				string CorrectFilePathPch;
				if(ExtractWrappedIncludeFile(ModuleCompileEnvironment.PrecompiledHeaderIncludeFilename, out CorrectFilePathPch))
					Writer.WriteValue("SharedPCHFilePath", CorrectFilePathPch);
			}
		}

		private static bool ExtractWrappedIncludeFile(FileSystemReference FileRef, out string CorrectFilePathPch)
		{
			CorrectFilePathPch = "";
			try
			{
				using (StreamReader Reader = new StreamReader(FileRef.FullName))
				{
					string Line = Reader.ReadLine();
					if (Line != null)
					{
						CorrectFilePathPch = Line.Substring("// PCH for ".Length).Trim();
						return true;
					}
				}
			}
			finally
			{
				Log.TraceVerbose("Couldn't extract path to PCH from {0}", FileRef);
			}
			return false;
		}

		/// <summary>
		/// Write a Module to a JSON writer. If array is empty, don't write anything
		/// </summary>
		/// <param name="BinaryOutputDir"></param>
		/// <param name="TargetOutputDir"></param>
		/// <param name="Writer">Writer for the array data</param>
		/// <param name="Module"></param>
		private static void ExportModule(UEBuildModule Module, DirectoryReference BinaryOutputDir, DirectoryReference TargetOutputDir, JsonWriter Writer)
		{
			Writer.WriteValue("Name", Module.Name);
			Writer.WriteValue("Directory", Module.ModuleDirectory.FullName );
			Writer.WriteValue("Rules", Module.RulesFile.FullName );
			Writer.WriteValue("PCHUsage", Module.Rules.PCHUsage.ToString());

			if (Module.Rules.PrivatePCHHeaderFile != null)
			{
				Writer.WriteValue("PrivatePCH", FileReference.Combine(Module.ModuleDirectory, Module.Rules.PrivatePCHHeaderFile).FullName);
			}

			if (Module.Rules.SharedPCHHeaderFile != null)
			{
				Writer.WriteValue("SharedPCH", FileReference.Combine(Module.ModuleDirectory, Module.Rules.SharedPCHHeaderFile).FullName);
			}

			ExportJsonModuleArray(Writer, "PublicDependencyModules", Module.PublicDependencyModules);
			ExportJsonModuleArray(Writer, "PublicIncludePathModules", Module.PublicIncludePathModules);
			ExportJsonModuleArray(Writer, "PrivateDependencyModules", Module.PrivateDependencyModules);
			ExportJsonModuleArray(Writer, "PrivateIncludePathModules", Module.PrivateIncludePathModules);
			ExportJsonModuleArray(Writer, "DynamicallyLoadedModules", Module.DynamicallyLoadedModules);

			ExportJsonStringArray(Writer, "PublicSystemIncludePaths", Module.PublicSystemIncludePaths.Select(x => x.FullName ));
			ExportJsonStringArray(Writer, "PublicIncludePaths", Module.PublicIncludePaths.Select(x => x.FullName ));
			
			ExportJsonStringArray(Writer, "LegacyPublicIncludePaths", Module.LegacyPublicIncludePaths.Select(x => x.FullName ));
			
			ExportJsonStringArray(Writer, "PrivateIncludePaths", Module.PrivateIncludePaths.Select(x => x.FullName));
			ExportJsonStringArray(Writer, "PublicLibraryPaths", Module.PublicSystemLibraryPaths.Select(x => x.FullName));
			ExportJsonStringArray(Writer, "PublicAdditionalLibraries", Module.PublicSystemLibraries.Concat(Module.PublicLibraries.Select(x => x.FullName)));
			ExportJsonStringArray(Writer, "PublicFrameworks", Module.PublicFrameworks);
			ExportJsonStringArray(Writer, "PublicWeakFrameworks", Module.PublicWeakFrameworks);
			ExportJsonStringArray(Writer, "PublicDelayLoadDLLs", Module.PublicDelayLoadDLLs);
			ExportJsonStringArray(Writer, "PublicDefinitions", Module.PublicDefinitions);
			ExportJsonStringArray(Writer, "PrivateDefinitions", Module.Rules.PrivateDefinitions);
			ExportJsonStringArray(Writer, "ProjectDefinitions", /* TODO: Add method ShouldAddProjectDefinitions */ !Module.Rules.bTreatAsEngineModule ? Module.Rules.Target.ProjectDefinitions : new string[0]);
			ExportJsonStringArray(Writer, "ApiDefinitions", Module.GetEmptyApiMacros());
			Writer.WriteValue("ShouldAddLegacyPublicIncludePaths", Module.Rules.bLegacyPublicIncludePaths);

			if(Module.Rules.CircularlyReferencedDependentModules.Any())
			{
				Writer.WriteArrayStart("CircularlyReferencedModules");
				foreach (string ModuleName in Module.Rules.CircularlyReferencedDependentModules)
				{
					Writer.WriteValue(ModuleName);
				}
				Writer.WriteArrayEnd();
			}
			
			if(Module.Rules.RuntimeDependencies.Inner.Any())
			{
				// We don't use info from RuntimeDependencies for code analyzes (at the moment)
				// So we're OK with skipping some values if they are not presented
				Writer.WriteArrayStart("RuntimeDependencies");
				foreach (ModuleRules.RuntimeDependency RuntimeDependency in Module.Rules.RuntimeDependencies.Inner)
				{
					Writer.WriteObjectStart();

					try
					{
						Writer.WriteValue("Path",
							Module.ExpandPathVariables(RuntimeDependency.Path, BinaryOutputDir, TargetOutputDir));
					}
					catch(BuildException buildException)
					{
						Log.TraceVerbose("Value {0} for module {1} will not be stored. Reason: {2}", "Path", Module.Name, buildException);	
					}
					
					if (RuntimeDependency.SourcePath != null)
					{
						try
						{
							Writer.WriteValue("SourcePath",
								Module.ExpandPathVariables(RuntimeDependency.SourcePath, BinaryOutputDir,
									TargetOutputDir));
						}
						catch(BuildException buildException)
						{
							Log.TraceVerbose("Value {0} for module {1} will not be stored. Reason: {2}", "SourcePath", Module.Name, buildException);	
						}
					}

					Writer.WriteValue("Type", RuntimeDependency.Type.ToString());
					
					Writer.WriteObjectEnd();
				}
				Writer.WriteArrayEnd();
			}
		}
		
		/// <summary>
		/// Write an array of Modules to a JSON writer. If array is empty, don't write anything
		/// </summary>
		/// <param name="Writer">Writer for the array data</param>
		/// <param name="ArrayName">Name of the array property</param>
		/// <param name="Modules">Sequence of Modules to write. May be null.</param>
		private static void ExportJsonModuleArray(JsonWriter Writer, string ArrayName, IEnumerable<UEBuildModule> Modules)
		{
			if (Modules == null || !Modules.Any()) return;
			
			Writer.WriteArrayStart(ArrayName);
			foreach (UEBuildModule Module in Modules)
			{
				Writer.WriteValue(Module.Name);
			}
			Writer.WriteArrayEnd();
		}
		
		/// <summary>
		/// Write an array of strings to a JSON writer. Ifl array is empty, don't write anything
		/// </summary>
		/// <param name="Writer">Writer for the array data</param>
		/// <param name="ArrayName">Name of the array property</param>
		/// <param name="Strings">Sequence of strings to write. May be null.</param>
		static void ExportJsonStringArray(JsonWriter Writer, string ArrayName, IEnumerable<string> Strings)
		{
			if (Strings == null || !Strings.Any()) return;
			
			Writer.WriteArrayStart(ArrayName);
			foreach (string String in Strings)
			{
				Writer.WriteValue(String);
			}
			Writer.WriteArrayEnd();
		}
		
		/// <summary>
		/// Write uplugin content to a JSON writer
		/// </summary>
		/// <param name="Plugin">Uplugin description</param>
		/// <param name="Writer">JSON writer</param>
		private static void ExportPlugin(UEBuildPlugin Plugin, JsonWriter Writer)
		{
			Writer.WriteObjectStart(Plugin.Name);
			
			Writer.WriteValue("File", Plugin.File.FullName );
			Writer.WriteValue("Type", Plugin.Type.ToString());
			if(Plugin.Dependencies.Any())
			{
				Writer.WriteStringArrayField("Dependencies", Plugin.Dependencies.Select(it => it.Name));
			}
			if(Plugin.Modules.Any())
			{
				Writer.WriteStringArrayField("Modules", Plugin.Modules.Select(it => it.Name));
			}
			
			Writer.WriteObjectEnd();
		}
		
		/// <summary>
		/// Setup plugins for Target and write plugins to JSON writer. Don't write anything if there are no plugins 
		/// </summary>
		/// <param name="Target"></param>
		/// <param name="Writer"></param>
		private static void ExportPluginsFromTarget(UEBuildTarget Target, JsonWriter Writer)
		{
			Target.SetupPlugins();
			if (!Target.BuildPlugins.Any()) return;
			
			Writer.WriteObjectStart("Plugins");
			foreach (UEBuildPlugin plugin in Target.BuildPlugins)
			{
				ExportPlugin(plugin, Writer);
			}
			Writer.WriteObjectEnd();
		}

		/// <summary>
		/// Write information about this binary to a JSON file
		/// </summary>
		/// <param name="Binary"></param>
		/// <param name="Writer">Writer for this binary's data</param>
		private static void ExportBinary(UEBuildBinary Binary, JsonWriter Writer)
		{
			Writer.WriteValue("File", Binary.OutputFilePath.FullName );
			Writer.WriteValue("Type", Binary.Type.ToString());

			Writer.WriteArrayStart("Modules");
			foreach(UEBuildModule Module in Binary.Modules)
			{
				Writer.WriteValue(Module.Name);
			}
			Writer.WriteArrayEnd();
		}
		
		/// <summary>
		/// Write C++ toolchain information to JSON writer
		/// </summary>
		/// <param name="Target"></param>
		/// <param name="Writer"></param>
		private void ExportEnvironmentToJson(UEBuildTarget Target, JsonWriter Writer)
		{
			CppCompileEnvironment GlobalCompileEnvironment = Target.CreateCompileEnvironmentForProjectFiles();
			
			RootToolchainInfo = GenerateToolchainInfo(GlobalCompileEnvironment);
			
			Writer.WriteObjectStart("ToolchainInfo");
			foreach (Tuple<string, object> Field in RootToolchainInfo.GetFields())
			{
				WriteField(Target.TargetName, Writer, Field);
			}
			Writer.WriteObjectEnd();
			
			Writer.WriteArrayStart("EnvironmentIncludePaths");
			foreach (DirectoryReference Path in GlobalCompileEnvironment.UserIncludePaths)
			{
				Writer.WriteValue(Path.FullName );
			}
			foreach (DirectoryReference Path in GlobalCompileEnvironment.SystemIncludePaths)
			{
				Writer.WriteValue(Path.FullName );
			}
			
			if (UEBuildPlatform.IsPlatformInGroup(Target.Platform, UnrealPlatformGroup.Windows))
			{
				foreach (DirectoryReference Path in Target.Rules.WindowsPlatform.Environment.IncludePaths)
				{
					Writer.WriteValue(Path.FullName);
				}
			}
			else if (UEBuildPlatform.IsPlatformInGroup(Target.Platform, UnrealPlatformGroup.Apple) &&
			         UEBuildPlatform.IsPlatformInGroup(BuildHostPlatform.Current.Platform, UnrealPlatformGroup.Apple))
			{
				// Only generate Apple system include paths when host platform is Apple OS
				// TODO: Fix case when working with MacOS on Windows host platform  
				foreach (string Path in AppleHelper.GetAppleSystemIncludePaths(GlobalCompileEnvironment.Architecture, Target.Platform))
				{
					Writer.WriteValue(Path);
				}
			}
			else if(UEBuildPlatform.IsPlatformInGroup(Target.Platform, UnrealPlatformGroup.Linux) ||
			        UEBuildPlatform.IsPlatformInGroup(Target.Platform, UnrealPlatformGroup.Unix))
			{
				var EngineDirectory = UnrealBuildTool.EngineDirectory.ToString();

				string UseLibcxxEnvVarOverride = Environment.GetEnvironmentVariable("UE4_LINUX_USE_LIBCXX");
				if (string.IsNullOrEmpty(UseLibcxxEnvVarOverride) || UseLibcxxEnvVarOverride == "1")
				{
					if (Target.Architecture.StartsWith("x86_64") ||
					    Target.Architecture.StartsWith("aarch64") ||
					    Target.Architecture.StartsWith("i686"))
					{
						// libc++ include directories
						Writer.WriteValue(Path.Combine(EngineDirectory, "Source/ThirdParty/Linux/LibCxx/include/"));
						Writer.WriteValue(Path.Combine(EngineDirectory, "Source/ThirdParty/Linux/LibCxx/include/c++/v1"));
					}
				}

				UEBuildPlatform BuildPlatform;

				if (Target.Architecture.StartsWith("x86_64") || Target.Architecture.StartsWith("i686"))
				{
					BuildPlatform = UEBuildPlatform.GetBuildPlatform(UnrealTargetPlatform.Linux);
				}
				else if (Target.Architecture.StartsWith("aarch64"))
				{
					BuildPlatform = UEBuildPlatform.GetBuildPlatform(UnrealTargetPlatform.LinuxAArch64);
				}
				else
				{
					throw new ArgumentException("Wrong Target.Architecture: {0}", Target.Architecture);
				}
				
				var Version = GetLinuxToolchainVersionFromFullString(BuildPlatform.GetRequiredSDKString());

				var InternalSdkPath = LinuxPlatformSDK.GetInternalSDKPath();
<<<<<<< HEAD
				Writer.WriteValue(Path.Combine(InternalSdkPath, "include"));
				Writer.WriteValue(Path.Combine(InternalSdkPath, "usr/include"));
				Writer.WriteValue(Path.Combine(InternalSdkPath, "lib/clang/" + Version + "/include/"));
=======
				if (InternalSdkPath != null)
				{
					Writer.WriteValue(Path.Combine(InternalSdkPath, "include"));
					Writer.WriteValue(Path.Combine(InternalSdkPath, "usr/include"));
					Writer.WriteValue(Path.Combine(InternalSdkPath, "lib/clang/" + Version + "/include/"));
				}
>>>>>>> 3aae9151
			}
			
			Writer.WriteArrayEnd();
	
			Writer.WriteArrayStart("EnvironmentDefinitions");
			foreach (string Definition in GlobalCompileEnvironment.Definitions)
			{
				Writer.WriteValue(Definition);
			}
			Writer.WriteArrayEnd();
		}

		private static void WriteField(string ModuleOrTargetName, JsonWriter Writer, Tuple<string, object> Field)
		{
			if (Field.Item2 == null) return;
			string Name = Field.Item1;
			if (Field.Item2 is bool)
			{
				Writer.WriteValue(Name, (bool) Field.Item2);
			}
			else if (Field.Item2 is string)
			{
				string FieldValue = (string) Field.Item2;
				if(FieldValue != "")
					Writer.WriteValue(Name, (string) Field.Item2);
			}
			else if (Field.Item2 is int)
			{
				Writer.WriteValue(Name, (int) Field.Item2);
			}
			else if (Field.Item2 is double)
			{
				Writer.WriteValue(Name, (double) Field.Item2);
			}
			else if (Field.Item2 is Enum)
			{
				Writer.WriteValue(Name, Field.Item2.ToString());
			}
			else if (Field.Item2 is IEnumerable<string>)
			{
				IEnumerable<string> FieldValue = (IEnumerable<string>)Field.Item2;
				if(FieldValue.Any())
					Writer.WriteStringArrayField(Name, FieldValue);
			}
			else
			{
				Log.TraceWarning("Dumping incompatible ToolchainInfo field: {0} with type: {1} for: {2}",
					Name, Field.Item2, ModuleOrTargetName);
			}
		}

		private ToolchainInfo GenerateToolchainInfo(CppCompileEnvironment CompileEnvironment)
		{
			ToolchainInfo ToolchainInfo = new ToolchainInfo
			{
				CppStandard = CompileEnvironment.CppStandard,
				Configuration = CompileEnvironment.Configuration.ToString(),
				bEnableExceptions = CompileEnvironment.bEnableExceptions,
				bOptimizeCode = CompileEnvironment.bOptimizeCode,
				bUseInlining = CompileEnvironment.bUseInlining,
				bUseUnity = CompileEnvironment.bUseUnity,
				bCreateDebugInfo = CompileEnvironment.bCreateDebugInfo,
				bIsBuildingLibrary = CompileEnvironment.bIsBuildingLibrary,
				bUseAVX = CompileEnvironment.bUseAVX,
				bIsBuildingDLL = CompileEnvironment.bIsBuildingDLL,
				bUseDebugCRT = CompileEnvironment.bUseDebugCRT,
				bUseRTTI = CompileEnvironment.bUseRTTI,
				bUseStaticCRT = CompileEnvironment.bUseStaticCRT,
				PrecompiledHeaderAction = CompileEnvironment.PrecompiledHeaderAction.ToString(),
				PrecompiledHeaderFile = CompileEnvironment.PrecompiledHeaderFile?.ToString(),
				ForceIncludeFiles = CompileEnvironment.ForceIncludeFiles.Select(Item => Item.ToString()).ToList()
			};

			if (CurrentTarget.Platform.IsInGroup(UnrealPlatformGroup.Windows))
			{
				ToolchainInfo.Architecture = WindowsExports.GetArchitectureSubpath(CurrentTarget.Rules.WindowsPlatform.Architecture);
				
				WindowsCompiler WindowsPlatformCompiler = CurrentTarget.Rules.WindowsPlatform.Compiler;
				ToolchainInfo.bStrictConformanceMode = WindowsPlatformCompiler >= WindowsCompiler.VisualStudio2017 && CurrentTarget.Rules.WindowsPlatform.bStrictConformanceMode;
				ToolchainInfo.Compiler = WindowsPlatformCompiler.ToString();
			}
			else
			{
				string PlatformName = $"{CurrentTarget.Platform}Platform";
				object Value = typeof(ReadOnlyTargetRules).GetProperty(PlatformName)?.GetValue(CurrentTarget.Rules);
				object CompilerField = Value?.GetType().GetProperty("Compiler")?.GetValue(Value);
				if (CompilerField != null)
					ToolchainInfo.Compiler = CompilerField.ToString();
			}
				
			return ToolchainInfo; 
		}
		
		/// <summary>
		/// Get clang toolchain version from full version string
		/// v17_clang-10.0.1-centos7 -> 10.0.1
		/// </summary>
		/// <param name="FullVersion">Full clang toolchain version string. example: "v17_clang-10.0.1-centos7"</param>
		/// <returns>clang toolchain version. example: 10.0.1</returns>
		private string GetLinuxToolchainVersionFromFullString(string FullVersion)
		{
			string FullVersionPattern = @"^v[0-9]+_.*-([0-9]+\.[0-9]+\.[0-9]+)-.*$";
			Regex Regex = new Regex(FullVersionPattern);
			Match m = Regex.Match(FullVersion);
			if (!m.Success)
			{
				throw new ArgumentException("Wrong full version string: {0}", FullVersion);
			}

			Group g = m.Groups[1]; // first and the last capture group 
			CaptureCollection c = g.Captures;
			if (c.Count != 1)
			{
				throw new ArgumentException("Multiple regex capture in full version string: {0}", FullVersion);
			}

			return c[0].Value;
		}

		private class XcrunRunner
		{
			private readonly Dictionary<string, IList<string>> CachedIncludePaths =
				new Dictionary<string, IList<string>>();

			private string CurrentlyProcessedSDK = string.Empty;
			private Process XcrunProcess;
			private bool IsReadingIncludesSection;

			public IList<string> GetAppleSystemIncludePaths(string Architecture, UnrealTargetPlatform Platform)
			{
				if (!UEBuildPlatform.IsPlatformInGroup(Platform, UnrealPlatformGroup.Apple))
				{
					throw new InvalidOperationException("xcrun can be run only for Apple's platforms");
				}

				string SDKPath = GetSDKPath(Architecture, Platform);
				if (!CachedIncludePaths.ContainsKey(SDKPath))
				{
					CalculateSystemIncludePaths(SDKPath);
				}

				return CachedIncludePaths[SDKPath];
			}

			private void CalculateSystemIncludePaths(string SDKPath)
			{
				if (CurrentlyProcessedSDK != string.Empty)
				{
					throw new InvalidOperationException("Cannot calculate include paths for several platforms at once");
				}

				CurrentlyProcessedSDK = SDKPath;
				CachedIncludePaths[SDKPath] = new List<string>();
				using (XcrunProcess = new Process())
				{
					string AppName = "xcrun";
					string Arguments = "clang++ -Wp,-v -x c++ - -fsyntax-only" +
					                   (string.IsNullOrEmpty(SDKPath) ? string.Empty : (" -isysroot " + SDKPath));
					XcrunProcess.StartInfo.FileName = AppName;
					XcrunProcess.StartInfo.Arguments = Arguments;
					XcrunProcess.StartInfo.UseShellExecute = false;
					XcrunProcess.StartInfo.CreateNoWindow = true;
					// For some weird reason output of this command is written to error channel so we're redirecting both channels
					XcrunProcess.StartInfo.RedirectStandardOutput = true;
					XcrunProcess.StartInfo.RedirectStandardError = true;
					XcrunProcess.OutputDataReceived += OnOutputDataReceived;
					XcrunProcess.ErrorDataReceived += OnOutputDataReceived;
					XcrunProcess.Start();
					XcrunProcess.BeginOutputReadLine();
					XcrunProcess.BeginErrorReadLine();
					// xcrun is not finished on it's own. It should be killed by OnOutputDataReceived when reading is finished. But we'll add timeout as a safeguard
					XcrunProcess.WaitForExit(3000);
				}

				XcrunProcess = null;
				IsReadingIncludesSection = false;
				CurrentlyProcessedSDK = string.Empty;
			}

			private void OnOutputDataReceived(object Sender, DataReceivedEventArgs Args)
			{
				if (Args.Data != null)
				{
					if (IsReadingIncludesSection)
					{
						if (Args.Data.StartsWith("End of search"))
						{
							IsReadingIncludesSection = false;
							XcrunProcess.Kill();
						}
						else
						{
							if (!Args.Data.EndsWith("(framework directory)"))
							{
								CachedIncludePaths[CurrentlyProcessedSDK].Add(Args.Data.Trim(' ', '"'));
							}
						}
					}

					if (Args.Data.StartsWith("#include <...>"))
					{
						IsReadingIncludesSection = true;
					}
				}
			}

			private string GetSDKPath(string Architecture, UnrealTargetPlatform Platform)
			{
				if (Platform == UnrealTargetPlatform.Mac)
				{
					return MacToolChain.SDKPath;
				}

				if (Platform == UnrealTargetPlatform.IOS)
				{
					return new IOSToolChainSettings().GetSDKPath(Architecture);
				}

				if (Platform == UnrealTargetPlatform.TVOS)
				{
					return new TVOSToolChainSettings().GetSDKPath(Architecture);
				}

				throw new NotImplementedException("Path to SDK has to be specified for each Apple's platform");
			}
		}
	}
}<|MERGE_RESOLUTION|>--- conflicted
+++ resolved
@@ -524,18 +524,12 @@
 				var Version = GetLinuxToolchainVersionFromFullString(BuildPlatform.GetRequiredSDKString());
 
 				var InternalSdkPath = LinuxPlatformSDK.GetInternalSDKPath();
-<<<<<<< HEAD
-				Writer.WriteValue(Path.Combine(InternalSdkPath, "include"));
-				Writer.WriteValue(Path.Combine(InternalSdkPath, "usr/include"));
-				Writer.WriteValue(Path.Combine(InternalSdkPath, "lib/clang/" + Version + "/include/"));
-=======
 				if (InternalSdkPath != null)
 				{
 					Writer.WriteValue(Path.Combine(InternalSdkPath, "include"));
 					Writer.WriteValue(Path.Combine(InternalSdkPath, "usr/include"));
 					Writer.WriteValue(Path.Combine(InternalSdkPath, "lib/clang/" + Version + "/include/"));
 				}
->>>>>>> 3aae9151
 			}
 			
 			Writer.WriteArrayEnd();
