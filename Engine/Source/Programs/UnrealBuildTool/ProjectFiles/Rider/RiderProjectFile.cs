// Copyright Epic Games, Inc. All Rights Reserved.

using System;
using System.Collections.Generic;
using System.Diagnostics;
using System.IO;
using System.Linq;
using System.Text.RegularExpressions;
<<<<<<< HEAD
using Tools.DotNETCommon;
=======
using EpicGames.Core;
using UnrealBuildBase;
>>>>>>> 6bbb88c8

namespace UnrealBuildTool
{
	internal class RiderProjectFile : ProjectFile
	{
		private static readonly XcrunRunner AppleHelper = new XcrunRunner();
		
		public DirectoryReference RootPath;
		public HashSet<TargetType> TargetTypes;
		public CommandLineArguments Arguments;

		private ToolchainInfo RootToolchainInfo = new ToolchainInfo();
<<<<<<< HEAD
		private UEBuildTarget CurrentTarget;

		public RiderProjectFile(FileReference InProjectFilePath) : base(InProjectFilePath)
=======
		private UEBuildTarget? CurrentTarget;

		public RiderProjectFile(FileReference InProjectFilePath, DirectoryReference BaseDir, 
			DirectoryReference RootPath, HashSet<TargetType> TargetTypes, CommandLineArguments Arguments)
			: base(InProjectFilePath, BaseDir)
>>>>>>> 6bbb88c8
		{
			this.RootPath = RootPath;
			this.TargetTypes = TargetTypes;
			this.Arguments = Arguments;
		}

		/// <summary>
		/// Write project file info in JSON file.
		/// For every combination of <c>UnrealTargetPlatform</c>, <c>UnrealTargetConfiguration</c> and <c>TargetType</c>
		/// will be generated separate JSON file.
		/// Project file will be stored:
		/// For UE:  {UnrealRoot}/Engine/Intermediate/ProjectFiles/.Rider/{Platform}/{Configuration}/{TargetType}/{ProjectName}.json
		/// For game: {GameRoot}/Intermediate/ProjectFiles/.Rider/{Platform}/{Configuration}/{TargetType}/{ProjectName}.json
		/// </summary>
		/// <remarks>
		/// * <c>TargetType.Editor</c> will be generated for current platform only and will ignore <c>UnrealTargetConfiguration.Test</c> and <c>UnrealTargetConfiguration.Shipping</c> configurations
		/// * <c>TargetType.Program</c>  will be generated for current platform only and <c>UnrealTargetConfiguration.Development</c> configuration only 
		/// </remarks>
		/// <param name="InPlatforms"></param>
		/// <param name="InConfigurations"></param>
		/// <param name="PlatformProjectGenerators"></param>
		/// <param name="Minimize"></param>
		/// <returns></returns>
		public bool WriteProjectFile(List<UnrealTargetPlatform> InPlatforms,
			List<UnrealTargetConfiguration> InConfigurations,
			PlatformProjectGeneratorCollection PlatformProjectGenerators, JsonWriterStyle Minimize)
		{
			string ProjectName = ProjectFilePath.GetFileNameWithoutAnyExtensions();
			DirectoryReference ProjectRootFolder = RootPath;
			List<Tuple<FileReference, UEBuildTarget>> FileToTarget = new List<Tuple<FileReference, UEBuildTarget>>();
			foreach (UnrealTargetPlatform Platform in InPlatforms)
			{
				if (!IsPlatformInHostGroup(Platform))
				{
					continue;
				}
				
				foreach (UnrealTargetConfiguration Configuration in InConfigurations)
				{
					foreach (ProjectTarget ProjectTarget in ProjectTargets.OfType<ProjectTarget>())
					{
						if (TargetTypes.Any() && !TargetTypes.Contains(ProjectTarget.TargetRules!.Type)) continue;

						// Skip Programs for all configs except for current platform + Development & Debug configurations
<<<<<<< HEAD
						if (ProjectTarget.TargetRules.Type == TargetType.Program &&
=======
						if (ProjectTarget.TargetRules!.Type == TargetType.Program &&
>>>>>>> 6bbb88c8
						    (BuildHostPlatform.Current.Platform != Platform ||
						     !(Configuration == UnrealTargetConfiguration.Development || Configuration == UnrealTargetConfiguration.Debug)))
						{
							continue;
						}

						// Skip Editor for all platforms except for current platform
						if (ProjectTarget.TargetRules.Type == TargetType.Editor && (BuildHostPlatform.Current.Platform != Platform || (Configuration == UnrealTargetConfiguration.Test || Configuration == UnrealTargetConfiguration.Shipping)))
						{
							continue;
						}
						
						DirectoryReference ConfigurationFolder = DirectoryReference.Combine(ProjectRootFolder, Platform.ToString(), Configuration.ToString());

						DirectoryReference TargetFolder =
							DirectoryReference.Combine(ConfigurationFolder, ProjectTarget.TargetRules.Type.ToString());

						string DefaultArchitecture = UEBuildPlatform
							.GetBuildPlatform(Platform)
							.GetDefaultArchitecture(ProjectTarget.UnrealProjectFilePath);
						TargetDescriptor TargetDesc = new TargetDescriptor(ProjectTarget.UnrealProjectFilePath, ProjectTarget.Name,
							Platform, Configuration, DefaultArchitecture, Arguments);
						try
						{
							UEBuildTarget BuildTarget = UEBuildTarget.Create(TargetDesc, false, false, false);
						
							FileReference OutputFile = FileReference.Combine(TargetFolder, $"{ProjectName}.json");
							FileToTarget.Add(Tuple.Create(OutputFile, BuildTarget));
						}
						catch(Exception Ex)
						{
							Log.TraceWarning("Exception while generating include data for Target:{0}, Platform: {1}, Configuration: {2}", TargetDesc.Name, Platform.ToString(), Configuration.ToString());
							Log.TraceWarning(Ex.ToString());
						}
					}
				}
			}
			foreach (Tuple<FileReference,UEBuildTarget> tuple in FileToTarget)
			{
				try
				{
					CurrentTarget = tuple.Item2;
					CurrentTarget.PreBuildSetup();
					SerializeTarget(tuple.Item1, CurrentTarget, Minimize);
				}
				catch (Exception Ex)
				{
					Log.TraceWarning("Exception while generating include data for Target:{0}, Platform: {1}, Configuration: {2}", tuple.Item2.AppName, tuple.Item2.Platform.ToString(), tuple.Item2.Configuration.ToString());
					Log.TraceWarning(Ex.ToString());
				}
			}
			
			return true;
		}

		private bool IsPlatformInHostGroup(UnrealTargetPlatform Platform)
		{
			var Groups = UEBuildPlatform.GetPlatformGroups(BuildHostPlatform.Current.Platform);
			foreach(UnrealPlatformGroup Group in Groups)
			{
				// Desktop includes Linux, Mac and Windows.
				if (UEBuildPlatform.IsPlatformInGroup(Platform, Group) && Group != UnrealPlatformGroup.Desktop) 
				{
					return true;
				}
			}
			
			return false;
		}

		private void SerializeTarget(FileReference OutputFile, UEBuildTarget BuildTarget, JsonWriterStyle Minimize)
		{
			DirectoryReference.CreateDirectory(OutputFile.Directory);
			using (JsonWriter Writer = new JsonWriter(OutputFile, Minimize))
			{
				ExportTarget(BuildTarget, Writer);
			}
		}

		/// <summary>
		/// Write a Target to a JSON writer. Is array is empty, don't write anything
		/// </summary>
		/// <param name="Target"></param>
		/// <param name="Writer">Writer for the array data</param>
		private void ExportTarget(UEBuildTarget Target, JsonWriter Writer)
		{
			Writer.WriteObjectStart();

			Writer.WriteValue("Name", Target.TargetName);
			Writer.WriteValue("Configuration", Target.Configuration.ToString());
			Writer.WriteValue("Platform", Target.Platform.ToString());
			Writer.WriteValue("TargetFile", Target.TargetRulesFile.FullName);
			if (Target.ProjectFile != null)
			{
				Writer.WriteValue("ProjectFile", Target.ProjectFile.FullName);
			}
			
			ExportEnvironmentToJson(Target, Writer);
			
			if(Target.Binaries.Any())
			{
				Writer.WriteArrayStart("Binaries");
				foreach (UEBuildBinary Binary in Target.Binaries)
				{
					Writer.WriteObjectStart();
					ExportBinary(Binary, Writer);
					Writer.WriteObjectEnd();
				}
				Writer.WriteArrayEnd();
			}
			
			CppCompileEnvironment GlobalCompileEnvironment = Target.CreateCompileEnvironmentForProjectFiles();
			HashSet<string> ModuleNames = new HashSet<string>();
			Writer.WriteObjectStart("Modules");
			foreach (UEBuildBinary Binary in Target.Binaries)
			{
				CppCompileEnvironment BinaryCompileEnvironment = Binary.CreateBinaryCompileEnvironment(GlobalCompileEnvironment);
				foreach (UEBuildModule Module in Binary.Modules)
				{
					if(ModuleNames.Add(Module.Name))
					{
						Writer.WriteObjectStart(Module.Name);
						ExportModule(Module, Binary.OutputDir, Target.GetExecutableDir(), Writer);
						UEBuildModuleCPP? ModuleCpp = Module as UEBuildModuleCPP;
						if (ModuleCpp != null)
						{
							CppCompileEnvironment ModuleCompileEnvironment = ModuleCpp.CreateCompileEnvironmentForIntellisense(Target.Rules, BinaryCompileEnvironment);
							ExportModuleCpp(ModuleCpp, ModuleCompileEnvironment, Writer);
						}
						Writer.WriteObjectEnd();
					}
				}
			}
			Writer.WriteObjectEnd();
			
			ExportPluginsFromTarget(Target, Writer);
			
			Writer.WriteObjectEnd();
		}

		private void ExportModuleCpp(UEBuildModuleCPP ModuleCPP, CppCompileEnvironment ModuleCompileEnvironment, JsonWriter Writer)
		{
			Writer.WriteValue("GeneratedCodeDirectory", ModuleCPP.GeneratedCodeDirectory != null ? ModuleCPP.GeneratedCodeDirectory.FullName  : string.Empty);
			
			ToolchainInfo ModuleToolchainInfo = GenerateToolchainInfo(ModuleCompileEnvironment);
			if (!ModuleToolchainInfo.Equals(RootToolchainInfo))
			{
				Writer.WriteObjectStart("ToolchainInfo");
<<<<<<< HEAD
				foreach (Tuple<string,object> Field in ModuleToolchainInfo.GetDiff(RootToolchainInfo))
=======
				foreach (Tuple<string,object?> Field in ModuleToolchainInfo.GetDiff(RootToolchainInfo))
>>>>>>> 6bbb88c8
				{
					WriteField(ModuleCPP.Name, Writer, Field);
				}
				Writer.WriteObjectEnd();
			}
			
			if (ModuleCompileEnvironment.PrecompiledHeaderIncludeFilename != null)
			{
				string CorrectFilePathPch;
				if(ExtractWrappedIncludeFile(ModuleCompileEnvironment.PrecompiledHeaderIncludeFilename, out CorrectFilePathPch))
					Writer.WriteValue("SharedPCHFilePath", CorrectFilePathPch);
			}
		}

		private static bool ExtractWrappedIncludeFile(FileSystemReference FileRef, out string CorrectFilePathPch)
		{
			CorrectFilePathPch = "";
			try
			{
				using (StreamReader Reader = new StreamReader(FileRef.FullName))
				{
					string? Line = Reader.ReadLine();
					if (Line != null)
					{
						CorrectFilePathPch = Line.Substring("// PCH for ".Length).Trim();
						return true;
					}
				}
			}
			finally
			{
				Log.TraceVerbose("Couldn't extract path to PCH from {0}", FileRef);
			}
			return false;
		}

		/// <summary>
		/// Write a Module to a JSON writer. If array is empty, don't write anything
		/// </summary>
		/// <param name="BinaryOutputDir"></param>
		/// <param name="TargetOutputDir"></param>
		/// <param name="Writer">Writer for the array data</param>
		/// <param name="Module"></param>
		private static void ExportModule(UEBuildModule Module, DirectoryReference BinaryOutputDir, DirectoryReference TargetOutputDir, JsonWriter Writer)
		{
			Writer.WriteValue("Name", Module.Name);
			Writer.WriteValue("Directory", Module.ModuleDirectory.FullName );
			Writer.WriteValue("Rules", Module.RulesFile.FullName );
			Writer.WriteValue("PCHUsage", Module.Rules.PCHUsage.ToString());

			if (Module.Rules.PrivatePCHHeaderFile != null)
			{
				Writer.WriteValue("PrivatePCH", FileReference.Combine(Module.ModuleDirectory, Module.Rules.PrivatePCHHeaderFile).FullName);
			}

			if (Module.Rules.SharedPCHHeaderFile != null)
			{
				Writer.WriteValue("SharedPCH", FileReference.Combine(Module.ModuleDirectory, Module.Rules.SharedPCHHeaderFile).FullName);
			}

			ExportJsonModuleArray(Writer, "PublicDependencyModules", Module.PublicDependencyModules);
			ExportJsonModuleArray(Writer, "PublicIncludePathModules", Module.PublicIncludePathModules);
			ExportJsonModuleArray(Writer, "PrivateDependencyModules", Module.PrivateDependencyModules);
			ExportJsonModuleArray(Writer, "PrivateIncludePathModules", Module.PrivateIncludePathModules);
			ExportJsonModuleArray(Writer, "DynamicallyLoadedModules", Module.DynamicallyLoadedModules);

			ExportJsonStringArray(Writer, "PublicSystemIncludePaths", Module.PublicSystemIncludePaths.Select(x => x.FullName ));
			ExportJsonStringArray(Writer, "PublicIncludePaths", Module.PublicIncludePaths.Select(x => x.FullName ));
<<<<<<< HEAD
			
=======
			ExportJsonStringArray(Writer, "InternalIncludePaths", Module.InternalIncludePaths.Select(x => x.FullName));

>>>>>>> 6bbb88c8
			ExportJsonStringArray(Writer, "LegacyPublicIncludePaths", Module.LegacyPublicIncludePaths.Select(x => x.FullName ));
			
			ExportJsonStringArray(Writer, "PrivateIncludePaths", Module.PrivateIncludePaths.Select(x => x.FullName));
			ExportJsonStringArray(Writer, "PublicLibraryPaths", Module.PublicSystemLibraryPaths.Select(x => x.FullName));
			ExportJsonStringArray(Writer, "PublicAdditionalLibraries", Module.PublicSystemLibraries.Concat(Module.PublicLibraries.Select(x => x.FullName)));
			ExportJsonStringArray(Writer, "PublicFrameworks", Module.PublicFrameworks);
			ExportJsonStringArray(Writer, "PublicWeakFrameworks", Module.PublicWeakFrameworks);
			ExportJsonStringArray(Writer, "PublicDelayLoadDLLs", Module.PublicDelayLoadDLLs);
			ExportJsonStringArray(Writer, "PublicDefinitions", Module.PublicDefinitions);
			ExportJsonStringArray(Writer, "PrivateDefinitions", Module.Rules.PrivateDefinitions);
			ExportJsonStringArray(Writer, "ProjectDefinitions", /* TODO: Add method ShouldAddProjectDefinitions */ !Module.Rules.bTreatAsEngineModule ? Module.Rules.Target.ProjectDefinitions : new string[0]);
			ExportJsonStringArray(Writer, "ApiDefinitions", Module.GetEmptyApiMacros());
			Writer.WriteValue("ShouldAddLegacyPublicIncludePaths", Module.Rules.bLegacyPublicIncludePaths);

			if(Module.Rules.CircularlyReferencedDependentModules.Any())
			{
				Writer.WriteArrayStart("CircularlyReferencedModules");
				foreach (string ModuleName in Module.Rules.CircularlyReferencedDependentModules)
				{
					Writer.WriteValue(ModuleName);
				}
				Writer.WriteArrayEnd();
			}
			
			if(Module.Rules.RuntimeDependencies.Inner.Any())
			{
				// We don't use info from RuntimeDependencies for code analyzes (at the moment)
				// So we're OK with skipping some values if they are not presented
				Writer.WriteArrayStart("RuntimeDependencies");
				foreach (ModuleRules.RuntimeDependency RuntimeDependency in Module.Rules.RuntimeDependencies.Inner)
				{
					Writer.WriteObjectStart();

					try
					{
						Writer.WriteValue("Path",
							Module.ExpandPathVariables(RuntimeDependency.Path, BinaryOutputDir, TargetOutputDir));
					}
					catch(BuildException buildException)
					{
						Log.TraceVerbose("Value {0} for module {1} will not be stored. Reason: {2}", "Path", Module.Name, buildException);	
					}
					
					if (RuntimeDependency.SourcePath != null)
					{
						try
						{
							Writer.WriteValue("SourcePath",
								Module.ExpandPathVariables(RuntimeDependency.SourcePath, BinaryOutputDir,
									TargetOutputDir));
						}
						catch(BuildException buildException)
						{
							Log.TraceVerbose("Value {0} for module {1} will not be stored. Reason: {2}", "SourcePath", Module.Name, buildException);	
						}
					}

					Writer.WriteValue("Type", RuntimeDependency.Type.ToString());
					
					Writer.WriteObjectEnd();
				}
				Writer.WriteArrayEnd();
			}
		}
		
		/// <summary>
		/// Write an array of Modules to a JSON writer. If array is empty, don't write anything
		/// </summary>
		/// <param name="Writer">Writer for the array data</param>
		/// <param name="ArrayName">Name of the array property</param>
		/// <param name="Modules">Sequence of Modules to write. May be null.</param>
		private static void ExportJsonModuleArray(JsonWriter Writer, string ArrayName, IEnumerable<UEBuildModule>? Modules)
		{
			if (Modules == null || !Modules.Any()) return;
			
			Writer.WriteArrayStart(ArrayName);
			foreach (UEBuildModule Module in Modules)
			{
				Writer.WriteValue(Module.Name);
			}
			Writer.WriteArrayEnd();
		}
		
		/// <summary>
		/// Write an array of strings to a JSON writer. Ifl array is empty, don't write anything
		/// </summary>
		/// <param name="Writer">Writer for the array data</param>
		/// <param name="ArrayName">Name of the array property</param>
		/// <param name="Strings">Sequence of strings to write. May be null.</param>
		static void ExportJsonStringArray(JsonWriter Writer, string ArrayName, IEnumerable<string> Strings)
		{
			if (Strings == null || !Strings.Any()) return;
			
			Writer.WriteArrayStart(ArrayName);
			foreach (string String in Strings)
			{
				Writer.WriteValue(String);
			}
			Writer.WriteArrayEnd();
		}
		
		/// <summary>
		/// Write uplugin content to a JSON writer
		/// </summary>
		/// <param name="Plugin">Uplugin description</param>
		/// <param name="Writer">JSON writer</param>
		private static void ExportPlugin(UEBuildPlugin Plugin, JsonWriter Writer)
		{
			Writer.WriteObjectStart(Plugin.Name);
			
			Writer.WriteValue("File", Plugin.File.FullName );
			Writer.WriteValue("Type", Plugin.Type.ToString());
			if(Plugin.Dependencies.Any())
			{
				Writer.WriteStringArrayField("Dependencies", Plugin.Dependencies.Select(it => it.Name));
			}
			if(Plugin.Modules.Any())
			{
				Writer.WriteStringArrayField("Modules", Plugin.Modules.Select(it => it.Name));
			}
			
			Writer.WriteObjectEnd();
		}
		
		/// <summary>
		/// Setup plugins for Target and write plugins to JSON writer. Don't write anything if there are no plugins 
		/// </summary>
		/// <param name="Target"></param>
		/// <param name="Writer"></param>
		private static void ExportPluginsFromTarget(UEBuildTarget Target, JsonWriter Writer)
		{
			Target.SetupPlugins();
			if (!Target.BuildPlugins.Any()) return;
			
			Writer.WriteObjectStart("Plugins");
			foreach (UEBuildPlugin plugin in Target.BuildPlugins!)
			{
				ExportPlugin(plugin, Writer);
			}
			Writer.WriteObjectEnd();
		}

		/// <summary>
		/// Write information about this binary to a JSON file
		/// </summary>
		/// <param name="Binary"></param>
		/// <param name="Writer">Writer for this binary's data</param>
		private static void ExportBinary(UEBuildBinary Binary, JsonWriter Writer)
		{
			Writer.WriteValue("File", Binary.OutputFilePath.FullName );
			Writer.WriteValue("Type", Binary.Type.ToString());

			Writer.WriteArrayStart("Modules");
			foreach(UEBuildModule Module in Binary.Modules)
			{
				Writer.WriteValue(Module.Name);
			}
			Writer.WriteArrayEnd();
		}
		
		/// <summary>
		/// Write C++ toolchain information to JSON writer
		/// </summary>
		/// <param name="Target"></param>
		/// <param name="Writer"></param>
		private void ExportEnvironmentToJson(UEBuildTarget Target, JsonWriter Writer)
		{
			CppCompileEnvironment GlobalCompileEnvironment = Target.CreateCompileEnvironmentForProjectFiles();
			
			RootToolchainInfo = GenerateToolchainInfo(GlobalCompileEnvironment);
			
			Writer.WriteObjectStart("ToolchainInfo");
<<<<<<< HEAD
			foreach (Tuple<string, object> Field in RootToolchainInfo.GetFields())
=======
			foreach (Tuple<string, object?> Field in RootToolchainInfo.GetFields())
>>>>>>> 6bbb88c8
			{
				WriteField(Target.TargetName, Writer, Field);
			}
			Writer.WriteObjectEnd();
			
			Writer.WriteArrayStart("EnvironmentIncludePaths");
			foreach (DirectoryReference Path in GlobalCompileEnvironment.UserIncludePaths)
			{
				Writer.WriteValue(Path.FullName );
			}
			foreach (DirectoryReference Path in GlobalCompileEnvironment.SystemIncludePaths)
			{
				Writer.WriteValue(Path.FullName );
			}
			
			if (UEBuildPlatform.IsPlatformInGroup(Target.Platform, UnrealPlatformGroup.Windows))
			{
				foreach (DirectoryReference Path in Target.Rules.WindowsPlatform.Environment!.IncludePaths)
				{
					Writer.WriteValue(Path.FullName);
				}
			}
			else if (UEBuildPlatform.IsPlatformInGroup(Target.Platform, UnrealPlatformGroup.Apple) &&
			         UEBuildPlatform.IsPlatformInGroup(BuildHostPlatform.Current.Platform, UnrealPlatformGroup.Apple))
			{
				// Only generate Apple system include paths when host platform is Apple OS
				// TODO: Fix case when working with MacOS on Windows host platform  
				foreach (string Path in AppleHelper.GetAppleSystemIncludePaths(GlobalCompileEnvironment.Architecture, Target.Platform))
				{
					Writer.WriteValue(Path);
				}
			}
			else if(UEBuildPlatform.IsPlatformInGroup(Target.Platform, UnrealPlatformGroup.Linux) ||
			        UEBuildPlatform.IsPlatformInGroup(Target.Platform, UnrealPlatformGroup.Unix))
			{
<<<<<<< HEAD
				var EngineDirectory = UnrealBuildTool.EngineDirectory.ToString();

				string UseLibcxxEnvVarOverride = Environment.GetEnvironmentVariable("UE4_LINUX_USE_LIBCXX");
				if (string.IsNullOrEmpty(UseLibcxxEnvVarOverride) || UseLibcxxEnvVarOverride == "1")
				{
					if (Target.Architecture.StartsWith("x86_64") ||
					    Target.Architecture.StartsWith("aarch64") ||
					    Target.Architecture.StartsWith("i686"))
					{
						// libc++ include directories
						Writer.WriteValue(Path.Combine(EngineDirectory, "Source/ThirdParty/Linux/LibCxx/include/"));
						Writer.WriteValue(Path.Combine(EngineDirectory, "Source/ThirdParty/Linux/LibCxx/include/c++/v1"));
=======
				var EngineDirectory = Unreal.EngineDirectory.ToString();

				string? UseLibcxxEnvVarOverride = Environment.GetEnvironmentVariable("UE_LINUX_USE_LIBCXX");
				if (string.IsNullOrEmpty(UseLibcxxEnvVarOverride) || UseLibcxxEnvVarOverride == "1")
				{
					if (Target.Architecture.StartsWith("x86_64") ||
					    Target.Architecture.StartsWith("aarch64"))
					{
						// libc++ include directories
						Writer.WriteValue(Path.Combine(EngineDirectory, "Source/ThirdParty/Unix/LibCxx/include/"));
						Writer.WriteValue(Path.Combine(EngineDirectory, "Source/ThirdParty/Unix/LibCxx/include/c++/v1"));
>>>>>>> 6bbb88c8
					}
				}

				UEBuildPlatform BuildPlatform;

<<<<<<< HEAD
				if (Target.Architecture.StartsWith("x86_64") || Target.Architecture.StartsWith("i686"))
=======
				if (Target.Architecture.StartsWith("x86_64"))
>>>>>>> 6bbb88c8
				{
					BuildPlatform = UEBuildPlatform.GetBuildPlatform(UnrealTargetPlatform.Linux);
				}
				else if (Target.Architecture.StartsWith("aarch64"))
				{
<<<<<<< HEAD
					BuildPlatform = UEBuildPlatform.GetBuildPlatform(UnrealTargetPlatform.LinuxAArch64);
=======
					BuildPlatform = UEBuildPlatform.GetBuildPlatform(UnrealTargetPlatform.LinuxArm64);
>>>>>>> 6bbb88c8
				}
				else
				{
					throw new ArgumentException("Wrong Target.Architecture: {0}", Target.Architecture);
				}
<<<<<<< HEAD
				
				var Version = GetLinuxToolchainVersionFromFullString(BuildPlatform.GetRequiredSDKString());

				var InternalSdkPath = LinuxPlatformSDK.GetInternalSDKPath();
=======

				string PlatformSdkVersionString = UEBuildPlatformSDK.GetSDKForPlatform(BuildPlatform.GetPlatformName())!.GetInstalledSDKVersion()!;
				var Version = GetLinuxToolchainVersionFromFullString(PlatformSdkVersionString);

				string? InternalSdkPath = UEBuildPlatform.GetSDK(UnrealTargetPlatform.Linux)!.GetInternalSDKPath();
>>>>>>> 6bbb88c8
				if (InternalSdkPath != null)
				{
					Writer.WriteValue(Path.Combine(InternalSdkPath, "include"));
					Writer.WriteValue(Path.Combine(InternalSdkPath, "usr/include"));
					Writer.WriteValue(Path.Combine(InternalSdkPath, "lib/clang/" + Version + "/include/"));
				}
			}
			
			Writer.WriteArrayEnd();
	
			Writer.WriteArrayStart("EnvironmentDefinitions");
			foreach (string Definition in GlobalCompileEnvironment.Definitions)
			{
				Writer.WriteValue(Definition);
			}
			Writer.WriteArrayEnd();
		}

<<<<<<< HEAD
		private static void WriteField(string ModuleOrTargetName, JsonWriter Writer, Tuple<string, object> Field)
=======
		private static void WriteField(string ModuleOrTargetName, JsonWriter Writer, Tuple<string, object?> Field)
>>>>>>> 6bbb88c8
		{
			if (Field.Item2 == null) return;
			string Name = Field.Item1;
			if (Field.Item2 is bool)
			{
				Writer.WriteValue(Name, (bool) Field.Item2);
			}
			else if (Field.Item2 is string)
			{
				string FieldValue = (string) Field.Item2;
				if(FieldValue != "")
					Writer.WriteValue(Name, (string) Field.Item2);
			}
			else if (Field.Item2 is int)
			{
				Writer.WriteValue(Name, (int) Field.Item2);
			}
			else if (Field.Item2 is double)
			{
				Writer.WriteValue(Name, (double) Field.Item2);
			}
<<<<<<< HEAD
=======
			else if (Field.Item2 is CppStandardVersion version)
			{
				// Do not use version.ToString(). See: https://youtrack.jetbrains.com/issue/RIDER-68030
				switch (version)
				{
					case CppStandardVersion.Cpp14:
						Writer.WriteValue(Name, "Cpp14");
						break;
					case CppStandardVersion.Cpp17:
						Writer.WriteValue(Name, "Cpp17");
						break;
					case CppStandardVersion.Cpp20:
						Writer.WriteValue(Name, "Cpp20");
						break;
					case CppStandardVersion.Latest:
						Writer.WriteValue(Name, "Latest");
						break;
					default:
						Log.TraceError("Unsupported C++ standard type: {0}", version);
						break;
				}
			}
>>>>>>> 6bbb88c8
			else if (Field.Item2 is Enum)
			{
				Writer.WriteValue(Name, Field.Item2.ToString());
			}
			else if (Field.Item2 is IEnumerable<string>)
			{
				IEnumerable<string> FieldValue = (IEnumerable<string>)Field.Item2;
				if(FieldValue.Any())
					Writer.WriteStringArrayField(Name, FieldValue);
			}
			else
			{
				Log.TraceWarning("Dumping incompatible ToolchainInfo field: {0} with type: {1} for: {2}",
					Name, Field.Item2, ModuleOrTargetName);
			}
		}

		private ToolchainInfo GenerateToolchainInfo(CppCompileEnvironment CompileEnvironment)
		{
			ToolchainInfo ToolchainInfo = new ToolchainInfo
			{
				CppStandard = CompileEnvironment.CppStandard,
				Configuration = CompileEnvironment.Configuration.ToString(),
				bEnableExceptions = CompileEnvironment.bEnableExceptions,
				bOptimizeCode = CompileEnvironment.bOptimizeCode,
				bUseInlining = CompileEnvironment.bUseInlining,
				bUseUnity = CompileEnvironment.bUseUnity,
				bCreateDebugInfo = CompileEnvironment.bCreateDebugInfo,
				bIsBuildingLibrary = CompileEnvironment.bIsBuildingLibrary,
				bUseAVX = CompileEnvironment.bUseAVX,
				bIsBuildingDLL = CompileEnvironment.bIsBuildingDLL,
				bUseDebugCRT = CompileEnvironment.bUseDebugCRT,
				bUseRTTI = CompileEnvironment.bUseRTTI,
				bUseStaticCRT = CompileEnvironment.bUseStaticCRT,
				PrecompiledHeaderAction = CompileEnvironment.PrecompiledHeaderAction.ToString(),
				PrecompiledHeaderFile = CompileEnvironment.PrecompiledHeaderFile?.ToString(),
				ForceIncludeFiles = CompileEnvironment.ForceIncludeFiles.Select(Item => Item.ToString()).ToList()
			};

<<<<<<< HEAD
			if (CurrentTarget.Platform.IsInGroup(UnrealPlatformGroup.Windows))
=======
			if (CurrentTarget!.Platform.IsInGroup(UnrealPlatformGroup.Windows))
>>>>>>> 6bbb88c8
			{
				ToolchainInfo.Architecture = WindowsExports.GetArchitectureSubpath(CurrentTarget.Rules.WindowsPlatform.Architecture);
				
				WindowsCompiler WindowsPlatformCompiler = CurrentTarget.Rules.WindowsPlatform.Compiler;
<<<<<<< HEAD
				ToolchainInfo.bStrictConformanceMode = WindowsPlatformCompiler >= WindowsCompiler.VisualStudio2017 && CurrentTarget.Rules.WindowsPlatform.bStrictConformanceMode;
=======
				ToolchainInfo.bStrictConformanceMode = WindowsPlatformCompiler.IsMSVC() && CurrentTarget.Rules.WindowsPlatform.bStrictConformanceMode;
>>>>>>> 6bbb88c8
				ToolchainInfo.Compiler = WindowsPlatformCompiler.ToString();
			}
			else
			{
				string PlatformName = $"{CurrentTarget.Platform}Platform";
<<<<<<< HEAD
				object Value = typeof(ReadOnlyTargetRules).GetProperty(PlatformName)?.GetValue(CurrentTarget.Rules);
				object CompilerField = Value?.GetType().GetProperty("Compiler")?.GetValue(Value);
				if (CompilerField != null)
					ToolchainInfo.Compiler = CompilerField.ToString();
=======
				object? Value = typeof(ReadOnlyTargetRules).GetProperty(PlatformName)?.GetValue(CurrentTarget.Rules);
				object? CompilerField = Value?.GetType().GetProperty("Compiler")?.GetValue(Value);
				if (CompilerField != null)
					ToolchainInfo.Compiler = CompilerField.ToString()!;
>>>>>>> 6bbb88c8
			}
				
			return ToolchainInfo; 
		}
<<<<<<< HEAD
		
=======

>>>>>>> 6bbb88c8
		/// <summary>
		/// Get clang toolchain version from full version string
		/// v17_clang-10.0.1-centos7 -> 10.0.1
		/// </summary>
		/// <param name="FullVersion">Full clang toolchain version string. example: "v17_clang-10.0.1-centos7"</param>
		/// <returns>clang toolchain version. example: 10.0.1</returns>
		private string GetLinuxToolchainVersionFromFullString(string FullVersion)
		{
			string FullVersionPattern = @"^v[0-9]+_.*-([0-9]+\.[0-9]+\.[0-9]+)-.*$";
			Regex Regex = new Regex(FullVersionPattern);
			Match m = Regex.Match(FullVersion);
			if (!m.Success)
			{
				throw new ArgumentException("Wrong full version string: {0}", FullVersion);
			}

			Group g = m.Groups[1]; // first and the last capture group 
			CaptureCollection c = g.Captures;
			if (c.Count != 1)
			{
				throw new ArgumentException("Multiple regex capture in full version string: {0}", FullVersion);
			}

			return c[0].Value;
		}

		private class XcrunRunner
		{
			private readonly Dictionary<string, IList<string>> CachedIncludePaths =
				new Dictionary<string, IList<string>>();

			private string CurrentlyProcessedSDK = string.Empty;
<<<<<<< HEAD
			private Process XcrunProcess;
=======
			private Process? XcrunProcess;
>>>>>>> 6bbb88c8
			private bool IsReadingIncludesSection;

			public IList<string> GetAppleSystemIncludePaths(string Architecture, UnrealTargetPlatform Platform)
			{
				if (!UEBuildPlatform.IsPlatformInGroup(Platform, UnrealPlatformGroup.Apple))
				{
					throw new InvalidOperationException("xcrun can be run only for Apple's platforms");
				}

				string SDKPath = GetSDKPath(Architecture, Platform);
				if (!CachedIncludePaths.ContainsKey(SDKPath))
				{
					CalculateSystemIncludePaths(SDKPath);
				}

				return CachedIncludePaths[SDKPath];
			}

			private void CalculateSystemIncludePaths(string SDKPath)
			{
				if (CurrentlyProcessedSDK != string.Empty)
				{
					throw new InvalidOperationException("Cannot calculate include paths for several platforms at once");
				}

				CurrentlyProcessedSDK = SDKPath;
				CachedIncludePaths[SDKPath] = new List<string>();
				using (XcrunProcess = new Process())
				{
					string AppName = "xcrun";
					string Arguments = "clang++ -Wp,-v -x c++ - -fsyntax-only" +
					                   (string.IsNullOrEmpty(SDKPath) ? string.Empty : (" -isysroot " + SDKPath));
					XcrunProcess.StartInfo.FileName = AppName;
					XcrunProcess.StartInfo.Arguments = Arguments;
					XcrunProcess.StartInfo.UseShellExecute = false;
					XcrunProcess.StartInfo.CreateNoWindow = true;
					// For some weird reason output of this command is written to error channel so we're redirecting both channels
					XcrunProcess.StartInfo.RedirectStandardOutput = true;
					XcrunProcess.StartInfo.RedirectStandardError = true;
					XcrunProcess.OutputDataReceived += OnOutputDataReceived;
					XcrunProcess.ErrorDataReceived += OnOutputDataReceived;
					XcrunProcess.Start();
					XcrunProcess.BeginOutputReadLine();
					XcrunProcess.BeginErrorReadLine();
					// xcrun is not finished on it's own. It should be killed by OnOutputDataReceived when reading is finished. But we'll add timeout as a safeguard
					XcrunProcess.WaitForExit(3000);
				}

				XcrunProcess = null;
				IsReadingIncludesSection = false;
				CurrentlyProcessedSDK = string.Empty;
			}

			private void OnOutputDataReceived(object Sender, DataReceivedEventArgs Args)
			{
				if (Args.Data != null)
				{
					if (IsReadingIncludesSection)
					{
						if (Args.Data.StartsWith("End of search"))
						{
							IsReadingIncludesSection = false;
<<<<<<< HEAD
							XcrunProcess.Kill();
=======
							XcrunProcess!.Kill();
>>>>>>> 6bbb88c8
						}
						else
						{
							if (!Args.Data.EndsWith("(framework directory)"))
							{
								CachedIncludePaths[CurrentlyProcessedSDK].Add(Args.Data.Trim(' ', '"'));
							}
						}
					}

					if (Args.Data.StartsWith("#include <...>"))
					{
						IsReadingIncludesSection = true;
					}
				}
			}

			private string GetSDKPath(string Architecture, UnrealTargetPlatform Platform)
			{
				if (Platform == UnrealTargetPlatform.Mac)
				{
					return MacToolChain.SDKPath;
				}

				if (Platform == UnrealTargetPlatform.IOS)
				{
					return new IOSToolChainSettings().GetSDKPath(Architecture);
				}

				if (Platform == UnrealTargetPlatform.TVOS)
				{
					return new TVOSToolChainSettings().GetSDKPath(Architecture);
				}

				throw new NotImplementedException("Path to SDK has to be specified for each Apple's platform");
			}
		}
	}
}<|MERGE_RESOLUTION|>--- conflicted
+++ resolved
@@ -6,12 +6,8 @@
 using System.IO;
 using System.Linq;
 using System.Text.RegularExpressions;
-<<<<<<< HEAD
-using Tools.DotNETCommon;
-=======
 using EpicGames.Core;
 using UnrealBuildBase;
->>>>>>> 6bbb88c8
 
 namespace UnrealBuildTool
 {
@@ -24,17 +20,11 @@
 		public CommandLineArguments Arguments;
 
 		private ToolchainInfo RootToolchainInfo = new ToolchainInfo();
-<<<<<<< HEAD
-		private UEBuildTarget CurrentTarget;
-
-		public RiderProjectFile(FileReference InProjectFilePath) : base(InProjectFilePath)
-=======
 		private UEBuildTarget? CurrentTarget;
 
 		public RiderProjectFile(FileReference InProjectFilePath, DirectoryReference BaseDir, 
 			DirectoryReference RootPath, HashSet<TargetType> TargetTypes, CommandLineArguments Arguments)
 			: base(InProjectFilePath, BaseDir)
->>>>>>> 6bbb88c8
 		{
 			this.RootPath = RootPath;
 			this.TargetTypes = TargetTypes;
@@ -79,11 +69,7 @@
 						if (TargetTypes.Any() && !TargetTypes.Contains(ProjectTarget.TargetRules!.Type)) continue;
 
 						// Skip Programs for all configs except for current platform + Development & Debug configurations
-<<<<<<< HEAD
-						if (ProjectTarget.TargetRules.Type == TargetType.Program &&
-=======
 						if (ProjectTarget.TargetRules!.Type == TargetType.Program &&
->>>>>>> 6bbb88c8
 						    (BuildHostPlatform.Current.Platform != Platform ||
 						     !(Configuration == UnrealTargetConfiguration.Development || Configuration == UnrealTargetConfiguration.Debug)))
 						{
@@ -232,11 +218,7 @@
 			if (!ModuleToolchainInfo.Equals(RootToolchainInfo))
 			{
 				Writer.WriteObjectStart("ToolchainInfo");
-<<<<<<< HEAD
-				foreach (Tuple<string,object> Field in ModuleToolchainInfo.GetDiff(RootToolchainInfo))
-=======
 				foreach (Tuple<string,object?> Field in ModuleToolchainInfo.GetDiff(RootToolchainInfo))
->>>>>>> 6bbb88c8
 				{
 					WriteField(ModuleCPP.Name, Writer, Field);
 				}
@@ -305,12 +287,8 @@
 
 			ExportJsonStringArray(Writer, "PublicSystemIncludePaths", Module.PublicSystemIncludePaths.Select(x => x.FullName ));
 			ExportJsonStringArray(Writer, "PublicIncludePaths", Module.PublicIncludePaths.Select(x => x.FullName ));
-<<<<<<< HEAD
-			
-=======
 			ExportJsonStringArray(Writer, "InternalIncludePaths", Module.InternalIncludePaths.Select(x => x.FullName));
 
->>>>>>> 6bbb88c8
 			ExportJsonStringArray(Writer, "LegacyPublicIncludePaths", Module.LegacyPublicIncludePaths.Select(x => x.FullName ));
 			
 			ExportJsonStringArray(Writer, "PrivateIncludePaths", Module.PrivateIncludePaths.Select(x => x.FullName));
@@ -483,11 +461,7 @@
 			RootToolchainInfo = GenerateToolchainInfo(GlobalCompileEnvironment);
 			
 			Writer.WriteObjectStart("ToolchainInfo");
-<<<<<<< HEAD
-			foreach (Tuple<string, object> Field in RootToolchainInfo.GetFields())
-=======
 			foreach (Tuple<string, object?> Field in RootToolchainInfo.GetFields())
->>>>>>> 6bbb88c8
 			{
 				WriteField(Target.TargetName, Writer, Field);
 			}
@@ -523,20 +497,6 @@
 			else if(UEBuildPlatform.IsPlatformInGroup(Target.Platform, UnrealPlatformGroup.Linux) ||
 			        UEBuildPlatform.IsPlatformInGroup(Target.Platform, UnrealPlatformGroup.Unix))
 			{
-<<<<<<< HEAD
-				var EngineDirectory = UnrealBuildTool.EngineDirectory.ToString();
-
-				string UseLibcxxEnvVarOverride = Environment.GetEnvironmentVariable("UE4_LINUX_USE_LIBCXX");
-				if (string.IsNullOrEmpty(UseLibcxxEnvVarOverride) || UseLibcxxEnvVarOverride == "1")
-				{
-					if (Target.Architecture.StartsWith("x86_64") ||
-					    Target.Architecture.StartsWith("aarch64") ||
-					    Target.Architecture.StartsWith("i686"))
-					{
-						// libc++ include directories
-						Writer.WriteValue(Path.Combine(EngineDirectory, "Source/ThirdParty/Linux/LibCxx/include/"));
-						Writer.WriteValue(Path.Combine(EngineDirectory, "Source/ThirdParty/Linux/LibCxx/include/c++/v1"));
-=======
 				var EngineDirectory = Unreal.EngineDirectory.ToString();
 
 				string? UseLibcxxEnvVarOverride = Environment.GetEnvironmentVariable("UE_LINUX_USE_LIBCXX");
@@ -548,44 +508,28 @@
 						// libc++ include directories
 						Writer.WriteValue(Path.Combine(EngineDirectory, "Source/ThirdParty/Unix/LibCxx/include/"));
 						Writer.WriteValue(Path.Combine(EngineDirectory, "Source/ThirdParty/Unix/LibCxx/include/c++/v1"));
->>>>>>> 6bbb88c8
 					}
 				}
 
 				UEBuildPlatform BuildPlatform;
 
-<<<<<<< HEAD
-				if (Target.Architecture.StartsWith("x86_64") || Target.Architecture.StartsWith("i686"))
-=======
 				if (Target.Architecture.StartsWith("x86_64"))
->>>>>>> 6bbb88c8
 				{
 					BuildPlatform = UEBuildPlatform.GetBuildPlatform(UnrealTargetPlatform.Linux);
 				}
 				else if (Target.Architecture.StartsWith("aarch64"))
 				{
-<<<<<<< HEAD
-					BuildPlatform = UEBuildPlatform.GetBuildPlatform(UnrealTargetPlatform.LinuxAArch64);
-=======
 					BuildPlatform = UEBuildPlatform.GetBuildPlatform(UnrealTargetPlatform.LinuxArm64);
->>>>>>> 6bbb88c8
 				}
 				else
 				{
 					throw new ArgumentException("Wrong Target.Architecture: {0}", Target.Architecture);
 				}
-<<<<<<< HEAD
-				
-				var Version = GetLinuxToolchainVersionFromFullString(BuildPlatform.GetRequiredSDKString());
-
-				var InternalSdkPath = LinuxPlatformSDK.GetInternalSDKPath();
-=======
 
 				string PlatformSdkVersionString = UEBuildPlatformSDK.GetSDKForPlatform(BuildPlatform.GetPlatformName())!.GetInstalledSDKVersion()!;
 				var Version = GetLinuxToolchainVersionFromFullString(PlatformSdkVersionString);
 
 				string? InternalSdkPath = UEBuildPlatform.GetSDK(UnrealTargetPlatform.Linux)!.GetInternalSDKPath();
->>>>>>> 6bbb88c8
 				if (InternalSdkPath != null)
 				{
 					Writer.WriteValue(Path.Combine(InternalSdkPath, "include"));
@@ -604,11 +548,7 @@
 			Writer.WriteArrayEnd();
 		}
 
-<<<<<<< HEAD
-		private static void WriteField(string ModuleOrTargetName, JsonWriter Writer, Tuple<string, object> Field)
-=======
 		private static void WriteField(string ModuleOrTargetName, JsonWriter Writer, Tuple<string, object?> Field)
->>>>>>> 6bbb88c8
 		{
 			if (Field.Item2 == null) return;
 			string Name = Field.Item1;
@@ -630,8 +570,6 @@
 			{
 				Writer.WriteValue(Name, (double) Field.Item2);
 			}
-<<<<<<< HEAD
-=======
 			else if (Field.Item2 is CppStandardVersion version)
 			{
 				// Do not use version.ToString(). See: https://youtrack.jetbrains.com/issue/RIDER-68030
@@ -654,7 +592,6 @@
 						break;
 				}
 			}
->>>>>>> 6bbb88c8
 			else if (Field.Item2 is Enum)
 			{
 				Writer.WriteValue(Name, Field.Item2.ToString());
@@ -694,45 +631,26 @@
 				ForceIncludeFiles = CompileEnvironment.ForceIncludeFiles.Select(Item => Item.ToString()).ToList()
 			};
 
-<<<<<<< HEAD
-			if (CurrentTarget.Platform.IsInGroup(UnrealPlatformGroup.Windows))
-=======
 			if (CurrentTarget!.Platform.IsInGroup(UnrealPlatformGroup.Windows))
->>>>>>> 6bbb88c8
 			{
 				ToolchainInfo.Architecture = WindowsExports.GetArchitectureSubpath(CurrentTarget.Rules.WindowsPlatform.Architecture);
 				
 				WindowsCompiler WindowsPlatformCompiler = CurrentTarget.Rules.WindowsPlatform.Compiler;
-<<<<<<< HEAD
-				ToolchainInfo.bStrictConformanceMode = WindowsPlatformCompiler >= WindowsCompiler.VisualStudio2017 && CurrentTarget.Rules.WindowsPlatform.bStrictConformanceMode;
-=======
 				ToolchainInfo.bStrictConformanceMode = WindowsPlatformCompiler.IsMSVC() && CurrentTarget.Rules.WindowsPlatform.bStrictConformanceMode;
->>>>>>> 6bbb88c8
 				ToolchainInfo.Compiler = WindowsPlatformCompiler.ToString();
 			}
 			else
 			{
 				string PlatformName = $"{CurrentTarget.Platform}Platform";
-<<<<<<< HEAD
-				object Value = typeof(ReadOnlyTargetRules).GetProperty(PlatformName)?.GetValue(CurrentTarget.Rules);
-				object CompilerField = Value?.GetType().GetProperty("Compiler")?.GetValue(Value);
-				if (CompilerField != null)
-					ToolchainInfo.Compiler = CompilerField.ToString();
-=======
 				object? Value = typeof(ReadOnlyTargetRules).GetProperty(PlatformName)?.GetValue(CurrentTarget.Rules);
 				object? CompilerField = Value?.GetType().GetProperty("Compiler")?.GetValue(Value);
 				if (CompilerField != null)
 					ToolchainInfo.Compiler = CompilerField.ToString()!;
->>>>>>> 6bbb88c8
 			}
 				
 			return ToolchainInfo; 
 		}
-<<<<<<< HEAD
-		
-=======
-
->>>>>>> 6bbb88c8
+
 		/// <summary>
 		/// Get clang toolchain version from full version string
 		/// v17_clang-10.0.1-centos7 -> 10.0.1
@@ -765,11 +683,7 @@
 				new Dictionary<string, IList<string>>();
 
 			private string CurrentlyProcessedSDK = string.Empty;
-<<<<<<< HEAD
-			private Process XcrunProcess;
-=======
 			private Process? XcrunProcess;
->>>>>>> 6bbb88c8
 			private bool IsReadingIncludesSection;
 
 			public IList<string> GetAppleSystemIncludePaths(string Architecture, UnrealTargetPlatform Platform)
@@ -832,11 +746,7 @@
 						if (Args.Data.StartsWith("End of search"))
 						{
 							IsReadingIncludesSection = false;
-<<<<<<< HEAD
-							XcrunProcess.Kill();
-=======
 							XcrunProcess!.Kill();
->>>>>>> 6bbb88c8
 						}
 						else
 						{
