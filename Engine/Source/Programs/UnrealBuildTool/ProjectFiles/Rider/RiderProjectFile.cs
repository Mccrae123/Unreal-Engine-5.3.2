--- conflicted
+++ resolved
@@ -9,10 +9,7 @@
 using System.Text.RegularExpressions;
 using EpicGames.Core;
 using UnrealBuildBase;
-<<<<<<< HEAD
-=======
 using Microsoft.Extensions.Logging;
->>>>>>> d731a049
 
 namespace UnrealBuildTool
 {
@@ -218,10 +215,6 @@
 					if(ModuleNames.Add(Module.Name))
 					{
 						Writer.WriteObjectStart(Module.Name);
-<<<<<<< HEAD
-						ExportModule(Module, Binary.OutputDir, Target.GetExecutableDir(), Writer);
-=======
->>>>>>> d731a049
 						UEBuildModuleCPP? ModuleCpp = Module as UEBuildModuleCPP;
 						if (ModuleCpp != null)
 						{
@@ -564,11 +557,7 @@
 					throw new ArgumentException("Wrong Target.Architecture: {0}", Target.Architecture);
 				}
 
-<<<<<<< HEAD
-				string PlatformSdkVersionString = UEBuildPlatformSDK.GetSDKForPlatform(BuildPlatform.GetPlatformName())!.GetInstalledSDKVersion()!;
-=======
 				string PlatformSdkVersionString = UEBuildPlatformSDK.GetSDKForPlatform(BuildPlatform.GetPlatformName())!.GetInstalledVersion()!;
->>>>>>> d731a049
 				var Version = GetLinuxToolchainVersionFromFullString(PlatformSdkVersionString);
 
 				string? InternalSdkPath = UEBuildPlatform.GetSDK(UnrealTargetPlatform.Linux)!.GetInternalSDKPath();
@@ -590,9 +579,6 @@
 			Writer.WriteArrayEnd();
 		}
 
-<<<<<<< HEAD
-		private static void WriteField(string ModuleOrTargetName, JsonWriter Writer, Tuple<string, object?> Field)
-=======
 		private void ExportBuildInfo(JsonWriter Writer, UEBuildTarget Target, PlatformProjectGeneratorCollection PlatformProjectGenerators, bool bBuildByDefault)
 		{
 			if (IsStubProject) return;
@@ -697,7 +683,6 @@
 		}
 
 		private static void WriteField(string ModuleOrTargetName, JsonWriter Writer, Tuple<string, object?> Field, ILogger Logger)
->>>>>>> d731a049
 		{
 			if (Field.Item2 == null) return;
 			string Name = Field.Item1;
