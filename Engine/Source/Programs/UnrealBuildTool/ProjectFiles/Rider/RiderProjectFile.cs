--- conflicted
+++ resolved
@@ -40,15 +40,9 @@
 			PlatformProjectGeneratorCollection PlatformProjectGenerators)
 		{
 			string ProjectName = ProjectFilePath.GetFileNameWithoutAnyExtensions();
-<<<<<<< HEAD
-			DirectoryReference projectRootFolder = DirectoryReference.Combine(RootPath, ".Rider");
-			List<Tuple<FileReference, UEBuildTarget>> fileToTarget = new List<Tuple<FileReference, UEBuildTarget>>();
-			foreach (UnrealTargetPlatform Platform in InPlatforms.Where(it => it != UnrealTargetPlatform.Win32))
-=======
 			DirectoryReference ProjectRootFolder = DirectoryReference.Combine(RootPath, ".Rider");
 			List<Tuple<FileReference, UEBuildTarget>> FileToTarget = new List<Tuple<FileReference, UEBuildTarget>>();
 			foreach (UnrealTargetPlatform Platform in InPlatforms)
->>>>>>> 90fae962
 			{
 				foreach (UnrealTargetConfiguration Configuration in InConfigurations)
 				{
@@ -68,11 +62,7 @@
 							continue;
 						}
 						
-<<<<<<< HEAD
-						DirectoryReference ConfigurationFolder = DirectoryReference.Combine(projectRootFolder, Platform.ToString(), Configuration.ToString());
-=======
 						DirectoryReference ConfigurationFolder = DirectoryReference.Combine(ProjectRootFolder, Platform.ToString(), Configuration.ToString());
->>>>>>> 90fae962
 
 						DirectoryReference TargetFolder =
 							DirectoryReference.Combine(ConfigurationFolder, ProjectTarget.TargetRules.Type.ToString());
@@ -81,17 +71,6 @@
 							.GetBuildPlatform(Platform)
 							.GetDefaultArchitecture(ProjectTarget.UnrealProjectFilePath);
 						TargetDescriptor TargetDesc = new TargetDescriptor(ProjectTarget.UnrealProjectFilePath, ProjectTarget.Name,
-<<<<<<< HEAD
-							BuildHostPlatform.Current.Platform, UnrealTargetConfiguration.Development,
-							DefaultArchitecture, Arguments);
-						UEBuildTarget BuildTarget = UEBuildTarget.Create(TargetDesc, false, false);
-						FileReference OutputFile = FileReference.Combine(TargetFolder, $"{ProjectName}.json");
-						fileToTarget.Add(Tuple.Create(OutputFile, BuildTarget));
-					}
-				}
-			}
-			foreach (Tuple<FileReference,UEBuildTarget> tuple in fileToTarget)
-=======
 							Platform, Configuration, DefaultArchitecture, Arguments);
 						try
 						{
@@ -109,7 +88,6 @@
 				}
 			}
 			foreach (Tuple<FileReference,UEBuildTarget> tuple in FileToTarget)
->>>>>>> 90fae962
 			{
 				SerializeTarget(tuple.Item1, tuple.Item2);
 			}
@@ -157,19 +135,6 @@
 				}
 				Writer.WriteArrayEnd();
 			}
-<<<<<<< HEAD
-
-			HashSet<string> moduleNames = new HashSet<string>();
-			Writer.WriteObjectStart("Modules");
-			foreach (UEBuildBinary Binary in Target.Binaries)
-			{
-				foreach (UEBuildModule Module in Binary.Modules)
-				{
-					if(moduleNames.Add(Module.Name))
-					{
-						Writer.WriteObjectStart(Module.Name);
-						ExportModule(Module, Binary.OutputDir, Target.GetExecutableDir(), Writer);
-=======
 			
 			CppCompileEnvironment GlobalCompileEnvironment = Target.CreateCompileEnvironmentForProjectFiles();
 			HashSet<string> ModuleNames = new HashSet<string>();
@@ -189,7 +154,6 @@
 							CppCompileEnvironment ModuleCompileEnvironment = ModuleCpp.CreateCompileEnvironmentForIntellisense(Target.Rules, BinaryCompileEnvironment);
 							ExportModuleCpp(ModuleCpp, ModuleCompileEnvironment, Writer);
 						}
->>>>>>> 90fae962
 						Writer.WriteObjectEnd();
 					}
 				}
