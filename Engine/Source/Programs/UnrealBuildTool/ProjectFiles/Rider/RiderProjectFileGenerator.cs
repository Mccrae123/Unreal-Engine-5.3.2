// Copyright Epic Games, Inc. All Rights Reserved.

using System;
using System.Collections.Generic;
using System.IO;
using System.Linq;
using Tools.DotNETCommon;

namespace UnrealBuildTool
{
	class RiderMasterProjectFolder : MasterProjectFolder
	{
		public RiderMasterProjectFolder(ProjectFileGenerator InitOwnerProjectFileGenerator, string InitFolderName) :
			base(InitOwnerProjectFileGenerator, InitFolderName)
		{
		}
	}

	class RiderProjectFileGenerator : ProjectFileGenerator
	{
		public override string ProjectFileExtension => ".json";

		private readonly DirectoryReference EngineSourceProgramsDirectory =
			DirectoryReference.Combine(UnrealBuildTool.EngineSourceDirectory, "Programs");

		private readonly DirectoryReference EnterpriseSourceProgramsDirectory =
			DirectoryReference.Combine(UnrealBuildTool.EnterpriseSourceDirectory, "Programs");

		private readonly CommandLineArguments Arguments;
		
		/// <summary>
		/// List of deprecated platforms.
		/// Don't generate project model for these platforms unless they are specified in "Platforms" console arguments. 
		/// </summary>
		/// <returns></returns>
		private readonly HashSet<UnrealTargetPlatform> DeprecatedPlatforms = new HashSet<UnrealTargetPlatform> { UnrealTargetPlatform.Win32};


		/// <summary>
		/// Platforms to generate project files for
		/// </summary>
		[CommandLine("-Platforms=", ListSeparator = '+')]
		HashSet<UnrealTargetPlatform> Platforms = new HashSet<UnrealTargetPlatform>();

		/// <summary>
		/// Target types to generate project files for
		/// </summary>
		[CommandLine("-TargetTypes=", ListSeparator = '+')]
		HashSet<TargetType> TargetTypes = new HashSet<TargetType>();

		/// <summary>
		/// Target configurations to generate project files for
		/// </summary>
		[CommandLine("-TargetConfigurations=", ListSeparator = '+')]
		HashSet<UnrealTargetConfiguration> TargetConfigurations = new HashSet<UnrealTargetConfiguration>();

		/// <summary>
		/// Projects to generate project files for
		/// </summary>
		[CommandLine("-ProjectNames=", ListSeparator = '+')]
		HashSet<string> ProjectNames = new HashSet<string>();

		/// <summary>
		/// Should format JSON files in human readable form, or use packed one without indents
		/// </summary>
<<<<<<< HEAD
		[CommandLine("-Minimize", Value = "Yes")]
=======
		[CommandLine("-Minimize", Value = "Compact")]
>>>>>>> 24776ab6
		private JsonWriterStyle Minimize = JsonWriterStyle.Readable;

		public RiderProjectFileGenerator(FileReference InOnlyGameProject,
			CommandLineArguments InArguments)
			: base(InOnlyGameProject)
		{
			Arguments = InArguments;
			Arguments.ApplyTo(this);
		}

		public override bool ShouldGenerateIntelliSenseData() => true;

		public override void CleanProjectFiles(DirectoryReference InMasterProjectDirectory, string InMasterProjectName,
			DirectoryReference InIntermediateProjectFilesDirectory)
		{
			DirectoryReference.Delete(InMasterProjectDirectory);
		}

		private void ConfigureProjectFileGeneration()
		{
			bIncludeConfigFiles = true;
			bIncludeEngineSource = true;
			bIncludeDocumentation = false;
			bIncludeShaderSource = true;
			bGenerateProjectFiles = true;
			bIncludeTemplateFiles = false;
			bIncludeTestAndShippingConfigs = true;
			IncludeEnginePrograms = true; // It's true by default, but I like to have things explicit
		}

		protected override ProjectFile AllocateProjectFile(FileReference InitFilePath)
		{
			RiderProjectFile projectFile = new RiderProjectFile(InitFilePath)
				{RootPath = InitFilePath.Directory, Arguments = Arguments, TargetTypes = TargetTypes};
			return projectFile;
		}

		public override MasterProjectFolder AllocateMasterProjectFolder(ProjectFileGenerator OwnerProjectFileGenerator,
			string FolderName)
		{
			return new RiderMasterProjectFolder(OwnerProjectFileGenerator, FolderName);
		}

		protected override bool WriteProjectFiles(PlatformProjectGeneratorCollection PlatformProjectGenerators)
		{
			using (ProgressWriter Progress = new ProgressWriter("Writing project files...", true))
			{
				List<ProjectFile> ProjectsToGenerate = new List<ProjectFile>(GeneratedProjectFiles);
				if (ProjectNames.Any())
				{
					ProjectsToGenerate = ProjectsToGenerate.Where(it =>
						ProjectNames.Contains(it.ProjectFilePath.GetFileNameWithoutAnyExtensions())).ToList();
				}

				int TotalProjectFileCount = ProjectsToGenerate.Count;

				HashSet<UnrealTargetPlatform> PlatformsToGenerate = new HashSet<UnrealTargetPlatform>(SupportedPlatforms);
				if (Platforms.Any())
				{
					PlatformsToGenerate.IntersectWith(Platforms);
				}

				List<UnrealTargetPlatform> FilteredPlatforms = PlatformsToGenerate.Where(it =>
				{
					// Skip deprecated platforms if they are not specified in commandline arguments directly 
					if (DeprecatedPlatforms.Contains(it) && !Platforms.Contains(it)) return false;
					
					if (UEBuildPlatform.IsPlatformAvailable(it))
						return true;
					Log.TraceWarning(
						"Platform {0} is not a valid platform to build. Check that the SDK is installed properly",
						it);
					Log.TraceWarning("Platform will be ignored in project file generation");
					return false;
				}).ToList();

				HashSet<UnrealTargetConfiguration> ConfigurationsToGenerate = new HashSet<UnrealTargetConfiguration>(SupportedConfigurations);
				if (TargetConfigurations.Any())
				{
					ConfigurationsToGenerate.IntersectWith(TargetConfigurations);
				}

				for (int ProjectFileIndex = 0; ProjectFileIndex < ProjectsToGenerate.Count; ++ProjectFileIndex)
				{
					RiderProjectFile CurProject = ProjectsToGenerate[ProjectFileIndex] as RiderProjectFile;
					if(CurProject != null)
					{
						if (!CurProject.WriteProjectFile(FilteredPlatforms, ConfigurationsToGenerate.ToList(),
							PlatformProjectGenerators, Minimize))
						{
							return false;
						}
					}

					Progress.Write(ProjectFileIndex + 1, TotalProjectFileCount);
				}

				Progress.Write(TotalProjectFileCount, TotalProjectFileCount);
			}

			return true;
		}

		private FileReference GetRiderProjectLocation(string GeneratedProjectName)
		{
			if (OnlyGameProject != null && FileReference.Exists(OnlyGameProject))
			{
				return FileReference.Combine(OnlyGameProject.Directory, "Intermediate", "ProjectFiles", ".Rider", GeneratedProjectName);
			}
			else
			{
				return FileReference.Combine( UnrealBuildTool.EngineDirectory, "Intermediate", "ProjectFiles", ".Rider", GeneratedProjectName);
			}
		}

		private void AddProjectsForAllTargets(
			PlatformProjectGeneratorCollection PlatformProjectGenerators,
			List<FileReference> AllGames,
			out ProjectFile EngineProject,
			out List<ProjectFile> GameProjects,
			out Dictionary<FileReference, ProjectFile> ProgramProjects)
		{
			// As we're creating project files, we'll also keep track of whether we created an "engine" project and return that if we have one
			EngineProject = null;
			GameProjects = new List<ProjectFile>();
			ProgramProjects = new Dictionary<FileReference, ProjectFile>();

			// Find all of the target files.  This will filter out any modules or targets that don't
			// belong to platforms we're generating project files for.
			List<FileReference> AllTargetFiles = DiscoverTargets(AllGames);

			// Sort the targets by name. When we have multiple targets of a given type for a project, we'll use the order to determine which goes in the primary project file (so that client names with a suffix will go into their own project).
			AllTargetFiles = AllTargetFiles.OrderBy(x => x.FullName, StringComparer.OrdinalIgnoreCase).ToList();

			foreach (FileReference TargetFilePath in AllTargetFiles)
			{
				string TargetName = TargetFilePath.GetFileNameWithoutAnyExtensions();

				// Check to see if this is an Engine target.  That is, the target is located under the "Engine" folder
				bool IsEngineTarget = false;
				bool IsEnterpriseTarget = false;
				bool WantProjectFileForTarget = true;
				if (TargetFilePath.IsUnderDirectory(UnrealBuildTool.EngineDirectory))
				{
					// This is an engine target
					IsEngineTarget = true;

					if (TargetFilePath.IsUnderDirectory(EngineSourceProgramsDirectory))
					{
						WantProjectFileForTarget = IncludeEnginePrograms;
					}
					else if (TargetFilePath.IsUnderDirectory(UnrealBuildTool.EngineSourceDirectory))
					{
						WantProjectFileForTarget = bIncludeEngineSource;
					}
				}
				else if (TargetFilePath.IsUnderDirectory(UnrealBuildTool.EnterpriseSourceDirectory))
				{
					// This is an enterprise target
					IsEnterpriseTarget = true;

					if (TargetFilePath.IsUnderDirectory(EnterpriseSourceProgramsDirectory))
					{
						WantProjectFileForTarget = bIncludeEnterpriseSource && IncludeEnginePrograms;
					}
					else
					{
						WantProjectFileForTarget = bIncludeEnterpriseSource;
					}
				}

				if (WantProjectFileForTarget)
				{
					RulesAssembly RulesAssembly;

					FileReference CheckProjectFile =
						AllGames.FirstOrDefault(x => TargetFilePath.IsUnderDirectory(x.Directory));
					if (CheckProjectFile == null)
					{
						if (TargetFilePath.IsUnderDirectory(UnrealBuildTool.EnterpriseDirectory))
						{
							RulesAssembly = RulesCompiler.CreateEnterpriseRulesAssembly(false, false);
						}
						else
						{
							RulesAssembly = RulesCompiler.CreateEngineRulesAssembly(false, false);
						}
					}
					else
					{
						RulesAssembly = RulesCompiler.CreateProjectRulesAssembly(CheckProjectFile, false, false);
					}

					// Create target rules for all of the platforms and configuration combinations that we want to enable support for.
					// Just use the current platform as we only need to recover the target type and both should be supported for all targets...
					TargetRules TargetRulesObject = RulesAssembly.CreateTargetRules(TargetName,
						BuildHostPlatform.Current.Platform, UnrealTargetConfiguration.Development, "", CheckProjectFile,
						null);

					bool IsProgramTarget = false;

					DirectoryReference GameFolder = null;
					string ProjectFileNameBase;
					if (TargetRulesObject.Type == TargetType.Program)
					{
						IsProgramTarget = true;
						ProjectFileNameBase = TargetName;
					}
					else if (IsEngineTarget)
					{
						ProjectFileNameBase = EngineProjectFileNameBase;
					}
					else if (IsEnterpriseTarget)
					{
						ProjectFileNameBase = EnterpriseProjectFileNameBase;
					}
					else
					{
						// Figure out which game project this target belongs to
						FileReference ProjectInfo = FindGameContainingFile(AllGames, TargetFilePath);
						if (ProjectInfo == null)
						{
							throw new BuildException("Found a non-engine target file (" + TargetFilePath +
							                         ") that did not exist within any of the known game folders");
						}

						GameFolder = ProjectInfo.Directory;
						ProjectFileNameBase = ProjectInfo.GetFileNameWithoutExtension();
					}

					// Get the suffix to use for this project file. If we have multiple targets of the same type, we'll have to split them out into separate IDE project files.
					string GeneratedProjectName = TargetRulesObject.GeneratedProjectName;
					if (GeneratedProjectName == null)
					{
						ProjectFile ExistingProjectFile;
						if (ProjectFileMap.TryGetValue(GetRiderProjectLocation(ProjectFileNameBase), out ExistingProjectFile) &&
						    ExistingProjectFile.ProjectTargets.Any(x => x.TargetRules.Type == TargetRulesObject.Type))
						{
							GeneratedProjectName = TargetRulesObject.Name;
						}
						else
						{
							GeneratedProjectName = ProjectFileNameBase;
						}
					}

					FileReference ProjectFilePath = GetRiderProjectLocation(GeneratedProjectName);
					if (TargetRulesObject.Type == TargetType.Game || TargetRulesObject.Type == TargetType.Client ||
					    TargetRulesObject.Type == TargetType.Server)
					{
						// Allow platforms to generate stub projects here...
						PlatformProjectGenerators.GenerateGameProjectStubs(
							InGenerator: this,
							InTargetName: TargetName,
							InTargetFilepath: TargetFilePath.FullName,
							InTargetRules: TargetRulesObject,
							InPlatforms: SupportedPlatforms,
							InConfigurations: SupportedConfigurations);
					}

					DirectoryReference BaseFolder;
					if (IsProgramTarget)
					{
						BaseFolder = TargetFilePath.Directory;
					}
					else if (IsEngineTarget)
					{
						BaseFolder = UnrealBuildTool.EngineDirectory;
					}
					else if (IsEnterpriseTarget)
					{
						BaseFolder = UnrealBuildTool.EnterpriseDirectory;
					}
					else
					{
						BaseFolder = GameFolder;
					}

					bool bProjectAlreadyExisted;
					ProjectFile ProjectFile = FindOrAddProject(ProjectFilePath, BaseFolder,
						true, out bProjectAlreadyExisted);
					ProjectFile.IsForeignProject =
						CheckProjectFile != null && !NativeProjects.IsNativeProject(CheckProjectFile);
					ProjectFile.IsGeneratedProject = true;
					ProjectFile.IsStubProject = UnrealBuildTool.IsProjectInstalled();
					if (TargetRulesObject.bBuildInSolutionByDefault.HasValue)
					{
						ProjectFile.ShouldBuildByDefaultForSolutionTargets =
							TargetRulesObject.bBuildInSolutionByDefault.Value;
					}

					// Add the project to the right output list
					if (IsProgramTarget)
					{
						ProgramProjects[TargetFilePath] = ProjectFile;
					}
					else if (IsEngineTarget)
					{
						EngineProject = ProjectFile;
						if (UnrealBuildTool.IsEngineInstalled())
						{
							// Allow engine projects to be created but not built for Installed Engine builds
							EngineProject.IsForeignProject = false;
							EngineProject.IsGeneratedProject = true;
							EngineProject.IsStubProject = true;
						}
					}
					else if (IsEnterpriseTarget)
					{
						ProjectFile EnterpriseProject = ProjectFile;
						if (UnrealBuildTool.IsEnterpriseInstalled())
						{
							// Allow enterprise projects to be created but not built for Installed Engine builds
							EnterpriseProject.IsForeignProject = false;
							EnterpriseProject.IsGeneratedProject = true;
							EnterpriseProject.IsStubProject = true;
						}
					}
					else
					{
						if (!bProjectAlreadyExisted)
						{
							GameProjects.Add(ProjectFile);

							// Add the .uproject file for this game/template
							FileReference UProjectFilePath =
								FileReference.Combine(BaseFolder, ProjectFileNameBase + ".uproject");
							if (FileReference.Exists(UProjectFilePath))
							{
								ProjectFile.AddFileToProject(UProjectFilePath, BaseFolder);
							}
							else
							{
								throw new BuildException(
									"Not expecting to find a game with no .uproject file.  File '{0}' doesn't exist",
									UProjectFilePath);
							}
						}
					}

					foreach (ProjectTarget ExistingProjectTarget in ProjectFile.ProjectTargets)
					{
						if (ExistingProjectTarget.TargetRules.Type == TargetRulesObject.Type)
						{
							throw new BuildException(
								"Not expecting project {0} to already have a target rules of with configuration name {1} ({2}) while trying to add: {3}",
								ProjectFilePath, TargetRulesObject.Type.ToString(),
								ExistingProjectTarget.TargetRules.ToString(), TargetRulesObject.ToString());
						}

						// Not expecting to have both a game and a program in the same project.  These would alias because we share the project and solution configuration names (just because it makes sense to)
						if ((ExistingProjectTarget.TargetRules.Type == TargetType.Game &&
						     TargetRulesObject.Type == TargetType.Program) ||
						    (ExistingProjectTarget.TargetRules.Type == TargetType.Program &&
						     TargetRulesObject.Type == TargetType.Game))
						{
							throw new BuildException(
								"Not expecting project {0} to already have a Game/Program target ({1}) associated with it while trying to add: {2}",
								ProjectFilePath, ExistingProjectTarget.TargetRules.ToString(),
								TargetRulesObject.ToString());
						}
					}

					ProjectTarget ProjectTarget = new ProjectTarget()
					{
						TargetRules = TargetRulesObject,
						TargetFilePath = TargetFilePath,
						ProjectFilePath = ProjectFilePath,
						UnrealProjectFilePath = CheckProjectFile,
						SupportedPlatforms = TargetRulesObject.GetSupportedPlatforms()
							.Where(x => UEBuildPlatform.GetBuildPlatform(x, true) != null).ToArray(),
						CreateRulesDelegate = (Platform, Configuration) =>
							RulesAssembly.CreateTargetRules(TargetName, Platform, Configuration, "", CheckProjectFile,
								null)
					};

					ProjectFile.ProjectTargets.Add(ProjectTarget);

					// Make sure the *.Target.cs file is in the project.
					ProjectFile.AddFileToProject(TargetFilePath, BaseFolder);

					Log.TraceVerbose("Generating target {0} for {1}", TargetRulesObject.Type.ToString(),
						ProjectFilePath);
				}
			}
		}
		
		private void SetupSupportedPlatformsAndConfigurations()
		{
			string SupportedPlatformNames;
			SetupSupportedPlatformsAndConfigurations(true, out SupportedPlatformNames);
		}
		
		public override bool GenerateProjectFiles(PlatformProjectGeneratorCollection PlatformProjectGenerators,
			String[] arguments)
		{
			ConfigureProjectFileGeneration();

			if (bGeneratingGameProjectFiles)
			{
				MasterProjectPath = OnlyGameProject.Directory;
				MasterProjectName = OnlyGameProject.GetFileNameWithoutExtension();

				if (!DirectoryReference.Exists(DirectoryReference.Combine(MasterProjectPath, "Source")))
				{
					if (!DirectoryReference.Exists(DirectoryReference.Combine(MasterProjectPath, "Intermediate",
						"Source")))
					{
						if (BuildHostPlatform.Current.Platform == UnrealTargetPlatform.Mac)
						{
							MasterProjectPath = UnrealBuildTool.EngineDirectory;
							GameProjectName = "UE4Game";
						}

						if (!DirectoryReference.Exists(DirectoryReference.Combine(MasterProjectPath, "Source")))
						{
							throw new BuildException("Directory '{0}' is missing 'Source' folder.", MasterProjectPath);
						}
					}
				}

				IntermediateProjectFilesPath =
					DirectoryReference.Combine(MasterProjectPath, "Intermediate", "ProjectFiles");
			}

			SetupSupportedPlatformsAndConfigurations();

			Log.TraceVerbose("Detected supported platforms: " + SupportedPlatforms);

			List<FileReference> AllGameProjects = FindGameProjects();

			GatherProjects(PlatformProjectGenerators, AllGameProjects);

			WriteProjectFiles(PlatformProjectGenerators);
			Log.TraceVerbose("Project generation complete ({0} generated, {1} imported)", GeneratedProjectFiles.Count,
				OtherProjectFiles.Count);

			return true;
		}

		private void GatherProjects(PlatformProjectGeneratorCollection PlatformProjectGenerators,
			List<FileReference> AllGameProjects)
		{ 
			ProjectFile EngineProject = null;
			List<ProjectFile> GameProjects = null;
			List<ProjectFile> ModProjects = null;
			Dictionary<FileReference, ProjectFile> ProgramProjects = null;

			// Setup buildable projects for all targets
			AddProjectsForAllTargets(PlatformProjectGenerators, AllGameProjects, out EngineProject,
				out GameProjects, out ProgramProjects);

			AddProjectsForMods(GameProjects, out ModProjects);
			AddAllGameProjects(GameProjects,null,  null);

			// If we're still missing an engine project because we don't have any targets for it, make one up.
			if (EngineProject == null)
			{
				FileReference ProjectFilePath = FileReference.Combine(IntermediateProjectFilesPath,
					EngineProjectFileNameBase + ProjectFileExtension);

				bool bAlreadyExisted;
				EngineProject = FindOrAddProject(ProjectFilePath, UnrealBuildTool.EngineDirectory, true, out bAlreadyExisted);

				EngineProject.IsForeignProject = false;
				EngineProject.IsGeneratedProject = true;
				EngineProject.IsStubProject = true;
			}
		}

		protected override bool WriteMasterProjectFile(ProjectFile ProjectFile,
			PlatformProjectGeneratorCollection PlatformProjectGenerators)
		{
			return true;
		}
	}
}<|MERGE_RESOLUTION|>--- conflicted
+++ resolved
@@ -63,11 +63,7 @@
 		/// <summary>
 		/// Should format JSON files in human readable form, or use packed one without indents
 		/// </summary>
-<<<<<<< HEAD
-		[CommandLine("-Minimize", Value = "Yes")]
-=======
 		[CommandLine("-Minimize", Value = "Compact")]
->>>>>>> 24776ab6
 		private JsonWriterStyle Minimize = JsonWriterStyle.Readable;
 
 		public RiderProjectFileGenerator(FileReference InOnlyGameProject,
