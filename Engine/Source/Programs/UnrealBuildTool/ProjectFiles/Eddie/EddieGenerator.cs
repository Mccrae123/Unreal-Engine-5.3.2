--- conflicted
+++ resolved
@@ -5,10 +5,7 @@
 using System.Text;
 using System.IO;
 using EpicGames.Core;
-<<<<<<< HEAD
-=======
 using Microsoft.Extensions.Logging;
->>>>>>> d731a049
 
 namespace UnrealBuildTool
 {
@@ -27,11 +24,7 @@
 			}
 		}
 		
-<<<<<<< HEAD
-		public override void CleanProjectFiles(DirectoryReference InPrimaryProjectDirectory, string InPrimaryProjectName, DirectoryReference InIntermediateProjectFilesPath)
-=======
 		public override void CleanProjectFiles(DirectoryReference InPrimaryProjectDirectory, string InPrimaryProjectName, DirectoryReference InIntermediateProjectFilesPath, ILogger Logger)
->>>>>>> d731a049
 		{
 			FileReference PrimaryProjDeleteFilename = FileReference.Combine(InPrimaryProjectDirectory, InPrimaryProjectName + ".wkst");
 			if (FileReference.Exists(PrimaryProjDeleteFilename))
@@ -99,11 +92,7 @@
 			return bSuccess;
 		}
 		
-<<<<<<< HEAD
-		protected override bool WritePrimaryProjectFile(ProjectFile? UBTProject, PlatformProjectGeneratorCollection PlatformProjectGenerators)
-=======
 		protected override bool WritePrimaryProjectFile(ProjectFile? UBTProject, PlatformProjectGeneratorCollection PlatformProjectGenerators, ILogger Logger)
->>>>>>> d731a049
 		{
 			return WriteEddieWorkset(Logger);
 		}
