--- conflicted
+++ resolved
@@ -15,21 +15,9 @@
 			: base(InOnlyGameProject)
 		{
 		}
-<<<<<<< HEAD
-		
-		override public string ProjectFileExtension
-		{
-			get
-			{
-				return ".wkst";
-			}
-		}
-		
-=======
 
 		public override string ProjectFileExtension => ".wkst";
 
->>>>>>> 4af6daef
 		public override void CleanProjectFiles(DirectoryReference InPrimaryProjectDirectory, string InPrimaryProjectName, DirectoryReference InIntermediateProjectFilesPath, ILogger Logger)
 		{
 			FileReference PrimaryProjDeleteFilename = FileReference.Combine(InPrimaryProjectDirectory, InPrimaryProjectName + ".wkst");
@@ -52,20 +40,12 @@
 				}
 			}
 		}
-<<<<<<< HEAD
-		
-=======
 
->>>>>>> 4af6daef
 		protected override ProjectFile AllocateProjectFile(FileReference InitFilePath, DirectoryReference BaseDir)
 		{
 			return new EddieProjectFile(InitFilePath, BaseDir);
 		}
-<<<<<<< HEAD
-		
-=======
 
->>>>>>> 4af6daef
 		private bool WriteEddieWorkset(ILogger Logger)
 		{
 			bool bSuccess = false;
@@ -73,13 +53,8 @@
 			StringBuilder WorksetDataContent = new StringBuilder();
 			WorksetDataContent.Append("# @Eddie Workset@" + ProjectFileGenerator.NewLine);
 			WorksetDataContent.Append("AddWorkset \"" + PrimaryProjectName + ".wkst\" \"" + PrimaryProjectPath + "\"" + ProjectFileGenerator.NewLine);
-<<<<<<< HEAD
-			
-			System.Action< String /*Path*/, List<PrimaryProjectFolder> /* Folders */>? AddProjectsFunction = null;
-=======
 
 			System.Action<String /*Path*/, List<PrimaryProjectFolder> /* Folders */>? AddProjectsFunction = null;
->>>>>>> 4af6daef
 			AddProjectsFunction = (Path, FolderList) =>
 				{
 					foreach (PrimaryProjectFolder CurFolder in FolderList)
@@ -102,17 +77,6 @@
 					}
 				};
 			AddProjectsFunction(PrimaryProjectName, RootFolder.SubFolders);
-<<<<<<< HEAD
-			
-			string ProjectName = PrimaryProjectName;
-			string FilePath = PrimaryProjectPath + "/" + ProjectName + ".wkst";
-			
-			bSuccess = WriteFileIfChanged(FilePath, WorksetDataContent.ToString(), Logger, new UTF8Encoding());
-			
-			return bSuccess;
-		}
-		
-=======
 
 			string ProjectName = PrimaryProjectName;
 			string FilePath = PrimaryProjectPath + "/" + ProjectName + ".wkst";
@@ -122,16 +86,11 @@
 			return bSuccess;
 		}
 
->>>>>>> 4af6daef
 		protected override bool WritePrimaryProjectFile(ProjectFile? UBTProject, PlatformProjectGeneratorCollection PlatformProjectGenerators, ILogger Logger)
 		{
 			return WriteEddieWorkset(Logger);
 		}
-<<<<<<< HEAD
-		
-=======
 
->>>>>>> 4af6daef
 		protected override void ConfigureProjectFileGeneration(string[] Arguments, ref bool IncludeAllPlatforms, ILogger Logger)
 		{
 			// Call parent implementation first
