// Copyright Epic Games, Inc. All Rights Reserved.

using System;
using System.Collections.Generic;
using System.IO;
using System.Xml;
using System.Xml.XPath;
using System.Xml.Linq;
using System.Linq;
using System.Text;
using EpicGames.Core;
<<<<<<< HEAD
=======
using Microsoft.Extensions.Logging;
>>>>>>> d731a049

namespace UnrealBuildTool
{

	class EddieSourceFile : ProjectFile.SourceFile
	{
		/// <summary>
		/// Constructor
		/// </summary>
		public EddieSourceFile(FileReference InitFilePath, DirectoryReference? InitRelativeBaseFolder)
			: base(InitFilePath, InitRelativeBaseFolder)
		{
		}
	}
	
	class EddieFolder
	{
		public EddieFolder(string InName, string InPath)
		{
			Name = InName;
			Path = InPath;
			FullPath = null;
			bIsModuleFolder = false;
		}
		
		public string Name;
		public string Path;
		public string? FullPath;
		public string? WorksetPath;
		public bool bIsModuleFolder;
		public Dictionary<string, EddieFolder> Folders = new Dictionary<string, EddieFolder>();
		public List<EddieSourceFile> Files = new List<EddieSourceFile>();
	}
	
	class EddieProjectFile : ProjectFile
	{
		Dictionary<string, EddieFolder> Folders = new Dictionary<string, EddieFolder>();
		
		public EddieProjectFile(FileReference InitFilePath, DirectoryReference BaseDir)
			: base(InitFilePath, BaseDir)
		{
		}

		public override string ToString()
		{
			return ProjectFilePath.GetFileNameWithoutExtension();
		}
	
		private bool IsSourceCode(string Extension)
		{
			return Extension == ".c" || Extension == ".cc" || Extension == ".cpp" || Extension == ".m" || Extension == ".mm" || Extension == ".cs";
		}
		
		public override SourceFile? AllocSourceFile(FileReference InitFilePath, DirectoryReference? InitProjectSubFolder)
		{
			if (InitFilePath.GetFileName().StartsWith("."))
			{
				return null;
			}
			return new EddieSourceFile(InitFilePath, InitProjectSubFolder);
		}
		
		public EddieFolder? FindFolderByRelativePath(ref Dictionary<string, EddieFolder> Groups, string RelativePath)
		{
			string[] Parts = RelativePath.Split(Path.DirectorySeparatorChar);
			string CurrentPath = "";
			Dictionary<string, EddieFolder> CurrentParent = Groups;

			foreach (string Part in Parts)
			{
				EddieFolder CurrentGroup;

				if (CurrentPath != "")
				{
					CurrentPath += Path.DirectorySeparatorChar;
				}

				CurrentPath += Part;

				if (!CurrentParent.ContainsKey(CurrentPath))
				{
					CurrentGroup = new EddieFolder(Path.GetFileName(CurrentPath), CurrentPath);
					CurrentParent.Add(CurrentPath, CurrentGroup);
				}
				else
				{
					CurrentGroup = CurrentParent[CurrentPath];
				}

				if (CurrentPath == RelativePath)
				{
					return CurrentGroup;
				}

				CurrentParent = CurrentGroup.Folders;
			}

			return null;
		}
		
		private static string ConvertPath(string InPath)
		{
			return InPath.Replace("\\", "/");
		}
		
		private void ParseSourceFilesIntoGroups()
		{
			foreach (SourceFile CurSourceFile in SourceFiles)
			{
				EddieSourceFile SourceFile = (EddieSourceFile)CurSourceFile;
				string FileName = SourceFile.Reference.GetFileName();
				//string FileExtension = Path.GetExtension(FileName);
				//string FilePath = SourceFile.Reference.MakeRelativeTo(ProjectFilePath.Directory);
				//string FilePathMac = Utils.CleanDirectorySeparators(FilePath, '/');
				
				string ProjectRelativeSourceFile = CurSourceFile.Reference.MakeRelativeTo(ProjectFilePath.Directory);
				string RelativeSourceDirectory = Path.GetDirectoryName(ProjectRelativeSourceFile)!;
				// Use the specified relative base folder
				if (CurSourceFile.BaseFolder != null)	// NOTE: We are looking for null strings, not empty strings!
				{
					RelativeSourceDirectory = Path.GetDirectoryName(CurSourceFile.Reference.MakeRelativeTo(CurSourceFile.BaseFolder))!;
				}
				EddieFolder? Group = FindFolderByRelativePath(ref Folders, RelativeSourceDirectory);
				if (Group != null)
				{
					if (FileName.EndsWith(".build.cs") || FileName.EndsWith(".Build.cs") || FileName.EndsWith(".csproj"))
					{
						Group.bIsModuleFolder = true;
						Group.WorksetPath = ProjectFilePath.FullName + "." + Group.Name + ".wkst";
					}
				
					Group.FullPath = Path.GetDirectoryName(SourceFile.Reference.FullName);
					Group.Files.Add(SourceFile);
				}
			}
		}
		
		private void EmitProject(StringBuilder Content, Dictionary<string, EddieFolder> Folders, ILogger Logger)
		{
			foreach (KeyValuePair<string, EddieFolder> CurGroup in Folders)
			{
                if (Path.GetFileName(CurGroup.Key) != "Documentation")
                {
                    Content.Append("AddFileGroup \"" + Path.GetFileName(CurGroup.Key) + "\" \"" + (CurGroup.Value.FullPath != null ? CurGroup.Value.FullPath : CurGroup.Value.Path) + "\"" + ProjectFileGenerator.NewLine);
                
                    if (CurGroup.Value.bIsModuleFolder)
                    {
                        StringBuilder ProjectFileContent = new StringBuilder();
                
                        ProjectFileContent.Append("# @Eddie Workset@" + ProjectFileGenerator.NewLine);
                        ProjectFileContent.Append("AddWorkset \"" + Path.GetFileName(CurGroup.Key) + ".wkst\" \"" + CurGroup.Value.WorksetPath + "\"" + ProjectFileGenerator.NewLine);
                
                        ProjectFileContent.Append("AddFileGroup \"" + Path.GetFileName(CurGroup.Key) + "\" \"" + (CurGroup.Value.FullPath != null ? CurGroup.Value.FullPath : CurGroup.Value.Path) + "\"" + ProjectFileGenerator.NewLine);
                
                        EmitProject(ProjectFileContent, CurGroup.Value.Folders, Logger);
                        
                        foreach (EddieSourceFile File in CurGroup.Value.Files)
                        {
                            ProjectFileContent.Append("AddFile \"" + File.Reference.GetFileName() + "\" \"" + File.Reference.FullName + "\"" + ProjectFileGenerator.NewLine);
                        }
                        
                        
                        ProjectFileContent.Append("EndFileGroup \"" + Path.GetFileName(CurGroup.Key) + "\"" + ProjectFileGenerator.NewLine);
                
<<<<<<< HEAD
                        ProjectFileGenerator.WriteFileIfChanged(CurGroup.Value.WorksetPath!, ProjectFileContent.ToString(), new UTF8Encoding());
=======
                        ProjectFileGenerator.WriteFileIfChanged(CurGroup.Value.WorksetPath!, ProjectFileContent.ToString(), Logger, new UTF8Encoding());
>>>>>>> d731a049
                    
                        Content.Append("AddFile \"" + Path.GetFileName(CurGroup.Key) + "\" \"" + CurGroup.Value.WorksetPath + "\"" + ProjectFileGenerator.NewLine);
                    }
                    else
                    {
                        EmitProject(Content, CurGroup.Value.Folders, Logger);
                        
                        foreach (EddieSourceFile File in CurGroup.Value.Files)
                        {
                            Content.Append("AddFile \"" + File.Reference.GetFileName() + "\" \"" + File.Reference.FullName + "\"" + ProjectFileGenerator.NewLine);
                        }
                    }
                    
                    Content.Append("EndFileGroup \"" + Path.GetFileName(CurGroup.Key) + "\"" + ProjectFileGenerator.NewLine);
                }
			}
		}
		
		public override bool WriteProjectFile(List<UnrealTargetPlatform> InPlatforms, List<UnrealTargetConfiguration> InConfigurations, PlatformProjectGeneratorCollection PlatformProjectGenerators, ILogger Logger)
		{
			bool bSuccess = false;
			
			//string TargetName = ProjectFilePath.GetFileNameWithoutExtension();
			
			//FileReference GameProjectPath = null;
			//foreach(ProjectTarget Target in ProjectTargets)
			//{
			//	if(Target.UnrealProjectFilePath != null)
			//	{
			//		GameProjectPath = Target.UnrealProjectFilePath;
			//		break;
			//	}
			//}
			
			StringBuilder ProjectFileContent = new StringBuilder();
			
			ProjectFileContent.Append("# @Eddie Workset@" + ProjectFileGenerator.NewLine);
			ProjectFileContent.Append("AddWorkset \"" + this.ToString() + ".wkst\" \"" + ProjectFilePath.FullName + "\"" + ProjectFileGenerator.NewLine);
			
			ParseSourceFilesIntoGroups();
			EmitProject(ProjectFileContent, Folders, Logger);
			
			bSuccess = ProjectFileGenerator.WriteFileIfChanged(ProjectFilePath.FullName, ProjectFileContent.ToString(), Logger, new UTF8Encoding());
			
			return bSuccess;
		}
	}

}<|MERGE_RESOLUTION|>--- conflicted
+++ resolved
@@ -9,10 +9,7 @@
 using System.Linq;
 using System.Text;
 using EpicGames.Core;
-<<<<<<< HEAD
-=======
 using Microsoft.Extensions.Logging;
->>>>>>> d731a049
 
 namespace UnrealBuildTool
 {
@@ -177,11 +174,7 @@
                         
                         ProjectFileContent.Append("EndFileGroup \"" + Path.GetFileName(CurGroup.Key) + "\"" + ProjectFileGenerator.NewLine);
                 
-<<<<<<< HEAD
-                        ProjectFileGenerator.WriteFileIfChanged(CurGroup.Value.WorksetPath!, ProjectFileContent.ToString(), new UTF8Encoding());
-=======
                         ProjectFileGenerator.WriteFileIfChanged(CurGroup.Value.WorksetPath!, ProjectFileContent.ToString(), Logger, new UTF8Encoding());
->>>>>>> d731a049
                     
                         Content.Append("AddFile \"" + Path.GetFileName(CurGroup.Key) + "\" \"" + CurGroup.Value.WorksetPath + "\"" + ProjectFileGenerator.NewLine);
                     }
