// Copyright Epic Games, Inc. All Rights Reserved.

using System;
using System.Collections.Generic;
using System.Text;
using System.IO;
using System.Xml;
using System.Xml.Linq;
using EpicGames.Core;
using UnrealBuildBase;

namespace UnrealBuildTool
{
	class CodeLiteProject : ProjectFile
	{
		FileReference? OnlyGameProject;

		public CodeLiteProject(FileReference InitFilePath, DirectoryReference BaseDir, FileReference? InOnlyGameProject) : base(InitFilePath, BaseDir)
		{
			OnlyGameProject = InOnlyGameProject;
		}
		
		// Check if the XElement is empty.
		bool IsEmpty(IEnumerable<XElement> en)
		{
			foreach(XElement c in en) { return false; }
			return true;
		}

		string GetPathRelativeTo(string BasePath, string ToPath)
		{
			Uri path1 = new Uri(BasePath);
			Uri path2 = new Uri(ToPath);
			Uri diff = path1.MakeRelativeUri(path2);
			return diff.ToString();
		}

		public override bool WriteProjectFile(List<UnrealTargetPlatform> InPlatforms, List<UnrealTargetConfiguration> InConfigurations, PlatformProjectGeneratorCollection PlatformProjectGenerators)
		{
			bool bSuccess = false;
			string ProjectNameRaw = ProjectFilePath.GetFileNameWithoutExtension();
			//string ProjectPath = ProjectFilePath.FullName;
			string ProjectExtension = ProjectFilePath.GetExtension();
			string ProjectPlatformName = BuildHostPlatform.Current.Platform.ToString();

			// Get the output directory
			string EngineRootDirectory = Unreal.EngineDirectory.FullName;

			//
			// Build the working directory of the Game executable.
			//

			string GameWorkingDirectory = "";
			if (OnlyGameProject != null)
			{
				GameWorkingDirectory = Path.Combine(Path.GetDirectoryName(OnlyGameProject.FullName)!, "Binaries", ProjectPlatformName);
			}
			//
			// Build the working directory of the UnrealEditor executable.
			//
			string UnrealEngineEditorWorkingDirectory = Path.Combine(EngineRootDirectory, "Binaries", ProjectPlatformName);

			//
			// Create the folder where the project files goes if it does not exist
			//
			String FilePath = Path.GetDirectoryName(ProjectFilePath.FullName)!;
			if( (FilePath.Length > 0) && !Directory.Exists(FilePath))
			{
				Directory.CreateDirectory(FilePath);
			}

			string GameProjectFile = "";
			if (OnlyGameProject != null)
			{
				GameProjectFile = OnlyGameProject.FullName;
			}

			//
			// Write all targets which will be separate projects.
			//
			foreach (Project target in ProjectTargets) 
			{
				string[] tmp = target.ToString()!.Split('.');
				string ProjectTargetFileName = Path.GetDirectoryName (ProjectFilePath.FullName) + "/" + tmp [0] +  ProjectExtension;
				String TargetName = tmp [0];
				TargetType ProjectTargetType = target.TargetRules!.Type;

				//
				// Create the CodeLites root element.
				//
				XElement CodeLiteProject = new XElement("CodeLite_Project");
				XAttribute CodeLiteProjectAttributeName = new XAttribute("Name", TargetName);
				CodeLiteProject.Add(CodeLiteProjectAttributeName);

				//
				// Select only files we want to add.
				// TODO Maybe skipping those files directly in the following foreach loop is faster?
				//
				List<SourceFile> FilterSourceFile = SourceFiles.FindAll(s => (
					s.Reference.HasExtension(".h")
					|| s.Reference.HasExtension(".cpp")
					|| s.Reference.HasExtension(".c")
					|| s.Reference.HasExtension(".cs")
					|| s.Reference.HasExtension(".uproject")
					|| s.Reference.HasExtension(".uplugin")
					|| s.Reference.HasExtension(".ini")
					|| s.Reference.HasExtension(".usf")
					|| s.Reference.HasExtension(".ush")
				));

				//
				// Find/Create the correct virtual folder and place the file into it.
				//
				foreach(SourceFile CurrentFile in FilterSourceFile)
				{
					//
					// Try to get the correct relative folder representation for the project.
					//
					String CurrentFilePath = "";
					// TODO It seems that the full pathname doesn't work for some files like .ini, .usf, .ush
					if ((ProjectTargetType == TargetType.Client) ||
						(ProjectTargetType == TargetType.Editor) ||
						(ProjectTargetType == TargetType.Game) ||
						(ProjectTargetType == TargetType.Server) )
					{
						if (TargetName.Equals("UnrealClient") ||
							TargetName.Equals("UnrealServer") ||
							TargetName.Equals("UnrealGame") ||
							TargetName.Equals("UnrealEditor"))
						{
							int Idx = Unreal.EngineDirectory.FullName.Length;
							CurrentFilePath = Path.GetDirectoryName(Path.GetFullPath(CurrentFile.Reference.FullName))!.Substring(Idx);
						}
						else
						{
							int Idx = Path.GetDirectoryName(CurrentFile.Reference.FullName)!.IndexOf(ProjectNameRaw) + ProjectNameRaw.Length;
							CurrentFilePath = Path.GetDirectoryName(CurrentFile.Reference.FullName)!.Substring(Idx);
						}
					}
					else if (ProjectTargetType == TargetType.Program)
					{
						//
						// We do not need all the editors subfolders to show the content. Find the correct programs subfolder.
						//
						int Idx = Path.GetDirectoryName(CurrentFile.Reference.FullName)!.IndexOf(TargetName) + TargetName.Length;
						CurrentFilePath = Path.GetDirectoryName(CurrentFile.Reference.FullName)!.Substring(Idx);
					}

					char[] Delimiters = new char[] { '/', '\\' };
					string [] SplitFolders = CurrentFilePath.Split(Delimiters, StringSplitOptions.RemoveEmptyEntries);
					//
					// Set the CodeLite root folder again.
					//
					XElement root = CodeLiteProject;

					//
					// Iterate through all XElement virtual folders until we find the right place to put the file.
					// TODO this looks more like a hack to me.
					//
					foreach (string FolderName in SplitFolders)
					{
						if (FolderName.Equals(""))
						{
							continue;
						}
							
						//
						// Let's look if there is a virtual folder withint the current XElement.
						//
						IEnumerable<XElement> tests = root.Elements("VirtualDirectory");
						if (IsEmpty(tests))
						{
							//
							// No, then we have to create.
							//
							XElement vf = new XElement("VirtualDirectory");
							XAttribute vfn = new XAttribute("Name", FolderName);
							vf.Add(vfn);
							root.Add(vf);
							root = vf;
						}
						else
						{
							//
							// Yes, then let's find the correct sub XElement.
							//
							bool notfound = true;

							//
							// We have some virtual directories let's find the correct one.
							//
							foreach (XElement element in tests)
							{
								//
								// Look the the following folder
								XAttribute attribute = element.Attribute("Name");
								if (attribute.Value == FolderName)
								{
									// Ok, we found the folder as subfolder, let's use it.
									root = element;
									notfound = false;
									break;
								}
							}
							//
							// If we are here we didn't find any XElement with that subfolder, then we have to create.
							//
							if (notfound)
							{
								XElement vf = new XElement("VirtualDirectory");
								XAttribute vfn = new XAttribute("Name", FolderName);
								vf.Add(vfn);
								root.Add(vf);
								root = vf;
							}
						}
					}

					//
					// If we are at this point we found the correct XElement folder
					//
					XElement file = new XElement("File");
					XAttribute fileAttribute = new XAttribute("Name",  CurrentFile.Reference.FullName);
					file.Add(fileAttribute);
					root.Add(file); 
				}

				XElement CodeLiteSettings = new XElement("Settings");
				CodeLiteProject.Add(CodeLiteSettings);

				XElement CodeLiteGlobalSettings = new XElement("GlobalSettings");
				CodeLiteProject.Add(CodeLiteGlobalSettings);

				foreach (UnrealTargetConfiguration CurConf in InConfigurations)
				{
					XElement CodeLiteConfiguration = new XElement("Configuration");
					XAttribute CodeLiteConfigurationName = new XAttribute("Name", CurConf.ToString());
					CodeLiteConfiguration.Add(CodeLiteConfigurationName);

					//
					// Create Configuration General part. 
					//
					XElement CodeLiteConfigurationGeneral = new XElement("General");
						
					//
					// Create the executable filename.
					//
					string ExecutableToRun = "";
					string PlatformConfiguration = "-" + ProjectPlatformName + "-" + CurConf.ToString ();
					if (BuildHostPlatform.Current.Platform == UnrealTargetPlatform.Linux)
					{
						ExecutableToRun = "./" + TargetName;
						if ((ProjectTargetType == TargetType.Game) || 
							(ProjectTargetType == TargetType.Program))
						{
							if (CurConf != UnrealTargetConfiguration.Development)
							{
								ExecutableToRun += PlatformConfiguration;
							}
						}
						else if (ProjectTargetType == TargetType.Editor)
						{
							ExecutableToRun = "./UnrealEditor";
							if ((CurConf == UnrealTargetConfiguration.Debug) || 
								(CurConf == UnrealTargetConfiguration.Shipping) || 
								(CurConf == UnrealTargetConfiguration.Test))
							{
								ExecutableToRun += PlatformConfiguration;
							}
						}

					}
					else if (BuildHostPlatform.Current.Platform == UnrealTargetPlatform.Mac)
					{
						ExecutableToRun = "./" + TargetName;
						if ((ProjectTargetType == TargetType.Game) || (ProjectTargetType == TargetType.Program))
						{			
							if (CurConf != UnrealTargetConfiguration.Development)
							{
								ExecutableToRun += PlatformConfiguration;
							}
							ExecutableToRun += ".app/Contents/MacOS/" + TargetName;
							if (CurConf != UnrealTargetConfiguration.Development)
							{
								ExecutableToRun += PlatformConfiguration;
							}

						}
						else if (ProjectTargetType == TargetType.Editor)
						{
							ExecutableToRun = "./UnrealEditor";
							if ((CurConf == UnrealTargetConfiguration.Debug) || 
								(CurConf == UnrealTargetConfiguration.Shipping) || 
								(CurConf == UnrealTargetConfiguration.Test))
							{
								ExecutableToRun += PlatformConfiguration;
							}
							ExecutableToRun += ".app/Contents/MacOS/UnrealEditor";
							if ((CurConf != UnrealTargetConfiguration.Development) && (CurConf != UnrealTargetConfiguration.DebugGame))
							{
								ExecutableToRun += PlatformConfiguration;
							}
						}

					} 
					else if (BuildHostPlatform.Current.Platform == UnrealTargetPlatform.Win64)
					{
						ExecutableToRun = TargetName;
						if ((ProjectTargetType == TargetType.Game) || (ProjectTargetType == TargetType.Program))
						{
							if (CurConf != UnrealTargetConfiguration.Development)
							{
								ExecutableToRun += PlatformConfiguration;
							}
						}
						else if (ProjectTargetType == TargetType.Editor)
						{
							ExecutableToRun = "UnrealEditor";
							if ((CurConf == UnrealTargetConfiguration.Debug) || 
								(CurConf == UnrealTargetConfiguration.Shipping) || 
								(CurConf == UnrealTargetConfiguration.Test))
							{
								ExecutableToRun += PlatformConfiguration;
							}
						}

						ExecutableToRun += ".exe";
								
					}
					else
					{ 
							throw new BuildException("Unsupported platform.");
					}
						
						
					// Is this project a Game type?
					XAttribute GeneralExecutableToRun = new XAttribute("Command", ExecutableToRun);
					if (ProjectTargetType == TargetType.Game) 
					{
						if (CurConf.ToString ().Contains ("Debug")) 
						{
							string commandArguments = " -debug";
							XAttribute GeneralExecutableToRunArguments = new XAttribute("CommandArguments", commandArguments);
							CodeLiteConfigurationGeneral.Add(GeneralExecutableToRunArguments);
						}
					if (TargetName.Equals ("UnrealGame")) {
							XAttribute GeneralExecutableWorkingDirectory = new XAttribute("WorkingDirectory", UnrealEngineEditorWorkingDirectory);
							CodeLiteConfigurationGeneral.Add(GeneralExecutableWorkingDirectory);
						} else {
							XAttribute GeneralExecutableWorkingDirectory = new XAttribute("WorkingDirectory", GameWorkingDirectory);
							CodeLiteConfigurationGeneral.Add(GeneralExecutableWorkingDirectory);
						}
					} 
					else if (ProjectTargetType == TargetType.Editor) 
					{
						if (TargetName != "UnrealEditor" && GameProjectFile != "")
						{
							string commandArguments = "\"" + GameProjectFile + "\"" + " -game";
							XAttribute CommandArguments = new XAttribute("CommandArguments", commandArguments);
							CodeLiteConfigurationGeneral.Add(CommandArguments);
						}
						XAttribute WorkingDirectory = new XAttribute("WorkingDirectory", UnrealEngineEditorWorkingDirectory);
						CodeLiteConfigurationGeneral.Add(WorkingDirectory);
					} 
					else if (ProjectTargetType == TargetType.Program) 
					{
						XAttribute WorkingDirectory = new XAttribute("WorkingDirectory", UnrealEngineEditorWorkingDirectory);
						CodeLiteConfigurationGeneral.Add(WorkingDirectory);
					} 
					else if (ProjectTargetType == TargetType.Client) 
					{
						XAttribute WorkingDirectory = new XAttribute("WorkingDirectory", UnrealEngineEditorWorkingDirectory);
						CodeLiteConfigurationGeneral.Add(WorkingDirectory);
					}
					else if (ProjectTargetType == TargetType.Server) 
					{
						XAttribute WorkingDirectory = new XAttribute("WorkingDirectory", UnrealEngineEditorWorkingDirectory);
						CodeLiteConfigurationGeneral.Add(WorkingDirectory);
					}
					CodeLiteConfigurationGeneral.Add(GeneralExecutableToRun);

					CodeLiteConfiguration.Add(CodeLiteConfigurationGeneral);

					//
					// End of Create Configuration General part. 
					//

					//
					// Create Configuration Custom Build part. 
					//
					XElement CodeLiteConfigurationCustomBuild = new XElement("CustomBuild");
					CodeLiteConfiguration.Add(CodeLiteConfigurationGeneral);
					XAttribute CodeLiteConfigurationCustomBuildEnabled = new XAttribute("Enabled", "yes");
					CodeLiteConfigurationCustomBuild.Add(CodeLiteConfigurationCustomBuildEnabled);
						
					//
					// Add the working directory for the custom build commands.
					//
					XElement CustomBuildWorkingDirectory = new XElement("WorkingDirectory");
					XText CustuomBuildWorkingDirectory = new XText(UnrealBuildTool.GetUBTPath().Directory.FullName);
					CustomBuildWorkingDirectory.Add(CustuomBuildWorkingDirectory);
					CodeLiteConfigurationCustomBuild.Add(CustomBuildWorkingDirectory);

					//
					// End of Add the working directory for the custom build commands.
					//



					//
					// Make Build Target.
					//
					XElement CustomBuildCommand = new XElement("BuildCommand");
					CodeLiteConfigurationCustomBuild.Add(CustomBuildCommand);

					string BuildTarget = TargetName + " " + ProjectPlatformName + " " + CurConf.ToString();
<<<<<<< HEAD
					if( (BuildHostPlatform.Current.Platform != UnrealTargetPlatform.Win64) &&
						(BuildHostPlatform.Current.Platform != UnrealTargetPlatform.Win32))
=======
					if (BuildHostPlatform.Current.Platform != UnrealTargetPlatform.Win64)
>>>>>>> 6bbb88c8
					{
						string PlatformName = "Linux";
						if (BuildHostPlatform.Current.Platform == UnrealTargetPlatform.Mac)
						{
							PlatformName = "Mac";
						}

<<<<<<< HEAD
						BuildTarget = Path.Combine(UnrealBuildTool.EngineDirectory.FullName, "Build/BatchFiles", PlatformName, "Build.sh") + " " + BuildTarget;
=======
						BuildTarget = Path.Combine(Unreal.EngineDirectory.FullName, "Build/BatchFiles", PlatformName, "Build.sh") + " " + BuildTarget;
>>>>>>> 6bbb88c8
					}
					else
					{
						BuildTarget = UnrealBuildTool.GetUBTPath().GetFileName() + " " + BuildTarget;
					}

					if (GameProjectFile.Length > 0)
					{
						BuildTarget += " -project=" + "\"" + GameProjectFile + "\"";
					}

					XText commandLine = new XText(BuildTarget);
					CustomBuildCommand.Add(commandLine);

					//
					// End of Make Build Target
					//

					//
					// Clean Build Target.
					//
					XElement CustomCleanCommand = new XElement("CleanCommand");
					CodeLiteConfigurationCustomBuild.Add(CustomCleanCommand);

					string CleanTarget = BuildTarget + " -clean";
					XText CleanCommandLine = new XText(CleanTarget);

					CustomCleanCommand.Add(CleanCommandLine);


					//
					// End of Clean Build Target.
					//

					//
					// Rebuild Build Target.
					//
					XElement CustomRebuildCommand = new XElement("RebuildCommand");
					CodeLiteConfigurationCustomBuild.Add(CustomRebuildCommand);

					string RebuildTarget = CleanTarget + "\n" + BuildTarget;
					XText RebuildCommandLine = new XText(RebuildTarget);

					CustomRebuildCommand.Add(RebuildCommandLine);

					//
					// End of Clean Build Target.
					//


					//
					// Some other fun Custom Targets.
					//
					if (ProjectTargetType == TargetType.Game) 
					{
						string CookGameCommandLine = "mono AutomationTool.exe BuildCookRun ";

						// Projects filename
						if (OnlyGameProject != null)
						{
							CookGameCommandLine += "-project=\"" + OnlyGameProject.FullName + "\" ";
						}

						// Disables Perforce functionality 
						CookGameCommandLine += "-noP4 ";
							
						// Do not kill any spawned processes on exit
						CookGameCommandLine += "-nokill ";
						CookGameCommandLine += "-clientconfig=" + CurConf.ToString() + " ";
						CookGameCommandLine += "-serverconfig=" + CurConf.ToString() + " ";
						CookGameCommandLine += "-platform=" + ProjectPlatformName + " ";
						CookGameCommandLine += "-targetplatform=" + ProjectPlatformName + " "; // TODO Maybe I can add all the supported one.
						CookGameCommandLine += "-nocompile ";
						CookGameCommandLine += "-compressed -stage -deploy";
							
						//
						// Cook Game.
						//
						XElement CookGame = new XElement("Target");
						XAttribute CookGameName = new XAttribute("Name", "Cook Game");
						XText CookGameCommand = new XText(CookGameCommandLine + " -cook");
						CookGame.Add(CookGameName);
						CookGame.Add(CookGameCommand);
						CodeLiteConfigurationCustomBuild.Add(CookGame);

						XElement CookGameOnTheFly = new XElement("Target");
						XAttribute CookGameNameOnTheFlyName = new XAttribute("Name", "Cook Game on the fly");
						XText CookGameOnTheFlyCommand = new XText(CookGameCommandLine + " -cookonthefly");
						CookGameOnTheFly.Add(CookGameNameOnTheFlyName);
						CookGameOnTheFly.Add(CookGameOnTheFlyCommand);
						CodeLiteConfigurationCustomBuild.Add(CookGameOnTheFly);

						XElement SkipCook = new XElement("Target");
						XAttribute SkipCookName = new XAttribute("Name", "Skip Cook Game");
						XText SkipCookCommand = new XText(CookGameCommandLine + " -skipcook");
						SkipCook.Add(SkipCookName);
						SkipCook.Add(SkipCookCommand);
						CodeLiteConfigurationCustomBuild.Add(SkipCook);

					}
					//
					// End of Some other fun Custom Targets.
					//
					CodeLiteConfiguration.Add(CodeLiteConfigurationCustomBuild);

					//
					// End of Create Configuration Custom Build part. 
					//

					CodeLiteSettings.Add(CodeLiteConfiguration);
				}

				CodeLiteSettings.Add(CodeLiteGlobalSettings);

				//
				// Save the XML file.
				//
				CodeLiteProject.Save(ProjectTargetFileName);

				bSuccess = true;
			}
			return bSuccess;
		}
	}
}<|MERGE_RESOLUTION|>--- conflicted
+++ resolved
@@ -414,12 +414,7 @@
 					CodeLiteConfigurationCustomBuild.Add(CustomBuildCommand);
 
 					string BuildTarget = TargetName + " " + ProjectPlatformName + " " + CurConf.ToString();
-<<<<<<< HEAD
-					if( (BuildHostPlatform.Current.Platform != UnrealTargetPlatform.Win64) &&
-						(BuildHostPlatform.Current.Platform != UnrealTargetPlatform.Win32))
-=======
 					if (BuildHostPlatform.Current.Platform != UnrealTargetPlatform.Win64)
->>>>>>> 6bbb88c8
 					{
 						string PlatformName = "Linux";
 						if (BuildHostPlatform.Current.Platform == UnrealTargetPlatform.Mac)
@@ -427,11 +422,7 @@
 							PlatformName = "Mac";
 						}
 
-<<<<<<< HEAD
-						BuildTarget = Path.Combine(UnrealBuildTool.EngineDirectory.FullName, "Build/BatchFiles", PlatformName, "Build.sh") + " " + BuildTarget;
-=======
 						BuildTarget = Path.Combine(Unreal.EngineDirectory.FullName, "Build/BatchFiles", PlatformName, "Build.sh") + " " + BuildTarget;
->>>>>>> 6bbb88c8
 					}
 					else
 					{
