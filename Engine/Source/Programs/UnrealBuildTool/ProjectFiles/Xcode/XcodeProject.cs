--- conflicted
+++ resolved
@@ -1,4 +1,4 @@
-﻿// Copyright Epic Games, Inc. All Rights Reserved.
+// Copyright Epic Games, Inc. All Rights Reserved.
 
 using System;
 using System.Collections.Generic;
@@ -6,17 +6,9 @@
 using System.Linq;
 using System.Text;
 using EpicGames.Core;
-<<<<<<< HEAD
-using UnrealBuildBase;
-using Microsoft.Extensions.Logging;
-using System.Text.RegularExpressions;
-using System.Diagnostics.CodeAnalysis;
-
-=======
 using Microsoft.CodeAnalysis;
 using Microsoft.Extensions.Logging;
 using UnrealBuildBase;
->>>>>>> 4af6daef
 
 /*****
 
@@ -54,2139 +46,6 @@
 
 namespace UnrealBuildTool.XcodeProjectXcconfig
 {
-<<<<<<< HEAD
-	static class StringBuilderExtensions
-	{
-		public static void WriteLine(this StringBuilder SB, string Line = "")
-		{
-			SB.Append(Line);
-			SB.Append(ProjectFileGenerator.NewLine);
-		}
-		public static void WriteLine(this StringBuilder SB, int Indent, string Line = "")
-		{
-			SB.Append(new String('\t', Indent));
-			SB.Append(Line);
-			SB.Append(ProjectFileGenerator.NewLine);
-		}
-	}
-
-
-	class UnrealBuildConfig
-	{
-		public UnrealBuildConfig(string InDisplayName, string InBuildTarget, FileReference? InMacExecutablePath, FileReference? InIOSExecutablePath, FileReference? InTVOSExecutablePath,
-			ProjectTarget? InProjectTarget, UnrealTargetConfiguration InBuildConfig)
-		{
-			DisplayName = InDisplayName;
-			MacExecutablePath = InMacExecutablePath;
-			IOSExecutablePath = InIOSExecutablePath;
-			TVOSExecutablePath = InTVOSExecutablePath;
-			BuildTarget = InBuildTarget;
-			ProjectTarget = InProjectTarget;
-			BuildConfig = InBuildConfig;
-		}
-
-		public string DisplayName;
-		public FileReference? MacExecutablePath;
-		public FileReference? IOSExecutablePath;
-		public FileReference? TVOSExecutablePath;
-		public string BuildTarget;
-		public ProjectTarget? ProjectTarget;
-		public UnrealTargetConfiguration BuildConfig;
-
-		public bool bSupportsMac => Supports(UnrealTargetPlatform.Mac);
-		public bool bSupportsIOS => Supports(UnrealTargetPlatform.IOS);
-		public bool bSupportsTVOS => Supports(UnrealTargetPlatform.TVOS);
-		public bool Supports(UnrealTargetPlatform? Platform)
-		{
-			return UnrealData.Supports(Platform) && (ProjectTarget == null || Platform == null || ProjectTarget.SupportedPlatforms.Contains((UnrealTargetPlatform)Platform));
-		}
-	};
-
-	class UnrealBatchedFiles
-	{
-		// build settings that cause uniqueness
-		public string Definitions = "";
-		// @todo can we actually use this effectively with indexing other than fotced include?
-		public FileReference? PCHFile = null;
-		public bool bEnableRTTI = false;
-
-		// union of settings for all modules
-		public HashSet<string> AllDefines = new() { "__INTELLISENSE__", "MONOLITHIC_BUILD=1" };
-		public HashSet<DirectoryReference> SystemIncludePaths = new();
-		public HashSet<DirectoryReference> UserIncludePaths = new();
-
-		public List<XcodeSourceFile> Files = new();
-		public List<UEBuildModuleCPP> Modules = new List<UEBuildModuleCPP>();
-
-		public FileReference ResponseFile;
-
-		public UnrealBatchedFiles(UnrealData UnrealData, int Index)
-		{
-			ResponseFile = FileReference.Combine(UnrealData.XcodeProjectFileLocation.ParentDirectory!, "ResponseFiles", $"{UnrealData.ProductName}{Index}.response");
-		}
-
-		public void GenerateResponseFile()
-		{
-			StringBuilder ResponseFileContents = new();
-			ResponseFileContents.Append("-I");
-			ResponseFileContents.AppendJoin(" -I", SystemIncludePaths.Select(x => x.FullName.Contains(' ') ? $"\"{x.FullName}\"" : x.FullName));
-			ResponseFileContents.Append(" -I");
-			ResponseFileContents.AppendJoin(" -I", UserIncludePaths.Select(x => x.FullName.Contains(' ') ? $"\"{x.FullName}\"" : x.FullName));
-
-			ResponseFileContents.Append(" -D");
-			ResponseFileContents.AppendJoin(" -D", AllDefines);
-
-			if (PCHFile != null)
-			{
-				ResponseFileContents.Append($" -include {PCHFile.FullName}");
-			}
-
-			ResponseFileContents.Append(bEnableRTTI ? " -fno-rtti" : " -frtti");
-
-			DirectoryReference.CreateDirectory(ResponseFile.Directory);
-			FileReference.WriteAllText(ResponseFile, ResponseFileContents.ToString());
-		}
-	}
-
-	enum MetadataPlatform
-	{
-		MacEditor,
-		Mac,
-		IOS,
-	}
-
-	enum MetadataMode
-	{
-		UsePremade,
-		UpdateTemplate,
-	}
-
-	class Metadata
-	{
-		public MetadataMode Mode;
-		public FileReference File;
-		public string XcodeProjectRelative;
-
-		//public Metadata(MetadataMode Mode, FileReference File, DirectoryReference XcodeProjectFile)
-		//{
-		//	this.Mode = Mode;
-		//	this.File = File;
-		//	XcodeProjectRelative = File.MakeRelativeTo(XcodeProjectFile.ParentDirectory!);
-		//}
-
-		public Metadata(DirectoryReference ProductDirectory, DirectoryReference XcodeProject, ConfigHierarchy Ini, string IniKey, string StandardLocationSubdir, string? ProjectTemplateSubdir = null)
-		{
-			string? PremadeLocation;
-			Ini.TryGetValue("XcodeConfiguration", IniKey, out PremadeLocation);
-
-			if (!string.IsNullOrEmpty(PremadeLocation))
-			{
-				Mode = MetadataMode.UsePremade;
-				File = FileReference.Combine(ProductDirectory, PremadeLocation);
-			}
-			else
-			{
-				if (File == null)
-				{
-					FileReference StandardProjectLocation = FileReference.Combine(ProductDirectory, StandardLocationSubdir);
-					if (FileReference.Exists(StandardProjectLocation))
-					{
-						Mode = MetadataMode.UsePremade;
-						File = StandardProjectLocation;
-					}
-					else
-					{
-						Mode = MetadataMode.UpdateTemplate;
-						if (ProjectTemplateSubdir != null)
-						{
-							File = FileReference.Combine(ProductDirectory, ProjectTemplateSubdir);
-						}
-						else
-						{
-							File = FileReference.Combine(Unreal.EngineDirectory, StandardLocationSubdir);
-						}
-					}
-				}
-			}
-
-			XcodeProjectRelative = File.MakeRelativeTo(XcodeProject.ParentDirectory!);
-		}
-	}
-
-
-	class UnrealData
-	{
-		public bool bIsAppBundle;
-		public bool bHasEditorConfiguration;
-		public bool bUseAutomaticSigning = false;
-		public bool bIsMergingProjects = false;
-		public bool bWriteCodeSigningSettings = true;
-
-		public Dictionary<MetadataPlatform, Metadata> PlistFiles = new();
-		public Dictionary<MetadataPlatform, Metadata> EntitlementsFiles = new();
-
-		public List<UnrealBuildConfig> AllConfigs = new();
-
-		public List<UnrealBatchedFiles> BatchedFiles = new();
- 
-		public FileReference? UProjectFileLocation = null;
-		public DirectoryReference XcodeProjectFileLocation;
-		public DirectoryReference ProductDirectory;
-
-		// settings read from project configs
-		public IOSProjectSettings? IOSProjectSettings;
-		public IOSProvisioningData? IOSProvisioningData;
-
-		public TVOSProjectSettings? TVOSProjectSettings;
-		public TVOSProvisioningData? TVOSProvisioningData;
-
-		// Name of the product (usually the project name, but UE5.xcodeproj is actually UnrealGame product)
-		public string ProductName;
-
-		// Display name, can be overridden from commandline
-		public string DisplayName;
-
-
-		/// <summary>
-		///  Used to mark the project for distribution (some platforms require this)
-		/// </summary>
-		public bool bForDistribution = false;
-
-		/// <summary>
-		/// Override for bundle identifier
-		/// </summary>
-		public string BundleIdentifier = "";
-
-		/// <summary>
-		/// Override AppName
-		/// </summary>
-		public string AppName = "";
-
-		/// <summary>
-		/// Architectures supported for iOS
-		/// </summary>
-		public string[] SupportedIOSArchitectures = { "arm64" };
-
-		/// <summary>
-		/// UBT logger object
-		/// </summary>
-		public ILogger? Logger;
-
-		private XcodeProjectFile? ProjectFile;
-
-		public static bool bSupportsMac => Supports(UnrealTargetPlatform.Mac);
-		public static bool bSupportsIOS => Supports(UnrealTargetPlatform.IOS);
-		public static bool bSupportsTVOS => Supports(UnrealTargetPlatform.TVOS);
-		public static bool Supports(UnrealTargetPlatform? Platform)
-		{
-			return Platform == null || XcodeProjectFileGenerator.XcodePlatforms.Contains((UnrealTargetPlatform)Platform);
-		}
-
-
-		public UnrealData(FileReference XcodeProjectFileLocation, bool bIsForDistribution, string BundleID, string AppName)
-		{
-			// the .xcodeproj is actually a directory
-			this.XcodeProjectFileLocation = new DirectoryReference(XcodeProjectFileLocation.FullName);
-			// default to engine director, will be fixed in Initialize if needed
-			ProductDirectory = Unreal.EngineDirectory;
-			ProductName = XcodeProjectFileLocation.GetFileNameWithoutAnyExtensions();
-			if (ProductName == "UE5")
-			{
-				ProductName = "UnrealGame";
-			}
-
-			this.bForDistribution = bIsForDistribution;
-			this.BundleIdentifier = string.IsNullOrEmpty(BundleID) ? "$(UE_SIGNING_PREFIX).$(UE_PRODUCT_NAME_STRIPPED)" : BundleID;
-			this.DisplayName = string.IsNullOrEmpty(AppName) ? "$(UE_PRODUCT_NAME)" : BundleID; ;
-		}
-
-		public FileReference? FindUProjectFileLocation(XcodeProjectFile ProjectFile)
-		{
-			// find a uproject file (UE5 target won't have one)
-			foreach (Project Target in ProjectFile.ProjectTargets)
-			{
-				if (Target.UnrealProjectFilePath != null)
-				{
-					UProjectFileLocation = Target.UnrealProjectFilePath;
-					break;
-				}
-			}
-
-			// now that we have a UProject file (or not), update the FileCollection RootDirectory to point to it
-			ProjectFile.FileCollection.SetUProjectLocation(UProjectFileLocation);
-
-			return UProjectFileLocation;
-		}
-
-		public bool Initialize(XcodeProjectFile ProjectFile, List<UnrealTargetConfiguration> Configurations, ILogger Logger)
-		{
-			this.ProjectFile = ProjectFile;
-			this.Logger = Logger;
-
-			FindUProjectFileLocation(ProjectFile);
-
-			// make sure ProjectDir is something good
-			if (UProjectFileLocation != null)
-			{
-				ProductDirectory = UProjectFileLocation.Directory;
-			}
-			else if (ProjectFile.ProjectTargets[0].TargetRules!.Type == TargetType.Program)
-			{
-				DirectoryReference? ProgramFinder = DirectoryReference.Combine(ProjectFile.BaseDir);
-				while (ProgramFinder != null && string.Compare(ProgramFinder.GetDirectoryName(), "Source", true) != 0)
-				{
-					ProgramFinder = ProgramFinder.ParentDirectory;
-				}
-				// we are now at Source directory, go up one more, then into Programs, and finally the "project" directory
-				if (ProgramFinder != null)
-				{
-					ProgramFinder = DirectoryReference.Combine(ProgramFinder, "../Programs", ProductName);
-					// if it exists, we have a ProductDir we can use for plists, icons, etc
-					if (DirectoryReference.Exists(ProgramFinder))
-					{
-						ProductDirectory = ProgramFinder;
-					}
-				}
-			}
-
-			InitializeMetadata();
-
-			// Figure out all the desired configurations on the unreal side
-			AllConfigs = GetSupportedBuildConfigs(XcodeProjectFileGenerator.XcodePlatforms, Configurations, Logger);
-			// if we can't find any configs, we will fail to create a project
-			if (AllConfigs.Count == 0)
-			{
-				return false;
-			}
-
-			// this project makes an app bundle (.app directory instead of a raw executable or dylib) if none of the fings make a non-appbundle
-			bIsAppBundle = !AllConfigs.Any(x => x.ProjectTarget!.TargetRules!.bIsBuildingConsoleApplication || x.ProjectTarget.TargetRules.bShouldCompileAsDLL);
-			bHasEditorConfiguration = AllConfigs.Any(x => x.ProjectTarget!.TargetRules!.Type == TargetType.Editor);
-
-			// read config settings
-			if (AllConfigs.Any(x => x.bSupportsIOS))
-			{
-				IOSPlatform IOSPlatform = ((IOSPlatform)UEBuildPlatform.GetBuildPlatform(UnrealTargetPlatform.IOS));
-				IOSProjectSettings = IOSPlatform.ReadProjectSettings(UProjectFileLocation);
-				if (!bUseAutomaticSigning)
-				{
-					IOSProvisioningData = IOSPlatform.ReadProvisioningData(IOSProjectSettings, bForDistribution);
-				}
-			}
-
-			if (AllConfigs.Any(x => x.bSupportsTVOS))
-			{
-				TVOSPlatform TVOSPlatform = ((TVOSPlatform)UEBuildPlatform.GetBuildPlatform(UnrealTargetPlatform.TVOS));
-				TVOSProjectSettings = TVOSPlatform.ReadProjectSettings(UProjectFileLocation);
-				if (!bUseAutomaticSigning)
-				{
-					TVOSProvisioningData = TVOSPlatform.ReadProvisioningData(TVOSProjectSettings, bForDistribution);
-				}
-			}
-
-			return true;
-		}
-
-		private void InitializeMetadata()
-		{
-
-			// read setings from the configs, now that we have a project
-			ConfigHierarchy SharedPlatformIni = ConfigCache.ReadHierarchy(ConfigHierarchyType.Engine, UProjectFileLocation?.Directory, UnrealTargetPlatform.Mac);
-			SharedPlatformIni.TryGetValue("XcodeConfiguration", "bUseModernCodeSigning", out bUseAutomaticSigning);
-
-			if (bSupportsMac)
-			{
-				PlistFiles[MetadataPlatform.MacEditor] = new Metadata(ProductDirectory, XcodeProjectFileLocation, SharedPlatformIni, "PremadeMacEditorPlist", "Build/Mac/Resources/Info-Editor.plist");
-				PlistFiles[MetadataPlatform.Mac] = new Metadata(ProductDirectory, XcodeProjectFileLocation, SharedPlatformIni, "PremadeMacPlist", "Build/Mac/Resources/Info.plist");
-				EntitlementsFiles[MetadataPlatform.MacEditor] = new Metadata(ProductDirectory, XcodeProjectFileLocation, SharedPlatformIni, "PremadeMacEditorPlist", "Build/Mac/Resources/Info-Editor.plist");
-				EntitlementsFiles[MetadataPlatform.Mac] = new Metadata(ProductDirectory, XcodeProjectFileLocation, SharedPlatformIni, "PremadeMacPlist", "Build/Mac/Resources/.plist");
-			}
-			if (bSupportsIOS || bSupportsTVOS)
-			{
-				PlistFiles[MetadataPlatform.IOS] = new Metadata(ProductDirectory, XcodeProjectFileLocation, SharedPlatformIni, "PremadeIOSPlist", "Build/IOS/Resources/Info.plist", "Build/IOS/UBTGenerated/Info.plist");
-				EntitlementsFiles[MetadataPlatform.IOS] = new Metadata(ProductDirectory, XcodeProjectFileLocation, SharedPlatformIni, "PremadeIOSPlist", "Build/IOS/Resources/Info.plist");
-			}
-		}
-
-		public string? FindFile(List<string> Paths, UnrealTargetPlatform Platform, bool bMakeRelative)
-		{
-			foreach (string Entry in Paths)
-			{
-				string FinalPath = Entry.Replace("$(Engine)", Unreal.EngineDirectory.FullName);
-				FinalPath = FinalPath.Replace("$(Project)", ProductDirectory.FullName);
-				FinalPath = FinalPath.Replace("$(Platform)", Platform.ToString());
-
-//				Console.WriteLine($"Looking for {FinalPath}");
-				if (File.Exists(FinalPath) || Directory.Exists(FinalPath))
-				{
-//					Console.WriteLine($"  Found it!");
-					if (bMakeRelative)
-					{
-						FinalPath = new FileReference(FinalPath).MakeRelativeTo(XcodeProjectFileLocation.ParentDirectory!);
-					}
-					return FinalPath;
-				}
-			}
-			return null;
-		}
-
-		public string ProjectOrEnginePath(string SubPath, bool bMakeRelative)
-		{
-			string? FinalPath = null;
-			if (UProjectFileLocation != null)
-			{
-				string PathToCheck = Path.Combine(ProductDirectory.FullName, SubPath);
-				if (File.Exists(PathToCheck) || Directory.Exists(PathToCheck))
-				{
-					FinalPath = PathToCheck;
-				}
-			}
-
-			if (FinalPath == null)
-			{
-				FinalPath = Path.Combine(Unreal.EngineDirectory.FullName, SubPath);
-			}
-			if (bMakeRelative)
-			{
-				FinalPath = new FileReference(FinalPath).MakeRelativeTo(XcodeProjectFileLocation.ParentDirectory!);
-			}
-
-			return FinalPath;
-		}
-
-		public void AddModule(UEBuildModuleCPP Module, CppCompileEnvironment CompileEnvironment)
-		{
-			// we need to keep all _API defines, but we can gather them up to append at the end, instead of using them to compute sameness
-
-			// remove some extraneous defines that will cause every module to be unique, but we can do without
-			List<string> Defines = new();
-			List<string> APIDefines = new();
-			Regex Regex = new Regex("#define ([A-Z0-9_]*) ?(.*)?");
-
-			string DefinesString = "";
-			FileReference? PCHFile = null;
-			if (CompileEnvironment.ForceIncludeFiles.Count == 0)
-			{
-				// if there are no ForceInclude files, then that means it's a module that forces the includes to come from a generated PCH file
-				// and so we will use this for definitions and uniqueness
-				if (CompileEnvironment.PrecompiledHeaderIncludeFilename != null)
-				{
-					PCHFile = FileReference.Combine(XcodeProjectFileLocation.ParentDirectory!, "PCHFiles", CompileEnvironment.PrecompiledHeaderIncludeFilename.GetFileName());
-					DirectoryReference.CreateDirectory(PCHFile.Directory);
-					FileReference.Copy(CompileEnvironment.PrecompiledHeaderIncludeFilename, PCHFile, true);
-				}
-			}
-			else
-			{
-				foreach (string Line in File.ReadAllLines(CompileEnvironment.ForceIncludeFiles.First(x => x.FullName.Contains("Definitions")).FullName))
-				{
-					Match Match = Regex.Match(Line);
-					if (!Match.Success)
-					{
-						continue;
-					}
-
-					string Key = Match.Groups[1].Value;
-					string Value = Match.Groups[2].Value;
-					// if no value, then just define with no = stuff
-					if (!Match.Groups[2].Success)
-					{
-						Defines.Add(Key);
-						continue;
-					}
-
-					// skip some known per-module defines we don't need
-					if (Key.StartsWith("UE_MODULE_NAME") || Key.StartsWith("UE_PLUGIN_NAME") || Key.StartsWith("UBT_MODULE_MANIFEST"))
-					{
-						continue;
-					}
-					// these API ones are per module but still need to be defined, can be defined to nothing
-					else if (Key.Contains("_API"))
-					{
-						APIDefines.Add($"{Key}=");
-					}
-					else
-					{
-						// if the value is normal, just add the define as is
-						if (Value.All(x => char.IsLetterOrDigit(x) || x == '_'))
-						{
-							Defines.Add($"{Key}={Value}");
-						}
-						else
-						{
-							// escape any quotes in the define, then quote the whole thing
-							Value = Value.Replace("\"", "\\\"");
-							Defines.Add($"{Key}=\"{Value}\"");
-						}
-					}
-				}
-
-				// sort and joing them into a single string to act as a key (and happily string to put into .xcconfig)
-				Defines.Sort();
-				DefinesString = string.Join(" ", Defines);
-			}
-
-			// now find a matching SubTarget, and make a new one if needed
-			UnrealBatchedFiles? FileBatch = null;
-			foreach (UnrealBatchedFiles Search in BatchedFiles)
-			{
-				if (Search.Definitions == DefinesString && Search.PCHFile == PCHFile &&
-					Search.bEnableRTTI == CompileEnvironment.bUseRTTI)
-				{
-					FileBatch = Search;
-					break;
-				}
-			}
-			if (FileBatch == null)
-			{
-				FileBatch = new UnrealBatchedFiles(this, BatchedFiles.Count + 1);
-				BatchedFiles.Add(FileBatch);
-				FileBatch.Definitions = DefinesString;
-				FileBatch.PCHFile = PCHFile;
-				FileBatch.bEnableRTTI = CompileEnvironment.bUseRTTI;
-			}
-
-			FileBatch.Modules.Add(Module);
-			FileBatch.AllDefines.UnionWith(Defines);
-			FileBatch.AllDefines.UnionWith(APIDefines);
-			FileBatch.SystemIncludePaths.UnionWith(CompileEnvironment.SystemIncludePaths);
-			FileBatch.UserIncludePaths.UnionWith(CompileEnvironment.UserIncludePaths);
-		}
-
-		private List<UnrealBuildConfig> GetSupportedBuildConfigs(List<UnrealTargetPlatform> Platforms, List<UnrealTargetConfiguration> Configurations, ILogger Logger)
-		{
-			List<UnrealBuildConfig> BuildConfigs = new List<UnrealBuildConfig>();
-
-			//string ProjectName = ProjectFilePath.GetFileNameWithoutExtension();
-
-			foreach (UnrealTargetConfiguration Configuration in Configurations)
-			{
-				if (InstalledPlatformInfo.IsValidConfiguration(Configuration, EProjectType.Code))
-				{
-					foreach (UnrealTargetPlatform Platform in Platforms)
-					{
-						if (InstalledPlatformInfo.IsValidPlatform(Platform, EProjectType.Code) && (Platform == UnrealTargetPlatform.Mac || Platform == UnrealTargetPlatform.IOS || Platform == UnrealTargetPlatform.TVOS)) // @todo support other platforms
-						{
-							UEBuildPlatform? BuildPlatform;
-							if (UEBuildPlatform.TryGetBuildPlatform(Platform, out BuildPlatform) && (BuildPlatform.HasRequiredSDKsInstalled() == SDKStatus.Valid))
-							{
-								// Check we have targets (Expected to be no Engine targets when generating for a single .uproject)
-								if (ProjectFile!.ProjectTargets.Count == 0 && ProjectFile!.BaseDir != Unreal.EngineDirectory)
-								{
-									throw new BuildException($"Expecting at least one ProjectTarget to be associated with project '{XcodeProjectFileLocation}' in the TargetProjects list ");
-								}
-
-								// Now go through all of the target types for this project
-								foreach (ProjectTarget ProjectTarget in ProjectFile.ProjectTargets.OfType<ProjectTarget>())
-								{
-									if (MSBuildProjectFile.IsValidProjectPlatformAndConfiguration(ProjectTarget, Platform, Configuration, Logger))
-									{
-										// Figure out if this is a monolithic build
-										bool bShouldCompileMonolithic = BuildPlatform.ShouldCompileMonolithicBinary(Platform);
-										bShouldCompileMonolithic |= (ProjectTarget.CreateRulesDelegate(Platform, Configuration).LinkType == TargetLinkType.Monolithic);
-
-										string ConfigName = Configuration.ToString();
-										if (ProjectTarget.TargetRules!.Type != TargetType.Game && ProjectTarget.TargetRules.Type != TargetType.Program)
-										{
-											ConfigName += " " + ProjectTarget.TargetRules.Type.ToString();
-										}
-
-										if (BuildConfigs.Where(Config => Config.DisplayName == ConfigName).ToList().Count == 0)
-										{
-											string TargetName = ProjectTarget.TargetFilePath.GetFileNameWithoutAnyExtensions();
-											// Get the .uproject directory
-											DirectoryReference? UProjectDirectory = DirectoryReference.FromFile(ProjectTarget.UnrealProjectFilePath);
-
-											// Get the output directory
-											DirectoryReference RootDirectory;
-											if (UProjectDirectory != null && 
-												(bShouldCompileMonolithic || ProjectTarget.TargetRules.BuildEnvironment == TargetBuildEnvironment.Unique) && 
-												ProjectTarget.TargetRules.File!.IsUnderDirectory(UProjectDirectory))
-											{
-												RootDirectory = UEBuildTarget.GetOutputDirectoryForExecutable(UProjectDirectory, ProjectTarget.TargetRules.File!);
-											}
-											else
-											{
-												RootDirectory = UEBuildTarget.GetOutputDirectoryForExecutable(Unreal.EngineDirectory, ProjectTarget.TargetRules.File!);
-											}
-
-											string ExeName = TargetName;
-											if (!bShouldCompileMonolithic && ProjectTarget.TargetRules.Type != TargetType.Program)
-											{
-												// Figure out what the compiled binary will be called so that we can point the IDE to the correct file
-												if (ProjectTarget.TargetRules.Type != TargetType.Game)
-												{
-													// Only if shared - unique retains the Target Name
-													if (ProjectTarget.TargetRules.BuildEnvironment == TargetBuildEnvironment.Shared)
-													{
-														ExeName = "Unreal" + ProjectTarget.TargetRules.Type.ToString();
-													}
-												}
-											}
-
-											// Get the output directory
-											DirectoryReference OutputDirectory = DirectoryReference.Combine(RootDirectory, "Binaries");
-											DirectoryReference MacBinaryDir = DirectoryReference.Combine(OutputDirectory, "Mac");
-											DirectoryReference IOSBinaryDir = DirectoryReference.Combine(OutputDirectory, "IOS");
-											DirectoryReference TVOSBinaryDir = DirectoryReference.Combine(OutputDirectory, "TVOS");
-											if (!string.IsNullOrEmpty(ProjectTarget.TargetRules.ExeBinariesSubFolder))
-											{
-												MacBinaryDir = DirectoryReference.Combine(MacBinaryDir, ProjectTarget.TargetRules.ExeBinariesSubFolder);
-												IOSBinaryDir = DirectoryReference.Combine(IOSBinaryDir, ProjectTarget.TargetRules.ExeBinariesSubFolder);
-												TVOSBinaryDir = DirectoryReference.Combine(TVOSBinaryDir, ProjectTarget.TargetRules.ExeBinariesSubFolder);
-											}
-
-											if (BuildPlatform.Platform == UnrealTargetPlatform.Mac)
-											{
-												string MacExecutableName = MakeExecutableFileName(ExeName, UnrealTargetPlatform.Mac, Configuration, ProjectTarget.TargetRules.Architectures, ProjectTarget.TargetRules.UndecoratedConfiguration);
-												string IOSExecutableName = MacExecutableName.Replace("-Mac-", "-IOS-");
-												string TVOSExecutableName = MacExecutableName.Replace("-Mac-", "-TVOS-");
-												BuildConfigs.Add(new UnrealBuildConfig(ConfigName, TargetName, FileReference.Combine(MacBinaryDir, MacExecutableName), FileReference.Combine(IOSBinaryDir, IOSExecutableName), FileReference.Combine(TVOSBinaryDir, TVOSExecutableName), ProjectTarget, Configuration));
-											}
-											else if (BuildPlatform.Platform == UnrealTargetPlatform.IOS || BuildPlatform.Platform == UnrealTargetPlatform.TVOS)
-											{
-												string IOSExecutableName = MakeExecutableFileName(ExeName, UnrealTargetPlatform.IOS, Configuration, ProjectTarget.TargetRules.Architectures, ProjectTarget.TargetRules.UndecoratedConfiguration);
-												string TVOSExecutableName = IOSExecutableName.Replace("-IOS-", "-TVOS-");
-												//string MacExecutableName = IOSExecutableName.Replace("-IOS-", "-Mac-");
-												BuildConfigs.Add(new UnrealBuildConfig(ConfigName, TargetName, FileReference.Combine(MacBinaryDir, IOSExecutableName), FileReference.Combine(IOSBinaryDir, IOSExecutableName), FileReference.Combine(TVOSBinaryDir, TVOSExecutableName), ProjectTarget, Configuration));
-											}
-										}
-									}
-								}
-							}
-						}
-					}
-				}
-			}
-
-			return BuildConfigs;
-		}
-
-		public static IEnumerable<UnrealTargetConfiguration> GetSupportedConfigurations()
-		{
-			return new UnrealTargetConfiguration[] {
-				UnrealTargetConfiguration.Debug,
-				UnrealTargetConfiguration.DebugGame,
-				UnrealTargetConfiguration.Development,
-				UnrealTargetConfiguration.Test,
-				UnrealTargetConfiguration.Shipping
-			};
-		}
-
-		public static bool ShouldIncludeProjectInWorkspace(ProjectFile Proj, ILogger Logger)
-		{
-			return CanBuildProjectLocally(Proj, Logger);
-		}
-
-		public static bool CanBuildProjectLocally(ProjectFile Proj, ILogger Logger)
-		{
-			foreach (Project ProjectTarget in Proj.ProjectTargets)
-			{
-				foreach (UnrealTargetPlatform Platform in XcodeProjectFileGenerator.XcodePlatforms)
-				{
-					foreach (UnrealTargetConfiguration Config in GetSupportedConfigurations())
-					{
-						if (MSBuildProjectFile.IsValidProjectPlatformAndConfiguration(ProjectTarget, Platform, Config, Logger))
-						{
-							return true;
-						}
-					}
-				}
-			}
-
-			return false;
-		}
-
-		private static string MakeExecutableFileName(string BinaryName, UnrealTargetPlatform Platform, UnrealTargetConfiguration Configuration, UnrealArchitectures Architectures, UnrealTargetConfiguration UndecoratedConfiguration)
-		{
-			StringBuilder Result = new StringBuilder();
-
-			Result.Append(BinaryName);
-
-			if (Configuration != UndecoratedConfiguration)
-			{
-				Result.AppendFormat("-{0}-{1}", Platform.ToString(), Configuration.ToString());
-			}
-
-			UEBuildPlatform BuildPlatform = UEBuildPlatform.GetBuildPlatform(Platform);
-			if (UnrealArchitectureConfig.ForPlatform(Platform).RequiresArchitectureFilenames(Architectures))
-			{
-				Result.Append(Architectures.ToString());
-			}
-
-			return Result.ToString();
-		}
-
-
-		// cache for the below function
-		Dictionary<string, UnrealArchitectures> CachedMacProjectArchitectures = new();
-
-		/// <summary>
-		/// Returns the Mac architectures that should be configured for the provided target. If the target has a project we'll adhere
-		/// to whether it's set as Intel/Universal/Apple unless the type is denied (pretty much just Editor)
-		/// 
-		/// If the target has no project we'll support allow-listed targets for installed builds and all non-editor architectures 
-		/// for source builds. Not all programs are going to compile for Apple Silicon, but being able to build and fail is useful...
-		/// </summary>
-		/// <param name="Config">Build config for the target we're generating</param>
-		/// <param name="InProjectFile">Path to the project file, or null if the target has no project</param>
-		/// <returns></returns>
-		public UnrealArchitectures GetSupportedMacArchitectures(UnrealBuildConfig Config, FileReference? InProjectFile)
-		{
-			// All architectures supported
-			UnrealArchitectures AllArchitectures = new(new[] { UnrealArch.X64, UnrealArch.Arm64 });
-
-			// Add a way on the command line of forcing a project file with all architectures (there isn't a good way to let this be
-			// set and checked where we can access it).
-			bool ForceAllArchitectures = Environment.GetCommandLineArgs().Contains("AllArchitectures", StringComparer.OrdinalIgnoreCase);
-
-			if (ForceAllArchitectures)
-			{
-				return AllArchitectures;
-			}
-
-			string TargetName = Config.BuildTarget;
-
-			// First time seeing this target?
-			if (!CachedMacProjectArchitectures.ContainsKey(TargetName))
-			{
-				CachedMacProjectArchitectures[TargetName] = UnrealArchitectureConfig.ForPlatform(UnrealTargetPlatform.Mac).ProjectSupportedArchitectures(InProjectFile, TargetName);
-			}
-
-			return CachedMacProjectArchitectures[TargetName];
-		}
-
-	}
-
-	/// <summary>
-	/// Info needed to make a file a member of specific group
-	/// </summary>
-	class XcodeSourceFile : ProjectFile.SourceFile
-	{
-		/// <summary>
-		/// Constructor
-		/// </summary>
-		public XcodeSourceFile(FileReference InitFilePath, DirectoryReference? InitRelativeBaseFolder)
-			: base(InitFilePath, InitRelativeBaseFolder)
-		{
-			FileGuid = XcodeProjectFileGenerator.MakeXcodeGuid();
-			FileRefGuid = XcodeProjectFileGenerator.MakeXcodeGuid();
-		}
-
-		/// <summary>
-		/// File Guid for use in Xcode project
-		/// </summary>
-		public string FileGuid
-		{
-			get;
-			private set;
-		}
-
-		public void ReplaceGuids(string NewFileGuid, string NewFileRefGuid)
-		{
-			FileGuid = NewFileGuid;
-			FileRefGuid = NewFileRefGuid;
-		}
-
-		/// <summary>
-		/// File reference Guid for use in Xcode project
-		/// </summary>
-		public string FileRefGuid
-		{
-			get;
-			private set;
-		}
-	}
-
-	/// <summary>
-	/// Represents a group of files shown in Xcode's project navigator as a folder
-	/// </summary>
-	internal class XcodeFileGroup
-	{
-		public XcodeFileGroup(string InName, string InPath, bool InIsReference)
-		{
-			GroupName = InName;
-			GroupPath = InPath;
-			GroupGuid = XcodeProjectFileGenerator.MakeXcodeGuid();
-			bIsReference = InIsReference;
-		}
-
-		public XcodeFileGroup(XcodeFileGroup Other)
-		{
-			GroupName = Other.GroupName;
-			GroupPath = Other.GroupPath;
-			GroupGuid = Other.GroupGuid;
-			bIsReference = Other.bIsReference;
-			Files.AddRange(Other.Files);
-			foreach (string Key in Other.Children.Keys)
-			{
-				Children.Add(Key, new XcodeFileGroup(Other.Children[Key]));
-			}
-		}
-
-		public string GroupGuid;
-		public string GroupName;
-		public string GroupPath;
-		public Dictionary<string, XcodeFileGroup> Children = new Dictionary<string, XcodeFileGroup>();
-		public List<XcodeSourceFile> Files = new List<XcodeSourceFile>();
-		public bool bIsReference;
-	}
-
-	class XcconfigFile
-	{
-		public string Name;
-		public string Guid;
-		public FileReference FileRef;
-		internal StringBuilder Text;
-
-		public XcconfigFile(DirectoryReference XcodeProjectDirectory, UnrealTargetPlatform? Platform, string ConfigName)
-		{
-			Name = ConfigName;
-			FileRef = FileReference.Combine(XcodeProjectDirectory, "Xcconfigs" + (Platform == null ? "" : Platform.ToString()), $"{ConfigName}.xcconfig");
-			Guid = XcodeProjectFileGenerator.MakeXcodeGuid();
-			Text = new StringBuilder();
-		}
-
-		public void AppendLine(string Line)
-		{
-			Text.Append(Line);
-			Text.Append(ProjectFileGenerator.NewLine);
-		}
-
-		public void Write()
-		{
-			// write the file to disk
-			DirectoryReference.CreateDirectory(FileRef.Directory);
-			FileReference.WriteAllTextIfDifferent(FileRef, Text.ToString());
-		}
-	}
-
-
-
-
-	abstract class XcodeProjectNode
-	{
-		// keeps a list of other node this node references, which is used when writing out the whole xcode project file
-		public List<XcodeProjectNode> References = new();
-
-		// optional Xcconfig file 
-		public XcconfigFile? Xcconfig = null;
-
-		/// <summary>
-		/// Abstract function the individual node classes must override to write out the node to the project file
-		/// </summary>
-		/// <param name="Content"></param>
-		public abstract void Write(StringBuilder Content);
-
-
-		/// <summary>
-		/// Walks the references of the given node to find all nodes of the given type. 
-		/// </summary>
-		/// <typeparam name="T">Parent class of the nodes to return</typeparam>
-		/// <param name="Node">Root node to start with</param>
-		/// <returns>Set of matching nodes</returns>
-		public static IEnumerable<T> GetNodesOfType<T>(XcodeProjectNode Node) where T : XcodeProjectNode
-		{
-			// gather the nodes without recursion
-			LinkedList<XcodeProjectNode> Nodes = new();
-			Nodes.AddLast(Node);
-
-			// pull off the front of the "deque" amd add its references to the back, gather
-			List<XcodeProjectNode> Return = new();
-			while (Nodes.Count() > 0)
-			{
-				XcodeProjectNode Head = Nodes.First();
-				Nodes.RemoveFirst();
-				Head.References.ForEach(x => Nodes.AddLast(x));
-
-				// remember them all 
-				Return.AddRange(Head.References);
-			}
-
-			// filter down
-			return Return.OfType<T>();
-		}
-
-
-		public void CreateXcconfigFile(XcodeProject Project, string Name)
-		{
-			DirectoryReference XcodeProjectDirectory = Project.UnrealData.XcodeProjectFileLocation.ParentDirectory!;
-			Xcconfig = new XcconfigFile(XcodeProjectDirectory, Project.Platform, Name);
-			Project.FileCollection.AddFileReference(Xcconfig.Guid, Xcconfig.FileRef.MakeRelativeTo(XcodeProjectDirectory), "explicitFileType", "test.xcconfig", "\"<group>\"", "Xcconfigs");
-		}
-
-		public virtual void WriteXcconfigFile()
-		{
-			
-		}
-
-
-		/// <summary>
-		/// THhis will walk the node reference tree and call WRite on each node to add all needed nodes to the xcode poject file
-		/// </summary>
-		/// <param name="Content"></param>
-		/// <param name="Node"></param>
-		/// <param name="WrittenNodes"></param>
-		public static void WriteNodeAndReferences(StringBuilder Content, XcodeProjectNode Node, HashSet<XcodeProjectNode>? WrittenNodes = null)
-		{
-			if (WrittenNodes == null)
-			{
-				WrittenNodes = new();
-			}
-
-			// write the node into the xcode project file
-			Node.Write(Content);
-			Node.WriteXcconfigFile();
-
-			foreach (XcodeProjectNode Reference in Node.References)
-			{
-				if (!WrittenNodes.Contains(Reference))
-				{
-					WrittenNodes.Add(Reference);
-					WriteNodeAndReferences(Content, Reference, WrittenNodes);
-				}
-			}	
-		}
-	}
-
-
-	class XcodeDependency : XcodeProjectNode
-	{
-		public XcodeTarget Target;
-		public string Guid = XcodeProjectFileGenerator.MakeXcodeGuid();
-		public string ProxyGuid = XcodeProjectFileGenerator.MakeXcodeGuid();
-		public string ProjectGuid;
-
-
-		public XcodeDependency(XcodeTarget Target, string ProjectGuid)
-		{
-			this.Target = Target;
-			this.ProjectGuid = ProjectGuid;
-
-			References.Add(Target);
-		}
-
-		public override void Write(StringBuilder Content)
-		{
-			Content.WriteLine("/* Begin PBXContainerItemProxy section */");
-			Content.WriteLine($"\t\t{ProxyGuid} /* PBXContainerItemProxy */ = {{");
-			Content.WriteLine("\t\t\tisa = PBXContainerItemProxy;");
-			Content.WriteLine($"\t\t\tcontainerPortal = {ProjectGuid} /* Project object */;");
-			Content.WriteLine("\t\t\tproxyType = 1;");
-			Content.WriteLine($"\t\t\tremoteGlobalIDString = {Target.Guid};");
-			Content.WriteLine($"\t\t\tremoteInfo = \"{Target.Name}\";");
-			Content.WriteLine("\t\t};");
-			Content.WriteLine("/* End PBXContainerItemProxy section */");
-			Content.WriteLine("");
-
-			Content.WriteLine("/* Begin PBXTargetDependency section */");
-			Content.WriteLine($"\t\t{Guid} /* PBXTargetDependency */ = {{");
-			Content.WriteLine("\t\t\tisa = PBXTargetDependency;");
-			Content.WriteLine($"\t\t\ttarget = {Target.Guid} /* {Target.Name} */;");
-			Content.WriteLine($"\t\t\ttargetProxy = {ProxyGuid} /* PBXContainerItemProxy */;");
-			Content.WriteLine("\t\t};");
-			Content.WriteLine("/* End PBXTargetDependency section */");
-		}
-	}
-
-	abstract class XcodeBuildPhase : XcodeProjectNode
-	{
-		public string Name;
-		public string IsAType;
-		public string Guid = XcodeProjectFileGenerator.MakeXcodeGuid();
-		protected List<XcodeSourceFile> Items = new();
-
-		public XcodeBuildPhase(string Name, string IsAType)
-		{
-			this.Name = Name;
-			this.IsAType = IsAType;
-		}
-
-		public override void Write(StringBuilder Content)
-		{
-			Content.WriteLine($"/* Begin {IsAType} section */");
-			Content.WriteLine(2, $"{Guid} = {{");
-			Content.WriteLine(3,	$"isa = {IsAType};");
-			Content.WriteLine(3,	"buildActionMask = 2147483647;");
-			Content.WriteLine(3,	"files = (");
-			foreach (XcodeSourceFile File in Items)
-			{
-				Content.WriteLine(4,		$"{File.FileGuid} /* {File.Reference.GetFileName()} in {Name} */,");
-			}
-			Content.WriteLine(3, ");");
-			Content.WriteLine(3, "runOnlyForDeploymentPostprocessing = 0;");
-			Content.WriteLine(2, "};");
-			Content.WriteLine($"/* End {IsAType} section */");
-		}
-	}
-
-	class XcodeSourcesBuildPhase : XcodeBuildPhase
-	{
-		public XcodeSourcesBuildPhase()
-			: base("Sources", "PBXSourcesBuildPhase")
-		{
-		}
-
-		public void AddFile(XcodeSourceFile File)
-		{
-			Items.Add(File);
-		}
-
-		public override void Write(StringBuilder Content)
-		{
-			Content.WriteLine("/* Begin PBXSourcesBuildPhase section */");
-			Content.WriteLine($"\t\t{Guid} = {{");
-			Content.WriteLine("\t\t\tisa = PBXSourcesBuildPhase;");
-			Content.WriteLine("\t\t\tbuildActionMask = 2147483647;");
-			Content.WriteLine("\t\t\tfiles = (");
-			foreach (XcodeSourceFile File in Items)
-			{
-				Content.WriteLine($"\t\t\t\t{File.FileGuid} /* {File.Reference.GetFileName()} in {Name} */,");
-			}
-			Content.WriteLine("\t\t\t);");
-			Content.WriteLine("\t\t\trunOnlyForDeploymentPostprocessing = 0;");
-			Content.WriteLine("\t\t};");
-			Content.WriteLine("/* End PBXSourcesBuildPhase section */");
-		}
-	}
-
-	class XcodeResourcesBuildPhase : XcodeBuildPhase
-	{
-		private XcodeFileCollection FileCollection;
-
-		public XcodeResourcesBuildPhase(XcodeFileCollection FileCollection)
-			: base("Resources", "PBXResourcesBuildPhase")
-		{
-			this.FileCollection = FileCollection;
-		}
-
-		public void AddResource(FileReference Resource)
-		{
-			XcodeSourceFile ResourceSource = new XcodeSourceFile(Resource, null);
-			FileCollection.ProcessFile(ResourceSource, true);
-
-			Items.Add(ResourceSource);
-		}
-	}
-
-
-
-	class XcodeBuildConfig : XcodeProjectNode
-	{
-		public string Guid = XcodeProjectFileGenerator.MakeXcodeGuid();
-		public UnrealBuildConfig Info;
-
-		public XcodeBuildConfig(UnrealBuildConfig Info)
-		{
-			this.Info = Info;
-		}
-
-		public override void Write(StringBuilder Content)
-		{
-			Content.WriteLine(2, $"{Guid} /* {Info.DisplayName} */ = {{");
-			Content.WriteLine(3,	"isa = XCBuildConfiguration;");
-			if (Xcconfig != null)
-			{
-				Content.WriteLine(3,	$"baseConfigurationReference = {Xcconfig.Guid} /* {Xcconfig.Name}.xcconfig */;");
-			}
-			Content.WriteLine(3,	"buildSettings = {");
-			Content.WriteLine(3,	"};");
-			Content.WriteLine(3,	$"name = \"{Info.DisplayName}\";");
-			Content.WriteLine(2, "};");
-		}
-	}
-	
-	class XcodeBuildConfigList : XcodeProjectNode
-	{ 
-		public string Guid = XcodeProjectFileGenerator.MakeXcodeGuid();
-		public string TargetName;
-
-		public List<XcodeBuildConfig> BuildConfigs = new();
-
-		public bool bSupportsMac => Supports(UnrealTargetPlatform.Mac);
-		public bool bSupportsIOS => Supports(UnrealTargetPlatform.IOS);
-		public bool bSupportsTVOS => Supports(UnrealTargetPlatform.TVOS);
-		public bool Supports(UnrealTargetPlatform? Platform)
-		{
-			return this.Platform == Platform || (this.Platform == null && BuildConfigs.Any(x => x.Info.Supports(Platform)));
-		}
-
-		private UnrealTargetPlatform? Platform;
-		public XcodeBuildConfigList(UnrealTargetPlatform? Platform, string TargetName, List<UnrealBuildConfig> BuildConfigInfos)
-		{
-			this.Platform = Platform;
-
-			if (BuildConfigInfos.Count == 0)
-			{
-				throw new BuildException("Created a XcodeBuildConfigList with no BuildConfigs. This likely means a target was created too early");
-			}
-
-			this.TargetName = TargetName;
-
-			// create build config objects for each info passed in, and them as references
-			IEnumerable<XcodeBuildConfig> Configs = BuildConfigInfos.Select(x => new XcodeBuildConfig(x));
-			// filter out configs that dont match a platform if we are single-platform mode
-			Configs = Configs.Where(x => Platform == null || x.Info.Supports((UnrealTargetPlatform)Platform));
-			BuildConfigs = Configs.ToList();
-			References.AddRange(BuildConfigs);
-		}
-
-		public override void Write(StringBuilder Content)
-		{
-			// figure out the default configuration to use
-			string Default = BuildConfigs.Any(x => x.Info.DisplayName.Contains(" Editor")) ? "Development Editor" : "Development";
-
-			Content.WriteLine(2, $"{Guid} /* Build configuration list for target {TargetName} */ = {{");
-			Content.WriteLine(3,	"isa = XCConfigurationList;");
-			Content.WriteLine(3,	"buildConfigurations = (");
-			foreach (XcodeBuildConfig Config in BuildConfigs)
-			{
-				Content.WriteLine(4,		$"{Config.Guid} /* {Config.Info.DisplayName} */,");
-			}
-			Content.WriteLine(3,	");");
-			Content.WriteLine(3,	"defaultConfigurationIsVisible = 0;");
-			Content.WriteLine(3,	$"defaultConfigurationName = \"{Default}\";");
-			Content.WriteLine(2, "};");
-		}
-	}
-
-	class XcodeTarget : XcodeProjectNode
-	{
-		public enum Type
-		{
-			Run_App,
-			Run_Tool,
-			Build,
-			Index,
-		}
-
-		// Guid for this target
-		public string Guid = XcodeProjectFileGenerator.MakeXcodeGuid();
-//		string TargetAppGuid = XcodeProjectFileGenerator.MakeXcodeGuid();
-
-		// com.apple.product-type.application, etc
-		string ProductType;
-
-		// xcode target type name
-		string TargetTypeName;
-		Type TargetType;
-
-		// UE5_Build, EngineTest_SubIndex1, etc
-		public string Name;
-
-		// list of build configs this target supports (for instance, the Index target only indexes a Development config) 
-		public XcodeBuildConfigList? BuildConfigList;
-
-		// dependencies for this target
-		public List<XcodeDependency> Dependencies = new List<XcodeDependency>();
-
-		// build phases for this target (source, resource copying, etc)
-		public List<XcodeBuildPhase> BuildPhases = new List<XcodeBuildPhase>();
-
-		private FileReference? GameProject;
-
-		public XcodeTarget(Type Type, UnrealData UnrealData, string? OverrideName=null)
-		{
-			GameProject = UnrealData.UProjectFileLocation;
-
-			string ConfigName;
-			TargetType = Type;
-			switch (Type)
-			{
-				case Type.Run_App:
-					ProductType = "com.apple.product-type.application";
-					TargetTypeName = "PBXNativeTarget";
-					ConfigName = "_Run";
-					break;
-				case Type.Run_Tool:
-					ProductType = "com.apple.product-type.tool";
-					TargetTypeName = "PBXNativeTarget";
-					ConfigName = "_Run";
-					break;
-				case Type.Build:
-					ProductType = "com.apple.product-type.library.static";
-					TargetTypeName = "PBXLegacyTarget";
-					ConfigName = "_Build";
-					break;
-				case Type.Index:
-					ProductType = "com.apple.product-type.library.static";
-					TargetTypeName = "PBXNativeTarget";
-					ConfigName = "_Index";
-					break;
-				default:
-					throw new BuildException($"Unhandled target type {Type}");
-			}
-
-			// set up names
-			Name = UnrealData.ProductName + (OverrideName ?? ConfigName);
-		}
-
-		public void AddDependency(XcodeTarget Target, XcodeProject Project)
-		{
-			XcodeDependency Dependency = new XcodeDependency(Target, Project.Guid);
-			Dependencies.Add(Dependency);
-			References.Add(Dependency);
-		}
-
-		public override void Write(StringBuilder Content)
-		{
-			Content.WriteLine($"/* Begin {TargetType} section */");
-
-			Content.WriteLine(2, $"{Guid} /* {Name} */ = {{");
-			Content.WriteLine(3,	$"isa = {TargetTypeName};");
-				
-			Content.WriteLine(3,	$"buildConfigurationList = {BuildConfigList!.Guid} /* Build configuration list for {TargetTypeName} \"{Name}\" */;");
-
-			if (TargetType == Type.Build)
-			{
-				// get paths to Unreal bits to be able ro tun UBT
-				string UProjectParam = GameProject == null ? "" : $"{GameProject.FullName.Replace(" ", "\\ ")}";
-				string UEDir = XcodeFileCollection.ConvertPath(Path.GetFullPath(Directory.GetCurrentDirectory() + "../../.."));
-				string BuildToolPath = UEDir + "/Engine/Build/BatchFiles/Mac/XcodeBuild.sh";
-
-				// insert elements to call UBT when building
-				Content.WriteLine(3,	$"buildArgumentsString = \"$(ACTION) $(UE_TARGET_NAME) $(PLATFORM_NAME) $(UE_TARGET_CONFIG) {UProjectParam}\";");
-				Content.WriteLine(3,	$"buildToolPath = \"{BuildToolPath}\";");
-				Content.WriteLine(3,	$"buildWorkingDirectory = \"{UEDir}\";");
-			}
-			Content.WriteLine(3,	"buildPhases = (");
-			foreach (XcodeBuildPhase BuildPhase in BuildPhases)
-			{
-				Content.WriteLine(4,		$"{BuildPhase.Guid} /* {BuildPhase.Name} */,");
-			}
-			Content.WriteLine(3,	");");
-			Content.WriteLine(3,	"dependencies = (");
-			foreach (XcodeDependency Dependency in Dependencies)
-			{
-				Content.WriteLine(4,		$"{Dependency.Guid} /* {Dependency.Target.Name} */,");
-			}
-			Content.WriteLine(3,	");");
-			Content.WriteLine(3,	$"name = \"{Name}\";");
-			Content.WriteLine(3,	"passBuildSettingsInEnvironment = 1;");
-			Content.WriteLine(3,	$"productType = \"{ProductType}\";");
-			WriteExtraTargetProperties(Content);
-			Content.WriteLine(2, "};");
-
-			Content.WriteLine($"/* End {TargetType} section */");
-		}
-
-		/// <summary>
-		/// Let subclasses add extra properties into this target section
-		/// </summary>
-		protected virtual void WriteExtraTargetProperties(StringBuilder Content)
-		{
-			// nothing by default
-		}
-	}
-
-	class XcodeRunTarget : XcodeTarget
-	{
-		private string ProductGuid = XcodeProjectFileGenerator.MakeXcodeGuid();
-		private UnrealData UnrealData;
-		public UnrealTargetPlatform Platform;
-
-		public XcodeRunTarget(XcodeProject Project, UnrealTargetPlatform Platform, XcodeBuildTarget? BuildTarget)
-			: base(Project.UnrealData.bIsAppBundle ? XcodeTarget.Type.Run_App : XcodeTarget.Type.Run_Tool, Project.UnrealData, 
-				  XcodeProjectFileGenerator.PerPlatformMode == XcodePerPlatformMode.OneWorkspacePerPlatform ? "" : $"_{Platform}")
-		{
-			this.Platform = Platform;
-			BuildConfigList = new XcodeBuildConfigList(Platform, Name, Project.UnrealData.AllConfigs);
-			References.Add(BuildConfigList);
-
-			// add the Product item to the project to be visible in left pane
-			UnrealData = Project.UnrealData;
-			Project.FileCollection.AddFileReference(ProductGuid, UnrealData.ProductName, "explicitFileType", Project.UnrealData.bIsAppBundle ? "wrapper.application" : "\"compiled.mach-o.executable\"", "BUILT_PRODUCTS_DIR", "Products");
-
-			if (Project.UnrealData.bIsAppBundle)
-			{
-				XcodeResourcesBuildPhase ResourcesBuildPhase = new XcodeResourcesBuildPhase(Project.FileCollection);
-				BuildPhases.Add(ResourcesBuildPhase);
-				References.Add(ResourcesBuildPhase);
-
-				List<string>StoryboardPaths = new List<string>()
-				{
-					"$(Project)/Build/$(Platform)/Resources/Interface/LaunchScreen.storyboardc",
-					"$(Project)/Build/$(Platform)/Resources/Interface/LaunchScreen.storyboard",
-					"$(Project)/Build/Apple/Resources/Interface/LaunchScreen.storyboardc",
-					"$(Project)/Build/Apple/Resources/Interface/LaunchScreen.storyboard",
-					"$(Engine)/Build/$(Platform)/Resources/Interface/LaunchScreen.storyboardc",
-					"$(Engine)/Build/$(Platform)/Resources/Interface/LaunchScreen.storyboard",
-					"$(Engine)/Build/Apple/Resources/Interface/LaunchScreen.storyboardc",
-					"$(Engine)/Build/Apple/Resources/Interface/LaunchScreen.storyboard",
-				};
-
-				// look for Assets
-				string? StoryboardPath;
-				if (Platform == UnrealTargetPlatform.Mac)
-				{
-					string AssetsPath = UnrealData.ProjectOrEnginePath("Build/Mac/Resources/Assets.xcassets", false);
-					ResourcesBuildPhase.AddResource(new FileReference(AssetsPath));
-					StoryboardPath = UnrealData.FindFile(StoryboardPaths, UnrealTargetPlatform.Mac, false);
-				}
-				else
-				{
-					string AssetsPath = UnrealData.ProjectOrEnginePath("Build/IOS/Resources/Assets.xcassets", false);
-					ResourcesBuildPhase.AddResource(new FileReference(AssetsPath));
-					StoryboardPath = UnrealData.FindFile(StoryboardPaths, UnrealTargetPlatform.IOS, false);
-				}
-
-				if (StoryboardPath != null)
-				{
-					ResourcesBuildPhase.AddResource(new FileReference(StoryboardPath));
-				}
-			}
-
-			if (BuildTarget != null)
-			{
-				AddDependency(BuildTarget, Project);
-			}
-
-			CreateXcconfigFile(Project, Name);
-
-			// hook up each buildconfig to this Xcconfig 
-			BuildConfigList!.BuildConfigs.ForEach(x => x.Xcconfig = Xcconfig);
-		}
-
-		protected override void WriteExtraTargetProperties(StringBuilder Content)
-		{
-			Content.WriteLine($"\t\t\tproductReference = {ProductGuid};");
-			Content.WriteLine($"\t\t\tproductName = \"{UnrealData.ProductName}\";");
-		}
-
-		public override void WriteXcconfigFile()
-		{
-			// pull in the stuff that UBT updates
-			DirectoryReference ProjectOrEngineDir = UnrealData.UProjectFileLocation?.Directory ?? Unreal.EngineDirectory;
-			Xcconfig!.AppendLine($"#include? \"{ProjectOrEngineDir}/Intermediate/Build/Versions.xcconfig\"");
-			Xcconfig.AppendLine("");
-
-			// #jira UE-143619: Pre Monterey macOS requires this option for a packaged app to run on iOS15 due to new code signature format. Could be removed once Monterey is miniuS.
-			Xcconfig.AppendLine("OTHER_CODE_SIGN_FLAGS = --generate-entitlement-der");
-
-			Xcconfig.AppendLine($"MACOSX_DEPLOYMENT_TARGET = {MacToolChain.Settings.MacOSVersion};");
-			Xcconfig.AppendLine("INFOPLIST_OUTPUT_FORMAT = xml");
-			Xcconfig.AppendLine("COMBINE_HIDPI_IMAGES = YES");
-
-			if (Platform == UnrealTargetPlatform.Mac)
-			{
-				Xcconfig.AppendLine($"SUPPORTED_PLATFORMS = macosx");
-				Xcconfig.AppendLine($"SDKROOT = macosx");
-			}
-			else if (Platform == UnrealTargetPlatform.IOS)
-			{
-				Xcconfig.AppendLine($"SUPPORTED_PLATFORMS = iphoneos");// iphonesimulator");
-				Xcconfig.AppendLine($"SDKROOT = iphoneos");
-			}
-			else
-			{
-				Xcconfig.AppendLine($"SUPPORTED_PLATFORMS = appletvos");
-				Xcconfig.AppendLine($"SDKROOT = appletvos");
-			}
-
-
-			Xcconfig.Write();
-		}
-	}
-
-	class XcodeBuildTarget : XcodeTarget
-	{
-		public XcodeBuildTarget(XcodeProject Project)
-			: base(XcodeTarget.Type.Build, Project.UnrealData)
-		{
-			BuildConfigList = new XcodeBuildConfigList(Project.Platform, Name, Project.UnrealData.AllConfigs);
-			References.Add(BuildConfigList);
-		}
-	}
-
-	class XcodeIndexTarget : XcodeTarget
-	{
-		private UnrealData UnrealData;
-
-		// just take the Project since it has everything we need, and is needed when adding target dependencies
-		public XcodeIndexTarget(XcodeProject Project)
-			: base(XcodeTarget.Type.Index, Project.UnrealData)
-		{
-			UnrealData = Project.UnrealData;
-
-			BuildConfigList = new XcodeBuildConfigList(Project.Platform, Name, UnrealData.AllConfigs);
-			References.Add(BuildConfigList);
-
-			CreateXcconfigFile(Project, Name);
-			// hook up each buildconfig to this Xcconfig 
-			BuildConfigList.BuildConfigs.ForEach(x => x.Xcconfig = Xcconfig);
-
-
-			// add all of the files to be natively compiled by this target
-			XcodeSourcesBuildPhase SourcesBuildPhase = new XcodeSourcesBuildPhase();
-			BuildPhases.Add(SourcesBuildPhase);
-			References.Add(SourcesBuildPhase);
-
-			foreach (KeyValuePair<XcodeSourceFile, FileReference?> Pair in Project.FileCollection.BuildableFilesToResponseFile)
-			{
-				// only add files that found a moduleto be part of (since we can't build without the build settings that come from a module)
-				if (Pair.Value != null)
-				{
-					SourcesBuildPhase.AddFile(Pair.Key);
-				}
-			}
-		}
-
-		public override void WriteXcconfigFile()
-		{
-			// write out settings that apply whether or not we have subtargets, which #include this one, or no subtargets, and we write out more
-			// @todo move tis to the subtarget and remember it from the Module
-			Xcconfig!.AppendLine("CLANG_CXX_LANGUAGE_STANDARD = c++17");
-			Xcconfig.AppendLine("GCC_WARN_CHECK_SWITCH_STATEMENTS = NO");
-			Xcconfig.AppendLine("GCC_PRECOMPILE_PREFIX_HEADER = YES");
-			Xcconfig.AppendLine("GCC_OPTIMIZATION_LEVEL = 0");
-			Xcconfig.AppendLine($"PRODUCT_NAME = {Name}");
-			Xcconfig.AppendLine("CONFIGURATION_BUILD_DIR = build");
-			Xcconfig.Write();
-		}
-	}
-
-	class XcodeProject : XcodeProjectNode
-	{
-		// a null platform here means all platforms like the old way
-		public UnrealTargetPlatform? Platform;
-
-		// the blob of data coming from unreal that we can pass around
-		public UnrealData UnrealData;
-
-		// container for all files and groups
-		public XcodeFileCollection FileCollection;
-
-		// Guid for the project node
-		public string Guid = XcodeProjectFileGenerator.MakeXcodeGuid();
-		private string ProvisioningStyle;
-
-		public List<XcodeRunTarget> RunTargets = new();
-
-		public XcodeBuildConfigList ProjectBuildConfigs;
-
-		public XcodeProject(UnrealTargetPlatform? Platform, UnrealData UnrealData, XcodeFileCollection FileCollection)
-		{
-			this.Platform = Platform;
-			this.UnrealData = UnrealData;
-			this.FileCollection = FileCollection;
-
-			ProvisioningStyle = UnrealData.bUseAutomaticSigning ? "Automatic" : "Manual";
-
-			// if we are run-only, then we don't need a build target (this is shared between platforms if we are doing multi-target)
-			XcodeBuildTarget? BuildTarget = null;
-			if (!XcodeProjectFileGenerator.bGenerateRunOnlyProject)
-			{
-				// create a biuld target only if we have source files to build
-				if (UnrealData.BatchedFiles.Count != 0)
-				{
-					BuildTarget = new XcodeBuildTarget(this);
-				}
-			}
-
-			// create one run target for each platform if our platform is null (ie XcodeProjectGenerator.PerPlatformMode is RunTargetPerPlatform)
-			List<UnrealTargetPlatform> TargetPlatforms = Platform == null ? XcodeProjectFileGenerator.XcodePlatforms : new() { Platform.Value };
-			foreach (UnrealTargetPlatform TargetPlatform in TargetPlatforms)
-			{
-				XcodeRunTarget RunTarget = new XcodeRunTarget(this, TargetPlatform, BuildTarget);
-				RunTargets.Add(RunTarget);
-				References.Add(RunTarget);
-			}
-
-			ProjectBuildConfigs = new XcodeBuildConfigList(Platform, UnrealData.ProductName, UnrealData.AllConfigs);
-			References.Add(ProjectBuildConfigs);
-
-			// create the Projet xcconfig
-			CreateXcconfigFile(this, $"{UnrealData.ProductName}_Project");
-
-			// create per-config Xcconfig files
-			foreach (XcodeBuildConfig Config in ProjectBuildConfigs.BuildConfigs)
-			{
-				Config.CreateXcconfigFile(this, $"{UnrealData.ProductName}_{Config.Info.DisplayName.Replace(" ", "")}");
-			}
-
-
-			// make an indexing target if we aren't just a run-only project, and it has buildable source files
-			if (!XcodeProjectFileGenerator.bGenerateRunOnlyProject && UnrealData.BatchedFiles.Count != 0)
-			{				
-				// index isn't a dependency of run, it's simply a target that xcode will find to index from
-				XcodeIndexTarget IndexTarget = new XcodeIndexTarget(this);
-				References.Add(IndexTarget);
-			}
-		}
-
-		public override void Write(StringBuilder Content)
-		{
-			Content.WriteLine("/* Begin PBXProject section */");
-
-			Content.WriteLine(2, $"{Guid} /* Project object */ = {{");
-			Content.WriteLine(3,	"isa = PBXProject;");
-			Content.WriteLine(3,	"attributes = {");
-			Content.WriteLine(4,		"LastUpgradeCheck = 2000;");
-			Content.WriteLine(4,		"ORGANIZATIONNAME = \"Epic Games, Inc.\";");
-			Content.WriteLine(4,		"TargetAttributes = {");
-			foreach (XcodeRunTarget RunTarget in RunTargets)
-			{ 
-				Content.WriteLine(5,			$"{RunTarget.Guid} = {{");
-				Content.WriteLine(6,				$"ProvisioningStyle = {ProvisioningStyle};");
-				Content.WriteLine(5,			"};");
-			}
-			Content.WriteLine(4,		"};");
-			Content.WriteLine(3,	"};");
-			Content.WriteLine(3,	$"buildConfigurationList = {ProjectBuildConfigs.Guid} /* Build configuration list for PBXProject \"{ProjectBuildConfigs.TargetName}\" */;");
-			Content.WriteLine(3,	"compatibilityVersion = \"Xcode 8.0\";");
-			Content.WriteLine(3,	"developmentRegion = English;");
-			Content.WriteLine(3,	"hasScannedForEncodings = 0;");
-			Content.WriteLine(3,	"knownRegions = (");
-			Content.WriteLine(4,		"en");
-			Content.WriteLine(3,	");");
-			Content.WriteLine(3,	$"mainGroup = {FileCollection.MainGroupGuid};");
-			Content.WriteLine(3,	$"productRefGroup = {FileCollection.GetProductGroupGuid()};");
-			Content.WriteLine(3,	"projectDirPath = \"\";");
-			Content.WriteLine(3,	"projectRoot = \"\";");
-			Content.WriteLine(3,	"targets = (");
-			foreach (XcodeTarget Target in XcodeProjectNode.GetNodesOfType<XcodeTarget>(this))
-			{
-				Content.WriteLine(4, $"{Target.Guid} /* {Target.Name} */,");
-			}
-			Content.WriteLine(3, ");");
-			Content.WriteLine(2, "};");
-
-			Content.WriteLine("/* End PBXProject section */");
-		}
-
-		private List<string> GetSupportedOrientations(ConfigHierarchy Ini)
-		{
-			List<string> Orientations = new();
-
-			bool bSupported = true;
-			if (Ini.TryGetValue("/Script/IOSRuntimeSettings.IOSRuntimeSettings", "bSupportsPortraitOrientation", out bSupported) && bSupported)
-			{
-				Orientations.Add("UIInterfaceOrientationPortrait");
-			}
-			if (Ini.TryGetValue("/Script/IOSRuntimeSettings.IOSRuntimeSettings", "bSupportsUpsideDownOrientation", out bSupported) && bSupported)
-			{
-				Orientations.Add("UIInterfaceOrientationPortraitUpsideDown");
-			}
-
-			string? PreferredLandscapeOrientation;
-			Ini.TryGetValue("/Script/IOSRuntimeSettings.IOSRuntimeSettings", "PreferredLandscapeOrientation", out PreferredLandscapeOrientation);
-			bool bSupportsLandscapeLeft = false;
-			Ini.TryGetValue("/Script/IOSRuntimeSettings.IOSRuntimeSettings", "bSupportsLandscapeLeftOrientation", out bSupportsLandscapeLeft);
-			bool bSupportsLandscapeRight = false;
-			Ini.TryGetValue("/Script/IOSRuntimeSettings.IOSRuntimeSettings", "bSupportsLandscapeRightOrientation", out bSupportsLandscapeRight);
-
-			if (bSupportsLandscapeLeft && PreferredLandscapeOrientation == "LandscapeLeft")
-			{
-				Orientations.Add("UIInterfaceOrientationLandscapeLeft");
-			}
-			if (bSupportsLandscapeRight)
-			{
-				Orientations.Add("UIInterfaceOrientationLandscapeRight");
-			}
-			if (bSupportsLandscapeLeft && PreferredLandscapeOrientation != "LandscapeLeft")
-			{
-				Orientations.Add("UIInterfaceOrientationLandscapeLeft");
-			}
-
-			return Orientations;
-		}
-
-		string FindBundleID(FileReference PlistFile)
-		{
-			string Identifier = XcodeProjectFile.Plist("Print :CFBundleIdentifier", PlistFile.FullName);
-			// handle error
-			if (Identifier.StartsWith("Print:"))
-			{
-				return "";
-			}
-			return Identifier;
-		}
-
-		public override void WriteXcconfigFile()
-		{
-			if (Xcconfig == null)
-			{
-				return;
-			}
-
-			string UEDir = XcodeFileCollection.ConvertPath(Path.GetFullPath(Directory.GetCurrentDirectory() + "../../.."));
-
-			ConfigHierarchy SharedPlatformIni = ConfigCache.ReadHierarchy(ConfigHierarchyType.Engine, UnrealData.UProjectFileLocation?.Directory, UnrealTargetPlatform.Mac);
-
-			// read some settings from new config settings
-			bool bAutomaticSigning = true;
-			string? SigningTeam;
-			string? SigningPrefix;
-			SharedPlatformIni.TryGetValue("XcodeConfiguration", "bUseModernCodeSigning", out bAutomaticSigning);
-			SharedPlatformIni.TryGetValue("XcodeConfiguration", "ModernSigningTeam", out SigningTeam);
-			SharedPlatformIni.TryGetValue("XcodeConfiguration", "ModernSigningPrefix", out SigningPrefix);
-
-			List<string> SupportedDevices = new();
-
-			StringBuilder Content = new();
-
-			// figure out the directory that contains the Binaries and Intermediate directories
-			string ProjectRootDir = (UnrealData.UProjectFileLocation == null) ? $"{UEDir}/Engine" : UnrealData.UProjectFileLocation.Directory.FullName;
-
-			Xcconfig.AppendLine("// Unreal projcet-wide variables");
-			Xcconfig.AppendLine($"UE_PRODUCT_NAME = {UnrealData.ProductName}");
-			Xcconfig.AppendLine($"UE_PRODUCT_NAME_STRIPPED = {UnrealData.ProductName.Replace("_", "").Replace(" ", "")}");
-			Xcconfig.AppendLine($"UE_DISPLAY_NAME = {UnrealData.DisplayName}");
-			Xcconfig.AppendLine($"UE_SIGNING_PREFIX = {SigningPrefix}");
-			Xcconfig.AppendLine($"UE_ENGINE_DIR = {Unreal.EngineDirectory}");
-			Xcconfig.AppendLine("");
-
-
-			// Info.plist generation settings
-
-			////////////////////////
-			// IOS
-			////////////////////////
-
-			if (ProjectBuildConfigs.bSupportsIOS)
-			{
-				string SettingFilter = Platform != null ? "" : "[sdk=iphoneos*]";
-				ConfigHierarchy Ini = ConfigCache.ReadHierarchy(ConfigHierarchyType.Engine, UnrealData.UProjectFileLocation?.Directory, UnrealTargetPlatform.IOS);
-
-				Xcconfig.AppendLine("// IOS Settings");
-
-				SupportedDevices.Add(UnrealData.IOSProjectSettings!.RuntimeDevices);
-
-				Xcconfig.AppendLine($"CONFIGURATION_BUILD_DIR{SettingFilter} = {UnrealData.AllConfigs[0].IOSExecutablePath!.Directory}/Payload");
-				Xcconfig.AppendLine($"IPHONEOS_DEPLOYMENT_TARGET = {UnrealData.IOSProjectSettings.RuntimeVersion}");
-
-				if (UnrealData.PlistFiles[MetadataPlatform.IOS].Mode == MetadataMode.UpdateTemplate)
-				{
-					// allow Xcode to generate the final plist file from our input, some INFOPLIST settings and other settings 
-					Xcconfig.AppendLine("GENERATE_INFOPLIST_FILE = YES");
-					Xcconfig.AppendLine($"ASSETCATALOG_COMPILER_APPICON_NAME = AppIcon");
-					Xcconfig.AppendLine($"CURRENT_PROJECT_VERSION{SettingFilter} = $(UE_IOS_BUILD_VERSION)");
-
-					// short version string
-					string BundleShortVersion;
-					Ini.GetString("/Script/IOSRuntimeSettings.IOSRuntimeSettings", "VersionInfo", out BundleShortVersion);
-					Xcconfig.AppendLine($"MARKETING_VERSION{SettingFilter} = {BundleShortVersion}");
-				}
-
-
-				if (UnrealData.IOSProvisioningData != null && UnrealData.bWriteCodeSigningSettings)
-				{
-					if (!string.IsNullOrEmpty(UnrealData.IOSProvisioningData.MobileProvisionUUID))
-					{
-						Xcconfig.AppendLine($"PROVISIONING_PROFILE_SPECIFIER{SettingFilter} = {UnrealData.IOSProvisioningData.MobileProvisionUUID}");
-					}
-					string IOSCert = UnrealData.IOSProvisioningData.SigningCertificate ?? (UnrealData.bForDistribution ? "Apple Distribution" : "Apple Developer");
-					Xcconfig.AppendLine($"CODE_SIGN_IDENTITY{SettingFilter} = {IOSCert}");
-				}
-
-
-				// Info plist generation settings
-				//Xcconfig.AppendLine("INFOPLIST_KEY_UIStatusBarHidden = YES");
-				//Xcconfig.AppendLine("INFOPLIST_KEY_UIRequiresFullScreen = YES");
-
-				List<string> SupportedOrientations = GetSupportedOrientations(Ini);
-				Content.WriteLine(3, $"INFOPLIST_KEY_UISupportedInterfaceOrientations = \"{string.Join(" ", SupportedOrientations)}\"");
-
-				//if (UnrealData.IOSProjectSettings.BundleName != "" && UnrealData.IOSProjectSettings.BundleName != "[PROJECT_NAME]")
-				//{
-				//	string DisplayName = UnrealData.IOSProjectSettings.BundleDisplayName.Replace("[PROJECT_NAME]", ProjectName).Replace("_", "");
-				//	Content.WriteLine(3, $"INFOPLIST_KEY_CFBundleName = {DisplayName}");
-				//}
-
-				//if (UnrealData.IOSProjectSettings.BundleDisplayName != "" && UnrealData.IOSProjectSettings.BundleDisplayName != "[PROJECT_NAME]")
-				//{
-				//	string DisplayName = UnrealData.IOSProjectSettings.BundleDisplayName.Replace("[PROJECT_NAME]", ProjectName).Replace("_", "");
-				//	Content.WriteLine(3, $"INFOPLIST_KEY_CFBundleDisplayName = {DisplayName}");
-				//}
-
-			}
-
-			////////////////////////
-			// TVOS
-			////////////////////////
-
-			if (ProjectBuildConfigs.bSupportsTVOS)
-			{
-				string SettingFilter = Platform != null ? "" : "[sdk=appletvos*]";
-				ConfigHierarchy Ini = ConfigCache.ReadHierarchy(ConfigHierarchyType.Engine, UnrealData.UProjectFileLocation?.Directory, UnrealTargetPlatform.TVOS);
-
-				Xcconfig.AppendLine("");
-				Xcconfig.AppendLine("// TVOS Settings");
-
-				SupportedDevices.Add(UnrealData.TVOSProjectSettings!.RuntimeDevices);
-
-				Xcconfig.AppendLine($"CONFIGURATION_BUILD_DIR{SettingFilter} = {UnrealData.AllConfigs[0].TVOSExecutablePath!.Directory}/Payload");
-				Xcconfig.AppendLine($"TVOS_DEPLOYMENT_TARGET = {UnrealData.TVOSProjectSettings.RuntimeVersion}");
-
-				if (UnrealData.PlistFiles[MetadataPlatform.IOS].Mode == MetadataMode.UpdateTemplate)
-				{
-					// allow Xcode to generate the final plist file from our input, some INFOPLIST settings and other settings 
-					Xcconfig.AppendLine("GENERATE_INFOPLIST_FILE = YES");
-					Xcconfig.AppendLine($"ASSETCATALOG_COMPILER_APPICON_NAME = AppIcon");
-					Xcconfig.AppendLine($"CURRENT_PROJECT_VERSION{SettingFilter} = $(UE_TVOS_BUILD_VERSION)");
-
-					// short version string
-					string BundleShortVersion;
-					Ini.GetString("/Script/IOSRuntimeSettings.IOSRuntimeSettings", "VersionInfo", out BundleShortVersion);
-					Xcconfig.AppendLine($"MARKETING_VERSION{SettingFilter} = {BundleShortVersion}");
-				}
-
-				if (UnrealData.TVOSProvisioningData != null && UnrealData.bWriteCodeSigningSettings)
-				{
-					if (!string.IsNullOrEmpty(UnrealData.TVOSProvisioningData.MobileProvisionUUID))
-					{
-						Xcconfig.AppendLine($"PROVISIONING_PROFILE_SPECIFIER{SettingFilter} = {UnrealData.TVOSProvisioningData.MobileProvisionUUID}");
-					}
-					string TVOSCert = UnrealData.TVOSProvisioningData.SigningCertificate ?? (UnrealData.bForDistribution ? "Apple Distribution" : "Apple Developer");
-					Xcconfig.AppendLine($"CODE_SIGN_IDENTITY{SettingFilter} = {TVOSCert}");
-				}
-
-
-				// Info plist generation settings
-				//Xcconfig.AppendLine("INFOPLIST_KEY_UIStatusBarHidden = YES");
-				//Xcconfig.AppendLine("INFOPLIST_KEY_UIRequiresFullScreen = YES");
-			}
-
-			////////////////////////
-			// MAC
-			////////////////////////
-
-			if (ProjectBuildConfigs.bSupportsMac)
-			{
-				string SettingFilter = Platform != null ? "" : "[sdk=macosx*]";
-
-				Xcconfig.AppendLine("");
-				Xcconfig.AppendLine("// Mac Settings");
-			}
-
-
-			////////////////////////
-			// IOS / TVOS
-			////////////////////////
-
-
-			////////////////////////
-			// MAC / IOS / TVOS
-			////////////////////////
-
-			Xcconfig.AppendLine("");
-			Xcconfig.AppendLine("// Cross-platform settings, and defaults for anything not specified above (Xcode uses first-seen value, not last-seen)");
-			Xcconfig.AppendLine("USE_HEADERMAP = NO");
-			Xcconfig.AppendLine("ONLY_ACTIVE_ARCH = YES");
-			Xcconfig.AppendLine($"TARGETED_DEVICE_FAMILY = {string.Join(",", SupportedDevices)}");
-
-
-			if (UnrealData.bWriteCodeSigningSettings)
-			{
-				Xcconfig.AppendLine("CODE_SIGN_STYLE = " + (bAutomaticSigning ? "Automatic" : "Manual"));
-				if (!string.IsNullOrEmpty(SigningTeam))
-				{
-					Xcconfig.AppendLine($"DEVELOPMENT_TEAM = {SigningTeam}");
-				}
-			}
-
-			//if (UnrealData.EntitlementsLocation != null)
-			//{
-			//	string RelativeLoc = UnrealData.EntitlementsLocation.MakeRelativeTo(DirectoryReference.Combine(UnrealData.XcodeProjectFileLocation.ParentDirectory!));
-			//	Xcconfig.AppendLine($"CODE_SIGN_ENTITLEMENTS = {RelativeLoc}");
-			//}
-
-			Xcconfig.Write();
-
-			// Now for each config write out the specific settings
-
-			DirectoryReference? GameDir = UnrealData.UProjectFileLocation?.Directory;
-			string? GamePath = GameDir != null ? XcodeFileCollection.ConvertPath(GameDir.FullName) : null;
-
-			// now pull the bundle id's out, as xcode will warn if they don't match
-			string MacEditorBundleID = "com.epicgames.UnrealEditor";
-			string MacGameBundleID = UnrealData.BundleIdentifier;
-			string IOSBundleID = UnrealData.BundleIdentifier;
-			if (UnrealData.bSupportsMac)
-			{
-				if (UnrealData.PlistFiles[MetadataPlatform.MacEditor].Mode == MetadataMode.UsePremade)
-				{
-					MacEditorBundleID = FindBundleID(UnrealData.PlistFiles[MetadataPlatform.MacEditor].File);
-				}
-				if (UnrealData.PlistFiles[MetadataPlatform.Mac].Mode == MetadataMode.UsePremade)
-				{
-					MacGameBundleID = FindBundleID(UnrealData.PlistFiles[MetadataPlatform.Mac].File);
-				}
-			}
-			if ((UnrealData.bSupportsIOS || UnrealData.bSupportsTVOS) && UnrealData.PlistFiles[MetadataPlatform.IOS].Mode == MetadataMode.UsePremade)
-			{
-				IOSBundleID = FindBundleID(UnrealData.PlistFiles[MetadataPlatform.IOS].File);
-			}
-
-			// Get Mac architectures supported by this project
-			foreach (UnrealBuildConfig Config in UnrealData.AllConfigs)
-			{
-				XcodeBuildConfig? MatchedConfig = ProjectBuildConfigs.BuildConfigs.FirstOrDefault(x => x.Info == Config);
-				if (MatchedConfig == null || !Config.Supports(Platform))
-				{
-					continue;
-				}
-
-				// hook up the Buildconfig that matches this info to this xcconfig file
-				XcconfigFile ConfigXcconfig = MatchedConfig.Xcconfig!;
-
-				ConfigXcconfig.AppendLine("// pull in the shared settings for all configs");
-				ConfigXcconfig.AppendLine($"#include \"{UnrealData.ProductName}_Project.xcconfig\"");
-				ConfigXcconfig.AppendLine("");
-
-				bool bIsUnrealGame = Config.BuildTarget.Equals("UnrealGame", StringComparison.InvariantCultureIgnoreCase);
-				bool bIsUnrealClient = Config.BuildTarget.Equals("UnrealClient", StringComparison.InvariantCultureIgnoreCase);
-
-				// Setup Mac stuff
-				FileReference MacExecutablePath = Config.MacExecutablePath!;
-				string MacExecutableDir = XcodeFileCollection.ConvertPath(MacExecutablePath.Directory.FullName);
-				string MacExecutableFileName = MacExecutablePath.GetFileName();
-				string SupportedMacArchitectures = string.Join(" ", UnrealData.GetSupportedMacArchitectures(Config, UnrealData.UProjectFileLocation).Architectures.Select(x => x.AppleName));
-
-				string SupportedPlatforms = "";
-				if (Config.ProjectTarget!.TargetRules != null)
-				{
-					if (Config.bSupportsIOS)
-					{
-						SupportedPlatforms += "iphoneos iphonesimulator ";
-					}
-					if (Config.bSupportsTVOS)
-					{
-						SupportedPlatforms += "appletvos ";
-					}
-					if (Config.bSupportsMac)
-					{
-						SupportedPlatforms += "macosx ";
-					}
-				}
-				else
-				{
-					// @todo when does this case happen?
-					throw new BuildException("Project without a target??");
-//					SupportedPlatforms = "macosx";
-				}
-
-
-				ConfigXcconfig.AppendLine("// Unreal per-config variables");
-				if (Config.bSupportsMac)
-				{
-					ConfigXcconfig.AppendLine($"UE_MAC_EXECUTABLE_NAME = {MacExecutableFileName}");
-				}
-				if (Config.bSupportsIOS || Config.bSupportsTVOS)
-				{
-					ConfigXcconfig.AppendLine($"UE_IOS_EXECUTABLE_NAME = {Config.BuildTarget}");
-				}
-				ConfigXcconfig.AppendLine($"UE_TARGET_NAME = {Config.BuildTarget}");
-				ConfigXcconfig.AppendLine($"UE_TARGET_CONFIG = {Config.BuildConfig}");
-				ConfigXcconfig.AppendLine("");
-
-				// debug settings
-				if (Config.BuildConfig == UnrealTargetConfiguration.Debug)
-				{
-					ConfigXcconfig.AppendLine("ENABLE_TESTABILITY = YES");
-				}
-
-
-				// list the supported platforms, which will narrow down what other settings are active
-				ConfigXcconfig.AppendLine($"SUPPORTED_PLATFORMS = {SupportedPlatforms}");
-
-				// @otodo move VALID_ARCHS up to Project config once we are always universal
-				if (ProjectBuildConfigs.bSupportsMac)
-				{
-					bool bIsEditor = (Config.ProjectTarget!.TargetRules!.Type == TargetType.Editor);
-					Metadata PlistData = UnrealData.PlistFiles[bIsEditor ? MetadataPlatform.MacEditor : MetadataPlatform.Mac];
-					Metadata EntitlementsData = UnrealData.EntitlementsFiles[bIsEditor ? MetadataPlatform.MacEditor : MetadataPlatform.Mac];
-
-					string SettingFilter = Platform != null ? "" : "[sdk=macosx*]";
-
-					ConfigXcconfig.AppendLine("");
-					ConfigXcconfig.AppendLine("// Mac setup");
-					ConfigXcconfig.AppendLine($"VALID_ARCHS{SettingFilter} = {SupportedMacArchitectures}");
-					ConfigXcconfig.AppendLine($"CONFIGURATION_BUILD_DIR{SettingFilter} = {MacExecutableDir}");
-					ConfigXcconfig.AppendLine($"INFOPLIST_FILE{SettingFilter} = {PlistData.XcodeProjectRelative}");
-					ConfigXcconfig.AppendLine($"PRODUCT_BUNDLE_IDENTIFIER{SettingFilter} = " + (bIsEditor ? MacEditorBundleID : MacGameBundleID));
-
-					if (PlistData.Mode == MetadataMode.UpdateTemplate)
-					{
-						ConfigXcconfig.AppendLine("GENERATE_INFOPLIST_FILE = YES");
-						ConfigXcconfig.AppendLine($"ASSETCATALOG_COMPILER_APPICON_NAME = AppIcon");
-
-						ConfigXcconfig.AppendLine($"PRODUCT_NAME{SettingFilter} = {MacExecutableFileName}");
-						// @todo: get a version for  games, like IOS has
-						ConfigXcconfig.AppendLine($"MARKETING_VERSION{SettingFilter} = {MacToolChain.LoadEngineDisplayVersion()}");
-						ConfigXcconfig.AppendLine($"CURRENT_PROJECT_VERSION{SettingFilter} = $(UE_MAC_BUILD_VERSION)");
-					}
-
-					if (EntitlementsData.Mode == MetadataMode.UsePremade)
-					{
-						ConfigXcconfig.AppendLine($"CODE_SIGN_ENTITLEMENTS{SettingFilter} = {EntitlementsData.XcodeProjectRelative}");
-					}
-				}
-
-				if (ProjectBuildConfigs.bSupportsIOS)
-				{
-					string SettingFilter = Platform != null ? "" : "[sdk=iphoneos*]";
-
-					ConfigXcconfig.AppendLine("");
-					ConfigXcconfig.AppendLine("// IOS setup");
-					ConfigXcconfig.AppendLine($"INFOPLIST_FILE{SettingFilter} = {UnrealData.PlistFiles[MetadataPlatform.IOS].XcodeProjectRelative}");
-					ConfigXcconfig.AppendLine($"PRODUCT_BUNDLE_IDENTIFIER{SettingFilter} = {IOSBundleID}");
-					if (UnrealData.PlistFiles[MetadataPlatform.IOS].Mode == MetadataMode.UpdateTemplate)
-					{
-						ConfigXcconfig.AppendLine($"PRODUCT_NAME{SettingFilter} = {Config.BuildTarget}"); // @todo: change to Path.GetFileName(Config.IOSExecutablePath) when we stop using payload
-					}
-					if (UnrealData.EntitlementsFiles[MetadataPlatform.IOS].Mode == MetadataMode.UsePremade)
-					{
-						ConfigXcconfig.AppendLine($"CODE_SIGN_ENTITLEMENTS{SettingFilter} = {UnrealData.EntitlementsFiles[MetadataPlatform.IOS].XcodeProjectRelative}");
-					}
-				}
-				if (ProjectBuildConfigs.bSupportsTVOS)
-				{
-					string SettingFilter = Platform != null ? "" : "[sdk=appletvos*]";
-
-					ConfigXcconfig.AppendLine("");
-					ConfigXcconfig.AppendLine("// TVOS setup");
-					ConfigXcconfig.AppendLine($"INFOPLIST_FILE{SettingFilter} = {UnrealData.PlistFiles[MetadataPlatform.IOS].XcodeProjectRelative}");
-					ConfigXcconfig.AppendLine($"PRODUCT_BUNDLE_IDENTIFIER{SettingFilter} = {IOSBundleID}");
-					if (UnrealData.EntitlementsFiles[MetadataPlatform.IOS].Mode == MetadataMode.UsePremade)
-					{
-						ConfigXcconfig.AppendLine($"CODE_SIGN_ENTITLEMENTS{SettingFilter} = {UnrealData.EntitlementsFiles[MetadataPlatform.IOS].XcodeProjectRelative}");
-					}
-				}
-
-				// @todo this is a reminder of plist settings we are not handling yet
-#if false
-				//// Prepare a temp Info.plist file so Xcode has some basic info about the target immediately after opening the project.
-				//// This is needed for the target to pass the settings validation before code signing. UBT will overwrite this plist file later, with proper contents.
-				//if (BuildHostPlatform.Current.Platform == UnrealTargetPlatform.Mac)
-				//{
-				//	bool bCreateMacInfoPlist = !File.Exists(MacInfoPlistPath);
-				//	bool bCreateIOSInfoPlist = !File.Exists(IOSInfoPlistPath) && IOSRunTimeVersion != null;
-				//	bool bCreateTVOSInfoPlist = !File.Exists(TVOSInfoPlistPath) && TVOSRunTimeVersion != null;
-				//	if (bCreateMacInfoPlist || bCreateIOSInfoPlist || bCreateTVOSInfoPlist)
-				//	{
-				//		DirectoryReference? ProjectPath = GameDir;
-				//		DirectoryReference EngineDir = DirectoryReference.Combine(new DirectoryReference(UEDir), "Engine");
-				//		string GameName = Config.BuildTarget;
-				//		bool bIsClient = false;
-				//		if (ProjectPath == null)
-				//		{
-				//			ProjectPath = EngineDir;
-				//		}
-				//		if (bIsUnrealGame)
-				//		{
-				//			ProjectPath = EngineDir;
-				//			GameName = "UnrealGame";
-				//			bIsClient = (UnrealData.AppName == "UnrealClient");
-				//		}
-
-				//		if (bCreateMacInfoPlist)
-				//		{
-				//			Directory.CreateDirectory(Path.GetDirectoryName(MacInfoPlistPath)!);
-				//			UEDeployMac.GeneratePList(ProjectPath.FullName, bIsUnrealGame, GameName, Config.BuildTarget, EngineDir.FullName, MacExecutableFileName);
-				//		}
-				//		if (bCreateIOSInfoPlist)
-				//		{
-				//			// get the receipt
-				//			FileReference ReceiptFilename;
-				//			if (bIsUnrealGame)
-				//			{
-				//				ReceiptFilename = TargetReceipt.GetDefaultPath(Unreal.EngineDirectory, "UnrealGame", UnrealTargetPlatform.IOS, Config.BuildConfig, "");
-				//			}
-				//			else
-				//			{
-				//				ReceiptFilename = TargetReceipt.GetDefaultPath(ProjectPath, GameName, UnrealTargetPlatform.IOS, Config.BuildConfig, "");
-				//			}
-				//			Directory.CreateDirectory(Path.GetDirectoryName(IOSInfoPlistPath)!);
-				//			bool bSupportPortrait, bSupportLandscape;
-				//			TargetReceipt? Receipt;
-				//			TargetReceipt.TryRead(ReceiptFilename, out Receipt);
-				//			bool bBuildAsFramework = UEDeployIOS.GetCompileAsDll(Receipt);
-				//			UEDeployIOS.GenerateIOSPList(UnrealData.UProjectFileLocation, Config.BuildConfig, ProjectPath.FullName, bIsUnrealGame, GameName, bIsClient, Config.BuildTarget, EngineDir.FullName, ProjectPath + "/Binaries/IOS/Payload", null, UnrealData.BundleIdentifier, bBuildAsFramework, UnrealData.Logger!, out bSupportPortrait, out bSupportLandscape);
-				//		}
-				//		if (bCreateTVOSInfoPlist)
-				//		{
-				//			Directory.CreateDirectory(Path.GetDirectoryName(TVOSInfoPlistPath)!);
-				//			UEDeployTVOS.GenerateTVOSPList(ProjectPath.FullName, bIsUnrealGame, GameName, bIsClient, Config.BuildTarget, EngineDir.FullName, ProjectPath + "/Binaries/TVOS/Payload", null, UnrealData.BundleIdentifier, UnrealData.Logger!);
-				//		}
-				//	}
-				//}
-#endif
-
-				ConfigXcconfig.Write();
-			}
-		}
-	}
-
-	class XcodeFileCollection
-	{
-		class ManualFileReference
-		{
-			public string Guid = XcodeProjectFileGenerator.MakeXcodeGuid();
-			public string RelativePath = "";
-			public string FileKey = "";
-			public string FileType = "";
-			public string SourceTree = "";
-			public string GroupName = "";
-		}
-
-		// we need relativ paths, so this is the directory that paths are relative to
-		private DirectoryReference ProjectDirectory;
-
-		// the location of the uproject file, or the engine directory for non-uproject projects
-		public DirectoryReference RootDirectory;
-
-		public string MainGroupGuid = "";
-		//public string ProductRefGroupGuid = XcodeProjectFileGenerator.MakeXcodeGuid();
-
-		internal Dictionary<string, XcodeFileGroup> Groups = new();
-		internal Dictionary<XcodeSourceFile, FileReference?> BuildableFilesToResponseFile = new();
-		internal List<XcodeSourceFile> BuildableResourceFiles = new();
-		internal List<XcodeSourceFile> AllFiles = new();
-
-		private List<ManualFileReference> ManualFiles = new();
-		private Dictionary<string, string> GuidsForGroups = new();
-
-
-		public XcodeFileCollection(XcodeProjectFile ProjectFile)
-		{
-			ProjectDirectory = ProjectFile.ProjectFilePath.Directory;
-			RootDirectory = Unreal.EngineDirectory;
-			SetUProjectLocation(ProjectFile.UnrealData.UProjectFileLocation);
-		}
-
-		public XcodeFileCollection(XcodeFileCollection Other)
-		{
-			ProjectDirectory = Other.ProjectDirectory;
-			RootDirectory = Other.RootDirectory;
-			MainGroupGuid = Other.MainGroupGuid;
-			AllFiles.AddRange(Other.AllFiles);
-			BuildableResourceFiles.AddRange(Other.AllFiles);
-			ManualFiles.AddRange(Other.ManualFiles);
-
-			BuildableFilesToResponseFile = new(Other.BuildableFilesToResponseFile);
-			GuidsForGroups = new(Other.GuidsForGroups);
-
-			foreach (string Key in Other.Groups.Keys)
-			{
-				Groups.Add(Key, new XcodeFileGroup(Other.Groups[Key]));
-			}
-
-		}
-
-		public void SetUProjectLocation(FileReference? UProjectLocation)
-		{
-			RootDirectory = UProjectLocation == null || UProjectLocation.ContainsName("Programs", 0) ? (Unreal.EngineDirectory) : UProjectLocation!.Directory;
-		}
-
-		public void ProcessFile(XcodeSourceFile File, bool bIsForBuild)
-		{
-			// remember all buildable files
-			if (bIsForBuild)
-			{
-				string FileExtension = File.Reference.GetExtension();
-
-				if (IsSourceCode(FileExtension))
-				{
-					// look if it contains any of the exluded names, and is so, don't include it
-					if (!ExcludedFolders.Any(x => File.Reference.ContainsName(x, 0)))
-					{
-						// will fill in the response file later
-						BuildableFilesToResponseFile[File] = null;
-					}
-				}
-				else if (IsResourceFile(FileExtension))
-				{
-					BuildableResourceFiles.Add(File);
-				}
-			}
-			
-
-			// group the files by path
-			XcodeFileGroup? Group = FindGroupByAbsolutePath(File.Reference.Directory);
-			if (Group != null)
-			{
-				AllFiles.Add(File);
-				Group.Files.Add(File);
-			}
-			else
-			{
-				string GroupName = File.Reference.IsUnderDirectory(Unreal.EngineDirectory) ? "EngineReferences" : "ExternalReferences";
-				AddFileReference(File.FileRefGuid, File.Reference.FullName, GetFileKey(File.Reference.GetExtension()), GetFileType(File.Reference.GetExtension()), "<absolute>", "EngineReferences");
-			}
-		}
-
-		/// <summary>
-		/// The project needs to point to the product group, so we expose the Guid here
-		/// </summary>
-		/// <returns></returns>
-		public string GetProductGroupGuid()
-		{
-			return GuidsForGroups["Products"];
-		}
-
-		public void AddFileReference(string Guid, string RelativePath, string FileKey, string FileType, string SourceTree/*="SOURCE_ROOT"*/, string GroupName)
-		{
-			ManualFiles.Add(new ManualFileReference()
-			{
-				Guid = Guid,
-				RelativePath = RelativePath,
-				FileKey = FileKey,
-				FileType = FileType,
-				SourceTree = SourceTree.StartsWith("<") ? $"\"{SourceTree}\"" : SourceTree,
-				GroupName = GroupName,
-			});
-
-			// make sure each unique group has a guid
-			if (!GuidsForGroups.ContainsKey(GroupName))
-			{
-				GuidsForGroups[GroupName] = XcodeProjectFileGenerator.MakeXcodeGuid();
-			}
-		}
-
-
-		public void Write(StringBuilder Content)
-		{
-			Content.WriteLine("/* Begin PBXBuildFile section */");
-			foreach (KeyValuePair<XcodeSourceFile, FileReference?> Pair in BuildableFilesToResponseFile)
-			{
-				string CompileFlags = "";
-				if (Pair.Value != null)
-				{
-					CompileFlags = $" settings = {{COMPILER_FLAGS = \"@{Pair.Value.FullName}\"; }};";
-				}
-				Content.WriteLine($"\t\t{Pair.Key.FileGuid} = {{isa = PBXBuildFile; fileRef = {Pair.Key.FileRefGuid};{CompileFlags} }}; /* {Pair.Key.Reference.GetFileName()} */");
-			}
-			foreach (XcodeSourceFile Resource in BuildableResourceFiles)
-			{
-				Content.WriteLine($"\t\t{Resource.FileGuid} = {{isa = PBXBuildFile; fileRef = {Resource.FileRefGuid}; }}; /* {Resource.Reference.GetFileName()} */");
-			}
-			Content.WriteLine("/* End PBXBuildFile section */");
-			Content.WriteLine();
-
-
-			Content.WriteLine("/* Begin PBXFileReference section */");
-			foreach (XcodeSourceFile File in AllFiles)
-			{
-				string FileName = File.Reference.GetFileName();
-				string FileExtension = Path.GetExtension(FileName);
-				string FileType = GetFileType(FileExtension);
-				string FileKey = GetFileKey(FileExtension);
-				string RelativePath = Utils.CleanDirectorySeparators(File.Reference.MakeRelativeTo(ProjectDirectory), '/');
-				string SourceTree = "SOURCE_ROOT";
-
-				Content.WriteLine($"\t\t{File.FileRefGuid} = {{isa = PBXFileReference; {FileKey} = {FileType}; name = \"{FileName}\"; path = \"{RelativePath}\"; sourceTree = {SourceTree}; }};");
-			}
-			foreach (ManualFileReference File in ManualFiles)
-			{
-				string FileName = Path.GetFileName(File.RelativePath);
-				Content.WriteLine($"\t\t{File.Guid} = {{isa = PBXFileReference; {File.FileKey} = {File.FileType}; name = \"{FileName}\"; path = \"{File.RelativePath}\"; sourceTree = {File.SourceTree}; }};");
-			}
-			Content.WriteLine("/* End PBXFileReference section */");
-			Content.WriteLine();
-
-			WriteGroups(Content);
-=======
 	class UnrealBuildConfig
 	{
 		public UnrealBuildConfig(string InDisplayName, string InBuildTarget, string InExeName, ProjectTarget? InProjectTarget, UnrealTargetConfiguration InBuildConfig, DirectoryReference InRootDirectory)
@@ -2217,122 +76,9 @@
 		public bool Supports(UnrealTargetPlatform? Platform)
 		{
 			return UnrealData.Supports(Platform) && (ProjectTarget == null || Platform == null || ProjectTarget.SupportedPlatforms.Contains((UnrealTargetPlatform)Platform));
->>>>>>> 4af6daef
 		}
 	};
 
-<<<<<<< HEAD
-		private void WriteGroups(StringBuilder Content)
-		{
-			XcodeFileGroup? RootGroup = FindRootFileGroup(Groups);
-			if (RootGroup == null)
-			{
-				return;
-			}
-
-			string XcconfigsRefGroupGuid = XcodeProjectFileGenerator.MakeXcodeGuid();
-
-			Content.WriteLine("/* Begin PBXGroup section */");
-
-
-			// write main/root group and it's children (adding the manual groups to the main group, which is the true param here0
-			WriteGroup(Content, RootGroup, bIsRootGroup: true);
-
-			// write some manual groups
-			foreach (var Pair in GuidsForGroups)
-			{
-				Content.WriteLine($"\t\t{Pair.Value} /* {Pair.Key} */ = {{");
-				Content.WriteLine("\t\t\tisa = PBXGroup;");
-				Content.WriteLine("\t\t\tchildren = (");
-				foreach (ManualFileReference Ref in ManualFiles.Where(x => x.GroupName == Pair.Key))
-				{
-					Content.WriteLine($"\t\t\t\t{Ref.Guid} /* {Path.GetFileName(Ref.RelativePath)} */,");
-				}
-				Content.WriteLine("\t\t\t);");
-				Content.WriteLine($"\t\t\tname = {Pair.Key};");
-				Content.WriteLine("\t\t\tsourceTree = \"<group>\";");
-				Content.WriteLine("\t\t};");
-
-			}
-
-			Content.WriteLine("/* End PBXGroup section */");
-		}
-
-
-		private void WriteGroup(StringBuilder Content, XcodeFileGroup Group, bool bIsRootGroup)
-		{
-			if (!Group.bIsReference)
-			{
-				Content.WriteLine($"\t\t{Group.GroupGuid} = {{");
-				Content.WriteLine("\t\t\tisa = PBXGroup;");
-				Content.WriteLine("\t\t\tchildren = (");
-				foreach (XcodeFileGroup ChildGroup in Group.Children.Values)
-				{
-					Content.WriteLine($"\t\t\t\t{ChildGroup.GroupGuid} /* {ChildGroup.GroupName} */,");
-				}
-				foreach (XcodeSourceFile File in Group.Files)
-				{
-					Content.WriteLine($"\t\t\t\t{File.FileRefGuid} /* {File.Reference.GetFileName()} */,");
-				}
-
-				if (bIsRootGroup)
-				{
-					foreach (var Pair in GuidsForGroups)
-					{
-						Content.WriteLine($"\t\t\t\t{Pair.Value} /* {Pair.Key} */,");
-					}
-				}
-				Content.WriteLine("\t\t\t);");
-				if (!bIsRootGroup)
-				{
-					Content.WriteLine("\t\t\tname = \"" + Group.GroupName + "\";");
-					Content.WriteLine("\t\t\tpath = \"" + Group.GroupPath + "\";");
-					Content.WriteLine("\t\t\tsourceTree = \"<absolute>\";");
-				}
-				else
-				{
-					Content.WriteLine("\t\t\tsourceTree = \"<group>\";");
-				}
-				Content.WriteLine("\t\t};");
-
-				foreach (XcodeFileGroup ChildGroup in Group.Children.Values)
-				{
-					WriteGroup(Content, ChildGroup, bIsRootGroup: false);
-				}
-			}
-		}
-
-		public static string GetRootGroupGuid(Dictionary<string, XcodeFileGroup> GroupsDict)
-		{
-			return FindRootFileGroup(GroupsDict)!.GroupGuid;
-		}
-
-		private static XcodeFileGroup? FindRootFileGroup(Dictionary<string, XcodeFileGroup> GroupsDict)
-		{
-			foreach (XcodeFileGroup Group in GroupsDict.Values)
-			{
-				if (Group.Children.Count > 1 || Group.Files.Count > 0)
-				{
-					return Group;
-				}
-				else
-				{
-					XcodeFileGroup? Found = FindRootFileGroup(Group.Children);
-					if (Found != null)
-					{
-						return Found;
-					}
-				}
-			}
-			return null;
-		}
-
-
-		/// <summary>
-		/// Gets Xcode file category based on its extension
-		/// </summary>
-		internal static string GetFileCategory(string Extension)
-=======
 	class UnrealBatchedFiles
 	{
 		// build settings that cause uniqueness
@@ -2358,7 +104,6 @@
 		}
 
 		public void GenerateResponseFile()
->>>>>>> 4af6daef
 		{
 			StringBuilder ResponseFileContents = new();
 			ResponseFileContents.Append("-isystem");
@@ -2373,73 +118,15 @@
 			ResponseFileContents.Append(" -D");
 			ResponseFileContents.AppendJoin(" -D", AllDefines);
 
-<<<<<<< HEAD
-		/// <summary>
-		/// Gets Xcode file type based on its extension
-		/// </summary>
-		internal static string GetFileType(string Extension)
-		{
-			// @todo Mac: Handle more file types
-			switch (Extension)
-			{
-				case ".c":
-				case ".m":
-					return "sourcecode.c.objc";
-				case ".cc":
-				case ".cpp":
-				case ".mm":
-					return "sourcecode.cpp.objcpp";
-				case ".h":
-				case ".inl":
-				case ".pch":
-					return "sourcecode.c.h";
-				case ".framework":
-					return "wrapper.framework";
-				case ".plist":
-					return "text.plist.xml";
-				case ".png":
-					return "image.png";
-				case ".icns":
-					return "image.icns";
-				case ".xcassets":
-					return "folder.assetcatalog";
-				case ".storyboardc":
-					return "wrapper.storyboardc";
-				case ".storyboard":
-					return "file.storyboard";
-				default:
-					return "file.text";
-=======
 			if (PCHFile != null)
 			{
 				ResponseFileContents.Append($" -include {PCHFile.FullName}");
->>>>>>> 4af6daef
-			}
-
-<<<<<<< HEAD
-		// most types Xcode wants as explicitFileType, but some want lastKnownFileType
-		internal static string GetFileKey(string Extension)
-		{
-			switch (Extension)
-			{
-				case ".storyboard":
-					return "lastKnownFileType";
-				default:
-					return "explicitFileType";
-			}
-		}
-		/// <summary>
-		/// Returns true if Extension is a known extension for files containing source code
-		/// </summary>
-		internal static bool IsSourceCode(string Extension)
-		{
-			return Extension == ".c" || Extension == ".cc" || Extension == ".cpp" || Extension == ".m" || Extension == ".mm";
-=======
+			}
+
 			ResponseFileContents.Append(bEnableRTTI ? " -frtti" : " -fno-rtti");
 
 			DirectoryReference.CreateDirectory(ResponseFile.Directory);
 			FileReference.WriteAllText(ResponseFile, ResponseFileContents.ToString());
->>>>>>> 4af6daef
 		}
 	}
 
@@ -2450,14 +137,6 @@
 		IOS,
 	}
 
-<<<<<<< HEAD
-		/// <summary>
-		/// Returns true if Extension is a known extension for files containing resource data
-		/// </summary>
-		internal static bool IsResourceFile(string Extension)
-		{
-			return Extension == ".xcassets" || Extension == ".storyboardc" || Extension == ".storyboard";
-=======
 	enum MetadataMode
 	{
 		Unset = -1,
@@ -2536,33 +215,14 @@
 				// Either key is missing, or file is missing
 				Mode = MetadataMode.Unset;
 			}
->>>>>>> 4af6daef
 		}
 	}
 
-<<<<<<< HEAD
-		/// <summary>
-		/// Cache the folders excluded by Mac
-		/// </summary>
-		static string[] ExcludedFolders = PlatformExports.GetExcludedFolderNames(UnrealTargetPlatform.Mac);
-
-		/// <summary>
-		/// Returns a project navigator group to which the file should belong based on its path.
-		/// Creates a group tree if it doesn't exist yet.
-		/// </summary>
-		internal XcodeFileGroup? FindGroupByAbsolutePath(DirectoryReference DirectoryPath)
-		{
-			string AbsolutePath = DirectoryPath.FullName;
-			string[] Parts = AbsolutePath.Split(Path.DirectorySeparatorChar);
-			string CurrentPath = "/";
-			Dictionary<string, XcodeFileGroup> CurrentSubGroups = Groups;
-=======
 	class Metadata
 	{
 		public Dictionary<MetadataPlatform, MetadataItem> PlistFiles = new();
 		public Dictionary<MetadataPlatform, MetadataItem> EntitlementsFiles = new();
 		public Dictionary<MetadataPlatform, MetadataItem> ShippingEntitlementsFiles = new();
->>>>>>> 4af6daef
 
 		public Metadata(DirectoryReference ProductDirectory, DirectoryReference XcodeProject, ConfigHierarchy Ini, bool bSupportsMac, bool bSupportsIOSOrTVOS, ILogger Logger)
 		{
@@ -2578,28 +238,12 @@
 
 				if (ProductDirectory == Unreal.EngineDirectory)
 				{
-<<<<<<< HEAD
-					// we only want files under the project/engine dir, we have to make external references to other files, otherwise the grouping gets all broken
-					if (!DirectoryPath.IsUnderDirectory(RootDirectory))
-					{
-						return null;
-					}
-
-
-					CurrentGroup = new XcodeFileGroup(Path.GetFileName(CurrentPath), CurrentPath, GetFileType(Path.GetExtension(CurrentPath)).StartsWith("folder"));
-					if (Groups.Count == 0)
-					{
-						MainGroupGuid = CurrentGroup.GroupGuid;
-					}
-					CurrentSubGroups.Add(CurrentPath, CurrentGroup);
-=======
 					// Engine dir is the same as Product dir, meaning no uproject (UnrealGame.app)
 					// Don't use ini value in this case, since ini value points at /Game/, use this hardcoded location instead
 					PlistFiles[MetadataPlatform.Mac] = new MetadataItem(ProductDirectory, XcodeProject, Ini,
 						Unreal.EngineDirectory.FullName + "/Intermediate/Build/Mac/Resources/Info.Template.plist",
 						MetadataMode.UpdateTemplate,
 						ResourceFolder);
->>>>>>> 4af6daef
 				}
 				else
 				{
@@ -2652,219 +296,6 @@
 						ResourceFolder);
 				}
 
-<<<<<<< HEAD
-				CurrentSubGroups = CurrentGroup.Children;
-			}
-
-			return null;
-		}
-
-		/// <summary>
-		/// Convert all paths to Apple/Unix format (with forward slashes)
-		/// </summary>
-		/// <param name="InPath">The path to convert</param>
-		/// <returns>The normalized path</returns>
-		internal static string ConvertPath(string InPath)
-		{
-			return InPath.Replace("\\", "/");
-		}
-	}
-
-
-	class XcodeProjectFile : ProjectFile
-	{
-
-		/// <summary>
-		/// Constructs a new project file object
-		/// </summary>
-		/// <param name="InitFilePath">The path to the project file on disk</param>
-		/// <param name="BaseDir">The base directory for files within this project</param>
-		/// <param name="bIsForDistribution">True for distribution builds</param>
-		/// <param name="BundleID">Override option for bundle identifier</param>
-		/// <param name="AppName"></param>
-		public XcodeProjectFile(FileReference InitFilePath, DirectoryReference BaseDir, bool bIsForDistribution, string BundleID, string AppName)
-			: base(InitFilePath, BaseDir)
-		{
-			UnrealData = new UnrealData(InitFilePath, bIsForDistribution, BundleID, AppName);
-
-			// create the container for all the files that will 
-			SharedFileCollection = new XcodeFileCollection(this);
-			FileCollection = SharedFileCollection;
-		}
-
-		public UnrealData UnrealData;
-
-		/// <summary>
-		///  The PBXPRoject node, root of everything
-		/// </summary>
-		public Dictionary<XcodeProject, UnrealTargetPlatform?> RootProjects = new();
-
-
-		private XcodeProjectLegacy.XcodeProjectFile? LegacyProjectFile = null;
-		private bool bHasCheckedForLegacy = false;
-		public bool bHasLegacyProject => LegacyProjectFile != null;
-
-		/// <summary>
-		/// Gathers the files and generates project sections
-		/// </summary>
-		private XcodeFileCollection SharedFileCollection;
-		public XcodeFileCollection FileCollection;
-
-
-		/// <summary>
-		/// Allocates a generator-specific source file object
-		/// </summary>
-		/// <param name="InitFilePath">Path to the source file on disk</param>
-		/// <param name="InitProjectSubFolder">Optional sub-folder to put the file in.  If empty, this will be determined automatically from the file's path relative to the project file</param>
-		/// <returns>The newly allocated source file object</returns>
-		public override SourceFile? AllocSourceFile(FileReference InitFilePath, DirectoryReference? InitProjectSubFolder)
-		{
-			if (InitFilePath.GetFileName().StartsWith("."))
-			{
-				return null;
-			}
-			return new XcodeSourceFile(InitFilePath, InitProjectSubFolder);
-		}
-
-		private void ConditionalCreateLegacyProject()
-		{
-			if (!bHasCheckedForLegacy)
-			{
-				bHasCheckedForLegacy = true;
-				if (ProjectTargets.Count == 0)
-				{
-					throw new BuildException("Expected to have targets before AddModule is called");
-				}
-				FileReference? UProjectFileLocation = UnrealData.FindUProjectFileLocation(this);
-				ConfigHierarchy Ini = ConfigCache.ReadHierarchy(ConfigHierarchyType.Engine, UProjectFileLocation?.Directory, UnrealTargetPlatform.Mac);
-				bool bUseModernXcode;
-				if (!(Ini.TryGetValue("XcodeConfiguration", "bUseModernXcode", out bUseModernXcode) && bUseModernXcode))
-				{
-					LegacyProjectFile = new XcodeProjectLegacy.XcodeProjectFile(ProjectFilePath, BaseDir, UnrealData.bForDistribution, UnrealData.BundleIdentifier, UnrealData.AppName);
-					LegacyProjectFile.ProjectTargets.AddRange(ProjectTargets);
-					LegacyProjectFile.SourceFiles.AddRange(SourceFiles);
-					LegacyProjectFile.IsGeneratedProject = IsGeneratedProject;
-					LegacyProjectFile.IsStubProject = IsStubProject;
-					LegacyProjectFile.IsForeignProject = IsForeignProject;
-				}
-			}
-		}
-
-		public override void AddModule(UEBuildModuleCPP Module, CppCompileEnvironment CompileEnvironment)
-		{
-			ConditionalCreateLegacyProject();
-
-			if (LegacyProjectFile != null)
-			{
-				LegacyProjectFile.AddModule(Module, CompileEnvironment);
-				return;
-			}
-
-			UnrealData.AddModule(Module, CompileEnvironment);
-		}
-
-		/// <summary>
-		/// Generates bodies of all sections that contain a list of source files plus a dictionary of project navigator groups.
-		/// </summary>
-		private void ProcessSourceFiles()
-		{
-			// process the files that came from UE/cross-platform land
-			SourceFiles.SortBy(x => x.Reference.FullName);
-
-			foreach (XcodeSourceFile SourceFile in SourceFiles.OfType<XcodeSourceFile>())
-			{
-				SharedFileCollection.ProcessFile(SourceFile, bIsForBuild:IsGeneratedProject);
-			}
-
-			// cache the main group
-			SharedFileCollection.MainGroupGuid = XcodeFileCollection.GetRootGroupGuid(SharedFileCollection.Groups);
-
-			// filter each file into the appropriate batch
-			foreach (XcodeSourceFile File in SharedFileCollection.BuildableFilesToResponseFile.Keys)
-			{
-				AddFileToBatch(File, SharedFileCollection);
-			}
-
-			// write out the response files for each batch now that everything is done
-			foreach (UnrealBatchedFiles Batch in UnrealData.BatchedFiles)
-			{
-				Batch.GenerateResponseFile();
-			}
-		}
-
-		private void AddFileToBatch(XcodeSourceFile File, XcodeFileCollection FileCollection)
-		{
-			foreach (UnrealBatchedFiles Batch in UnrealData.BatchedFiles)
-			{
-				foreach (UEBuildModuleCPP Module in Batch.Modules)
-				{
-					if (Module.ContainsFile(File.Reference))
-					{
-						Batch.Files.Add(File);
-						FileCollection.BuildableFilesToResponseFile[File] = Batch.ResponseFile;
-						return;
-					}
-				}
-			}
-		}
-
-
-		// null platform means use the old way, with multiple platforms per project
-		private string Suffix(UnrealTargetPlatform? Platform)
-		{
-			return Platform == null ? "" : $" ({Platform})";
-		}
-
-		public DirectoryReference ProjectDirPathForPlatform(UnrealTargetPlatform? Platform)
-		{
-			return DirectoryReference.Combine(ProjectFilePath.Directory, $"{ProjectFilePath.GetFileNameWithoutExtension()}{Suffix(Platform)}{ProjectFilePath.GetExtension()}");
-		}
-
-		public FileReference ProjectFilePathForPlatform(UnrealTargetPlatform? Platform)
-		{
-			return new FileReference(ProjectDirPathForPlatform(Platform).FullName);
-		}
-
-		public FileReference PBXFilePathForPlatform(UnrealTargetPlatform? Platform)
-		{
-			return FileReference.Combine(ProjectDirPathForPlatform(Platform), "project.pbxproj");
-		}
-
-		/// Implements Project interface
-		public override bool WriteProjectFile(List<UnrealTargetPlatform> InPlatforms, List<UnrealTargetConfiguration> InConfigurations, PlatformProjectGeneratorCollection PlatformProjectGenerators, ILogger Logger)
-		{
-			ConditionalCreateLegacyProject();
-
-			if (LegacyProjectFile != null)
-			{
-				return LegacyProjectFile.WriteProjectFile(InPlatforms, InConfigurations, PlatformProjectGenerators, Logger);
-			}
-
-			if (UnrealData.Initialize(this, InConfigurations, Logger) == false)
-			{
-				// if we failed to initialize, we silently return to move on (it's not an error, it's a project with nothing to do)
-				return true;
-			}
-
-			// look for an existing project to use as a template (if none found, create one from scratch)
-			DirectoryReference BuildDirLocation = UnrealData.UProjectFileLocation == null ? Unreal.EngineDirectory : UnrealData.UProjectFileLocation.Directory;
-			string ExistingProjectName = UnrealData.ProductName;
-			FileReference TemplateProject = FileReference.Combine(BuildDirLocation, $"Build/IOS/{UnrealData.ProductName}.xcodeproj/project.pbxproj");
-
-			// @todo this for per-platform!
-			UnrealData.bIsMergingProjects = FileReference.Exists(TemplateProject);
-			UnrealData.bWriteCodeSigningSettings = !UnrealData.bIsMergingProjects;
-
-
-			// turn all UE files into internal representation
-			ProcessSourceFiles();
-
-			bool bSuccess = true;
-			foreach (UnrealTargetPlatform? Platform in XcodeProjectFileGenerator.WorkspacePlatforms)
-			{
-				// skip the platform if the project has no configurations for it
-				if (!UnrealData.AllConfigs.Any(x => x.Supports(Platform)))
-=======
 				EntitlementsFiles[MetadataPlatform.IOS] = new MetadataItem(ProductDirectory, XcodeProject, Ini,
 					"PremadeIOSEntitlements",
 					MetadataMode.UsePremade,
@@ -3370,115 +801,10 @@
 			foreach (XcodeProjectNode Reference in Node.References)
 			{
 				if (!WrittenNodes.Contains(Reference))
->>>>>>> 4af6daef
 				{
 					WrittenNodes.Add(Reference);
 					WriteNodeAndReferences(Content, Reference, Logger, WrittenNodes);
 				}
-<<<<<<< HEAD
-				FileReference PBXFilePath = PBXFilePathForPlatform(Platform);
-
-				// now create the xcodeproject elements (project -> target -> buildconfigs, etc)
-				FileCollection = new XcodeFileCollection(SharedFileCollection);
-				XcodeProject RootProject = new XcodeProject(Platform, UnrealData, FileCollection);
-				RootProjects[RootProject] = Platform;
-
-				if (FileReference.Exists(TemplateProject))
-				{
-					// @todo hahahaah
-					continue;
-					//bSuccess = MergeIntoTemplateProject(PBXFilePath, RootProject, TemplateProject);
-				}
-				else
-				{
-					// write metadata now so we can add them to the FileCollection
-					ConditionalWriteMetadataFiles(UnrealTargetPlatform.IOS);
-
-
-					StringBuilder Content = new StringBuilder();
-
-					Content.WriteLine(0, "// !$*UTF8*$!");
-					Content.WriteLine(0, "{");
-					Content.WriteLine(1, "archiveVersion = 1;");
-					Content.WriteLine(1, "classes = {");
-					Content.WriteLine(1, "};");
-					Content.WriteLine(1, "objectVersion = 46;");
-					Content.WriteLine(1, "objects = {");
-
-					// write out the list of files and groups
-					FileCollection.Write(Content);
-
-					// now write out the project node and its recursive dependent nodes
-					XcodeProjectNode.WriteNodeAndReferences(Content, RootProject);
-
-					Content.WriteLine(1, "};");
-					Content.WriteLine(1, $"rootObject = {RootProject.Guid} /* Project object */;");
-					Content.WriteLine(0, "}");
-
-					// finally write out the pbxproj file!
-					bSuccess = ProjectFileGenerator.WriteFileIfChanged(PBXFilePath.FullName, Content.ToString(), Logger, new UTF8Encoding()) && bSuccess;
-				}
-
-
-				bool bNeedScheme = UnrealData.CanBuildProjectLocally(this, Logger);
-				if (bNeedScheme)
-				{
-					if (bSuccess)
-					{
-						string ProjectName = ProjectFilePathForPlatform(Platform).GetFileNameWithoutAnyExtensions();
-						string? BuildTargetGuid = XcodeProjectNode.GetNodesOfType<XcodeBuildTarget>(RootProject).FirstOrDefault()?.Guid;
-						string? IndexTargetGuid = XcodeProjectNode.GetNodesOfType<XcodeIndexTarget>(RootProject).FirstOrDefault()?.Guid;
-						WriteSchemeFile(Platform, ProjectName, RootProject.RunTargets, BuildTargetGuid, IndexTargetGuid, UnrealData.bHasEditorConfiguration, UnrealData.UProjectFileLocation != null ? UnrealData.UProjectFileLocation.FullName : "");
-					}
-				}
-				else
-				{
-					// clean this up because we don't want it persisting if we narrow our project list
-					DirectoryReference SchemeDir = GetProjectSchemeDirectory(Platform);
-
-					if (DirectoryReference.Exists(SchemeDir))
-					{
-						DirectoryReference.Delete(SchemeDir, true);
-					}
-				}
-			}
-			return bSuccess;
-		}
-
-		private UnrealTargetPlatform CurrentPlistPlatform;
-		private void ConditionalWriteMetadataFiles(UnrealTargetPlatform Platform)
-		{
-			CurrentPlistPlatform = Platform;
-
-			// we now use templates or premade, no writing out here
-			foreach (Metadata Data in UnrealData.PlistFiles.Values)
-			{
-				FileCollection.AddFileReference(XcodeProjectFileGenerator.MakeXcodeGuid(), Data.XcodeProjectRelative, "explicitFileType", "text.plist", "\"<group>\"", "Metadata");
-			}
-			foreach (Metadata Data in UnrealData.EntitlementsFiles.Values)
-			{
-				if (Data.Mode == MetadataMode.UsePremade)
-				{
-					FileCollection.AddFileReference(XcodeProjectFileGenerator.MakeXcodeGuid(), Data.XcodeProjectRelative, "explicitFileType", "text.plist", "\"<group>\"", "Metadata");
-				}
-			}
-#if false
-			ConfigHierarchy Ini = ConfigCache.ReadHierarchy(ConfigHierarchyType.Engine, UnrealData.UProjectFileLocation?.Directory, Platform);
-
-			/////////////////////
-			// Entitlements
-			/////////////////////
-
-			FileReference? ExistingEntitlements = UnrealData.UProjectFileLocation == null ? null :
-				FileReference.Combine(UnrealData.UProjectFileLocation.Directory, $"Build/Xcode/{UnrealData.ProductName}.entitlements");
-
-			if (ExistingEntitlements != null && FileReference.Exists(ExistingEntitlements))
-			{
-				UnrealData.EntitlementsLocation = ExistingEntitlements;
-				UnrealData.bEntitlementsWasPremade = true;
-				string RelativeLoc = UnrealData.EntitlementsLocation.MakeRelativeTo(UnrealData.XcodeProjectFileLocation.ParentDirectory!);
-				FileCollection.AddFileReference(XcodeProjectFileGenerator.MakeXcodeGuid(), RelativeLoc, "text.plist", "\"<group>\"", "Metadata");
-=======
 			}
 		}
 	}
@@ -3668,7 +994,6 @@
 			if (bInstallOnly)
 			{
 				MiscItems.Add("runOnlyForDeploymentPostprocessing = 1;");
->>>>>>> 4af6daef
 			}
 		}
 	}
@@ -3693,301 +1018,6 @@
 			Content.WriteLine(3, "isa = XCBuildConfiguration;");
 			if (Xcconfig != null)
 			{
-<<<<<<< HEAD
-				UnrealData.EntitlementsLocation = FileReference.Combine(UnrealData.XcodeProjectFileLocation.ParentDirectory!, "Metadata", $"{UnrealData.ProductName}.entitlements");
-				FileCollection.AddFileReference(XcodeProjectFileGenerator.MakeXcodeGuid(), $"Metadata/{UnrealData.EntitlementsLocation.GetFileName()}", "text.plist.entitlements", "\"<group>\"", "Metadata");
-
-				string Filename = UnrealData.EntitlementsLocation.FullName;
-				DirectoryReference.CreateDirectory(UnrealData.EntitlementsLocation.Directory);
-
-				// reset file to start (or create it)
-				Plist("Clear", Filename);
-
-				bool bValue = false;
-				// remote push notifications
-				if (Ini.GetBool("/Script/IOSRuntimeSettings.IOSRuntimeSettings", "bEnableRemoteNotificationsSupport", out bValue) && bValue)
-				{
-					// Xcode will replace this with production when using a distro cert
-					Plist("Add aps-environment string development", Filename);
-				}
-
-				// Sign in with Apple
-				if (Ini.GetBool("/Script/IOSRuntimeSettings.IOSRuntimeSettings", "bEnableSignInWithAppleSupport", out bValue) && bValue)
-				{
-					Plist("Add com.apple.developer.applesignin string Default", Filename);
-				}
-
-				// Add Multi-user support for tvOS
-				if (Ini.GetBool("/Script/IOSRuntimeSettings.IOSRuntimeSettings", "bRunAsCurrentUser", out bValue) && bValue)
-				{
-					Plist("Add com.apple.developer.user-management array", Filename);
-					Plist("Add com.apple.developer.user-management:0 string runs-as-current-user", Filename);
-				}
-			}
-#endif
-
-
-
-
-
-#if false
-			/////////////////////
-			// Info.plist
-			/////////////////////
-
-			FileReference? ExistingInfoPlist = UnrealData.UProjectFileLocation == null ? null :
-				FileReference.Combine(UnrealData.UProjectFileLocation.Directory, $"Build/Xcode/{UnrealData.ProductName}-Info.plist");
-			if (ExistingInfoPlist != null && FileReference.Exists(ExistingInfoPlist))
-			{
-				UnrealData.InfoPlistLocation = ExistingInfoPlist;
-				UnrealData.bInfoPlistWasPremade = true;
-				string RelativeLoc = UnrealData.InfoPlistLocation.MakeRelativeTo(UnrealData.XcodeProjectFileLocation.ParentDirectory!);
-				FileCollection.AddFileReference(XcodeProjectFileGenerator.MakeXcodeGuid(), RelativeLoc, "text.plist", "\"<group>\"", "Metadata");
-			}
-			else
-			{
-				UnrealData.InfoPlistLocation = FileReference.Combine(UnrealData.XcodeProjectFileLocation.ParentDirectory!, "Metadata", $"{UnrealData.ProductName}-Info.plist");
-				FileCollection.AddFileReference(XcodeProjectFileGenerator.MakeXcodeGuid(), $"Metadata/{UnrealData.InfoPlistLocation.GetFileName()}", "text.plist", "\"<group>\"", "Metadata");
-
-
-				string Filename = UnrealData.InfoPlistLocation.FullName;
-
-				// reset file to start (or create it)
-				Plist("Clear", Filename);
-
-				////////////////////////
-				// PLIST MAC / IOS
-				////////////////////////
-
-
-				////////////////////////
-				// PLIST MAC
-				////////////////////////
-
-				// disable non-exempt encryption
-				Plist("Add :ITSAppUsesNonExemptEncryption bool false", Filename);
-
-				////////////////////////
-				// PLIST IOS
-				////////////////////////
-
-				if (UnrealData.IOSProjectSettings != null)
-				{
-					bool HACK_bSupportsFilesApp = true;
-					if (UnrealData.IOSProjectSettings.bFileSharingEnabled)
-					{
-						Plist("Add :UIFileSharingEnabled bool true", Filename);
-					}
-					if (HACK_bSupportsFilesApp)
-					{
-						Plist("Add :LSSupportsOpeningDocumentsInPlace bool true", Filename);
-					}
-					Plist("Add :UIViewControllerBasedStatusBarAppearance bool false", Filename);
-				}
-			}
-
-#endif
-
-
-
-#if false
-
-			// in CFBundleURLSchemes array
-			if (bEnableFacebookSupport)
-			{
-				// This is needed for facebook login to redirect back to the app after completion.
-				Text.AppendLine(string.Format("\t\t\t\t<string>fb{0}</string>", FacebookAppID));
-			}
-			if (bEnableGoogleSupport)
-			{
-				Text.AppendLine(string.Format("\t\t\t\t<string>{0}</string>", GoogleReversedClientId));
-			}
-
-			Text.AppendLine("\t<key>CFBundleVersion</key>");
-			Text.AppendLine(string.Format("\t<string>{0}</string>", VersionUtilities.UpdateBundleVersion(OldPListData, InEngineDir)));
-			Text.AppendLine("\t<key>CFBundleShortVersionString</key>");
-			Text.AppendLine(string.Format("\t<string>{0}</string>", BundleShortVersion));
-
-
-#endif
-
-
-			// deleted
-#if false
-
-			Text.AppendLine("\t<key>CFBundleDevelopmentRegion</key>");
-			Text.AppendLine("\t<string>English</string>");
-
-			Text.AppendLine("\t<key>CFBundleExecutable</key>");
-			string BundleExecutable = bIsUnrealGame ?
-				(bIsClient ? "UnrealClient" : "UnrealGame") :
-				(bIsClient ? GameName + "Client" : GameName);
-			Text.AppendLine(string.Format("\t<string>{0}</string>", BundleExecutable));
-
- 
-#endif
-
-			// moved into .plist
-#if false
-			Text.AppendLine("\t\t\t<key>CFBundleURLName</key>");
-			Text.AppendLine("\t\t\t<string>com.Epic.Unreal</string>");
-			Text.AppendLine("\t\t\t<key>CFBundleURLSchemes</key>");
-			Text.AppendLine("\t\t\t<array>");
-			Text.AppendLine(string.Format("\t\t\t\t<string>{0}</string>", bIsUnrealGame ? "UnrealGame" : GameName));
-			Text.AppendLine("\t\t\t</array>");
-			Text.AppendLine("\t\t</dict>");
-			Text.AppendLine("\t</array>");
-
-
-			Text.AppendLine("\t<key>UIRequiredDeviceCapabilities</key>");
-			Text.AppendLine("\t<array>");
-			foreach(string Line in RequiredCaps.Split("\r\n".ToCharArray()))
-			{
-				if (!string.IsNullOrWhiteSpace(Line))
-				{
-					Text.AppendLine(Line);
-				}
-			}
-			Text.AppendLine("\t</array>");
-
-			Text.AppendLine("\t<key>CFBundleIcons</key>");
-			Text.AppendLine("\t<dict>");
-			Text.AppendLine("\t\t<key>CFBundlePrimaryIcon</key>");
-			Text.AppendLine("\t\t<dict>");
-			Text.AppendLine("\t\t\t<key>CFBundleIconFiles</key>");
-			Text.AppendLine("\t\t\t<array>");
-			Text.AppendLine("\t\t\t\t<string>AppIcon60x60</string>");
-			Text.AppendLine("\t\t\t</array>");
-			Text.AppendLine("\t\t\t<key>CFBundleIconName</key>");
-			Text.AppendLine("\t\t\t<string>AppIcon</string>");
-			Text.AppendLine("\t\t\t<key>UIPrerenderedIcon</key>");
-			Text.AppendLine("\t\t\t<true/>");
-			Text.AppendLine("\t\t</dict>");
-			Text.AppendLine("\t</dict>");
-			Text.AppendLine("\t<key>CFBundleIcons~ipad</key>");
-			Text.AppendLine("\t<dict>");
-			Text.AppendLine("\t\t<key>CFBundlePrimaryIcon</key>");
-			Text.AppendLine("\t\t<dict>");
-			Text.AppendLine("\t\t\t<key>CFBundleIconFiles</key>");
-			Text.AppendLine("\t\t\t<array>");
-			Text.AppendLine("\t\t\t\t<string>AppIcon60x60</string>");
-			Text.AppendLine("\t\t\t\t<string>AppIcon76x76</string>");
-			Text.AppendLine("\t\t\t</array>");
-			Text.AppendLine("\t\t\t<key>CFBundleIconName</key>");
-			Text.AppendLine("\t\t\t<string>AppIcon</string>");
-			Text.AppendLine("\t\t\t<key>UIPrerenderedIcon</key>");
-			Text.AppendLine("\t\t\t<true/>");
-			Text.AppendLine("\t\t</dict>");
-			Text.AppendLine("\t</dict>");
-			Text.AppendLine("\t<key>UILaunchStoryboardName</key>");
-			Text.AppendLine("\t<string>LaunchScreen</string>");
-
-			if (File.Exists(DirectoryReference.FromFile(ProjectFile) + "/Build/IOS/Resources/Interface/LaunchScreen.storyboard") && VersionUtilities.bCustomLaunchscreenStoryboard)
-			{
-				string LaunchStoryboard = DirectoryReference.FromFile(ProjectFile) + "/Build/IOS/Resources/Interface/LaunchScreen.storyboard";
-
-				if (BuildHostPlatform.Current.Platform == UnrealTargetPlatform.Mac)
-				{
-					string outputStoryboard = LaunchStoryboard + "c";
-					string argsStoryboard = "--compile " + outputStoryboard + " " + LaunchStoryboard;
-					string stdOutLaunchScreen = Utils.RunLocalProcessAndReturnStdOut("ibtool", argsStoryboard, Logger);
-
-					Logger.LogInformation("LaunchScreen Storyboard compilation results : {Results}", stdOutLaunchScreen);
-				}
-				else
-				{
-					Logger.LogWarning("Custom Launchscreen compilation storyboard only compatible on Mac for now");
-				}
-			}
-
-
-			// add location services descriptions if used
-			if (!string.IsNullOrWhiteSpace(LocationAlwaysUsageDescription))
-			{
-				Text.AppendLine("\t<key>NSLocationAlwaysAndWhenInUseUsageDescription</key>");
-				Text.AppendLine(string.Format("\t<string>{0}</string>", LocationAlwaysUsageDescription));
-			}
-			if (!string.IsNullOrWhiteSpace(LocationWhenInUseDescription))
-			{
-				Text.AppendLine("\t<key>NSLocationWhenInUseUsageDescription</key>");
-				Text.AppendLine(string.Format("\t<string>{0}</string>", LocationWhenInUseDescription));
-			}
-			// disable HTTPS requirement
-			if (bDisableHTTPS)
-			{
-				Text.AppendLine("\t<key>NSAppTransportSecurity</key>");
-				Text.AppendLine("\t\t<dict>");
-				Text.AppendLine("\t\t\t<key>NSAllowsArbitraryLoads</key><true/>");
-				Text.AppendLine("\t\t</dict>");
-			}
-
-			if (bEnableFacebookSupport)
-			{
-				Text.AppendLine("\t<key>FacebookAppID</key>");
-				Text.AppendLine(string.Format("\t<string>{0}</string>", FacebookAppID));
-				Text.AppendLine("\t<key>FacebookDisplayName</key>");
-				Text.AppendLine(string.Format("\t<string>{0}</string>", FacebookDisplayName));
-				
-				if (!bEnableAutomaticLogging)
-				{
-					Text.AppendLine("<key>FacebookAutoLogAppEventsEnabled</key><false/>");
-				}
-				
-				if (!bEnableAdvertisingId)
-				{
-					Text.AppendLine("<key>FacebookAdvertiserIDCollectionEnabled</key><false/>");
-				}
-
-				Text.AppendLine("\t<key>LSApplicationQueriesSchemes</key>");
-				Text.AppendLine("\t<array>");
-				Text.AppendLine("\t\t<string>fbapi</string>");
-				Text.AppendLine("\t\t<string>fb-messenger-api</string>");
-				Text.AppendLine("\t\t<string>fb-messenger-share-api</string>");
-				Text.AppendLine("\t\t<string>fbauth2</string>");
-				Text.AppendLine("\t\t<string>fbshareextension</string>");
-				Text.AppendLine("\t</array>");
-			}
-
-			if (!string.IsNullOrEmpty(ExtraData))
-			{
-				ExtraData = ExtraData.Replace("\\n", "\n");
-				foreach(string Line in ExtraData.Split("\r\n".ToCharArray()))
-				{
-					if (!string.IsNullOrWhiteSpace(Line))
-					{
-						Text.AppendLine("\t" + Line);
-					}
-				}
-			}
-
-			// Add remote-notifications as background mode
-			if (bRemoteNotificationsSupported || bBackgroundFetch)
-			{
-				Text.AppendLine("\t<key>UIBackgroundModes</key>");
-				Text.AppendLine("\t<array>");
-                if (bRemoteNotificationsSupported)
-                {
-				    Text.AppendLine("\t\t<string>remote-notification</string>");
-                }
-                if (bBackgroundFetch)
-                {
-                    Text.AppendLine("\t\t<string>fetch</string>");
-                }
-				Text.AppendLine("\t</array>");
-			}
-
-			// write the iCloud container identifier, if present in the old file
-			if (!string.IsNullOrEmpty(OldPListData))
-			{
-				int index = OldPListData.IndexOf("ICloudContainerIdentifier");
-				if (index > 0)
-				{
-					index = OldPListData.IndexOf("<string>", index) + 8;
-					int length = OldPListData.IndexOf("</string>", index) - index;
-					string ICloudContainerIdentifier = OldPListData.Substring(index, length);
-					Text.AppendLine("\t<key>ICloudContainerIdentifier</key>");
-					Text.AppendLine(string.Format("\t<string>{0}</string>", ICloudContainerIdentifier));
-=======
 				Content.WriteLine(3, $"baseConfigurationReference = {Xcconfig.Guid} /* {Xcconfig.Name}.xcconfig */;");
 			}
 			Content.WriteLine(3, "buildSettings = {");
@@ -4877,41 +1907,8 @@
 					{
 						EntitlementsMetadata = ShippingEntitlementsMetadata;
 					}
->>>>>>> 4af6daef
-				}
-
-<<<<<<< HEAD
-			Text.AppendLine("</dict>");
-			Text.AppendLine("</plist>");
-
-			// Create the intermediate directory if needed
-			if (!Directory.Exists(IntermediateDirectory))
-			{
-				Directory.CreateDirectory(IntermediateDirectory);
-			}
-
-			if (UPL != null)
-			{
-				// Allow UPL to modify the plist here
-				XDocument XDoc;
-				try
-				{
-					XDoc = XDocument.Parse(Text.ToString());
-				}
-				catch (Exception e)
-				{
-					throw new BuildException("plist is invalid {0}\n{1}", e, Text.ToString());
-				}
-
-				XDoc.DocumentType!.InternalSubset = "";
-				UPL.ProcessPluginNode("None", "iosPListUpdates", "", ref XDoc);
-				string result = XDoc.Declaration?.ToString() + "\n" + XDoc.ToString().Replace("<!DOCTYPE plist PUBLIC \"-//Apple//DTD PLIST 1.0//EN\" \"http://www.apple.com/DTDs/PropertyList-1.0.dtd\"[]>", "<!DOCTYPE plist PUBLIC \"-//Apple//DTD PLIST 1.0//EN\" \"http://www.apple.com/DTDs/PropertyList-1.0.dtd\">");
-				File.WriteAllText(PListFile, result);
-
-				Text = new StringBuilder(result);
-			}
-#endif
-=======
+				}
+
 				// programs almost never want entitlements, so handle them specially
 				if (UnrealData.TargetRules.Type == TargetType.Program && !bUseEntitlementsForPrograms)
 				{
@@ -4939,7 +1936,6 @@
 
 				ConfigXcconfig.Write();
 			}
->>>>>>> 4af6daef
 		}
 	}
 
@@ -4953,30 +1949,6 @@
 		}
 	}
 
-<<<<<<< HEAD
-		public static string Plist(string Command, string PlistFile)
-		{
-			Command = Command.Replace("\"", "\\\"");
-			string Output = Utils.RunLocalProcessAndReturnStdOut("/usr/libexec/PlistBuddy", $"-c \"{Command}\" \"{PlistFile}\"");
-
-//			Console.WriteLine($"{Command} ==> {Output}");
-
-			return Output;
-		}
-
-		private string Plist(string Command)
-		{
-			return Plist(Command, PBXFilePathForPlatform(CurrentPlistPlatform).FullName);
-		}
-
-		private void PlistSetAdd(string Entry, string Value, string Type="string")
-		{
-			string AddOutput = Plist($"Add {Entry} {Type} {Value}");
-			// error will be non-empty string
-			if (AddOutput != "")
-			{
-				Plist($"Set {Entry} {Value}");
-=======
 	class XcodeIndexTarget : XcodeTarget
 	{
 		private UnrealData UnrealData;
@@ -5056,57 +2028,8 @@
 			if (!XcodeProjectFileGenerator.bGenerateRunOnlyProject && !UnrealData.bIsStubProject && !bIsStubEditor)
 			{
 				BuildTarget = new XcodeBuildTarget(this);
->>>>>>> 4af6daef
-			}
-		}
-
-		private bool PlistSetUpdate(string Entry, string Value)
-		{
-			// see if the setting is already there
-			string ExistingSetting = Plist($"Print {Entry}");
-
-<<<<<<< HEAD
-			// Print errors start with Print
-			if (!ExistingSetting.StartsWith("Print:") && ExistingSetting != Value)
-			{
-				Plist($"Set {Entry} {Value}");
-
-				return true;
-			}
-
-			return false;
-		}
-
-		private IEnumerable<string> PlistArray(string Entry)
-		{
-			return Plist($"Print {Entry}")
-				.Replace("Array {", "")
-				.Replace("}", "")
-				.Trim()
-				.ReplaceLineEndings()
-				.Split(Environment.NewLine)
-				.Select(x => x.Trim());
-		}
-
-		private List<string> PlistObjects()
-		{
-			List<string> Result = new();
-
-			IEnumerable<string> Lines = Plist("print :objects")
-				.ReplaceLineEndings()
-				.Split(Environment.NewLine);
-
-			Regex Regex = new Regex("^    (\\S*) = Dict {$");
-			foreach (string Line in Lines)
-			{
-				Match Match = Regex.Match(Line);
-				if (Match.Success)
-				{
-					Result.Add(Match.Groups[1].Value);
-				}
-			}
-			return Result;
-=======
+			}
+
 			if (!bIsStubEditor)
 			{
 				// create one run target for each platform if our platform is null (ie XcodeProjectGenerator.PerPlatformMode is RunTargetPerPlatform)
@@ -5173,421 +2096,9 @@
 			Content.WriteLine(2, "};");
 
 			Content.WriteLine("/* End PBXProject section */");
->>>>>>> 4af6daef
 		}
 	}
 
-<<<<<<< HEAD
-		private string? PlistFixPath(string Entry, string RelativeToProject)
-		{
-			string ExistingPath = Plist($"Print {Entry}");
-			// skip of errors, or it's an absolute path
-			if (!ExistingPath.StartsWith("Print:") && !ExistingPath.StartsWith("/"))
-			{
-				// fixup the path to be relative to new project instead of old
-				string FixedPath = Utils.CollapseRelativeDirectories(Path.Combine(RelativeToProject, ExistingPath));
-				// and set it back
-				Plist($"Set {Entry} {FixedPath}");
-
-				return FixedPath;
-			}
-
-			return null;
-		}
-
-
-		bool MergeIntoTemplateProject(FileReference PBXProjFilePath, XcodeProject RootProject, FileReference TemplateProject)
-		{
-			// copy existing template project to final location
-			if (FileReference.Exists(PBXProjFilePath))
-			{
-				FileReference.Delete(PBXProjFilePath);
-			}
-			DirectoryReference.CreateDirectory(PBXProjFilePath.Directory);
-			FileReference.Copy(TemplateProject, PBXProjFilePath);
-
-			// write the nodes we need to add (Build/Index targets)
-			XcodeRunTarget RunTarget = XcodeProjectNode.GetNodesOfType<XcodeRunTarget>(RootProject).First();
-			XcodeBuildTarget BuildTarget = XcodeProjectNode.GetNodesOfType<XcodeBuildTarget>(RunTarget).First();
-			XcodeIndexTarget IndexTarget = XcodeProjectNode.GetNodesOfType<XcodeIndexTarget>(RootProject).First();
-			XcodeDependency BuildDependency = XcodeProjectNode.GetNodesOfType<XcodeDependency>(RunTarget).First();
-
-			// the runtarget and project need to write out so all of their xcconfigs get written as well,
-			// so write everything to a temp string that is tossed, but all xcconfigs will be done at least
-			StringBuilder Temp = new StringBuilder();
-			XcodeProjectNode.WriteNodeAndReferences(Temp, RootProject!);
-
-			StringBuilder Content = new StringBuilder();
-			Content.WriteLine(0, "{");
-			FileCollection.Write(Content);
-			XcodeProjectNode.WriteNodeAndReferences(Content, BuildTarget);
-			XcodeProjectNode.WriteNodeAndReferences(Content, IndexTarget);
-			XcodeProjectNode.WriteNodeAndReferences(Content, BuildDependency);
-			Content.WriteLine(0, "}");
-
-			// write to disk
-			FileReference ImportFile = FileReference.Combine(PBXProjFilePath.Directory, "import.plist");
-			File.WriteAllText(ImportFile.FullName, Content.ToString());
-
-
-			// cache some standard guids from the template project
-			string ProjectGuid = Plist($"Print :rootObject");
-			string TemplateMainGroupGuid = Plist($"Print :objects:{ProjectGuid}:mainGroup");
-
-			// fixup paths that were relative to original project to be relative to merged project
-//			List<string> ObjectGuids = PlistObjects();
-			IEnumerable<string> MainGroupChildrenGuids = PlistArray($":objects:{TemplateMainGroupGuid}:children");
-
-			string RelativeFromMergedToTemplate = TemplateProject.Directory.ParentDirectory!.MakeRelativeTo(PBXProjFilePath.Directory.ParentDirectory!);
-
-			// look for groups with a 'path' element that is in the main group, so that it and everything will get redirected to new location
-			string? FixedPath;
-			foreach (string ChildGuid in MainGroupChildrenGuids)
-			{
-				string IsA = Plist($"Print :objects:{ChildGuid}:isa");
-				// if a Group has a path
-				if (IsA == "PBXGroup")
-				{
-					if ((FixedPath = PlistFixPath($":objects:{ChildGuid}:path", RelativeFromMergedToTemplate)) != null)
-					{
-						// if there wasn't a name before, it will now have a nasty path as the name, so add it now
-						PlistSetAdd($":objects:{ChildGuid}:name", Path.GetFileName(FixedPath));
-					}
-				}
-			}
-
-			// and import it into the template
-			Plist($"Merge \"{ImportFile.FullName}\" :objects");
-
-
-			// get all the targets in the template that are application types
-			IEnumerable<string> AppTargetGuids = PlistArray($":objects:{ProjectGuid}:targets")
-				.Where(TargetGuid => (Plist($"Print :objects:{TargetGuid}:productType") == "com.apple.product-type.application"));
-
-			// add a dependency on the build target from the app target(s)
-			foreach (string AppTargetGuid in AppTargetGuids)
-			{
-				Plist($"Add :objects:{AppTargetGuid}:dependencies:0 string {BuildDependency.Guid}");
-			}
-
-			// the BuildDependency object was in the "container" of the generated project, not the merged one, so fix it up now
-			Plist($"Set :objects:{BuildDependency.ProxyGuid}:containerPortal {ProjectGuid}");
-
-			// now add all the non-run targets from the generated
-			foreach (XcodeTarget Target in XcodeProjectNode.GetNodesOfType<XcodeTarget>(RootProject!).Where(x => x.GetType() != typeof(XcodeRunTarget)))
-			{
-				Plist($"Add :objects:{ProjectGuid}:targets:0 string {Target.Guid}");
-			}
-
-
-			// hook up Xcconfig files to the project and the project configs
-			// @todo how to manage with conflicts already present...
-			//PlistSetAdd($":objects:{ProjectGuid}:baseConfigurationReference", RootProject.Xcconfig!.Guid, "string");
-
-			// re-get the list of targets now that we merged in the other file
-			IEnumerable<string> AllTargetGuids = PlistArray($":objects:{ProjectGuid}:targets");
-
-			List<string> NodesToFix = new() { ProjectGuid };
-			NodesToFix.AddRange(AllTargetGuids);
-
-			bool bIsProject = true;
-			foreach (string NodeGuid in NodesToFix)
-			{
-				bool bIsAppTarget = AppTargetGuids.Contains(NodeGuid);
-
-				// get the config list, and from there we can get the configs
-				string ProjectBuildConfigListGuid = Plist($"Print :objects:{NodeGuid}:buildConfigurationList");
-
-				IEnumerable<string> ConfigGuids = PlistArray($":objects:{ProjectBuildConfigListGuid}:buildConfigurations");
-				foreach (string ConfigGuid in ConfigGuids)
-				{
-					// find the matching unreal generated project build config to hook up to
-					// for now we assume Release is Development [Editor], but we should make sure the template project has good configs
-					// we have to rename the template config from Release because it won't find the matching config in the build target
-					string ConfigName = Plist($"Print :objects:{ConfigGuid}:name");
-					if (ConfigName == "Release")
-					{
-						ConfigName = UnrealData.bHasEditorConfiguration ? "Development Editor" : "Development";
-						Plist($"Set :objects:{ConfigGuid}:name \"{ConfigName}\"");
-					}
-
-					// if there's a plist path, then it will need to be fixed up
-					PlistFixPath($":objects:{ConfigGuid}:buildSettings:INFOPLIST_FILE", RelativeFromMergedToTemplate);
-
-					if (bIsProject)
-					{
-						//Console.WriteLine("Looking for " + ConfigName);
-						XcodeBuildConfig Config = RootProject!.ProjectBuildConfigs.BuildConfigs.First(x => x.Info.DisplayName == ConfigName);
-						PlistSetAdd($":objects:{ConfigGuid}:baseConfigurationReference", Config.Xcconfig!.Guid, "string");
-					}
-
-					// the Build target used some ini settings to compile, and Run target must match, so we override a few settings, at
-					// whatever level they were already specified at (Projet and/or Target)
-					PlistSetUpdate($":objects:{ConfigGuid}:buildSettings:MACOSX_DEPLOYMENT_TARGET", MacToolChain.Settings.MacOSVersion);
-					if (UnrealData.IOSProjectSettings != null)
-					{
-						PlistSetUpdate($":objects:{ConfigGuid}:buildSettings:IPHONEOS_DEPLOYMENT_TARGET", UnrealData.IOSProjectSettings.RuntimeVersion);
-					}
-					if (UnrealData.TVOSProjectSettings != null)
-					{
-						PlistSetUpdate($":objects:{ConfigGuid}:buildSettings:TVOS_DEPLOYMENT_TARGET", UnrealData.TVOSProjectSettings.RuntimeVersion);
-					}
-				}
-
-				bIsProject = false;
-			}
-
-			// now we need to merge the main groups together
-			string GeneratedMainGroupGuid = FileCollection.MainGroupGuid;
-			int Index = 0;
-			while (true)
-			{
-				// we copy to a high index to put the copied entries at the end in the same order
-				string Output = Plist($"Copy :objects:{GeneratedMainGroupGuid}:children:{Index} :objects:{TemplateMainGroupGuid}:children:100000000");
-
-				// loop until error
-				if (Output != "")
-				{
-					break;
-				}
-				Index++;
-			}
-			// and remove the one we copied from
-			Plist($"Delete :objects:{GeneratedMainGroupGuid}");
-
-			return true;
-		}
-
-#region Schemes
-
-		private FileReference GetUserSchemeManagementFilePath(UnrealTargetPlatform? Platform)
-		{
-			return FileReference.Combine(ProjectDirPathForPlatform(Platform), $"xcuserdata/{Environment.UserName}.xcuserdatad/xcschemes/xcschememanagement.plist");
-		}
-
-		private DirectoryReference GetProjectSchemeDirectory(UnrealTargetPlatform? Platform)
-		{
-			return DirectoryReference.Combine(ProjectDirPathForPlatform(Platform), "xcshareddata/xcschemes");
-		}
-
-		private FileReference GetProjectSchemeFilePathForTarget(UnrealTargetPlatform? Platform, string TargetName)
-		{
-			return FileReference.Combine(GetProjectSchemeDirectory(Platform), TargetName + ".xcscheme");
-		}
-
-		private void WriteSchemeFile(UnrealTargetPlatform? Platform, string ProjectName, List<XcodeRunTarget> RunTargets, string? BuildTargetGuid, string? IndexTargetGuid, bool bHasEditorConfiguration, string GameProjectPath)
-		{
-			StringBuilder Content = new StringBuilder();
-
-			foreach (XcodeRunTarget RunTarget in RunTargets)
-			{
-				string TargetName = RunTarget.Name;
-				string TargetGuid = RunTarget.Guid;
-				bHasEditorConfiguration = RunTarget.BuildConfigList!.BuildConfigs.Any(x => x.Info.ProjectTarget!.TargetRules!.Type == TargetType.Editor);
-
-				FileReference SchemeFilePath = GetProjectSchemeFilePathForTarget(Platform, TargetName);
-
-				DirectoryReference.CreateDirectory(SchemeFilePath.Directory);
-
-				string? OldCommandLineArguments = null;
-				if (FileReference.Exists(SchemeFilePath))
-				{
-					string OldContents = File.ReadAllText(SchemeFilePath.FullName);
-					int OldCommandLineArgumentsStart = OldContents.IndexOf("<CommandLineArguments>") + "<CommandLineArguments>".Length;
-					int OldCommandLineArgumentsEnd = OldContents.IndexOf("</CommandLineArguments>");
-					if (OldCommandLineArgumentsStart != -1 && OldCommandLineArgumentsEnd != -1)
-					{
-						OldCommandLineArguments = OldContents.Substring(OldCommandLineArgumentsStart, OldCommandLineArgumentsEnd - OldCommandLineArgumentsStart);
-					}
-				}
-
-				string DefaultConfiguration = (bHasEditorConfiguration && !XcodeProjectFileGenerator.bGenerateRunOnlyProject) ? "Development Editor" : "Development";
-
-				Content.WriteLine("<?xml version=\"1.0\" encoding=\"UTF-8\"?>");
-				Content.WriteLine("<Scheme");
-				Content.WriteLine("   LastUpgradeVersion = \"2000\"");
-				Content.WriteLine("   version = \"1.3\">");
-				Content.WriteLine("   <BuildAction");
-				Content.WriteLine("      parallelizeBuildables = \"YES\"");
-				Content.WriteLine("      buildImplicitDependencies = \"YES\">");
-				Content.WriteLine("      <BuildActionEntries>");
-				Content.WriteLine("         <BuildActionEntry");
-				Content.WriteLine("            buildForTesting = \"YES\"");
-				Content.WriteLine("            buildForRunning = \"YES\"");
-				Content.WriteLine("            buildForProfiling = \"YES\"");
-				Content.WriteLine("            buildForArchiving = \"YES\"");
-				Content.WriteLine("            buildForAnalyzing = \"YES\">");
-				Content.WriteLine("            <BuildableReference");
-				Content.WriteLine("               BuildableIdentifier = \"primary\"");
-				Content.WriteLine("               BlueprintIdentifier = \"" + TargetGuid + "\"");
-				Content.WriteLine("               ReferencedContainer = \"container:" + ProjectName + ".xcodeproj\">");
-				Content.WriteLine("            </BuildableReference>");
-				Content.WriteLine("         </BuildActionEntry>");
-				Content.WriteLine("      </BuildActionEntries>");
-				Content.WriteLine("   </BuildAction>");
-				Content.WriteLine("   <TestAction");
-				Content.WriteLine("      buildConfiguration = \"" + DefaultConfiguration + "\"");
-				Content.WriteLine("      selectedDebuggerIdentifier = \"Xcode.DebuggerFoundation.Debugger.LLDB\"");
-				Content.WriteLine("      selectedLauncherIdentifier = \"Xcode.DebuggerFoundation.Launcher.LLDB\"");
-				Content.WriteLine("      shouldUseLaunchSchemeArgsEnv = \"YES\">");
-				Content.WriteLine("      <Testables>");
-				Content.WriteLine("      </Testables>");
-				Content.WriteLine("      <MacroExpansion>");
-				Content.WriteLine("            <BuildableReference");
-				Content.WriteLine("               BuildableIdentifier = \"primary\"");
-				Content.WriteLine("               BlueprintIdentifier = \"" + TargetGuid + "\"");
-				Content.WriteLine("               ReferencedContainer = \"container:" + ProjectName + ".xcodeproj\">");
-				Content.WriteLine("            </BuildableReference>");
-				Content.WriteLine("      </MacroExpansion>");
-				Content.WriteLine("      <AdditionalOptions>");
-				Content.WriteLine("      </AdditionalOptions>");
-				Content.WriteLine("   </TestAction>");
-				Content.WriteLine("   <LaunchAction");
-				Content.WriteLine("      buildConfiguration = \"" + DefaultConfiguration + "\"");
-				Content.WriteLine("      selectedDebuggerIdentifier = \"Xcode.DebuggerFoundation.Debugger.LLDB\"");
-				Content.WriteLine("      selectedLauncherIdentifier = \"Xcode.DebuggerFoundation.Launcher.LLDB\"");
-				Content.WriteLine("      launchStyle = \"0\"");
-				Content.WriteLine("      useCustomWorkingDirectory = \"NO\"");
-				Content.WriteLine("      ignoresPersistentStateOnLaunch = \"NO\"");
-				Content.WriteLine("      debugDocumentVersioning = \"NO\"");
-				Content.WriteLine("      debugServiceExtension = \"internal\"");
-				Content.WriteLine("      allowLocationSimulation = \"YES\">");
-				Content.WriteLine("      <BuildableProductRunnable");
-				Content.WriteLine("         runnableDebuggingMode = \"0\">");
-				Content.WriteLine("            <BuildableReference");
-				Content.WriteLine("               BuildableIdentifier = \"primary\"");
-				Content.WriteLine("               BlueprintIdentifier = \"" + TargetGuid + "\"");
-				Content.WriteLine("               ReferencedContainer = \"container:" + ProjectName + ".xcodeproj\">");
-				Content.WriteLine("            </BuildableReference>");
-				Content.WriteLine("      </BuildableProductRunnable>");
-				if (string.IsNullOrEmpty(OldCommandLineArguments))
-				{
-					if (bHasEditorConfiguration && TargetName != "UE5")
-					{
-						Content.WriteLine("      <CommandLineArguments>");
-						if (IsForeignProject)
-						{
-							Content.WriteLine("         <CommandLineArgument");
-							Content.WriteLine("            argument = \"&quot;" + GameProjectPath + "&quot;\"");
-							Content.WriteLine("            isEnabled = \"YES\">");
-							Content.WriteLine("         </CommandLineArgument>");
-						}
-						else
-						{
-							Content.WriteLine("         <CommandLineArgument");
-							Content.WriteLine("            argument = \"" + TargetName + "\"");
-							Content.WriteLine("            isEnabled = \"YES\">");
-							Content.WriteLine("         </CommandLineArgument>");
-						}
-						// Always add a configuration argument
-						Content.WriteLine("         <CommandLineArgument");
-						Content.WriteLine("            argument = \"-RunConfig=$(Configuration)\"");
-						Content.WriteLine("            isEnabled = \"YES\">");
-						Content.WriteLine("         </CommandLineArgument>");
-						Content.WriteLine("      </CommandLineArguments>");
-					}
-				}
-				else
-				{
-					Content.WriteLine("      <CommandLineArguments>" + OldCommandLineArguments + "</CommandLineArguments>");
-				}
-				Content.WriteLine("      <AdditionalOptions>");
-				Content.WriteLine("      </AdditionalOptions>");
-				Content.WriteLine("   </LaunchAction>");
-				Content.WriteLine("   <ProfileAction");
-				Content.WriteLine("      buildConfiguration = \"" + DefaultConfiguration + "\"");
-				Content.WriteLine("      shouldUseLaunchSchemeArgsEnv = \"YES\"");
-				Content.WriteLine("      savedToolIdentifier = \"\"");
-				Content.WriteLine("      useCustomWorkingDirectory = \"NO\"");
-				Content.WriteLine("      debugDocumentVersioning = \"NO\">");
-				Content.WriteLine("      <BuildableProductRunnable");
-				Content.WriteLine("         runnableDebuggingMode = \"0\">");
-				Content.WriteLine("            <BuildableReference");
-				Content.WriteLine("               BuildableIdentifier = \"primary\"");
-				Content.WriteLine("               BlueprintIdentifier = \"" + TargetGuid + "\"");
-				Content.WriteLine("               BuildableName = \"" + ProjectName + ".app\"");
-				Content.WriteLine("               BlueprintName = \"" + TargetName + "\"");
-				Content.WriteLine("               ReferencedContainer = \"container:" + ProjectName + ".xcodeproj\">");
-				Content.WriteLine("            </BuildableReference>");
-				Content.WriteLine("      </BuildableProductRunnable>");
-				Content.WriteLine("   </ProfileAction>");
-				Content.WriteLine("   <AnalyzeAction");
-				Content.WriteLine("      buildConfiguration = \"" + DefaultConfiguration + "\">");
-				Content.WriteLine("   </AnalyzeAction>");
-				Content.WriteLine("   <ArchiveAction");
-				Content.WriteLine("      buildConfiguration = \"" + DefaultConfiguration + "\"");
-				Content.WriteLine("      revealArchiveInOrganizer = \"YES\">");
-				Content.WriteLine("   </ArchiveAction>");
-				Content.WriteLine("</Scheme>");
-
-				File.WriteAllText(SchemeFilePath.FullName, Content.ToString(), new UTF8Encoding());
-				Content.Clear();
-			}
-
-			Content.WriteLine("<?xml version=\"1.0\" encoding=\"UTF-8\"?>");
-			Content.WriteLine("<!DOCTYPE plist PUBLIC \"-//Apple//DTD PLIST 1.0//EN\" \"http://www.apple.com/DTDs/PropertyList-1.0.dtd\">");
-			Content.WriteLine("<plist version=\"1.0\">");
-			Content.WriteLine("<dict>");
-			Content.WriteLine("\t<key>SchemeUserState</key>");
-			Content.WriteLine("\t<dict>");
-			foreach (XcodeRunTarget RunTarget in RunTargets)
-			{
-				Content.WriteLine("\t\t<key>" + RunTarget.Name + ".xcscheme_^#shared#^_</key>");
-				Content.WriteLine("\t\t<dict>");
-				Content.WriteLine("\t\t\t<key>orderHint</key>");
-				Content.WriteLine("\t\t\t<integer>1</integer>");
-				Content.WriteLine("\t\t</dict>");
-			}
-			Content.WriteLine("\t</dict>");
-			Content.WriteLine("\t<key>SuppressBuildableAutocreation</key>");
-			Content.WriteLine("\t<dict>");
-			foreach (XcodeRunTarget RunTarget in RunTargets)
-			{
-				Content.WriteLine("\t\t<key>" + RunTarget.Guid + "</key>");
-				Content.WriteLine("\t\t<dict>");
-				Content.WriteLine("\t\t\t<key>primary</key>");
-				Content.WriteLine("\t\t\t<true/>");
-				Content.WriteLine("\t\t</dict>");
-			}
-			if (BuildTargetGuid != null)
-			{
-				Content.WriteLine("\t\t<key>" + BuildTargetGuid + "</key>");
-				Content.WriteLine("\t\t<dict>");
-				Content.WriteLine("\t\t\t<key>primary</key>");
-				Content.WriteLine("\t\t\t<true/>");
-				Content.WriteLine("\t\t</dict>");
-			}
-			if (IndexTargetGuid != null)
-			{
-				Content.WriteLine("\t\t<key>" + IndexTargetGuid + "</key>");
-				Content.WriteLine("\t\t<dict>");
-				Content.WriteLine("\t\t\t<key>primary</key>");
-				Content.WriteLine("\t\t\t<true/>");
-				Content.WriteLine("\t\t</dict>");
-			}
-			Content.WriteLine("\t</dict>");
-			Content.WriteLine("</dict>");
-			Content.WriteLine("</plist>");
-
-			FileReference ManagementFile = GetUserSchemeManagementFilePath(Platform);
-			if (!DirectoryReference.Exists(ManagementFile.Directory))
-			{
-				DirectoryReference.CreateDirectory(ManagementFile.Directory);
-			}
-
-			File.WriteAllText(ManagementFile.FullName, Content.ToString(), new UTF8Encoding());
-		}
-
-#endregion
-
-
-#region Utilities
-
-		public override string ToString()
-		{
-			throw new NotImplementedException();
-//			return ProjectFilePath.GetFileNameWithoutExtension();
-=======
 	class XcodeProjectFile : ProjectFile
 	{
 
@@ -6031,10 +2542,6 @@
 			Plist($"Delete :objects:{GeneratedMainGroupGuid}");
 
 			return true;
->>>>>>> 4af6daef
-		}
-
-#endregion
-
+		}
 	}
 }