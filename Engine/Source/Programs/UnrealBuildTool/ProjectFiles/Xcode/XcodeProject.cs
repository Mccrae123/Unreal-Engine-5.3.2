﻿// Copyright Epic Games, Inc. All Rights Reserved.

using System;
using System.Collections.Generic;
using System.IO;
using System.Xml;
using System.Xml.XPath;
using System.Xml.Linq;
using System.Linq;
using System.Text;
using EpicGames.Core;
using UnrealBuildBase;
using Microsoft.Extensions.Logging;
using System.Text.RegularExpressions;
using System.Diagnostics.CodeAnalysis;


/*****

Here's how this works:

  * An XcodeProjectFile (subclass of generic ProjectFile class) is created, along with it - UnrealData and XcodeFileCollection objects are made
  * High level code calls AddModule() which this code will use to cache information about the Modules in the project (including build settings, etc)
    * These are used to determine what source files can be indexed together (we use native xcode code compilation for indexing, so we make compiling succesful for best index)
    * A few #defines are removed or modified (FOO_API, etc) which would otherwise make every module a separate target
  * High level code then calls WriteProjectFile() which is the meat of all this
  * This code then creates a hierarchy/reference-chain of xcode project nodes (an xcode project is basically a series of Guid/object pairs that reference each other)
  * Then each node writes itself into the project file that is saved to disk

.xcconfig files:
  * We also now use Xcconfig files for all of the build settings, instead of jamming them into the xcode project file itself
  * This makes it easier to see the various settings (you can also see them in the Xcode UI as before, but now with more read-only columns - they must be set via editing the file)
  * The files are in the Xcode file browsing pane, in the an Xcconfigs folder under each project
  * The files are:
    * _Project - settings apply to all targets in the projectapplies to all targets), one for each configuration (Debug, Development Editor, etc) which applies to all targets
    * _Debug/_DevelopmentEditor, etc - applies to all targets when building in that configuration
    * _Run - applies to the native run project, which does no compiling
    * _Index/SubIndex0, etc - applies when Indexing, which uses native Xcode compiling (these will include #defines from UBT, etc)
  * There is currently no _Build xcconfig file since it's a makefile project and has no build setting needs


Known issues:
  * No PBXFrameworksBuildPhase nodes are made
 
Future ideas:
  * I have started working on a Template project that we merge Build/Index targets into, which will allow a licensee to setup codesigning, add extensions, etc. 
  * Always make a final build xcodeproj from UBT for handling the codesigning/extensions/frameworks
  * Allow for non-conflicting #defines to share SubIndex targets, hopefully will greatly reduce the sub targets in UE5

**/

namespace UnrealBuildTool.XcodeProjectXcconfig
{
	static class StringBuilderExtensions
	{
		public static void WriteLine(this StringBuilder SB, string Line = "")
		{
			SB.Append(Line);
			SB.Append(ProjectFileGenerator.NewLine);
		}
		public static void WriteLine(this StringBuilder SB, int Indent, string Line = "")
		{
			SB.Append(new String('\t', Indent));
			SB.Append(Line);
			SB.Append(ProjectFileGenerator.NewLine);
		}
	}


	class UnrealBuildConfig
	{
		public UnrealBuildConfig(string InDisplayName, string InBuildTarget, FileReference? InMacExecutablePath, FileReference? InIOSExecutablePath, FileReference? InTVOSExecutablePath,
			ProjectTarget? InProjectTarget, UnrealTargetConfiguration InBuildConfig)
		{
			DisplayName = InDisplayName;
			MacExecutablePath = InMacExecutablePath;
			IOSExecutablePath = InIOSExecutablePath;
			TVOSExecutablePath = InTVOSExecutablePath;
			BuildTarget = InBuildTarget;
			ProjectTarget = InProjectTarget;
			BuildConfig = InBuildConfig;
		}

		public string DisplayName;
		public FileReference? MacExecutablePath;
		public FileReference? IOSExecutablePath;
		public FileReference? TVOSExecutablePath;
		public string BuildTarget;
		public ProjectTarget? ProjectTarget;
		public UnrealTargetConfiguration BuildConfig;

		public bool bSupportsMac { get =>
			XcodeProjectFileGenerator.ProjectFilePlatform.HasFlag(XcodeProjectFileGenerator.XcodeProjectFilePlatform.Mac) &&
			(ProjectTarget == null || ProjectTarget.SupportedPlatforms.Contains(UnrealTargetPlatform.Mac));
		}
		public bool bSupportsIOS { get =>
			XcodeProjectFileGenerator.ProjectFilePlatform.HasFlag(XcodeProjectFileGenerator.XcodeProjectFilePlatform.iOS) &&
			(ProjectTarget == null || ProjectTarget.SupportedPlatforms.Contains(UnrealTargetPlatform.IOS));
		}
		public bool bSupportsTVOS { get =>
			XcodeProjectFileGenerator.ProjectFilePlatform.HasFlag(XcodeProjectFileGenerator.XcodeProjectFilePlatform.tvOS) &&
			(ProjectTarget == null || ProjectTarget.SupportedPlatforms.Contains(UnrealTargetPlatform.TVOS));
		}
	};

	class UnrealBatchedFiles
	{
		// build settings that cause uniqueness
		public string Definitions = "";
		// @todo can we actually use this effectively with indexing other than fotced include?
		public FileReference? PCHFile = null;
		public bool bEnableRTTI = false;

		// union of settings for all modules
		public HashSet<string> AllDefines = new() { "__INTELLISENSE__", "MONOLITHIC_BUILD=1" };
		public HashSet<DirectoryReference> SystemIncludePaths = new();
		public HashSet<DirectoryReference> UserIncludePaths = new();

		public List<XcodeSourceFile> Files = new();
		public List<UEBuildModuleCPP> Modules = new List<UEBuildModuleCPP>();

		public FileReference ResponseFile;

		public UnrealBatchedFiles(UnrealData UnrealData, int Index)
		{
			ResponseFile = FileReference.Combine(UnrealData.XcodeProjectFileLocation.ParentDirectory!, "ResponseFiles", $"{UnrealData.ProductName}{Index}.response");
		}

		public void GenerateResponseFile()
		{
			StringBuilder ResponseFileContents = new();
			ResponseFileContents.Append("-I");
			ResponseFileContents.AppendJoin(" -I", SystemIncludePaths.Select(x => x.FullName.Contains(' ') ? $"\"{x.FullName}\"" : x.FullName));
			ResponseFileContents.Append(" -I");
			ResponseFileContents.AppendJoin(" -I", UserIncludePaths.Select(x => x.FullName.Contains(' ') ? $"\"{x.FullName}\"" : x.FullName));

			ResponseFileContents.Append(" -D");
			ResponseFileContents.AppendJoin(" -D", AllDefines);

			if (PCHFile != null)
			{
				ResponseFileContents.Append($" -include {PCHFile.FullName}");
			}

			ResponseFileContents.Append(bEnableRTTI ? " -fno-rtti" : " -frtti");

			DirectoryReference.CreateDirectory(ResponseFile.Directory);
			FileReference.WriteAllText(ResponseFile, ResponseFileContents.ToString());
		}
	}

	class UnrealData
	{
		public bool bIsAppBundle;
		public bool bHasEditorConfiguration;
		public bool bUseAutomaticSigning = false;
		public bool bIsMergingProjects = false;
		public bool bWriteCodeSigningSettings = true;

		public List<UnrealBuildConfig> AllConfigs = new();

		public List<UnrealExtensionInfo> AllExtensions = new();

		public List<UnrealBatchedFiles> BatchedFiles = new();
 
		public FileReference? UProjectFileLocation = null;
		public DirectoryReference XcodeProjectFileLocation;
		
		public FileReference? InfoPlistLocation = null;
		public bool bInfoPlistWasPremade = false;
		public FileReference? EntitlementsLocation = null;
		public bool bEntitlementsWasPremade = false;

		// settings read from project configs
		public IOSProjectSettings? IOSProjectSettings;
		public IOSProvisioningData? IOSProvisioningData;

		public TVOSProjectSettings? TVOSProjectSettings;
		public TVOSProvisioningData? TVOSProvisioningData;

		public string ProductName;


		/// <summary>
		///  Used to mark the project for distribution (some platforms require this)
		/// </summary>
		public bool bForDistribution = false;

		/// <summary>
		/// Override for bundle identifier
		/// </summary>
		public string BundleIdentifier = "";

		/// <summary>
		/// Override AppName
		/// </summary>
		public string AppName = "";

		/// <summary>
		/// Architectures supported for iOS
		/// </summary>
		public string[] SupportedIOSArchitectures = { "arm64" };

		/// <summary>
		/// UBT logger object
		/// </summary>
		public ILogger? Logger;

		private XcodeProjectFile? ProjectFile;

		public UnrealData(FileReference XcodeProjectFileLocation)
		{
			// the .xcodeproj is actually a directory
			this.XcodeProjectFileLocation = new DirectoryReference(XcodeProjectFileLocation.FullName);
			ProductName = XcodeProjectFileLocation.GetFileNameWithoutAnyExtensions();
		}

		public FileReference? FindUProjectFileLocation(XcodeProjectFile ProjectFile)
		{
			// find a uproject file (UE5 target won't have one)
			foreach (Project Target in ProjectFile.ProjectTargets)
			{
				if (Target.UnrealProjectFilePath != null)
				{
					UProjectFileLocation = Target.UnrealProjectFilePath;
					break;
				}
			}

			// now that we have a UProject file (or not), update the FileCollection RootDirectory to point to it
			ProjectFile.FileCollection.RootDirectory = UProjectFileLocation == null ? (Unreal.EngineDirectory) : UProjectFileLocation.Directory;

			return UProjectFileLocation;
		}

		public bool Initialize(XcodeProjectFile ProjectFile, List<UnrealTargetPlatform> Platforms, List<UnrealTargetConfiguration> Configurations, ILogger Logger)
		{
			this.ProjectFile = ProjectFile;
			this.Logger = Logger;

			FindUProjectFileLocation(ProjectFile);

			// Figure out all the desired configurations on the unreal side
			AllConfigs = GetSupportedBuildConfigs(Platforms, Configurations, Logger);
			// if we can't find any configs, we will fail to create a project
			if (AllConfigs.Count == 0)
			{
				return false;
			}


			// this project makes an app bundle (.app directory instead of a raw executable or dylib) if none of the fings make a non-appbundle
			bIsAppBundle = !AllConfigs.Any(x => x.ProjectTarget!.TargetRules!.bIsBuildingConsoleApplication || x.ProjectTarget.TargetRules.bShouldCompileAsDLL);
			bHasEditorConfiguration = AllConfigs.Any(x => x.ProjectTarget!.TargetRules!.Type == TargetType.Editor);

			// read config settings
			if (InstalledPlatformInfo.IsValidPlatform(UnrealTargetPlatform.IOS, EProjectType.Code))
			{
				IOSPlatform IOSPlatform = ((IOSPlatform)UEBuildPlatform.GetBuildPlatform(UnrealTargetPlatform.IOS));
				IOSProjectSettings = IOSPlatform.ReadProjectSettings(UProjectFileLocation);
				bUseAutomaticSigning |= IOSProjectSettings.bAutomaticSigning;
				if (!bUseAutomaticSigning)
				{
					IOSProvisioningData = IOSPlatform.ReadProvisioningData(IOSProjectSettings, bForDistribution);
				}
			}


			if (InstalledPlatformInfo.IsValidPlatform(UnrealTargetPlatform.IOS, EProjectType.Code))
			{
				TVOSPlatform TVOSPlatform = ((TVOSPlatform)UEBuildPlatform.GetBuildPlatform(UnrealTargetPlatform.TVOS));
				TVOSProjectSettings = TVOSPlatform.ReadProjectSettings(UProjectFileLocation);
				bUseAutomaticSigning |= TVOSProjectSettings.bAutomaticSigning;
				if (!bUseAutomaticSigning)
				{
					TVOSProvisioningData = TVOSPlatform.ReadProvisioningData(TVOSProjectSettings, bForDistribution);
				}
			}

			return true;
		}

		public void AddModule(UEBuildModuleCPP Module, CppCompileEnvironment CompileEnvironment)
		{
			// we need to keep all _API defines, but we can gather them up to append at the end, instead of using them to compute sameness

			// remove some extraneous defines that will cause every module to be unique, but we can do without
			List<string> Defines = new();
			List<string> APIDefines = new();
			Regex Regex = new Regex("#define ([A-Z0-9_]*) ?(.*)?");

			string DefinesString = "";
			FileReference? PCHFile = null;
			if (CompileEnvironment.ForceIncludeFiles.Count == 0)
			{
				// if there are no ForceInclude files, then that means it's a module that forces the includes to come from a generated PCH file
				// and so we will use this for definitions and uniqueness
				if (CompileEnvironment.PrecompiledHeaderIncludeFilename != null)
				{
					PCHFile = FileReference.Combine(XcodeProjectFileLocation.ParentDirectory!, "PCHFiles", CompileEnvironment.PrecompiledHeaderIncludeFilename.GetFileName());
					DirectoryReference.CreateDirectory(PCHFile.Directory);
					FileReference.Copy(CompileEnvironment.PrecompiledHeaderIncludeFilename, PCHFile, true);
				}
			}
			else
			{
				foreach (string Line in File.ReadAllLines(CompileEnvironment.ForceIncludeFiles.First(x => x.FullName.Contains("Definitions")).FullName))
				{
					Match Match = Regex.Match(Line);
					if (!Match.Success)
					{
						continue;
					}

					string Key = Match.Groups[1].Value;
					string Value = Match.Groups[2].Value;
					// if no value, then just define with no = stuff
					if (!Match.Groups[2].Success)
					{
						Defines.Add(Key);
						continue;
					}

					// skip some known per-module defines we don't need
					if (Key.StartsWith("UE_MODULE_NAME") || Key.StartsWith("UE_PLUGIN_NAME") || Key.StartsWith("UBT_MODULE_MANIFEST"))
					{
						continue;
					}
					// these API ones are per module but still need to be defined, can be defined to nothing
					else if (Key.Contains("_API"))
					{
						APIDefines.Add($"{Key}=");
					}
					else
					{
						// if the value is normal, just add the define as is
						if (Value.All(x => char.IsLetterOrDigit(x) || x == '_'))
						{
							Defines.Add($"{Key}={Value}");
						}
						else
						{
							// escape any quotes in the define, then quote the whole thing
							Value = Value.Replace("\"", "\\\"");
							Defines.Add($"{Key}=\"{Value}\"");
						}
					}
				}

				// sort and joing them into a single string to act as a key (and happily string to put into .xcconfig)
				Defines.Sort();
				DefinesString = string.Join(" ", Defines);
			}

			// now find a matching SubTarget, and make a new one if needed
			UnrealBatchedFiles? FileBatch = null;
			foreach (UnrealBatchedFiles Search in BatchedFiles)
			{
				if (Search.Definitions == DefinesString && Search.PCHFile == PCHFile &&
					Search.bEnableRTTI == CompileEnvironment.bUseRTTI)
				{
					FileBatch = Search;
					break;
				}
			}
			if (FileBatch == null)
			{
				FileBatch = new UnrealBatchedFiles(this, BatchedFiles.Count + 1);
				BatchedFiles.Add(FileBatch);
				FileBatch.Definitions = DefinesString;
				FileBatch.PCHFile = PCHFile;
				FileBatch.bEnableRTTI = CompileEnvironment.bUseRTTI;
			}

			FileBatch.Modules.Add(Module);
			FileBatch.AllDefines.UnionWith(Defines);
			FileBatch.AllDefines.UnionWith(APIDefines);
			FileBatch.SystemIncludePaths.UnionWith(CompileEnvironment.SystemIncludePaths);
			FileBatch.UserIncludePaths.UnionWith(CompileEnvironment.UserIncludePaths);
		}

		private List<UnrealBuildConfig> GetSupportedBuildConfigs(List<UnrealTargetPlatform> Platforms, List<UnrealTargetConfiguration> Configurations, ILogger Logger)
		{
			List<UnrealBuildConfig> BuildConfigs = new List<UnrealBuildConfig>();

			//string ProjectName = ProjectFilePath.GetFileNameWithoutExtension();

			foreach (UnrealTargetConfiguration Configuration in Configurations)
			{
				if (InstalledPlatformInfo.IsValidConfiguration(Configuration, EProjectType.Code))
				{
					foreach (UnrealTargetPlatform Platform in Platforms)
					{
						if (InstalledPlatformInfo.IsValidPlatform(Platform, EProjectType.Code) && (Platform == UnrealTargetPlatform.Mac || Platform == UnrealTargetPlatform.IOS || Platform == UnrealTargetPlatform.TVOS)) // @todo support other platforms
						{
							UEBuildPlatform? BuildPlatform;
							if (UEBuildPlatform.TryGetBuildPlatform(Platform, out BuildPlatform) && (BuildPlatform.HasRequiredSDKsInstalled() == SDKStatus.Valid))
							{
								// Check we have targets (Expected to be no Engine targets when generating for a single .uproject)
								if (ProjectFile!.ProjectTargets.Count == 0 && ProjectFile!.BaseDir != Unreal.EngineDirectory)
								{
									throw new BuildException($"Expecting at least one ProjectTarget to be associated with project '{XcodeProjectFileLocation}' in the TargetProjects list ");
								}

								// Now go through all of the target types for this project
								foreach (ProjectTarget ProjectTarget in ProjectFile.ProjectTargets.OfType<ProjectTarget>())
								{
									if (MSBuildProjectFile.IsValidProjectPlatformAndConfiguration(ProjectTarget, Platform, Configuration, Logger))
									{
										// Figure out if this is a monolithic build
										bool bShouldCompileMonolithic = BuildPlatform.ShouldCompileMonolithicBinary(Platform);
										bShouldCompileMonolithic |= (ProjectTarget.CreateRulesDelegate(Platform, Configuration).LinkType == TargetLinkType.Monolithic);

										string ConfigName = Configuration.ToString();
										if (ProjectTarget.TargetRules!.Type != TargetType.Game && ProjectTarget.TargetRules.Type != TargetType.Program)
										{
											ConfigName += " " + ProjectTarget.TargetRules.Type.ToString();
										}

										if (BuildConfigs.Where(Config => Config.DisplayName == ConfigName).ToList().Count == 0)
										{
											string TargetName = ProjectTarget.TargetFilePath.GetFileNameWithoutAnyExtensions();

											// Get the output directory
											DirectoryReference RootDirectory = Unreal.EngineDirectory;
											// Unique and Monolithic both need to use the target directory not the engine directory
											if (ProjectTarget.TargetRules.Type != TargetType.Program && (bShouldCompileMonolithic || ProjectTarget.TargetRules.BuildEnvironment == TargetBuildEnvironment.Unique))
											{
												if (ProjectTarget.UnrealProjectFilePath != null)
												{
													RootDirectory = ProjectTarget.UnrealProjectFilePath.Directory;
												}
											}

											if (ProjectTarget.TargetRules.Type == TargetType.Program && ProjectTarget.UnrealProjectFilePath != null)
											{
												RootDirectory = ProjectTarget.UnrealProjectFilePath.Directory;
											}

											// Get the output directory
											DirectoryReference OutputDirectory = DirectoryReference.Combine(RootDirectory, "Binaries");

											string ExeName = TargetName;
											if (!bShouldCompileMonolithic && ProjectTarget.TargetRules.Type != TargetType.Program)
											{
												// Figure out what the compiled binary will be called so that we can point the IDE to the correct file
												if (ProjectTarget.TargetRules.Type != TargetType.Game)
												{
													// Only if shared - unique retains the Target Name
													if (ProjectTarget.TargetRules.BuildEnvironment == TargetBuildEnvironment.Shared)
													{
														ExeName = "Unreal" + ProjectTarget.TargetRules.Type.ToString();
													}
												}
											}

											if (BuildPlatform.Platform == UnrealTargetPlatform.Mac)
											{
												string MacExecutableName = MakeExecutableFileName(ExeName, UnrealTargetPlatform.Mac, Configuration, ProjectTarget.TargetRules.Architecture, ProjectTarget.TargetRules.UndecoratedConfiguration);
												string IOSExecutableName = MacExecutableName.Replace("-Mac-", "-IOS-");
												string TVOSExecutableName = MacExecutableName.Replace("-Mac-", "-TVOS-");
												BuildConfigs.Add(new UnrealBuildConfig(ConfigName, TargetName, FileReference.Combine(OutputDirectory, "Mac", MacExecutableName), FileReference.Combine(OutputDirectory, "IOS", IOSExecutableName), FileReference.Combine(OutputDirectory, "TVOS", TVOSExecutableName), ProjectTarget, Configuration));
											}
											else if (BuildPlatform.Platform == UnrealTargetPlatform.IOS || BuildPlatform.Platform == UnrealTargetPlatform.TVOS)
											{
												string IOSExecutableName = MakeExecutableFileName(ExeName, UnrealTargetPlatform.IOS, Configuration, ProjectTarget.TargetRules.Architecture, ProjectTarget.TargetRules.UndecoratedConfiguration);
												string TVOSExecutableName = IOSExecutableName.Replace("-IOS-", "-TVOS-");
												//string MacExecutableName = IOSExecutableName.Replace("-IOS-", "-Mac-");
												BuildConfigs.Add(new UnrealBuildConfig(ConfigName, TargetName, FileReference.Combine(OutputDirectory, "Mac", IOSExecutableName), FileReference.Combine(OutputDirectory, "IOS", IOSExecutableName), FileReference.Combine(OutputDirectory, "TVOS", TVOSExecutableName), ProjectTarget, Configuration));
											}
										}
									}
								}
							}
						}
					}
				}
			}

			return BuildConfigs;
		}

		public static IEnumerable<UnrealTargetPlatform> GetSupportedPlatforms()
		{
			List<UnrealTargetPlatform> SupportedPlatforms = new List<UnrealTargetPlatform>();

			if (XcodeProjectFileGenerator.ProjectFilePlatform.HasFlag(XcodeProjectFileGenerator.XcodeProjectFilePlatform.Mac))
			{
				SupportedPlatforms.Add(UnrealTargetPlatform.Mac);
			}

			if (XcodeProjectFileGenerator.ProjectFilePlatform.HasFlag(XcodeProjectFileGenerator.XcodeProjectFilePlatform.iOS))
			{
				SupportedPlatforms.Add(UnrealTargetPlatform.IOS);
			}

			if (XcodeProjectFileGenerator.ProjectFilePlatform.HasFlag(XcodeProjectFileGenerator.XcodeProjectFilePlatform.tvOS))
			{
				SupportedPlatforms.Add(UnrealTargetPlatform.TVOS);
			}

			return SupportedPlatforms;
		}

		public static IEnumerable<UnrealTargetConfiguration> GetSupportedConfigurations()
		{
			return new UnrealTargetConfiguration[] {
				UnrealTargetConfiguration.Debug,
				UnrealTargetConfiguration.DebugGame,
				UnrealTargetConfiguration.Development,
				UnrealTargetConfiguration.Test,
				UnrealTargetConfiguration.Shipping
			};
		}

		public static bool ShouldIncludeProjectInWorkspace(ProjectFile Proj, ILogger Logger)
		{
			return CanBuildProjectLocally(Proj, Logger);
		}

		public static bool CanBuildProjectLocally(ProjectFile Proj, ILogger Logger)
		{
			foreach (Project ProjectTarget in Proj.ProjectTargets)
			{
				foreach (UnrealTargetPlatform Platform in GetSupportedPlatforms())
				{
					foreach (UnrealTargetConfiguration Config in GetSupportedConfigurations())
					{
						if (MSBuildProjectFile.IsValidProjectPlatformAndConfiguration(ProjectTarget, Platform, Config, Logger))
						{
							return true;
						}
					}
				}
			}

			return false;
		}

		private static string MakeExecutableFileName(string BinaryName, UnrealTargetPlatform Platform, UnrealTargetConfiguration Configuration, string Architecture, UnrealTargetConfiguration UndecoratedConfiguration)
		{
			StringBuilder Result = new StringBuilder();

			Result.Append(BinaryName);

			if (Configuration != UndecoratedConfiguration)
			{
				Result.AppendFormat("-{0}-{1}", Platform.ToString(), Configuration.ToString());
			}

			UEBuildPlatform BuildPlatform = UEBuildPlatform.GetBuildPlatform(Platform);
			if (BuildPlatform.RequiresArchitectureSuffix())
			{
				Result.Append(Architecture);
			}

			return Result.ToString();
		}


		// cache for the below function
		Dictionary<string, IEnumerable<string>> CachedMacProjectArchitectures = new Dictionary<string, IEnumerable<string>>();

		/// <summary>
		/// Returns the Mac architectures that should be configured for the provided target. If the target has a project we'll adhere
		/// to whether it's set as Intel/Universal/Apple unless the type is denied (pretty much just Editor)
		/// 
		/// If the target has no project we'll support allow-listed targets for installed builds and all non-editor architectures 
		/// for source builds. Not all programs are going to compile for Apple Silicon, but being able to build and fail is useful...
		/// </summary>
		/// <param name="Config">Build config for the target we're generating</param>
		/// <param name="InProjectFile">Path to the project file, or null if the target has no project</param>
		/// <returns></returns>
		public IEnumerable<string> GetSupportedMacArchitectures(UnrealBuildConfig Config, FileReference? InProjectFile)
		{
			// All architectures supported
			IEnumerable<string> AllArchitectures = new[] { MacExports.IntelArchitecture, MacExports.AppleArchitecture };

			// Add a way on the command line of forcing a project file with all architectures (there isn't a good way to let this be
			// set and checked where we can access it).
			bool ForceAllArchitectures = Environment.GetCommandLineArgs().Contains("AllArchitectures", StringComparer.OrdinalIgnoreCase);

			if (ForceAllArchitectures)
			{
				return AllArchitectures;
			}

			string TargetName = Config.BuildTarget;

			// First time seeing this target?
			if (!CachedMacProjectArchitectures.ContainsKey(TargetName))
			{
				// Default to Intel
				IEnumerable<string> TargetArchitectures = new[] { MacExports.IntelArchitecture };

				// These targets are known to work so are allow-listed
				bool IsAllowed = MacExports.TargetsAllowedForAppleSilicon.Contains(TargetName, StringComparer.OrdinalIgnoreCase);

				// determine the target architectures based on what's allowed/denied
				if (IsAllowed)
				{
					TargetArchitectures = AllArchitectures;
				}
				else
				{
					// if this is an unspecified tool/program, default to Intel for installed builds because we know all of that works. 
					if (Config.ProjectTarget!.TargetRules!.Type == TargetType.Program)
					{
						// For misc tools we default to Intel for installed builds because we know all of that works. 
						TargetArchitectures = Unreal.IsEngineInstalled() ? new[] { MacExports.IntelArchitecture } : AllArchitectures;
					}
					else
					{
						// For project targets we default to Intel then check the project settings. Note the editor target will have
						// been denied above already.
						TargetArchitectures = new[] { MacExports.IntelArchitecture };

						ConfigHierarchy EngineIni = ConfigCache.ReadHierarchy(ConfigHierarchyType.Engine, InProjectFile?.Directory, UnrealTargetPlatform.Mac);
						string TargetArchitecture;
						string Key = Config.ProjectTarget!.TargetRules!.Type == TargetType.Editor ? "EditorTargetArchitecture" : "TargetArchitecture";
						if (EngineIni.GetString("/Script/MacTargetPlatform.MacTargetSettings", Key, out TargetArchitecture))
						{
							if (TargetArchitecture.Contains("Universal", StringComparison.OrdinalIgnoreCase))
							{
								TargetArchitectures = AllArchitectures;
							}
							else if (TargetArchitecture.Contains("Intel", StringComparison.OrdinalIgnoreCase))
							{
								TargetArchitectures = new[] { MacExports.IntelArchitecture };
							}
							else if (TargetArchitecture.Contains("Apple", StringComparison.OrdinalIgnoreCase))
							{
								TargetArchitectures = new[] { MacExports.AppleArchitecture };
							}
						}
					}
				}

				// Cache this so we don't need to keep checking this file
				CachedMacProjectArchitectures.Add(TargetName, TargetArchitectures);
			}

			return CachedMacProjectArchitectures[TargetName];
		}

	}

	/// <summary>
	/// Info needed to make a file a member of specific group
	/// </summary>
	class XcodeSourceFile : ProjectFile.SourceFile
	{
		/// <summary>
		/// Constructor
		/// </summary>
		public XcodeSourceFile(FileReference InitFilePath, DirectoryReference? InitRelativeBaseFolder)
			: base(InitFilePath, InitRelativeBaseFolder)
		{
			FileGuid = XcodeProjectFileGenerator.MakeXcodeGuid();
			FileRefGuid = XcodeProjectFileGenerator.MakeXcodeGuid();
		}

		/// <summary>
		/// File Guid for use in Xcode project
		/// </summary>
		public string FileGuid
		{
			get;
			private set;
		}

		public void ReplaceGuids(string NewFileGuid, string NewFileRefGuid)
		{
			FileGuid = NewFileGuid;
			FileRefGuid = NewFileRefGuid;
		}

		/// <summary>
		/// File reference Guid for use in Xcode project
		/// </summary>
		public string FileRefGuid
		{
			get;
			private set;
		}
	}

	/// <summary>
	/// Represents a group of files shown in Xcode's project navigator as a folder
	/// </summary>
	internal class XcodeFileGroup
	{
		public XcodeFileGroup(string InName, string InPath, bool InIsReference)
		{
			GroupName = InName;
			GroupPath = InPath;
			GroupGuid = XcodeProjectFileGenerator.MakeXcodeGuid();
			bIsReference = InIsReference;
		}

		public string GroupGuid;
		public string GroupName;
		public string GroupPath;
		public Dictionary<string, XcodeFileGroup> Children = new Dictionary<string, XcodeFileGroup>();
		public List<XcodeSourceFile> Files = new List<XcodeSourceFile>();
		public bool bIsReference;
	}

	class UnrealExtensionInfo
	{
		public UnrealExtensionInfo(string InName)
		{
			Name = InName;
			TargetDependencyGuid = XcodeProjectFileGenerator.MakeXcodeGuid();
			TargetProxyGuid = XcodeProjectFileGenerator.MakeXcodeGuid();
			TargetGuid = XcodeProjectFileGenerator.MakeXcodeGuid();
			ProductGuid = XcodeProjectFileGenerator.MakeXcodeGuid();
			ResourceBuildPhaseGuid = XcodeProjectFileGenerator.MakeXcodeGuid();
			ConfigListGuid = XcodeProjectFileGenerator.MakeXcodeGuid();
			AllConfigs = new Dictionary<string, UnrealBuildConfig>();
		}

		public string Name;
		public string TargetDependencyGuid;
		public string TargetProxyGuid;
		public string TargetGuid;
		public string ProductGuid;
		public string ResourceBuildPhaseGuid;
		public string ConfigListGuid;
		public Dictionary<string, UnrealBuildConfig> AllConfigs;

		public string? ConfigurationContents;
	}

	class XcconfigFile
	{
		public string Name;
		public string Guid;
		public FileReference FileRef;
		internal StringBuilder Text;

		public XcconfigFile(DirectoryReference XcodeProjectDirectory, string ConfigName)
		{
			Name = ConfigName;
			FileRef = FileReference.Combine(XcodeProjectDirectory, "Xcconfigs", $"{ConfigName}.xcconfig");
			Guid = XcodeProjectFileGenerator.MakeXcodeGuid();
			Text = new StringBuilder();
		}

		public void AppendLine(string Line)
		{
			Text.Append(Line);
			Text.Append(ProjectFileGenerator.NewLine);
		}

		public void Write()
		{
			// write the file to disk
			DirectoryReference.CreateDirectory(FileRef.Directory);
			FileReference.WriteAllTextIfDifferent(FileRef, Text.ToString());
		}
	}




	abstract class XcodeProjectNode
	{
		// keeps a list of other node this node references, which is used when writing out the whole xcode project file
		public List<XcodeProjectNode> References = new();

		// optional Xcconfig file 
		public XcconfigFile? Xcconfig = null;

		/// <summary>
		/// Abstract function the individual node classes must override to write out the node to the project file
		/// </summary>
		/// <param name="Content"></param>
		public abstract void Write(StringBuilder Content);


		/// <summary>
		/// Walks the references of the given node to find all nodes of the given type. 
		/// </summary>
		/// <typeparam name="T">Parent class of the nodes to return</typeparam>
		/// <param name="Node">Root node to start with</param>
		/// <returns>Set of matching nodes</returns>
		public static IEnumerable<T> GetNodesOfType<T>(XcodeProjectNode Node) where T : XcodeProjectNode
		{
			// gather the nodes without recursion
			LinkedList<XcodeProjectNode> Nodes = new();
			Nodes.AddLast(Node);

			// pull off the front of the "deque" amd add its references to the back, gather
			List<XcodeProjectNode> Return = new();
			while (Nodes.Count() > 0)
			{
				XcodeProjectNode Head = Nodes.First();
				Nodes.RemoveFirst();
				Head.References.ForEach(x => Nodes.AddLast(x));

				// remember them all 
				Return.AddRange(Head.References);
			}

			// filter down
			return Return.OfType<T>();
		}


		public void CreateXcconfigFile(XcodeProject Project, string Name)
		{
			Xcconfig = new XcconfigFile(Project.UnrealData.XcodeProjectFileLocation.ParentDirectory!, Name);
			Project.FileCollection.AddFileReference(Xcconfig.Guid, $"Xcconfigs/{Xcconfig.FileRef.GetFileName()}", "test.xcconfig", "\"<group>\"", "Xcconfigs");
		}

		public virtual void WriteXcconfigFile()
		{
			
		}


		/// <summary>
		/// THhis will walk the node reference tree and call WRite on each node to add all needed nodes to the xcode poject file
		/// </summary>
		/// <param name="Content"></param>
		/// <param name="Node"></param>
		public static void WriteNodeAndReferences(StringBuilder Content, XcodeProjectNode Node)
		{
			// write the node into the xcode project file
			Node.Write(Content);
			Node.WriteXcconfigFile();

			foreach (XcodeProjectNode Reference in Node.References)
			{
				WriteNodeAndReferences(Content, Reference);
			}	
		}
	}


	class XcodeDependency : XcodeProjectNode
	{
		public XcodeTarget Target;
		public string Guid = XcodeProjectFileGenerator.MakeXcodeGuid();
		public string ProxyGuid = XcodeProjectFileGenerator.MakeXcodeGuid();
		public string ProjectGuid;


		public XcodeDependency(XcodeTarget Target, string ProjectGuid)
		{
			this.Target = Target;
			this.ProjectGuid = ProjectGuid;

			References.Add(Target);
		}

		public override void Write(StringBuilder Content)
		{
			Content.WriteLine("/* Begin PBXContainerItemProxy section */");
			Content.WriteLine($"\t\t{ProxyGuid} /* PBXContainerItemProxy */ = {{");
			Content.WriteLine("\t\t\tisa = PBXContainerItemProxy;");
			Content.WriteLine($"\t\t\tcontainerPortal = {ProjectGuid} /* Project object */;");
			Content.WriteLine("\t\t\tproxyType = 1;");
			Content.WriteLine($"\t\t\tremoteGlobalIDString = {Target.Guid};");
			Content.WriteLine($"\t\t\tremoteInfo = \"{Target.Name}\";");
			Content.WriteLine("\t\t};");
			Content.WriteLine("/* End PBXContainerItemProxy section */");
			Content.WriteLine("");

			Content.WriteLine("/* Begin PBXTargetDependency section */");
			Content.WriteLine($"\t\t{Guid} /* PBXTargetDependency */ = {{");
			Content.WriteLine("\t\t\tisa = PBXTargetDependency;");
			Content.WriteLine($"\t\t\ttarget = {Target.Guid} /* {Target.Name} */;");
			Content.WriteLine($"\t\t\ttargetProxy = {ProxyGuid} /* PBXContainerItemProxy */;");
			Content.WriteLine("\t\t};");
			Content.WriteLine("/* End PBXTargetDependency section */");
		}
	}

	abstract class XcodeBuildPhase : XcodeProjectNode
	{
		public string Name;
		public string IsAType;
		public string Guid = XcodeProjectFileGenerator.MakeXcodeGuid();
		protected List<XcodeSourceFile> Items = new();

		public XcodeBuildPhase(string Name, string IsAType)
		{
			this.Name = Name;
			this.IsAType = IsAType;
		}

		public override void Write(StringBuilder Content)
		{
			Content.WriteLine($"/* Begin {IsAType} section */");
			Content.WriteLine(2, $"{Guid} = {{");
			Content.WriteLine(3,	$"isa = {IsAType};");
			Content.WriteLine(3,	"buildActionMask = 2147483647;");
			Content.WriteLine(3,	"files = (");
			foreach (XcodeSourceFile File in Items)
			{
				Content.WriteLine(4,		$"{File.FileGuid} /* {File.Reference.GetFileName()} in {Name} */,");
			}
			Content.WriteLine(3, ");");
			Content.WriteLine(3, "runOnlyForDeploymentPostprocessing = 0;");
			Content.WriteLine(2, "};");
			Content.WriteLine($"/* End {IsAType} section */");
		}
	}

	class XcodeSourcesBuildPhase : XcodeBuildPhase
	{
		public XcodeSourcesBuildPhase()
			: base("Sources", "PBXSourcesBuildPhase")
		{
		}

		public void AddFile(XcodeSourceFile File)
		{
			Items.Add(File);
		}

		public override void Write(StringBuilder Content)
		{
			Content.WriteLine("/* Begin PBXSourcesBuildPhase section */");
			Content.WriteLine($"\t\t{Guid} = {{");
			Content.WriteLine("\t\t\tisa = PBXSourcesBuildPhase;");
			Content.WriteLine("\t\t\tbuildActionMask = 2147483647;");
			Content.WriteLine("\t\t\tfiles = (");
			foreach (XcodeSourceFile File in Items)
			{
				Content.WriteLine($"\t\t\t\t{File.FileGuid} /* {File.Reference.GetFileName()} in {Name} */,");
			}
			Content.WriteLine("\t\t\t);");
			Content.WriteLine("\t\t\trunOnlyForDeploymentPostprocessing = 0;");
			Content.WriteLine("\t\t};");
			Content.WriteLine("/* End PBXSourcesBuildPhase section */");
		}
	}

	class XcodeResourcesBuildPhase : XcodeBuildPhase
	{
		private XcodeFileCollection FileCollection;

		public XcodeResourcesBuildPhase(XcodeFileCollection FileCollection)
			: base("Resources", "PBXResourcesBuildPhase")
		{
			this.FileCollection = FileCollection;
		}

		public void AddResource(FileReference Resource)
		{
			XcodeSourceFile ResourceSource = new XcodeSourceFile(Resource, null);
			FileCollection.ProcessFile(ResourceSource, true);

			Items.Add(ResourceSource);
		}
	}



	class XcodeBuildConfig : XcodeProjectNode
	{
		public string Guid = XcodeProjectFileGenerator.MakeXcodeGuid();
		public UnrealBuildConfig Info;

		public XcodeBuildConfig(UnrealBuildConfig Info)
		{
			this.Info = Info;
		}

		public override void Write(StringBuilder Content)
		{
			Content.WriteLine(2, $"{Guid} /* {Info.DisplayName} */ = {{");
			Content.WriteLine(3,	"isa = XCBuildConfiguration;");
			if (Xcconfig != null)
			{
				Content.WriteLine(3,	$"baseConfigurationReference = {Xcconfig.Guid} /* {Xcconfig.Name}.xcconfig */;");
			}
			Content.WriteLine(3,	"buildSettings = {");
			Content.WriteLine(3,	"};");
			Content.WriteLine(3,	$"name = \"{Info.DisplayName}\";");
			Content.WriteLine(2, "};");
		}
	}
	
	class XcodeBuildConfigList : XcodeProjectNode
	{
		public string Guid = XcodeProjectFileGenerator.MakeXcodeGuid();
		public string TargetName;

		public List<XcodeBuildConfig> BuildConfigs = new();

		public XcodeBuildConfigList(string TargetName, List<UnrealBuildConfig> BuildConfigInfos)
		{
			if (BuildConfigInfos.Count == 0)
			{
				throw new BuildException("Created a XcodeBuildConfigList with no BuildConfigs. This likely means a target was created too early");
			}

			this.TargetName = TargetName;

			// create build config objects for each info passed in, and them as references
			BuildConfigs = BuildConfigInfos.Select(x => new XcodeBuildConfig(x)).ToList();
			References.AddRange(BuildConfigs);
		}

		public override void Write(StringBuilder Content)
		{
			// figure out the default configuration to use
			string Default = BuildConfigs.Any(x => x.Info.DisplayName.Contains(" Editor")) ? "Development Editor" : "Development";

			Content.WriteLine(2, $"{Guid} /* Build configuration list for target {TargetName} */ = {{");
			Content.WriteLine(3,	"isa = XCConfigurationList;");
			Content.WriteLine(3,	"buildConfigurations = (");
			foreach (XcodeBuildConfig Config in BuildConfigs)
			{
				Content.WriteLine(4,		$"{Config.Guid} /* {Config.Info.DisplayName} */,");
			}
			Content.WriteLine(3,	");");
			Content.WriteLine(3,	"defaultConfigurationIsVisible = 0;");
			Content.WriteLine(3,	$"defaultConfigurationName = \"{Default}\";");
			Content.WriteLine(2, "};");
		}
	}

	class XcodeTarget : XcodeProjectNode
	{
		public enum Type
		{
			Run_App,
			Run_Tool,
			Build,
			Index,
		}

		// Guid for this target
		public string Guid = XcodeProjectFileGenerator.MakeXcodeGuid();
		string TargetAppGuid = XcodeProjectFileGenerator.MakeXcodeGuid();

		// com.apple.product-type.application, etc
		string ProductType;

		// xcode target type name
		string TargetTypeName;
		Type TargetType;

		// UE5_Build, EngineTest_SubIndex1, etc
		public string Name;

		// list of build configs this target supports (for instance, the Index target only indexes a Development config) 
		public XcodeBuildConfigList? BuildConfigList;

		// dependencies for this target
		public List<XcodeDependency> Dependencies = new List<XcodeDependency>();

		// build phases for this target (source, resource copying, etc)
		public List<XcodeBuildPhase> BuildPhases = new List<XcodeBuildPhase>();

		private FileReference? GameProject;

		public XcodeTarget(Type Type, UnrealData UnrealData, string? OverrideName=null)
		{
			GameProject = UnrealData.UProjectFileLocation;

			string ConfigName;
			TargetType = Type;
			switch (Type)
			{
				case Type.Run_App:
					ProductType = "com.apple.product-type.application";
					TargetTypeName = "PBXNativeTarget";
					ConfigName = "Run";
					break;
				case Type.Run_Tool:
					ProductType = "com.apple.product-type.tool";
					TargetTypeName = "PBXNativeTarget";
					ConfigName = "Run";
					break;
				case Type.Build:
					ProductType = "com.apple.product-type.library.static";
					TargetTypeName = "PBXLegacyTarget";
					ConfigName = "Build";
					break;
				case Type.Index:
					ProductType = "com.apple.product-type.library.static";
					TargetTypeName = "PBXNativeTarget";
					ConfigName = "Index";
					break;
				default:
					throw new BuildException($"Unhandled target type {Type}");
			}

			// set up names
			ConfigName = (OverrideName == null) ? ConfigName : OverrideName;
			Name = $"{UnrealData.ProductName}_{ConfigName}";
		}

		public void AddDependency(XcodeTarget Target, XcodeProject Project)
		{
			XcodeDependency Dependency = new XcodeDependency(Target, Project.Guid);
			Dependencies.Add(Dependency);
			References.Add(Dependency);
		}

		public override void Write(StringBuilder Content)
		{
			Content.WriteLine($"/* Begin {TargetType} section */");

			Content.WriteLine(2, $"{Guid} /* {Name} */ = {{");
			Content.WriteLine(3,	$"isa = {TargetTypeName};");
				
			Content.WriteLine(3,	$"buildConfigurationList = {BuildConfigList!.Guid} /* Build configuration list for {TargetTypeName} \"{Name}\" */;");

			if (TargetType == Type.Build)
			{
				// get paths to Unreal bits to be able ro tun UBT
				string UProjectParam = GameProject == null ? "" : $"{GameProject.FullName.Replace(" ", "\\ ")}";
				string UEDir = XcodeFileCollection.ConvertPath(Path.GetFullPath(Directory.GetCurrentDirectory() + "../../.."));
				string BuildToolPath = UEDir + "/Engine/Build/BatchFiles/Mac/XcodeBuild.sh";

				// insert elements to call UBT when building
				Content.WriteLine(3,	$"buildArgumentsString = \"$(ACTION) $(UE_BUILD_TARGET_NAME) $(PLATFORM_NAME) $(UE_BUILD_TARGET_CONFIG) {UProjectParam}\";");
				Content.WriteLine(3,	$"buildToolPath = \"{BuildToolPath}\";");
				Content.WriteLine(3,	$"buildWorkingDirectory = \"{UEDir}\";");
			}
			Content.WriteLine(3,	"buildPhases = (");
			foreach (XcodeBuildPhase BuildPhase in BuildPhases)
			{
				Content.WriteLine(4,		$"{BuildPhase.Guid} /* {BuildPhase.Name} */,");
			}
			Content.WriteLine(3,	");");
			Content.WriteLine(3,	"dependencies = (");
			foreach (XcodeDependency Dependency in Dependencies)
			{
				Content.WriteLine(4,		$"{Dependency.Guid} /* {Dependency.Target.Name} */,");
			}
			Content.WriteLine(3,	");");
			Content.WriteLine(3,	$"name = \"{Name}\";");
			Content.WriteLine(3,	"passBuildSettingsInEnvironment = 1;");
			Content.WriteLine(3,	$"productType = \"{ProductType}\";");
			WriteExtraTargetProperties(Content);
			Content.WriteLine(2, "};");

			Content.WriteLine($"/* End {TargetType} section */");
		}

		/// <summary>
		/// Let subclasses add extra properties into this target section
		/// </summary>
		protected virtual void WriteExtraTargetProperties(StringBuilder Content)
		{
			// nothing by default
		}
	}

	class XcodeRunTarget : XcodeTarget
	{
		private string ProductGuid = XcodeProjectFileGenerator.MakeXcodeGuid();
		private UnrealData UnrealData;

		public XcodeRunTarget(XcodeProject Project)
			: base(Project.UnrealData.bIsAppBundle ? XcodeTarget.Type.Run_App : XcodeTarget.Type.Run_Tool, Project.UnrealData)
		{
			BuildConfigList = new XcodeBuildConfigList(Name, Project.UnrealData.AllConfigs);
			References.Add(BuildConfigList);

			// add the Product item to the project to be visible in left pane
			UnrealData = Project.UnrealData;
			Project.FileCollection.AddFileReference(ProductGuid, UnrealData.ProductName, Project.UnrealData.bIsAppBundle ? "wrapper.application" : "\"compiled.mach-o.executable\"", "BUILT_PRODUCTS_DIR", "Products");

			// look for Assets
			DirectoryReference Assets = DirectoryReference.Combine(Project.FileCollection.RootDirectory, "Build/IOS/Resources/Assets.xcassets");
			if (!DirectoryReference.Exists(Assets))
			{
				Assets = DirectoryReference.Combine(Unreal.EngineDirectory, "Build/IOS/Resources/Assets.xcassets");
			}
			XcodeResourcesBuildPhase ResourcesBuildPhase = new XcodeResourcesBuildPhase(Project.FileCollection);
			BuildPhases.Add(ResourcesBuildPhase);
			References.Add(ResourcesBuildPhase);

			ResourcesBuildPhase.AddResource(new FileReference(Assets.FullName));


			// if we are run-only, then skip some stuff
			if (!XcodeProjectFileGenerator.bGeneratingRunIOSProject)
			{
				// create a biuld target only if we have source files to build
				if (Project.UnrealData.BatchedFiles.Count != 0)
				{
					XcodeBuildTarget BuildTarget = new XcodeBuildTarget(Project.UnrealData);
					AddDependency(BuildTarget, Project);
				}
			}

			CreateXcconfigFile(Project, Name);

			// hook up each buildconfig to this Xcconfig 
			BuildConfigList!.BuildConfigs.ForEach(x => x.Xcconfig = Xcconfig);
		}

		protected override void WriteExtraTargetProperties(StringBuilder Content)
		{
			Content.WriteLine($"\t\t\tproductReference = {ProductGuid};");
			Content.WriteLine($"\t\t\tproductName = \"{UnrealData.ProductName}\";");
		}

		public override void WriteXcconfigFile()
		{
			// allow Xcode to generate the final plist file from our input, some INFOPLIST settings and other settings 
			Xcconfig!.AppendLine("GENERATE_INFOPLIST_FILE = YES");

			// #jira UE-143619: Pre Monterey macOS requires this option for a packaged app to run on iOS15 due to new code signature format. Could be removed once Monterey is miniuS.
			Xcconfig.AppendLine("OTHER_CODE_SIGN_FLAGS = --generate-entitlement-der");

			Xcconfig.AppendLine($"MACOSX_DEPLOYMENT_TARGET = {MacToolChain.Settings.MacOSVersion};");
			Xcconfig.AppendLine("INFOPLIST_OUTPUT_FORMAT = xml");
			Xcconfig.AppendLine("COMBINE_HIDPI_IMAGES = YES");
			Xcconfig.AppendLine($"PRODUCT_BUNDLE_IDENTIFIER = {UnrealData.BundleIdentifier}");
			Xcconfig.AppendLine($"ASSETCATALOG_COMPILER_APPICON_NAME = AppIcon");
			


			Xcconfig.Write();
		}
	}

	class XcodeBuildTarget : XcodeTarget
	{
		public XcodeBuildTarget(UnrealData UnrealData)
			: base(XcodeTarget.Type.Build, UnrealData)
		{
			BuildConfigList = new XcodeBuildConfigList(Name, UnrealData.AllConfigs);
			References.Add(BuildConfigList);
		}
	}

	class XcodeIndexTarget : XcodeTarget
	{
		private UnrealData UnrealData;

		// just take the Project since it has everything we need, and is needed when adding target dependencies
		public XcodeIndexTarget(XcodeProject Project)
			: base(XcodeTarget.Type.Index, Project.UnrealData)
		{
			UnrealData = Project.UnrealData;

			BuildConfigList = new XcodeBuildConfigList(Name, UnrealData.AllConfigs);
			References.Add(BuildConfigList);

<<<<<<< HEAD
namespace UnrealBuildTool
{
	/// <summary>
	/// Info needed to make a file a member of specific group
	/// </summary>
	class XcodeSourceFile : ProjectFile.SourceFile
	{
		/// <summary>
		/// Constructor
		/// </summary>
		public XcodeSourceFile(FileReference InitFilePath, DirectoryReference? InitRelativeBaseFolder)
			: base(InitFilePath, InitRelativeBaseFolder)
=======
			CreateXcconfigFile(Project, Name);
			// hook up each buildconfig to this Xcconfig 
			BuildConfigList!.BuildConfigs.ForEach(x => x.Xcconfig = Xcconfig);


			// add all of the files to be natively compiled by this target
			XcodeSourcesBuildPhase SourcesBuildPhase = new XcodeSourcesBuildPhase();
			BuildPhases.Add(SourcesBuildPhase);
			References.Add(SourcesBuildPhase);

			foreach (KeyValuePair<XcodeSourceFile, FileReference?> Pair in Project.FileCollection.BuildableFilesToResponseFile)
			{
				// only add files that found a moduleto be part of (since we can't build without the build settings that come from a module)
				if (Pair.Value != null)
				{
					SourcesBuildPhase.AddFile(Pair.Key);
				}
			}
		}

		public override void WriteXcconfigFile()
		{
			// write out settings that apply whether or not we have subtargets, which #include this one, or no subtargets, and we write out more
			// @todo move tis to the subtarget and remember it from the Module
			Xcconfig!.AppendLine("CLANG_CXX_LANGUAGE_STANDARD = c++17");
			Xcconfig.AppendLine("GCC_WARN_CHECK_SWITCH_STATEMENTS = NO");
			Xcconfig.AppendLine("GCC_PRECOMPILE_PREFIX_HEADER = YES");
			Xcconfig.AppendLine("GCC_OPTIMIZATION_LEVEL = 0");
			Xcconfig.AppendLine($"PRODUCT_NAME = {Name}");
			Xcconfig.AppendLine("CONFIGURATION_BUILD_DIR = build");
			Xcconfig.Write();
		}
	}

	class XcodeProject : XcodeProjectNode
	{
		// the blob of data coming from unreal that we can pass around
		public UnrealData UnrealData;

		// container for all files and groups
		public XcodeFileCollection FileCollection;

		// Guid for the project node
		public string Guid = XcodeProjectFileGenerator.MakeXcodeGuid();
		private string ProvisioningStyle;

		private XcodeRunTarget RunTarget;

		public XcodeBuildConfigList ProjectBuildConfigs;

		public XcodeProject(UnrealData UnrealData, XcodeFileCollection FileCollection)
>>>>>>> d731a049
		{
			this.UnrealData = UnrealData;
			this.FileCollection = FileCollection;

			ProvisioningStyle = UnrealData.bUseAutomaticSigning ? "Automatic" : "Manual";
			RunTarget = new XcodeRunTarget(this);
			References.Add(RunTarget);

			ProjectBuildConfigs = new XcodeBuildConfigList(UnrealData.ProductName, UnrealData.AllConfigs);
			References.Add(ProjectBuildConfigs);

			// create the Projet xcconfig
			CreateXcconfigFile(this, $"{UnrealData.ProductName}_Project");

			// create per-config Xcconfig files
			foreach (XcodeBuildConfig Config in ProjectBuildConfigs.BuildConfigs)
			{
				Config.CreateXcconfigFile(this, $"{UnrealData.ProductName}_{Config.Info.DisplayName.Replace(" ", "")}");
			}


			// make an indexing target if we aren't just a run-only project, and it has buildable source files
			if (!XcodeProjectFileGenerator.bGeneratingRunIOSProject && UnrealData.BatchedFiles.Count != 0)
			{				
				// index isn't a dependency of run, it's simply a target that xcode will find to index from
				XcodeIndexTarget IndexTarget = new XcodeIndexTarget(this);
				References.Add(IndexTarget);
			}
		}


		public override void Write(StringBuilder Content)
		{
			Content.WriteLine("/* Begin PBXProject section */");

			Content.WriteLine(2, $"{Guid} /* Project object */ = {{");
			Content.WriteLine(3,	"isa = PBXProject;");
			Content.WriteLine(3,	"attributes = {");
			Content.WriteLine(4,		"LastUpgradeCheck = 2000;");
			Content.WriteLine(4,		"ORGANIZATIONNAME = \"Epic Games, Inc.\";");
			Content.WriteLine(4,		"TargetAttributes = {");
			Content.WriteLine(5,			$"{RunTarget.Guid} = {{");
			Content.WriteLine(6,				$"ProvisioningStyle = {ProvisioningStyle};");
			Content.WriteLine(5,			"};");
			Content.WriteLine(4,		"};");
			Content.WriteLine(3,	"};");
			Content.WriteLine(3,	$"buildConfigurationList = {ProjectBuildConfigs.Guid} /* Build configuration list for PBXProject \"{ProjectBuildConfigs.TargetName}\" */;");
			Content.WriteLine(3,	"compatibilityVersion = \"Xcode 8.0\";");
			Content.WriteLine(3,	"developmentRegion = English;");
			Content.WriteLine(3,	"hasScannedForEncodings = 0;");
			Content.WriteLine(3,	"knownRegions = (");
			Content.WriteLine(4,		"en");
			Content.WriteLine(3,	");");
			Content.WriteLine(3,	$"mainGroup = {FileCollection.MainGroupGuid};");
			Content.WriteLine(3,	$"productRefGroup = {FileCollection.GetProductGroupGuid()};");
			Content.WriteLine(3,	"projectDirPath = \"\";");
			Content.WriteLine(3,	"projectRoot = \"\";");
			Content.WriteLine(3,	"targets = (");
			foreach (XcodeTarget Target in XcodeProjectNode.GetNodesOfType<XcodeTarget>(this))
			{
				Content.WriteLine(4, $"{Target.Guid} /* {Target.Name} */,");
			}
			Content.WriteLine(3, ");");
			Content.WriteLine(2, "};");

			Content.WriteLine("/* End PBXProject section */");
		}

		private List<string> GetSupportedOrientations(ConfigHierarchy Ini)
		{
			List<string> Orientations = new();

			bool bSupported = true;
			if (Ini.TryGetValue("/Script/IOSRuntimeSettings.IOSRuntimeSettings", "bSupportsPortraitOrientation", out bSupported) && bSupported)
			{
				Orientations.Add("UIInterfaceOrientationPortrait");
			}
			if (Ini.TryGetValue("/Script/IOSRuntimeSettings.IOSRuntimeSettings", "bSupportsUpsideDownOrientation", out bSupported) && bSupported)
			{
				Orientations.Add("UIInterfaceOrientationPortraitUpsideDown");
			}

			string? PreferredLandscapeOrientation;
			Ini.TryGetValue("/Script/IOSRuntimeSettings.IOSRuntimeSettings", "PreferredLandscapeOrientation", out PreferredLandscapeOrientation);
			bool bSupportsLandscapeLeft = false;
			Ini.TryGetValue("/Script/IOSRuntimeSettings.IOSRuntimeSettings", "bSupportsLandscapeLeftOrientation", out bSupportsLandscapeLeft);
			bool bSupportsLandscapeRight = false;
			Ini.TryGetValue("/Script/IOSRuntimeSettings.IOSRuntimeSettings", "bSupportsLandscapeRightOrientation", out bSupportsLandscapeRight);

			if (bSupportsLandscapeLeft && PreferredLandscapeOrientation == "LandscapeLeft")
			{
				Orientations.Add("UIInterfaceOrientationLandscapeLeft");
			}
			if (bSupportsLandscapeRight)
			{
				Orientations.Add("UIInterfaceOrientationLandscapeRight");
			}
			if (bSupportsLandscapeLeft && PreferredLandscapeOrientation != "LandscapeLeft")
			{
				Orientations.Add("UIInterfaceOrientationLandscapeLeft");
			}

			return Orientations;
		}


		public override void WriteXcconfigFile()
		{
			if (Xcconfig == null)
			{
				return;
			}

			string UEDir = XcodeFileCollection.ConvertPath(Path.GetFullPath(Directory.GetCurrentDirectory() + "../../.."));

			ConfigHierarchy SharedPlatformIni = ConfigCache.ReadHierarchy(ConfigHierarchyType.Engine, UnrealData.UProjectFileLocation?.Directory, UnrealTargetPlatform.Mac);

			// read some settings from new config settings
			bool bAutomaticSigning = true;
			string? SigningTeam;
			SharedPlatformIni.TryGetValue("XcodeConfiguration", "bUseModernCodeSigning", out bAutomaticSigning);
			SharedPlatformIni.TryGetValue("XcodeConfiguration", "ModernSigningTeam", out SigningTeam);

			List<string> SupportedDevices = new();

			StringBuilder Content = new();
			string ProjectName = UnrealData.ProductName;

			// figure out the directory that contains the Binaries and Intermediate directories
			string ProjectRootDir = (UnrealData.UProjectFileLocation == null) ? $"{UEDir}/Engine" : UnrealData.UProjectFileLocation.Directory.FullName;


			// Info.plist generation settings

			////////////////////////
			// IOS
			////////////////////////

			if (UnrealData.IOSProjectSettings != null)
			{
				ConfigHierarchy Ini = ConfigCache.ReadHierarchy(ConfigHierarchyType.Engine, UnrealData.UProjectFileLocation?.Directory, UnrealTargetPlatform.IOS);

				Xcconfig.AppendLine("// IOS Settings");

				SupportedDevices.Add(UnrealData.IOSProjectSettings.RuntimeDevices);

				Xcconfig.AppendLine("SDKROOT[sdk=iphoneos*] = iphoneos");
				Xcconfig.AppendLine($"CONFIGURATION_BUILD_DIR[sdk=iphoneos*] = {ProjectRootDir}/Binaries/IOS/Payload");
				Xcconfig.AppendLine($"IPHONEOS_DEPLOYMENT_TARGET = {UnrealData.IOSProjectSettings.RuntimeVersion}");
				Xcconfig.AppendLine($"CURRENT_PROJECT_VERSION[sdk=iphoneos*] = {IOSExports.GetAndUpdateVersionFile(UnrealData.UProjectFileLocation, UnrealTargetPlatform.IOS)}");

				// short version string
				string BundleShortVersion;
				Ini.GetString("/Script/IOSRuntimeSettings.IOSRuntimeSettings", "VersionInfo", out BundleShortVersion);
				Xcconfig.AppendLine($"MARKETING_VERSION[sdk=iphoneos*] = {BundleShortVersion}");
				

				if (UnrealData.IOSProvisioningData != null && UnrealData.bWriteCodeSigningSettings)
				{
					if (!string.IsNullOrEmpty(UnrealData.IOSProvisioningData.MobileProvisionUUID))
					{
						Xcconfig.AppendLine($"PROVISIONING_PROFILE_SPECIFIER[sdk=iphoneos*] = {UnrealData.IOSProvisioningData.MobileProvisionUUID}");
					}
					string IOSCert = UnrealData.IOSProvisioningData.SigningCertificate ?? (UnrealData.bForDistribution ? "Apple Distribution" : "Apple Developer");
					Xcconfig.AppendLine($"CODE_SIGN_IDENTITY[sdk=iphoneos*] = {IOSCert}");
				}


				// Info plist generation settings
				Xcconfig.AppendLine("INFOPLIST_KEY_UIStatusBarHidden = YES");
				Xcconfig.AppendLine("INFOPLIST_KEY_UIRequiresFullScreen = YES");

				List<string> SupportedOrientations = GetSupportedOrientations(Ini);
				Content.WriteLine(3, $"INFOPLIST_KEY_UISupportedInterfaceOrientations = \"{string.Join(" ", SupportedOrientations)}\"");

				if (UnrealData.IOSProjectSettings.BundleName != "" && UnrealData.IOSProjectSettings.BundleName != "[PROJECT_NAME]")
				{
					string DisplayName = UnrealData.IOSProjectSettings.BundleDisplayName.Replace("[PROJECT_NAME]", ProjectName).Replace("_", "");
					Content.WriteLine(3, $"INFOPLIST_KEY_CFBundleName = {DisplayName}");
				}

				if (UnrealData.IOSProjectSettings.BundleDisplayName != "" && UnrealData.IOSProjectSettings.BundleDisplayName != "[PROJECT_NAME]")
				{
					string DisplayName = UnrealData.IOSProjectSettings.BundleDisplayName.Replace("[PROJECT_NAME]", ProjectName).Replace("_", "");
					Content.WriteLine(3, $"INFOPLIST_KEY_CFBundleDisplayName = {DisplayName}");
				}

			}

			////////////////////////
			// TVOS
			////////////////////////

			if (UnrealData.TVOSProjectSettings != null)
			{
				ConfigHierarchy Ini = ConfigCache.ReadHierarchy(ConfigHierarchyType.Engine, UnrealData.UProjectFileLocation?.Directory, UnrealTargetPlatform.TVOS);

				Xcconfig.AppendLine("");
				Xcconfig.AppendLine("// TVOS Settings");

				SupportedDevices.Add(UnrealData.TVOSProjectSettings.RuntimeDevices);

				Xcconfig.AppendLine("SDKROOT[sdk=appletvos*] = appletvos");
				Xcconfig.AppendLine($"CONFIGURATION_BUILD_DIR[sdk=appletvos*] = {ProjectRootDir}/Binaries/TVOS/Payload");
				Xcconfig.AppendLine($"TVOS_DEPLOYMENT_TARGET = {UnrealData.TVOSProjectSettings.RuntimeVersion}");
				Xcconfig.AppendLine($"CURRENT_PROJECT_VERSION[sdk=appletvos*] = {IOSExports.GetAndUpdateVersionFile(UnrealData.UProjectFileLocation, UnrealTargetPlatform.TVOS)}");

				// short version string
				string BundleShortVersion;
				Ini.GetString("/Script/IOSRuntimeSettings.IOSRuntimeSettings", "VersionInfo", out BundleShortVersion);
				Xcconfig.AppendLine($"MARKETING_VERSION[sdk=appletvos*] = {BundleShortVersion}");

				if (UnrealData.TVOSProvisioningData != null && UnrealData.bWriteCodeSigningSettings)
				{
					if (!string.IsNullOrEmpty(UnrealData.TVOSProvisioningData.MobileProvisionUUID))
					{
						Xcconfig.AppendLine($"PROVISIONING_PROFILE_SPECIFIER[sdk=iphoneos*] = {UnrealData.TVOSProvisioningData.MobileProvisionUUID}");
					}
					string TVOSCert = UnrealData.TVOSProvisioningData.SigningCertificate ?? (UnrealData.bForDistribution ? "Apple Distribution" : "Apple Developer");
					Xcconfig.AppendLine($"CODE_SIGN_IDENTITY[sdk=iphoneos*] = {TVOSCert}");
				}


				// Info plist generation settings
				Xcconfig.AppendLine("INFOPLIST_KEY_UIStatusBarHidden = YES");
				Xcconfig.AppendLine("INFOPLIST_KEY_UIRequiresFullScreen = YES");
			}

			////////////////////////
			// MAC
			////////////////////////

			Xcconfig.AppendLine("");
			Xcconfig.AppendLine("// Mac Settings");
			Xcconfig.AppendLine($"SDKROOT[sdk=macosx*] = macosx");
			Xcconfig.AppendLine($"CONFIGURATION_BUILD_DIR[sdk=macosx*] = {ProjectRootDir}/Binaries/Mac");


			////////////////////////
			// IOS / TVOS
			////////////////////////


			////////////////////////
			// MAC / IOS / TVOS
			////////////////////////

			Xcconfig.AppendLine("");
			Xcconfig.AppendLine("// Cross-platform settings, and defaults for anything not specified above (Xcode uses first-seen value, not last-seen)");
			Xcconfig.AppendLine("USE_HEADERMAP = NO");
			Xcconfig.AppendLine("ONLY_ACTIVE_ARCH = YES");
			Xcconfig.AppendLine($"TARGETED_DEVICE_FAMILY = {string.Join(",", SupportedDevices)}");
			

			if (UnrealData.bWriteCodeSigningSettings)
			{
				Xcconfig.AppendLine("CODE_SIGN_STYLE = " + (bAutomaticSigning ? "Automatic" : "Manual"));
				if (!string.IsNullOrEmpty(SigningTeam))
				{
					Xcconfig.AppendLine($"DEVELOPMENT_TEAM = {SigningTeam}");
				}
			}

			if (UnrealData.EntitlementsLocation != null)
			{
				string RelativeLoc = UnrealData.EntitlementsLocation.MakeRelativeTo(DirectoryReference.Combine(UnrealData.XcodeProjectFileLocation.ParentDirectory!));
				Xcconfig.AppendLine($"CODE_SIGN_ENTITLEMENTS = {RelativeLoc}");
			}
			if (UnrealData.InfoPlistLocation != null)
			{
				string RelativeLoc = UnrealData.InfoPlistLocation.MakeRelativeTo(DirectoryReference.Combine(UnrealData.XcodeProjectFileLocation.ParentDirectory!));
				Xcconfig.AppendLine($"INFOPLIST_FILE = {RelativeLoc}");
			}

			Xcconfig.Write();

			// Now for each config write out the specific settings

			DirectoryReference? GameDir = UnrealData.UProjectFileLocation?.Directory;
			string? GamePath = GameDir != null ? XcodeFileCollection.ConvertPath(GameDir.FullName) : null;

			// Get Mac architectures supported by this project
			foreach (UnrealBuildConfig Config in UnrealData.AllConfigs)
			{
				// hook up the Buildconfig that matches this info to this xcconfig file
				XcconfigFile ConfigXcconfig = ProjectBuildConfigs!.BuildConfigs.First(x => x.Info == Config).Xcconfig!;

				ConfigXcconfig.AppendLine("// pull in the shared settings for all configs");
				ConfigXcconfig.AppendLine($"#include \"{UnrealData.ProductName}_Project.xcconfig\"");
				ConfigXcconfig.AppendLine("");

				bool bIsUnrealGame = Config.BuildTarget.Equals("UnrealGame", StringComparison.InvariantCultureIgnoreCase);
				bool bIsUnrealClient = Config.BuildTarget.Equals("UnrealClient", StringComparison.InvariantCultureIgnoreCase);

				// Setup Mac stuff
				FileReference MacExecutablePath = Config.MacExecutablePath!;
				string MacExecutableDir = XcodeFileCollection.ConvertPath(MacExecutablePath.Directory.FullName);
				string MacExecutableFileName = MacExecutablePath.GetFileName();
				string SupportedMacArchitectures = string.Join(" ", UnrealData.GetSupportedMacArchitectures(Config, UnrealData.UProjectFileLocation));


				// UnrealClient re-uses UnrealGame
				string PlistTargetName = bIsUnrealClient ? "UnrealGame" : Config.BuildTarget;
				string MacInfoPlistPath = $"{ProjectRootDir}/Intermediate/Mac/{MacExecutableFileName}-Info.plist";
				string IOSInfoPlistPath = $"{ProjectRootDir}/Intermediate/IOS/{PlistTargetName}-Info.plist";
				string TVOSInfoPlistPath = $"{ProjectRootDir}/Intermediate/TVOS/{PlistTargetName}-Info.plist";

				string SupportedPlatforms = "";
				if (Config.ProjectTarget!.TargetRules != null)
				{
					if (Config.bSupportsIOS)
					{
						SupportedPlatforms += "iphoneos iphonesimulator ";
					}
					if (Config.bSupportsTVOS)
					{
						SupportedPlatforms += "appletvos ";
					}
					if (Config.bSupportsMac)
					{
						SupportedPlatforms += "macosx ";
					}
				}
				else
				{
					// @todo when does this case happen?
					SupportedPlatforms = "macosx";
				}

				// debug settings
				if (Config.BuildConfig == UnrealTargetConfiguration.Debug)
				{
					ConfigXcconfig.AppendLine("ENABLE_TESTABILITY = YES");
				}

				ConfigXcconfig.AppendLine($"UE_BUILD_TARGET_NAME = {Config.BuildTarget}");
				ConfigXcconfig.AppendLine($"UE_BUILD_TARGET_CONFIG = {Config.BuildConfig}");
				
				// list the supported platforms, which will narrow down what other settings are active
				ConfigXcconfig.AppendLine($"SUPPORTED_PLATFORMS = {SupportedPlatforms}");

				// @otodo move VALID_ARCHS up to Project config once we are always universal
				if (Config.bSupportsMac)
				{
					ConfigXcconfig.AppendLine("");
					ConfigXcconfig.AppendLine("// Mac setup");
					ConfigXcconfig.AppendLine($"VALID_ARCHS[sdk=macosx*] = {SupportedMacArchitectures}");
					ConfigXcconfig.AppendLine($"PRODUCT_NAME[sdk=macosx*] = {MacExecutableFileName}");
				}

				if (Config.bSupportsIOS)
				{
					ConfigXcconfig.AppendLine("");
					ConfigXcconfig.AppendLine("// IOS setup");
					ConfigXcconfig.AppendLine($"PRODUCT_NAME[sdk=iphoneos*] = {Config.BuildTarget}"); // @todo: change to Path.GetFileName(Config.IOSExecutablePath) when we stop using payload
				}
				if (Config.bSupportsTVOS)
				{
					ConfigXcconfig.AppendLine("");
					ConfigXcconfig.AppendLine("// TVOS setup");
					ConfigXcconfig.AppendLine($"PRODUCT_NAME[sdk=appletvos*] = {Config.BuildTarget}"); // @todo: change to Path.GetFileName(Config.IOSExecutablePath) when we stop using payload
				}

// @todo this is a reminder of plist settings we are not handling yet
#if false
				//// Prepare a temp Info.plist file so Xcode has some basic info about the target immediately after opening the project.
				//// This is needed for the target to pass the settings validation before code signing. UBT will overwrite this plist file later, with proper contents.
				//if (BuildHostPlatform.Current.Platform == UnrealTargetPlatform.Mac)
				//{
				//	bool bCreateMacInfoPlist = !File.Exists(MacInfoPlistPath);
				//	bool bCreateIOSInfoPlist = !File.Exists(IOSInfoPlistPath) && IOSRunTimeVersion != null;
				//	bool bCreateTVOSInfoPlist = !File.Exists(TVOSInfoPlistPath) && TVOSRunTimeVersion != null;
				//	if (bCreateMacInfoPlist || bCreateIOSInfoPlist || bCreateTVOSInfoPlist)
				//	{
				//		DirectoryReference? ProjectPath = GameDir;
				//		DirectoryReference EngineDir = DirectoryReference.Combine(new DirectoryReference(UEDir), "Engine");
				//		string GameName = Config.BuildTarget;
				//		bool bIsClient = false;
				//		if (ProjectPath == null)
				//		{
				//			ProjectPath = EngineDir;
				//		}
				//		if (bIsUnrealGame)
				//		{
				//			ProjectPath = EngineDir;
				//			GameName = "UnrealGame";
				//			bIsClient = (UnrealData.AppName == "UnrealClient");
				//		}

				//		if (bCreateMacInfoPlist)
				//		{
				//			Directory.CreateDirectory(Path.GetDirectoryName(MacInfoPlistPath)!);
				//			UEDeployMac.GeneratePList(ProjectPath.FullName, bIsUnrealGame, GameName, Config.BuildTarget, EngineDir.FullName, MacExecutableFileName);
				//		}
				//		if (bCreateIOSInfoPlist)
				//		{
				//			// get the receipt
				//			FileReference ReceiptFilename;
				//			if (bIsUnrealGame)
				//			{
				//				ReceiptFilename = TargetReceipt.GetDefaultPath(Unreal.EngineDirectory, "UnrealGame", UnrealTargetPlatform.IOS, Config.BuildConfig, "");
				//			}
				//			else
				//			{
				//				ReceiptFilename = TargetReceipt.GetDefaultPath(ProjectPath, GameName, UnrealTargetPlatform.IOS, Config.BuildConfig, "");
				//			}
				//			Directory.CreateDirectory(Path.GetDirectoryName(IOSInfoPlistPath)!);
				//			bool bSupportPortrait, bSupportLandscape;
				//			TargetReceipt? Receipt;
				//			TargetReceipt.TryRead(ReceiptFilename, out Receipt);
				//			bool bBuildAsFramework = UEDeployIOS.GetCompileAsDll(Receipt);
				//			UEDeployIOS.GenerateIOSPList(UnrealData.UProjectFileLocation, Config.BuildConfig, ProjectPath.FullName, bIsUnrealGame, GameName, bIsClient, Config.BuildTarget, EngineDir.FullName, ProjectPath + "/Binaries/IOS/Payload", null, UnrealData.BundleIdentifier, bBuildAsFramework, UnrealData.Logger!, out bSupportPortrait, out bSupportLandscape);
				//		}
				//		if (bCreateTVOSInfoPlist)
				//		{
				//			Directory.CreateDirectory(Path.GetDirectoryName(TVOSInfoPlistPath)!);
				//			UEDeployTVOS.GenerateTVOSPList(ProjectPath.FullName, bIsUnrealGame, GameName, bIsClient, Config.BuildTarget, EngineDir.FullName, ProjectPath + "/Binaries/TVOS/Payload", null, UnrealData.BundleIdentifier, UnrealData.Logger!);
				//		}
				//	}
				//}
#endif

				ConfigXcconfig.Write();
			}
		}
	}

	class XcodeFileCollection
	{
		class ManualFileReference
		{
			public string Guid = XcodeProjectFileGenerator.MakeXcodeGuid();
			public string RelativePath = "";
			public string FileType = "";
			public string SourceTree = "";
			public string GroupName = "";
		}

		// we need relativ paths, so this is the directory that paths are relative to
		private DirectoryReference ProjectDirectory;

<<<<<<< HEAD
	class XcodeBuildConfig
	{
		public XcodeBuildConfig(string InDisplayName, string InBuildTarget, FileReference? InMacExecutablePath, FileReference? InIOSExecutablePath, FileReference? InTVOSExecutablePath,
			ProjectTarget? InProjectTarget, UnrealTargetConfiguration InBuildConfig)
=======
		// the location of the uproject file, or the engine directory for non-uproject projects
		public DirectoryReference RootDirectory;

		public string MainGroupGuid = "";
		//public string ProductRefGroupGuid = XcodeProjectFileGenerator.MakeXcodeGuid();

		internal Dictionary<string, XcodeFileGroup> Groups = new();
		internal Dictionary<XcodeSourceFile, FileReference?> BuildableFilesToResponseFile = new();
		internal List<XcodeSourceFile> BuildableResourceFiles = new();
		internal List<XcodeSourceFile> AllFiles = new();

		private List<ManualFileReference> ManualFiles = new();
		private Dictionary<string, string> GuidsForGroups = new();


		public XcodeFileCollection(XcodeProjectFile ProjectFile)
>>>>>>> d731a049
		{
			ProjectDirectory = ProjectFile.ProjectFilePath.Directory;
			RootDirectory = ProjectFile.UnrealData.UProjectFileLocation == null ? (Unreal.EngineDirectory) : ProjectFile.UnrealData.UProjectFileLocation.Directory;
		}

<<<<<<< HEAD
		public string DisplayName;
		public FileReference? MacExecutablePath;
		public FileReference? IOSExecutablePath;
		public FileReference? TVOSExecutablePath;
		public string BuildTarget;
		public ProjectTarget? ProjectTarget;
		public UnrealTargetConfiguration BuildConfig;
	};
=======
		public void ProcessFile(XcodeSourceFile File, bool bIsForBuild)
		{
			// remember all buildable files
			if (bIsForBuild)
			{
				string FileExtension = File.Reference.GetExtension();

				if (IsSourceCode(FileExtension))
				{
					// look if it contains any of the exluded names, and is so, don't include it
					if (!ExcludedFolders.Any(x => File.Reference.ContainsName(x, 0)))
					{
						// will fill in the response file later
						BuildableFilesToResponseFile[File] = null;
					}
				}
				else if (IsResourceFile(FileExtension))
				{
					BuildableResourceFiles.Add(File);
				}
			}
			

			// group the files by path
			XcodeFileGroup? Group = FindGroupByAbsolutePath(File.Reference.Directory);
			if (Group != null)
			{
				AllFiles.Add(File);
				Group.Files.Add(File);
			}
			else
			{
				string GroupName = File.Reference.IsUnderDirectory(Unreal.EngineDirectory) ? "EngineReferences" : "ExternalReferences";
				AddFileReference(File.FileRefGuid, File.Reference.FullName, GetFileType(File.Reference.GetExtension()), "<absolute>", "EngineReferences");
			}
		}

		/// <summary>
		/// The project needs to point to the product group, so we expose the Guid here
		/// </summary>
		/// <returns></returns>
		public string GetProductGroupGuid()
		{
			return GuidsForGroups["Products"];
		}

		public void AddFileReference(string Guid, string RelativePath, string FileType, string SourceTree/*="SOURCE_ROOT"*/, string GroupName)
		{
			ManualFiles.Add(new ManualFileReference()
			{
				Guid = Guid,
				RelativePath = RelativePath,
				FileType = FileType,
				SourceTree = SourceTree.StartsWith("<") ? $"\"{SourceTree}\"" : SourceTree,
				GroupName = GroupName,
			});

			// make sure each unique group has a guid
			if (!GuidsForGroups.ContainsKey(GroupName))
			{
				GuidsForGroups[GroupName] = XcodeProjectFileGenerator.MakeXcodeGuid();
			}
		}


		public void Write(StringBuilder Content)
		{
			Content.WriteLine("/* Begin PBXBuildFile section */");
			foreach (KeyValuePair<XcodeSourceFile, FileReference?> Pair in BuildableFilesToResponseFile)
			{
				string CompileFlags = "";
				if (Pair.Value != null)
				{
					CompileFlags = $" settings = {{COMPILER_FLAGS = \"@{Pair.Value.FullName}\"; }};";
				}
				Content.WriteLine($"\t\t{Pair.Key.FileGuid} = {{isa = PBXBuildFile; fileRef = {Pair.Key.FileRefGuid};{CompileFlags} }}; /* {Pair.Key.Reference.GetFileName()} */");
			}
			foreach (XcodeSourceFile Resource in BuildableResourceFiles)
			{
				Content.WriteLine($"\t\t{Resource.FileGuid} = {{isa = PBXBuildFile; fileRef = {Resource.FileRefGuid}; }}; /* {Resource.Reference.GetFileName()} */");
			}
			Content.WriteLine("/* End PBXBuildFile section */");
			Content.WriteLine();


			Content.WriteLine("/* Begin PBXFileReference section */");
			foreach (XcodeSourceFile File in AllFiles)
			{
				string FileName = File.Reference.GetFileName();
				string FileExtension = Path.GetExtension(FileName);
				string FileType = GetFileType(FileExtension);
				string RelativePath = Utils.CleanDirectorySeparators(File.Reference.MakeRelativeTo(ProjectDirectory), '/');
				string SourceTree = "SOURCE_ROOT";

				Content.WriteLine($"\t\t{File.FileRefGuid} = {{isa = PBXFileReference; explicitFileType = {FileType}; name = \"{FileName}\"; path = \"{RelativePath}\"; sourceTree = {SourceTree}; }};");
			}
			foreach (ManualFileReference File in ManualFiles)
			{
				string FileName = Path.GetFileName(File.RelativePath);
				Content.WriteLine($"\t\t{File.Guid} = {{isa = PBXFileReference; explicitFileType = {File.FileType}; name = \"{FileName}\"; path = \"{File.RelativePath}\"; sourceTree = {File.SourceTree}; }};");
			}
			Content.WriteLine("/* End PBXFileReference section */");
			Content.WriteLine();

			WriteGroups(Content);
		}
>>>>>>> d731a049

		private void WriteGroups(StringBuilder Content /*, List<UnrealExtensionInfo> AllExtensions*/)
		{
			XcodeFileGroup? RootGroup = FindRootFileGroup(Groups);
			if (RootGroup == null)
			{
				return;
			}

			string XcconfigsRefGroupGuid = XcodeProjectFileGenerator.MakeXcodeGuid();

<<<<<<< HEAD
		public string? ConfigurationContents;
	}

	class XcodeProjectFile : ProjectFile
	{
		Dictionary<string, XcodeFileGroup> Groups = new Dictionary<string, XcodeFileGroup>();

		/// <summary>
		/// Constructs a new project file object
		/// </summary>
		/// <param name="InitFilePath">The path to the project file on disk</param>
		/// <param name="BaseDir">The base directory for files within this project</param>
		/// <param name="IsForDistribution">True for distribution builds</param>
		/// <param name="BundleID">Override option for bundle identifier</param>
		/// <param name="InAppName"></param>
		public XcodeProjectFile(FileReference InitFilePath, DirectoryReference BaseDir, bool IsForDistribution, string BundleID, string InAppName)
			: base(InitFilePath, BaseDir)
		{
			bForDistribution = IsForDistribution;
			BundleIdentifier = BundleID;
			AppName = InAppName;
=======
			Content.WriteLine("/* Begin PBXGroup section */");


			// write main/root group and it's children (adding the manual groups to the main group, which is the true param here0
			WriteGroup(Content, RootGroup, bIsRootGroup: true);

			// write some manual groups
			foreach (var Pair in GuidsForGroups)
			{
				Content.WriteLine($"\t\t{Pair.Value} /* {Pair.Key} */ = {{");
				Content.WriteLine("\t\t\tisa = PBXGroup;");
				Content.WriteLine("\t\t\tchildren = (");
				foreach (ManualFileReference Ref in ManualFiles.Where(x => x.GroupName == Pair.Key))
				{
					Content.WriteLine($"\t\t\t\t{Ref.Guid} /* {Path.GetFileName(Ref.RelativePath)} */,");
				}
				Content.WriteLine("\t\t\t);");
				Content.WriteLine($"\t\t\tname = {Pair.Key};");
				Content.WriteLine("\t\t\tsourceTree = \"<group>\";");
				Content.WriteLine("\t\t};");

			}

			Content.WriteLine("/* End PBXGroup section */");
>>>>>>> d731a049
		}


		private void WriteGroup(StringBuilder Content, XcodeFileGroup Group, bool bIsRootGroup)
		{
			if (!Group.bIsReference)
			{
				Content.WriteLine($"\t\t{Group.GroupGuid} = {{");
				Content.WriteLine("\t\t\tisa = PBXGroup;");
				Content.WriteLine("\t\t\tchildren = (");
				foreach (XcodeFileGroup ChildGroup in Group.Children.Values)
				{
					Content.WriteLine($"\t\t\t\t{ChildGroup.GroupGuid} /* {ChildGroup.GroupName} */,");
				}
				foreach (XcodeSourceFile File in Group.Files)
				{
					Content.WriteLine($"\t\t\t\t{File.FileRefGuid} /* {File.Reference.GetFileName()} */,");
				}

				if (bIsRootGroup)
				{
					foreach (var Pair in GuidsForGroups)
					{
						Content.WriteLine($"\t\t\t\t{Pair.Value} /* {Pair.Key} */,");
					}
				}
				Content.WriteLine("\t\t\t);");
				if (!bIsRootGroup)
				{
					Content.WriteLine("\t\t\tname = \"" + Group.GroupName + "\";");
					Content.WriteLine("\t\t\tpath = \"" + Group.GroupPath + "\";");
					Content.WriteLine("\t\t\tsourceTree = \"<absolute>\";");
				}
				else
				{
					Content.WriteLine("\t\t\tsourceTree = \"<group>\";");
				}
				Content.WriteLine("\t\t};");

				foreach (XcodeFileGroup ChildGroup in Group.Children.Values)
				{
					WriteGroup(Content, ChildGroup, bIsRootGroup: false);
				}
			}
		}

		public static string GetRootGroupGuid(Dictionary<string, XcodeFileGroup> GroupsDict)
		{
			return FindRootFileGroup(GroupsDict)!.GroupGuid;
		}

		private static XcodeFileGroup? FindRootFileGroup(Dictionary<string, XcodeFileGroup> GroupsDict)
		{
			foreach (XcodeFileGroup Group in GroupsDict.Values)
			{
				if (Group.Children.Count > 1 || Group.Files.Count > 0)
				{
					return Group;
				}
				else
				{
					XcodeFileGroup? Found = FindRootFileGroup(Group.Children);
					if (Found != null)
					{
						return Found;
					}
				}
			}
			return null;
		}


		/// <summary>
		/// Gets Xcode file category based on its extension
		/// </summary>
		internal static string GetFileCategory(string Extension)
		{
			// @todo Mac: Handle more categories
			switch (Extension)
			{
				case ".framework":
					return "Frameworks";
				default:
					return "Sources";
			}
		}

		/// <summary>
		/// Gets Xcode file type based on its extension
		/// </summary>
		internal static string GetFileType(string Extension)
		{
			// @todo Mac: Handle more file types
			switch (Extension)
			{
				case ".c":
				case ".m":
					return "sourcecode.c.objc";
				case ".cc":
				case ".cpp":
				case ".mm":
					return "sourcecode.cpp.objcpp";
				case ".h":
				case ".inl":
				case ".pch":
					return "sourcecode.c.h";
				case ".framework":
					return "wrapper.framework";
				case ".plist":
					return "text.plist.xml";
				case ".png":
					return "image.png";
				case ".icns":
					return "image.icns";
				case ".xcassets":
					return "folder.assetcatalog";
				default:
					return "file.text";
			}
		}

		/// <summary>
		/// Returns true if Extension is a known extension for files containing source code
		/// </summary>
		internal static bool IsSourceCode(string Extension)
		{
			return Extension == ".c" || Extension == ".cc" || Extension == ".cpp" || Extension == ".m" || Extension == ".mm";
		}

		/// <summary>
		/// Returns true if Extension is a known extension for files containing source code
		/// </summary>
		internal static bool IsResourceFile(string Extension)
		{
			return Extension == ".xcassets";
		}

		/// <summary>
		/// Cache the folders excluded by Mac
		/// </summary>
		static string[] ExcludedFolders = PlatformExports.GetExcludedFolderNames(UnrealTargetPlatform.Mac);

		/// <summary>
		/// Returns a project navigator group to which the file should belong based on its path.
		/// Creates a group tree if it doesn't exist yet.
		/// </summary>
<<<<<<< HEAD
		public XcodeFileGroup? FindGroupByAbsolutePath(ref Dictionary<string, XcodeFileGroup> Groups, string AbsolutePath)
=======
		internal XcodeFileGroup? FindGroupByAbsolutePath(DirectoryReference DirectoryPath)
>>>>>>> d731a049
		{
			string AbsolutePath = DirectoryPath.FullName;
			string[] Parts = AbsolutePath.Split(Path.DirectorySeparatorChar);
			string CurrentPath = "/";
			Dictionary<string, XcodeFileGroup> CurrentSubGroups = Groups;

			for (int Index = 1; Index < Parts.Count(); ++Index)
			{
				string Part = Parts[Index];

				if (CurrentPath.Length > 1)
				{
					CurrentPath += Path.DirectorySeparatorChar;
				}

				CurrentPath += Part;

				XcodeFileGroup CurrentGroup;
				if (!CurrentSubGroups.ContainsKey(CurrentPath))
				{
					// we only want files under the project/engine dir, we have to make external references to other files, otherwise the grouping gets all broken
					if (!DirectoryPath.IsUnderDirectory(RootDirectory))
					{
						return null;
					}


					CurrentGroup = new XcodeFileGroup(Path.GetFileName(CurrentPath), CurrentPath, GetFileType(Path.GetExtension(CurrentPath)).StartsWith("folder"));
					if (Groups.Count == 0)
					{
						MainGroupGuid = CurrentGroup.GroupGuid;
					}
					CurrentSubGroups.Add(CurrentPath, CurrentGroup);
				}
				else
				{
					CurrentGroup = CurrentSubGroups[CurrentPath];
				}

				if (CurrentPath == AbsolutePath)
				{
					return CurrentGroup;
				}

				CurrentSubGroups = CurrentGroup.Children;
			}

			return null;
		}

		/// <summary>
		/// Convert all paths to Apple/Unix format (with forward slashes)
		/// </summary>
		/// <param name="InPath">The path to convert</param>
		/// <returns>The normalized path</returns>
		internal static string ConvertPath(string InPath)
		{
			return InPath.Replace("\\", "/");
		}
	}

<<<<<<< HEAD
		/// <summary>
		/// Allocates a generator-specific source file object
		/// </summary>
		/// <param name="InitFilePath">Path to the source file on disk</param>
		/// <param name="InitProjectSubFolder">Optional sub-folder to put the file in.  If empty, this will be determined automatically from the file's path relative to the project file</param>
		/// <returns>The newly allocated source file object</returns>
		public override SourceFile? AllocSourceFile(FileReference InitFilePath, DirectoryReference? InitProjectSubFolder)
		{
			if (InitFilePath.GetFileName().StartsWith("."))
			{
				return null;
			}
			return new XcodeSourceFile(InitFilePath, InitProjectSubFolder);
		}
=======

	class XcodeProjectFile : ProjectFile
	{
>>>>>>> d731a049

		/// <summary>
		/// Constructs a new project file object
		/// </summary>
<<<<<<< HEAD
		private void GenerateSectionsWithSourceFiles(StringBuilder PBXBuildFileSection, StringBuilder PBXFileReferenceSection, StringBuilder PBXSourcesBuildPhaseSection, string TargetAppGuid, string TargetName, bool bIsAppBundle)
		{
			SourceFiles.Sort((x, y) => { return x.Reference.FullName.CompareTo(y.Reference.FullName); });

			foreach (XcodeSourceFile SourceFile in SourceFiles.OfType<XcodeSourceFile>())
			{
				string FileName = SourceFile.Reference.GetFileName();
				string FileExtension = Path.GetExtension(FileName);
				string FilePath = SourceFile.Reference.MakeRelativeTo(ProjectFilePath.Directory);
				string FilePathMac = Utils.CleanDirectorySeparators(FilePath, '/');

				if (IsGeneratedProject)
				{
					PBXBuildFileSection.Append(string.Format("\t\t{0} /* {1} in {2} */ = {{isa = PBXBuildFile; fileRef = {3} /* {1} */; }};" + ProjectFileGenerator.NewLine,
						SourceFile.FileGuid,
						FileName,
						GetFileCategory(FileExtension),
						SourceFile.FileRefGuid));
				}

				PBXFileReferenceSection.Append(string.Format("\t\t{0} /* {1} */ = {{isa = PBXFileReference; explicitFileType = {2}; name = \"{1}\"; path = \"{3}\"; sourceTree = SOURCE_ROOT; }};" + ProjectFileGenerator.NewLine,
					SourceFile.FileRefGuid,
					FileName,
					GetFileType(FileExtension),
					FilePathMac));

				if (ShouldIncludeFileInBuildPhaseSection(SourceFile))
				{
					PBXSourcesBuildPhaseSection.Append("\t\t\t\t" + SourceFile.FileGuid + " /* " + FileName + " in Sources */," + ProjectFileGenerator.NewLine);
				}

				XcodeFileGroup? Group = FindGroupByAbsolutePath(ref Groups, SourceFile.Reference.Directory.FullName);
				if (Group != null)
				{
					Group.Files.Add(SourceFile);
				}
			}

			PBXFileReferenceSection.Append(string.Format("\t\t{0} /* {1} */ = {{isa = PBXFileReference; explicitFileType = {2}; path = {1}; sourceTree = BUILT_PRODUCTS_DIR; }};" + ProjectFileGenerator.NewLine, TargetAppGuid, TargetName, bIsAppBundle ? "wrapper.application" : "\"compiled.mach-o.executable\""));
		}

		private void GenerateSectionsWithExtensions(StringBuilder PBXBuildFileSection, StringBuilder PBXFileReferenceSection, StringBuilder PBXCopyFilesBuildPhaseSection, StringBuilder PBXResourcesBuildPhaseSection,
													List<XcodeExtensionInfo> AllExtensions, FileReference? UProjectPath, List<XcodeBuildConfig> BuildConfigs)
		{
			if (UProjectPath != null)
			{
				string ProjectExtensionsDir = Path.Combine(Path.GetDirectoryName(UProjectPath.FullName)!, "Build/IOS/Extensions");
				//string ProjectIntermediateDir = Path.Combine(Path.GetDirectoryName(UProjectPath.FullName), "Intermediate/IOS/Extensions");

				if (Directory.Exists(ProjectExtensionsDir))
				{
					foreach (DirectoryInfo DI in new System.IO.DirectoryInfo(ProjectExtensionsDir).EnumerateDirectories())
					{
						Console.WriteLine("  Project {0} has Extension {1}!", UProjectPath, DI);

						// assume each Extension in here will create a resulting Extension.appex
						string Extension = DI.Name + ".appex";

						string ExtensionGuid = XcodeProjectFileGenerator.MakeXcodeGuid();

						// make an extension info object
						XcodeExtensionInfo ExtensionInfo = new XcodeExtensionInfo(DI.Name);
						AllExtensions.Add(ExtensionInfo);

						PBXBuildFileSection.Append(string.Format("\t\t{0} /* {1} in Embed App Extensions */ = {{isa = PBXBuildFile; fileRef = {2} /* {1} */; settings = {{ATTRIBUTES = (RemoveHeadersOnCopy, ); }}; }};" + ProjectFileGenerator.NewLine,
							ExtensionGuid,
							Extension,
							ExtensionInfo.ProductGuid));

						PBXFileReferenceSection.Append(string.Format("\t\t{0} /* {1} */ = {{isa = PBXFileReference; explicitFileType = wrapper.app-extension; path = \"{1}\"; sourceTree = BUILT_PRODUCTS_DIR; }};" + ProjectFileGenerator.NewLine,
							ExtensionInfo.ProductGuid,
							Extension));

						PBXCopyFilesBuildPhaseSection.Append(string.Format("\t\t\t\t{0} /* {1} in Embed App Extensions */," + ProjectFileGenerator.NewLine,
							ExtensionGuid,
							Extension));

						PBXResourcesBuildPhaseSection.Append("/* Begin PBXResourcesBuildPhase section */" + ProjectFileGenerator.NewLine);
						PBXResourcesBuildPhaseSection.Append("\t\t" + ExtensionInfo.ResourceBuildPhaseGuid + " /* Resources */ = {" + ProjectFileGenerator.NewLine);
						PBXResourcesBuildPhaseSection.Append("\t\t\tisa = PBXResourcesBuildPhase;" + ProjectFileGenerator.NewLine);
						PBXResourcesBuildPhaseSection.Append("\t\t\tbuildActionMask = 2147483647;" + ProjectFileGenerator.NewLine);
						PBXResourcesBuildPhaseSection.Append("\t\t\tfiles = (" + ProjectFileGenerator.NewLine);
						if (Directory.Exists(Path.Combine(DI.FullName, "Resources")))
						{
							DirectoryInfo ResourceDir = new System.IO.DirectoryInfo(Path.Combine(DI.FullName, "Resources"));
							foreach (FileSystemInfo FSI in ResourceDir.EnumerateFileSystemInfos())
							{
								if (FSI.Name.StartsWith("."))
								{
									continue;
								}
								// for each resource, put it into the File/FileRef section, and into the CopyResuorceBuildPhase
								string ResourceGuid = XcodeProjectFileGenerator.MakeXcodeGuid();
								string ResourceRefGuid = XcodeProjectFileGenerator.MakeXcodeGuid();
								PBXBuildFileSection.Append(string.Format("\t\t{0} /* {1} in Embed App Extensions */ = {{isa = PBXBuildFile; fileRef = {2} /* {1} */; }};" + ProjectFileGenerator.NewLine,
									ResourceGuid,
									FSI.Name,
									ResourceRefGuid));

								// lastKnownFileType = wrapper.app-extension; 
								PBXFileReferenceSection.Append(string.Format("\t\t{0} /* {1} */ = {{isa = PBXFileReference; lastKnownFileType = folder.assetcatalog; path = \"{2}\"; sourceTree = \"<absolute>\"; }};" + ProjectFileGenerator.NewLine,
									ResourceRefGuid,
									FSI.Name,
									// @todo: make this relative path!! 
									FSI.FullName));

								PBXResourcesBuildPhaseSection.Append("\t\t\t\t" + ResourceGuid + " /* " + FSI.Name + " in " + ResourceDir.Name + " */," + ProjectFileGenerator.NewLine);
							}
						}
						PBXResourcesBuildPhaseSection.Append("\t\t\t);" + ProjectFileGenerator.NewLine);
						PBXResourcesBuildPhaseSection.Append("\t\t\trunOnlyForDeploymentPostprocessing = 0;" + ProjectFileGenerator.NewLine);
						PBXResourcesBuildPhaseSection.Append("\t\t};" + ProjectFileGenerator.NewLine);
						PBXResourcesBuildPhaseSection.Append("/* End PBXResourcesBuildPhase section */" + ProjectFileGenerator.NewLine + ProjectFileGenerator.NewLine);

						StringBuilder ConfigSection = new StringBuilder();
						// copy over the configs from the general project to the extension
						foreach (XcodeBuildConfig Configuration in BuildConfigs)
						{
							string ConfigGuid = XcodeProjectFileGenerator.MakeXcodeGuid();
							string ConfigName = Configuration.DisplayName;

							ConfigSection.Append("\t\t" + ConfigGuid + " /* " + ConfigName + " */ = {" + ProjectFileGenerator.NewLine);
							ConfigSection.Append("\t\t\tisa = XCBuildConfiguration;" + ProjectFileGenerator.NewLine);
							ConfigSection.Append("\t\t\tbuildSettings = {" + ProjectFileGenerator.NewLine);
							ConfigSection.Append("\t\t\t\tASSETCATALOG_COMPILER_APPICON_NAME = \"iMessage App Icon\";" + ProjectFileGenerator.NewLine);
							ConfigSection.Append("\t\t\t\tINFOPLIST_FILE = \"" + Path.Combine(DI.FullName, "Info.plist") + "\";" + ProjectFileGenerator.NewLine);
							ConfigSection.Append("\t\t\t\tSKIP_INSTALL = YES;" + ProjectFileGenerator.NewLine);
							ConfigSection.Append("\t\t\t\tPRODUCT_NAME = \"$(TARGET_NAME)\";" + ProjectFileGenerator.NewLine);

							bool bSupportIOS = true;
							bool bSupportTVOS = true;
							if (bSupportIOS && InstalledPlatformInfo.IsValidPlatform(UnrealTargetPlatform.IOS, EProjectType.Code))
							{
								IOSPlatform IOSPlatform = ((IOSPlatform)UEBuildPlatform.GetBuildPlatform(UnrealTargetPlatform.IOS));
								IOSProjectSettings ProjectSettings = IOSPlatform.ReadProjectSettings(UProjectPath);
								ConfigSection.Append("\t\t\t\t\"PRODUCT_BUNDLE_IDENTIFIER[sdk=iphoneos*]\" = " + ProjectSettings.BundleIdentifier + "." + ExtensionInfo.Name + ";" + ProjectFileGenerator.NewLine);
							}

							if (bSupportTVOS && InstalledPlatformInfo.IsValidPlatform(UnrealTargetPlatform.TVOS, EProjectType.Code))
							{
								TVOSPlatform TVOSPlatform = ((TVOSPlatform)UEBuildPlatform.GetBuildPlatform(UnrealTargetPlatform.TVOS));
								TVOSProjectSettings ProjectSettings = TVOSPlatform.ReadProjectSettings(UProjectPath);
								ConfigSection.Append("\t\t\t\t\"PRODUCT_BUNDLE_IDENTIFIER[sdk=appletvos*]\" = " + ProjectSettings.BundleIdentifier + "." + ExtensionInfo.Name + ";" + ProjectFileGenerator.NewLine);
							}

							string? IOSRuntimeVersion, TVOSRuntimeVersion;
							AppendPlatformConfiguration(ConfigSection, Configuration, ExtensionInfo.Name, UProjectPath, false, bSupportIOS, bSupportTVOS, out IOSRuntimeVersion, out TVOSRuntimeVersion);

							ConfigSection.Append("\t\t\t};" + ProjectFileGenerator.NewLine);
							ConfigSection.Append("\t\t\tname = \"" + ConfigName + "\";" + ProjectFileGenerator.NewLine);
							ConfigSection.Append("\t\t};" + ProjectFileGenerator.NewLine);

							XcodeBuildConfig Config = new XcodeBuildConfig(ConfigName, ExtensionInfo.Name, null, null, null, null, Configuration.BuildConfig);
							ExtensionInfo.AllConfigs.Add(ConfigGuid, Config);
						}

						ExtensionInfo.ConfigurationContents = ConfigSection.ToString();
					}
				}
			}
		}

		private void AppendGroup(XcodeFileGroup Group, StringBuilder Content)
=======
		/// <param name="InitFilePath">The path to the project file on disk</param>
		/// <param name="BaseDir">The base directory for files within this project</param>
		/// <param name="bIsForDistribution">True for distribution builds</param>
		/// <param name="BundleID">Override option for bundle identifier</param>
		/// <param name="AppName"></param>
		public XcodeProjectFile(FileReference InitFilePath, DirectoryReference BaseDir, bool bIsForDistribution, string BundleID, string AppName)
			: base(InitFilePath, BaseDir)
>>>>>>> d731a049
		{
			UnrealData = new UnrealData(InitFilePath);

			UnrealData.bForDistribution = bIsForDistribution;
			UnrealData.BundleIdentifier = BundleID;
			UnrealData.AppName = AppName;

			// create the container for all the files that will 
			FileCollection = new XcodeFileCollection(this);
		}

		public UnrealData UnrealData;

		/// <summary>
		///  The PBXPRoject node, root of everything
		/// </summary>
		public XcodeProject? RootProject;

<<<<<<< HEAD
		private XcodeFileGroup? FindRootFileGroup(Dictionary<string, XcodeFileGroup> GroupsDict)
		{
			foreach (XcodeFileGroup Group in GroupsDict.Values)
			{
				if (Group.Children.Count > 1 || Group.Files.Count > 0)
				{
					return Group;
				}
				else
				{
					XcodeFileGroup? Found = FindRootFileGroup(Group.Children);
					if (Found != null)
					{
						return Found;
					}
				}
			}
			return null;
		}
=======
		/// <summary>
		/// Gathers the files and generates project sections
		/// </summary>
		public XcodeFileCollection FileCollection;
>>>>>>> d731a049

		private XcodeProjectLegacy.XcodeProjectFile? LegacyProjectFile = null;
		private bool bHasCheckedForLegacy = false;

		/// <summary>
		/// Allocates a generator-specific source file object
		/// </summary>
		/// <param name="InitFilePath">Path to the source file on disk</param>
		/// <param name="InitProjectSubFolder">Optional sub-folder to put the file in.  If empty, this will be determined automatically from the file's path relative to the project file</param>
		/// <returns>The newly allocated source file object</returns>
		public override SourceFile? AllocSourceFile(FileReference InitFilePath, DirectoryReference? InitProjectSubFolder)
		{
<<<<<<< HEAD
			XcodeFileGroup? RootGroup = FindRootFileGroup(Groups);
			if (RootGroup == null)
			{
				return;
			}
			
			Content.Append("/* Begin PBXGroup section */" + ProjectFileGenerator.NewLine);

			// Main group
			Content.Append(string.Format("\t\t{0} = {{{1}", MainGroupGuid, ProjectFileGenerator.NewLine));
			Content.Append("\t\t\tisa = PBXGroup;" + ProjectFileGenerator.NewLine);
			Content.Append("\t\t\tchildren = (" + ProjectFileGenerator.NewLine);

			foreach (XcodeFileGroup Group in RootGroup.Children.Values)
			{
				Content.Append(string.Format("\t\t\t\t{0} /* {1} */,{2}", Group.GroupGuid, Group.GroupName, ProjectFileGenerator.NewLine));
			}

			foreach (XcodeSourceFile File in RootGroup.Files)
			{
				Content.Append(string.Format("\t\t\t\t{0} /* {1} */,{2}", File.FileRefGuid, File.Reference.GetFileName(), ProjectFileGenerator.NewLine));
			}

			Content.Append(string.Format("\t\t\t\t{0} /* Products */,{1}", ProductRefGroupGuid, ProjectFileGenerator.NewLine));
			Content.Append("\t\t\t);" + ProjectFileGenerator.NewLine);
			Content.Append("\t\t\tsourceTree = \"<group>\";" + ProjectFileGenerator.NewLine);
			Content.Append("\t\t};" + ProjectFileGenerator.NewLine);

			// Sources groups
			foreach (XcodeFileGroup Group in RootGroup.Children.Values)
=======
			if (InitFilePath.GetFileName().StartsWith("."))
>>>>>>> d731a049
			{
				return null;
			}
			return new XcodeSourceFile(InitFilePath, InitProjectSubFolder);
		}

		private void ConditionalCreateLegacyProject()
		{
			if (!bHasCheckedForLegacy)
			{
				bHasCheckedForLegacy = true;
				if (ProjectTargets.Count == 0)
				{
					throw new BuildException("Expected to have targets before AddModule is called");
				}
				FileReference? UProjectFileLocation = UnrealData.FindUProjectFileLocation(this);
				ConfigHierarchy Ini = ConfigCache.ReadHierarchy(ConfigHierarchyType.Engine, UProjectFileLocation?.Directory, UnrealTargetPlatform.Mac);
				bool bUseModernXcode;
				if (!(Ini.TryGetValue("XcodeConfiguration", "bUseModernXcode", out bUseModernXcode) && bUseModernXcode))
				{
					LegacyProjectFile = new XcodeProjectLegacy.XcodeProjectFile(ProjectFilePath, BaseDir, UnrealData.bForDistribution, UnrealData.BundleIdentifier, UnrealData.AppName);
					LegacyProjectFile.ProjectTargets.AddRange(ProjectTargets);
					LegacyProjectFile.SourceFiles.AddRange(SourceFiles);
					LegacyProjectFile.IsGeneratedProject = IsGeneratedProject;
					LegacyProjectFile.IsStubProject = IsStubProject;
					LegacyProjectFile.IsForeignProject = IsForeignProject;
				}
			}
		}

<<<<<<< HEAD
		private void AppendLegacyTargetSection(StringBuilder Content, string TargetName, string TargetGuid, string TargetBuildConfigGuid, FileReference? UProjectPath)
=======
		public override void AddModule(UEBuildModuleCPP Module, CppCompileEnvironment CompileEnvironment)
>>>>>>> d731a049
		{
			ConditionalCreateLegacyProject();

			if (LegacyProjectFile != null)
			{
				LegacyProjectFile.AddModule(Module, CompileEnvironment);
				return;
			}

			UnrealData.AddModule(Module, CompileEnvironment);
		}

		/// <summary>
		/// Generates bodies of all sections that contain a list of source files plus a dictionary of project navigator groups.
		/// </summary>
		private void ProcessSourceFiles()
		{
			// process the files that came from UE/cross-platform land
			SourceFiles.SortBy(x => x.Reference.FullName);

			foreach (XcodeSourceFile SourceFile in SourceFiles.OfType<XcodeSourceFile>())
			{
				FileCollection.ProcessFile(SourceFile, bIsForBuild:IsGeneratedProject);
			}

			// cache the main group
			FileCollection.MainGroupGuid = XcodeFileCollection.GetRootGroupGuid(FileCollection.Groups);

			// filter each file into the appropriate batch
			foreach (XcodeSourceFile File in FileCollection.BuildableFilesToResponseFile.Keys)
			{
				AddFileToBatch(File, FileCollection);
			}

			// write out the response files for each batch now that everything is done
			foreach (UnrealBatchedFiles Batch in UnrealData.BatchedFiles)
			{
				Batch.GenerateResponseFile();
			}
		}

<<<<<<< HEAD
		private void AppendGenericTargetSection(StringBuilder Content, string TargetName, string TargetGuid, string TargetType, string TargetBuildConfigGuid, string TargetAppGuid, IEnumerable<string>? TargetDependencyGuids, Dictionary<string, string> BuildPhases)
=======
		private void AddFileToBatch(XcodeSourceFile File, XcodeFileCollection FileCollection)
>>>>>>> d731a049
		{
			foreach (UnrealBatchedFiles Batch in UnrealData.BatchedFiles)
			{
				foreach (UEBuildModuleCPP Module in Batch.Modules)
				{
					if (Module.ContainsFile(File.Reference))
					{
						Batch.Files.Add(File);
						FileCollection.BuildableFilesToResponseFile[File] = Batch.ResponseFile;
						return;
					}
				}
			}
		}


<<<<<<< HEAD
		private void AppendShellScriptSection(StringBuilder Content, string ShellScriptGuid, FileReference? UProjectPath)
=======
		/// Implements Project interface
		public override bool WriteProjectFile(List<UnrealTargetPlatform> InPlatforms, List<UnrealTargetConfiguration> InConfigurations, PlatformProjectGeneratorCollection PlatformProjectGenerators, ILogger Logger)
>>>>>>> d731a049
		{
			ConditionalCreateLegacyProject();

			if (LegacyProjectFile != null)
			{
				return LegacyProjectFile.WriteProjectFile(InPlatforms, InConfigurations, PlatformProjectGenerators, Logger);
			}

			if (UnrealData.Initialize(this, InPlatforms, InConfigurations, Logger) == false)
			{
				// if we failed to initialize, we silently return to move on (it's not an error, it's a project with nothing to do)
				return true;
			}

<<<<<<< HEAD
			string ShellScript = "set -e\\n\\nIFS=$'\\\\n'\\n\\n" +
				"if [ $PLATFORM_NAME = iphoneos ] || [ $PLATFORM_NAME = tvos ]; then \\n" +
				"\\tFRAMEWORK_DIR=$TARGET_BUILD_DIR/$EXECUTABLE_FOLDER_PATH/Frameworks\\n" +
				FrameworkScript.ToString() + 
				// and now code sign anything that has been unzipped above
				"\\tfor FRAMEWORK in ${FRAMEWORK_DIR}/*.framework; do\\n" +
					"\\t\\t[ -d \\\"${FRAMEWORK}\\\" ] || continue\\n" +
					"\\t\\techo Codesigning ${FRAMEWORK}\\n" +
					"\\t\\tcodesign --force --sign ${EXPANDED_CODE_SIGN_IDENTITY} --generate-entitlement-der --verbose --preserve-metadata=identifier,entitlements,flags --timestamp=none \\\"${FRAMEWORK}\\\"\\n" +
				"\\tdone\\n" +
				"fi\\n";

			Content.Append("/* Begin PBXShellScriptBuildPhase section */" + ProjectFileGenerator.NewLine);
			Content.Append(string.Format("\t\t{0} /* Sign Frameworks */ = {{" + ProjectFileGenerator.NewLine, ShellScriptGuid));
			Content.Append("\t\t\tisa = PBXShellScriptBuildPhase;" + ProjectFileGenerator.NewLine);
			Content.Append("\t\t\tbuildActionMask = 2147483647;" + ProjectFileGenerator.NewLine);
			Content.Append("\t\t\tfiles = (" + ProjectFileGenerator.NewLine);
			Content.Append("\t\t\t);" + ProjectFileGenerator.NewLine);
			Content.Append("\t\t\tinputPaths = (" + ProjectFileGenerator.NewLine);
			Content.Append("\t\t\t);" + ProjectFileGenerator.NewLine);
			Content.Append("\t\t\toutputPaths = (" + ProjectFileGenerator.NewLine);
			Content.Append("\t\t\t);" + ProjectFileGenerator.NewLine);
			Content.Append("\t\t\tname = \"Sign Manual Frameworks\";" + ProjectFileGenerator.NewLine);
			Content.Append("\t\t\trunOnlyForDeploymentPostprocessing = 0;" + ProjectFileGenerator.NewLine);
			Content.Append("\t\t\tshellPath = /bin/sh;" + ProjectFileGenerator.NewLine);
			Content.Append(string.Format("\t\t\tshellScript = \"{0}\";" + ProjectFileGenerator.NewLine, ShellScript));
			Content.Append("\t\t};" + ProjectFileGenerator.NewLine);
			Content.Append("/* End PBXShellScriptBuildPhase section */" + ProjectFileGenerator.NewLine);
		}

		private void AppendExtensionTargetSections(StringBuilder ProjectFileContent, List<XcodeExtensionInfo> AllExtensions)
		{
			foreach (XcodeExtensionInfo EI in AllExtensions)
=======
			if (string.IsNullOrEmpty(UnrealData.BundleIdentifier))
>>>>>>> d731a049
			{
				ConfigHierarchy Ini = ConfigCache.ReadHierarchy(ConfigHierarchyType.Engine, UnrealData.UProjectFileLocation?.Directory, UnrealTargetPlatform.Mac);
				string? BundleId;
				if (Ini.TryGetValue("XcodeConfiguration", "ModernBundleIdentifier", out BundleId))
				{
					// adapted from IOSProjectSettings
					string ProjectName = (UnrealData.UProjectFileLocation != null) ? UnrealData.ProductName : "UnrealGame";
					UnrealData.BundleIdentifier = BundleId.Replace("[PROJECT_NAME]", ProjectName).Replace("_", "");
				}	
			}

<<<<<<< HEAD
		private void AppendProjectSection(StringBuilder Content, string TargetName, string TargetGuid, string BuildTargetName, string BuildTargetGuid, string IndexTargetName, string IndexTargetGuid, string MainGroupGuid, string ProductRefGroupGuid, string ProjectGuid, string ProjectBuildConfigGuid, FileReference? ProjectFile, List<XcodeExtensionInfo> AllExtensions)
		{
			Content.Append("/* Begin PBXProject section */" + ProjectFileGenerator.NewLine);
=======
			// look for an existing project to use as a template (if none found, create one from scratch)
			DirectoryReference BuildDirLocation = UnrealData.UProjectFileLocation == null ? Unreal.EngineDirectory : UnrealData.UProjectFileLocation.Directory;
			string ExistingProjectName = UnrealData.ProductName;
			FileReference TemplateProject = FileReference.Combine(BuildDirLocation, $"Build/IOS/{UnrealData.ProductName}.xcodeproj/project.pbxproj");
>>>>>>> d731a049

			UnrealData.bIsMergingProjects = FileReference.Exists(TemplateProject);
			UnrealData.bWriteCodeSigningSettings = !UnrealData.bIsMergingProjects;


			// turn all UE files into internal representation
			ProcessSourceFiles();
			
			// now create the xcodeproject elements (project -> target -> buildconfigs, etc)
			RootProject = new XcodeProject(UnrealData, FileCollection);

			bool bSuccess;
			if (FileReference.Exists(TemplateProject))
			{
				bSuccess = MergeIntoTemplateProject(TemplateProject);
			}
			else
			{
				// write metadata now so we can add them to the FileCollection
				ConditionalWriteMetadataFiles(UnrealTargetPlatform.IOS);

				FileReference PBXProjFilePath = ProjectFilePath + "/project.pbxproj";

				StringBuilder Content = new StringBuilder();

				Content.WriteLine(0, "// !$*UTF8*$!");
				Content.WriteLine(0, "{");
				Content.WriteLine(1, "archiveVersion = 1;");
				Content.WriteLine(1, "classes = {");
				Content.WriteLine(1, "};");
				Content.WriteLine(1, "objectVersion = 46;");
				Content.WriteLine(1, "objects = {");

				// write out the list of files and groups
				FileCollection.Write(Content);

				// now write out the project node and its recursive dependent nodes
				XcodeProjectNode.WriteNodeAndReferences(Content, RootProject);

				Content.WriteLine(1, "};");
				Content.WriteLine(1, $"rootObject = {RootProject.Guid} /* Project object */;");
				Content.WriteLine(0, "}");

				// finally write out the pbxproj file!
				bSuccess = ProjectFileGenerator.WriteFileIfChanged(PBXProjFilePath.FullName, Content.ToString(), Logger, new UTF8Encoding());
			}


			bool bNeedScheme = UnrealData.CanBuildProjectLocally(this, Logger);
			if (bNeedScheme)
			{
				if (bSuccess)
				{
					string TargetName = ProjectFilePath.GetFileNameWithoutAnyExtensions();
					string RunTargetGuid = XcodeProjectNode.GetNodesOfType<XcodeRunTarget>(RootProject).First()!.Guid;
					string? BuildTargetGuid = XcodeProjectNode.GetNodesOfType<XcodeBuildTarget>(RootProject).FirstOrDefault()?.Guid;
					string? IndexTargetGuid = XcodeProjectNode.GetNodesOfType<XcodeIndexTarget>(RootProject).FirstOrDefault()?.Guid;
					WriteSchemeFile(TargetName, RunTargetGuid, BuildTargetGuid, IndexTargetGuid, UnrealData.bHasEditorConfiguration, UnrealData.UProjectFileLocation != null ? UnrealData.UProjectFileLocation.FullName : "");
				}
			}
			else
			{
				// clean this up because we don't want it persisting if we narrow our project list
				DirectoryReference SchemeDir = GetProjectSchemeDirectory();

				if (DirectoryReference.Exists(SchemeDir))
				{
					DirectoryReference.Delete(SchemeDir, true);
				}
			}

			return bSuccess;
		}

<<<<<<< HEAD
		/// <summary>
		/// Returns the Mac architectures that should be configured for the provided target. If the target has a project we'll adhere
		/// to whether it's set as Intel/Universal/Apple unless the type is denied (pretty much just Editor)
		/// 
		/// If the target has no project we'll support allow-listed targets for installed builds and all non-editor architectures 
		/// for source builds. Not all programs are going to compile for Apple Silicon, but being able to build and fail is useful...
		/// </summary>
		/// <param name="Config">Build config for the target we're generating</param>
		/// <param name="InProjectFile">Path to the project file, or null if the target has no project</param>
		/// <returns></returns>
		IEnumerable<string> GetSupportedMacArchitectures(XcodeBuildConfig Config, FileReference? InProjectFile)
=======
		private void ConditionalWriteMetadataFiles(UnrealTargetPlatform Platform)
>>>>>>> d731a049
		{
			ConfigHierarchy Ini = ConfigCache.ReadHierarchy(ConfigHierarchyType.Engine, UnrealData.UProjectFileLocation?.Directory, Platform);

			/////////////////////
			// Entitlements
			/////////////////////

			FileReference? ExistingEntitlements = UnrealData.UProjectFileLocation == null ? null :
				FileReference.Combine(UnrealData.UProjectFileLocation.Directory, $"Build/Xcode/{UnrealData.ProductName}.entitlements");

			if (ExistingEntitlements != null && FileReference.Exists(ExistingEntitlements))
			{
				UnrealData.EntitlementsLocation = ExistingEntitlements;
				UnrealData.bEntitlementsWasPremade = true;
				string RelativeLoc = UnrealData.EntitlementsLocation.MakeRelativeTo(UnrealData.XcodeProjectFileLocation.ParentDirectory!);
				FileCollection.AddFileReference(XcodeProjectFileGenerator.MakeXcodeGuid(), RelativeLoc, "text.plist", "\"<group>\"", "Metadata");
			}
			else
			{
				UnrealData.EntitlementsLocation = FileReference.Combine(UnrealData.XcodeProjectFileLocation.ParentDirectory!, "Metadata", $"{UnrealData.ProductName}.entitlements");
				FileCollection.AddFileReference(XcodeProjectFileGenerator.MakeXcodeGuid(), $"Metadata/{UnrealData.EntitlementsLocation.GetFileName()}", "text.plist.entitlements", "\"<group>\"", "Metadata");

<<<<<<< HEAD
				// These targets are known to work so are allow-listed
				bool IsAllowed = MacExports.TargetsAllowedForAppleSilicon.Contains(TargetName, StringComparer.OrdinalIgnoreCase);

				// These target types are known to never work so are denied. This is mostly to avoid generating an arm64 editor config for 
				// a code project that is set to be universal
				bool IsDenied = MacExports.TargetTypesDeniedForAppleSilicon.Contains(Config.ProjectTarget!.TargetRules!.Type);
=======
				string Filename = UnrealData.EntitlementsLocation.FullName;
				DirectoryReference.CreateDirectory(UnrealData.EntitlementsLocation.Directory);

				// reset file to start (or create it)
				Plist("Clear", Filename);
>>>>>>> d731a049

				bool bValue = false;
				// remote push notifications
				if (Ini.GetBool("/Script/IOSRuntimeSettings.IOSRuntimeSettings", "bEnableRemoteNotificationsSupport", out bValue) && bValue)
				{
					// Xcode will replace this with production when using a distro cert
					Plist("Add aps-environment string development", Filename);
				}

				// Sign in with Apple
				if (Ini.GetBool("/Script/IOSRuntimeSettings.IOSRuntimeSettings", "bEnableSignInWithAppleSupport", out bValue) && bValue)
				{
					Plist("Add com.apple.developer.applesignin string Default", Filename);
				}

				// Add Multi-user support for tvOS
				if (Ini.GetBool("/Script/IOSRuntimeSettings.IOSRuntimeSettings", "bRunAsCurrentUser", out bValue) && bValue)
				{
<<<<<<< HEAD
					// if no project file then this is an unspecified tool/program. Default to Intel for installed builds because we know all of that works. 
					if (InProjectFile == null)
					{
						// For misc tools we default to Intel for installed builds because we know all of that works. 
						TargetArchitectures = Unreal.IsEngineInstalled() ? new[] { MacExports.IntelArchitecture } : AllArchitectures;
					}
					else
					{
						// For project targets we default to Intel then check the project settings. Note the editor target will have
						// been denied above already.
						TargetArchitectures = new[] { MacExports.IntelArchitecture };
=======
					Plist("Add com.apple.developer.user-management array", Filename);
					Plist("Add com.apple.developer.user-management:0 string runs-as-current-user", Filename);
				}
			}
>>>>>>> d731a049


<<<<<<< HEAD
						if (FileReference.Exists(EngineIniFile))
						{
							ConfigFile? ProjectDefaultEngineIni;
							ConfigCache.TryReadFile(EngineIniFile, out ProjectDefaultEngineIni);
							if (ProjectDefaultEngineIni != null)
							{
								// read the MacTargetSettings where the user picks an architecture set to target
								ConfigFileSection? Section;
								if (ProjectDefaultEngineIni.TryGetSection("/Script/MacTargetPlatform.MacTargetSettings", out Section))
								{
									ConfigLine? Line;
									if (Section.TryGetLine("TargetArchitecture", out Line))
									{
										if (Line.Value.IndexOf("Universal", StringComparison.OrdinalIgnoreCase) >= 0)
										{
											TargetArchitectures = AllArchitectures;
										}
										else if (Line.Value.IndexOf("Intel", StringComparison.OrdinalIgnoreCase) >= 0)
										{
											TargetArchitectures = new[] { MacExports.IntelArchitecture };
										}
										else if (Line.Value.IndexOf("Apple", StringComparison.OrdinalIgnoreCase) >= 0)
										{
											TargetArchitectures = new[] { MacExports.AppleArchitecture };
										}
									}
								}
							}
						}
					}
				}
=======
			/////////////////////
			// Info.plist
			/////////////////////
>>>>>>> d731a049

			FileReference? ExistingInfoPlist = UnrealData.UProjectFileLocation == null ? null :
				FileReference.Combine(UnrealData.UProjectFileLocation.Directory, $"Build/Xcode/{UnrealData.ProductName}-Info.plist");
			if (ExistingInfoPlist != null && FileReference.Exists(ExistingInfoPlist))
			{
				UnrealData.InfoPlistLocation = ExistingInfoPlist;
				UnrealData.bInfoPlistWasPremade = true;
				string RelativeLoc = UnrealData.InfoPlistLocation.MakeRelativeTo(UnrealData.XcodeProjectFileLocation.ParentDirectory!);
				FileCollection.AddFileReference(XcodeProjectFileGenerator.MakeXcodeGuid(), RelativeLoc, "text.plist", "\"<group>\"", "Metadata");
			}
			else
			{
				UnrealData.InfoPlistLocation = FileReference.Combine(UnrealData.XcodeProjectFileLocation.ParentDirectory!, "Metadata", $"{UnrealData.ProductName}-Info.plist");
				FileCollection.AddFileReference(XcodeProjectFileGenerator.MakeXcodeGuid(), $"Metadata/{UnrealData.InfoPlistLocation.GetFileName()}", "text.plist", "\"<group>\"", "Metadata");


<<<<<<< HEAD
		private void AppendPlatformConfiguration(StringBuilder Content, XcodeBuildConfig Config, string TargetName, FileReference? ProjectFile, bool bSupportMac, bool bSupportIOS, bool bSupportTVOS, out string? IOSRunTimeVersion, out string? TVOSRunTimeVersion, string BinariesSubDir = "/Payload")
		{
			FileReference MacExecutablePath = Config.MacExecutablePath!;
=======
				string Filename = UnrealData.InfoPlistLocation.FullName;
>>>>>>> d731a049

				// reset file to start (or create it)
				Plist("Clear", Filename);

				////////////////////////
				// PLIST MAC / IOS
				////////////////////////


<<<<<<< HEAD
			// shortcut for mac only
			if (bSupportMac && !bSupportIOS && !bSupportTVOS)
			{
				Content.Append("\t\t\t\tVALID_ARCHS = \"" + string.Join(" ", SupportedMacArchitectures) + "\";" + ProjectFileGenerator.NewLine);
				Content.Append("\t\t\t\tSUPPORTED_PLATFORMS = \"macosx\";" + ProjectFileGenerator.NewLine);
				Content.Append("\t\t\t\tPRODUCT_NAME = \"" + MacExecutableFileName + "\";" + ProjectFileGenerator.NewLine);
				Content.Append("\t\t\t\tCONFIGURATION_BUILD_DIR = \"" + MacExecutableDir + "\";" + ProjectFileGenerator.NewLine);
			}
			else
			{
				bool bIsUnrealGame = TargetName.Equals("UnrealGame", StringComparison.InvariantCultureIgnoreCase);
				bool bIsUnrealClient = TargetName.Equals("UnrealClient", StringComparison.InvariantCultureIgnoreCase);
				DirectoryReference? GameDir = ProjectFile?.Directory;
				string? GamePath = GameDir != null ? ConvertPath(GameDir.FullName) : null;

				string? IOSRunTimeDevices = null;
				string? TVOSRunTimeDevices = null;
				string SupportedPlatforms = bSupportMac ? "macosx" : "";

				bool bAutomaticSigning = false;
                string? UUID_IOS = "";
                string? UUID_TVOS = "";
                string? TEAM_IOS = "";
                string? TEAM_TVOS = "";
                string? IOS_CERT = "iPhone Developer";
                string? TVOS_CERT = "iPhone Developer";
				string IOS_BUNDLE = "";
				string TVOS_BUNDLE = "";
				if (bSupportIOS && InstalledPlatformInfo.IsValidPlatform(UnrealTargetPlatform.IOS, EProjectType.Code))
                {
 					IOSPlatform IOSPlatform = ((IOSPlatform)UEBuildPlatform.GetBuildPlatform(UnrealTargetPlatform.IOS));
					IOSProjectSettings ProjectSettings = IOSPlatform.ReadProjectSettings(ProjectFile);
					IOSProvisioningData ProvisioningData = IOSPlatform.ReadProvisioningData(ProjectSettings, bForDistribution);
					IOSRunTimeVersion = ProjectSettings.RuntimeVersion;
					IOSRunTimeDevices = ProjectSettings.RuntimeDevices;
					SupportedPlatforms += " iphoneos";
					bAutomaticSigning = ProjectSettings.bAutomaticSigning;
					if (!bAutomaticSigning)
					{
						UUID_IOS = ProvisioningData.MobileProvisionUUID;
						IOS_CERT = ProvisioningData.SigningCertificate;
					}
                    TEAM_IOS = ProvisioningData.TeamUUID;
					IOS_BUNDLE = ProjectSettings.BundleIdentifier;
                }
=======
				////////////////////////
				// PLIST MAC
				////////////////////////
>>>>>>> d731a049

				// disable non-exempt encryption
				Plist("Add :ITSAppUsesNonExemptEncryption bool false", Filename);

				////////////////////////
				// PLIST IOS
				////////////////////////

				if (UnrealData.IOSProjectSettings != null)
				{
					bool HACK_bSupportsFilesApp = true;
					if (UnrealData.IOSProjectSettings.bFileSharingEnabled)
					{
						Plist("Add :UIFileSharingEnabled bool true", Filename);
					}
					if (HACK_bSupportsFilesApp)
					{
						Plist("Add :LSSupportsOpeningDocumentsInPlace bool true", Filename);
					}
					Plist("Add :UIViewControllerBasedStatusBarAppearance bool false", Filename);
				}
			}

<<<<<<< HEAD
		private void AppendNativeTargetBuildConfiguration(StringBuilder Content, XcodeBuildConfig Config, string ConfigGuid, FileReference? ProjectFile)
		{
			bool bMacOnly = true;
			if (Config.ProjectTarget!.TargetRules != null && XcodeProjectFileGenerator.ProjectFilePlatform.HasFlag(XcodeProjectFileGenerator.XcodeProjectFilePlatform.iOS))
=======
// @todo this is a reminder of plist settings we are not handling yet
#if false
			Text.AppendLine("\t\t\t<key>CFBundleURLName</key>");
			Text.AppendLine("\t\t\t<string>com.Epic.Unreal</string>");
			Text.AppendLine("\t\t\t<key>CFBundleURLSchemes</key>");
			Text.AppendLine("\t\t\t<array>");
			Text.AppendLine(string.Format("\t\t\t\t<string>{0}</string>", bIsUnrealGame ? "UnrealGame" : GameName));
			if (bEnableGoogleSupport)
>>>>>>> d731a049
			{
				Text.AppendLine(string.Format("\t\t\t\t<string>{0}</string>", GoogleReversedClientId));
			}
			Text.AppendLine("\t\t\t</array>");
			Text.AppendLine("\t\t</dict>");
			Text.AppendLine("\t</array>");


<<<<<<< HEAD
			string UEDir = ConvertPath(Path.GetFullPath(Directory.GetCurrentDirectory() + "../../.."));
			//string MacExecutableDir = ConvertPath(Config.MacExecutablePath.Directory.FullName);
			string MacExecutableFileName = Config.MacExecutablePath!.GetFileName();

			string? IOSRunTimeVersion, TVOSRunTimeVersion;
			AppendPlatformConfiguration(Content, Config, Config.BuildTarget, ProjectFile, true, !bMacOnly, !bMacOnly, out IOSRunTimeVersion, out TVOSRunTimeVersion);
=======
			Text.AppendLine("\t<key>CFBundleDevelopmentRegion</key>");
			Text.AppendLine("\t<string>English</string>");

			Text.AppendLine("\t<key>CFBundleExecutable</key>");
			string BundleExecutable = bIsUnrealGame ?
				(bIsClient ? "UnrealClient" : "UnrealGame") :
				(bIsClient ? GameName + "Client" : GameName);
			Text.AppendLine(string.Format("\t<string>{0}</string>", BundleExecutable));
>>>>>>> d731a049

			Text.AppendLine("\t<key>CFBundleVersion</key>");
			Text.AppendLine(string.Format("\t<string>{0}</string>", VersionUtilities.UpdateBundleVersion(OldPListData, InEngineDir)));
			Text.AppendLine("\t<key>CFBundleShortVersionString</key>");
			Text.AppendLine(string.Format("\t<string>{0}</string>", BundleShortVersion));

<<<<<<< HEAD
				DirectoryReference? GameDir = ProjectFile?.Directory;
				string? GamePath = GameDir != null ? ConvertPath(GameDir.FullName) : null;

				string IOSInfoPlistPath;
				string TVOSInfoPlistPath;
				string MacInfoPlistPath;
				string? IOSEntitlementPath = null;
				string? TVOSEntitlementPath = null;
				if (bIsUnrealGame)
				{
					IOSInfoPlistPath = UEDir + "/Engine/Intermediate/IOS/" + Config.BuildTarget + "-Info.plist";
					TVOSInfoPlistPath = UEDir + "/Engine/Intermediate/TVOS/" + Config.BuildTarget + "-Info.plist";
					MacInfoPlistPath = UEDir + "/Engine/Intermediate/Mac/" + MacExecutableFileName + "-Info.plist";
					IOSEntitlementPath = "";
					TVOSEntitlementPath = "";
				}
				else if (bIsUnrealClient)
=======
			Text.AppendLine("\t<key>UIRequiredDeviceCapabilities</key>");
			Text.AppendLine("\t<array>");
			foreach(string Line in RequiredCaps.Split("\r\n".ToCharArray()))
			{
				if (!string.IsNullOrWhiteSpace(Line))
>>>>>>> d731a049
				{
					Text.AppendLine(Line);
				}
			}
			Text.AppendLine("\t</array>");

			Text.AppendLine("\t<key>CFBundleIcons</key>");
			Text.AppendLine("\t<dict>");
			Text.AppendLine("\t\t<key>CFBundlePrimaryIcon</key>");
			Text.AppendLine("\t\t<dict>");
			Text.AppendLine("\t\t\t<key>CFBundleIconFiles</key>");
			Text.AppendLine("\t\t\t<array>");
			Text.AppendLine("\t\t\t\t<string>AppIcon60x60</string>");
			Text.AppendLine("\t\t\t</array>");
			Text.AppendLine("\t\t\t<key>CFBundleIconName</key>");
			Text.AppendLine("\t\t\t<string>AppIcon</string>");
			Text.AppendLine("\t\t\t<key>UIPrerenderedIcon</key>");
			Text.AppendLine("\t\t\t<true/>");
			Text.AppendLine("\t\t</dict>");
			Text.AppendLine("\t</dict>");
			Text.AppendLine("\t<key>CFBundleIcons~ipad</key>");
			Text.AppendLine("\t<dict>");
			Text.AppendLine("\t\t<key>CFBundlePrimaryIcon</key>");
			Text.AppendLine("\t\t<dict>");
			Text.AppendLine("\t\t\t<key>CFBundleIconFiles</key>");
			Text.AppendLine("\t\t\t<array>");
			Text.AppendLine("\t\t\t\t<string>AppIcon60x60</string>");
			Text.AppendLine("\t\t\t\t<string>AppIcon76x76</string>");
			Text.AppendLine("\t\t\t</array>");
			Text.AppendLine("\t\t\t<key>CFBundleIconName</key>");
			Text.AppendLine("\t\t\t<string>AppIcon</string>");
			Text.AppendLine("\t\t\t<key>UIPrerenderedIcon</key>");
			Text.AppendLine("\t\t\t<true/>");
			Text.AppendLine("\t\t</dict>");
			Text.AppendLine("\t</dict>");
			Text.AppendLine("\t<key>UILaunchStoryboardName</key>");
			Text.AppendLine("\t<string>LaunchScreen</string>");

			if (File.Exists(DirectoryReference.FromFile(ProjectFile) + "/Build/IOS/Resources/Interface/LaunchScreen.storyboard") && VersionUtilities.bCustomLaunchscreenStoryboard)
			{
				string LaunchStoryboard = DirectoryReference.FromFile(ProjectFile) + "/Build/IOS/Resources/Interface/LaunchScreen.storyboard";

				if (BuildHostPlatform.Current.Platform == UnrealTargetPlatform.Mac)
				{
					string outputStoryboard = LaunchStoryboard + "c";
					string argsStoryboard = "--compile " + outputStoryboard + " " + LaunchStoryboard;
					string stdOutLaunchScreen = Utils.RunLocalProcessAndReturnStdOut("ibtool", argsStoryboard, Logger);

					Logger.LogInformation("LaunchScreen Storyboard compilation results : {Results}", stdOutLaunchScreen);
				}
				else
				{
					Logger.LogWarning("Custom Launchscreen compilation storyboard only compatible on Mac for now");
				}
			}


			// add location services descriptions if used
			if (!string.IsNullOrWhiteSpace(LocationAlwaysUsageDescription))
			{
				Text.AppendLine("\t<key>NSLocationAlwaysAndWhenInUseUsageDescription</key>");
				Text.AppendLine(string.Format("\t<string>{0}</string>", LocationAlwaysUsageDescription));
			}
			if (!string.IsNullOrWhiteSpace(LocationWhenInUseDescription))
			{
				Text.AppendLine("\t<key>NSLocationWhenInUseUsageDescription</key>");
				Text.AppendLine(string.Format("\t<string>{0}</string>", LocationWhenInUseDescription));
			}
			// disable HTTPS requirement
			if (bDisableHTTPS)
			{
				Text.AppendLine("\t<key>NSAppTransportSecurity</key>");
				Text.AppendLine("\t\t<dict>");
				Text.AppendLine("\t\t\t<key>NSAllowsArbitraryLoads</key><true/>");
				Text.AppendLine("\t\t</dict>");
			}

			if (bEnableFacebookSupport)
			{
				Text.AppendLine("\t<key>FacebookAppID</key>");
				Text.AppendLine(string.Format("\t<string>{0}</string>", FacebookAppID));
				Text.AppendLine("\t<key>FacebookDisplayName</key>");
				Text.AppendLine(string.Format("\t<string>{0}</string>", FacebookDisplayName));
				
				if (!bEnableAutomaticLogging)
				{
					Text.AppendLine("<key>FacebookAutoLogAppEventsEnabled</key><false/>");
				}
				
				if (!bEnableAdvertisingId)
				{
					Text.AppendLine("<key>FacebookAdvertiserIDCollectionEnabled</key><false/>");
				}

				Text.AppendLine("\t<key>LSApplicationQueriesSchemes</key>");
				Text.AppendLine("\t<array>");
				Text.AppendLine("\t\t<string>fbapi</string>");
				Text.AppendLine("\t\t<string>fb-messenger-api</string>");
				Text.AppendLine("\t\t<string>fb-messenger-share-api</string>");
				Text.AppendLine("\t\t<string>fbauth2</string>");
				Text.AppendLine("\t\t<string>fbshareextension</string>");
				Text.AppendLine("\t</array>");
			}

			if (!string.IsNullOrEmpty(ExtraData))
			{
				ExtraData = ExtraData.Replace("\\n", "\n");
				foreach(string Line in ExtraData.Split("\r\n".ToCharArray()))
				{
					if (!string.IsNullOrWhiteSpace(Line))
					{
<<<<<<< HEAD
						DirectoryReference? ProjectPath = GameDir;
						DirectoryReference EngineDir = DirectoryReference.Combine(new DirectoryReference(UEDir), "Engine");
						string GameName = Config.BuildTarget;
						bool bIsClient = false;
						if (ProjectPath == null)
						{
							ProjectPath = EngineDir;
						}
						if (bIsUnrealGame)
						{
							ProjectPath = EngineDir;
							GameName = "UnrealGame";
							bIsClient = (AppName == "UnrealClient");
						}

						if (bCreateMacInfoPlist)
						{
							Directory.CreateDirectory(Path.GetDirectoryName(MacInfoPlistPath));
							UEDeployMac.GeneratePList(ProjectPath.FullName, bIsUnrealGame, GameName, Config.BuildTarget, EngineDir.FullName, MacExecutableFileName);
						}
						if (bCreateIOSInfoPlist)
						{
							// get the receipt
							FileReference ReceiptFilename;
							if (bIsUnrealGame)
							{
								ReceiptFilename = TargetReceipt.GetDefaultPath(Unreal.EngineDirectory, "UnrealGame", UnrealTargetPlatform.IOS, Config.BuildConfig, "");
							}
							else
							{
								ReceiptFilename = TargetReceipt.GetDefaultPath(ProjectPath, GameName, UnrealTargetPlatform.IOS, Config.BuildConfig, "");
							}
							Directory.CreateDirectory(Path.GetDirectoryName(IOSInfoPlistPath));
                            bool bSupportPortrait, bSupportLandscape;
							TargetReceipt? Receipt;
							TargetReceipt.TryRead(ReceiptFilename, out Receipt);
							bool bBuildAsFramework = UEDeployIOS.GetCompileAsDll(Receipt);
							UEDeployIOS.GenerateIOSPList(ProjectFile, Config.BuildConfig, ProjectPath.FullName, bIsUnrealGame, GameName, bIsClient, Config.BuildTarget, EngineDir.FullName, ProjectPath + "/Binaries/IOS/Payload", null, BundleIdentifier, bBuildAsFramework, out bSupportPortrait, out bSupportLandscape);
						}
						if (bCreateTVOSInfoPlist)
						{
							Directory.CreateDirectory(Path.GetDirectoryName(TVOSInfoPlistPath));
							UEDeployTVOS.GenerateTVOSPList(ProjectPath.FullName, bIsUnrealGame, GameName, bIsClient, Config.BuildTarget, EngineDir.FullName, ProjectPath + "/Binaries/TVOS/Payload", null, BundleIdentifier);
						}
					}
				}
			}

			// #jira UE-143619: Pre Monterey macOS requires this option for a packaged app to run on iOS15 due to new code signature format. Could be removed once Monterey is minimum OS.
			Content.Append("\t\t\t\tOTHER_CODE_SIGN_FLAGS = \"--generate-entitlement-der\";" + ProjectFileGenerator.NewLine);

			Content.Append("\t\t\t\tMACOSX_DEPLOYMENT_TARGET = " + MacToolChain.Settings.MacOSVersion + ";" + ProjectFileGenerator.NewLine);
			Content.Append("\t\t\t\tINFOPLIST_OUTPUT_FORMAT = xml;" + ProjectFileGenerator.NewLine);
			Content.Append("\t\t\t\tCOMBINE_HIDPI_IMAGES = YES;" + ProjectFileGenerator.NewLine);
			
            //#jira UE-50382 Xcode Address Sanitizer feature does not work on iOS
            // address sanitizer dylib loader depends on the SDKROOT parameter. For macosx or default (missing, translated as macosx), the path is incorrect for iphone/appletv
            if (XcodeProjectFileGenerator.bGeneratingRunIOSProject)
            {
                Content.Append("\t\t\t\tSDKROOT = iphoneos;" + ProjectFileGenerator.NewLine);
            }
            else if (XcodeProjectFileGenerator.bGeneratingRunTVOSProject)
            {
                Content.Append("\t\t\t\tSDKROOT = appletvos;" + ProjectFileGenerator.NewLine);
            }
            else
            {
                Content.Append("\t\t\t\tSDKROOT = macosx;" + ProjectFileGenerator.NewLine);
            }
            Content.Append("\t\t\t\tGCC_PRECOMPILE_PREFIX_HEADER = YES;" + ProjectFileGenerator.NewLine);
			Content.Append("\t\t\t\tGCC_PREFIX_HEADER = \"" + UEDir + "/Engine/Source/Editor/UnrealEd/Public/UnrealEd.h\";" + ProjectFileGenerator.NewLine);
			Content.Append("\t\t\t};" + ProjectFileGenerator.NewLine);
			Content.Append("\t\t\tname = \"" + Config.DisplayName + "\";" + ProjectFileGenerator.NewLine);
			Content.Append("\t\t};" + ProjectFileGenerator.NewLine);
		}

		private void AppendLegacyTargetBuildConfiguration(StringBuilder Content, XcodeBuildConfig Config, string ConfigGuid, FileReference? ProjectFile)
		{
			bool bMacOnly = true;
			if (Config.ProjectTarget!.TargetRules != null && XcodeProjectFileGenerator.ProjectFilePlatform.HasFlag(XcodeProjectFileGenerator.XcodeProjectFilePlatform.iOS))
			{
				if (Config.ProjectTarget.SupportedPlatforms.Contains(UnrealTargetPlatform.IOS))
				{
					bMacOnly = false;
=======
						Text.AppendLine("\t" + Line);
					}
				}
			}

			// Add remote-notifications as background mode
			if (bRemoteNotificationsSupported || bBackgroundFetch)
			{
				Text.AppendLine("\t<key>UIBackgroundModes</key>");
				Text.AppendLine("\t<array>");
                if (bRemoteNotificationsSupported)
                {
				    Text.AppendLine("\t\t<string>remote-notification</string>");
                }
                if (bBackgroundFetch)
                {
                    Text.AppendLine("\t\t<string>fetch</string>");
                }
				Text.AppendLine("\t</array>");
			}

			// write the iCloud container identifier, if present in the old file
			if (!string.IsNullOrEmpty(OldPListData))
			{
				int index = OldPListData.IndexOf("ICloudContainerIdentifier");
				if (index > 0)
				{
					index = OldPListData.IndexOf("<string>", index) + 8;
					int length = OldPListData.IndexOf("</string>", index) - index;
					string ICloudContainerIdentifier = OldPListData.Substring(index, length);
					Text.AppendLine("\t<key>ICloudContainerIdentifier</key>");
					Text.AppendLine(string.Format("\t<string>{0}</string>", ICloudContainerIdentifier));
>>>>>>> d731a049
				}
			}

			Text.AppendLine("</dict>");
			Text.AppendLine("</plist>");

			// Create the intermediate directory if needed
			if (!Directory.Exists(IntermediateDirectory))
			{
				Directory.CreateDirectory(IntermediateDirectory);
			}

			if (UPL != null)
			{
				// Allow UPL to modify the plist here
				XDocument XDoc;
				try
				{
					XDoc = XDocument.Parse(Text.ToString());
				}
				catch (Exception e)
				{
					throw new BuildException("plist is invalid {0}\n{1}", e, Text.ToString());
				}

				XDoc.DocumentType!.InternalSubset = "";
				UPL.ProcessPluginNode("None", "iosPListUpdates", "", ref XDoc);
				string result = XDoc.Declaration?.ToString() + "\n" + XDoc.ToString().Replace("<!DOCTYPE plist PUBLIC \"-//Apple//DTD PLIST 1.0//EN\" \"http://www.apple.com/DTDs/PropertyList-1.0.dtd\"[]>", "<!DOCTYPE plist PUBLIC \"-//Apple//DTD PLIST 1.0//EN\" \"http://www.apple.com/DTDs/PropertyList-1.0.dtd\">");
				File.WriteAllText(PListFile, result);

				Text = new StringBuilder(result);
			}
#endif
		}

		private string Plist(string Command, string PlistFile)
		{
			Command = Command.Replace("\"", "\\\"");
			string Output = Utils.RunLocalProcessAndReturnStdOut("/usr/libexec/PlistBuddy", $"-c \"{Command}\" \"{PlistFile}\"");

			Console.WriteLine($"{Command} ==> {Output}");

			return Output;
		}

<<<<<<< HEAD
		private void AppendXCBuildConfigurationSection(StringBuilder Content, Dictionary<string, XcodeBuildConfig> ProjectBuildConfigs, Dictionary<string, XcodeBuildConfig> TargetBuildConfigs,
				Dictionary<string, XcodeBuildConfig> BuildTargetBuildConfigs, Dictionary<string, XcodeBuildConfig> IndexTargetBuildConfigs, FileReference? GameProjectPath,
				List<XcodeExtensionInfo> AllExtensions)
=======
		private string Plist(string Command)
>>>>>>> d731a049
		{
			return Plist(Command, ProjectFilePath.FullName + "/project.pbxproj");
		}

		private void PlistSetAdd(string Entry, string Value, string Type="string")
		{
			string AddOutput = Plist($"Add {Entry} {Type} {Value}");
			// error will be non-empty string
			if (AddOutput != "")
			{
				Plist($"Set {Entry} {Value}");
			}
		}

		private bool PlistSetUpdate(string Entry, string Value)
		{
			// see if the setting is already there
			string ExistingSetting = Plist($"Print {Entry}");

			// Print errors start with Print
			if (!ExistingSetting.StartsWith("Print:") && ExistingSetting != Value)
			{
				Plist($"Set {Entry} {Value}");

				return true;
			}

			return false;
		}

		private IEnumerable<string> PlistArray(string Entry)
		{
			return Plist($"Print {Entry}")
				.Replace("Array {", "")
				.Replace("}", "")
				.Trim()
				.ReplaceLineEndings()
				.Split(Environment.NewLine)
				.Select(x => x.Trim());
		}

		private List<string> PlistObjects()
		{
			List<string> Result = new();

			IEnumerable<string> Lines = Plist("print :objects")
				.ReplaceLineEndings()
				.Split(Environment.NewLine);

			Regex Regex = new Regex("^    (\\S*) = Dict {$");
			foreach (string Line in Lines)
			{
				Match Match = Regex.Match(Line);
				if (Match.Success)
				{
					Result.Add(Match.Groups[1].Value);
				}
			}
			return Result;
		}

		private string? PlistFixPath(string Entry, string RelativeToProject)
		{
			string ExistingPath = Plist($"Print {Entry}");
			// skip of errors, or it's an absolute path
			if (!ExistingPath.StartsWith("Print:") && !ExistingPath.StartsWith("/"))
			{
				// fixup the path to be relative to new project instead of old
				string FixedPath = Utils.CollapseRelativeDirectories(Path.Combine(RelativeToProject, ExistingPath));
				// and set it back
				Plist($"Set {Entry} {FixedPath}");

				return FixedPath;
			}

			return null;
		}


<<<<<<< HEAD
		private List<XcodeBuildConfig> GetSupportedBuildConfigs(List<UnrealTargetPlatform> Platforms, List<UnrealTargetConfiguration> Configurations)
=======
		bool MergeIntoTemplateProject(FileReference TemplateProject)
>>>>>>> d731a049
		{
			FileReference PBXProjFilePath = ProjectFilePath + "/project.pbxproj";

			// copy existing template project to final location
			if (FileReference.Exists(PBXProjFilePath))
			{
<<<<<<< HEAD
				if (InstalledPlatformInfo.IsValidConfiguration(Configuration, EProjectType.Code))
				{
					foreach (UnrealTargetPlatform Platform in Platforms)
					{
						if (InstalledPlatformInfo.IsValidPlatform(Platform, EProjectType.Code) && (Platform == UnrealTargetPlatform.Mac || Platform == UnrealTargetPlatform.IOS || Platform == UnrealTargetPlatform.TVOS)) // @todo support other platforms
						{
							UEBuildPlatform? BuildPlatform;
							if (UEBuildPlatform.TryGetBuildPlatform(Platform, out BuildPlatform) && (BuildPlatform.HasRequiredSDKsInstalled() == SDKStatus.Valid))
							{
								// Check we have targets (Expected to be no Engine targets when generating for a single .uproject)
								if (ProjectTargets.Count == 0 && BaseDir != Unreal.EngineDirectory)
								{
									throw new BuildException("Expecting at least one ProjectTarget to be associated with project '{0}' in the TargetProjects list ", ProjectFilePath);
								}

								// Now go through all of the target types for this project
								foreach (ProjectTarget ProjectTarget in ProjectTargets.OfType<ProjectTarget>())
								{
									if (MSBuildProjectFile.IsValidProjectPlatformAndConfiguration(ProjectTarget, Platform, Configuration))
									{
										// Figure out if this is a monolithic build
										bool bShouldCompileMonolithic = BuildPlatform.ShouldCompileMonolithicBinary(Platform);
										bShouldCompileMonolithic |= (ProjectTarget.CreateRulesDelegate(Platform, Configuration).LinkType == TargetLinkType.Monolithic);

										string ConfigName = Configuration.ToString();
										if (ProjectTarget.TargetRules!.Type != TargetType.Game && ProjectTarget.TargetRules.Type != TargetType.Program)
										{
											ConfigName += " " + ProjectTarget.TargetRules.Type.ToString();
										}
=======
				FileReference.Delete(PBXProjFilePath);
			}
			DirectoryReference.CreateDirectory(PBXProjFilePath.Directory);
			FileReference.Copy(TemplateProject, PBXProjFilePath);

			// write the nodes we need to add (Build/Index targets)
			XcodeRunTarget RunTarget = XcodeProjectNode.GetNodesOfType<XcodeRunTarget>(RootProject!).First();
			XcodeBuildTarget BuildTarget = XcodeProjectNode.GetNodesOfType<XcodeBuildTarget>(RunTarget).First();
			XcodeIndexTarget IndexTarget = XcodeProjectNode.GetNodesOfType<XcodeIndexTarget>(RootProject!).First();
			XcodeDependency BuildDependency = XcodeProjectNode.GetNodesOfType<XcodeDependency>(RunTarget).First();

			// the runtarget and project need to write out so all of their xcconfigs get written as well,
			// so write everything to a temp string that is tossed, but all xcconfigs will be done at least
			StringBuilder Temp = new StringBuilder();
			XcodeProjectNode.WriteNodeAndReferences(Temp, RootProject!);
>>>>>>> d731a049

			StringBuilder Content = new StringBuilder();
			Content.WriteLine(0, "{");
			FileCollection.Write(Content);
			XcodeProjectNode.WriteNodeAndReferences(Content, BuildTarget);
			XcodeProjectNode.WriteNodeAndReferences(Content, IndexTarget);
			XcodeProjectNode.WriteNodeAndReferences(Content, BuildDependency);
			Content.WriteLine(0, "}");

			// write to disk
			FileReference ImportFile = FileReference.Combine(PBXProjFilePath.Directory, "import.plist");
			File.WriteAllText(ImportFile.FullName, Content.ToString());


			// cache some standard guids from the template project
			string ProjectGuid = Plist($"Print :rootObject");
			string TemplateMainGroupGuid = Plist($"Print :objects:{ProjectGuid}:mainGroup");

			// fixup paths that were relative to original project to be relative to merged project
//			List<string> ObjectGuids = PlistObjects();
			IEnumerable<string> MainGroupChildrenGuids = PlistArray($":objects:{TemplateMainGroupGuid}:children");

			string RelativeFromMergedToTemplate = TemplateProject.Directory.ParentDirectory!.MakeRelativeTo(PBXProjFilePath.Directory.ParentDirectory!);

			// look for groups with a 'path' element that is in the main group, so that it and everything will get redirected to new location
			string? FixedPath;
			foreach (string ChildGuid in MainGroupChildrenGuids)
			{
				string IsA = Plist($"Print :objects:{ChildGuid}:isa");
				// if a Group has a path
				if (IsA == "PBXGroup")
				{
					if ((FixedPath = PlistFixPath($":objects:{ChildGuid}:path", RelativeFromMergedToTemplate)) != null)
					{
						// if there wasn't a name before, it will now have a nasty path as the name, so add it now
						PlistSetAdd($":objects:{ChildGuid}:name", Path.GetFileName(FixedPath));
					}
				}
			}

			// and import it into the template
			Plist($"Merge \"{ImportFile.FullName}\" :objects");


			// get all the targets in the template that are application types
			IEnumerable<string> AppTargetGuids = PlistArray($":objects:{ProjectGuid}:targets")
				.Where(TargetGuid => (Plist($"Print :objects:{TargetGuid}:productType") == "com.apple.product-type.application"));

			// add a dependency on the build target from the app target(s)
			foreach (string AppTargetGuid in AppTargetGuids)
			{
				Plist($"Add :objects:{AppTargetGuid}:dependencies:0 string {BuildDependency.Guid}");
			}

			// the BuildDependency object was in the "container" of the generated project, not the merged one, so fix it up now
			Plist($"Set :objects:{BuildDependency.ProxyGuid}:containerPortal {ProjectGuid}");

			// now add all the non-run targets from the generated
			foreach (XcodeTarget Target in XcodeProjectNode.GetNodesOfType<XcodeTarget>(RootProject!).Where(x => x.GetType() != typeof(XcodeRunTarget)))
			{
				Plist($"Add :objects:{ProjectGuid}:targets:0 string {Target.Guid}");
			}


			// hook up Xcconfig files to the project and the project configs
			// @todo how to manage with conflicts already present...
			//PlistSetAdd($":objects:{ProjectGuid}:baseConfigurationReference", RootProject.Xcconfig!.Guid, "string");

			// re-get the list of targets now that we merged in the other file
			IEnumerable<string> AllTargetGuids = PlistArray($":objects:{ProjectGuid}:targets");

			List<string> NodesToFix = new() { ProjectGuid };
			NodesToFix.AddRange(AllTargetGuids);

			bool bIsProject = true;
			foreach (string NodeGuid in NodesToFix)
			{
				bool bIsAppTarget = AppTargetGuids.Contains(NodeGuid);

				// get the config list, and from there we can get the configs
				string ProjectBuildConfigListGuid = Plist($"Print :objects:{NodeGuid}:buildConfigurationList");

				IEnumerable<string> ConfigGuids = PlistArray($":objects:{ProjectBuildConfigListGuid}:buildConfigurations");
				foreach (string ConfigGuid in ConfigGuids)
				{
					// find the matching unreal generated project build config to hook up to
					// for now we assume Release is Development [Editor], but we should make sure the template project has good configs
					// we have to rename the template config from Release because it won't find the matching config in the build target
					string ConfigName = Plist($"Print :objects:{ConfigGuid}:name");
					if (ConfigName == "Release")
					{
						ConfigName = UnrealData.bHasEditorConfiguration ? "Development Editor" : "Development";
						Plist($"Set :objects:{ConfigGuid}:name \"{ConfigName}\"");
					}

					// if there's a plist path, then it will need to be fixed up
					PlistFixPath($":objects:{ConfigGuid}:buildSettings:INFOPLIST_FILE", RelativeFromMergedToTemplate);

					if (bIsProject)
					{
						Console.WriteLine("Looking for " + ConfigName);
						XcodeBuildConfig Config = RootProject!.ProjectBuildConfigs.BuildConfigs.First(x => x.Info.DisplayName == ConfigName);
						PlistSetAdd($":objects:{ConfigGuid}:baseConfigurationReference", Config.Xcconfig!.Guid, "string");
					}

					// the Build target used some ini settings to compile, and Run target must match, so we override a few settings, at
					// whatever level they were already specified at (Projet and/or Target)
					PlistSetUpdate($":objects:{ConfigGuid}:buildSettings:MACOSX_DEPLOYMENT_TARGET", MacToolChain.Settings.MacOSVersion);
					if (UnrealData.IOSProjectSettings != null)
					{
						PlistSetUpdate($":objects:{ConfigGuid}:buildSettings:IPHONEOS_DEPLOYMENT_TARGET", UnrealData.IOSProjectSettings.RuntimeVersion);
					}
					if (UnrealData.TVOSProjectSettings != null)
					{
						PlistSetUpdate($":objects:{ConfigGuid}:buildSettings:TVOS_DEPLOYMENT_TARGET", UnrealData.TVOSProjectSettings.RuntimeVersion);
					}
				}

				bIsProject = false;
			}

			// now we need to merge the main groups together
			string GeneratedMainGroupGuid = FileCollection.MainGroupGuid;
			int Index = 0;
			while (true)
			{
				// we copy to a high index to put the copied entries at the end in the same order
				string Output = Plist($"Copy :objects:{GeneratedMainGroupGuid}:children:{Index} :objects:{TemplateMainGroupGuid}:children:100000000");

				// loop until error
				if (Output != "")
				{
					break;
				}
				Index++;
			}
			// and remove the one we copied from
			Plist($"Delete :objects:{GeneratedMainGroupGuid}");

			return true;
		}

#region Schemes

		private FileReference GetUserSchemeManagementFilePath()
		{
			return new FileReference(ProjectFilePath.FullName + "/xcuserdata/" + Environment.UserName + ".xcuserdatad/xcschemes/xcschememanagement.plist");
		}

		private DirectoryReference GetProjectSchemeDirectory()
		{
			return new DirectoryReference(ProjectFilePath.FullName + "/xcshareddata/xcschemes");
		}

		private FileReference GetProjectSchemeFilePathForTarget(string TargetName)
		{
			return FileReference.Combine(GetProjectSchemeDirectory(), TargetName + ".xcscheme");
		}

		private void WriteSchemeFile(string TargetName, string TargetGuid, string? BuildTargetGuid, string? IndexTargetGuid, bool bHasEditorConfiguration, string GameProjectPath)
		{

			FileReference SchemeFilePath = GetProjectSchemeFilePathForTarget(TargetName);

			DirectoryReference.CreateDirectory(SchemeFilePath.Directory);

			string? OldCommandLineArguments = null;
			if (FileReference.Exists(SchemeFilePath))
			{
				string OldContents = File.ReadAllText(SchemeFilePath.FullName);
				int OldCommandLineArgumentsStart = OldContents.IndexOf("<CommandLineArguments>") + "<CommandLineArguments>".Length;
				int OldCommandLineArgumentsEnd = OldContents.IndexOf("</CommandLineArguments>");
				if (OldCommandLineArgumentsStart != -1 && OldCommandLineArgumentsEnd != -1)
				{
					OldCommandLineArguments = OldContents.Substring(OldCommandLineArgumentsStart, OldCommandLineArgumentsEnd - OldCommandLineArgumentsStart);
				}
			}

			string DefaultConfiguration = bHasEditorConfiguration && !XcodeProjectFileGenerator.bGeneratingRunIOSProject && !XcodeProjectFileGenerator.bGeneratingRunTVOSProject ? "Development Editor" : "Development";

			StringBuilder Content = new StringBuilder();

			Content.WriteLine("<?xml version=\"1.0\" encoding=\"UTF-8\"?>");
			Content.WriteLine("<Scheme");
			Content.WriteLine("   LastUpgradeVersion = \"2000\"");
			Content.WriteLine("   version = \"1.3\">");
			Content.WriteLine("   <BuildAction");
			Content.WriteLine("      parallelizeBuildables = \"YES\"");
			Content.WriteLine("      buildImplicitDependencies = \"YES\">");
			Content.WriteLine("      <BuildActionEntries>");
			Content.WriteLine("         <BuildActionEntry");
			Content.WriteLine("            buildForTesting = \"YES\"");
			Content.WriteLine("            buildForRunning = \"YES\"");
			Content.WriteLine("            buildForProfiling = \"YES\"");
			Content.WriteLine("            buildForArchiving = \"YES\"");
			Content.WriteLine("            buildForAnalyzing = \"YES\">");
			Content.WriteLine("            <BuildableReference");
			Content.WriteLine("               BuildableIdentifier = \"primary\"");
			Content.WriteLine("               BlueprintIdentifier = \"" + TargetGuid + "\"");
			Content.WriteLine("               ReferencedContainer = \"container:" + TargetName + ".xcodeproj\">");
			Content.WriteLine("            </BuildableReference>");
			Content.WriteLine("         </BuildActionEntry>");
			Content.WriteLine("      </BuildActionEntries>");
			Content.WriteLine("   </BuildAction>");
			Content.WriteLine("   <TestAction");
			Content.WriteLine("      buildConfiguration = \"" + DefaultConfiguration + "\"");
			Content.WriteLine("      selectedDebuggerIdentifier = \"Xcode.DebuggerFoundation.Debugger.LLDB\"");
			Content.WriteLine("      selectedLauncherIdentifier = \"Xcode.DebuggerFoundation.Launcher.LLDB\"");
			Content.WriteLine("      shouldUseLaunchSchemeArgsEnv = \"YES\">");
			Content.WriteLine("      <Testables>");
			Content.WriteLine("      </Testables>");
			Content.WriteLine("      <MacroExpansion>");
			Content.WriteLine("            <BuildableReference");
			Content.WriteLine("               BuildableIdentifier = \"primary\"");
			Content.WriteLine("               BlueprintIdentifier = \"" + TargetGuid + "\"");
			Content.WriteLine("               ReferencedContainer = \"container:" + TargetName + ".xcodeproj\">");
			Content.WriteLine("            </BuildableReference>");
			Content.WriteLine("      </MacroExpansion>");
			Content.WriteLine("      <AdditionalOptions>");
			Content.WriteLine("      </AdditionalOptions>");
			Content.WriteLine("   </TestAction>");
			Content.WriteLine("   <LaunchAction");
			Content.WriteLine("      buildConfiguration = \"" + DefaultConfiguration + "\"");
			Content.WriteLine("      selectedDebuggerIdentifier = \"Xcode.DebuggerFoundation.Debugger.LLDB\"");
			Content.WriteLine("      selectedLauncherIdentifier = \"Xcode.DebuggerFoundation.Launcher.LLDB\"");
			Content.WriteLine("      launchStyle = \"0\"");
			Content.WriteLine("      useCustomWorkingDirectory = \"NO\"");
			Content.WriteLine("      ignoresPersistentStateOnLaunch = \"NO\"");
			Content.WriteLine("      debugDocumentVersioning = \"NO\"");
			Content.WriteLine("      debugServiceExtension = \"internal\"");
			Content.WriteLine("      allowLocationSimulation = \"YES\">");
			Content.WriteLine("      <BuildableProductRunnable");
			Content.WriteLine("         runnableDebuggingMode = \"0\">");
			Content.WriteLine("            <BuildableReference");
			Content.WriteLine("               BuildableIdentifier = \"primary\"");
			Content.WriteLine("               BlueprintIdentifier = \"" + TargetGuid + "\"");
			Content.WriteLine("               ReferencedContainer = \"container:" + TargetName + ".xcodeproj\">");
			Content.WriteLine("            </BuildableReference>");
			Content.WriteLine("      </BuildableProductRunnable>");
			if (string.IsNullOrEmpty(OldCommandLineArguments))
			{
				if (bHasEditorConfiguration && TargetName != "UE5")
				{
					Content.WriteLine("      <CommandLineArguments>");
					if (IsForeignProject)
					{
						Content.WriteLine("         <CommandLineArgument");
						Content.WriteLine("            argument = \"&quot;" + GameProjectPath + "&quot;\"");
						Content.WriteLine("            isEnabled = \"YES\">");
						Content.WriteLine("         </CommandLineArgument>");
					}
					else
					{
						Content.WriteLine("         <CommandLineArgument");
						Content.WriteLine("            argument = \"" + TargetName + "\"");
						Content.WriteLine("            isEnabled = \"YES\">");
						Content.WriteLine("         </CommandLineArgument>");
					}
					// Always add a configuration argument
					Content.WriteLine("         <CommandLineArgument");
					Content.WriteLine("            argument = \"-RunConfig=$(Configuration)\"");
					Content.WriteLine("            isEnabled = \"YES\">");
					Content.WriteLine("         </CommandLineArgument>");
					Content.WriteLine("      </CommandLineArguments>");
				}
			}
			else
			{
				Content.WriteLine("      <CommandLineArguments>" + OldCommandLineArguments + "</CommandLineArguments>");
			}
			Content.WriteLine("      <AdditionalOptions>");
			Content.WriteLine("      </AdditionalOptions>");
			Content.WriteLine("   </LaunchAction>");
			Content.WriteLine("   <ProfileAction");
			Content.WriteLine("      buildConfiguration = \"" + DefaultConfiguration + "\"");
			Content.WriteLine("      shouldUseLaunchSchemeArgsEnv = \"YES\"");
			Content.WriteLine("      savedToolIdentifier = \"\"");
			Content.WriteLine("      useCustomWorkingDirectory = \"NO\"");
			Content.WriteLine("      debugDocumentVersioning = \"NO\">");
			Content.WriteLine("      <BuildableProductRunnable");
			Content.WriteLine("         runnableDebuggingMode = \"0\">");
			Content.WriteLine("            <BuildableReference");
			Content.WriteLine("               BuildableIdentifier = \"primary\"");
			Content.WriteLine("               BlueprintIdentifier = \"" + TargetGuid + "\"");
			Content.WriteLine("               BuildableName = \"" + TargetName + ".app\"");
			Content.WriteLine("               BlueprintName = \"" + TargetName + "\"");
			Content.WriteLine("               ReferencedContainer = \"container:" + TargetName + ".xcodeproj\">");
			Content.WriteLine("            </BuildableReference>");
			Content.WriteLine("      </BuildableProductRunnable>");
			Content.WriteLine("   </ProfileAction>");
			Content.WriteLine("   <AnalyzeAction");
			Content.WriteLine("      buildConfiguration = \"" + DefaultConfiguration + "\">");
			Content.WriteLine("   </AnalyzeAction>");
			Content.WriteLine("   <ArchiveAction");
			Content.WriteLine("      buildConfiguration = \"" + DefaultConfiguration + "\"");
			Content.WriteLine("      revealArchiveInOrganizer = \"YES\">");
			Content.WriteLine("   </ArchiveAction>");
			Content.WriteLine("</Scheme>");

			File.WriteAllText(SchemeFilePath.FullName, Content.ToString(), new UTF8Encoding());

			Content.Clear();

			Content.WriteLine("<?xml version=\"1.0\" encoding=\"UTF-8\"?>");
			Content.WriteLine("<!DOCTYPE plist PUBLIC \"-//Apple//DTD PLIST 1.0//EN\" \"http://www.apple.com/DTDs/PropertyList-1.0.dtd\">");
			Content.WriteLine("<plist version=\"1.0\">");
			Content.WriteLine("<dict>");
			Content.WriteLine("\t<key>SchemeUserState</key>");
			Content.WriteLine("\t<dict>");
			Content.WriteLine("\t\t<key>" + TargetName + ".xcscheme_^#shared#^_</key>");
			Content.WriteLine("\t\t<dict>");
			Content.WriteLine("\t\t\t<key>orderHint</key>");
			Content.WriteLine("\t\t\t<integer>1</integer>");
			Content.WriteLine("\t\t</dict>");
			Content.WriteLine("\t</dict>");
			Content.WriteLine("\t<key>SuppressBuildableAutocreation</key>");
			Content.WriteLine("\t<dict>");
			Content.WriteLine("\t\t<key>" + TargetGuid + "</key>");
			Content.WriteLine("\t\t<dict>");
			Content.WriteLine("\t\t\t<key>primary</key>");
			Content.WriteLine("\t\t\t<true/>");
			Content.WriteLine("\t\t</dict>");
			if (BuildTargetGuid != null)
			{
				Content.WriteLine("\t\t<key>" + BuildTargetGuid + "</key>");
				Content.WriteLine("\t\t<dict>");
				Content.WriteLine("\t\t\t<key>primary</key>");
				Content.WriteLine("\t\t\t<true/>");
				Content.WriteLine("\t\t</dict>");
			}
			if (IndexTargetGuid != null)
			{
				Content.WriteLine("\t\t<key>" + IndexTargetGuid + "</key>");
				Content.WriteLine("\t\t<dict>");
				Content.WriteLine("\t\t\t<key>primary</key>");
				Content.WriteLine("\t\t\t<true/>");
				Content.WriteLine("\t\t</dict>");
			}
			Content.WriteLine("\t</dict>");
			Content.WriteLine("</dict>");
			Content.WriteLine("</plist>");

			FileReference ManagementFile = GetUserSchemeManagementFilePath();
			if (!DirectoryReference.Exists(ManagementFile.Directory))
			{
				DirectoryReference.CreateDirectory(ManagementFile.Directory);
			}

			File.WriteAllText(ManagementFile.FullName, Content.ToString(), new UTF8Encoding());
		}

#endregion


#region Utilities

		public override string ToString()
		{
<<<<<<< HEAD
			foreach (Project ProjectTarget in ProjectTargets)
			{
				foreach (UnrealTargetPlatform Platform in GetSupportedPlatforms())
				{
					foreach (UnrealTargetConfiguration Config in GetSupportedConfigurations())
					{
						if (MSBuildProjectFile.IsValidProjectPlatformAndConfiguration(ProjectTarget, Platform, Config))
						{
							return true;
						}
					}
				}
			}

			return false;
		}

		/// Implements Project interface
		public override bool WriteProjectFile(List<UnrealTargetPlatform> InPlatforms, List<UnrealTargetConfiguration> InConfigurations, PlatformProjectGeneratorCollection PlatformProjectGenerators)
		{
			bool bSuccess = true;

			string TargetName = ProjectFilePath.GetFileNameWithoutExtension();
			string TargetGuid = XcodeProjectFileGenerator.MakeXcodeGuid();
			string TargetConfigListGuid = XcodeProjectFileGenerator.MakeXcodeGuid();
			string TargetDependencyGuid = XcodeProjectFileGenerator.MakeXcodeGuid();
			string TargetProxyGuid = XcodeProjectFileGenerator.MakeXcodeGuid();
			string TargetAppGuid = XcodeProjectFileGenerator.MakeXcodeGuid();
			string BuildTargetName = TargetName + "_Build";
			string BuildTargetGuid = XcodeProjectFileGenerator.MakeXcodeGuid();
			string BuildTargetConfigListGuid = XcodeProjectFileGenerator.MakeXcodeGuid();
			string IndexTargetName = TargetName + "_Index";
			string IndexTargetGuid = XcodeProjectFileGenerator.MakeXcodeGuid();
			string IndexTargetConfigListGuid = XcodeProjectFileGenerator.MakeXcodeGuid();
			string ProjectGuid = XcodeProjectFileGenerator.MakeXcodeGuid();
			string ProjectConfigListGuid = XcodeProjectFileGenerator.MakeXcodeGuid();
			string MainGroupGuid = XcodeProjectFileGenerator.MakeXcodeGuid();
			string ProductRefGroupGuid = XcodeProjectFileGenerator.MakeXcodeGuid();
			string SourcesBuildPhaseGuid = XcodeProjectFileGenerator.MakeXcodeGuid();
			string CopyExtensionsBuildPhaseGuid = XcodeProjectFileGenerator.MakeXcodeGuid();
			string ShellScriptSectionGuid = XcodeProjectFileGenerator.MakeXcodeGuid();


			// Figure out all the desired configurations
			List<XcodeBuildConfig> BuildConfigs = GetSupportedBuildConfigs(InPlatforms, InConfigurations);
			if (BuildConfigs.Count == 0)
			{
				return true;
			}

			FileReference? GameProjectPath = null;
			foreach(Project Target in ProjectTargets)
			{
				if(Target.UnrealProjectFilePath != null)
				{
					GameProjectPath = Target.UnrealProjectFilePath;
					break;
				}
			}

			bool bHasEditorConfiguration = false;
			bool bIsAppBundle = true;

			Dictionary<string, XcodeBuildConfig> ProjectBuildConfigs = new Dictionary<string, XcodeBuildConfig>();
			Dictionary<string, XcodeBuildConfig> TargetBuildConfigs = new Dictionary<string, XcodeBuildConfig>();
			Dictionary<string, XcodeBuildConfig> BuildTargetBuildConfigs = new Dictionary<string, XcodeBuildConfig>();
			Dictionary<string, XcodeBuildConfig> IndexTargetBuildConfigs = new Dictionary<string, XcodeBuildConfig>();
			foreach (XcodeBuildConfig Config in BuildConfigs)
			{
				ProjectBuildConfigs[XcodeProjectFileGenerator.MakeXcodeGuid()] = Config;
				TargetBuildConfigs[XcodeProjectFileGenerator.MakeXcodeGuid()] = Config;
				BuildTargetBuildConfigs[XcodeProjectFileGenerator.MakeXcodeGuid()] = Config;
				IndexTargetBuildConfigs[XcodeProjectFileGenerator.MakeXcodeGuid()] = Config;

				if (Config.ProjectTarget!.TargetRules!.Type == TargetType.Editor)
				{
					bHasEditorConfiguration = true;
				}
				else if (Config.ProjectTarget.TargetRules.bIsBuildingConsoleApplication || Config.ProjectTarget.TargetRules.bShouldCompileAsDLL)
				{
					bIsAppBundle = false;
				}
			}

			StringBuilder PBXBuildFileSection = new StringBuilder();
			StringBuilder PBXFileReferenceSection = new StringBuilder();
			StringBuilder PBXSourcesBuildPhaseSection = new StringBuilder();
			StringBuilder PBXCopyExtensionsBuildPhaseSection = new StringBuilder();
			StringBuilder PBXResourcesBuildPhaseSection = new StringBuilder();
			List<XcodeExtensionInfo> AllExtensions = new List<XcodeExtensionInfo>();
			GenerateSectionsWithSourceFiles(PBXBuildFileSection, PBXFileReferenceSection, PBXSourcesBuildPhaseSection, TargetAppGuid, TargetName, bIsAppBundle);
			GenerateSectionsWithExtensions(PBXBuildFileSection, PBXFileReferenceSection, PBXCopyExtensionsBuildPhaseSection, PBXResourcesBuildPhaseSection, AllExtensions, GameProjectPath, BuildConfigs);

			StringBuilder ProjectFileContent = new StringBuilder();

			ProjectFileContent.Append("// !$*UTF8*$!" + ProjectFileGenerator.NewLine);
			ProjectFileContent.Append("{" + ProjectFileGenerator.NewLine);
			ProjectFileContent.Append("\tarchiveVersion = 1;" + ProjectFileGenerator.NewLine);
			ProjectFileContent.Append("\tclasses = {" + ProjectFileGenerator.NewLine);
			ProjectFileContent.Append("\t};" + ProjectFileGenerator.NewLine);
			ProjectFileContent.Append("\tobjectVersion = 46;" + ProjectFileGenerator.NewLine);
			ProjectFileContent.Append("\tobjects = {" + ProjectFileGenerator.NewLine + ProjectFileGenerator.NewLine);

			AppendBuildFileSection(ProjectFileContent, PBXBuildFileSection);
			AppendFileReferenceSection(ProjectFileContent, PBXFileReferenceSection);
			AppendSourcesBuildPhaseSection(ProjectFileContent, PBXSourcesBuildPhaseSection, SourcesBuildPhaseGuid);
			AppendCopyExtensionsBuildPhaseSection(ProjectFileContent, PBXCopyExtensionsBuildPhaseSection, CopyExtensionsBuildPhaseGuid);
			ProjectFileContent.Append(PBXResourcesBuildPhaseSection);
			AppendContainerItemProxySection(ProjectFileContent, BuildTargetName, BuildTargetGuid, TargetProxyGuid, ProjectGuid);
			if (!XcodeProjectFileGenerator.bGeneratingRunIOSProject)
			{
				AppendTargetDependencySection(ProjectFileContent, BuildTargetName, BuildTargetGuid, TargetDependencyGuid, TargetProxyGuid);
			}
			foreach (XcodeExtensionInfo EI in AllExtensions)
			{
				AppendContainerItemProxySection(ProjectFileContent, EI.Name, EI.TargetGuid, EI.TargetProxyGuid, ProjectGuid);
				AppendTargetDependencySection(ProjectFileContent, EI.Name, EI.TargetGuid, EI.TargetDependencyGuid, EI.TargetProxyGuid);
			}
			AppendGroupSection(ProjectFileContent, MainGroupGuid, ProductRefGroupGuid, TargetAppGuid, TargetName, AllExtensions);
			AppendLegacyTargetSection(ProjectFileContent, BuildTargetName, BuildTargetGuid, BuildTargetConfigListGuid, GameProjectPath);
			AppendRunTargetSection(ProjectFileContent, TargetName, TargetGuid, TargetConfigListGuid, TargetDependencyGuid, TargetAppGuid, CopyExtensionsBuildPhaseGuid, ShellScriptSectionGuid, AllExtensions, bIsAppBundle);
			AppendIndexTargetSection(ProjectFileContent, IndexTargetName, IndexTargetGuid, IndexTargetConfigListGuid, SourcesBuildPhaseGuid);
			AppendExtensionTargetSections(ProjectFileContent, AllExtensions);
			AppendProjectSection(ProjectFileContent, TargetName, TargetGuid, BuildTargetName, BuildTargetGuid, IndexTargetName, IndexTargetGuid, MainGroupGuid, ProductRefGroupGuid, ProjectGuid, ProjectConfigListGuid, GameProjectPath, AllExtensions);
			AppendXCBuildConfigurationSection(ProjectFileContent, ProjectBuildConfigs, TargetBuildConfigs, BuildTargetBuildConfigs, IndexTargetBuildConfigs, GameProjectPath, AllExtensions);
			AppendXCConfigurationListSection(ProjectFileContent, TargetName, BuildTargetName, IndexTargetName, ProjectConfigListGuid, ProjectBuildConfigs,
				TargetConfigListGuid, TargetBuildConfigs, BuildTargetConfigListGuid, BuildTargetBuildConfigs, IndexTargetConfigListGuid, IndexTargetBuildConfigs, AllExtensions);
			AppendShellScriptSection(ProjectFileContent, ShellScriptSectionGuid, GameProjectPath);

			ProjectFileContent.Append("\t};" + ProjectFileGenerator.NewLine);
			ProjectFileContent.Append("\trootObject = " + ProjectGuid + " /* Project object */;" + ProjectFileGenerator.NewLine);
			ProjectFileContent.Append("}" + ProjectFileGenerator.NewLine);
=======
			return ProjectFilePath.GetFileNameWithoutExtension();
		}

>>>>>>> d731a049




#endregion

	}
}<|MERGE_RESOLUTION|>--- conflicted
+++ resolved
@@ -1249,20 +1249,6 @@
 			BuildConfigList = new XcodeBuildConfigList(Name, UnrealData.AllConfigs);
 			References.Add(BuildConfigList);
 
-<<<<<<< HEAD
-namespace UnrealBuildTool
-{
-	/// <summary>
-	/// Info needed to make a file a member of specific group
-	/// </summary>
-	class XcodeSourceFile : ProjectFile.SourceFile
-	{
-		/// <summary>
-		/// Constructor
-		/// </summary>
-		public XcodeSourceFile(FileReference InitFilePath, DirectoryReference? InitRelativeBaseFolder)
-			: base(InitFilePath, InitRelativeBaseFolder)
-=======
 			CreateXcconfigFile(Project, Name);
 			// hook up each buildconfig to this Xcconfig 
 			BuildConfigList!.BuildConfigs.ForEach(x => x.Xcconfig = Xcconfig);
@@ -1314,7 +1300,6 @@
 		public XcodeBuildConfigList ProjectBuildConfigs;
 
 		public XcodeProject(UnrealData UnrealData, XcodeFileCollection FileCollection)
->>>>>>> d731a049
 		{
 			this.UnrealData = UnrealData;
 			this.FileCollection = FileCollection;
@@ -1756,12 +1741,6 @@
 		// we need relativ paths, so this is the directory that paths are relative to
 		private DirectoryReference ProjectDirectory;
 
-<<<<<<< HEAD
-	class XcodeBuildConfig
-	{
-		public XcodeBuildConfig(string InDisplayName, string InBuildTarget, FileReference? InMacExecutablePath, FileReference? InIOSExecutablePath, FileReference? InTVOSExecutablePath,
-			ProjectTarget? InProjectTarget, UnrealTargetConfiguration InBuildConfig)
-=======
 		// the location of the uproject file, or the engine directory for non-uproject projects
 		public DirectoryReference RootDirectory;
 
@@ -1778,22 +1757,11 @@
 
 
 		public XcodeFileCollection(XcodeProjectFile ProjectFile)
->>>>>>> d731a049
 		{
 			ProjectDirectory = ProjectFile.ProjectFilePath.Directory;
 			RootDirectory = ProjectFile.UnrealData.UProjectFileLocation == null ? (Unreal.EngineDirectory) : ProjectFile.UnrealData.UProjectFileLocation.Directory;
 		}
 
-<<<<<<< HEAD
-		public string DisplayName;
-		public FileReference? MacExecutablePath;
-		public FileReference? IOSExecutablePath;
-		public FileReference? TVOSExecutablePath;
-		public string BuildTarget;
-		public ProjectTarget? ProjectTarget;
-		public UnrealTargetConfiguration BuildConfig;
-	};
-=======
 		public void ProcessFile(XcodeSourceFile File, bool bIsForBuild)
 		{
 			// remember all buildable files
@@ -1900,7 +1868,6 @@
 
 			WriteGroups(Content);
 		}
->>>>>>> d731a049
 
 		private void WriteGroups(StringBuilder Content /*, List<UnrealExtensionInfo> AllExtensions*/)
 		{
@@ -1912,29 +1879,6 @@
 
 			string XcconfigsRefGroupGuid = XcodeProjectFileGenerator.MakeXcodeGuid();
 
-<<<<<<< HEAD
-		public string? ConfigurationContents;
-	}
-
-	class XcodeProjectFile : ProjectFile
-	{
-		Dictionary<string, XcodeFileGroup> Groups = new Dictionary<string, XcodeFileGroup>();
-
-		/// <summary>
-		/// Constructs a new project file object
-		/// </summary>
-		/// <param name="InitFilePath">The path to the project file on disk</param>
-		/// <param name="BaseDir">The base directory for files within this project</param>
-		/// <param name="IsForDistribution">True for distribution builds</param>
-		/// <param name="BundleID">Override option for bundle identifier</param>
-		/// <param name="InAppName"></param>
-		public XcodeProjectFile(FileReference InitFilePath, DirectoryReference BaseDir, bool IsForDistribution, string BundleID, string InAppName)
-			: base(InitFilePath, BaseDir)
-		{
-			bForDistribution = IsForDistribution;
-			BundleIdentifier = BundleID;
-			AppName = InAppName;
-=======
 			Content.WriteLine("/* Begin PBXGroup section */");
 
 
@@ -1959,7 +1903,6 @@
 			}
 
 			Content.WriteLine("/* End PBXGroup section */");
->>>>>>> d731a049
 		}
 
 
@@ -2106,11 +2049,7 @@
 		/// Returns a project navigator group to which the file should belong based on its path.
 		/// Creates a group tree if it doesn't exist yet.
 		/// </summary>
-<<<<<<< HEAD
-		public XcodeFileGroup? FindGroupByAbsolutePath(ref Dictionary<string, XcodeFileGroup> Groups, string AbsolutePath)
-=======
 		internal XcodeFileGroup? FindGroupByAbsolutePath(DirectoryReference DirectoryPath)
->>>>>>> d731a049
 		{
 			string AbsolutePath = DirectoryPath.FullName;
 			string[] Parts = AbsolutePath.Split(Path.DirectorySeparatorChar);
@@ -2172,7 +2111,46 @@
 		}
 	}
 
-<<<<<<< HEAD
+
+	class XcodeProjectFile : ProjectFile
+	{
+
+		/// <summary>
+		/// Constructs a new project file object
+		/// </summary>
+		/// <param name="InitFilePath">The path to the project file on disk</param>
+		/// <param name="BaseDir">The base directory for files within this project</param>
+		/// <param name="bIsForDistribution">True for distribution builds</param>
+		/// <param name="BundleID">Override option for bundle identifier</param>
+		/// <param name="AppName"></param>
+		public XcodeProjectFile(FileReference InitFilePath, DirectoryReference BaseDir, bool bIsForDistribution, string BundleID, string AppName)
+			: base(InitFilePath, BaseDir)
+		{
+			UnrealData = new UnrealData(InitFilePath);
+
+			UnrealData.bForDistribution = bIsForDistribution;
+			UnrealData.BundleIdentifier = BundleID;
+			UnrealData.AppName = AppName;
+
+			// create the container for all the files that will 
+			FileCollection = new XcodeFileCollection(this);
+		}
+
+		public UnrealData UnrealData;
+
+		/// <summary>
+		///  The PBXPRoject node, root of everything
+		/// </summary>
+		public XcodeProject? RootProject;
+
+		/// <summary>
+		/// Gathers the files and generates project sections
+		/// </summary>
+		public XcodeFileCollection FileCollection;
+
+		private XcodeProjectLegacy.XcodeProjectFile? LegacyProjectFile = null;
+		private bool bHasCheckedForLegacy = false;
+
 		/// <summary>
 		/// Allocates a generator-specific source file object
 		/// </summary>
@@ -2187,283 +2165,6 @@
 			}
 			return new XcodeSourceFile(InitFilePath, InitProjectSubFolder);
 		}
-=======
-
-	class XcodeProjectFile : ProjectFile
-	{
->>>>>>> d731a049
-
-		/// <summary>
-		/// Constructs a new project file object
-		/// </summary>
-<<<<<<< HEAD
-		private void GenerateSectionsWithSourceFiles(StringBuilder PBXBuildFileSection, StringBuilder PBXFileReferenceSection, StringBuilder PBXSourcesBuildPhaseSection, string TargetAppGuid, string TargetName, bool bIsAppBundle)
-		{
-			SourceFiles.Sort((x, y) => { return x.Reference.FullName.CompareTo(y.Reference.FullName); });
-
-			foreach (XcodeSourceFile SourceFile in SourceFiles.OfType<XcodeSourceFile>())
-			{
-				string FileName = SourceFile.Reference.GetFileName();
-				string FileExtension = Path.GetExtension(FileName);
-				string FilePath = SourceFile.Reference.MakeRelativeTo(ProjectFilePath.Directory);
-				string FilePathMac = Utils.CleanDirectorySeparators(FilePath, '/');
-
-				if (IsGeneratedProject)
-				{
-					PBXBuildFileSection.Append(string.Format("\t\t{0} /* {1} in {2} */ = {{isa = PBXBuildFile; fileRef = {3} /* {1} */; }};" + ProjectFileGenerator.NewLine,
-						SourceFile.FileGuid,
-						FileName,
-						GetFileCategory(FileExtension),
-						SourceFile.FileRefGuid));
-				}
-
-				PBXFileReferenceSection.Append(string.Format("\t\t{0} /* {1} */ = {{isa = PBXFileReference; explicitFileType = {2}; name = \"{1}\"; path = \"{3}\"; sourceTree = SOURCE_ROOT; }};" + ProjectFileGenerator.NewLine,
-					SourceFile.FileRefGuid,
-					FileName,
-					GetFileType(FileExtension),
-					FilePathMac));
-
-				if (ShouldIncludeFileInBuildPhaseSection(SourceFile))
-				{
-					PBXSourcesBuildPhaseSection.Append("\t\t\t\t" + SourceFile.FileGuid + " /* " + FileName + " in Sources */," + ProjectFileGenerator.NewLine);
-				}
-
-				XcodeFileGroup? Group = FindGroupByAbsolutePath(ref Groups, SourceFile.Reference.Directory.FullName);
-				if (Group != null)
-				{
-					Group.Files.Add(SourceFile);
-				}
-			}
-
-			PBXFileReferenceSection.Append(string.Format("\t\t{0} /* {1} */ = {{isa = PBXFileReference; explicitFileType = {2}; path = {1}; sourceTree = BUILT_PRODUCTS_DIR; }};" + ProjectFileGenerator.NewLine, TargetAppGuid, TargetName, bIsAppBundle ? "wrapper.application" : "\"compiled.mach-o.executable\""));
-		}
-
-		private void GenerateSectionsWithExtensions(StringBuilder PBXBuildFileSection, StringBuilder PBXFileReferenceSection, StringBuilder PBXCopyFilesBuildPhaseSection, StringBuilder PBXResourcesBuildPhaseSection,
-													List<XcodeExtensionInfo> AllExtensions, FileReference? UProjectPath, List<XcodeBuildConfig> BuildConfigs)
-		{
-			if (UProjectPath != null)
-			{
-				string ProjectExtensionsDir = Path.Combine(Path.GetDirectoryName(UProjectPath.FullName)!, "Build/IOS/Extensions");
-				//string ProjectIntermediateDir = Path.Combine(Path.GetDirectoryName(UProjectPath.FullName), "Intermediate/IOS/Extensions");
-
-				if (Directory.Exists(ProjectExtensionsDir))
-				{
-					foreach (DirectoryInfo DI in new System.IO.DirectoryInfo(ProjectExtensionsDir).EnumerateDirectories())
-					{
-						Console.WriteLine("  Project {0} has Extension {1}!", UProjectPath, DI);
-
-						// assume each Extension in here will create a resulting Extension.appex
-						string Extension = DI.Name + ".appex";
-
-						string ExtensionGuid = XcodeProjectFileGenerator.MakeXcodeGuid();
-
-						// make an extension info object
-						XcodeExtensionInfo ExtensionInfo = new XcodeExtensionInfo(DI.Name);
-						AllExtensions.Add(ExtensionInfo);
-
-						PBXBuildFileSection.Append(string.Format("\t\t{0} /* {1} in Embed App Extensions */ = {{isa = PBXBuildFile; fileRef = {2} /* {1} */; settings = {{ATTRIBUTES = (RemoveHeadersOnCopy, ); }}; }};" + ProjectFileGenerator.NewLine,
-							ExtensionGuid,
-							Extension,
-							ExtensionInfo.ProductGuid));
-
-						PBXFileReferenceSection.Append(string.Format("\t\t{0} /* {1} */ = {{isa = PBXFileReference; explicitFileType = wrapper.app-extension; path = \"{1}\"; sourceTree = BUILT_PRODUCTS_DIR; }};" + ProjectFileGenerator.NewLine,
-							ExtensionInfo.ProductGuid,
-							Extension));
-
-						PBXCopyFilesBuildPhaseSection.Append(string.Format("\t\t\t\t{0} /* {1} in Embed App Extensions */," + ProjectFileGenerator.NewLine,
-							ExtensionGuid,
-							Extension));
-
-						PBXResourcesBuildPhaseSection.Append("/* Begin PBXResourcesBuildPhase section */" + ProjectFileGenerator.NewLine);
-						PBXResourcesBuildPhaseSection.Append("\t\t" + ExtensionInfo.ResourceBuildPhaseGuid + " /* Resources */ = {" + ProjectFileGenerator.NewLine);
-						PBXResourcesBuildPhaseSection.Append("\t\t\tisa = PBXResourcesBuildPhase;" + ProjectFileGenerator.NewLine);
-						PBXResourcesBuildPhaseSection.Append("\t\t\tbuildActionMask = 2147483647;" + ProjectFileGenerator.NewLine);
-						PBXResourcesBuildPhaseSection.Append("\t\t\tfiles = (" + ProjectFileGenerator.NewLine);
-						if (Directory.Exists(Path.Combine(DI.FullName, "Resources")))
-						{
-							DirectoryInfo ResourceDir = new System.IO.DirectoryInfo(Path.Combine(DI.FullName, "Resources"));
-							foreach (FileSystemInfo FSI in ResourceDir.EnumerateFileSystemInfos())
-							{
-								if (FSI.Name.StartsWith("."))
-								{
-									continue;
-								}
-								// for each resource, put it into the File/FileRef section, and into the CopyResuorceBuildPhase
-								string ResourceGuid = XcodeProjectFileGenerator.MakeXcodeGuid();
-								string ResourceRefGuid = XcodeProjectFileGenerator.MakeXcodeGuid();
-								PBXBuildFileSection.Append(string.Format("\t\t{0} /* {1} in Embed App Extensions */ = {{isa = PBXBuildFile; fileRef = {2} /* {1} */; }};" + ProjectFileGenerator.NewLine,
-									ResourceGuid,
-									FSI.Name,
-									ResourceRefGuid));
-
-								// lastKnownFileType = wrapper.app-extension; 
-								PBXFileReferenceSection.Append(string.Format("\t\t{0} /* {1} */ = {{isa = PBXFileReference; lastKnownFileType = folder.assetcatalog; path = \"{2}\"; sourceTree = \"<absolute>\"; }};" + ProjectFileGenerator.NewLine,
-									ResourceRefGuid,
-									FSI.Name,
-									// @todo: make this relative path!! 
-									FSI.FullName));
-
-								PBXResourcesBuildPhaseSection.Append("\t\t\t\t" + ResourceGuid + " /* " + FSI.Name + " in " + ResourceDir.Name + " */," + ProjectFileGenerator.NewLine);
-							}
-						}
-						PBXResourcesBuildPhaseSection.Append("\t\t\t);" + ProjectFileGenerator.NewLine);
-						PBXResourcesBuildPhaseSection.Append("\t\t\trunOnlyForDeploymentPostprocessing = 0;" + ProjectFileGenerator.NewLine);
-						PBXResourcesBuildPhaseSection.Append("\t\t};" + ProjectFileGenerator.NewLine);
-						PBXResourcesBuildPhaseSection.Append("/* End PBXResourcesBuildPhase section */" + ProjectFileGenerator.NewLine + ProjectFileGenerator.NewLine);
-
-						StringBuilder ConfigSection = new StringBuilder();
-						// copy over the configs from the general project to the extension
-						foreach (XcodeBuildConfig Configuration in BuildConfigs)
-						{
-							string ConfigGuid = XcodeProjectFileGenerator.MakeXcodeGuid();
-							string ConfigName = Configuration.DisplayName;
-
-							ConfigSection.Append("\t\t" + ConfigGuid + " /* " + ConfigName + " */ = {" + ProjectFileGenerator.NewLine);
-							ConfigSection.Append("\t\t\tisa = XCBuildConfiguration;" + ProjectFileGenerator.NewLine);
-							ConfigSection.Append("\t\t\tbuildSettings = {" + ProjectFileGenerator.NewLine);
-							ConfigSection.Append("\t\t\t\tASSETCATALOG_COMPILER_APPICON_NAME = \"iMessage App Icon\";" + ProjectFileGenerator.NewLine);
-							ConfigSection.Append("\t\t\t\tINFOPLIST_FILE = \"" + Path.Combine(DI.FullName, "Info.plist") + "\";" + ProjectFileGenerator.NewLine);
-							ConfigSection.Append("\t\t\t\tSKIP_INSTALL = YES;" + ProjectFileGenerator.NewLine);
-							ConfigSection.Append("\t\t\t\tPRODUCT_NAME = \"$(TARGET_NAME)\";" + ProjectFileGenerator.NewLine);
-
-							bool bSupportIOS = true;
-							bool bSupportTVOS = true;
-							if (bSupportIOS && InstalledPlatformInfo.IsValidPlatform(UnrealTargetPlatform.IOS, EProjectType.Code))
-							{
-								IOSPlatform IOSPlatform = ((IOSPlatform)UEBuildPlatform.GetBuildPlatform(UnrealTargetPlatform.IOS));
-								IOSProjectSettings ProjectSettings = IOSPlatform.ReadProjectSettings(UProjectPath);
-								ConfigSection.Append("\t\t\t\t\"PRODUCT_BUNDLE_IDENTIFIER[sdk=iphoneos*]\" = " + ProjectSettings.BundleIdentifier + "." + ExtensionInfo.Name + ";" + ProjectFileGenerator.NewLine);
-							}
-
-							if (bSupportTVOS && InstalledPlatformInfo.IsValidPlatform(UnrealTargetPlatform.TVOS, EProjectType.Code))
-							{
-								TVOSPlatform TVOSPlatform = ((TVOSPlatform)UEBuildPlatform.GetBuildPlatform(UnrealTargetPlatform.TVOS));
-								TVOSProjectSettings ProjectSettings = TVOSPlatform.ReadProjectSettings(UProjectPath);
-								ConfigSection.Append("\t\t\t\t\"PRODUCT_BUNDLE_IDENTIFIER[sdk=appletvos*]\" = " + ProjectSettings.BundleIdentifier + "." + ExtensionInfo.Name + ";" + ProjectFileGenerator.NewLine);
-							}
-
-							string? IOSRuntimeVersion, TVOSRuntimeVersion;
-							AppendPlatformConfiguration(ConfigSection, Configuration, ExtensionInfo.Name, UProjectPath, false, bSupportIOS, bSupportTVOS, out IOSRuntimeVersion, out TVOSRuntimeVersion);
-
-							ConfigSection.Append("\t\t\t};" + ProjectFileGenerator.NewLine);
-							ConfigSection.Append("\t\t\tname = \"" + ConfigName + "\";" + ProjectFileGenerator.NewLine);
-							ConfigSection.Append("\t\t};" + ProjectFileGenerator.NewLine);
-
-							XcodeBuildConfig Config = new XcodeBuildConfig(ConfigName, ExtensionInfo.Name, null, null, null, null, Configuration.BuildConfig);
-							ExtensionInfo.AllConfigs.Add(ConfigGuid, Config);
-						}
-
-						ExtensionInfo.ConfigurationContents = ConfigSection.ToString();
-					}
-				}
-			}
-		}
-
-		private void AppendGroup(XcodeFileGroup Group, StringBuilder Content)
-=======
-		/// <param name="InitFilePath">The path to the project file on disk</param>
-		/// <param name="BaseDir">The base directory for files within this project</param>
-		/// <param name="bIsForDistribution">True for distribution builds</param>
-		/// <param name="BundleID">Override option for bundle identifier</param>
-		/// <param name="AppName"></param>
-		public XcodeProjectFile(FileReference InitFilePath, DirectoryReference BaseDir, bool bIsForDistribution, string BundleID, string AppName)
-			: base(InitFilePath, BaseDir)
->>>>>>> d731a049
-		{
-			UnrealData = new UnrealData(InitFilePath);
-
-			UnrealData.bForDistribution = bIsForDistribution;
-			UnrealData.BundleIdentifier = BundleID;
-			UnrealData.AppName = AppName;
-
-			// create the container for all the files that will 
-			FileCollection = new XcodeFileCollection(this);
-		}
-
-		public UnrealData UnrealData;
-
-		/// <summary>
-		///  The PBXPRoject node, root of everything
-		/// </summary>
-		public XcodeProject? RootProject;
-
-<<<<<<< HEAD
-		private XcodeFileGroup? FindRootFileGroup(Dictionary<string, XcodeFileGroup> GroupsDict)
-		{
-			foreach (XcodeFileGroup Group in GroupsDict.Values)
-			{
-				if (Group.Children.Count > 1 || Group.Files.Count > 0)
-				{
-					return Group;
-				}
-				else
-				{
-					XcodeFileGroup? Found = FindRootFileGroup(Group.Children);
-					if (Found != null)
-					{
-						return Found;
-					}
-				}
-			}
-			return null;
-		}
-=======
-		/// <summary>
-		/// Gathers the files and generates project sections
-		/// </summary>
-		public XcodeFileCollection FileCollection;
->>>>>>> d731a049
-
-		private XcodeProjectLegacy.XcodeProjectFile? LegacyProjectFile = null;
-		private bool bHasCheckedForLegacy = false;
-
-		/// <summary>
-		/// Allocates a generator-specific source file object
-		/// </summary>
-		/// <param name="InitFilePath">Path to the source file on disk</param>
-		/// <param name="InitProjectSubFolder">Optional sub-folder to put the file in.  If empty, this will be determined automatically from the file's path relative to the project file</param>
-		/// <returns>The newly allocated source file object</returns>
-		public override SourceFile? AllocSourceFile(FileReference InitFilePath, DirectoryReference? InitProjectSubFolder)
-		{
-<<<<<<< HEAD
-			XcodeFileGroup? RootGroup = FindRootFileGroup(Groups);
-			if (RootGroup == null)
-			{
-				return;
-			}
-			
-			Content.Append("/* Begin PBXGroup section */" + ProjectFileGenerator.NewLine);
-
-			// Main group
-			Content.Append(string.Format("\t\t{0} = {{{1}", MainGroupGuid, ProjectFileGenerator.NewLine));
-			Content.Append("\t\t\tisa = PBXGroup;" + ProjectFileGenerator.NewLine);
-			Content.Append("\t\t\tchildren = (" + ProjectFileGenerator.NewLine);
-
-			foreach (XcodeFileGroup Group in RootGroup.Children.Values)
-			{
-				Content.Append(string.Format("\t\t\t\t{0} /* {1} */,{2}", Group.GroupGuid, Group.GroupName, ProjectFileGenerator.NewLine));
-			}
-
-			foreach (XcodeSourceFile File in RootGroup.Files)
-			{
-				Content.Append(string.Format("\t\t\t\t{0} /* {1} */,{2}", File.FileRefGuid, File.Reference.GetFileName(), ProjectFileGenerator.NewLine));
-			}
-
-			Content.Append(string.Format("\t\t\t\t{0} /* Products */,{1}", ProductRefGroupGuid, ProjectFileGenerator.NewLine));
-			Content.Append("\t\t\t);" + ProjectFileGenerator.NewLine);
-			Content.Append("\t\t\tsourceTree = \"<group>\";" + ProjectFileGenerator.NewLine);
-			Content.Append("\t\t};" + ProjectFileGenerator.NewLine);
-
-			// Sources groups
-			foreach (XcodeFileGroup Group in RootGroup.Children.Values)
-=======
-			if (InitFilePath.GetFileName().StartsWith("."))
->>>>>>> d731a049
-			{
-				return null;
-			}
-			return new XcodeSourceFile(InitFilePath, InitProjectSubFolder);
-		}
 
 		private void ConditionalCreateLegacyProject()
 		{
@@ -2489,11 +2190,7 @@
 			}
 		}
 
-<<<<<<< HEAD
-		private void AppendLegacyTargetSection(StringBuilder Content, string TargetName, string TargetGuid, string TargetBuildConfigGuid, FileReference? UProjectPath)
-=======
 		public override void AddModule(UEBuildModuleCPP Module, CppCompileEnvironment CompileEnvironment)
->>>>>>> d731a049
 		{
 			ConditionalCreateLegacyProject();
 
@@ -2535,11 +2232,7 @@
 			}
 		}
 
-<<<<<<< HEAD
-		private void AppendGenericTargetSection(StringBuilder Content, string TargetName, string TargetGuid, string TargetType, string TargetBuildConfigGuid, string TargetAppGuid, IEnumerable<string>? TargetDependencyGuids, Dictionary<string, string> BuildPhases)
-=======
 		private void AddFileToBatch(XcodeSourceFile File, XcodeFileCollection FileCollection)
->>>>>>> d731a049
 		{
 			foreach (UnrealBatchedFiles Batch in UnrealData.BatchedFiles)
 			{
@@ -2556,12 +2249,8 @@
 		}
 
 
-<<<<<<< HEAD
-		private void AppendShellScriptSection(StringBuilder Content, string ShellScriptGuid, FileReference? UProjectPath)
-=======
 		/// Implements Project interface
 		public override bool WriteProjectFile(List<UnrealTargetPlatform> InPlatforms, List<UnrealTargetConfiguration> InConfigurations, PlatformProjectGeneratorCollection PlatformProjectGenerators, ILogger Logger)
->>>>>>> d731a049
 		{
 			ConditionalCreateLegacyProject();
 
@@ -2576,43 +2265,7 @@
 				return true;
 			}
 
-<<<<<<< HEAD
-			string ShellScript = "set -e\\n\\nIFS=$'\\\\n'\\n\\n" +
-				"if [ $PLATFORM_NAME = iphoneos ] || [ $PLATFORM_NAME = tvos ]; then \\n" +
-				"\\tFRAMEWORK_DIR=$TARGET_BUILD_DIR/$EXECUTABLE_FOLDER_PATH/Frameworks\\n" +
-				FrameworkScript.ToString() + 
-				// and now code sign anything that has been unzipped above
-				"\\tfor FRAMEWORK in ${FRAMEWORK_DIR}/*.framework; do\\n" +
-					"\\t\\t[ -d \\\"${FRAMEWORK}\\\" ] || continue\\n" +
-					"\\t\\techo Codesigning ${FRAMEWORK}\\n" +
-					"\\t\\tcodesign --force --sign ${EXPANDED_CODE_SIGN_IDENTITY} --generate-entitlement-der --verbose --preserve-metadata=identifier,entitlements,flags --timestamp=none \\\"${FRAMEWORK}\\\"\\n" +
-				"\\tdone\\n" +
-				"fi\\n";
-
-			Content.Append("/* Begin PBXShellScriptBuildPhase section */" + ProjectFileGenerator.NewLine);
-			Content.Append(string.Format("\t\t{0} /* Sign Frameworks */ = {{" + ProjectFileGenerator.NewLine, ShellScriptGuid));
-			Content.Append("\t\t\tisa = PBXShellScriptBuildPhase;" + ProjectFileGenerator.NewLine);
-			Content.Append("\t\t\tbuildActionMask = 2147483647;" + ProjectFileGenerator.NewLine);
-			Content.Append("\t\t\tfiles = (" + ProjectFileGenerator.NewLine);
-			Content.Append("\t\t\t);" + ProjectFileGenerator.NewLine);
-			Content.Append("\t\t\tinputPaths = (" + ProjectFileGenerator.NewLine);
-			Content.Append("\t\t\t);" + ProjectFileGenerator.NewLine);
-			Content.Append("\t\t\toutputPaths = (" + ProjectFileGenerator.NewLine);
-			Content.Append("\t\t\t);" + ProjectFileGenerator.NewLine);
-			Content.Append("\t\t\tname = \"Sign Manual Frameworks\";" + ProjectFileGenerator.NewLine);
-			Content.Append("\t\t\trunOnlyForDeploymentPostprocessing = 0;" + ProjectFileGenerator.NewLine);
-			Content.Append("\t\t\tshellPath = /bin/sh;" + ProjectFileGenerator.NewLine);
-			Content.Append(string.Format("\t\t\tshellScript = \"{0}\";" + ProjectFileGenerator.NewLine, ShellScript));
-			Content.Append("\t\t};" + ProjectFileGenerator.NewLine);
-			Content.Append("/* End PBXShellScriptBuildPhase section */" + ProjectFileGenerator.NewLine);
-		}
-
-		private void AppendExtensionTargetSections(StringBuilder ProjectFileContent, List<XcodeExtensionInfo> AllExtensions)
-		{
-			foreach (XcodeExtensionInfo EI in AllExtensions)
-=======
 			if (string.IsNullOrEmpty(UnrealData.BundleIdentifier))
->>>>>>> d731a049
 			{
 				ConfigHierarchy Ini = ConfigCache.ReadHierarchy(ConfigHierarchyType.Engine, UnrealData.UProjectFileLocation?.Directory, UnrealTargetPlatform.Mac);
 				string? BundleId;
@@ -2624,16 +2277,10 @@
 				}	
 			}
 
-<<<<<<< HEAD
-		private void AppendProjectSection(StringBuilder Content, string TargetName, string TargetGuid, string BuildTargetName, string BuildTargetGuid, string IndexTargetName, string IndexTargetGuid, string MainGroupGuid, string ProductRefGroupGuid, string ProjectGuid, string ProjectBuildConfigGuid, FileReference? ProjectFile, List<XcodeExtensionInfo> AllExtensions)
-		{
-			Content.Append("/* Begin PBXProject section */" + ProjectFileGenerator.NewLine);
-=======
 			// look for an existing project to use as a template (if none found, create one from scratch)
 			DirectoryReference BuildDirLocation = UnrealData.UProjectFileLocation == null ? Unreal.EngineDirectory : UnrealData.UProjectFileLocation.Directory;
 			string ExistingProjectName = UnrealData.ProductName;
 			FileReference TemplateProject = FileReference.Combine(BuildDirLocation, $"Build/IOS/{UnrealData.ProductName}.xcodeproj/project.pbxproj");
->>>>>>> d731a049
 
 			UnrealData.bIsMergingProjects = FileReference.Exists(TemplateProject);
 			UnrealData.bWriteCodeSigningSettings = !UnrealData.bIsMergingProjects;
@@ -2708,21 +2355,7 @@
 			return bSuccess;
 		}
 
-<<<<<<< HEAD
-		/// <summary>
-		/// Returns the Mac architectures that should be configured for the provided target. If the target has a project we'll adhere
-		/// to whether it's set as Intel/Universal/Apple unless the type is denied (pretty much just Editor)
-		/// 
-		/// If the target has no project we'll support allow-listed targets for installed builds and all non-editor architectures 
-		/// for source builds. Not all programs are going to compile for Apple Silicon, but being able to build and fail is useful...
-		/// </summary>
-		/// <param name="Config">Build config for the target we're generating</param>
-		/// <param name="InProjectFile">Path to the project file, or null if the target has no project</param>
-		/// <returns></returns>
-		IEnumerable<string> GetSupportedMacArchitectures(XcodeBuildConfig Config, FileReference? InProjectFile)
-=======
 		private void ConditionalWriteMetadataFiles(UnrealTargetPlatform Platform)
->>>>>>> d731a049
 		{
 			ConfigHierarchy Ini = ConfigCache.ReadHierarchy(ConfigHierarchyType.Engine, UnrealData.UProjectFileLocation?.Directory, Platform);
 
@@ -2745,20 +2378,11 @@
 				UnrealData.EntitlementsLocation = FileReference.Combine(UnrealData.XcodeProjectFileLocation.ParentDirectory!, "Metadata", $"{UnrealData.ProductName}.entitlements");
 				FileCollection.AddFileReference(XcodeProjectFileGenerator.MakeXcodeGuid(), $"Metadata/{UnrealData.EntitlementsLocation.GetFileName()}", "text.plist.entitlements", "\"<group>\"", "Metadata");
 
-<<<<<<< HEAD
-				// These targets are known to work so are allow-listed
-				bool IsAllowed = MacExports.TargetsAllowedForAppleSilicon.Contains(TargetName, StringComparer.OrdinalIgnoreCase);
-
-				// These target types are known to never work so are denied. This is mostly to avoid generating an arm64 editor config for 
-				// a code project that is set to be universal
-				bool IsDenied = MacExports.TargetTypesDeniedForAppleSilicon.Contains(Config.ProjectTarget!.TargetRules!.Type);
-=======
 				string Filename = UnrealData.EntitlementsLocation.FullName;
 				DirectoryReference.CreateDirectory(UnrealData.EntitlementsLocation.Directory);
 
 				// reset file to start (or create it)
 				Plist("Clear", Filename);
->>>>>>> d731a049
 
 				bool bValue = false;
 				// remote push notifications
@@ -2777,63 +2401,15 @@
 				// Add Multi-user support for tvOS
 				if (Ini.GetBool("/Script/IOSRuntimeSettings.IOSRuntimeSettings", "bRunAsCurrentUser", out bValue) && bValue)
 				{
-<<<<<<< HEAD
-					// if no project file then this is an unspecified tool/program. Default to Intel for installed builds because we know all of that works. 
-					if (InProjectFile == null)
-					{
-						// For misc tools we default to Intel for installed builds because we know all of that works. 
-						TargetArchitectures = Unreal.IsEngineInstalled() ? new[] { MacExports.IntelArchitecture } : AllArchitectures;
-					}
-					else
-					{
-						// For project targets we default to Intel then check the project settings. Note the editor target will have
-						// been denied above already.
-						TargetArchitectures = new[] { MacExports.IntelArchitecture };
-=======
 					Plist("Add com.apple.developer.user-management array", Filename);
 					Plist("Add com.apple.developer.user-management:0 string runs-as-current-user", Filename);
 				}
 			}
->>>>>>> d731a049
-
-
-<<<<<<< HEAD
-						if (FileReference.Exists(EngineIniFile))
-						{
-							ConfigFile? ProjectDefaultEngineIni;
-							ConfigCache.TryReadFile(EngineIniFile, out ProjectDefaultEngineIni);
-							if (ProjectDefaultEngineIni != null)
-							{
-								// read the MacTargetSettings where the user picks an architecture set to target
-								ConfigFileSection? Section;
-								if (ProjectDefaultEngineIni.TryGetSection("/Script/MacTargetPlatform.MacTargetSettings", out Section))
-								{
-									ConfigLine? Line;
-									if (Section.TryGetLine("TargetArchitecture", out Line))
-									{
-										if (Line.Value.IndexOf("Universal", StringComparison.OrdinalIgnoreCase) >= 0)
-										{
-											TargetArchitectures = AllArchitectures;
-										}
-										else if (Line.Value.IndexOf("Intel", StringComparison.OrdinalIgnoreCase) >= 0)
-										{
-											TargetArchitectures = new[] { MacExports.IntelArchitecture };
-										}
-										else if (Line.Value.IndexOf("Apple", StringComparison.OrdinalIgnoreCase) >= 0)
-										{
-											TargetArchitectures = new[] { MacExports.AppleArchitecture };
-										}
-									}
-								}
-							}
-						}
-					}
-				}
-=======
+
+
 			/////////////////////
 			// Info.plist
 			/////////////////////
->>>>>>> d731a049
 
 			FileReference? ExistingInfoPlist = UnrealData.UProjectFileLocation == null ? null :
 				FileReference.Combine(UnrealData.UProjectFileLocation.Directory, $"Build/Xcode/{UnrealData.ProductName}-Info.plist");
@@ -2850,13 +2426,7 @@
 				FileCollection.AddFileReference(XcodeProjectFileGenerator.MakeXcodeGuid(), $"Metadata/{UnrealData.InfoPlistLocation.GetFileName()}", "text.plist", "\"<group>\"", "Metadata");
 
 
-<<<<<<< HEAD
-		private void AppendPlatformConfiguration(StringBuilder Content, XcodeBuildConfig Config, string TargetName, FileReference? ProjectFile, bool bSupportMac, bool bSupportIOS, bool bSupportTVOS, out string? IOSRunTimeVersion, out string? TVOSRunTimeVersion, string BinariesSubDir = "/Payload")
-		{
-			FileReference MacExecutablePath = Config.MacExecutablePath!;
-=======
 				string Filename = UnrealData.InfoPlistLocation.FullName;
->>>>>>> d731a049
 
 				// reset file to start (or create it)
 				Plist("Clear", Filename);
@@ -2866,57 +2436,9 @@
 				////////////////////////
 
 
-<<<<<<< HEAD
-			// shortcut for mac only
-			if (bSupportMac && !bSupportIOS && !bSupportTVOS)
-			{
-				Content.Append("\t\t\t\tVALID_ARCHS = \"" + string.Join(" ", SupportedMacArchitectures) + "\";" + ProjectFileGenerator.NewLine);
-				Content.Append("\t\t\t\tSUPPORTED_PLATFORMS = \"macosx\";" + ProjectFileGenerator.NewLine);
-				Content.Append("\t\t\t\tPRODUCT_NAME = \"" + MacExecutableFileName + "\";" + ProjectFileGenerator.NewLine);
-				Content.Append("\t\t\t\tCONFIGURATION_BUILD_DIR = \"" + MacExecutableDir + "\";" + ProjectFileGenerator.NewLine);
-			}
-			else
-			{
-				bool bIsUnrealGame = TargetName.Equals("UnrealGame", StringComparison.InvariantCultureIgnoreCase);
-				bool bIsUnrealClient = TargetName.Equals("UnrealClient", StringComparison.InvariantCultureIgnoreCase);
-				DirectoryReference? GameDir = ProjectFile?.Directory;
-				string? GamePath = GameDir != null ? ConvertPath(GameDir.FullName) : null;
-
-				string? IOSRunTimeDevices = null;
-				string? TVOSRunTimeDevices = null;
-				string SupportedPlatforms = bSupportMac ? "macosx" : "";
-
-				bool bAutomaticSigning = false;
-                string? UUID_IOS = "";
-                string? UUID_TVOS = "";
-                string? TEAM_IOS = "";
-                string? TEAM_TVOS = "";
-                string? IOS_CERT = "iPhone Developer";
-                string? TVOS_CERT = "iPhone Developer";
-				string IOS_BUNDLE = "";
-				string TVOS_BUNDLE = "";
-				if (bSupportIOS && InstalledPlatformInfo.IsValidPlatform(UnrealTargetPlatform.IOS, EProjectType.Code))
-                {
- 					IOSPlatform IOSPlatform = ((IOSPlatform)UEBuildPlatform.GetBuildPlatform(UnrealTargetPlatform.IOS));
-					IOSProjectSettings ProjectSettings = IOSPlatform.ReadProjectSettings(ProjectFile);
-					IOSProvisioningData ProvisioningData = IOSPlatform.ReadProvisioningData(ProjectSettings, bForDistribution);
-					IOSRunTimeVersion = ProjectSettings.RuntimeVersion;
-					IOSRunTimeDevices = ProjectSettings.RuntimeDevices;
-					SupportedPlatforms += " iphoneos";
-					bAutomaticSigning = ProjectSettings.bAutomaticSigning;
-					if (!bAutomaticSigning)
-					{
-						UUID_IOS = ProvisioningData.MobileProvisionUUID;
-						IOS_CERT = ProvisioningData.SigningCertificate;
-					}
-                    TEAM_IOS = ProvisioningData.TeamUUID;
-					IOS_BUNDLE = ProjectSettings.BundleIdentifier;
-                }
-=======
 				////////////////////////
 				// PLIST MAC
 				////////////////////////
->>>>>>> d731a049
 
 				// disable non-exempt encryption
 				Plist("Add :ITSAppUsesNonExemptEncryption bool false", Filename);
@@ -2940,12 +2462,6 @@
 				}
 			}
 
-<<<<<<< HEAD
-		private void AppendNativeTargetBuildConfiguration(StringBuilder Content, XcodeBuildConfig Config, string ConfigGuid, FileReference? ProjectFile)
-		{
-			bool bMacOnly = true;
-			if (Config.ProjectTarget!.TargetRules != null && XcodeProjectFileGenerator.ProjectFilePlatform.HasFlag(XcodeProjectFileGenerator.XcodeProjectFilePlatform.iOS))
-=======
 // @todo this is a reminder of plist settings we are not handling yet
 #if false
 			Text.AppendLine("\t\t\t<key>CFBundleURLName</key>");
@@ -2954,7 +2470,6 @@
 			Text.AppendLine("\t\t\t<array>");
 			Text.AppendLine(string.Format("\t\t\t\t<string>{0}</string>", bIsUnrealGame ? "UnrealGame" : GameName));
 			if (bEnableGoogleSupport)
->>>>>>> d731a049
 			{
 				Text.AppendLine(string.Format("\t\t\t\t<string>{0}</string>", GoogleReversedClientId));
 			}
@@ -2963,14 +2478,6 @@
 			Text.AppendLine("\t</array>");
 
 
-<<<<<<< HEAD
-			string UEDir = ConvertPath(Path.GetFullPath(Directory.GetCurrentDirectory() + "../../.."));
-			//string MacExecutableDir = ConvertPath(Config.MacExecutablePath.Directory.FullName);
-			string MacExecutableFileName = Config.MacExecutablePath!.GetFileName();
-
-			string? IOSRunTimeVersion, TVOSRunTimeVersion;
-			AppendPlatformConfiguration(Content, Config, Config.BuildTarget, ProjectFile, true, !bMacOnly, !bMacOnly, out IOSRunTimeVersion, out TVOSRunTimeVersion);
-=======
 			Text.AppendLine("\t<key>CFBundleDevelopmentRegion</key>");
 			Text.AppendLine("\t<string>English</string>");
 
@@ -2979,38 +2486,17 @@
 				(bIsClient ? "UnrealClient" : "UnrealGame") :
 				(bIsClient ? GameName + "Client" : GameName);
 			Text.AppendLine(string.Format("\t<string>{0}</string>", BundleExecutable));
->>>>>>> d731a049
 
 			Text.AppendLine("\t<key>CFBundleVersion</key>");
 			Text.AppendLine(string.Format("\t<string>{0}</string>", VersionUtilities.UpdateBundleVersion(OldPListData, InEngineDir)));
 			Text.AppendLine("\t<key>CFBundleShortVersionString</key>");
 			Text.AppendLine(string.Format("\t<string>{0}</string>", BundleShortVersion));
 
-<<<<<<< HEAD
-				DirectoryReference? GameDir = ProjectFile?.Directory;
-				string? GamePath = GameDir != null ? ConvertPath(GameDir.FullName) : null;
-
-				string IOSInfoPlistPath;
-				string TVOSInfoPlistPath;
-				string MacInfoPlistPath;
-				string? IOSEntitlementPath = null;
-				string? TVOSEntitlementPath = null;
-				if (bIsUnrealGame)
-				{
-					IOSInfoPlistPath = UEDir + "/Engine/Intermediate/IOS/" + Config.BuildTarget + "-Info.plist";
-					TVOSInfoPlistPath = UEDir + "/Engine/Intermediate/TVOS/" + Config.BuildTarget + "-Info.plist";
-					MacInfoPlistPath = UEDir + "/Engine/Intermediate/Mac/" + MacExecutableFileName + "-Info.plist";
-					IOSEntitlementPath = "";
-					TVOSEntitlementPath = "";
-				}
-				else if (bIsUnrealClient)
-=======
 			Text.AppendLine("\t<key>UIRequiredDeviceCapabilities</key>");
 			Text.AppendLine("\t<array>");
 			foreach(string Line in RequiredCaps.Split("\r\n".ToCharArray()))
 			{
 				if (!string.IsNullOrWhiteSpace(Line))
->>>>>>> d731a049
 				{
 					Text.AppendLine(Line);
 				}
@@ -3122,92 +2608,6 @@
 				{
 					if (!string.IsNullOrWhiteSpace(Line))
 					{
-<<<<<<< HEAD
-						DirectoryReference? ProjectPath = GameDir;
-						DirectoryReference EngineDir = DirectoryReference.Combine(new DirectoryReference(UEDir), "Engine");
-						string GameName = Config.BuildTarget;
-						bool bIsClient = false;
-						if (ProjectPath == null)
-						{
-							ProjectPath = EngineDir;
-						}
-						if (bIsUnrealGame)
-						{
-							ProjectPath = EngineDir;
-							GameName = "UnrealGame";
-							bIsClient = (AppName == "UnrealClient");
-						}
-
-						if (bCreateMacInfoPlist)
-						{
-							Directory.CreateDirectory(Path.GetDirectoryName(MacInfoPlistPath));
-							UEDeployMac.GeneratePList(ProjectPath.FullName, bIsUnrealGame, GameName, Config.BuildTarget, EngineDir.FullName, MacExecutableFileName);
-						}
-						if (bCreateIOSInfoPlist)
-						{
-							// get the receipt
-							FileReference ReceiptFilename;
-							if (bIsUnrealGame)
-							{
-								ReceiptFilename = TargetReceipt.GetDefaultPath(Unreal.EngineDirectory, "UnrealGame", UnrealTargetPlatform.IOS, Config.BuildConfig, "");
-							}
-							else
-							{
-								ReceiptFilename = TargetReceipt.GetDefaultPath(ProjectPath, GameName, UnrealTargetPlatform.IOS, Config.BuildConfig, "");
-							}
-							Directory.CreateDirectory(Path.GetDirectoryName(IOSInfoPlistPath));
-                            bool bSupportPortrait, bSupportLandscape;
-							TargetReceipt? Receipt;
-							TargetReceipt.TryRead(ReceiptFilename, out Receipt);
-							bool bBuildAsFramework = UEDeployIOS.GetCompileAsDll(Receipt);
-							UEDeployIOS.GenerateIOSPList(ProjectFile, Config.BuildConfig, ProjectPath.FullName, bIsUnrealGame, GameName, bIsClient, Config.BuildTarget, EngineDir.FullName, ProjectPath + "/Binaries/IOS/Payload", null, BundleIdentifier, bBuildAsFramework, out bSupportPortrait, out bSupportLandscape);
-						}
-						if (bCreateTVOSInfoPlist)
-						{
-							Directory.CreateDirectory(Path.GetDirectoryName(TVOSInfoPlistPath));
-							UEDeployTVOS.GenerateTVOSPList(ProjectPath.FullName, bIsUnrealGame, GameName, bIsClient, Config.BuildTarget, EngineDir.FullName, ProjectPath + "/Binaries/TVOS/Payload", null, BundleIdentifier);
-						}
-					}
-				}
-			}
-
-			// #jira UE-143619: Pre Monterey macOS requires this option for a packaged app to run on iOS15 due to new code signature format. Could be removed once Monterey is minimum OS.
-			Content.Append("\t\t\t\tOTHER_CODE_SIGN_FLAGS = \"--generate-entitlement-der\";" + ProjectFileGenerator.NewLine);
-
-			Content.Append("\t\t\t\tMACOSX_DEPLOYMENT_TARGET = " + MacToolChain.Settings.MacOSVersion + ";" + ProjectFileGenerator.NewLine);
-			Content.Append("\t\t\t\tINFOPLIST_OUTPUT_FORMAT = xml;" + ProjectFileGenerator.NewLine);
-			Content.Append("\t\t\t\tCOMBINE_HIDPI_IMAGES = YES;" + ProjectFileGenerator.NewLine);
-			
-            //#jira UE-50382 Xcode Address Sanitizer feature does not work on iOS
-            // address sanitizer dylib loader depends on the SDKROOT parameter. For macosx or default (missing, translated as macosx), the path is incorrect for iphone/appletv
-            if (XcodeProjectFileGenerator.bGeneratingRunIOSProject)
-            {
-                Content.Append("\t\t\t\tSDKROOT = iphoneos;" + ProjectFileGenerator.NewLine);
-            }
-            else if (XcodeProjectFileGenerator.bGeneratingRunTVOSProject)
-            {
-                Content.Append("\t\t\t\tSDKROOT = appletvos;" + ProjectFileGenerator.NewLine);
-            }
-            else
-            {
-                Content.Append("\t\t\t\tSDKROOT = macosx;" + ProjectFileGenerator.NewLine);
-            }
-            Content.Append("\t\t\t\tGCC_PRECOMPILE_PREFIX_HEADER = YES;" + ProjectFileGenerator.NewLine);
-			Content.Append("\t\t\t\tGCC_PREFIX_HEADER = \"" + UEDir + "/Engine/Source/Editor/UnrealEd/Public/UnrealEd.h\";" + ProjectFileGenerator.NewLine);
-			Content.Append("\t\t\t};" + ProjectFileGenerator.NewLine);
-			Content.Append("\t\t\tname = \"" + Config.DisplayName + "\";" + ProjectFileGenerator.NewLine);
-			Content.Append("\t\t};" + ProjectFileGenerator.NewLine);
-		}
-
-		private void AppendLegacyTargetBuildConfiguration(StringBuilder Content, XcodeBuildConfig Config, string ConfigGuid, FileReference? ProjectFile)
-		{
-			bool bMacOnly = true;
-			if (Config.ProjectTarget!.TargetRules != null && XcodeProjectFileGenerator.ProjectFilePlatform.HasFlag(XcodeProjectFileGenerator.XcodeProjectFilePlatform.iOS))
-			{
-				if (Config.ProjectTarget.SupportedPlatforms.Contains(UnrealTargetPlatform.IOS))
-				{
-					bMacOnly = false;
-=======
 						Text.AppendLine("\t" + Line);
 					}
 				}
@@ -3240,7 +2640,6 @@
 					string ICloudContainerIdentifier = OldPListData.Substring(index, length);
 					Text.AppendLine("\t<key>ICloudContainerIdentifier</key>");
 					Text.AppendLine(string.Format("\t<string>{0}</string>", ICloudContainerIdentifier));
->>>>>>> d731a049
 				}
 			}
 
@@ -3286,13 +2685,7 @@
 			return Output;
 		}
 
-<<<<<<< HEAD
-		private void AppendXCBuildConfigurationSection(StringBuilder Content, Dictionary<string, XcodeBuildConfig> ProjectBuildConfigs, Dictionary<string, XcodeBuildConfig> TargetBuildConfigs,
-				Dictionary<string, XcodeBuildConfig> BuildTargetBuildConfigs, Dictionary<string, XcodeBuildConfig> IndexTargetBuildConfigs, FileReference? GameProjectPath,
-				List<XcodeExtensionInfo> AllExtensions)
-=======
 		private string Plist(string Command)
->>>>>>> d731a049
 		{
 			return Plist(Command, ProjectFilePath.FullName + "/project.pbxproj");
 		}
@@ -3372,48 +2765,13 @@
 		}
 
 
-<<<<<<< HEAD
-		private List<XcodeBuildConfig> GetSupportedBuildConfigs(List<UnrealTargetPlatform> Platforms, List<UnrealTargetConfiguration> Configurations)
-=======
 		bool MergeIntoTemplateProject(FileReference TemplateProject)
->>>>>>> d731a049
 		{
 			FileReference PBXProjFilePath = ProjectFilePath + "/project.pbxproj";
 
 			// copy existing template project to final location
 			if (FileReference.Exists(PBXProjFilePath))
 			{
-<<<<<<< HEAD
-				if (InstalledPlatformInfo.IsValidConfiguration(Configuration, EProjectType.Code))
-				{
-					foreach (UnrealTargetPlatform Platform in Platforms)
-					{
-						if (InstalledPlatformInfo.IsValidPlatform(Platform, EProjectType.Code) && (Platform == UnrealTargetPlatform.Mac || Platform == UnrealTargetPlatform.IOS || Platform == UnrealTargetPlatform.TVOS)) // @todo support other platforms
-						{
-							UEBuildPlatform? BuildPlatform;
-							if (UEBuildPlatform.TryGetBuildPlatform(Platform, out BuildPlatform) && (BuildPlatform.HasRequiredSDKsInstalled() == SDKStatus.Valid))
-							{
-								// Check we have targets (Expected to be no Engine targets when generating for a single .uproject)
-								if (ProjectTargets.Count == 0 && BaseDir != Unreal.EngineDirectory)
-								{
-									throw new BuildException("Expecting at least one ProjectTarget to be associated with project '{0}' in the TargetProjects list ", ProjectFilePath);
-								}
-
-								// Now go through all of the target types for this project
-								foreach (ProjectTarget ProjectTarget in ProjectTargets.OfType<ProjectTarget>())
-								{
-									if (MSBuildProjectFile.IsValidProjectPlatformAndConfiguration(ProjectTarget, Platform, Configuration))
-									{
-										// Figure out if this is a monolithic build
-										bool bShouldCompileMonolithic = BuildPlatform.ShouldCompileMonolithicBinary(Platform);
-										bShouldCompileMonolithic |= (ProjectTarget.CreateRulesDelegate(Platform, Configuration).LinkType == TargetLinkType.Monolithic);
-
-										string ConfigName = Configuration.ToString();
-										if (ProjectTarget.TargetRules!.Type != TargetType.Game && ProjectTarget.TargetRules.Type != TargetType.Program)
-										{
-											ConfigName += " " + ProjectTarget.TargetRules.Type.ToString();
-										}
-=======
 				FileReference.Delete(PBXProjFilePath);
 			}
 			DirectoryReference.CreateDirectory(PBXProjFilePath.Directory);
@@ -3429,7 +2787,6 @@
 			// so write everything to a temp string that is tossed, but all xcconfigs will be done at least
 			StringBuilder Temp = new StringBuilder();
 			XcodeProjectNode.WriteNodeAndReferences(Temp, RootProject!);
->>>>>>> d731a049
 
 			StringBuilder Content = new StringBuilder();
 			Content.WriteLine(0, "{");
@@ -3788,144 +3145,9 @@
 
 		public override string ToString()
 		{
-<<<<<<< HEAD
-			foreach (Project ProjectTarget in ProjectTargets)
-			{
-				foreach (UnrealTargetPlatform Platform in GetSupportedPlatforms())
-				{
-					foreach (UnrealTargetConfiguration Config in GetSupportedConfigurations())
-					{
-						if (MSBuildProjectFile.IsValidProjectPlatformAndConfiguration(ProjectTarget, Platform, Config))
-						{
-							return true;
-						}
-					}
-				}
-			}
-
-			return false;
-		}
-
-		/// Implements Project interface
-		public override bool WriteProjectFile(List<UnrealTargetPlatform> InPlatforms, List<UnrealTargetConfiguration> InConfigurations, PlatformProjectGeneratorCollection PlatformProjectGenerators)
-		{
-			bool bSuccess = true;
-
-			string TargetName = ProjectFilePath.GetFileNameWithoutExtension();
-			string TargetGuid = XcodeProjectFileGenerator.MakeXcodeGuid();
-			string TargetConfigListGuid = XcodeProjectFileGenerator.MakeXcodeGuid();
-			string TargetDependencyGuid = XcodeProjectFileGenerator.MakeXcodeGuid();
-			string TargetProxyGuid = XcodeProjectFileGenerator.MakeXcodeGuid();
-			string TargetAppGuid = XcodeProjectFileGenerator.MakeXcodeGuid();
-			string BuildTargetName = TargetName + "_Build";
-			string BuildTargetGuid = XcodeProjectFileGenerator.MakeXcodeGuid();
-			string BuildTargetConfigListGuid = XcodeProjectFileGenerator.MakeXcodeGuid();
-			string IndexTargetName = TargetName + "_Index";
-			string IndexTargetGuid = XcodeProjectFileGenerator.MakeXcodeGuid();
-			string IndexTargetConfigListGuid = XcodeProjectFileGenerator.MakeXcodeGuid();
-			string ProjectGuid = XcodeProjectFileGenerator.MakeXcodeGuid();
-			string ProjectConfigListGuid = XcodeProjectFileGenerator.MakeXcodeGuid();
-			string MainGroupGuid = XcodeProjectFileGenerator.MakeXcodeGuid();
-			string ProductRefGroupGuid = XcodeProjectFileGenerator.MakeXcodeGuid();
-			string SourcesBuildPhaseGuid = XcodeProjectFileGenerator.MakeXcodeGuid();
-			string CopyExtensionsBuildPhaseGuid = XcodeProjectFileGenerator.MakeXcodeGuid();
-			string ShellScriptSectionGuid = XcodeProjectFileGenerator.MakeXcodeGuid();
-
-
-			// Figure out all the desired configurations
-			List<XcodeBuildConfig> BuildConfigs = GetSupportedBuildConfigs(InPlatforms, InConfigurations);
-			if (BuildConfigs.Count == 0)
-			{
-				return true;
-			}
-
-			FileReference? GameProjectPath = null;
-			foreach(Project Target in ProjectTargets)
-			{
-				if(Target.UnrealProjectFilePath != null)
-				{
-					GameProjectPath = Target.UnrealProjectFilePath;
-					break;
-				}
-			}
-
-			bool bHasEditorConfiguration = false;
-			bool bIsAppBundle = true;
-
-			Dictionary<string, XcodeBuildConfig> ProjectBuildConfigs = new Dictionary<string, XcodeBuildConfig>();
-			Dictionary<string, XcodeBuildConfig> TargetBuildConfigs = new Dictionary<string, XcodeBuildConfig>();
-			Dictionary<string, XcodeBuildConfig> BuildTargetBuildConfigs = new Dictionary<string, XcodeBuildConfig>();
-			Dictionary<string, XcodeBuildConfig> IndexTargetBuildConfigs = new Dictionary<string, XcodeBuildConfig>();
-			foreach (XcodeBuildConfig Config in BuildConfigs)
-			{
-				ProjectBuildConfigs[XcodeProjectFileGenerator.MakeXcodeGuid()] = Config;
-				TargetBuildConfigs[XcodeProjectFileGenerator.MakeXcodeGuid()] = Config;
-				BuildTargetBuildConfigs[XcodeProjectFileGenerator.MakeXcodeGuid()] = Config;
-				IndexTargetBuildConfigs[XcodeProjectFileGenerator.MakeXcodeGuid()] = Config;
-
-				if (Config.ProjectTarget!.TargetRules!.Type == TargetType.Editor)
-				{
-					bHasEditorConfiguration = true;
-				}
-				else if (Config.ProjectTarget.TargetRules.bIsBuildingConsoleApplication || Config.ProjectTarget.TargetRules.bShouldCompileAsDLL)
-				{
-					bIsAppBundle = false;
-				}
-			}
-
-			StringBuilder PBXBuildFileSection = new StringBuilder();
-			StringBuilder PBXFileReferenceSection = new StringBuilder();
-			StringBuilder PBXSourcesBuildPhaseSection = new StringBuilder();
-			StringBuilder PBXCopyExtensionsBuildPhaseSection = new StringBuilder();
-			StringBuilder PBXResourcesBuildPhaseSection = new StringBuilder();
-			List<XcodeExtensionInfo> AllExtensions = new List<XcodeExtensionInfo>();
-			GenerateSectionsWithSourceFiles(PBXBuildFileSection, PBXFileReferenceSection, PBXSourcesBuildPhaseSection, TargetAppGuid, TargetName, bIsAppBundle);
-			GenerateSectionsWithExtensions(PBXBuildFileSection, PBXFileReferenceSection, PBXCopyExtensionsBuildPhaseSection, PBXResourcesBuildPhaseSection, AllExtensions, GameProjectPath, BuildConfigs);
-
-			StringBuilder ProjectFileContent = new StringBuilder();
-
-			ProjectFileContent.Append("// !$*UTF8*$!" + ProjectFileGenerator.NewLine);
-			ProjectFileContent.Append("{" + ProjectFileGenerator.NewLine);
-			ProjectFileContent.Append("\tarchiveVersion = 1;" + ProjectFileGenerator.NewLine);
-			ProjectFileContent.Append("\tclasses = {" + ProjectFileGenerator.NewLine);
-			ProjectFileContent.Append("\t};" + ProjectFileGenerator.NewLine);
-			ProjectFileContent.Append("\tobjectVersion = 46;" + ProjectFileGenerator.NewLine);
-			ProjectFileContent.Append("\tobjects = {" + ProjectFileGenerator.NewLine + ProjectFileGenerator.NewLine);
-
-			AppendBuildFileSection(ProjectFileContent, PBXBuildFileSection);
-			AppendFileReferenceSection(ProjectFileContent, PBXFileReferenceSection);
-			AppendSourcesBuildPhaseSection(ProjectFileContent, PBXSourcesBuildPhaseSection, SourcesBuildPhaseGuid);
-			AppendCopyExtensionsBuildPhaseSection(ProjectFileContent, PBXCopyExtensionsBuildPhaseSection, CopyExtensionsBuildPhaseGuid);
-			ProjectFileContent.Append(PBXResourcesBuildPhaseSection);
-			AppendContainerItemProxySection(ProjectFileContent, BuildTargetName, BuildTargetGuid, TargetProxyGuid, ProjectGuid);
-			if (!XcodeProjectFileGenerator.bGeneratingRunIOSProject)
-			{
-				AppendTargetDependencySection(ProjectFileContent, BuildTargetName, BuildTargetGuid, TargetDependencyGuid, TargetProxyGuid);
-			}
-			foreach (XcodeExtensionInfo EI in AllExtensions)
-			{
-				AppendContainerItemProxySection(ProjectFileContent, EI.Name, EI.TargetGuid, EI.TargetProxyGuid, ProjectGuid);
-				AppendTargetDependencySection(ProjectFileContent, EI.Name, EI.TargetGuid, EI.TargetDependencyGuid, EI.TargetProxyGuid);
-			}
-			AppendGroupSection(ProjectFileContent, MainGroupGuid, ProductRefGroupGuid, TargetAppGuid, TargetName, AllExtensions);
-			AppendLegacyTargetSection(ProjectFileContent, BuildTargetName, BuildTargetGuid, BuildTargetConfigListGuid, GameProjectPath);
-			AppendRunTargetSection(ProjectFileContent, TargetName, TargetGuid, TargetConfigListGuid, TargetDependencyGuid, TargetAppGuid, CopyExtensionsBuildPhaseGuid, ShellScriptSectionGuid, AllExtensions, bIsAppBundle);
-			AppendIndexTargetSection(ProjectFileContent, IndexTargetName, IndexTargetGuid, IndexTargetConfigListGuid, SourcesBuildPhaseGuid);
-			AppendExtensionTargetSections(ProjectFileContent, AllExtensions);
-			AppendProjectSection(ProjectFileContent, TargetName, TargetGuid, BuildTargetName, BuildTargetGuid, IndexTargetName, IndexTargetGuid, MainGroupGuid, ProductRefGroupGuid, ProjectGuid, ProjectConfigListGuid, GameProjectPath, AllExtensions);
-			AppendXCBuildConfigurationSection(ProjectFileContent, ProjectBuildConfigs, TargetBuildConfigs, BuildTargetBuildConfigs, IndexTargetBuildConfigs, GameProjectPath, AllExtensions);
-			AppendXCConfigurationListSection(ProjectFileContent, TargetName, BuildTargetName, IndexTargetName, ProjectConfigListGuid, ProjectBuildConfigs,
-				TargetConfigListGuid, TargetBuildConfigs, BuildTargetConfigListGuid, BuildTargetBuildConfigs, IndexTargetConfigListGuid, IndexTargetBuildConfigs, AllExtensions);
-			AppendShellScriptSection(ProjectFileContent, ShellScriptSectionGuid, GameProjectPath);
-
-			ProjectFileContent.Append("\t};" + ProjectFileGenerator.NewLine);
-			ProjectFileContent.Append("\trootObject = " + ProjectGuid + " /* Project object */;" + ProjectFileGenerator.NewLine);
-			ProjectFileContent.Append("}" + ProjectFileGenerator.NewLine);
-=======
 			return ProjectFilePath.GetFileNameWithoutExtension();
 		}
 
->>>>>>> d731a049
 
 
 
