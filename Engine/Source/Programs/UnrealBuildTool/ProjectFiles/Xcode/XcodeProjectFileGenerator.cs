﻿// Copyright Epic Games, Inc. All Rights Reserved.

using System;
using System.Collections.Generic;
using System.Text;
using System.IO;
using EpicGames.Core;
using System.Linq;
<<<<<<< HEAD
=======
using Microsoft.Extensions.Logging;
>>>>>>> d731a049

namespace UnrealBuildTool
{
	/// <summary>
	/// Xcode project file generator implementation
	/// </summary>
	class XcodeProjectFileGenerator : ProjectFileGenerator
	{
		public DirectoryReference? XCWorkspace;

		// always seed the random number the same, so multiple runs of the generator will generate the same project
		static Random Rand = new Random(0);

		/// <summary>
		/// Mark for distribution builds
		/// </summary>
		bool bForDistribution = false;

		/// <summary>
		/// Override BundleID
		/// </summary>
		string BundleIdentifier = "";

		/// <summary>
		/// Override AppName
		/// </summary>
		string AppName = "";

		public XcodeProjectFileGenerator(FileReference? InOnlyGameProject, CommandLineArguments CommandLine)
			: base(InOnlyGameProject)
		{
			if (CommandLine.HasOption("-distribution"))
			{
				bForDistribution = true;
			}
			if (CommandLine.HasValue("-bundleID="))
			{
				BundleIdentifier = CommandLine.GetString("-bundleID=");
			}

			if (CommandLine.HasValue("-appname="))
			{
				AppName = CommandLine.GetString("-appname=");
			}
		}

		/// <summary>
		/// Make a random Guid string usable by Xcode (24 characters exactly)
		/// </summary>
		public static string MakeXcodeGuid()
		{
			string Guid = "";

			byte[] Randoms = new byte[12];
			Rand.NextBytes(Randoms);
			for (int Index = 0; Index < 12; Index++)
			{
				Guid += Randoms[Index].ToString("X2");
			}

			return Guid;
		}

		/// File extension for project files we'll be generating (e.g. ".vcxproj")
		override public string ProjectFileExtension
		{
			get
			{
				return ".xcodeproj";
			}
		}

		/// <summary>
		/// </summary>
<<<<<<< HEAD
		public override void CleanProjectFiles(DirectoryReference InPrimaryProjectDirectory, string InPrimaryProjectName, DirectoryReference InIntermediateProjectFilesPath)
=======
		public override void CleanProjectFiles(DirectoryReference InPrimaryProjectDirectory, string InPrimaryProjectName, DirectoryReference InIntermediateProjectFilesPath, ILogger Logger)
>>>>>>> d731a049
		{
			DirectoryReference PrimaryProjDeleteFilename = DirectoryReference.Combine(InPrimaryProjectDirectory, InPrimaryProjectName + ".xcworkspace");
			if (DirectoryReference.Exists(PrimaryProjDeleteFilename))
			{
				DirectoryReference.Delete(PrimaryProjDeleteFilename, true);
			}

			// Delete the project files folder
			if (DirectoryReference.Exists(InIntermediateProjectFilesPath))
			{
				try
				{
					DirectoryReference.Delete(InIntermediateProjectFilesPath, true);
				}
				catch (Exception Ex)
				{
					Logger.LogInformation("Error while trying to clean project files path {InIntermediateProjectFilesPath}. Ignored.", InIntermediateProjectFilesPath);
					Logger.LogInformation("\t{Ex}", Ex.Message);
				}
			}
		}

		/// <summary>
		/// Allocates a generator-specific project file object
		/// </summary>
		/// <param name="InitFilePath">Path to the project file</param>
		/// <param name="BaseDir">The base directory for files within this project</param>
		/// <returns>The newly allocated project file object</returns>
		protected override ProjectFile AllocateProjectFile(FileReference InitFilePath, DirectoryReference BaseDir)
		{
<<<<<<< HEAD
			return new XcodeProjectFile(InitFilePath, BaseDir, bForDistribution, BundleIdentifier, AppName);
		}

		private bool WriteWorkspaceSettingsFile(string Path)
=======
			// this may internally (later) make a Legacy project object if the unreal project wants old behavior
			// unfortunately, we can't read the project configs now because we don't have enough information to 
			// find the .uproject file for that would make this project (we could change the high level to pass it 
			// down but it would touch all project generators - not worth it if we end up removing the legacy)
			return new XcodeProjectXcconfig.XcodeProjectFile(InitFilePath, BaseDir, bForDistribution, BundleIdentifier, AppName);
		}

		private bool WriteWorkspaceSettingsFile(string Path, ILogger Logger)
>>>>>>> d731a049
		{
			StringBuilder WorkspaceSettingsContent = new StringBuilder();
			WorkspaceSettingsContent.Append("<?xml version=\"1.0\" encoding=\"UTF-8\"?>" + ProjectFileGenerator.NewLine);
			WorkspaceSettingsContent.Append("<!DOCTYPE plist PUBLIC \"-//Apple//DTD PLIST 1.0//EN\" \"http://www.apple.com/DTDs/PropertyList-1.0.dtd\">" + ProjectFileGenerator.NewLine);
			WorkspaceSettingsContent.Append("<plist version=\"1.0\">" + ProjectFileGenerator.NewLine);
			WorkspaceSettingsContent.Append("<dict>" + ProjectFileGenerator.NewLine);
			// @todo when we move to xcode 14, we remove these next 4 keys
			WorkspaceSettingsContent.Append("\t<key>BuildSystemType</key>" + ProjectFileGenerator.NewLine);
			WorkspaceSettingsContent.Append("\t<string>Original</string>" + ProjectFileGenerator.NewLine);
			WorkspaceSettingsContent.Append("\t<key>BuildLocationStyle</key>" + ProjectFileGenerator.NewLine);
			WorkspaceSettingsContent.Append("\t<string>UseTargetSettings</string>" + ProjectFileGenerator.NewLine);
			WorkspaceSettingsContent.Append("\t<key>CustomBuildLocationType</key>" + ProjectFileGenerator.NewLine);
			WorkspaceSettingsContent.Append("\t<string>RelativeToDerivedData</string>" + ProjectFileGenerator.NewLine);
			WorkspaceSettingsContent.Append("\t<key>DerivedDataLocationStyle</key>" + ProjectFileGenerator.NewLine);
			WorkspaceSettingsContent.Append("\t<string>Default</string>" + ProjectFileGenerator.NewLine);
			WorkspaceSettingsContent.Append("\t<key>IssueFilterStyle</key>" + ProjectFileGenerator.NewLine);
			WorkspaceSettingsContent.Append("\t<string>ShowAll</string>" + ProjectFileGenerator.NewLine);
			WorkspaceSettingsContent.Append("\t<key>LiveSourceIssuesEnabled</key>" + ProjectFileGenerator.NewLine);
			WorkspaceSettingsContent.Append("\t<true/>" + ProjectFileGenerator.NewLine);
			WorkspaceSettingsContent.Append("\t<key>SnapshotAutomaticallyBeforeSignificantChanges</key>" + ProjectFileGenerator.NewLine);
			WorkspaceSettingsContent.Append("\t<true/>" + ProjectFileGenerator.NewLine);
			WorkspaceSettingsContent.Append("\t<key>SnapshotLocationStyle</key>" + ProjectFileGenerator.NewLine);
			WorkspaceSettingsContent.Append("\t<string>Default</string>" + ProjectFileGenerator.NewLine);
			WorkspaceSettingsContent.Append("</dict>" + ProjectFileGenerator.NewLine);
			WorkspaceSettingsContent.Append("</plist>" + ProjectFileGenerator.NewLine);
			return WriteFileIfChanged(Path, WorkspaceSettingsContent.ToString(), Logger, new UTF8Encoding());
		}

		private bool WriteWorkspaceSharedSettingsFile(string Path, ILogger Logger)
		{
			StringBuilder WorkspaceSettingsContent = new StringBuilder();
			WorkspaceSettingsContent.Append("<?xml version=\"1.0\" encoding=\"UTF-8\"?>" + ProjectFileGenerator.NewLine);
			WorkspaceSettingsContent.Append("<!DOCTYPE plist PUBLIC \"-//Apple//DTD PLIST 1.0//EN\" \"http://www.apple.com/DTDs/PropertyList-1.0.dtd\">" + ProjectFileGenerator.NewLine);
			WorkspaceSettingsContent.Append("<plist version=\"1.0\">" + ProjectFileGenerator.NewLine);
			WorkspaceSettingsContent.Append("<dict>" + ProjectFileGenerator.NewLine);
			// @todo when we move to xcode 14, we remove these next 2 keys
			WorkspaceSettingsContent.Append("\t<key>DisableBuildSystemDeprecationWarning</key>" + ProjectFileGenerator.NewLine);
			WorkspaceSettingsContent.Append("\t<true/>" + ProjectFileGenerator.NewLine);
<<<<<<< HEAD
            WorkspaceSettingsContent.Append("\t<key>DisableBuildSystemDeprecationDiagnostic</key>" + ProjectFileGenerator.NewLine);
            WorkspaceSettingsContent.Append("\t<true/>" + ProjectFileGenerator.NewLine);
=======
			WorkspaceSettingsContent.Append("\t<key>DisableBuildSystemDeprecationDiagnostic</key>" + ProjectFileGenerator.NewLine);
			WorkspaceSettingsContent.Append("\t<true/>" + ProjectFileGenerator.NewLine);
			WorkspaceSettingsContent.Append("\t<key>IDEWorkspaceSharedSettings_AutocreateContextsIfNeeded</key>" + ProjectFileGenerator.NewLine);
			WorkspaceSettingsContent.Append("\t<false/>" + ProjectFileGenerator.NewLine);
>>>>>>> d731a049
			WorkspaceSettingsContent.Append("</dict>" + ProjectFileGenerator.NewLine);
			WorkspaceSettingsContent.Append("</plist>" + ProjectFileGenerator.NewLine);
			return WriteFileIfChanged(Path, WorkspaceSettingsContent.ToString(), Logger, new UTF8Encoding());
		}

		private bool WriteXcodeWorkspace(ILogger Logger)
		{
			bool bSuccess = true;

			StringBuilder WorkspaceDataContent = new StringBuilder();

			WorkspaceDataContent.Append("<?xml version=\"1.0\" encoding=\"UTF-8\"?>" + ProjectFileGenerator.NewLine);
			WorkspaceDataContent.Append("<Workspace" + ProjectFileGenerator.NewLine);
			WorkspaceDataContent.Append("   version = \"1.0\">" + ProjectFileGenerator.NewLine);

			List<ProjectFile> BuildableProjects = new List<ProjectFile>();

			System.Action< List<PrimaryProjectFolder> /* Folders */, string /* Ident */ >? AddProjectsFunction = null;
			AddProjectsFunction = (FolderList, Ident) =>
				{
					foreach (PrimaryProjectFolder CurFolder in FolderList)
					{
						WorkspaceDataContent.Append(Ident + "   <Group" + ProjectFileGenerator.NewLine);
						WorkspaceDataContent.Append(Ident + "      location = \"container:\"      name = \"" + CurFolder.FolderName + "\">" + ProjectFileGenerator.NewLine);

						AddProjectsFunction!(CurFolder.SubFolders, Ident + "   ");
				
						// Filter out anything that isn't an XC project, and that shouldn't be in the workspace
<<<<<<< HEAD
						IEnumerable<XcodeProjectFile> SupportedProjects =
								CurFolder.ChildProjects.OfType<XcodeProjectFile>()
									.Where(P => P.ShouldIncludeProjectInWorkspace())
									.OrderBy(P => P.ProjectFilePath.GetFileName());

						foreach (XcodeProjectFile XcodeProject in SupportedProjects)
=======
						IEnumerable<ProjectFile> SupportedProjects =
								CurFolder.ChildProjects.Where(P => P.GetType() == typeof(XcodeProjectXcconfig.XcodeProjectFile) || P.GetType() == typeof(XcodeProjectLegacy.XcodeProjectFile))
									.Where(P => XcodeProjectXcconfig.UnrealData.ShouldIncludeProjectInWorkspace(P, Logger))
									.OrderBy(P => P.ProjectFilePath.GetFileName());

						foreach (ProjectFile XcodeProject in SupportedProjects)
>>>>>>> d731a049
						{
							WorkspaceDataContent.Append(Ident + "      <FileRef" + ProjectFileGenerator.NewLine);
							WorkspaceDataContent.Append(Ident + "         location = \"group:" + XcodeProject.ProjectFilePath.MakeRelativeTo(ProjectFileGenerator.PrimaryProjectPath) + "\">" + ProjectFileGenerator.NewLine);
							WorkspaceDataContent.Append(Ident + "      </FileRef>" + ProjectFileGenerator.NewLine);							
						}

						BuildableProjects.AddRange(SupportedProjects);

						WorkspaceDataContent.Append(Ident + "   </Group>" + ProjectFileGenerator.NewLine);
					}
				};
			AddProjectsFunction(RootFolder.SubFolders, "");
			
			WorkspaceDataContent.Append("</Workspace>" + ProjectFileGenerator.NewLine);

			// Also, update project's schemes index so that the schemes are in a sensible order
			// (Game, Editor, Client, Server, Programs)
			int SchemeIndex = 0;
			BuildableProjects.Sort((ProjA, ProjB) => {

				ProjectTarget TargetA = ProjA.ProjectTargets.OfType<ProjectTarget>().OrderBy(T => T.TargetRules!.Type).First();
				ProjectTarget TargetB = ProjB.ProjectTargets.OfType<ProjectTarget>().OrderBy(T => T.TargetRules!.Type).First();

				TargetType TypeA = TargetA.TargetRules!.Type;
				TargetType TypeB = TargetB.TargetRules!.Type;

				if (TypeA != TypeB)
				{
					return TypeA.CompareTo(TypeB);
				}

				return TargetA.Name.CompareTo(TargetB.Name);
			});

			foreach (ProjectFile XcodeProject in BuildableProjects)
			{
				FileReference SchemeManagementFile = XcodeProject.ProjectFilePath + "/xcuserdata/" + Environment.UserName + ".xcuserdatad/xcschemes/xcschememanagement.plist";
				if (FileReference.Exists(SchemeManagementFile))
				{
					string SchemeManagementContent = FileReference.ReadAllText(SchemeManagementFile);
					SchemeManagementContent = SchemeManagementContent.Replace("<key>orderHint</key>\n\t\t\t<integer>1</integer>", "<key>orderHint</key>\n\t\t\t<integer>" + SchemeIndex.ToString() + "</integer>");
					FileReference.WriteAllText(SchemeManagementFile, SchemeManagementContent);
					SchemeIndex++;
				}
			}

			string ProjectName = PrimaryProjectName;
			if (ProjectFilePlatform != XcodeProjectFilePlatform.All)
			{
				ProjectName += ProjectFilePlatform == XcodeProjectFilePlatform.Mac ? "_Mac" : (ProjectFilePlatform == XcodeProjectFilePlatform.iOS ? "_IOS" : "_TVOS");
			}
			string WorkspaceDataFilePath = PrimaryProjectPath + "/" + ProjectName + ".xcworkspace/contents.xcworkspacedata";
<<<<<<< HEAD
			bSuccess = WriteFileIfChanged(WorkspaceDataFilePath, WorkspaceDataContent.ToString(), new UTF8Encoding());
			if (bSuccess)
			{
				string WorkspaceSettingsFilePath = PrimaryProjectPath + "/" + ProjectName + ".xcworkspace/xcuserdata/" + Environment.UserName + ".xcuserdatad/WorkspaceSettings.xcsettings";
				bSuccess = WriteWorkspaceSettingsFile(WorkspaceSettingsFilePath);
				string WorkspaceSharedSettingsFilePath = PrimaryProjectPath + "/" + ProjectName + ".xcworkspace/xcshareddata/WorkspaceSettings.xcsettings";
				bSuccess = WriteWorkspaceSharedSettingsFile(WorkspaceSharedSettingsFilePath);
=======
			bSuccess = WriteFileIfChanged(WorkspaceDataFilePath, WorkspaceDataContent.ToString(), Logger, new UTF8Encoding());
			if (bSuccess)
			{
				string WorkspaceSettingsFilePath = PrimaryProjectPath + "/" + ProjectName + ".xcworkspace/xcuserdata/" + Environment.UserName + ".xcuserdatad/WorkspaceSettings.xcsettings";
				bSuccess = WriteWorkspaceSettingsFile(WorkspaceSettingsFilePath, Logger);
				string WorkspaceSharedSettingsFilePath = PrimaryProjectPath + "/" + ProjectName + ".xcworkspace/xcshareddata/WorkspaceSettings.xcsettings";
				bSuccess = WriteWorkspaceSharedSettingsFile(WorkspaceSharedSettingsFilePath, Logger);

				// cache the location of the workspace, for users of this to know where the final workspace is
				XCWorkspace = new FileReference(WorkspaceDataFilePath).Directory;
>>>>>>> d731a049
			}


			return bSuccess;
		}

<<<<<<< HEAD
		protected override bool WritePrimaryProjectFile(ProjectFile? UBTProject, PlatformProjectGeneratorCollection PlatformProjectGenerators)
=======
		protected override bool WritePrimaryProjectFile(ProjectFile? UBTProject, PlatformProjectGeneratorCollection PlatformProjectGenerators, ILogger Logger)
>>>>>>> d731a049
		{
			return WriteXcodeWorkspace(Logger);
		}

		[Flags]
		public enum XcodeProjectFilePlatform
		{
			Mac = 1 << 0,
			iOS = 1 << 1,
			tvOS = 1 << 2,
			All = Mac | iOS | tvOS
		}

		/// Which platforms we should generate targets for
		static public XcodeProjectFilePlatform ProjectFilePlatform = XcodeProjectFilePlatform.All;

		/// Should we generate a special project to use for iOS signing instead of a normal one
		static public bool bGeneratingRunIOSProject = false;

		/// Should we generate a special project to use for tvOS signing instead of a normal one
		static public bool bGeneratingRunTVOSProject = false;

		/// <inheritdoc/>
		protected override void ConfigureProjectFileGeneration(string[] Arguments, ref bool IncludeAllPlatforms, ILogger Logger)
		{
			// Call parent implementation first
			base.ConfigureProjectFileGeneration(Arguments, ref IncludeAllPlatforms, Logger);
			ProjectFilePlatform = IncludeAllPlatforms ? XcodeProjectFilePlatform.All : XcodeProjectFilePlatform.Mac;

			foreach (string CurArgument in Arguments)
			{
				if (CurArgument.StartsWith("-iOSDeployOnly", StringComparison.InvariantCultureIgnoreCase))
				{
					bGeneratingRunIOSProject = true;
					break;
				}

				if (CurArgument.StartsWith("-tvOSDeployOnly", StringComparison.InvariantCultureIgnoreCase))
				{
					bGeneratingRunTVOSProject = true;
					break;
				}
			}

			if (bGeneratingRunIOSProject || bGeneratingRunTVOSProject)
			{
<<<<<<< HEAD
				if (bGeneratingRunIOSProject || bGeneratingRunTVOSProject || UnrealBuildBase.Unreal.IsEngineInstalled())
				{
					// an Engine target is required in order to be able to get Xcode to sign blueprint projects
					// always include the engine target for installed builds.
					bIncludeEnginePrograms = true;
				}
				bIncludeEngineSource = true;
=======
				bIncludeEnginePrograms = false;
				//bIncludeEngineSource = false;
				bIncludeTemplateFiles = false;
				bIncludeConfigFiles = false;
				bIncludeDocumentation = false;
				bIncludeShaderSource = false;

				// generate just the engine project
				if (OnlyGameProject == null)
				{
					bIncludeEngineSource = true;
				}
				// generate just the game project
				else
				{
					bGeneratingGameProjectFiles = true;
				}
>>>>>>> d731a049
			}
		}
	}
}<|MERGE_RESOLUTION|>--- conflicted
+++ resolved
@@ -6,10 +6,7 @@
 using System.IO;
 using EpicGames.Core;
 using System.Linq;
-<<<<<<< HEAD
-=======
 using Microsoft.Extensions.Logging;
->>>>>>> d731a049
 
 namespace UnrealBuildTool
 {
@@ -84,11 +81,7 @@
 
 		/// <summary>
 		/// </summary>
-<<<<<<< HEAD
-		public override void CleanProjectFiles(DirectoryReference InPrimaryProjectDirectory, string InPrimaryProjectName, DirectoryReference InIntermediateProjectFilesPath)
-=======
 		public override void CleanProjectFiles(DirectoryReference InPrimaryProjectDirectory, string InPrimaryProjectName, DirectoryReference InIntermediateProjectFilesPath, ILogger Logger)
->>>>>>> d731a049
 		{
 			DirectoryReference PrimaryProjDeleteFilename = DirectoryReference.Combine(InPrimaryProjectDirectory, InPrimaryProjectName + ".xcworkspace");
 			if (DirectoryReference.Exists(PrimaryProjDeleteFilename))
@@ -119,12 +112,6 @@
 		/// <returns>The newly allocated project file object</returns>
 		protected override ProjectFile AllocateProjectFile(FileReference InitFilePath, DirectoryReference BaseDir)
 		{
-<<<<<<< HEAD
-			return new XcodeProjectFile(InitFilePath, BaseDir, bForDistribution, BundleIdentifier, AppName);
-		}
-
-		private bool WriteWorkspaceSettingsFile(string Path)
-=======
 			// this may internally (later) make a Legacy project object if the unreal project wants old behavior
 			// unfortunately, we can't read the project configs now because we don't have enough information to 
 			// find the .uproject file for that would make this project (we could change the high level to pass it 
@@ -133,7 +120,6 @@
 		}
 
 		private bool WriteWorkspaceSettingsFile(string Path, ILogger Logger)
->>>>>>> d731a049
 		{
 			StringBuilder WorkspaceSettingsContent = new StringBuilder();
 			WorkspaceSettingsContent.Append("<?xml version=\"1.0\" encoding=\"UTF-8\"?>" + ProjectFileGenerator.NewLine);
@@ -172,15 +158,10 @@
 			// @todo when we move to xcode 14, we remove these next 2 keys
 			WorkspaceSettingsContent.Append("\t<key>DisableBuildSystemDeprecationWarning</key>" + ProjectFileGenerator.NewLine);
 			WorkspaceSettingsContent.Append("\t<true/>" + ProjectFileGenerator.NewLine);
-<<<<<<< HEAD
-            WorkspaceSettingsContent.Append("\t<key>DisableBuildSystemDeprecationDiagnostic</key>" + ProjectFileGenerator.NewLine);
-            WorkspaceSettingsContent.Append("\t<true/>" + ProjectFileGenerator.NewLine);
-=======
 			WorkspaceSettingsContent.Append("\t<key>DisableBuildSystemDeprecationDiagnostic</key>" + ProjectFileGenerator.NewLine);
 			WorkspaceSettingsContent.Append("\t<true/>" + ProjectFileGenerator.NewLine);
 			WorkspaceSettingsContent.Append("\t<key>IDEWorkspaceSharedSettings_AutocreateContextsIfNeeded</key>" + ProjectFileGenerator.NewLine);
 			WorkspaceSettingsContent.Append("\t<false/>" + ProjectFileGenerator.NewLine);
->>>>>>> d731a049
 			WorkspaceSettingsContent.Append("</dict>" + ProjectFileGenerator.NewLine);
 			WorkspaceSettingsContent.Append("</plist>" + ProjectFileGenerator.NewLine);
 			return WriteFileIfChanged(Path, WorkspaceSettingsContent.ToString(), Logger, new UTF8Encoding());
@@ -209,21 +190,12 @@
 						AddProjectsFunction!(CurFolder.SubFolders, Ident + "   ");
 				
 						// Filter out anything that isn't an XC project, and that shouldn't be in the workspace
-<<<<<<< HEAD
-						IEnumerable<XcodeProjectFile> SupportedProjects =
-								CurFolder.ChildProjects.OfType<XcodeProjectFile>()
-									.Where(P => P.ShouldIncludeProjectInWorkspace())
-									.OrderBy(P => P.ProjectFilePath.GetFileName());
-
-						foreach (XcodeProjectFile XcodeProject in SupportedProjects)
-=======
 						IEnumerable<ProjectFile> SupportedProjects =
 								CurFolder.ChildProjects.Where(P => P.GetType() == typeof(XcodeProjectXcconfig.XcodeProjectFile) || P.GetType() == typeof(XcodeProjectLegacy.XcodeProjectFile))
 									.Where(P => XcodeProjectXcconfig.UnrealData.ShouldIncludeProjectInWorkspace(P, Logger))
 									.OrderBy(P => P.ProjectFilePath.GetFileName());
 
 						foreach (ProjectFile XcodeProject in SupportedProjects)
->>>>>>> d731a049
 						{
 							WorkspaceDataContent.Append(Ident + "      <FileRef" + ProjectFileGenerator.NewLine);
 							WorkspaceDataContent.Append(Ident + "         location = \"group:" + XcodeProject.ProjectFilePath.MakeRelativeTo(ProjectFileGenerator.PrimaryProjectPath) + "\">" + ProjectFileGenerator.NewLine);
@@ -276,15 +248,6 @@
 				ProjectName += ProjectFilePlatform == XcodeProjectFilePlatform.Mac ? "_Mac" : (ProjectFilePlatform == XcodeProjectFilePlatform.iOS ? "_IOS" : "_TVOS");
 			}
 			string WorkspaceDataFilePath = PrimaryProjectPath + "/" + ProjectName + ".xcworkspace/contents.xcworkspacedata";
-<<<<<<< HEAD
-			bSuccess = WriteFileIfChanged(WorkspaceDataFilePath, WorkspaceDataContent.ToString(), new UTF8Encoding());
-			if (bSuccess)
-			{
-				string WorkspaceSettingsFilePath = PrimaryProjectPath + "/" + ProjectName + ".xcworkspace/xcuserdata/" + Environment.UserName + ".xcuserdatad/WorkspaceSettings.xcsettings";
-				bSuccess = WriteWorkspaceSettingsFile(WorkspaceSettingsFilePath);
-				string WorkspaceSharedSettingsFilePath = PrimaryProjectPath + "/" + ProjectName + ".xcworkspace/xcshareddata/WorkspaceSettings.xcsettings";
-				bSuccess = WriteWorkspaceSharedSettingsFile(WorkspaceSharedSettingsFilePath);
-=======
 			bSuccess = WriteFileIfChanged(WorkspaceDataFilePath, WorkspaceDataContent.ToString(), Logger, new UTF8Encoding());
 			if (bSuccess)
 			{
@@ -295,18 +258,13 @@
 
 				// cache the location of the workspace, for users of this to know where the final workspace is
 				XCWorkspace = new FileReference(WorkspaceDataFilePath).Directory;
->>>>>>> d731a049
 			}
 
 
 			return bSuccess;
 		}
 
-<<<<<<< HEAD
-		protected override bool WritePrimaryProjectFile(ProjectFile? UBTProject, PlatformProjectGeneratorCollection PlatformProjectGenerators)
-=======
 		protected override bool WritePrimaryProjectFile(ProjectFile? UBTProject, PlatformProjectGeneratorCollection PlatformProjectGenerators, ILogger Logger)
->>>>>>> d731a049
 		{
 			return WriteXcodeWorkspace(Logger);
 		}
@@ -353,15 +311,6 @@
 
 			if (bGeneratingRunIOSProject || bGeneratingRunTVOSProject)
 			{
-<<<<<<< HEAD
-				if (bGeneratingRunIOSProject || bGeneratingRunTVOSProject || UnrealBuildBase.Unreal.IsEngineInstalled())
-				{
-					// an Engine target is required in order to be able to get Xcode to sign blueprint projects
-					// always include the engine target for installed builds.
-					bIncludeEnginePrograms = true;
-				}
-				bIncludeEngineSource = true;
-=======
 				bIncludeEnginePrograms = false;
 				//bIncludeEngineSource = false;
 				bIncludeTemplateFiles = false;
@@ -379,7 +328,6 @@
 				{
 					bGeneratingGameProjectFiles = true;
 				}
->>>>>>> d731a049
 			}
 		}
 	}
