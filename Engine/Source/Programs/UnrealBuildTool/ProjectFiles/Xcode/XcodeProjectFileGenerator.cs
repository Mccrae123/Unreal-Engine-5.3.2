﻿// Copyright Epic Games, Inc. All Rights Reserved.

using System;
using System.Collections.Generic;
using System.IO;
using System.Linq;
<<<<<<< HEAD
using Microsoft.Extensions.Logging;
=======
using System.Text;
using System.Threading.Tasks;
using EpicGames.Core;
using Microsoft.Extensions.Logging;
using UnrealBuildBase;
>>>>>>> 4af6daef

namespace UnrealBuildTool
{
	enum XcodePerPlatformMode
	{
		OneWorkspacePerPlatform,
		OneTargetPerPlatform,
	}

	/// <summary>
	/// Xcode project file generator implementation
	/// </summary>
	class XcodeProjectFileGenerator : ProjectFileGenerator
	{
<<<<<<< HEAD
=======
		/// <summary>
		///  Xcode makes a project per target, for modern to be able to pull in Cooked data
		/// </summary>
		protected override bool bMakeProjectPerTarget => true;
		protected override bool bAllowContentOnlyProjects => true;

>>>>>>> 4af6daef
		public DirectoryReference? XCWorkspace;

		// always seed the random number the same, so multiple runs of the generator will generate the same project
		static Random Rand = new Random(0);

		// how to handle multiple platforms
		public static XcodePerPlatformMode PerPlatformMode = XcodePerPlatformMode.OneWorkspacePerPlatform;

		/// <summary>
		/// Mark for distribution builds
		/// </summary>
		bool bForDistribution = false;

		/// <summary>
		/// Override BundleID
		/// </summary>
		string BundleIdentifier = "";

		/// <summary>
		/// Override AppName
		/// </summary>
		string AppName = "";

		/// <summary>
		/// Store the single game project (when using -game -project=...) to a place that XcodeProjectLegacy can easily retrieve it
		/// </summary>
		public static FileReference? SingleGameProject = null;
<<<<<<< HEAD
		
=======

		/// <summary>
		/// Shared file that the project agnostic projects can point to to get content only projects working nicely in Xcode
		/// </summary>
		public static FileReference ContentOnlySettingsFile = FileReference.Combine(Unreal.EngineDirectory, "Build/Xcode/ContentOnlySettings.xcconfig");

		/// <summary>
		/// A static copy of ProjectPlatforms from the base class
		/// </summary>
		public static List<UnrealTargetPlatform> XcodePlatforms = new();

		public static List<UnrealTargetPlatform?> WorkspacePlatforms = new();
		public static List<UnrealTargetPlatform?> RunTargetPlatforms = new();
		public static List<UnrealTargetPlatform?> NullPlatformList = new() { null };
		internal static Dictionary<Tuple<ProjectFile, UnrealTargetPlatform>, IEnumerable<UEBuildFramework>> TargetFrameworks = new();
		internal static Dictionary<Tuple<ProjectFile, UnrealTargetPlatform>, IEnumerable<UEBuildBundleResource>> TargetBundles = new();
		internal static Dictionary<Tuple<ProjectFile, UnrealTargetPlatform>, IEnumerable<ModuleRules.RuntimeDependency>> TargetRawDylibs = new();

		/// <summary>
		/// Should we generate only a run project (no build/index targets)
		/// </summary>
		public static bool bGenerateRunOnlyProject = false;

>>>>>>> 4af6daef
		public XcodeProjectFileGenerator(FileReference? InOnlyGameProject, CommandLineArguments CommandLine)
			: base(InOnlyGameProject)
		{
			SingleGameProject = InOnlyGameProject;
<<<<<<< HEAD
			
=======

>>>>>>> 4af6daef
			if (CommandLine.HasOption("-distribution"))
			{
				bForDistribution = true;
			}
			if (CommandLine.HasValue("-bundleID="))
			{
				BundleIdentifier = CommandLine.GetString("-bundleID=");
			}

			if (CommandLine.HasValue("-appname="))
			{
				AppName = CommandLine.GetString("-appname=");
			}

			// make sure only one Target writes the file
			lock (ContentOnlySettingsFile)
			{
				if (OnlyGameProject == null && !FileReference.Exists(ContentOnlySettingsFile))
				{
					DirectoryReference.CreateDirectory(ContentOnlySettingsFile.Directory);
					File.WriteAllLines(ContentOnlySettingsFile.FullName, new string[]
					{
							"// Enter the settings for your active code only project here. Note you will need to cook and stage your project before running.",
							"// Since we use the variables directly, we cannot take a single path to a uproject file, it must be split over two variables",
							"",
							"// Enter the path to the root directory of your project (use the full path - you can get it by selecting the folder in Finder and pressing Option-Command-C, then pasting here:",
							"UE_CONTENTONLY_PROJECT_DIR=",
							"",
							"// Enter the name of the project (which is your uproject filename without the extension)",
							"UE_CONTENTONLY_PROJECT_NAME=",
							"",
							"// Uncomment this line if you want the Editor to launch with your Content Only project above",
							"// UE_CONTENTONLY_EDITOR_STARTUP_PROJECT=$(UE_CONTENTONLY_PROJECT_DIR)/$(UE_CONTENTONLY_PROJECT_NAME).uproject",
							"",
							"",
							"",
							"",
							"",
							"// This is the default location for your Staged data, only change this if you know that you need to:",
							"UE_OVERRIDE_STAGE_DIR = $(UE_CONTENTONLY_PROJECT_DIR)/Saved/StagedBuilds/$(UE_TARGET_PLATFORM_NAME)",
					});
				}
			}
		}

		/// <summary>
		/// Make a random Guid string usable by Xcode (24 characters exactly)
		/// </summary>
		public static string MakeXcodeGuid()
		{
			string Guid = "";

			byte[] Randoms = new byte[12];
			Rand.NextBytes(Randoms);
			for (int Index = 0; Index < 12; Index++)
			{
				Guid += Randoms[Index].ToString("X2");
			}

			return Guid;
		}

		/// File extension for project files we'll be generating (e.g. ".vcxproj")
		public override string ProjectFileExtension => ".xcodeproj";

		/// <summary>
		/// </summary>
		public override void CleanProjectFiles(DirectoryReference InPrimaryProjectDirectory, string InPrimaryProjectName, DirectoryReference InIntermediateProjectFilesPath, ILogger Logger)
		{
			foreach (DirectoryReference ProjectFile in DirectoryReference.EnumerateDirectories(InPrimaryProjectDirectory, $"{InPrimaryProjectName}*.xcworkspace"))
			{
				DirectoryReference.Delete(ProjectFile, true);
			}

			// Delete the project files folder
			if (DirectoryReference.Exists(InIntermediateProjectFilesPath))
			{
				try
				{
					DirectoryReference.Delete(InIntermediateProjectFilesPath, true);
				}
				catch (Exception Ex)
				{
					Logger.LogInformation("Error while trying to clean project files path {InIntermediateProjectFilesPath}. Ignored.", InIntermediateProjectFilesPath);
					Logger.LogInformation("\t{Ex}", Ex.Message);
				}
			}
		}

		/// <summary>
		/// Allocates a generator-specific project file object
		/// </summary>
		/// <param name="InitFilePath">Path to the project file</param>
		/// <param name="BaseDir">The base directory for files within this project</param>
		/// <returns>The newly allocated project file object</returns>
		protected override ProjectFile AllocateProjectFile(FileReference InitFilePath, DirectoryReference BaseDir)
		{
			// this may internally (later) make a Legacy project object if the unreal project wants old behavior
			// unfortunately, we can't read the project configs now because we don't have enough information to 
			// find the .uproject file for that would make this project (we could change the high level to pass it 
			// down but it would touch all project generators - not worth it if we end up removing the legacy)
<<<<<<< HEAD
			return new XcodeProjectXcconfig.XcodeProjectFile(InitFilePath, BaseDir, bForDistribution, BundleIdentifier, AppName);
=======
			return new XcodeProjectXcconfig.XcodeProjectFile(InitFilePath, BaseDir, bForDistribution, BundleIdentifier, AppName, bMakeProjectPerTarget, SingleTargetName);
>>>>>>> 4af6daef
		}

		private bool WriteWorkspaceSettingsFile(string Path, ILogger Logger)
		{
			StringBuilder WorkspaceSettingsContent = new StringBuilder();
			WorkspaceSettingsContent.Append("<?xml version=\"1.0\" encoding=\"UTF-8\"?>" + ProjectFileGenerator.NewLine);
			WorkspaceSettingsContent.Append("<!DOCTYPE plist PUBLIC \"-//Apple//DTD PLIST 1.0//EN\" \"http://www.apple.com/DTDs/PropertyList-1.0.dtd\">" + ProjectFileGenerator.NewLine);
			WorkspaceSettingsContent.Append("<plist version=\"1.0\">" + ProjectFileGenerator.NewLine);
			WorkspaceSettingsContent.Append("<dict>" + ProjectFileGenerator.NewLine);
			// @todo when we move to xcode 14, we remove these next 4 keys
			WorkspaceSettingsContent.Append("\t<key>BuildSystemType</key>" + ProjectFileGenerator.NewLine);
			WorkspaceSettingsContent.Append("\t<string>Original</string>" + ProjectFileGenerator.NewLine);
			WorkspaceSettingsContent.Append("\t<key>BuildLocationStyle</key>" + ProjectFileGenerator.NewLine);
			WorkspaceSettingsContent.Append("\t<string>UseTargetSettings</string>" + ProjectFileGenerator.NewLine);
			WorkspaceSettingsContent.Append("\t<key>CustomBuildLocationType</key>" + ProjectFileGenerator.NewLine);
			WorkspaceSettingsContent.Append("\t<string>RelativeToDerivedData</string>" + ProjectFileGenerator.NewLine);
			WorkspaceSettingsContent.Append("\t<key>DerivedDataLocationStyle</key>" + ProjectFileGenerator.NewLine);
			WorkspaceSettingsContent.Append("\t<string>Default</string>" + ProjectFileGenerator.NewLine);
			WorkspaceSettingsContent.Append("\t<key>IssueFilterStyle</key>" + ProjectFileGenerator.NewLine);
			WorkspaceSettingsContent.Append("\t<string>ShowAll</string>" + ProjectFileGenerator.NewLine);
			WorkspaceSettingsContent.Append("\t<key>LiveSourceIssuesEnabled</key>" + ProjectFileGenerator.NewLine);
			WorkspaceSettingsContent.Append("\t<true/>" + ProjectFileGenerator.NewLine);
			WorkspaceSettingsContent.Append("\t<key>SnapshotAutomaticallyBeforeSignificantChanges</key>" + ProjectFileGenerator.NewLine);
			WorkspaceSettingsContent.Append("\t<true/>" + ProjectFileGenerator.NewLine);
			WorkspaceSettingsContent.Append("\t<key>SnapshotLocationStyle</key>" + ProjectFileGenerator.NewLine);
			WorkspaceSettingsContent.Append("\t<string>Default</string>" + ProjectFileGenerator.NewLine);
			WorkspaceSettingsContent.Append("</dict>" + ProjectFileGenerator.NewLine);
			WorkspaceSettingsContent.Append("</plist>" + ProjectFileGenerator.NewLine);
			return WriteFileIfChanged(Path, WorkspaceSettingsContent.ToString(), Logger, new UTF8Encoding());
		}

		private bool WriteWorkspaceSharedSettingsFile(string Path, ILogger Logger)
		{
			StringBuilder WorkspaceSettingsContent = new StringBuilder();
			WorkspaceSettingsContent.Append("<?xml version=\"1.0\" encoding=\"UTF-8\"?>" + ProjectFileGenerator.NewLine);
			WorkspaceSettingsContent.Append("<!DOCTYPE plist PUBLIC \"-//Apple//DTD PLIST 1.0//EN\" \"http://www.apple.com/DTDs/PropertyList-1.0.dtd\">" + ProjectFileGenerator.NewLine);
			WorkspaceSettingsContent.Append("<plist version=\"1.0\">" + ProjectFileGenerator.NewLine);
			WorkspaceSettingsContent.Append("<dict>" + ProjectFileGenerator.NewLine);
			// @todo when we move to xcode 14, we remove these next 2 keys
			WorkspaceSettingsContent.Append("\t<key>DisableBuildSystemDeprecationWarning</key>" + ProjectFileGenerator.NewLine);
			WorkspaceSettingsContent.Append("\t<true/>" + ProjectFileGenerator.NewLine);
			WorkspaceSettingsContent.Append("\t<key>DisableBuildSystemDeprecationDiagnostic</key>" + ProjectFileGenerator.NewLine);
			WorkspaceSettingsContent.Append("\t<true/>" + ProjectFileGenerator.NewLine);
			WorkspaceSettingsContent.Append("\t<key>IDEWorkspaceSharedSettings_AutocreateContextsIfNeeded</key>" + ProjectFileGenerator.NewLine);
			WorkspaceSettingsContent.Append("\t<false/>" + ProjectFileGenerator.NewLine);
			WorkspaceSettingsContent.Append("</dict>" + ProjectFileGenerator.NewLine);
			WorkspaceSettingsContent.Append("</plist>" + ProjectFileGenerator.NewLine);
			return WriteFileIfChanged(Path, WorkspaceSettingsContent.ToString(), Logger, new UTF8Encoding());
		}

		private string PrimaryProjectNameForPlatform(UnrealTargetPlatform? Platform)
		{
<<<<<<< HEAD
			return Platform == null ? PrimaryProjectName : $"{PrimaryProjectName} ({Platform})";
=======
			string ProjectName = PrimaryProjectName;
			if (!string.IsNullOrEmpty(SingleTargetName))
			{
				ProjectName = $"{ProjectName}_{SingleTargetName}";
			}
			// if there are projectplatforms, then there is a platform name already in the name
			if (Platform != null && ProjectPlatforms.Count == 0)
			{
				ProjectName = $"{ProjectName} ({Platform})";
			}
			return ProjectName;
>>>>>>> 4af6daef
		}

		private bool WriteXcodeWorkspace(ILogger Logger)
		{
			bool bSuccess = true;

			// loop opver all projects to see if at least one is modern (if not, we don't bother splitting up by platform)
			bool bHasModernProjects = false;
			Action<List<PrimaryProjectFolder>>? FindModern = null;
			FindModern = (FolderList) =>
			{
				foreach (PrimaryProjectFolder CurFolder in FolderList)
				{
<<<<<<< HEAD
					var Modern = CurFolder.ChildProjects.FirstOrDefault(P =>
=======
					ProjectFile? Modern = CurFolder.ChildProjects.FirstOrDefault(P =>
>>>>>>> 4af6daef
						P.GetType() == typeof(XcodeProjectXcconfig.XcodeProjectFile) &&
						!((XcodeProjectXcconfig.XcodeProjectFile)P).bHasLegacyProject);
					if (Modern != null)
					{
						//Logger.LogWarning($"Project {Modern.ProjectFilePath} is modern");
						bHasModernProjects = true;
					}
					if (!bHasModernProjects)
					{
						FindModern!(CurFolder.SubFolders);
					}
				}
			};
			FindModern(RootFolder.SubFolders);

			// if we want one workspace with multiple platforms, and we have at least one modern project, then process each platform individually
			// otherwise use null as Platform which means to merge all platforms
<<<<<<< HEAD
			List<UnrealTargetPlatform?> PlatformsToProcess = bHasModernProjects ? WorkspacePlatforms : NullPlatformList; 
=======
			List<UnrealTargetPlatform?> PlatformsToProcess = bHasModernProjects ? WorkspacePlatforms : NullPlatformList;
>>>>>>> 4af6daef
			foreach (UnrealTargetPlatform? Platform in PlatformsToProcess)
			{
				StringBuilder WorkspaceDataContent = new();
				WorkspaceDataContent.Append("<?xml version=\"1.0\" encoding=\"UTF-8\"?>" + ProjectFileGenerator.NewLine);
				WorkspaceDataContent.Append("<Workspace" + ProjectFileGenerator.NewLine);
				WorkspaceDataContent.Append("   version = \"1.0\">" + ProjectFileGenerator.NewLine);

				List<XcodeProjectXcconfig.XcodeProjectFile> BuildableProjects = new();

				System.Action<List<PrimaryProjectFolder> /* Folders */, string /* Ident */ >? AddProjectsFunction = null;
				AddProjectsFunction = (FolderList, Ident) =>
					{
						foreach (PrimaryProjectFolder CurFolder in FolderList)
						{
							WorkspaceDataContent.Append(Ident + "   <Group" + ProjectFileGenerator.NewLine);
							WorkspaceDataContent.Append(Ident + "      location = \"container:\"      name = \"" + CurFolder.FolderName + "\">" + ProjectFileGenerator.NewLine);

<<<<<<< HEAD
=======
							// add a reference to the file used for launching content only game projects (don't need the file if we are making a project for a single speciic project)
							if (bHasModernProjects && OnlyGameProject == null && CurFolder.FolderName == "Engine")
							{
								WorkspaceDataContent.Append("     <FileRef" + ProjectFileGenerator.NewLine);
								WorkspaceDataContent.Append("       location = \"group:" + ContentOnlySettingsFile.MakeRelativeTo(ProjectFileGenerator.PrimaryProjectPath) + "\">" + ProjectFileGenerator.NewLine);
								WorkspaceDataContent.Append("     </FileRef>" + ProjectFileGenerator.NewLine);
							}

>>>>>>> 4af6daef
							AddProjectsFunction!(CurFolder.SubFolders, Ident + "   ");

							// Filter out anything that isn't an XC project, and that shouldn't be in the workspace
							IEnumerable<XcodeProjectXcconfig.XcodeProjectFile> SupportedProjects =
									CurFolder.ChildProjects.Where(P => P.GetType() == typeof(XcodeProjectXcconfig.XcodeProjectFile))
										.Select(P => (XcodeProjectXcconfig.XcodeProjectFile)P)
<<<<<<< HEAD
										.Where(P => XcodeProjectXcconfig.UnrealData.ShouldIncludeProjectInWorkspace(P, Logger))
=======
										.Where(P => XcodeProjectXcconfig.XcodeUtils.ShouldIncludeProjectInWorkspace(P, Logger))
>>>>>>> 4af6daef
										// @todo - still need to handle legacy project getting split up?
										.Where(P => P.RootProjects.Count == 0 || P.RootProjects.ContainsValue(Platform))
										.OrderBy(P => P.ProjectFilePath.GetFileName());

							foreach (XcodeProjectXcconfig.XcodeProjectFile XcodeProject in SupportedProjects)
							{
<<<<<<< HEAD
=======
								// if we are only generating a single target project, skip any others now
								if (!String.IsNullOrEmpty(SingleTargetName) && XcodeProject.ProjectFilePath.GetFileNameWithoutAnyExtensions() != SingleTargetName)
								{
									continue;
								}

>>>>>>> 4af6daef
								// we have to re-check for each project - if it's a legacy project, even if we wanted it split, it won't be, so always point to 
								// the shared legacy project
								FileReference PathToProject = XcodeProject.ProjectFilePath;
								if (!XcodeProject.bHasLegacyProject && PerPlatformMode == XcodePerPlatformMode.OneWorkspacePerPlatform)
								{
									PathToProject = XcodeProject.ProjectFilePathForPlatform(Platform);
								}
								WorkspaceDataContent.Append(Ident + "      <FileRef" + ProjectFileGenerator.NewLine);
								WorkspaceDataContent.Append(Ident + "         location = \"group:" + PathToProject.MakeRelativeTo(ProjectFileGenerator.PrimaryProjectPath) + "\">" + ProjectFileGenerator.NewLine);
								WorkspaceDataContent.Append(Ident + "      </FileRef>" + ProjectFileGenerator.NewLine);
							}

							BuildableProjects.AddRange(SupportedProjects);

							WorkspaceDataContent.Append(Ident + "   </Group>" + ProjectFileGenerator.NewLine);
						}
					};
				AddProjectsFunction(RootFolder.SubFolders, "");

				WorkspaceDataContent.Append("</Workspace>" + ProjectFileGenerator.NewLine);

				// Also, update project's schemes index so that the schemes are in a sensible order
				// (Game, Editor, Client, Server, Programs)
				int SchemeIndex = 0;
				BuildableProjects.Sort((ProjA, ProjB) =>
				{
<<<<<<< HEAD

					ProjectTarget TargetA = ProjA.ProjectTargets.OfType<ProjectTarget>().OrderBy(T => T.TargetRules!.Type).First();
					ProjectTarget TargetB = ProjB.ProjectTargets.OfType<ProjectTarget>().OrderBy(T => T.TargetRules!.Type).First();

					TargetType TypeA = TargetA.TargetRules!.Type;
					TargetType TypeB = TargetB.TargetRules!.Type;

					if (TypeA != TypeB)
					{
						return TypeA.CompareTo(TypeB);
					}

					return TargetA.Name.CompareTo(TargetB.Name);
				});

=======

					ProjectTarget TargetA = ProjA.ProjectTargets.OfType<ProjectTarget>().OrderBy(T => T.TargetRules!.Type).First();
					ProjectTarget TargetB = ProjB.ProjectTargets.OfType<ProjectTarget>().OrderBy(T => T.TargetRules!.Type).First();

					TargetType TypeA = TargetA.TargetRules!.Type;
					TargetType TypeB = TargetB.TargetRules!.Type;

					if (TypeA != TypeB)
					{
						return TypeA.CompareTo(TypeB);
					}

					return TargetA.Name.CompareTo(TargetB.Name);
				});

>>>>>>> 4af6daef
				foreach (XcodeProjectXcconfig.XcodeProjectFile XcodeProject in BuildableProjects)
				{
					FileReference SchemeManagementFile = XcodeProject.ProjectFilePathForPlatform(Platform) + "/xcuserdata/" + Environment.UserName + ".xcuserdatad/xcschemes/xcschememanagement.plist";
					if (FileReference.Exists(SchemeManagementFile))
					{
						string SchemeManagementContent = FileReference.ReadAllText(SchemeManagementFile);
						SchemeManagementContent = SchemeManagementContent.Replace("<key>orderHint</key>\n\t\t\t<integer>1</integer>", "<key>orderHint</key>\n\t\t\t<integer>" + SchemeIndex.ToString() + "</integer>");
						FileReference.WriteAllText(SchemeManagementFile, SchemeManagementContent);
						SchemeIndex++;
					}
				}

				string ProjectName = PrimaryProjectNameForPlatform(Platform);
				string WorkspaceDataFilePath = PrimaryProjectPath + "/" + ProjectName + ".xcworkspace/contents.xcworkspacedata";
				Logger.LogInformation($"Writing xcode workspace {Path.GetDirectoryName(WorkspaceDataFilePath)}");
				bSuccess = WriteFileIfChanged(WorkspaceDataFilePath, WorkspaceDataContent.ToString(), Logger, new UTF8Encoding());
				if (bSuccess)
				{
					string WorkspaceSettingsFilePath = PrimaryProjectPath + "/" + ProjectName + ".xcworkspace/xcuserdata/" + Environment.UserName + ".xcuserdatad/WorkspaceSettings.xcsettings";
					bSuccess = WriteWorkspaceSettingsFile(WorkspaceSettingsFilePath, Logger);
					string WorkspaceSharedSettingsFilePath = PrimaryProjectPath + "/" + ProjectName + ".xcworkspace/xcshareddata/WorkspaceSettings.xcsettings";
					bSuccess = WriteWorkspaceSharedSettingsFile(WorkspaceSharedSettingsFilePath, Logger);
<<<<<<< HEAD

					// cache the location of the workspace, for users of this to know where the final workspace is
					XCWorkspace = new FileReference(WorkspaceDataFilePath).Directory;
=======

					// cache the location of the workspace, for users of this to know where the final workspace is
					XCWorkspace = new FileReference(WorkspaceDataFilePath).Directory;
				}
			}

			// delete outdated workspace files, reduce confusion (only for real workspaces, not stub ones)
			if (!bGenerateRunOnlyProject)
			{
				if (bHasModernProjects)
				{
					DirectoryReference OutdatedWorkspaceDirectory = new DirectoryReference(PrimaryProjectPath + "/" + PrimaryProjectNameForPlatform(null) + ".xcworkspace");
					if (DirectoryReference.Exists(OutdatedWorkspaceDirectory))
					{
						DirectoryReference.Delete(OutdatedWorkspaceDirectory, true);
					}
				}
				else
				{
					foreach (UnrealTargetPlatform? Platform in WorkspacePlatforms)
					{
						DirectoryReference OutdatedWorkspaceDirectory = new DirectoryReference(PrimaryProjectPath + "/" + PrimaryProjectNameForPlatform(Platform) + ".xcworkspace");
						if (DirectoryReference.Exists(OutdatedWorkspaceDirectory))
						{
							DirectoryReference.Delete(OutdatedWorkspaceDirectory, true);
						}
					}
>>>>>>> 4af6daef
				}
			}

			return bSuccess;
		}

		protected override bool WritePrimaryProjectFile(ProjectFile? UBTProject, PlatformProjectGeneratorCollection PlatformProjectGenerators, ILogger Logger)
		{
			return WriteXcodeWorkspace(Logger);
		}

<<<<<<< HEAD
		/// <summary>
		/// A static copy of ProjectPlatforms from the base class
		/// </summary>
		static public List<UnrealTargetPlatform> XcodePlatforms = new();

		static public List<UnrealTargetPlatform?> WorkspacePlatforms = new ();
		static public List<UnrealTargetPlatform?> RunTargetPlatforms = new();
		static public List<UnrealTargetPlatform?> NullPlatformList = new() { null };


		/// <summary>
		/// Should we generate only a run project (no build/index targets)
		/// </summary>
		static public bool bGenerateRunOnlyProject = false;

=======
>>>>>>> 4af6daef
		/// <inheritdoc/>
		protected override void ConfigureProjectFileGeneration(string[] Arguments, ref bool IncludeAllPlatforms, ILogger Logger)
		{
			// Call parent implementation first
			base.ConfigureProjectFileGeneration(Arguments, ref IncludeAllPlatforms, Logger);

<<<<<<< HEAD
			if (ProjectPlatforms.Count > 0)
			{
				XcodePlatforms.AddRange(ProjectPlatforms);
			}
			else
			{
=======
			// reset some statics in case it runs twice
			XcodeProjectFileGenerator.XcodePlatforms.Clear();
			XcodeProjectFileGenerator.WorkspacePlatforms.Clear();
			XcodeProjectFileGenerator.RunTargetPlatforms.Clear();
			XcodeProjectFileGenerator.TargetFrameworks.Clear();
			XcodeProjectFileGenerator.TargetBundles.Clear();
			XcodeProjectFileGenerator.TargetRawDylibs.Clear();
			XcodeProjectFileGenerator.bGenerateRunOnlyProject = false;

			if (ProjectPlatforms.Count > 0)
			{
				XcodePlatforms.AddRange(ProjectPlatforms);
			}
			else
			{
>>>>>>> 4af6daef
				// add platforms that have synced platform support
				if (InstalledPlatformInfo.IsValidPlatform(UnrealTargetPlatform.Mac, EProjectType.Code))
				{
					XcodePlatforms.Add(UnrealTargetPlatform.Mac);
				}
				if (InstalledPlatformInfo.IsValidPlatform(UnrealTargetPlatform.IOS, EProjectType.Code))
				{
					XcodePlatforms.Add(UnrealTargetPlatform.IOS);
<<<<<<< HEAD
				}
				if (InstalledPlatformInfo.IsValidPlatform(UnrealTargetPlatform.TVOS, EProjectType.Code))
				{
					XcodePlatforms.Add(UnrealTargetPlatform.TVOS);
				}
			}

			if (PerPlatformMode == XcodePerPlatformMode.OneWorkspacePerPlatform)
			{
				WorkspacePlatforms = XcodePlatforms.Select<UnrealTargetPlatform, UnrealTargetPlatform?>(x => x).ToList();
			}
			else
			{
				WorkspacePlatforms = NullPlatformList;
			}

=======
				}
				if (InstalledPlatformInfo.IsValidPlatform(UnrealTargetPlatform.TVOS, EProjectType.Code))
				{
					XcodePlatforms.Add(UnrealTargetPlatform.TVOS);
				}
			}

			if (PerPlatformMode == XcodePerPlatformMode.OneWorkspacePerPlatform)
			{
				WorkspacePlatforms = XcodePlatforms.Select<UnrealTargetPlatform, UnrealTargetPlatform?>(x => x).ToList();
			}
			else
			{
				WorkspacePlatforms = NullPlatformList;
			}

>>>>>>> 4af6daef
			foreach (string CurArgument in Arguments)
			{
				if (CurArgument.Contains("-iOSDeployOnly", StringComparison.InvariantCultureIgnoreCase) ||
					CurArgument.Contains("-tvOSDeployOnly", StringComparison.InvariantCultureIgnoreCase) ||
					CurArgument.Contains("-DeployOnly", StringComparison.InvariantCultureIgnoreCase))
				{
					bGenerateRunOnlyProject = true;
					break;
				}
			}

			if (bGenerateRunOnlyProject)
			{
<<<<<<< HEAD
				bIncludeEnginePrograms = false;
				//bIncludeEngineSource = false;
				bIncludeTemplateFiles = false;
				bIncludeConfigFiles = false;
				bIncludeDocumentation = false;
				bIncludeShaderSource = false;

				// generate just the engine project
				if (OnlyGameProject == null)
				{
					bIncludeEngineSource = true;
				}
				// generate just the game project
				else
=======
				bIncludeConfigFiles = false;
				bIncludeDocumentation = false;
				bIncludeShaderSource = false;
				bIncludeEngineSource = true;
				bGeneratingTemporaryProjects = true;

				// generate just the engine project
				if (OnlyGameProject != null)
>>>>>>> 4af6daef
				{
					bGeneratingGameProjectFiles = true;
				}
			}
		}

		protected override void AddAdditionalNativeTargetInformation(PlatformProjectGeneratorCollection PlatformProjectGenerators, List<Tuple<ProjectFile, ProjectTarget>> Targets, ILogger Logger)
		{
			DateTime MainStart = DateTime.UtcNow;
			Parallel.ForEach(Targets, TargetPair =>
			{
				// don't bother if we aren't interested in this target
				if (SingleTargetName != null && !TargetPair.Item2.Name.Equals(SingleTargetName, StringComparison.InvariantCultureIgnoreCase))
				{
					return;
				}

				ProjectFile TargetProjectFile = TargetPair.Item1;
				if (TargetProjectFile.IsContentOnlyProject)
				{
					return;
				}

				// don't do this for legacy projects, for speed
				((XcodeProjectXcconfig.XcodeProjectFile)TargetProjectFile).ConditionalCreateLegacyProject();
				if (((XcodeProjectXcconfig.XcodeProjectFile)TargetProjectFile).bHasLegacyProject)
				{
					return;
				}

				ProjectTarget CurTarget = TargetPair.Item2;

				UnrealTargetPlatform[] PlatformsToGenerate = { UnrealTargetPlatform.Mac, UnrealTargetPlatform.IOS };
				foreach (UnrealTargetPlatform Platform in PlatformsToGenerate)
				{
					UnrealArch Arch = UnrealArch.Arm64;

					if (!CurTarget.SupportedPlatforms.Any(x => x == Platform))
					{
						continue;
					}
					TargetDescriptor TargetDesc = new TargetDescriptor(CurTarget.UnrealProjectFilePath, CurTarget.Name, Platform, UnrealTargetConfiguration.Development,
						new UnrealArchitectures(Arch), new CommandLineArguments(new string[] { "-skipclangvalidation" }));
					DateTime Start = DateTime.UtcNow;

					try
					{
						// Create the target
						UEBuildTarget Target = UEBuildTarget.Create(TargetDesc, true, false, bUsePrecompiled, Logger);

						List<UEBuildFramework> Frameworks = new();
						List<UEBuildBundleResource> Bundles = new();
						List<ModuleRules.RuntimeDependency> Dylibs = new();
						// Generate a compile environment for each module in the binary
						CppCompileEnvironment GlobalCompileEnvironment = Target.CreateCompileEnvironmentForProjectFiles(Logger);
						foreach (UEBuildBinary Binary in Target.Binaries)
						{
							CppCompileEnvironment BinaryCompileEnvironment = Binary.CreateBinaryCompileEnvironment(GlobalCompileEnvironment);
							foreach (UEBuildModuleCPP Module in Binary.Modules.OfType<UEBuildModuleCPP>())
							{
								CppCompileEnvironment CompileEnvironment = Module.CreateModuleCompileEnvironment(Target.Rules, BinaryCompileEnvironment, Logger);
								Frameworks.AddRange(CompileEnvironment.AdditionalFrameworks);
							}
							// walk over CPP and External modules looking for dylibs that need to be copied into the .app directly (not in a framework)
							foreach (UEBuildModule Module in Binary.Modules)
							{
								Dylibs.AddRange(Module.Rules.RuntimeDependencies.Inner.Where(x => x.Path.StartsWith("$(BinaryOutputDir)") && Path.GetExtension(x.SourcePath) == ".dylib"));
							}
						}

						// track frameworks if we found any
						if (Frameworks.Count > 0)
						{
							lock (TargetFrameworks)
							{
								TargetFrameworks.Add(Tuple.Create(TargetProjectFile, Platform), Frameworks.Distinct());
							}
						}
						if (Bundles.Count > 0)
						{
							lock (TargetBundles)
							{
								TargetBundles.Add(Tuple.Create(TargetProjectFile, Platform), Bundles.Distinct());
							}
						}
						if (Dylibs.Count > 0)
						{
							lock (TargetRawDylibs)
							{
								TargetRawDylibs.Add(Tuple.Create(TargetProjectFile, Platform), Dylibs);
							}
						}
					}
					catch (Exception)
					{

					}

					Logger.LogDebug("GettingNativeInfo [{Project} / {Platform}] {TimeMs}ms", TargetProjectFile.ProjectFilePath.GetFileNameWithoutAnyExtensions(), Platform, (DateTime.UtcNow - Start).TotalMilliseconds);
				}
			});
			Logger.LogInformation("GettingNativeInfo {TimeMs}ms overall", (DateTime.UtcNow - MainStart).TotalMilliseconds);
		}
	}
}<|MERGE_RESOLUTION|>--- conflicted
+++ resolved
@@ -1,18 +1,14 @@
-﻿// Copyright Epic Games, Inc. All Rights Reserved.
+// Copyright Epic Games, Inc. All Rights Reserved.
 
 using System;
 using System.Collections.Generic;
 using System.IO;
 using System.Linq;
-<<<<<<< HEAD
-using Microsoft.Extensions.Logging;
-=======
 using System.Text;
 using System.Threading.Tasks;
 using EpicGames.Core;
 using Microsoft.Extensions.Logging;
 using UnrealBuildBase;
->>>>>>> 4af6daef
 
 namespace UnrealBuildTool
 {
@@ -27,15 +23,12 @@
 	/// </summary>
 	class XcodeProjectFileGenerator : ProjectFileGenerator
 	{
-<<<<<<< HEAD
-=======
 		/// <summary>
 		///  Xcode makes a project per target, for modern to be able to pull in Cooked data
 		/// </summary>
 		protected override bool bMakeProjectPerTarget => true;
 		protected override bool bAllowContentOnlyProjects => true;
 
->>>>>>> 4af6daef
 		public DirectoryReference? XCWorkspace;
 
 		// always seed the random number the same, so multiple runs of the generator will generate the same project
@@ -63,9 +56,6 @@
 		/// Store the single game project (when using -game -project=...) to a place that XcodeProjectLegacy can easily retrieve it
 		/// </summary>
 		public static FileReference? SingleGameProject = null;
-<<<<<<< HEAD
-		
-=======
 
 		/// <summary>
 		/// Shared file that the project agnostic projects can point to to get content only projects working nicely in Xcode
@@ -89,16 +79,11 @@
 		/// </summary>
 		public static bool bGenerateRunOnlyProject = false;
 
->>>>>>> 4af6daef
 		public XcodeProjectFileGenerator(FileReference? InOnlyGameProject, CommandLineArguments CommandLine)
 			: base(InOnlyGameProject)
 		{
 			SingleGameProject = InOnlyGameProject;
-<<<<<<< HEAD
-			
-=======
-
->>>>>>> 4af6daef
+
 			if (CommandLine.HasOption("-distribution"))
 			{
 				bForDistribution = true;
@@ -200,11 +185,7 @@
 			// unfortunately, we can't read the project configs now because we don't have enough information to 
 			// find the .uproject file for that would make this project (we could change the high level to pass it 
 			// down but it would touch all project generators - not worth it if we end up removing the legacy)
-<<<<<<< HEAD
-			return new XcodeProjectXcconfig.XcodeProjectFile(InitFilePath, BaseDir, bForDistribution, BundleIdentifier, AppName);
-=======
 			return new XcodeProjectXcconfig.XcodeProjectFile(InitFilePath, BaseDir, bForDistribution, BundleIdentifier, AppName, bMakeProjectPerTarget, SingleTargetName);
->>>>>>> 4af6daef
 		}
 
 		private bool WriteWorkspaceSettingsFile(string Path, ILogger Logger)
@@ -257,9 +238,6 @@
 
 		private string PrimaryProjectNameForPlatform(UnrealTargetPlatform? Platform)
 		{
-<<<<<<< HEAD
-			return Platform == null ? PrimaryProjectName : $"{PrimaryProjectName} ({Platform})";
-=======
 			string ProjectName = PrimaryProjectName;
 			if (!string.IsNullOrEmpty(SingleTargetName))
 			{
@@ -271,7 +249,6 @@
 				ProjectName = $"{ProjectName} ({Platform})";
 			}
 			return ProjectName;
->>>>>>> 4af6daef
 		}
 
 		private bool WriteXcodeWorkspace(ILogger Logger)
@@ -285,11 +262,7 @@
 			{
 				foreach (PrimaryProjectFolder CurFolder in FolderList)
 				{
-<<<<<<< HEAD
-					var Modern = CurFolder.ChildProjects.FirstOrDefault(P =>
-=======
 					ProjectFile? Modern = CurFolder.ChildProjects.FirstOrDefault(P =>
->>>>>>> 4af6daef
 						P.GetType() == typeof(XcodeProjectXcconfig.XcodeProjectFile) &&
 						!((XcodeProjectXcconfig.XcodeProjectFile)P).bHasLegacyProject);
 					if (Modern != null)
@@ -307,11 +280,7 @@
 
 			// if we want one workspace with multiple platforms, and we have at least one modern project, then process each platform individually
 			// otherwise use null as Platform which means to merge all platforms
-<<<<<<< HEAD
-			List<UnrealTargetPlatform?> PlatformsToProcess = bHasModernProjects ? WorkspacePlatforms : NullPlatformList; 
-=======
 			List<UnrealTargetPlatform?> PlatformsToProcess = bHasModernProjects ? WorkspacePlatforms : NullPlatformList;
->>>>>>> 4af6daef
 			foreach (UnrealTargetPlatform? Platform in PlatformsToProcess)
 			{
 				StringBuilder WorkspaceDataContent = new();
@@ -329,8 +298,6 @@
 							WorkspaceDataContent.Append(Ident + "   <Group" + ProjectFileGenerator.NewLine);
 							WorkspaceDataContent.Append(Ident + "      location = \"container:\"      name = \"" + CurFolder.FolderName + "\">" + ProjectFileGenerator.NewLine);
 
-<<<<<<< HEAD
-=======
 							// add a reference to the file used for launching content only game projects (don't need the file if we are making a project for a single speciic project)
 							if (bHasModernProjects && OnlyGameProject == null && CurFolder.FolderName == "Engine")
 							{
@@ -339,33 +306,25 @@
 								WorkspaceDataContent.Append("     </FileRef>" + ProjectFileGenerator.NewLine);
 							}
 
->>>>>>> 4af6daef
 							AddProjectsFunction!(CurFolder.SubFolders, Ident + "   ");
 
 							// Filter out anything that isn't an XC project, and that shouldn't be in the workspace
 							IEnumerable<XcodeProjectXcconfig.XcodeProjectFile> SupportedProjects =
 									CurFolder.ChildProjects.Where(P => P.GetType() == typeof(XcodeProjectXcconfig.XcodeProjectFile))
 										.Select(P => (XcodeProjectXcconfig.XcodeProjectFile)P)
-<<<<<<< HEAD
-										.Where(P => XcodeProjectXcconfig.UnrealData.ShouldIncludeProjectInWorkspace(P, Logger))
-=======
 										.Where(P => XcodeProjectXcconfig.XcodeUtils.ShouldIncludeProjectInWorkspace(P, Logger))
->>>>>>> 4af6daef
 										// @todo - still need to handle legacy project getting split up?
 										.Where(P => P.RootProjects.Count == 0 || P.RootProjects.ContainsValue(Platform))
 										.OrderBy(P => P.ProjectFilePath.GetFileName());
 
 							foreach (XcodeProjectXcconfig.XcodeProjectFile XcodeProject in SupportedProjects)
 							{
-<<<<<<< HEAD
-=======
 								// if we are only generating a single target project, skip any others now
 								if (!String.IsNullOrEmpty(SingleTargetName) && XcodeProject.ProjectFilePath.GetFileNameWithoutAnyExtensions() != SingleTargetName)
 								{
 									continue;
 								}
 
->>>>>>> 4af6daef
 								// we have to re-check for each project - if it's a legacy project, even if we wanted it split, it won't be, so always point to 
 								// the shared legacy project
 								FileReference PathToProject = XcodeProject.ProjectFilePath;
@@ -392,7 +351,6 @@
 				int SchemeIndex = 0;
 				BuildableProjects.Sort((ProjA, ProjB) =>
 				{
-<<<<<<< HEAD
 
 					ProjectTarget TargetA = ProjA.ProjectTargets.OfType<ProjectTarget>().OrderBy(T => T.TargetRules!.Type).First();
 					ProjectTarget TargetB = ProjB.ProjectTargets.OfType<ProjectTarget>().OrderBy(T => T.TargetRules!.Type).First();
@@ -408,23 +366,6 @@
 					return TargetA.Name.CompareTo(TargetB.Name);
 				});
 
-=======
-
-					ProjectTarget TargetA = ProjA.ProjectTargets.OfType<ProjectTarget>().OrderBy(T => T.TargetRules!.Type).First();
-					ProjectTarget TargetB = ProjB.ProjectTargets.OfType<ProjectTarget>().OrderBy(T => T.TargetRules!.Type).First();
-
-					TargetType TypeA = TargetA.TargetRules!.Type;
-					TargetType TypeB = TargetB.TargetRules!.Type;
-
-					if (TypeA != TypeB)
-					{
-						return TypeA.CompareTo(TypeB);
-					}
-
-					return TargetA.Name.CompareTo(TargetB.Name);
-				});
-
->>>>>>> 4af6daef
 				foreach (XcodeProjectXcconfig.XcodeProjectFile XcodeProject in BuildableProjects)
 				{
 					FileReference SchemeManagementFile = XcodeProject.ProjectFilePathForPlatform(Platform) + "/xcuserdata/" + Environment.UserName + ".xcuserdatad/xcschemes/xcschememanagement.plist";
@@ -447,11 +388,6 @@
 					bSuccess = WriteWorkspaceSettingsFile(WorkspaceSettingsFilePath, Logger);
 					string WorkspaceSharedSettingsFilePath = PrimaryProjectPath + "/" + ProjectName + ".xcworkspace/xcshareddata/WorkspaceSettings.xcsettings";
 					bSuccess = WriteWorkspaceSharedSettingsFile(WorkspaceSharedSettingsFilePath, Logger);
-<<<<<<< HEAD
-
-					// cache the location of the workspace, for users of this to know where the final workspace is
-					XCWorkspace = new FileReference(WorkspaceDataFilePath).Directory;
-=======
 
 					// cache the location of the workspace, for users of this to know where the final workspace is
 					XCWorkspace = new FileReference(WorkspaceDataFilePath).Directory;
@@ -479,7 +415,6 @@
 							DirectoryReference.Delete(OutdatedWorkspaceDirectory, true);
 						}
 					}
->>>>>>> 4af6daef
 				}
 			}
 
@@ -491,38 +426,12 @@
 			return WriteXcodeWorkspace(Logger);
 		}
 
-<<<<<<< HEAD
-		/// <summary>
-		/// A static copy of ProjectPlatforms from the base class
-		/// </summary>
-		static public List<UnrealTargetPlatform> XcodePlatforms = new();
-
-		static public List<UnrealTargetPlatform?> WorkspacePlatforms = new ();
-		static public List<UnrealTargetPlatform?> RunTargetPlatforms = new();
-		static public List<UnrealTargetPlatform?> NullPlatformList = new() { null };
-
-
-		/// <summary>
-		/// Should we generate only a run project (no build/index targets)
-		/// </summary>
-		static public bool bGenerateRunOnlyProject = false;
-
-=======
->>>>>>> 4af6daef
 		/// <inheritdoc/>
 		protected override void ConfigureProjectFileGeneration(string[] Arguments, ref bool IncludeAllPlatforms, ILogger Logger)
 		{
 			// Call parent implementation first
 			base.ConfigureProjectFileGeneration(Arguments, ref IncludeAllPlatforms, Logger);
 
-<<<<<<< HEAD
-			if (ProjectPlatforms.Count > 0)
-			{
-				XcodePlatforms.AddRange(ProjectPlatforms);
-			}
-			else
-			{
-=======
 			// reset some statics in case it runs twice
 			XcodeProjectFileGenerator.XcodePlatforms.Clear();
 			XcodeProjectFileGenerator.WorkspacePlatforms.Clear();
@@ -538,7 +447,6 @@
 			}
 			else
 			{
->>>>>>> 4af6daef
 				// add platforms that have synced platform support
 				if (InstalledPlatformInfo.IsValidPlatform(UnrealTargetPlatform.Mac, EProjectType.Code))
 				{
@@ -547,7 +455,6 @@
 				if (InstalledPlatformInfo.IsValidPlatform(UnrealTargetPlatform.IOS, EProjectType.Code))
 				{
 					XcodePlatforms.Add(UnrealTargetPlatform.IOS);
-<<<<<<< HEAD
 				}
 				if (InstalledPlatformInfo.IsValidPlatform(UnrealTargetPlatform.TVOS, EProjectType.Code))
 				{
@@ -564,24 +471,6 @@
 				WorkspacePlatforms = NullPlatformList;
 			}
 
-=======
-				}
-				if (InstalledPlatformInfo.IsValidPlatform(UnrealTargetPlatform.TVOS, EProjectType.Code))
-				{
-					XcodePlatforms.Add(UnrealTargetPlatform.TVOS);
-				}
-			}
-
-			if (PerPlatformMode == XcodePerPlatformMode.OneWorkspacePerPlatform)
-			{
-				WorkspacePlatforms = XcodePlatforms.Select<UnrealTargetPlatform, UnrealTargetPlatform?>(x => x).ToList();
-			}
-			else
-			{
-				WorkspacePlatforms = NullPlatformList;
-			}
-
->>>>>>> 4af6daef
 			foreach (string CurArgument in Arguments)
 			{
 				if (CurArgument.Contains("-iOSDeployOnly", StringComparison.InvariantCultureIgnoreCase) ||
@@ -595,22 +484,6 @@
 
 			if (bGenerateRunOnlyProject)
 			{
-<<<<<<< HEAD
-				bIncludeEnginePrograms = false;
-				//bIncludeEngineSource = false;
-				bIncludeTemplateFiles = false;
-				bIncludeConfigFiles = false;
-				bIncludeDocumentation = false;
-				bIncludeShaderSource = false;
-
-				// generate just the engine project
-				if (OnlyGameProject == null)
-				{
-					bIncludeEngineSource = true;
-				}
-				// generate just the game project
-				else
-=======
 				bIncludeConfigFiles = false;
 				bIncludeDocumentation = false;
 				bIncludeShaderSource = false;
@@ -619,7 +492,6 @@
 
 				// generate just the engine project
 				if (OnlyGameProject != null)
->>>>>>> 4af6daef
 				{
 					bGeneratingGameProjectFiles = true;
 				}
