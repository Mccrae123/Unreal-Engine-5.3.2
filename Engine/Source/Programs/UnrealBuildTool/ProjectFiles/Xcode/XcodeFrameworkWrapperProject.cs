﻿// Copyright Epic Games, Inc. All Rights Reserved.

using System;
using System.Collections.Generic;
using System.IO;
using System.Linq;
using System.Text.RegularExpressions;
using EpicGames.Core;
using UnrealBuildBase;
<<<<<<< HEAD
using Microsoft.Extensions.Logging;
=======
>>>>>>> 4af6daef

namespace UnrealBuildTool.ProjectFiles.Xcode
{
	/// <summary>
	/// Generates an Xcode project that acts as a native wrapper for an Unreal Project built as a framework.
	/// </summary>
	class XcodeFrameworkWrapperProject
	{
<<<<<<< HEAD
		private readonly static string PROJECT_FILE_SEARCH_EXPRESSION = "*.pbxproj";
		private readonly static string TEMPLATE_NAME = "FrameworkWrapper";
		private readonly static string FRAMEWORK_WRAPPER_TEMPLATE_DIRECTORY = Path.Combine(Unreal.EngineDirectory.ToNormalizedPath(), "Build", "IOS", "Resources", TEMPLATE_NAME);
		private readonly static string TEMPLATE_PROJECT_NAME = "PROJECT_NAME";
		private readonly static string COMMANDLINE_FILENAME = "uecommandline.txt";
=======
		private static readonly string PROJECT_FILE_SEARCH_EXPRESSION = "*.pbxproj";
		private static readonly string TEMPLATE_NAME = "FrameworkWrapper";
		private static readonly string FRAMEWORK_WRAPPER_TEMPLATE_DIRECTORY = Path.Combine(Unreal.EngineDirectory.ToNormalizedPath(), "Build", "IOS", "Resources", TEMPLATE_NAME);
		private static readonly string TEMPLATE_PROJECT_NAME = "PROJECT_NAME";
		private static readonly string COMMANDLINE_FILENAME = "uecommandline.txt";
>>>>>>> 4af6daef

		/// <summary>
		/// Recursively copies all of the files and directories that are inside <paramref name="SourceDirectory"/> into <paramref name="DestinationDirectory"/>.
		/// </summary>
		/// <param name="SourceDirectory">The directory whose contents should be copied.</param>
		/// <param name="DestinationDirectory">The directory into which the files should be copied.</param>
		private static void CopyAll(string SourceDirectory, string DestinationDirectory)
		{

			IEnumerable<string> Directories = Directory.EnumerateDirectories(SourceDirectory, "*", System.IO.SearchOption.AllDirectories);

			// Create all the directories
			foreach (string DirSrc in Directories)
			{
				string DirDst = DirSrc.ToString().Replace(SourceDirectory.ToString(), DestinationDirectory.ToString());
				Directory.CreateDirectory(DirDst);
			}

			IEnumerable<string> Files = Directory.EnumerateFiles(SourceDirectory, "*", System.IO.SearchOption.AllDirectories);

			// Copy all the files
			foreach (string FileSrc in Files)
			{
				string FileDst = FileSrc.ToString().Replace(SourceDirectory.ToString(), DestinationDirectory.ToString());
				if (!File.Exists(FileDst))
				{
					File.Copy(FileSrc, FileDst);
				}
			}
		}

		/// <summary>
		/// An enumeration specifying the type of a filesystem entry, either directory, file, or something else.
		/// </summary>
		private enum EntryType { None, Directory, File }

		/// <summary>
		/// Gets the type of filesystem entry pointed to by <paramref name="Path"/>.
		/// </summary>
		/// <returns>The type of filesystem entry pointed to by <paramref name="Path"/>.</returns>
		/// <param name="Path">The path to a filesystem entry.</param>
		private static EntryType GetEntryType(string Path)
		{
			if (Directory.Exists(Path))
			{
				return EntryType.Directory;
			}
			else if (File.Exists(Path))
			{
				return EntryType.File;
			}
			else
			{
				return EntryType.None;
			}
		}

		/// <summary>
		/// Recursively renames all files and directories that contain <paramref name="OldValue"/> in their name by replacing
		/// <paramref name="OldValue"/> with <paramref name="NewValue"/>.
		/// </summary>
		/// <param name="RootDirectory">Root directory.</param>
		/// <param name="OldValue">Old value.</param>
		/// <param name="NewValue">New value.</param>
		private static void RenameFilesAndDirectories(string RootDirectory, string OldValue, string NewValue)
		{
			IEnumerable<string> Entries = Directory.EnumerateFileSystemEntries(RootDirectory, "*", SearchOption.TopDirectoryOnly);
			foreach (string Entry in Entries)
			{
				string NewEntryName = Path.GetFileName(Entry).Replace(OldValue, NewValue);
				string ParentDirectory = Path.GetDirectoryName(Entry)!;

				string EntryDestination = Path.Combine(ParentDirectory, NewEntryName);

				switch (GetEntryType(Entry))
				{
					case EntryType.Directory:
						if (Entry != EntryDestination)
						{
							Directory.Move(Entry, EntryDestination);
						}
						RenameFilesAndDirectories(EntryDestination, OldValue, NewValue);
						break;
					case EntryType.File:
						if (Entry != EntryDestination)
						{
							File.Move(Entry, EntryDestination);
						}
						break;
					default:
						break;
				}
			}
		}

		/// <summary>
		/// Opens each file in <paramref name="RootDirectory"/> and replaces all occurrences of <paramref name="OldValue"/>
		/// with <paramref name="NewValue"/>.
		/// </summary>
		/// <param name="RootDirectory">The directory in which all files should be subject to replacements.</param>
		/// <param name="SearchPattern">Only replace text in files that match this pattern. Default is all files.</param>
		/// <param name="OldValue">The value that should be replaced in all files.</param>
		/// <param name="NewValue">The replacement value.</param>
		private static void ReplaceTextInFiles(string RootDirectory, string OldValue, string NewValue, string SearchPattern = "*")
		{
			IEnumerable<string> Files = Directory.EnumerateFiles(RootDirectory, SearchPattern, SearchOption.AllDirectories);
			foreach (string SrcFile in Files)
			{
				string FileContents = File.ReadAllText(SrcFile);
				FileContents = FileContents.Replace(OldValue, NewValue);
				File.WriteAllText(SrcFile, FileContents);
			}
		}

		/// <summary>
		/// Modifies the Xcode project file to change a few build settings.
		/// </summary>
		/// <param name="RootDirectory">The root directory of the template project that was created.</param>
		/// <param name="FrameworkName">The name of the framework that this project is wrapping.</param>
		/// <param name="BundleId">The Bundle ID to give to the wrapper project.</param>
		/// <param name="SrcFrameworkPath">The path to the directory containing the framework to be wrapped.</param>
		/// <param name="EnginePath">The path to the root Unreal Engine directory.</param>
		/// <param name="CookedDataPath">The path to the 'cookeddata' folder that accompanies the framework.</param>
		/// <param name="ProvisionName"></param>
		/// <param name="TeamUUID"></param>
		private static void SetProjectFileSettings(string RootDirectory, string FrameworkName, string BundleId, string SrcFrameworkPath, string EnginePath, string CookedDataPath, string? ProvisionName, string? TeamUUID)
		{
			List<string> ProjectFiles = Directory.EnumerateFiles(RootDirectory, PROJECT_FILE_SEARCH_EXPRESSION, SearchOption.AllDirectories).ToList();

			if (ProjectFiles.Count != 1)
			{
				throw new BuildException(String.Format("Should only find 1 Xcode project file in the resources, but {0} were found.", ProjectFiles.Count));
			}
			else
			{
				string ProjectContents = File.ReadAllText(ProjectFiles[0]);

				Dictionary<string, string?> Settings = new Dictionary<string, string?>()
				{
					["FRAMEWORK_NAME"] = FrameworkName,
					["SRC_FRAMEWORK_PATH"] = SrcFrameworkPath,
					["ENGINE_PATH"] = EnginePath,
					["SRC_COOKEDDATA"] = CookedDataPath,
					["PRODUCT_BUNDLE_IDENTIFIER"] = BundleId,
					["PROVISIONING_PROFILE_SPECIFIER"] = ProvisionName,
					["DEVELOPMENT_TEAM"] = TeamUUID,
				};

				foreach (KeyValuePair<string, string?> Setting in Settings)
				{
					ProjectContents = ChangeProjectSetting(ProjectContents, Setting.Key, Setting.Value);
				}

				File.WriteAllText(ProjectFiles[0], ProjectContents);
			}
		}

		/// <summary>
		/// Removes the readonly attribute from all files in a directory file while retaining all other attributes, thus making them writeable.
		/// </summary>
		/// <param name="RootDirectory">The path to the directory that will be make writeable.</param>
		private static void MakeAllFilesWriteable(string RootDirectory)
		{
			IEnumerable<string> FileNames = Directory.EnumerateFiles(RootDirectory, "*", SearchOption.AllDirectories);
			foreach (string FileName in FileNames)
			{
				File.SetAttributes(FileName, File.GetAttributes(FileName) & ~FileAttributes.ReadOnly);
			}
		}

		/// <summary>
		/// Changes the value of a setting in a project file. 
		/// </summary>
		/// <returns>The project file contents with the setting replaced.</returns>
		/// <param name="ProjectContents">The contents of a settings file.</param>
		/// <param name="SettingName">The name of the setting to change.</param>
		/// <param name="SettingValue">The new value for the setting.</param>
		private static string ChangeProjectSetting(string ProjectContents, string SettingName, string? SettingValue)
		{
			string SettingNameRegexString = String.Format("(\\s+{0}\\s=\\s)\"?(.+)\"?;", SettingName);

			string SettingValueReplaceString = String.Format("$1\"{0}\";", SettingValue);

			Regex SettingNameRegex = new Regex(SettingNameRegexString);
			return SettingNameRegex.Replace(ProjectContents, SettingValueReplaceString);
		}

		/// <summary>
		/// There are some autogenerated directories that could have accidentally made it into the template.
		/// This method tries to delete those directories as an extra precaution.
		/// </summary>
		/// <param name="RootDirectory">The directory which should be recursively searched for unwanted directories.</param>
		private static void DeleteUnwantedDirectories(string RootDirectory)
		{
			HashSet<string> UnwantedDirectories = new HashSet<string>()
			{
				"Build",
				"xcuserdata"
			};

			IEnumerable<string> Directories = Directory.EnumerateDirectories(RootDirectory, "*", SearchOption.AllDirectories);
			foreach (string Dir in Directories)
			{
				string DirectoryName = Path.GetFileName(Dir);
				if (UnwantedDirectories.Contains(DirectoryName) && Directory.Exists(Dir))
				{
					Directory.Delete(Dir, true);
				}
			}
		}

		/// <summary>
		/// Generates an Xcode project that acts as a native wrapper around an Unreal Project built as a framework.
		///
		/// Wrapper projects are generated by copying a template xcode project from the Build Resources directory,
		/// deleting any user-specific or build files, renaming files and folders to match the framework, setting specific
		/// settings in the project to accommodate the framework, and replacing text in all the files to match the framework.
		/// </summary>
		/// <param name="OutputDirectory">The directory in which to place the framework. The framework will be placed in 'outputDirectory/frameworkName/'.</param>
		/// <param name="ProjectName">The name of the project. If blueprint-only, use the actual name of the project, not just UnrealGame.</param>
		/// <param name="FrameworkName">The name of the framework that this project is wrapping.</param>
		/// <param name="BundleId">The Bundle ID to give to the wrapper project.</param>
		/// <param name="SrcFrameworkPath">The path to the directory containing the framework to be wrapped.</param>
		/// <param name="EnginePath">The path to the root Unreal Engine directory.</param>
		/// <param name="CookedDataPath">The path to the 'cookeddata' folder that accompanies the framework.</param>
		/// <param name="ProvisionName"></param>
		/// <param name="TeamUUID"></param>
		public static void GenerateXcodeFrameworkWrapper(string OutputDirectory, string ProjectName, string FrameworkName, string BundleId, string SrcFrameworkPath, string EnginePath, string CookedDataPath, string? ProvisionName, string? TeamUUID)
		{
			string OutputDir = Path.Combine(OutputDirectory, FrameworkName);

			CopyAll(FRAMEWORK_WRAPPER_TEMPLATE_DIRECTORY, OutputDir);

			DeleteUnwantedDirectories(OutputDir);

			MakeAllFilesWriteable(OutputDir);

			RenameFilesAndDirectories(OutputDir, TEMPLATE_NAME, FrameworkName);

			SetProjectFileSettings(OutputDir, FrameworkName, BundleId, SrcFrameworkPath, EnginePath, CookedDataPath, ProvisionName, TeamUUID);

			ReplaceTextInFiles(OutputDir, TEMPLATE_NAME, FrameworkName);

			ReplaceTextInFiles(OutputDir, TEMPLATE_PROJECT_NAME, ProjectName, COMMANDLINE_FILENAME);

		}
	}

	class XcodeFrameworkWrapperUtils
	{
		private static ConfigHierarchy GetIni(DirectoryReference ProjectDirectory)
		{
			return ConfigCache.ReadHierarchy(ConfigHierarchyType.Engine, ProjectDirectory, UnrealTargetPlatform.IOS);
			//return ConfigCache.ReadHierarchy(ConfigHierarchyType.Engine, DirectoryReference.FromFile(ProjectFile), UnrealTargetPlatform.IOS);
		}

		public static string GetBundleID(DirectoryReference ProjectDirectory, FileReference? ProjectFile)
		{
			ConfigHierarchy Ini = GetIni(ProjectDirectory);
			string BundleId;
			Ini.GetString("/Script/IOSRuntimeSettings.IOSRuntimeSettings", "BundleIdentifier", out BundleId);

			BundleId = BundleId.Replace("[PROJECT_NAME]", ((ProjectFile != null) ? ProjectFile.GetFileNameWithoutAnyExtensions() : "UnrealGame")).Replace("_", "");
			return BundleId;
		}

		public static string GetBundleName(DirectoryReference ProjectDirectory, FileReference? ProjectFile)
		{
			ConfigHierarchy Ini = GetIni(ProjectDirectory);
			string BundleName;
			Ini.GetString("/Script/IOSRuntimeSettings.IOSRuntimeSettings", "BundleName", out BundleName);

			BundleName = BundleName.Replace("[PROJECT_NAME]", ((ProjectFile != null) ? ProjectFile.GetFileNameWithoutAnyExtensions() : "UnrealGame")).Replace("_", "");
			return BundleName;
		}

		public static bool GetBuildAsFramework(DirectoryReference ProjectDirectory)
		{
			ConfigHierarchy Ini = GetIni(ProjectDirectory);
			bool bBuildAsFramework;
			Ini.GetBool("/Script/IOSRuntimeSettings.IOSRuntimeSettings", "bBuildAsFramework", out bBuildAsFramework);
			return bBuildAsFramework;
		}

		public static bool GetGenerateFrameworkWrapperProject(DirectoryReference ProjectDirectory)
		{
			ConfigHierarchy Ini = GetIni(ProjectDirectory);
			bool bGenerateFrameworkWrapperProject;
			Ini.GetBool("/Script/IOSRuntimeSettings.IOSRuntimeSettings", "bGenerateFrameworkWrapperProject", out bGenerateFrameworkWrapperProject);
			return bGenerateFrameworkWrapperProject;
		}
	}
}<|MERGE_RESOLUTION|>--- conflicted
+++ resolved
@@ -7,10 +7,6 @@
 using System.Text.RegularExpressions;
 using EpicGames.Core;
 using UnrealBuildBase;
-<<<<<<< HEAD
-using Microsoft.Extensions.Logging;
-=======
->>>>>>> 4af6daef
 
 namespace UnrealBuildTool.ProjectFiles.Xcode
 {
@@ -19,19 +15,11 @@
 	/// </summary>
 	class XcodeFrameworkWrapperProject
 	{
-<<<<<<< HEAD
-		private readonly static string PROJECT_FILE_SEARCH_EXPRESSION = "*.pbxproj";
-		private readonly static string TEMPLATE_NAME = "FrameworkWrapper";
-		private readonly static string FRAMEWORK_WRAPPER_TEMPLATE_DIRECTORY = Path.Combine(Unreal.EngineDirectory.ToNormalizedPath(), "Build", "IOS", "Resources", TEMPLATE_NAME);
-		private readonly static string TEMPLATE_PROJECT_NAME = "PROJECT_NAME";
-		private readonly static string COMMANDLINE_FILENAME = "uecommandline.txt";
-=======
 		private static readonly string PROJECT_FILE_SEARCH_EXPRESSION = "*.pbxproj";
 		private static readonly string TEMPLATE_NAME = "FrameworkWrapper";
 		private static readonly string FRAMEWORK_WRAPPER_TEMPLATE_DIRECTORY = Path.Combine(Unreal.EngineDirectory.ToNormalizedPath(), "Build", "IOS", "Resources", TEMPLATE_NAME);
 		private static readonly string TEMPLATE_PROJECT_NAME = "PROJECT_NAME";
 		private static readonly string COMMANDLINE_FILENAME = "uecommandline.txt";
->>>>>>> 4af6daef
 
 		/// <summary>
 		/// Recursively copies all of the files and directories that are inside <paramref name="SourceDirectory"/> into <paramref name="DestinationDirectory"/>.
