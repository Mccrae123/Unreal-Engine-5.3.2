﻿// Copyright Epic Games, Inc. All Rights Reserved.

using System;
using System.Collections.Generic;
using System.IO;
using System.Xml;
using System.Xml.XPath;
using System.Xml.Linq;
using System.Linq;
using System.Text;
using EpicGames.Core;
using UnrealBuildBase;
using Microsoft.Extensions.Logging;
using UnrealBuildTool.XcodeProjectXcconfig;

namespace UnrealBuildTool.XcodeProjectLegacy
{
	/// <summary>
	/// Represents a group of files shown in Xcode's project navigator as a folder
	/// </summary>
	class XcodeFileGroup
	{
		public XcodeFileGroup(string InName, string InPath, bool InIsReference)
		{
			GroupName = InName;
			GroupPath = InPath;
			GroupGuid = XcodeProjectFileGenerator.MakeXcodeGuid();
			bIsReference = InIsReference;
		}

		public string GroupGuid;
		public string GroupName;
		public string GroupPath;
		public Dictionary<string, XcodeFileGroup> Children = new Dictionary<string, XcodeFileGroup>();
		public List<XcodeSourceFile> Files = new List<XcodeSourceFile>();
		public bool bIsReference;
	}

	class XcodeBuildConfig
	{
		public XcodeBuildConfig(string InDisplayName, string InBuildTarget, FileReference? InMacExecutablePath, FileReference? InIOSExecutablePath, FileReference? InTVOSExecutablePath,
			ProjectTarget? InProjectTarget, UnrealTargetConfiguration InBuildConfig)
		{
			DisplayName = InDisplayName;
			MacExecutablePath = InMacExecutablePath;
			IOSExecutablePath = InIOSExecutablePath;
			TVOSExecutablePath = InTVOSExecutablePath;
			BuildTarget = InBuildTarget;
			ProjectTarget = InProjectTarget;
			BuildConfig = InBuildConfig;
		}

		public string DisplayName;
		public FileReference? MacExecutablePath;
		public FileReference? IOSExecutablePath;
		public FileReference? TVOSExecutablePath;
		public string BuildTarget;
		public ProjectTarget? ProjectTarget;
		public UnrealTargetConfiguration BuildConfig;
	};

	class XcodeExtensionInfo
	{
		public XcodeExtensionInfo(string InName)
		{
			Name = InName;
			TargetDependencyGuid = XcodeProjectFileGenerator.MakeXcodeGuid();
			TargetProxyGuid = XcodeProjectFileGenerator.MakeXcodeGuid();
			TargetGuid = XcodeProjectFileGenerator.MakeXcodeGuid();
			ProductGuid = XcodeProjectFileGenerator.MakeXcodeGuid();
			ResourceBuildPhaseGuid = XcodeProjectFileGenerator.MakeXcodeGuid();
			ConfigListGuid = XcodeProjectFileGenerator.MakeXcodeGuid();
			AllConfigs = new Dictionary<string, XcodeBuildConfig>();
		}

		public string Name;
		public string TargetDependencyGuid;
		public string TargetProxyGuid;
		public string TargetGuid;
		public string ProductGuid;
		public string ResourceBuildPhaseGuid;
		public string ConfigListGuid;
		public Dictionary<string, XcodeBuildConfig> AllConfigs;

		public string? ConfigurationContents;
	}

	class XcodeProjectFile : ProjectFile
	{
		Dictionary<string, XcodeFileGroup> Groups = new Dictionary<string, XcodeFileGroup>();

		/// <summary>
		/// Constructs a new project file object
		/// </summary>
		/// <param name="InitFilePath">The path to the project file on disk</param>
		/// <param name="BaseDir">The base directory for files within this project</param>
		/// <param name="IsForDistribution">True for distribution builds</param>
		/// <param name="BundleID">Override option for bundle identifier</param>
		/// <param name="InAppName"></param>
		public XcodeProjectFile(FileReference InitFilePath, DirectoryReference BaseDir, bool IsForDistribution, string BundleID, string InAppName)
			: base(InitFilePath, BaseDir)
		{
			bForDistribution = IsForDistribution;
			BundleIdentifier = BundleID;
			AppName = InAppName;
		}

		public override string ToString()
		{
			return ProjectFilePath.GetFileNameWithoutExtension();
		}

		/// <summary>
		///  Used to mark the project for distribution (some platforms require this)
		/// </summary>
		bool bForDistribution = false;

		/// <summary>
		/// Override for bundle identifier
		/// </summary>
		string BundleIdentifier = "";

		/// <summary>
		/// Override AppName
		/// </summary>
		string AppName = "";

		/// <summary>
		/// Architectures supported for iOS
		/// </summary>
		UnrealArch[] SupportedIOSArchitectures = { UnrealArch.Arm64 };

		/// <summary>
		/// Gets Xcode file category based on its extension
		/// </summary>
		private string GetFileCategory(string Extension)
		{
			// @todo Mac: Handle more categories
			switch (Extension)
			{
				case ".framework":
					return "Frameworks";
				default:
					return "Sources";
			}
		}

		/// <summary>
		/// Gets Xcode file type based on its extension
		/// </summary>
		private string GetFileType(string Extension)
		{
			// @todo Mac: Handle more file types
			switch (Extension)
			{
				case ".c":
				case ".m":
					return "sourcecode.c.objc";
				case ".cc":
				case ".cpp":
				case ".mm":
					return "sourcecode.cpp.objcpp";
				case ".h":
				case ".inl":
				case ".pch":
					return "sourcecode.c.h";
				case ".framework":
					return "wrapper.framework";
				case ".plist":
					return "text.plist.xml";
				case ".png":
					return "image.png";
				case ".icns":
					return "image.icns";
				default:
					return "file.text";
			}
		}

		/// <summary>
		/// Returns true if Extension is a known extension for files containing source code
		/// </summary>
		private bool IsSourceCode(string Extension)
		{
			return Extension == ".c" || Extension == ".cc" || Extension == ".cpp" || Extension == ".m" || Extension == ".mm";
		}

		private bool ShouldIncludeFileInBuildPhaseSection(XcodeSourceFile SourceFile)
		{
			string FileExtension = SourceFile.Reference.GetExtension();

			if (IsSourceCode(FileExtension))
			{
				foreach (string PlatformName in UnrealTargetPlatform.GetValidPlatformNames())
				{
					string AltName = PlatformName == "Win64" ? "windows" : PlatformName.ToLower();
					if ((SourceFile.Reference.FullName.ToLower().Contains("/" + PlatformName.ToLower() + "/") || SourceFile.Reference.FullName.ToLower().Contains("/" + AltName + "/"))
						&& PlatformName != "Mac" && PlatformName != "IOS" && PlatformName != "TVOS")
					{
						// Build phase is used for indexing only and indexing currently works only with files that can be compiled for Mac, so skip files for other platforms
						return false;
					}
				}

				return true;
			}

			return false;
		}

		/// <summary>
		/// Returns a project navigator group to which the file should belong based on its path.
		/// Creates a group tree if it doesn't exist yet.
		/// </summary>
		public XcodeFileGroup? FindGroupByAbsolutePath(ref Dictionary<string, XcodeFileGroup> Groups, string AbsolutePath)
		{
			string[] Parts = AbsolutePath.Split(Path.DirectorySeparatorChar);
			string CurrentPath = "/";
			Dictionary<string, XcodeFileGroup> CurrentSubGroups = Groups;

			for (int Index = 1; Index < Parts.Count(); ++Index)
			{
				string Part = Parts[Index];

				if (CurrentPath.Length > 1)
				{
					CurrentPath += Path.DirectorySeparatorChar;
				}

				CurrentPath += Part;

				XcodeFileGroup CurrentGroup;
				if (!CurrentSubGroups.ContainsKey(CurrentPath))
				{
					CurrentGroup = new XcodeFileGroup(Path.GetFileName(CurrentPath), CurrentPath, CurrentPath.EndsWith(".xcassets"));
					CurrentSubGroups.Add(CurrentPath, CurrentGroup);
				}
				else
				{
					CurrentGroup = CurrentSubGroups[CurrentPath];
				}

				if (CurrentPath == AbsolutePath)
				{
					return CurrentGroup;
				}

				CurrentSubGroups = CurrentGroup.Children;
			}

			return null;
		}

		/// <summary>
		/// Convert all paths to Apple/Unix format (with forward slashes)
		/// </summary>
		/// <param name="InPath">The path to convert</param>
		/// <returns>The normalized path</returns>
		private static string ConvertPath(string InPath)
		{
			return InPath.Replace("\\", "/");
		}

		/// <summary>
		/// Allocates a generator-specific source file object
		/// </summary>
		/// <param name="InitFilePath">Path to the source file on disk</param>
		/// <param name="InitProjectSubFolder">Optional sub-folder to put the file in.  If empty, this will be determined automatically from the file's path relative to the project file</param>
		/// <returns>The newly allocated source file object</returns>
		public override SourceFile? AllocSourceFile(FileReference InitFilePath, DirectoryReference? InitProjectSubFolder)
		{
			if (InitFilePath.GetFileName().StartsWith("."))
			{
				return null;
			}
			return new XcodeSourceFile(InitFilePath, InitProjectSubFolder);
		}

		/// <summary>
		/// Generates bodies of all sections that contain a list of source files plus a dictionary of project navigator groups.
		/// </summary>
		private void GenerateSectionsWithSourceFiles(StringBuilder PBXBuildFileSection, StringBuilder PBXFileReferenceSection, StringBuilder PBXSourcesBuildPhaseSection, string TargetAppGuid, string TargetName, bool bIsAppBundle)
		{
			SourceFiles.Sort((x, y) => { return x.Reference.FullName.CompareTo(y.Reference.FullName); });

			foreach (XcodeSourceFile SourceFile in SourceFiles.OfType<XcodeSourceFile>())
			{
				string FileName = SourceFile.Reference.GetFileName();
				string FileExtension = Path.GetExtension(FileName);
				string FilePath = SourceFile.Reference.MakeRelativeTo(ProjectFilePath.Directory);
				string FilePathMac = Utils.CleanDirectorySeparators(FilePath, '/');

				if (IsGeneratedProject)
				{
					PBXBuildFileSection.Append(string.Format("\t\t{0} /* {1} in {2} */ = {{isa = PBXBuildFile; fileRef = {3} /* {1} */; }};" + ProjectFileGenerator.NewLine,
						SourceFile.FileGuid,
						FileName,
						GetFileCategory(FileExtension),
						SourceFile.FileRefGuid));
				}

				PBXFileReferenceSection.Append(string.Format("\t\t{0} /* {1} */ = {{isa = PBXFileReference; explicitFileType = {2}; name = \"{1}\"; path = \"{3}\"; sourceTree = SOURCE_ROOT; }};" + ProjectFileGenerator.NewLine,
					SourceFile.FileRefGuid,
					FileName,
					GetFileType(FileExtension),
					FilePathMac));

				if (ShouldIncludeFileInBuildPhaseSection(SourceFile))
				{
					PBXSourcesBuildPhaseSection.Append("\t\t\t\t" + SourceFile.FileGuid + " /* " + FileName + " in Sources */," + ProjectFileGenerator.NewLine);
				}

				XcodeFileGroup? Group = FindGroupByAbsolutePath(ref Groups, SourceFile.Reference.Directory.FullName);
				if (Group != null)
				{
					Group.Files.Add(SourceFile);
				}
			}

			PBXFileReferenceSection.Append(string.Format("\t\t{0} /* {1} */ = {{isa = PBXFileReference; explicitFileType = {2}; path = {1}; sourceTree = BUILT_PRODUCTS_DIR; }};" + ProjectFileGenerator.NewLine, TargetAppGuid, TargetName, bIsAppBundle ? "wrapper.application" : "\"compiled.mach-o.executable\""));
		}

		private void GenerateSectionsWithExtensions(StringBuilder PBXBuildFileSection, StringBuilder PBXFileReferenceSection, StringBuilder PBXCopyFilesBuildPhaseSection, StringBuilder PBXResourcesBuildPhaseSection,
													List<XcodeExtensionInfo> AllExtensions, FileReference? UProjectPath, List<XcodeBuildConfig> BuildConfigs, ILogger Logger)
		{
			if (UProjectPath != null)
			{
				string ProjectExtensionsDir = Path.Combine(Path.GetDirectoryName(UProjectPath.FullName)!, "Build/IOS/Extensions");
				//string ProjectIntermediateDir = Path.Combine(Path.GetDirectoryName(UProjectPath.FullName), "Intermediate/IOS/Extensions");

				if (Directory.Exists(ProjectExtensionsDir))
				{
					foreach (DirectoryInfo DI in new System.IO.DirectoryInfo(ProjectExtensionsDir).EnumerateDirectories())
					{
						Console.WriteLine("  Project {0} has Extension {1}!", UProjectPath, DI);

						// assume each Extension in here will create a resulting Extension.appex
						string Extension = DI.Name + ".appex";

						string ExtensionGuid = XcodeProjectFileGenerator.MakeXcodeGuid();

						// make an extension info object
						XcodeExtensionInfo ExtensionInfo = new XcodeExtensionInfo(DI.Name);
						AllExtensions.Add(ExtensionInfo);

						PBXBuildFileSection.Append(string.Format("\t\t{0} /* {1} in Embed App Extensions */ = {{isa = PBXBuildFile; fileRef = {2} /* {1} */; settings = {{ATTRIBUTES = (RemoveHeadersOnCopy, ); }}; }};" + ProjectFileGenerator.NewLine,
							ExtensionGuid,
							Extension,
							ExtensionInfo.ProductGuid));

						PBXFileReferenceSection.Append(string.Format("\t\t{0} /* {1} */ = {{isa = PBXFileReference; explicitFileType = wrapper.app-extension; path = \"{1}\"; sourceTree = BUILT_PRODUCTS_DIR; }};" + ProjectFileGenerator.NewLine,
							ExtensionInfo.ProductGuid,
							Extension));

						PBXCopyFilesBuildPhaseSection.Append(string.Format("\t\t\t\t{0} /* {1} in Embed App Extensions */," + ProjectFileGenerator.NewLine,
							ExtensionGuid,
							Extension));

						PBXResourcesBuildPhaseSection.Append("/* Begin PBXResourcesBuildPhase section */" + ProjectFileGenerator.NewLine);
						PBXResourcesBuildPhaseSection.Append("\t\t" + ExtensionInfo.ResourceBuildPhaseGuid + " /* Resources */ = {" + ProjectFileGenerator.NewLine);
						PBXResourcesBuildPhaseSection.Append("\t\t\tisa = PBXResourcesBuildPhase;" + ProjectFileGenerator.NewLine);
						PBXResourcesBuildPhaseSection.Append("\t\t\tbuildActionMask = 2147483647;" + ProjectFileGenerator.NewLine);
						PBXResourcesBuildPhaseSection.Append("\t\t\tfiles = (" + ProjectFileGenerator.NewLine);
						if (Directory.Exists(Path.Combine(DI.FullName, "Resources")))
						{
							DirectoryInfo ResourceDir = new System.IO.DirectoryInfo(Path.Combine(DI.FullName, "Resources"));
							foreach (FileSystemInfo FSI in ResourceDir.EnumerateFileSystemInfos())
							{
								if (FSI.Name.StartsWith("."))
								{
									continue;
								}
								// for each resource, put it into the File/FileRef section, and into the CopyResuorceBuildPhase
								string ResourceGuid = XcodeProjectFileGenerator.MakeXcodeGuid();
								string ResourceRefGuid = XcodeProjectFileGenerator.MakeXcodeGuid();
								PBXBuildFileSection.Append(string.Format("\t\t{0} /* {1} in Embed App Extensions */ = {{isa = PBXBuildFile; fileRef = {2} /* {1} */; }};" + ProjectFileGenerator.NewLine,
									ResourceGuid,
									FSI.Name,
									ResourceRefGuid));

								// lastKnownFileType = wrapper.app-extension; 
								PBXFileReferenceSection.Append(string.Format("\t\t{0} /* {1} */ = {{isa = PBXFileReference; lastKnownFileType = folder.assetcatalog; path = \"{2}\"; sourceTree = \"<absolute>\"; }};" + ProjectFileGenerator.NewLine,
									ResourceRefGuid,
									FSI.Name,
									// @todo: make this relative path!! 
									FSI.FullName));

								PBXResourcesBuildPhaseSection.Append("\t\t\t\t" + ResourceGuid + " /* " + FSI.Name + " in " + ResourceDir.Name + " */," + ProjectFileGenerator.NewLine);
							}
						}
						PBXResourcesBuildPhaseSection.Append("\t\t\t);" + ProjectFileGenerator.NewLine);
						PBXResourcesBuildPhaseSection.Append("\t\t\trunOnlyForDeploymentPostprocessing = 0;" + ProjectFileGenerator.NewLine);
						PBXResourcesBuildPhaseSection.Append("\t\t};" + ProjectFileGenerator.NewLine);
						PBXResourcesBuildPhaseSection.Append("/* End PBXResourcesBuildPhase section */" + ProjectFileGenerator.NewLine + ProjectFileGenerator.NewLine);

						StringBuilder ConfigSection = new StringBuilder();
						// copy over the configs from the general project to the extension
						foreach (XcodeBuildConfig Configuration in BuildConfigs)
						{
							string ConfigGuid = XcodeProjectFileGenerator.MakeXcodeGuid();
							string ConfigName = Configuration.DisplayName;

							ConfigSection.Append("\t\t" + ConfigGuid + " /* " + ConfigName + " */ = {" + ProjectFileGenerator.NewLine);
							ConfigSection.Append("\t\t\tisa = XCBuildConfiguration;" + ProjectFileGenerator.NewLine);
							ConfigSection.Append("\t\t\tbuildSettings = {" + ProjectFileGenerator.NewLine);
							ConfigSection.Append("\t\t\t\tASSETCATALOG_COMPILER_APPICON_NAME = \"iMessage App Icon\";" + ProjectFileGenerator.NewLine);
							ConfigSection.Append("\t\t\t\tINFOPLIST_FILE = \"" + Path.Combine(DI.FullName, "Info.plist") + "\";" + ProjectFileGenerator.NewLine);
							ConfigSection.Append("\t\t\t\tSKIP_INSTALL = YES;" + ProjectFileGenerator.NewLine);
							ConfigSection.Append("\t\t\t\tPRODUCT_NAME = \"$(TARGET_NAME)\";" + ProjectFileGenerator.NewLine);

							bool bSupportIOS = true;
							bool bSupportTVOS = true;
							if (bSupportIOS && InstalledPlatformInfo.IsValidPlatform(UnrealTargetPlatform.IOS, EProjectType.Code))
							{
								IOSPlatform IOSPlatform = ((IOSPlatform)UEBuildPlatform.GetBuildPlatform(UnrealTargetPlatform.IOS));
								IOSProjectSettings ProjectSettings = IOSPlatform.ReadProjectSettings(UProjectPath);
								ConfigSection.Append("\t\t\t\t\"PRODUCT_BUNDLE_IDENTIFIER[sdk=iphoneos*]\" = " + ProjectSettings.BundleIdentifier + "." + ExtensionInfo.Name + ";" + ProjectFileGenerator.NewLine);
							}

							if (bSupportTVOS && InstalledPlatformInfo.IsValidPlatform(UnrealTargetPlatform.TVOS, EProjectType.Code))
							{
								TVOSPlatform TVOSPlatform = ((TVOSPlatform)UEBuildPlatform.GetBuildPlatform(UnrealTargetPlatform.TVOS));
								TVOSProjectSettings ProjectSettings = TVOSPlatform.ReadProjectSettings(UProjectPath);
								ConfigSection.Append("\t\t\t\t\"PRODUCT_BUNDLE_IDENTIFIER[sdk=appletvos*]\" = " + ProjectSettings.BundleIdentifier + "." + ExtensionInfo.Name + ";" + ProjectFileGenerator.NewLine);
							}

							string? IOSRuntimeVersion, TVOSRuntimeVersion;
							AppendPlatformConfiguration(ConfigSection, Configuration, ExtensionInfo.Name, UProjectPath, false, bSupportIOS, bSupportTVOS, Logger, out IOSRuntimeVersion, out TVOSRuntimeVersion);

							ConfigSection.Append("\t\t\t};" + ProjectFileGenerator.NewLine);
							ConfigSection.Append("\t\t\tname = \"" + ConfigName + "\";" + ProjectFileGenerator.NewLine);
							ConfigSection.Append("\t\t};" + ProjectFileGenerator.NewLine);

							XcodeBuildConfig Config = new XcodeBuildConfig(ConfigName, ExtensionInfo.Name, null, null, null, null, Configuration.BuildConfig);
							ExtensionInfo.AllConfigs.Add(ConfigGuid, Config);
						}

						ExtensionInfo.ConfigurationContents = ConfigSection.ToString();
					}
				}
			}
		}

		private void AppendGroup(XcodeFileGroup Group, StringBuilder Content)
		{
			if (!Group.bIsReference)
			{
				Content.Append(string.Format("\t\t{0} = {{{1}", Group.GroupGuid, ProjectFileGenerator.NewLine));
				Content.Append("\t\t\tisa = PBXGroup;" + ProjectFileGenerator.NewLine);
				Content.Append("\t\t\tchildren = (" + ProjectFileGenerator.NewLine);

				foreach (XcodeFileGroup ChildGroup in Group.Children.Values)
				{
					Content.Append(string.Format("\t\t\t\t{0} /* {1} */,{2}", ChildGroup.GroupGuid, ChildGroup.GroupName, ProjectFileGenerator.NewLine));
				}

				foreach (XcodeSourceFile File in Group.Files)
				{
					Content.Append(string.Format("\t\t\t\t{0} /* {1} */,{2}", File.FileRefGuid, File.Reference.GetFileName(), ProjectFileGenerator.NewLine));
				}

				Content.Append("\t\t\t);" + ProjectFileGenerator.NewLine);
				Content.Append("\t\t\tname = \"" + Group.GroupName + "\";" + ProjectFileGenerator.NewLine);
				Content.Append("\t\t\tpath = \"" + Group.GroupPath + "\";" + ProjectFileGenerator.NewLine);
				Content.Append("\t\t\tsourceTree = \"<absolute>\";" + ProjectFileGenerator.NewLine);
				Content.Append("\t\t};" + ProjectFileGenerator.NewLine);

				foreach (XcodeFileGroup ChildGroup in Group.Children.Values)
				{
					AppendGroup(ChildGroup, Content);
				}
			}
		}

		private void AppendBuildFileSection(StringBuilder Content, StringBuilder SectionContent)
		{
			Content.Append("/* Begin PBXBuildFile section */" + ProjectFileGenerator.NewLine);
			Content.Append(SectionContent);
			Content.Append("/* End PBXBuildFile section */" + ProjectFileGenerator.NewLine + ProjectFileGenerator.NewLine);
		}

		private void AppendFileReferenceSection(StringBuilder Content, StringBuilder SectionContent)
		{
			Content.Append("/* Begin PBXFileReference section */" + ProjectFileGenerator.NewLine);
			Content.Append(SectionContent);
			Content.Append("/* End PBXFileReference section */" + ProjectFileGenerator.NewLine + ProjectFileGenerator.NewLine);
		}

		private void AppendSourcesBuildPhaseSection(StringBuilder Content, StringBuilder SectionContent, string SourcesBuildPhaseGuid)
		{
			Content.Append("/* Begin PBXSourcesBuildPhase section */" + ProjectFileGenerator.NewLine);
			Content.Append(string.Format("\t\t{0} = {{{1}", SourcesBuildPhaseGuid, ProjectFileGenerator.NewLine));
			Content.Append("\t\t\tisa = PBXSourcesBuildPhase;" + ProjectFileGenerator.NewLine);
			Content.Append("\t\t\tbuildActionMask = 2147483647;" + ProjectFileGenerator.NewLine);
			Content.Append("\t\t\tfiles = (" + ProjectFileGenerator.NewLine);
			Content.Append(SectionContent);
			Content.Append("\t\t\t);" + ProjectFileGenerator.NewLine);
			Content.Append("\t\t\trunOnlyForDeploymentPostprocessing = 0;" + ProjectFileGenerator.NewLine);
			Content.Append("\t\t};" + ProjectFileGenerator.NewLine);
			Content.Append("/* End PBXSourcesBuildPhase section */" + ProjectFileGenerator.NewLine + ProjectFileGenerator.NewLine);
		}

		private XcodeFileGroup? FindRootFileGroup(Dictionary<string, XcodeFileGroup> GroupsDict)
		{
			foreach (XcodeFileGroup Group in GroupsDict.Values)
			{
				if (Group.Children.Count > 1 || Group.Files.Count > 0)
				{
					return Group;
				}
				else
				{
					XcodeFileGroup? Found = FindRootFileGroup(Group.Children);
					if (Found != null)
					{
						return Found;
					}
				}
			}
			return null;
		}

		private void AppendCopyExtensionsBuildPhaseSection(StringBuilder Content, StringBuilder SectionContent, string CopyFilesBuildPhaseGuid)
		{
			Content.Append("/* Begin PBXCopyFilesBuildPhase section */" + ProjectFileGenerator.NewLine);
			Content.Append(string.Format("\t{0} /* Embed App Extensions */ = {{{1}", CopyFilesBuildPhaseGuid, ProjectFileGenerator.NewLine));
			Content.Append("\t\tisa = PBXCopyFilesBuildPhase;" + ProjectFileGenerator.NewLine);
			Content.Append("\t\tbuildActionMask = 2147483647;" + ProjectFileGenerator.NewLine);
			Content.Append("\t\tdstPath = \"\";" + ProjectFileGenerator.NewLine);
			Content.Append("\t\tdstSubfolderSpec = 13;" + ProjectFileGenerator.NewLine);
			Content.Append("\t\tfiles = (" + ProjectFileGenerator.NewLine);
			Content.Append(SectionContent);
			Content.Append("\t\t);" + ProjectFileGenerator.NewLine);
			Content.Append("\t\tname = \"Embed App Extensions\";" + ProjectFileGenerator.NewLine);
			Content.Append("\t\trunOnlyForDeploymentPostprocessing = 0;" + ProjectFileGenerator.NewLine);
			Content.Append("\t};" + ProjectFileGenerator.NewLine);
			Content.Append("/* End PBXCopyFilesBuildPhase section */" + ProjectFileGenerator.NewLine);
		}

		private void AppendGroupSection(StringBuilder Content, string MainGroupGuid, string ProductRefGroupGuid, string TargetAppGuid, string TargetName, List<XcodeExtensionInfo> AllExtensions)
		{
			XcodeFileGroup? RootGroup = FindRootFileGroup(Groups);
			if (RootGroup == null)
			{
				return;
			}

			Content.Append("/* Begin PBXGroup section */" + ProjectFileGenerator.NewLine);

			// Main group
			Content.Append(string.Format("\t\t{0} = {{{1}", MainGroupGuid, ProjectFileGenerator.NewLine));
			Content.Append("\t\t\tisa = PBXGroup;" + ProjectFileGenerator.NewLine);
			Content.Append("\t\t\tchildren = (" + ProjectFileGenerator.NewLine);

			foreach (XcodeFileGroup Group in RootGroup.Children.Values)
			{
				Content.Append(string.Format("\t\t\t\t{0} /* {1} */,{2}", Group.GroupGuid, Group.GroupName, ProjectFileGenerator.NewLine));
			}

			foreach (XcodeSourceFile File in RootGroup.Files)
			{
				Content.Append(string.Format("\t\t\t\t{0} /* {1} */,{2}", File.FileRefGuid, File.Reference.GetFileName(), ProjectFileGenerator.NewLine));
			}

			Content.Append(string.Format("\t\t\t\t{0} /* Products */,{1}", ProductRefGroupGuid, ProjectFileGenerator.NewLine));
			Content.Append("\t\t\t);" + ProjectFileGenerator.NewLine);
			Content.Append("\t\t\tsourceTree = \"<group>\";" + ProjectFileGenerator.NewLine);
			Content.Append("\t\t};" + ProjectFileGenerator.NewLine);

			// Sources groups
			foreach (XcodeFileGroup Group in RootGroup.Children.Values)
			{
				AppendGroup(Group, Content);
			}

			// Products group
			Content.Append(string.Format("\t\t{0} /* Products */ = {{{1}", ProductRefGroupGuid, ProjectFileGenerator.NewLine));
			Content.Append("\t\t\tisa = PBXGroup;" + ProjectFileGenerator.NewLine);
			Content.Append("\t\t\tchildren = (" + ProjectFileGenerator.NewLine);
			Content.Append(string.Format("\t\t\t\t{0} /* {1} */,{2}", TargetAppGuid, TargetName, ProjectFileGenerator.NewLine));
			foreach (XcodeExtensionInfo EI in AllExtensions)
			{
				Content.Append(string.Format("\t\t\t\t{0} /* {1} */,{2}", EI.ProductGuid, EI.Name, ProjectFileGenerator.NewLine));
			}
			Content.Append("\t\t\t);" + ProjectFileGenerator.NewLine);
			Content.Append("\t\t\tname = Products;" + ProjectFileGenerator.NewLine);
			Content.Append("\t\t\tsourceTree = \"<group>\";" + ProjectFileGenerator.NewLine);
			Content.Append("\t\t};" + ProjectFileGenerator.NewLine);

			Content.Append("/* End PBXGroup section */" + ProjectFileGenerator.NewLine + ProjectFileGenerator.NewLine);
		}

		private void AppendLegacyTargetSection(StringBuilder Content, string TargetName, string TargetGuid, string TargetBuildConfigGuid, FileReference? UProjectPath)
		{
			string UEDir = ConvertPath(Path.GetFullPath(Directory.GetCurrentDirectory() + "../../.."));
			string BuildToolPath = UEDir + "/Engine/Build/BatchFiles/Mac/XcodeBuild.sh";

			Content.Append("/* Begin PBXLegacyTarget section */" + ProjectFileGenerator.NewLine);

			Content.Append("\t\t" + TargetGuid + " /* " + TargetName + " */ = {" + ProjectFileGenerator.NewLine);
			Content.Append("\t\t\tisa = PBXLegacyTarget;" + ProjectFileGenerator.NewLine);
			Content.Append("\t\t\tbuildArgumentsString = \"$(ACTION) $(UE_BUILD_TARGET_NAME) $(PLATFORM_NAME) $(UE_BUILD_TARGET_CONFIG)"
				+ (UProjectPath == null ? "" : " \\\"" + UProjectPath.FullName + "\\\"")
				+ "\";" + ProjectFileGenerator.NewLine);
			Content.Append("\t\t\tbuildConfigurationList = " + TargetBuildConfigGuid + " /* Build configuration list for PBXLegacyTarget \"" + TargetName + "\" */;" + ProjectFileGenerator.NewLine);
			Content.Append("\t\t\tbuildPhases = (" + ProjectFileGenerator.NewLine);
			Content.Append("\t\t\t);" + ProjectFileGenerator.NewLine);
			Content.Append("\t\t\tbuildToolPath = \"" + BuildToolPath + "\";" + ProjectFileGenerator.NewLine);
			Content.Append("\t\t\tbuildWorkingDirectory = \"" + UEDir + "\";" + ProjectFileGenerator.NewLine);
			Content.Append("\t\t\tdependencies = (" + ProjectFileGenerator.NewLine);
			Content.Append("\t\t\t);" + ProjectFileGenerator.NewLine);
			Content.Append("\t\t\tname = \"" + TargetName + "\";" + ProjectFileGenerator.NewLine);
			Content.Append("\t\t\tpassBuildSettingsInEnvironment = 1;" + ProjectFileGenerator.NewLine);
			Content.Append("\t\t\tproductName = \"" + TargetName + "\";" + ProjectFileGenerator.NewLine);
			Content.Append("\t\t};" + ProjectFileGenerator.NewLine);

			Content.Append("/* End PBXLegacyTarget section */" + ProjectFileGenerator.NewLine + ProjectFileGenerator.NewLine);
		}

		private void AppendRunTargetSection(StringBuilder Content, string TargetName, string TargetGuid, string TargetBuildConfigGuid, string TargetDependencyGuid,
				string TargetAppGuid, string CopyExtensionsBuildPhaseGuid, string ShellScriptSectionGuid, List<XcodeExtensionInfo> AllExtensions, bool bIsAppBundle)
		{
			List<string> DependencyGuids = new List<string>();
			// depends on the Run target if we want one
			if (!XcodeProjectFileGenerator.bGenerateRunOnlyProject)
			{
				DependencyGuids.Add(TargetDependencyGuid);
			}
			// make sure extensions get built
			foreach (XcodeExtensionInfo EI in AllExtensions)
			{
				DependencyGuids.Add(EI.TargetDependencyGuid);
			}

			Dictionary<string, string> BuildPhases = new Dictionary<string, string>();
			// add optional build phases
			if (!string.IsNullOrEmpty(CopyExtensionsBuildPhaseGuid))
			{
				BuildPhases.Add(CopyExtensionsBuildPhaseGuid, "Embed App Extensions");
			}
			if (!string.IsNullOrEmpty(ShellScriptSectionGuid))
			{
				BuildPhases.Add(ShellScriptSectionGuid, "Shell Script");
			}

			// use generica target section function for an application type
			AppendGenericTargetSection(Content, TargetName, TargetGuid, bIsAppBundle ? "com.apple.product-type.application" : "com.apple.product-type.tool", TargetBuildConfigGuid, TargetAppGuid, DependencyGuids, BuildPhases);
		}

		private void AppendGenericTargetSection(StringBuilder Content, string TargetName, string TargetGuid, string TargetType, string TargetBuildConfigGuid, string TargetAppGuid, IEnumerable<string>? TargetDependencyGuids, Dictionary<string, string> BuildPhases)
		{
			Content.Append("/* Begin PBXNativeTarget section */" + ProjectFileGenerator.NewLine);

			Content.Append("\t\t" + TargetGuid + " /* " + TargetName + " */ = {" + ProjectFileGenerator.NewLine);
			Content.Append("\t\t\tisa = PBXNativeTarget;" + ProjectFileGenerator.NewLine);
			Content.Append("\t\t\tbuildConfigurationList = " + TargetBuildConfigGuid + " /* Build configuration list for PBXNativeTarget \"" + TargetName + "\" */;" + ProjectFileGenerator.NewLine);
			Content.Append("\t\t\tbuildPhases = (" + ProjectFileGenerator.NewLine);
			if (BuildPhases != null)
			{
				foreach (KeyValuePair<string, string> BuildPhasePair in BuildPhases)
				{
					Content.Append("\t\t\t\t" + BuildPhasePair.Key + " /* " + BuildPhasePair.Value + " */, " + ProjectFileGenerator.NewLine);
				}
			}
			Content.Append("\t\t\t);" + ProjectFileGenerator.NewLine);
			Content.Append("\t\t\tdependencies = (" + ProjectFileGenerator.NewLine);
			if (TargetDependencyGuids != null)
			{
				foreach (string DependencyGuid in TargetDependencyGuids)
				{
					Content.Append("\t\t\t\t" + DependencyGuid + " /* PBXTargetDependency */," + ProjectFileGenerator.NewLine);
				}
			}
			Content.Append("\t\t\t);" + ProjectFileGenerator.NewLine);
			Content.Append("\t\t\tname = \"" + TargetName + "\";" + ProjectFileGenerator.NewLine);
			Content.Append("\t\t\tpassBuildSettingsInEnvironment = 1;" + ProjectFileGenerator.NewLine);
			Content.Append("\t\t\tproductName = \"" + TargetName + "\";" + ProjectFileGenerator.NewLine);
			Content.Append("\t\t\tproductReference = \"" + TargetAppGuid + "\";" + ProjectFileGenerator.NewLine);
			Content.Append("\t\t\tproductType = \"" + TargetType + "\";" + ProjectFileGenerator.NewLine);
			Content.Append("\t\t};" + ProjectFileGenerator.NewLine);

			Content.Append("/* End PBXNativeTarget section */" + ProjectFileGenerator.NewLine + ProjectFileGenerator.NewLine);
		}

		private void AppendIndexTargetSection(StringBuilder Content, string TargetName, string TargetGuid, string TargetBuildConfigGuid, string SourcesBuildPhaseGuid)
		{
			Content.Append("/* Begin PBXNativeTarget section */" + ProjectFileGenerator.NewLine);

			Content.Append("\t\t" + TargetGuid + " /* " + TargetName + " */ = {" + ProjectFileGenerator.NewLine);
			Content.Append("\t\t\tisa = PBXNativeTarget;" + ProjectFileGenerator.NewLine);
			Content.Append("\t\t\tbuildConfigurationList = " + TargetBuildConfigGuid + " /* Build configuration list for PBXNativeTarget \"" + TargetName + "\" */;" + ProjectFileGenerator.NewLine);
			Content.Append("\t\t\tbuildPhases = (" + ProjectFileGenerator.NewLine);
			Content.Append("\t\t\t\t" + SourcesBuildPhaseGuid + " /* Sources */," + ProjectFileGenerator.NewLine);
			Content.Append("\t\t\t);" + ProjectFileGenerator.NewLine);
			Content.Append("\t\t\tdependencies = (" + ProjectFileGenerator.NewLine);
			Content.Append("\t\t\t);" + ProjectFileGenerator.NewLine);
			Content.Append("\t\t\tname = \"" + TargetName + "\";" + ProjectFileGenerator.NewLine);
			Content.Append("\t\t\tpassBuildSettingsInEnvironment = 1;" + ProjectFileGenerator.NewLine);
			Content.Append("\t\t\tproductName = \"" + TargetName + "\";" + ProjectFileGenerator.NewLine);
			Content.Append("\t\t\tproductType = \"com.apple.product-type.library.static\";" + ProjectFileGenerator.NewLine);
			Content.Append("\t\t};" + ProjectFileGenerator.NewLine);

			Content.Append("/* End PBXNativeTarget section */" + ProjectFileGenerator.NewLine + ProjectFileGenerator.NewLine);
		}

		private void AppendShellScriptSection(StringBuilder Content, string ShellScriptGuid, FileReference? UProjectPath)
		{
			StringBuilder FrameworkScript = new StringBuilder();

			if (UProjectPath != null)
			{

				// @todo: look also in Project/Build/Frameworks directory!
				ProjectDescriptor Project = ProjectDescriptor.FromFile(UProjectPath);
				List<PluginInfo> AvailablePlugins = Plugins.ReadAvailablePlugins(Unreal.EngineDirectory, DirectoryReference.FromFile(UProjectPath), Project.AdditionalPluginDirectories);

				// look in each plugin for frameworks
				// @todo: Cache this kind of things since every target will re-do this work!
				foreach (PluginInfo PI in AvailablePlugins)
				{
					if (!Plugins.IsPluginEnabledForTarget(PI, Project, UnrealTargetPlatform.IOS, UnrealTargetConfiguration.Development, TargetRules.TargetType.Game))
					{
						continue;
					}

					// for now, we copy and code sign all *.framework.zip, even if the have no code (non-code frameworks are assumed to be *.embeddedframework.zip
					DirectoryReference FrameworkDir = DirectoryReference.Combine(PI.Directory, "Source/Frameworks");
					if (!DirectoryReference.Exists(FrameworkDir))
					{
						FrameworkDir = DirectoryReference.Combine(PI.Directory, "Frameworks");
					}
					if (DirectoryReference.Exists(FrameworkDir))
					{
						// look at each zip
						foreach (FileInfo FI in new System.IO.DirectoryInfo(FrameworkDir.FullName).EnumerateFiles("*.framework.zip"))
						{
							//string Guid = XcodeProjectFileGenerator.MakeXcodeGuid();
							//string RefGuid = XcodeProjectFileGenerator.MakeXcodeGuid();

							// for FI of foo.framework.zip, this will give us foo.framework
							//string Framework = Path.GetFileNameWithoutExtension(FI.FullName);

							// unzip the framework right into the .app
							FrameworkScript.AppendFormat("\\techo Unzipping {0}...\\n", FI.FullName);
							FrameworkScript.AppendFormat("\\tunzip -o -q {0} -d ${{FRAMEWORK_DIR}} -x \\\"__MACOSX/*\\\" \\\"*/.DS_Store\\\"\\n", FI.FullName);
						}
					}
				}
			}

			string ShellScript = "set -e\\n\\nIFS=$'\\\\n'\\n\\n" +
				"if [ $PLATFORM_NAME = iphoneos ] || [ $PLATFORM_NAME = tvos ]; then \\n" +
				"\\tFRAMEWORK_DIR=$TARGET_BUILD_DIR/$EXECUTABLE_FOLDER_PATH/Frameworks\\n" +
				FrameworkScript.ToString() +
				// and now code sign anything that has been unzipped above
				"\\tfor FRAMEWORK in ${FRAMEWORK_DIR}/*.framework; do\\n" +
					"\\t\\t[ -d \\\"${FRAMEWORK}\\\" ] || continue\\n" +
					"\\t\\techo Codesigning ${FRAMEWORK}\\n" +
					"\\t\\tcodesign --force --sign ${EXPANDED_CODE_SIGN_IDENTITY} --generate-entitlement-der --verbose --preserve-metadata=identifier,entitlements,flags --timestamp=none \\\"${FRAMEWORK}\\\"\\n" +
				"\\tdone\\n" +
				"fi\\n";

			Content.Append("/* Begin PBXShellScriptBuildPhase section */" + ProjectFileGenerator.NewLine);
			Content.Append(string.Format("\t\t{0} /* Sign Frameworks */ = {{" + ProjectFileGenerator.NewLine, ShellScriptGuid));
			Content.Append("\t\t\tisa = PBXShellScriptBuildPhase;" + ProjectFileGenerator.NewLine);
			Content.Append("\t\t\tbuildActionMask = 2147483647;" + ProjectFileGenerator.NewLine);
			Content.Append("\t\t\tfiles = (" + ProjectFileGenerator.NewLine);
			Content.Append("\t\t\t);" + ProjectFileGenerator.NewLine);
			Content.Append("\t\t\tinputPaths = (" + ProjectFileGenerator.NewLine);
			Content.Append("\t\t\t);" + ProjectFileGenerator.NewLine);
			Content.Append("\t\t\toutputPaths = (" + ProjectFileGenerator.NewLine);
			Content.Append("\t\t\t\t/dev/null" + ProjectFileGenerator.NewLine);
			Content.Append("\t\t\t);" + ProjectFileGenerator.NewLine);
			Content.Append("\t\t\tname = \"Sign Manual Frameworks\";" + ProjectFileGenerator.NewLine);
			Content.Append("\t\t\trunOnlyForDeploymentPostprocessing = 0;" + ProjectFileGenerator.NewLine);
			Content.Append("\t\t\tshellPath = /bin/sh;" + ProjectFileGenerator.NewLine);
			Content.Append(string.Format("\t\t\tshellScript = \"{0}\";" + ProjectFileGenerator.NewLine, ShellScript));
			Content.Append("\t\t};" + ProjectFileGenerator.NewLine);
			Content.Append("/* End PBXShellScriptBuildPhase section */" + ProjectFileGenerator.NewLine);
		}

		private void AppendExtensionTargetSections(StringBuilder ProjectFileContent, List<XcodeExtensionInfo> AllExtensions)
		{
			foreach (XcodeExtensionInfo EI in AllExtensions)
			{
				Dictionary<string, string> BuildPhases = new Dictionary<string, string>();
				BuildPhases.Add(EI.ResourceBuildPhaseGuid, "Resources");

				AppendGenericTargetSection(ProjectFileContent, EI.Name, EI.TargetGuid, "com.apple.product-type.app-extension.messages-sticker-pack", EI.ConfigListGuid, EI.ProductGuid, null, BuildPhases);
			}
		}

		private void AppendProjectSection(StringBuilder Content, string TargetName, string TargetGuid, string BuildTargetName, string BuildTargetGuid, string IndexTargetName, string IndexTargetGuid, string MainGroupGuid, string ProductRefGroupGuid, string ProjectGuid, string ProjectBuildConfigGuid, FileReference? ProjectFile, List<XcodeExtensionInfo> AllExtensions)
		{
			Content.Append("/* Begin PBXProject section */" + ProjectFileGenerator.NewLine);

			Content.Append("\t\t" + ProjectGuid + " /* Project object */ = {" + ProjectFileGenerator.NewLine);
			Content.Append("\t\t\tisa = PBXProject;" + ProjectFileGenerator.NewLine);
			Content.Append("\t\t\tattributes = {" + ProjectFileGenerator.NewLine);
			Content.Append("\t\t\t\tLastUpgradeCheck = 2000;" + ProjectFileGenerator.NewLine);
			Content.Append("\t\t\t\tORGANIZATIONNAME = \"Epic Games, Inc.\";" + ProjectFileGenerator.NewLine);
			Content.Append("\t\t\t\tTargetAttributes = {" + ProjectFileGenerator.NewLine);
			Content.Append("\t\t\t\t\t" + TargetGuid + " = {" + ProjectFileGenerator.NewLine);

			bool bAutomaticSigning = false;
			if (InstalledPlatformInfo.IsValidPlatform(UnrealTargetPlatform.IOS, EProjectType.Code))
			{
				IOSPlatform IOSPlatform = ((IOSPlatform)UEBuildPlatform.GetBuildPlatform(UnrealTargetPlatform.IOS));
				IOSProjectSettings ProjectSettings = IOSPlatform.ReadProjectSettings(ProjectFile);
				bAutomaticSigning = ProjectSettings.bAutomaticSigning;
			}

			if (InstalledPlatformInfo.IsValidPlatform(UnrealTargetPlatform.TVOS, EProjectType.Code))
			{
				TVOSPlatform TVOSPlatform = ((TVOSPlatform)UEBuildPlatform.GetBuildPlatform(UnrealTargetPlatform.TVOS));
				TVOSProjectSettings ProjectSettings = TVOSPlatform.ReadProjectSettings(ProjectFile);
				//TVOSProvisioningData ProvisioningData = TVOSPlatform.ReadProvisioningData(ProjectSettings, bForDistribution);
				bAutomaticSigning = ProjectSettings.bAutomaticSigning;
			}

			if (bAutomaticSigning)
			{
				Content.Append("\t\t\t\t\t\tProvisioningStyle = Automatic;" + ProjectFileGenerator.NewLine);
			}
			else
			{
				Content.Append("\t\t\t\t\t\tProvisioningStyle = Manual;" + ProjectFileGenerator.NewLine);
			}
			Content.Append("\t\t\t\t\t};" + ProjectFileGenerator.NewLine);
			Content.Append("\t\t\t\t};" + ProjectFileGenerator.NewLine);
			Content.Append("\t\t\t};" + ProjectFileGenerator.NewLine);
			Content.Append("\t\t\tbuildConfigurationList = " + ProjectBuildConfigGuid + " /* Build configuration list for PBXProject \"" + TargetName + "\" */;" + ProjectFileGenerator.NewLine);
			Content.Append("\t\t\tcompatibilityVersion = \"Xcode 8.0\";" + ProjectFileGenerator.NewLine);
			Content.Append("\t\t\tdevelopmentRegion = English;" + ProjectFileGenerator.NewLine);
			Content.Append("\t\t\thasScannedForEncodings = 0;" + ProjectFileGenerator.NewLine);
			Content.Append("\t\t\tknownRegions = (" + ProjectFileGenerator.NewLine);
			Content.Append("\t\t\t\ten" + ProjectFileGenerator.NewLine);
			Content.Append("\t\t\t);" + ProjectFileGenerator.NewLine);
			Content.Append("\t\t\tmainGroup = " + MainGroupGuid + ";" + ProjectFileGenerator.NewLine);
			Content.Append("\t\t\tproductRefGroup = " + ProductRefGroupGuid + ";" + ProjectFileGenerator.NewLine);
			Content.Append("\t\t\tprojectDirPath = \"\";" + ProjectFileGenerator.NewLine);
			Content.Append("\t\t\tprojectRoot = \"\";" + ProjectFileGenerator.NewLine);
			Content.Append("\t\t\ttargets = (" + ProjectFileGenerator.NewLine);
			Content.Append("\t\t\t" + TargetGuid + " /* " + TargetName + " */," + ProjectFileGenerator.NewLine);
			Content.Append("\t\t\t" + BuildTargetGuid + " /* " + BuildTargetName + " */," + ProjectFileGenerator.NewLine);
			Content.Append("\t\t\t" + IndexTargetGuid + " /* " + IndexTargetName + " */," + ProjectFileGenerator.NewLine);
			foreach (XcodeExtensionInfo EI in AllExtensions)
			{
				Content.Append("\t\t\t" + EI.TargetGuid + " /* " + EI.Name + " */," + ProjectFileGenerator.NewLine);
			}
			Content.Append("\t\t\t);" + ProjectFileGenerator.NewLine);
			Content.Append("\t\t};" + ProjectFileGenerator.NewLine);

			Content.Append("/* End PBXProject section */" + ProjectFileGenerator.NewLine + ProjectFileGenerator.NewLine);
		}

		private void AppendContainerItemProxySection(StringBuilder Content, string TargetName, string TargetGuid, string TargetProxyGuid, string ProjectGuid)
		{
			Content.Append("/* Begin PBXContainerItemProxy section */" + ProjectFileGenerator.NewLine);
			Content.Append("\t\t" + TargetProxyGuid + " /* PBXContainerItemProxy */ = {" + ProjectFileGenerator.NewLine);
			Content.Append("\t\t\tisa = PBXContainerItemProxy;" + ProjectFileGenerator.NewLine);
			Content.Append("\t\t\tcontainerPortal = " + ProjectGuid + " /* Project object */;" + ProjectFileGenerator.NewLine);
			Content.Append("\t\t\tproxyType = 1;" + ProjectFileGenerator.NewLine);
			Content.Append("\t\t\tremoteGlobalIDString = " + TargetGuid + ";" + ProjectFileGenerator.NewLine);
			Content.Append("\t\t\tremoteInfo = \"" + TargetName + "\";" + ProjectFileGenerator.NewLine);
			Content.Append("\t\t};" + ProjectFileGenerator.NewLine);
			Content.Append("/* End PBXContainerItemProxy section */" + ProjectFileGenerator.NewLine + ProjectFileGenerator.NewLine);
		}

		private void AppendTargetDependencySection(StringBuilder Content, string TargetName, string TargetGuid, string TargetDependencyGuid, string TargetProxyGuid)
		{
			Content.Append("/* Begin PBXTargetDependency section */" + ProjectFileGenerator.NewLine);
			Content.Append("\t\t" + TargetDependencyGuid + " /* PBXTargetDependency */ = {" + ProjectFileGenerator.NewLine);
			Content.Append("\t\t\tisa = PBXTargetDependency;" + ProjectFileGenerator.NewLine);
			Content.Append("\t\t\ttarget = " + TargetGuid + " /* " + TargetName + " */;" + ProjectFileGenerator.NewLine);
			Content.Append("\t\t\ttargetProxy = " + TargetProxyGuid + " /* PBXContainerItemProxy */;" + ProjectFileGenerator.NewLine);
			Content.Append("\t\t};" + ProjectFileGenerator.NewLine);
			Content.Append("/* End PBXTargetDependency section */" + ProjectFileGenerator.NewLine + ProjectFileGenerator.NewLine);
		}

		private void AppendProjectBuildConfiguration(StringBuilder Content, string ConfigName, string ConfigGuid)
		{
			Content.Append("\t\t" + ConfigGuid + " /* \"" + ConfigName + "\" */ = {" + ProjectFileGenerator.NewLine);
			Content.Append("\t\t\tisa = XCBuildConfiguration;" + ProjectFileGenerator.NewLine);
			Content.Append("\t\t\tbuildSettings = {" + ProjectFileGenerator.NewLine);

			Content.Append("\t\t\t\tGCC_PREPROCESSOR_DEFINITIONS = (" + ProjectFileGenerator.NewLine);
			foreach (string Definition in IntelliSensePreprocessorDefinitions)
			{
				Content.Append("\t\t\t\t\t\"" + Definition.Replace("\"", "").Replace("\\", "") + "\"," + ProjectFileGenerator.NewLine);
			}
			Content.Append("\t\t\t\t\t\"__INTELLISENSE__\"," + ProjectFileGenerator.NewLine);
			Content.Append("\t\t\t\t\t\"MONOLITHIC_BUILD=1\"," + ProjectFileGenerator.NewLine);
			Content.Append("\t\t\t\t);" + ProjectFileGenerator.NewLine);

			Content.Append("\t\t\t\tHEADER_SEARCH_PATHS = (" + ProjectFileGenerator.NewLine);
			foreach (string SearchPath in IntelliSenseSystemIncludeSearchPaths)
			{
				string Path = SearchPath.Contains(" ") ? "\\\"" + SearchPath + "\\\"" : SearchPath;
				Content.Append("\t\t\t\t\t\"" + Path + "\"," + ProjectFileGenerator.NewLine);
			}
			Content.Append("\t\t\t\t);" + ProjectFileGenerator.NewLine);

			Content.Append("\t\t\t\tUSER_HEADER_SEARCH_PATHS = (" + ProjectFileGenerator.NewLine);
			foreach (string SearchPath in IntelliSenseIncludeSearchPaths)
			{
				string Path = SearchPath.Contains(" ") ? "\\\"" + SearchPath + "\\\"" : SearchPath;
				Content.Append("\t\t\t\t\t\"" + Path + "\"," + ProjectFileGenerator.NewLine);
			}
			Content.Append("\t\t\t\t);" + ProjectFileGenerator.NewLine);
			Content.Append("\t\t\t\tONLY_ACTIVE_ARCH = YES;" + ProjectFileGenerator.NewLine);
			if (ConfigName == "Debug")
			{
				Content.Append("\t\t\t\tENABLE_TESTABILITY = YES;" + ProjectFileGenerator.NewLine);
			}
			Content.Append("\t\t\t\tALWAYS_SEARCH_USER_PATHS = NO;" + ProjectFileGenerator.NewLine);
			if (Unreal.IsEngineInstalled())
			{
				Content.Append("\t\t\t\t\"ARCHS[sdk=macosx*]\" = x86_64;" + ProjectFileGenerator.NewLine);
			}
			Content.Append("\t\t\t\tCLANG_CXX_LANGUAGE_STANDARD = \"c++14\";" + ProjectFileGenerator.NewLine);
			Content.Append("\t\t\t\tGCC_ENABLE_CPP_RTTI = NO;" + ProjectFileGenerator.NewLine);
			Content.Append("\t\t\t\tGCC_WARN_CHECK_SWITCH_STATEMENTS = NO;" + ProjectFileGenerator.NewLine);
			Content.Append("\t\t\t\tUSE_HEADERMAP = NO;" + ProjectFileGenerator.NewLine);
			Content.Append("\t\t\t};" + ProjectFileGenerator.NewLine);
			Content.Append("\t\t\tname = \"" + ConfigName + "\";" + ProjectFileGenerator.NewLine);
			Content.Append("\t\t};" + ProjectFileGenerator.NewLine);
		}

		// cache for the below function
		Dictionary<string, UnrealArchitectures> CachedMacProjectArcitectures = new();

		/// <summary>
		/// Returns the Mac architectures that should be configured for the provided target. If the target has a project we'll adhere
		/// to whether it's set as Intel/Universal/Apple unless the type is denied (pretty much just Editor)
		/// 
		/// If the target has no project we'll support allow-listed targets for installed builds and all non-editor architectures 
		/// for source builds. Not all programs are going to compile for Apple Silicon, but being able to build and fail is useful...
		/// </summary>
		/// <param name="Config">Build config for the target we're generating</param>
		/// <param name="InProjectFile">Path to the project file, or null if the target has no project</param>
		/// <returns></returns>
		UnrealArchitectures GetSupportedMacArchitectures(XcodeBuildConfig Config, FileReference? InProjectFile)
		{
			// All architectures supported
			UnrealArchitectures AllArchitectures = new(new[] { UnrealArch.Arm64, UnrealArch.X64 });

			// Add a way on the command line of forcing a project file with all architectures (there isn't a good way to let this be
			// set and checked where we can access it).
			bool ForceAllArchitectures = Environment.GetCommandLineArgs().Contains("AllArchitectures", StringComparer.OrdinalIgnoreCase);

			if (ForceAllArchitectures)
			{
				return AllArchitectures;
			}

			string TargetName = Config.BuildTarget;

			// First time seeing this target?
			if (!CachedMacProjectArcitectures.ContainsKey(TargetName))
			{
				CachedMacProjectArcitectures[TargetName] = UnrealArchitectureConfig.ForPlatform(UnrealTargetPlatform.Mac).ProjectSupportedArchitectures(InProjectFile, TargetName);
			}

			return CachedMacProjectArcitectures[TargetName];
		}

		private void AppendPlatformConfiguration(StringBuilder Content, XcodeBuildConfig Config, string TargetName, FileReference? ProjectFile, bool bSupportMac, bool bSupportIOS, bool bSupportTVOS, ILogger Logger, out string? IOSRunTimeVersion, out string? TVOSRunTimeVersion, string BinariesSubDir = "/Payload")
		{
			FileReference MacExecutablePath = Config.MacExecutablePath!;

			string UEDir = ConvertPath(Path.GetFullPath(Directory.GetCurrentDirectory() + "../../.."));
			string MacExecutableDir = bSupportMac ? ConvertPath(MacExecutablePath.Directory.FullName) : "";
			string MacExecutableFileName = bSupportMac ? MacExecutablePath.GetFileName() : "";

			// Get Mac architectures supported by this project
			UnrealArchitectures SupportedMacArchitectures = GetSupportedMacArchitectures(Config, ProjectFile);

			IOSRunTimeVersion = null;
			TVOSRunTimeVersion = null;

				bool bIsUnrealGame = TargetName.Equals("UnrealGame", StringComparison.InvariantCultureIgnoreCase);
				bool bIsUnrealClient = TargetName.Equals("UnrealClient", StringComparison.InvariantCultureIgnoreCase);
				DirectoryReference? GameDir = ProjectFile?.Directory;
				string? GamePath = GameDir != null ? ConvertPath(GameDir.FullName) : null;

				string? IOSRunTimeDevices = null;
				string? TVOSRunTimeDevices = null;
				string SupportedPlatforms = bSupportMac ? "macosx" : "";

				bool bAutomaticSigning = false;
				string? UUID_IOS = "";
				string? UUID_TVOS = "";
				string? TEAM_IOS = "";
				string? TEAM_TVOS = "";
				string? IOS_CERT = "iPhone Developer";
				string? TVOS_CERT = "iPhone Developer";
				string IOS_BUNDLE = "";
				string TVOS_BUNDLE = "";
				if (bSupportIOS && InstalledPlatformInfo.IsValidPlatform(UnrealTargetPlatform.IOS, EProjectType.Code))
				{
					IOSPlatform IOSPlatform = ((IOSPlatform)UEBuildPlatform.GetBuildPlatform(UnrealTargetPlatform.IOS));
					IOSProjectSettings ProjectSettings = IOSPlatform.ReadProjectSettings(ProjectFile);
					IOSProvisioningData ProvisioningData = IOSPlatform.ReadProvisioningData(ProjectSettings, bForDistribution);
					IOSRunTimeVersion = ProjectSettings.RuntimeVersion;
					IOSRunTimeDevices = ProjectSettings.RuntimeDevices;
					SupportedPlatforms += " iphoneos";
					bAutomaticSigning = ProjectSettings.bAutomaticSigning;
					if (!bAutomaticSigning)
					{
						UUID_IOS = ProvisioningData.MobileProvisionUUID;
						IOS_CERT = ProvisioningData.SigningCertificate;
					}
					TEAM_IOS = ProvisioningData.TeamUUID;
					IOS_BUNDLE = ProjectSettings.BundleIdentifier;
				}

				if (bSupportTVOS && InstalledPlatformInfo.IsValidPlatform(UnrealTargetPlatform.TVOS, EProjectType.Code))
				{
					TVOSPlatform TVOSPlatform = ((TVOSPlatform)UEBuildPlatform.GetBuildPlatform(UnrealTargetPlatform.TVOS));
					TVOSProjectSettings ProjectSettings = TVOSPlatform.ReadProjectSettings(ProjectFile);
					TVOSProvisioningData ProvisioningData = TVOSPlatform.ReadProvisioningData(ProjectSettings, bForDistribution);
					TVOSRunTimeVersion = ProjectSettings.RuntimeVersion;
					TVOSRunTimeDevices = ProjectSettings.RuntimeDevices;
					SupportedPlatforms += " appletvos";
					if (!bAutomaticSigning)
					{
						UUID_TVOS = ProvisioningData.MobileProvisionUUID;
						TVOS_CERT = ProvisioningData.SigningCertificate;
					}
					TEAM_TVOS = ProvisioningData.TeamUUID;
					TVOS_BUNDLE = ProjectSettings.BundleIdentifier;
				}

				Content.Append("\t\t\t\tSUPPORTED_PLATFORMS = \"" + SupportedPlatforms.Trim() + "\";" + ProjectFileGenerator.NewLine);
				if (bAutomaticSigning)
				{
					Content.Append("\t\t\t\tCODE_SIGN_STYLE = Automatic;" + ProjectFileGenerator.NewLine);
				}
				if (IOSRunTimeVersion != null)
				{
					Content.Append("\t\t\t\t\"VALID_ARCHS[sdk=iphoneos*]\" = \"" + string.Join(" ", this.SupportedIOSArchitectures) + "\";" + ProjectFileGenerator.NewLine);
					Content.Append("\t\t\t\tIPHONEOS_DEPLOYMENT_TARGET = " + IOSRunTimeVersion + ";" + ProjectFileGenerator.NewLine);
					Content.Append("\t\t\t\t\"PRODUCT_NAME[sdk=iphoneos*]\" = \"" + TargetName + "\";" + ProjectFileGenerator.NewLine); // @todo: change to Path.GetFileName(Config.IOSExecutablePath) when we stop using payload
					Content.Append("\t\t\t\t\"TARGETED_DEVICE_FAMILY[sdk=iphoneos*]\" = \"" + IOSRunTimeDevices + "\";" + ProjectFileGenerator.NewLine);
					Content.Append("\t\t\t\t\"SDKROOT[sdk=iphoneos]\" = iphoneos;" + ProjectFileGenerator.NewLine);
					if (!string.IsNullOrEmpty(TEAM_IOS))
					{
						Content.Append("\t\t\t\t\"DEVELOPMENT_TEAM[sdk=iphoneos*]\" = " + TEAM_IOS + ";" + ProjectFileGenerator.NewLine);
					}
					Content.Append("\t\t\t\t\"CODE_SIGN_IDENTITY[sdk=iphoneos*]\" = \"" + IOS_CERT + "\";" + ProjectFileGenerator.NewLine);
					if (!bAutomaticSigning && !string.IsNullOrEmpty(UUID_IOS))
					{
						Content.Append("\t\t\t\t\"PROVISIONING_PROFILE_SPECIFIER[sdk=iphoneos*]\" = \"" + UUID_IOS + "\";" + ProjectFileGenerator.NewLine);
					}
					if (ProjectFile != null)
					{
						Content.Append("\t\t\t\t\"PRODUCT_BUNDLE_IDENTIFIER[sdk=iphoneos*]\" = " + IOS_BUNDLE + ";" + ProjectFileGenerator.NewLine);
					}
				}
				if (TVOSRunTimeVersion != null)
				{
					Content.Append("\t\t\t\t\"VALID_ARCHS[sdk=appletvos*]\" = \"" + string.Join(" ", this.SupportedIOSArchitectures) + "\";" + ProjectFileGenerator.NewLine);
					Content.Append("\t\t\t\tTVOS_DEPLOYMENT_TARGET = " + TVOSRunTimeVersion + ";" + ProjectFileGenerator.NewLine);
					Content.Append("\t\t\t\t\"PRODUCT_NAME[sdk=appletvos*]\" = \"" + TargetName + "\";" + ProjectFileGenerator.NewLine); // @todo: change to Path.GetFileName(Config.TVOSExecutablePath) when we stop using payload
					Content.Append("\t\t\t\t\"TARGETED_DEVICE_FAMILY[sdk=appletvos*]\" = \"" + TVOSRunTimeDevices + "\";" + ProjectFileGenerator.NewLine);
					Content.Append("\t\t\t\t\"SDKROOT[sdk=appletvos]\" = appletvos;" + ProjectFileGenerator.NewLine);
					if (!string.IsNullOrEmpty(TEAM_TVOS))
					{
						Content.Append("\t\t\t\t\"DEVELOPMENT_TEAM[sdk=appletvos*]\" = " + TEAM_TVOS + ";" + ProjectFileGenerator.NewLine);
					}
					Content.Append("\t\t\t\t\"CODE_SIGN_IDENTITY[sdk=appletvos*]\" = \"" + TVOS_CERT + "\";" + ProjectFileGenerator.NewLine);
					if (!bAutomaticSigning && !string.IsNullOrEmpty(UUID_TVOS))
					{
						Content.Append("\t\t\t\t\"PROVISIONING_PROFILE_SPECIFIER[sdk=appletvos*]\" = \"" + UUID_TVOS + "\";" + ProjectFileGenerator.NewLine);
					}
					if (ProjectFile != null)
					{
						Content.Append("\t\t\t\t\"PRODUCT_BUNDLE_IDENTIFIER[sdk=appletvos*]\" = " + TVOS_BUNDLE + ";" + ProjectFileGenerator.NewLine);
					}
				}
				if (bSupportMac)
				{
					Content.Append("\t\t\t\t\"VALID_ARCHS[sdk=macosx*]\" = \"" + string.Join(" ", SupportedMacArchitectures.Architectures.Select(x => x.AppleName)) + "\";" + ProjectFileGenerator.NewLine);
					Content.Append("\t\t\t\t\"PRODUCT_NAME[sdk=macosx*]\" = \"" + MacExecutableFileName + "\";" + ProjectFileGenerator.NewLine);
					Content.Append("\t\t\t\t\"CONFIGURATION_BUILD_DIR[sdk=macosx*]\" = \"" + MacExecutableDir + "\";" + ProjectFileGenerator.NewLine);
					Content.Append("\t\t\t\t\"SDKROOT[sdk=macosx*]\" = macosx;" + ProjectFileGenerator.NewLine);

					// MacToolchain uses the IOS bundle identifier
					ConfigHierarchy IOSIni = ConfigCache.ReadHierarchy(ConfigHierarchyType.Engine, ProjectFile?.Directory, UnrealTargetPlatform.IOS);
					string IOSBundleIdentifier;
					IOSIni.GetString("/Script/IOSRuntimeSettings.IOSRuntimeSettings", "BundleIdentifier", out IOSBundleIdentifier!);

					// we are going to load/sign the UnrealEditor.app when doing modular editor builds, so reuse the shared identifier
					bool bBuildingEditor = Config.ProjectTarget!.TargetRules!.Type == TargetType.Editor && Config.ProjectTarget!.TargetRules!.LinkType == TargetLinkType.Modular;
					string MacBundleIdentifier = bBuildingEditor ? ("com.epicgames.UnrealEditor") : (IOSBundleIdentifier.Replace("[PROJECT_NAME]", TargetName).Replace("_", ""));
					// Xcode 14 wants this to match what is in the final plist
					Content.Append("\t\t\t\t\"PRODUCT_BUNDLE_IDENTIFIER[sdk=macosx*]\" = " + MacBundleIdentifier + ";" + ProjectFileGenerator.NewLine);
				}

				if (IOSRunTimeVersion != null)
				{
					Content.Append("\t\t\t\t\"CONFIGURATION_BUILD_DIR[sdk=iphoneos*]\" = \"" + Config.IOSExecutablePath!.Directory!.FullName + BinariesSubDir + "\";" + ProjectFileGenerator.NewLine);
				}
				if (TVOSRunTimeVersion != null)
				{
					Content.Append("\t\t\t\t\"CONFIGURATION_BUILD_DIR[sdk=appletvos*]\" = \"" + Config.TVOSExecutablePath!.Directory!.FullName + BinariesSubDir +	"\";" + ProjectFileGenerator.NewLine);
				}
		}

		private void AppendNativeTargetBuildConfiguration(StringBuilder Content, XcodeBuildConfig Config, string ConfigGuid, FileReference? ProjectFile, ILogger Logger)
		{
			bool bMacOnly = true;
			if (Config.ProjectTarget!.TargetRules != null)
			{
<<<<<<< HEAD
				if (XcodeProjectFileGenerator.ProjectFilePlatform.HasFlag(XcodeProjectFileGenerator.XcodeProjectFilePlatform.iOS))
				{
					bMacOnly = false;
				}
				if (XcodeProjectFileGenerator.ProjectFilePlatform.HasFlag(XcodeProjectFileGenerator.XcodeProjectFilePlatform.tvOS))
=======
				if (XcodeProjectFileGenerator.XcodePlatforms.Contains(UnrealTargetPlatform.IOS) && Config.ProjectTarget.SupportedPlatforms.Contains(UnrealTargetPlatform.IOS))
				{
					bMacOnly = false;
				}
				if (XcodeProjectFileGenerator.XcodePlatforms.Contains(UnrealTargetPlatform.TVOS) && Config.ProjectTarget.SupportedPlatforms.Contains(UnrealTargetPlatform.TVOS))
>>>>>>> 74d0b334
				{
					bMacOnly = false;
				}
			}

			Content.Append("\t\t" + ConfigGuid + " /* \"" + Config.DisplayName + "\" */ = {" + ProjectFileGenerator.NewLine);
			Content.Append("\t\t\tisa = XCBuildConfiguration;" + ProjectFileGenerator.NewLine);
			Content.Append("\t\t\tbuildSettings = {" + ProjectFileGenerator.NewLine);

			string UEDir = ConvertPath(Path.GetFullPath(Directory.GetCurrentDirectory() + "../../.."));
			//string MacExecutableDir = ConvertPath(Config.MacExecutablePath.Directory.FullName);
			string MacExecutableFileName = Config.MacExecutablePath!.GetFileName();

			string? IOSRunTimeVersion, TVOSRunTimeVersion;
			AppendPlatformConfiguration(Content, Config, Config.BuildTarget, ProjectFile, true, !bMacOnly, !bMacOnly, Logger, out IOSRunTimeVersion, out TVOSRunTimeVersion);

				bool bIsUnrealGame = Config.BuildTarget.Equals("UnrealGame", StringComparison.InvariantCultureIgnoreCase);
				bool bIsUnrealClient = Config.BuildTarget.Equals("UnrealClient", StringComparison.InvariantCultureIgnoreCase);

				DirectoryReference? GameDir = ProjectFile?.Directory;
				string? GamePath = GameDir != null ? ConvertPath(GameDir.FullName) : null;

				string IOSInfoPlistPath;
				string TVOSInfoPlistPath;
				string MacInfoPlistPath;
				string? IOSEntitlementPath = null;
				string? TVOSEntitlementPath = null;
				if (bIsUnrealGame)
				{
					IOSInfoPlistPath = UEDir + "/Engine/Intermediate/IOS/" + Config.BuildTarget + "-Info.plist";
					TVOSInfoPlistPath = UEDir + "/Engine/Intermediate/TVOS/" + Config.BuildTarget + "-Info.plist";
					MacInfoPlistPath = UEDir + "/Engine/Intermediate/Mac/" + MacExecutableFileName + "-Info.plist";
					IOSEntitlementPath = "";
					TVOSEntitlementPath = "";
				}
				else if (bIsUnrealClient)
				{
					IOSInfoPlistPath = UEDir + "/Engine/Intermediate/IOS/UnrealGame-Info.plist";
					TVOSInfoPlistPath = UEDir + "/Engine/Intermediate/TVOS/UnrealGame-Info.plist";
					MacInfoPlistPath = UEDir + "/Engine/Intermediate/Mac/" + MacExecutableFileName + "-Info.plist";
					IOSEntitlementPath = "";
					TVOSEntitlementPath = "";
				}
				else if (ProjectFile != null)
				{
					IOSInfoPlistPath = GamePath + "/Intermediate/IOS/" + Config.BuildTarget + "-Info.plist";
					TVOSInfoPlistPath = GamePath + "/Intermediate/TVOS/" + Config.BuildTarget + "-Info.plist";
					MacInfoPlistPath = GamePath + "/Intermediate/Mac/" + MacExecutableFileName + "-Info.plist";
					IOSEntitlementPath = GamePath + "/Intermediate/IOS/" + Config.BuildTarget + ".entitlements";
					TVOSEntitlementPath = GamePath + "/Intermediate/TVOS/" + Config.BuildTarget + ".entitlements";
				}
				else
				{
					if (GamePath == null)
					{
						IOSInfoPlistPath = UEDir + "/Engine/Intermediate/IOS/" + Config.BuildTarget + "-Info.plist";
						TVOSInfoPlistPath = UEDir + "/Engine/Intermediate/TVOS/" + Config.BuildTarget + "-Info.plist";
						MacInfoPlistPath = UEDir + "/Engine/Intermediate/Mac/" + MacExecutableFileName + "-Info.plist";
					}
					else
					{
						IOSInfoPlistPath = GamePath + "/Intermediate/IOS/" + Config.BuildTarget + "-Info.plist";
						TVOSInfoPlistPath = GamePath + "/Intermediate/TVOS/" + Config.BuildTarget + "-Info.plist";
						MacInfoPlistPath = GamePath + "/Intermediate/Mac/" + MacExecutableFileName + "-Info.plist";
					}
				}

				if (XcodeProjectFileGenerator.bGenerateRunOnlyProject)
				{
					if (XcodeProjectFileGenerator.XcodePlatforms.Contains(UnrealTargetPlatform.IOS))
				{
					Content.Append("\t\t\t\tINFOPLIST_FILE = \"" + IOSInfoPlistPath + "\";" + ProjectFileGenerator.NewLine);
					Content.Append("\t\t\t\tCODE_SIGN_ENTITLEMENTS = \"" + IOSEntitlementPath + "\";" + ProjectFileGenerator.NewLine);
				}
					else
				{
					Content.Append("\t\t\t\tINFOPLIST_FILE = \"" + TVOSInfoPlistPath + "\";" + ProjectFileGenerator.NewLine);
					Content.Append("\t\t\t\tCODE_SIGN_ENTITLEMENTS = \"" + TVOSEntitlementPath + "\";" + ProjectFileGenerator.NewLine);
				}
				}
				else
				{
					Content.Append("\t\t\t\t\"INFOPLIST_FILE[sdk=macosx*]\" = \"" + MacInfoPlistPath + "\";" + ProjectFileGenerator.NewLine);
					if (IOSRunTimeVersion != null)
					{
						Content.Append("\t\t\t\t\"INFOPLIST_FILE[sdk=iphoneos*]\" = \"" + IOSInfoPlistPath + "\";" + ProjectFileGenerator.NewLine);
						Content.Append("\t\t\t\t\"CODE_SIGN_ENTITLEMENTS[sdk=iphoneos*]\" = \"" + IOSEntitlementPath + "\";" + ProjectFileGenerator.NewLine);
					}
					if (TVOSRunTimeVersion != null)
					{
						Content.Append("\t\t\t\t\"INFOPLIST_FILE[sdk=appletvos*]\" = \"" + TVOSInfoPlistPath + "\";" + ProjectFileGenerator.NewLine);
						Content.Append("\t\t\t\t\"CODE_SIGN_ENTITLEMENTS[sdk=appletvos*]\" = \"" + TVOSEntitlementPath + "\";" + ProjectFileGenerator.NewLine);
					}
				}

				// Prepare a temp Info.plist file so Xcode has some basic info about the target immediately after opening the project.
				// This is needed for the target to pass the settings validation before code signing. UBT will overwrite this plist file later, with proper contents.
				if (BuildHostPlatform.Current.Platform == UnrealTargetPlatform.Mac)
				{
					bool bCreateMacInfoPlist = !File.Exists(MacInfoPlistPath);
					bool bCreateIOSInfoPlist = !File.Exists(IOSInfoPlistPath) && IOSRunTimeVersion != null;
					bool bCreateTVOSInfoPlist = !File.Exists(TVOSInfoPlistPath) && TVOSRunTimeVersion != null;
					if (bCreateMacInfoPlist || bCreateIOSInfoPlist || bCreateTVOSInfoPlist)
					{
						DirectoryReference? ProjectPath = GameDir;
						DirectoryReference EngineDir = DirectoryReference.Combine(new DirectoryReference(UEDir), "Engine");
						string GameName = Config.BuildTarget;
						bool bIsClient = false;
						if (ProjectPath == null)
						{
							ProjectPath = EngineDir;
						}
						if (bIsUnrealGame)
						{
							ProjectPath = EngineDir;
							GameName = "UnrealGame";
							bIsClient = (AppName == "UnrealClient");
						}

						if (bCreateMacInfoPlist)
						{
							Directory.CreateDirectory(Path.GetDirectoryName(MacInfoPlistPath)!);
							UEDeployMac.GeneratePList(ProjectPath.FullName, bIsUnrealGame, GameName, Config.BuildTarget, EngineDir.FullName, MacExecutableFileName);
						}
						if (bCreateIOSInfoPlist)
						{
							// get the receipt
							FileReference ReceiptFilename;
							UnrealArchitectures Architectures = UnrealArchitectureConfig.ForPlatform(UnrealTargetPlatform.IOS).ActiveArchitectures(ProjectFile, GameName);
							if (bIsUnrealGame)
							{
								ReceiptFilename = TargetReceipt.GetDefaultPath(Unreal.EngineDirectory, "UnrealGame", UnrealTargetPlatform.IOS, Config.BuildConfig, Architectures);
							}
							else
							{
								ReceiptFilename = TargetReceipt.GetDefaultPath(ProjectPath, GameName, UnrealTargetPlatform.IOS, Config.BuildConfig, Architectures);
							}
							Directory.CreateDirectory(Path.GetDirectoryName(IOSInfoPlistPath)!);
							TargetReceipt? Receipt;
							TargetReceipt.TryRead(ReceiptFilename, out Receipt);
							bool bBuildAsFramework = UEDeployIOS.GetCompileAsDll(Receipt);
							UEDeployIOS.GenerateIOSPList(ProjectFile, Config.BuildConfig, ProjectPath.FullName, bIsUnrealGame, GameName, bIsClient, Config.BuildTarget, EngineDir.FullName, ProjectPath + "/Binaries/IOS/Payload", null, BundleIdentifier, bBuildAsFramework, Logger);
						}
						if (bCreateTVOSInfoPlist)
						{
							Directory.CreateDirectory(Path.GetDirectoryName(TVOSInfoPlistPath)!);
							UEDeployTVOS.GenerateTVOSPList(ProjectPath.FullName, bIsUnrealGame, GameName, bIsClient, Config.BuildTarget, EngineDir.FullName, ProjectPath + "/Binaries/TVOS/Payload", null, BundleIdentifier, Logger);
						}
					}
				}

			// #jira UE-143619: Pre Monterey macOS requires this option for a packaged app to run on iOS15 due to new code signature format. Could be removed once Monterey is minimum OS.
			Content.Append("\t\t\t\tOTHER_CODE_SIGN_FLAGS = \"--generate-entitlement-der --deep\";" + ProjectFileGenerator.NewLine);

			Content.Append("\t\t\t\tMACOSX_DEPLOYMENT_TARGET = " + MacToolChain.Settings.MacOSVersion + ";" + ProjectFileGenerator.NewLine);
			Content.Append("\t\t\t\tINFOPLIST_OUTPUT_FORMAT = xml;" + ProjectFileGenerator.NewLine);
			Content.Append("\t\t\t\tCOMBINE_HIDPI_IMAGES = YES;" + ProjectFileGenerator.NewLine);

			//#jira UE-50382 Xcode Address Sanitizer feature does not work on iOS
			// address sanitizer dylib loader depends on the SDKROOT parameter. For macosx or default (missing, translated as macosx), the path is incorrect for iphone/appletv
			if (XcodeProjectFileGenerator.bGenerateRunOnlyProject)
			{
				if (XcodeProjectFileGenerator.XcodePlatforms.Contains(UnrealTargetPlatform.IOS))
			{
				Content.Append("\t\t\t\tSDKROOT = iphoneos;" + ProjectFileGenerator.NewLine);
			}
				else
			{
				Content.Append("\t\t\t\tSDKROOT = appletvos;" + ProjectFileGenerator.NewLine);
			}
			}
			else
			{
				Content.Append("\t\t\t\tSDKROOT = macosx;" + ProjectFileGenerator.NewLine);
			}
			Content.Append("\t\t\t\tGCC_PRECOMPILE_PREFIX_HEADER = YES;" + ProjectFileGenerator.NewLine);
			Content.Append("\t\t\t\tGCC_PREFIX_HEADER = \"" + UEDir + "/Engine/Source/Editor/UnrealEd/Public/UnrealEd.h\";" + ProjectFileGenerator.NewLine);
			Content.Append("\t\t\t};" + ProjectFileGenerator.NewLine);
			Content.Append("\t\t\tname = \"" + Config.DisplayName + "\";" + ProjectFileGenerator.NewLine);
			Content.Append("\t\t};" + ProjectFileGenerator.NewLine);
		}

		private void AppendLegacyTargetBuildConfiguration(StringBuilder Content, XcodeBuildConfig Config, string ConfigGuid, FileReference? ProjectFile)
		{
			bool bMacOnly = true;
			if (Config.ProjectTarget!.TargetRules != null)
			{
<<<<<<< HEAD
				if (XcodeProjectFileGenerator.ProjectFilePlatform.HasFlag(XcodeProjectFileGenerator.XcodeProjectFilePlatform.iOS))
				{
					bMacOnly = false;
				}
				if (XcodeProjectFileGenerator.ProjectFilePlatform.HasFlag(XcodeProjectFileGenerator.XcodeProjectFilePlatform.tvOS))
=======
				if (XcodeProjectFileGenerator.XcodePlatforms.Contains(UnrealTargetPlatform.IOS) && Config.ProjectTarget.SupportedPlatforms.Contains(UnrealTargetPlatform.IOS))
				{
					bMacOnly = false;
				}
				if (XcodeProjectFileGenerator.XcodePlatforms.Contains(UnrealTargetPlatform.TVOS) && Config.ProjectTarget.SupportedPlatforms.Contains(UnrealTargetPlatform.TVOS))
>>>>>>> 74d0b334
				{
					bMacOnly = false;
				}
			}

			// Get Mac architectures supported by this project
			UnrealArchitectures SupportedMacArchitectures = GetSupportedMacArchitectures(Config, ProjectFilePath);

			Content.Append("\t\t" + ConfigGuid + " /* \"" + Config.DisplayName + "\" */ = {" + ProjectFileGenerator.NewLine);
			Content.Append("\t\t\tisa = XCBuildConfiguration;" + ProjectFileGenerator.NewLine);
			Content.Append("\t\t\tbuildSettings = {" + ProjectFileGenerator.NewLine);
			if (bMacOnly)
			{
				Content.Append("\t\t\t\tVALID_ARCHS = \"" + string.Join(" ", SupportedMacArchitectures.Architectures.Select(x => x.AppleName)) + "\";" + ProjectFileGenerator.NewLine);
				Content.Append("\t\t\t\tSUPPORTED_PLATFORMS = \"macosx\";" + ProjectFileGenerator.NewLine);
			}
			else
			{
				IEnumerable<UnrealArch> ValidArchs = SupportedMacArchitectures.Architectures;
				string SupportedPlatforms = "macosx";
				if (InstalledPlatformInfo.IsValidPlatform(UnrealTargetPlatform.IOS, EProjectType.Code))
				{
					ValidArchs = ValidArchs.Union(this.SupportedIOSArchitectures);
					SupportedPlatforms += " iphoneos";
				}
				if (InstalledPlatformInfo.IsValidPlatform(UnrealTargetPlatform.TVOS, EProjectType.Code))
				{
					ValidArchs = ValidArchs.Union(this.SupportedIOSArchitectures);
					SupportedPlatforms += " appletvos";
				}
				Content.Append("\t\t\t\tVALID_ARCHS = \"" + string.Join(" ", ValidArchs.Select(x => x.AppleName)) + "\";" + ProjectFileGenerator.NewLine);
				Content.Append("\t\t\t\tSUPPORTED_PLATFORMS = \"" + SupportedPlatforms + "\";" + ProjectFileGenerator.NewLine);
			}
			Content.Append("\t\t\t\tGCC_PREPROCESSOR_DEFINITIONS = ();" + ProjectFileGenerator.NewLine);
			Content.Append("\t\t\t\tHEADER_SEARCH_PATHS = ();" + ProjectFileGenerator.NewLine);
			Content.Append("\t\t\t\tUSER_HEADER_SEARCH_PATHS = ();" + ProjectFileGenerator.NewLine);
			Content.Append("\t\t\t\tUE_BUILD_TARGET_NAME = \"" + Config.BuildTarget + "\";" + ProjectFileGenerator.NewLine);
			Content.Append("\t\t\t\tUE_BUILD_TARGET_CONFIG = \"" + Config.BuildConfig + "\";" + ProjectFileGenerator.NewLine);
			Content.Append("\t\t\t};" + ProjectFileGenerator.NewLine);
			Content.Append("\t\t\tname = \"" + Config.DisplayName + "\";" + ProjectFileGenerator.NewLine);
			Content.Append("\t\t};" + ProjectFileGenerator.NewLine);
		}


		private void AppendXCBuildConfigurationSection(StringBuilder Content, Dictionary<string, XcodeBuildConfig> ProjectBuildConfigs, Dictionary<string, XcodeBuildConfig> TargetBuildConfigs,
				Dictionary<string, XcodeBuildConfig> BuildTargetBuildConfigs, Dictionary<string, XcodeBuildConfig> IndexTargetBuildConfigs, FileReference? GameProjectPath,
				List<XcodeExtensionInfo> AllExtensions, ILogger Logger)
		{
			Content.Append("/* Begin XCBuildConfiguration section */" + ProjectFileGenerator.NewLine);

			foreach (KeyValuePair<string, XcodeBuildConfig> Config in ProjectBuildConfigs)
			{
				AppendProjectBuildConfiguration(Content, Config.Value.DisplayName, Config.Key);
			}

			foreach (KeyValuePair<string, XcodeBuildConfig> Config in TargetBuildConfigs)
			{
				AppendNativeTargetBuildConfiguration(Content, Config.Value, Config.Key, GameProjectPath, Logger);
			}

			foreach (KeyValuePair<string, XcodeBuildConfig> Config in BuildTargetBuildConfigs)
			{
				AppendLegacyTargetBuildConfiguration(Content, Config.Value, Config.Key, GameProjectPath);
			}

			foreach (KeyValuePair<string, XcodeBuildConfig> Config in IndexTargetBuildConfigs)
			{
				AppendNativeTargetBuildConfiguration(Content, Config.Value, Config.Key, GameProjectPath, Logger);
			}

			foreach (XcodeExtensionInfo EI in AllExtensions)
			{
				Content.Append(EI.ConfigurationContents);
			}

			Content.Append("/* End XCBuildConfiguration section */" + ProjectFileGenerator.NewLine + ProjectFileGenerator.NewLine);
		}

		private void AppendXCConfigurationList(StringBuilder Content, string TypeName, string TargetName, string ConfigListGuid, Dictionary<string, XcodeBuildConfig> BuildConfigs, string Default = "Development")
		{
			Content.Append("\t\t" + ConfigListGuid + " /* Build configuration list for " + TypeName + " \"" + TargetName + "\" */ = {" + ProjectFileGenerator.NewLine);
			Content.Append("\t\t\tisa = XCConfigurationList;" + ProjectFileGenerator.NewLine);
			Content.Append("\t\t\tbuildConfigurations = (" + ProjectFileGenerator.NewLine);
			foreach (KeyValuePair<string, XcodeBuildConfig> Config in BuildConfigs)
			{
				Content.Append("\t\t\t\t" + Config.Key + " /* \"" + Config.Value.DisplayName + "\" */," + ProjectFileGenerator.NewLine);
			}
			Content.Append("\t\t\t);" + ProjectFileGenerator.NewLine);
			Content.Append("\t\t\tdefaultConfigurationIsVisible = 0;" + ProjectFileGenerator.NewLine);
			Content.Append("\t\t\tdefaultConfigurationName = " + Default + ";" + ProjectFileGenerator.NewLine);
			Content.Append("\t\t};" + ProjectFileGenerator.NewLine);
		}

		private void AppendXCConfigurationListSection(StringBuilder Content, string TargetName, string BuildTargetName, string IndexTargetName, string ProjectConfigListGuid,
			Dictionary<string, XcodeBuildConfig> ProjectBuildConfigs, string TargetConfigListGuid, Dictionary<string, XcodeBuildConfig> TargetBuildConfigs,
			string BuildTargetConfigListGuid, Dictionary<string, XcodeBuildConfig> BuildTargetBuildConfigs,
			string IndexTargetConfigListGuid, Dictionary<string, XcodeBuildConfig> IndexTargetBuildConfigs,
			List<XcodeExtensionInfo> AllExtensions)
		{
			Content.Append("/* Begin XCConfigurationList section */" + ProjectFileGenerator.NewLine);

			AppendXCConfigurationList(Content, "PBXProject", TargetName, ProjectConfigListGuid, ProjectBuildConfigs);
			AppendXCConfigurationList(Content, "PBXLegacyTarget", BuildTargetName, BuildTargetConfigListGuid, BuildTargetBuildConfigs);
			AppendXCConfigurationList(Content, "PBXNativeTarget", TargetName, TargetConfigListGuid, TargetBuildConfigs);
			AppendXCConfigurationList(Content, "PBXNativeTarget", IndexTargetName, IndexTargetConfigListGuid, IndexTargetBuildConfigs);

			foreach (XcodeExtensionInfo EI in AllExtensions)
			{
				AppendXCConfigurationList(Content, "PBXNativeTarget", EI.Name, EI.ConfigListGuid, EI.AllConfigs);
			}

			Content.Append("/* End XCConfigurationList section */" + ProjectFileGenerator.NewLine);
		}

		private List<XcodeBuildConfig> GetSupportedBuildConfigs(List<UnrealTargetPlatform> Platforms, List<UnrealTargetConfiguration> Configurations, ILogger Logger)
		{
			List<XcodeBuildConfig> BuildConfigs = new List<XcodeBuildConfig>();

			//string ProjectName = ProjectFilePath.GetFileNameWithoutExtension();

			foreach (UnrealTargetConfiguration Configuration in Configurations)
			{
				if (InstalledPlatformInfo.IsValidConfiguration(Configuration, EProjectType.Code))
				{
					foreach (UnrealTargetPlatform Platform in Platforms)
					{
						if (InstalledPlatformInfo.IsValidPlatform(Platform, EProjectType.Code) && (Platform == UnrealTargetPlatform.Mac || Platform == UnrealTargetPlatform.IOS || Platform == UnrealTargetPlatform.TVOS)) // @todo support other platforms
						{
							UEBuildPlatform? BuildPlatform;
							if (UEBuildPlatform.TryGetBuildPlatform(Platform, out BuildPlatform) && (BuildPlatform.HasRequiredSDKsInstalled() == SDKStatus.Valid))
							{
								// Check we have targets (Expected to be no Engine targets when generating for a single .uproject)
								if (ProjectTargets.Count == 0 && BaseDir != Unreal.EngineDirectory)
								{
									throw new BuildException("Expecting at least one ProjectTarget to be associated with project '{0}' in the TargetProjects list ", ProjectFilePath);
								}

								// Now go through all of the target types for this project
								foreach (ProjectTarget ProjectTarget in ProjectTargets.OfType<ProjectTarget>())
								{
									if (MSBuildProjectFile.IsValidProjectPlatformAndConfiguration(ProjectTarget, Platform, Configuration, Logger))
									{
										// Figure out if this is a monolithic build
										bool bShouldCompileMonolithic = BuildPlatform.ShouldCompileMonolithicBinary(Platform);
										bShouldCompileMonolithic |= (ProjectTarget.CreateRulesDelegate(Platform, Configuration).LinkType == TargetLinkType.Monolithic);

										string ConfigName = Configuration.ToString();
										if (ProjectTarget.TargetRules!.Type != TargetType.Game && ProjectTarget.TargetRules.Type != TargetType.Program)
										{
											ConfigName += " " + ProjectTarget.TargetRules.Type.ToString();
										}

										if (BuildConfigs.Where(Config => Config.DisplayName == ConfigName).ToList().Count == 0)
										{
											string TargetName = ProjectTarget.TargetFilePath.GetFileNameWithoutAnyExtensions();
											// Get the .uproject directory
											DirectoryReference? UProjectDirectory = DirectoryReference.FromFile(ProjectTarget.UnrealProjectFilePath);

											// Get the output directory
											DirectoryReference RootDirectory;
											if (UProjectDirectory != null &&
												(bShouldCompileMonolithic || ProjectTarget.TargetRules.BuildEnvironment == TargetBuildEnvironment.Unique) &&
												ProjectTarget.TargetRules.File!.IsUnderDirectory(UProjectDirectory))
											{
												RootDirectory = UEBuildTarget.GetOutputDirectoryForExecutable(UProjectDirectory, ProjectTarget.TargetRules.File!);
											}
											else
											{
												RootDirectory = UEBuildTarget.GetOutputDirectoryForExecutable(Unreal.EngineDirectory, ProjectTarget.TargetRules.File!);
											}

											string ExeName = TargetName;
											if (!bShouldCompileMonolithic && ProjectTarget.TargetRules.Type != TargetType.Program)
											{
												// Figure out what the compiled binary will be called so that we can point the IDE to the correct file
												if (ProjectTarget.TargetRules.Type != TargetType.Game)
												{
													// Only if shared - unique retains the Target Name
													if (ProjectTarget.TargetRules.BuildEnvironment == TargetBuildEnvironment.Shared)
													{
														ExeName = "Unreal" + ProjectTarget.TargetRules.Type.ToString();
													}
												}
											}

											// Get the output directory
											DirectoryReference OutputDirectory = DirectoryReference.Combine(RootDirectory, "Binaries");
											DirectoryReference MacBinaryDir = DirectoryReference.Combine(OutputDirectory, "Mac");
											DirectoryReference IOSBinaryDir = DirectoryReference.Combine(OutputDirectory, "IOS");
											DirectoryReference TVOSBinaryDir = DirectoryReference.Combine(OutputDirectory, "TVOS");
											if (!string.IsNullOrEmpty(ProjectTarget.TargetRules.ExeBinariesSubFolder))
											{
												MacBinaryDir = DirectoryReference.Combine(MacBinaryDir, ProjectTarget.TargetRules.ExeBinariesSubFolder);
												IOSBinaryDir = DirectoryReference.Combine(IOSBinaryDir, ProjectTarget.TargetRules.ExeBinariesSubFolder);
												TVOSBinaryDir = DirectoryReference.Combine(TVOSBinaryDir, ProjectTarget.TargetRules.ExeBinariesSubFolder);
											}

											if (BuildPlatform.Platform == UnrealTargetPlatform.Mac)
											{
												string MacExecutableName = MakeExecutableFileName(ExeName, UnrealTargetPlatform.Mac, Configuration, ProjectTarget.TargetRules.Architectures, ProjectTarget.TargetRules.UndecoratedConfiguration);
												string IOSExecutableName = MacExecutableName.Replace("-Mac-", "-IOS-");
												string TVOSExecutableName = MacExecutableName.Replace("-Mac-", "-TVOS-");
												BuildConfigs.Add(new XcodeBuildConfig(ConfigName, TargetName, FileReference.Combine(MacBinaryDir, MacExecutableName), FileReference.Combine(IOSBinaryDir, IOSExecutableName), FileReference.Combine(TVOSBinaryDir, TVOSExecutableName), ProjectTarget, Configuration));
											}
											else if (BuildPlatform.Platform == UnrealTargetPlatform.IOS || BuildPlatform.Platform == UnrealTargetPlatform.TVOS)
											{
												string IOSExecutableName = MakeExecutableFileName(ExeName, UnrealTargetPlatform.IOS, Configuration, ProjectTarget.TargetRules.Architectures, ProjectTarget.TargetRules.UndecoratedConfiguration);
												string TVOSExecutableName = IOSExecutableName.Replace("-IOS-", "-TVOS-");
												//string MacExecutableName = IOSExecutableName.Replace("-IOS-", "-Mac-");
												BuildConfigs.Add(new XcodeBuildConfig(ConfigName, TargetName, FileReference.Combine(MacBinaryDir, IOSExecutableName), FileReference.Combine(IOSBinaryDir, IOSExecutableName), FileReference.Combine(TVOSBinaryDir, TVOSExecutableName), ProjectTarget, Configuration));
											}
										}
									}
								}
							}
						}
					}
				}
			}

			return BuildConfigs;
		}

		private static string MakeExecutableFileName(string BinaryName, UnrealTargetPlatform Platform, UnrealTargetConfiguration Configuration, UnrealArchitectures Architectures, UnrealTargetConfiguration UndecoratedConfiguration)
		{
			StringBuilder Result = new StringBuilder();

			Result.Append(BinaryName);

			if (Configuration != UndecoratedConfiguration)
			{
				Result.AppendFormat("-{0}-{1}", Platform.ToString(), Configuration.ToString());
			}

			UEBuildPlatform BuildPlatform = UEBuildPlatform.GetBuildPlatform(Platform);
			if (UnrealArchitectureConfig.ForPlatform(Platform).RequiresArchitectureFilenames(Architectures))
			{
				Result.Append(Architectures.ToString());
			}

			return Result.ToString();
		}

		private FileReference GetUserSchemeManagementFilePath()
		{
			return new FileReference(ProjectFilePath.FullName + "/xcuserdata/" + Environment.UserName + ".xcuserdatad/xcschemes/xcschememanagement.plist");
		}

		private DirectoryReference GetProjectSchemeDirectory()
		{
			return new DirectoryReference(ProjectFilePath.FullName + "/xcshareddata/xcschemes");
		}

		private FileReference GetProjectSchemeFilePathForTarget(string TargetName)
		{
			return FileReference.Combine(GetProjectSchemeDirectory(), TargetName + ".xcscheme");
		}

		private void WriteSchemeFile(string TargetName, string TargetGuid, string BuildTargetGuid, string IndexTargetGuid, bool bHasEditorConfiguration, string GameProjectPath)
		{

			FileReference SchemeFilePath = GetProjectSchemeFilePathForTarget(TargetName);

			DirectoryReference.CreateDirectory(SchemeFilePath.Directory);

			string? OldCommandLineArguments = null;
			if (FileReference.Exists(SchemeFilePath))
			{
				string OldContents = File.ReadAllText(SchemeFilePath.FullName);
				int OldCommandLineArgumentsStart = OldContents.IndexOf("<CommandLineArguments>") + "<CommandLineArguments>".Length;
				int OldCommandLineArgumentsEnd = OldContents.IndexOf("</CommandLineArguments>");
				if (OldCommandLineArgumentsStart != -1 && OldCommandLineArgumentsEnd != -1)
				{
					OldCommandLineArguments = OldContents.Substring(OldCommandLineArgumentsStart, OldCommandLineArgumentsEnd - OldCommandLineArgumentsStart);
				}
			}

			string DefaultConfiguration = bHasEditorConfiguration && !XcodeProjectFileGenerator.bGenerateRunOnlyProject ? "Development Editor" : "Development";

			StringBuilder Content = new StringBuilder();

			Content.Append("<?xml version=\"1.0\" encoding=\"UTF-8\"?>" + ProjectFileGenerator.NewLine);
			Content.Append("<Scheme" + ProjectFileGenerator.NewLine);
			Content.Append("   LastUpgradeVersion = \"2000\"" + ProjectFileGenerator.NewLine);
			Content.Append("   version = \"1.3\">" + ProjectFileGenerator.NewLine);
			Content.Append("   <BuildAction" + ProjectFileGenerator.NewLine);
			Content.Append("      parallelizeBuildables = \"YES\"" + ProjectFileGenerator.NewLine);
			Content.Append("      buildImplicitDependencies = \"YES\">" + ProjectFileGenerator.NewLine);
			Content.Append("      <BuildActionEntries>" + ProjectFileGenerator.NewLine);
			Content.Append("         <BuildActionEntry" + ProjectFileGenerator.NewLine);
			Content.Append("            buildForTesting = \"YES\"" + ProjectFileGenerator.NewLine);
			Content.Append("            buildForRunning = \"YES\"" + ProjectFileGenerator.NewLine);
			Content.Append("            buildForProfiling = \"YES\"" + ProjectFileGenerator.NewLine);
			Content.Append("            buildForArchiving = \"YES\"" + ProjectFileGenerator.NewLine);
			Content.Append("            buildForAnalyzing = \"YES\">" + ProjectFileGenerator.NewLine);
			Content.Append("            <BuildableReference" + ProjectFileGenerator.NewLine);
			Content.Append("               BuildableIdentifier = \"primary\"" + ProjectFileGenerator.NewLine);
			Content.Append("               BlueprintIdentifier = \"" + TargetGuid + "\"" + ProjectFileGenerator.NewLine);
			Content.Append("               BuildableName = \"" + TargetName + ".app\"" + ProjectFileGenerator.NewLine);
			Content.Append("               BlueprintName = \"" + TargetName + "\"" + ProjectFileGenerator.NewLine);
			Content.Append("               ReferencedContainer = \"container:" + TargetName + ".xcodeproj\">" + ProjectFileGenerator.NewLine);
			Content.Append("            </BuildableReference>" + ProjectFileGenerator.NewLine);
			Content.Append("         </BuildActionEntry>" + ProjectFileGenerator.NewLine);
			Content.Append("      </BuildActionEntries>" + ProjectFileGenerator.NewLine);
			Content.Append("   </BuildAction>" + ProjectFileGenerator.NewLine);
			Content.Append("   <TestAction" + ProjectFileGenerator.NewLine);
			Content.Append("      buildConfiguration = \"" + DefaultConfiguration + "\"" + ProjectFileGenerator.NewLine);
			Content.Append("      selectedDebuggerIdentifier = \"Xcode.DebuggerFoundation.Debugger.LLDB\"" + ProjectFileGenerator.NewLine);
			Content.Append("      selectedLauncherIdentifier = \"Xcode.DebuggerFoundation.Launcher.LLDB\"" + ProjectFileGenerator.NewLine);
			Content.Append("      shouldUseLaunchSchemeArgsEnv = \"YES\">" + ProjectFileGenerator.NewLine);
			Content.Append("      <Testables>" + ProjectFileGenerator.NewLine);
			Content.Append("      </Testables>" + ProjectFileGenerator.NewLine);
			Content.Append("      <MacroExpansion>" + ProjectFileGenerator.NewLine);
			Content.Append("            <BuildableReference" + ProjectFileGenerator.NewLine);
			Content.Append("               BuildableIdentifier = \"primary\"" + ProjectFileGenerator.NewLine);
			Content.Append("               BlueprintIdentifier = \"" + TargetGuid + "\"" + ProjectFileGenerator.NewLine);
			Content.Append("               BuildableName = \"" + TargetName + ".app\"" + ProjectFileGenerator.NewLine);
			Content.Append("               BlueprintName = \"" + TargetName + "\"" + ProjectFileGenerator.NewLine);
			Content.Append("               ReferencedContainer = \"container:" + TargetName + ".xcodeproj\">" + ProjectFileGenerator.NewLine);
			Content.Append("            </BuildableReference>" + ProjectFileGenerator.NewLine);
			Content.Append("      </MacroExpansion>" + ProjectFileGenerator.NewLine);
			Content.Append("      <AdditionalOptions>" + ProjectFileGenerator.NewLine);
			Content.Append("      </AdditionalOptions>" + ProjectFileGenerator.NewLine);
			Content.Append("   </TestAction>" + ProjectFileGenerator.NewLine);
			Content.Append("   <LaunchAction" + ProjectFileGenerator.NewLine);
			Content.Append("      buildConfiguration = \"" + DefaultConfiguration + "\"" + ProjectFileGenerator.NewLine);
			Content.Append("      selectedDebuggerIdentifier = \"Xcode.DebuggerFoundation.Debugger.LLDB\"" + ProjectFileGenerator.NewLine);
			Content.Append("      selectedLauncherIdentifier = \"Xcode.DebuggerFoundation.Launcher.LLDB\"" + ProjectFileGenerator.NewLine);
			Content.Append("      launchStyle = \"0\"" + ProjectFileGenerator.NewLine);
			Content.Append("      useCustomWorkingDirectory = \"NO\"" + ProjectFileGenerator.NewLine);
			Content.Append("      ignoresPersistentStateOnLaunch = \"NO\"" + ProjectFileGenerator.NewLine);
			Content.Append("      debugDocumentVersioning = \"NO\"" + ProjectFileGenerator.NewLine);
			Content.Append("      debugServiceExtension = \"internal\"" + ProjectFileGenerator.NewLine);
			Content.Append("      allowLocationSimulation = \"YES\">" + ProjectFileGenerator.NewLine);
			Content.Append("      <BuildableProductRunnable" + ProjectFileGenerator.NewLine);
			Content.Append("         runnableDebuggingMode = \"0\">" + ProjectFileGenerator.NewLine);
			Content.Append("            <BuildableReference" + ProjectFileGenerator.NewLine);
			Content.Append("               BuildableIdentifier = \"primary\"" + ProjectFileGenerator.NewLine);
			Content.Append("               BlueprintIdentifier = \"" + TargetGuid + "\"" + ProjectFileGenerator.NewLine);
			Content.Append("               BuildableName = \"" + TargetName + ".app\"" + ProjectFileGenerator.NewLine);
			Content.Append("               BlueprintName = \"" + TargetName + "\"" + ProjectFileGenerator.NewLine);
			Content.Append("               ReferencedContainer = \"container:" + TargetName + ".xcodeproj\">" + ProjectFileGenerator.NewLine);
			Content.Append("            </BuildableReference>" + ProjectFileGenerator.NewLine);
			Content.Append("      </BuildableProductRunnable>" + ProjectFileGenerator.NewLine);
			if (string.IsNullOrEmpty(OldCommandLineArguments))
			{
				if (bHasEditorConfiguration && TargetName != "UE5")
				{
					Content.Append("      <CommandLineArguments>" + ProjectFileGenerator.NewLine);
					if (IsForeignProject)
					{
						Content.Append("         <CommandLineArgument" + ProjectFileGenerator.NewLine);
						Content.Append("            argument = \"&quot;" + GameProjectPath + "&quot;\"" + ProjectFileGenerator.NewLine);
						Content.Append("            isEnabled = \"YES\">" + ProjectFileGenerator.NewLine);
						Content.Append("         </CommandLineArgument>" + ProjectFileGenerator.NewLine);
					}
					else
					{
						Content.Append("         <CommandLineArgument" + ProjectFileGenerator.NewLine);
						Content.Append("            argument = \"" + TargetName + "\"" + ProjectFileGenerator.NewLine);
						Content.Append("            isEnabled = \"YES\">" + ProjectFileGenerator.NewLine);
						Content.Append("         </CommandLineArgument>" + ProjectFileGenerator.NewLine);
					}
					// Always add a configuration argument
					Content.Append("         <CommandLineArgument" + ProjectFileGenerator.NewLine);
					Content.Append("            argument = \"-RunConfig=$(Configuration)\"" + ProjectFileGenerator.NewLine);
					Content.Append("            isEnabled = \"YES\">" + ProjectFileGenerator.NewLine);
					Content.Append("         </CommandLineArgument>" + ProjectFileGenerator.NewLine);
					Content.Append("      </CommandLineArguments>" + ProjectFileGenerator.NewLine);
				}
			}
			else
			{
				Content.Append("      <CommandLineArguments>" + OldCommandLineArguments + "</CommandLineArguments>");
			}
			Content.Append("      <AdditionalOptions>" + ProjectFileGenerator.NewLine);
			Content.Append("      </AdditionalOptions>" + ProjectFileGenerator.NewLine);
			Content.Append("   </LaunchAction>" + ProjectFileGenerator.NewLine);
			Content.Append("   <ProfileAction" + ProjectFileGenerator.NewLine);
			Content.Append("      buildConfiguration = \"" + DefaultConfiguration + "\"" + ProjectFileGenerator.NewLine);
			Content.Append("      shouldUseLaunchSchemeArgsEnv = \"YES\"" + ProjectFileGenerator.NewLine);
			Content.Append("      savedToolIdentifier = \"\"" + ProjectFileGenerator.NewLine);
			Content.Append("      useCustomWorkingDirectory = \"NO\"" + ProjectFileGenerator.NewLine);
			Content.Append("      debugDocumentVersioning = \"NO\">" + ProjectFileGenerator.NewLine);
			Content.Append("      <BuildableProductRunnable" + ProjectFileGenerator.NewLine);
			Content.Append("         runnableDebuggingMode = \"0\">" + ProjectFileGenerator.NewLine);
			Content.Append("            <BuildableReference" + ProjectFileGenerator.NewLine);
			Content.Append("               BuildableIdentifier = \"primary\"" + ProjectFileGenerator.NewLine);
			Content.Append("               BlueprintIdentifier = \"" + TargetGuid + "\"" + ProjectFileGenerator.NewLine);
			Content.Append("               BuildableName = \"" + TargetName + ".app\"" + ProjectFileGenerator.NewLine);
			Content.Append("               BlueprintName = \"" + TargetName + "\"" + ProjectFileGenerator.NewLine);
			Content.Append("               ReferencedContainer = \"container:" + TargetName + ".xcodeproj\">" + ProjectFileGenerator.NewLine);
			Content.Append("            </BuildableReference>" + ProjectFileGenerator.NewLine);
			Content.Append("      </BuildableProductRunnable>" + ProjectFileGenerator.NewLine);
			Content.Append("   </ProfileAction>" + ProjectFileGenerator.NewLine);
			Content.Append("   <AnalyzeAction" + ProjectFileGenerator.NewLine);
			Content.Append("      buildConfiguration = \"" + DefaultConfiguration + "\">" + ProjectFileGenerator.NewLine);
			Content.Append("   </AnalyzeAction>" + ProjectFileGenerator.NewLine);
			Content.Append("   <ArchiveAction" + ProjectFileGenerator.NewLine);
			Content.Append("      buildConfiguration = \"" + DefaultConfiguration + "\"" + ProjectFileGenerator.NewLine);
			Content.Append("      revealArchiveInOrganizer = \"YES\">" + ProjectFileGenerator.NewLine);
			Content.Append("   </ArchiveAction>" + ProjectFileGenerator.NewLine);
			Content.Append("</Scheme>" + ProjectFileGenerator.NewLine);

			File.WriteAllText(SchemeFilePath.FullName, Content.ToString(), new UTF8Encoding());

			Content.Clear();

			Content.Append("<?xml version=\"1.0\" encoding=\"UTF-8\"?>" + ProjectFileGenerator.NewLine);
			Content.Append("<!DOCTYPE plist PUBLIC \"-//Apple//DTD PLIST 1.0//EN\" \"http://www.apple.com/DTDs/PropertyList-1.0.dtd\">" + ProjectFileGenerator.NewLine);
			Content.Append("<plist version=\"1.0\">" + ProjectFileGenerator.NewLine);
			Content.Append("<dict>" + ProjectFileGenerator.NewLine);
			Content.Append("\t<key>SchemeUserState</key>" + ProjectFileGenerator.NewLine);
			Content.Append("\t<dict>" + ProjectFileGenerator.NewLine);
			Content.Append("\t\t<key>" + TargetName + ".xcscheme_^#shared#^_</key>" + ProjectFileGenerator.NewLine);
			Content.Append("\t\t<dict>" + ProjectFileGenerator.NewLine);
			Content.Append("\t\t\t<key>orderHint</key>" + ProjectFileGenerator.NewLine);
			Content.Append("\t\t\t<integer>1</integer>" + ProjectFileGenerator.NewLine);
			Content.Append("\t\t</dict>" + ProjectFileGenerator.NewLine);
			Content.Append("\t</dict>" + ProjectFileGenerator.NewLine);
			Content.Append("\t<key>SuppressBuildableAutocreation</key>" + ProjectFileGenerator.NewLine);
			Content.Append("\t<dict>" + ProjectFileGenerator.NewLine);
			Content.Append("\t\t<key>" + TargetGuid + "</key>" + ProjectFileGenerator.NewLine);
			Content.Append("\t\t<dict>" + ProjectFileGenerator.NewLine);
			Content.Append("\t\t\t<key>primary</key>" + ProjectFileGenerator.NewLine);
			Content.Append("\t\t\t<true/>" + ProjectFileGenerator.NewLine);
			Content.Append("\t\t</dict>" + ProjectFileGenerator.NewLine);
			Content.Append("\t\t<key>" + BuildTargetGuid + "</key>" + ProjectFileGenerator.NewLine);
			Content.Append("\t\t<dict>" + ProjectFileGenerator.NewLine);
			Content.Append("\t\t\t<key>primary</key>" + ProjectFileGenerator.NewLine);
			Content.Append("\t\t\t<true/>" + ProjectFileGenerator.NewLine);
			Content.Append("\t\t</dict>" + ProjectFileGenerator.NewLine);
			Content.Append("\t\t<key>" + IndexTargetGuid + "</key>" + ProjectFileGenerator.NewLine);
			Content.Append("\t\t<dict>" + ProjectFileGenerator.NewLine);
			Content.Append("\t\t\t<key>primary</key>" + ProjectFileGenerator.NewLine);
			Content.Append("\t\t\t<true/>" + ProjectFileGenerator.NewLine);
			Content.Append("\t\t</dict>" + ProjectFileGenerator.NewLine);
			Content.Append("\t</dict>" + ProjectFileGenerator.NewLine);
			Content.Append("</dict>" + ProjectFileGenerator.NewLine);
			Content.Append("</plist>" + ProjectFileGenerator.NewLine);

			FileReference ManagementFile = GetUserSchemeManagementFilePath();
			if (!DirectoryReference.Exists(ManagementFile.Directory))
			{
				DirectoryReference.CreateDirectory(ManagementFile.Directory);
			}

			File.WriteAllText(ManagementFile.FullName, Content.ToString(), new UTF8Encoding());
		}

		public static IEnumerable<UnrealTargetConfiguration> GetSupportedConfigurations()
		{
			return new UnrealTargetConfiguration[] {
				UnrealTargetConfiguration.Debug,
				UnrealTargetConfiguration.DebugGame,
				UnrealTargetConfiguration.Development,
				UnrealTargetConfiguration.Test,
				UnrealTargetConfiguration.Shipping
			};
		}

		public bool ShouldIncludeProjectInWorkspace(ILogger Logger)
		{
			return CanBuildProjectLocally(Logger);
		}

		public bool CanBuildProjectLocally(ILogger Logger)
		{
			foreach (Project ProjectTarget in ProjectTargets)
			{
				foreach (UnrealTargetPlatform Platform in XcodeProjectFileGenerator.XcodePlatforms)
				{
					foreach (UnrealTargetConfiguration Config in GetSupportedConfigurations())
					{
						if (MSBuildProjectFile.IsValidProjectPlatformAndConfiguration(ProjectTarget, Platform, Config, Logger))
						{
							return true;
						}
					}
				}
			}

			return false;
		}

		/// Implements Project interface
		public override bool WriteProjectFile(List<UnrealTargetPlatform> InPlatforms, List<UnrealTargetConfiguration> InConfigurations, PlatformProjectGeneratorCollection PlatformProjectGenerators, ILogger Logger)
		{
			bool bSuccess = true;

			string TargetName = ProjectFilePath.GetFileNameWithoutExtension();
			string TargetGuid = XcodeProjectFileGenerator.MakeXcodeGuid();
			string TargetConfigListGuid = XcodeProjectFileGenerator.MakeXcodeGuid();
			string TargetDependencyGuid = XcodeProjectFileGenerator.MakeXcodeGuid();
			string TargetProxyGuid = XcodeProjectFileGenerator.MakeXcodeGuid();
			string TargetAppGuid = XcodeProjectFileGenerator.MakeXcodeGuid();
			string BuildTargetName = TargetName + "_Build";
			string BuildTargetGuid = XcodeProjectFileGenerator.MakeXcodeGuid();
			string BuildTargetConfigListGuid = XcodeProjectFileGenerator.MakeXcodeGuid();
			string IndexTargetName = TargetName + "_Index";
			string IndexTargetGuid = XcodeProjectFileGenerator.MakeXcodeGuid();
			string IndexTargetConfigListGuid = XcodeProjectFileGenerator.MakeXcodeGuid();
			string ProjectGuid = XcodeProjectFileGenerator.MakeXcodeGuid();
			string ProjectConfigListGuid = XcodeProjectFileGenerator.MakeXcodeGuid();
			string MainGroupGuid = XcodeProjectFileGenerator.MakeXcodeGuid();
			string ProductRefGroupGuid = XcodeProjectFileGenerator.MakeXcodeGuid();
			string SourcesBuildPhaseGuid = XcodeProjectFileGenerator.MakeXcodeGuid();
			string CopyExtensionsBuildPhaseGuid = XcodeProjectFileGenerator.MakeXcodeGuid();
			string ShellScriptSectionGuid = XcodeProjectFileGenerator.MakeXcodeGuid();


			// Figure out all the desired configurations
			List<XcodeBuildConfig> BuildConfigs = GetSupportedBuildConfigs(InPlatforms, InConfigurations, Logger);
			if (BuildConfigs.Count == 0)
			{
				return true;
			}

			// if a single project was specified then start with that, this will allow content-only projects to have
			// their BundleID set in the stub xcode project when codesigning, which Xcode needs to have now)
			// note that usually SingleGameProject is null
			FileReference? GameProjectPath = XcodeProjectFileGenerator.SingleGameProject;
			foreach (Project Target in ProjectTargets)
			{
				if (Target.UnrealProjectFilePath != null)
				{
					GameProjectPath = Target.UnrealProjectFilePath;
					break;
				}
			}

			bool bHasEditorConfiguration = false;
			bool bIsAppBundle = true;

			Dictionary<string, XcodeBuildConfig> ProjectBuildConfigs = new Dictionary<string, XcodeBuildConfig>();
			Dictionary<string, XcodeBuildConfig> TargetBuildConfigs = new Dictionary<string, XcodeBuildConfig>();
			Dictionary<string, XcodeBuildConfig> BuildTargetBuildConfigs = new Dictionary<string, XcodeBuildConfig>();
			Dictionary<string, XcodeBuildConfig> IndexTargetBuildConfigs = new Dictionary<string, XcodeBuildConfig>();
			foreach (XcodeBuildConfig Config in BuildConfigs)
			{
				ProjectBuildConfigs[XcodeProjectFileGenerator.MakeXcodeGuid()] = Config;
				TargetBuildConfigs[XcodeProjectFileGenerator.MakeXcodeGuid()] = Config;
				BuildTargetBuildConfigs[XcodeProjectFileGenerator.MakeXcodeGuid()] = Config;
				IndexTargetBuildConfigs[XcodeProjectFileGenerator.MakeXcodeGuid()] = Config;

				if (Config.ProjectTarget!.TargetRules!.Type == TargetType.Editor)
				{
					bHasEditorConfiguration = true;
				}
				else if (Config.ProjectTarget.TargetRules.bIsBuildingConsoleApplication || Config.ProjectTarget.TargetRules.bShouldCompileAsDLL)
				{
					bIsAppBundle = false;
				}
			}

			StringBuilder PBXBuildFileSection = new StringBuilder();
			StringBuilder PBXFileReferenceSection = new StringBuilder();
			StringBuilder PBXSourcesBuildPhaseSection = new StringBuilder();
			StringBuilder PBXCopyExtensionsBuildPhaseSection = new StringBuilder();
			StringBuilder PBXResourcesBuildPhaseSection = new StringBuilder();
			List<XcodeExtensionInfo> AllExtensions = new List<XcodeExtensionInfo>();
			GenerateSectionsWithSourceFiles(PBXBuildFileSection, PBXFileReferenceSection, PBXSourcesBuildPhaseSection, TargetAppGuid, TargetName, bIsAppBundle);
			GenerateSectionsWithExtensions(PBXBuildFileSection, PBXFileReferenceSection, PBXCopyExtensionsBuildPhaseSection, PBXResourcesBuildPhaseSection, AllExtensions, GameProjectPath, BuildConfigs, Logger);

			StringBuilder ProjectFileContent = new StringBuilder();

			ProjectFileContent.Append("// !$*UTF8*$!" + ProjectFileGenerator.NewLine);
			ProjectFileContent.Append("{" + ProjectFileGenerator.NewLine);
			ProjectFileContent.Append("\tarchiveVersion = 1;" + ProjectFileGenerator.NewLine);
			ProjectFileContent.Append("\tclasses = {" + ProjectFileGenerator.NewLine);
			ProjectFileContent.Append("\t};" + ProjectFileGenerator.NewLine);
			ProjectFileContent.Append("\tobjectVersion = 46;" + ProjectFileGenerator.NewLine);
			ProjectFileContent.Append("\tobjects = {" + ProjectFileGenerator.NewLine + ProjectFileGenerator.NewLine);

			AppendBuildFileSection(ProjectFileContent, PBXBuildFileSection);
			AppendFileReferenceSection(ProjectFileContent, PBXFileReferenceSection);
			AppendSourcesBuildPhaseSection(ProjectFileContent, PBXSourcesBuildPhaseSection, SourcesBuildPhaseGuid);
			AppendCopyExtensionsBuildPhaseSection(ProjectFileContent, PBXCopyExtensionsBuildPhaseSection, CopyExtensionsBuildPhaseGuid);
			ProjectFileContent.Append(PBXResourcesBuildPhaseSection);
			AppendContainerItemProxySection(ProjectFileContent, BuildTargetName, BuildTargetGuid, TargetProxyGuid, ProjectGuid);
			if (!XcodeProjectFileGenerator.bGenerateRunOnlyProject)
			{
				AppendTargetDependencySection(ProjectFileContent, BuildTargetName, BuildTargetGuid, TargetDependencyGuid, TargetProxyGuid);
			}
			foreach (XcodeExtensionInfo EI in AllExtensions)
			{
				AppendContainerItemProxySection(ProjectFileContent, EI.Name, EI.TargetGuid, EI.TargetProxyGuid, ProjectGuid);
				AppendTargetDependencySection(ProjectFileContent, EI.Name, EI.TargetGuid, EI.TargetDependencyGuid, EI.TargetProxyGuid);
			}
			AppendGroupSection(ProjectFileContent, MainGroupGuid, ProductRefGroupGuid, TargetAppGuid, TargetName, AllExtensions);
			AppendLegacyTargetSection(ProjectFileContent, BuildTargetName, BuildTargetGuid, BuildTargetConfigListGuid, GameProjectPath);
			AppendRunTargetSection(ProjectFileContent, TargetName, TargetGuid, TargetConfigListGuid, TargetDependencyGuid, TargetAppGuid, CopyExtensionsBuildPhaseGuid, ShellScriptSectionGuid, AllExtensions, bIsAppBundle);
			AppendIndexTargetSection(ProjectFileContent, IndexTargetName, IndexTargetGuid, IndexTargetConfigListGuid, SourcesBuildPhaseGuid);
			AppendExtensionTargetSections(ProjectFileContent, AllExtensions);
			AppendProjectSection(ProjectFileContent, TargetName, TargetGuid, BuildTargetName, BuildTargetGuid, IndexTargetName, IndexTargetGuid, MainGroupGuid, ProductRefGroupGuid, ProjectGuid, ProjectConfigListGuid, GameProjectPath, AllExtensions);
			AppendXCBuildConfigurationSection(ProjectFileContent, ProjectBuildConfigs, TargetBuildConfigs, BuildTargetBuildConfigs, IndexTargetBuildConfigs, GameProjectPath, AllExtensions, Logger);
			AppendXCConfigurationListSection(ProjectFileContent, TargetName, BuildTargetName, IndexTargetName, ProjectConfigListGuid, ProjectBuildConfigs,
				TargetConfigListGuid, TargetBuildConfigs, BuildTargetConfigListGuid, BuildTargetBuildConfigs, IndexTargetConfigListGuid, IndexTargetBuildConfigs, AllExtensions);
			AppendShellScriptSection(ProjectFileContent, ShellScriptSectionGuid, GameProjectPath);

			ProjectFileContent.Append("\t};" + ProjectFileGenerator.NewLine);
			ProjectFileContent.Append("\trootObject = " + ProjectGuid + " /* Project object */;" + ProjectFileGenerator.NewLine);
			ProjectFileContent.Append("}" + ProjectFileGenerator.NewLine);

			if (bSuccess)
			{
				FileReference PBXProjFilePath = ProjectFilePath + "/project.pbxproj";
				bSuccess = ProjectFileGenerator.WriteFileIfChanged(PBXProjFilePath.FullName, ProjectFileContent.ToString(), Logger, new UTF8Encoding());
			}

			bool bNeedScheme = CanBuildProjectLocally(Logger);

			if (bNeedScheme)
			{
				if (bSuccess)
				{
					WriteSchemeFile(TargetName, TargetGuid, BuildTargetGuid, IndexTargetGuid, bHasEditorConfiguration, GameProjectPath != null ? GameProjectPath.FullName : "");
				}
			}
			else
			{
				// clean this up because we don't want it persisting if we narrow our project list
				DirectoryReference SchemeDir = GetProjectSchemeDirectory();

				if (DirectoryReference.Exists(SchemeDir))
				{
					DirectoryReference.Delete(SchemeDir, true);
				}
			}

			return bSuccess;
		}
	}
}<|MERGE_RESOLUTION|>--- conflicted
+++ resolved
@@ -914,10 +914,6 @@
 				Content.Append("\t\t\t\tENABLE_TESTABILITY = YES;" + ProjectFileGenerator.NewLine);
 			}
 			Content.Append("\t\t\t\tALWAYS_SEARCH_USER_PATHS = NO;" + ProjectFileGenerator.NewLine);
-			if (Unreal.IsEngineInstalled())
-			{
-				Content.Append("\t\t\t\t\"ARCHS[sdk=macosx*]\" = x86_64;" + ProjectFileGenerator.NewLine);
-			}
 			Content.Append("\t\t\t\tCLANG_CXX_LANGUAGE_STANDARD = \"c++14\";" + ProjectFileGenerator.NewLine);
 			Content.Append("\t\t\t\tGCC_ENABLE_CPP_RTTI = NO;" + ProjectFileGenerator.NewLine);
 			Content.Append("\t\t\t\tGCC_WARN_CHECK_SWITCH_STATEMENTS = NO;" + ProjectFileGenerator.NewLine);
@@ -1113,19 +1109,11 @@
 			bool bMacOnly = true;
 			if (Config.ProjectTarget!.TargetRules != null)
 			{
-<<<<<<< HEAD
-				if (XcodeProjectFileGenerator.ProjectFilePlatform.HasFlag(XcodeProjectFileGenerator.XcodeProjectFilePlatform.iOS))
+				if (XcodeProjectFileGenerator.XcodePlatforms.Contains(UnrealTargetPlatform.IOS) && Config.ProjectTarget.SupportedPlatforms.Contains(UnrealTargetPlatform.IOS))
 				{
 					bMacOnly = false;
 				}
-				if (XcodeProjectFileGenerator.ProjectFilePlatform.HasFlag(XcodeProjectFileGenerator.XcodeProjectFilePlatform.tvOS))
-=======
-				if (XcodeProjectFileGenerator.XcodePlatforms.Contains(UnrealTargetPlatform.IOS) && Config.ProjectTarget.SupportedPlatforms.Contains(UnrealTargetPlatform.IOS))
-				{
-					bMacOnly = false;
-				}
 				if (XcodeProjectFileGenerator.XcodePlatforms.Contains(UnrealTargetPlatform.TVOS) && Config.ProjectTarget.SupportedPlatforms.Contains(UnrealTargetPlatform.TVOS))
->>>>>>> 74d0b334
 				{
 					bMacOnly = false;
 				}
@@ -1313,19 +1301,11 @@
 			bool bMacOnly = true;
 			if (Config.ProjectTarget!.TargetRules != null)
 			{
-<<<<<<< HEAD
-				if (XcodeProjectFileGenerator.ProjectFilePlatform.HasFlag(XcodeProjectFileGenerator.XcodeProjectFilePlatform.iOS))
+				if (XcodeProjectFileGenerator.XcodePlatforms.Contains(UnrealTargetPlatform.IOS) && Config.ProjectTarget.SupportedPlatforms.Contains(UnrealTargetPlatform.IOS))
 				{
 					bMacOnly = false;
 				}
-				if (XcodeProjectFileGenerator.ProjectFilePlatform.HasFlag(XcodeProjectFileGenerator.XcodeProjectFilePlatform.tvOS))
-=======
-				if (XcodeProjectFileGenerator.XcodePlatforms.Contains(UnrealTargetPlatform.IOS) && Config.ProjectTarget.SupportedPlatforms.Contains(UnrealTargetPlatform.IOS))
-				{
-					bMacOnly = false;
-				}
 				if (XcodeProjectFileGenerator.XcodePlatforms.Contains(UnrealTargetPlatform.TVOS) && Config.ProjectTarget.SupportedPlatforms.Contains(UnrealTargetPlatform.TVOS))
->>>>>>> 74d0b334
 				{
 					bMacOnly = false;
 				}
