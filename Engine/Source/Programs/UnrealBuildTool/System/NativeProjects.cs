--- conflicted
+++ resolved
@@ -6,13 +6,8 @@
 using System.IO;
 using System.Linq;
 using EpicGames.Core;
-<<<<<<< HEAD
-using UnrealBuildBase;
-using Microsoft.Extensions.Logging;
-=======
 using Microsoft.Extensions.Logging;
 using UnrealBuildBase;
->>>>>>> 4af6daef
 
 namespace UnrealBuildTool
 {
@@ -37,14 +32,6 @@
 
 		/// <summary>
 		/// Get the project folder for the given target name
-<<<<<<< HEAD
-		/// </summary>
-		/// <param name="InTargetName">Name of the target of interest</param>
-		/// <param name="Logger">Logger for output</param>
-		/// <param name="OutProjectFileName">The project filename</param>
-		/// <returns>True if the target was found</returns>
-		public static bool TryGetProjectForTarget(string InTargetName, ILogger Logger, [NotNullWhen(true)] out FileReference? OutProjectFileName)
-=======
 		/// </summary>
 		/// <param name="InTargetName">Name of the target of interest</param>
 		/// <param name="Logger">Logger for output</param>
@@ -294,7 +281,6 @@
 		/// NOTE: This function must mirror the functionality of TargetPlatformBase::RequiresTempTarget
 		/// </summary>
 		public static bool RequiresTempTarget(FileReference RawProjectPath, bool bProjectHasCode, UnrealTargetPlatform Platform, UnrealTargetConfiguration Configuration, TargetType TargetType, out string? OutReason, ILogger Logger)
->>>>>>> 4af6daef
 		{
 			// check to see if we already have a Target.cs file
 			if (bProjectHasCode)
@@ -419,40 +405,19 @@
 					// Copy the plugin references, since we may modify the project if any plugins are missing
 					foreach (PluginReferenceDescriptor PluginReference in ProjectDescriptor.Plugins)
 					{
-<<<<<<< HEAD
-						Dictionary<string, FileReference> TargetNameToProjectFile = new Dictionary<string, FileReference>();
-						foreach(FileReference ProjectFile in EnumerateProjectFiles(Logger))
-						{
-							foreach (DirectoryReference ExtensionDir in Unreal.GetExtensionDirs(ProjectFile.Directory))
-=======
 						if (!ConfiguredPluginNames.Contains(PluginReference.Name))
 						{
 							PluginReferenceDescriptor? MissingPlugin;
 							if (!ConfigureEnabledPluginForTarget(PluginReference, ProjectDescriptor, null, Platform, Configuration, TargetType, bLoadPluginsForTargetPlatforms, AllPlugins, EnabledPlugins, out MissingPlugin, Logger))
->>>>>>> 4af6daef
 							{
 								OutMissingPlugin = MissingPlugin;
 								return false;
 							}
-<<<<<<< HEAD
-
-							// Programs are a special case where the .uproject files are separated from the main project source code- in this case,
-							// we guarantee that a project under the Programs dir will always have an associated target file with the same name.
-							if (!TargetNameToProjectFile.ContainsKey(ProjectFile.GetFileNameWithoutAnyExtensions()) && ProjectFile.ContainsName("Programs", 0))
-							{
-								TargetNameToProjectFile.Add(ProjectFile.GetFileNameWithoutAnyExtensions(), ProjectFile);
-							}
-=======
 							ConfiguredPluginNames.Add(PluginReference.Name);
->>>>>>> 4af6daef
 						}
 					}
 				}
 			}
-<<<<<<< HEAD
-			return CachedTargetNameToProjectFile.TryGetValue(InTargetName, out OutProjectFileName);
-		}
-=======
 
 			// Add the plugins which are enabled by default
 			foreach (KeyValuePair<string, PluginInfo> PluginPair in AllPlugins)
@@ -577,6 +542,5 @@
 			return true;
 		}
 		#endregion
->>>>>>> 4af6daef
 	}
 }