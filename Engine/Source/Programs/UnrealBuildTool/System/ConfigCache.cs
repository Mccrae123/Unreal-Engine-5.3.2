--- conflicted
+++ resolved
@@ -7,18 +7,9 @@
 using System.IO;
 using System.Linq;
 using System.Reflection;
-<<<<<<< HEAD
-using System.IO;
-using System.Text;
-using System.Threading.Tasks;
-using EpicGames.Core;
-using UnrealBuildTool;
-using Microsoft.Extensions.Logging;
-=======
 using EpicGames.Core;
 using Microsoft.Extensions.Logging;
 using Microsoft.Extensions.Logging.Abstractions;
->>>>>>> 4af6daef
 
 namespace UnrealBuildTool
 {
@@ -66,38 +57,22 @@
 			/// <summary>
 			/// Returns Reflection.MemberInfo describing the target class member.
 			/// </summary>
-<<<<<<< HEAD
-			public abstract MemberInfo               MemberInfo { get; }
-=======
 			public abstract MemberInfo MemberInfo { get; }
->>>>>>> 4af6daef
 
 			/// <summary>
 			/// Returns Reflection.Type of the target class member.
 			/// </summary>
-<<<<<<< HEAD
-			public abstract Type                     Type       { get; }
-=======
 			public abstract Type Type { get; }
->>>>>>> 4af6daef
 
 			/// <summary>
 			/// Returns the value setter of the target class member.
 			/// </summary>
-<<<<<<< HEAD
-			public abstract Action<object?, object?> SetValue   { get; }
-=======
 			public abstract Action<object?, object?> SetValue { get; }
->>>>>>> 4af6daef
 
 			/// <summary>
 			/// Returns the value getter of the target class member.
 			/// </summary>
-<<<<<<< HEAD
-			public abstract Func<object?, object?>   GetValue   { get; }
-=======
 			public abstract Func<object?, object?> GetValue { get; }
->>>>>>> 4af6daef
 		}
 
 		/// <summary>
@@ -121,17 +96,10 @@
 				this.FieldInfo = FieldInfo;
 			}
 
-<<<<<<< HEAD
-			public override MemberInfo               MemberInfo => FieldInfo;
-			public override Type                     Type       => FieldInfo.FieldType;
-			public override Action<object?, object?> SetValue   => FieldInfo.SetValue;
-			public override Func<object?, object?>   GetValue   => FieldInfo.GetValue;
-=======
 			public override MemberInfo MemberInfo => FieldInfo;
 			public override Type Type => FieldInfo.FieldType;
 			public override Action<object?, object?> SetValue => FieldInfo.SetValue;
 			public override Func<object?, object?> GetValue => FieldInfo.GetValue;
->>>>>>> 4af6daef
 		}
 
 		/// <summary>
@@ -155,17 +123,10 @@
 				this.PropertyInfo = PropertyInfo;
 			}
 
-<<<<<<< HEAD
-			public override MemberInfo               MemberInfo => PropertyInfo;
-			public override Type                     Type       => PropertyInfo.PropertyType;
-			public override Action<object?, object?> SetValue   => PropertyInfo.SetValue;
-			public override Func<object?, object?>   GetValue   => PropertyInfo.GetValue;
-=======
 			public override MemberInfo MemberInfo => PropertyInfo;
 			public override Type Type => PropertyInfo.PropertyType;
 			public override Action<object?, object?> SetValue => PropertyInfo.SetValue;
 			public override Func<object?, object?> GetValue => PropertyInfo.GetValue;
->>>>>>> 4af6daef
 		}
 
 		/// <summary>
@@ -209,35 +170,25 @@
 			public string CustomConfig;
 
 			/// <summary>
-<<<<<<< HEAD
-=======
 			/// Custom override strings
 			/// </summary>
 			public List<string> OverrideStrings;
 
 			/// <summary>
->>>>>>> 4af6daef
 			/// Constructor
 			/// </summary>
 			/// <param name="Type">The hierarchy type</param>
 			/// <param name="ProjectDir">The project directory to read from</param>
 			/// <param name="Platform">Which platform-specific files to read</param>
 			/// <param name="CustomConfig">Custom config subdirectory to load</param>
-<<<<<<< HEAD
-			public ConfigHierarchyKey(ConfigHierarchyType Type, DirectoryReference? ProjectDir, UnrealTargetPlatform Platform, string CustomConfig)
-=======
 			/// <param name="OverrideStrings">Custom override strings</param>
 			public ConfigHierarchyKey(ConfigHierarchyType Type, DirectoryReference? ProjectDir, UnrealTargetPlatform Platform, string CustomConfig, List<string> OverrideStrings)
->>>>>>> 4af6daef
 			{
 				this.Type = Type;
 				this.ProjectDir = ProjectDir;
 				this.Platform = Platform;
 				this.CustomConfig = CustomConfig;
-<<<<<<< HEAD
-=======
 				this.OverrideStrings = OverrideStrings;
->>>>>>> 4af6daef
 			}
 
 			/// <summary>
@@ -248,16 +199,12 @@
 			public override bool Equals(object? Other)
 			{
 				ConfigHierarchyKey? OtherKey = Other as ConfigHierarchyKey;
-<<<<<<< HEAD
-				return (OtherKey != null && OtherKey.Type == Type && OtherKey.ProjectDir == ProjectDir && OtherKey.Platform == Platform && OtherKey.CustomConfig == CustomConfig);
-=======
 				return OtherKey != null &&
 					OtherKey.Type == Type &&
 					OtherKey.ProjectDir == ProjectDir &&
 					OtherKey.Platform == Platform &&
 					OtherKey.CustomConfig == CustomConfig &&
 					OtherKey.OverrideStrings.SequenceEqual(OverrideStrings);
->>>>>>> 4af6daef
 			}
 
 			/// <summary>
@@ -266,9 +213,6 @@
 			/// <returns>Hash value for this object</returns>
 			public override int GetHashCode()
 			{
-<<<<<<< HEAD
-				return ((ProjectDir != null) ? ProjectDir.GetHashCode() : 0) + ((int)Type * 123) + (Platform.GetHashCode() * 345) + (CustomConfig.GetHashCode() * 789);
-=======
 				int Hash = 17;
 				Hash = (Hash * 31) + Type.GetHashCode();
 				Hash = (Hash * 31) + ((ProjectDir == null) ? 0 : ProjectDir.GetHashCode());
@@ -279,7 +223,6 @@
 					Hash = (Hash * 31) + OverrideString.GetHashCode();
 				}
 				return Hash;
->>>>>>> 4af6daef
 			}
 		}
 
@@ -296,11 +239,7 @@
 		/// <summary>
 		/// Cache of config fields by type
 		/// </summary>
-<<<<<<< HEAD
-		static Dictionary<Type, List<ConfigMember>> TypeToConfigMembers = new Dictionary<Type, List<ConfigMember>>();
-=======
 		static ConcurrentDictionary<Type, List<ConfigMember>> TypeToConfigMembers = new ConcurrentDictionary<Type, List<ConfigMember>>();
->>>>>>> 4af6daef
 
 		/// <summary>
 		/// Attempts to read a config file (or retrieve it from the cache)
@@ -361,22 +300,6 @@
 		/// <param name="ProjectDir">The project directory to read the hierarchy for</param>
 		/// <param name="Platform">Which platform to read platform-specific config files for</param>
 		/// <param name="CustomConfig">Optional override config directory to search, for support of multiple target types</param>
-<<<<<<< HEAD
-		/// <param name="CustomArgs">Optional list of command line arguments</param>
-		/// <returns>The requested config hierarchy</returns>
-		public static ConfigHierarchy ReadHierarchy(ConfigHierarchyType Type, DirectoryReference? ProjectDir, UnrealTargetPlatform Platform, string CustomConfig = "", string[]? CustomArgs = null)
-		{
-			// Handle command line overrides
-			List<String> OverrideStrings = new List<String>();
-			string[] CmdLine = Environment.GetCommandLineArgs();
-			if (CustomArgs != null)
-			{
-				CmdLine = CmdLine.Concat(CustomArgs).ToArray();
-			}
-			string IniConfigArgPrefix = "-ini:" + Enum.GetName(typeof(ConfigHierarchyType), Type) + ":";
-			string CustomConfigPrefix = "-CustomConfig=";
-			foreach (string CmdLineArg in CmdLine)
-=======
 		/// <param name="CmdLineArgs">The command line arguments to parse</param>
 		/// <returns>The requested config hierarchy</returns>
 		public static ConfigHierarchy ReadHierarchy(ConfigHierarchyType Type, DirectoryReference? ProjectDir, UnrealTargetPlatform Platform,
@@ -389,7 +312,6 @@
 			string CustomConfigPrefix = "-CustomConfig=";
 			bool bDumpIniLoads = false;
 			foreach (string CmdLineArg in CmdLineArgs)
->>>>>>> 4af6daef
 			{
 				if (CmdLineArg.StartsWith(IniConfigArgPrefix, StringComparison.InvariantCultureIgnoreCase))
 				{
@@ -399,13 +321,10 @@
 				{
 					CustomConfig = CmdLineArg.Substring(CustomConfigPrefix.Length);
 				}
-<<<<<<< HEAD
-=======
 				if (CmdLineArg.Equals("-dumpiniloads", StringComparison.InvariantCultureIgnoreCase))
 				{
 					bDumpIniLoads = true;
 				}
->>>>>>> 4af6daef
 			}
 
 			if (CustomConfig == null)
@@ -414,9 +333,6 @@
 			}
 
 			// Get the key to use for the cache. It cannot be null, so we use the engine directory if a project directory is not given.
-<<<<<<< HEAD
-			ConfigHierarchyKey Key = new ConfigHierarchyKey(Type, ProjectDir, Platform, CustomConfig);
-=======
 			ConfigHierarchyKey Key = new ConfigHierarchyKey(Type, ProjectDir, Platform, CustomConfig, OverrideStrings);
 
 			ILogger Logger = NullLogger.Instance;
@@ -425,7 +341,6 @@
 			{
 				Logger = Log.Logger;
 			};
->>>>>>> 4af6daef
 
 			// Try to get the cached hierarchy with this key
 			Logger.LogInformation($"Requested Hierarchy: {Type},{ProjectDir},{Platform},{CustomConfig}");
@@ -435,30 +350,12 @@
 				List<ConfigFile> Files = new List<ConfigFile>();
 				foreach (FileReference IniFileName in ConfigHierarchy.EnumerateConfigFileLocations(Type, ProjectDir, Platform, CustomConfig))
 				{
-<<<<<<< HEAD
-					// Find all the input files
-					List<ConfigFile> Files = new List<ConfigFile>();
-					foreach (FileReference IniFileName in ConfigHierarchy.EnumerateConfigFileLocations(Type, ProjectDir, Platform, CustomConfig))
-					{
-						ConfigFile? File;
-						if (TryReadFile(IniFileName, out File))
-						{
-							Files.Add(File);
-						}
-					}
-
-					foreach (string OverrideString in OverrideStrings)
-					{
-						ConfigFile OverrideFile = new ConfigFile(OverrideString);
-						Files.Add(OverrideFile);
-=======
 					ConfigFile? File;
 					Logger.LogInformation($"Trying to load: {IniFileName}");
 					if (TryReadFile(IniFileName, out File))
 					{
 						Logger.LogInformation($"    Found!");
 						Files.Add(File);
->>>>>>> 4af6daef
 					}
 				}
 
@@ -481,30 +378,6 @@
 		/// <returns>List of config fields for the given type</returns>
 		static List<ConfigMember> FindConfigMembersForType(Type TargetObjectType)
 		{
-<<<<<<< HEAD
-			List<ConfigMember>? Members;
-			lock(TypeToConfigMembers)
-			{
-				if (!TypeToConfigMembers.TryGetValue(TargetObjectType, out Members))
-				{
-					Members = new List<ConfigMember>();
-					if(TargetObjectType.BaseType != null)
-					{
-						Members.AddRange(FindConfigMembersForType(TargetObjectType.BaseType));
-					}
-					foreach (FieldInfo FieldInfo in TargetObjectType.GetFields(BindingFlags.Instance | BindingFlags.GetField | BindingFlags.GetProperty | BindingFlags.Public | BindingFlags.NonPublic | BindingFlags.DeclaredOnly))
-					{
-						ProcessConfigTypeMember<FieldInfo>(TargetObjectType, FieldInfo, Members, (FieldInfo, Attribute) => new ConfigField(FieldInfo, Attribute));
-					}
-					foreach (PropertyInfo PropertyInfo in TargetObjectType.GetProperties(BindingFlags.Instance | BindingFlags.GetField | BindingFlags.GetProperty | BindingFlags.Public | BindingFlags.NonPublic | BindingFlags.DeclaredOnly))
-					{
-						ProcessConfigTypeMember<PropertyInfo>(TargetObjectType, PropertyInfo, Members, (PropertyInfo, Attribute) => new ConfigProperty(PropertyInfo, Attribute));
-					}
-					TypeToConfigMembers.Add(TargetObjectType, Members);
-				}
-			}
-			return Members;
-=======
 			return TypeToConfigMembers.GetOrAdd(TargetObjectType, _ =>
 			{
 				List<ConfigMember> Members = new List<ConfigMember>();
@@ -522,7 +395,6 @@
 				}
 				return Members;
 			});
->>>>>>> 4af6daef
 		}
 
 		static void ProcessConfigTypeMember<MEMBER>(Type TargetType, MEMBER MemberInfo, List<ConfigMember> Members, Func<MEMBER, ConfigFileAttribute, ConfigMember> CreateConfigMember)
@@ -569,15 +441,6 @@
 		/// <param name="Platform">The platform being built</param>
 		/// <param name="TargetObject">Object to receive the settings</param>
 		/// <param name="ConfigValues">Will be populated with config values that were retrieved. May be null.</param>
-<<<<<<< HEAD
-		internal static void ReadSettings(DirectoryReference? ProjectDir, UnrealTargetPlatform Platform, object TargetObject, Dictionary<ConfigDependencyKey, IReadOnlyList<string>?>? ConfigValues)
-		{
-			List<ConfigMember> Members = FindConfigMembersForType(TargetObject.GetType());
-			foreach(ConfigMember Member in Members)
-			{
-				// Read the hierarchy listed
-				ConfigHierarchy Hierarchy = ReadHierarchy(Member.Attribute.ConfigType, ProjectDir, Platform);
-=======
 		/// <param name="CmdLineArgs">Command line arguments, if null the application's command line arguments will be used</param>
 		internal static void ReadSettings(DirectoryReference? ProjectDir, UnrealTargetPlatform Platform, object TargetObject, Dictionary<ConfigDependencyKey, IReadOnlyList<string>?>? ConfigValues, CommandLineArguments? CmdLineArgs)
 		{
@@ -596,7 +459,6 @@
 				{
 					Hierarchy = ReadHierarchy(Member.Attribute.ConfigType, ProjectDir, Platform, "", CmdLineArgs);
 				}
->>>>>>> 4af6daef
 
 				// Get the key name
 				string KeyName = Member.Attribute.KeyName ?? Member.MemberInfo.Name;
@@ -611,11 +473,7 @@
 					if (Values != null && Values.Count == 1)
 					{
 						object? Value;
-<<<<<<< HEAD
-						if(TryParseValue(Values[0], Member.Type, out Value))
-=======
 						if (TryParseValue(Values[0], Member.Type, out Value))
->>>>>>> 4af6daef
 						{
 							Member.SetValue(TargetObject, Value);
 						}
@@ -628,11 +486,7 @@
 						foreach (string Item in Values)
 						{
 							object? Value;
-<<<<<<< HEAD
-							if(TryParseValue(Item, Member.ElementType!, out Value))
-=======
 							if (TryParseValue(Item, Member.ElementType!, out Value))
->>>>>>> 4af6daef
 							{
 								Member.AddElement(TargetObject, Value);
 							}
@@ -756,10 +610,6 @@
 			}
 		}
 
-<<<<<<< HEAD
-
-=======
->>>>>>> 4af6daef
 		#region Updating Default Config file support
 
 		/// <summary>
@@ -807,10 +657,6 @@
 			string LineToWrite = (UpdateType == ConfigDefaultUpdateType.AddArrayEntry ? "+" : "");
 			LineToWrite += KeyWithEquals + Value;
 
-<<<<<<< HEAD
-
-=======
->>>>>>> 4af6daef
 			// read in all the lines so we can insert or replace one
 			List<string> Lines = File.ReadAllLines(DefaultConfigFile.FullName).ToList();
 
@@ -835,10 +681,6 @@
 				return true;
 			}
 
-<<<<<<< HEAD
-
-=======
->>>>>>> 4af6daef
 			// find the last line in the section with the prefix
 			int LastIndexOfPrefix = -1;
 			int NextSectionIndex = -1;
@@ -875,11 +717,7 @@
 				}
 
 				// move past blank lines between sections
-<<<<<<< HEAD
-				while (string.IsNullOrWhiteSpace(Lines[NextSectionIndex - 1]))
-=======
 				while (String.IsNullOrWhiteSpace(Lines[NextSectionIndex - 1]))
->>>>>>> 4af6daef
 				{
 					NextSectionIndex--;
 				}
