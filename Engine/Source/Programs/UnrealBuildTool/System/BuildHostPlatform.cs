--- conflicted
+++ resolved
@@ -84,11 +84,6 @@
 		public abstract string BinarySuffix { get; }
 
 		/// <summary>
-		/// The executable binary suffix for this platform
-		/// </summary>
-		abstract public string BinarySuffix { get; }
-
-		/// <summary>
 		/// Class that holds information about a running process
 		/// </summary>
 		public class ProcessInfo
@@ -249,12 +244,6 @@
 		public override UnrealTargetPlatform Platform => UnrealTargetPlatform.Win64;
 
 		public override FileReference Shell => new FileReference(Environment.GetEnvironmentVariable("COMSPEC")!);
-<<<<<<< HEAD
-
-		public override ShellType ShellType => ShellType.Cmd;
-
-		public override string BinarySuffix => ".exe";
-=======
 
 		public override ShellType ShellType => ShellType.Cmd;
 
@@ -271,7 +260,6 @@
 			IntPtr NtdllHandle = GetModuleHandle("ntdll.dll");
 			return NtdllHandle.ToInt64() != 0 && GetProcAddress(NtdllHandle, "wine_get_version").ToInt64() != 0;
 		}
->>>>>>> 4af6daef
 
 		internal override IEnumerable<ProjectFileFormat> GetDefaultProjectFileFormats()
 		{
@@ -290,11 +278,7 @@
 
 		public override ShellType ShellType => ShellType.Sh;
 
-<<<<<<< HEAD
-		public override string BinarySuffix => string.Empty;
-=======
 		public override string BinarySuffix => String.Empty;
->>>>>>> 4af6daef
 
 		/// <summary>
 		/// Currently Mono returns incomplete process names in Process.GetProcesses() so we need to parse 'ps' output.
@@ -414,11 +398,7 @@
 
 		public override ShellType ShellType => ShellType.Sh;
 
-<<<<<<< HEAD
-		public override string BinarySuffix => string.Empty;
-=======
 		public override string BinarySuffix => String.Empty;
->>>>>>> 4af6daef
 
 		/// <summary>
 		/// Currently Mono returns incomplete process names in Process.GetProcesses() so we need to use /proc
