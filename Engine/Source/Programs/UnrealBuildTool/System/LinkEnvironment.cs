// Copyright Epic Games, Inc. All Rights Reserved.

using System;
using System.Collections.Generic;
using System.Linq;
using EpicGames.Core;
using UnrealBuildBase;

namespace UnrealBuildTool
{
	/// <summary>
	/// Encapsulates the environment that is used to link object files.
	/// </summary>
	class LinkEnvironment
	{
		/// <summary>
		/// The platform to be compiled/linked for.
		/// </summary>
		public readonly UnrealTargetPlatform Platform;

		/// <summary>
		/// The configuration to be compiled/linked for.
		/// </summary>
		public readonly CppConfiguration Configuration;

		/// <summary>
		/// The architecture that is being compiled/linked (empty string by default)
		/// </summary>
		public UnrealArchitectures Architectures;

		/// <summary>
		/// Gets the Architecture in the normal case where there is a single Architecture in Architectures
		/// </summary>
		public UnrealArch Architecture => Architectures.SingleArchitecture;

		/// <summary>
		/// On Mac, indicates the path to the target's application bundle
		/// </summary>
		public DirectoryReference? BundleDirectory;

		/// <summary>
		/// The directory to put the non-executable files in (PDBs, import library, etc)
		/// </summary>
		public DirectoryReference? OutputDirectory;

		/// <summary>
		/// Intermediate file directory
		/// </summary>
		public DirectoryReference? IntermediateDirectory;

		/// <summary>
		/// The directory to shadow source files in for syncing to remote compile servers
		/// </summary>
		public DirectoryReference? LocalShadowDirectory = null;

		/// <summary>
		/// The file path for the executable file that is output by the linker.
		/// </summary>
		public List<FileReference> OutputFilePaths = new List<FileReference>();

		/// <summary>
		/// Returns the OutputFilePath is there is only one entry in OutputFilePaths
		/// </summary>
		public FileReference OutputFilePath
		{
			get
			{
				if (OutputFilePaths.Count != 1)
				{
					throw new BuildException("Attempted to use LinkEnvironmentConfiguration.OutputFilePath property, but there are multiple (or no) OutputFilePaths. You need to handle multiple in the code that called this (size = {0})", OutputFilePaths.Count);
				}
				return OutputFilePaths[0];
			}
		}

		/// <summary>
		/// List of libraries to link in
		/// </summary>
		public List<FileReference> Libraries = new List<FileReference>();

		/// <summary>
		/// A list of additional libraries to link in (using the list of library search paths)
		/// </summary>
		public List<string> SystemLibraries = new List<string>();

		/// <summary>
		/// A list of the paths used to find libraries.
		/// </summary>
		public List<DirectoryReference> SystemLibraryPaths = new List<DirectoryReference>();

		/// <summary>
		/// A list of libraries to exclude from linking.
		/// </summary>
		public List<string> ExcludedLibraries = new List<string>();

		/// <summary>
		/// Paths to add as search paths for runtime libraries
		/// </summary>
		public List<string> RuntimeLibraryPaths = new List<string>();

		/// <summary>
		/// A list of additional frameworks to link in.
		/// </summary>
		public List<UEBuildFramework> AdditionalFrameworks = new List<UEBuildFramework>();

		/// <summary>
		/// The iOS/Mac frameworks to link in
		/// </summary>
		public List<string> Frameworks = new List<string>();
		public List<string> WeakFrameworks = new List<string>();

		/// <summary>
		/// iOS/Mac resources that should be copied to the app bundle
		/// </summary>
		public List<UEBuildBundleResource> AdditionalBundleResources = new List<UEBuildBundleResource>();

		/// <summary>
		/// A list of the dynamically linked libraries that shouldn't be loaded until they are first called
		/// into.
		/// </summary>
		public List<string> DelayLoadDLLs = new List<string>();

		/// <summary>
		/// Per-architecture lists of dependencies for linking to ignore (useful when building for multiple architectures, and a lib only is needed for one architecture), it's up to the Toolchain to use this
		/// </summary>
		public Dictionary<string, HashSet<UnrealArch>> DependenciesToSkipPerArchitecture = new();

		/// <summary>
		/// Additional arguments to pass to the linker.
		/// </summary>
		public string AdditionalArguments = "";

		/// <summary>
		/// True if debug info should be created.
		/// </summary>
		public bool bCreateDebugInfo = true;

		/// <summary>
		/// True if runtime symbols files should be generated as a post build step for some platforms.
		/// These files are used by the engine to resolve symbol names of callstack backtraces in logs.
		/// </summary>
		public bool bGenerateRuntimeSymbolFiles = true;

		/// <summary>
		/// True if debug symbols that are cached for some platforms should not be created.
		/// </summary>
		public bool bDisableSymbolCache = false;

		/// <summary>
		/// True if we're compiling .cpp files that will go into a library (.lib file)
		/// </summary>
		public bool bIsBuildingLibrary = false;

		/// <summary>
		/// True if we're compiling a DLL
		/// </summary>
		public bool bIsBuildingDLL = false;

		/// <summary>
		/// The method of linking the target uses
		/// </summary>
		public TargetLinkType LinkType;
<<<<<<< HEAD
		
=======

>>>>>>> 4af6daef
		/// <summary>
		/// Whether we should compile using the statically-linked CRT. This is not widely supported for the whole engine, but is required for programs that need to run without dependencies.
		/// </summary>
		public bool bUseStaticCRT = false;

		/// <summary>
		/// Whether to use the debug CRT in debug configurations
		/// </summary>
		public bool bUseDebugCRT = false;

		/// <summary>
		/// True if this is a console application that's being build
		/// </summary>
		public bool bIsBuildingConsoleApplication = false;

		/// <summary>
		/// If set, overrides the program entry function on Windows platform.  This is used by the base Unreal
		/// program so we can link in either command-line mode or windowed mode without having to recompile the Launch module.
		/// </summary>
		public string WindowsEntryPointOverride = String.Empty;

		/// <summary>
		/// True if we're building a EXE/DLL target with an import library, and that library is needed by a dependency that
		/// we're directly dependent on.
		/// </summary>
		public bool bIsCrossReferenced = false;

		/// <summary>
		/// True if the application we're linking has any exports, and we should be expecting the linker to
		/// generate a .lib and/or .exp file along with the target output file
		/// </summary>
		public bool bHasExports = true;

		/// <summary>
		/// True if we're building a .NET assembly (e.g. C# project)
		/// </summary>
		public bool bIsBuildingDotNetAssembly = false;

		/// <summary>
		/// The default stack memory size allocation
		/// </summary>
		public int DefaultStackSize = 5000000;

		/// <summary>
		/// The amount of the default stack size to commit initially. Set to 0 to allow the OS to decide.
		/// </summary>
		public int DefaultStackSizeCommit = 0;

		/// <summary>
<<<<<<< HEAD
=======
		/// Wether to link code coverage / tracing libs
		/// </summary>
		public bool bCodeCoverage = false;

		/// <summary>
>>>>>>> 4af6daef
		/// Whether to omit frame pointers or not. Disabling is useful for e.g. memory profiling on the PC
		/// </summary>
		public bool bOmitFramePointers = true;

		/// <summary>
		/// Whether to support edit and continue.  Only works on Microsoft compilers in 32-bit compiles.
		/// </summary>
		public bool bSupportEditAndContinue;

		/// <summary>
		/// Whether to use incremental linking or not.
		/// </summary>
		public bool bUseIncrementalLinking;

		/// <summary>
		/// Whether to allow the use of LTCG (link time code generation) 
		/// </summary>
		public bool bAllowLTCG;

		/// <summary>
		/// Whether to enable Profile Guided Optimization (PGO) instrumentation in this build.
		/// </summary>
		public bool bPGOProfile;

		/// <summary>
		/// Whether to optimize this build with Profile Guided Optimization (PGO).
		/// </summary>
		public bool bPGOOptimize;

		/// <summary>
		/// Platform specific directory where PGO profiling data is stored.
		/// </summary>
		public string? PGODirectory;

		/// <summary>
		/// Platform specific filename where PGO profiling data is saved.
		/// </summary>
		public string? PGOFilenamePrefix;

		/// <summary>
		/// Whether to request the linker create a map file as part of the build
		/// </summary>
		public bool bCreateMapFile;

		/// <summary>
		/// Whether PDB files should be used for Visual C++ builds.
		/// </summary>
		public bool bUsePDBFiles;

		/// <summary>
		/// Whether to use the :FASTLINK option when building with /DEBUG to create local PDBs
		/// </summary>
		public bool bUseFastPDBLinking;

		/// <summary>
		/// Use Position Independent Executable (PIE). Has an overhead cost
		/// </summary>
		public bool bUsePIE = false;

		/// <summary>
		/// Whether to ignore dangling (i.e. unresolved external) symbols in modules
		/// </summary>
		public bool bIgnoreUnresolvedSymbols;

		/// <summary>
<<<<<<< HEAD
		/// Set flags for determinstic compiles (experimental).
		/// </summary>
		public bool bDeterministic = false;
=======
		/// Set flags for determinstic compiles.
		/// </summary>
		public bool bDeterministic;
>>>>>>> 4af6daef

		/// <summary>
		/// Whether to log detailed timing information
		/// </summary>
		public bool bPrintTimingInfo;

		/// <summary>
		/// Package full path (directory + filename) where to store input files used at link time 
		/// Normally used to debug a linker crash for platforms that support it
		/// </summary>
		public string? PackagePath;

		/// <summary>
		/// Directory where to put crash report files for platforms that support it
		/// </summary>
		public string? CrashDiagnosticDirectory;

		/// <summary>
		/// Directory where to put the ThinLTO cache for platforms that support it
		/// </summary>
		public string? ThinLTOCacheDirectory;

		/// <summary>
		/// Arguments that will be applied to prune the ThinLTO cache for platforms that support it.
		/// The arguments will only be applied if ThinLTOCacheDirectory is set.
		/// </summary>
		public string? ThinLTOCachePruningArguments;

		/// <summary>
		/// Bundle version for Mac apps
		/// </summary>
		public string? BundleVersion;

		/// <summary>
		/// When building a dynamic library on Apple platforms, specifies the installed name for other binaries that link against it.
		/// </summary>
		public string? InstallName;

		/// <summary>
		/// A list of the object files to be linked.
		/// </summary>
		public List<FileItem> InputFiles = new List<FileItem>();

		/// <summary>
		/// The default resource file to link in to every binary if a custom one is not provided
		/// </summary>
		public List<FileItem> DefaultResourceFiles = new List<FileItem>();

		/// <summary>
		/// Resource files which should be compiled into every binary
		/// </summary>
		public List<FileItem> CommonResourceFiles = new List<FileItem>();

		/// <summary>
		/// List of functions that should be exported from this module
		/// </summary>
		public List<string> IncludeFunctions = new List<string>();

		/// <summary>
		/// Debugger visualizer files to build into debug info for this binary. 
		/// </summary>
		public List<FileItem> DebuggerVisualizerFiles = new List<FileItem>();

		/// <summary>
		/// Provides a Module Definition File (.def) to the linker to describe various attributes of a DLL.
		/// Necessary when exporting functions by ordinal values instead of by name.
		/// </summary>
		public string? ModuleDefinitionFile;

		/// <summary>
		/// All the additional properties from the modules linked into this binary
		/// </summary>
		public List<ReceiptProperty> AdditionalProperties = new List<ReceiptProperty>();

		/// <summary>
		/// Default constructor.
		/// </summary>
		public LinkEnvironment(UnrealTargetPlatform Platform, CppConfiguration Configuration, UnrealArchitectures Architectures)
		{
			this.Platform = Platform;
			this.Configuration = Configuration;
			this.Architectures = new(Architectures);
		}

		/// <summary>
		/// Copy constructor.
		/// </summary>
		public LinkEnvironment(LinkEnvironment Other)
		{
			Platform = Other.Platform;
			Configuration = Other.Configuration;
			Architectures = Other.Architectures;
			BundleDirectory = Other.BundleDirectory;
			OutputDirectory = Other.OutputDirectory;
			IntermediateDirectory = Other.IntermediateDirectory;
			LocalShadowDirectory = Other.LocalShadowDirectory;
			OutputFilePaths = Other.OutputFilePaths.ToList();
			Libraries.AddRange(Other.Libraries);
			SystemLibraries.AddRange(Other.SystemLibraries);
			SystemLibraryPaths.AddRange(Other.SystemLibraryPaths);
			ExcludedLibraries.AddRange(Other.ExcludedLibraries);
			RuntimeLibraryPaths.AddRange(Other.RuntimeLibraryPaths);
			Frameworks.AddRange(Other.Frameworks);
			AdditionalFrameworks.AddRange(Other.AdditionalFrameworks);
			WeakFrameworks.AddRange(Other.WeakFrameworks);
			AdditionalBundleResources.AddRange(Other.AdditionalBundleResources);
			DelayLoadDLLs.AddRange(Other.DelayLoadDLLs);
			AdditionalArguments = Other.AdditionalArguments;
			bCreateDebugInfo = Other.bCreateDebugInfo;
			bGenerateRuntimeSymbolFiles = Other.bGenerateRuntimeSymbolFiles;
			bIsBuildingLibrary = Other.bIsBuildingLibrary;
			bDisableSymbolCache = Other.bDisableSymbolCache;
			bIsBuildingDLL = Other.bIsBuildingDLL;
			bUseStaticCRT = Other.bUseStaticCRT;
			bUseDebugCRT = Other.bUseDebugCRT;
			bIsBuildingConsoleApplication = Other.bIsBuildingConsoleApplication;
			WindowsEntryPointOverride = Other.WindowsEntryPointOverride;
			bIsCrossReferenced = Other.bIsCrossReferenced;
			bHasExports = Other.bHasExports;
			bIsBuildingDotNetAssembly = Other.bIsBuildingDotNetAssembly;
			DefaultStackSize = Other.DefaultStackSize;
			DefaultStackSizeCommit = Other.DefaultStackSizeCommit;
<<<<<<< HEAD
=======
			bCodeCoverage = Other.bCodeCoverage;
>>>>>>> 4af6daef
			bOmitFramePointers = Other.bOmitFramePointers;
			bSupportEditAndContinue = Other.bSupportEditAndContinue;
			bUseIncrementalLinking = Other.bUseIncrementalLinking;
			bAllowLTCG = Other.bAllowLTCG;
			bPGOOptimize = Other.bPGOOptimize;
			bPGOProfile = Other.bPGOProfile;
			PGODirectory = Other.PGODirectory;
			PGOFilenamePrefix = Other.PGOFilenamePrefix;
			bCreateMapFile = Other.bCreateMapFile;
			bUsePDBFiles = Other.bUsePDBFiles;
			bUseFastPDBLinking = Other.bUseFastPDBLinking;
			bUsePIE = Other.bUsePIE;
			bIgnoreUnresolvedSymbols = Other.bIgnoreUnresolvedSymbols;
			bDeterministic = Other.bDeterministic;
			bPrintTimingInfo = Other.bPrintTimingInfo;
			PackagePath = Other.PackagePath;
			CrashDiagnosticDirectory = Other.CrashDiagnosticDirectory;
			ThinLTOCacheDirectory = Other.ThinLTOCacheDirectory;
			ThinLTOCachePruningArguments = Other.ThinLTOCachePruningArguments;
			BundleVersion = Other.BundleVersion;
			InstallName = Other.InstallName;
			InputFiles.AddRange(Other.InputFiles);
			DefaultResourceFiles.AddRange(Other.DefaultResourceFiles);
			CommonResourceFiles.AddRange(Other.CommonResourceFiles);
			IncludeFunctions.AddRange(Other.IncludeFunctions);
			DebuggerVisualizerFiles.AddRange(Other.DebuggerVisualizerFiles);
			ModuleDefinitionFile = Other.ModuleDefinitionFile;
			AdditionalProperties.AddRange(Other.AdditionalProperties);

			foreach (KeyValuePair<string, HashSet<UnrealArch>> Pair in Other.DependenciesToSkipPerArchitecture)
			{
				DependenciesToSkipPerArchitecture[Pair.Key] = new HashSet<UnrealArch>(Pair.Value);
			}
		}

		/// <summary>
		/// Construct a LinkEnvironment from another, and filter it down to only files/dependencies that apply to the given architecture
		/// </summary>
		/// <param name="Other">Parent LinkEnvironment to start with that may have been created from multiple architectures (arch1+arch2)</param>
		/// <param name="OverrideArchitecture">The single architecture to filter down to</param>
		public LinkEnvironment(LinkEnvironment Other, UnrealArch OverrideArchitecture)
			: this(Other)
		{
			Architectures = new UnrealArchitectures(OverrideArchitecture);

			// filter the input files 
			UnrealArchitectureConfig ArchConfig = UnrealArchitectureConfig.ForPlatform(Platform);
			string IntermediateDirPart = ArchConfig.GetFolderNameForArchitectures(Architectures);
			InputFiles = Other.InputFiles.Where(x => x.Location.ContainsName(IntermediateDirPart, 0)).ToList();

			IntermediateDirectory = new DirectoryReference(Other.IntermediateDirectory!.FullName.Replace(
				ArchConfig.GetFolderNameForArchitectures(Other.Architectures),
				ArchConfig.GetFolderNameForArchitecture(OverrideArchitecture)));

			if (DependenciesToSkipPerArchitecture.Count() > 0)
			{
				// add more arrays here?
				Libraries = Libraries.Where(x => !DependenciesToSkipPerArchitecture.ContainsKey(x.FullName) || !DependenciesToSkipPerArchitecture[x.FullName].Contains(Architecture)).ToList();
				SystemLibraries = SystemLibraries.Where(x => !DependenciesToSkipPerArchitecture.ContainsKey(x) || !DependenciesToSkipPerArchitecture[x].Contains(Architecture)).ToList();
				Frameworks = Frameworks.Where(x => !DependenciesToSkipPerArchitecture.ContainsKey(x) || !DependenciesToSkipPerArchitecture[x].Contains(Architecture)).ToList();
				AdditionalFrameworks = AdditionalFrameworks.Where(x => !DependenciesToSkipPerArchitecture.ContainsKey(x.Name) || !DependenciesToSkipPerArchitecture[x.Name].Contains(Architecture)).ToList();
				WeakFrameworks = WeakFrameworks.Where(x => !DependenciesToSkipPerArchitecture.ContainsKey(x) || !DependenciesToSkipPerArchitecture[x].Contains(Architecture)).ToList();
				AdditionalBundleResources = AdditionalBundleResources.Where(x => x.ResourcePath == null || !DependenciesToSkipPerArchitecture.ContainsKey(x.ResourcePath) || !DependenciesToSkipPerArchitecture[x.ResourcePath].Contains(Architecture)).ToList();
				DelayLoadDLLs = DelayLoadDLLs.Where(x => !DependenciesToSkipPerArchitecture.ContainsKey(x) || !DependenciesToSkipPerArchitecture[x].Contains(Architecture)).ToList();
			}
		}
	}
}
	<|MERGE_RESOLUTION|>--- conflicted
+++ resolved
@@ -160,11 +160,7 @@
 		/// The method of linking the target uses
 		/// </summary>
 		public TargetLinkType LinkType;
-<<<<<<< HEAD
-		
-=======
-
->>>>>>> 4af6daef
+
 		/// <summary>
 		/// Whether we should compile using the statically-linked CRT. This is not widely supported for the whole engine, but is required for programs that need to run without dependencies.
 		/// </summary>
@@ -214,14 +210,11 @@
 		public int DefaultStackSizeCommit = 0;
 
 		/// <summary>
-<<<<<<< HEAD
-=======
 		/// Wether to link code coverage / tracing libs
 		/// </summary>
 		public bool bCodeCoverage = false;
 
 		/// <summary>
->>>>>>> 4af6daef
 		/// Whether to omit frame pointers or not. Disabling is useful for e.g. memory profiling on the PC
 		/// </summary>
 		public bool bOmitFramePointers = true;
@@ -287,15 +280,9 @@
 		public bool bIgnoreUnresolvedSymbols;
 
 		/// <summary>
-<<<<<<< HEAD
-		/// Set flags for determinstic compiles (experimental).
-		/// </summary>
-		public bool bDeterministic = false;
-=======
 		/// Set flags for determinstic compiles.
 		/// </summary>
 		public bool bDeterministic;
->>>>>>> 4af6daef
 
 		/// <summary>
 		/// Whether to log detailed timing information
@@ -418,10 +405,7 @@
 			bIsBuildingDotNetAssembly = Other.bIsBuildingDotNetAssembly;
 			DefaultStackSize = Other.DefaultStackSize;
 			DefaultStackSizeCommit = Other.DefaultStackSizeCommit;
-<<<<<<< HEAD
-=======
 			bCodeCoverage = Other.bCodeCoverage;
->>>>>>> 4af6daef
 			bOmitFramePointers = Other.bOmitFramePointers;
 			bSupportEditAndContinue = Other.bSupportEditAndContinue;
 			bUseIncrementalLinking = Other.bUseIncrementalLinking;
@@ -489,5 +473,4 @@
 			}
 		}
 	}
-}
-	+}