// Copyright Epic Games, Inc. All Rights Reserved.

using System;
using System.Collections.Generic;
using System.IO;
using System.Diagnostics;
using System.Text;
using System.Text.RegularExpressions;
using System.Xml;
using System.Xml.Serialization;
using System.Runtime.CompilerServices;
using System.Runtime.InteropServices;
using System.Linq;
using EpicGames.Core;
using UnrealBuildBase;
using System.Collections.Concurrent;

namespace UnrealBuildTool
{
	/// <summary>
	/// Utility functions
	/// </summary>
	public static class Utils
	{
		/// <summary>
		/// Searches for a flag in a set of command-line arguments.
		/// </summary>
		public static bool ParseCommandLineFlag(string[] Arguments, string FlagName, out int ArgumentIndex)
		{
			// Find an argument with the given name.
			for (ArgumentIndex = 0; ArgumentIndex < Arguments.Length; ArgumentIndex++)
			{
				string Argument = Arguments[ArgumentIndex].ToUpperInvariant();
				if (Argument == FlagName.ToUpperInvariant())
				{
					return true;
				}
			}
			return false;
		}

		/// <summary>
		/// Regular expression to match $(ENV) and/ or %ENV% environment variables.
		/// </summary>
		static Regex EnvironmentVariableRegex = new Regex(@"\$\((.*?)\)|\%(.*?)\%", RegexOptions.None);

		/// <summary>
		/// Resolves $(ENV) and/ or %ENV% to the value of the environment variable in the passed in string.
		/// </summary>
		/// <param name="InString">String to resolve environment variable in.</param>
		/// <returns>String with environment variable expanded/ resolved.</returns>
		public static string ResolveEnvironmentVariable(string InString)
		{
			string Result = InString;

			// Try to find $(ENV) substring.
			Match M = EnvironmentVariableRegex.Match(InString);

			// Iterate over all matches, resolving the match to an environment variable.
			while (M.Success)
			{
				// Convoluted way of stripping first and last character and '(' in the case of $(ENV) to get to ENV
				string EnvironmentVariable = M.ToString();
				if (EnvironmentVariable.StartsWith("$") && EnvironmentVariable.EndsWith(")"))
				{
					EnvironmentVariable = EnvironmentVariable.Substring(1, EnvironmentVariable.Length - 2).Replace("(", "");
				}

				if (EnvironmentVariable.StartsWith("%") && EnvironmentVariable.EndsWith("%"))
				{
					EnvironmentVariable = EnvironmentVariable.Substring(1, EnvironmentVariable.Length - 2);
				}

				// Resolve environment variable.				
				Result = Result.Replace(M.ToString(), Environment.GetEnvironmentVariable(EnvironmentVariable));

				// Move on to next match. Multiple environment variables are handled correctly by regexp.
				M = M.NextMatch();
			}

			return Result;
		}

		/// <summary>
		/// Expands variables in $(VarName) format in the given string. Variables are retrieved from the given dictionary, or through the environment of the current process.
		/// Any unknown variables are ignored.
		/// </summary>
		/// <param name="InputString">String to search for variable names</param>
		/// <param name="AdditionalVariables">Lookup of variable names to values</param>
		/// <param name="bUseAdditionalVariablesOnly">If true, then Environment.GetEnvironmentVariable will not be used if the var is not found in AdditionalVariables</param>
		/// <returns>String with all variables replaced</returns>
		public static string ExpandVariables(string InputString, Dictionary<string, string>? AdditionalVariables = null, bool bUseAdditionalVariablesOnly = false)
		{
			string Result = InputString;
			for (int Idx = Result.IndexOf("$("); Idx != -1; Idx = Result.IndexOf("$(", Idx))
			{
				// Find the end of the variable name
				int EndIdx = Result.IndexOf(')', Idx + 2);
				if (EndIdx == -1)
				{
					break;
				}

				// Extract the variable name from the string
				string Name = Result.Substring(Idx + 2, EndIdx - (Idx + 2));

				// Find the value for it, either from the dictionary or the environment block
				string? Value = null;
				if (AdditionalVariables == null || !AdditionalVariables.TryGetValue(Name, out Value))
				{
					if (bUseAdditionalVariablesOnly == false)
					{
						Value = Environment.GetEnvironmentVariable(Name);
					}
					if (Value == null)
					{
						Idx = EndIdx + 1;
						continue;
					}
				}

				// Replace the variable, or skip past it
				Result = Result.Substring(0, Idx) + Value + Result.Substring(EndIdx + 1);
			}
			return Result;
		}

		/// <summary>
		/// Makes sure path can be used as a command line param (adds quotes if it contains spaces)
		/// </summary>
		/// <param name="InPath">Path to convert</param>
		/// <returns></returns>
		public static string MakePathSafeToUseWithCommandLine(string InPath)
		{
			if (InPath.Contains(' ') && InPath[0] != '\"')
			{
				InPath = "\"" + InPath + "\"";
			}
			return InPath;
		}

		/// <summary>
		/// Makes sure path can be used as a command line param (adds quotes if it contains spaces)
		/// </summary>
		/// <param name="InPath">Path to convert</param>
		/// <returns></returns>
		public static string MakePathSafeToUseWithCommandLine(FileReference InPath)
		{
			return MakePathSafeToUseWithCommandLine(InPath.FullName);
		}

		/// <summary>
		/// Escapes whitespace in the given command line argument with a backslash. Used on Unix-like platforms for command line arguments in shell commands.
		/// </summary>
		/// <param name="Argument">The argument to escape </param>
		/// <returns>Escaped shell argument</returns>
		public static string EscapeShellArgument(string Argument)
		{
			return Argument.Replace(" ", "\\ ");
		}

		/// <summary>
		/// This is a faster replacement of File.ReadAllText. Code snippet based on code
		/// and analysis by Sam Allen
		/// http://dotnetperls.com/Content/File-Handling.aspx
		/// </summary>
		/// <param name="SourceFile"> Source file to fully read and convert to string</param>
		/// <returns>Textual representation of file.</returns>
		public static string ReadAllText(string SourceFile)
		{
			using (StreamReader Reader = new StreamReader(SourceFile, System.Text.Encoding.UTF8))
			{
				return Reader.ReadToEnd();
			}
		}

		/// <summary>
		/// Reads the specified environment variable
		/// </summary>
		/// <param name="VarName"> the environment variable to read</param>
		/// <param name="bDefault">the default value to use if missing</param>
		/// <returns>the value of the environment variable if found and the default value if missing</returns>
		public static bool GetEnvironmentVariable(string VarName, bool bDefault)
		{
			string? Value = Environment.GetEnvironmentVariable(VarName);
			if (Value != null)
			{
				// Convert the string to its boolean value
				return Convert.ToBoolean(Value);
			}
			return bDefault;
		}

		/// <summary>
		/// Reads the specified environment variable
		/// </summary>
		/// <param name="VarName"> the environment variable to read</param>
		/// <param name="Default">the default value to use if missing</param>
		/// <returns>the value of the environment variable if found and the default value if missing</returns>
		public static string GetStringEnvironmentVariable(string VarName, string Default)
		{
			string? Value = Environment.GetEnvironmentVariable(VarName);
			if (Value != null)
			{
				return Value;
			}
			return Default;
		}

		/// <summary>
		/// Reads the specified environment variable
		/// </summary>
		/// <param name="VarName"> the environment variable to read</param>
		/// <param name="Default">the default value to use if missing</param>
		/// <returns>the value of the environment variable if found and the default value if missing</returns>
		public static double GetEnvironmentVariable(string VarName, double Default)
		{
			string? Value = Environment.GetEnvironmentVariable(VarName);
			if (Value != null)
			{
				return Convert.ToDouble(Value);
			}
			return Default;
		}

		/// <summary>
		/// Reads the specified environment variable
		/// </summary>
		/// <param name="VarName"> the environment variable to read</param>
		/// <param name="Default">the default value to use if missing</param>
		/// <returns>the value of the environment variable if found and the default value if missing</returns>
		public static string GetEnvironmentVariable(string VarName, string Default)
		{
			string? Value = Environment.GetEnvironmentVariable(VarName);
			if (Value != null)
			{
				return Value;
			}
			return Default;
		}

		/// <summary>
		/// Try to launch a local process, and produce a friendly error message if it fails.
		/// </summary>
		public static int RunLocalProcess(Process LocalProcess)
		{
			int ExitCode = -1;

			// release all process resources
			using (LocalProcess)
			{
				LocalProcess.StartInfo.UseShellExecute = false;
				LocalProcess.StartInfo.RedirectStandardOutput = true;
				LocalProcess.StartInfo.RedirectStandardError = true;

				try
				{
					// Start the process up and then wait for it to finish
					LocalProcess.Start();
					LocalProcess.BeginOutputReadLine();
					LocalProcess.BeginErrorReadLine();
					LocalProcess.WaitForExit();
					ExitCode = LocalProcess.ExitCode;
				}
				catch (Exception ex)
				{
					throw new BuildException(ex, "Failed to start local process for action (\"{0}\"): {1} {2}", ex.Message, LocalProcess.StartInfo.FileName, LocalProcess.StartInfo.Arguments);
				}
			}

			return ExitCode;
		}

		/// <summary>
		/// Runs a local process and pipes the output to the log
		/// </summary>
		public static int RunLocalProcessAndLogOutput(ProcessStartInfo StartInfo)
		{
			Process LocalProcess = new Process();
			LocalProcess.StartInfo = StartInfo;
			LocalProcess.OutputDataReceived += (Sender, Args) => { LocalProcessOutput(Args, false); };
			LocalProcess.ErrorDataReceived += (Sender, Args) => { LocalProcessOutput(Args, true); };
			return RunLocalProcess(LocalProcess);
		}

		/// <summary>
		/// Output a line of text from a local process. Implemented as a separate function to give a useful function name in the UAT log prefix.
		/// </summary>
		static void LocalProcessOutput(DataReceivedEventArgs Args, bool bIsError)
		{
			if(Args != null && Args.Data != null)
			{
				if(bIsError)
				{
					Log.TraceError(Args.Data.TrimEnd());
				}
				else
				{
					Log.TraceInformation(Args.Data.TrimEnd());
				}
			}
		}

		/// <summary>
		/// Runs a local process and pipes the output to a file
		/// </summary>
		public static int RunLocalProcessAndPrintfOutput(ProcessStartInfo StartInfo)
		{
			string AppName = Path.GetFileNameWithoutExtension(StartInfo.FileName);
			string LogFilenameBase = string.Format("{0}_{1}", AppName, DateTime.Now.ToString("yyyy.MM.dd-HH.mm.ss"));
			string LogDir = Path.Combine(Unreal.EngineDirectory.FullName, "Programs", "AutomationTool", "Saved", "Logs");
			string LogFilename = "";
			for (int Attempt = 1; Attempt < 100; ++Attempt)
			{
				try
				{
					if (!Directory.Exists(LogDir))
					{
						string? IniPath = UnrealBuildTool.GetRemoteIniPath();
						if(string.IsNullOrEmpty(IniPath))
						{
							break;
						}

						LogDir = Path.Combine(IniPath, "Saved", "Logs");
						if(!Directory.Exists(LogDir) && !Directory.CreateDirectory(LogDir).Exists)
						{
							break;
						}
					}

					string LogFilenameBaseToCreate = LogFilenameBase;
					if (Attempt > 1)
					{
						LogFilenameBaseToCreate += "_" + Attempt;
					}
					LogFilenameBaseToCreate += ".txt";
					string LogFilenameToCreate = Path.Combine(LogDir, LogFilenameBaseToCreate);
					if (File.Exists(LogFilenameToCreate))
					{
						continue;
					}
					File.CreateText(LogFilenameToCreate).Close();
					LogFilename = LogFilenameToCreate;
					break;
				}
				catch (IOException)
				{
					//fatal error, let report to console
					break;
				}
			}


			DataReceivedEventHandler Output = (object sender, DataReceivedEventArgs Args) =>
			{
				if (Args != null && Args.Data != null)
				{
					string data = Args.Data.TrimEnd();
					if(string.IsNullOrEmpty(data))
					{
						return;
					}

					if (!string.IsNullOrEmpty(LogFilename))
					{
						File.AppendAllLines(LogFilename, data.Split('\n'));
					}
					else
					{
						Log.TraceInformation(data);
					}
				}
			};
			Process LocalProcess = new Process();
			LocalProcess.StartInfo = StartInfo;
			LocalProcess.OutputDataReceived += Output;
			LocalProcess.ErrorDataReceived += Output;
			var ExitCode = RunLocalProcess(LocalProcess);
			if(ExitCode != 0 && !string.IsNullOrEmpty(LogFilename))
			{
				Log.TraceError("Process \'{0}\' failed. Details are in \'{1}\'", AppName, LogFilename);
			}

			return ExitCode;
		}


		/// <summary>
		/// Runs a local process and pipes the output to the log
		/// </summary>
		public static int RunLocalProcessAndLogOutput(string Command, string Args)
		{
			return RunLocalProcessAndLogOutput(new ProcessStartInfo(Command, Args));
		}

		/// <summary>
		/// Runs a command line process, and returns simple StdOut output. This doesn't handle errors or return codes
		/// </summary>
		/// <returns>The entire StdOut generated from the process as a single trimmed string</returns>
		/// <param name="Command">Command to run</param>
		/// <param name="Args">Arguments to Command</param>
		public static string RunLocalProcessAndReturnStdOut(string Command, string Args)
		{
			int ExitCode;
			return RunLocalProcessAndReturnStdOut(Command, Args, out ExitCode);	
		}

		/// <summary>
		/// Runs a command line process, and returns simple StdOut output.
		/// </summary>
		/// <returns>The entire StdOut generated from the process as a single trimmed string</returns>
		/// <param name="Command">Command to run</param>
		/// <param name="Args">Arguments to Command</param>
		/// <param name="ExitCode">The return code from the process after it exits</param>
		/// <param name="LogOutput">Whether to also log standard output and standard error</param>
		public static string RunLocalProcessAndReturnStdOut(string Command, string? Args, out int ExitCode, bool LogOutput = false)
		{
			// Process Arguments follow windows conventions in .NET Core
			// Which means single quotes ' are not considered quotes.
			// see https://github.com/dotnet/runtime/issues/29857
			// also see UE-102580
			// for rules see https://docs.microsoft.com/en-us/cpp/cpp/main-function-command-line-args
			Args = Args?.Replace('\'', '\"');

			ProcessStartInfo StartInfo = new ProcessStartInfo(Command, Args);
			StartInfo.UseShellExecute = false;
			StartInfo.RedirectStandardInput = true;
			StartInfo.RedirectStandardOutput = true;
			StartInfo.RedirectStandardError = true;
			StartInfo.CreateNoWindow = true;
			StartInfo.StandardOutputEncoding = Encoding.UTF8;

			string FullOutput = "";
			string ErrorOutput = "";
			using (Process LocalProcess = Process.Start(StartInfo))
			{
				StreamReader OutputReader = LocalProcess.StandardOutput;
				// trim off any extraneous new lines, helpful for those one-line outputs
				FullOutput = OutputReader.ReadToEnd().Trim();

				StreamReader ErrorReader = LocalProcess.StandardError;
				// trim off any extraneous new lines, helpful for those one-line outputs
				ErrorOutput = ErrorReader.ReadToEnd().Trim();
				if (LogOutput)
				{
					if(FullOutput.Length > 0)
					{
						Log.TraceInformation(FullOutput);
					}

					if (ErrorOutput.Length > 0)
					{
						Log.TraceError(ErrorOutput);
					}
				}

				LocalProcess.WaitForExit();
				ExitCode = LocalProcess.ExitCode;
			}

			// trim off any extraneous new lines, helpful for those one-line outputs
			if (ErrorOutput.Length > 0)
			{
				if (FullOutput.Length > 0)
				{
					FullOutput += Environment.NewLine;
				}
				FullOutput += ErrorOutput;
			}
			return FullOutput;
		}

		/// <summary>
		/// Find all the platforms in a given class
		/// </summary>
		/// <param name="Class">Class of platforms to return</param>
		/// <returns>Array of platforms in the given class</returns>
		public static UnrealTargetPlatform[] GetPlatformsInClass(UnrealPlatformClass Class)
		{
			switch (Class)
			{
				case UnrealPlatformClass.All:
					return UnrealTargetPlatform.GetValidPlatforms();
				case UnrealPlatformClass.Desktop:
					return UEBuildPlatform.GetPlatformsInGroup(UnrealPlatformGroup.Desktop).ToArray();
				case UnrealPlatformClass.Editor:
					return new UnrealTargetPlatform[] { UnrealTargetPlatform.Win64, UnrealTargetPlatform.Linux, UnrealTargetPlatform.Mac };
				case UnrealPlatformClass.Server:
					return new UnrealTargetPlatform[] { UnrealTargetPlatform.Win64, UnrealTargetPlatform.Linux, UnrealTargetPlatform.LinuxArm64, UnrealTargetPlatform.Mac };
			}
			throw new ArgumentException(String.Format("'{0}' is not a valid value for UnrealPlatformClass", (int)Class));
		}

		/// <summary>
		/// Given a list of supported platforms, returns a list of names of platforms that should not be supported
		/// </summary>
		/// <param name="SupportedPlatforms">List of supported platforms</param>
		/// <param name="bIncludeUnbuildablePlatforms">If true, add platforms that are present but not available for compiling</param>
		/// 
		/// <returns>List of unsupported platforms in string format</returns>
		public static List<string> MakeListOfUnsupportedPlatforms(List<UnrealTargetPlatform> SupportedPlatforms, bool bIncludeUnbuildablePlatforms)
		{
			// Make a list of all platform name strings that we're *not* currently compiling, to speed
			// up file path comparisons later on
			List<string> OtherPlatformNameStrings = new List<string>();
			{
				List<UnrealPlatformGroup> SupportedGroups = new List<UnrealPlatformGroup>();

				// look at each group to see if any supported platforms are in it
				foreach (UnrealPlatformGroup Group in UnrealPlatformGroup.GetValidGroups())
				{
					// get the list of platforms registered to this group, if any
					List<UnrealTargetPlatform> Platforms = UEBuildPlatform.GetPlatformsInGroup(Group);
					if (Platforms != null)
					{
						// loop over each one
						foreach (UnrealTargetPlatform Platform in Platforms)
						{
							// if it's a compiled platform, then add this group to be supported
							if (SupportedPlatforms.Contains(Platform))
							{
								SupportedGroups.Add(Group);
							}
						}
					}
				}

				// loop over groups one more time, anything NOT in SupportedGroups is now unsupported, and should be added to the output list
				foreach (UnrealPlatformGroup Group in UnrealPlatformGroup.GetValidGroups())
				{
					if (SupportedGroups.Contains(Group) == false)
					{
						OtherPlatformNameStrings.Add(Group.ToString());
					}
				}

				foreach (UnrealTargetPlatform CurPlatform in UnrealTargetPlatform.GetValidPlatforms())
				{
					bool ShouldConsider = true;

					// If we have a platform and a group with the same name, don't add the platform
					// to the other list if the same-named group is supported.  This is a lot of
					// lines because we need to do the comparisons as strings.
					string CurPlatformString = CurPlatform.ToString();
					foreach (UnrealPlatformGroup Group in UnrealPlatformGroup.GetValidGroups())
					{
						if (Group.ToString().Equals(CurPlatformString))
						{
							ShouldConsider = false;
							break;
						}
					}

					// Don't add our current platform to the list of platform sub-directory names that
					// we'll skip source files for
					if (ShouldConsider && !SupportedPlatforms.Contains(CurPlatform))
					{
						OtherPlatformNameStrings.Add(CurPlatform.ToString());
					}
					// if a platform isn't available to build, then return it 
					else if (bIncludeUnbuildablePlatforms && !UEBuildPlatform.IsPlatformAvailable(CurPlatform))
					{
						OtherPlatformNameStrings.Add(CurPlatform.ToString());
					}
				}

				return OtherPlatformNameStrings;
			}
		}

		/// <summary>
		/// Takes a path string and makes all of the path separator characters consistent. Also removes unnecessary multiple separators.
		/// </summary>
		/// <param name="FilePath">File path with potentially inconsistent slashes</param>
		/// <param name="UseDirectorySeparatorChar">The directory separator to use</param>
		/// <returns>File path with consistent separators</returns>
		public static string CleanDirectorySeparators(string FilePath, char UseDirectorySeparatorChar = '\0')
		{
			StringBuilder? CleanPath = null;
			if (UseDirectorySeparatorChar == '\0')
			{
				UseDirectorySeparatorChar = Path.DirectorySeparatorChar;
			}
			char PrevC = '\0';
			// Don't check for double separators until we run across a valid dir name. Paths that start with '//' or '\\' can still be valid.			
			bool bCanCheckDoubleSeparators = false;
			for (int Index = 0; Index < FilePath.Length; ++Index)
			{
				char C = FilePath[Index];
				if (C == '/' || C == '\\')
				{
					if (C != UseDirectorySeparatorChar)
					{
						C = UseDirectorySeparatorChar;
						if (CleanPath == null)
						{
							CleanPath = new StringBuilder(FilePath.Substring(0, Index), FilePath.Length);
						}
					}

					if (bCanCheckDoubleSeparators && C == PrevC)
					{
						if (CleanPath == null)
						{
							CleanPath = new StringBuilder(FilePath.Substring(0, Index), FilePath.Length);
						}
						continue;
					}
				}
				else
				{
					// First non-separator character, safe to check double separators
					bCanCheckDoubleSeparators = true;
				}

				if (CleanPath != null)
				{
					CleanPath.Append(C);
				}
				PrevC = C;
			}
			return CleanPath != null ? CleanPath.ToString() : FilePath;
		}

		/// <summary>
		/// Correctly collapses any ../ or ./ entries in a path.
		/// </summary>
		/// <param name="InPath">The path to be collapsed</param>
		/// <returns>true if the path could be collapsed, false otherwise.</returns>
		public static string CollapseRelativeDirectories(string InPath)
		{
			string LocalString = InPath;
			bool bHadBackSlashes = false;
			// look to see what kind of slashes we had
			if (LocalString.IndexOf("\\") != -1)
			{
				LocalString = LocalString.Replace("\\", "/");
				bHadBackSlashes = true;
			}

			string ParentDir = "/..";
			int ParentDirLength = ParentDir.Length;

			for (; ; )
			{
				// An empty path is finished
				if (string.IsNullOrEmpty(LocalString))
				{
					break;
				}

				// Consider empty paths or paths which start with .. or /.. as invalid
				if (LocalString.StartsWith("..") || LocalString.StartsWith(ParentDir))
				{
					return InPath;
				}

				// If there are no "/.."s left then we're done
				int Index = LocalString.IndexOf(ParentDir);
				if (Index == -1)
				{
					break;
				}

				int PreviousSeparatorIndex = Index;
				for (; ; )
				{
					// Find the previous slash
					PreviousSeparatorIndex = Math.Max(0, LocalString.LastIndexOf("/", PreviousSeparatorIndex - 1));

					// Stop if we've hit the start of the string
					if (PreviousSeparatorIndex == 0)
					{
						break;
					}

					// Stop if we've found a directory that isn't "/./"
					if ((Index - PreviousSeparatorIndex) > 1 && (LocalString[PreviousSeparatorIndex + 1] != '.' || LocalString[PreviousSeparatorIndex + 2] != '/'))
					{
						break;
					}
				}

				// If we're attempting to remove the drive letter, that's illegal
				int Colon = LocalString.IndexOf(":", PreviousSeparatorIndex);
				if (Colon >= 0 && Colon < Index)
				{
					return InPath;
				}

				LocalString = LocalString.Substring(0, PreviousSeparatorIndex) + LocalString.Substring(Index + ParentDirLength);
			}

			LocalString = LocalString.Replace("./", "");

			// restore back slashes now
			if (bHadBackSlashes)
			{
				LocalString = LocalString.Replace("/", "\\");
			}

			// and pass back out
			return LocalString;
		}


		/// <summary>
		/// Given a file path and a directory, returns a file path that is relative to the specified directory
		/// </summary>
		/// <param name="SourcePath">File path to convert</param>
		/// <param name="RelativeToDirectory">The directory that the source file path should be converted to be relative to.  If this path is not rooted, it will be assumed to be relative to the current working directory.</param>
		/// <param name="AlwaysTreatSourceAsDirectory">True if we should treat the source path like a directory even if it doesn't end with a path separator</param>
		/// <returns>Converted relative path</returns>
		public static string MakePathRelativeTo(string SourcePath, string RelativeToDirectory, bool AlwaysTreatSourceAsDirectory = false)
		{
			if (String.IsNullOrEmpty(RelativeToDirectory))
			{
				// Assume CWD
				RelativeToDirectory = ".";
			}

			string AbsolutePath = SourcePath;
			if (!Path.IsPathRooted(AbsolutePath))
			{
				AbsolutePath = Path.GetFullPath(SourcePath);
			}
			bool SourcePathEndsWithDirectorySeparator = AbsolutePath.EndsWith(Path.DirectorySeparatorChar.ToString()) || AbsolutePath.EndsWith(Path.AltDirectorySeparatorChar.ToString());
			if (AlwaysTreatSourceAsDirectory && !SourcePathEndsWithDirectorySeparator)
			{
				AbsolutePath += Path.DirectorySeparatorChar;
			}

			Uri AbsolutePathUri = new Uri(AbsolutePath);

			string AbsoluteRelativeDirectory = RelativeToDirectory;
			if (!Path.IsPathRooted(AbsoluteRelativeDirectory))
			{
				AbsoluteRelativeDirectory = Path.GetFullPath(AbsoluteRelativeDirectory);
			}

			// Make sure the directory has a trailing directory separator so that the relative directory that
			// MakeRelativeUri creates doesn't include our directory -- only the directories beneath it!
			if (!AbsoluteRelativeDirectory.EndsWith(Path.DirectorySeparatorChar.ToString()) && !AbsoluteRelativeDirectory.EndsWith(Path.AltDirectorySeparatorChar.ToString()))
			{
				AbsoluteRelativeDirectory += Path.DirectorySeparatorChar;
			}

			// Convert to URI form which is where we can make the relative conversion happen
			Uri AbsoluteRelativeDirectoryUri = new Uri(AbsoluteRelativeDirectory);

			// Ask the URI system to convert to a nicely formed relative path, then convert it back to a regular path string
			Uri UriRelativePath = AbsoluteRelativeDirectoryUri.MakeRelativeUri(AbsolutePathUri);
			string RelativePath = Uri.UnescapeDataString(UriRelativePath.ToString()).Replace('/', Path.DirectorySeparatorChar);

			// If we added a directory separator character earlier on, remove it now
			if (!SourcePathEndsWithDirectorySeparator && AlwaysTreatSourceAsDirectory && RelativePath.EndsWith(Path.DirectorySeparatorChar.ToString()))
			{
				RelativePath = RelativePath.Substring(0, RelativePath.Length - 1);
			}

			return RelativePath;
		}


		/// <summary>
		/// Backspaces the specified number of characters, then displays a progress percentage value to the console
		/// </summary>
		/// <param name="Numerator">Progress numerator</param>
		/// <param name="Denominator">Progress denominator</param>
		/// <param name="NumCharsToBackspaceOver">Number of characters to backspace before writing the text.  This value will be updated with the length of the new progress string.  The first time progress is displayed, you should pass 0 for this value.</param>
		public static void DisplayProgress(int Numerator, int Denominator, ref int NumCharsToBackspaceOver)
		{
			// Backspace over previous progress value
			while (NumCharsToBackspaceOver-- > 0)
			{
				Console.Write("\b");
			}

			// Display updated progress string and keep track of how long it was
			float ProgressValue = Denominator > 0 ? ((float)Numerator / (float)Denominator) : 1.0f;
			string ProgressString = String.Format("{0}%", Math.Round(ProgressValue * 100.0f));
			NumCharsToBackspaceOver = ProgressString.Length;
			Console.Write(ProgressString);
		}


		/*
		 * Read and write classes with xml specifiers
		 */
		static private void UnknownAttributeDelegate(object sender, XmlAttributeEventArgs e)
		{
		}

		static private void UnknownNodeDelegate(object sender, XmlNodeEventArgs e)
		{
		}

		/// <summary>
		/// Reads a class using XML serialization
		/// </summary>
		/// <typeparam name="T">The type to read</typeparam>
		/// <param name="FileName">The XML file to read from</param>
		/// <returns>New deserialized instance of type T</returns>
		static public T ReadClass<T>(string FileName) where T : new()
		{
			T Instance = new T();
			StreamReader? XmlStream = null;
			try
			{
				// Get the XML data stream to read from
				XmlStream = new StreamReader(FileName);

				// Creates an instance of the XmlSerializer class so we can read the settings object
				XmlSerializer Serialiser = new XmlSerializer(typeof(T));
				// Add our callbacks for unknown nodes and attributes
				Serialiser.UnknownNode += new XmlNodeEventHandler(UnknownNodeDelegate);
				Serialiser.UnknownAttribute += new XmlAttributeEventHandler(UnknownAttributeDelegate);

				// Create an object graph from the XML data
				Instance = (T)Serialiser.Deserialize(XmlStream);
			}
			catch (Exception E)
			{
				Log.TraceInformation(E.Message);
			}
			finally
			{
				if (XmlStream != null)
				{
					// Done with the file so close it
					XmlStream.Close();
				}
			}

			return Instance;
		}

		/// <summary>
		/// Serialize an object to an XML file
		/// </summary>
		/// <typeparam name="T">Type of the object to serialize</typeparam>
		/// <param name="Data">Object to write</param>
		/// <param name="FileName">File to write to</param>
		/// <param name="DefaultNameSpace">Default namespace for the output elements</param>
		/// <returns>True if the file was written successfully</returns>
		static public bool WriteClass<T>(T Data, string FileName, string DefaultNameSpace)
		{
			bool bSuccess = true;
			StreamWriter? XmlStream = null;
			try
			{
				FileInfo Info = new FileInfo(FileName);
				if (Info.Exists)
				{
					Info.IsReadOnly = false;
				}

				// Make sure the output directory exists
				Directory.CreateDirectory(Path.GetDirectoryName(FileName));

				XmlSerializerNamespaces EmptyNameSpace = new XmlSerializerNamespaces();
				EmptyNameSpace.Add("", DefaultNameSpace);

				XmlStream = new StreamWriter(FileName, false, Encoding.Unicode);
				XmlSerializer Serialiser = new XmlSerializer(typeof(T));

				// Add our callbacks for unknown nodes and attributes
				Serialiser.UnknownNode += new XmlNodeEventHandler(UnknownNodeDelegate);
				Serialiser.UnknownAttribute += new XmlAttributeEventHandler(UnknownAttributeDelegate);

				Serialiser.Serialize(XmlStream, Data, EmptyNameSpace);
			}
			catch (Exception E)
			{
				Log.TraceInformation(E.Message);
				bSuccess = false;
			}
			finally
			{
				if (XmlStream != null)
				{
					// Done with the file so close it
					XmlStream.Close();
				}
			}

			return (bSuccess);
		}

		/// <summary>
		/// Returns true if the specified Process has been created, started and remains valid (i.e. running).
		/// </summary>
		/// <param name="p">Process object to test</param>
		/// <returns>True if valid, false otherwise.</returns>
		public static bool IsValidProcess(Process p)
		{
			// null objects are always invalid
			if (p == null)
				return false;
			// due to multithreading on Windows, lock the object
			lock (p)
			{
				// note that this can fail and have a race condition in threads, but the framework throws an exception when this occurs.
				try
				{
					return p.Id != 0;
				}
				catch { } // all exceptions can be safely caught and ignored, meaning the process is not started or has stopped.
			}
			return false;
		}

		/// <summary>
		/// Removes multi-dot extensions from a filename (i.e. *.automation.csproj)
		/// </summary>
		/// <param name="Filename">Filename to remove the extensions from</param>
		/// <returns>Clean filename.</returns>
		public static string GetFilenameWithoutAnyExtensions(string Filename)
		{
			Filename = Path.GetFileName(Filename);

			int DotIndex = Filename.IndexOf('.');
			if (DotIndex == -1)
			{
				return Filename; // No need to copy string
			}
			else
			{
				return Filename.Substring(0, DotIndex);
			}
		}

		/// <summary>
		/// Returns Filename with path but without extension.
		/// </summary>
		/// <param name="Filename">Filename</param>
		/// <returns>Path to the file with its extension removed.</returns>
		public static string GetPathWithoutExtension(string Filename)
		{
			if (!String.IsNullOrEmpty(Path.GetExtension(Filename)))
			{
				return Path.Combine(Path.GetDirectoryName(Filename)!, Path.GetFileNameWithoutExtension(Filename));
			}
			else
			{
				return Filename;
			}
		}


		/// <summary>
		/// Returns true if the specified file's path is located under the specified directory, or any of that directory's sub-folders.  Does not care whether the file or directory exist or not.  This is a simple string-based check.
		/// </summary>
		/// <param name="FilePath">The path to the file</param>
		/// <param name="Directory">The directory to check to see if the file is located under (or any of this directory's subfolders)</param>
		/// <returns></returns>
		public static bool IsFileUnderDirectory(string FilePath, string Directory)
		{
			string DirectoryPathPlusSeparator = Path.GetFullPath(Directory);
			if (!DirectoryPathPlusSeparator.EndsWith(Path.DirectorySeparatorChar.ToString()))
			{
				DirectoryPathPlusSeparator += Path.DirectorySeparatorChar;
			}
			return Path.GetFullPath(FilePath).StartsWith(DirectoryPathPlusSeparator, StringComparison.InvariantCultureIgnoreCase);
		}

		/// <summary>
		/// Checks if given type implements given interface.
		/// </summary>
		/// <typeparam name="InterfaceType">Interface to check.</typeparam>
		/// <param name="TestType">Type to check.</param>
		/// <returns>True if TestType implements InterfaceType. False otherwise.</returns>
		public static bool ImplementsInterface<InterfaceType>(Type TestType)
		{
			return Array.IndexOf(TestType.GetInterfaces(), typeof(InterfaceType)) != -1;
		}

		/// <summary>
		/// Returns the User Settings Directory path. This matches FPlatformProcess::UserSettingsDir().
		/// NOTE: This function may return null. Some accounts (eg. the SYSTEM account on Windows) do not have a personal folder, and Jenkins
		/// runs using this account by default.
		/// </summary>
		public static DirectoryReference GetUserSettingDirectory()
		{
			if (RuntimePlatform.IsMac)
			{
				return new DirectoryReference(Path.Combine(Environment.GetFolderPath(Environment.SpecialFolder.Personal), "Library", "Application Support", "Epic"));
			}
			else if (RuntimePlatform.IsLinux)
			{
				return new DirectoryReference(Path.Combine(Environment.GetFolderPath(Environment.SpecialFolder.ApplicationData), "Epic"));
			}
			else
			{
				// Not all user accounts have a local application data directory (eg. SYSTEM, used by Jenkins for builds).
				string DirectoryName = Environment.GetFolderPath(Environment.SpecialFolder.LocalApplicationData);
				if(String.IsNullOrEmpty(DirectoryName))
				{
<<<<<<< HEAD
					return DirectoryReference.Combine(UnrealBuildTool.EngineDirectory, "Saved");
=======
					return DirectoryReference.Combine(Unreal.EngineDirectory, "Saved");
>>>>>>> 6bbb88c8
				}
				else
				{
					return new DirectoryReference(DirectoryName);
				}
			}
		}

		enum LOGICAL_PROCESSOR_RELATIONSHIP
		{
			RelationProcessorCore,
			RelationNumaNode,
			RelationCache,
			RelationProcessorPackage,
			RelationGroup,
			RelationAll = 0xffff
		}

		[DllImport("kernel32.dll", SetLastError=true)]
		extern static bool GetLogicalProcessorInformationEx(LOGICAL_PROCESSOR_RELATIONSHIP RelationshipType, IntPtr Buffer, ref uint ReturnedLength);

		/// <summary>
		/// Gets the number of logical cores. We use this rather than Environment.ProcessorCount when possible to handle machines with > 64 cores (the single group limit available to the .NET framework).
		/// </summary>
		/// <returns>The number of logical cores.</returns>
		public static int GetLogicalProcessorCount()
		{
			// This function uses Windows P/Invoke calls; if we're not running on Windows, just return the default.
			if(RuntimePlatform.IsWindows)
			{
				const int ERROR_INSUFFICIENT_BUFFER = 122;

				// Determine the required buffer size to store the processor information
				uint ReturnLength = 0;
				if(!GetLogicalProcessorInformationEx(LOGICAL_PROCESSOR_RELATIONSHIP.RelationGroup, IntPtr.Zero, ref ReturnLength) && Marshal.GetLastWin32Error() == ERROR_INSUFFICIENT_BUFFER)
				{
					// Allocate a buffer for it
					IntPtr Ptr = Marshal.AllocHGlobal((int)ReturnLength);
					try
					{
						if (GetLogicalProcessorInformationEx(LOGICAL_PROCESSOR_RELATIONSHIP.RelationGroup, Ptr, ref ReturnLength))
						{
							int Count = 0;
							for(int Pos = 0; Pos < ReturnLength; )
							{
								LOGICAL_PROCESSOR_RELATIONSHIP Type = (LOGICAL_PROCESSOR_RELATIONSHIP)Marshal.ReadInt16(Ptr, Pos);
								if(Type == LOGICAL_PROCESSOR_RELATIONSHIP.RelationGroup)
								{
									// Read the values from the embedded GROUP_RELATIONSHIP structure
									int GroupRelationshipPos = Pos + 8;
									int ActiveGroupCount = Marshal.ReadInt16(Ptr, GroupRelationshipPos + 2);

									// Read the processor counts from the embedded PROCESSOR_GROUP_INFO structures
									int GroupInfoPos = GroupRelationshipPos + 24;
									for(int GroupIdx = 0; GroupIdx < ActiveGroupCount; GroupIdx++)
									{
										Count += Marshal.ReadByte(Ptr, GroupInfoPos + 1);
										GroupInfoPos += 40 + IntPtr.Size;
									}
								}
								Pos += Marshal.ReadInt32(Ptr, Pos + 4);
							}
							return Count;
						}
					}
					finally
					{
						Marshal.FreeHGlobal(Ptr);		
					}
				}
			}
			return Environment.ProcessorCount;
		}

		
		// int sysctlbyname(const char *name, void *oldp, size_t *oldlenp, void *newp, size_t newlen); // from man page
		[DllImport("libc")]
		extern static int sysctlbyname(string name, out int oldp, ref UInt64 oldlenp, IntPtr newp, UInt64 newlen);
		
		/// <summary>
		/// Gets the number of physical cores, excluding hyper threading.
		/// </summary>
		/// <returns>The number of physical cores, or -1 if it could not be obtained</returns>
		public static int GetPhysicalProcessorCount()
		{
			if (RuntimePlatform.IsWindows)
			{
				const int ERROR_INSUFFICIENT_BUFFER = 122;

				// Determine the required buffer size to store the processor information
				uint ReturnLength = 0;
				if (!GetLogicalProcessorInformationEx(LOGICAL_PROCESSOR_RELATIONSHIP.RelationProcessorCore, IntPtr.Zero,
					ref ReturnLength) && Marshal.GetLastWin32Error() == ERROR_INSUFFICIENT_BUFFER)
				{
					// Allocate a buffer for it
					IntPtr Ptr = Marshal.AllocHGlobal((int) ReturnLength);
					try
					{
						if (GetLogicalProcessorInformationEx(LOGICAL_PROCESSOR_RELATIONSHIP.RelationProcessorCore, Ptr,
							ref ReturnLength))
						{
							// As per-MSDN, this will return one structure per physical processor. Each SYSTEM_LOGICAL_PROCESSOR_INFORMATION_EX structure is of a variable size, so just skip 
							// through the list and count the number of entries.
							int Count = 0;
							for (int Pos = 0; Pos < ReturnLength;)
							{
								LOGICAL_PROCESSOR_RELATIONSHIP Type =
									(LOGICAL_PROCESSOR_RELATIONSHIP) Marshal.ReadInt16(Ptr, Pos);
								if (Type == LOGICAL_PROCESSOR_RELATIONSHIP.RelationProcessorCore)
								{
									Count++;
								}

								Pos += Marshal.ReadInt32(Ptr, Pos + 4);
							}

							return Count;
						}
					}
					finally
					{
						Marshal.FreeHGlobal(Ptr);
					}
				}
			}
			else if(RuntimePlatform.IsMac)
			{
				UInt64 Size = 4;
				if (0 == sysctlbyname("hw.physicalcpu", out int Value, ref Size, IntPtr.Zero, 0))
				{
					return Value;
				}
			}

			return -1;
		}

		/// <summary>
		/// Gets the total memory bytes available, based on what is known to the garbage collector.
		/// </summary>
		/// <remarks>This will return a max of 2GB for a 32bit application.</remarks>
		/// <returns>The total memory available, in bytes.</returns>
		public static long GetAvailableMemoryBytes()
		{
			GCMemoryInfo MemoryInfo = GC.GetGCMemoryInfo();
			// TotalAvailableMemoryBytes will be 0 if garbage collection has not run yet
			return MemoryInfo.TotalAvailableMemoryBytes != 0 ? MemoryInfo.TotalAvailableMemoryBytes : -1;
		}

		
		// vm_statistics64, based on the definition in <mach/vm_statistics.h>
		[StructLayout(LayoutKind.Sequential)]
        struct vm_statistics64 {
          	/*natural_t*/ public int	free_count;				/* # of pages free */
          	/*natural_t*/ public int	active_count;			/* # of pages active */
          	/*natural_t*/ public int	inactive_count;			/* # of pages inactive */
          	/*natural_t*/ public int	wire_count;				/* # of pages wired down */
          	/*uint64_t */ public UInt64	zero_fill_count;		/* # of zero fill pages */
          	/*uint64_t */ public UInt64	reactivations;			/* # of pages reactivated */
		  	/*uint64_t */ public UInt64	pageins;				/* # of pageins */
          	/*uint64_t */ public UInt64	pageouts;				/* # of pageouts */
          	/*uint64_t */ public UInt64	faults;					/* # of faults */
          	/*uint64_t */ public UInt64	cow_faults;				/* # of copy-on-writes */
          	/*uint64_t */ public UInt64	lookups;				/* object cache lookups */
          	/*uint64_t */ public UInt64	hits;					/* object cache hits */
          	/*uint64_t */ public UInt64	purges;					/* # of pages purged */
          	/*natural_t*/ public int	purgeable_count;		/* # of pages purgeable */
          	/*
          	 * NB: speculative pages are already accounted for in "free_count",
          	 * so "speculative_count" is the number of "free" pages that are
          	 * used to hold data that was read speculatively from disk but
          	 * haven't actually been used by anyone so far.
          	 */
          	/*natural_t*/ public int	speculative_count;		/* # of pages speculative */
          
          	/* added for rev1 */
          	/*uint64_t */ public UInt64	decompressions;			/* # of pages decompressed */
          	/*uint64_t */ public UInt64	compressions;			/* # of pages compressed */
          	/*uint64_t */ public UInt64	swapins;				/* # of pages swapped in (via compression segments) */
          	/*uint64_t */ public UInt64	swapouts;				/* # of pages swapped out (via compression segments) */
          	/*natural_t*/ public int	compressor_page_count;	/* # of pages used by the compressed pager to hold all the compressed data */
          	/*natural_t*/ public int	throttled_count;		/* # of pages throttled */
          	/*natural_t*/ public int	external_page_count;	/* # of pages that are file-backed (non-swap) */
          	/*natural_t*/ public int	internal_page_count;	/* # of pages that are anonymous */
          	/*uint64_t */ public UInt64	total_uncompressed_pages_in_compressor; /* # of pages (uncompressed) held within the compressor. */
        } // __attribute__((aligned(8))); 
		
		// kern_return_t host_statistics64(host_t host_priv, host_flavor_t flavor, host_info64_t host_info64_out, mach_msg_type_number_t *host_info64_outCnt); // from <mach/mach_host.h>
		[DllImport("libc")]
		extern static int host_statistics64(IntPtr host_priv, int flavor, out vm_statistics64 host_info64_out, ref uint host_info_count);

		// mach_port_t mach_host_self() // from <mach/mach_init.h>
		[DllImport("libc")]
		extern static IntPtr mach_host_self();
		
		/// <summary>
		/// Gets the total memory bytes free, based on what is known to the garbage collector.
		/// </summary>
		/// <remarks>This will return a max of 2GB for a 32bit application.</remarks>
		/// <returns>The total memory free, in bytes.</returns>
		public static long GetFreeMemoryBytes()
		{
			long FreeMemoryBytes = -1;
			
			GCMemoryInfo MemoryInfo = GC.GetGCMemoryInfo();
			// TotalAvailableMemoryBytes will be 0 if garbage collection has not run yet
			if (MemoryInfo.TotalAvailableMemoryBytes != 0)
			{
				FreeMemoryBytes = MemoryInfo.TotalAvailableMemoryBytes - MemoryInfo.MemoryLoadBytes;
			}

			// On Mac, MemoryInfo.MemoryLoadBytes includes memory used to cache disk-backed files ("Cached Files" in
			// Activity Monitor), which can result in a significant over-estimate of memory pressure.
			// We treat memory used for caching of disk-backed files as free for use in compilation tasks.
			if (RuntimePlatform.IsMac)	
			{
				// host_statistics64() flavor, from <mach/host_info.h>
				int HOST_VM_INFO64 = 4;
				// host_statistics64() count of 32bit values in output struct, from <mach/host_info.h>
				int HOST_VM_INFO64_COUNT = Marshal.SizeOf(typeof(vm_statistics64)) / 4;
		
				vm_statistics64 VMStats;
				uint StructSize = (uint)HOST_VM_INFO64_COUNT;
				IntPtr Host = mach_host_self();
				host_statistics64(Host, HOST_VM_INFO64, out VMStats, ref StructSize);

				int PageSize = 0;
				UInt64 OutSize = 4;
				if (0 != sysctlbyname("hw.pagesize", out PageSize, ref OutSize, IntPtr.Zero, 0))
				{
					PageSize = 4096; // likely result
				}
				
				FreeMemoryBytes += (long)PageSize * (long)VMStats.external_page_count;
			}
			return FreeMemoryBytes;
		}

		/// <summary>
		/// Determines the maximum number of actions to execute in parallel, taking into account the resources available on this machine.
		/// </summary>
		/// <param name="MaxProcessorCount">How many actions to execute in parallel. When 0 a default will be chosen based on system resources</param>
		/// <param name="ProcessorCountMultiplier">Processor count multiplier for local execution. Can be below 1 to reserve CPU for other tasks.</param>
		/// <param name="MemoryPerActionBytes"></param>
		/// <returns>Max number of actions to execute in parallel</returns>
		public static int GetMaxActionsToExecuteInParallel(int MaxProcessorCount, double ProcessorCountMultiplier, long MemoryPerActionBytes)
		{
			// Get the number of logical processors
			int NumLogicalCores = Utils.GetLogicalProcessorCount();

			// Use WMI to figure out physical cores, excluding hyper threading.
			int NumPhysicalCores = Utils.GetPhysicalProcessorCount();
			if (NumPhysicalCores == -1)
			{
				NumPhysicalCores = NumLogicalCores;
			}

			Log.TraceInformation($"Determining max actions to execute in parallel ({NumPhysicalCores} physical cores, {NumLogicalCores} logical cores)");

			// The number of actions to execute in parallel is trying to keep the CPU busy enough in presence of I/O stalls.
			int MaxActionsToExecuteInParallel;
			if (ProcessorCountMultiplier != 1.0)
			{
				// The CPU has more logical cores than physical ones, aka uses hyper-threading. 
				// Use multiplier if provided
				MaxActionsToExecuteInParallel = (int)(NumPhysicalCores * ProcessorCountMultiplier);
				Log.TraceInformation($"  Requested {ProcessorCountMultiplier} process count multiplier: limiting max parallel actions to {MaxActionsToExecuteInParallel}");
			}
			// kick off a task per physical core - evidence suggests that, in general, using more cores does not yield significantly better throughput
			else
			{
				Log.TraceInformation($"  Executing up to {NumPhysicalCores} processes, one per physical core");
				MaxActionsToExecuteInParallel = NumPhysicalCores;
			}

			// Limit number of actions to execute if the system is memory starved.
			if (MemoryPerActionBytes > 0)
			{
				long FreeMemoryBytes = GetFreeMemoryBytes();
				if (FreeMemoryBytes != -1)
				{
					int TotalMemoryActions = Convert.ToInt32(FreeMemoryBytes / MemoryPerActionBytes);
					if (TotalMemoryActions < MaxActionsToExecuteInParallel)
					{
						MaxActionsToExecuteInParallel = Math.Max(1, Math.Min(MaxActionsToExecuteInParallel, TotalMemoryActions));
						Log.TraceInformation($"  Requested {StringUtils.FormatBytesString(MemoryPerActionBytes)} free memory per action, {StringUtils.FormatBytesString(FreeMemoryBytes)} available: limiting max parallel actions to {MaxActionsToExecuteInParallel}");
					}
				}
			}

			if (MaxProcessorCount < MaxActionsToExecuteInParallel)
			{
				MaxActionsToExecuteInParallel = Math.Max(1, Math.Min(MaxActionsToExecuteInParallel, MaxProcessorCount));
				Log.TraceInformation($"  Requested max {MaxProcessorCount} action(s): limiting max parallel actions to {MaxActionsToExecuteInParallel}");
			}
			return MaxActionsToExecuteInParallel;
		}

		/// <summary>
		/// Executes a list of custom build step scripts
		/// </summary>
		/// <param name="ScriptFiles">List of script files to execute</param>
		/// <returns>True if the steps succeeded, false otherwise</returns>
		public static void ExecuteCustomBuildSteps(FileReference[] ScriptFiles)
		{
			UnrealTargetPlatform HostPlatform = BuildHostPlatform.Current.Platform;
			foreach(FileReference ScriptFile in ScriptFiles)
			{
				ProcessStartInfo StartInfo = new ProcessStartInfo();
				StartInfo.FileName = BuildHostPlatform.Current.Shell.FullName;

				if(BuildHostPlatform.Current.ShellType == ShellType.Cmd)
				{
					StartInfo.Arguments = String.Format("/C \"{0}\"", ScriptFile.FullName);
				}
				else
				{
					StartInfo.Arguments = String.Format("\"{0}\"", ScriptFile.FullName);
				}

				int ReturnCode = Utils.RunLocalProcessAndLogOutput(StartInfo);
				if(ReturnCode != 0)
				{
					throw new BuildException("Custom build step {0} {1} terminated with exit code {2}", StartInfo.FileName, StartInfo.Arguments, ReturnCode);
				}
			}
		}

		/// <summary>
		/// Parses a command line into a list of arguments
		/// </summary>
		/// <param name="CommandLine">The command line to parse</param>
		/// <returns>List of output arguments</returns>
		public static List<string> ParseArgumentList(string CommandLine)
		{
			List<string> Arguments = new List<string>();

			StringBuilder CurrentArgument = new StringBuilder();
			for (int Idx = 0; Idx < CommandLine.Length; Idx++)
			{
				if (!Char.IsWhiteSpace(CommandLine[Idx]))
				{
					CurrentArgument.Clear();

					bool bInQuotes = false;
					for (; Idx < CommandLine.Length; Idx++)
					{
						if (CommandLine[Idx] == '\"')
						{
							bInQuotes ^= true;
						}
						else if (CommandLine[Idx] == ' ' && !bInQuotes)
						{
							break;
						}
						else
						{
							CurrentArgument.Append(CommandLine[Idx]);
						}
					}

					Arguments.Add(CurrentArgument.ToString());
				}
			}

			return Arguments;
		}

		/// <summary>
		/// Formats a list of arguments as a command line, inserting quotes as necessary
		/// </summary>
		/// <param name="Arguments">List of arguments to format</param>
		/// <returns>Command line string</returns>
		public static string FormatCommandLine(List<string> Arguments)
		{
			StringBuilder CommandLine = new StringBuilder();
			foreach (string Argument in Arguments)
			{
				if (CommandLine.Length > 0)
				{
					CommandLine.Append(' ');
				}

				int SpaceIdx = Argument.IndexOf(' ');
				if (SpaceIdx == -1)
				{
					CommandLine.Append(Argument);
				}
				else
				{
					int EqualsIdx = Argument.IndexOf('=');
					if (EqualsIdx != -1 && Argument[0] == '-')
					{
						CommandLine.Append(Argument, 0, EqualsIdx + 1);
						CommandLine.Append('\"');
						CommandLine.Append(Argument, EqualsIdx + 1, Argument.Length - (EqualsIdx + 1));
						CommandLine.Append('\"');
					}
					else
					{
						CommandLine.Append('\"');
						CommandLine.Append(Argument);
						CommandLine.Append('\"');
					}
				}
			}
			return CommandLine.ToString();
		}

		/// <summary>
		/// Writes a file if the contents have changed
		/// </summary>
		/// <param name="Location">Location of the file</param>
		/// <param name="Contents">New contents of the file</param>
		/// <param name="Comparison">The type of string comparison to use</param>
		internal static void WriteFileIfChanged(FileReference Location, string Contents, StringComparison Comparison = StringComparison.Ordinal)
		{
			FileItem FileItem = FileItem.GetItemByFileReference(Location);
			WriteFileIfChanged(FileItem, Contents, Comparison);
		}

		/// <summary>
		/// Writes a file if the contents have changed
		/// </summary>
		/// <param name="Location">Location of the file</param>
		/// <param name="ContentLines">New contents of the file</param>
		/// <param name="Comparison">The type of string comparison to use</param>
		internal static void WriteFileIfChanged(FileReference Location, IEnumerable<string> ContentLines, StringComparison Comparison = StringComparison.Ordinal)
		{
			FileItem FileItem = FileItem.GetItemByFileReference(Location);
			WriteFileIfChanged(FileItem, ContentLines, Comparison);
		}

		/// <summary>
		/// Record each file that has been requested written, with the number of times the file has been written
		/// </summary>
		static readonly Dictionary<FileReference, (int WriteRequestCount, int ActualWriteCount)> WriteFileIfChangedRecord = new Dictionary<FileReference, (int, int)>();

		static internal FileReference? WriteFileIfChangedTrace = null;
		static internal string WriteFileIfChangedContext = "";

		static void RecordWriteFileIfChanged(FileReference File, bool bNew, bool bChanged)
		{
			int NewWriteRequestCount = 1;
			int NewActualWriteCount = bChanged ? 1 : 0;

			bool bOverrideLogEventType = FileReference.Equals(WriteFileIfChangedTrace, File);
			LogEventType OverrideType = LogEventType.Console;

			string Prefix = "";
			if (bOverrideLogEventType)
			{
				Prefix = "[TraceWrites] ";
			}

			string Context = "";
			if (!String.IsNullOrEmpty(WriteFileIfChangedContext))
			{
				Context = $" ({WriteFileIfChangedContext})";
			}

			lock (WriteFileIfChangedRecord)
			{
				if (WriteFileIfChangedRecord.TryGetValue(File, out (int WriteRequestCount, int ActualWriteCount) WriteRecord))
				{
					// Unexepected that a file is getting written more than once during a single execution

					NewWriteRequestCount += WriteRecord.WriteRequestCount;
					NewActualWriteCount += WriteRecord.ActualWriteCount;

					if (WriteRecord.ActualWriteCount == 0)
					{
						if (bNew)
						{
							Log.WriteLine(bOverrideLogEventType ? OverrideType : LogEventType.Warning,
								$"{Prefix}Writing a file that previously existed was not overwritten and then removed: \"{File}\"{Context}");
						}
						else
						{
							if (bChanged)
							{
								Log.WriteLine(bOverrideLogEventType ? OverrideType : LogEventType.Warning,
									$"{Prefix}Writing a file that previously was not written \"{File}\"{Context}");
							}
							else
							{
								if (bOverrideLogEventType)
								{
									Log.WriteLine(OverrideType,
										$"{Prefix}Not writing a file that was previously not written: \"{File}\"{Context}");
								}

							}
						}
					}
					else
					{
						if (bNew)
						{
							Log.WriteLine(bOverrideLogEventType ? OverrideType : LogEventType.Warning,
								$"{Prefix}Re-writing a file that was previously written and then removed: \"{File}\"{Context}");
						}
						else
						{
							if (bChanged)
							{
								Log.WriteLine(bOverrideLogEventType ? OverrideType : LogEventType.Warning,
									$"{Prefix}Re-writing a file that was previously written: \"{File}\"{Context}");
							}
							else
							{
								if (bOverrideLogEventType)
								{
									Log.WriteLine(OverrideType,
										$"{Prefix}Not writing a file that was previously written: \"{File}\"{Context}");
								}
							}
						}
					}
				}
				else
				{
					if (FileReference.Equals(WriteFileIfChangedTrace, File))
					{
						if (bNew)
						{
							Log.TraceInformation($"{Prefix}Writing new file: \"{File}\"{Context}");
						}
						else
						{
							if (bChanged)
							{
								Log.TraceInformation($"{Prefix}Writing changed file: \"{File}\"{Context}");
							}
							else
							{
								Log.TraceInformation($"{Prefix}Not writing unchanged file: \"{File}\"{Context}");
							}
						}
					}
				}

				WriteFileIfChangedRecord[File] = (NewWriteRequestCount, NewActualWriteCount);
			}
		}

		internal static void LogWriteFileIfChangedActivity()
		{
			int TotalRequests = 0;
			int TotalWrites = 0;
			foreach ((int Requested, int Actual) in WriteFileIfChangedRecord.Values)
			{
				TotalRequests += Requested;
				TotalWrites += Actual;
			}

			Log.TraceLog($"WriteFileIfChanged() wrote {TotalWrites} changed files of {TotalRequests} requested writes.");
		}

		/// <summary>
		/// Writes a file if the contents have changed
		/// </summary>
		/// <param name="FileItem">Location of the file</param>
		/// <param name="Contents">New contents of the file</param>
		/// <param name="Comparison">The type of string comparison to use</param>
		internal static void WriteFileIfChanged(FileItem FileItem, string Contents, StringComparison Comparison = StringComparison.Ordinal)
		{
			// Only write the file if its contents have changed.
			FileReference Location = FileItem.Location;
			if (!FileItem.Exists)
			{
				DirectoryReference.CreateDirectory(Location.Directory);
				FileReference.WriteAllText(Location, Contents, GetEncodingForString(Contents));
				FileItem.ResetCachedInfo();

				RecordWriteFileIfChanged(FileItem.Location, bNew: true, bChanged: true);
			}
			else
			{
				string CurrentContents = Utils.ReadAllText(FileItem.FullName);
				if (!String.Equals(CurrentContents, Contents, Comparison))
				{
					FileReference BackupFile = new FileReference(FileItem.FullName + ".old");
					try
					{
						Log.TraceLog("Updating {0}: contents have changed. Saving previous version to {1}.", FileItem, BackupFile);
						FileReference.Delete(BackupFile);
						FileReference.Move(Location, BackupFile);
					}
					catch (Exception Ex)
					{
						Log.TraceWarning("Unable to rename {0} to {1}", FileItem, BackupFile);
						Log.TraceLog("{0}", ExceptionUtils.FormatExceptionDetails(Ex));
					}
					FileReference.WriteAllText(Location, Contents, GetEncodingForString(Contents));
					FileItem.ResetCachedInfo();

					RecordWriteFileIfChanged(FileItem.Location, bNew: false, bChanged: true);
				}
				else
				{ 
					RecordWriteFileIfChanged(FileItem.Location, bNew: false, bChanged: false);
				}
			}
		}

		/// <summary>
		/// Writes a file if the contents have changed
		/// </summary>
		/// <param name="FileItem">Location of the file</param>
		/// <param name="ContentLines">New contents of the file</param>
		/// <param name="Comparison">The type of string comparison to use</param>
		internal static void WriteFileIfChanged(FileItem FileItem, IEnumerable<string> ContentLines, StringComparison Comparison = StringComparison.Ordinal)
		{
			// Only write the file if its contents have changed.
			FileReference Location = FileItem.Location;
			
			if (!FileItem.Exists)
			{
				DirectoryReference.CreateDirectory(Location.Directory);
				FileReference.WriteAllLines(Location, ContentLines, GetEncodingForStrings(ContentLines));
				FileItem.ResetCachedInfo();

				RecordWriteFileIfChanged(FileItem.Location, bNew: true, bChanged: true);
			}
			else
			{
				string[] CurrentContents = File.ReadAllLines(FileItem.FullName);
				if (!CurrentContents.SequenceEqual(ContentLines, StringComparer.FromComparison(Comparison)))
				{
					FileReference BackupFile = new FileReference($"{FileItem.FullName}.old");
					try
					{
						Log.TraceLog($"Updating {FileItem}: contents have changed. Saving previous version to {BackupFile}.");
						FileReference.Delete(BackupFile);
						FileReference.Move(Location, BackupFile);
					}
					catch (Exception Ex)
					{
						Log.TraceWarning($"Unable to rename {FileItem} to {BackupFile}");
						Log.TraceLog(ExceptionUtils.FormatExceptionDetails(Ex));
					}
					FileReference.WriteAllLines(Location, ContentLines, GetEncodingForStrings(ContentLines));
					FileItem.ResetCachedInfo();

					RecordWriteFileIfChanged(FileItem.Location, bNew: false, bChanged: true);
				}
				else
				{ 
					RecordWriteFileIfChanged(FileItem.Location, bNew: false, bChanged: false);
				}
			}
		}

		/// <summary>
		/// Determines the appropriate encoding for a string: either ASCII or UTF-8.
		/// If the string length is equivalent to the encoded length, then no non-ASCII characters were present in the string.
		/// Don't write BOM as it messes with clang when loading response files.
		/// </summary>
		/// <param name="Str">The string to test.</param>
		/// <returns>Either System.Text.Encoding.ASCII or System.Text.Encoding.UTF8, depending on whether or not the string contains non-ASCII characters.</returns>
		private static Encoding GetEncodingForString(string Str)
		{
			// If the string length is equivalent to the encoded length, then no non-ASCII characters were present in the string.
			// Don't write BOM as it messes with clang when loading response files.
			return (Encoding.UTF8.GetByteCount(Str) != Str.Length) ?  new UTF8Encoding(false) : Encoding.ASCII;
		}
		
		/// <summary>
		/// Determines the appropriate encoding for a list of strings: either ASCII or UTF-8.
		/// If the string length is equivalent to the encoded length, then no non-ASCII characters were present in the string.
		/// Don't write BOM as it messes with clang when loading response files.
		/// </summary>
		/// <param name="Strings">The string to test.</param>
		/// <returns>Either System.Text.Encoding.ASCII or System.Text.Encoding.UTF8, depending on whether or not the strings contains non-ASCII characters.</returns>
		private static Encoding GetEncodingForStrings(IEnumerable<string> Strings)
		{
			return Strings.Any(S => Encoding.UTF8.GetByteCount(S) != S.Length) ? new UTF8Encoding(false) : Encoding.ASCII;
		}
	}
}<|MERGE_RESOLUTION|>--- conflicted
+++ resolved
@@ -997,11 +997,7 @@
 				string DirectoryName = Environment.GetFolderPath(Environment.SpecialFolder.LocalApplicationData);
 				if(String.IsNullOrEmpty(DirectoryName))
 				{
-<<<<<<< HEAD
-					return DirectoryReference.Combine(UnrealBuildTool.EngineDirectory, "Saved");
-=======
 					return DirectoryReference.Combine(Unreal.EngineDirectory, "Saved");
->>>>>>> 6bbb88c8
 				}
 				else
 				{
