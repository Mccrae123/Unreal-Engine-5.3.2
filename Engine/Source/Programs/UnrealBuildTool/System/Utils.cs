// Copyright Epic Games, Inc. All Rights Reserved.

using System;
using System.Collections.Generic;
using System.Diagnostics;
using System.IO;
using System.Linq;
using System.Runtime.InteropServices;
using System.Text;
using System.Text.RegularExpressions;
using System.Xml.Serialization;
using EpicGames.Core;
<<<<<<< HEAD
using UnrealBuildBase;
using System.Collections.Concurrent;
using Microsoft.Extensions.Logging;
=======
using Microsoft.Extensions.Logging;
using UnrealBuildBase;
>>>>>>> 4af6daef

namespace UnrealBuildTool
{
	/// <summary>
	/// Utility functions
	/// </summary>
	public static class Utils
	{
		/// <summary>
		/// Searches for a flag in a set of command-line arguments.
		/// </summary>
		public static bool ParseCommandLineFlag(string[] Arguments, string FlagName, out int ArgumentIndex)
		{
			// Find an argument with the given name.
			for (ArgumentIndex = 0; ArgumentIndex < Arguments.Length; ArgumentIndex++)
			{
				string Argument = Arguments[ArgumentIndex].ToUpperInvariant();
				if (Argument == FlagName.ToUpperInvariant())
				{
					return true;
				}
			}
			return false;
		}

		/// <summary>
		/// Regular expression to match $(ENV) and/ or %ENV% environment variables.
		/// </summary>
		static Regex EnvironmentVariableRegex = new Regex(@"\$\((.*?)\)|\%(.*?)\%", RegexOptions.None);

		/// <summary>
		/// Resolves $(ENV) and/ or %ENV% to the value of the environment variable in the passed in string.
		/// </summary>
		/// <param name="InString">String to resolve environment variable in.</param>
		/// <returns>String with environment variable expanded/ resolved.</returns>
		public static string ResolveEnvironmentVariable(string InString)
		{
			string Result = InString;

			// Try to find $(ENV) substring.
			Match M = EnvironmentVariableRegex.Match(InString);

			// Iterate over all matches, resolving the match to an environment variable.
			while (M.Success)
			{
				// Convoluted way of stripping first and last character and '(' in the case of $(ENV) to get to ENV
				string EnvironmentVariable = M.ToString();
				if (EnvironmentVariable.StartsWith("$") && EnvironmentVariable.EndsWith(")"))
				{
					EnvironmentVariable = EnvironmentVariable.Substring(1, EnvironmentVariable.Length - 2).Replace("(", "");
				}

				if (EnvironmentVariable.StartsWith("%") && EnvironmentVariable.EndsWith("%"))
				{
					EnvironmentVariable = EnvironmentVariable.Substring(1, EnvironmentVariable.Length - 2);
				}

				// Resolve environment variable.				
				Result = Result.Replace(M.ToString(), Environment.GetEnvironmentVariable(EnvironmentVariable));

				// Move on to next match. Multiple environment variables are handled correctly by regexp.
				M = M.NextMatch();
			}

			return Result;
		}

		/// <summary>
		/// Expands variables in $(VarName) format in the given string. Variables are retrieved from the given dictionary, or through the environment of the current process.
		/// Any unknown variables are ignored.
		/// </summary>
		/// <param name="InputString">String to search for variable names</param>
		/// <param name="AdditionalVariables">Lookup of variable names to values</param>
		/// <param name="bUseAdditionalVariablesOnly">If true, then Environment.GetEnvironmentVariable will not be used if the var is not found in AdditionalVariables</param>
		/// <returns>String with all variables replaced</returns>
		public static string ExpandVariables(string InputString, Dictionary<string, string>? AdditionalVariables = null, bool bUseAdditionalVariablesOnly = false)
		{
			string Result = InputString;
			for (int Idx = Result.IndexOf("$(", StringComparison.Ordinal); Idx != -1; Idx = Result.IndexOf("$(", Idx, StringComparison.Ordinal))
			{
				// Find the end of the variable name
				int EndIdx = Result.IndexOf(')', Idx + 2);
				if (EndIdx == -1)
				{
					break;
				}

				// Extract the variable name from the string
				string Name = Result.Substring(Idx + 2, EndIdx - (Idx + 2));

				// Find the value for it, either from the dictionary or the environment block
				string? Value = null;
				if (AdditionalVariables == null || !AdditionalVariables.TryGetValue(Name, out Value))
				{
					if (bUseAdditionalVariablesOnly == false)
					{
						Value = Environment.GetEnvironmentVariable(Name);
					}
					if (Value == null)
					{
						Idx = EndIdx + 1;
						continue;
					}
				}

				// Replace the variable, or skip past it
				Result = Result.Substring(0, Idx) + Value + Result.Substring(EndIdx + 1);
			}
			return Result;
		}

		/// <summary>
		/// Makes sure path can be used as a command line param (adds quotes if it contains spaces)
		/// </summary>
		/// <param name="InPath">Path to convert</param>
		/// <returns></returns>
		public static string MakePathSafeToUseWithCommandLine(string InPath)
		{
			// just always quote paths if they aren't already
			if (InPath[0] != '\"')
			{
				InPath = "\"" + InPath + "\"";
			}
			return InPath;
		}

		/// <summary>
		/// Makes sure path can be used as a command line param (adds quotes if it contains spaces)
		/// </summary>
		/// <param name="InPath">Path to convert</param>
		/// <returns></returns>
		public static string MakePathSafeToUseWithCommandLine(FileReference InPath)
		{
			return MakePathSafeToUseWithCommandLine(InPath.FullName);
		}

		/// <summary>
		/// Escapes whitespace in the given command line argument with a backslash. Used on Unix-like platforms for command line arguments in shell commands.
		/// </summary>
		/// <param name="Argument">The argument to escape </param>
		/// <returns>Escaped shell argument</returns>
		public static string EscapeShellArgument(string Argument)
		{
			return Argument.Replace(" ", "\\ ");
		}

		/// <summary>
		/// This is a faster replacement of File.ReadAllText. Code snippet based on code
		/// and analysis by Sam Allen
		/// http://dotnetperls.com/Content/File-Handling.aspx
		/// </summary>
		/// <param name="SourceFile"> Source file to fully read and convert to string</param>
		/// <returns>Textual representation of file.</returns>
		public static string ReadAllText(string SourceFile)
		{
			using (StreamReader Reader = new StreamReader(SourceFile, System.Text.Encoding.UTF8))
			{
				return Reader.ReadToEnd();
			}
		}

		/// <summary>
		/// Reads the specified environment variable
		/// </summary>
		/// <param name="VarName"> the environment variable to read</param>
		/// <param name="bDefault">the default value to use if missing</param>
		/// <returns>the value of the environment variable if found and the default value if missing</returns>
		public static bool GetEnvironmentVariable(string VarName, bool bDefault)
		{
			string? Value = Environment.GetEnvironmentVariable(VarName);
			if (Value != null)
			{
				// Convert the string to its boolean value
				return Convert.ToBoolean(Value);
			}
			return bDefault;
		}

		/// <summary>
		/// Reads the specified environment variable
		/// </summary>
		/// <param name="VarName"> the environment variable to read</param>
		/// <param name="Default">the default value to use if missing</param>
		/// <returns>the value of the environment variable if found and the default value if missing</returns>
		public static string GetStringEnvironmentVariable(string VarName, string Default)
		{
			string? Value = Environment.GetEnvironmentVariable(VarName);
			if (Value != null)
			{
				return Value;
			}
			return Default;
		}

		/// <summary>
		/// Reads the specified environment variable
		/// </summary>
		/// <param name="VarName"> the environment variable to read</param>
		/// <param name="Default">the default value to use if missing</param>
		/// <returns>the value of the environment variable if found and the default value if missing</returns>
		public static double GetEnvironmentVariable(string VarName, double Default)
		{
			string? Value = Environment.GetEnvironmentVariable(VarName);
			if (Value != null)
			{
				return Convert.ToDouble(Value);
			}
			return Default;
		}

		/// <summary>
		/// Reads the specified environment variable
		/// </summary>
		/// <param name="VarName"> the environment variable to read</param>
		/// <param name="Default">the default value to use if missing</param>
		/// <returns>the value of the environment variable if found and the default value if missing</returns>
		public static string GetEnvironmentVariable(string VarName, string Default)
		{
			string? Value = Environment.GetEnvironmentVariable(VarName);
			if (Value != null)
			{
				return Value;
			}
			return Default;
		}

		/// <summary>
		/// Try to launch a local process, and produce a friendly error message if it fails.
		/// </summary>
		public static int RunLocalProcess(Process LocalProcess)
		{
			int ExitCode = -1;

			// release all process resources
			using (LocalProcess)
			{
				LocalProcess.StartInfo.UseShellExecute = false;
				LocalProcess.StartInfo.RedirectStandardOutput = true;
				LocalProcess.StartInfo.RedirectStandardError = true;

				try
				{
					// Start the process up and then wait for it to finish
					LocalProcess.Start();
					LocalProcess.BeginOutputReadLine();
					LocalProcess.BeginErrorReadLine();
					LocalProcess.WaitForExit();
					ExitCode = LocalProcess.ExitCode;
				}
				catch (Exception ex)
				{
					throw new BuildException(ex, "Failed to start local process for action (\"{0}\"): {1} {2}", ex.Message, LocalProcess.StartInfo.FileName, LocalProcess.StartInfo.Arguments);
				}
			}

			return ExitCode;
		}

		/// <summary>
		/// Runs a local process and pipes the output to the log
		/// </summary>
		public static int RunLocalProcessAndLogOutput(ProcessStartInfo StartInfo, ILogger Logger)
		{
			Process LocalProcess = new Process();
			LocalProcess.StartInfo = StartInfo;
			LocalProcess.OutputDataReceived += (Sender, Args) => { LocalProcessOutput(Args, false, Logger); };
			LocalProcess.ErrorDataReceived += (Sender, Args) => { LocalProcessOutput(Args, true, Logger); };
			return RunLocalProcess(LocalProcess);
		}

		/// <summary>
		/// Output a line of text from a local process. Implemented as a separate function to give a useful function name in the UAT log prefix.
		/// </summary>
		static void LocalProcessOutput(DataReceivedEventArgs Args, bool bIsError, ILogger Logger)
		{
			if (Args != null && Args.Data != null)
			{
				if (bIsError)
				{
					Logger.LogError("{Message}", Args.Data.TrimEnd());
				}
				else
				{
					Logger.LogInformation("{Message}", Args.Data.TrimEnd());
				}
			}
		}

		/// <summary>
		/// Runs a local process and pipes the output to a file
		/// </summary>
		public static int RunLocalProcessAndPrintfOutput(ProcessStartInfo StartInfo, ILogger Logger)
		{
			string AppName = Path.GetFileNameWithoutExtension(StartInfo.FileName);
<<<<<<< HEAD
			string LogFilenameBase = string.Format("{0}_{1}", AppName, DateTime.Now.ToString("yyyy.MM.dd-HH.mm.ss"));
=======
			string LogFilenameBase = String.Format("{0}_{1}", AppName, DateTime.Now.ToString("yyyy.MM.dd-HH.mm.ss"));
>>>>>>> 4af6daef
			string LogDir = Path.Combine(Unreal.EngineDirectory.FullName, "Programs", "AutomationTool", "Saved", "Logs");
			string LogFilename = "";
			for (int Attempt = 1; Attempt < 100; ++Attempt)
			{
				try
				{
					if (!Directory.Exists(LogDir))
					{
						string? IniPath = UnrealBuildTool.GetRemoteIniPath();
						if (String.IsNullOrEmpty(IniPath))
						{
							break;
						}

						LogDir = Path.Combine(IniPath, "Saved", "Logs");
						if (!Directory.Exists(LogDir) && !Directory.CreateDirectory(LogDir).Exists)
						{
							break;
						}
					}

					string LogFilenameBaseToCreate = LogFilenameBase;
					if (Attempt > 1)
					{
						LogFilenameBaseToCreate += "_" + Attempt;
					}
					LogFilenameBaseToCreate += ".txt";
					string LogFilenameToCreate = Path.Combine(LogDir, LogFilenameBaseToCreate);
					if (File.Exists(LogFilenameToCreate))
					{
						continue;
					}
					File.CreateText(LogFilenameToCreate).Close();
					LogFilename = LogFilenameToCreate;
					break;
				}
				catch (IOException)
				{
					//fatal error, let report to console
					break;
				}
			}

			DataReceivedEventHandler Output = (object sender, DataReceivedEventArgs Args) =>
			{
				if (Args != null && Args.Data != null)
				{
					string data = Args.Data.TrimEnd();
					if (String.IsNullOrEmpty(data))
					{
						return;
					}

					if (!String.IsNullOrEmpty(LogFilename))
					{
						File.AppendAllLines(LogFilename, data.Split('\n'));
					}
					else
					{
						Logger.LogInformation("{Output}", data);
					}
				}
			};
			Process LocalProcess = new Process();
			LocalProcess.StartInfo = StartInfo;
			LocalProcess.OutputDataReceived += Output;
			LocalProcess.ErrorDataReceived += Output;
			int ExitCode = RunLocalProcess(LocalProcess);
			if (ExitCode != 0 && !String.IsNullOrEmpty(LogFilename))
			{
				Logger.LogError("Process \'{AppName}\' failed. Details are in \'{LogFilename}\'", AppName, LogFilename);
			}

			return ExitCode;
		}

		/// <summary>
		/// Runs a local process and pipes the output to the log
		/// </summary>
		public static int RunLocalProcessAndLogOutput(string Command, string Args, ILogger Logger)
		{
			return RunLocalProcessAndLogOutput(new ProcessStartInfo(Command, Args), Logger);
		}

		/// <summary>
		/// Runs a command line process, and returns simple StdOut output. This doesn't handle errors or return codes
		/// </summary>
		/// <returns>The entire StdOut generated from the process as a single trimmed string</returns>
		/// <param name="Command">Command to run</param>
		/// <param name="Args">Arguments to Command</param>
		public static string RunLocalProcessAndReturnStdOut(string Command, string Args) => RunLocalProcessAndReturnStdOut(Command, Args, null);

		/// <summary>
		/// Runs a command line process, and returns simple StdOut output. This doesn't handle errors or return codes
		/// </summary>
		/// <returns>The entire StdOut generated from the process as a single trimmed string</returns>
		/// <param name="Command">Command to run</param>
		/// <param name="Args">Arguments to Command</param>
		/// <param name="Logger">Logger for output</param>
		public static string RunLocalProcessAndReturnStdOut(string Command, string Args, ILogger? Logger)
		{
			int ExitCode;
<<<<<<< HEAD
			return RunLocalProcessAndReturnStdOut(Command, Args, Logger, out ExitCode);	
=======
			return RunLocalProcessAndReturnStdOut(Command, Args, Logger, out ExitCode);
>>>>>>> 4af6daef
		}

		/// <summary>
		/// Runs a command line process, and returns simple StdOut output.
		/// </summary>
		/// <returns>The entire StdOut generated from the process as a single trimmed string</returns>
		/// <param name="Command">Command to run</param>
		/// <param name="Args">Arguments to Command</param>
		/// <param name="ExitCode">The return code from the process after it exits</param>
		public static string RunLocalProcessAndReturnStdOut(string Command, string? Args, out int ExitCode) => RunLocalProcessAndReturnStdOut(Command, Args, null, out ExitCode);

		/// <summary>
		/// Runs a command line process, and returns simple StdOut output.
		/// </summary>
		/// <returns>The entire StdOut generated from the process as a single trimmed string</returns>
		/// <param name="Command">Command to run</param>
		/// <param name="Args">Arguments to Command</param>
		/// <param name="ExitCode">The return code from the process after it exits</param>
		/// <param name="LogOutput">Whether to also log standard output and standard error</param>
<<<<<<< HEAD
		public static string RunLocalProcessAndReturnStdOut(string Command, string? Args, out int ExitCode, bool LogOutput) => RunLocalProcessAndReturnStdOut(Command, Args, LogOutput? Log.Logger : null, out ExitCode);
=======
		public static string RunLocalProcessAndReturnStdOut(string Command, string? Args, out int ExitCode, bool LogOutput) => RunLocalProcessAndReturnStdOut(Command, Args, LogOutput ? Log.Logger : null, out ExitCode);
>>>>>>> 4af6daef

		/// <summary>
		/// Runs a command line process, and returns simple StdOut output.
		/// </summary>
		/// <returns>The entire StdOut generated from the process as a single trimmed string</returns>
		/// <param name="Command">Command to run</param>
		/// <param name="Args">Arguments to Command</param>
		/// <param name="Logger">Logger for output. No output if null.</param>
		/// <param name="ExitCode">The return code from the process after it exits</param>
		public static string RunLocalProcessAndReturnStdOut(string Command, string? Args, ILogger? Logger, out int ExitCode)
		{
			// Process Arguments follow windows conventions in .NET Core
			// Which means single quotes ' are not considered quotes.
			// see https://github.com/dotnet/runtime/issues/29857
			// also see UE-102580
			// for rules see https://docs.microsoft.com/en-us/cpp/cpp/main-function-command-line-args
			Args = Args?.Replace('\'', '\"') ?? String.Empty;

			ProcessStartInfo StartInfo = new ProcessStartInfo(Command, Args);
			StartInfo.UseShellExecute = false;
			StartInfo.RedirectStandardInput = true;
			StartInfo.RedirectStandardOutput = true;
			StartInfo.RedirectStandardError = true;
			StartInfo.CreateNoWindow = true;
			StartInfo.StandardOutputEncoding = Encoding.UTF8;

			string FullOutput = "";
			string ErrorOutput = "";
			using (Process LocalProcess = Process.Start(StartInfo)!)
			{
				StreamReader OutputReader = LocalProcess.StandardOutput;
				// trim off any extraneous new lines, helpful for those one-line outputs
				FullOutput = OutputReader.ReadToEnd().Trim();

				StreamReader ErrorReader = LocalProcess.StandardError;
				// trim off any extraneous new lines, helpful for those one-line outputs
				ErrorOutput = ErrorReader.ReadToEnd().Trim();
				if (Logger != null)
				{
					if (FullOutput.Length > 0)
					{
						Logger.LogInformation("{Output}", FullOutput);
					}

					if (ErrorOutput.Length > 0)
					{
						Logger.LogError("{Output}", ErrorOutput);
					}
				}

				LocalProcess.WaitForExit();
				ExitCode = LocalProcess.ExitCode;
			}

			// trim off any extraneous new lines, helpful for those one-line outputs
			if (ErrorOutput.Length > 0)
			{
				if (FullOutput.Length > 0)
				{
					FullOutput += Environment.NewLine;
				}
				FullOutput += ErrorOutput;
			}
			return FullOutput;
		}

		/// <summary>
		/// Find all the platforms in a given class
		/// </summary>
		/// <param name="Class">Class of platforms to return</param>
		/// <returns>Array of platforms in the given class</returns>
		public static UnrealTargetPlatform[] GetPlatformsInClass(UnrealPlatformClass Class)
		{
			switch (Class)
			{
				case UnrealPlatformClass.All:
					return UnrealTargetPlatform.GetValidPlatforms();
				case UnrealPlatformClass.Desktop:
					return UEBuildPlatform.GetPlatformsInGroup(UnrealPlatformGroup.Desktop).ToArray();
				case UnrealPlatformClass.Editor:
					return new UnrealTargetPlatform[] { UnrealTargetPlatform.Win64, UnrealTargetPlatform.Linux, UnrealTargetPlatform.Mac };
				case UnrealPlatformClass.Server:
					return new UnrealTargetPlatform[] { UnrealTargetPlatform.Win64, UnrealTargetPlatform.Linux, UnrealTargetPlatform.LinuxArm64, UnrealTargetPlatform.Mac };
			}
			throw new ArgumentException(String.Format("'{0}' is not a valid value for UnrealPlatformClass", (int)Class));
		}

		/// <summary>
		/// Given a list of supported platforms, returns a list of names of platforms that should not be supported
		/// </summary>
		/// <param name="SupportedPlatforms">List of supported platforms</param>
		/// <param name="bIncludeUnbuildablePlatforms">If true, add platforms that are present but not available for compiling</param>
		/// <param name="Logger"></param>
		/// 
		/// <returns>List of unsupported platforms in string format</returns>
		public static List<string> MakeListOfUnsupportedPlatforms(List<UnrealTargetPlatform> SupportedPlatforms, bool bIncludeUnbuildablePlatforms, ILogger Logger)
		{
			// Make a list of all platform name strings that we're *not* currently compiling, to speed
			// up file path comparisons later on
			List<string> OtherPlatformNameStrings = new List<string>();
			{
				List<UnrealPlatformGroup> SupportedGroups = new List<UnrealPlatformGroup>();

				// look at each group to see if any supported platforms are in it
				foreach (UnrealPlatformGroup Group in UnrealPlatformGroup.GetValidGroups())
				{
					// get the list of platforms registered to this group, if any
					List<UnrealTargetPlatform> Platforms = UEBuildPlatform.GetPlatformsInGroup(Group);
					if (Platforms != null)
					{
						// loop over each one
						foreach (UnrealTargetPlatform Platform in Platforms)
						{
							// if it's a compiled platform, then add this group to be supported
							if (SupportedPlatforms.Contains(Platform))
							{
								SupportedGroups.Add(Group);
							}
						}
					}
				}

				// loop over groups one more time, anything NOT in SupportedGroups is now unsupported, and should be added to the output list
				foreach (UnrealPlatformGroup Group in UnrealPlatformGroup.GetValidGroups())
				{
					if (SupportedGroups.Contains(Group) == false)
					{
						OtherPlatformNameStrings.Add(Group.ToString());
					}
				}

				foreach (UnrealTargetPlatform CurPlatform in UnrealTargetPlatform.GetValidPlatforms())
				{
					bool ShouldConsider = true;

					// If we have a platform and a group with the same name, don't add the platform
					// to the other list if the same-named group is supported.  This is a lot of
					// lines because we need to do the comparisons as strings.
					string CurPlatformString = CurPlatform.ToString();
					foreach (UnrealPlatformGroup Group in UnrealPlatformGroup.GetValidGroups())
					{
						if (Group.ToString().Equals(CurPlatformString))
						{
							ShouldConsider = false;
							break;
						}
					}

					// Don't add our current platform to the list of platform sub-directory names that
					// we'll skip source files for
					if (ShouldConsider && !SupportedPlatforms.Contains(CurPlatform))
					{
						OtherPlatformNameStrings.Add(CurPlatform.ToString());
					}
					// if a platform isn't available to build, then return it 
					else if (bIncludeUnbuildablePlatforms && !UEBuildPlatform.IsPlatformAvailable(CurPlatform))
					{
						OtherPlatformNameStrings.Add(CurPlatform.ToString());
					}
				}

				return OtherPlatformNameStrings;
			}
		}

		/// <summary>
		/// Takes a path string and makes all of the path separator characters consistent. Also removes unnecessary multiple separators.
		/// </summary>
		/// <param name="FilePath">File path with potentially inconsistent slashes</param>
		/// <param name="UseDirectorySeparatorChar">The directory separator to use</param>
		/// <returns>File path with consistent separators</returns>
		public static string CleanDirectorySeparators(string FilePath, char UseDirectorySeparatorChar = '\0')
		{
			StringBuilder? CleanPath = null;
			if (UseDirectorySeparatorChar == '\0')
			{
				UseDirectorySeparatorChar = Path.DirectorySeparatorChar;
			}
			char PrevC = '\0';
			// Don't check for double separators until we run across a valid dir name. Paths that start with '//' or '\\' can still be valid.			
			bool bCanCheckDoubleSeparators = false;
			for (int Index = 0; Index < FilePath.Length; ++Index)
			{
				char C = FilePath[Index];
				if (C == '/' || C == '\\')
				{
					if (C != UseDirectorySeparatorChar)
					{
						C = UseDirectorySeparatorChar;
						if (CleanPath == null)
						{
							CleanPath = new StringBuilder(FilePath.Substring(0, Index), FilePath.Length);
						}
					}

					if (bCanCheckDoubleSeparators && C == PrevC)
					{
						if (CleanPath == null)
						{
							CleanPath = new StringBuilder(FilePath.Substring(0, Index), FilePath.Length);
						}
						continue;
					}
				}
				else
				{
					// First non-separator character, safe to check double separators
					bCanCheckDoubleSeparators = true;
				}

				if (CleanPath != null)
				{
					CleanPath.Append(C);
				}
				PrevC = C;
			}
			return CleanPath != null ? CleanPath.ToString() : FilePath;
		}

		/// <summary>
		/// Correctly collapses any ../ or ./ entries in a path.
		/// </summary>
		/// <param name="InPath">The path to be collapsed</param>
		/// <returns>true if the path could be collapsed, false otherwise.</returns>
		public static string CollapseRelativeDirectories(string InPath)
		{
			string LocalString = InPath;
			bool bHadBackSlashes = false;
			// look to see what kind of slashes we had
			if (LocalString.IndexOf("\\") != -1)
			{
				LocalString = LocalString.Replace("\\", "/");
				bHadBackSlashes = true;
			}

			string ParentDir = "/..";
			int ParentDirLength = ParentDir.Length;

			for (; ; )
			{
				// An empty path is finished
				if (String.IsNullOrEmpty(LocalString))
				{
					break;
				}

				// Consider empty paths or paths which start with .. or /.. as invalid
				if (LocalString.StartsWith("..") || LocalString.StartsWith(ParentDir))
				{
					return InPath;
				}

				// If there are no "/.."s left then we're done
				int Index = LocalString.IndexOf(ParentDir);
				if (Index == -1)
				{
					break;
				}

				int PreviousSeparatorIndex = Index;
				for (; ; )
				{
					// Find the previous slash
					PreviousSeparatorIndex = Math.Max(0, LocalString.LastIndexOf("/", PreviousSeparatorIndex - 1));

					// Stop if we've hit the start of the string
					if (PreviousSeparatorIndex == 0)
					{
						break;
					}

					// Stop if we've found a directory that isn't "/./"
					if ((Index - PreviousSeparatorIndex) > 1 && (LocalString[PreviousSeparatorIndex + 1] != '.' || LocalString[PreviousSeparatorIndex + 2] != '/'))
					{
						break;
					}
				}

				// If we're attempting to remove the drive letter, that's illegal
				int Colon = LocalString.IndexOf(":", PreviousSeparatorIndex);
				if (Colon >= 0 && Colon < Index)
				{
					return InPath;
				}

				LocalString = LocalString.Substring(0, PreviousSeparatorIndex) + LocalString.Substring(Index + ParentDirLength);
			}

			LocalString = LocalString.Replace("./", "");

			// restore back slashes now
			if (bHadBackSlashes)
			{
				LocalString = LocalString.Replace("/", "\\");
			}

			// and pass back out
			return LocalString;
		}

		/// <summary>
		/// Given a file path and a directory, returns a file path that is relative to the specified directory
		/// </summary>
		/// <param name="SourcePath">File path to convert</param>
		/// <param name="RelativeToDirectory">The directory that the source file path should be converted to be relative to.  If this path is not rooted, it will be assumed to be relative to the current working directory.</param>
		/// <param name="AlwaysTreatSourceAsDirectory">True if we should treat the source path like a directory even if it doesn't end with a path separator</param>
		/// <returns>Converted relative path</returns>
		public static string MakePathRelativeTo(string SourcePath, string RelativeToDirectory, bool AlwaysTreatSourceAsDirectory = false)
		{
			if (String.IsNullOrEmpty(RelativeToDirectory))
			{
				// Assume CWD
				RelativeToDirectory = ".";
			}

			string AbsolutePath = SourcePath;
			if (!Path.IsPathRooted(AbsolutePath))
			{
				AbsolutePath = Path.GetFullPath(SourcePath);
			}
			bool SourcePathEndsWithDirectorySeparator = AbsolutePath.EndsWith(Path.DirectorySeparatorChar.ToString()) || AbsolutePath.EndsWith(Path.AltDirectorySeparatorChar.ToString());
			if (AlwaysTreatSourceAsDirectory && !SourcePathEndsWithDirectorySeparator)
			{
				AbsolutePath += Path.DirectorySeparatorChar;
			}

			Uri AbsolutePathUri = new Uri(AbsolutePath);

			string AbsoluteRelativeDirectory = RelativeToDirectory;
			if (!Path.IsPathRooted(AbsoluteRelativeDirectory))
			{
				AbsoluteRelativeDirectory = Path.GetFullPath(AbsoluteRelativeDirectory);
			}

			// Make sure the directory has a trailing directory separator so that the relative directory that
			// MakeRelativeUri creates doesn't include our directory -- only the directories beneath it!
			if (!AbsoluteRelativeDirectory.EndsWith(Path.DirectorySeparatorChar.ToString()) && !AbsoluteRelativeDirectory.EndsWith(Path.AltDirectorySeparatorChar.ToString()))
			{
				AbsoluteRelativeDirectory += Path.DirectorySeparatorChar;
			}

			// Convert to URI form which is where we can make the relative conversion happen
			Uri AbsoluteRelativeDirectoryUri = new Uri(AbsoluteRelativeDirectory);

			// Ask the URI system to convert to a nicely formed relative path, then convert it back to a regular path string
			Uri UriRelativePath = AbsoluteRelativeDirectoryUri.MakeRelativeUri(AbsolutePathUri);
			string RelativePath = Uri.UnescapeDataString(UriRelativePath.ToString()).Replace('/', Path.DirectorySeparatorChar);

			// If we added a directory separator character earlier on, remove it now
			if (!SourcePathEndsWithDirectorySeparator && AlwaysTreatSourceAsDirectory && RelativePath.EndsWith(Path.DirectorySeparatorChar.ToString()))
			{
				RelativePath = RelativePath.Substring(0, RelativePath.Length - 1);
			}

			return RelativePath;
		}

		/// <summary>
		/// Backspaces the specified number of characters, then displays a progress percentage value to the console
		/// </summary>
		/// <param name="Numerator">Progress numerator</param>
		/// <param name="Denominator">Progress denominator</param>
		/// <param name="NumCharsToBackspaceOver">Number of characters to backspace before writing the text.  This value will be updated with the length of the new progress string.  The first time progress is displayed, you should pass 0 for this value.</param>
		public static void DisplayProgress(int Numerator, int Denominator, ref int NumCharsToBackspaceOver)
		{
			// Backspace over previous progress value
			while (NumCharsToBackspaceOver-- > 0)
			{
				Console.Write("\b");
			}

			// Display updated progress string and keep track of how long it was
			float ProgressValue = Denominator > 0 ? ((float)Numerator / (float)Denominator) : 1.0f;
			string ProgressString = String.Format("{0}%", Math.Round(ProgressValue * 100.0f));
			NumCharsToBackspaceOver = ProgressString.Length;
			Console.Write(ProgressString);
		}

		/*
		 * Read and write classes with xml specifiers
		 */
<<<<<<< HEAD
		static private void UnknownAttributeDelegate(object? sender, XmlAttributeEventArgs e)
		{
		}

		static private void UnknownNodeDelegate(object? sender, XmlNodeEventArgs e)
=======
		private static void UnknownAttributeDelegate(object? sender, XmlAttributeEventArgs e)
		{
		}

		private static void UnknownNodeDelegate(object? sender, XmlNodeEventArgs e)
>>>>>>> 4af6daef
		{
		}

		/// <summary>
		/// Reads a class using XML serialization
		/// </summary>
		/// <typeparam name="T">The type to read</typeparam>
		/// <param name="FileName">The XML file to read from</param>
		/// <param name="Logger">Logger for output</param>
		/// <returns>New deserialized instance of type T</returns>
<<<<<<< HEAD
		static public T ReadClass<T>(string FileName, ILogger Logger) where T : new()
=======
		public static T ReadClass<T>(string FileName, ILogger Logger) where T : new()
>>>>>>> 4af6daef
		{
			T Instance = new T();
			StreamReader? XmlStream = null;
			try
			{
				// Get the XML data stream to read from
				XmlStream = new StreamReader(FileName);

				// Creates an instance of the XmlSerializer class so we can read the settings object
				XmlSerializer Serialiser = new XmlSerializer(typeof(T));
				// Add our callbacks for unknown nodes and attributes
				Serialiser.UnknownNode += new XmlNodeEventHandler(UnknownNodeDelegate);
				Serialiser.UnknownAttribute += new XmlAttributeEventHandler(UnknownAttributeDelegate);

				// Create an object graph from the XML data
				Instance = (T)Serialiser.Deserialize(XmlStream)!;
			}
			catch (Exception E)
			{
				Logger.LogInformation("{Output}", E.Message);
			}
			finally
			{
				if (XmlStream != null)
				{
					// Done with the file so close it
					XmlStream.Close();
				}
			}

			return Instance;
		}

		/// <summary>
		/// Serialize an object to an XML file
		/// </summary>
		/// <typeparam name="T">Type of the object to serialize</typeparam>
		/// <param name="Data">Object to write</param>
		/// <param name="FileName">File to write to</param>
		/// <param name="DefaultNameSpace">Default namespace for the output elements</param>
		/// <param name="Logger">Logger for output</param>
		/// <returns>True if the file was written successfully</returns>
<<<<<<< HEAD
		static public bool WriteClass<T>(T Data, string FileName, string DefaultNameSpace, ILogger Logger)
=======
		public static bool WriteClass<T>(T Data, string FileName, string DefaultNameSpace, ILogger Logger)
>>>>>>> 4af6daef
		{
			bool bSuccess = true;
			StreamWriter? XmlStream = null;
			try
			{
				FileInfo Info = new FileInfo(FileName);
				if (Info.Exists)
				{
					Info.IsReadOnly = false;
				}

				// Make sure the output directory exists
				Directory.CreateDirectory(Path.GetDirectoryName(FileName)!);

				XmlSerializerNamespaces EmptyNameSpace = new XmlSerializerNamespaces();
				EmptyNameSpace.Add("", DefaultNameSpace);

				XmlStream = new StreamWriter(FileName, false, Encoding.Unicode);
				XmlSerializer Serialiser = new XmlSerializer(typeof(T));

				// Add our callbacks for unknown nodes and attributes
				Serialiser.UnknownNode += new XmlNodeEventHandler(UnknownNodeDelegate);
				Serialiser.UnknownAttribute += new XmlAttributeEventHandler(UnknownAttributeDelegate);

				Serialiser.Serialize(XmlStream, Data, EmptyNameSpace);
			}
			catch (Exception E)
			{
				Logger.LogInformation("{Message}", E.Message);
				bSuccess = false;
			}
			finally
			{
				if (XmlStream != null)
				{
					// Done with the file so close it
					XmlStream.Close();
				}
			}

			return (bSuccess);
		}

		/// <summary>
		/// Returns true if the specified Process has been created, started and remains valid (i.e. running).
		/// </summary>
		/// <param name="p">Process object to test</param>
		/// <returns>True if valid, false otherwise.</returns>
		public static bool IsValidProcess(Process p)
		{
			// null objects are always invalid
			if (p == null)
			{
				return false;
			}
			// due to multithreading on Windows, lock the object
			lock (p)
			{
				// note that this can fail and have a race condition in threads, but the framework throws an exception when this occurs.
				try
				{
					return p.Id != 0;
				}
				catch { } // all exceptions can be safely caught and ignored, meaning the process is not started or has stopped.
			}
			return false;
		}

		/// <summary>
		/// Removes multi-dot extensions from a filename (i.e. *.automation.csproj)
		/// </summary>
		/// <param name="Filename">Filename to remove the extensions from</param>
		/// <returns>Clean filename.</returns>
		public static string GetFilenameWithoutAnyExtensions(string Filename)
		{
			Filename = Path.GetFileName(Filename);

			int DotIndex = Filename.IndexOf('.');
			if (DotIndex == -1)
			{
				return Filename; // No need to copy string
			}
			else
			{
				return Filename.Substring(0, DotIndex);
			}
		}

		/// <summary>
		/// Returns Filename with path but without extension.
		/// </summary>
		/// <param name="Filename">Filename</param>
		/// <returns>Path to the file with its extension removed.</returns>
		public static string GetPathWithoutExtension(string Filename)
		{
			if (!String.IsNullOrEmpty(Path.GetExtension(Filename)))
			{
				return Path.Combine(Path.GetDirectoryName(Filename)!, Path.GetFileNameWithoutExtension(Filename));
			}
			else
			{
				return Filename;
			}
		}

		/// <summary>
		/// Returns true if the specified file's path is located under the specified directory, or any of that directory's sub-folders.  Does not care whether the file or directory exist or not.  This is a simple string-based check.
		/// </summary>
		/// <param name="FilePath">The path to the file</param>
		/// <param name="Directory">The directory to check to see if the file is located under (or any of this directory's subfolders)</param>
		/// <returns></returns>
		public static bool IsFileUnderDirectory(string FilePath, string Directory)
		{
			string DirectoryPathPlusSeparator = Path.GetFullPath(Directory);
			if (!DirectoryPathPlusSeparator.EndsWith(Path.DirectorySeparatorChar.ToString()))
			{
				DirectoryPathPlusSeparator += Path.DirectorySeparatorChar;
			}
			return Path.GetFullPath(FilePath).StartsWith(DirectoryPathPlusSeparator, StringComparison.InvariantCultureIgnoreCase);
		}

		/// <summary>
		/// Checks if given type implements given interface.
		/// </summary>
		/// <typeparam name="InterfaceType">Interface to check.</typeparam>
		/// <param name="TestType">Type to check.</param>
		/// <returns>True if TestType implements InterfaceType. False otherwise.</returns>
		public static bool ImplementsInterface<InterfaceType>(Type TestType)
		{
			return Array.IndexOf(TestType.GetInterfaces(), typeof(InterfaceType)) != -1;
		}

		/// <summary>
		/// Returns the User Settings Directory path. This matches FPlatformProcess::UserSettingsDir().
		/// NOTE: This function may return null. Some accounts (eg. the SYSTEM account on Windows) do not have a personal folder, and Jenkins
		/// runs using this account by default.
		/// </summary>
		[Obsolete("Replace with Unreal.UserSettingDirectory")]
		public static DirectoryReference? GetUserSettingDirectory() => Unreal.UserSettingDirectory;

		enum LOGICAL_PROCESSOR_RELATIONSHIP
		{
			RelationProcessorCore,
			RelationNumaNode,
			RelationCache,
			RelationProcessorPackage,
			RelationGroup,
			RelationAll = 0xffff
		}

		[DllImport("kernel32.dll", SetLastError = true)]
		static extern bool GetLogicalProcessorInformationEx(LOGICAL_PROCESSOR_RELATIONSHIP RelationshipType, IntPtr Buffer, ref uint ReturnedLength);

		/// <summary>
		/// Gets the number of logical cores. We use this rather than Environment.ProcessorCount when possible to handle machines with > 64 cores (the single group limit available to the .NET framework).
		/// </summary>
		/// <returns>The number of logical cores.</returns>
		public static int GetLogicalProcessorCount()
		{
			// This function uses Windows P/Invoke calls; if we're not running on Windows, just return the default.
<<<<<<< HEAD
			if(RuntimePlatform.IsWindows)
=======
			if (RuntimePlatform.IsWindows)
>>>>>>> 4af6daef
			{
				const int ERROR_INSUFFICIENT_BUFFER = 122;

				// Determine the required buffer size to store the processor information
				uint ReturnLength = 0;
				if (!GetLogicalProcessorInformationEx(LOGICAL_PROCESSOR_RELATIONSHIP.RelationGroup, IntPtr.Zero, ref ReturnLength) && Marshal.GetLastWin32Error() == ERROR_INSUFFICIENT_BUFFER)
				{
					// Allocate a buffer for it
					IntPtr Ptr = Marshal.AllocHGlobal((int)ReturnLength);
					try
					{
						if (GetLogicalProcessorInformationEx(LOGICAL_PROCESSOR_RELATIONSHIP.RelationGroup, Ptr, ref ReturnLength))
						{
							int Count = 0;
							for (int Pos = 0; Pos < ReturnLength;)
							{
								LOGICAL_PROCESSOR_RELATIONSHIP Type = (LOGICAL_PROCESSOR_RELATIONSHIP)Marshal.ReadInt16(Ptr, Pos);
								if (Type == LOGICAL_PROCESSOR_RELATIONSHIP.RelationGroup)
								{
									// Read the values from the embedded GROUP_RELATIONSHIP structure
									int GroupRelationshipPos = Pos + 8;
									int ActiveGroupCount = Marshal.ReadInt16(Ptr, GroupRelationshipPos + 2);

									// Read the processor counts from the embedded PROCESSOR_GROUP_INFO structures
									int GroupInfoPos = GroupRelationshipPos + 24;
									for (int GroupIdx = 0; GroupIdx < ActiveGroupCount; GroupIdx++)
									{
										Count += Marshal.ReadByte(Ptr, GroupInfoPos + 1);
										GroupInfoPos += 40 + IntPtr.Size;
									}
								}
								Pos += Marshal.ReadInt32(Ptr, Pos + 4);
							}
							return Count;
						}
					}
					finally
					{
						Marshal.FreeHGlobal(Ptr);
					}
				}
			}
			return Environment.ProcessorCount;
		}

		// int sysctlbyname(const char *name, void *oldp, size_t *oldlenp, void *newp, size_t newlen); // from man page
		[DllImport("libc")]
		static extern int sysctlbyname(string name, out int oldp, ref UInt64 oldlenp, IntPtr newp, UInt64 newlen);

		/// <summary>
		/// Gets the number of physical cores, excluding hyper threading.
		/// </summary>
		/// <returns>The number of physical cores, or -1 if it could not be obtained</returns>
		public static int GetPhysicalProcessorCount()
		{
			if (RuntimePlatform.IsWindows)
			{
				const int ERROR_INSUFFICIENT_BUFFER = 122;

				// Determine the required buffer size to store the processor information
				uint ReturnLength = 0;
				if (!GetLogicalProcessorInformationEx(LOGICAL_PROCESSOR_RELATIONSHIP.RelationProcessorCore, IntPtr.Zero,
					ref ReturnLength) && Marshal.GetLastWin32Error() == ERROR_INSUFFICIENT_BUFFER)
				{
					// Allocate a buffer for it
					IntPtr Ptr = Marshal.AllocHGlobal((int)ReturnLength);
					try
					{
						if (GetLogicalProcessorInformationEx(LOGICAL_PROCESSOR_RELATIONSHIP.RelationProcessorCore, Ptr,
							ref ReturnLength))
						{
							// As per-MSDN, this will return one structure per physical processor. Each SYSTEM_LOGICAL_PROCESSOR_INFORMATION_EX structure is of a variable size, so just skip 
							// through the list and count the number of entries.
							int Count = 0;
							for (int Pos = 0; Pos < ReturnLength;)
							{
								LOGICAL_PROCESSOR_RELATIONSHIP Type =
									(LOGICAL_PROCESSOR_RELATIONSHIP)Marshal.ReadInt16(Ptr, Pos);
								if (Type == LOGICAL_PROCESSOR_RELATIONSHIP.RelationProcessorCore)
								{
									Count++;
								}

								Pos += Marshal.ReadInt32(Ptr, Pos + 4);
							}

							return Count;
						}
					}
					finally
					{
						Marshal.FreeHGlobal(Ptr);
					}
				}
			}
<<<<<<< HEAD
			else if(RuntimePlatform.IsMac)
=======
			else if (RuntimePlatform.IsMac)
>>>>>>> 4af6daef
			{
				UInt64 Size = 4;
				if (0 == sysctlbyname("hw.physicalcpu", out int Value, ref Size, IntPtr.Zero, 0))
				{
					return Value;
				}
			}

			return -1;
		}

		/// <summary>
		/// Gets if the processos has asymmetrical cores (Windows only)
		/// </summary>
		/// <returns></returns>
		public static bool IsAsymmetricalProcessor()
		{
			int LogicalCores = GetLogicalProcessorCount();
			int PhysicalCores = GetPhysicalProcessorCount();

			if (PhysicalCores <= 0 || PhysicalCores == LogicalCores)
			{
				return false;
			}

			return LogicalCores != PhysicalCores * 2;
		}

		/// <summary>
		/// Gets the total memory bytes available, based on what is known to the garbage collector.
		/// </summary>
		/// <remarks>This will return a max of 2GB for a 32bit application.</remarks>
		/// <returns>The total memory available, in bytes.</returns>
		public static long GetAvailableMemoryBytes()
		{
			GCMemoryInfo MemoryInfo = GC.GetGCMemoryInfo();
			// TotalAvailableMemoryBytes will be 0 if garbage collection has not run yet
			return MemoryInfo.TotalAvailableMemoryBytes != 0 ? MemoryInfo.TotalAvailableMemoryBytes : -1;
		}

		// vm_statistics64, based on the definition in <mach/vm_statistics.h>
		[StructLayout(LayoutKind.Sequential)]
		struct vm_statistics64
		{
			/*natural_t*/
			public int free_count;              /* # of pages free */
			/*natural_t*/
			public int active_count;            /* # of pages active */
			/*natural_t*/
			public int inactive_count;          /* # of pages inactive */
			/*natural_t*/
			public int wire_count;              /* # of pages wired down */
			/*uint64_t */
			public UInt64 zero_fill_count;      /* # of zero fill pages */
			/*uint64_t */
			public UInt64 reactivations;            /* # of pages reactivated */
			/*uint64_t */
			public UInt64 pageins;              /* # of pageins */
			/*uint64_t */
			public UInt64 pageouts;             /* # of pageouts */
			/*uint64_t */
			public UInt64 faults;                   /* # of faults */
			/*uint64_t */
			public UInt64 cow_faults;               /* # of copy-on-writes */
			/*uint64_t */
			public UInt64 lookups;              /* object cache lookups */
			/*uint64_t */
			public UInt64 hits;                 /* object cache hits */
			/*uint64_t */
			public UInt64 purges;                   /* # of pages purged */
			/*natural_t*/
			public int purgeable_count;     /* # of pages purgeable */
			/*
          	 * NB: speculative pages are already accounted for in "free_count",
          	 * so "speculative_count" is the number of "free" pages that are
          	 * used to hold data that was read speculatively from disk but
          	 * haven't actually been used by anyone so far.
          	 */
			/*natural_t*/
			public int speculative_count;       /* # of pages speculative */

			/* added for rev1 */
			/*uint64_t */
			public UInt64 decompressions;           /* # of pages decompressed */
			/*uint64_t */
			public UInt64 compressions;         /* # of pages compressed */
			/*uint64_t */
			public UInt64 swapins;              /* # of pages swapped in (via compression segments) */
			/*uint64_t */
			public UInt64 swapouts;             /* # of pages swapped out (via compression segments) */
			/*natural_t*/
			public int compressor_page_count;   /* # of pages used by the compressed pager to hold all the compressed data */
			/*natural_t*/
			public int throttled_count;     /* # of pages throttled */
			/*natural_t*/
			public int external_page_count; /* # of pages that are file-backed (non-swap) */
			/*natural_t*/
			public int internal_page_count; /* # of pages that are anonymous */
			/*uint64_t */
			public UInt64 total_uncompressed_pages_in_compressor; /* # of pages (uncompressed) held within the compressor. */
		} // __attribute__((aligned(8))); 

		// kern_return_t host_statistics64(host_t host_priv, host_flavor_t flavor, host_info64_t host_info64_out, mach_msg_type_number_t *host_info64_outCnt); // from <mach/mach_host.h>
		[DllImport("libc")]
		static extern int host_statistics64(IntPtr host_priv, int flavor, out vm_statistics64 host_info64_out, ref uint host_info_count);

		// mach_port_t mach_host_self() // from <mach/mach_init.h>
		[DllImport("libc")]
		static extern IntPtr mach_host_self();

		/// <summary>
		/// Gets the total system memory in bytes based on what is known to the garbage collector.
		/// </summary>
		/// <remarks>This will return a max of 2GB for a 32bit application.</remarks>
		/// <returns>The total system memory free, in bytes.</returns>
		public static long GetTotalSystemMemoryBytes()
		{
			GCMemoryInfo MemoryInfo = GC.GetGCMemoryInfo();
			return MemoryInfo.TotalAvailableMemoryBytes;
		}

		/// <summary>
		/// Gets the total memory bytes free, based on what is known to the garbage collector.
		/// </summary>
		/// <remarks>This will return a max of 2GB for a 32bit application.</remarks>
		/// <returns>The total memory free, in bytes.</returns>
		public static long GetFreeMemoryBytes()
		{
			long FreeMemoryBytes = -1;

			GCMemoryInfo MemoryInfo = GC.GetGCMemoryInfo();
			// TotalAvailableMemoryBytes will be 0 if garbage collection has not run yet
			if (MemoryInfo.TotalAvailableMemoryBytes != 0)
			{
				FreeMemoryBytes = MemoryInfo.TotalAvailableMemoryBytes - MemoryInfo.MemoryLoadBytes;
			}

			// On Mac, MemoryInfo.MemoryLoadBytes includes memory used to cache disk-backed files ("Cached Files" in
			// Activity Monitor), which can result in a significant over-estimate of memory pressure.
			// We treat memory used for caching of disk-backed files as free for use in compilation tasks.
<<<<<<< HEAD
			if (RuntimePlatform.IsMac)	
=======
			if (RuntimePlatform.IsMac)
>>>>>>> 4af6daef
			{
				// host_statistics64() flavor, from <mach/host_info.h>
				int HOST_VM_INFO64 = 4;
				// host_statistics64() count of 32bit values in output struct, from <mach/host_info.h>
				int HOST_VM_INFO64_COUNT = Marshal.SizeOf(typeof(vm_statistics64)) / 4;

				vm_statistics64 VMStats;
				uint StructSize = (uint)HOST_VM_INFO64_COUNT;
				IntPtr Host = mach_host_self();
				host_statistics64(Host, HOST_VM_INFO64, out VMStats, ref StructSize);

				int PageSize = 0;
				UInt64 OutSize = 4;
				if (0 != sysctlbyname("hw.pagesize", out PageSize, ref OutSize, IntPtr.Zero, 0))
				{
					PageSize = 4096; // likely result
				}

				FreeMemoryBytes += (long)PageSize * (long)VMStats.external_page_count;
			}
			return FreeMemoryBytes;
		}

		[DllImport("pdh.dll", SetLastError = true, CharSet = CharSet.Auto)]
		static extern int PdhOpenQueryW([MarshalAs(UnmanagedType.LPWStr)] string? szDataSource, UIntPtr dwUserData, out IntPtr phQuery);

		[DllImport("pdh.dll", SetLastError = true, CharSet = CharSet.Auto)]
		static extern UInt32 PdhAddCounter(IntPtr hQuery, string szFullCounterPath, IntPtr dwUserData, out IntPtr phCounter);

		[DllImport("pdh.dll", SetLastError = true)]
		static extern UInt32 PdhCollectQueryData(IntPtr phQuery);

		struct PDH_FMT_COUNTERVALUE
		{
			public uint CStatus;
			public double doubleValue;
		};

		[DllImport("pdh.dll", SetLastError = true)]
		static extern UInt32 PdhGetFormattedCounterValue(IntPtr phCounter, uint dwFormat, IntPtr lpdwType, out PDH_FMT_COUNTERVALUE pValue);

		static IntPtr CpuQuery;
		static IntPtr CpuTotal;
		static bool CpuInitialized = false;

		/// <summary>
		/// Gives the current CPU utilization.
		/// </summary>
		/// <param name="Utilization">Percentage of CPU utilization currently.</param>
		/// <returns>Whether or not it was successful in getting the CPU utilization.</returns>
		public static bool GetTotalCpuUtilization(out float Utilization)
		{
			Utilization = 0.0f;
			if (RuntimePlatform.IsWindows)
			{
				const UInt32 ERROR_SUCCESS = 0;
				if (!CpuInitialized)
				{
					if (PdhOpenQueryW(null, UIntPtr.Zero, out CpuQuery) == ERROR_SUCCESS)
					{
						PdhAddCounter(CpuQuery, "\\Processor(_Total)\\% Processor Time", IntPtr.Zero, out CpuTotal);
						PdhCollectQueryData(CpuQuery);
						CpuInitialized = true;
					}
				}

				if (CpuInitialized)
				{
					const uint PDH_FMT_DOUBLE = 0x00000200;

					PDH_FMT_COUNTERVALUE counterVal;
					PdhCollectQueryData(CpuQuery);
					PdhGetFormattedCounterValue(CpuTotal, PDH_FMT_DOUBLE, IntPtr.Zero, out counterVal);
					Utilization = (float)counterVal.doubleValue;
					return true;
				}
			}

			return false;
		}

		/// <summary>
		/// Determines the maximum number of actions to execute in parallel, taking into account the resources available on this machine.
		/// </summary>
		/// <param name="MaxProcessorCount">How many actions to execute in parallel. When 0 a default will be chosen based on system resources</param>
		/// <param name="ProcessorCountMultiplier">Physical processor count multiplier for local execution. Can be below 1 to reserve CPU for other tasks.</param>
		/// <param name="ConsiderLogicalCores">Consider logical cores when determing max actions to execute in parallel. Unused if ProcessorCountMultiplier is not 1.0.</param>
		/// <param name="MemoryPerActionBytes">Limit max number of actions based on total system memory.</param>
		/// <returns>Max number of actions to execute in parallel</returns>
		public static int GetMaxActionsToExecuteInParallel(int MaxProcessorCount, double ProcessorCountMultiplier, bool ConsiderLogicalCores, long MemoryPerActionBytes)
		{
			// If non-zero then this is the number of actions that can be executed in parallel. This 
			// matches the BuildConfiguration.MaxLocalActions documentation and the <= 5.1 behavior
			if (MaxProcessorCount != 0)
			{
				Log.TraceInformationOnce($"Executing up to {MaxProcessorCount} actions based on MaxProcessorCount override");
				return MaxProcessorCount;
			}

			// Get the number of logical processors
			int NumLogicalCores = Utils.GetLogicalProcessorCount();

			// Use WMI to figure out physical cores, excluding hyper threading.
			int NumPhysicalCores = Utils.GetPhysicalProcessorCount();
			if (NumPhysicalCores == -1)
			{
				NumPhysicalCores = NumLogicalCores;
			}

			Log.TraceInformationOnce($"Determining max actions to execute in parallel ({NumPhysicalCores} physical cores, {NumLogicalCores} logical cores)");

			// The number of actions to execute in parallel is trying to keep the CPU busy enough in presence of I/O stalls.
			int MaxActionsToExecuteInParallel;
			if (ProcessorCountMultiplier != 1.0)
			{
				// The CPU has more logical cores than physical ones, aka uses hyper-threading. 
				// Use multiplier if provided
				MaxActionsToExecuteInParallel = (int)(NumPhysicalCores * ProcessorCountMultiplier);
<<<<<<< HEAD
=======

				// make sure we don't try to run more actions than cores we have
				MaxActionsToExecuteInParallel = Math.Min(MaxActionsToExecuteInParallel, Math.Max(NumLogicalCores, NumPhysicalCores));

>>>>>>> 4af6daef
				Log.TraceInformationOnce($"  Requested {ProcessorCountMultiplier} process count multiplier: limiting max parallel actions to {MaxActionsToExecuteInParallel}");
			}
			else if (ConsiderLogicalCores && NumLogicalCores > NumPhysicalCores)
			{
				Log.TraceInformationOnce($"  Executing up to {NumLogicalCores} processes, one per logical core");
				MaxActionsToExecuteInParallel = NumLogicalCores;
			}
			// kick off a task per physical core - evidence suggests that, in general, using more cores does not yield significantly better throughput
			else
			{
				Log.TraceInformationOnce($"  Executing up to {NumPhysicalCores} processes, one per physical core");
				MaxActionsToExecuteInParallel = NumPhysicalCores;
			}

			// Limit number of actions to execute if the system is memory starved.
			if (MemoryPerActionBytes > 0)
			{
				// The OS needs enough memory to serve all the action processes that will be spawned. Historically this check limited
				// actions based on free memory to ensure action processes weren't forced to use swap, but there's strong evidence that
				// limiting based on total system memory and relying on the OS to swap out other processes to make room is fine.
				// That said only Mac has been extensively tested here in this scenario, and does tend to have faster disk access
				// than other platforms. So for now we'll change Mac and leave Windows/Linux using the old behavior
				long AvailableMemoryBytes = RuntimePlatform.IsMac ? GetTotalSystemMemoryBytes() : GetFreeMemoryBytes();

				if (AvailableMemoryBytes != -1)
				{
					int TotalMemoryActions = Convert.ToInt32(AvailableMemoryBytes / MemoryPerActionBytes);
					if (TotalMemoryActions < MaxActionsToExecuteInParallel)
					{
						MaxActionsToExecuteInParallel = Math.Max(1, Math.Min(MaxActionsToExecuteInParallel, TotalMemoryActions));
<<<<<<< HEAD
						Log.TraceInformationOnce($"  Requested {StringUtils.FormatBytesString(MemoryPerActionBytes)} free memory per action, {StringUtils.FormatBytesString(FreeMemoryBytes)} available: limiting max parallel actions to {MaxActionsToExecuteInParallel}");
					}
				}
			}

			if (MaxProcessorCount > 0 && MaxProcessorCount < MaxActionsToExecuteInParallel)
			{
				MaxActionsToExecuteInParallel = Math.Max(1, Math.Min(MaxActionsToExecuteInParallel, MaxProcessorCount));
				Log.TraceInformationOnce($"  Requested max {MaxProcessorCount} action(s): limiting max parallel actions to {MaxActionsToExecuteInParallel}");
			}
=======
						Log.TraceInformationOnce($"  Requested {StringUtils.FormatBytesString(MemoryPerActionBytes)} memory per action, {StringUtils.FormatBytesString(AvailableMemoryBytes)} available: limiting max parallel actions to {MaxActionsToExecuteInParallel}");
					}
				}
			}

>>>>>>> 4af6daef
			return MaxActionsToExecuteInParallel;
		}

		/// <summary>
		/// Executes a list of custom build step scripts
		/// </summary>
		/// <param name="ScriptFiles">List of script files to execute</param>
		/// <param name="Logger">Logger for output</param>
		/// <returns>True if the steps succeeded, false otherwise</returns>
		public static void ExecuteCustomBuildSteps(FileReference[] ScriptFiles, ILogger Logger)
		{
<<<<<<< HEAD
			foreach(FileReference ScriptFile in ScriptFiles)
=======
			foreach (FileReference ScriptFile in ScriptFiles)
>>>>>>> 4af6daef
			{
				ProcessStartInfo StartInfo = new ProcessStartInfo();
				StartInfo.FileName = BuildHostPlatform.Current.Shell.FullName;

				if (BuildHostPlatform.Current.ShellType == ShellType.Cmd)
				{
					StartInfo.Arguments = String.Format("/C \"{0}\"", ScriptFile.FullName);
				}
				else
				{
					StartInfo.Arguments = String.Format("\"{0}\"", ScriptFile.FullName);
				}

				int ReturnCode = Utils.RunLocalProcessAndLogOutput(StartInfo, Logger);
<<<<<<< HEAD
				if(ReturnCode != 0)
=======
				if (ReturnCode != 0)
>>>>>>> 4af6daef
				{
					throw new BuildException("Custom build step {0} {1} terminated with exit code {2}", StartInfo.FileName, StartInfo.Arguments, ReturnCode);
				}
			}

			if (ScriptFiles.Length > 0)
			{
				// We have to invalidate all cached file info after running the scripts, because we don't know what may have changed.
				DirectoryItem.ResetAllCachedInfo_SLOW();
			}
		}

		/// <summary>
		/// Parses a command line into a list of arguments
		/// </summary>
		/// <param name="CommandLine">The command line to parse</param>
		/// <returns>List of output arguments</returns>
		public static List<string> ParseArgumentList(string CommandLine)
		{
			List<string> Arguments = new List<string>();

			StringBuilder CurrentArgument = new StringBuilder();
			for (int Idx = 0; Idx < CommandLine.Length; Idx++)
			{
				if (!Char.IsWhiteSpace(CommandLine[Idx]))
				{
					CurrentArgument.Clear();

					bool bInQuotes = false;
					for (; Idx < CommandLine.Length; Idx++)
					{
						if (CommandLine[Idx] == '\"')
						{
							bInQuotes ^= true;
						}
						else if (CommandLine[Idx] == ' ' && !bInQuotes)
						{
							break;
						}
						else
						{
							CurrentArgument.Append(CommandLine[Idx]);
						}
					}

					Arguments.Add(CurrentArgument.ToString());
				}
			}

			return Arguments;
		}

		/// <summary>
		/// Formats a list of arguments as a command line, inserting quotes as necessary
		/// </summary>
		/// <param name="Arguments">List of arguments to format</param>
		/// <returns>Command line string</returns>
		public static string FormatCommandLine(List<string> Arguments)
		{
			StringBuilder CommandLine = new StringBuilder();
			foreach (string Argument in Arguments)
			{
				if (CommandLine.Length > 0)
				{
					CommandLine.Append(' ');
				}

				int SpaceIdx = Argument.IndexOf(' ');
				if (SpaceIdx == -1)
				{
					CommandLine.Append(Argument);
				}
				else
				{
					int EqualsIdx = Argument.IndexOf('=');
					if (EqualsIdx != -1 && Argument[0] == '-')
					{
						CommandLine.Append(Argument, 0, EqualsIdx + 1);
						CommandLine.Append('\"');
						CommandLine.Append(Argument, EqualsIdx + 1, Argument.Length - (EqualsIdx + 1));
						CommandLine.Append('\"');
					}
					else
					{
						CommandLine.Append('\"');
						CommandLine.Append(Argument);
						CommandLine.Append('\"');
					}
				}
			}
			return CommandLine.ToString();
		}

		/// <summary>
		/// Writes a file if the contents have changed
		/// </summary>
		/// <param name="Location">Location of the file</param>
		/// <param name="Contents">New contents of the file</param>
		/// <param name="Logger">Logger for output</param>
		internal static void WriteFileIfChanged(FileReference Location, string Contents, ILogger Logger)
		{
			WriteFileIfChanged(Location, Contents, StringComparison.Ordinal, Logger);
		}

		/// <summary>
		/// Writes a file if the contents have changed
		/// </summary>
		/// <param name="Location">Location of the file</param>
		/// <param name="Contents">New contents of the file</param>
		/// <param name="Comparison">The type of string comparison to use</param>
		/// <param name="Logger">Logger for output</param>
		internal static void WriteFileIfChanged(FileReference Location, string Contents, StringComparison Comparison, ILogger Logger)
		{
			FileItem FileItem = FileItem.GetItemByFileReference(Location);
			WriteFileIfChanged(FileItem, Contents, Comparison, Logger);
		}

		/// <summary>
		/// Writes a file if the contents have changed
		/// </summary>
		/// <param name="Location">Location of the file</param>
		/// <param name="ContentLines">New contents of the file</param>
		/// <param name="Logger">Logger for output</param>
		internal static void WriteFileIfChanged(FileReference Location, IEnumerable<string> ContentLines, ILogger Logger)
		{
			WriteFileIfChanged(Location, ContentLines, StringComparison.Ordinal, Logger);
		}

		/// <summary>
		/// Writes a file if the contents have changed
		/// </summary>
		/// <param name="Location">Location of the file</param>
		/// <param name="ContentLines">New contents of the file</param>
		/// <param name="Comparison">The type of string comparison to use</param>
		/// <param name="Logger">Logger for output</param>
		internal static void WriteFileIfChanged(FileReference Location, IEnumerable<string> ContentLines, StringComparison Comparison, ILogger Logger)
		{
			FileItem FileItem = FileItem.GetItemByFileReference(Location);
			WriteFileIfChanged(FileItem, ContentLines, Comparison, Logger);
		}

		/// <summary>
		/// Record each file that has been requested written, with the number of times the file has been written
		/// </summary>
		static readonly Dictionary<FileReference, (int WriteRequestCount, int ActualWriteCount)> WriteFileIfChangedRecord = new Dictionary<FileReference, (int, int)>();

<<<<<<< HEAD
		static internal FileReference? WriteFileIfChangedTrace = null;
		static internal string WriteFileIfChangedContext = "";
=======
		internal static FileReference? WriteFileIfChangedTrace = null;
		internal static string WriteFileIfChangedContext = "";
>>>>>>> 4af6daef

		static void RecordWriteFileIfChanged(FileReference File, bool bNew, bool bChanged, ILogger Logger)
		{
			int NewWriteRequestCount = 1;
			int NewActualWriteCount = bChanged ? 1 : 0;

			bool bOverrideLogEventType = FileReference.Equals(WriteFileIfChangedTrace, File);
			LogLevel OverrideType = LogLevel.Information;

			string Prefix = "";
			if (bOverrideLogEventType)
			{
				Prefix = "[TraceWrites] ";
			}

			string Context = "";
			if (!String.IsNullOrEmpty(WriteFileIfChangedContext))
			{
				Context = $" ({WriteFileIfChangedContext})";
			}

			lock (WriteFileIfChangedRecord)
			{
				if (WriteFileIfChangedRecord.TryGetValue(File, out (int WriteRequestCount, int ActualWriteCount) WriteRecord))
				{
					// Unexepected that a file is getting written more than once during a single execution

					NewWriteRequestCount += WriteRecord.WriteRequestCount;
					NewActualWriteCount += WriteRecord.ActualWriteCount;

					if (WriteRecord.ActualWriteCount == 0)
					{
						if (bNew)
						{
							Logger.Log(bOverrideLogEventType ? OverrideType : LogLevel.Warning,
								"{Prefix}Writing a file that previously existed was not overwritten and then removed: \"{File}\"{Context}", Prefix, File, Context);
						}
						else
						{
							if (bChanged)
							{
								Logger.Log(bOverrideLogEventType ? OverrideType : LogLevel.Warning,
									"{Prefix}Writing a file that previously was not written \"{File}\"{Context}", Prefix, File, Context);
							}
							else
							{
								if (bOverrideLogEventType)
								{
									Logger.Log(OverrideType,
										"{Prefix}Not writing a file that was previously not written: \"{File}\"{Context}", Prefix, File, Context);
								}
<<<<<<< HEAD

=======
>>>>>>> 4af6daef
							}
						}
					}
					else
					{
						if (bNew)
						{
							Logger.Log(bOverrideLogEventType ? OverrideType : LogLevel.Warning,
								"{Prefix}Re-writing a file that was previously written and then removed: \"{File}\"{Context}", Prefix, File, Context);
						}
						else
						{
							if (bChanged)
							{
								Logger.Log(bOverrideLogEventType ? OverrideType : LogLevel.Warning,
									"{Prefix}Re-writing a file that was previously written: \"{File}\"{Context}", Prefix, File, Context);
							}
							else
							{
								if (bOverrideLogEventType)
								{
									Logger.Log(OverrideType,
										"{Prefix}Not writing a file that was previously written: \"{File}\"{Context}", Prefix, File, Context);
								}
							}
						}
					}
				}
				else
				{
					if (FileReference.Equals(WriteFileIfChangedTrace, File))
					{
						if (bNew)
						{
							Logger.LogInformation("{Prefix}Writing new file: \"{File}\"{Context}", Prefix, File, Context);
						}
						else
						{
							if (bChanged)
							{
								Logger.LogInformation("{Prefix}Writing changed file: \"{File}\"{Context}", Prefix, File, Context);
							}
							else
							{
								Logger.LogInformation("{Prefix}Not writing unchanged file: \"{File}\"{Context}", Prefix, File, Context);
							}
						}
					}
				}

				WriteFileIfChangedRecord[File] = (NewWriteRequestCount, NewActualWriteCount);
			}
		}

		internal static void LogWriteFileIfChangedActivity(ILogger Logger)
		{
			int TotalRequests = 0;
			int TotalWrites = 0;
			foreach ((int Requested, int Actual) in WriteFileIfChangedRecord.Values)
			{
				TotalRequests += Requested;
				TotalWrites += Actual;
			}

			Logger.LogDebug("WriteFileIfChanged() wrote {TotalWrites} changed files of {TotalRequests} requested writes.", TotalWrites, TotalRequests);
		}

		/// <summary>
		/// Writes a file if the contents have changed
		/// </summary>
		/// <param name="FileItem">Location of the file</param>
		/// <param name="Contents">New contents of the file</param>
		/// <param name="Logger">Logger for output</param>
		internal static void WriteFileIfChanged(FileItem FileItem, string Contents, ILogger Logger)
		{
			WriteFileIfChanged(FileItem, Contents, StringComparison.Ordinal, Logger);
		}

		/// <summary>
		/// Writes a file if the contents have changed
		/// </summary>
		/// <param name="FileItem">Location of the file</param>
		/// <param name="Contents">New contents of the file</param>
		/// <param name="Comparison">The type of string comparison to use</param>
		/// <param name="Logger">Logger for output</param>
		internal static void WriteFileIfChanged(FileItem FileItem, string Contents, StringComparison Comparison, ILogger Logger)
		{
			// Only write the file if its contents have changed.
			FileReference Location = FileItem.Location;
			if (!FileItem.Exists)
			{
				DirectoryReference.CreateDirectory(Location.Directory);
				FileReference.WriteAllText(Location, Contents, GetEncodingForString(Contents));
				FileItem.ResetCachedInfo();

				RecordWriteFileIfChanged(FileItem.Location, bNew: true, bChanged: true, Logger);
			}
			else
			{
				string CurrentContents = Utils.ReadAllText(FileItem.FullName);
				if (!String.Equals(CurrentContents, Contents, Comparison))
				{
					FileReference BackupFile = new FileReference(FileItem.FullName + ".old");
					try
					{
						Logger.LogDebug("Updating {File}: contents have changed. Saving previous version to {BackupFile}.", FileItem.Location, BackupFile);
						FileReference.Delete(BackupFile);
						FileReference.Move(Location, BackupFile);
					}
					catch (Exception Ex)
					{
						Logger.LogWarning("Unable to rename {FileItem} to {BackupFile}", FileItem, BackupFile);
						Logger.LogDebug(Ex, "{Ex}", ExceptionUtils.FormatExceptionDetails(Ex));
					}
					FileReference.WriteAllText(Location, Contents, GetEncodingForString(Contents));
					FileItem.ResetCachedInfo();

					RecordWriteFileIfChanged(FileItem.Location, bNew: false, bChanged: true, Logger);
				}
				else
<<<<<<< HEAD
				{ 
					RecordWriteFileIfChanged(FileItem.Location, bNew: false, bChanged: false, Logger);
				}
			}
		}

		/// <summary>
		/// Writes a file if the contents have changed
		/// </summary>
		/// <param name="FileItem">Location of the file</param>
		/// <param name="ContentLines">New contents of the file</param>
		/// <param name="Logger">Logger for output</param>
		internal static void WriteFileIfChanged(FileItem FileItem, IEnumerable<string> ContentLines, ILogger Logger)
		{
			WriteFileIfChanged(FileItem, ContentLines, StringComparison.Ordinal, Logger);
		}

		/// <summary>
		/// Writes a file if the contents have changed
		/// </summary>
		/// <param name="FileItem">Location of the file</param>
		/// <param name="ContentLines">New contents of the file</param>
		/// <param name="Comparison">The type of string comparison to use</param>
		/// <param name="Logger">Logger for output</param>
		internal static void WriteFileIfChanged(FileItem FileItem, IEnumerable<string> ContentLines, StringComparison Comparison, ILogger Logger)
		{
			// Only write the file if its contents have changed.
			FileReference Location = FileItem.Location;
			
			if (!FileItem.Exists)
			{
				DirectoryReference.CreateDirectory(Location.Directory);
				FileReference.WriteAllLines(Location, ContentLines, GetEncodingForStrings(ContentLines));
				FileItem.ResetCachedInfo();

				RecordWriteFileIfChanged(FileItem.Location, bNew: true, bChanged: true, Logger);
			}
			else
			{
				string[] CurrentContents = File.ReadAllLines(FileItem.FullName);
				if (!CurrentContents.SequenceEqual(ContentLines, StringComparer.FromComparison(Comparison)))
				{
					FileReference BackupFile = new FileReference($"{FileItem.FullName}.old");
					try
					{
						Logger.LogDebug("Updating {FileItem}: contents have changed. Saving previous version to {BackupFile}.", FileItem.Location, BackupFile);
						FileReference.Delete(BackupFile);
						FileReference.Move(Location, BackupFile);
					}
					catch (Exception Ex)
					{
						Logger.LogWarning("Unable to rename {FileItem} to {BackupFile}", FileItem, BackupFile);
						Logger.LogDebug(Ex, "{Ex}", ExceptionUtils.FormatExceptionDetails(Ex));
					}
					FileReference.WriteAllLines(Location, ContentLines, GetEncodingForStrings(ContentLines));
					FileItem.ResetCachedInfo();

					RecordWriteFileIfChanged(FileItem.Location, bNew: false, bChanged: true, Logger);
				}
				else
				{ 
=======
				{
>>>>>>> 4af6daef
					RecordWriteFileIfChanged(FileItem.Location, bNew: false, bChanged: false, Logger);
				}
			}
		}

		/// <summary>
		/// Writes a file if the contents have changed
		/// </summary>
		/// <param name="FileItem">Location of the file</param>
		/// <param name="ContentLines">New contents of the file</param>
		/// <param name="Logger">Logger for output</param>
		internal static void WriteFileIfChanged(FileItem FileItem, IEnumerable<string> ContentLines, ILogger Logger)
		{
			WriteFileIfChanged(FileItem, ContentLines, StringComparison.Ordinal, Logger);
		}

		/// <summary>
		/// Writes a file if the contents have changed
		/// </summary>
		/// <param name="FileItem">Location of the file</param>
		/// <param name="ContentLines">New contents of the file</param>
		/// <param name="Comparison">The type of string comparison to use</param>
		/// <param name="Logger">Logger for output</param>
		internal static void WriteFileIfChanged(FileItem FileItem, IEnumerable<string> ContentLines, StringComparison Comparison, ILogger Logger)
		{
			string Contents = String.Join(Environment.NewLine, ContentLines);
			WriteFileIfChanged(FileItem, Contents, Comparison, Logger);
		}

		/// <summary>
		/// Determines the appropriate encoding for a string: either ASCII or UTF-8.
		/// If the string length is equivalent to the encoded length, then no non-ASCII characters were present in the string.
		/// Don't write BOM as it messes with clang when loading response files.
		/// </summary>
		/// <param name="Str">The string to test.</param>
		/// <returns>Either System.Text.Encoding.ASCII or System.Text.Encoding.UTF8, depending on whether or not the string contains non-ASCII characters.</returns>
		private static Encoding GetEncodingForString(string Str)
		{
			// If the string length is equivalent to the encoded length, then no non-ASCII characters were present in the string.
			// Don't write BOM as it messes with clang when loading response files.
<<<<<<< HEAD
			return (Encoding.UTF8.GetByteCount(Str) != Str.Length) ?  new UTF8Encoding(false) : Encoding.ASCII;
		}
		
=======
			return (Encoding.UTF8.GetByteCount(Str) != Str.Length) ? new UTF8Encoding(false) : Encoding.ASCII;
		}

>>>>>>> 4af6daef
		/// <summary>
		/// Determines the appropriate encoding for a list of strings: either ASCII or UTF-8.
		/// If the string length is equivalent to the encoded length, then no non-ASCII characters were present in the string.
		/// Don't write BOM as it messes with clang when loading response files.
		/// </summary>
		/// <param name="Strings">The string to test.</param>
		/// <returns>Either System.Text.Encoding.ASCII or System.Text.Encoding.UTF8, depending on whether or not the strings contains non-ASCII characters.</returns>
		private static Encoding GetEncodingForStrings(IEnumerable<string> Strings)
		{
			return Strings.Any(S => Encoding.UTF8.GetByteCount(S) != S.Length) ? new UTF8Encoding(false) : Encoding.ASCII;
		}
	}
}<|MERGE_RESOLUTION|>--- conflicted
+++ resolved
@@ -10,14 +10,8 @@
 using System.Text.RegularExpressions;
 using System.Xml.Serialization;
 using EpicGames.Core;
-<<<<<<< HEAD
-using UnrealBuildBase;
-using System.Collections.Concurrent;
-using Microsoft.Extensions.Logging;
-=======
 using Microsoft.Extensions.Logging;
 using UnrealBuildBase;
->>>>>>> 4af6daef
 
 namespace UnrealBuildTool
 {
@@ -312,11 +306,7 @@
 		public static int RunLocalProcessAndPrintfOutput(ProcessStartInfo StartInfo, ILogger Logger)
 		{
 			string AppName = Path.GetFileNameWithoutExtension(StartInfo.FileName);
-<<<<<<< HEAD
-			string LogFilenameBase = string.Format("{0}_{1}", AppName, DateTime.Now.ToString("yyyy.MM.dd-HH.mm.ss"));
-=======
 			string LogFilenameBase = String.Format("{0}_{1}", AppName, DateTime.Now.ToString("yyyy.MM.dd-HH.mm.ss"));
->>>>>>> 4af6daef
 			string LogDir = Path.Combine(Unreal.EngineDirectory.FullName, "Programs", "AutomationTool", "Saved", "Logs");
 			string LogFilename = "";
 			for (int Attempt = 1; Attempt < 100; ++Attempt)
@@ -419,11 +409,7 @@
 		public static string RunLocalProcessAndReturnStdOut(string Command, string Args, ILogger? Logger)
 		{
 			int ExitCode;
-<<<<<<< HEAD
-			return RunLocalProcessAndReturnStdOut(Command, Args, Logger, out ExitCode);	
-=======
 			return RunLocalProcessAndReturnStdOut(Command, Args, Logger, out ExitCode);
->>>>>>> 4af6daef
 		}
 
 		/// <summary>
@@ -443,11 +429,7 @@
 		/// <param name="Args">Arguments to Command</param>
 		/// <param name="ExitCode">The return code from the process after it exits</param>
 		/// <param name="LogOutput">Whether to also log standard output and standard error</param>
-<<<<<<< HEAD
-		public static string RunLocalProcessAndReturnStdOut(string Command, string? Args, out int ExitCode, bool LogOutput) => RunLocalProcessAndReturnStdOut(Command, Args, LogOutput? Log.Logger : null, out ExitCode);
-=======
 		public static string RunLocalProcessAndReturnStdOut(string Command, string? Args, out int ExitCode, bool LogOutput) => RunLocalProcessAndReturnStdOut(Command, Args, LogOutput ? Log.Logger : null, out ExitCode);
->>>>>>> 4af6daef
 
 		/// <summary>
 		/// Runs a command line process, and returns simple StdOut output.
@@ -829,19 +811,11 @@
 		/*
 		 * Read and write classes with xml specifiers
 		 */
-<<<<<<< HEAD
-		static private void UnknownAttributeDelegate(object? sender, XmlAttributeEventArgs e)
-		{
-		}
-
-		static private void UnknownNodeDelegate(object? sender, XmlNodeEventArgs e)
-=======
 		private static void UnknownAttributeDelegate(object? sender, XmlAttributeEventArgs e)
 		{
 		}
 
 		private static void UnknownNodeDelegate(object? sender, XmlNodeEventArgs e)
->>>>>>> 4af6daef
 		{
 		}
 
@@ -852,11 +826,7 @@
 		/// <param name="FileName">The XML file to read from</param>
 		/// <param name="Logger">Logger for output</param>
 		/// <returns>New deserialized instance of type T</returns>
-<<<<<<< HEAD
-		static public T ReadClass<T>(string FileName, ILogger Logger) where T : new()
-=======
 		public static T ReadClass<T>(string FileName, ILogger Logger) where T : new()
->>>>>>> 4af6daef
 		{
 			T Instance = new T();
 			StreamReader? XmlStream = null;
@@ -899,11 +869,7 @@
 		/// <param name="DefaultNameSpace">Default namespace for the output elements</param>
 		/// <param name="Logger">Logger for output</param>
 		/// <returns>True if the file was written successfully</returns>
-<<<<<<< HEAD
-		static public bool WriteClass<T>(T Data, string FileName, string DefaultNameSpace, ILogger Logger)
-=======
 		public static bool WriteClass<T>(T Data, string FileName, string DefaultNameSpace, ILogger Logger)
->>>>>>> 4af6daef
 		{
 			bool bSuccess = true;
 			StreamWriter? XmlStream = null;
@@ -1064,11 +1030,7 @@
 		public static int GetLogicalProcessorCount()
 		{
 			// This function uses Windows P/Invoke calls; if we're not running on Windows, just return the default.
-<<<<<<< HEAD
-			if(RuntimePlatform.IsWindows)
-=======
 			if (RuntimePlatform.IsWindows)
->>>>>>> 4af6daef
 			{
 				const int ERROR_INSUFFICIENT_BUFFER = 122;
 
@@ -1164,11 +1126,7 @@
 					}
 				}
 			}
-<<<<<<< HEAD
-			else if(RuntimePlatform.IsMac)
-=======
 			else if (RuntimePlatform.IsMac)
->>>>>>> 4af6daef
 			{
 				UInt64 Size = 4;
 				if (0 == sysctlbyname("hw.physicalcpu", out int Value, ref Size, IntPtr.Zero, 0))
@@ -1309,11 +1267,7 @@
 			// On Mac, MemoryInfo.MemoryLoadBytes includes memory used to cache disk-backed files ("Cached Files" in
 			// Activity Monitor), which can result in a significant over-estimate of memory pressure.
 			// We treat memory used for caching of disk-backed files as free for use in compilation tasks.
-<<<<<<< HEAD
-			if (RuntimePlatform.IsMac)	
-=======
 			if (RuntimePlatform.IsMac)
->>>>>>> 4af6daef
 			{
 				// host_statistics64() flavor, from <mach/host_info.h>
 				int HOST_VM_INFO64 = 4;
@@ -1432,13 +1386,10 @@
 				// The CPU has more logical cores than physical ones, aka uses hyper-threading. 
 				// Use multiplier if provided
 				MaxActionsToExecuteInParallel = (int)(NumPhysicalCores * ProcessorCountMultiplier);
-<<<<<<< HEAD
-=======
 
 				// make sure we don't try to run more actions than cores we have
 				MaxActionsToExecuteInParallel = Math.Min(MaxActionsToExecuteInParallel, Math.Max(NumLogicalCores, NumPhysicalCores));
 
->>>>>>> 4af6daef
 				Log.TraceInformationOnce($"  Requested {ProcessorCountMultiplier} process count multiplier: limiting max parallel actions to {MaxActionsToExecuteInParallel}");
 			}
 			else if (ConsiderLogicalCores && NumLogicalCores > NumPhysicalCores)
@@ -1469,24 +1420,11 @@
 					if (TotalMemoryActions < MaxActionsToExecuteInParallel)
 					{
 						MaxActionsToExecuteInParallel = Math.Max(1, Math.Min(MaxActionsToExecuteInParallel, TotalMemoryActions));
-<<<<<<< HEAD
-						Log.TraceInformationOnce($"  Requested {StringUtils.FormatBytesString(MemoryPerActionBytes)} free memory per action, {StringUtils.FormatBytesString(FreeMemoryBytes)} available: limiting max parallel actions to {MaxActionsToExecuteInParallel}");
-					}
-				}
-			}
-
-			if (MaxProcessorCount > 0 && MaxProcessorCount < MaxActionsToExecuteInParallel)
-			{
-				MaxActionsToExecuteInParallel = Math.Max(1, Math.Min(MaxActionsToExecuteInParallel, MaxProcessorCount));
-				Log.TraceInformationOnce($"  Requested max {MaxProcessorCount} action(s): limiting max parallel actions to {MaxActionsToExecuteInParallel}");
-			}
-=======
 						Log.TraceInformationOnce($"  Requested {StringUtils.FormatBytesString(MemoryPerActionBytes)} memory per action, {StringUtils.FormatBytesString(AvailableMemoryBytes)} available: limiting max parallel actions to {MaxActionsToExecuteInParallel}");
 					}
 				}
 			}
 
->>>>>>> 4af6daef
 			return MaxActionsToExecuteInParallel;
 		}
 
@@ -1498,11 +1436,7 @@
 		/// <returns>True if the steps succeeded, false otherwise</returns>
 		public static void ExecuteCustomBuildSteps(FileReference[] ScriptFiles, ILogger Logger)
 		{
-<<<<<<< HEAD
-			foreach(FileReference ScriptFile in ScriptFiles)
-=======
 			foreach (FileReference ScriptFile in ScriptFiles)
->>>>>>> 4af6daef
 			{
 				ProcessStartInfo StartInfo = new ProcessStartInfo();
 				StartInfo.FileName = BuildHostPlatform.Current.Shell.FullName;
@@ -1517,11 +1451,7 @@
 				}
 
 				int ReturnCode = Utils.RunLocalProcessAndLogOutput(StartInfo, Logger);
-<<<<<<< HEAD
-				if(ReturnCode != 0)
-=======
 				if (ReturnCode != 0)
->>>>>>> 4af6daef
 				{
 					throw new BuildException("Custom build step {0} {1} terminated with exit code {2}", StartInfo.FileName, StartInfo.Arguments, ReturnCode);
 				}
@@ -1668,13 +1598,8 @@
 		/// </summary>
 		static readonly Dictionary<FileReference, (int WriteRequestCount, int ActualWriteCount)> WriteFileIfChangedRecord = new Dictionary<FileReference, (int, int)>();
 
-<<<<<<< HEAD
-		static internal FileReference? WriteFileIfChangedTrace = null;
-		static internal string WriteFileIfChangedContext = "";
-=======
 		internal static FileReference? WriteFileIfChangedTrace = null;
 		internal static string WriteFileIfChangedContext = "";
->>>>>>> 4af6daef
 
 		static void RecordWriteFileIfChanged(FileReference File, bool bNew, bool bChanged, ILogger Logger)
 		{
@@ -1726,10 +1651,6 @@
 									Logger.Log(OverrideType,
 										"{Prefix}Not writing a file that was previously not written: \"{File}\"{Context}", Prefix, File, Context);
 								}
-<<<<<<< HEAD
-
-=======
->>>>>>> 4af6daef
 							}
 						}
 					}
@@ -1850,8 +1771,7 @@
 					RecordWriteFileIfChanged(FileItem.Location, bNew: false, bChanged: true, Logger);
 				}
 				else
-<<<<<<< HEAD
-				{ 
+				{
 					RecordWriteFileIfChanged(FileItem.Location, bNew: false, bChanged: false, Logger);
 				}
 			}
@@ -1877,69 +1797,6 @@
 		/// <param name="Logger">Logger for output</param>
 		internal static void WriteFileIfChanged(FileItem FileItem, IEnumerable<string> ContentLines, StringComparison Comparison, ILogger Logger)
 		{
-			// Only write the file if its contents have changed.
-			FileReference Location = FileItem.Location;
-			
-			if (!FileItem.Exists)
-			{
-				DirectoryReference.CreateDirectory(Location.Directory);
-				FileReference.WriteAllLines(Location, ContentLines, GetEncodingForStrings(ContentLines));
-				FileItem.ResetCachedInfo();
-
-				RecordWriteFileIfChanged(FileItem.Location, bNew: true, bChanged: true, Logger);
-			}
-			else
-			{
-				string[] CurrentContents = File.ReadAllLines(FileItem.FullName);
-				if (!CurrentContents.SequenceEqual(ContentLines, StringComparer.FromComparison(Comparison)))
-				{
-					FileReference BackupFile = new FileReference($"{FileItem.FullName}.old");
-					try
-					{
-						Logger.LogDebug("Updating {FileItem}: contents have changed. Saving previous version to {BackupFile}.", FileItem.Location, BackupFile);
-						FileReference.Delete(BackupFile);
-						FileReference.Move(Location, BackupFile);
-					}
-					catch (Exception Ex)
-					{
-						Logger.LogWarning("Unable to rename {FileItem} to {BackupFile}", FileItem, BackupFile);
-						Logger.LogDebug(Ex, "{Ex}", ExceptionUtils.FormatExceptionDetails(Ex));
-					}
-					FileReference.WriteAllLines(Location, ContentLines, GetEncodingForStrings(ContentLines));
-					FileItem.ResetCachedInfo();
-
-					RecordWriteFileIfChanged(FileItem.Location, bNew: false, bChanged: true, Logger);
-				}
-				else
-				{ 
-=======
-				{
->>>>>>> 4af6daef
-					RecordWriteFileIfChanged(FileItem.Location, bNew: false, bChanged: false, Logger);
-				}
-			}
-		}
-
-		/// <summary>
-		/// Writes a file if the contents have changed
-		/// </summary>
-		/// <param name="FileItem">Location of the file</param>
-		/// <param name="ContentLines">New contents of the file</param>
-		/// <param name="Logger">Logger for output</param>
-		internal static void WriteFileIfChanged(FileItem FileItem, IEnumerable<string> ContentLines, ILogger Logger)
-		{
-			WriteFileIfChanged(FileItem, ContentLines, StringComparison.Ordinal, Logger);
-		}
-
-		/// <summary>
-		/// Writes a file if the contents have changed
-		/// </summary>
-		/// <param name="FileItem">Location of the file</param>
-		/// <param name="ContentLines">New contents of the file</param>
-		/// <param name="Comparison">The type of string comparison to use</param>
-		/// <param name="Logger">Logger for output</param>
-		internal static void WriteFileIfChanged(FileItem FileItem, IEnumerable<string> ContentLines, StringComparison Comparison, ILogger Logger)
-		{
 			string Contents = String.Join(Environment.NewLine, ContentLines);
 			WriteFileIfChanged(FileItem, Contents, Comparison, Logger);
 		}
@@ -1955,15 +1812,9 @@
 		{
 			// If the string length is equivalent to the encoded length, then no non-ASCII characters were present in the string.
 			// Don't write BOM as it messes with clang when loading response files.
-<<<<<<< HEAD
-			return (Encoding.UTF8.GetByteCount(Str) != Str.Length) ?  new UTF8Encoding(false) : Encoding.ASCII;
-		}
-		
-=======
 			return (Encoding.UTF8.GetByteCount(Str) != Str.Length) ? new UTF8Encoding(false) : Encoding.ASCII;
 		}
 
->>>>>>> 4af6daef
 		/// <summary>
 		/// Determines the appropriate encoding for a list of strings: either ASCII or UTF-8.
 		/// If the string length is equivalent to the encoded length, then no non-ASCII characters were present in the string.
