// Copyright Epic Games, Inc. All Rights Reserved.

using System;
using System.Collections.Generic;
using System.Diagnostics;
using System.Linq;
using System.Text;
using EpicGames.Core;
using Microsoft.Extensions.Logging;

namespace UnrealBuildTool
{
	/// <summary>
	/// Public interface for a timeline scope. Should be disposed to exit the scope.
	/// </summary>
	interface ITimelineEvent : IDisposable
	{
		void Finish();
	}

	/// <summary>
	/// Tracks simple high-level timing data
	/// </summary>
	static class Timeline
	{
		/// <summary>
		/// A marker in the timeline
		/// </summary>
		[DebuggerDisplay("{Name}")]
		class Event : ITimelineEvent
		{
			/// <summary>
			/// Name of the marker
			/// </summary>
			public readonly string Name;

			/// <summary>
			/// Time at which the event ocurred
			/// </summary>
			public readonly TimeSpan StartTime;

			/// <summary>
			/// Time at which the event ended
			/// </summary>
			public TimeSpan? FinishTime;

			/// <summary>
			/// The trace span for external tracing
			/// </summary>
			public readonly ITraceSpan Span;

			/// <summary>
			/// Constructor
			/// </summary>
			/// <param name="Name">Event name</param>
			/// <param name="StartTime">Time of the event</param>
			/// <param name="FinishTime">Finish time for the event. May be null.</param>
			public Event(string Name, TimeSpan StartTime, TimeSpan? FinishTime)
			{
				this.Name = Name;
				this.StartTime = StartTime;
				this.FinishTime = FinishTime;
				Span = TraceSpan.Create(Name);
			}

			/// <summary>
			/// Finishes the current event
			/// </summary>
			public void Finish()
			{
				if (!FinishTime.HasValue)
				{
					FinishTime = Stopwatch.Elapsed;
				}
				Span.Dispose();
			}

			/// <summary>
			/// Disposes of the current event
			/// </summary>
			public void Dispose()
			{
				Finish();
			}
		}

		/// <summary>
		/// The stopwatch used for timing
		/// </summary>
		static Stopwatch Stopwatch = new Stopwatch();

		/// <summary>
		/// The recorded events
		/// </summary>
		static List<Event> Events = new List<Event>();

		/// <summary>
		/// Property for the total time elapsed
		/// </summary>
		public static TimeSpan Elapsed => Stopwatch.Elapsed;

		/// <summary>
		/// Start the stopwatch
		/// </summary>
		public static void Start()
		{
			Stopwatch.Restart();
		}

		/// <summary>
		/// Records a timeline marker with the given name
		/// </summary>
		/// <param name="Name">The marker name</param>
		public static void AddEvent(string Name)
		{
			TimeSpan Time = Stopwatch.Elapsed;
			lock (Events)
			{
				Events.Add(new Event(Name, Time, Time));
			}
		}

		/// <summary>
		/// Enters a scope event with the given name. Should be disposed to terminate the scope.
		/// </summary>
		/// <param name="Name">Name of the event</param>
		/// <returns>Event to track the length of the event</returns>
		public static ITimelineEvent ScopeEvent(string Name)
		{
			Event Event = new Event(Name, Stopwatch.Elapsed, null);
			lock (Events)
			{
				Events.Add(Event);
			}
			return Event;
		}

		/// <summary>
		/// Prints this information to the log
		/// </summary>
		public static void Print(TimeSpan MaxUnknownTime, LogLevel Verbosity, ILogger Logger)
		{
			// Print the start time
			Logger.Log(Verbosity, "Timeline:");
			Logger.Log(Verbosity, "");
			Logger.Log(Verbosity, "[{Time,6}]", FormatTime(TimeSpan.Zero));

			// Create the root event
			TimeSpan FinishTime = Stopwatch.Elapsed;

			List<Event> OuterEvents = new List<Event>
			{
				new Event("<Root>", TimeSpan.Zero, FinishTime)
			};

			// Print out all the child events
			TimeSpan LastTime = TimeSpan.Zero;
			lock (Events)
			{
				for (int EventIdx = 0; EventIdx < Events.Count; EventIdx++)
				{
					Event Event = Events[EventIdx];

					// Pop events off the stack
					for (; OuterEvents.Count > 1; OuterEvents.RemoveAt(OuterEvents.Count - 1))
					{
						Event OuterEvent = OuterEvents.Last();
						if (Event.StartTime < OuterEvent.FinishTime!.Value)
						{
							break;
						}
						UpdateLastEventTime(ref LastTime, OuterEvent.FinishTime.Value, MaxUnknownTime, OuterEvents, Verbosity, Logger);
					}
<<<<<<< HEAD
					UpdateLastEventTime(ref LastTime, OuterEvent.FinishTime.Value, MaxUnknownTime, OuterEvents, Verbosity, Logger);
				}

				// If there's a gap since the last event, print an unknown marker
				UpdateLastEventTime(ref LastTime, Event.StartTime, MaxUnknownTime, OuterEvents, Verbosity, Logger);

				// Print this event
				Print(Event.StartTime, Event.FinishTime, Event.Name, OuterEvents, Verbosity, Logger);
=======

					// If there's a gap since the last event, print an unknown marker
					UpdateLastEventTime(ref LastTime, Event.StartTime, MaxUnknownTime, OuterEvents, Verbosity, Logger);

					// Print this event
					Print(Event.StartTime, Event.FinishTime, Event.Name, OuterEvents, Verbosity, Logger);
>>>>>>> 4af6daef

					// Push it onto the stack
					if (Event.FinishTime.HasValue)
					{
						if (EventIdx + 1 < Events.Count && Events[EventIdx + 1].StartTime < Event.FinishTime.Value)
						{
							OuterEvents.Add(Event);
						}
						else
						{
							LastTime = Event.FinishTime.Value;
						}
					}
				}
			}

			// Remove everything from the stack
			for (; OuterEvents.Count > 0; OuterEvents.RemoveAt(OuterEvents.Count - 1))
			{
				UpdateLastEventTime(ref LastTime, OuterEvents.Last().FinishTime!.Value, MaxUnknownTime, OuterEvents, Verbosity, Logger);
			}

			// Print the finish time
			Logger.Log(Verbosity, "[{Time,6}]", FormatTime(FinishTime));
		}

		/// <summary>
		/// Updates the last event time
		/// </summary>
		/// <param name="LastTime"></param>
		/// <param name="NewTime"></param>
		/// <param name="MaxUnknownTime"></param>
		/// <param name="OuterEvents"></param>
		/// <param name="Verbosity"></param>
		/// <param name="Logger"></param>
		static void UpdateLastEventTime(ref TimeSpan LastTime, TimeSpan NewTime, TimeSpan MaxUnknownTime, List<Event> OuterEvents, LogLevel Verbosity, ILogger Logger)
		{
			const string UnknownEvent = "<unknown>";
			if (NewTime - LastTime > MaxUnknownTime)
			{
				Print(LastTime, NewTime, UnknownEvent, OuterEvents, Verbosity, Logger);
			}
			LastTime = NewTime;
		}

		/// <summary>
		/// Prints an individual event to the log
		/// </summary>
		/// <param name="StartTime">Start time for the event</param>
		/// <param name="FinishTime">Finish time for the event. May be null.</param>
		/// <param name="Label">Event name</param>
		/// <param name="OuterEvents">List of all the start times for parent events</param>
		/// <param name="Verbosity">Verbosity for the output</param>
		/// <param name="Logger">Logger for output</param>
		static void Print(TimeSpan StartTime, TimeSpan? FinishTime, string Label, List<Event> OuterEvents, LogLevel Verbosity, ILogger Logger)
		{
			StringBuilder Prefix = new StringBuilder();

			for (int Idx = 0; Idx < OuterEvents.Count - 1; Idx++)
			{
				Prefix.AppendFormat(" {0,6}          ", FormatTime(StartTime - OuterEvents[Idx].StartTime));
			}

			Prefix.AppendFormat("[{0,6}]", FormatTime(StartTime - OuterEvents[OuterEvents.Count - 1].StartTime));

			if (!FinishTime.HasValue)
			{
				Prefix.AppendFormat("({0,6})", "???");
			}
			else if (FinishTime.Value == StartTime)
			{
				Prefix.Append(" ------ ");
			}
			else
			{
				Prefix.AppendFormat("({0,6})", "+" + FormatTime(FinishTime.Value - StartTime));
			}

			Logger.Log(Verbosity, "{Prefix} {Label}", Prefix.ToString(), Label);
		}

		/// <summary>
		/// Formats a timespan in milliseconds
		/// </summary>
		/// <param name="Time">The time to format</param>
		/// <returns>Formatted timespan</returns>
		static string FormatTime(TimeSpan Time)
		{
			int TotalMilliseconds = (int)Time.TotalMilliseconds;
			return String.Format("{0}.{1:000}", TotalMilliseconds / 1000, TotalMilliseconds % 1000);
		}
	}
}<|MERGE_RESOLUTION|>--- conflicted
+++ resolved
@@ -171,23 +171,12 @@
 						}
 						UpdateLastEventTime(ref LastTime, OuterEvent.FinishTime.Value, MaxUnknownTime, OuterEvents, Verbosity, Logger);
 					}
-<<<<<<< HEAD
-					UpdateLastEventTime(ref LastTime, OuterEvent.FinishTime.Value, MaxUnknownTime, OuterEvents, Verbosity, Logger);
-				}
-
-				// If there's a gap since the last event, print an unknown marker
-				UpdateLastEventTime(ref LastTime, Event.StartTime, MaxUnknownTime, OuterEvents, Verbosity, Logger);
-
-				// Print this event
-				Print(Event.StartTime, Event.FinishTime, Event.Name, OuterEvents, Verbosity, Logger);
-=======
 
 					// If there's a gap since the last event, print an unknown marker
 					UpdateLastEventTime(ref LastTime, Event.StartTime, MaxUnknownTime, OuterEvents, Verbosity, Logger);
 
 					// Print this event
 					Print(Event.StartTime, Event.FinishTime, Event.Name, OuterEvents, Verbosity, Logger);
->>>>>>> 4af6daef
 
 					// Push it onto the stack
 					if (Event.FinishTime.HasValue)
