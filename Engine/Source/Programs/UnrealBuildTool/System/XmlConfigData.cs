--- conflicted
+++ resolved
@@ -33,47 +33,27 @@
 			/// <summary>
 			/// Returns Reflection.MemberInfo describing the target class member.
 			/// </summary>
-<<<<<<< HEAD
-			public abstract MemberInfo               MemberInfo { get; }
-=======
 			public abstract MemberInfo MemberInfo { get; }
->>>>>>> 4af6daef
 
 			/// <summary>
 			/// Returns Reflection.Type of the target class member.
 			/// </summary>
-<<<<<<< HEAD
-			public abstract Type                     Type       { get; }
-=======
 			public abstract Type Type { get; }
->>>>>>> 4af6daef
 
 			/// <summary>
 			/// Indicates whether the target class member is static or not.
 			/// </summary>
-<<<<<<< HEAD
-			public abstract bool                     IsStatic   { get; }
-=======
 			public abstract bool IsStatic { get; }
->>>>>>> 4af6daef
 
 			/// <summary>
 			/// Returns the value setter of the target class member.
 			/// </summary>
-<<<<<<< HEAD
-			public abstract Action<object?, object?> SetValue   { get; }
-=======
 			public abstract Action<object?, object?> SetValue { get; }
->>>>>>> 4af6daef
 
 			/// <summary>
 			/// Returns the value getter of the target class member.
 			/// </summary>
-<<<<<<< HEAD
-			public abstract Func<object?, object?>   GetValue   { get; }
-=======
 			public abstract Func<object?, object?> GetValue { get; }
->>>>>>> 4af6daef
 		}
 
 		/// <summary>
@@ -81,19 +61,11 @@
 		/// </summary>
 		public class TargetField : TargetMember
 		{
-<<<<<<< HEAD
-			public override MemberInfo               MemberInfo => FieldInfo;
-			public override Type                     Type       => FieldInfo.FieldType;
-			public override bool                     IsStatic   => FieldInfo.IsStatic;
-			public override Action<object?, object?> SetValue   => FieldInfo.SetValue;
-			public override Func<object?, object?>   GetValue   => FieldInfo.GetValue;
-=======
 			public override MemberInfo MemberInfo => FieldInfo;
 			public override Type Type => FieldInfo.FieldType;
 			public override bool IsStatic => FieldInfo.IsStatic;
 			public override Action<object?, object?> SetValue => FieldInfo.SetValue;
 			public override Func<object?, object?> GetValue => FieldInfo.GetValue;
->>>>>>> 4af6daef
 
 			private FieldInfo FieldInfo;
 
@@ -108,19 +80,11 @@
 		/// </summary>
 		public class TargetProperty : TargetMember
 		{
-<<<<<<< HEAD
-			public override MemberInfo               MemberInfo => PropertyInfo;
-			public override Type                     Type       => PropertyInfo.PropertyType;
-			public override bool                     IsStatic   => PropertyInfo.GetGetMethod()!.IsStatic;
-			public override Action<object?, object?> SetValue   => PropertyInfo.SetValue;
-			public override Func<object?, object?>   GetValue   => PropertyInfo.GetValue;
-=======
 			public override MemberInfo MemberInfo => PropertyInfo;
 			public override Type Type => PropertyInfo.PropertyType;
 			public override bool IsStatic => PropertyInfo.GetGetMethod()!.IsStatic;
 			public override Action<object?, object?> SetValue => PropertyInfo.SetValue;
 			public override Func<object?, object?> GetValue => PropertyInfo.GetValue;
->>>>>>> 4af6daef
 
 			private PropertyInfo PropertyInfo;
 
@@ -139,11 +103,7 @@
 
 			public ValueInfo(FieldInfo FieldInfo, object Value, FileReference SourceFile, XmlConfigFileAttribute XmlConfigAttribute)
 			{
-<<<<<<< HEAD
-				this.Target = new TargetField(FieldInfo);
-=======
 				Target = new TargetField(FieldInfo);
->>>>>>> 4af6daef
 				this.Value = Value;
 				this.SourceFile = SourceFile;
 				this.XmlConfigAttribute = XmlConfigAttribute;
@@ -151,11 +111,7 @@
 
 			public ValueInfo(PropertyInfo PropertyInfo, object Value, FileReference SourceFile, XmlConfigFileAttribute XmlConfigAttribute)
 			{
-<<<<<<< HEAD
-				this.Target = new TargetProperty(PropertyInfo);
-=======
 				Target = new TargetProperty(PropertyInfo);
->>>>>>> 4af6daef
 				this.Value = Value;
 				this.SourceFile = SourceFile;
 				this.XmlConfigAttribute = XmlConfigAttribute;
@@ -169,11 +125,7 @@
 				this.XmlConfigAttribute = XmlConfigAttribute;
 			}
 		}
-<<<<<<< HEAD
-		
-=======
-
->>>>>>> 4af6daef
+
 		/// <summary>
 		/// Stores a mapping from type -> member -> value, with all the config values for configurable fields.
 		/// </summary>
@@ -222,22 +174,14 @@
 				// Read the types
 				int NumTypes = Reader.ReadInt32();
 				Dictionary<Type, ValueInfo[]> TypeToValues = new Dictionary<Type, ValueInfo[]>(NumTypes);
-<<<<<<< HEAD
-				for(int TypeIdx = 0; TypeIdx < NumTypes; TypeIdx++)
-=======
 				for (int TypeIdx = 0; TypeIdx < NumTypes; TypeIdx++)
->>>>>>> 4af6daef
 				{
 					// Read the type name
 					string TypeName = Reader.ReadString();
 
 					// Try to find it in the list of configurable types
 					Type? Type = Types.FirstOrDefault(x => x.Name == TypeName);
-<<<<<<< HEAD
-					if(Type == null)
-=======
 					if (Type == null)
->>>>>>> 4af6daef
 					{
 						Data = null;
 						return false;
@@ -248,7 +192,6 @@
 					for (int ValueIdx = 0; ValueIdx < Values.Length; ValueIdx++)
 					{
 						string MemberName = Reader.ReadString();
-<<<<<<< HEAD
 
 						XmlConfigData.TargetMember? TargetMember = GetTargetMemberWithAttribute<XmlConfigFileAttribute>(Type, MemberName);
 
@@ -257,16 +200,6 @@
 							// If TargetMember is not null, we know it has our attribute.
 							XmlConfigFileAttribute XmlConfigAttribute = TargetMember!.MemberInfo.GetCustomAttribute<XmlConfigFileAttribute>()!;
 
-=======
-
-						XmlConfigData.TargetMember? TargetMember = GetTargetMemberWithAttribute<XmlConfigFileAttribute>(Type, MemberName);
-
-						if (TargetMember != null)
-						{
-							// If TargetMember is not null, we know it has our attribute.
-							XmlConfigFileAttribute XmlConfigAttribute = TargetMember!.MemberInfo.GetCustomAttribute<XmlConfigFileAttribute>()!;
-
->>>>>>> 4af6daef
 							// Try to parse the value and add it to the output array
 							object Value = Reader.ReadObject(TargetMember.Type)!;
 
@@ -339,19 +272,11 @@
 
 				// Write all the categories
 				Writer.Write(TypeToValues.Count);
-<<<<<<< HEAD
-				foreach(KeyValuePair<Type, ValueInfo[]> TypePair in TypeToValues)
-				{
-					Writer.Write(TypePair.Key.Name);
-					Writer.Write(TypePair.Value.Length);
-					foreach(ValueInfo MemberPair in TypePair.Value)
-=======
 				foreach (KeyValuePair<Type, ValueInfo[]> TypePair in TypeToValues)
 				{
 					Writer.Write(TypePair.Key.Name);
 					Writer.Write(TypePair.Value.Length);
 					foreach (ValueInfo MemberPair in TypePair.Value)
->>>>>>> 4af6daef
 					{
 						Writer.Write(MemberPair.Target.MemberInfo.Name);
 						Writer.Write(MemberPair.Target.Type, MemberPair.Value);
