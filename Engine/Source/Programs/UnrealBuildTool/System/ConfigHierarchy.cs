// Copyright Epic Games, Inc. All Rights Reserved.

using System;
using System.Collections.Generic;
using System.Diagnostics.CodeAnalysis;
using System.Linq;
using System.Text;
using System.Text.RegularExpressions;
using EpicGames.Core;
<<<<<<< HEAD
using System.IO;
using System.Diagnostics.CodeAnalysis;
using System.Text.RegularExpressions;
=======
>>>>>>> 4af6daef
using UnrealBuildBase;

namespace UnrealBuildTool
{
	/// <summary>
	/// Types of config file hierarchy
	/// </summary>
	public enum ConfigHierarchyType
	{
		/// <summary>
		/// BaseGame.ini, DefaultGame.ini, etc...
		/// </summary>
		Game,

		/// <summary>
		/// BaseEngine.ini, DefaultEngine.ini, etc...
		/// </summary>
		Engine,

		/// <summary>
		/// BaseEditor.ini, DefaultEditor.ini, etc...
		/// </summary>
		Editor,

		/// <summary>
		/// BaseEditorPerProjectUserSettings.ini, DefaultEditorPerProjectUserSettings.ini, etc..
		/// </summary>
		EditorPerProjectUserSettings,

		/// <summary>
		/// BaseEncryption.ini, DefaultEncryption.ini, etc..
		/// </summary>
		Encryption,

		/// <summary>
		/// BaseCrypto.ini, DefaultCrypto.ini, etc..
		/// </summary>
		Crypto,

		/// <summary>
		/// BaseEditorSettings.ini, DefaultEditorSettings.ini, etc...
		/// </summary>
		EditorSettings,

		/// <summary>
		/// BaseInstallBundle.ini, DefaultInstallBundle.ini, etc...
		/// </summary>
		InstallBundle,

		/// <summary>
		/// BasePakFileRules.ini, DefaultPakFileRules.ini, etc, etc....
		/// </summary>
		PakFileRules,
	}

	/// <summary>
	/// Stores a set of merged key/value pairs for a config section
	/// </summary>
	public class ConfigHierarchySection
	{
		/// <summary>
		/// Map of key names to their values
		/// </summary>
		Dictionary<string, List<string>> KeyToValue = new Dictionary<string, List<string>>(StringComparer.InvariantCultureIgnoreCase);

		/// <summary>
		/// Construct a merged config section from the given per-file config sections
		/// </summary>
		/// <param name="FileSections">Config sections from individual files</param>
		public ConfigHierarchySection(IEnumerable<ConfigFileSection> FileSections)
		{
			foreach (ConfigFileSection FileSection in FileSections)
			{
				foreach (ConfigLine Line in FileSection.Lines)
				{
					if (Line.Action == ConfigLineAction.RemoveKey)
					{
						KeyToValue.Remove(Line.Key);
						continue;
					}

					// Find or create the values for this key
					List<string>? Values;

					if (KeyToValue.TryGetValue(Line.Key, out Values))
					{
						// Update the existing list
						if (Line.Action == ConfigLineAction.Set)
						{
							Values.Clear();
							Values.Add(Line.Value);
						}
						else if (Line.Action == ConfigLineAction.Add)
						{
							Values.Add(Line.Value);
						}
						else if (Line.Action == ConfigLineAction.RemoveKeyValue)
						{
							Values.RemoveAll(x => x.Equals(Line.Value, StringComparison.InvariantCultureIgnoreCase));
						}
					}
					else
					{
						// If it's a set or add action, create and add a new list
						if (Line.Action == ConfigLineAction.Set || Line.Action == ConfigLineAction.Add)
						{
							Values = new List<string>();
							Values.Add(Line.Value);
							KeyToValue.Add(Line.Key, Values);
						}
					}
				}
			}
		}

		/// <summary>
		/// Returns a list of key names
		/// </summary>
		public IEnumerable<string> KeyNames => KeyToValue.Keys;

		/// <summary>
		/// Tries to find the value for a given key
		/// </summary>
		/// <param name="KeyName">The key name to search for</param>
		/// <param name="Value">On success, receives the corresponding value</param>
		/// <returns>True if the key was found, false otherwise</returns>
		public bool TryGetValue(string KeyName, [NotNullWhen(true)] out string? Value)
		{
			List<string>? ValuesList;
			if (KeyToValue.TryGetValue(KeyName, out ValuesList) && ValuesList.Count > 0)
			{
				Value = ValuesList[0];
				return true;
			}
			else
			{
				Value = null;
				return false;
			}
		}

		/// <summary>
		/// Tries to find the values for a given key
		/// </summary>
		/// <param name="KeyName">The key name to search for</param>
		/// <param name="Values">On success, receives a list of the corresponding values</param>
		/// <returns>True if the key was found, false otherwise</returns>
		public bool TryGetValues(string KeyName, [NotNullWhen(true)] out IReadOnlyList<string>? Values)
		{
			List<string>? ValuesList;
			if (KeyToValue.TryGetValue(KeyName, out ValuesList))
			{
				Values = ValuesList;
				return true;
			}
			else
			{
				Values = null;
				return false;
			}
		}
	}

	/// <summary>
	/// Encapsulates a hierarchy of config files, merging sections from them together on request 
	/// </summary>
	public class ConfigHierarchy
	{
		/// <summary>
		/// Array of 
		/// </summary>
		ConfigFile[] Files;

		/// <summary>
		/// Cache of requested config sections
		/// </summary>
		Dictionary<string, ConfigHierarchySection> NameToSection = new Dictionary<string, ConfigHierarchySection>(StringComparer.InvariantCultureIgnoreCase);

		/// <summary>
		/// Lock for NameToSection
		/// </summary>
		System.Threading.ReaderWriterLockSlim NameToSectionLock = new System.Threading.ReaderWriterLockSlim();

		/// <summary>
		/// Construct a config hierarchy from the given files
		/// </summary>
		/// <param name="Files">Set of files to include (in order)</param>
		public ConfigHierarchy(IEnumerable<ConfigFile> Files)
		{
			this.Files = Files.ToArray();
		}

		/// <summary>
		/// Names of all sections in all config files
		/// </summary>
		/// <returns></returns>
		public HashSet<string> SectionNames
		{
			get
			{
				HashSet<string> Result = new HashSet<string>();
				foreach (ConfigFile File in Files)
				{
					foreach (string SectionName in File.SectionNames)
					{
						if (!Result.Contains(SectionName))
						{
							Result.Add(SectionName);
						}
					}
				}
				return Result;
			}
		}

		/// <summary>
		/// Finds a config section with the given name
		/// </summary>
		/// <param name="SectionName">Name of the section to look for</param>
		/// <returns>The merged config section</returns>
		public ConfigHierarchySection FindSection(string SectionName)
		{
			ConfigHierarchySection? Section;
			try
			{
				// Acquire a read lock and do a quick check for the config section
				NameToSectionLock.EnterUpgradeableReadLock();
				if (!NameToSection.TryGetValue(SectionName, out Section))
				{
					try
					{
						// Acquire a write lock and add the config section if another thread didn't just complete it
						NameToSectionLock.EnterWriteLock();
						if (!NameToSection.TryGetValue(SectionName, out Section))
						{
							// Find all the raw sections from the file hierarchy
							List<ConfigFileSection> RawSections = new List<ConfigFileSection>();
							foreach (ConfigFile File in Files)
							{
								ConfigFileSection? RawSection;
								if (File.TryGetSection(SectionName, out RawSection))
								{
									RawSections.Add(RawSection);
								}
							}

							// Merge them together and add it to the cache
							Section = new ConfigHierarchySection(RawSections);
							NameToSection.Add(SectionName, Section);
						}
					}
					finally
					{
						NameToSectionLock.ExitWriteLock();
					}
				}
			}
			finally
			{
				NameToSectionLock.ExitUpgradeableReadLock();
			}
			return Section;
		}

		/// <summary>
		/// Legacy function for ease of transition from ConfigCacheIni to ConfigHierarchy. Gets a bool with the given key name.
		/// </summary>
		/// <param name="SectionName">Section name</param>
		/// <param name="KeyName">Key name</param>
		/// <param name="Value">Value associated with the specified key. If the key has more than one value, only the first one is returned</param>
		/// <returns>True if the key exists</returns>
		public bool GetBool(string SectionName, string KeyName, out bool Value)
		{
			return TryGetValue(SectionName, KeyName, out Value);
		}

		/// <summary>
		/// Legacy function for ease of transition from ConfigCacheIni to ConfigHierarchy. Gets an array with the given key name, returning null on failure.
		/// </summary>
		/// <param name="SectionName">Section name</param>
		/// <param name="KeyName">Key name</param>
		/// <param name="Values">Value associated with the specified key. If the key has more than one value, only the first one is returned</param>
		/// <returns>True if the key exists</returns>
		public bool GetArray(string SectionName, string KeyName, [NotNullWhen(true)] out List<string>? Values)
		{
			IReadOnlyList<string>? ValuesEnumerable;
			if (TryGetValues(SectionName, KeyName, out ValuesEnumerable))
			{
				Values = ValuesEnumerable.ToList();
				return true;
			}
			else
			{
				Values = null;
				return false;
			}
		}

		/// <summary>
		/// Legacy function for ease of transition from ConfigCacheIni to ConfigHierarchy. Gets a string with the given key name, returning an empty string on failure.
		/// </summary>
		/// <param name="SectionName">Section name</param>
		/// <param name="KeyName">Key name</param>
		/// <param name="Value">Value associated with the specified key. If the key has more than one value, only the first one is returned</param>
		/// <returns>True if the key exists</returns>
		public bool GetString(string SectionName, string KeyName, out string Value)
		{
			string? RetrievedValue;
<<<<<<< HEAD
			if(TryGetValue(SectionName, KeyName, out RetrievedValue))
=======
			if (TryGetValue(SectionName, KeyName, out RetrievedValue))
>>>>>>> 4af6daef
			{
				Value = RetrievedValue;
				return true;
			}
			else
			{
				Value = "";
				return false;
			}
		}

		/// <summary>
		/// Legacy function for ease of transition from ConfigCacheIni to ConfigHierarchy. Gets an int with the given key name.
		/// </summary>
		/// <param name="SectionName">Section name</param>
		/// <param name="KeyName">Key name</param>
		/// <param name="Value">Value associated with the specified key. If the key has more than one value, only the first one is returned</param>
		/// <returns>True if the key exists</returns>
		public bool GetInt32(string SectionName, string KeyName, out int Value)
		{
			return TryGetValue(SectionName, KeyName, out Value);
		}

		/// <summary>
		/// Gets a single string value associated with the specified key.
		/// </summary>
		/// <param name="SectionName">Section name</param>
		/// <param name="KeyName">Key name</param>
		/// <param name="Value">Value associated with the specified key. If the key has more than one value, only the first one is returned</param>
		/// <returns>True if the key exists</returns>
		public bool TryGetValue(string SectionName, string KeyName, [NotNullWhen(true)] out string? Value)
		{
			return FindSection(SectionName).TryGetValue(KeyName, out Value);
		}

		/// <summary>
		/// Gets a single bool value associated with the specified key.
		/// </summary>
		/// <param name="SectionName">Section name</param>
		/// <param name="KeyName">Key name</param>
		/// <param name="Value">Value associated with the specified key. If the key has more than one value, only the first one is returned</param>
		/// <returns>True if the key exists</returns>
		public bool TryGetValue(string SectionName, string KeyName, out bool Value)
		{
			string? Text;
			if (!TryGetValue(SectionName, KeyName, out Text))
			{
				Value = false;
				return false;
			}
			return TryParse(Text, out Value);
		}

		/// <summary>
		/// Gets a single Int32 value associated with the specified key.
		/// </summary>
		/// <param name="SectionName">Section name</param>
		/// <param name="KeyName">Key name</param>
		/// <param name="Value">Value associated with the specified key. If the key has more than one value, only the first one is returned</param>
		/// <returns>True if the key exists</returns>
		public bool TryGetValue(string SectionName, string KeyName, out int Value)
		{
			string? Text;
			if (!TryGetValue(SectionName, KeyName, out Text))
			{
				Value = 0;
				return false;
			}
			return TryParse(Text, out Value);
		}

		/// <summary>
		/// Gets a single GUID value associated with the specified key.
		/// </summary>
		/// <param name="SectionName">Section name</param>
		/// <param name="KeyName">Key name</param>
		/// <param name="Value">Value associated with the specified key. If the key has more than one value, only the first one is returned</param>
		/// <returns>True if the key exists</returns>
		public bool TryGetValue(string SectionName, string KeyName, out Guid Value)
		{
			string? Text;
			if (!TryGetValue(SectionName, KeyName, out Text))
			{
				Value = Guid.Empty;
				return false;
			}
			return TryParse(Text, out Value);
		}

		/// <summary>
		/// Gets a single-precision floating point value associated with the specified key.
		/// </summary>
		/// <param name="SectionName">Section name</param>
		/// <param name="KeyName">Key name</param>
		/// <param name="Value">Value associated with the specified key. If the key has more than one value, only the first one is returned</param>
		/// <returns>True if the key exists</returns>
		public bool TryGetValue(string SectionName, string KeyName, out float Value)
		{
			string? Text;
			if (!TryGetValue(SectionName, KeyName, out Text))
			{
				Value = 0;
				return false;
			}
			return TryParse(Text, out Value);
		}

		/// <summary>
		/// Gets a double-precision floating point value associated with the specified key.
		/// </summary>
		/// <param name="SectionName">Section name</param>
		/// <param name="KeyName">Key name</param>
		/// <param name="Value">Value associated with the specified key. If the key has more than one value, only the first one is returned</param>
		/// <returns>True if the key exists</returns>
		public bool TryGetValue(string SectionName, string KeyName, out double Value)
		{
			string? Text;
			if (!TryGetValue(SectionName, KeyName, out Text))
			{
				Value = 0;
				return false;
			}
			return TryParse(Text, out Value);
		}

		/// <summary>
		/// Gets an enumeration value associated with the specified key.
		/// </summary>
		/// <typeparam name="T"></typeparam>
		/// <param name="SectionName">Section name</param>
		/// <param name="KeyName">Key name</param>
		/// <param name="Value">Value associated with the specified key. If the key has more than one value, only the first one is returned</param>
		/// <returns>True if the key exists</returns>
		public bool TryGetValue<T>(string SectionName, string KeyName, out T Value) where T : struct
		{
			string? Text;
			if (!TryGetValue(SectionName, KeyName, out Text))
			{
				Value = default(T);
				return false;
			}
			return Enum.TryParse<T>(Text, out Value);
		}

		/// <summary>
		/// Gets all values associated with the specified key
		/// </summary>
		/// <param name="SectionName">Section where the key is located</param>
		/// <param name="KeyName">Key name</param>
		/// <param name="Values">Copy of the list containing all values associated with the specified key</param>
		/// <returns>True if the key exists</returns>
		public bool TryGetValues(string SectionName, string KeyName, [NotNullWhen(true)] out IReadOnlyList<string>? Values)
		{
			return FindSection(SectionName).TryGetValues(KeyName, out Values);
		}

		/// <summary>
		/// Parse a string as a boolean value
		/// </summary>
		/// <param name="Text">The text to parse</param>
		/// <param name="Value">The parsed value, if successful</param>
		/// <returns>True if the text was parsed, false otherwise</returns>
		public static bool TryParse(string Text, out bool Value)
		{
			// C# Boolean type expects "False" or "True" but since we're not case sensitive, we need to suppor that manually
			if (Text == "1" || Text.Equals("true", StringComparison.InvariantCultureIgnoreCase))
			{
				Value = true;
				return true;
			}
			else if (Text == "0" || Text.Equals("false", StringComparison.InvariantCultureIgnoreCase))
			{
				Value = false;
				return true;
			}
			else
			{
				Value = false;
				return false;
			}
		}

		/// <summary>
		/// Parse a string as an integer value
		/// </summary>
		/// <param name="Text">The text to parse</param>
		/// <param name="Value">The parsed value, if successful</param>
		/// <returns>True if the text was parsed, false otherwise</returns>
		public static bool TryParse(string Text, out int Value)
		{
			return Int32.TryParse(Text, out Value);
		}

		/// <summary>
		/// Parse a string as a GUID value
		/// </summary>
		/// <param name="Text">The text to parse</param>
		/// <param name="Value">The parsed value, if successful</param>
		/// <returns>True if the text was parsed, false otherwise</returns>
		public static bool TryParse(string Text, out Guid Value)
		{
			if (Text.Contains("A=") && Text.Contains("B=") && Text.Contains("C=") && Text.Contains("D="))
			{
				char[] Separators = new char[] { '(', ')', '=', ',', ' ', 'A', 'B', 'C', 'D' };
				string[] ComponentValues = Text.Split(Separators, StringSplitOptions.RemoveEmptyEntries);
				if (ComponentValues.Length == 4)
				{
					StringBuilder HexString = new StringBuilder();
					for (int ComponentIndex = 0; ComponentIndex < 4; ComponentIndex++)
					{
						int IntegerValue;
						if (!Int32.TryParse(ComponentValues[ComponentIndex], out IntegerValue))
						{
							Value = Guid.Empty;
							return false;
						}
						HexString.Append(IntegerValue.ToString("X8"));
					}
					Text = HexString.ToString();
				}
			}
			return Guid.TryParseExact(Text, "N", out Value);
		}

		/// <summary>
		/// Parse a string as a single-precision floating point value
		/// </summary>
		/// <param name="Text">The text to parse</param>
		/// <param name="Value">The parsed value, if successful</param>
		/// <returns>True if the text was parsed, false otherwise</returns>
		public static bool TryParse(string Text, out float Value)
		{
			if (Text.EndsWith("f"))
			{
				return Single.TryParse(Text.Substring(0, Text.Length - 1), out Value);
			}
			else
			{
				return Single.TryParse(Text, out Value);
			}
		}

		/// <summary>
		/// Parse a string as a double-precision floating point value
		/// </summary>
		/// <param name="Text">The text to parse</param>
		/// <param name="Value">The parsed value, if successful</param>
		/// <returns>True if the text was parsed, false otherwise</returns>
		public static bool TryParse(string Text, out double Value)
		{
			if (Text.EndsWith("f"))
			{
				return Double.TryParse(Text.Substring(0, Text.Length - 1), out Value);
			}
			else
			{
				return Double.TryParse(Text, out Value);
			}
		}

		/// <summary>
		/// Attempts to parse the given line as a UE config object (eg. (Name="Foo",Number=1234)).
		/// </summary>
		/// <param name="Line">Line of text to parse</param>
		/// <param name="Properties">Receives key/value pairs for the config object</param>
		/// <returns>True if an object was parsed, false otherwise</returns>
		public static bool TryParse(string Line, [NotNullWhen(true)] out Dictionary<string, string>? Properties)
		{
			// Convert the string to a zero-terminated array, to make parsing easier.
			char[] Chars = new char[Line.Length + 1];
			Line.CopyTo(0, Chars, 0, Line.Length);

			// Get the opening paren
			int Idx = 0;
			while (Char.IsWhiteSpace(Chars[Idx]))
			{
				Idx++;
			}
			if (Chars[Idx] != '(')
			{
				Properties = null;
				return false;
			}

			// Read to the next token
			Idx++;
			while (Char.IsWhiteSpace(Chars[Idx]))
			{
				Idx++;
			}

			// Create the dictionary to receive the new properties
			Dictionary<string, string> NewProperties = new Dictionary<string, string>();

			// Read a sequence of key/value pairs
			StringBuilder Value = new StringBuilder();
			if (Chars[Idx] != ')')
			{
				for (; ; )
				{
					// Find the end of the name
					int NameIdx = Idx;
					while (Char.IsLetterOrDigit(Chars[Idx]) || Chars[Idx] == '_')
					{
						Idx++;
					}
					if (Idx == NameIdx)
					{
						Properties = null;
						return false;
					}

					// Extract the key string, and make sure it hasn't already been added
					string Key = new string(Chars, NameIdx, Idx - NameIdx);
					if (NewProperties.ContainsKey(Key))
					{
						Properties = null;
						return false;
					}

					// Consume the equals character
					while (Char.IsWhiteSpace(Chars[Idx]))
					{
						Idx++;
					}
					if (Chars[Idx] != '=')
					{
						Properties = null;
						return false;
					}

					// Move to the value
					Idx++;
					while (Char.IsWhiteSpace(Chars[Idx]))
					{
						Idx++;
					}

					// Parse the value
					Value.Clear();
					if (Char.IsLetterOrDigit(Chars[Idx]) || Chars[Idx] == '_' || Chars[Idx] == '-')
					{
						while (Char.IsLetterOrDigit(Chars[Idx]) || Chars[Idx] == '_' || Chars[Idx] == '-' || Chars[Idx] == '.')
						{
							Value.Append(Chars[Idx]);
							Idx++;
						}
					}
					else if (Chars[Idx] == '\"')
					{
						Idx++;
						for (; Chars[Idx] != '\"'; Idx++)
						{
							if (Chars[Idx] == '\0')
							{
								Properties = null;
								return false;
							}
							else
							{
								Value.Append(Chars[Idx]);
							}
						}
						Idx++;
					}
					else if (Chars[Idx] == '(')
					{
						Value.Append(Chars[Idx++]);

						bool bInQuotes = false;
						for (int Nesting = 1; Nesting > 0; Idx++)
						{
							if (Chars[Idx] == '\0')
							{
								Properties = null;
								return false;
							}
							else if (Chars[Idx] == '(' && !bInQuotes)
							{
								Nesting++;
							}
							else if (Chars[Idx] == ')' && !bInQuotes)
							{
								Nesting--;
							}
							else if (Chars[Idx] == '\"' || Chars[Idx] == '\'')
							{
								bInQuotes ^= true;
							}
							Value.Append(Chars[Idx]);
						}
					}
					else if (Chars[Idx] != ')' && Chars[Idx] != ',')
					{
						Properties = null;
						return false;
					}

					// Extract the value string
					NewProperties[Key] = Value.ToString();

					// Move to the separator
					while (Char.IsWhiteSpace(Chars[Idx]))
					{
						Idx++;
					}
					if (Chars[Idx] == ')')
					{
						break;
					}
					if (Chars[Idx] != ',')
					{
						Properties = null;
						return false;
					}

					// Move to the next field
					Idx++;
					while (Char.IsWhiteSpace(Chars[Idx]))
					{
						Idx++;
					}
				}
			}

			// Make sure we're at the end of the string
			Idx++;
			while (Char.IsWhiteSpace(Chars[Idx]))
			{
				Idx++;
			}
			if (Chars[Idx] != '\0')
			{
				Properties = null;
				return false;
			}

			Properties = NewProperties;
			return true;
		}

		/// <summary>
		/// Attempts to parse the given line as a UE config array (eg. ("one", "two", "three") ).
		/// </summary>
		/// <param name="Line">Line of text to parse</param>
		/// <param name="Array">Receives array for the config array</param>
		/// <returns>True if an array was parsed, false otherwise</returns>
		public static bool TryParse(string Line, [NotNullWhen(true)] out string[]? Array)
		{
			// Convert the string to a zero-terminated array, to make parsing easier.
			char[] Chars = new char[Line.Length + 1];
			Line.CopyTo(0, Chars, 0, Line.Length);

			// Get the opening paren
			int Idx = 0;
			while (Char.IsWhiteSpace(Chars[Idx]))
			{
				Idx++;
			}
			if (Chars[Idx] != '(')
			{
				Array = null;
				return false;
			}

			// Read to the next token
			Idx++;
			while (Char.IsWhiteSpace(Chars[Idx]))
			{
				Idx++;
			}

			// Create the list to receive the new items
			List<string> NewArray = new List<string>();

			// Read a sequence items
			StringBuilder Value = new StringBuilder();
			if (Chars[Idx] != ')')
			{
				for (; ; )
				{
					// Skip whitespace
					while (Char.IsWhiteSpace(Chars[Idx]))
					{
						Idx++;
					}

					// Parse the value
					Value.Clear();
					if (Char.IsLetterOrDigit(Chars[Idx]) || Chars[Idx] == '_' || Chars[Idx] == '-')
					{
						while (Char.IsLetterOrDigit(Chars[Idx]) || Chars[Idx] == '_' || Chars[Idx] == '-' || Chars[Idx] == '.')
						{
							Value.Append(Chars[Idx]);
							Idx++;
						}
					}
					else if (Chars[Idx] == '\"')
					{
						Idx++;
						for (; Chars[Idx] != '\"'; Idx++)
						{
							if (Chars[Idx] == '\0')
							{
								Array = null;
								return false;
							}
							else
							{
								Value.Append(Chars[Idx]);
							}
						}
						Idx++;
					}
					else if (Chars[Idx] == '(')
					{
						Value.Append(Chars[Idx++]);

						bool bInQuotes = false;
						for (int Nesting = 1; Nesting > 0; Idx++)
						{
							if (Chars[Idx] == '\0')
							{
								Array = null;
								return false;
							}
							else if (Chars[Idx] == '(' && !bInQuotes)
							{
								Nesting++;
							}
							else if (Chars[Idx] == ')' && !bInQuotes)
							{
								Nesting--;
							}
							else if (Chars[Idx] == '\"' || Chars[Idx] == '\'')
							{
								bInQuotes ^= true;
							}
							Value.Append(Chars[Idx]);
						}
					}
					else
					{
						Array = null;
						return false;
					}

					// Store the item
					NewArray.Add(Value.ToString());

					// Move to the separator
					while (Char.IsWhiteSpace(Chars[Idx]))
					{
						Idx++;
					}
					if (Chars[Idx] == ')')
					{
						break;
					}
					if (Chars[Idx] != ',')
					{
						Array = null;
						return false;
					}

					// Move to the next field
					Idx++;
					while (Char.IsWhiteSpace(Chars[Idx]))
					{
						Idx++;
					}
				}
			}

			// Make sure we're at the end of the string
			Idx++;
			while (Char.IsWhiteSpace(Chars[Idx]))
			{
				Idx++;
			}
			if (Chars[Idx] != '\0')
			{
				Array = null;
				return false;
			}

			Array = NewArray.ToArray();
			return true;
		}

		/// <summary>
		/// Attempts to parse the given line as a UE map (eg. (("key1","value1"), ("key2","value2")).
		/// </summary>
		/// <param name="Line">Line of text to parse</param>
		/// <param name="Map">Receives dictionary for the config map</param>
		/// <returns>True if a map was parsed, false otherwise</returns>
		public static bool TryParseAsMap(string Line, [NotNullWhen(true)] out Dictionary<string,string>? Map)
		{
			// read outer array
			if (!TryParse(Line, out string[]? Array))
			{
				Map = null;
				return false;
			}

			// read each pair - they're stored in the same way as an array of 2
			Dictionary<string,string> NewMap = new Dictionary<string, string>();
			foreach (string ArrayItem in Array)
			{
				if (!TryParse( ArrayItem, out string[]? Pairs) || Pairs.Length != 2)
				{
					Map = null;
					return false;
				}

				NewMap[Pairs[0]] = Pairs[1];
			}

			Map = NewMap;
			return true;
		}

		class ConfigLayerExpansion
		{
			// a set of replacements from the source file to possible other files
			public string? Before1 = null;
			public string? After1 = null;
			public string? Before2 = null;
			public string? After2 = null;
		};

		static string[] ConfigLayers =
		{
			// Engine/Base.ini
			"{ENGINE}/Config/Base.ini",
			// Engine/Base*.ini
 			"{ENGINE}/Config/Base{TYPE}.ini",
			// Engine/Platform/BasePlatform*.ini
			"{ENGINE}/Config/{PLATFORM}/Base{PLATFORM}{TYPE}.ini",
			// Project/Default*.ini
			"{PROJECT}/Config/Default{TYPE}.ini",
			// Project/Generated*.ini  this is reserved for files which are generated by buildmachine processes (i.e. should never be checked in)
			"{PROJECT}/Config/Generated{TYPE}.ini",
			// Project/Config/Custom/CustomConfig/Default*.ini only if CustomConfig is defined
			"{PROJECT}/Config/Custom/{CUSTOMCONFIG}/Default{TYPE}.ini",
			// Engine/Platform/Platform*.ini
			"{ENGINE}/Config/{PLATFORM}/{PLATFORM}{TYPE}.ini",
			// Project/Platform/Platform*.ini
			"{PROJECT}/Config/{PLATFORM}/{PLATFORM}{TYPE}.ini",
			// Project/Platform/GeneratedPlatform*.ini  this is reserved for files which are generated by buildmachine processes (i.e. should never be checked in)
			"{PROJECT}/Config/{PLATFORM}/Generated{PLATFORM}{TYPE}.ini",
			// Project/Platform/Custom/CustomConfig/Platform*.ini only if CustomConfig is defined
			"{PROJECT}/Config/{PLATFORM}/Custom/{CUSTOMCONFIG}/{PLATFORM}{TYPE}.ini",
			// UserSettings/.../User*.ini
			"{USERSETTINGS}/Unreal Engine/Engine/Config/User{TYPE}.ini",
			// UserDir/.../User*.ini
			"{USER}/Unreal Engine/Engine/Config/User{TYPE}.ini",
			// Project/User*.ini
			"{PROJECT}/Config/User{TYPE}.ini",
		};

		static ConfigLayerExpansion[] ConfigLayerExpansions =
		{
			// The base expansion (ie, no expansion)
			new ConfigLayerExpansion { }, 
			// Restricted Locations
			new ConfigLayerExpansion { Before1 = "{ENGINE}/", After1 = "{ENGINE}/Restricted/NotForLicensees/", Before2 = "{PROJECT}/Config/", After2 = "{RESTRICTEDPROJECT_NFL}/Config/" },
			new ConfigLayerExpansion { Before1 = "{ENGINE}/", After1 = "{ENGINE}/Restricted/NoRedist/",         Before2 = "{PROJECT}/Config/", After2 = "{RESTRICTEDPROJECT_NR}/Config/" },
			// Platform Extensions
			new ConfigLayerExpansion { Before1 = "{ENGINE}/Config/{PLATFORM}/", After1 = "{EXTENGINE}/Config/",    Before2 = "{PROJECT}/Config/{PLATFORM}/", After2 = "{EXTPROJECT}/Config/" },
			// Platform Extensions in Restricted Locations
			new ConfigLayerExpansion { Before1 = "{ENGINE}/Config/{PLATFORM}/", After1 = "{ENGINE}/Restricted/NotForLicensees/Platforms/{PLATFORM}/Config/",   Before2 = "{PROJECT}/Config/{PLATFORM}/", After2 = "{RESTRICTEDPROJECT_NFL}/Platforms/{PLATFORM}/{OPT_SUBDIR}Config/" },
			new ConfigLayerExpansion { Before1 = "{ENGINE}/Config/{PLATFORM}/", After1 = "{ENGINE}/Restricted/NoRedist/Platforms/{PLATFORM}/Config/",          Before2 = "{PROJECT}/Config/{PLATFORM}/", After2 = "{RESTRICTEDPROJECT_NR}/Platforms/{PLATFORM}/{OPT_SUBDIR}Config/" },
		};

<<<<<<< HEAD
		// Match FPlatformProcess::UserDir()
		private static string? GetUserDir()
		{
			// Some user accounts (eg. SYSTEM on Windows) don't have a home directory. Ignore them if Environment.GetFolderPath() returns an empty string.
			string PersonalFolder = Environment.GetFolderPath(Environment.SpecialFolder.Personal);
			string? PersonalConfigFolder = null;
			if (!String.IsNullOrEmpty(PersonalFolder))
			{
				PersonalConfigFolder = PersonalFolder;
				if (RuntimePlatform.IsMac || RuntimePlatform.IsLinux)
				{
					PersonalConfigFolder = System.IO.Path.Combine(PersonalConfigFolder, "Documents");
				}
			}

			return PersonalConfigFolder;
		}


=======
>>>>>>> 4af6daef
		private static string PerformBasicReplacements(string InString, string BaseIniName, string CustomConfig)
		{
			string OutString = InString.Replace("{TYPE}", BaseIniName);

			DirectoryReference? UserSettingsDir = Unreal.UserSettingDirectory;
			if (UserSettingsDir != null)
			{
				OutString = OutString.Replace("{USERSETTINGS}", UserSettingsDir.FullName);
			}

<<<<<<< HEAD
			OutString = OutString.Replace("{USER}", GetUserDir());
=======
			DirectoryReference? UserDir = Unreal.UserDirectory;
			if (UserDir != null)
			{
				OutString = OutString.Replace("{USER}", UserDir.FullName);
			}

>>>>>>> 4af6daef
			OutString = OutString.Replace("{CUSTOMCONFIG}", CustomConfig);

			return OutString;
		}

		private static string? PerformExpansionReplacements(ConfigLayerExpansion Expansion, string InString)
		{
			// if there's replacement to do, the output is just the output
			if (Expansion.Before1 == null)
			{
				return InString;
			}

			// if nothing to replace, then skip it entirely
			if (!InString.Contains(Expansion.Before1) && (Expansion.Before2 == null || !InString.Contains(Expansion.Before2)))
			{
				return null;
			}

			// replace the directory bits
			string OutString = InString.Replace(Expansion.Before1, Expansion.After1);
			if (Expansion.Before2 != null)
			{
				OutString = OutString.Replace(Expansion.Before2, Expansion.After2);
			}
			return OutString;
		}

		private static string PerformFinalExpansions(string InString, string PlatformName, DirectoryReference? ProjectDir)
		{
			string PlatformExtensionEngineConfigDir = DirectoryReference.Combine(Unreal.EngineDirectory, "Platforms", PlatformName).FullName;

			string OutString = InString.Replace("{ENGINE}", Unreal.EngineDirectory.FullName);
			OutString = OutString.Replace("{EXTENGINE}", PlatformExtensionEngineConfigDir);
			OutString = OutString.Replace("{PLATFORM}", PlatformName);

			if (ProjectDir != null)
			{
				DirectoryReference NFLDir;
				DirectoryReference NRDir;
<<<<<<< HEAD
				if (ProjectDir.IsUnderDirectory(Unreal.EngineDirectory))
				{
					string RelativeDir = ProjectDir.MakeRelativeTo(Unreal.EngineDirectory);
					NFLDir = DirectoryReference.Combine(Unreal.EngineDirectory, "Restricted/NotForLicensees", RelativeDir);
					NRDir = DirectoryReference.Combine(Unreal.EngineDirectory, "Restricted/NoRedist", RelativeDir);
=======
				string OptionalSubDir = "";

				if (ProjectDir.IsUnderDirectory(Unreal.EngineDirectory))
				{
					OptionalSubDir = ProjectDir.MakeRelativeTo(Unreal.EngineDirectory) + "/";
					NFLDir = DirectoryReference.Combine(Unreal.EngineDirectory, "Restricted/NotForLicensees");
					NRDir = DirectoryReference.Combine(Unreal.EngineDirectory, "Restricted/NoRedist");
>>>>>>> 4af6daef
				}
				else
				{
					NFLDir = DirectoryReference.Combine(ProjectDir, "Restricted/NotForLicensees");
					NRDir = DirectoryReference.Combine(ProjectDir, "Restricted/NoRedist");
				}

				if (ProjectDir.IsUnderDirectory(NFLDir))
				{
					OptionalSubDir = ProjectDir.MakeRelativeTo(NFLDir) + "/";
				}
				else if (ProjectDir.IsUnderDirectory(NRDir))
				{
					OptionalSubDir = ProjectDir.MakeRelativeTo(NRDir) + "/";
				}

				string PlatformExtensionProjectConfigDir = DirectoryReference.Combine(ProjectDir, "Platforms", PlatformName).FullName;

				OutString = OutString.Replace("{PROJECT}", ProjectDir.FullName);
				OutString = OutString.Replace("{EXTPROJECT}", PlatformExtensionProjectConfigDir);
				OutString = OutString.Replace("{RESTRICTEDPROJECT_NFL}", NFLDir.FullName);
				OutString = OutString.Replace("{RESTRICTEDPROJECT_NR}", NRDir.FullName);
				OutString = OutString.Replace("{OPT_SUBDIR}", OptionalSubDir);

			}

			return OutString;
		}

		/// <summary>
		/// Returns a list of INI filenames for the given project
		/// </summary>
		public static IEnumerable<FileReference> EnumerateConfigFileLocations(ConfigHierarchyType Type, DirectoryReference? ProjectDir, UnrealTargetPlatform Platform, string CustomConfig = "")
		{
			string BaseIniName = Enum.GetName(typeof(ConfigHierarchyType), Type) ?? String.Empty;
			string PlatformName = GetIniPlatformName(Platform);

			foreach (string Layer in ConfigLayers)
			{
				bool bHasPlatformTag = Layer.Contains("{PLATFORM}");
				bool bHasProjectTag = Layer.Contains("{PROJECT}");
				bool bHasUserTag = Layer.Contains("{USER}");
				bool bHasCustomConfigTag = Layer.Contains("{CUSTOMCONFIG}");

				// skip certain layers if we are platform-less, project-less, or userdir-less
				if ((bHasPlatformTag && PlatformName == "None") ||
					(bHasProjectTag && ProjectDir == null) ||
<<<<<<< HEAD
					(bHasUserTag && GetUserDir() == null) ||
=======
					(bHasUserTag && Unreal.UserSettingDirectory == null) ||
>>>>>>> 4af6daef
					(bHasCustomConfigTag && String.IsNullOrEmpty(CustomConfig)))
				{
					continue;
				}

				string LayerPath = PerformBasicReplacements(Layer, BaseIniName, CustomConfig);

				// we only expand engine/project inis
				if (Layer.Contains("{ENGINE}") || Layer.Contains("{PROJECT}"))
				{
					foreach (ConfigLayerExpansion Expansion in ConfigLayerExpansions)
					{
						// expansion replacements
						string? ExpandedPath = PerformExpansionReplacements(Expansion, LayerPath);

						// if nothing was replaced, then skip it, as it won't change anything
						if (ExpandedPath == null)
						{
							continue;
						}

						// now go up the ini parent chain
						if (bHasPlatformTag)
						{
							DataDrivenPlatformInfo.ConfigDataDrivenPlatformInfo? Info = DataDrivenPlatformInfo.GetDataDrivenInfoForPlatform(PlatformName);
							if (Info != null && Info.IniParentChain != null)
							{
								// the IniParentChain
								foreach (string ParentPlatform in Info.IniParentChain)
								{
									// @note: We are using the ParentPlatform as both PlatformExtensionName _and_ IniPlatformName. This is because the parent
									// may not even exist as a UnrealTargetPlatform, and all we have is a string to look up, and it would just get the same
									// string back, if we did look it up. This could become an issue if Win64 becomes a PlatformExtension, and wants to have 
									// a parent Platform, of ... something. This is likely to never be an issue, but leaving this note here just in case.
									yield return new FileReference(PerformFinalExpansions(ExpandedPath, ParentPlatform, ProjectDir));
								}
							}
							// always yield the active platform last 
							yield return new FileReference(PerformFinalExpansions(ExpandedPath, PlatformName, ProjectDir));
						}
						else
						{
							yield return new FileReference(PerformFinalExpansions(ExpandedPath, "", ProjectDir));
						}
					}
				}
				else
				{
					yield return new FileReference(LayerPath);
				}
			}

			// Find all the generated config files
			foreach (FileReference GeneratedConfigFile in EnumerateGeneratedConfigFileLocations(Type, ProjectDir, Platform))
			{
				yield return GeneratedConfigFile;
			}
		}

		/// <summary>
		/// Returns a list of INI filenames for the given project
		/// </summary>
		public static IEnumerable<FileReference> EnumerateGeneratedConfigFileLocations(ConfigHierarchyType Type, DirectoryReference? ProjectDir, UnrealTargetPlatform Platform)
		{
			string BaseIniName = Enum.GetName(typeof(ConfigHierarchyType), Type)!;
			string PlatformName = GetIniPlatformName(Platform);

			// Get the generated config file too. EditorSettings overrides this from 
			if (Type == ConfigHierarchyType.EditorSettings)
			{
				yield return FileReference.Combine(GetGameAgnosticSavedDir(), "Config", PlatformName + "Editor", BaseIniName + ".ini");
			}
			else if (Type == ConfigHierarchyType.EditorPerProjectUserSettings)
			{
				yield return FileReference.Combine(GetGeneratedConfigDir(ProjectDir), PlatformName + "Editor", BaseIniName + ".ini");
			}
			else
			{
				yield return FileReference.Combine(GetGeneratedConfigDir(ProjectDir), PlatformName, BaseIniName + ".ini");
			}
		}

		/// <summary>
		/// Determines the path to the generated config directory (same as FPaths::GeneratedConfigDir())
		/// </summary>
		/// <returns></returns>
		public static DirectoryReference GetGeneratedConfigDir(DirectoryReference? ProjectDir)
		{
			if (ProjectDir == null)
			{
				return DirectoryReference.Combine(Unreal.EngineDirectory, "Saved", "Config");
			}
			else
			{
				return DirectoryReference.Combine(ProjectDir, "Saved", "Config");
			}
		}

		/// <summary>
		/// Determes the path to the game-agnostic saved directory (same as FPaths::GameAgnosticSavedDir())
		/// </summary>
		/// <returns></returns>
		public static DirectoryReference GetGameAgnosticSavedDir()
		{
<<<<<<< HEAD
			if(Unreal.IsEngineInstalled())
=======
			if (Unreal.IsEngineInstalled())
>>>>>>> 4af6daef
			{
				DirectoryReference? UserSettingDir = Unreal.UserSettingDirectory;
				if (UserSettingDir != null)
				{
					return DirectoryReference.Combine(UserSettingDir, "UnrealEngine", String.Format("{0}.{1}", ReadOnlyBuildVersion.Current.MajorVersion, ReadOnlyBuildVersion.Current.MinorVersion), "Saved");
				}
			}
			return DirectoryReference.Combine(Unreal.EngineDirectory, "Saved");
		}

		/// <summary>
		/// Returns the platform name to use as part of platform-specific config files
		/// </summary>
		public static string GetIniPlatformName(UnrealTargetPlatform TargetPlatform)
		{
			if (TargetPlatform == UnrealTargetPlatform.Win64)
			{
				return "Windows";
			}
			else
			{
				return TargetPlatform.ToString();
			}
		}

<<<<<<< HEAD

=======
>>>>>>> 4af6daef
		#region Unreal struct/map parsing helpers

		/// <summary>
		/// Gets an ini setting, and then pulls the value for a property out of a struct, in the format:
		///   [SomeSection]
		///   SomeStruct=(Foo=Bar,Prop="My Value")
		/// </summary>
		/// <param name="Section">Ini section ('SomeSection' in this example)</param>
		/// <param name="Setting">Name of the struct setting ('SomeStruct' in this example)</param>
		/// <param name="Property">Name of the property inside the struct ('Prop' in this example)</param>
		/// <returns>The value retrieved from the struct ('My Value' in this example), or null if anything was not found</returns>
		public string? GetStructEntryForSetting(string Section, string Setting, string Property)
		{
			string ConfigEntry;
			if (GetString(Section, Setting, out ConfigEntry))
			{
				return GetStructEntry(ConfigEntry, Property, false);
			}
			return null;
		}

		/// <summary>
		/// Pulls the value for a property out of a struct in the given input, in the format:
		///   (Foo=Bar,Prop="My Value")
		/// </summary>
		/// <param name="Input">The entire struct as retrieved from the ini via GetString()</param>
		/// <param name="Property">Name of the property inside the struct ('Prop' in this example)</param>
		/// <param name="bIsArrayProperty">Pass true when the value pulled is an array, like (Foo=(X=1,Y=2)), this would return X=1,Y=2</param>
		/// <returns>The value retrieved from the struct ('My Value' in this example), or null if anything was not found</returns>
		public static string? GetStructEntry(string Input, string Property, bool bIsArrayProperty)
		{
			string PrimaryRegex;
			string? AltRegex = null;
			if (bIsArrayProperty)
			{
<<<<<<< HEAD
				PrimaryRegex = string.Format("{0}\\s*=\\s*\\((.*?)\\)", Property);
=======
				PrimaryRegex = String.Format("{0}\\s*=\\s*\\((.*?)\\)", Property);
>>>>>>> 4af6daef
			}
			else
			{
				// handle quoted strings, allowing for escaped quotation marks (basically doing " followed by whatever, until we see a quote that was not proceeded by a \, and gather the whole mess in an outer group)
<<<<<<< HEAD
				PrimaryRegex = string.Format("{0}\\s*=\\s*\"((.*?)[^\\\\])\"", Property);
				// when no quotes, we skip over whitespace, and we end when we see whitespace, a comma or a ). This will handle (Ip = 192.168.0.1 , Name=....) , and return only '192.168.0.1'
				AltRegex = string.Format("{0}\\s*=\\s*(.*?)[\\s,\\)]", Property);
=======
				PrimaryRegex = String.Format("{0}\\s*=\\s*\"((.*?)[^\\\\])\"", Property);
				// when no quotes, we skip over whitespace, and we end when we see whitespace, a comma or a ). This will handle (Ip = 192.168.0.1 , Name=....) , and return only '192.168.0.1'
				AltRegex = String.Format("{0}\\s*=\\s*(.*?)[\\s,\\)]", Property);
>>>>>>> 4af6daef
			}

			// attempt to match it!
			Match Result = Regex.Match(Input, PrimaryRegex);
			if (!Result.Success && AltRegex != null)
			{
				Result = Regex.Match(Input, AltRegex);
			}

			// if we got a success, return the main match value
			if (Result.Success)
			{
				return Result.Groups[1].Value.ToString();
			}

			return null;
		}

		/// <summary>
		/// Gets an ini setting, and then pulls the value for a property out of a map, in the format:
		///   [SomeSection]
		///   SomeMap=((Foo=Bar),(SomeKey="My Value"))
		/// </summary>
		/// <param name="Section">Ini section ('SomeSection' in this example)</param>
		/// <param name="Setting">Name of the struct setting ('SomeMap' in this example)</param>
		/// <param name="Key">Name of the key inside the struct ('SomeKey' in this example)</param>
		/// <returns>The value retrieved from the map ('My Value' in this example), or null if anything was not found</returns>
		public string? GetMapValueForSetting(string Section, string Setting, string Key)
		{
			string ConfigEntry;
			if (GetString(Section, Setting, out ConfigEntry))
			{
				return GetMapValue(ConfigEntry, Key);
			}
			return null;
		}

		/// <summary>
		/// Pulls the value for a property out of a struct in the given input, in the format:
		///   ((Foo=Bar),(SomeKey="My Value"))
		/// </summary>
		/// <param name="Input">The entire struct as retrieved from the ini via GetString()</param>
		/// <param name="Key">Name of the key inside the struct ('SomeKey' in this example). Key cannot have escaped quotes or commas</param>
		/// <returns>The value retrieved from the map ('My Value' in this example), or null if anything was not found</returns>
		public static string? GetMapValue(string Input, string Key)
		{
			// handle quoted strings, allowing for escaped quotation marks (and possibly the key in quotes as well)
<<<<<<< HEAD
			string PrimaryRegex = string.Format("{0}\"?\\s*,\\s*\"((.*?)[^\\\\])\"", Key);
			string AltRegex = string.Format("{0}\"?\\s*,\\s*(.*?)[\\s,\\)]", Key);
=======
			string PrimaryRegex = String.Format("{0}\"?\\s*,\\s*\"((.*?)[^\\\\])\"", Key);
			string AltRegex = String.Format("{0}\"?\\s*,\\s*(.*?)[\\s,\\)]", Key);
>>>>>>> 4af6daef

			// attempt to match it!
			Match Result = Regex.Match(Input, PrimaryRegex);
			if (!Result.Success && AltRegex != null)
			{
				Result = Regex.Match(Input, AltRegex);
			}

			// if we got a success, return the main match value
			if (Result.Success)
			{
				return Result.Groups[1].Value.ToString();
			}

			return null;
		}

		/// <summary>
		/// Load a ini value for the given key, then use GetStructKeyValuePairs to return the key/value pairs of the struct
		/// </summary>
		/// <param name="Section">Ini section to read from</param>
		/// <param name="Setting">Name of the ini key to read from</param>
		/// <returns>Dictionary of struct vars/values</returns>
		public Dictionary<string, string>? GetStructKeyValuePairsForSetting(string Section, string Setting)
		{
			string ConfigEntry;
			if (GetString(Section, Setting, out ConfigEntry))
			{
				return GetStructKeyValuePairs(ConfigEntry);
			}
			return null;
		}

		/// <summary>
		/// Given a string input (a struct loaded from a .ini file usually), like (Foo=A, Bar="Hello world"), this will return a dictionary of all values, with quotes trimmed off
		/// In this example, { { Foo, A } , { Bar, Hello world } }
		/// </summary>
		/// <param name="Input">String containing a struct representation</param>
		/// <returns>Dictionary of struct vars/values</returns>
		public static Dictionary<string, string> GetStructKeyValuePairs(string Input)
		{
			// we expect parens around a properly encoded struct
			if (!Input.StartsWith("(") || !Input.EndsWith(")"))
			{
				return new Dictionary<string, string>();
			}
			// strip ()
			Input = Input.Substring(1, Input.Length - 2);

			List<string> Props = new List<string>();

			int TokenStart = 0;
			int StrLen = Input.Length;
			while (TokenStart < StrLen)
			{
				// get the next location of each special character
				int NextComma = Input.IndexOf(',', TokenStart);
				int NextQuote = Input.IndexOf('\"', TokenStart);
				// comma first? easy
				if (NextComma != -1 && NextComma < NextQuote)
				{
					Props.Add(Input.Substring(TokenStart, NextComma - TokenStart));
					TokenStart = NextComma + 1;
				}
				// comma but no quotes
				else if (NextComma != -1 && NextQuote == -1)
				{
					Props.Add(Input.Substring(TokenStart, NextComma - TokenStart));
					TokenStart = NextComma + 1;
				}
				// neither found, use the rest
				else if (NextComma == -1 && NextQuote == -1)
				{
					Props.Add(Input.Substring(TokenStart));
					break;
				}
				// quote first? look for quote after
				else
				{
					NextQuote = Input.IndexOf('\"', NextQuote + 1);
					// are we at the end?
					if (NextQuote + 1 == StrLen)
					{
						// use the rest of the string
						Props.Add(Input.Substring(TokenStart));
						break;
					}
					// it's expected that the following character is a comma, if not, give up
					if (Input[NextQuote + 1] != ',')
					{
						break;
					}
					// if next is comma, we are done this token
					Props.Add(Input.Substring(TokenStart, (NextQuote - TokenStart) + 1));
					// skip over the quote and following commma
					TokenStart = NextQuote + 2;
				}
			}

			// now make a dictionary from the properties
			Dictionary<string, string> KeyValues = new Dictionary<string, string>();
			foreach (string AProp in Props)
			{
				string Prop = AProp.Trim(" \t".ToCharArray());
				// find the first = (UE properties can't have an equal sign, so it's valid to do)
				int Equals = Prop.IndexOf('=');
				// we must have one
				if (Equals == -1)
				{
					continue;
				}

				string Key = Prop.Substring(0, Equals);
				string Value = Prop.Substring(Equals + 1);
				// trim off any quotes around the entire value
				Value = Value.Trim(" \"".ToCharArray());
				Key = Key.Trim(" ".ToCharArray());
				KeyValues.Add(Key, Value);
			}

			// convert to array type
			return KeyValues;
		}

<<<<<<< HEAD

=======
>>>>>>> 4af6daef
		#endregion
	}
}<|MERGE_RESOLUTION|>--- conflicted
+++ resolved
@@ -7,12 +7,6 @@
 using System.Text;
 using System.Text.RegularExpressions;
 using EpicGames.Core;
-<<<<<<< HEAD
-using System.IO;
-using System.Diagnostics.CodeAnalysis;
-using System.Text.RegularExpressions;
-=======
->>>>>>> 4af6daef
 using UnrealBuildBase;
 
 namespace UnrealBuildTool
@@ -321,11 +315,7 @@
 		public bool GetString(string SectionName, string KeyName, out string Value)
 		{
 			string? RetrievedValue;
-<<<<<<< HEAD
-			if(TryGetValue(SectionName, KeyName, out RetrievedValue))
-=======
 			if (TryGetValue(SectionName, KeyName, out RetrievedValue))
->>>>>>> 4af6daef
 			{
 				Value = RetrievedValue;
 				return true;
@@ -1001,28 +991,6 @@
 			new ConfigLayerExpansion { Before1 = "{ENGINE}/Config/{PLATFORM}/", After1 = "{ENGINE}/Restricted/NoRedist/Platforms/{PLATFORM}/Config/",          Before2 = "{PROJECT}/Config/{PLATFORM}/", After2 = "{RESTRICTEDPROJECT_NR}/Platforms/{PLATFORM}/{OPT_SUBDIR}Config/" },
 		};
 
-<<<<<<< HEAD
-		// Match FPlatformProcess::UserDir()
-		private static string? GetUserDir()
-		{
-			// Some user accounts (eg. SYSTEM on Windows) don't have a home directory. Ignore them if Environment.GetFolderPath() returns an empty string.
-			string PersonalFolder = Environment.GetFolderPath(Environment.SpecialFolder.Personal);
-			string? PersonalConfigFolder = null;
-			if (!String.IsNullOrEmpty(PersonalFolder))
-			{
-				PersonalConfigFolder = PersonalFolder;
-				if (RuntimePlatform.IsMac || RuntimePlatform.IsLinux)
-				{
-					PersonalConfigFolder = System.IO.Path.Combine(PersonalConfigFolder, "Documents");
-				}
-			}
-
-			return PersonalConfigFolder;
-		}
-
-
-=======
->>>>>>> 4af6daef
 		private static string PerformBasicReplacements(string InString, string BaseIniName, string CustomConfig)
 		{
 			string OutString = InString.Replace("{TYPE}", BaseIniName);
@@ -1033,16 +1001,12 @@
 				OutString = OutString.Replace("{USERSETTINGS}", UserSettingsDir.FullName);
 			}
 
-<<<<<<< HEAD
-			OutString = OutString.Replace("{USER}", GetUserDir());
-=======
 			DirectoryReference? UserDir = Unreal.UserDirectory;
 			if (UserDir != null)
 			{
 				OutString = OutString.Replace("{USER}", UserDir.FullName);
 			}
 
->>>>>>> 4af6daef
 			OutString = OutString.Replace("{CUSTOMCONFIG}", CustomConfig);
 
 			return OutString;
@@ -1083,13 +1047,6 @@
 			{
 				DirectoryReference NFLDir;
 				DirectoryReference NRDir;
-<<<<<<< HEAD
-				if (ProjectDir.IsUnderDirectory(Unreal.EngineDirectory))
-				{
-					string RelativeDir = ProjectDir.MakeRelativeTo(Unreal.EngineDirectory);
-					NFLDir = DirectoryReference.Combine(Unreal.EngineDirectory, "Restricted/NotForLicensees", RelativeDir);
-					NRDir = DirectoryReference.Combine(Unreal.EngineDirectory, "Restricted/NoRedist", RelativeDir);
-=======
 				string OptionalSubDir = "";
 
 				if (ProjectDir.IsUnderDirectory(Unreal.EngineDirectory))
@@ -1097,7 +1054,6 @@
 					OptionalSubDir = ProjectDir.MakeRelativeTo(Unreal.EngineDirectory) + "/";
 					NFLDir = DirectoryReference.Combine(Unreal.EngineDirectory, "Restricted/NotForLicensees");
 					NRDir = DirectoryReference.Combine(Unreal.EngineDirectory, "Restricted/NoRedist");
->>>>>>> 4af6daef
 				}
 				else
 				{
@@ -1145,11 +1101,7 @@
 				// skip certain layers if we are platform-less, project-less, or userdir-less
 				if ((bHasPlatformTag && PlatformName == "None") ||
 					(bHasProjectTag && ProjectDir == null) ||
-<<<<<<< HEAD
-					(bHasUserTag && GetUserDir() == null) ||
-=======
 					(bHasUserTag && Unreal.UserSettingDirectory == null) ||
->>>>>>> 4af6daef
 					(bHasCustomConfigTag && String.IsNullOrEmpty(CustomConfig)))
 				{
 					continue;
@@ -1254,11 +1206,7 @@
 		/// <returns></returns>
 		public static DirectoryReference GetGameAgnosticSavedDir()
 		{
-<<<<<<< HEAD
-			if(Unreal.IsEngineInstalled())
-=======
 			if (Unreal.IsEngineInstalled())
->>>>>>> 4af6daef
 			{
 				DirectoryReference? UserSettingDir = Unreal.UserSettingDirectory;
 				if (UserSettingDir != null)
@@ -1284,10 +1232,6 @@
 			}
 		}
 
-<<<<<<< HEAD
-
-=======
->>>>>>> 4af6daef
 		#region Unreal struct/map parsing helpers
 
 		/// <summary>
@@ -1323,24 +1267,14 @@
 			string? AltRegex = null;
 			if (bIsArrayProperty)
 			{
-<<<<<<< HEAD
-				PrimaryRegex = string.Format("{0}\\s*=\\s*\\((.*?)\\)", Property);
-=======
 				PrimaryRegex = String.Format("{0}\\s*=\\s*\\((.*?)\\)", Property);
->>>>>>> 4af6daef
 			}
 			else
 			{
 				// handle quoted strings, allowing for escaped quotation marks (basically doing " followed by whatever, until we see a quote that was not proceeded by a \, and gather the whole mess in an outer group)
-<<<<<<< HEAD
-				PrimaryRegex = string.Format("{0}\\s*=\\s*\"((.*?)[^\\\\])\"", Property);
-				// when no quotes, we skip over whitespace, and we end when we see whitespace, a comma or a ). This will handle (Ip = 192.168.0.1 , Name=....) , and return only '192.168.0.1'
-				AltRegex = string.Format("{0}\\s*=\\s*(.*?)[\\s,\\)]", Property);
-=======
 				PrimaryRegex = String.Format("{0}\\s*=\\s*\"((.*?)[^\\\\])\"", Property);
 				// when no quotes, we skip over whitespace, and we end when we see whitespace, a comma or a ). This will handle (Ip = 192.168.0.1 , Name=....) , and return only '192.168.0.1'
 				AltRegex = String.Format("{0}\\s*=\\s*(.*?)[\\s,\\)]", Property);
->>>>>>> 4af6daef
 			}
 
 			// attempt to match it!
@@ -1388,13 +1322,8 @@
 		public static string? GetMapValue(string Input, string Key)
 		{
 			// handle quoted strings, allowing for escaped quotation marks (and possibly the key in quotes as well)
-<<<<<<< HEAD
-			string PrimaryRegex = string.Format("{0}\"?\\s*,\\s*\"((.*?)[^\\\\])\"", Key);
-			string AltRegex = string.Format("{0}\"?\\s*,\\s*(.*?)[\\s,\\)]", Key);
-=======
 			string PrimaryRegex = String.Format("{0}\"?\\s*,\\s*\"((.*?)[^\\\\])\"", Key);
 			string AltRegex = String.Format("{0}\"?\\s*,\\s*(.*?)[\\s,\\)]", Key);
->>>>>>> 4af6daef
 
 			// attempt to match it!
 			Match Result = Regex.Match(Input, PrimaryRegex);
@@ -1519,10 +1448,6 @@
 			return KeyValues;
 		}
 
-<<<<<<< HEAD
-
-=======
->>>>>>> 4af6daef
 		#endregion
 	}
 }