// Copyright Epic Games, Inc. All Rights Reserved.

using System;

namespace UnrealBuildTool
{
	/// <summary>
	/// Marks a field as being serializable from a config file
	/// </summary>
	[AttributeUsage(AttributeTargets.Field | AttributeTargets.Property, AllowMultiple = true)]
	class XmlConfigFileAttribute : Attribute
	{
		/// <summary>
		/// The category for this config value. Optional; defaults to the declaring type name.
		/// </summary>
		public string? Category = null;

		/// <summary>
		/// Name of the key to read. Optional; defaults to the field name.
		/// </summary>
		public string? Name = null;

		/// <summary>
		/// Use this field to indicate that the XML attribute has been deprecated, and that a warning should
		/// be shown to the user if it is used.
		/// A deprecated field should also be marked with the [Obsolete] attribute.
		/// </summary>
		public bool Deprecated = false;
<<<<<<< HEAD
		
=======

>>>>>>> 4af6daef
		/// <summary>
		/// If the attribute has been deprecated because it has been renamed, this field can be used to apply the
		/// value used for this field to another.
		/// </summary>
		public string? NewAttributeName = null;
	}
}<|MERGE_RESOLUTION|>--- conflicted
+++ resolved
@@ -26,11 +26,7 @@
 		/// A deprecated field should also be marked with the [Obsolete] attribute.
 		/// </summary>
 		public bool Deprecated = false;
-<<<<<<< HEAD
-		
-=======
 
->>>>>>> 4af6daef
 		/// <summary>
 		/// If the attribute has been deprecated because it has been renamed, this field can be used to apply the
 		/// value used for this field to another.
