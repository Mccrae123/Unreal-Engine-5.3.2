--- conflicted
+++ resolved
@@ -183,20 +183,12 @@
 		/// Exports this object as Json
 		/// </summary>
 		/// <param name="FileName">The filename to write to</param>
-<<<<<<< HEAD
-		public void WriteIfModified(FileReference FileName)
-		{
-			using StringWriter Writer = new StringWriter();
-			Write(Writer);
-			Utils.WriteFileIfChanged(FileName, Writer.ToString());
-=======
 		/// <param name="Logger">Logger for output</param>
 		public void WriteIfModified(FileReference FileName, ILogger Logger)
 		{
 			using StringWriter Writer = new StringWriter();
 			Write(Writer);
 			Utils.WriteFileIfChanged(FileName, Writer.ToString(), Logger);
->>>>>>> d731a049
 		}
 
 		/// <summary>
