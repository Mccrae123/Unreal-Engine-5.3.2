--- conflicted
+++ resolved
@@ -115,11 +115,7 @@
 		{
 			// Get the architecture suffix. Platforms have the option of overriding whether to include this string in filenames.
 			string ArchitectureSuffix = "";
-<<<<<<< HEAD
-			if(UnrealArchitectureConfig.ForPlatform(Platform).RequiresArchitectureFilenames(Architectures))
-=======
 			if (UnrealArchitectureConfig.ForPlatform(Platform).RequiresArchitectureFilenames(Architectures))
->>>>>>> 4af6daef
 			{
 				ArchitectureSuffix = Architectures.ToString();
 			}
