// Copyright Epic Games, Inc. All Rights Reserved.

using System;
using System.Collections.Concurrent;
using System.Collections.Generic;
using System.Diagnostics;
using System.IO;
using System.Linq;
using System.Text.RegularExpressions;
using System.Threading.Tasks;
using EpicGames.Core;
using Microsoft.Extensions.Logging;
using OpenTracing.Util;
using UnrealBuildBase;

namespace UnrealBuildTool
{
	/// <summary>
	/// The header unit type markup is used for multiple things:
	/// 1. To figure out if a header can be compiled by itself or not. Many includes are included in the middle of other includes and those can never be compiled by themselves
	///    This markup is used by both msvc header unit feature and IWYU toolchain
	/// 2. Tell if the header even supports being part of a header unit. If it does not support it will also prevent all includes including it from producing a header unit
	/// This is how to markup in headers to provide above info:
	///    // HEADER_UNIT_SKIP - Here you can write why this file can't be compiled standalone
	///    // HEADER_UNIT_UNSUPPORTED - Here you can write why this file can't be part of header units.
	/// </summary>
	enum HeaderUnitType
	{
		Valid = 0,
		Unsupported = 1,
<<<<<<< HEAD
		Skip = 2
=======
		Skip = 2,
		Ignore = 3
>>>>>>> 4af6daef
	}

	/// <summary>
	/// Caches information about C++ source files; whether they contain reflection markup, what the first included header is, and so on.
	/// </summary>
	class SourceFileMetadataCache
	{
		/// <summary>
		/// Source(cpp/c) file info
		/// </summary>
		class SourceFileInfo
		{
			/// <summary>
			/// Last write time of the file when the data was cached
			/// </summary>
			public long LastWriteTimeUtc;

			/// <summary>
			/// Contents of the include directive
			/// </summary>
			public string? IncludeText;

			/// <summary>
			/// List of files this particular file is inlining
			/// </summary>
			public List<string> InlinedFileNames = new List<string>();
		}

		/// <summary>
<<<<<<< HEAD
		/// Information about whether a header file contains reflection markup and what includes it has (the superset, ignoring #if/#endif)
		/// </summary>
		class HeaderInfo
=======
		/// Header file info
		/// </summary>
		class HeaderFileInfo
>>>>>>> 4af6daef
		{
			/// <summary>
			/// Last write time of the file when the data was cached
			/// </summary>
			public long LastWriteTimeUtc;

			/// <summary>
			/// Whether or not the file contains reflection markup
			/// </summary>
			public bool bContainsMarkup;

			/// <summary>
<<<<<<< HEAD
			/// List of includes that header contains
			/// </summary>
			public List<string>? Includes;

			public HeaderUnitType UnitType;
		}

		/// <summary>
		/// Information about whether a file contains the inline gen.cpp macro
		/// </summary>
		class InlineReflectionInfo
		{
			/// <summary>
			/// Last write time of the file when the data was cached
			/// </summary>
			public long LastWriteTimeUtc;

			/// <summary>
			/// List of files this particular file is inlining
			/// </summary>
			public List<string> InlinedFileNames = new List<string>();
=======
			/// Whether or not the file has types that use DLL export/import defines
			/// </summary>
			public bool bUsesAPIDefine;

			/// <summary>
			/// List of includes that header contains
			/// </summary>
			public List<string>? Includes;

			public HeaderUnitType UnitType;
>>>>>>> 4af6daef
		}

		/// <summary>
		/// The current file version
		/// </summary>
<<<<<<< HEAD
		public const int CurrentVersion = 5;
=======
		public const int CurrentVersion = 7;
>>>>>>> 4af6daef

		/// <summary>
		/// Location of this dependency cache
		/// </summary>
		FileReference Location;

		/// <summary>
		/// Directory for files to cache dependencies for.
		/// </summary>
		DirectoryReference BaseDirectory;

		/// <summary>
		/// The parent cache.
		/// </summary>
		SourceFileMetadataCache? Parent;

		/// <summary>
		/// Map from file item to source file info
		/// </summary>
		ConcurrentDictionary<FileItem, SourceFileInfo> FileToSourceFileInfo = new ConcurrentDictionary<FileItem, SourceFileInfo>();

		/// <summary>
		/// Map from file item to header file info
		/// </summary>
<<<<<<< HEAD
		ConcurrentDictionary<FileItem, HeaderInfo> FileToHeaderInfo = new ConcurrentDictionary<FileItem, HeaderInfo>();

		/// <summary>
		/// Map from file item to inline info
		/// </summary>
		ConcurrentDictionary<FileItem, InlineReflectionInfo> FileToInlineReflectionInfo = new ConcurrentDictionary<FileItem, InlineReflectionInfo>();
=======
		ConcurrentDictionary<FileItem, HeaderFileInfo> FileToHeaderFileInfo = new ConcurrentDictionary<FileItem, HeaderFileInfo>();
>>>>>>> 4af6daef

		/// <summary>
		/// Map from file item to source file
		/// </summary>
		ConcurrentDictionary<FileItem, SourceFile> FileToSourceFile = new ConcurrentDictionary<FileItem, SourceFile>();

		/// <summary>
		/// Whether the cache has been modified and needs to be saved
		/// </summary>
		bool bModified;

		/// <summary>
		/// Logger for output
		/// </summary>
		ILogger Logger;

		/// <summary>
		/// Regex that matches C++ code with UObject declarations which we will need to generated code for.
		/// </summary>
		static readonly Regex ReflectionMarkupRegex = new Regex("^\\s*U(CLASS|STRUCT|ENUM|INTERFACE|DELEGATE)\\b", RegexOptions.Compiled);

		/// <summary>
		/// Regex that matches #include UE_INLINE_GENERATED_CPP_BY_NAME(****) statements.
		/// </summary>
		static readonly Regex InlineReflectionMarkupRegex = new Regex("^\\s*#\\s*include\\s*UE_INLINE_GENERATED_CPP_BY_NAME\\((.+)\\)", RegexOptions.Compiled | RegexOptions.Multiline);

		/// <summary>
		/// Regex that matches #include statements.
		/// </summary>
		static readonly Regex IncludeRegex = new Regex("^[ \t]*#[ \t]*include[ \t]*[<\"](?<HeaderFile>[^\">]*)[\">]", RegexOptions.Compiled | RegexOptions.Singleline | RegexOptions.ExplicitCapture);

		/// <summary>
		/// Regex that matches #import directives in mm files
		/// </summary>
		static readonly Regex ImportRegex = new Regex("^[ \t]*#[ \t]*import[ \t]*[<\"](?<HeaderFile>[^\">]*)[\">]", RegexOptions.Compiled | RegexOptions.Singleline | RegexOptions.ExplicitCapture);

		/// <summary>
		/// Static cache of all constructed dependency caches
		/// </summary>
		static ConcurrentDictionary<FileReference, SourceFileMetadataCache> Caches = new ConcurrentDictionary<FileReference, SourceFileMetadataCache>();

		/// <summary>
		/// Constructs a dependency cache. This method is private; call CppDependencyCache.Create() to create a cache hierarchy for a given project.
		/// </summary>
		/// <param name="Location">File to store the cache</param>
		/// <param name="BaseDir">Base directory for files that this cache should store data for</param>
		/// <param name="Parent">The parent cache to use</param>
		/// <param name="Logger">Logger for output</param>
		private SourceFileMetadataCache(FileReference Location, DirectoryReference BaseDir, SourceFileMetadataCache? Parent, ILogger Logger)
		{
			this.Location = Location;
			BaseDirectory = BaseDir;
			this.Parent = Parent;
			this.Logger = Logger;

			if (FileReference.Exists(Location))
			{
				using (GlobalTracer.Instance.BuildSpan("Reading source file metadata cache").StartActive())
				{
					Read();
				}
			}
		}

		/// <summary>
		/// Returns a SourceFileInfo struct for a file (and parse the file if not already cached)
		/// </summary>
		/// <param name="SourceFile">The file to parse</param>
		/// <returns>SourceFileInfo for file</returns>
		SourceFileInfo GetSourceFileInfo(FileItem SourceFile)
		{
			if (Parent != null && !SourceFile.Location.IsUnderDirectory(BaseDirectory))
			{
				return Parent.GetSourceFileInfo(SourceFile);
			}
			else
			{
				Func<FileItem, SourceFileInfo> UpdateSourceFileInfo = (FileItem SourceFile) =>
				{
					SourceFileInfo SourceFileInfo = new SourceFileInfo();
					string FileText = FileReference.ReadAllText(SourceFile.Location);
					string[] FileTextLines = FileText.Split('\n');

					SourceFileInfo.LastWriteTimeUtc = SourceFile.LastWriteTimeUtc.Ticks;

					// Inline reflection data
					MatchCollection FileMatches = InlineReflectionMarkupRegex.Matches(FileText);
					foreach (Match Match in FileMatches)
					{
						SourceFileInfo.InlinedFileNames.Add(Match.Groups[1].Value);
					}

					SourceFileInfo.IncludeText = ParseFirstInclude(SourceFile, FileTextLines);

					bModified = true;
					return SourceFileInfo;
				};

				return FileToSourceFileInfo.AddOrUpdate(SourceFile, _ =>
				{
					return UpdateSourceFileInfo(SourceFile);
				},
				(k, v) =>
				{
					if (SourceFile.LastWriteTimeUtc.Ticks > v.LastWriteTimeUtc)
					{
						return UpdateSourceFileInfo(SourceFile);
					}
					return v;
				}
				);
			}
		}

		/// <summary>
		/// Parse the first include directive from a source file
		/// </summary>
		/// <param name="SourceFile">The source file to parse</param>
		/// <param name="FileToSourceFileFileText">The source file contents</param>
		/// <returns>The first include directive</returns>
		static string? ParseFirstInclude(FileItem SourceFile, string[] FileToSourceFileFileText)
		{
			bool bMatchImport = SourceFile.HasExtension(".m") || SourceFile.HasExtension(".mm");
			foreach (string Line in FileToSourceFileFileText)
			{
				if (Line == null)
				{
					return null;
				}

				Match IncludeMatch = IncludeRegex.Match(Line);
				if (IncludeMatch.Success)
				{
					return IncludeMatch.Groups[1].Value;
				}

				if (bMatchImport)
				{
					Match ImportMatch = ImportRegex.Match(Line);
					if (ImportMatch.Success)
					{
						return ImportMatch.Groups[1].Value;
					}
				}
			}
			return null;
		}

		HeaderFileInfo GetHeaderFileInfo(FileItem HeaderFile)
		{
			if (Parent != null && !HeaderFile.Location.IsUnderDirectory(BaseDirectory))
			{
				return Parent.GetHeaderFileInfo(HeaderFile);
			}
			else
			{
				Func<FileItem, HeaderFileInfo> UpdateHeaderFileInfo = (FileItem HeaderFile) =>
				{
					HeaderFileInfo HeaderFileInfo = new HeaderFileInfo();
					string FileText = FileReference.ReadAllText(HeaderFile.Location);
					string[] FileTextLines = FileText.Split('\n');

					HeaderFileInfo.LastWriteTimeUtc = HeaderFile.LastWriteTimeUtc.Ticks;

					ParseHeader(HeaderFileInfo, FileTextLines);

					bModified = true;
					return HeaderFileInfo;
				};

				return FileToHeaderFileInfo.AddOrUpdate(HeaderFile, _ =>
				{
					return UpdateHeaderFileInfo(HeaderFile);
				},
				(k, v) =>
				{
					if (HeaderFile.LastWriteTimeUtc.Ticks > v.LastWriteTimeUtc)
					{
						return UpdateHeaderFileInfo(HeaderFile);
					}
					return v;
				}
				);
			}
		}

		/// <summary>
		/// Attempts to find the include in the passed in line
		/// </summary>
<<<<<<< HEAD
		/// <param name="HeaderFile">The source file to parse</param>
		/// <returns>True if the file contains reflection markup</returns>
		public bool ContainsReflectionMarkup(FileItem HeaderFile)
		{
			if(Parent != null && !HeaderFile.Location.IsUnderDirectory(BaseDirectory))
			{
				return Parent.ContainsReflectionMarkup(HeaderFile);
			}
			else
			{
				HeaderInfo? HeaderInfo;
				if(!FileToHeaderInfo.TryGetValue(HeaderFile, out HeaderInfo) || HeaderFile.LastWriteTimeUtc.Ticks > HeaderInfo.LastWriteTimeUtc)
				{
					HeaderInfo = ParseHeader(HeaderFile);
					FileToHeaderInfo[HeaderFile] = HeaderInfo;
					bModified = true;
				}
				return HeaderInfo.bContainsMarkup;
			}
		}

		/// <summary>
		/// Read entire header file to find markup and includes
		/// </summary>
		/// <param name="HeaderFile">The header file to parse</param>
		/// <returns>A HeaderInfo struct containing information about header</returns>
		private HeaderInfo ParseHeader(FileItem HeaderFile)
		{
			HeaderInfo HeaderInfo = new();
			HeaderInfo.LastWriteTimeUtc = HeaderFile.LastWriteTimeUtc.Ticks;

			bool bContainsMarkup = false;
			SortedSet<string> Includes = new();
			foreach (string Line in FileReference.ReadAllLines(HeaderFile.Location))
			{
				if (!bContainsMarkup)
				{
					bContainsMarkup = ReflectionMarkupRegex.IsMatch(Line);
				}

				if (Line.AsSpan().TrimStart().StartsWith("#include"))
				{
					int FirstQuotation = Line.IndexOf('"');
					int FirstAngleBracket = Line.IndexOf('<');
					if (FirstQuotation != -1 && (FirstAngleBracket == -1 || FirstQuotation < FirstAngleBracket)) // Handle #include <foo.h> // Some text with "
					{
						int SecondQuotation = Line.IndexOf('"', FirstQuotation + 1);
						if (SecondQuotation != -1)
						{
							Includes.Add(Line.Substring(FirstQuotation + 1, SecondQuotation - FirstQuotation - 1));
						}
					}
				}

				int HeaderUnitIndex = Line.IndexOf("HEADER_UNIT_");
				if (HeaderUnitIndex != -1)
				{
					ReadOnlySpan<char> Span = Line.AsSpan(HeaderUnitIndex + "HEADER_UNIT_".Length);
					if (Span.StartsWith("UNSUPPORTED"))
						HeaderInfo.UnitType = HeaderUnitType.Unsupported;
					else if (Span.StartsWith("SKIP"))
						HeaderInfo.UnitType = HeaderUnitType.Skip;
				}
			}

			HeaderInfo.bContainsMarkup = bContainsMarkup;
			HeaderInfo.Includes = Includes.ToList();
			return HeaderInfo;
		}



		/// <summary>
		/// Returns a list of inlined generated cpps that this source file contains.
		/// </summary>
		/// <param name="SourceFile">The source file to parse</param>
		/// <returns>List of marked files this source file contains</returns>
		public IList<string> GetListOfInlinedGeneratedCppFiles(FileItem SourceFile)
		{
			if (Parent != null && !SourceFile.Location.IsUnderDirectory(BaseDirectory))
			{
				return Parent.GetListOfInlinedGeneratedCppFiles(SourceFile);
			}
			else
			{
				InlineReflectionInfo? InlineReflectionInfo;
				if (!FileToInlineReflectionInfo.TryGetValue(SourceFile, out InlineReflectionInfo) || SourceFile.LastWriteTimeUtc.Ticks > InlineReflectionInfo.LastWriteTimeUtc)
				{
					InlineReflectionInfo = new InlineReflectionInfo();
					InlineReflectionInfo.LastWriteTimeUtc = SourceFile.LastWriteTimeUtc.Ticks;
					MatchCollection FileMatches = InlineReflectionMarkupRegex.Matches(FileReference.ReadAllText(SourceFile.Location));
					foreach (Match Match in FileMatches)
					{
						InlineReflectionInfo.InlinedFileNames.Add(Match.Groups[1].Value);
					}
					FileToInlineReflectionInfo[SourceFile] = InlineReflectionInfo;
					bModified = true;
				}
				return InlineReflectionInfo.InlinedFileNames;
=======
		/// <param name="Line">Line from a file</param>
		/// <returns>Include found or null if not found</returns>
		static private string? FindInclude(string Line)
		{
			ReadOnlySpan<char> IncludeSpan = Line.AsSpan().TrimStart();
			if (IncludeSpan.StartsWith("#include"))
			{
				IncludeSpan = IncludeSpan.Slice("#include".Length).TrimStart();
				if (IncludeSpan.IsEmpty)
				{
					return null;
				}

				char EndChar;
				bool TrimQuotation = true;
				if (IncludeSpan[0] == '"')
				{
					EndChar = '"';
				}
				else if (IncludeSpan[0] == '<')
				{
					EndChar = '>';
				}
				else
				{
					EndChar = ')';
					TrimQuotation = false;
				}

				if (TrimQuotation)
				{
					IncludeSpan = IncludeSpan.Slice(1);
				}

				int EndIndex = IncludeSpan.IndexOf(EndChar);
				if (EndIndex == -1)
				{
					return null;
				}

				// This will include the ')' at the end
				if (!TrimQuotation)
				{
					EndIndex++;
				}

				IncludeSpan = IncludeSpan.Slice(0, EndIndex);

				return IncludeSpan.ToString();
>>>>>>> 4af6daef
			}
			return null;
		}

		/// <summary>
<<<<<<< HEAD
		/// Returns a HeaderInfo struct for a header file (and parse the file if not already cached)
		/// </summary>
		/// <param name="HeaderFile">The header file to parse</param>
		/// <returns>HeaderInfo for header file</returns>
		HeaderInfo GetHeaderInfo(FileItem HeaderFile)
		{
			if (Parent != null && !HeaderFile.Location.IsUnderDirectory(BaseDirectory))
			{
				return Parent.GetHeaderInfo(HeaderFile);
			}
			else
			{
				HeaderInfo? HeaderInfo;
				if (!FileToHeaderInfo.TryGetValue(HeaderFile, out HeaderInfo) || HeaderFile.LastWriteTimeUtc.Ticks > HeaderInfo.LastWriteTimeUtc)
				{
					HeaderInfo = ParseHeader(HeaderFile);
					FileToHeaderInfo[HeaderFile] = HeaderInfo;
					bModified = true;
				}
				return HeaderInfo;
			}
		}

		/// <summary>
		/// Returns header unit type for a header file (and parse the file if not already cached)
		/// </summary>
		/// <param name="HeaderFile">The header file to parse</param>
		/// <returns>Header unit type</returns>
		public HeaderUnitType GetHeaderUnitType(FileItem HeaderFile)
		{
			return GetHeaderInfo(HeaderFile).UnitType;
		}

		/// <summary>
		/// Returns all #includes existing inside a header file (and parse the file if not already cached)
		/// </summary>
		/// <param name="HeaderFile">The header file to parse</param>
		/// <returns>List of includes</returns>
		public List<string> GetHeaderIncludes(FileItem HeaderFile)
		{
			return GetHeaderInfo(HeaderFile).Includes!;
		}

		/// <summary>
		/// Parse the first include directive from a source file
=======
		/// Read entire header file to find markup and includes
>>>>>>> 4af6daef
		/// </summary>
		/// <returns>A HeaderInfo struct containing information about header</returns>
		private void ParseHeader(HeaderFileInfo HeaderFileInfo, string[] FileText)
		{
			bool bContainsMarkup = false;
			bool bUsesAPIDefine = false;
			SortedSet<string> Includes = new();
			foreach (string Line in FileText)
			{
				if (!bContainsMarkup)
				{
					bContainsMarkup = ReflectionMarkupRegex.IsMatch(Line);
				}

				if (!bUsesAPIDefine)
				{
					bUsesAPIDefine = Line.Contains("_API", StringComparison.Ordinal);
				}

				string? Include = FindInclude(Line);
				if (Include == null)
				{
					continue;
				}
				Includes.Add(Include);

				int HeaderUnitIndex = Line.IndexOf("HEADER_UNIT_");
				if (HeaderUnitIndex != -1)
				{
					ReadOnlySpan<char> Span = Line.AsSpan(HeaderUnitIndex + "HEADER_UNIT_".Length);
					if (Span.StartsWith("UNSUPPORTED"))
					{
						HeaderFileInfo.UnitType = HeaderUnitType.Unsupported;
					}
					else if (Span.StartsWith("SKIP"))
					{
						HeaderFileInfo.UnitType = HeaderUnitType.Skip;
					}
					else if (Span.StartsWith("IGNORE"))
					{
						HeaderFileInfo.UnitType = HeaderUnitType.Ignore;
					}
				}
			}

			HeaderFileInfo.bContainsMarkup = bContainsMarkup;
			HeaderFileInfo.bUsesAPIDefine = bUsesAPIDefine;
			HeaderFileInfo.Includes = Includes.ToList();
		}

		/// <summary>
		/// Gets the first included file from a source file
		/// </summary>
		/// <param name="SourceFile">The source file to parse</param>
		/// <returns>Text from the first include directive. Null if the file did not contain any include directives.</returns>
		public string? GetFirstInclude(FileItem SourceFile)
		{
			return GetSourceFileInfo(SourceFile).IncludeText;
		}

		/// <summary>
		/// Finds or adds a SourceFile class for the given file
		/// </summary>
		/// <param name="File">File to fetch the source file data for</param>
		/// <returns>SourceFile instance corresponding to the given source file</returns>
		public SourceFile GetSourceFile(FileItem File)
		{
			if (Parent != null && !File.Location.IsUnderDirectory(BaseDirectory))
			{
				return Parent.GetSourceFile(File);
			}
			else
			{
				return FileToSourceFile.AddOrUpdate(File, _ =>
				{
					return new SourceFile(File);
				},
				(k, v) =>
				{
					if (File.LastWriteTimeUtc.Ticks > v.LastWriteTimeUtc)
					{
						return new SourceFile(File);
					}
					return v;
				});
			}
		}

		/// <summary>
		/// Returns a list of inlined generated cpps that this source file contains.
		/// </summary>
		/// <param name="SourceFile">The source file to parse</param>
		/// <returns>List of marked files this source file contains</returns>
		public IList<string> GetListOfInlinedGeneratedCppFiles(FileItem SourceFile)
		{
			return GetSourceFileInfo(SourceFile).InlinedFileNames;
		}

		/// <summary>
		/// Determines whether the given file contains reflection markup
		/// </summary>
		/// <param name="HeaderFile">The source file to parse</param>
		/// <returns>True if the file contains reflection markup</returns>
		public bool ContainsReflectionMarkup(FileItem HeaderFile)
		{
			return GetHeaderFileInfo(HeaderFile).bContainsMarkup;
		}

		/// <summary>
		/// Determines whether the given file uses the *_API define
		/// </summary>
		/// <param name="HeaderFile">The source file to parse</param>
		/// <returns>True if the file uses the *_API define</returns>
		public bool UsesAPIDefine(FileItem HeaderFile)
		{
			return GetHeaderFileInfo(HeaderFile).bUsesAPIDefine;
		}

		/// <summary>
		/// Returns header unit type for a header file (and parse the file if not already cached)
		/// </summary>
		/// <param name="HeaderFile">The header file to parse</param>
		/// <returns>Header unit type</returns>
		public HeaderUnitType GetHeaderUnitType(FileItem HeaderFile)
		{
			return GetHeaderFileInfo(HeaderFile).UnitType;
		}

		/// <summary>
		/// Returns all #includes existing inside a header file (and parse the file if not already cached)
		/// </summary>
		/// <param name="HeaderFile">The header file to parse</param>
		/// <returns>List of includes</returns>
		public List<string> GetHeaderIncludes(FileItem HeaderFile)
		{
			return GetHeaderFileInfo(HeaderFile).Includes!;
		}

		/// <summary>
		/// Creates a cache hierarchy for a particular target
		/// </summary>
		/// <param name="ProjectFile">Project file for the target being built</param>
		/// <param name="Logger">Logger for output</param>
		/// <returns>Dependency cache hierarchy for the given project</returns>
		public static SourceFileMetadataCache CreateHierarchy(FileReference? ProjectFile, ILogger Logger)
		{
			SourceFileMetadataCache? Cache = null;

<<<<<<< HEAD
			if(ProjectFile == null || !Unreal.IsEngineInstalled())
=======
			if (ProjectFile == null || !Unreal.IsEngineInstalled())
>>>>>>> 4af6daef
			{
				FileReference EngineCacheLocation = FileReference.Combine(Unreal.EngineDirectory, "Intermediate", "Build", "SourceFileCache.bin");
				Cache = FindOrAddCache(EngineCacheLocation, Unreal.EngineDirectory, Cache, Logger);
			}

			if (ProjectFile != null)
			{
				FileReference ProjectCacheLocation = FileReference.Combine(ProjectFile.Directory, "Intermediate", "Build", "SourceFileCache.bin");
				Cache = FindOrAddCache(ProjectCacheLocation, ProjectFile.Directory, Cache, Logger);
			}

			return Cache!;
		}

		/// <summary>
		/// Enumerates all the locations of metadata caches for the given target
		/// </summary>
		/// <param name="ProjectFile">Project file for the target being built</param>
		/// <returns>Dependency cache hierarchy for the given project</returns>
		public static IEnumerable<FileReference> GetFilesToClean(FileReference? ProjectFile)
		{
<<<<<<< HEAD
			if(ProjectFile == null || !Unreal.IsEngineInstalled())
=======
			if (ProjectFile == null || !Unreal.IsEngineInstalled())
>>>>>>> 4af6daef
			{
				yield return FileReference.Combine(Unreal.EngineDirectory, "Intermediate", "Build", "SourceFileCache.bin");
			}
			if (ProjectFile != null)
			{
				yield return FileReference.Combine(ProjectFile.Directory, "Intermediate", "Build", "SourceFileCache.bin");
			}
		}

		/// <summary>
		/// Reads a cache from the given location, or creates it with the given settings
		/// </summary>
		/// <param name="Location">File to store the cache</param>
		/// <param name="BaseDirectory">Base directory for files that this cache should store data for</param>
		/// <param name="Parent">The parent cache to use</param>
		/// <param name="Logger"></param>
		/// <returns>Reference to a dependency cache with the given settings</returns>
		static SourceFileMetadataCache FindOrAddCache(FileReference Location, DirectoryReference BaseDirectory, SourceFileMetadataCache? Parent, ILogger Logger)
		{
			SourceFileMetadataCache Cache = Caches.GetOrAdd(Location, _ =>
			{
<<<<<<< HEAD
				SourceFileMetadataCache? Cache;
				if(Caches.TryGetValue(Location, out Cache))
				{
					Debug.Assert(Cache.BaseDirectory == BaseDirectory);
					Debug.Assert(Cache.Parent == Parent);
				}
				else
				{
					Cache = new SourceFileMetadataCache(Location, BaseDirectory, Parent, Logger);
					Caches.Add(Location, Cache);
				}
				return Cache;
			}
=======
				return new SourceFileMetadataCache(Location, BaseDirectory, Parent, Logger); ;
			});

			Debug.Assert(Cache.BaseDirectory == BaseDirectory);
			Debug.Assert(Cache.Parent == Parent);

			return Cache;
>>>>>>> 4af6daef
		}

		/// <summary>
		/// Save all the caches that have been modified
		/// </summary>
		public static void SaveAll()
		{
			Parallel.ForEach(Caches.Values, Cache => { if (Cache.bModified) { Cache.Write(); } });
		}

		/// <summary>
		/// Reads data for this dependency cache from disk
		/// </summary>
		private void Read()
		{
			try
			{
				using (BinaryArchiveReader Reader = new BinaryArchiveReader(Location))
				{
					int Version = Reader.ReadInt();
					if (Version != CurrentVersion)
					{
						Logger.LogDebug("Unable to read dependency cache from {File}; version {Version} vs current {CurrentVersion}", Location, Version, CurrentVersion);
						return;
					}

					int FileToMarkupFlagCount = Reader.ReadInt();
					for (int Idx = 0; Idx < FileToMarkupFlagCount; Idx++)
					{
						FileItem File = Reader.ReadCompactFileItem();

						HeaderFileInfo HeaderFileInfo = new HeaderFileInfo();
						HeaderFileInfo.LastWriteTimeUtc = Reader.ReadLong();
						HeaderFileInfo.bContainsMarkup = Reader.ReadBool();
						HeaderFileInfo.bUsesAPIDefine = Reader.ReadBool();
						HeaderFileInfo.UnitType = (HeaderUnitType)Reader.ReadByte();
						HeaderFileInfo.Includes = Reader.ReadList(() => Reader.ReadString())!;

						FileToHeaderFileInfo[File] = HeaderFileInfo;
					}

					int FileToInlineMarkupFlagCount = Reader.ReadInt();
					for (int Idx = 0; Idx < FileToInlineMarkupFlagCount; Idx++)
					{
						FileItem File = Reader.ReadCompactFileItem();

<<<<<<< HEAD
						HeaderInfo HeaderInfo = new HeaderInfo();
						HeaderInfo.LastWriteTimeUtc = Reader.ReadLong();
						HeaderInfo.bContainsMarkup = Reader.ReadBool();
						HeaderInfo.UnitType = (HeaderUnitType)Reader.ReadByte();
						HeaderInfo.Includes = Reader.ReadList(() => Reader.ReadString())!;

						FileToHeaderInfo[File] = HeaderInfo;
					}

					int FileToInlineMarkupFlagCount = Reader.ReadInt();
					for (int Idx = 0; Idx < FileToInlineMarkupFlagCount; Idx++)
					{
						FileItem File = Reader.ReadCompactFileItem();

						InlineReflectionInfo InlineReflectionInfo = new InlineReflectionInfo();
						InlineReflectionInfo.LastWriteTimeUtc = Reader.ReadLong();
						InlineReflectionInfo.InlinedFileNames = Reader.ReadList(() => Reader.ReadString())!;

						FileToInlineReflectionInfo[File] = InlineReflectionInfo;
=======
						SourceFileInfo SourceFileInfo = new SourceFileInfo();
						SourceFileInfo.LastWriteTimeUtc = Reader.ReadLong();
						SourceFileInfo.IncludeText = Reader.ReadString();
						SourceFileInfo.InlinedFileNames = Reader.ReadList(() => Reader.ReadString())!;

						FileToSourceFileInfo[File] = SourceFileInfo;
>>>>>>> 4af6daef
					}
				}
			}
			catch (Exception Ex)
			{
				Logger.LogWarning("Unable to read {Location}. See log for additional information.", Location);
				Logger.LogDebug(Ex, "{Ex}", ExceptionUtils.FormatExceptionDetails(Ex));
			}
		}

		/// <summary>
		/// Writes data for this dependency cache to disk
		/// </summary>
		private void Write()
		{
			DirectoryReference.CreateDirectory(Location.Directory);
			using (FileStream Stream = File.Open(Location.FullName, FileMode.Create, FileAccess.Write, FileShare.Read))
			{
				using (BinaryArchiveWriter Writer = new BinaryArchiveWriter(Stream))
				{
					Writer.WriteInt(CurrentVersion);

					Writer.WriteInt(FileToHeaderFileInfo.Count);
					foreach (KeyValuePair<FileItem, HeaderFileInfo> Pair in FileToHeaderFileInfo)
					{
						Writer.WriteCompactFileItem(Pair.Key);
						Writer.WriteLong(Pair.Value.LastWriteTimeUtc);
						Writer.WriteBool(Pair.Value.bContainsMarkup);
						Writer.WriteBool(Pair.Value.bUsesAPIDefine);
						Writer.WriteByte((byte)Pair.Value.UnitType);
						Writer.WriteList(Pair.Value.Includes, Item => Writer.WriteString(Item));
					}

<<<<<<< HEAD
					Writer.WriteInt(FileToHeaderInfo.Count);
					foreach(KeyValuePair<FileItem, HeaderInfo> Pair in FileToHeaderInfo)
					{
						Writer.WriteCompactFileItem(Pair.Key);
						Writer.WriteLong(Pair.Value.LastWriteTimeUtc);
						Writer.WriteBool(Pair.Value.bContainsMarkup);
						Writer.WriteByte((byte)Pair.Value.UnitType);
						Writer.WriteList(Pair.Value.Includes, Item => Writer.WriteString(Item));
					}

					Writer.WriteInt(FileToInlineReflectionInfo.Count);
					foreach (KeyValuePair<FileItem, InlineReflectionInfo> Pair in FileToInlineReflectionInfo)
					{
						Writer.WriteCompactFileItem(Pair.Key);
						Writer.WriteLong(Pair.Value.LastWriteTimeUtc);
=======
					Writer.WriteInt(FileToSourceFileInfo.Count);
					foreach (KeyValuePair<FileItem, SourceFileInfo> Pair in FileToSourceFileInfo)
					{
						Writer.WriteCompactFileItem(Pair.Key);
						Writer.WriteLong(Pair.Value.LastWriteTimeUtc);
						Writer.WriteString(Pair.Value.IncludeText);
>>>>>>> 4af6daef
						Writer.WriteList(Pair.Value.InlinedFileNames, Item => Writer.WriteString(Item));
					}
				}
			}
			bModified = false;
		}
	}
}<|MERGE_RESOLUTION|>--- conflicted
+++ resolved
@@ -28,12 +28,8 @@
 	{
 		Valid = 0,
 		Unsupported = 1,
-<<<<<<< HEAD
-		Skip = 2
-=======
 		Skip = 2,
 		Ignore = 3
->>>>>>> 4af6daef
 	}
 
 	/// <summary>
@@ -63,15 +59,9 @@
 		}
 
 		/// <summary>
-<<<<<<< HEAD
-		/// Information about whether a header file contains reflection markup and what includes it has (the superset, ignoring #if/#endif)
-		/// </summary>
-		class HeaderInfo
-=======
 		/// Header file info
 		/// </summary>
 		class HeaderFileInfo
->>>>>>> 4af6daef
 		{
 			/// <summary>
 			/// Last write time of the file when the data was cached
@@ -84,29 +74,6 @@
 			public bool bContainsMarkup;
 
 			/// <summary>
-<<<<<<< HEAD
-			/// List of includes that header contains
-			/// </summary>
-			public List<string>? Includes;
-
-			public HeaderUnitType UnitType;
-		}
-
-		/// <summary>
-		/// Information about whether a file contains the inline gen.cpp macro
-		/// </summary>
-		class InlineReflectionInfo
-		{
-			/// <summary>
-			/// Last write time of the file when the data was cached
-			/// </summary>
-			public long LastWriteTimeUtc;
-
-			/// <summary>
-			/// List of files this particular file is inlining
-			/// </summary>
-			public List<string> InlinedFileNames = new List<string>();
-=======
 			/// Whether or not the file has types that use DLL export/import defines
 			/// </summary>
 			public bool bUsesAPIDefine;
@@ -117,17 +84,12 @@
 			public List<string>? Includes;
 
 			public HeaderUnitType UnitType;
->>>>>>> 4af6daef
 		}
 
 		/// <summary>
 		/// The current file version
 		/// </summary>
-<<<<<<< HEAD
-		public const int CurrentVersion = 5;
-=======
 		public const int CurrentVersion = 7;
->>>>>>> 4af6daef
 
 		/// <summary>
 		/// Location of this dependency cache
@@ -152,16 +114,7 @@
 		/// <summary>
 		/// Map from file item to header file info
 		/// </summary>
-<<<<<<< HEAD
-		ConcurrentDictionary<FileItem, HeaderInfo> FileToHeaderInfo = new ConcurrentDictionary<FileItem, HeaderInfo>();
-
-		/// <summary>
-		/// Map from file item to inline info
-		/// </summary>
-		ConcurrentDictionary<FileItem, InlineReflectionInfo> FileToInlineReflectionInfo = new ConcurrentDictionary<FileItem, InlineReflectionInfo>();
-=======
 		ConcurrentDictionary<FileItem, HeaderFileInfo> FileToHeaderFileInfo = new ConcurrentDictionary<FileItem, HeaderFileInfo>();
->>>>>>> 4af6daef
 
 		/// <summary>
 		/// Map from file item to source file
@@ -351,107 +304,6 @@
 		/// <summary>
 		/// Attempts to find the include in the passed in line
 		/// </summary>
-<<<<<<< HEAD
-		/// <param name="HeaderFile">The source file to parse</param>
-		/// <returns>True if the file contains reflection markup</returns>
-		public bool ContainsReflectionMarkup(FileItem HeaderFile)
-		{
-			if(Parent != null && !HeaderFile.Location.IsUnderDirectory(BaseDirectory))
-			{
-				return Parent.ContainsReflectionMarkup(HeaderFile);
-			}
-			else
-			{
-				HeaderInfo? HeaderInfo;
-				if(!FileToHeaderInfo.TryGetValue(HeaderFile, out HeaderInfo) || HeaderFile.LastWriteTimeUtc.Ticks > HeaderInfo.LastWriteTimeUtc)
-				{
-					HeaderInfo = ParseHeader(HeaderFile);
-					FileToHeaderInfo[HeaderFile] = HeaderInfo;
-					bModified = true;
-				}
-				return HeaderInfo.bContainsMarkup;
-			}
-		}
-
-		/// <summary>
-		/// Read entire header file to find markup and includes
-		/// </summary>
-		/// <param name="HeaderFile">The header file to parse</param>
-		/// <returns>A HeaderInfo struct containing information about header</returns>
-		private HeaderInfo ParseHeader(FileItem HeaderFile)
-		{
-			HeaderInfo HeaderInfo = new();
-			HeaderInfo.LastWriteTimeUtc = HeaderFile.LastWriteTimeUtc.Ticks;
-
-			bool bContainsMarkup = false;
-			SortedSet<string> Includes = new();
-			foreach (string Line in FileReference.ReadAllLines(HeaderFile.Location))
-			{
-				if (!bContainsMarkup)
-				{
-					bContainsMarkup = ReflectionMarkupRegex.IsMatch(Line);
-				}
-
-				if (Line.AsSpan().TrimStart().StartsWith("#include"))
-				{
-					int FirstQuotation = Line.IndexOf('"');
-					int FirstAngleBracket = Line.IndexOf('<');
-					if (FirstQuotation != -1 && (FirstAngleBracket == -1 || FirstQuotation < FirstAngleBracket)) // Handle #include <foo.h> // Some text with "
-					{
-						int SecondQuotation = Line.IndexOf('"', FirstQuotation + 1);
-						if (SecondQuotation != -1)
-						{
-							Includes.Add(Line.Substring(FirstQuotation + 1, SecondQuotation - FirstQuotation - 1));
-						}
-					}
-				}
-
-				int HeaderUnitIndex = Line.IndexOf("HEADER_UNIT_");
-				if (HeaderUnitIndex != -1)
-				{
-					ReadOnlySpan<char> Span = Line.AsSpan(HeaderUnitIndex + "HEADER_UNIT_".Length);
-					if (Span.StartsWith("UNSUPPORTED"))
-						HeaderInfo.UnitType = HeaderUnitType.Unsupported;
-					else if (Span.StartsWith("SKIP"))
-						HeaderInfo.UnitType = HeaderUnitType.Skip;
-				}
-			}
-
-			HeaderInfo.bContainsMarkup = bContainsMarkup;
-			HeaderInfo.Includes = Includes.ToList();
-			return HeaderInfo;
-		}
-
-
-
-		/// <summary>
-		/// Returns a list of inlined generated cpps that this source file contains.
-		/// </summary>
-		/// <param name="SourceFile">The source file to parse</param>
-		/// <returns>List of marked files this source file contains</returns>
-		public IList<string> GetListOfInlinedGeneratedCppFiles(FileItem SourceFile)
-		{
-			if (Parent != null && !SourceFile.Location.IsUnderDirectory(BaseDirectory))
-			{
-				return Parent.GetListOfInlinedGeneratedCppFiles(SourceFile);
-			}
-			else
-			{
-				InlineReflectionInfo? InlineReflectionInfo;
-				if (!FileToInlineReflectionInfo.TryGetValue(SourceFile, out InlineReflectionInfo) || SourceFile.LastWriteTimeUtc.Ticks > InlineReflectionInfo.LastWriteTimeUtc)
-				{
-					InlineReflectionInfo = new InlineReflectionInfo();
-					InlineReflectionInfo.LastWriteTimeUtc = SourceFile.LastWriteTimeUtc.Ticks;
-					MatchCollection FileMatches = InlineReflectionMarkupRegex.Matches(FileReference.ReadAllText(SourceFile.Location));
-					foreach (Match Match in FileMatches)
-					{
-						InlineReflectionInfo.InlinedFileNames.Add(Match.Groups[1].Value);
-					}
-					FileToInlineReflectionInfo[SourceFile] = InlineReflectionInfo;
-					bModified = true;
-				}
-				return InlineReflectionInfo.InlinedFileNames;
-=======
 		/// <param name="Line">Line from a file</param>
 		/// <returns>Include found or null if not found</returns>
 		static private string? FindInclude(string Line)
@@ -501,61 +353,12 @@
 				IncludeSpan = IncludeSpan.Slice(0, EndIndex);
 
 				return IncludeSpan.ToString();
->>>>>>> 4af6daef
 			}
 			return null;
 		}
 
 		/// <summary>
-<<<<<<< HEAD
-		/// Returns a HeaderInfo struct for a header file (and parse the file if not already cached)
-		/// </summary>
-		/// <param name="HeaderFile">The header file to parse</param>
-		/// <returns>HeaderInfo for header file</returns>
-		HeaderInfo GetHeaderInfo(FileItem HeaderFile)
-		{
-			if (Parent != null && !HeaderFile.Location.IsUnderDirectory(BaseDirectory))
-			{
-				return Parent.GetHeaderInfo(HeaderFile);
-			}
-			else
-			{
-				HeaderInfo? HeaderInfo;
-				if (!FileToHeaderInfo.TryGetValue(HeaderFile, out HeaderInfo) || HeaderFile.LastWriteTimeUtc.Ticks > HeaderInfo.LastWriteTimeUtc)
-				{
-					HeaderInfo = ParseHeader(HeaderFile);
-					FileToHeaderInfo[HeaderFile] = HeaderInfo;
-					bModified = true;
-				}
-				return HeaderInfo;
-			}
-		}
-
-		/// <summary>
-		/// Returns header unit type for a header file (and parse the file if not already cached)
-		/// </summary>
-		/// <param name="HeaderFile">The header file to parse</param>
-		/// <returns>Header unit type</returns>
-		public HeaderUnitType GetHeaderUnitType(FileItem HeaderFile)
-		{
-			return GetHeaderInfo(HeaderFile).UnitType;
-		}
-
-		/// <summary>
-		/// Returns all #includes existing inside a header file (and parse the file if not already cached)
-		/// </summary>
-		/// <param name="HeaderFile">The header file to parse</param>
-		/// <returns>List of includes</returns>
-		public List<string> GetHeaderIncludes(FileItem HeaderFile)
-		{
-			return GetHeaderInfo(HeaderFile).Includes!;
-		}
-
-		/// <summary>
-		/// Parse the first include directive from a source file
-=======
 		/// Read entire header file to find markup and includes
->>>>>>> 4af6daef
 		/// </summary>
 		/// <returns>A HeaderInfo struct containing information about header</returns>
 		private void ParseHeader(HeaderFileInfo HeaderFileInfo, string[] FileText)
@@ -704,11 +507,7 @@
 		{
 			SourceFileMetadataCache? Cache = null;
 
-<<<<<<< HEAD
-			if(ProjectFile == null || !Unreal.IsEngineInstalled())
-=======
 			if (ProjectFile == null || !Unreal.IsEngineInstalled())
->>>>>>> 4af6daef
 			{
 				FileReference EngineCacheLocation = FileReference.Combine(Unreal.EngineDirectory, "Intermediate", "Build", "SourceFileCache.bin");
 				Cache = FindOrAddCache(EngineCacheLocation, Unreal.EngineDirectory, Cache, Logger);
@@ -730,11 +529,7 @@
 		/// <returns>Dependency cache hierarchy for the given project</returns>
 		public static IEnumerable<FileReference> GetFilesToClean(FileReference? ProjectFile)
 		{
-<<<<<<< HEAD
-			if(ProjectFile == null || !Unreal.IsEngineInstalled())
-=======
 			if (ProjectFile == null || !Unreal.IsEngineInstalled())
->>>>>>> 4af6daef
 			{
 				yield return FileReference.Combine(Unreal.EngineDirectory, "Intermediate", "Build", "SourceFileCache.bin");
 			}
@@ -756,21 +551,6 @@
 		{
 			SourceFileMetadataCache Cache = Caches.GetOrAdd(Location, _ =>
 			{
-<<<<<<< HEAD
-				SourceFileMetadataCache? Cache;
-				if(Caches.TryGetValue(Location, out Cache))
-				{
-					Debug.Assert(Cache.BaseDirectory == BaseDirectory);
-					Debug.Assert(Cache.Parent == Parent);
-				}
-				else
-				{
-					Cache = new SourceFileMetadataCache(Location, BaseDirectory, Parent, Logger);
-					Caches.Add(Location, Cache);
-				}
-				return Cache;
-			}
-=======
 				return new SourceFileMetadataCache(Location, BaseDirectory, Parent, Logger); ;
 			});
 
@@ -778,7 +558,6 @@
 			Debug.Assert(Cache.Parent == Parent);
 
 			return Cache;
->>>>>>> 4af6daef
 		}
 
 		/// <summary>
@@ -825,34 +604,12 @@
 					{
 						FileItem File = Reader.ReadCompactFileItem();
 
-<<<<<<< HEAD
-						HeaderInfo HeaderInfo = new HeaderInfo();
-						HeaderInfo.LastWriteTimeUtc = Reader.ReadLong();
-						HeaderInfo.bContainsMarkup = Reader.ReadBool();
-						HeaderInfo.UnitType = (HeaderUnitType)Reader.ReadByte();
-						HeaderInfo.Includes = Reader.ReadList(() => Reader.ReadString())!;
-
-						FileToHeaderInfo[File] = HeaderInfo;
-					}
-
-					int FileToInlineMarkupFlagCount = Reader.ReadInt();
-					for (int Idx = 0; Idx < FileToInlineMarkupFlagCount; Idx++)
-					{
-						FileItem File = Reader.ReadCompactFileItem();
-
-						InlineReflectionInfo InlineReflectionInfo = new InlineReflectionInfo();
-						InlineReflectionInfo.LastWriteTimeUtc = Reader.ReadLong();
-						InlineReflectionInfo.InlinedFileNames = Reader.ReadList(() => Reader.ReadString())!;
-
-						FileToInlineReflectionInfo[File] = InlineReflectionInfo;
-=======
 						SourceFileInfo SourceFileInfo = new SourceFileInfo();
 						SourceFileInfo.LastWriteTimeUtc = Reader.ReadLong();
 						SourceFileInfo.IncludeText = Reader.ReadString();
 						SourceFileInfo.InlinedFileNames = Reader.ReadList(() => Reader.ReadString())!;
 
 						FileToSourceFileInfo[File] = SourceFileInfo;
->>>>>>> 4af6daef
 					}
 				}
 			}
@@ -886,30 +643,12 @@
 						Writer.WriteList(Pair.Value.Includes, Item => Writer.WriteString(Item));
 					}
 
-<<<<<<< HEAD
-					Writer.WriteInt(FileToHeaderInfo.Count);
-					foreach(KeyValuePair<FileItem, HeaderInfo> Pair in FileToHeaderInfo)
-					{
-						Writer.WriteCompactFileItem(Pair.Key);
-						Writer.WriteLong(Pair.Value.LastWriteTimeUtc);
-						Writer.WriteBool(Pair.Value.bContainsMarkup);
-						Writer.WriteByte((byte)Pair.Value.UnitType);
-						Writer.WriteList(Pair.Value.Includes, Item => Writer.WriteString(Item));
-					}
-
-					Writer.WriteInt(FileToInlineReflectionInfo.Count);
-					foreach (KeyValuePair<FileItem, InlineReflectionInfo> Pair in FileToInlineReflectionInfo)
-					{
-						Writer.WriteCompactFileItem(Pair.Key);
-						Writer.WriteLong(Pair.Value.LastWriteTimeUtc);
-=======
 					Writer.WriteInt(FileToSourceFileInfo.Count);
 					foreach (KeyValuePair<FileItem, SourceFileInfo> Pair in FileToSourceFileInfo)
 					{
 						Writer.WriteCompactFileItem(Pair.Key);
 						Writer.WriteLong(Pair.Value.LastWriteTimeUtc);
 						Writer.WriteString(Pair.Value.IncludeText);
->>>>>>> 4af6daef
 						Writer.WriteList(Pair.Value.InlinedFileNames, Item => Writer.WriteString(Item));
 					}
 				}
