// Copyright Epic Games, Inc. All Rights Reserved.

using System;
using System.Collections.Concurrent;
using System.Collections.Generic;
using System.Diagnostics;
using System.Diagnostics.CodeAnalysis;
using System.IO;
using System.Linq;
using System.Text;
using System.Threading.Tasks;
using EpicGames.Core;
using UnrealBuildBase;
using Microsoft.Extensions.Logging;

namespace UnrealBuildTool
{
	/// <summary>
	/// Reads the contents of C++ dependency files, and caches them for future iterations.
	/// </summary>
	class CppDependencyCache
	{
		/// <summary>
		/// Contents of a single dependency file
		/// </summary>
		class DependencyInfo
		{
			public long LastWriteTimeUtc;
			public string? ProducedModule;
			public List<(string Name, string BMI)>? ImportedModules;
			public List<FileItem> Files;

			public DependencyInfo(long LastWriteTimeUtc, string? ProducedModule, List<(string, string)>? ImportedModules, List<FileItem> Files)
			{
				this.LastWriteTimeUtc = LastWriteTimeUtc;
				this.ProducedModule = ProducedModule;
				this.ImportedModules = ImportedModules;
				this.Files = Files;
			}

			public static DependencyInfo Read(BinaryArchiveReader Reader)
			{
				long LastWriteTimeUtc = Reader.ReadLong();
				string? ProducedModule = Reader.ReadString();
				List<(string, string)>? ImportedModules = Reader.ReadList(() =>
				{
					return (Reader.ReadString(), Reader.ReadString());
				})!;
				List<FileItem> Files = Reader.ReadList(() => Reader.ReadCompactFileItem())!;
				return new DependencyInfo(LastWriteTimeUtc, ProducedModule, ImportedModules, Files);
			}

			public void Write(BinaryArchiveWriter Writer)
			{
				Writer.WriteLong(LastWriteTimeUtc);
				Writer.WriteString(ProducedModule);
				Writer.WriteList(ImportedModules, (Module) =>
				{
					Writer.WriteString(Module.Name);
					Writer.WriteString(Module.BMI);
				});
				Writer.WriteList<FileItem>(Files, File => Writer.WriteCompactFileItem(File));
			}
		}

		class CachePartition
		{
			/// <summary>
			/// The current file version
			/// </summary>
			public const int CurrentVersion = 3;

			/// <summary>
			/// Location of this dependency cache
			/// </summary>
			public FileReference Location;

			/// <summary>
			/// Directory for files to cache dependencies for.
			/// </summary>
			public DirectoryReference BaseDir;

			/// <summary>
			/// Map from file item to dependency info
			/// </summary>
			public ConcurrentDictionary<FileItem, DependencyInfo> DependencyFileToInfo = new ConcurrentDictionary<FileItem, DependencyInfo>();

			/// <summary>
			/// Whether the cache has been modified and needs to be saved
			/// </summary>
			public bool bModified;

			/// <summary>
			/// Constructs a dependency cache. This method is private; call CppDependencyCache.Create() to create a cache hierarchy for a given project.
			/// </summary>
			/// <param name="Location">File to store the cache</param>
			/// <param name="BaseDir">Base directory for files that this cache should store data for</param>
			/// <param name="Logger">Logger for output</param>
			public CachePartition(FileReference Location, DirectoryReference BaseDir, ILogger Logger)
			{
				this.Location = Location;
				this.BaseDir = BaseDir;

				if (FileReference.Exists(Location))
				{
					Read(Logger);
				}
			}

			/// <summary>
			/// Reads data for this dependency cache from disk
			/// </summary>
			public void Read(ILogger Logger)
			{
				try
				{
					using (BinaryArchiveReader Reader = new BinaryArchiveReader(Location))
					{
						int Version = Reader.ReadInt();
						if (Version != CurrentVersion)
						{
							Logger.LogDebug("Unable to read dependency cache from {File}; version {Version} vs current {CurrentVersion}", Location, Version, CurrentVersion);
							return;
						}

						int Count = Reader.ReadInt();
						for (int Idx = 0; Idx < Count; Idx++)
						{
							FileItem File = Reader.ReadFileItem()!;
							DependencyFileToInfo[File] = DependencyInfo.Read(Reader);
						}
					}
				}
				catch (Exception Ex)
				{
					Logger.LogWarning("Unable to read {Location}. See log for additional information.", Location);
					Logger.LogDebug("{Ex}", ExceptionUtils.FormatExceptionDetails(Ex));
				}
			}

			/// <summary>
			/// Writes data for this dependency cache to disk
			/// </summary>
			public void Write()
			{
				DirectoryReference.CreateDirectory(Location.Directory);
				using (FileStream Stream = File.Open(Location.FullName, FileMode.Create, FileAccess.Write, FileShare.Read))
				{
					using (BinaryArchiveWriter Writer = new BinaryArchiveWriter(Stream))
					{
						Writer.WriteInt(CurrentVersion);

						Writer.WriteInt(DependencyFileToInfo.Count);
						foreach (KeyValuePair<FileItem, DependencyInfo> Pair in DependencyFileToInfo)
						{
							Writer.WriteFileItem(Pair.Key);
							Pair.Value.Write(Writer);
						}
					}
				}
				bModified = false;
			}
		}

		/// <summary>
		/// List of partitions
		/// </summary>
		List<CachePartition> Partitions = new List<CachePartition>();

		/// <summary>
		/// Static cache of all constructed dependency caches
		/// </summary>
		static Dictionary<FileReference, CachePartition> GlobalPartitions = new Dictionary<FileReference, CachePartition>();

		/// <summary>
		/// Minimum version of a MSVC source dependency json
		/// </summary>
		static readonly VersionNumber MinVCDependencyVersion = new VersionNumber(1, 0);

		/// <summary>
		/// Minimum version of a MSVC source dependency json that supports additional module info
		/// </summary>
		static readonly VersionNumber VCDependencyAdditionalModuleInfoVersion = new VersionNumber(1, 1);

		/// <summary>
		/// Constructs a dependency cache. This method is private; call CppDependencyCache.Create() to create a cache hierarchy for a given project.
		/// </summary>
		public CppDependencyCache()
		{
		}

		/// <summary>
		/// Gets the produced module from a dependencies file
		/// </summary>
		/// <param name="InputFile">The dependencies file</param>
		/// <param name="Logger">Logger for output</param>
		/// <param name="OutModule">The produced module name</param>
		/// <returns>True if a produced module was found</returns>
		public bool TryGetProducedModule(FileItem InputFile, ILogger Logger, [NotNullWhen(true)] out string? OutModule)
		{
			DependencyInfo? Info;
			if (TryGetDependencyInfo(InputFile, Logger, out Info) && Info.ProducedModule != null)
			{
				OutModule = Info.ProducedModule;
				return true;
			}
			else
			{
				OutModule = null;
				return false;
			}
		}

		/// <summary>
		/// Attempts to get a list of imported modules for the given file
		/// </summary>
		/// <param name="InputFile">The dependency file to query</param>
		/// <param name="Logger">Logger for output</param>
		/// <param name="OutImportedModules">List of imported modules</param>
		/// <returns>True if a list of imported modules was obtained</returns>
<<<<<<< HEAD
		public bool TryGetImportedModules(FileItem InputFile, [NotNullWhen(true)] out List<(string Name, string BMI)>? OutImportedModules)
=======
		public bool TryGetImportedModules(FileItem InputFile, ILogger Logger, [NotNullWhen(true)] out List<(string Name, string BMI)>? OutImportedModules)
>>>>>>> d731a049
		{
			DependencyInfo? Info;
			if (TryGetDependencyInfo(InputFile, Logger, out Info))
			{
				OutImportedModules = Info.ImportedModules;
				return OutImportedModules != null;
			}
			else
			{
				OutImportedModules = null;
				return false;
			}
		}

		/// <summary>
		/// Attempts to read the dependencies from the given input file
		/// </summary>
		/// <param name="InputFile">File to be read</param>
		/// <param name="Logger">Logger for output</param>
		/// <param name="OutDependencyItems">Receives a list of output items</param>
		/// <returns>True if the input file exists and the dependencies were read</returns>
		public bool TryGetDependencies(FileItem InputFile, ILogger Logger, [NotNullWhen(true)] out List<FileItem>? OutDependencyItems)
		{
			DependencyInfo? Info;
			if (TryGetDependencyInfo(InputFile, Logger, out Info))
			{
				OutDependencyItems = Info.Files;
				return true;
			}
			else
			{
				OutDependencyItems = null;
				return false;
			}
		}

		/// <summary>
		/// Attempts to read the dependencies from the given input file
		/// </summary>
		/// <param name="InputFile">File to be read</param>
		/// <param name="Logger">Logger for output</param>
		/// <param name="OutInfo">The dependency info</param>
		/// <returns>True if the input file exists and the dependencies were read</returns>
		private bool TryGetDependencyInfo(FileItem InputFile, ILogger Logger, [NotNullWhen(true)] out DependencyInfo? OutInfo)
		{
			if (!InputFile.Exists)
			{
				OutInfo = null;
				return false;
			}

			try
			{
				return TryGetDependencyInfoInternal(InputFile, out OutInfo);
			}
			catch (BuildException Ex)
			{
				throw Ex;
			}
			catch (Exception Ex)
			{
				Logger.LogDebug("Unable to read {File}:\n{Ex}", InputFile, ExceptionUtils.FormatExceptionDetails(Ex));
				OutInfo = null;
				return false;
			}
		}

		/// <summary>
		/// Attempts to read dependencies from the given file.
		/// </summary>
		/// <param name="InputFile">File to be read</param>
		/// <param name="OutInfo">The dependency info</param>
		/// <returns>True if the input file exists and the dependencies were read</returns>
		private bool TryGetDependencyInfoInternal(FileItem InputFile, [NotNullWhen(true)] out DependencyInfo? OutInfo)
		{
			foreach(CachePartition Partition in Partitions)
			{
				if (InputFile.Location.IsUnderDirectory(Partition.BaseDir))
				{
					DependencyInfo? Info;
					if (!Partition.DependencyFileToInfo.TryGetValue(InputFile, out Info) || InputFile.LastWriteTimeUtc.Ticks > Info.LastWriteTimeUtc)
					{
						Info = ReadDependencyInfo(InputFile);
						Partition.DependencyFileToInfo.AddOrUpdate(InputFile, Info, (k, v) => Info);
						Partition.bModified = true;
					}

					OutInfo = Info;
					return true;
				}
			}

			OutInfo = null;
			return false;
		}

		/// <summary>
		/// Attempts to read the dependencies from the given input file. This static version will not use any caches.
		/// </summary>
		/// <param name="InputFile">File to be read</param>
		/// <param name="OutDependencyItems">Receives a list of output items</param>
		/// <returns>True if the input file exists and the dependencies were read</returns>
		public static bool TryGetDependenciesUncached(FileItem InputFile, [NotNullWhen(true)] out List<FileItem>? OutDependencyItems)
		{
			if (!InputFile.Exists)
			{
				OutDependencyItems = null;
				return false;
			}

			OutDependencyItems = ReadDependencyInfo(InputFile).Files;
			return true;
		}

		/// <summary>
		/// Creates a cache hierarchy for a particular target
		/// </summary>
		/// <param name="ProjectFile">Project file for the target being built</param>
		/// <param name="TargetName">Name of the target</param>
		/// <param name="Platform">Platform being built</param>
		/// <param name="Configuration">Configuration being built</param>
		/// <param name="TargetType">The target type</param>
		/// <param name="Architecture">The target architecture</param>
		/// <param name="Logger">Logger for output</param>
		/// <returns>Dependency cache hierarchy for the given project</returns>
		public void Mount(FileReference? ProjectFile, string TargetName, UnrealTargetPlatform Platform, UnrealTargetConfiguration Configuration, TargetType TargetType, string Architecture, ILogger Logger)
		{
			if (ProjectFile == null || !Unreal.IsEngineInstalled())
			{
				string AppName;
				if (TargetType == TargetType.Program)
				{
					AppName = TargetName;
				}
				else
				{
					AppName = UEBuildTarget.GetAppNameForTargetType(TargetType);
				}

				FileReference EngineCacheLocation = FileReference.Combine(Unreal.EngineDirectory, UEBuildTarget.GetPlatformIntermediateFolder(Platform, Architecture, false), AppName, Configuration.ToString(), "DependencyCache.bin");
<<<<<<< HEAD
				FindOrAddPartition(EngineCacheLocation, Unreal.EngineDirectory);
=======
				FindOrAddPartition(EngineCacheLocation, Unreal.EngineDirectory, Logger);
>>>>>>> d731a049
			}

			if (ProjectFile != null)
			{
				FileReference ProjectCacheLocation = FileReference.Combine(ProjectFile.Directory, UEBuildTarget.GetPlatformIntermediateFolder(Platform, Architecture, false), TargetName, Configuration.ToString(), "DependencyCache.bin");
<<<<<<< HEAD
				FindOrAddPartition(ProjectCacheLocation, ProjectFile.Directory);
=======
				FindOrAddPartition(ProjectCacheLocation, ProjectFile.Directory, Logger);
>>>>>>> d731a049
			}
		}

		/// <summary>
		/// Reads a cache from the given location, or creates it with the given settings
		/// </summary>
		/// <param name="Location">File to store the cache</param>
		/// <param name="BaseDir">Base directory for files that this cache should store data for</param>
		/// <param name="Logger">Logger for output</param>
		/// <returns>Reference to a dependency cache with the given settings</returns>
		void FindOrAddPartition(FileReference Location, DirectoryReference BaseDir, ILogger Logger)
		{
			lock (GlobalPartitions)
			{
				if (!Partitions.Any(x => x.Location == Location))
				{
					CachePartition? Partition;
					if (!GlobalPartitions.TryGetValue(Location, out Partition))
					{
						Partition = new CachePartition(Location, BaseDir, Logger);
						GlobalPartitions.Add(Location, Partition);
					}
					Partitions.Add(Partition);
				}
			}
		}

		/// <summary>
		/// Save all the caches that have been modified
		/// </summary>
		public static void SaveAll()
		{
			Parallel.ForEach(GlobalPartitions.Values, Cache => { if (Cache.bModified) { Cache.Write(); } });
		}


		/// <summary>
		/// Reads dependencies from the given file.
		/// </summary>
		/// <param name="InputFile">The file to read from</param>
		/// <returns>List of included dependencies</returns>
		static DependencyInfo ReadDependencyInfo(FileItem InputFile)
		{
			if (InputFile.HasExtension(".d"))
			{
				string Text = FileReference.ReadAllText(InputFile.Location);

				List<string> Tokens = new List<string>();

				StringBuilder Token = new StringBuilder();
				for (int Idx = 0; TryReadMakefileToken(Text, ref Idx, Token);)
				{
					Tokens.Add(Token.ToString());
				}

				int TokenIdx = 0;
				while (TokenIdx < Tokens.Count && Tokens[TokenIdx] == "\n")
				{
					TokenIdx++;
				}

				if (TokenIdx + 1 >= Tokens.Count || Tokens[TokenIdx + 1] != ":")
				{
					throw new BuildException($"Unable to parse dependency file {InputFile.Location}");
				}

				TokenIdx += 2;

				List<FileItem> NewDependencyFiles = new List<FileItem>();
				for (; TokenIdx < Tokens.Count && Tokens[TokenIdx] != "\n"; TokenIdx++)
				{
					NewDependencyFiles.Add(FileItem.GetItemByPath(Tokens[TokenIdx]));
				}

				while (TokenIdx < Tokens.Count && Tokens[TokenIdx] == "\n")
				{
					TokenIdx++;
				}

				if (TokenIdx != Tokens.Count)
				{
					throw new BuildException($"Unable to parse dependency file {InputFile.Location}");
				}

				return new DependencyInfo(InputFile.LastWriteTimeUtc.Ticks, null, null, NewDependencyFiles);
			}
			else if (InputFile.HasExtension(".txt"))
			{
				string[] Lines = FileReference.ReadAllLines(InputFile.Location);

				HashSet<FileItem> DependencyItems = new HashSet<FileItem>();
				foreach (string Line in Lines)
				{
					if (Line.Length > 0)
					{
						// Ignore *.tlh and *.tli files generated by the compiler from COM DLLs
						if (!Line.EndsWith(".tlh", StringComparison.OrdinalIgnoreCase) && !Line.EndsWith(".tli", StringComparison.OrdinalIgnoreCase))
						{
							string FixedLine = Line.Replace("\\\\", "\\"); // ISPC outputs files with escaped slashes
							DependencyItems.Add(FileItem.GetItemByPath(FixedLine));
						}
					}
				}
				return new DependencyInfo(InputFile.LastWriteTimeUtc.Ticks, null, null, DependencyItems.ToList());
			}
			else if (InputFile.HasExtension(".json"))
			{
				// https://docs.microsoft.com/en-us/cpp/build/reference/sourcedependencies?view=msvc-160&viewFallbackFrom=vs-2019

				JsonObject Object = JsonObject.Read(InputFile.Location);

				if (!Object.TryGetStringField("Version", out string? VersionString))
				{
					throw new BuildException(
						$"Dependency file \"{InputFile.Location}\" does not have have a \"Version\" field.");
				}

				if (!VersionNumber.TryParse(VersionString, out VersionNumber? Version) || Version == null)
				{
					throw new BuildException(
						$"Dependency file \"{InputFile.Location}\" does not have have a valid \"Version\" field (\"{VersionString}\").");
				}

				if (Version < MinVCDependencyVersion)
				{
					throw new BuildException(
						$"Dependency file \"{InputFile.Location}\" version (\"{Version}\") is not supported version");
				}

				JsonObject? Data;
				if (!Object.TryGetObjectField("Data", out Data))
				{
					throw new BuildException("Missing 'Data' field in {0}", InputFile);
				}

				Data.TryGetStringField("ProvidedModule", out string? ProducedModule);
<<<<<<< HEAD

				List<(string Name, string BMI)>? ImportedModules = null;

				if (Version >= VCDependencyAdditionalModuleInfoVersion && !InputFile.HasExtension(".md.json"))
				{
					if (Data.TryGetObjectArrayField("ImportedModules", out JsonObject[]? ImportedModulesJson))
					{
						if (ImportedModulesJson.Count() > 0)
						{
							ImportedModules = new List<(string Name, string BMI)>();

							foreach (JsonObject ImportedModule in ImportedModulesJson)
							{
								ImportedModule.TryGetStringField("Name", out string? Name);
								ImportedModule.TryGetStringField("BMI", out string? BMI);

=======

				List<(string Name, string BMI)>? ImportedModules = null;

				if (Version >= VCDependencyAdditionalModuleInfoVersion && !InputFile.HasExtension(".md.json"))
				{
					if (Data.TryGetObjectArrayField("ImportedModules", out JsonObject[]? ImportedModulesJson))
					{
						if (ImportedModulesJson.Count() > 0)
						{
							ImportedModules = new List<(string Name, string BMI)>();

							foreach (JsonObject ImportedModule in ImportedModulesJson)
							{
								ImportedModule.TryGetStringField("Name", out string? Name);
								ImportedModule.TryGetStringField("BMI", out string? BMI);

>>>>>>> d731a049
								ImportedModules.Add((Name!, BMI!));
							}
						}
					}
				}
				else
				{ 
					if (Data.TryGetStringArrayField("ImportedModules", out string[]? ImportedModuleArray) && ImportedModuleArray.Length > 0)
					{
						ImportedModules =
							new List<(string Name, string BMI)>(ImportedModuleArray.ConvertAll(x => (x, "")));
					}
				}

				List<FileItem> Files = new List<FileItem>();
				{
					Data.TryGetStringArrayField("Includes", out string[]? Includes);

					if (Includes != null)
					{
						foreach (string Include in Includes)
						{
							Files.Add(FileItem.GetItemByPath(Include));
						}
					}
				}

				return new DependencyInfo(InputFile.LastWriteTimeUtc.Ticks, ProducedModule, ImportedModules, Files);
			}
			else
			{
				throw new BuildException("Unknown dependency list file type: {0}", InputFile);
			}
		}

		/// <summary>
		/// Attempts to read a single token from a makefile
		/// </summary>
		/// <param name="Text">Text to read from</param>
		/// <param name="RefIdx">Current position within the file</param>
		/// <param name="Token">Receives the token characters</param>
		/// <returns>True if a token was read, false if the end of the buffer was reached</returns>
		static bool TryReadMakefileToken(string Text, ref int RefIdx, StringBuilder Token)
		{
			Token.Clear();

			int Idx = RefIdx;
			for (; ; )
			{
				if (Idx == Text.Length)
				{
					return false;
				}

				// Skip whitespace
				while (Text[Idx] == ' ' || Text[Idx] == '\t')
				{
					if (++Idx == Text.Length)
					{
						return false;
					}
				}

				// Colon token
				if (Text[Idx] == ':')
				{
					Token.Append(':');
					RefIdx = Idx + 1;
					return true;
				}

				// Check for a newline
				if (Text[Idx] == '\r' || Text[Idx] == '\n')
				{
					Token.Append('\n');
					RefIdx = Idx + 1;
					return true;
				}

				// Check for an escaped newline
				if (Text[Idx] == '\\' && Idx + 1 < Text.Length)
				{
					if (Text[Idx + 1] == '\n')
					{
						Idx += 2;
						continue;
					}
					if (Text[Idx + 1] == '\r' && Idx + 2 < Text.Length && Text[Idx + 2] == '\n')
					{
						Idx += 3;
						continue;
					}
				}

				// Read a token. Special handling for drive letters on Windows!
				for (; Idx < Text.Length; Idx++)
				{
					if (Text[Idx] == ' ' || Text[Idx] == '\t' || Text[Idx] == '\r' || Text[Idx] == '\n')
					{
						break;
					}
					if (Text[Idx] == ':' && Token.Length > 1)
					{
						break;
					}
					if (Text[Idx] == '\\' && Idx + 1 < Text.Length && Text[Idx + 1] == ' ')
					{
						Idx++;
					}
					Token.Append(Text[Idx]);
				}

				RefIdx = Idx;
				return true;
			}
		}
	}
}<|MERGE_RESOLUTION|>--- conflicted
+++ resolved
@@ -218,11 +218,7 @@
 		/// <param name="Logger">Logger for output</param>
 		/// <param name="OutImportedModules">List of imported modules</param>
 		/// <returns>True if a list of imported modules was obtained</returns>
-<<<<<<< HEAD
-		public bool TryGetImportedModules(FileItem InputFile, [NotNullWhen(true)] out List<(string Name, string BMI)>? OutImportedModules)
-=======
 		public bool TryGetImportedModules(FileItem InputFile, ILogger Logger, [NotNullWhen(true)] out List<(string Name, string BMI)>? OutImportedModules)
->>>>>>> d731a049
 		{
 			DependencyInfo? Info;
 			if (TryGetDependencyInfo(InputFile, Logger, out Info))
@@ -363,21 +359,13 @@
 				}
 
 				FileReference EngineCacheLocation = FileReference.Combine(Unreal.EngineDirectory, UEBuildTarget.GetPlatformIntermediateFolder(Platform, Architecture, false), AppName, Configuration.ToString(), "DependencyCache.bin");
-<<<<<<< HEAD
-				FindOrAddPartition(EngineCacheLocation, Unreal.EngineDirectory);
-=======
 				FindOrAddPartition(EngineCacheLocation, Unreal.EngineDirectory, Logger);
->>>>>>> d731a049
 			}
 
 			if (ProjectFile != null)
 			{
 				FileReference ProjectCacheLocation = FileReference.Combine(ProjectFile.Directory, UEBuildTarget.GetPlatformIntermediateFolder(Platform, Architecture, false), TargetName, Configuration.ToString(), "DependencyCache.bin");
-<<<<<<< HEAD
-				FindOrAddPartition(ProjectCacheLocation, ProjectFile.Directory);
-=======
 				FindOrAddPartition(ProjectCacheLocation, ProjectFile.Directory, Logger);
->>>>>>> d731a049
 			}
 		}
 
@@ -514,7 +502,6 @@
 				}
 
 				Data.TryGetStringField("ProvidedModule", out string? ProducedModule);
-<<<<<<< HEAD
 
 				List<(string Name, string BMI)>? ImportedModules = null;
 
@@ -531,24 +518,6 @@
 								ImportedModule.TryGetStringField("Name", out string? Name);
 								ImportedModule.TryGetStringField("BMI", out string? BMI);
 
-=======
-
-				List<(string Name, string BMI)>? ImportedModules = null;
-
-				if (Version >= VCDependencyAdditionalModuleInfoVersion && !InputFile.HasExtension(".md.json"))
-				{
-					if (Data.TryGetObjectArrayField("ImportedModules", out JsonObject[]? ImportedModulesJson))
-					{
-						if (ImportedModulesJson.Count() > 0)
-						{
-							ImportedModules = new List<(string Name, string BMI)>();
-
-							foreach (JsonObject ImportedModule in ImportedModulesJson)
-							{
-								ImportedModule.TryGetStringField("Name", out string? Name);
-								ImportedModule.TryGetStringField("BMI", out string? BMI);
-
->>>>>>> d731a049
 								ImportedModules.Add((Name!, BMI!));
 							}
 						}
