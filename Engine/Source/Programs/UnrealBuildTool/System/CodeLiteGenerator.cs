// Copyright 1998-2016 Epic Games, Inc. All Rights Reserved.

using System;
using System.Collections.Generic;
using System.Text;
using System.IO;
using System.Xml;
using System.Xml.Linq;

namespace UnrealBuildTool
{
	// Represents a folder within the master project. TODO Not using at the moment.
	public class CodeLiteFolder : MasterProjectFolder
	{
		public CodeLiteFolder(ProjectFileGenerator InitOwnerProjectFileGenerator, string InitFolderName)
			: base(InitOwnerProjectFileGenerator, InitFolderName)
		{
		}
	}

	public class CodeLiteGenerator : ProjectFileGenerator
	{
		public string SolutionExtension = ".workspace";
		public string CodeCompletionFileName = "CodeCompletionFolders.txt";
		public string CodeCompletionPreProcessorFileName = "CodeLitePreProcessor.txt";

		public CodeLiteGenerator(FileReference InOnlyGameProject)
			: base(InOnlyGameProject)
		{
		}

		//
		// Returns CodeLite's project filename extension.
		//
		override public string ProjectFileExtension
		{
			get
			{
				return ".project";
			}
		}
		protected override bool WriteMasterProjectFile(ProjectFile UBTProject)
		{
			var SolutionFileName = MasterProjectName + SolutionExtension;
			var CodeCompletionFile = MasterProjectName + CodeCompletionFileName;
			var CodeCompletionPreProcessorFile = MasterProjectName + CodeCompletionPreProcessorFileName;

			var FullCodeLiteMasterFile = Path.Combine(MasterProjectPath.FullName, SolutionFileName);
			var FullCodeLiteCodeCompletionFile = Path.Combine(MasterProjectPath.FullName, CodeCompletionFile);
			var FullCodeLiteCodeCompletionPreProcessorFile = Path.Combine(MasterProjectPath.FullName, CodeCompletionPreProcessorFile);

			//
			// HACK 
			// TODO This is for now a hack. According to the original submitter, Eranif (a CodeLite developer) will support code completion folders in *.workspace files.
			// We create a separate file with all the folder name in it to copy manually into the code completion
			// filed of CodeLite workspace. (Workspace Settings/Code Completion -> copy the content of the file threre.)
			List<string> IncludeDirectories = new List<string>();
			List<string> PreProcessor = new List<string>();

<<<<<<< HEAD
			foreach (var CurProject in GeneratedProjectFiles) 
=======
			foreach (var CurProject in GeneratedProjectFiles)
>>>>>>> 73f66985
			{
				CodeLiteProject Project = CurProject as CodeLiteProject;
				if (Project == null)
				{
					continue;
				}

				foreach (var CurrentPath in Project.IntelliSenseIncludeSearchPaths)
				{
					// Convert relative path into absolute.
					DirectoryReference IntelliSenseIncludeSearchPath = DirectoryReference.Combine(Project.ProjectFilePath.Directory, CurrentPath);
					IncludeDirectories.Add(IntelliSenseIncludeSearchPath.FullName);
				}
				foreach (var CurrentPath in Project.IntelliSenseSystemIncludeSearchPaths)
				{
					// Convert relative path into absolute.
					DirectoryReference IntelliSenseSystemIncludeSearchPath = DirectoryReference.Combine(Project.ProjectFilePath.Directory, CurrentPath);
					IncludeDirectories.Add(IntelliSenseSystemIncludeSearchPath.FullName);
				}

				foreach (var CurDef in Project.IntelliSensePreprocessorDefinitions)
				{
					if (!PreProcessor.Contains(CurDef))
					{
						PreProcessor.Add(CurDef);
					}
				}

			}

			//
			// Write code completions data into files.
			//
			File.WriteAllLines(FullCodeLiteCodeCompletionFile, IncludeDirectories);
			File.WriteAllLines(FullCodeLiteCodeCompletionPreProcessorFile, PreProcessor);

			//
			// Write CodeLites Workspace
			//
			XmlWriterSettings settings = new XmlWriterSettings();
			settings.Indent = true;

			XElement CodeLiteWorkspace = new XElement("CodeLite_Workspace");
			XAttribute CodeLiteWorkspaceName = new XAttribute("Name", MasterProjectName);
			XAttribute CodeLiteWorkspaceSWTLW = new XAttribute("SWTLW", "Yes"); // This flag will only work in CodeLite version > 8.0. See below
			CodeLiteWorkspace.Add(CodeLiteWorkspaceName);
			CodeLiteWorkspace.Add(CodeLiteWorkspaceSWTLW);

			//
			// ATTN This part will work for the next release of CodeLite. That may
			// be CodeLite version > 8.0. CodeLite 8.0 does not have this functionality.
			// TODO Macros are ignored for now.
			//
			// Write Code Completion folders into the WorkspaceParserPaths section.
			//
			XElement CodeLiteWorkspaceParserPaths = new XElement("WorkspaceParserPaths");
			foreach (var CurrentPath in IncludeDirectories)
			{
				XElement CodeLiteWorkspaceParserPathInclude = new XElement("Include");
				XAttribute CodeLiteWorkspaceParserPath = new XAttribute("Path", CurrentPath);
				CodeLiteWorkspaceParserPathInclude.Add(CodeLiteWorkspaceParserPath);
				CodeLiteWorkspaceParserPaths.Add(CodeLiteWorkspaceParserPathInclude);

			}
			CodeLiteWorkspace.Add(CodeLiteWorkspaceParserPaths);

			//
			// Write project file information into CodeLite's workspace file.
			//
			foreach (var CurProject in AllProjectFiles)
			{
				var ProjectExtension = CurProject.ProjectFilePath.GetExtension();

				//
				// TODO For now ignore C# project files.
				//
				if (ProjectExtension == ".csproj")
				{
					continue;
				}

				//
				// Iterate through all targets.
				// 
				foreach (ProjectTarget CurrentTarget in CurProject.ProjectTargets)
				{
					string[] tmp = CurrentTarget.ToString().Split('.');
					string ProjectTargetFileName = CurProject.ProjectFilePath.Directory.MakeRelativeTo(MasterProjectPath) + "/" + tmp[0] + ProjectExtension;
					String ProjectName = tmp[0];


					XElement CodeLiteWorkspaceProject = new XElement("Project");
					XAttribute CodeLiteWorkspaceProjectName = new XAttribute("Name", ProjectName);
					XAttribute CodeLiteWorkspaceProjectPath = new XAttribute("Path", ProjectTargetFileName);
					XAttribute CodeLiteWorkspaceProjectActive = new XAttribute("Active", "No");
					CodeLiteWorkspaceProject.Add(CodeLiteWorkspaceProjectName);
					CodeLiteWorkspaceProject.Add(CodeLiteWorkspaceProjectPath);
					CodeLiteWorkspaceProject.Add(CodeLiteWorkspaceProjectActive);
					CodeLiteWorkspace.Add(CodeLiteWorkspaceProject);
				}
			}

			//
			// We need to create the configuration matrix. That will assign the project configuration to 
			// the samge workspace configuration.
			//
			XElement CodeLiteWorkspaceBuildMatrix = new XElement("BuildMatrix");
			foreach (UnrealTargetConfiguration CurConfiguration in SupportedConfigurations)
			{
				if (UnrealBuildTool.IsValidConfiguration(CurConfiguration))
				{
					XElement CodeLiteWorkspaceBuildMatrixConfiguration = new XElement("WorkspaceConfiguration");
					XAttribute CodeLiteWorkspaceProjectName = new XAttribute("Name", CurConfiguration.ToString());
					XAttribute CodeLiteWorkspaceProjectSelected = new XAttribute("Selected", "no");
					CodeLiteWorkspaceBuildMatrixConfiguration.Add(CodeLiteWorkspaceProjectName);
					CodeLiteWorkspaceBuildMatrixConfiguration.Add(CodeLiteWorkspaceProjectSelected);

					foreach (var CurProject in AllProjectFiles)
					{
						var ProjectExtension = CurProject.ProjectFilePath.GetExtension();

						//
						// TODO For now ignore C# project files.
						//
						if (ProjectExtension == ".csproj")
						{
							continue;
						}

						foreach (ProjectTarget target in CurProject.ProjectTargets)
						{
							string[] tmp = target.ToString().Split('.');
							String ProjectName = tmp[0];

							XElement CodeLiteWorkspaceBuildMatrixConfigurationProject = new XElement("Project");
							XAttribute CodeLiteWorkspaceBuildMatrixConfigurationProjectName = new XAttribute("Name", ProjectName);
							XAttribute CodeLiteWorkspaceBuildMatrixConfigurationProjectConfigName = new XAttribute("ConfigName", CurConfiguration.ToString());
							CodeLiteWorkspaceBuildMatrixConfigurationProject.Add(CodeLiteWorkspaceBuildMatrixConfigurationProjectName);
							CodeLiteWorkspaceBuildMatrixConfigurationProject.Add(CodeLiteWorkspaceBuildMatrixConfigurationProjectConfigName);
							CodeLiteWorkspaceBuildMatrixConfiguration.Add(CodeLiteWorkspaceBuildMatrixConfigurationProject);
						}
					}
					CodeLiteWorkspaceBuildMatrix.Add(CodeLiteWorkspaceBuildMatrixConfiguration);
				}
			}

			CodeLiteWorkspace.Add(CodeLiteWorkspaceBuildMatrix);
			CodeLiteWorkspace.Save(FullCodeLiteMasterFile);

			return true;
		}

		protected override ProjectFile AllocateProjectFile(FileReference InitFilePath)
		{
			return new CodeLiteProject(InitFilePath, OnlyGameProject);
		}

		public override MasterProjectFolder AllocateMasterProjectFolder(ProjectFileGenerator InitOwnerProjectFileGenerator, string InitFolderName)
		{
			return new CodeLiteFolder(InitOwnerProjectFileGenerator, InitFolderName);
		}

		public override void CleanProjectFiles(DirectoryReference InMasterProjectDirectory, string InMasterProjectName, DirectoryReference InIntermediateProjectFilesDirectory)
		{
			// TODO Delete all files here. Not finished yet.
			var SolutionFileName = InMasterProjectName + SolutionExtension;
			var CodeCompletionFile = InMasterProjectName + CodeCompletionFileName;
			var CodeCompletionPreProcessorFile = InMasterProjectName + CodeCompletionPreProcessorFileName;

			FileReference FullCodeLiteMasterFile = FileReference.Combine(InMasterProjectDirectory, SolutionFileName);
			FileReference FullCodeLiteCodeCompletionFile = FileReference.Combine(InMasterProjectDirectory, CodeCompletionFile);
			FileReference FullCodeLiteCodeCompletionPreProcessorFile = FileReference.Combine(InMasterProjectDirectory, CodeCompletionPreProcessorFile);

			if (FullCodeLiteMasterFile.Exists())
			{
				FullCodeLiteMasterFile.Delete();
			}
			if (FullCodeLiteCodeCompletionFile.Exists())
			{
				FullCodeLiteCodeCompletionFile.Delete();
			}
			if (FullCodeLiteCodeCompletionPreProcessorFile.Exists())
			{
				FullCodeLiteCodeCompletionPreProcessorFile.Delete();
			}

			// Delete the project files folder
			if (InIntermediateProjectFilesDirectory.Exists())
			{
				try
				{
					Directory.Delete(InIntermediateProjectFilesDirectory.FullName, true);
				}
				catch (Exception Ex)
				{
					Log.TraceInformation("Error while trying to clean project files path {0}. Ignored.", InIntermediateProjectFilesDirectory);
					Log.TraceInformation("\t" + Ex.Message);
				}
			}
		}

	}
}<|MERGE_RESOLUTION|>--- conflicted
+++ resolved
@@ -57,11 +57,7 @@
 			List<string> IncludeDirectories = new List<string>();
 			List<string> PreProcessor = new List<string>();
 
-<<<<<<< HEAD
-			foreach (var CurProject in GeneratedProjectFiles) 
-=======
 			foreach (var CurProject in GeneratedProjectFiles)
->>>>>>> 73f66985
 			{
 				CodeLiteProject Project = CurProject as CodeLiteProject;
 				if (Project == null)
