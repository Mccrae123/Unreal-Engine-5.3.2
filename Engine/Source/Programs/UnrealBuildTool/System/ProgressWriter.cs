// Copyright Epic Games, Inc. All Rights Reserved.

using System;
using EpicGames.Core;
using Microsoft.Extensions.Logging;

namespace UnrealBuildTool
{
	/// <summary>
	/// Class to display an incrementing progress percentage. Handles progress markup and direct console output.
	/// </summary>
	public class ProgressWriter : IDisposable
	{
		/// <summary>
		/// Global setting controlling whether to output markup
		/// </summary>
		public static bool bWriteMarkup = false;

		/// <summary>
		/// Logger for output
		/// </summary>
		ILogger Logger;

		/// <summary>
		/// The name to include with the status message
		/// </summary>
		string Message;

		/// <summary>
		/// The inner scope object
		/// </summary>
		LogStatusScope? Status;

		/// <summary>
		/// The current progress message
		/// </summary>
		string? CurrentProgressString;

		/// <summary>
		/// Constructor
		/// </summary>
		/// <param name="InMessage">The message to display before the progress percentage</param>
		/// <param name="bInUpdateStatus">Whether to write messages to the console</param>
		/// <param name="InLogger">Logger for output</param>
		public ProgressWriter(string InMessage, bool bInUpdateStatus, ILogger InLogger)
		{
			Message = InMessage;
			Logger = InLogger;
<<<<<<< HEAD
			if(bInUpdateStatus)
=======
			if (bInUpdateStatus)
>>>>>>> 4af6daef
			{
				Status = new LogStatusScope(InMessage);
			}
			Write(0, 100);
		}

		/// <summary>
		/// Write the terminating newline
		/// </summary>
		public void Dispose()
		{
			if (Status != null)
			{
				Status.Dispose();
				Status = null;
			}
		}

		/// <summary>
		/// Writes the current progress
		/// </summary>
		/// <param name="Numerator">Numerator for the progress fraction</param>
		/// <param name="Denominator">Denominator for the progress fraction</param>
		public void Write(int Numerator, int Denominator)
		{
			float ProgressValue = Denominator > 0 ? ((float)Numerator / (float)Denominator) : 1.0f;
			string ProgressString = String.Format("{0}%", Math.Round(ProgressValue * 100.0f));
			if (ProgressString != CurrentProgressString)
			{
				CurrentProgressString = ProgressString;
				if (bWriteMarkup)
				{
					Logger.LogInformation("@progress '{Message}' {ProgressString}", Message, ProgressString);
				}
				if (Status != null)
				{
					Status.SetProgress(ProgressString);
				}
			}
		}
	}
}<|MERGE_RESOLUTION|>--- conflicted
+++ resolved
@@ -46,11 +46,7 @@
 		{
 			Message = InMessage;
 			Logger = InLogger;
-<<<<<<< HEAD
-			if(bInUpdateStatus)
-=======
 			if (bInUpdateStatus)
->>>>>>> 4af6daef
 			{
 				Status = new LogStatusScope(InMessage);
 			}
