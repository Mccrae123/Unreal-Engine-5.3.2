// Copyright Epic Games, Inc. All Rights Reserved.

using System;
using System.Collections.Generic;
using System.IO;
using System.Linq;
using EpicGames.Core;
using UnrealBuildBase;
<<<<<<< HEAD
using Microsoft.Extensions.Logging;
=======
>>>>>>> 4af6daef

namespace UnrealBuildTool
{
	class Unity
	{
		/// <summary>
		/// Prefix used for all dynamically created Unity modules
		/// </summary>
		public const string ModulePrefix = "Module.";

		/// <summary>
		/// A class which represents a list of files and the sum of their lengths.
		/// </summary>
		public class FileCollection
		{
			public List<FileItem> Files { get; private set; }
			public List<FileItem> VirtualFiles { get; private set; }
			public long TotalLength { get; private set; }

			/// The length of this file collection, plus any additional virtual space needed for bUseAdapativeUnityBuild.
			/// See the comment above AddVirtualFile() below for more information.
			public long VirtualLength { get; private set; }

			public FileCollection()
			{
				Files = new List<FileItem>();
				VirtualFiles = new List<FileItem>();
				TotalLength = 0;
				VirtualLength = 0;
			}

			public void AddFile(FileItem File)
			{
				Files.Add(File);

				long FileLength = File.Length;
				TotalLength += FileLength;
				VirtualLength += FileLength;
			}

			/// <summary>
			/// Doesn't actually add a file, but instead reserves space.  This is used with "bUseAdaptiveUnityBuild", to prevent
			/// other compiled unity blobs in the module's numbered set from having to be recompiled after we eject source files
			/// one of that module's unity blobs.  Basically, it can prevent dozens of files from being recompiled after the first
			/// time building after your working set of source files changes
			/// </summary>
			/// <param name="File">The virtual file to add to the collection</param>
			public void AddVirtualFile(FileItem File)
			{
				VirtualFiles.Add(File);
				VirtualLength += File.Length;
			}
		}

		/// <summary>
		/// A class for building up a set of unity files.  You add files one-by-one using AddFile then call EndCurrentUnityFile to finish that one and
		/// (perhaps) begin a new one.
		/// </summary>
		public class UnityFileBuilder
		{
			private List<FileCollection> UnityFiles;
			private FileCollection CurrentCollection;
			private int SplitLength;

			/// <summary>
			/// Constructs a new UnityFileBuilder.
			/// </summary>
			/// <param name="InSplitLength">The accumulated length at which to automatically split a unity file, or -1 to disable automatic splitting.</param>
			public UnityFileBuilder(int InSplitLength)
			{
				UnityFiles = new List<FileCollection>();
				CurrentCollection = new FileCollection();
				SplitLength = InSplitLength;
			}

			/// <summary>
			/// Adds a file to the current unity file.  If splitting is required and the total size of the
			/// unity file exceeds the split limit, then a new file is automatically started.
			/// </summary>
			/// <param name="File">The file to add.</param>
			public void AddFile(FileItem File)
			{
				CurrentCollection.AddFile(File);
				if (SplitLength != -1 && CurrentCollection.VirtualLength > SplitLength)
				{
					EndCurrentUnityFile();
				}
			}

			/// <summary>
			/// Doesn't actually add a file, but instead reserves space, then splits the unity blob normally as if it
			/// was a real file that was added.  See the comment above FileCollection.AddVirtualFile() for more info.
			/// </summary>
			/// <param name="File">The file to add virtually.  Only the size of the file is tracked.</param>
			public void AddVirtualFile(FileItem File)
			{
				CurrentCollection.AddVirtualFile(File);
				if (SplitLength != -1 && CurrentCollection.VirtualLength > SplitLength)
				{
					EndCurrentUnityFile();
				}
			}

			/// <summary>
			/// Starts a new unity file.  If the current unity file contains no files, this function has no effect, i.e. you will not get an empty unity file.
			/// </summary>
			public void EndCurrentUnityFile()
			{
				if (CurrentCollection.Files.Count == 0)
				{
					return;
				}

				UnityFiles.Add(CurrentCollection);
				CurrentCollection = new FileCollection();
			}

			/// <summary>
			/// Returns the list of built unity files.  The UnityFileBuilder is unusable after this.
			/// </summary>
			/// <returns></returns>
			public List<FileCollection> GetUnityFiles()
			{
				EndCurrentUnityFile();

				List<FileCollection> Result = UnityFiles;

				// Null everything to ensure that failure will occur if you accidentally reuse this object.
				CurrentCollection = null!;
				UnityFiles = null!;

				return Result;
			}
		}

		/// <summary>
		/// Given a set of C++ files, generates another set of C++ files that #include all the original
		/// files, the goal being to compile the same code in fewer translation units.
		/// The "unity" files are written to the IntermediateDirectory.
		/// </summary>
		/// <param name="Target">The target we're building</param>
		/// <param name="CPPFiles">The C++ files to #include.</param>
		/// <param name="HeaderFiles">The header files that might correspond to the C++ files.</param>
		/// <param name="CompileEnvironment">The environment that is used to compile the C++ files.</param>
		/// <param name="WorkingSet">Interface to query files which belong to the working set</param>
		/// <param name="BaseName">Base name to use for the Unity files</param>
		/// <param name="IntermediateDirectory">Intermediate directory for unity cpp files</param>
		/// <param name="Graph">The makefile being built</param>
		/// <param name="SourceFileToUnityFile">Receives a mapping of source file to unity file</param>
		/// <param name="NormalFiles">Receives the files to compile using the normal configuration.</param>
		/// <param name="AdaptiveFiles">Receives the files to compile using the adaptive unity configuration.</param>
		/// <param name="NumIncludedBytesPerUnityCPP">An approximate number of bytes of C++ code to target for inclusion in a single unified C++ file.</param>
		public static void GenerateUnityCPPs(
			ReadOnlyTargetRules Target,
			List<FileItem> CPPFiles,
			List<FileItem> HeaderFiles,
			CppCompileEnvironment CompileEnvironment,
			ISourceFileWorkingSet WorkingSet,
			string BaseName,
			DirectoryReference IntermediateDirectory,
			IActionGraphBuilder Graph,
			Dictionary<FileItem, FileItem> SourceFileToUnityFile,
			out List<FileItem> NormalFiles,
			out List<FileItem> AdaptiveFiles,
			int NumIncludedBytesPerUnityCPP)
		{
			List<FileItem> NewCPPFiles = new List<FileItem>();

			// Figure out size of all input files combined. We use this to determine whether to use larger unity threshold or not.
			long TotalBytesInCPPFiles = CPPFiles.Sum(F => F.Length);

			// We have an increased threshold for unity file size if, and only if, all files fit into the same unity file. This
			// is beneficial when dealing with PCH files. The default PCH creation limit is X unity files so if we generate < X 
			// this could be fairly slow and we'd rather bump the limit a bit to group them all into the same unity file.
			// Optimization only makes sense if PCH files are enabled.
			bool bForceIntoSingleUnityFile = Target.bStressTestUnity || (TotalBytesInCPPFiles < NumIncludedBytesPerUnityCPP * 2 && Target.bUsePCHFiles);

			// Every single file in the module appears in the working set. Don't bother using adaptive unity for this module.
			// Otherwise it would make full builds really slow.
			GetAdaptiveFiles(Target, CPPFiles, HeaderFiles, CompileEnvironment, WorkingSet, BaseName, IntermediateDirectory, Graph, out NormalFiles, out AdaptiveFiles);
<<<<<<< HEAD
			if (NormalFiles.Where(file => !file.HasExtension(".gen.cpp")).Count() == 0)
=======
			if (!NormalFiles.Where(file => !file.HasExtension(".gen.cpp")).Any())
>>>>>>> 4af6daef
			{
				NormalFiles = CPPFiles;
				AdaptiveFiles.RemoveAll(new HashSet<FileItem>(NormalFiles).Contains);
			}

			// Build the list of unity files.
			List<FileCollection> AllUnityFiles;
			{
				// Sort the incoming file paths lexicographically, so there will be consistency in unity blobs across multiple machines.
				// Note that we're relying on this not only sorting files within each directory, but also the directories
				// themselves, so the whole list of file paths is the same across computers.
				// Case-insensitive file path compare, because you never know what is going on with local file systems.
				List<FileItem> SortedCPPFiles = new List<FileItem>(CPPFiles);
				SortedCPPFiles.Sort((A, B) =>
				{
					// Generated files from UHT need to be first in the list because they implement templated functions that aren't
					// declared in the header but are required to link. If they are placed later in the list, you will see
					// compile errors because the templated function is instantiated but is defined later in the same translation unit
					// which results in 'error C2908: explicit specialization; '*****' has already been instantiated'
					bool bAIsGenerated = A.AbsolutePath.EndsWith(".gen.cpp");
					bool bBIsGenerated = B.AbsolutePath.EndsWith(".gen.cpp");
					if (bAIsGenerated && !bBIsGenerated)
<<<<<<< HEAD
						return -1;
					if (!bAIsGenerated && bBIsGenerated)
						return 1;
=======
					{
						return -1;
					}

					if (!bAIsGenerated && bBIsGenerated)
					{
						return 1;
					}
>>>>>>> 4af6daef

					return String.Compare(A.AbsolutePath, B.AbsolutePath, StringComparison.OrdinalIgnoreCase);
				});

				HashSet<FileItem> AdaptiveFileSet = new HashSet<FileItem>(AdaptiveFiles);
				UnityFileBuilder CPPUnityFileBuilder = new UnityFileBuilder(bForceIntoSingleUnityFile ? -1 : NumIncludedBytesPerUnityCPP);
				foreach (FileItem CPPFile in SortedCPPFiles)
				{
					if (!bForceIntoSingleUnityFile && CPPFile.AbsolutePath.IndexOf(".GeneratedWrapper.", StringComparison.InvariantCultureIgnoreCase) != -1)
					{
						NewCPPFiles.Add(CPPFile);
					}

					// When adaptive unity is enabled, go ahead and exclude any source files that we're actively working with
					if (AdaptiveFileSet.Contains(CPPFile))
					{
						// Let the unity file builder know about the file, so that we can retain the existing size of the unity blobs.
						// This won't actually make the source file part of the unity blob, but it will keep track of how big the
						// file is so that other existing unity blobs from the same module won't be invalidated. This prevents much
						// longer compile times the first time you build after your working file set changes.
						CPPUnityFileBuilder.AddVirtualFile(CPPFile);
					}
					else
					{
						// Compile this file as part of the unity blob
						CPPUnityFileBuilder.AddFile(CPPFile);
					}
				}

				AllUnityFiles = CPPUnityFileBuilder.GetUnityFiles();
			}

			// Create a set of CPP files that combine smaller CPP files into larger compilation units, along with the corresponding 
			// actions to compile them.
			int CurrentUnityFileCount = 0;
			foreach (FileCollection UnityFile in AllUnityFiles)
			{
				++CurrentUnityFileCount;

				StringWriter OutputUnityCPPWriter = new StringWriter();

				OutputUnityCPPWriter.WriteLine("// This file is automatically generated at compile-time to include some subset of the user-created cpp files.");

				// Determine unity file path name
				string UnityCPPFileName;
				if (AllUnityFiles.Count > 1)
				{
					if (Target.bDetailedUnityFiles)
					{
<<<<<<< HEAD
						UnityCPPFileName = string.Format("{0}{1}.{2}_of_{3}.cpp", ModulePrefix, BaseName, CurrentUnityFileCount, AllUnityFiles.Count);
					}
					else
					{
						UnityCPPFileName = string.Format("{0}{1}.{2}.cpp", ModulePrefix, BaseName, CurrentUnityFileCount);
=======
						UnityCPPFileName = String.Format("{0}{1}.{2}_of_{3}.cpp", ModulePrefix, BaseName, CurrentUnityFileCount, AllUnityFiles.Count);
					}
					else
					{
						UnityCPPFileName = String.Format("{0}{1}.{2}.cpp", ModulePrefix, BaseName, CurrentUnityFileCount);
>>>>>>> 4af6daef
					}
				}
				else
				{
					UnityCPPFileName = String.Format("{0}{1}.cpp", ModulePrefix, BaseName);
				}
				FileReference UnityCPPFilePath = FileReference.Combine(IntermediateDirectory, UnityCPPFileName);

				List<FileItem> InlinedGenCPPFilesInUnity = new();

				// Add source files to the unity file
				foreach (FileItem CPPFile in UnityFile.Files)
				{
					string CPPFileString = CPPFile.AbsolutePath;
					if (CPPFile.Location.IsUnderDirectory(Unreal.RootDirectory))
					{
						CPPFileString = CPPFile.Location.MakeRelativeTo(Unreal.EngineSourceDirectory);
					}
					OutputUnityCPPWriter.WriteLine("#include \"{0}\"", CPPFileString.Replace('\\', '/'));

					List<FileItem>? InlinedGenCPPFiles;
					if (CompileEnvironment.FileInlineGenCPPMap.TryGetValue(CPPFile, out InlinedGenCPPFiles))
					{
						InlinedGenCPPFilesInUnity.AddRange(InlinedGenCPPFiles);
					}
				}

				// Write the unity file to the intermediate folder.
				FileItem UnityCPPFile = Graph.CreateIntermediateTextFile(UnityCPPFilePath, OutputUnityCPPWriter.ToString());
				NewCPPFiles.Add(UnityCPPFile);

				// Store all the inlined gen.cpp files
				CompileEnvironment.FileInlineGenCPPMap[UnityCPPFile] = InlinedGenCPPFilesInUnity;

				// Store the mapping of source files to unity files in the makefile
				foreach (FileItem SourceFile in UnityFile.Files)
				{
					SourceFileToUnityFile[SourceFile] = UnityCPPFile;
				}
				foreach (FileItem SourceFile in UnityFile.VirtualFiles)
				{
					SourceFileToUnityFile[SourceFile] = UnityCPPFile;
				}
			}

			NormalFiles = NewCPPFiles;
		}

		public static void GetAdaptiveFiles(
			ReadOnlyTargetRules Target,
			List<FileItem> CPPFiles,
			List<FileItem> HeaderFiles,
			CppCompileEnvironment CompileEnvironment,
			ISourceFileWorkingSet WorkingSet,
			string BaseName,
			DirectoryReference IntermediateDirectory,
			IActionGraphBuilder Graph,
			out List<FileItem> NormalFiles,
			out List<FileItem> AdaptiveFiles)
		{
			NormalFiles = new List<FileItem>();
			AdaptiveFiles = new List<FileItem>();

			if (!Target.bUseAdaptiveUnityBuild || Target.bStressTestUnity)
			{
				NormalFiles = CPPFiles;
				return;
			}

			HashSet<FileItem> HeaderFilesInWorkingSet = new HashSet<FileItem>(HeaderFiles.Where(WorkingSet.Contains));

			// Figure out which uniquely-named header files are in the working set.
			// Unique names are important to avoid ambiguity about which header a source file includes.
			Dictionary<string, FileItem> NameToHeaderFileInWorkingSet = new Dictionary<string, FileItem>();
			List<string> DuplicateHeaderNames = new List<string>();
			HashSet<string> HeaderNames = new HashSet<string>();
			foreach (FileItem HeaderFile in HeaderFiles)
			{
				string HeaderFileName = HeaderFile.Location.GetFileName();
				if (!HeaderNames.Add(HeaderFileName))
				{
					DuplicateHeaderNames.Add(HeaderFileName);
				}
				else if (HeaderFilesInWorkingSet.Contains(HeaderFile))
				{
					NameToHeaderFileInWorkingSet[HeaderFileName] = HeaderFile;
				}
			}
			foreach (string Name in DuplicateHeaderNames)
			{
				NameToHeaderFileInWorkingSet.Remove(Name);
			}

			HashSet<FileItem> UnhandledHeaderFilesInWorkingSet = new(HeaderFilesInWorkingSet);

			// Add source files to the adaptive set if they or their first included header are in the working set.
			foreach (FileItem CPPFile in CPPFiles)
			{
				bool bHeaderInWorkingSet = false;
				if (CompileEnvironment.MetadataCache.GetFirstInclude(CPPFile) is string FirstInclude &&
					NameToHeaderFileInWorkingSet.TryGetValue(Path.GetFileName(FirstInclude), out FileItem? HeaderFile))
				{
					bHeaderInWorkingSet = true;
					UnhandledHeaderFilesInWorkingSet.Remove(HeaderFile);
				}

				bool bAdaptive = bHeaderInWorkingSet || WorkingSet.Contains(CPPFile);
				List<FileItem> Files = bAdaptive ? AdaptiveFiles : NormalFiles;
				Files.Add(CPPFile);
			}

			// Add adaptive files to the working set that will invalidate the makefile if it changes.
			foreach (FileItem File in AdaptiveFiles)
			{
				Graph.AddFileToWorkingSet(File);
			}

<<<<<<< HEAD
			List<FileItem> AdaptiveHeaderFiles = new List<FileItem>();
=======
			// We also need to add the headers since we don't want to invalidate makefile if they are changing
			foreach (FileItem File in HeaderFilesInWorkingSet)
			{
				Graph.AddFileToWorkingSet(File);
			}
>>>>>>> 4af6daef

			// Add header files in the working set to the adaptive files if they are not the first include of a source file.
			if (Target.bAdaptiveUnityCompilesHeaderFiles)
			{
				foreach (FileItem HeaderFile in UnhandledHeaderFilesInWorkingSet)
				{
					StringWriter OutputHeaderCPPWriter = new StringWriter();
					OutputHeaderCPPWriter.WriteLine("// This file is automatically generated at compile-time to include a modified header file.");
					OutputHeaderCPPWriter.WriteLine($"#include \"{HeaderFile.AbsolutePath.Replace('\\', '/')}\"");

					string HeaderCPPFileName = $"{ModulePrefix}{BaseName}.Header.{Path.GetFileNameWithoutExtension(HeaderFile.AbsolutePath)}.cpp";
					FileReference HeaderCPPFilePath = FileReference.Combine(IntermediateDirectory, HeaderCPPFileName);

					AdaptiveFiles.Add(Graph.CreateIntermediateTextFile(HeaderCPPFilePath, OutputHeaderCPPWriter.ToString()));
<<<<<<< HEAD

					// Add the header file to the working set that will invalidate the makefile if it changes.
					Graph.AddFileToWorkingSet(HeaderFile);
					AdaptiveHeaderFiles.Add(HeaderFile);
=======
>>>>>>> 4af6daef
				}
			}

			HashSet<FileItem> CandidateAdaptiveFiles = new HashSet<FileItem>();
			CandidateAdaptiveFiles.UnionWith(CPPFiles);
			CandidateAdaptiveFiles.UnionWith(HeaderFiles);
			CandidateAdaptiveFiles.ExceptWith(AdaptiveFiles);
<<<<<<< HEAD
			CandidateAdaptiveFiles.ExceptWith(AdaptiveHeaderFiles);
=======
			CandidateAdaptiveFiles.ExceptWith(HeaderFilesInWorkingSet);
>>>>>>> 4af6daef

			foreach (FileItem File in CandidateAdaptiveFiles)
			{
				Graph.AddCandidateForWorkingSet(File);
			}
		}
	}
}<|MERGE_RESOLUTION|>--- conflicted
+++ resolved
@@ -6,10 +6,6 @@
 using System.Linq;
 using EpicGames.Core;
 using UnrealBuildBase;
-<<<<<<< HEAD
-using Microsoft.Extensions.Logging;
-=======
->>>>>>> 4af6daef
 
 namespace UnrealBuildTool
 {
@@ -190,11 +186,7 @@
 			// Every single file in the module appears in the working set. Don't bother using adaptive unity for this module.
 			// Otherwise it would make full builds really slow.
 			GetAdaptiveFiles(Target, CPPFiles, HeaderFiles, CompileEnvironment, WorkingSet, BaseName, IntermediateDirectory, Graph, out NormalFiles, out AdaptiveFiles);
-<<<<<<< HEAD
-			if (NormalFiles.Where(file => !file.HasExtension(".gen.cpp")).Count() == 0)
-=======
 			if (!NormalFiles.Where(file => !file.HasExtension(".gen.cpp")).Any())
->>>>>>> 4af6daef
 			{
 				NormalFiles = CPPFiles;
 				AdaptiveFiles.RemoveAll(new HashSet<FileItem>(NormalFiles).Contains);
@@ -217,20 +209,14 @@
 					bool bAIsGenerated = A.AbsolutePath.EndsWith(".gen.cpp");
 					bool bBIsGenerated = B.AbsolutePath.EndsWith(".gen.cpp");
 					if (bAIsGenerated && !bBIsGenerated)
-<<<<<<< HEAD
+					{
 						return -1;
+					}
+
 					if (!bAIsGenerated && bBIsGenerated)
+					{
 						return 1;
-=======
-					{
-						return -1;
-					}
-
-					if (!bAIsGenerated && bBIsGenerated)
-					{
-						return 1;
-					}
->>>>>>> 4af6daef
+					}
 
 					return String.Compare(A.AbsolutePath, B.AbsolutePath, StringComparison.OrdinalIgnoreCase);
 				});
@@ -280,19 +266,11 @@
 				{
 					if (Target.bDetailedUnityFiles)
 					{
-<<<<<<< HEAD
-						UnityCPPFileName = string.Format("{0}{1}.{2}_of_{3}.cpp", ModulePrefix, BaseName, CurrentUnityFileCount, AllUnityFiles.Count);
+						UnityCPPFileName = String.Format("{0}{1}.{2}_of_{3}.cpp", ModulePrefix, BaseName, CurrentUnityFileCount, AllUnityFiles.Count);
 					}
 					else
 					{
-						UnityCPPFileName = string.Format("{0}{1}.{2}.cpp", ModulePrefix, BaseName, CurrentUnityFileCount);
-=======
-						UnityCPPFileName = String.Format("{0}{1}.{2}_of_{3}.cpp", ModulePrefix, BaseName, CurrentUnityFileCount, AllUnityFiles.Count);
-					}
-					else
-					{
 						UnityCPPFileName = String.Format("{0}{1}.{2}.cpp", ModulePrefix, BaseName, CurrentUnityFileCount);
->>>>>>> 4af6daef
 					}
 				}
 				else
@@ -410,15 +388,11 @@
 				Graph.AddFileToWorkingSet(File);
 			}
 
-<<<<<<< HEAD
-			List<FileItem> AdaptiveHeaderFiles = new List<FileItem>();
-=======
 			// We also need to add the headers since we don't want to invalidate makefile if they are changing
 			foreach (FileItem File in HeaderFilesInWorkingSet)
 			{
 				Graph.AddFileToWorkingSet(File);
 			}
->>>>>>> 4af6daef
 
 			// Add header files in the working set to the adaptive files if they are not the first include of a source file.
 			if (Target.bAdaptiveUnityCompilesHeaderFiles)
@@ -433,13 +407,6 @@
 					FileReference HeaderCPPFilePath = FileReference.Combine(IntermediateDirectory, HeaderCPPFileName);
 
 					AdaptiveFiles.Add(Graph.CreateIntermediateTextFile(HeaderCPPFilePath, OutputHeaderCPPWriter.ToString()));
-<<<<<<< HEAD
-
-					// Add the header file to the working set that will invalidate the makefile if it changes.
-					Graph.AddFileToWorkingSet(HeaderFile);
-					AdaptiveHeaderFiles.Add(HeaderFile);
-=======
->>>>>>> 4af6daef
 				}
 			}
 
@@ -447,11 +414,7 @@
 			CandidateAdaptiveFiles.UnionWith(CPPFiles);
 			CandidateAdaptiveFiles.UnionWith(HeaderFiles);
 			CandidateAdaptiveFiles.ExceptWith(AdaptiveFiles);
-<<<<<<< HEAD
-			CandidateAdaptiveFiles.ExceptWith(AdaptiveHeaderFiles);
-=======
 			CandidateAdaptiveFiles.ExceptWith(HeaderFilesInWorkingSet);
->>>>>>> 4af6daef
 
 			foreach (FileItem File in CandidateAdaptiveFiles)
 			{
