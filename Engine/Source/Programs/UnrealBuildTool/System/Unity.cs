--- conflicted
+++ resolved
@@ -291,19 +291,11 @@
 					{
 						if (Target.bAdaptiveUnityDisablesPCH)
 						{
-<<<<<<< HEAD
-							Log.TraceInformation("[Adaptive unity build] Disabling PCH for excluded files due to bAdaptiveUnityDisablesPCH setting.");
+							Log.TraceInformation("[Adaptive unity build] Disabling PCH for excluded files. Set bAdaptiveUnityDisablesPCH to false in BuildConfiguration.xml to change this behavior.");
 						}
 						if (Target.bAdaptiveUnityDisablesOptimizations)
 						{
-							Log.TraceInformation("[Adaptive unity build] Disabling optimizations for excluded files due to bAdaptiveUnityDisablesOptimizations setting.");
-=======
-							Log.TraceInformation("[Adaptive unity build] Disabling PCH for excluded files. Set bAdaptiveUnityDisablesPCH to false in BuildConfiguration.xml to change this behavior.");
-						}
-						if (Target.bAdaptiveUnityDisablesOptimizations)
-						{
 							Log.TraceInformation("[Adaptive unity build] Disabling optimizations for excluded files. Set bAdaptiveUnityDisablesOptimizations to false in BuildConfiguration.xml to change this behavior.");
->>>>>>> f30f9b45
 						}
 					}
 					Log.TraceInformation(AdaptiveUnityBuildInfoString.ToString());
