// Copyright Epic Games, Inc. All Rights Reserved.

using System;
using System.Collections.Generic;
using System.IO;
using System.Diagnostics;
using System.Linq;
using EpicGames.Core;
using JsonExtensions;

namespace UnrealBuildTool
{
	/// <summary>
	/// The type of host that can load a module
	/// </summary>
	public enum ModuleHostType
	{
		/// <summary>
		/// 
		/// </summary>
		Default,

		/// <summary>
		/// Any target using the UE runtime
		/// </summary>
		Runtime,

		/// <summary>
		/// Any target except for commandlet
		/// </summary>
		RuntimeNoCommandlet,

        /// <summary>
        /// Any target or program
        /// </summary>
        RuntimeAndProgram,

		/// <summary>
		/// Loaded only in cooked builds
		/// </summary>
		CookedOnly,

		/// <summary>
		/// Loaded only in uncooked builds
		/// </summary>
		UncookedOnly,

		/// <summary>
		/// Loaded only when the engine has support for developer tools enabled
		/// </summary>
		Developer,

		/// <summary>
		/// Loads on any targets where bBuildDeveloperTools is enabled
		/// </summary>
		DeveloperTool,

		/// <summary>
		/// Loaded only by the editor
		/// </summary>
		Editor,

		/// <summary>
		/// Loaded only by the editor, except when running commandlets
		/// </summary>
		EditorNoCommandlet,

		/// <summary>
		/// Loaded by the editor or program targets
		/// </summary>
		EditorAndProgram,

		/// <summary>
		/// Loaded only by programs
		/// </summary>
		Program,

		/// <summary>
		/// Loaded only by servers
		/// </summary>
        ServerOnly,

		/// <summary>
		/// Loaded only by clients, and commandlets, and editor....
		/// </summary>
        ClientOnly,

		/// <summary>
		/// Loaded only by clients and editor (editor can run PIE which is kinda a commandlet)
		/// </summary>
		ClientOnlyNoCommandlet,
	}

	/// <summary>
	/// Indicates when the engine should attempt to load this module
	/// </summary>
	public enum ModuleLoadingPhase
	{
		/// <summary>
		/// Loaded at the default loading point during startup (during engine init, after game modules are loaded.)
		/// </summary>
		Default,

		/// <summary>
		/// Right after the default phase
		/// </summary>
		PostDefault,

		/// <summary>
		/// Right before the default phase
		/// </summary>
		PreDefault,

		/// <summary>
		/// Loaded as soon as plugins can possibly be loaded (need GConfig)
		/// </summary>
		EarliestPossible,

		/// <summary>
		/// Loaded before the engine is fully initialized, immediately after the config system has been initialized.  Necessary only for very low-level hooks
		/// </summary>
		PostConfigInit,

		/// <summary>
		/// The first screen to be rendered after system splash screen
		/// </summary>
		PostSplashScreen,

		/// <summary>
		/// After PostConfigInit and before coreUobject initialized. used for early boot loading screens before the uobjects are initialized
		/// </summary>
		PreEarlyLoadingScreen,

		/// <summary>
		/// Loaded before the engine is fully initialized for modules that need to hook into the loading screen before it triggers
		/// </summary>
		PreLoadingScreen,

		/// <summary>
		/// After the engine has been initialized
		/// </summary>
		PostEngineInit,

		/// <summary>
		/// Do not automatically load this module
		/// </summary>
		None,
	}

	/// <summary>
	/// Class containing information about a code module
	/// </summary>
	[DebuggerDisplay("Name={Name}")]
	public class ModuleDescriptor
	{
		/// <summary>
		/// Name of this module
		/// </summary>
		public readonly string Name;

		/// <summary>
		/// Usage type of module
		/// </summary>
		public ModuleHostType Type;

		/// <summary>
		/// When should the module be loaded during the startup sequence?  This is sort of an advanced setting.
		/// </summary>
		public ModuleLoadingPhase LoadingPhase = ModuleLoadingPhase.Default;

		/// <summary>
		/// List of allowed platforms
		/// </summary>
		public List<UnrealTargetPlatform>? PlatformAllowList;

		/// <summary>
		/// List of disallowed platforms
		/// </summary>
		public List<UnrealTargetPlatform>? PlatformDenyList;

		/// <summary>
		/// List of allowed targets
		/// </summary>
		public TargetType[]? TargetAllowList;

		/// <summary>
		/// List of disallowed targets
		/// </summary>
		public TargetType[]? TargetDenyList;

		/// <summary>
		/// List of allowed target configurations
		/// </summary>
		public UnrealTargetConfiguration[]? TargetConfigurationAllowList;

		/// <summary>
		/// List of disallowed target configurations
		/// </summary>
		public UnrealTargetConfiguration[]? TargetConfigurationDenyList;

		/// <summary>
		/// List of allowed programs
		/// </summary>
		public string[]? ProgramAllowList;

		/// <summary>
		/// List of disallowed programs
		/// </summary>
		public string[]? ProgramDenyList;

		/// <summary>
		/// List of additional dependencies for building this module.
		/// </summary>
		public string[]? AdditionalDependencies;

		/// <summary>
		/// When true, an empty PlatformAllowList is interpreted as 'no platforms' with the expectation that explicit platforms will be added in plugin extensions */
		/// </summary>
		public bool bHasExplicitPlatforms;

		/// <summary>
		/// Constructor
		/// </summary>
		/// <param name="InName">Name of the module</param>
		/// <param name="InType">Type of target that can host this module</param>
		public ModuleDescriptor(string InName, ModuleHostType InType)
		{
			Name = InName;
			Type = InType;
		}

		/// <summary>
		/// Constructs a ModuleDescriptor from a Json object
		/// </summary>
		/// <param name="InObject"></param>
		/// <param name="JsonFilePath"></param>
		/// <returns>The new module descriptor</returns>
		public static ModuleDescriptor FromJsonObject(JsonObject InObject, FileReference JsonFilePath)
		{
			ModuleDescriptor Module = new ModuleDescriptor(InObject.GetStringField("Name"), InObject.GetEnumField<ModuleHostType>("Type"));

			ModuleLoadingPhase LoadingPhase;
			if (InObject.TryGetEnumField<ModuleLoadingPhase>("LoadingPhase", out LoadingPhase))
			{
				Module.LoadingPhase = LoadingPhase;
			}

			try
			{
<<<<<<< HEAD
				string[] WhitelistPlatforms;
				// it's important we default to null, and don't have an empty whitelist by default, because that will indicate that no
				// platforms should be compiled (see IsCompiledInConfiguration(), it only checks for null, not length)
				Module.WhitelistPlatforms = null;
				if (InObject.TryGetStringArrayField("WhitelistPlatforms", out WhitelistPlatforms))
				{
					Module.WhitelistPlatforms = new List<UnrealTargetPlatform>();
					foreach (string TargetPlatformName in WhitelistPlatforms)
=======
				string[]? PlatformAllowList;
				// it's important we default to null, and don't have an empty allow list by default, because that will indicate that no
				// platforms should be compiled (see IsCompiledInConfiguration(), it only checks for null, not length)
				Module.PlatformAllowList = null;
				if (InObject.TryGetStringArrayFieldWithDeprecatedFallback("PlatformAllowList", "WhitelistPlatforms", out PlatformAllowList))
				{
					Module.PlatformAllowList = new List<UnrealTargetPlatform>();
					foreach (string TargetPlatformName in PlatformAllowList)
>>>>>>> 6bbb88c8
					{
						UnrealTargetPlatform Platform;
						if (UnrealTargetPlatform.TryParse(TargetPlatformName, out Platform))
						{
<<<<<<< HEAD
							Module.WhitelistPlatforms.Add(Platform);
						}
						else
						{
							Log.TraceWarning("Unknown platform {0} while parsing whitelist for module descriptor {1}", TargetPlatformName, Module.Name);
=======
							Module.PlatformAllowList.Add(Platform);
						}
						else
						{
							Log.TraceWarningTask(JsonFilePath, $"Unknown platform {TargetPlatformName} while parsing allow list for module descriptor {Module.Name}");
>>>>>>> 6bbb88c8
						}
					}
				}

				string[]? PlatformDenyList;
				if (InObject.TryGetStringArrayFieldWithDeprecatedFallback("PlatformDenyList", "BlacklistPlatforms", out PlatformDenyList))
				{
<<<<<<< HEAD
					Module.BlacklistPlatforms = new List<UnrealTargetPlatform>();
					foreach (string TargetPlatformName in BlacklistPlatforms)
=======
					Module.PlatformDenyList = new List<UnrealTargetPlatform>();
					foreach (string TargetPlatformName in PlatformDenyList)
>>>>>>> 6bbb88c8
					{
						UnrealTargetPlatform Platform;
						if (UnrealTargetPlatform.TryParse(TargetPlatformName, out Platform))
						{
<<<<<<< HEAD
							Module.BlacklistPlatforms.Add(Platform);
						}
						else
						{
							Log.TraceWarning("Unknown platform {0} while parsing blacklist for module descriptor {1}", TargetPlatformName, Module.Name);
=======
							Module.PlatformDenyList.Add(Platform);
						}
						else
						{
							Log.TraceWarningTask(JsonFilePath, $"Unknown platform {TargetPlatformName} while parsing deny list for module descriptor {Module.Name}");
>>>>>>> 6bbb88c8
						}
					}
				}
			}
			catch (BuildException Ex)
			{
				ExceptionUtils.AddContext(Ex, "while parsing module descriptor '{0}'", Module.Name);
				throw;
			}

			TargetType[]? TargetAllowList;
			if (InObject.TryGetEnumArrayFieldWithDeprecatedFallback<TargetType>("TargetAllowList", "WhitelistTargets", out TargetAllowList))
			{
				Module.TargetAllowList = TargetAllowList;
			}

			TargetType[]? TargetDenyList;
			if (InObject.TryGetEnumArrayFieldWithDeprecatedFallback<TargetType>("TargetDenyList", "BlacklistTargets", out TargetDenyList))
			{
				Module.TargetDenyList = TargetDenyList;
			}

			UnrealTargetConfiguration[]? TargetConfigurationAllowList;
			if (InObject.TryGetEnumArrayFieldWithDeprecatedFallback<UnrealTargetConfiguration>("TargetConfigurationAllowList", "WhitelistTargetConfigurations", out TargetConfigurationAllowList))
			{
				Module.TargetConfigurationAllowList = TargetConfigurationAllowList;
			}

			UnrealTargetConfiguration[]? TargetConfigurationDenyList;
			if (InObject.TryGetEnumArrayFieldWithDeprecatedFallback<UnrealTargetConfiguration>("TargetConfigurationDenyList", "BlacklistTargetConfigurations", out TargetConfigurationDenyList))
			{
				Module.TargetConfigurationDenyList = TargetConfigurationDenyList;
			}

			string[]? ProgramAllowList;
			if (InObject.TryGetStringArrayFieldWithDeprecatedFallback("ProgramAllowList", "WhitelistPrograms", out ProgramAllowList))
			{
				Module.ProgramAllowList = ProgramAllowList;
			}

			string[]? ProgramDenyList;
			if (InObject.TryGetStringArrayFieldWithDeprecatedFallback("ProgramDenyList", "BlacklistPrograms", out ProgramDenyList))
			{
				Module.ProgramDenyList = ProgramDenyList;
			}

			string[]? AdditionalDependencies;
			if (InObject.TryGetStringArrayField("AdditionalDependencies", out AdditionalDependencies))
			{
				Module.AdditionalDependencies = AdditionalDependencies;
			}

			bool bHasExplicitPlatforms;
			if (InObject.TryGetBoolField("HasExplicitPlatforms", out bHasExplicitPlatforms))
			{
				Module.bHasExplicitPlatforms = bHasExplicitPlatforms;
			}

			return Module;
		}

		/// <summary>
		/// Write this module to a JsonWriter
		/// </summary>
		/// <param name="Writer">Writer to output to</param>
		void Write(JsonWriter Writer)
		{
			Writer.WriteObjectStart();
			Writer.WriteValue("Name", Name);
			Writer.WriteValue("Type", Type.ToString());
			Writer.WriteValue("LoadingPhase", LoadingPhase.ToString());
<<<<<<< HEAD
			// important note: we don't check the length of the whitelist platforms, because if an unknown platform was read in, but was not valid, the 
			// list will exist but be empty. We don't want to remove the whitelist completely, because that would allow this module on all platforms,
			// which will not be the desired effect
			if (WhitelistPlatforms != null)
=======
			// important note: we don't check the length of the platform allow list, because if an unknown platform was read in, but was not valid, the 
			// list will exist but be empty. We don't want to remove the allow list completely, because that would allow this module on all platforms,
			// which will not be the desired effect
			if (PlatformAllowList != null)
>>>>>>> 6bbb88c8
			{
				Writer.WriteArrayStart("PlatformAllowList");
				foreach (UnrealTargetPlatform Platform in PlatformAllowList)
				{
					Writer.WriteValue(Platform.ToString());
				}
				Writer.WriteArrayEnd();
			}
			if (PlatformDenyList != null && PlatformDenyList.Count > 0)
			{
				Writer.WriteArrayStart("PlatformDenyList");
				foreach (UnrealTargetPlatform Platform in PlatformDenyList)
				{
					Writer.WriteValue(Platform.ToString());
				}
				Writer.WriteArrayEnd();
			}
			if (TargetAllowList != null && TargetAllowList.Length > 0)
			{
				Writer.WriteArrayStart("TargetAllowList");
				foreach (TargetType Target in TargetAllowList)
				{
					Writer.WriteValue(Target.ToString());
				}
				Writer.WriteArrayEnd();
			}
			if (TargetDenyList != null && TargetDenyList.Length > 0)
			{
				Writer.WriteArrayStart("TargetDenyList");
				foreach (TargetType Target in TargetDenyList)
				{
					Writer.WriteValue(Target.ToString());
				}
				Writer.WriteArrayEnd();
			}
			if (TargetConfigurationAllowList != null && TargetConfigurationAllowList.Length > 0)
			{
				Writer.WriteArrayStart("TargetConfigurationAllowList");
				foreach (UnrealTargetConfiguration Config in TargetConfigurationAllowList)
				{
					Writer.WriteValue(Config.ToString());
				}
				Writer.WriteArrayEnd();
			}
			if (TargetConfigurationDenyList != null && TargetConfigurationDenyList.Length > 0)
			{
				Writer.WriteArrayStart("TargetConfigurationDenyList");
				foreach (UnrealTargetConfiguration Config in TargetConfigurationDenyList)
				{
					Writer.WriteValue(Config.ToString());
				}
				Writer.WriteArrayEnd();
			}
			if(ProgramAllowList != null && ProgramAllowList.Length > 0)
			{
				Writer.WriteStringArrayField("ProgramAllowList", ProgramAllowList);
			}
			if(ProgramDenyList != null && ProgramDenyList.Length > 0)
			{
				Writer.WriteStringArrayField("ProgramDenyList", ProgramDenyList);
			}
			if (AdditionalDependencies != null && AdditionalDependencies.Length > 0)
			{
				Writer.WriteArrayStart("AdditionalDependencies");
				foreach (string AdditionalDependency in AdditionalDependencies)
				{
					Writer.WriteValue(AdditionalDependency);
				}
				Writer.WriteArrayEnd();
			}
			if (bHasExplicitPlatforms)
			{
				Writer.WriteValue("HasExplicitPlatforms", bHasExplicitPlatforms);
			}
			Writer.WriteObjectEnd();
		}

		/// <summary>
		/// Write an array of module descriptors
		/// </summary>
		/// <param name="Writer">The Json writer to output to</param>
		/// <param name="Name">Name of the array</param>
		/// <param name="Modules">Array of modules</param>
		public static void WriteArray(JsonWriter Writer, string Name, ModuleDescriptor[]? Modules)
		{
			if (Modules != null && Modules.Length > 0)
			{
				Writer.WriteArrayStart(Name);
				foreach (ModuleDescriptor Module in Modules)
				{
					Module.Write(Writer);
				}
				Writer.WriteArrayEnd();
			}
		}

		/// <summary>
		/// Produces any warnings and errors for the module settings
		/// </summary>
		/// <param name="File">File containing the module declaration</param>
		public void Validate(FileReference File)
		{
			if(Type == ModuleHostType.Developer)
			{
				Log.TraceWarningOnce("The 'Developer' module type has been deprecated in 4.24. Use 'DeveloperTool' for modules that can be loaded by game/client/server targets in non-shipping configurations, or 'UncookedOnly' for modules that should only be loaded by uncooked editor and program targets (eg. modules containing blueprint nodes)");
				Log.TraceWarningOnce(File, "The 'Developer' module type has been deprecated in 4.24.");
			}
		}

		/// <summary>
		/// Determines whether the given plugin module is part of the current build.
		/// </summary>
		/// <param name="Platform">The platform being compiled for</param>
		/// <param name="Configuration">The target configuration being compiled for</param>
		/// <param name="TargetName">Name of the target being built</param>
		/// <param name="TargetType">The type of the target being compiled</param>
		/// <param name="bBuildDeveloperTools">Whether the configuration includes developer tools (typically UEBuildConfiguration.bBuildDeveloperTools for UBT callers)</param>
		/// <param name="bBuildRequiresCookedData">Whether the configuration requires cooked content (typically UEBuildConfiguration.bBuildRequiresCookedData for UBT callers)</param>
		public bool IsCompiledInConfiguration(UnrealTargetPlatform Platform, UnrealTargetConfiguration Configuration, string TargetName, TargetType TargetType, bool bBuildDeveloperTools, bool bBuildRequiresCookedData)
		{
<<<<<<< HEAD
			// Check the platform is whitelisted
			// important note: we don't check the length of the whitelist platforms, because if an unknown platform was read in, but was not valid, the 
			// list will exist but be empty. In this case, we need to disallow all platforms from building, otherwise, build errors will occur when
			// it starts compiling for _all_ platforms
			if (WhitelistPlatforms != null && !WhitelistPlatforms.Contains(Platform))
=======
			// Check the platform is allowed
			// important note: we don't check the length of the platform allow list, because if an unknown platform was read in, but was not valid, the 
			// list will exist but be empty. In this case, we need to disallow all platforms from building, otherwise, build errors will occur when
			// it starts compiling for _all_ platforms. This means we don't need to check bHasExplicitPlatforms either
			
			if (PlatformAllowList != null && !PlatformAllowList.Contains(Platform))
>>>>>>> 6bbb88c8
			{
				return false;
			}

			// Check the platform is not denied
			if (PlatformDenyList != null && PlatformDenyList.Contains(Platform))
			{
				return false;
			}

			// Check the target is allowed
			if (TargetAllowList != null && TargetAllowList.Length > 0 && !TargetAllowList.Contains(TargetType))
			{
				return false;
			}

			// Check the target is not denied
			if (TargetDenyList != null && TargetDenyList.Contains(TargetType))
			{
				return false;
			}

			// Check the target configuration is allowed
			if (TargetConfigurationAllowList != null && TargetConfigurationAllowList.Length > 0 && !TargetConfigurationAllowList.Contains(Configuration))
			{
				return false;
			}

			// Check the target configuration is not denied
			if (TargetConfigurationDenyList != null && TargetConfigurationDenyList.Contains(Configuration))
			{
				return false;
			}

			// Special checks just for programs
			if(TargetType == TargetType.Program)
			{
				// Check the program name is on the allow list. Note that this behavior is slightly different to other allow/deny checks; we will allow a module of any type if it's explicitly allowed for this program.
				if(ProgramAllowList != null && ProgramAllowList.Length > 0)
				{
					return ProgramAllowList.Contains(TargetName);
				}
				
				// Check the program name is not denied
				if(ProgramDenyList != null && ProgramDenyList.Contains(TargetName))
				{
					return false;
				}
			}

			// Check the module is compatible with this target.
			switch (Type)
			{
				case ModuleHostType.Runtime:
				case ModuleHostType.RuntimeNoCommandlet:
                    return TargetType != TargetType.Program;
				case ModuleHostType.RuntimeAndProgram:
					return true;
				case ModuleHostType.CookedOnly:
                    return bBuildRequiresCookedData;
				case ModuleHostType.UncookedOnly:
					return !bBuildRequiresCookedData;
				case ModuleHostType.Developer:
					return TargetType == TargetType.Editor || TargetType == TargetType.Program;
				case ModuleHostType.DeveloperTool:
					return bBuildDeveloperTools;
				case ModuleHostType.Editor:
				case ModuleHostType.EditorNoCommandlet:
					return TargetType == TargetType.Editor;
				case ModuleHostType.EditorAndProgram:
					return TargetType == TargetType.Editor || TargetType == TargetType.Program;
				case ModuleHostType.Program:
					return TargetType == TargetType.Program;
                case ModuleHostType.ServerOnly:
                    return TargetType != TargetType.Program && TargetType != TargetType.Client;
                case ModuleHostType.ClientOnly:
                case ModuleHostType.ClientOnlyNoCommandlet:
                    return TargetType != TargetType.Program && TargetType != TargetType.Server;
            }

			return false;
		}
	}
}<|MERGE_RESOLUTION|>--- conflicted
+++ resolved
@@ -247,16 +247,6 @@
 
 			try
 			{
-<<<<<<< HEAD
-				string[] WhitelistPlatforms;
-				// it's important we default to null, and don't have an empty whitelist by default, because that will indicate that no
-				// platforms should be compiled (see IsCompiledInConfiguration(), it only checks for null, not length)
-				Module.WhitelistPlatforms = null;
-				if (InObject.TryGetStringArrayField("WhitelistPlatforms", out WhitelistPlatforms))
-				{
-					Module.WhitelistPlatforms = new List<UnrealTargetPlatform>();
-					foreach (string TargetPlatformName in WhitelistPlatforms)
-=======
 				string[]? PlatformAllowList;
 				// it's important we default to null, and don't have an empty allow list by default, because that will indicate that no
 				// platforms should be compiled (see IsCompiledInConfiguration(), it only checks for null, not length)
@@ -265,24 +255,15 @@
 				{
 					Module.PlatformAllowList = new List<UnrealTargetPlatform>();
 					foreach (string TargetPlatformName in PlatformAllowList)
->>>>>>> 6bbb88c8
 					{
 						UnrealTargetPlatform Platform;
 						if (UnrealTargetPlatform.TryParse(TargetPlatformName, out Platform))
 						{
-<<<<<<< HEAD
-							Module.WhitelistPlatforms.Add(Platform);
-						}
-						else
-						{
-							Log.TraceWarning("Unknown platform {0} while parsing whitelist for module descriptor {1}", TargetPlatformName, Module.Name);
-=======
 							Module.PlatformAllowList.Add(Platform);
 						}
 						else
 						{
 							Log.TraceWarningTask(JsonFilePath, $"Unknown platform {TargetPlatformName} while parsing allow list for module descriptor {Module.Name}");
->>>>>>> 6bbb88c8
 						}
 					}
 				}
@@ -290,30 +271,17 @@
 				string[]? PlatformDenyList;
 				if (InObject.TryGetStringArrayFieldWithDeprecatedFallback("PlatformDenyList", "BlacklistPlatforms", out PlatformDenyList))
 				{
-<<<<<<< HEAD
-					Module.BlacklistPlatforms = new List<UnrealTargetPlatform>();
-					foreach (string TargetPlatformName in BlacklistPlatforms)
-=======
 					Module.PlatformDenyList = new List<UnrealTargetPlatform>();
 					foreach (string TargetPlatformName in PlatformDenyList)
->>>>>>> 6bbb88c8
 					{
 						UnrealTargetPlatform Platform;
 						if (UnrealTargetPlatform.TryParse(TargetPlatformName, out Platform))
 						{
-<<<<<<< HEAD
-							Module.BlacklistPlatforms.Add(Platform);
-						}
-						else
-						{
-							Log.TraceWarning("Unknown platform {0} while parsing blacklist for module descriptor {1}", TargetPlatformName, Module.Name);
-=======
 							Module.PlatformDenyList.Add(Platform);
 						}
 						else
 						{
 							Log.TraceWarningTask(JsonFilePath, $"Unknown platform {TargetPlatformName} while parsing deny list for module descriptor {Module.Name}");
->>>>>>> 6bbb88c8
 						}
 					}
 				}
@@ -385,17 +353,10 @@
 			Writer.WriteValue("Name", Name);
 			Writer.WriteValue("Type", Type.ToString());
 			Writer.WriteValue("LoadingPhase", LoadingPhase.ToString());
-<<<<<<< HEAD
-			// important note: we don't check the length of the whitelist platforms, because if an unknown platform was read in, but was not valid, the 
-			// list will exist but be empty. We don't want to remove the whitelist completely, because that would allow this module on all platforms,
-			// which will not be the desired effect
-			if (WhitelistPlatforms != null)
-=======
 			// important note: we don't check the length of the platform allow list, because if an unknown platform was read in, but was not valid, the 
 			// list will exist but be empty. We don't want to remove the allow list completely, because that would allow this module on all platforms,
 			// which will not be the desired effect
 			if (PlatformAllowList != null)
->>>>>>> 6bbb88c8
 			{
 				Writer.WriteArrayStart("PlatformAllowList");
 				foreach (UnrealTargetPlatform Platform in PlatformAllowList)
@@ -516,20 +477,12 @@
 		/// <param name="bBuildRequiresCookedData">Whether the configuration requires cooked content (typically UEBuildConfiguration.bBuildRequiresCookedData for UBT callers)</param>
 		public bool IsCompiledInConfiguration(UnrealTargetPlatform Platform, UnrealTargetConfiguration Configuration, string TargetName, TargetType TargetType, bool bBuildDeveloperTools, bool bBuildRequiresCookedData)
 		{
-<<<<<<< HEAD
-			// Check the platform is whitelisted
-			// important note: we don't check the length of the whitelist platforms, because if an unknown platform was read in, but was not valid, the 
-			// list will exist but be empty. In this case, we need to disallow all platforms from building, otherwise, build errors will occur when
-			// it starts compiling for _all_ platforms
-			if (WhitelistPlatforms != null && !WhitelistPlatforms.Contains(Platform))
-=======
 			// Check the platform is allowed
 			// important note: we don't check the length of the platform allow list, because if an unknown platform was read in, but was not valid, the 
 			// list will exist but be empty. In this case, we need to disallow all platforms from building, otherwise, build errors will occur when
 			// it starts compiling for _all_ platforms. This means we don't need to check bHasExplicitPlatforms either
 			
 			if (PlatformAllowList != null && !PlatformAllowList.Contains(Platform))
->>>>>>> 6bbb88c8
 			{
 				return false;
 			}
