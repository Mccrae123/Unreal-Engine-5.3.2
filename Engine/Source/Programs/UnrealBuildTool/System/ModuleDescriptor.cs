--- conflicted
+++ resolved
@@ -409,19 +409,11 @@
 				}
 				Writer.WriteArrayEnd();
 			}
-<<<<<<< HEAD
-			if(ProgramAllowList != null && ProgramAllowList.Length > 0)
+			if (ProgramAllowList != null && ProgramAllowList.Length > 0)
 			{
 				Writer.WriteStringArrayField("ProgramAllowList", ProgramAllowList);
 			}
-			if(ProgramDenyList != null && ProgramDenyList.Length > 0)
-=======
-			if (ProgramAllowList != null && ProgramAllowList.Length > 0)
-			{
-				Writer.WriteStringArrayField("ProgramAllowList", ProgramAllowList);
-			}
 			if (ProgramDenyList != null && ProgramDenyList.Length > 0)
->>>>>>> 4af6daef
 			{
 				Writer.WriteStringArrayField("ProgramDenyList", ProgramDenyList);
 			}
@@ -488,11 +480,7 @@
 			// important note: we don't check the length of the platform allow list, because if an unknown platform was read in, but was not valid, the 
 			// list will exist but be empty. In this case, we need to disallow all platforms from building, otherwise, build errors will occur when
 			// it starts compiling for _all_ platforms. This means we don't need to check bHasExplicitPlatforms either
-<<<<<<< HEAD
-			
-=======
-
->>>>>>> 4af6daef
+
 			if (PlatformAllowList != null && !PlatformAllowList.Contains(Platform))
 			{
 				return false;
@@ -532,15 +520,6 @@
 			if (TargetType == TargetType.Program)
 			{
 				// Check the program name is on the allow list. Note that this behavior is slightly different to other allow/deny checks; we will allow a module of any type if it's explicitly allowed for this program.
-<<<<<<< HEAD
-				if(ProgramAllowList != null && ProgramAllowList.Length > 0)
-				{
-					return ProgramAllowList.Contains(TargetName);
-				}
-				
-				// Check the program name is not denied
-				if(ProgramDenyList != null && ProgramDenyList.Contains(TargetName))
-=======
 				if (ProgramAllowList != null && ProgramAllowList.Length > 0)
 				{
 					return ProgramAllowList.Contains(TargetName);
@@ -548,7 +527,6 @@
 
 				// Check the program name is not denied
 				if (ProgramDenyList != null && ProgramDenyList.Contains(TargetName))
->>>>>>> 4af6daef
 				{
 					return false;
 				}
