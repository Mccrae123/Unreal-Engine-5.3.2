--- conflicted
+++ resolved
@@ -5,10 +5,7 @@
 using System.IO;
 using System.Linq;
 using System.Reflection;
-<<<<<<< HEAD
-=======
 using System.Threading.Tasks;
->>>>>>> 4af6daef
 using EpicGames.Core;
 using EpicGames.UHT.Utils;
 using Microsoft.Extensions.Logging;
@@ -20,11 +17,7 @@
 	class TargetMakefileSourceFileInfo
 	{
 		public FileItem? SourceFileItem;
-<<<<<<< HEAD
-		
-=======
-
->>>>>>> 4af6daef
+
 		/// <summary>
 		/// Hash of all the gen.cpp files being inlined in this source file
 		/// </summary>
@@ -52,11 +45,7 @@
 		/// </summary>
 		/// <param name="InlinedGenCppNames">Gen.cpp file names</param>
 		/// <returns>Hash of file names</returns>
-<<<<<<< HEAD
-		static public int CalculateInlineGenCppHash(IEnumerable<string> InlinedGenCppNames)
-=======
 		public static int CalculateInlineGenCppHash(IEnumerable<string> InlinedGenCppNames)
->>>>>>> 4af6daef
 		{
 			int InlineHash = 0;
 			foreach (string FileName in InlinedGenCppNames)
@@ -80,21 +69,14 @@
 		private readonly ILogger Logger;
 		public TargetMakefile Makefile { get; }
 
-<<<<<<< HEAD
-=======
 		private List<Task> WriteTasks = new();
 
->>>>>>> 4af6daef
 		public TargetMakefileBuilder(TargetMakefile InMakefile, ILogger InLogger)
 		{
 			Logger = InLogger;
 			Makefile = InMakefile;
 		}
 
-<<<<<<< HEAD
-
-=======
->>>>>>> 4af6daef
 		/// <inheritdoc/>
 		public void AddAction(IExternalAction Action)
 		{
@@ -102,61 +84,39 @@
 		}
 
 		/// <inheritdoc/>
-<<<<<<< HEAD
-		public void CreateIntermediateTextFile(FileItem FileItem, string Contents)
-		{
-			// Write the file
-			Utils.WriteFileIfChanged(FileItem.Location, Contents, Logger);
-
+		public void CreateIntermediateTextFile(FileItem FileItem, string Contents, bool AllowAsync = true)
+		{
+			if (AllowAsync)
+			{
+				WriteTasks.Add(Task.Run(() =>
+				{
+					Utils.WriteFileIfChanged(FileItem.Location, Contents, Logger);
+				}));
+			}
+			else
+			{
+				Utils.WriteFileIfChanged(FileItem.Location, Contents, Logger);
+			}
+
+			Makefile.InternalDependencies.Add(FileItem);
+		}
+
+		/// <inheritdoc/>
+		public void CreateIntermediateTextFile(FileItem FileItem, IEnumerable<string> ContentLines, bool AllowAsync = true)
+		{
+			if (AllowAsync)
+			{
+				WriteTasks.Add(Task.Run(() =>
+				{
+					Utils.WriteFileIfChanged(FileItem, ContentLines, Logger);
+				}));
+			}
+			else
+			{
+				Utils.WriteFileIfChanged(FileItem.Location, ContentLines, Logger);
+			}
 			// Reset the file info, in case it already knows about the old file
 			Makefile.InternalDependencies.Add(FileItem);
-			FileItem.ResetCachedInfo();
-		}
-
-		/// <inheritdoc/>
-		public void CreateIntermediateTextFile(FileItem FileItem, IEnumerable<string> ContentLines)
-		{
-			// Write the file
-			Utils.WriteFileIfChanged(FileItem, ContentLines, Logger);
-
-			// Reset the file info, in case it already knows about the old file
-			Makefile.InternalDependencies.Add(FileItem);
-			FileItem.ResetCachedInfo();
-=======
-		public void CreateIntermediateTextFile(FileItem FileItem, string Contents, bool AllowAsync = true)
-		{
-			if (AllowAsync)
-			{
-				WriteTasks.Add(Task.Run(() =>
-				{
-					Utils.WriteFileIfChanged(FileItem.Location, Contents, Logger);
-				}));
-			}
-			else
-			{
-				Utils.WriteFileIfChanged(FileItem.Location, Contents, Logger);
-			}
-
-			Makefile.InternalDependencies.Add(FileItem);
-		}
-
-		/// <inheritdoc/>
-		public void CreateIntermediateTextFile(FileItem FileItem, IEnumerable<string> ContentLines, bool AllowAsync = true)
-		{
-			if (AllowAsync)
-			{
-				WriteTasks.Add(Task.Run(() =>
-				{
-					Utils.WriteFileIfChanged(FileItem, ContentLines, Logger);
-				}));
-			}
-			else
-			{
-				Utils.WriteFileIfChanged(FileItem.Location, ContentLines, Logger);
-			}
-			// Reset the file info, in case it already knows about the old file
-			Makefile.InternalDependencies.Add(FileItem);
->>>>>>> 4af6daef
 		}
 
 		/// <inheritdoc/>
@@ -172,15 +132,12 @@
 		}
 
 		/// <inheritdoc/>
-<<<<<<< HEAD
-=======
 		public virtual void AddHeaderFiles(FileItem[] HeaderFiles)
 		{
 			Makefile.HeaderFiles.UnionWith(HeaderFiles);
 		}
 
 		/// <inheritdoc/>
->>>>>>> 4af6daef
 		public void AddDiagnostic(string Message)
 		{
 			if (!Makefile.Diagnostics.Contains(Message))
@@ -206,14 +163,11 @@
 		{
 			Makefile.ModuleNameToOutputItems[ModuleName] = OutputItems;
 		}
-<<<<<<< HEAD
-=======
 
 		internal void WaitOnWriteTasks()
 		{
 			Task.WaitAll(WriteTasks.ToArray());
 		}
->>>>>>> 4af6daef
 	}
 
 	/// <summary>
@@ -224,11 +178,7 @@
 		/// <summary>
 		/// The version number to write
 		/// </summary>
-<<<<<<< HEAD
-		public const int CurrentVersion = 34;
-=======
 		public const int CurrentVersion = 35;
->>>>>>> 4af6daef
 
 		/// <summary>
 		/// The time at which the makefile was created
@@ -297,21 +247,12 @@
 
 		/// <summary>
 		/// Collection of UBT C# plugins contained in enabled plugins (project file)
-<<<<<<< HEAD
 		/// </summary>
 		public FileReference[]? EnabledUbtPlugins;
 
 		/// <summary>
 		/// Collection of UHT C# plugins contained in enabled plugins (target assembly file)
 		/// </summary>
-=======
-		/// </summary>
-		public FileReference[]? EnabledUbtPlugins;
-
-		/// <summary>
-		/// Collection of UHT C# plugins contained in enabled plugins (target assembly file)
-		/// </summary>
->>>>>>> 4af6daef
 		public FileReference[]? EnabledUhtPlugins;
 
 		/// <summary>
@@ -369,14 +310,11 @@
 		/// Set of all source directories. Any files being added or removed from these directories will invalidate the makefile.
 		/// </summary>
 		public Dictionary<DirectoryItem, TargetMakefileSourceFileInfo[]> DirectoryToSourceFiles;
-<<<<<<< HEAD
-=======
 
 		/// <summary>
 		/// Set of all known header files, changes will not invalidate the makefile but are used to determine if a header is included in the target.
 		/// </summary>
 		public HashSet<FileItem> HeaderFiles;
->>>>>>> 4af6daef
 
 		/// <summary>
 		/// The set of source files that UnrealBuildTool determined to be part of the programmer's "working set". Used for adaptive non-unity builds.
@@ -431,8 +369,6 @@
 		public double MemoryPerActionGB = 0.0;
 
 		/// <summary>
-<<<<<<< HEAD
-=======
 		/// Enumerable of all source and header files tracked by this makefile.
 		/// </summary>
 		public IEnumerable<FileItem> SourceAndHeaderFiles
@@ -455,7 +391,6 @@
 		}
 
 		/// <summary>
->>>>>>> 4af6daef
 		/// Constructor
 		/// </summary>
 		/// <param name="ExternalMetadata">External build metadata from the platform</param>
@@ -469,15 +404,9 @@
 		/// <param name="UbtPlugins">Collection of UBT plugins</param>
 		/// <param name="EnabledUbtPlugins">Collection of UBT plugins</param>
 		/// <param name="EnabledUhtPlugins">Collection of UBT plugins for UHT</param>
-<<<<<<< HEAD
-		public TargetMakefile(string ExternalMetadata, FileReference ExecutableFile, FileReference ReceiptFile, 
-			DirectoryReference ProjectIntermediateDirectory, DirectoryReference ProjectIntermediateDirectoryNoArch,
-			TargetType TargetType, ConfigValueTracker ConfigValueTracker, bool bDeployAfterCompile, 
-=======
 		public TargetMakefile(string ExternalMetadata, FileReference ExecutableFile, FileReference ReceiptFile,
 			DirectoryReference ProjectIntermediateDirectory, DirectoryReference ProjectIntermediateDirectoryNoArch,
 			TargetType TargetType, ConfigValueTracker ConfigValueTracker, bool bDeployAfterCompile,
->>>>>>> 4af6daef
 			FileReference[]? UbtPlugins, FileReference[]? EnabledUbtPlugins, FileReference[]? EnabledUhtPlugins)
 		{
 			CreateTimeUtc = UnrealBuildTool.StartTimeUtc;
@@ -494,24 +423,6 @@
 			this.UbtPlugins = UbtPlugins;
 			this.EnabledUbtPlugins = EnabledUbtPlugins;
 			this.EnabledUhtPlugins = EnabledUhtPlugins;
-<<<<<<< HEAD
-			this.Actions = new List<IExternalAction>();
-			this.OutputItems = new List<FileItem>();
-			this.ModuleNameToOutputItems = new Dictionary<string, FileItem[]>(StringComparer.OrdinalIgnoreCase);
-			this.HotReloadModuleNames = new HashSet<string>(StringComparer.OrdinalIgnoreCase);
-			this.SourceDirectories = new List<DirectoryItem>();
-			this.DirectoryToSourceFiles = new();
-			this.WorkingSet = new HashSet<FileItem>();
-			this.CandidatesForWorkingSet = new HashSet<FileItem>();
-			this.UObjectModules = new List<UHTModuleInfo>();
-			this.UObjectModuleHeaders = new List<UHTModuleHeaderInfo>();
-#if __VPROJECT_AVAILABLE__
-			this.VNIModules = new List<VNIModuleInfo>();
-#endif
-			this.PluginFiles = new HashSet<FileItem>();
-			this.ExternalDependencies = new HashSet<FileItem>();
-			this.InternalDependencies = new HashSet<FileItem>();
-=======
 			Actions = new List<IExternalAction>();
 			OutputItems = new List<FileItem>();
 			ModuleNameToOutputItems = new Dictionary<string, FileItem[]>(StringComparer.OrdinalIgnoreCase);
@@ -529,7 +440,6 @@
 			PluginFiles = new HashSet<FileItem>();
 			ExternalDependencies = new HashSet<FileItem>();
 			InternalDependencies = new HashSet<FileItem>();
->>>>>>> 4af6daef
 		}
 
 		/// <summary>
@@ -564,12 +474,8 @@
 			ModuleNameToOutputItems = Reader.ReadDictionary(() => Reader.ReadString()!, () => Reader.ReadArray(() => Reader.ReadFileItem()), StringComparer.OrdinalIgnoreCase)!;
 			HotReloadModuleNames = Reader.ReadHashSet(() => Reader.ReadString(), StringComparer.OrdinalIgnoreCase)!;
 			SourceDirectories = Reader.ReadList(() => Reader.ReadDirectoryItem())!;
-<<<<<<< HEAD
-			DirectoryToSourceFiles = Reader.ReadDictionary(() => Reader.ReadDirectoryItem()!, () => Reader.ReadArray(() =>  new TargetMakefileSourceFileInfo(Reader)))!;
-=======
 			DirectoryToSourceFiles = Reader.ReadDictionary(() => Reader.ReadDirectoryItem()!, () => Reader.ReadArray(() => new TargetMakefileSourceFileInfo(Reader)))!;
 			HeaderFiles = Reader.ReadHashSet(() => Reader.ReadFileItem())!;
->>>>>>> 4af6daef
 			WorkingSet = Reader.ReadHashSet(() => Reader.ReadFileItem())!;
 			CandidatesForWorkingSet = Reader.ReadHashSet(() => Reader.ReadFileItem())!;
 			UObjectModules = Reader.ReadList(() => new UHTModuleInfo(Reader))!;
@@ -614,10 +520,7 @@
 			Writer.WriteHashSet(HotReloadModuleNames, x => Writer.WriteString(x));
 			Writer.WriteList(SourceDirectories, x => Writer.WriteDirectoryItem(x));
 			Writer.WriteDictionary(DirectoryToSourceFiles, k => Writer.WriteDirectoryItem(k), v => Writer.WriteArray(v, e => e.Write(Writer)));
-<<<<<<< HEAD
-=======
 			Writer.WriteHashSet(HeaderFiles, x => Writer.WriteFileItem(x));
->>>>>>> 4af6daef
 			Writer.WriteHashSet(WorkingSet, x => Writer.WriteFileItem(x));
 			Writer.WriteHashSet(CandidatesForWorkingSet, x => Writer.WriteFileItem(x));
 			Writer.WriteList(UObjectModules, e => e.Write(Writer));
@@ -774,17 +677,10 @@
 			using (GlobalTracer.Instance.BuildSpan("Checking makefile validity").StartActive())
 			{
 				// Check if the arguments are different
-<<<<<<< HEAD
-				if(!Enumerable.SequenceEqual(Makefile.AdditionalArguments!, Arguments))
-				{
-					Logger.LogDebug("Old command line arguments:\n", string.Join(' ', Makefile.AdditionalArguments!));
-					Logger.LogDebug("New command line arguments:\n", string.Join(' ', Arguments));
-=======
 				if (!Enumerable.SequenceEqual(Makefile.AdditionalArguments!, Arguments))
 				{
 					Logger.LogDebug("Old command line arguments:\n", String.Join(' ', Makefile.AdditionalArguments!));
 					Logger.LogDebug("New command line arguments:\n", String.Join(' ', Arguments));
->>>>>>> 4af6daef
 					ReasonNotLoaded = "command line arguments changed";
 					return null;
 				}
@@ -826,11 +722,7 @@
 
 				// Check to see if the number of plugins changed
 				{
-<<<<<<< HEAD
-					FileReference[]? Plugins = PluginsBase.EnumerateUbtPlugins(ProjectFile)?.ToArray();
-=======
 					FileReference[] Plugins = EnumPluginsTask.Result;
->>>>>>> 4af6daef
 
 					if ((Plugins != null) != (Makefile.UbtPlugins != null) ||
 						(Plugins != null && !Enumerable.SequenceEqual(Plugins, Makefile.UbtPlugins!)))
@@ -885,41 +777,23 @@
 				// Load the metadata cache
 				SourceFileMetadataCache MetadataCache = SourceFileMetadataCache.CreateHierarchy(ProjectFile, Logger);
 
-				// Load the metadata cache
-				SourceFileMetadataCache MetadataCache = SourceFileMetadataCache.CreateHierarchy(ProjectFile, Logger);
-
 				// Check if any source files have been added or removed
 				foreach ((DirectoryItem InputDirectory, TargetMakefileSourceFileInfo[] SourceFileInfos) in Makefile.DirectoryToSourceFiles)
 				{
-<<<<<<< HEAD
-					if(!InputDirectory.Exists || InputDirectory.LastWriteTimeUtc > Makefile.CreateTimeUtc)
-					{
-						FileItem[] SourceFiles = UEBuildModuleCPP.GetSourceFiles(InputDirectory);
-						if(SourceFiles.Length < SourceFileInfos.Length)
-=======
 					if (!InputDirectory.Exists || InputDirectory.LastWriteTimeUtc > Makefile.CreateTimeUtc)
 					{
 						FileItem[] SourceFiles = UEBuildModuleCPP.GetSourceFiles(InputDirectory, Logger);
 						if (SourceFiles.Length < SourceFileInfos.Length)
->>>>>>> 4af6daef
 						{
 							ReasonNotLoaded = "source file removed";
 							return false;
 						}
-<<<<<<< HEAD
-						else if(SourceFiles.Length > SourceFileInfos.Length)
-=======
 						else if (SourceFiles.Length > SourceFileInfos.Length)
->>>>>>> 4af6daef
 						{
 							ReasonNotLoaded = "source file added";
 							return false;
 						}
-<<<<<<< HEAD
-						else if(SourceFiles.Intersect(SourceFileInfos.Select((sfi) => sfi.SourceFileItem)).Count() != SourceFiles.Length)
-=======
 						else if (SourceFiles.Intersect(SourceFileInfos.Select((sfi) => sfi.SourceFileItem)).Count() != SourceFiles.Length)
->>>>>>> 4af6daef
 						{
 							ReasonNotLoaded = "source file modified";
 							return false;
@@ -953,21 +827,13 @@
 					if (!ExternalDependency.Exists)
 					{
 						Logger.LogDebug("{File} has been deleted since makefile was built.", ExternalDependency.Location);
-<<<<<<< HEAD
-						ReasonNotLoaded = string.Format("{0} deleted", ExternalDependency.Location.GetFileName());
-=======
 						ReasonNotLoaded = String.Format("{0} deleted", ExternalDependency.Location.GetFileName());
->>>>>>> 4af6daef
 						return false;
 					}
 					if (ExternalDependency.LastWriteTimeUtc > Makefile.CreateTimeUtc)
 					{
 						Logger.LogDebug("{File} has been modified since makefile was built.", ExternalDependency.Location);
-<<<<<<< HEAD
-						ReasonNotLoaded = string.Format("{0} modified", ExternalDependency.Location.GetFileName());
-=======
 						ReasonNotLoaded = String.Format("{0} modified", ExternalDependency.Location.GetFileName());
->>>>>>> 4af6daef
 						return false;
 					}
 				}
@@ -978,21 +844,13 @@
 					if (!InternalDependency.Exists)
 					{
 						Logger.LogDebug("{File} has been deleted since makefile was written.", InternalDependency.Location);
-<<<<<<< HEAD
-						ReasonNotLoaded = string.Format("{0} deleted", InternalDependency.Location.GetFileName());
-=======
 						ReasonNotLoaded = String.Format("{0} deleted", InternalDependency.Location.GetFileName());
->>>>>>> 4af6daef
 						return false;
 					}
 					if (InternalDependency.LastWriteTimeUtc > Makefile.ModifiedTimeUtc)
 					{
 						Logger.LogDebug("{File} has been modified since makefile was written.", InternalDependency.Location);
-<<<<<<< HEAD
-						ReasonNotLoaded = string.Format("{0} modified", InternalDependency.Location.GetFileName());
-=======
 						ReasonNotLoaded = String.Format("{0} modified", InternalDependency.Location.GetFileName());
->>>>>>> 4af6daef
 						return false;
 					}
 				}
@@ -1004,11 +862,7 @@
 					if (!Makefile.PluginFiles.Contains(PluginFileItem))
 					{
 						Logger.LogDebug("{File} has been added", PluginFile.GetFileName());
-<<<<<<< HEAD
-						ReasonNotLoaded = string.Format("{0} has been added", PluginFile.GetFileName());
-=======
 						ReasonNotLoaded = String.Format("{0} has been added", PluginFile.GetFileName());
->>>>>>> 4af6daef
 						return false;
 					}
 				}
@@ -1044,11 +898,7 @@
 					if (!WorkingSet.Contains(SourceFile) && SourceFile.LastWriteTimeUtc > Makefile.CreateTimeUtc)
 					{
 						Logger.LogDebug("{File} was part of source working set and now is not; invalidating makefile", SourceFile.Location);
-<<<<<<< HEAD
-						ReasonNotLoaded = string.Format("working set of source files changed");
-=======
 						ReasonNotLoaded = String.Format("working set of source files changed");
->>>>>>> 4af6daef
 						return false;
 					}
 				}
@@ -1058,13 +908,8 @@
 				{
 					if (WorkingSet.Contains(SourceFile) && SourceFile.LastWriteTimeUtc > Makefile.CreateTimeUtc)
 					{
-<<<<<<< HEAD
-						Logger.LogDebug("{File} was part of source working set and now is not", SourceFile.Location);
-						ReasonNotLoaded = string.Format("working set of source files changed");
-=======
 						Logger.LogDebug("{File} was not part of source working set and should be", SourceFile.Location);
 						ReasonNotLoaded = String.Format("working set of source files changed");
->>>>>>> 4af6daef
 						return false;
 					}
 				}
@@ -1129,11 +974,7 @@
 			// Search through all the subfolders
 			foreach (DirectoryItem SubDirectory in Directory.EnumerateDirectories())
 			{
-<<<<<<< HEAD
-				if(!ExcludedFolderNames.Contains(SubDirectory.Name))
-=======
 				if (!ExcludedFolderNames.Contains(SubDirectory.Name))
->>>>>>> 4af6daef
 				{
 					Queue.Enqueue(() => FindFilesWithMarkup(SubDirectory, MetadataCache, ExcludedFolderNames, FilesWithMarkup, Queue));
 				}
@@ -1150,11 +991,7 @@
 		/// <param name="Configuration">The configuration being built</param>
 		/// <param name="IntermediateEnvironment">Intermediate environment to use</param>
 		/// <returns>Path to the makefile</returns>
-<<<<<<< HEAD
-		public static FileReference GetLocation(FileReference? ProjectFile, string TargetName, UnrealTargetPlatform Platform, UnrealArchitectures Architectures, UnrealTargetConfiguration Configuration)
-=======
 		public static FileReference GetLocation(FileReference? ProjectFile, string TargetName, UnrealTargetPlatform Platform, UnrealArchitectures Architectures, UnrealTargetConfiguration Configuration, UnrealIntermediateEnvironment IntermediateEnvironment)
->>>>>>> 4af6daef
 		{
 			DirectoryReference BaseDirectory = Unreal.EngineDirectory;
 			// Programs with .uprojects still want the Intermediate under Engine (see UEBuildTarget constructor for similar code) 
@@ -1162,13 +999,9 @@
 			{
 				BaseDirectory = ProjectFile.Directory;
 			}
-<<<<<<< HEAD
-			return FileReference.Combine(BaseDirectory, UEBuildTarget.GetPlatformIntermediateFolder(Platform, Architectures, false), TargetName, Configuration.ToString(), "Makefile.bin");
-=======
 			string IntermediateFolder = UEBuildTarget.GetPlatformIntermediateFolder(Platform, Architectures, false);
 			string TargetFolderName = UEBuildTarget.GetTargetIntermediateFolderName(TargetName, IntermediateEnvironment);
 			return FileReference.Combine(BaseDirectory, IntermediateFolder, TargetFolderName, Configuration.ToString(), "Makefile.bin");
->>>>>>> 4af6daef
 		}
 	}
 }