--- conflicted
+++ resolved
@@ -19,11 +19,7 @@
 		/// <summary>
 		/// The version number to write
 		/// </summary>
-<<<<<<< HEAD
-		public const int CurrentVersion = 21;
-=======
 		public const int CurrentVersion = 27;
->>>>>>> 6bbb88c8
 
 		/// <summary>
 		/// The time at which the makefile was created
@@ -685,17 +681,10 @@
 		/// <param name="Architecture">The architecture the target is being built for (can be blank to signify a default)</param>
 		/// <param name="Configuration">The configuration being built</param>
 		/// <returns>Path to the makefile</returns>
-<<<<<<< HEAD
-		public static FileReference GetLocation(FileReference ProjectFile, string TargetName, UnrealTargetPlatform Platform, string Architecture, UnrealTargetConfiguration Configuration)
-		{
-			DirectoryReference BaseDirectory = DirectoryReference.FromFile(ProjectFile) ?? UnrealBuildTool.EngineDirectory;
-			return FileReference.Combine(BaseDirectory, UEBuildTarget.GetPlatformIntermediateFolder(Platform, Architecture), TargetName, Configuration.ToString(), "Makefile.bin");
-=======
 		public static FileReference GetLocation(FileReference? ProjectFile, string TargetName, UnrealTargetPlatform Platform, string Architecture, UnrealTargetConfiguration Configuration)
 		{
 			DirectoryReference BaseDirectory = DirectoryReference.FromFile(ProjectFile) ?? Unreal.EngineDirectory;
 			return FileReference.Combine(BaseDirectory, UEBuildTarget.GetPlatformIntermediateFolder(Platform, Architecture, false), TargetName, Configuration.ToString(), "Makefile.bin");
->>>>>>> 6bbb88c8
 		}
 
 		/// <inheritdoc/>
