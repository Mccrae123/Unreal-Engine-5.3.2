﻿// Copyright Epic Games, Inc. All Rights Reserved.

using System;
using System.Collections.Generic;
using System.Linq;
using System.Text;
using EpicGames.Core;
using System.IO;
using UnrealBuildBase;

namespace UnrealBuildTool
{
	/// <summary>
	///  Class to manage looking up data driven platform information (loaded from .ini files instead of in code)
	/// </summary>
	public class DataDrivenPlatformInfo
	{
		/// <summary>
		/// All data driven information about a platform
		/// </summary>
		public class ConfigDataDrivenPlatformInfo
		{
			/// <summary>
			/// Is the platform a confidential ("console-style") platform
			/// </summary>
			public bool bIsConfidential = false;

			/// <summary>
			/// Is the platform enabled on this host platform
			/// </summary>
			public bool bIsEnabled = false;

			/// <summary>
			/// Additional restricted folders for this platform.
			/// </summary>
			public string[]? AdditionalRestrictedFolders = null;

			/// <summary>
			/// the compression format that this platform wants; overrides game unless bForceUseProjectCompressionFormat
			/// </summary>
			public string? HardwareCompressionFormat = null;

			/// <summary>
			/// The online account can't be set from the command line
			/// </summary>
			public bool bNoAccountOverride = false;

			/// <summary>
			/// the compression format that this platform wants; overrides game unless bForceUseProjectCompressionFormat
			/// </summary>
			public string HardwareCompressionFormat;

			/// <summary>
			/// Entire ini parent chain, ending with this platform
			/// </summary>
			public string[]? IniParentChain = null;

			/// <summary>
			/// The raw DataDrivenPlatformInfo.ini file
			/// </summary>
			public ConfigFile? PlatformConfig = null;
		};

		static Dictionary<string, ConfigDataDrivenPlatformInfo>? PlatformInfos = null;

		/// <summary>
		/// Return all data driven infos found
		/// </summary>
		/// <returns></returns>
		public static Dictionary<string, ConfigDataDrivenPlatformInfo> GetAllPlatformInfos()
		{
			// need to init?
			if (PlatformInfos == null)
			{
				PlatformInfos = new Dictionary<string, ConfigDataDrivenPlatformInfo>(StringComparer.OrdinalIgnoreCase);
				Dictionary<string, string> IniParents = new Dictionary<string, string>(StringComparer.OrdinalIgnoreCase);

				// find all platform directories (skipping NFL/NoRedist)
				foreach (DirectoryReference EngineConfigDir in Unreal.GetExtensionDirs(Unreal.EngineDirectory, "Config", bIncludeRestrictedDirectories:false))
				{
					// look through all config dirs looking for the data driven ini file
					foreach (string FilePath in Directory.EnumerateFiles(EngineConfigDir.FullName, "DataDrivenPlatformInfo.ini", SearchOption.AllDirectories))
					{
						FileReference FileRef = new FileReference(FilePath);

						// get the platform name from the path
						string IniPlatformName;
						if (FileRef.IsUnderDirectory(DirectoryReference.Combine(Unreal.EngineDirectory, "Config")))
						{
							// Foo/Engine/Config/<Platform>/DataDrivenPlatformInfo.ini
							IniPlatformName = Path.GetFileName(Path.GetDirectoryName(FilePath))!;
						}
						else
						{
							// Foo/Engine/Platforms/<Platform>/Config/DataDrivenPlatformInfo.ini
							IniPlatformName = Path.GetFileName(Path.GetDirectoryName(Path.GetDirectoryName(FilePath)))!;
						}

						// load the DataDrivenPlatformInfo from the path (with Add support in a file that doesn't use +'s in the arrays for C++ usage)
						ConfigFile Config = new ConfigFile(FileRef, ConfigLineAction.Add);
						ConfigDataDrivenPlatformInfo NewInfo = new ConfigDataDrivenPlatformInfo();


						// we must have the key section 
						ConfigFileSection? Section = null;
						if (Config.TryGetSection("DataDrivenPlatformInfo", out Section))
						{
							ConfigHierarchySection ParsedSection = new ConfigHierarchySection(new List<ConfigFileSection>() { Section });

							// get string values
							string? IniParent;
							if (ParsedSection.TryGetValue("IniParent", out IniParent))
							{
								IniParents[IniPlatformName] = IniParent;
							}

							// slightly nasty bool parsing for bool values
							string? Temp;
							if (ParsedSection.TryGetValue("bIsConfidential", out Temp))
							{
								ConfigHierarchy.TryParse(Temp, out NewInfo.bIsConfidential);
							}

							string HostKey = ConfigHierarchy.GetIniPlatformName(BuildHostPlatform.Current.Platform) + ":bIsEnabled";
							string NormalKey = "bIsEnabled";
							if (ParsedSection.TryGetValue(HostKey, out Temp) == true || ParsedSection.TryGetValue(NormalKey, out Temp) == true)
							{
								ConfigHierarchy.TryParse(Temp, out NewInfo.bIsEnabled);
							}

							if (ParsedSection.TryGetValue("HardwareCompressionFormat", out NewInfo.HardwareCompressionFormat) == false)
							{
								NewInfo.HardwareCompressionFormat = null;
							}

							NewInfo.bNoAccountOverride = false;
							if (ParsedSection.TryGetValue("bNoAccountOverride", out Temp))
							{
								ConfigHierarchy.TryParse(Temp, out NewInfo.bNoAccountOverride);
							}

							if (ParsedSection.TryGetValue("HardwareCompressionFormat", out NewInfo.HardwareCompressionFormat) == false)
							{
								NewInfo.HardwareCompressionFormat = null;
							}

							// get a list of additional restricted folders
							IReadOnlyList<string>? AdditionalRestrictedFolders;
							if(ParsedSection.TryGetValues("AdditionalRestrictedFolders", out AdditionalRestrictedFolders) && AdditionalRestrictedFolders.Count > 0)
							{
								NewInfo.AdditionalRestrictedFolders = AdditionalRestrictedFolders.Select(x => x.Trim()).Where(x => x.Length > 0).ToArray();
							}

							// create cache it
							NewInfo.PlatformConfig = Config;
							PlatformInfos[IniPlatformName] = NewInfo;
						}
					}
				}

				// now that all are read in, calculate the ini parent chain, starting with parent-most
				foreach (KeyValuePair<string, ConfigDataDrivenPlatformInfo> Pair in PlatformInfos)
				{
					string? CurrentPlatform;

					// walk up the chain and build up the ini chain
					List<string> Chain = new List<string>();
					if (IniParents.TryGetValue(Pair.Key, out CurrentPlatform))
					{
						while (!string.IsNullOrEmpty(CurrentPlatform))
						{
							// insert at 0 to reverse the order
							Chain.Insert(0, CurrentPlatform);
							if (IniParents.TryGetValue(CurrentPlatform, out CurrentPlatform) == false)
							{
								break;
							}
						}
					}

					// bake it into the info
					if (Chain.Count > 0)
					{
						Pair.Value.IniParentChain = Chain.ToArray();
					}
				}
			}

			return PlatformInfos;
		}

		/// <summary>
		/// Return the data driven info for the given platform name 
		/// </summary>
		/// <param name="PlatformName"></param>
		/// <returns></returns>
		public static ConfigDataDrivenPlatformInfo? GetDataDrivenInfoForPlatform(string PlatformName)
		{
			// lookup the platform name (which is not guaranteed to be there)
<<<<<<< HEAD
			ConfigDataDrivenPlatformInfo Info;
=======
			ConfigDataDrivenPlatformInfo? Info;
>>>>>>> 6bbb88c8
			GetAllPlatformInfos().TryGetValue(PlatformName, out Info);

			// return what we found of null if nothing
			return Info;
		}

		/// <summary>
		/// Return the data driven info for the given UnrealTargetPlatform
		/// </summary>
		/// <param name="TargetPlatform"></param>
		/// <returns></returns>
<<<<<<< HEAD
		public static ConfigDataDrivenPlatformInfo GetDataDrivenInfoForPlatform(UnrealTargetPlatform TargetPlatform)
=======
		public static ConfigDataDrivenPlatformInfo? GetDataDrivenInfoForPlatform(UnrealTargetPlatform TargetPlatform)
>>>>>>> 6bbb88c8
		{
			string PlatformName = ConfigHierarchy.GetIniPlatformName(TargetPlatform);

			return GetDataDrivenInfoForPlatform(PlatformName);
		}
	}
}<|MERGE_RESOLUTION|>--- conflicted
+++ resolved
@@ -46,11 +46,6 @@
 			public bool bNoAccountOverride = false;
 
 			/// <summary>
-			/// the compression format that this platform wants; overrides game unless bForceUseProjectCompressionFormat
-			/// </summary>
-			public string HardwareCompressionFormat;
-
-			/// <summary>
 			/// Entire ini parent chain, ending with this platform
 			/// </summary>
 			public string[]? IniParentChain = null;
@@ -139,11 +134,6 @@
 								ConfigHierarchy.TryParse(Temp, out NewInfo.bNoAccountOverride);
 							}
 
-							if (ParsedSection.TryGetValue("HardwareCompressionFormat", out NewInfo.HardwareCompressionFormat) == false)
-							{
-								NewInfo.HardwareCompressionFormat = null;
-							}
-
 							// get a list of additional restricted folders
 							IReadOnlyList<string>? AdditionalRestrictedFolders;
 							if(ParsedSection.TryGetValues("AdditionalRestrictedFolders", out AdditionalRestrictedFolders) && AdditionalRestrictedFolders.Count > 0)
@@ -197,11 +187,7 @@
 		public static ConfigDataDrivenPlatformInfo? GetDataDrivenInfoForPlatform(string PlatformName)
 		{
 			// lookup the platform name (which is not guaranteed to be there)
-<<<<<<< HEAD
-			ConfigDataDrivenPlatformInfo Info;
-=======
 			ConfigDataDrivenPlatformInfo? Info;
->>>>>>> 6bbb88c8
 			GetAllPlatformInfos().TryGetValue(PlatformName, out Info);
 
 			// return what we found of null if nothing
@@ -213,11 +199,7 @@
 		/// </summary>
 		/// <param name="TargetPlatform"></param>
 		/// <returns></returns>
-<<<<<<< HEAD
-		public static ConfigDataDrivenPlatformInfo GetDataDrivenInfoForPlatform(UnrealTargetPlatform TargetPlatform)
-=======
 		public static ConfigDataDrivenPlatformInfo? GetDataDrivenInfoForPlatform(UnrealTargetPlatform TargetPlatform)
->>>>>>> 6bbb88c8
 		{
 			string PlatformName = ConfigHierarchy.GetIniPlatformName(TargetPlatform);
 
