--- conflicted
+++ resolved
@@ -40,11 +40,7 @@
 		{
 			lock (QueuedDirectories)
 			{
-<<<<<<< HEAD
-				if(QueuedDirectories.Add(Unreal.EngineDirectory))
-=======
 				if (QueuedDirectories.Add(Unreal.EngineDirectory))
->>>>>>> 4af6daef
 				{
 					Enqueue(() => ScanEngineDirectory());
 				}
@@ -183,11 +179,7 @@
 		/// <param name="Directory">Root of the directory tree</param>
 		static void ScanDirectoryTree(DirectoryItem Directory)
 		{
-<<<<<<< HEAD
-			if (Directory.TryGetFile(".ubtignore", out FileItem? OutFile))
-=======
 			if (CancelToken.IsCancellationRequested || Directory.TryGetFile(".ubtignore", out FileItem? _))
->>>>>>> 4af6daef
 			{
 				return;
 			}
