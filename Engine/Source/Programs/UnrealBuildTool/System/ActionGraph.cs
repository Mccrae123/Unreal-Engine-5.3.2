--- conflicted
+++ resolved
@@ -352,15 +352,7 @@
 				{
 					Executor = new FASTBuild(BuildConfiguration.MaxParallelActions);
 				}
-<<<<<<< HEAD
-				else if (BuildConfiguration.bAllowDistcc)
-				{
-					Executor = new Distcc();
-				}
-				else if(BuildConfiguration.bAllowSNDBS && SNDBS.IsAvailable())
-=======
 				else if (BuildConfiguration.bAllowSNDBS && SNDBS.IsAvailable())
->>>>>>> 6bbb88c8
 				{
 					Executor = new SNDBS();
 				}
@@ -370,11 +362,7 @@
 				}
 				else
 				{
-<<<<<<< HEAD
-					Executor = new LocalExecutor(BuildConfiguration.MaxParallelActions);
-=======
 					Executor = new ParallelExecutor(BuildConfiguration.MaxParallelActions);
->>>>>>> 6bbb88c8
 				}
 
 				// Execute the build
@@ -632,27 +620,13 @@
 			foreach (FileItem ProducedItem in RootAction.ProducedItems)
 			{
 				// Check if the command-line of the action previously used to produce the item is outdated.
-<<<<<<< HEAD
-				string NewProducingAttributes = string.Format("{0} {1} (ver {2})", RootAction.CommandPath.FullName, RootAction.CommandArguments, RootAction.CommandVersion);
-				if (ActionHistory.UpdateProducingAttributes(ProducedItem, NewProducingAttributes))
-=======
 				string NewProducingAttributes = $"{RootAction.CommandPath.FullName} {RootAction.CommandArguments} (ver {RootAction.CommandVersion})";
 				if (ActionHistory.UpdateProducingAttributes(ProducedItem, NewProducingAttributes) && RootAction.bUseActionHistory)
->>>>>>> 6bbb88c8
 				{
 					if (ProducedItem.Exists)
 					{
-<<<<<<< HEAD
-						Log.TraceLog(
-							"{0}: Produced item \"{1}\" was produced by outdated attributes.\n  New attributes: {2}",
-							RootAction.StatusDescription,
-							Path.GetFileName(ProducedItem.AbsolutePath),
-							NewProducingAttributes
-							);
-=======
 						Log.TraceLog($"{RootAction.StatusDescription}: Produced item \"{ProducedItem.AbsolutePath}\" was produced by outdated attributes.");
 						Log.TraceLog($"  New attributes: {NewProducingAttributes}");
->>>>>>> 6bbb88c8
 					}
 
 					bIsOutdated = true;
