// Copyright 1998-2019 Epic Games, Inc. All Rights Reserved.

using System;
using System.Collections.Generic;
using System.IO;
using System.Diagnostics;
using System.Linq;
using System.Runtime.Serialization;
using Tools.DotNETCommon;
using System.Text;
using System.Threading.Tasks;

namespace UnrealBuildTool
{
	static class ActionGraph
	{
		/// <summary>
		/// Links the actions together and sets up their dependencies
		/// </summary>
		/// <param name="Actions">List of actions in the graph</param>
		public static void Link(List<Action> Actions)
		{
			// Build a map from item to its producing action
			Dictionary<FileItem, Action> ItemToProducingAction = new Dictionary<FileItem, Action>();
			foreach (Action Action in Actions)
			{
				foreach (FileItem ProducedItem in Action.ProducedItems)
				{
					ItemToProducingAction[ProducedItem] = Action;
				}
			}

			// Check for cycles
			DetectActionGraphCycles(Actions, ItemToProducingAction);

			// Use this map to add all the prerequisite actions
			foreach (Action Action in Actions)
			{
				Action.PrerequisiteActions = new HashSet<Action>();
				foreach(FileItem PrerequisiteItem in Action.PrerequisiteItems)
				{
					Action PrerequisiteAction;
					if(ItemToProducingAction.TryGetValue(PrerequisiteItem, out PrerequisiteAction))
					{
						Action.PrerequisiteActions.Add(PrerequisiteAction);
					}
				}
			}

			// Sort the action graph
			SortActionList(Actions);
		}

		/// <summary>
		/// Checks a set of actions for conflicts (ie. different actions producing the same output items)
		/// </summary>
		/// <param name="Actions">The set of actions to check</param>
		public static void CheckForConflicts(IEnumerable<Action> Actions)
		{
			bool bResult = true;

			Dictionary<FileItem, Action> ItemToProducingAction = new Dictionary<FileItem, Action>();
			foreach(Action Action in Actions)
			{
				foreach(FileItem ProducedItem in Action.ProducedItems)
				{
					Action ExistingAction;
					if(ItemToProducingAction.TryGetValue(ProducedItem, out ExistingAction))
					{
						bResult &= ExistingAction.CheckForConflicts(Action);
					}
					else
					{
						ItemToProducingAction.Add(ProducedItem, Action);
					}
				}
			}

			if(!bResult)
			{
				throw new BuildException("Action graph is invalid; unable to continue. See log for additional details.");
			}
		}

		/// <summary>
		/// Builds a list of actions that need to be executed to produce the specified output items.
		/// </summary>
		public static HashSet<Action> GetActionsToExecute(List<Action> Actions, List<Action> PrerequisiteActions, CppDependencyCache CppDependencies, ActionHistory History, bool bIgnoreOutdatedImportLibraries)
		{
			ITimelineEvent GetActionsToExecuteTimer = Timeline.ScopeEvent("ActionGraph.GetActionsToExecute()");

			// Build a set of all actions needed for this target.
			Dictionary<Action, bool> IsActionOutdatedMap = new Dictionary<Action, bool>();
			foreach (Action Action in PrerequisiteActions)
			{
				IsActionOutdatedMap.Add(Action, true);
			}

			// For all targets, build a set of all actions that are outdated.
			Dictionary<Action, bool> OutdatedActionDictionary = new Dictionary<Action, bool>();
			GatherAllOutdatedActions(Actions, History, OutdatedActionDictionary, CppDependencies, bIgnoreOutdatedImportLibraries);

			// Build a list of actions that are both needed for this target and outdated.
			HashSet<Action> ActionsToExecute = new HashSet<Action>(Actions.Where(Action => Action.CommandPath != null && IsActionOutdatedMap.ContainsKey(Action) && OutdatedActionDictionary[Action]));

			GetActionsToExecuteTimer.Finish();

<<<<<<< HEAD
				// Get all link actions which have no out-of-date prerequisites
				HashSet<Action> UnlinkedActions = new HashSet<Action>(ActionsToExecute.Where(Action => Action.ActionType == ActionType.Link && !ProducedItems.Overlaps(Action.PrerequisiteItems)));

				// Don't regard an action as unlinked if there is an associated 'failed.hotreload' file.
				UnlinkedActions.RemoveWhere(Action => Action.ProducedItems.Any(Item => File.Exists(Path.Combine(Path.GetDirectoryName(Item.AbsolutePath), "failed.hotreload"))));

				HashSet<Action> UnlinkedActionsWithFailedHotreload = new HashSet<Action>(ActionsToExecute.Where(Action => Action.ActionType == ActionType.Link && !ProducedItems.Overlaps(Action.PrerequisiteItems)));

				// Remove unlinked items
				ActionsToExecute.ExceptWith(UnlinkedActions);

				// Re-add unlinked items which produce things which are dependencies of other actions
				for (;;)
				{
					// Get all prerequisite items of a link action
					HashSet<Action> PrerequisiteLinkActions = new HashSet<Action>(ActionsToExecute.Where(Action => Action.ActionType == ActionType.Link).SelectMany(x => x.PrerequisiteItems).Select(Item => Item.ProducingAction));

					// Find all unlinked actions that need readding
					HashSet<Action> UnlinkedActionsToReadd = new HashSet<Action>(UnlinkedActions.Where(Action => PrerequisiteLinkActions.Contains(Action)));

					// Also re-add any DLL whose import library is being rebuilt. These may be separate actions, and the import library will reference the new DLL even if it isn't being compiled itself, so it must exist.
					HashSet<string> ProducedDllsToReAdd = new HashSet<string>(UnlinkedActionsToReadd.SelectMany(x => x.ProducedItems).Select(x => x.Location).Where(x => x.HasExtension(".lib")).Select(x => x.GetFileNameWithoutExtension() + ".dll"), StringComparer.OrdinalIgnoreCase);
					UnlinkedActionsToReadd.UnionWith(UnlinkedActions.Where(x => x.ProducedItems.Any(y => ProducedDllsToReAdd.Contains(y.Location.GetFileName()))));

					// Bail if we didn't find anything
					if (UnlinkedActionsToReadd.Count == 0)
					{
						break;
					}

					ActionsToExecute.UnionWith(UnlinkedActionsToReadd);
					UnlinkedActions.ExceptWith(UnlinkedActionsToReadd);

					// Break early if there are no more unlinked actions to readd
					if (UnlinkedActions.Count == 0)
					{
						break;
					}
				}

				// Remove actions that are wholly dependent on unlinked actions
				ActionsToExecute = new HashSet<Action>(ActionsToExecute.Where(Action => Action.PrerequisiteItems.Count == 0 || !new HashSet<Action>(Action.PrerequisiteItems.Select(Item => Item.ProducingAction)).IsSubsetOf(UnlinkedActions)));
			}

			if (UnrealBuildTool.bPrintPerformanceInfo)
			{
				double CheckOutdatednessTime = (DateTime.UtcNow - CheckOutdatednessStartTime).TotalSeconds;
				Log.TraceInformation("Checking outdatedness took " + CheckOutdatednessTime + "s");
			}

			return ActionsToExecute.ToList();
=======
			return ActionsToExecute;
>>>>>>> 5edfa17c
		}

		/// <summary>
		/// Executes a list of actions.
		/// </summary>
		public static void ExecuteActions(BuildConfiguration BuildConfiguration, List<Action> ActionsToExecute)
		{
			if(ActionsToExecute.Count == 0)
			{
				Log.TraceInformation("Target is up to date");
			}
			else
			{
				// Figure out which executor to use
				ActionExecutor Executor;
				if (BuildConfiguration.bAllowHybridExecutor && HybridExecutor.IsAvailable())
				{
					Executor = new HybridExecutor();
				}
				else if (BuildConfiguration.bAllowXGE && XGE.IsAvailable())
				{
					Executor = new XGE();
				}
				else if(BuildConfiguration.bAllowDistcc)
				{
					Executor = new Distcc();
				}
				else if(BuildConfiguration.bAllowSNDBS && SNDBS.IsAvailable())
				{
					Executor = new SNDBS();
				}
				else if(BuildConfiguration.bAllowParallelExecutor && ParallelExecutor.IsAvailable())
				{
					Executor = new ParallelExecutor();
				}
				else
				{
					Executor = new LocalExecutor();
				}

				// Execute the build
				Stopwatch Timer = Stopwatch.StartNew();
				if(!Executor.ExecuteActions(ActionsToExecute, BuildConfiguration.bLogDetailedActionStats))
				{
					throw new CompilationResultException(CompilationResult.OtherCompilationError);
				}
				Log.TraceInformation("Total time in {0} executor: {1:0.00} seconds", Executor.Name, Timer.Elapsed.TotalSeconds);

				// Reset the file info for all the produced items
				foreach (Action BuildAction in ActionsToExecute)
				{
					foreach(FileItem ProducedItem in BuildAction.ProducedItems)
					{
						ProducedItem.ResetCachedInfo();
					}
				}

				// Verify the link outputs were created (seems to happen with Win64 compiles)
				foreach (Action BuildAction in ActionsToExecute)
				{
					if (BuildAction.ActionType == ActionType.Link)
					{
						foreach (FileItem Item in BuildAction.ProducedItems)
						{
							if(!Item.Exists)
							{
								throw new BuildException("Failed to produce item: {0}", Item.AbsolutePath);
							}
						}
					}
				}
			}
		}

		/// <summary>
		/// Sorts the action list for improved parallelism with local execution.
		/// </summary>
		static void SortActionList(List<Action> Actions)
		{
			// Clear the current dependent count
			foreach(Action Action in Actions)
			{
				Action.NumTotalDependentActions = 0;
			}

			// Increment all the dependencies
			foreach(Action Action in Actions)
			{
				Action.IncrementDependentCount(new HashSet<Action>());
			}

			// Sort actions by number of actions depending on them, descending. Secondary sort criteria is file size.
			Actions.Sort(Action.Compare);
		}

		/// <summary>
		/// Checks for cycles in the action graph.
		/// </summary>
		static void DetectActionGraphCycles(List<Action> Actions, Dictionary<FileItem, Action> ItemToProducingAction)
		{
			// Starting with actions that only depend on non-produced items, iteratively expand a set of actions that are only dependent on
			// non-cyclical actions.
			Dictionary<Action, bool> ActionIsNonCyclical = new Dictionary<Action, bool>();
			Dictionary<Action, List<Action>> CyclicActions = new Dictionary<Action, List<Action>>();
			while (true)
			{
				bool bFoundNewNonCyclicalAction = false;

				foreach (Action Action in Actions)
				{
					if (!ActionIsNonCyclical.ContainsKey(Action))
					{
						// Determine if the action depends on only actions that are already known to be non-cyclical.
						bool bActionOnlyDependsOnNonCyclicalActions = true;
						foreach (FileItem PrerequisiteItem in Action.PrerequisiteItems)
						{
							Action ProducingAction;
							if (ItemToProducingAction.TryGetValue(PrerequisiteItem, out ProducingAction))
							{
								if (!ActionIsNonCyclical.ContainsKey(ProducingAction))
								{
									bActionOnlyDependsOnNonCyclicalActions = false;
									if (!CyclicActions.ContainsKey(Action))
									{
										CyclicActions.Add(Action, new List<Action>());
									}

									List<Action> CyclicPrereq = CyclicActions[Action];
									if (!CyclicPrereq.Contains(ProducingAction))
									{
										CyclicPrereq.Add(ProducingAction);
									}
								}
							}
						}

						// If the action only depends on known non-cyclical actions, then add it to the set of known non-cyclical actions.
						if (bActionOnlyDependsOnNonCyclicalActions)
						{
							ActionIsNonCyclical.Add(Action, true);
							bFoundNewNonCyclicalAction = true;
							if (CyclicActions.ContainsKey(Action))
							{
								CyclicActions.Remove(Action);
							}
						}
					}
				}

				// If this iteration has visited all actions without finding a new non-cyclical action, then all non-cyclical actions have
				// been found.
				if (!bFoundNewNonCyclicalAction)
				{
					break;
				}
			}

			// If there are any cyclical actions, throw an exception.
			if (ActionIsNonCyclical.Count < Actions.Count)
			{
				// Find the index of each action
				Dictionary<Action, int> ActionToIndex = new Dictionary<Action, int>();
				for(int Idx = 0; Idx < Actions.Count; Idx++)
				{
					ActionToIndex[Actions[Idx]] = Idx;
				}

				// Describe the cyclical actions.
				string CycleDescription = "";
				foreach (Action Action in Actions)
				{
					if (!ActionIsNonCyclical.ContainsKey(Action))
					{
						CycleDescription += string.Format("Action #{0}: {1}\n", ActionToIndex[Action], Action.CommandPath);
						CycleDescription += string.Format("\twith arguments: {0}\n", Action.CommandArguments);
						foreach (FileItem PrerequisiteItem in Action.PrerequisiteItems)
						{
							CycleDescription += string.Format("\tdepends on: {0}\n", PrerequisiteItem.AbsolutePath);
						}
						foreach (FileItem ProducedItem in Action.ProducedItems)
						{
							CycleDescription += string.Format("\tproduces:   {0}\n", ProducedItem.AbsolutePath);
						}
						CycleDescription += string.Format("\tDepends on cyclic actions:\n");
						if (CyclicActions.ContainsKey(Action))
						{
							foreach (Action CyclicPrerequisiteAction in CyclicActions[Action])
							{
								if (CyclicPrerequisiteAction.ProducedItems.Count == 1)
								{
									CycleDescription += string.Format("\t\t{0} (produces: {1})\n", ActionToIndex[CyclicPrerequisiteAction], CyclicPrerequisiteAction.ProducedItems[0].AbsolutePath);
								}
								else
								{
									CycleDescription += string.Format("\t\t{0}\n", ActionToIndex[CyclicPrerequisiteAction]);
									foreach (FileItem CyclicProducedItem in CyclicPrerequisiteAction.ProducedItems)
									{
										CycleDescription += string.Format("\t\t\tproduces:   {0}\n", CyclicProducedItem.AbsolutePath);
									}
								}
							}
							CycleDescription += "\n";
						}
						else
						{
							CycleDescription += string.Format("\t\tNone?? Coding error!\n");
						}
						CycleDescription += "\n\n";
					}
				}

				throw new BuildException("Action graph contains cycle!\n\n{0}", CycleDescription);
			}
		}

		/// <summary>
		/// Determines the full set of actions that must be built to produce an item.
		/// </summary>
		/// <param name="Actions">All the actions in the graph</param>
		/// <param name="OutputItems">Set of output items to be built</param>
		/// <returns>Set of prerequisite actions</returns>
		public static List<Action> GatherPrerequisiteActions(List<Action> Actions, HashSet<FileItem> OutputItems)
		{
			HashSet<Action> PrerequisiteActions = new HashSet<Action>();
			foreach(Action Action in Actions)
			{
				if(Action.ProducedItems.Any(x => OutputItems.Contains(x)))
				{
					GatherPrerequisiteActions(Action, PrerequisiteActions);
				}
			}
			return PrerequisiteActions.ToList();
		}

		/// <summary>
		/// Determines the full set of actions that must be built to produce an item.
		/// </summary>
		/// <param name="Action">The root action to scan</param>
		/// <param name="PrerequisiteActions">Set of prerequisite actions</param>
		private static void GatherPrerequisiteActions(Action Action, HashSet<Action> PrerequisiteActions)
		{
			if(PrerequisiteActions.Add(Action))
			{
				foreach(Action PrerequisiteAction in Action.PrerequisiteActions)
				{
					GatherPrerequisiteActions(PrerequisiteAction, PrerequisiteActions);
				}
			}
		}

		/// <summary>
		/// Determines whether an action is outdated based on the modification times for its prerequisite
		/// and produced items.
		/// </summary>
		/// <param name="RootAction">- The action being considered.</param>
		/// <param name="OutdatedActionDictionary">-</param>
		/// <param name="ActionHistory"></param>
		/// <param name="CppDependencies"></param>
		/// <param name="bIgnoreOutdatedImportLibraries"></param>
		/// <returns>true if outdated</returns>
		public static bool IsActionOutdated(Action RootAction, Dictionary<Action, bool> OutdatedActionDictionary, ActionHistory ActionHistory, CppDependencyCache CppDependencies, bool bIgnoreOutdatedImportLibraries)
		{
			// Only compute the outdated-ness for actions that don't aren't cached in the outdated action dictionary.
			bool bIsOutdated = false;
			lock(OutdatedActionDictionary)
			{
				if (OutdatedActionDictionary.TryGetValue(RootAction, out bIsOutdated))
				{
					return bIsOutdated;
				}
			}

			// Determine the last time the action was run based on the write times of its produced files.
			string LatestUpdatedProducedItemName = null;
			DateTimeOffset LastExecutionTimeUtc = DateTimeOffset.MaxValue;
			foreach (FileItem ProducedItem in RootAction.ProducedItems)
			{
				// Check if the command-line of the action previously used to produce the item is outdated.
				string NewProducingCommandLine = RootAction.CommandPath.FullName + " " + RootAction.CommandArguments;
				if (ActionHistory.UpdateProducingCommandLine(ProducedItem, NewProducingCommandLine))
				{
					if(ProducedItem.Exists)
					{
						Log.TraceLog(
							"{0}: Produced item \"{1}\" was produced by outdated command-line.\n  New command-line: {2}",
							RootAction.StatusDescription,
							Path.GetFileName(ProducedItem.AbsolutePath),
							NewProducingCommandLine
							);
					}

					bIsOutdated = true;
				}

				// If the produced file doesn't exist or has zero size, consider it outdated.  The zero size check is to detect cases
				// where aborting an earlier compile produced invalid zero-sized obj files, but that may cause actions where that's
				// legitimate output to always be considered outdated.
				if (ProducedItem.Exists && (RootAction.ActionType != ActionType.Compile || ProducedItem.Length > 0 || (!ProducedItem.Location.HasExtension(".obj") && !ProducedItem.Location.HasExtension(".o"))))
				{
					// Use the oldest produced item's time as the last execution time.
					if (ProducedItem.LastWriteTimeUtc < LastExecutionTimeUtc)
					{
						LastExecutionTimeUtc = ProducedItem.LastWriteTimeUtc;
						LatestUpdatedProducedItemName = ProducedItem.AbsolutePath;
					}
				}
				else
				{
					// If any of the produced items doesn't exist, the action is outdated.
					Log.TraceLog(
						"{0}: Produced item \"{1}\" doesn't exist.",
						RootAction.StatusDescription,
						Path.GetFileName(ProducedItem.AbsolutePath)
						);
					bIsOutdated = true;
				}
			}

			// Check if any of the prerequisite actions are out of date
			if (!bIsOutdated)
			{
				foreach (Action PrerequisiteAction in RootAction.PrerequisiteActions)
				{
					if (IsActionOutdated(PrerequisiteAction, OutdatedActionDictionary, ActionHistory, CppDependencies, bIgnoreOutdatedImportLibraries))
					{
						// Only check for outdated import libraries if we were configured to do so.  Often, a changed import library
						// won't affect a dependency unless a public header file was also changed, in which case we would be forced
						// to recompile anyway.  This just allows for faster iteration when working on a subsystem in a DLL, as we
						// won't have to wait for dependent targets to be relinked after each change.
						if(!bIgnoreOutdatedImportLibraries || !IsImportLibraryDependency(RootAction, PrerequisiteAction))
						{
							Log.TraceLog("{0}: Prerequisite {1} is produced by outdated action.", RootAction.StatusDescription, PrerequisiteAction.StatusDescription);
							bIsOutdated = true;
							break;
						}
					}
				}
			} 

			// Check if any prerequisite item has a newer timestamp than the last execution time of this action
			if(!bIsOutdated)
			{
				foreach (FileItem PrerequisiteItem in RootAction.PrerequisiteItems)
				{
					if (PrerequisiteItem.Exists)
					{
						// allow a 1 second slop for network copies
						TimeSpan TimeDifference = PrerequisiteItem.LastWriteTimeUtc - LastExecutionTimeUtc;
						bool bPrerequisiteItemIsNewerThanLastExecution = TimeDifference.TotalSeconds > 1;
						if (bPrerequisiteItemIsNewerThanLastExecution)
						{
							// Need to check for import libraries here too
							if(!bIgnoreOutdatedImportLibraries || !IsImportLibraryDependency(RootAction, PrerequisiteItem))
							{
								Log.TraceLog("{0}: Prerequisite {1} is newer than the last execution of the action: {2} vs {3}", RootAction.StatusDescription, Path.GetFileName(PrerequisiteItem.AbsolutePath), PrerequisiteItem.LastWriteTimeUtc.ToLocalTime(), LastExecutionTimeUtc.LocalDateTime);
								bIsOutdated = true;
								break;
							}
						}
					}
				}
			}

			// Check the dependency list
			if(!bIsOutdated && RootAction.DependencyListFile != null)
			{
				List<FileItem> DependencyFiles;
				if(!CppDependencies.TryGetDependencies(RootAction.DependencyListFile, out DependencyFiles))
				{
					Log.TraceLog("{0}: Missing dependency list file \"{1}\"", RootAction.StatusDescription, RootAction.DependencyListFile);
					bIsOutdated = true;
				}
				else
				{
					foreach(FileItem DependencyFile in DependencyFiles)
					{
						if(!DependencyFile.Exists || DependencyFile.LastWriteTimeUtc > LastExecutionTimeUtc)
						{
							Log.TraceLog(
								"{0}: Dependency {1} is newer than the last execution of the action: {2} vs {3}",
								RootAction.StatusDescription,
								Path.GetFileName(DependencyFile.AbsolutePath),
								DependencyFile.LastWriteTimeUtc.ToLocalTime(),
								LastExecutionTimeUtc.LocalDateTime
								);
							bIsOutdated = true;
							break;
						}
					}
				}
			}

			// Cache the outdated-ness of this action.
			lock(OutdatedActionDictionary)
			{
				if(!OutdatedActionDictionary.ContainsKey(RootAction))
				{
					OutdatedActionDictionary.Add(RootAction, bIsOutdated);
				}
			}

			return bIsOutdated;
		}

		/// <summary>
		/// Determines if the dependency between two actions is only for an import library
		/// </summary>
		/// <param name="RootAction">The action to check</param>
		/// <param name="PrerequisiteAction">The action that it depends on</param>
		/// <returns>True if the only dependency between two actions is for an import library</returns>
		static bool IsImportLibraryDependency(Action RootAction, Action PrerequisiteAction)
		{
			if(PrerequisiteAction.bProducesImportLibrary)
			{
				return PrerequisiteAction.ProducedItems.All(x => x.Location.HasExtension(".lib") || !RootAction.PrerequisiteItems.Contains(x));
			}
			else
			{
				return false;
			}
		}

		/// <summary>
		/// Determines if the dependency on a between two actions is only for an import library
		/// </summary>
		/// <param name="RootAction">The action to check</param>
		/// <param name="PrerequisiteItem">The dependency that is out of date</param>
		/// <returns>True if the only dependency between two actions is for an import library</returns>
		static bool IsImportLibraryDependency(Action RootAction, FileItem PrerequisiteItem)
		{
			if(PrerequisiteItem.Location.HasExtension(".lib"))
			{
				foreach(Action PrerequisiteAction in RootAction.PrerequisiteActions)
				{
					if(PrerequisiteAction.bProducesImportLibrary && PrerequisiteAction.ProducedItems.Contains(PrerequisiteItem))
					{
						return true;
					}
				}
			}
			return false;
		}

		/// <summary>
		/// Builds a dictionary containing the actions from AllActions that are outdated by calling
		/// IsActionOutdated.
		/// </summary>
		static void GatherAllOutdatedActions(List<Action> Actions, ActionHistory ActionHistory, Dictionary<Action, bool> OutdatedActions, CppDependencyCache CppDependencies, bool bIgnoreOutdatedImportLibraries)
		{
			using(Timeline.ScopeEvent("Prefetching include dependencies"))
			{
				List<FileItem> Dependencies = new List<FileItem>();
				foreach(Action Action in Actions)
				{
					if(Action.DependencyListFile != null)
					{
						Dependencies.Add(Action.DependencyListFile);
					}
				}
				Parallel.ForEach(Dependencies, File => { List<FileItem> Temp; CppDependencies.TryGetDependencies(File, out Temp); });
			}

			using(Timeline.ScopeEvent("Cache outdated actions"))
			{
				Parallel.ForEach(Actions, Action => IsActionOutdated(Action, OutdatedActions, ActionHistory, CppDependencies, bIgnoreOutdatedImportLibraries));
			}
		}

		/// <summary>
		/// Deletes all the items produced by actions in the provided outdated action dictionary.
		/// </summary>
		/// <param name="OutdatedActions">List of outdated actions</param>
		public static void DeleteOutdatedProducedItems(List<Action> OutdatedActions)
		{
			foreach(Action OutdatedAction in OutdatedActions)
			{
				foreach (FileItem DeleteItem in OutdatedAction.DeleteItems)
				{
					if (DeleteItem.Exists)
					{
						Log.TraceLog("Deleting outdated item: {0}", DeleteItem.AbsolutePath);
						DeleteItem.Delete();
					}
				}
			}
		}

		/// <summary>
		/// Creates directories for all the items produced by actions in the provided outdated action
		/// dictionary.
		/// </summary>
		public static void CreateDirectoriesForProducedItems(List<Action> OutdatedActions)
		{
			HashSet<DirectoryReference> OutputDirectories = new HashSet<DirectoryReference>();
			foreach(Action OutdatedAction in OutdatedActions)
			{
				foreach(FileItem ProducedItem in OutdatedAction.ProducedItems)
				{
					OutputDirectories.Add(ProducedItem.Location.Directory);
				}
			}
			foreach(DirectoryReference OutputDirectory in OutputDirectories)
			{
				if(!DirectoryReference.Exists(OutputDirectory))
				{
					DirectoryReference.CreateDirectory(OutputDirectory);
				}
			}
		}
	}
}<|MERGE_RESOLUTION|>--- conflicted
+++ resolved
@@ -105,61 +105,7 @@
 
 			GetActionsToExecuteTimer.Finish();
 
-<<<<<<< HEAD
-				// Get all link actions which have no out-of-date prerequisites
-				HashSet<Action> UnlinkedActions = new HashSet<Action>(ActionsToExecute.Where(Action => Action.ActionType == ActionType.Link && !ProducedItems.Overlaps(Action.PrerequisiteItems)));
-
-				// Don't regard an action as unlinked if there is an associated 'failed.hotreload' file.
-				UnlinkedActions.RemoveWhere(Action => Action.ProducedItems.Any(Item => File.Exists(Path.Combine(Path.GetDirectoryName(Item.AbsolutePath), "failed.hotreload"))));
-
-				HashSet<Action> UnlinkedActionsWithFailedHotreload = new HashSet<Action>(ActionsToExecute.Where(Action => Action.ActionType == ActionType.Link && !ProducedItems.Overlaps(Action.PrerequisiteItems)));
-
-				// Remove unlinked items
-				ActionsToExecute.ExceptWith(UnlinkedActions);
-
-				// Re-add unlinked items which produce things which are dependencies of other actions
-				for (;;)
-				{
-					// Get all prerequisite items of a link action
-					HashSet<Action> PrerequisiteLinkActions = new HashSet<Action>(ActionsToExecute.Where(Action => Action.ActionType == ActionType.Link).SelectMany(x => x.PrerequisiteItems).Select(Item => Item.ProducingAction));
-
-					// Find all unlinked actions that need readding
-					HashSet<Action> UnlinkedActionsToReadd = new HashSet<Action>(UnlinkedActions.Where(Action => PrerequisiteLinkActions.Contains(Action)));
-
-					// Also re-add any DLL whose import library is being rebuilt. These may be separate actions, and the import library will reference the new DLL even if it isn't being compiled itself, so it must exist.
-					HashSet<string> ProducedDllsToReAdd = new HashSet<string>(UnlinkedActionsToReadd.SelectMany(x => x.ProducedItems).Select(x => x.Location).Where(x => x.HasExtension(".lib")).Select(x => x.GetFileNameWithoutExtension() + ".dll"), StringComparer.OrdinalIgnoreCase);
-					UnlinkedActionsToReadd.UnionWith(UnlinkedActions.Where(x => x.ProducedItems.Any(y => ProducedDllsToReAdd.Contains(y.Location.GetFileName()))));
-
-					// Bail if we didn't find anything
-					if (UnlinkedActionsToReadd.Count == 0)
-					{
-						break;
-					}
-
-					ActionsToExecute.UnionWith(UnlinkedActionsToReadd);
-					UnlinkedActions.ExceptWith(UnlinkedActionsToReadd);
-
-					// Break early if there are no more unlinked actions to readd
-					if (UnlinkedActions.Count == 0)
-					{
-						break;
-					}
-				}
-
-				// Remove actions that are wholly dependent on unlinked actions
-				ActionsToExecute = new HashSet<Action>(ActionsToExecute.Where(Action => Action.PrerequisiteItems.Count == 0 || !new HashSet<Action>(Action.PrerequisiteItems.Select(Item => Item.ProducingAction)).IsSubsetOf(UnlinkedActions)));
-			}
-
-			if (UnrealBuildTool.bPrintPerformanceInfo)
-			{
-				double CheckOutdatednessTime = (DateTime.UtcNow - CheckOutdatednessStartTime).TotalSeconds;
-				Log.TraceInformation("Checking outdatedness took " + CheckOutdatednessTime + "s");
-			}
-
-			return ActionsToExecute.ToList();
-=======
 			return ActionsToExecute;
->>>>>>> 5edfa17c
 		}
 
 		/// <summary>
