// Copyright Epic Games, Inc. All Rights Reserved.

using System;
using System.Collections.Generic;
using System.Diagnostics.CodeAnalysis;
using System.IO;
using System.Linq;
using System.Text;
using System.Xml;
using System.Xml.Linq;
using EpicGames.Core;
<<<<<<< HEAD
using UnrealBuildBase;
using System.Diagnostics.CodeAnalysis;
using Microsoft.Extensions.Logging;
=======
using Microsoft.Extensions.Logging;
using UnrealBuildBase;
>>>>>>> 4af6daef

namespace UnrealBuildTool
{
	/* UnrealPluginLanguage (UPL) is a simple XML-based language for manipulating XML and returning
	 * strings.  It contains an <init> section which is evaluated once per architecture before any
	 * other sections.  The state is maintained and carried forward to the next section evaluated
	 * so the order the sections are executed matters.
	 * 
	 * While UPL is a general system for modifying and quering XML it is specifically used to allow
	 * plug-ins to affect the global configuration of the package that they are a part of. For
	 * example, this allows a plug-in to modify an Android's APK AndroidManfiest.xml file or an
	 * IOS IPA's plist file. UBT will also query a plug-in's UPL xml file for strings to be included
	 * in files that must be common to the package such as some .java files on Android.
	 * 
	 * If you need to see the instructions executed in your plugin context add the following to
	 * enable tracing:
	 * 
	 *	<trace enable="true"/>
	 *	
	 * After this instuction all the nodes actually executed in your context will be written to the
	 * log until you do a <trace enable="false"/>.  You can also get a dump of all the variables in
	 * your context with this command:
	 * 
	 *	<dumpvars/>
	 * 
	 * Bool, Int, and String variable types are supported.  Any attribute may reference a variable
	 * and will be replaced with the string equivalent before evaluation using this syntax:
	 * 
	 *	$B(name) = boolean variable "name"'s value
	 *	$I(name) = integer variable "name"'s value
	 *	$S(name) = string variable "name"'s value
	 *	$E(name) = element variable "name"'s value
	 * 
	 * The following variables are initialized automatically:
	 * 
	 *	$S(Output) = the output returned for evaluating the section (initialized to Input)
	 *	$S(Architecture) = target architecture (armeabi-armv7a, arm64-v8a, x86, x86_64)
	 *	$S(PluginDir) = directory the XML file was loaded from
	 *	$S(EngineDir) = engine directory
	 *	$S(BuildDir) = project's platform appropriate build directory (within the Intermediate folder)
	 *	$S(Configuration) = configuration type (Debug, DebugGame, Development, Test, Shipping)
	 *	$B(Distribution) = true if distribution build
	 *	$B(IsEmbedded) = true if project compiled for embedded use [Android-only]
	 *	$I(EngineMajorVersion) = major version of engine (ex. 4)
	 *	$I(EngineMinorVersion) = minor version of engine (ex. 21)
	 *	$I(EnginePatchVersion) = patch version of engine (ex. 0)
	 *	$S(EngineVersion) = engine version string (ex. "4.21.0")
	 * 
	 * Note: with the exception of the above variables, all are in the context of the plugin to
	 * prevent namespace collision; trying to set a new value to any of the above, with the
	 * exception of Output, will only affect the current context.
	 * 
	 * The following nodes allow manipulation of variables:
	 * 
	 *	<setBool result="" value=""/>
	 *	<setInt result="" value=""/>
	 *	<setString result="" value=""/>
	 *	<setElement result="" value=""/>
	 *	<setElement result="" value="" text=""/>
	 *	<setElement result="" xml=""/>
	 *	
	 * <setElement> with value creates an empty XML element with the tag set to value.
	 * <setElement> with value and text creates an XML element with tag set to value of unparsed text.
	 * <setElement> with xml will parse the XML provided.  Remember to escape any special characters!
	 * 
	 * Variables may also be set from a property in an ini file:
	 * 
	 *	<setBoolFromProperty result="" ini="" section="" property="" default=""/>
	 *	<setBoolFromPropertyContains result="" ini="" section="" property="" default="" contains=""/>
	 *	<setIntFromProperty result="" ini="" section="" property="" default=""/>
	 *	<setIntFromPropertyArrayNum result="" ini="" section="" property=""/>
	 *	<setStringFromProperty result="" ini="" section="" property="" default=""/>
	 *	<setStringFromPropertyArray result="" ini="" section="" property="" index="" default=""/>
     *	
     * Strings may also be set from an environment variable using the <setStringFromEnvVar> node.
	 * The environment variable must be specified as the 'value' attribute and wrapped in a pair
	 * of '%' characters.
     *	
     *	<setStringFromEnvVar result="" value=""/>
	 *	
	 * You can also check if a specific environment variable is defined (again, wrapped in '%' characters):
	 * 
	 *  <setBoolEnvVarDefined result="" value=""/>
	 *  
	 * A general example for using environment variable nodes:
	 * 
	 *  <setBoolEnvVarDefined result="bHasNDK" value="%NDKROOT%"/>
	 *  <setStringFromEnvVar result="NDKPath" value="%NDKROOT%"/>
	 * 
	 * Boolean variables may also be set to the result of applying operators:
	 * 
	 *	<setBoolNot result="" source=""/>
	 *	<setBoolAnd result="" arg1="" arg2=""/>
	 *	<setBoolOr result="" arg1="" arg2=""/>
	 *	<setBoolIsEqual result="" arg1="" arg2=""/>
	 *	<setBoolIsLess result="" arg1="" arg2=""/>
	 *	<setBoolIsLessEqual result="" arg1="" arg2=""/>
	 *	<setBoolIsGreater result="" arg1="" arg2=""/>
	 *	<setBoolIsGreaterEqual result="" arg1="" arg2=""/>
	 *	<setBoolFromPropertyContains result="" ini="" section="" property="" contains=""/>
	 * 
	 * Integer variables may use these arithmetic operations: 
	 * 
	 *	<setIntAdd result="" arg1="" arg2=""/>
	 *	<setIntSubtract result="" arg1="" arg2=""/>
	 *	<setIntMultiply result="" arg1="" arg2=""/>
	 *	<setIntDivide result="" arg1="" arg2=""/>
	 * 
	 * Strings are manipulated with the following:
	 * 
 	 *	<setStringAdd result="" arg1="" arg2=""/>
	 *	<setStringSubstring result="" source="" start="" length=""/>
	 *	<setStringSubstringAfterFind result="" source="" find="" length="" default=""/>
	 *	<setStringReplace result="" source="" find="" with=""/>
	 *	<setStringToLower result="" source=""/>
	 *	<setStringToUpper result="" source=""/>
	 *	
	 * <setStringSubstringAfterFind> is equivalent to calling setStringSubstring with "start" set to
	 * the index of the character immediately following the find string. Passing -1 for length (or
	 * omitting it) will return the entire string to the right of the find string.
	 * 
	 * String length may be retrieved with:
	 * 
	 *	<setIntLength result="" source=""/>
	 * 
	 * The index of a search string may be found in source with:
	 * 
	 *	<setIntFindString result="" source="" find=""/>
	 *	
	 * The following shortcut string comparisons may also be used instead of using <setIntFindString>
	 * and checking the result:
	 * 
	 *	<setBoolStartsWith result="" source="" find=""/>
	 *	<setBoolEndsWith result="" source="" find=""/>
	 *	<setBoolContains result="" source="" find=""/>
	 *	
	 * Messages are written to the log with this node:
	 *
	 *	<log text=""/>
	 * 
	 * Conditional execution uses the following form:
	 * 
	 *	<if condition="">
	 *		<true>
	 *			<!-- executes if boolean variable in condition is true -->
	 *		</true>
	 *		<false>
	 *			<!-- executes if boolean variable in condition is false -->
	 *		</false>
	 *	</if>
	 * 
	 * The <true> and <false> blocks are optional.  The condition must be in a boolean variable.
	 * The boolean operator nodes may be combined to create a final state for more complex
	 * conditions:
	 * 
	 *	<setBoolNot result="notDistribution" source="$B(Distribution)/>
	 *	<setBoolIsEqual result="isX86" arg1="$S(Architecture)" arg2="x86"/>
	 *	<setBoolIsEqual result="isX86_64" arg2="$S(Architecture)" arg2="x86_64/">
	 *	<setBoolOr result="isIntel" arg1="$B(isX86)" arg2="$B(isX86_64)"/>
	 *	<setBoolAnd result="intelAndNotDistribution" arg1="$B(isIntel)" arg2="$B(notDistribution)"/>
	 *	<if condition="intelAndNotDistribution">
	 *		<true>
	 *			<!-- do something for Intel if not a distribution build -->
	 *		</true>
	 *	</if>
	 * 
	 * Note the "isIntel" could also be done like this:
	 * 
	 *	<setStringSubstring result="subarch" source="$S(Architecture)" start="0" length="3"/>
	 *	<setBoolIsEqual result="isIntel" arg1="$S(subarch)" arg2="x86"/>
	 * 
	 * Two shortcut nodes are available for conditional execution:
	 * 
	 *	<isArch arch="armeabi-armv7">
	 *		<!-- do stuff -->
	 *	</isArch>
	 * 
	 * is the equivalent of:
	 * 
	 *	<setBoolIsEqual result="temp" arg1="$S(Architecture)" arg2="armeabi-armv7">
	 *	<if condition="temp">
	 *		<true>
	 *			<!-- do stuff -->
	 *		</true>
	 *	</if>
	 *	
	 * and
	 * 
	 *	<isDistribution>
	 *		<!-- do stuff -->
	 *	</isDistribution>
	 *	
	 * is the equivalent of:
	 * 
	 *	<if condition="Distribution">
	 *		<!-- do stuff -->
	 *	</if>
	 * 
	 * Execution may be stopped with:
	 * 
	 *	<return/>
	 *	 
	 * Loops may be created using these nodes:
	 * 
	 *	<while condition="">
	 *		<!-- do stuff -->
	 *	</while>
	 *	
	 *	<break/>
	 *	<continue/>
	 *	
	 * The <while> body will execute until the condition is false or a <break/> is hit.  The
	 * <continue/> will restart execution of the loop if the condition is still true or exit.
	 * 
	 * Note: <break/> outside a <while> body will act the same as <return/>
	 * 
	 * Here is an example loop which writes 1 to 5 to the log, skipping 3.  Note the update of the
	 * while condition should be done before the continue otherwise it may not exit.
	 * 
	 *	<setInt result="index" value="0"/>
	 *	<setBool result="loopRun" value="true"/>
	 *	<while condition="loopRun">
	 *		<setIntAdd result="index" arg1="$I(index)" arg2="1"/>
	 *		<setBoolIsLess result="loopRun" arg1="$I(index)" arg2="5"/>
	 *		<setBoolIsEqual result="indexIs3" arg1="$I(index)" arg2="3"/>
	 *		<if condition="indexIs3">
	 *			<true>
	 *				<continue/>
	 *			</true>
	 *		</if>
	 *		<log text="$I(index)"/>
	 *	</while>
	 *	
	 * It is possible to use variable replacement in generating the result variable
	 * name as well.  This makes the creation of arrays in loops possible:
	 * 
	 *	<setString result="array_$I(index)" value="element $I(index) in array"/>
	 *	
	 * This may be retrieved using the following (value is treated as the variable
	 * name):
	 * 
	 *	<setStringFrom result="out" value="array_$I(index)"/>
	 *	
	 * For boolean and integer types, you may use <setBoolFrom/> and <setIntFrom/>.
	 * 
	 * Nodes for inserting text into the section are as follows:
	 * 
	 *	<insert> body </insert>
	 *	<insertNewline/>
	 *	<insertValue value=""/>
	 *	<loadLibrary name="" failmsg=""/>
	 *	
	 * The first one will insert either text or nodes into the returned section
	 * string.  Please note you must use escaped characters for:
	 * 
	 *	< = &lt;
	 *	> = &gt;
	 *	& = &amp;
	 * 
	 *	<insertValue value=""/> evaluates variables in value before insertion.  If value contains
	 * double quote ("), you must escape it with &quot;.
	 * 
	 *	<loadLibrary name="" failmsg=""/> is a shortcut to insert a system.LoadLibrary try/catch
	 * block with an optional logged message for failure to load case.
	 * 
	 * You can do a search and replace in the Output with:
	 * 
	 *	<replace find="" with=""/>
	 * 
	 * Note you can also manipulate the actual $S(Output) directly, the above are more efficient:
	 * 
	 *	<setStringAdd result="Input" arg1="$S(Output)" arg2="sample\n"/>
	 *	<setStringReplace result="Input" source="$S(Output)" find=".LAUNCH" with=".INFO"/>
	 *	
	 * XML manipulation uses the following nodes:
	 * 
	 *	<addElement tag="" name=""/>
	 *	<addElements tag=""> body </addElements>
	 *	<removeElement tag=""/>
	 *	<setStringFromTag result="" tag=""/>
	 *	<setStringFromAttribute result="" tag="" name=""/>
	 *	<setStringFromTagText result="" tag=""/>
	 *	<addAttribute tag="" name="" value=""/>
	 *	<removeAttribute tag="" name=""/>
	 *	<loopElements tag=""> instructions </loopElements>
	 *	
	 * The current element is referenced with tag="$".  Element variables are referenced with $varname
	 * since using $E(varname) will be expanded to the string equivalent of the XML.
	 * 
	 * addElement, addElements, and removeElement by default are applied to all matching tags.  An
	 * optional once="true" attribute may be added to only apply to first matching tag.
	 *
	 * <uses-permission>, <uses-feature>, and <uses-library> are updated with:
	 * 
	 *	<addPermission android:name="" .. />
	 *	<addFeature android:name="" .. />
	 *	<addLibrary android:name="" .. />
	 *
	 * Any attributes in the above commands are copied to the element added to the manifest so you
	 * can do the following, for example:
	 * 
	 *	<addFeature android:name="android.hardware.usb.host" android:required="true"/>
	 *	
	 * Finally, these nodes allow copying of files useful for staging jar and so files:
	 * 
	 *	<copyFile src="" dst="" force=""/>
	 *	<copyDir src="" dst="" force=""/>
	 *
	 * If force is false the file(s) are replaced only if length or timestamp don't match.  Default is true.
	 *	
	 * The following should be used as the base for the src and dst paths:
	 * 
	 *	$S(PluginDir) = directory the XML file was loaded from
 	 *	$S(EngineDir) = engine directory
	 *	$S(BuildDir) = project's platform appropriate build directory
	 *	
	 * While it is possible to write outside the APK directory, it is not recommended.
	 * 
	 * If you must remove files (like development-only files from distribution builds) you can
	 * use this node:
	 * 
	 *	<deleteFiles filespec=""/>
	 *	
	 * It is restricted to only removing files from the BuildDir.  Here is example usage to remove
	 * the Oculus Signature Files (osig) from the assets directory:
	 * 
	 *	<deleteFiles filespec="assets/oculussig_*"/>
	 *	
	 * The following sections are evaluated during the packaging or deploy stages:
	 * 
	 * ** For all platforms **
	 *	<!-- init section is always evaluated once per architecture -->
	 * 	<init> </init>
	 * 
	 * ** Android Specific sections **
	 * 	<!-- optional updates applied to AndroidManifest.xml -->
	 * 	<androidManifestUpdates> </androidManifestUpdates>
	 * 	
	 * 	<!-- optional additions to proguard -->
	 * 	<proguardAdditions>	</proguardAdditions>
	 * 	
	 * 	<!-- optional AAR imports additions -->
	 * 	<AARImports> </AARImports>
	 * 	
	 * 	<!-- optional base build.gradle additions -->
	 * 	<baseBuildGradleAdditions>  </baseBuildGradleAdditions>
	 *
	 *	<!-- optional base build.gradle buildscript additions -->
	 *	<buildscriptGradleAdditions>  </buildscriptGradleAdditions>
	 *	
	 * 	<!-- optional app build.gradle additions -->
	 * 	<buildGradleAdditions>  </buildGradleAdditions>
	 * 	
	 * 	<!-- optional additions to generated build.xml before ${sdk.dir}/tools/ant/build.xml import -->
	 * 	<buildXmlPropertyAdditions> </buildXmlPropertyAdditions>
	 *
	 * 	<!-- optional files or directories to copy or delete from Intermediate/Android/APK before ndk-build -->
	 * 	<prebuildCopies> </prebuildCopies>
	 * 	
	 * 	<!-- optional files or directories to copy or delete from Intermediate/Android/APK after ndk-build -->
	 * 	<resourceCopies> </resourceCopies>
	 * 	
	 * 	<!-- optional files or directories to copy or delete from Intermediate/Android/APK before Gradle -->
	 * 	<gradleCopies> </gradleCopies>
	 * 	
	 * 	<!-- optional properties to add to gradle.properties -->
	 * 	<gradleProperties> </gradleProperties>
	 *
 	 * 	<!-- optional parameters to add to Gradle commandline (prefix with a space or will run into previous parameter(s)) -->
	 * 	<gradleParameters> </gradleParameters>
	 *
	 *  <!-- optional minimum SDK API level required -->
	 *  <minimumSDKAPI> </minimumSDKAPI>
	 * 	
	 * 	<!-- optional additions to the GameActivity imports in GameActivity.java -->
	 * 	<gameActivityImportAdditions> </gameActivityImportAdditions>
	 *
	 * 	<!-- optional additions to the GameActivity after imports in GameActivity.java -->
	 *  <gameActivityPostImportAdditions> </gameActivityPostImportAdditions>
	 *  
	 * 	<!-- optional additions to the GameActivity class implements in GameActivity.java (end each line with a comma) -->
	 * 	<gameActivityImplementsAdditions> </gameActivityImplementsAdditions>
	 *
	 * 	<!-- optional additions to the GameActivity class body in GameActivity.java -->
	 * 	<gameActivityClassAdditions> </gameActivityOnClassAdditions>
	 * 	
	 * 	<!-- optional additions to GameActivity onCreate metadata reading in GameActivity.java -->
	 * 	<gameActivityReadMetadata> </gameActivityReadMetadata>
	 * 
	 * 	<!-- optional additions to the very earliest point in GameActivity onCreate in GameActivity.java -->
	 *	<gameActivityOnCreateBeginningAdditions> </gameActivityOnCreateBeginningAdditions>
	 *	
	 *	<!-- optional additions to GameActivity onCreate in GameActivity.java -->
	 *	<gameActivityOnCreateAdditions> </gameActivityOnCreateAdditions>
	 * 	
	 * 	<!-- optional additions to GameActivity onDestroy in GameActivity.java -->
	 * 	<gameActivityOnDestroyAdditions> </gameActivityOnDestroyAdditions>
	 * 	
	 * 	<!-- optional additions to GameActivity onConfigurationChanged in GameActivity.java -->
	 * 	<gameActivityonConfigurationChangedAdditions> </gameActivityonConfigurationChangedAdditions>
	 * 	
	 * 	<!-- optional additions to GameActivity onStart in GameActivity.java -->
	 * 	<gameActivityOnStartAdditions> </gameActivityOnStartAdditions>
	 * 	
	 * 	<!-- optional additions to GameActivity onStop in GameActivity.java -->
	 * 	<gameActivityOnStopAdditions> </gameActivityOnStopAdditions>
	 * 	
	 * 	<!-- optional additions to GameActivity onPause in GameActivity.java -->
	 * 	<gameActivityOnPauseAdditions> </gameActivityOnPauseAdditions>
	 * 	
	 * 	<!-- optional additions to GameActivity onResume in GameActivity.java -->
	 *	<gameActivityOnResumeAdditions>	</gameActivityOnResumeAdditions>
	 *	
	 * 	<!-- optional additions to GameActivity onNewIntent in GameActivity.java -->
	 *	<gameActivityOnNewIntentAdditions> </gameActivityOnNewIntentAdditions>
	 *	
	 * 	<!-- optional additions to GameActivity onActivityResult in GameActivity.java -->
	 * 	<gameActivityOnActivityResultAdditions>	</gameActivityOnActivityResultAdditions>
	 * 	
	 * 	<!-- optional libraries to load in GameActivity.java before libUnreal.so -->
	 * 	<soLoadLibrary>	</soLoadLibrary>
	 * 	
	 * 
	 * Here is the complete list of supported nodes:
	 * 
	 * <isArch arch="">
	 * <isDistribution>
	 * <if> => <true> / <false>
	 * <while condition="">
	 * <return/>
	 * <break/>
	 * <continue/>
	 * <log text=""/>
	 * <insert> </insert>
	 * <insertValue value=""/>
	 * <replace find="" with=""/>
	 * <copyFile src="" dst=""/>
	 * <copyDir src="" dst=""/>
	 * <loadLibrary name="" failmsg=""/>
	 * <setBool result="" value=""/>
	 * <setBoolEnvVarDefined result="" value=""/>
	 * <setBoolFrom result="" value=""/>
	 * <setBoolFromProperty result="" ini="" section="" property="" default=""/>
	 * <setBoolFromPropertyContains result="" ini="" section="" property="" contains=""/>
	 * <setBoolNot result="" source=""/>
	 * <setBoolAnd result="" arg1="" arg2=""/>
	 * <setBoolOr result="" arg1="" arg2=""/>
	 * <setBoolIsEqual result="" arg1="" arg2=""/>
	 * <setBoolIsLess result="" arg1="" arg2=""/>
	 * <setBoolIsLessEqual result="" arg1="" arg2=""/>
	 * <setBoolIsGreater result="" arg1="" arg2=""/>
	 * <setBoolIsGreaterEqual result="" arg1="" arg2=""/>
	 * <setInt result="" value=""/>
	 * <setIntFrom result="" value=""/>
	 * <setIntFromProperty result="" ini="" section="" property="" default=""/>
	 * <setIntFromPropertyArrayNum result="" ini="" section="" property=""/>
	 * <setIntAdd result="" arg1="" arg2=""/>
	 * <setIntSubtract result="" arg1="" arg2=""/>
	 * <setIntMultiply result="" arg1="" arg2=""/>
	 * <setIntDivide result="" arg1="" arg2=""/>
	 * <setIntLength result="" source=""/>
	 * <setIntFindString result="" source="" find=""/>
	 * <setString result="" value=""/>
	 * <setStringFrom result="" value=""/>
     * <setStringFromEnvVar result="" value=""/>
	 * <setStringFromProperty result="" ini="" section="" property="" default=""/>
	 * <setStringFromPropertyArray result="" ini="" section="" property="" index="" default=""/>
	 * <setStringAdd result="" arg1="" arg2=""/>
	 * <setStringSubstring result="" source="" index="" length=""/>
	 * <setStringSubstringAfterFind result="" source="" find="" length="" default=""/>
	 * <setStringReplace result="" source="" find="" with=""/>
	 * <setStringToLower result="" source=""/>
	 * <setStringToUpper result="" source=""/>
	 * 
	 */

	class UnrealPluginLanguage
	{
		/** The merged XML program to run */
		private XDocument XDoc;

		/** XML namespace */
		private XNamespace XMLNameSpace;
		private string XMLRootDefinition;

		private UnrealTargetPlatform TargetPlatform;

		/** Trace flag to enable debugging */
<<<<<<< HEAD
		static private bool bGlobalTrace = false;
		static private bool bGlobalTraceFilename = false;

		/** Project file reference */
		private FileReference? ProjectFile;
		
		static private XDocument XMLDummy = XDocument.Parse("<manifest></manifest>");
=======
		private static bool bGlobalTrace = false;
		private static bool bGlobalTraceFilename = false;

		/** Project file reference */
		private FileReference? ProjectFile;

		private static XDocument XMLDummy = XDocument.Parse("<manifest></manifest>");
>>>>>>> 4af6daef

		private class UPLContext
		{
			public string Filename;

			/** Variable state */
			public Dictionary<string, bool> BoolVariables;
			public Dictionary<string, int> IntVariables;
			public Dictionary<string, string> StringVariables;
			public Dictionary<string, XElement> ElementVariables;

			/** Local context trace */
			public bool bTrace;
			public bool bTraceFilename;

			public UPLContext(string inFilename, string Architecture, string PluginDir)
			{
				Filename = inFilename;

				BoolVariables = new Dictionary<string, bool>();
				IntVariables = new Dictionary<string, int>();
				StringVariables = new Dictionary<string, string>();
				ElementVariables = new Dictionary<string, XElement>();

				if (PluginDir == null || String.IsNullOrEmpty(PluginDir))
				{
					PluginDir = ".";
				}
				StringVariables["PluginDir"] = PluginDir.Replace("\\", "/");
				StringVariables["AbsPluginDir"] = Path.GetFullPath(PluginDir).Replace("\\", "/");

				StringVariables["Architecture"] = Architecture;

				bTrace = false;
				bTraceFilename = false;
			}
		}

		private UPLContext GlobalContext;
		private Dictionary<string, UPLContext> Contexts;
		private int ContextIndex;
		private string? LastError;
		private ILogger Logger;

		public UnrealPluginLanguage(FileReference? InProjectFile, List<string> InXMLFiles, List<string> InArchitectures, string InXMLNameSpace, string InRootDefinition, UnrealTargetPlatform InTargetPlatform, ILogger InLogger)
		{
			ProjectFile = InProjectFile;
			Logger = InLogger;

			LastError = null;

			Contexts = new Dictionary<string, UPLContext>();
			GlobalContext = new UPLContext("", "", "");
			ContextIndex = 0;

			XMLNameSpace = InXMLNameSpace;
			XMLRootDefinition = InRootDefinition;
			TargetPlatform = InTargetPlatform;

			string PathPrefix = Path.GetFileName(Directory.GetCurrentDirectory()).Equals("Source") ? ".." : "Engine";

			XDoc = XDocument.Parse("<root " + InRootDefinition + "></root>");
			foreach (string Basename in InXMLFiles)
			{
				string Filename = Path.Combine(PathPrefix, Basename.Replace("\\", "/"));
				Logger.LogInformation("UPL: {FileName}", Filename);
				if (File.Exists(Filename))
				{
					string PluginDir = Path.GetDirectoryName(Filename)!;
					try
					{
						XDocument MergeDoc = XDocument.Load(Filename, LoadOptions.SetLineInfo);
						MergeXML(MergeDoc, Filename, PluginDir, InArchitectures);
					}
					catch (Exception e)
					{
						LastError = String.Format("Unreal Plugin file {0} parsing failed! {1}", Filename, e);
						Logger.LogError("\n{LastError}", LastError);
					}
				}
				else
				{
					LastError = String.Format("Unreal Plugin file {0} missing!", Filename);
					Logger.LogError("\n{LastError}", LastError);
					Logger.LogInformation("\nCWD: {Cwd}", Directory.GetCurrentDirectory());
				}
			}
		}

		public String? GetLastError() { return LastError; }

		public bool GetTrace() { return bGlobalTrace; }
		public void SetTrace() { bGlobalTrace = true; }
		public void ClearTrace() { bGlobalTrace = false; }
		public bool GetTraceFilename() { return bGlobalTraceFilename; }
		public void SetTraceFilename() { bGlobalTraceFilename = true; }
		public void ClearTraceFilename() { bGlobalTraceFilename = false; }

		public string GetUPLHash()
		{
			return ContentHash.MD5(XDoc.ToString()).ToString();
		}

		public bool MergeXML(XDocument MergeDoc, string Filename, string PluginDir, List<string> Architectures)
		{
			if (MergeDoc == null)
			{
				return false;
			}

			// create a context for each architecture
			ContextIndex++;
			foreach (string Architecture in Architectures)
			{
				UPLContext Context = new UPLContext(Filename, Architecture, PluginDir);
				Contexts[Architecture + "_" + ContextIndex] = Context;
			}

			// line numbers are lost in the merge so add them as an attribute for later tracing of warnings/errors
			foreach (XElement Element in MergeDoc.Root!.Descendants())
			{
				if (((IXmlLineInfo)Element).HasLineInfo())
				{
					Element.Add(new XAttribute("__line", ((IXmlLineInfo)Element).LineNumber));
				}
			}

			// merge in the nodes
			foreach (XElement Element in MergeDoc.Root!.Elements())
			{
				XElement? Parent = XDoc.Root!.Element(Element.Name);
				if (Parent != null)
				{
					XElement Entry = new XElement("Context", new XAttribute("index", ContextIndex.ToString()));
					Entry.Add(Element.Elements());
					Parent.Add(Entry);
				}
				else
				{
					XElement Entry = new XElement("Context", new XAttribute("index", ContextIndex.ToString()));
					Entry.Add(Element.Elements());
					XElement Base = new XElement(Element.Name);
					Base.Add(Entry);
					XDoc.Root.Add(Base);
				}
			}

			return true;
		}

		public void SaveXML(string Filename)
		{
			if (XDoc != null)
			{
				XDoc.Save(Filename);
			}
		}

		private string DumpContext(UPLContext Context)
		{
			StringBuilder Text = new StringBuilder();
			foreach (KeyValuePair<string, bool> Variable in Context.BoolVariables)
			{
				Text.AppendLine(String.Format("\tbool {0} = {1}", Variable.Key, Variable.Value.ToString().ToLower()));
			}
			foreach (KeyValuePair<string, int> Variable in Context.IntVariables)
			{
				Text.AppendLine(String.Format("\tint {0} = {1}", Variable.Key, Variable.Value));
			}
			foreach (KeyValuePair<string, string> Variable in Context.StringVariables)
			{
				Text.AppendLine(String.Format("\tstring {0} = {1}", Variable.Key, Variable.Value));
			}
			foreach (KeyValuePair<string, XElement> Variable in Context.ElementVariables)
			{
				Text.AppendLine(String.Format("\telement {0} = {1}", Variable.Key, Variable.Value));
			}
			return Text.ToString();
		}

		public string DumpVariables()
		{
			string Result = "Global Context:\n" + DumpContext(GlobalContext);
			foreach (KeyValuePair<string, UPLContext> Context in Contexts)
			{
				Result += "Context " + Context.Key + ": " + Context.Value.StringVariables["PluginDir"] + "\n" + DumpContext(Context.Value);
			}
			return Result;
		}

		private bool GetCondition(UPLContext Context, XElement Node, string? Condition, out bool Result)
		{
			Result = false;

			if (Condition == null)
			{
				return false;
			}

			if (!Context.BoolVariables.TryGetValue(Condition, out Result))
			{
				if (!GlobalContext.BoolVariables.TryGetValue(Condition, out Result))
				{
					Logger.LogWarning("\nMissing condition '{Condition}' in '{Node}' (skipping instruction)", Condition, TraceNodeString(Context, Node));
					return false;
				}
			}
			return true;
		}

		private string ExpandVariables(UPLContext Context, string InputString)
		{
			string Result = InputString;
			for (int Idx = Result.IndexOf("$B("); Idx != -1; Idx = Result.IndexOf("$B(", Idx))
			{
				// Find the end of the variable name
				int EndIdx = Result.IndexOf(')', Idx + 3);
				if (EndIdx == -1)
				{
					break;
				}

				// Extract the variable name from the string
				string Name = Result.Substring(Idx + 3, EndIdx - (Idx + 3));

				// Find the value for it, either from the dictionary or the environment block
				bool Value;
				if (!Context.BoolVariables.TryGetValue(Name, out Value))
				{
					if (!GlobalContext.BoolVariables.TryGetValue(Name, out Value))
					{
						Idx = EndIdx + 1;
						continue;
					}
				}

				// Replace the variable, or skip past it
				Result = Result.Substring(0, Idx) + Value.ToString().ToLower() + Result.Substring(EndIdx + 1);
			}
			for (int Idx = Result.IndexOf("$I("); Idx != -1; Idx = Result.IndexOf("$I(", Idx))
			{
				// Find the end of the variable name
				int EndIdx = Result.IndexOf(')', Idx + 3);
				if (EndIdx == -1)
				{
					break;
				}

				// Extract the variable name from the string
				string Name = Result.Substring(Idx + 3, EndIdx - (Idx + 3));

				// Find the value for it, either from the dictionary or the environment block
				int Value;
				if (!Context.IntVariables.TryGetValue(Name, out Value))
				{
					if (!GlobalContext.IntVariables.TryGetValue(Name, out Value))
					{
						Idx = EndIdx + 1;
						continue;
					}
				}

				// Replace the variable, or skip past it
				Result = Result.Substring(0, Idx) + Value.ToString() + Result.Substring(EndIdx + 1);
			}
			for (int Idx = Result.IndexOf("$S("); Idx != -1; Idx = Result.IndexOf("$S(", Idx))
			{
				// Find the end of the variable name
				int EndIdx = Result.IndexOf(')', Idx + 3);
				if (EndIdx == -1)
				{
					break;
				}

				// Extract the variable name from the string
				string Name = Result.Substring(Idx + 3, EndIdx - (Idx + 3));

				// Find the value for it, either from the dictionary or the environment block
				string? Value;
				if (!Context.StringVariables.TryGetValue(Name, out Value))
				{
					if (!GlobalContext.StringVariables.TryGetValue(Name, out Value))
					{
						Idx = EndIdx + 1;
						continue;
					}
				}

				// Replace the variable, or skip past it
				Result = Result.Substring(0, Idx) + Value + Result.Substring(EndIdx + 1);
			}
			for (int Idx = Result.IndexOf("$E("); Idx != -1; Idx = Result.IndexOf("$E(", Idx))
			{
				// Find the end of the variable name
				int EndIdx = Result.IndexOf(')', Idx + 3);
				if (EndIdx == -1)
				{
					break;
				}

				// Extract the variable name from the string
				string Name = Result.Substring(Idx + 3, EndIdx - (Idx + 3));

				// Find the value for it, either from the dictionary or the environment block
				XElement? Value;
				if (!Context.ElementVariables.TryGetValue(Name, out Value))
				{
					if (!GlobalContext.ElementVariables.TryGetValue(Name, out Value))
					{
						Idx = EndIdx + 1;
						continue;
					}
				}

				// Replace the variable, or skip past it
				Result = Result.Substring(0, Idx) + Value + Result.Substring(EndIdx + 1);
			}
			return Result;
		}

		private string TraceNodeString(UPLContext Context, XElement Node, bool ShowFilename = true)
		{
			XAttribute? LineAttrib = null;
			string Result = Node.Name.ToString();
			foreach (XAttribute Attrib in Node.Attributes())
			{
				string AttribStr = Attrib.ToString();
				if (AttribStr.StartsWith("__line="))
				{
					LineAttrib = Attrib;
				}
				else
				{
					Result += " " + AttribStr;
				}
			}

			if (ShowFilename)
			{
				Result += ", File: " + Context.Filename;
<<<<<<< HEAD
			}
			if (LineAttrib != null)
			{
				Result += ", Line: " + LineAttrib.Value;
			}
=======
			}
			if (LineAttrib != null)
			{
				Result += ", Line: " + LineAttrib.Value;
			}
>>>>>>> 4af6daef

			return Result;
		}

		private bool StringToBool(string? Input)
		{
			if (Input == null)
			{
				return false;
			}
			Input = Input.ToLower();
			return !(Input.Equals("0") || Input.Equals("false") || Input.Equals("off") || Input.Equals("no"));
		}

		private int StringToInt(UPLContext Context, XElement Node, string? Input)
		{
			int Result = 0;
			if (!Int32.TryParse(Input, out Result))
			{
				Logger.LogWarning("\nInvalid integer '{Input}' in '{Node}' (defaulting to 0)", Input, TraceNodeString(Context, Node));
			}
			return Result;
		}

		[return: NotNullIfNotNull("Fallback")]
		private string? GetAttribute(UPLContext Context, XElement Node, string AttributeName, bool bExpand = true, bool bRequired = true, string? Fallback = null)
		{
			XAttribute? Attribute = Node.Attribute(AttributeName);
			if (Attribute == null)
			{
				if (bRequired)
				{
					Logger.LogWarning("\nMissing attribute '{Attribute}' in '{Node}' (skipping instruction)", AttributeName, TraceNodeString(Context, Node));
				}
				return Fallback;
			}
			string Result = Attribute.Value;
			return bExpand ? ExpandVariables(Context, Result) : Result;
		}

		[return: NotNullIfNotNull("Fallback")]
		private string? GetAttributeWithNamespace(UPLContext Context, XElement Node, XNamespace Namespace, string AttributeName, bool bExpand = true, bool bRequired = true, string? Fallback = null)
		{
			XAttribute? Attribute = Node.Attribute(Namespace + AttributeName);
			if (Attribute == null)
			{
				if (bRequired)
				{
					Logger.LogWarning("\nMissing attribute '{Attribute}' in '{Node}' (skipping instruction)", AttributeName, TraceNodeString(Context, Node));
				}
				return Fallback;
			}
			string Result = Attribute.Value;
			return bExpand ? ExpandVariables(Context, Result) : Result;
		}

<<<<<<< HEAD
		static private Dictionary<string, ConfigCacheIni_UPL>? ConfigCache = null;
=======
		private static Dictionary<string, ConfigCacheIni_UPL>? ConfigCache = null;
>>>>>>> 4af6daef

		private ConfigCacheIni_UPL GetConfigCacheIni_UPL(string baseIniName)
		{
			if (ConfigCache == null)
			{
				ConfigCache = new Dictionary<string, ConfigCacheIni_UPL>();
			}
			ConfigCacheIni_UPL? config = null;
			if (!ConfigCache.TryGetValue(baseIniName, out config))
			{
				// note: use our own ConfigCacheIni since EngineConfiguration.cs only parses RequiredSections!
				config = ConfigCacheIni_UPL.CreateConfigCacheIni_UPL(TargetPlatform, baseIniName, DirectoryReference.FromFile(ProjectFile), Logger);
				ConfigCache.Add(baseIniName, config);
			}
			return config;
		}

		private static bool FilesAreDifferent(string SourceFilename, string DestFilename, ILogger Logger)
		{
			// source must exist
			FileInfo SourceInfo = new FileInfo(SourceFilename);
			if (!SourceInfo.Exists)
			{
				Logger.LogInformation("File {SourceFilename} does not exist", SourceFilename);
				return false;
			}

			// different if destination doesn't exist
			FileInfo DestInfo = new FileInfo(DestFilename);
			if (!DestInfo.Exists)
			{
				return true;
			}

			// file lengths differ?
			if (SourceInfo.Length != DestInfo.Length)
			{
				return true;
			}

			// validate timestamps
			TimeSpan Diff = DestInfo.LastWriteTimeUtc - SourceInfo.LastWriteTimeUtc;
			if (Diff.TotalSeconds < -1 || Diff.TotalSeconds > 1)
			{
				return true;
			}

			// could check actual bytes just to be sure, but good enough
			return false;
		}

		private static void CopyFileDirectory(string SourceDir, string DestDir, ILogger Logger, bool bForce = false)
		{
			if (!Directory.Exists(SourceDir))
			{
				return;
			}

			string[] Files = Directory.GetFiles(SourceDir, "*.*", SearchOption.AllDirectories);
			foreach (string Filename in Files)
			{
				// make the dst filename with the same structure as it was in SourceDir
				string DestFilename = Path.Combine(DestDir, Utils.MakePathRelativeTo(Filename, SourceDir));

				if (bForce || FilesAreDifferent(Filename, DestFilename, Logger))
				{
					if (File.Exists(DestFilename))
					{
						File.SetAttributes(DestFilename, FileAttributes.Normal);
						File.Delete(DestFilename);
					}

					// make the subdirectory if needed
					string DestSubdir = Path.GetDirectoryName(DestFilename)!;
					if (!Directory.Exists(DestSubdir))
					{
						Directory.CreateDirectory(DestSubdir);
					}

					File.Copy(Filename, DestFilename);

					// remove any read only flags and keep timestamp
					FileInfo DestFileInfo = new FileInfo(DestFilename);
					DestFileInfo.Attributes = DestFileInfo.Attributes & ~FileAttributes.ReadOnly;
					File.SetLastWriteTimeUtc(DestFilename, File.GetLastWriteTimeUtc(Filename));
				}
			}
		}

		private static void DeleteFiles(string Filespec, ILogger Logger)
		{
			string BaseDir = Path.GetDirectoryName(Filespec)!;
			string Mask = Path.GetFileName(Filespec);

			if (!Directory.Exists(BaseDir))
			{
				return;
			}

			string[] Files = Directory.GetFiles(BaseDir, Mask, SearchOption.TopDirectoryOnly);
			foreach (string Filename in Files)
			{
				File.SetAttributes(Filename, FileAttributes.Normal);
				File.Delete(Filename);
				Logger.LogInformation("\nDeleted file {Filename}", Filename);
			}
		}

		private void AddAttribute(XElement Element, string Name, string Value)
		{
			XAttribute? Attribute;
			int Index = Name.IndexOf(":");
			if (Index >= 0)
			{
				Name = Name.Substring(Index + 1);
				Attribute = Element.Attribute(XMLNameSpace + Name);
			}
			else
			{
				Attribute = Element.Attribute(Name);
			}

			if (Attribute != null)
			{
				Attribute.SetValue(Value);
			}
			else
			{
				if (Index >= 0)
				{
					Element.Add(new XAttribute(XMLNameSpace + Name, Value));
				}
				else
				{
					Element.Add(new XAttribute(Name, Value));
				}
			}
		}

		private void RemoveAttribute(XElement Element, string Name)
		{
			XAttribute? Attribute;
			int Index = Name.IndexOf(":");
			if (Index >= 0)
			{
				Name = Name.Substring(Index + 1);
				Attribute = Element.Attribute(XMLNameSpace + Name);
			}
			else
			{
				Attribute = Element.Attribute(Name);
			}

			if (Attribute != null)
			{
				Attribute.Remove();
			}
		}

		private void AddElements(XElement Target, XElement Source)
		{
			if (Source.HasElements)
			{
				foreach (XElement Index in Source.Elements())
				{
					//					if (Target.Element(Index.Name) == null)
					{
						Target.Add(Index);
					}
				}
			}
		}

		public string ProcessPluginNode(string Architecture, string NodeName, string Input)
		{
			return ProcessPluginNode(Architecture, NodeName, Input, ref XMLDummy);
		}

		public string ProcessPluginNode(string Architecture, string NodeName, string Input, ref XDocument XMLWork)
		{
			// add all instructions to execution list
			Stack<XElement> ExecutionStack = new Stack<XElement>();
			XElement? StartNode = XDoc.Root!.Element(NodeName);
			if (StartNode != null)
			{
				foreach (XElement Instruction in StartNode.Elements().Reverse())
				{
					ExecutionStack.Push(Instruction);
				}
			}

			if (ExecutionStack.Count == 0)
			{
				return Input;
			}

			Stack<UPLContext> ContextStack = new Stack<UPLContext>();
			UPLContext CurrentContext = GlobalContext;

			// update Output in global context
			GlobalContext.StringVariables["Output"] = Input;

			Stack<XElement> ElementStack = new Stack<XElement>();
			XElement CurrentElement = XMLWork.Elements().First();

			// run the instructions
			while (ExecutionStack.Count > 0)
			{
				XElement Node = ExecutionStack.Pop();
				if (bGlobalTrace || CurrentContext.bTrace)
				{
					Logger.LogInformation("Execute: '{Node}'", TraceNodeString(CurrentContext, Node, bGlobalTraceFilename || CurrentContext.bTraceFilename));
				}
				switch (Node.Name.ToString())
				{
					case "trace":
						{
							string? TraceFilename = GetAttribute(CurrentContext, Node, "filename");
							if (TraceFilename != null)
							{
								CurrentContext.bTraceFilename = StringToBool(TraceFilename);
							}
							string? Enable = GetAttribute(CurrentContext, Node, "enable");
							if (Enable != null)
							{
								CurrentContext.bTrace = StringToBool(Enable);
								if (!bGlobalTrace && CurrentContext.bTrace)
								{
									Logger.LogInformation("Context: '{Context}' using Architecture='{Arch}', NodeName='{NodeName}', Input='{Input}'", CurrentContext.StringVariables["PluginDir"], Architecture, NodeName, Input);
								}
							}
						}
						break;

					case "dumpvars":
						{
							if (!bGlobalTrace && !CurrentContext.bTrace)
							{
								Logger.LogInformation("Context: '{Context}' using Architecture='{Arch}', NodeName='{NodeName}', Input='{Input}'", CurrentContext.StringVariables["PluginDir"], Architecture, NodeName, Input);
							}
							Logger.LogInformation("Variables:\n{Variables}", DumpContext(CurrentContext));
						}
						break;

					case "Context":
						{
							ContextStack.Push(CurrentContext);
							string? index = GetAttribute(CurrentContext, Node, "index");
							CurrentContext = Contexts[Architecture + "_" + index];
							ExecutionStack.Push(new XElement("PopContext"));
							foreach (XElement instruction in Node.Elements().Reverse())
							{
								ExecutionStack.Push(instruction);
							}

							if (bGlobalTrace || CurrentContext.bTrace)
							{
								Logger.LogInformation("Context: '{Context}' using Architecture='{Arch}', NodeName='{NodeName}', Input='{Input}'", CurrentContext.StringVariables["PluginDir"], Architecture, NodeName, Input);
							}
						}
						break;

					case "PopContext":
						{
							CurrentContext = ContextStack.Pop();
						}
						break;

					case "PopElement":
						{
							CurrentElement = ElementStack.Pop();
						}
						break;

					case "isArch":
						{
							string? arch = GetAttribute(CurrentContext, Node, "arch");
							if (arch != null && arch.Equals(Architecture))
							{
								foreach (XElement instruction in Node.Elements().Reverse())
								{
									ExecutionStack.Push(instruction);
								}
							}
						}
						break;

					case "isDistribution":
						{
							bool Result = false;
							if (GetCondition(CurrentContext, Node, "Distribution", out Result))
							{
								if (Result)
								{
									foreach (XElement Instruction in Node.Elements().Reverse())
									{
										ExecutionStack.Push(Instruction);
									}
								}
							}
						}
						break;

					case "if":
						{
							bool Result;
							if (GetCondition(CurrentContext, Node, GetAttribute(CurrentContext, Node, "condition"), out Result))
							{
								XElement? ResultNode = Node.Element(Result ? "true" : "false");
								if (ResultNode != null)
								{
									foreach (XElement Instruction in ResultNode.Elements().Reverse())
									{
										ExecutionStack.Push(Instruction);
									}
								}
							}
						}
						break;

					case "while":
						{
							bool Result;
							if (GetCondition(CurrentContext, Node, GetAttribute(CurrentContext, Node, "condition"), out Result))
							{
								if (Result)
								{
									IEnumerable<XElement> ResultNode = Node.Elements();
									if (ResultNode != null)
									{
										ExecutionStack.Push(Node);
										foreach (XElement Instruction in ResultNode.Reverse())
										{
											ExecutionStack.Push(Instruction);
										}
									}
								}
							}
						}
						break;

					case "return":
						{
							while (ExecutionStack.Count > 0)
							{
								ExecutionStack.Pop();
							}
						}
						break;

					case "break":
						{
							// remove up to while (or acts like a return if outside by removing everything)
							while (ExecutionStack.Count > 0)
							{
								Node = ExecutionStack.Pop();
								if (Node.Name.ToString().Equals("while"))
								{
									break;
								}
							}
						}
						break;

					case "continue":
						{
							// remove up to while (or acts like a return if outside by removing everything)
							while (ExecutionStack.Count > 0)
							{
								Node = ExecutionStack.Pop();
								if (Node.Name.ToString().Equals("while"))
								{
									ExecutionStack.Push(Node);
									break;
								}
							}
						}
						break;

					case "log":
						{
							string? Text = GetAttribute(CurrentContext, Node, "text");
							if (Text != null)
							{
								Logger.LogInformation("{Message}", Text);
							}
						}
						break;

					case "loopElements":
						{
							string? Tag = GetAttribute(CurrentContext, Node, "tag");
							ElementStack.Push(CurrentElement);
							ExecutionStack.Push(new XElement("PopElement"));
							IEnumerable<XElement> WorkList = (Tag == "$") ? CurrentElement.Elements().Reverse() : CurrentElement.Descendants(Tag).Reverse();
							foreach (XElement WorkNode in WorkList)
							{
								foreach (XElement Instruction in Node.Elements().Reverse())
								{
									ExecutionStack.Push(Instruction);
								}
								ElementStack.Push(WorkNode);
								ExecutionStack.Push(new XElement("PopElement"));
							}
						}
						break;

					case "addAttribute":
						{
							string? Tag = GetAttribute(CurrentContext, Node, "tag");
							string? Name = GetAttribute(CurrentContext, Node, "name");
							string? Value = GetAttribute(CurrentContext, Node, "value");
							if (Tag != null && Name != null && Value != null)
							{
								if (Tag.StartsWith("$"))
								{
									XElement? Target = CurrentElement;
									if (Tag.Length > 1)
									{
										if (!CurrentContext.ElementVariables.TryGetValue(Tag.Substring(1), out Target))
										{
											if (!GlobalContext.ElementVariables.TryGetValue(Tag.Substring(1), out Target))
											{
												Logger.LogWarning("Missing element variable '{Tag}' in '{Node}' (skipping instruction)", Tag, TraceNodeString(CurrentContext, Node));
												continue;
											}
										}
									}
									AddAttribute(Target!, Name, Value);
								}
								else
								{
									if (CurrentElement.Name.ToString().Equals(Tag))
									{
										AddAttribute(CurrentElement, Name, Value);
									}
									foreach (XElement WorkNode in CurrentElement.Descendants(Tag))
									{
										AddAttribute(WorkNode, Name, Value);
									}
								}
							}
						}
						break;

					case "removeAttribute":
						{
							string? Tag = GetAttribute(CurrentContext, Node, "tag");
							string? Name = GetAttribute(CurrentContext, Node, "name");
							if (Tag != null && Name != null)
							{
								if (Tag.StartsWith("$"))
								{
									XElement? Target = CurrentElement;
									if (Tag.Length > 1)
									{
										if (!CurrentContext.ElementVariables.TryGetValue(Tag.Substring(1), out Target))
										{
											if (!GlobalContext.ElementVariables.TryGetValue(Tag.Substring(1), out Target))
											{
												Logger.LogInformation("\nMissing element variable '{Tag}' in '{Node}' (skipping instruction)", Tag, TraceNodeString(CurrentContext, Node));
												continue;
											}
										}
									}
									RemoveAttribute(Target, Name);
								}
								else
								{
									if (CurrentElement.Name.ToString().Equals(Tag))
									{
										RemoveAttribute(CurrentElement, Name);
									}
									foreach (XElement WorkNode in CurrentElement.Descendants(Tag))
									{
										RemoveAttribute(WorkNode, Name);
									}
								}
							}
						}
						break;

					case "addPermission":
						{
							string? Name = GetAttributeWithNamespace(CurrentContext, Node, XMLNameSpace, "name");
							if (Name != null)
							{
								// make sure it isn't already added
								bool bFound = false;
								foreach (XElement Element in XMLWork.Descendants("uses-permission"))
								{
									XAttribute? Attribute = Element.Attribute(XMLNameSpace + "name");
									if (Attribute != null)
									{
										if (Attribute.Value == Name)
										{
											bFound = true;
											break;
										}
									}
								}

								// add it if not found
								if (!bFound)
								{
									// Get the attributes and apply any variable expansion needed
									List<XAttribute> AttributeList = Node.Attributes().ToList();
									foreach (XAttribute Attribute in AttributeList)
									{
										string NewValue = ExpandVariables(CurrentContext, Attribute.Value);
										Attribute.SetValue(NewValue);
									}

									XMLWork.Element("manifest")?.Add(new XElement("uses-permission", AttributeList));
								}
							}
						}
						break;

					case "removePermission":
						{
							string? Name = GetAttributeWithNamespace(CurrentContext, Node, XMLNameSpace, "name");
							if (Name != null)
							{
								foreach (XElement Element in XMLWork.Descendants("uses-permission"))
								{
									XAttribute? Attribute = Element.Attribute(XMLNameSpace + "name");
									if (Attribute != null)
									{
										if (Attribute.Value == Name)
										{
											Element.Remove();
											break;
										}
									}
								}
							}
						}
						break;

					case "addFeature":
						{
							string? Name = GetAttributeWithNamespace(CurrentContext, Node, XMLNameSpace, "name");
							if (Name != null)
							{
								// make sure it isn't already added
								bool bFound = false;
								foreach (XElement Element in XMLWork.Descendants("uses-feature"))
								{
									XAttribute? Attribute = Element.Attribute(XMLNameSpace + "name");
									if (Attribute != null)
									{
										if (Attribute.Value == Name)
										{
											bFound = true;
											break;
										}
									}
								}

								// add it if not found
								if (!bFound)
								{
									// Get the attributes and apply any variable expansion needed
									List<XAttribute> AttributeList = Node.Attributes().ToList();
									foreach (XAttribute Attribute in AttributeList)
									{
										string NewValue = ExpandVariables(CurrentContext, Attribute.Value);
										Attribute.SetValue(NewValue);
									}

									XMLWork.Element("manifest")?.Add(new XElement("uses-feature", AttributeList));
								}
							}
						}
						break;

					case "removeFeature":
						{
							string? Name = GetAttributeWithNamespace(CurrentContext, Node, XMLNameSpace, "name");
							if (Name != null)
							{
								foreach (XElement Element in XMLWork.Descendants("uses-feature"))
								{
									XAttribute? Attribute = Element.Attribute(XMLNameSpace + "name");
									if (Attribute != null)
									{
										if (Attribute.Value == Name)
										{
											Element.Remove();
											break;
										}
									}
								}
							}
						}
						break;

					case "addLibrary":
						{
							string? Name = GetAttributeWithNamespace(CurrentContext, Node, XMLNameSpace, "name");
							if (Name != null)
							{
								// make sure it isn't already added
								bool bFound = false;
								foreach (XElement Element in XMLWork.Descendants("uses-library"))
								{
									XAttribute? Attribute = Element.Attribute(XMLNameSpace + "name");
									if (Attribute != null)
									{
										if (Attribute.Value == Name)
										{
											bFound = true;
											break;
										}
									}
								}

								// add it if not found
								if (!bFound)
								{
									// Get the attributes and apply any variable expansion needed
									List<XAttribute> AttributeList = Node.Attributes().ToList();
									foreach (XAttribute Attribute in AttributeList)
									{
										string NewValue = ExpandVariables(CurrentContext, Attribute.Value);
										Attribute.SetValue(NewValue);
									}

									XMLWork.Element("manifest")?.Element("application")?.Add(new XElement("uses-library", AttributeList));
								}
							}
						}
						break;

					case "removeLibrary":
						{
							string? Name = GetAttributeWithNamespace(CurrentContext, Node, XMLNameSpace, "name");
							if (Name != null)
							{
								foreach (XElement Element in XMLWork.Descendants("uses-library"))
								{
									XAttribute? Attribute = Element.Attribute(XMLNameSpace + "name");
									if (Attribute != null)
									{
										if (Attribute.Value == Name)
										{
											Element.Remove();
											break;
										}
									}
								}
							}
						}
						break;

					case "removeElement":
						{
							string? Tag = GetAttribute(CurrentContext, Node, "tag");
							bool bOnce = StringToBool(GetAttribute(CurrentContext, Node, "once", true, false));
							if (Tag != null)
							{
								if (Tag == "$")
								{
									XElement Parent = CurrentElement.Parent!;
									CurrentElement.Remove();
									CurrentElement = Parent;
								}
								else
								{
									// use a list since Remove() may modify it
									foreach (XElement Element in XMLWork.Descendants(Tag).ToList())
									{
										Element.Remove();
										if (bOnce)
										{
											break;
										}
									}
								}
							}
						}
						break;

					case "addElement":
						{
							string? Tag = GetAttribute(CurrentContext, Node, "tag");
							string? Name = GetAttribute(CurrentContext, Node, "name");
							bool bOnce = StringToBool(GetAttribute(CurrentContext, Node, "once", true, false));
							if (Tag != null && Name != null)
							{
								XElement? Element;
								if (!CurrentContext.ElementVariables.TryGetValue(Name, out Element))
								{
									if (!GlobalContext.ElementVariables.TryGetValue(Name, out Element))
									{
										Logger.LogWarning("Missing element variable '{Name}' in '{Node}' (skipping instruction)", Name, TraceNodeString(CurrentContext, Node));
										continue;
									}
								}
								if (Tag.StartsWith("$"))
								{
									XElement? Target = CurrentElement;
									if (Tag.Length > 1)
									{
										if (!CurrentContext.ElementVariables.TryGetValue(Tag.Substring(1), out Target))
										{
											if (!GlobalContext.ElementVariables.TryGetValue(Tag.Substring(1), out Target))
											{
												Logger.LogWarning("Missing element variable '{Name}' in '{Node}' (skipping instruction)", Tag, TraceNodeString(CurrentContext, Node));
												continue;
											}
										}
									}
									Target.Add(new XElement(Element));
								}
								else
								{
									if (CurrentElement.Name.ToString().Equals(Tag))
									{
										CurrentElement.Add(new XElement(Element));
									}

									// make sure we don't recurse forever if Tag is in Element
									List<XElement> AddSet = new List<XElement>();
									foreach (XElement WorkNode in CurrentElement.Descendants(Tag))
									{
										AddSet.Add(WorkNode);
										if (bOnce)
										{
											break;
										}
									}
									foreach (XElement WorkNode in AddSet)
									{
										WorkNode.Add(new XElement(Element));
									}
								}
							}
						}
						break;

					case "addElements":
						{
							string? Tag = GetAttribute(CurrentContext, Node, "tag");
							bool bOnce = StringToBool(GetAttribute(CurrentContext, Node, "once", true, false));
							if (Tag != null)
							{
								if (Tag.StartsWith("$"))
								{
									XElement? Target = CurrentElement;
									if (Tag.Length > 1)
									{
										if (!CurrentContext.ElementVariables.TryGetValue(Tag.Substring(1), out Target))
										{
											if (!GlobalContext.ElementVariables.TryGetValue(Tag.Substring(1), out Target))
											{
												Logger.LogWarning("Missing element variable '{Tag}' in '{Node}' (skipping instruction)", Tag, TraceNodeString(CurrentContext, Node));
												continue;
											}
										}
									}
									AddElements(Target, Node);
								}
								else
								{
									if (CurrentElement.Name.ToString().Equals(Tag))
									{
										AddElements(CurrentElement, Node);
									}

									// make sure we don't recurse forever if Tag is in Node
									List<XElement> AddSet = new List<XElement>();
									foreach (XElement WorkNode in CurrentElement.Descendants(Tag))
									{
										AddSet.Add(WorkNode);
										if (bOnce)
										{
											break;
										}
									}
									foreach (XElement WorkNode in AddSet)
									{
										AddElements(WorkNode, Node);
									}
								}
							}
						}
						break;

					case "insert":
						{
							if (Node.HasElements)
							{
								foreach (XElement Element in Node.Elements())
								{
									string Value = Element.ToString().Replace(" " + XMLRootDefinition + " ", "");
									GlobalContext.StringVariables["Output"] += Value + "\n";
								}
							}
							else
							{
								string Value = Node.Value.ToString();

								// trim trailing tabs
								int Index = Value.Length;
								while (Index > 0 && Value[Index - 1] == '\t')
								{
									Index--;
								}
								if (Index < Value.Length)
								{
									Value = Value.Substring(0, Index);
								}

								// trim leading newlines
								Index = 0;
								while (Index < Value.Length && Value[Index] == '\n')
								{
									Index++;
								}

								if (Index < Value.Length)
								{
									GlobalContext.StringVariables["Output"] += Value.Substring(Index);
								}
							}
						}
						break;

					case "insertNewline":
						GlobalContext.StringVariables["Output"] += "\n";
						break;

					case "insertValue":
						{
							string? Value = GetAttribute(CurrentContext, Node, "value");
							if (Value != null)
							{
								GlobalContext.StringVariables["Output"] += Value;
							}
						}
						break;

					case "replace":
						{
							string? Find = GetAttribute(CurrentContext, Node, "find");
							string? With = GetAttribute(CurrentContext, Node, "with");
							if (Find != null && With != null)
							{
								GlobalContext.StringVariables["Output"] = GlobalContext.StringVariables["Output"].Replace(Find, With);
							}
						}
						break;

					case "copyFile":
						{
							string? Src = GetAttribute(CurrentContext, Node, "src");
							string? Dst = GetAttribute(CurrentContext, Node, "dst");
							bool bForce = StringToBool(GetAttribute(CurrentContext, Node, "force", true, false, "true"));
							if (Src != null && Dst != null)
							{
								if (File.Exists(Src))
								{
									// check to see if newer than last time we copied
									if (bForce || FilesAreDifferent(Src, Dst, Logger))
									{
										if (File.Exists(Dst))
										{
											File.SetAttributes(Dst, FileAttributes.Normal);
											File.Delete(Dst);
										}
										Directory.CreateDirectory(Path.GetDirectoryName(Dst)!);
										File.Copy(Src, Dst, true);
										Logger.LogInformation("File {Src} copied to {Dst}", Src, Dst);

										// remove any read only flags and keep timestamp
										FileInfo DestFileInfo = new FileInfo(Dst);
										DestFileInfo.Attributes = DestFileInfo.Attributes & ~FileAttributes.ReadOnly;
										File.SetLastWriteTimeUtc(Dst, File.GetLastWriteTimeUtc(Src));
									}
								}
								else
								{
									Logger.LogInformation("File {Src} does not exist, not copied!", Src);
								}
							}
						}
						break;

					case "copyDir":
						{
							string? Src = GetAttribute(CurrentContext, Node, "src");
							string? Dst = GetAttribute(CurrentContext, Node, "dst");
							bool bForce = StringToBool(GetAttribute(CurrentContext, Node, "force", true, false, "true"));
							if (Src != null && Dst != null)
							{
								CopyFileDirectory(Src, Dst, Logger, bForce);
								Logger.LogInformation("\nDirectory {Src} copied to {Dst} ({Force})", Src, Dst, bForce);
							}
						}
						break;

					case "deleteFiles":
						{
							string? Filespec = GetAttribute(CurrentContext, Node, "filespec");
							if (Filespec != null)
							{
								if (Filespec.Contains(':') || Filespec.Contains(".."))
								{
									Logger.LogInformation("\nFilespec {FileSpec} not allowed; ignored.", Filespec);
								}
								else
								{
									// force relative to BuildDir (and only from global context so someone doesn't try to be clever)
									DeleteFiles(Path.Combine(GlobalContext.StringVariables["BuildDir"], Filespec), Logger);
								}
							}
						}
						break;

					case "loadLibrary":
						{
							string? Name = GetAttribute(CurrentContext, Node, "name");
							string? FailMsg = GetAttribute(CurrentContext, Node, "failmsg", true, false);
							if (Name != null)
							{
								string Work = "\t\ttry\n" +
											"\t\t{\n" +
											"\t\t\tSystem.loadLibrary(\"" + Name + "\");\n" +
											"\t\t}\n" +
											"\t\tcatch (java.lang.UnsatisfiedLinkError e)\n" +
											"\t\t{\n";
								if (FailMsg != null)
								{
									Work += "\t\t\tLog.debug(e.toString());\n";
									Work += "\t\t\tLog.debug(\"" + FailMsg + "\");\n";
								}
								GlobalContext.StringVariables["Output"] += Work + "\t\t}\n";
							}
						}
						break;

					case "setBool":
						{
							string? Result = GetAttribute(CurrentContext, Node, "result");
							string Value = GetAttribute(CurrentContext, Node, "value", true, false, "false");
							if (Result != null)
							{
								CurrentContext.BoolVariables[Result] = StringToBool(Value);
							}
						}
						break;

					case "setBoolEnvVarDefined":
						{
							string? Result = GetAttribute(CurrentContext, Node, "result");
							string? Value = GetAttribute(CurrentContext, Node, "value");
							if (Result != null)
							{
								CurrentContext.BoolVariables[Result] = (Value != null && Environment.ExpandEnvironmentVariables(Value).Length > 0);
							}
						}
						break;

					case "setBoolFrom":
						{
							string? Result = GetAttribute(CurrentContext, Node, "result");
							string Value = GetAttribute(CurrentContext, Node, "value", true, false, "false");
							if (Result != null)
							{
								Value = ExpandVariables(CurrentContext, "$B(" + Value + ")");
								CurrentContext.BoolVariables[Result] = StringToBool(Value);
							}
						}
						break;

					case "setBoolFromProperty":
						{
							string? Result = GetAttribute(CurrentContext, Node, "result");
							string? Ini = GetAttribute(CurrentContext, Node, "ini");
							string? Section = GetAttribute(CurrentContext, Node, "section");
							string? Property = GetAttribute(CurrentContext, Node, "property");
							string DefaultVal = GetAttribute(CurrentContext, Node, "default", true, false, "false");
							if (Result != null && Ini != null && Section != null && Property != null)
							{
								bool Value = StringToBool(DefaultVal);

								ConfigCacheIni_UPL ConfigIni = GetConfigCacheIni_UPL(Ini);
								if (ConfigIni != null)
								{
									if (!ConfigIni.GetBool(Section, Property, out Value))
									{
										Value = StringToBool(DefaultVal);
									}
								}
								CurrentContext.BoolVariables[Result] = Value;
							}
						}
						break;

					case "setBoolFromPropertyContains":
						{
							string? Result = GetAttribute(CurrentContext, Node, "result");
							string? Ini = GetAttribute(CurrentContext, Node, "ini");
							string? Section = GetAttribute(CurrentContext, Node, "section");
							string? Property = GetAttribute(CurrentContext, Node, "property");
							string DefaultVal = GetAttribute(CurrentContext, Node, "default", true, false, "false");
							string Contains = GetAttribute(CurrentContext, Node, "contains", true, true, "");
							if (Result != null && Ini != null && Section != null && Property != null)
							{
								bool Value = StringToBool(DefaultVal);

								ConfigCacheIni_UPL ConfigIni = GetConfigCacheIni_UPL(Ini);
								if (ConfigIni != null)
								{
									List<string>? StringList;
									if (ConfigIni.GetArray(Section, Property, out StringList))
									{
										Value = false;
										foreach (string Entry in StringList)
										{
											if (Entry.Equals(Contains))
											{
												Value = true;
												break;
											}
										}
									}
								}
								CurrentContext.BoolVariables[Result] = Value;
							}
						}
						break;

					case "setBoolContains":
						{
							string? Result = GetAttribute(CurrentContext, Node, "result");
							string Source = GetAttribute(CurrentContext, Node, "source", true, false, "");
							string Find = GetAttribute(CurrentContext, Node, "find", true, false, "");
							if (Result != null)
							{
								CurrentContext.BoolVariables[Result] = Source.Contains(Find);
							}
						}
						break;

					case "setBoolStartsWith":
						{
							string? Result = GetAttribute(CurrentContext, Node, "result");
							string Source = GetAttribute(CurrentContext, Node, "source", true, false, "");
							string Find = GetAttribute(CurrentContext, Node, "find", true, false, "");
							if (Result != null)
							{
								CurrentContext.BoolVariables[Result] = Source.StartsWith(Find);
							}
						}
						break;

					case "setBoolEndsWith":
						{
							string? Result = GetAttribute(CurrentContext, Node, "result");
							string Source = GetAttribute(CurrentContext, Node, "source", true, false, "");
							string Find = GetAttribute(CurrentContext, Node, "find", true, false, "");
							if (Result != null)
							{
								CurrentContext.BoolVariables[Result] = Source.EndsWith(Find);
							}
						}
						break;

					case "setBoolNot":
						{
							string? Result = GetAttribute(CurrentContext, Node, "result");
							string Source = GetAttribute(CurrentContext, Node, "source", true, false, "false");
							if (Result != null)
							{
								CurrentContext.BoolVariables[Result] = !StringToBool(Source);
							}
						}
						break;

					case "setBoolAnd":
						{
							string? Result = GetAttribute(CurrentContext, Node, "result");
							string Arg1 = GetAttribute(CurrentContext, Node, "arg1", true, false, "false");
							string Arg2 = GetAttribute(CurrentContext, Node, "arg2", true, false, "false");
							if (Result != null)
							{
								CurrentContext.BoolVariables[Result] = StringToBool(Arg1) && StringToBool(Arg2);
							}
						}
						break;

					case "setBoolOr":
						{
							string? Result = GetAttribute(CurrentContext, Node, "result");
							string Arg1 = GetAttribute(CurrentContext, Node, "arg1", true, false, "false");
							string Arg2 = GetAttribute(CurrentContext, Node, "arg2", true, false, "false");
							if (Result != null)
							{
								CurrentContext.BoolVariables[Result] = StringToBool(Arg1) || StringToBool(Arg2);
							}
						}
						break;

					case "setBoolIsEqual":
						{
							string? Result = GetAttribute(CurrentContext, Node, "result");
							string Arg1 = GetAttribute(CurrentContext, Node, "arg1", true, false, "");
							string Arg2 = GetAttribute(CurrentContext, Node, "arg2", true, false, "");
							if (Result != null)
							{
								CurrentContext.BoolVariables[Result] = Arg1.Equals(Arg2);
							}
						}
						break;

					case "setBoolIsLess":
						{
							string? Result = GetAttribute(CurrentContext, Node, "result");
							string? Arg1 = GetAttribute(CurrentContext, Node, "arg1", true, false);
							string? Arg2 = GetAttribute(CurrentContext, Node, "arg2", true, false);
							if (Result != null)
							{
								CurrentContext.BoolVariables[Result] = (StringToInt(CurrentContext, Node, Arg1) < StringToInt(CurrentContext, Node, Arg2));
							}
						}
						break;

					case "setBoolIsLessEqual":
						{
							string? Result = GetAttribute(CurrentContext, Node, "result");
							string? Arg1 = GetAttribute(CurrentContext, Node, "arg1", true, false);
							string? Arg2 = GetAttribute(CurrentContext, Node, "arg2", true, false);
							if (Result != null)
							{
								CurrentContext.BoolVariables[Result] = (StringToInt(CurrentContext, Node, Arg1) <= StringToInt(CurrentContext, Node, Arg2));
							}
						}
						break;

					case "setBoolIsGreater":
						{
							string? Result = GetAttribute(CurrentContext, Node, "result");
							string? Arg1 = GetAttribute(CurrentContext, Node, "arg1", true, false);
							string? Arg2 = GetAttribute(CurrentContext, Node, "arg2", true, false);
							if (Result != null)
							{
								CurrentContext.BoolVariables[Result] = (StringToInt(CurrentContext, Node, Arg1) > StringToInt(CurrentContext, Node, Arg2));
							}
						}
						break;

					case "setBoolIsGreaterEqual":
						{
							string? Result = GetAttribute(CurrentContext, Node, "result");
							string? Arg1 = GetAttribute(CurrentContext, Node, "arg1", true, false);
							string? Arg2 = GetAttribute(CurrentContext, Node, "arg2", true, false);
							if (Result != null)
							{
								CurrentContext.BoolVariables[Result] = (StringToInt(CurrentContext, Node, Arg1) >= StringToInt(CurrentContext, Node, Arg2));
							}
						}
						break;

					case "setBoolFileExists":
						{
							string? Result = GetAttribute(CurrentContext, Node, "result");
							string? FilePath = GetAttribute(CurrentContext, Node, "file");
							if (Result != null && FilePath != null)
							{
								CurrentContext.BoolVariables[Result] = File.Exists(FilePath);
							}
						}
						break;

					case "setInt":
						{
							string? Result = GetAttribute(CurrentContext, Node, "result");
							string Value = GetAttribute(CurrentContext, Node, "value", true, false, "0");
							if (Result != null)
							{
								CurrentContext.IntVariables[Result] = StringToInt(CurrentContext, Node, Value);
							}
						}
						break;

					case "setIntFrom":
						{
							string? Result = GetAttribute(CurrentContext, Node, "result");
							string Value = GetAttribute(CurrentContext, Node, "value", true, false, "0");
							if (Result != null)
							{
								Value = ExpandVariables(CurrentContext, "$I(" + Value + ")");
								CurrentContext.IntVariables[Result] = StringToInt(CurrentContext, Node, Value);
							}
						}
						break;

					case "setIntFromProperty":
						{
							string? Result = GetAttribute(CurrentContext, Node, "result");
							string? Ini = GetAttribute(CurrentContext, Node, "ini");
							string? Section = GetAttribute(CurrentContext, Node, "section");
							string? Property = GetAttribute(CurrentContext, Node, "property");
							string DefaultVal = GetAttribute(CurrentContext, Node, "default", true, false, "0");
							if (Result != null && Ini != null && Section != null && Property != null)
							{
								int Value = StringToInt(CurrentContext, Node, DefaultVal);

								ConfigCacheIni_UPL ConfigIni = GetConfigCacheIni_UPL(Ini);
								if (ConfigIni != null)
								{
									ConfigIni.GetInt32(Section, Property, out Value);
								}
								CurrentContext.IntVariables[Result] = Value;
							}
						}
						break;

					case "setIntFromPropertyArrayNum":
						{
							string? Result = GetAttribute(CurrentContext, Node, "result");
							string? Ini = GetAttribute(CurrentContext, Node, "ini");
							string? Section = GetAttribute(CurrentContext, Node, "section");
							string? Property = GetAttribute(CurrentContext, Node, "property");
							if (Result != null && Ini != null && Section != null && Property != null)
							{
								int Value = 0;

								ConfigCacheIni_UPL ConfigIni = GetConfigCacheIni_UPL(Ini);
								if (ConfigIni != null)
								{
									List<string>? StringList;
									if (ConfigIni.GetArray(Section, Property, out StringList))
									{
										Value = StringList.Count;
									}
								}
								CurrentContext.IntVariables[Result] = Value;
							}
						}
						break;

					case "setIntAdd":
						{
							string? Result = GetAttribute(CurrentContext, Node, "result");
							string Arg1 = GetAttribute(CurrentContext, Node, "arg1", true, false, "0");
							string Arg2 = GetAttribute(CurrentContext, Node, "arg2", true, false, "0");
							if (Result != null)
							{
								CurrentContext.IntVariables[Result] = StringToInt(CurrentContext, Node, Arg1) + StringToInt(CurrentContext, Node, Arg2);
							}
						}
						break;

					case "setIntSubtract":
						{
							string? Result = GetAttribute(CurrentContext, Node, "result");
							string Arg1 = GetAttribute(CurrentContext, Node, "arg1", true, false, "0");
							string Arg2 = GetAttribute(CurrentContext, Node, "arg2", true, false, "0");
							if (Result != null)
							{
								CurrentContext.IntVariables[Result] = StringToInt(CurrentContext, Node, Arg1) - StringToInt(CurrentContext, Node, Arg2);
							}
						}
						break;

					case "setIntMultiply":
						{
							string? Result = GetAttribute(CurrentContext, Node, "result");
							string Arg1 = GetAttribute(CurrentContext, Node, "arg1", true, false, "1");
							string Arg2 = GetAttribute(CurrentContext, Node, "arg2", true, false, "1");
							if (Result != null)
							{
								CurrentContext.IntVariables[Result] = StringToInt(CurrentContext, Node, Arg1) * StringToInt(CurrentContext, Node, Arg2);
							}
						}
						break;

					case "setIntDivide":
						{
							string? Result = GetAttribute(CurrentContext, Node, "result");
							string Arg1 = GetAttribute(CurrentContext, Node, "arg1", true, false, "1");
							string Arg2 = GetAttribute(CurrentContext, Node, "arg2", true, false, "1");
							if (Result != null)
							{
								int Denominator = StringToInt(CurrentContext, Node, Arg2);
								if (Denominator == 0)
								{
									CurrentContext.IntVariables[Result] = StringToInt(CurrentContext, Node, Arg1);
								}
								else
								{
									CurrentContext.IntVariables[Result] = StringToInt(CurrentContext, Node, Arg1) / Denominator;
								}
							}
						}
						break;

					case "setIntLength":
						{
							string? Result = GetAttribute(CurrentContext, Node, "result");
							string Source = GetAttribute(CurrentContext, Node, "source", true, false, "");
							if (Result != null)
							{
								CurrentContext.IntVariables[Result] = Source.Length;
							}
						}
						break;

					case "setIntFindString":
						{
							string? Result = GetAttribute(CurrentContext, Node, "result");
							string Source = GetAttribute(CurrentContext, Node, "source", true, false, "");
							string Find = GetAttribute(CurrentContext, Node, "find", true, false, "");
							if (Result != null)
							{
								CurrentContext.IntVariables[Result] = Source.IndexOf(Find);
							}
						}
						break;

					case "setString":
						{
							string? Result = GetAttribute(CurrentContext, Node, "result");
							string Value = GetAttribute(CurrentContext, Node, "value", true, false, "");
							if (Result != null)
							{
								if (Result == "Output")
								{
									GlobalContext.StringVariables["Output"] = Value;
								}
								else
								{
									CurrentContext.StringVariables[Result] = Value;
								}
							}
						}
						break;

					case "setStringFrom":
						{
							string? Result = GetAttribute(CurrentContext, Node, "result");
							string Value = GetAttribute(CurrentContext, Node, "value", true, false, "0");
							if (Result != null)
							{
								Value = ExpandVariables(CurrentContext, "$S(" + Value + ")");
								CurrentContext.StringVariables[Result] = Value;
							}
						}
						break;

					case "setStringFromEnvVar":
						{
							string? Result = GetAttribute(CurrentContext, Node, "result");
							string? Value = GetAttribute(CurrentContext, Node, "value");
							if (Result != null && Value != null)
							{
								CurrentContext.StringVariables[Result] = Environment.ExpandEnvironmentVariables(Value);
							}
						}
						break;

					case "setStringFromTag":
						{
							string? Result = GetAttribute(CurrentContext, Node, "result");
							string Tag = GetAttribute(CurrentContext, Node, "tag", true, false, "$");
							if (Result != null)
							{
								XElement? Element = CurrentElement;
								if (Tag.StartsWith("$"))
								{
									if (Tag.Length > 1)
									{
										if (!CurrentContext.ElementVariables.TryGetValue(Tag.Substring(1), out Element))
										{
											if (!GlobalContext.ElementVariables.TryGetValue(Tag.Substring(1), out Element))
											{
												Logger.LogWarning("Missing element variable '{Tag}' in '{Node}' (skipping instruction)", Tag, TraceNodeString(CurrentContext, Node));
												continue;
											}
										}
									}
								}
								CurrentContext.StringVariables[Result] = Element.Name.ToString();
							}
						}
						break;

					case "setStringFromAttribute":
						{
							string? Result = GetAttribute(CurrentContext, Node, "result");
							string? Tag = GetAttribute(CurrentContext, Node, "tag");
							string? Name = GetAttribute(CurrentContext, Node, "name");
							if (Result != null && Tag != null && Name != null)
							{
								XElement? Element = CurrentElement;
								if (Tag.StartsWith("$"))
								{
									if (Tag.Length > 1)
									{
										if (!CurrentContext.ElementVariables.TryGetValue(Tag.Substring(1), out Element))
										{
											if (!GlobalContext.ElementVariables.TryGetValue(Tag.Substring(1), out Element))
											{
												Logger.LogWarning("Missing element variable '{Tag}' in '{Node}' (skipping instruction)", Tag, TraceNodeString(CurrentContext, Node));
												continue;
											}
										}
									}
								}

								XAttribute? Attribute;
								int Index = Name.IndexOf(":");
								if (Index >= 0)
								{
									Name = Name.Substring(Index + 1);
									Attribute = Element.Attribute(XMLNameSpace + Name);
								}
								else
								{
									Attribute = Element.Attribute(Name);
								}

								CurrentContext.StringVariables[Result] = (Attribute != null) ? Attribute.Value : "";
							}
						}
						break;

					case "setStringFromTagText":
						{
							string? Result = GetAttribute(CurrentContext, Node, "result");
							string Tag = GetAttribute(CurrentContext, Node, "tag", true, false, "$");
							if (Result != null)
							{
								XElement? Element = CurrentElement;
								if (Tag.StartsWith("$"))
								{
									if (Tag.Length > 1)
									{
										if (!CurrentContext.ElementVariables.TryGetValue(Tag.Substring(1), out Element))
										{
											if (!GlobalContext.ElementVariables.TryGetValue(Tag.Substring(1), out Element))
											{
												Logger.LogWarning("Missing element variable '{Tag}' in '{Node}' (skipping instruction)", Tag, TraceNodeString(CurrentContext, Node));
												continue;
											}
										}
									}
								}

								if (Element.Value == null)
								{
									Logger.LogWarning("Expected text in element '{Element}' in '{Node}' but found none (skipping instruction)", Element.Name.ToString(), TraceNodeString(CurrentContext, Node));
									continue;
								}

								CurrentContext.StringVariables[Result] = Element.Value;
							}
						}
						break;

					case "setStringFromProperty":
						{
							string? Result = GetAttribute(CurrentContext, Node, "result");
							string? Ini = GetAttribute(CurrentContext, Node, "ini");
							string? Section = GetAttribute(CurrentContext, Node, "section");
							string? Property = GetAttribute(CurrentContext, Node, "property");
							string DefaultVal = GetAttribute(CurrentContext, Node, "default", true, false, "");
							if (Result != null && Ini != null && Section != null && Property != null)
							{
								string Value = DefaultVal;

								ConfigCacheIni_UPL ConfigIni = GetConfigCacheIni_UPL(Ini);
								if (ConfigIni != null)
								{
									if (!ConfigIni.GetString(Section, Property, out Value))
									{
										// If the string was not found in the config, Value will have been set to an empty string
										// Set it back to the DefaultVal
										Value = DefaultVal;
									}
								}
								if (Result == "Output")
								{
									GlobalContext.StringVariables["Output"] = Value;
								}
								else
								{
									CurrentContext.StringVariables[Result] = Value;
								}
							}
						}
						break;

					case "setStringFromPropertyArray":
						{
							string? Result = GetAttribute(CurrentContext, Node, "result");
							string? Ini = GetAttribute(CurrentContext, Node, "ini");
							string? Section = GetAttribute(CurrentContext, Node, "section");
							string? Property = GetAttribute(CurrentContext, Node, "property");
							string? IndexStr = GetAttribute(CurrentContext, Node, "index", true);
							string DefaultVal = GetAttribute(CurrentContext, Node, "default", true, false, "");
							if (Result != null && Ini != null && Section != null && Property != null && IndexStr != null)
							{
								string Value = DefaultVal;

								ConfigCacheIni_UPL ConfigIni = GetConfigCacheIni_UPL(Ini);
								if (ConfigIni != null)
								{
									List<string>? StringList;
									if (ConfigIni.GetArray(Section, Property, out StringList))
									{
										int Index = StringToInt(CurrentContext, Node, IndexStr);
										if (Index >= 0 && Index < StringList.Count)
<<<<<<< HEAD
                                        {
											Value = StringList.ElementAt(Index);
                                        }
=======
										{
											Value = StringList.ElementAt(Index);
										}
>>>>>>> 4af6daef
									}
								}
								if (Result == "Output")
								{
									GlobalContext.StringVariables["Output"] = Value;
								}
								else
								{
									CurrentContext.StringVariables[Result] = Value;
								}
							}
						}
						break;

					case "setStringAdd":
						{
							string? Result = GetAttribute(CurrentContext, Node, "result");
							string Arg1 = GetAttribute(CurrentContext, Node, "arg1", true, false, "");
							string Arg2 = GetAttribute(CurrentContext, Node, "arg2", true, false, "");
							if (Result != null)
							{
								string Value = Arg1 + Arg2;
								if (Result == "Output")
								{
									GlobalContext.StringVariables["Output"] = Value;
								}
								else
								{
									CurrentContext.StringVariables[Result] = Value;
								}
							}
						}
						break;

					case "setStringSubstring":
						{
							string? Result = GetAttribute(CurrentContext, Node, "result");
							string Source = GetAttribute(CurrentContext, Node, "source", true, false, "");
							string Start = GetAttribute(CurrentContext, Node, "start", true, false, "0");
							string Length = GetAttribute(CurrentContext, Node, "length", true, false, "0");
							if (Result != null && Source != null)
							{
								int Index = StringToInt(CurrentContext, Node, Start);
								int Count = StringToInt(CurrentContext, Node, Length);
								Index = (Index < 0) ? 0 : (Index > Source.Length) ? Source.Length : Index;
								Count = (Index + Count > Source.Length) ? Source.Length - Index : Count;
								string Value = Source.Substring(Index, Count);
								if (Result == "Output")
								{
									GlobalContext.StringVariables["Output"] = Value;
								}
								else
								{
									CurrentContext.StringVariables[Result] = Value;
								}
							}
						}
						break;

					case "setStringSubstringAfterFind":
						{
							string? Result = GetAttribute(CurrentContext, Node, "result");
							string Source = GetAttribute(CurrentContext, Node, "source", true, false, "");
							string Find = GetAttribute(CurrentContext, Node, "find", true, false, "");
							string Length = GetAttribute(CurrentContext, Node, "length", true, false, "-1");
							string DefaultVal = GetAttribute(CurrentContext, Node, "default", true, false, "");
							if (Result != null)
							{
								string Value = DefaultVal;
								int Index = Source.IndexOf(Find);
								if (Index != -1)
								{
									Index += Find.Length;
									int Count = StringToInt(CurrentContext, Node, Length);
									Count = Count == -1 || (Index + Count > Source.Length) ? Source.Length - Index : Count;
									Value = Source.Substring(Index, Count);
								}
								if (Result == "Output")
								{
									GlobalContext.StringVariables["Output"] = Value;
								}
								else
								{
									CurrentContext.StringVariables[Result] = Value;
								}
							}
						}
						break;

					case "setStringReplace":
						{
							string? Result = GetAttribute(CurrentContext, Node, "result");
							string Source = GetAttribute(CurrentContext, Node, "source", true, false, "");
							string? Find = GetAttribute(CurrentContext, Node, "find");
							string With = GetAttribute(CurrentContext, Node, "with", true, false, "");
							if (Result != null && Find != null)
							{
								string Value = Source.Replace(Find, With);
								if (Result == "Output")
								{
									GlobalContext.StringVariables["Output"] = Value;
								}
								else
								{
									CurrentContext.StringVariables[Result] = Value;
								}
							}
						}
						break;

					case "setStringToLower":
						{
							string? Result = GetAttribute(CurrentContext, Node, "result");
							string Source = GetAttribute(CurrentContext, Node, "source", true, false, "");
							if (Result != null)
							{
								string Value = Source.ToLower();
								if (Result == "Output")
								{
									GlobalContext.StringVariables["Output"] = Value;
								}
								else
								{
									CurrentContext.StringVariables[Result] = Value;
								}
							}
						}
						break;

					case "setStringToUpper":
						{
							string? Result = GetAttribute(CurrentContext, Node, "result");
							string Source = GetAttribute(CurrentContext, Node, "source", true, false, "");
							if (Result != null)
							{
								string Value = Source.ToUpper();
								if (Result == "Output")
								{
									GlobalContext.StringVariables["Output"] = Value;
								}
								else
								{
									CurrentContext.StringVariables[Result] = Value;
								}
							}
						}
						break;

					case "setElement":
						{
							string? Result = GetAttribute(CurrentContext, Node, "result");
							string? Value = GetAttribute(CurrentContext, Node, "value", true, false);
							string? Text = GetAttribute(CurrentContext, Node, "text", true, false);
							string? Parse = GetAttribute(CurrentContext, Node, "xml", true, false);
							if (Result != null)
							{
								if (Value != null)
								{
									XElement NewElement = new XElement(Value);
									if (Text != null)
									{
										NewElement.Value = Text;
									}
									CurrentContext.ElementVariables[Result] = NewElement;
								}
								else if (Parse != null)
								{
									try
									{
										CurrentContext.ElementVariables[Result] = XElement.Parse(Parse);
									}
									catch (Exception e)
									{
										Logger.LogError(e, "XML parsing {Parse} failed! {Ex} (skipping instruction)", Parse, e);
									}
								}
							}
						}
						break;

					default:
						Logger.LogWarning("Unknown command: {Name}", Node.Name);
						break;
				}
			}

			return GlobalContext.StringVariables["Output"];
		}

		public void Init(List<string> Architectures, bool bDistribution, string EngineDirectory, string BuildDirectory, string ProjectDirectory, string Configuration, bool bIsEmbedded,
<<<<<<< HEAD
			bool bPerArchBuildDir=false, Dictionary<string, string>? ArchRemapping = null)
=======
			bool bPerArchBuildDir = false, Dictionary<string, string>? ArchRemapping = null)
>>>>>>> 4af6daef
		{
			GlobalContext.BoolVariables["Distribution"] = bDistribution;
			GlobalContext.BoolVariables["IsEmbedded"] = bIsEmbedded;
			GlobalContext.StringVariables["Configuration"] = Configuration;

			GlobalContext.StringVariables["EngineDir"] = EngineDirectory.Replace("\\", "/");
			GlobalContext.StringVariables["BuildDir"] = BuildDirectory.Replace("\\", "/");
			GlobalContext.StringVariables["ProjectDir"] = ProjectDirectory.Replace("\\", "/");

			ReadOnlyBuildVersion Version = ReadOnlyBuildVersion.Current;
			GlobalContext.IntVariables["EngineMajorVersion"] = Version.MajorVersion;
			GlobalContext.IntVariables["EngineMinorVersion"] = Version.MinorVersion;
			GlobalContext.IntVariables["EnginePatchVersion"] = Version.PatchVersion;
			GlobalContext.IntVariables["EngineChangelist"] = Version.Changelist;
			GlobalContext.StringVariables["EngineVersion"] = Version.MajorVersion.ToString() + "." + Version.MinorVersion.ToString() + "." + Version.PatchVersion.ToString();
			GlobalContext.StringVariables["EngineBranchName"] = (Version.BranchName != null) ? Version.BranchName : "";

			if (GlobalContext.StringVariables["EngineDir"].Length < 1)
			{
				GlobalContext.StringVariables["EngineDir"] = "./";
			}
			if (GlobalContext.StringVariables["BuildDir"].Length < 1)
			{
				GlobalContext.StringVariables["BuildDir"] = "./";
			}
			if (GlobalContext.StringVariables["ProjectDir"].Length < 1)
			{
				GlobalContext.StringVariables["ProjectDir"] = "./";
			}

			GlobalContext.StringVariables["AbsEngineDir"] = Path.GetFullPath(GlobalContext.StringVariables["EngineDir"]).Replace("\\", "/");
			GlobalContext.StringVariables["AbsBuildDir"] = Path.GetFullPath(GlobalContext.StringVariables["BuildDir"]).Replace("\\", "/");
			GlobalContext.StringVariables["AbsProjectDir"] = Path.GetFullPath(GlobalContext.StringVariables["ProjectDir"]).Replace("\\", "/");

			foreach (string Arch in Architectures)
			{
				if (bPerArchBuildDir)
				{
					String ActiveArch = Arch;
					if (ArchRemapping != null && ArchRemapping.ContainsKey(ActiveArch))
					{
						ActiveArch = ArchRemapping[ActiveArch];
					}
					String ArchBuildDirectory = Path.Combine(GlobalContext.StringVariables["BuildDir"], ActiveArch.Replace("-", "_"));
					String ArchBuildDir = ArchBuildDirectory.Replace("\\", "/");
					String ArchAbsBuildDir = Path.GetFullPath(ArchBuildDir).Replace("\\", "/");

					// add it to all the architecture contexts (overrides global context)
					for (int Index = 1; Index <= ContextIndex; Index++)
					{
						UPLContext ArchContext = Contexts[Arch + "_" + Index];
						ArchContext.StringVariables["BuildDir"] = ArchBuildDir;
						ArchContext.StringVariables["AbsBuildDir"] = ArchAbsBuildDir;
					}
				}

				Logger.LogInformation("UPL Init: {Arch}", Arch);
				ProcessPluginNode(Arch, "init", "");
			}

			if (bGlobalTrace)
			{
				Logger.LogInformation("\nVariables:\n{Variables}", DumpVariables());
			}
		}

		public void SetGlobalContextVariable(string VariableName, bool Value)
		{
			if (VariableName != null)
			{
				GlobalContext.BoolVariables[VariableName] = Value;
			}
		}

		public void SetGlobalContextVariable(string VariableName, int Value)
		{
			if (VariableName != null)
			{
				GlobalContext.IntVariables[VariableName] = Value;
			}
		}

		public void SetGlobalContextVariable(string VariableName, string Value)
		{
			if (VariableName != null && Value != null)
			{
				GlobalContext.StringVariables[VariableName] = Value;
			}
		}
	}

	/// <summary>
	/// Equivalent of FConfigCacheIni_UPL. Parses ini files.  This version reads ALL sections since ConfigCacheIni_UPL does NOT
	/// </summary>
	class ConfigCacheIni_UPL
	{
		/// <summary>
		/// Exception when parsing ini files
		/// </summary>
		public class IniParsingException : Exception
		{
			public IniParsingException(string Message)
				: base(Message)
			{ }
			public IniParsingException(string Format, params object[] Args)
				: base(String.Format(Format, Args))
			{ }
		}

		/// <summary>
		/// command class for being able to create config caches over and over without needing to read the ini files
		/// </summary>
		public class Command
		{
			public string? TrimmedLine;
		}

		class SectionCommand : Command
		{
			public FileReference? Filename;
			public int LineIndex;
		}

		class KeyValueCommand : Command
		{
			public string? Key;
			public string? Value;
			public ParseAction LastAction;
		}

		// cached ini files
		static Dictionary<string, List<Command>> FileCache = new Dictionary<string, List<Command>>();
		static Dictionary<string, ConfigCacheIni_UPL> IniCache = new Dictionary<string, ConfigCacheIni_UPL>();
		static Dictionary<string, ConfigCacheIni_UPL> BaseIniCache = new Dictionary<string, ConfigCacheIni_UPL>();

		// static creation functions for ini files
		public static ConfigCacheIni_UPL CreateConfigCacheIni_UPL(UnrealTargetPlatform Platform, string BaseIniName, DirectoryReference? ProjectDirectory, ILogger Logger, DirectoryReference? EngineDirectory = null)
		{
			if (EngineDirectory == null)
			{
				EngineDirectory = Unreal.EngineDirectory;
			}

			// cache base ini for use as the seed for the rest
			if (!BaseIniCache.ContainsKey(BaseIniName))
			{
				BaseIniCache.Add(BaseIniName, new ConfigCacheIni_UPL(BuildHostPlatform.Current.Platform, BaseIniName, null, Logger, EngineDirectory, EngineOnly: true));
			}

			// build the new ini and cache it for later re-use
			ConfigCacheIni_UPL BaseCache = BaseIniCache[BaseIniName];
			string Key = GetIniPlatformName(Platform) + BaseIniName + EngineDirectory.FullName + (ProjectDirectory != null ? ProjectDirectory.FullName : "");
			if (!IniCache.ContainsKey(Key))
			{
				IniCache.Add(Key, new ConfigCacheIni_UPL(Platform, BaseIniName, ProjectDirectory, Logger, EngineDirectory, BaseCache: BaseCache));
			}
			return IniCache[Key];
		}

		/// <summary>
		/// List of values (or a single value)
		/// </summary>
		public class IniValues : List<string>
		{
			public IniValues()
			{
			}
			public IniValues(IniValues Other)
				: base(Other)
			{
			}
			public override string ToString()
			{
				return String.Join(",", ToArray());
			}
		}

		/// <summary>
		/// Ini section (map of keys and values)
		/// </summary>
		public class IniSection : Dictionary<string, IniValues>
		{
			public IniSection()
				: base(StringComparer.InvariantCultureIgnoreCase)
			{ }
			public IniSection(IniSection Other)
				: this()
			{
				foreach (KeyValuePair<string, IniValues> Pair in Other)
				{
					Add(Pair.Key, new IniValues(Pair.Value));
				}
			}
			public override string ToString()
			{
				return "IniSection";
			}
		}

		/// <summary>
		/// True if we are loading a hierarchy of config files that should be merged together
		/// </summary>
		bool bIsMergingConfigs;

		/// <summary>
		/// All sections parsed from ini file
		/// </summary>
		Dictionary<string, IniSection> Sections;

		private ConfigCacheIni_UPL()
		{
			Sections = new Dictionary<string, IniSection>(StringComparer.InvariantCultureIgnoreCase);
		}

		/// <summary>
		/// Constructor. Parses a single ini file. No Platform settings, no engine hierarchy. Do not use this with ini files that have hierarchy!
		/// </summary>
		/// <param name="Filename">The ini file to load</param>
		/// <param name="Logger"></param>
		public ConfigCacheIni_UPL(FileReference Filename, ILogger Logger) : this()
		{
			bIsMergingConfigs = false;
			ParseIniFile(Filename, Logger);
		}

		/// <summary>
		/// Constructor. Parses ini hierarchy for the specified project.  No Platform settings.
		/// </summary>
		/// <param name="BaseIniName">Ini name (Engine, Editor, etc)</param>
		/// <param name="ProjectDirectory">Project path</param>
		/// <param name="Logger">Logger for </param>
		/// <param name="EngineDirectory"></param>
		public ConfigCacheIni_UPL(string BaseIniName, string? ProjectDirectory, ILogger Logger, string? EngineDirectory = null)
			: this(BuildHostPlatform.Current.Platform, BaseIniName, ProjectDirectory, Logger, EngineDirectory)
		{
		}

		/// <summary>
		/// Constructor. Parses ini hierarchy for the specified project.  No Platform settings.
		/// </summary>
		/// <param name="BaseIniName">Ini name (Engine, Editor, etc)</param>
		/// <param name="ProjectDirectory">Project path</param>
		/// <param name="Logger">Logger for output</param>
		/// <param name="EngineDirectory"></param>
		public ConfigCacheIni_UPL(string BaseIniName, DirectoryReference ProjectDirectory, ILogger Logger, DirectoryReference? EngineDirectory = null)
			: this(BuildHostPlatform.Current.Platform, BaseIniName, ProjectDirectory, Logger, EngineDirectory)
		{
		}

		/// <summary>
		/// Constructor. Parses ini hierarchy for the specified platform and project.
		/// </summary>
		/// <param name="ProjectDirectory">Project path</param>
		/// <param name="Platform">Target platform</param>
		/// <param name="BaseIniName">Ini name (Engine, Editor, etc)</param>
		/// <param name="Logger"></param>
		/// <param name="EngineDirectory"></param>
		public ConfigCacheIni_UPL(UnrealTargetPlatform Platform, string BaseIniName, string? ProjectDirectory, ILogger Logger, string? EngineDirectory = null)
<<<<<<< HEAD
			: this(Platform, BaseIniName, 
				  (ProjectDirectory == null) ? null : new DirectoryReference(ProjectDirectory), 
=======
			: this(Platform, BaseIniName,
				  (ProjectDirectory == null) ? null : new DirectoryReference(ProjectDirectory),
>>>>>>> 4af6daef
				  Logger,
				  (EngineDirectory == null) ? null : new DirectoryReference(EngineDirectory))
		{
		}

		/// <summary>
		/// Constructor. Parses ini hierarchy for the specified platform and project.
		/// </summary>
		/// <param name="ProjectDirectory">Project path</param>
		/// <param name="Platform">Target platform</param>
		/// <param name="BaseIniName">Ini name (Engine, Editor, etc)</param>
		/// <param name="Logger"></param>
		/// <param name="EngineDirectory"></param>
		/// <param name="EngineOnly"></param>
		/// <param name="BaseCache"></param>
		public ConfigCacheIni_UPL(UnrealTargetPlatform Platform, string BaseIniName, DirectoryReference? ProjectDirectory, ILogger Logger, DirectoryReference? EngineDirectory = null, bool EngineOnly = false, ConfigCacheIni_UPL? BaseCache = null) : this()
		{
			bIsMergingConfigs = true;
			if (EngineDirectory == null)
			{
				EngineDirectory = Unreal.EngineDirectory;
			}

			if (BaseCache != null)
			{
				foreach (KeyValuePair<string, IniSection> Pair in BaseCache.Sections)
				{
					Sections.Add(Pair.Key, new IniSection(Pair.Value));
				}
			}
			if (EngineOnly)
			{
				foreach (FileReference IniFileName in EnumerateEngineIniFileNames(EngineDirectory, BaseIniName))
				{
					if (FileReference.Exists(IniFileName))
					{
						ParseIniFile(IniFileName, Logger);
					}
				}
			}
			else
			{
				foreach (FileReference IniFileName in EnumerateCrossPlatformIniFileNames(ProjectDirectory, EngineDirectory, Platform, BaseIniName, BaseCache != null))
				{
					if (FileReference.Exists(IniFileName))
					{
						ParseIniFile(IniFileName, Logger);
					}
				}
			}
		}

		/// <summary>
		/// Finds a section in INI
		/// </summary>
		/// <param name="SectionName"></param>
		/// <returns>Found section or null</returns>
		public IniSection? FindSection(string SectionName)
		{
			IniSection? Section;
			Sections.TryGetValue(SectionName, out Section);
			return Section;
		}

		/// <summary>
		/// Finds values associated with the specified key (does not copy the list)
		/// </summary>
		private bool GetList(string SectionName, string Key, [NotNullWhen(true)] out IniValues? Value)
		{
			Value = null;

			IniSection? Section = FindSection(SectionName);
			if (Section == null)
			{
				return false;
			}

			if (Section.TryGetValue(Key, out Value) && Value != null)
			{
				return true;
			}

			return false;
		}

		/// <summary>
		/// Gets all values associated with the specified key
		/// </summary>
		/// <param name="SectionName">Section where the key is located</param>
		/// <param name="Key">Key name</param>
		/// <param name="Value">Copy of the list containing all values associated with the specified key</param>
		/// <returns>True if the key exists</returns>
		public bool GetArray(string SectionName, string Key, [NotNullWhen(true)] out List<string>? Value)
		{
			Value = null;
			if (GetList(SectionName, Key, out IniValues? ValueList) && ValueList != null)
			{
				Value = new List<string>(ValueList);
				return true;
			}
			return false;
		}

		/// <summary>
		/// Gets a single string value associated with the specified key.
		/// </summary>
		/// <param name="SectionName">Section name</param>
		/// <param name="Key">Key name</param>
		/// <param name="Value">Value associated with the specified key. If the key has more than one value, only the first one is returned</param>
		/// <returns>True if the key exists</returns>
		public bool GetString(string SectionName, string Key, out string Value)
		{
			Value = String.Empty;
			IniValues? ValueList;
			bool Result = GetList(SectionName, Key, out ValueList);
			if (Result && ValueList != null && ValueList.Count > 0)
			{
				Value = ValueList[0];
				Result = true;
			}
			else
			{
				Result = false;
			}
			return Result;
		}

		/// <summary>
		/// Gets a single bool value associated with the specified key.
		/// </summary>
		/// <param name="SectionName">Section name</param>
		/// <param name="Key">Key name</param>
		/// <param name="Value">Value associated with the specified key. If the key has more than one value, only the first one is returned</param>
		/// <returns>True if the key exists</returns>
		public bool GetBool(string SectionName, string Key, out bool Value)
		{
			Value = false;
			string TextValue;
			bool Result = GetString(SectionName, Key, out TextValue);
			if (Result)
			{
				// C# Boolean type expects "False" or "True" but since we're not case sensitive, we need to suppor that manually
				if (String.Compare(TextValue, "true", true) == 0 || String.Compare(TextValue, "1") == 0)
				{
					Value = true;
				}
				else if (String.Compare(TextValue, "false", true) == 0 || String.Compare(TextValue, "0") == 0)
				{
					Value = false;
				}
				else
				{
					// Failed to parse
					Result = false;
				}
			}
			return Result;
		}

		/// <summary>
		/// Gets a single Int32 value associated with the specified key.
		/// </summary>
		/// <param name="SectionName">Section name</param>
		/// <param name="Key">Key name</param>
		/// <param name="Value">Value associated with the specified key. If the key has more than one value, only the first one is returned</param>
		/// <returns>True if the key exists</returns>
		public bool GetInt32(string SectionName, string Key, out int Value)
		{
			Value = 0;
			string TextValue;
			bool Result = GetString(SectionName, Key, out TextValue);
			if (Result)
			{
				Result = Int32.TryParse(TextValue, out Value);
			}
			return Result;
		}

		/// <summary>
		/// Gets a single GUID value associated with the specified key.
		/// </summary>
		/// <param name="SectionName">Section name</param>
		/// <param name="Key">Key name</param>
		/// <param name="Value">Value associated with the specified key. If the key has more than one value, only the first one is returned</param>
		/// <returns>True if the key exists</returns>
		public bool GetGUID(string SectionName, string Key, out Guid Value)
		{
			Value = Guid.Empty;
			string TextValue;
			bool Result = GetString(SectionName, Key, out TextValue);
			if (Result)
			{
				string HexString = "";
				if (TextValue.Contains("A=") && TextValue.Contains("B=") && TextValue.Contains("C=") && TextValue.Contains("D="))
				{
					char[] Separators = new char[] { '(', ')', '=', ',', ' ', 'A', 'B', 'C', 'D' };
					string[] ComponentValues = TextValue.Split(Separators, StringSplitOptions.RemoveEmptyEntries);
					if (ComponentValues.Length == 4)
					{
						for (int ComponentIndex = 0; ComponentIndex < 4; ComponentIndex++)
						{
							int IntegerValue;
							Result &= Int32.TryParse(ComponentValues[ComponentIndex], out IntegerValue);
							HexString += IntegerValue.ToString("X8");
						}
					}
				}
				else
				{
					HexString = TextValue;
				}

				try
				{
					Value = Guid.ParseExact(HexString, "N");
					Result = true;
				}
				catch (Exception)
				{
					Result = false;
				}
			}
			return Result;
		}

		/// <summary>
		/// Gets a single float value associated with the specified key.
		/// </summary>
		/// <param name="SectionName">Section name</param>
		/// <param name="Key">Key name</param>
		/// <param name="Value">Value associated with the specified key. If the key has more than one value, only the first one is returned</param>
		/// <returns>True if the key exists</returns>
		public bool GetSingle(string SectionName, string Key, out float Value)
		{
			Value = 0.0f;
			string TextValue;
			bool Result = GetString(SectionName, Key, out TextValue);
			if (Result)
			{
				Result = Single.TryParse(TextValue, out Value);
			}
			return Result;
		}

		/// <summary>
		/// Gets a single double value associated with the specified key.
		/// </summary>
		/// <param name="SectionName">Section name</param>
		/// <param name="Key">Key name</param>
		/// <param name="Value">Value associated with the specified key. If the key has more than one value, only the first one is returned</param>
		/// <returns>True if the key exists</returns>
		public bool GetDouble(string SectionName, string Key, out double Value)
		{
			Value = 0.0;
			string TextValue;
			bool Result = GetString(SectionName, Key, out TextValue);
			if (Result)
			{
				Result = Double.TryParse(TextValue, out Value);
			}
			return Result;
		}

		private static bool ExtractPath(string Source, out string Path)
		{
			int start = Source.IndexOf('"');
			int end = Source.LastIndexOf('"');
			if (start != 1 && end != -1 && start < end)
			{
				++start;
				Path = Source.Substring(start, end - start);
				return true;
			}
			else
			{
				Path = "";
			}

			return false;
		}

		public bool GetPath(string SectionName, string Key, out string Value)
		{
			string temp;
			if (GetString(SectionName, Key, out temp))
			{
				return ExtractPath(temp, out Value);
			}
			else
			{
				Value = "";
			}

			return false;
		}

		/// <summary>
		/// List of actions that can be performed on a single line from ini file
		/// </summary>
		enum ParseAction
		{
			None,
			New,
			Add,
			Remove
		}

		/// <summary>
		/// Checks what action should be performed on a single line from ini file
		/// </summary>
		private ParseAction GetActionForLine(ref string Line)
		{
			if (String.IsNullOrEmpty(Line) || Line.StartsWith(";") || Line.StartsWith("//"))
			{
				return ParseAction.None;
			}
			else if (Line.StartsWith("-"))
			{
				Line = Line.Substring(1).TrimStart();
				return ParseAction.Remove;
			}
			else if (Line.StartsWith("+"))
			{
				Line = Line.Substring(1).TrimStart();
				return ParseAction.Add;
			}
			else
			{
				// We use Add rather than New when we're not merging config files together in order 
				// to mimic the behavior of the C++ config cache when loading a single file
				return (bIsMergingConfigs) ? ParseAction.New : ParseAction.Add;
			}
		}

		/// <summary>
		/// Loads and parses ini file.
		/// </summary>
		public void ParseIniFile(FileReference Filename, ILogger Logger)
		{
			String[]? IniLines = null;
			List<Command>? Commands = null;
			if (!FileCache.ContainsKey(Filename.FullName))
			{
				try
				{
					IniLines = File.ReadAllLines(Filename.FullName);
					Commands = new List<Command>();
					FileCache.Add(Filename.FullName, Commands);
				}
				catch (Exception ex)
				{
					Logger.LogInformation("Error reading ini file: {Filename} Exception: {Ex}", Filename, ex.Message);
				}
			}
			else
			{
				Commands = FileCache[Filename.FullName];
			}
			if (IniLines != null && Commands != null)
			{
				IniSection? CurrentSection = null;

				// Line Index for exceptions
				int LineIndex = 1;
				bool bMultiLine = false;
				string SingleValue = "";
				string Key = "";
				ParseAction LastAction = ParseAction.None;

				// Parse each line
				foreach (string Line in IniLines)
				{
					string TrimmedLine = Line.Trim();
					// Multiline value support
					bool bWasMultiLine = bMultiLine;
					bMultiLine = TrimmedLine.EndsWith("\\");
					if (bMultiLine)
					{
						TrimmedLine = TrimmedLine.Substring(0, TrimmedLine.Length - 1).TrimEnd();
					}
					if (!bWasMultiLine)
					{
						if (TrimmedLine.StartsWith("["))
						{
							CurrentSection = FindOrAddSection(TrimmedLine, Filename, LineIndex);
							LastAction = ParseAction.None;
							if (CurrentSection != null)
							{
								SectionCommand Command = new SectionCommand();
								Command.Filename = Filename;
								Command.LineIndex = LineIndex;
								Command.TrimmedLine = TrimmedLine;
								Commands.Add(Command);
							}
						}
						else
						{
							if (LastAction != ParseAction.None)
							{
								throw new IniParsingException("Parsing new key/value pair when the previous one has not yet been processed ({0}, {1}) in {2}, line {3}: {4}", Key, SingleValue, Filename, LineIndex, TrimmedLine);
							}
							// Check if the line is empty or a comment, also remove any +/- markers
							LastAction = GetActionForLine(ref TrimmedLine);
							if (LastAction != ParseAction.None)
							{
								/*								if (CurrentSection == null)
																{
																	throw new IniParsingException("Trying to parse key/value pair that doesn't belong to any section in {0}, line {1}: {2}", Filename, LineIndex, TrimmedLine);
																}*/
								ParseKeyValuePair(TrimmedLine, Filename, LineIndex, out Key, out SingleValue);
							}
						}
					}
					if (bWasMultiLine)
					{
						SingleValue += TrimmedLine;
					}
					if (!bMultiLine && LastAction != ParseAction.None && CurrentSection != null)
					{
						ProcessKeyValuePair(CurrentSection, Key, SingleValue, LastAction);
						KeyValueCommand Command = new KeyValueCommand();
						Command.Key = Key;
						Command.Value = SingleValue;
						Command.LastAction = LastAction;
						Commands.Add(Command);
						LastAction = ParseAction.None;
						SingleValue = "";
						Key = "";
					}
					else if (CurrentSection == null)
					{
						LastAction = ParseAction.None;
					}
					LineIndex++;
				}
			}
			else if (Commands != null)
			{
				IniSection? CurrentSection = null;

				// run each command
				for (int Idx = 0; Idx < Commands.Count; ++Idx)
				{
					Command Command = Commands[Idx];
					if (Command is SectionCommand SectionCommand)
					{
						CurrentSection = FindOrAddSection(SectionCommand.TrimmedLine!, SectionCommand.Filename!, SectionCommand.LineIndex);
					}
					else if (Command is KeyValueCommand KeyValueCommand)
					{
						ProcessKeyValuePair(CurrentSection!, KeyValueCommand.Key!, KeyValueCommand.Value!, KeyValueCommand.LastAction);
					}
				}
			}
		}

		/// <summary>
		/// Splits a line into key and value
		/// </summary>
		private static void ParseKeyValuePair(string TrimmedLine, FileReference Filename, int LineIndex, out string Key, out string Value)
		{
			int AssignIndex = TrimmedLine.IndexOf('=');
			if (AssignIndex < 0)
			{
				throw new IniParsingException("Failed to find value when parsing {0}, line {1}: {2}", Filename, LineIndex, TrimmedLine);
			}
			Key = TrimmedLine.Substring(0, AssignIndex).Trim();
			if (String.IsNullOrEmpty(Key))
			{
				throw new IniParsingException("Empty key when parsing {0}, line {1}: {2}", Filename, LineIndex, TrimmedLine);
			}
			Value = TrimmedLine.Substring(AssignIndex + 1).Trim();
			if (Value.StartsWith("\""))
			{
				// Remove quotes
				int QuoteEnd = Value.LastIndexOf('\"');
				if (QuoteEnd == 0)
				{
					throw new IniParsingException("Mismatched quotes when parsing {0}, line {1}: {2}", Filename, LineIndex, TrimmedLine);
				}
				Value = Value.Substring(1, Value.Length - 2);
			}
		}

		/// <summary>
		/// Processes parsed key/value pair
		/// </summary>
		private static void ProcessKeyValuePair(IniSection CurrentSection, string Key, string SingleValue, ParseAction Action)
		{
			switch (Action)
			{
				case ParseAction.New:
					{
						// New/replace
						IniValues? Value;
						if (CurrentSection.TryGetValue(Key, out Value) == false)
						{
							Value = new IniValues();
							CurrentSection.Add(Key, Value);
						}
						Value.Clear();
						Value.Add(SingleValue);
					}
					break;
				case ParseAction.Add:
					{
						IniValues? Value;
						if (CurrentSection.TryGetValue(Key, out Value) == false)
						{
							Value = new IniValues();
							CurrentSection.Add(Key, Value);
						}
						Value.Add(SingleValue);
					}
					break;
				case ParseAction.Remove:
					{
						IniValues? Value;
						if (CurrentSection.TryGetValue(Key, out Value))
						{
							int ExistingIndex = Value.FindIndex(X => (String.Compare(SingleValue, X, true) == 0));
							if (ExistingIndex >= 0)
							{
								Value.RemoveAt(ExistingIndex);
							}
						}
					}
					break;
			}
		}

		/// <summary>
		/// Finds an existing section or adds a new one
		/// </summary>
		private IniSection FindOrAddSection(string TrimmedLine, FileReference Filename, int LineIndex)
		{
			int SectionEndIndex = TrimmedLine.IndexOf(']');
			if (SectionEndIndex < 1)
			{
				throw new IniParsingException("Mismatched brackets when parsing section name in {0}, line {1}: {2}", Filename, LineIndex, TrimmedLine);
			}

			// comment could follow the ] but will just be trimmed out
			string SectionName = TrimmedLine.Substring(1, SectionEndIndex - 1);
			if (String.IsNullOrEmpty(SectionName))
			{
				throw new IniParsingException("Empty section name when parsing {0}, line {1}: {2}", Filename, LineIndex, TrimmedLine);
			}
			{
				IniSection? CurrentSection;
				if (Sections.TryGetValue(SectionName, out CurrentSection) == false)
				{
					CurrentSection = new IniSection();
					Sections.Add(SectionName, CurrentSection);
				}
				return CurrentSection;
			}
		}

		/// <summary>
		/// Returns a list of INI filenames for the engine
		/// </summary>
		private static IEnumerable<FileReference> EnumerateEngineIniFileNames(DirectoryReference EngineDirectory, string BaseIniName)
		{
			// Engine/Config/Base.ini (included in every ini type, required)
			yield return FileReference.Combine(EngineDirectory, "Config", "Base.ini");

			// Engine/Config/Base* ini
			yield return FileReference.Combine(EngineDirectory, "Config", "Base" + BaseIniName + ".ini");

			// Engine/Config/NotForLicensees/Base* ini
			yield return FileReference.Combine(EngineDirectory, "Restricted", "NotForLicensees", "Config", "Base" + BaseIniName + ".ini");
		}

		/// <summary>
		/// Returns a list of INI filenames for the given project
		/// </summary>
		private static IEnumerable<FileReference> EnumerateCrossPlatformIniFileNames(DirectoryReference? ProjectDirectory, DirectoryReference EngineDirectory, UnrealTargetPlatform Platform, string BaseIniName, bool SkipEngine)
		{
			if (!SkipEngine)
			{
				// Engine/Config/Base.ini (included in every ini type, required)
				yield return FileReference.Combine(EngineDirectory, "Config", "Base.ini");

				// Engine/Config/Base* ini
				yield return FileReference.Combine(EngineDirectory, "Config", "Base" + BaseIniName + ".ini");

				// Engine/Config/NotForLicensees/Base* ini
				yield return FileReference.Combine(EngineDirectory, "Restricted", "NotForLicensees", "Config", "Base" + BaseIniName + ".ini");

				// Engine/Config/NoRedist/Base* ini
				yield return FileReference.Combine(EngineDirectory, "Restricted", "NoRedist", "Config", "Base" + BaseIniName + ".ini");
			}

			if (ProjectDirectory != null)
			{
				// Game/Config/Default* ini
				yield return FileReference.Combine(ProjectDirectory, "Config", "Default" + BaseIniName + ".ini");

				// Game/Config/NotForLicensees/Default* ini
				yield return FileReference.Combine(ProjectDirectory, "Restricted", "NotForLicensees", "Config", "Default" + BaseIniName + ".ini");

				// Game/Config/NoRedist/Default* ini
				yield return FileReference.Combine(ProjectDirectory, "Restricted", "NoRedist", "Config", "Default" + BaseIniName + ".ini");
			}

			string PlatformName = GetIniPlatformName(Platform);
			// Engine/Config/Platform/Platform* ini
			yield return FileReference.Combine(EngineDirectory, "Config", PlatformName, PlatformName + BaseIniName + ".ini");

			if (ProjectDirectory != null)
			{
				// Game/Config/Platform/Platform* ini
				yield return FileReference.Combine(ProjectDirectory, "Config", PlatformName, PlatformName + BaseIniName + ".ini");
			}

			DirectoryReference? UserSettingsFolder = Unreal.UserSettingDirectory; // Match FPlatformProcess::UserSettingsDir()
<<<<<<< HEAD
			DirectoryReference? PersonalFolder = null; // Match FPlatformProcess::UserDir()
			if (RuntimePlatform.IsMac || RuntimePlatform.IsLinux)
			{
				PersonalFolder = new DirectoryReference(Path.Combine(Environment.GetFolderPath(Environment.SpecialFolder.Personal), "Documents"));
			}
			else
			{
				// Not all user accounts have a local application data directory (eg. SYSTEM, used by Jenkins for builds).
				string PersonalFolderSetting = Environment.GetFolderPath(Environment.SpecialFolder.Personal);
				if (!String.IsNullOrEmpty(PersonalFolderSetting))
				{
					PersonalFolder = new DirectoryReference(PersonalFolderSetting);
				}
			}
=======
			DirectoryReference? PersonalFolder = Unreal.UserDirectory; // Match FPlatformProcess::UserDir()
>>>>>>> 4af6daef

			if (UserSettingsFolder != null)
			{
				// <AppData>/Unreal/EngineConfig/User* ini
				yield return FileReference.Combine(UserSettingsFolder, "Unreal Engine", "Engine", "Config", "User" + BaseIniName + ".ini");
			}

			if (PersonalFolder != null)
			{
				// <Documents>/Unreal/EngineConfig/User* ini
				yield return FileReference.Combine(PersonalFolder, "Unreal Engine", "Engine", "Config", "User" + BaseIniName + ".ini");
			}

			// Game/Config/User* ini
			if (ProjectDirectory != null)
			{
				yield return FileReference.Combine(ProjectDirectory, "Config", "User" + BaseIniName + ".ini");
			}
		}

		/// <summary>
		/// Returns the platform name to use as part of platform-specific config files
		/// </summary>
		private static string GetIniPlatformName(UnrealTargetPlatform TargetPlatform)
		{
			if (TargetPlatform == UnrealTargetPlatform.Win64)
			{
				return "Windows";
			}
			else
			{
				return TargetPlatform.ToString();
			}
		}
	}
}<|MERGE_RESOLUTION|>--- conflicted
+++ resolved
@@ -9,14 +9,8 @@
 using System.Xml;
 using System.Xml.Linq;
 using EpicGames.Core;
-<<<<<<< HEAD
-using UnrealBuildBase;
-using System.Diagnostics.CodeAnalysis;
-using Microsoft.Extensions.Logging;
-=======
 using Microsoft.Extensions.Logging;
 using UnrealBuildBase;
->>>>>>> 4af6daef
 
 namespace UnrealBuildTool
 {
@@ -505,23 +499,13 @@
 		private UnrealTargetPlatform TargetPlatform;
 
 		/** Trace flag to enable debugging */
-<<<<<<< HEAD
-		static private bool bGlobalTrace = false;
-		static private bool bGlobalTraceFilename = false;
+		private static bool bGlobalTrace = false;
+		private static bool bGlobalTraceFilename = false;
 
 		/** Project file reference */
 		private FileReference? ProjectFile;
-		
-		static private XDocument XMLDummy = XDocument.Parse("<manifest></manifest>");
-=======
-		private static bool bGlobalTrace = false;
-		private static bool bGlobalTraceFilename = false;
-
-		/** Project file reference */
-		private FileReference? ProjectFile;
 
 		private static XDocument XMLDummy = XDocument.Parse("<manifest></manifest>");
->>>>>>> 4af6daef
 
 		private class UPLContext
 		{
@@ -862,19 +846,11 @@
 			if (ShowFilename)
 			{
 				Result += ", File: " + Context.Filename;
-<<<<<<< HEAD
 			}
 			if (LineAttrib != null)
 			{
 				Result += ", Line: " + LineAttrib.Value;
 			}
-=======
-			}
-			if (LineAttrib != null)
-			{
-				Result += ", Line: " + LineAttrib.Value;
-			}
->>>>>>> 4af6daef
 
 			return Result;
 		}
@@ -931,11 +907,7 @@
 			return bExpand ? ExpandVariables(Context, Result) : Result;
 		}
 
-<<<<<<< HEAD
-		static private Dictionary<string, ConfigCacheIni_UPL>? ConfigCache = null;
-=======
 		private static Dictionary<string, ConfigCacheIni_UPL>? ConfigCache = null;
->>>>>>> 4af6daef
 
 		private ConfigCacheIni_UPL GetConfigCacheIni_UPL(string baseIniName)
 		{
@@ -2453,15 +2425,9 @@
 									{
 										int Index = StringToInt(CurrentContext, Node, IndexStr);
 										if (Index >= 0 && Index < StringList.Count)
-<<<<<<< HEAD
-                                        {
-											Value = StringList.ElementAt(Index);
-                                        }
-=======
 										{
 											Value = StringList.ElementAt(Index);
 										}
->>>>>>> 4af6daef
 									}
 								}
 								if (Result == "Output")
@@ -2652,11 +2618,7 @@
 		}
 
 		public void Init(List<string> Architectures, bool bDistribution, string EngineDirectory, string BuildDirectory, string ProjectDirectory, string Configuration, bool bIsEmbedded,
-<<<<<<< HEAD
-			bool bPerArchBuildDir=false, Dictionary<string, string>? ArchRemapping = null)
-=======
 			bool bPerArchBuildDir = false, Dictionary<string, string>? ArchRemapping = null)
->>>>>>> 4af6daef
 		{
 			GlobalContext.BoolVariables["Distribution"] = bDistribution;
 			GlobalContext.BoolVariables["IsEmbedded"] = bIsEmbedded;
@@ -2915,13 +2877,8 @@
 		/// <param name="Logger"></param>
 		/// <param name="EngineDirectory"></param>
 		public ConfigCacheIni_UPL(UnrealTargetPlatform Platform, string BaseIniName, string? ProjectDirectory, ILogger Logger, string? EngineDirectory = null)
-<<<<<<< HEAD
-			: this(Platform, BaseIniName, 
-				  (ProjectDirectory == null) ? null : new DirectoryReference(ProjectDirectory), 
-=======
 			: this(Platform, BaseIniName,
 				  (ProjectDirectory == null) ? null : new DirectoryReference(ProjectDirectory),
->>>>>>> 4af6daef
 				  Logger,
 				  (EngineDirectory == null) ? null : new DirectoryReference(EngineDirectory))
 		{
@@ -3539,24 +3496,7 @@
 			}
 
 			DirectoryReference? UserSettingsFolder = Unreal.UserSettingDirectory; // Match FPlatformProcess::UserSettingsDir()
-<<<<<<< HEAD
-			DirectoryReference? PersonalFolder = null; // Match FPlatformProcess::UserDir()
-			if (RuntimePlatform.IsMac || RuntimePlatform.IsLinux)
-			{
-				PersonalFolder = new DirectoryReference(Path.Combine(Environment.GetFolderPath(Environment.SpecialFolder.Personal), "Documents"));
-			}
-			else
-			{
-				// Not all user accounts have a local application data directory (eg. SYSTEM, used by Jenkins for builds).
-				string PersonalFolderSetting = Environment.GetFolderPath(Environment.SpecialFolder.Personal);
-				if (!String.IsNullOrEmpty(PersonalFolderSetting))
-				{
-					PersonalFolder = new DirectoryReference(PersonalFolderSetting);
-				}
-			}
-=======
 			DirectoryReference? PersonalFolder = Unreal.UserDirectory; // Match FPlatformProcess::UserDir()
->>>>>>> 4af6daef
 
 			if (UserSettingsFolder != null)
 			{
