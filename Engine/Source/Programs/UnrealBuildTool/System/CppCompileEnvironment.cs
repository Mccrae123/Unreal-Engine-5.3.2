--- conflicted
+++ resolved
@@ -185,14 +185,11 @@
 		/// Whether to warn about the use of shadow variables
 		/// </summary>
 		public WarningLevel ShadowVariableWarningLevel = WarningLevel.Warning;
-<<<<<<< HEAD
-=======
 
 		/// <summary>
 		/// How to treat unsafe implicit type cast warnings (e.g., double->float or int64->int32)
 		/// </summary>
 		public WarningLevel UnsafeTypeCastWarningLevel = WarningLevel.Off;
->>>>>>> 90fae962
 
 		/// <summary>
 		/// Whether to warn about the use of undefined identifiers in #if expressions
@@ -409,10 +406,7 @@
 			bEnableExceptions = Other.bEnableExceptions;
 			bEnableObjCExceptions = Other.bEnableObjCExceptions;
 			ShadowVariableWarningLevel = Other.ShadowVariableWarningLevel;
-<<<<<<< HEAD
-=======
 			UnsafeTypeCastWarningLevel = Other.UnsafeTypeCastWarningLevel;
->>>>>>> 90fae962
 			bUndefinedIdentifierWarningsAsErrors = Other.bUndefinedIdentifierWarningsAsErrors;
 			bEnableUndefinedIdentifierWarnings = Other.bEnableUndefinedIdentifierWarnings;
 			bOptimizeCode = Other.bOptimizeCode;
