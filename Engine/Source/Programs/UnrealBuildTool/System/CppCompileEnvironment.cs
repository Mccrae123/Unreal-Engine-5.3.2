--- conflicted
+++ resolved
@@ -477,8 +477,6 @@
 		public bool bEnableCoroutines = false;
 
 		/// <summary>
-<<<<<<< HEAD
-=======
 		/// What version of include order specified by the module rules. Used to determine shared PCH variants.
 		/// </summary>
 		public EngineIncludeOrderVersion IncludeOrderVersion = EngineIncludeOrderVersion.Latest;
@@ -494,7 +492,6 @@
 		public string? CrashDiagnosticDirectory;
 
 		/// <summary>
->>>>>>> d731a049
 		/// Default constructor.
 		/// </summary>
         public CppCompileEnvironment(UnrealTargetPlatform Platform, CppConfiguration Configuration, string Architecture, SourceFileMetadataCache MetadataCache)
@@ -579,15 +576,11 @@
 			bHackHeaderGenerator = Other.bHackHeaderGenerator;
 			bHideSymbolsByDefault = Other.bHideSymbolsByDefault;
 			CppStandard = Other.CppStandard;
-<<<<<<< HEAD
-			bEnableCoroutines = Other.bEnableCoroutines;
-=======
 			CStandard = Other.CStandard;
 			bEnableCoroutines = Other.bEnableCoroutines;
 			IncludeOrderVersion = Other.IncludeOrderVersion;
 			bDeterministic = Other.bDeterministic;
 			CrashDiagnosticDirectory = Other.CrashDiagnosticDirectory;
->>>>>>> d731a049
 		}
 	}
 }