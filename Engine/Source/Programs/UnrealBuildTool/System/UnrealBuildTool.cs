--- conflicted
+++ resolved
@@ -502,16 +502,8 @@
 			string LowercaseArg = InArg.ToLowerInvariant();
 
 			string ProjectArg = null;
-<<<<<<< HEAD
-			if (LowercaseArg == "-rocket")
-			{
-				bRunningRocket = true;
-			}
-			else if (LowercaseArg.StartsWith("-project="))
-=======
             FileReference TryProjectFile;
 			if (LowercaseArg.StartsWith("-project="))
->>>>>>> e58dcb1b
 			{
 				if (BuildHostPlatform.Current.Platform == UnrealTargetPlatform.Linux)
 				{
@@ -1355,11 +1347,7 @@
 							if ((Result == ECompilationResult.Succeeded) && (BuildConfiguration.bDeployAfterCompile == true) && (BuildConfiguration.bXGEExport == false) &&
 								(UEBuildConfiguration.bGenerateManifest == false) && (UEBuildConfiguration.bGenerateExternalFileList == false) && (UEBuildConfiguration.bCleanProject == false))
 							{
-<<<<<<< HEAD
-								var TargetDescs = UEBuildTarget.ParseTargetCommandLine(Arguments, ref ProjectFile);
-=======
 								List<TargetDescriptor> TargetDescs = UEBuildTarget.ParseTargetCommandLine(Arguments, ref ProjectFile);
->>>>>>> e58dcb1b
 								if (TargetDescs[0].OnlyModules.Count == 0)
 								{
 									UEBuildPlatform BuildPlatform = UEBuildPlatform.GetBuildPlatform(CheckPlatform);
@@ -2241,13 +2229,8 @@
 					EditorProcessFilename += ".app/contents/macos/" + Path.GetFileNameWithoutExtension(EditorProcessFilename);
 				}
 					
-<<<<<<< HEAD
-				var Processes = BuildHostPlatform.Current.GetProcesses();
-				var EditorRunsDir = Path.Combine(UnrealBuildTool.EngineDirectory.FullName, "Intermediate", "EditorRuns");
-=======
 				BuildHostPlatform.ProcessInfo[] Processes = BuildHostPlatform.Current.GetProcesses();
 				string EditorRunsDir = Path.Combine(UnrealBuildTool.EngineDirectory.FullName, "Intermediate", "EditorRuns");
->>>>>>> e58dcb1b
 
 				if (!Directory.Exists(EditorRunsDir))
 				{
