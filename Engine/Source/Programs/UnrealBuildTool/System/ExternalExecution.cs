// Copyright 1998-2019 Epic Games, Inc. All Rights Reserved.

using System;
using System.Collections.Generic;
using System.Linq;
using System.Text;
using System.Diagnostics;
using System.IO;
using System.Text.RegularExpressions;
using System.Reflection;
using System.Runtime.InteropServices;
using System.Runtime.Serialization;
using Tools.DotNETCommon;

namespace UnrealBuildTool
{
	// This enum has to be compatible with the one defined in the
	// UE4\Engine\Source\Runtime\Core\Public\Misc\ComplilationResult.h 
	// to keep communication between UHT, UBT and Editor compiling
	// processes valid.
	enum CompilationResult
	{
		/// <summary>
		/// Compilation succeeded
		/// </summary>
		Succeeded = 0,

		/// <summary>
		/// Build was canceled, this is used on the engine side only
		/// </summary>
		Canceled = 1,

		/// <summary>
		/// All targets were up to date, used only with -canskiplink
		/// </summary>
		UpToDate = 2,

		/// <summary>
		/// The process has most likely crashed. This is what UE returns in case of an assert
		/// </summary>
		CrashOrAssert = 3,

		/// <summary>
		/// Compilation failed because generated code changed which was not supported
		/// </summary>
		FailedDueToHeaderChange = 4,

		/// <summary>
		/// Compilation failed due to compilation errors
		/// </summary>
		OtherCompilationError = 5,

		/// <summary>
		/// Compilation is not supported in the current build
		/// </summary>
		Unsupported,

		/// <summary>
		/// Unknown error
		/// </summary>
		Unknown
	}

	static class CompilationResultExtensions
	{
		public static bool Succeeded(this CompilationResult Result)
		{
			return Result == CompilationResult.Succeeded || Result == CompilationResult.UpToDate;
		}
	}

	class CompilationResultException : BuildException
	{
		public readonly CompilationResult Result;

		public CompilationResultException(CompilationResult Result)
			: base("Error: {0}", Result)
		{
			this.Result = Result;
		}
	}

	/// <summary>
	/// Type of module. Mirrored in UHT as EBuildModuleType.
	/// This should be sorted by the order in which we expect modules to be built.
	/// </summary>
	enum UHTModuleType
	{
		Program,
		EngineRuntime,
		EngineDeveloper,
		EngineEditor,
		EngineThirdParty,
		GameRuntime,
		GameDeveloper,
		GameEditor,
		GameThirdParty,
	}
	static class UHTModuleTypeExtensions
	{
		public static bool IsProgramModule(this UHTModuleType ModuleType)
		{
			return ModuleType == UHTModuleType.Program;
		}
		public static bool IsEngineModule(this UHTModuleType ModuleType)
		{
			return ModuleType == UHTModuleType.EngineRuntime || ModuleType == UHTModuleType.EngineDeveloper || ModuleType == UHTModuleType.EngineEditor || ModuleType == UHTModuleType.EngineThirdParty;
		}
		public static bool IsGameModule(this UHTModuleType ModuleType)
		{
			return ModuleType == UHTModuleType.GameRuntime || ModuleType == UHTModuleType.GameDeveloper || ModuleType == UHTModuleType.GameEditor || ModuleType == UHTModuleType.GameThirdParty;
		}
		public static UHTModuleType? EngineModuleTypeFromHostType(ModuleHostType ModuleType)
		{
			switch (ModuleType)
			{
				case ModuleHostType.Program:
					return UHTModuleType.Program;
				case ModuleHostType.Runtime:
				case ModuleHostType.RuntimeNoCommandlet:
				case ModuleHostType.RuntimeAndProgram:
				case ModuleHostType.CookedOnly:
				case ModuleHostType.UncookedOnly:
				case ModuleHostType.ServerOnly:
				case ModuleHostType.ClientOnly:
				case ModuleHostType.ClientOnlyNoCommandlet:
					return UHTModuleType.EngineRuntime;
				case ModuleHostType.Developer:
				case ModuleHostType.DeveloperTool:
					return UHTModuleType.EngineDeveloper;
				case ModuleHostType.Editor:
				case ModuleHostType.EditorNoCommandlet:
				case ModuleHostType.EditorAndProgram:
					return UHTModuleType.EngineEditor;
				default:
					return null;
			}
		}
		public static UHTModuleType? GameModuleTypeFromHostType(ModuleHostType ModuleType)
		{
			switch (ModuleType)
			{
				case ModuleHostType.Program:
					return UHTModuleType.Program;
				case ModuleHostType.Runtime:
				case ModuleHostType.RuntimeNoCommandlet:
				case ModuleHostType.RuntimeAndProgram:
				case ModuleHostType.CookedOnly:
				case ModuleHostType.UncookedOnly:
				case ModuleHostType.ServerOnly:
				case ModuleHostType.ClientOnly:
				case ModuleHostType.ClientOnlyNoCommandlet:
					return UHTModuleType.GameRuntime;
				case ModuleHostType.Developer:
				case ModuleHostType.DeveloperTool:
					return UHTModuleType.GameDeveloper;
				case ModuleHostType.Editor:
				case ModuleHostType.EditorNoCommandlet:
				case ModuleHostType.EditorAndProgram:
					return UHTModuleType.GameEditor;
				default:
					return null;
			}
		}
	}

	/// <summary>
	/// Information about a module that needs to be passed to UnrealHeaderTool for code generation
	/// </summary>
	class UHTModuleInfo
	{
		/// <summary>
		/// Module name
		/// </summary>
		public string ModuleName;

		/// <summary>
		/// Path to the module rules file
		/// </summary>
		public FileReference ModuleRulesFile;

		/// <summary>
		/// Paths to all potential module source directories (with platform extension directories added in)
		/// </summary>
		public DirectoryReference[] ModuleDirectories;

		/// <summary>
		/// Module type
		/// </summary>
		public string ModuleType;

		/// <summary>
		/// Public UObject headers found in the Classes directory (legacy)
		/// </summary>
		public List<FileItem> PublicUObjectClassesHeaders;

		/// <summary>
		/// Public headers with UObjects
		/// </summary>
		public List<FileItem> PublicUObjectHeaders;

		/// <summary>
		/// Private headers with UObjects
		/// </summary>
		public List<FileItem> PrivateUObjectHeaders;

		/// <summary>
		/// Directory containing generated code
		/// </summary>
		public DirectoryItem GeneratedCodeDirectory;

		/// <summary>
		/// Base (i.e. extensionless) path+filename of the .gen files
		/// </summary>
		public string GeneratedCPPFilenameBase;

		/// <summary>
		/// Version of code generated by UHT
		/// </summary>
		public EGeneratedCodeVersion GeneratedCodeVersion;

		/// <summary>
		/// Whether this module is read-only
		/// </summary>
		public bool bIsReadOnly;

		public UHTModuleInfo(string ModuleName, FileReference ModuleRulesFile, DirectoryReference[] ModuleDirectories, UHTModuleType ModuleType, DirectoryItem GeneratedCodeDirectory, EGeneratedCodeVersion GeneratedCodeVersion, bool bIsReadOnly)
		{
			this.ModuleName = ModuleName;
			this.ModuleRulesFile = ModuleRulesFile;
			this.ModuleDirectories = ModuleDirectories;
			this.ModuleType = ModuleType.ToString();
			this.PublicUObjectClassesHeaders = new List<FileItem>();
			this.PublicUObjectHeaders = new List<FileItem>();
			this.PrivateUObjectHeaders = new List<FileItem>();
			this.GeneratedCodeDirectory = GeneratedCodeDirectory;
			this.GeneratedCodeVersion = GeneratedCodeVersion;
			this.bIsReadOnly = bIsReadOnly;
		}

		public UHTModuleInfo(BinaryArchiveReader Reader)
		{
			ModuleName = Reader.ReadString();
			ModuleRulesFile = Reader.ReadFileReference();
			ModuleDirectories = Reader.ReadArray<DirectoryReference>(Reader.ReadDirectoryReference);
			ModuleType = Reader.ReadString();
			PublicUObjectClassesHeaders = Reader.ReadList(() => Reader.ReadFileItem());
			PublicUObjectHeaders = Reader.ReadList(() => Reader.ReadFileItem());
			PrivateUObjectHeaders = Reader.ReadList(() => Reader.ReadFileItem());
			GeneratedCPPFilenameBase = Reader.ReadString();
			GeneratedCodeDirectory = Reader.ReadDirectoryItem();
			GeneratedCodeVersion = (EGeneratedCodeVersion)Reader.ReadInt();
			bIsReadOnly = Reader.ReadBool();
		}

		public void Write(BinaryArchiveWriter Writer)
		{
			Writer.WriteString(ModuleName);
			Writer.WriteFileReference(ModuleRulesFile);
			Writer.WriteArray<DirectoryReference>(ModuleDirectories, Writer.WriteDirectoryReference);
			Writer.WriteString(ModuleType);
			Writer.WriteList(PublicUObjectClassesHeaders, Item => Writer.WriteFileItem(Item));
			Writer.WriteList(PublicUObjectHeaders, Item => Writer.WriteFileItem(Item));
			Writer.WriteList(PrivateUObjectHeaders, Item => Writer.WriteFileItem(Item));
			Writer.WriteString(GeneratedCPPFilenameBase);
			Writer.WriteDirectoryItem(GeneratedCodeDirectory);
			Writer.WriteInt((int)GeneratedCodeVersion);
			Writer.WriteBool(bIsReadOnly);
		}

		public override string ToString()
		{
			return ModuleName;
		}
	}

	/// <summary>
	/// This MUST be kept in sync with EGeneratedBodyVersion enum and 
	/// ToGeneratedBodyVersion function in UHT defined in GeneratedCodeVersion.h.
	/// </summary>
	public enum EGeneratedCodeVersion
	{
		/// <summary>
		/// 
		/// </summary>
		None,

		/// <summary>
		/// 
		/// </summary>
		V1,

		/// <summary>
		/// 
		/// </summary>
		V2,

		/// <summary>
		/// 
		/// </summary>
		VLatest = V2
	};

	struct UHTManifest
	{
		public class Module
		{
			public string Name;
			public string ModuleType;
			public string BaseDirectory;
			public string IncludeBase;     // The include path which all UHT-generated includes should be relative to
			public string OutputDirectory;
			public List<string> ClassesHeaders;
			public List<string> PublicHeaders;
			public List<string> PrivateHeaders;
			public string GeneratedCPPFilenameBase;
			public bool SaveExportedHeaders;
			public EGeneratedCodeVersion UHTGeneratedCodeVersion;

			public Module(UHTModuleInfo Info)
			{
				Name = Info.ModuleName;
				ModuleType = Info.ModuleType;
				BaseDirectory = Info.ModuleDirectories[0].FullName;
				IncludeBase = Info.ModuleDirectories[0].ParentDirectory.FullName;
				OutputDirectory = Path.GetDirectoryName(Info.GeneratedCPPFilenameBase);
				ClassesHeaders = Info.PublicUObjectClassesHeaders.Select((Header) => Header.AbsolutePath).ToList();
				PublicHeaders = Info.PublicUObjectHeaders.Select((Header) => Header.AbsolutePath).ToList();
				PrivateHeaders = Info.PrivateUObjectHeaders.Select((Header) => Header.AbsolutePath).ToList();
				GeneratedCPPFilenameBase = Info.GeneratedCPPFilenameBase;
				SaveExportedHeaders = !Info.bIsReadOnly;
				UHTGeneratedCodeVersion = Info.GeneratedCodeVersion;
			}

			public override string ToString()
			{
				return Name;
			}
		}

		public bool IsGameTarget;     // True if the current target is a game target
		public string RootLocalPath;    // The engine path on the local machine
		public string TargetName;       // Name of the target currently being compiled
		public string ExternalDependenciesFile; // File to contain additional dependencies that the generated code depends on
		public List<Module> Modules;

		public UHTManifest(string InTargetName, TargetType InTargetType, string InRootLocalPath, string InExternalDependenciesFile, List<Module> InModules)
		{
			IsGameTarget = (InTargetType != TargetType.Program);
			RootLocalPath = InRootLocalPath;
			TargetName = InTargetName;
			ExternalDependenciesFile = InExternalDependenciesFile;
			Modules = InModules;
		}
	}

	class UHTModuleHeaderInfo
	{
		public DirectoryItem SourceFolder;
		public List<FileItem> HeaderFiles;
		public bool bUsePrecompiled;

		public UHTModuleHeaderInfo(DirectoryItem SourceFolder, List<FileItem> HeaderFiles, bool bUsePrecompiled)
		{
			this.SourceFolder = SourceFolder;
			this.HeaderFiles = HeaderFiles;
			this.bUsePrecompiled = bUsePrecompiled;
		}

		public UHTModuleHeaderInfo(BinaryArchiveReader Reader)
		{
			SourceFolder = Reader.ReadDirectoryItem();
			HeaderFiles = Reader.ReadList(() => Reader.ReadFileItem());
			bUsePrecompiled = Reader.ReadBool();
		}

		public void Write(BinaryArchiveWriter Writer)
		{
			Writer.WriteDirectoryItem(SourceFolder);
			Writer.WriteList(HeaderFiles, Item => Writer.WriteFileItem(Item));
			Writer.WriteBool(bUsePrecompiled);
		}
	}

	/// <summary>
	/// This handles all running of the UnrealHeaderTool
	/// </summary>
	class ExternalExecution
	{
		static UHTModuleType GetEngineModuleTypeFromDescriptor(ModuleDescriptor Module)
		{
			UHTModuleType? Type = UHTModuleTypeExtensions.EngineModuleTypeFromHostType(Module.Type);
			if (Type == null)
			{
				throw new BuildException("Unhandled engine module type {0} for {1}", Module.Type.ToString(), Module.Name);
			}
			return Type.GetValueOrDefault();
		}

		static UHTModuleType GetGameModuleTypeFromDescriptor(ModuleDescriptor Module)
		{
			UHTModuleType? Type = UHTModuleTypeExtensions.GameModuleTypeFromHostType(Module.Type);
			if (Type == null)
			{
				throw new BuildException("Unhandled game module type {0}", Module.Type.ToString());
			}
			return Type.GetValueOrDefault();
		}

		/// <summary>
		/// Returns a copy of Nodes sorted by dependency.  Independent or circularly-dependent nodes should
		/// remain in their same relative order within the original Nodes sequence.
		/// </summary>
		/// <param name="NodeList">The list of nodes to sort.</param>
		static void StableTopologicalSort(List<UEBuildModuleCPP> NodeList)
		{
			int NodeCount = NodeList.Count;

			Dictionary<UEBuildModule, HashSet<UEBuildModule>> Cache = new Dictionary<UEBuildModule, HashSet<UEBuildModule>>();

			for (int Index1 = 0; Index1 != NodeCount; ++Index1)
			{
				UEBuildModuleCPP Node1 = NodeList[Index1];

				for (int Index2 = 0; Index2 != Index1; ++Index2)
				{
					UEBuildModuleCPP Node2 = NodeList[Index2];

					if (IsDependency(Node2, Node1, Cache) && !IsDependency(Node1, Node2, Cache))
					{
						// Rotate element at Index1 into position at Index2
						for (int Index3 = Index1; Index3 != Index2; )
						{
							--Index3;
							NodeList[Index3 + 1] = NodeList[Index3];
						}
						NodeList[Index2] = Node1;

						// Break out of this loop, because this iteration must have covered all existing cases
						// involving the node formerly at position Index1
						break;
					}
				}
			}
		}

		/// <summary>
		/// Tests whether one module has a dependency on another
		/// </summary>
		/// <param name="FromModule">The module to test</param>
		/// <param name="ToModule">The module to look for a dependency</param>
		/// <param name="Cache">Cache mapping module to all its dependencies</param>
		/// <returns>True if ToModule is a dependency of FromModule, false otherwise</returns>
		static bool IsDependency(UEBuildModuleCPP FromModule, UEBuildModuleCPP ToModule, Dictionary<UEBuildModule, HashSet<UEBuildModule>> Cache)
		{
			HashSet<UEBuildModule> Dependencies;
			if(!Cache.TryGetValue(FromModule, out Dependencies))
			{
				Dependencies = new HashSet<UEBuildModule>();
				FromModule.GetAllDependencyModules(new List<UEBuildModule>(), Dependencies, true, true, false);
				Cache.Add(FromModule, Dependencies);
			}
			return Dependencies.Contains(ToModule);
		}

		/// <summary>
		/// Gets the module type for a given rules object
		/// </summary>
		/// <param name="RulesObject">The rules object</param>
		/// <param name="ProjectDescriptor">Descriptor for the project being built</param>
		/// <returns>The module type</returns>
		static UHTModuleType GetModuleType(ModuleRules RulesObject, ProjectDescriptor ProjectDescriptor)
		{
			ModuleRulesContext Context = RulesObject.Context;
			if (Context.bClassifyAsGameModuleForUHT)
			{
				if (RulesObject.Type == ModuleRules.ModuleType.External)
				{
					return UHTModuleType.GameThirdParty;
				}
				if (Context.DefaultUHTModuleType.HasValue)
				{
					return Context.DefaultUHTModuleType.Value;
				}
				if (RulesObject.Plugin != null)
				{
					ModuleDescriptor Module = RulesObject.Plugin.Descriptor.Modules.FirstOrDefault(x => x.Name == RulesObject.Name);
					if(Module != null)
					{
						return GetGameModuleTypeFromDescriptor(Module);
					}
				}
				if(ProjectDescriptor != null && ProjectDescriptor.Modules != null)
				{
					ModuleDescriptor Module = ProjectDescriptor.Modules.FirstOrDefault(x => x.Name == RulesObject.Name);
					if(Module != null)
					{
						return UHTModuleTypeExtensions.GameModuleTypeFromHostType(Module.Type) ?? UHTModuleType.GameRuntime;
					}
				}
				return UHTModuleType.GameRuntime;
			}
			else
			{
				if (RulesObject.Type == ModuleRules.ModuleType.External)
				{
					return UHTModuleType.EngineThirdParty;
				}
				if (Context.DefaultUHTModuleType.HasValue)
				{
					return Context.DefaultUHTModuleType.Value;
				}
				if (RulesObject.Plugin != null)
				{
					ModuleDescriptor Module = RulesObject.Plugin.Descriptor.Modules.FirstOrDefault(x => x.Name == RulesObject.Name);
					if (Module != null)
					{
						return GetEngineModuleTypeFromDescriptor(Module);
					}
				}
				throw new BuildException("Unable to determine UHT module type for {0}", RulesObject.File);
			}
		}

		/// <summary>
		/// Find all the headers under the given base directory, excluding any other platform folders.
		/// </summary>
		/// <param name="BaseDirectory">Base directory to search</param>
		/// <param name="ExcludeFolders">Array of folders to exclude</param>
		/// <param name="Headers">Receives the list of headers that was found</param>
		static void FindHeaders(DirectoryItem BaseDirectory, ReadOnlyHashSet<string> ExcludeFolders, List<FileItem> Headers)
		{
			foreach(DirectoryItem SubDirectory in BaseDirectory.EnumerateDirectories())
			{
				if(!ExcludeFolders.Contains(SubDirectory.Name))
				{
					FindHeaders(SubDirectory, ExcludeFolders, Headers);
				}
			}
			foreach(FileItem File in BaseDirectory.EnumerateFiles())
			{
				if(File.HasExtension(".h"))
				{
					Headers.Add(File);
				}
			}
		}

		public static void SetupUObjectModules(IEnumerable<UEBuildModuleCPP> ModulesToGenerateHeadersFor, UnrealTargetPlatform Platform, ProjectDescriptor ProjectDescriptor, List<UHTModuleInfo> UObjectModules, List<UHTModuleHeaderInfo> UObjectModuleHeaders, EGeneratedCodeVersion GeneratedCodeVersion, bool bIsAssemblingBuild, SourceFileMetadataCache MetadataCache)
		{
			// Find the type of each module
			Dictionary<UEBuildModuleCPP, UHTModuleType> ModuleToType = new Dictionary<UEBuildModuleCPP, UHTModuleType>();
			foreach(UEBuildModuleCPP Module in ModulesToGenerateHeadersFor)
			{
				ModuleToType[Module] = GetModuleType(Module.Rules, ProjectDescriptor);
			}

			// Sort modules by type, then by dependency
			List<UEBuildModuleCPP> ModulesSortedByType = ModulesToGenerateHeadersFor.OrderBy(c => ModuleToType[c]).ToList();
			StableTopologicalSort(ModulesSortedByType);

			// Create the info for each module in parallel
			UHTModuleInfo[] ModuleInfoArray = new UHTModuleInfo[ModulesSortedByType.Count];
			using(ThreadPoolWorkQueue Queue = new ThreadPoolWorkQueue())
			{
				ReadOnlyHashSet<string> ExcludedFolders = UEBuildPlatform.GetBuildPlatform(Platform, true).GetExcludedFolderNames();
				for(int Idx = 0; Idx < ModulesSortedByType.Count; Idx++)
				{
					UEBuildModuleCPP Module = ModulesSortedByType[Idx];

					UHTModuleInfo Info = new UHTModuleInfo(Module.Name, Module.RulesFile, Module.ModuleDirectories, ModuleToType[Module], DirectoryItem.GetItemByDirectoryReference(Module.GeneratedCodeDirectory), GeneratedCodeVersion, Module.Rules.bUsePrecompiled);
					ModuleInfoArray[Idx] = Info;

					Queue.Enqueue(() => SetupUObjectModule(Info, ExcludedFolders, MetadataCache, Queue));
				}
			}

			// Filter out all the modules with reflection data
			for(int Idx = 0; Idx < ModulesSortedByType.Count; Idx++)
			{
				UEBuildModuleCPP Module = ModulesSortedByType[Idx];
				UHTModuleInfo Info = ModuleInfoArray[Idx];
				if (Info.PublicUObjectClassesHeaders.Count > 0 || Info.PrivateUObjectHeaders.Count > 0 || Info.PublicUObjectHeaders.Count > 0)
				{
					// Set a flag indicating that we need to add the generated headers directory
					Module.bAddGeneratedCodeIncludePath = true;

					// If we've got this far and there are no source files then it's likely we're installed and ignoring
					// engine files, so we don't need a .gen.cpp either
					Info.GeneratedCPPFilenameBase = Path.Combine(Module.GeneratedCodeDirectory.FullName, Info.ModuleName) + ".gen";
					if (!Module.Rules.bUsePrecompiled)
					{
						Module.GeneratedCodeWildcard = Path.Combine(Module.GeneratedCodeDirectory.FullName, "*.gen.cpp");
					}

					UObjectModules.Add(Info);

					DirectoryItem ModuleDirectoryItem = DirectoryItem.GetItemByDirectoryReference(Module.ModuleDirectory);

					List<FileItem> ReflectedHeaderFiles = new List<FileItem>();
					ReflectedHeaderFiles.AddRange(Info.PublicUObjectHeaders);
					ReflectedHeaderFiles.AddRange(Info.PublicUObjectClassesHeaders);
					ReflectedHeaderFiles.AddRange(Info.PrivateUObjectHeaders);
					UObjectModuleHeaders.Add(new UHTModuleHeaderInfo(ModuleDirectoryItem, ReflectedHeaderFiles, Module.Rules.bUsePrecompiled));
				}
				else
				{
					// Remove any stale generated code directory
					if(Module.GeneratedCodeDirectory != null && !Module.Rules.bUsePrecompiled)
					{
						if (DirectoryReference.Exists(Module.GeneratedCodeDirectory))
						{
							Directory.Delete(Module.GeneratedCodeDirectory.FullName, true);
						}
					}
				}
			}
		}

		static void SetupUObjectModule(UHTModuleInfo ModuleInfo, ReadOnlyHashSet<string> ExcludedFolders, SourceFileMetadataCache MetadataCache, ThreadPoolWorkQueue Queue)
		{
			foreach (DirectoryReference ModuleDirectory in ModuleInfo.ModuleDirectories)
			{
				DirectoryItem ModuleDirectoryItem = DirectoryItem.GetItemByDirectoryReference(ModuleDirectory);

				List<FileItem> HeaderFiles = new List<FileItem>();
				FindHeaders(ModuleDirectoryItem, ExcludedFolders, HeaderFiles);

				foreach (FileItem HeaderFile in HeaderFiles)
				{
					Queue.Enqueue(() => SetupUObjectModuleHeader(ModuleInfo, HeaderFile, MetadataCache));
				}
			}
		}

		static void SetupUObjectModuleHeader(UHTModuleInfo ModuleInfo, FileItem HeaderFile, SourceFileMetadataCache MetadataCache)
		{
			// Check to see if we know anything about this file.  If we have up-to-date cached information about whether it has
			// UObjects or not, we can skip doing a test here.
			if (MetadataCache.ContainsReflectionMarkup(HeaderFile))
			{
				lock(ModuleInfo)
				{
					bool bFoundHeaderLocation = false;
					foreach (DirectoryReference ModuleDirectory in ModuleInfo.ModuleDirectories)
					{
						if (HeaderFile.Location.IsUnderDirectory(DirectoryReference.Combine(ModuleDirectory, "Classes")))
						{
							ModuleInfo.PublicUObjectClassesHeaders.Add(HeaderFile);
							bFoundHeaderLocation = true;
						}
						else if (HeaderFile.Location.IsUnderDirectory(DirectoryReference.Combine(ModuleDirectory, "Public")))
						{
							ModuleInfo.PublicUObjectHeaders.Add(HeaderFile);
							bFoundHeaderLocation = true;
						}
					}
					if (!bFoundHeaderLocation)
					{
						ModuleInfo.PrivateUObjectHeaders.Add(HeaderFile);
					}
				}
			}
		}

		/// <summary>
		/// Gets the path to the receipt for UHT
		/// </summary>
		/// <returns>Path to the UHT receipt</returns>
		public static FileReference GetHeaderToolReceiptFile(FileReference ProjectFile, UnrealTargetConfiguration Configuration, bool bHasProjectScriptPlugin)
		{
			if(bHasProjectScriptPlugin && ProjectFile != null)
			{
				return TargetReceipt.GetDefaultPath(ProjectFile.Directory, "UnrealHeaderTool", BuildHostPlatform.Current.Platform, Configuration, "");
			}
			else
			{
				return TargetReceipt.GetDefaultPath(UnrealBuildTool.EngineDirectory, "UnrealHeaderTool", BuildHostPlatform.Current.Platform, Configuration, "");
			}
		}

		/// <summary>
		/// Gets UnrealHeaderTool.exe path. Does not care if UnrealheaderTool was build as a monolithic exe or not.
		/// </summary>
		static FileReference GetHeaderToolPath(FileReference ReceiptFile)
		{
			TargetReceipt Receipt = TargetReceipt.Read(ReceiptFile);
			return Receipt.Launch;
		}

		/// <summary>
		/// Gets the latest write time of any of the UnrealHeaderTool binaries (including DLLs and Plugins) or DateTime.MaxValue if UnrealHeaderTool does not exist
		/// </summary>
		/// <returns>Latest timestamp of UHT binaries or DateTime.MaxValue if UnrealHeaderTool is out of date and needs to be rebuilt.</returns>
		static bool GetHeaderToolTimestampUtc(FileReference ReceiptPath, out DateTime Timestamp)
		{
			using (ScopedTimer TimestampTimer = new ScopedTimer("GetHeaderToolTimestamp"))
			{
				// Try to read the receipt for UHT.
				FileItem ReceiptFile = FileItem.GetItemByFileReference(ReceiptPath);
				if (!ReceiptFile.Exists)
				{
					Timestamp = DateTime.MaxValue;
					return false;
				}

				TargetReceipt Receipt;
				if (!TargetReceipt.TryRead(ReceiptPath, out Receipt))
				{
					Timestamp = DateTime.MaxValue;
					return false;
				}

				// Make sure all the build products exist, and that the receipt is newer
				foreach (BuildProduct BuildProduct in Receipt.BuildProducts)
				{
					FileItem BuildProductItem = FileItem.GetItemByFileReference(BuildProduct.Path);
					if(!BuildProductItem.Exists || BuildProductItem.LastWriteTimeUtc > ReceiptFile.LastWriteTimeUtc)
					{
						Timestamp = DateTime.MaxValue;
						return false;
					}
				}

				// Return the timestamp for all the binaries
				Timestamp = ReceiptFile.LastWriteTimeUtc;
				return true;
			}
		}

		/// <summary>
		/// Gets the timestamp of CoreUObject.gen.cpp file.
		/// </summary>
		/// <returns>Last write time of CoreUObject.gen.cpp or DateTime.MaxValue if it doesn't exist.</returns>
		private static DateTime GetCoreGeneratedTimestampUtc(string ModuleName, string ModuleGeneratedCodeDirectory)
		{
			// In Installed Builds, we don't check the timestamps on engine headers.  Default to a very old date.
			if (UnrealBuildTool.IsEngineInstalled())
			{
				return DateTime.MinValue;
			}

			// Otherwise look for CoreUObject.init.gen.cpp
			FileInfo CoreGeneratedFileInfo = new FileInfo(Path.Combine(ModuleGeneratedCodeDirectory, ModuleName + ".init.gen.cpp"));
			if (CoreGeneratedFileInfo.Exists)
			{
				return CoreGeneratedFileInfo.LastWriteTimeUtc;
			}

			// Doesn't exist, so use a 'newer that everything' date to force rebuild headers.
			return DateTime.MaxValue;
		}

		/// <summary>
		/// Checks the class header files and determines if generated UObject code files are out of date in comparison.
		/// </summary>
		/// <param name="BuildConfiguration">Build configuration</param>
		/// <param name="UObjectModules">Modules that we generate headers for</param>
		/// <param name="HeaderToolTimestampUtc">Timestamp for UHT</param>
		/// <param name="bIsGatheringBuild"></param>
		/// <param name="bIsAssemblingBuild"></param>
		/// <returns>True if the code files are out of date</returns>
		private static bool AreGeneratedCodeFilesOutOfDate(BuildConfiguration BuildConfiguration, List<UHTModuleInfo> UObjectModules, DateTime HeaderToolTimestampUtc, bool bIsGatheringBuild, bool bIsAssemblingBuild)
		{
			// Get CoreUObject.init.gen.cpp timestamp.  If the source files are older than the CoreUObject generated code, we'll
			// need to regenerate code for the module
			DateTime? CoreGeneratedTimestampUtc = null;
			{
				// Find the CoreUObject module
				foreach (UHTModuleInfo Module in UObjectModules)
				{
					if (Module.ModuleName.Equals("CoreUObject", StringComparison.InvariantCultureIgnoreCase))
					{
						CoreGeneratedTimestampUtc = GetCoreGeneratedTimestampUtc(Module.ModuleName, Path.GetDirectoryName(Module.GeneratedCPPFilenameBase));
						break;
					}
				}
				if (CoreGeneratedTimestampUtc == null)
				{
					throw new BuildException("Could not find CoreUObject in list of all UObjectModules");
				}
			}


			foreach (UHTModuleInfo Module in UObjectModules)
			{
				// If we're using a precompiled engine, skip checking timestamps for modules that are under the engine directory
				if (Module.bIsReadOnly)
				{
					continue;
				}

				// Make sure we have an existing folder for generated code.  If not, then we definitely need to generate code!
				string GeneratedCodeDirectory = Path.GetDirectoryName(Module.GeneratedCPPFilenameBase);
				FileSystemInfo TestDirectory = (FileSystemInfo)new DirectoryInfo(GeneratedCodeDirectory);
				if (!TestDirectory.Exists)
				{
					// Generated code directory is missing entirely!
					Log.TraceLog("UnrealHeaderTool needs to run because no generated code directory was found for module {0}", Module.ModuleName);
					return true;
				}

				// Grab our special "Timestamp" file that we saved after the last set of headers were generated.  This file
				// actually contains the list of source files which contained UObjects, so that we can compare to see if any
				// UObject source files were deleted (or no longer contain UObjects), which means we need to run UHT even
				// if no other source files were outdated
				string TimestampFile = Path.Combine(GeneratedCodeDirectory, @"Timestamp");
				FileSystemInfo SavedTimestampFileInfo = (FileSystemInfo)new FileInfo(TimestampFile);
				if (!SavedTimestampFileInfo.Exists)
				{
					// Timestamp file was missing (possibly deleted/cleaned), so headers are out of date
					Log.TraceLog("UnrealHeaderTool needs to run because UHT Timestamp file did not exist for module {0}", Module.ModuleName);
					return true;
				}

				// Make sure the last UHT run completed after UnrealHeaderTool.exe was compiled last, and after the CoreUObject headers were touched last.
				DateTime SavedTimestampUtc = SavedTimestampFileInfo.LastWriteTimeUtc;
				if (HeaderToolTimestampUtc > SavedTimestampUtc)
				{
					// Generated code is older than UnrealHeaderTool.exe.  Out of date!
					Log.TraceLog("UnrealHeaderTool needs to run because UnrealHeaderTool timestamp ({0}) is later than timestamp for module {1} ({2})", HeaderToolTimestampUtc.ToLocalTime(), Module.ModuleName, SavedTimestampUtc.ToLocalTime());
					return true;
				}
				if (CoreGeneratedTimestampUtc > SavedTimestampUtc)
				{
					// Generated code is older than CoreUObject headers.  Out of date!
					Log.TraceLog("UnrealHeaderTool needs to run because CoreUObject timestamp ({0}) is newer than timestamp for module {1} ({2})", CoreGeneratedTimestampUtc.Value.ToLocalTime(), Module.ModuleName, SavedTimestampUtc.ToLocalTime());
					return true;
				}

				// Has the .build.cs file changed since we last generated headers successfully?
				FileInfo ModuleRulesFile = new FileInfo(Module.ModuleRulesFile.FullName);
				if (!ModuleRulesFile.Exists || ModuleRulesFile.LastWriteTimeUtc > SavedTimestampUtc)
				{
					Log.TraceLog("UnrealHeaderTool needs to run because SavedTimestamp is older than the rules file ({0}) for module {1}", Module.ModuleRulesFile, Module.ModuleName);
					return true;
				}

				// Iterate over our UObjects headers and figure out if any of them have changed
				List<FileItem> AllUObjectHeaders = new List<FileItem>();
				AllUObjectHeaders.AddRange(Module.PublicUObjectClassesHeaders);
				AllUObjectHeaders.AddRange(Module.PublicUObjectHeaders);
				AllUObjectHeaders.AddRange(Module.PrivateUObjectHeaders);

				// Load up the old timestamp file and check to see if anything has changed
				{
					string[] UObjectFilesFromPreviousRun = File.ReadAllLines(TimestampFile);
					if (AllUObjectHeaders.Count != UObjectFilesFromPreviousRun.Length)
					{
						Log.TraceLog("UnrealHeaderTool needs to run because there are a different number of UObject source files in module {0}", Module.ModuleName);
						return true;
					}

					// Iterate over our UObjects headers and figure out if any of them have changed
					HashSet<string> ObjectHeadersSet = new HashSet<string>(AllUObjectHeaders.Select(x => x.AbsolutePath), FileReference.Comparer);
					foreach (string FileName in UObjectFilesFromPreviousRun)
					{
						if(!ObjectHeadersSet.Contains(FileName))
						{
							Log.TraceLog("UnrealHeaderTool needs to run because the set of UObject source files in module {0} has changed ({1})", Module.ModuleName, FileName);
							return true;
						}
					}
				}

				foreach (FileItem HeaderFile in AllUObjectHeaders)
				{
					DateTime HeaderFileTimestampUtc = HeaderFile.LastWriteTimeUtc;

					// Has the source header changed since we last generated headers successfully?
					if (HeaderFileTimestampUtc > SavedTimestampUtc)
					{
						Log.TraceLog("UnrealHeaderTool needs to run because SavedTimestamp is older than HeaderFileTimestamp ({0}) for module {1}", HeaderFile.AbsolutePath, Module.ModuleName);
						return true;
					}

					// When we're running in assembler mode, outdatedness cannot be inferred by checking the directory timestamp
					// of the source headers.  We don't care if source files were added or removed in this mode, because we're only
					// able to process the known UObject headers that are in the Makefile.  If UObject header files are added/removed,
					// we expect the user to re-run GenerateProjectFiles which will force UBTMakefile outdatedness.
					// @todo ubtmake: Possibly, we should never be doing this check these days.
					//
					// We don't need to do this check if using hot reload makefiles, since makefile out-of-date checks already handle it.
					if (!BuildConfiguration.bUseUBTMakefiles && (bIsGatheringBuild || !bIsAssemblingBuild))
					{
						// Also check the timestamp on the directory the source file is in.  If the directory timestamp has
						// changed, new source files may have been added or deleted.  We don't know whether the new/deleted
						// files were actually UObject headers, but because we don't know all of the files we processed
						// in the previous run, we need to assume our generated code is out of date if the directory timestamp
						// is newer.
						DateTime HeaderDirectoryTimestampUtc = new DirectoryInfo(Path.GetDirectoryName(HeaderFile.AbsolutePath)).LastWriteTimeUtc;
						if (HeaderDirectoryTimestampUtc > SavedTimestampUtc)
						{
							Log.TraceLog("UnrealHeaderTool needs to run because the directory containing an existing header ({0}) has changed, and headers may have been added to or deleted from module {1}", HeaderFile.AbsolutePath, Module.ModuleName);
							return true;
						}
					}
				}
			}

			return false;
		}

		/// <summary>
		/// Determines if any external dependencies for generated code is out of date
		/// </summary>
		/// <param name="ExternalDependenciesFile">Path to the external dependencies file</param>
		/// <returns>True if any external dependencies are out of date</returns>
		private static bool AreExternalDependenciesOutOfDate(FileReference ExternalDependenciesFile)
		{
			if (!FileReference.Exists(ExternalDependenciesFile))
			{
				return true;
			}

			DateTime LastWriteTime = File.GetLastWriteTimeUtc(ExternalDependenciesFile.FullName);

			string[] Lines = File.ReadAllLines(ExternalDependenciesFile.FullName);
			foreach (string Line in Lines)
			{
				string ExternalDependencyFile = Line.Trim();
				if (ExternalDependencyFile.Length > 0)
				{
					if (!File.Exists(ExternalDependencyFile) || File.GetLastWriteTimeUtc(ExternalDependencyFile) > LastWriteTime)
					{
						return true;
					}
				}
			}

			return false;
		}

		/// <summary>
		/// Updates the intermediate include directory timestamps of all the passed in UObject modules
		/// </summary>
		private static void UpdateDirectoryTimestamps(List<UHTModuleInfo> UObjectModules)
		{
			foreach (UHTModuleInfo Module in UObjectModules)
			{
				if(!Module.bIsReadOnly)
				{
					string GeneratedCodeDirectory = Path.GetDirectoryName(Module.GeneratedCPPFilenameBase);
					DirectoryInfo GeneratedCodeDirectoryInfo = new DirectoryInfo(GeneratedCodeDirectory);

					try
					{
						if (GeneratedCodeDirectoryInfo.Exists)
						{
							// Touch the include directory since we have technically 'generated' the headers
							// However, the headers might not be touched at all since that would cause the compiler to recompile everything
							// We can't alter the directory timestamp directly, because this may throw exceptions when the directory is
							// open in visual studio or windows explorer, so instead we create a blank file that will change the timestamp for us
							FileReference TimestampFile = FileReference.Combine(new DirectoryReference(GeneratedCodeDirectoryInfo.FullName), "Timestamp");

							// Save all of the UObject files to a timestamp file.  We'll load these on the next run to see if any new
							// files with UObject classes were deleted, so that we'll know to run UHT even if the timestamps of all
							// of the other source files were unchanged
							{
								List<string> AllUObjectFiles = new List<string>();
								AllUObjectFiles.AddRange(Module.PublicUObjectClassesHeaders.ConvertAll(Item => Item.AbsolutePath));
								AllUObjectFiles.AddRange(Module.PublicUObjectHeaders.ConvertAll(Item => Item.AbsolutePath));
								AllUObjectFiles.AddRange(Module.PrivateUObjectHeaders.ConvertAll(Item => Item.AbsolutePath));
								FileReference.WriteAllLines(TimestampFile, AllUObjectFiles);
							}

							// Because new .cpp and .h files may have been generated by UHT, invalidate the DirectoryLookupCache
							DirectoryLookupCache.InvalidateCachedDirectory(new DirectoryReference(GeneratedCodeDirectoryInfo.FullName));
						}
					}
					catch (Exception Exception)
					{
						throw new BuildException(Exception, "Couldn't touch header directories: " + Exception.Message);
					}
				}
			}
		}

		/// <summary>
		/// Run an external native executable (and capture the output), given the executable path and the commandline.
		/// </summary>
		public static int RunExternalNativeExecutable(FileReference ExePath, string Commandline)
		{
			Log.TraceVerbose("RunExternalExecutable {0} {1}", ExePath.FullName, Commandline);
			using (Process GameProcess = new Process())
			{
				GameProcess.StartInfo.FileName = ExePath.FullName;
				GameProcess.StartInfo.Arguments = Commandline;
				GameProcess.StartInfo.UseShellExecute = false;
				GameProcess.StartInfo.RedirectStandardOutput = true;
				GameProcess.OutputDataReceived += PrintProcessOutputAsync;
				GameProcess.Start();
				GameProcess.BeginOutputReadLine();
				GameProcess.WaitForExit();

				return GameProcess.ExitCode;
			}
		}

		/// <summary>
		/// Simple function to pipe output asynchronously
		/// </summary>
		private static void PrintProcessOutputAsync(object Sender, DataReceivedEventArgs Event)
		{
			// DataReceivedEventHandler is fired with a null string when the output stream is closed.  We don't want to
			// print anything for that event.
			if (!String.IsNullOrEmpty(Event.Data))
			{
				Log.TraceInformation(Event.Data);
			}
		}

		/// <summary>
		/// Builds and runs the header tool and touches the header directories.
		/// Performs any early outs if headers need no changes, given the UObject modules, tool path, game name, and configuration
		/// </summary>
		public static void ExecuteHeaderToolIfNecessary(BuildConfiguration BuildConfiguration, FileReference ProjectFile, string TargetName, TargetType TargetType, bool bHasProjectScriptPlugin, List<UHTModuleInfo> UObjectModules, FileReference ModuleInfoFileName, bool bIsGatheringBuild, bool bIsAssemblingBuild, ISourceFileWorkingSet WorkingSet)
		{
			if (ProgressWriter.bWriteMarkup)
			{
				Log.WriteLine(LogEventType.Console, "@progress push 5%");
			}
			using (ProgressWriter Progress = new ProgressWriter("Generating code...", false))
			{
				// We never want to try to execute the header tool when we're already trying to build it!
				bool bIsBuildingUHT = TargetName.Equals("UnrealHeaderTool", StringComparison.InvariantCultureIgnoreCase);

				string RootLocalPath = UnrealBuildTool.RootDirectory.FullName;

				UnrealTargetConfiguration UHTConfig = BuildConfiguration.bForceDebugUnrealHeaderTool ? UnrealTargetConfiguration.Debug : UnrealTargetConfiguration.Development;

				// Figure out the receipt path
				FileReference HeaderToolReceipt = GetHeaderToolReceiptFile(ProjectFile, UHTConfig, bHasProjectScriptPlugin);

				// check if UHT is out of date
				DateTime HeaderToolTimestampUtc = DateTime.MaxValue;
				bool bHaveHeaderTool = !bIsBuildingUHT && GetHeaderToolTimestampUtc(HeaderToolReceipt, out HeaderToolTimestampUtc);

				// ensure the headers are up to date
				bool bUHTNeedsToRun = false;
				if(!bHaveHeaderTool)
				{
					bUHTNeedsToRun = true;
				}
				else if(BuildConfiguration.bForceHeaderGeneration)
				{
					bUHTNeedsToRun = true;
				}
				else if(AreGeneratedCodeFilesOutOfDate(BuildConfiguration, UObjectModules, HeaderToolTimestampUtc, bIsGatheringBuild, bIsAssemblingBuild))
				{
					bUHTNeedsToRun = true;
				}

				// Check we're not using a different version of UHT
				FileReference ToolInfoFile = ModuleInfoFileName.ChangeExtension(".uhtpath");
				if(!bUHTNeedsToRun)
				{
					if(!FileReference.Exists(ToolInfoFile))
					{
						bUHTNeedsToRun = true;
					}
					else if(FileReference.ReadAllText(ToolInfoFile) != HeaderToolReceipt.FullName)
					{
						bUHTNeedsToRun = true;
					}
				}

				// Get the file containing dependencies for the generated code
				FileReference ExternalDependenciesFile = ModuleInfoFileName.ChangeExtension(".deps");
				if (AreExternalDependenciesOutOfDate(ExternalDependenciesFile))
				{
					bUHTNeedsToRun = true;
					bHaveHeaderTool = false; // Force UHT to build until dependency checking is fast enough to run all the time
				}

				// @todo ubtmake: Optimization: Ideally we could avoid having to generate this data in the case where UHT doesn't even need to run!  Can't we use the existing copy?  (see below use of Manifest)

				List<UHTManifest.Module> Modules = new List<UHTManifest.Module>();
				foreach(UHTModuleInfo UObjectModule in UObjectModules)
				{
					Modules.Add(new UHTManifest.Module(UObjectModule));
				}
				UHTManifest Manifest = new UHTManifest(TargetName, TargetType, RootLocalPath, ExternalDependenciesFile.FullName, Modules);

				if (!bIsBuildingUHT && bUHTNeedsToRun)
				{
					// Always build UnrealHeaderTool if header regeneration is required, unless we're running within an installed ecosystem or hot-reloading
					if ((!UnrealBuildTool.IsEngineInstalled() || bHasProjectScriptPlugin) &&
						!BuildConfiguration.bDoNotBuildUHT &&
						!(bHaveHeaderTool && !bIsGatheringBuild && bIsAssemblingBuild))	// If running in "assembler only" mode, we assume UHT is already up to date for much faster iteration!
					{
						// If it is out of date or not there it will be built.
						// If it is there and up to date, it will add 0.8 seconds to the build time.

						// Which desktop platform do we need to compile UHT for?
						UnrealTargetPlatform Platform = BuildHostPlatform.Current.Platform;

						// NOTE: We force Development configuration for UHT so that it runs quickly, even when compiling debug, unless we say so explicitly
						UnrealTargetConfiguration Configuration;
						if (BuildConfiguration.bForceDebugUnrealHeaderTool)
						{
							Configuration = UnrealTargetConfiguration.Debug;
						}
						else
						{
							Configuration = UnrealTargetConfiguration.Development;
						}

						// Get the default architecture
						string Architecture = UEBuildPlatform.GetBuildPlatform(Platform).GetDefaultArchitecture(null);

						// Add UHT plugins to UBT command line as external plugins
						FileReference ScriptProjectFile = null;
						if(bHasProjectScriptPlugin && ProjectFile != null)
						{
							ScriptProjectFile = ProjectFile;
						}

						// Create the target descriptor
						TargetDescriptor TargetDescriptor = new TargetDescriptor(ScriptProjectFile, "UnrealHeaderTool", Platform, Configuration, Architecture, null);
						TargetDescriptor.bQuiet = true;

						using(Timeline.ScopeEvent("Buildng UnrealHeaderTool"))
						{
<<<<<<< HEAD
							BuildMode.Build(TargetDescriptors, BuildConfiguration, WorkingSet, BuildOptions.Quiet, null);
=======
							BuildMode.Build(new List<TargetDescriptor>{ TargetDescriptor }, BuildConfiguration, WorkingSet, BuildOptions.None, null);
>>>>>>> 69078e53
						}
					}

					Progress.Write(1, 3);

					string ActualTargetName = String.IsNullOrEmpty(TargetName) ? "UE4" : TargetName;
					Log.TraceInformation("Parsing headers for {0}", ActualTargetName);

					FileReference HeaderToolPath = GetHeaderToolPath(HeaderToolReceipt);
					if (!FileReference.Exists(HeaderToolPath))
					{
						throw new BuildException("Unable to generate headers because UnrealHeaderTool binary was not found ({0}).", HeaderToolPath);
					}

					// Disable extensions when serializing to remove the $type fields
					Directory.CreateDirectory(ModuleInfoFileName.Directory.FullName);
					System.IO.File.WriteAllText(ModuleInfoFileName.FullName, fastJSON.JSON.Instance.ToJSON(Manifest, new fastJSON.JSONParameters { UseExtensions = false }));

					string CmdLine = (ProjectFile != null) ? "\"" + ProjectFile.FullName + "\"" : TargetName;
					CmdLine += " \"" + ModuleInfoFileName + "\" -LogCmds=\"loginit warning, logexit warning, logdatabase error\" -Unattended -WarningsAsErrors";
					if (UnrealBuildTool.IsEngineInstalled())
					{
						CmdLine += " -installed";
					}

					if (BuildConfiguration.bFailIfGeneratedCodeChanges)
					{
						CmdLine += " -FailIfGeneratedCodeChanges";
					}

					Log.TraceInformation("  Running UnrealHeaderTool {0}", CmdLine);

					Stopwatch s = new Stopwatch();
					s.Start();
					ITimelineEvent Timer = Timeline.ScopeEvent("Executing UnrealHeaderTool");
					CompilationResult UHTResult = (CompilationResult)RunExternalNativeExecutable(ExternalExecution.GetHeaderToolPath(HeaderToolReceipt), CmdLine);
					Timer.Finish();
					s.Stop();

					if (UHTResult != CompilationResult.Succeeded)
					{
						// On Linux and Mac, the shell will return 128+signal number exit codes if UHT gets a signal (e.g. crashes or is interrupted)
						if ((BuildHostPlatform.Current.Platform == UnrealTargetPlatform.Linux ||
							BuildHostPlatform.Current.Platform == UnrealTargetPlatform.Mac) &&
							(int)(UHTResult) >= 128
							)
						{
							// SIGINT is 2, so 128 + SIGINT is 130
							UHTResult = ((int)(UHTResult) == 130) ? CompilationResult.Canceled : CompilationResult.CrashOrAssert;
						}

						if ((BuildHostPlatform.Current.Platform == UnrealTargetPlatform.Win32 || 
							BuildHostPlatform.Current.Platform == UnrealTargetPlatform.Win64) && 
							(int)(UHTResult) < 0)
						{
							Log.TraceError(String.Format("UnrealHeaderTool failed with exit code 0x{0:X} - check that UE4 prerequisites are installed.", (int)UHTResult));
						}

						throw new CompilationResultException(UHTResult);
					}

					Log.TraceInformation("Reflection code generated for {0} in {1} seconds", ActualTargetName, s.Elapsed.TotalSeconds);

					// Update the tool info file
					DirectoryReference.CreateDirectory(ToolInfoFile.Directory);
					FileReference.WriteAllText(ToolInfoFile, HeaderToolReceipt.FullName);

					// Now that UHT has successfully finished generating code, we need to update all cached FileItems in case their last write time has changed.
					// Otherwise UBT might not detect changes UHT made.
					using(Timeline.ScopeEvent("ExternalExecution.ResetCachedHeaderInfo()"))
					{
						ResetCachedHeaderInfo(UObjectModules);
					}
				}
				else
				{
					Log.TraceVerbose("Generated code is up to date.");
				}

				Progress.Write(2, 3);

				// touch the directories
				using(Timeline.ScopeEvent("ExternalExecution.UpdateDirectoryTimestamps()"))
				{
					UpdateDirectoryTimestamps(UObjectModules);
				}

				Progress.Write(3, 3);
			}
			if (ProgressWriter.bWriteMarkup)
			{
				Log.WriteLine(LogEventType.Console, "@progress pop");
			}
		}

		static void ResetCachedHeaderInfo(List<UHTModuleInfo> UObjectModules)
		{
			foreach(UHTModuleInfo ModuleInfo in UObjectModules)
			{
				ModuleInfo.GeneratedCodeDirectory.ResetCachedInfo();
			}
		}
	}
}<|MERGE_RESOLUTION|>--- conflicted
+++ resolved
@@ -1122,11 +1122,7 @@
 
 						using(Timeline.ScopeEvent("Buildng UnrealHeaderTool"))
 						{
-<<<<<<< HEAD
-							BuildMode.Build(TargetDescriptors, BuildConfiguration, WorkingSet, BuildOptions.Quiet, null);
-=======
 							BuildMode.Build(new List<TargetDescriptor>{ TargetDescriptor }, BuildConfiguration, WorkingSet, BuildOptions.None, null);
->>>>>>> 69078e53
 						}
 					}
 
