--- conflicted
+++ resolved
@@ -275,14 +275,6 @@
 		{
 			ModuleName = Reader.ReadString()!;
 			ModuleRulesFile = Reader.ReadFileReference();
-<<<<<<< HEAD
-			ModuleDirectories = Reader.ReadArray<DirectoryReference>(Reader.ReadDirectoryReference);
-			ModuleType = Reader.ReadString();
-			OverrideModuleType = Reader.ReadString();
-			PublicUObjectClassesHeaders = Reader.ReadList(() => Reader.ReadFileItem());
-			PublicUObjectHeaders = Reader.ReadList(() => Reader.ReadFileItem());
-			PrivateUObjectHeaders = Reader.ReadList(() => Reader.ReadFileItem());
-=======
 			ModuleDirectories = Reader.ReadArray<DirectoryReference>(Reader.ReadDirectoryReferenceNotNull)!;
 			ModuleType = Reader.ReadString()!;
 			OverrideModuleType = Reader.ReadString()!;
@@ -290,7 +282,6 @@
 			PublicUObjectHeaders = Reader.ReadList(() => Reader.ReadFileItem())!;
 			InternalUObjectHeaders = Reader.ReadList(() => Reader.ReadFileItem())!;
 			PrivateUObjectHeaders = Reader.ReadList(() => Reader.ReadFileItem())!;
->>>>>>> 6bbb88c8
 			GeneratedCPPFilenameBase = Reader.ReadString();
 			GeneratedCodeDirectory = Reader.ReadDirectoryItem()!;
 			GeneratedCodeVersion = (EGeneratedCodeVersion)Reader.ReadInt();
@@ -351,20 +342,6 @@
 	{
 		public class Module
 		{
-<<<<<<< HEAD
-			public string Name;
-			public string ModuleType;
-			public string OverrideModuleType;
-			public string BaseDirectory;
-			public string IncludeBase;     // The include path which all UHT-generated includes should be relative to
-			public string OutputDirectory;
-			public List<string> ClassesHeaders;
-			public List<string> PublicHeaders;
-			public List<string> PrivateHeaders;
-			public string GeneratedCPPFilenameBase;
-			public bool SaveExportedHeaders;
-			public EGeneratedCodeVersion UHTGeneratedCodeVersion;
-=======
 			public string Name { get; set; }
 			public string ModuleType { get; set; }
 			public string OverrideModuleType { get; set; }
@@ -379,7 +356,6 @@
 			public bool SaveExportedHeaders { get; set; }
 			[JsonConverter(typeof(JsonStringEnumConverter))]
 			public EGeneratedCodeVersion UHTGeneratedCodeVersion { get; set; }
->>>>>>> 6bbb88c8
 
 			public Module(UHTModuleInfo Info)
 			{
@@ -663,11 +639,7 @@
 				{
 					UEBuildModuleCPP Module = ModulesSortedByType[Idx];
 
-<<<<<<< HEAD
-					UHTModuleInfo Info = new UHTModuleInfo(Module.Name, Module.RulesFile, Module.ModuleDirectories, ModuleToType[Module], DirectoryItem.GetItemByDirectoryReference(Module.GeneratedCodeDirectory), GeneratedCodeVersion, Module.Rules.bUsePrecompiled, Module.Rules.OverridePackageType);
-=======
 					UHTModuleInfo Info = new UHTModuleInfo(Module.Name, Module.RulesFile, Module.ModuleDirectories, ModuleToType[Module], DirectoryItem.GetItemByDirectoryReference(Module.GeneratedCodeDirectory!), GeneratedCodeVersion, Module.Rules.bUsePrecompiled, Module.Rules.OverridePackageType);
->>>>>>> 6bbb88c8
 					ModuleInfoArray[Idx] = Info;
 
 					Queue.Enqueue(() => SetupUObjectModule(Info, ExcludedFolders, MetadataCache, Queue));
