// Copyright 1998-2019 Epic Games, Inc. All Rights Reserved.

using System;
using System.Collections.Generic;
using System.Linq;
using System.Text;
using System.Diagnostics;
using System.IO;
using System.Text.RegularExpressions;
using System.Reflection;
using System.Runtime.InteropServices;
using System.Runtime.Serialization;
using Tools.DotNETCommon;

namespace UnrealBuildTool
{
	// This enum has to be compatible with the one defined in the
	// UE4\Engine\Source\Runtime\Core\Public\Misc\ComplilationResult.h 
	// to keep communication between UHT, UBT and Editor compiling
	// processes valid.
	enum CompilationResult
	{
		/// <summary>
		/// Compilation succeeded
		/// </summary>
		Succeeded = 0,

		/// <summary>
		/// Build was canceled, this is used on the engine side only
		/// </summary>
		Canceled = 1,

		/// <summary>
		/// All targets were up to date, used only with -canskiplink
		/// </summary>
		UpToDate = 2,

		/// <summary>
		/// The process has most likely crashed. This is what UE returns in case of an assert
		/// </summary>
		CrashOrAssert = 3,

		/// <summary>
		/// Compilation failed because generated code changed which was not supported
		/// </summary>
		FailedDueToHeaderChange = 4,

		/// <summary>
		/// Compilation failed due to compilation errors
		/// </summary>
		OtherCompilationError = 5,

		/// <summary>
		/// Compilation is not supported in the current build
		/// </summary>
		Unsupported,

		/// <summary>
		/// Unknown error
		/// </summary>
		Unknown
	}

	static class CompilationResultExtensions
	{
		public static bool Succeeded(this CompilationResult Result)
		{
			return Result == CompilationResult.Succeeded || Result == CompilationResult.UpToDate;
		}
	}

	class CompilationResultException : BuildException
	{
		public readonly CompilationResult Result;

		public CompilationResultException(CompilationResult Result)
			: base("Error: {0}", Result)
		{
			this.Result = Result;
		}
	}

	/// <summary>
	/// Type of module. Mirrored in UHT as EBuildModuleType.
	/// This should be sorted by the order in which we expect modules to be built.
	/// </summary>
	enum UHTModuleType
	{
		Program,
		EngineRuntime,
		EngineDeveloper,
		EngineEditor,
		EngineThirdParty,
		GameRuntime,
		GameDeveloper,
		GameEditor,
		GameThirdParty,
	}
	static class UHTModuleTypeExtensions
	{
		public static bool IsProgramModule(this UHTModuleType ModuleType)
		{
			return ModuleType == UHTModuleType.Program;
		}
		public static bool IsEngineModule(this UHTModuleType ModuleType)
		{
			return ModuleType == UHTModuleType.EngineRuntime || ModuleType == UHTModuleType.EngineDeveloper || ModuleType == UHTModuleType.EngineEditor || ModuleType == UHTModuleType.EngineThirdParty;
		}
		public static bool IsGameModule(this UHTModuleType ModuleType)
		{
			return ModuleType == UHTModuleType.GameRuntime || ModuleType == UHTModuleType.GameDeveloper || ModuleType == UHTModuleType.GameEditor || ModuleType == UHTModuleType.GameThirdParty;
		}
		public static UHTModuleType? EngineModuleTypeFromHostType(ModuleHostType ModuleType)
		{
			switch (ModuleType)
			{
				case ModuleHostType.Runtime:
				case ModuleHostType.RuntimeNoCommandlet:
                case ModuleHostType.RuntimeAndProgram:
                case ModuleHostType.CookedOnly:
                case ModuleHostType.ServerOnly:
                case ModuleHostType.ClientOnly:
                    return UHTModuleType.EngineRuntime;
				case ModuleHostType.Developer:
					return UHTModuleType.EngineDeveloper;
				case ModuleHostType.Editor:
				case ModuleHostType.EditorNoCommandlet:
					return UHTModuleType.EngineEditor;
				default:
					return null;
			}
		}
		public static UHTModuleType? GameModuleTypeFromHostType(ModuleHostType ModuleType)
		{
			switch (ModuleType)
			{
				case ModuleHostType.Runtime:
				case ModuleHostType.RuntimeNoCommandlet:
                case ModuleHostType.RuntimeAndProgram:
                case ModuleHostType.CookedOnly:
                case ModuleHostType.ServerOnly:
                case ModuleHostType.ClientOnly:
                    return UHTModuleType.GameRuntime;
				case ModuleHostType.Developer:
					return UHTModuleType.GameDeveloper;
				case ModuleHostType.Editor:
				case ModuleHostType.EditorNoCommandlet:
					return UHTModuleType.GameEditor;
				default:
					return null;
			}
		}
	}

	/// <summary>
	/// Information about a module that needs to be passed to UnrealHeaderTool for code generation
	/// </summary>
	class UHTModuleInfo
	{
		/// <summary>
		/// Module name
		/// </summary>
		public string ModuleName;

		/// <summary>
		/// Path to the module rules file
		/// </summary>
		public FileReference ModuleRulesFile;

		/// <summary>
		/// Module base directory
		/// </summary>
		public DirectoryReference ModuleDirectory;

		/// <summary>
		/// Module type
		/// </summary>
		public string ModuleType;

		/// <summary>
		/// Public UObject headers found in the Classes directory (legacy)
		/// </summary>
		public List<FileItem> PublicUObjectClassesHeaders;

		/// <summary>
		/// Public headers with UObjects
		/// </summary>
		public List<FileItem> PublicUObjectHeaders;

		/// <summary>
		/// Private headers with UObjects
		/// </summary>
		public List<FileItem> PrivateUObjectHeaders;

		/// <summary>
		/// Directory containing generated code
		/// </summary>
		public DirectoryItem GeneratedCodeDirectory;

		/// <summary>
		/// Base (i.e. extensionless) path+filename of the .gen files
		/// </summary>
		public string GeneratedCPPFilenameBase;

		/// <summary>
		/// Version of code generated by UHT
		/// </summary>
		public EGeneratedCodeVersion GeneratedCodeVersion;

		/// <summary>
		/// Whether this module is read-only
		/// </summary>
		public bool bIsReadOnly;

		public UHTModuleInfo(string ModuleName, FileReference ModuleRulesFile, DirectoryReference ModuleDirectory, UHTModuleType ModuleType, DirectoryItem GeneratedCodeDirectory, EGeneratedCodeVersion GeneratedCodeVersion, bool bIsReadOnly)
		{
			this.ModuleName = ModuleName;
			this.ModuleRulesFile = ModuleRulesFile;
			this.ModuleDirectory = ModuleDirectory;
			this.ModuleType = ModuleType.ToString();
			this.PublicUObjectClassesHeaders = new List<FileItem>();
			this.PublicUObjectHeaders = new List<FileItem>();
			this.PrivateUObjectHeaders = new List<FileItem>();
			this.GeneratedCodeDirectory = GeneratedCodeDirectory;
			this.GeneratedCodeVersion = GeneratedCodeVersion;
			this.bIsReadOnly = bIsReadOnly;
		}

		public UHTModuleInfo(BinaryArchiveReader Reader)
		{
			ModuleName = Reader.ReadString();
			ModuleRulesFile = Reader.ReadFileReference();
			ModuleDirectory = Reader.ReadDirectoryReference();
			ModuleType = Reader.ReadString();
			PublicUObjectClassesHeaders = Reader.ReadList(() => Reader.ReadFileItem());
			PublicUObjectHeaders = Reader.ReadList(() => Reader.ReadFileItem());
			PrivateUObjectHeaders = Reader.ReadList(() => Reader.ReadFileItem());
			GeneratedCPPFilenameBase = Reader.ReadString();
			GeneratedCodeDirectory = Reader.ReadDirectoryItem();
			GeneratedCodeVersion = (EGeneratedCodeVersion)Reader.ReadInt();
			bIsReadOnly = Reader.ReadBool();
		}

		public void Write(BinaryArchiveWriter Writer)
		{
			Writer.WriteString(ModuleName);
			Writer.WriteFileReference(ModuleRulesFile);
			Writer.WriteDirectoryReference(ModuleDirectory);
			Writer.WriteString(ModuleType);
			Writer.WriteList(PublicUObjectClassesHeaders, Item => Writer.WriteFileItem(Item));
			Writer.WriteList(PublicUObjectHeaders, Item => Writer.WriteFileItem(Item));
			Writer.WriteList(PrivateUObjectHeaders, Item => Writer.WriteFileItem(Item));
			Writer.WriteString(GeneratedCPPFilenameBase);
			Writer.WriteDirectoryItem(GeneratedCodeDirectory);
			Writer.WriteInt((int)GeneratedCodeVersion);
			Writer.WriteBool(bIsReadOnly);
		}

		public override string ToString()
		{
			return ModuleName;
		}
	}

	/// <summary>
	/// This MUST be kept in sync with EGeneratedBodyVersion enum and 
	/// ToGeneratedBodyVersion function in UHT defined in GeneratedCodeVersion.h.
	/// </summary>
	public enum EGeneratedCodeVersion
	{
		/// <summary>
		/// 
		/// </summary>
		None,

		/// <summary>
		/// 
		/// </summary>
		V1,

		/// <summary>
		/// 
		/// </summary>
		V2,

		/// <summary>
		/// 
		/// </summary>
		VLatest = V2
	};

	struct UHTManifest
	{
		public class Module
		{
			public string Name;
			public string ModuleType;
			public string BaseDirectory;
			public string IncludeBase;     // The include path which all UHT-generated includes should be relative to
			public string OutputDirectory;
			public List<string> ClassesHeaders;
			public List<string> PublicHeaders;
			public List<string> PrivateHeaders;
			public string GeneratedCPPFilenameBase;
			public bool SaveExportedHeaders;
			public EGeneratedCodeVersion UHTGeneratedCodeVersion;

			public Module(UHTModuleInfo Info)
			{
				Name = Info.ModuleName;
				ModuleType = Info.ModuleType;
				BaseDirectory = Info.ModuleDirectory.FullName;
				IncludeBase = Info.ModuleDirectory.ParentDirectory.FullName;
				OutputDirectory = Path.GetDirectoryName(Info.GeneratedCPPFilenameBase);
				ClassesHeaders = Info.PublicUObjectClassesHeaders.Select((Header) => Header.AbsolutePath).ToList();
				PublicHeaders = Info.PublicUObjectHeaders.Select((Header) => Header.AbsolutePath).ToList();
				PrivateHeaders = Info.PrivateUObjectHeaders.Select((Header) => Header.AbsolutePath).ToList();
				GeneratedCPPFilenameBase = Info.GeneratedCPPFilenameBase;
				SaveExportedHeaders = !Info.bIsReadOnly;
				UHTGeneratedCodeVersion = Info.GeneratedCodeVersion;
			}

			public override string ToString()
			{
				return Name;
			}
		}

		public bool IsGameTarget;     // True if the current target is a game target
		public string RootLocalPath;    // The engine path on the local machine
		public string TargetName;       // Name of the target currently being compiled
		public string ExternalDependenciesFile; // File to contain additional dependencies that the generated code depends on
		public List<Module> Modules;

		public UHTManifest(string InTargetName, TargetType InTargetType, string InRootLocalPath, string InExternalDependenciesFile, List<Module> InModules)
		{
			IsGameTarget = (InTargetType != TargetType.Program);
			RootLocalPath = InRootLocalPath;
			TargetName = InTargetName;
			ExternalDependenciesFile = InExternalDependenciesFile;
			Modules = InModules;
		}
	}

	class UHTModuleHeaderInfo
	{
		public DirectoryItem SourceFolder;
		public List<FileItem> HeaderFiles;

		public UHTModuleHeaderInfo(DirectoryItem SourceFolder, List<FileItem> HeaderFiles)
		{
			this.SourceFolder = SourceFolder;
			this.HeaderFiles = HeaderFiles;
		}

		public UHTModuleHeaderInfo(BinaryArchiveReader Reader)
		{
			SourceFolder = Reader.ReadDirectoryItem();
			HeaderFiles = Reader.ReadList(() => Reader.ReadFileItem());
		}

		public void Write(BinaryArchiveWriter Writer)
		{
			Writer.WriteDirectoryItem(SourceFolder);
			Writer.WriteList(HeaderFiles, Item => Writer.WriteFileItem(Item));
		}
	}

	/// <summary>
	/// This handles all running of the UnrealHeaderTool
	/// </summary>
	class ExternalExecution
	{
		static UHTModuleType GetEngineModuleTypeFromDescriptor(ModuleDescriptor Module)
		{
            UHTModuleType? Type = UHTModuleTypeExtensions.EngineModuleTypeFromHostType(Module.Type);
            if (Type == null)
            {
                throw new BuildException("Unhandled engine module type {0}", Module.Type.ToString());
            }
            return Type.GetValueOrDefault();
        }

		static UHTModuleType GetGameModuleTypeFromDescriptor(ModuleDescriptor Module)
		{
            UHTModuleType? Type = UHTModuleTypeExtensions.GameModuleTypeFromHostType(Module.Type);
            if (Type == null)
            {
                throw new BuildException("Unhandled game module type {0}", Module.Type.ToString());
            }
            return Type.GetValueOrDefault();
        }

		static UHTModuleType? GetEngineModuleTypeBasedOnLocation(DirectoryReference SourceDirectory, FileReference ModuleFileName)
		{
			if (ModuleFileName.IsUnderDirectory(DirectoryReference.Combine(SourceDirectory, "Runtime")))
			{
				return UHTModuleType.EngineRuntime;
			}

			if (ModuleFileName.IsUnderDirectory(DirectoryReference.Combine(SourceDirectory, "Developer")))
			{
				return UHTModuleType.EngineDeveloper;
			}

			if (ModuleFileName.IsUnderDirectory(DirectoryReference.Combine(SourceDirectory, "Editor")))
			{
				return UHTModuleType.EngineEditor;
			}

			if (ModuleFileName.IsUnderDirectory(DirectoryReference.Combine(SourceDirectory, "Programs")))
			{
				return UHTModuleType.Program;
			}

			if (ModuleFileName.IsUnderDirectory(DirectoryReference.Combine(SourceDirectory, "ThirdParty")))
			{
				return UHTModuleType.EngineThirdParty;
			}

			return null;
		}

		/// <summary>
		/// Returns a copy of Nodes sorted by dependency.  Independent or circularly-dependent nodes should
		/// remain in their same relative order within the original Nodes sequence.
		/// </summary>
		/// <param name="NodeList">The list of nodes to sort.</param>
		static void StableTopologicalSort(List<UEBuildModuleCPP> NodeList)
		{
			int            NodeCount = NodeList.Count;

			Dictionary<UEBuildModule, HashSet<UEBuildModule>> Cache = new Dictionary<UEBuildModule, HashSet<UEBuildModule>>();

			for (int Index1 = 0; Index1 != NodeCount; ++Index1)
			{
				UEBuildModuleCPP Node1 = NodeList[Index1];

				for (int Index2 = 0; Index2 != Index1; ++Index2)
				{
					UEBuildModuleCPP Node2 = NodeList[Index2];

					if (IsDependency(Node2, Node1, Cache) && !IsDependency(Node1, Node2, Cache))
					{
						// Rotate element at Index1 into position at Index2
						for (int Index3 = Index1; Index3 != Index2; )
						{
							--Index3;
							NodeList[Index3 + 1] = NodeList[Index3];
						}
						NodeList[Index2] = Node1;

						// Break out of this loop, because this iteration must have covered all existing cases
						// involving the node formerly at position Index1
						break;
					}
				}
			}
		}

		/// <summary>
		/// Tests whether one module has a dependency on another
		/// </summary>
		/// <param name="FromModule">The module to test</param>
		/// <param name="ToModule">The module to look for a dependency</param>
		/// <param name="Cache">Cache mapping module to all its dependencies</param>
		/// <returns>True if ToModule is a dependency of FromModule, false otherwise</returns>
		static bool IsDependency(UEBuildModuleCPP FromModule, UEBuildModuleCPP ToModule, Dictionary<UEBuildModule, HashSet<UEBuildModule>> Cache)
		{
			HashSet<UEBuildModule> Dependencies;
			if(!Cache.TryGetValue(FromModule, out Dependencies))
			{
				Dependencies = new HashSet<UEBuildModule>();
				FromModule.GetAllDependencyModules(new List<UEBuildModule>(), Dependencies, true, true, false);
				Cache.Add(FromModule, Dependencies);
			}
			return Dependencies.Contains(ToModule);
		}

		/// <summary>
		/// Gets the module type for a given rules object
		/// </summary>
		/// <param name="RulesObject">The rules object</param>
		/// <param name="ProjectDescriptor">Descriptor for the project being built</param>
		/// <returns>The module type</returns>
		static UHTModuleType GetModuleType(ModuleRules RulesObject, ProjectDescriptor ProjectDescriptor)
		{
			// Get the type of module we're creating
			UHTModuleType? ModuleType = null;

			// Get the module descriptor for this module if it's a plugin
			ModuleDescriptor PluginModuleDesc = null;
			if (RulesObject.Plugin != null)
			{
				PluginModuleDesc = RulesObject.Plugin.Descriptor.Modules.FirstOrDefault(x => x.Name == RulesObject.Name);
				if (PluginModuleDesc != null && PluginModuleDesc.Type == ModuleHostType.Program)
				{
					ModuleType = UHTModuleType.Program;
				}
			}

			if (UnrealBuildTool.IsUnderAnEngineDirectory(RulesObject.File.Directory))
			{
				if (RulesObject.Type == ModuleRules.ModuleType.External)
				{
					ModuleType = UHTModuleType.EngineThirdParty;
				}
				else
				{
					if (!ModuleType.HasValue && PluginModuleDesc != null)
					{
						ModuleType = ExternalExecution.GetEngineModuleTypeFromDescriptor(PluginModuleDesc);
					}

					if (!ModuleType.HasValue)
					{
						if (RulesObject.File.IsUnderDirectory(UnrealBuildTool.EngineDirectory))
						{
							ModuleType = ExternalExecution.GetEngineModuleTypeBasedOnLocation(UnrealBuildTool.EngineSourceDirectory, RulesObject.File);
						}
						else if (RulesObject.File.IsUnderDirectory(UnrealBuildTool.EnterpriseSourceDirectory))
						{
							ModuleType = ExternalExecution.GetEngineModuleTypeBasedOnLocation(UnrealBuildTool.EnterpriseSourceDirectory, RulesObject.File);
						}
					}
				}
			}
			else
			{
				if (RulesObject.Type == ModuleRules.ModuleType.External)
				{
					ModuleType = UHTModuleType.GameThirdParty;
				}
				else
				{
					if (!ModuleType.HasValue && PluginModuleDesc != null)
					{
						ModuleType = ExternalExecution.GetGameModuleTypeFromDescriptor(PluginModuleDesc);
					}

					if (!ModuleType.HasValue)
					{
						if (ProjectDescriptor != null)
						{
							ModuleDescriptor ProjectModule = (ProjectDescriptor.Modules == null)? null : ProjectDescriptor.Modules.FirstOrDefault(x => x.Name == RulesObject.Name);
							if (ProjectModule != null)
							{
								ModuleType = UHTModuleTypeExtensions.GameModuleTypeFromHostType(ProjectModule.Type) ?? UHTModuleType.GameRuntime;
							}
							else
							{
								// No descriptor file or module was not on the list
								ModuleType = UHTModuleType.GameRuntime;
							}
						}
					}
				}
			}

			if (!ModuleType.HasValue)
			{
				throw new BuildException("Unable to determine UHT module type for {0}", RulesObject.File);
			}

			return ModuleType.Value;
		}

		/// <summary>
		/// Find all the headers under the given base directory, excluding any other platform folders.
		/// </summary>
		/// <param name="BaseDirectory">Base directory to search</param>
		/// <param name="ExcludeFolders">Array of folders to exclude</param>
		/// <param name="Headers">Receives the list of headers that was found</param>
		static void FindHeaders(DirectoryItem BaseDirectory, ReadOnlyHashSet<string> ExcludeFolders, List<FileItem> Headers)
		{
			foreach(DirectoryItem SubDirectory in BaseDirectory.EnumerateDirectories())
			{
				if(!ExcludeFolders.Contains(SubDirectory.Name))
				{
					FindHeaders(SubDirectory, ExcludeFolders, Headers);
				}
			}
			foreach(FileItem File in BaseDirectory.EnumerateFiles())
			{
				if(File.HasExtension(".h"))
				{
					Headers.Add(File);
				}
			}
		}

		public static void SetupUObjectModules(IEnumerable<UEBuildModuleCPP> ModulesToGenerateHeadersFor, UnrealTargetPlatform Platform, ProjectDescriptor ProjectDescriptor, List<UHTModuleInfo> UObjectModules, List<UHTModuleHeaderInfo> UObjectModuleHeaders, EGeneratedCodeVersion GeneratedCodeVersion, bool bIsAssemblingBuild, SourceFileMetadataCache MetadataCache)
		{
			// Find the type of each module
			Dictionary<UEBuildModuleCPP, UHTModuleType> ModuleToType = new Dictionary<UEBuildModuleCPP, UHTModuleType>();
			foreach(UEBuildModuleCPP Module in ModulesToGenerateHeadersFor)
			{
				ModuleToType[Module] = GetModuleType(Module.Rules, ProjectDescriptor);
			}

			// Sort modules by type, then by dependency
			List<UEBuildModuleCPP> ModulesSortedByType = ModulesToGenerateHeadersFor.OrderBy(c => ModuleToType[c]).ToList();
			StableTopologicalSort(ModulesSortedByType);

			// Create the info for each module in parallel
			UHTModuleInfo[] ModuleInfoArray = new UHTModuleInfo[ModulesSortedByType.Count];
			using(ThreadPoolWorkQueue Queue = new ThreadPoolWorkQueue())
			{
				ReadOnlyHashSet<string> ExcludedFolders = UEBuildPlatform.GetBuildPlatform(Platform, true).GetExcludedFolderNames();
				for(int Idx = 0; Idx < ModulesSortedByType.Count; Idx++)
				{
					UEBuildModuleCPP Module = ModulesSortedByType[Idx];

					UHTModuleInfo Info = new UHTModuleInfo(Module.Name, Module.RulesFile, Module.ModuleDirectory, ModuleToType[Module], DirectoryItem.GetItemByDirectoryReference(Module.GeneratedCodeDirectory), GeneratedCodeVersion, Module.Rules.bUsePrecompiled);
					ModuleInfoArray[Idx] = Info;

					Queue.Enqueue(() => SetupUObjectModule(Info, ExcludedFolders, MetadataCache, Queue));
				}
			}

			// Filter out all the modules with reflection data
			for(int Idx = 0; Idx < ModulesSortedByType.Count; Idx++)
			{
				UEBuildModuleCPP Module = ModulesSortedByType[Idx];
				UHTModuleInfo Info = ModuleInfoArray[Idx];
				if (Info.PublicUObjectClassesHeaders.Count > 0 || Info.PrivateUObjectHeaders.Count > 0 || Info.PublicUObjectHeaders.Count > 0)
				{
					// Set a flag indicating that we need to add the generated headers directory
					Module.bAddGeneratedCodeIncludePath = true;

					// If we've got this far and there are no source files then it's likely we're installed and ignoring
					// engine files, so we don't need a .gen.cpp either
					Info.GeneratedCPPFilenameBase = Path.Combine(Module.GeneratedCodeDirectory.FullName, Info.ModuleName) + ".gen";
					if (!Module.Rules.bUsePrecompiled)
					{
						Module.GeneratedCodeWildcard = Path.Combine(Module.GeneratedCodeDirectory.FullName, "*.gen.cpp");
					}

					UObjectModules.Add(Info);

					DirectoryItem ModuleDirectoryItem = DirectoryItem.GetItemByDirectoryReference(Module.ModuleDirectory);

					List<FileItem> ReflectedHeaderFiles = new List<FileItem>();
					ReflectedHeaderFiles.AddRange(Info.PublicUObjectHeaders);
					ReflectedHeaderFiles.AddRange(Info.PublicUObjectClassesHeaders);
					ReflectedHeaderFiles.AddRange(Info.PrivateUObjectHeaders);
					UObjectModuleHeaders.Add(new UHTModuleHeaderInfo(ModuleDirectoryItem, ReflectedHeaderFiles));
				}
				else
				{
					// Remove any stale generated code directory
					if(Module.GeneratedCodeDirectory != null && !Module.Rules.bUsePrecompiled)
					{
						if (DirectoryReference.Exists(Module.GeneratedCodeDirectory))
						{
							Directory.Delete(Module.GeneratedCodeDirectory.FullName, true);
						}
					}
				}
			}
		}

		static void SetupUObjectModule(UHTModuleInfo ModuleInfo, ReadOnlyHashSet<string> ExcludedFolders, SourceFileMetadataCache MetadataCache, ThreadPoolWorkQueue Queue)
		{
			DirectoryItem ModuleDirectoryItem = DirectoryItem.GetItemByDirectoryReference(ModuleInfo.ModuleDirectory);

			List<FileItem> HeaderFiles = new List<FileItem>();
			FindHeaders(ModuleDirectoryItem, ExcludedFolders, HeaderFiles);

			foreach (FileItem HeaderFile in HeaderFiles)
			{
				Queue.Enqueue(() => SetupUObjectModuleHeader(ModuleInfo, HeaderFile, MetadataCache));
			}
		}

		static void SetupUObjectModuleHeader(UHTModuleInfo ModuleInfo, FileItem HeaderFile, SourceFileMetadataCache MetadataCache)
		{
			// Check to see if we know anything about this file.  If we have up-to-date cached information about whether it has
			// UObjects or not, we can skip doing a test here.
			if (MetadataCache.ContainsReflectionMarkup(HeaderFile))
			{
				lock(ModuleInfo)
				{
					if (HeaderFile.Location.IsUnderDirectory(DirectoryReference.Combine(ModuleInfo.ModuleDirectory, "Classes")))
					{
						ModuleInfo.PublicUObjectClassesHeaders.Add(HeaderFile);
					}
					else if (HeaderFile.Location.IsUnderDirectory(DirectoryReference.Combine(ModuleInfo.ModuleDirectory, "Public")))
					{
						ModuleInfo.PublicUObjectHeaders.Add(HeaderFile);
					}
					else
					{
						ModuleInfo.PrivateUObjectHeaders.Add(HeaderFile);
					}
				}
			}
		}

		/// <summary>
		/// Gets the path to the receipt for UHT
		/// </summary>
		/// <returns>Path to the UHT receipt</returns>
		public static FileReference GetHeaderToolReceiptFile(FileReference ProjectFile, UnrealTargetConfiguration Configuration, bool bHasProjectScriptPlugin)
		{
			if(bHasProjectScriptPlugin && ProjectFile != null)
			{
				return TargetReceipt.GetDefaultPath(ProjectFile.Directory, "UnrealHeaderTool", BuildHostPlatform.Current.Platform, Configuration, "");
			}
			else
			{
				return TargetReceipt.GetDefaultPath(UnrealBuildTool.EngineDirectory, "UnrealHeaderTool", BuildHostPlatform.Current.Platform, Configuration, "");
			}
		}

		/// <summary>
		/// Gets UnrealHeaderTool.exe path. Does not care if UnrealheaderTool was build as a monolithic exe or not.
		/// </summary>
		static FileReference GetHeaderToolPath(FileReference ReceiptFile)
		{
<<<<<<< HEAD
			TargetReceipt Receipt = TargetReceipt.Read(ReceiptFile, UnrealBuildTool.EngineDirectory, null);
			return Receipt.BuildProducts[0].Path;
=======
			TargetReceipt Receipt = TargetReceipt.Read(ReceiptFile);
			return Receipt.Launch;
>>>>>>> 5edfa17c
		}

		/// <summary>
		/// Gets the latest write time of any of the UnrealHeaderTool binaries (including DLLs and Plugins) or DateTime.MaxValue if UnrealHeaderTool does not exist
		/// </summary>
<<<<<<< HEAD
		/// <returns>
		/// Latest timestamp of UHT binaries or DateTime.MaxValue if UnrealHeaderTool is out of date and needs to be rebuilt.
		/// </returns>
		static bool GetHeaderToolTimestamp(FileReference ReceiptPath, out DateTime Timestamp)
=======
		/// <returns>Latest timestamp of UHT binaries or DateTime.MaxValue if UnrealHeaderTool is out of date and needs to be rebuilt.</returns>
		static bool GetHeaderToolTimestampUtc(FileReference ReceiptPath, out DateTime Timestamp)
>>>>>>> 5edfa17c
		{
			using (ScopedTimer TimestampTimer = new ScopedTimer("GetHeaderToolTimestamp"))
			{
				// Try to read the receipt for UHT.
<<<<<<< HEAD
				if (!FileReference.Exists(ReceiptPath))
=======
				FileItem ReceiptFile = FileItem.GetItemByFileReference(ReceiptPath);
				if (!ReceiptFile.Exists)
>>>>>>> 5edfa17c
				{
					Timestamp = DateTime.MaxValue;
					return false;
				}

				TargetReceipt Receipt;
				if (!TargetReceipt.TryRead(ReceiptPath, out Receipt))
				{
					Timestamp = DateTime.MaxValue;
					return false;
				}

				// Make sure all the build products exist, and that the receipt is newer
				foreach (BuildProduct BuildProduct in Receipt.BuildProducts)
				{
					FileItem BuildProductItem = FileItem.GetItemByFileReference(BuildProduct.Path);
					if(!BuildProductItem.Exists || BuildProductItem.LastWriteTimeUtc > ReceiptFile.LastWriteTimeUtc)
					{
						Timestamp = DateTime.MaxValue;
						return false;
					}
				}

				// Return the timestamp for all the binaries
				Timestamp = ReceiptFile.LastWriteTimeUtc;
				return true;
			}
		}

		/// <summary>
		/// Gets the timestamp of CoreUObject.gen.cpp file.
		/// </summary>
		/// <returns>Last write time of CoreUObject.gen.cpp or DateTime.MaxValue if it doesn't exist.</returns>
		private static DateTime GetCoreGeneratedTimestampUtc(string ModuleName, string ModuleGeneratedCodeDirectory)
		{
			// In Installed Builds, we don't check the timestamps on engine headers.  Default to a very old date.
			if (UnrealBuildTool.IsEngineInstalled())
			{
				return DateTime.MinValue;
			}

			// Otherwise look for CoreUObject.init.gen.cpp
			FileInfo CoreGeneratedFileInfo = new FileInfo(Path.Combine(ModuleGeneratedCodeDirectory, ModuleName + ".init.gen.cpp"));
			if (CoreGeneratedFileInfo.Exists)
			{
				return CoreGeneratedFileInfo.LastWriteTimeUtc;
			}

			// Doesn't exist, so use a 'newer that everything' date to force rebuild headers.
			return DateTime.MaxValue;
		}

		/// <summary>
		/// Checks the class header files and determines if generated UObject code files are out of date in comparison.
		/// </summary>
		/// <param name="BuildConfiguration">Build configuration</param>
		/// <param name="UObjectModules">Modules that we generate headers for</param>
		/// <param name="HeaderToolTimestampUtc">Timestamp for UHT</param>
		/// <param name="bIsGatheringBuild"></param>
		/// <param name="bIsAssemblingBuild"></param>
		/// <returns>True if the code files are out of date</returns>
		private static bool AreGeneratedCodeFilesOutOfDate(BuildConfiguration BuildConfiguration, List<UHTModuleInfo> UObjectModules, DateTime HeaderToolTimestampUtc, bool bIsGatheringBuild, bool bIsAssemblingBuild)
		{
			// Get CoreUObject.init.gen.cpp timestamp.  If the source files are older than the CoreUObject generated code, we'll
			// need to regenerate code for the module
			DateTime? CoreGeneratedTimestampUtc = null;
			{
				// Find the CoreUObject module
				foreach (UHTModuleInfo Module in UObjectModules)
				{
					if (Module.ModuleName.Equals("CoreUObject", StringComparison.InvariantCultureIgnoreCase))
					{
						CoreGeneratedTimestampUtc = GetCoreGeneratedTimestampUtc(Module.ModuleName, Path.GetDirectoryName(Module.GeneratedCPPFilenameBase));
						break;
					}
				}
				if (CoreGeneratedTimestampUtc == null)
				{
					throw new BuildException("Could not find CoreUObject in list of all UObjectModules");
				}
			}


			foreach (UHTModuleInfo Module in UObjectModules)
			{
				// If we're using a precompiled engine, skip checking timestamps for modules that are under the engine directory
				if (Module.bIsReadOnly)
				{
					continue;
				}

				// Make sure we have an existing folder for generated code.  If not, then we definitely need to generate code!
				string GeneratedCodeDirectory = Path.GetDirectoryName(Module.GeneratedCPPFilenameBase);
				FileSystemInfo TestDirectory = (FileSystemInfo)new DirectoryInfo(GeneratedCodeDirectory);
				if (!TestDirectory.Exists)
				{
					// Generated code directory is missing entirely!
					Log.TraceLog("UnrealHeaderTool needs to run because no generated code directory was found for module {0}", Module.ModuleName);
					return true;
				}

				// Grab our special "Timestamp" file that we saved after the last set of headers were generated.  This file
				// actually contains the list of source files which contained UObjects, so that we can compare to see if any
				// UObject source files were deleted (or no longer contain UObjects), which means we need to run UHT even
				// if no other source files were outdated
				string TimestampFile = Path.Combine(GeneratedCodeDirectory, @"Timestamp");
				FileSystemInfo SavedTimestampFileInfo = (FileSystemInfo)new FileInfo(TimestampFile);
				if (!SavedTimestampFileInfo.Exists)
				{
					// Timestamp file was missing (possibly deleted/cleaned), so headers are out of date
					Log.TraceLog("UnrealHeaderTool needs to run because UHT Timestamp file did not exist for module {0}", Module.ModuleName);
					return true;
				}

				// Make sure the last UHT run completed after UnrealHeaderTool.exe was compiled last, and after the CoreUObject headers were touched last.
				DateTime SavedTimestampUtc = SavedTimestampFileInfo.LastWriteTimeUtc;
				if (HeaderToolTimestampUtc > SavedTimestampUtc)
				{
					// Generated code is older than UnrealHeaderTool.exe.  Out of date!
					Log.TraceLog("UnrealHeaderTool needs to run because UnrealHeaderTool timestamp ({0}) is later than timestamp for module {1} ({2})", HeaderToolTimestampUtc.ToLocalTime(), Module.ModuleName, SavedTimestampUtc.ToLocalTime());
					return true;
				}
				if (CoreGeneratedTimestampUtc > SavedTimestampUtc)
				{
					// Generated code is older than CoreUObject headers.  Out of date!
					Log.TraceLog("UnrealHeaderTool needs to run because CoreUObject timestamp ({0}) is newer than timestamp for module {1} ({2})", CoreGeneratedTimestampUtc.Value.ToLocalTime(), Module.ModuleName, SavedTimestampUtc.ToLocalTime());
					return true;
				}

				// Has the .build.cs file changed since we last generated headers successfully?
				FileInfo ModuleRulesFile = new FileInfo(Module.ModuleRulesFile.FullName);
				if (!ModuleRulesFile.Exists || ModuleRulesFile.LastWriteTimeUtc > SavedTimestampUtc)
				{
					Log.TraceLog("UnrealHeaderTool needs to run because SavedTimestamp is older than the rules file ({0}) for module {1}", Module.ModuleRulesFile, Module.ModuleName);
					return true;
				}

				// Iterate over our UObjects headers and figure out if any of them have changed
				List<FileItem> AllUObjectHeaders = new List<FileItem>();
				AllUObjectHeaders.AddRange(Module.PublicUObjectClassesHeaders);
				AllUObjectHeaders.AddRange(Module.PublicUObjectHeaders);
				AllUObjectHeaders.AddRange(Module.PrivateUObjectHeaders);

				// Load up the old timestamp file and check to see if anything has changed
				{
					string[] UObjectFilesFromPreviousRun = File.ReadAllLines(TimestampFile);
					if (AllUObjectHeaders.Count != UObjectFilesFromPreviousRun.Length)
					{
						Log.TraceLog("UnrealHeaderTool needs to run because there are a different number of UObject source files in module {0}", Module.ModuleName);
						return true;
					}
					for (int FileIndex = 0; FileIndex < AllUObjectHeaders.Count; ++FileIndex)
					{
						if (!UObjectFilesFromPreviousRun[FileIndex].Equals(AllUObjectHeaders[FileIndex].AbsolutePath, StringComparison.InvariantCultureIgnoreCase))
						{
							Log.TraceLog("UnrealHeaderTool needs to run because the set of UObject source files in module {0} has changed", Module.ModuleName);
							return true;
						}
					}
				}

				foreach (FileItem HeaderFile in AllUObjectHeaders)
				{
					DateTime HeaderFileTimestampUtc = HeaderFile.LastWriteTimeUtc;

					// Has the source header changed since we last generated headers successfully?
					if (HeaderFileTimestampUtc > SavedTimestampUtc)
					{
						Log.TraceLog("UnrealHeaderTool needs to run because SavedTimestamp is older than HeaderFileTimestamp ({0}) for module {1}", HeaderFile.AbsolutePath, Module.ModuleName);
						return true;
					}

					// When we're running in assembler mode, outdatedness cannot be inferred by checking the directory timestamp
					// of the source headers.  We don't care if source files were added or removed in this mode, because we're only
					// able to process the known UObject headers that are in the Makefile.  If UObject header files are added/removed,
					// we expect the user to re-run GenerateProjectFiles which will force UBTMakefile outdatedness.
					// @todo ubtmake: Possibly, we should never be doing this check these days.
					//
					// We don't need to do this check if using hot reload makefiles, since makefile out-of-date checks already handle it.
					if (!BuildConfiguration.bUseUBTMakefiles && (bIsGatheringBuild || !bIsAssemblingBuild))
					{
						// Also check the timestamp on the directory the source file is in.  If the directory timestamp has
						// changed, new source files may have been added or deleted.  We don't know whether the new/deleted
						// files were actually UObject headers, but because we don't know all of the files we processed
						// in the previous run, we need to assume our generated code is out of date if the directory timestamp
						// is newer.
						DateTime HeaderDirectoryTimestampUtc = new DirectoryInfo(Path.GetDirectoryName(HeaderFile.AbsolutePath)).LastWriteTimeUtc;
						if (HeaderDirectoryTimestampUtc > SavedTimestampUtc)
						{
							Log.TraceLog("UnrealHeaderTool needs to run because the directory containing an existing header ({0}) has changed, and headers may have been added to or deleted from module {1}", HeaderFile.AbsolutePath, Module.ModuleName);
							return true;
						}
					}
				}
			}

			return false;
		}

		/// <summary>
		/// Determines if any external dependencies for generated code is out of date
		/// </summary>
		/// <param name="ExternalDependenciesFile">Path to the external dependencies file</param>
		/// <returns>True if any external dependencies are out of date</returns>
		private static bool AreExternalDependenciesOutOfDate(FileReference ExternalDependenciesFile)
		{
			if (!FileReference.Exists(ExternalDependenciesFile))
			{
				return true;
			}

			DateTime LastWriteTime = File.GetLastWriteTimeUtc(ExternalDependenciesFile.FullName);

			string[] Lines = File.ReadAllLines(ExternalDependenciesFile.FullName);
			foreach (string Line in Lines)
			{
				string ExternalDependencyFile = Line.Trim();
				if (ExternalDependencyFile.Length > 0)
				{
					if (!File.Exists(ExternalDependencyFile) || File.GetLastWriteTimeUtc(ExternalDependencyFile) > LastWriteTime)
					{
						return true;
					}
				}
			}

			return false;
		}

		/// <summary>
		/// Updates the intermediate include directory timestamps of all the passed in UObject modules
		/// </summary>
		private static void UpdateDirectoryTimestamps(List<UHTModuleInfo> UObjectModules)
		{
			foreach (UHTModuleInfo Module in UObjectModules)
			{
				if(!Module.bIsReadOnly)
				{
					string GeneratedCodeDirectory = Path.GetDirectoryName(Module.GeneratedCPPFilenameBase);
					DirectoryInfo GeneratedCodeDirectoryInfo = new DirectoryInfo(GeneratedCodeDirectory);

					try
					{
						if (GeneratedCodeDirectoryInfo.Exists)
						{
							// Touch the include directory since we have technically 'generated' the headers
							// However, the headers might not be touched at all since that would cause the compiler to recompile everything
							// We can't alter the directory timestamp directly, because this may throw exceptions when the directory is
							// open in visual studio or windows explorer, so instead we create a blank file that will change the timestamp for us
							FileReference TimestampFile = FileReference.Combine(new DirectoryReference(GeneratedCodeDirectoryInfo.FullName), "Timestamp");

							// Save all of the UObject files to a timestamp file.  We'll load these on the next run to see if any new
							// files with UObject classes were deleted, so that we'll know to run UHT even if the timestamps of all
							// of the other source files were unchanged
							{
								List<string> AllUObjectFiles = new List<string>();
								AllUObjectFiles.AddRange(Module.PublicUObjectClassesHeaders.ConvertAll(Item => Item.AbsolutePath));
								AllUObjectFiles.AddRange(Module.PublicUObjectHeaders.ConvertAll(Item => Item.AbsolutePath));
								AllUObjectFiles.AddRange(Module.PrivateUObjectHeaders.ConvertAll(Item => Item.AbsolutePath));
								FileReference.WriteAllLines(TimestampFile, AllUObjectFiles);
							}

							// Because new .cpp and .h files may have been generated by UHT, invalidate the DirectoryLookupCache
							DirectoryLookupCache.InvalidateCachedDirectory(new DirectoryReference(GeneratedCodeDirectoryInfo.FullName));
						}
					}
					catch (Exception Exception)
					{
						throw new BuildException(Exception, "Couldn't touch header directories: " + Exception.Message);
					}
				}
			}
		}

		/// <summary>
		/// Run an external exe (and capture the output), given the exe path and the commandline.
		/// </summary>
		public static int RunExternalDotNETExecutable(string ExePath, string Commandline)
		{
#if NET_CORE
			ProcessStartInfo ExeInfo = new ProcessStartInfo("dotnet", ExePath + " " + Commandline);
#else
			ProcessStartInfo ExeInfo = new ProcessStartInfo(ExePath, Commandline);
#endif
			Log.TraceVerbose("RunExternalExecutable {0} {1}", ExePath, Commandline);
			ExeInfo.UseShellExecute = false;
			ExeInfo.RedirectStandardOutput = true;
			using (Process GameProcess = Process.Start(ExeInfo))
			{
				GameProcess.BeginOutputReadLine();
				GameProcess.OutputDataReceived += PrintProcessOutputAsync;
				GameProcess.WaitForExit();

				return GameProcess.ExitCode;
			}
		}

		/// <summary>
		/// Run an external native executable (and capture the output), given the executable path and the commandline.
		/// </summary>
		public static int RunExternalNativeExecutable(FileReference ExePath, string Commandline)
		{
			ProcessStartInfo ExeInfo = new ProcessStartInfo(ExePath.FullName, Commandline);
			Log.TraceVerbose("RunExternalExecutable {0} {1}", ExePath.FullName, Commandline);
			ExeInfo.UseShellExecute = false;
			ExeInfo.RedirectStandardOutput = true;
			using (Process GameProcess = Process.Start(ExeInfo))
			{
				GameProcess.BeginOutputReadLine();
				GameProcess.OutputDataReceived += PrintProcessOutputAsync;
				GameProcess.WaitForExit();

				return GameProcess.ExitCode;
			}
		}

		/// <summary>
		/// Simple function to pipe output asynchronously
		/// </summary>
		private static void PrintProcessOutputAsync(object Sender, DataReceivedEventArgs Event)
		{
			// DataReceivedEventHandler is fired with a null string when the output stream is closed.  We don't want to
			// print anything for that event.
			if (!String.IsNullOrEmpty(Event.Data))
			{
				Log.TraceInformation(Event.Data);
			}
		}

		/// <summary>
		/// Builds and runs the header tool and touches the header directories.
		/// Performs any early outs if headers need no changes, given the UObject modules, tool path, game name, and configuration
		/// </summary>
		public static void ExecuteHeaderToolIfNecessary(BuildConfiguration BuildConfiguration, FileReference ProjectFile, string TargetName, TargetType TargetType, bool bHasProjectScriptPlugin, List<UHTModuleInfo> UObjectModules, FileReference ModuleInfoFileName, bool bIsGatheringBuild, bool bIsAssemblingBuild, ISourceFileWorkingSet WorkingSet)
		{
			if (ProgressWriter.bWriteMarkup)
			{
				Log.WriteLine(LogEventType.Console, "@progress push 5%");
			}
			using (ProgressWriter Progress = new ProgressWriter("Generating code...", false))
			{
				// We never want to try to execute the header tool when we're already trying to build it!
				bool bIsBuildingUHT = TargetName.Equals("UnrealHeaderTool", StringComparison.InvariantCultureIgnoreCase);

				string RootLocalPath = UnrealBuildTool.RootDirectory.FullName;

				UnrealTargetConfiguration UHTConfig = BuildConfiguration.bForceDebugUnrealHeaderTool ? UnrealTargetConfiguration.Debug : UnrealTargetConfiguration.Development;

				// Figure out the receipt path
<<<<<<< HEAD
				FileReference HeaderToolReceipt = GetHeaderToolReceiptFile(Target.ProjectFile, UHTConfig, Target.bHasProjectScriptPlugin);

				// check if UHT is out of date
				DateTime HeaderToolTimestamp = DateTime.MaxValue;
				bool bHaveHeaderTool = !bIsBuildingUHT && GetHeaderToolTimestamp(HeaderToolReceipt, out HeaderToolTimestamp);
=======
				FileReference HeaderToolReceipt = GetHeaderToolReceiptFile(ProjectFile, UHTConfig, bHasProjectScriptPlugin);

				// check if UHT is out of date
				DateTime HeaderToolTimestampUtc = DateTime.MaxValue;
				bool bHaveHeaderTool = !bIsBuildingUHT && GetHeaderToolTimestampUtc(HeaderToolReceipt, out HeaderToolTimestampUtc);
>>>>>>> 5edfa17c

				// ensure the headers are up to date
				bool bUHTNeedsToRun = false;
				if(!bHaveHeaderTool)
				{
					bUHTNeedsToRun = true;
				}
				else if(BuildConfiguration.bForceHeaderGeneration)
				{
					bUHTNeedsToRun = true;
				}
				else if(AreGeneratedCodeFilesOutOfDate(BuildConfiguration, UObjectModules, HeaderToolTimestampUtc, bIsGatheringBuild, bIsAssemblingBuild))
				{
					bUHTNeedsToRun = true;
				}

				// Get the file containing dependencies for the generated code
				FileReference ExternalDependenciesFile = ModuleInfoFileName.ChangeExtension(".deps");
				if (AreExternalDependenciesOutOfDate(ExternalDependenciesFile))
				{
					bUHTNeedsToRun = true;
					bHaveHeaderTool = false; // Force UHT to build until dependency checking is fast enough to run all the time
				}

				// @todo ubtmake: Optimization: Ideally we could avoid having to generate this data in the case where UHT doesn't even need to run!  Can't we use the existing copy?  (see below use of Manifest)

				List<UHTManifest.Module> Modules = new List<UHTManifest.Module>();
				foreach(UHTModuleInfo UObjectModule in UObjectModules)
				{
					Modules.Add(new UHTManifest.Module(UObjectModule));
				}
				UHTManifest Manifest = new UHTManifest(TargetName, TargetType, RootLocalPath, ExternalDependenciesFile.FullName, Modules);

				if (!bIsBuildingUHT && bUHTNeedsToRun)
				{
					// Always build UnrealHeaderTool if header regeneration is required, unless we're running within an installed ecosystem or hot-reloading
					if ((!UnrealBuildTool.IsEngineInstalled() || bHasProjectScriptPlugin) &&
						!BuildConfiguration.bDoNotBuildUHT &&
						!(bHaveHeaderTool && !bIsGatheringBuild && bIsAssemblingBuild))	// If running in "assembler only" mode, we assume UHT is already up to date for much faster iteration!
					{
						// If it is out of date or not there it will be built.
						// If it is there and up to date, it will add 0.8 seconds to the build time.

						// Which desktop platform do we need to compile UHT for?
						UnrealTargetPlatform Platform = BuildHostPlatform.Current.Platform;

						// NOTE: We force Development configuration for UHT so that it runs quickly, even when compiling debug, unless we say so explicitly
						UnrealTargetConfiguration Configuration;
						if (BuildConfiguration.bForceDebugUnrealHeaderTool)
						{
							Configuration = UnrealTargetConfiguration.Debug;
						}
						else
						{
							Configuration = UnrealTargetConfiguration.Development;
						}

						// Get the default architecture
						string Architecture = UEBuildPlatform.GetBuildPlatform(Platform).GetDefaultArchitecture(null);

						// Add UHT plugins to UBT command line as external plugins
<<<<<<< HEAD
						if(Target.bHasProjectScriptPlugin && Target.ProjectFile != null)
						{
							UBTArguments.AppendFormat(" -project=\"{0}\"", Target.ProjectFile);
						}

						if(!BuildConfiguration.bUseUBTMakefiles)
						{
							UBTArguments.Append(" -NoUBTMakefiles");
						}

						// Add any global override for the compiler
						if(!String.IsNullOrEmpty(BuildConfiguration.CompilerArgumentForUnrealHeaderTool))
=======
						FileReference ScriptProjectFile = null;
						if(bHasProjectScriptPlugin && ProjectFile != null)
>>>>>>> 5edfa17c
						{
							ScriptProjectFile = ProjectFile;
						}

						// Create the target descriptor
						List<TargetDescriptor> TargetDescriptors = new List<TargetDescriptor>();
						TargetDescriptors.Add(new TargetDescriptor(ScriptProjectFile, "UnrealHeaderTool", Platform, Configuration, Architecture, null));

						using(Timeline.ScopeEvent("Buildng UnrealHeaderTool"))
						{
							BuildMode.Build(TargetDescriptors, BuildConfiguration, WorkingSet, BuildOptions.Quiet);
						}
					}

					Progress.Write(1, 3);

					string ActualTargetName = String.IsNullOrEmpty(TargetName) ? "UE4" : TargetName;
					Log.TraceInformation("Parsing headers for {0}", ActualTargetName);

					FileReference HeaderToolPath = GetHeaderToolPath(HeaderToolReceipt);
					if (!FileReference.Exists(HeaderToolPath))
					{
						throw new BuildException("Unable to generate headers because UnrealHeaderTool binary was not found ({0}).", HeaderToolPath);
					}

					// Disable extensions when serializing to remove the $type fields
					Directory.CreateDirectory(ModuleInfoFileName.Directory.FullName);
					System.IO.File.WriteAllText(ModuleInfoFileName.FullName, fastJSON.JSON.Instance.ToJSON(Manifest, new fastJSON.JSONParameters { UseExtensions = false }));

					string CmdLine = (ProjectFile != null) ? "\"" + ProjectFile.FullName + "\"" : TargetName;
					CmdLine += " \"" + ModuleInfoFileName + "\" -LogCmds=\"loginit warning, logexit warning, logdatabase error\" -Unattended -WarningsAsErrors";
					if (UnrealBuildTool.IsEngineInstalled())
					{
						CmdLine += " -installed";
					}

					if (BuildConfiguration.bFailIfGeneratedCodeChanges)
					{
						CmdLine += " -FailIfGeneratedCodeChanges";
					}

					Log.TraceInformation("  Running UnrealHeaderTool {0}", CmdLine);

					Stopwatch s = new Stopwatch();
					s.Start();
<<<<<<< HEAD
					UHTResult = (ECompilationResult)RunExternalNativeExecutable(ExternalExecution.GetHeaderToolPath(HeaderToolReceipt), CmdLine);
=======
					ITimelineEvent Timer = Timeline.ScopeEvent("Executing UnrealHeaderTool");
					CompilationResult UHTResult = (CompilationResult)RunExternalNativeExecutable(ExternalExecution.GetHeaderToolPath(HeaderToolReceipt), CmdLine);
					Timer.Finish();
>>>>>>> 5edfa17c
					s.Stop();

					if (UHTResult != CompilationResult.Succeeded)
					{
						// On Linux and Mac, the shell will return 128+signal number exit codes if UHT gets a signal (e.g. crashes or is interrupted)
						if ((BuildHostPlatform.Current.Platform == UnrealTargetPlatform.Linux ||
							BuildHostPlatform.Current.Platform == UnrealTargetPlatform.Mac) &&
							(int)(UHTResult) >= 128
							)
						{
							// SIGINT is 2, so 128 + SIGINT is 130
							UHTResult = ((int)(UHTResult) == 130) ? CompilationResult.Canceled : CompilationResult.CrashOrAssert;
						}

						if ((BuildHostPlatform.Current.Platform == UnrealTargetPlatform.Win32 || 
							BuildHostPlatform.Current.Platform == UnrealTargetPlatform.Win64) && 
							(int)(UHTResult) < 0)
						{
							Log.TraceError(String.Format("UnrealHeaderTool failed with exit code 0x{0:X} - check that UE4 prerequisites are installed.", (int)UHTResult));
						}

						throw new CompilationResultException(UHTResult);
					}

					Log.TraceInformation("Reflection code generated for {0} in {1} seconds", ActualTargetName, s.Elapsed.TotalSeconds);

					// Now that UHT has successfully finished generating code, we need to update all cached FileItems in case their last write time has changed.
					// Otherwise UBT might not detect changes UHT made.
					using(Timeline.ScopeEvent("ExternalExecution.ResetCachedHeaderInfo()"))
					{
						ResetCachedHeaderInfo(UObjectModules);
					}
				}
				else
				{
					Log.TraceVerbose("Generated code is up to date.");
				}

				Progress.Write(2, 3);

				// touch the directories
				using(Timeline.ScopeEvent("ExternalExecution.UpdateDirectoryTimestamps()"))
				{
					UpdateDirectoryTimestamps(UObjectModules);
				}

				Progress.Write(3, 3);
			}
			if (ProgressWriter.bWriteMarkup)
			{
				Log.WriteLine(LogEventType.Console, "@progress pop");
			}
		}

		static void ResetCachedHeaderInfo(List<UHTModuleInfo> UObjectModules)
		{
			foreach(UHTModuleInfo ModuleInfo in UObjectModules)
			{
				ModuleInfo.GeneratedCodeDirectory.ResetCachedInfo();
			}
		}
	}
}<|MERGE_RESOLUTION|>--- conflicted
+++ resolved
@@ -718,37 +718,21 @@
 		/// </summary>
 		static FileReference GetHeaderToolPath(FileReference ReceiptFile)
 		{
-<<<<<<< HEAD
-			TargetReceipt Receipt = TargetReceipt.Read(ReceiptFile, UnrealBuildTool.EngineDirectory, null);
-			return Receipt.BuildProducts[0].Path;
-=======
 			TargetReceipt Receipt = TargetReceipt.Read(ReceiptFile);
 			return Receipt.Launch;
->>>>>>> 5edfa17c
 		}
 
 		/// <summary>
 		/// Gets the latest write time of any of the UnrealHeaderTool binaries (including DLLs and Plugins) or DateTime.MaxValue if UnrealHeaderTool does not exist
 		/// </summary>
-<<<<<<< HEAD
-		/// <returns>
-		/// Latest timestamp of UHT binaries or DateTime.MaxValue if UnrealHeaderTool is out of date and needs to be rebuilt.
-		/// </returns>
-		static bool GetHeaderToolTimestamp(FileReference ReceiptPath, out DateTime Timestamp)
-=======
 		/// <returns>Latest timestamp of UHT binaries or DateTime.MaxValue if UnrealHeaderTool is out of date and needs to be rebuilt.</returns>
 		static bool GetHeaderToolTimestampUtc(FileReference ReceiptPath, out DateTime Timestamp)
->>>>>>> 5edfa17c
 		{
 			using (ScopedTimer TimestampTimer = new ScopedTimer("GetHeaderToolTimestamp"))
 			{
 				// Try to read the receipt for UHT.
-<<<<<<< HEAD
-				if (!FileReference.Exists(ReceiptPath))
-=======
 				FileItem ReceiptFile = FileItem.GetItemByFileReference(ReceiptPath);
 				if (!ReceiptFile.Exists)
->>>>>>> 5edfa17c
 				{
 					Timestamp = DateTime.MaxValue;
 					return false;
@@ -1098,19 +1082,11 @@
 				UnrealTargetConfiguration UHTConfig = BuildConfiguration.bForceDebugUnrealHeaderTool ? UnrealTargetConfiguration.Debug : UnrealTargetConfiguration.Development;
 
 				// Figure out the receipt path
-<<<<<<< HEAD
-				FileReference HeaderToolReceipt = GetHeaderToolReceiptFile(Target.ProjectFile, UHTConfig, Target.bHasProjectScriptPlugin);
-
-				// check if UHT is out of date
-				DateTime HeaderToolTimestamp = DateTime.MaxValue;
-				bool bHaveHeaderTool = !bIsBuildingUHT && GetHeaderToolTimestamp(HeaderToolReceipt, out HeaderToolTimestamp);
-=======
 				FileReference HeaderToolReceipt = GetHeaderToolReceiptFile(ProjectFile, UHTConfig, bHasProjectScriptPlugin);
 
 				// check if UHT is out of date
 				DateTime HeaderToolTimestampUtc = DateTime.MaxValue;
 				bool bHaveHeaderTool = !bIsBuildingUHT && GetHeaderToolTimestampUtc(HeaderToolReceipt, out HeaderToolTimestampUtc);
->>>>>>> 5edfa17c
 
 				// ensure the headers are up to date
 				bool bUHTNeedsToRun = false;
@@ -1172,23 +1148,8 @@
 						string Architecture = UEBuildPlatform.GetBuildPlatform(Platform).GetDefaultArchitecture(null);
 
 						// Add UHT plugins to UBT command line as external plugins
-<<<<<<< HEAD
-						if(Target.bHasProjectScriptPlugin && Target.ProjectFile != null)
-						{
-							UBTArguments.AppendFormat(" -project=\"{0}\"", Target.ProjectFile);
-						}
-
-						if(!BuildConfiguration.bUseUBTMakefiles)
-						{
-							UBTArguments.Append(" -NoUBTMakefiles");
-						}
-
-						// Add any global override for the compiler
-						if(!String.IsNullOrEmpty(BuildConfiguration.CompilerArgumentForUnrealHeaderTool))
-=======
 						FileReference ScriptProjectFile = null;
 						if(bHasProjectScriptPlugin && ProjectFile != null)
->>>>>>> 5edfa17c
 						{
 							ScriptProjectFile = ProjectFile;
 						}
@@ -1234,13 +1195,9 @@
 
 					Stopwatch s = new Stopwatch();
 					s.Start();
-<<<<<<< HEAD
-					UHTResult = (ECompilationResult)RunExternalNativeExecutable(ExternalExecution.GetHeaderToolPath(HeaderToolReceipt), CmdLine);
-=======
 					ITimelineEvent Timer = Timeline.ScopeEvent("Executing UnrealHeaderTool");
 					CompilationResult UHTResult = (CompilationResult)RunExternalNativeExecutable(ExternalExecution.GetHeaderToolPath(HeaderToolReceipt), CmdLine);
 					Timer.Finish();
->>>>>>> 5edfa17c
 					s.Stop();
 
 					if (UHTResult != CompilationResult.Succeeded)
