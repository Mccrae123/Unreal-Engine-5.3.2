// Copyright Epic Games, Inc. All Rights Reserved.

using System;
using System.Collections.Generic;
using System.Linq;
using System.Reflection;
using System.Text;
using System.Threading.Tasks;
using EpicGames.Core;
using Microsoft.Extensions.Logging;
using UnrealBuildBase;

namespace UnrealBuildTool
{
	/// <summary>
	/// Interface for toolchain operations that produce output
	/// </summary>
	interface IActionGraphBuilder
	{
		/// <summary>
		/// Adds an action to this graph
		/// </summary>
		/// <param name="Action">Action to add</param>
		void AddAction(IExternalAction Action);

		/// <summary>
		/// Creates a response file for use in the action graph
		/// </summary>
		/// <param name="Location">Location of the response file</param>
		/// <param name="Contents">Contents of the file</param>
		/// <returns>New file item</returns>
		void CreateIntermediateTextFile(FileItem Location, string Contents);

		/// <summary>
		/// Creates a response file for use in the action graph, with a newline between each string in ContentLines
		/// </summary>
		/// <param name="Location">Location of the response file</param>
		/// <param name="ContentLines">Contents of the file</param>
		/// <returns>New file item</returns>
		void CreateIntermediateTextFile(FileItem Location, IEnumerable<string> ContentLines);

		/// <summary>
		/// Adds a file which is in the non-unity working set
		/// </summary>
		/// <param name="File">The file to add to the working set</param>
		void AddFileToWorkingSet(FileItem File);

		/// <summary>
		/// Adds a file which is a candidate for being in the non-unity working set
		/// </summary>
		/// <param name="File">The file to add to the working set</param>
		void AddCandidateForWorkingSet(FileItem File);

		/// <summary>
		/// Adds a source directory. These folders are scanned recursively for C++ source files.
		/// </summary>
		/// <param name="SourceDir">Base source directory</param>
		void AddSourceDir(DirectoryItem SourceDir);

		/// <summary>
		/// Adds the given source files as dependencies
		/// </summary>
		/// <param name="SourceDir">Source directory containing files to build</param>
		/// <param name="SourceFiles">Contents of the directory</param>
		void AddSourceFiles(DirectoryItem SourceDir, FileItem[] SourceFiles);

		/// <summary>
		/// Sets the output items which belong to a particular module
		/// </summary>
		/// <param name="ModuleName">Name of the module</param>
		/// <param name="OutputItems">Array of output items for this module</param>
		void SetOutputItemsForModule(string ModuleName, FileItem[] OutputItems);

		/// <summary>
		/// Adds a diagnostic message
		/// </summary>
		/// <param name="Message">Message to display</param>
		void AddDiagnostic(string Message);
	}

	/// <summary>
	/// Implementation of IActionGraphBuilder which discards all unnecessary operations
	/// </summary>
	sealed class NullActionGraphBuilder : IActionGraphBuilder
	{
		private readonly ILogger Logger;

		/// <summary>
		/// Constructor
		/// </summary>
		/// <param name="InLogger"></param>
		public NullActionGraphBuilder(ILogger InLogger)
		{
			Logger = InLogger;
		}

		/// <inheritdoc/>
		public void AddAction(IExternalAction Action)
		{
		}

		/// <inheritdoc/>
<<<<<<< HEAD
		public virtual void CreateIntermediateTextFile(FileItem FileItem, string Contents)
		{
			Utils.WriteFileIfChanged(FileItem, Contents);
		}

		/// <inheritdoc/>
		public virtual void CreateIntermediateTextFile(FileItem FileItem, IEnumerable<string> ContentLines)
		{
			Utils.WriteFileIfChanged(FileItem, ContentLines);
=======
		public void CreateIntermediateTextFile(FileItem FileItem, string Contents)
		{
			Utils.WriteFileIfChanged(FileItem, Contents, Logger);
		}

		/// <inheritdoc/>
		public void CreateIntermediateTextFile(FileItem FileItem, IEnumerable<string> ContentLines)
		{
			Utils.WriteFileIfChanged(FileItem, ContentLines, Logger);
>>>>>>> d731a049
		}

		/// <inheritdoc/>
		public void AddSourceDir(DirectoryItem SourceDir)
		{
		}

		/// <inheritdoc/>
		public void AddSourceFiles(DirectoryItem SourceDir, FileItem[] SourceFiles)
		{
		}

		/// <inheritdoc/>
		public void AddFileToWorkingSet(FileItem File)
		{
		}

		/// <inheritdoc/>
		public void AddCandidateForWorkingSet(FileItem File)
		{
		}

		/// <inheritdoc/>
		public void AddDiagnostic(string Message)
		{
		}

		/// <inheritdoc/>
		public void SetOutputItemsForModule(string ModuleName, FileItem[] OutputItems)
		{
		}
	}

	/// <summary>
	/// Implementation of IActionGraphBuilder which forwards calls to an underlying implementation, allowing derived classes to intercept certain calls
	/// </summary>
	class ForwardingActionGraphBuilder : IActionGraphBuilder
	{
		/// <summary>
		/// The inner graph builder
		/// </summary>
		IActionGraphBuilder Inner;

		/// <summary>
		/// Constructor
		/// </summary>
		/// <param name="Inner">Builder to pass all calls to</param>
		public ForwardingActionGraphBuilder(IActionGraphBuilder Inner)
		{
			this.Inner = Inner;
		}

		/// <inheritdoc/>
		public virtual void AddAction(IExternalAction Action)
		{
			Inner.AddAction(Action);
		}

		/// <inheritdoc/>
		public virtual void CreateIntermediateTextFile(FileItem FileItem, string Contents)
		{
			Inner.CreateIntermediateTextFile(FileItem, Contents);
		}

		/// <inheritdoc/>
		public virtual void CreateIntermediateTextFile(FileItem FileItem, IEnumerable<string> ContentLines)
		{
			Inner.CreateIntermediateTextFile(FileItem, ContentLines);
		}

		/// <inheritdoc/>
		public virtual void AddSourceDir(DirectoryItem SourceDir)
		{
			Inner.AddSourceDir(SourceDir);
		}

		/// <inheritdoc/>
		public virtual void AddSourceFiles(DirectoryItem SourceDir, FileItem[] SourceFiles)
		{
			Inner.AddSourceFiles(SourceDir, SourceFiles);
		}

		/// <inheritdoc/>
		public virtual void AddFileToWorkingSet(FileItem File)
		{
			Inner.AddFileToWorkingSet(File);
		}

		/// <inheritdoc/>
		public virtual void AddCandidateForWorkingSet(FileItem File)
		{
			Inner.AddCandidateForWorkingSet(File);
		}

		/// <inheritdoc/>
		public virtual void AddDiagnostic(string Message)
		{
			Inner.AddDiagnostic(Message);
		}

		/// <inheritdoc/>
		public virtual void SetOutputItemsForModule(string ModuleName, FileItem[] OutputItems)
		{
			Inner.SetOutputItemsForModule(ModuleName, OutputItems);
		}
	}

	/// <summary>
	/// Extension methods for IActionGraphBuilder classes
	/// </summary>
	static class ActionGraphBuilderExtensions
	{
		/// <summary>
		/// Creates a new action to be built as part of this target
		/// </summary>
		/// <param name="Graph">Graph to add the action to</param>
		/// <param name="Type">Type of action to create</param>
		/// <returns>New action</returns>
		public static Action CreateAction(this IActionGraphBuilder Graph, ActionType Type)
		{
			Action Action = new Action(Type);
			Graph.AddAction(Action);
			return Action;
		}

		/// <summary>
		/// Creates an action which copies a file from one location to another
		/// </summary>
		/// <param name="Graph">The action graph</param>
		/// <param name="SourceFile">The source file location</param>
		/// <param name="TargetFile">The target file location</param>
		/// <returns>File item for the output file</returns>
		public static Action CreateCopyAction(this IActionGraphBuilder Graph, FileItem SourceFile, FileItem TargetFile)
		{
			Action CopyAction = Graph.CreateAction(ActionType.BuildProject);
			CopyAction.CommandDescription = "Copy";
			CopyAction.CommandPath = BuildHostPlatform.Current.Shell;
			if (BuildHostPlatform.Current.ShellType == ShellType.Cmd)
			{
				CopyAction.CommandArguments = String.Format("/C \"copy /Y \"{0}\" \"{1}\" 1>nul\"", SourceFile.AbsolutePath, TargetFile.AbsolutePath);
			}
			else
			{
				CopyAction.CommandArguments = String.Format("-c 'cp -f \"\"{0}\"\" \"\"{1}\"'", SourceFile.AbsolutePath, TargetFile.AbsolutePath);
			}
			CopyAction.WorkingDirectory = Unreal.EngineSourceDirectory;
			CopyAction.PrerequisiteItems.Add(SourceFile);
			CopyAction.ProducedItems.Add(TargetFile);
			CopyAction.DeleteItems.Add(TargetFile);
			CopyAction.StatusDescription = TargetFile.Location.GetFileName();
			CopyAction.bCanExecuteRemotely = false;
			return CopyAction;
		}

		/// <summary>
		/// Creates an action which copies a file from one location to another
		/// </summary>
		/// <param name="Graph">List of actions to be executed. Additional actions will be added to this list.</param>
		/// <param name="SourceFile">The source file location</param>
		/// <param name="TargetFile">The target file location</param>
		/// <returns>File item for the output file</returns>
		public static FileItem CreateCopyAction(this IActionGraphBuilder Graph, FileReference SourceFile, FileReference TargetFile)
		{
			FileItem SourceFileItem = FileItem.GetItemByFileReference(SourceFile);
			FileItem TargetFileItem = FileItem.GetItemByFileReference(TargetFile);

			Graph.CreateCopyAction(SourceFileItem, TargetFileItem);

			return TargetFileItem;
		}

		/// <summary>
		/// Creates an action which calls UBT recursively
		/// </summary>
		/// <param name="Graph">The action graph</param>
		/// <param name="Type">Type of the action</param>
		/// <param name="Arguments">Arguments for the action</param>
		/// <returns>New action instance</returns>
		public static Action CreateRecursiveAction<T>(this IActionGraphBuilder Graph, ActionType Type, string Arguments) where T : ToolMode
		{
			ToolModeAttribute? Attribute = typeof(T).GetCustomAttribute<ToolModeAttribute>();
			if (Attribute == null)
			{
				throw new BuildException("Missing ToolModeAttribute on {0}", typeof(T).Name);
			}

			Action NewAction = Graph.CreateAction(Type);
			NewAction.CommandPath = Unreal.DotnetPath;
			NewAction.CommandArguments = $"\"{Unreal.UnrealBuildToolDllPath}\" -Mode={Attribute.Name} {Arguments}";
			NewAction.CommandDescription = Attribute.Name;
			return NewAction;
		}

		/// <summary>
		/// Creates a text file with the given contents.  If the contents of the text file aren't changed, it won't write the new contents to
		/// the file to avoid causing an action to be considered outdated.
		/// </summary>
		/// <param name="Graph">The action graph</param>
		/// <param name="AbsolutePath">Path to the intermediate file to create</param>
		/// <param name="Contents">Contents of the new file</param>
		/// <returns>File item for the newly created file</returns>
		public static FileItem CreateIntermediateTextFile(this IActionGraphBuilder Graph, FileReference AbsolutePath, string Contents)
		{
			FileItem FileItem = FileItem.GetItemByFileReference(AbsolutePath);
			Graph.CreateIntermediateTextFile(FileItem, Contents);
			return FileItem;
		}

		/// <summary>
		/// Creates a text file with the given contents.  If the contents of the text file aren't changed, it won't write the new contents to
		/// the file to avoid causing an action to be considered outdated.
		/// </summary>
		/// <param name="Graph">The action graph</param>
		/// <param name="AbsolutePath">Path to the intermediate file to create</param>
		/// <param name="ContentLines">Contents of the new file</param>
		/// <returns>File item for the newly created file</returns>
		public static FileItem CreateIntermediateTextFile(this IActionGraphBuilder Graph, FileReference AbsolutePath, IEnumerable<string> ContentLines)
		{
			FileItem FileItem = UnrealBuildBase.FileItem.GetItemByFileReference(AbsolutePath);
			Graph.CreateIntermediateTextFile(FileItem, ContentLines);
			return FileItem;
		}
	}
}<|MERGE_RESOLUTION|>--- conflicted
+++ resolved
@@ -100,17 +100,6 @@
 		}
 
 		/// <inheritdoc/>
-<<<<<<< HEAD
-		public virtual void CreateIntermediateTextFile(FileItem FileItem, string Contents)
-		{
-			Utils.WriteFileIfChanged(FileItem, Contents);
-		}
-
-		/// <inheritdoc/>
-		public virtual void CreateIntermediateTextFile(FileItem FileItem, IEnumerable<string> ContentLines)
-		{
-			Utils.WriteFileIfChanged(FileItem, ContentLines);
-=======
 		public void CreateIntermediateTextFile(FileItem FileItem, string Contents)
 		{
 			Utils.WriteFileIfChanged(FileItem, Contents, Logger);
@@ -120,7 +109,6 @@
 		public void CreateIntermediateTextFile(FileItem FileItem, IEnumerable<string> ContentLines)
 		{
 			Utils.WriteFileIfChanged(FileItem, ContentLines, Logger);
->>>>>>> d731a049
 		}
 
 		/// <inheritdoc/>
