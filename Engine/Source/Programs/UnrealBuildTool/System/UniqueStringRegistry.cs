// Copyright Epic Games, Inc. All Rights Reserved.

using System;
using System.Collections.Generic;
using System.Linq;

namespace UnrealBuildTool
{
	/// <summary>
	/// Maps a unique string to an integer
	/// </summary>
	public class UniqueStringRegistry
	{
		// protect the InstanceMap
		private object LockObject = new object();

		// holds a mapping of string name to single instance
		private Dictionary<string, int> StringToInstanceMap = new Dictionary<string, int>(StringComparer.OrdinalIgnoreCase);

		// holds a mapping of string aliases to original string name
		private Dictionary<string, string> AliasToStringMap = new Dictionary<string, string>(StringComparer.OrdinalIgnoreCase);

		/// <summary>
		/// Default constructor
		/// </summary>
		public UniqueStringRegistry()
		{
		}

		/// <summary>
		/// See if string is in registry
		/// </summary>
		/// <returns>True if string is present in registry</returns>
		public bool HasString(string Name)
		{
			return StringToInstanceMap.ContainsKey(Name);
		}

		/// <summary>
		/// Add string if missing and/or lookup
		/// </summary>
		/// <returns>String instance id</returns>
		public int FindOrAddByName(string Name)
		{
			// look for existing one
			int Instance = -1;
			if (!StringToInstanceMap.TryGetValue(Name, out Instance))
			{
				lock (LockObject)
				{
					if (!StringToInstanceMap.TryGetValue(Name, out Instance))
					{
						// copy over the dictionary and add, so that other threads can keep reading out of the old one until it's time
						Dictionary<string, int> NewStringToInstanceMap = new Dictionary<string, int>(StringToInstanceMap, StringComparer.OrdinalIgnoreCase);

						// make and add a new instance number
						Instance = StringToInstanceMap.Count;
						NewStringToInstanceMap[Name] = Instance;

						// replace the class's map
						StringToInstanceMap = NewStringToInstanceMap;
					}
				}
			}
			return Instance;
		}

		/// <summary>
		/// Get list of strings
		/// </summary>
		/// <returns>String list</returns>
		public string[] GetStringNames()
		{
			return StringToInstanceMap.Keys.ToArray();
		}

		/// <summary>
		/// Get list of string ids
		/// </summary>
		/// <returns>String id list</returns>
		public int[] GetStringIds()
		{
			return StringToInstanceMap.Values.ToArray();
		}

		/// <summary>
		/// Get string given instance id
		/// </summary>
		/// <returns>String</returns>
		public string GetStringForId(int Id)
		{
			return StringToInstanceMap.First(x => x.Value == Id).Key;
		}

<<<<<<< HEAD

=======
>>>>>>> 4af6daef
		/// <summary>
		/// See if alias exists in registry
		/// </summary>
		/// <returns>True if alias exists</returns>
		public bool HasAlias(string Alias)
		{
			return AliasToStringMap.ContainsKey(Alias);
		}

		/// <summary>
		/// Get instance id of alias
		/// </summary>
		/// <returns>Instance id of alias</returns>
		public int FindExistingAlias(string Alias)
		{
			string? Name;
			if (!AliasToStringMap.TryGetValue(Alias, out Name) || Name == null)
			{
				throw new BuildException($"Alias {Alias} not found");
			}

			return FindOrAddByName(Name);
		}

		/// <summary>
		/// Add alias if missing and/or lookup
		/// </summary>
		/// <returns>Instance id of alias</returns>
		public int FindOrAddAlias(string Alias, string OriginalName)
		{
			string? Name;
			if (!AliasToStringMap.TryGetValue(Alias, out Name))
			{
				lock (LockObject)
				{
					// copy over the dictionary and add, so that other threads can keep reading out of the old one until it's time
					Dictionary<string, string> NewAliasToStringMap = new Dictionary<string, string>(AliasToStringMap, StringComparer.OrdinalIgnoreCase);

					// add a new alias
					NewAliasToStringMap[Alias] = OriginalName;

					// replace the instance map
					AliasToStringMap = NewAliasToStringMap;
				}
				Name = OriginalName;
			}
			else
			{
				if (Name != OriginalName || Name == null)
				{
					throw new BuildException($"{Alias} is already an alias for {Name}. Can't associate with {OriginalName}");
				}
			}

			return FindOrAddByName(Name);
		}
	}
}<|MERGE_RESOLUTION|>--- conflicted
+++ resolved
@@ -92,10 +92,6 @@
 			return StringToInstanceMap.First(x => x.Value == Id).Key;
 		}
 
-<<<<<<< HEAD
-
-=======
->>>>>>> 4af6daef
 		/// <summary>
 		/// See if alias exists in registry
 		/// </summary>
