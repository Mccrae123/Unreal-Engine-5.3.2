// Copyright Epic Games, Inc. All Rights Reserved.

using System;
using System.Collections.Generic;
using System.IO;
using System.Linq;
using System.Text;
using System.Text.Json;
using System.Text.RegularExpressions;
using EpicGames.Core;
<<<<<<< HEAD
=======
using Microsoft.Extensions.Logging;
>>>>>>> d731a049

namespace UnrealBuildTool
{
	/// <summary>
	/// Helper functions for dealing with encryption and pak signing
	/// </summary>
	public static class EncryptionAndSigning
	{
		/// <summary>
		/// Wrapper class for a single RSA key
		/// </summary>
		public class SigningKey
		{
			/// <summary>
			/// Exponent
			/// </summary>
			public byte[]? Exponent { get; set; }

			/// <summary>
			/// Modulus
			/// </summary>
			public byte[]? Modulus { get; set; }

			/// <summary>
			/// Determine if this key is valid
			/// </summary>
			public bool IsValid()
			{
				return Exponent != null && Modulus != null && Exponent.Length > 0 && Modulus.Length > 0;
			}
		}

		/// <summary>
		/// Wrapper class for an RSA public/private key pair
		/// </summary>
		public class SigningKeyPair
		{
			/// <summary>
			/// Public key
			/// </summary>
			public SigningKey PublicKey { get; set; } = new SigningKey();

			/// <summary>
			/// Private key
			/// </summary>
			public SigningKey PrivateKey { get; set; } = new SigningKey();

			/// <summary>
			/// Determine if this key is valid
			/// </summary>
			public bool IsValid()
			{
				return PublicKey != null && PrivateKey != null && PublicKey.IsValid() && PrivateKey.IsValid();
			}

			/// <summary>
			/// Returns TRUE if this is a short key from the old 256-bit system
			/// </summary>
			public bool IsUnsecureLegacyKey()
			{
				int LongestKey = PublicKey.Exponent!.Length;
				LongestKey = Math.Max(LongestKey, PublicKey.Modulus!.Length);
				LongestKey = Math.Max(LongestKey, PrivateKey.Exponent!.Length);
				LongestKey = Math.Max(LongestKey, PrivateKey.Modulus!.Length);
				return LongestKey <= 64;
			}
		}

		/// <summary>
		/// Wrapper class for a 128 bit AES encryption key
		/// </summary>
		public class EncryptionKey
		{
			/// <summary>
			/// Optional name for this encryption key
			/// </summary>
			public string? Name { get; set; }
			/// <summary>
			/// Optional guid for this encryption key
			/// </summary>
			public string? Guid { get; set; }
			/// <summary>
			/// AES key
			/// </summary>
			public byte[]? Key { get; set; }
			/// <summary>
			/// Determine if this key is valid
			/// </summary>
			public bool IsValid()
			{
				return Key != null && Key.Length > 0 && Guid != null;
			}
		}

		/// <summary>
		/// Wrapper class for all crypto settings
		/// </summary>
		public class CryptoSettings
		{
			/// <summary>
			/// AES encyption key
			/// </summary>
			public EncryptionKey? EncryptionKey { get; set; } = null;

			/// <summary>
			/// RSA public/private key
			/// </summary>
			public SigningKeyPair? SigningKey { get; set; } = null;

			/// <summary>
			/// Enable pak signature checking
			/// </summary>
			public bool bEnablePakSigning { get; set; } = false;

			/// <summary>
			/// Encrypt the index of the pak file. Stops the pak file being easily accessible by unrealpak
			/// </summary>
			public bool bEnablePakIndexEncryption { get; set; } = false;

			/// <summary>
			/// Encrypt all ini files in the pak. Good for game data obsfucation
			/// </summary>
			public bool bEnablePakIniEncryption { get; set; } = false;

			/// <summary>
			/// Encrypt the uasset files in the pak file. After cooking, uasset files only contain package metadata / nametables / export and import tables. Provides good string data obsfucation without
			/// the downsides of full package encryption, with the security drawbacks of still having some data stored unencrypted 
			/// </summary>
			public bool bEnablePakUAssetEncryption { get; set; } = false;

			/// <summary>
			/// Encrypt all assets data files (including exp and ubulk) in the pak file. Likely to be slow, and to cause high data entropy (bad for delta patching)
			/// </summary>
			public bool bEnablePakFullAssetEncryption { get; set; } = false;

			/// <summary>
			/// Some platforms have their own data crypto systems, so allow the config settings to totally disable our own crypto
			/// </summary>
			public bool bDataCryptoRequired { get; set; } = false;

			/// <summary>
			/// Config setting to enable pak signing
			/// </summary>
			public bool PakEncryptionRequired { get; set; } = true;

			/// <summary>
			/// Config setting to enable pak encryption
			/// </summary>
			public bool PakSigningRequired { get; set; } = true;
			
			/// <summary>
			/// A set of named encryption keys that can be used to encrypt different sets of data with a different key that is delivered dynamically (i.e. not embedded within the game executable)
			/// </summary>
			public EncryptionKey[]? SecondaryEncryptionKeys { get; set; }

			/// <summary>
			/// 
			/// </summary>
			public bool IsAnyEncryptionEnabled()
			{
				return (EncryptionKey != null && EncryptionKey.IsValid()) && (bEnablePakFullAssetEncryption || bEnablePakUAssetEncryption || bEnablePakIndexEncryption || bEnablePakIniEncryption);
			}

			/// <summary>
			/// 
			/// </summary>
			public bool IsPakSigningEnabled()
			{
				return (SigningKey != null && SigningKey.IsValid()) && bEnablePakSigning;
			}

			/// <summary>
			/// 
			/// </summary>
			public void Save(FileReference InFile)
			{
				DirectoryReference.CreateDirectory(InFile.Directory);
				FileReference.WriteAllTextIfDifferent(InFile, JsonSerializer.Serialize(this));
			}
		}

		/// <summary>
		/// Helper class for formatting incoming hex signing key strings
		/// </summary>
		private static string ProcessSigningKeyInputStrings(string InString)
		{
			if (InString.StartsWith("0x"))
			{
				InString = InString.Substring(2);
			}
			return InString.TrimStart('0');
		}

		/// <summary>
		/// Helper function for comparing two AES keys
		/// </summary>
		private static bool CompareKey(byte[] KeyA, byte[] KeyB)
		{
			if (KeyA.Length != KeyB.Length)
			{
				return false;
			}

			for (int Index = 0; Index < KeyA.Length; ++Index)
			{
				if (KeyA[Index] != KeyB[Index])
				{
					return false;
				}
			}

			return true;
		}

		/// <summary>
		/// Parse crypto settings from INI file
		/// </summary>
<<<<<<< HEAD
		public static CryptoSettings ParseCryptoSettings(DirectoryReference? InProjectDirectory, UnrealTargetPlatform InTargetPlatform)
=======
		public static CryptoSettings ParseCryptoSettings(DirectoryReference? InProjectDirectory, UnrealTargetPlatform InTargetPlatform, ILogger Logger)
>>>>>>> d731a049
		{
			CryptoSettings Settings = new CryptoSettings();
			
			ConfigHierarchy Ini = ConfigCache.ReadHierarchy(ConfigHierarchyType.Engine, InProjectDirectory, InTargetPlatform);
			Ini.GetBool("PlatformCrypto", "PlatformRequiresDataCrypto", out bool bDataCryptoRequired);
			Settings.bDataCryptoRequired = bDataCryptoRequired;

			Ini.GetBool("PlatformCrypto", "PakSigningRequired", out bool PakSigningRequired);
			Settings.PakSigningRequired = PakSigningRequired;

			Ini.GetBool("PlatformCrypto", "PakEncryptionRequired", out bool PakEncryptionRequired);
			Settings.PakEncryptionRequired = PakEncryptionRequired;

			{
				// Start by parsing the legacy encryption.ini settings
				Ini = ConfigCache.ReadHierarchy(ConfigHierarchyType.Encryption, InProjectDirectory, InTargetPlatform);

				Ini.GetBool("Core.Encryption", "SignPak", out bool bEnablePakSigning);
				Settings.bEnablePakSigning = bEnablePakSigning;

				Ini.GetString("Core.Encryption", "rsa.privateexp", out string PrivateExponent);
				Ini.GetString("Core.Encryption", "rsa.modulus", out string Modulus);
				Ini.GetString("Core.Encryption", "rsa.publicexp", out string PublicExponent);

				if (PrivateExponent.Length > 0 && Modulus.Length > 0 && PublicExponent.Length > 0)
				{
					Settings.SigningKey = new SigningKeyPair();
					Settings.SigningKey.PrivateKey.Exponent = ParseHexStringToByteArray(ProcessSigningKeyInputStrings(PrivateExponent), 64);
					Settings.SigningKey.PrivateKey.Modulus = ParseHexStringToByteArray(ProcessSigningKeyInputStrings(Modulus), 64);
					Settings.SigningKey.PublicKey.Exponent = ParseHexStringToByteArray(ProcessSigningKeyInputStrings(PublicExponent), 64);
					Settings.SigningKey.PublicKey.Modulus = Settings.SigningKey.PrivateKey.Modulus;

					if ((Settings.SigningKey.PrivateKey.Exponent.Length > 64) ||
						(Settings.SigningKey.PrivateKey.Modulus.Length > 64) ||
						(Settings.SigningKey.PublicKey.Exponent.Length > 64) ||
						(Settings.SigningKey.PublicKey.Modulus.Length > 64))
					{
						throw new Exception(string.Format("[{0}] Signing keys parsed from encryption.ini are too long. They must be a maximum of 64 bytes long!", InProjectDirectory));
					}
				}

				Ini.GetBool("Core.Encryption", "EncryptPak", out bool bEnablePakIndexEncryption);
				Settings.bEnablePakIndexEncryption = bEnablePakIndexEncryption;

				Settings.bEnablePakFullAssetEncryption = false;
				Settings.bEnablePakUAssetEncryption = false;
				Settings.bEnablePakIniEncryption = Settings.bEnablePakIndexEncryption;

				string EncryptionKeyString;
				Ini.GetString("Core.Encryption", "aes.key", out EncryptionKeyString);
				Settings.EncryptionKey = new EncryptionKey();

				if (EncryptionKeyString.Length > 0)
				{
					if (EncryptionKeyString.Length < 32)
					{
						Logger.LogWarning("AES key parsed from encryption.ini is too short. It must be 32 bytes, so will be padded with 0s, giving sub-optimal security!");
					}
					else if (EncryptionKeyString.Length > 32)
					{
						Logger.LogWarning("AES key parsed from encryption.ini is too long. It must be 32 bytes, so will be truncated!");
					}

					Settings.EncryptionKey.Key = ParseAnsiStringToByteArray(EncryptionKeyString, 32);
				}
			}

			Ini = ConfigCache.ReadHierarchy(ConfigHierarchyType.Crypto, InProjectDirectory, InTargetPlatform);
			string SectionName = "/Script/CryptoKeys.CryptoKeysSettings";
			ConfigHierarchySection CryptoSection = Ini.FindSection(SectionName);

			// If we have new format crypto keys, read them in over the top of the legacy settings
			if (CryptoSection != null && CryptoSection.KeyNames.Count() > 0)
			{
				Ini.GetBool(SectionName, "bEnablePakSigning", out bool bEnablePakSigning);
				Settings.bEnablePakSigning = bEnablePakSigning;

				Ini.GetBool(SectionName, "bEncryptPakIniFiles", out bool bEnablePakIniEncryption);
				Settings.bEnablePakIniEncryption = bEnablePakIniEncryption;

				Ini.GetBool(SectionName, "bEncryptPakIndex", out bool bEnablePakIndexEncryption);
				Settings.bEnablePakIndexEncryption = bEnablePakIndexEncryption;

				Ini.GetBool(SectionName, "bEncryptUAssetFiles", out bool bEnablePakUAssetEncryption);
				Settings.bEnablePakUAssetEncryption = bEnablePakUAssetEncryption;

				Ini.GetBool(SectionName, "bEncryptAllAssetFiles", out bool bEnablePakFullAssetEncryption);
				Settings.bEnablePakFullAssetEncryption = bEnablePakFullAssetEncryption;

				// Parse encryption key
				string EncryptionKeyString;
				Ini.GetString(SectionName, "EncryptionKey", out EncryptionKeyString);
				if (!string.IsNullOrEmpty(EncryptionKeyString))
				{
					Settings.EncryptionKey = new EncryptionKey();
					Settings.EncryptionKey.Key = System.Convert.FromBase64String(EncryptionKeyString);
					Settings.EncryptionKey.Guid = Guid.Empty.ToString();
					Settings.EncryptionKey.Name = "Embedded";
				}

				// Parse secondary encryption keys
				List<EncryptionKey> SecondaryEncryptionKeys = new List<EncryptionKey>();
				List<string>? SecondaryEncryptionKeyStrings;

				if (Ini.GetArray(SectionName, "SecondaryEncryptionKeys", out SecondaryEncryptionKeyStrings))
				{
					foreach (string KeySource in SecondaryEncryptionKeyStrings)
					{
						EncryptionKey NewKey = new EncryptionKey();
						SecondaryEncryptionKeys.Add(NewKey);

						Regex Search = new Regex("\\(Guid=(?\'Guid\'.*),Name=\\\"(?\'Name\'.*)\\\",Key=\\\"(?\'Key\'.*)\\\"\\)");
						Match Match = Search.Match(KeySource);
						if (Match.Success)
						{
							foreach (string GroupName in Search.GetGroupNames())
							{
								string Value = Match.Groups[GroupName].Value;
								if (GroupName == "Guid")
								{
									NewKey.Guid = Value;
								}
								else if (GroupName == "Name")
								{
									NewKey.Name = Value;
								}
								else if (GroupName == "Key")
								{
									NewKey.Key = System.Convert.FromBase64String(Value);
								}
							}
						}
					}
				}

				Settings.SecondaryEncryptionKeys = SecondaryEncryptionKeys.ToArray();

				// Parse signing key
				string PrivateExponent, PublicExponent, Modulus;
				Ini.GetString(SectionName, "SigningPrivateExponent", out PrivateExponent);
				Ini.GetString(SectionName, "SigningModulus", out Modulus);
				Ini.GetString(SectionName, "SigningPublicExponent", out PublicExponent);

				if (!String.IsNullOrEmpty(PrivateExponent) && !String.IsNullOrEmpty(PublicExponent) && !String.IsNullOrEmpty(Modulus))
				{
					Settings.SigningKey = new SigningKeyPair();
					Settings.SigningKey.PublicKey.Exponent = System.Convert.FromBase64String(PublicExponent);
					Settings.SigningKey.PublicKey.Modulus = System.Convert.FromBase64String(Modulus);
					Settings.SigningKey.PrivateKey.Exponent = System.Convert.FromBase64String(PrivateExponent);
					Settings.SigningKey.PrivateKey.Modulus = Settings.SigningKey.PublicKey.Modulus;
				}
			}

			// Parse project dynamic keychain keys
			if (InProjectDirectory != null)
			{
				ConfigHierarchy GameIni = ConfigCache.ReadHierarchy(ConfigHierarchyType.Game, InProjectDirectory, InTargetPlatform);
				if (GameIni != null)
				{
					string Filename;
					if (GameIni.GetString("ContentEncryption", "ProjectKeyChain", out Filename))
					{
						FileReference ProjectKeyChainFile = FileReference.Combine(InProjectDirectory, "Content", Filename);
						if (FileReference.Exists(ProjectKeyChainFile))
						{
							List<EncryptionKey> EncryptionKeys = new List<EncryptionKey>();

							if (Settings.SecondaryEncryptionKeys != null)
							{
								EncryptionKeys.AddRange(Settings.SecondaryEncryptionKeys);
							}

							string[] Lines = FileReference.ReadAllLines(ProjectKeyChainFile);
							foreach (string Line in Lines)
							{
								string[] KeyParts = Line.Split(':');
								if (KeyParts.Length == 4)
								{
									EncryptionKey NewKey = new EncryptionKey();

									NewKey.Name = KeyParts[0];
									NewKey.Guid = KeyParts[2];
									NewKey.Key = System.Convert.FromBase64String(KeyParts[3]);

									EncryptionKey? ExistingKey = EncryptionKeys.Find((EncryptionKey OtherKey) => { return OtherKey.Guid == NewKey.Guid; });
									if (ExistingKey != null && !CompareKey(ExistingKey.Key!, NewKey.Key))
									{
										throw new Exception("Found multiple encryption keys with the same guid but different AES keys while merging secondary keys from the project key-chain!");
									}

									EncryptionKeys.Add(NewKey);
								}
							}

							Settings.SecondaryEncryptionKeys = EncryptionKeys.ToArray();
						}
					}
				}
			}

			if (!Settings.bDataCryptoRequired)
			{
				CryptoSettings NewSettings = new CryptoSettings();
				NewSettings.SecondaryEncryptionKeys = Settings.SecondaryEncryptionKeys;
				Settings = NewSettings;
			}
			else
			{
				if (!Settings.PakSigningRequired)
				{
					Settings.bEnablePakSigning = false;
					Settings.SigningKey = null;
				}

				if (!Settings.PakEncryptionRequired)
				{
					Settings.bEnablePakFullAssetEncryption = false;
					Settings.bEnablePakIndexEncryption = false;
					Settings.bEnablePakIniEncryption = false;
					Settings.EncryptionKey = null;
					Settings.SigningKey = null;
				}
			}

			// Check if we have a valid signing key that is of the old short form
			if (Settings.SigningKey != null && Settings.SigningKey.IsValid() && Settings.SigningKey.IsUnsecureLegacyKey())
			{
				Log.TraceWarningOnce("Project signing keys found in '{0}' are of the old insecure short format. Please regenerate them using the project crypto settings panel in the editor!", InProjectDirectory);
			}

			// Validate the settings we have read
			if (Settings.bDataCryptoRequired && Settings.bEnablePakSigning && (Settings.SigningKey == null || !Settings.SigningKey.IsValid()))
			{
				Log.TraceWarningOnce("Pak signing is enabled, but no valid signing keys were found. Please generate a key in the editor project crypto settings. Signing will be disabled");
				Settings.bEnablePakSigning = false;
			}

			bool bEncryptionKeyValid = (Settings.EncryptionKey != null && Settings.EncryptionKey.IsValid());
			bool bAnyEncryptionRequested = Settings.bEnablePakFullAssetEncryption || Settings.bEnablePakIndexEncryption || Settings.bEnablePakIniEncryption || Settings.bEnablePakUAssetEncryption;
			if (Settings.bDataCryptoRequired && bAnyEncryptionRequested && !bEncryptionKeyValid)
			{
				Log.TraceWarningOnce("Pak encryption is enabled, but no valid encryption key was found. Please generate a key in the editor project crypto settings. Encryption will be disabled");
				Settings.bEnablePakUAssetEncryption = false;
				Settings.bEnablePakFullAssetEncryption = false;
				Settings.bEnablePakIndexEncryption = false;
				Settings.bEnablePakIniEncryption = false;
			}

			return Settings;
		}

		/// <summary>
		/// Take a hex string and parse into an array of bytes
		/// </summary>
		private static byte[] ParseHexStringToByteArray(string InString, int InMinimumLength)
		{
			if (InString.StartsWith("0x"))
			{
				InString = InString.Substring(2);
			}

			List<byte> Bytes = new List<byte>();
			while (InString.Length > 0)
			{
				int CharsToParse = Math.Min(2, InString.Length);
				string Value = InString.Substring(InString.Length - CharsToParse);
				InString = InString.Substring(0, InString.Length - CharsToParse);
				Bytes.Add(byte.Parse(Value, System.Globalization.NumberStyles.AllowHexSpecifier));
			}

			while (Bytes.Count < InMinimumLength)
			{
				Bytes.Add(0);
			}

			return Bytes.ToArray();
		}

		private static byte[] ParseAnsiStringToByteArray(string InString, Int32 InRequiredLength)
		{
			List<byte> Bytes = new List<byte>();

			if (InString.Length > InRequiredLength)
			{
				InString = InString.Substring(0, InRequiredLength);
			}

			foreach (char C in InString)
			{
				Bytes.Add((byte)C);
			}

			while (Bytes.Count < InRequiredLength)
			{
				Bytes.Add(0);
			}

			return Bytes.ToArray();
		}
	}
}<|MERGE_RESOLUTION|>--- conflicted
+++ resolved
@@ -8,10 +8,7 @@
 using System.Text.Json;
 using System.Text.RegularExpressions;
 using EpicGames.Core;
-<<<<<<< HEAD
-=======
 using Microsoft.Extensions.Logging;
->>>>>>> d731a049
 
 namespace UnrealBuildTool
 {
@@ -229,11 +226,7 @@
 		/// <summary>
 		/// Parse crypto settings from INI file
 		/// </summary>
-<<<<<<< HEAD
-		public static CryptoSettings ParseCryptoSettings(DirectoryReference? InProjectDirectory, UnrealTargetPlatform InTargetPlatform)
-=======
 		public static CryptoSettings ParseCryptoSettings(DirectoryReference? InProjectDirectory, UnrealTargetPlatform InTargetPlatform, ILogger Logger)
->>>>>>> d731a049
 		{
 			CryptoSettings Settings = new CryptoSettings();
 			
