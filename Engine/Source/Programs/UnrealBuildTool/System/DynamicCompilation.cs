// Copyright Epic Games, Inc. All Rights Reserved.

using System;
using System.Collections.Generic;
using System.IO;
using System.Linq;
using System.CodeDom.Compiler;
using Microsoft.CSharp;
using System.Reflection;
using System.Diagnostics;
using EpicGames.Core;

using Microsoft.CodeAnalysis;
using Microsoft.CodeAnalysis.CSharp;
using Microsoft.CodeAnalysis.CSharp.Syntax;
using Microsoft.CodeAnalysis.Emit;
using System.Reflection.Metadata;
using Microsoft.CodeAnalysis.Text;
using System.Runtime.InteropServices;
using OpenTracing.Util;
using UnrealBuildBase;

namespace UnrealBuildTool
{
	/// <summary>
	/// Methods for dynamically compiling C# source files
	/// </summary>
	public class DynamicCompilation
	{
		/// <summary>
		/// Checks to see if the assembly needs compilation
		/// </summary>
		/// <param name="SourceFiles">Set of source files</param>
		/// <param name="AssemblyManifestFilePath">File containing information about this assembly, like which source files it was built with and engine version</param>
		/// <param name="OutputAssemblyPath">Output path for the assembly</param>
		/// <returns>True if the assembly needs to be built</returns>
		private static bool RequiresCompilation(HashSet<FileReference> SourceFiles, FileReference AssemblyManifestFilePath, FileReference OutputAssemblyPath)
		{
<<<<<<< HEAD
			// HACK: We cannot do this without breaking marketplace plugins. Need to distribute separate rules assemblies for those.
//			// Do not compile the file if it's installed
//			if (UnrealBuildTool.IsFileInstalled(OutputAssemblyPath))
//			{
//				Log.TraceLog("Skipping {0}: File is installed", OutputAssemblyPath);
//				return false;
//			}
=======
			// Do not compile the file if it's installed
			if (UnrealBuildTool.IsFileInstalled(OutputAssemblyPath))
			{
				Log.TraceLog("Skipping {0}: File is installed", OutputAssemblyPath);
				return false;
			}
>>>>>>> 6bbb88c8

			// Check to see if we already have a compiled assembly file on disk
			FileItem OutputAssemblyInfo = FileItem.GetItemByFileReference(OutputAssemblyPath);
			if (!OutputAssemblyInfo.Exists)
			{
				Log.TraceLog("Compiling {0}: Assembly does not exist", OutputAssemblyPath);
				return true;
			}

			// Check the time stamp of the UnrealBuildTool assembly.  If Unreal Build Tool was compiled more
			// recently than the dynamically-compiled assembly, then we'll always recompile it.  This is
			// because Unreal Build Tool's code may have changed in such a way that invalidate these
			// previously-compiled assembly files.
			FileItem ExecutableItem = FileItem.GetItemByFileReference(UnrealBuildTool.GetUBTPath());
			if (ExecutableItem.LastWriteTimeUtc > OutputAssemblyInfo.LastWriteTimeUtc)
			{
				Log.TraceLog("Compiling {0}: {1} is newer", OutputAssemblyPath, ExecutableItem.Name);
				return true;
			}


			// Make sure we have a manifest of source files used to compile the output assembly.  If it doesn't exist
			// for some reason (not an expected case) then we'll need to recompile.
			FileItem AssemblySourceListFile = FileItem.GetItemByFileReference(AssemblyManifestFilePath);
			if (!AssemblySourceListFile.Exists)
			{
				Log.TraceLog("Compiling {0}: Missing source file list ({1})", OutputAssemblyPath, AssemblyManifestFilePath);
				return true;
			}

			JsonObject Manifest = JsonObject.Read(AssemblyManifestFilePath);

			// check if the engine version is different
			string EngineVersionManifest = Manifest.GetStringField("EngineVersion");
			string EngineVersionCurrent = FormatVersionNumber(ReadOnlyBuildVersion.Current);
			if (EngineVersionManifest != EngineVersionCurrent)
			{
				Log.TraceLog("Compiling {0}: Engine Version changed from {1} to {2}", OutputAssemblyPath, EngineVersionManifest, EngineVersionCurrent);
				return true;
			}


			// Make sure the source files we're compiling are the same as the source files that were compiled
			// for the assembly that we want to load
			HashSet<FileItem> CurrentSourceFileItems = new HashSet<FileItem>();
			foreach(string Line in Manifest.GetStringArrayField("SourceFiles"))
			{
				CurrentSourceFileItems.Add(FileItem.GetItemByPath(Line));
			}

			// Get the new source files
			HashSet<FileItem> SourceFileItems = new HashSet<FileItem>();
			foreach(FileReference SourceFile in SourceFiles)
			{
				SourceFileItems.Add(FileItem.GetItemByFileReference(SourceFile));
			}

			// Check if there are any differences between the sets
			foreach(FileItem CurrentSourceFileItem in CurrentSourceFileItems)
			{
				if(!SourceFileItems.Contains(CurrentSourceFileItem))
				{
					Log.TraceLog("Compiling {0}: Removed source file ({1})", OutputAssemblyPath, CurrentSourceFileItem);
					return true;
				}
			}
			foreach(FileItem SourceFileItem in SourceFileItems)
			{
				if(!CurrentSourceFileItems.Contains(SourceFileItem))
				{
					Log.TraceLog("Compiling {0}: Added source file ({1})", OutputAssemblyPath, SourceFileItem);
					return true;
				}
			}

			// Check if any of the timestamps are newer
			foreach(FileItem SourceFileItem in SourceFileItems)
			{
				if(SourceFileItem.LastWriteTimeUtc > OutputAssemblyInfo.LastWriteTimeUtc)
				{
					Log.TraceLog("Compiling {0}: {1} is newer", OutputAssemblyPath, SourceFileItem);
					return true;
				}
			}

			return false;
		}

		private static void LogDiagnostics(IEnumerable<Diagnostic> Diagnostics)
		{
			foreach (Diagnostic Diag in Diagnostics)
			{
				switch (Diag.Severity)
				{
					// Diagnostics are pre-formatted suitable for Visual Studio consumption - print them without an additional severity prefix
					case DiagnosticSeverity.Error:
						{
							Log.WriteLine(LogEventType.Error, LogFormatOptions.NoSeverityPrefix, Diag.ToString());
							break;
						}
					case DiagnosticSeverity.Hidden:
						{
							break;
						}
					case DiagnosticSeverity.Warning:
						{
							Log.WriteLine(LogEventType.Warning, LogFormatOptions.NoSeverityPrefix, Diag.ToString());
							break;
						}
					case DiagnosticSeverity.Info:
						{
							Log.WriteLine(LogEventType.Console, LogFormatOptions.NoSeverityPrefix, Diag.ToString());
							break;
						}
				}
			}
		}

		private static Assembly? CompileAssembly(FileReference OutputAssemblyPath, HashSet<FileReference> SourceFileNames, List<string>? ReferencedAssembies, List<string>? PreprocessorDefines = null, bool TreatWarningsAsErrors = false)
		{
			CSharpParseOptions ParseOptions = new CSharpParseOptions(
				languageVersion:LanguageVersion.Latest, 
				kind:SourceCodeKind.Regular,
				preprocessorSymbols:PreprocessorDefines
			);

			List<SyntaxTree> SyntaxTrees = new List<SyntaxTree>();

			foreach (FileReference SourceFileName in SourceFileNames)
			{
				SourceText Source = SourceText.From(File.ReadAllText(SourceFileName.FullName), System.Text.Encoding.UTF8);
				SyntaxTree Tree = CSharpSyntaxTree.ParseText(Source, ParseOptions, SourceFileName.FullName);

				IEnumerable<Diagnostic> Diagnostics = Tree.GetDiagnostics();
				if (Diagnostics.Any())
				{
					Log.TraceWarning($"Errors generated while parsing '{SourceFileName.FullName}'");
					LogDiagnostics(Tree.GetDiagnostics());
					return null;
				}

				SyntaxTrees.Add(Tree);
			}

			// Create the output directory if it doesn't exist already
			DirectoryInfo DirInfo = new DirectoryInfo(OutputAssemblyPath.Directory.FullName);
			if (!DirInfo.Exists)
			{
				try
				{
					DirInfo.Create();
				}
				catch (Exception Ex)
				{
					throw new BuildException(Ex, "Unable to create directory '{0}' for intermediate assemblies (Exception: {1})", OutputAssemblyPath, Ex.Message);
				}
			}

			List<MetadataReference> MetadataReferences = new List<MetadataReference>();
			if (ReferencedAssembies != null)
			{
				foreach (string Reference in ReferencedAssembies)
				{
					MetadataReferences.Add(MetadataReference.CreateFromFile(Reference));
				}
			}

			MetadataReferences.Add(MetadataReference.CreateFromFile(typeof(object).Assembly.Location));
			MetadataReferences.Add(MetadataReference.CreateFromFile(Assembly.Load("System.Runtime").Location));
			MetadataReferences.Add(MetadataReference.CreateFromFile(Assembly.Load("System.Collections").Location));
			MetadataReferences.Add(MetadataReference.CreateFromFile(Assembly.Load("System.IO").Location));
			MetadataReferences.Add(MetadataReference.CreateFromFile(Assembly.Load("System.IO.FileSystem").Location));
			MetadataReferences.Add(MetadataReference.CreateFromFile(Assembly.Load("System.Linq").Location));
			MetadataReferences.Add(MetadataReference.CreateFromFile(Assembly.Load("System.Private.Xml").Location));
			MetadataReferences.Add(MetadataReference.CreateFromFile(Assembly.Load("System.Private.Xml.Linq").Location));
			MetadataReferences.Add(MetadataReference.CreateFromFile(Assembly.Load("System.Console").Location));
			MetadataReferences.Add(MetadataReference.CreateFromFile(Assembly.Load("System.Runtime.Extensions").Location));
			MetadataReferences.Add(MetadataReference.CreateFromFile(Assembly.Load("netstandard").Location));
			
			// process start dependencies
			MetadataReferences.Add(MetadataReference.CreateFromFile(Assembly.Load("System.ComponentModel.Primitives").Location));
			MetadataReferences.Add(MetadataReference.CreateFromFile(Assembly.Load("System.Diagnostics.Process").Location));
			
			// registry access
			MetadataReferences.Add(MetadataReference.CreateFromFile(Assembly.Load("Microsoft.Win32.Registry").Location));

			// RNGCryptoServiceProvider, used to generate random hex bytes
			MetadataReferences.Add(MetadataReference.CreateFromFile(Assembly.Load("System.Security.Cryptography.Algorithms").Location));
			MetadataReferences.Add(MetadataReference.CreateFromFile(Assembly.Load("System.Security.Cryptography.Csp").Location));

			MetadataReferences.Add(MetadataReference.CreateFromFile(typeof(UnrealBuildTool).Assembly.Location));
			MetadataReferences.Add(MetadataReference.CreateFromFile(typeof(FileReference).Assembly.Location));
			MetadataReferences.Add(MetadataReference.CreateFromFile(typeof(UEBuildPlatformSDK).Assembly.Location));

			CSharpCompilationOptions CompilationOptions = new CSharpCompilationOptions(
				outputKind:OutputKind.DynamicallyLinkedLibrary,
#if DEBUG
				optimizationLevel: OptimizationLevel.Debug,
#else
				// Optimize the managed code in Development
				optimizationLevel: OptimizationLevel.Release,
#endif
				warningLevel:4,
				assemblyIdentityComparer:DesktopAssemblyIdentityComparer.Default,
				reportSuppressedDiagnostics:true
			);

			CSharpCompilation Compilation = CSharpCompilation.Create(
				assemblyName:OutputAssemblyPath.GetFileNameWithoutAnyExtensions(),
				syntaxTrees:SyntaxTrees,
				references:MetadataReferences,
				options:CompilationOptions
				);

			using (FileStream AssemblyStream = FileReference.Open(OutputAssemblyPath, FileMode.Create))
			{
				using (FileStream? PdbStream = RuntimeInformation.IsOSPlatform(OSPlatform.Windows)? FileReference.Open(OutputAssemblyPath.ChangeExtension(".pdb"), FileMode.Create) : null)
				{
					EmitOptions EmitOptions = new EmitOptions(
						includePrivateMembers: true
					);

					EmitResult Result = Compilation.Emit(
						peStream: AssemblyStream,
						pdbStream: PdbStream,
						options: EmitOptions);
					LogDiagnostics(Result.Diagnostics);

					if (!Result.Success)
					{
						return null;
					}
				}
			}

<<<<<<< HEAD
			List<string> SourceFileNamesList;
			// Using Mono on Mac, Compiler.CompileAssemblyFromFile() may fail by creating a command line that is longer than 256k chars.
			// In an attempt to avoid that, construct relative paths for each input file and use that relative path if it is shorter than the path provided.
			if (Utils.IsRunningOnMono && BuildHostPlatform.Current.Platform == UnrealTargetPlatform.Mac)
			{
				SourceFileNamesList = new List<string>();
				DirectoryReference CurrentDir = DirectoryReference.GetCurrentDirectory();
				foreach (FileReference SourceFileName in SourceFileNames)
				{
					string RelativePath = SourceFileName.MakeRelativeTo(CurrentDir);
					string InputPath = SourceFileName.FullName;
					SourceFileNamesList.Add(RelativePath.Length < InputPath.Length ? RelativePath : InputPath);
				}
			}
			else
			{
				SourceFileNamesList = SourceFileNames.Select(x => x.FullName).ToList();
			}

			// Compile the code
			CompilerResults CompileResults;
			try
			{
				Dictionary<string, string> ProviderOptions = new Dictionary<string, string>() { { "CompilerVersion", "v4.0" } };
				CSharpCodeProvider Compiler = new CSharpCodeProvider(ProviderOptions);
				CompileResults = Compiler.CompileAssemblyFromFile(CompileParams, SourceFileNamesList.ToArray());
			}
			catch (Exception Ex)
			{
				throw new BuildException(Ex, "Failed to launch compiler to compile assembly from source files:\n  {0}\n(Exception: {1})", String.Join("\n  ", SourceFileNames), Ex.ToString());
			}

			// Display compilation warnings and errors
			if (CompileResults.Errors.Count > 0)
			{
				Log.TraceInformation("While compiling {0}:", OutputAssemblyPath);
				foreach (CompilerError CurError in CompileResults.Errors)
				{
					Log.WriteLine(0, CurError.IsWarning? LogEventType.Warning : LogEventType.Error, LogFormatOptions.NoSeverityPrefix, "{0}", CurError.ToString());
				}
				if (CompileResults.Errors.HasErrors || TreatWarningsAsErrors)
				{
					throw new BuildException("Unable to compile source files.");
				}
			}

			// Grab the generated assembly
			Assembly CompiledAssembly = CompileResults.CompiledAssembly;
			if (CompiledAssembly == null)
			{
				throw new BuildException("UnrealBuildTool was unable to compile an assembly for '{0}'", SourceFileNames.ToString());
			}

			// Clean up temporary files that the compiler saved
			TemporaryFiles.Delete();

			return CompiledAssembly;
=======
			return Assembly.LoadFile(OutputAssemblyPath.FullName);
>>>>>>> 6bbb88c8
		}

		/// <summary>
		/// Dynamically compiles an assembly for the specified source file and loads that assembly into the application's
		/// current domain.  If an assembly has already been compiled and is not out of date, then it will be loaded and
		/// no compilation is necessary.
		/// </summary>
		/// <param name="OutputAssemblyPath">Full path to the assembly to be created</param>
		/// <param name="SourceFileNames">List of source file name</param>
		/// <param name="ReferencedAssembies"></param>
		/// <param name="PreprocessorDefines"></param>
		/// <param name="DoNotCompile"></param>
		/// <param name="ForceCompile"></param>
		/// <param name="TreatWarningsAsErrors"></param>
		/// <returns>The assembly that was loaded</returns>
		public static Assembly? CompileAndLoadAssembly(FileReference OutputAssemblyPath, HashSet<FileReference> SourceFileNames, List<string>? ReferencedAssembies = null, List<string>? PreprocessorDefines = null, bool DoNotCompile = false, bool ForceCompile = false, bool TreatWarningsAsErrors = false)
		{
			// Check to see if the resulting assembly is compiled and up to date
			FileReference AssemblyManifestFilePath = FileReference.Combine(OutputAssemblyPath.Directory, Path.GetFileNameWithoutExtension(OutputAssemblyPath.FullName) + "Manifest.json");

			bool bNeedsCompilation = ForceCompile;
			if (!DoNotCompile)
			{
				bNeedsCompilation = RequiresCompilation(SourceFileNames, AssemblyManifestFilePath, OutputAssemblyPath);
			}

			// Load the assembly to ensure it is correct
			Assembly? CompiledAssembly = null;
			if (!bNeedsCompilation)
			{
				try
				{
					// Load the previously-compiled assembly from disk
					CompiledAssembly = Assembly.LoadFile(OutputAssemblyPath.FullName);
				}
				catch (FileLoadException Ex)
				{
					Log.TraceInformation(String.Format("Unable to load the previously-compiled assembly file '{0}'.  Unreal Build Tool will try to recompile this assembly now.  (Exception: {1})", OutputAssemblyPath, Ex.Message));
					bNeedsCompilation = true;
				}
				catch (BadImageFormatException Ex)
				{
					Log.TraceInformation(String.Format("Compiled assembly file '{0}' appears to be for a newer CLR version or is otherwise invalid.  Unreal Build Tool will try to recompile this assembly now.  (Exception: {1})", OutputAssemblyPath, Ex.Message));
					bNeedsCompilation = true;
				}
				catch (FileNotFoundException)
			    {
				    throw new BuildException("Precompiled rules assembly '{0}' does not exist.", OutputAssemblyPath);
			    }
				catch (Exception Ex)
				{
					throw new BuildException(Ex, "Error while loading previously-compiled assembly file '{0}'.  (Exception: {1})", OutputAssemblyPath, Ex.Message);
				}
			}

			// Compile the assembly if me
			if (bNeedsCompilation)
			{
				using (GlobalTracer.Instance.BuildSpan(String.Format("Compiling rules assembly ({0})", OutputAssemblyPath.GetFileName())).StartActive())
				{
					CompiledAssembly = CompileAssembly(OutputAssemblyPath, SourceFileNames, ReferencedAssembies, PreprocessorDefines, TreatWarningsAsErrors);
				}

				using (JsonWriter Writer = new JsonWriter(AssemblyManifestFilePath))
				{
					ReadOnlyBuildVersion Version = ReadOnlyBuildVersion.Current;

					Writer.WriteObjectStart();
					// Save out a list of all the source files we compiled.  This is so that we can tell if whole files were added or removed
					// since the previous time we compiled the assembly.  In that case, we'll always want to recompile it!
					Writer.WriteStringArrayField("SourceFiles", SourceFileNames.Select(x => x.FullName));
					Writer.WriteValue("EngineVersion", FormatVersionNumber(Version));
					Writer.WriteObjectEnd();
				}
			}

			return CompiledAssembly;
		}

		private static string FormatVersionNumber(ReadOnlyBuildVersion Version)
		{
			return string.Format("{0}.{1}.{2}", Version.MajorVersion, Version.MinorVersion, Version.PatchVersion);
		}
	}
}<|MERGE_RESOLUTION|>--- conflicted
+++ resolved
@@ -36,22 +36,12 @@
 		/// <returns>True if the assembly needs to be built</returns>
 		private static bool RequiresCompilation(HashSet<FileReference> SourceFiles, FileReference AssemblyManifestFilePath, FileReference OutputAssemblyPath)
 		{
-<<<<<<< HEAD
-			// HACK: We cannot do this without breaking marketplace plugins. Need to distribute separate rules assemblies for those.
-//			// Do not compile the file if it's installed
-//			if (UnrealBuildTool.IsFileInstalled(OutputAssemblyPath))
-//			{
-//				Log.TraceLog("Skipping {0}: File is installed", OutputAssemblyPath);
-//				return false;
-//			}
-=======
 			// Do not compile the file if it's installed
 			if (UnrealBuildTool.IsFileInstalled(OutputAssemblyPath))
 			{
 				Log.TraceLog("Skipping {0}: File is installed", OutputAssemblyPath);
 				return false;
 			}
->>>>>>> 6bbb88c8
 
 			// Check to see if we already have a compiled assembly file on disk
 			FileItem OutputAssemblyInfo = FileItem.GetItemByFileReference(OutputAssemblyPath);
@@ -287,67 +277,7 @@
 				}
 			}
 
-<<<<<<< HEAD
-			List<string> SourceFileNamesList;
-			// Using Mono on Mac, Compiler.CompileAssemblyFromFile() may fail by creating a command line that is longer than 256k chars.
-			// In an attempt to avoid that, construct relative paths for each input file and use that relative path if it is shorter than the path provided.
-			if (Utils.IsRunningOnMono && BuildHostPlatform.Current.Platform == UnrealTargetPlatform.Mac)
-			{
-				SourceFileNamesList = new List<string>();
-				DirectoryReference CurrentDir = DirectoryReference.GetCurrentDirectory();
-				foreach (FileReference SourceFileName in SourceFileNames)
-				{
-					string RelativePath = SourceFileName.MakeRelativeTo(CurrentDir);
-					string InputPath = SourceFileName.FullName;
-					SourceFileNamesList.Add(RelativePath.Length < InputPath.Length ? RelativePath : InputPath);
-				}
-			}
-			else
-			{
-				SourceFileNamesList = SourceFileNames.Select(x => x.FullName).ToList();
-			}
-
-			// Compile the code
-			CompilerResults CompileResults;
-			try
-			{
-				Dictionary<string, string> ProviderOptions = new Dictionary<string, string>() { { "CompilerVersion", "v4.0" } };
-				CSharpCodeProvider Compiler = new CSharpCodeProvider(ProviderOptions);
-				CompileResults = Compiler.CompileAssemblyFromFile(CompileParams, SourceFileNamesList.ToArray());
-			}
-			catch (Exception Ex)
-			{
-				throw new BuildException(Ex, "Failed to launch compiler to compile assembly from source files:\n  {0}\n(Exception: {1})", String.Join("\n  ", SourceFileNames), Ex.ToString());
-			}
-
-			// Display compilation warnings and errors
-			if (CompileResults.Errors.Count > 0)
-			{
-				Log.TraceInformation("While compiling {0}:", OutputAssemblyPath);
-				foreach (CompilerError CurError in CompileResults.Errors)
-				{
-					Log.WriteLine(0, CurError.IsWarning? LogEventType.Warning : LogEventType.Error, LogFormatOptions.NoSeverityPrefix, "{0}", CurError.ToString());
-				}
-				if (CompileResults.Errors.HasErrors || TreatWarningsAsErrors)
-				{
-					throw new BuildException("Unable to compile source files.");
-				}
-			}
-
-			// Grab the generated assembly
-			Assembly CompiledAssembly = CompileResults.CompiledAssembly;
-			if (CompiledAssembly == null)
-			{
-				throw new BuildException("UnrealBuildTool was unable to compile an assembly for '{0}'", SourceFileNames.ToString());
-			}
-
-			// Clean up temporary files that the compiler saved
-			TemporaryFiles.Delete();
-
-			return CompiledAssembly;
-=======
 			return Assembly.LoadFile(OutputAssemblyPath.FullName);
->>>>>>> 6bbb88c8
 		}
 
 		/// <summary>
