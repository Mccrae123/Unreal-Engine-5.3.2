--- conflicted
+++ resolved
@@ -10,15 +10,8 @@
 using Microsoft.CodeAnalysis;
 using Microsoft.CodeAnalysis.CSharp;
 using Microsoft.CodeAnalysis.Emit;
-<<<<<<< HEAD
-using Microsoft.Extensions.Logging;
-using System.Reflection.Metadata;
-using Microsoft.CodeAnalysis.Text;
-using System.Runtime.InteropServices;
-=======
 using Microsoft.CodeAnalysis.Text;
 using Microsoft.Extensions.Logging;
->>>>>>> 4af6daef
 using OpenTracing.Util;
 using UnrealBuildBase;
 
@@ -37,11 +30,7 @@
 		/// <param name="OutputAssemblyPath">Output path for the assembly</param>
 		/// <param name="Logger">Logger for output</param>
 		/// <returns>True if the assembly needs to be built</returns>
-<<<<<<< HEAD
-		private static bool RequiresCompilation(HashSet<FileReference> SourceFiles, FileReference AssemblyManifestFilePath, FileReference OutputAssemblyPath, ILogger Logger)
-=======
 		private static bool RequiresCompilation(IEnumerable<FileReference> SourceFiles, FileReference AssemblyManifestFilePath, FileReference OutputAssemblyPath, ILogger Logger)
->>>>>>> 4af6daef
 		{
 			// Do not compile the file if it's installed
 			if (UnrealBuildTool.IsFileInstalled(OutputAssemblyPath))
@@ -147,11 +136,7 @@
 					// Diagnostics are pre-formatted suitable for Visual Studio consumption - print them without an additional severity prefix
 					case DiagnosticSeverity.Error:
 						{
-<<<<<<< HEAD
-							Log.WriteLine(LogEventType.Error, LogFormatOptions.NoSeverityPrefix, Diag.ToString());
-=======
 							Parser.WriteLine(Diag.ToString());
->>>>>>> 4af6daef
 							break;
 						}
 					case DiagnosticSeverity.Hidden:
@@ -160,31 +145,19 @@
 						}
 					case DiagnosticSeverity.Warning:
 						{
-<<<<<<< HEAD
-							Log.WriteLine(LogEventType.Warning, LogFormatOptions.NoSeverityPrefix, Diag.ToString());
-=======
 							Parser.WriteLine(Diag.ToString());
->>>>>>> 4af6daef
 							break;
 						}
 					case DiagnosticSeverity.Info:
 						{
-<<<<<<< HEAD
-							Log.WriteLine(LogEventType.Console, LogFormatOptions.NoSeverityPrefix, Diag.ToString());
-=======
 							Parser.WriteLine(Diag.ToString());
->>>>>>> 4af6daef
 							break;
 						}
 				}
 			}
 		}
 
-<<<<<<< HEAD
-		private static Assembly? CompileAssembly(FileReference OutputAssemblyPath, HashSet<FileReference> SourceFileNames, ILogger Logger, List<string>? ReferencedAssembies, List<string>? PreprocessorDefines = null, bool TreatWarningsAsErrors = false)
-=======
 		private static Assembly? CompileAssembly(FileReference OutputAssemblyPath, IEnumerable<FileReference> SourceFileNames, ILogger Logger, IEnumerable<string>? ReferencedAssembies, IEnumerable<string>? PreprocessorDefines = null, bool TreatWarningsAsErrors = false)
->>>>>>> 4af6daef
 		{
 			CSharpParseOptions ParseOptions = new CSharpParseOptions(
 				languageVersion: LanguageVersion.Latest,
@@ -203,11 +176,7 @@
 				if (Diagnostics.Any())
 				{
 					Logger.LogWarning("Errors generated while parsing '{SourceFileName}'", SourceFileName);
-<<<<<<< HEAD
-					LogDiagnostics(Tree.GetDiagnostics());
-=======
 					LogDiagnostics(Tree.GetDiagnostics(), Logger);
->>>>>>> 4af6daef
 					return null;
 				}
 
@@ -298,11 +267,7 @@
 						peStream: AssemblyStream,
 						pdbStream: PdbStream,
 						options: EmitOptions);
-<<<<<<< HEAD
-					LogDiagnostics(Result.Diagnostics);
-=======
 					LogDiagnostics(Result.Diagnostics, Logger);
->>>>>>> 4af6daef
 
 					if (!Result.Success)
 					{
@@ -328,11 +293,7 @@
 		/// <param name="ForceCompile"></param>
 		/// <param name="TreatWarningsAsErrors"></param>
 		/// <returns>The assembly that was loaded</returns>
-<<<<<<< HEAD
-		public static Assembly? CompileAndLoadAssembly(FileReference OutputAssemblyPath, HashSet<FileReference> SourceFileNames, ILogger Logger, List<string>? ReferencedAssembies = null, List<string>? PreprocessorDefines = null, bool DoNotCompile = false, bool ForceCompile = false, bool TreatWarningsAsErrors = false)
-=======
 		public static Assembly? CompileAndLoadAssembly(FileReference OutputAssemblyPath, IEnumerable<FileReference> SourceFileNames, ILogger Logger, IEnumerable<string>? ReferencedAssembies = null, IEnumerable<string>? PreprocessorDefines = null, bool DoNotCompile = false, bool ForceCompile = false, bool TreatWarningsAsErrors = false)
->>>>>>> 4af6daef
 		{
 			// Check to see if the resulting assembly is compiled and up to date
 			FileReference AssemblyManifestFilePath = FileReference.Combine(OutputAssemblyPath.Directory, Path.GetFileNameWithoutExtension(OutputAssemblyPath.FullName) + "Manifest.json");
