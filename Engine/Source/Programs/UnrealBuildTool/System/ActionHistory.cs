--- conflicted
+++ resolved
@@ -78,11 +78,7 @@
 						return;
 					}
 
-<<<<<<< HEAD
-					OutputItemToAttributeHash = new ConcurrentDictionary<FileItem, byte[]>(Reader.ReadDictionary(() => Reader.ReadFileItem(), () => Reader.ReadFixedSizeByteArray(HashLength)));
-=======
 					OutputItemToAttributeHash = new ConcurrentDictionary<FileItem, byte[]>(Reader.ReadDictionary(() => Reader.ReadFileItem()!, () => Reader.ReadFixedSizeByteArray(HashLength))!);
->>>>>>> 6bbb88c8
 				}
 			}
 			catch(Exception Ex)
@@ -159,11 +155,7 @@
 				}
 				else
 				{
-<<<<<<< HEAD
-					byte[] OldHash;
-=======
 					byte[]? OldHash;
->>>>>>> 6bbb88c8
 					if (OutputItemToAttributeHash.TryGetValue(File, out OldHash))
 					{
 						if (CompareHashes(NewHash, OldHash))
@@ -232,11 +224,7 @@
 		/// <returns>Dependency cache hierarchy for the given project</returns>
 		public static IEnumerable<FileReference> GetFilesToClean(FileReference ProjectFile, string TargetName, UnrealTargetPlatform Platform, TargetType TargetType, string Architecture)
 		{
-<<<<<<< HEAD
-			if(ProjectFile == null || !UnrealBuildTool.IsEngineInstalled())
-=======
 			if(ProjectFile == null || !Unreal.IsEngineInstalled())
->>>>>>> 6bbb88c8
 			{
 				yield return GetEngineLocation(TargetName, Platform, TargetType, Architecture);
 			}
@@ -412,11 +400,7 @@
 		/// </summary>
 		public ActionHistory()
 		{
-<<<<<<< HEAD
-			Partitions.Add(new ActionHistoryPartition(UnrealBuildTool.EngineDirectory));
-=======
 			Partitions.Add(new ActionHistoryPartition(Unreal.EngineDirectory));
->>>>>>> 6bbb88c8
 		}
 
 		/// <summary>
