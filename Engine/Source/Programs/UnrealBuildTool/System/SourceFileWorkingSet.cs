// Copyright Epic Games, Inc. All Rights Reserved.

using System;
using System.Collections.Generic;
using System.Diagnostics;
using System.Diagnostics.CodeAnalysis;
using System.IO;
using System.Linq;
using EpicGames.Core;
<<<<<<< HEAD
using UnrealBuildBase;
using Microsoft.Extensions.Logging;
=======
using Microsoft.Extensions.Logging;
using UnrealBuildBase;
>>>>>>> 4af6daef

namespace UnrealBuildTool
{
	/// <summary>
	/// Defines an interface which allows querying the working set. Files which are in the working set are excluded from unity builds, to improve iterative compile times.
	/// </summary>
	interface ISourceFileWorkingSet : IDisposable
	{
		/// <summary>
		/// Checks if the given file is part of the working set
		/// </summary>
		/// <param name="File">File to check</param>
		/// <returns>True if the file is part of the working set, false otherwise</returns>
		bool Contains(FileItem File);
	}

	/// <summary>
	/// Implementation of ISourceFileWorkingSet which does not contain any files
	/// </summary>
	class EmptySourceFileWorkingSet : ISourceFileWorkingSet
	{
		/// <summary>
		/// Dispose of the current instance.
		/// </summary>
		public void Dispose()
		{
		}

		/// <summary>
		/// Checks if the given file is part of the working set
		/// </summary>
		/// <param name="File">File to check</param>
		/// <returns>True if the file is part of the working set, false otherwise</returns>
		public bool Contains(FileItem File)
		{
			return false;
		}
	}

	/// <summary>
	/// Queries the working set for files tracked by Perforce.
	/// </summary>
	class PerforceSourceFileWorkingSet : ISourceFileWorkingSet
	{
		/// <summary>
		/// Dispose of the current instance.
		/// </summary>
		public void Dispose()
		{
		}

		/// <summary>
		/// Checks if the given file is part of the working set
		/// </summary>
		/// <param name="File">File to check</param>
		/// <returns>True if the file is part of the working set, false otherwise</returns>
		public bool Contains(FileItem File)
		{
			// Generated .cpp files should never be treated as part of the working set
			if (File.HasExtension(".gen.cpp"))
			{
				return false;
			}

			// Check if the file is read-only
			try
			{
				return !File.Attributes.HasFlag(FileAttributes.ReadOnly);
			}
			catch (FileNotFoundException)
			{
				return false;
			}
		}
	}

	/// <summary>
	/// Queries the working set for files tracked by Git.
	/// </summary>
	class GitSourceFileWorkingSet : ISourceFileWorkingSet
	{
		DirectoryReference RootDir;
		Process? BackgroundProcess;
		HashSet<FileReference> Files;
		List<DirectoryReference> Directories;
		List<string> ErrorOutput;
		GitSourceFileWorkingSet? Inner;
		ILogger Logger;

		/// <summary>
		/// Constructor
		/// </summary>
		/// <param name="GitPath">Path to the Git executable</param>
		/// <param name="RootDir">Root directory to run queries from (typically the directory containing the .git folder, to ensure all subfolders can be searched)</param>
		/// <param name="Inner">An inner working set. This allows supporting multiple Git repositories (one containing the engine, another containing the project, for example)</param>
		/// <param name="Logger">Logger for output</param>
		public GitSourceFileWorkingSet(string GitPath, DirectoryReference RootDir, GitSourceFileWorkingSet? Inner, ILogger Logger)
		{
			this.RootDir = RootDir;
			Files = new HashSet<FileReference>();
			Directories = new List<DirectoryReference>();
			ErrorOutput = new List<string>();
			this.Inner = Inner;
			this.Logger = Logger;

			Logger.LogInformation("Using 'git status' to determine working set for adaptive non-unity build ({RootDir}).", RootDir);

			BackgroundProcess = new Process();
			BackgroundProcess.StartInfo.FileName = GitPath;
			BackgroundProcess.StartInfo.Arguments = "--no-optional-locks status --porcelain";
			BackgroundProcess.StartInfo.WorkingDirectory = RootDir.FullName;
			BackgroundProcess.StartInfo.RedirectStandardOutput = true;
			BackgroundProcess.StartInfo.RedirectStandardError = true;
			BackgroundProcess.StartInfo.UseShellExecute = false;
			BackgroundProcess.ErrorDataReceived += ErrorDataReceived;
			BackgroundProcess.OutputDataReceived += OutputDataReceived;
			try
			{
				BackgroundProcess.Start();
				BackgroundProcess.BeginErrorReadLine();
				BackgroundProcess.BeginOutputReadLine();
			}
			catch
			{
				BackgroundProcess.Dispose();
				BackgroundProcess = null;
			}
		}

		/// <summary>
		/// Terminates the background process.
		/// </summary>
		private void TerminateBackgroundProcess()
		{
			if (BackgroundProcess != null)
			{
				if (!BackgroundProcess.HasExited)
				{
					try
					{
						BackgroundProcess.Kill();
					}
					catch
					{
					}
				}
				WaitForBackgroundProcess();
			}
		}

		/// <summary>
		/// Waits for the background to terminate.
		/// </summary>
		private void WaitForBackgroundProcess()
		{
			if (BackgroundProcess != null)
			{
				if (!BackgroundProcess.WaitForExit(500))
				{
					Logger.LogInformation("Waiting for 'git status' command to complete");
				}
				if (!BackgroundProcess.WaitForExit(15000))
				{
					Logger.LogInformation("Terminating git child process due to timeout");
					try
					{
						BackgroundProcess.Kill();
					}
					catch
					{
					}
				}
				BackgroundProcess.WaitForExit();
				BackgroundProcess.Dispose();
				BackgroundProcess = null;
			}
		}

		/// <summary>
		/// Dispose of this object
		/// </summary>
		public void Dispose()
		{
			TerminateBackgroundProcess();

			if (Inner != null)
			{
				Inner.Dispose();
			}
		}

		/// <summary>
		/// Checks if the given file is part of the working set
		/// </summary>
		/// <param name="File">File to check</param>
		/// <returns>True if the file is part of the working set, false otherwise</returns>
		public bool Contains(FileItem File)
		{
			WaitForBackgroundProcess();
			if (Files.Contains(File.Location) || Directories.Any(x => File.Location.IsUnderDirectory(x)))
			{
				return true;
			}
			if (Inner != null && Inner.Contains(File))
			{
				return true;
			}
			return false;
		}

		/// <summary>
		/// Parse output text from Git
		/// </summary>
		void OutputDataReceived(object Sender, DataReceivedEventArgs Args)
		{
			if (Args.Data != null && Args.Data.Length > 3 && Args.Data[2] == ' ')
			{
				int MinIdx = 3;
				int MaxIdx = Args.Data.Length;

				while (MinIdx < MaxIdx && Char.IsWhiteSpace(Args.Data[MinIdx]))
				{
					MinIdx++;
				}

				while (MinIdx < MaxIdx && Char.IsWhiteSpace(Args.Data[MaxIdx - 1]))
				{
					MaxIdx--;
				}

				int ArrowIdx = Args.Data.IndexOf(" -> ", MinIdx, MaxIdx - MinIdx);
				if (ArrowIdx == -1)
				{
					AddPath(Args.Data.Substring(MinIdx, MaxIdx - MinIdx));
				}
				else
				{
					AddPath(Args.Data.Substring(MinIdx, ArrowIdx - MinIdx));
					int ArrowEndIdx = ArrowIdx + 4;
					AddPath(Args.Data.Substring(ArrowEndIdx, MaxIdx - ArrowEndIdx));
				}
			}
		}

		/// <summary>
		/// Handle error output text from Git
		/// </summary>
		void ErrorDataReceived(object Sender, DataReceivedEventArgs Args)
		{
			if (Args.Data != null)
			{
				ErrorOutput.Add(Args.Data);
			}
		}

		/// <summary>
		/// Add a path to the working set
		/// </summary>
		/// <param name="Path">Path to be added</param>
		void AddPath(string Path)
		{
			if (Path.EndsWith("/"))
			{
				Directories.Add(DirectoryReference.Combine(RootDir, Path));
			}
			else
			{
				Files.Add(FileReference.Combine(RootDir, Path));
			}
		}
	}

	/// <summary>
	/// Utility class for ISourceFileWorkingSet
	/// </summary>
	static class SourceFileWorkingSet
	{
		enum ProviderType
		{
			None,
			Default,
			Perforce,
			Git
		};

		/// <summary>
		/// Sets the provider to use for determining the working set.
		/// </summary>
		[XmlConfigFile]
		static ProviderType Provider = ProviderType.Default;

		/// <summary>
		/// Sets the path to use for the repository. Interpreted relative to the Unreal Engine root directory (the folder above the Engine folder) -- if relative.
		/// </summary>
		[XmlConfigFile]
		public static string? RepositoryPath = null;

		/// <summary>
		/// Sets the path to use for the Git executable. Defaults to "git" (assuming it is in the PATH).
		/// </summary>
		[XmlConfigFile]
		public static string GitPath = "git";

		/// <summary>
		/// Create an ISourceFileWorkingSet instance suitable for the given project or root directory
		/// </summary>
		/// <param name="RootDir">The root directory</param>
		/// <param name="ProjectDirs">The project directories</param>
		/// <param name="Logger">Logger for output</param>
		/// <returns>Working set instance for the given directory</returns>
		public static ISourceFileWorkingSet Create(DirectoryReference RootDir, IEnumerable<DirectoryReference> ProjectDirs, ILogger Logger)
		{
			if (Provider == ProviderType.None || ProjectFileGenerator.bGenerateProjectFiles)
			{
				return new EmptySourceFileWorkingSet();
			}
			else if (Provider == ProviderType.Git)
			{
				GitSourceFileWorkingSet? WorkingSet;
				if (!String.IsNullOrEmpty(RepositoryPath))
				{
					WorkingSet = new GitSourceFileWorkingSet(GitPath, DirectoryReference.Combine(RootDir, RepositoryPath), null, Logger);
				}
<<<<<<< HEAD
				else if(!TryCreateGitWorkingSet(RootDir, ProjectDirs, Logger, out WorkingSet))
=======
				else if (!TryCreateGitWorkingSet(RootDir, ProjectDirs, Logger, out WorkingSet))
>>>>>>> 4af6daef
				{
					WorkingSet = new GitSourceFileWorkingSet(GitPath, RootDir, null, Logger);
				}
				return WorkingSet;
			}
			else if (Provider == ProviderType.Perforce)
			{
				return new PerforceSourceFileWorkingSet();
			}
			else
			{
				GitSourceFileWorkingSet? WorkingSet;
<<<<<<< HEAD
				if(TryCreateGitWorkingSet(RootDir, ProjectDirs, Logger, out WorkingSet))
=======
				if (TryCreateGitWorkingSet(RootDir, ProjectDirs, Logger, out WorkingSet))
>>>>>>> 4af6daef
				{
					return WorkingSet;
				}
				else
				{
					return new PerforceSourceFileWorkingSet();
				}
			}
		}

		static bool TryCreateGitWorkingSet(DirectoryReference RootDir, IEnumerable<DirectoryReference> ProjectDirs, ILogger Logger, [NotNullWhen(true)] out GitSourceFileWorkingSet? OutWorkingSet)
		{
			GitSourceFileWorkingSet? WorkingSet = null;

			// Create the working set for the engine directory
			if (DirectoryReference.Exists(DirectoryReference.Combine(RootDir, ".git")) || FileReference.Exists(FileReference.Combine(RootDir, ".git")))
			{
				WorkingSet = new GitSourceFileWorkingSet(GitPath, RootDir, WorkingSet, Logger);
			}

			// Try to create a working set for the project directory
			foreach (DirectoryReference ProjectDir in ProjectDirs)
			{
				if (WorkingSet == null || !ProjectDir.IsUnderDirectory(RootDir))
				{
					if (DirectoryReference.Exists(DirectoryReference.Combine(ProjectDir, ".git")) || FileReference.Exists(FileReference.Combine(ProjectDir, ".git")))
					{
						WorkingSet = new GitSourceFileWorkingSet(GitPath, ProjectDir, WorkingSet, Logger);
					}
					else if (DirectoryReference.Exists(DirectoryReference.Combine(ProjectDir.ParentDirectory!, ".git")) || FileReference.Exists(FileReference.Combine(ProjectDir.ParentDirectory!, ".git")))
					{
						WorkingSet = new GitSourceFileWorkingSet(GitPath, ProjectDir.ParentDirectory!, WorkingSet, Logger);
					}
				}
			}

			// Set the output value
			OutWorkingSet = WorkingSet;
			return OutWorkingSet != null;
		}
	}
}<|MERGE_RESOLUTION|>--- conflicted
+++ resolved
@@ -7,13 +7,8 @@
 using System.IO;
 using System.Linq;
 using EpicGames.Core;
-<<<<<<< HEAD
-using UnrealBuildBase;
-using Microsoft.Extensions.Logging;
-=======
 using Microsoft.Extensions.Logging;
 using UnrealBuildBase;
->>>>>>> 4af6daef
 
 namespace UnrealBuildTool
 {
@@ -337,11 +332,7 @@
 				{
 					WorkingSet = new GitSourceFileWorkingSet(GitPath, DirectoryReference.Combine(RootDir, RepositoryPath), null, Logger);
 				}
-<<<<<<< HEAD
-				else if(!TryCreateGitWorkingSet(RootDir, ProjectDirs, Logger, out WorkingSet))
-=======
 				else if (!TryCreateGitWorkingSet(RootDir, ProjectDirs, Logger, out WorkingSet))
->>>>>>> 4af6daef
 				{
 					WorkingSet = new GitSourceFileWorkingSet(GitPath, RootDir, null, Logger);
 				}
@@ -354,11 +345,7 @@
 			else
 			{
 				GitSourceFileWorkingSet? WorkingSet;
-<<<<<<< HEAD
-				if(TryCreateGitWorkingSet(RootDir, ProjectDirs, Logger, out WorkingSet))
-=======
 				if (TryCreateGitWorkingSet(RootDir, ProjectDirs, Logger, out WorkingSet))
->>>>>>> 4af6daef
 				{
 					return WorkingSet;
 				}
