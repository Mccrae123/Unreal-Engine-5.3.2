// Copyright Epic Games, Inc. All Rights Reserved.

using System.Collections.Generic;
<<<<<<< HEAD
using System.Linq;
using System.Text;
using System.Threading.Tasks;
=======
>>>>>>> 4af6daef
using UnrealBuildBase;

namespace UnrealBuildTool
{
	/// <summary>
	/// Information about a PCH instance
	/// </summary>
	class PrecompiledHeaderInstance
	{
		/// <summary>
		/// The file to include to use this shared PCH
		/// </summary>
		public FileItem HeaderFile;

		/// <summary>
		/// The definitions file
		/// </summary>
		public FileItem DefinitionsFile;

		/// <summary>
		/// The compile environment for this shared PCH
		/// </summary>
		public CppCompileEnvironment CompileEnvironment;

		/// <summary>
		/// The output files for the shared PCH
		/// </summary>
		public CPPOutput Output;

		/// <summary>
		/// List of modules using this instance
		/// </summary>
<<<<<<< HEAD
		public List<UEBuildModuleCPP> Modules = new List<UEBuildModuleCPP>();
=======
		public HashSet<UEBuildModuleCPP> Modules = new HashSet<UEBuildModuleCPP>();

		/// <summary>
		/// These are definitions that are immutable and should never be #undef. There are a few exceptions and we make sure those are not ending up in this list
		/// </summary>
		public HashSet<string> ImmutableDefinitions;

		/// <summary>
		/// Parent PCH instance used in PCH chaining
		/// </summary>
		public PrecompiledHeaderInstance? ParentPCHInstance;

		/// <summary>
		/// Dictionary of definitions use in the CppCompileEnvironment
		/// </summary>
		public Dictionary<string, string>? DefinitionsDictionary;
>>>>>>> 4af6daef

		/// <summary>
		/// Constructor
		/// </summary>
		public PrecompiledHeaderInstance(FileItem HeaderFile, FileItem DefinitionsFile, CppCompileEnvironment CompileEnvironment, CPPOutput Output, HashSet<string> ImmutableDefinitions)
		{
			this.HeaderFile = HeaderFile;
			this.DefinitionsFile = DefinitionsFile;
			this.CompileEnvironment = CompileEnvironment;
			this.Output = Output;
			this.ImmutableDefinitions = ImmutableDefinitions;
		}

		/// <summary>
		/// Return a string representation of this object for debugging
		/// </summary>
		/// <returns>String representation of the object</returns>
		public override string ToString()
		{
			return HeaderFile.Location.GetFileName();
		}
	}
}<|MERGE_RESOLUTION|>--- conflicted
+++ resolved
@@ -1,12 +1,6 @@
 // Copyright Epic Games, Inc. All Rights Reserved.
 
 using System.Collections.Generic;
-<<<<<<< HEAD
-using System.Linq;
-using System.Text;
-using System.Threading.Tasks;
-=======
->>>>>>> 4af6daef
 using UnrealBuildBase;
 
 namespace UnrealBuildTool
@@ -39,9 +33,6 @@
 		/// <summary>
 		/// List of modules using this instance
 		/// </summary>
-<<<<<<< HEAD
-		public List<UEBuildModuleCPP> Modules = new List<UEBuildModuleCPP>();
-=======
 		public HashSet<UEBuildModuleCPP> Modules = new HashSet<UEBuildModuleCPP>();
 
 		/// <summary>
@@ -58,7 +49,6 @@
 		/// Dictionary of definitions use in the CppCompileEnvironment
 		/// </summary>
 		public Dictionary<string, string>? DefinitionsDictionary;
->>>>>>> 4af6daef
 
 		/// <summary>
 		/// Constructor
