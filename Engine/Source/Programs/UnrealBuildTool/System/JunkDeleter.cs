--- conflicted
+++ resolved
@@ -3,10 +3,6 @@
 using System;
 using System.Collections.Generic;
 using System.IO;
-<<<<<<< HEAD
-using EpicGames.Core;
-=======
->>>>>>> 4af6daef
 using Microsoft.Extensions.Logging;
 
 namespace UnrealBuildTool
@@ -16,11 +12,7 @@
 		/// <summary>
 		/// Loads JunkManifest.txt file and removes all junk files/folders defined in it.
 		/// </summary>
-<<<<<<< HEAD
-		static public void DeleteJunk(ILogger Logger)
-=======
 		public static void DeleteJunk(ILogger Logger)
->>>>>>> 4af6daef
 		{
 			List<string> JunkManifest = LoadJunkManifest();
 			DeleteAllJunk(JunkManifest, Logger);
@@ -101,11 +93,7 @@
 		/// </summary>
 		/// <param name="JunkManifest">JunkManifest.txt entries.</param>
 		/// <param name="Logger">Logger for output</param>
-<<<<<<< HEAD
-		static private void DeleteAllJunk(List<string> JunkManifest, ILogger Logger)
-=======
 		private static void DeleteAllJunk(List<string> JunkManifest, ILogger Logger)
->>>>>>> 4af6daef
 		{
 			foreach (string Junk in JunkManifest)
 			{
@@ -173,11 +161,7 @@
 		/// </summary>
 		/// <param name="DirectoryPath">Path.</param>
 		/// <param name="Logger">Logger for output</param>
-<<<<<<< HEAD
-		static private void DeleteDirectory(string DirectoryPath, ILogger Logger)
-=======
 		private static void DeleteDirectory(string DirectoryPath, ILogger Logger)
->>>>>>> 4af6daef
 		{
 			try
 			{
@@ -196,11 +180,7 @@
 		/// </summary>
 		/// <param name="Filename">Filename.</param>
 		/// <param name="Logger">Logger for output</param>
-<<<<<<< HEAD
-		static private void DeleteFile(string Filename, ILogger Logger)
-=======
 		private static void DeleteFile(string Filename, ILogger Logger)
->>>>>>> 4af6daef
 		{
 			try
 			{
