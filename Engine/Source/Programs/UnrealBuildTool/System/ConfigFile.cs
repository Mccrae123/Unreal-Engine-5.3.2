// Copyright Epic Games, Inc. All Rights Reserved.

using System;
using System.Collections.Generic;
using System.Diagnostics.CodeAnalysis;
using System.IO;
using EpicGames.Core;
<<<<<<< HEAD
using UnrealBuildTool;
=======
>>>>>>> 4af6daef
using Microsoft.Extensions.Logging;

namespace UnrealBuildTool
{
	/// <summary>
	/// Specifies the action to take for a config line, as denoted by its prefix.
	/// </summary>
	public enum ConfigLineAction
	{
		/// <summary>
		/// Assign the value to the key
		/// </summary>
		Set,

		/// <summary>
		/// Add the value to the key (denoted with +X=Y in config files)
		/// </summary>
		Add,

		/// <summary>
		/// Remove the key without having to match value (denoted with !X in config files)
		/// </summary>
		RemoveKey,

		/// <summary>
		/// Remove the matching key and value (denoted with -X=Y in config files)
		/// </summary>
		RemoveKeyValue

	}

	/// <summary>
	/// Contains a pre-parsed raw config line, consisting of action, key and value components.
	/// </summary>
	public class ConfigLine
	{
		/// <summary>
		/// The action to take when merging this key/value pair with an existing value
		/// </summary>
		public ConfigLineAction Action;

		/// <summary>
		/// Name of the key to modify
		/// </summary>
		public string Key;

		/// <summary>
		/// Value to assign to the key
		/// </summary>
		public string Value;

		/// <summary>
		/// Constructor.
		/// </summary>
		/// <param name="Action">Action to take when merging this key/value pair with an existing value</param>
		/// <param name="Key">Name of the key to modify</param>
		/// <param name="Value">Value to assign</param>
		public ConfigLine(ConfigLineAction Action, string Key, string Value)
		{
			this.Action = Action;
			this.Key = Key;
			this.Value = Value;
		}

		/// <summary>
		/// Formats this object for the debugger
		/// </summary>
		/// <returns>The original config line</returns>
		public override string ToString()
		{
			string Prefix = (Action == ConfigLineAction.Add) ? "+" : (Action == ConfigLineAction.RemoveKey) ? "!" : (Action == ConfigLineAction.RemoveKeyValue) ? "-" : "";
			return String.Format("{0}{1}={2}", Prefix, Key, Value);
		}
	}

	/// <summary>
	/// Contains the lines which appeared in a config section, with all comments and whitespace removed
	/// </summary>
	public class ConfigFileSection
	{
		/// <summary>
		/// Name of the section
		/// </summary>
		public string Name;

		/// <summary>
		/// Lines which appeared in the config section
		/// </summary>
		public List<ConfigLine> Lines = new List<ConfigLine>();

		/// <summary>
		/// Construct an empty config section with the given name
		/// </summary>
		/// <param name="Name">Name of the config section</param>
		public ConfigFileSection(string Name)
		{
			this.Name = Name;
		}

		/// <summary>
		/// try to get a line using it's name, if the line doesn't exist returns false
		/// </summary>
		/// <param name="Name">Name of the line you want to get</param>
		/// <param name="OutLine">The result of the operation</param>
		/// <returns>return true if the line is retrieved return false and null OutLine if Name isn't found in this section</returns>
		public bool TryGetLine(string Name, [NotNullWhen(true)] out ConfigLine? OutLine)
		{
			foreach (ConfigLine Line in Lines)
			{
				if (Line.Key.Equals(Name))
				{
					OutLine = Line;
					return true;
				}
			}
			OutLine = null;
			return false;
		}
	}

	/// <summary>
	/// Represents a single config file as stored on disk. 
	/// </summary>
	public class ConfigFile
	{
		/// <summary>
		/// Maps names to config sections
		/// </summary>
		Dictionary<string, ConfigFileSection> Sections = new Dictionary<string, ConfigFileSection>(StringComparer.InvariantCultureIgnoreCase);

<<<<<<< HEAD

		// Remap of config names/sections
		static private Dictionary<string, string> SectionNameRemap = new();
		static private Dictionary<string, Dictionary<string, string>> SectionKeyRemap = new();
		static private HashSet<string> WarnedKeys = new(StringComparer.InvariantCultureIgnoreCase);

		static private string Remap(Dictionary<string, string>? Remap, string Key, string Context)
=======
		// Remap of config names/sections
		private static Dictionary<string, string> SectionNameRemap = new();
		private static Dictionary<string, Dictionary<string, string>> SectionKeyRemap = new();
		private static HashSet<string> WarnedKeys = new(StringComparer.InvariantCultureIgnoreCase);

		private static string RemapSectionOrKey(Dictionary<string, string>? Remap, string Key, string Context)
>>>>>>> 4af6daef
		{
			if (Remap != null)
			{
				string? Remapped;
				if (Remap.TryGetValue(Key, out Remapped))
				{
					if (!WarnedKeys.Contains(Key))
					{
						WarnedKeys.Add(Key);
						Log.Logger.LogWarning($"DEPRECATION: '{Key}', {Context}, has been deprecated. Using '{Remapped}' instead. It is recommended you update your .ini files as soon as possible, and replace {Key} with {Remapped}");
					}
					return Remapped;
				}
			}
			return Key;
		}

<<<<<<< HEAD

=======
>>>>>>> 4af6daef
		/// <summary>
		/// Static (class) constructor which is called before any ConfigFile instance is created
		/// </summary>
		static ConfigFile()
		{
			Dictionary<string, ConfigFileSection> Sections = new(StringComparer.InvariantCultureIgnoreCase);
			try
			{
				// read the special ConfigRemap.ini file into sections
				FileReference ConfigRemapFile = FileReference.Combine(UnrealBuildBase.Unreal.EngineDirectory, "Config", "ConfigRedirects.ini");
<<<<<<< HEAD
				ReadIntoSections(ConfigRemapFile, Sections, ConfigLineAction.Set);
=======
				if (FileReference.Exists(ConfigRemapFile))
				{
					ReadIntoSections(ConfigRemapFile, Sections, ConfigLineAction.Set);
				}
>>>>>>> 4af6daef
			}
			catch (Exception)
			{
				// Make ConfigFile when EngineDirectory is unknown a warning since ConfigRemapFile cannot be read in this case; e.g. Assemblies outside Engine that depend on ConfigFile
				Log.Logger.LogWarning("Failed to read ConfigRemapFile into Sections");
			}
<<<<<<< HEAD
			
=======

>>>>>>> 4af6daef
			// walk over the sections, where all but the special SectionNameRemap section is a section of keys to remap in that same section
			foreach (KeyValuePair<string, ConfigFileSection> Pair in Sections)
			{
				// remember a remap for section names
				if (Pair.Key.Equals("SectionNameRemap", StringComparison.InvariantCultureIgnoreCase))
				{
					foreach (ConfigLine Line in Pair.Value.Lines)
					{
						SectionNameRemap.Add(Line.Key, Line.Value);
					}
				}
				else
				{
					// any other section is rmembered by the section name here, and each key/value pair is a remap for the given section
					Dictionary<string, string> KeyRemap = new(StringComparer.InvariantCultureIgnoreCase);
					SectionKeyRemap.Add(Pair.Key, KeyRemap);
					foreach (ConfigLine Line in Pair.Value.Lines)
					{
						KeyRemap.Add(Line.Key, Line.Value);
					}
				}
			}
		}

		/// <summary>
		/// Constructs a new, empty config file
		/// </summary>
		/// <param name="DefaultAction">The default action to take when encountering arrays without a '+' prefix</param>
		public ConfigFile(ConfigLineAction DefaultAction = ConfigLineAction.Set)
		{
		}

		/// <summary>
		/// Reads config data from the given file.
		/// </summary>
		/// <param name="Location">File to read from</param>
		/// <param name="DefaultAction">The default action to take when encountering arrays without a '+' prefix</param>
		public ConfigFile(FileReference Location, ConfigLineAction DefaultAction = ConfigLineAction.Set)
		{
			ReadIntoSections(Location, Sections, DefaultAction);
		}

		private static void ReadIntoSections(FileReference Location, Dictionary<string, ConfigFileSection> Sections, ConfigLineAction DefaultAction)
		{
			using (StreamReader Reader = new StreamReader(Location.FullName))
			{
				ConfigFileSection? CurrentSection = null;
				Dictionary<string, string>? CurrentRemap = null;

<<<<<<< HEAD
				for (; ;)
=======
				for (; ; )
>>>>>>> 4af6daef
				{
					string? Line = Reader.ReadLine();
					if (Line == null)
					{
						break;
					}

					// Find the first non-whitespace character
					for (int StartIdx = 0; StartIdx < Line.Length; StartIdx++)
					{
						if (Line[StartIdx] != ' ' && Line[StartIdx] != '\t')
						{
							// Find the last non-whitespace character. If it's an escaped newline, merge the following line with it.
							int EndIdx = Line.Length;
							while (EndIdx > StartIdx)
							{
								if (Line[EndIdx - 1] == '\\')
								{
									string? NextLine = Reader.ReadLine();
									if (NextLine == null)
									{
										break;
									}
									Line += NextLine;
									EndIdx = Line.Length;
									continue;
								}
								if (Line[EndIdx - 1] != ' ' && Line[EndIdx - 1] != '\t')
								{
									break;
								}

								EndIdx--;
							}

							// Break out if we've got a comment
							if (Line[StartIdx] == ';')
							{
								break;
							}
							if (Line[StartIdx] == '/' && StartIdx + 1 < Line.Length && Line[StartIdx + 1] == '/')
							{
								break;
							}

							// Check if it's the start of a new section
							if (Line[StartIdx] == '[')
							{
								CurrentSection = null;
								if (Line[EndIdx - 1] == ']')
								{
									string SectionName = Line.Substring(StartIdx + 1, EndIdx - StartIdx - 2);
<<<<<<< HEAD
									
									// lookup remaps
									SectionName = Remap(SectionNameRemap, SectionName, $"which is a config section in '{Location.FullName}'");
=======

									// lookup remaps
									SectionName = RemapSectionOrKey(SectionNameRemap, SectionName, $"which is a config section in '{Location.FullName}'");
>>>>>>> 4af6daef
									SectionKeyRemap.TryGetValue(SectionName, out CurrentRemap);

									if (!Sections.TryGetValue(SectionName, out CurrentSection))
									{
										CurrentSection = new ConfigFileSection(SectionName);
										Sections.Add(SectionName, CurrentSection);
									}
								}
								break;
							}

							// Otherwise add it to the current section or add a new one
							if (CurrentSection != null)
							{
<<<<<<< HEAD
								TryAddConfigLine(CurrentSection, CurrentRemap, Location.FullName, Line, StartIdx, EndIdx, DefaultAction);
=======
								TryAddConfigLine(CurrentSection, CurrentRemap, Location.FullName, Line, StartIdx, EndIdx, DefaultAction, Sections);
>>>>>>> 4af6daef
								break;
							}

							// Otherwise just ignore it
							break;
						}
					}
				}
			}
		}

		/// <summary>
		/// Reads config data from the given string.
		/// </summary>
		/// <param name="IniText">Single line string of config settings in the format [Section1]:Key1=Value1,[Section2]:Key2=Value2</param>
		/// <param name="DefaultAction">The default action to take when encountering arrays without a '+' prefix</param>
		public ConfigFile(string IniText, ConfigLineAction DefaultAction = ConfigLineAction.Set)
		{

			// Break into individual settings of the form [Section]:Key=Value
			string[] SettingLines = IniText.Split(new char[] { ',' });
			Dictionary<string, string>? CurrentRemap;
			foreach (string Setting in SettingLines)
			{
				// Locate and break off the section name
				string SectionName = Setting.Remove(Setting.IndexOf(':')).Trim(new char[] { '[', ']' });
				// lookup remaps
<<<<<<< HEAD
				Remap(SectionNameRemap, SectionName, $"which is a config section (found in a string in code - search your .ini files for it, the source file is unknown)");
=======
				RemapSectionOrKey(SectionNameRemap, SectionName, $"which is a config section (found in a string in code - search your .ini files for it, the source file is unknown)");
>>>>>>> 4af6daef
				SectionKeyRemap.TryGetValue(SectionName, out CurrentRemap);

				if (SectionName.Length > 0)
				{
					ConfigFileSection? CurrentSection = null;
					if (!Sections.TryGetValue(SectionName, out CurrentSection))
					{
						CurrentSection = new ConfigFileSection(SectionName);
						Sections.Add(SectionName, CurrentSection);
					}

					if (CurrentSection != null)
					{
						string IniKeyValue = Setting.Substring(Setting.IndexOf(':') + 1);
<<<<<<< HEAD
						TryAddConfigLine(CurrentSection, CurrentRemap, "unknown source file", IniKeyValue, 0, IniKeyValue.Length, DefaultAction);
=======
						TryAddConfigLine(CurrentSection, CurrentRemap, "unknown source file", IniKeyValue, 0, IniKeyValue.Length, DefaultAction, Sections);
>>>>>>> 4af6daef
					}
				}
			}
		}

		/// <summary>
		/// Try to parse a key/value pair from the given line, and add it to a config section
		/// </summary>
		/// <param name="Section">The section to receive the parsed config line</param>
		/// <param name="KeyRemap">Optional map to change names of keys on read</param> 
		/// <param name="Filename">Optional map to change names of keys on read</param> 
		/// <param name="Line">Text to parse</param>
		/// <param name="StartIdx">Index of the first non-whitespace character in this line</param>
		/// <param name="EndIdx">Index of the last (exclusive) non-whitespace character in this line</param>
		/// <param name="DefaultAction">The default action to take if '+' or '-' is not specified on a config line</param>
		/// <param name="Sections">The sections to find the redirected section for receiving the config line</param>
		/// <returns>True if the line was parsed correctly, false otherwise</returns>
<<<<<<< HEAD
		static bool TryAddConfigLine(ConfigFileSection Section, Dictionary<string, string>? KeyRemap, string Filename, string Line, int StartIdx, int EndIdx, ConfigLineAction DefaultAction)
=======
		static bool TryAddConfigLine(ConfigFileSection Section, Dictionary<string, string>? KeyRemap, string Filename, string Line, int StartIdx, int EndIdx, ConfigLineAction DefaultAction, Dictionary<string, ConfigFileSection> Sections)
>>>>>>> 4af6daef
		{
			// Find the '=' character separating key and value
			int EqualsIdx = Line.IndexOf('=', StartIdx, EndIdx - StartIdx);
			if (EqualsIdx == -1 && Line[StartIdx] != '!')
			{
				return false;
			}

			// Keep track of the start of the key name
			int KeyStartIdx = StartIdx;

			// Remove the +/-/! prefix, if present
			ConfigLineAction Action = DefaultAction;
			if (Line[KeyStartIdx] == '+' || Line[KeyStartIdx] == '-' || Line[KeyStartIdx] == '!')
			{
				Action = (Line[KeyStartIdx] == '+') ? ConfigLineAction.Add : (Line[KeyStartIdx] == '!') ? ConfigLineAction.RemoveKey : ConfigLineAction.RemoveKeyValue;
				KeyStartIdx++;
				while (Line[KeyStartIdx] == ' ' || Line[KeyStartIdx] == '\t')
				{
					KeyStartIdx++;
				}
			}

			// RemoveKey actions do not require a value
			if (Action == ConfigLineAction.RemoveKey && EqualsIdx == -1)
			{
				Section.Lines.Add(new ConfigLine(Action, Line.Substring(KeyStartIdx).Trim(), ""));
				return true;
			}

			// Remove trailing spaces after the name of the key
			int KeyEndIdx = EqualsIdx;
			for (; KeyEndIdx > KeyStartIdx; KeyEndIdx--)
			{
				if (Line[KeyEndIdx - 1] != ' ' && Line[KeyEndIdx - 1] != '\t')
				{
					break;
				}
			}

			// Make sure there's a non-empty key name
			if (KeyStartIdx == EqualsIdx)
			{
				return false;
			}

			// Skip whitespace between the '=' and the start of the value
			int ValueStartIdx = EqualsIdx + 1;
			for (; ValueStartIdx < EndIdx; ValueStartIdx++)
			{
				if (Line[ValueStartIdx] != ' ' && Line[ValueStartIdx] != '\t')
				{
					break;
				}
			}

			// Strip quotes around the value if present
			int ValueEndIdx = EndIdx;
			if (ValueEndIdx >= ValueStartIdx + 2 && Line[ValueStartIdx] == '"' && Line[ValueEndIdx - 1] == '"')
			{
				ValueStartIdx++;
				ValueEndIdx--;
			}

			// Add it to the config section
			string Key = Line.Substring(KeyStartIdx, KeyEndIdx - KeyStartIdx);
			string Value = Line.Substring(ValueStartIdx, ValueEndIdx - ValueStartIdx);

			// remap the key if needed
<<<<<<< HEAD
			Key = Remap(KeyRemap, Key, $"which is a config key in section [{Section.Name}], in '{Filename}'");

			Section.Lines.Add(new ConfigLine(Action, Key, Value));
=======
			string NewKey = RemapSectionOrKey(KeyRemap, Key, $"which is a config key in section [{Section.Name}], in '{Filename}'");

			// look for a section:name remap
			if (!NewKey.Equals(Key) && NewKey.IndexOf(":") != -1)
			{
				string SectionName = NewKey.Substring(0, NewKey.IndexOf(':'));
				ConfigFileSection? CurrentSection;
				if (!Sections.TryGetValue(SectionName, out CurrentSection))
				{
					CurrentSection = new ConfigFileSection(SectionName);
					Sections.Add(SectionName, CurrentSection);
				}

				string KeyName = NewKey.Substring(NewKey.IndexOf(':') + 1);
				CurrentSection.Lines.Add(new ConfigLine(Action, KeyName, Value));

				return true;
			}

			Section.Lines.Add(new ConfigLine(Action, NewKey, Value));
>>>>>>> 4af6daef
			return true;
		}

		/// <summary>
		/// Names of sections in this file
		/// </summary>
		public IEnumerable<string> SectionNames => Sections.Keys;

		/// <summary>
		/// Tries to get a config section by name, or creates one if it doesn't exist
		/// </summary>
		/// <param name="SectionName">Name of the section to look for</param>
		/// <returns>The config section</returns>
		public ConfigFileSection FindOrAddSection(string SectionName)
		{
			ConfigFileSection? Section;
			if (!Sections.TryGetValue(SectionName, out Section))
			{
				Section = new ConfigFileSection(SectionName);
				Sections.Add(SectionName, Section);
			}
			return Section;
		}

		/// <summary>
		/// Tries to get a config section by name
		/// </summary>
		/// <param name="SectionName">Name of the section to look for</param>
		/// <param name="RawSection">On success, the config section that was found</param>
		/// <returns>True if the section was found, false otherwise</returns>
		public bool TryGetSection(string SectionName, [NotNullWhen(true)] out ConfigFileSection? RawSection)
		{
			return Sections.TryGetValue(SectionName, out RawSection);
		}

		/// <summary>
		/// Write the config file out to the given location. Useful for debugging.
		/// </summary>
		/// <param name="Location">The file to write</param>
		public void Write(FileReference Location)
		{
			using (StreamWriter Writer = new StreamWriter(Location.FullName))
			{
				foreach (ConfigFileSection Section in Sections.Values)
				{
					Writer.WriteLine("[{0}]", Section.Name);
					foreach (ConfigLine Line in Section.Lines)
					{
						Writer.WriteLine("{0}", Line.ToString());
					}
					Writer.WriteLine();
				}
			}
		}
	}
}<|MERGE_RESOLUTION|>--- conflicted
+++ resolved
@@ -5,10 +5,6 @@
 using System.Diagnostics.CodeAnalysis;
 using System.IO;
 using EpicGames.Core;
-<<<<<<< HEAD
-using UnrealBuildTool;
-=======
->>>>>>> 4af6daef
 using Microsoft.Extensions.Logging;
 
 namespace UnrealBuildTool
@@ -139,22 +135,12 @@
 		/// </summary>
 		Dictionary<string, ConfigFileSection> Sections = new Dictionary<string, ConfigFileSection>(StringComparer.InvariantCultureIgnoreCase);
 
-<<<<<<< HEAD
-
-		// Remap of config names/sections
-		static private Dictionary<string, string> SectionNameRemap = new();
-		static private Dictionary<string, Dictionary<string, string>> SectionKeyRemap = new();
-		static private HashSet<string> WarnedKeys = new(StringComparer.InvariantCultureIgnoreCase);
-
-		static private string Remap(Dictionary<string, string>? Remap, string Key, string Context)
-=======
 		// Remap of config names/sections
 		private static Dictionary<string, string> SectionNameRemap = new();
 		private static Dictionary<string, Dictionary<string, string>> SectionKeyRemap = new();
 		private static HashSet<string> WarnedKeys = new(StringComparer.InvariantCultureIgnoreCase);
 
 		private static string RemapSectionOrKey(Dictionary<string, string>? Remap, string Key, string Context)
->>>>>>> 4af6daef
 		{
 			if (Remap != null)
 			{
@@ -172,10 +158,6 @@
 			return Key;
 		}
 
-<<<<<<< HEAD
-
-=======
->>>>>>> 4af6daef
 		/// <summary>
 		/// Static (class) constructor which is called before any ConfigFile instance is created
 		/// </summary>
@@ -186,25 +168,17 @@
 			{
 				// read the special ConfigRemap.ini file into sections
 				FileReference ConfigRemapFile = FileReference.Combine(UnrealBuildBase.Unreal.EngineDirectory, "Config", "ConfigRedirects.ini");
-<<<<<<< HEAD
-				ReadIntoSections(ConfigRemapFile, Sections, ConfigLineAction.Set);
-=======
 				if (FileReference.Exists(ConfigRemapFile))
 				{
 					ReadIntoSections(ConfigRemapFile, Sections, ConfigLineAction.Set);
 				}
->>>>>>> 4af6daef
 			}
 			catch (Exception)
 			{
 				// Make ConfigFile when EngineDirectory is unknown a warning since ConfigRemapFile cannot be read in this case; e.g. Assemblies outside Engine that depend on ConfigFile
 				Log.Logger.LogWarning("Failed to read ConfigRemapFile into Sections");
 			}
-<<<<<<< HEAD
-			
-=======
-
->>>>>>> 4af6daef
+
 			// walk over the sections, where all but the special SectionNameRemap section is a section of keys to remap in that same section
 			foreach (KeyValuePair<string, ConfigFileSection> Pair in Sections)
 			{
@@ -254,11 +228,7 @@
 				ConfigFileSection? CurrentSection = null;
 				Dictionary<string, string>? CurrentRemap = null;
 
-<<<<<<< HEAD
-				for (; ;)
-=======
 				for (; ; )
->>>>>>> 4af6daef
 				{
 					string? Line = Reader.ReadLine();
 					if (Line == null)
@@ -311,15 +281,9 @@
 								if (Line[EndIdx - 1] == ']')
 								{
 									string SectionName = Line.Substring(StartIdx + 1, EndIdx - StartIdx - 2);
-<<<<<<< HEAD
-									
-									// lookup remaps
-									SectionName = Remap(SectionNameRemap, SectionName, $"which is a config section in '{Location.FullName}'");
-=======
 
 									// lookup remaps
 									SectionName = RemapSectionOrKey(SectionNameRemap, SectionName, $"which is a config section in '{Location.FullName}'");
->>>>>>> 4af6daef
 									SectionKeyRemap.TryGetValue(SectionName, out CurrentRemap);
 
 									if (!Sections.TryGetValue(SectionName, out CurrentSection))
@@ -334,11 +298,7 @@
 							// Otherwise add it to the current section or add a new one
 							if (CurrentSection != null)
 							{
-<<<<<<< HEAD
-								TryAddConfigLine(CurrentSection, CurrentRemap, Location.FullName, Line, StartIdx, EndIdx, DefaultAction);
-=======
 								TryAddConfigLine(CurrentSection, CurrentRemap, Location.FullName, Line, StartIdx, EndIdx, DefaultAction, Sections);
->>>>>>> 4af6daef
 								break;
 							}
 
@@ -366,11 +326,7 @@
 				// Locate and break off the section name
 				string SectionName = Setting.Remove(Setting.IndexOf(':')).Trim(new char[] { '[', ']' });
 				// lookup remaps
-<<<<<<< HEAD
-				Remap(SectionNameRemap, SectionName, $"which is a config section (found in a string in code - search your .ini files for it, the source file is unknown)");
-=======
 				RemapSectionOrKey(SectionNameRemap, SectionName, $"which is a config section (found in a string in code - search your .ini files for it, the source file is unknown)");
->>>>>>> 4af6daef
 				SectionKeyRemap.TryGetValue(SectionName, out CurrentRemap);
 
 				if (SectionName.Length > 0)
@@ -385,11 +341,7 @@
 					if (CurrentSection != null)
 					{
 						string IniKeyValue = Setting.Substring(Setting.IndexOf(':') + 1);
-<<<<<<< HEAD
-						TryAddConfigLine(CurrentSection, CurrentRemap, "unknown source file", IniKeyValue, 0, IniKeyValue.Length, DefaultAction);
-=======
 						TryAddConfigLine(CurrentSection, CurrentRemap, "unknown source file", IniKeyValue, 0, IniKeyValue.Length, DefaultAction, Sections);
->>>>>>> 4af6daef
 					}
 				}
 			}
@@ -407,11 +359,7 @@
 		/// <param name="DefaultAction">The default action to take if '+' or '-' is not specified on a config line</param>
 		/// <param name="Sections">The sections to find the redirected section for receiving the config line</param>
 		/// <returns>True if the line was parsed correctly, false otherwise</returns>
-<<<<<<< HEAD
-		static bool TryAddConfigLine(ConfigFileSection Section, Dictionary<string, string>? KeyRemap, string Filename, string Line, int StartIdx, int EndIdx, ConfigLineAction DefaultAction)
-=======
 		static bool TryAddConfigLine(ConfigFileSection Section, Dictionary<string, string>? KeyRemap, string Filename, string Line, int StartIdx, int EndIdx, ConfigLineAction DefaultAction, Dictionary<string, ConfigFileSection> Sections)
->>>>>>> 4af6daef
 		{
 			// Find the '=' character separating key and value
 			int EqualsIdx = Line.IndexOf('=', StartIdx, EndIdx - StartIdx);
@@ -481,11 +429,6 @@
 			string Value = Line.Substring(ValueStartIdx, ValueEndIdx - ValueStartIdx);
 
 			// remap the key if needed
-<<<<<<< HEAD
-			Key = Remap(KeyRemap, Key, $"which is a config key in section [{Section.Name}], in '{Filename}'");
-
-			Section.Lines.Add(new ConfigLine(Action, Key, Value));
-=======
 			string NewKey = RemapSectionOrKey(KeyRemap, Key, $"which is a config key in section [{Section.Name}], in '{Filename}'");
 
 			// look for a section:name remap
@@ -506,7 +449,6 @@
 			}
 
 			Section.Lines.Add(new ConfigLine(Action, NewKey, Value));
->>>>>>> 4af6daef
 			return true;
 		}
 
