// Copyright Epic Games, Inc. All Rights Reserved.

using System;
<<<<<<< HEAD
using System.Collections.Generic;
using System.Linq;
using System.Text;
using System.Threading.Tasks;
using UnrealBuildBase;
=======
>>>>>>> 4af6daef

namespace UnrealBuildTool
{
	/// <summary>
	/// Attribute which can be applied to a TargetRules-dervied class to indicate which platforms it supports
	/// </summary>
	[AttributeUsage(AttributeTargets.Class, AllowMultiple = true)]
	public class SupportedPlatformsAttribute : Attribute
	{
		/// <summary>
		/// Array of supported platforms
		/// </summary>
		public readonly UnrealTargetPlatform[] Platforms;

		/// <summary>
		/// Initialize the attribute with a list of platforms
		/// </summary>
		/// <param name="Platforms">Variable-length array of platform arguments</param>
		public SupportedPlatformsAttribute(params string[] Platforms)
		{
			try
			{
				this.Platforms = Array.ConvertAll(Platforms, x => UnrealTargetPlatform.Parse(x));
			}
			catch (BuildException Ex)
			{
				EpicGames.Core.ExceptionUtils.AddContext(Ex, "while parsing a SupportedPlatforms attribute");
				throw;
			}
		}

		/// <summary>
		/// Initialize the attribute with all the platforms in a given category
		/// </summary>
		/// <param name="Category">Category of platforms to add</param>
		public SupportedPlatformsAttribute(UnrealPlatformClass Category)
		{
			Platforms = Utils.GetPlatformsInClass(Category);
		}
	}
}<|MERGE_RESOLUTION|>--- conflicted
+++ resolved
@@ -1,14 +1,6 @@
 // Copyright Epic Games, Inc. All Rights Reserved.
 
 using System;
-<<<<<<< HEAD
-using System.Collections.Generic;
-using System.Linq;
-using System.Text;
-using System.Threading.Tasks;
-using UnrealBuildBase;
-=======
->>>>>>> 4af6daef
 
 namespace UnrealBuildTool
 {
