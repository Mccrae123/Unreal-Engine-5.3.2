--- conflicted
+++ resolved
@@ -424,14 +424,6 @@
 						}
 						else
 						{
-<<<<<<< HEAD
-							if (ChildModule.BlacklistPlatforms != null && ChildModule.BlacklistPlatforms.Length > 0)
-							{
-								List<UnrealTargetPlatform> Blacklist = ParentModule.BlacklistPlatforms.ToList();
-								Blacklist.AddRange(ChildModule.BlacklistPlatforms);
-								ParentModule.BlacklistPlatforms = Blacklist.ToArray();
-							}
-=======
 							Parent.Descriptor.Modules.Add(ChildModule);
 						}
 					}
@@ -477,7 +469,6 @@
 						else
 						{
 							Parent.Descriptor.Plugins.Add(ChildPluginReference);
->>>>>>> 90fae962
 						}
 					}
 				}
