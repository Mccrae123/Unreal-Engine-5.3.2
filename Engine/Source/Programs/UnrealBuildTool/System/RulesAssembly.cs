--- conflicted
+++ resolved
@@ -226,10 +226,7 @@
 			PreprocessorDefines.Add("WITH_FORWARDED_TARGET_RULES_CTOR");
 
 			// Define macros for the Unreal engine version, starting with 4.17
-<<<<<<< HEAD
-=======
 			// Assumes the current MajorVersion is 5
->>>>>>> d731a049
 			BuildVersion? Version;
 			if (BuildVersion.TryRead(BuildVersion.GetDefaultFileName(), out Version))
 			{
@@ -588,40 +585,9 @@
 
 			// Create an instance of the module's rules object, and set some defaults before calling the constructor.
 			Type RulesType = PlatformRulesType ?? BaseRulesType;
-<<<<<<< HEAD
-			TargetRules Rules = (TargetRules)FormatterServices.GetUninitializedObject(RulesType);
-			if (DefaultBuildSettings.HasValue)
-			{
-				Rules.DefaultBuildSettings = DefaultBuildSettings.Value;
-			}
-
-			// The base target file name: this affects where the resulting build product is created so the platform/group is not desired in this case.
-			Rules.File = TargetNameToTargetFile[TargetInfo.Name];
-
-			// The platform/group-specific target file name
-			Rules.TargetSourceFile = TargetNameToTargetFile.TryGetValue(PlatformRulesName, out FileReference? PlatformTargetFile) ? PlatformTargetFile : Rules.File;
-
-			// Find the constructor
-			ConstructorInfo? Constructor = RulesType.GetConstructor(new Type[] { typeof(TargetInfo) });
-			if(Constructor == null)
-			{
-				throw new BuildException("No constructor found on {0} which takes an argument of type TargetInfo.", RulesType.Name);
-			}
-
-			// Invoke the regular constructor
-			try
-			{
-				Constructor.Invoke(Rules, new object[] { TargetInfo });
-			}
-			catch (Exception Ex)
-			{
-				throw new BuildException(Ex, "Unable to instantiate instance of '{0}' object type from compiled assembly '{1}'.  Unreal Build Tool creates an instance of your module's 'Rules' object in order to find out about your module's requirements.  The CLR exception details may provide more information:  {2}", TypeName, Path.GetFileNameWithoutExtension(CompiledAssembly?.Location), Ex.ToString());
-			}
-=======
 			FileReference BaseFile = TargetNameToTargetFile[TargetInfo.Name];
 			FileReference PlatformFile = TargetNameToTargetFile.TryGetValue(PlatformRulesName, out FileReference? PlatformTargetFile) ? PlatformTargetFile : BaseFile;
 			TargetRules Rules = TargetRules.Create(RulesType, TargetInfo, BaseFile, PlatformFile, DefaultBuildSettings, Logger);
->>>>>>> d731a049
 
 			// Set the default overriddes for the configured target type
 			Rules.SetOverridesForTargetType();
