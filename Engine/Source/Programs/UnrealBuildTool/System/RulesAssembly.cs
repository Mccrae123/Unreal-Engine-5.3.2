using System;
using System.Collections.Generic;
using System.IO;
using System.Linq;
using System.Reflection;
using System.Runtime.Serialization;
using System.Text;
using System.Threading.Tasks;

namespace UnrealBuildTool
{
	/// <summary>
	/// Stores information about a compiled rules assembly and the types it contains
	/// </summary>
	public class RulesAssembly
	{
		/// <summary>
		/// The compiled assembly
		/// </summary>
		private Assembly CompiledAssembly;

		/// <summary>
		/// All the plugins included in this assembly
		/// </summary>
		private IReadOnlyList<PluginInfo> Plugins;

		/// <summary>
		/// Maps module names to their actual xxx.Module.cs file on disk
		/// </summary>
		private Dictionary<string, FileReference> ModuleNameToModuleFile = new Dictionary<string, FileReference>(StringComparer.InvariantCultureIgnoreCase);

		/// <summary>
		/// Maps target names to their actual xxx.Target.cs file on disk
		/// </summary>
		private Dictionary<string, FileReference> TargetNameToTargetFile = new Dictionary<string, FileReference>(StringComparer.InvariantCultureIgnoreCase);

		/// <summary>
		/// Mapping from module file to its plugin info.
		/// </summary>
		private Dictionary<FileReference, PluginInfo> ModuleFileToPluginInfo;

		/// <summary>
		/// Cache for whether a module has source code
		/// </summary>
		private Dictionary<FileReference, bool> ModuleHasSource = new Dictionary<FileReference, bool>();

		/// <summary>
		/// The parent rules assembly that this assembly inherits. Game assemblies inherit the engine assembly, and the engine assembly inherits nothing.
		/// </summary>
		private RulesAssembly Parent;

		/// <summary>
		/// Constructor. Compiles a rules assembly from the given source files.
		/// </summary>
		/// <param name="Plugins">All the plugins included in this assembly</param>
		/// <param name="ModuleFiles">List of module files to compile</param>
		/// <param name="TargetFiles">List of target files to compile</param>
		/// <param name="ModuleFileToPluginInfo">Mapping of module file to the plugin that contains it</param>
		/// <param name="AssemblyFileName">The output path for the compiled assembly</param>
		/// <param name="Parent">The parent rules assembly</param>
		public RulesAssembly(IReadOnlyList<PluginInfo> Plugins, List<FileReference> ModuleFiles, List<FileReference> TargetFiles, Dictionary<FileReference, PluginInfo> ModuleFileToPluginInfo, FileReference AssemblyFileName, RulesAssembly Parent)
		{
			this.Plugins = Plugins;
			this.ModuleFileToPluginInfo = ModuleFileToPluginInfo;
			this.Parent = Parent;

			// Find all the source files
			List<FileReference> AssemblySourceFiles = new List<FileReference>();
			AssemblySourceFiles.AddRange(ModuleFiles);
			AssemblySourceFiles.AddRange(TargetFiles);

			// Compile the assembly
			if (AssemblySourceFiles.Count > 0)
			{
				List<string> PreprocessorDefines = new List<string>();
				PreprocessorDefines.Add("WITH_FORWARDED_MODULE_RULES_CTOR");
				PreprocessorDefines.Add("WITH_FORWARDED_TARGET_RULES_CTOR");
<<<<<<< HEAD
=======

				// Define macros for the UE4 version, starting with 4.17
				BuildVersion Version;
				if (BuildVersion.TryRead(out Version))
				{
					for(int MinorVersion = 17; MinorVersion <= Version.MinorVersion; MinorVersion++)
					{
						PreprocessorDefines.Add(String.Format("UE_4_{0}_OR_LATER", MinorVersion));
					}
				}

>>>>>>> f30f9b45
				CompiledAssembly = DynamicCompilation.CompileAndLoadAssembly(AssemblyFileName, AssemblySourceFiles, PreprocessorDefines: PreprocessorDefines);
			}

			// Setup the module map
			foreach (FileReference ModuleFile in ModuleFiles)
			{
				string ModuleName = ModuleFile.GetFileNameWithoutAnyExtensions();
				if (!ModuleNameToModuleFile.ContainsKey(ModuleName))
				{
					ModuleNameToModuleFile.Add(ModuleName, ModuleFile);
				}
			}

			// Setup the target map
			foreach (FileReference TargetFile in TargetFiles)
			{
				string TargetName = TargetFile.GetFileNameWithoutAnyExtensions();
				if (!TargetNameToTargetFile.ContainsKey(TargetName))
				{
					TargetNameToTargetFile.Add(TargetName, TargetFile);
				}
			}

			// Write any deprecation warnings for methods overriden from a base with the [ObsoleteOverride] attribute. Unlike the [Obsolete] attribute, this ensures the message
			// is given because the method is implemented, not because it's called.
			if (CompiledAssembly != null)
			{
				foreach (Type CompiledType in CompiledAssembly.GetTypes())
				{
					foreach (MethodInfo Method in CompiledType.GetMethods(BindingFlags.Instance | BindingFlags.Public | BindingFlags.DeclaredOnly))
					{
						ObsoleteOverrideAttribute Attribute = Method.GetCustomAttribute<ObsoleteOverrideAttribute>(true);
						if (Attribute != null)
						{
							FileReference Location;
							if (!TryGetFileNameFromType(CompiledType, out Location))
							{
								Location = new FileReference(CompiledAssembly.Location);
							}
							Log.TraceWarning("{0}: warning: {1}", Location, Attribute.Message);
						}
					}
					if(CompiledType.BaseType == typeof(ModuleRules))
					{
						ConstructorInfo Constructor = CompiledType.GetConstructor(new Type[] { typeof(TargetInfo) });
						if(Constructor != null)
						{
							FileReference Location;
							if (!TryGetFileNameFromType(CompiledType, out Location))
							{
								Location = new FileReference(CompiledAssembly.Location);
							}
							Log.TraceWarning("{0}: warning: Module constructors should take a ReadOnlyTargetRules argument (rather than a TargetInfo argument) and pass it to the base class constructor from 4.15 onwards. Please update the method signature.", Location);
						}
					}
				}
			}
		}

		/// <summary>
		/// Fills a list with all the module names in this assembly (or its parent)
		/// </summary>
		/// <param name="ModuleNames">List to receive the module names</param>
		public void GetAllModuleNames(List<string> ModuleNames)
		{
			if (Parent != null)
			{
				Parent.GetAllModuleNames(ModuleNames);
			}
			ModuleNames.AddRange(ModuleNameToModuleFile.Keys);
		}

		/// <summary>
		/// Tries to get the filename that declared the given type
		/// </summary>
		/// <param name="ExistingType"></param>
		/// <param name="File"></param>
		/// <returns>True if the type was found, false otherwise</returns>
		public bool TryGetFileNameFromType(Type ExistingType, out FileReference File)
		{
			if (ExistingType.Assembly == CompiledAssembly)
			{
				string Name = ExistingType.Name;
				if (ModuleNameToModuleFile.TryGetValue(Name, out File))
				{
					return true;
				}

				string NameWithoutTarget = Name;
				if (NameWithoutTarget.EndsWith("Target"))
				{
					NameWithoutTarget = NameWithoutTarget.Substring(0, NameWithoutTarget.Length - 6);
				}
				if (TargetNameToTargetFile.TryGetValue(NameWithoutTarget, out File))
				{
					return true;
				}
			}
			else
			{
				if (Parent != null && Parent.TryGetFileNameFromType(ExistingType, out File))
				{
					return true;
				}
			}

			File = null;
			return false;
		}

		/// <summary>
		/// Gets the source file containing rules for the given module
		/// </summary>
		/// <param name="ModuleName">The name of the module</param>
		/// <returns>The filename containing rules for this module, or an empty string if not found</returns>
		public FileReference GetModuleFileName(string ModuleName)
		{
			FileReference ModuleFile;
			if (ModuleNameToModuleFile.TryGetValue(ModuleName, out ModuleFile))
			{
				return ModuleFile;
			}
			else
			{
				return (Parent == null) ? null : Parent.GetModuleFileName(ModuleName);
			}
		}

		/// <summary>
		/// Gets the source file containing rules for the given target
		/// </summary>
		/// <param name="TargetName">The name of the target</param>
		/// <returns>The filename containing rules for this target, or an empty string if not found</returns>
		public FileReference GetTargetFileName(string TargetName)
		{
			FileReference TargetFile;
			if (TargetNameToTargetFile.TryGetValue(TargetName, out TargetFile))
			{
				return TargetFile;
			}
			else
			{
				return (Parent == null) ? null : Parent.GetTargetFileName(TargetName);
			}
		}

		/// <summary>
		/// Creates an instance of a module rules descriptor object for the specified module name
		/// </summary>
		/// <param name="ModuleName">Name of the module</param>
		/// <param name="Target">Information about the target associated with this module</param>
		/// <returns>Compiled module rule info</returns>
		public ModuleRules CreateModuleRules(string ModuleName, ReadOnlyTargetRules Target)
		{
			FileReference ModuleFileName;
			return CreateModuleRules(ModuleName, Target, out ModuleFileName);
		}

		/// <summary>
		/// Creates an instance of a module rules descriptor object for the specified module name
		/// </summary>
		/// <param name="ModuleName">Name of the module</param>
		/// <param name="Target">Information about the target associated with this module</param>
		/// <param name="ModuleFileName">The original source file name for the Module.cs file for this module</param>
		/// <returns>Compiled module rule info</returns>
		public ModuleRules CreateModuleRules(string ModuleName, ReadOnlyTargetRules Target, out FileReference ModuleFileName)
		{
			// Currently, we expect the user's rules object type name to be the same as the module name
			string ModuleTypeName = ModuleName;

			// Make sure the module file is known to us
			if (!ModuleNameToModuleFile.TryGetValue(ModuleName, out ModuleFileName))
			{
				if (Parent == null)
				{
					throw new MissingModuleException(ModuleName);
				}
				else
				{
					return Parent.CreateModuleRules(ModuleName, Target, out ModuleFileName);
				}
			}

			// The build module must define a type named 'Rules' that derives from our 'ModuleRules' type.  
			Type RulesObjectType = CompiledAssembly.GetType(ModuleName);

			if (RulesObjectType == null)
			{
				// Temporary hack to avoid System namespace collisions
				// @todo projectfiles: Make rules assemblies require namespaces.
				RulesObjectType = CompiledAssembly.GetType("UnrealBuildTool.Rules." + ModuleName);
			}

			if (RulesObjectType == null)
			{
				throw new BuildException("Expecting to find a type to be declared in a module rules named '{0}' in {1}.  This type must derive from the 'ModuleRules' type defined by Unreal Build Tool.", ModuleTypeName, CompiledAssembly.FullName);
			}

			// Create an instance of the module's rules object
			ModuleRules RulesObject;
			try
			{
				// Create an uninitialized ModuleRules object and initialize some fields on it while we're still supporting the deprecated parameterless constructor.
				RulesObject = (ModuleRules)FormatterServices.GetUninitializedObject(RulesObjectType);
				typeof(ModuleRules).GetField("Target").SetValue(RulesObject, Target);

				// Call the constructor
				ConstructorInfo Constructor = RulesObjectType.GetConstructor(new Type[] { typeof(ReadOnlyTargetRules) });
				if(Constructor != null)
				{
					Constructor.Invoke(RulesObject, new object[] { Target });
				}
				else
				{
					ConstructorInfo DeprecatedConstructor = RulesObjectType.GetConstructor(new Type[] { typeof(TargetInfo) });
					if(DeprecatedConstructor == null)
					{
						throw new Exception("No valid constructor found.");
					}	
					DeprecatedConstructor.Invoke(RulesObject, new object[] { new TargetInfo(Target) });
				}
			}
			catch (Exception Ex)
			{
				throw new BuildException(Ex, "Unable to instantiate instance of '{0}' object type from compiled assembly '{1}'.  Unreal Build Tool creates an instance of your module's 'Rules' object in order to find out about your module's requirements.  The CLR exception details may provide more information:  {2}", ModuleTypeName, CompiledAssembly.FullName, Ex.ToString());
			}

			return RulesObject;
		}

		/// <summary>
		/// Determines whether the given module name is a game module (as opposed to an engine module)
		/// </summary>
		public bool IsGameModule(string InModuleName)
		{
			FileReference ModuleFileName = GetModuleFileName(InModuleName);
			return (ModuleFileName != null && !UnrealBuildTool.IsUnderAnEngineDirectory(ModuleFileName.Directory));
		}

		/// <summary>
		/// Construct an instance of the given target rules
		/// </summary>
		/// <param name="TypeName">Type name of the target rules</param>
		/// <param name="TargetInfo">Target configuration information to pass to the constructor</param>
		/// <returns>Instance of the corresponding TargetRules</returns>
		protected TargetRules CreateTargetRulesInstance(string TypeName, TargetInfo TargetInfo)
		{
			// The build module must define a type named '<TargetName>Target' that derives from our 'TargetRules' type.  
			Type RulesObjectType = CompiledAssembly.GetType(TypeName);
			if (RulesObjectType == null)
			{
				throw new BuildException("Expecting to find a type to be declared in a target rules named '{0}'.  This type must derive from the 'TargetRules' type defined by Unreal Build Tool.", TypeName);
			}

			// Create an instance of the module's rules object. To avoid breaking backwards compatibility and requiring this information be passed through to the base class 
			// constructor, we construct these objects and call the constructor manually for now.
			TargetRules RulesObject = (TargetRules)FormatterServices.GetUninitializedObject(RulesObjectType);
			typeof(TargetRules).GetField("Name").SetValue(RulesObject, TargetInfo.Name);
			typeof(TargetRules).GetField("Platform").SetValue(RulesObject, TargetInfo.Platform);
			typeof(TargetRules).GetField("Configuration").SetValue(RulesObject, TargetInfo.Configuration);
			typeof(TargetRules).GetField("Architecture").SetValue(RulesObject, TargetInfo.Architecture);
			typeof(TargetRules).GetField("ProjectFile").SetValue(RulesObject, TargetInfo.ProjectFile);

			// Find the constructor
			ConstructorInfo Constructor = RulesObjectType.GetConstructor(new Type[] { typeof(TargetInfo) });
			if(Constructor == null)
			{
				throw new BuildException("No constructor found on {0} which takes an argument of type TargetInfo.", RulesObjectType.Name);
			}

			// Invoke the regular constructor
			try
			{
				Constructor.Invoke(RulesObject, new object[] { TargetInfo });
			}
			catch (Exception Ex)
			{
				throw new BuildException(Ex, "Unable to instantiate instance of '{0}' object type from compiled assembly '{1}'.  Unreal Build Tool creates an instance of your module's 'Rules' object in order to find out about your module's requirements.  The CLR exception details may provide more information:  {2}", TypeName, Path.GetFileNameWithoutExtension(CompiledAssembly.Location), Ex.ToString());
			}

			RulesObject.SetOverridesForTargetType();
			return RulesObject;
		}

		/// <summary>
		/// Creates a target rules object for the specified target name.
		/// </summary>
		/// <param name="TargetName">Name of the target</param>
		/// <param name="Platform">The platform that the target is being built for</param>
		/// <param name="Configuration">The configuration the target is being built for</param>
		/// <param name="Architecture">The architecture the target is being built for</param>
		/// <param name="ProjectFile">The project containing the target being built</param>
		/// <param name="bInEditorRecompile">Whether this is an editor recompile, where we need to guess the name of the editor target</param>
		/// <returns>The build target rules for the specified target</returns>
		public TargetRules CreateTargetRules(string TargetName, UnrealTargetPlatform Platform, UnrealTargetConfiguration Configuration, string Architecture, FileReference ProjectFile, bool bInEditorRecompile)
		{
			FileReference TargetFileName;
			return CreateTargetRules(TargetName, Platform, Configuration, Architecture, ProjectFile, bInEditorRecompile, out TargetFileName);
		}

		/// <summary>
		/// Creates a target rules object for the specified target name.
		/// </summary>
		/// <param name="TargetName">Name of the target</param>
		/// <param name="Platform">Platform being compiled</param>
		/// <param name="Configuration">Configuration being compiled</param>
		/// <param name="Architecture">Architecture being built</param>
		/// <param name="ProjectFile">Path to the project file for this target</param>
		/// <param name="bInEditorRecompile">Whether this is an editor recompile, where we need to guess the name of the editor target</param>
		/// <param name="TargetFileName">The original source file name of the Target.cs file for this target</param>
		/// <returns>The build target rules for the specified target</returns>
		public TargetRules CreateTargetRules(string TargetName, UnrealTargetPlatform Platform, UnrealTargetConfiguration Configuration, string Architecture, FileReference ProjectFile, bool bInEditorRecompile, out FileReference TargetFileName)
		{
			// Make sure the target file is known to us
			bool bFoundTargetName = TargetNameToTargetFile.ContainsKey(TargetName);
			if (bFoundTargetName == false)
			{
				if (Parent == null)
				{
					//				throw new BuildException("Couldn't find target rules file for target '{0}' in rules assembly '{1}'.", TargetName, RulesAssembly.FullName);
					string ExceptionMessage = "Couldn't find target rules file for target '";
					ExceptionMessage += TargetName;
					ExceptionMessage += "' in rules assembly '";
					ExceptionMessage += CompiledAssembly.FullName;
					ExceptionMessage += "'." + Environment.NewLine;

					ExceptionMessage += "Location: " + CompiledAssembly.Location + Environment.NewLine;

					ExceptionMessage += "Target rules found:" + Environment.NewLine;
					foreach (KeyValuePair<string, FileReference> entry in TargetNameToTargetFile)
					{
						ExceptionMessage += "\t" + entry.Key + " - " + entry.Value + Environment.NewLine;
					}

					throw new BuildException(ExceptionMessage);
				}
				else
				{
					return Parent.CreateTargetRules(TargetName, Platform, Configuration, Architecture, ProjectFile, bInEditorRecompile, out TargetFileName);
				}
			}

			// Return the target file name to the caller
			TargetFileName = TargetNameToTargetFile[TargetName];

			// Currently, we expect the user's rules object type name to be the same as the module name + 'Target'
			string TargetTypeName = TargetName + "Target";

			// The build module must define a type named '<TargetName>Target' that derives from our 'TargetRules' type.  
			TargetRules RulesObject = CreateTargetRulesInstance(TargetTypeName, new TargetInfo(TargetName, Platform, Configuration, Architecture, ProjectFile));
			if (bInEditorRecompile)
			{
				// Make sure this is an editor module.
				if (RulesObject != null)
				{
					if (RulesObject.Type != TargetType.Editor)
					{
						// Not the editor... determine the editor project
						string TargetSourceFolderString = TargetFileName.FullName;
						Int32 SourceFolderIndex = -1;
						if (Utils.IsRunningOnMono)
						{
							TargetSourceFolderString = TargetSourceFolderString.Replace("\\", "/");
							SourceFolderIndex = TargetSourceFolderString.LastIndexOf("/Source/", StringComparison.InvariantCultureIgnoreCase);
						}
						else
						{
							TargetSourceFolderString = TargetSourceFolderString.Replace("/", "\\");
							SourceFolderIndex = TargetSourceFolderString.LastIndexOf("\\Source\\", StringComparison.InvariantCultureIgnoreCase);
						}
						if (SourceFolderIndex != -1)
						{
							DirectoryReference TargetSourceFolder = new DirectoryReference(TargetSourceFolderString.Substring(0, SourceFolderIndex + 7));
							foreach (KeyValuePair<string, FileReference> CheckEntry in TargetNameToTargetFile)
							{
								if (CheckEntry.Value.IsUnderDirectory(TargetSourceFolder))
								{
									if (CheckEntry.Key.Equals(TargetName, StringComparison.InvariantCultureIgnoreCase) == false)
									{
										// We have found a target in the same source folder that is not the original target found.
										// See if it is the editor project
										string CheckTargetTypeName = CheckEntry.Key + "Target";
										TargetRules CheckRulesObject = CreateTargetRulesInstance(CheckTargetTypeName, new TargetInfo(CheckEntry.Key, Platform, Configuration, Architecture, ProjectFile));
										if (CheckRulesObject != null)
										{
											if (CheckRulesObject.Type == TargetType.Editor)
											{
												// Found it
												// NOTE: This prevents multiple Editor targets from co-existing...
												RulesObject = CheckRulesObject;
												break;
											}
										}
									}
								}
							}
						}
					}
				}
			}

			return RulesObject;
		}

		/// <summary>
		/// Enumerates all the plugins that are available
		/// </summary>
		/// <returns></returns>
		public IEnumerable<PluginInfo> EnumeratePlugins()
		{
			return global::UnrealBuildTool.Plugins.FilterPlugins(EnumeratePluginsInternal());
		}

		/// <summary>
		/// Enumerates all the plugins that are available
		/// </summary>
		/// <returns></returns>
		protected IEnumerable<PluginInfo> EnumeratePluginsInternal()
		{
			if (Parent == null)
			{
				return Plugins;
			}
			else
			{
				return Plugins.Concat(Parent.EnumeratePluginsInternal());
			}
		}

		/// <summary>
		/// Tries to find the PluginInfo associated with a given module file
		/// </summary>
		/// <param name="ModuleFile">The module to search for</param>
		/// <param name="Plugin">The matching plugin info, or null.</param>
		/// <returns>True if the module belongs to a plugin</returns>
		public bool TryGetPluginForModule(FileReference ModuleFile, out PluginInfo Plugin)
		{
			if (ModuleFileToPluginInfo.TryGetValue(ModuleFile, out Plugin))
			{
				return true;
			}
			else
			{
				return (Parent == null) ? false : Parent.TryGetPluginForModule(ModuleFile, out Plugin);
			}
		}

		/// <summary>
		/// Determines if a module in this rules assembly has source code.
		/// </summary>
		/// <param name="ModuleName">Name of the module to check</param>
		/// <returns>True if the module has source files, false if the module was not found, or does not have source files.</returns>
		public bool DoesModuleHaveSource(string ModuleName)
		{
			FileReference ModuleFile;
			if (ModuleNameToModuleFile.TryGetValue(ModuleName, out ModuleFile))
			{
				bool HasSource;
				if (!ModuleHasSource.TryGetValue(ModuleFile, out HasSource))
				{
					foreach (string FileName in Directory.EnumerateFiles(ModuleFile.Directory.FullName, "*.cpp", SearchOption.AllDirectories))
					{
						HasSource = true;
						break;
					}
					ModuleHasSource.Add(ModuleFile, HasSource);
				}
				return HasSource;
			}
			return (Parent == null) ? false : Parent.DoesModuleHaveSource(ModuleName);
		}
	}
}<|MERGE_RESOLUTION|>--- conflicted
+++ resolved
@@ -75,8 +75,6 @@
 				List<string> PreprocessorDefines = new List<string>();
 				PreprocessorDefines.Add("WITH_FORWARDED_MODULE_RULES_CTOR");
 				PreprocessorDefines.Add("WITH_FORWARDED_TARGET_RULES_CTOR");
-<<<<<<< HEAD
-=======
 
 				// Define macros for the UE4 version, starting with 4.17
 				BuildVersion Version;
@@ -88,7 +86,6 @@
 					}
 				}
 
->>>>>>> f30f9b45
 				CompiledAssembly = DynamicCompilation.CompileAndLoadAssembly(AssemblyFileName, AssemblySourceFiles, PreprocessorDefines: PreprocessorDefines);
 			}
 
