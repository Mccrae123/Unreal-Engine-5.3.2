// Copyright Epic Games, Inc. All Rights Reserved.

using System;
using System.Collections.Generic;
using System.Diagnostics.CodeAnalysis;
using System.IO;
using System.Linq;
using System.Reflection;
using System.Runtime.Serialization;
using System.Text;
using System.Threading.Tasks;
using EpicGames.Core;
using UnrealBuildBase;

namespace UnrealBuildTool
{
	/// <summary>
	/// Stores information about a compiled rules assembly and the types it contains
	/// </summary>
	public class RulesAssembly
	{
		/// <summary>
		/// Outers scope for items created by this assembly. Used for chaining assemblies together.
		/// </summary>
		internal readonly RulesScope Scope;

		/// <summary>
		/// The compiled assembly
		/// </summary>
		private Assembly? CompiledAssembly;

		/// <summary>
		/// Returns the simple name of the assembly e.g. "UE5ProgramRules"
		/// </summary>
		/// <returns></returns>
		public string? GetSimpleAssemblyName()
		{
			if (CompiledAssembly != null)
			{
				return CompiledAssembly.GetName().Name;
			}
			else return null;
		}

		/// <summary>
		/// The base directories for this assembly
		/// </summary>
		private List<DirectoryReference> BaseDirs;

		/// <summary>
		/// All the plugins included in this assembly
		/// </summary>
		private IReadOnlyList<PluginInfo> Plugins;

		/// <summary>
		/// Maps module names to their actual xxx.Module.cs file on disk
		/// </summary>
		private Dictionary<string, FileReference> ModuleNameToModuleFile = new Dictionary<string, FileReference>(StringComparer.InvariantCultureIgnoreCase);

		/// <summary>
		/// Maps target names to their actual xxx.Target.cs file on disk
		/// </summary>
		private Dictionary<string, FileReference> TargetNameToTargetFile = new Dictionary<string, FileReference>(StringComparer.InvariantCultureIgnoreCase);

		/// <summary>
		/// Mapping from module file to its context.
		/// </summary>
		private Dictionary<FileReference, ModuleRulesContext> ModuleFileToContext;

		/// <summary>
		/// Whether this assembly contains engine modules. Used to set default values for bTreatAsEngineModule.
		/// </summary>
		private bool bContainsEngineModules;

		/// <summary>
		/// Whether to use backwards compatible default settings for module and target rules. This is enabled by default for game projects to support a simpler migration path, but
		/// is disabled for engine modules.
		/// </summary>
		private BuildSettingsVersion? DefaultBuildSettings;

		/// <summary>
		/// Whether the modules and targets in this assembly are read-only
		/// </summary>
		private bool bReadOnly;

		/// <summary>
		/// The parent rules assembly that this assembly inherits. Game assemblies inherit the engine assembly, and the engine assembly inherits nothing.
		/// </summary>
		public RulesAssembly? Parent { get; }

		/// <summary>
		/// The set of files that were compiled to create this assembly
		/// </summary>
		public HashSet<FileReference>? AssemblySourceFiles { get; }

		/// <summary>
		/// Any preprocessor defines that were set when this assembly was created
		/// </summary>
		public List<string>? PreprocessorDefines { get;  }

		/// <summary>
		/// Constructor. Compiles a rules assembly from the given source files.
		/// </summary>
		/// <param name="Scope">The scope of items created by this assembly</param>
		/// <param name="BaseDirs">The base directories for this assembly</param>
		/// <param name="Plugins">All the plugins included in this assembly</param>
		/// <param name="ModuleFileToContext">List of module files to compile</param>
		/// <param name="TargetFiles">List of target files to compile</param>
		/// <param name="AssemblyFileName">The output path for the compiled assembly</param>
		/// <param name="bContainsEngineModules">Whether this assembly contains engine modules. Used to initialize the default value for ModuleRules.bTreatAsEngineModule.</param>
		/// <param name="DefaultBuildSettings">Optional override for the default build settings version for modules created from this assembly.</param>
		/// <param name="bReadOnly">Whether the modules and targets in this assembly are installed, and should be created with the bUsePrecompiled flag set</param> 
		/// <param name="bSkipCompile">Whether to skip compiling this assembly</param>
		/// <param name="bForceCompile">Whether to always compile this assembly</param>
		/// <param name="Parent">The parent rules assembly</param>
		internal RulesAssembly(RulesScope Scope, List<DirectoryReference> BaseDirs, IReadOnlyList<PluginInfo> Plugins, Dictionary<FileReference, ModuleRulesContext> ModuleFileToContext, List<FileReference> TargetFiles, FileReference AssemblyFileName, bool bContainsEngineModules, BuildSettingsVersion? DefaultBuildSettings, bool bReadOnly, bool bSkipCompile, bool bForceCompile, RulesAssembly? Parent)
		{
			this.Scope = Scope;
			this.BaseDirs = BaseDirs;
			this.Plugins = Plugins;
			this.ModuleFileToContext = ModuleFileToContext;
			this.bContainsEngineModules = bContainsEngineModules;
			this.DefaultBuildSettings = DefaultBuildSettings;
			this.bReadOnly = bReadOnly;
			this.Parent = Parent;

			// Find all the source files
			AssemblySourceFiles = new HashSet<FileReference>();
			AssemblySourceFiles.UnionWith(ModuleFileToContext.Keys);
			AssemblySourceFiles.UnionWith(TargetFiles);

			// Compile the assembly
			if (AssemblySourceFiles.Count > 0)
			{
				PreprocessorDefines = GetPreprocessorDefinitions();
				CompiledAssembly = DynamicCompilation.CompileAndLoadAssembly(AssemblyFileName, AssemblySourceFiles, PreprocessorDefines: PreprocessorDefines, DoNotCompile: bSkipCompile, ForceCompile: bForceCompile);
			}

			// Setup the module map
			foreach (FileReference ModuleFile in ModuleFileToContext.Keys)
			{
				string ModuleName = ModuleFile.GetFileNameWithoutAnyExtensions();
				if (!ModuleNameToModuleFile.ContainsKey(ModuleName))
				{
					ModuleNameToModuleFile.Add(ModuleName, ModuleFile);
				}
			}

			// Setup the target map
			foreach (FileReference TargetFile in TargetFiles)
			{
				string TargetName = TargetFile.GetFileNameWithoutAnyExtensions();
				if (!TargetNameToTargetFile.ContainsKey(TargetName))
				{
					TargetNameToTargetFile.Add(TargetName, TargetFile);
				}
			}

			// Write any deprecation warnings for methods overriden from a base with the [ObsoleteOverride] attribute. Unlike the [Obsolete] attribute, this ensures the message
			// is given because the method is implemented, not because it's called.
			if (CompiledAssembly != null)
			{
				foreach (Type CompiledType in CompiledAssembly.GetTypes())
				{
					foreach (MethodInfo Method in CompiledType.GetMethods(BindingFlags.Instance | BindingFlags.Public | BindingFlags.DeclaredOnly))
					{
						ObsoleteOverrideAttribute? Attribute = Method.GetCustomAttribute<ObsoleteOverrideAttribute>(true);
						if (Attribute != null)
						{
							FileReference? Location;
							if (!TryGetFileNameFromType(CompiledType, out Location))
							{
								Location = new FileReference(CompiledAssembly.Location);
							}
							Log.TraceWarning("{0}: warning: {1}", Location, Attribute.Message);
						}
					}
					if(CompiledType.BaseType == typeof(ModuleRules))
					{
						ConstructorInfo? Constructor = CompiledType.GetConstructor(new Type[] { typeof(TargetInfo) });
						if(Constructor != null)
						{
							FileReference? Location;
							if (!TryGetFileNameFromType(CompiledType, out Location))
							{
								Location = new FileReference(CompiledAssembly.Location);
							}
							Log.TraceWarning("{0}: warning: Module constructors should take a ReadOnlyTargetRules argument (rather than a TargetInfo argument) and pass it to the base class constructor from 4.15 onwards. Please update the method signature.", Location);
						}
					}
				}
			}
		}

		/// <summary>
		/// Determines if the given path is read-only
		/// </summary>
		/// <param name="Location">The location to check</param>
		/// <returns>True if the path is read-only, false otherwise</returns>
		public bool IsReadOnly(FileSystemReference Location)
		{
			if (BaseDirs.Any(x => Location.IsUnderDirectory(x)))
			{
				return bReadOnly;
			}
			else if (Parent != null)
			{
				return Parent.IsReadOnly(Location);
			}
			else
			{
				return false;
			}
		}

		/// <summary>
		/// Finds all the preprocessor definitions that need to be set for the current engine.
		/// </summary>
		/// <returns>List of preprocessor definitions that should be set</returns>
		public static List<string> GetPreprocessorDefinitions()
		{
			List<string> PreprocessorDefines = new List<string>();
			PreprocessorDefines.Add("WITH_FORWARDED_MODULE_RULES_CTOR");
			PreprocessorDefines.Add("WITH_FORWARDED_TARGET_RULES_CTOR");

			// Define macros for the Unreal engine version, starting with 4.17
			BuildVersion? Version;
			if (BuildVersion.TryRead(BuildVersion.GetDefaultFileName(), out Version))
			{
				for(int MinorVersion = 17; MinorVersion <= 30; MinorVersion++)
				{
					PreprocessorDefines.Add(String.Format("UE_4_{0}_OR_LATER", MinorVersion));
				}
				for (int MinorVersion = 0; MinorVersion <= 0; MinorVersion++)
				{
					PreprocessorDefines.Add(String.Format("UE_5_{0}_OR_LATER", MinorVersion));
				}
			}
			return PreprocessorDefines;
		}

		/// <summary>
		/// Fills a list with all the module names in this assembly (or its parent)
		/// </summary>
		/// <param name="ModuleNames">List to receive the module names</param>
		public void GetAllModuleNames(List<string> ModuleNames)
		{
			if (Parent != null)
			{
				Parent.GetAllModuleNames(ModuleNames);
			}
			if (CompiledAssembly != null)
			{
				ModuleNames.AddRange(CompiledAssembly.GetTypes().Where(x => x.IsClass && x.IsSubclassOf(typeof(ModuleRules)) && ModuleNameToModuleFile.ContainsKey(x.Name)).Select(x => x.Name));
			}
		}

		/// <summary>
		/// Fills a list with all the target names in this assembly
		/// </summary>
		/// <param name="TargetNames">List to receive the target names</param>
		/// <param name="bIncludeParentAssembly">Whether to include targets in the parent assembly</param>
		public void GetAllTargetNames(List<string> TargetNames, bool bIncludeParentAssembly)
		{
			if(Parent != null && bIncludeParentAssembly)
			{
				Parent.GetAllTargetNames(TargetNames, true);
			}
			TargetNames.AddRange(TargetNameToTargetFile.Keys);
		}

		/// <summary>
		/// Tries to get the filename that declared the given type
		/// </summary>
		/// <param name="ExistingType"></param>
		/// <param name="File"></param>
		/// <returns>True if the type was found, false otherwise</returns>
		public bool TryGetFileNameFromType(Type ExistingType, [NotNullWhen(true)] out FileReference? File)
		{
			if (ExistingType.Assembly == CompiledAssembly)
			{
				string Name = ExistingType.Name;
				if (ModuleNameToModuleFile.TryGetValue(Name, out File))
				{
					return true;
				}

				string NameWithoutTarget = Name;
				if (NameWithoutTarget.EndsWith("Target"))
				{
					NameWithoutTarget = NameWithoutTarget.Substring(0, NameWithoutTarget.Length - 6);
				}
				if (TargetNameToTargetFile.TryGetValue(NameWithoutTarget, out File))
				{
					return true;
				}
			}
			else
			{
				if (Parent != null && Parent.TryGetFileNameFromType(ExistingType, out File))
				{
					return true;
				}
			}

			File = null;
			return false;
		}

		/// <summary>
		/// Gets the source file containing rules for the given module
		/// </summary>
		/// <param name="ModuleName">The name of the module</param>
		/// <returns>The filename containing rules for this module, or an empty string if not found</returns>
		public FileReference? GetModuleFileName(string ModuleName)
		{
			FileReference? ModuleFile;
			if (ModuleNameToModuleFile.TryGetValue(ModuleName, out ModuleFile))
			{
				return ModuleFile;
			}
			else
			{
				return (Parent == null) ? null : Parent.GetModuleFileName(ModuleName);
			}
		}

		/// <summary>
		/// Gets the type defining rules for the given module
		/// </summary>
		/// <param name="ModuleName">The name of the module</param>
		/// <returns>The rules type for this module, or null if not found</returns>
		public Type? GetModuleRulesType(string ModuleName)
		{
			if (ModuleNameToModuleFile.ContainsKey(ModuleName))
			{
				return GetModuleRulesTypeInternal(ModuleName);
			}
			else
			{
				return (Parent == null) ? null : Parent.GetModuleRulesType(ModuleName);
			}
		}

		/// <summary>
		/// Gets the type defining rules for the given module within this assembly
		/// </summary>
		/// <param name="ModuleName">The name of the module</param>
		/// <returns>The rules type for this module, or null if not found</returns>
		private Type? GetModuleRulesTypeInternal(string ModuleName)
		{
			// The build module must define a type named 'Rules' that derives from our 'ModuleRules' type.  
			Type? RulesObjectType = CompiledAssembly?.GetType(ModuleName);
			if (RulesObjectType == null)
			{
				// Temporary hack to avoid System namespace collisions
				// @todo projectfiles: Make rules assemblies require namespaces.
				RulesObjectType = CompiledAssembly?.GetType("UnrealBuildTool.Rules." + ModuleName);
			}
			return RulesObjectType;
		}

		/// <summary>
		/// Gets the source file containing rules for the given target
		/// </summary>
		/// <param name="TargetName">The name of the target</param>
		/// <returns>The filename containing rules for this target, or an empty string if not found</returns>
		public FileReference? GetTargetFileName(string TargetName)
		{
			FileReference? TargetFile;
			if (TargetNameToTargetFile.TryGetValue(TargetName, out TargetFile))
			{
				return TargetFile;
			}
			else
			{
				return (Parent == null) ? null : Parent.GetTargetFileName(TargetName);
			}
		}

		/// <summary>
		/// Creates an instance of a module rules descriptor object for the specified module name
		/// </summary>
		/// <param name="ModuleName">Name of the module</param>
		/// <param name="Target">Information about the target associated with this module</param>
		/// <param name="ReferenceChain">Chain of references leading to this module</param>
		/// <returns>Compiled module rule info</returns>
		public ModuleRules CreateModuleRules(string ModuleName, ReadOnlyTargetRules Target, string ReferenceChain)
		{
			// Currently, we expect the user's rules object type name to be the same as the module name
			string ModuleTypeName = ModuleName;

			// Make sure the base module file is known to us
			FileReference? ModuleFileName;
			if (!ModuleNameToModuleFile.TryGetValue(ModuleTypeName, out ModuleFileName))
			{
				if (Parent == null)
				{
					throw new BuildException("Could not find definition for module '{0}', (referenced via {1})", ModuleTypeName, ReferenceChain);
				}
				else
				{
					return Parent.CreateModuleRules(ModuleName, Target, ReferenceChain);
				}
			}

			// get the standard Rules object class from the assembly
			Type BaseRulesObjectType = GetModuleRulesTypeInternal(ModuleTypeName)!;

			// look around for platform/group modules that we will use instead of the basic module
			Type? PlatformRulesObjectType = GetModuleRulesTypeInternal(ModuleTypeName + "_" + Target.Platform.ToString());
			if (PlatformRulesObjectType == null)
			{
				foreach (UnrealPlatformGroup Group in UEBuildPlatform.GetPlatformGroups(Target.Platform))
				{
					// look to see if the group has an override
					Type? GroupRulesObjectType = GetModuleRulesTypeInternal(ModuleName + "_" + Group.ToString());

					// we expect only one platform group to be found in the extensions
					if (GroupRulesObjectType != null && PlatformRulesObjectType != null)
					{
						throw new BuildException("Found multiple platform group overrides ({0} and {1}) for module {2} without a platform specific override. Create a platform override with the class hierarchy as needed.", 
							GroupRulesObjectType.Name, PlatformRulesObjectType.Name, ModuleName);
					}
					// remember the platform group if we found it, but keep searching to verify there isn't more than one
					if (GroupRulesObjectType != null)
					{
						PlatformRulesObjectType = GroupRulesObjectType;
					}
				}
			}

			// verify that we aren't creating a platform module when we definitely don't want it
			if (Target.OptedInModulePlatforms != null)
			{
				// figure out what platforms/groups aren't allowed with this opted in list
				List<string> DisallowedPlatformsAndGroups = Utils.MakeListOfUnsupportedPlatforms(Target.OptedInModulePlatforms.ToList(), false);

				// check if the module file is disallowed
				if (ModuleFileName.ContainsAnyNames(DisallowedPlatformsAndGroups, Unreal.EngineDirectory) ||
					(Target.ProjectFile != null && ModuleFileName.ContainsAnyNames(DisallowedPlatformsAndGroups, Target.ProjectFile.Directory)))
				{
					throw new BuildException("Platform module file {0} is not allowed (only platforms '{1}', and their groups, are allowed. This indicates a module reference not being checked with something like IsPlatformAvailableForTarget()).",
						ModuleFileName, string.Join(",", Target.OptedInModulePlatforms));
				}
			}


			// Figure out the best rules object to use
			Type? RulesObjectType = PlatformRulesObjectType != null ? PlatformRulesObjectType : BaseRulesObjectType;
			if (RulesObjectType == null)
			{
				throw new BuildException("Expecting to find a type to be declared in a module rules named '{0}' in {1}.  This type must derive from the 'ModuleRules' type defined by Unreal Build Tool.", ModuleTypeName, CompiledAssembly?.FullName);
			}

			// Create an instance of the module's rules object
			try
			{
				// Create an uninitialized ModuleRules object and set some defaults.
				ModuleRules RulesObject = (ModuleRules)FormatterServices.GetUninitializedObject(RulesObjectType);
				// even if we created a platform-extension version of the module rules, we are pretending to be
				// the base type, so that no one else needs to manage this
				RulesObject.Name = ModuleName;
				RulesObject.File = ModuleFileName;
				RulesObject.Directory = ModuleFileName.Directory;
				RulesObject.Context = ModuleFileToContext[RulesObject.File];
				RulesObject.Plugin = RulesObject.Context.Plugin;
				RulesObject.bTreatAsEngineModule = bContainsEngineModules;
				if(DefaultBuildSettings.HasValue)
				{
					RulesObject.DefaultBuildSettings = DefaultBuildSettings.Value;
				}
				RulesObject.bPrecompile = (RulesObject.bTreatAsEngineModule || ModuleName.Equals("UnrealGame", StringComparison.OrdinalIgnoreCase)) && Target.bPrecompile;
				RulesObject.bUsePrecompiled = bReadOnly;

				// go up the type hierarchy (if there is a hierarchy), looking for any extra directories for the module
				if (RulesObjectType != BaseRulesObjectType && RulesObjectType != typeof(ModuleRules))
				{
					Type SubType = RulesObjectType;

					RulesObject.DirectoriesForModuleSubClasses = new Dictionary<Type, DirectoryReference>();
					RulesObject.SubclassRules = new List<string>();
					while (SubType != null && SubType != BaseRulesObjectType)
					{
						FileReference? SubTypeFileName;
						if (TryGetFileNameFromType(SubType, out SubTypeFileName))
						{
							RulesObject.DirectoriesForModuleSubClasses.Add(SubType, SubTypeFileName.Directory);
							RulesObject.SubclassRules.Add(SubTypeFileName.FullName);
						}
						if (SubType.BaseType == null)
						{
							throw new BuildException("{0} is not derived from {1}", RulesObjectType.Name, BaseRulesObjectType.Name);
						}
						SubType = SubType.BaseType;
					}
				}

				// Call the constructor
				ConstructorInfo? Constructor = RulesObjectType.GetConstructor(new Type[] { typeof(ReadOnlyTargetRules) });
				if(Constructor == null)
				{
					throw new BuildException("No valid constructor found for {0}.", ModuleName);
				}
				Constructor.Invoke(RulesObject, new object[] { Target });

				return RulesObject;
			}
			catch (Exception Ex)
			{
				Exception MessageEx = (Ex is TargetInvocationException && Ex.InnerException != null)? Ex.InnerException : Ex;
				throw new BuildException(Ex, "Unable to instantiate module '{0}': {1}\n(referenced via {2})", ModuleName, MessageEx.ToString(), ReferenceChain);
			}
		}

		/// <summary>
		/// Construct an instance of the given target rules
		/// </summary>
		/// <param name="TypeName">Type name of the target rules</param>
		/// <param name="TargetInfo">Target configuration information to pass to the constructor</param>
		/// <returns>Instance of the corresponding TargetRules</returns>
		protected TargetRules CreateTargetRulesInstance(string TypeName, TargetInfo TargetInfo)
		{
			// The build module must define a type named '<TargetName>Target' that derives from our 'TargetRules' type.  
<<<<<<< HEAD
			Type BaseRulesType = CompiledAssembly.GetType(TypeName);
=======
			Type? BaseRulesType = CompiledAssembly?.GetType(TypeName);
>>>>>>> 6bbb88c8
			if (BaseRulesType == null)
			{
				throw new BuildException("Expecting to find a type to be declared in a target rules named '{0}'.  This type must derive from the 'TargetRules' type defined by Unreal Build Tool.", TypeName);
			}

			// Look for platform/group rules that we will use instead of the base rules
			string PlatformRulesName = TargetInfo.Name + "_" + TargetInfo.Platform.ToString();
<<<<<<< HEAD
			Type PlatformRulesType = CompiledAssembly.GetType(TypeName + "_" + TargetInfo.Platform.ToString());
=======
			Type? PlatformRulesType = CompiledAssembly?.GetType(TypeName + "_" + TargetInfo.Platform.ToString());
>>>>>>> 6bbb88c8
			if (PlatformRulesType == null)
			{
				foreach (UnrealPlatformGroup Group in UEBuildPlatform.GetPlatformGroups(TargetInfo.Platform))
				{
					// look to see if the group has an override
					string GroupRulesName = TargetInfo.Name + "_" + Group.ToString();
<<<<<<< HEAD
					Type GroupRulesObjectType = CompiledAssembly.GetType(TypeName + "_" + Group.ToString());
=======
					Type? GroupRulesObjectType = CompiledAssembly?.GetType(TypeName + "_" + Group.ToString());
>>>>>>> 6bbb88c8

					// we expect only one platform group to be found in the extensions
					if (GroupRulesObjectType != null && PlatformRulesType != null)
					{
						throw new BuildException("Found multiple platform group overrides ({0} and {1}) for rules {2} without a platform specific override. Create a platform override with the class hierarchy as needed.", 
							GroupRulesObjectType.Name, PlatformRulesType.Name, TypeName);
					}
					// remember the platform group if we found it, but keep searching to verify there isn't more than one
					if (GroupRulesObjectType != null)
					{
						PlatformRulesName = GroupRulesName;
						PlatformRulesType = GroupRulesObjectType;
					}
				}
			}
			if (PlatformRulesType != null && !PlatformRulesType.IsSubclassOf(BaseRulesType))
			{
				throw new BuildException("Expecting {0} to be a specialization of {1}", PlatformRulesType, BaseRulesType);
			}

			// Create an instance of the module's rules object, and set some defaults before calling the constructor.
			Type RulesType = PlatformRulesType ?? BaseRulesType;
			TargetRules Rules = (TargetRules)FormatterServices.GetUninitializedObject(RulesType);
			if (DefaultBuildSettings.HasValue)
			{
				Rules.DefaultBuildSettings = DefaultBuildSettings.Value;
			}

<<<<<<< HEAD
			// Return the base target file name to the caller. This affects where the resulting build product is created so the platform/group is not desired in this case.
=======
			// The base target file name: this affects where the resulting build product is created so the platform/group is not desired in this case.
>>>>>>> 6bbb88c8
			Rules.File = TargetNameToTargetFile[TargetInfo.Name];

			// The platform/group-specific target file name
			Rules.TargetSourceFile = TargetNameToTargetFile.TryGetValue(PlatformRulesName, out FileReference? PlatformTargetFile) ? PlatformTargetFile : Rules.File;

			// Find the constructor
			ConstructorInfo? Constructor = RulesType.GetConstructor(new Type[] { typeof(TargetInfo) });
			if(Constructor == null)
			{
				throw new BuildException("No constructor found on {0} which takes an argument of type TargetInfo.", RulesType.Name);
			}

			// Invoke the regular constructor
			try
			{
				Constructor.Invoke(Rules, new object[] { TargetInfo });
			}
			catch (Exception Ex)
			{
				throw new BuildException(Ex, "Unable to instantiate instance of '{0}' object type from compiled assembly '{1}'.  Unreal Build Tool creates an instance of your module's 'Rules' object in order to find out about your module's requirements.  The CLR exception details may provide more information:  {2}", TypeName, Path.GetFileNameWithoutExtension(CompiledAssembly?.Location), Ex.ToString());
			}

			// Set the default overriddes for the configured target type
			Rules.SetOverridesForTargetType();

			// Set the final value for the link type in the target rules
			if(Rules.LinkType == TargetLinkType.Default)
			{
				throw new BuildException("TargetRules.LinkType should be inferred from TargetType");
			}

			// Set the default value for whether to use the shared build environment
			if(Rules.BuildEnvironment == TargetBuildEnvironment.Unique && Unreal.IsEngineInstalled())
			{
				throw new BuildException("Targets with a unique build environment cannot be built with an installed engine.");
			}

			// Automatically include CoreUObject
			if (Rules.bCompileAgainstEngine)
			{
				Rules.bCompileAgainstCoreUObject = true;
			}

			// Must have editor only data if building the editor.
			if (Rules.bBuildEditor)
			{
				Rules.bBuildWithEditorOnlyData = true;
			}

			// Apply the override to force debug info to be enabled
			if (Rules.bForceDebugInfo)
			{
				Rules.bDisableDebugInfo = false;
				Rules.bOmitPCDebugInfoInDevelopment = false;
			}

			// Setup the malloc profiler
			if (Rules.bUseMallocProfiler)
			{
				Rules.bOmitFramePointers = false;
				Rules.GlobalDefinitions.Add("USE_MALLOC_PROFILER=1");
			}

			// Set a macro if we allow using generated inis
			if (!Rules.bAllowGeneratedIniWhenCooked)
			{
				Rules.GlobalDefinitions.Add("DISABLE_GENERATED_INI_WHEN_COOKED=1");
			}

			if (!Rules.bAllowNonUFSIniWhenCooked)
			{
				Rules.GlobalDefinitions.Add("DISABLE_NONUFS_INI_WHEN_COOKED=1");
			}

			if (Rules.bDisableUnverifiedCertificates)
			{
				Rules.GlobalDefinitions.Add("DISABLE_UNVERIFIED_CERTIFICATE_LOADING=1");
			}

			// if the Target has opted in only some platforms, disable any plugins of other platforms (there may be editor, etc, modules that
			// will just add themselves, with no other reference to be able to remove them, other than disabling them here)
			if (Rules.OptedInModulePlatforms != null)
			{
				// figure out what platforms/groups aren't allowed with this opted in list
				List<string> DisallowedPlatformsAndGroups = Utils.MakeListOfUnsupportedPlatforms(Rules.OptedInModulePlatforms.ToList(), false);

				// look in all plugins' paths to see if any disallowed
				IEnumerable<PluginInfo> DisallowedPlugins = EnumeratePlugins().Where(Plugin =>
					Plugin.File.ContainsAnyNames(DisallowedPlatformsAndGroups, Unreal.EngineDirectory) ||
					(Rules.ProjectFile != null && Plugin.File.ContainsAnyNames(DisallowedPlatformsAndGroups, Rules.ProjectFile.Directory)));
				// log out the plugins we are disabling
				DisallowedPlugins.ToList().ForEach(x => Log.TraceLog($"Disallowing non-opted-in platform plugin {x.File}"));
				// and, disable these plugins
				Rules.DisablePlugins.AddRange(DisallowedPlugins.Select(x => x.Name));
			}

			// Allow the platform to finalize the settings
			UEBuildPlatform Platform = UEBuildPlatform.GetBuildPlatform(Rules.Platform);
			Platform.ValidateTarget(Rules);

			// Some platforms may *require* monolithic compilation...
			if (Rules.LinkType != TargetLinkType.Monolithic && UEBuildPlatform.PlatformRequiresMonolithicBuilds(Rules.Platform, Rules.Configuration))
			{
				throw new BuildException(String.Format("{0}: {1} does not support modular builds", Rules.Name, Rules.Platform));
			}

			return Rules;
		}

		/// <summary>
		/// Creates a target rules object for the specified target name.
		/// </summary>
		/// <param name="TargetName">Name of the target</param>
		/// <param name="Platform">Platform being compiled</param>
		/// <param name="Configuration">Configuration being compiled</param>
		/// <param name="Architecture">Architecture being built</param>
		/// <param name="ProjectFile">Path to the project file for this target</param>
		/// <param name="Arguments">Command line arguments for this target</param>
		/// <returns>The build target rules for the specified target</returns>
		public TargetRules CreateTargetRules(string TargetName, UnrealTargetPlatform Platform, UnrealTargetConfiguration Configuration, string Architecture, FileReference? ProjectFile, CommandLineArguments? Arguments)
		{
			bool bFoundTargetName = TargetNameToTargetFile.ContainsKey(TargetName);
			if (bFoundTargetName == false)
			{
				if (Parent == null)
				{
					//				throw new BuildException("Couldn't find target rules file for target '{0}' in rules assembly '{1}'.", TargetName, RulesAssembly.FullName);
					string ExceptionMessage = "Couldn't find target rules file for target '";
					ExceptionMessage += TargetName;
					ExceptionMessage += "' in rules assembly '";
					ExceptionMessage += CompiledAssembly?.FullName;
					ExceptionMessage += "'." + Environment.NewLine;

					ExceptionMessage += "Location: " + CompiledAssembly?.Location + Environment.NewLine;

					ExceptionMessage += "Target rules found:" + Environment.NewLine;
					foreach (KeyValuePair<string, FileReference> entry in TargetNameToTargetFile)
					{
						ExceptionMessage += "\t" + entry.Key + " - " + entry.Value + Environment.NewLine;
					}

					throw new BuildException(ExceptionMessage);
				}
				else
				{
					return Parent.CreateTargetRules(TargetName, Platform, Configuration, Architecture, ProjectFile, Arguments);
				}
			}

			// Currently, we expect the user's rules object type name to be the same as the module name + 'Target'
			string TargetTypeName = TargetName + "Target";

			// The build module must define a type named '<TargetName>Target' that derives from our 'TargetRules' type.  
			return CreateTargetRulesInstance(TargetTypeName, new TargetInfo(TargetName, Platform, Configuration, Architecture, ProjectFile, Arguments));
		}

		/// <summary>
		/// Determines a target name based on the type of target we're trying to build
		/// </summary>
		/// <param name="Type">The type of target to look for</param>
		/// <param name="Platform">The platform being built</param>
		/// <param name="Configuration">The configuration being built</param>
		/// <param name="Architecture">The architecture being built</param>
		/// <param name="ProjectFile">Project file for the target being built</param>
		/// <returns>Name of the target for the given type</returns>
		public string GetTargetNameByType(TargetType Type, UnrealTargetPlatform Platform, UnrealTargetConfiguration Configuration, string Architecture, FileReference? ProjectFile)
		{
			// Create all the targets in this assembly 
			List<string> Matches = new List<string>();
			foreach(KeyValuePair<string, FileReference> TargetPair in TargetNameToTargetFile)
			{
				TargetRules Rules = CreateTargetRulesInstance(TargetPair.Key + "Target", new TargetInfo(TargetPair.Key, Platform, Configuration, Architecture, ProjectFile, null));
				if(Rules.Type == Type)
				{
					Matches.Add(TargetPair.Key);
				}
			}

			// If we got a result, return it. If there were multiple results, fail.
			if(Matches.Count == 0)
			{
				if(Parent == null)
				{
					throw new BuildException("Unable to find target of type '{0}' for project '{1}'", Type, ProjectFile);
				}
				else
				{
					return Parent.GetTargetNameByType(Type, Platform, Configuration, Architecture, ProjectFile);
				}
			}
			else
			{
				if (Matches.Count == 1)
				{
					return Matches[0];
				}

				// attempt to get a default target (like DefaultEditorTarget) from the Engine.ini
				string KeyName = $"Default{Type}Target";
				string? DefaultTargetName;
				// read in the engine config hierarchy and get the value
				ConfigHierarchy EngineConfig = ConfigCache.ReadHierarchy(ConfigHierarchyType.Engine, ProjectFile?.Directory, Platform);
				if (EngineConfig.GetString("/Script/BuildSettings.BuildSettings", KeyName, out DefaultTargetName))
				{
					// if a value was found, make sure that this is one of the found targets
					if (Matches.Contains(DefaultTargetName))
					{
						return DefaultTargetName;
					}
				}
				
				throw new BuildException("Found multiple targets with TargetType={0}: {1}.\nSpecify a default with a {2} entry in [/Script/BuildSettings.BuildSettings] section of your DefaultEngine.ini", Type, String.Join(", ", Matches), KeyName);
			}
		}

		/// <summary>
		/// Enumerates all the plugins that are available
		/// </summary>
		/// <returns></returns>
		public IEnumerable<PluginInfo> EnumeratePlugins()
		{
			return global::UnrealBuildTool.Plugins.FilterPlugins(EnumeratePluginsInternal());
		}

		/// <summary>
		/// Enumerates all the plugins that are available
		/// </summary>
		/// <returns></returns>
		protected IEnumerable<PluginInfo> EnumeratePluginsInternal()
		{
			if (Parent == null)
			{
				return Plugins;
			}
			else
			{
				return Plugins.Concat(Parent.EnumeratePluginsInternal());
			}
		}

		/// <summary>
		/// Tries to find the ModuleRulesContext associated with a given module file
		/// </summary>
		internal ModuleRulesContext? TryGetContextForModule(FileReference ModuleFile)
		{
			for (RulesAssembly? Assembly = this; Assembly != null; Assembly = Assembly.Parent)
			{
				if (Assembly.ModuleFileToContext.TryGetValue(ModuleFile, out var Context))
				{
					return Context;
				}
			}

			return null;
		}
	}
}<|MERGE_RESOLUTION|>--- conflicted
+++ resolved
@@ -522,11 +522,7 @@
 		protected TargetRules CreateTargetRulesInstance(string TypeName, TargetInfo TargetInfo)
 		{
 			// The build module must define a type named '<TargetName>Target' that derives from our 'TargetRules' type.  
-<<<<<<< HEAD
-			Type BaseRulesType = CompiledAssembly.GetType(TypeName);
-=======
 			Type? BaseRulesType = CompiledAssembly?.GetType(TypeName);
->>>>>>> 6bbb88c8
 			if (BaseRulesType == null)
 			{
 				throw new BuildException("Expecting to find a type to be declared in a target rules named '{0}'.  This type must derive from the 'TargetRules' type defined by Unreal Build Tool.", TypeName);
@@ -534,22 +530,14 @@
 
 			// Look for platform/group rules that we will use instead of the base rules
 			string PlatformRulesName = TargetInfo.Name + "_" + TargetInfo.Platform.ToString();
-<<<<<<< HEAD
-			Type PlatformRulesType = CompiledAssembly.GetType(TypeName + "_" + TargetInfo.Platform.ToString());
-=======
 			Type? PlatformRulesType = CompiledAssembly?.GetType(TypeName + "_" + TargetInfo.Platform.ToString());
->>>>>>> 6bbb88c8
 			if (PlatformRulesType == null)
 			{
 				foreach (UnrealPlatformGroup Group in UEBuildPlatform.GetPlatformGroups(TargetInfo.Platform))
 				{
 					// look to see if the group has an override
 					string GroupRulesName = TargetInfo.Name + "_" + Group.ToString();
-<<<<<<< HEAD
-					Type GroupRulesObjectType = CompiledAssembly.GetType(TypeName + "_" + Group.ToString());
-=======
 					Type? GroupRulesObjectType = CompiledAssembly?.GetType(TypeName + "_" + Group.ToString());
->>>>>>> 6bbb88c8
 
 					// we expect only one platform group to be found in the extensions
 					if (GroupRulesObjectType != null && PlatformRulesType != null)
@@ -578,11 +566,7 @@
 				Rules.DefaultBuildSettings = DefaultBuildSettings.Value;
 			}
 
-<<<<<<< HEAD
-			// Return the base target file name to the caller. This affects where the resulting build product is created so the platform/group is not desired in this case.
-=======
 			// The base target file name: this affects where the resulting build product is created so the platform/group is not desired in this case.
->>>>>>> 6bbb88c8
 			Rules.File = TargetNameToTargetFile[TargetInfo.Name];
 
 			// The platform/group-specific target file name
