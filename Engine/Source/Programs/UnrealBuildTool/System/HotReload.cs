--- conflicted
+++ resolved
@@ -9,10 +9,7 @@
 using System.Threading;
 using System.Threading.Tasks;
 using EpicGames.Core;
-<<<<<<< HEAD
-=======
 using Microsoft.Extensions.Logging;
->>>>>>> d731a049
 using OpenTracing.Util;
 using UnrealBuildBase;
 
@@ -174,12 +171,8 @@
 		/// <param name="Makefile">Makefile for the target</param>
 		/// <param name="Actions">Actions for this target</param>
 		/// <param name="BuildConfiguration">Global build configuration</param>
-<<<<<<< HEAD
-		public static Dictionary<FileReference, FileReference>? Setup(TargetDescriptor TargetDescriptor, TargetMakefile Makefile, List<LinkedAction> Actions, BuildConfiguration BuildConfiguration)
-=======
 		/// <param name="Logger">Logger for output</param>
 		public static Dictionary<FileReference, FileReference>? Setup(TargetDescriptor TargetDescriptor, TargetMakefile Makefile, List<LinkedAction> Actions, BuildConfiguration BuildConfiguration, ILogger Logger)
->>>>>>> d731a049
 		{
 			Dictionary<FileReference, FileReference>? PatchedOldLocationToNewLocation = null;
 
@@ -195,11 +188,7 @@
 			}
 			else if (TargetDescriptor.HotReloadMode == HotReloadMode.Default)
 			{
-<<<<<<< HEAD
-				TargetDescriptor.HotReloadMode = GetDefaultMode(TargetDescriptor, BuildConfiguration);
-=======
 				TargetDescriptor.HotReloadMode = GetDefaultMode(TargetDescriptor, Makefile, BuildConfiguration, Logger);
->>>>>>> d731a049
 			}
 
 			// Apply the previous hot reload state
@@ -232,19 +221,12 @@
 			return PatchedOldLocationToNewLocation;
 		}
 
-<<<<<<< HEAD
-		public static void CheckForLiveCodingSessionActive(TargetDescriptor TargetDescriptor, TargetMakefile Makefile, BuildConfiguration BuildConfiguration)
-		{
-			// Guard against a live coding session for this target being active
-			if (BuildConfiguration.bAllowHotReloadFromIDE && TargetDescriptor.HotReloadMode != HotReloadMode.LiveCoding && TargetDescriptor.ForeignPlugin == null && HotReload.IsLiveCodingSessionActive(Makefile))
-=======
 		public static void CheckForLiveCodingSessionActive(TargetDescriptor TargetDescriptor, TargetMakefile Makefile, BuildConfiguration BuildConfiguration, ILogger Logger)
 		{
 			// Guard against a live coding session for this target being active
 			if (BuildConfiguration.bAllowHotReloadFromIDE && TargetDescriptor.ForeignPlugin == null &&
 				TargetDescriptor.HotReloadMode != HotReloadMode.LiveCoding && TargetDescriptor.HotReloadMode != HotReloadMode.LiveCodingPassThrough && 
 				HotReload.IsLiveCodingSessionActive(Makefile, Logger))
->>>>>>> d731a049
 			{
 				throw new BuildException("Unable to build while Live Coding is active. Exit the editor and game, or press Ctrl+Alt+F11 if iterating on code in the editor or game");
 			}
@@ -416,11 +398,7 @@
 							FileReference? MainModuleFile;
 							try
 							{
-<<<<<<< HEAD
-								MainModuleFile = new FileReference(RunningProcess!.MainModule.FileName);
-=======
 								MainModuleFile = new FileReference(RunningProcess!.MainModule!.FileName!);
->>>>>>> d731a049
 							}
 							catch
 							{
@@ -564,11 +542,7 @@
 		/// <param name="InitialPatchedOldLocationToNewLocation">Collection of all the renamed as part of module reload requests.  Can be null</param>
 		/// <param name="Logger">Logger for output</param>
 		/// <returns>Set of actions to execute</returns>
-<<<<<<< HEAD
-		public static List<LinkedAction> PatchActionsForTarget(BuildConfiguration BuildConfiguration, TargetDescriptor TargetDescriptor, TargetMakefile Makefile, List<LinkedAction> PrerequisiteActions, List<LinkedAction> TargetActionsToExecute, Dictionary<FileReference, FileReference>? InitialPatchedOldLocationToNewLocation)
-=======
 		public static List<LinkedAction> PatchActionsForTarget(BuildConfiguration BuildConfiguration, TargetDescriptor TargetDescriptor, TargetMakefile Makefile, List<LinkedAction> PrerequisiteActions, List<LinkedAction> TargetActionsToExecute, Dictionary<FileReference, FileReference>? InitialPatchedOldLocationToNewLocation, ILogger Logger)
->>>>>>> d731a049
 		{
 			// Get the dependency history
 			CppDependencyCache CppDependencies = new CppDependencyCache();
@@ -628,11 +602,7 @@
 
 				// Filter the prerequisite actions down to just the compile actions, then recompute all the actions to execute
 				PrerequisiteActions = new List<LinkedAction>(TargetActionsToExecute.Where(x => IsLiveCodingAction(x)));
-<<<<<<< HEAD
-				TargetActionsToExecute = ActionGraph.GetActionsToExecute(PrerequisiteActions, CppDependencies, History, BuildConfiguration.bIgnoreOutdatedImportLibraries);
-=======
 				TargetActionsToExecute = ActionGraph.GetActionsToExecute(PrerequisiteActions, CppDependencies, History, BuildConfiguration.bIgnoreOutdatedImportLibraries, Logger);
->>>>>>> d731a049
 
 				// Update the action graph with these new paths
 				Dictionary<FileReference, FileReference> OriginalFileToPatchedFile = new Dictionary<FileReference, FileReference>();
@@ -943,9 +913,6 @@
 					NewAction.PrerequisiteItems.Remove(FileItem.GetItemByFileReference(OldResponseFile));
 					NewAction.PrerequisiteItems.Add(FileItem.GetItemByFileReference(NewResponseFile));
 
-					NewAction.PrerequisiteItems.Remove(FileItem.GetItemByFileReference(OldResponseFile));
-					NewAction.PrerequisiteItems.Add(FileItem.GetItemByFileReference(NewResponseFile));
-
 					const string OutputFilePrefix = "/Fo";
 
 					string[] ResponseLines = FileReference.ReadAllLines(OldResponseFile);
@@ -995,11 +962,7 @@
 						}
 					}
 
-<<<<<<< HEAD
-					Utils.WriteFileIfChanged(NewResponseFile, ResponseLines);
-=======
 					Utils.WriteFileIfChanged(NewResponseFile, ResponseLines, Logger);
->>>>>>> d731a049
 
 					Arguments[ResponseFileIdx] = "@" + NewResponseFile.FullName;
 
