// Copyright Epic Games, Inc. All Rights Reserved.

using System;
using System.Collections.Concurrent;
using System.Collections.Generic;
using System.IO;
using System.Linq;
using EpicGames.Core;
<<<<<<< HEAD
using OpenTracing.Util;
using UnrealBuildBase;
using Microsoft.Extensions.Logging;
=======
using Microsoft.Extensions.Logging;
using OpenTracing.Util;
using UnrealBuildBase;
>>>>>>> 4af6daef

namespace UnrealBuildTool
{
	/// <summary>
	/// Class which compiles (and caches) rules assemblies for different folders.
	/// </summary>
	public class RulesCompiler
	{
		/// <summary>
		/// 
		/// </summary>
		const string FrameworkAssemblyExtension = ".dll";

		/// <summary>
		/// 
		/// </summary>
		const BuildSettingsVersion DefaultEngineBuildSettingsVersion = BuildSettingsVersion.Latest;

		/// <summary>
		/// Find all the module rules files under a given directory
		/// </summary>
		/// <param name="BaseDirectory">The directory to search under</param>
		/// <param name="ModuleContext">The module context for each found rules instance</param>
		/// <param name="ModuleFileToContext">Map of module files to their context</param>
		private static void AddModuleRulesWithContext(DirectoryReference BaseDirectory, ModuleRulesContext ModuleContext, Dictionary<FileReference, ModuleRulesContext> ModuleFileToContext)
		{
			IReadOnlyList<FileReference> RulesFiles = Rules.FindAllRulesFiles(BaseDirectory, Rules.RulesFileType.Module);
			foreach (FileReference RulesFile in RulesFiles)
			{
				ModuleFileToContext[RulesFile] = ModuleContext;
			}
		}

		/// <summary>
		/// Find all the module rules files under a given directory
		/// </summary>
		/// <param name="BaseDirectory">The directory to search under</param>
		/// <param name="SubDirectoryName">Name of the subdirectory to look under</param>
		/// <param name="BaseModuleContext">The module context for each found rules instance</param>
		/// <param name="DefaultUHTModuleType">The UHT module type</param>
		/// <param name="ModuleFileToContext">Map of module files to their context</param>
		private static void AddEngineModuleRulesWithContext(DirectoryReference BaseDirectory, string SubDirectoryName, ModuleRulesContext BaseModuleContext, UHTModuleType? DefaultUHTModuleType, Dictionary<FileReference, ModuleRulesContext> ModuleFileToContext)
		{
			DirectoryReference Directory = DirectoryReference.Combine(BaseDirectory, SubDirectoryName);
			if (DirectoryLookupCache.DirectoryExists(Directory))
			{
				ModuleRulesContext ModuleContext = new ModuleRulesContext(BaseModuleContext) { DefaultUHTModuleType = DefaultUHTModuleType };
				AddModuleRulesWithContext(Directory, ModuleContext, ModuleFileToContext);
			}
		}

		/// <summary>
		/// The cached rules assembly for engine modules and targets.
		/// </summary>
		private static RulesAssembly? EngineRulesAssembly;

		/// <summary>
		/// Map of assembly names we've already compiled and loaded to their Assembly and list of game folders.  This is used to prevent
		/// trying to recompile the same assembly when ping-ponging between different types of targets
		/// </summary>
		private static ConcurrentDictionary<FileReference, RulesAssembly> LoadedAssemblyMap = new ConcurrentDictionary<FileReference, RulesAssembly>();

		/// <summary>
		/// Creates the engine rules assembly
		/// </summary>
		/// <param name="bUsePrecompiled">Whether to use a precompiled engine</param>
		/// <param name="bSkipCompile">Whether to skip compilation for this assembly</param>
		/// <param name="bForceCompile">Whether to always compile this assembly</param>
		/// <param name="Logger">Logger for output</param>
		/// <returns>New rules assembly</returns>
		public static RulesAssembly CreateEngineRulesAssembly(bool bUsePrecompiled, bool bSkipCompile, bool bForceCompile, ILogger Logger)
		{
			if (EngineRulesAssembly == null)
			{
				List<PluginInfo> EnginePlugins = new List<PluginInfo>();
				List<PluginInfo> MarketplacePlugins = new List<PluginInfo>();

				DirectoryReference MarketplaceDirectory = DirectoryReference.Combine(Unreal.EngineDirectory, "Plugins", "Marketplace");
				foreach (PluginInfo PluginInfo in Plugins.ReadEnginePlugins(Unreal.EngineDirectory))
				{
					if (PluginInfo.File.IsUnderDirectory(MarketplaceDirectory))
					{
						MarketplacePlugins.Add(PluginInfo);
					}
					else
					{
						EnginePlugins.Add(PluginInfo);
					}
				}

<<<<<<< HEAD
				EngineRulesAssembly = CreateEngineRulesAssemblyInternal(Unreal.GetExtensionDirs(Unreal.EngineDirectory), ProjectFileGenerator.EngineProjectFileNameBase, EnginePlugins, Unreal.IsEngineInstalled() || bUsePrecompiled, bSkipCompile, bForceCompile, null, Logger);
=======
				EngineRulesAssembly = CreateEngineRulesAssemblyInternal(Unreal.GetExtensionDirs(Unreal.EngineDirectory), ProjectFileGenerator.EngineRulesAssemblyName, EnginePlugins, Unreal.IsEngineInstalled() || bUsePrecompiled, bSkipCompile, bForceCompile, null, Logger);
>>>>>>> 4af6daef

				if (MarketplacePlugins.Count > 0)
				{
					EngineRulesAssembly = CreateMarketplaceRulesAssembly(MarketplacePlugins, Unreal.IsEngineInstalled() || bUsePrecompiled, bSkipCompile, bForceCompile, EngineRulesAssembly, Logger);
				}
			}
			return EngineRulesAssembly;
		}

		/// <summary>
		/// Creates a rules assembly
		/// </summary>
		/// <param name="RootDirectories">The root directories to create rules for</param>
		/// <param name="AssemblyPrefix">A prefix for the assembly file name</param>
		/// <param name="Plugins">List of plugins to include in this assembly</param>
		/// <param name="bReadOnly">Whether the assembly should be marked as installed</param>
		/// <param name="bSkipCompile">Whether to skip compilation for this assembly</param>
		/// <param name="bForceCompile">Whether to always compile this assembly</param>
		/// <param name="Parent">The parent rules assembly</param>
		/// <param name="Logger">Logger for output</param>
		/// <returns>New rules assembly</returns>
		private static RulesAssembly CreateEngineRulesAssemblyInternal(List<DirectoryReference> RootDirectories, string AssemblyPrefix, IReadOnlyList<PluginInfo> Plugins, bool bReadOnly, bool bSkipCompile, bool bForceCompile, RulesAssembly? Parent, ILogger Logger)
		{
			// Scope hierarchy
			RulesScope Scope = new RulesScope("Engine", null);
			RulesScope PluginsScope = new RulesScope("Engine Plugins", Scope);
			RulesScope ProgramsScope = new RulesScope("Engine Programs", PluginsScope);

			// Find the shared modules, excluding the programs directory. These are used to create an assembly with the bContainsEngineModules flag set to true.
			Dictionary<FileReference, ModuleRulesContext> ModuleFileToContext = new Dictionary<FileReference, ModuleRulesContext>();
			ModuleRulesContext DefaultModuleContext = new ModuleRulesContext(Scope, RootDirectories[0]);

			foreach (DirectoryReference RootDirectory in RootDirectories)
			{
				using (GlobalTracer.Instance.BuildSpan("Finding engine modules").StartActive())
				{
					DirectoryReference SourceDirectory = DirectoryReference.Combine(RootDirectory, "Source");

					AddEngineModuleRulesWithContext(SourceDirectory, "Runtime", DefaultModuleContext, UHTModuleType.EngineRuntime, ModuleFileToContext);
					AddEngineModuleRulesWithContext(SourceDirectory, "Developer", DefaultModuleContext, UHTModuleType.EngineDeveloper, ModuleFileToContext);
					AddEngineModuleRulesWithContext(SourceDirectory, "Editor", DefaultModuleContext, UHTModuleType.EngineEditor, ModuleFileToContext);
					AddEngineModuleRulesWithContext(SourceDirectory, "ThirdParty", DefaultModuleContext, UHTModuleType.EngineThirdParty, ModuleFileToContext);
				}
			}

			// Add all the plugin modules too (don't need to loop over RootDirectories since the plugins come in already found
			using (GlobalTracer.Instance.BuildSpan("Finding plugin modules").StartActive())
			{
				ModuleRulesContext PluginsModuleContext = new ModuleRulesContext(PluginsScope, RootDirectories[0]);
				FindModuleRulesForPlugins(Plugins, PluginsModuleContext, ModuleFileToContext);
			}

			// Create the assembly
			DirectoryReference AssemblyDir = RootDirectories[0];
			FileReference EngineAssemblyFileName = FileReference.Combine(AssemblyDir, "Intermediate", "Build", "BuildRules", AssemblyPrefix + "Rules" + FrameworkAssemblyExtension);
			RulesAssembly EngineAssembly = new RulesAssembly(Scope, RootDirectories, Plugins, ModuleFileToContext, new List<FileReference>(), EngineAssemblyFileName, bContainsEngineModules: true, DefaultBuildSettings: DefaultEngineBuildSettingsVersion, bReadOnly: bReadOnly, bSkipCompile: bSkipCompile, bForceCompile: bForceCompile, Parent: Parent, Logger: Logger);

			List<FileReference> ProgramTargetFiles = new List<FileReference>();
			Dictionary<FileReference, ModuleRulesContext> ProgramModuleFiles = new Dictionary<FileReference, ModuleRulesContext>();
			foreach (DirectoryReference RootDirectory in RootDirectories)
			{
				DirectoryReference SourceDirectory = DirectoryReference.Combine(RootDirectory, "Source");
				DirectoryReference ProgramsDirectory = DirectoryReference.Combine(SourceDirectory, "Programs");

				// Also create a scope for them, and update the UHT module type
				ModuleRulesContext ProgramsModuleContext = new ModuleRulesContext(ProgramsScope, RootDirectory);
				ProgramsModuleContext.DefaultUHTModuleType = UHTModuleType.Program;

				using (GlobalTracer.Instance.BuildSpan("Finding program modules").StartActive())
				{
					// Find all the rules files
					AddModuleRulesWithContext(ProgramsDirectory, ProgramsModuleContext, ProgramModuleFiles);
				}

				using (GlobalTracer.Instance.BuildSpan("Finding program targets").StartActive())
				{
					ProgramTargetFiles.AddRange(Rules.FindAllRulesFiles(SourceDirectory, Rules.RulesFileType.Target));
				}
			}

			// Create a path to the assembly that we'll either load or compile
			FileReference ProgramAssemblyFileName = FileReference.Combine(AssemblyDir, "Intermediate", "Build", "BuildRules", AssemblyPrefix + "ProgramRules" + FrameworkAssemblyExtension);
			RulesAssembly ProgramAssembly = new RulesAssembly(ProgramsScope, RootDirectories, new List<PluginInfo>().AsReadOnly(), ProgramModuleFiles, ProgramTargetFiles, ProgramAssemblyFileName, bContainsEngineModules: false, DefaultBuildSettings: DefaultEngineBuildSettingsVersion, bReadOnly: bReadOnly, bSkipCompile: bSkipCompile, bForceCompile: bForceCompile, Parent: EngineAssembly, Logger: Logger);

			// Return the combined assembly
			return ProgramAssembly;
		}

		/// <summary>
		/// Creates a rules assembly
		/// </summary>
		/// <param name="Plugins">List of plugins to include in this assembly</param>
		/// <param name="bReadOnly">Whether the assembly should be marked as installed</param>
		/// <param name="bSkipCompile">Whether to skip compilation for this assembly</param>
		/// <param name="bForceCompile">Whether to always compile this assembly</param>
		/// <param name="Parent">The parent rules assembly</param>
		/// <param name="Logger"></param>
		/// <returns>New rules assembly</returns>
		private static RulesAssembly CreateMarketplaceRulesAssembly(IReadOnlyList<PluginInfo> Plugins, bool bReadOnly, bool bSkipCompile, bool bForceCompile, RulesAssembly Parent, ILogger Logger)
		{
			RulesScope MarketplaceScope = new RulesScope("Marketplace", Parent.Scope);

			// Add all the plugin modules too (don't need to loop over RootDirectories since the plugins come in already found
			Dictionary<FileReference, ModuleRulesContext> ModuleFileToContext = new Dictionary<FileReference, ModuleRulesContext>();
			using (GlobalTracer.Instance.BuildSpan("Finding marketplace plugin modules").StartActive())
			{
				ModuleRulesContext PluginsModuleContext = new ModuleRulesContext(MarketplaceScope, Unreal.EngineDirectory);
				FindModuleRulesForPlugins(Plugins, PluginsModuleContext, ModuleFileToContext);
			}

			// Create the assembly
			RulesAssembly Result = Parent;
			if (ModuleFileToContext.Count > 0)
			{
				FileReference AssemblyFileName = FileReference.Combine(Unreal.WritableEngineDirectory, "Intermediate", "Build", "BuildRules", "MarketplaceRules.dll");
<<<<<<< HEAD
				Result = new RulesAssembly(MarketplaceScope, new List<DirectoryReference> { DirectoryReference.Combine(Unreal.EngineDirectory, "Plugins", "Marketplace") }, Plugins, ModuleFileToContext, new List<FileReference>(), AssemblyFileName, bContainsEngineModules: true, DefaultBuildSettings: DefaultEngineBuildSettingsVersion, bReadOnly: bReadOnly, bSkipCompile: bSkipCompile, bForceCompile: bForceCompile, Parent: Parent, Logger: Logger);
=======
				Result = new RulesAssembly(MarketplaceScope, new List<DirectoryReference> { DirectoryReference.Combine(Unreal.EngineDirectory, "Plugins", "Marketplace") }, Plugins, ModuleFileToContext, new List<FileReference>(), AssemblyFileName, bContainsEngineModules: true, DefaultBuildSettings: null, bReadOnly: bReadOnly, bSkipCompile: bSkipCompile, bForceCompile: bForceCompile, Parent: Parent, Logger: Logger);
>>>>>>> 4af6daef
			}
			return Result;
		}

		/// <summary>
		/// Creates a rules assembly with the given parameters.
		/// </summary>
		/// <param name="ProjectFileName">The project file to create rules for. Null for the engine.</param>
		/// <param name="bUsePrecompiled">Whether to use a precompiled engine</param>
		/// <param name="bSkipCompile">Whether to skip compilation for this assembly</param>
		/// <param name="bForceCompile">Whether to always compile this assembly</param>
		/// <param name="Logger">Logger for output</param>
		/// <returns>New rules assembly</returns>
		public static RulesAssembly CreateProjectRulesAssembly(FileReference ProjectFileName, bool bUsePrecompiled, bool bSkipCompile, bool bForceCompile, ILogger Logger)
		{
			// Check if there's an existing assembly for this project
			return LoadedAssemblyMap.GetOrAdd(ProjectFileName, _ =>
			{
				Logger.LogTrace("Creating project rules assembly for {Project}...", ProjectFileName);

				ProjectDescriptor Project = ProjectDescriptor.FromFile(ProjectFileName);

				// Create the parent assembly
				RulesAssembly Parent = CreateEngineRulesAssembly(bUsePrecompiled, bSkipCompile, bForceCompile, Logger);

				DirectoryReference MainProjectDirectory = ProjectFileName.Directory;
				//DirectoryReference MainProjectSourceDirectory = DirectoryReference.Combine(MainProjectDirectory, "Source");

				// Create a scope for things in this assembly
				RulesScope Scope = new RulesScope("Project", Parent.Scope);

				// Create a new context for modules created by this assembly
				ModuleRulesContext DefaultModuleContext = new ModuleRulesContext(Scope, MainProjectDirectory);
				DefaultModuleContext.bCanBuildDebugGame = true;
				DefaultModuleContext.bCanHotReload = true;
				DefaultModuleContext.bClassifyAsGameModuleForUHT = true;
				DefaultModuleContext.bCanUseForSharedPCH = false;

				// gather modules from project and platforms
				Dictionary<FileReference, ModuleRulesContext> ModuleFiles = new Dictionary<FileReference, ModuleRulesContext>();
				List<FileReference> TargetFiles = new List<FileReference>();

				// Find all the project directories
				List<DirectoryReference> ProjectDirectories = Unreal.GetExtensionDirs(ProjectFileName.Directory);
				if (Project.AdditionalRootDirectories != null)
				{
					ProjectDirectories.AddRange(Project.AdditionalRootDirectories);
				}

				// Find all the rules/plugins under the project source directories
				foreach (DirectoryReference ProjectDirectory in ProjectDirectories)
				{
					DirectoryReference ProjectSourceDirectory = DirectoryReference.Combine(ProjectDirectory, "Source");

					AddModuleRulesWithContext(ProjectSourceDirectory, DefaultModuleContext, ModuleFiles);
					TargetFiles.AddRange(Rules.FindAllRulesFiles(ProjectSourceDirectory, Rules.RulesFileType.Target));
				}

				// Find all the project plugins
				List<PluginInfo> ProjectPlugins = new List<PluginInfo>();
				ProjectPlugins.AddRange(Plugins.ReadProjectPlugins(MainProjectDirectory));

				// Add the project's additional plugin directories plugins too
				if (Project.AdditionalPluginDirectories != null)
				{
					foreach (DirectoryReference AdditionalPluginDirectory in Project.AdditionalPluginDirectories)
					{
						ProjectPlugins.AddRange(Plugins.ReadAdditionalPlugins(AdditionalPluginDirectory, Logger));
					}
				}

				Logger.LogTrace(" Found {Count} Plugins:", ProjectPlugins.Count);
				ProjectPlugins.ForEach(x => { Logger.LogTrace("  {Plugin}", x.File); });

<<<<<<< HEAD
				// Find all the plugin module rules
=======
				// Find all the plugin module rules as well as plugin test target and module rules
>>>>>>> 4af6daef
				FindModuleRulesForPlugins(ProjectPlugins, DefaultModuleContext, ModuleFiles);
				FindTestRulesForPlugins(ProjectPlugins, DefaultModuleContext, ModuleFiles, TargetFiles);

				Logger.LogTrace(" Found {Count} Modules:", ModuleFiles.Count);
				foreach (KeyValuePair<FileReference, ModuleRulesContext> Item in ModuleFiles)
				{
					Logger.LogTrace("  {Module}", Item.Key);
				}

				Logger.LogTrace(" Found {Count} Modules:", ModuleFiles.Count);
				foreach (var Item in ModuleFiles)
				{
					Logger.LogTrace("  {Module}", Item.Key);
				}

				// Add the games project's intermediate source folder
				DirectoryReference ProjectIntermediateSourceDirectory = DirectoryReference.Combine(MainProjectDirectory, "Intermediate", "Source");
				if (DirectoryReference.Exists(ProjectIntermediateSourceDirectory))
				{
					AddModuleRulesWithContext(ProjectIntermediateSourceDirectory, DefaultModuleContext, ModuleFiles);
					TargetFiles.AddRange(Rules.FindAllRulesFiles(ProjectIntermediateSourceDirectory, Rules.RulesFileType.Target));
				}

				RulesAssembly ProjectRulesAssembly;
				// Compile the assembly. If there are no module or target files, just use the parent assembly.
				FileReference AssemblyFileName = FileReference.Combine(MainProjectDirectory, "Intermediate", "Build", "BuildRules", ProjectFileName.GetFileNameWithoutExtension() + "ModuleRules" + FrameworkAssemblyExtension);
<<<<<<< HEAD
				if(ModuleFiles.Count == 0 && TargetFiles.Count == 0 && ProjectPlugins.Count == 0)  
=======
				if (ModuleFiles.Count == 0 && TargetFiles.Count == 0 && ProjectPlugins.Count == 0)
>>>>>>> 4af6daef
				{
					ProjectRulesAssembly = Parent; 
				}
				else
				{
					ProjectRulesAssembly = new RulesAssembly(Scope, new List<DirectoryReference> { MainProjectDirectory }, ProjectPlugins, ModuleFiles, TargetFiles, AssemblyFileName, bContainsEngineModules: false, DefaultBuildSettings: null, bReadOnly: UnrealBuildTool.IsProjectInstalled(), bSkipCompile: bSkipCompile, bForceCompile: bForceCompile, Parent: Parent, Logger: Logger);
				}
				return ProjectRulesAssembly;
			});
		}

		/// <summary>
		/// Creates a rules assembly with the given parameters.
		/// </summary>
		/// <param name="PluginFileName">The plugin file to create rules for</param>
		/// <param name="bSkipCompile">Whether to skip compilation for this assembly</param>
		/// <param name="bForceCompile">Whether to always compile this assembly</param>
		/// <param name="Parent">The parent rules assembly</param>
<<<<<<< HEAD
        /// <param name="bContainsEngineModules">Whether the plugin contains engine modules. Used to initialize the default value for ModuleRules.bTreatAsEngineModule.</param>
		/// <param name="Logger">Logger for ouptut</param>
		/// <returns>The new rules assembly</returns>
        public static RulesAssembly CreatePluginRulesAssembly(FileReference PluginFileName, bool bSkipCompile, bool bForceCompile, RulesAssembly Parent, bool bContainsEngineModules, ILogger Logger)
=======
		/// <param name="bBuildPluginAsLocal">Whether the plugin should be built as though it is a local plugin.</param>
		/// <param name="bContainsEngineModules">Whether the plugin contains engine modules. Used to initialize the default value for ModuleRules.bTreatAsEngineModule.</param>
		/// <param name="Logger">Logger for ouptut</param>
		/// <returns>The new rules assembly</returns>
		public static RulesAssembly CreatePluginRulesAssembly(FileReference PluginFileName, bool bSkipCompile, bool bForceCompile, RulesAssembly Parent, bool bBuildPluginAsLocal, bool bContainsEngineModules, ILogger Logger)
>>>>>>> 4af6daef
		{
			// Check if there's an existing assembly for this project
			return LoadedAssemblyMap.GetOrAdd(PluginFileName, _ =>
			{
				Logger.LogTrace("Creating plugin rules assembly for {Plugin}...", PluginFileName);

				// Find all the rules source files
				Dictionary<FileReference, ModuleRulesContext> ModuleFiles = new Dictionary<FileReference, ModuleRulesContext>();
				List<FileReference> TargetFiles = new List<FileReference>();

				// Create a list of plugins for this assembly. We need to override the parent plugin, if it exists, due to overriding the
				// setting for bClassifyAsGameModuleForUHT below.
				List<PluginInfo> ForeignPlugins = new List<PluginInfo>();
				if (!Parent.EnumeratePlugins().Any(x => x.ChoiceVersion != null && x.ChoiceVersion.File == PluginFileName && x.ChoiceVersion.Type == PluginType.Engine))
				{
					PluginInfo ForeignPluginInfo = new PluginInfo(PluginFileName, PluginType.External)
					{
						bExplicitPluginTarget = true
					};
					ForeignPlugins.Add(ForeignPluginInfo);
				}

				Logger.LogTrace(" Found {Count} ForeignPlugins:", ForeignPlugins.Count);
				ForeignPlugins.ForEach(x => { Logger.LogTrace("  {ForeignPlugin}", x.File); });

				// Create a new scope for the plugin. It should not reference anything else.
				RulesScope Scope = new RulesScope("Plugin", Parent.Scope);

				// Find all the modules
				ModuleRulesContext PluginModuleContext = new ModuleRulesContext(Scope, PluginFileName.Directory);
				PluginModuleContext.bClassifyAsGameModuleForUHT = !bContainsEngineModules;
				if (bBuildPluginAsLocal)
				{
					PluginModuleContext.bCanBuildDebugGame = true;
					PluginModuleContext.bCanHotReload = true;
					PluginModuleContext.bClassifyAsGameModuleForUHT = true;
					PluginModuleContext.bCanUseForSharedPCH = false;
				}
				FindModuleRulesForPlugins(ForeignPlugins, PluginModuleContext, ModuleFiles);

				Logger.LogTrace(" Found {Count} Modules:", ModuleFiles.Count);
<<<<<<< HEAD
				foreach (var Item in ModuleFiles)
=======
				foreach (KeyValuePair<FileReference, ModuleRulesContext> Item in ModuleFiles)
>>>>>>> 4af6daef
				{
					Logger.LogTrace("  {Module}", Item.Key);
				}

				// Compile the assembly
				FileReference AssemblyFileName = FileReference.Combine(PluginFileName.Directory, "Intermediate", "Build", "BuildRules", Path.GetFileNameWithoutExtension(PluginFileName.FullName) + "ModuleRules" + FrameworkAssemblyExtension);
<<<<<<< HEAD
				PluginRulesAssembly = new RulesAssembly(Scope, new List<DirectoryReference> { PluginFileName.Directory }, ForeignPlugins, ModuleFiles, TargetFiles, AssemblyFileName, bContainsEngineModules, DefaultBuildSettings: null, bReadOnly: false, bSkipCompile: bSkipCompile, bForceCompile: bForceCompile, Parent: Parent, Logger: Logger);
				LoadedAssemblyMap.Add(PluginFileName, PluginRulesAssembly);
			}
			return PluginRulesAssembly;
=======
				return new RulesAssembly(Scope, new List<DirectoryReference> { PluginFileName.Directory }, ForeignPlugins, ModuleFiles, TargetFiles, AssemblyFileName, bContainsEngineModules, DefaultBuildSettings: null, bReadOnly: false, bSkipCompile: bSkipCompile, bForceCompile: bForceCompile, Parent: Parent, Logger: Logger);
			});
>>>>>>> 4af6daef
		}

		/// <summary>
		/// Compile a rules assembly for the current target
		/// </summary>
		/// <param name="ProjectFile">The project file being compiled</param>
		/// <param name="TargetName">The target being built</param>
		/// <param name="bSkipRulesCompile">Whether to skip compiling any rules assemblies</param>
		/// <param name="bForceRulesCompile">Whether to always compile all rules assemblies</param>
		/// <param name="bUsePrecompiled">Whether to use a precompiled engine build</param>
		/// <param name="ForeignPlugin">Foreign plugin to be compiled</param>
<<<<<<< HEAD
		/// <param name="Logger">Logger for output</param>
		/// <returns>The compiled rules assembly</returns>
		public static RulesAssembly CreateTargetRulesAssembly(FileReference? ProjectFile, string TargetName, bool bSkipRulesCompile, bool bForceRulesCompile, bool bUsePrecompiled, FileReference? ForeignPlugin, ILogger Logger)
=======
		/// <param name="bBuildPluginAsLocal">Whether the plugin should be built as though it is a local plugin</param>
		/// <param name="Logger">Logger for output</param>
		/// <returns>The compiled rules assembly</returns>
		public static RulesAssembly CreateTargetRulesAssembly(FileReference? ProjectFile, string TargetName, bool bSkipRulesCompile, bool bForceRulesCompile, bool bUsePrecompiled, FileReference? ForeignPlugin, bool bBuildPluginAsLocal, ILogger Logger)
>>>>>>> 4af6daef
		{
			RulesAssembly RulesAssembly;
			if (ProjectFile != null)
			{
				RulesAssembly = CreateProjectRulesAssembly(ProjectFile, bUsePrecompiled, bSkipRulesCompile, bForceRulesCompile, Logger);
			}
			else
			{
				RulesAssembly = CreateEngineRulesAssembly(bUsePrecompiled, bSkipRulesCompile, bForceRulesCompile, Logger);
			}
			if (ForeignPlugin != null)
			{
<<<<<<< HEAD
				RulesAssembly = CreatePluginRulesAssembly(ForeignPlugin, bSkipRulesCompile, bForceRulesCompile, RulesAssembly, true, Logger);
=======
				RulesAssembly = CreatePluginRulesAssembly(ForeignPlugin, bSkipRulesCompile, bForceRulesCompile, RulesAssembly, bBuildPluginAsLocal, true, Logger);
>>>>>>> 4af6daef
			}
			return RulesAssembly;
		}

		/// <summary>
		/// Finds all the module rules for plugins under the given directory.
		/// </summary>
		/// <param name="Plugins">The list of plugins to search modules for</param>
		/// <param name="DefaultContext">The default context for any files that are enumerated</param>
		/// <param name="ModuleFileToContext">Dictionary which is filled with mappings from the module file to its corresponding context</param>
		private static void FindModuleRulesForPlugins(IReadOnlyList<PluginInfo> Plugins, ModuleRulesContext DefaultContext, Dictionary<FileReference, ModuleRulesContext> ModuleFileToContext)
		{
			Rules.PrefetchRulesFiles(Plugins.Select(x => DirectoryReference.Combine(x.Directory, "Source")));

			foreach (PluginInfo Plugin in Plugins)
			{
<<<<<<< HEAD
				List<FileReference> PluginModuleFiles = Rules.FindAllRulesFiles(DirectoryReference.Combine(Plugin.Directory, "Source"), Rules.RulesFileType.Module).ToList();
				foreach (FileReference ChildFile in Plugin.ChildFiles)
				{
					PluginModuleFiles.AddRange(Rules.FindAllRulesFiles(DirectoryReference.Combine(ChildFile.Directory, "Source"), Rules.RulesFileType.Module));
				}
=======
				FindModuleRulesForPluginInFolder(Plugin, "Source", DefaultContext, ModuleFileToContext);
			}
		}
>>>>>>> 4af6daef

		/// <summary>
		/// Finds all the module and target rules for plugins' tests.
		/// </summary>
		/// <param name="Plugins">The list of plugins to search test rules for</param>
		/// <param name="DefaultContext">The default context for any files that are enumerated</param>
		/// <param name="ModuleFileToContext">Dictionary which is filled with mappings from the module file to its corresponding context</param>
		/// <param name="TargetFiles">List of target files to add test target rules to</param>
		private static void FindTestRulesForPlugins(IReadOnlyList<PluginInfo> Plugins, ModuleRulesContext DefaultContext, Dictionary<FileReference, ModuleRulesContext> ModuleFileToContext, List<FileReference> TargetFiles)
		{
			Rules.PrefetchRulesFiles(Plugins.Select(x => DirectoryReference.Combine(x.Directory, "Tests")));

			foreach (PluginInfo Plugin in Plugins)
			{
				FindModuleRulesForPluginInFolder(Plugin, "Tests", DefaultContext, ModuleFileToContext);
				TargetFiles.AddRange(Rules.FindAllRulesFiles(DirectoryReference.Combine(Plugin.Directory, "Tests"), Rules.RulesFileType.Target));
			}
		}

		/// <summary>
		/// Finds all the module rules for a given plugin in a specified folder.
		/// </summary>
		/// <param name="Plugin">The plugin to search module rules for</param>
		/// <param name="Folder">The folder relative to the plugin root to look into, usually "Source" or "Tests"</param>
		/// <param name="DefaultContext">The default context for any files that are enumerated</param>
		/// <param name="ModuleFileToContext">Dictionary which is filled with mappings from the module file to its corresponding context</param>
		private static void FindModuleRulesForPluginInFolder(PluginInfo Plugin, string Folder, ModuleRulesContext DefaultContext, Dictionary<FileReference, ModuleRulesContext> ModuleFileToContext)
		{
			List<FileReference> PluginModuleFiles = Rules.FindAllRulesFiles(DirectoryReference.Combine(Plugin.Directory, Folder), Rules.RulesFileType.Module).ToList();
			foreach (FileReference ChildFile in Plugin.ChildFiles)
			{
				PluginModuleFiles.AddRange(Rules.FindAllRulesFiles(DirectoryReference.Combine(ChildFile.Directory, Folder), Rules.RulesFileType.Module));
			}
			foreach (FileReference ModuleFile in PluginModuleFiles)
			{
				ModuleRulesContext PluginContext = new ModuleRulesContext(DefaultContext);
				PluginContext.DefaultOutputBaseDir = Plugin.Directory;
				PluginContext.Plugin = Plugin;
				ModuleFileToContext[ModuleFile] = PluginContext;
			}
		}
		
		/// <summary>
		/// Gets the filename that declares the given type.
		/// </summary>
		/// <param name="ExistingType">The type to search for.</param>
		/// <returns>The filename that declared the given type, or null</returns>
		public static string? GetFileNameFromType(Type ExistingType)
		{
			FileReference? FileName;
			if (EngineRulesAssembly != null && EngineRulesAssembly.TryGetFileNameFromType(ExistingType, out FileName))
			{
				return FileName.FullName;
			}

			foreach (RulesAssembly RulesAssembly in LoadedAssemblyMap.Values)
			{
				if (RulesAssembly.TryGetFileNameFromType(ExistingType, out FileName))
				{
					return FileName.FullName;
				}
			}
			return null;
		}
	}
}<|MERGE_RESOLUTION|>--- conflicted
+++ resolved
@@ -6,15 +6,9 @@
 using System.IO;
 using System.Linq;
 using EpicGames.Core;
-<<<<<<< HEAD
-using OpenTracing.Util;
-using UnrealBuildBase;
-using Microsoft.Extensions.Logging;
-=======
 using Microsoft.Extensions.Logging;
 using OpenTracing.Util;
 using UnrealBuildBase;
->>>>>>> 4af6daef
 
 namespace UnrealBuildTool
 {
@@ -105,11 +99,7 @@
 					}
 				}
 
-<<<<<<< HEAD
-				EngineRulesAssembly = CreateEngineRulesAssemblyInternal(Unreal.GetExtensionDirs(Unreal.EngineDirectory), ProjectFileGenerator.EngineProjectFileNameBase, EnginePlugins, Unreal.IsEngineInstalled() || bUsePrecompiled, bSkipCompile, bForceCompile, null, Logger);
-=======
 				EngineRulesAssembly = CreateEngineRulesAssemblyInternal(Unreal.GetExtensionDirs(Unreal.EngineDirectory), ProjectFileGenerator.EngineRulesAssemblyName, EnginePlugins, Unreal.IsEngineInstalled() || bUsePrecompiled, bSkipCompile, bForceCompile, null, Logger);
->>>>>>> 4af6daef
 
 				if (MarketplacePlugins.Count > 0)
 				{
@@ -225,11 +215,7 @@
 			if (ModuleFileToContext.Count > 0)
 			{
 				FileReference AssemblyFileName = FileReference.Combine(Unreal.WritableEngineDirectory, "Intermediate", "Build", "BuildRules", "MarketplaceRules.dll");
-<<<<<<< HEAD
-				Result = new RulesAssembly(MarketplaceScope, new List<DirectoryReference> { DirectoryReference.Combine(Unreal.EngineDirectory, "Plugins", "Marketplace") }, Plugins, ModuleFileToContext, new List<FileReference>(), AssemblyFileName, bContainsEngineModules: true, DefaultBuildSettings: DefaultEngineBuildSettingsVersion, bReadOnly: bReadOnly, bSkipCompile: bSkipCompile, bForceCompile: bForceCompile, Parent: Parent, Logger: Logger);
-=======
 				Result = new RulesAssembly(MarketplaceScope, new List<DirectoryReference> { DirectoryReference.Combine(Unreal.EngineDirectory, "Plugins", "Marketplace") }, Plugins, ModuleFileToContext, new List<FileReference>(), AssemblyFileName, bContainsEngineModules: true, DefaultBuildSettings: null, bReadOnly: bReadOnly, bSkipCompile: bSkipCompile, bForceCompile: bForceCompile, Parent: Parent, Logger: Logger);
->>>>>>> 4af6daef
 			}
 			return Result;
 		}
@@ -304,22 +290,12 @@
 				Logger.LogTrace(" Found {Count} Plugins:", ProjectPlugins.Count);
 				ProjectPlugins.ForEach(x => { Logger.LogTrace("  {Plugin}", x.File); });
 
-<<<<<<< HEAD
-				// Find all the plugin module rules
-=======
 				// Find all the plugin module rules as well as plugin test target and module rules
->>>>>>> 4af6daef
 				FindModuleRulesForPlugins(ProjectPlugins, DefaultModuleContext, ModuleFiles);
 				FindTestRulesForPlugins(ProjectPlugins, DefaultModuleContext, ModuleFiles, TargetFiles);
 
 				Logger.LogTrace(" Found {Count} Modules:", ModuleFiles.Count);
 				foreach (KeyValuePair<FileReference, ModuleRulesContext> Item in ModuleFiles)
-				{
-					Logger.LogTrace("  {Module}", Item.Key);
-				}
-
-				Logger.LogTrace(" Found {Count} Modules:", ModuleFiles.Count);
-				foreach (var Item in ModuleFiles)
 				{
 					Logger.LogTrace("  {Module}", Item.Key);
 				}
@@ -335,13 +311,9 @@
 				RulesAssembly ProjectRulesAssembly;
 				// Compile the assembly. If there are no module or target files, just use the parent assembly.
 				FileReference AssemblyFileName = FileReference.Combine(MainProjectDirectory, "Intermediate", "Build", "BuildRules", ProjectFileName.GetFileNameWithoutExtension() + "ModuleRules" + FrameworkAssemblyExtension);
-<<<<<<< HEAD
-				if(ModuleFiles.Count == 0 && TargetFiles.Count == 0 && ProjectPlugins.Count == 0)  
-=======
 				if (ModuleFiles.Count == 0 && TargetFiles.Count == 0 && ProjectPlugins.Count == 0)
->>>>>>> 4af6daef
-				{
-					ProjectRulesAssembly = Parent; 
+				{
+					ProjectRulesAssembly = Parent;
 				}
 				else
 				{
@@ -358,18 +330,11 @@
 		/// <param name="bSkipCompile">Whether to skip compilation for this assembly</param>
 		/// <param name="bForceCompile">Whether to always compile this assembly</param>
 		/// <param name="Parent">The parent rules assembly</param>
-<<<<<<< HEAD
-        /// <param name="bContainsEngineModules">Whether the plugin contains engine modules. Used to initialize the default value for ModuleRules.bTreatAsEngineModule.</param>
-		/// <param name="Logger">Logger for ouptut</param>
-		/// <returns>The new rules assembly</returns>
-        public static RulesAssembly CreatePluginRulesAssembly(FileReference PluginFileName, bool bSkipCompile, bool bForceCompile, RulesAssembly Parent, bool bContainsEngineModules, ILogger Logger)
-=======
 		/// <param name="bBuildPluginAsLocal">Whether the plugin should be built as though it is a local plugin.</param>
 		/// <param name="bContainsEngineModules">Whether the plugin contains engine modules. Used to initialize the default value for ModuleRules.bTreatAsEngineModule.</param>
 		/// <param name="Logger">Logger for ouptut</param>
 		/// <returns>The new rules assembly</returns>
 		public static RulesAssembly CreatePluginRulesAssembly(FileReference PluginFileName, bool bSkipCompile, bool bForceCompile, RulesAssembly Parent, bool bBuildPluginAsLocal, bool bContainsEngineModules, ILogger Logger)
->>>>>>> 4af6daef
 		{
 			// Check if there's an existing assembly for this project
 			return LoadedAssemblyMap.GetOrAdd(PluginFileName, _ =>
@@ -411,26 +376,15 @@
 				FindModuleRulesForPlugins(ForeignPlugins, PluginModuleContext, ModuleFiles);
 
 				Logger.LogTrace(" Found {Count} Modules:", ModuleFiles.Count);
-<<<<<<< HEAD
-				foreach (var Item in ModuleFiles)
-=======
 				foreach (KeyValuePair<FileReference, ModuleRulesContext> Item in ModuleFiles)
->>>>>>> 4af6daef
 				{
 					Logger.LogTrace("  {Module}", Item.Key);
 				}
 
 				// Compile the assembly
 				FileReference AssemblyFileName = FileReference.Combine(PluginFileName.Directory, "Intermediate", "Build", "BuildRules", Path.GetFileNameWithoutExtension(PluginFileName.FullName) + "ModuleRules" + FrameworkAssemblyExtension);
-<<<<<<< HEAD
-				PluginRulesAssembly = new RulesAssembly(Scope, new List<DirectoryReference> { PluginFileName.Directory }, ForeignPlugins, ModuleFiles, TargetFiles, AssemblyFileName, bContainsEngineModules, DefaultBuildSettings: null, bReadOnly: false, bSkipCompile: bSkipCompile, bForceCompile: bForceCompile, Parent: Parent, Logger: Logger);
-				LoadedAssemblyMap.Add(PluginFileName, PluginRulesAssembly);
-			}
-			return PluginRulesAssembly;
-=======
 				return new RulesAssembly(Scope, new List<DirectoryReference> { PluginFileName.Directory }, ForeignPlugins, ModuleFiles, TargetFiles, AssemblyFileName, bContainsEngineModules, DefaultBuildSettings: null, bReadOnly: false, bSkipCompile: bSkipCompile, bForceCompile: bForceCompile, Parent: Parent, Logger: Logger);
 			});
->>>>>>> 4af6daef
 		}
 
 		/// <summary>
@@ -442,16 +396,10 @@
 		/// <param name="bForceRulesCompile">Whether to always compile all rules assemblies</param>
 		/// <param name="bUsePrecompiled">Whether to use a precompiled engine build</param>
 		/// <param name="ForeignPlugin">Foreign plugin to be compiled</param>
-<<<<<<< HEAD
-		/// <param name="Logger">Logger for output</param>
-		/// <returns>The compiled rules assembly</returns>
-		public static RulesAssembly CreateTargetRulesAssembly(FileReference? ProjectFile, string TargetName, bool bSkipRulesCompile, bool bForceRulesCompile, bool bUsePrecompiled, FileReference? ForeignPlugin, ILogger Logger)
-=======
 		/// <param name="bBuildPluginAsLocal">Whether the plugin should be built as though it is a local plugin</param>
 		/// <param name="Logger">Logger for output</param>
 		/// <returns>The compiled rules assembly</returns>
 		public static RulesAssembly CreateTargetRulesAssembly(FileReference? ProjectFile, string TargetName, bool bSkipRulesCompile, bool bForceRulesCompile, bool bUsePrecompiled, FileReference? ForeignPlugin, bool bBuildPluginAsLocal, ILogger Logger)
->>>>>>> 4af6daef
 		{
 			RulesAssembly RulesAssembly;
 			if (ProjectFile != null)
@@ -464,11 +412,7 @@
 			}
 			if (ForeignPlugin != null)
 			{
-<<<<<<< HEAD
-				RulesAssembly = CreatePluginRulesAssembly(ForeignPlugin, bSkipRulesCompile, bForceRulesCompile, RulesAssembly, true, Logger);
-=======
 				RulesAssembly = CreatePluginRulesAssembly(ForeignPlugin, bSkipRulesCompile, bForceRulesCompile, RulesAssembly, bBuildPluginAsLocal, true, Logger);
->>>>>>> 4af6daef
 			}
 			return RulesAssembly;
 		}
@@ -485,17 +429,9 @@
 
 			foreach (PluginInfo Plugin in Plugins)
 			{
-<<<<<<< HEAD
-				List<FileReference> PluginModuleFiles = Rules.FindAllRulesFiles(DirectoryReference.Combine(Plugin.Directory, "Source"), Rules.RulesFileType.Module).ToList();
-				foreach (FileReference ChildFile in Plugin.ChildFiles)
-				{
-					PluginModuleFiles.AddRange(Rules.FindAllRulesFiles(DirectoryReference.Combine(ChildFile.Directory, "Source"), Rules.RulesFileType.Module));
-				}
-=======
 				FindModuleRulesForPluginInFolder(Plugin, "Source", DefaultContext, ModuleFileToContext);
 			}
 		}
->>>>>>> 4af6daef
 
 		/// <summary>
 		/// Finds all the module and target rules for plugins' tests.
