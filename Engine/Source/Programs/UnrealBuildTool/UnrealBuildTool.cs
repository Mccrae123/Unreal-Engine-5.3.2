// Copyright Epic Games, Inc. All Rights Reserved.

using System;
using System.Collections.Generic;
using System.Diagnostics;
using System.IO;
using System.Linq;
using System.Reflection;
using System.Text;
using System.Text.Json;
using System.Threading;
using EpicGames.Core;
using OpenTracing.Util;
using UnrealBuildBase;

namespace UnrealBuildTool
{
	static class UnrealBuildTool
	{
		/// <summary>
		/// Save the application startup time. This can be used as the timestamp for build makefiles, to determine a base time after which any
		/// modifications should invalidate it.
		/// </summary>
		static public DateTime StartTimeUtc { get; } = DateTime.UtcNow;

		/// <summary>
		/// The environment at boot time.
		/// </summary>
		static public System.Collections.IDictionary? InitialEnvironment;

		/// <summary>
		/// Whether we're running with an installed project
		/// </summary>
		static private bool? bIsProjectInstalled;

		/// <summary>
		/// If we are running with an installed project, specifies the path to it
		/// </summary>
		static FileReference? InstalledProjectFile;

		/// <summary>
		/// Directory for saved application settings (typically Engine/Programs)
		/// </summary>
		static DirectoryReference? CachedEngineProgramSavedDirectory;

		/// <summary>
		/// The full name of the Engine/Source directory
		/// </summary>
		public static readonly DirectoryReference EngineSourceDirectory = DirectoryReference.Combine(Unreal.EngineDirectory, "Source");

		/// <summary>
		/// Cached copy of the writable engine directory
		/// </summary>
		static DirectoryReference? CachedWritableEngineDirectory;

		/// <summary>
		/// Cached copy of the source root directory that was used to compile the installed engine
		/// Used to remap source code paths when debugging.
		/// </summary>
		static DirectoryReference? CachedOriginalCompilationRootDirectory;

		/// <summary>
		/// Writable engine directory. Uses the user's settings folder for installed builds.
		/// </summary>
		public static DirectoryReference WritableEngineDirectory
		{
			get
			{
				if (CachedWritableEngineDirectory == null)
				{
					DirectoryReference? UserDir = null;
					if (Unreal.IsEngineInstalled())
					{
						UserDir = Utils.GetUserSettingDirectory();
					}
					if (UserDir == null)
					{
						CachedWritableEngineDirectory = Unreal.EngineDirectory;
					}
					else
					{
						CachedWritableEngineDirectory = DirectoryReference.Combine(UserDir, "UnrealEngine");
					}
				}
				return CachedWritableEngineDirectory;
			}
		}

		/// <summary>
		/// The engine programs directory
		/// </summary>
		public static DirectoryReference EngineProgramSavedDirectory
		{
			get
			{
				if (CachedEngineProgramSavedDirectory == null)
				{
					if (Unreal.IsEngineInstalled())
					{
						CachedEngineProgramSavedDirectory = Utils.GetUserSettingDirectory() ?? DirectoryReference.Combine(Unreal.EngineDirectory, "Programs");
					}
					else
					{
						CachedEngineProgramSavedDirectory = DirectoryReference.Combine(Unreal.EngineDirectory, "Programs");
					}
				}
				return CachedEngineProgramSavedDirectory;
			}
		}

		/// <summary>
		/// The original root directory that was used to compile the installed engine
		/// Used to remap source code paths when debugging.
		/// </summary>
		public static DirectoryReference OriginalCompilationRootDirectory
		{
			get
			{
				if (CachedOriginalCompilationRootDirectory == null)
				{
<<<<<<< HEAD
					IEnumerable<DirectoryReference> RestrictedDirs = DirectoryReference.EnumerateDirectories(RestrictedBaseDir);
					CachedDirs.Item2.AddRange(RestrictedDirs);

					// also look for nested platforms in the restricted
					foreach (DirectoryReference RestrictedDir in RestrictedDirs)
=======
					if (Unreal.IsEngineInstalled())
>>>>>>> 6bbb88c8
					{
						// Load Engine\Intermediate\Build\BuildRules\*RulesManifest.json
						DirectoryReference BuildRules = DirectoryReference.Combine(Unreal.EngineDirectory, "Intermediate", "Build", "BuildRules");
						FileReference? RulesManifest = DirectoryReference.EnumerateFiles(BuildRules, "*RulesManifest.json").FirstOrDefault();
						if (RulesManifest != null)
						{
							JsonObject Manifest = JsonObject.Read(RulesManifest);
							if (Manifest.TryGetStringArrayField("SourceFiles", out string[]? SourceFiles))
							{
								FileReference? SourceFile = FileReference.FromString(SourceFiles.FirstOrDefault());
								if (SourceFile != null && !SourceFile.IsUnderDirectory(Unreal.EngineDirectory))
								{
									// Walk up parent directory until Engine is found
									DirectoryReference? Directory = SourceFile.Directory;
									while (Directory != null && !Directory.IsRootDirectory())
									{
										if (Directory.GetDirectoryName() == "Engine" && Directory.ParentDirectory != null)
										{
											CachedOriginalCompilationRootDirectory = Directory.ParentDirectory;
											break;
										}

										Directory = Directory.ParentDirectory;
									}
								}
							}
						}
					}
<<<<<<< HEAD
				}

				// remove any platform directories in non-engine locations if the engine doesn't have the platform 
				if (BaseDir != UnrealBuildTool.EngineDirectory && CachedDirs.Item1.Count > 0)
				{
					// if the DDPI.ini file doesn't exist, we haven't synced the platform, so just skip this directory
					CachedDirs.Item1.RemoveAll(x => DataDrivenPlatformInfo.GetDataDrivenInfoForPlatform(x.GetDirectoryName()) == null);
				}
			}
=======
>>>>>>> 6bbb88c8

					if (CachedOriginalCompilationRootDirectory == null)
					{
						CachedOriginalCompilationRootDirectory = Unreal.RootDirectory;
					}
				}
				return CachedOriginalCompilationRootDirectory;
			}
		}

		/// <summary>
		/// The Remote Ini directory.  This should always be valid when compiling using a remote server.
		/// </summary>
		static string? RemoteIniPath = null;

		/// <summary>
		/// Returns true if UnrealBuildTool is running using an installed project (ie. a mod kit)
		/// </summary>
		/// <returns>True if running using an installed project</returns>
		static public bool IsProjectInstalled()
		{
			if (!bIsProjectInstalled.HasValue)
			{
				FileReference InstalledProjectLocationFile = FileReference.Combine(Unreal.RootDirectory, "Engine", "Build", "InstalledProjectBuild.txt");
				if (FileReference.Exists(InstalledProjectLocationFile))
				{
					InstalledProjectFile = FileReference.Combine(Unreal.RootDirectory, File.ReadAllText(InstalledProjectLocationFile.FullName).Trim());
					bIsProjectInstalled = true;
				}
				else
				{
					InstalledProjectFile = null;
					bIsProjectInstalled = false;
				}
			}
			return bIsProjectInstalled.Value;
		}

		/// <summary>
		/// Gets the installed project file
		/// </summary>
		/// <returns>Location of the installed project file</returns>
		static public FileReference? GetInstalledProjectFile()
		{
			if(IsProjectInstalled())
			{
				return InstalledProjectFile;
			}
			else
			{
				return null;
			}
		}

		/// <summary>
		/// Checks whether the given file is under an installed directory, and should not be overridden
		/// </summary>
		/// <param name="File">File to test</param>
		/// <returns>True if the file is part of the installed distribution, false otherwise</returns>
		static public bool IsFileInstalled(FileReference File)
		{
			if(Unreal.IsEngineInstalled() && File.IsUnderDirectory(Unreal.EngineDirectory))
			{
				return true;
			}
			if(IsProjectInstalled() && File.IsUnderDirectory(InstalledProjectFile!.Directory))
			{
				return true;
			}
			return false;
		}

		/// <summary>
		/// Gets the absolute path to the UBT assembly.
		/// </summary>
		/// <returns>A string containing the path to the UBT assembly.</returns>
		static public FileReference GetUBTPath()
		{
			return Unreal.UnrealBuildToolPath;
		}

		/// <summary>
		/// The Unreal remote tool ini directory.  This should be valid if compiling using a remote server
		/// </summary>
		/// <returns>The directory path</returns>
		static public string? GetRemoteIniPath()
		{
			return RemoteIniPath;
		}

		static public void SetRemoteIniPath(string Path)
		{
			RemoteIniPath = Path;
		}

		/// <summary>
		/// Global options for UBT (any modes)
		/// </summary>
		class GlobalOptions
		{
			/// <summary>
			/// User asked for help
			/// </summary>
			[CommandLine(Prefix = "-Help", Description = "Display this help.")]
			[CommandLine(Prefix = "-h")]
			[CommandLine(Prefix = "--help")]
			public bool bGetHelp = false;
			
			/// <summary>
			/// The amount of detail to write to the log
			/// </summary>
			[CommandLine(Prefix = "-Verbose", Value ="Verbose", Description = "Increase output verbosity")]
			[CommandLine(Prefix = "-VeryVerbose", Value ="VeryVerbose", Description = "Increase output verbosity more")]
			public LogEventType LogOutputLevel = LogEventType.Log;

			/// <summary>
			/// Specifies the path to a log file to write. Note that the default mode (eg. building, generating project files) will create a log file by default if this not specified.
			/// </summary>
			[CommandLine(Prefix = "-Log", Description = "Specify a log file location instead of the default Engine/Programs/UnrealBuildTool/Log.txt")]
			public FileReference? LogFileName = null;

			/// <summary>
			/// Log all attempts to write to the specified file
			/// </summary>
			[CommandLine(Prefix = "-TraceWrites", Description = "Trace writes requested to the specified file")]
			public FileReference? TraceWrites = null;

			/// <summary>
			/// Whether to include timestamps in the log
			/// </summary>
			[CommandLine(Prefix = "-Timestamps", Description = "Include timestamps in the log")]
			public bool bLogTimestamps = false;

			/// <summary>
			/// Whether to format messages in MsBuild format
			/// </summary>
			[CommandLine(Prefix = "-FromMsBuild", Description = "Format messages for msbuild")]
			public bool bLogFromMsBuild = false;

			/// <summary>
			/// Whether to write progress markup in a format that can be parsed by other programs
			/// </summary>
			[CommandLine(Prefix = "-Progress", Description = "Write progress messages in a format that can be parsed by other programs")]
			public bool bWriteProgressMarkup = false;

			/// <summary>
			/// Whether to ignore the mutex
			/// </summary>
			[CommandLine(Prefix = "-NoMutex", Description = "Allow more than one instance of the program to run at once")]
			public bool bNoMutex = false;

			/// <summary>
			/// Whether to wait for the mutex rather than aborting immediately
			/// </summary>
			[CommandLine(Prefix = "-WaitMutex", Description = "Wait for another instance to finish and then start, rather than aborting immediately")]
			public bool bWaitMutex = false;

			/// <summary>
			/// </summary>
			[CommandLine(Prefix = "-RemoteIni", Description = "Remote tool ini directory")]
			public string RemoteIni = "";

			/// <summary>
			/// The mode to execute
			/// </summary>
<<<<<<< HEAD
			[CommandLine]
			[CommandLine("-Clean", Value="Clean")]
			[CommandLine("-ProjectFiles", Value="GenerateProjectFiles")]
			[CommandLine("-ProjectFileFormat=", Value="GenerateProjectFiles")]
			[CommandLine("-Makefile", Value="GenerateProjectFiles")]
			[CommandLine("-CMakefile", Value="GenerateProjectFiles")]
			[CommandLine("-QMakefile", Value="GenerateProjectFiles")]
			[CommandLine("-KDevelopfile", Value="GenerateProjectFiles")]
			[CommandLine("-CodeliteFiles", Value="GenerateProjectFiles")]
			[CommandLine("-XCodeProjectFiles", Value="GenerateProjectFiles")]
			[CommandLine("-EdditProjectFiles", Value="GenerateProjectFiles")]
			[CommandLine("-VSCode", Value="GenerateProjectFiles")]
			[CommandLine("-VSMac", Value="GenerateProjectFiles")]
			[CommandLine("-CLion", Value="GenerateProjectFiles")]
			[CommandLine("-Rider", Value="GenerateProjectFiles")]
			public string Mode = null;

=======
			[CommandLine("-Mode=")] // description handling is special-cased in PrintUsage()

			[CommandLine("-Clean", Value="Clean", Description = "Clean build products. Equivalent to -Mode=Clean")]

			[CommandLine("-ProjectFiles", Value="GenerateProjectFiles", Description = "Generate project files based on IDE preference. Equivalent to -Mode=GenerateProjectFiles")]
			[CommandLine("-ProjectFileFormat=", Value="GenerateProjectFiles", Description = "Generate project files in specified format. May be used multiple times.")]
			[CommandLine("-Makefile", Value="GenerateProjectFiles", Description = "Generate Linux Makefile")]
			[CommandLine("-CMakefile", Value="GenerateProjectFiles", Description = "Generate project files for CMake")]
			[CommandLine("-QMakefile", Value="GenerateProjectFiles", Description = "Generate project files for QMake")]
			[CommandLine("-KDevelopfile", Value="GenerateProjectFiles", Description = "Generate project files for KDevelop")]
			[CommandLine("-CodeliteFiles", Value="GenerateProjectFiles", Description = "Generate project files for Codelite")]
			[CommandLine("-XCodeProjectFiles", Value="GenerateProjectFiles", Description = "Generate project files for XCode")]
			[CommandLine("-EddieProjectFiles", Value="GenerateProjectFiles", Description = "Generate project files for Eddie")]
			[CommandLine("-VSCode", Value="GenerateProjectFiles", Description = "Generate project files for Visual Studio Code")]
			[CommandLine("-VSMac", Value="GenerateProjectFiles", Description = "Generate project files for Visual Studio Mac")]
			[CommandLine("-CLion", Value="GenerateProjectFiles", Description = "Generate project files for CLion")]
			[CommandLine("-Rider", Value="GenerateProjectFiles", Description = "Generate project files for Rider")]
			#if __VPROJECT_AVAILABLE__
				[CommandLine("-VProject", Value = "GenerateProjectFiles")]
			#endif
			public string? Mode = null;

			// The following Log settings exists in this location because, at the time of writing, EpicGames.Core does
			// not have access to XmlConfigFileAttribute.
			
			/// <summary>
			/// Whether to backup an existing log file, rather than overwriting it.
			/// </summary>
			[XmlConfigFile(Category = "Log")] 
			public bool bBackupLogFiles = Log.BackupLogFiles;
			
			/// <summary>
			/// The number of log file backups to preserve. Older backups will be deleted.
			/// </summary>
			[XmlConfigFile(Category = "Log")]
			public int LogFileBackupCount = Log.LogFileBackupCount;
			
>>>>>>> 6bbb88c8
			/// <summary>
			/// Initialize the options with the given command line arguments
			/// </summary>
			/// <param name="Arguments"></param>
			public GlobalOptions(CommandLineArguments Arguments)
			{
				Arguments.ApplyTo(this);
				if (!string.IsNullOrEmpty(RemoteIni))
				{
					UnrealBuildTool.SetRemoteIniPath(RemoteIni);
				}
			}
		}

		/// <summary>
		/// Get all the valid Modes
		/// </summary>
		/// <returns></returns>
		private static Dictionary<string, Type> GetModes()
		{
			Dictionary<string, Type> ModeNameToType = new Dictionary<string, Type>(StringComparer.OrdinalIgnoreCase);
			foreach (Type Type in Assembly.GetExecutingAssembly().GetTypes())
			{
				if (Type.IsClass && !Type.IsAbstract && Type.IsSubclassOf(typeof(ToolMode)))
				{
					ToolModeAttribute? Attribute = Type.GetCustomAttribute<ToolModeAttribute>();
					if (Attribute == null)
					{
						throw new BuildException("Class '{0}' should have a ToolModeAttribute", Type.Name);
					}
					ModeNameToType.Add(Attribute.Name, Type);
				}
			}
			return ModeNameToType;
		}
		public static readonly Dictionary<string, Type> ModeNameToType = GetModes();

		/// <summary>
		/// Print (incomplete) usage information
		/// </summary>
		private static void PrintUsage()
		{
			Console.WriteLine("Global options:");
			int LongestPrefix = 0;
			foreach (FieldInfo Info in typeof(GlobalOptions).GetFields())
			{
				foreach (CommandLineAttribute Att in Info.GetCustomAttributes<CommandLineAttribute>())
				{
					if (Att.Prefix != null && Att.Description != null)
					{
						LongestPrefix = Att.Prefix.Length > LongestPrefix ? Att.Prefix.Length : LongestPrefix;
					}
				}
			}

			foreach (FieldInfo Info in typeof(GlobalOptions).GetFields())
			{
				foreach (CommandLineAttribute Att in Info.GetCustomAttributes<CommandLineAttribute>())
				{
					if (Att.Prefix != null && Att.Description != null)
					{
						Console.WriteLine($"  {Att.Prefix.PadRight(LongestPrefix)} :  {Att.Description}");
					}

					// special case for Mode
					if (String.Equals(Att.Prefix, "-Mode="))
					{
						Console.WriteLine($"  {Att.Prefix!.PadRight(LongestPrefix)} :  Select tool mode. One of the following (default tool mode is \"Build\"):");
						string Indent = "".PadRight(LongestPrefix + 8);
						string Line = Indent;
						IOrderedEnumerable<string> SortedModeNames = ModeNameToType.Keys.ToList().OrderBy(Name => Name);
						foreach (string ModeName in SortedModeNames.SkipLast(1))
						{
							Line += $"{ModeName}, ";
							if (Line.Length > 110)
							{
								Console.WriteLine(Line);
								Line = Indent;
							}
						}
						Line += SortedModeNames.Last();
						Console.WriteLine(Line);
					}
				}
			}
		}

		/// <summary>
		/// Main entry point. Parses any global options and initializes the logging system, then invokes the appropriate command.
		/// </summary>
		/// <param name="ArgumentsArray">Command line arguments</param>
		/// <returns>Zero on success, non-zero on error</returns>
		private static int Main(string[] ArgumentsArray)
		{
			SingleInstanceMutex? Mutex = null;
			JsonTracer? Tracer = null;
			
			try
			{
				// Start capturing performance info
				Timeline.Start();
				Tracer = JsonTracer.TryRegisterAsGlobalTracer();

				// Parse the command line arguments
				CommandLineArguments Arguments = new CommandLineArguments(ArgumentsArray);

				// Parse the global options
				GlobalOptions Options = new GlobalOptions(Arguments);

				if (
					// Print usage if there are zero arguments provided
					ArgumentsArray.Length == 0 

					// Print usage if the user asks for help
					|| Options.bGetHelp 
					)
				{
					PrintUsage();
					return Options.bGetHelp ? 0 : 1;
				}
				
				// Configure the log system
				Log.OutputLevel = Options.LogOutputLevel;
				Log.IncludeTimestamps = Options.bLogTimestamps;
				Log.IncludeProgramNameWithSeverityPrefix = Options.bLogFromMsBuild;
<<<<<<< HEAD

				// Configure the progress writer
				ProgressWriter.bWriteMarkup = Options.bWriteProgressMarkup;
=======
>>>>>>> 6bbb88c8

				if (Options.TraceWrites != null)
				{
					Log.TraceInformation($"All attempts to write to \"{Options.TraceWrites}\" via WriteFileIfChanged() will be logged");
					Utils.WriteFileIfChangedTrace = Options.TraceWrites;
				}

				// Always start capturing logs as early as possible to later copy to a log file if the ToolMode desires it (we have to start capturing before we get the ToolModeOptions below)
				StartupTraceListener StartupTrace = new StartupTraceListener();
				Log.AddTraceListener(StartupTrace);

				// Configure the progress writer
				ProgressWriter.bWriteMarkup = Options.bWriteProgressMarkup;

				// Ensure we can resolve any external assemblies that are not in the same folder as our assembly.
				AssemblyUtils.InstallAssemblyResolver(Path.GetDirectoryName(Assembly.GetEntryAssembly()!.GetOriginalLocation())!);

				// Change the working directory to be the Engine/Source folder. We are likely running from Engine/Binaries/DotNET
				// This is critical to be done early so any code that relies on the current directory being Engine/Source will work.
				DirectoryReference.SetCurrentDirectory(UnrealBuildTool.EngineSourceDirectory);

				// Register encodings from Net FW as this is required when using Ionic as we do in multiple toolchains
				Encoding.RegisterProvider(CodePagesEncodingProvider.Instance);

				// Get the type of the mode to execute, using a fast-path for the build mode.
				Type? ModeType = typeof(BuildMode);
				if(Options.Mode != null)
				{
					// Try to get the correct mode
					if(!ModeNameToType.TryGetValue(Options.Mode, out ModeType))
					{
						Log.TraceError("No mode named '{0}'. Available modes are:\n  {1}", Options.Mode, String.Join("\n  ", ModeNameToType.Keys));
						return 1;
					}
				}

				// Get the options for which systems have to be initialized for this mode
				ToolModeOptions ModeOptions = ModeType.GetCustomAttribute<ToolModeAttribute>()!.Options;

				// if we don't care about the trace listener, toss it now
				if ((ModeOptions & ToolModeOptions.UseStartupTraceListener) == 0)
				{
					Log.RemoveTraceListener(StartupTrace);
				}

				// Start prefetching the contents of the engine folder
				if((ModeOptions & ToolModeOptions.StartPrefetchingEngine) != 0)
				{
					using (GlobalTracer.Instance.BuildSpan("FileMetadataPrefetch.QueueEngineDirectory()").StartActive())
					{
						FileMetadataPrefetch.QueueEngineDirectory();
					}
				}

				// Read the XML configuration files
				if((ModeOptions & ToolModeOptions.XmlConfig) != 0)
				{
					using (GlobalTracer.Instance.BuildSpan("XmlConfig.ReadConfigFiles()").StartActive())
					{
						string XmlConfigMutexName = SingleInstanceMutex.GetUniqueMutexForPath("UnrealBuildTool_Mutex_XmlConfig", Assembly.GetExecutingAssembly().CodeBase!);
						using(SingleInstanceMutex XmlConfigMutex = new SingleInstanceMutex(XmlConfigMutexName, true))
						{
							FileReference? XmlConfigCache = Arguments.GetFileReferenceOrDefault("-XmlConfigCache=", null);
							XmlConfig.ReadConfigFiles(XmlConfigCache);
						}
					}
				
					XmlConfig.ApplyTo(Options);
				}
				
				Log.BackupLogFiles = Options.bBackupLogFiles;
				Log.LogFileBackupCount = Options.LogFileBackupCount;

				// Add the log writer if requested. When building a target, we'll create the writer for the default log file later.
				if(Options.LogFileName != null)
				{
					Log.AddFileWriter("LogTraceListener", Options.LogFileName);
				}

				// Acquire a lock for this branch
				if((ModeOptions & ToolModeOptions.SingleInstance) != 0 && !Options.bNoMutex)
				{
					using (GlobalTracer.Instance.BuildSpan("SingleInstanceMutex.Acquire()").StartActive())
					{
						string MutexName = SingleInstanceMutex.GetUniqueMutexForPath("UnrealBuildTool_Mutex", Assembly.GetExecutingAssembly().CodeBase!);
						Mutex = new SingleInstanceMutex(MutexName, Options.bWaitMutex);
					}
				}

				// Register all the build platforms
				if((ModeOptions & ToolModeOptions.BuildPlatforms) != 0)
				{
					using (GlobalTracer.Instance.BuildSpan("UEBuildPlatform.RegisterPlatforms()").StartActive())
					{
						UEBuildPlatform.RegisterPlatforms(false, false);
					}
				}
				if ((ModeOptions & ToolModeOptions.BuildPlatformsHostOnly) != 0)
				{
					using (GlobalTracer.Instance.BuildSpan("UEBuildPlatform.RegisterPlatforms()").StartActive())
					{
						UEBuildPlatform.RegisterPlatforms(false, true);
					}
				}
				if ((ModeOptions & ToolModeOptions.BuildPlatformsForValidation) != 0)
				{
					using (GlobalTracer.Instance.BuildSpan("UEBuildPlatform.RegisterPlatforms()").StartActive())
					{
						UEBuildPlatform.RegisterPlatforms(true, false);
					}
				}

				// Create the appropriate handler
				ToolMode Mode = (ToolMode)Activator.CreateInstance(ModeType)!;

				// Execute the mode
				int Result = Mode.Execute(Arguments);
				if((ModeOptions & ToolModeOptions.ShowExecutionTime) != 0)
				{
					Log.TraceInformation("Total execution time: {0:0.00} seconds", Timeline.Elapsed.TotalSeconds);
				}
				return Result;
			}
			catch (CompilationResultException Ex)
			{
				// Used to return a propagate a specific exit code after an error has occurred. Does not log any message.
				Log.TraceLog(ExceptionUtils.FormatExceptionDetails(Ex));
				return (int)Ex.Result;
			}
			catch (BuildException Ex)
			{
				// BuildExceptions should have nicely formatted messages. We can log these directly.
				Log.TraceError(ExceptionUtils.FormatException(Ex));
				Log.TraceLog(ExceptionUtils.FormatExceptionDetails(Ex));
				return (int)CompilationResult.OtherCompilationError;
			}
			catch (Exception Ex)
			{
				// Unhandled exception.
				Log.TraceError("Unhandled exception: {0}", ExceptionUtils.FormatException(Ex));
				Log.TraceLog(ExceptionUtils.FormatExceptionDetails(Ex));
				return (int)CompilationResult.OtherCompilationError;
			}
			finally
			{
				// Cancel the prefetcher
				using (GlobalTracer.Instance.BuildSpan("FileMetadataPrefetch.Stop()").StartActive())
				{
					FileMetadataPrefetch.Stop();
				}

				Utils.LogWriteFileIfChangedActivity();

				// Print out all the performance info
				Timeline.Print(TimeSpan.FromMilliseconds(20.0), LogEventType.Log);

				// Make sure we flush the logs however we exit
				Trace.Close();

				// Write any trace logs
<<<<<<< HEAD
				TraceSpan.Flush();
=======
				if (Tracer != null)
				{
					Tracer.Flush();
				}
>>>>>>> 6bbb88c8

				// Dispose of the mutex. Must be done last to ensure that another process does not startup and start trying to write to the same log file.
				if (Mutex != null)
				{
					Mutex.Dispose();
				}
			}
		}
	}
}
<|MERGE_RESOLUTION|>--- conflicted
+++ resolved
@@ -118,15 +118,7 @@
 			{
 				if (CachedOriginalCompilationRootDirectory == null)
 				{
-<<<<<<< HEAD
-					IEnumerable<DirectoryReference> RestrictedDirs = DirectoryReference.EnumerateDirectories(RestrictedBaseDir);
-					CachedDirs.Item2.AddRange(RestrictedDirs);
-
-					// also look for nested platforms in the restricted
-					foreach (DirectoryReference RestrictedDir in RestrictedDirs)
-=======
 					if (Unreal.IsEngineInstalled())
->>>>>>> 6bbb88c8
 					{
 						// Load Engine\Intermediate\Build\BuildRules\*RulesManifest.json
 						DirectoryReference BuildRules = DirectoryReference.Combine(Unreal.EngineDirectory, "Intermediate", "Build", "BuildRules");
@@ -155,18 +147,6 @@
 							}
 						}
 					}
-<<<<<<< HEAD
-				}
-
-				// remove any platform directories in non-engine locations if the engine doesn't have the platform 
-				if (BaseDir != UnrealBuildTool.EngineDirectory && CachedDirs.Item1.Count > 0)
-				{
-					// if the DDPI.ini file doesn't exist, we haven't synced the platform, so just skip this directory
-					CachedDirs.Item1.RemoveAll(x => DataDrivenPlatformInfo.GetDataDrivenInfoForPlatform(x.GetDirectoryName()) == null);
-				}
-			}
-=======
->>>>>>> 6bbb88c8
 
 					if (CachedOriginalCompilationRootDirectory == null)
 					{
@@ -332,25 +312,6 @@
 			/// <summary>
 			/// The mode to execute
 			/// </summary>
-<<<<<<< HEAD
-			[CommandLine]
-			[CommandLine("-Clean", Value="Clean")]
-			[CommandLine("-ProjectFiles", Value="GenerateProjectFiles")]
-			[CommandLine("-ProjectFileFormat=", Value="GenerateProjectFiles")]
-			[CommandLine("-Makefile", Value="GenerateProjectFiles")]
-			[CommandLine("-CMakefile", Value="GenerateProjectFiles")]
-			[CommandLine("-QMakefile", Value="GenerateProjectFiles")]
-			[CommandLine("-KDevelopfile", Value="GenerateProjectFiles")]
-			[CommandLine("-CodeliteFiles", Value="GenerateProjectFiles")]
-			[CommandLine("-XCodeProjectFiles", Value="GenerateProjectFiles")]
-			[CommandLine("-EdditProjectFiles", Value="GenerateProjectFiles")]
-			[CommandLine("-VSCode", Value="GenerateProjectFiles")]
-			[CommandLine("-VSMac", Value="GenerateProjectFiles")]
-			[CommandLine("-CLion", Value="GenerateProjectFiles")]
-			[CommandLine("-Rider", Value="GenerateProjectFiles")]
-			public string Mode = null;
-
-=======
 			[CommandLine("-Mode=")] // description handling is special-cased in PrintUsage()
 
 			[CommandLine("-Clean", Value="Clean", Description = "Clean build products. Equivalent to -Mode=Clean")]
@@ -388,7 +349,6 @@
 			[XmlConfigFile(Category = "Log")]
 			public int LogFileBackupCount = Log.LogFileBackupCount;
 			
->>>>>>> 6bbb88c8
 			/// <summary>
 			/// Initialize the options with the given command line arguments
 			/// </summary>
@@ -514,12 +474,6 @@
 				Log.OutputLevel = Options.LogOutputLevel;
 				Log.IncludeTimestamps = Options.bLogTimestamps;
 				Log.IncludeProgramNameWithSeverityPrefix = Options.bLogFromMsBuild;
-<<<<<<< HEAD
-
-				// Configure the progress writer
-				ProgressWriter.bWriteMarkup = Options.bWriteProgressMarkup;
-=======
->>>>>>> 6bbb88c8
 
 				if (Options.TraceWrites != null)
 				{
@@ -680,14 +634,10 @@
 				Trace.Close();
 
 				// Write any trace logs
-<<<<<<< HEAD
-				TraceSpan.Flush();
-=======
 				if (Tracer != null)
 				{
 					Tracer.Flush();
 				}
->>>>>>> 6bbb88c8
 
 				// Dispose of the mutex. Must be done last to ensure that another process does not startup and start trying to write to the same log file.
 				if (Mutex != null)
