// Copyright Epic Games, Inc. All Rights Reserved.

using System;
using System.Collections.Generic;
using System.Diagnostics;
using System.IO;
using System.Linq;
using System.Reflection;
using System.Text;
<<<<<<< HEAD
using System.Text.Json;
using System.Threading;
using System.Threading.Tasks;
=======
>>>>>>> 4af6daef
using EpicGames.Core;
using Microsoft.Extensions.Logging;
using OpenTracing.Util;
using UnrealBuildBase;

namespace UnrealBuildTool
{
	static class UnrealBuildTool
	{
		/// <summary>
		/// Save the application startup time. This can be used as the timestamp for build makefiles, to determine a base time after which any
		/// modifications should invalidate it.
		/// </summary>
		public static DateTime StartTimeUtc { get; } = DateTime.UtcNow;

		/// <summary>
		/// The environment at boot time.
		/// </summary>
<<<<<<< HEAD
		static public System.Collections.IDictionary? InitialEnvironment;
=======
		public static System.Collections.IDictionary? InitialEnvironment;
>>>>>>> 4af6daef

		/// <summary>
		/// Whether we're running with an installed project
		/// </summary>
		private static bool? bIsProjectInstalled;

		/// <summary>
		/// If we are running with an installed project, specifies the path to it
		/// </summary>
		static FileReference? InstalledProjectFile;

		/// <summary>
		/// The full name of the Engine/Source directory
		/// </summary>
		[Obsolete("Replace with Unreal.EngineSourceDirectory")]
		public static readonly DirectoryReference EngineSourceDirectory = Unreal.EngineSourceDirectory;

		/// <summary>
		/// Cached copy of the source root directory that was used to compile the installed engine
		/// Used to remap source code paths when debugging.
		/// </summary>
		static DirectoryReference? CachedOriginalCompilationRootDirectory;

		/// <summary>
		/// Writable engine directory. Uses the user's settings folder for installed builds.
		/// </summary>
		[Obsolete("Replace with Unreal.WritableEngineDirectory")]
		public static DirectoryReference WritableEngineDirectory = Unreal.WritableEngineDirectory;

		/// <summary>
		/// The engine programs directory
		/// </summary>
		[Obsolete("Replace with Unreal.EngineProgramSavedDirectory")]
		public static DirectoryReference EngineProgramSavedDirectory = Unreal.EngineProgramSavedDirectory;

		/// <summary>
		/// The original root directory that was used to compile the installed engine
		/// Used to remap source code paths when debugging.
		/// </summary>
		public static DirectoryReference OriginalCompilationRootDirectory
		{
			get
			{
				if (CachedOriginalCompilationRootDirectory == null)
				{
					if (Unreal.IsEngineInstalled())
					{
						// Load Engine\Intermediate\Build\BuildRules\*RulesManifest.json
						DirectoryReference BuildRules = DirectoryReference.Combine(Unreal.EngineDirectory, "Intermediate", "Build", "BuildRules");
						FileReference? RulesManifest = DirectoryReference.EnumerateFiles(BuildRules, "*RulesManifest.json").FirstOrDefault();
						if (RulesManifest != null)
						{
							JsonObject Manifest = JsonObject.Read(RulesManifest);
							if (Manifest.TryGetStringArrayField("SourceFiles", out string[]? SourceFiles))
							{
								FileReference? SourceFile = FileReference.FromString(SourceFiles.FirstOrDefault());
								if (SourceFile != null && !SourceFile.IsUnderDirectory(Unreal.EngineDirectory))
								{
									// Walk up parent directory until Engine is found
									DirectoryReference? Directory = SourceFile.Directory;
									while (Directory != null && !Directory.IsRootDirectory())
									{
										if (Directory.GetDirectoryName() == "Engine" && Directory.ParentDirectory != null)
										{
											CachedOriginalCompilationRootDirectory = Directory.ParentDirectory;
											break;
										}

										Directory = Directory.ParentDirectory;
									}
								}
							}
						}
					}

					if (CachedOriginalCompilationRootDirectory == null)
					{
						CachedOriginalCompilationRootDirectory = Unreal.RootDirectory;
					}
				}
				return CachedOriginalCompilationRootDirectory;
			}
		}

		/// <summary>
		/// The Remote Ini directory.  This should always be valid when compiling using a remote server.
		/// </summary>
		static string? RemoteIniPath = null;

		/// <summary>
		/// Returns true if UnrealBuildTool is running using an installed project (ie. a mod kit)
		/// </summary>
		/// <returns>True if running using an installed project</returns>
		public static bool IsProjectInstalled()
		{
			if (!bIsProjectInstalled.HasValue)
			{
				FileReference InstalledProjectLocationFile = FileReference.Combine(Unreal.RootDirectory, "Engine", "Build", "InstalledProjectBuild.txt");
				if (FileReference.Exists(InstalledProjectLocationFile))
				{
					InstalledProjectFile = FileReference.Combine(Unreal.RootDirectory, File.ReadAllText(InstalledProjectLocationFile.FullName).Trim());
					bIsProjectInstalled = true;
				}
				else
				{
					InstalledProjectFile = null;
					bIsProjectInstalled = false;
				}
			}
			return bIsProjectInstalled.Value;
		}

		/// <summary>
		/// Gets the installed project file
		/// </summary>
		/// <returns>Location of the installed project file</returns>
		public static FileReference? GetInstalledProjectFile()
		{
			if (IsProjectInstalled())
			{
				return InstalledProjectFile;
			}
			else
			{
				return null;
			}
		}

		/// <summary>
		/// Checks whether the given file is under an installed directory, and should not be overridden
		/// </summary>
		/// <param name="File">File to test</param>
		/// <returns>True if the file is part of the installed distribution, false otherwise</returns>
		public static bool IsFileInstalled(FileReference File)
		{
<<<<<<< HEAD
			if(Unreal.IsEngineInstalled() && File.IsUnderDirectory(Unreal.EngineDirectory))
=======
			if (Unreal.IsEngineInstalled() && File.IsUnderDirectory(Unreal.EngineDirectory))
>>>>>>> 4af6daef
			{
				return true;
			}
			if (IsProjectInstalled() && File.IsUnderDirectory(InstalledProjectFile!.Directory))
			{
				return true;
			}
			return false;
		}

		/// <summary>
		/// Gets the absolute path to the UBT assembly.
		/// </summary>
		/// <returns>A string containing the path to the UBT assembly.</returns>
		[Obsolete("Deprecated in UE5.1 - use UnrealBuildTool.DotnetPath Unreal.UnrealBuildToolDllPath")]
<<<<<<< HEAD
		static public FileReference GetUBTPath() => Unreal.UnrealBuildToolPath;
=======
		public static FileReference GetUBTPath() => Unreal.UnrealBuildToolPath;
>>>>>>> 4af6daef

		/// <summary>
		/// The Unreal remote tool ini directory.  This should be valid if compiling using a remote server
		/// </summary>
		/// <returns>The directory path</returns>
		public static string? GetRemoteIniPath()
		{
			return RemoteIniPath;
		}

		public static void SetRemoteIniPath(string Path)
		{
			RemoteIniPath = Path;
		}

		/// <summary>
		/// Global options for UBT (any modes)
		/// </summary>
		class GlobalOptions
		{
			/// <summary>
			/// User asked for help
			/// </summary>
			[CommandLine(Prefix = "-Help", Description = "Display this help.")]
			[CommandLine(Prefix = "-h")]
			[CommandLine(Prefix = "--help")]
			public bool bGetHelp = false;
<<<<<<< HEAD
			
			/// <summary>
			/// The amount of detail to write to the log
			/// </summary>
			[CommandLine(Prefix = "-Verbose", Value ="Verbose", Description = "Increase output verbosity")]
			[CommandLine(Prefix = "-VeryVerbose", Value ="VeryVerbose", Description = "Increase output verbosity more")]
=======

			/// <summary>
			/// The amount of detail to write to the log
			/// </summary>
			[CommandLine(Prefix = "-Verbose", Value = "Verbose", Description = "Increase output verbosity")]
			[CommandLine(Prefix = "-VeryVerbose", Value = "VeryVerbose", Description = "Increase output verbosity more")]
>>>>>>> 4af6daef
			public LogEventType LogOutputLevel = LogEventType.Log;

			/// <summary>
			/// Specifies the path to a log file to write. Note that the default mode (eg. building, generating project files) will create a log file by default if this not specified.
			/// </summary>
			[CommandLine(Prefix = "-Log", Description = "Specify a log file location instead of the default Engine/Programs/UnrealBuildTool/Log.txt")]
			public FileReference? LogFileName = null;

			/// <summary>
			/// Log all attempts to write to the specified file
			/// </summary>
			[CommandLine(Prefix = "-TraceWrites", Description = "Trace writes requested to the specified file")]
			public FileReference? TraceWrites = null;

			/// <summary>
			/// Whether to include timestamps in the log
			/// </summary>
			[CommandLine(Prefix = "-Timestamps", Description = "Include timestamps in the log")]
			public bool bLogTimestamps = false;

			/// <summary>
			/// Whether to format messages in MsBuild format
			/// </summary>
			[CommandLine(Prefix = "-FromMsBuild", Description = "Format messages for msbuild")]
			public bool bLogFromMsBuild = false;

			/// <summary>
			/// Whether or not to suppress warnings of missing SDKs from warnings to LogEventType.Log in UEBuildPlatformSDK.cs 
			/// </summary>
			[CommandLine(Prefix = "-SuppressSDKWarnings", Description = "Missing SDKs error verbosity level will be reduced from warning to log")]
			public bool bShouldSuppressSDKWarnings = false;

			/// <summary>
			/// Whether to write progress markup in a format that can be parsed by other programs
			/// </summary>
			[CommandLine(Prefix = "-Progress", Description = "Write progress messages in a format that can be parsed by other programs")]
			public bool bWriteProgressMarkup = false;

			/// <summary>
			/// Whether to ignore the mutex
			/// </summary>
			[CommandLine(Prefix = "-NoMutex", Description = "Allow more than one instance of the program to run at once")]
			public bool bNoMutex = false;

			/// <summary>
			/// Whether to wait for the mutex rather than aborting immediately
			/// </summary>
			[CommandLine(Prefix = "-WaitMutex", Description = "Wait for another instance to finish and then start, rather than aborting immediately")]
			public bool bWaitMutex = false;

			/// <summary>
			/// </summary>
			[CommandLine(Prefix = "-RemoteIni", Description = "Remote tool ini directory")]
			public string RemoteIni = "";

			/// <summary>
			/// The mode to execute
			/// </summary>
			[CommandLine("-Mode=")] // description handling is special-cased in PrintUsage()

<<<<<<< HEAD
			[CommandLine("-Clean", Value="Clean", Description = "Clean build products. Equivalent to -Mode=Clean")]

			[CommandLine("-ProjectFiles", Value="GenerateProjectFiles", Description = "Generate project files based on IDE preference. Equivalent to -Mode=GenerateProjectFiles")]
			[CommandLine("-ProjectFileFormat=", Value="GenerateProjectFiles", Description = "Generate project files in specified format. May be used multiple times.")]
			[CommandLine("-Makefile", Value="GenerateProjectFiles", Description = "Generate Linux Makefile")]
			[CommandLine("-CMakefile", Value="GenerateProjectFiles", Description = "Generate project files for CMake")]
			[CommandLine("-QMakefile", Value="GenerateProjectFiles", Description = "Generate project files for QMake")]
			[CommandLine("-KDevelopfile", Value="GenerateProjectFiles", Description = "Generate project files for KDevelop")]
			[CommandLine("-CodeliteFiles", Value="GenerateProjectFiles", Description = "Generate project files for Codelite")]
			[CommandLine("-XCodeProjectFiles", Value="GenerateProjectFiles", Description = "Generate project files for XCode")]
			[CommandLine("-EddieProjectFiles", Value="GenerateProjectFiles", Description = "Generate project files for Eddie")]
			[CommandLine("-VSCode", Value="GenerateProjectFiles", Description = "Generate project files for Visual Studio Code")]
			[CommandLine("-VSMac", Value="GenerateProjectFiles", Description = "Generate project files for Visual Studio Mac")]
			[CommandLine("-CLion", Value="GenerateProjectFiles", Description = "Generate project files for CLion")]
			[CommandLine("-Rider", Value="GenerateProjectFiles", Description = "Generate project files for Rider")]
			#if __VPROJECT_AVAILABLE__
				[CommandLine("-VProject", Value = "GenerateProjectFiles")]
			#endif
=======
			[CommandLine("-Clean", Value = "Clean", Description = "Clean build products. Equivalent to -Mode=Clean")]

			[CommandLine("-ProjectFiles", Value = "GenerateProjectFiles", Description = "Generate project files based on IDE preference. Equivalent to -Mode=GenerateProjectFiles")]
			[CommandLine("-ProjectFileFormat=", Value = "GenerateProjectFiles", Description = "Generate project files in specified format. May be used multiple times.")]
			[CommandLine("-Makefile", Value = "GenerateProjectFiles", Description = "Generate Linux Makefile")]
			[CommandLine("-CMakefile", Value = "GenerateProjectFiles", Description = "Generate project files for CMake")]
			[CommandLine("-QMakefile", Value = "GenerateProjectFiles", Description = "Generate project files for QMake")]
			[CommandLine("-KDevelopfile", Value = "GenerateProjectFiles", Description = "Generate project files for KDevelop")]
			[CommandLine("-CodeliteFiles", Value = "GenerateProjectFiles", Description = "Generate project files for Codelite")]
			[CommandLine("-XCodeProjectFiles", Value = "GenerateProjectFiles", Description = "Generate project files for XCode")]
			[CommandLine("-EddieProjectFiles", Value = "GenerateProjectFiles", Description = "Generate project files for Eddie")]
			[CommandLine("-VSCode", Value = "GenerateProjectFiles", Description = "Generate project files for Visual Studio Code")]
			[CommandLine("-VSMac", Value = "GenerateProjectFiles", Description = "Generate project files for Visual Studio Mac")]
			[CommandLine("-CLion", Value = "GenerateProjectFiles", Description = "Generate project files for CLion")]
			[CommandLine("-Rider", Value = "GenerateProjectFiles", Description = "Generate project files for Rider")]
#if __VPROJECT_AVAILABLE__
			[CommandLine("-VProject", Value = "GenerateProjectFiles")]
#endif
>>>>>>> 4af6daef
			public string? Mode = null;

			// The following Log settings exists in this location because, at the time of writing, EpicGames.Core does
			// not have access to XmlConfigFileAttribute.
<<<<<<< HEAD
			
			/// <summary>
			/// Whether to backup an existing log file, rather than overwriting it.
			/// </summary>
			[XmlConfigFile(Category = "Log")] 
			public bool bBackupLogFiles = Log.BackupLogFiles;
			
=======

			/// <summary>
			/// Whether to backup an existing log file, rather than overwriting it.
			/// </summary>
			[XmlConfigFile(Category = "Log")]
			public bool bBackupLogFiles = Log.BackupLogFiles;

>>>>>>> 4af6daef
			/// <summary>
			/// The number of log file backups to preserve. Older backups will be deleted.
			/// </summary>
			[XmlConfigFile(Category = "Log")]
			public int LogFileBackupCount = Log.LogFileBackupCount;
<<<<<<< HEAD
			
=======

			/// <summary>
			/// If set TMP\TEMP will be overidden to this directory, each process will create a unique subdirectory in this folder.
			/// </summary>
			[XmlConfigFile(Category = "BuildConfiguration")]
			public string? TempDirectory = null;

			/// <summary>
			/// If set the application temp directory will be deleted on exit, only when running with a single instance mutex.
			/// </summary>
			[XmlConfigFile(Category = "BuildConfiguration")]
			public bool bDeleteTempDirectory = false;

>>>>>>> 4af6daef
			/// <summary>
			/// Initialize the options with the given command line arguments
			/// </summary>
			/// <param name="Arguments"></param>
			public GlobalOptions(CommandLineArguments Arguments)
			{
				Arguments.ApplyTo(this);
				if (!String.IsNullOrEmpty(RemoteIni))
				{
					UnrealBuildTool.SetRemoteIniPath(RemoteIni);
				}
			}
		}

		/// <summary>
		/// Get all the valid Modes
		/// </summary>
		/// <returns></returns>
		private static Dictionary<string, Type> GetModes()
		{
			Dictionary<string, Type> ModeNameToType = new Dictionary<string, Type>(StringComparer.OrdinalIgnoreCase);
			foreach (Type Type in Assembly.GetExecutingAssembly().GetTypes())
			{
				if (Type.IsClass && !Type.IsAbstract && Type.IsSubclassOf(typeof(ToolMode)))
				{
					ToolModeAttribute? Attribute = Type.GetCustomAttribute<ToolModeAttribute>();
					if (Attribute == null)
					{
						throw new BuildException("Class '{0}' should have a ToolModeAttribute", Type.Name);
					}
					ModeNameToType.Add(Attribute.Name, Type);
				}
			}
			return ModeNameToType;
		}
		public static readonly Dictionary<string, Type> ModeNameToType = GetModes();

		/// <summary>
		/// Print (incomplete) usage information
		/// </summary>
		private static void PrintUsage()
		{
			Console.WriteLine("Global options:");
			int LongestPrefix = 0;
			foreach (FieldInfo Info in typeof(GlobalOptions).GetFields())
			{
				foreach (CommandLineAttribute Att in Info.GetCustomAttributes<CommandLineAttribute>())
				{
					if (Att.Prefix != null && Att.Description != null)
					{
						LongestPrefix = Att.Prefix.Length > LongestPrefix ? Att.Prefix.Length : LongestPrefix;
					}
				}
			}

			foreach (FieldInfo Info in typeof(GlobalOptions).GetFields())
			{
				foreach (CommandLineAttribute Att in Info.GetCustomAttributes<CommandLineAttribute>())
				{
					if (Att.Prefix != null && Att.Description != null)
					{
						Console.WriteLine($"  {Att.Prefix.PadRight(LongestPrefix)} :  {Att.Description}");
					}

					// special case for Mode
					if (String.Equals(Att.Prefix, "-Mode="))
					{
						Console.WriteLine($"  {Att.Prefix!.PadRight(LongestPrefix)} :  Select tool mode. One of the following (default tool mode is \"Build\"):");
						string Indent = "".PadRight(LongestPrefix + 8);
						string Line = Indent;
						IOrderedEnumerable<string> SortedModeNames = ModeNameToType.Keys.ToList().OrderBy(Name => Name);
						foreach (string ModeName in SortedModeNames.SkipLast(1))
						{
							Line += $"{ModeName}, ";
							if (Line.Length > 110)
							{
								Console.WriteLine(Line);
								Line = Indent;
							}
						}
						Line += SortedModeNames.Last();
						Console.WriteLine(Line);
					}
				}
			}
		}

		/// <summary>
		/// Main entry point. Parses any global options and initializes the logging system, then invokes the appropriate command.
		/// NB: That the entry point is deliberately NOT async, since we have a single-instance mutex that cannot be disposed from a different thread.
		/// </summary>
		/// <param name="ArgumentsArray">Command line arguments</param>
		/// <returns>Zero on success, non-zero on error</returns>
		private static int Main(string[] ArgumentsArray)
		{
			FileReference? RunFile = null;
<<<<<<< HEAD
=======
			DirectoryReference? TempDirectory = null;
>>>>>>> 4af6daef
			SingleInstanceMutex? Mutex = null;
			JsonTracer? Tracer = null;

			ILogger Logger = Log.Logger;

			// When running RunUBT.sh on a Mac we need to install a Ctrl-C handler, or hitting Ctrl-C from a terminal
			// or from cancelling a build within Xcode, can leave a dotnet process in a zombie state. 
			// By putting this in, the Ctrl-C may not be handled immediately, but it shouldn't leave a blocking zombie process
			if (OperatingSystem.IsMacOS())
			{
				Console.CancelKeyPress += delegate
				{
					Console.WriteLine("UnrealBuildTool: Ctrl-C pressed. Exiting...");

					// While the Ctrl-C handler fixes most instances of a zombie process, we still need to 
					// force an exit from the process to handle _all_ cases.  Ctrl-C should not be a regular event! 
					// Note: this could be a dotnet (6.0.302) on macOS issue.  Recheck with next release if this is still required.
					Environment.Exit(-1);
				};
			}

			try
			{
				// Start capturing performance info
				Timeline.Start();
				Tracer = JsonTracer.TryRegisterAsGlobalTracer();

				// Parse the command line arguments
				CommandLineArguments Arguments = new CommandLineArguments(ArgumentsArray);

				// Parse the global options
				GlobalOptions Options = new GlobalOptions(Arguments);

				if (
					// Print usage if there are zero arguments provided
<<<<<<< HEAD
					ArgumentsArray.Length == 0 

					// Print usage if the user asks for help
					|| Options.bGetHelp 
=======
					ArgumentsArray.Length == 0

					// Print usage if the user asks for help
					|| Options.bGetHelp
>>>>>>> 4af6daef
					)
				{
					PrintUsage();
					return Options.bGetHelp ? 0 : 1;
				}
<<<<<<< HEAD
				
=======

>>>>>>> 4af6daef
				// Configure the log system
				Log.OutputLevel = Options.LogOutputLevel;
				Log.IncludeTimestamps = Options.bLogTimestamps;
				Log.IncludeProgramNameWithSeverityPrefix = Options.bLogFromMsBuild;

				// Reducing SDK warning events in the log to LogEventType.Log
				if (Options.bShouldSuppressSDKWarnings)
				{
					UEBuildPlatformSDK.bSuppressSDKWarnings = true;
				}

				// Always start capturing logs as early as possible to later copy to a log file if the ToolMode desires it (we have to start capturing before we get the ToolModeOptions below)
				StartupTraceListener StartupTrace = new StartupTraceListener();
				Log.AddTraceListener(StartupTrace);

				if (Options.TraceWrites != null)
				{
					Logger.LogInformation("All attempts to write to \"{TraceWrites}\" via WriteFileIfChanged() will be logged", Options.TraceWrites);
					Utils.WriteFileIfChangedTrace = Options.TraceWrites;
				}

<<<<<<< HEAD
				// Add all the default event matchers from the UBT assembly
				Log.EventParser.AddMatchersFromAssembly(Assembly.GetExecutingAssembly());

=======
>>>>>>> 4af6daef
				// Configure the progress writer
				ProgressWriter.bWriteMarkup = Options.bWriteProgressMarkup;

				// Ensure we can resolve any external assemblies that are not in the same folder as our assembly.
				AssemblyUtils.InstallAssemblyResolver(Path.GetDirectoryName(Assembly.GetEntryAssembly()!.GetOriginalLocation())!);
<<<<<<< HEAD
=======

				// Add the application directory to PATH
				DirectoryReference.AddDirectoryToPath(Unreal.UnrealBuildToolDllPath.Directory);
>>>>>>> 4af6daef

				// Change the working directory to be the Engine/Source folder. We are likely running from Engine/Binaries/DotNET
				// This is critical to be done early so any code that relies on the current directory being Engine/Source will work.
				DirectoryReference.CreateDirectory(Unreal.EngineSourceDirectory);
				DirectoryReference.SetCurrentDirectory(Unreal.EngineSourceDirectory);

				// Register encodings from Net FW as this is required when using Ionic as we do in multiple toolchains
				Encoding.RegisterProvider(CodePagesEncodingProvider.Instance);

				// Get the type of the mode to execute, using a fast-path for the build mode.
				Type? ModeType = typeof(BuildMode);
				if (Options.Mode != null)
				{
					// Try to get the correct mode
					if (!ModeNameToType.TryGetValue(Options.Mode, out ModeType))
					{
						List<string> ModuleNameList = ModeNameToType.Keys.ToList();
						ModuleNameList.Sort(StringComparer.OrdinalIgnoreCase);
						Logger.LogError("No mode named '{Name}'. Available modes are:\n  {ModeList}", Options.Mode, String.Join("\n  ", ModuleNameList));
						return 1;
					}
				}

				// Get the options for which systems have to be initialized for this mode
				ToolModeOptions ModeOptions = ModeType.GetCustomAttribute<ToolModeAttribute>()!.Options;

				// if we don't care about the trace listener, toss it now
				if ((ModeOptions & ToolModeOptions.UseStartupTraceListener) == 0)
				{
					Log.RemoveTraceListener(StartupTrace);
				}

				// Start prefetching the contents of the engine folder
				if ((ModeOptions & ToolModeOptions.StartPrefetchingEngine) != 0)
				{
					using (GlobalTracer.Instance.BuildSpan("FileMetadataPrefetch.QueueEngineDirectory()").StartActive())
					{
						FileMetadataPrefetch.QueueEngineDirectory();
					}
				}

				// Read the XML configuration files
				if ((ModeOptions & ToolModeOptions.XmlConfig) != 0)
				{
					using (GlobalTracer.Instance.BuildSpan("XmlConfig.ReadConfigFiles()").StartActive())
					{
						string XmlConfigMutexName = SingleInstanceMutex.GetUniqueMutexForPath("UnrealBuildTool_Mutex_XmlConfig", Assembly.GetExecutingAssembly().Location);
<<<<<<< HEAD
						using(SingleInstanceMutex XmlConfigMutex = new SingleInstanceMutex(XmlConfigMutexName, true))
						{
							FileReference? XmlConfigCache = Arguments.GetFileReferenceOrDefault("-XmlConfigCache=", null);
							XmlConfig.ReadConfigFiles(XmlConfigCache, Logger);
						}
					}
				
					XmlConfig.ApplyTo(Options);
				}
				
=======
						using (SingleInstanceMutex XmlConfigMutex = new SingleInstanceMutex(XmlConfigMutexName, true))
						{
							FileReference? XmlConfigCache = Arguments.GetFileReferenceOrDefault("-XmlConfigCache=", null);
							XmlConfig.ReadConfigFiles(XmlConfigCache, null, Logger);
						}
					}

					XmlConfig.ApplyTo(Options);
				}

>>>>>>> 4af6daef
				Log.BackupLogFiles = Options.bBackupLogFiles;
				Log.LogFileBackupCount = Options.LogFileBackupCount;

				// Add the log writer if requested. When building a target, we'll create the writer for the default log file later.
<<<<<<< HEAD
				if(Options.LogFileName != null)
=======
				if (Options.LogFileName != null)
>>>>>>> 4af6daef
				{
					Log.AddFileWriter("LogTraceListener", Options.LogFileName);
				}

				// Create a UbtRun file
				try
				{
					DirectoryReference RunsDir = DirectoryReference.Combine(Unreal.EngineDirectory, "Intermediate", "UbtRuns");
					Directory.CreateDirectory(RunsDir.FullName);
					string ModuleFileName = Process.GetCurrentProcess().MainModule?.FileName ?? "";
<<<<<<< HEAD
					if (!string.IsNullOrEmpty(ModuleFileName))
=======
					if (!String.IsNullOrEmpty(ModuleFileName))
>>>>>>> 4af6daef
					{
						ModuleFileName = Path.GetFullPath(ModuleFileName);
					}
					FileReference RunFileTemp = FileReference.Combine(RunsDir, $"{Process.GetCurrentProcess().Id}_{ContentHash.MD5(Encoding.UTF8.GetBytes(ModuleFileName.ToUpperInvariant()))}");
<<<<<<< HEAD
					File.WriteAllLines(RunFileTemp.FullName, new string [] { ModuleFileName });
=======
					File.WriteAllLines(RunFileTemp.FullName, new string[] { ModuleFileName });
>>>>>>> 4af6daef
					RunFile = RunFileTemp;
				}
				catch
				{
<<<<<<< HEAD
=======
				}

				// Override the temp directory
				try
				{
					// If the temp directory is already overridden from a parent process, do not override again
					if (String.IsNullOrEmpty(Environment.GetEnvironmentVariable("UnrealBuildTool_TMP")))
					{
						DirectoryReference OverrideTempDirectory = new DirectoryReference(Path.Combine(Path.GetTempPath(), "UnrealBuildTool"));
						if (Options.TempDirectory != null)
						{
							if (Directory.Exists(Options.TempDirectory))
							{
								OverrideTempDirectory = new DirectoryReference(Options.TempDirectory);
								if (OverrideTempDirectory.GetDirectoryName() != "UnrealBuildTool")
								{
									OverrideTempDirectory = DirectoryReference.Combine(OverrideTempDirectory, "UnrealBuildTool");
								}
							}
							else
							{
								Logger.LogWarning("Warning: TempDirectory override '{Override}' does not exist, using '{Temp}'", Options.TempDirectory, OverrideTempDirectory.FullName);
							}
						}

						OverrideTempDirectory = DirectoryReference.Combine(OverrideTempDirectory, ContentHash.MD5(Encoding.UTF8.GetBytes(Unreal.UnrealBuildToolDllPath.FullName)).ToString().Substring(0, 8));
						DirectoryReference.CreateDirectory(OverrideTempDirectory);

						Logger.LogDebug("Setting temp directory to '{Path}'", OverrideTempDirectory);
						Environment.SetEnvironmentVariable("UnrealBuildTool_TMP", OverrideTempDirectory.FullName);
						Environment.SetEnvironmentVariable("TMP", OverrideTempDirectory.FullName);
						Environment.SetEnvironmentVariable("TEMP", OverrideTempDirectory.FullName);

						// Deleting the directory is only safe in single instance mode, and only if requested
						if ((ModeOptions & ToolModeOptions.SingleInstance) != 0 && !Options.bNoMutex && Options.bDeleteTempDirectory)
						{
							Logger.LogDebug("Temp directory '{Path}' will be deleted on exit", OverrideTempDirectory);
							TempDirectory = OverrideTempDirectory;
						}
					}
				}
				catch
				{
>>>>>>> 4af6daef
				}

				// Acquire a lock for this branch
				if ((ModeOptions & ToolModeOptions.SingleInstance) != 0 && !Options.bNoMutex)
				{
					using (GlobalTracer.Instance.BuildSpan("SingleInstanceMutex.Acquire()").StartActive())
					{
						string MutexName = SingleInstanceMutex.GetUniqueMutexForPath("UnrealBuildTool_Mutex", Assembly.GetExecutingAssembly().Location);
						Mutex = new SingleInstanceMutex(MutexName, Options.bWaitMutex);
					}
				}

				// Register all the build platforms
				if ((ModeOptions & ToolModeOptions.BuildPlatforms) != 0)
				{
					using (GlobalTracer.Instance.BuildSpan("UEBuildPlatform.RegisterPlatforms()").StartActive())
					{
<<<<<<< HEAD
						UEBuildPlatform.RegisterPlatforms(false, false, Logger);
=======
						UEBuildPlatform.RegisterPlatforms(false, false, ModeType, ArgumentsArray, Logger);
>>>>>>> 4af6daef
					}
				}
				if ((ModeOptions & ToolModeOptions.BuildPlatformsHostOnly) != 0)
				{
					using (GlobalTracer.Instance.BuildSpan("UEBuildPlatform.RegisterPlatforms()").StartActive())
					{
<<<<<<< HEAD
						UEBuildPlatform.RegisterPlatforms(false, true, Logger);
=======
						UEBuildPlatform.RegisterPlatforms(false, true, ModeType, ArgumentsArray, Logger);
>>>>>>> 4af6daef
					}
				}
				if ((ModeOptions & ToolModeOptions.BuildPlatformsForValidation) != 0)
				{
					using (GlobalTracer.Instance.BuildSpan("UEBuildPlatform.RegisterPlatforms()").StartActive())
					{
<<<<<<< HEAD
						UEBuildPlatform.RegisterPlatforms(true, false, Logger);
=======
						UEBuildPlatform.RegisterPlatforms(true, false, ModeType, ArgumentsArray, Logger);
>>>>>>> 4af6daef
					}
				}

				// Create the appropriate handler
				ToolMode Mode = (ToolMode)Activator.CreateInstance(ModeType)!;

				// Execute the mode
<<<<<<< HEAD
				int Result = Mode.Execute(Arguments, Logger);
				if((ModeOptions & ToolModeOptions.ShowExecutionTime) != 0)
				{
					Logger.LogInformation("Total execution time: {Time:0.00} seconds", Timeline.Elapsed.TotalSeconds);
=======
				int Result;
				try
				{
					Result = Mode.ExecuteAsync(Arguments, Logger).GetAwaiter().GetResult();
				}
				catch (AggregateException AggEx) when (AggEx.InnerExceptions.Count == 1)
				{
					throw AggEx.InnerExceptions[0];
				}
				finally
				{
					if ((ModeOptions & ToolModeOptions.ShowExecutionTime) != 0)
					{
						Logger.LogInformation("Total execution time: {Time:0.00} seconds", Timeline.Elapsed.TotalSeconds);
					}
>>>>>>> 4af6daef
				}

				return Result;
			}
			catch (CompilationResultException Ex)
			{
				// Used to return a propagate a specific exit code after an error has occurred. Does not log any message.
				Logger.LogDebug(Ex, "{Ex}", ExceptionUtils.FormatExceptionDetails(Ex));
				return (int)Ex.Result;
			}
			catch (BuildLogEventException Ex)
			{
				// BuildExceptions should have nicely formatted messages. We can log these directly.
				Logger.Log(Ex.Event.Level, Ex.Event.Id, Ex.Event, Ex, (s, e) => s.ToString());
				Logger.LogDebug(Ex, "{Ex}", ExceptionUtils.FormatExceptionDetails(Ex));
				return (int)CompilationResult.OtherCompilationError;
			}
			catch (BuildException Ex)
			{
				// BuildExceptions should have nicely formatted messages. We can log these directly.
				Logger.LogError(Ex, "{Ex}", ExceptionUtils.FormatException(Ex));
				Logger.LogDebug(Ex, "{Ex}", ExceptionUtils.FormatExceptionDetails(Ex));
				return (int)CompilationResult.OtherCompilationError;
			}
			catch (Exception Ex)
			{
				// Unhandled exception.
				Logger.LogError(Ex, "Unhandled exception: {Ex}", ExceptionUtils.FormatException(Ex));
				Logger.LogDebug(Ex, "Unhandled exception: {Ex}", ExceptionUtils.FormatExceptionDetails(Ex));
				return (int)CompilationResult.OtherCompilationError;
			}
			finally
			{
				// Cancel the prefetcher
				using (GlobalTracer.Instance.BuildSpan("FileMetadataPrefetch.Stop()").StartActive())
				{
					try
					{
						FileMetadataPrefetch.Stop();
					}
					catch
					{
					}
				}

				// Uncomment this to output a file that contains all files that UBT has scanned.
				// Useful when investigating why UBT takes time.
				//DirectoryItem.WriteDebugFileWithAllEnumeratedFiles(@"c:\temp\AllFiles.txt");

				Utils.LogWriteFileIfChangedActivity(Logger);

				// Print out all the performance info
				Timeline.Print(TimeSpan.FromMilliseconds(20.0), LogLevel.Debug, Logger);

				// Make sure we flush the logs however we exit
				Trace.Close();

				// Write any trace logs
				if (Tracer != null)
				{
					Tracer.Flush();
				}
<<<<<<< HEAD
=======

				// Delete the ubt run file
				if (RunFile != null)
				{
					try
					{
						File.Delete(RunFile.FullName);
					}
					catch
					{
					}
				}

				// Remove the the temp subdirectory. TempDirectory will only be set if running in single instance mode when Options.DeleteTempDirectory is enabled
				if (TempDirectory != null)
				{
					try
					{
						DirectoryReference.Delete(TempDirectory, true);
					}
					catch
					{
					}
				}
>>>>>>> 4af6daef

				// Dispose of the mutex. Must be done last to ensure that another process does not startup and start trying to write to the same log file.
				if (Mutex != null)
				{
					Mutex.Dispose();
				}

				// Delete the ubt run file
				if (RunFile != null)
				{
					try
					{
						File.Delete(RunFile.FullName);
					}
					catch
					{
					}
				}
			}
		}
	}
}
<|MERGE_RESOLUTION|>--- conflicted
+++ resolved
@@ -7,12 +7,6 @@
 using System.Linq;
 using System.Reflection;
 using System.Text;
-<<<<<<< HEAD
-using System.Text.Json;
-using System.Threading;
-using System.Threading.Tasks;
-=======
->>>>>>> 4af6daef
 using EpicGames.Core;
 using Microsoft.Extensions.Logging;
 using OpenTracing.Util;
@@ -31,11 +25,7 @@
 		/// <summary>
 		/// The environment at boot time.
 		/// </summary>
-<<<<<<< HEAD
-		static public System.Collections.IDictionary? InitialEnvironment;
-=======
 		public static System.Collections.IDictionary? InitialEnvironment;
->>>>>>> 4af6daef
 
 		/// <summary>
 		/// Whether we're running with an installed project
@@ -171,11 +161,7 @@
 		/// <returns>True if the file is part of the installed distribution, false otherwise</returns>
 		public static bool IsFileInstalled(FileReference File)
 		{
-<<<<<<< HEAD
-			if(Unreal.IsEngineInstalled() && File.IsUnderDirectory(Unreal.EngineDirectory))
-=======
 			if (Unreal.IsEngineInstalled() && File.IsUnderDirectory(Unreal.EngineDirectory))
->>>>>>> 4af6daef
 			{
 				return true;
 			}
@@ -191,11 +177,7 @@
 		/// </summary>
 		/// <returns>A string containing the path to the UBT assembly.</returns>
 		[Obsolete("Deprecated in UE5.1 - use UnrealBuildTool.DotnetPath Unreal.UnrealBuildToolDllPath")]
-<<<<<<< HEAD
-		static public FileReference GetUBTPath() => Unreal.UnrealBuildToolPath;
-=======
 		public static FileReference GetUBTPath() => Unreal.UnrealBuildToolPath;
->>>>>>> 4af6daef
 
 		/// <summary>
 		/// The Unreal remote tool ini directory.  This should be valid if compiling using a remote server
@@ -223,21 +205,12 @@
 			[CommandLine(Prefix = "-h")]
 			[CommandLine(Prefix = "--help")]
 			public bool bGetHelp = false;
-<<<<<<< HEAD
-			
-			/// <summary>
-			/// The amount of detail to write to the log
-			/// </summary>
-			[CommandLine(Prefix = "-Verbose", Value ="Verbose", Description = "Increase output verbosity")]
-			[CommandLine(Prefix = "-VeryVerbose", Value ="VeryVerbose", Description = "Increase output verbosity more")]
-=======
 
 			/// <summary>
 			/// The amount of detail to write to the log
 			/// </summary>
 			[CommandLine(Prefix = "-Verbose", Value = "Verbose", Description = "Increase output verbosity")]
 			[CommandLine(Prefix = "-VeryVerbose", Value = "VeryVerbose", Description = "Increase output verbosity more")]
->>>>>>> 4af6daef
 			public LogEventType LogOutputLevel = LogEventType.Log;
 
 			/// <summary>
@@ -298,26 +271,6 @@
 			/// </summary>
 			[CommandLine("-Mode=")] // description handling is special-cased in PrintUsage()
 
-<<<<<<< HEAD
-			[CommandLine("-Clean", Value="Clean", Description = "Clean build products. Equivalent to -Mode=Clean")]
-
-			[CommandLine("-ProjectFiles", Value="GenerateProjectFiles", Description = "Generate project files based on IDE preference. Equivalent to -Mode=GenerateProjectFiles")]
-			[CommandLine("-ProjectFileFormat=", Value="GenerateProjectFiles", Description = "Generate project files in specified format. May be used multiple times.")]
-			[CommandLine("-Makefile", Value="GenerateProjectFiles", Description = "Generate Linux Makefile")]
-			[CommandLine("-CMakefile", Value="GenerateProjectFiles", Description = "Generate project files for CMake")]
-			[CommandLine("-QMakefile", Value="GenerateProjectFiles", Description = "Generate project files for QMake")]
-			[CommandLine("-KDevelopfile", Value="GenerateProjectFiles", Description = "Generate project files for KDevelop")]
-			[CommandLine("-CodeliteFiles", Value="GenerateProjectFiles", Description = "Generate project files for Codelite")]
-			[CommandLine("-XCodeProjectFiles", Value="GenerateProjectFiles", Description = "Generate project files for XCode")]
-			[CommandLine("-EddieProjectFiles", Value="GenerateProjectFiles", Description = "Generate project files for Eddie")]
-			[CommandLine("-VSCode", Value="GenerateProjectFiles", Description = "Generate project files for Visual Studio Code")]
-			[CommandLine("-VSMac", Value="GenerateProjectFiles", Description = "Generate project files for Visual Studio Mac")]
-			[CommandLine("-CLion", Value="GenerateProjectFiles", Description = "Generate project files for CLion")]
-			[CommandLine("-Rider", Value="GenerateProjectFiles", Description = "Generate project files for Rider")]
-			#if __VPROJECT_AVAILABLE__
-				[CommandLine("-VProject", Value = "GenerateProjectFiles")]
-			#endif
-=======
 			[CommandLine("-Clean", Value = "Clean", Description = "Clean build products. Equivalent to -Mode=Clean")]
 
 			[CommandLine("-ProjectFiles", Value = "GenerateProjectFiles", Description = "Generate project files based on IDE preference. Equivalent to -Mode=GenerateProjectFiles")]
@@ -336,20 +289,10 @@
 #if __VPROJECT_AVAILABLE__
 			[CommandLine("-VProject", Value = "GenerateProjectFiles")]
 #endif
->>>>>>> 4af6daef
 			public string? Mode = null;
 
 			// The following Log settings exists in this location because, at the time of writing, EpicGames.Core does
 			// not have access to XmlConfigFileAttribute.
-<<<<<<< HEAD
-			
-			/// <summary>
-			/// Whether to backup an existing log file, rather than overwriting it.
-			/// </summary>
-			[XmlConfigFile(Category = "Log")] 
-			public bool bBackupLogFiles = Log.BackupLogFiles;
-			
-=======
 
 			/// <summary>
 			/// Whether to backup an existing log file, rather than overwriting it.
@@ -357,15 +300,11 @@
 			[XmlConfigFile(Category = "Log")]
 			public bool bBackupLogFiles = Log.BackupLogFiles;
 
->>>>>>> 4af6daef
 			/// <summary>
 			/// The number of log file backups to preserve. Older backups will be deleted.
 			/// </summary>
 			[XmlConfigFile(Category = "Log")]
 			public int LogFileBackupCount = Log.LogFileBackupCount;
-<<<<<<< HEAD
-			
-=======
 
 			/// <summary>
 			/// If set TMP\TEMP will be overidden to this directory, each process will create a unique subdirectory in this folder.
@@ -379,7 +318,6 @@
 			[XmlConfigFile(Category = "BuildConfiguration")]
 			public bool bDeleteTempDirectory = false;
 
->>>>>>> 4af6daef
 			/// <summary>
 			/// Initialize the options with the given command line arguments
 			/// </summary>
@@ -476,10 +414,7 @@
 		private static int Main(string[] ArgumentsArray)
 		{
 			FileReference? RunFile = null;
-<<<<<<< HEAD
-=======
 			DirectoryReference? TempDirectory = null;
->>>>>>> 4af6daef
 			SingleInstanceMutex? Mutex = null;
 			JsonTracer? Tracer = null;
 
@@ -515,27 +450,16 @@
 
 				if (
 					// Print usage if there are zero arguments provided
-<<<<<<< HEAD
-					ArgumentsArray.Length == 0 
-
-					// Print usage if the user asks for help
-					|| Options.bGetHelp 
-=======
 					ArgumentsArray.Length == 0
 
 					// Print usage if the user asks for help
 					|| Options.bGetHelp
->>>>>>> 4af6daef
 					)
 				{
 					PrintUsage();
 					return Options.bGetHelp ? 0 : 1;
 				}
-<<<<<<< HEAD
-				
-=======
-
->>>>>>> 4af6daef
+
 				// Configure the log system
 				Log.OutputLevel = Options.LogOutputLevel;
 				Log.IncludeTimestamps = Options.bLogTimestamps;
@@ -557,23 +481,14 @@
 					Utils.WriteFileIfChangedTrace = Options.TraceWrites;
 				}
 
-<<<<<<< HEAD
-				// Add all the default event matchers from the UBT assembly
-				Log.EventParser.AddMatchersFromAssembly(Assembly.GetExecutingAssembly());
-
-=======
->>>>>>> 4af6daef
 				// Configure the progress writer
 				ProgressWriter.bWriteMarkup = Options.bWriteProgressMarkup;
 
 				// Ensure we can resolve any external assemblies that are not in the same folder as our assembly.
 				AssemblyUtils.InstallAssemblyResolver(Path.GetDirectoryName(Assembly.GetEntryAssembly()!.GetOriginalLocation())!);
-<<<<<<< HEAD
-=======
 
 				// Add the application directory to PATH
 				DirectoryReference.AddDirectoryToPath(Unreal.UnrealBuildToolDllPath.Directory);
->>>>>>> 4af6daef
 
 				// Change the working directory to be the Engine/Source folder. We are likely running from Engine/Binaries/DotNET
 				// This is critical to be done early so any code that relies on the current directory being Engine/Source will work.
@@ -621,18 +536,6 @@
 					using (GlobalTracer.Instance.BuildSpan("XmlConfig.ReadConfigFiles()").StartActive())
 					{
 						string XmlConfigMutexName = SingleInstanceMutex.GetUniqueMutexForPath("UnrealBuildTool_Mutex_XmlConfig", Assembly.GetExecutingAssembly().Location);
-<<<<<<< HEAD
-						using(SingleInstanceMutex XmlConfigMutex = new SingleInstanceMutex(XmlConfigMutexName, true))
-						{
-							FileReference? XmlConfigCache = Arguments.GetFileReferenceOrDefault("-XmlConfigCache=", null);
-							XmlConfig.ReadConfigFiles(XmlConfigCache, Logger);
-						}
-					}
-				
-					XmlConfig.ApplyTo(Options);
-				}
-				
-=======
 						using (SingleInstanceMutex XmlConfigMutex = new SingleInstanceMutex(XmlConfigMutexName, true))
 						{
 							FileReference? XmlConfigCache = Arguments.GetFileReferenceOrDefault("-XmlConfigCache=", null);
@@ -643,16 +546,11 @@
 					XmlConfig.ApplyTo(Options);
 				}
 
->>>>>>> 4af6daef
 				Log.BackupLogFiles = Options.bBackupLogFiles;
 				Log.LogFileBackupCount = Options.LogFileBackupCount;
 
 				// Add the log writer if requested. When building a target, we'll create the writer for the default log file later.
-<<<<<<< HEAD
-				if(Options.LogFileName != null)
-=======
 				if (Options.LogFileName != null)
->>>>>>> 4af6daef
 				{
 					Log.AddFileWriter("LogTraceListener", Options.LogFileName);
 				}
@@ -663,26 +561,16 @@
 					DirectoryReference RunsDir = DirectoryReference.Combine(Unreal.EngineDirectory, "Intermediate", "UbtRuns");
 					Directory.CreateDirectory(RunsDir.FullName);
 					string ModuleFileName = Process.GetCurrentProcess().MainModule?.FileName ?? "";
-<<<<<<< HEAD
-					if (!string.IsNullOrEmpty(ModuleFileName))
-=======
 					if (!String.IsNullOrEmpty(ModuleFileName))
->>>>>>> 4af6daef
 					{
 						ModuleFileName = Path.GetFullPath(ModuleFileName);
 					}
 					FileReference RunFileTemp = FileReference.Combine(RunsDir, $"{Process.GetCurrentProcess().Id}_{ContentHash.MD5(Encoding.UTF8.GetBytes(ModuleFileName.ToUpperInvariant()))}");
-<<<<<<< HEAD
-					File.WriteAllLines(RunFileTemp.FullName, new string [] { ModuleFileName });
-=======
 					File.WriteAllLines(RunFileTemp.FullName, new string[] { ModuleFileName });
->>>>>>> 4af6daef
 					RunFile = RunFileTemp;
 				}
 				catch
 				{
-<<<<<<< HEAD
-=======
 				}
 
 				// Override the temp directory
@@ -726,7 +614,6 @@
 				}
 				catch
 				{
->>>>>>> 4af6daef
 				}
 
 				// Acquire a lock for this branch
@@ -744,33 +631,21 @@
 				{
 					using (GlobalTracer.Instance.BuildSpan("UEBuildPlatform.RegisterPlatforms()").StartActive())
 					{
-<<<<<<< HEAD
-						UEBuildPlatform.RegisterPlatforms(false, false, Logger);
-=======
 						UEBuildPlatform.RegisterPlatforms(false, false, ModeType, ArgumentsArray, Logger);
->>>>>>> 4af6daef
 					}
 				}
 				if ((ModeOptions & ToolModeOptions.BuildPlatformsHostOnly) != 0)
 				{
 					using (GlobalTracer.Instance.BuildSpan("UEBuildPlatform.RegisterPlatforms()").StartActive())
 					{
-<<<<<<< HEAD
-						UEBuildPlatform.RegisterPlatforms(false, true, Logger);
-=======
 						UEBuildPlatform.RegisterPlatforms(false, true, ModeType, ArgumentsArray, Logger);
->>>>>>> 4af6daef
 					}
 				}
 				if ((ModeOptions & ToolModeOptions.BuildPlatformsForValidation) != 0)
 				{
 					using (GlobalTracer.Instance.BuildSpan("UEBuildPlatform.RegisterPlatforms()").StartActive())
 					{
-<<<<<<< HEAD
-						UEBuildPlatform.RegisterPlatforms(true, false, Logger);
-=======
 						UEBuildPlatform.RegisterPlatforms(true, false, ModeType, ArgumentsArray, Logger);
->>>>>>> 4af6daef
 					}
 				}
 
@@ -778,12 +653,6 @@
 				ToolMode Mode = (ToolMode)Activator.CreateInstance(ModeType)!;
 
 				// Execute the mode
-<<<<<<< HEAD
-				int Result = Mode.Execute(Arguments, Logger);
-				if((ModeOptions & ToolModeOptions.ShowExecutionTime) != 0)
-				{
-					Logger.LogInformation("Total execution time: {Time:0.00} seconds", Timeline.Elapsed.TotalSeconds);
-=======
 				int Result;
 				try
 				{
@@ -799,7 +668,6 @@
 					{
 						Logger.LogInformation("Total execution time: {Time:0.00} seconds", Timeline.Elapsed.TotalSeconds);
 					}
->>>>>>> 4af6daef
 				}
 
 				return Result;
@@ -862,8 +730,6 @@
 				{
 					Tracer.Flush();
 				}
-<<<<<<< HEAD
-=======
 
 				// Delete the ubt run file
 				if (RunFile != null)
@@ -888,25 +754,12 @@
 					{
 					}
 				}
->>>>>>> 4af6daef
 
 				// Dispose of the mutex. Must be done last to ensure that another process does not startup and start trying to write to the same log file.
 				if (Mutex != null)
 				{
 					Mutex.Dispose();
 				}
-
-				// Delete the ubt run file
-				if (RunFile != null)
-				{
-					try
-					{
-						File.Delete(RunFile.FullName);
-					}
-					catch
-					{
-					}
-				}
 			}
 		}
 	}
