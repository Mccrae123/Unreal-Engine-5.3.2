--- conflicted
+++ resolved
@@ -10,10 +10,7 @@
 using System.Threading.Tasks;
 using EpicGames.Core;
 using OpenTracing.Util;
-<<<<<<< HEAD
-=======
 using Microsoft.Extensions.Logging;
->>>>>>> d731a049
 
 namespace UnrealBuildTool
 {
@@ -63,13 +60,8 @@
 			// Execute the actions
 			using (GlobalTracer.Instance.BuildSpan("ActionGraph.ExecuteActions()").StartActive())
 			{
-<<<<<<< HEAD
-				List<TargetDescriptor> TargetDescriptors = TargetDescriptor.ParseCommandLine(Arguments, false, false, false);
-				ActionGraph.ExecuteActions(BuildConfiguration, Actions, TargetDescriptors);
-=======
 				List<TargetDescriptor> TargetDescriptors = TargetDescriptor.ParseCommandLine(Arguments, false, false, false, Logger);
 				ActionGraph.ExecuteActions(BuildConfiguration, Actions, TargetDescriptors, Logger);
->>>>>>> d731a049
 			}
 
 			return 0;
