// Copyright 1998-2019 Epic Games, Inc. All Rights Reserved.

using System;
using System.Collections.Generic;
using System.Diagnostics;
using System.IO;
using System.Linq;
using System.Text;
using System.Threading;
using System.Threading.Tasks;
using Tools.DotNETCommon;

namespace UnrealBuildTool
{
	/// <summary>
	/// Options controlling how a target is built
	/// </summary>
	[Flags]
	enum BuildOptions
	{
		/// <summary>
		/// Default options
		/// </summary>
		None = 0,

		/// <summary>
		/// Don't output any messages unless we're going to build something
		/// </summary>
		Quiet = 1,

		/// <summary>
		/// Don't build anything, just do target setup and terminate
		/// </summary>
		SkipBuild = 2,

		/// <summary>
		/// Just output a list of XGE actions; don't build anything
		/// </summary>
		XGEExport = 4,
	}

	/// <summary>
	/// Builds a target
	/// </summary>
	[ToolMode("Build", ToolModeOptions.XmlConfig | ToolModeOptions.BuildPlatforms | ToolModeOptions.SingleInstance | ToolModeOptions.StartPrefetchingEngine | ToolModeOptions.ShowExecutionTime)]
	class BuildMode : ToolMode
	{
		/// <summary>
		/// Specifies the file to use for logging
		/// </summary>
		[XmlConfigFile(Category = "BuildConfiguration")]
		public string BaseLogFileName = "../Programs/UnrealBuildTool/Log.txt";

		/// <summary>
		/// Whether to skip checking for files identified by the junk manifest
		/// </summary>
		[XmlConfigFile]
		[CommandLine("-IgnoreJunk")]
		public bool bIgnoreJunk = false;

		/// <summary>
		/// Skip building; just do setup and terminate.
		/// </summary>
		[CommandLine("-SkipBuild")]
		public bool bSkipBuild = false;

		/// <summary>
		/// Whether we should just export the XGE XML and pretend it succeeded
		/// </summary>
		[CommandLine("-XGEExport")]
		public bool bXGEExport = false;

		/// <summary>
		/// Whether we should just export the outdated actions list
		/// </summary>
		[CommandLine("-WriteOutdatedActions=")]
		public FileReference WriteOutdatedActionsFile = null;

		/// <summary>
		/// Main entry point
		/// </summary>
		/// <param name="Arguments">Command-line arguments</param>
		/// <returns>One of the values of ECompilationResult</returns>
		public override int Execute(CommandLineArguments Arguments)
		{
			Arguments.ApplyTo(this);

			// Initialize the log system, buffering the output until we can create the log file
			StartupTraceListener StartupListener = new StartupTraceListener();
			Trace.Listeners.Add(StartupListener);

			// Write the command line
			Log.TraceLog("Command line: {0}", Environment.CommandLine);

			// Grab the environment.
			UnrealBuildTool.InitialEnvironment = Environment.GetEnvironmentVariables();
			if (UnrealBuildTool.InitialEnvironment.Count < 1)
			{
				throw new BuildException("Environment could not be read");
			}

			// Read the XML configuration files
			XmlConfig.ApplyTo(this);

			// Create the log file, and flush the startup listener to it
			if(!Arguments.HasOption("-NoLog") && !Log.HasFileWriter())
			{
				FileReference LogFile = new FileReference(BaseLogFileName);
				foreach(string LogSuffix in Arguments.GetValues("-LogSuffix="))
				{
					LogFile = LogFile.ChangeExtension(null) + "_" + LogSuffix + LogFile.GetExtension();
				}

				TextWriterTraceListener LogTraceListener = Log.AddFileWriter("DefaultLogTraceListener", LogFile);
				StartupListener.CopyTo(LogTraceListener);
			}
			Trace.Listeners.Remove(StartupListener);

			// Create the build configuration object, and read the settings
			BuildConfiguration BuildConfiguration = new BuildConfiguration();
			XmlConfig.ApplyTo(BuildConfiguration);
			Arguments.ApplyTo(BuildConfiguration);
			
			// now that we know the available platforms, we can delete other platforms' junk. if we're only building specific modules from the editor, don't touch anything else (it may be in use).
			if (!bIgnoreJunk && !UnrealBuildTool.IsEngineInstalled())
			{
				using(Timeline.ScopeEvent("DeleteJunk()"))
				{
					JunkDeleter.DeleteJunk();
				}
			}

			// Parse and build the targets
			try
			{
				// Parse all the target descriptors
				List<TargetDescriptor> TargetDescriptors;
				using(Timeline.ScopeEvent("TargetDescriptor.ParseCommandLine()"))
				{
					TargetDescriptors = TargetDescriptor.ParseCommandLine(Arguments, BuildConfiguration.bUsePrecompiled, BuildConfiguration.bSkipRulesCompile);
				}

				// Hack for single file compile; don't build the ShaderCompileWorker target that's added to the command line for generated project files
				if(TargetDescriptors.Count >= 2)
				{
					TargetDescriptors.RemoveAll(x => (x.Name == "ShaderCompileWorker" || x.Name == "LiveCodingConsole") && x.SingleFileToCompile != null);
				}

				// Handle remote builds
				for(int Idx = 0; Idx < TargetDescriptors.Count; Idx++)
				{
					TargetDescriptor TargetDesc = TargetDescriptors[Idx];
					if(RemoteMac.HandlesTargetPlatform(TargetDesc.Platform))
					{
						FileReference BaseLogFile = Log.OutputFile ?? new FileReference(BaseLogFileName);
						FileReference RemoteLogFile = FileReference.Combine(BaseLogFile.Directory, BaseLogFile.GetFileNameWithoutExtension() + "_Remote.txt");

						RemoteMac RemoteMac = new RemoteMac(TargetDesc.ProjectFile);
						if(!RemoteMac.Build(TargetDesc, RemoteLogFile))
						{
							return (int)CompilationResult.Unknown;
						}

						TargetDescriptors.RemoveAt(Idx--);
					}
				}

				// Handle local builds
				if(TargetDescriptors.Count > 0)
				{
					// Get a set of all the project directories
					HashSet<DirectoryReference> ProjectDirs = new HashSet<DirectoryReference>();
					foreach(TargetDescriptor TargetDesc in TargetDescriptors)
					{
						if(TargetDesc.ProjectFile != null)
						{
							DirectoryReference ProjectDirectory = TargetDesc.ProjectFile.Directory;
							FileMetadataPrefetch.QueueProjectDirectory(ProjectDirectory);
							ProjectDirs.Add(ProjectDirectory);
						}
					}

					// Get all the build options
					BuildOptions Options = BuildOptions.None;
					if(bSkipBuild)
					{
						Options |= BuildOptions.SkipBuild;
					}
					if(bXGEExport)
					{
						Options |= BuildOptions.XGEExport;
					}

					// Create the working set provider
					using (ISourceFileWorkingSet WorkingSet = SourceFileWorkingSet.Create(UnrealBuildTool.RootDirectory, ProjectDirs))
					{
						Build(TargetDescriptors, BuildConfiguration, WorkingSet, Options, WriteOutdatedActionsFile);
					}
				}
			}
			finally
			{
				// Save all the caches
				SourceFileMetadataCache.SaveAll();
				CppDependencyCache.SaveAll();
			}
			return 0;
		}

		/// <summary>
		/// Build a list of targets
		/// </summary>
		/// <param name="TargetDescriptors">Target descriptors</param>
		/// <param name="BuildConfiguration">Current build configuration</param>
		/// <param name="WorkingSet">The source file working set</param>
		/// <param name="Options">Additional options for the build</param>
		/// <param name="WriteOutdatedActionsFile">Files to write the list of outdated actions to (rather than building them)</param>
		/// <returns>Result from the compilation</returns>
		public static void Build(List<TargetDescriptor> TargetDescriptors, BuildConfiguration BuildConfiguration, ISourceFileWorkingSet WorkingSet, BuildOptions Options, FileReference WriteOutdatedActionsFile)
		{
			// Create a makefile for each target
			TargetMakefile[] Makefiles = new TargetMakefile[TargetDescriptors.Count];
			for(int TargetIdx = 0; TargetIdx < TargetDescriptors.Count; TargetIdx++)
			{
				Makefiles[TargetIdx] = CreateMakefile(BuildConfiguration, TargetDescriptors[TargetIdx], WorkingSet);
			}

			// Export the actions for each target
			for (int TargetIdx = 0; TargetIdx < TargetDescriptors.Count; TargetIdx++)
			{
				TargetDescriptor TargetDescriptor = TargetDescriptors[TargetIdx];
				foreach(FileReference WriteActionFile in TargetDescriptor.WriteActionFiles)
				{
					Log.TraceInformation("Writing actions to {0}", WriteActionFile);
					ActionGraph.ExportJson(Makefiles[TargetIdx].Actions, WriteActionFile);
				}
			}

			// Execute the build
			if ((Options & BuildOptions.SkipBuild) == 0)
			{
				// Make sure that none of the actions conflict with any other (producing output files differently, etc...)
				ActionGraph.CheckForConflicts(Makefiles.SelectMany(x => x.Actions));

				// Find all the actions to be executed
				HashSet<Action>[] ActionsToExecute = new HashSet<Action>[TargetDescriptors.Count];
				for(int TargetIdx = 0; TargetIdx < TargetDescriptors.Count; TargetIdx++)
				{
					ActionsToExecute[TargetIdx] = GetActionsForTarget(BuildConfiguration, TargetDescriptors[TargetIdx], Makefiles[TargetIdx]);
				}

				// If there are multiple targets being built, merge the actions together
				List<Action> MergedActionsToExecute;
				if(TargetDescriptors.Count == 1)
				{
					MergedActionsToExecute = new List<Action>(ActionsToExecute[0]);
				}
				else
				{
					MergedActionsToExecute = MergeActionGraphs(TargetDescriptors, ActionsToExecute);
				}

				// Link all the actions together
				ActionGraph.Link(MergedActionsToExecute);

				// Make sure the appropriate executor is selected
				foreach(TargetDescriptor TargetDescriptor in TargetDescriptors)
				{
					UEBuildPlatform BuildPlatform = UEBuildPlatform.GetBuildPlatform(TargetDescriptor.Platform);
					BuildConfiguration.bAllowXGE &= BuildPlatform.CanUseXGE();
					BuildConfiguration.bAllowDistcc &= BuildPlatform.CanUseDistcc();
					BuildConfiguration.bAllowSNDBS &= BuildPlatform.CanUseSNDBS();
				}

				// Delete produced items that are outdated.
				ActionGraph.DeleteOutdatedProducedItems(MergedActionsToExecute);

				// Save all the action histories now that files have been removed. We have to do this after deleting produced items to ensure that any
				// items created during the build don't have the wrong command line.
				ActionHistory.SaveAll();

				// Create directories for the outdated produced items.
				ActionGraph.CreateDirectoriesForProducedItems(MergedActionsToExecute);

				// Execute the actions
				if ((Options & BuildOptions.XGEExport) != 0)
				{
					// Just export to an XML file
					using(Timeline.ScopeEvent("XGE.ExportActions()"))
					{
						XGE.ExportActions(MergedActionsToExecute);
					}
				}
				else if(WriteOutdatedActionsFile != null)
				{
					// Write actions to an output file
					using(Timeline.ScopeEvent("ActionGraph.WriteActions"))
					{
						ActionGraph.ExportJson(MergedActionsToExecute, WriteOutdatedActionsFile);
					}
				}
				else
				{
					// Execute the actions
					if(MergedActionsToExecute.Count == 0)
					{
						if((Options & BuildOptions.Quiet) == 0)
						{
							Log.TraceInformation((TargetDescriptors.Count == 1)? "Target is up to date" : "Targets are up to date");
						}
					}
					else
					{
						if((Options & BuildOptions.Quiet) != 0)
						{
							Log.TraceInformation("Building {0}...", StringUtils.FormatList(TargetDescriptors.Select(x => x.Name).Distinct()));
						}

						OutputToolchainInfo(TargetDescriptors, Makefiles);

						using(Timeline.ScopeEvent("ActionGraph.ExecuteActions()"))
						{
							ActionGraph.ExecuteActions(BuildConfiguration, MergedActionsToExecute);
						}
					}

					// Run the deployment steps
					foreach(TargetMakefile Makefile in Makefiles)
					{
						if (Makefile.bDeployAfterCompile)
						{
							TargetReceipt Receipt = TargetReceipt.Read(Makefile.ReceiptFile);
							Log.TraceInformation("Deploying {0} {1} {2}...", Receipt.TargetName, Receipt.Platform, Receipt.Configuration);
<<<<<<< HEAD
							
							//@MIXEDREALITY_CHANGE : Begin project dir was missing.
							if (Receipt.ProjectDir == null)
							{
								Receipt.ProjectDir = UnrealBuildTool.EngineDirectory;
							}
							//@MIXEDREALITY_CHANGE : End
=======
>>>>>>> 710d7cac

							UEBuildPlatform.GetBuildPlatform(Receipt.Platform).Deploy(Receipt);
						}
					}
				}
			}
		}

		/// <summary>
		/// Outputs the toolchain used to build each target
		/// </summary>
		/// <param name="TargetDescriptors">List of targets being built</param>
		/// <param name="Makefiles">Matching array of makefiles for each target</param>
		static void OutputToolchainInfo(List<TargetDescriptor> TargetDescriptors, TargetMakefile[] Makefiles)
		{
			List<string> UniqueStrings = new List<string>(Makefiles.Select(x => x.ToolchainInfo).Where(x => x != null).Distinct());
			if(UniqueStrings.Count == 1)
			{
				Log.TraceInformation("{0}", UniqueStrings[0]);
			}
			else
			{
				for(int Idx = 0; Idx < TargetDescriptors.Count; Idx++)
				{
					if(Makefiles[Idx].ToolchainInfo != null)
					{
						Log.TraceInformation("For {0}: {1}", TargetDescriptors[Idx], Makefiles[Idx].ToolchainInfo);
					}
				}
			}
		}

		/// <summary>
		/// Creates the makefile for a target. If an existing, valid makefile already exists on disk, loads that instead.
		/// </summary>
		/// <param name="BuildConfiguration">The build configuration</param>
		/// <param name="TargetDescriptor">Target being built</param>
		/// <param name="WorkingSet">Set of source files which are part of the working set</param>
		/// <returns>Makefile for the given target</returns>
		static TargetMakefile CreateMakefile(BuildConfiguration BuildConfiguration, TargetDescriptor TargetDescriptor, ISourceFileWorkingSet WorkingSet)
		{
			// Get the path to the makefile for this target
			FileReference MakefileLocation = null;
			if(BuildConfiguration.bUseUBTMakefiles && TargetDescriptor.SingleFileToCompile == null)
			{
				MakefileLocation = TargetMakefile.GetLocation(TargetDescriptor.ProjectFile, TargetDescriptor.Name, TargetDescriptor.Platform, TargetDescriptor.Configuration);
			}

			// Try to load an existing makefile
			TargetMakefile Makefile = null;
			if(MakefileLocation != null)
			{
				using(Timeline.ScopeEvent("TargetMakefile.Load()"))
				{
					string ReasonNotLoaded;
					Makefile = TargetMakefile.Load(MakefileLocation, TargetDescriptor.ProjectFile, TargetDescriptor.Platform, TargetDescriptor.AdditionalArguments.GetRawArray(), out ReasonNotLoaded);
					if (Makefile == null)
					{
						Log.TraceInformation("Creating makefile for {0} ({1})", TargetDescriptor.Name, ReasonNotLoaded);
					}
				}
			}

			// If we have a makefile, execute the pre-build steps and check it's still valid
			bool bHasRunPreBuildScripts = false;
			if(Makefile != null)
			{
				// Execute the scripts. We have to invalidate all cached file info after doing so, because we don't know what may have changed.
				if(Makefile.PreBuildScripts.Length > 0)
				{
					Utils.ExecuteCustomBuildSteps(Makefile.PreBuildScripts);
					DirectoryItem.ResetAllCachedInfo_SLOW();
				}

				// Don't run the pre-build steps again, even if we invalidate the makefile.
				bHasRunPreBuildScripts = true;

				// Check that the makefile is still valid
				string Reason;
				if(!TargetMakefile.IsValidForSourceFiles(Makefile, TargetDescriptor.ProjectFile, TargetDescriptor.Platform, WorkingSet, out Reason))
				{
					Log.TraceInformation("Invalidating makefile for {0} ({1})", TargetDescriptor.Name, Reason);
					Makefile = null;
				}
			}

			// If we couldn't load a makefile, create a new one
			if(Makefile == null)
			{
				// Create the target
				UEBuildTarget Target;
				using(Timeline.ScopeEvent("UEBuildTarget.Create()"))
				{
					Target = UEBuildTarget.Create(TargetDescriptor, BuildConfiguration.bSkipRulesCompile, BuildConfiguration.bUsePrecompiled);
				}

				// Create the pre-build scripts
				FileReference[] PreBuildScripts = Target.CreatePreBuildScripts();

				// Execute the pre-build scripts
				if(!bHasRunPreBuildScripts)
				{
					Utils.ExecuteCustomBuildSteps(PreBuildScripts);
					bHasRunPreBuildScripts = true;
				}

				// Build the target
				using(Timeline.ScopeEvent("UEBuildTarget.Build()"))
				{
					const bool bIsAssemblingBuild = true;
					Makefile = Target.Build(BuildConfiguration, WorkingSet, bIsAssemblingBuild, TargetDescriptor.SingleFileToCompile);
				}

				// Save the pre-build scripts onto the makefile
				Makefile.PreBuildScripts = PreBuildScripts;

				// Save the additional command line arguments
				Makefile.AdditionalArguments = TargetDescriptor.AdditionalArguments.GetRawArray();

				// Save the environment variables
				foreach (System.Collections.DictionaryEntry EnvironmentVariable in Environment.GetEnvironmentVariables())
				{
					Makefile.EnvironmentVariables.Add(Tuple.Create((string)EnvironmentVariable.Key, (string)EnvironmentVariable.Value));
				}

				// Save the makefile for next time
				if(MakefileLocation != null)
				{
					using(Timeline.ScopeEvent("TargetMakefile.Save()"))
					{
						Makefile.Save(MakefileLocation);
					}
				}
			}
			else
			{
				// Restore the environment variables
				foreach (Tuple<string, string> EnvironmentVariable in Makefile.EnvironmentVariables)
				{
					Environment.SetEnvironmentVariable(EnvironmentVariable.Item1, EnvironmentVariable.Item2);
				}

				// If the target needs UHT to be run, we'll go ahead and do that now
				if (Makefile.UObjectModules.Count > 0)
				{
					const bool bIsGatheringBuild = false;
					const bool bIsAssemblingBuild = true;

					FileReference ModuleInfoFileName = FileReference.Combine(Makefile.ProjectIntermediateDirectory, TargetDescriptor.Name + ".uhtmanifest");
					ExternalExecution.ExecuteHeaderToolIfNecessary(BuildConfiguration, TargetDescriptor.ProjectFile, TargetDescriptor.Name, Makefile.TargetType, Makefile.bHasProjectScriptPlugin, UObjectModules: Makefile.UObjectModules, ModuleInfoFileName: ModuleInfoFileName, bIsGatheringBuild: bIsGatheringBuild, bIsAssemblingBuild: bIsAssemblingBuild, WorkingSet: WorkingSet);
				}
			}
			return Makefile;
		}

		/// <summary>
		/// Determine what needs to be built for a target
		/// </summary>
		/// <param name="BuildConfiguration">The build configuration</param>
		/// <param name="TargetDescriptor">Target being built</param>
		/// <param name="Makefile">Makefile generated for this target</param>
		/// <returns>Set of actions to execute</returns>
		static HashSet<Action> GetActionsForTarget(BuildConfiguration BuildConfiguration, TargetDescriptor TargetDescriptor, TargetMakefile Makefile)
		{
			// Create the action graph
			ActionGraph.Link(Makefile.Actions);

			// Get the hot-reload mode
			HotReloadMode HotReloadMode = TargetDescriptor.HotReloadMode;
			if(HotReloadMode == HotReloadMode.Default)
			{
				if (TargetDescriptor.HotReloadModuleNameToSuffix.Count > 0 && TargetDescriptor.ForeignPlugin == null)
				{
					HotReloadMode = HotReloadMode.FromEditor;
				}
				else if (BuildConfiguration.bAllowHotReloadFromIDE && HotReload.ShouldDoHotReloadFromIDE(BuildConfiguration, TargetDescriptor))
				{
					HotReloadMode = HotReloadMode.FromIDE;
				}
				else
				{
					HotReloadMode = HotReloadMode.Disabled;
				}
			}

			// Guard against a live coding session for this target being active
			if(HotReloadMode != HotReloadMode.LiveCoding && HotReload.IsLiveCodingSessionActive(Makefile))
			{
				throw new BuildException("Unable to start regular build while Live Coding is active. Press Ctrl+Alt+F11 to trigger a Live Coding compile.");
			}

			// Get the root prerequisite actions
			List<Action> PrerequisiteActions = GatherPrerequisiteActions(TargetDescriptor, Makefile);

			// Get the path to the hot reload state file for this target
			FileReference HotReloadStateFile = global::UnrealBuildTool.HotReloadState.GetLocation(TargetDescriptor.ProjectFile, TargetDescriptor.Name, TargetDescriptor.Platform, TargetDescriptor.Configuration, TargetDescriptor.Architecture);

			// Apply the previous hot reload state
			HotReloadState HotReloadState = null;
			if(HotReloadMode == HotReloadMode.Disabled)
			{
				// Make sure we're not doing a partial build from the editor (eg. compiling a new plugin)
				if(TargetDescriptor.ForeignPlugin == null && TargetDescriptor.SingleFileToCompile == null)
				{
					// Delete the previous state file
					HotReload.DeleteTemporaryFiles(HotReloadStateFile);
				}
			}
			else
			{
				// Read the previous state file and apply it to the action graph
				if(FileReference.Exists(HotReloadStateFile))
				{
					HotReloadState = HotReloadState.Load(HotReloadStateFile);
				}
				else
				{
					HotReloadState = new HotReloadState();
				}

				// Apply the old state to the makefile
				HotReload.ApplyState(HotReloadState, Makefile);

				// If we want a specific suffix on any modules, apply that now. We'll track the outputs later, but the suffix has to be forced (and is always out of date if it doesn't exist).
				HotReload.PatchActionGraphWithNames(PrerequisiteActions, TargetDescriptor.HotReloadModuleNameToSuffix, Makefile);

				// Re-link the action graph
				ActionGraph.Link(PrerequisiteActions);
			}

			// Create the dependencies cache
			CppDependencyCache CppDependencies;
			using(Timeline.ScopeEvent("Reading dependency cache"))
			{
				CppDependencies = CppDependencyCache.CreateHierarchy(TargetDescriptor.ProjectFile, TargetDescriptor.Name, TargetDescriptor.Platform, TargetDescriptor.Configuration, Makefile.TargetType, TargetDescriptor.Architecture);
			}

			// Create the action history
			ActionHistory History;
			using(Timeline.ScopeEvent("Reading action history"))
			{
				History = ActionHistory.CreateHierarchy(TargetDescriptor.ProjectFile, TargetDescriptor.Name, TargetDescriptor.Platform, Makefile.TargetType, TargetDescriptor.Architecture);
			}

			// Plan the actions to execute for the build. For single file compiles, always rebuild the source file regardless of whether it's out of date.
			HashSet<Action> TargetActionsToExecute;
			if (TargetDescriptor.SingleFileToCompile == null)
			{
				TargetActionsToExecute = ActionGraph.GetActionsToExecute(Makefile.Actions, PrerequisiteActions, CppDependencies, History, BuildConfiguration.bIgnoreOutdatedImportLibraries);
			}
			else
			{
				TargetActionsToExecute = new HashSet<Action>(PrerequisiteActions);
			}
			
			// Additional processing for hot reload
			if (HotReloadMode == HotReloadMode.LiveCoding)
			{
				// Make sure we're not overwriting any lazy-loaded modules
				if(TargetDescriptor.LiveCodingModules != null)
				{
					// Read the list of modules that we're allowed to build
					string[] Lines = FileReference.ReadAllLines(TargetDescriptor.LiveCodingModules);

					// Parse it out into a set of filenames
					HashSet<string> AllowedOutputFileNames = new HashSet<string>(FileReference.Comparer);
					foreach (string Line in Lines)
					{
						string TrimLine = Line.Trim();
						if (TrimLine.Length > 0)
						{
							AllowedOutputFileNames.Add(Path.GetFileName(TrimLine));
						}
					}

					// Find all the binaries that we're actually going to build
					HashSet<FileReference> OutputFiles = new HashSet<FileReference>();
					foreach (Action Action in TargetActionsToExecute)
					{
						if (Action.ActionType == ActionType.Link)
						{
							OutputFiles.UnionWith(Action.ProducedItems.Where(x => x.HasExtension(".exe") || x.HasExtension(".dll")).Select(x => x.Location));
						}
					}

					// Find all the files that will be built that aren't allowed
					List<FileReference> ProtectedOutputFiles = OutputFiles.Where(x => !AllowedOutputFileNames.Contains(x.GetFileName())).ToList();
					if (ProtectedOutputFiles.Count > 0)
					{
						FileReference.WriteAllLines(new FileReference(TargetDescriptor.LiveCodingModules.FullName + ".out"), ProtectedOutputFiles.Select(x => x.ToString()));
						foreach(FileReference ProtectedOutputFile in ProtectedOutputFiles)
						{
							Log.TraceInformation("Module {0} is not currently enabled for Live Coding", ProtectedOutputFile);
						}
						throw new CompilationResultException(CompilationResult.Canceled);
					}
				}

				// Filter the prerequisite actions down to just the compile actions, then recompute all the actions to execute
				PrerequisiteActions = new List<Action>(TargetActionsToExecute.Where(x => x.ActionType == ActionType.Compile));
				TargetActionsToExecute = ActionGraph.GetActionsToExecute(Makefile.Actions, PrerequisiteActions, CppDependencies, History, BuildConfiguration.bIgnoreOutdatedImportLibraries);

				// Update the action graph with these new paths
				Dictionary<FileReference, FileReference> OriginalFileToPatchedFile = new Dictionary<FileReference, FileReference>();
				HotReload.PatchActionGraphForLiveCoding(PrerequisiteActions, OriginalFileToPatchedFile);

				// Get a new list of actions to execute now that the graph has been modified
				TargetActionsToExecute = ActionGraph.GetActionsToExecute(Makefile.Actions, PrerequisiteActions, CppDependencies, History, BuildConfiguration.bIgnoreOutdatedImportLibraries);

				// Output the Live Coding manifest
				if(TargetDescriptor.LiveCodingManifest != null)
				{
					HotReload.WriteLiveCodingManifest(TargetDescriptor.LiveCodingManifest, Makefile.Actions, OriginalFileToPatchedFile);
				}
			}
			else if (HotReloadMode == HotReloadMode.FromEditor || HotReloadMode == HotReloadMode.FromIDE)
			{
				// Patch action history for hot reload when running in assembler mode.  In assembler mode, the suffix on the output file will be
				// the same for every invocation on that makefile, but we need a new suffix each time.

				// For all the hot-reloadable modules that may need a unique suffix appended, build a mapping from output item to all the output items in that module. We can't 
				// apply a suffix to one without applying a suffix to all of them.
				Dictionary<FileItem, FileItem[]> HotReloadItemToDependentItems = new Dictionary<FileItem, FileItem[]>();
				foreach(string HotReloadModuleName in Makefile.HotReloadModuleNames)
				{
					int ModuleSuffix;
					if(!TargetDescriptor.HotReloadModuleNameToSuffix.TryGetValue(HotReloadModuleName, out ModuleSuffix) || ModuleSuffix == -1)
					{
						FileItem[] ModuleOutputItems;
						if(Makefile.ModuleNameToOutputItems.TryGetValue(HotReloadModuleName, out ModuleOutputItems))
						{
							foreach(FileItem ModuleOutputItem in ModuleOutputItems)
							{
								HotReloadItemToDependentItems[ModuleOutputItem] = ModuleOutputItems;
							}
						}
					} 
				}

				// Expand the list of actions to execute to include everything that references any files with a new suffix. Unlike a regular build, we can't ignore
				// dependencies on import libraries under the assumption that a header would change if the API changes, because the dependency will be on a different DLL.
				HashSet<FileItem> FilesRequiringSuffix = new HashSet<FileItem>(TargetActionsToExecute.SelectMany(x => x.ProducedItems).Where(x => HotReloadItemToDependentItems.ContainsKey(x)));
				for(int LastNumFilesWithNewSuffix = 0; FilesRequiringSuffix.Count > LastNumFilesWithNewSuffix;)
				{
					LastNumFilesWithNewSuffix = FilesRequiringSuffix.Count;
					foreach(Action PrerequisiteAction in PrerequisiteActions)
					{
						if(!TargetActionsToExecute.Contains(PrerequisiteAction))
						{
							foreach(FileItem ProducedItem in PrerequisiteAction.ProducedItems)
							{
								FileItem[] DependentItems;
								if(HotReloadItemToDependentItems.TryGetValue(ProducedItem, out DependentItems))
								{
									TargetActionsToExecute.Add(PrerequisiteAction);
									FilesRequiringSuffix.UnionWith(DependentItems);
								}
							}
						}
					}
				}

				// Build a list of file mappings
				Dictionary<FileReference, FileReference> OldLocationToNewLocation = new Dictionary<FileReference, FileReference>();
				foreach(FileItem FileRequiringSuffix in FilesRequiringSuffix)
				{
					FileReference OldLocation = FileRequiringSuffix.Location;
					FileReference NewLocation = HotReload.ReplaceSuffix(OldLocation, HotReloadState.NextSuffix);
					OldLocationToNewLocation[OldLocation] = NewLocation;
				}

				// Update the action graph with these new paths
				HotReload.PatchActionGraph(PrerequisiteActions, OldLocationToNewLocation);

				// Get a new list of actions to execute now that the graph has been modified
				TargetActionsToExecute = ActionGraph.GetActionsToExecute(Makefile.Actions, PrerequisiteActions, CppDependencies, History, BuildConfiguration.bIgnoreOutdatedImportLibraries);

				// Build a mapping of all file items to their original
				Dictionary<FileReference, FileReference> HotReloadFileToOriginalFile = new Dictionary<FileReference, FileReference>();
				foreach(KeyValuePair<FileReference, FileReference> Pair in HotReloadState.OriginalFileToHotReloadFile)
				{
					HotReloadFileToOriginalFile[Pair.Value] = Pair.Key;
				}
				foreach(KeyValuePair<FileReference, FileReference> Pair in OldLocationToNewLocation)
				{
					FileReference OriginalLocation;
					if(!HotReloadFileToOriginalFile.TryGetValue(Pair.Key, out OriginalLocation))
					{
						OriginalLocation = Pair.Key;
					}
					HotReloadFileToOriginalFile[Pair.Value] = OriginalLocation;
				}

				// Now filter out all the hot reload files and update the state
				foreach(Action Action in TargetActionsToExecute)
				{
					foreach(FileItem ProducedItem in Action.ProducedItems)
					{
						FileReference OriginalLocation;
						if(HotReloadFileToOriginalFile.TryGetValue(ProducedItem.Location, out OriginalLocation))
						{
							HotReloadState.OriginalFileToHotReloadFile[OriginalLocation] = ProducedItem.Location;
							HotReloadState.TemporaryFiles.Add(ProducedItem.Location);
						}
					}
				}

				// Increment the suffix for the next iteration
				if(TargetActionsToExecute.Count > 0)
				{
					HotReloadState.NextSuffix++;
				}

				// Save the new state
				HotReloadState.Save(HotReloadStateFile);

				// Prevent this target from deploying
				Makefile.bDeployAfterCompile = false;
			}

			return TargetActionsToExecute;
		}

		/// <summary>
		/// Determines all the actions that should be executed for a target (filtering for single module/file, etc..)
		/// </summary>
		/// <param name="TargetDescriptor">The target being built</param>
		/// <param name="Makefile">Makefile for the target</param>
		/// <returns>List of actions that need to be executed</returns>
		static List<Action> GatherPrerequisiteActions(TargetDescriptor TargetDescriptor, TargetMakefile Makefile)
		{
			List<Action> PrerequisiteActions;
			if(TargetDescriptor.SingleFileToCompile != null)
			{
				// If we're just compiling a single file, set the target items to be all the derived items
				FileItem FileToCompile = FileItem.GetItemByFileReference(TargetDescriptor.SingleFileToCompile);
				PrerequisiteActions = Makefile.Actions.Where(x => x.PrerequisiteItems.Contains(FileToCompile)).ToList();
			}
			else if(TargetDescriptor.OnlyModuleNames.Count > 0)
			{
				// Find the output items for this module
				HashSet<FileItem> ModuleOutputItems = new HashSet<FileItem>();
				foreach(string OnlyModuleName in TargetDescriptor.OnlyModuleNames)
				{
					FileItem[] OutputItemsForModule;
					if(!Makefile.ModuleNameToOutputItems.TryGetValue(OnlyModuleName, out OutputItemsForModule))
					{
						throw new BuildException("Unable to find output items for module '{0}'", OnlyModuleName);
					}
					ModuleOutputItems.UnionWith(OutputItemsForModule);
				}
				PrerequisiteActions = ActionGraph.GatherPrerequisiteActions(Makefile.Actions, ModuleOutputItems);
			}
			else
			{
				// Use all the output items from the target
				PrerequisiteActions = ActionGraph.GatherPrerequisiteActions(Makefile.Actions, new HashSet<FileItem>(Makefile.OutputItems));
			}
			return PrerequisiteActions;
		}

		/// <summary>
		/// Merge action graphs for multiple targets into a single set of actions. Sets group names on merged actions to indicate which target they belong to.
		/// </summary>
		/// <param name="TargetDescriptors">List of target descriptors</param>
		/// <param name="ActionsToExecute">Set of actions to execute for each target</param>
		/// <returns>List of merged actions</returns>
		static List<Action> MergeActionGraphs(List<TargetDescriptor> TargetDescriptors, HashSet<Action>[] ActionsToExecute)
		{
			// Set of all output items. Knowing that there are no conflicts in produced items, we use this to eliminate duplicate actions.
			Dictionary<FileItem, Action> OutputItemToProducingAction = new Dictionary<FileItem, Action>();
			for(int TargetIdx = 0; TargetIdx < TargetDescriptors.Count; TargetIdx++)
			{
				string GroupPrefix = String.Format("{0}-{1}-{2}", TargetDescriptors[TargetIdx].Name, TargetDescriptors[TargetIdx].Platform, TargetDescriptors[TargetIdx].Configuration);
				foreach(Action Action in ActionsToExecute[TargetIdx])
				{
					Action ExistingAction;
					if(!OutputItemToProducingAction.TryGetValue(Action.ProducedItems[0], out ExistingAction))
					{
						OutputItemToProducingAction[Action.ProducedItems[0]] = Action;
						ExistingAction = Action;
					}
					ExistingAction.GroupNames.Add(GroupPrefix);
				}
			}
			return new List<Action>(OutputItemToProducingAction.Values);
		}
	}
}
<|MERGE_RESOLUTION|>--- conflicted
+++ resolved
@@ -331,16 +331,6 @@
 						{
 							TargetReceipt Receipt = TargetReceipt.Read(Makefile.ReceiptFile);
 							Log.TraceInformation("Deploying {0} {1} {2}...", Receipt.TargetName, Receipt.Platform, Receipt.Configuration);
-<<<<<<< HEAD
-							
-							//@MIXEDREALITY_CHANGE : Begin project dir was missing.
-							if (Receipt.ProjectDir == null)
-							{
-								Receipt.ProjectDir = UnrealBuildTool.EngineDirectory;
-							}
-							//@MIXEDREALITY_CHANGE : End
-=======
->>>>>>> 710d7cac
 
 							UEBuildPlatform.GetBuildPlatform(Receipt.Platform).Deploy(Receipt);
 						}
