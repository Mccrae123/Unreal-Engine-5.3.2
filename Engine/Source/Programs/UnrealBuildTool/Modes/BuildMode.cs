--- conflicted
+++ resolved
@@ -6,10 +6,6 @@
 using System.Linq;
 using System.Text;
 using EpicGames.Core;
-<<<<<<< HEAD
-using OpenTracing;
-=======
->>>>>>> d731a049
 using OpenTracing.Util;
 using UnrealBuildBase;
 using Microsoft.Extensions.Logging;
@@ -391,13 +387,8 @@
 					List<LinkedAction> PreprocessActions = PreprocessActionToOutdatedFlag.Where(x => x.Value).Select(x => x.Key).ToList();
 					if (PreprocessActions.Count > 0)
 					{
-<<<<<<< HEAD
-						Log.TraceInformation("Updating module dependencies...");
-						ActionGraph.ExecuteActions(BuildConfiguration, PreprocessActions, TargetDescriptors);
-=======
 						Logger.LogInformation("Updating module dependencies...");
 						ActionGraph.ExecuteActions(BuildConfiguration, PreprocessActions, TargetDescriptors, Logger);
->>>>>>> d731a049
 
 						foreach (FileItem ProducedItem in PreprocessActions.SelectMany(x => x.ProducedItems))
 						{
@@ -431,11 +422,7 @@
 								}
 
 								List<(string Name, string BMI)>? ImportedModules;
-<<<<<<< HEAD
-								if (CppDependencies.TryGetImportedModules(ModuleDependencyAction.DependencyListFile!, out ImportedModules))
-=======
 								if (CppDependencies.TryGetImportedModules(ModuleDependencyAction.DependencyListFile!, Logger, out ImportedModules))
->>>>>>> d731a049
 								{
 									ModuleImports[CppModulesAction.CompiledModuleInterfaceFile] = ImportedModules.Select(x => x.Name).ToList();
 								}
@@ -536,31 +523,18 @@
 					}
 					else if (MergedActionsToExecute.Count > 0)
 					{
-<<<<<<< HEAD
-						HotReload.CheckForLiveCodingSessionActive(TargetDescriptors[Idx], Makefiles[Idx], BuildConfiguration);
-=======
 						HotReload.CheckForLiveCodingSessionActive(TargetDescriptors[Idx], Makefiles[Idx], BuildConfiguration, Logger);
->>>>>>> d731a049
 					}
 				}	
 
 				if (HotReloadTargetIdx != -1)
 				{
-<<<<<<< HEAD
-					Log.TraceLog("Re-evaluating action graph");
-					// Re-check the graph to remove any LiveCoding actions added by PatchActionsForTarget() that are already up to date.
-					Dictionary<LinkedAction, bool> LiveActionToOutdatedFlag = new Dictionary<LinkedAction, bool>(MergedActionsToExecute.Count);
-					ActionGraph.GatherAllOutdatedActions(MergedActionsToExecute, History, LiveActionToOutdatedFlag, CppDependencies, BuildConfiguration.bIgnoreOutdatedImportLibraries);
-					List<LinkedAction> LiveCodingActionsToExecute = LiveActionToOutdatedFlag.Where(x => x.Value).Select(x => x.Key).ToList();
-					ActionGraph.Link(LiveCodingActionsToExecute);
-=======
 					Logger.LogDebug("Re-evaluating action graph");
 					// Re-check the graph to remove any LiveCoding actions added by PatchActionsForTarget() that are already up to date.
 					ConcurrentDictionary<LinkedAction, bool> LiveActionToOutdatedFlag = new ConcurrentDictionary<LinkedAction, bool>(Environment.ProcessorCount, MergedActionsToExecute.Count);
 					ActionGraph.GatherAllOutdatedActions(MergedActionsToExecute, History, LiveActionToOutdatedFlag, CppDependencies, BuildConfiguration.bIgnoreOutdatedImportLibraries, Logger);
 					List<LinkedAction> LiveCodingActionsToExecute = LiveActionToOutdatedFlag.Where(x => x.Value).Select(x => x.Key).ToList();
 					ActionGraph.Link(LiveCodingActionsToExecute, Logger);
->>>>>>> d731a049
 					MergedActionsToExecute = LiveCodingActionsToExecute;
 				}
 
@@ -651,11 +625,7 @@
 
 						using (GlobalTracer.Instance.BuildSpan("ActionGraph.ExecuteActions()").StartActive())
 						{
-<<<<<<< HEAD
-							ActionGraph.ExecuteActions(BuildConfiguration, MergedActionsToExecute, TargetDescriptors);
-=======
 							ActionGraph.ExecuteActions(BuildConfiguration, MergedActionsToExecute, TargetDescriptors, Logger);
->>>>>>> d731a049
 						}
 					}
 
@@ -784,11 +754,7 @@
 				// Build the target
 				using (GlobalTracer.Instance.BuildSpan("UEBuildTarget.Build()").StartActive())
 				{
-<<<<<<< HEAD
-					Makefile = Target.Build(BuildConfiguration, WorkingSet, TargetDescriptor);
-=======
 					Makefile = Target.Build(BuildConfiguration, WorkingSet, TargetDescriptor, Logger);
->>>>>>> d731a049
 				}
 
 				Makefile.MemoryPerActionGB = Target.Rules.MemoryPerActionGB;
@@ -838,17 +804,6 @@
 
 					VNIExecution.ExecuteVNITool(Makefile, TargetDescriptor, Logger);
 				}
-<<<<<<< HEAD
-
-#if __VPROJECT_AVAILABLE__
-				// Same for VNI
-				if (Makefile.VNIModules.Count > 0)
-				{
-
-					VNIExecution.ExecuteVNITool(Makefile, TargetDescriptor);
-				}
-=======
->>>>>>> d731a049
 #endif
 			}
 			return Makefile;
