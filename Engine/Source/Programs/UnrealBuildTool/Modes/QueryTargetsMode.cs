// Copyright Epic Games, Inc. All Rights Reserved.

using System;
using System.Collections.Generic;
using System.Linq;
using System.Text;
using System.Threading.Tasks;
using EpicGames.Core;
using UnrealBuildBase;

namespace UnrealBuildTool
{
	/// <summary>
	/// Queries information about the targets supported by a project
	/// </summary>
	[ToolMode("QueryTargets", ToolModeOptions.XmlConfig | ToolModeOptions.BuildPlatformsHostOnly | ToolModeOptions.SingleInstance)]
	class QueryTargetsMode : ToolMode
	{
		/// <summary>
		/// Path to the project file to query
		/// </summary>
		[CommandLine("-Project=")]
		FileReference? ProjectFile = null;

		/// <summary>
		/// Path to the output file to receive information about the targets
		/// </summary>
		[CommandLine("-Output=")]
		FileReference? OutputFile = null;

		/// <summary>
		/// Execute the mode
		/// </summary>
		/// <param name="Arguments">Command line arguments</param>
		/// <returns></returns>
		public override int Execute(CommandLineArguments Arguments)
		{
			Arguments.ApplyTo(this);

			// Create the build configuration object, and read the settings
			BuildConfiguration BuildConfiguration = new BuildConfiguration();
			XmlConfig.ApplyTo(BuildConfiguration);
			Arguments.ApplyTo(BuildConfiguration);

			// Ensure the path to the output file is valid
			if(OutputFile == null)
			{
				OutputFile = GetDefaultOutputFile(ProjectFile);
			}

			// Create the rules assembly
			RulesAssembly Assembly;
			if (ProjectFile != null)
<<<<<<< HEAD
			{
				Assembly = RulesCompiler.CreateProjectRulesAssembly(ProjectFile, BuildConfiguration.bUsePrecompiled, BuildConfiguration.bSkipRulesCompile);
			}
			else if(DirectoryReference.Exists(UnrealBuildTool.EnterpriseDirectory))
=======
>>>>>>> 6bbb88c8
			{
				Assembly = RulesCompiler.CreateProjectRulesAssembly(ProjectFile, BuildConfiguration.bUsePrecompiled, BuildConfiguration.bSkipRulesCompile, BuildConfiguration.bForceRulesCompile);
			}
			else
			{
<<<<<<< HEAD
				Assembly = RulesCompiler.CreateEngineRulesAssembly(BuildConfiguration.bUsePrecompiled, BuildConfiguration.bSkipRulesCompile);
=======
				Assembly = RulesCompiler.CreateEngineRulesAssembly(BuildConfiguration.bUsePrecompiled, BuildConfiguration.bSkipRulesCompile, BuildConfiguration.bForceRulesCompile);
>>>>>>> 6bbb88c8
			}

			// Write information about these targets
			WriteTargetInfo(ProjectFile, Assembly, OutputFile, Arguments);
			Log.TraceInformation("Written {0}", OutputFile);
			return 0;
		}

		/// <summary>
		/// Gets the path to the target info output file
		/// </summary>
		/// <param name="ProjectFile">Project file being queried</param>
		/// <returns>Path to the output file</returns>
		public static FileReference GetDefaultOutputFile(FileReference? ProjectFile)
		{
			if (ProjectFile == null)
			{
				return FileReference.Combine(Unreal.EngineDirectory, "Intermediate", "TargetInfo.json");
			}
			else
			{
				return FileReference.Combine(ProjectFile.Directory, "Intermediate", "TargetInfo.json");
			}
		}

		/// <summary>
		/// Writes information about the targets in an assembly to a file
		/// </summary>
		/// <param name="ProjectFile">The project file for the targets being built</param>
		/// <param name="Assembly">The rules assembly for this target</param>
		/// <param name="OutputFile">Output file to write to</param>
		/// <param name="Arguments"></param>
		public static void WriteTargetInfo(FileReference? ProjectFile, RulesAssembly Assembly, FileReference OutputFile, CommandLineArguments Arguments)
		{
			// Construct all the targets in this assembly
			List<string> TargetNames = new List<string>();
			Assembly.GetAllTargetNames(TargetNames, false);

			// Write the output file
			DirectoryReference.CreateDirectory(OutputFile.Directory);
			using (JsonWriter Writer = new JsonWriter(OutputFile))
			{
				Writer.WriteObjectStart();
				Writer.WriteArrayStart("Targets");
				foreach (string TargetName in TargetNames)
				{
					// skip target rules that are platform extension or platform group specializations
					string[] TargetPathSplit = TargetName.Split(new char[]{'_'}, StringSplitOptions.RemoveEmptyEntries );
					if (TargetPathSplit.Length > 1 && (UnrealTargetPlatform.IsValidName(TargetPathSplit.Last()) || UnrealPlatformGroup.IsValidName(TargetPathSplit.Last()) ) )
					{
						continue;
					}

					// Construct the rules object
					TargetRules TargetRules;
					try
					{
						string Architecture = UEBuildPlatform.GetBuildPlatform(BuildHostPlatform.Current.Platform).GetDefaultArchitecture(ProjectFile);
						TargetRules = Assembly.CreateTargetRules(TargetName, BuildHostPlatform.Current.Platform, UnrealTargetConfiguration.Development, Architecture, ProjectFile, Arguments);
					}
					catch (Exception Ex)
					{
						Log.TraceWarning("Unable to construct target rules for {0}", TargetName);
						Log.TraceVerbose(ExceptionUtils.FormatException(Ex));
						continue;
					}

					// Write the target info
					Writer.WriteObjectStart();
					Writer.WriteValue("Name", TargetName);
					Writer.WriteValue("Path", Assembly.GetTargetFileName(TargetName)?.ToString());
					Writer.WriteValue("Type", TargetRules.Type.ToString());
					Writer.WriteObjectEnd();
				}
				Writer.WriteArrayEnd();
				Writer.WriteObjectEnd();
			}
		}
	}
}<|MERGE_RESOLUTION|>--- conflicted
+++ resolved
@@ -51,23 +51,12 @@
 			// Create the rules assembly
 			RulesAssembly Assembly;
 			if (ProjectFile != null)
-<<<<<<< HEAD
-			{
-				Assembly = RulesCompiler.CreateProjectRulesAssembly(ProjectFile, BuildConfiguration.bUsePrecompiled, BuildConfiguration.bSkipRulesCompile);
-			}
-			else if(DirectoryReference.Exists(UnrealBuildTool.EnterpriseDirectory))
-=======
->>>>>>> 6bbb88c8
 			{
 				Assembly = RulesCompiler.CreateProjectRulesAssembly(ProjectFile, BuildConfiguration.bUsePrecompiled, BuildConfiguration.bSkipRulesCompile, BuildConfiguration.bForceRulesCompile);
 			}
 			else
 			{
-<<<<<<< HEAD
-				Assembly = RulesCompiler.CreateEngineRulesAssembly(BuildConfiguration.bUsePrecompiled, BuildConfiguration.bSkipRulesCompile);
-=======
 				Assembly = RulesCompiler.CreateEngineRulesAssembly(BuildConfiguration.bUsePrecompiled, BuildConfiguration.bSkipRulesCompile, BuildConfiguration.bForceRulesCompile);
->>>>>>> 6bbb88c8
 			}
 
 			// Write information about these targets
