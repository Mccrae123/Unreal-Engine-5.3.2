--- conflicted
+++ resolved
@@ -57,15 +57,9 @@
 						Arguments.ApplyTo(BuildConfiguration);
 
 						// Create the makefile
-<<<<<<< HEAD
-						TargetMakefile Makefile = Target.Build(BuildConfiguration, WorkingSet, TargetDescriptor);
-						List<LinkedAction> Actions = Makefile.Actions.ConvertAll(x => new LinkedAction(x, TargetDescriptor));
-						ActionGraph.Link(Actions);
-=======
 						TargetMakefile Makefile = Target.Build(BuildConfiguration, WorkingSet, TargetDescriptor, Logger);
 						List<LinkedAction> Actions = Makefile.Actions.ConvertAll(x => new LinkedAction(x, TargetDescriptor));
 						ActionGraph.Link(Actions, Logger);
->>>>>>> d731a049
 
 						// Filter all the actions to execute
 						HashSet<FileItem> PrerequisiteItems = new HashSet<FileItem>(Makefile.Actions.SelectMany(x => x.ProducedItems).Where(x => x.HasExtension(".h") || x.HasExtension(".cpp")));
@@ -74,13 +68,8 @@
 						// Execute these actions
 						if (PrerequisiteActions.Count > 0)
 						{
-<<<<<<< HEAD
-							Log.TraceInformation("Exeucting actions that produce source files...");
-							ActionGraph.ExecuteActions(BuildConfiguration, PrerequisiteActions, new List<TargetDescriptor> { TargetDescriptor });
-=======
 							Logger.LogInformation("Exeucting actions that produce source files...");
 							ActionGraph.ExecuteActions(BuildConfiguration, PrerequisiteActions, new List<TargetDescriptor> { TargetDescriptor }, Logger);
->>>>>>> d731a049
 						}
 					}
 				}
