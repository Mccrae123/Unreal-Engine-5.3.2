// Copyright Epic Games, Inc. All Rights Reserved.

using System;
using System.Collections.Generic;
using System.Linq;
using System.Text;
using System.Text.RegularExpressions;
using EpicGames.Core;
using UnrealBuildBase;
<<<<<<< HEAD
=======
using Microsoft.Extensions.Logging;
>>>>>>> d731a049

namespace UnrealBuildTool
{
	/// <summary>
	/// Generate a clang compile_commands file for a target
	/// </summary>
	[ToolMode("GenerateClangDatabase", ToolModeOptions.XmlConfig | ToolModeOptions.BuildPlatforms | ToolModeOptions.SingleInstance | ToolModeOptions.StartPrefetchingEngine | ToolModeOptions.ShowExecutionTime)]
	class GenerateClangDatabase : ToolMode
	{
		static Regex ArgumentRegex = new Regex(@"^(\-include|\-I|\/I|\/imsvc|\-isystem|\/FI|\/Fo)\s*(.*)");

		/// <summary>
		/// Set of filters for files to include in the database. Relative to the root directory, or to the project file.
		/// </summary>
		[CommandLine("-Filter=")]
		List<string> FilterRules = new List<string>();

		/// <summary>
		/// Execute any actions which result in code generation (eg. ISPC compilation)
		/// </summary>
		[CommandLine("-ExecCodeGenActions")]
		public bool bExecCodeGenActions = false;

		/// <summary>
		/// This ActionGraphBuilder captures the build output from a UEBuildModuleCPP so it can be consumed later.
		/// </summary>
		private class CaptureActionGraphBuilder : IActionGraphBuilder
		{
			private readonly ILogger Logger;
			public List<IExternalAction> CapturedActions = new List<IExternalAction>();
			public List<Tuple<FileItem, IEnumerable<string>>> CapturedTextFiles = new List<Tuple<FileItem, IEnumerable<string>>>();

			/// <summary>
			/// Constructor
			/// </summary>
			/// <param name="InLogger"></param>
			public CaptureActionGraphBuilder(ILogger InLogger)
			{
				Logger = InLogger;
			}

			/// <inheritdoc/>
			public void AddAction(IExternalAction Action)
			{
				CapturedActions.Add(Action);
			}

			/// <inheritdoc/>
			public void CreateIntermediateTextFile(FileItem FileItem, string Contents)
			{
				Utils.WriteFileIfChanged(FileItem, Contents, Logger);
			}

			/// <inheritdoc/>
			public void CreateIntermediateTextFile(FileItem FileItem, IEnumerable<string> ContentLines)
			{
				Utils.WriteFileIfChanged(FileItem, ContentLines, Logger);
				CapturedTextFiles.Add(new Tuple<FileItem, IEnumerable<string>>(FileItem, ContentLines));
			}

			/// <inheritdoc/>
			public void AddSourceDir(DirectoryItem SourceDir)
			{
			}

			/// <inheritdoc/>
			public void AddSourceFiles(DirectoryItem SourceDir, FileItem[] SourceFiles)
			{
			}

			/// <inheritdoc/>
			public void AddFileToWorkingSet(FileItem File)
			{
			}

			/// <inheritdoc/>
			public void AddCandidateForWorkingSet(FileItem File)
			{
			}

			/// <inheritdoc/>
			public void AddDiagnostic(string Message)
			{
			}

			/// <inheritdoc/>
			public void SetOutputItemsForModule(string ModuleName, FileItem[] OutputItems)
			{
			}
		}

		/// <summary>
		/// Execute the command
		/// </summary>
		/// <param name="Arguments">Command line arguments</param>
		/// <returns>Exit code</returns>
		/// <param name="Logger"></param>
		public override int Execute(CommandLineArguments Arguments, ILogger Logger)
		{
			Arguments.ApplyTo(this);

			// Create the build configuration object, and read the settings
			BuildConfiguration BuildConfiguration = new BuildConfiguration();
			XmlConfig.ApplyTo(BuildConfiguration);
			Arguments.ApplyTo(BuildConfiguration);

			// Parse the filter argument
			FileFilter? FileFilter = null;
			if (FilterRules.Count > 0)
			{
				FileFilter = new FileFilter(FileFilterType.Exclude);
				foreach (string FilterRule in FilterRules)
				{
					FileFilter.AddRules(FilterRule.Split(';'));
				}
			}

			// Force C++ modules to always include their generated code directories
			UEBuildModuleCPP.bForceAddGeneratedCodeIncludePath = true;

			// Parse all the target descriptors
			List<TargetDescriptor> TargetDescriptors = TargetDescriptor.ParseCommandLine(Arguments, BuildConfiguration.bUsePrecompiled, BuildConfiguration.bSkipRulesCompile, BuildConfiguration.bForceRulesCompile, Logger);

			// Generate the compile DB for each target
			using (ISourceFileWorkingSet WorkingSet = new EmptySourceFileWorkingSet())
			{
				// Find the compile commands for each file in the target
				Dictionary<FileReference, string> FileToCommand = new Dictionary<FileReference, string>();
				foreach (TargetDescriptor TargetDescriptor in TargetDescriptors)
				{
					// Disable PCHs and unity builds for the target
					TargetDescriptor.AdditionalArguments = TargetDescriptor.AdditionalArguments.Append(new string[] { "-NoPCH", "-DisableUnity" });

					// Create a makefile for the target
<<<<<<< HEAD
					UEBuildTarget Target = UEBuildTarget.Create(TargetDescriptor, BuildConfiguration.bSkipRulesCompile, BuildConfiguration.bForceRulesCompile, BuildConfiguration.bUsePrecompiled);

					// Find the location of the compiler
					FileReference ClangPath = FindClangCompiler(Target);
=======
					UEBuildTarget Target = UEBuildTarget.Create(TargetDescriptor, BuildConfiguration.bSkipRulesCompile, BuildConfiguration.bForceRulesCompile, BuildConfiguration.bUsePrecompiled, Logger);
					UEToolChain TargetToolChain = Target.CreateToolchain(Target.Platform);
>>>>>>> d731a049

					// Execute code generation actions
					if (bExecCodeGenActions)
					{
						// Create the makefile
						TargetMakefile Makefile = Target.Build(BuildConfiguration, WorkingSet, TargetDescriptor, Logger);
						List<LinkedAction> Actions = Makefile.Actions.ConvertAll(x => new LinkedAction(x, TargetDescriptor));
						ActionGraph.Link(Actions, Logger);

						// Filter all the actions to execute
						HashSet<FileItem> PrerequisiteItems = new HashSet<FileItem>(Makefile.Actions.SelectMany(x => x.ProducedItems).Where(x => x.HasExtension(".h") || x.HasExtension(".cpp")));
						List<LinkedAction> PrerequisiteActions = ActionGraph.GatherPrerequisiteActions(Actions, PrerequisiteItems);

						// Execute these actions
						if (PrerequisiteActions.Count > 0)
						{
							Logger.LogInformation("Executing actions that produce source files...");
							ActionGraph.ExecuteActions(BuildConfiguration, PrerequisiteActions, new List<TargetDescriptor> { TargetDescriptor }, Logger);
						}
					}

					// Create all the binaries and modules
					CppCompileEnvironment GlobalCompileEnvironment = Target.CreateCompileEnvironmentForProjectFiles(Logger);
					foreach (UEBuildBinary Binary in Target.Binaries)
					{
						CppCompileEnvironment BinaryCompileEnvironment = Binary.CreateBinaryCompileEnvironment(GlobalCompileEnvironment);
						foreach (UEBuildModuleCPP Module in Binary.Modules.OfType<UEBuildModuleCPP>())
						{
							if (!Module.Rules.bUsePrecompiled)
							{
								// Gather all the files we care about
								UEBuildModuleCPP.InputFileCollection InputFileCollection = Module.FindInputFiles(Target.Platform, new Dictionary<DirectoryItem, FileItem[]>());
								List<FileItem> InputFiles = new List<FileItem>();
								InputFiles.AddRange(InputFileCollection.CPPFiles);
								InputFiles.AddRange(InputFileCollection.CCFiles);

								var fileList = new List<FileReference>();
								foreach (FileItem InputFile in InputFiles)
								{
									if (FileFilter == null || FileFilter.Matches(InputFile.Location.MakeRelativeTo(Unreal.RootDirectory)))
									{
										var fileRef = new FileReference(InputFile.AbsolutePath);
										fileList.Add(fileRef);
									}
								}

<<<<<<< HEAD
								if (ModuleCompileEnvironment.bEnableCoroutines)
								{
									CommandBuilder.AppendFormat(" -fcoroutines-ts");
									if (!ModuleCompileEnvironment.bEnableExceptions)
									{
										CommandBuilder.AppendFormat(" -Wno-coroutine-missing-unhandled-exception");
									}
								}

								foreach (FileItem ForceIncludeFile in ModuleCompileEnvironment.ForceIncludeFiles)
								{
									CommandBuilder.AppendFormat(" -include \"{0}\"", ForceIncludeFile.FullName);
								}
								foreach (string Definition in ModuleCompileEnvironment.Definitions)
								{
									CommandBuilder.AppendFormat(" -D\"{0}\"", Definition);
								}
								foreach (DirectoryReference IncludePath in ModuleCompileEnvironment.UserIncludePaths)
								{
									CommandBuilder.AppendFormat(" -I\"{0}\"", IncludePath);
								}
								foreach (DirectoryReference IncludePath in ModuleCompileEnvironment.SystemIncludePaths)
=======
								if (fileList.Any())
>>>>>>> d731a049
								{
									CaptureActionGraphBuilder ActionGraphBuilder = new CaptureActionGraphBuilder(Logger);

<<<<<<< HEAD
								foreach (FileItem InputFile in InputFiles)
								{
									if (FileFilter == null || FileFilter.Matches(InputFile.Location.MakeRelativeTo(Unreal.RootDirectory)))
=======
									Module.Compile(Target.Rules, TargetToolChain, BinaryCompileEnvironment, fileList, WorkingSet, ActionGraphBuilder, Logger);

									IEnumerable<IExternalAction> CompileActions = ActionGraphBuilder.CapturedActions.Where(Action => Action.ActionType == ActionType.Compile);

									if (CompileActions.Any())
>>>>>>> d731a049
									{
										// convert any rsp files
										Dictionary<string, string> UpdatedResFiles = new Dictionary<string, string>();
										foreach (Tuple<FileItem, IEnumerable<string>> FileAndContents in ActionGraphBuilder.CapturedTextFiles)
										{
											if (FileAndContents.Item1.AbsolutePath.EndsWith(".rsp") || FileAndContents.Item1.AbsolutePath.EndsWith(".response"))
											{
												string NewResPath = ConvertResponseFile(FileAndContents.Item1, FileAndContents.Item2, Logger);
												UpdatedResFiles[FileAndContents.Item1.AbsolutePath] = NewResPath;
											}
										}

										foreach (IExternalAction Action in CompileActions)
										{
											// Create the command
											StringBuilder CommandBuilder = new StringBuilder();
											string CommandArguments = Action.CommandArguments.Replace(".rsp", ".rsp.gcd").Replace(".response", ".response.gcd");
											CommandBuilder.AppendFormat("\"{0}\" {1}", Action.CommandPath, CommandArguments);

											foreach (string ExtraArgument in GetExtraPlatformArguments(TargetToolChain))
											{
												CommandBuilder.AppendFormat(" {0}", ExtraArgument);
											}

											// find source file
											var SourceFile = Action.PrerequisiteItems.FirstOrDefault(fi => fi.HasExtension(".cpp") || fi.HasExtension(".c") || fi.HasExtension(".c"));
											if (SourceFile != null)
											{
												FileToCommand[SourceFile.Location] = CommandBuilder.ToString();
											}
										}
									}
								}
							}
						}
					}
				}

				// Write the compile database
				DirectoryReference DatabaseDirectory = Arguments.GetDirectoryReferenceOrDefault("-OutputDir=", Unreal.RootDirectory);
				FileReference DatabaseFile = FileReference.Combine(DatabaseDirectory, "compile_commands.json");
				using (JsonWriter Writer = new JsonWriter(DatabaseFile))
				{
					Writer.WriteArrayStart();
					foreach (KeyValuePair<FileReference, string> FileCommandPair in FileToCommand.OrderBy(x => x.Key.FullName))
					{
						Writer.WriteObjectStart();
						Writer.WriteValue("file", FileCommandPair.Key.FullName);
						Writer.WriteValue("command", FileCommandPair.Value);
						Writer.WriteValue("directory", Unreal.EngineSourceDirectory.ToString());
						Writer.WriteObjectEnd();
					}
					Writer.WriteArrayEnd();
				}
			}

			return 0;
		}

<<<<<<< HEAD
		/// <summary>
		/// Searches for the Clang compiler for the given platform.
		/// </summary>
		/// <param name="Target">The build platform to use to search for the Clang compiler.</param>
		/// <returns>The path to the Clang compiler.</returns>
		private static FileReference FindClangCompiler(UEBuildTarget Target)
		{
			UnrealTargetPlatform HostPlatform = BuildHostPlatform.Current.Platform;

			if (HostPlatform == UnrealTargetPlatform.Win64)
			{
				VCEnvironment Environment = VCEnvironment.Create(WindowsCompiler.Clang, Target.Platform,
					Target.Rules.WindowsPlatform.Architecture, null,
					Target.Rules.WindowsPlatform.WindowsSdkVersion, null);

				return Environment.CompilerPath;
			}
			else if (HostPlatform == UnrealTargetPlatform.Linux)
			{
				string? Clang = LinuxCommon.WhichClang();

				if (Clang != null)
				{
					return FileReference.FromString(Clang);
				}
			}
			else if (HostPlatform == UnrealTargetPlatform.Mac)
			{
				MacToolChainSettings Settings = new MacToolChainSettings(false);
				DirectoryReference? ToolchainDir = DirectoryReference.FromString(Settings.ToolchainDir);

				if (ToolchainDir != null)
				{
					return FileReference.Combine(ToolchainDir, "clang++");
				}
			}
			return FileReference.FromString("clang++");
=======
		private IEnumerable<string> GetExtraPlatformArguments(UEToolChain TargetToolChain)
		{
			IList<string> ExtraPlatformArguments = new List<string>();

			ClangToolChain? ClangToolChain = TargetToolChain as ClangToolChain;
			if (ClangToolChain != null)
			{
				ClangToolChain.AddExtraToolArguments(ExtraPlatformArguments);
			}

			return ExtraPlatformArguments;
		}

		static private string ConvertResponseFile(FileItem OriginalFileItem, IEnumerable<string> FileContents, ILogger Logger)
		{
			List<string> NewFileContents = new List<string>(FileContents);
			FileItem NewFileItem = FileItem.GetItemByFileReference(new FileReference(OriginalFileItem.AbsolutePath + ".gcd"));

			for (int i = 0; i < NewFileContents.Count; i++)
			{
				string Line = NewFileContents[i].TrimStart();

				// Ignore empty strings
				if (String.IsNullOrEmpty(Line)) 
				{
					continue;
				}
				// The file that is going to compile
				else if (!Line.StartsWith("-") && !Line.StartsWith("/"))
				{
					Line = ConvertPath(Line, Line);
				}
				// Arguments
				else
				{
					int StrIndex = Line.IndexOf("..\\");
					if (StrIndex != -1)
					{
						Line = ConvertPath(Line, Line.Substring(StrIndex));
					}
					else
					{
						Match LineMatch = ArgumentRegex.Match(Line);
						if (LineMatch.Success)
						{
							Line = ConvertPath(Line, LineMatch.Groups[2].Value);
						}
					}
				}

				NewFileContents[i] = Line;
			}

			Utils.WriteFileIfChanged(NewFileItem, NewFileContents, Logger);

			return NewFileItem.AbsolutePath;
		}

		static private string ConvertPath(string Line, string OldPath)
		{
			OldPath = OldPath.Replace("\"", "");
			if (OldPath[^1] == '\\' || OldPath[^1] == '/')
			{
				OldPath = OldPath.Remove(OldPath.Length - 1, 1);
			}

			var FileReference = new FileReference(OldPath);
			return Line.Replace(OldPath, FileReference.FullName.Replace("\\", "/"));
>>>>>>> d731a049
		}
	}
}<|MERGE_RESOLUTION|>--- conflicted
+++ resolved
@@ -7,10 +7,7 @@
 using System.Text.RegularExpressions;
 using EpicGames.Core;
 using UnrealBuildBase;
-<<<<<<< HEAD
-=======
 using Microsoft.Extensions.Logging;
->>>>>>> d731a049
 
 namespace UnrealBuildTool
 {
@@ -145,15 +142,8 @@
 					TargetDescriptor.AdditionalArguments = TargetDescriptor.AdditionalArguments.Append(new string[] { "-NoPCH", "-DisableUnity" });
 
 					// Create a makefile for the target
-<<<<<<< HEAD
-					UEBuildTarget Target = UEBuildTarget.Create(TargetDescriptor, BuildConfiguration.bSkipRulesCompile, BuildConfiguration.bForceRulesCompile, BuildConfiguration.bUsePrecompiled);
-
-					// Find the location of the compiler
-					FileReference ClangPath = FindClangCompiler(Target);
-=======
 					UEBuildTarget Target = UEBuildTarget.Create(TargetDescriptor, BuildConfiguration.bSkipRulesCompile, BuildConfiguration.bForceRulesCompile, BuildConfiguration.bUsePrecompiled, Logger);
 					UEToolChain TargetToolChain = Target.CreateToolchain(Target.Platform);
->>>>>>> d731a049
 
 					// Execute code generation actions
 					if (bExecCodeGenActions)
@@ -200,46 +190,15 @@
 									}
 								}
 
-<<<<<<< HEAD
-								if (ModuleCompileEnvironment.bEnableCoroutines)
-								{
-									CommandBuilder.AppendFormat(" -fcoroutines-ts");
-									if (!ModuleCompileEnvironment.bEnableExceptions)
-									{
-										CommandBuilder.AppendFormat(" -Wno-coroutine-missing-unhandled-exception");
-									}
-								}
-
-								foreach (FileItem ForceIncludeFile in ModuleCompileEnvironment.ForceIncludeFiles)
-								{
-									CommandBuilder.AppendFormat(" -include \"{0}\"", ForceIncludeFile.FullName);
-								}
-								foreach (string Definition in ModuleCompileEnvironment.Definitions)
-								{
-									CommandBuilder.AppendFormat(" -D\"{0}\"", Definition);
-								}
-								foreach (DirectoryReference IncludePath in ModuleCompileEnvironment.UserIncludePaths)
-								{
-									CommandBuilder.AppendFormat(" -I\"{0}\"", IncludePath);
-								}
-								foreach (DirectoryReference IncludePath in ModuleCompileEnvironment.SystemIncludePaths)
-=======
 								if (fileList.Any())
->>>>>>> d731a049
 								{
 									CaptureActionGraphBuilder ActionGraphBuilder = new CaptureActionGraphBuilder(Logger);
 
-<<<<<<< HEAD
-								foreach (FileItem InputFile in InputFiles)
-								{
-									if (FileFilter == null || FileFilter.Matches(InputFile.Location.MakeRelativeTo(Unreal.RootDirectory)))
-=======
 									Module.Compile(Target.Rules, TargetToolChain, BinaryCompileEnvironment, fileList, WorkingSet, ActionGraphBuilder, Logger);
 
 									IEnumerable<IExternalAction> CompileActions = ActionGraphBuilder.CapturedActions.Where(Action => Action.ActionType == ActionType.Compile);
 
 									if (CompileActions.Any())
->>>>>>> d731a049
 									{
 										// convert any rsp files
 										Dictionary<string, string> UpdatedResFiles = new Dictionary<string, string>();
@@ -299,45 +258,6 @@
 			return 0;
 		}
 
-<<<<<<< HEAD
-		/// <summary>
-		/// Searches for the Clang compiler for the given platform.
-		/// </summary>
-		/// <param name="Target">The build platform to use to search for the Clang compiler.</param>
-		/// <returns>The path to the Clang compiler.</returns>
-		private static FileReference FindClangCompiler(UEBuildTarget Target)
-		{
-			UnrealTargetPlatform HostPlatform = BuildHostPlatform.Current.Platform;
-
-			if (HostPlatform == UnrealTargetPlatform.Win64)
-			{
-				VCEnvironment Environment = VCEnvironment.Create(WindowsCompiler.Clang, Target.Platform,
-					Target.Rules.WindowsPlatform.Architecture, null,
-					Target.Rules.WindowsPlatform.WindowsSdkVersion, null);
-
-				return Environment.CompilerPath;
-			}
-			else if (HostPlatform == UnrealTargetPlatform.Linux)
-			{
-				string? Clang = LinuxCommon.WhichClang();
-
-				if (Clang != null)
-				{
-					return FileReference.FromString(Clang);
-				}
-			}
-			else if (HostPlatform == UnrealTargetPlatform.Mac)
-			{
-				MacToolChainSettings Settings = new MacToolChainSettings(false);
-				DirectoryReference? ToolchainDir = DirectoryReference.FromString(Settings.ToolchainDir);
-
-				if (ToolchainDir != null)
-				{
-					return FileReference.Combine(ToolchainDir, "clang++");
-				}
-			}
-			return FileReference.FromString("clang++");
-=======
 		private IEnumerable<string> GetExtraPlatformArguments(UEToolChain TargetToolChain)
 		{
 			IList<string> ExtraPlatformArguments = new List<string>();
@@ -406,7 +326,6 @@
 
 			var FileReference = new FileReference(OldPath);
 			return Line.Replace(OldPath, FileReference.FullName.Replace("\\", "/"));
->>>>>>> d731a049
 		}
 	}
 }