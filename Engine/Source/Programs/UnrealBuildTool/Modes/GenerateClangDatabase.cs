--- conflicted
+++ resolved
@@ -95,15 +95,6 @@
 								StringBuilder CommandBuilder = new StringBuilder();
 								CommandBuilder.AppendFormat("\"{0}\"", ClangPath.FullName);
 
-<<<<<<< HEAD
-								if (ModuleCompileEnvironment.CppStandard >= CppStandardVersion.Cpp17)
-								{
-									CommandBuilder.AppendFormat(" -std=c++17");
-								}
-								else if (ModuleCompileEnvironment.CppStandard >= CppStandardVersion.Cpp14)
-								{
-									CommandBuilder.AppendFormat(" -std=c++14");
-=======
 								switch (ModuleCompileEnvironment.CppStandard)
 								{
 									case CppStandardVersion.Cpp14:
@@ -127,7 +118,6 @@
 									{
 										CommandBuilder.AppendFormat(" -Wno-coroutine-missing-unhandled-exception");
 									}
->>>>>>> 6bbb88c8
 								}
 
 								foreach (FileItem ForceIncludeFile in ModuleCompileEnvironment.ForceIncludeFiles)
