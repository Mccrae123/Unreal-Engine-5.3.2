// Copyright Epic Games, Inc. All Rights Reserved.

using System.Threading.Tasks;
using EpicGames.Core;
using Microsoft.Extensions.Logging;

namespace UnrealBuildTool
{
	/// <summary>
	/// Register all platforms (and in the process, configure all autosdks)
	/// </summary>
	[ToolMode("SetupPlatforms", ToolModeOptions.XmlConfig | ToolModeOptions.BuildPlatforms | ToolModeOptions.SingleInstance)]
	class SetupPlatforms : ToolMode
	{
		/// <summary>
		/// Execute the tool mode
		/// </summary>
		/// <param name="Arguments">Command line arguments</param>
		/// <returns>Exit code</returns>
		/// <param name="Logger"></param>
<<<<<<< HEAD
		public override int Execute(CommandLineArguments Arguments, ILogger Logger)
=======
		public override Task<int> ExecuteAsync(CommandLineArguments Arguments, ILogger Logger)
>>>>>>> 4af6daef
		{
			return Task.FromResult(0);
		}
	}
}<|MERGE_RESOLUTION|>--- conflicted
+++ resolved
@@ -18,11 +18,7 @@
 		/// <param name="Arguments">Command line arguments</param>
 		/// <returns>Exit code</returns>
 		/// <param name="Logger"></param>
-<<<<<<< HEAD
-		public override int Execute(CommandLineArguments Arguments, ILogger Logger)
-=======
 		public override Task<int> ExecuteAsync(CommandLineArguments Arguments, ILogger Logger)
->>>>>>> 4af6daef
 		{
 			return Task.FromResult(0);
 		}
