// Copyright Epic Games, Inc. All Rights Reserved.

using System.Threading.Tasks;
using EpicGames.Core;
<<<<<<< HEAD
using UnrealBuildBase;
=======
>>>>>>> 4af6daef
using Microsoft.Extensions.Logging;

namespace UnrealBuildTool
{
	/// <summary>
	/// Generates documentation from reflection data
	/// </summary>
	[ToolMode("WriteDocumentation", ToolModeOptions.None)]
	class WriteDocumentationMode : ToolMode
	{
		/// <summary>
		/// Enum for the type of documentation to generate
		/// </summary>
		enum DocumentationType
		{
			BuildConfiguration,
			ModuleRules,
			TargetRules,
		}

		/// <summary>
		/// Type of documentation to generate
		/// </summary>
		[CommandLine(Required = true)]
		DocumentationType Type = DocumentationType.BuildConfiguration;

		/// <summary>
		/// The HTML file to write to
		/// </summary>
		[CommandLine(Required = true)]
		FileReference OutputFile = null!;

		/// <summary>
		/// Entry point for this command
		/// </summary>
		/// <returns></returns>
<<<<<<< HEAD
		public override int Execute(CommandLineArguments Arguments, ILogger Logger)
=======
		public override Task<int> ExecuteAsync(CommandLineArguments Arguments, ILogger Logger)
>>>>>>> 4af6daef
		{
			Arguments.ApplyTo(this);
			Arguments.CheckAllArgumentsUsed();

			switch (Type)
			{
				case DocumentationType.BuildConfiguration:
					XmlConfig.WriteDocumentation(OutputFile, Logger);
					break;
				case DocumentationType.ModuleRules:
					RulesDocumentation.WriteDocumentation(typeof(ModuleRules), OutputFile, Logger);
					break;
				case DocumentationType.TargetRules:
					RulesDocumentation.WriteDocumentation(typeof(TargetRules), OutputFile, Logger);
					break;
				default:
					throw new BuildException("Invalid documentation type: {0}", Type);
			}
			return Task.FromResult(0);
		}
	}
}<|MERGE_RESOLUTION|>--- conflicted
+++ resolved
@@ -2,10 +2,6 @@
 
 using System.Threading.Tasks;
 using EpicGames.Core;
-<<<<<<< HEAD
-using UnrealBuildBase;
-=======
->>>>>>> 4af6daef
 using Microsoft.Extensions.Logging;
 
 namespace UnrealBuildTool
@@ -42,11 +38,7 @@
 		/// Entry point for this command
 		/// </summary>
 		/// <returns></returns>
-<<<<<<< HEAD
-		public override int Execute(CommandLineArguments Arguments, ILogger Logger)
-=======
 		public override Task<int> ExecuteAsync(CommandLineArguments Arguments, ILogger Logger)
->>>>>>> 4af6daef
 		{
 			Arguments.ApplyTo(this);
 			Arguments.CheckAllArgumentsUsed();
