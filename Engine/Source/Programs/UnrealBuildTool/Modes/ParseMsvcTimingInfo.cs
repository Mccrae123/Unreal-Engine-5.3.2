--- conflicted
+++ resolved
@@ -20,11 +20,7 @@
 	{
 		const string TimingDataRegex = @"^\t\t(?<Indent>\t*)(?<Name>[^\t]+):\s*(?<Duration>[0-9\.]+)s$";
 
-<<<<<<< HEAD
-		public override int Execute(CommandLineArguments Arguments, ILogger Logger)
-=======
 		public override Task<int> ExecuteAsync(CommandLineArguments Arguments, ILogger Logger)
->>>>>>> 4af6daef
 		{
 			FileReference InputFile = Arguments.GetFileReference("-TimingFile=");
 
