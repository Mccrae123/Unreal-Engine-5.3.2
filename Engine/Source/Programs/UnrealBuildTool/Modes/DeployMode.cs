// Copyright Epic Games, Inc. All Rights Reserved.

using System.Threading.Tasks;
using EpicGames.Core;
using Microsoft.Extensions.Logging;

namespace UnrealBuildTool
{
	/// <summary>
	/// Invokes the deployment handler for a target.
	/// </summary>
	[ToolMode("Deploy", ToolModeOptions.BuildPlatforms)]
	class DeployMode : ToolMode
	{
		/// <summary>
		/// If we are just running the deployment step, specifies the path to the given deployment settings
		/// </summary>
<<<<<<< HEAD
		[CommandLine("-Receipt", Required=true)]
=======
		[CommandLine("-Receipt", Required = true)]
>>>>>>> 4af6daef
		public FileReference? ReceiptFile = null;

		/// <summary>
		/// Execute the tool mode
		/// </summary>
		/// <param name="Arguments">Command line arguments</param>
		/// <returns>Exit code</returns>
		/// <param name="Logger"></param>
<<<<<<< HEAD
		public override int Execute(CommandLineArguments Arguments, ILogger Logger)
=======
		public override Task<int> ExecuteAsync(CommandLineArguments Arguments, ILogger Logger)
>>>>>>> 4af6daef
		{
			// Apply the arguments
			Arguments.ApplyTo(this);
			Arguments.CheckAllArgumentsUsed();

			// Execute the deploy
			TargetReceipt Receipt = TargetReceipt.Read(ReceiptFile!);
			Logger.LogInformation("Deploying {ReceiptTargetName} {ReceiptPlatform} {ReceiptConfiguration}...", Receipt.TargetName, Receipt.Platform, Receipt.Configuration);
			UEBuildPlatform.GetBuildPlatform(Receipt.Platform).Deploy(Receipt);

			return Task.FromResult((int)CompilationResult.Succeeded);
		}
	}
}<|MERGE_RESOLUTION|>--- conflicted
+++ resolved
@@ -15,11 +15,7 @@
 		/// <summary>
 		/// If we are just running the deployment step, specifies the path to the given deployment settings
 		/// </summary>
-<<<<<<< HEAD
-		[CommandLine("-Receipt", Required=true)]
-=======
 		[CommandLine("-Receipt", Required = true)]
->>>>>>> 4af6daef
 		public FileReference? ReceiptFile = null;
 
 		/// <summary>
@@ -28,11 +24,7 @@
 		/// <param name="Arguments">Command line arguments</param>
 		/// <returns>Exit code</returns>
 		/// <param name="Logger"></param>
-<<<<<<< HEAD
-		public override int Execute(CommandLineArguments Arguments, ILogger Logger)
-=======
 		public override Task<int> ExecuteAsync(CommandLineArguments Arguments, ILogger Logger)
->>>>>>> 4af6daef
 		{
 			// Apply the arguments
 			Arguments.ApplyTo(this);
