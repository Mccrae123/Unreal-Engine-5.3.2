--- conflicted
+++ resolved
@@ -37,11 +37,7 @@
 		/// <param name="Arguments">Command line arguments</param>
 		/// <returns>Exit code</returns>
 		/// <param name="Logger"></param>
-<<<<<<< HEAD
-		public override int Execute(CommandLineArguments Arguments, ILogger Logger)
-=======
 		public override Task<int> ExecuteAsync(CommandLineArguments Arguments, ILogger Logger)
->>>>>>> 4af6daef
 		{
 			// Output a message if there are any arguments that are still unused
 			Arguments.ApplyTo(this);
