--- conflicted
+++ resolved
@@ -53,19 +53,11 @@
 			// Output a line for each registered platform
 			foreach (UnrealTargetPlatform Platform in Platforms)
 			{
-<<<<<<< HEAD
-				UEBuildPlatform BuildPlatform = UEBuildPlatform.GetBuildPlatform(Platform, true);
-				string PlatformSDKString = "";
-				if (bOutputSDKs)
-				{
-					PlatformSDKString = BuildPlatform != null ? BuildPlatform.GetRequiredSDKString() : "<UNKNOWN>";
-=======
 				UEBuildPlatform.TryGetBuildPlatform(Platform, out UEBuildPlatform? BuildPlatform);
 				string PlatformSDKString = "";
 				if (bOutputSDKs)
 				{
 					PlatformSDKString = BuildPlatform != null ? UEBuildPlatform.GetSDK(Platform)!.GetMainVersion() : "<UNKNOWN>";
->>>>>>> 6bbb88c8
 				}
 
 				if (BuildPlatform != null && BuildPlatform.HasRequiredSDKsInstalled() == SDKStatus.Valid)
