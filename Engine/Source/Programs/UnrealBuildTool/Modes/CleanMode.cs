--- conflicted
+++ resolved
@@ -69,18 +69,6 @@
 
 			// Print out warning in Xcode to stop user from trying to make build folder deletable
 			if (Environment.GetEnvironmentVariable("UE_BUILD_FROM_XCODE") == "1" && Unreal.IsEngineInstalled())
-<<<<<<< HEAD
-			{
-				Logger.LogInformation("~~~~~~~~~~~~~~~~~~~~~~~~~~~~~~~~~~~~~~~~~~~~~~~~~~~~~~~~~~~~~~~~~~~~~~~~~~~~~~~~~~~~~~~~~~~~");
-				Logger.LogInformation("NOTICE: Please disregard the Xcode prepare clean failed message, we do NOT want Engine/Binaries/Mac to be deletable.");
-				Logger.LogInformation("NOTICE: Cleaning UnrealEditor.app will cause UE fail to launch, you will then need to repair it from Epic Games Launcher.");
-				Logger.LogInformation("~~~~~~~~~~~~~~~~~~~~~~~~~~~~~~~~~~~~~~~~~~~~~~~~~~~~~~~~~~~~~~~~~~~~~~~~~~~~~~~~~~~~~~~~~~~~");
-			}
-
-			// Also add implicit descriptors for cleaning UnrealBuildTool
-			if (!BuildConfiguration.bDoNotBuildUHT)
-=======
->>>>>>> 74d0b334
 			{
 				Logger.LogInformation("~~~~~~~~~~~~~~~~~~~~~~~~~~~~~~~~~~~~~~~~~~~~~~~~~~~~~~~~~~~~~~~~~~~~~~~~~~~~~~~~~~~~~~~~~~~~");
 				Logger.LogInformation("NOTICE: Please disregard the Xcode prepare clean failed message, we do NOT want Engine/Binaries/Mac to be deletable.");
