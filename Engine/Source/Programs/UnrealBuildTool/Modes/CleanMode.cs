// Copyright Epic Games, Inc. All Rights Reserved.

using System;
using System.Collections.Generic;
using System.IO;
using System.Linq;
using System.Threading.Tasks;
using EpicGames.Core;
<<<<<<< HEAD
using OpenTracing;
using OpenTracing.Util;
using UnrealBuildBase;
using Microsoft.Extensions.Logging;
=======
using Microsoft.Extensions.Logging;
using OpenTracing;
using OpenTracing.Util;
using UnrealBuildBase;
>>>>>>> 4af6daef

namespace UnrealBuildTool
{
	/// <summary>
	/// Cleans build products and intermediates for the target. This deletes files which are named consistently with the target being built
	/// (e.g. UnrealEditor-Foo-Win64-Debug.dll) rather than an actual record of previous build products.
	/// </summary>
	[ToolMode("Clean", ToolModeOptions.XmlConfig | ToolModeOptions.BuildPlatforms | ToolModeOptions.SingleInstance)]
	class CleanMode : ToolMode
	{
		/// <summary>
		/// Whether to avoid cleaning targets
		/// </summary>
		[CommandLine("-SkipRulesCompile")]
		bool bSkipRulesCompile = false;

		/// <summary>
		/// Skip pre build targets; just do the main target.
		/// </summary>
		[CommandLine("-SkipPreBuildTargets")]
		public bool bSkipPreBuildTargets = false;

		/// <summary>
		/// Main entry point
		/// </summary>
		/// <param name="Arguments">Command-line arguments</param>
		/// <returns>One of the values of ECompilationResult</returns>
		/// <param name="Logger"></param>
<<<<<<< HEAD
		public override int Execute(CommandLineArguments Arguments, ILogger Logger)
=======
		public override Task<int> ExecuteAsync(CommandLineArguments Arguments, ILogger Logger)
>>>>>>> 4af6daef
		{
			Arguments.ApplyTo(this);

			// Create the build configuration object, and read the settings
			BuildConfiguration BuildConfiguration = new BuildConfiguration();
			XmlConfig.ApplyTo(BuildConfiguration);
			Arguments.ApplyTo(BuildConfiguration);

			// Parse all the targets being built
<<<<<<< HEAD
			List<TargetDescriptor> TargetDescriptors = TargetDescriptor.ParseCommandLine(Arguments, BuildConfiguration.bUsePrecompiled, bSkipRulesCompile, BuildConfiguration.bForceRulesCompile, Logger);

			Clean(TargetDescriptors, BuildConfiguration, Logger);

			return 0;
=======
			List<TargetDescriptor> TargetDescriptors = TargetDescriptor.ParseCommandLine(Arguments, BuildConfiguration, Logger);

			Clean(TargetDescriptors, BuildConfiguration, Logger);

			return Task.FromResult(0);
>>>>>>> 4af6daef
		}

		public void Clean(List<TargetDescriptor> TargetDescriptors, BuildConfiguration BuildConfiguration, ILogger Logger)
		{
			using ScopedTimer CleanTimer = new ScopedTimer("CleanMode.Clean()", Logger);
			using IScope Scope = GlobalTracer.Instance.BuildSpan("CleanMode.Clean()").StartActive();

			if (TargetDescriptors.Count == 0)
			{
				throw new BuildException("No targets specified to clean");
			}

			// Print out warning in Xcode to stop user from trying to make build folder deletable
			if (Environment.GetEnvironmentVariable("UE_BUILD_FROM_XCODE") == "1" && Unreal.IsEngineInstalled())
			{
				Logger.LogInformation("~~~~~~~~~~~~~~~~~~~~~~~~~~~~~~~~~~~~~~~~~~~~~~~~~~~~~~~~~~~~~~~~~~~~~~~~~~~~~~~~~~~~~~~~~~~~");
				Logger.LogInformation("NOTICE: Please disregard the Xcode prepare clean failed message, we do NOT want Engine/Binaries/Mac to be deletable.");
				Logger.LogInformation("NOTICE: Cleaning UnrealEditor.app will cause UE fail to launch, you will then need to repair it from Epic Games Launcher.");
				Logger.LogInformation("~~~~~~~~~~~~~~~~~~~~~~~~~~~~~~~~~~~~~~~~~~~~~~~~~~~~~~~~~~~~~~~~~~~~~~~~~~~~~~~~~~~~~~~~~~~~");
			}

			// Output the list of targets that we're cleaning
			Logger.LogInformation("Cleaning {TargetNames} binaries...", StringUtils.FormatList(TargetDescriptors.Select(x => x.Name).Distinct()));

			// Loop through all the targets, and clean them all
			HashSet<FileReference> FilesToDelete = new HashSet<FileReference>();
			HashSet<DirectoryReference> DirectoriesToDelete = new HashSet<DirectoryReference>();

			using (ScopedTimer GatherTimer = new ScopedTimer("Find paths to clean", Logger))
			{
				for (int Idx = 0; Idx < TargetDescriptors.Count; ++Idx)
				{
					TargetDescriptor TargetDescriptor = TargetDescriptors[Idx];

					// Create the rules assembly
<<<<<<< HEAD
					RulesAssembly RulesAssembly = RulesCompiler.CreateTargetRulesAssembly(TargetDescriptor.ProjectFile, TargetDescriptor.Name, bSkipRulesCompile, BuildConfiguration.bForceRulesCompile, BuildConfiguration.bUsePrecompiled, TargetDescriptor.ForeignPlugin, Logger);
=======
					RulesAssembly RulesAssembly = RulesCompiler.CreateTargetRulesAssembly(TargetDescriptor.ProjectFile, TargetDescriptor.Name, bSkipRulesCompile, BuildConfiguration.bForceRulesCompile, BuildConfiguration.bUsePrecompiled, TargetDescriptor.ForeignPlugin, TargetDescriptor.bBuildPluginAsLocal, Logger);
>>>>>>> 4af6daef

					// Create the rules object
					ReadOnlyTargetRules Target = new ReadOnlyTargetRules(RulesAssembly.CreateTargetRules(TargetDescriptor.Name, TargetDescriptor.Platform, TargetDescriptor.Configuration, TargetDescriptor.Architectures, TargetDescriptor.ProjectFile, TargetDescriptor.AdditionalArguments, Logger));

<<<<<<< HEAD
=======
					// Get the intermediate environment for this target
					UnrealIntermediateEnvironment IntermediateEnvironment = TargetDescriptor.IntermediateEnvironment != UnrealIntermediateEnvironment.Default ? TargetDescriptor.IntermediateEnvironment : Target.IntermediateEnvironment;

>>>>>>> 4af6daef
					if (!bSkipPreBuildTargets && Target.PreBuildTargets.Count > 0)
					{
						foreach (TargetInfo PreBuildTarget in Target.PreBuildTargets)
						{
							TargetDescriptor NewTarget = TargetDescriptor.FromTargetInfo(PreBuildTarget);
							if (!TargetDescriptors.Contains(NewTarget))
							{
								TargetDescriptors.Add(NewTarget);
							}
						}
					}

					// Find the base folders that can contain binaries
					List<DirectoryReference> BaseDirs = new List<DirectoryReference>();
					BaseDirs.Add(Unreal.EngineDirectory);
					foreach (FileReference Plugin in PluginsBase.EnumeratePlugins(Target.ProjectFile))
					{
						BaseDirs.Add(Plugin.Directory);
					}
					if (Target.ProjectFile != null)
					{
						BaseDirs.Add(Target.ProjectFile.Directory);
					}

					// If we're running a precompiled build, remove anything under the engine folder
					BaseDirs.RemoveAll(x => RulesAssembly.IsReadOnly(x));

					// Get all the names which can prefix build products
					List<string> NamePrefixes = new List<string>();
					if (Target.Type != TargetType.Program)
					{
						NamePrefixes.Add(UEBuildTarget.GetAppNameForTargetType(Target.Type));
					}
					NamePrefixes.Add(Target.Name);

					// Get the suffixes for this configuration
					List<string> NameSuffixes = new List<string>();
					if (Target.Configuration == Target.UndecoratedConfiguration)
					{
						NameSuffixes.Add("");
					}
					NameSuffixes.Add(String.Format("-{0}-{1}", Target.Platform.ToString(), Target.Configuration.ToString()));
					if (UnrealArchitectureConfig.ForPlatform(Target.Platform).RequiresArchitectureFilenames(Target.Architectures))
					{
						NameSuffixes.AddRange(NameSuffixes.ToArray().Select(x => x + Target.Architecture.ToString()));
					}

					// Add all the makefiles and caches to be deleted
<<<<<<< HEAD
					FilesToDelete.Add(TargetMakefile.GetLocation(Target.ProjectFile, Target.Name, Target.Platform, Target.Architectures, Target.Configuration));
=======
					FilesToDelete.Add(TargetMakefile.GetLocation(Target.ProjectFile, Target.Name, Target.Platform, Target.Architectures, Target.Configuration, IntermediateEnvironment));
>>>>>>> 4af6daef
					FilesToDelete.UnionWith(SourceFileMetadataCache.GetFilesToClean(Target.ProjectFile));

					// Add all the intermediate folders to be deleted
					foreach (DirectoryReference BaseDir in BaseDirs)
					{
						foreach (string NamePrefix in NamePrefixes)
						{
<<<<<<< HEAD
							DirectoryReference GeneratedCodeDir = DirectoryReference.Combine(BaseDir, UEBuildTarget.GetPlatformIntermediateFolder(Target.Platform, Target.Architectures, false), NamePrefix, "Inc");
=======
							string NamePrefixWithEnv = UEBuildTarget.GetTargetIntermediateFolderName(NamePrefix, IntermediateEnvironment);
							// This is actually wrong.. the generated code is not in this dir.. if changing "Target.Architectures" parameter to null it will delete the right files.
							// However, this also means that it will cause a rebuild for both unity, nonunity and iwyu targets since they share this folder.
							DirectoryReference GeneratedCodeDir = DirectoryReference.Combine(BaseDir, UEBuildTarget.GetPlatformIntermediateFolder(Target.Platform, Target.Architectures, false), NamePrefixWithEnv, "Inc");
>>>>>>> 4af6daef
							if (DirectoryReference.Exists(GeneratedCodeDir))
							{
								DirectoriesToDelete.Add(GeneratedCodeDir);
							}

<<<<<<< HEAD
							DirectoryReference IntermediateDir = DirectoryReference.Combine(BaseDir, UEBuildTarget.GetPlatformIntermediateFolder(Target.Platform, Target.Architectures, false), NamePrefix, Target.Configuration.ToString());
=======
							DirectoryReference IntermediateDir = DirectoryReference.Combine(BaseDir, UEBuildTarget.GetPlatformIntermediateFolder(Target.Platform, Target.Architectures, false), NamePrefixWithEnv, Target.Configuration.ToString());
>>>>>>> 4af6daef
							if (DirectoryReference.Exists(IntermediateDir))
							{
								DirectoriesToDelete.Add(IntermediateDir);
							}
						}
					}

					// todo: handle external plugin intermediates, written to the Project's Intermediate/External directory

					// List of additional files and directories to clean, specified by the target platform
					List<FileReference> AdditionalFilesToDelete = new List<FileReference>();
					List<DirectoryReference> AdditionalDirectoriesToDelete = new List<DirectoryReference>();

					// Add all the build products from this target
					string[] NamePrefixesArray = NamePrefixes.Distinct().ToArray();
					string[] NameSuffixesArray = NameSuffixes.Distinct().ToArray();
					foreach (DirectoryReference BaseDir in BaseDirs)
					{
						DirectoryReference BinariesDir = DirectoryReference.Combine(BaseDir, "Binaries", Target.Platform.ToString());
						if (DirectoryReference.Exists(BinariesDir))
						{
							UEBuildPlatform.GetBuildPlatform(Target.Platform).FindBuildProductsToClean(BinariesDir, NamePrefixesArray, NameSuffixesArray, AdditionalFilesToDelete, AdditionalDirectoriesToDelete);
						}
					}

					// Get all the additional intermediate folders created by this platform
					UEBuildPlatform.GetBuildPlatform(Target.Platform).FindAdditionalBuildProductsToClean(Target, AdditionalFilesToDelete, AdditionalDirectoriesToDelete);

					// Add the platform's files and directories to the main list
					FilesToDelete.UnionWith(AdditionalFilesToDelete);
					DirectoriesToDelete.UnionWith(AdditionalDirectoriesToDelete);
				}
			}

			// Ensure no overlap between directories
			using (ScopedTimer Timer = new ScopedTimer("Ensure no directory overlap", Logger))
			{
				HashSet<DirectoryReference> SubdirectoriesToDelete = new(DirectoriesToDelete.Count);
				foreach (DirectoryReference Directory in DirectoriesToDelete)
				{
					// Is this directory a subdirectory of some other directory that is being deleted?
					for (DirectoryReference? DirectoryWalker = Directory.ParentDirectory; DirectoryWalker != null; DirectoryWalker = DirectoryWalker.ParentDirectory)
					{
						if (DirectoriesToDelete.Contains(DirectoryWalker))
						{
							SubdirectoriesToDelete.Add(Directory);
							break;
						}
					}
				}
				DirectoriesToDelete.ExceptWith(SubdirectoriesToDelete);
			}

			// Remove any files that are contained within one of the directories
			using (ScopedTimer Time = new ScopedTimer("Ensure no file overlap", Logger))
			{
				FilesToDelete.RemoveWhere(File =>
				{
					// Is this file in a subdirectory of some directory that is being deleted?
					for (DirectoryReference? DirectoryWalker = File.Directory; DirectoryWalker != null; DirectoryWalker = DirectoryWalker.ParentDirectory)
					{
						if (DirectoriesToDelete.Contains(DirectoryWalker))
						{
							return true;
						}
					}
					return false;
				});
			}

<<<<<<< HEAD
			var DeleteDirectories = Task.Run(() =>
=======
			Task DeleteDirectories = Task.Run(() =>
>>>>>>> 4af6daef
			{
				using ScopedTimer Timer = new ScopedTimer($"Delete {DirectoriesToDelete.Count} directories", Logger);
				Parallel.ForEach(DirectoriesToDelete, DirectoryToDelete =>
				{
					using ScopedTimer Timer = new ScopedTimer($"Delete directory '{DirectoryToDelete}'", Logger, bIncreaseIndent: false);

					if (DirectoryReference.Exists(DirectoryToDelete))
					{
						Logger.LogDebug("    Deleting {DirectoryToDelete}...", $"{DirectoryToDelete}{Path.DirectorySeparatorChar}");

						try
						{
							FileUtils.ForceDeleteDirectory(DirectoryToDelete);
						}
						catch (Exception Ex)
						{
							throw new BuildException(Ex, "Unable to delete {0} ({1})", DirectoryToDelete, Ex.Message.TrimEnd());
						}
					}
				});
			});

<<<<<<< HEAD
			var DeleteFiles = Task.Run(() =>
=======
			Task DeleteFiles = Task.Run(() =>
>>>>>>> 4af6daef
			{
				using ScopedTimer Timer = new ScopedTimer($"Delete {FilesToDelete.Count} files", Logger);
				Parallel.ForEach(FilesToDelete, FileToDelete =>
				{
					if (FileReference.Exists(FileToDelete))
					{
						Logger.LogDebug("    Deleting {FileToDelete}...", FileToDelete);

						try
						{
							FileUtils.ForceDeleteFile(FileToDelete);
						}
						catch (Exception Ex)
						{
							throw new BuildException(Ex, "Unable to delete {0} ({1})", FileToDelete, Ex.Message.TrimEnd());
						}
					}
				});
			});

			DeleteDirectories.Wait();
			DeleteFiles.Wait();

			// Also clean all the remote targets
			for (int Idx = 0; Idx < TargetDescriptors.Count; Idx++)
			{
				TargetDescriptor TargetDescriptor = TargetDescriptors[Idx];
				if (RemoteMac.HandlesTargetPlatform(TargetDescriptor.Platform))
				{
					RemoteMac RemoteMac = new RemoteMac(TargetDescriptor.ProjectFile, Logger);
					RemoteMac.Clean(TargetDescriptor, Logger);
				}
			}
		}
	}
}
<|MERGE_RESOLUTION|>--- conflicted
+++ resolved
@@ -6,17 +6,10 @@
 using System.Linq;
 using System.Threading.Tasks;
 using EpicGames.Core;
-<<<<<<< HEAD
-using OpenTracing;
-using OpenTracing.Util;
-using UnrealBuildBase;
-using Microsoft.Extensions.Logging;
-=======
 using Microsoft.Extensions.Logging;
 using OpenTracing;
 using OpenTracing.Util;
 using UnrealBuildBase;
->>>>>>> 4af6daef
 
 namespace UnrealBuildTool
 {
@@ -45,11 +38,7 @@
 		/// <param name="Arguments">Command-line arguments</param>
 		/// <returns>One of the values of ECompilationResult</returns>
 		/// <param name="Logger"></param>
-<<<<<<< HEAD
-		public override int Execute(CommandLineArguments Arguments, ILogger Logger)
-=======
 		public override Task<int> ExecuteAsync(CommandLineArguments Arguments, ILogger Logger)
->>>>>>> 4af6daef
 		{
 			Arguments.ApplyTo(this);
 
@@ -59,19 +48,11 @@
 			Arguments.ApplyTo(BuildConfiguration);
 
 			// Parse all the targets being built
-<<<<<<< HEAD
-			List<TargetDescriptor> TargetDescriptors = TargetDescriptor.ParseCommandLine(Arguments, BuildConfiguration.bUsePrecompiled, bSkipRulesCompile, BuildConfiguration.bForceRulesCompile, Logger);
+			List<TargetDescriptor> TargetDescriptors = TargetDescriptor.ParseCommandLine(Arguments, BuildConfiguration, Logger);
 
 			Clean(TargetDescriptors, BuildConfiguration, Logger);
 
-			return 0;
-=======
-			List<TargetDescriptor> TargetDescriptors = TargetDescriptor.ParseCommandLine(Arguments, BuildConfiguration, Logger);
-
-			Clean(TargetDescriptors, BuildConfiguration, Logger);
-
 			return Task.FromResult(0);
->>>>>>> 4af6daef
 		}
 
 		public void Clean(List<TargetDescriptor> TargetDescriptors, BuildConfiguration BuildConfiguration, ILogger Logger)
@@ -107,21 +88,14 @@
 					TargetDescriptor TargetDescriptor = TargetDescriptors[Idx];
 
 					// Create the rules assembly
-<<<<<<< HEAD
-					RulesAssembly RulesAssembly = RulesCompiler.CreateTargetRulesAssembly(TargetDescriptor.ProjectFile, TargetDescriptor.Name, bSkipRulesCompile, BuildConfiguration.bForceRulesCompile, BuildConfiguration.bUsePrecompiled, TargetDescriptor.ForeignPlugin, Logger);
-=======
 					RulesAssembly RulesAssembly = RulesCompiler.CreateTargetRulesAssembly(TargetDescriptor.ProjectFile, TargetDescriptor.Name, bSkipRulesCompile, BuildConfiguration.bForceRulesCompile, BuildConfiguration.bUsePrecompiled, TargetDescriptor.ForeignPlugin, TargetDescriptor.bBuildPluginAsLocal, Logger);
->>>>>>> 4af6daef
 
 					// Create the rules object
 					ReadOnlyTargetRules Target = new ReadOnlyTargetRules(RulesAssembly.CreateTargetRules(TargetDescriptor.Name, TargetDescriptor.Platform, TargetDescriptor.Configuration, TargetDescriptor.Architectures, TargetDescriptor.ProjectFile, TargetDescriptor.AdditionalArguments, Logger));
 
-<<<<<<< HEAD
-=======
 					// Get the intermediate environment for this target
 					UnrealIntermediateEnvironment IntermediateEnvironment = TargetDescriptor.IntermediateEnvironment != UnrealIntermediateEnvironment.Default ? TargetDescriptor.IntermediateEnvironment : Target.IntermediateEnvironment;
 
->>>>>>> 4af6daef
 					if (!bSkipPreBuildTargets && Target.PreBuildTargets.Count > 0)
 					{
 						foreach (TargetInfo PreBuildTarget in Target.PreBuildTargets)
@@ -170,11 +144,7 @@
 					}
 
 					// Add all the makefiles and caches to be deleted
-<<<<<<< HEAD
-					FilesToDelete.Add(TargetMakefile.GetLocation(Target.ProjectFile, Target.Name, Target.Platform, Target.Architectures, Target.Configuration));
-=======
 					FilesToDelete.Add(TargetMakefile.GetLocation(Target.ProjectFile, Target.Name, Target.Platform, Target.Architectures, Target.Configuration, IntermediateEnvironment));
->>>>>>> 4af6daef
 					FilesToDelete.UnionWith(SourceFileMetadataCache.GetFilesToClean(Target.ProjectFile));
 
 					// Add all the intermediate folders to be deleted
@@ -182,24 +152,16 @@
 					{
 						foreach (string NamePrefix in NamePrefixes)
 						{
-<<<<<<< HEAD
-							DirectoryReference GeneratedCodeDir = DirectoryReference.Combine(BaseDir, UEBuildTarget.GetPlatformIntermediateFolder(Target.Platform, Target.Architectures, false), NamePrefix, "Inc");
-=======
 							string NamePrefixWithEnv = UEBuildTarget.GetTargetIntermediateFolderName(NamePrefix, IntermediateEnvironment);
 							// This is actually wrong.. the generated code is not in this dir.. if changing "Target.Architectures" parameter to null it will delete the right files.
 							// However, this also means that it will cause a rebuild for both unity, nonunity and iwyu targets since they share this folder.
 							DirectoryReference GeneratedCodeDir = DirectoryReference.Combine(BaseDir, UEBuildTarget.GetPlatformIntermediateFolder(Target.Platform, Target.Architectures, false), NamePrefixWithEnv, "Inc");
->>>>>>> 4af6daef
 							if (DirectoryReference.Exists(GeneratedCodeDir))
 							{
 								DirectoriesToDelete.Add(GeneratedCodeDir);
 							}
 
-<<<<<<< HEAD
-							DirectoryReference IntermediateDir = DirectoryReference.Combine(BaseDir, UEBuildTarget.GetPlatformIntermediateFolder(Target.Platform, Target.Architectures, false), NamePrefix, Target.Configuration.ToString());
-=======
 							DirectoryReference IntermediateDir = DirectoryReference.Combine(BaseDir, UEBuildTarget.GetPlatformIntermediateFolder(Target.Platform, Target.Architectures, false), NamePrefixWithEnv, Target.Configuration.ToString());
->>>>>>> 4af6daef
 							if (DirectoryReference.Exists(IntermediateDir))
 							{
 								DirectoriesToDelete.Add(IntermediateDir);
@@ -270,11 +232,7 @@
 				});
 			}
 
-<<<<<<< HEAD
-			var DeleteDirectories = Task.Run(() =>
-=======
 			Task DeleteDirectories = Task.Run(() =>
->>>>>>> 4af6daef
 			{
 				using ScopedTimer Timer = new ScopedTimer($"Delete {DirectoriesToDelete.Count} directories", Logger);
 				Parallel.ForEach(DirectoriesToDelete, DirectoryToDelete =>
@@ -297,11 +255,7 @@
 				});
 			});
 
-<<<<<<< HEAD
-			var DeleteFiles = Task.Run(() =>
-=======
 			Task DeleteFiles = Task.Run(() =>
->>>>>>> 4af6daef
 			{
 				using ScopedTimer Timer = new ScopedTimer($"Delete {FilesToDelete.Count} files", Logger);
 				Parallel.ForEach(FilesToDelete, FileToDelete =>
