// Copyright Epic Games, Inc. All Rights Reserved.

using System;
using System.Collections.Generic;
using System.Diagnostics;
using System.IO;
using System.Linq;
using System.Text;
using System.Threading.Tasks;
using EpicGames.Core;
using OpenTracing;
using OpenTracing.Util;
using UnrealBuildBase;
using Microsoft.Extensions.Logging;

namespace UnrealBuildTool
{
	/// <summary>
	/// Cleans build products and intermediates for the target. This deletes files which are named consistently with the target being built
	/// (e.g. UnrealEditor-Foo-Win64-Debug.dll) rather than an actual record of previous build products.
	/// </summary>
	[ToolMode("Clean", ToolModeOptions.XmlConfig | ToolModeOptions.BuildPlatforms | ToolModeOptions.SingleInstance)]
	class CleanMode : ToolMode
	{
		/// <summary>
		/// Whether to avoid cleaning targets
		/// </summary>
		[CommandLine("-SkipRulesCompile")]
		bool bSkipRulesCompile = false;

		/// <summary>
		/// Skip pre build targets; just do the main target.
		/// </summary>
		[CommandLine("-SkipPreBuildTargets")]
		public bool bSkipPreBuildTargets = false;

		/// <summary>
		/// Main entry point
		/// </summary>
		/// <param name="Arguments">Command-line arguments</param>
		/// <returns>One of the values of ECompilationResult</returns>
		/// <param name="Logger"></param>
		public override int Execute(CommandLineArguments Arguments, ILogger Logger)
		{
			Arguments.ApplyTo(this);

			// Create the build configuration object, and read the settings
			BuildConfiguration BuildConfiguration = new BuildConfiguration();
			XmlConfig.ApplyTo(BuildConfiguration);
			Arguments.ApplyTo(BuildConfiguration);

			// Parse all the targets being built
			List<TargetDescriptor> TargetDescriptors = TargetDescriptor.ParseCommandLine(Arguments, BuildConfiguration.bUsePrecompiled, bSkipRulesCompile, BuildConfiguration.bForceRulesCompile, Logger);

			Clean(TargetDescriptors, BuildConfiguration, Logger);

			return 0;
		}

		public void Clean(List<TargetDescriptor> TargetDescriptors, BuildConfiguration BuildConfiguration, ILogger Logger)
		{
<<<<<<< HEAD
=======
			using ScopedTimer CleanTimer = new ScopedTimer("CleanMode.Clean()", Logger);
>>>>>>> d731a049
			using IScope Scope = GlobalTracer.Instance.BuildSpan("CleanMode.Clean()").StartActive();

			if (TargetDescriptors.Count == 0)
			{
				throw new BuildException("No targets specified to clean");
			}

			// Also add implicit descriptors for cleaning UnrealBuildTool
			if (!BuildConfiguration.bDoNotBuildUHT)
			{
				const string UnrealHeaderToolTarget = "UnrealHeaderTool";

				// Get a list of project files to clean UHT for
				List<FileReference?> ProjectFiles = new List<FileReference?>();
				foreach (TargetDescriptor TargetDesc in TargetDescriptors)
				{
					if (TargetDesc.Name != UnrealHeaderToolTarget && !RemoteMac.HandlesTargetPlatform(TargetDesc.Platform))
					{
						if (ProjectFiles.Count == 0)
						{
							ProjectFiles.Add(null);
						}
						if (TargetDesc.ProjectFile != null && !ProjectFiles.Contains(TargetDesc.ProjectFile))
						{
							ProjectFiles.Add(TargetDesc.ProjectFile);
						}
					}
				}

				// Add descriptors for cleaning UHT with all these projects
				if (ProjectFiles.Count > 0)
				{
					UnrealTargetConfiguration Configuration = BuildConfiguration.bForceDebugUnrealHeaderTool ? UnrealTargetConfiguration.Debug : UnrealTargetConfiguration.Development;
					string Architecture = UEBuildPlatform.GetBuildPlatform(BuildHostPlatform.Current.Platform).GetDefaultArchitecture(null);
					foreach (FileReference? ProjectFile in ProjectFiles)
					{
						TargetDescriptors.Add(new TargetDescriptor(ProjectFile, UnrealHeaderToolTarget, BuildHostPlatform.Current.Platform, Configuration, Architecture, null));
					}
				}
			}

			// Output the list of targets that we're cleaning
			Logger.LogInformation("Cleaning {TargetNames} binaries...", StringUtils.FormatList(TargetDescriptors.Select(x => x.Name).Distinct()));

			// Loop through all the targets, and clean them all
			HashSet<FileReference> FilesToDelete = new HashSet<FileReference>();
			HashSet<DirectoryReference> DirectoriesToDelete = new HashSet<DirectoryReference>();

			using (ScopedTimer GatherTimer = new ScopedTimer("Find paths to clean", Logger))
			{
				for (int Idx = 0; Idx < TargetDescriptors.Count; ++Idx)
				{
					TargetDescriptor TargetDescriptor = TargetDescriptors[Idx];

					// Create the rules assembly
					RulesAssembly RulesAssembly = RulesCompiler.CreateTargetRulesAssembly(TargetDescriptor.ProjectFile, TargetDescriptor.Name, bSkipRulesCompile, BuildConfiguration.bForceRulesCompile, BuildConfiguration.bUsePrecompiled, TargetDescriptor.ForeignPlugin, Logger);

					// Create the rules object
					ReadOnlyTargetRules Target = new ReadOnlyTargetRules(RulesAssembly.CreateTargetRules(TargetDescriptor.Name, TargetDescriptor.Platform, TargetDescriptor.Configuration, TargetDescriptor.Architecture, TargetDescriptor.ProjectFile, TargetDescriptor.AdditionalArguments, Logger));

					if (!bSkipPreBuildTargets && Target.PreBuildTargets.Count > 0)
					{
						foreach (TargetInfo PreBuildTarget in Target.PreBuildTargets)
						{
							TargetDescriptor NewTarget = TargetDescriptor.FromTargetInfo(PreBuildTarget);
							if (!TargetDescriptors.Contains(NewTarget))
							{
								TargetDescriptors.Add(NewTarget);
							}
						}
					}

					// Find the base folders that can contain binaries
					List<DirectoryReference> BaseDirs = new List<DirectoryReference>();
					BaseDirs.Add(Unreal.EngineDirectory);
					foreach (FileReference Plugin in PluginsBase.EnumeratePlugins(Target.ProjectFile))
					{
						BaseDirs.Add(Plugin.Directory);
					}
					if (Target.ProjectFile != null)
					{
						BaseDirs.Add(Target.ProjectFile.Directory);
					}

					// If we're running a precompiled build, remove anything under the engine folder
					BaseDirs.RemoveAll(x => RulesAssembly.IsReadOnly(x));

					// Get all the names which can prefix build products
					List<string> NamePrefixes = new List<string>();
					if (Target.Type != TargetType.Program)
					{
						NamePrefixes.Add(UEBuildTarget.GetAppNameForTargetType(Target.Type));
					}
					NamePrefixes.Add(Target.Name);

					// Get the suffixes for this configuration
					List<string> NameSuffixes = new List<string>();
					if (Target.Configuration == Target.UndecoratedConfiguration)
					{
						NameSuffixes.Add("");
					}
					NameSuffixes.Add(String.Format("-{0}-{1}", Target.Platform.ToString(), Target.Configuration.ToString()));
					if (!String.IsNullOrEmpty(Target.Architecture))
					{
						NameSuffixes.AddRange(NameSuffixes.ToArray().Select(x => x + Target.Architecture));
					}

					// Add all the makefiles and caches to be deleted
					FilesToDelete.Add(TargetMakefile.GetLocation(Target.ProjectFile, Target.Name, Target.Platform, Target.Architecture, Target.Configuration));
					FilesToDelete.UnionWith(SourceFileMetadataCache.GetFilesToClean(Target.ProjectFile));

					// Add all the intermediate folders to be deleted
					foreach (DirectoryReference BaseDir in BaseDirs)
					{
<<<<<<< HEAD
						DirectoryReference GeneratedCodeDir = DirectoryReference.Combine(BaseDir, UEBuildTarget.GetPlatformIntermediateFolder(Target.Platform, Target.Architecture, false), NamePrefix, "Inc");
						if (DirectoryReference.Exists(GeneratedCodeDir))
=======
						foreach (string NamePrefix in NamePrefixes)
>>>>>>> d731a049
						{
							DirectoryReference GeneratedCodeDir = DirectoryReference.Combine(BaseDir, UEBuildTarget.GetPlatformIntermediateFolder(Target.Platform, Target.Architecture, false), NamePrefix, "Inc");
							if (DirectoryReference.Exists(GeneratedCodeDir))
							{
								DirectoriesToDelete.Add(GeneratedCodeDir);
							}

							DirectoryReference IntermediateDir = DirectoryReference.Combine(BaseDir, UEBuildTarget.GetPlatformIntermediateFolder(Target.Platform, Target.Architecture, false), NamePrefix, Target.Configuration.ToString());
							if (DirectoryReference.Exists(IntermediateDir))
							{
								DirectoriesToDelete.Add(IntermediateDir);
							}
						}
					}

					// todo: handle external plugin intermediates, written to the Project's Intermediate/External directory

<<<<<<< HEAD
						DirectoryReference IntermediateDir = DirectoryReference.Combine(BaseDir, UEBuildTarget.GetPlatformIntermediateFolder(Target.Platform, Target.Architecture, false), NamePrefix, Target.Configuration.ToString());
						if (DirectoryReference.Exists(IntermediateDir))
=======
					// List of additional files and directories to clean, specified by the target platform
					List<FileReference> AdditionalFilesToDelete = new List<FileReference>();
					List<DirectoryReference> AdditionalDirectoriesToDelete = new List<DirectoryReference>();

					// Add all the build products from this target
					string[] NamePrefixesArray = NamePrefixes.Distinct().ToArray();
					string[] NameSuffixesArray = NameSuffixes.Distinct().ToArray();
					foreach (DirectoryReference BaseDir in BaseDirs)
					{
						DirectoryReference BinariesDir = DirectoryReference.Combine(BaseDir, "Binaries", Target.Platform.ToString());
						if (DirectoryReference.Exists(BinariesDir))
>>>>>>> d731a049
						{
							UEBuildPlatform.GetBuildPlatform(Target.Platform).FindBuildProductsToClean(BinariesDir, NamePrefixesArray, NameSuffixesArray, AdditionalFilesToDelete, AdditionalDirectoriesToDelete);
						}
					}

<<<<<<< HEAD
				// todo: handle external plugin intermediates, written to the Project's Intermediate/External directory

				// List of additional files and directories to clean, specified by the target platform
				List<FileReference> AdditionalFilesToDelete = new List<FileReference>();
				List<DirectoryReference> AdditionalDirectoriesToDelete = new List<DirectoryReference>();
=======
					// Get all the additional intermediate folders created by this platform
					UEBuildPlatform.GetBuildPlatform(Target.Platform).FindAdditionalBuildProductsToClean(Target, AdditionalFilesToDelete, AdditionalDirectoriesToDelete);
>>>>>>> d731a049

					// Add the platform's files and directories to the main list
					FilesToDelete.UnionWith(AdditionalFilesToDelete);
					DirectoriesToDelete.UnionWith(AdditionalDirectoriesToDelete);
				}
			}

			// Ensure no overlap between directories
			using (ScopedTimer Timer = new ScopedTimer("Ensure no directory overlap", Logger))
			{
				HashSet<DirectoryReference> SubdirectoriesToDelete = new(DirectoriesToDelete.Count);
				foreach (DirectoryReference Directory in DirectoriesToDelete)
				{
					// Is this directory a subdirectory of some other directory that is being deleted?
					for (DirectoryReference? DirectoryWalker = Directory.ParentDirectory; DirectoryWalker != null; DirectoryWalker = DirectoryWalker.ParentDirectory)
					{
						if (DirectoriesToDelete.Contains(DirectoryWalker))
						{
							SubdirectoriesToDelete.Add(Directory);
							break;
						}
					}
				}
				DirectoriesToDelete.ExceptWith(SubdirectoriesToDelete);
			}

			// Remove any files that are contained within one of the directories
			using (ScopedTimer Time = new ScopedTimer("Ensure no file overlap", Logger))
			{
				FilesToDelete.RemoveWhere(File =>
				{
					// Is this file in a subdirectory of some directory that is being deleted?
					for (DirectoryReference? DirectoryWalker = File.Directory; DirectoryWalker != null; DirectoryWalker = DirectoryWalker.ParentDirectory)
					{
						if (DirectoriesToDelete.Contains(DirectoryWalker))
						{
							return true;
						}
					}
					return false;
				});
			}

			var DeleteDirectories = Task.Run(() =>
			{
				using ScopedTimer Timer = new ScopedTimer($"Delete {DirectoriesToDelete.Count} directories", Logger);
				Parallel.ForEach(DirectoriesToDelete, DirectoryToDelete =>
				{
					using ScopedTimer Timer = new ScopedTimer($"Delete directory '{DirectoryToDelete}'", Logger, bIncreaseIndent: false);

					if (DirectoryReference.Exists(DirectoryToDelete))
					{
						Logger.LogDebug("    Deleting {DirectoryToDelete}...", $"{DirectoryToDelete}{Path.DirectorySeparatorChar}");

						try
						{
							FileUtils.ForceDeleteDirectory(DirectoryToDelete);
						}
						catch (Exception Ex)
						{
							throw new BuildException(Ex, "Unable to delete {0} ({1})", DirectoryToDelete, Ex.Message.TrimEnd());
						}
					}
				});
			});

			var DeleteFiles = Task.Run(() =>
			{
				using ScopedTimer Timer = new ScopedTimer($"Delete {FilesToDelete.Count} files", Logger);
				Parallel.ForEach(FilesToDelete, FileToDelete =>
				{
					if (FileReference.Exists(FileToDelete))
					{
						Logger.LogDebug("    Deleting {FileToDelete}...", FileToDelete);

						try
						{
							FileUtils.ForceDeleteFile(FileToDelete);
						}
						catch (Exception Ex)
						{
							throw new BuildException(Ex, "Unable to delete {0} ({1})", FileToDelete, Ex.Message.TrimEnd());
						}
					}
				});
			});

			DeleteDirectories.Wait();
			DeleteFiles.Wait();

			// Also clean all the remote targets
			for (int Idx = 0; Idx < TargetDescriptors.Count; Idx++)
			{
				TargetDescriptor TargetDescriptor = TargetDescriptors[Idx];
				if (RemoteMac.HandlesTargetPlatform(TargetDescriptor.Platform))
				{
					RemoteMac RemoteMac = new RemoteMac(TargetDescriptor.ProjectFile, Logger);
					RemoteMac.Clean(TargetDescriptor, Logger);
				}
			}
		}
	}
}
<|MERGE_RESOLUTION|>--- conflicted
+++ resolved
@@ -59,10 +59,7 @@
 
 		public void Clean(List<TargetDescriptor> TargetDescriptors, BuildConfiguration BuildConfiguration, ILogger Logger)
 		{
-<<<<<<< HEAD
-=======
 			using ScopedTimer CleanTimer = new ScopedTimer("CleanMode.Clean()", Logger);
->>>>>>> d731a049
 			using IScope Scope = GlobalTracer.Instance.BuildSpan("CleanMode.Clean()").StartActive();
 
 			if (TargetDescriptors.Count == 0)
@@ -177,12 +174,7 @@
 					// Add all the intermediate folders to be deleted
 					foreach (DirectoryReference BaseDir in BaseDirs)
 					{
-<<<<<<< HEAD
-						DirectoryReference GeneratedCodeDir = DirectoryReference.Combine(BaseDir, UEBuildTarget.GetPlatformIntermediateFolder(Target.Platform, Target.Architecture, false), NamePrefix, "Inc");
-						if (DirectoryReference.Exists(GeneratedCodeDir))
-=======
 						foreach (string NamePrefix in NamePrefixes)
->>>>>>> d731a049
 						{
 							DirectoryReference GeneratedCodeDir = DirectoryReference.Combine(BaseDir, UEBuildTarget.GetPlatformIntermediateFolder(Target.Platform, Target.Architecture, false), NamePrefix, "Inc");
 							if (DirectoryReference.Exists(GeneratedCodeDir))
@@ -200,10 +192,6 @@
 
 					// todo: handle external plugin intermediates, written to the Project's Intermediate/External directory
 
-<<<<<<< HEAD
-						DirectoryReference IntermediateDir = DirectoryReference.Combine(BaseDir, UEBuildTarget.GetPlatformIntermediateFolder(Target.Platform, Target.Architecture, false), NamePrefix, Target.Configuration.ToString());
-						if (DirectoryReference.Exists(IntermediateDir))
-=======
 					// List of additional files and directories to clean, specified by the target platform
 					List<FileReference> AdditionalFilesToDelete = new List<FileReference>();
 					List<DirectoryReference> AdditionalDirectoriesToDelete = new List<DirectoryReference>();
@@ -215,22 +203,13 @@
 					{
 						DirectoryReference BinariesDir = DirectoryReference.Combine(BaseDir, "Binaries", Target.Platform.ToString());
 						if (DirectoryReference.Exists(BinariesDir))
->>>>>>> d731a049
 						{
 							UEBuildPlatform.GetBuildPlatform(Target.Platform).FindBuildProductsToClean(BinariesDir, NamePrefixesArray, NameSuffixesArray, AdditionalFilesToDelete, AdditionalDirectoriesToDelete);
 						}
 					}
 
-<<<<<<< HEAD
-				// todo: handle external plugin intermediates, written to the Project's Intermediate/External directory
-
-				// List of additional files and directories to clean, specified by the target platform
-				List<FileReference> AdditionalFilesToDelete = new List<FileReference>();
-				List<DirectoryReference> AdditionalDirectoriesToDelete = new List<DirectoryReference>();
-=======
 					// Get all the additional intermediate folders created by this platform
 					UEBuildPlatform.GetBuildPlatform(Target.Platform).FindAdditionalBuildProductsToClean(Target, AdditionalFilesToDelete, AdditionalDirectoriesToDelete);
->>>>>>> d731a049
 
 					// Add the platform's files and directories to the main list
 					FilesToDelete.UnionWith(AdditionalFilesToDelete);
