--- conflicted
+++ resolved
@@ -8,14 +8,8 @@
 using System.Linq;
 using System.Text;
 using EpicGames.Core;
-<<<<<<< HEAD
-using System.Diagnostics.CodeAnalysis;
-using UnrealBuildBase;
-using Microsoft.Extensions.Logging;
-=======
 using Microsoft.Extensions.Logging;
 using UnrealBuildBase;
->>>>>>> 4af6daef
 
 namespace UnrealBuildTool
 {
@@ -74,11 +68,6 @@
 		readonly List<DirectoryItem> _frameworkDirectories = new();
 
 		/// <summary>
-        /// Framework paths to look in
-        /// </summary>
-		List<DirectoryItem> FrameworkDirectories = new List<DirectoryItem>();
-
-		/// <summary>
 		/// Set of all included files with the #pragma once directive
 		/// </summary>
 		readonly HashSet<FileItem> _pragmaOnceFiles = new();
@@ -87,11 +76,6 @@
 		/// Set of any files that has been processed
 		/// </summary>
 		readonly HashSet<FileItem> _processedFiles = new();
-
-		/// <summary>
-		/// Set of any files that has been processed
-		/// </summary>
-		HashSet<FileItem> ProcessedFiles = new HashSet<FileItem>();
 
 		/// <summary>
 		/// The current state of the preprocessor
@@ -120,15 +104,6 @@
 		public IEnumerable<FileItem> GetProcessedFiles()
 		{
 			return _processedFiles.AsEnumerable();
-		}
-
-		/// <summary>
-		/// List of files included by the preprocessor
-		/// </summary>
-		/// <returns>Enumerable of processed files</returns>
-		public IEnumerable<FileItem> GetProcessedFiles()
-		{
-			return ProcessedFiles.AsEnumerable();
 		}
 
 		/// <summary>
@@ -184,13 +159,8 @@
 				valueTokens.AddRange(tokens.Skip(2));
 			}
 
-<<<<<<< HEAD
-			PreprocessorMacro Macro = new PreprocessorMacro(Tokens[0].Identifier!, null, ValueTokens);
-			State.DefineMacro(Macro);
-=======
 			PreprocessorMacro macro = new(tokens[0].Identifier!, null, valueTokens);
 			_state.DefineMacro(macro);
->>>>>>> 4af6daef
 		}
 
 		/// <summary>
@@ -289,41 +259,6 @@
 		public void AddFrameworkPath(string directoryName)
 		{
 			AddFrameworkPath(new DirectoryReference(directoryName));
-		}
-
-		/// <summary>
-		/// Adds a framework path to the preprocessor
-		/// </summary>
-		/// <param name="Directory">The framework path</param>
-		public void AddFrameworkPath(DirectoryItem Directory)
-		{
-			if (!FrameworkDirectories.Contains(Directory))
-			{
-				FrameworkDirectories.Add(Directory);
-			}
-		}
-
-		/// <summary>
-		/// Adds a framework path to the preprocessor
-		/// </summary>
-		/// <param name="Location">The framework path</param>
-		public void AddFrameworkPath(DirectoryReference Location)
-		{
-			DirectoryItem Directory = DirectoryItem.GetItemByDirectoryReference(Location);
-			if (!Directory.Exists)
-			{
-				throw new FileNotFoundException("Unable to find " + Location.FullName);
-			}
-			AddFrameworkPath(Directory);
-		}
-
-		/// <summary>
-		/// Adds a framework path to the preprocessor
-		/// </summary>
-		/// <param name="DirectoryName">The framework path</param>
-		public void AddFrameworkPath(string DirectoryName)
-		{
-			AddFrameworkPath(new DirectoryReference(DirectoryName));
 		}
 
 		/// <summary>
@@ -397,17 +332,6 @@
 			}
 
 			// Try to match the include path against any of the MacOS framework Header paths
-<<<<<<< HEAD
-			if (Fragments.Length > 1)
-			{
-				foreach (DirectoryItem BaseDirectory in FrameworkDirectories)
-				{
-					if (BaseDirectory.TryGetDirectory($"{Fragments[0]}.framework", out DirectoryItem? FrameworkBaseDirectory) &&
-						FrameworkBaseDirectory.TryGetDirectory("Headers", out DirectoryItem? HeaderDirectory) &&
-						TryResolveRelativeIncludePath(HeaderDirectory, Fragments.Skip(1).ToArray(), out FileItem? ResolvedFile))
-					{
-						File = ResolvedFile;
-=======
 			if (fragments.Length > 1)
 			{
 				foreach (DirectoryItem baseDirectory in _frameworkDirectories)
@@ -417,7 +341,6 @@
 						TryResolveRelativeIncludePath(headerDirectory, fragments.Skip(1).ToArray(), out FileItem? resolvedFile))
 					{
 						file = resolvedFile;
->>>>>>> 4af6daef
 						return true;
 					}
 				}
@@ -452,16 +375,6 @@
 		/// <summary>
 		/// Parses a file recursively 
 		/// </summary>
-<<<<<<< HEAD
-		/// <param name="File">File to parse</param>
-		/// <param name="Fragments">Lists of fragments that are parsed</param>
-		/// <param name="OuterContext">Outer context information, for error messages</param>
-		/// <param name="SourceFileCache">Cache for source files</param>
-		/// <param name="Logger">Logger for output</param>
-		/// <param name="bShowIncludes">Show all the included files, in order</param>
-		/// <param name="bIgnoreMissingIncludes">Suppress exceptions if an include path can not be resolved</param>
-		public void ParseFile(FileItem File, List<SourceFileFragment> Fragments, PreprocessorContext? OuterContext, SourceFileMetadataCache SourceFileCache, ILogger Logger, bool bShowIncludes = false, bool bIgnoreMissingIncludes = false)
-=======
 		/// <param name="file">File to parse</param>
 		/// <param name="fragments">Lists of fragments that are parsed</param>
 		/// <param name="outerContext">Outer context information, for error messages</param>
@@ -470,7 +383,6 @@
 		/// <param name="showIncludes">Show all the included files, in order</param>
 		/// <param name="ignoreMissingIncludes">Suppress exceptions if an include path can not be resolved</param>
 		public void ParseFile(FileItem file, List<SourceFileFragment> fragments, PreprocessorContext? outerContext, SourceFileMetadataCache sourceFileCache, ILogger logger, bool showIncludes = false, bool ignoreMissingIncludes = false)
->>>>>>> 4af6daef
 		{
 			// If the file has already been included and had a #pragma once directive, don't include it again
 			if (_pragmaOnceFiles.Contains(file))
@@ -478,23 +390,12 @@
 				return;
 			}
 
-<<<<<<< HEAD
-			if (!ProcessedFiles.Contains(File))
-			{
-				ProcessedFiles.Add(File);
-			}
-=======
 			_processedFiles.Add(file);
->>>>>>> 4af6daef
 
 			// Output a trace of the included files
 			if (showIncludes)
 			{
-<<<<<<< HEAD
-				Logger.LogInformation("Note: including file: {FileLocation}", File.Location);
-=======
 				logger.LogInformation("Note: including file: {FileLocation}", file.Location);
->>>>>>> 4af6daef
 			}
 
 			// If the file had a header guard, and the macro is still defined, don't include it again
@@ -516,21 +417,12 @@
 					if (_state.IsCurrentBranchActive())
 					{
 						// Parse the directive
-<<<<<<< HEAD
-						FileItem? IncludedFile = ParseIncludeDirective(Markup, Context, bIgnoreMissingIncludes);
-
-						// Parse the included file
-						if (IncludedFile != null)
-						{
-							ParseFile(IncludedFile, Fragments, Context, SourceFileCache, Logger, bShowIncludes, bIgnoreMissingIncludes);
-=======
 						FileItem? includedFile = ParseIncludeDirective(markup, context, ignoreMissingIncludes);
 
 						// Parse the included file
 						if (includedFile != null)
 						{
 							ParseFile(includedFile, fragments, context, sourceFileCache, logger, showIncludes, ignoreMissingIncludes);
->>>>>>> 4af6daef
 						}
 					}
 					context.MarkupIdx++;
@@ -554,19 +446,11 @@
 		/// <summary>
 		/// Parse an include directive and resolve the file it references
 		/// </summary>
-<<<<<<< HEAD
-		/// <param name="Markup">Markup for the include directive</param>
-		/// <param name="Context">Current preprocessor context</param>
-		/// <param name="bIgnoreMissingIncludes">Suppress exceptions if an include path can not be resolved</param>
-		/// <returns>Included file</returns>
-		FileItem? ParseIncludeDirective(SourceFileMarkup Markup, PreprocessorFileContext Context, bool bIgnoreMissingIncludes = false)
-=======
 		/// <param name="markup">Markup for the include directive</param>
 		/// <param name="context">Current preprocessor context</param>
 		/// <param name="ignoreMissingIncludes">Suppress exceptions if an include path can not be resolved</param>
 		/// <returns>Included file</returns>
 		FileItem? ParseIncludeDirective(SourceFileMarkup markup, PreprocessorFileContext context, bool ignoreMissingIncludes = false)
->>>>>>> 4af6daef
 		{
 			// Expand macros in the given tokens
 			List<Token> expandedTokens = new();
@@ -596,23 +480,13 @@
 			// Resolve the included file
 			if (!TryResolveIncludePath(context, includePath, type, out FileItem? includedFile))
 			{
-<<<<<<< HEAD
-				if (bIgnoreMissingIncludes)
-				{
-					Log.TraceWarningOnce("Couldn't resolve include '{0}' ({1})", IncludePath, Context.SourceFile.Location);
+				if (ignoreMissingIncludes)
+				{
+					Log.TraceWarningOnce("Couldn't resolve include '{0}' ({1})", includePath, context.SourceFile.Location);
 				}
 				else
 				{
-					throw new PreprocessorException(Context, "Couldn't resolve include '{0}' ({1})", IncludePath, Context.SourceFile.Location);
-=======
-				if (ignoreMissingIncludes)
-				{
-					Log.TraceWarningOnce("Couldn't resolve include '{0}' ({1})", includePath, context.SourceFile.Location);
-				}
-				else
-				{
 					throw new PreprocessorException(context, "Couldn't resolve include '{0}' ({1})", includePath, context.SourceFile.Location);
->>>>>>> 4af6daef
 				}
 			}
 			return includedFile;
