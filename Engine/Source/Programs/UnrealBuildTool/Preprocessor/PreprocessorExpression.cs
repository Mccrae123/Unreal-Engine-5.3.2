--- conflicted
+++ resolved
@@ -238,25 +238,12 @@
 					{
 						throw new NotImplementedException(Text.ToString());
 					}
-<<<<<<< HEAD
-					else if (Text == Identifiers.__has_builtin)
-					{
-						if (Tokens[Idx + 1].Type != TokenType.LeftParen || Tokens[Idx + 3].Type != TokenType.RightParen)
-						{
-							throw new NotImplementedException();
-						}
-						Idx += 4;
-						return 0;
-					}
-					else if(Text == Identifiers.__has_feature)
-=======
 					else if (Text == Identifiers.__has_builtin || Text == Identifiers.__has_feature
 						|| Text == Identifiers.__has_warning || Text == Identifiers.__building_module
 						|| Text == Identifiers.__pragma || Text == Identifiers.__builtin_return_address
 						|| Text == Identifiers.__builtin_frame_address || Text == Identifiers.__has_keyword
 						|| Text == Identifiers.__has_extension || Text == Identifiers.__is_target_arch
 						|| Text == Identifiers.__is_identifier)
->>>>>>> d731a049
 					{
 						if (Tokens[Idx + 1].Type != TokenType.LeftParen || Tokens[Idx + 3].Type != TokenType.RightParen)
 						{
