--- conflicted
+++ resolved
@@ -54,11 +54,7 @@
 			long result = EvaluateTernary(context, tokens, ref idx);
 			if (idx != tokens.Count)
 			{
-<<<<<<< HEAD
-				throw new PreprocessorException(Context, $"Garbage after end of expression: {Token.Format(Tokens)}");
-=======
 				throw new PreprocessorException(context, $"Garbage after end of expression: {Token.Format(tokens)}");
->>>>>>> 4af6daef
 			}
 			return result;
 		}
@@ -86,11 +82,7 @@
 				// Check for the colon in the middle
 				if (tokens[idx].Type != TokenType.Colon)
 				{
-<<<<<<< HEAD
-					throw new PreprocessorException(Context, $"Expected colon for conditional operator, found {Tokens[Idx].Text}");
-=======
 					throw new PreprocessorException(context, $"Expected colon for conditional operator, found {tokens[idx].Text}");
->>>>>>> 4af6daef
 				}
 
 				// Read the right expression
@@ -199,11 +191,7 @@
 						lhs %= rhs;
 						break;
 					default:
-<<<<<<< HEAD
-						throw new NotImplementedException($"Binary operator '{Operator.Type}' has not been implemented");
-=======
 						throw new NotImplementedException($"Binary operator '{tokenOp.Type}' has not been implemented");
->>>>>>> 4af6daef
 				}
 			}
 
@@ -242,28 +230,10 @@
 					Identifier text = tokens[idx].Identifier!;
 					if (text == Identifiers.Sizeof)
 					{
-<<<<<<< HEAD
-						throw new NotImplementedException(Text.ToString());
-=======
 						throw new NotImplementedException(text.ToString());
->>>>>>> 4af6daef
 					}
 					else if (text == Identifiers.Alignof)
 					{
-<<<<<<< HEAD
-						throw new NotImplementedException(Text.ToString());
-					}
-					else if (Text == Identifiers.__has_builtin || Text == Identifiers.__has_feature
-						|| Text == Identifiers.__has_warning || Text == Identifiers.__building_module
-						|| Text == Identifiers.__pragma || Text == Identifiers.__builtin_return_address
-						|| Text == Identifiers.__builtin_frame_address || Text == Identifiers.__has_keyword
-						|| Text == Identifiers.__has_extension || Text == Identifiers.__is_target_arch
-						|| Text == Identifiers.__is_identifier)
-					{
-						if (Tokens[Idx + 1].Type != TokenType.LeftParen || Tokens[Idx + 3].Type != TokenType.RightParen)
-						{
-							throw new NotImplementedException(Text.ToString());
-=======
 						throw new NotImplementedException(text.ToString());
 					}
 					else if (text == Identifiers.__has_builtin || text == Identifiers.__has_feature
@@ -276,24 +246,15 @@
 						if (tokens[idx + 1].Type != TokenType.LeftParen || tokens[idx + 3].Type != TokenType.RightParen)
 						{
 							throw new NotImplementedException(text.ToString());
->>>>>>> 4af6daef
 						}
 						idx += 4;
 						return 0;
 					}
-<<<<<<< HEAD
-					else if (Text == Identifiers.__has_attribute || Text == Identifiers.__has_declspec_attribute
-						|| Text == Identifiers.__has_c_attribute || Text == Identifiers.__has_cpp_attribute
-						|| Text == Identifiers.__has_include || Text == Identifiers.__has_include_next)
-					{
-						Idx += Tokens.Count - Idx;
-=======
 					else if (text == Identifiers.__has_attribute || text == Identifiers.__has_declspec_attribute
 						|| text == Identifiers.__has_c_attribute || text == Identifiers.__has_cpp_attribute
 						|| text == Identifiers.__has_include || text == Identifiers.__has_include_next)
 					{
 						idx += tokens.Count - idx;
->>>>>>> 4af6daef
 						return 0;
 					}
 
@@ -450,15 +411,6 @@
 					index++;
 				}
 			}
-<<<<<<< HEAD
-			else if (Index + 2 < Literal.Length && (Literal[Index] == 'i' || Literal[Index] == 'I') && Literal[Index + 1] == '3' && Literal[Index + 2] == '2')
-			{
-				// 'I32' (Microsoft extension)
-				Index += 3;
-				bAllowTrailingUnsigned = false;
-			}
-			else if(Index + 2 < Literal.Length && (Literal[Index] == 'i' || Literal[Index] == 'I') && Literal[Index + 1] == '6' && Literal[Index + 2] == '4')
-=======
 			else if (index + 2 < literal.Length && (literal[index] == 'i' || literal[index] == 'I') && literal[index + 1] == '3' && literal[index + 2] == '2')
 			{
 				// 'I32' (Microsoft extension)
@@ -466,7 +418,6 @@
 				allowTrailingUnsigned = false;
 			}
 			else if (index + 2 < literal.Length && (literal[index] == 'i' || literal[index] == 'I') && literal[index + 1] == '6' && literal[index + 2] == '4')
->>>>>>> 4af6daef
 			{
 				// 'I64' (Microsoft extension)
 				index += 3;
