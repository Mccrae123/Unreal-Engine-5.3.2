// Copyright Epic Games, Inc. All Rights Reserved.

using System;
using System.Collections.Generic;
using System.Linq;
using System.Text;
using EpicGames.Core;

namespace UnrealBuildTool
{
	/// <summary>
	/// Stores information about a defined preprocessor macro
	/// </summary>
	class PreprocessorMacro
	{
		/// <summary>
		/// Name of the macro
		/// </summary>
		public readonly Identifier Name;

		/// <summary>
		/// Parameter names for the macro. The '...' placeholder is represented by the __VA_ARGS__ string.
		/// </summary>
		public readonly List<Identifier>? Parameters;

		/// <summary>
		/// Raw list of tokens for this macro
		/// </summary>
		public readonly List<Token> Tokens;

		/// <summary>
		/// Construct a preprocessor macro
		/// </summary>
		/// <param name="name">Name of the macro</param>
		/// <param name="parameters">Parameter list for the macro. Should be null for object macros. Ownership of this list is transferred.</param>
		/// <param name="tokens">Tokens for the macro. Ownership of this list is transferred.</param>
		public PreprocessorMacro(Identifier name, List<Identifier>? parameters, List<Token> tokens)
		{
			Name = name;
			Parameters = parameters;
			Tokens = tokens;
		}

		/// <summary>
		/// Read a macro from a binary archive
		/// </summary>
		/// <param name="reader">Reader to serialize from</param>
		public PreprocessorMacro(BinaryArchiveReader reader)
		{
<<<<<<< HEAD
			Name = Reader.ReadIdentifier();
			Parameters = Reader.ReadList(() => Reader.ReadIdentifier());
			Tokens = Reader.ReadList(() => Reader.ReadToken())!;
=======
			Name = reader.ReadIdentifier();
			Parameters = reader.ReadList(() => reader.ReadIdentifier());
			Tokens = reader.ReadList(() => reader.ReadToken())!;
>>>>>>> 4af6daef
		}

		/// <summary>
		/// Write a macro to a binary archive
		/// </summary>
		/// <param name="writer">Writer to serialize to</param>
		public void Write(BinaryArchiveWriter writer)
		{
			writer.WriteIdentifier(Name);
			writer.WriteList(Parameters, x => writer.WriteIdentifier(x));
			writer.WriteList(Tokens, x => writer.WriteToken(x));
		}

		/// <summary>
		/// Finds the index of a parameter in the parameter list
		/// </summary>
		/// <param name="parameter">Parameter name to look for</param>
		/// <returns>Index of the parameter, or -1 if it's not found.</returns>
		public int FindParameterIndex(Identifier parameter)
		{
			if (Parameters != null)
			{
				for (int idx = 0; idx < Parameters.Count; idx++)
				{
					if (Parameters[idx] == parameter)
					{
						return idx;
					}
				}
			}
			return -1;
		}

		/// <summary>
		/// Checks whether this macro definition is equivalent to another macro definition
		/// </summary>
		/// <param name="other">The macro definition to compare against</param>
		/// <returns>True if the macro definitions are equivalent</returns>
		public bool IsEquivalentTo(PreprocessorMacro other)
		{
			if (this != other)
			{
				if (Name != other.Name || Tokens.Count != other.Tokens.Count)
				{
					return false;
				}
				if (Parameters != null)
				{
					if (other.Parameters == null || other.Parameters.Count != Parameters.Count || !Enumerable.SequenceEqual(Parameters, other.Parameters))
					{
						return false;
					}
				}
				else
				{
					if (other.Parameters != null)
					{
						return false;
					}
				}
				if (!Enumerable.SequenceEqual(Tokens, other.Tokens))
				{
					return false;
				}
			}
			return true;
		}

		/// <summary>
		/// True if the macro is an object macro
		/// </summary>
		public bool IsObjectMacro => Parameters == null;

		/// <summary>
		/// True if the macro is a function macro
		/// </summary>
		public bool IsFunctionMacro => Parameters != null;

		/// <summary>
		/// The number of required parameters. For variadic macros, the last parameter is optional.
		/// </summary>
		public int MinRequiredParameters => HasVariableArgumentList ? (Parameters!.Count - 1) : Parameters!.Count;

		/// <summary>
		/// True if the macro has a variable argument list
		/// </summary>
		public bool HasVariableArgumentList => Parameters!.Count > 0 && Parameters[^1] == Identifiers.__VA_ARGS__;

		/// <summary>
		/// Converts this macro to a string for debugging
		/// </summary>
		/// <returns>The tokens in this macro</returns>
		public override string ToString()
		{
			StringBuilder result = new(Name.ToString());
			if (Parameters != null)
			{
				result.AppendFormat("({0})", String.Join(", ", Parameters));
			}
			result.Append('=');
			if (Tokens.Count > 0)
			{
				result.Append(Tokens[0].Text);
				for (int idx = 1; idx < Tokens.Count; idx++)
				{
					if (Tokens[idx].HasLeadingSpace)
					{
						result.Append(' ');
					}
					result.Append(Tokens[idx].Text);
				}
			}
			return result.ToString();
		}
	}
}<|MERGE_RESOLUTION|>--- conflicted
+++ resolved
@@ -47,15 +47,9 @@
 		/// <param name="reader">Reader to serialize from</param>
 		public PreprocessorMacro(BinaryArchiveReader reader)
 		{
-<<<<<<< HEAD
-			Name = Reader.ReadIdentifier();
-			Parameters = Reader.ReadList(() => Reader.ReadIdentifier());
-			Tokens = Reader.ReadList(() => Reader.ReadToken())!;
-=======
 			Name = reader.ReadIdentifier();
 			Parameters = reader.ReadList(() => reader.ReadIdentifier());
 			Tokens = reader.ReadList(() => reader.ReadToken())!;
->>>>>>> 4af6daef
 		}
 
 		/// <summary>
