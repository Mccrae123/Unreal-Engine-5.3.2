// Copyright Epic Games, Inc. All Rights Reserved.

using System;
using EpicGames.Core;

namespace UnrealBuildTool
{
	/// <summary>
	/// Represents an fragment of a source file consisting of a sequence of includes followed by some arbitrary directives or source code.
	/// </summary>
	[Serializable]
	class SourceFileFragment
	{
		/// <summary>
		/// The file that this fragment is part of
		/// </summary>
		public readonly SourceFile File;

		/// <summary>
		/// Index into the file's markup array of the start of this fragment (inclusive)
		/// </summary>
		public readonly int MarkupMin;

		/// <summary>
		/// Index into the file's markup array of the end of this fragment (exclusive). Set to zero for external files.
		/// </summary>
		public readonly int MarkupMax;

		/// <summary>
		/// List of known transforms for this fragment
		/// </summary>
		public PreprocessorTransform[] Transforms { get; set; } = Array.Empty<PreprocessorTransform>();

		/// <summary>
		/// Constructor
		/// </summary>
		/// <param name="file">The source file that this fragment is part of</param>
		/// <param name="markupMin">Index into the file's markup array of the start of this fragment (inclusive)</param>
		/// <param name="markupMax">Index into the file's markup array of the end of this fragment (exclusive)</param>
		public SourceFileFragment(SourceFile file, int markupMin, int markupMax)
		{
			File = file;
			MarkupMin = markupMin;
			MarkupMax = markupMax;
		}

		/// <summary>
		/// Constructor
		/// </summary>
		/// <param name="file">The source file that this fragment is part of</param>
		/// <param name="reader">Reader to deserialize this object from</param>
		public SourceFileFragment(SourceFile file, BinaryArchiveReader reader)
		{
<<<<<<< HEAD
			this.File = File;
			this.MarkupMin = Reader.ReadInt();
			this.MarkupMax = Reader.ReadInt();
			this.Transforms = Reader.ReadArray(() => new PreprocessorTransform(Reader))!;
=======
			File = file;
			MarkupMin = reader.ReadInt();
			MarkupMax = reader.ReadInt();
			Transforms = reader.ReadArray(() => new PreprocessorTransform(reader))!;
>>>>>>> 4af6daef
		}

		/// <summary>
		/// Write this fragment to an archive
		/// </summary>
		/// <param name="writer">The writer to serialize to</param>
		public void Write(BinaryArchiveWriter writer)
		{
			writer.WriteInt(MarkupMin);
			writer.WriteInt(MarkupMax);
			writer.WriteArray(Transforms, x => x.Write(writer));
		}

		/// <summary>
		/// Summarize this fragment for the debugger
		/// </summary>
		/// <returns>String representation of this fragment for the debugger</returns>
		public override string ToString()
		{
			if (MarkupMax == 0)
			{
				return File.ToString();
			}
			else
			{
				return String.Format("{0}: {1}-{2}", File.ToString(), File.Markup[MarkupMin].LineNumber, File.Markup[MarkupMax - 1].LineNumber + 1);
			}
		}
	}
}<|MERGE_RESOLUTION|>--- conflicted
+++ resolved
@@ -51,17 +51,10 @@
 		/// <param name="reader">Reader to deserialize this object from</param>
 		public SourceFileFragment(SourceFile file, BinaryArchiveReader reader)
 		{
-<<<<<<< HEAD
-			this.File = File;
-			this.MarkupMin = Reader.ReadInt();
-			this.MarkupMax = Reader.ReadInt();
-			this.Transforms = Reader.ReadArray(() => new PreprocessorTransform(Reader))!;
-=======
 			File = file;
 			MarkupMin = reader.ReadInt();
 			MarkupMax = reader.ReadInt();
 			Transforms = reader.ReadArray(() => new PreprocessorTransform(reader))!;
->>>>>>> 4af6daef
 		}
 
 		/// <summary>
