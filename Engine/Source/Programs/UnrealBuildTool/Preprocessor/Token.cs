// Copyright Epic Games, Inc. All Rights Reserved.

using System;
using System.Collections.Generic;
using System.Diagnostics;
using System.Linq;
using System.Text;
using EpicGames.Core;

namespace UnrealBuildTool
{
	/// <summary>
	/// Flags for a single token
	/// </summary>
	[Flags]
	enum TokenFlags : byte
	{
		/// <summary>
		/// No flags
		/// </summary>
		None = 0x00,

		/// <summary>
		/// The token has space before it
		/// </summary>
		HasLeadingSpace = 0x01,

		/// <summary>
		/// Do not replace any instances of this token with the corresponding macro.
		/// </summary>
		DisableExpansion = 0x02,
	}

	/// <summary>
	/// Enumeration for token types
	/// </summary>
	enum TokenType : byte
	{
		End,
		LeftParen,
		RightParen,
		Comma,
		Identifier,
		Number,
		String,
		Character,
		Newline,
		Ellipsis,
		StringOfTokens,
		SystemInclude,
		Placemarker,
		Dot,
		QuestionMark,
		Colon,
		LogicalNot,
		LogicalAnd,
		LogicalOr,
		BitwiseXor,
		BitwiseAnd,
		BitwiseNot,
		BitwiseOr,
		Equals,
		LeftShift,
		RightShift,
		CompareEqual,
		CompareNotEqual,
		CompareLessOrEqual,
		CompareLess,
		CompareGreaterOrEqual,
		CompareGreater,
		Plus,
		Minus,
		Multiply,
		Divide,
		Modulo,
		Hash,
		HashHash,
		Unknown,
		Max
	}

	/// <summary>
	/// Single lexical token
	/// </summary>
	[DebuggerDisplay("{Text}")]
	sealed class Token : IEquatable<Token>
	{
		/// <summary>
		/// Static token names
		/// </summary>
		static readonly string[] s_staticTokens;

		/// <summary>
		/// Contains the type of the token
		/// </summary>
		public readonly TokenType Type;

		/// <summary>
		/// Properties for this token
		/// </summary>
		public readonly TokenFlags Flags;

		/// <summary>
		/// If this token is identifier, contains the identifier name
		/// </summary>
		public readonly Identifier? Identifier;

		/// <summary>
		/// If this token is a literal, contains the raw utf-8 representation of it.
		/// </summary>
		public readonly byte[]? Literal;

		/// <summary>
		/// Constructor
		/// </summary>
		/// <param name="type">The token type</param>
		/// <param name="flags">Flags for this token</param>
		public Token(TokenType type, TokenFlags flags)
		{
			Type = type;
			Flags = flags;
		}

		/// <summary>
		/// Constructor
		/// </summary>
		/// <param name="identifier">The token identifier</param>
		/// <param name="flags">Flags for this token</param>
		public Token(Identifier identifier, TokenFlags flags)
		{
			Type = TokenType.Identifier;
			Flags = flags;
			Identifier = identifier;
		}

		/// <summary>
		/// Constructs a literal token
		/// </summary>
		public Token(TokenType type, TokenFlags flags, byte[] literal)
			: this(type, flags)
		{
			Debug.Assert(IsLiteral(type));
			Literal = literal;
		}

		/// <summary>
		/// Constructs a literal token
		/// </summary>
		public Token(TokenType type, TokenFlags flags, string literal)
			: this(type, flags)
		{
			Debug.Assert(IsLiteral(type));
			Literal = Encoding.UTF8.GetBytes(literal);
		}

		/// <summary>
		/// Reads a token from a binary archive
		/// </summary>
		/// <param name="reader">Archive to read from</param>
		public Token(BinaryArchiveReader reader)
		{
			Type = (TokenType)reader.ReadByte();
			Flags = (TokenFlags)reader.ReadByte();
			if (Type == TokenType.Identifier)
			{
				Identifier = reader.ReadIdentifier();
			}
			else if (IsLiteral(Type))
			{
				Literal = reader.ReadByteArray();
			}
		}

		/// <summary>
		/// Writes a token to a binary archive
		/// </summary>
		/// <param name="writer">The writer to serialize to</param>
		public void Write(BinaryArchiveWriter writer)
		{
			writer.WriteByte((byte)Type);
			writer.WriteByte((byte)Flags);
			if (Type == TokenType.Identifier)
			{
				writer.WriteIdentifier(Identifier!);
			}
			else if (IsLiteral(Type))
			{
				writer.WriteByteArray(Literal);
			}
		}

		/// <summary>
		/// Checks if a token is equal to another object
		/// </summary>
		/// <param name="other">The object to compare against</param>
		/// <returns>True if the objects are equal, false otherwise</returns>
		public override bool Equals(object? other)
		{
			return Equals(other as Token);
		}

		/// <summary>
		/// Checks if two tokens are equivalent
		/// </summary>
		/// <param name="other">The object to compare against</param>
		/// <returns>True if the tokens are equal, false otherwise</returns>
		public bool Equals(Token? other)
		{
			if (other is null)
			{
				return false;
			}
			if (Type != other.Type || Flags != other.Flags || Identifier != other.Identifier)
			{
				return false;
			}
			if (Literal != null)
			{
				if (other.Literal == null || Literal.Length != other.Literal.Length || !Enumerable.SequenceEqual(Literal, other.Literal))
				{
					return false;
				}
			}
			else
			{
				if (other.Literal != null)
				{
					return false;
				}
			}
			return true;
		}

		/// <summary>
		/// Compares two tokens for equality
		/// </summary>
		/// <param name="lhs">The first token to compare</param>
		/// <param name="rhs">The second token to compare</param>
		/// <returns>True if the objects are equal, false otherwise</returns>
		public static bool operator ==(Token lhs, Token rhs)
		{
			if (lhs is null)
			{
				return (rhs is null);
			}
			else
			{
				return lhs.Equals(rhs);
			}
		}

		/// <summary>
		/// Compares two tokens for inequality
		/// </summary>
		/// <param name="lhs">The first token to compare</param>
		/// <param name="rhs">The second token to compare</param>
		/// <returns>True if the objects are not equal, false otherwise</returns>
		public static bool operator !=(Token lhs, Token rhs)
		{
			return !(lhs == rhs);
		}

		/// <summary>
		/// Gets a hash code for this object
		/// </summary>
		/// <returns>Hash code for the object</returns>
		public override int GetHashCode()
		{
			int result = (int)Type + (int)Flags * 7;
			if (Identifier != null)
			{
				result = (result * 11) + Identifier.GetHashCode();
			}
			if (Literal != null)
			{
				for (int idx = 0; idx < Literal.Length; idx++)
				{
					result = (result * 13) + Literal[idx];
				}
			}
			return base.GetHashCode();
		}

		/// <summary>
		/// Text corresponding to this token
		/// </summary>
		public string Text
		{
			get
			{
				if (Identifier != null)
				{
					return Identifier.ToString();
				}
				else if (Literal != null)
				{
					return Encoding.UTF8.GetString(Literal);
				}
				else
				{
					return s_staticTokens[(int)Type];
				}
			}
		}

		/// <summary>
		/// Returns a new token with different flags
		/// </summary>
		/// <param name="flagsToAdd">Flags to add from the token</param>
		/// <returns>New token with updated flags</returns>
		public Token AddFlags(TokenFlags flagsToAdd)
		{
			if (Identifier != null)
			{
				return new Token(Identifier, Flags | flagsToAdd);
			}
			else if (Literal != null)
			{
				return new Token(Type, Flags | flagsToAdd, Literal);
			}
			else
			{
				return new Token(Type, Flags | flagsToAdd);
			}
		}

		/// <summary>
		/// Returns a new token with different flags
		/// </summary>
		/// <param name="flagsToRemove">Flags to remove from the token</param>
		/// <returns>New token with updated flags</returns>
		public Token RemoveFlags(TokenFlags flagsToRemove)
		{
			if (Identifier != null)
			{
				return new Token(Identifier, Flags & ~flagsToRemove);
			}
			else if (Literal != null)
			{
				return new Token(Type, Flags & ~flagsToRemove, Literal);
			}
			else
			{
				return new Token(Type, Flags & ~flagsToRemove);
			}
		}

		/// <summary>
		/// Accessor for whether this token has leading whitespace
		/// </summary>
		public bool HasLeadingSpace => (Flags & TokenFlags.HasLeadingSpace) != 0;

		/// <summary>
		/// Checks whether two tokens match
		/// </summary>
		/// <param name="other">The token to compare against</param>
		/// <returns>True if the tokens match, false otherwise</returns>
		public bool Matches(Token other)
		{
			if (Type != other.Type)
			{
				return false;
			}

			if (Literal == null)
			{
				return Identifier == other.Identifier;
			}
			else
			{
<<<<<<< HEAD
				return Other.Literal != null && Enumerable.SequenceEqual(Literal, Other.Literal);
=======
				return other.Literal != null && Enumerable.SequenceEqual(Literal, other.Literal);
>>>>>>> 4af6daef
			}
		}

		/// <summary>
		/// Determines whether the given token type is a literal
		/// </summary>
		/// <param name="type">The type to test</param>
		/// <returns>True if the given type is a literal</returns>
		public static bool IsLiteral(TokenType type)
		{
			return type == TokenType.Unknown || type == TokenType.Character || type == TokenType.String || type == TokenType.Number || type == TokenType.StringOfTokens || type == TokenType.SystemInclude;
		}

		/// <summary>
		/// Concatenate a sequence of tokens into a string
		/// </summary>
		/// <param name="tokens">The sequence of tokens to concatenate</param>
		/// <returns>String containing the concatenated tokens</returns>
		public static string Format(IEnumerable<Token> tokens)
		{
			StringBuilder result = new();
			Format(tokens, result);
			return result.ToString();
		}

		/// <summary>
		/// Concatenate a sequence of tokens into a string
		/// </summary>
		/// <param name="tokens">The sequence of tokens to concatenate</param>
		/// <param name="result">Receives the formatted string</param>
		public static void Format(IEnumerable<Token> tokens, StringBuilder result)
		{
			IEnumerator<Token> enumerator = tokens.GetEnumerator();
			if (enumerator.MoveNext())
			{
				result.Append(enumerator.Current.Text);

				Token lastToken = enumerator.Current;
				while (enumerator.MoveNext())
				{
					Token token = enumerator.Current;
					if (token.HasLeadingSpace && (token.Type != TokenType.LeftParen || lastToken.Type != TokenType.Identifier || lastToken.Identifier != Identifiers.__pragma))
					{
						result.Append(' ');
					}
					result.Append(token.Text);
					lastToken = token;
				}
			}
		}

		/// <summary>
		/// Concatenate two tokens together
		/// </summary>
		/// <param name="firstToken">The first token</param>
		/// <param name="secondToken">The second token</param>
		/// <param name="context">Current preprocessor context</param>
		/// <returns>The combined token</returns>
		[System.Diagnostics.CodeAnalysis.SuppressMessage("Style", "IDE0060:Remove unused parameter", Justification = "<Pending>")]
		public static Token Concatenate(Token firstToken, Token secondToken, PreprocessorContext context)
		{
			string text = firstToken.Text.ToString() + secondToken.Text.ToString();

			List<Token> tokens = new();

			TokenReader reader = new(text);
			while (reader.MoveNext())
			{
				tokens.Add(reader.Current);
			}

			if (tokens.Count == 0)
			{
				return new Token(TokenType.Placemarker, TokenFlags.None);
			}
			else if (tokens.Count == 1)
			{
				return tokens[0];
			}
			else
			{
				return new Token(TokenType.Unknown, TokenFlags.None, text);
			}
		}

		/// <summary>
		/// Static constructor. Initializes the StaticTokens array.
		/// </summary>
		static Token()
		{
			s_staticTokens = new string[(int)TokenType.Max];
			s_staticTokens[(int)TokenType.LeftParen] = "(";
			s_staticTokens[(int)TokenType.RightParen] = ")";
			s_staticTokens[(int)TokenType.Comma] = ",";
			s_staticTokens[(int)TokenType.Newline] = "\n";
			s_staticTokens[(int)TokenType.Ellipsis] = "...";
			s_staticTokens[(int)TokenType.Placemarker] = "";
			s_staticTokens[(int)TokenType.Dot] = ".";
			s_staticTokens[(int)TokenType.QuestionMark] = "?";
			s_staticTokens[(int)TokenType.Colon] = ":";
			s_staticTokens[(int)TokenType.LogicalNot] = "!";
			s_staticTokens[(int)TokenType.LogicalAnd] = "&&";
			s_staticTokens[(int)TokenType.LogicalOr] = "||";
			s_staticTokens[(int)TokenType.BitwiseXor] = "^";
			s_staticTokens[(int)TokenType.BitwiseAnd] = "&";
			s_staticTokens[(int)TokenType.BitwiseNot] = "~";
			s_staticTokens[(int)TokenType.BitwiseOr] = "|";
			s_staticTokens[(int)TokenType.Equals] = "=";
			s_staticTokens[(int)TokenType.LeftShift] = "<<";
			s_staticTokens[(int)TokenType.RightShift] = ">>";
			s_staticTokens[(int)TokenType.CompareEqual] = "==";
			s_staticTokens[(int)TokenType.CompareNotEqual] = "!=";
			s_staticTokens[(int)TokenType.CompareLessOrEqual] = "<=";
			s_staticTokens[(int)TokenType.CompareLess] = "<";
			s_staticTokens[(int)TokenType.CompareGreaterOrEqual] = ">=";
			s_staticTokens[(int)TokenType.CompareGreater] = ">";
			s_staticTokens[(int)TokenType.Plus] = "+";
			s_staticTokens[(int)TokenType.Minus] = "-";
			s_staticTokens[(int)TokenType.Multiply] = "*";
			s_staticTokens[(int)TokenType.Divide] = "/";
			s_staticTokens[(int)TokenType.Modulo] = "%";
			s_staticTokens[(int)TokenType.Hash] = "#";
			s_staticTokens[(int)TokenType.HashHash] = "##";
		}
	}

	/// <summary>
	/// Helper functions for serialization
	/// </summary>
	static class TokenExtensionMethods
	{
		/// <summary>
		/// Read a token from a binary archive
		/// </summary>
		/// <param name="reader">Reader to serialize data from</param>
		/// <returns>Token read from the archive</returns>
		public static Token ReadToken(this BinaryArchiveReader reader)
		{
			return new Token(reader);
		}

		/// <summary>
		/// Write a token to a binary archive
		/// </summary>
		/// <param name="writer">Writer to serialize data to</param>
		/// <param name="token">Token to write</param>
		public static void WriteToken(this BinaryArchiveWriter writer, Token token)
		{
			token.Write(writer);
		}
	}
}<|MERGE_RESOLUTION|>--- conflicted
+++ resolved
@@ -368,11 +368,7 @@
 			}
 			else
 			{
-<<<<<<< HEAD
-				return Other.Literal != null && Enumerable.SequenceEqual(Literal, Other.Literal);
-=======
 				return other.Literal != null && Enumerable.SequenceEqual(Literal, other.Literal);
->>>>>>> 4af6daef
 			}
 		}
 
