--- conflicted
+++ resolved
@@ -28,11 +28,7 @@
 	}
 
 	class TVOSPlatform : IOSPlatform
-<<<<<<< HEAD
-    {
-=======
 	{
->>>>>>> 4af6daef
 		public TVOSPlatform(UEBuildPlatformSDK InSDK, ILogger Logger)
 			: base(InSDK, UnrealTargetPlatform.TVOS, Logger)
 		{
@@ -135,11 +131,7 @@
 		public override void RegisterBuildPlatforms(ILogger Logger)
 		{
 			ApplePlatformSDK SDK = new IOSPlatformSDK(Logger);
-<<<<<<< HEAD
-		
-=======
 
->>>>>>> 4af6daef
 			// Register this build platform for IOS
 			UEBuildPlatform.RegisterBuildPlatform(new TVOSPlatform(SDK, Logger), Logger);
 			UEBuildPlatform.RegisterPlatformWithGroup(UnrealTargetPlatform.TVOS, UnrealPlatformGroup.Apple);
