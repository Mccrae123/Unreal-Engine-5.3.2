--- conflicted
+++ resolved
@@ -1,21 +1,5 @@
 // Copyright Epic Games, Inc. All Rights Reserved.
 
-<<<<<<< HEAD
-
-using System;
-using System.Collections;
-using System.Collections.Generic;
-using System.Linq;
-using System.IO;
-using System.Diagnostics;
-using System.Security.AccessControl;
-using System.Xml;
-using System.Text;
-using Ionic.Zip;
-using Ionic.Zlib;
-using EpicGames.Core;
-=======
->>>>>>> 4af6daef
 using Microsoft.Extensions.Logging;
 
 namespace UnrealBuildTool
