--- conflicted
+++ resolved
@@ -6,10 +6,6 @@
 using System.Text;
 using System.Xml.Linq;
 using EpicGames.Core;
-<<<<<<< HEAD
-using UnrealBuildBase;
-=======
->>>>>>> 4af6daef
 using Microsoft.Extensions.Logging;
 
 namespace UnrealBuildTool
@@ -17,17 +13,10 @@
 	class UEDeployTVOS : UEDeployIOS
 	{
 
-<<<<<<< HEAD
-        public UEDeployTVOS(ILogger InLogger)
-			: base(InLogger)
-        {
-        }
-=======
 		public UEDeployTVOS(ILogger InLogger)
 			: base(InLogger)
 		{
 		}
->>>>>>> 4af6daef
 
 		protected override string GetTargetPlatformName()
 		{
@@ -53,11 +42,7 @@
 			// get the settings from the ini file
 			// plist replacements
 			// @todo tvos: Are we going to make TVOS specific .ini files?
-<<<<<<< HEAD
-			DirectoryReference? DirRef = bIsUnrealGame ? (!string.IsNullOrEmpty(UnrealBuildTool.GetRemoteIniPath()) ? new DirectoryReference(UnrealBuildTool.GetRemoteIniPath()!) : null) : new DirectoryReference(ProjectDirectory);
-=======
 			DirectoryReference? DirRef = bIsUnrealGame ? (!String.IsNullOrEmpty(UnrealBuildTool.GetRemoteIniPath()) ? new DirectoryReference(UnrealBuildTool.GetRemoteIniPath()!) : null) : new DirectoryReference(ProjectDirectory);
->>>>>>> 4af6daef
 			ConfigHierarchy Ini = ConfigCache.ReadHierarchy(ConfigHierarchyType.Engine, DirRef, UnrealTargetPlatform.IOS);
 
 			// bundle display name
@@ -142,13 +127,8 @@
 			}
 			Text.AppendLine("\t</array>");
 
-<<<<<<< HEAD
-            Text.AppendLine("\t<key>TVTopShelfImage</key>");
-            Text.AppendLine("\t<dict>");
-=======
 			Text.AppendLine("\t<key>TVTopShelfImage</key>");
 			Text.AppendLine("\t<dict>");
->>>>>>> 4af6daef
 			Text.AppendLine("\t\t<key>TVTopShelfPrimaryImageWide</key>");
 			Text.AppendLine("\t\t<string>Top Shelf Image Wide</string>");
 			Text.AppendLine("\t</dict>");
@@ -198,13 +178,8 @@
 
 				XDoc.DocumentType!.InternalSubset = "";
 				UPL.ProcessPluginNode("None", "iosPListUpdates", "", ref XDoc);
-<<<<<<< HEAD
-                string result = XDoc.Declaration?.ToString() + "\n" + XDoc.ToString().Replace("<!DOCTYPE plist PUBLIC \"-//Apple//DTD PLIST 1.0//EN\" \"http://www.apple.com/DTDs/PropertyList-1.0.dtd\"[]>", "<!DOCTYPE plist PUBLIC \"-//Apple//DTD PLIST 1.0//EN\" \"http://www.apple.com/DTDs/PropertyList-1.0.dtd\">");
-                File.WriteAllText(PListFile, result);
-=======
 				string result = XDoc.Declaration?.ToString() + "\n" + XDoc.ToString().Replace("<!DOCTYPE plist PUBLIC \"-//Apple//DTD PLIST 1.0//EN\" \"http://www.apple.com/DTDs/PropertyList-1.0.dtd\"[]>", "<!DOCTYPE plist PUBLIC \"-//Apple//DTD PLIST 1.0//EN\" \"http://www.apple.com/DTDs/PropertyList-1.0.dtd\">");
 				File.WriteAllText(PListFile, result);
->>>>>>> 4af6daef
 			}
 			else
 			{
@@ -225,13 +200,10 @@
 
 		public override bool GeneratePList(FileReference? ProjectFile, UnrealTargetConfiguration Config, string ProjectDirectory, bool bIsUnrealGame, string GameName, bool bIsClient, string ProjectName, string InEngineDir, string AppDirectory, List<string> UPLScripts, string? BundleID, bool bBuildAsFramework)
 		{
-<<<<<<< HEAD
-=======
 			if (AppleExports.UseModernXcode(ProjectFile))
 			{
 				return base.GeneratePList(ProjectFile, Config, ProjectDirectory, bIsUnrealGame, GameName, bIsClient, ProjectName, InEngineDir, AppDirectory, UPLScripts, BundleID, bBuildAsFramework);
 			}
->>>>>>> 4af6daef
 			return GenerateTVOSPList(ProjectDirectory, bIsUnrealGame, GameName, bIsClient, ProjectName, InEngineDir, AppDirectory, null, BundleID, Logger);
 		}
 	}
