// Copyright Epic Games, Inc. All Rights Reserved.

using System;
using System.Collections.Generic;
using System.Linq;
using System.Text;
using System.Xml;
using System.IO;
using System.Diagnostics;
using System.Xml.Linq;
using EpicGames.Core;
using UnrealBuildBase;
<<<<<<< HEAD
=======
using Microsoft.Extensions.Logging;
>>>>>>> d731a049

namespace UnrealBuildTool
{
	class UEDeployTVOS : UEDeployIOS
	{

        public UEDeployTVOS(ILogger InLogger)
			: base(InLogger)
        {
        }

		protected override string GetTargetPlatformName()
		{
			return "TVOS";
		}

<<<<<<< HEAD
		public static bool GenerateTVOSPList(string ProjectDirectory, bool bIsUnrealGame, string GameName, bool bIsClient, string ProjectName, string InEngineDir, string AppDirectory, UnrealPluginLanguage? UPL, string? BundleID)
=======
		public static bool GenerateTVOSPList(string ProjectDirectory, bool bIsUnrealGame, string GameName, bool bIsClient, string ProjectName, string InEngineDir, string AppDirectory, UnrealPluginLanguage? UPL, string? BundleID, ILogger Logger)
>>>>>>> d731a049
		{
			// @todo tvos: THIS!


			// generate the Info.plist for future use
			string BuildDirectory = ProjectDirectory + "/Build/TVOS";
			bool bSkipDefaultPNGs = false;
			string IntermediateDirectory = (bIsUnrealGame ? InEngineDir : ProjectDirectory) + "/Intermediate/TVOS";
			string PListFile = IntermediateDirectory + "/" + GameName + "-Info.plist";
			// @todo tvos: This is really nasty - both IOS and TVOS are setting static vars
			VersionUtilities.BuildDirectory = BuildDirectory;
			VersionUtilities.GameName = GameName;

			// read the old file
			string OldPListData = File.Exists(PListFile) ? File.ReadAllText(PListFile) : "";

			// get the settings from the ini file
			// plist replacements
			// @todo tvos: Are we going to make TVOS specific .ini files?
			DirectoryReference? DirRef = bIsUnrealGame ? (!string.IsNullOrEmpty(UnrealBuildTool.GetRemoteIniPath()) ? new DirectoryReference(UnrealBuildTool.GetRemoteIniPath()!) : null) : new DirectoryReference(ProjectDirectory);
			ConfigHierarchy Ini = ConfigCache.ReadHierarchy(ConfigHierarchyType.Engine, DirRef, UnrealTargetPlatform.IOS);

			// bundle display name
			string BundleDisplayName;
			Ini.GetString("/Script/IOSRuntimeSettings.IOSRuntimeSettings", "BundleDisplayName", out BundleDisplayName);

			// bundle identifier
			string BundleIdentifier;
			Ini.GetString("/Script/IOSRuntimeSettings.IOSRuntimeSettings", "BundleIdentifier", out BundleIdentifier);
			if (!string.IsNullOrEmpty(BundleID))
			{
				BundleIdentifier = BundleID;
			}

			// bundle name
			string BundleName;
			Ini.GetString("/Script/IOSRuntimeSettings.IOSRuntimeSettings", "BundleName", out BundleName);

			// short version string
			string BundleShortVersion;
			Ini.GetString("/Script/IOSRuntimeSettings.IOSRuntimeSettings", "VersionInfo", out BundleShortVersion);

			// required capabilities
			string RequiredCaps = "\t\t<string>arm64</string>\n";

			// minimum iOS version
			string MinVersionSetting = "";
			Ini.GetString("/Script/IOSRuntimeSettings.IOSRuntimeSettings", "MinimumiOSVersion", out MinVersionSetting);
			string MinVersion = GetMinimumOSVersion(MinVersionSetting, Logger);

			// extra plist data
			string ExtraData = "";
			Ini.GetString("/Script/IOSRuntimeSettings.IOSRuntimeSettings", "AdditionalPlistData", out ExtraData);

            // create the final display name, including converting all entities for XML use
            string FinalDisplayName = BundleDisplayName.Replace("[PROJECT_NAME]", ProjectName).Replace("_", "");
            FinalDisplayName = FinalDisplayName.Replace("&", "&amp;");
            FinalDisplayName = FinalDisplayName.Replace("\"", "&quot;");
            FinalDisplayName = FinalDisplayName.Replace("\'", "&apos;");
            FinalDisplayName = FinalDisplayName.Replace("<", "&lt;");
            FinalDisplayName = FinalDisplayName.Replace(">", "&gt;");

            // generate the plist file
            StringBuilder Text = new StringBuilder();
			Text.AppendLine("<?xml version=\"1.0\" encoding=\"UTF-8\"?>");
			Text.AppendLine("<!DOCTYPE plist PUBLIC \"-//Apple//DTD PLIST 1.0//EN\" \"http://www.apple.com/DTDs/PropertyList-1.0.dtd\">");
			Text.AppendLine("<plist version=\"1.0\">");
			Text.AppendLine("<dict>");
			Text.AppendLine("\t<key>CFBundleDevelopmentRegion</key>");
			Text.AppendLine("\t<string>en</string>");
			Text.AppendLine("\t<key>CFBundleDisplayName</key>");
			Text.AppendLine(string.Format("\t<string>{0}</string>", EncodeBundleName(BundleDisplayName, ProjectName)));
			Text.AppendLine("\t<key>CFBundleExecutable</key>");
			string BundleExecutable = bIsUnrealGame ?
				(bIsClient ? "UnrealClient" : "UnrealGame") :
				(bIsClient ? GameName + "Client" : GameName);
			Text.AppendLine(string.Format("\t<string>{0}</string>", BundleExecutable));
			Text.AppendLine("\t<key>CFBundleIdentifier</key>");
			Text.AppendLine(string.Format("\t<string>{0}</string>", BundleIdentifier.Replace("[PROJECT_NAME]", ProjectName).Replace("_","")));
			Text.AppendLine("\t<key>CFBundleInfoDictionaryVersion</key>");
			Text.AppendLine("\t<string>6.0</string>");
			Text.AppendLine("\t<key>CFBundleName</key>");
			Text.AppendLine(string.Format("\t<string>{0}</string>", EncodeBundleName(BundleName, ProjectName)));
			Text.AppendLine("\t<key>CFBundlePackageType</key>");
			Text.AppendLine("\t<string>APPL</string>");
			Text.AppendLine("\t<key>CFBundleSignature</key>");
			Text.AppendLine("\t<string>????</string>");
			Text.AppendLine("\t<key>CFBundleVersion</key>");
			Text.AppendLine(string.Format("\t<string>{0}</string>", VersionUtilities.UpdateBundleVersion(OldPListData, InEngineDir)));
			Text.AppendLine("\t<key>CFBundleShortVersionString</key>");
			Text.AppendLine(string.Format("\t<string>{0}</string>", BundleShortVersion));
			Text.AppendLine("\t<key>LSRequiresIPhoneOS</key>");
			Text.AppendLine("\t<true/>");
			Text.AppendLine("\t<key>UIRequiredDeviceCapabilities</key>");
			Text.AppendLine("\t<array>");
			foreach (string Line in RequiredCaps.Split("\r\n".ToCharArray()))
			{
				if (!string.IsNullOrWhiteSpace(Line))
				{
					Text.AppendLine(Line);
				}
			}
            Text.AppendLine("\t</array>");

            Text.AppendLine("\t<key>TVTopShelfImage</key>");
            Text.AppendLine("\t<dict>");
			Text.AppendLine("\t\t<key>TVTopShelfPrimaryImageWide</key>");
			Text.AppendLine("\t\t<string>Top Shelf Image Wide</string>");
			Text.AppendLine("\t</dict>");
			Text.AppendLine("\t<key>CFBundleIcons</key>");
            Text.AppendLine("\t<dict>");
            Text.AppendLine("\t\t<key>CFBundlePrimaryIcon</key>");
            Text.AppendLine("\t\t<string>App Icon</string>");
            Text.AppendLine("\t</dict>");
			Text.AppendLine("\t<key>UILaunchStoryboardName</key>");
			Text.AppendLine("\t<string>LaunchScreen</string>");

			// write the iCloud container identifier, if present in the old file
			if (!string.IsNullOrEmpty(OldPListData))
			{
				int index = OldPListData.IndexOf("ICloudContainerIdentifier");
				if (index > 0)
				{
					index = OldPListData.IndexOf("<string>", index) + 8;
					int length = OldPListData.IndexOf("</string>", index) - index;
					string ICloudContainerIdentifier = OldPListData.Substring(index, length);
					Text.AppendLine("\t<key>ICloudContainerIdentifier</key>");
					Text.AppendLine(string.Format("\t<string>{0}</string>", ICloudContainerIdentifier));
				}
			}

            Text.AppendLine("</dict>");
			Text.AppendLine("</plist>");

			// Create the intermediate directory if needed
			if (!Directory.Exists(IntermediateDirectory))
			{
				Directory.CreateDirectory(IntermediateDirectory);
			}

			if(UPL != null)
			{
				// Allow UPL to modify the plist here
				XDocument XDoc;
				try
				{
					XDoc = XDocument.Parse(Text.ToString());
				}
				catch (Exception e)
				{
					throw new BuildException("plist is invalid {0}\n{1}", e, Text.ToString());
				}

				XDoc.DocumentType!.InternalSubset = "";
				UPL.ProcessPluginNode("None", "iosPListUpdates", "", ref XDoc);
                string result = XDoc.Declaration?.ToString() + "\n" + XDoc.ToString().Replace("<!DOCTYPE plist PUBLIC \"-//Apple//DTD PLIST 1.0//EN\" \"http://www.apple.com/DTDs/PropertyList-1.0.dtd\"[]>", "<!DOCTYPE plist PUBLIC \"-//Apple//DTD PLIST 1.0//EN\" \"http://www.apple.com/DTDs/PropertyList-1.0.dtd\">");
                File.WriteAllText(PListFile, result);
			}
			else
			{
				File.WriteAllText(PListFile, Text.ToString());
			}

			if (BuildHostPlatform.Current.Platform == UnrealTargetPlatform.Mac)
			{
				if (!Directory.Exists(AppDirectory))
				{
					Directory.CreateDirectory(AppDirectory);
				}
				File.WriteAllText(AppDirectory + "/Info.plist", Text.ToString());
			}

			return bSkipDefaultPNGs;
		}

		public override bool GeneratePList(FileReference? ProjectFile, UnrealTargetConfiguration Config, string ProjectDirectory, bool bIsUnrealGame, string GameName, bool bIsClient, string ProjectName, string InEngineDir, string AppDirectory, List<string> UPLScripts, string? BundleID, bool bBuildAsFramework, out bool bSupportsPortrait, out bool bSupportsLandscape)
		{
			bSupportsLandscape = bSupportsPortrait = true;
			return GenerateTVOSPList(ProjectDirectory, bIsUnrealGame, GameName, bIsClient, ProjectName, InEngineDir, AppDirectory, null, BundleID, Logger);
		}
	}
}<|MERGE_RESOLUTION|>--- conflicted
+++ resolved
@@ -10,10 +10,7 @@
 using System.Xml.Linq;
 using EpicGames.Core;
 using UnrealBuildBase;
-<<<<<<< HEAD
-=======
 using Microsoft.Extensions.Logging;
->>>>>>> d731a049
 
 namespace UnrealBuildTool
 {
@@ -30,11 +27,7 @@
 			return "TVOS";
 		}
 
-<<<<<<< HEAD
-		public static bool GenerateTVOSPList(string ProjectDirectory, bool bIsUnrealGame, string GameName, bool bIsClient, string ProjectName, string InEngineDir, string AppDirectory, UnrealPluginLanguage? UPL, string? BundleID)
-=======
 		public static bool GenerateTVOSPList(string ProjectDirectory, bool bIsUnrealGame, string GameName, bool bIsClient, string ProjectName, string InEngineDir, string AppDirectory, UnrealPluginLanguage? UPL, string? BundleID, ILogger Logger)
->>>>>>> d731a049
 		{
 			// @todo tvos: THIS!
 
