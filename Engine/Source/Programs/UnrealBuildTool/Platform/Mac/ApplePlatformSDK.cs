// Copyright Epic Games, Inc. All Rights Reserved.

using System;
using EpicGames.Core;
<<<<<<< HEAD
using System.Text.RegularExpressions;
using Microsoft.Win32;
using System.Diagnostics;
=======
>>>>>>> 4af6daef
using Microsoft.Extensions.Logging;

///////////////////////////////////////////////////////////////////
// If you are looking for supported version numbers, look in the
// ApplePlatformSDK.Versions.cs file next to this file, and
// als IOS/IOSPlatformSDK.Versions.cs
///////////////////////////////////////////////////////////////////

namespace UnrealBuildTool
{
	internal partial class ApplePlatformSDK : UEBuildPlatformSDK
	{
		public ApplePlatformSDK(ILogger Logger)
			: base(Logger)
		{
		}

		public override bool TryConvertVersionToInt(string? StringValue, out UInt64 OutValue, string? Hint)
		{
			return UnrealBuildBase.ApplePlatformSDK.TryConvertVersionToInt(StringValue, out OutValue);
		}

		protected override string? GetInstalledSDKVersion()
		{
			return UnrealBuildBase.ApplePlatformSDK.InstalledSDKVersion;
		}

		protected override SDKStatus HasRequiredManualSDKInternal()
		{
			SDKStatus Status = base.HasRequiredManualSDKInternal();

			// iTunes is technically only need to deploy to and run on connected devices.
			// This code removes requirement for Windows builders to have Xcode installed.
			if (Status == SDKStatus.Invalid && !RuntimePlatform.IsMac && Environment.GetEnvironmentVariable("IsBuildMachine") == "1")
<<<<<<< HEAD
            {
				Status = SDKStatus.Valid;
            }
=======
			{
				Status = SDKStatus.Valid;
			}
>>>>>>> 4af6daef
			return Status;
		}
	}
}<|MERGE_RESOLUTION|>--- conflicted
+++ resolved
@@ -2,12 +2,6 @@
 
 using System;
 using EpicGames.Core;
-<<<<<<< HEAD
-using System.Text.RegularExpressions;
-using Microsoft.Win32;
-using System.Diagnostics;
-=======
->>>>>>> 4af6daef
 using Microsoft.Extensions.Logging;
 
 ///////////////////////////////////////////////////////////////////
@@ -42,15 +36,9 @@
 			// iTunes is technically only need to deploy to and run on connected devices.
 			// This code removes requirement for Windows builders to have Xcode installed.
 			if (Status == SDKStatus.Invalid && !RuntimePlatform.IsMac && Environment.GetEnvironmentVariable("IsBuildMachine") == "1")
-<<<<<<< HEAD
-            {
-				Status = SDKStatus.Valid;
-            }
-=======
 			{
 				Status = SDKStatus.Valid;
 			}
->>>>>>> 4af6daef
 			return Status;
 		}
 	}
