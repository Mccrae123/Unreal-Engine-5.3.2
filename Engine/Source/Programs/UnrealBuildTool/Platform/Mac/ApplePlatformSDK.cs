--- conflicted
+++ resolved
@@ -9,15 +9,12 @@
 using System.Diagnostics;
 using Microsoft.Extensions.Logging;
 
-<<<<<<< HEAD
-=======
 ///////////////////////////////////////////////////////////////////
 // If you are looking for supported version numbers, look in the
 // ApplePlatformSDK.Versions.cs file next to this file, and
 // als IOS/IOSPlatformSDK.Versions.cs
 ///////////////////////////////////////////////////////////////////
 
->>>>>>> d731a049
 namespace UnrealBuildTool
 {
 	internal partial class ApplePlatformSDK : UEBuildPlatformSDK
@@ -32,36 +29,9 @@
 			return UnrealBuildBase.ApplePlatformSDK.TryConvertVersionToInt(StringValue, out OutValue);
 		}
 
-<<<<<<< HEAD
-		public override void GetValidSoftwareVersionRange(out string? MinVersion, out string? MaxVersion)
-=======
 		protected override string? GetInstalledSDKVersion()
->>>>>>> d731a049
 		{
 			return UnrealBuildBase.ApplePlatformSDK.InstalledSDKVersion;
-		}
-
-<<<<<<< HEAD
-		public override bool TryConvertVersionToInt(string? StringValue, out UInt64 OutValue)
-=======
-		protected override SDKStatus HasRequiredManualSDKInternal()
->>>>>>> d731a049
-		{
-			SDKStatus Status = base.HasRequiredManualSDKInternal();
-
-<<<<<<< HEAD
-		public override string? GetInstalledSDKVersion()
-		{
-			return UnrealBuildBase.ApplePlatformSDK.InstalledSDKVersion;
-=======
-			// iTunes is technically only need to deploy to and run on connected devices.
-			// This code removes requirement for Windows builders to have Xcode installed.
-			if (Status == SDKStatus.Invalid && !RuntimePlatform.IsMac && Environment.GetEnvironmentVariable("IsBuildMachine") == "1")
-            {
-				Status = SDKStatus.Valid;
-            }
-			return Status;
->>>>>>> d731a049
 		}
 
 		protected override SDKStatus HasRequiredManualSDKInternal()
