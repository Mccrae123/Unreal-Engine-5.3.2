// Copyright Epic Games, Inc. All Rights Reserved.

using System;
using System.Collections.Generic;
using System.Linq;
using System.Text;
using System.Threading.Tasks;
using EpicGames.Core;
<<<<<<< HEAD
=======
using Microsoft.Extensions.Logging;
>>>>>>> d731a049

namespace UnrealBuildTool
{
	/// <summary>
	/// Public Mac functions exposed to UAT
	/// </summary>
	public static class MacExports
	{
		/// <summary>
		/// Intel architecture string as described by clang and other tools
		/// </summary>
		public static string IntelArchitecture = "x86_64";

		/// <summary>
		/// Apple silicon architecture string as described by clang and other tools
		/// </summary>
		public static string AppleArchitecture = "arm64";

		/// <summary>
		/// Describes the architecture of the host. Note - this ignores translation.
		/// IsRunningUnderRosetta can be used to detect that we're running under translation
		/// </summary>
		public static string HostArchitecture
		{
			get
			{
				return IsRunningOnAppleArchitecture ? AppleArchitecture : IntelArchitecture;
			}
		}

		/// <summary>
		/// Default to building for Intel for the time being. Targets can be allow listed below, and
		/// projects can be set to universal to override this.
		/// </summary>
		public static string DefaultArchitecture
		{
			get
			{
				return IntelArchitecture;
			}
		}

		/// <summary>
		/// Returns the current list of default targets that are known to build for Apple Silicon. Individual projects will
		/// use the Project setting.
		/// </summary>
		/// <returns></returns>
		static public IEnumerable<string> TargetsAllowedForAppleSilicon
		{
			get
			{
				return new[] { 
					"BenchmarkTool",
					"BlankProgram",
					"BuildPatchTool",
<<<<<<< HEAD
=======
					"ShaderCompileWorker",
>>>>>>> d731a049
					"UnrealClient",
					"UnrealGame", 
					"UnrealServer",
					"UnrealHeaderTool", 
					"UnrealPak"
				};
			}
		}

		/// <summary>
		/// Cached result for AppleArch check
		/// </summary>
		private static bool? IsRunningOnAppleArchitectureVar;

		/// <summary>
		/// Cached result for Rosetta check
		/// </summary>
		private static bool? IsRunningUnderRosettaVar;

		/// <summary>
		/// Returns true if we're running under Rosetta 
		/// </summary>
		/// <returns></returns>
		public static bool IsRunningUnderRosetta
		{
			get
			{
				if (!IsRunningUnderRosettaVar.HasValue)
				{
					string TranslatedOutput = Utils.RunLocalProcessAndReturnStdOut("/usr/sbin/sysctl", "sysctl", null);
					IsRunningUnderRosettaVar = TranslatedOutput.Contains("sysctl.proc_translated: 1");
				}

				return IsRunningUnderRosettaVar.Value;
			}
		}

		/// <summary>
		/// Returns true if we're running on Apple architecture (either natively which mono/dotnet will do, or under Rosetta)
		/// </summary>
		/// <returns></returns>
		public static bool IsRunningOnAppleArchitecture
		{
			get
			{
				if (!IsRunningOnAppleArchitectureVar.HasValue)
				{
					// On an m1 mac this appears to be where the brand is.
					string BrandOutput = Utils.RunLocalProcessAndReturnStdOut("/usr/sbin/sysctl", "-n machdep.cpu.brand_string", null);
					IsRunningOnAppleArchitectureVar = BrandOutput.Contains("Apple") || IsRunningUnderRosetta;
				}

				return IsRunningOnAppleArchitectureVar.Value;
			}
		}

		/// <summary>
		/// Strips symbols from a file
		/// </summary>
		/// <param name="SourceFile">The input file</param>
		/// <param name="TargetFile">The output file</param>
		/// <param name="Logger"></param>
		public static void StripSymbols(FileReference SourceFile, FileReference TargetFile, ILogger Logger)
		{
			MacToolChain ToolChain = new MacToolChain(null, ClangToolChainOptions.None, Logger);
			ToolChain.StripSymbols(SourceFile, TargetFile);
		}		
	}
}<|MERGE_RESOLUTION|>--- conflicted
+++ resolved
@@ -6,10 +6,7 @@
 using System.Text;
 using System.Threading.Tasks;
 using EpicGames.Core;
-<<<<<<< HEAD
-=======
 using Microsoft.Extensions.Logging;
->>>>>>> d731a049
 
 namespace UnrealBuildTool
 {
@@ -65,10 +62,7 @@
 					"BenchmarkTool",
 					"BlankProgram",
 					"BuildPatchTool",
-<<<<<<< HEAD
-=======
 					"ShaderCompileWorker",
->>>>>>> d731a049
 					"UnrealClient",
 					"UnrealGame", 
 					"UnrealServer",
