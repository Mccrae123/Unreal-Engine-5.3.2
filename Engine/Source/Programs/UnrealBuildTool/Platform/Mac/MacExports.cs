﻿// Copyright Epic Games, Inc. All Rights Reserved.

using EpicGames.Core;
using Microsoft.Extensions.Logging;

namespace UnrealBuildTool
{
	/// <summary>
	/// Public Mac functions exposed to UAT
	/// </summary>
	public static class MacExports
	{
		/// <summary>
		/// Describes the architecture of the host. Note - this ignores translation.
		/// IsRunningUnderRosetta can be used to detect that we're running under translation
		/// </summary>
<<<<<<< HEAD
		public static UnrealArch HostArchitecture
		{
			get
			{
				return IsRunningOnAppleArchitecture ? UnrealArch.Arm64 : UnrealArch.X64;
			}
		}
=======
		public static UnrealArch HostArchitecture => IsRunningOnAppleArchitecture ? UnrealArch.Arm64 : UnrealArch.X64;
>>>>>>> 4af6daef

		/// <summary>
		/// Cached result for AppleArch check
		/// </summary>
		private static bool? IsRunningOnAppleArchitectureVar;

		/// <summary>
		/// Cached result for Rosetta check
		/// </summary>
		private static bool? IsRunningUnderRosettaVar;

		/// <summary>
		/// Returns true if we're running under Rosetta 
		/// </summary>
		/// <returns></returns>
		public static bool IsRunningUnderRosetta
		{
			get
			{
				if (!IsRunningUnderRosettaVar.HasValue)
				{
					string TranslatedOutput = Utils.RunLocalProcessAndReturnStdOut("/usr/sbin/sysctl", "sysctl", null);
					IsRunningUnderRosettaVar = TranslatedOutput.Contains("sysctl.proc_translated: 1");
				}

				return IsRunningUnderRosettaVar.Value;
			}
		}

		/// <summary>
		/// Returns true if we're running on Apple architecture (either natively which mono/dotnet will do, or under Rosetta)
		/// </summary>
		/// <returns></returns>
		public static bool IsRunningOnAppleArchitecture
		{
			get
			{
				if (!IsRunningOnAppleArchitectureVar.HasValue)
				{
					// On an m1 mac this appears to be where the brand is.
					string BrandOutput = Utils.RunLocalProcessAndReturnStdOut("/usr/sbin/sysctl", "-n machdep.cpu.brand_string", null);
					IsRunningOnAppleArchitectureVar = BrandOutput.Contains("Apple") || IsRunningUnderRosetta;
				}

				return IsRunningOnAppleArchitectureVar.Value;
			}
		}

		/// <summary>
		/// Strips symbols from a file
		/// </summary>
		/// <param name="SourceFile">The input file</param>
		/// <param name="TargetFile">The output file</param>
		/// <param name="Logger"></param>
		public static void StripSymbols(FileReference SourceFile, FileReference TargetFile, ILogger Logger)
		{
			MacToolChain ToolChain = new MacToolChain(null, ClangToolChainOptions.None, Logger);
			ToolChain.StripSymbols(SourceFile, TargetFile);
		}
	}
}<|MERGE_RESOLUTION|>--- conflicted
+++ resolved
@@ -14,17 +14,7 @@
 		/// Describes the architecture of the host. Note - this ignores translation.
 		/// IsRunningUnderRosetta can be used to detect that we're running under translation
 		/// </summary>
-<<<<<<< HEAD
-		public static UnrealArch HostArchitecture
-		{
-			get
-			{
-				return IsRunningOnAppleArchitecture ? UnrealArch.Arm64 : UnrealArch.X64;
-			}
-		}
-=======
 		public static UnrealArch HostArchitecture => IsRunningOnAppleArchitecture ? UnrealArch.Arm64 : UnrealArch.X64;
->>>>>>> 4af6daef
 
 		/// <summary>
 		/// Cached result for AppleArch check
