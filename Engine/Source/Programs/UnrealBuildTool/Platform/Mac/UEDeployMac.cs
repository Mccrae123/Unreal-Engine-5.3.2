// Copyright Epic Games, Inc. All Rights Reserved.

using System.IO;
using EpicGames.Core;
using Microsoft.Extensions.Logging;

namespace UnrealBuildTool
{
	class UEDeployMac : UEBuildDeploy
	{
<<<<<<< HEAD
		public UEDeployMac(ILogger InLogger) 
=======
		public UEDeployMac(ILogger InLogger)
>>>>>>> 4af6daef
			: base(InLogger)
		{
		}

		public override bool PrepTargetForDeployment(TargetReceipt Receipt)
		{
			Logger.LogInformation("Deploying now!");
			return base.PrepTargetForDeployment(Receipt);
		}

		public static bool GeneratePList(string ProjectDirectory, bool bIsUnrealGame, string GameName, string ProjectName, string InEngineDir, string ExeName)
		{
			string IntermediateDirectory = (bIsUnrealGame ? InEngineDir : ProjectDirectory) + "/Intermediate/Mac";
			string DestPListFile = IntermediateDirectory + "/" + ExeName + "-Info.plist";
			string SrcPListFile = (bIsUnrealGame ? (InEngineDir + "Source/Programs/") : (ProjectDirectory + "/Source/")) + GameName + "/Resources/Mac/Info.plist";
			if (!File.Exists(SrcPListFile))
			{
				SrcPListFile = InEngineDir + "/Source/Runtime/Launch/Resources/Mac/Info.plist";
			}

			string PListData;
			if (File.Exists(SrcPListFile))
			{
				PListData = File.ReadAllText(SrcPListFile);
			}
			else
			{
				return false;
			}

<<<<<<< HEAD
            // bundle identifier
            // plist replacements
            DirectoryReference? DirRef = bIsUnrealGame ? (!string.IsNullOrEmpty(UnrealBuildTool.GetRemoteIniPath()) ? new DirectoryReference(UnrealBuildTool.GetRemoteIniPath()!) : null) : new DirectoryReference(ProjectDirectory);
            ConfigHierarchy Ini = ConfigCache.ReadHierarchy(ConfigHierarchyType.Engine, DirRef, UnrealTargetPlatform.IOS);
=======
			// bundle identifier
			// plist replacements
			DirectoryReference? DirRef = bIsUnrealGame ? (!System.String.IsNullOrEmpty(UnrealBuildTool.GetRemoteIniPath()) ? new DirectoryReference(UnrealBuildTool.GetRemoteIniPath()!) : null) : new DirectoryReference(ProjectDirectory);
			ConfigHierarchy Ini = ConfigCache.ReadHierarchy(ConfigHierarchyType.Engine, DirRef, UnrealTargetPlatform.IOS);

			string BundleIdentifier;
			Ini.GetString("/Script/IOSRuntimeSettings.IOSRuntimeSettings", "BundleIdentifier", out BundleIdentifier);
>>>>>>> 4af6daef

			string BundleVersion = MacToolChain.LoadEngineDisplayVersion();
			// duplicating some logic in MacToolchain for the BundleID
			string[] ExeNameParts = ExeName.Split('-');
			bool bBuildingEditor = ExeNameParts[0].EndsWith("Editor");
			string FinalBundleID = bBuildingEditor ? $"com.epicgames.{ExeNameParts[0]}" : BundleIdentifier.Replace("[PROJECT_NAME]", ProjectName);
			FinalBundleID = FinalBundleID.Replace("_", "");

<<<<<<< HEAD
            string BundleVersion = MacToolChain.LoadEngineDisplayVersion();
			// duplicating some logic in MacToolchain for the BundleID
			string[] ExeNameParts = ExeName.Split('-');
			bool bBuildingEditor = ExeNameParts[0].EndsWith("Editor");
			string FinalBundleID = bBuildingEditor ? $"com.epicgames.{ExeNameParts[0]}" : BundleIdentifier.Replace("[PROJECT_NAME]", ProjectName);
			FinalBundleID = FinalBundleID.Replace("_", "");

=======
>>>>>>> 4af6daef
			PListData = PListData.Replace("${EXECUTABLE_NAME}", ExeName).
				Replace("${APP_NAME}", FinalBundleID).
				Replace("${ICON_NAME}", GameName).
				Replace("${MACOSX_DEPLOYMENT_TARGET}", MacToolChain.Settings.MinMacOSVersion).
				Replace("${BUNDLE_VERSION}", BundleVersion);

			if (!Directory.Exists(IntermediateDirectory))
			{
				Directory.CreateDirectory(IntermediateDirectory);
			}
			File.WriteAllText(DestPListFile, PListData);

			return true;
		}
	}
}<|MERGE_RESOLUTION|>--- conflicted
+++ resolved
@@ -8,11 +8,7 @@
 {
 	class UEDeployMac : UEBuildDeploy
 	{
-<<<<<<< HEAD
-		public UEDeployMac(ILogger InLogger) 
-=======
 		public UEDeployMac(ILogger InLogger)
->>>>>>> 4af6daef
 			: base(InLogger)
 		{
 		}
@@ -43,12 +39,6 @@
 				return false;
 			}
 
-<<<<<<< HEAD
-            // bundle identifier
-            // plist replacements
-            DirectoryReference? DirRef = bIsUnrealGame ? (!string.IsNullOrEmpty(UnrealBuildTool.GetRemoteIniPath()) ? new DirectoryReference(UnrealBuildTool.GetRemoteIniPath()!) : null) : new DirectoryReference(ProjectDirectory);
-            ConfigHierarchy Ini = ConfigCache.ReadHierarchy(ConfigHierarchyType.Engine, DirRef, UnrealTargetPlatform.IOS);
-=======
 			// bundle identifier
 			// plist replacements
 			DirectoryReference? DirRef = bIsUnrealGame ? (!System.String.IsNullOrEmpty(UnrealBuildTool.GetRemoteIniPath()) ? new DirectoryReference(UnrealBuildTool.GetRemoteIniPath()!) : null) : new DirectoryReference(ProjectDirectory);
@@ -56,7 +46,6 @@
 
 			string BundleIdentifier;
 			Ini.GetString("/Script/IOSRuntimeSettings.IOSRuntimeSettings", "BundleIdentifier", out BundleIdentifier);
->>>>>>> 4af6daef
 
 			string BundleVersion = MacToolChain.LoadEngineDisplayVersion();
 			// duplicating some logic in MacToolchain for the BundleID
@@ -65,16 +54,6 @@
 			string FinalBundleID = bBuildingEditor ? $"com.epicgames.{ExeNameParts[0]}" : BundleIdentifier.Replace("[PROJECT_NAME]", ProjectName);
 			FinalBundleID = FinalBundleID.Replace("_", "");
 
-<<<<<<< HEAD
-            string BundleVersion = MacToolChain.LoadEngineDisplayVersion();
-			// duplicating some logic in MacToolchain for the BundleID
-			string[] ExeNameParts = ExeName.Split('-');
-			bool bBuildingEditor = ExeNameParts[0].EndsWith("Editor");
-			string FinalBundleID = bBuildingEditor ? $"com.epicgames.{ExeNameParts[0]}" : BundleIdentifier.Replace("[PROJECT_NAME]", ProjectName);
-			FinalBundleID = FinalBundleID.Replace("_", "");
-
-=======
->>>>>>> 4af6daef
 			PListData = PListData.Replace("${EXECUTABLE_NAME}", ExeName).
 				Replace("${APP_NAME}", FinalBundleID).
 				Replace("${ICON_NAME}", GameName).
