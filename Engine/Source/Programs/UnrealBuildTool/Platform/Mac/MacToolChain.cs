// Copyright Epic Games, Inc. All Rights Reserved.

using System;
using System.Collections;
using System.Collections.Generic;
using System.IO;
using System.Diagnostics;
using System.Security.AccessControl;
using System.Text;
using System.Linq;
using Ionic.Zip;
using EpicGames.Core;
using System.Globalization;
using System.Text.RegularExpressions;
using UnrealBuildBase;
<<<<<<< HEAD
=======
using Microsoft.Extensions.Logging;
>>>>>>> d731a049

namespace UnrealBuildTool
{
	class MacToolChainSettings : AppleToolChainSettings
	{
		/// <summary>
		/// Which version of the Mac OS SDK to target at build time
		/// </summary>
		public string MacOSSDKVersion = "latest";
		public float MacOSSDKVersionFloat = 0.0f;

		/// <summary>
		/// Which version of the Mac OS X to allow at run time
		/// </summary>
		public string MacOSVersion = "10.15";

		/// <summary>
		/// Minimum version of Mac OS X to actually run on, running on earlier versions will display the system minimum version error dialog and exit.
		/// </summary>
		public string MinMacOSVersion = "10.15.7";

		/// <summary>
		/// Directory for the developer binaries
		/// </summary>
		public string ToolchainDir = "";

		/// <summary>
		/// Location of the SDKs
		/// </summary>
		public string BaseSDKDir;

		/// <summary>
		/// Constructor
		/// </summary>
		/// <param name="bVerbose">Whether to output verbose logging</param>
		/// <param name="Logger">Logger for output</param>
		public MacToolChainSettings(bool bVerbose, ILogger Logger) : base(bVerbose, Logger)
		{
			BaseSDKDir = XcodeDeveloperDir + "Platforms/MacOSX.platform/Developer/SDKs";
			ToolchainDir = XcodeDeveloperDir + "Toolchains/XcodeDefault.xctoolchain/usr/bin/";

			SelectSDK(BaseSDKDir, "MacOSX", ref MacOSSDKVersion, bVerbose, Logger);

			// convert to float for easy comparison
			if(String.IsNullOrWhiteSpace(MacOSSDKVersion))
			{
				throw new BuildException("Unable to find installed MacOS SDK on remote agent.");
			}
			else if(!float.TryParse(MacOSSDKVersion, NumberStyles.AllowDecimalPoint, CultureInfo.InvariantCulture.NumberFormat, out MacOSSDKVersionFloat))
			{
				throw new BuildException("Unable to parse installed MacOS version (\"{0}\")", MacOSSDKVersion);
			}
		}
	}

	/// <summary>
	/// Mac toolchain wrapper
	/// </summary>
	class MacToolChain : AppleToolChain
	{
<<<<<<< HEAD
		/// <summary>
		/// Whether to compile with ASan enabled
		/// </summary>
		MacToolChainOptions Options;

		public MacToolChain(FileReference? InProjectFile, MacToolChainOptions InOptions)
			: base(InProjectFile)
=======
		public MacToolChain(FileReference? InProjectFile, ClangToolChainOptions InOptions, ILogger InLogger)
			: base(InProjectFile, InOptions, InLogger)
>>>>>>> d731a049
		{
		}

		public static Lazy<MacToolChainSettings> SettingsPrivate = new Lazy<MacToolChainSettings>(() => new MacToolChainSettings(false, Log.Logger));

		public static MacToolChainSettings Settings
		{
			get { return SettingsPrivate.Value; }
		}

		public static string SDKPath
		{
			get { return Settings.BaseSDKDir + "/MacOSX.sdk"; }
		}

		/// <summary>
		/// Which compiler\linker frontend to use
		/// </summary>
		private const string MacCompiler = "clang++";

		/// <summary>
		/// Which archiver to use
		/// </summary>
		private const string MacArchiver = "libtool";

		/// <summary>
		/// Track which scripts need to be deleted before appending to
		/// </summary>
		private bool bHasWipedFixDylibScript = false;

		private static List<FileItem> BundleDependencies = new List<FileItem>();

		protected override ClangToolChainInfo GetToolChainInfo()
		{
			FileReference CompilerPath = new FileReference(Settings.ToolchainDir + MacCompiler);
			FileReference ArchiverPath = new FileReference(Settings.ToolchainDir + MacArchiver);
			return new AppleToolChainInfo(CompilerPath, ArchiverPath, Logger);
		}

		private static void SetupXcodePaths(bool bVerbose)
		{
		}

		public override void SetUpGlobalEnvironment(ReadOnlyTargetRules Target)
		{
			base.SetUpGlobalEnvironment(Target);

			// validation, because sometimes this is called from a shell script and quoting messes up		
			if (!Target.Architecture.All(C => char.IsLetterOrDigit(C) || C == '_' || C == '+'))
			{
				throw new BuildException($"Architecture '{Target.Architecture}' contains invalid characters");
			}			

			SetupXcodePaths(true);
		}

		/// <summary>
		/// Takes an architecture string as provided by UBT for the target and formats it for Clang. Supports
		/// multiple architectures joined with '+'
		/// </summary>
		/// <param name="InArchitectures"></param>
		/// <returns></returns>
		protected string FormatArchitectureArg(string InArchitectures)
		{
			string ArchArg = "-arch ";
			if (InArchitectures.Contains("+"))
			{
				return ArchArg + string.Join(" -arch ", InArchitectures.Split(new[] { '+' }, StringSplitOptions.RemoveEmptyEntries));
			}
			else
			{
				ArchArg += InArchitectures;
			}

			return ArchArg;
		}

		/// <inheritdoc/>
		protected override void GetCompileArguments_WarningsAndErrors(CppCompileEnvironment CompileEnvironment, List<string> Arguments)
		{
<<<<<<< HEAD
			string Result = "";

			Result += " -fmessage-length=0";
			Result += " -pipe";
			Result += " -fpascal-strings";

			Result += " -fexceptions";
			Result += " -DPLATFORM_EXCEPTIONS_DISABLED=0";

			Result += " -fasm-blocks";

			if(CompileEnvironment.bHideSymbolsByDefault)
			{
				Result += " -fvisibility-ms-compat";
				Result += " -fvisibility-inlines-hidden";
			}
			if (Options.HasFlag(MacToolChainOptions.EnableAddressSanitizer))
			{
				Result += " -fsanitize=address";
			}
			if (Options.HasFlag(MacToolChainOptions.EnableThreadSanitizer))
			{
				Result += " -fsanitize=thread";
			}
			if (Options.HasFlag(MacToolChainOptions.EnableUndefinedBehaviorSanitizer))
			{
				Result += " -fsanitize=undefined";
			}			

			Result += " -Wall -Werror";
			Result += " -Wdelete-non-virtual-dtor";

			// clang 12.00 has a new warning for copies in ranged loops. Instances have all been fixed up (2020/6/26) but
			// are likely to be reintroduced due to no equivalent on other platforms at this time so disable the warning
			if (GetClangVersion().Major >= 12)
			{
				Result += " -Wno-range-loop-analysis ";
			}

			if (GetClangVersion().Major >= 12)
			{
				// We have 'this' vs nullptr comparisons that get optimized away for newer versions of Clang, which is undesirable until we refactor these checks.
				Result += " -fno-delete-null-pointer-checks";
			}
=======
			base.GetCompileArguments_WarningsAndErrors(CompileEnvironment, Arguments);

			//Arguments.Add("-Wsign-compare"); // fed up of not seeing the signed/unsigned warnings we get on Windows - lets enable them here too.
		}
>>>>>>> d731a049

		/// <inheritdoc/>
		protected override void GetCompileArguments_Debugging(CppCompileEnvironment CompileEnvironment, List<string> Arguments)
		{
			base.GetCompileArguments_Debugging(CompileEnvironment, Arguments);

			// TODO: Mac always enables exceptions, is this correct?
			if (!CompileEnvironment.bEnableExceptions)
			{
				Arguments.Remove("-fno-exceptions");
				Arguments.Remove("-DPLATFORM_EXCEPTIONS_DISABLED=1");
			}
<<<<<<< HEAD
			
			if (CompileEnvironment.bEnableUndefinedIdentifierWarnings)
			{
				Result += " -Wundef" + (CompileEnvironment.bUndefinedIdentifierWarningsAsErrors ? "" : " -Wno-error=undef");
			}

			if (CompileEnvironment.bEnableOSX109Support)
			{
				Result += " -faligned-new"; // aligned operator new is supported only on macOS 10.14 and above
			}

			Result += " -c";

			// Pass through architecture and OS info
			Result += " " + FormatArchitectureArg(CompileEnvironment.Architecture);	
			Result += string.Format(" -isysroot \"{0}\"", SDKPath);
			Result += " -mmacosx-version-min=" + (CompileEnvironment.bEnableOSX109Support ? "10.9" : Settings.MacOSVersion);

			bool bStaticAnalysis = false;
			string? StaticAnalysisMode = Environment.GetEnvironmentVariable("CLANG_STATIC_ANALYZER_MODE");
			if(StaticAnalysisMode != null && StaticAnalysisMode != "")
=======
			Arguments.Add("-fexceptions");
			Arguments.Add("-DPLATFORM_EXCEPTIONS_DISABLED=0");

			if (CompileEnvironment.bHideSymbolsByDefault)
>>>>>>> d731a049
			{
				Arguments.Add("-fvisibility-ms-compat");
				Arguments.Add("-fvisibility-inlines-hidden");
			}
		}

		/// <inheritdoc/>
		protected override void GetCompileArguments_AdditionalArgs(CppCompileEnvironment CompileEnvironment, List<string> Arguments)
		{
			if (!string.IsNullOrWhiteSpace(CompileEnvironment.AdditionalArguments))
			{
				string EscapedAdditionalArgs = string.Empty;
				foreach (string AdditionalArg in CompileEnvironment.AdditionalArguments.Split(new char[] { ' ' }, StringSplitOptions.RemoveEmptyEntries))
				{
					Match DefinitionMatch = Regex.Match(AdditionalArg, "-D\"?(?<Name>.*)=(?<Value>.*)\"?");
					if (DefinitionMatch.Success)
					{
						EscapedAdditionalArgs += string.Format(" -D{0}=\"{1}\"", DefinitionMatch.Groups["Name"].Value, DefinitionMatch.Groups["Value"].Value);
					}
					else
					{
						EscapedAdditionalArgs += " " + AdditionalArg;
					}
				}

				if (!string.IsNullOrWhiteSpace(EscapedAdditionalArgs))
				{
					Arguments.Add(EscapedAdditionalArgs);
				}
			}
<<<<<<< HEAD
			else
			{
				Result += " -O0";
			}

			if (!CompileEnvironment.bUseInlining)
			{
				Result += " -fno-inline-functions";
			}

			// Create DWARF format debug info if wanted,
			if (CompileEnvironment.bCreateDebugInfo)
			{
				Result += " -gdwarf-2";
			}

			return Result;
		}
		
		static string GetCompileArguments_CPP(CppCompileEnvironment CompileEnvironment)
		{
			string Result = "";
			Result += " -x objective-c++";
			Result += GetCppStandardCompileArgument(CompileEnvironment);
			Result += " -stdlib=libc++";

			return Result;
=======
>>>>>>> d731a049
		}

		/// <inheritdoc/>
		protected override void GetCompileArguments_Global(CppCompileEnvironment CompileEnvironment, List<string> Arguments)
		{
<<<<<<< HEAD
			string Result = "";
			Result += " -x objective-c++";
			Result += GetCppStandardCompileArgument(CompileEnvironment);
			Result += " -stdlib=libc++";
			return Result;
		}

		static string GetCompileArguments_M(CppCompileEnvironment CompileEnvironment)
		{
			string Result = "";
			Result += " -x objective-c";
			Result += " -stdlib=libc++";
			return Result;
		}
=======
			base.GetCompileArguments_Global(CompileEnvironment, Arguments);
>>>>>>> d731a049

			Arguments.Add("-fasm-blocks");

<<<<<<< HEAD
		static string GetCompileArguments_PCH(CppCompileEnvironment CompileEnvironment)
		{
			string Result = "";
			Result += " -x objective-c++-header";
			Result += GetCppStandardCompileArgument(CompileEnvironment);
			Result += " -stdlib=libc++";

			return Result;
		}

		// Conditionally enable (default disabled) generation of information about every class with virtual functions for use by the C++ runtime type identification features 
		// (`dynamic_cast' and `typeid'). If you don't use those parts of the language, you can save some space by using -fno-rtti. 
		// Note that exception handling uses the same information, but it will generate it as needed. 
		static string GetRTTIFlag(CppCompileEnvironment CompileEnvironment)
		{
			string Result = "";

			if (CompileEnvironment.bUseRTTI)
=======
			if (CompileEnvironment.bEnableOSX109Support)
>>>>>>> d731a049
			{
				Arguments.Add("-faligned-new"); // aligned operator new is supported only on macOS 10.14 and above
			}

			// Pass through architecture and OS info
			Arguments.Add("" + FormatArchitectureArg(CompileEnvironment.Architecture));
			Arguments.Add($"-isysroot \"{SDKPath}\"");
			Arguments.Add("-mmacosx-version-min=" + (CompileEnvironment.bEnableOSX109Support ? "10.9" : Settings.MacOSVersion));

			List<string> FrameworksSearchPaths = new List<string>();
			foreach (UEBuildFramework Framework in CompileEnvironment.AdditionalFrameworks)
			{
				FileReference FrameworkPath = new FileReference(Path.GetFullPath(Framework.Name));
				if (!FrameworksSearchPaths.Contains(FrameworkPath.Directory.FullName))
				{
					Arguments.Add($"-F \"{NormalizeCommandLinePath(FrameworkPath.Directory)}\"");
					FrameworksSearchPaths.Add(FrameworkPath.Directory.FullName);
				}
			}
		}
		
		string AddFrameworkToLinkCommand(string FrameworkName, string Arg = "-framework")
		{
			string Result = "";
			if (FrameworkName.EndsWith(".framework"))
			{
				Result += " -F \"" + Path.GetDirectoryName(Path.GetFullPath(FrameworkName)) + "\"";
				FrameworkName = Path.GetFileNameWithoutExtension(FrameworkName);
			}
			Result += " " + Arg + " \"" + FrameworkName + "\"";
			return Result;
		}

		void GetLinkArguments_Global(LinkEnvironment LinkEnvironment, List<string> Arguments)
		{
			// Pass through architecture and OS info		
<<<<<<< HEAD
			Result += " " + FormatArchitectureArg(LinkEnvironment.Architecture);
			Result += string.Format(" -isysroot \"{0}\"", SDKPath);
			Result += " -mmacosx-version-min=" + Settings.MacOSVersion;
			Result += " -dead_strip";
			Result += " -Wl,-fatal_warnings";
=======
			Arguments.Add(FormatArchitectureArg(LinkEnvironment.Architecture));
			Arguments.Add(string.Format("-isysroot \"{0}\"", SDKPath));
			Arguments.Add("-mmacosx-version-min=" + Settings.MacOSVersion);
			Arguments.Add("-dead_strip");

			// Temporary workaround for linker warning with Xcode 14:
			//		'ld: warning: could not create compact unwind for _inflate_fast: registers 27 not saved contiguously in frame'
			if (CompilerVersionLessThan(14, 0, 0))
			{
				Arguments.Add("-Wl,-fatal_warnings");
			}
>>>>>>> d731a049

			if (Options.HasFlag(ClangToolChainOptions.EnableAddressSanitizer) || Options.HasFlag(ClangToolChainOptions.EnableThreadSanitizer) || Options.HasFlag(ClangToolChainOptions.EnableUndefinedBehaviorSanitizer))
			{
				Arguments.Add("-g");
				if (Options.HasFlag(ClangToolChainOptions.EnableAddressSanitizer))
				{
					Arguments.Add("-fsanitize=address");
				}
				else if (Options.HasFlag(ClangToolChainOptions.EnableThreadSanitizer))
				{
					Arguments.Add("-fsanitize=thread");
				}
				else if (Options.HasFlag(ClangToolChainOptions.EnableUndefinedBehaviorSanitizer))
				{
					Arguments.Add("-fsanitize=undefined");
				}
			}

			if (LinkEnvironment.bIsBuildingDLL)
			{
				Arguments.Add("-dynamiclib");
			}

			if (LinkEnvironment.Configuration == CppConfiguration.Debug)
			{
				// Apple's Clang is not supposed to run the de-duplication pass when linking in debug configs. Xcode adds this flag automatically, we need it as well, otherwise linking would take very long
				Arguments.Add("-Wl,-no_deduplicate");
			}

			// Needed to make sure install_name_tool will be able to update paths in Mach-O headers
			Arguments.Add("-headerpad_max_install_names");

			Arguments.Add("-lc++");
		}

		void GetArchiveArguments_Global(LinkEnvironment LinkEnvironment, List<string> Arguments)
		{
<<<<<<< HEAD
			string Result = "";
			Result += " -static";
			return Result;
		}

		public override CPPOutput CompileCPPFiles(CppCompileEnvironment CompileEnvironment, List<FileItem> InputFiles, DirectoryReference OutputDir, string ModuleName, IActionGraphBuilder Graph)
		{
			StringBuilder Arguments = new StringBuilder();
			StringBuilder PCHArguments = new StringBuilder();

			Arguments.Append(GetCompileArguments_Global(CompileEnvironment));

			if (CompileEnvironment.PrecompiledHeaderAction == PrecompiledHeaderAction.Include)
			{
				// Add the precompiled header file's path to the include path so GCC can find it.
				// This needs to be before the other include paths to ensure GCC uses it instead of the source header file.
				PCHArguments.Append(" -include \"");
				PCHArguments.Append(CompileEnvironment.PrecompiledHeaderIncludeFilename);
				PCHArguments.Append("\"");
			}

			// Add include paths to the argument list.
			HashSet<DirectoryReference> AllIncludes = new HashSet<DirectoryReference>(CompileEnvironment.UserIncludePaths);
			AllIncludes.UnionWith(CompileEnvironment.SystemIncludePaths);
			foreach (DirectoryReference IncludePath in AllIncludes)
			{
				Arguments.Append(" -I\"");
				Arguments.Append(IncludePath);
				Arguments.Append("\"");
			}

			foreach (string Definition in CompileEnvironment.Definitions)
			{
				string DefinitionArgument = Definition.Contains("\"") ? Definition.Replace("\"", "\\\"") : Definition;
				Arguments.Append(" -D\"");
				Arguments.Append(DefinitionArgument);
				Arguments.Append("\"");
			}

			List<string> FrameworksSearchPaths = new List<string>();
			foreach (UEBuildFramework Framework in CompileEnvironment.AdditionalFrameworks)
			{
				string FrameworkPath = Path.GetDirectoryName(Path.GetFullPath(Framework.Name))!;
				if (!FrameworksSearchPaths.Contains(FrameworkPath))
				{
					Arguments.Append(" -F \"");
					Arguments.Append(FrameworkPath);
					Arguments.Append("\"");
					FrameworksSearchPaths.Add(FrameworkPath);
				}
			}

			CPPOutput Result = new CPPOutput();
			// Create a compile action for each source file.
			foreach (FileItem SourceFile in InputFiles)
			{
				Action CompileAction = Graph.CreateAction(ActionType.Compile);
				CompileAction.PrerequisiteItems.AddRange(CompileEnvironment.ForceIncludeFiles);
				CompileAction.PrerequisiteItems.AddRange(CompileEnvironment.AdditionalPrerequisites);

				string FileArguments = "";
				string Extension = Path.GetExtension(SourceFile.AbsolutePath).ToUpperInvariant();

				if (CompileEnvironment.PrecompiledHeaderAction == PrecompiledHeaderAction.Create)
				{
					// Compile the file as a C++ PCH.
					FileArguments += GetCompileArguments_PCH(CompileEnvironment);
					FileArguments += GetRTTIFlag(CompileEnvironment);
				}
				else if (Extension == ".C")
				{
					// Compile the file as C code.
					FileArguments += GetCompileArguments_C();
				}
				else if (Extension == ".MM")
				{
					// Compile the file as Objective-C++ code.
					FileArguments += GetCompileArguments_MM(CompileEnvironment);
					FileArguments += GetRTTIFlag(CompileEnvironment);
				}
				else if (Extension == ".M")
				{
					// Compile the file as Objective-C++ code.
					FileArguments += GetCompileArguments_M(CompileEnvironment);
				}
				else
				{
					// Compile the file as C++ code.
					FileArguments += GetCompileArguments_CPP(CompileEnvironment);
					FileArguments += GetRTTIFlag(CompileEnvironment);

					// only use PCH for .cpp files
					FileArguments += PCHArguments.ToString();
				}

				foreach (FileItem ForceIncludeFile in CompileEnvironment.ForceIncludeFiles)
				{
					FileArguments += String.Format(" -include \"{0}\"", ForceIncludeFile.Location);
				}

				// Add the C++ source file and its included files to the prerequisite item list.
				CompileAction.PrerequisiteItems.Add(SourceFile);

				string? OutputFilePath = null;
				if (CompileEnvironment.PrecompiledHeaderAction == PrecompiledHeaderAction.Create)
				{
					// Add the precompiled header file to the produced item list.
					FileItem PrecompiledHeaderFile = FileItem.GetItemByFileReference(FileReference.Combine(OutputDir, Path.GetFileName(SourceFile.AbsolutePath) + ".gch"));
					CompileAction.ProducedItems.Add(PrecompiledHeaderFile);
					Result.PrecompiledHeaderFile = PrecompiledHeaderFile;

					// Add the parameters needed to compile the precompiled header file to the command-line.
					FileArguments += string.Format(" -o \"{0}\"", PrecompiledHeaderFile.AbsolutePath);
				}
				else
				{
					if (CompileEnvironment.PrecompiledHeaderAction == PrecompiledHeaderAction.Include)
					{
						CompileAction.PrerequisiteItems.Add(CompileEnvironment.PrecompiledHeaderFile!);
					}
					// Add the object file to the produced item list.
					FileItem ObjectFile = FileItem.GetItemByFileReference(FileReference.Combine(OutputDir, Path.GetFileName(SourceFile.AbsolutePath) + ".o"));

					CompileAction.ProducedItems.Add(ObjectFile);
					Result.ObjectFiles.Add(ObjectFile);
					FileArguments += string.Format(" -o \"{0}\"", ObjectFile.AbsolutePath);
					OutputFilePath = ObjectFile.AbsolutePath;
				}

				// Add the source file path to the command-line.
				FileArguments += string.Format(" \"{0}\"", SourceFile.AbsolutePath);

				// Generate the included header dependency list
				if(CompileEnvironment.bGenerateDependenciesFile)
				{
					FileItem DependencyListFile = FileItem.GetItemByFileReference(FileReference.Combine(OutputDir, Path.GetFileName(SourceFile.AbsolutePath) + ".d"));
					FileArguments += string.Format(" -MD -MF\"{0}\"", DependencyListFile.AbsolutePath.Replace('\\', '/'));
					CompileAction.DependencyListFile = DependencyListFile;
					CompileAction.ProducedItems.Add(DependencyListFile);
				}

				string EscapedAdditionalArgs = "";
				if(!string.IsNullOrWhiteSpace(CompileEnvironment.AdditionalArguments))
				{
					foreach(string AdditionalArg in CompileEnvironment.AdditionalArguments.Split(new char[] { ' ' }, StringSplitOptions.RemoveEmptyEntries))
					{
						Match DefinitionMatch = Regex.Match(AdditionalArg, "-D\"?(?<Name>.*)=(?<Value>.*)\"?");
						if (DefinitionMatch.Success)
						{
							EscapedAdditionalArgs += string.Format(" -D{0}=\"{1}\"", DefinitionMatch.Groups["Name"].Value, DefinitionMatch.Groups["Value"].Value);
						}
						else
						{
							EscapedAdditionalArgs += " " + AdditionalArg;
						}
					}
				}

				string AllArgs = Arguments + FileArguments + EscapedAdditionalArgs;

				string CompilerPath = Settings.ToolchainDir + MacCompiler;
				
				// Analyze and then compile using the shell to perform the indirection
				string? StaticAnalysisMode = Environment.GetEnvironmentVariable("CLANG_STATIC_ANALYZER_MODE");
				if(StaticAnalysisMode != null && StaticAnalysisMode != "" && OutputFilePath != null)
				{
					string TempArgs = "-c \"" + CompilerPath + " " + AllArgs + " --analyze -Wno-unused-command-line-argument -Xclang -analyzer-output=html -Xclang -analyzer-config -Xclang path-diagnostics-alternate=true -Xclang -analyzer-config -Xclang report-in-main-source-file=true -Xclang -analyzer-disable-checker -Xclang deadcode.DeadStores -o " + OutputFilePath.Replace(".o", ".html") + "; " + CompilerPath + " " + AllArgs + "\"";
					AllArgs = TempArgs;
					CompilerPath = "/bin/sh";
				}

				CompileAction.WorkingDirectory = GetMacDevSrcRoot();

				if (MacExports.IsRunningUnderRosetta)
				{
					string ArchPath = "/usr/bin/arch";
					CompileAction.CommandPath = new FileReference(ArchPath);
					CompileAction.CommandArguments = string.Format("-{0} {1} {2}", MacExports.HostArchitecture, CompilerPath, AllArgs);

				}
				else
				{
					CompileAction.CommandPath = new FileReference(CompilerPath);
					CompileAction.CommandArguments = AllArgs;
				}

				// For compilation we delete everything we produce
				CompileAction.DeleteItems.AddRange(CompileAction.ProducedItems);
				CompileAction.CommandDescription = "Compile";
				CompileAction.StatusDescription = Path.GetFileName(SourceFile.AbsolutePath);
				CompileAction.bIsGCCCompiler = true;
				// We're already distributing the command by execution on Mac.
				CompileAction.bCanExecuteRemotely = Extension != ".C";
				CompileAction.bShouldOutputStatusDescription = true;
				CompileAction.CommandVersion = GetFullClangVersion();
			}
			return Result;
=======
			Arguments.Add("-static");
>>>>>>> d731a049
		}

		private void AppendMacLine(StreamWriter Writer, string Format, params object[] Arg)
		{
			string PreLine = String.Format(Format, Arg);
			Writer.Write(PreLine + "\n");
		}

		private int LoadEngineCL()
		{
			BuildVersion? Version;
			if (BuildVersion.TryRead(BuildVersion.GetDefaultFileName(), out Version))
			{
				return Version.Changelist;
			}
			else
			{
				return 0;
			}
		}

		public static string LoadEngineDisplayVersion(bool bIgnorePatchVersion = false)
		{
			BuildVersion? Version;
			if (BuildVersion.TryRead(BuildVersion.GetDefaultFileName(), out Version))
			{
				return String.Format("{0}.{1}.{2}", Version.MajorVersion, Version.MinorVersion, bIgnorePatchVersion? 0 : Version.PatchVersion);
			}
			else
			{
				return "4.0.0";
			}
		}

		private int LoadBuiltFromChangelistValue()
		{
			return LoadEngineCL();
		}

		private string LoadEngineAPIVersion()
		{
			int CL = 0;

			BuildVersion? Version;
			if (BuildVersion.TryRead(BuildVersion.GetDefaultFileName(), out Version))
			{
				CL = Version.EffectiveCompatibleChangelist;
			}

			return String.Format("{0}.{1}.{2}", CL / (100 * 100), (CL / 100) % 100, CL % 100);
		}

		private string GetGameNameFromExecutablePath(string ExePath)
		{
			string ExeName = Path.GetFileName(ExePath);
			string[] ExeNameParts = ExeName.Split('-');
			string GameName = ExeNameParts[0];

			if (GameName == "EpicGamesBootstrapLauncher")
			{
				GameName = "EpicGamesLauncher";
			}
			else if (GameName == "UE5" && ProjectFile != null)
			{
				GameName = ProjectFile.GetFileNameWithoutAnyExtensions();
			}

			return GameName;
		}

		private void AddLibraryPathToRPaths(string Library, string ExeAbsolutePath, ref List<string> RPaths, ref string LinkCommand, bool bIsBuildingAppBundle, ILogger Logger)
		{
			string LibraryFullPath = Path.GetFullPath(Library);
 			string LibraryDir = Path.GetDirectoryName(LibraryFullPath)!;
			string ExeDir = Path.GetDirectoryName(ExeAbsolutePath)!;

			// Only dylibs and frameworks, and only those that are outside of Engine/Binaries/Mac and Engine/Source/ThirdParty, and outside of the folder where the executable is need an additional RPATH entry
			if ((Library.EndsWith("dylib") || Library.EndsWith(".framework"))
				&& !LibraryFullPath.Contains("/Engine/Source/ThirdParty/") && LibraryDir != ExeDir && !RPaths.Contains(LibraryDir))
			{
				// macOS gatekeeper erroneously complains about not seeing the CEF3 framework in the codesigned Launcher because it's only present in one of the folders specified in RPATHs.
				// To work around this we will only add a single RPATH entry for it, for the framework stored in .app/Contents/UE/ subfolder of the packaged app bundle
				bool bCanUseMultipleRPATHs = !ExeAbsolutePath.Contains("EpicGamesLauncher-Mac-Shipping") || !Library.Contains("CEF3");

				// First, add a path relative to the executable.
				string RelativePath = Utils.MakePathRelativeTo(LibraryDir, ExeDir).Replace("\\", "/");
				if (bCanUseMultipleRPATHs)
				{
					LinkCommand += " -rpath \"@loader_path/" + RelativePath + "\"";

					// We are referencing plugins that need to be relative to the engine not the dylib we are building
					// To be safe leave the previous relative loader_path in place and add a relative engine executable path
					if (!bIsBuildingAppBundle && LibraryDir.Contains("/Engine/Plugins/") && ExeAbsolutePath.EndsWith("dylib"))
					{
						int EngineDirStrIndex = LibraryDir.IndexOf("Engine");
						if (EngineDirStrIndex >= 0)
						{
							LinkCommand += " -rpath \"@executable_path/../../../../../../" + LibraryDir.Substring(EngineDirStrIndex) + "\"";
						}
					}
				}

				// If building an app bundle, we also need an RPATH for use in packaged game and a separate one for staged builds
				if (bIsBuildingAppBundle)
				{
					string EngineDir = Unreal.RootDirectory.ToString();
					string? ProjectDir = ProjectFile?.Directory.FullName;

					// In packaged games dylibs are stored in Contents/UE subfolders, for example in GameName.app/Contents/UE/Engine/Binaries/ThirdParty/PhysX/Mac
					string BundleUEDir = Path.GetFullPath(ExeDir + "/../../Contents/UE");
					string? BundleLibraryDir = null;
					if (LibraryDir.StartsWith(EngineDir + "/"))
					{
						BundleLibraryDir = LibraryDir.Replace(EngineDir, BundleUEDir);
					}
					else if (ProjectDir != null && LibraryDir.StartsWith(ProjectDir + "/"))
					{
						string GameName = GetGameNameFromExecutablePath(ExeAbsolutePath);
						BundleLibraryDir = LibraryDir.Replace(ProjectDir, BundleUEDir + "/" + GameName);
					}

					if (BundleLibraryDir != null)
					{
						string BundleRelativeDir = Utils.MakePathRelativeTo(BundleLibraryDir, ExeDir).Replace("\\", "/");
						LinkCommand += " -rpath \"@loader_path/" + BundleRelativeDir + "\"";
					}
					else
					{
<<<<<<< HEAD
						Log.TraceWarning("Unexpected third party dylib location when generating RPATH entries: {0}. Skipping.", LibraryFullPath);
=======
						Logger.LogWarning("Unexpected third party dylib location when generating RPATH entries: {LibraryFullPath}. Skipping.", LibraryFullPath);
>>>>>>> d731a049
					}

					// For staged code-based games we need additional entry if the game is not stored directly in the engine's root directory
					if (bCanUseMultipleRPATHs)
					{
						string StagedUEDir = Path.GetFullPath(ExeDir + "/../../../../../..");
						string StagedLibraryDir = LibraryDir.Replace(EngineDir, StagedUEDir);
						string StagedRelativeDir = Utils.MakePathRelativeTo(StagedLibraryDir, ExeDir).Replace("\\", "/");
						if (StagedRelativeDir != RelativePath)
						{
							LinkCommand += " -rpath \"@loader_path/" + StagedRelativeDir + "\"";
						}
					}
				}

				RPaths.Add(LibraryDir);
			}
		}

		public override FileItem LinkFiles(LinkEnvironment LinkEnvironment, bool bBuildImportLibraryOnly, IActionGraphBuilder Graph)
		{
			bool bIsBuildingLibrary = LinkEnvironment.bIsBuildingLibrary || bBuildImportLibraryOnly;

			// Create an action that invokes the linker.
			Action LinkAction = Graph.CreateAction(ActionType.Link);

			FileReference LinkerPath = bIsBuildingLibrary ? Info.Archiver : Info.Clang;

			LinkAction.WorkingDirectory = GetMacDevSrcRoot();
			LinkAction.CommandPath = LinkerPath;
			LinkAction.CommandDescription = "Link";
			LinkAction.CommandVersion = Info.ClangVersionString;

			string EngineAPIVersion = LoadEngineAPIVersion();
			string EngineDisplayVersion = LoadEngineDisplayVersion(true);
			string VersionArg = LinkEnvironment.bIsBuildingDLL ? " -current_version " + EngineAPIVersion + " -compatibility_version " + EngineDisplayVersion : "";

			List<string> LinkArguments = new();
			if (bIsBuildingLibrary)
			{
				GetArchiveArguments_Global(LinkEnvironment, LinkArguments);
			}
			else
			{
				GetLinkArguments_Global(LinkEnvironment, LinkArguments);
			}

			string LinkCommand = VersionArg + " " + string.Join(' ', LinkArguments);

			// Tell the action that we're building an import library here and it should conditionally be
			// ignored as a prerequisite for other actions
			LinkAction.bProducesImportLibrary = RuntimePlatform.IsWindows && (bBuildImportLibraryOnly || LinkEnvironment.bIsBuildingDLL);
			
			// Add the output file as a production of the link action.
			FileItem OutputFile = FileItem.GetItemByFileReference(LinkEnvironment.OutputFilePath);

			// To solve the problem with cross dependencies, for now we create a broken dylib that does not link with other engine dylibs.
			// This is fixed in later step, FixDylibDependencies. For this and to know what libraries to copy whilst creating an app bundle,
			// we gather the list of engine dylibs.
			List<string> EngineAndGameLibraries = new List<string>();

			string DylibsPath = "@rpath";

			string AbsolutePath = OutputFile.AbsolutePath.Replace("\\", "/");
			if (!bIsBuildingLibrary)
			{
				LinkCommand += " -rpath @loader_path/ -rpath @executable_path/";
			}

			bool bIsBuildingAppBundle = !LinkEnvironment.bIsBuildingDLL && !LinkEnvironment.bIsBuildingLibrary && !LinkEnvironment.bIsBuildingConsoleApplication;
			if (bIsBuildingAppBundle)
			{
				LinkCommand += " -rpath @executable_path/../../../";
			}

			List<string> RPaths = new List<string>();

			if (!bIsBuildingLibrary)
			{
				// Add the additional libraries to the argument list.
				IEnumerable<string> AdditionalLibraries = Enumerable.Concat(LinkEnvironment.SystemLibraries, LinkEnvironment.Libraries.Select(x => x.FullName));
				foreach (string AdditionalLibrary in AdditionalLibraries)
				{
					// Can't link dynamic libraries when creating a static one
					if (bIsBuildingLibrary && (Path.GetExtension(AdditionalLibrary) == ".dylib" || AdditionalLibrary == "z"))
					{
						continue;
					}

					if (Path.GetDirectoryName(AdditionalLibrary) != "" &&
							 (Path.GetDirectoryName(AdditionalLibrary)!.Contains("Binaries/Mac") ||
							 Path.GetDirectoryName(AdditionalLibrary)!.Contains("Binaries\\Mac")))
					{
						// It's an engine or game dylib. Save it for later
						EngineAndGameLibraries.Add(Path.GetFullPath(AdditionalLibrary));

						if (LinkEnvironment.bIsCrossReferenced == false)
						{
							FileItem EngineLibDependency = FileItem.GetItemByPath(AdditionalLibrary);
							LinkAction.PrerequisiteItems.Add(EngineLibDependency);
						}
					}
					else if (AdditionalLibrary.Contains(".framework/"))
					{
						LinkCommand += string.Format(" \"{0}\"", AdditionalLibrary);
					}
					else  if (string.IsNullOrEmpty(Path.GetDirectoryName(AdditionalLibrary)) && string.IsNullOrEmpty(Path.GetExtension(AdditionalLibrary)))
					{
						LinkCommand += string.Format(" -l\"{0}\"", AdditionalLibrary);
					}
					else
					{
						LinkCommand += string.Format(" \"{0}\"", Path.GetFullPath(AdditionalLibrary));
					}

					AddLibraryPathToRPaths(AdditionalLibrary, AbsolutePath, ref RPaths, ref LinkCommand, bIsBuildingAppBundle, Logger);
				}

				foreach (string AdditionalLibrary in LinkEnvironment.DelayLoadDLLs)
				{
					// Can't link dynamic libraries when creating a static one
					if (bIsBuildingLibrary && (Path.GetExtension(AdditionalLibrary) == ".dylib" || AdditionalLibrary == "z"))
					{
						continue;
					}

					LinkCommand += string.Format(" -weak_library \"{0}\"", Path.GetFullPath(AdditionalLibrary));

					AddLibraryPathToRPaths(AdditionalLibrary, AbsolutePath, ref RPaths, ref LinkCommand, bIsBuildingAppBundle, Logger);
				}
			}

			// Add frameworks
			Dictionary<string, bool> AllFrameworks = new Dictionary<string, bool>();
			foreach (string Framework in LinkEnvironment.Frameworks)
			{
				if (!AllFrameworks.ContainsKey(Framework))
				{
					AllFrameworks.Add(Framework, false);
				}
			}
			foreach (UEBuildFramework Framework in LinkEnvironment.AdditionalFrameworks)
			{
				if (!AllFrameworks.ContainsKey(Framework.Name))
				{
					AllFrameworks.Add(Framework.Name, false);
				}
			}
			foreach (string Framework in LinkEnvironment.WeakFrameworks)
			{
				if (!AllFrameworks.ContainsKey(Framework))
				{
					AllFrameworks.Add(Framework, true);
				}
			}

			if (!bIsBuildingLibrary)
			{
				foreach (KeyValuePair<string, bool> Framework in AllFrameworks)
				{
					LinkCommand += AddFrameworkToLinkCommand(Framework.Key, Framework.Value ? "-weak_framework" : "-framework");
					AddLibraryPathToRPaths(Framework.Key, AbsolutePath, ref RPaths, ref LinkCommand, bIsBuildingAppBundle, Logger);
				}
			}

			List<string> InputFileNames = new List<string>();
			foreach (FileItem InputFile in LinkEnvironment.InputFiles)
			{
				InputFileNames.Add(string.Format("\"{0}\"", NormalizeCommandLinePath(InputFile)));
				LinkAction.PrerequisiteItems.Add(InputFile);
			}

			foreach (string Filename in InputFileNames)
			{
				LinkCommand += " " + Filename;
			}

			if (LinkEnvironment.bIsBuildingDLL)
			{
				// Add the output file to the command-line.
				string? InstallName = LinkEnvironment.InstallName;
				if(InstallName == null)
				{
					InstallName = string.Format("{0}/{1}", DylibsPath, Path.GetFileName(OutputFile.AbsolutePath));
				}
				LinkCommand += string.Format(" -install_name \"{0}\"", InstallName);
			}

			if (!bIsBuildingLibrary)
			{
				if (Unreal.IsEngineInstalled() || (!RuntimePlatform.IsWindows && LinkEnvironment.bIsCrossReferenced == false))
				{
					foreach (string Library in EngineAndGameLibraries)
					{
						LinkCommand += " \"" + Library + "\"";
					}
				}
				else
				{
					// Tell linker to ignore unresolved symbols, so we don't have a problem with cross dependent dylibs that do not exist yet.
					// This is fixed in later step, FixDylibDependencies.
					LinkCommand += string.Format(" -undefined dynamic_lookup");
				}

				// Write the MAP file to the output directory.
				if (LinkEnvironment.bCreateMapFile)
				{
					string MapFileBaseName = OutputFile.AbsolutePath;

					int AppIdx = MapFileBaseName.IndexOf(".app/Contents/MacOS");
					if(AppIdx != -1)
					{
						MapFileBaseName = MapFileBaseName.Substring(0, AppIdx);
					}

					FileReference MapFilePath = new FileReference(MapFileBaseName + ".map");
					FileItem MapFile = FileItem.GetItemByFileReference(MapFilePath);
					LinkCommand += string.Format(" -Wl,-map,\"{0}\"", MapFilePath);
					LinkAction.ProducedItems.Add(MapFile);
				}
			}

			// Add the output file to the command-line.
			LinkCommand += string.Format(" -o \"{0}\"", OutputFile.AbsolutePath);

			// Add the additional arguments specified by the environment.
			LinkCommand += LinkEnvironment.AdditionalArguments;

			LinkAction.CommandArguments = LinkCommand;

			// Only execute linking on the local Mac.
			LinkAction.bCanExecuteRemotely = false;

			LinkAction.StatusDescription = Path.GetFileName(OutputFile.AbsolutePath);

			LinkAction.ProducedItems.Add(OutputFile);

			// Delete all items we produce
			LinkAction.DeleteItems.AddRange(LinkAction.ProducedItems);

			if (!DirectoryReference.Exists(LinkEnvironment.IntermediateDirectory!))
			{
				DirectoryReference.CreateDirectory(LinkEnvironment.IntermediateDirectory!);
			}

			if (!bIsBuildingLibrary)
			{
				// Prepare a script that will run later, once every dylibs and the executable are created. This script will be called by action created in FixDylibDependencies()
				FileReference FixDylibDepsScriptPath = FileReference.Combine(LinkEnvironment.LocalShadowDirectory!, "FixDylibDependencies.sh");
				if (!bHasWipedFixDylibScript)
				{
					if (FileReference.Exists(FixDylibDepsScriptPath))
					{
						FileReference.Delete(FixDylibDepsScriptPath);
					}
					bHasWipedFixDylibScript = true;
				}

				if (!DirectoryReference.Exists(LinkEnvironment.LocalShadowDirectory!))
				{
					DirectoryReference.CreateDirectory(LinkEnvironment.LocalShadowDirectory!);
				}

				StreamWriter FixDylibDepsScript = File.AppendText(FixDylibDepsScriptPath.FullName);

				if (LinkEnvironment.bIsCrossReferenced || RuntimePlatform.IsWindows)
				{
					string EngineAndGameLibrariesString = "";
					foreach (string Library in EngineAndGameLibraries)
					{
						EngineAndGameLibrariesString += " \"" + Library + "\"";
					}
					string FixDylibLine = "pushd \"" + Directory.GetCurrentDirectory() + "\"  > /dev/null; ";
					FixDylibLine += string.Format("TIMESTAMP=`stat -n -f \"%Sm\" -t \"%Y%m%d%H%M.%S\" \"{0}\"`; ", OutputFile.AbsolutePath);
					FixDylibLine += LinkerPath;
					FixDylibLine += LinkCommand.Replace("-undefined dynamic_lookup", EngineAndGameLibrariesString).Replace("$", "\\$");
					FixDylibLine += string.Format("; touch -t $TIMESTAMP \"{0}\"; if [[ $? -ne 0 ]]; then exit 1; fi; ", OutputFile.AbsolutePath);
					FixDylibLine += "popd > /dev/null";
					AppendMacLine(FixDylibDepsScript, FixDylibLine);
				}

				FixDylibDepsScript.Close();

				// For non-console application, prepare a script that will create the app bundle. It'll be run by FinalizeAppBundle action
				if (bIsBuildingAppBundle)
				{
					FileReference FinalizeAppBundleScriptPath = FileReference.Combine(LinkEnvironment.IntermediateDirectory!, "FinalizeAppBundle.sh");
					StreamWriter FinalizeAppBundleScript = File.CreateText(FinalizeAppBundleScriptPath.FullName);
					AppendMacLine(FinalizeAppBundleScript, "#!/bin/sh");
					string BinariesPath = Path.GetDirectoryName(OutputFile.AbsolutePath)!;
					BinariesPath = Path.GetDirectoryName(BinariesPath.Substring(0, BinariesPath.IndexOf(".app")))!;
					AppendMacLine(FinalizeAppBundleScript, "cd \"{0}\"", BinariesPath.Replace("$", "\\$"));

					string BundleVersion = LinkEnvironment.BundleVersion!;
					if(BundleVersion == null)
					{
						BundleVersion = LoadEngineDisplayVersion();
					}

					string ExeName = Path.GetFileName(OutputFile.AbsolutePath);
					bool bIsLauncherProduct = ExeName.StartsWith("EpicGamesLauncher") || ExeName.StartsWith("EpicGamesBootstrapLauncher");
					string[] ExeNameParts = ExeName.Split('-');
					string GameName = GetGameNameFromExecutablePath(OutputFile.AbsolutePath);

                    // bundle identifier
                    // plist replacements
                    DirectoryReference? DirRef = (!string.IsNullOrEmpty(UnrealBuildTool.GetRemoteIniPath()) ? new DirectoryReference(UnrealBuildTool.GetRemoteIniPath()!) : (ProjectFile != null ? ProjectFile.Directory : null));
                    ConfigHierarchy Ini = ConfigCache.ReadHierarchy(ConfigHierarchyType.Engine, DirRef, UnrealTargetPlatform.IOS);

                    string BundleIdentifier;
                    Ini.GetString("/Script/IOSRuntimeSettings.IOSRuntimeSettings", "BundleIdentifier", out BundleIdentifier!);

                    string ProjectName = GameName;
					FileReference? UProjectFilePath = ProjectFile;

					if (UProjectFilePath != null)
					{
						ProjectName = UProjectFilePath.GetFileNameWithoutAnyExtensions();
					}

					AppendMacLine(FinalizeAppBundleScript, "mkdir -p \"{0}.app/Contents/MacOS\"", ExeName);
					AppendMacLine(FinalizeAppBundleScript, "mkdir -p \"{0}.app/Contents/Resources\"", ExeName);

					string IconName = "UnrealEngine";
					string EngineSourcePath = Directory.GetCurrentDirectory().Replace("$", "\\$");
					string CustomResourcesPath = "";
					string CustomBuildPath = "";
					if (UProjectFilePath == null)
					{
						string[] TargetFiles = Directory.GetFiles(Directory.GetCurrentDirectory(), GameName + ".Target.cs", SearchOption.AllDirectories);
						if (TargetFiles.Length == 1)
						{
							CustomResourcesPath = Path.GetDirectoryName(TargetFiles[0]) + "/Resources/Mac";
							CustomBuildPath = Path.GetDirectoryName(TargetFiles[0]) + "../Build/Mac";
						}
						else
						{
							Logger.LogWarning("Found {NumFiles} Target.cs files for {GameName} in alldir search of directory {Dir}", TargetFiles.Length, GameName, Directory.GetCurrentDirectory());
						}
					}
					else
					{
						string ResourceParentFolderName = bIsLauncherProduct ? "Application" : GameName;
						CustomResourcesPath = Path.GetDirectoryName(UProjectFilePath.FullName) + "/Source/" + ResourceParentFolderName + "/Resources/Mac";
						if (!Directory.Exists(CustomResourcesPath))
						{
							CustomResourcesPath = Path.GetDirectoryName(UProjectFilePath.FullName) + "/Source/" + ProjectName + "/Resources/Mac";
						}
						CustomBuildPath = Path.GetDirectoryName(UProjectFilePath.FullName) + "/Build/Mac";
					}

					bool bBuildingEditor = GameName.EndsWith("Editor");

					// Copy resources
					string DefaultIcon = EngineSourcePath + "/Runtime/Launch/Resources/Mac/" + IconName + ".icns";
					string CustomIcon = "";
					if (bBuildingEditor)
					{
						CustomIcon = DefaultIcon;
					}
					else
					{
						CustomIcon = CustomBuildPath + "/Application.icns";
						if (!File.Exists(CustomIcon))
						{
							CustomIcon = CustomResourcesPath + "/" + GameName + ".icns";
							if (!File.Exists(CustomIcon))
							{
								CustomIcon = DefaultIcon;
							}
						}
					}
					AppendMacLine(FinalizeAppBundleScript, FormatCopyCommand(CustomIcon, String.Format("{0}.app/Contents/Resources/{1}.icns", ExeName, GameName)));

					if (ExeName.StartsWith("UnrealEditor"))
					{
						AppendMacLine(FinalizeAppBundleScript, FormatCopyCommand(String.Format("{0}/Runtime/Launch/Resources/Mac/UProject.icns", EngineSourcePath), String.Format("{0}.app/Contents/Resources/UProject.icns", ExeName)));
					}

					string InfoPlistFile = CustomResourcesPath + (bBuildingEditor ? "/Info-Editor.plist" : "/Info.plist");
					if (!File.Exists(InfoPlistFile))
					{
						InfoPlistFile = EngineSourcePath + "/Runtime/Launch/Resources/Mac/" + (bBuildingEditor ? "Info-Editor.plist" : "Info.plist");
					}

					string TempInfoPlist = "$TMPDIR/TempInfo.plist";
					AppendMacLine(FinalizeAppBundleScript, FormatCopyCommand(InfoPlistFile, TempInfoPlist));

					// Fix contents of Info.plist
					AppendMacLine(FinalizeAppBundleScript, "/usr/bin/sed -i \"\" -e \"s/\\${0}/{1}/g\" \"{2}\"", "{EXECUTABLE_NAME}", ExeName, TempInfoPlist);
					AppendMacLine(FinalizeAppBundleScript, "/usr/bin/sed -i \"\" -e \"s/\\${0}/{1}/g\" \"{2}\"", "{APP_NAME}", bBuildingEditor ? ("com.epicgames." + GameName) : (BundleIdentifier.Replace("[PROJECT_NAME]", GameName).Replace("_", "")), TempInfoPlist);
					AppendMacLine(FinalizeAppBundleScript, "/usr/bin/sed -i \"\" -e \"s/\\${0}/{1}/g\" \"{2}\"", "{MACOSX_DEPLOYMENT_TARGET}", Settings.MinMacOSVersion, TempInfoPlist);
					AppendMacLine(FinalizeAppBundleScript, "/usr/bin/sed -i \"\" -e \"s/\\${0}/{1}/g\" \"{2}\"", "{ICON_NAME}", GameName, TempInfoPlist);
					AppendMacLine(FinalizeAppBundleScript, "/usr/bin/sed -i \"\" -e \"s/\\${0}/{1}/g\" \"{2}\"", "{BUNDLE_VERSION}", BundleVersion, TempInfoPlist);

					// Copy it into place
					AppendMacLine(FinalizeAppBundleScript, FormatCopyCommand(TempInfoPlist, String.Format("{0}.app/Contents/Info.plist", ExeName)));
					AppendMacLine(FinalizeAppBundleScript, "chmod 644 \"{0}.app/Contents/Info.plist\"", ExeName);

					// Also copy it to where Xcode will look for it, now that Xcode 14 requireswe have one set up - it can't point into the .app because that
					// is where it will copy to, so it will error with reading and writing to the same location
					string IntermediateDirectory = (ProjectFile == null ? Unreal.EngineDirectory : ProjectFile.Directory) + "/Intermediate/Mac";
					string XcodeInputPListFile = IntermediateDirectory + "/" + ExeName + "-Info.plist";
					AppendMacLine(FinalizeAppBundleScript, "mkdir -p \"{0}\"", IntermediateDirectory);
					AppendMacLine(FinalizeAppBundleScript, FormatCopyCommand(TempInfoPlist, XcodeInputPListFile));
					AppendMacLine(FinalizeAppBundleScript, "chmod 644 \"{0}\"", XcodeInputPListFile);


					// Generate PkgInfo file
					string TempPkgInfo = "$TMPDIR/TempPkgInfo";
					AppendMacLine(FinalizeAppBundleScript, "echo 'echo -n \"APPL????\"' | bash > \"{0}\"", TempPkgInfo);
					AppendMacLine(FinalizeAppBundleScript, FormatCopyCommand(TempPkgInfo, String.Format("{0}.app/Contents/PkgInfo", ExeName)));

					// Make sure OS X knows the bundle was updated
					AppendMacLine(FinalizeAppBundleScript, "touch -c \"{0}.app\"", ExeName);

					FinalizeAppBundleScript.Close();
				}
			}

			return OutputFile;
		}

		static string FormatCopyCommand(string SourceFile, string TargetFile)
		{
			return String.Format("rsync --checksum \"{0}\" \"{1}\"", SourceFile, TargetFile);
		}

		FileItem FixDylibDependencies(LinkEnvironment LinkEnvironment, FileItem Executable, IActionGraphBuilder Graph)
		{
			Action FixDylibAction = Graph.CreateAction(ActionType.PostBuildStep);
			FixDylibAction.WorkingDirectory = Unreal.EngineSourceDirectory;
			FixDylibAction.CommandPath = BuildHostPlatform.Current.Shell;
			FixDylibAction.CommandDescription = "";

			// Call the FixDylibDependencies.sh script which will link the dylibs and the main executable, this time proper ones, as it's called
			// once all are already created, so the cross dependency problem no longer prevents linking.
			// The script is deleted after it's executed so it's empty when we start appending link commands for the next executable.
			FileItem FixDylibDepsScript = FileItem.GetItemByFileReference(FileReference.Combine(LinkEnvironment.LocalShadowDirectory!, "FixDylibDependencies.sh"));

			FixDylibAction.CommandArguments = "-c \"chmod +x \\\"" + FixDylibDepsScript.AbsolutePath + "\\\"; \\\"" + FixDylibDepsScript.AbsolutePath + "\\\"; if [[ $? -ne 0 ]]; then exit 1; fi; ";

			// Make sure this action is executed after all the dylibs and the main executable are created

			foreach (FileItem Dependency in BundleDependencies)
			{
				FixDylibAction.PrerequisiteItems.Add(Dependency);
			}

			FixDylibAction.StatusDescription = string.Format("Fixing dylib dependencies for {0}", Path.GetFileName(Executable.AbsolutePath));
			FixDylibAction.bCanExecuteRemotely = false;

			FileItem OutputFile = FileItem.GetItemByFileReference(FileReference.Combine(LinkEnvironment.LocalShadowDirectory!, Path.GetFileNameWithoutExtension(Executable.AbsolutePath) + ".link"));

			FixDylibAction.CommandArguments += "echo Dummy >> \\\"" + OutputFile.AbsolutePath + "\\\"";
			FixDylibAction.CommandArguments += "\"";

			FixDylibAction.ProducedItems.Add(OutputFile);

			return OutputFile;
		}

		/// <summary>
		/// Generates debug info for a given executable
		/// </summary>
		/// <param name="MachOBinary">FileItem describing the executable or dylib to generate debug info for</param>
		/// <param name="LinkEnvironment"></param>
		/// <param name="Graph">List of actions to be executed. Additional actions will be added to this list.</param>
		/// <param name="Logger">Logger for output</param>
		public FileItem GenerateDebugInfo(FileItem MachOBinary, LinkEnvironment LinkEnvironment, IActionGraphBuilder Graph, ILogger Logger)
		{
			string BinaryPath = MachOBinary.AbsolutePath;
			if (BinaryPath.Contains(".app"))
			{
				while (BinaryPath.Contains(".app"))
				{
					BinaryPath = Path.GetDirectoryName(BinaryPath)!;
				}
				BinaryPath = Path.Combine(BinaryPath, Path.GetFileName(Path.ChangeExtension(MachOBinary.AbsolutePath, ".dSYM")));
			}
			else
			{
				BinaryPath = Path.ChangeExtension(BinaryPath, ".dSYM");
			}

			FileItem OutputFile = FileItem.GetItemByPath(BinaryPath);

			// Delete on the local machine
			if (Directory.Exists(OutputFile.AbsolutePath))
			{
				Directory.Delete(OutputFile.AbsolutePath, true);
			}

			// Make the compile action
			Action GenDebugAction = Graph.CreateAction(ActionType.GenerateDebugInfo);
			GenDebugAction.WorkingDirectory = GetMacDevSrcRoot();
			GenDebugAction.CommandPath = BuildHostPlatform.Current.Shell;

			// Deletes ay existing file on the building machine. Also, waits 30 seconds, if needed, for the input file to be created in an attempt to work around
			// a problem where dsymutil would exit with an error saying the input file did not exist.
			// Note that the source and dest are switched from a copy command
			string ExtraOptions;
<<<<<<< HEAD
			string DsymutilPath = GetDsymutilPath(out ExtraOptions, bIsForLTOBuild: false);
=======
			string DsymutilPath = GetDsymutilPath(Logger, out ExtraOptions, bIsForLTOBuild: false);
>>>>>>> d731a049

			string ArgumentString = "-c \"";
			ArgumentString += string.Format("for i in {{1..30}}; ");
				ArgumentString += string.Format("do if [ -f \\\"{0}\\\" ] ; ", MachOBinary.AbsolutePath);
				ArgumentString += string.Format("then ");
					ArgumentString += string.Format("break; ");
				ArgumentString += string.Format("else ");
					ArgumentString += string.Format("sleep 1; ");
				ArgumentString += string.Format("fi; ");
			ArgumentString += string.Format("done; ");

			ArgumentString += string.Format("if [ ! -f \\\"{1}\\\" ] || [ \\\"{0}\\\" -nt \\\"{1}\\\" ] ; ", MachOBinary.AbsolutePath, OutputFile.AbsolutePath);
			ArgumentString += string.Format("then ");
				ArgumentString += string.Format("rm -rf \\\"{0}\\\"; ", OutputFile.AbsolutePath);
				ArgumentString += string.Format(" \\\"{0}\\\" {3} -f \\\"{1}\\\" -o \\\"{2}\\\"; ",
					DsymutilPath,
					MachOBinary.AbsolutePath,
					OutputFile.AbsolutePath,
					ExtraOptions);
			ArgumentString += string.Format("fi; ");
			ArgumentString += "\"";

			GenDebugAction.CommandArguments = ArgumentString;

			if (LinkEnvironment.bIsCrossReferenced)
			{
				GenDebugAction.PrerequisiteItems.Add(FixDylibOutputFile!);
			}
			GenDebugAction.PrerequisiteItems.Add(MachOBinary);
			GenDebugAction.ProducedItems.Add(OutputFile);
			GenDebugAction.CommandDescription = "";
			GenDebugAction.StatusDescription = "Generating " + Path.GetFileName(BinaryPath);
			GenDebugAction.bCanExecuteRemotely = false;

			return OutputFile;
		}

		/// <summary>
		/// Creates app bundle for a given executable
		/// </summary>
		/// <param name="LinkEnvironment"></param>
		/// <param name="Executable">FileItem describing the executable to generate app bundle for</param>
		/// <param name="FixDylibOutputFile"></param>
		/// <param name="Graph">List of actions to be executed. Additional actions will be added to this list.</param>
		FileItem FinalizeAppBundle(LinkEnvironment LinkEnvironment, FileItem Executable, FileItem FixDylibOutputFile, IActionGraphBuilder Graph)
		{
			// Make a file item for the source and destination files
			string FullDestPath = Executable.AbsolutePath.Substring(0, Executable.AbsolutePath.IndexOf(".app") + 4);
			FileItem DestFile = FileItem.GetItemByPath(FullDestPath);

			// Make the compile action
			Action FinalizeAppBundleAction = Graph.CreateAction(ActionType.CreateAppBundle);
			FinalizeAppBundleAction.WorkingDirectory = GetMacDevSrcRoot(); // Path.GetFullPath(".");
			FinalizeAppBundleAction.CommandPath = BuildHostPlatform.Current.Shell;
			FinalizeAppBundleAction.CommandDescription = "";

			// make path to the script
			FileItem BundleScript = FileItem.GetItemByFileReference(FileReference.Combine(LinkEnvironment.IntermediateDirectory!, "FinalizeAppBundle.sh"));

			FinalizeAppBundleAction.CommandArguments = "\"" + BundleScript.AbsolutePath + "\"";
			FinalizeAppBundleAction.PrerequisiteItems.Add(FixDylibOutputFile);
			FinalizeAppBundleAction.ProducedItems.Add(DestFile);
			FinalizeAppBundleAction.StatusDescription = string.Format("Finalizing app bundle: {0}.app", Path.GetFileName(Executable.AbsolutePath));
			FinalizeAppBundleAction.bCanExecuteRemotely = false;

			return DestFile;
		}

		FileItem CopyBundleResource(UEBuildBundleResource Resource, FileItem Executable, DirectoryReference BundleDirectory, IActionGraphBuilder Graph)
		{
			Action CopyAction = Graph.CreateAction(ActionType.CreateAppBundle);
			CopyAction.WorkingDirectory = GetMacDevSrcRoot(); // Path.GetFullPath(".");
			CopyAction.CommandPath = BuildHostPlatform.Current.Shell;
			CopyAction.CommandDescription = "";

			string BundlePath = BundleDirectory.FullName;
			string SourcePath = Path.Combine(Path.GetFullPath("."), Resource.ResourcePath!);
			string TargetPath = Path.Combine(BundlePath, "Contents", Resource.BundleContentsSubdir!, Path.GetFileName(Resource.ResourcePath)!);

			FileItem TargetItem = FileItem.GetItemByPath(TargetPath);

			CopyAction.CommandArguments = string.Format("-c \"cp -f -R \\\"{0}\\\" \\\"{1}\\\"; touch -c \\\"{2}\\\"\"", SourcePath, Path.GetDirectoryName(TargetPath)!.Replace('\\', '/') + "/", TargetPath.Replace('\\', '/'));
			CopyAction.PrerequisiteItems.Add(Executable);
			CopyAction.ProducedItems.Add(TargetItem);
			CopyAction.bShouldOutputStatusDescription = Resource.bShouldLog;
			CopyAction.StatusDescription = string.Format("Copying {0} to app bundle", Path.GetFileName(Resource.ResourcePath));
			CopyAction.bCanExecuteRemotely = false;

			return TargetItem;
		}

		public override void SetupBundleDependencies(List<UEBuildBinary> Binaries, string GameName)
		{
			base.SetupBundleDependencies(Binaries, GameName);

			foreach (UEBuildBinary Binary in Binaries)
			{
				BundleDependencies.Add(FileItem.GetItemByFileReference(Binary.OutputFilePath));
			}
		}

		static private DirectoryReference? BundleContentsDirectory;

		public override void ModifyBuildProducts(ReadOnlyTargetRules Target, UEBuildBinary Binary, List<string> Libraries, List<UEBuildBundleResource> BundleResources, Dictionary<FileReference, BuildProductType> BuildProducts)
		{
			if (Target.bUsePDBFiles == true)
			{
				KeyValuePair<FileReference, BuildProductType>[] BuildProductsArray = BuildProducts.ToArray();

				foreach (KeyValuePair<FileReference, BuildProductType> BuildProductPair in BuildProductsArray)
				{
					string[] DebugExtensions = new string[] {};
					switch (BuildProductPair.Value)
					{
						case BuildProductType.Executable:
							DebugExtensions = UEBuildPlatform.GetBuildPlatform(Target.Platform).GetDebugInfoExtensions(Target, UEBuildBinaryType.Executable);
							break;
						case BuildProductType.DynamicLibrary:
							DebugExtensions = UEBuildPlatform.GetBuildPlatform(Target.Platform).GetDebugInfoExtensions(Target, UEBuildBinaryType.DynamicLinkLibrary);
							break;
					}
					string? DSYMExtension = Array.Find(DebugExtensions, element => element == ".dSYM");
					if (!string.IsNullOrEmpty(DSYMExtension))
					{
						string BinaryPath = BuildProductPair.Key.FullName;
						if(BinaryPath.Contains(".app"))
						{
							while(BinaryPath.Contains(".app"))
							{
								BinaryPath = Path.GetDirectoryName(BinaryPath)!;
							}
							BinaryPath = Path.Combine(BinaryPath, BuildProductPair.Key.GetFileName());
							BinaryPath = Path.ChangeExtension(BinaryPath, DSYMExtension);
							FileReference Ref = new FileReference(BinaryPath);
							BuildProducts[Ref] = BuildProductType.SymbolFile;
						}
					}
					else if(BuildProductPair.Value == BuildProductType.SymbolFile && BuildProductPair.Key.FullName.Contains(".app"))
					{
						BuildProducts.Remove(BuildProductPair.Key);
					}
					if(BuildProductPair.Value == BuildProductType.DynamicLibrary && Target.bCreateMapFile)
					{
						BuildProducts.Add(new FileReference(BuildProductPair.Key.FullName + ".map"), BuildProductType.MapFile);
					}
				}
			}

			if (Target.bIsBuildingConsoleApplication)
			{
				return;
			}

			if (BundleContentsDirectory == null && Binary.Type == UEBuildBinaryType.Executable)
			{
				BundleContentsDirectory = Binary.OutputFilePath.Directory.ParentDirectory!;
			}

			// We need to know what third party dylibs would be copied to the bundle
			if (Binary.Type != UEBuildBinaryType.StaticLibrary)
			{
			    foreach (UEBuildBundleResource Resource in BundleResources)
				{
					if (Directory.Exists(Resource.ResourcePath))
					{
						foreach (string ResourceFile in Directory.GetFiles(Resource.ResourcePath, "*", SearchOption.AllDirectories))
						{
							BuildProducts.Add(FileReference.Combine(BundleContentsDirectory!, Resource.BundleContentsSubdir!, ResourceFile.Substring(Path.GetDirectoryName(Resource.ResourcePath)!.Length + 1)), BuildProductType.RequiredResource);
						}
					}
					else if (BundleContentsDirectory != null)
					{
						BuildProducts.Add(FileReference.Combine(BundleContentsDirectory, Resource.BundleContentsSubdir!, Path.GetFileName(Resource.ResourcePath)!), BuildProductType.RequiredResource);
					}
				}
			}

			if (Binary.Type == UEBuildBinaryType.Executable)
			{
				// And we also need all the resources
				BuildProducts.Add(FileReference.Combine(BundleContentsDirectory!, "Info.plist"), BuildProductType.RequiredResource);
				BuildProducts.Add(FileReference.Combine(BundleContentsDirectory!, "PkgInfo"), BuildProductType.RequiredResource);

				if (Target.Type == TargetType.Editor)
				{
					BuildProducts.Add(FileReference.Combine(BundleContentsDirectory!, "Resources/UnrealEditor.icns"), BuildProductType.RequiredResource);
					BuildProducts.Add(FileReference.Combine(BundleContentsDirectory!, "Resources/UProject.icns"), BuildProductType.RequiredResource);
				}
				else
				{
					string IconName = Target.Name;
					if (IconName == "EpicGamesBootstrapLauncher")
					{
						IconName = "EpicGamesLauncher";
					}
					BuildProducts.Add(FileReference.Combine(BundleContentsDirectory!, "Resources/" + IconName + ".icns"), BuildProductType.RequiredResource);
				}
			}
		}

		private List<FileItem> DebugInfoFiles = new List<FileItem>();

		public override void FinalizeOutput(ReadOnlyTargetRules Target, TargetMakefileBuilder MakefileBuilder)
		{
			base.FinalizeOutput(Target, MakefileBuilder);

			TargetMakefile Makefile = MakefileBuilder.Makefile;

			// Re-add any .dSYM files that may have been stripped out.
			List<string> OutputFiles = Makefile.OutputItems.Select(Item => Path.ChangeExtension(Item.FullName, ".dSYM")).Distinct().ToList();
			foreach (FileItem DebugItem in DebugInfoFiles)
			{
				if(OutputFiles.Any(Item => string.Equals(Item, DebugItem.FullName, StringComparison.InvariantCultureIgnoreCase)))
				{
					Makefile.OutputItems.Add(DebugItem);
				}
			}
		}

		public override ICollection<FileItem> PostBuild(FileItem Executable, LinkEnvironment BinaryLinkEnvironment, IActionGraphBuilder Graph)
		{
			ICollection<FileItem> OutputFiles = base.PostBuild(Executable, BinaryLinkEnvironment, Graph);

			if (BinaryLinkEnvironment.bIsBuildingLibrary)
			{
				return OutputFiles;
			}

			if(BinaryLinkEnvironment.BundleDirectory != null)
			{
				foreach (UEBuildBundleResource Resource in BinaryLinkEnvironment.AdditionalBundleResources)
				{
					OutputFiles.Add(CopyBundleResource(Resource, Executable, BinaryLinkEnvironment.BundleDirectory, Graph));
				}
			}

			// For Mac, generate the dSYM file if the config file is set to do so
			if (BinaryLinkEnvironment.bUsePDBFiles == true)
			{
				// We want dsyms to be created after all dylib dependencies are fixed. If FixDylibDependencies action was not created yet, save the info for later.
				if (FixDylibOutputFile != null)
				{
					DebugInfoFiles.Add(GenerateDebugInfo(Executable, BinaryLinkEnvironment, Graph, Logger));
				}
				else
				{
					ExecutablesThatNeedDsyms.Add(Executable);
				}
			}

			if ((BinaryLinkEnvironment.bIsBuildingDLL && (Options & ClangToolChainOptions.OutputDylib) == 0) || (BinaryLinkEnvironment.bIsBuildingConsoleApplication && Executable.Name.EndsWith("-Cmd")))
			{
				return OutputFiles;
			}

			FixDylibOutputFile = FixDylibDependencies(BinaryLinkEnvironment, Executable, Graph);
			OutputFiles.Add(FixDylibOutputFile);

			bool bIsBuildingAppBundle = !BinaryLinkEnvironment.bIsBuildingDLL && !BinaryLinkEnvironment.bIsBuildingLibrary && !BinaryLinkEnvironment.bIsBuildingConsoleApplication;
			if (bIsBuildingAppBundle)
			{
				OutputFiles.Add(FinalizeAppBundle(BinaryLinkEnvironment, Executable, FixDylibOutputFile, Graph));
			}

			// Add dsyms that we couldn't add before FixDylibDependencies action was created
			foreach (FileItem Exe in ExecutablesThatNeedDsyms)
			{
				DebugInfoFiles.Add(GenerateDebugInfo(Exe, BinaryLinkEnvironment, Graph, Logger));
			}
			ExecutablesThatNeedDsyms.Clear();

			return OutputFiles;
		}

		private FileItem? FixDylibOutputFile = null;
		private List<FileItem> ExecutablesThatNeedDsyms = new List<FileItem>();

		public void StripSymbols(FileReference SourceFile, FileReference TargetFile)
		{
			SetupXcodePaths(false);

			StripSymbolsWithXcode(SourceFile, TargetFile, Settings.ToolchainDir);
		}
	};
}<|MERGE_RESOLUTION|>--- conflicted
+++ resolved
@@ -13,10 +13,7 @@
 using System.Globalization;
 using System.Text.RegularExpressions;
 using UnrealBuildBase;
-<<<<<<< HEAD
-=======
 using Microsoft.Extensions.Logging;
->>>>>>> d731a049
 
 namespace UnrealBuildTool
 {
@@ -77,18 +74,8 @@
 	/// </summary>
 	class MacToolChain : AppleToolChain
 	{
-<<<<<<< HEAD
-		/// <summary>
-		/// Whether to compile with ASan enabled
-		/// </summary>
-		MacToolChainOptions Options;
-
-		public MacToolChain(FileReference? InProjectFile, MacToolChainOptions InOptions)
-			: base(InProjectFile)
-=======
 		public MacToolChain(FileReference? InProjectFile, ClangToolChainOptions InOptions, ILogger InLogger)
 			: base(InProjectFile, InOptions, InLogger)
->>>>>>> d731a049
 		{
 		}
 
@@ -169,57 +156,10 @@
 		/// <inheritdoc/>
 		protected override void GetCompileArguments_WarningsAndErrors(CppCompileEnvironment CompileEnvironment, List<string> Arguments)
 		{
-<<<<<<< HEAD
-			string Result = "";
-
-			Result += " -fmessage-length=0";
-			Result += " -pipe";
-			Result += " -fpascal-strings";
-
-			Result += " -fexceptions";
-			Result += " -DPLATFORM_EXCEPTIONS_DISABLED=0";
-
-			Result += " -fasm-blocks";
-
-			if(CompileEnvironment.bHideSymbolsByDefault)
-			{
-				Result += " -fvisibility-ms-compat";
-				Result += " -fvisibility-inlines-hidden";
-			}
-			if (Options.HasFlag(MacToolChainOptions.EnableAddressSanitizer))
-			{
-				Result += " -fsanitize=address";
-			}
-			if (Options.HasFlag(MacToolChainOptions.EnableThreadSanitizer))
-			{
-				Result += " -fsanitize=thread";
-			}
-			if (Options.HasFlag(MacToolChainOptions.EnableUndefinedBehaviorSanitizer))
-			{
-				Result += " -fsanitize=undefined";
-			}			
-
-			Result += " -Wall -Werror";
-			Result += " -Wdelete-non-virtual-dtor";
-
-			// clang 12.00 has a new warning for copies in ranged loops. Instances have all been fixed up (2020/6/26) but
-			// are likely to be reintroduced due to no equivalent on other platforms at this time so disable the warning
-			if (GetClangVersion().Major >= 12)
-			{
-				Result += " -Wno-range-loop-analysis ";
-			}
-
-			if (GetClangVersion().Major >= 12)
-			{
-				// We have 'this' vs nullptr comparisons that get optimized away for newer versions of Clang, which is undesirable until we refactor these checks.
-				Result += " -fno-delete-null-pointer-checks";
-			}
-=======
 			base.GetCompileArguments_WarningsAndErrors(CompileEnvironment, Arguments);
 
 			//Arguments.Add("-Wsign-compare"); // fed up of not seeing the signed/unsigned warnings we get on Windows - lets enable them here too.
 		}
->>>>>>> d731a049
 
 		/// <inheritdoc/>
 		protected override void GetCompileArguments_Debugging(CppCompileEnvironment CompileEnvironment, List<string> Arguments)
@@ -232,34 +172,10 @@
 				Arguments.Remove("-fno-exceptions");
 				Arguments.Remove("-DPLATFORM_EXCEPTIONS_DISABLED=1");
 			}
-<<<<<<< HEAD
-			
-			if (CompileEnvironment.bEnableUndefinedIdentifierWarnings)
-			{
-				Result += " -Wundef" + (CompileEnvironment.bUndefinedIdentifierWarningsAsErrors ? "" : " -Wno-error=undef");
-			}
-
-			if (CompileEnvironment.bEnableOSX109Support)
-			{
-				Result += " -faligned-new"; // aligned operator new is supported only on macOS 10.14 and above
-			}
-
-			Result += " -c";
-
-			// Pass through architecture and OS info
-			Result += " " + FormatArchitectureArg(CompileEnvironment.Architecture);	
-			Result += string.Format(" -isysroot \"{0}\"", SDKPath);
-			Result += " -mmacosx-version-min=" + (CompileEnvironment.bEnableOSX109Support ? "10.9" : Settings.MacOSVersion);
-
-			bool bStaticAnalysis = false;
-			string? StaticAnalysisMode = Environment.GetEnvironmentVariable("CLANG_STATIC_ANALYZER_MODE");
-			if(StaticAnalysisMode != null && StaticAnalysisMode != "")
-=======
 			Arguments.Add("-fexceptions");
 			Arguments.Add("-DPLATFORM_EXCEPTIONS_DISABLED=0");
 
 			if (CompileEnvironment.bHideSymbolsByDefault)
->>>>>>> d731a049
 			{
 				Arguments.Add("-fvisibility-ms-compat");
 				Arguments.Add("-fvisibility-inlines-hidden");
@@ -290,84 +206,16 @@
 					Arguments.Add(EscapedAdditionalArgs);
 				}
 			}
-<<<<<<< HEAD
-			else
-			{
-				Result += " -O0";
-			}
-
-			if (!CompileEnvironment.bUseInlining)
-			{
-				Result += " -fno-inline-functions";
-			}
-
-			// Create DWARF format debug info if wanted,
-			if (CompileEnvironment.bCreateDebugInfo)
-			{
-				Result += " -gdwarf-2";
-			}
-
-			return Result;
-		}
-		
-		static string GetCompileArguments_CPP(CppCompileEnvironment CompileEnvironment)
-		{
-			string Result = "";
-			Result += " -x objective-c++";
-			Result += GetCppStandardCompileArgument(CompileEnvironment);
-			Result += " -stdlib=libc++";
-
-			return Result;
-=======
->>>>>>> d731a049
 		}
 
 		/// <inheritdoc/>
 		protected override void GetCompileArguments_Global(CppCompileEnvironment CompileEnvironment, List<string> Arguments)
 		{
-<<<<<<< HEAD
-			string Result = "";
-			Result += " -x objective-c++";
-			Result += GetCppStandardCompileArgument(CompileEnvironment);
-			Result += " -stdlib=libc++";
-			return Result;
-		}
-
-		static string GetCompileArguments_M(CppCompileEnvironment CompileEnvironment)
-		{
-			string Result = "";
-			Result += " -x objective-c";
-			Result += " -stdlib=libc++";
-			return Result;
-		}
-=======
 			base.GetCompileArguments_Global(CompileEnvironment, Arguments);
->>>>>>> d731a049
 
 			Arguments.Add("-fasm-blocks");
 
-<<<<<<< HEAD
-		static string GetCompileArguments_PCH(CppCompileEnvironment CompileEnvironment)
-		{
-			string Result = "";
-			Result += " -x objective-c++-header";
-			Result += GetCppStandardCompileArgument(CompileEnvironment);
-			Result += " -stdlib=libc++";
-
-			return Result;
-		}
-
-		// Conditionally enable (default disabled) generation of information about every class with virtual functions for use by the C++ runtime type identification features 
-		// (`dynamic_cast' and `typeid'). If you don't use those parts of the language, you can save some space by using -fno-rtti. 
-		// Note that exception handling uses the same information, but it will generate it as needed. 
-		static string GetRTTIFlag(CppCompileEnvironment CompileEnvironment)
-		{
-			string Result = "";
-
-			if (CompileEnvironment.bUseRTTI)
-=======
 			if (CompileEnvironment.bEnableOSX109Support)
->>>>>>> d731a049
 			{
 				Arguments.Add("-faligned-new"); // aligned operator new is supported only on macOS 10.14 and above
 			}
@@ -404,13 +252,6 @@
 		void GetLinkArguments_Global(LinkEnvironment LinkEnvironment, List<string> Arguments)
 		{
 			// Pass through architecture and OS info		
-<<<<<<< HEAD
-			Result += " " + FormatArchitectureArg(LinkEnvironment.Architecture);
-			Result += string.Format(" -isysroot \"{0}\"", SDKPath);
-			Result += " -mmacosx-version-min=" + Settings.MacOSVersion;
-			Result += " -dead_strip";
-			Result += " -Wl,-fatal_warnings";
-=======
 			Arguments.Add(FormatArchitectureArg(LinkEnvironment.Architecture));
 			Arguments.Add(string.Format("-isysroot \"{0}\"", SDKPath));
 			Arguments.Add("-mmacosx-version-min=" + Settings.MacOSVersion);
@@ -422,7 +263,6 @@
 			{
 				Arguments.Add("-Wl,-fatal_warnings");
 			}
->>>>>>> d731a049
 
 			if (Options.HasFlag(ClangToolChainOptions.EnableAddressSanitizer) || Options.HasFlag(ClangToolChainOptions.EnableThreadSanitizer) || Options.HasFlag(ClangToolChainOptions.EnableUndefinedBehaviorSanitizer))
 			{
@@ -460,207 +300,7 @@
 
 		void GetArchiveArguments_Global(LinkEnvironment LinkEnvironment, List<string> Arguments)
 		{
-<<<<<<< HEAD
-			string Result = "";
-			Result += " -static";
-			return Result;
-		}
-
-		public override CPPOutput CompileCPPFiles(CppCompileEnvironment CompileEnvironment, List<FileItem> InputFiles, DirectoryReference OutputDir, string ModuleName, IActionGraphBuilder Graph)
-		{
-			StringBuilder Arguments = new StringBuilder();
-			StringBuilder PCHArguments = new StringBuilder();
-
-			Arguments.Append(GetCompileArguments_Global(CompileEnvironment));
-
-			if (CompileEnvironment.PrecompiledHeaderAction == PrecompiledHeaderAction.Include)
-			{
-				// Add the precompiled header file's path to the include path so GCC can find it.
-				// This needs to be before the other include paths to ensure GCC uses it instead of the source header file.
-				PCHArguments.Append(" -include \"");
-				PCHArguments.Append(CompileEnvironment.PrecompiledHeaderIncludeFilename);
-				PCHArguments.Append("\"");
-			}
-
-			// Add include paths to the argument list.
-			HashSet<DirectoryReference> AllIncludes = new HashSet<DirectoryReference>(CompileEnvironment.UserIncludePaths);
-			AllIncludes.UnionWith(CompileEnvironment.SystemIncludePaths);
-			foreach (DirectoryReference IncludePath in AllIncludes)
-			{
-				Arguments.Append(" -I\"");
-				Arguments.Append(IncludePath);
-				Arguments.Append("\"");
-			}
-
-			foreach (string Definition in CompileEnvironment.Definitions)
-			{
-				string DefinitionArgument = Definition.Contains("\"") ? Definition.Replace("\"", "\\\"") : Definition;
-				Arguments.Append(" -D\"");
-				Arguments.Append(DefinitionArgument);
-				Arguments.Append("\"");
-			}
-
-			List<string> FrameworksSearchPaths = new List<string>();
-			foreach (UEBuildFramework Framework in CompileEnvironment.AdditionalFrameworks)
-			{
-				string FrameworkPath = Path.GetDirectoryName(Path.GetFullPath(Framework.Name))!;
-				if (!FrameworksSearchPaths.Contains(FrameworkPath))
-				{
-					Arguments.Append(" -F \"");
-					Arguments.Append(FrameworkPath);
-					Arguments.Append("\"");
-					FrameworksSearchPaths.Add(FrameworkPath);
-				}
-			}
-
-			CPPOutput Result = new CPPOutput();
-			// Create a compile action for each source file.
-			foreach (FileItem SourceFile in InputFiles)
-			{
-				Action CompileAction = Graph.CreateAction(ActionType.Compile);
-				CompileAction.PrerequisiteItems.AddRange(CompileEnvironment.ForceIncludeFiles);
-				CompileAction.PrerequisiteItems.AddRange(CompileEnvironment.AdditionalPrerequisites);
-
-				string FileArguments = "";
-				string Extension = Path.GetExtension(SourceFile.AbsolutePath).ToUpperInvariant();
-
-				if (CompileEnvironment.PrecompiledHeaderAction == PrecompiledHeaderAction.Create)
-				{
-					// Compile the file as a C++ PCH.
-					FileArguments += GetCompileArguments_PCH(CompileEnvironment);
-					FileArguments += GetRTTIFlag(CompileEnvironment);
-				}
-				else if (Extension == ".C")
-				{
-					// Compile the file as C code.
-					FileArguments += GetCompileArguments_C();
-				}
-				else if (Extension == ".MM")
-				{
-					// Compile the file as Objective-C++ code.
-					FileArguments += GetCompileArguments_MM(CompileEnvironment);
-					FileArguments += GetRTTIFlag(CompileEnvironment);
-				}
-				else if (Extension == ".M")
-				{
-					// Compile the file as Objective-C++ code.
-					FileArguments += GetCompileArguments_M(CompileEnvironment);
-				}
-				else
-				{
-					// Compile the file as C++ code.
-					FileArguments += GetCompileArguments_CPP(CompileEnvironment);
-					FileArguments += GetRTTIFlag(CompileEnvironment);
-
-					// only use PCH for .cpp files
-					FileArguments += PCHArguments.ToString();
-				}
-
-				foreach (FileItem ForceIncludeFile in CompileEnvironment.ForceIncludeFiles)
-				{
-					FileArguments += String.Format(" -include \"{0}\"", ForceIncludeFile.Location);
-				}
-
-				// Add the C++ source file and its included files to the prerequisite item list.
-				CompileAction.PrerequisiteItems.Add(SourceFile);
-
-				string? OutputFilePath = null;
-				if (CompileEnvironment.PrecompiledHeaderAction == PrecompiledHeaderAction.Create)
-				{
-					// Add the precompiled header file to the produced item list.
-					FileItem PrecompiledHeaderFile = FileItem.GetItemByFileReference(FileReference.Combine(OutputDir, Path.GetFileName(SourceFile.AbsolutePath) + ".gch"));
-					CompileAction.ProducedItems.Add(PrecompiledHeaderFile);
-					Result.PrecompiledHeaderFile = PrecompiledHeaderFile;
-
-					// Add the parameters needed to compile the precompiled header file to the command-line.
-					FileArguments += string.Format(" -o \"{0}\"", PrecompiledHeaderFile.AbsolutePath);
-				}
-				else
-				{
-					if (CompileEnvironment.PrecompiledHeaderAction == PrecompiledHeaderAction.Include)
-					{
-						CompileAction.PrerequisiteItems.Add(CompileEnvironment.PrecompiledHeaderFile!);
-					}
-					// Add the object file to the produced item list.
-					FileItem ObjectFile = FileItem.GetItemByFileReference(FileReference.Combine(OutputDir, Path.GetFileName(SourceFile.AbsolutePath) + ".o"));
-
-					CompileAction.ProducedItems.Add(ObjectFile);
-					Result.ObjectFiles.Add(ObjectFile);
-					FileArguments += string.Format(" -o \"{0}\"", ObjectFile.AbsolutePath);
-					OutputFilePath = ObjectFile.AbsolutePath;
-				}
-
-				// Add the source file path to the command-line.
-				FileArguments += string.Format(" \"{0}\"", SourceFile.AbsolutePath);
-
-				// Generate the included header dependency list
-				if(CompileEnvironment.bGenerateDependenciesFile)
-				{
-					FileItem DependencyListFile = FileItem.GetItemByFileReference(FileReference.Combine(OutputDir, Path.GetFileName(SourceFile.AbsolutePath) + ".d"));
-					FileArguments += string.Format(" -MD -MF\"{0}\"", DependencyListFile.AbsolutePath.Replace('\\', '/'));
-					CompileAction.DependencyListFile = DependencyListFile;
-					CompileAction.ProducedItems.Add(DependencyListFile);
-				}
-
-				string EscapedAdditionalArgs = "";
-				if(!string.IsNullOrWhiteSpace(CompileEnvironment.AdditionalArguments))
-				{
-					foreach(string AdditionalArg in CompileEnvironment.AdditionalArguments.Split(new char[] { ' ' }, StringSplitOptions.RemoveEmptyEntries))
-					{
-						Match DefinitionMatch = Regex.Match(AdditionalArg, "-D\"?(?<Name>.*)=(?<Value>.*)\"?");
-						if (DefinitionMatch.Success)
-						{
-							EscapedAdditionalArgs += string.Format(" -D{0}=\"{1}\"", DefinitionMatch.Groups["Name"].Value, DefinitionMatch.Groups["Value"].Value);
-						}
-						else
-						{
-							EscapedAdditionalArgs += " " + AdditionalArg;
-						}
-					}
-				}
-
-				string AllArgs = Arguments + FileArguments + EscapedAdditionalArgs;
-
-				string CompilerPath = Settings.ToolchainDir + MacCompiler;
-				
-				// Analyze and then compile using the shell to perform the indirection
-				string? StaticAnalysisMode = Environment.GetEnvironmentVariable("CLANG_STATIC_ANALYZER_MODE");
-				if(StaticAnalysisMode != null && StaticAnalysisMode != "" && OutputFilePath != null)
-				{
-					string TempArgs = "-c \"" + CompilerPath + " " + AllArgs + " --analyze -Wno-unused-command-line-argument -Xclang -analyzer-output=html -Xclang -analyzer-config -Xclang path-diagnostics-alternate=true -Xclang -analyzer-config -Xclang report-in-main-source-file=true -Xclang -analyzer-disable-checker -Xclang deadcode.DeadStores -o " + OutputFilePath.Replace(".o", ".html") + "; " + CompilerPath + " " + AllArgs + "\"";
-					AllArgs = TempArgs;
-					CompilerPath = "/bin/sh";
-				}
-
-				CompileAction.WorkingDirectory = GetMacDevSrcRoot();
-
-				if (MacExports.IsRunningUnderRosetta)
-				{
-					string ArchPath = "/usr/bin/arch";
-					CompileAction.CommandPath = new FileReference(ArchPath);
-					CompileAction.CommandArguments = string.Format("-{0} {1} {2}", MacExports.HostArchitecture, CompilerPath, AllArgs);
-
-				}
-				else
-				{
-					CompileAction.CommandPath = new FileReference(CompilerPath);
-					CompileAction.CommandArguments = AllArgs;
-				}
-
-				// For compilation we delete everything we produce
-				CompileAction.DeleteItems.AddRange(CompileAction.ProducedItems);
-				CompileAction.CommandDescription = "Compile";
-				CompileAction.StatusDescription = Path.GetFileName(SourceFile.AbsolutePath);
-				CompileAction.bIsGCCCompiler = true;
-				// We're already distributing the command by execution on Mac.
-				CompileAction.bCanExecuteRemotely = Extension != ".C";
-				CompileAction.bShouldOutputStatusDescription = true;
-				CompileAction.CommandVersion = GetFullClangVersion();
-			}
-			return Result;
-=======
 			Arguments.Add("-static");
->>>>>>> d731a049
 		}
 
 		private void AppendMacLine(StreamWriter Writer, string Format, params object[] Arg)
@@ -789,11 +429,7 @@
 					}
 					else
 					{
-<<<<<<< HEAD
-						Log.TraceWarning("Unexpected third party dylib location when generating RPATH entries: {0}. Skipping.", LibraryFullPath);
-=======
 						Logger.LogWarning("Unexpected third party dylib location when generating RPATH entries: {LibraryFullPath}. Skipping.", LibraryFullPath);
->>>>>>> d731a049
 					}
 
 					// For staged code-based games we need additional entry if the game is not stored directly in the engine's root directory
@@ -1296,11 +932,7 @@
 			// a problem where dsymutil would exit with an error saying the input file did not exist.
 			// Note that the source and dest are switched from a copy command
 			string ExtraOptions;
-<<<<<<< HEAD
-			string DsymutilPath = GetDsymutilPath(out ExtraOptions, bIsForLTOBuild: false);
-=======
 			string DsymutilPath = GetDsymutilPath(Logger, out ExtraOptions, bIsForLTOBuild: false);
->>>>>>> d731a049
 
 			string ArgumentString = "-c \"";
 			ArgumentString += string.Format("for i in {{1..30}}; ");
