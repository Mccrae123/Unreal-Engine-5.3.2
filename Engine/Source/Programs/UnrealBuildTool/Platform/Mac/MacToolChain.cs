// Copyright Epic Games, Inc. All Rights Reserved.

using System;
using System.Collections.Generic;
using System.Globalization;
using System.IO;
using System.Linq;
using System.Text.RegularExpressions;
<<<<<<< HEAD
using UnrealBuildBase;
using Microsoft.Extensions.Logging;
=======
using EpicGames.Core;
using Microsoft.Extensions.Logging;
using UnrealBuildBase;
>>>>>>> 4af6daef

namespace UnrealBuildTool
{
	class MacToolChainSettings : AppleToolChainSettings
	{
		/// <summary>
		/// Which version of the Mac OS SDK to target at build time
		/// </summary>
		public string MacOSSDKVersion = "latest";
		public float MacOSSDKVersionFloat = 0.0f;

		/// <summary>
		/// Which version of the Mac OS X to allow at run time
		/// </summary>
		public string MacOSVersion = "10.15";

		/// <summary>
		/// Minimum version of Mac OS X to actually run on, running on earlier versions will display the system minimum version error dialog and exit.
		/// </summary>
		public string MinMacOSVersion = "10.15.7";

		/// <summary>
		/// Directory for the developer binaries
		/// </summary>
		public string ToolchainDir = "";

		/// <summary>
		/// Location of the SDKs
		/// </summary>
		public string BaseSDKDir;

		/// <summary>
		/// Constructor
		/// </summary>
		/// <param name="bVerbose">Whether to output verbose logging</param>
		/// <param name="Logger">Logger for output</param>
		public MacToolChainSettings(bool bVerbose, ILogger Logger) : base(bVerbose, Logger)
		{
			BaseSDKDir = XcodeDeveloperDir + "Platforms/MacOSX.platform/Developer/SDKs";
			ToolchainDir = XcodeDeveloperDir + "Toolchains/XcodeDefault.xctoolchain/usr/bin/";

			SelectSDK(BaseSDKDir, "MacOSX", ref MacOSSDKVersion, bVerbose, Logger);

			// convert to float for easy comparison
			if (String.IsNullOrWhiteSpace(MacOSSDKVersion))
			{
				throw new BuildException("Unable to find installed MacOS SDK on remote agent.");
			}
			else if (!Single.TryParse(MacOSSDKVersion, NumberStyles.AllowDecimalPoint, CultureInfo.InvariantCulture.NumberFormat, out MacOSSDKVersionFloat))
			{
				throw new BuildException("Unable to parse installed MacOS version (\"{0}\")", MacOSSDKVersion);
			}
		}
	}

	/// <summary>
	/// Mac toolchain wrapper
	/// </summary>
	class MacToolChain : AppleToolChain
	{
		public MacToolChain(FileReference? InProjectFile, ClangToolChainOptions InOptions, ILogger InLogger)
			: base(InProjectFile, InOptions, InLogger)
		{
		}

		public static Lazy<MacToolChainSettings> SettingsPrivate = new Lazy<MacToolChainSettings>(() => new MacToolChainSettings(false, Log.Logger));

		public static MacToolChainSettings Settings => SettingsPrivate.Value;

<<<<<<< HEAD
		public static string SDKPath
		{
			get { return Settings.BaseSDKDir + "/MacOSX.sdk"; }
		}
=======
		public static string SDKPath => Settings.BaseSDKDir + "/MacOSX.sdk";
>>>>>>> 4af6daef

		/// <summary>
		/// Which compiler\linker frontend to use
		/// </summary>
		private const string MacCompiler = "clang++";

		/// <summary>
		/// Which archiver to use
		/// </summary>
		private const string MacArchiver = "libtool";

<<<<<<< HEAD
		private static List<FileItem> BundleDependencies = new List<FileItem>();

=======
>>>>>>> 4af6daef
		protected override ClangToolChainInfo GetToolChainInfo()
		{
			FileReference CompilerPath = new FileReference(Settings.ToolchainDir + MacCompiler);
			FileReference ArchiverPath = new FileReference(Settings.ToolchainDir + MacArchiver);
			return new AppleToolChainInfo(CompilerPath, ArchiverPath, Logger);
		}

		private static void SetupXcodePaths(bool bVerbose)
		{
		}

		public static DirectoryReference FindProductDirectory(FileReference? ProjectFile, DirectoryReference BinaryDir, string? NameIfProgram)
<<<<<<< HEAD
		{ 
=======
		{
>>>>>>> 4af6daef
			// a project file is always used if there is one
			if (ProjectFile != null)
			{
				return ProjectFile.Directory;
			}
			// look to see if this is a program, and hunt down where the Programs directory is
			if (NameIfProgram != null)
			{
				return FindProgramDirectoryFromSource(BinaryDir, NameIfProgram, true) ?? Unreal.EngineDirectory;
			}
			return Unreal.EngineDirectory;
		}

		public static DirectoryReference? FindProgramDirectoryFromSource(DirectoryReference StartingDir, string ProgramName, bool bCreateIfNotFound)
		{
			DirectoryReference? ProgramFinder = StartingDir;
			while (ProgramFinder != null &&
<<<<<<< HEAD
				string.Compare(ProgramFinder.GetDirectoryName(), "Source", true) != 0 &&
				string.Compare(ProgramFinder.GetDirectoryName(), "Intermediate", true) != 0 &&
				string.Compare(ProgramFinder.GetDirectoryName(), "Binaries", true) != 0)
=======
				String.Compare(ProgramFinder.GetDirectoryName(), "Source", true) != 0 &&
				String.Compare(ProgramFinder.GetDirectoryName(), "Intermediate", true) != 0 &&
				String.Compare(ProgramFinder.GetDirectoryName(), "Binaries", true) != 0)
>>>>>>> 4af6daef
			{
				ProgramFinder = ProgramFinder.ParentDirectory;
			}

			// we are now at Source or similar directory, go up one more, then into Programs, and finally the "project" directory
			if (ProgramFinder != null)
			{
				DirectoryReference ProgramsDir = DirectoryReference.Combine(ProgramFinder, "../Programs");
				// if it doesn't exist, something went wrong, and we can't use this. throw an exception to catch it, for now
				if (!DirectoryReference.Exists(ProgramsDir))
				{
					throw new BuildException($"Unable to find Programs directory for {ProgramName}, when starting in {StartingDir}");
				}

				ProgramFinder = DirectoryReference.Combine(ProgramsDir, ProgramName);
				// if it exists, we have a ProductDir we can use for plists, icons, etc
				if (!DirectoryReference.Exists(ProgramFinder))
				{
					if (bCreateIfNotFound)
					{
						DirectoryReference.CreateDirectory(ProgramFinder);
						return ProgramFinder;
					}
				}
				else
				{
					return ProgramFinder;
				}
			}

			return null;
		}

		public override void SetUpGlobalEnvironment(ReadOnlyTargetRules Target)
		{
			base.SetUpGlobalEnvironment(Target);
<<<<<<< HEAD

			SetupXcodePaths(true);
		}

		/// <inheritdoc/>
		protected override void GetCompileArguments_WarningsAndErrors(CppCompileEnvironment CompileEnvironment, List<string> Arguments)
		{
			base.GetCompileArguments_WarningsAndErrors(CompileEnvironment, Arguments);

			//Arguments.Add("-Wsign-compare"); // fed up of not seeing the signed/unsigned warnings we get on Windows - lets enable them here too.
		}

		/// <inheritdoc/>
		protected override void GetCompileArguments_Debugging(CppCompileEnvironment CompileEnvironment, List<string> Arguments)
		{
			base.GetCompileArguments_Debugging(CompileEnvironment, Arguments);

			// TODO: Mac always enables exceptions, is this correct?
			if (!CompileEnvironment.bEnableExceptions)
			{
				Arguments.Remove("-fno-exceptions");
				Arguments.Remove("-DPLATFORM_EXCEPTIONS_DISABLED=1");
			}
			Arguments.Add("-fexceptions");
			Arguments.Add("-DPLATFORM_EXCEPTIONS_DISABLED=0");

			if (CompileEnvironment.bHideSymbolsByDefault)
			{
				Arguments.Add("-fvisibility-ms-compat");
				Arguments.Add("-fvisibility-inlines-hidden");
			}
		}

		/// <inheritdoc/>
		protected override void GetCompileArguments_AdditionalArgs(CppCompileEnvironment CompileEnvironment, List<string> Arguments)
		{
			if (!string.IsNullOrWhiteSpace(CompileEnvironment.AdditionalArguments))
			{
				string EscapedAdditionalArgs = string.Empty;
				foreach (string AdditionalArg in CompileEnvironment.AdditionalArguments.Split(new char[] { ' ' }, StringSplitOptions.RemoveEmptyEntries))
				{
					Match DefinitionMatch = Regex.Match(AdditionalArg, "-D\"?(?<Name>.*)=(?<Value>.*)\"?");
					if (DefinitionMatch.Success)
					{
						EscapedAdditionalArgs += string.Format(" -D{0}=\"{1}\"", DefinitionMatch.Groups["Name"].Value, DefinitionMatch.Groups["Value"].Value);
					}
					else
					{
						EscapedAdditionalArgs += " " + AdditionalArg;
					}
				}

				if (!string.IsNullOrWhiteSpace(EscapedAdditionalArgs))
				{
					Arguments.Add(EscapedAdditionalArgs);
				}
			}
		}

		/// <inheritdoc/>
		protected override void GetCompileArguments_Global(CppCompileEnvironment CompileEnvironment, List<string> Arguments)
		{
			base.GetCompileArguments_Global(CompileEnvironment, Arguments);

			Arguments.Add("-fasm-blocks");

			// Disable FMA contraction on arm builds in order to preserve consistency with x64
			// derived data builds.
			// This is also added to the x64 builds in case someone ever adds -mfma.
			Arguments.Add("-ffp-contract=off");
			

			if (CompileEnvironment.bEnableOSX109Support)
			{
				Arguments.Add("-faligned-new"); // aligned operator new is supported only on macOS 10.14 and above
			}

			// Pass through architecture and OS info
			Arguments.Add("" + FormatArchitectureArg(CompileEnvironment.Architectures));
			Arguments.Add($"-isysroot \"{SDKPath}\"");
			Arguments.Add("-mmacosx-version-min=" + (CompileEnvironment.bEnableOSX109Support ? "10.9" : Settings.MacOSVersion));

			List<string> FrameworksSearchPaths = new List<string>();
			foreach (UEBuildFramework Framework in CompileEnvironment.AdditionalFrameworks)
			{
				FileReference FrameworkPath = new FileReference(Path.GetFullPath(Framework.Name));
				if (!FrameworksSearchPaths.Contains(FrameworkPath.Directory.FullName))
				{
					Arguments.Add($"-F \"{NormalizeCommandLinePath(FrameworkPath.Directory)}\"");
					FrameworksSearchPaths.Add(FrameworkPath.Directory.FullName);
				}
			}
		}
		
		string AddFrameworkToLinkCommand(string FrameworkName, string Arg = "-framework")
		{
			string Result = "";
			if (FrameworkName.EndsWith(".framework"))
=======

			SetupXcodePaths(true);
		}

		/// <inheritdoc/>
		protected override void GetCompileArguments_WarningsAndErrors(CppCompileEnvironment CompileEnvironment, List<string> Arguments)
		{
			base.GetCompileArguments_WarningsAndErrors(CompileEnvironment, Arguments);

			//Arguments.Add("-Wsign-compare"); // fed up of not seeing the signed/unsigned warnings we get on Windows - lets enable them here too.
		}

		/// <inheritdoc/>
		protected override void GetCompileArguments_Debugging(CppCompileEnvironment CompileEnvironment, List<string> Arguments)
		{
			base.GetCompileArguments_Debugging(CompileEnvironment, Arguments);

			// TODO: Mac always enables exceptions, is this correct?
			if (!CompileEnvironment.bEnableExceptions)
			{
				Arguments.Remove("-fno-exceptions");
				Arguments.Remove("-DPLATFORM_EXCEPTIONS_DISABLED=1");
			}
			Arguments.Add("-fexceptions");
			Arguments.Add("-DPLATFORM_EXCEPTIONS_DISABLED=0");

			if (CompileEnvironment.bHideSymbolsByDefault)
>>>>>>> 4af6daef
			{
				Arguments.Add("-fvisibility-ms-compat");
				Arguments.Add("-fvisibility-inlines-hidden");
			}
		}

<<<<<<< HEAD
		void GetLinkArguments_Global(LinkEnvironment LinkEnvironment, List<string> Arguments)
		{
			// Pass through architecture and OS info		
			Arguments.Add(FormatArchitectureArg(LinkEnvironment.Architectures));
			Arguments.Add(string.Format("-isysroot \"{0}\"", SDKPath));
			Arguments.Add("-mmacosx-version-min=" + Settings.MacOSVersion);
			Arguments.Add("-dead_strip");

			// Temporary workaround for linker warning with Xcode 14:
			//		'ld: warning: could not create compact unwind for _inflate_fast: registers 27 not saved contiguously in frame'
			if (CompilerVersionLessThan(14, 0, 0))
			{
				Arguments.Add("-Wl,-fatal_warnings");
			}

			if (Options.HasFlag(ClangToolChainOptions.EnableAddressSanitizer) || Options.HasFlag(ClangToolChainOptions.EnableThreadSanitizer) || Options.HasFlag(ClangToolChainOptions.EnableUndefinedBehaviorSanitizer))
			{
				Arguments.Add("-g");
				if (Options.HasFlag(ClangToolChainOptions.EnableAddressSanitizer))
				{
					Arguments.Add("-fsanitize=address");
				}
				else if (Options.HasFlag(ClangToolChainOptions.EnableThreadSanitizer))
				{
					Arguments.Add("-fsanitize=thread");
				}
				else if (Options.HasFlag(ClangToolChainOptions.EnableUndefinedBehaviorSanitizer))
				{
					Arguments.Add("-fsanitize=undefined");
				}
			}

			if (LinkEnvironment.bIsBuildingDLL)
			{
				Arguments.Add("-dynamiclib");
			}

			if (LinkEnvironment.Configuration == CppConfiguration.Debug)
			{
				// Apple's Clang is not supposed to run the de-duplication pass when linking in debug configs. Xcode adds this flag automatically, we need it as well, otherwise linking would take very long
				Arguments.Add("-Wl,-no_deduplicate");
			}

			// Needed to make sure install_name_tool will be able to update paths in Mach-O headers
			Arguments.Add("-headerpad_max_install_names");

			Arguments.Add("-lc++");
		}

=======
		/// <inheritdoc/>
		protected override void GetCompileArguments_AdditionalArgs(CppCompileEnvironment CompileEnvironment, List<string> Arguments)
		{
			if (!String.IsNullOrWhiteSpace(CompileEnvironment.AdditionalArguments))
			{
				string EscapedAdditionalArgs = String.Empty;
				foreach (string AdditionalArg in CompileEnvironment.AdditionalArguments.Split(new char[] { ' ' }, StringSplitOptions.RemoveEmptyEntries))
				{
					Match DefinitionMatch = Regex.Match(AdditionalArg, "-D\"?(?<Name>.*)=(?<Value>.*)\"?");
					if (DefinitionMatch.Success)
					{
						EscapedAdditionalArgs += String.Format(" -D{0}=\"{1}\"", DefinitionMatch.Groups["Name"].Value, DefinitionMatch.Groups["Value"].Value);
					}
					else
					{
						EscapedAdditionalArgs += " " + AdditionalArg;
					}
				}

				if (!String.IsNullOrWhiteSpace(EscapedAdditionalArgs))
				{
					Arguments.Add(EscapedAdditionalArgs);
				}
			}
		}

		/// <inheritdoc/>
		protected override void GetCompileArguments_Global(CppCompileEnvironment CompileEnvironment, List<string> Arguments)
		{
			base.GetCompileArguments_Global(CompileEnvironment, Arguments);

			Arguments.Add("-fasm-blocks");

			// Disable FMA contraction on arm builds in order to preserve consistency with x64
			// derived data builds.
			// This is also added to the x64 builds in case someone ever adds -mfma.
			Arguments.Add("-ffp-contract=off");

			if (CompileEnvironment.bEnableOSX109Support)
			{
				Arguments.Add("-faligned-new"); // aligned operator new is supported only on macOS 10.14 and above
			}

			// Pass through architecture and OS info
			Arguments.Add("" + FormatArchitectureArg(CompileEnvironment.Architectures));
			Arguments.Add($"-isysroot \"{SDKPath}\"");
			Arguments.Add("-mmacosx-version-min=" + (CompileEnvironment.bEnableOSX109Support ? "10.9" : Settings.MacOSVersion));

			List<string> FrameworksSearchPaths = new List<string>();
			foreach (UEBuildFramework Framework in CompileEnvironment.AdditionalFrameworks)
			{
				FileReference FrameworkPath = new FileReference(Path.GetFullPath(Framework.Name));
				if (!FrameworksSearchPaths.Contains(FrameworkPath.Directory.FullName))
				{
					Arguments.Add($"-F \"{NormalizeCommandLinePath(FrameworkPath.Directory)}\"");
					FrameworksSearchPaths.Add(FrameworkPath.Directory.FullName);
				}
			}
		}

		string AddFrameworkToLinkCommand(string FrameworkName, string Arg = "-framework")
		{
			string Result = "";
			if (FrameworkName.EndsWith(".framework"))
			{
				Result += " -F \"" + Path.GetDirectoryName(Path.GetFullPath(FrameworkName)) + "\"";
				FrameworkName = Path.GetFileNameWithoutExtension(FrameworkName);
			}
			Result += " " + Arg + " \"" + FrameworkName + "\"";
			return Result;
		}

		protected override void GetLinkArguments_Global(LinkEnvironment LinkEnvironment, List<string> Arguments)
		{
			base.GetLinkArguments_Global(LinkEnvironment, Arguments);
			// Pass through architecture and OS info		
			Arguments.Add(FormatArchitectureArg(LinkEnvironment.Architectures));
			Arguments.Add(String.Format("-isysroot \"{0}\"", SDKPath));
			Arguments.Add("-mmacosx-version-min=" + Settings.MacOSVersion);
			Arguments.Add("-dead_strip");

			// Temporary workaround for linker warning with Xcode 14:
			//		'ld: warning: could not create compact unwind for _inflate_fast: registers 27 not saved contiguously in frame'
			if (CompilerVersionLessThan(14, 0, 0))
			{
				Arguments.Add("-Wl,-fatal_warnings");
			}

			if (Options.HasFlag(ClangToolChainOptions.EnableAddressSanitizer) ||
				Options.HasFlag(ClangToolChainOptions.EnableThreadSanitizer) ||
				Options.HasFlag(ClangToolChainOptions.EnableUndefinedBehaviorSanitizer) ||
				Options.HasFlag(ClangToolChainOptions.EnableLibFuzzer))
			{
				Arguments.Add("-g");
				if (Options.HasFlag(ClangToolChainOptions.EnableAddressSanitizer))
				{
					Arguments.Add("-fsanitize=address");
				}
				else if (Options.HasFlag(ClangToolChainOptions.EnableThreadSanitizer))
				{
					Arguments.Add("-fsanitize=thread");
				}
				else if (Options.HasFlag(ClangToolChainOptions.EnableUndefinedBehaviorSanitizer))
				{
					Arguments.Add("-fsanitize=undefined");
				}
				if (Options.HasFlag(ClangToolChainOptions.EnableLibFuzzer))
				{
					Arguments.Add("-fsanitize=fuzzer");
				}
			}

			if (LinkEnvironment.bIsBuildingDLL)
			{
				Arguments.Add("-dynamiclib");
			}

			if (LinkEnvironment.Configuration == CppConfiguration.Debug)
			{
				// Apple's Clang is not supposed to run the de-duplication pass when linking in debug configs. Xcode adds this flag automatically, we need it as well, otherwise linking would take very long
				Arguments.Add("-Wl,-no_deduplicate");
			}

			// Needed to make sure install_name_tool will be able to update paths in Mach-O headers
			Arguments.Add("-headerpad_max_install_names");
		}

>>>>>>> 4af6daef
		void GetArchiveArguments_Global(LinkEnvironment LinkEnvironment, List<string> Arguments)
		{
			Arguments.Add("-static");
		}

		private void AppendMacLine(StreamWriter Writer, string Format, params object[] Arg)
		{
			string PreLine = String.Format(Format, Arg);
			Writer.Write(PreLine + "\n");
		}

		private int LoadEngineCL()
		{
			BuildVersion? Version;
			if (BuildVersion.TryRead(BuildVersion.GetDefaultFileName(), out Version))
			{
				return Version.Changelist;
			}
			else
			{
				return 0;
			}
		}

		public static string LoadEngineDisplayVersion(bool bIgnorePatchVersion = false)
		{
			BuildVersion? Version;
			if (BuildVersion.TryRead(BuildVersion.GetDefaultFileName(), out Version))
			{
				return String.Format("{0}.{1}.{2}", Version.MajorVersion, Version.MinorVersion, bIgnorePatchVersion ? 0 : Version.PatchVersion);
			}
			else
			{
				return "4.0.0";
			}
		}

		private int LoadBuiltFromChangelistValue()
		{
			return LoadEngineCL();
		}

		private string LoadEngineAPIVersion()
		{
			int CL = 0;

			BuildVersion? Version;
			if (BuildVersion.TryRead(BuildVersion.GetDefaultFileName(), out Version))
			{
				CL = Version.EffectiveCompatibleChangelist;
			}

			return String.Format("{0}.{1}.{2}", CL / (100 * 100), (CL / 100) % 100, CL % 100);
		}

		private string GetGameNameFromExecutablePath(string ExePath)
		{
			string ExeName = Path.GetFileName(ExePath);
			string[] ExeNameParts = ExeName.Split('-');
			string GameName = ExeNameParts[0];

			if (GameName == "EpicGamesBootstrapLauncher")
			{
				GameName = "EpicGamesLauncher";
			}
			else if (GameName == "UE5" && ProjectFile != null)
			{
				GameName = ProjectFile.GetFileNameWithoutAnyExtensions();
			}

			return GameName;
		}

		private void AddLibraryPathToRPaths(string Library, string ExeAbsolutePath, ref List<string> RPaths, ref string LinkCommand, bool bIsBuildingAppBundle, ILogger Logger)
		{
			string LibraryFullPath = Path.GetFullPath(Library);
<<<<<<< HEAD
 			string LibraryDir = Path.GetDirectoryName(LibraryFullPath)!;
=======
			string LibraryDir = Path.GetDirectoryName(LibraryFullPath)!;
>>>>>>> 4af6daef
			string ExeDir = Path.GetDirectoryName(ExeAbsolutePath)!;

			// Only dylibs and frameworks, and only those that are outside of Engine/Binaries/Mac and Engine/Source/ThirdParty, and outside of the folder where the executable is need an additional RPATH entry
			if ((Library.EndsWith("dylib") || Library.EndsWith(".framework"))
				&& !LibraryFullPath.Contains("/Engine/Source/ThirdParty/") && LibraryDir != ExeDir && !RPaths.Contains(LibraryDir))
			{
				// macOS gatekeeper erroneously complains about not seeing the CEF3 framework in the codesigned Launcher because it's only present in one of the folders specified in RPATHs.
				// To work around this we will only add a single RPATH entry for it, for the framework stored in .app/Contents/UE/ subfolder of the packaged app bundle
				bool bCanUseMultipleRPATHs = !ExeAbsolutePath.Contains("EpicGamesLauncher-Mac-Shipping") || !Library.Contains("CEF3");

				// First, add a path relative to the executable.
				string RelativePath = Utils.MakePathRelativeTo(LibraryDir, ExeDir).Replace("\\", "/");
				if (bCanUseMultipleRPATHs)
				{
					LinkCommand += " -rpath \"@loader_path/" + RelativePath + "\"";

					// We are referencing plugins that need to be relative to the engine not the dylib we are building
					// To be safe leave the previous relative loader_path in place and add a relative engine executable path
					if (!bIsBuildingAppBundle && LibraryDir.Contains("/Engine/Plugins/") && ExeAbsolutePath.EndsWith("dylib"))
					{
						int EngineDirStrIndex = LibraryDir.IndexOf("Engine");
						if (EngineDirStrIndex >= 0)
						{
							LinkCommand += " -rpath \"@executable_path/../../../../../../" + LibraryDir.Substring(EngineDirStrIndex) + "\"";
						}
					}
				}

				// If building an app bundle, we also need an RPATH for use in packaged game and a separate one for staged builds
				if (bIsBuildingAppBundle)
				{
					string EngineDir = Unreal.RootDirectory.ToString();
					string? ProjectDir = ProjectFile?.Directory.FullName;

					// In packaged games dylibs are stored in Contents/UE subfolders, for example in GameName.app/Contents/UE/Engine/Binaries/ThirdParty/PhysX/Mac
					string BundleUEDir = Path.GetFullPath(ExeDir + "/../../Contents/UE");
					string? BundleLibraryDir = null;
					if (LibraryDir.StartsWith(EngineDir + "/"))
					{
						BundleLibraryDir = LibraryDir.Replace(EngineDir, BundleUEDir);
					}
					else if (ProjectDir != null && LibraryDir.StartsWith(ProjectDir + "/"))
					{
						string GameName = GetGameNameFromExecutablePath(ExeAbsolutePath);
						BundleLibraryDir = LibraryDir.Replace(ProjectDir, BundleUEDir + "/" + GameName);
					}

					if (BundleLibraryDir != null)
					{
						string BundleRelativeDir = Utils.MakePathRelativeTo(BundleLibraryDir, ExeDir).Replace("\\", "/");
						LinkCommand += " -rpath \"@loader_path/" + BundleRelativeDir + "\"";
					}
					else
					{
						Logger.LogWarning("Unexpected third party dylib location when generating RPATH entries: {LibraryFullPath}. Skipping.", LibraryFullPath);
					}

					// For staged code-based games we need additional entry if the game is not stored directly in the engine's root directory
					if (bCanUseMultipleRPATHs)
					{
						string StagedUEDir = Path.GetFullPath(ExeDir + "/../../../../../..");
						string StagedLibraryDir = LibraryDir.Replace(EngineDir, StagedUEDir);
						string StagedRelativeDir = Utils.MakePathRelativeTo(StagedLibraryDir, ExeDir).Replace("\\", "/");
						if (StagedRelativeDir != RelativePath)
						{
							LinkCommand += " -rpath \"@loader_path/" + StagedRelativeDir + "\"";
						}
					}
				}

				RPaths.Add(LibraryDir);
			}
		}


		public override FileItem[] LinkImportLibrary(LinkEnvironment LinkEnvironment, IActionGraphBuilder Graph)
		{
			// we actually create Actions for every dylib, but we never return a FileItem. Instead depend on a Link action
			// linking to the stub dylib to make thie action take place. If we returned FileItems here, UBT would link a 
			// stub lib for every dylub even if not needed by anything
			if (LinkEnvironment.bIsBuildingDLL)
			{
				LinkAllFiles(LinkEnvironment, true, Graph);
			}

			return new FileItem[] { };
		}

		public override FileItem? LinkFiles(LinkEnvironment LinkEnvironment, bool bBuildImportLibraryOnly, IActionGraphBuilder Graph)
		{
			return null;
		}

		public override FileItem[] LinkAllFiles(LinkEnvironment LinkEnvironment, bool bBuildImportLibraryOnly, IActionGraphBuilder Graph)
		{
			List<FileItem> OutputFiles = new();
			// To solve the problem with cross dependencies, for now we create a broken dylib that does not link with other engine dylibs.
			// This is fixed in later step, FixDylibDependencies. For this and to know what libraries to copy whilst creating an app bundle,
			// we gather the list of engine dylibs.
			List<string> EngineAndGameLibraries = new List<string>();

			bool bIsBuildingLibrary = LinkEnvironment.bIsBuildingLibrary || bBuildImportLibraryOnly;
			bool bIsBuildingAppBundle = !LinkEnvironment.bIsBuildingDLL && !LinkEnvironment.bIsBuildingLibrary && !LinkEnvironment.bIsBuildingConsoleApplication;
			FileReference LinkerPath = bIsBuildingLibrary ? Info.Archiver : Info.Clang;
			string LinkCommand = "";

			if (LinkEnvironment.Architectures.bIsMultiArch)
			{
				List<FileItem> PerArchOutputFiles = new();
				foreach (UnrealArch Arch in LinkEnvironment.Architectures.Architectures)
				{
					LinkEnvironment ArchEnvironment = new LinkEnvironment(LinkEnvironment, Arch);
					if (!bBuildImportLibraryOnly)
					{
						ArchEnvironment.OutputFilePaths = LinkEnvironment.OutputFilePaths.Select(x => new FileReference($"{LinkEnvironment.IntermediateDirectory}/{Path.GetFileName(x.FullName)}_{Arch}")).ToList();
					}

					PerArchOutputFiles.Add(LinkArchitectureFiles(ArchEnvironment, LinkEnvironment.OutputFilePath, bBuildImportLibraryOnly, Graph, out LinkCommand));
				}

				if (bBuildImportLibraryOnly)
				{
					return PerArchOutputFiles.ToArray();
				}

				FileItem OutputFileItem;
				if (bBuildImportLibraryOnly)
				{
					OutputFileItem = MakeStubItem(LinkEnvironment, LinkEnvironment.OutputFilePath.FullName);
				}
				else
				{
					OutputFileItem = FileItem.GetItemByFileReference(LinkEnvironment.OutputFilePath);
				}
				OutputFiles.Add(OutputFileItem);

				Action LipoAction = Graph.CreateAction(ActionType.Link);
				LipoAction.PrerequisiteItems.UnionWith(PerArchOutputFiles);
				LipoAction.ProducedItems.Add(OutputFileItem);
				LipoAction.WorkingDirectory = GetMacDevSrcRoot();
				LipoAction.CommandPath = FileReference.Combine(Info.Clang.Directory, "lipo");
				LipoAction.CommandDescription = (bBuildImportLibraryOnly ? "LipoStub" : "Lipo");
				LipoAction.CommandVersion = Info.ClangVersionString;
				LipoAction.CommandArguments = string.Join(" ", PerArchOutputFiles) + $" -create -output {OutputFileItem.AbsolutePath}";
				LipoAction.StatusDescription = Path.GetFileName(OutputFileItem.AbsolutePath);
				LipoAction.bCanExecuteRemotely = false;
			}
			else
			{
				OutputFiles.Add(LinkArchitectureFiles(LinkEnvironment, LinkEnvironment.OutputFilePath, bBuildImportLibraryOnly, Graph, out LinkCommand));
			}

			if (!DirectoryReference.Exists(LinkEnvironment.IntermediateDirectory!))
			{
				DirectoryReference.CreateDirectory(LinkEnvironment.IntermediateDirectory!);
			}

			// For non-console application, prepare a script that will create the app bundle. It'll be run by FinalizeAppBundle action
			if (bIsBuildingAppBundle && !bUseModernXcode)
			{
				FileReference FinalizeAppBundleScriptPath = FileReference.Combine(LinkEnvironment.IntermediateDirectory!, "FinalizeAppBundle.sh");
				StreamWriter FinalizeAppBundleScript = File.CreateText(FinalizeAppBundleScriptPath.FullName);
				AppendMacLine(FinalizeAppBundleScript, "#!/bin/sh");
				string BinariesPath = Path.GetDirectoryName(OutputFiles[0].AbsolutePath)!;
				BinariesPath = Path.GetDirectoryName(BinariesPath.Substring(0, BinariesPath.IndexOf(".app")))!;
				AppendMacLine(FinalizeAppBundleScript, "cd \"{0}\"", BinariesPath.Replace("$", "\\$"));

				string BundleVersion = LinkEnvironment.BundleVersion!;
				if (BundleVersion == null)
				{
					BundleVersion = LoadEngineDisplayVersion();
				}

				string ExeName = Path.GetFileName(OutputFiles[0].AbsolutePath);
				bool bIsLauncherProduct = ExeName.StartsWith("EpicGamesLauncher") || ExeName.StartsWith("EpicGamesBootstrapLauncher");
				string[] ExeNameParts = ExeName.Split('-');
				string GameName = GetGameNameFromExecutablePath(OutputFiles[0].AbsolutePath);

				// bundle identifier
				// plist replacements
				DirectoryReference? DirRef = (!string.IsNullOrEmpty(UnrealBuildTool.GetRemoteIniPath()) ? new DirectoryReference(UnrealBuildTool.GetRemoteIniPath()!) : (ProjectFile != null ? ProjectFile.Directory : null));
				ConfigHierarchy IOSIni = ConfigCache.ReadHierarchy(ConfigHierarchyType.Engine, DirRef, UnrealTargetPlatform.IOS);

				string BundleIdentifier;
				IOSIni.GetString("/Script/IOSRuntimeSettings.IOSRuntimeSettings", "BundleIdentifier", out BundleIdentifier!);

				string ProjectName = GameName;
				FileReference? UProjectFilePath = ProjectFile;

				if (UProjectFilePath != null)
				{
					ProjectName = UProjectFilePath.GetFileNameWithoutAnyExtensions();
				}

				AppendMacLine(FinalizeAppBundleScript, "mkdir -p \"{0}.app/Contents/MacOS\"", ExeName);
				AppendMacLine(FinalizeAppBundleScript, "mkdir -p \"{0}.app/Contents/Resources\"", ExeName);

				string IconName = "UnrealEngine";
				string EngineSourcePath = Directory.GetCurrentDirectory().Replace("$", "\\$");
				string CustomResourcesPath = "";
				string CustomBuildPath = "";
				if (UProjectFilePath == null)
				{
					string[] TargetFiles = Directory.GetFiles(Directory.GetCurrentDirectory(), GameName + ".Target.cs", SearchOption.AllDirectories);
					if (TargetFiles.Length == 1)
					{
						CustomResourcesPath = Path.GetDirectoryName(TargetFiles[0]) + "/Resources/Mac";
						CustomBuildPath = Path.GetDirectoryName(TargetFiles[0]) + "../Build/Mac";
					}
					else
					{
<<<<<<< HEAD
=======
						Logger.LogWarning("Unexpected third party dylib location when generating RPATH entries: {LibraryFullPath}. Skipping.", LibraryFullPath);
					}

					// For staged code-based games we need additional entry if the game is not stored directly in the engine's root directory
					if (bCanUseMultipleRPATHs)
					{
						string StagedUEDir = Path.GetFullPath(ExeDir + "/../../../../../..");
						string StagedLibraryDir = LibraryDir.Replace(EngineDir, StagedUEDir);
						string StagedRelativeDir = Utils.MakePathRelativeTo(StagedLibraryDir, ExeDir).Replace("\\", "/");
						if (StagedRelativeDir != RelativePath)
						{
							LinkCommand += " -rpath \"@loader_path/" + StagedRelativeDir + "\"";
						}
					}
				}

				RPaths.Add(LibraryDir);
			}
		}

		public override FileItem[] LinkImportLibrary(LinkEnvironment LinkEnvironment, IActionGraphBuilder Graph)
		{
			// we actually create Actions for every dylib, but we never return a FileItem. Instead depend on a Link action
			// linking to the stub dylib to make thie action take place. If we returned FileItems here, UBT would link a 
			// stub lib for every dylub even if not needed by anything
			if (LinkEnvironment.bIsBuildingDLL)
			{
				LinkAllFiles(LinkEnvironment, true, Graph);
			}

			return new FileItem[] { };
		}

		public override FileItem? LinkFiles(LinkEnvironment LinkEnvironment, bool bBuildImportLibraryOnly, IActionGraphBuilder Graph)
		{
			return null;
		}

		public override FileItem[] LinkAllFiles(LinkEnvironment LinkEnvironment, bool bBuildImportLibraryOnly, IActionGraphBuilder Graph)
		{
			List<FileItem> OutputFiles = new();
			// To solve the problem with cross dependencies, for now we create a broken dylib that does not link with other engine dylibs.
			// This is fixed in later step, FixDylibDependencies. For this and to know what libraries to copy whilst creating an app bundle,
			// we gather the list of engine dylibs.
			List<string> EngineAndGameLibraries = new List<string>();

			bool bIsBuildingLibrary = LinkEnvironment.bIsBuildingLibrary || bBuildImportLibraryOnly;
			bool bIsBuildingAppBundle = !LinkEnvironment.bIsBuildingDLL && !LinkEnvironment.bIsBuildingLibrary && !LinkEnvironment.bIsBuildingConsoleApplication;
			FileReference LinkerPath = bIsBuildingLibrary ? Info.Archiver : Info.Clang;
			string LinkCommand = "";

			if (LinkEnvironment.Architectures.bIsMultiArch)
			{
				List<FileItem> PerArchOutputFiles = new();
				foreach (UnrealArch Arch in LinkEnvironment.Architectures.Architectures)
				{
					LinkEnvironment ArchEnvironment = new LinkEnvironment(LinkEnvironment, Arch);
					if (!bBuildImportLibraryOnly)
					{
						ArchEnvironment.OutputFilePaths = LinkEnvironment.OutputFilePaths.Select(x => new FileReference($"{LinkEnvironment.IntermediateDirectory}/{Path.GetFileName(x.FullName)}_{Arch}")).ToList();
					}

					PerArchOutputFiles.Add(LinkArchitectureFiles(ArchEnvironment, LinkEnvironment.OutputFilePath, bBuildImportLibraryOnly, Graph, out LinkCommand));
				}

				if (bBuildImportLibraryOnly)
				{
					return PerArchOutputFiles.ToArray();
				}

				FileItem OutputFileItem;
				if (bBuildImportLibraryOnly)
				{
					OutputFileItem = MakeStubItem(LinkEnvironment, LinkEnvironment.OutputFilePath.FullName);
				}
				else
				{
					OutputFileItem = FileItem.GetItemByFileReference(LinkEnvironment.OutputFilePath);
				}
				OutputFiles.Add(OutputFileItem);

				Action LipoAction = Graph.CreateAction(ActionType.Link);
				LipoAction.PrerequisiteItems.UnionWith(PerArchOutputFiles);
				LipoAction.ProducedItems.Add(OutputFileItem);
				LipoAction.WorkingDirectory = GetMacDevSrcRoot();
				LipoAction.CommandPath = FileReference.Combine(Info.Clang.Directory, "lipo");
				LipoAction.CommandDescription = (bBuildImportLibraryOnly ? "LipoStub" : "Lipo");
				LipoAction.CommandVersion = Info.ClangVersionString;
				LipoAction.CommandArguments = String.Join(" ", PerArchOutputFiles) + $" -create -output {OutputFileItem.AbsolutePath}";
				LipoAction.StatusDescription = Path.GetFileName(OutputFileItem.AbsolutePath);
				LipoAction.bCanExecuteRemotely = false;
			}
			else
			{
				OutputFiles.Add(LinkArchitectureFiles(LinkEnvironment, LinkEnvironment.OutputFilePath, bBuildImportLibraryOnly, Graph, out LinkCommand));
			}

			if (!DirectoryReference.Exists(LinkEnvironment.IntermediateDirectory!))
			{
				DirectoryReference.CreateDirectory(LinkEnvironment.IntermediateDirectory!);
			}

			// For non-console application, prepare a script that will create the app bundle. It'll be run by FinalizeAppBundle action
			if (bIsBuildingAppBundle && !bUseModernXcode)
			{
				FileReference FinalizeAppBundleScriptPath = FileReference.Combine(LinkEnvironment.IntermediateDirectory!, "FinalizeAppBundle.sh");
				StreamWriter FinalizeAppBundleScript = File.CreateText(FinalizeAppBundleScriptPath.FullName);
				AppendMacLine(FinalizeAppBundleScript, "#!/bin/sh");
				string BinariesPath = Path.GetDirectoryName(OutputFiles[0].AbsolutePath)!;
				BinariesPath = Path.GetDirectoryName(BinariesPath.Substring(0, BinariesPath.IndexOf(".app")))!;
				AppendMacLine(FinalizeAppBundleScript, "cd \"{0}\"", BinariesPath.Replace("$", "\\$"));

				string BundleVersion = LinkEnvironment.BundleVersion!;
				if (BundleVersion == null)
				{
					BundleVersion = LoadEngineDisplayVersion();
				}

				string ExeName = Path.GetFileName(OutputFiles[0].AbsolutePath);
				bool bIsLauncherProduct = ExeName.StartsWith("EpicGamesLauncher") || ExeName.StartsWith("EpicGamesBootstrapLauncher");
				string[] ExeNameParts = ExeName.Split('-');
				string GameName = GetGameNameFromExecutablePath(OutputFiles[0].AbsolutePath);

				// bundle identifier
				// plist replacements
				DirectoryReference? DirRef = (!String.IsNullOrEmpty(UnrealBuildTool.GetRemoteIniPath()) ? new DirectoryReference(UnrealBuildTool.GetRemoteIniPath()!) : (ProjectFile != null ? ProjectFile.Directory : null));
				ConfigHierarchy IOSIni = ConfigCache.ReadHierarchy(ConfigHierarchyType.Engine, DirRef, UnrealTargetPlatform.IOS);

				string BundleIdentifier;
				IOSIni.GetString("/Script/IOSRuntimeSettings.IOSRuntimeSettings", "BundleIdentifier", out BundleIdentifier!);

				string ProjectName = GameName;
				FileReference? UProjectFilePath = ProjectFile;

				if (UProjectFilePath != null)
				{
					ProjectName = UProjectFilePath.GetFileNameWithoutAnyExtensions();
				}

				AppendMacLine(FinalizeAppBundleScript, "mkdir -p \"{0}.app/Contents/MacOS\"", ExeName);
				AppendMacLine(FinalizeAppBundleScript, "mkdir -p \"{0}.app/Contents/Resources\"", ExeName);

				string IconName = "UnrealEngine";
				string EngineSourcePath = Directory.GetCurrentDirectory().Replace("$", "\\$");
				string CustomResourcesPath = "";
				string CustomBuildPath = "";
				if (UProjectFilePath == null)
				{
					string[] TargetFiles = Directory.GetFiles(Directory.GetCurrentDirectory(), GameName + ".Target.cs", SearchOption.AllDirectories);
					if (TargetFiles.Length == 1)
					{
						CustomResourcesPath = Path.GetDirectoryName(TargetFiles[0]) + "/Resources/Mac";
						CustomBuildPath = Path.GetDirectoryName(TargetFiles[0]) + "../Build/Mac";
					}
					else
					{
>>>>>>> 4af6daef
						Logger.LogWarning("Found {NumFiles} Target.cs files for {GameName} in alldir search of directory {Dir}", TargetFiles.Length, GameName, Directory.GetCurrentDirectory());
					}
				}
				else
				{
					string ResourceParentFolderName = bIsLauncherProduct ? "Application" : GameName;
					CustomResourcesPath = Path.GetDirectoryName(UProjectFilePath.FullName) + "/Source/" + ResourceParentFolderName + "/Resources/Mac";
					if (!Directory.Exists(CustomResourcesPath))
					{
						CustomResourcesPath = Path.GetDirectoryName(UProjectFilePath.FullName) + "/Source/" + ProjectName + "/Resources/Mac";
					}
					CustomBuildPath = Path.GetDirectoryName(UProjectFilePath.FullName) + "/Build/Mac";
				}

				bool bBuildingEditor = GameName.EndsWith("Editor");

				// Copy resources
				string DefaultIcon = EngineSourcePath + "/Runtime/Launch/Resources/Mac/" + IconName + ".icns";
				string CustomIcon = "";
				if (bBuildingEditor)
				{
					CustomIcon = DefaultIcon;
				}
				else
				{
					CustomIcon = CustomBuildPath + "/Application.icns";
					if (!File.Exists(CustomIcon))
					{
						CustomIcon = CustomResourcesPath + "/" + GameName + ".icns";
						if (!File.Exists(CustomIcon))
						{
							CustomIcon = DefaultIcon;
						}
					}
				}
				AppendMacLine(FinalizeAppBundleScript, FormatCopyCommand(CustomIcon, String.Format("{0}.app/Contents/Resources/{1}.icns", ExeName, GameName)));

				if (ExeName.StartsWith("UnrealEditor"))
				{
					AppendMacLine(FinalizeAppBundleScript, FormatCopyCommand(String.Format("{0}/Runtime/Launch/Resources/Mac/UProject.icns", EngineSourcePath), String.Format("{0}.app/Contents/Resources/UProject.icns", ExeName)));
				}

				string InfoPlistFile = CustomResourcesPath + (bBuildingEditor ? "/Info-Editor.plist" : "/Info.plist");
				if (!File.Exists(InfoPlistFile))
				{
					InfoPlistFile = EngineSourcePath + "/Runtime/Launch/Resources/Mac/" + (bBuildingEditor ? "Info-Editor.plist" : "Info.plist");
				}

				string TempInfoPlist = "$TMPDIR/TempInfo.plist";
				AppendMacLine(FinalizeAppBundleScript, FormatCopyCommand(InfoPlistFile, TempInfoPlist));

				// Fix contents of Info.plist
				AppendMacLine(FinalizeAppBundleScript, "/usr/bin/sed -i \"\" -e \"s/\\${0}/{1}/g\" \"{2}\"", "{EXECUTABLE_NAME}", ExeName, TempInfoPlist);
				AppendMacLine(FinalizeAppBundleScript, "/usr/bin/sed -i \"\" -e \"s/\\${0}/{1}/g\" \"{2}\"", "{APP_NAME}", bBuildingEditor ? ("com.epicgames." + GameName) : (BundleIdentifier.Replace("[PROJECT_NAME]", GameName).Replace("_", "")), TempInfoPlist);
				AppendMacLine(FinalizeAppBundleScript, "/usr/bin/sed -i \"\" -e \"s/\\${0}/{1}/g\" \"{2}\"", "{MACOSX_DEPLOYMENT_TARGET}", Settings.MinMacOSVersion, TempInfoPlist);
				AppendMacLine(FinalizeAppBundleScript, "/usr/bin/sed -i \"\" -e \"s/\\${0}/{1}/g\" \"{2}\"", "{ICON_NAME}", GameName, TempInfoPlist);
				AppendMacLine(FinalizeAppBundleScript, "/usr/bin/sed -i \"\" -e \"s/\\${0}/{1}/g\" \"{2}\"", "{BUNDLE_VERSION}", BundleVersion, TempInfoPlist);

				// Copy it into place
				AppendMacLine(FinalizeAppBundleScript, FormatCopyCommand(TempInfoPlist, String.Format("{0}.app/Contents/Info.plist", ExeName)));
				AppendMacLine(FinalizeAppBundleScript, "chmod 644 \"{0}.app/Contents/Info.plist\"", ExeName);

				// Also copy it to where Xcode will look for it, now that Xcode 14 requires we have one set up - it can't point into the .app because that
				// is where it will copy to, so it will error with reading and writing to the same location
				string IntermediateDirectory = (ProjectFile == null ? Unreal.EngineDirectory : ProjectFile.Directory) + "/Intermediate/Mac";
				string XcodeInputPListFile = IntermediateDirectory + "/" + ExeName + "-Info.plist";
				AppendMacLine(FinalizeAppBundleScript, "mkdir -p \"{0}\"", IntermediateDirectory);
				AppendMacLine(FinalizeAppBundleScript, FormatCopyCommand(TempInfoPlist, XcodeInputPListFile));
				AppendMacLine(FinalizeAppBundleScript, "chmod 644 \"{0}\"", XcodeInputPListFile);

<<<<<<< HEAD

=======
>>>>>>> 4af6daef
				// Generate PkgInfo file
				string TempPkgInfo = "$TMPDIR/TempPkgInfo";
				AppendMacLine(FinalizeAppBundleScript, "echo 'echo -n \"APPL????\"' | bash > \"{0}\"", TempPkgInfo);
				AppendMacLine(FinalizeAppBundleScript, FormatCopyCommand(TempPkgInfo, String.Format("{0}.app/Contents/PkgInfo", ExeName)));

				// Make sure OS X knows the bundle was updated
				AppendMacLine(FinalizeAppBundleScript, "touch -c \"{0}.app\"", ExeName);

<<<<<<< HEAD

=======
>>>>>>> 4af6daef
				// codesign with ad-hoc signature for when building outside of Xcode the there will be at least some signature
				// (and it can be a BuildProduct down in ModifyBuildProducts)
				AppendMacLine(FinalizeAppBundleScript, "codesign -f -s - \"{0}.app\"", ExeName);
				AppendMacLine(FinalizeAppBundleScript, "codesign -f -s \"Developer ID Application\" \"{0}.app\" 2> /dev/null", ExeName);
				AppendMacLine(FinalizeAppBundleScript, "echo done > /dev/null");

				FinalizeAppBundleScript.Close();
			}

<<<<<<< HEAD

=======
>>>>>>> 4af6daef
			return OutputFiles.ToArray();
		}

		private FileItem MakeStubItem(LinkEnvironment LinkEnvironment, string DylibPath)
		{
<<<<<<< HEAD
			string IntermediateDirectory = (ProjectFile == null ? Unreal.EngineDirectory : ProjectFile.Directory) + "/Intermediate/Mac";
=======
			string IntermediateDirectory = (ProjectFile == null || LinkEnvironment.OutputFilePaths.All(x => x.IsUnderDirectory(Unreal.EngineDirectory)) ? Unreal.EngineDirectory : ProjectFile.Directory) + "/Intermediate/Mac";
>>>>>>> 4af6daef
			return FileItem.GetItemByPath(Path.Combine(IntermediateDirectory, "Stubs", LinkEnvironment.Architecture.ToString(), Path.GetFileName(DylibPath)));
		}

		private FileItem LinkArchitectureFiles(LinkEnvironment LinkEnvironment, FileReference MultiArchOutputFile, bool bBuildImportLibraryOnly, IActionGraphBuilder Graph, out string LinkCommand)
		{
			List<FileItem> InputFiles = LinkEnvironment.InputFiles;

			// with precompiled builds, we end up trying to link the arm64 and x64 versions of the engine .o files. Remove the wrong one
			// until we can separate out the .o files by architecture
			string ArchToRemove = LinkEnvironment.Architecture == UnrealArch.Arm64 ? "x64" : "arm64";
			InputFiles.RemoveAll(x => x.Location.ContainsName(ArchToRemove, 0));

			// Create an action that invokes the linker.
			Action LinkAction = Graph.CreateAction(ActionType.Link);

			FileReference LinkerPath = LinkEnvironment.bIsBuildingLibrary ? Info.Archiver : Info.Clang;

			LinkAction.WorkingDirectory = GetMacDevSrcRoot();
			LinkAction.CommandPath = LinkerPath;
			string Arch = UnrealArchitectureConfig.ForPlatform(UnrealTargetPlatform.Mac).ConvertToReadableArchitecture(LinkEnvironment.Architecture);
			LinkAction.CommandDescription = (bBuildImportLibraryOnly ? "LinkStub" : "Link") + $" [{Arch}]";
			LinkAction.CommandVersion = Info.ClangVersionString;
			LinkAction.bProducesImportLibrary = bBuildImportLibraryOnly || LinkEnvironment.bIsBuildingDLL;

			string EngineAPIVersion = LoadEngineAPIVersion();
			string EngineDisplayVersion = LoadEngineDisplayVersion(true);
			string VersionArg = LinkEnvironment.bIsBuildingDLL ? " -current_version " + EngineAPIVersion + " -compatibility_version " + EngineDisplayVersion : "";

			List<string> LinkArguments = new();
			if (LinkEnvironment.bIsBuildingLibrary)
<<<<<<< HEAD
			{
				GetArchiveArguments_Global(LinkEnvironment, LinkArguments);
			}
			else
			{
				GetLinkArguments_Global(LinkEnvironment, LinkArguments);
=======
			{
				GetArchiveArguments_Global(LinkEnvironment, LinkArguments);
>>>>>>> 4af6daef
			}
			else
			{
				GetLinkArguments_Global(LinkEnvironment, LinkArguments);
			}

			LinkCommand = VersionArg + " " + String.Join(' ', LinkArguments);

			LinkCommand = VersionArg + " " + string.Join(' ', LinkArguments);

			// Tell the action that we're building an import library here and it should conditionally be
			// ignored as a prerequisite for other actions
			LinkAction.bProducesImportLibrary = bBuildImportLibraryOnly || LinkEnvironment.bIsBuildingDLL;
<<<<<<< HEAD
			
=======

>>>>>>> 4af6daef
			// Add the output file as a production of the link action.
			FileItem OutputFile;
			if (bBuildImportLibraryOnly)
			{
				OutputFile = MakeStubItem(LinkEnvironment, LinkEnvironment.OutputFilePath.FullName);
			}
			else
			{
				OutputFile = FileItem.GetItemByFileReference(LinkEnvironment.OutputFilePath);
			}

			string DylibsPath = "@rpath";

			string AbsolutePath = MultiArchOutputFile.FullName.Replace("\\", "/");
			if (!LinkEnvironment.bIsBuildingLibrary)
			{
				LinkCommand += " -rpath @loader_path/ -rpath @executable_path/";
			}

			bool bIsBuildingAppBundle = !LinkEnvironment.bIsBuildingDLL && !LinkEnvironment.bIsBuildingLibrary && !LinkEnvironment.bIsBuildingConsoleApplication;
			if (bIsBuildingAppBundle)
			{
				LinkCommand += " -rpath @executable_path/../../../";
			}

			List<string> RPaths = new List<string>();

			// static libs and stub dylibs don't need to look other libs
			if (bBuildImportLibraryOnly)
			{
				LinkCommand += " -undefined dynamic_lookup";
			}
			else if (!LinkEnvironment.bIsBuildingLibrary)
			{
				// Add the additional libraries to the argument list.
				IEnumerable<string> AdditionalLibraries = Enumerable.Concat(LinkEnvironment.SystemLibraries, LinkEnvironment.Libraries.Select(x => x.FullName));
				foreach (string AdditionalLibrary in AdditionalLibraries)
				{
<<<<<<< HEAD
					if (Path.GetDirectoryName(AdditionalLibrary) != "" &&
=======
					if (!String.IsNullOrEmpty(Path.GetDirectoryName(AdditionalLibrary)) &&
>>>>>>> 4af6daef
							 (Path.GetDirectoryName(AdditionalLibrary)!.Contains("Binaries/Mac") ||
							 Path.GetDirectoryName(AdditionalLibrary)!.Contains("Binaries\\Mac")))
					{
						// It's an engine or game dylib. Save it for later
						FileItem LinkedLib;
						if (LinkEnvironment.bIsCrossReferenced)
						{
							LinkedLib = MakeStubItem(LinkEnvironment, AdditionalLibrary);
						}
						else
						{
							LinkedLib = FileItem.GetItemByPath(AdditionalLibrary);
						}

						LinkAction.PrerequisiteItems.Add(LinkedLib);
						LinkCommand += $" \"{LinkedLib.FullName}\"";
					}
					else if (AdditionalLibrary.Contains(".framework/"))
					{
						LinkCommand += String.Format(" \"{0}\"", AdditionalLibrary);
					}
<<<<<<< HEAD
					else if (string.IsNullOrEmpty(Path.GetDirectoryName(AdditionalLibrary)) && string.IsNullOrEmpty(Path.GetExtension(AdditionalLibrary)))
=======
					else if (String.IsNullOrEmpty(Path.GetDirectoryName(AdditionalLibrary)) && String.IsNullOrEmpty(Path.GetExtension(AdditionalLibrary)))
>>>>>>> 4af6daef
					{
						LinkCommand += String.Format(" -l\"{0}\"", AdditionalLibrary);
					}
					else
					{
						LinkCommand += String.Format(" \"{0}\"", Path.GetFullPath(AdditionalLibrary));
					}

					AddLibraryPathToRPaths(AdditionalLibrary, AbsolutePath, ref RPaths, ref LinkCommand, bIsBuildingAppBundle, Logger);
				}

				foreach (string AdditionalLibrary in LinkEnvironment.DelayLoadDLLs)
				{
<<<<<<< HEAD
					LinkCommand += string.Format(" -weak_library \"{0}\"", Path.GetFullPath(AdditionalLibrary));

					AddLibraryPathToRPaths(AdditionalLibrary, AbsolutePath, ref RPaths, ref LinkCommand, bIsBuildingAppBundle, Logger);
				}

				// Add frameworks
				Dictionary<string, bool> AllFrameworks = new Dictionary<string, bool>();
				foreach (string Framework in LinkEnvironment.Frameworks)
				{
					if (!AllFrameworks.ContainsKey(Framework))
					{
						AllFrameworks.Add(Framework, false);
					}
				}
				foreach (UEBuildFramework Framework in LinkEnvironment.AdditionalFrameworks)
				{
					if (!AllFrameworks.ContainsKey(Framework.Name))
					{
						AllFrameworks.Add(Framework.Name, false);
					}
				}
				foreach (string Framework in LinkEnvironment.WeakFrameworks)
				{
					if (!AllFrameworks.ContainsKey(Framework))
					{
						AllFrameworks.Add(Framework, true);
					}
				}

				foreach (KeyValuePair<string, bool> Framework in AllFrameworks)
				{
=======
					LinkCommand += String.Format(" -weak_library \"{0}\"", Path.GetFullPath(AdditionalLibrary));

					AddLibraryPathToRPaths(AdditionalLibrary, AbsolutePath, ref RPaths, ref LinkCommand, bIsBuildingAppBundle, Logger);
				}

				// Add frameworks
				Dictionary<string, bool> AllFrameworks = new Dictionary<string, bool>();
				foreach (string Framework in LinkEnvironment.Frameworks)
				{
					if (!AllFrameworks.ContainsKey(Framework))
					{
						AllFrameworks.Add(Framework, false);
					}
				}
				foreach (UEBuildFramework Framework in LinkEnvironment.AdditionalFrameworks)
				{
					if (Framework.ZipFile != null)
					{
						FileItem ExtractedTokenFile = ExtractFramework(Framework, Graph, Logger);
						LinkAction.PrerequisiteItems.Add(ExtractedTokenFile);
					}

					if (Framework.bLinkFramework && !AllFrameworks.ContainsKey(Framework.Name))
					{
						AllFrameworks.Add(Framework.Name, false);
					}
				}
				foreach (string Framework in LinkEnvironment.WeakFrameworks)
				{
					if (!AllFrameworks.ContainsKey(Framework))
					{
						AllFrameworks.Add(Framework, true);
					}
				}

				foreach (KeyValuePair<string, bool> Framework in AllFrameworks)
				{
>>>>>>> 4af6daef
					LinkCommand += AddFrameworkToLinkCommand(Framework.Key, Framework.Value ? "-weak_framework" : "-framework");
					AddLibraryPathToRPaths(Framework.Key, AbsolutePath, ref RPaths, ref LinkCommand, bIsBuildingAppBundle, Logger);
				}

				// Write the MAP file to the output directory.
				if (LinkEnvironment.bCreateMapFile)
				{
					string MapFileBaseName = OutputFile.AbsolutePath;

					int AppIdx = MapFileBaseName.IndexOf(".app/Contents/MacOS");
					if (AppIdx != -1)
					{
						MapFileBaseName = MapFileBaseName.Substring(0, AppIdx);
					}

					FileReference MapFilePath = new FileReference(MapFileBaseName + ".map");
					FileItem MapFile = FileItem.GetItemByFileReference(MapFilePath);
					LinkCommand += String.Format(" -Wl,-map,\"{0}\"", MapFilePath);
					LinkAction.ProducedItems.Add(MapFile);
				}
			}

			if (LinkEnvironment.bIsBuildingDLL)
			{
				// Add the output file to the command-line.
				string? InstallName = LinkEnvironment.InstallName;
				if (InstallName == null)
				{
<<<<<<< HEAD
					InstallName = string.Format("{0}/{1}", DylibsPath, Path.GetFileName(OutputFile.AbsolutePath).Replace($".dylib_{LinkEnvironment.Architecture}", ".dylib"));
				}
				LinkCommand += string.Format(" -install_name \"{0}\"", InstallName);
=======
					InstallName = String.Format("{0}/{1}", DylibsPath, Path.GetFileName(OutputFile.AbsolutePath).Replace($".dylib_{LinkEnvironment.Architecture}", ".dylib"));
				}
				LinkCommand += String.Format(" -install_name \"{0}\"", InstallName);
>>>>>>> 4af6daef
			}

			List<string> InputFileNames = new List<string>();
			foreach (FileItem InputFile in InputFiles)
			{
<<<<<<< HEAD
				InputFileNames.Add(string.Format("\"{0}\"", NormalizeCommandLinePath(InputFile)));
=======
				InputFileNames.Add(String.Format("\"{0}\"", NormalizeCommandLinePath(InputFile)));
>>>>>>> 4af6daef
				LinkAction.PrerequisiteItems.Add(InputFile);
			}

			foreach (string Filename in InputFileNames)
			{
				LinkCommand += " " + Filename;
			}

			// Add the output file to the command-line.
			LinkCommand += String.Format(" -o \"{0}\"", OutputFile.AbsolutePath);

			// Add the additional arguments specified by the environment.
			LinkCommand += LinkEnvironment.AdditionalArguments;

			LinkAction.CommandArguments = LinkCommand;

			// Only execute linking on the local Mac.
			LinkAction.bCanExecuteRemotely = false;

			LinkAction.StatusDescription = Path.GetFileName(OutputFile.AbsolutePath);

			LinkAction.ProducedItems.Add(OutputFile);

			// Delete all items we produce
			LinkAction.DeleteItems.UnionWith(LinkAction.ProducedItems);

			return OutputFile;
		}

		static string FormatCopyCommand(string SourceFile, string TargetFile)
		{
			return String.Format("rsync --checksum \"{0}\" \"{1}\"", SourceFile, TargetFile);
		}

		/// <summary>
		/// Generates debug info for a given executable
		/// </summary>
		/// <param name="MachOBinary">FileItem describing the executable or dylib to generate debug info for</param>
		/// <param name="LinkEnvironment"></param>
		/// <param name="Graph">List of actions to be executed. Additional actions will be added to this list.</param>
		/// <param name="Logger">Logger for output</param>
		public FileItem GenerateDebugInfo(FileItem MachOBinary, LinkEnvironment LinkEnvironment, IActionGraphBuilder Graph, ILogger Logger)
		{
			string BinaryPath = MachOBinary.AbsolutePath;
			if (BinaryPath.Contains(".app"))
			{
				while (BinaryPath.Contains(".app"))
				{
					BinaryPath = Path.GetDirectoryName(BinaryPath)!;
				}
				BinaryPath = Path.Combine(BinaryPath, Path.GetFileName(Path.ChangeExtension(MachOBinary.AbsolutePath, ".dSYM")));
			}
			else
			{
				BinaryPath = Path.ChangeExtension(BinaryPath, ".dSYM");
			}

			FileItem OutputFile = FileItem.GetItemByPath(BinaryPath);

			// Delete on the local machine
			if (Directory.Exists(OutputFile.AbsolutePath))
			{
				Directory.Delete(OutputFile.AbsolutePath, true);
			}

			// Make the compile action
			Action GenDebugAction = Graph.CreateAction(ActionType.GenerateDebugInfo);
			GenDebugAction.WorkingDirectory = GetMacDevSrcRoot();
			GenDebugAction.CommandPath = BuildHostPlatform.Current.Shell;

			// Deletes ay existing file on the building machine. Also, waits 30 seconds, if needed, for the input file to be created in an attempt to work around
			// a problem where dsymutil would exit with an error saying the input file did not exist.
			// Note that the source and dest are switched from a copy command
			string ExtraOptions = "";
			string DsymutilPath = GetDsymutilPath(Logger, out ExtraOptions, bIsForLTOBuild: false);
			string UniversalDsymutilScriptPath = FileReference.Combine(Unreal.EngineDirectory, "Build/BatchFiles/Mac/GenerateUniversalDSYM.sh").FullName;

			string ArgumentString = "-c \"";
<<<<<<< HEAD
			ArgumentString += string.Format("for i in {{1..30}}; ");
				ArgumentString += string.Format("do if [ -f \\\"{0}\\\" ] ; ", MachOBinary.AbsolutePath);
				ArgumentString += string.Format("then ");
					ArgumentString += string.Format("break; ");
				ArgumentString += string.Format("else ");
					ArgumentString += string.Format("sleep 1; ");
				ArgumentString += string.Format("fi; ");
			ArgumentString += string.Format("done; ");

			ArgumentString += string.Format("if [ ! -f \\\"{1}\\\" ] || [ \\\"{0}\\\" -nt \\\"{1}\\\" ] ; ", MachOBinary.AbsolutePath, OutputFile.AbsolutePath);
			ArgumentString += string.Format("then ");
				ArgumentString += string.Format("rm -rf \\\"{0}\\\"; ", OutputFile.AbsolutePath);
				// use the new script for monolthic (ie large) targets
				if (LinkEnvironment.LinkType == TargetLinkType.Monolithic)
				{
					ArgumentString += string.Format(" \\\"{0}\\\" \\\"{1}\\\" \\\"{2}\\\"; ",
						UniversalDsymutilScriptPath,
						MachOBinary.AbsolutePath,
						OutputFile.AbsolutePath);
				}
				else
				{
					ArgumentString += string.Format(" \\\"{0}\\\" {3} -f \\\"{1}\\\" -o \\\"{2}\\\"; ",
						DsymutilPath,
						MachOBinary.AbsolutePath,
						OutputFile.AbsolutePath,
						ExtraOptions);
				}
			ArgumentString += string.Format("fi; ");
=======
			ArgumentString += String.Format("for i in {{1..30}}; ");
			ArgumentString += String.Format("do if [ -f \\\"{0}\\\" ] ; ", MachOBinary.AbsolutePath);
			ArgumentString += String.Format("then ");
			ArgumentString += String.Format("break; ");
			ArgumentString += String.Format("else ");
			ArgumentString += String.Format("sleep 1; ");
			ArgumentString += String.Format("fi; ");
			ArgumentString += String.Format("done; ");

			ArgumentString += String.Format("if [ ! -f \\\"{1}\\\" ] || [ \\\"{0}\\\" -nt \\\"{1}\\\" ] ; ", MachOBinary.AbsolutePath, OutputFile.AbsolutePath);
			ArgumentString += String.Format("then ");
			ArgumentString += String.Format("rm -rf \\\"{0}\\\"; ", OutputFile.AbsolutePath);
			// use the new script for monolthic (ie large) targets
			if (LinkEnvironment.LinkType == TargetLinkType.Monolithic)
			{
				ArgumentString += String.Format(" \\\"{0}\\\" \\\"{1}\\\" \\\"{2}\\\"; ",
					UniversalDsymutilScriptPath,
					MachOBinary.AbsolutePath,
					OutputFile.AbsolutePath);
			}
			else
			{
				ArgumentString += String.Format(" \\\"{0}\\\" {3} -f \\\"{1}\\\" -o \\\"{2}\\\"; ",
					DsymutilPath,
					MachOBinary.AbsolutePath,
					OutputFile.AbsolutePath,
					ExtraOptions);
			}
			ArgumentString += String.Format("fi; ");
>>>>>>> 4af6daef
			ArgumentString += "\"";

			GenDebugAction.CommandArguments = ArgumentString;

			GenDebugAction.PrerequisiteItems.Add(MachOBinary);
			GenDebugAction.ProducedItems.Add(OutputFile);
			GenDebugAction.CommandDescription = "";
			GenDebugAction.StatusDescription = "Generating " + Path.GetFileName(BinaryPath);
			GenDebugAction.bCanExecuteRemotely = false;

			return OutputFile;
		}

		/// <summary>
		/// Creates app bundle for a given executable
		/// </summary>
		/// <param name="Target"></param>
		/// <param name="LinkEnvironment"></param>
		/// <param name="Executable">FileItem describing the executable to generate app bundle for</param>
		/// <param name="Graph">List of actions to be executed. Additional actions will be added to this list.</param>
<<<<<<< HEAD
		FileItem FinalizeAppBundle(LinkEnvironment LinkEnvironment, FileItem Executable, IActionGraphBuilder Graph)
=======
		FileItem FinalizeAppBundle(ReadOnlyTargetRules Target, LinkEnvironment LinkEnvironment, FileItem Executable, IActionGraphBuilder Graph)
>>>>>>> 4af6daef
		{
			// Make a file item for the source and destination files
			string FullDestPath = Executable.AbsolutePath.Substring(0, Executable.AbsolutePath.IndexOf(".app") + 4);
			FileItem DestFile = FileItem.GetItemByPath(FullDestPath);

			// Make the compile action
			Action FinalizeAppBundleAction = Graph.CreateAction(ActionType.CreateAppBundle);
			FinalizeAppBundleAction.WorkingDirectory = GetMacDevSrcRoot(); // Path.GetFullPath(".");
			FinalizeAppBundleAction.CommandPath = BuildHostPlatform.Current.Shell;
			FinalizeAppBundleAction.CommandDescription = "";

			// make path to the script
			FileItem BundleScript = FileItem.GetItemByFileReference(FileReference.Combine(LinkEnvironment.IntermediateDirectory!, "FinalizeAppBundle.sh"));

			FinalizeAppBundleAction.CommandArguments = "\"" + BundleScript.AbsolutePath + "\"";
			FinalizeAppBundleAction.PrerequisiteItems.Add(Executable);
<<<<<<< HEAD
			foreach (FileItem Dependency in BundleDependencies)
			{
				FinalizeAppBundleAction.PrerequisiteItems.Add(Dependency);
			}
=======
>>>>>>> 4af6daef
			FinalizeAppBundleAction.ProducedItems.Add(DestFile);
			FinalizeAppBundleAction.StatusDescription = String.Format("Finalizing app bundle: {0}.app", Path.GetFileName(Executable.AbsolutePath));
			FinalizeAppBundleAction.bCanExecuteRemotely = false;

			return DestFile;
		}

		FileItem CopyBundleResource(UEBuildBundleResource Resource, FileItem Executable, DirectoryReference BundleDirectory, IActionGraphBuilder Graph)
		{
			Action CopyAction = Graph.CreateAction(ActionType.CreateAppBundle);
			CopyAction.WorkingDirectory = GetMacDevSrcRoot(); // Path.GetFullPath(".");
			CopyAction.CommandPath = BuildHostPlatform.Current.Shell;
			CopyAction.CommandDescription = "";

			string BundlePath = BundleDirectory.FullName;
			string SourcePath = Path.Combine(Path.GetFullPath("."), Resource.ResourcePath!);
			string TargetPath = Path.Combine(BundlePath, "Contents", Resource.BundleContentsSubdir!, Path.GetFileName(Resource.ResourcePath)!);

			FileItem TargetItem = FileItem.GetItemByPath(TargetPath);

<<<<<<< HEAD
			CopyAction.CommandArguments = string.Format("-c \"cp -f -R \\\"{0}\\\" \\\"{1}\\\"; touch -c \\\"{2}\\\"\"", SourcePath, Path.GetDirectoryName(TargetPath)!.Replace('\\', '/') + "/", TargetPath.Replace('\\', '/'));
=======
			CopyAction.CommandArguments = String.Format("-c \"cp -f -R \\\"{0}\\\" \\\"{1}\\\"; touch -c \\\"{2}\\\"\"", SourcePath, Path.GetDirectoryName(TargetPath)!.Replace('\\', '/') + "/", TargetPath.Replace('\\', '/'));
>>>>>>> 4af6daef
			CopyAction.PrerequisiteItems.Add(Executable);
			CopyAction.ProducedItems.Add(TargetItem);
			CopyAction.bShouldOutputStatusDescription = Resource.bShouldLog;
			CopyAction.StatusDescription = String.Format("Copying {0} to app bundle", Path.GetFileName(Resource.ResourcePath));
			CopyAction.bCanExecuteRemotely = false;

			return TargetItem;
		}

<<<<<<< HEAD
		public override void SetupBundleDependencies(List<UEBuildBinary> Binaries, string GameName)
		{
			base.SetupBundleDependencies(Binaries, GameName);

			foreach (UEBuildBinary Binary in Binaries)
			{
				BundleDependencies.Add(FileItem.GetItemByFileReference(Binary.OutputFilePath));
			}
		}

=======
>>>>>>> 4af6daef
		private static Dictionary<ReadOnlyTargetRules, DirectoryReference> BundleContentsDirectories = new();

		public override void ModifyBuildProducts(ReadOnlyTargetRules Target, UEBuildBinary Binary, List<string> Libraries, List<UEBuildBundleResource> BundleResources, Dictionary<FileReference, BuildProductType> BuildProducts)
		{
			if (Target.bUsePDBFiles == true)
			{
				KeyValuePair<FileReference, BuildProductType>[] BuildProductsArray = BuildProducts.ToArray();

				foreach (KeyValuePair<FileReference, BuildProductType> BuildProductPair in BuildProductsArray)
				{
					string[] DebugExtensions = new string[] { };
					switch (BuildProductPair.Value)
					{
						case BuildProductType.Executable:
							DebugExtensions = UEBuildPlatform.GetBuildPlatform(Target.Platform).GetDebugInfoExtensions(Target, UEBuildBinaryType.Executable);
							break;
						case BuildProductType.DynamicLibrary:
							DebugExtensions = UEBuildPlatform.GetBuildPlatform(Target.Platform).GetDebugInfoExtensions(Target, UEBuildBinaryType.DynamicLinkLibrary);
							break;
					}
					string? DSYMExtension = Array.Find(DebugExtensions, element => element == ".dSYM");
<<<<<<< HEAD
					if (!string.IsNullOrEmpty(DSYMExtension))
=======
					if (!String.IsNullOrEmpty(DSYMExtension))
>>>>>>> 4af6daef
					{
						string BinaryPath = BuildProductPair.Key.FullName;
						if (BinaryPath.Contains(".app"))
						{
							while (BinaryPath.Contains(".app"))
							{
								BinaryPath = Path.GetDirectoryName(BinaryPath)!;
							}
							BinaryPath = Path.Combine(BinaryPath, BuildProductPair.Key.GetFileName());
							BinaryPath = Path.ChangeExtension(BinaryPath, DSYMExtension);
							FileReference Ref = new FileReference(BinaryPath);
							BuildProducts[Ref] = BuildProductType.SymbolFile;
						}
					}
					else if (BuildProductPair.Value == BuildProductType.SymbolFile && BuildProductPair.Key.FullName.Contains(".app"))
					{
						BuildProducts.Remove(BuildProductPair.Key);
					}
					if (BuildProductPair.Value == BuildProductType.DynamicLibrary && Target.bCreateMapFile)
					{
						BuildProducts.Add(new FileReference(BuildProductPair.Key.FullName + ".map"), BuildProductType.MapFile);
					}
				}
			}

			if (Target.bIsBuildingConsoleApplication)
			{
				return;
			}

			if (!BundleContentsDirectories.ContainsKey(Target) && Binary.Type == UEBuildBinaryType.Executable)
			{
<<<<<<< HEAD
				BundleContentsDirectories.Add(Target, Binary.OutputFilePath.Directory.ParentDirectory!);
=======
				// For Mac binary executables, we may build it outside of app, but expect it to be inside of .app after modern Xcode does its thing
				// We still keep the executable outside of app as RequiredResource, so that Horde will copy in-between agents
				FileReference FinalBinaryPath = Binary.OutputFilePath;
				if (!FinalBinaryPath.Directory.FullName.EndsWith(".app/Contents/MacOS", StringComparison.OrdinalIgnoreCase))
				{
					FinalBinaryPath = FileReference.Combine(FinalBinaryPath.Directory, FinalBinaryPath.GetFileName() + ".app", "Contents", "MacOS", FinalBinaryPath.GetFileName());
					BuildProducts[Binary.OutputFilePath] = BuildProductType.RequiredResource;
					BuildProducts.Add(FinalBinaryPath, BuildProductType.Executable);
				}
				BundleContentsDirectories.Add(Target, FinalBinaryPath.Directory.ParentDirectory!);
>>>>>>> 4af6daef
			}
			DirectoryReference? BundleContentsDirectory = BundleContentsDirectories.GetValueOrDefault(Target);

			// We need to know what third party dylibs would be copied to the bundle
			if (Binary.Type != UEBuildBinaryType.StaticLibrary)
			{
				foreach (UEBuildBundleResource Resource in BundleResources)
				{
					if (Directory.Exists(Resource.ResourcePath))
					{
						foreach (string ResourceFile in Directory.GetFiles(Resource.ResourcePath, "*", SearchOption.AllDirectories))
						{
							BuildProducts.Add(FileReference.Combine(BundleContentsDirectory!, Resource.BundleContentsSubdir!, ResourceFile.Substring(Path.GetDirectoryName(Resource.ResourcePath)!.Length + 1)), BuildProductType.RequiredResource);
						}
					}
					else if (BundleContentsDirectory != null)
					{
						BuildProducts.Add(FileReference.Combine(BundleContentsDirectory, Resource.BundleContentsSubdir!, Path.GetFileName(Resource.ResourcePath)!), BuildProductType.RequiredResource);
					}
				}
			}

			if (Binary.Type == UEBuildBinaryType.Executable)
			{
				// And we also need all the resources
				BuildProducts.Add(FileReference.Combine(BundleContentsDirectory!, "Info.plist"), BuildProductType.RequiredResource);
				BuildProducts.Add(FileReference.Combine(BundleContentsDirectory!, "PkgInfo"), BuildProductType.RequiredResource);
<<<<<<< HEAD

				// when we codesign, we need to copy the signature around on build machines, etc. this will put the CodeResources (that were created by post-build signing)
				// is in the .target receipt file
				BuildProducts.Add(FileReference.Combine(BundleContentsDirectory!, "_CodeSignature", "CodeResources"), BuildProductType.RequiredResource);

				if (Target.Type == TargetType.Editor)
				{
					BuildProducts.Add(FileReference.Combine(BundleContentsDirectory!, "Resources/UnrealEditor.icns"), BuildProductType.RequiredResource);
					BuildProducts.Add(FileReference.Combine(BundleContentsDirectory!, "Resources/UProject.icns"), BuildProductType.RequiredResource);
				}
				else
=======

				// when we codesign, we need to copy the signature around on build machines, etc. this will put the CodeResources (that were created by post-build signing)
				// is in the .target receipt file
				BuildProducts.Add(FileReference.Combine(BundleContentsDirectory!, "_CodeSignature", "CodeResources"), BuildProductType.RequiredResource);

				// modern xcode doesn't use the bootstrap launcher because it can make full .app with staged data inside it
				if (!bUseModernXcode)
>>>>>>> 4af6daef
				{
					if (Target.Type == TargetType.Editor)
					{
						BuildProducts.Add(FileReference.Combine(BundleContentsDirectory!, "Resources/UnrealEditor.icns"), BuildProductType.RequiredResource);
						BuildProducts.Add(FileReference.Combine(BundleContentsDirectory!, "Resources/UProject.icns"), BuildProductType.RequiredResource);
					}
					else
					{
						string IconName = Target.Name;
						if (IconName == "EpicGamesBootstrapLauncher")
						{
							IconName = "EpicGamesLauncher";
						}
						BuildProducts.Add(FileReference.Combine(BundleContentsDirectory!, "Resources/" + IconName + ".icns"), BuildProductType.RequiredResource);
					}
<<<<<<< HEAD
					BuildProducts.Add(FileReference.Combine(BundleContentsDirectory!, "Resources/" + IconName + ".icns"), BuildProductType.RequiredResource);
=======
>>>>>>> 4af6daef
				}
			}
		}

		private List<FileItem> DebugInfoFiles = new List<FileItem>();

		public override void FinalizeOutput(ReadOnlyTargetRules Target, TargetMakefileBuilder MakefileBuilder)
		{
			base.FinalizeOutput(Target, MakefileBuilder);

			TargetMakefile Makefile = MakefileBuilder.Makefile;

			// Re-add any .dSYM files that may have been stripped out.
			List<string> OutputFiles = Makefile.OutputItems.Select(Item => Path.ChangeExtension(Item.FullName, ".dSYM")).Distinct().ToList();
			foreach (FileItem DebugItem in DebugInfoFiles)
			{
				if (OutputFiles.Any(Item => String.Equals(Item, DebugItem.FullName, StringComparison.InvariantCultureIgnoreCase)))
				{
					Makefile.OutputItems.Add(DebugItem);
				}
			}
		}

		public override ICollection<FileItem> PostBuild(ReadOnlyTargetRules Target, FileItem Executable, LinkEnvironment BinaryLinkEnvironment, IActionGraphBuilder Graph)
		{
			ICollection<FileItem> OutputFiles = base.PostBuild(Target, Executable, BinaryLinkEnvironment, Graph);

			if (BinaryLinkEnvironment.bIsBuildingLibrary)
			{
				return OutputFiles;
			}

			if (BinaryLinkEnvironment.BundleDirectory != null)
			{
				foreach (UEBuildBundleResource Resource in BinaryLinkEnvironment.AdditionalBundleResources)
				{
					OutputFiles.Add(CopyBundleResource(Resource, Executable, BinaryLinkEnvironment.BundleDirectory, Graph));
				}
			}

			// For Mac, generate the dSYM file if the config file is set to do so
			if (BinaryLinkEnvironment.bUsePDBFiles == true)
			{
				DebugInfoFiles.Add(GenerateDebugInfo(Executable, BinaryLinkEnvironment, Graph, Logger));
			}

			if ((BinaryLinkEnvironment.bIsBuildingDLL && (Options & ClangToolChainOptions.OutputDylib) == 0) || (BinaryLinkEnvironment.bIsBuildingConsoleApplication && Executable.Name.EndsWith("-Cmd")))
			{
				return OutputFiles;
			}

			bool bIsBuildingAppBundle = !BinaryLinkEnvironment.bIsBuildingDLL && !BinaryLinkEnvironment.bIsBuildingLibrary && !BinaryLinkEnvironment.bIsBuildingConsoleApplication;
			if (bIsBuildingAppBundle)
			{
				if (bUseModernXcode)
				{
					OutputFiles.Add(UpdateVersionFile(BinaryLinkEnvironment, FileItem.GetItemByFileReference(BinaryLinkEnvironment.OutputFilePath), Graph));
				}
				else
				{
<<<<<<< HEAD
					OutputFiles.Add(FinalizeAppBundle(BinaryLinkEnvironment, Executable, Graph));
=======
					OutputFiles.Add(FinalizeAppBundle(Target, BinaryLinkEnvironment, Executable, Graph));
>>>>>>> 4af6daef
				}
			}

			return OutputFiles;
		}

		public void StripSymbols(FileReference SourceFile, FileReference TargetFile)
		{
			SetupXcodePaths(false);

			StripSymbolsWithXcode(SourceFile, TargetFile, Settings.ToolchainDir);
		}
	};
}<|MERGE_RESOLUTION|>--- conflicted
+++ resolved
@@ -6,14 +6,9 @@
 using System.IO;
 using System.Linq;
 using System.Text.RegularExpressions;
-<<<<<<< HEAD
-using UnrealBuildBase;
-using Microsoft.Extensions.Logging;
-=======
 using EpicGames.Core;
 using Microsoft.Extensions.Logging;
 using UnrealBuildBase;
->>>>>>> 4af6daef
 
 namespace UnrealBuildTool
 {
@@ -83,14 +78,7 @@
 
 		public static MacToolChainSettings Settings => SettingsPrivate.Value;
 
-<<<<<<< HEAD
-		public static string SDKPath
-		{
-			get { return Settings.BaseSDKDir + "/MacOSX.sdk"; }
-		}
-=======
 		public static string SDKPath => Settings.BaseSDKDir + "/MacOSX.sdk";
->>>>>>> 4af6daef
 
 		/// <summary>
 		/// Which compiler\linker frontend to use
@@ -102,11 +90,6 @@
 		/// </summary>
 		private const string MacArchiver = "libtool";
 
-<<<<<<< HEAD
-		private static List<FileItem> BundleDependencies = new List<FileItem>();
-
-=======
->>>>>>> 4af6daef
 		protected override ClangToolChainInfo GetToolChainInfo()
 		{
 			FileReference CompilerPath = new FileReference(Settings.ToolchainDir + MacCompiler);
@@ -119,11 +102,7 @@
 		}
 
 		public static DirectoryReference FindProductDirectory(FileReference? ProjectFile, DirectoryReference BinaryDir, string? NameIfProgram)
-<<<<<<< HEAD
-		{ 
-=======
-		{
->>>>>>> 4af6daef
+		{
 			// a project file is always used if there is one
 			if (ProjectFile != null)
 			{
@@ -141,15 +120,9 @@
 		{
 			DirectoryReference? ProgramFinder = StartingDir;
 			while (ProgramFinder != null &&
-<<<<<<< HEAD
-				string.Compare(ProgramFinder.GetDirectoryName(), "Source", true) != 0 &&
-				string.Compare(ProgramFinder.GetDirectoryName(), "Intermediate", true) != 0 &&
-				string.Compare(ProgramFinder.GetDirectoryName(), "Binaries", true) != 0)
-=======
 				String.Compare(ProgramFinder.GetDirectoryName(), "Source", true) != 0 &&
 				String.Compare(ProgramFinder.GetDirectoryName(), "Intermediate", true) != 0 &&
 				String.Compare(ProgramFinder.GetDirectoryName(), "Binaries", true) != 0)
->>>>>>> 4af6daef
 			{
 				ProgramFinder = ProgramFinder.ParentDirectory;
 			}
@@ -186,7 +159,6 @@
 		public override void SetUpGlobalEnvironment(ReadOnlyTargetRules Target)
 		{
 			base.SetUpGlobalEnvironment(Target);
-<<<<<<< HEAD
 
 			SetupXcodePaths(true);
 		}
@@ -220,157 +192,6 @@
 			}
 		}
 
-		/// <inheritdoc/>
-		protected override void GetCompileArguments_AdditionalArgs(CppCompileEnvironment CompileEnvironment, List<string> Arguments)
-		{
-			if (!string.IsNullOrWhiteSpace(CompileEnvironment.AdditionalArguments))
-			{
-				string EscapedAdditionalArgs = string.Empty;
-				foreach (string AdditionalArg in CompileEnvironment.AdditionalArguments.Split(new char[] { ' ' }, StringSplitOptions.RemoveEmptyEntries))
-				{
-					Match DefinitionMatch = Regex.Match(AdditionalArg, "-D\"?(?<Name>.*)=(?<Value>.*)\"?");
-					if (DefinitionMatch.Success)
-					{
-						EscapedAdditionalArgs += string.Format(" -D{0}=\"{1}\"", DefinitionMatch.Groups["Name"].Value, DefinitionMatch.Groups["Value"].Value);
-					}
-					else
-					{
-						EscapedAdditionalArgs += " " + AdditionalArg;
-					}
-				}
-
-				if (!string.IsNullOrWhiteSpace(EscapedAdditionalArgs))
-				{
-					Arguments.Add(EscapedAdditionalArgs);
-				}
-			}
-		}
-
-		/// <inheritdoc/>
-		protected override void GetCompileArguments_Global(CppCompileEnvironment CompileEnvironment, List<string> Arguments)
-		{
-			base.GetCompileArguments_Global(CompileEnvironment, Arguments);
-
-			Arguments.Add("-fasm-blocks");
-
-			// Disable FMA contraction on arm builds in order to preserve consistency with x64
-			// derived data builds.
-			// This is also added to the x64 builds in case someone ever adds -mfma.
-			Arguments.Add("-ffp-contract=off");
-			
-
-			if (CompileEnvironment.bEnableOSX109Support)
-			{
-				Arguments.Add("-faligned-new"); // aligned operator new is supported only on macOS 10.14 and above
-			}
-
-			// Pass through architecture and OS info
-			Arguments.Add("" + FormatArchitectureArg(CompileEnvironment.Architectures));
-			Arguments.Add($"-isysroot \"{SDKPath}\"");
-			Arguments.Add("-mmacosx-version-min=" + (CompileEnvironment.bEnableOSX109Support ? "10.9" : Settings.MacOSVersion));
-
-			List<string> FrameworksSearchPaths = new List<string>();
-			foreach (UEBuildFramework Framework in CompileEnvironment.AdditionalFrameworks)
-			{
-				FileReference FrameworkPath = new FileReference(Path.GetFullPath(Framework.Name));
-				if (!FrameworksSearchPaths.Contains(FrameworkPath.Directory.FullName))
-				{
-					Arguments.Add($"-F \"{NormalizeCommandLinePath(FrameworkPath.Directory)}\"");
-					FrameworksSearchPaths.Add(FrameworkPath.Directory.FullName);
-				}
-			}
-		}
-		
-		string AddFrameworkToLinkCommand(string FrameworkName, string Arg = "-framework")
-		{
-			string Result = "";
-			if (FrameworkName.EndsWith(".framework"))
-=======
-
-			SetupXcodePaths(true);
-		}
-
-		/// <inheritdoc/>
-		protected override void GetCompileArguments_WarningsAndErrors(CppCompileEnvironment CompileEnvironment, List<string> Arguments)
-		{
-			base.GetCompileArguments_WarningsAndErrors(CompileEnvironment, Arguments);
-
-			//Arguments.Add("-Wsign-compare"); // fed up of not seeing the signed/unsigned warnings we get on Windows - lets enable them here too.
-		}
-
-		/// <inheritdoc/>
-		protected override void GetCompileArguments_Debugging(CppCompileEnvironment CompileEnvironment, List<string> Arguments)
-		{
-			base.GetCompileArguments_Debugging(CompileEnvironment, Arguments);
-
-			// TODO: Mac always enables exceptions, is this correct?
-			if (!CompileEnvironment.bEnableExceptions)
-			{
-				Arguments.Remove("-fno-exceptions");
-				Arguments.Remove("-DPLATFORM_EXCEPTIONS_DISABLED=1");
-			}
-			Arguments.Add("-fexceptions");
-			Arguments.Add("-DPLATFORM_EXCEPTIONS_DISABLED=0");
-
-			if (CompileEnvironment.bHideSymbolsByDefault)
->>>>>>> 4af6daef
-			{
-				Arguments.Add("-fvisibility-ms-compat");
-				Arguments.Add("-fvisibility-inlines-hidden");
-			}
-		}
-
-<<<<<<< HEAD
-		void GetLinkArguments_Global(LinkEnvironment LinkEnvironment, List<string> Arguments)
-		{
-			// Pass through architecture and OS info		
-			Arguments.Add(FormatArchitectureArg(LinkEnvironment.Architectures));
-			Arguments.Add(string.Format("-isysroot \"{0}\"", SDKPath));
-			Arguments.Add("-mmacosx-version-min=" + Settings.MacOSVersion);
-			Arguments.Add("-dead_strip");
-
-			// Temporary workaround for linker warning with Xcode 14:
-			//		'ld: warning: could not create compact unwind for _inflate_fast: registers 27 not saved contiguously in frame'
-			if (CompilerVersionLessThan(14, 0, 0))
-			{
-				Arguments.Add("-Wl,-fatal_warnings");
-			}
-
-			if (Options.HasFlag(ClangToolChainOptions.EnableAddressSanitizer) || Options.HasFlag(ClangToolChainOptions.EnableThreadSanitizer) || Options.HasFlag(ClangToolChainOptions.EnableUndefinedBehaviorSanitizer))
-			{
-				Arguments.Add("-g");
-				if (Options.HasFlag(ClangToolChainOptions.EnableAddressSanitizer))
-				{
-					Arguments.Add("-fsanitize=address");
-				}
-				else if (Options.HasFlag(ClangToolChainOptions.EnableThreadSanitizer))
-				{
-					Arguments.Add("-fsanitize=thread");
-				}
-				else if (Options.HasFlag(ClangToolChainOptions.EnableUndefinedBehaviorSanitizer))
-				{
-					Arguments.Add("-fsanitize=undefined");
-				}
-			}
-
-			if (LinkEnvironment.bIsBuildingDLL)
-			{
-				Arguments.Add("-dynamiclib");
-			}
-
-			if (LinkEnvironment.Configuration == CppConfiguration.Debug)
-			{
-				// Apple's Clang is not supposed to run the de-duplication pass when linking in debug configs. Xcode adds this flag automatically, we need it as well, otherwise linking would take very long
-				Arguments.Add("-Wl,-no_deduplicate");
-			}
-
-			// Needed to make sure install_name_tool will be able to update paths in Mach-O headers
-			Arguments.Add("-headerpad_max_install_names");
-
-			Arguments.Add("-lc++");
-		}
-
-=======
 		/// <inheritdoc/>
 		protected override void GetCompileArguments_AdditionalArgs(CppCompileEnvironment CompileEnvironment, List<string> Arguments)
 		{
@@ -498,7 +319,6 @@
 			Arguments.Add("-headerpad_max_install_names");
 		}
 
->>>>>>> 4af6daef
 		void GetArchiveArguments_Global(LinkEnvironment LinkEnvironment, List<string> Arguments)
 		{
 			Arguments.Add("-static");
@@ -575,11 +395,7 @@
 		private void AddLibraryPathToRPaths(string Library, string ExeAbsolutePath, ref List<string> RPaths, ref string LinkCommand, bool bIsBuildingAppBundle, ILogger Logger)
 		{
 			string LibraryFullPath = Path.GetFullPath(Library);
-<<<<<<< HEAD
- 			string LibraryDir = Path.GetDirectoryName(LibraryFullPath)!;
-=======
 			string LibraryDir = Path.GetDirectoryName(LibraryFullPath)!;
->>>>>>> 4af6daef
 			string ExeDir = Path.GetDirectoryName(ExeAbsolutePath)!;
 
 			// Only dylibs and frameworks, and only those that are outside of Engine/Binaries/Mac and Engine/Source/ThirdParty, and outside of the folder where the executable is need an additional RPATH entry
@@ -634,165 +450,6 @@
 					}
 					else
 					{
-						Logger.LogWarning("Unexpected third party dylib location when generating RPATH entries: {LibraryFullPath}. Skipping.", LibraryFullPath);
-					}
-
-					// For staged code-based games we need additional entry if the game is not stored directly in the engine's root directory
-					if (bCanUseMultipleRPATHs)
-					{
-						string StagedUEDir = Path.GetFullPath(ExeDir + "/../../../../../..");
-						string StagedLibraryDir = LibraryDir.Replace(EngineDir, StagedUEDir);
-						string StagedRelativeDir = Utils.MakePathRelativeTo(StagedLibraryDir, ExeDir).Replace("\\", "/");
-						if (StagedRelativeDir != RelativePath)
-						{
-							LinkCommand += " -rpath \"@loader_path/" + StagedRelativeDir + "\"";
-						}
-					}
-				}
-
-				RPaths.Add(LibraryDir);
-			}
-		}
-
-
-		public override FileItem[] LinkImportLibrary(LinkEnvironment LinkEnvironment, IActionGraphBuilder Graph)
-		{
-			// we actually create Actions for every dylib, but we never return a FileItem. Instead depend on a Link action
-			// linking to the stub dylib to make thie action take place. If we returned FileItems here, UBT would link a 
-			// stub lib for every dylub even if not needed by anything
-			if (LinkEnvironment.bIsBuildingDLL)
-			{
-				LinkAllFiles(LinkEnvironment, true, Graph);
-			}
-
-			return new FileItem[] { };
-		}
-
-		public override FileItem? LinkFiles(LinkEnvironment LinkEnvironment, bool bBuildImportLibraryOnly, IActionGraphBuilder Graph)
-		{
-			return null;
-		}
-
-		public override FileItem[] LinkAllFiles(LinkEnvironment LinkEnvironment, bool bBuildImportLibraryOnly, IActionGraphBuilder Graph)
-		{
-			List<FileItem> OutputFiles = new();
-			// To solve the problem with cross dependencies, for now we create a broken dylib that does not link with other engine dylibs.
-			// This is fixed in later step, FixDylibDependencies. For this and to know what libraries to copy whilst creating an app bundle,
-			// we gather the list of engine dylibs.
-			List<string> EngineAndGameLibraries = new List<string>();
-
-			bool bIsBuildingLibrary = LinkEnvironment.bIsBuildingLibrary || bBuildImportLibraryOnly;
-			bool bIsBuildingAppBundle = !LinkEnvironment.bIsBuildingDLL && !LinkEnvironment.bIsBuildingLibrary && !LinkEnvironment.bIsBuildingConsoleApplication;
-			FileReference LinkerPath = bIsBuildingLibrary ? Info.Archiver : Info.Clang;
-			string LinkCommand = "";
-
-			if (LinkEnvironment.Architectures.bIsMultiArch)
-			{
-				List<FileItem> PerArchOutputFiles = new();
-				foreach (UnrealArch Arch in LinkEnvironment.Architectures.Architectures)
-				{
-					LinkEnvironment ArchEnvironment = new LinkEnvironment(LinkEnvironment, Arch);
-					if (!bBuildImportLibraryOnly)
-					{
-						ArchEnvironment.OutputFilePaths = LinkEnvironment.OutputFilePaths.Select(x => new FileReference($"{LinkEnvironment.IntermediateDirectory}/{Path.GetFileName(x.FullName)}_{Arch}")).ToList();
-					}
-
-					PerArchOutputFiles.Add(LinkArchitectureFiles(ArchEnvironment, LinkEnvironment.OutputFilePath, bBuildImportLibraryOnly, Graph, out LinkCommand));
-				}
-
-				if (bBuildImportLibraryOnly)
-				{
-					return PerArchOutputFiles.ToArray();
-				}
-
-				FileItem OutputFileItem;
-				if (bBuildImportLibraryOnly)
-				{
-					OutputFileItem = MakeStubItem(LinkEnvironment, LinkEnvironment.OutputFilePath.FullName);
-				}
-				else
-				{
-					OutputFileItem = FileItem.GetItemByFileReference(LinkEnvironment.OutputFilePath);
-				}
-				OutputFiles.Add(OutputFileItem);
-
-				Action LipoAction = Graph.CreateAction(ActionType.Link);
-				LipoAction.PrerequisiteItems.UnionWith(PerArchOutputFiles);
-				LipoAction.ProducedItems.Add(OutputFileItem);
-				LipoAction.WorkingDirectory = GetMacDevSrcRoot();
-				LipoAction.CommandPath = FileReference.Combine(Info.Clang.Directory, "lipo");
-				LipoAction.CommandDescription = (bBuildImportLibraryOnly ? "LipoStub" : "Lipo");
-				LipoAction.CommandVersion = Info.ClangVersionString;
-				LipoAction.CommandArguments = string.Join(" ", PerArchOutputFiles) + $" -create -output {OutputFileItem.AbsolutePath}";
-				LipoAction.StatusDescription = Path.GetFileName(OutputFileItem.AbsolutePath);
-				LipoAction.bCanExecuteRemotely = false;
-			}
-			else
-			{
-				OutputFiles.Add(LinkArchitectureFiles(LinkEnvironment, LinkEnvironment.OutputFilePath, bBuildImportLibraryOnly, Graph, out LinkCommand));
-			}
-
-			if (!DirectoryReference.Exists(LinkEnvironment.IntermediateDirectory!))
-			{
-				DirectoryReference.CreateDirectory(LinkEnvironment.IntermediateDirectory!);
-			}
-
-			// For non-console application, prepare a script that will create the app bundle. It'll be run by FinalizeAppBundle action
-			if (bIsBuildingAppBundle && !bUseModernXcode)
-			{
-				FileReference FinalizeAppBundleScriptPath = FileReference.Combine(LinkEnvironment.IntermediateDirectory!, "FinalizeAppBundle.sh");
-				StreamWriter FinalizeAppBundleScript = File.CreateText(FinalizeAppBundleScriptPath.FullName);
-				AppendMacLine(FinalizeAppBundleScript, "#!/bin/sh");
-				string BinariesPath = Path.GetDirectoryName(OutputFiles[0].AbsolutePath)!;
-				BinariesPath = Path.GetDirectoryName(BinariesPath.Substring(0, BinariesPath.IndexOf(".app")))!;
-				AppendMacLine(FinalizeAppBundleScript, "cd \"{0}\"", BinariesPath.Replace("$", "\\$"));
-
-				string BundleVersion = LinkEnvironment.BundleVersion!;
-				if (BundleVersion == null)
-				{
-					BundleVersion = LoadEngineDisplayVersion();
-				}
-
-				string ExeName = Path.GetFileName(OutputFiles[0].AbsolutePath);
-				bool bIsLauncherProduct = ExeName.StartsWith("EpicGamesLauncher") || ExeName.StartsWith("EpicGamesBootstrapLauncher");
-				string[] ExeNameParts = ExeName.Split('-');
-				string GameName = GetGameNameFromExecutablePath(OutputFiles[0].AbsolutePath);
-
-				// bundle identifier
-				// plist replacements
-				DirectoryReference? DirRef = (!string.IsNullOrEmpty(UnrealBuildTool.GetRemoteIniPath()) ? new DirectoryReference(UnrealBuildTool.GetRemoteIniPath()!) : (ProjectFile != null ? ProjectFile.Directory : null));
-				ConfigHierarchy IOSIni = ConfigCache.ReadHierarchy(ConfigHierarchyType.Engine, DirRef, UnrealTargetPlatform.IOS);
-
-				string BundleIdentifier;
-				IOSIni.GetString("/Script/IOSRuntimeSettings.IOSRuntimeSettings", "BundleIdentifier", out BundleIdentifier!);
-
-				string ProjectName = GameName;
-				FileReference? UProjectFilePath = ProjectFile;
-
-				if (UProjectFilePath != null)
-				{
-					ProjectName = UProjectFilePath.GetFileNameWithoutAnyExtensions();
-				}
-
-				AppendMacLine(FinalizeAppBundleScript, "mkdir -p \"{0}.app/Contents/MacOS\"", ExeName);
-				AppendMacLine(FinalizeAppBundleScript, "mkdir -p \"{0}.app/Contents/Resources\"", ExeName);
-
-				string IconName = "UnrealEngine";
-				string EngineSourcePath = Directory.GetCurrentDirectory().Replace("$", "\\$");
-				string CustomResourcesPath = "";
-				string CustomBuildPath = "";
-				if (UProjectFilePath == null)
-				{
-					string[] TargetFiles = Directory.GetFiles(Directory.GetCurrentDirectory(), GameName + ".Target.cs", SearchOption.AllDirectories);
-					if (TargetFiles.Length == 1)
-					{
-						CustomResourcesPath = Path.GetDirectoryName(TargetFiles[0]) + "/Resources/Mac";
-						CustomBuildPath = Path.GetDirectoryName(TargetFiles[0]) + "../Build/Mac";
-					}
-					else
-					{
-<<<<<<< HEAD
-=======
 						Logger.LogWarning("Unexpected third party dylib location when generating RPATH entries: {LibraryFullPath}. Skipping.", LibraryFullPath);
 					}
 
@@ -949,7 +606,6 @@
 					}
 					else
 					{
->>>>>>> 4af6daef
 						Logger.LogWarning("Found {NumFiles} Target.cs files for {GameName} in alldir search of directory {Dir}", TargetFiles.Length, GameName, Directory.GetCurrentDirectory());
 					}
 				}
@@ -1020,10 +676,6 @@
 				AppendMacLine(FinalizeAppBundleScript, FormatCopyCommand(TempInfoPlist, XcodeInputPListFile));
 				AppendMacLine(FinalizeAppBundleScript, "chmod 644 \"{0}\"", XcodeInputPListFile);
 
-<<<<<<< HEAD
-
-=======
->>>>>>> 4af6daef
 				// Generate PkgInfo file
 				string TempPkgInfo = "$TMPDIR/TempPkgInfo";
 				AppendMacLine(FinalizeAppBundleScript, "echo 'echo -n \"APPL????\"' | bash > \"{0}\"", TempPkgInfo);
@@ -1032,10 +684,6 @@
 				// Make sure OS X knows the bundle was updated
 				AppendMacLine(FinalizeAppBundleScript, "touch -c \"{0}.app\"", ExeName);
 
-<<<<<<< HEAD
-
-=======
->>>>>>> 4af6daef
 				// codesign with ad-hoc signature for when building outside of Xcode the there will be at least some signature
 				// (and it can be a BuildProduct down in ModifyBuildProducts)
 				AppendMacLine(FinalizeAppBundleScript, "codesign -f -s - \"{0}.app\"", ExeName);
@@ -1045,20 +693,12 @@
 				FinalizeAppBundleScript.Close();
 			}
 
-<<<<<<< HEAD
-
-=======
->>>>>>> 4af6daef
 			return OutputFiles.ToArray();
 		}
 
 		private FileItem MakeStubItem(LinkEnvironment LinkEnvironment, string DylibPath)
 		{
-<<<<<<< HEAD
-			string IntermediateDirectory = (ProjectFile == null ? Unreal.EngineDirectory : ProjectFile.Directory) + "/Intermediate/Mac";
-=======
 			string IntermediateDirectory = (ProjectFile == null || LinkEnvironment.OutputFilePaths.All(x => x.IsUnderDirectory(Unreal.EngineDirectory)) ? Unreal.EngineDirectory : ProjectFile.Directory) + "/Intermediate/Mac";
->>>>>>> 4af6daef
 			return FileItem.GetItemByPath(Path.Combine(IntermediateDirectory, "Stubs", LinkEnvironment.Architecture.ToString(), Path.GetFileName(DylibPath)));
 		}
 
@@ -1089,35 +729,20 @@
 
 			List<string> LinkArguments = new();
 			if (LinkEnvironment.bIsBuildingLibrary)
-<<<<<<< HEAD
 			{
 				GetArchiveArguments_Global(LinkEnvironment, LinkArguments);
 			}
 			else
 			{
 				GetLinkArguments_Global(LinkEnvironment, LinkArguments);
-=======
-			{
-				GetArchiveArguments_Global(LinkEnvironment, LinkArguments);
->>>>>>> 4af6daef
-			}
-			else
-			{
-				GetLinkArguments_Global(LinkEnvironment, LinkArguments);
 			}
 
 			LinkCommand = VersionArg + " " + String.Join(' ', LinkArguments);
-
-			LinkCommand = VersionArg + " " + string.Join(' ', LinkArguments);
 
 			// Tell the action that we're building an import library here and it should conditionally be
 			// ignored as a prerequisite for other actions
 			LinkAction.bProducesImportLibrary = bBuildImportLibraryOnly || LinkEnvironment.bIsBuildingDLL;
-<<<<<<< HEAD
-			
-=======
-
->>>>>>> 4af6daef
+
 			// Add the output file as a production of the link action.
 			FileItem OutputFile;
 			if (bBuildImportLibraryOnly)
@@ -1156,11 +781,7 @@
 				IEnumerable<string> AdditionalLibraries = Enumerable.Concat(LinkEnvironment.SystemLibraries, LinkEnvironment.Libraries.Select(x => x.FullName));
 				foreach (string AdditionalLibrary in AdditionalLibraries)
 				{
-<<<<<<< HEAD
-					if (Path.GetDirectoryName(AdditionalLibrary) != "" &&
-=======
 					if (!String.IsNullOrEmpty(Path.GetDirectoryName(AdditionalLibrary)) &&
->>>>>>> 4af6daef
 							 (Path.GetDirectoryName(AdditionalLibrary)!.Contains("Binaries/Mac") ||
 							 Path.GetDirectoryName(AdditionalLibrary)!.Contains("Binaries\\Mac")))
 					{
@@ -1182,11 +803,7 @@
 					{
 						LinkCommand += String.Format(" \"{0}\"", AdditionalLibrary);
 					}
-<<<<<<< HEAD
-					else if (string.IsNullOrEmpty(Path.GetDirectoryName(AdditionalLibrary)) && string.IsNullOrEmpty(Path.GetExtension(AdditionalLibrary)))
-=======
 					else if (String.IsNullOrEmpty(Path.GetDirectoryName(AdditionalLibrary)) && String.IsNullOrEmpty(Path.GetExtension(AdditionalLibrary)))
->>>>>>> 4af6daef
 					{
 						LinkCommand += String.Format(" -l\"{0}\"", AdditionalLibrary);
 					}
@@ -1200,8 +817,7 @@
 
 				foreach (string AdditionalLibrary in LinkEnvironment.DelayLoadDLLs)
 				{
-<<<<<<< HEAD
-					LinkCommand += string.Format(" -weak_library \"{0}\"", Path.GetFullPath(AdditionalLibrary));
+					LinkCommand += String.Format(" -weak_library \"{0}\"", Path.GetFullPath(AdditionalLibrary));
 
 					AddLibraryPathToRPaths(AdditionalLibrary, AbsolutePath, ref RPaths, ref LinkCommand, bIsBuildingAppBundle, Logger);
 				}
@@ -1217,38 +833,6 @@
 				}
 				foreach (UEBuildFramework Framework in LinkEnvironment.AdditionalFrameworks)
 				{
-					if (!AllFrameworks.ContainsKey(Framework.Name))
-					{
-						AllFrameworks.Add(Framework.Name, false);
-					}
-				}
-				foreach (string Framework in LinkEnvironment.WeakFrameworks)
-				{
-					if (!AllFrameworks.ContainsKey(Framework))
-					{
-						AllFrameworks.Add(Framework, true);
-					}
-				}
-
-				foreach (KeyValuePair<string, bool> Framework in AllFrameworks)
-				{
-=======
-					LinkCommand += String.Format(" -weak_library \"{0}\"", Path.GetFullPath(AdditionalLibrary));
-
-					AddLibraryPathToRPaths(AdditionalLibrary, AbsolutePath, ref RPaths, ref LinkCommand, bIsBuildingAppBundle, Logger);
-				}
-
-				// Add frameworks
-				Dictionary<string, bool> AllFrameworks = new Dictionary<string, bool>();
-				foreach (string Framework in LinkEnvironment.Frameworks)
-				{
-					if (!AllFrameworks.ContainsKey(Framework))
-					{
-						AllFrameworks.Add(Framework, false);
-					}
-				}
-				foreach (UEBuildFramework Framework in LinkEnvironment.AdditionalFrameworks)
-				{
 					if (Framework.ZipFile != null)
 					{
 						FileItem ExtractedTokenFile = ExtractFramework(Framework, Graph, Logger);
@@ -1270,7 +854,6 @@
 
 				foreach (KeyValuePair<string, bool> Framework in AllFrameworks)
 				{
->>>>>>> 4af6daef
 					LinkCommand += AddFrameworkToLinkCommand(Framework.Key, Framework.Value ? "-weak_framework" : "-framework");
 					AddLibraryPathToRPaths(Framework.Key, AbsolutePath, ref RPaths, ref LinkCommand, bIsBuildingAppBundle, Logger);
 				}
@@ -1299,25 +882,15 @@
 				string? InstallName = LinkEnvironment.InstallName;
 				if (InstallName == null)
 				{
-<<<<<<< HEAD
-					InstallName = string.Format("{0}/{1}", DylibsPath, Path.GetFileName(OutputFile.AbsolutePath).Replace($".dylib_{LinkEnvironment.Architecture}", ".dylib"));
-				}
-				LinkCommand += string.Format(" -install_name \"{0}\"", InstallName);
-=======
 					InstallName = String.Format("{0}/{1}", DylibsPath, Path.GetFileName(OutputFile.AbsolutePath).Replace($".dylib_{LinkEnvironment.Architecture}", ".dylib"));
 				}
 				LinkCommand += String.Format(" -install_name \"{0}\"", InstallName);
->>>>>>> 4af6daef
 			}
 
 			List<string> InputFileNames = new List<string>();
 			foreach (FileItem InputFile in InputFiles)
 			{
-<<<<<<< HEAD
-				InputFileNames.Add(string.Format("\"{0}\"", NormalizeCommandLinePath(InputFile)));
-=======
 				InputFileNames.Add(String.Format("\"{0}\"", NormalizeCommandLinePath(InputFile)));
->>>>>>> 4af6daef
 				LinkAction.PrerequisiteItems.Add(InputFile);
 			}
 
@@ -1396,37 +969,6 @@
 			string UniversalDsymutilScriptPath = FileReference.Combine(Unreal.EngineDirectory, "Build/BatchFiles/Mac/GenerateUniversalDSYM.sh").FullName;
 
 			string ArgumentString = "-c \"";
-<<<<<<< HEAD
-			ArgumentString += string.Format("for i in {{1..30}}; ");
-				ArgumentString += string.Format("do if [ -f \\\"{0}\\\" ] ; ", MachOBinary.AbsolutePath);
-				ArgumentString += string.Format("then ");
-					ArgumentString += string.Format("break; ");
-				ArgumentString += string.Format("else ");
-					ArgumentString += string.Format("sleep 1; ");
-				ArgumentString += string.Format("fi; ");
-			ArgumentString += string.Format("done; ");
-
-			ArgumentString += string.Format("if [ ! -f \\\"{1}\\\" ] || [ \\\"{0}\\\" -nt \\\"{1}\\\" ] ; ", MachOBinary.AbsolutePath, OutputFile.AbsolutePath);
-			ArgumentString += string.Format("then ");
-				ArgumentString += string.Format("rm -rf \\\"{0}\\\"; ", OutputFile.AbsolutePath);
-				// use the new script for monolthic (ie large) targets
-				if (LinkEnvironment.LinkType == TargetLinkType.Monolithic)
-				{
-					ArgumentString += string.Format(" \\\"{0}\\\" \\\"{1}\\\" \\\"{2}\\\"; ",
-						UniversalDsymutilScriptPath,
-						MachOBinary.AbsolutePath,
-						OutputFile.AbsolutePath);
-				}
-				else
-				{
-					ArgumentString += string.Format(" \\\"{0}\\\" {3} -f \\\"{1}\\\" -o \\\"{2}\\\"; ",
-						DsymutilPath,
-						MachOBinary.AbsolutePath,
-						OutputFile.AbsolutePath,
-						ExtraOptions);
-				}
-			ArgumentString += string.Format("fi; ");
-=======
 			ArgumentString += String.Format("for i in {{1..30}}; ");
 			ArgumentString += String.Format("do if [ -f \\\"{0}\\\" ] ; ", MachOBinary.AbsolutePath);
 			ArgumentString += String.Format("then ");
@@ -1456,7 +998,6 @@
 					ExtraOptions);
 			}
 			ArgumentString += String.Format("fi; ");
->>>>>>> 4af6daef
 			ArgumentString += "\"";
 
 			GenDebugAction.CommandArguments = ArgumentString;
@@ -1477,11 +1018,7 @@
 		/// <param name="LinkEnvironment"></param>
 		/// <param name="Executable">FileItem describing the executable to generate app bundle for</param>
 		/// <param name="Graph">List of actions to be executed. Additional actions will be added to this list.</param>
-<<<<<<< HEAD
-		FileItem FinalizeAppBundle(LinkEnvironment LinkEnvironment, FileItem Executable, IActionGraphBuilder Graph)
-=======
 		FileItem FinalizeAppBundle(ReadOnlyTargetRules Target, LinkEnvironment LinkEnvironment, FileItem Executable, IActionGraphBuilder Graph)
->>>>>>> 4af6daef
 		{
 			// Make a file item for the source and destination files
 			string FullDestPath = Executable.AbsolutePath.Substring(0, Executable.AbsolutePath.IndexOf(".app") + 4);
@@ -1498,13 +1035,6 @@
 
 			FinalizeAppBundleAction.CommandArguments = "\"" + BundleScript.AbsolutePath + "\"";
 			FinalizeAppBundleAction.PrerequisiteItems.Add(Executable);
-<<<<<<< HEAD
-			foreach (FileItem Dependency in BundleDependencies)
-			{
-				FinalizeAppBundleAction.PrerequisiteItems.Add(Dependency);
-			}
-=======
->>>>>>> 4af6daef
 			FinalizeAppBundleAction.ProducedItems.Add(DestFile);
 			FinalizeAppBundleAction.StatusDescription = String.Format("Finalizing app bundle: {0}.app", Path.GetFileName(Executable.AbsolutePath));
 			FinalizeAppBundleAction.bCanExecuteRemotely = false;
@@ -1525,11 +1055,7 @@
 
 			FileItem TargetItem = FileItem.GetItemByPath(TargetPath);
 
-<<<<<<< HEAD
-			CopyAction.CommandArguments = string.Format("-c \"cp -f -R \\\"{0}\\\" \\\"{1}\\\"; touch -c \\\"{2}\\\"\"", SourcePath, Path.GetDirectoryName(TargetPath)!.Replace('\\', '/') + "/", TargetPath.Replace('\\', '/'));
-=======
 			CopyAction.CommandArguments = String.Format("-c \"cp -f -R \\\"{0}\\\" \\\"{1}\\\"; touch -c \\\"{2}\\\"\"", SourcePath, Path.GetDirectoryName(TargetPath)!.Replace('\\', '/') + "/", TargetPath.Replace('\\', '/'));
->>>>>>> 4af6daef
 			CopyAction.PrerequisiteItems.Add(Executable);
 			CopyAction.ProducedItems.Add(TargetItem);
 			CopyAction.bShouldOutputStatusDescription = Resource.bShouldLog;
@@ -1539,19 +1065,6 @@
 			return TargetItem;
 		}
 
-<<<<<<< HEAD
-		public override void SetupBundleDependencies(List<UEBuildBinary> Binaries, string GameName)
-		{
-			base.SetupBundleDependencies(Binaries, GameName);
-
-			foreach (UEBuildBinary Binary in Binaries)
-			{
-				BundleDependencies.Add(FileItem.GetItemByFileReference(Binary.OutputFilePath));
-			}
-		}
-
-=======
->>>>>>> 4af6daef
 		private static Dictionary<ReadOnlyTargetRules, DirectoryReference> BundleContentsDirectories = new();
 
 		public override void ModifyBuildProducts(ReadOnlyTargetRules Target, UEBuildBinary Binary, List<string> Libraries, List<UEBuildBundleResource> BundleResources, Dictionary<FileReference, BuildProductType> BuildProducts)
@@ -1573,11 +1086,7 @@
 							break;
 					}
 					string? DSYMExtension = Array.Find(DebugExtensions, element => element == ".dSYM");
-<<<<<<< HEAD
-					if (!string.IsNullOrEmpty(DSYMExtension))
-=======
 					if (!String.IsNullOrEmpty(DSYMExtension))
->>>>>>> 4af6daef
 					{
 						string BinaryPath = BuildProductPair.Key.FullName;
 						if (BinaryPath.Contains(".app"))
@@ -1610,9 +1119,6 @@
 
 			if (!BundleContentsDirectories.ContainsKey(Target) && Binary.Type == UEBuildBinaryType.Executable)
 			{
-<<<<<<< HEAD
-				BundleContentsDirectories.Add(Target, Binary.OutputFilePath.Directory.ParentDirectory!);
-=======
 				// For Mac binary executables, we may build it outside of app, but expect it to be inside of .app after modern Xcode does its thing
 				// We still keep the executable outside of app as RequiredResource, so that Horde will copy in-between agents
 				FileReference FinalBinaryPath = Binary.OutputFilePath;
@@ -1623,7 +1129,6 @@
 					BuildProducts.Add(FinalBinaryPath, BuildProductType.Executable);
 				}
 				BundleContentsDirectories.Add(Target, FinalBinaryPath.Directory.ParentDirectory!);
->>>>>>> 4af6daef
 			}
 			DirectoryReference? BundleContentsDirectory = BundleContentsDirectories.GetValueOrDefault(Target);
 
@@ -1651,27 +1156,13 @@
 				// And we also need all the resources
 				BuildProducts.Add(FileReference.Combine(BundleContentsDirectory!, "Info.plist"), BuildProductType.RequiredResource);
 				BuildProducts.Add(FileReference.Combine(BundleContentsDirectory!, "PkgInfo"), BuildProductType.RequiredResource);
-<<<<<<< HEAD
 
 				// when we codesign, we need to copy the signature around on build machines, etc. this will put the CodeResources (that were created by post-build signing)
 				// is in the .target receipt file
 				BuildProducts.Add(FileReference.Combine(BundleContentsDirectory!, "_CodeSignature", "CodeResources"), BuildProductType.RequiredResource);
 
-				if (Target.Type == TargetType.Editor)
-				{
-					BuildProducts.Add(FileReference.Combine(BundleContentsDirectory!, "Resources/UnrealEditor.icns"), BuildProductType.RequiredResource);
-					BuildProducts.Add(FileReference.Combine(BundleContentsDirectory!, "Resources/UProject.icns"), BuildProductType.RequiredResource);
-				}
-				else
-=======
-
-				// when we codesign, we need to copy the signature around on build machines, etc. this will put the CodeResources (that were created by post-build signing)
-				// is in the .target receipt file
-				BuildProducts.Add(FileReference.Combine(BundleContentsDirectory!, "_CodeSignature", "CodeResources"), BuildProductType.RequiredResource);
-
 				// modern xcode doesn't use the bootstrap launcher because it can make full .app with staged data inside it
 				if (!bUseModernXcode)
->>>>>>> 4af6daef
 				{
 					if (Target.Type == TargetType.Editor)
 					{
@@ -1687,10 +1178,6 @@
 						}
 						BuildProducts.Add(FileReference.Combine(BundleContentsDirectory!, "Resources/" + IconName + ".icns"), BuildProductType.RequiredResource);
 					}
-<<<<<<< HEAD
-					BuildProducts.Add(FileReference.Combine(BundleContentsDirectory!, "Resources/" + IconName + ".icns"), BuildProductType.RequiredResource);
-=======
->>>>>>> 4af6daef
 				}
 			}
 		}
@@ -1751,11 +1238,7 @@
 				}
 				else
 				{
-<<<<<<< HEAD
-					OutputFiles.Add(FinalizeAppBundle(BinaryLinkEnvironment, Executable, Graph));
-=======
 					OutputFiles.Add(FinalizeAppBundle(Target, BinaryLinkEnvironment, Executable, Graph));
->>>>>>> 4af6daef
 				}
 			}
 
