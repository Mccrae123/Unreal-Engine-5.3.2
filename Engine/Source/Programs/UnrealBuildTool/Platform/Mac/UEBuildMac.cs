// Copyright Epic Games, Inc. All Rights Reserved.

using System;
using System.Collections.Generic;
<<<<<<< HEAD
using System.Configuration;
using System.IO;
using System.Linq;
using System.Runtime.InteropServices;
using System.Text.RegularExpressions;
=======
>>>>>>> 4af6daef
using EpicGames.Core;
using Microsoft.Extensions.Logging;
using UnrealBuildBase;

namespace UnrealBuildTool
{
	/// <summary>
	/// Mac-specific target settings
	/// </summary>
	public class MacTargetRules
	{
		/// <summary>
		/// Enables address sanitizer (ASan).
		/// </summary>
		[CommandLine("-EnableASan")]
		[XmlConfigFile(Category = "BuildConfiguration", Name = "bEnableAddressSanitizer")]
		public bool bEnableAddressSanitizer = false;

		/// <summary>
		/// Enables LibFuzzer.
		/// </summary>
		[CommandLine("-EnableLibFuzzer")]
		[XmlConfigFile(Category = "BuildConfiguration", Name = "bEnableLibFuzzer")]
		public bool bEnableLibFuzzer = false;

		/// <summary>
		/// Enables thread sanitizer (TSan).
		/// </summary>
		[CommandLine("-EnableTSan")]
		[XmlConfigFile(Category = "BuildConfiguration", Name = "bEnableThreadSanitizer")]
		public bool bEnableThreadSanitizer = false;

		/// <summary>
		/// Enables undefined behavior sanitizer (UBSan).
		/// </summary>
		[CommandLine("-EnableUBSan")]
		[XmlConfigFile(Category = "BuildConfiguration", Name = "bEnableUndefinedBehaviorSanitizer")]
		public bool bEnableUndefinedBehaviorSanitizer = false;

		/// <summary>
		/// Enables the generation of .dsym files. This can be disabled to enable faster iteration times during development.
		/// </summary>
		[CommandLine("-EnableDSYM", Value = "true")]
		[XmlConfigFile(Category = "BuildConfiguration", Name = "bUseDSYMFiles")]
		public bool bUseDSYMFiles = false;

		/// <summary>
		/// Disables clang build verification checks on static libraries
		/// </summary>
		[CommandLine("-skipclangvalidation", Value = "true")]
		[XmlConfigFile(Category = "BuildConfiguration", Name = "bSkipClangValidation")]
		public bool bSkipClangValidation = false;

		/// <summary>
		/// Enables runtime ray tracing support.
		/// </summary>
		[ConfigFile(ConfigHierarchyType.Engine, "/Script/MacTargetPlatform.MacTargetSettings", "bEnableRayTracing")]
		public bool bEnableRayTracing = false;
	}

	/// <summary>
	/// Read-only wrapper for Mac-specific target settings
	/// </summary>
	public class ReadOnlyMacTargetRules
	{
		/// <summary>
		/// The private mutable settings object
		/// </summary>
		private MacTargetRules Inner;

		/// <summary>
		/// Constructor
		/// </summary>
		/// <param name="Inner">The settings object to wrap</param>
		public ReadOnlyMacTargetRules(MacTargetRules Inner)
		{
			this.Inner = Inner;
		}

		/// <summary>
		/// Accessors for fields on the inner TargetRules instance
		/// </summary>
		#region Read-only accessor properties 
#pragma warning disable CS1591

<<<<<<< HEAD
		public bool bEnableAddressSanitizer
=======
		public bool bEnableAddressSanitizer => Inner.bEnableAddressSanitizer;

		public bool bEnableLibFuzzer => Inner.bEnableLibFuzzer;

		public bool bEnableThreadSanitizer => Inner.bEnableThreadSanitizer;

		public bool bEnableUndefinedBehaviorSanitizer => Inner.bEnableUndefinedBehaviorSanitizer;

		public bool bSkipClangValidation => Inner.bSkipClangValidation;

		public bool bEnableRayTracing => Inner.bEnableRayTracing;

#pragma warning restore CS1591
		#endregion
	}

	class MacArchitectureConfig : UnrealArchitectureConfig
	{
		public MacArchitectureConfig()
			: base(UnrealArchitectureMode.SingleTargetCompileSeparately, new[] { UnrealArch.X64, UnrealArch.Arm64 })
		{
		}

		public override UnrealArch GetHostArchitecture()
>>>>>>> 4af6daef
		{
			return MacExports.IsRunningOnAppleArchitecture ? UnrealArch.Arm64 : UnrealArch.X64;
		}

		public override string ConvertToReadableArchitecture(UnrealArch Architecture)
		{
			if (Architecture == UnrealArch.X64)
			{
				return "Intel";
			}
			if (Architecture == UnrealArch.Arm64)
			{
				return "Apple";
			}
			return base.ConvertToReadableArchitecture(Architecture);
		}

		public override UnrealArchitectures ActiveArchitectures(FileReference? ProjectFile, string? TargetName)
		{
<<<<<<< HEAD
			get { return Inner.bEnableUndefinedBehaviorSanitizer; }
		}

		public bool bSkipClangValidation
		{
			get { return Inner.bSkipClangValidation; }
		}

		public bool bEnableRayTracing
		{
			get { return Inner.bEnableRayTracing; }
		}

#pragma warning restore CS1591
		#endregion
	}

	class MacArchitectureConfig : UnrealArchitectureConfig
	{
		public MacArchitectureConfig()
			: base(UnrealArchitectureMode.SingleTargetCompileSeparately, new[] { UnrealArch.X64, UnrealArch.Arm64 })
		{
		}

		public override string ConvertToReadableArchitecture(UnrealArch Architecture)
		{
			if (Architecture == UnrealArch.X64)
			{
				return "Intel";
			}
			if (Architecture == UnrealArch.Arm64)
			{
				return "Apple";
			}
			return base.ConvertToReadableArchitecture(Architecture);
		}

		public override UnrealArchitectures ActiveArchitectures(FileReference? ProjectFile, string? TargetName)
		{
			return GetProjectArchitectures(ProjectFile, TargetName, false, false);
		}

		public override UnrealArchitectures DistributionArchitectures(FileReference? ProjectFile, string? TargetName)
		{
			return GetProjectArchitectures(ProjectFile, TargetName, false, true);
		}

=======
			return GetProjectArchitectures(ProjectFile, TargetName, false, false);
		}

		public override UnrealArchitectures DistributionArchitectures(FileReference? ProjectFile, string? TargetName)
		{
			return GetProjectArchitectures(ProjectFile, TargetName, false, true);
		}

>>>>>>> 4af6daef
		public override UnrealArchitectures ProjectSupportedArchitectures(FileReference? ProjectFile, string? TargetName = null)
		{
			return GetProjectArchitectures(ProjectFile, TargetName, true, false);
		}

		private UnrealArchitectures GetProjectArchitectures(FileReference? ProjectFile, string? TargetName, bool bGetAllSupported, bool bIsDistributionMode)
<<<<<<< HEAD
		{
			bool bIsEditor = false;
			bool bIsBuildMachine = Environment.GetEnvironmentVariable("IsBuildMachine") == "1";

			// get project ini from ProjetFile, or if null, then try to get it from the target rules
			if (TargetName != null)
			{
				RulesAssembly RulesAsm;
				if (ProjectFile == null)
				{
					RulesAsm = RulesCompiler.CreateEngineRulesAssembly(Unreal.IsEngineInstalled(), false, false, Log.Logger);
				}
				else
				{
					RulesAsm = RulesCompiler.CreateProjectRulesAssembly(ProjectFile, Unreal.IsEngineInstalled(), false, false, Log.Logger);
				}

				// CreateTargetRules here needs to have an UnrealArchitectures object, because otherwise with 'null', it will call
				// back to this function to get the ActiveArchitectures! in this case the arch is unimportant
				UnrealArchitectures DummyArchitectures = new(UnrealArch.X64);
				TargetRules? Rules = RulesAsm.CreateTargetRules(TargetName, UnrealTargetPlatform.Mac, UnrealTargetConfiguration.Development, DummyArchitectures, ProjectFile, null, Log.Logger);
				bIsEditor = Rules.Type == TargetType.Editor;

				// the projectfile passed in may be a game's uproject file that we are compiling a program in the context of, 
				// but we still want the settings for the program
				if (Rules.Type == TargetType.Program)
				{
					ProjectFile = Rules.ProjectFile;
				}
			}

			ConfigHierarchy EngineIni = ConfigCache.ReadHierarchy(ConfigHierarchyType.Engine, ProjectFile?.Directory, UnrealTargetPlatform.Mac);

			// get values from project ini
			string SupportKey = bIsEditor ? "EditorTargetArchitecture" : "TargetArchitecture";
			string DefaultKey = bIsEditor ? "EditorDefaultArchitecture" : "DefaultArchitecture";
			string SupportedArchitecture;
			string DefaultArchitecture;
			bool bBuildAllSupportedOnBuildMachine;
			EngineIni.GetString("/Script/MacTargetPlatform.MacTargetSettings", SupportKey, out SupportedArchitecture);
			EngineIni.GetString("/Script/MacTargetPlatform.MacTargetSettings", DefaultKey, out DefaultArchitecture);
			EngineIni.GetBool("/Script/MacTargetPlatform.MacTargetSettings", "bBuildAllSupportedOnBuildMachine", out bBuildAllSupportedOnBuildMachine);
			SupportedArchitecture = SupportedArchitecture.ToLower();
			DefaultArchitecture = DefaultArchitecture.ToLower();

			bool bSupportsArm64 = SupportedArchitecture.Contains("universal") || SupportedArchitecture.Contains("apple");
			bool bSupportsX86 = SupportedArchitecture.Contains("universal") || SupportedArchitecture.Contains("intel");

			// make sure we found a good value
			if (!bSupportsArm64 && !bSupportsX86)
			{
				throw new BuildException($"Unknown {SupportKey} value found ('{SupportedArchitecture}') in .ini");
			}

			// choose a supported architecture(s) based on desired type
			List<UnrealArch> Architectures = new();

			// return all supported if getting supported, compiling for distribution, or we want active, and "all" is selected
			if (bGetAllSupported || bIsDistributionMode || DefaultArchitecture.Equals("all", StringComparison.InvariantCultureIgnoreCase) ||
				(bIsBuildMachine && bBuildAllSupportedOnBuildMachine))
			{
				if (bSupportsArm64)
				{
					Architectures.Add(UnrealArch.Arm64);
				}
				if (bSupportsX86)
				{
					Architectures.Add(UnrealArch.X64);
				}
			}
			else if (DefaultArchitecture.Contains("host"))
			{
				if (BuildHostPlatform.Current.Platform == UnrealTargetPlatform.Mac && MacExports.IsRunningOnAppleArchitecture && bSupportsArm64)
				{
					Architectures.Add(UnrealArch.Arm64);
				}
				else
				{
					Architectures.Add(UnrealArch.X64);
				}
			}
			else if (DefaultArchitecture.Contains("apple"))
			{
				if (!bSupportsArm64)
				{
					throw new BuildException($"{DefaultKey} is set to {DefaultArchitecture}, but AppleSilicon is not a supported architecture");
				}
				Architectures.Add(UnrealArch.Arm64);
			}
			else if (DefaultArchitecture.Contains("intel"))
			{
				if (!bSupportsX86)
				{
					throw new BuildException($"{DefaultKey} is set to {DefaultArchitecture}, but Intel is not a supported architecture");
				}
				Architectures.Add(UnrealArch.X64);
			}
			else
			{
				throw new BuildException($"Unknown {DefaultKey} value found ('{DefaultArchitecture}') in .ini");
			}

			return new UnrealArchitectures(Architectures);
		}

	}

	class MacPlatform : UEBuildPlatform
	{
		public MacPlatform(UEBuildPlatformSDK InSDK, ILogger InLogger) 
			: base(UnrealTargetPlatform.Mac, InSDK, new MacArchitectureConfig(), InLogger)
=======
>>>>>>> 4af6daef
		{
			bool bIsEditor = false;
			bool bIsBuildMachine = Environment.GetEnvironmentVariable("IsBuildMachine") == "1";

			// get project ini from ProjetFile, or if null, then try to get it from the target rules
			if (TargetName != null)
			{
				RulesAssembly RulesAsm;
				if (ProjectFile == null)
				{
					RulesAsm = RulesCompiler.CreateEngineRulesAssembly(Unreal.IsEngineInstalled(), false, false, Log.Logger);
				}
				else
				{
					RulesAsm = RulesCompiler.CreateProjectRulesAssembly(ProjectFile, Unreal.IsEngineInstalled(), false, false, Log.Logger);
				}

				// CreateTargetRules here needs to have an UnrealArchitectures object, because otherwise with 'null', it will call
				// back to this function to get the ActiveArchitectures! in this case the arch is unimportant
				UnrealArchitectures DummyArchitectures = new(UnrealArch.X64);
				TargetRules? Rules = RulesAsm.CreateTargetRules(TargetName, UnrealTargetPlatform.Mac, UnrealTargetConfiguration.Development, DummyArchitectures, ProjectFile, null, Log.Logger);
				bIsEditor = Rules.Type == TargetType.Editor;

				// the projectfile passed in may be a game's uproject file that we are compiling a program in the context of, 
				// but we still want the settings for the program
				if (Rules.Type == TargetType.Program)
				{
					ProjectFile = Rules.ProjectFile;
				}
			}

			ConfigHierarchy EngineIni = ConfigCache.ReadHierarchy(ConfigHierarchyType.Engine, ProjectFile?.Directory, UnrealTargetPlatform.Mac);

			// get values from project ini
			string SupportKey = bIsEditor ? "EditorTargetArchitecture" : "TargetArchitecture";
			string DefaultKey = bIsEditor ? "EditorDefaultArchitecture" : "DefaultArchitecture";
			string SupportedArchitecture;
			string DefaultArchitecture;
			bool bBuildAllSupportedOnBuildMachine;
			EngineIni.GetString("/Script/MacTargetPlatform.MacTargetSettings", SupportKey, out SupportedArchitecture);
			EngineIni.GetString("/Script/MacTargetPlatform.MacTargetSettings", DefaultKey, out DefaultArchitecture);
			EngineIni.GetBool("/Script/MacTargetPlatform.MacTargetSettings", "bBuildAllSupportedOnBuildMachine", out bBuildAllSupportedOnBuildMachine);
			SupportedArchitecture = SupportedArchitecture.ToLower();
			DefaultArchitecture = DefaultArchitecture.ToLower();

			bool bSupportsArm64 = SupportedArchitecture.Contains("universal") || SupportedArchitecture.Contains("apple");
			bool bSupportsX86 = SupportedArchitecture.Contains("universal") || SupportedArchitecture.Contains("intel");

			// make sure we found a good value
			if (!bSupportsArm64 && !bSupportsX86)
			{
				throw new BuildException($"Unknown {SupportKey} value found ('{SupportedArchitecture}') in .ini");
			}

			// choose a supported architecture(s) based on desired type
			List<UnrealArch> Architectures = new();

			// return all supported if getting supported, compiling for distribution, or we want active, and "all" is selected
			if (bGetAllSupported || bIsDistributionMode || DefaultArchitecture.Equals("all", StringComparison.InvariantCultureIgnoreCase) ||
				(bIsBuildMachine && bBuildAllSupportedOnBuildMachine))
			{
				if (bSupportsArm64)
				{
					Architectures.Add(UnrealArch.Arm64);
				}
				if (bSupportsX86)
				{
					Architectures.Add(UnrealArch.X64);
				}
			}
			else if (DefaultArchitecture.Contains("host"))
			{
				// if we don't support Arm, then always use X64, otherwise use whatever the host arch is
				Architectures.Add(bSupportsArm64 ? UnrealArch.Host.Value : UnrealArch.X64);
			}
			else if (DefaultArchitecture.Contains("apple"))
			{
				if (!bSupportsArm64)
				{
					throw new BuildException($"{DefaultKey} is set to {DefaultArchitecture}, but AppleSilicon is not a supported architecture");
				}
				Architectures.Add(UnrealArch.Arm64);
			}
			else if (DefaultArchitecture.Contains("intel"))
			{
				if (!bSupportsX86)
				{
					throw new BuildException($"{DefaultKey} is set to {DefaultArchitecture}, but Intel is not a supported architecture");
				}
				Architectures.Add(UnrealArch.X64);
			}
			else
			{
				throw new BuildException($"Unknown {DefaultKey} value found ('{DefaultArchitecture}') in .ini");
			}

			return new UnrealArchitectures(Architectures);
		}
	}

	class MacPlatform : UEBuildPlatform
	{
		public MacPlatform(UEBuildPlatformSDK InSDK, ILogger InLogger)
			: base(UnrealTargetPlatform.Mac, InSDK, new MacArchitectureConfig(), InLogger)
		{
		}

		public override bool CanUseFASTBuild()
		{
			return true;
		}

		public override void ResetTarget(TargetRules Target)
		{
		}

		public override void ValidateTarget(TargetRules Target)
		{
<<<<<<< HEAD
			if (!string.IsNullOrWhiteSpace(Environment.GetEnvironmentVariable("CLANG_STATIC_ANALYZER_MODE")))
			{
				Target.StaticAnalyzer = StaticAnalyzer.Default;
				Target.StaticAnalyzerOutputType = (Environment.GetEnvironmentVariable("CLANG_ANALYZER_OUTPUT")?.Contains("html", StringComparison.OrdinalIgnoreCase) == true) ? StaticAnalyzerOutputType.Html : StaticAnalyzerOutputType.Text;
				Target.StaticAnalyzerMode = string.Equals(Environment.GetEnvironmentVariable("CLANG_STATIC_ANALYZER_MODE"), "shallow") ? StaticAnalyzerMode.Shallow : StaticAnalyzerMode.Deep;
=======
			if (!String.IsNullOrWhiteSpace(Environment.GetEnvironmentVariable("CLANG_STATIC_ANALYZER_MODE")))
			{
				Target.StaticAnalyzer = StaticAnalyzer.Default;
				Target.StaticAnalyzerOutputType = (Environment.GetEnvironmentVariable("CLANG_ANALYZER_OUTPUT")?.Contains("html", StringComparison.OrdinalIgnoreCase) == true) ? StaticAnalyzerOutputType.Html : StaticAnalyzerOutputType.Text;
				Target.StaticAnalyzerMode = String.Equals(Environment.GetEnvironmentVariable("CLANG_STATIC_ANALYZER_MODE"), "shallow") ? StaticAnalyzerMode.Shallow : StaticAnalyzerMode.Deep;
>>>>>>> 4af6daef
			}
			else if (Target.StaticAnalyzer == StaticAnalyzer.Clang)
			{
				Target.StaticAnalyzer = StaticAnalyzer.Default;
			}

			// Disable linking and ignore build outputs if we're using a static analyzer
			if (Target.StaticAnalyzer == StaticAnalyzer.Default)
			{
				Target.bDisableLinking = true;
				Target.bIgnoreBuildOutputs = true;
<<<<<<< HEAD
=======
				// Disable chaining PCHs for the moment because it is crashing clang
				Target.bChainPCHs = false;
>>>>>>> 4af6daef
			}

			if (BuildHostPlatform.Current.Platform != UnrealTargetPlatform.Mac)
			{
				// @todo: Temporarily disable precompiled header files when building remotely due to errors
				Target.bUsePCHFiles = false;
			}

			// Mac-Arm todo - Remove this all when we feel confident no more x86-only plugins will come around
			bool bCompilingForArm = Target.Architectures.Contains(UnrealArch.Arm64);
			if (bCompilingForArm && Target.Name != "UnrealHeaderTool")
			{
				Target.DisablePlugins.AddRange(new string[]
				{
					// Currently none need to be disabled, but add names of plugins here that are incompatible with arm64
				});
			}

			// Needs OS X 10.11 for Metal. The remote toolchain has not been initialized yet, so just assume it's a recent SDK.
			if ((BuildHostPlatform.Current.Platform != UnrealTargetPlatform.Mac || MacToolChain.Settings.MacOSSDKVersionFloat >= 10.11f) && Target.bCompileAgainstEngine)
			{
				Target.GlobalDefinitions.Add("HAS_METAL=1");
				Target.ExtraModuleNames.Add("MetalRHI");
			}
			else
			{
				Target.GlobalDefinitions.Add("HAS_METAL=0");
			}

			// Here be dragons, use at your own risk. YMMV.
			// Enables *extremely experimental* nanite support for M2+ devices. 
			// Even after enabling this, spriv cross still needs to have it's own
			// define enabled and be built separately with:
			// (Engine/Source/ThirdParty/ShaderConductor/Build_ShaderConductor_Mac.command)
			Target.GlobalDefinitions.Add("PLATFORM_MAC_ENABLE_EXPERIMENTAL_NANITE_SUPPORT=0");

			// Force using the ANSI allocator if ASan is enabled
			string? AddressSanitizer = Environment.GetEnvironmentVariable("ENABLE_ADDRESS_SANITIZER");
<<<<<<< HEAD
			if(Target.MacPlatform.bEnableAddressSanitizer || (AddressSanitizer != null && AddressSanitizer == "YES"))
=======
			if (Target.MacPlatform.bEnableAddressSanitizer || (AddressSanitizer != null && AddressSanitizer == "YES"))
>>>>>>> 4af6daef
			{
				Target.GlobalDefinitions.Add("FORCE_ANSI_ALLOCATOR=1");
			}

			Target.GlobalDefinitions.Add("GL_SILENCE_DEPRECATION=1");

			Target.bUsePDBFiles = !Target.bDisableDebugInfo && ShouldCreateDebugInfo(new ReadOnlyTargetRules(Target));
			Target.bUsePDBFiles &= Target.MacPlatform.bUseDSYMFiles;

			// we always deploy - the build machines need to be able to copy the files back, which needs the full bundle
			Target.bDeployAfterCompile = true;

			Target.bCheckSystemHeadersForModification = BuildHostPlatform.Current.Platform != UnrealTargetPlatform.Mac;
		}

		static HashSet<FileReference> ValidatedLibs = new();
		public override void ValidateModule(UEBuildModule Module, ReadOnlyTargetRules Target)
<<<<<<< HEAD
		{ 
=======
		{
			base.ValidateModule(Module, Target);

>>>>>>> 4af6daef
			if (BuildHostPlatform.Current.Platform == UnrealTargetPlatform.Mac && !Target.MacPlatform.bSkipClangValidation)
			{
				ApplePlatformSDK SDK = (ApplePlatformSDK?)GetSDK() ?? new ApplePlatformSDK(Logger);
				// Validate the added public libraries
<<<<<<< HEAD
				foreach (FileReference LibLoc in Module.PublicLibraries)
				{
					if (ValidatedLibs.Contains(LibLoc))
					{
						continue;
					}
					ValidatedLibs.Add(LibLoc);
				}
			}
		}


=======
				lock (ValidatedLibs)
				{
					foreach (FileReference LibLoc in Module.PublicLibraries)
					{
						if (ValidatedLibs.Contains(LibLoc))
						{
							continue;
						}
						ValidatedLibs.Add(LibLoc);
					}
				}
			}
		}

>>>>>>> 4af6daef
		/// <summary>
		/// Determines if the given name is a build product for a target.
		/// </summary>
		/// <param name="FileName">The name to check</param>
		/// <param name="NamePrefixes">Target or application names that may appear at the start of the build product name (eg. "UnrealEditor", "ShooterGameEditor")</param>
		/// <param name="NameSuffixes">Suffixes which may appear at the end of the build product name</param>
		/// <returns>True if the string matches the name of a build product, false otherwise</returns>
		public override bool IsBuildProduct(string FileName, string[] NamePrefixes, string[] NameSuffixes)
		{
			return IsBuildProductName(FileName, NamePrefixes, NameSuffixes, "")
				|| IsBuildProductName(FileName, NamePrefixes, NameSuffixes, ".dsym")
				|| IsBuildProductName(FileName, NamePrefixes, NameSuffixes, ".dylib")
				|| IsBuildProductName(FileName, NamePrefixes, NameSuffixes, ".a")
				|| IsBuildProductName(FileName, NamePrefixes, NameSuffixes, ".app");
		}

		/// <summary>
		/// Get the extension to use for the given binary type
		/// </summary>
		/// <param name="InBinaryType"> The binrary type being built</param>
		/// <returns>string    The binary extenstion (ie 'exe' or 'dll')</returns>
		public override string GetBinaryExtension(UEBuildBinaryType InBinaryType)
		{
			switch (InBinaryType)
			{
				case UEBuildBinaryType.DynamicLinkLibrary:
					return ".dylib";
				case UEBuildBinaryType.Executable:
					return "";
				case UEBuildBinaryType.StaticLibrary:
					return ".a";
			}
			return base.GetBinaryExtension(InBinaryType);
		}

		/// <summary>
		/// Get the extensions to use for debug info for the given binary type
		/// </summary>
		/// <param name="Target">Rules for the target being built</param>
		/// <param name="InBinaryType"> The binary type being built</param>
		/// <returns>string[]    The debug info extensions (i.e. 'pdb')</returns>
		public override string[] GetDebugInfoExtensions(ReadOnlyTargetRules Target, UEBuildBinaryType InBinaryType)
		{
			switch (InBinaryType)
			{
				case UEBuildBinaryType.DynamicLinkLibrary:
				case UEBuildBinaryType.Executable:
					return Target.bUsePDBFiles ? new string[] { ".dSYM" } : new string[] { };
				case UEBuildBinaryType.StaticLibrary:
				default:
					return new string[] { };
			}
		}

		/// <summary>
		/// Modify the rules for a newly created module, where the target is a different host platform.
		/// This is not required - but allows for hiding details of a particular platform.
		/// </summary>
		/// <param name="ModuleName">The name of the module</param>
		/// <param name="Rules">The module rules</param>
		/// <param name="Target">The target being build</param>
		public override void ModifyModuleRulesForOtherPlatform(string ModuleName, ModuleRules Rules, ReadOnlyTargetRules Target)
		{
			// don't do any target platform stuff if SDK is not available
			if (!UEBuildPlatform.IsPlatformAvailableForTarget(Platform, Target))
			{
				return;
			}

			if (Target.Platform == UnrealTargetPlatform.Win64 && Target.Type == TargetType.Editor)
			{
				// because remote IOS building needs the new XcodeProject Settings to show up in the editor, we bring in the Mac bits that expose it
				if (ModuleName == "Engine")
				{
					Rules.DynamicallyLoadedModuleNames.AddAll("MacTargetPlatform", "MacPlatformEditor");
				}
			}
		}

		public override DirectoryReference? GetBundleDirectory(ReadOnlyTargetRules Rules, List<FileReference> OutputFiles)
		{
			if (Rules.bIsBuildingConsoleApplication)
			{
				return null;
			}
			else
			{
				return OutputFiles[0].Directory.ParentDirectory!.ParentDirectory;
			}
		}

		/// <summary>
		/// For platforms that need to output multiple files per binary (ie Android "fat" binaries)
		/// this will emit multiple paths. By default, it simply makes an array from the input
		/// </summary>
		public override List<FileReference> FinalizeBinaryPaths(FileReference BinaryName, FileReference? ProjectFile, ReadOnlyTargetRules Target)
		{
			List<FileReference> BinaryPaths = new List<FileReference>();
			// ModernXcode now builds binary outside of .app, instead Xcode will be responsible of generating .app
			if (AppleExports.UseModernXcode(ProjectFile) ||
				(Target.bIsBuildingConsoleApplication || !String.IsNullOrEmpty(BinaryName.GetExtension())))
			{
				BinaryPaths.Add(BinaryName);
			}
			else
			{
				BinaryPaths.Add(new FileReference(BinaryName.FullName + ".app/Contents/MacOS/" + BinaryName.GetFileName()));
			}
			return BinaryPaths;
		}

		/// <summary>
		/// Modify the rules for a newly created module, in a target that's being built for this platform.
		/// This is not required - but allows for hiding details of a particular platform.
		/// </summary>
		/// <param name="ModuleName">The name of the module</param>
		/// <param name="Rules">The module rules</param>
		/// <param name="Target">The target being build</param>
		public override void ModifyModuleRulesForActivePlatform(string ModuleName, ModuleRules Rules, ReadOnlyTargetRules Target)
		{
			bool bBuildShaderFormats = Target.bForceBuildShaderFormats;

			if (!Target.bBuildRequiresCookedData)
			{
				if (ModuleName == "TargetPlatform")
				{
					bBuildShaderFormats = true;
				}
			}

			// allow standalone tools to use target platform modules, without needing Engine
			if (ModuleName == "TargetPlatform")
			{
				if (Target.bForceBuildTargetPlatforms)
				{
					Rules.DynamicallyLoadedModuleNames.Add("MacTargetPlatform");
				}

				if (bBuildShaderFormats)
				{
					// Rules.DynamicallyLoadedModuleNames.Add("ShaderFormatD3D");
					Rules.DynamicallyLoadedModuleNames.Add("ShaderFormatOpenGL");
					Rules.DynamicallyLoadedModuleNames.Add("MetalShaderFormat");
					Rules.DynamicallyLoadedModuleNames.Add("ShaderFormatVectorVM");

					Rules.DynamicallyLoadedModuleNames.Remove("VulkanRHI");
					Rules.DynamicallyLoadedModuleNames.Add("VulkanShaderFormat");
				}
			}
		}

		/// <summary>
		/// Setup the target environment for building
		/// </summary>
		/// <param name="Target">Settings for the target being compiled</param>
		/// <param name="CompileEnvironment">The compile environment for this target</param>
		/// <param name="LinkEnvironment">The link environment for this target</param>
		public override void SetUpEnvironment(ReadOnlyTargetRules Target, CppCompileEnvironment CompileEnvironment, LinkEnvironment LinkEnvironment)
		{
			CompileEnvironment.Definitions.Add("PLATFORM_MAC=1");
			CompileEnvironment.Definitions.Add("PLATFORM_APPLE=1");

<<<<<<< HEAD
			if (Target.MacPlatform.bEnableRayTracing)
=======
			if (Target.MacPlatform.bEnableRayTracing && Target.Type != TargetType.Server)
>>>>>>> 4af6daef
			{
				CompileEnvironment.Definitions.Add("RHI_RAYTRACING=1");
			}

			CompileEnvironment.Definitions.Add("WITH_TTS=0");
			CompileEnvironment.Definitions.Add("WITH_SPEECH_RECOGNITION=0");
		}

		/// <summary>
		/// Whether this platform should create debug information or not
		/// </summary>
		/// <param name="Target">The target being built</param>
		/// <returns>true if debug info should be generated, false if not</returns>
		public override bool ShouldCreateDebugInfo(ReadOnlyTargetRules Target)
		{
			// Always generate debug symbols on the build machines.
			bool IsBuildMachine = Environment.GetEnvironmentVariable("IsBuildMachine") == "1";

			switch (Target.Configuration)
			{
				case UnrealTargetConfiguration.Development:
				case UnrealTargetConfiguration.Shipping:
				case UnrealTargetConfiguration.Test:
					return !Target.bOmitPCDebugInfoInDevelopment || IsBuildMachine;
				case UnrealTargetConfiguration.DebugGame:
				case UnrealTargetConfiguration.Debug:
				default:
					return true;
			};
		}

		/// <summary>
		/// Creates a toolchain instance for the given platform.
		/// </summary>
		/// <param name="Target">The target being built</param>
		/// <returns>New toolchain instance.</returns>
		public override UEToolChain CreateToolChain(ReadOnlyTargetRules Target)
		{
			ClangToolChainOptions Options = ClangToolChainOptions.None;

			string? AddressSanitizer = Environment.GetEnvironmentVariable("ENABLE_ADDRESS_SANITIZER");
			string? ThreadSanitizer = Environment.GetEnvironmentVariable("ENABLE_THREAD_SANITIZER");
			string? UndefSanitizerMode = Environment.GetEnvironmentVariable("ENABLE_UNDEFINED_BEHAVIOR_SANITIZER");

			if (Target.MacPlatform.bEnableAddressSanitizer || (AddressSanitizer != null && AddressSanitizer == "YES"))
			{
				Options |= ClangToolChainOptions.EnableAddressSanitizer;
			}
			if (Target.MacPlatform.bEnableThreadSanitizer || (ThreadSanitizer != null && ThreadSanitizer == "YES"))
			{
				Options |= ClangToolChainOptions.EnableThreadSanitizer;
			}
			if (Target.MacPlatform.bEnableUndefinedBehaviorSanitizer || (UndefSanitizerMode != null && UndefSanitizerMode == "YES"))
			{
				Options |= ClangToolChainOptions.EnableUndefinedBehaviorSanitizer;
			}
			if (Target.bShouldCompileAsDLL)
			{
				Options |= ClangToolChainOptions.OutputDylib;
			}

			return new MacToolChain(Target.ProjectFile, Options, Logger);
		}

		/// <inheritdoc/>
		public override void Deploy(TargetReceipt Receipt)
		{
			new UEDeployMac(Logger).PrepTargetForDeployment(Receipt);
		}
	}

	class MacPlatformFactory : UEBuildPlatformFactory
	{
		public override UnrealTargetPlatform TargetPlatform => UnrealTargetPlatform.Mac;

		/// <summary>
		/// Register the platform with the UEBuildPlatform class
		/// </summary>
		public override void RegisterBuildPlatforms(ILogger Logger)
		{
			MacPlatformSDK SDK = new MacPlatformSDK(Logger);

			// Register this build platform for Mac
			UEBuildPlatform.RegisterBuildPlatform(new MacPlatform(SDK, Logger), Logger);
			UEBuildPlatform.RegisterPlatformWithGroup(UnrealTargetPlatform.Mac, UnrealPlatformGroup.Apple);
			UEBuildPlatform.RegisterPlatformWithGroup(UnrealTargetPlatform.Mac, UnrealPlatformGroup.Desktop);
		}
	}
}<|MERGE_RESOLUTION|>--- conflicted
+++ resolved
@@ -2,14 +2,6 @@
 
 using System;
 using System.Collections.Generic;
-<<<<<<< HEAD
-using System.Configuration;
-using System.IO;
-using System.Linq;
-using System.Runtime.InteropServices;
-using System.Text.RegularExpressions;
-=======
->>>>>>> 4af6daef
 using EpicGames.Core;
 using Microsoft.Extensions.Logging;
 using UnrealBuildBase;
@@ -95,9 +87,6 @@
 		#region Read-only accessor properties 
 #pragma warning disable CS1591
 
-<<<<<<< HEAD
-		public bool bEnableAddressSanitizer
-=======
 		public bool bEnableAddressSanitizer => Inner.bEnableAddressSanitizer;
 
 		public bool bEnableLibFuzzer => Inner.bEnableLibFuzzer;
@@ -122,7 +111,6 @@
 		}
 
 		public override UnrealArch GetHostArchitecture()
->>>>>>> 4af6daef
 		{
 			return MacExports.IsRunningOnAppleArchitecture ? UnrealArch.Arm64 : UnrealArch.X64;
 		}
@@ -142,46 +130,6 @@
 
 		public override UnrealArchitectures ActiveArchitectures(FileReference? ProjectFile, string? TargetName)
 		{
-<<<<<<< HEAD
-			get { return Inner.bEnableUndefinedBehaviorSanitizer; }
-		}
-
-		public bool bSkipClangValidation
-		{
-			get { return Inner.bSkipClangValidation; }
-		}
-
-		public bool bEnableRayTracing
-		{
-			get { return Inner.bEnableRayTracing; }
-		}
-
-#pragma warning restore CS1591
-		#endregion
-	}
-
-	class MacArchitectureConfig : UnrealArchitectureConfig
-	{
-		public MacArchitectureConfig()
-			: base(UnrealArchitectureMode.SingleTargetCompileSeparately, new[] { UnrealArch.X64, UnrealArch.Arm64 })
-		{
-		}
-
-		public override string ConvertToReadableArchitecture(UnrealArch Architecture)
-		{
-			if (Architecture == UnrealArch.X64)
-			{
-				return "Intel";
-			}
-			if (Architecture == UnrealArch.Arm64)
-			{
-				return "Apple";
-			}
-			return base.ConvertToReadableArchitecture(Architecture);
-		}
-
-		public override UnrealArchitectures ActiveArchitectures(FileReference? ProjectFile, string? TargetName)
-		{
 			return GetProjectArchitectures(ProjectFile, TargetName, false, false);
 		}
 
@@ -190,23 +138,12 @@
 			return GetProjectArchitectures(ProjectFile, TargetName, false, true);
 		}
 
-=======
-			return GetProjectArchitectures(ProjectFile, TargetName, false, false);
-		}
-
-		public override UnrealArchitectures DistributionArchitectures(FileReference? ProjectFile, string? TargetName)
-		{
-			return GetProjectArchitectures(ProjectFile, TargetName, false, true);
-		}
-
->>>>>>> 4af6daef
 		public override UnrealArchitectures ProjectSupportedArchitectures(FileReference? ProjectFile, string? TargetName = null)
 		{
 			return GetProjectArchitectures(ProjectFile, TargetName, true, false);
 		}
 
 		private UnrealArchitectures GetProjectArchitectures(FileReference? ProjectFile, string? TargetName, bool bGetAllSupported, bool bIsDistributionMode)
-<<<<<<< HEAD
 		{
 			bool bIsEditor = false;
 			bool bIsBuildMachine = Environment.GetEnvironmentVariable("IsBuildMachine") == "1";
@@ -279,119 +216,6 @@
 			}
 			else if (DefaultArchitecture.Contains("host"))
 			{
-				if (BuildHostPlatform.Current.Platform == UnrealTargetPlatform.Mac && MacExports.IsRunningOnAppleArchitecture && bSupportsArm64)
-				{
-					Architectures.Add(UnrealArch.Arm64);
-				}
-				else
-				{
-					Architectures.Add(UnrealArch.X64);
-				}
-			}
-			else if (DefaultArchitecture.Contains("apple"))
-			{
-				if (!bSupportsArm64)
-				{
-					throw new BuildException($"{DefaultKey} is set to {DefaultArchitecture}, but AppleSilicon is not a supported architecture");
-				}
-				Architectures.Add(UnrealArch.Arm64);
-			}
-			else if (DefaultArchitecture.Contains("intel"))
-			{
-				if (!bSupportsX86)
-				{
-					throw new BuildException($"{DefaultKey} is set to {DefaultArchitecture}, but Intel is not a supported architecture");
-				}
-				Architectures.Add(UnrealArch.X64);
-			}
-			else
-			{
-				throw new BuildException($"Unknown {DefaultKey} value found ('{DefaultArchitecture}') in .ini");
-			}
-
-			return new UnrealArchitectures(Architectures);
-		}
-
-	}
-
-	class MacPlatform : UEBuildPlatform
-	{
-		public MacPlatform(UEBuildPlatformSDK InSDK, ILogger InLogger) 
-			: base(UnrealTargetPlatform.Mac, InSDK, new MacArchitectureConfig(), InLogger)
-=======
->>>>>>> 4af6daef
-		{
-			bool bIsEditor = false;
-			bool bIsBuildMachine = Environment.GetEnvironmentVariable("IsBuildMachine") == "1";
-
-			// get project ini from ProjetFile, or if null, then try to get it from the target rules
-			if (TargetName != null)
-			{
-				RulesAssembly RulesAsm;
-				if (ProjectFile == null)
-				{
-					RulesAsm = RulesCompiler.CreateEngineRulesAssembly(Unreal.IsEngineInstalled(), false, false, Log.Logger);
-				}
-				else
-				{
-					RulesAsm = RulesCompiler.CreateProjectRulesAssembly(ProjectFile, Unreal.IsEngineInstalled(), false, false, Log.Logger);
-				}
-
-				// CreateTargetRules here needs to have an UnrealArchitectures object, because otherwise with 'null', it will call
-				// back to this function to get the ActiveArchitectures! in this case the arch is unimportant
-				UnrealArchitectures DummyArchitectures = new(UnrealArch.X64);
-				TargetRules? Rules = RulesAsm.CreateTargetRules(TargetName, UnrealTargetPlatform.Mac, UnrealTargetConfiguration.Development, DummyArchitectures, ProjectFile, null, Log.Logger);
-				bIsEditor = Rules.Type == TargetType.Editor;
-
-				// the projectfile passed in may be a game's uproject file that we are compiling a program in the context of, 
-				// but we still want the settings for the program
-				if (Rules.Type == TargetType.Program)
-				{
-					ProjectFile = Rules.ProjectFile;
-				}
-			}
-
-			ConfigHierarchy EngineIni = ConfigCache.ReadHierarchy(ConfigHierarchyType.Engine, ProjectFile?.Directory, UnrealTargetPlatform.Mac);
-
-			// get values from project ini
-			string SupportKey = bIsEditor ? "EditorTargetArchitecture" : "TargetArchitecture";
-			string DefaultKey = bIsEditor ? "EditorDefaultArchitecture" : "DefaultArchitecture";
-			string SupportedArchitecture;
-			string DefaultArchitecture;
-			bool bBuildAllSupportedOnBuildMachine;
-			EngineIni.GetString("/Script/MacTargetPlatform.MacTargetSettings", SupportKey, out SupportedArchitecture);
-			EngineIni.GetString("/Script/MacTargetPlatform.MacTargetSettings", DefaultKey, out DefaultArchitecture);
-			EngineIni.GetBool("/Script/MacTargetPlatform.MacTargetSettings", "bBuildAllSupportedOnBuildMachine", out bBuildAllSupportedOnBuildMachine);
-			SupportedArchitecture = SupportedArchitecture.ToLower();
-			DefaultArchitecture = DefaultArchitecture.ToLower();
-
-			bool bSupportsArm64 = SupportedArchitecture.Contains("universal") || SupportedArchitecture.Contains("apple");
-			bool bSupportsX86 = SupportedArchitecture.Contains("universal") || SupportedArchitecture.Contains("intel");
-
-			// make sure we found a good value
-			if (!bSupportsArm64 && !bSupportsX86)
-			{
-				throw new BuildException($"Unknown {SupportKey} value found ('{SupportedArchitecture}') in .ini");
-			}
-
-			// choose a supported architecture(s) based on desired type
-			List<UnrealArch> Architectures = new();
-
-			// return all supported if getting supported, compiling for distribution, or we want active, and "all" is selected
-			if (bGetAllSupported || bIsDistributionMode || DefaultArchitecture.Equals("all", StringComparison.InvariantCultureIgnoreCase) ||
-				(bIsBuildMachine && bBuildAllSupportedOnBuildMachine))
-			{
-				if (bSupportsArm64)
-				{
-					Architectures.Add(UnrealArch.Arm64);
-				}
-				if (bSupportsX86)
-				{
-					Architectures.Add(UnrealArch.X64);
-				}
-			}
-			else if (DefaultArchitecture.Contains("host"))
-			{
 				// if we don't support Arm, then always use X64, otherwise use whatever the host arch is
 				Architectures.Add(bSupportsArm64 ? UnrealArch.Host.Value : UnrealArch.X64);
 			}
@@ -438,19 +262,11 @@
 
 		public override void ValidateTarget(TargetRules Target)
 		{
-<<<<<<< HEAD
-			if (!string.IsNullOrWhiteSpace(Environment.GetEnvironmentVariable("CLANG_STATIC_ANALYZER_MODE")))
-			{
-				Target.StaticAnalyzer = StaticAnalyzer.Default;
-				Target.StaticAnalyzerOutputType = (Environment.GetEnvironmentVariable("CLANG_ANALYZER_OUTPUT")?.Contains("html", StringComparison.OrdinalIgnoreCase) == true) ? StaticAnalyzerOutputType.Html : StaticAnalyzerOutputType.Text;
-				Target.StaticAnalyzerMode = string.Equals(Environment.GetEnvironmentVariable("CLANG_STATIC_ANALYZER_MODE"), "shallow") ? StaticAnalyzerMode.Shallow : StaticAnalyzerMode.Deep;
-=======
 			if (!String.IsNullOrWhiteSpace(Environment.GetEnvironmentVariable("CLANG_STATIC_ANALYZER_MODE")))
 			{
 				Target.StaticAnalyzer = StaticAnalyzer.Default;
 				Target.StaticAnalyzerOutputType = (Environment.GetEnvironmentVariable("CLANG_ANALYZER_OUTPUT")?.Contains("html", StringComparison.OrdinalIgnoreCase) == true) ? StaticAnalyzerOutputType.Html : StaticAnalyzerOutputType.Text;
 				Target.StaticAnalyzerMode = String.Equals(Environment.GetEnvironmentVariable("CLANG_STATIC_ANALYZER_MODE"), "shallow") ? StaticAnalyzerMode.Shallow : StaticAnalyzerMode.Deep;
->>>>>>> 4af6daef
 			}
 			else if (Target.StaticAnalyzer == StaticAnalyzer.Clang)
 			{
@@ -462,11 +278,8 @@
 			{
 				Target.bDisableLinking = true;
 				Target.bIgnoreBuildOutputs = true;
-<<<<<<< HEAD
-=======
 				// Disable chaining PCHs for the moment because it is crashing clang
 				Target.bChainPCHs = false;
->>>>>>> 4af6daef
 			}
 
 			if (BuildHostPlatform.Current.Platform != UnrealTargetPlatform.Mac)
@@ -496,20 +309,9 @@
 				Target.GlobalDefinitions.Add("HAS_METAL=0");
 			}
 
-			// Here be dragons, use at your own risk. YMMV.
-			// Enables *extremely experimental* nanite support for M2+ devices. 
-			// Even after enabling this, spriv cross still needs to have it's own
-			// define enabled and be built separately with:
-			// (Engine/Source/ThirdParty/ShaderConductor/Build_ShaderConductor_Mac.command)
-			Target.GlobalDefinitions.Add("PLATFORM_MAC_ENABLE_EXPERIMENTAL_NANITE_SUPPORT=0");
-
 			// Force using the ANSI allocator if ASan is enabled
 			string? AddressSanitizer = Environment.GetEnvironmentVariable("ENABLE_ADDRESS_SANITIZER");
-<<<<<<< HEAD
-			if(Target.MacPlatform.bEnableAddressSanitizer || (AddressSanitizer != null && AddressSanitizer == "YES"))
-=======
 			if (Target.MacPlatform.bEnableAddressSanitizer || (AddressSanitizer != null && AddressSanitizer == "YES"))
->>>>>>> 4af6daef
 			{
 				Target.GlobalDefinitions.Add("FORCE_ANSI_ALLOCATOR=1");
 			}
@@ -527,31 +329,13 @@
 
 		static HashSet<FileReference> ValidatedLibs = new();
 		public override void ValidateModule(UEBuildModule Module, ReadOnlyTargetRules Target)
-<<<<<<< HEAD
-		{ 
-=======
 		{
 			base.ValidateModule(Module, Target);
 
->>>>>>> 4af6daef
 			if (BuildHostPlatform.Current.Platform == UnrealTargetPlatform.Mac && !Target.MacPlatform.bSkipClangValidation)
 			{
 				ApplePlatformSDK SDK = (ApplePlatformSDK?)GetSDK() ?? new ApplePlatformSDK(Logger);
 				// Validate the added public libraries
-<<<<<<< HEAD
-				foreach (FileReference LibLoc in Module.PublicLibraries)
-				{
-					if (ValidatedLibs.Contains(LibLoc))
-					{
-						continue;
-					}
-					ValidatedLibs.Add(LibLoc);
-				}
-			}
-		}
-
-
-=======
 				lock (ValidatedLibs)
 				{
 					foreach (FileReference LibLoc in Module.PublicLibraries)
@@ -566,7 +350,6 @@
 			}
 		}
 
->>>>>>> 4af6daef
 		/// <summary>
 		/// Determines if the given name is a build product for a target.
 		/// </summary>
@@ -729,11 +512,7 @@
 			CompileEnvironment.Definitions.Add("PLATFORM_MAC=1");
 			CompileEnvironment.Definitions.Add("PLATFORM_APPLE=1");
 
-<<<<<<< HEAD
-			if (Target.MacPlatform.bEnableRayTracing)
-=======
 			if (Target.MacPlatform.bEnableRayTracing && Target.Type != TargetType.Server)
->>>>>>> 4af6daef
 			{
 				CompileEnvironment.Definitions.Add("RHI_RAYTRACING=1");
 			}
