--- conflicted
+++ resolved
@@ -4,12 +4,9 @@
 using System;
 using System.Collections.Generic;
 using System.Linq;
-<<<<<<< HEAD
-=======
 using System.Text.RegularExpressions;
 using EpicGames.Core;
 using Microsoft.Extensions.Logging;
->>>>>>> d731a049
 
 namespace UnrealBuildTool
 {
@@ -42,11 +39,6 @@
 		/// <summary>
 		/// Enables the generation of .dsym files. This can be disabled to enable faster iteration times during development.
 		/// </summary>
-<<<<<<< HEAD
-		[CommandLine("-NoDSYM", Value = "false")]
-		[XmlConfigFile(Category = "BuildConfiguration", Name = "bUseDSYMFiles")]
-		public bool bUseDSYMFiles = true;
-=======
 		[CommandLine("-EnableDSYM", Value = "true")]
 		[XmlConfigFile(Category = "BuildConfiguration", Name = "bUseDSYMFiles")]
 		public bool bUseDSYMFiles = false;
@@ -58,7 +50,6 @@
 		[XmlConfigFile(Category = "BuildConfiguration", Name = "bSkipClangValidation")]
 		public bool bSkipClangValidation = false;
 
->>>>>>> d731a049
 	}
 
 	/// <summary>
