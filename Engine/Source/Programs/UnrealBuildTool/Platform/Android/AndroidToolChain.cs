--- conflicted
+++ resolved
@@ -7,13 +7,8 @@
 using System.Linq;
 using System.Text.RegularExpressions;
 using EpicGames.Core;
-<<<<<<< HEAD
-using UnrealBuildBase;
-using Microsoft.Extensions.Logging;
-=======
 using Microsoft.Extensions.Logging;
 using UnrealBuildBase;
->>>>>>> 4af6daef
 
 namespace UnrealBuildTool
 {
@@ -67,26 +62,12 @@
 		protected static string? AndroidClangBuild;
 
 		// the "-android" suffix paths here are vcpkg triplets for the android platform
-<<<<<<< HEAD
-		static private Dictionary<UnrealArch, string[]> AllArchNames = new() {
-=======
 		private static Dictionary<UnrealArch, string[]> AllArchNames = new() {
->>>>>>> 4af6daef
 			{ UnrealArch.Arm64, new string[] { "arm64", "arm64-v8a", "arm64-android" } },
 			{ UnrealArch.X64,   new string[] { "x64", "x86_64", "x64-android" } }
 		};
 
 		// architecture paths to use for filtering include and lib paths
-<<<<<<< HEAD
-		static private Dictionary<UnrealArch, string[]> AllFilterArchNames = new() {
-			{ UnrealArch.Arm64, new string[] { "arm64", "arm64-v8a", "arm64-android" } },
-			{ UnrealArch.X64,   new string[] { "x64", "x86_64", "x64-android" } },
-			// using Default as a placeholder to remove old folders for arches we no longer support, but licensees may have in their Build rules that we need to strip out
-			{ UnrealArch.Deprecated	, new string[] { "armv7", "armeabi-v7a", "arm-android", "x86", "x86-android" } }
-		};
-
-		static private Dictionary<UnrealArch, string[]> LibrariesToSkip = new() {
-=======
 		private static Dictionary<UnrealArch, string[]> AllFilterArchNames = new() {
 			{ UnrealArch.Arm64, new string[] { "arm64", "arm64-v8a", "arm64-android" } },
 			{ UnrealArch.X64,   new string[] { "x64", "x86_64", "x64-android" } },
@@ -95,25 +76,16 @@
 		};
 
 		private static Dictionary<UnrealArch, string[]> LibrariesToSkip = new() {
->>>>>>> 4af6daef
 			{ UnrealArch.Arm64, new string[] { "nvToolsExt", "nvToolsExtStub", "vorbisenc", } },
 			{ UnrealArch.X64,   new string[] { "nvToolsExt", "nvToolsExtStub", "oculus", "OVRPlugin", "vrapi", "ovrkernel", "systemutils", "openglloader", "ovrplatformloader", "gpg", "vorbisenc", } }
 		};
 
-<<<<<<< HEAD
-		static private Dictionary<UnrealArch, string[]> ModulesToSkip = new() {
-=======
 		private static Dictionary<UnrealArch, string[]> ModulesToSkip = new() {
->>>>>>> 4af6daef
 			{ UnrealArch.Arm64, new string[] {  } },
 			{ UnrealArch.X64,   new string[] { "OnlineSubsystemOculus", "OculusHMD", "OculusMR", "OnlineSubsystemGooglePlay" } }
 		};
 
-<<<<<<< HEAD
-		static private Dictionary<UnrealArch, string[]> GeneratedModulesToSkip = new() {
-=======
 		private static Dictionary<UnrealArch, string[]> GeneratedModulesToSkip = new() {
->>>>>>> 4af6daef
 			{ UnrealArch.Arm64, new string[] {  } },
 			{ UnrealArch.X64,   new string[] { "OculusEntitlementCallbackProxy", "OculusCreateSessionCallbackProxy", "OculusFindSessionsCallbackProxy", "OculusIdentityCallbackProxy", "OculusNetConnection", "OculusNetDriver", "OnlineSubsystemOculus_init" } }
 		};
@@ -134,11 +106,7 @@
 
 		public string GetClangVersionString()
 		{
-<<<<<<< HEAD
-			return string.Format("{0}.{1}.{2}", ClangVersionMajor, ClangVersionMinor, ClangVersionPatch);
-=======
 			return String.Format("{0}.{1}.{2}", ClangVersionMajor, ClangVersionMinor, ClangVersionPatch);
->>>>>>> 4af6daef
 		}
 
 		public bool IsNewNDKModel()
@@ -260,7 +228,6 @@
 
 			ToolchainParamsArm64 = ToolchainLinkParamsArm64;
 			ToolchainParamsx64 = ToolchainLinkParamsx64;
-<<<<<<< HEAD
 
 			if (!IsNewNDKModel())
 			{
@@ -271,19 +238,6 @@
 
 			ReadElfPath = Path.Combine(NDKPath, @"toolchains/llvm", ArchitecturePath, @"bin/llvm-readelf" + ExeExtension);
 		}
-
-=======
-
-			if (!IsNewNDKModel())
-			{
-				// We need to manually provide -D__ANDROID_API__ for NDK versions prior to r22 only, for newer ones, --target=aarch64-none-linux-android + NDKApiLevel64Int does it for us
-				ToolchainParamsArm64 += " -D__ANDROID_API__=" + NDKApiLevel64Int;
-				ToolchainParamsx64 += " -D__ANDROID_API__=" + NDKApiLevel64Int;
-			}
-
-			ReadElfPath = Path.Combine(NDKPath, @"toolchains/llvm", ArchitecturePath, @"bin/llvm-readelf" + ExeExtension);
-		}
->>>>>>> 4af6daef
 
 		protected override ClangToolChainInfo GetToolChainInfo()
 		{
@@ -398,15 +352,6 @@
 			MaxPlatform = CachedMaxPlatform;
 			return CachedPlatformsValid;
 		}
-		
-		//This doesn't take into account SDK version overrides in packaging
-		public int GetMinSdkVersion(int MinSdk = MinimumNDKAPILevel)
-		{
-			int MinSDKVersion = MinSdk;
-			ConfigHierarchy Ini = ConfigCache.ReadHierarchy(ConfigHierarchyType.Engine, DirectoryReference.FromFile(ProjectFile), UnrealTargetPlatform.Android);
-			Ini.GetInt32("/Script/AndroidRuntimeSettings.AndroidRuntimeSettings", "MinSDKVersion", out MinSDKVersion);
-			return MinSDKVersion;
-		}
 
 		//This doesn't take into account SDK version overrides in packaging
 		public int GetMinSdkVersion(int MinSdk = MinimumNDKAPILevel)
@@ -485,7 +430,6 @@
 			{
 				throw new BuildException("No NDK platforms found in {0}", PlatformsFilename);
 			}
-<<<<<<< HEAD
 
 			int MinPlatform, MaxPlatform;
 			if (!ReadMinMaxPlatforms(PlatformsFilename, out MinPlatform, out MaxPlatform))
@@ -493,11 +437,8 @@
 				throw new BuildException("No NDK platforms found in {0}", PlatformsFilename);
 			}
 
-			MaxPlatform = Math.Clamp(MaxPlatform, 1, 32);	//Current NDK 25beta4 breaks existing UE NDK to SDK API mapping, so clamp it at 32
-
 			return "android-" + MaxPlatform.ToString();
 		}
-
 
 		protected override void GetCompileArguments_IncludePaths(CppCompileEnvironment CompileEnvironment, List<string> Arguments)
 		{
@@ -506,14 +447,14 @@
 			IEnumerable<DirectoryReference> FilteredPaths = CompileEnvironment.UserIncludePaths.Where(x => IsDirectoryForArch(x.FullName, CompileEnvironment.Architecture));
 			Arguments.AddRange(FilteredPaths.Select(IncludePath => GetUserIncludePathArgument(IncludePath)));
 
-			FilteredPaths = CompileEnvironment.SystemIncludePaths.Where(x => IsDirectoryForArch(x.FullName, CompileEnvironment.Architecture)); 
+			FilteredPaths = CompileEnvironment.SystemIncludePaths.Where(x => IsDirectoryForArch(x.FullName, CompileEnvironment.Architecture));
 			Arguments.AddRange(FilteredPaths.Select(IncludePath => GetSystemIncludePathArgument(IncludePath)));
 		}
 
 		/// <inheritdoc/>
 		protected override string EscapePreprocessorDefinition(string Definition)
 		{
-			return Definition.Contains("\"") ? Definition.Replace("\"", "\\\"") : Definition;
+			return Definition.Contains('"') ? Definition.Replace("\"", "\\\"") : Definition;
 		}
 
 		/// <inheritdoc/>
@@ -521,41 +462,6 @@
 		{
 			base.GetCompileArguments_WarningsAndErrors(CompileEnvironment, Arguments);
 
-
-=======
-
-			int MinPlatform, MaxPlatform;
-			if (!ReadMinMaxPlatforms(PlatformsFilename, out MinPlatform, out MaxPlatform))
-			{
-				throw new BuildException("No NDK platforms found in {0}", PlatformsFilename);
-			}
-
-			return "android-" + MaxPlatform.ToString();
-		}
-
-		protected override void GetCompileArguments_IncludePaths(CppCompileEnvironment CompileEnvironment, List<string> Arguments)
-		{
-			// remove paths that are not meant for this architecture
-			// @todo can remove this when we only add paths properly for architecture
-			IEnumerable<DirectoryReference> FilteredPaths = CompileEnvironment.UserIncludePaths.Where(x => IsDirectoryForArch(x.FullName, CompileEnvironment.Architecture));
-			Arguments.AddRange(FilteredPaths.Select(IncludePath => GetUserIncludePathArgument(IncludePath)));
-
-			FilteredPaths = CompileEnvironment.SystemIncludePaths.Where(x => IsDirectoryForArch(x.FullName, CompileEnvironment.Architecture));
-			Arguments.AddRange(FilteredPaths.Select(IncludePath => GetSystemIncludePathArgument(IncludePath)));
-		}
-
-		/// <inheritdoc/>
-		protected override string EscapePreprocessorDefinition(string Definition)
-		{
-			return Definition.Contains('"') ? Definition.Replace("\"", "\\\"") : Definition;
-		}
-
-		/// <inheritdoc/>
-		protected override void GetCompileArguments_WarningsAndErrors(CppCompileEnvironment CompileEnvironment, List<string> Arguments)
-		{
-			base.GetCompileArguments_WarningsAndErrors(CompileEnvironment, Arguments);
-
->>>>>>> 4af6daef
 			// @todo unlikely all needed
 			Arguments.Add("-Wno-local-type-template-args"); // engine triggers this
 			Arguments.Add("-Wno-return-type-c-linkage");    // needed for PhysX
@@ -626,11 +532,7 @@
 				// apparently there can be hashing conflicts with PGO which can result in:
 				// 'Function control flow change detected (hash mismatch)' warnings. 
 				Arguments.Add("-Wno-backend-plugin");
-<<<<<<< HEAD
-				Arguments.Add(string.Format(" -fprofile-use=\"{0}.profdata\"", Path.Combine(CompileEnvironment.PGODirectory!, CompileEnvironment.PGOFilenamePrefix!)));
-=======
 				Arguments.Add(String.Format(" -fprofile-use=\"{0}.profdata\"", Path.Combine(CompileEnvironment.PGODirectory!, CompileEnvironment.PGOFilenamePrefix!).Replace("\\", "/")));
->>>>>>> 4af6daef
 			}
 			else if (CompileEnvironment.bPGOProfile)
 			{
@@ -687,14 +589,6 @@
 			// TODO: Reconcile with base
 			//base.GetCompilerArguments_Sanitizers(CompileEnvironment, Arguments);
 
-		}
-
-		/// <inheritdoc/>
-		protected override void GetCompilerArguments_Sanitizers(CppCompileEnvironment CompileEnvironment, List<string> Arguments)
-		{
-			// TODO: Reconcile with base
-			//base.GetCompilerArguments_Sanitizers(CompileEnvironment, Arguments);
-
 			ClangSanitizer Sanitizer = BuildWithSanitizer();
 			if (Sanitizer != ClangSanitizer.None)
 			{
@@ -702,12 +596,9 @@
 
 				if (Sanitizer == ClangSanitizer.Address || Sanitizer == ClangSanitizer.HwAddress)
 				{
-<<<<<<< HEAD
-					Arguments.Add("-fno-omit-frame-pointer -DRUNNING_WITH_ASAN=1");
-				}
-			}
-
-
+					Arguments.Add("-fno-omit-frame-pointer -DRUNNING_WITH_ASAN=1 -DFORCE_ANSI_ALLOCATOR=1");
+				}
+			}
 
 			//string? SanitizerMode = Environment.GetEnvironmentVariable("ENABLE_ADDRESS_SANITIZER");
 			//if ((SanitizerMode != null && SanitizerMode == "YES") || (Options.HasFlag(ClangToolChainOptions.EnableAddressSanitizer)))
@@ -715,18 +606,6 @@
 			//	Arguments.Add("-fsanitize=address -fno-omit-frame-pointer -DFORCE_ANSI_ALLOCATOR=1");
 			//}
 
-=======
-					Arguments.Add("-fno-omit-frame-pointer -DRUNNING_WITH_ASAN=1 -DFORCE_ANSI_ALLOCATOR=1");
-				}
-			}
-
-			//string? SanitizerMode = Environment.GetEnvironmentVariable("ENABLE_ADDRESS_SANITIZER");
-			//if ((SanitizerMode != null && SanitizerMode == "YES") || (Options.HasFlag(ClangToolChainOptions.EnableAddressSanitizer)))
-			//{
-			//	Arguments.Add("-fsanitize=address -fno-omit-frame-pointer -DFORCE_ANSI_ALLOCATOR=1");
-			//}
-
->>>>>>> 4af6daef
 			//string? UndefSanitizerMode = Environment.GetEnvironmentVariable("ENABLE_UNDEFINED_BEHAVIOR_SANITIZER");
 			//if ((UndefSanitizerMode != null && UndefSanitizerMode == "YES") || (Options.HasFlag(ClangToolChainOptions.EnableUndefinedBehaviorSanitizer)))
 			//{
@@ -762,10 +641,6 @@
 
 			string NativeGluePath = Path.GetFullPath(GetNativeGluePath());
 
-<<<<<<< HEAD
-
-=======
->>>>>>> 4af6daef
 			if (BuildWithHiddenSymbolVisibility(CompileEnvironment))
 			{
 				Arguments.Add("-fvisibility=hidden");
@@ -785,10 +660,6 @@
 			Arguments.Add("-D_FORTIFY_SOURCE=2");       // FORTIFY default
 			Arguments.Add($"-DPLATFORM_USED_NDK_VERSION_INTEGER={NDKApiLevel64Int}");       // NDK version
 			Arguments.Add("-DPLATFORM_64BITS=1");       // NDK version
-<<<<<<< HEAD
-
-=======
->>>>>>> 4af6daef
 
 			if (CompileEnvironment.bCompileISPC)
 			{
@@ -813,15 +684,9 @@
 		}
 
 		/// <inheritdoc/>
-<<<<<<< HEAD
-		protected override void GetCompileArguments_FileType(CppCompileEnvironment CompileEnvironment, FileItem SourceFile, DirectoryReference OutputDir, List<string> Arguments, Action CompileAction, CPPOutput CompileResult)
-		{
-			base.GetCompileArguments_FileType(CompileEnvironment, SourceFile, OutputDir, Arguments, CompileAction, CompileResult);
-=======
 		protected override FileItem GetCompileArguments_FileType(CppCompileEnvironment CompileEnvironment, FileItem SourceFile, DirectoryReference OutputDir, List<string> Arguments, Action CompileAction, CPPOutput CompileResult)
 		{
 			FileItem TargetFile = base.GetCompileArguments_FileType(CompileEnvironment, SourceFile, OutputDir, Arguments, CompileAction, CompileResult);
->>>>>>> 4af6daef
 
 			string Extension = Path.GetExtension(SourceFile.AbsolutePath).ToUpperInvariant();
 			if (Extension == ".C")
@@ -834,16 +699,10 @@
 				// remove any PCH includes - mostly for the force-added .c files in Launch as those will attempt to have the PCH used that was made with .cpp language
 				Arguments.RemoveAll(x => x.StartsWith("-include-pch"));
 			}
-<<<<<<< HEAD
-		}
-
-
-=======
 
 			return TargetFile;
 		}
 
->>>>>>> 4af6daef
 		protected virtual string GetLinkArguments(LinkEnvironment LinkEnvironment, UnrealArch Architecture)
 		{
 			string Result = "";
@@ -886,10 +745,6 @@
 			// use lld as linker (requires llvm-strip)
 			Result += " -fuse-ld=lld";
 
-<<<<<<< HEAD
-
-=======
->>>>>>> 4af6daef
 			// make sure the DT_SONAME field is set properly (or we can a warning toast at startup on new Android)
 			Result += " -Wl,-soname,libUnreal.so";
 
@@ -917,11 +772,7 @@
 				Result += " -Wno-profile-instr-out-of-date";
 				Result += " -Wno-profile-instr-unprofiled";
 
-<<<<<<< HEAD
-				Result += string.Format(" -fprofile-use=\"{0}.profdata\"", Path.Combine(LinkEnvironment.PGODirectory!, LinkEnvironment.PGOFilenamePrefix!));
-=======
 				Result += String.Format(" -fprofile-use=\"{0}.profdata\"", Path.Combine(LinkEnvironment.PGODirectory!, LinkEnvironment.PGOFilenamePrefix!).Replace("\\", "/"));
->>>>>>> 4af6daef
 			}
 			else if (LinkEnvironment.bPGOProfile)
 			{
@@ -974,10 +825,6 @@
 			return Result;
 		}
 
-<<<<<<< HEAD
-
-=======
->>>>>>> 4af6daef
 		protected virtual void ModifyLibraries(LinkEnvironment LinkEnvironment)
 		{
 			// @todo Lumin: verify this works with base android
@@ -1091,21 +938,6 @@
 			return Environment.GetEnvironmentVariable("NDKROOT") + "/sources/android/native_app_glue/android_native_app_glue.c";
 		}
 
-<<<<<<< HEAD
-		static private string GetCpuFeaturesPath()
-		{
-			return Environment.GetEnvironmentVariable("NDKROOT") + "/sources/android/cpufeatures/cpu-features.c";
-		}
-
-		protected virtual void ModifySourceFiles(CppCompileEnvironment CompileEnvironment, List<FileItem> SourceFiles, string ModuleName)
-		{
-			// We need to add the extra glue and cpu code only to Launch module.
-			if (ModuleName.Equals("Launch") || ModuleName.Equals("AndroidLauncher"))
-			{
-				SourceFiles.Add(FileItem.GetItemByPath(GetNativeGluePath()));
-				SourceFiles.Add(FileItem.GetItemByPath(GetCpuFeaturesPath()));
-			}
-=======
 		private static string GetCpuFeaturesPath()
 		{
 			return Environment.GetEnvironmentVariable("NDKROOT") + "/sources/android/cpufeatures/cpu-features.c";
@@ -1115,7 +947,6 @@
 		{
 			// Seems like Android clang toolchain does not handle response files including response files
 			return CompileEnvironment;
->>>>>>> 4af6daef
 		}
 
 		void GenerateEmptyLinkFunctionsForRemovedModules(List<FileItem> SourceFiles, UnrealArch Arch, string ModuleName, DirectoryReference OutputDirectory, IActionGraphBuilder Graph, ILogger Logger)
@@ -1166,11 +997,7 @@
 		protected static string? ArPathx64;
 		protected static string? ReadElfPath;
 
-<<<<<<< HEAD
-		static public string GetStripExecutablePath(UnrealArch UnrealArch)
-=======
 		public static string GetStripExecutablePath(UnrealArch UnrealArch)
->>>>>>> 4af6daef
 		{
 			string StripPath = ArPathArm64!;
 			if (UnrealArch == UnrealArch.X64)
@@ -1181,11 +1008,8 @@
 		}
 
 		private bool bHasHandledLaunchModule = false;
-<<<<<<< HEAD
-=======
 		private bool bHasHandledCoreModule = false;
 
->>>>>>> 4af6daef
 		protected override CPPOutput CompileCPPFiles(CppCompileEnvironment CompileEnvironment, List<FileItem> InputFiles, DirectoryReference OutputDir, string ModuleName, IActionGraphBuilder Graph)
 		{
 			if (ShouldSkipModule(ModuleName, CompileEnvironment.Architecture))
@@ -1193,10 +1017,6 @@
 				return new CPPOutput();
 			}
 
-<<<<<<< HEAD
-
-=======
->>>>>>> 4af6daef
 			// Deal with Launch module special if first time seen
 			if (!bHasHandledLaunchModule && (ModuleName.Equals("Launch") || ModuleName.Equals("AndroidLauncher")))
 			{
@@ -1208,24 +1028,17 @@
 				bHasHandledLaunchModule = true;
 			}
 
-<<<<<<< HEAD
-=======
 			if (!bHasHandledCoreModule && ModuleName.Equals("Core") && (CompileEnvironment.PrecompiledHeaderAction == PrecompiledHeaderAction.None))
 			{
 				// This is used by Crypto code in Core
 				InputFiles.Add(FileItem.GetItemByPath(GetCpuFeaturesPath()));
 				bHasHandledCoreModule = true;
 			}
->>>>>>> 4af6daef
 
 			return base.CompileCPPFiles(CompileEnvironment, InputFiles, OutputDir, ModuleName, Graph);
 		}
 
-<<<<<<< HEAD
-		static public string InlineArchName(string Pathname, UnrealArch Arch, bool bUseShortNames = false)
-=======
 		public static string InlineArchName(string Pathname, UnrealArch Arch, bool bUseShortNames = false)
->>>>>>> 4af6daef
 		{
 			string FinalArch = "-" + Arch.ToString().ToLower();
 			if (bUseShortNames)
@@ -1245,11 +1058,7 @@
 			return Pathname;
 		}
 
-<<<<<<< HEAD
-		static public DirectoryReference InlineArchIncludeFolder(DirectoryReference PathRef, UnrealArch Arch)
-=======
 		public static DirectoryReference InlineArchIncludeFolder(DirectoryReference PathRef, UnrealArch Arch)
->>>>>>> 4af6daef
 		{
 			return DirectoryReference.Combine(PathRef, "include", Arch.ToString());
 		}
@@ -1340,11 +1149,7 @@
 
 				// Add the source file and its included files to the prerequisite item list.
 				CompileAction.PrerequisiteItems.Add(ISPCFile);
-<<<<<<< HEAD
-				CompileAction.StatusDescription = string.Format("[{0}] {1}", CompileEnvironment.Architecture, Path.GetFileName(ISPCFile.AbsolutePath));
-=======
 				CompileAction.StatusDescription = String.Format("[{0}] {1}", CompileEnvironment.Architecture, Path.GetFileName(ISPCFile.AbsolutePath));
->>>>>>> 4af6daef
 
 				FileItem ISPCFinalHeaderFile = FileItem.GetItemByFileReference(
 					FileReference.Combine(
@@ -1421,11 +1226,7 @@
 				{
 					string ObjTarget = Target;
 
-<<<<<<< HEAD
-					if (Target.Contains("-"))
-=======
 					if (Target.Contains('-'))
->>>>>>> 4af6daef
 					{
 						// Remove lane width and gang size from obj file name
 						ObjTarget = Target.Split('-')[0];
@@ -1512,22 +1313,14 @@
 				{
 					if (IsDirectoryForArch(IncludePath.FullName, CompileEnvironment.Architecture))
 					{
-<<<<<<< HEAD
-						Arguments.Add(string.Format(" -I\"{0}\"", IncludePath));
-=======
 						Arguments.Add(String.Format(" -I\"{0}\"", IncludePath));
->>>>>>> 4af6daef
 					}
 				}
 				foreach (DirectoryReference IncludePath in CompileEnvironment.UserIncludePaths)
 				{
 					if (IsDirectoryForArch(IncludePath.FullName, CompileEnvironment.Architecture))
 					{
-<<<<<<< HEAD
-						Arguments.Add(string.Format(" -I\"{0}\"", IncludePath));
-=======
 						Arguments.Add(String.Format(" -I\"{0}\"", IncludePath));
->>>>>>> 4af6daef
 					}
 				}
 
@@ -1549,15 +1342,9 @@
 				// Add the source file and its included files to the prerequisite item list.
 				CompileAction.PrerequisiteItems.Add(ISPCFile);
 
-<<<<<<< HEAD
-				CompileAction.StatusDescription = string.Format("[{0}] [{1}]", CompileEnvironment.Architecture, Path.GetFileName(ISPCFile.AbsolutePath));
-
-				for(int i = 0; i < CompiledISPCObjFiles.Count; i++)
-=======
 				CompileAction.StatusDescription = String.Format("[{0}] [{1}]", CompileEnvironment.Architecture, Path.GetFileName(ISPCFile.AbsolutePath));
 
 				for (int i = 0; i < CompiledISPCObjFiles.Count; i++)
->>>>>>> 4af6daef
 				{
 					// ISPC compiler can't add suffix on the end of the arch, so copy to put into what linker expects
 					FileReference SourceFile = CompiledISPCObjFiles[i].Location;
@@ -1639,11 +1426,7 @@
 			FileItem OutputFile;
 			OutputFile = FileItem.GetItemByFileReference(LinkEnvironment.OutputFilePaths.Where(x => x.FullName.Contains(LinkEnvironment.Architecture.ToString(), StringComparison.InvariantCultureIgnoreCase)).First());
 			LinkAction.ProducedItems.Add(OutputFile);
-<<<<<<< HEAD
-			LinkAction.StatusDescription = string.Format("{0}", Path.GetFileName(OutputFile.AbsolutePath));
-=======
 			LinkAction.StatusDescription = String.Format("{0}", Path.GetFileName(OutputFile.AbsolutePath));
->>>>>>> 4af6daef
 			LinkAction.CommandVersion = AndroidClangBuild!;
 
 			// LinkAction.bPrintDebugInfo = true;
@@ -1651,19 +1434,11 @@
 			// Add the output file to the command-line.
 			if (LinkEnvironment.bIsBuildingLibrary)
 			{
-<<<<<<< HEAD
-				LinkAction.CommandArguments += string.Format(" \"{0}\"", OutputFile.AbsolutePath);
+				LinkAction.CommandArguments += String.Format(" \"{0}\"", OutputFile.AbsolutePath);
 			}
 			else
 			{
-				LinkAction.CommandArguments += string.Format(" -o \"{0}\"", OutputFile.AbsolutePath);
-=======
-				LinkAction.CommandArguments += String.Format(" \"{0}\"", OutputFile.AbsolutePath);
-			}
-			else
-			{
 				LinkAction.CommandArguments += String.Format(" -o \"{0}\"", OutputFile.AbsolutePath);
->>>>>>> 4af6daef
 			}
 
 			// Add the input files to a response file, and pass the response file on the command-line.
@@ -1679,11 +1454,7 @@
 				{
 					InputPath = InputFile.Location.FullName;
 				}
-<<<<<<< HEAD
-				InputFileNames.Add(string.Format("\"{0}\"", InputPath.Replace('\\', '/')));
-=======
 				InputFileNames.Add(String.Format("\"{0}\"", InputPath.Replace('\\', '/')));
->>>>>>> 4af6daef
 
 				LinkAction.PrerequisiteItems.Add(InputFile);
 			}
@@ -1770,71 +1541,6 @@
 									}
 									else
 									{
-<<<<<<< HEAD
-										Log.TraceWarning("Lib {0} depends on libc++_shared.so. Unreal Engine is designed to be linked with libs that are built against static libc++ only. Please rebuild your dependencies with static libc++!", Lib);
-									}
-								}
-							}
-						}
-					}
-				}
-
-				// add the library paths to response
-				foreach (string LibaryPath in AdditionalLibraryPaths)
-				{
-					LinkResponseArguments += string.Format(" -L\"{0}\"", LibaryPath);
-				}
-
-				// add libraries in a library group
-				LinkResponseArguments += string.Format(" -Wl,--start-group");
-				foreach (string AdditionalLibrary in AdditionalLibraries)
-				{
-					if (AdditionalLibrary.StartsWith("lib"))
-					{
-						LinkResponseArguments += string.Format(" \"-l{0}\"", AdditionalLibrary.Substring(3));
-					}
-					else
-					{
-						LinkResponseArguments += string.Format(" \"{0}\"", AdditionalLibrary);
-					}
-				}
-				LinkResponseArguments += string.Format(" -Wl,--end-group");
-
-				// Write the MAP file to the output directory.
-				if (LinkEnvironment.bCreateMapFile)
-				{
-					FileReference MAPFilePath = FileReference.Combine(LinkEnvironment.OutputDirectory!, Path.GetFileNameWithoutExtension(OutputFile.AbsolutePath) + ".map");
-					FileItem MAPFile = FileItem.GetItemByFileReference(MAPFilePath);
-					LinkResponseArguments += String.Format(" -Wl,--cref -Wl,-Map,\"{0}\"", MAPFilePath);
-					LinkAction.ProducedItems.Add(MAPFile);
-
-					// Export a list of object file paths, so we can locate the object files referenced by the map file
-					ExportObjectFilePaths(LinkEnvironment, Path.ChangeExtension(MAPFilePath.FullName, ".objpaths"));
-				}
-			}
-
-			// Add the additional arguments specified by the environment.
-			LinkResponseArguments += LinkEnvironment.AdditionalArguments;
-
-			// Write out a response file
-			FileReference ResponseFileName = GetResponseFileName(LinkEnvironment, OutputFile);
-			InputFileNames.Add(LinkResponseArguments.Replace("\\", "/"));
-
-			FileItem ResponseFileItem = Graph.CreateIntermediateTextFile(ResponseFileName, InputFileNames);
-
-			LinkAction.CommandArguments += string.Format(" @\"{0}\"", ResponseFileName);
-			LinkAction.PrerequisiteItems.Add(ResponseFileItem);
-
-			// Fix up the paths in commandline
-			LinkAction.CommandArguments = LinkAction.CommandArguments.Replace("\\", "/");
-
-			// Only execute linking on the local PC.
-			LinkAction.bCanExecuteRemotely = false;
-
-			string VersionScriptFileItem = GetVersionScriptFilename(LinkEnvironment);
-			LinkAction.PrerequisiteItems.Add(FileItem.GetItemByPath(VersionScriptFileItem));
-			
-=======
 										Logger.LogWarning("Lib {LibName} depends on libc++_shared.so. Unreal Engine is designed to be linked with libs that are built against static libc++ only. Please rebuild your dependencies with static libc++!", Lib);
 									}
 								}
@@ -1898,59 +1604,11 @@
 			string VersionScriptFileItem = GetVersionScriptFilename(LinkEnvironment);
 			LinkAction.PrerequisiteItems.Add(FileItem.GetItemByPath(VersionScriptFileItem));
 
->>>>>>> 4af6daef
 			Logger.LogInformation("Link: {LinkActionCommandPathFullName} {LinkActionCommandArguments}", LinkAction.CommandPath.FullName, LinkAction.CommandArguments);
 
 			// Windows can run into an issue with too long of a commandline when clang tries to call ld to link.
 			// To work around this we call clang to just get the command it would execute and generate a
 			// second response file to directly call ld with the right arguments instead of calling through clang.
-<<<<<<< HEAD
-/* disable while tracking down some linker errors this introduces
-			if (RuntimePlatform.IsWindows)
-			{
-				// capture the actual link command without running it
-				ProcessStartInfo StartInfo = new ProcessStartInfo();
-				StartInfo.WorkingDirectory = LinkEnvironment.IntermediateDirectory.FullName;
-				StartInfo.FileName = LinkAction.CommandPath;
-				StartInfo.Arguments = "-### " + LinkAction.CommandArguments;
-				StartInfo.UseShellExecute = false;
-				StartInfo.CreateNoWindow = true;
-				StartInfo.RedirectStandardError = true;
-
-				LinkerCommandline = "";
-
-				Process Proc = new Process();
-				Proc.StartInfo = StartInfo;
-				Proc.ErrorDataReceived += new DataReceivedEventHandler(OutputReceivedForLinker);
-				Proc.Start();
-				Proc.BeginErrorReadLine();
-				Proc.WaitForExit(5000);
-
-				LinkerCommandline = LinkerCommandline.Trim();
-
-				// the command should be in quotes; if not we'll just use clang to link as usual
-				int FirstQuoteIndex = LinkerCommandline.IndexOf('"');
-				if (FirstQuoteIndex >= 0)
-				{
-					int SecondQuoteIndex = LinkerCommandline.Substring(FirstQuoteIndex + 1).IndexOf('"');
-					if (SecondQuoteIndex >= 0)
-					{
-						LinkAction.CommandPath = LinkerCommandline.Substring(FirstQuoteIndex + 1, SecondQuoteIndex - FirstQuoteIndex);
-						LinkAction.CommandArguments = LinkerCommandline.Substring(FirstQuoteIndex + SecondQuoteIndex + 3);
-
-						// replace double backslashes
-						LinkAction.CommandPath = LinkAction.CommandPath.Replace("\\\\", "/");
-
-						// now create a response file for the full command using ld directly
-						FileReference FinalResponseFileName = FileReference.Combine(LinkEnvironment.IntermediateDirectory, OutputFile.Location.GetFileName() + ".responseFinal");
-						FileItem FinalResponseFileItem = Graph.CreateIntermediateTextFile(FinalResponseFileName, LinkAction.CommandArguments);
-						LinkAction.CommandArguments = string.Format("@\"{0}\"", FinalResponseFileName);
-						LinkAction.PrerequisiteItems.Add(FinalResponseFileItem);
-					}
-				}
-			}
-*/
-=======
 			/* disable while tracking down some linker errors this introduces
 						if (RuntimePlatform.IsWindows)
 						{
@@ -1996,7 +1654,6 @@
 							}
 						}
 			*/
->>>>>>> 4af6daef
 
 			return OutputFile;
 		}
