// Copyright Epic Games, Inc. All Rights Reserved.

using System;
using System.Collections.Generic;
using System.Text.RegularExpressions;
using System.Diagnostics;
using System.IO;
using System.Linq;
using Microsoft.Win32;
using EpicGames.Core;
using UnrealBuildBase;

namespace UnrealBuildTool
{
	/// <summary>
	/// Option flags for the Android toolchain
	/// </summary>
	[Flags]
	enum AndroidToolChainOptions
	{
		/// <summary>
		/// No custom options
		/// </summary>
		None = 0,

		/// <summary>
		/// Enable address sanitizer
		/// </summary>
		EnableAddressSanitizer = 0x1,

		/// <summary>
		/// Enable HW address sanitizer
		/// </summary>
		EnableHWAddressSanitizer = 0x2,

		/// <summary>
		/// Enable thread sanitizer
		/// </summary>
		EnableThreadSanitizer = 0x4,

		/// <summary>
		/// Enable undefined behavior sanitizer
		/// </summary>
		EnableUndefinedBehaviorSanitizer = 0x8,

		/// <summary>
		/// Enable undefined behavior sanitizer
		/// </summary>
		EnableMinimalUndefinedBehaviorSanitizer = 0x10,
	}

	class AndroidToolChain : ISPCToolChain, IAndroidToolChain
	{
		public static readonly string[] AllCpuSuffixes =
		{
			"-arm64",
			"-x64"
		};

		// sh0rt names for the above suffixes
		public static readonly Dictionary<string, string> ShortArchNames = new Dictionary<string, string>()
		{
			{ "", "" },
			{ "-arm64", "a8" },
			{ "-x64", "x6" },
		};

		public enum ClangSanitizer
		{
			None,
			Address,
			HwAddress,
			UndefinedBehavior,
			UndefinedBehaviorMinimal,
<<<<<<< HEAD
			//Thread,
=======
			Thread,
>>>>>>> 6bbb88c8
		};

		public static string GetCompilerOption(ClangSanitizer Sanitizer)
		{
			switch (Sanitizer)
			{
				case ClangSanitizer.Address: return "address";
				case ClangSanitizer.HwAddress: return "hwaddress";
				case ClangSanitizer.UndefinedBehavior:
				case ClangSanitizer.UndefinedBehaviorMinimal: return "undefined";
<<<<<<< HEAD
				//case ClangSanitizer.Thread: return "thread";
=======
				case ClangSanitizer.Thread: return "thread";
>>>>>>> 6bbb88c8
				default: return "";
			}
		}

		protected FileReference? ProjectFile;
		private bool bUseLdGold;
		private List<string> AdditionalArches;
		private List<string> AdditionalGPUArches;
		protected bool bExecuteCompilerThroughShell;

		// the Clang version being used to compile
		static int ClangVersionMajor = -1;
		static int ClangVersionMinor = -1;
		static int ClangVersionPatch = -1;

		// Version string from the Android specific build of clang. E.g in Android (6317467 based on r365631c1) clang version 9.0.8
		// this would be 6317467)
<<<<<<< HEAD
		protected static string AndroidClangBuild;
=======
		protected static string? AndroidClangBuild;
>>>>>>> 6bbb88c8

		// the list of architectures we will compile for
		protected List<string>? Arches = null;

<<<<<<< HEAD
		// the "-android" suffix paths here are vcpkg triplets for the android platform
		static private Dictionary<string, string[]> AllArchNames = new Dictionary<string, string[]> {
			{ "-armv7", new string[] { "armv7", "armeabi-v7a", "arm-android" } },
			{ "-arm64", new string[] { "arm64", "arm64-v8a", "arm64-android" } },
			{ "-x86",   new string[] { "x86", "x86-android" } },
			{ "-x64",   new string[] { "x64", "x86_64", "x64-android" } },
=======
		private AndroidToolChainOptions Options;

		// the "-android" suffix paths here are vcpkg triplets for the android platform
		static private Dictionary<string, string[]> AllArchNames = new Dictionary<string, string[]> {
			{ "-arm64", new string[] { "arm64", "arm64-v8a", "arm64-android" } },
			{ "-x64",   new string[] { "x64", "x86_64", "x64-android" } }
		};

		// architecture paths to use for filtering include and lib paths
		static private Dictionary<string, string[]> AllFilterArchNames = new Dictionary<string, string[]> {
			{ "-armv7", new string[] { "armv7", "armeabi-v7a", "arm-android" } },
			{ "-arm64", new string[] { "arm64", "arm64-v8a", "arm64-android" } },
			{ "-x86",   new string[] { "x86", "x86-android" } },
			{ "-x64",   new string[] { "x64", "x86_64", "x64-android" } }
>>>>>>> 6bbb88c8
		};

		static private Dictionary<string, string[]> LibrariesToSkip = new Dictionary<string, string[]> {
			{ "-arm64", new string[] { "nvToolsExt", "nvToolsExtStub", "vorbisenc", } },
			{ "-x64",   new string[] { "nvToolsExt", "nvToolsExtStub", "oculus", "OVRPlugin", "vrapi", "ovrkernel", "systemutils", "openglloader", "ovrplatformloader", "gpg", "vorbisenc", } }
		};

		static private Dictionary<string, string[]> ModulesToSkip = new Dictionary<string, string[]> {
			{ "-arm64", new string[] {  } },
			{ "-x64",   new string[] { "OnlineSubsystemOculus", "OculusHMD", "OculusMR", "OnlineSubsystemGooglePlay" } }
		};

		static private Dictionary<string, string[]> GeneratedModulesToSkip = new Dictionary<string, string[]> {
			{ "-arm64", new string[] {  } },
			{ "-x64",   new string[] { "OculusEntitlementCallbackProxy", "OculusCreateSessionCallbackProxy", "OculusFindSessionsCallbackProxy", "OculusIdentityCallbackProxy", "OculusNetConnection", "OculusNetDriver", "OnlineSubsystemOculus_init" } }
		};

		public string? NDKToolchainVersion;
		public UInt64 NDKVersionInt;

		protected void SetClangVersion(int Major, int Minor, int Patch)
		{
			ClangVersionMajor = Major;
			ClangVersionMinor = Minor;
			ClangVersionPatch = Patch;
		}

		public string GetClangVersionString()
		{
			return string.Format("{0}.{1}.{2}", ClangVersionMajor, ClangVersionMinor, ClangVersionPatch);
		}

		public bool IsNewNDKModel()
		{
			// Google changed NDK structure in r22+
			return NDKVersionInt >= 220000;
		}

		/// <summary>
		/// Checks if compiler version matches the requirements
		/// </summary>
		private static bool CompilerVersionGreaterOrEqual(int Major, int Minor, int Patch)
		{
			return ClangVersionMajor > Major ||
				(ClangVersionMajor == Major && ClangVersionMinor > Minor) ||
				(ClangVersionMajor == Major && ClangVersionMinor == Minor && ClangVersionPatch >= Patch);
		}

		/// <summary>
		/// Checks if compiler version matches the requirements
		/// </summary>
		private static bool CompilerVersionLessThan(int Major, int Minor, int Patch)
		{
			return ClangVersionMajor < Major ||
				(ClangVersionMajor == Major && ClangVersionMinor < Minor) ||
				(ClangVersionMajor == Major && ClangVersionMinor == Minor && ClangVersionPatch < Patch);
		}

		[CommandLine("-Architectures=", ListSeparator = '+')]
		public List<string> ArchitectureArg = new List<string>();

		protected bool bEnableGcSections = true;

		public AndroidToolChain(FileReference? InProjectFile, bool bInUseLdGold, IReadOnlyList<string>? InAdditionalArches, IReadOnlyList<string>? InAdditionalGPUArches)
			: this(InProjectFile, bInUseLdGold, InAdditionalArches, InAdditionalGPUArches, false, AndroidToolChainOptions.None)
		{
		}

		public AndroidToolChain(FileReference? InProjectFile, bool bInUseLdGold, IReadOnlyList<string>? InAdditionalArches, IReadOnlyList<string>? InAdditionalGPUArches, AndroidToolChainOptions ToolchainOptions)
			: this(InProjectFile, bInUseLdGold, InAdditionalArches, InAdditionalGPUArches, false, ToolchainOptions)
		{
		}

		protected AndroidToolChain(FileReference? InProjectFile, bool bInUseLdGold, IReadOnlyList<string>? InAdditionalArches, IReadOnlyList<string>? InAdditionalGPUArches, bool bAllowMissingNDK, AndroidToolChainOptions ToolchainOptions)
		{
			Options = ToolchainOptions;
			ProjectFile = InProjectFile;
			bUseLdGold = bInUseLdGold;
			AdditionalArches = new List<string>();
			AdditionalGPUArches = new List<string>();

			if (InAdditionalArches != null)
			{
				AdditionalArches.AddRange(InAdditionalArches);
			}

			if (InAdditionalGPUArches != null)
			{
				AdditionalGPUArches.AddRange(InAdditionalGPUArches);
			}

			// by default tools chains don't parse arguments, but we want to be able to check the -architectures flag defined above. This is
			// only necessary when AndroidToolChain is used during UAT
			CommandLine.ParseArguments(Environment.GetCommandLineArgs(), this);

			if (AdditionalArches.Count == 0 && ArchitectureArg.Count > 0)
			{
				AdditionalArches.AddRange(ArchitectureArg);
			}

			string? NDKPath = Environment.GetEnvironmentVariable("NDKROOT");

			// don't register if we don't have an NDKROOT specified
			if (String.IsNullOrEmpty(NDKPath))
			{
				if (bAllowMissingNDK)
				{
					return;
				}
				throw new BuildException("NDKROOT is not specified; cannot use Android toolchain.");
			}

			NDKPath = NDKPath.Replace("\"", "");

			string ArchitecturePath;
			string ArchitecturePathWindows32 = @"prebuilt/windows";
			string ArchitecturePathWindows64 = @"prebuilt/windows-x86_64";
			string ArchitecturePathMac = @"prebuilt/darwin-x86_64";
			string ArchitecturePathLinux = @"prebuilt/linux-x86_64";
			string ExeExtension = ".exe";

			if (Directory.Exists(Path.Combine(NDKPath, "toolchains", "llvm", ArchitecturePathWindows64)))
			{
				Log.TraceVerbose("        Found Windows 64 bit versions of toolchain");
				ArchitecturePath = ArchitecturePathWindows64;
			}
			else if (Directory.Exists(Path.Combine(NDKPath, "toolchains", "llvm", ArchitecturePathWindows32)))
			{
				Log.TraceVerbose("        Found Windows 32 bit versions of toolchain");
				ArchitecturePath = ArchitecturePathWindows32;
			}
			else if (Directory.Exists(Path.Combine(NDKPath, "toolchains", "llvm", ArchitecturePathMac)))
			{
				Log.TraceVerbose("        Found Mac versions of toolchain");
				ArchitecturePath = ArchitecturePathMac;
				ExeExtension = "";
			}
			else if (Directory.Exists(Path.Combine(NDKPath, "toolchains", "llvm", ArchitecturePathLinux)))
			{
				Log.TraceVerbose("        Found Linux versions of toolchain");
				ArchitecturePath = ArchitecturePathLinux;
				ExeExtension = "";
			}
			else
			{
				throw new BuildException("Couldn't find 32-bit or 64-bit versions of the Android toolchain with NDKROOT: " + NDKPath);
			}

			// get the installed version (in the form r10e and 100500)
			UEBuildPlatformSDK SDK = UEBuildPlatform.GetSDK(UnrealTargetPlatform.Android)!;
			NDKToolchainVersion = SDK.GetInstalledVersion();
			SDK.TryConvertVersionToInt(NDKToolchainVersion, out NDKVersionInt);

			// figure out clang version (will live in toolchains/llvm from NDK 21 forward
			if (Directory.Exists(Path.Combine(NDKPath, "toolchains", "llvm")))
			{
				// look for version in AndroidVersion.txt (fail if not found)
				string VersionFilename = Path.Combine(NDKPath, "toolchains", "llvm", ArchitecturePath, "AndroidVersion.txt");
				if (!File.Exists(VersionFilename))
				{
					throw new BuildException("Cannot find supported Android toolchain");
				}
				string[] VersionFile = File.ReadAllLines(VersionFilename);
				string[] VersionParts = VersionFile[0].Split('.');
				SetClangVersion(int.Parse(VersionParts[0]), (VersionParts.Length > 1) ? int.Parse(VersionParts[1]) : 0, (VersionParts.Length > 2) ? int.Parse(VersionParts[2]) : 0);
			}
			else
			{
				throw new BuildException("Cannot find supported Android toolchain with NDKPath:" + NDKPath);
			}

			// set up the path to our toolchains
			ClangPath = Utils.CollapseRelativeDirectories(Path.Combine(NDKPath, @"toolchains/llvm", ArchitecturePath, @"bin/clang++" + ExeExtension));

			// Android (6317467 based on r365631c1) clang version 9.0.8 
			AndroidClangBuild = Utils.RunLocalProcessAndReturnStdOut(ClangPath, "--version");
			try
			{
				AndroidClangBuild = Regex.Match(AndroidClangBuild, @"(\w+) based on").Groups[1].ToString();
				if (String.IsNullOrEmpty(AndroidClangBuild))
				{
					AndroidClangBuild = Regex.Match(AndroidClangBuild, @"(\w+), based on").Groups[1].ToString();
				}
			}
			catch
			{
				Log.TraceWarning("Failed to retreive build version from {0}", AndroidClangBuild);
				AndroidClangBuild = "unknown";
			}

<<<<<<< HEAD
			// set up the path to our toolchains
			ClangPath = Utils.CollapseRelativeDirectories(Path.Combine(NDKPath, @"toolchains/llvm", ArchitecturePath, @"bin/clang++" + ExeExtension));

			// Android (6317467 based on r365631c1) clang version 9.0.8 
			AndroidClangBuild = Utils.RunLocalProcessAndReturnStdOut(ClangPath, "--version");			
			try
			{
				AndroidClangBuild = Regex.Match(AndroidClangBuild, @"(\w+) based on").Groups[1].ToString();
			}
			catch
			{
				Log.TraceWarning("Failed to retreive build version from {0}", AndroidClangBuild);
				AndroidClangBuild = "unknown";
			}

			if (NDKDefineInt < 210000 || ForceLDLinker())
=======
			if (ForceLDLinker())
>>>>>>> 6bbb88c8
			{
				// use ld before r21
				ArPathArm64 = Utils.CollapseRelativeDirectories(Path.Combine(NDKPath, @"toolchains/aarch64-linux-android-4.9", ArchitecturePath, @"bin/aarch64-linux-android-ar" + ExeExtension));
				ArPathx64 = Utils.CollapseRelativeDirectories(Path.Combine(NDKPath, @"toolchains/x86_64-4.9", ArchitecturePath, @"bin/x86_64-linux-android-ar" + ExeExtension));
			}
			else
			{
				// use lld for r21+
				ArPathArm64 = Utils.CollapseRelativeDirectories(Path.Combine(NDKPath, @"toolchains/llvm", ArchitecturePath, @"bin/llvm-ar" + ExeExtension));
				ArPathx64 = ArPathArm64;
			}

			// NDK setup (use no less than 21 for 64-bit targets)
			int NDKApiLevel64Int = GetNdkApiLevelInt();
			//string NDKApiLevel64Bit = GetNdkApiLevel();
			if (NDKApiLevel64Int < 21)
			{
				NDKApiLevel64Int = 21;
				//NDKApiLevel64Bit = "android-21";
			}

			string GCCToolchainPath = Path.Combine(NDKPath, "toolchains", "llvm", ArchitecturePath);
			string SysrootPath = Path.Combine(NDKPath, "toolchains", "llvm", ArchitecturePath, "sysroot");

			// toolchain params (note: use ANDROID=1 same as we define it)
			ToolchainLinkParamsArm64 = " --target=aarch64-none-linux-android" + NDKApiLevel64Int + " --gcc-toolchain=\"" + GCCToolchainPath + "\" --sysroot=\"" + SysrootPath + "\" -DANDROID=1";
			ToolchainLinkParamsx64 = " --target=x86_64-none-linux-android" + NDKApiLevel64Int + " --gcc-toolchain=\"" + GCCToolchainPath + "\" --sysroot=\"" + SysrootPath + "\" -DANDROID=1";

			ToolchainParamsArm64 = ToolchainLinkParamsArm64;
			ToolchainParamsx64 = ToolchainLinkParamsx64;

			if (!IsNewNDKModel())
			{
				// We need to manually provide -D__ANDROID_API__ only for NDK versions prior to r22
				ToolchainParamsArm64 += " -D__ANDROID_API__=" + NDKApiLevel64Int;
				ToolchainParamsx64 += " -D__ANDROID_API__=" + NDKApiLevel64Int;
			}
		}

		public virtual void ParseArchitectures()
		{
			// look in ini settings for what platforms to compile for
			ConfigHierarchy Ini = ConfigCache.ReadHierarchy(ConfigHierarchyType.Engine, DirectoryReference.FromFile(ProjectFile), UnrealTargetPlatform.Android);
			Arches = new List<string>();
			bool bBuild = true;
			bool bUnsupportedBinaryBuildArch = false;

			if (Ini.GetBool("/Script/AndroidRuntimeSettings.AndroidRuntimeSettings", "bBuildForArm64", out bBuild) && bBuild
				|| (AdditionalArches != null && (AdditionalArches.Contains("arm64", StringComparer.OrdinalIgnoreCase) || AdditionalArches.Contains("-arm64", StringComparer.OrdinalIgnoreCase))))
			{
				Arches.Add("-arm64");
			}
			if (Ini.GetBool("/Script/AndroidRuntimeSettings.AndroidRuntimeSettings", "bBuildForx8664", out bBuild) && bBuild
				|| (AdditionalArches != null && (AdditionalArches.Contains("x64", StringComparer.OrdinalIgnoreCase) || AdditionalArches.Contains("-x64", StringComparer.OrdinalIgnoreCase))))
			{
				if (File.Exists(Path.Combine(Unreal.EngineDirectory.FullName, "Build", "InstalledBuild.txt")))
				{
					bUnsupportedBinaryBuildArch = true;
					Log.TraceWarningOnce("Please install source to build for x86_64 (-x64); ignoring this architecture target.");
				}
				else
				{
					Arches.Add("-x64");
				}
			}

			// force armv7 if something went wrong
			if (Arches.Count == 0)
			{
				if (bUnsupportedBinaryBuildArch)
				{
					throw new BuildException("Only architectures unsupported by binary-only engine selected.");
				}
				else
				{
					Arches.Add("-arm64");
				}
			}
		}

		static public string GetGLESVersion(bool bBuildForES31)
		{
			string GLESversion = "0x00030000";

			if (bBuildForES31)
			{
				GLESversion = "0x00030002";
			}

			return GLESversion;
		}

		private bool BuildWithHiddenSymbolVisibility(CppCompileEnvironment CompileEnvironment)
		{
			ConfigHierarchy Ini = ConfigCache.ReadHierarchy(ConfigHierarchyType.Engine, DirectoryReference.FromFile(ProjectFile), UnrealTargetPlatform.Android);
			bool bBuild = false;
			return CompileEnvironment.Configuration == CppConfiguration.Shipping && (Ini.GetBool("/Script/AndroidRuntimeSettings.AndroidRuntimeSettings", "bBuildWithHiddenSymbolVisibility", out bBuild) && bBuild);
		}

		private bool ForceLDLinker()
		{
			ConfigHierarchy Ini = ConfigCache.ReadHierarchy(ConfigHierarchyType.Engine, DirectoryReference.FromFile(ProjectFile), UnrealTargetPlatform.Android);
			bool bForceLDLinker = false;
			return Ini.GetBool("/Script/AndroidRuntimeSettings.AndroidRuntimeSettings", "bForceLDLinker", out bForceLDLinker) && bForceLDLinker;
		}

		private bool DisableFunctionDataSections()
		{
			ConfigHierarchy Ini = ConfigCache.ReadHierarchy(ConfigHierarchyType.Engine, DirectoryReference.FromFile(ProjectFile), UnrealTargetPlatform.Android);
			bool bDisableFunctionDataSections = false;
			return Ini.GetBool("/Script/AndroidRuntimeSettings.AndroidRuntimeSettings", "bDisableFunctionDataSections", out bDisableFunctionDataSections) && bDisableFunctionDataSections;
		}

		private bool EnableAdvancedBinaryCompression()
		{
			ConfigHierarchy Ini = ConfigCache.ReadHierarchy(ConfigHierarchyType.Engine, DirectoryReference.FromFile(ProjectFile), UnrealTargetPlatform.Android);
			bool bEnableAdvancedBinaryCompression = false;
			return Ini.GetBool("/Script/AndroidRuntimeSettings.AndroidRuntimeSettings", "bEnableAdvancedBinaryCompression", out bEnableAdvancedBinaryCompression) && bEnableAdvancedBinaryCompression;
		}

		public override void SetUpGlobalEnvironment(ReadOnlyTargetRules Target)
		{
			base.SetUpGlobalEnvironment(Target);

			ParseArchitectures();
		}

		public List<string> GetAllArchitectures()
		{
			if (Arches == null)
			{
				ParseArchitectures();
			}

			return Arches!;
		}

		public int GetNdkApiLevelInt(int MinNdk = 21)
		{
			string NDKVersion = GetNdkApiLevel();
			int NDKVersionInt = MinNdk;
			if (NDKVersion.Contains("-"))
			{
				int Version;
				if (int.TryParse(NDKVersion.Substring(NDKVersion.LastIndexOf('-') + 1), out Version))
				{
					if (Version > NDKVersionInt)
						NDKVersionInt = Version;
				}
			}
			return NDKVersionInt;
		}

		static string CachedPlatformsFilename = "";
		static bool CachedPlatformsValid = false;
		static int CachedMinPlatform = -1;
		static int CachedMaxPlatform = -1;

		private bool ReadMinMaxPlatforms(string PlatformsFilename, out int MinPlatform, out int MaxPlatform)
		{
			if (!CachedPlatformsFilename.Equals(PlatformsFilename))
			{
				// reset cache to defaults
				CachedPlatformsFilename = PlatformsFilename;
				CachedPlatformsValid = false;
				CachedMinPlatform = -1;
				CachedMaxPlatform = -1;

				// try to read it
				try
				{
<<<<<<< HEAD
					JsonObject PlatformsObj = null;
=======
					JsonObject? PlatformsObj = null;
>>>>>>> 6bbb88c8
					if (JsonObject.TryRead(new FileReference(PlatformsFilename), out PlatformsObj))
					{
						CachedPlatformsValid = PlatformsObj.TryGetIntegerField("min", out CachedMinPlatform) && PlatformsObj.TryGetIntegerField("max", out CachedMaxPlatform);
					}
				}
				catch (Exception)
				{
				}
			}

			MinPlatform = CachedMinPlatform;
			MaxPlatform = CachedMaxPlatform;
			return CachedPlatformsValid;
		}
<<<<<<< HEAD
=======
		
		//This doesn't take into account SDK version overrides in packaging
		public int GetMinSdkVersion(int MinSdk = 21)
		{
			int MinSDKVersion = MinSdk;
			ConfigHierarchy Ini = ConfigCache.ReadHierarchy(ConfigHierarchyType.Engine, DirectoryReference.FromFile(ProjectFile), UnrealTargetPlatform.Android);
			Ini.GetInt32("/Script/AndroidRuntimeSettings.AndroidRuntimeSettings", "MinSDKVersion", out MinSDKVersion);
			return MinSDKVersion;
		}
>>>>>>> 6bbb88c8

		protected virtual bool ValidateNDK(string PlatformsFilename, string ApiString)
		{
			int MinPlatform, MaxPlatform;
			if (!ReadMinMaxPlatforms(PlatformsFilename, out MinPlatform, out MaxPlatform))
			{
				return false;
			}

			if (ApiString.Contains("-"))
			{
				int Version;
				if (int.TryParse(ApiString.Substring(ApiString.LastIndexOf('-') + 1), out Version))
				{
					return (Version >= MinPlatform && Version <= MaxPlatform);
				}
			}
			return false;
		}

		public virtual string GetNdkApiLevel()
		{
			// ask the .ini system for what version to use
			ConfigHierarchy Ini = ConfigCache.ReadHierarchy(ConfigHierarchyType.Engine, DirectoryReference.FromFile(ProjectFile), UnrealTargetPlatform.Android);
			string NDKLevel;
			Ini.GetString("/Script/AndroidPlatformEditor.AndroidSDKSettings", "NDKAPILevel", out NDKLevel!);

			// check for project override of NDK API level
			string ProjectNDKLevel;
			Ini.GetString("/Script/AndroidRuntimeSettings.AndroidRuntimeSettings", "NDKAPILevelOverride", out ProjectNDKLevel!);
			ProjectNDKLevel = ProjectNDKLevel.Trim();
			if (ProjectNDKLevel != "")
			{
				NDKLevel = ProjectNDKLevel;
			}

			string PlatformsFilename = Environment.ExpandEnvironmentVariables("%NDKROOT%/meta/platforms.json");
			if (!File.Exists(PlatformsFilename))
			{
				throw new BuildException("No NDK platforms found in {0}", PlatformsFilename);
			}

			if (NDKLevel == "latest")
			{
				int MinPlatform, MaxPlatform;
				if (!ReadMinMaxPlatforms(PlatformsFilename, out MinPlatform, out MaxPlatform))
				{
					throw new BuildException("No NDK platforms found in {0}", PlatformsFilename);
				}

				NDKLevel = "android-" + MaxPlatform.ToString();
			}

			// validate the platform NDK is installed
			if (!ValidateNDK(PlatformsFilename, NDKLevel))
			{
				throw new BuildException("The NDK API requested '{0}' not installed in {1}", NDKLevel, PlatformsFilename);
			}

			return NDKLevel;
		}

		public string GetLargestApiLevel()
		{
			string PlatformsFilename = Environment.ExpandEnvironmentVariables("%NDKROOT%/meta/platforms.json");
			if (!File.Exists(PlatformsFilename))
			{
				throw new BuildException("No NDK platforms found in {0}", PlatformsFilename);
			}

			int MinPlatform, MaxPlatform;
			if (!ReadMinMaxPlatforms(PlatformsFilename, out MinPlatform, out MaxPlatform))
			{
				throw new BuildException("No NDK platforms found in {0}", PlatformsFilename);
			}

			return "android-" + MaxPlatform.ToString();
		}

		protected virtual string GetCLArguments_Global(CppCompileEnvironment CompileEnvironment, string Architecture)
		{
			string Result = "";

			switch (Architecture)
			{
				case "-arm64": Result += ToolchainParamsArm64; break;
				case "-x64": Result += ToolchainParamsx64; break;
				default: Result += ToolchainParamsArm64; break;
			}

			// build up the commandline common to C and C++
			Result += " -c";
			Result += " -no-canonical-prefixes";
			Result += " -fdiagnostics-format=msvc";
			Result += " -Wall";
			Result += " -Wdelete-non-virtual-dtor";
			Result += " -fno-PIE";

			Result += " -Wno-unused-variable";
			if (CompilerVersionGreaterOrEqual(13, 0, 0))
			{
				Result += " -Wno-unused-but-set-variable";
				Result += " -Wno-unused-but-set-parameter";
				Result += " -Wno-ordered-compare-function-pointers";
			}
			// this will hide the warnings about static functions in headers that aren't used in every single .cpp file
			Result += " -Wno-unused-function";
			// this hides the "enumeration value 'XXXXX' not handled in switch [-Wswitch]" warnings - we should maybe remove this at some point and add UE_LOG(, Fatal, ) to default cases
			Result += " -Wno-switch";
			// this hides the "warning : comparison of unsigned expression < 0 is always false" type warnings due to constant comparisons, which are possible with template arguments
			Result += " -Wno-tautological-compare";
			//This will prevent the issue of warnings for unused private variables.
			Result += " -Wno-unused-private-field";
			Result += " -Wno-local-type-template-args"; // engine triggers this
			Result += " -Wno-return-type-c-linkage";    // needed for PhysX
			Result += " -Wno-reorder";                  // member initialization order
			Result += " -Wno-unknown-pragmas";          // probably should kill this one, sign of another issue in PhysX?
			Result += " -Wno-invalid-offsetof";         // needed to suppress warnings about using offsetof on non-POD types.
			Result += " -Wno-logical-op-parentheses";   // needed for external headers we can't change
			if (BuildWithHiddenSymbolVisibility(CompileEnvironment))
			{
				// Result += " -fvisibility-ms-compat -fvisibility-inlines-hidden"; // This hides all symbols by default but exports all type info (vtable/rtti) for a non-monolithic setup
				Result += " -fvisibility=hidden -fvisibility-inlines-hidden"; // Symbols default to hidden.
				//TODO: add when Android's clang will support this
				//Resul += " -fvisibility-inlines-hidden-static-local-var";
			}

			if (CompileEnvironment.DeprecationWarningLevel == WarningLevel.Error)
			{
				Result += " -Werror=deprecated-declarations";
			}

			if (CompileEnvironment.DeprecationWarningLevel == WarningLevel.Error)
			{
				Result += " -Werror=deprecated-declarations";
			}

			if (CompileEnvironment.ShadowVariableWarningLevel != WarningLevel.Off)
			{
				Result += " -Wshadow" + ((CompileEnvironment.ShadowVariableWarningLevel == WarningLevel.Error) ? "" : " -Wno-error=shadow");
			}

			if (CompileEnvironment.bEnableUndefinedIdentifierWarnings)
			{
				Result += " -Wundef" + (CompileEnvironment.bUndefinedIdentifierWarningsAsErrors ? "" : " -Wno-error=undef");
			}

			// new for clang4.5 warnings:
			if (CompilerVersionGreaterOrEqual(3, 5, 0))
			{
				Result += " -Wno-undefined-bool-conversion"; // 'this' pointer cannot be null in well-defined C++ code; pointer may be assumed to always convert to true (if (this))

				// we use this feature to allow static FNames.
				Result += " -Wno-gnu-string-literal-operator-template";
			}

			if (CompilerVersionGreaterOrEqual(3, 6, 0))
			{
				Result += " -Wno-unused-local-typedef";             // clang is being overly strict here? PhysX headers trigger this.
				Result += " -Wno-inconsistent-missing-override";    // these have to be suppressed for UE 4.8, should be fixed later.
			}

			if (CompilerVersionGreaterOrEqual(3, 8, 275480))
			{
				Result += " -Wno-undefined-var-template";           // not really a good warning to disable
				Result += " -Wno-nonportable-include-path";         // not all of these are real
			}

            if (CompilerVersionGreaterOrEqual(4, 0, 0))
			{
				Result += " -Wno-unused-lambda-capture";            // probably should fix the code
																	//				Result += " -Wno-nonportable-include-path";         // not all of these are real
			}

			// shipping builds will cause this warning with "ensure", so disable only in those case
			if (CompileEnvironment.Configuration == CppConfiguration.Shipping)
			{
				Result += " -Wno-unused-value";
			}

			// debug info
			if (CompileEnvironment.bCreateDebugInfo)
			{
				Result += " -g2 -gdwarf-4";
			}

			// optimization level
			if (!CompileEnvironment.bOptimizeCode)
			{
				Result += " -O0";
			}
			else
			{
				if (CompileEnvironment.bOptimizeForSize)
				{
					Result += " -Oz";
				}
				else
				{
					Result += " -O3";
				}
			}

			// FORTIFY default
			Result += " -D_FORTIFY_SOURCE=2";

			// Optionally enable exception handling (off by default since it generates extra code needed to propagate exceptions)
			if (CompileEnvironment.bEnableExceptions)
			{
				Result += " -fexceptions";
				Result += " -DPLATFORM_EXCEPTIONS_DISABLED=0";
			}
			else
			{
				Result += " -fno-exceptions";
				Result += " -DPLATFORM_EXCEPTIONS_DISABLED=1";
			}

			// Conditionally enable (default disabled) generation of information about every class with virtual functions for use by the C++ runtime type identification features
			// (`dynamic_cast' and `typeid'). If you don't use those parts of the language, you can save some space by using -fno-rtti.
			// Note that exception handling uses the same information, but it will generate it as needed.
			if (CompileEnvironment.bUseRTTI)
			{
				Result += " -frtti";
			}
			else
			{
				Result += " -fno-rtti";
			}

			// Profile Guided Optimization (PGO) and Link Time Optimization (LTO)
			if (CompileEnvironment.bPGOOptimize)
<<<<<<< HEAD
			{
				//
				// Clang emits warnings for each compiled object file that doesn't have a matching entry in the profile data.
				// This can happen when the profile data is older than the binaries we're compiling.
				//
				// Disable these warnings. They are far too verbose.
				//
				Result += " -Wno-profile-instr-out-of-date";
				Result += " -Wno-profile-instr-unprofiled";

				// apparently there can be hashing conflicts with PGO which can result in:
				// 'Function control flow change detected (hash mismatch)' warnings. 
				Result += " -Wno-backend-plugin";

				Result += string.Format(" -fprofile-use=\"{0}.profdata\"", Path.Combine(CompileEnvironment.PGODirectory, CompileEnvironment.PGOFilenamePrefix));

				//TODO: measure LTO.
				//Result += " -flto=thin";
			}
			else if (CompileEnvironment.bPGOProfile)
			{
				// Always enable LTO when generating PGO profile data.
				// Android supports only LLVM IR-based for instrumentation-based PGO.
				Result += " -fprofile-generate";
				//  for sampling-based profile collection to generate minimal debug information:
				Result += " -gline-tables-only";

				//TODO: check LTO improves perf.
				//Result += " -flto=thin";
			}

			//@todo android: these are copied verbatim from UE3 and probably need adjustment
			if (Architecture == "-armv7")
=======
>>>>>>> 6bbb88c8
			{
				//
				// Clang emits warnings for each compiled object file that doesn't have a matching entry in the profile data.
				// This can happen when the profile data is older than the binaries we're compiling.
				//
				// Disable these warnings. They are far too verbose.
				//
				Result += " -Wno-profile-instr-out-of-date";
				Result += " -Wno-profile-instr-unprofiled";

				// apparently there can be hashing conflicts with PGO which can result in:
				// 'Function control flow change detected (hash mismatch)' warnings. 
				Result += " -Wno-backend-plugin";

				Result += string.Format(" -fprofile-use=\"{0}.profdata\"", Path.Combine(CompileEnvironment.PGODirectory!, CompileEnvironment.PGOFilenamePrefix!));

				//TODO: measure LTO.
				//Result += " -flto=thin";
			}
			else if (CompileEnvironment.bPGOProfile)
			{
				// Always enable LTO when generating PGO profile data.
				// Android supports only LLVM IR-based for instrumentation-based PGO.
				Result += " -fprofile-generate";
				//  for sampling-based profile collection to generate minimal debug information:
				Result += " -gline-tables-only";

				//TODO: check LTO improves perf.
				//Result += " -flto=thin";
			}

			if (Architecture == "-arm64")
			{
				Result += " -funwind-tables";           // Just generates any needed static data, affects no code
				Result += " -fstack-protector-strong";  // Emits extra code to check for buffer overflows
				Result += " -fno-strict-aliasing";      // Prevents unwanted or invalid optimizations that could produce incorrect code
				Result += " -fPIC";                     // Generates position-independent code (PIC) suitable for use in a shared library
				Result += " -fno-short-enums";          // Do not allocate to an enum type only as many bytes as it needs for the declared range of possible values
				Result += " -D__arm64__";               // for some reason this isn't defined and needed for PhysX

				Result += " -march=armv8-a";
				//Result += " -mfloat-abi=softfp";
				//Result += " -mfpu=vfpv3-d16";			//@todo android: UE3 was just vfp. arm7a should all support v3 with 16 registers

				// Add flags for on-device debugging
				if (CompileEnvironment.Configuration == CppConfiguration.Debug)
				{
					Result += " -fno-omit-frame-pointer";   // Disable removing the save/restore frame pointer for better debugging
					if (CompilerVersionGreaterOrEqual(3, 6, 0))
					{
						Result += " -fno-function-sections";    // Improve breakpoint location
					}
				}

				// Some switches interfere with on-device debugging
				if (CompileEnvironment.Configuration != CppConfiguration.Debug && !DisableFunctionDataSections())
				{
					Result += " -ffunction-sections";   // Places each function in its own section of the output file, linker may be able to perform opts to improve locality of reference
					Result += " -fdata-sections";		// Places each data item in its own section of the output file, linker may be able to perform opts to improve locality of reference
				}

				Result += " -fsigned-char";             // Treat chars as signed //@todo android: any concerns about ABI compatibility with libs here?
			}
			else if (Architecture == "-x64")
			{
				Result += " -funwind-tables";           // Just generates any needed static data, affects no code
				Result += " -fstack-protector-strong";  // Emits extra code to check for buffer overflows
				Result += " -fPIC";                     // Generates position-independent code (PIC) suitable for use in a shared library
				Result += " -fno-omit-frame-pointer";
				Result += " -fno-strict-aliasing";
				Result += " -fno-short-enums";
				Result += " -march=atom";
			}

			ClangSanitizer Sanitizer = BuildWithSanitizer();
			if (Sanitizer != ClangSanitizer.None)
			{
				Result += " -fsanitize=" + GetCompilerOption(Sanitizer);

				if (Sanitizer == ClangSanitizer.Address || Sanitizer == ClangSanitizer.HwAddress)
				{
					Result += " -fno-omit-frame-pointer -DRUNNING_WITH_ASAN=1";
				}
			}

			Result += " -fforce-emit-vtables";      // Helps with devirtualization
			//Result += " -fstrict-vtable-pointers";	// Assumes that vtable pointer will never change, i.e. object of a different type would not be constracted in place of another object. Helps with devirtualization

			ClangSanitizer Sanitizer = BuildWithSanitizer(ProjectFile);
			if (Sanitizer != ClangSanitizer.None)
			{
				Result += " -fsanitize=" + GetCompilerOption(Sanitizer);

				if (Sanitizer == ClangSanitizer.Address || Sanitizer == ClangSanitizer.HwAddress)
				{
					Result += " -fno-omit-frame-pointer -DRUNNING_WITH_ASAN=1";
				}
			}

			return Result;
		}

		static string GetCppStandardCompileArgument(CppCompileEnvironment CompileEnvironment)
<<<<<<< HEAD
		{
			var Mapping = new Dictionary<CppStandardVersion, string>
			{
				{ CppStandardVersion.Cpp14, " -std=c++14" },
				{ CppStandardVersion.Cpp17, " -std=c++17" },
				{ CppStandardVersion.Latest, " -std=c++17" },
				{ CppStandardVersion.Default, " -std=c++14" }
			};
			return Mapping[CompileEnvironment.CppStandard];
		}

		static string GetCompileArguments_CPP(CppCompileEnvironment CompileEnvironment, bool bDisableOptimizations)
		{
			string Result = "";

			Result += " -x c++";
			Result += GetCppStandardCompileArgument(CompileEnvironment);

			// optimization level
			if (bDisableOptimizations)
			{
				Result += " -O0";
			}
			else
			{
				Result += " -O3";
=======
		{
			string Result;
			switch (CompileEnvironment.CppStandard)
			{
				case CppStandardVersion.Cpp14:
					Result = " -std=c++14";
					break;
				case CppStandardVersion.Latest:
				case CppStandardVersion.Cpp17:
					Result = " -std=c++17";
					break;
				case CppStandardVersion.Cpp20:
					Result = " -std=c++20";
					break;
				default:
					throw new BuildException($"Unsupported C++ standard type set: {CompileEnvironment.CppStandard}");
			}

			if (CompileEnvironment.bEnableCoroutines)
			{
				Result += " -fcoroutines-ts";
				if (!CompileEnvironment.bEnableExceptions)
				{
					Result += " -Wno-coroutine-missing-unhandled-exception";
				}
>>>>>>> 6bbb88c8
			}

			return Result;
		}

		static string GetCompileArguments_CPP(CppCompileEnvironment CompileEnvironment)
		{
			string Result = "";

			Result += " -x c++";
			Result += GetCppStandardCompileArgument(CompileEnvironment);

			return Result;
		}

		static string GetCompileArguments_C()
		{
			string Result = " -x c";
			return Result;
		}

<<<<<<< HEAD
		static string GetCompileArguments_PCH(CppCompileEnvironment CompileEnvironment, bool bDisableOptimizations)
=======
		static string GetCompileArguments_PCH(CppCompileEnvironment CompileEnvironment)
>>>>>>> 6bbb88c8
		{
			string Result = "";

			Result += " -x c++-header";
			Result += GetCppStandardCompileArgument(CompileEnvironment);
<<<<<<< HEAD

			// optimization level
			if (bDisableOptimizations)
			{
				Result += " -O0";
			}
			else
			{
				Result += " -O3";
			}
=======
>>>>>>> 6bbb88c8

			return Result;
		}

		protected virtual string GetLinkArguments(LinkEnvironment LinkEnvironment, string Architecture)
		{
			string Result = "";

			//Result += " -nostdlib";
			Result += " -static-libstdc++";
			Result += " -no-canonical-prefixes";
			Result += " -shared";
			Result += " -Wl,-Bsymbolic";
			Result += " -Wl,--no-undefined";
			if (bEnableGcSections && !DisableFunctionDataSections())
			{
				Result += " -Wl,--gc-sections"; // Enable garbage collection of unused input sections. works best with -ffunction-sections, -fdata-sections
			}

			if (!LinkEnvironment.bCreateDebugInfo)
			{
				Result += " -Wl,--strip-debug";
			}

			bool bUseLLD = !ForceLDLinker();
			bool bAllowLdGold = true;
			if (Architecture == "-x64")
			{
				Result += ToolchainLinkParamsx64;
				Result += " -march=atom";
			}
			else // if (Architecture == "-arm64")
			{
				Result += ToolchainLinkParamsArm64;
				Result += " -march=armv8-a";
				bAllowLdGold = false;       // NDK issue 70838247
			}

			if (LinkEnvironment.Configuration == CppConfiguration.Shipping)
			{
				Result += " -Wl,--icf=all"; // Enables ICF (Identical Code Folding). [all, safe] safe == fold functions that can be proven not to have their address taken.
				if (!bUseLLD)
				{
					Result += " -Wl,--icf-iterations=3";
				}

				Result += " -Wl,-O3";
			}

			if (bUseLLD)
			{
				Result += " -Wl,-no-pie";

				// use lld as linker (requires llvm-strip)
				Result += " -fuse-ld=lld";
			}
			else
			{
				if (bAllowLdGold && bUseLdGold)
				{
					// use ld.gold as linker (requires strip)
					Result += " -fuse-ld=gold";
				}
				else
				{
					// use ld as linker (requires strip)
					Result += " -fuse-ld=ld";
				}
			}

			// make sure the DT_SONAME field is set properly (or we can a warning toast at startup on new Android)
			Result += " -Wl,-soname,libUnreal.so";

			// hide all symbols by default
			Result += " -Wl,--exclude-libs,ALL";

			Result += " -Wl,--build-id=sha1";               // add build-id to make debugging easier

			if (LinkEnvironment.bPGOOptimize)
			{
				//
				// Clang emits warnings for each compiled object file that doesn't have a matching entry in the profile data.
				// This can happen when the profile data is older than the binaries we're compiling.
				//
				// Disable these warnings. They are far too verbose.
				//
				Result += " -Wno-profile-instr-out-of-date";
				Result += " -Wno-profile-instr-unprofiled";

				Result += string.Format(" -fprofile-use=\"{0}.profdata\"", Path.Combine(LinkEnvironment.PGODirectory!, LinkEnvironment.PGOFilenamePrefix!));

<<<<<<< HEAD
			Result += " -Wl,--build-id=sha1";               // add build-id to make debugging easier

			if (LinkEnvironment.bPGOOptimize)
			{
				//
				// Clang emits warnings for each compiled object file that doesn't have a matching entry in the profile data.
				// This can happen when the profile data is older than the binaries we're compiling.
				//
				// Disable these warnings. They are far too verbose.
				//
				Result += " -Wno-profile-instr-out-of-date";
				Result += " -Wno-profile-instr-unprofiled";

				Result += string.Format(" -fprofile-use=\"{0}.profdata\"", Path.Combine(LinkEnvironment.PGODirectory, LinkEnvironment.PGOFilenamePrefix));

=======
>>>>>>> 6bbb88c8
				//TODO: check LTO improves perf.
				//Result += " -flto=thin";
			}
			else if (LinkEnvironment.bPGOProfile)
			{
				// Android supports only LLVM IR-based for instrumentation-based PGO.
				Result += " -fprofile-generate";
				//  for sampling-based profile collection to generate minimal debug information:
				Result += " -gline-tables-only";
			}

			// verbose output from the linker
			// Result += " -v";

<<<<<<< HEAD
			ClangSanitizer Sanitizer = BuildWithSanitizer(ProjectFile);
=======
			ClangSanitizer Sanitizer = BuildWithSanitizer();
>>>>>>> 6bbb88c8
			if (Sanitizer != ClangSanitizer.None)
			{
				Result += " -fsanitize=" + GetCompilerOption(Sanitizer);
			}

<<<<<<< HEAD
=======
			if (EnableAdvancedBinaryCompression())
			{
				int MinSDKVersion = GetMinSdkVersion();
				if (MinSDKVersion >= 28)
				{
					//Pack relocations in RELR format and Android APS2 packed format for RELA relocations if they can't be expressed in RELR
					Result += " -Wl,--pack-dyn-relocs=android+relr,--use-android-relr-tags";
				}
				else if (MinSDKVersion >= 23)
				{
					Result += " -Wl,--pack-dyn-relocs=android";
				}

				if (MinSDKVersion >= 23)
				{
					Result += " -Wl,--hash-style=gnu";  // generate GNU style hashes, faster lookup and faster startup. Avoids generating old .hash section. Supported on >= Android M
				}
			}

>>>>>>> 6bbb88c8
			return Result;
		}


		protected virtual void ModifyLibraries(LinkEnvironment LinkEnvironment)
		{
			// @todo Lumin: verify this works with base android
			if (GetNdkApiLevelInt() >= 21)
			{
				// this file was added in NDK11 so use existence to detect (RELEASE.TXT no longer present)
				//string NDKRoot = Environment.GetEnvironmentVariable("NDKROOT").Replace("\\", "/");
			}
		}

		static string GetArArguments(LinkEnvironment LinkEnvironment)
		{
			string Result = "";

			Result += " -r";

			return Result;
		}

		static bool IsDirectoryForArch(string Dir, string Arch)
		{
			// make sure paths use one particular slash
			Dir = Dir.Replace("\\", "/").ToLowerInvariant();

			// look for other architectures in the Dir path, and fail if it finds it
			foreach (KeyValuePair<string, string[]> Pair in AllFilterArchNames)
			{
				if (Pair.Key != Arch)
				{
					foreach (string ArchName in Pair.Value)
					{
						// if there's a directory in the path with a bad architecture name, reject it
						if (Regex.IsMatch(Dir, "/" + ArchName + "$") || Regex.IsMatch(Dir, "/" + ArchName + "/") || Regex.IsMatch(Dir, "/" + ArchName + "_API[0-9]+_NDK[0-9]+", RegexOptions.IgnoreCase))
						{
							return false;
						}
					}
				}
			}

			// if nothing was found, we are okay
			return true;
		}

		static bool ShouldSkipModule(string ModuleName, string Arch)
		{
			foreach (string ModName in ModulesToSkip[Arch])
			{
				if (ModName == ModuleName)
				{
					return true;
				}
			}

			// if nothing was found, we are okay
			return false;
		}

		bool ShouldSkipLib(string FullLib, string Arch)
		{
			// strip any absolute path
			string Lib = Path.GetFileNameWithoutExtension(FullLib);
			if (Lib.StartsWith("lib"))
			{
				Lib = Lib.Substring(3);
			}

			// reject any libs we outright don't want to link with
			foreach (string LibName in LibrariesToSkip[Arch])
			{
				if (LibName == Lib)
				{
					return true;
				}
			}

			// deal with .so files with wrong architecture
			if (Path.GetExtension(FullLib) == ".so")
			{
				string ParentDirectory = Path.GetDirectoryName(FullLib)!;
				if (!IsDirectoryForArch(ParentDirectory, Arch))
				{
					return true;
				}
			}

			// apply the same directory filtering to libraries as we do to additional library paths
			if (!IsDirectoryForArch(Path.GetDirectoryName(FullLib)!, Arch))
			{
				return true;
			}

			// if another architecture is in the filename, reject it
			foreach (string ComboName in Arches!)
			{
				if (ComboName != Arch)
				{
					if (Lib.EndsWith(ComboName))
					{
						return true;
					}
				}
			}

			// if nothing was found, we are okay
			return false;
		}

		static private string GetNativeGluePath()
		{
			return Environment.GetEnvironmentVariable("NDKROOT") + "/sources/android/native_app_glue/android_native_app_glue.c";
		}

		static private string GetCpuFeaturesPath()
		{
			return Environment.GetEnvironmentVariable("NDKROOT") + "/sources/android/cpufeatures/cpu-features.c";
		}

		protected virtual void ModifySourceFiles(CppCompileEnvironment CompileEnvironment, List<FileItem> SourceFiles, string ModuleName)
		{
			// We need to add the extra glue and cpu code only to Launch module.
			if (ModuleName.Equals("Launch") || ModuleName.Equals("AndroidLauncher"))
			{
				SourceFiles.Add(FileItem.GetItemByPath(GetNativeGluePath()));
				SourceFiles.Add(FileItem.GetItemByPath(GetCpuFeaturesPath()));
			}
		}

		void GenerateEmptyLinkFunctionsForRemovedModules(List<FileItem> SourceFiles, string ModuleName, DirectoryReference OutputDirectory, IActionGraphBuilder Graph)
		{
			// Only add to Launch module
			if (!ModuleName.Equals("Launch"))
			{
				return;
			}

			string LinkerExceptionsName = "../UELinkerExceptions";
			FileReference LinkerExceptionsCPPFilename = FileReference.Combine(OutputDirectory, LinkerExceptionsName + ".cpp");

			List<string> Result = new List<string>();
			Result.Add("#include \"CoreTypes.h\"");
			Result.Add("");
			foreach (string Arch in Arches!)
			{
				switch (Arch)
				{
					case "-arm64": Result.Add("#if PLATFORM_ANDROID_ARM64"); break;
					case "-x64": Result.Add("#if PLATFORM_ANDROID_X64"); break;
					default: Result.Add("#if PLATFORM_ANDROID_ARM"); break;
				}

				foreach (string ModName in ModulesToSkip[Arch])
				{
					Result.Add("  void EmptyLinkFunctionForStaticInitialization" + ModName + "(){}");
				}
				foreach (string ModName in GeneratedModulesToSkip[Arch])
				{
					Result.Add("  void EmptyLinkFunctionForGeneratedCode" + ModName + "(){}");
				}
				Result.Add("#endif");
			}

			Graph.CreateIntermediateTextFile(LinkerExceptionsCPPFilename, Result);

			SourceFiles.Add(FileItem.GetItemByFileReference(LinkerExceptionsCPPFilename));
		}

		// cache the location of NDK tools
		protected static string? ClangPath;
		protected static string? ToolchainParamsArm64;
		protected static string? ToolchainParamsx64;
		protected static string? ToolchainLinkParamsArm64;
		protected static string? ToolchainLinkParamsx64;
		protected static string? ArPathArm64;
		protected static string? ArPathx64;

		static public string GetStripExecutablePath(string UnrealArch)
		{
			string StripPath;

			switch (UnrealArch)
			{
				case "-arm64": StripPath = ArPathArm64!; break;
				case "-x64": StripPath = ArPathx64!; break;
				default: StripPath = ArPathArm64!; break;
			}
			return StripPath.Replace("-ar", "-strip");
		}

		static private bool bHasHandledLaunchModule = false;
		public override CPPOutput CompileCPPFiles(CppCompileEnvironment CompileEnvironment, List<FileItem> InputFiles, DirectoryReference OutputDir, string ModuleName, IActionGraphBuilder Graph)
		{
			if (Arches!.Count == 0)
			{
				throw new BuildException("At least one architecture (arm64, x64, etc) needs to be selected in the project settings to build");
			}

			CPPOutput Result = new CPPOutput();

			// Skip if nothing to do
			if (InputFiles.Count == 0)
			{
				return Result;
			}

			/*
			Trace.TraceInformation("CompileCPPFiles: Module={0}, SourceFiles={1}", ModuleName, SourceFiles.Count);
			foreach (string Arch in Arches)
			{
				Trace.TraceInformation("  Arch: {0}", Arch);
			}
			foreach (FileItem SourceFile in SourceFiles)
			{
				Trace.TraceInformation("  {0}", SourceFile.AbsolutePath);
			}
			*/

			// NDK setup (use no less than 21 for 64-bit targets)
			int NDKApiLevel64Int = GetNdkApiLevelInt();
			string NDKApiLevel64Bit = GetNdkApiLevel();
			if (NDKApiLevel64Int < 21)
			{
				NDKApiLevel64Int = 21;
				NDKApiLevel64Bit = "android-21";
			}

			Log.TraceInformationOnce("Compiling Native 64-bit code with NDK API '{0}'", NDKApiLevel64Bit);

			string BaseArguments = "";

			if (CompileEnvironment.PrecompiledHeaderAction != PrecompiledHeaderAction.Create)
			{
				BaseArguments += " -Werror";
			}

			string NativeGluePath = Path.GetFullPath(GetNativeGluePath());

			// Deal with Launch module special if first time seen
			if (!bHasHandledLaunchModule && (ModuleName.Equals("Launch") || ModuleName.Equals("AndroidLauncher")))
			{
				// Directly added NDK files for NDK extensions
				ModifySourceFiles(CompileEnvironment, InputFiles, ModuleName);
				// Deal with dynamic modules removed by architecture
				GenerateEmptyLinkFunctionsForRemovedModules(InputFiles, ModuleName, OutputDir, Graph);

				bHasHandledLaunchModule = true;
			}

			// Add preprocessor definitions to the argument list.
			foreach (string Definition in CompileEnvironment.Definitions)
			{
				// We must change the \" to escaped double quotes to save it properly for clang .rsp
<<<<<<< HEAD
				BaseArguments += string.Format(" -D \"{0}\"", Definition.Replace("\"", Utils.IsRunningOnMono ? "\\\"" : "\"\""));
=======
				BaseArguments += string.Format(" -D \"{0}\"", Definition.Replace("\"", RuntimePlatform.IsWindows ? "\"\"" : "\\\""));
>>>>>>> 6bbb88c8
			}

			//LUMIN_MERGE
			//string NDKRoot = Environment.GetEnvironmentVariable("NDKROOT").Replace("\\", "/");

			string BasePCHName = "";
			//UEBuildPlatform BuildPlatform = UEBuildPlatform.GetBuildPlatform(CompileEnvironment.Platform);
			string PCHExtension = ".gch";
			if (CompileEnvironment.PrecompiledHeaderAction == PrecompiledHeaderAction.Include)
			{
				BasePCHName = RemoveArchName(CompileEnvironment.PrecompiledHeaderFile!.AbsolutePath).Replace(PCHExtension, "");
			}

			// Create a compile action for each source file.
			foreach (string Arch in Arches)
			{
				if (ShouldSkipModule(ModuleName, Arch))
				{
					continue;
				}

				// which toolchain to use
				string Arguments = GetCLArguments_Global(CompileEnvironment, Arch) + BaseArguments;

				switch (Arch)
				{
					case "-x64": Arguments += " -DPLATFORM_64BITS=1 -DPLATFORM_ANDROID_X64=1 -DPLATFORM_USED_NDK_VERSION_INTEGER=" + NDKApiLevel64Int.ToString(); break;
					case "-arm64": Arguments += " -DPLATFORM_64BITS=1 -DPLATFORM_ANDROID_ARM64=1 -DPLATFORM_USED_NDK_VERSION_INTEGER=" + NDKApiLevel64Int.ToString(); break;
					default: throw new BuildException($"Unknown arch {Arch}");
				}

				if(CompileEnvironment.bCompileISPC)
				{
					Arguments += " -DINTEL_ISPC=1";
				}

				// which PCH file to include
				string PCHArguments = "";
				if (CompileEnvironment.PrecompiledHeaderAction == PrecompiledHeaderAction.Include)
				{
					// add the platform-specific PCH reference
					PCHArguments += string.Format(" -include-pch \"{0}\"", InlineArchName(BasePCHName, Arch) + PCHExtension);

					// Add the precompiled header file's path to the include path so Clang can find it.
					// This needs to be before the other include paths to ensure Clang uses it instead of the source header file.
					PCHArguments += string.Format(" -include \"{0}\"", BasePCHName);
				}

				// Add include paths to the argument list (filtered by architecture)
				foreach (DirectoryReference IncludePath in CompileEnvironment.SystemIncludePaths)
				{
					if (IsDirectoryForArch(IncludePath.FullName, Arch))
					{
						Arguments += string.Format(" -I\"{0}\"", IncludePath);
					}
				}
				foreach (DirectoryReference IncludePath in CompileEnvironment.UserIncludePaths)
				{
					if (IsDirectoryForArch(IncludePath.FullName, Arch))
					{
						Arguments += string.Format(" -I\"{0}\"", IncludePath);
					}
				}

				foreach (FileItem SourceFile in InputFiles)
				{
					Action CompileAction = Graph.CreateAction(ActionType.Compile);
					CompileAction.PrerequisiteItems.AddRange(CompileEnvironment.ForceIncludeFiles);
					CompileAction.PrerequisiteItems.AddRange(CompileEnvironment.AdditionalPrerequisites);

					string FileArguments = "";
					bool bIsPlainCFile = Path.GetExtension(SourceFile.AbsolutePath).ToUpperInvariant() == ".C";
					bool bDisableShadowWarning = false;

					// Add C or C++ specific compiler arguments.
					if (bIsPlainCFile)
					{
						FileArguments += GetCompileArguments_C();

						// remove shadow variable warnings for externally included files
						if (!SourceFile.Location.IsUnderDirectory(Unreal.RootDirectory))
						{
							bDisableShadowWarning = true;
						}
					}
					else if (CompileEnvironment.PrecompiledHeaderAction == PrecompiledHeaderAction.Create)
					{
						FileArguments += GetCompileArguments_PCH(CompileEnvironment);
					}
					else
					{
						FileArguments += GetCompileArguments_CPP(CompileEnvironment);

						// only use PCH for .cpp files
						FileArguments += PCHArguments;
					}

					foreach (FileItem ForceIncludeFile in CompileEnvironment.ForceIncludeFiles)
					{
						FileArguments += string.Format(" -include \"{0}\"", ForceIncludeFile.Location);
					}

<<<<<<< HEAD
							// remove shadow variable warnings for externally included files
							if (!SourceFile.Location.IsUnderDirectory(UnrealBuildTool.RootDirectory))
							{
								bDisableShadowWarning = true;
							}
						}
						else if (CompileEnvironment.PrecompiledHeaderAction == PrecompiledHeaderAction.Create)
						{
							FileArguments += GetCompileArguments_PCH(CompileEnvironment, bDisableOptimizations);
						}
						else
						{
							FileArguments += GetCompileArguments_CPP(CompileEnvironment, bDisableOptimizations);
=======
					// Add the C++ source file and its included files to the prerequisite item list.
					CompileAction.PrerequisiteItems.Add(SourceFile);
>>>>>>> 6bbb88c8

					if (CompileEnvironment.PrecompiledHeaderAction == PrecompiledHeaderAction.Create && !bIsPlainCFile)
					{
						// Add the precompiled header file to the produced item list.
						FileItem PrecompiledHeaderFile = FileItem.GetItemByFileReference(
							FileReference.Combine(
								OutputDir,
								Path.GetFileName(InlineArchName(SourceFile.AbsolutePath, Arch) + PCHExtension)
								)
							);

						CompileAction.ProducedItems.Add(PrecompiledHeaderFile);
						Result.PrecompiledHeaderFile = PrecompiledHeaderFile;

						// Add the parameters needed to compile the precompiled header file to the command-line.
						FileArguments += string.Format(" -o \"{0}\"", PrecompiledHeaderFile.AbsolutePath);
					}
					else
					{
						if (CompileEnvironment.PrecompiledHeaderAction == PrecompiledHeaderAction.Include)
						{
							FileItem ArchPrecompiledHeaderFile = FileItem.GetItemByPath(InlineArchName(BasePCHName, Arch) + PCHExtension);
							CompileAction.PrerequisiteItems.Add(ArchPrecompiledHeaderFile);
						}

						string ObjectFileExtension;
						if(CompileEnvironment.AdditionalArguments != null && CompileEnvironment.AdditionalArguments.Contains("-emit-llvm"))
						{
							ObjectFileExtension = ".bc";
						}
						else
						{
							ObjectFileExtension = ".o";
						}

						// Add the object file to the produced item list.
						FileItem ObjectFile = FileItem.GetItemByFileReference(
							FileReference.Combine(
								OutputDir,
								InlineArchName(Path.GetFileName(SourceFile.AbsolutePath) + ObjectFileExtension, Arch, true)
								)
							);
						CompileAction.ProducedItems.Add(ObjectFile);
						Result.ObjectFiles.Add(ObjectFile);

						FileArguments += string.Format(" -o \"{0}\"", ObjectFile.AbsolutePath);
					}

					// Add the source file path to the command-line.
					FileArguments += string.Format(" \"{0}\"", SourceFile.AbsolutePath);

					// Generate the included header dependency list
					if(CompileEnvironment.bGenerateDependenciesFile)
					{
						FileItem DependencyListFile = FileItem.GetItemByFileReference(FileReference.Combine(OutputDir, InlineArchName(Path.GetFileName(SourceFile.AbsolutePath) + ".d", Arch, true)));
						FileArguments += string.Format(" -MD -MF\"{0}\"", DependencyListFile.AbsolutePath.Replace('\\', '/'));
						CompileAction.DependencyListFile = DependencyListFile;
						CompileAction.ProducedItems.Add(DependencyListFile);
					}

					// Build a full argument list
					string AllArguments = Arguments + FileArguments + CompileEnvironment.AdditionalArguments;

					if (SourceFile.AbsolutePath.Equals(NativeGluePath))
					{
						// Remove visibility settings for android native glue. Since it doesn't decorate with visibility attributes.
						//AllArguments = AllArguments.Replace("-fvisibility-ms-compat -fvisibility-inlines-hidden", "");
						AllArguments = AllArguments.Replace("-fvisibility=hidden -fvisibility-inlines-hidden", "");
					}

					AllArguments = Utils.ExpandVariables(AllArguments);
					AllArguments = AllArguments.Replace("\\", "/");

					// Remove shadow warning for this file if requested
					if (bDisableShadowWarning)
					{
						int WarningIndex = AllArguments.IndexOf(" -Wshadow");
						if (WarningIndex > 0)
						{
							AllArguments = AllArguments.Remove(WarningIndex, 9);
						}
					}

					// Create the response file
					FileReference ResponseFileName = CompileAction.ProducedItems[0].Location + ".rsp";
					FileItem ResponseFileItem = Graph.CreateIntermediateTextFile(ResponseFileName, new List<string> { AllArguments });
					string ResponseArgument = string.Format("@\"{0}\"", ResponseFileName);

<<<<<<< HEAD
						CompileAction.WorkingDirectory = UnrealBuildTool.EngineSourceDirectory;
						if(bExecuteCompilerThroughShell)
						{
							SetupActionToExecuteCompilerThroughShell(ref CompileAction, ClangPath, ResponseArgument, "Compile");
						}
						else
						{
							CompileAction.CommandPath = new FileReference(ClangPath);
							CompileAction.CommandArguments = ResponseArgument;
						}
						CompileAction.PrerequisiteItems.Add(ResponseFileItem);
						CompileAction.CommandVersion = AndroidClangBuild;
=======
					CompileAction.WorkingDirectory = UnrealBuildTool.EngineSourceDirectory;
					if(bExecuteCompilerThroughShell)
					{
						SetupActionToExecuteCompilerThroughShell(ref CompileAction, ClangPath!, ResponseArgument, "Compile");
					}
					else
					{
						CompileAction.CommandPath = new FileReference(ClangPath!);
						CompileAction.CommandArguments = ResponseArgument;
					}
					CompileAction.PrerequisiteItems.Add(ResponseFileItem);
					CompileAction.CommandVersion = AndroidClangBuild!;
>>>>>>> 6bbb88c8

					CompileAction.StatusDescription = string.Format("{0} [{1}]", Path.GetFileName(SourceFile.AbsolutePath), Arch.Replace("-", ""));

					// VC++ always outputs the source file name being compiled, so we don't need to emit this ourselves
					CompileAction.bShouldOutputStatusDescription = true;

					// Don't farm out creation of pre-compiled headers as it is the critical path task.
					CompileAction.bCanExecuteRemotely =
						CompileEnvironment.PrecompiledHeaderAction != PrecompiledHeaderAction.Create ||
						CompileEnvironment.bAllowRemotelyCompiledPCHs;
				}
			}

			return Result;
		}

		public override FileItem? LinkFiles(LinkEnvironment LinkEnvironment, bool bBuildImportLibraryOnly, IActionGraphBuilder Graph)
		{
			return null;
		}

		static public string InlineArchName(string Pathname, string Arch, bool bUseShortNames = false)
		{
			string FinalArch = Arch;
			if (bUseShortNames)
			{
				FinalArch = ShortArchNames[FinalArch];
			}
			return Path.Combine(Path.GetDirectoryName(Pathname)!, Path.GetFileNameWithoutExtension(Pathname) + FinalArch + Path.GetExtension(Pathname));
		}

		public string RemoveArchName(string Pathname)
		{
			// remove all architecture names
			foreach (string Arch in GetAllArchitectures())
			{
				Pathname = Path.Combine(Path.GetDirectoryName(Pathname)!, Path.GetFileName(Pathname).Replace(Arch, ""));
			}
			return Pathname;
		}

		static public DirectoryReference InlineArchIncludeFolder(DirectoryReference PathRef, string Arch)
		{
			return DirectoryReference.Combine(PathRef, "include", Arch.Replace("-", ""));
		}

		public override CPPOutput GenerateISPCHeaders(CppCompileEnvironment CompileEnvironment, List<FileItem> InputFiles, DirectoryReference OutputDir, IActionGraphBuilder Graph)
		{
			if (Arches!.Count == 0)
			{
				throw new BuildException("At least one architecture (armv7, x86, etc) needs to be selected in the project settings to build");
			}

			CPPOutput Result = new CPPOutput();

			if (!CompileEnvironment.bCompileISPC)
			{
				return Result;
			}

			foreach (string Arch in Arches)
			{
				List<string> CompileTargets = GetISPCCompileTargets(CompileEnvironment.Platform, Arch);

				CompileEnvironment.UserIncludePaths.Add(InlineArchIncludeFolder(OutputDir, Arch));

				foreach (FileItem ISPCFile in InputFiles)
				{
					Action CompileAction = Graph.CreateAction(ActionType.Compile);
					CompileAction.CommandDescription = "Compile";
					CompileAction.WorkingDirectory = UnrealBuildTool.EngineSourceDirectory;
					CompileAction.CommandPath = new FileReference(GetISPCHostCompilerPath(BuildHostPlatform.Current.Platform));
					CompileAction.StatusDescription = Path.GetFileName(ISPCFile.AbsolutePath);
					CompileAction.CommandVersion = GetISPCHostCompilerVersion(BuildHostPlatform.Current.Platform).ToString();

					// Disable remote execution to workaround mismatched case on XGE
					CompileAction.bCanExecuteRemotely = false;

					List<string> Arguments = new List<string>();

					// Add the ISPC obj file as a prerequisite of the action.
					Arguments.Add(String.Format(" \"{0}\"", ISPCFile.AbsolutePath));

					// Add the ISPC h file to the produced item list.
					FileItem ISPCIncludeHeaderFile = FileItem.GetItemByFileReference(
						FileReference.Combine(
							InlineArchIncludeFolder(OutputDir, Arch),
							Path.GetFileName(ISPCFile.AbsolutePath) + ".generated.dummy.h"
							)
						);

					// Add the ISPC file to be compiled.
					Arguments.Add(String.Format("-h \"{0}\"", ISPCIncludeHeaderFile));

					// Build target string. No comma on last
					string TargetString = "";
					foreach (string Target in CompileTargets)
					{
<<<<<<< HEAD
						Action CompileAction = Graph.CreateAction(ActionType.Compile);
						CompileAction.CommandDescription = "Compile";
						CompileAction.WorkingDirectory = UnrealBuildTool.EngineSourceDirectory;
						CompileAction.CommandPath = new FileReference(GetISPCHostCompilerPath(BuildHostPlatform.Current.Platform));
						CompileAction.StatusDescription = Path.GetFileName(ISPCFile.AbsolutePath);
						CompileAction.CommandVersion = GetISPCHostCompilerVersion(BuildHostPlatform.Current.Platform).ToString();

						// Disable remote execution to workaround mismatched case on XGE
						CompileAction.bCanExecuteRemotely = false;

						List<string> Arguments = new List<string>();

						// Add the ISPC obj file as a prerequisite of the action.
						Arguments.Add(String.Format(" \"{0}\"", ISPCFile.AbsolutePath));

						// Add the ISPC h file to the produced item list.
						FileItem ISPCIncludeHeaderFile = FileItem.GetItemByFileReference(
							FileReference.Combine(
								InlineArchIncludeFolder(OutputDir, Arch, GPUArchitecture),
								Path.GetFileName(ISPCFile.AbsolutePath) + ".generated.dummy.h"
								)
							);

						// Add the ISPC file to be compiled.
						Arguments.Add(String.Format("-h \"{0}\"", ISPCIncludeHeaderFile));

						// Build target string. No comma on last
						string TargetString = "";
						foreach (string Target in CompileTargets)
=======
						if (Target == CompileTargets.Last())
>>>>>>> 6bbb88c8
						{
							TargetString += Target;
						}
						else
						{
							TargetString += Target + ",";
						}
					}

					// Build target triplet
					Arguments.Add(String.Format("--target-os=\"{0}\"", GetISPCOSTarget(CompileEnvironment.Platform)));
					Arguments.Add(String.Format("--arch=\"{0}\"", GetISPCArchTarget(CompileEnvironment.Platform, Arch)));
					Arguments.Add(String.Format("--target=\"{0}\"", TargetString));

					Arguments.Add("--pic");

					// Include paths. Don't use AddIncludePath() here, since it uses the full path and exceeds the max command line length.
					foreach (DirectoryReference IncludePath in CompileEnvironment.UserIncludePaths)
					{
						Arguments.Add(String.Format("-I\"{0}\"", IncludePath));
					}

					// System include paths.
					foreach (DirectoryReference SystemIncludePath in CompileEnvironment.SystemIncludePaths)
					{
						Arguments.Add(String.Format("-I\"{0}\"", SystemIncludePath));
					}

					// Generate the included header dependency list
					if (CompileEnvironment.bGenerateDependenciesFile)
					{
						FileItem DependencyListFile = FileItem.GetItemByFileReference(FileReference.Combine(OutputDir, InlineArchName(Path.GetFileName(ISPCFile.AbsolutePath) + ".d", Arch, true)));
						Arguments.Add(String.Format("-M -MF \"{0}\"", DependencyListFile.AbsolutePath.Replace('\\', '/')));
						CompileAction.DependencyListFile = DependencyListFile;
						CompileAction.ProducedItems.Add(DependencyListFile);
					}

					CompileAction.ProducedItems.Add(ISPCIncludeHeaderFile);

					CompileAction.CommandArguments = String.Join(" ", Arguments);

					// Add the source file and its included files to the prerequisite item list.
					CompileAction.PrerequisiteItems.Add(ISPCFile);
					CompileAction.StatusDescription = string.Format("{0} [{1}]", Path.GetFileName(ISPCFile.AbsolutePath), Arch.Replace("-", ""));

					FileItem ISPCFinalHeaderFile = FileItem.GetItemByFileReference(
						FileReference.Combine(
							InlineArchIncludeFolder(OutputDir, Arch),
							Path.GetFileName(ISPCFile.AbsolutePath) + ".generated.h"
							)
						);

					// Fix interrupted build issue by copying header after generation completes
					FileReference SourceFile = ISPCIncludeHeaderFile.Location;
					FileReference TargetFile = ISPCFinalHeaderFile.Location;

					FileItem SourceFileItem = FileItem.GetItemByFileReference(SourceFile);
					FileItem TargetFileItem = FileItem.GetItemByFileReference(TargetFile);

					Action CopyAction = Graph.CreateAction(ActionType.BuildProject);
					CopyAction.CommandDescription = "Copy";
					CopyAction.CommandPath = BuildHostPlatform.Current.Shell;
					if (BuildHostPlatform.Current.ShellType == ShellType.Cmd)
					{
						CopyAction.CommandArguments = String.Format("/C \"copy /Y \"{0}\" \"{1}\" 1>nul\"", SourceFile, TargetFile);
					}
					else
					{
						CopyAction.CommandArguments = String.Format("-c 'cp -f \"{0}\" \"{1}\"'", SourceFile.FullName, TargetFile.FullName);
					}
					CopyAction.WorkingDirectory = UnrealBuildTool.EngineSourceDirectory;
					CopyAction.PrerequisiteItems.Add(SourceFileItem);
					CopyAction.ProducedItems.Add(TargetFileItem);
					CopyAction.StatusDescription = TargetFileItem.Location.GetFileName();
					CopyAction.bCanExecuteRemotely = false;
					CopyAction.bShouldOutputStatusDescription = false;

					Result.GeneratedHeaderFiles.Add(TargetFileItem);

					Log.TraceVerbose("   ISPC Generating Header " + CompileAction.StatusDescription + ": \"" + CompileAction.CommandPath + "\"" + CompileAction.CommandArguments);
				}
			}

			return Result;
		}
		
		public override CPPOutput CompileISPCFiles(CppCompileEnvironment CompileEnvironment, List<FileItem> InputFiles, DirectoryReference OutputDir, IActionGraphBuilder Graph)
		{
			if (Arches!.Count == 0)
			{
				throw new BuildException("At least one architecture (armv7, x86, etc) needs to be selected in the project settings to build");
			}

			CPPOutput Result = new CPPOutput();

			if (!CompileEnvironment.bCompileISPC)
			{
				return Result;
			}

			foreach (string Arch in Arches)
			{
				List<string> CompileTargets = GetISPCCompileTargets(CompileEnvironment.Platform, Arch);

				foreach (FileItem ISPCFile in InputFiles)
				{
					Action CompileAction = Graph.CreateAction(ActionType.Compile);
					CompileAction.CommandDescription = "Compile";
					CompileAction.WorkingDirectory = UnrealBuildTool.EngineSourceDirectory;
					CompileAction.CommandPath = new FileReference(GetISPCHostCompilerPath(BuildHostPlatform.Current.Platform));
					CompileAction.StatusDescription = Path.GetFileName(ISPCFile.AbsolutePath);

					// Disable remote execution to workaround mismatched case on XGE
					CompileAction.bCanExecuteRemotely = false;

					List<string> Arguments = new List<string>();

					// Add the ISPC file to be compiled.
					Arguments.Add(String.Format(" \"{0}\"", ISPCFile.AbsolutePath));

					List<FileItem> CompiledISPCObjFiles = new List<FileItem>();
					List<FileItem> FinalISPCObjFiles = new List<FileItem>();
					string TargetString = "";

					foreach (string Target in CompileTargets)
					{
						string ObjTarget = Target;

						if (Target.Contains("-"))
						{
							// Remove lane width and gang size from obj file name
							ObjTarget = Target.Split('-')[0];
						}

						FileItem CompiledISPCObjFile;
						FileItem FinalISPCObjFile;

						if (CompileTargets.Count > 1)
						{
							CompiledISPCObjFile = FileItem.GetItemByFileReference(
							FileReference.Combine(
								OutputDir,
								Path.GetFileNameWithoutExtension(InlineArchName(Path.GetFileName(ISPCFile.AbsolutePath) + ".o", Arch, true)) + "_" + ObjTarget + ".o"
								)
							);

							FinalISPCObjFile = FileItem.GetItemByFileReference(
							FileReference.Combine(
								OutputDir,
								Path.GetFileName(ISPCFile.AbsolutePath) + "_" + ObjTarget + InlineArchName(".o", Arch, true)
								)
							);
						}
						else
						{
							CompiledISPCObjFile = FileItem.GetItemByFileReference(
								FileReference.Combine(
									OutputDir,
									InlineArchName(Path.GetFileName(ISPCFile.AbsolutePath) + ".o", Arch, true)
									)
								);

							FinalISPCObjFile = CompiledISPCObjFile;
						}

						// Add the ISA specific ISPC obj files to the produced item list.
						CompiledISPCObjFiles.Add(CompiledISPCObjFile);
						FinalISPCObjFiles.Add(FinalISPCObjFile);

						// Build target string. No comma on last
						if (Target == CompileTargets.Last())
						{
							TargetString += Target;
						}
						else
						{
							TargetString += Target + ",";
						}
					}

					// Add the common ISPC obj file to the produced item list.
					FileItem CompiledISPCObjFileNoISA = FileItem.GetItemByFileReference(
						FileReference.Combine(
							OutputDir,
							InlineArchName(Path.GetFileName(ISPCFile.AbsolutePath) + ".o", Arch, true)
							)
						);

					CompiledISPCObjFiles.Add(CompiledISPCObjFileNoISA);
					FinalISPCObjFiles.Add(CompiledISPCObjFileNoISA);

					// Add the output ISPC obj file
					Arguments.Add(String.Format("-o \"{0}\"", CompiledISPCObjFileNoISA));

					// Build target triplet
					Arguments.Add(String.Format("--target-os=\"{0}\"", GetISPCOSTarget(CompileEnvironment.Platform)));
					Arguments.Add(String.Format("--arch=\"{0}\"", GetISPCArchTarget(CompileEnvironment.Platform, Arch)));
					Arguments.Add(String.Format("--target=\"{0}\"", TargetString));

					if (CompileEnvironment.Configuration == CppConfiguration.Debug)
					{
						Arguments.Add("-g -O0");
					}
					else
					{
						Arguments.Add("-O2");
					}

					Arguments.Add("--pic");

					// Add include paths to the argument list (filtered by architecture)
					foreach (DirectoryReference IncludePath in CompileEnvironment.SystemIncludePaths)
					{
						if (IsDirectoryForArch(IncludePath.FullName, Arch))
						{
							Arguments.Add(string.Format(" -I\"{0}\"", IncludePath));
						}
					}
					foreach (DirectoryReference IncludePath in CompileEnvironment.UserIncludePaths)
					{
						if (IsDirectoryForArch(IncludePath.FullName, Arch))
						{
							Arguments.Add(string.Format(" -I\"{0}\"", IncludePath));
						}
					}

					// Preprocessor definitions.
					foreach (string Definition in CompileEnvironment.Definitions)
					{
						Arguments.Add(String.Format("-D\"{0}\"", Definition));
					}

					// Consume the included header dependency list
					if (CompileEnvironment.bGenerateDependenciesFile)
					{
						FileItem DependencyListFile = FileItem.GetItemByFileReference(FileReference.Combine(OutputDir, InlineArchName(Path.GetFileName(ISPCFile.AbsolutePath) + ".d", Arch, true)));
						CompileAction.DependencyListFile = DependencyListFile;
						CompileAction.PrerequisiteItems.Add(DependencyListFile);
					}

					CompileAction.ProducedItems.AddRange(CompiledISPCObjFiles);

					CompileAction.CommandArguments = String.Join(" ", Arguments);

					// Add the source file and its included files to the prerequisite item list.
					CompileAction.PrerequisiteItems.Add(ISPCFile);

					CompileAction.StatusDescription = string.Format("{0} [{1}]", Path.GetFileName(ISPCFile.AbsolutePath), Arch.Replace("-", ""));

					for(int i = 0; i < CompiledISPCObjFiles.Count; i++)
					{
						// ISPC compiler can't add suffix on the end of the arch, so copy to put into what linker expects
						FileReference SourceFile = CompiledISPCObjFiles[i].Location;
						FileReference TargetFile = FinalISPCObjFiles[i].Location;

						if (SourceFile.Equals(TargetFile))
						{
							continue;
						}

						FileItem SourceFileItem = FileItem.GetItemByFileReference(SourceFile);
						FileItem TargetFileItem = FileItem.GetItemByFileReference(TargetFile);

						Action CopyAction = Graph.CreateAction(ActionType.BuildProject);
						CopyAction.CommandDescription = "Copy";
						CopyAction.CommandPath = BuildHostPlatform.Current.Shell;
						if (BuildHostPlatform.Current.ShellType == ShellType.Cmd)
						{
							CopyAction.CommandArguments = String.Format("/C \"copy /Y \"{0}\" \"{1}\" 1>nul\"", SourceFile, TargetFile);
						}
						else
						{
							CopyAction.CommandArguments = String.Format("-c 'cp -f \"{0}\" \"{1}\"'", SourceFile.FullName, TargetFile.FullName);
						}
						CopyAction.WorkingDirectory = UnrealBuildTool.EngineSourceDirectory;
						CopyAction.PrerequisiteItems.Add(SourceFileItem);
						CopyAction.ProducedItems.Add(TargetFileItem);
						CopyAction.StatusDescription = TargetFileItem.Location.GetFileName();
						CopyAction.bCanExecuteRemotely = false;
						CopyAction.bShouldOutputStatusDescription = false;
					}

					Result.ObjectFiles.AddRange(FinalISPCObjFiles);

					Log.TraceVerbose("   ISPC Compiling " + CompileAction.StatusDescription + ": \"" + CompileAction.CommandPath + "\"" + CompileAction.CommandArguments);
				}
			}

			return Result;
		}

		public override FileItem[] LinkAllFiles(LinkEnvironment LinkEnvironment, bool bBuildImportLibraryOnly, IActionGraphBuilder Graph)
		{
			List<FileItem> Outputs = new List<FileItem>();

			if (!LinkEnvironment.bIsBuildingLibrary)
			{
				// @todo Lumin: will this add them multiple times?
				ModifyLibraries(LinkEnvironment);
			}

			for (int ArchIndex = 0; ArchIndex < Arches!.Count; ArchIndex++)
			{
				string Arch = Arches[ArchIndex];

				int OutputPathIndex = ArchIndex;

				// Android will have an array of outputs
				if (!LinkEnvironment.bIsBuildingDLL && // DLL compiles don't have the Arch embedded in the name
					(LinkEnvironment.OutputFilePaths.Count < OutputPathIndex ||
					!LinkEnvironment.OutputFilePaths[OutputPathIndex].GetFileNameWithoutExtension().EndsWith(Arch)))
				{
					throw new BuildException("The OutputFilePaths array didn't match the Arches array in AndroidToolChain.LinkAllFiles");
				}

				// Create an action that invokes the linker.
				Action LinkAction = Graph.CreateAction(ActionType.Link);
				LinkAction.WorkingDirectory = UnrealBuildTool.EngineSourceDirectory;

				if (LinkEnvironment.bIsBuildingLibrary)
				{
					switch (Arch)
					{
						case "-arm64": LinkAction.CommandPath = new FileReference(ArPathArm64!); break;
						case "-x64": LinkAction.CommandPath = new FileReference(ArPathx64!); break;
					}
				}
				else
				{
					LinkAction.CommandPath = new FileReference(ClangPath!);
				}

				DirectoryReference LinkerPath = LinkAction.WorkingDirectory;

				LinkAction.WorkingDirectory = LinkEnvironment.IntermediateDirectory!;

				// Get link arguments.
				LinkAction.CommandArguments = LinkEnvironment.bIsBuildingLibrary ? GetArArguments(LinkEnvironment) : GetLinkArguments(LinkEnvironment, Arch);

<<<<<<< HEAD
					// Add the output file as a production of the link action.
					FileItem OutputFile;
					OutputFile = FileItem.GetItemByFileReference(LinkEnvironment.OutputFilePaths[OutputPathIndex]);
					Outputs.Add(OutputFile);
					LinkAction.ProducedItems.Add(OutputFile);
					LinkAction.StatusDescription = string.Format("{0}", Path.GetFileName(OutputFile.AbsolutePath));
					LinkAction.CommandVersion = AndroidClangBuild;
=======
				// Add the output file as a production of the link action.
				FileItem OutputFile;
				OutputFile = FileItem.GetItemByFileReference(LinkEnvironment.OutputFilePaths[OutputPathIndex]);
				Outputs.Add(OutputFile);
				LinkAction.ProducedItems.Add(OutputFile);
				LinkAction.StatusDescription = string.Format("{0}", Path.GetFileName(OutputFile.AbsolutePath));
				LinkAction.CommandVersion = AndroidClangBuild!;
>>>>>>> 6bbb88c8

				// LinkAction.bPrintDebugInfo = true;

				// Add the output file to the command-line.
				if (LinkEnvironment.bIsBuildingLibrary)
				{
					LinkAction.CommandArguments += string.Format(" \"{0}\"", OutputFile.AbsolutePath);
				}
				else
				{
					LinkAction.CommandArguments += string.Format(" -o \"{0}\"", OutputFile.AbsolutePath);
				}

				// Add the input files to a response file, and pass the response file on the command-line.
				List<string> InputFileNames = new List<string>();
				foreach (FileItem InputFile in LinkEnvironment.InputFiles)
				{
					// make sure it's for current Arch
					if (Path.GetFileNameWithoutExtension(InputFile.AbsolutePath).EndsWith(ShortArchNames[Arch]))
					{
						string InputPath;
						if (InputFile.Location.IsUnderDirectory(LinkEnvironment.IntermediateDirectory!))
						{
							InputPath = InputFile.Location.MakeRelativeTo(LinkEnvironment.IntermediateDirectory!);
						}
						else
						{
							InputPath = InputFile.Location.FullName;
						}
						InputFileNames.Add(string.Format("\"{0}\"", InputPath.Replace('\\', '/')));

						LinkAction.PrerequisiteItems.Add(InputFile);
					}
				}

				string LinkResponseArguments = "";

				// libs don't link in other libs
				if (!LinkEnvironment.bIsBuildingLibrary)
				{
					// Make a list of library paths to search
					List<string> AdditionalLibraryPaths = new List<string>();
					List<string> AdditionalLibraries = new List<string>();

					// Add the library paths to the additional path list
					foreach (DirectoryReference LibraryPath in LinkEnvironment.SystemLibraryPaths)
					{
						// LinkerPaths could be relative or absolute
						string AbsoluteLibraryPath = Utils.ExpandVariables(LibraryPath.FullName);
						if (IsDirectoryForArch(AbsoluteLibraryPath, Arch))
						{
							// environment variables aren't expanded when using the $( style
							if (Path.IsPathRooted(AbsoluteLibraryPath) == false)
							{
								AbsoluteLibraryPath = Path.Combine(LinkerPath.FullName, AbsoluteLibraryPath);
							}
							AbsoluteLibraryPath = Utils.CollapseRelativeDirectories(AbsoluteLibraryPath);
							if (!AdditionalLibraryPaths.Contains(AbsoluteLibraryPath))
							{
								AdditionalLibraryPaths.Add(AbsoluteLibraryPath);
							}
						}
					}

					// discover additional libraries and their paths
					foreach (string SystemLibrary in LinkEnvironment.SystemLibraries)
					{
						if (!ShouldSkipLib(SystemLibrary, Arch))
						{
							if (String.IsNullOrEmpty(Path.GetDirectoryName(SystemLibrary)))
							{
								if (SystemLibrary.StartsWith("lib"))
								{
									AdditionalLibraries.Add(SystemLibrary);
								}
								else
								{
									AdditionalLibraries.Add("lib" + SystemLibrary);
								}
							}
						}
					}
					foreach (FileReference Library in LinkEnvironment.Libraries)
					{
						if (!ShouldSkipLib(Library.FullName, Arch))
						{
							string AbsoluteLibraryPath = Path.GetDirectoryName(Library.FullName)!;
							LinkAction.PrerequisiteItems.Add(FileItem.GetItemByFileReference(Library));

							string Lib = Path.GetFileNameWithoutExtension(Library.FullName);
							if (Lib.StartsWith("lib"))
							{
								AdditionalLibraries.Add(Lib);
								if (!AdditionalLibraryPaths.Contains(AbsoluteLibraryPath))
								{
									AdditionalLibraryPaths.Add(AbsoluteLibraryPath);
								}
							}
							else
							{
								AdditionalLibraries.Add(AbsoluteLibraryPath);
							}
						}
					}

					// add the library paths to response
					foreach (string LibaryPath in AdditionalLibraryPaths)
					{
						LinkResponseArguments += string.Format(" -L\"{0}\"", LibaryPath);
					}

					// add libraries in a library group
					LinkResponseArguments += string.Format(" -Wl,--start-group");
					foreach (string AdditionalLibrary in AdditionalLibraries)
					{
						if (AdditionalLibrary.StartsWith("lib"))
						{
							LinkResponseArguments += string.Format(" \"-l{0}\"", AdditionalLibrary.Substring(3));
						}
						else
						{
							LinkResponseArguments += string.Format(" \"{0}\"", AdditionalLibrary);
						}
					}
					LinkResponseArguments += string.Format(" -Wl,--end-group");

					// Write the MAP file to the output directory.
					if (LinkEnvironment.bCreateMapFile)
					{
						FileReference MAPFilePath = FileReference.Combine(LinkEnvironment.OutputDirectory!, Path.GetFileNameWithoutExtension(OutputFile.AbsolutePath) + ".map");
						FileItem MAPFile = FileItem.GetItemByFileReference(MAPFilePath);
						LinkResponseArguments += String.Format(" -Wl,--cref -Wl,-Map,\"{0}\"", MAPFilePath);
						LinkAction.ProducedItems.Add(MAPFile);

						// Export a list of object file paths, so we can locate the object files referenced by the map file
						ExportObjectFilePaths(LinkEnvironment, Path.ChangeExtension(MAPFilePath.FullName, ".objpaths"));
					}
				}

				// Add the additional arguments specified by the environment.
				LinkResponseArguments += LinkEnvironment.AdditionalArguments;

				// Write out a response file
				FileReference ResponseFileName = GetResponseFileName(LinkEnvironment, OutputFile);
				InputFileNames.Add(LinkResponseArguments.Replace("\\", "/"));

				FileItem ResponseFileItem = Graph.CreateIntermediateTextFile(ResponseFileName, InputFileNames);

				LinkAction.CommandArguments += string.Format(" @\"{0}\"", ResponseFileName);
				LinkAction.PrerequisiteItems.Add(ResponseFileItem);

				// Fix up the paths in commandline
				LinkAction.CommandArguments = LinkAction.CommandArguments.Replace("\\", "/");

				// Only execute linking on the local PC.
				LinkAction.bCanExecuteRemotely = false;

				if(bExecuteCompilerThroughShell)
				{
					SetupActionToExecuteCompilerThroughShell(ref LinkAction, LinkAction.CommandPath.FullName, LinkAction.CommandArguments, "Link");
				}

				//Log.TraceInformation("Link: {0} {1}", LinkAction.CommandPath.FullName, LinkAction.CommandArguments);

				// Windows can run into an issue with too long of a commandline when clang tries to call ld to link.
				// To work around this we call clang to just get the command it would execute and generate a
				// second response file to directly call ld with the right arguments instead of calling through clang.
/* disable while tracking down some linker errors this introduces
				if (RuntimePlatform.IsWindows)
				{
					// capture the actual link command without running it
					ProcessStartInfo StartInfo = new ProcessStartInfo();
					StartInfo.WorkingDirectory = LinkEnvironment.IntermediateDirectory.FullName;
					StartInfo.FileName = LinkAction.CommandPath;
					StartInfo.Arguments = "-### " + LinkAction.CommandArguments;
					StartInfo.UseShellExecute = false;
					StartInfo.CreateNoWindow = true;
					StartInfo.RedirectStandardError = true;

					LinkerCommandline = "";

					Process Proc = new Process();
					Proc.StartInfo = StartInfo;
					Proc.ErrorDataReceived += new DataReceivedEventHandler(OutputReceivedForLinker);
					Proc.Start();
					Proc.BeginErrorReadLine();
					Proc.WaitForExit(5000);

					LinkerCommandline = LinkerCommandline.Trim();

					// the command should be in quotes; if not we'll just use clang to link as usual
					int FirstQuoteIndex = LinkerCommandline.IndexOf('"');
					if (FirstQuoteIndex >= 0)
					{
						int SecondQuoteIndex = LinkerCommandline.Substring(FirstQuoteIndex + 1).IndexOf('"');
						if (SecondQuoteIndex >= 0)
						{
							LinkAction.CommandPath = LinkerCommandline.Substring(FirstQuoteIndex + 1, SecondQuoteIndex - FirstQuoteIndex);
							LinkAction.CommandArguments = LinkerCommandline.Substring(FirstQuoteIndex + SecondQuoteIndex + 3);

							// replace double backslashes
							LinkAction.CommandPath = LinkAction.CommandPath.Replace("\\\\", "/");

							// now create a response file for the full command using ld directly
							FileReference FinalResponseFileName = FileReference.Combine(LinkEnvironment.IntermediateDirectory, OutputFile.Location.GetFileName() + ".responseFinal");
							FileItem FinalResponseFileItem = Graph.CreateIntermediateTextFile(FinalResponseFileName, LinkAction.CommandArguments);
							LinkAction.CommandArguments = string.Format("@\"{0}\"", FinalResponseFileName);
							LinkAction.PrerequisiteItems.Add(FinalResponseFileItem);
						}
					}
				}
*/
			}

			return Outputs.ToArray();
		}

		// captures stderr from clang
		private static string LinkerCommandline = "";
		static public void OutputReceivedForLinker(Object Sender, DataReceivedEventArgs Line)
		{
			if ((Line != null) && (Line.Data != null) && (Line.Data.Contains("--sysroot")))
			{
				LinkerCommandline += Line.Data;
			}
		}

		private void ExportObjectFilePaths(LinkEnvironment LinkEnvironment, string FileName)
		{
			// Write the list of object file directories
			HashSet<DirectoryReference> ObjectFileDirectories = new HashSet<DirectoryReference>();
			foreach (FileItem InputFile in LinkEnvironment.InputFiles)
			{
				ObjectFileDirectories.Add(InputFile.Location.Directory);
			}
			foreach (FileReference Library in LinkEnvironment.Libraries)
			{
				ObjectFileDirectories.Add(Library.Directory);
			}
			foreach (DirectoryReference LibraryPath in LinkEnvironment.SystemLibraryPaths)
			{
				ObjectFileDirectories.Add(LibraryPath);
			}
			foreach (string LibraryPath in (Environment.GetEnvironmentVariable("LIB") ?? "").Split(new char[] { ';' }, StringSplitOptions.RemoveEmptyEntries))
			{
				ObjectFileDirectories.Add(new DirectoryReference(LibraryPath));
			}
			Directory.CreateDirectory(Path.GetDirectoryName(FileName));
			File.WriteAllLines(FileName, ObjectFileDirectories.Select(x => x.FullName).OrderBy(x => x).ToArray());
		}

		public override void ModifyBuildProducts(ReadOnlyTargetRules Target, UEBuildBinary Binary, List<string> Libraries, List<UEBuildBundleResource> BundleResources, Dictionary<FileReference, BuildProductType> BuildProducts)
		{
			// only the .so needs to be in the manifest; we always have to build the apk since its contents depend on the project

			/*
			// the binary will have all of the .so's in the output files, we need to trim down to the shared apk (which is what needs to go into the manifest)
			if (Target.bDeployAfterCompile && Binary.Config.Type != UEBuildBinaryType.StaticLibrary)
			{
				foreach (FileReference BinaryPath in Binary.Config.OutputFilePaths)
				{
					FileReference ApkFile = BinaryPath.ChangeExtension(".apk");
					BuildProducts.Add(ApkFile, BuildProductType.Package);
				}
			}
			*/
		}

		public static void OutputReceivedDataEventHandler(Object Sender, DataReceivedEventArgs Line)
		{
			if ((Line != null) && (Line.Data != null))
			{
				Log.TraceInformation(Line.Data);
			}
		}

		public virtual string GetStripPath(FileReference SourceFile)
		{
			string StripExe;
			if (SourceFile.FullName.Contains("-arm64"))
			{
				StripExe = ArPathArm64!;
			}
			else
			if (SourceFile.FullName.Contains("-x64"))
			{
				StripExe = ArPathx64!;
			}
			else
			{
				throw new BuildException("Couldn't determine Android architecture to strip symbols from {0}", SourceFile.FullName);
			}

			// fix the executable (replace the last -ar with -strip and keep any extension)
			int ArIndex = StripExe.LastIndexOf("-ar");
			StripExe = StripExe.Substring(0, ArIndex) + "-strip" + StripExe.Substring(ArIndex + 3);
			return StripExe;
		}

		public void StripSymbols(FileReference SourceFile, FileReference TargetFile)
		{
			if (SourceFile != TargetFile)
			{
				// Strip command only works in place so we need to copy original if target is different
				File.Copy(SourceFile.FullName, TargetFile.FullName, true);
			}

			ProcessStartInfo StartInfo = new ProcessStartInfo();
			StartInfo.FileName = GetStripPath(SourceFile).Trim('"');
			StartInfo.Arguments = " --strip-debug \"" + TargetFile.FullName + "\"";
			StartInfo.UseShellExecute = false;
			StartInfo.CreateNoWindow = true;
			Utils.RunLocalProcessAndLogOutput(StartInfo);
		}

		protected virtual void SetupActionToExecuteCompilerThroughShell(ref Action CompileOrLinkAction, string CommandPath, string CommandArguments, string CommandDescription)
		{
			string QuotedCommandPath = CommandPath;
			if (CommandPath.Contains(' '))
			{
				QuotedCommandPath = "'" + CommandPath + "'";
			}
	
			if (BuildHostPlatform.Current.ShellType == ShellType.Cmd)
			{
				CompileOrLinkAction.CommandArguments = String.Format("/c \"{0} {1}\"", QuotedCommandPath, CommandArguments);
			}
			else
			{
				CompileOrLinkAction.CommandArguments = String.Format("-c \'{0} {1}\'", QuotedCommandPath, CommandArguments);
			}

			CompileOrLinkAction.CommandPath = BuildHostPlatform.Current.Shell;
			CompileOrLinkAction.CommandDescription = CommandDescription;
		}

<<<<<<< HEAD
		public static ClangSanitizer BuildWithSanitizer(FileReference ProjectFile)
		{
			ConfigHierarchy Ini = ConfigCache.ReadHierarchy(ConfigHierarchyType.Engine, DirectoryReference.FromFile(ProjectFile), UnrealTargetPlatform.Android);
			string Sanitizer;
			Ini.GetString("/Script/AndroidRuntimeSettings.AndroidRuntimeSettings", "ClangSanitizer", out Sanitizer);

			switch (Sanitizer.ToLower())
			{
				case "address": return ClangSanitizer.Address;
				case "hwaddress": return ClangSanitizer.HwAddress;
				case "undefinedbehavior": return ClangSanitizer.UndefinedBehavior;
				case "undefinedbehaviorminimal": return ClangSanitizer.UndefinedBehaviorMinimal;
				//case "thread": return ClangSanitizer.Thread;
				default: return ClangSanitizer.None;
			}
=======
		public ClangSanitizer BuildWithSanitizer()
		{
			if (Options.HasFlag(AndroidToolChainOptions.EnableAddressSanitizer))
			{
				return ClangSanitizer.Address;
			}
			else if (Options.HasFlag(AndroidToolChainOptions.EnableHWAddressSanitizer))
			{
				return ClangSanitizer.HwAddress;
			}
			else if (Options.HasFlag(AndroidToolChainOptions.EnableThreadSanitizer))
			{
				return ClangSanitizer.Thread;
			}
			else if (Options.HasFlag(AndroidToolChainOptions.EnableUndefinedBehaviorSanitizer))
			{
				return ClangSanitizer.UndefinedBehavior;
			}
			else if (Options.HasFlag(AndroidToolChainOptions.EnableMinimalUndefinedBehaviorSanitizer))
			{
				return ClangSanitizer.UndefinedBehaviorMinimal;
			}

			return ClangSanitizer.None;
>>>>>>> 6bbb88c8
		}
	};
}<|MERGE_RESOLUTION|>--- conflicted
+++ resolved
@@ -72,11 +72,7 @@
 			HwAddress,
 			UndefinedBehavior,
 			UndefinedBehaviorMinimal,
-<<<<<<< HEAD
-			//Thread,
-=======
 			Thread,
->>>>>>> 6bbb88c8
 		};
 
 		public static string GetCompilerOption(ClangSanitizer Sanitizer)
@@ -87,11 +83,7 @@
 				case ClangSanitizer.HwAddress: return "hwaddress";
 				case ClangSanitizer.UndefinedBehavior:
 				case ClangSanitizer.UndefinedBehaviorMinimal: return "undefined";
-<<<<<<< HEAD
-				//case ClangSanitizer.Thread: return "thread";
-=======
 				case ClangSanitizer.Thread: return "thread";
->>>>>>> 6bbb88c8
 				default: return "";
 			}
 		}
@@ -109,23 +101,11 @@
 
 		// Version string from the Android specific build of clang. E.g in Android (6317467 based on r365631c1) clang version 9.0.8
 		// this would be 6317467)
-<<<<<<< HEAD
-		protected static string AndroidClangBuild;
-=======
 		protected static string? AndroidClangBuild;
->>>>>>> 6bbb88c8
 
 		// the list of architectures we will compile for
 		protected List<string>? Arches = null;
 
-<<<<<<< HEAD
-		// the "-android" suffix paths here are vcpkg triplets for the android platform
-		static private Dictionary<string, string[]> AllArchNames = new Dictionary<string, string[]> {
-			{ "-armv7", new string[] { "armv7", "armeabi-v7a", "arm-android" } },
-			{ "-arm64", new string[] { "arm64", "arm64-v8a", "arm64-android" } },
-			{ "-x86",   new string[] { "x86", "x86-android" } },
-			{ "-x64",   new string[] { "x64", "x86_64", "x64-android" } },
-=======
 		private AndroidToolChainOptions Options;
 
 		// the "-android" suffix paths here are vcpkg triplets for the android platform
@@ -140,7 +120,6 @@
 			{ "-arm64", new string[] { "arm64", "arm64-v8a", "arm64-android" } },
 			{ "-x86",   new string[] { "x86", "x86-android" } },
 			{ "-x64",   new string[] { "x64", "x86_64", "x64-android" } }
->>>>>>> 6bbb88c8
 		};
 
 		static private Dictionary<string, string[]> LibrariesToSkip = new Dictionary<string, string[]> {
@@ -331,26 +310,7 @@
 				AndroidClangBuild = "unknown";
 			}
 
-<<<<<<< HEAD
-			// set up the path to our toolchains
-			ClangPath = Utils.CollapseRelativeDirectories(Path.Combine(NDKPath, @"toolchains/llvm", ArchitecturePath, @"bin/clang++" + ExeExtension));
-
-			// Android (6317467 based on r365631c1) clang version 9.0.8 
-			AndroidClangBuild = Utils.RunLocalProcessAndReturnStdOut(ClangPath, "--version");			
-			try
-			{
-				AndroidClangBuild = Regex.Match(AndroidClangBuild, @"(\w+) based on").Groups[1].ToString();
-			}
-			catch
-			{
-				Log.TraceWarning("Failed to retreive build version from {0}", AndroidClangBuild);
-				AndroidClangBuild = "unknown";
-			}
-
-			if (NDKDefineInt < 210000 || ForceLDLinker())
-=======
 			if (ForceLDLinker())
->>>>>>> 6bbb88c8
 			{
 				// use ld before r21
 				ArPathArm64 = Utils.CollapseRelativeDirectories(Path.Combine(NDKPath, @"toolchains/aarch64-linux-android-4.9", ArchitecturePath, @"bin/aarch64-linux-android-ar" + ExeExtension));
@@ -522,11 +482,7 @@
 				// try to read it
 				try
 				{
-<<<<<<< HEAD
-					JsonObject PlatformsObj = null;
-=======
 					JsonObject? PlatformsObj = null;
->>>>>>> 6bbb88c8
 					if (JsonObject.TryRead(new FileReference(PlatformsFilename), out PlatformsObj))
 					{
 						CachedPlatformsValid = PlatformsObj.TryGetIntegerField("min", out CachedMinPlatform) && PlatformsObj.TryGetIntegerField("max", out CachedMaxPlatform);
@@ -541,8 +497,6 @@
 			MaxPlatform = CachedMaxPlatform;
 			return CachedPlatformsValid;
 		}
-<<<<<<< HEAD
-=======
 		
 		//This doesn't take into account SDK version overrides in packaging
 		public int GetMinSdkVersion(int MinSdk = 21)
@@ -552,7 +506,6 @@
 			Ini.GetInt32("/Script/AndroidRuntimeSettings.AndroidRuntimeSettings", "MinSDKVersion", out MinSDKVersion);
 			return MinSDKVersion;
 		}
->>>>>>> 6bbb88c8
 
 		protected virtual bool ValidateNDK(string PlatformsFilename, string ApiString)
 		{
@@ -685,11 +638,6 @@
 				Result += " -Werror=deprecated-declarations";
 			}
 
-			if (CompileEnvironment.DeprecationWarningLevel == WarningLevel.Error)
-			{
-				Result += " -Werror=deprecated-declarations";
-			}
-
 			if (CompileEnvironment.ShadowVariableWarningLevel != WarningLevel.Off)
 			{
 				Result += " -Wshadow" + ((CompileEnvironment.ShadowVariableWarningLevel == WarningLevel.Error) ? "" : " -Wno-error=shadow");
@@ -785,7 +733,6 @@
 
 			// Profile Guided Optimization (PGO) and Link Time Optimization (LTO)
 			if (CompileEnvironment.bPGOOptimize)
-<<<<<<< HEAD
 			{
 				//
 				// Clang emits warnings for each compiled object file that doesn't have a matching entry in the profile data.
@@ -800,41 +747,6 @@
 				// 'Function control flow change detected (hash mismatch)' warnings. 
 				Result += " -Wno-backend-plugin";
 
-				Result += string.Format(" -fprofile-use=\"{0}.profdata\"", Path.Combine(CompileEnvironment.PGODirectory, CompileEnvironment.PGOFilenamePrefix));
-
-				//TODO: measure LTO.
-				//Result += " -flto=thin";
-			}
-			else if (CompileEnvironment.bPGOProfile)
-			{
-				// Always enable LTO when generating PGO profile data.
-				// Android supports only LLVM IR-based for instrumentation-based PGO.
-				Result += " -fprofile-generate";
-				//  for sampling-based profile collection to generate minimal debug information:
-				Result += " -gline-tables-only";
-
-				//TODO: check LTO improves perf.
-				//Result += " -flto=thin";
-			}
-
-			//@todo android: these are copied verbatim from UE3 and probably need adjustment
-			if (Architecture == "-armv7")
-=======
->>>>>>> 6bbb88c8
-			{
-				//
-				// Clang emits warnings for each compiled object file that doesn't have a matching entry in the profile data.
-				// This can happen when the profile data is older than the binaries we're compiling.
-				//
-				// Disable these warnings. They are far too verbose.
-				//
-				Result += " -Wno-profile-instr-out-of-date";
-				Result += " -Wno-profile-instr-unprofiled";
-
-				// apparently there can be hashing conflicts with PGO which can result in:
-				// 'Function control flow change detected (hash mismatch)' warnings. 
-				Result += " -Wno-backend-plugin";
-
 				Result += string.Format(" -fprofile-use=\"{0}.profdata\"", Path.Combine(CompileEnvironment.PGODirectory!, CompileEnvironment.PGOFilenamePrefix!));
 
 				//TODO: measure LTO.
@@ -909,49 +821,10 @@
 			Result += " -fforce-emit-vtables";      // Helps with devirtualization
 			//Result += " -fstrict-vtable-pointers";	// Assumes that vtable pointer will never change, i.e. object of a different type would not be constracted in place of another object. Helps with devirtualization
 
-			ClangSanitizer Sanitizer = BuildWithSanitizer(ProjectFile);
-			if (Sanitizer != ClangSanitizer.None)
-			{
-				Result += " -fsanitize=" + GetCompilerOption(Sanitizer);
-
-				if (Sanitizer == ClangSanitizer.Address || Sanitizer == ClangSanitizer.HwAddress)
-				{
-					Result += " -fno-omit-frame-pointer -DRUNNING_WITH_ASAN=1";
-				}
-			}
-
 			return Result;
 		}
 
 		static string GetCppStandardCompileArgument(CppCompileEnvironment CompileEnvironment)
-<<<<<<< HEAD
-		{
-			var Mapping = new Dictionary<CppStandardVersion, string>
-			{
-				{ CppStandardVersion.Cpp14, " -std=c++14" },
-				{ CppStandardVersion.Cpp17, " -std=c++17" },
-				{ CppStandardVersion.Latest, " -std=c++17" },
-				{ CppStandardVersion.Default, " -std=c++14" }
-			};
-			return Mapping[CompileEnvironment.CppStandard];
-		}
-
-		static string GetCompileArguments_CPP(CppCompileEnvironment CompileEnvironment, bool bDisableOptimizations)
-		{
-			string Result = "";
-
-			Result += " -x c++";
-			Result += GetCppStandardCompileArgument(CompileEnvironment);
-
-			// optimization level
-			if (bDisableOptimizations)
-			{
-				Result += " -O0";
-			}
-			else
-			{
-				Result += " -O3";
-=======
 		{
 			string Result;
 			switch (CompileEnvironment.CppStandard)
@@ -977,7 +850,6 @@
 				{
 					Result += " -Wno-coroutine-missing-unhandled-exception";
 				}
->>>>>>> 6bbb88c8
 			}
 
 			return Result;
@@ -999,29 +871,12 @@
 			return Result;
 		}
 
-<<<<<<< HEAD
-		static string GetCompileArguments_PCH(CppCompileEnvironment CompileEnvironment, bool bDisableOptimizations)
-=======
 		static string GetCompileArguments_PCH(CppCompileEnvironment CompileEnvironment)
->>>>>>> 6bbb88c8
 		{
 			string Result = "";
 
 			Result += " -x c++-header";
 			Result += GetCppStandardCompileArgument(CompileEnvironment);
-<<<<<<< HEAD
-
-			// optimization level
-			if (bDisableOptimizations)
-			{
-				Result += " -O0";
-			}
-			else
-			{
-				Result += " -O3";
-			}
-=======
->>>>>>> 6bbb88c8
 
 			return Result;
 		}
@@ -1113,24 +968,6 @@
 
 				Result += string.Format(" -fprofile-use=\"{0}.profdata\"", Path.Combine(LinkEnvironment.PGODirectory!, LinkEnvironment.PGOFilenamePrefix!));
 
-<<<<<<< HEAD
-			Result += " -Wl,--build-id=sha1";               // add build-id to make debugging easier
-
-			if (LinkEnvironment.bPGOOptimize)
-			{
-				//
-				// Clang emits warnings for each compiled object file that doesn't have a matching entry in the profile data.
-				// This can happen when the profile data is older than the binaries we're compiling.
-				//
-				// Disable these warnings. They are far too verbose.
-				//
-				Result += " -Wno-profile-instr-out-of-date";
-				Result += " -Wno-profile-instr-unprofiled";
-
-				Result += string.Format(" -fprofile-use=\"{0}.profdata\"", Path.Combine(LinkEnvironment.PGODirectory, LinkEnvironment.PGOFilenamePrefix));
-
-=======
->>>>>>> 6bbb88c8
 				//TODO: check LTO improves perf.
 				//Result += " -flto=thin";
 			}
@@ -1145,18 +982,12 @@
 			// verbose output from the linker
 			// Result += " -v";
 
-<<<<<<< HEAD
-			ClangSanitizer Sanitizer = BuildWithSanitizer(ProjectFile);
-=======
 			ClangSanitizer Sanitizer = BuildWithSanitizer();
->>>>>>> 6bbb88c8
 			if (Sanitizer != ClangSanitizer.None)
 			{
 				Result += " -fsanitize=" + GetCompilerOption(Sanitizer);
 			}
 
-<<<<<<< HEAD
-=======
 			if (EnableAdvancedBinaryCompression())
 			{
 				int MinSDKVersion = GetMinSdkVersion();
@@ -1176,7 +1007,6 @@
 				}
 			}
 
->>>>>>> 6bbb88c8
 			return Result;
 		}
 
@@ -1433,11 +1263,7 @@
 			foreach (string Definition in CompileEnvironment.Definitions)
 			{
 				// We must change the \" to escaped double quotes to save it properly for clang .rsp
-<<<<<<< HEAD
-				BaseArguments += string.Format(" -D \"{0}\"", Definition.Replace("\"", Utils.IsRunningOnMono ? "\\\"" : "\"\""));
-=======
 				BaseArguments += string.Format(" -D \"{0}\"", Definition.Replace("\"", RuntimePlatform.IsWindows ? "\"\"" : "\\\""));
->>>>>>> 6bbb88c8
 			}
 
 			//LUMIN_MERGE
@@ -1540,24 +1366,8 @@
 						FileArguments += string.Format(" -include \"{0}\"", ForceIncludeFile.Location);
 					}
 
-<<<<<<< HEAD
-							// remove shadow variable warnings for externally included files
-							if (!SourceFile.Location.IsUnderDirectory(UnrealBuildTool.RootDirectory))
-							{
-								bDisableShadowWarning = true;
-							}
-						}
-						else if (CompileEnvironment.PrecompiledHeaderAction == PrecompiledHeaderAction.Create)
-						{
-							FileArguments += GetCompileArguments_PCH(CompileEnvironment, bDisableOptimizations);
-						}
-						else
-						{
-							FileArguments += GetCompileArguments_CPP(CompileEnvironment, bDisableOptimizations);
-=======
 					// Add the C++ source file and its included files to the prerequisite item list.
 					CompileAction.PrerequisiteItems.Add(SourceFile);
->>>>>>> 6bbb88c8
 
 					if (CompileEnvironment.PrecompiledHeaderAction == PrecompiledHeaderAction.Create && !bIsPlainCFile)
 					{
@@ -1646,20 +1456,6 @@
 					FileItem ResponseFileItem = Graph.CreateIntermediateTextFile(ResponseFileName, new List<string> { AllArguments });
 					string ResponseArgument = string.Format("@\"{0}\"", ResponseFileName);
 
-<<<<<<< HEAD
-						CompileAction.WorkingDirectory = UnrealBuildTool.EngineSourceDirectory;
-						if(bExecuteCompilerThroughShell)
-						{
-							SetupActionToExecuteCompilerThroughShell(ref CompileAction, ClangPath, ResponseArgument, "Compile");
-						}
-						else
-						{
-							CompileAction.CommandPath = new FileReference(ClangPath);
-							CompileAction.CommandArguments = ResponseArgument;
-						}
-						CompileAction.PrerequisiteItems.Add(ResponseFileItem);
-						CompileAction.CommandVersion = AndroidClangBuild;
-=======
 					CompileAction.WorkingDirectory = UnrealBuildTool.EngineSourceDirectory;
 					if(bExecuteCompilerThroughShell)
 					{
@@ -1672,7 +1468,6 @@
 					}
 					CompileAction.PrerequisiteItems.Add(ResponseFileItem);
 					CompileAction.CommandVersion = AndroidClangBuild!;
->>>>>>> 6bbb88c8
 
 					CompileAction.StatusDescription = string.Format("{0} [{1}]", Path.GetFileName(SourceFile.AbsolutePath), Arch.Replace("-", ""));
 
@@ -1771,39 +1566,7 @@
 					string TargetString = "";
 					foreach (string Target in CompileTargets)
 					{
-<<<<<<< HEAD
-						Action CompileAction = Graph.CreateAction(ActionType.Compile);
-						CompileAction.CommandDescription = "Compile";
-						CompileAction.WorkingDirectory = UnrealBuildTool.EngineSourceDirectory;
-						CompileAction.CommandPath = new FileReference(GetISPCHostCompilerPath(BuildHostPlatform.Current.Platform));
-						CompileAction.StatusDescription = Path.GetFileName(ISPCFile.AbsolutePath);
-						CompileAction.CommandVersion = GetISPCHostCompilerVersion(BuildHostPlatform.Current.Platform).ToString();
-
-						// Disable remote execution to workaround mismatched case on XGE
-						CompileAction.bCanExecuteRemotely = false;
-
-						List<string> Arguments = new List<string>();
-
-						// Add the ISPC obj file as a prerequisite of the action.
-						Arguments.Add(String.Format(" \"{0}\"", ISPCFile.AbsolutePath));
-
-						// Add the ISPC h file to the produced item list.
-						FileItem ISPCIncludeHeaderFile = FileItem.GetItemByFileReference(
-							FileReference.Combine(
-								InlineArchIncludeFolder(OutputDir, Arch, GPUArchitecture),
-								Path.GetFileName(ISPCFile.AbsolutePath) + ".generated.dummy.h"
-								)
-							);
-
-						// Add the ISPC file to be compiled.
-						Arguments.Add(String.Format("-h \"{0}\"", ISPCIncludeHeaderFile));
-
-						// Build target string. No comma on last
-						string TargetString = "";
-						foreach (string Target in CompileTargets)
-=======
 						if (Target == CompileTargets.Last())
->>>>>>> 6bbb88c8
 						{
 							TargetString += Target;
 						}
@@ -2143,15 +1906,6 @@
 				// Get link arguments.
 				LinkAction.CommandArguments = LinkEnvironment.bIsBuildingLibrary ? GetArArguments(LinkEnvironment) : GetLinkArguments(LinkEnvironment, Arch);
 
-<<<<<<< HEAD
-					// Add the output file as a production of the link action.
-					FileItem OutputFile;
-					OutputFile = FileItem.GetItemByFileReference(LinkEnvironment.OutputFilePaths[OutputPathIndex]);
-					Outputs.Add(OutputFile);
-					LinkAction.ProducedItems.Add(OutputFile);
-					LinkAction.StatusDescription = string.Format("{0}", Path.GetFileName(OutputFile.AbsolutePath));
-					LinkAction.CommandVersion = AndroidClangBuild;
-=======
 				// Add the output file as a production of the link action.
 				FileItem OutputFile;
 				OutputFile = FileItem.GetItemByFileReference(LinkEnvironment.OutputFilePaths[OutputPathIndex]);
@@ -2159,7 +1913,6 @@
 				LinkAction.ProducedItems.Add(OutputFile);
 				LinkAction.StatusDescription = string.Format("{0}", Path.GetFileName(OutputFile.AbsolutePath));
 				LinkAction.CommandVersion = AndroidClangBuild!;
->>>>>>> 6bbb88c8
 
 				// LinkAction.bPrintDebugInfo = true;
 
@@ -2496,23 +2249,6 @@
 			CompileOrLinkAction.CommandDescription = CommandDescription;
 		}
 
-<<<<<<< HEAD
-		public static ClangSanitizer BuildWithSanitizer(FileReference ProjectFile)
-		{
-			ConfigHierarchy Ini = ConfigCache.ReadHierarchy(ConfigHierarchyType.Engine, DirectoryReference.FromFile(ProjectFile), UnrealTargetPlatform.Android);
-			string Sanitizer;
-			Ini.GetString("/Script/AndroidRuntimeSettings.AndroidRuntimeSettings", "ClangSanitizer", out Sanitizer);
-
-			switch (Sanitizer.ToLower())
-			{
-				case "address": return ClangSanitizer.Address;
-				case "hwaddress": return ClangSanitizer.HwAddress;
-				case "undefinedbehavior": return ClangSanitizer.UndefinedBehavior;
-				case "undefinedbehaviorminimal": return ClangSanitizer.UndefinedBehaviorMinimal;
-				//case "thread": return ClangSanitizer.Thread;
-				default: return ClangSanitizer.None;
-			}
-=======
 		public ClangSanitizer BuildWithSanitizer()
 		{
 			if (Options.HasFlag(AndroidToolChainOptions.EnableAddressSanitizer))
@@ -2537,7 +2273,6 @@
 			}
 
 			return ClangSanitizer.None;
->>>>>>> 6bbb88c8
 		}
 	};
 }