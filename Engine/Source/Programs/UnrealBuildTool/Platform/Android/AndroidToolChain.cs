// Copyright Epic Games, Inc. All Rights Reserved.

using System;
using System.Collections.Generic;
using System.Text.RegularExpressions;
using System.Diagnostics;
using System.IO;
using System.Linq;
using Microsoft.Win32;
using Tools.DotNETCommon;

namespace UnrealBuildTool
{
	class AndroidToolChain : ISPCToolChain, IAndroidToolChain
	{
		// Android NDK toolchain that must be used for C++ compiling
		readonly int MinimumNDKToolchain = 210100;
		readonly int MaximumNDKToolchain = 230100;
		readonly int RecommendedNDKToolchain = 210200;

		public static readonly string[] AllCpuSuffixes =
		{
			"-armv7",
			"-arm64",
			"-x86",
			"-x64"
		};

		public static readonly string[] AllGpuSuffixes =
		{
			"",
		};

		// sh0rt names for the above suffixes
		public static readonly Dictionary<string, string> ShortArchNames = new Dictionary<string, string>()
		{
			{ "", "" },
			{ "-armv7", "a7" },
			{ "-arm64", "a8" },
			{ "-x86", "x3" },
			{ "-x64", "x6" },
			//LUMIN_MERGE
			{ "-lumingl4", "" },
			{ "-lumin", "" }
		};

		public enum ClangSanitizer
		{
			None,
			Address,
			HwAddress,
			UndefinedBehavior,
			UndefinedBehaviorMinimal,
			//Thread,
		};

		public static string GetCompilerOption(ClangSanitizer Sanitizer)
		{
			switch (Sanitizer)
			{
				case ClangSanitizer.Address: return "address";
				case ClangSanitizer.HwAddress: return "hwaddress";
				case ClangSanitizer.UndefinedBehavior:
				case ClangSanitizer.UndefinedBehaviorMinimal: return "undefined";
				//case ClangSanitizer.Thread: return "thread";
				default: return "";
			}
		}

		protected FileReference ProjectFile;
		private bool bUseLdGold;
		private List<string> AdditionalArches;
		private List<string> AdditionalGPUArches;
		protected bool bExecuteCompilerThroughShell;

		// the Clang version being used to compile
		static int ClangVersionMajor = -1;
		static int ClangVersionMinor = -1;
		static int ClangVersionPatch = -1;

		// Version string from the Android specific build of clang. E.g in Android (6317467 based on r365631c1) clang version 9.0.8
		// this would be 6317467)
		protected static string AndroidClangBuild;

		// the list of architectures we will compile for
		protected List<string> Arches = null;
		// the list of GPU architectures we will compile for
		protected List<string> GPUArchitectures = null;
		// a list of all architecture+GPUArchitecture names (-armv7-es2, etc)
		protected List<string> AllComboNames = null;
		// whether to enable NEON support for armv7 builds
		private bool bUseNEONForArmV7 = false;

		// the "-android" suffix paths here are vcpkg triplets for the android platform
		static private Dictionary<string, string[]> AllArchNames = new Dictionary<string, string[]> {
			{ "-armv7", new string[] { "armv7", "armeabi-v7a", "arm-android" } },
			{ "-arm64", new string[] { "arm64", "arm64-v8a", "arm64-android" } },
			{ "-x86",   new string[] { "x86", "x86-android" } },
			{ "-x64",   new string[] { "x64", "x86_64", "x64-android" } },
		};

		static private Dictionary<string, string[]> LibrariesToSkip = new Dictionary<string, string[]> {
			{ "-armv7", new string[] { } },
			{ "-arm64", new string[] { "nvToolsExt", "nvToolsExtStub", "vorbisenc", } },
			{ "-x86",   new string[] { "nvToolsExt", "nvToolsExtStub", "oculus", "OVRPlugin", "vrapi", "ovrkernel", "systemutils", "openglloader", "ovrplatformloader", "vorbisenc", } },
			{ "-x64",   new string[] { "nvToolsExt", "nvToolsExtStub", "oculus", "OVRPlugin", "vrapi", "ovrkernel", "systemutils", "openglloader", "ovrplatformloader", "gpg", "vorbisenc", } },
		};

		static private Dictionary<string, string[]> ModulesToSkip = new Dictionary<string, string[]> {
			{ "-armv7", new string[] {  } },
			{ "-arm64", new string[] {  } },
			{ "-x86",   new string[] { "OnlineSubsystemOculus", "OculusHMD", "OculusMR" } },
			{ "-x64",   new string[] { "OnlineSubsystemOculus", "OculusHMD", "OculusMR", "OnlineSubsystemGooglePlay" } },
		};

		static private Dictionary<string, string[]> GeneratedModulesToSkip = new Dictionary<string, string[]> {
			{ "-armv7", new string[] {  } },
			{ "-arm64", new string[] {  } },
			{ "-x86",   new string[] { "OculusEntitlementCallbackProxy", "OculusCreateSessionCallbackProxy", "OculusFindSessionsCallbackProxy", "OculusIdentityCallbackProxy", "OculusNetConnection", "OculusNetDriver", "OnlineSubsystemOculus_init" } },
			{ "-x64",   new string[] { "OculusEntitlementCallbackProxy", "OculusCreateSessionCallbackProxy", "OculusFindSessionsCallbackProxy", "OculusIdentityCallbackProxy", "OculusNetConnection", "OculusNetDriver", "OnlineSubsystemOculus_init" } },
		};

		public string NDKToolchainVersion;
		public string NDKDefine;
		public int NDKDefineInt;

		protected void SetClangVersion(int Major, int Minor, int Patch)
		{
			ClangVersionMajor = Major;
			ClangVersionMinor = Minor;
			ClangVersionPatch = Patch;
		}

		public string GetClangVersionString()
		{
			return string.Format("{0}.{1}.{2}", ClangVersionMajor, ClangVersionMinor, ClangVersionPatch);
		}

		public void ShowNDKWarnings()
		{
			if (NDKDefineInt < RecommendedNDKToolchain)
			{
				Log.TraceInformation("Note: Android toolchain NDK " + ToolchainIntToString(RecommendedNDKToolchain) + " recommended");
			}
		}

		/// <summary>
		/// Checks if compiler version matches the requirements
		/// </summary>
		private static bool CompilerVersionGreaterOrEqual(int Major, int Minor, int Patch)
		{
			return ClangVersionMajor > Major ||
				(ClangVersionMajor == Major && ClangVersionMinor > Minor) ||
				(ClangVersionMajor == Major && ClangVersionMinor == Minor && ClangVersionPatch >= Patch);
		}

		/// <summary>
		/// Checks if compiler version matches the requirements
		/// </summary>
		private static bool CompilerVersionLessThan(int Major, int Minor, int Patch)
		{
			return ClangVersionMajor < Major ||
				(ClangVersionMajor == Major && ClangVersionMinor < Minor) ||
				(ClangVersionMajor == Major && ClangVersionMinor == Minor && ClangVersionPatch < Patch);
		}

		private static string ToolchainIntToString(int ToolchainInt)
		{
			int RevisionNum = ToolchainInt / 10000;
			int RevisionMinor = ToolchainInt - (RevisionNum * 10000);
			int RevisionLetterNum = RevisionMinor / 100;
			//int RevisionBeta = RevisionMinor - (RevisionLetterNum * 100);
			char RevisionLetter = Convert.ToChar('a' + RevisionLetterNum - 1);

			return "r" + RevisionNum + (RevisionLetterNum > 1 ? Char.ToString(RevisionLetter) : "");
		}

		[CommandLine("-Architectures=", ListSeparator = '+')]
		public List<string> ArchitectureArg = new List<string>();

		protected bool bEnableGcSections = true;

		public AndroidToolChain(FileReference InProjectFile, bool bInUseLdGold, IReadOnlyList<string> InAdditionalArches, IReadOnlyList<string> InAdditionalGPUArches)
			: this(InProjectFile, bInUseLdGold, InAdditionalArches, InAdditionalGPUArches, false)
		{
		}

		protected AndroidToolChain(FileReference InProjectFile, bool bInUseLdGold, IReadOnlyList<string> InAdditionalArches, IReadOnlyList<string> InAdditionalGPUArches, bool bAllowMissingNDK)
		{
			ProjectFile = InProjectFile;
			bUseLdGold = bInUseLdGold;
			AdditionalArches = new List<string>();
			AdditionalGPUArches = new List<string>();

			if (InAdditionalArches != null)
			{
				AdditionalArches.AddRange(InAdditionalArches);
			}

			if (InAdditionalGPUArches != null)
			{
				AdditionalGPUArches.AddRange(InAdditionalGPUArches);
			}

			// by default tools chains don't parse arguments, but we want to be able to check the -architectures flag defined above. This is
			// only necessary when AndroidToolChain is used during UAT
			CommandLine.ParseArguments(Environment.GetCommandLineArgs(), this);

			if (AdditionalArches.Count == 0 && ArchitectureArg.Count > 0)
			{
				AdditionalArches.AddRange(ArchitectureArg);
			}

			string NDKPath = Environment.GetEnvironmentVariable("NDKROOT");

			// don't register if we don't have an NDKROOT specified
			if (String.IsNullOrEmpty(NDKPath))
			{
				if (bAllowMissingNDK)
				{
					return;
				}
				throw new BuildException("NDKROOT is not specified; cannot use Android toolchain.");
			}

			NDKPath = NDKPath.Replace("\"", "");

			// figure out the NDK version
			NDKToolchainVersion = "unknown";
			NDKDefine = "100500";    // assume r10e
			string SourcePropFilename = Path.Combine(NDKPath, "source.properties");
			if (File.Exists(SourcePropFilename))
			{
				string RevisionString = "";
				string[] PropertyContents = File.ReadAllLines(SourcePropFilename);
				foreach (string PropertyLine in PropertyContents)
				{
					if (PropertyLine.StartsWith("Pkg.Revision"))
					{
						RevisionString = PropertyLine;
						break;
					}
				}

				int EqualsIndex = RevisionString.IndexOf('=');
				if (EqualsIndex > 0)
				{
					string[] RevisionParts = RevisionString.Substring(EqualsIndex + 1).Trim().Split('.');
					int RevisionMinor = int.Parse(RevisionParts.Length > 1 ? RevisionParts[1] : "0");
					char RevisionLetter = Convert.ToChar('a' + RevisionMinor);
					int RevisionBeta = 0;  // @TODO
					NDKToolchainVersion = "r" + RevisionParts[0] + (RevisionMinor > 0 ? Char.ToString(RevisionLetter) : "");
					NDKDefine = RevisionParts[0] + string.Format("{0:00}", RevisionMinor + 1) + string.Format("{0:00}", RevisionBeta);
				}
			}
			else
			{
				string ReleaseFilename = Path.Combine(NDKPath, "RELEASE.TXT");
				if (File.Exists(ReleaseFilename))
				{
					string[] PropertyContents = File.ReadAllLines(SourcePropFilename);
					NDKToolchainVersion = PropertyContents[0];
				}
			}
			if (!int.TryParse(NDKDefine, out NDKDefineInt))
			{
				NDKDefineInt = 100500;
			}

			string ArchitecturePath = "";
			string ArchitecturePathWindows32 = @"prebuilt/windows";
			string ArchitecturePathWindows64 = @"prebuilt/windows-x86_64";
			string ArchitecturePathMac = @"prebuilt/darwin-x86_64";
			string ArchitecturePathLinux = @"prebuilt/linux-x86_64";
			string ExeExtension = ".exe";

			if (Directory.Exists(Path.Combine(NDKPath, "toolchains", "llvm", ArchitecturePathWindows64)))
			{
				Log.TraceVerbose("        Found Windows 64 bit versions of toolchain");
				ArchitecturePath = ArchitecturePathWindows64;
			}
			else if (Directory.Exists(Path.Combine(NDKPath, "toolchains", "llvm", ArchitecturePathWindows32)))
			{
				Log.TraceVerbose("        Found Windows 32 bit versions of toolchain");
				ArchitecturePath = ArchitecturePathWindows32;
			}
			else if (Directory.Exists(Path.Combine(NDKPath, "toolchains", "llvm", ArchitecturePathMac)))
			{
				Log.TraceVerbose("        Found Mac versions of toolchain");
				ArchitecturePath = ArchitecturePathMac;
				ExeExtension = "";
			}
			else if (Directory.Exists(Path.Combine(NDKPath, "toolchains", "llvm", ArchitecturePathLinux)))
			{
				Log.TraceVerbose("        Found Linux versions of toolchain");
				ArchitecturePath = ArchitecturePathLinux;
				ExeExtension = "";
			}
			else
			{
				throw new BuildException("Couldn't find 32-bit or 64-bit versions of the Android toolchain with NDKROOT: " + NDKPath);
			}

			// figure out clang version (will live in toolchains/llvm from NDK 21 forward
			if (Directory.Exists(Path.Combine(NDKPath, "toolchains", "llvm")))
			{
				// look for version in AndroidVersion.txt (fail if not found)
				string VersionFilename = Path.Combine(NDKPath, "toolchains", "llvm", ArchitecturePath, "AndroidVersion.txt");
				if (!File.Exists(VersionFilename))
				{
					throw new BuildException("Cannot find supported Android toolchain");
				}
				string[] VersionFile = File.ReadAllLines(VersionFilename);
				string[] VersionParts = VersionFile[0].Split('.');
				SetClangVersion(int.Parse(VersionParts[0]), (VersionParts.Length > 1) ? int.Parse(VersionParts[1]) : 0, (VersionParts.Length > 2) ? int.Parse(VersionParts[2]) : 0);
			}
			else
			{
				throw new BuildException("Cannot find supported Android toolchain with NDKPath:" + NDKPath);
			}

			// verify NDK toolchain is supported
			if ((NDKDefineInt < MinimumNDKToolchain || NDKDefineInt > MaximumNDKToolchain)
				&& !bAllowMissingNDK)
			{
				throw new BuildException("Android toolchain NDK " + ToolchainIntToString(NDKDefineInt) + " not supported; please use NDK " + ToolchainIntToString(MinimumNDKToolchain) + " to NDK " + ToolchainIntToString(MaximumNDKToolchain) +
					" (NDK " + ToolchainIntToString(RecommendedNDKToolchain) + " recommended)");
			}

			// set up the path to our toolchains
			ClangPath = Utils.CollapseRelativeDirectories(Path.Combine(NDKPath, @"toolchains/llvm", ArchitecturePath, @"bin/clang++" + ExeExtension));

			// Android (6317467 based on r365631c1) clang version 9.0.8 
			AndroidClangBuild = Utils.RunLocalProcessAndReturnStdOut(ClangPath, "--version");			
			try
			{
				AndroidClangBuild = Regex.Match(AndroidClangBuild, @"(\w+) based on").Groups[1].ToString();
			}
			catch
			{
				Log.TraceWarning("Failed to retreive build version from {0}", AndroidClangBuild);
				AndroidClangBuild = "unknown";
			}

			if (NDKDefineInt < 210000 || ForceLDLinker())
			{
				// use ld before r21
				ArPathArm = Utils.CollapseRelativeDirectories(Path.Combine(NDKPath, @"toolchains/arm-linux-androideabi-4.9", ArchitecturePath, @"bin/armv7a-linux-androideabi-ar" + ExeExtension));
				ArPathArm64 = Utils.CollapseRelativeDirectories(Path.Combine(NDKPath, @"toolchains/aarch64-linux-android-4.9", ArchitecturePath, @"bin/aarch64-linux-android-ar" + ExeExtension));
				ArPathx86 = Utils.CollapseRelativeDirectories(Path.Combine(NDKPath, @"toolchains/x86-4.9", ArchitecturePath, @"bin/i686-linux-android-ar" + ExeExtension));
				ArPathx64 = Utils.CollapseRelativeDirectories(Path.Combine(NDKPath, @"toolchains/x86_64-4.9", ArchitecturePath, @"bin/x86_64-linux-android-ar" + ExeExtension));
			}
			else
			{
				// use lld for r21+
				ArPathArm = Utils.CollapseRelativeDirectories(Path.Combine(NDKPath, @"toolchains/llvm", ArchitecturePath, @"bin/llvm-ar" + ExeExtension));
				ArPathArm64 = ArPathArm;
				ArPathx86 = ArPathArm;
				ArPathx64 = ArPathArm;
			}

			// NDK setup (use no less than 21 for 64-bit targets)
			int NDKApiLevel32Int = GetNdkApiLevelInt();
			int NDKApiLevel64Int = NDKApiLevel32Int;
			//string NDKApiLevel32Bit = GetNdkApiLevel();
			//string NDKApiLevel64Bit = NDKApiLevel32Bit;
			if (NDKApiLevel64Int < 21)
			{
				NDKApiLevel64Int = 21;
				//NDKApiLevel64Bit = "android-21";
			}

			string GCCToolchainPath = Path.Combine(NDKPath, "toolchains", "llvm", ArchitecturePath);
			string SysrootPath = Path.Combine(NDKPath, "toolchains", "llvm", ArchitecturePath, "sysroot");

			// toolchain params (note: use ANDROID=1 same as we define it)
			ToolchainLinkParamsArm = " --target=armv7-none-linux-androideabi" + NDKApiLevel32Int + " --gcc-toolchain=\"" + GCCToolchainPath + "\" --sysroot=\"" + SysrootPath + "\" -DANDROID=1";
			ToolchainLinkParamsArm64 = " --target=aarch64-none-linux-android" + NDKApiLevel64Int + " --gcc-toolchain=\"" + GCCToolchainPath + "\" --sysroot=\"" + SysrootPath + "\" -DANDROID=1";
			ToolchainLinkParamsx86 = " --target=i686-none-linux-android" + NDKApiLevel32Int + " --gcc-toolchain=\"" + GCCToolchainPath + "\" --sysroot=\"" + SysrootPath + "\" -DANDROID=1";
			ToolchainLinkParamsx64 = " --target=x86_64-none-linux-android" + NDKApiLevel64Int + " --gcc-toolchain=\"" + GCCToolchainPath + "\" --sysroot=\"" + SysrootPath + "\" -DANDROID=1";

			// use NDK version -D__ANDROID_API__ for r14b+
			ToolchainParamsArm = ToolchainLinkParamsArm + " -D__ANDROID_API__=" + NDKApiLevel32Int;
			ToolchainParamsArm64 = ToolchainLinkParamsArm64 + " -D__ANDROID_API__=" + NDKApiLevel64Int;
			ToolchainParamsx86 = ToolchainLinkParamsx86 + " -D__ANDROID_API__=" + NDKApiLevel32Int;
			ToolchainParamsx64 = ToolchainLinkParamsx64 + " -D__ANDROID_API__=" + NDKApiLevel64Int;
		}

		public virtual void ParseArchitectures()
		{
			// look in ini settings for what platforms to compile for
			ConfigHierarchy Ini = ConfigCache.ReadHierarchy(ConfigHierarchyType.Engine, DirectoryReference.FromFile(ProjectFile), UnrealTargetPlatform.Android);
			Arches = new List<string>();
			bool bBuild = true;
			bool bUnsupportedBinaryBuildArch = false;

			if (Ini.GetBool("/Script/AndroidRuntimeSettings.AndroidRuntimeSettings", "bBuildForArmV7", out bBuild) && bBuild
				|| (AdditionalArches != null && (AdditionalArches.Contains("armv7", StringComparer.OrdinalIgnoreCase) || AdditionalArches.Contains("-armv7", StringComparer.OrdinalIgnoreCase))))
			{
				Arches.Add("-armv7");
			}
			if (Ini.GetBool("/Script/AndroidRuntimeSettings.AndroidRuntimeSettings", "bBuildForArm64", out bBuild) && bBuild
				|| (AdditionalArches != null && (AdditionalArches.Contains("arm64", StringComparer.OrdinalIgnoreCase) || AdditionalArches.Contains("-arm64", StringComparer.OrdinalIgnoreCase))))
			{
				Arches.Add("-arm64");
			}
			if (Ini.GetBool("/Script/AndroidRuntimeSettings.AndroidRuntimeSettings", "bBuildForx86", out bBuild) && bBuild
				|| (AdditionalArches != null && (AdditionalArches.Contains("x86", StringComparer.OrdinalIgnoreCase) || AdditionalArches.Contains("-x86", StringComparer.OrdinalIgnoreCase))))
			{
				if (File.Exists(Path.Combine(UnrealBuildTool.EngineDirectory.FullName, "Build", "InstalledBuild.txt")))
				{
					bUnsupportedBinaryBuildArch = true;
					Log.TraceWarningOnce("Please install source to build for x86 (-x86); ignoring this architecture target.");
				}
				else
				{
					Arches.Add("-x86");
				}
			}
			if (Ini.GetBool("/Script/AndroidRuntimeSettings.AndroidRuntimeSettings", "bBuildForx8664", out bBuild) && bBuild
				|| (AdditionalArches != null && (AdditionalArches.Contains("x64", StringComparer.OrdinalIgnoreCase) || AdditionalArches.Contains("-x64", StringComparer.OrdinalIgnoreCase))))
			{
				if (File.Exists(Path.Combine(UnrealBuildTool.EngineDirectory.FullName, "Build", "InstalledBuild.txt")))
				{
					bUnsupportedBinaryBuildArch = true;
					Log.TraceWarningOnce("Please install source to build for x86_64 (-x64); ignoring this architecture target.");
				}
				else
				{
					Arches.Add("-x64");
				}
			}

			// force armv7 if something went wrong
			if (Arches.Count == 0)
			{
				if (bUnsupportedBinaryBuildArch)
				{
					throw new BuildException("Only architectures unsupported by binary-only engine selected.");
				}
				else
				{
					Arches.Add("-armv7");
				}
			}

			// For android just set the GPUArchitecture to an empty string
			GPUArchitectures = new List<string>();
			GPUArchitectures.Add("");

			Ini.GetBool("/Script/AndroidRuntimeSettings.AndroidRuntimeSettings", "bUseNEONForArmV7", out bUseNEONForArmV7);

			AllComboNames = (from Arch in Arches
							 from GPUArch in GPUArchitectures
							 select Arch + GPUArch).ToList();
		}

		static public string GetGLESVersion(bool bBuildForES31)
		{
			string GLESversion = "0x00030000";

			if (bBuildForES31)
			{
				GLESversion = "0x00030001";
			}

			return GLESversion;
		}

		private bool BuildWithHiddenSymbolVisibility(CppCompileEnvironment CompileEnvironment)
		{
			ConfigHierarchy Ini = ConfigCache.ReadHierarchy(ConfigHierarchyType.Engine, DirectoryReference.FromFile(ProjectFile), UnrealTargetPlatform.Android);
			bool bBuild = false;
			return CompileEnvironment.Configuration == CppConfiguration.Shipping && (Ini.GetBool("/Script/AndroidRuntimeSettings.AndroidRuntimeSettings", "bBuildWithHiddenSymbolVisibility", out bBuild) && bBuild);
		}

		private bool ForceLDLinker()
		{
			ConfigHierarchy Ini = ConfigCache.ReadHierarchy(ConfigHierarchyType.Engine, DirectoryReference.FromFile(ProjectFile), UnrealTargetPlatform.Android);
			bool bForceLDLinker = false;
			return Ini.GetBool("/Script/AndroidRuntimeSettings.AndroidRuntimeSettings", "bForceLDLinker", out bForceLDLinker) && bForceLDLinker;
		}

		private bool DisableFunctionDataSections()
		{
			ConfigHierarchy Ini = ConfigCache.ReadHierarchy(ConfigHierarchyType.Engine, DirectoryReference.FromFile(ProjectFile), UnrealTargetPlatform.Android);
			bool bDisableFunctionDataSections = false;
			return Ini.GetBool("/Script/AndroidRuntimeSettings.AndroidRuntimeSettings", "bDisableFunctionDataSections", out bDisableFunctionDataSections) && bDisableFunctionDataSections;
		}

		public override void SetUpGlobalEnvironment(ReadOnlyTargetRules Target)
		{
			base.SetUpGlobalEnvironment(Target);

			ParseArchitectures();
		}

		public List<string> GetAllArchitectures()
		{
			if (Arches == null)
			{
				ParseArchitectures();
			}

			return Arches;
		}

		public List<string> GetAllGPUArchitectures()
		{
			if (GPUArchitectures == null)
			{
				ParseArchitectures();
			}

			return GPUArchitectures;
		}

		public int GetNdkApiLevelInt(int MinNdk = 21)
		{
			string NDKVersion = GetNdkApiLevel();
			int NDKVersionInt = MinNdk;
			if (NDKVersion.Contains("-"))
			{
				int Version;
				if (int.TryParse(NDKVersion.Substring(NDKVersion.LastIndexOf('-') + 1), out Version))
				{
					if (Version > NDKVersionInt)
						NDKVersionInt = Version;
				}
			}
			return NDKVersionInt;
		}

		static string CachedPlatformsFilename = "";
		static bool CachedPlatformsValid = false;
		static int CachedMinPlatform = -1;
		static int CachedMaxPlatform = -1;

		private bool ReadMinMaxPlatforms(string PlatformsFilename, out int MinPlatform, out int MaxPlatform)
<<<<<<< HEAD
		{
			if (!CachedPlatformsFilename.Equals(PlatformsFilename))
			{
				// reset cache to defaults
				CachedPlatformsFilename = PlatformsFilename;
				CachedPlatformsValid = false;
				CachedMinPlatform = -1;
				CachedMaxPlatform = -1;

				// try to read it
				try
				{
					JsonObject PlatformsObj = null;
					if (JsonObject.TryRead(new FileReference(PlatformsFilename), out PlatformsObj))
					{
						CachedPlatformsValid = PlatformsObj.TryGetIntegerField("min", out CachedMinPlatform) && PlatformsObj.TryGetIntegerField("max", out CachedMaxPlatform);
					}
				}
				catch (Exception)
				{
				}
			}

			MinPlatform = CachedMinPlatform;
			MaxPlatform = CachedMaxPlatform;
			return CachedPlatformsValid;
		}

		protected virtual bool ValidateNDK(string PlatformsFilename, string ApiString)
		{
=======
		{
			if (!CachedPlatformsFilename.Equals(PlatformsFilename))
			{
				// reset cache to defaults
				CachedPlatformsFilename = PlatformsFilename;
				CachedPlatformsValid = false;
				CachedMinPlatform = -1;
				CachedMaxPlatform = -1;

				// try to read it
				try
				{
					JsonObject PlatformsObj = null;
					if (JsonObject.TryRead(new FileReference(PlatformsFilename), out PlatformsObj))
					{
						CachedPlatformsValid = PlatformsObj.TryGetIntegerField("min", out CachedMinPlatform) && PlatformsObj.TryGetIntegerField("max", out CachedMaxPlatform);
					}
				}
				catch (Exception)
				{
				}
			}

			MinPlatform = CachedMinPlatform;
			MaxPlatform = CachedMaxPlatform;
			return CachedPlatformsValid;
		}

		protected virtual bool ValidateNDK(string PlatformsFilename, string ApiString)
		{
>>>>>>> 3aae9151
			int MinPlatform, MaxPlatform;
			if (!ReadMinMaxPlatforms(PlatformsFilename, out MinPlatform, out MaxPlatform))
			{
				return false;
			}

			if (ApiString.Contains("-"))
			{
				int Version;
				if (int.TryParse(ApiString.Substring(ApiString.LastIndexOf('-') + 1), out Version))
				{
					return (Version >= MinPlatform && Version <= MaxPlatform);
				}
			}
			return false;
		}

		public virtual string GetNdkApiLevel()
		{
			// ask the .ini system for what version to use
			ConfigHierarchy Ini = ConfigCache.ReadHierarchy(ConfigHierarchyType.Engine, DirectoryReference.FromFile(ProjectFile), UnrealTargetPlatform.Android);
			string NDKLevel;
			Ini.GetString("/Script/AndroidPlatformEditor.AndroidSDKSettings", "NDKAPILevel", out NDKLevel);

			// check for project override of NDK API level
			string ProjectNDKLevel;
			Ini.GetString("/Script/AndroidRuntimeSettings.AndroidRuntimeSettings", "NDKAPILevelOverride", out ProjectNDKLevel);
			ProjectNDKLevel = ProjectNDKLevel.Trim();
			if (ProjectNDKLevel != "")
			{
				NDKLevel = ProjectNDKLevel;
			}

			string PlatformsFilename = Environment.ExpandEnvironmentVariables("%NDKROOT%/meta/platforms.json");
			if (!File.Exists(PlatformsFilename))
			{
				throw new BuildException("No NDK platforms found in {0}", PlatformsFilename);
			}

			if (NDKLevel == "latest")
			{
				int MinPlatform, MaxPlatform;
				if (!ReadMinMaxPlatforms(PlatformsFilename, out MinPlatform, out MaxPlatform))
				{
					throw new BuildException("No NDK platforms found in {0}", PlatformsFilename);
				}

				NDKLevel = "android-" + MaxPlatform.ToString();
			}

			// validate the platform NDK is installed
			if (!ValidateNDK(PlatformsFilename, NDKLevel))
			{
				throw new BuildException("The NDK API requested '{0}' not installed in {1}", NDKLevel, PlatformsFilename);
			}

			return NDKLevel;
		}

		public string GetLargestApiLevel(string[] ApiLevels)
		{
			int LargestLevel = 0;
			string LargestString = null;

			// look for largest integer
			foreach (string Level in ApiLevels)
			{
				string LocalLevel = Path.GetFileName(Level);
				string[] Tokens = LocalLevel.Split("-".ToCharArray());
				if (Tokens.Length >= 2)
				{
					try
					{
						int ParsedLevel = int.Parse(Tokens[1]);
						// bigger? remember it
						if (ParsedLevel > LargestLevel)
						{
							LargestLevel = ParsedLevel;
							LargestString = LocalLevel;
						}
					}
					catch (Exception)
					{
						// ignore poorly formed string
					}
				}
			}

			return LargestString;
		}

		protected virtual string GetCLArguments_Global(CppCompileEnvironment CompileEnvironment, string Architecture)
		{
			string Result = "";

			switch (Architecture)
			{
				case "-armv7": Result += ToolchainParamsArm; break;
				case "-arm64": Result += ToolchainParamsArm64; break;
				case "-x86": Result += ToolchainParamsx86; break;
				case "-x64": Result += ToolchainParamsx64; break;
				default: Result += ToolchainParamsArm; break;
			}

			// build up the commandline common to C and C++
			Result += " -c";
			Result += " -no-canonical-prefixes";
			Result += " -fdiagnostics-format=msvc";
			Result += " -Wall";
			Result += " -Wdelete-non-virtual-dtor";
			Result += " -fno-PIE";

			Result += " -Wno-unused-variable";
			// this will hide the warnings about static functions in headers that aren't used in every single .cpp file
			Result += " -Wno-unused-function";
			// this hides the "enumeration value 'XXXXX' not handled in switch [-Wswitch]" warnings - we should maybe remove this at some point and add UE_LOG(, Fatal, ) to default cases
			Result += " -Wno-switch";
			// this hides the "warning : comparison of unsigned expression < 0 is always false" type warnings due to constant comparisons, which are possible with template arguments
			Result += " -Wno-tautological-compare";
			//This will prevent the issue of warnings for unused private variables.
			Result += " -Wno-unused-private-field";
			Result += " -Wno-local-type-template-args"; // engine triggers this
			Result += " -Wno-return-type-c-linkage";    // needed for PhysX
			Result += " -Wno-reorder";                  // member initialization order
			Result += " -Wno-unknown-pragmas";          // probably should kill this one, sign of another issue in PhysX?
			Result += " -Wno-invalid-offsetof";         // needed to suppress warnings about using offsetof on non-POD types.
			Result += " -Wno-logical-op-parentheses";   // needed for external headers we can't change
			if (BuildWithHiddenSymbolVisibility(CompileEnvironment))
			{
				// Result += " -fvisibility-ms-compat -fvisibility-inlines-hidden"; // This hides all symbols by default but exports all type info (vtable/rtti) for a non-monolithic setup
				Result += " -fvisibility=hidden -fvisibility-inlines-hidden"; // Symbols default to hidden.
			}

			if (CompileEnvironment.DeprecationWarningLevel == WarningLevel.Error)
			{
				Result += " -Werror=deprecated-declarations";
			}

			if (CompileEnvironment.ShadowVariableWarningLevel != WarningLevel.Off)
			{
				Result += " -Wshadow" + ((CompileEnvironment.ShadowVariableWarningLevel == WarningLevel.Error) ? "" : " -Wno-error=shadow");
			}

			if (CompileEnvironment.bEnableUndefinedIdentifierWarnings)
			{
				Result += " -Wundef" + (CompileEnvironment.bUndefinedIdentifierWarningsAsErrors ? "" : " -Wno-error=undef");
			}

			// new for clang4.5 warnings:
			if (CompilerVersionGreaterOrEqual(3, 5, 0))
			{
				Result += " -Wno-undefined-bool-conversion"; // 'this' pointer cannot be null in well-defined C++ code; pointer may be assumed to always convert to true (if (this))

				// we use this feature to allow static FNames.
				Result += " -Wno-gnu-string-literal-operator-template";
			}

			if (CompilerVersionGreaterOrEqual(3, 6, 0))
			{
				Result += " -Wno-unused-local-typedef";             // clang is being overly strict here? PhysX headers trigger this.
				Result += " -Wno-inconsistent-missing-override";    // these have to be suppressed for UE 4.8, should be fixed later.
			}

			if (CompilerVersionGreaterOrEqual(3, 8, 275480))
			{
				Result += " -Wno-undefined-var-template";           // not really a good warning to disable
				Result += " -Wno-nonportable-include-path";         // not all of these are real
			}

            if (CompilerVersionGreaterOrEqual(4, 0, 0))
			{
				Result += " -Wno-unused-lambda-capture";            // probably should fix the code
																	//				Result += " -Wno-nonportable-include-path";         // not all of these are real
			}

			// shipping builds will cause this warning with "ensure", so disable only in those case
			if (CompileEnvironment.Configuration == CppConfiguration.Shipping)
			{
				Result += " -Wno-unused-value";
			}

			// debug info
			if (CompileEnvironment.bCreateDebugInfo)
			{
				Result += " -g2 -gdwarf-4";
			}

			// optimization level
			if (!CompileEnvironment.bOptimizeCode)
			{
				Result += " -O0";
			}
			else
			{
				if (CompileEnvironment.bOptimizeForSize)
				{
					Result += " -Oz";
				}
				else
				{
					Result += " -O3";
				}
			}

			// FORTIFY default
			Result += " -D_FORTIFY_SOURCE=2";

			// Optionally enable exception handling (off by default since it generates extra code needed to propagate exceptions)
			if (CompileEnvironment.bEnableExceptions)
			{
				Result += " -fexceptions";
			}
			else
			{
				Result += " -fno-exceptions";
			}

			// Conditionally enable (default disabled) generation of information about every class with virtual functions for use by the C++ runtime type identification features
			// (`dynamic_cast' and `typeid'). If you don't use those parts of the language, you can save some space by using -fno-rtti.
			// Note that exception handling uses the same information, but it will generate it as needed.
			if (CompileEnvironment.bUseRTTI)
			{
				Result += " -frtti";
			}
			else
			{
				Result += " -fno-rtti";
			}

			// Profile Guided Optimization (PGO) and Link Time Optimization (LTO)
			if (CompileEnvironment.bPGOOptimize)
			{
				//
				// Clang emits warnings for each compiled object file that doesn't have a matching entry in the profile data.
				// This can happen when the profile data is older than the binaries we're compiling.
				//
				// Disable these warnings. They are far too verbose.
				//
				Result += " -Wno-profile-instr-out-of-date";
				Result += " -Wno-profile-instr-unprofiled";

				// apparently there can be hashing conflicts with PGO which can result in:
				// 'Function control flow change detected (hash mismatch)' warnings. 
				Result += " -Wno-backend-plugin";

				Result += string.Format(" -fprofile-use=\"{0}.profdata\"", Path.Combine(CompileEnvironment.PGODirectory, CompileEnvironment.PGOFilenamePrefix));

				//TODO: measure LTO.
				//Result += " -flto=thin";
			}
			else if (CompileEnvironment.bPGOProfile)
			{
				// Always enable LTO when generating PGO profile data.
				// Android supports only LLVM IR-based for instrumentation-based PGO.
				Result += " -fprofile-generate";
				//  for sampling-based profile collection to generate minimal debug information:
				Result += " -gline-tables-only";

				//TODO: check LTO improves perf.
				//Result += " -flto=thin";
			}

			//@todo android: these are copied verbatim from UE3 and probably need adjustment
			if (Architecture == "-armv7")
			{
				//		Result += " -mthumb-interwork";			// Generates code which supports calling between ARM and Thumb instructions, w/o it you can't reliability use both together
				Result += " -funwind-tables";           // Just generates any needed static data, affects no code
				Result += " -fstack-protector-strong";  // Emits extra code to check for buffer overflows
														//		Result += " -mlong-calls";				// Perform function calls by first loading the address of the function into a reg and then performing the subroutine call
				Result += " -fno-strict-aliasing";      // Prevents unwanted or invalid optimizations that could produce incorrect code
				Result += " -fPIC";                     // Generates position-independent code (PIC) suitable for use in a shared library
				Result += " -fno-short-enums";          // Do not allocate to an enum type only as many bytes as it needs for the declared range of possible values
														//		Result += " -finline-limit=64";			// GCC limits the size of functions that can be inlined, this flag allows coarse control of this limit
														//		Result += " -Wno-psabi";				// Warn when G++ generates code that is probably not compatible with the vendor-neutral C++ ABI

				Result += " -march=armv7-a";
				Result += " -mfloat-abi=softfp";

				if (bUseNEONForArmV7)
				{
					Result += " -mfpu=neon";
				}
				else
				{
					Result += " -mfpu=vfpv3-d16";       //@todo android: UE3 was just vfp. arm7a should all support v3 with 16 registers
				}

				// Add flags for on-device debugging
				if (CompileEnvironment.Configuration == CppConfiguration.Debug)
				{
					Result += " -fno-omit-frame-pointer";   // Disable removing the save/restore frame pointer for better debugging
					if (CompilerVersionGreaterOrEqual(3, 6, 0))
					{
						Result += " -fno-function-sections";    // Improve breakpoint location
					}
				}

				// Some switches interfere with on-device debugging
				if (CompileEnvironment.Configuration != CppConfiguration.Debug && !DisableFunctionDataSections())
				{
					Result += " -ffunction-sections";   // Places each function in its own section of the output file, linker may be able to perform opts to improve locality of reference
					Result += " -fdata-sections";		// Places each data item in its own section of the output file, linker may be able to perform opts to improve locality of reference
				}

				Result += " -fsigned-char";             // Treat chars as signed //@todo android: any concerns about ABI compatibility with libs here?
			}
			else if (Architecture == "-arm64")
			{
				Result += " -funwind-tables";           // Just generates any needed static data, affects no code
				Result += " -fstack-protector-strong";  // Emits extra code to check for buffer overflows
				Result += " -fno-strict-aliasing";      // Prevents unwanted or invalid optimizations that could produce incorrect code
				Result += " -fPIC";                     // Generates position-independent code (PIC) suitable for use in a shared library
				Result += " -fno-short-enums";          // Do not allocate to an enum type only as many bytes as it needs for the declared range of possible values
				Result += " -D__arm64__";               // for some reason this isn't defined and needed for PhysX

				Result += " -march=armv8-a";
				//Result += " -mfloat-abi=softfp";
				//Result += " -mfpu=vfpv3-d16";			//@todo android: UE3 was just vfp. arm7a should all support v3 with 16 registers

				// Add flags for on-device debugging
				if (CompileEnvironment.Configuration == CppConfiguration.Debug)
				{
					Result += " -fno-omit-frame-pointer";   // Disable removing the save/restore frame pointer for better debugging
					if (CompilerVersionGreaterOrEqual(3, 6, 0))
					{
						Result += " -fno-function-sections";    // Improve breakpoint location
					}
				}

				// Some switches interfere with on-device debugging
				if (CompileEnvironment.Configuration != CppConfiguration.Debug && !DisableFunctionDataSections())
				{
					Result += " -ffunction-sections";   // Places each function in its own section of the output file, linker may be able to perform opts to improve locality of reference
					Result += " -fdata-sections";		// Places each data item in its own section of the output file, linker may be able to perform opts to improve locality of reference
				}

				Result += " -fsigned-char";             // Treat chars as signed //@todo android: any concerns about ABI compatibility with libs here?
			}
			else if (Architecture == "-x86")
			{
				Result += " -funwind-tables";           // Just generates any needed static data, affects no code
				Result += " -fstack-protector-strong";  // Emits extra code to check for buffer overflows
				Result += " -fPIC";                     // Generates position-independent code (PIC) suitable for use in a shared library
				Result += " -fno-omit-frame-pointer";
				Result += " -fno-strict-aliasing";
				Result += " -fno-short-enums";
				Result += " -march=atom";

				Result += " -Wno-error=atomic-alignment";   // deals with 64-bit types (ok for these to be slower)
				Result += " -Wno-atomic-alignment";

				if (GetNdkApiLevelInt() < 24)
				{
					Result += " -mstackrealign";
				}
			}
			else if (Architecture == "-x64")
			{
				Result += " -funwind-tables";           // Just generates any needed static data, affects no code
				Result += " -fstack-protector-strong";  // Emits extra code to check for buffer overflows
				Result += " -fPIC";                     // Generates position-independent code (PIC) suitable for use in a shared library
				Result += " -fno-omit-frame-pointer";
				Result += " -fno-strict-aliasing";
				Result += " -fno-short-enums";
				Result += " -march=atom";
			}

			ClangSanitizer Sanitizer = BuildWithSanitizer(ProjectFile);
			if (Sanitizer != ClangSanitizer.None)
			{
				Result += " -fsanitize=" + GetCompilerOption(Sanitizer);

				if (Sanitizer == ClangSanitizer.Address || Sanitizer == ClangSanitizer.HwAddress)
				{
					Result += " -fno-omit-frame-pointer -DRUNNING_WITH_ASAN=1";
				}
			}

			return Result;
		}

		static string GetCppStandardCompileArgument(CppCompileEnvironment CompileEnvironment)
		{
			var Mapping = new Dictionary<CppStandardVersion, string>
			{
				{ CppStandardVersion.Cpp14, " -std=c++14" },
				{ CppStandardVersion.Cpp17, " -std=c++17" },
				{ CppStandardVersion.Latest, " -std=c++17" },
				{ CppStandardVersion.Default, " -std=c++14" }
			};
			return Mapping[CompileEnvironment.CppStandard];
		}

		static string GetCompileArguments_CPP(CppCompileEnvironment CompileEnvironment, bool bDisableOptimizations)
		{
			string Result = "";

			Result += " -x c++";
			Result += GetCppStandardCompileArgument(CompileEnvironment);

			// optimization level
			if (bDisableOptimizations)
			{
				Result += " -O0";
			}
			else
			{
				Result += " -O3";
			}

			return Result;
		}

		static string GetCompileArguments_C(bool bDisableOptimizations)
		{
			string Result = "";

			Result += " -x c";

			// optimization level
			if (bDisableOptimizations)
			{
				Result += " -O0";
			}
			else
			{
				Result += " -O3";
			}

			return Result;
		}

		static string GetCompileArguments_PCH(CppCompileEnvironment CompileEnvironment, bool bDisableOptimizations)
		{
			string Result = "";

			Result += " -x c++-header";
			Result += GetCppStandardCompileArgument(CompileEnvironment);

			// optimization level
			if (bDisableOptimizations)
			{
				Result += " -O0";
			}
			else
			{
				Result += " -O3";
			}

			return Result;
		}

		protected virtual string GetLinkArguments(LinkEnvironment LinkEnvironment, string Architecture)
		{
			string Result = "";

			//Result += " -nostdlib";
			Result += " -no-canonical-prefixes";
			Result += " -shared";
			Result += " -Wl,-Bsymbolic";
			Result += " -Wl,--no-undefined";
			if (bEnableGcSections && !DisableFunctionDataSections())
			{
				Result += " -Wl,--gc-sections"; // Enable garbage collection of unused input sections. works best with -ffunction-sections, -fdata-sections
			}

			if (!LinkEnvironment.bCreateDebugInfo)
			{
				Result += " -Wl,--strip-debug";
			}

			bool bUseLLD = NDKDefineInt >= 210000 && !ForceLDLinker();
			bool bAllowLdGold = true;
			if (Architecture == "-arm64")
			{
				Result += ToolchainLinkParamsArm64;
				Result += " -march=armv8-a";
				bAllowLdGold = false;       // NDK issue 70838247
			}
			else if (Architecture == "-x86")
			{
				Result += ToolchainLinkParamsx86;
				Result += " -march=atom";
			}
			else if (Architecture == "-x64")
			{
				Result += ToolchainLinkParamsx64;
				Result += " -march=atom";
			}
			else // if (Architecture == "-armv7")
			{
				Result += ToolchainLinkParamsArm;
				Result += " -march=armv7-a";

				if (LinkEnvironment.Configuration == CppConfiguration.Shipping)
				{
					Result += " -Wl,--icf=all"; // Enables ICF (Identical Code Folding). [all, safe] safe == fold functions that can be proven not to have their address taken.
					if (!bUseLLD)
					{
						Result += " -Wl,--icf-iterations=3";
					}
				}
			}

			if (bUseLLD)
			{
				Result += " -Wl,-no-pie";

				// use lld as linker (requires llvm-strip)
				Result += " -fuse-ld=lld";
			}
			else
			{
				if (bAllowLdGold && bUseLdGold)
				{
					// use ld.gold as linker (requires strip)
					Result += " -fuse-ld=gold";
				}
				else
				{
					// use ld as linker (requires strip)
					Result += " -fuse-ld=ld";
				}
			}

			// make sure the DT_SONAME field is set properly (or we can a warning toast at startup on new Android)
			Result += " -Wl,-soname,libUE4.so";

			// exclude defaults, add at end
			Result += "	-Wl,--exclude-libs,libgcc_real.a";
			Result += " -Wl,--exclude-libs,libatomic.a";

			Result += " -Wl,--build-id=sha1";               // add build-id to make debugging easier

			if (LinkEnvironment.bPGOOptimize)
			{
				//
				// Clang emits warnings for each compiled object file that doesn't have a matching entry in the profile data.
				// This can happen when the profile data is older than the binaries we're compiling.
				//
				// Disable these warnings. They are far too verbose.
				//
				Result += " -Wno-profile-instr-out-of-date";
				Result += " -Wno-profile-instr-unprofiled";

				Result += string.Format(" -fprofile-use=\"{0}.profdata\"", Path.Combine(LinkEnvironment.PGODirectory, LinkEnvironment.PGOFilenamePrefix));

				//TODO: check LTO improves perf.
				//Result += " -flto=thin";
			}
			else if (LinkEnvironment.bPGOProfile)
			{
				// Android supports only LLVM IR-based for instrumentation-based PGO.
				Result += " -fprofile-generate";
				//  for sampling-based profile collection to generate minimal debug information:
				Result += " -gline-tables-only";
			}

			// verbose output from the linker
			// Result += " -v";

			ClangSanitizer Sanitizer = BuildWithSanitizer(ProjectFile);
			if (Sanitizer != ClangSanitizer.None)
			{
				Result += " -fsanitize=" + GetCompilerOption(Sanitizer);
			}

			return Result;
		}


		protected virtual void ModifyLibraries(LinkEnvironment LinkEnvironment)
		{
			// @todo Lumin: verify this works with base android
			if (GetNdkApiLevelInt() >= 21)
			{
				// this file was added in NDK11 so use existence to detect (RELEASE.TXT no longer present)
				string NDKRoot = Environment.GetEnvironmentVariable("NDKROOT").Replace("\\", "/");
				if (File.Exists(Path.Combine(NDKRoot, "source.properties")))
				{
					LinkEnvironment.Libraries.Add(FileReference.Combine(UnrealBuildTool.EngineDirectory, "Build/Android/Prebuilt/bsdsignal/lib/armeabi-v7a/libbsdsignal.a"));
					LinkEnvironment.Libraries.Add(FileReference.Combine(UnrealBuildTool.EngineDirectory, "Build/Android/Prebuilt/bsdsignal/lib/x86/libbsdsignal.a"));
				}
			}
		}

		static string GetArArguments(LinkEnvironment LinkEnvironment)
		{
			string Result = "";

			Result += " -r";

			return Result;
		}

		static bool IsDirectoryForArch(string Dir, string Arch)
		{
			// make sure paths use one particular slash
			Dir = Dir.Replace("\\", "/").ToLowerInvariant();

			// look for other architectures in the Dir path, and fail if it finds it
			foreach (KeyValuePair<string, string[]> Pair in AllArchNames)
			{
				if (Pair.Key != Arch)
				{
					foreach (string ArchName in Pair.Value)
					{
						// if there's a directory in the path with a bad architecture name, reject it
						if (Regex.IsMatch(Dir, "/" + ArchName + "$") || Regex.IsMatch(Dir, "/" + ArchName + "/") || Regex.IsMatch(Dir, "/" + ArchName + "_API[0-9]+_NDK[0-9]+", RegexOptions.IgnoreCase))
						{
							return false;
						}
					}
				}
			}

			// if nothing was found, we are okay
			return true;
		}

		static bool ShouldSkipModule(string ModuleName, string Arch)
		{
			foreach (string ModName in ModulesToSkip[Arch])
			{
				if (ModName == ModuleName)
				{
					return true;
				}
			}

			// if nothing was found, we are okay
			return false;
		}

		bool ShouldSkipLib(string FullLib, string Arch, string GPUArchitecture)
		{
			// strip any absolute path
			string Lib = Path.GetFileNameWithoutExtension(FullLib);
			if (Lib.StartsWith("lib"))
			{
				Lib = Lib.Substring(3);
			}

			// reject any libs we outright don't want to link with
			foreach (string LibName in LibrariesToSkip[Arch])
			{
				if (LibName == Lib)
				{
					return true;
				}
			}

			// deal with .so files with wrong architecture
			if (Path.GetExtension(FullLib) == ".so")
			{
				string ParentDirectory = Path.GetDirectoryName(FullLib);
				if (!IsDirectoryForArch(ParentDirectory, Arch))
				{
					return true;
				}
			}

			// apply the same directory filtering to libraries as we do to additional library paths
			if (!IsDirectoryForArch(Path.GetDirectoryName(FullLib), Arch))
			{
				return true;
			}

			// if another architecture is in the filename, reject it
			foreach (string ComboName in AllComboNames)
			{
				if (ComboName != Arch + GPUArchitecture)
				{
					if (Lib.EndsWith(ComboName))
					{
						return true;
					}
				}
			}

			// if nothing was found, we are okay
			return false;
		}

		static private string GetNativeGluePath()
		{
			return Environment.GetEnvironmentVariable("NDKROOT") + "/sources/android/native_app_glue/android_native_app_glue.c";
		}

		protected virtual void ModifySourceFiles(CppCompileEnvironment CompileEnvironment, List<FileItem> SourceFiles, string ModuleName)
		{
			// We need to add the extra glue and cpu code only to Launch module.
			if (ModuleName.Equals("Launch") || ModuleName.Equals("AndroidLauncher"))
			{
				SourceFiles.Add(FileItem.GetItemByPath(GetNativeGluePath()));

				// Newer NDK cpu_features.c uses getauxval() which causes a SIGSEGV in libhoudini.so (ARM on Intel translator) in older versions of Houdini
				// so we patch the file to use alternative methods of detecting CPU features if libhoudini.so is detected
				// The basis for this patch is from here: https://android-review.googlesource.com/#/c/110650/
				string CpuFeaturesPath = Environment.GetEnvironmentVariable("NDKROOT") + "/sources/android/cpufeatures/";
				string CpuFeaturesPatchedFile = CpuFeaturesPath + "cpu-features-patched.c";
				if (!File.Exists(CpuFeaturesPatchedFile))
				{
					// Either make a copy or patch it
					string[] CpuFeaturesLines = File.ReadAllLines(CpuFeaturesPath + "cpu-features.c");

					// Look for get_elf_hwcap_from_getauxval in the file
					bool NeedsPatch = false;
					int LineIndex;
					for (LineIndex = 0; LineIndex < CpuFeaturesLines.Length; ++LineIndex)
					{
						if (CpuFeaturesLines[LineIndex].Contains("get_elf_hwcap_from_getauxval"))
						{
							NeedsPatch = true;

							// Make sure it doesn't already have the patch (r10c and 10d have it already, but removed in 10e)
							for (int LineIndex2 = LineIndex; LineIndex2 < CpuFeaturesLines.Length; ++LineIndex2)
							{
								if (CpuFeaturesLines[LineIndex2].Contains("has_houdini_binary_translator(void)"))
								{
									NeedsPatch = false;
									break;
								}
							}
							break;
						}
					}

					// Apply patch or write unchanged
					if (NeedsPatch)
					{
						List<string> CpuFeaturesList = new List<string>(CpuFeaturesLines);

						// Skip down to section to add Houdini check function for arm
						while (!CpuFeaturesList[++LineIndex].StartsWith("#if defined(__arm__)")) ;
						CpuFeaturesList.Insert(++LineIndex, "/* Check Houdini Binary Translator is installed on the system.");
						CpuFeaturesList.Insert(++LineIndex, " *");
						CpuFeaturesList.Insert(++LineIndex, " * If this function returns 1, get_elf_hwcap_from_getauxval() function");
						CpuFeaturesList.Insert(++LineIndex, " * will causes SIGSEGV while calling getauxval() function.");
						CpuFeaturesList.Insert(++LineIndex, " */");
						CpuFeaturesList.Insert(++LineIndex, "static int");
						CpuFeaturesList.Insert(++LineIndex, "has_houdini_binary_translator(void) {");
						CpuFeaturesList.Insert(++LineIndex, "    int found = 0;");
						CpuFeaturesList.Insert(++LineIndex, "    if (access(\"/system/lib/libhoudini.so\", F_OK) != -1) {");
						CpuFeaturesList.Insert(++LineIndex, "        D(\"Found Houdini binary translator\\n\");");
						CpuFeaturesList.Insert(++LineIndex, "        found = 1;");
						CpuFeaturesList.Insert(++LineIndex, "    }");
						CpuFeaturesList.Insert(++LineIndex, "    return found;");
						CpuFeaturesList.Insert(++LineIndex, "}");
						CpuFeaturesList.Insert(++LineIndex, "");

						// Add the Houdini check call
						while (!CpuFeaturesList[++LineIndex].Contains("/* Extract the list of CPU features from ELF hwcaps */")) ;
						CpuFeaturesList.Insert(LineIndex++, "        /* Check Houdini binary translator is installed */");
						CpuFeaturesList.Insert(LineIndex++, "        int has_houdini = has_houdini_binary_translator();");
						CpuFeaturesList.Insert(LineIndex++, "");

						// Make the get_elf_hwcap_from_getauxval() calls conditional
						while (!CpuFeaturesList[++LineIndex].Contains("hwcaps = get_elf_hwcap_from_getauxval(AT_HWCAP);")) ;
						CpuFeaturesList.Insert(LineIndex++, "        if (!has_houdini) {");
						CpuFeaturesList.Insert(++LineIndex, "        }");
						while (!CpuFeaturesList[++LineIndex].Contains("hwcaps2 = get_elf_hwcap_from_getauxval(AT_HWCAP2);")) ;
						CpuFeaturesList.Insert(LineIndex++, "        if (!has_houdini) {");
						CpuFeaturesList.Insert(++LineIndex, "        }");

						File.WriteAllLines(CpuFeaturesPatchedFile, CpuFeaturesList.ToArray());
					}
					else
					{
						File.WriteAllLines(CpuFeaturesPatchedFile, CpuFeaturesLines);
					}
				}
				SourceFiles.Add(FileItem.GetItemByPath(CpuFeaturesPatchedFile));
			}
		}

		void GenerateEmptyLinkFunctionsForRemovedModules(List<FileItem> SourceFiles, string ModuleName, DirectoryReference OutputDirectory, IActionGraphBuilder Graph)
		{
			// Only add to Launch module
			if (!ModuleName.Equals("Launch"))
			{
				return;
			}

			string LinkerExceptionsName = "../UELinkerExceptions";
			FileReference LinkerExceptionsCPPFilename = FileReference.Combine(OutputDirectory, LinkerExceptionsName + ".cpp");

			// Create the cpp filename
			if (!FileReference.Exists(LinkerExceptionsCPPFilename))
			{
				// Create a dummy file in case it doesn't exist yet so that the module does not complain it's not there
				Graph.CreateIntermediateTextFile(LinkerExceptionsCPPFilename, new List<string>());
			}

			List<string> Result = new List<string>();
			Result.Add("#include \"CoreTypes.h\"");
			Result.Add("");
			foreach (string Arch in Arches)
			{
				switch (Arch)
				{
					case "-armv7": Result.Add("#if PLATFORM_ANDROID_ARM"); break;
					case "-arm64": Result.Add("#if PLATFORM_ANDROID_ARM64"); break;
					case "-x86": Result.Add("#if PLATFORM_ANDROID_X86"); break;
					case "-x64": Result.Add("#if PLATFORM_ANDROID_X64"); break;
					default: Result.Add("#if PLATFORM_ANDROID_ARM"); break;
				}

				foreach (string ModName in ModulesToSkip[Arch])
				{
					Result.Add("  void EmptyLinkFunctionForStaticInitialization" + ModName + "(){}");
				}
				foreach (string ModName in GeneratedModulesToSkip[Arch])
				{
					Result.Add("  void EmptyLinkFunctionForGeneratedCode" + ModName + "(){}");
				}
				Result.Add("#endif");
			}

			// Determine if the file changed. Write it if it either doesn't exist or the contents are different.
			bool bShouldWriteFile = true;
			if (FileReference.Exists(LinkerExceptionsCPPFilename))
			{
				string[] ExistingExceptionText = File.ReadAllLines(LinkerExceptionsCPPFilename.FullName);
				string JoinedNewContents = string.Join("", Result.ToArray());
				string JoinedOldContents = string.Join("", ExistingExceptionText);
				bShouldWriteFile = (JoinedNewContents != JoinedOldContents);
			}

			// If we determined that we should write the file, write it now.
			if (bShouldWriteFile)
			{
				Graph.CreateIntermediateTextFile(LinkerExceptionsCPPFilename, Result);
			}

			SourceFiles.Add(FileItem.GetItemByFileReference(LinkerExceptionsCPPFilename));
		}

		// cache the location of NDK tools
		protected static string ClangPath;
		protected static string ToolchainParamsArm;
		protected static string ToolchainParamsArm64;
		protected static string ToolchainParamsx86;
		protected static string ToolchainParamsx64;
		protected static string ToolchainLinkParamsArm;
		protected static string ToolchainLinkParamsArm64;
		protected static string ToolchainLinkParamsx86;
		protected static string ToolchainLinkParamsx64;
		protected static string ArPathArm;
		protected static string ArPathArm64;
		protected static string ArPathx86;
		protected static string ArPathx64;

		static public string GetStripExecutablePath(string UE4Arch)
		{
			string StripPath;

			switch (UE4Arch)
			{
				case "-armv7": StripPath = ArPathArm; break;
				case "-arm64": StripPath = ArPathArm64; break;
				case "-x86": StripPath = ArPathx86; break;
				case "-x64": StripPath = ArPathx64; break;
				default: StripPath = ArPathArm; break;
			}
			return StripPath.Replace("-ar", "-strip");
		}

		static private bool bHasPrintedApiLevel = false;
		static private bool bHasHandledLaunchModule = false;
		public override CPPOutput CompileCPPFiles(CppCompileEnvironment CompileEnvironment, List<FileItem> InputFiles, DirectoryReference OutputDir, string ModuleName, IActionGraphBuilder Graph)
		{
			if (Arches.Count == 0)
			{
				throw new BuildException("At least one architecture (armv7, x86, etc) needs to be selected in the project settings to build");
			}

			CPPOutput Result = new CPPOutput();

			// Skip if nothing to do
			if (InputFiles.Count == 0)
			{
				return Result;
			}

			/*
			Trace.TraceInformation("CompileCPPFiles: Module={0}, SourceFiles={1}", ModuleName, SourceFiles.Count);
			foreach (string Arch in Arches)
			{
				Trace.TraceInformation("  Arch: {0}", Arch);
			}
			foreach (FileItem SourceFile in SourceFiles)
			{
				Trace.TraceInformation("  {0}", SourceFile.AbsolutePath);
			}
			*/

			// NDK setup (use no less than 21 for 64-bit targets)
			int NDKApiLevel32Int = GetNdkApiLevelInt();
			int NDKApiLevel64Int = NDKApiLevel32Int;
			string NDKApiLevel32Bit = GetNdkApiLevel();
			string NDKApiLevel64Bit = NDKApiLevel32Bit;
			if (NDKApiLevel64Int < 21)
			{
				NDKApiLevel64Int = 21;
				NDKApiLevel64Bit = "android-21";
			}

			if (!bHasPrintedApiLevel)
			{
				bool Has32Bit = Arches.Contains("-armv7") || Arches.Contains("-x86");
				bool Has64Bit = Arches.Contains("-arm64") || Arches.Contains("-x64");
				if (Has32Bit)
				{
					Log.TraceInformation("Compiling Native 32-bit code with NDK API '{0}'", NDKApiLevel32Bit);
				}
				if (Has64Bit)
				{
					Log.TraceInformation("Compiling Native 64-bit code with NDK API '{0}'", NDKApiLevel64Bit);
				}
				bHasPrintedApiLevel = true;
			}

			string BaseArguments = "";

			if (CompileEnvironment.PrecompiledHeaderAction != PrecompiledHeaderAction.Create)
			{
				BaseArguments += " -Werror";
			}

			string NativeGluePath = Path.GetFullPath(GetNativeGluePath());

			// Deal with Launch module special if first time seen
			if (!bHasHandledLaunchModule && (ModuleName.Equals("Launch") || ModuleName.Equals("AndroidLauncher")))
			{
				// Directly added NDK files for NDK extensions
				ModifySourceFiles(CompileEnvironment, InputFiles, ModuleName);
				// Deal with dynamic modules removed by architecture
				GenerateEmptyLinkFunctionsForRemovedModules(InputFiles, ModuleName, OutputDir, Graph);

				bHasHandledLaunchModule = true;
			}

			// Add preprocessor definitions to the argument list.
			foreach (string Definition in CompileEnvironment.Definitions)
			{
				// We must change the \" to escaped double quotes to save it properly for clang .rsp
				BaseArguments += string.Format(" -D \"{0}\"", Definition.Replace("\"", Utils.IsRunningOnMono ? "\\\"" : "\"\""));
			}

			//LUMIN_MERGE
			//string NDKRoot = Environment.GetEnvironmentVariable("NDKROOT").Replace("\\", "/");

			string BasePCHName = "";
			//UEBuildPlatform BuildPlatform = UEBuildPlatform.GetBuildPlatform(CompileEnvironment.Platform);
			string PCHExtension = ".gch";
			if (CompileEnvironment.PrecompiledHeaderAction == PrecompiledHeaderAction.Include)
			{
				BasePCHName = RemoveArchName(CompileEnvironment.PrecompiledHeaderFile.AbsolutePath).Replace(PCHExtension, "");
			}

			// Create a compile action for each source file.
			foreach (string Arch in Arches)
			{
				if (ShouldSkipModule(ModuleName, Arch))
				{
					continue;
				}

				foreach (string GPUArchitecture in GPUArchitectures)
				{
					// which toolchain to use
					string Arguments = GetCLArguments_Global(CompileEnvironment, Arch) + BaseArguments;

					switch (Arch)
					{
						case "-armv7": Arguments += " -DPLATFORM_64BITS=0 -DPLATFORM_ANDROID_ARM=1 -DPLATFORM_USED_NDK_VERSION_INTEGER=" + NDKApiLevel32Int.ToString(); break;
						case "-arm64": Arguments += " -DPLATFORM_64BITS=1 -DPLATFORM_ANDROID_ARM64=1 -DPLATFORM_USED_NDK_VERSION_INTEGER=" + NDKApiLevel64Int.ToString(); break;
						case "-x86": Arguments += " -DPLATFORM_64BITS=0 -DPLATFORM_ANDROID_X86=1 -DPLATFORM_USED_NDK_VERSION_INTEGER=" + NDKApiLevel32Int.ToString(); break;
						case "-x64": Arguments += " -DPLATFORM_64BITS=1 -DPLATFORM_ANDROID_X64=1 -DPLATFORM_USED_NDK_VERSION_INTEGER=" + NDKApiLevel64Int.ToString(); break;
						default: Arguments += " -DPLATFORM_64BITS=0 -DPLATFORM_ANDROID_ARM=1 -DPLATFORM_USED_NDK_VERSION_INTEGER=" + NDKApiLevel32Int.ToString(); break;
					}

					if (Arch == "-arm64" || (Arch == "-armv7" && bUseNEONForArmV7))
					{
						Arguments += " -DPLATFORM_ENABLE_VECTORINTRINSICS_NEON=1";
					}

					if(CompileEnvironment.bCompileISPC)
					{
						if (Arch == "-armv7" && !bUseNEONForArmV7)
						{
							Arguments += " -DINTEL_ISPC=0";
						}
						else
						{
							Arguments += " -DINTEL_ISPC=1";
						}
					}

					Arguments += " -DPLATFORM_ANDROIDGL4=" + ((GPUArchitecture == "-gl4") ? "1" : "0");

					// which PCH file to include
					string PCHArguments = "";
					if (CompileEnvironment.PrecompiledHeaderAction == PrecompiledHeaderAction.Include)
					{
						// add the platform-specific PCH reference
						PCHArguments += string.Format(" -include-pch \"{0}\"", InlineArchName(BasePCHName, Arch, GPUArchitecture) + PCHExtension);

						// Add the precompiled header file's path to the include path so Clang can find it.
						// This needs to be before the other include paths to ensure Clang uses it instead of the source header file.
						PCHArguments += string.Format(" -include \"{0}\"", BasePCHName);
					}

					// Add include paths to the argument list (filtered by architecture)
					foreach (DirectoryReference IncludePath in CompileEnvironment.SystemIncludePaths)
					{
						if (IsDirectoryForArch(IncludePath.FullName, Arch))
						{
							Arguments += string.Format(" -I\"{0}\"", IncludePath);
						}
					}
					foreach (DirectoryReference IncludePath in CompileEnvironment.UserIncludePaths)
					{
						if (IsDirectoryForArch(IncludePath.FullName, Arch))
						{
							Arguments += string.Format(" -I\"{0}\"", IncludePath);
						}
					}

					foreach (FileItem SourceFile in InputFiles)
					{
						Action CompileAction = Graph.CreateAction(ActionType.Compile);
						CompileAction.PrerequisiteItems.AddRange(CompileEnvironment.ForceIncludeFiles);
						CompileAction.PrerequisiteItems.AddRange(CompileEnvironment.AdditionalPrerequisites);

						string FileArguments = "";
						bool bIsPlainCFile = Path.GetExtension(SourceFile.AbsolutePath).ToUpperInvariant() == ".C";
						bool bDisableShadowWarning = false;

						// should we disable optimizations on this file?
						// @todo android - We wouldn't need this if we could disable optimizations per function (via pragma)
						bool bDisableOptimizations = false;// SourceFile.AbsolutePath.ToUpperInvariant().IndexOf("\\SLATE\\") != -1;
						if (bDisableOptimizations && CompileEnvironment.bOptimizeCode)
						{
							Log.TraceWarning("Disabling optimizations on {0}", SourceFile.AbsolutePath);
						}

						bDisableOptimizations = bDisableOptimizations || !CompileEnvironment.bOptimizeCode;

						// Add C or C++ specific compiler arguments.
						if (bIsPlainCFile)
						{
							FileArguments += GetCompileArguments_C(bDisableOptimizations);

							// remove shadow variable warnings for externally included files
							if (!SourceFile.Location.IsUnderDirectory(UnrealBuildTool.RootDirectory))
							{
								bDisableShadowWarning = true;
							}
						}
						else if (CompileEnvironment.PrecompiledHeaderAction == PrecompiledHeaderAction.Create)
						{
							FileArguments += GetCompileArguments_PCH(CompileEnvironment, bDisableOptimizations);
						}
						else
						{
							FileArguments += GetCompileArguments_CPP(CompileEnvironment, bDisableOptimizations);

							// only use PCH for .cpp files
							FileArguments += PCHArguments;
						}

						foreach (FileItem ForceIncludeFile in CompileEnvironment.ForceIncludeFiles)
						{
							FileArguments += string.Format(" -include \"{0}\"", ForceIncludeFile.Location);
						}

						// Add the C++ source file and its included files to the prerequisite item list.
						CompileAction.PrerequisiteItems.Add(SourceFile);

						if (CompileEnvironment.PrecompiledHeaderAction == PrecompiledHeaderAction.Create && !bIsPlainCFile)
						{
							// Add the precompiled header file to the produced item list.
							FileItem PrecompiledHeaderFile = FileItem.GetItemByFileReference(
								FileReference.Combine(
									OutputDir,
									Path.GetFileName(InlineArchName(SourceFile.AbsolutePath, Arch, GPUArchitecture) + PCHExtension)
									)
								);

							CompileAction.ProducedItems.Add(PrecompiledHeaderFile);
							Result.PrecompiledHeaderFile = PrecompiledHeaderFile;

							// Add the parameters needed to compile the precompiled header file to the command-line.
							FileArguments += string.Format(" -o \"{0}\"", PrecompiledHeaderFile.AbsolutePath);
						}
						else
						{
							if (CompileEnvironment.PrecompiledHeaderAction == PrecompiledHeaderAction.Include)
							{
								FileItem ArchPrecompiledHeaderFile = FileItem.GetItemByPath(InlineArchName(BasePCHName, Arch, GPUArchitecture) + PCHExtension);
								CompileAction.PrerequisiteItems.Add(ArchPrecompiledHeaderFile);
							}

							string ObjectFileExtension;
							if(CompileEnvironment.AdditionalArguments != null && CompileEnvironment.AdditionalArguments.Contains("-emit-llvm"))
							{
								ObjectFileExtension = ".bc";
							}
							else
							{
								ObjectFileExtension = ".o";
							}

							// Add the object file to the produced item list.
							FileItem ObjectFile = FileItem.GetItemByFileReference(
								FileReference.Combine(
									OutputDir,
									InlineArchName(Path.GetFileName(SourceFile.AbsolutePath) + ObjectFileExtension, Arch, GPUArchitecture, true)
									)
								);
							CompileAction.ProducedItems.Add(ObjectFile);
							Result.ObjectFiles.Add(ObjectFile);

							FileArguments += string.Format(" -o \"{0}\"", ObjectFile.AbsolutePath);
						}

						// Add the source file path to the command-line.
						FileArguments += string.Format(" \"{0}\"", SourceFile.AbsolutePath);

						// Generate the included header dependency list
						if(CompileEnvironment.bGenerateDependenciesFile)
						{
							FileItem DependencyListFile = FileItem.GetItemByFileReference(FileReference.Combine(OutputDir, InlineArchName(Path.GetFileName(SourceFile.AbsolutePath) + ".d", Arch, GPUArchitecture, true)));
							FileArguments += string.Format(" -MD -MF\"{0}\"", DependencyListFile.AbsolutePath.Replace('\\', '/'));
							CompileAction.DependencyListFile = DependencyListFile;
							CompileAction.ProducedItems.Add(DependencyListFile);
						}

						// Build a full argument list
						string AllArguments = Arguments + FileArguments + CompileEnvironment.AdditionalArguments;

						if (SourceFile.AbsolutePath.Equals(NativeGluePath))
						{
							// Remove visibility settings for android native glue. Since it doesn't decorate with visibility attributes.
							//AllArguments = AllArguments.Replace("-fvisibility-ms-compat -fvisibility-inlines-hidden", "");
							AllArguments = AllArguments.Replace("-fvisibility=hidden -fvisibility-inlines-hidden", "");
						}

						AllArguments = Utils.ExpandVariables(AllArguments);
						AllArguments = AllArguments.Replace("\\", "/");

						// Remove shadow warning for this file if requested
						if (bDisableShadowWarning)
						{
							int WarningIndex = AllArguments.IndexOf(" -Wshadow");
							if (WarningIndex > 0)
							{
								AllArguments = AllArguments.Remove(WarningIndex, 9);
							}
						}

						// Create the response file
						FileReference ResponseFileName = CompileAction.ProducedItems[0].Location + ".rsp";
						FileItem ResponseFileItem = Graph.CreateIntermediateTextFile(ResponseFileName, new List<string> { AllArguments });
						string ResponseArgument = string.Format("@\"{0}\"", ResponseFileName);

						CompileAction.WorkingDirectory = UnrealBuildTool.EngineSourceDirectory;
						if(bExecuteCompilerThroughShell)
						{
							SetupActionToExecuteCompilerThroughShell(ref CompileAction, ClangPath, ResponseArgument, "Compile");
						}
						else
						{
							CompileAction.CommandPath = new FileReference(ClangPath);
							CompileAction.CommandArguments = ResponseArgument;
						}
						CompileAction.PrerequisiteItems.Add(ResponseFileItem);
						CompileAction.CommandVersion = AndroidClangBuild;

						if (GPUArchitecture.Length > 0)
						{
							CompileAction.StatusDescription = string.Format("{0} [{1}-{2}]", Path.GetFileName(SourceFile.AbsolutePath), Arch.Replace("-", ""), GPUArchitecture.Replace("-", ""));
						}
						else
						{
							CompileAction.StatusDescription = string.Format("{0} [{1}]", Path.GetFileName(SourceFile.AbsolutePath), Arch.Replace("-", ""));
						}

						// VC++ always outputs the source file name being compiled, so we don't need to emit this ourselves
						CompileAction.bShouldOutputStatusDescription = true;

						// Don't farm out creation of pre-compiled headers as it is the critical path task.
						CompileAction.bCanExecuteRemotely =
							CompileEnvironment.PrecompiledHeaderAction != PrecompiledHeaderAction.Create ||
							CompileEnvironment.bAllowRemotelyCompiledPCHs;
					}
				}
			}

			return Result;
		}

		public override FileItem LinkFiles(LinkEnvironment LinkEnvironment, bool bBuildImportLibraryOnly, IActionGraphBuilder Graph)
		{
			return null;
		}

		static public string InlineArchName(string Pathname, string Arch, string GPUArchitecture, bool bUseShortNames = false)
		{
			string FinalArch = Arch;
			string FinalGPUArch = GPUArchitecture;
			if (bUseShortNames)
			{
				FinalArch = ShortArchNames[FinalArch];
				FinalGPUArch = ShortArchNames[FinalGPUArch];
			}
			return Path.Combine(Path.GetDirectoryName(Pathname), Path.GetFileNameWithoutExtension(Pathname) + FinalArch + FinalGPUArch + Path.GetExtension(Pathname));
		}

		public string RemoveArchName(string Pathname)
		{
			// remove all architecture names
			foreach (string Arch in GetAllArchitectures())
			{
				foreach (string GPUArchitecture in GetAllGPUArchitectures())
				{
					Pathname = Path.Combine(Path.GetDirectoryName(Pathname), Path.GetFileName(Pathname).Replace(Arch + GPUArchitecture, ""));
				}
			}
			return Pathname;
		}

		static public DirectoryReference InlineArchIncludeFolder(DirectoryReference PathRef, string Arch, string GPUArchitecture)
		{
			return DirectoryReference.Combine(PathRef, "include", Arch.Replace("-", "") + GPUArchitecture);
		}

		public override CPPOutput GenerateISPCHeaders(CppCompileEnvironment CompileEnvironment, List<FileItem> InputFiles, DirectoryReference OutputDir, IActionGraphBuilder Graph)
		{
			if (Arches.Count == 0)
			{
				throw new BuildException("At least one architecture (armv7, x86, etc) needs to be selected in the project settings to build");
			}

			CPPOutput Result = new CPPOutput();

			if (!CompileEnvironment.bCompileISPC)
			{
				return Result;
			}

			foreach (string Arch in Arches)
			{
				foreach (string GPUArchitecture in GPUArchitectures)
				{
					if(Arch == "-armv7" && !bUseNEONForArmV7)
					{
						continue;
					}

					List<string> CompileTargets = GetISPCCompileTargets(CompileEnvironment.Platform, Arch);

					CompileEnvironment.UserIncludePaths.Add(InlineArchIncludeFolder(OutputDir, Arch, GPUArchitecture));

					foreach (FileItem ISPCFile in InputFiles)
					{
						Action CompileAction = Graph.CreateAction(ActionType.Compile);
						CompileAction.CommandDescription = "Compile";
						CompileAction.WorkingDirectory = UnrealBuildTool.EngineSourceDirectory;
						CompileAction.CommandPath = new FileReference(GetISPCHostCompilerPath(BuildHostPlatform.Current.Platform));
						CompileAction.StatusDescription = Path.GetFileName(ISPCFile.AbsolutePath);
						CompileAction.CommandVersion = GetISPCHostCompilerVersion(BuildHostPlatform.Current.Platform).ToString();

						// Disable remote execution to workaround mismatched case on XGE
						CompileAction.bCanExecuteRemotely = false;

						List<string> Arguments = new List<string>();

						// Add the ISPC obj file as a prerequisite of the action.
						Arguments.Add(String.Format(" \"{0}\"", ISPCFile.AbsolutePath));

						// Add the ISPC h file to the produced item list.
						FileItem ISPCIncludeHeaderFile = FileItem.GetItemByFileReference(
							FileReference.Combine(
								InlineArchIncludeFolder(OutputDir, Arch, GPUArchitecture),
								Path.GetFileName(ISPCFile.AbsolutePath) + ".generated.dummy.h"
								)
							);

						// Add the ISPC file to be compiled.
						Arguments.Add(String.Format("-h \"{0}\"", ISPCIncludeHeaderFile));

						// Build target string. No comma on last
						string TargetString = "";
						foreach (string Target in CompileTargets)
						{
							if (Target == CompileTargets.Last())
							{
								TargetString += Target;
							}
							else
							{
								TargetString += Target + ",";
							}
						}

						// Build target triplet
						Arguments.Add(String.Format("--target-os=\"{0}\"", GetISPCOSTarget(CompileEnvironment.Platform)));
						Arguments.Add(String.Format("--arch=\"{0}\"", GetISPCArchTarget(CompileEnvironment.Platform, Arch)));
						Arguments.Add(String.Format("--target=\"{0}\"", TargetString));

						Arguments.Add("--pic");

						// Include paths. Don't use AddIncludePath() here, since it uses the full path and exceeds the max command line length.
						foreach (DirectoryReference IncludePath in CompileEnvironment.UserIncludePaths)
						{
							Arguments.Add(String.Format("-I\"{0}\"", IncludePath));
						}

						// System include paths.
						foreach (DirectoryReference SystemIncludePath in CompileEnvironment.SystemIncludePaths)
						{
							Arguments.Add(String.Format("-I\"{0}\"", SystemIncludePath));
						}

						// Generate the included header dependency list
						if (CompileEnvironment.bGenerateDependenciesFile)
						{
							FileItem DependencyListFile = FileItem.GetItemByFileReference(FileReference.Combine(OutputDir, InlineArchName(Path.GetFileName(ISPCFile.AbsolutePath) + ".d", Arch, GPUArchitecture, true)));
							Arguments.Add(String.Format("-M -MF \"{0}\"", DependencyListFile.AbsolutePath.Replace('\\', '/')));
							CompileAction.DependencyListFile = DependencyListFile;
							CompileAction.ProducedItems.Add(DependencyListFile);
						}

						CompileAction.ProducedItems.Add(ISPCIncludeHeaderFile);

						CompileAction.CommandArguments = String.Join(" ", Arguments);

						// Add the source file and its included files to the prerequisite item list.
						CompileAction.PrerequisiteItems.Add(ISPCFile);
						CompileAction.StatusDescription = string.Format("{0} [{1}]", Path.GetFileName(ISPCFile.AbsolutePath), Arch.Replace("-", ""));

						FileItem ISPCFinalHeaderFile = FileItem.GetItemByFileReference(
							FileReference.Combine(
								InlineArchIncludeFolder(OutputDir, Arch, GPUArchitecture),
								Path.GetFileName(ISPCFile.AbsolutePath) + ".generated.h"
								)
							);

						// Fix interrupted build issue by copying header after generation completes
						FileReference SourceFile = ISPCIncludeHeaderFile.Location;
						FileReference TargetFile = ISPCFinalHeaderFile.Location;

						FileItem SourceFileItem = FileItem.GetItemByFileReference(SourceFile);
						FileItem TargetFileItem = FileItem.GetItemByFileReference(TargetFile);

						Action CopyAction = Graph.CreateAction(ActionType.BuildProject);
						CopyAction.CommandDescription = "Copy";
						CopyAction.CommandPath = BuildHostPlatform.Current.Shell;
						if (BuildHostPlatform.Current.ShellType == ShellType.Cmd)
						{
							CopyAction.CommandArguments = String.Format("/C \"copy /Y \"{0}\" \"{1}\" 1>nul\"", SourceFile, TargetFile);
						}
						else
						{
							CopyAction.CommandArguments = String.Format("-c 'cp -f \"{0}\" \"{1}\"'", SourceFile.FullName, TargetFile.FullName);
						}
						CopyAction.WorkingDirectory = UnrealBuildTool.EngineSourceDirectory;
						CopyAction.PrerequisiteItems.Add(SourceFileItem);
						CopyAction.ProducedItems.Add(TargetFileItem);
						CopyAction.StatusDescription = TargetFileItem.Location.GetFileName();
						CopyAction.bCanExecuteRemotely = false;
						CopyAction.bShouldOutputStatusDescription = false;

						Result.GeneratedHeaderFiles.Add(TargetFileItem);

						Log.TraceVerbose("   ISPC Generating Header " + CompileAction.StatusDescription + ": \"" + CompileAction.CommandPath + "\"" + CompileAction.CommandArguments);
					}
				}
			}

			return Result;
		}
		
		public override CPPOutput CompileISPCFiles(CppCompileEnvironment CompileEnvironment, List<FileItem> InputFiles, DirectoryReference OutputDir, IActionGraphBuilder Graph)
		{
			if (Arches.Count == 0)
			{
				throw new BuildException("At least one architecture (armv7, x86, etc) needs to be selected in the project settings to build");
			}

			CPPOutput Result = new CPPOutput();

			if (!CompileEnvironment.bCompileISPC)
			{
				return Result;
			}

			foreach (string Arch in Arches)
			{
				foreach (string GPUArchitecture in GPUArchitectures)
				{
					if (Arch == "-armv7" && !bUseNEONForArmV7)
					{
						continue;
					}

					List<string> CompileTargets = GetISPCCompileTargets(CompileEnvironment.Platform, Arch);

					foreach (FileItem ISPCFile in InputFiles)
					{
						Action CompileAction = Graph.CreateAction(ActionType.Compile);
						CompileAction.CommandDescription = "Compile";
						CompileAction.WorkingDirectory = UnrealBuildTool.EngineSourceDirectory;
						CompileAction.CommandPath = new FileReference(GetISPCHostCompilerPath(BuildHostPlatform.Current.Platform));
						CompileAction.StatusDescription = Path.GetFileName(ISPCFile.AbsolutePath);

						// Disable remote execution to workaround mismatched case on XGE
						CompileAction.bCanExecuteRemotely = false;

						List<string> Arguments = new List<string>();

						// Add the ISPC file to be compiled.
						Arguments.Add(String.Format(" \"{0}\"", ISPCFile.AbsolutePath));

						List<FileItem> CompiledISPCObjFiles = new List<FileItem>();
						List<FileItem> FinalISPCObjFiles = new List<FileItem>();
						string TargetString = "";

						foreach (string Target in CompileTargets)
						{
							string ObjTarget = Target;

							if (Target.Contains("-"))
							{
								// Remove lane width and gang size from obj file name
								ObjTarget = Target.Split('-')[0];
							}

							FileItem CompiledISPCObjFile;
							FileItem FinalISPCObjFile;

							if (CompileTargets.Count > 1)
							{
								CompiledISPCObjFile = FileItem.GetItemByFileReference(
								FileReference.Combine(
									OutputDir,
									Path.GetFileNameWithoutExtension(InlineArchName(Path.GetFileName(ISPCFile.AbsolutePath) + ".o", Arch, GPUArchitecture, true)) + "_" + ObjTarget + ".o"
									)
								);

								FinalISPCObjFile = FileItem.GetItemByFileReference(
								FileReference.Combine(
									OutputDir,
									Path.GetFileName(ISPCFile.AbsolutePath) + "_" + ObjTarget + InlineArchName(".o", Arch, GPUArchitecture, true)
									)
								);
							}
							else
							{
								CompiledISPCObjFile = FileItem.GetItemByFileReference(
									FileReference.Combine(
										OutputDir,
										InlineArchName(Path.GetFileName(ISPCFile.AbsolutePath) + ".o", Arch, GPUArchitecture, true)
										)
									);

								FinalISPCObjFile = CompiledISPCObjFile;
							}

							// Add the ISA specific ISPC obj files to the produced item list.
							CompiledISPCObjFiles.Add(CompiledISPCObjFile);
							FinalISPCObjFiles.Add(FinalISPCObjFile);

							// Build target string. No comma on last
							if (Target == CompileTargets.Last())
							{
								TargetString += Target;
							}
							else
							{
								TargetString += Target + ",";
							}
						}

						// Add the common ISPC obj file to the produced item list.
						FileItem CompiledISPCObjFileNoISA = FileItem.GetItemByFileReference(
							FileReference.Combine(
								OutputDir,
								InlineArchName(Path.GetFileName(ISPCFile.AbsolutePath) + ".o", Arch, GPUArchitecture, true)
								)
							);

						CompiledISPCObjFiles.Add(CompiledISPCObjFileNoISA);
						FinalISPCObjFiles.Add(CompiledISPCObjFileNoISA);

						// Add the output ISPC obj file
						Arguments.Add(String.Format("-o \"{0}\"", CompiledISPCObjFileNoISA));

						// Build target triplet
						Arguments.Add(String.Format("--target-os=\"{0}\"", GetISPCOSTarget(CompileEnvironment.Platform)));
						Arguments.Add(String.Format("--arch=\"{0}\"", GetISPCArchTarget(CompileEnvironment.Platform, Arch)));
						Arguments.Add(String.Format("--target=\"{0}\"", TargetString));

						if (CompileEnvironment.Configuration == CppConfiguration.Debug)
						{
							Arguments.Add("-g -O0");
						}
						else
						{
							Arguments.Add("-O2");
						}

						Arguments.Add("--pic");

						// Add include paths to the argument list (filtered by architecture)
						foreach (DirectoryReference IncludePath in CompileEnvironment.SystemIncludePaths)
						{
							if (IsDirectoryForArch(IncludePath.FullName, Arch))
							{
								Arguments.Add(string.Format(" -I\"{0}\"", IncludePath));
							}
						}
						foreach (DirectoryReference IncludePath in CompileEnvironment.UserIncludePaths)
						{
							if (IsDirectoryForArch(IncludePath.FullName, Arch))
							{
								Arguments.Add(string.Format(" -I\"{0}\"", IncludePath));
							}
						}

						// Preprocessor definitions.
						foreach (string Definition in CompileEnvironment.Definitions)
						{
							Arguments.Add(String.Format("-D\"{0}\"", Definition));
						}

						// Consume the included header dependency list
						if (CompileEnvironment.bGenerateDependenciesFile)
						{
							FileItem DependencyListFile = FileItem.GetItemByFileReference(FileReference.Combine(OutputDir, InlineArchName(Path.GetFileName(ISPCFile.AbsolutePath) + ".d", Arch, GPUArchitecture, true)));
							CompileAction.DependencyListFile = DependencyListFile;
							CompileAction.PrerequisiteItems.Add(DependencyListFile);
						}

						CompileAction.ProducedItems.AddRange(CompiledISPCObjFiles);

						CompileAction.CommandArguments = String.Join(" ", Arguments);

						// Add the source file and its included files to the prerequisite item list.
						CompileAction.PrerequisiteItems.Add(ISPCFile);

						if (GPUArchitecture.Length > 0)
						{
							CompileAction.StatusDescription = string.Format("{0} [{1}-{2}]", Path.GetFileName(ISPCFile.AbsolutePath), Arch.Replace("-", ""), GPUArchitecture.Replace("-", ""));
						}
						else
						{
							CompileAction.StatusDescription = string.Format("{0} [{1}]", Path.GetFileName(ISPCFile.AbsolutePath), Arch.Replace("-", ""));
						}

						for(int i = 0; i < CompiledISPCObjFiles.Count; i++)
						{
							// ISPC compiler can't add suffix on the end of the arch, so copy to put into what linker expects
							FileReference SourceFile = CompiledISPCObjFiles[i].Location;
							FileReference TargetFile = FinalISPCObjFiles[i].Location;

							if (SourceFile.Equals(TargetFile))
							{
								continue;
							}

							FileItem SourceFileItem = FileItem.GetItemByFileReference(SourceFile);
							FileItem TargetFileItem = FileItem.GetItemByFileReference(TargetFile);

							Action CopyAction = Graph.CreateAction(ActionType.BuildProject);
							CopyAction.CommandDescription = "Copy";
							CopyAction.CommandPath = BuildHostPlatform.Current.Shell;
							if (BuildHostPlatform.Current.ShellType == ShellType.Cmd)
							{
								CopyAction.CommandArguments = String.Format("/C \"copy /Y \"{0}\" \"{1}\" 1>nul\"", SourceFile, TargetFile);
							}
							else
							{
								CopyAction.CommandArguments = String.Format("-c 'cp -f \"{0}\" \"{1}\"'", SourceFile.FullName, TargetFile.FullName);
							}
							CopyAction.WorkingDirectory = UnrealBuildTool.EngineSourceDirectory;
							CopyAction.PrerequisiteItems.Add(SourceFileItem);
							CopyAction.ProducedItems.Add(TargetFileItem);
							CopyAction.StatusDescription = TargetFileItem.Location.GetFileName();
							CopyAction.bCanExecuteRemotely = false;
							CopyAction.bShouldOutputStatusDescription = false;
						}

						Result.ObjectFiles.AddRange(FinalISPCObjFiles);

						Log.TraceVerbose("   ISPC Compiling " + CompileAction.StatusDescription + ": \"" + CompileAction.CommandPath + "\"" + CompileAction.CommandArguments);
					}
				}
			}

			return Result;
		}

		public override FileItem[] LinkAllFiles(LinkEnvironment LinkEnvironment, bool bBuildImportLibraryOnly, IActionGraphBuilder Graph)
		{
			List<FileItem> Outputs = new List<FileItem>();

			if (!LinkEnvironment.bIsBuildingLibrary)
			{
				// @todo Lumin: will this add them multiple times?
				ModifyLibraries(LinkEnvironment);
			}

			for (int ArchIndex = 0; ArchIndex < Arches.Count; ArchIndex++)
			{
				string Arch = Arches[ArchIndex];

				for (int GPUArchIndex = 0; GPUArchIndex < GPUArchitectures.Count; GPUArchIndex++)
				{
					string GPUArchitecture = GPUArchitectures[GPUArchIndex];
					int OutputPathIndex = ArchIndex * GPUArchitectures.Count + GPUArchIndex;

					// Android will have an array of outputs
					if (!LinkEnvironment.bIsBuildingDLL && // DLL compiles don't have the Arch embedded in the name
						(LinkEnvironment.OutputFilePaths.Count < OutputPathIndex ||
						!LinkEnvironment.OutputFilePaths[OutputPathIndex].GetFileNameWithoutExtension().EndsWith(Arch + GPUArchitecture)))
					{
						throw new BuildException("The OutputFilePaths array didn't match the Arches array in AndroidToolChain.LinkAllFiles");
					}

					// Create an action that invokes the linker.
					Action LinkAction = Graph.CreateAction(ActionType.Link);
					LinkAction.WorkingDirectory = UnrealBuildTool.EngineSourceDirectory;

					if (LinkEnvironment.bIsBuildingLibrary)
					{
						switch (Arch)
						{
							case "-armv7": LinkAction.CommandPath = new FileReference(ArPathArm); break;
							case "-arm64": LinkAction.CommandPath = new FileReference(ArPathArm64); break;
							case "-x86": LinkAction.CommandPath = new FileReference(ArPathx86); ; break;
							case "-x64": LinkAction.CommandPath = new FileReference(ArPathx64); ; break;
							default: LinkAction.CommandPath = new FileReference(ArPathArm); ; break;
						}
					}
					else
					{
						LinkAction.CommandPath = new FileReference(ClangPath);
					}

					DirectoryReference LinkerPath = LinkAction.WorkingDirectory;

					LinkAction.WorkingDirectory = LinkEnvironment.IntermediateDirectory;

					// Get link arguments.
					LinkAction.CommandArguments = LinkEnvironment.bIsBuildingLibrary ? GetArArguments(LinkEnvironment) : GetLinkArguments(LinkEnvironment, Arch);

					// Add the output file as a production of the link action.
					FileItem OutputFile;
					OutputFile = FileItem.GetItemByFileReference(LinkEnvironment.OutputFilePaths[OutputPathIndex]);
					Outputs.Add(OutputFile);
					LinkAction.ProducedItems.Add(OutputFile);
					LinkAction.StatusDescription = string.Format("{0}", Path.GetFileName(OutputFile.AbsolutePath));
					LinkAction.CommandVersion = AndroidClangBuild;

					// LinkAction.bPrintDebugInfo = true;

					// Add the output file to the command-line.
					if (LinkEnvironment.bIsBuildingLibrary)
					{
						LinkAction.CommandArguments += string.Format(" \"{0}\"", OutputFile.AbsolutePath);
					}
					else
					{
						LinkAction.CommandArguments += string.Format(" -o \"{0}\"", OutputFile.AbsolutePath);
					}

					// Add the input files to a response file, and pass the response file on the command-line.
					List<string> InputFileNames = new List<string>();
					foreach (FileItem InputFile in LinkEnvironment.InputFiles)
					{
						// make sure it's for current Arch
						if (Path.GetFileNameWithoutExtension(InputFile.AbsolutePath).EndsWith(ShortArchNames[Arch] + ShortArchNames[GPUArchitecture]))
						{
							string InputPath;
							if (InputFile.Location.IsUnderDirectory(LinkEnvironment.IntermediateDirectory))
							{
								InputPath = InputFile.Location.MakeRelativeTo(LinkEnvironment.IntermediateDirectory);
							}
							else
							{
								InputPath = InputFile.Location.FullName;
							}
							InputFileNames.Add(string.Format("\"{0}\"", InputPath.Replace('\\', '/')));

							LinkAction.PrerequisiteItems.Add(InputFile);
						}
					}

					string LinkResponseArguments = "";

					// libs don't link in other libs
					if (!LinkEnvironment.bIsBuildingLibrary)
					{
						// Make a list of library paths to search
						List<string> AdditionalLibraryPaths = new List<string>();
						List<string> AdditionalLibraries = new List<string>();

						// Add the library paths to the additional path list
						foreach (DirectoryReference LibraryPath in LinkEnvironment.SystemLibraryPaths)
						{
							// LinkerPaths could be relative or absolute
							string AbsoluteLibraryPath = Utils.ExpandVariables(LibraryPath.FullName);
							if (IsDirectoryForArch(AbsoluteLibraryPath, Arch))
							{
								// environment variables aren't expanded when using the $( style
								if (Path.IsPathRooted(AbsoluteLibraryPath) == false)
								{
									AbsoluteLibraryPath = Path.Combine(LinkerPath.FullName, AbsoluteLibraryPath);
								}
								AbsoluteLibraryPath = Utils.CollapseRelativeDirectories(AbsoluteLibraryPath);
								if (!AdditionalLibraryPaths.Contains(AbsoluteLibraryPath))
								{
									AdditionalLibraryPaths.Add(AbsoluteLibraryPath);
								}
							}
						}

						// discover additional libraries and their paths
						foreach (string SystemLibrary in LinkEnvironment.SystemLibraries)
						{
							if (!ShouldSkipLib(SystemLibrary, Arch, GPUArchitecture))
							{
								if (String.IsNullOrEmpty(Path.GetDirectoryName(SystemLibrary)))
								{
									if (SystemLibrary.StartsWith("lib"))
									{
										AdditionalLibraries.Add(SystemLibrary);
									}
									else
									{
										AdditionalLibraries.Add("lib" + SystemLibrary);
									}
								}
							}
						}
						foreach (FileReference Library in LinkEnvironment.Libraries)
						{
							if (!ShouldSkipLib(Library.FullName, Arch, GPUArchitecture))
							{
								string AbsoluteLibraryPath = Path.GetDirectoryName(Library.FullName);
								LinkAction.PrerequisiteItems.Add(FileItem.GetItemByFileReference(Library));

								string Lib = Path.GetFileNameWithoutExtension(Library.FullName);
								if (Lib.StartsWith("lib"))
								{
									AdditionalLibraries.Add(Lib);
									if (!AdditionalLibraryPaths.Contains(AbsoluteLibraryPath))
									{
										AdditionalLibraryPaths.Add(AbsoluteLibraryPath);
									}
								}
								else
								{
									AdditionalLibraries.Add(AbsoluteLibraryPath);
								}
							}
						}

						// add the library paths to response
						foreach (string LibaryPath in AdditionalLibraryPaths)
						{
							LinkResponseArguments += string.Format(" -L\"{0}\"", LibaryPath);
						}

						// add libraries in a library group
						LinkResponseArguments += string.Format(" -Wl,--start-group");
						foreach (string AdditionalLibrary in AdditionalLibraries)
						{
							if (AdditionalLibrary.StartsWith("lib"))
							{
								LinkResponseArguments += string.Format(" \"-l{0}\"", AdditionalLibrary.Substring(3));
							}
							else
							{
								LinkResponseArguments += string.Format(" \"{0}\"", AdditionalLibrary);
							}
						}
						LinkResponseArguments += string.Format(" -Wl,--end-group");

						// Write the MAP file to the output directory.
						if (LinkEnvironment.bCreateMapFile)
						{
							FileReference MAPFilePath = FileReference.Combine(LinkEnvironment.OutputDirectory, Path.GetFileNameWithoutExtension(OutputFile.AbsolutePath) + ".map");
							FileItem MAPFile = FileItem.GetItemByFileReference(MAPFilePath);
							LinkResponseArguments += String.Format(" -Wl,--cref -Wl,-Map,\"{0}\"", MAPFilePath);
							LinkAction.ProducedItems.Add(MAPFile);

							// Export a list of object file paths, so we can locate the object files referenced by the map file
							ExportObjectFilePaths(LinkEnvironment, Path.ChangeExtension(MAPFilePath.FullName, ".objpaths"));
						}
					}

					// Add the additional arguments specified by the environment.
					LinkResponseArguments += LinkEnvironment.AdditionalArguments;

					// Write out a response file
					FileReference ResponseFileName = GetResponseFileName(LinkEnvironment, OutputFile);
					InputFileNames.Add(LinkResponseArguments.Replace("\\", "/"));

					FileItem ResponseFileItem = Graph.CreateIntermediateTextFile(ResponseFileName, InputFileNames);

					LinkAction.CommandArguments += string.Format(" @\"{0}\"", ResponseFileName);
					LinkAction.PrerequisiteItems.Add(ResponseFileItem);

					// Fix up the paths in commandline
					LinkAction.CommandArguments = LinkAction.CommandArguments.Replace("\\", "/");

					// Only execute linking on the local PC.
					LinkAction.bCanExecuteRemotely = false;

					if(bExecuteCompilerThroughShell)
					{
						SetupActionToExecuteCompilerThroughShell(ref LinkAction, LinkAction.CommandPath.FullName, LinkAction.CommandArguments, "Link");
					}

					//Log.TraceInformation("Link: {0} {1}", LinkAction.CommandPath.FullName, LinkAction.CommandArguments);

					// Windows can run into an issue with too long of a commandline when clang tries to call ld to link.
					// To work around this we call clang to just get the command it would execute and generate a
					// second response file to directly call ld with the right arguments instead of calling through clang.
/* disable while tracking down some linker errors this introduces
					if (!Utils.IsRunningOnMono)
					{
						// capture the actual link command without running it
						ProcessStartInfo StartInfo = new ProcessStartInfo();
						StartInfo.WorkingDirectory = LinkEnvironment.IntermediateDirectory.FullName;
						StartInfo.FileName = LinkAction.CommandPath;
						StartInfo.Arguments = "-### " + LinkAction.CommandArguments;
						StartInfo.UseShellExecute = false;
						StartInfo.CreateNoWindow = true;
						StartInfo.RedirectStandardError = true;

						LinkerCommandline = "";

						Process Proc = new Process();
						Proc.StartInfo = StartInfo;
						Proc.ErrorDataReceived += new DataReceivedEventHandler(OutputReceivedForLinker);
						Proc.Start();
						Proc.BeginErrorReadLine();
						Proc.WaitForExit(5000);

						LinkerCommandline = LinkerCommandline.Trim();

						// the command should be in quotes; if not we'll just use clang to link as usual
						int FirstQuoteIndex = LinkerCommandline.IndexOf('"');
						if (FirstQuoteIndex >= 0)
						{
							int SecondQuoteIndex = LinkerCommandline.Substring(FirstQuoteIndex + 1).IndexOf('"');
							if (SecondQuoteIndex >= 0)
							{
								LinkAction.CommandPath = LinkerCommandline.Substring(FirstQuoteIndex + 1, SecondQuoteIndex - FirstQuoteIndex);
								LinkAction.CommandArguments = LinkerCommandline.Substring(FirstQuoteIndex + SecondQuoteIndex + 3);

								// replace double backslashes
								LinkAction.CommandPath = LinkAction.CommandPath.Replace("\\\\", "/");

								// now create a response file for the full command using ld directly
								FileReference FinalResponseFileName = FileReference.Combine(LinkEnvironment.IntermediateDirectory, OutputFile.Location.GetFileName() + ".responseFinal");
								FileItem FinalResponseFileItem = Graph.CreateIntermediateTextFile(FinalResponseFileName, LinkAction.CommandArguments);
								LinkAction.CommandArguments = string.Format("@\"{0}\"", FinalResponseFileName);
								LinkAction.PrerequisiteItems.Add(FinalResponseFileItem);
							}
						}
					}
*/
				}
			}

			return Outputs.ToArray();
		}

		// captures stderr from clang
		private static string LinkerCommandline = "";
		static public void OutputReceivedForLinker(Object Sender, DataReceivedEventArgs Line)
		{
			if ((Line != null) && (Line.Data != null) && (Line.Data.Contains("--sysroot")))
			{
				LinkerCommandline += Line.Data;
			}
		}

		private void ExportObjectFilePaths(LinkEnvironment LinkEnvironment, string FileName)
		{
			// Write the list of object file directories
			HashSet<DirectoryReference> ObjectFileDirectories = new HashSet<DirectoryReference>();
			foreach (FileItem InputFile in LinkEnvironment.InputFiles)
			{
				ObjectFileDirectories.Add(InputFile.Location.Directory);
			}
			foreach (FileReference Library in LinkEnvironment.Libraries)
			{
				ObjectFileDirectories.Add(Library.Directory);
			}
			foreach (DirectoryReference LibraryPath in LinkEnvironment.SystemLibraryPaths)
			{
				ObjectFileDirectories.Add(LibraryPath);
			}
			foreach (string LibraryPath in (Environment.GetEnvironmentVariable("LIB") ?? "").Split(new char[] { ';' }, StringSplitOptions.RemoveEmptyEntries))
			{
				ObjectFileDirectories.Add(new DirectoryReference(LibraryPath));
			}
			Directory.CreateDirectory(Path.GetDirectoryName(FileName));
			File.WriteAllLines(FileName, ObjectFileDirectories.Select(x => x.FullName).OrderBy(x => x).ToArray());
		}

		public override void ModifyBuildProducts(ReadOnlyTargetRules Target, UEBuildBinary Binary, List<string> Libraries, List<UEBuildBundleResource> BundleResources, Dictionary<FileReference, BuildProductType> BuildProducts)
		{
			// only the .so needs to be in the manifest; we always have to build the apk since its contents depend on the project

			/*
			// the binary will have all of the .so's in the output files, we need to trim down to the shared apk (which is what needs to go into the manifest)
			if (Target.bDeployAfterCompile && Binary.Config.Type != UEBuildBinaryType.StaticLibrary)
			{
				foreach (FileReference BinaryPath in Binary.Config.OutputFilePaths)
				{
					FileReference ApkFile = BinaryPath.ChangeExtension(".apk");
					BuildProducts.Add(ApkFile, BuildProductType.Package);
				}
			}
			*/
		}

		public static void OutputReceivedDataEventHandler(Object Sender, DataReceivedEventArgs Line)
		{
			if ((Line != null) && (Line.Data != null))
			{
				Log.TraceInformation(Line.Data);
			}
		}

		public virtual string GetStripPath(FileReference SourceFile)
		{
			string StripExe;
			if (SourceFile.FullName.Contains("-armv7"))
			{
				StripExe = ArPathArm;
			}
			else
			if (SourceFile.FullName.Contains("-arm64"))
			{
				StripExe = ArPathArm64;
			}
			else
			if (SourceFile.FullName.Contains("-x86"))
			{
				StripExe = ArPathx86;
			}
			else
			if (SourceFile.FullName.Contains("-x64"))
			{
				StripExe = ArPathx64;
			}
			else
			{
				throw new BuildException("Couldn't determine Android architecture to strip symbols from {0}", SourceFile.FullName);
			}

			// fix the executable (replace the last -ar with -strip and keep any extension)
			int ArIndex = StripExe.LastIndexOf("-ar");
			StripExe = StripExe.Substring(0, ArIndex) + "-strip" + StripExe.Substring(ArIndex + 3);
			return StripExe;
		}

		public void StripSymbols(FileReference SourceFile, FileReference TargetFile)
		{
			if (SourceFile != TargetFile)
			{
				// Strip command only works in place so we need to copy original if target is different
				File.Copy(SourceFile.FullName, TargetFile.FullName, true);
			}

			ProcessStartInfo StartInfo = new ProcessStartInfo();
			StartInfo.FileName = GetStripPath(SourceFile).Trim('"');
			StartInfo.Arguments = " --strip-debug \"" + TargetFile.FullName + "\"";
			StartInfo.UseShellExecute = false;
			StartInfo.CreateNoWindow = true;
			Utils.RunLocalProcessAndLogOutput(StartInfo);
		}

		protected virtual void SetupActionToExecuteCompilerThroughShell(ref Action CompileOrLinkAction, string CommandPath, string CommandArguments, string CommandDescription)
		{
			string QuotedCommandPath = CommandPath;
			if (CommandPath.Contains(' '))
			{
				QuotedCommandPath = "'" + CommandPath + "'";
			}
	
			if (BuildHostPlatform.Current.ShellType == ShellType.Cmd)
			{
				CompileOrLinkAction.CommandArguments = String.Format("/c \"{0} {1}\"", QuotedCommandPath, CommandArguments);
			}
			else
			{
				CompileOrLinkAction.CommandArguments = String.Format("-c \'{0} {1}\'", QuotedCommandPath, CommandArguments);
			}

			CompileOrLinkAction.CommandPath = BuildHostPlatform.Current.Shell;
			CompileOrLinkAction.CommandDescription = CommandDescription;
		}

		public static ClangSanitizer BuildWithSanitizer(FileReference ProjectFile)
		{
			ConfigHierarchy Ini = ConfigCache.ReadHierarchy(ConfigHierarchyType.Engine, DirectoryReference.FromFile(ProjectFile), UnrealTargetPlatform.Android);
			string Sanitizer;
			Ini.GetString("/Script/AndroidRuntimeSettings.AndroidRuntimeSettings", "ClangSanitizer", out Sanitizer);

			switch (Sanitizer.ToLower())
			{
				case "address": return ClangSanitizer.Address;
				case "hwaddress": return ClangSanitizer.HwAddress;
				case "undefinedbehavior": return ClangSanitizer.UndefinedBehavior;
				case "undefinedbehaviorminimal": return ClangSanitizer.UndefinedBehaviorMinimal;
				//case "thread": return ClangSanitizer.Thread;
				default: return ClangSanitizer.None;
			}
		}
	};
}<|MERGE_RESOLUTION|>--- conflicted
+++ resolved
@@ -537,7 +537,6 @@
 		static int CachedMaxPlatform = -1;
 
 		private bool ReadMinMaxPlatforms(string PlatformsFilename, out int MinPlatform, out int MaxPlatform)
-<<<<<<< HEAD
 		{
 			if (!CachedPlatformsFilename.Equals(PlatformsFilename))
 			{
@@ -568,38 +567,6 @@
 
 		protected virtual bool ValidateNDK(string PlatformsFilename, string ApiString)
 		{
-=======
-		{
-			if (!CachedPlatformsFilename.Equals(PlatformsFilename))
-			{
-				// reset cache to defaults
-				CachedPlatformsFilename = PlatformsFilename;
-				CachedPlatformsValid = false;
-				CachedMinPlatform = -1;
-				CachedMaxPlatform = -1;
-
-				// try to read it
-				try
-				{
-					JsonObject PlatformsObj = null;
-					if (JsonObject.TryRead(new FileReference(PlatformsFilename), out PlatformsObj))
-					{
-						CachedPlatformsValid = PlatformsObj.TryGetIntegerField("min", out CachedMinPlatform) && PlatformsObj.TryGetIntegerField("max", out CachedMaxPlatform);
-					}
-				}
-				catch (Exception)
-				{
-				}
-			}
-
-			MinPlatform = CachedMinPlatform;
-			MaxPlatform = CachedMaxPlatform;
-			return CachedPlatformsValid;
-		}
-
-		protected virtual bool ValidateNDK(string PlatformsFilename, string ApiString)
-		{
->>>>>>> 3aae9151
 			int MinPlatform, MaxPlatform;
 			if (!ReadMinMaxPlatforms(PlatformsFilename, out MinPlatform, out MaxPlatform))
 			{
