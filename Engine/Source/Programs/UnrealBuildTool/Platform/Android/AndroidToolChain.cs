// Copyright Epic Games, Inc. All Rights Reserved.

using System;
using System.Collections.Generic;
using System.Text.RegularExpressions;
using System.Diagnostics;
using System.IO;
using System.Linq;
using Microsoft.Win32;
using EpicGames.Core;
using UnrealBuildBase;
<<<<<<< HEAD
=======
using Microsoft.Extensions.Logging;
>>>>>>> d731a049

namespace UnrealBuildTool
{
	class AndroidToolChain : ClangToolChain, IAndroidToolChain
	{
		// Minimum NDK API level to allow
		public const int MinimumNDKAPILevel = 26;

		public static readonly string[] AllCpuSuffixes =
		{
			"-arm64",
			"-x64"
		};

		// sh0rt names for the above suffixes
		public static readonly Dictionary<string, string> ShortArchNames = new Dictionary<string, string>()
		{
			{ "", "" },
			{ "-arm64", "a8" },
			{ "-x64", "x6" },
		};

		public enum ClangSanitizer
		{
			None,
			Address,
			HwAddress,
			UndefinedBehavior,
			UndefinedBehaviorMinimal,
			Thread,
		};

		public static string GetCompilerOption(ClangSanitizer Sanitizer)
		{
			switch (Sanitizer)
			{
				case ClangSanitizer.Address: return "address";
				case ClangSanitizer.HwAddress: return "hwaddress";
				case ClangSanitizer.UndefinedBehavior:
				case ClangSanitizer.UndefinedBehaviorMinimal: return "undefined";
				case ClangSanitizer.Thread: return "thread";
				default: return "";
			}
		}

		protected FileReference? ProjectFile;
<<<<<<< HEAD
		private bool bUseLdGold;
=======
>>>>>>> d731a049
		private List<string> AdditionalArches;
		private List<string> AdditionalGPUArches;
		protected bool bExecuteCompilerThroughShell;

		// Version string from the Android specific build of clang. E.g in Android (6317467 based on r365631c1) clang version 9.0.8
		// this would be 6317467)
		protected static string? AndroidClangBuild;

		// the list of architectures we will compile for
		protected List<string>? Arches = null;
<<<<<<< HEAD

		private AndroidToolChainOptions Options;
=======
>>>>>>> d731a049

		// the "-android" suffix paths here are vcpkg triplets for the android platform
		static private Dictionary<string, string[]> AllArchNames = new Dictionary<string, string[]> {
			{ "-arm64", new string[] { "arm64", "arm64-v8a", "arm64-android" } },
			{ "-x64",   new string[] { "x64", "x86_64", "x64-android" } }
		};

		// architecture paths to use for filtering include and lib paths
		static private Dictionary<string, string[]> AllFilterArchNames = new Dictionary<string, string[]> {
			{ "-armv7", new string[] { "armv7", "armeabi-v7a", "arm-android" } },
			{ "-arm64", new string[] { "arm64", "arm64-v8a", "arm64-android" } },
			{ "-x86",   new string[] { "x86", "x86-android" } },
			{ "-x64",   new string[] { "x64", "x86_64", "x64-android" } }
		};

		static private Dictionary<string, string[]> LibrariesToSkip = new Dictionary<string, string[]> {
			{ "-arm64", new string[] { "nvToolsExt", "nvToolsExtStub", "vorbisenc", } },
			{ "-x64",   new string[] { "nvToolsExt", "nvToolsExtStub", "oculus", "OVRPlugin", "vrapi", "ovrkernel", "systemutils", "openglloader", "ovrplatformloader", "gpg", "vorbisenc", } }
		};

		static private Dictionary<string, string[]> ModulesToSkip = new Dictionary<string, string[]> {
			{ "-arm64", new string[] {  } },
			{ "-x64",   new string[] { "OnlineSubsystemOculus", "OculusHMD", "OculusMR", "OnlineSubsystemGooglePlay" } }
		};

		static private Dictionary<string, string[]> GeneratedModulesToSkip = new Dictionary<string, string[]> {
			{ "-arm64", new string[] {  } },
			{ "-x64",   new string[] { "OculusEntitlementCallbackProxy", "OculusCreateSessionCallbackProxy", "OculusFindSessionsCallbackProxy", "OculusIdentityCallbackProxy", "OculusNetConnection", "OculusNetDriver", "OnlineSubsystemOculus_init" } }
		};

		public string? NDKToolchainVersion;
		public UInt64 NDKVersionInt;

		int ClangVersionMajor = -1;
		int ClangVersionMinor = -1;
		int ClangVersionPatch = -1;

		protected void SetClangVersion(int Major, int Minor, int Patch)
		{
			ClangVersionMajor = Major;
			ClangVersionMinor = Minor;
			ClangVersionPatch = Patch;
		}

		public string GetClangVersionString()
		{
			return string.Format("{0}.{1}.{2}", ClangVersionMajor, ClangVersionMinor, ClangVersionPatch);
		}

		public bool IsNewNDKModel()
<<<<<<< HEAD
		{
			// Google changed NDK structure in r22+
			return NDKVersionInt >= 220000;
		}

		/// <summary>
		/// Checks if compiler version matches the requirements
		/// </summary>
		private static bool CompilerVersionGreaterOrEqual(int Major, int Minor, int Patch)
		{
			return ClangVersionMajor > Major ||
				(ClangVersionMajor == Major && ClangVersionMinor > Minor) ||
				(ClangVersionMajor == Major && ClangVersionMinor == Minor && ClangVersionPatch >= Patch);
		}

		/// <summary>
		/// Checks if compiler version matches the requirements
		/// </summary>
		private static bool CompilerVersionLessThan(int Major, int Minor, int Patch)
=======
>>>>>>> d731a049
		{
			// Google changed NDK structure in r22+
			return NDKVersionInt >= 220000;
		}

		[CommandLine("-Architectures=", ListSeparator = '+')]
		public List<string> ArchitectureArg = new List<string>();

<<<<<<< HEAD
		protected bool bEnableGcSections = true;

		public AndroidToolChain(FileReference? InProjectFile, bool bInUseLdGold, IReadOnlyList<string>? InAdditionalArches, IReadOnlyList<string>? InAdditionalGPUArches)
			: this(InProjectFile, bInUseLdGold, InAdditionalArches, InAdditionalGPUArches, false, AndroidToolChainOptions.None)
		{
		}

		public AndroidToolChain(FileReference? InProjectFile, bool bInUseLdGold, IReadOnlyList<string>? InAdditionalArches, IReadOnlyList<string>? InAdditionalGPUArches, AndroidToolChainOptions ToolchainOptions)
			: this(InProjectFile, bInUseLdGold, InAdditionalArches, InAdditionalGPUArches, false, ToolchainOptions)
		{
		}

		protected AndroidToolChain(FileReference? InProjectFile, bool bInUseLdGold, IReadOnlyList<string>? InAdditionalArches, IReadOnlyList<string>? InAdditionalGPUArches, bool bAllowMissingNDK, AndroidToolChainOptions ToolchainOptions)
=======
		public AndroidToolChain(FileReference? InProjectFile, IReadOnlyList<string>? InAdditionalArches, IReadOnlyList<string>? InAdditionalGPUArches, ILogger InLogger)
			: this(InProjectFile, InAdditionalArches, InAdditionalGPUArches, false, ClangToolChainOptions.None, InLogger)
		{
		}

		public AndroidToolChain(FileReference? InProjectFile, IReadOnlyList<string>? InAdditionalArches, IReadOnlyList<string>? InAdditionalGPUArches, ClangToolChainOptions ToolchainOptions, ILogger InLogger)
			: this(InProjectFile, InAdditionalArches, InAdditionalGPUArches, false, ToolchainOptions, InLogger)
		{
		}

		protected AndroidToolChain(FileReference? InProjectFile, IReadOnlyList<string>? InAdditionalArches, IReadOnlyList<string>? InAdditionalGPUArches, bool bAllowMissingNDK, ClangToolChainOptions ToolchainOptions, ILogger InLogger)
			: base(ToolchainOptions, InLogger)
>>>>>>> d731a049
		{
			Options = ToolchainOptions;
			ProjectFile = InProjectFile;
			AdditionalArches = new List<string>();
			AdditionalGPUArches = new List<string>();

			if (InAdditionalArches != null)
			{
				AdditionalArches.AddRange(InAdditionalArches);
			}

			if (InAdditionalGPUArches != null)
			{
				AdditionalGPUArches.AddRange(InAdditionalGPUArches);
			}

			// by default tools chains don't parse arguments, but we want to be able to check the -architectures flag defined above. This is
			// only necessary when AndroidToolChain is used during UAT
			CommandLine.ParseArguments(Environment.GetCommandLineArgs(), this, Logger);

			if (AdditionalArches.Count == 0 && ArchitectureArg.Count > 0)
			{
				AdditionalArches.AddRange(ArchitectureArg);
			}

			string? NDKPath = Environment.GetEnvironmentVariable("NDKROOT");

			// don't register if we don't have an NDKROOT specified
			if (String.IsNullOrEmpty(NDKPath))
			{
				if (bAllowMissingNDK)
				{
					return;
				}
				throw new BuildException("NDKROOT is not specified; cannot use Android toolchain.");
			}

			NDKPath = NDKPath.Replace("\"", "");

			string ArchitecturePath;
			string ArchitecturePathWindows32 = @"prebuilt/windows";
			string ArchitecturePathWindows64 = @"prebuilt/windows-x86_64";
			string ArchitecturePathMac = @"prebuilt/darwin-x86_64";
			string ArchitecturePathLinux = @"prebuilt/linux-x86_64";
			string ExeExtension = ".exe";

			if (Directory.Exists(Path.Combine(NDKPath, @"toolchains/llvm", ArchitecturePathWindows64)))
			{
				Logger.LogDebug("        Found Windows 64 bit versions of toolchain");
				ArchitecturePath = ArchitecturePathWindows64;
			}
			else if (Directory.Exists(Path.Combine(NDKPath, @"toolchains/llvm", ArchitecturePathWindows32)))
			{
				Logger.LogDebug("        Found Windows 32 bit versions of toolchain");
				ArchitecturePath = ArchitecturePathWindows32;
			}
			else if (Directory.Exists(Path.Combine(NDKPath, @"toolchains/llvm", ArchitecturePathMac)))
			{
				Logger.LogDebug("        Found Mac versions of toolchain");
				ArchitecturePath = ArchitecturePathMac;
				ExeExtension = "";
			}
			else if (Directory.Exists(Path.Combine(NDKPath, @"toolchains/llvm", ArchitecturePathLinux)))
			{
				Logger.LogDebug("        Found Linux versions of toolchain");
				ArchitecturePath = ArchitecturePathLinux;
				ExeExtension = "";
			}
			else
			{
				throw new BuildException("Couldn't find 32-bit or 64-bit versions of the Android toolchain with NDKROOT: " + NDKPath);
			}

			// get the installed version (in the form r10e and 100500)
			UEBuildPlatformSDK SDK = UEBuildPlatform.GetSDK(UnrealTargetPlatform.Android)!;
			NDKToolchainVersion = SDK.GetInstalledVersion();
			SDK.TryConvertVersionToInt(NDKToolchainVersion, out NDKVersionInt);

			// figure out clang version (will live in toolchains/llvm from NDK 21 forward
			if (Directory.Exists(Path.Combine(NDKPath, @"toolchains/llvm")))
			{
				// look for version in AndroidVersion.txt (fail if not found)
				string VersionFilename = Path.Combine(NDKPath, @"toolchains/llvm", ArchitecturePath, "AndroidVersion.txt");
				if (!File.Exists(VersionFilename))
				{
					throw new BuildException("Cannot find supported Android toolchain");
				}
				string[] VersionFile = File.ReadAllLines(VersionFilename);
				string[] VersionParts = VersionFile[0].Split('.');
				SetClangVersion(int.Parse(VersionParts[0]), (VersionParts.Length > 1) ? int.Parse(VersionParts[1]) : 0, (VersionParts.Length > 2) ? int.Parse(VersionParts[2]) : 0);
			}
			else
			{
				throw new BuildException("Cannot find supported Android toolchain with NDKPath:" + NDKPath);
			}

			// set up the path to our toolchains
			ClangPath = Utils.CollapseRelativeDirectories(Path.Combine(NDKPath, @"toolchains/llvm", ArchitecturePath, @"bin/clang++" + ExeExtension));

			// Android (6317467 based on r365631c1) clang version 9.0.8 
<<<<<<< HEAD
			AndroidClangBuild = Utils.RunLocalProcessAndReturnStdOut(ClangPath, "--version");
=======
			AndroidClangBuild = Utils.RunLocalProcessAndReturnStdOut(ClangPath, "--version", Logger);
>>>>>>> d731a049
			try
			{
				AndroidClangBuild = Regex.Match(AndroidClangBuild, @"(\w+) based on").Groups[1].ToString();
				if (String.IsNullOrEmpty(AndroidClangBuild))
				{
					AndroidClangBuild = Regex.Match(AndroidClangBuild, @"(\w+), based on").Groups[1].ToString();
				}
			}
			catch
			{
				Logger.LogWarning("Failed to retreive build version from {AndroidClangBuild}", AndroidClangBuild);
				AndroidClangBuild = "unknown";
			}

			// use lld for r21+
			ArPathArm64 = Utils.CollapseRelativeDirectories(Path.Combine(NDKPath, @"toolchains/llvm", ArchitecturePath, @"bin/llvm-ar" + ExeExtension));
			ArPathx64 = ArPathArm64;

			// NDK setup (enforce minimum API level)
			int NDKApiLevel64Int = GetNdkApiLevelInt(MinimumNDKAPILevel);

			string GCCToolchainPath = Path.Combine(NDKPath, @"toolchains/llvm", ArchitecturePath);
			string SysrootPath = Path.Combine(NDKPath, @"toolchains/llvm", ArchitecturePath, "sysroot");

			// toolchain params (note: use ANDROID=1 same as we define it)
			ToolchainLinkParamsArm64 = " --target=aarch64-none-linux-android" + NDKApiLevel64Int + " --gcc-toolchain=\"" + GCCToolchainPath + "\" --sysroot=\"" + SysrootPath + "\" -DANDROID=1";
			ToolchainLinkParamsx64 = " --target=x86_64-none-linux-android" + NDKApiLevel64Int + " --gcc-toolchain=\"" + GCCToolchainPath + "\" --sysroot=\"" + SysrootPath + "\" -DANDROID=1";

			ToolchainParamsArm64 = ToolchainLinkParamsArm64;
			ToolchainParamsx64 = ToolchainLinkParamsx64;

			if (!IsNewNDKModel())
			{
<<<<<<< HEAD
				// We need to manually provide -D__ANDROID_API__ only for NDK versions prior to r22
				ToolchainParamsArm64 += " -D__ANDROID_API__=" + NDKApiLevel64Int;
				ToolchainParamsx64 += " -D__ANDROID_API__=" + NDKApiLevel64Int;
			}
=======
				// We need to manually provide -D__ANDROID_API__ for NDK versions prior to r22 only, for newer ones, --target=aarch64-none-linux-android + NDKApiLevel64Int does it for us
				ToolchainParamsArm64 += " -D__ANDROID_API__=" + NDKApiLevel64Int;
				ToolchainParamsx64 += " -D__ANDROID_API__=" + NDKApiLevel64Int;
			}

			ReadElfPath = Path.Combine(NDKPath, @"toolchains/llvm", ArchitecturePath, @"bin/llvm-readelf" + ExeExtension);
		}

		protected override ClangToolChainInfo GetToolChainInfo()
		{
			return new ClangToolChainInfo(FileReference.FromString(ClangPath)!, FileReference.FromString(ArPathArm64)!, Logger);
>>>>>>> d731a049
		}

		public virtual void ParseArchitectures()
		{
			// look in ini settings for what platforms to compile for
			ConfigHierarchy Ini = ConfigCache.ReadHierarchy(ConfigHierarchyType.Engine, DirectoryReference.FromFile(ProjectFile), UnrealTargetPlatform.Android);
			Arches = new List<string>();
			bool bBuild = true;
			bool bUnsupportedBinaryBuildArch = false;

			if (Ini.GetBool("/Script/AndroidRuntimeSettings.AndroidRuntimeSettings", "bBuildForArm64", out bBuild) && bBuild
				|| (AdditionalArches != null && (AdditionalArches.Contains("arm64", StringComparer.OrdinalIgnoreCase) || AdditionalArches.Contains("-arm64", StringComparer.OrdinalIgnoreCase))))
			{
				Arches.Add("-arm64");
			}
			if (Ini.GetBool("/Script/AndroidRuntimeSettings.AndroidRuntimeSettings", "bBuildForx8664", out bBuild) && bBuild
				|| (AdditionalArches != null && (AdditionalArches.Contains("x64", StringComparer.OrdinalIgnoreCase) || AdditionalArches.Contains("-x64", StringComparer.OrdinalIgnoreCase))))
			{
				if (File.Exists(Path.Combine(Unreal.EngineDirectory.FullName, "Build", "InstalledBuild.txt")))
				{
					bUnsupportedBinaryBuildArch = true;
					Log.TraceWarningOnce("Please install source to build for x86_64 (-x64); ignoring this architecture target.");
				}
				else
				{
					Arches.Add("-x64");
				}
			}

			// force armv7 if something went wrong
			if (Arches.Count == 0)
			{
				if (bUnsupportedBinaryBuildArch)
				{
					throw new BuildException("Only architectures unsupported by binary-only engine selected.");
				}
				else
				{
					Arches.Add("-arm64");
				}
			}
		}

		static public string GetGLESVersion(bool bBuildForES31)
		{
			string GLESversion = "0x00030000";

			if (bBuildForES31)
			{
				GLESversion = "0x00030002";
			}

			return GLESversion;
		}

		private bool BuildWithHiddenSymbolVisibility(CppCompileEnvironment CompileEnvironment)
		{
			ConfigHierarchy Ini = ConfigCache.ReadHierarchy(ConfigHierarchyType.Engine, DirectoryReference.FromFile(ProjectFile), UnrealTargetPlatform.Android);
			bool bBuild = false;
			return CompileEnvironment.Configuration == CppConfiguration.Shipping && (Ini.GetBool("/Script/AndroidRuntimeSettings.AndroidRuntimeSettings", "bBuildWithHiddenSymbolVisibility", out bBuild) && bBuild);
		}

		private bool DisableFunctionDataSections()
		{
			ConfigHierarchy Ini = ConfigCache.ReadHierarchy(ConfigHierarchyType.Engine, DirectoryReference.FromFile(ProjectFile), UnrealTargetPlatform.Android);
			bool bDisableFunctionDataSections = false;
			return Ini.GetBool("/Script/AndroidRuntimeSettings.AndroidRuntimeSettings", "bDisableFunctionDataSections", out bDisableFunctionDataSections) && bDisableFunctionDataSections;
		}

		private bool EnableAdvancedBinaryCompression()
		{
			ConfigHierarchy Ini = ConfigCache.ReadHierarchy(ConfigHierarchyType.Engine, DirectoryReference.FromFile(ProjectFile), UnrealTargetPlatform.Android);
			bool bEnableAdvancedBinaryCompression = false;
			return Ini.GetBool("/Script/AndroidRuntimeSettings.AndroidRuntimeSettings", "bEnableAdvancedBinaryCompression", out bEnableAdvancedBinaryCompression) && bEnableAdvancedBinaryCompression;
		}

		private bool DisableStackProtector()
		{
			ConfigHierarchy Ini = ConfigCache.ReadHierarchy(ConfigHierarchyType.Engine, DirectoryReference.FromFile(ProjectFile), UnrealTargetPlatform.Android);
			bool bDisableStackProtector = false;
			return Ini.GetBool("/Script/AndroidRuntimeSettings.AndroidRuntimeSettings", "bDisableStackProtector", out bDisableStackProtector) && bDisableStackProtector;
		}

		private bool DisableLibCppSharedDependencyValidation()
		{
			ConfigHierarchy Ini = ConfigCache.ReadHierarchy(ConfigHierarchyType.Engine, DirectoryReference.FromFile(ProjectFile), UnrealTargetPlatform.Android);
			bool bDisableLibCppSharedDependencyValidation = false;
			return Ini.GetBool("/Script/AndroidRuntimeSettings.AndroidRuntimeSettings", "bDisableLibCppSharedDependencyValidation", out bDisableLibCppSharedDependencyValidation) && bDisableLibCppSharedDependencyValidation;
		}

		private string GetVersionScriptFilename(LinkEnvironment LinkEnvironment)
		{
			return Path.Combine(LinkEnvironment.IntermediateDirectory!.FullName, "ExportSymbols.ldscript");
		}

		private bool EnableAdvancedBinaryCompression()
		{
			ConfigHierarchy Ini = ConfigCache.ReadHierarchy(ConfigHierarchyType.Engine, DirectoryReference.FromFile(ProjectFile), UnrealTargetPlatform.Android);
			bool bEnableAdvancedBinaryCompression = false;
			return Ini.GetBool("/Script/AndroidRuntimeSettings.AndroidRuntimeSettings", "bEnableAdvancedBinaryCompression", out bEnableAdvancedBinaryCompression) && bEnableAdvancedBinaryCompression;
		}

		public override void SetUpGlobalEnvironment(ReadOnlyTargetRules Target)
		{
			base.SetUpGlobalEnvironment(Target);

			ParseArchitectures();
		}

		public List<string> GetAllArchitectures()
		{
			if (Arches == null)
			{
				ParseArchitectures();
			}

			return Arches!;
		}

<<<<<<< HEAD
		public int GetNdkApiLevelInt(int MinNdk = 21)
=======
		public int GetNdkApiLevelInt(int MinNdk = MinimumNDKAPILevel)
>>>>>>> d731a049
		{
			string NDKVersion = GetNdkApiLevel();
			int NDKVersionInt = MinNdk;
			if (NDKVersion.Contains("-"))
			{
				int Version;
				if (int.TryParse(NDKVersion.Substring(NDKVersion.LastIndexOf('-') + 1), out Version))
				{
					if (Version > NDKVersionInt)
						NDKVersionInt = Version;
				}
			}
			return NDKVersionInt;
		}

		public UInt64 GetNdkVersionInt()
		{
			return NDKVersionInt;
		}

		static string CachedPlatformsFilename = "";
		static bool CachedPlatformsValid = false;
		static int CachedMinPlatform = -1;
		static int CachedMaxPlatform = -1;

		private bool ReadMinMaxPlatforms(string PlatformsFilename, out int MinPlatform, out int MaxPlatform)
		{
			if (!CachedPlatformsFilename.Equals(PlatformsFilename))
			{
				// reset cache to defaults
				CachedPlatformsFilename = PlatformsFilename;
				CachedPlatformsValid = false;
				CachedMinPlatform = -1;
				CachedMaxPlatform = -1;

				// try to read it
				try
				{
					JsonObject? PlatformsObj = null;
					if (JsonObject.TryRead(new FileReference(PlatformsFilename), out PlatformsObj))
					{
						CachedPlatformsValid = PlatformsObj.TryGetIntegerField("min", out CachedMinPlatform) && PlatformsObj.TryGetIntegerField("max", out CachedMaxPlatform);
					}
				}
				catch (Exception)
				{
				}
			}

			MinPlatform = CachedMinPlatform;
			MaxPlatform = CachedMaxPlatform;
			return CachedPlatformsValid;
		}
		
		//This doesn't take into account SDK version overrides in packaging
<<<<<<< HEAD
		public int GetMinSdkVersion(int MinSdk = 21)
=======
		public int GetMinSdkVersion(int MinSdk = MinimumNDKAPILevel)
>>>>>>> d731a049
		{
			int MinSDKVersion = MinSdk;
			ConfigHierarchy Ini = ConfigCache.ReadHierarchy(ConfigHierarchyType.Engine, DirectoryReference.FromFile(ProjectFile), UnrealTargetPlatform.Android);
			Ini.GetInt32("/Script/AndroidRuntimeSettings.AndroidRuntimeSettings", "MinSDKVersion", out MinSDKVersion);
			return MinSDKVersion;
		}

		protected virtual bool ValidateNDK(string PlatformsFilename, string ApiString)
		{
			int MinPlatform, MaxPlatform;
			if (!ReadMinMaxPlatforms(PlatformsFilename, out MinPlatform, out MaxPlatform))
			{
				return false;
			}

			if (ApiString.Contains("-"))
			{
				int Version;
				if (int.TryParse(ApiString.Substring(ApiString.LastIndexOf('-') + 1), out Version))
				{
					return (Version >= MinPlatform && Version <= MaxPlatform);
				}
			}
			return false;
		}

		public virtual string GetNdkApiLevel()
		{
			// ask the .ini system for what version to use
			ConfigHierarchy Ini = ConfigCache.ReadHierarchy(ConfigHierarchyType.Engine, DirectoryReference.FromFile(ProjectFile), UnrealTargetPlatform.Android);
			string NDKLevel;
			Ini.GetString("/Script/AndroidPlatformEditor.AndroidSDKSettings", "NDKAPILevel", out NDKLevel!);

			// check for project override of NDK API level
			string ProjectNDKLevel;
			Ini.GetString("/Script/AndroidRuntimeSettings.AndroidRuntimeSettings", "NDKAPILevelOverride", out ProjectNDKLevel!);
			ProjectNDKLevel = ProjectNDKLevel.Trim();
			if (ProjectNDKLevel != "")
			{
				NDKLevel = ProjectNDKLevel;
			}

			string PlatformsFilename = Environment.ExpandEnvironmentVariables("%NDKROOT%/meta/platforms.json");
			if (!File.Exists(PlatformsFilename))
			{
				throw new BuildException("No NDK platforms found in {0}", PlatformsFilename);
			}

			if (NDKLevel == "latest")
			{
				int MinPlatform, MaxPlatform;
				if (!ReadMinMaxPlatforms(PlatformsFilename, out MinPlatform, out MaxPlatform))
				{
					throw new BuildException("No NDK platforms found in {0}", PlatformsFilename);
				}

				NDKLevel = "android-" + MaxPlatform.ToString();
			}

			// validate the platform NDK is installed
			if (!ValidateNDK(PlatformsFilename, NDKLevel))
			{
				throw new BuildException("The NDK API requested '{0}' not installed in {1}", NDKLevel, PlatformsFilename);
			}

			return NDKLevel;
		}

		public string GetLargestApiLevel()
		{
			string PlatformsFilename = Environment.ExpandEnvironmentVariables("%NDKROOT%/meta/platforms.json");
			if (!File.Exists(PlatformsFilename))
			{
				throw new BuildException("No NDK platforms found in {0}", PlatformsFilename);
			}

			int MinPlatform, MaxPlatform;
			if (!ReadMinMaxPlatforms(PlatformsFilename, out MinPlatform, out MaxPlatform))
			{
				throw new BuildException("No NDK platforms found in {0}", PlatformsFilename);
			}

<<<<<<< HEAD
=======
			MaxPlatform = Math.Clamp(MaxPlatform, 1, 32);	//Current NDK 25beta4 breaks existing UE NDK to SDK API mapping, so clamp it at 32

>>>>>>> d731a049
			return "android-" + MaxPlatform.ToString();
		}

		protected virtual string GetCLArguments_Global(CppCompileEnvironment CompileEnvironment, string Architecture)
		{
			string Result = "";

			switch (Architecture)
			{
				case "-arm64": Result += ToolchainParamsArm64; break;
				case "-x64": Result += ToolchainParamsx64; break;
				default: Result += ToolchainParamsArm64; break;
			}

			// build up the commandline common to C and C++
			Result += " -c";
			Result += " -no-canonical-prefixes";
			Result += " -fdiagnostics-format=msvc";
			Result += " -Wall";
			Result += " -Wdelete-non-virtual-dtor";
			Result += " -fno-PIE";

			Result += " -Wno-unused-variable";
<<<<<<< HEAD
			if (CompilerVersionGreaterOrEqual(13, 0, 0))
			{
				Result += " -Wno-unused-but-set-variable";
				Result += " -Wno-unused-but-set-parameter";
				Result += " -Wno-ordered-compare-function-pointers";
			}
=======
            if (CompilerVersionGreaterOrEqual(13, 0, 0))
            {
                Result += " -Wno-unused-but-set-variable";
                Result += " -Wno-unused-but-set-parameter";
                Result += " -Wno-ordered-compare-function-pointers";
            }
			
			if (CompilerVersionGreaterOrEqual(14, 0, 2))
			{
				Result += " -Wno-bitwise-instead-of-logical";
			}

>>>>>>> d731a049
			// this will hide the warnings about static functions in headers that aren't used in every single .cpp file
			Result += " -Wno-unused-function";
			// this hides the "enumeration value 'XXXXX' not handled in switch [-Wswitch]" warnings - we should maybe remove this at some point and add UE_LOG(, Fatal, ) to default cases
			Result += " -Wno-switch";
			// this hides the "warning : comparison of unsigned expression < 0 is always false" type warnings due to constant comparisons, which are possible with template arguments
			Result += " -Wno-tautological-compare";
			//This will prevent the issue of warnings for unused private variables.
			Result += " -Wno-unused-private-field";
			Result += " -Wno-local-type-template-args"; // engine triggers this
			Result += " -Wno-return-type-c-linkage";    // needed for PhysX
			Result += " -Wno-reorder";                  // member initialization order
			Result += " -Wno-unknown-pragmas";          // probably should kill this one, sign of another issue in PhysX?
			Result += " -Wno-invalid-offsetof";         // needed to suppress warnings about using offsetof on non-POD types.
			Result += " -Wno-logical-op-parentheses";   // needed for external headers we can't change

			if (BuildWithHiddenSymbolVisibility(CompileEnvironment))
			{
				// Result += " -fvisibility-ms-compat -fvisibility-inlines-hidden"; // This hides all symbols by default but exports all type info (vtable/rtti) for a non-monolithic setup
				Result += " -fvisibility=hidden -fvisibility-inlines-hidden"; // Symbols default to hidden.
				//TODO: add when Android's clang will support this
				//Resul += " -fvisibility-inlines-hidden-static-local-var";
			}

			if (CompilerVersionGreaterOrEqual(12, 0, 0))
			{
				// The 'this' vs nullptr comparisons get optimized away for newer versions of Clang, which is undesirable until we refactor these checks.
				Result += " -fno-delete-null-pointer-checks";
			}

			if (CompileEnvironment.DeprecationWarningLevel == WarningLevel.Error)
			{
				Result += " -Werror=deprecated-declarations";
			}

			if (CompileEnvironment.ShadowVariableWarningLevel != WarningLevel.Off)
			{
				Result += " -Wshadow" + ((CompileEnvironment.ShadowVariableWarningLevel == WarningLevel.Error) ? "" : " -Wno-error=shadow");
			}

			if (CompileEnvironment.bEnableUndefinedIdentifierWarnings)
			{
				Result += " -Wundef" + (CompileEnvironment.bUndefinedIdentifierWarningsAsErrors ? "" : " -Wno-error=undef");
			}

			// new for clang4.5 warnings:
			if (CompilerVersionGreaterOrEqual(3, 5, 0))
			{
				Result += " -Wno-undefined-bool-conversion"; // 'this' pointer cannot be null in well-defined C++ code; pointer may be assumed to always convert to true (if (this))

				// we use this feature to allow static FNames.
				Result += " -Wno-gnu-string-literal-operator-template";
			}

			if (CompilerVersionGreaterOrEqual(3, 6, 0))
			{
				Result += " -Wno-unused-local-typedef";             // clang is being overly strict here? PhysX headers trigger this.
				Result += " -Wno-inconsistent-missing-override";    // these have to be suppressed for UE 4.8, should be fixed later.
			}

			if (CompilerVersionGreaterOrEqual(3, 8, 275480))
			{
				Result += " -Wno-undefined-var-template";           // not really a good warning to disable
				Result += " -Wno-nonportable-include-path";         // not all of these are real
			}

            if (CompilerVersionGreaterOrEqual(4, 0, 0))
			{
				Result += " -Wno-unused-lambda-capture";            // probably should fix the code
																	//				Result += " -Wno-nonportable-include-path";         // not all of these are real
			}

			// shipping builds will cause this warning with "ensure", so disable only in those case
			if (CompileEnvironment.Configuration == CppConfiguration.Shipping)
			{
				Result += " -Wno-unused-value";
			}

			// debug info
			if (CompileEnvironment.bCreateDebugInfo)
			{
				Result += " -g2 -gdwarf-4";
			}

			// optimization level
			if (!CompileEnvironment.bOptimizeCode)
			{
				Result += " -O0";
			}
			else
			{
				if (CompileEnvironment.OptimizationLevel == OptimizationMode.Size)
				{
					Result += " -Oz";
				}
				else if (CompileEnvironment.OptimizationLevel == OptimizationMode.SizeAndSpeed)
				{
					Result += " -Os";
					if (Architecture == "-arm64")
					{
						Result += " -moutline";
					}
				}
				else
				{
					Result += " -O3";
				}
			}

			// FORTIFY default
			Result += " -D_FORTIFY_SOURCE=2";

			// Optionally enable exception handling (off by default since it generates extra code needed to propagate exceptions)
			if (CompileEnvironment.bEnableExceptions)
			{
				Result += " -fexceptions";
				Result += " -DPLATFORM_EXCEPTIONS_DISABLED=0";
			}
			else
			{
				Result += " -fno-exceptions";
				Result += " -DPLATFORM_EXCEPTIONS_DISABLED=1";
			}

			Result += $" {GetRTTIFlag(CompileEnvironment)}";

			// Profile Guided Optimization (PGO) and Link Time Optimization (LTO)
			if (CompileEnvironment.bPGOOptimize)
			{
				//
				// Clang emits warnings for each compiled object file that doesn't have a matching entry in the profile data.
				// This can happen when the profile data is older than the binaries we're compiling.
				//
				// Disable these warnings. They are far too verbose.
				//
				Result += " -Wno-profile-instr-out-of-date";
				Result += " -Wno-profile-instr-unprofiled";

				// apparently there can be hashing conflicts with PGO which can result in:
				// 'Function control flow change detected (hash mismatch)' warnings. 
				Result += " -Wno-backend-plugin";

				Result += string.Format(" -fprofile-use=\"{0}.profdata\"", Path.Combine(CompileEnvironment.PGODirectory!, CompileEnvironment.PGOFilenamePrefix!));
<<<<<<< HEAD

				//TODO: measure LTO.
				//Result += " -flto=thin";
=======
>>>>>>> d731a049
			}
			else if (CompileEnvironment.bPGOProfile)
			{
				// Always enable LTO when generating PGO profile data.
				// Android supports only LLVM IR-based for instrumentation-based PGO.
				Result += " -fprofile-generate";
				//  for sampling-based profile collection to generate minimal debug information:
				Result += " -gline-tables-only";
			}

			if (CompileEnvironment.bAllowLTCG)
			{
				if ((Options & ClangToolChainOptions.EnableThinLTO) != 0)
				{
					Result += " -flto=thin";
				}
				else
				{
					Result += " -flto";
				}
			}

			if (Architecture == "-arm64")
			{
				Result += " -funwind-tables";           // Just generates any needed static data, affects no code
				Result += " -fno-strict-aliasing";      // Prevents unwanted or invalid optimizations that could produce incorrect code
				Result += " -fPIC";                     // Generates position-independent code (PIC) suitable for use in a shared library
				Result += " -fno-short-enums";          // Do not allocate to an enum type only as many bytes as it needs for the declared range of possible values
				Result += " -D__arm64__";               // for some reason this isn't defined and needed for PhysX

				Result += " -march=armv8-a";
				//Result += " -mfloat-abi=softfp";
				//Result += " -mfpu=vfpv3-d16";			//@todo android: UE3 was just vfp. arm7a should all support v3 with 16 registers

				// Add flags for on-device debugging
				if (CompileEnvironment.Configuration == CppConfiguration.Debug)
				{
					Result += " -fno-omit-frame-pointer";   // Disable removing the save/restore frame pointer for better debugging
					if (CompilerVersionGreaterOrEqual(3, 6, 0))
					{
						Result += " -fno-function-sections";    // Improve breakpoint location
					}
				}

				// Some switches interfere with on-device debugging
				if (CompileEnvironment.Configuration != CppConfiguration.Debug && !DisableFunctionDataSections())
				{
					Result += " -ffunction-sections";   // Places each function in its own section of the output file, linker may be able to perform opts to improve locality of reference
					Result += " -fdata-sections";		// Places each data item in its own section of the output file, linker may be able to perform opts to improve locality of reference
				}

				Result += " -fsigned-char";             // Treat chars as signed //@todo android: any concerns about ABI compatibility with libs here?
			}
			else if (Architecture == "-x64")
			{
				Result += " -funwind-tables";           // Just generates any needed static data, affects no code
				Result += " -fPIC";                     // Generates position-independent code (PIC) suitable for use in a shared library
				Result += " -fno-omit-frame-pointer";
				Result += " -fno-strict-aliasing";
				Result += " -fno-short-enums";
				Result += " -march=atom";
			}

			ClangSanitizer Sanitizer = BuildWithSanitizer();
			if (Sanitizer != ClangSanitizer.None)
			{
				Result += " -fsanitize=" + GetCompilerOption(Sanitizer);

				if (Sanitizer == ClangSanitizer.Address || Sanitizer == ClangSanitizer.HwAddress)
				{
					Result += " -fno-omit-frame-pointer -DRUNNING_WITH_ASAN=1";
				}
			}

<<<<<<< HEAD
			Result += " -fforce-emit-vtables";      // Helps with devirtualization
			//Result += " -fstrict-vtable-pointers";	// Assumes that vtable pointer will never change, i.e. object of a different type would not be constracted in place of another object. Helps with devirtualization

			return Result;
		}

		static string GetCppStandardCompileArgument(CppCompileEnvironment CompileEnvironment)
		{
			string Result;
			switch (CompileEnvironment.CppStandard)
			{
				case CppStandardVersion.Cpp14:
					Result = " -std=c++14";
					break;
				case CppStandardVersion.Latest:
				case CppStandardVersion.Cpp17:
					Result = " -std=c++17";
					break;
				case CppStandardVersion.Cpp20:
					Result = " -std=c++20";
					break;
				default:
					throw new BuildException($"Unsupported C++ standard type set: {CompileEnvironment.CppStandard}");
			}

			if (CompileEnvironment.bEnableCoroutines)
			{
				Result += " -fcoroutines-ts";
				if (!CompileEnvironment.bEnableExceptions)
				{
					Result += " -Wno-coroutine-missing-unhandled-exception";
				}
			}

			return Result;
		}

		static string GetCompileArguments_CPP(CppCompileEnvironment CompileEnvironment)
		{
			string Result = "";

			Result += " -x c++";
			Result += GetCppStandardCompileArgument(CompileEnvironment);
=======
			if (!DisableStackProtector())
			{
				Result += " -fstack-protector-strong";  // Emits extra code to check for buffer overflows
			}
>>>>>>> d731a049

			// Add analysis flags to the argument list.
			if (IsAnalyzing(CompileEnvironment))
			{
				List<string> Arguments = new List<string>();
				GetCompileArguments_Analyze(CompileEnvironment, Arguments);
				for (int i = 0; i < Arguments.Count; i++)
				{
					Result += " " + Arguments[i];
				}
			}

<<<<<<< HEAD
			Result += " -x c++-header";
			Result += GetCppStandardCompileArgument(CompileEnvironment);
=======
			Result += " -fforce-emit-vtables";      // Helps with devirtualization
			//Result += " -fstrict-vtable-pointers";	// Assumes that vtable pointer will never change, i.e. object of a different type would not be constracted in place of another object. Helps with devirtualization
>>>>>>> d731a049

			return Result;
		}

		protected virtual string GetLinkArguments(LinkEnvironment LinkEnvironment, string Architecture)
		{
			string Result = "";

			//Result += " -nostdlib";
			Result += " -static-libstdc++";
			Result += " -no-canonical-prefixes";
			Result += " -shared";
			Result += " -Wl,-Bsymbolic";
			Result += " -Wl,--no-undefined";
			if (!DisableFunctionDataSections())
			{
				Result += " -Wl,--gc-sections"; // Enable garbage collection of unused input sections. works best with -ffunction-sections, -fdata-sections
			}

			if (!LinkEnvironment.bCreateDebugInfo)
			{
				Result += " -Wl,--strip-debug";
			}

			if (Architecture == "-x64")
			{
				Result += ToolchainLinkParamsx64;
				Result += " -march=atom";
			}
			else // if (Architecture == "-arm64")
			{
				Result += ToolchainLinkParamsArm64;
				Result += " -march=armv8-a";
			}

			if (LinkEnvironment.Configuration == CppConfiguration.Shipping)
			{
				Result += " -Wl,--icf=all"; // Enables ICF (Identical Code Folding). [all, safe] safe == fold functions that can be proven not to have their address taken.
<<<<<<< HEAD
				if (!bUseLLD)
				{
					Result += " -Wl,--icf-iterations=3";
				}

=======
>>>>>>> d731a049
				Result += " -Wl,-O3";
			}

			Result += " -Wl,-no-pie";

			// use lld as linker (requires llvm-strip)
			Result += " -fuse-ld=lld";


			// make sure the DT_SONAME field is set properly (or we can a warning toast at startup on new Android)
			Result += " -Wl,-soname,libUnreal.so";

<<<<<<< HEAD
			// hide all symbols by default
			Result += " -Wl,--exclude-libs,ALL";
=======
			if (LinkEnvironment.Configuration == CppConfiguration.Shipping)
			{
				string VersionScriptFile = GetVersionScriptFilename(LinkEnvironment);
				using (StreamWriter Writer = File.CreateText(VersionScriptFile))
				{
					// Make all symbols (except ones called from Java) hidden
					Writer.WriteLine("{ global: Java_*; ANativeActivity_onCreate; JNI_OnLoad; local: *; };");
				}
				Result += " -Wl,--version-script=\"" + VersionScriptFile + "\"";
			}
>>>>>>> d731a049

			Result += " -Wl,--build-id=sha1";               // add build-id to make debugging easier

			if (LinkEnvironment.bPGOOptimize)
			{
				//
				// Clang emits warnings for each compiled object file that doesn't have a matching entry in the profile data.
				// This can happen when the profile data is older than the binaries we're compiling.
				//
				// Disable these warnings. They are far too verbose.
				//
				Result += " -Wno-profile-instr-out-of-date";
				Result += " -Wno-profile-instr-unprofiled";

				Result += string.Format(" -fprofile-use=\"{0}.profdata\"", Path.Combine(LinkEnvironment.PGODirectory!, LinkEnvironment.PGOFilenamePrefix!));
<<<<<<< HEAD

				//TODO: check LTO improves perf.
				//Result += " -flto=thin";
=======
>>>>>>> d731a049
			}
			else if (LinkEnvironment.bPGOProfile)
			{
				// Android supports only LLVM IR-based for instrumentation-based PGO.
				Result += " -fprofile-generate";
				//  for sampling-based profile collection to generate minimal debug information:
				Result += " -gline-tables-only";
			}

			if (LinkEnvironment.bAllowLTCG)
			{
				if ((Options & ClangToolChainOptions.EnableThinLTO) != 0)
				{
					Result += " -flto=thin";
				}
				else
				{
					Result += " -flto";
				}
			}

			// verbose output from the linker
			// Result += " -v";

			ClangSanitizer Sanitizer = BuildWithSanitizer();
			if (Sanitizer != ClangSanitizer.None)
			{
				Result += " -fsanitize=" + GetCompilerOption(Sanitizer);
			}

			if (EnableAdvancedBinaryCompression())
			{
				int MinSDKVersion = GetMinSdkVersion();
				if (MinSDKVersion >= 28)
				{
					//Pack relocations in RELR format and Android APS2 packed format for RELA relocations if they can't be expressed in RELR
					Result += " -Wl,--pack-dyn-relocs=android+relr,--use-android-relr-tags";
				}
				else if (MinSDKVersion >= 23)
				{
					Result += " -Wl,--pack-dyn-relocs=android";
				}

				if (MinSDKVersion >= 23)
				{
					Result += " -Wl,--hash-style=gnu";  // generate GNU style hashes, faster lookup and faster startup. Avoids generating old .hash section. Supported on >= Android M
				}
			}

			return Result;
		}


		protected virtual void ModifyLibraries(LinkEnvironment LinkEnvironment)
		{
			// @todo Lumin: verify this works with base android
			if (GetNdkApiLevelInt() >= 21)
			{
				// this file was added in NDK11 so use existence to detect (RELEASE.TXT no longer present)
				//string NDKRoot = Environment.GetEnvironmentVariable("NDKROOT").Replace("\\", "/");
			}
		}

		static string GetArArguments(LinkEnvironment LinkEnvironment)
		{
			string Result = "";

			Result += " -r";

			return Result;
		}

		static bool IsDirectoryForArch(string Dir, string Arch)
		{
			// make sure paths use one particular slash
			Dir = Dir.Replace("\\", "/").ToLowerInvariant();

			// look for other architectures in the Dir path, and fail if it finds it
			foreach (KeyValuePair<string, string[]> Pair in AllFilterArchNames)
			{
				if (Pair.Key != Arch)
				{
					foreach (string ArchName in Pair.Value)
					{
						// if there's a directory in the path with a bad architecture name, reject it
						if (Regex.IsMatch(Dir, "/" + ArchName + "$") || Regex.IsMatch(Dir, "/" + ArchName + "/") || Regex.IsMatch(Dir, "/" + ArchName + "_API[0-9]+_NDK[0-9]+", RegexOptions.IgnoreCase))
						{
							return false;
						}
					}
				}
			}

			// if nothing was found, we are okay
			return true;
		}

		static bool ShouldSkipModule(string ModuleName, string Arch)
		{
			foreach (string ModName in ModulesToSkip[Arch])
			{
				if (ModName == ModuleName)
				{
					return true;
				}
			}

			// if nothing was found, we are okay
			return false;
		}

		bool ShouldSkipLib(string FullLib, string Arch)
		{
			// strip any absolute path
			string Lib = Path.GetFileNameWithoutExtension(FullLib);
			if (Lib.StartsWith("lib"))
			{
				Lib = Lib.Substring(3);
			}

			// reject any libs we outright don't want to link with
			foreach (string LibName in LibrariesToSkip[Arch])
			{
				if (LibName == Lib)
				{
					return true;
				}
			}

			// deal with .so files with wrong architecture
			if (Path.GetExtension(FullLib) == ".so")
			{
				string ParentDirectory = Path.GetDirectoryName(FullLib)!;
				if (!IsDirectoryForArch(ParentDirectory, Arch))
				{
					return true;
				}
			}

			// apply the same directory filtering to libraries as we do to additional library paths
			if (!IsDirectoryForArch(Path.GetDirectoryName(FullLib)!, Arch))
			{
				return true;
			}

			// if another architecture is in the filename, reject it
			foreach (string ComboName in Arches!)
			{
				if (ComboName != Arch)
				{
					if (Lib.EndsWith(ComboName))
					{
						return true;
					}
				}
			}

			// if nothing was found, we are okay
			return false;
		}

		static private string GetNativeGluePath()
		{
			return Environment.GetEnvironmentVariable("NDKROOT") + "/sources/android/native_app_glue/android_native_app_glue.c";
		}

		static private string GetCpuFeaturesPath()
		{
			return Environment.GetEnvironmentVariable("NDKROOT") + "/sources/android/cpufeatures/cpu-features.c";
		}

		protected virtual void ModifySourceFiles(CppCompileEnvironment CompileEnvironment, List<FileItem> SourceFiles, string ModuleName)
		{
			// We need to add the extra glue and cpu code only to Launch module.
			if (ModuleName.Equals("Launch") || ModuleName.Equals("AndroidLauncher"))
			{
				SourceFiles.Add(FileItem.GetItemByPath(GetNativeGluePath()));
				SourceFiles.Add(FileItem.GetItemByPath(GetCpuFeaturesPath()));
			}
		}

		void GenerateEmptyLinkFunctionsForRemovedModules(List<FileItem> SourceFiles, string ModuleName, DirectoryReference OutputDirectory, IActionGraphBuilder Graph, ILogger Logger)
		{
			// Only add to Launch module
			if (!ModuleName.Equals("Launch"))
			{
				return;
			}

			string LinkerExceptionsName = "../UELinkerExceptions";
			FileReference LinkerExceptionsCPPFilename = FileReference.Combine(OutputDirectory, LinkerExceptionsName + ".cpp");

			List<string> Result = new List<string>();
			Result.Add("#include \"CoreTypes.h\"");
			Result.Add("");
			foreach (string Arch in Arches!)
			{
				switch (Arch)
				{
					case "-arm64": Result.Add("#if PLATFORM_ANDROID_ARM64"); break;
					case "-x64": Result.Add("#if PLATFORM_ANDROID_X64"); break;
					default: Result.Add("#if PLATFORM_ANDROID_ARM"); break;
				}

				foreach (string ModName in ModulesToSkip[Arch])
				{
					Result.Add("  void EmptyLinkFunctionForStaticInitialization" + ModName + "(){}");
				}
				foreach (string ModName in GeneratedModulesToSkip[Arch])
				{
					Result.Add("  void EmptyLinkFunctionForGeneratedCode" + ModName + "(){}");
				}
				Result.Add("#endif");
			}

			Graph.CreateIntermediateTextFile(LinkerExceptionsCPPFilename, Result);

			SourceFiles.Add(FileItem.GetItemByFileReference(LinkerExceptionsCPPFilename));
		}

		// cache the location of NDK tools
		protected static string? ClangPath;
		protected static string? ToolchainParamsArm64;
		protected static string? ToolchainParamsx64;
		protected static string? ToolchainLinkParamsArm64;
		protected static string? ToolchainLinkParamsx64;
		protected static string? ArPathArm64;
		protected static string? ArPathx64;
<<<<<<< HEAD
=======
		protected static string? ReadElfPath;
>>>>>>> d731a049

		static public string GetStripExecutablePath(string UnrealArch)
		{
			string StripPath;

			switch (UnrealArch)
			{
				case "-arm64": StripPath = ArPathArm64!; break;
				case "-x64": StripPath = ArPathx64!; break;
				default: StripPath = ArPathArm64!; break;
			}
			return StripPath.Replace("-ar", "-strip");
		}

		static private bool bHasHandledLaunchModule = false;
		public override CPPOutput CompileCPPFiles(CppCompileEnvironment CompileEnvironment, List<FileItem> InputFiles, DirectoryReference OutputDir, string ModuleName, IActionGraphBuilder Graph)
		{
			if (Arches!.Count == 0)
			{
				throw new BuildException("At least one architecture (arm64, x64, etc) needs to be selected in the project settings to build");
			}

			CPPOutput Result = new CPPOutput();

			// Skip if nothing to do
			if (InputFiles.Count == 0)
			{
				return Result;
			}

			/*
			Trace.TraceInformation("CompileCPPFiles: Module={0}, SourceFiles={1}", ModuleName, SourceFiles.Count);
			foreach (string Arch in Arches)
			{
				Trace.TraceInformation("  Arch: {0}", Arch);
			}
			foreach (FileItem SourceFile in SourceFiles)
			{
				Trace.TraceInformation("  {0}", SourceFile.AbsolutePath);
			}
			*/

			// NDK setup (enforce minimum API level)
			int NDKApiLevel64Int = GetNdkApiLevelInt(21);		// deliberately use 21 minimum to force NDKApiLevel64Bit to update if below minimum
			string NDKApiLevel64Bit = GetNdkApiLevel();
			if (NDKApiLevel64Int < MinimumNDKAPILevel)
			{
				NDKApiLevel64Int = MinimumNDKAPILevel;
				NDKApiLevel64Bit = "android-" + MinimumNDKAPILevel;
			}

			Log.TraceInformationOnce("Compiling Native 64-bit code with NDK API '{0}'", NDKApiLevel64Bit);

			string BaseArguments = "";

			if (CompileEnvironment.PrecompiledHeaderAction != PrecompiledHeaderAction.Create)
			{
				BaseArguments += " -Werror";
			}

			string NativeGluePath = Path.GetFullPath(GetNativeGluePath());

			// Deal with Launch module special if first time seen
			if (!bHasHandledLaunchModule && (ModuleName.Equals("Launch") || ModuleName.Equals("AndroidLauncher")))
			{
				// Directly added NDK files for NDK extensions
				ModifySourceFiles(CompileEnvironment, InputFiles, ModuleName);
				// Deal with dynamic modules removed by architecture
				GenerateEmptyLinkFunctionsForRemovedModules(InputFiles, ModuleName, OutputDir, Graph, Logger);

				bHasHandledLaunchModule = true;
			}

			// Add preprocessor definitions to the argument list.
			foreach (string Definition in CompileEnvironment.Definitions)
			{
				// We must change the \" to escaped double quotes to save it properly for clang .rsp
				BaseArguments += string.Format(" -D \"{0}\"", Definition.Replace("\"", RuntimePlatform.IsWindows ? "\"\"" : "\\\""));
			}

			//LUMIN_MERGE
			//string NDKRoot = Environment.GetEnvironmentVariable("NDKROOT").Replace("\\", "/");

			string BasePCHName = "";
			//UEBuildPlatform BuildPlatform = UEBuildPlatform.GetBuildPlatform(CompileEnvironment.Platform);
			string PCHExtension = ".gch";
			if (CompileEnvironment.PrecompiledHeaderAction == PrecompiledHeaderAction.Include)
			{
				BasePCHName = RemoveArchName(CompileEnvironment.PrecompiledHeaderFile!.AbsolutePath).Replace(PCHExtension, "");
			}

			// Create a compile action for each source file.
			foreach (string Arch in Arches)
			{
				if (ShouldSkipModule(ModuleName, Arch))
				{
					continue;
				}

				// which toolchain to use
				string Arguments = GetCLArguments_Global(CompileEnvironment, Arch) + BaseArguments;

				switch (Arch)
				{
					case "-x64": Arguments += " -DPLATFORM_64BITS=1 -DPLATFORM_ANDROID_X64=1 -DPLATFORM_USED_NDK_VERSION_INTEGER=" + NDKApiLevel64Int.ToString(); break;
					case "-arm64": Arguments += " -DPLATFORM_64BITS=1 -DPLATFORM_ANDROID_ARM64=1 -DPLATFORM_USED_NDK_VERSION_INTEGER=" + NDKApiLevel64Int.ToString(); break;
					default: throw new BuildException($"Unknown arch {Arch}");
				}

				if(CompileEnvironment.bCompileISPC)
				{
					Arguments += " -DINTEL_ISPC=1";
				}

				// which PCH file to include
				string PCHArguments = "";
				if (CompileEnvironment.PrecompiledHeaderAction == PrecompiledHeaderAction.Include)
				{
					// add the platform-specific PCH reference
					PCHArguments += string.Format(" -include-pch \"{0}\"", InlineArchName(BasePCHName, Arch) + PCHExtension);

					// Add the precompiled header file's path to the include path so Clang can find it.
					// This needs to be before the other include paths to ensure Clang uses it instead of the source header file.
					PCHArguments += string.Format(" -include \"{0}\"", BasePCHName);
<<<<<<< HEAD
				}

				// Add include paths to the argument list (filtered by architecture)
				foreach (DirectoryReference IncludePath in CompileEnvironment.SystemIncludePaths)
				{
					if (IsDirectoryForArch(IncludePath.FullName, Arch))
					{
						Arguments += string.Format(" -I\"{0}\"", IncludePath);
					}
				}
				foreach (DirectoryReference IncludePath in CompileEnvironment.UserIncludePaths)
=======

					// Validate PCH inputs by content if mtime check fails
					if (CompilerVersionGreaterOrEqual(11, 0, 0))
					{
						PCHArguments += " -fpch-validate-input-files-content";
					}
				}

				// Add include paths to the argument list (filtered by architecture)
				foreach (DirectoryReference IncludePath in CompileEnvironment.SystemIncludePaths)
>>>>>>> d731a049
				{
					if (IsDirectoryForArch(IncludePath.FullName, Arch))
					{
						Arguments += string.Format(" -I\"{0}\"", IncludePath);
					}
				}
<<<<<<< HEAD

				foreach (FileItem SourceFile in InputFiles)
				{
					Action CompileAction = Graph.CreateAction(ActionType.Compile);
					CompileAction.PrerequisiteItems.AddRange(CompileEnvironment.ForceIncludeFiles);
					CompileAction.PrerequisiteItems.AddRange(CompileEnvironment.AdditionalPrerequisites);

					string FileArguments = "";
					bool bIsPlainCFile = Path.GetExtension(SourceFile.AbsolutePath).ToUpperInvariant() == ".C";
					bool bDisableShadowWarning = false;

					// Add C or C++ specific compiler arguments.
					if (bIsPlainCFile)
					{
						FileArguments += GetCompileArguments_C();

						// remove shadow variable warnings for externally included files
						if (!SourceFile.Location.IsUnderDirectory(Unreal.RootDirectory))
						{
							bDisableShadowWarning = true;
						}
					}
					else if (CompileEnvironment.PrecompiledHeaderAction == PrecompiledHeaderAction.Create)
					{
						FileArguments += GetCompileArguments_PCH(CompileEnvironment);
					}
					else
					{
						FileArguments += GetCompileArguments_CPP(CompileEnvironment);

						// only use PCH for .cpp files
						FileArguments += PCHArguments;
					}

					foreach (FileItem ForceIncludeFile in CompileEnvironment.ForceIncludeFiles)
					{
						FileArguments += string.Format(" -include \"{0}\"", ForceIncludeFile.Location);
					}

					// Add the C++ source file and its included files to the prerequisite item list.
					CompileAction.PrerequisiteItems.Add(SourceFile);

					if (CompileEnvironment.PrecompiledHeaderAction == PrecompiledHeaderAction.Create && !bIsPlainCFile)
					{
						// Add the precompiled header file to the produced item list.
						FileItem PrecompiledHeaderFile = FileItem.GetItemByFileReference(
							FileReference.Combine(
								OutputDir,
								Path.GetFileName(InlineArchName(SourceFile.AbsolutePath, Arch) + PCHExtension)
								)
							);

						CompileAction.ProducedItems.Add(PrecompiledHeaderFile);
						Result.PrecompiledHeaderFile = PrecompiledHeaderFile;

						// Add the parameters needed to compile the precompiled header file to the command-line.
						FileArguments += string.Format(" -o \"{0}\"", PrecompiledHeaderFile.AbsolutePath);
					}
					else
					{
						if (CompileEnvironment.PrecompiledHeaderAction == PrecompiledHeaderAction.Include)
						{
							FileItem ArchPrecompiledHeaderFile = FileItem.GetItemByPath(InlineArchName(BasePCHName, Arch) + PCHExtension);
							CompileAction.PrerequisiteItems.Add(ArchPrecompiledHeaderFile);
						}

						string ObjectFileExtension;
						if(CompileEnvironment.AdditionalArguments != null && CompileEnvironment.AdditionalArguments.Contains("-emit-llvm"))
						{
							ObjectFileExtension = ".bc";
						}
						else
						{
							ObjectFileExtension = ".o";
						}

						// Add the object file to the produced item list.
						FileItem ObjectFile = FileItem.GetItemByFileReference(
							FileReference.Combine(
								OutputDir,
								InlineArchName(Path.GetFileName(SourceFile.AbsolutePath) + ObjectFileExtension, Arch, true)
								)
							);
						CompileAction.ProducedItems.Add(ObjectFile);
						Result.ObjectFiles.Add(ObjectFile);

						FileArguments += string.Format(" -o \"{0}\"", ObjectFile.AbsolutePath);
					}

					// Add the source file path to the command-line.
					FileArguments += string.Format(" \"{0}\"", SourceFile.AbsolutePath);

					// Generate the included header dependency list
					if(CompileEnvironment.bGenerateDependenciesFile)
=======
				foreach (DirectoryReference IncludePath in CompileEnvironment.UserIncludePaths)
				{
					if (IsDirectoryForArch(IncludePath.FullName, Arch))
					{
						Arguments += string.Format(" -I\"{0}\"", IncludePath);
					}
				}

				foreach (FileItem SourceFile in InputFiles)
				{
					Action CompileAction = Graph.CreateAction(ActionType.Compile);
					CompileAction.PrerequisiteItems.AddRange(CompileEnvironment.ForceIncludeFiles);
					CompileAction.PrerequisiteItems.AddRange(CompileEnvironment.AdditionalPrerequisites);

					string FileArguments = "";
					bool bIsPlainCFile = Path.GetExtension(SourceFile.AbsolutePath).ToUpperInvariant() == ".C";
					bool bDisableShadowWarning = false;

					// Add C or C++ specific compiler arguments.
					if (bIsPlainCFile)
					{
						List<string> CArguments = new();
						GetCompileArguments_C(CompileEnvironment, CArguments);
						FileArguments += $" {string.Join(' ', CArguments)}";

						// remove shadow variable warnings for externally included files
						if (!SourceFile.Location.IsUnderDirectory(Unreal.RootDirectory))
						{
							bDisableShadowWarning = true;
						}
					}
					else if (CompileEnvironment.PrecompiledHeaderAction == PrecompiledHeaderAction.Create)
					{
						List<string> CreatePCHArguments = new();
						GetCompileArguments_PCH(CompileEnvironment, CreatePCHArguments);
						FileArguments += $" {string.Join(' ', CreatePCHArguments)}";
					}
					else
					{
						List<string> CPPArguments = new();
						GetCompileArguments_CPP(CompileEnvironment, CPPArguments);
						FileArguments += $" {string.Join(' ', CPPArguments)}";

						// only use PCH for .cpp files
						FileArguments += PCHArguments;
					}

					foreach (FileItem ForceIncludeFile in CompileEnvironment.ForceIncludeFiles)
					{
						FileArguments += string.Format(" -include \"{0}\"", ForceIncludeFile.Location);
					}

					// Add the C++ source file and its included files to the prerequisite item list.
					CompileAction.PrerequisiteItems.Add(SourceFile);

					List<FileItem>? InlinedFiles;
					if (CompileEnvironment.FileInlineGenCPPMap.TryGetValue(SourceFile, out InlinedFiles))
					{
						CompileAction.PrerequisiteItems.AddRange(InlinedFiles);
					}

					if (CompileEnvironment.PrecompiledHeaderAction == PrecompiledHeaderAction.Create && !bIsPlainCFile)
					{
						// Add the precompiled header file to the produced item list.
						FileItem PrecompiledHeaderFile = FileItem.GetItemByFileReference(
							FileReference.Combine(
								OutputDir,
								Path.GetFileName(InlineArchName(SourceFile.AbsolutePath, Arch) + PCHExtension)
								)
							);

						CompileAction.ProducedItems.Add(PrecompiledHeaderFile);
						Result.PrecompiledHeaderFile = PrecompiledHeaderFile;

						// Add the parameters needed to compile the precompiled header file to the command-line.
						FileArguments += string.Format(" -o \"{0}\"", PrecompiledHeaderFile.AbsolutePath);
					}
					else
					{
						if (CompileEnvironment.PrecompiledHeaderAction == PrecompiledHeaderAction.Include)
						{
							FileItem ArchPrecompiledHeaderFile = FileItem.GetItemByPath(InlineArchName(BasePCHName, Arch) + PCHExtension);
							CompileAction.PrerequisiteItems.Add(ArchPrecompiledHeaderFile);
						}

						string ObjectFileExtension;
						if(CompileEnvironment.AdditionalArguments != null && CompileEnvironment.AdditionalArguments.Contains("-emit-llvm"))
						{
							ObjectFileExtension = ".bc";
						}
						else
						{
							ObjectFileExtension = ".o";
						}

						// Add the object file to the produced item list.
						FileItem ObjectFile = FileItem.GetItemByFileReference(
							FileReference.Combine(
								OutputDir,
								InlineArchName(Path.GetFileName(SourceFile.AbsolutePath) + ObjectFileExtension, Arch, true)
								)
							);
						CompileAction.ProducedItems.Add(ObjectFile);
						Result.ObjectFiles.Add(ObjectFile);

						FileArguments += string.Format(" -o \"{0}\"", ObjectFile.AbsolutePath);
					}

					// Add the source file path to the command-line.
					FileArguments += string.Format(" \"{0}\"", SourceFile.AbsolutePath);

					// Generate the timing info
					if (CompileEnvironment.bPrintTimingInfo)
					{
						bool ShortArchName = !(CompileEnvironment.PrecompiledHeaderAction == PrecompiledHeaderAction.Create && !bIsPlainCFile);
						FileItem TraceFile;
						if (CompileEnvironment.PrecompiledHeaderAction == PrecompiledHeaderAction.Create && !bIsPlainCFile)
						{
							TraceFile = FileItem.GetItemByFileReference(FileReference.Combine(OutputDir, InlineArchName(Path.GetFileName(SourceFile.AbsolutePath), Arch) + ".json"));
						}
						else
						{
							TraceFile = FileItem.GetItemByFileReference(FileReference.Combine(OutputDir, InlineArchName(Path.GetFileName(SourceFile.AbsolutePath) + ".json", Arch, true)));
						}
						FileArguments += " -ftime-trace";
						CompileAction.ProducedItems.Add(TraceFile);
					}

					// Generate the included header dependency list
					if (CompileEnvironment.bGenerateDependenciesFile)
>>>>>>> d731a049
					{
						FileItem DependencyListFile = FileItem.GetItemByFileReference(FileReference.Combine(OutputDir, InlineArchName(Path.GetFileName(SourceFile.AbsolutePath) + ".d", Arch, true)));
						FileArguments += string.Format(" -MD -MF\"{0}\"", DependencyListFile.AbsolutePath.Replace('\\', '/'));
						CompileAction.DependencyListFile = DependencyListFile;
						CompileAction.ProducedItems.Add(DependencyListFile);
					}

					// Build a full argument list
					string AllArguments = Arguments + FileArguments + CompileEnvironment.AdditionalArguments;

					if (SourceFile.AbsolutePath.Equals(NativeGluePath))
					{
						// Remove visibility settings for android native glue. Since it doesn't decorate with visibility attributes.
						//AllArguments = AllArguments.Replace("-fvisibility-ms-compat -fvisibility-inlines-hidden", "");
						AllArguments = AllArguments.Replace("-fvisibility=hidden -fvisibility-inlines-hidden", "");
					}

					AllArguments = Utils.ExpandVariables(AllArguments);
					AllArguments = AllArguments.Replace("\\", "/");

					// Remove shadow warning for this file if requested
					if (bDisableShadowWarning)
					{
						int WarningIndex = AllArguments.IndexOf(" -Wshadow");
						if (WarningIndex > 0)
						{
							AllArguments = AllArguments.Remove(WarningIndex, 9);
						}
					}

					// Create the response file
					FileReference ResponseFileName = CompileAction.ProducedItems[0].Location + ".rsp";
					FileItem ResponseFileItem = Graph.CreateIntermediateTextFile(ResponseFileName, new List<string> { AllArguments });
					string ResponseArgument = string.Format("@\"{0}\"", ResponseFileName);

<<<<<<< HEAD
					CompileAction.WorkingDirectory = UnrealBuildTool.EngineSourceDirectory;
					if(bExecuteCompilerThroughShell)
					{
						SetupActionToExecuteCompilerThroughShell(ref CompileAction, ClangPath!, ResponseArgument, "Compile");
=======
					CompileAction.WorkingDirectory = Unreal.EngineSourceDirectory;
					CompileAction.CommandDescription = IsAnalyzing(CompileEnvironment) ? "Analyze" : "Compile";
					if (bExecuteCompilerThroughShell)
					{
						SetupActionToExecuteCompilerThroughShell(ref CompileAction, ClangPath!, ResponseArgument, CompileAction.CommandDescription);
>>>>>>> d731a049
					}
					else
					{
						CompileAction.CommandPath = new FileReference(ClangPath!);
						CompileAction.CommandArguments = ResponseArgument;
					}
					CompileAction.PrerequisiteItems.Add(ResponseFileItem);
					CompileAction.CommandVersion = AndroidClangBuild!;

					CompileAction.StatusDescription = string.Format("{0} [{1}]", Path.GetFileName(SourceFile.AbsolutePath), Arch.Replace("-", ""));

					// VC++ always outputs the source file name being compiled, so we don't need to emit this ourselves
					CompileAction.bShouldOutputStatusDescription = true;

					// Don't farm out creation of pre-compiled headers as it is the critical path task.
					CompileAction.bCanExecuteRemotely =
						CompileEnvironment.PrecompiledHeaderAction != PrecompiledHeaderAction.Create ||
						CompileEnvironment.bAllowRemotelyCompiledPCHs;
				}
			}

			return Result;
		}

		public override FileItem? LinkFiles(LinkEnvironment LinkEnvironment, bool bBuildImportLibraryOnly, IActionGraphBuilder Graph)
		{
			return null;
		}

		static public string InlineArchName(string Pathname, string Arch, bool bUseShortNames = false)
		{
			string FinalArch = Arch;
			if (bUseShortNames)
			{
				FinalArch = ShortArchNames[FinalArch];
			}
			return Path.Combine(Path.GetDirectoryName(Pathname)!, Path.GetFileNameWithoutExtension(Pathname) + FinalArch + Path.GetExtension(Pathname));
		}

		public string RemoveArchName(string Pathname)
		{
			// remove all architecture names
			foreach (string Arch in GetAllArchitectures())
			{
				Pathname = Path.Combine(Path.GetDirectoryName(Pathname)!, Path.GetFileName(Pathname).Replace(Arch, ""));
			}
			return Pathname;
		}

		static public DirectoryReference InlineArchIncludeFolder(DirectoryReference PathRef, string Arch)
		{
			return DirectoryReference.Combine(PathRef, "include", Arch.Replace("-", ""));
		}

		public override CPPOutput GenerateISPCHeaders(CppCompileEnvironment CompileEnvironment, List<FileItem> InputFiles, DirectoryReference OutputDir, IActionGraphBuilder Graph)
		{
			if (Arches!.Count == 0)
			{
				throw new BuildException("At least one architecture (armv7, x86, etc) needs to be selected in the project settings to build");
			}

			CPPOutput Result = new CPPOutput();

			if (!CompileEnvironment.bCompileISPC)
			{
				return Result;
			}

			foreach (string Arch in Arches)
			{
				List<string> CompileTargets = GetISPCCompileTargets(CompileEnvironment.Platform, Arch);

				CompileEnvironment.UserIncludePaths.Add(InlineArchIncludeFolder(OutputDir, Arch));

				foreach (FileItem ISPCFile in InputFiles)
				{
					Action CompileAction = Graph.CreateAction(ActionType.Compile);
					CompileAction.CommandDescription = "Compile";
<<<<<<< HEAD
					CompileAction.WorkingDirectory = UnrealBuildTool.EngineSourceDirectory;
=======
					CompileAction.WorkingDirectory = Unreal.EngineSourceDirectory;
>>>>>>> d731a049
					CompileAction.CommandPath = new FileReference(GetISPCHostCompilerPath(BuildHostPlatform.Current.Platform));
					CompileAction.StatusDescription = Path.GetFileName(ISPCFile.AbsolutePath);
					CompileAction.CommandVersion = GetISPCHostCompilerVersion(BuildHostPlatform.Current.Platform).ToString();

					// Disable remote execution to workaround mismatched case on XGE
					CompileAction.bCanExecuteRemotely = false;

					List<string> Arguments = new List<string>();

					// Add the ISPC obj file as a prerequisite of the action.
					Arguments.Add(String.Format(" \"{0}\"", ISPCFile.AbsolutePath));

					// Add the ISPC h file to the produced item list.
					FileItem ISPCIncludeHeaderFile = FileItem.GetItemByFileReference(
						FileReference.Combine(
							InlineArchIncludeFolder(OutputDir, Arch),
							Path.GetFileName(ISPCFile.AbsolutePath) + ".generated.dummy.h"
							)
						);

					// Add the ISPC file to be compiled.
					Arguments.Add(String.Format("-h \"{0}\"", ISPCIncludeHeaderFile));

					// Build target string. No comma on last
					string TargetString = "";
					foreach (string Target in CompileTargets)
					{
						if (Target == CompileTargets.Last())
						{
							TargetString += Target;
						}
						else
						{
							TargetString += Target + ",";
						}
					}

					// Build target triplet
					Arguments.Add(String.Format("--target-os=\"{0}\"", GetISPCOSTarget(CompileEnvironment.Platform)));
					Arguments.Add(String.Format("--arch=\"{0}\"", GetISPCArchTarget(CompileEnvironment.Platform, Arch)));
					Arguments.Add(String.Format("--target=\"{0}\"", TargetString));

					Arguments.Add("--pic");

					// Include paths. Don't use AddIncludePath() here, since it uses the full path and exceeds the max command line length.
					foreach (DirectoryReference IncludePath in CompileEnvironment.UserIncludePaths)
					{
						Arguments.Add(String.Format("-I\"{0}\"", IncludePath));
					}

					// System include paths.
					foreach (DirectoryReference SystemIncludePath in CompileEnvironment.SystemIncludePaths)
					{
						Arguments.Add(String.Format("-I\"{0}\"", SystemIncludePath));
					}

					// Generate the included header dependency list
					if (CompileEnvironment.bGenerateDependenciesFile)
					{
						FileItem DependencyListFile = FileItem.GetItemByFileReference(FileReference.Combine(OutputDir, InlineArchName(Path.GetFileName(ISPCFile.AbsolutePath) + ".d", Arch, true)));
						Arguments.Add(String.Format("-M -MF \"{0}\"", DependencyListFile.AbsolutePath.Replace('\\', '/')));
						CompileAction.DependencyListFile = DependencyListFile;
						CompileAction.ProducedItems.Add(DependencyListFile);
					}

					CompileAction.ProducedItems.Add(ISPCIncludeHeaderFile);

					CompileAction.CommandArguments = String.Join(" ", Arguments);

					// Add the source file and its included files to the prerequisite item list.
					CompileAction.PrerequisiteItems.Add(ISPCFile);
					CompileAction.StatusDescription = string.Format("{0} [{1}]", Path.GetFileName(ISPCFile.AbsolutePath), Arch.Replace("-", ""));

					FileItem ISPCFinalHeaderFile = FileItem.GetItemByFileReference(
						FileReference.Combine(
							InlineArchIncludeFolder(OutputDir, Arch),
							Path.GetFileName(ISPCFile.AbsolutePath) + ".generated.h"
							)
						);

					// Fix interrupted build issue by copying header after generation completes
					FileReference SourceFile = ISPCIncludeHeaderFile.Location;
					FileReference TargetFile = ISPCFinalHeaderFile.Location;

					FileItem SourceFileItem = FileItem.GetItemByFileReference(SourceFile);
					FileItem TargetFileItem = FileItem.GetItemByFileReference(TargetFile);

					Action CopyAction = Graph.CreateAction(ActionType.BuildProject);
					CopyAction.CommandDescription = "Copy";
					CopyAction.CommandPath = BuildHostPlatform.Current.Shell;
					if (BuildHostPlatform.Current.ShellType == ShellType.Cmd)
					{
						CopyAction.CommandArguments = String.Format("/C \"copy /Y \"{0}\" \"{1}\" 1>nul\"", SourceFile, TargetFile);
<<<<<<< HEAD
					}
					else
					{
						CopyAction.CommandArguments = String.Format("-c 'cp -f \"{0}\" \"{1}\"'", SourceFile.FullName, TargetFile.FullName);
					}
					CopyAction.WorkingDirectory = UnrealBuildTool.EngineSourceDirectory;
=======
					}
					else
					{
						CopyAction.CommandArguments = String.Format("-c 'cp -f \"{0}\" \"{1}\"'", SourceFile.FullName, TargetFile.FullName);
					}
					CopyAction.WorkingDirectory = Unreal.EngineSourceDirectory;
>>>>>>> d731a049
					CopyAction.PrerequisiteItems.Add(SourceFileItem);
					CopyAction.ProducedItems.Add(TargetFileItem);
					CopyAction.StatusDescription = TargetFileItem.Location.GetFileName();
					CopyAction.bCanExecuteRemotely = false;
					CopyAction.bShouldOutputStatusDescription = false;

					Result.GeneratedHeaderFiles.Add(TargetFileItem);

<<<<<<< HEAD
					Log.TraceVerbose("   ISPC Generating Header " + CompileAction.StatusDescription + ": \"" + CompileAction.CommandPath + "\"" + CompileAction.CommandArguments);
=======
					Logger.LogDebug("   ISPC Generating Header {StatusDescription}: \"{CommandPath}\" {CommandArguments}", CompileAction.StatusDescription, CompileAction.CommandPath, CompileAction.CommandArguments);
>>>>>>> d731a049
				}
			}

			return Result;
		}
		
		public override CPPOutput CompileISPCFiles(CppCompileEnvironment CompileEnvironment, List<FileItem> InputFiles, DirectoryReference OutputDir, IActionGraphBuilder Graph)
		{
			if (Arches!.Count == 0)
			{
				throw new BuildException("At least one architecture (armv7, x86, etc) needs to be selected in the project settings to build");
			}

			CPPOutput Result = new CPPOutput();

			if (!CompileEnvironment.bCompileISPC)
			{
				return Result;
			}

			foreach (string Arch in Arches)
			{
				List<string> CompileTargets = GetISPCCompileTargets(CompileEnvironment.Platform, Arch);

				foreach (FileItem ISPCFile in InputFiles)
				{
					Action CompileAction = Graph.CreateAction(ActionType.Compile);
					CompileAction.CommandDescription = "Compile";
<<<<<<< HEAD
					CompileAction.WorkingDirectory = UnrealBuildTool.EngineSourceDirectory;
=======
					CompileAction.WorkingDirectory = Unreal.EngineSourceDirectory;
>>>>>>> d731a049
					CompileAction.CommandPath = new FileReference(GetISPCHostCompilerPath(BuildHostPlatform.Current.Platform));
					CompileAction.StatusDescription = Path.GetFileName(ISPCFile.AbsolutePath);

					// Disable remote execution to workaround mismatched case on XGE
					CompileAction.bCanExecuteRemotely = false;

					List<string> Arguments = new List<string>();

					// Add the ISPC file to be compiled.
					Arguments.Add(String.Format(" \"{0}\"", ISPCFile.AbsolutePath));

					List<FileItem> CompiledISPCObjFiles = new List<FileItem>();
					List<FileItem> FinalISPCObjFiles = new List<FileItem>();
					string TargetString = "";

					foreach (string Target in CompileTargets)
					{
						string ObjTarget = Target;

						if (Target.Contains("-"))
						{
							// Remove lane width and gang size from obj file name
							ObjTarget = Target.Split('-')[0];
						}

						FileItem CompiledISPCObjFile;
						FileItem FinalISPCObjFile;

						if (CompileTargets.Count > 1)
						{
							CompiledISPCObjFile = FileItem.GetItemByFileReference(
							FileReference.Combine(
								OutputDir,
								Path.GetFileNameWithoutExtension(InlineArchName(Path.GetFileName(ISPCFile.AbsolutePath) + ".o", Arch, true)) + "_" + ObjTarget + ".o"
								)
							);

							FinalISPCObjFile = FileItem.GetItemByFileReference(
							FileReference.Combine(
								OutputDir,
								Path.GetFileName(ISPCFile.AbsolutePath) + "_" + ObjTarget + InlineArchName(".o", Arch, true)
								)
							);
						}
						else
						{
							CompiledISPCObjFile = FileItem.GetItemByFileReference(
								FileReference.Combine(
									OutputDir,
									InlineArchName(Path.GetFileName(ISPCFile.AbsolutePath) + ".o", Arch, true)
									)
								);

							FinalISPCObjFile = CompiledISPCObjFile;
						}

						// Add the ISA specific ISPC obj files to the produced item list.
						CompiledISPCObjFiles.Add(CompiledISPCObjFile);
						FinalISPCObjFiles.Add(FinalISPCObjFile);

						// Build target string. No comma on last
						if (Target == CompileTargets.Last())
						{
							TargetString += Target;
						}
						else
						{
							TargetString += Target + ",";
						}
					}

					// Add the common ISPC obj file to the produced item list.
					FileItem CompiledISPCObjFileNoISA = FileItem.GetItemByFileReference(
						FileReference.Combine(
							OutputDir,
							InlineArchName(Path.GetFileName(ISPCFile.AbsolutePath) + ".o", Arch, true)
							)
						);

					CompiledISPCObjFiles.Add(CompiledISPCObjFileNoISA);
					FinalISPCObjFiles.Add(CompiledISPCObjFileNoISA);

					// Add the output ISPC obj file
					Arguments.Add(String.Format("-o \"{0}\"", CompiledISPCObjFileNoISA));
<<<<<<< HEAD

					// Build target triplet
					Arguments.Add(String.Format("--target-os=\"{0}\"", GetISPCOSTarget(CompileEnvironment.Platform)));
					Arguments.Add(String.Format("--arch=\"{0}\"", GetISPCArchTarget(CompileEnvironment.Platform, Arch)));
					Arguments.Add(String.Format("--target=\"{0}\"", TargetString));

					if (CompileEnvironment.Configuration == CppConfiguration.Debug)
					{
						Arguments.Add("-g -O0");
					}
					else
					{
						Arguments.Add("-O2");
					}

					Arguments.Add("--pic");

=======

					// Build target triplet
					Arguments.Add(String.Format("--target-os=\"{0}\"", GetISPCOSTarget(CompileEnvironment.Platform)));
					Arguments.Add(String.Format("--arch=\"{0}\"", GetISPCArchTarget(CompileEnvironment.Platform, Arch)));
					Arguments.Add(String.Format("--target=\"{0}\"", TargetString));

					if (CompileEnvironment.Configuration == CppConfiguration.Debug)
					{
						Arguments.Add("-g -O0");
					}
					else
					{
						Arguments.Add("-O2");
					}

					Arguments.Add("--pic");

>>>>>>> d731a049
					// Add include paths to the argument list (filtered by architecture)
					foreach (DirectoryReference IncludePath in CompileEnvironment.SystemIncludePaths)
					{
						if (IsDirectoryForArch(IncludePath.FullName, Arch))
						{
							Arguments.Add(string.Format(" -I\"{0}\"", IncludePath));
						}
					}
					foreach (DirectoryReference IncludePath in CompileEnvironment.UserIncludePaths)
					{
						if (IsDirectoryForArch(IncludePath.FullName, Arch))
						{
							Arguments.Add(string.Format(" -I\"{0}\"", IncludePath));
						}
					}

					// Preprocessor definitions.
					foreach (string Definition in CompileEnvironment.Definitions)
					{
<<<<<<< HEAD
						Arguments.Add(String.Format("-D\"{0}\"", Definition));
=======
						Arguments.Add(String.Format(" -D\"{0}\"", Definition));
>>>>>>> d731a049
					}

					// Consume the included header dependency list
					if (CompileEnvironment.bGenerateDependenciesFile)
					{
						FileItem DependencyListFile = FileItem.GetItemByFileReference(FileReference.Combine(OutputDir, InlineArchName(Path.GetFileName(ISPCFile.AbsolutePath) + ".d", Arch, true)));
						CompileAction.DependencyListFile = DependencyListFile;
						CompileAction.PrerequisiteItems.Add(DependencyListFile);
					}

					CompileAction.ProducedItems.AddRange(CompiledISPCObjFiles);

					CompileAction.CommandArguments = String.Join(" ", Arguments);

					// Add the source file and its included files to the prerequisite item list.
					CompileAction.PrerequisiteItems.Add(ISPCFile);
<<<<<<< HEAD

					CompileAction.StatusDescription = string.Format("{0} [{1}]", Path.GetFileName(ISPCFile.AbsolutePath), Arch.Replace("-", ""));

					for(int i = 0; i < CompiledISPCObjFiles.Count; i++)
					{
						// ISPC compiler can't add suffix on the end of the arch, so copy to put into what linker expects
						FileReference SourceFile = CompiledISPCObjFiles[i].Location;
						FileReference TargetFile = FinalISPCObjFiles[i].Location;

=======

					CompileAction.StatusDescription = string.Format("{0} [{1}]", Path.GetFileName(ISPCFile.AbsolutePath), Arch.Replace("-", ""));

					for(int i = 0; i < CompiledISPCObjFiles.Count; i++)
					{
						// ISPC compiler can't add suffix on the end of the arch, so copy to put into what linker expects
						FileReference SourceFile = CompiledISPCObjFiles[i].Location;
						FileReference TargetFile = FinalISPCObjFiles[i].Location;

>>>>>>> d731a049
						if (SourceFile.Equals(TargetFile))
						{
							continue;
						}

						FileItem SourceFileItem = FileItem.GetItemByFileReference(SourceFile);
						FileItem TargetFileItem = FileItem.GetItemByFileReference(TargetFile);

						Action CopyAction = Graph.CreateAction(ActionType.BuildProject);
						CopyAction.CommandDescription = "Copy";
						CopyAction.CommandPath = BuildHostPlatform.Current.Shell;
						if (BuildHostPlatform.Current.ShellType == ShellType.Cmd)
						{
							CopyAction.CommandArguments = String.Format("/C \"copy /Y \"{0}\" \"{1}\" 1>nul\"", SourceFile, TargetFile);
						}
						else
						{
							CopyAction.CommandArguments = String.Format("-c 'cp -f \"{0}\" \"{1}\"'", SourceFile.FullName, TargetFile.FullName);
						}
<<<<<<< HEAD
						CopyAction.WorkingDirectory = UnrealBuildTool.EngineSourceDirectory;
=======
						CopyAction.WorkingDirectory = Unreal.EngineSourceDirectory;
>>>>>>> d731a049
						CopyAction.PrerequisiteItems.Add(SourceFileItem);
						CopyAction.ProducedItems.Add(TargetFileItem);
						CopyAction.StatusDescription = TargetFileItem.Location.GetFileName();
						CopyAction.bCanExecuteRemotely = false;
						CopyAction.bShouldOutputStatusDescription = false;
					}

					Result.ObjectFiles.AddRange(FinalISPCObjFiles);

<<<<<<< HEAD
					Log.TraceVerbose("   ISPC Compiling " + CompileAction.StatusDescription + ": \"" + CompileAction.CommandPath + "\"" + CompileAction.CommandArguments);
=======
					Logger.LogDebug("   ISPC Compiling {StatusDescription}: \"{CommandPath}\" {CommandArguments}", CompileAction.StatusDescription, CompileAction.CommandPath, CompileAction.CommandArguments);
>>>>>>> d731a049
				}
			}

			return Result;
		}

		public override FileItem[] LinkAllFiles(LinkEnvironment LinkEnvironment, bool bBuildImportLibraryOnly, IActionGraphBuilder Graph)
		{
			List<FileItem> Outputs = new List<FileItem>();

			if (!LinkEnvironment.bIsBuildingLibrary)
			{
				// @todo Lumin: will this add them multiple times?
				ModifyLibraries(LinkEnvironment);
			}

			for (int ArchIndex = 0; ArchIndex < Arches!.Count; ArchIndex++)
			{
				string Arch = Arches[ArchIndex];

				int OutputPathIndex = ArchIndex;

				// Android will have an array of outputs
				if (!LinkEnvironment.bIsBuildingDLL && // DLL compiles don't have the Arch embedded in the name
					(LinkEnvironment.OutputFilePaths.Count < OutputPathIndex ||
					!LinkEnvironment.OutputFilePaths[OutputPathIndex].GetFileNameWithoutExtension().EndsWith(Arch)))
				{
					throw new BuildException("The OutputFilePaths array didn't match the Arches array in AndroidToolChain.LinkAllFiles");
				}

				// Create an action that invokes the linker.
				Action LinkAction = Graph.CreateAction(ActionType.Link);
<<<<<<< HEAD
				LinkAction.WorkingDirectory = UnrealBuildTool.EngineSourceDirectory;
=======
				LinkAction.WorkingDirectory = Unreal.EngineSourceDirectory;
>>>>>>> d731a049

				if (LinkEnvironment.bIsBuildingLibrary)
				{
					switch (Arch)
					{
						case "-arm64": LinkAction.CommandPath = new FileReference(ArPathArm64!); break;
						case "-x64": LinkAction.CommandPath = new FileReference(ArPathx64!); break;
					}
				}
				else
				{
					LinkAction.CommandPath = new FileReference(ClangPath!);
				}

				DirectoryReference LinkerPath = LinkAction.WorkingDirectory;

				LinkAction.WorkingDirectory = LinkEnvironment.IntermediateDirectory!;

				// Get link arguments.
				LinkAction.CommandArguments = LinkEnvironment.bIsBuildingLibrary ? GetArArguments(LinkEnvironment) : GetLinkArguments(LinkEnvironment, Arch);

				// Add the output file as a production of the link action.
				FileItem OutputFile;
				OutputFile = FileItem.GetItemByFileReference(LinkEnvironment.OutputFilePaths[OutputPathIndex]);
				Outputs.Add(OutputFile);
				LinkAction.ProducedItems.Add(OutputFile);
				LinkAction.StatusDescription = string.Format("{0}", Path.GetFileName(OutputFile.AbsolutePath));
				LinkAction.CommandVersion = AndroidClangBuild!;

				// LinkAction.bPrintDebugInfo = true;

				// Add the output file to the command-line.
				if (LinkEnvironment.bIsBuildingLibrary)
				{
					LinkAction.CommandArguments += string.Format(" \"{0}\"", OutputFile.AbsolutePath);
				}
				else
				{
					LinkAction.CommandArguments += string.Format(" -o \"{0}\"", OutputFile.AbsolutePath);
				}

				// Add the input files to a response file, and pass the response file on the command-line.
				List<string> InputFileNames = new List<string>();
				foreach (FileItem InputFile in LinkEnvironment.InputFiles)
				{
					// make sure it's for current Arch
					if (Path.GetFileNameWithoutExtension(InputFile.AbsolutePath).EndsWith(ShortArchNames[Arch]))
					{
						string InputPath;
						if (InputFile.Location.IsUnderDirectory(LinkEnvironment.IntermediateDirectory!))
						{
							InputPath = InputFile.Location.MakeRelativeTo(LinkEnvironment.IntermediateDirectory!);
						}
						else
						{
							InputPath = InputFile.Location.FullName;
						}
						InputFileNames.Add(string.Format("\"{0}\"", InputPath.Replace('\\', '/')));

						LinkAction.PrerequisiteItems.Add(InputFile);
					}
				}

				string LinkResponseArguments = "";

				// libs don't link in other libs
				if (!LinkEnvironment.bIsBuildingLibrary)
				{
					// Make a list of library paths to search
					List<string> AdditionalLibraryPaths = new List<string>();
					List<string> AdditionalLibraries = new List<string>();

					// Add the library paths to the additional path list
					foreach (DirectoryReference LibraryPath in LinkEnvironment.SystemLibraryPaths)
					{
						// LinkerPaths could be relative or absolute
						string AbsoluteLibraryPath = Utils.ExpandVariables(LibraryPath.FullName);
						if (IsDirectoryForArch(AbsoluteLibraryPath, Arch))
						{
							// environment variables aren't expanded when using the $( style
							if (Path.IsPathRooted(AbsoluteLibraryPath) == false)
							{
								AbsoluteLibraryPath = Path.Combine(LinkerPath.FullName, AbsoluteLibraryPath);
							}
							AbsoluteLibraryPath = Utils.CollapseRelativeDirectories(AbsoluteLibraryPath);
							if (!AdditionalLibraryPaths.Contains(AbsoluteLibraryPath))
							{
								AdditionalLibraryPaths.Add(AbsoluteLibraryPath);
							}
						}
					}

					// discover additional libraries and their paths
					foreach (string SystemLibrary in LinkEnvironment.SystemLibraries)
					{
						if (!ShouldSkipLib(SystemLibrary, Arch))
						{
							if (String.IsNullOrEmpty(Path.GetDirectoryName(SystemLibrary)))
							{
								if (SystemLibrary.StartsWith("lib"))
								{
									AdditionalLibraries.Add(SystemLibrary);
								}
								else
								{
									AdditionalLibraries.Add("lib" + SystemLibrary);
								}
							}
						}
					}
					foreach (FileReference Library in LinkEnvironment.Libraries)
					{
						if (!ShouldSkipLib(Library.FullName, Arch))
						{
							string AbsoluteLibraryPath = Path.GetDirectoryName(Library.FullName)!;
							LinkAction.PrerequisiteItems.Add(FileItem.GetItemByFileReference(Library));

							string Lib = Path.GetFileNameWithoutExtension(Library.FullName);
							if (Lib.StartsWith("lib"))
							{
								AdditionalLibraries.Add(Lib);
								if (!AdditionalLibraryPaths.Contains(AbsoluteLibraryPath))
								{
									AdditionalLibraryPaths.Add(AbsoluteLibraryPath);
								}
							}
							else
							{
								AdditionalLibraries.Add(AbsoluteLibraryPath);
<<<<<<< HEAD
=======
							}

							if (!DisableLibCppSharedDependencyValidation() && ReadElfPath != null)
							{
								string? Output = Utils.RunLocalProcessAndReturnStdOut(ReadElfPath, "--dynamic \"" + Library.FullName + "\"");
								if (Output != null)
								{
									if (Output.Contains("libc++_shared.so"))
									{
										if (IsNewNDKModel())
										{
											throw new BuildException("Lib {0} depends on libc++_shared.so. There are known incompatibility issues when linking libc++_shared.so with Unreal Engine built with NDK22+." +
												" Please rebuild your dependencies with static libc++!", Lib);
										}
										else
										{
											Log.TraceWarning("Lib {0} depends on libc++_shared.so. Unreal Engine is designed to be linked with libs that are built against static libc++ only. Please rebuild your dependencies with static libc++!", Lib);
										}
									}
								}
>>>>>>> d731a049
							}
						}
					}

					// add the library paths to response
					foreach (string LibaryPath in AdditionalLibraryPaths)
					{
						LinkResponseArguments += string.Format(" -L\"{0}\"", LibaryPath);
					}

					// add libraries in a library group
					LinkResponseArguments += string.Format(" -Wl,--start-group");
					foreach (string AdditionalLibrary in AdditionalLibraries)
					{
						if (AdditionalLibrary.StartsWith("lib"))
						{
							LinkResponseArguments += string.Format(" \"-l{0}\"", AdditionalLibrary.Substring(3));
						}
						else
						{
							LinkResponseArguments += string.Format(" \"{0}\"", AdditionalLibrary);
						}
					}
					LinkResponseArguments += string.Format(" -Wl,--end-group");

					// Write the MAP file to the output directory.
					if (LinkEnvironment.bCreateMapFile)
					{
						FileReference MAPFilePath = FileReference.Combine(LinkEnvironment.OutputDirectory!, Path.GetFileNameWithoutExtension(OutputFile.AbsolutePath) + ".map");
						FileItem MAPFile = FileItem.GetItemByFileReference(MAPFilePath);
						LinkResponseArguments += String.Format(" -Wl,--cref -Wl,-Map,\"{0}\"", MAPFilePath);
						LinkAction.ProducedItems.Add(MAPFile);

						// Export a list of object file paths, so we can locate the object files referenced by the map file
						ExportObjectFilePaths(LinkEnvironment, Path.ChangeExtension(MAPFilePath.FullName, ".objpaths"));
					}
				}

				// Add the additional arguments specified by the environment.
				LinkResponseArguments += LinkEnvironment.AdditionalArguments;

				// Write out a response file
				FileReference ResponseFileName = GetResponseFileName(LinkEnvironment, OutputFile);
				InputFileNames.Add(LinkResponseArguments.Replace("\\", "/"));

				FileItem ResponseFileItem = Graph.CreateIntermediateTextFile(ResponseFileName, InputFileNames);

				LinkAction.CommandArguments += string.Format(" @\"{0}\"", ResponseFileName);
				LinkAction.PrerequisiteItems.Add(ResponseFileItem);

				// Fix up the paths in commandline
				LinkAction.CommandArguments = LinkAction.CommandArguments.Replace("\\", "/");

				// Only execute linking on the local PC.
				LinkAction.bCanExecuteRemotely = false;

<<<<<<< HEAD
=======
				string VersionScriptFileItem = GetVersionScriptFilename(LinkEnvironment);
				LinkAction.PrerequisiteItems.Add(FileItem.GetItemByPath(VersionScriptFileItem));
				
>>>>>>> d731a049
				if(bExecuteCompilerThroughShell)
				{
					SetupActionToExecuteCompilerThroughShell(ref LinkAction, LinkAction.CommandPath.FullName, LinkAction.CommandArguments, "Link");
				}

<<<<<<< HEAD
				//Log.TraceInformation("Link: {0} {1}", LinkAction.CommandPath.FullName, LinkAction.CommandArguments);
=======
				//Logger.LogInformation("Link: {LinkActionCommandPathFullName} {LinkActionCommandArguments}", LinkAction.CommandPath.FullName, LinkAction.CommandArguments);
>>>>>>> d731a049

				// Windows can run into an issue with too long of a commandline when clang tries to call ld to link.
				// To work around this we call clang to just get the command it would execute and generate a
				// second response file to directly call ld with the right arguments instead of calling through clang.
/* disable while tracking down some linker errors this introduces
				if (RuntimePlatform.IsWindows)
				{
					// capture the actual link command without running it
					ProcessStartInfo StartInfo = new ProcessStartInfo();
					StartInfo.WorkingDirectory = LinkEnvironment.IntermediateDirectory.FullName;
					StartInfo.FileName = LinkAction.CommandPath;
					StartInfo.Arguments = "-### " + LinkAction.CommandArguments;
					StartInfo.UseShellExecute = false;
					StartInfo.CreateNoWindow = true;
					StartInfo.RedirectStandardError = true;

					LinkerCommandline = "";

					Process Proc = new Process();
					Proc.StartInfo = StartInfo;
					Proc.ErrorDataReceived += new DataReceivedEventHandler(OutputReceivedForLinker);
					Proc.Start();
					Proc.BeginErrorReadLine();
					Proc.WaitForExit(5000);

					LinkerCommandline = LinkerCommandline.Trim();

					// the command should be in quotes; if not we'll just use clang to link as usual
					int FirstQuoteIndex = LinkerCommandline.IndexOf('"');
					if (FirstQuoteIndex >= 0)
					{
						int SecondQuoteIndex = LinkerCommandline.Substring(FirstQuoteIndex + 1).IndexOf('"');
						if (SecondQuoteIndex >= 0)
						{
							LinkAction.CommandPath = LinkerCommandline.Substring(FirstQuoteIndex + 1, SecondQuoteIndex - FirstQuoteIndex);
							LinkAction.CommandArguments = LinkerCommandline.Substring(FirstQuoteIndex + SecondQuoteIndex + 3);

							// replace double backslashes
							LinkAction.CommandPath = LinkAction.CommandPath.Replace("\\\\", "/");

							// now create a response file for the full command using ld directly
							FileReference FinalResponseFileName = FileReference.Combine(LinkEnvironment.IntermediateDirectory, OutputFile.Location.GetFileName() + ".responseFinal");
							FileItem FinalResponseFileItem = Graph.CreateIntermediateTextFile(FinalResponseFileName, LinkAction.CommandArguments);
							LinkAction.CommandArguments = string.Format("@\"{0}\"", FinalResponseFileName);
							LinkAction.PrerequisiteItems.Add(FinalResponseFileItem);
						}
					}
				}
*/
			}

			return Outputs.ToArray();
		}

		// captures stderr from clang
		private static string LinkerCommandline = "";
		static public void OutputReceivedForLinker(Object Sender, DataReceivedEventArgs Line)
		{
			if ((Line != null) && (Line.Data != null) && (Line.Data.Contains("--sysroot")))
			{
				LinkerCommandline += Line.Data;
			}
		}

		private void ExportObjectFilePaths(LinkEnvironment LinkEnvironment, string FileName)
		{
			// Write the list of object file directories
			HashSet<DirectoryReference> ObjectFileDirectories = new HashSet<DirectoryReference>();
			foreach (FileItem InputFile in LinkEnvironment.InputFiles)
			{
				ObjectFileDirectories.Add(InputFile.Location.Directory);
			}
			foreach (FileReference Library in LinkEnvironment.Libraries)
			{
				ObjectFileDirectories.Add(Library.Directory);
			}
			foreach (DirectoryReference LibraryPath in LinkEnvironment.SystemLibraryPaths)
			{
				ObjectFileDirectories.Add(LibraryPath);
			}
			foreach (string LibraryPath in (Environment.GetEnvironmentVariable("LIB") ?? "").Split(new char[] { ';' }, StringSplitOptions.RemoveEmptyEntries))
			{
				ObjectFileDirectories.Add(new DirectoryReference(LibraryPath));
			}
			Directory.CreateDirectory(Path.GetDirectoryName(FileName)!);
			File.WriteAllLines(FileName, ObjectFileDirectories.Select(x => x.FullName).OrderBy(x => x).ToArray());
		}

		public override void ModifyBuildProducts(ReadOnlyTargetRules Target, UEBuildBinary Binary, List<string> Libraries, List<UEBuildBundleResource> BundleResources, Dictionary<FileReference, BuildProductType> BuildProducts)
		{
			// only the .so needs to be in the manifest; we always have to build the apk since its contents depend on the project

			/*
			// the binary will have all of the .so's in the output files, we need to trim down to the shared apk (which is what needs to go into the manifest)
			if (Target.bDeployAfterCompile && Binary.Config.Type != UEBuildBinaryType.StaticLibrary)
			{
				foreach (FileReference BinaryPath in Binary.Config.OutputFilePaths)
				{
					FileReference ApkFile = BinaryPath.ChangeExtension(".apk");
					BuildProducts.Add(ApkFile, BuildProductType.Package);
				}
			}
			*/
		}

		public static void OutputReceivedDataEventHandler(Object Sender, DataReceivedEventArgs Line, ILogger Logger)
		{
			if ((Line != null) && (Line.Data != null))
			{
				Logger.LogInformation("{Output}", Line.Data);
			}
		}

		public virtual string GetStripPath(FileReference SourceFile)
		{
			string StripExe;
			if (SourceFile.FullName.Contains("-arm64"))
			{
				StripExe = ArPathArm64!;
			}
			else
			if (SourceFile.FullName.Contains("-x64"))
			{
				StripExe = ArPathx64!;
			}
			else
			{
				throw new BuildException("Couldn't determine Android architecture to strip symbols from {0}", SourceFile.FullName);
			}

			// fix the executable (replace the last -ar with -strip and keep any extension)
			int ArIndex = StripExe.LastIndexOf("-ar");
			StripExe = StripExe.Substring(0, ArIndex) + "-strip" + StripExe.Substring(ArIndex + 3);
			return StripExe;
		}

		public void StripSymbols(FileReference SourceFile, FileReference TargetFile, ILogger Logger)
		{
			if (SourceFile != TargetFile)
			{
				// Strip command only works in place so we need to copy original if target is different
				File.Copy(SourceFile.FullName, TargetFile.FullName, true);
			}

			ProcessStartInfo StartInfo = new ProcessStartInfo();
			StartInfo.FileName = GetStripPath(SourceFile).Trim('"');
			StartInfo.Arguments = " --strip-debug \"" + TargetFile.FullName + "\"";
			StartInfo.UseShellExecute = false;
			StartInfo.CreateNoWindow = true;
			Utils.RunLocalProcessAndLogOutput(StartInfo, Logger);
		}

		protected virtual void SetupActionToExecuteCompilerThroughShell(ref Action CompileOrLinkAction, string CommandPath, string CommandArguments, string CommandDescription)
		{
			string QuotedCommandPath = CommandPath;
			if (CommandPath.Contains(' '))
			{
				QuotedCommandPath = "'" + CommandPath + "'";
			}
	
			if (BuildHostPlatform.Current.ShellType == ShellType.Cmd)
			{
				CompileOrLinkAction.CommandArguments = String.Format("/c \"{0} {1}\"", QuotedCommandPath, CommandArguments);
			}
			else
			{
				CompileOrLinkAction.CommandArguments = String.Format("-c \'{0} {1}\'", QuotedCommandPath, CommandArguments);
			}

			CompileOrLinkAction.CommandPath = BuildHostPlatform.Current.Shell;
			CompileOrLinkAction.CommandDescription = CommandDescription;
		}

		public ClangSanitizer BuildWithSanitizer()
		{
			if (Options.HasFlag(ClangToolChainOptions.EnableAddressSanitizer))
			{
				return ClangSanitizer.Address;
			}
			else if (Options.HasFlag(ClangToolChainOptions.EnableHWAddressSanitizer))
			{
				return ClangSanitizer.HwAddress;
			}
			else if (Options.HasFlag(ClangToolChainOptions.EnableThreadSanitizer))
			{
				return ClangSanitizer.Thread;
			}
			else if (Options.HasFlag(ClangToolChainOptions.EnableUndefinedBehaviorSanitizer))
			{
				return ClangSanitizer.UndefinedBehavior;
			}
			else if (Options.HasFlag(ClangToolChainOptions.EnableMinimalUndefinedBehaviorSanitizer))
			{
				return ClangSanitizer.UndefinedBehaviorMinimal;
			}

			return ClangSanitizer.None;
		}
	};
}<|MERGE_RESOLUTION|>--- conflicted
+++ resolved
@@ -9,10 +9,7 @@
 using Microsoft.Win32;
 using EpicGames.Core;
 using UnrealBuildBase;
-<<<<<<< HEAD
-=======
 using Microsoft.Extensions.Logging;
->>>>>>> d731a049
 
 namespace UnrealBuildTool
 {
@@ -59,10 +56,6 @@
 		}
 
 		protected FileReference? ProjectFile;
-<<<<<<< HEAD
-		private bool bUseLdGold;
-=======
->>>>>>> d731a049
 		private List<string> AdditionalArches;
 		private List<string> AdditionalGPUArches;
 		protected bool bExecuteCompilerThroughShell;
@@ -73,11 +66,6 @@
 
 		// the list of architectures we will compile for
 		protected List<string>? Arches = null;
-<<<<<<< HEAD
-
-		private AndroidToolChainOptions Options;
-=======
->>>>>>> d731a049
 
 		// the "-android" suffix paths here are vcpkg triplets for the android platform
 		static private Dictionary<string, string[]> AllArchNames = new Dictionary<string, string[]> {
@@ -128,51 +116,14 @@
 		}
 
 		public bool IsNewNDKModel()
-<<<<<<< HEAD
 		{
 			// Google changed NDK structure in r22+
 			return NDKVersionInt >= 220000;
 		}
 
-		/// <summary>
-		/// Checks if compiler version matches the requirements
-		/// </summary>
-		private static bool CompilerVersionGreaterOrEqual(int Major, int Minor, int Patch)
-		{
-			return ClangVersionMajor > Major ||
-				(ClangVersionMajor == Major && ClangVersionMinor > Minor) ||
-				(ClangVersionMajor == Major && ClangVersionMinor == Minor && ClangVersionPatch >= Patch);
-		}
-
-		/// <summary>
-		/// Checks if compiler version matches the requirements
-		/// </summary>
-		private static bool CompilerVersionLessThan(int Major, int Minor, int Patch)
-=======
->>>>>>> d731a049
-		{
-			// Google changed NDK structure in r22+
-			return NDKVersionInt >= 220000;
-		}
-
 		[CommandLine("-Architectures=", ListSeparator = '+')]
 		public List<string> ArchitectureArg = new List<string>();
 
-<<<<<<< HEAD
-		protected bool bEnableGcSections = true;
-
-		public AndroidToolChain(FileReference? InProjectFile, bool bInUseLdGold, IReadOnlyList<string>? InAdditionalArches, IReadOnlyList<string>? InAdditionalGPUArches)
-			: this(InProjectFile, bInUseLdGold, InAdditionalArches, InAdditionalGPUArches, false, AndroidToolChainOptions.None)
-		{
-		}
-
-		public AndroidToolChain(FileReference? InProjectFile, bool bInUseLdGold, IReadOnlyList<string>? InAdditionalArches, IReadOnlyList<string>? InAdditionalGPUArches, AndroidToolChainOptions ToolchainOptions)
-			: this(InProjectFile, bInUseLdGold, InAdditionalArches, InAdditionalGPUArches, false, ToolchainOptions)
-		{
-		}
-
-		protected AndroidToolChain(FileReference? InProjectFile, bool bInUseLdGold, IReadOnlyList<string>? InAdditionalArches, IReadOnlyList<string>? InAdditionalGPUArches, bool bAllowMissingNDK, AndroidToolChainOptions ToolchainOptions)
-=======
 		public AndroidToolChain(FileReference? InProjectFile, IReadOnlyList<string>? InAdditionalArches, IReadOnlyList<string>? InAdditionalGPUArches, ILogger InLogger)
 			: this(InProjectFile, InAdditionalArches, InAdditionalGPUArches, false, ClangToolChainOptions.None, InLogger)
 		{
@@ -185,7 +136,6 @@
 
 		protected AndroidToolChain(FileReference? InProjectFile, IReadOnlyList<string>? InAdditionalArches, IReadOnlyList<string>? InAdditionalGPUArches, bool bAllowMissingNDK, ClangToolChainOptions ToolchainOptions, ILogger InLogger)
 			: base(ToolchainOptions, InLogger)
->>>>>>> d731a049
 		{
 			Options = ToolchainOptions;
 			ProjectFile = InProjectFile;
@@ -286,11 +236,7 @@
 			ClangPath = Utils.CollapseRelativeDirectories(Path.Combine(NDKPath, @"toolchains/llvm", ArchitecturePath, @"bin/clang++" + ExeExtension));
 
 			// Android (6317467 based on r365631c1) clang version 9.0.8 
-<<<<<<< HEAD
-			AndroidClangBuild = Utils.RunLocalProcessAndReturnStdOut(ClangPath, "--version");
-=======
 			AndroidClangBuild = Utils.RunLocalProcessAndReturnStdOut(ClangPath, "--version", Logger);
->>>>>>> d731a049
 			try
 			{
 				AndroidClangBuild = Regex.Match(AndroidClangBuild, @"(\w+) based on").Groups[1].ToString();
@@ -324,12 +270,6 @@
 
 			if (!IsNewNDKModel())
 			{
-<<<<<<< HEAD
-				// We need to manually provide -D__ANDROID_API__ only for NDK versions prior to r22
-				ToolchainParamsArm64 += " -D__ANDROID_API__=" + NDKApiLevel64Int;
-				ToolchainParamsx64 += " -D__ANDROID_API__=" + NDKApiLevel64Int;
-			}
-=======
 				// We need to manually provide -D__ANDROID_API__ for NDK versions prior to r22 only, for newer ones, --target=aarch64-none-linux-android + NDKApiLevel64Int does it for us
 				ToolchainParamsArm64 += " -D__ANDROID_API__=" + NDKApiLevel64Int;
 				ToolchainParamsx64 += " -D__ANDROID_API__=" + NDKApiLevel64Int;
@@ -341,7 +281,6 @@
 		protected override ClangToolChainInfo GetToolChainInfo()
 		{
 			return new ClangToolChainInfo(FileReference.FromString(ClangPath)!, FileReference.FromString(ArPathArm64)!, Logger);
->>>>>>> d731a049
 		}
 
 		public virtual void ParseArchitectures()
@@ -437,13 +376,6 @@
 			return Path.Combine(LinkEnvironment.IntermediateDirectory!.FullName, "ExportSymbols.ldscript");
 		}
 
-		private bool EnableAdvancedBinaryCompression()
-		{
-			ConfigHierarchy Ini = ConfigCache.ReadHierarchy(ConfigHierarchyType.Engine, DirectoryReference.FromFile(ProjectFile), UnrealTargetPlatform.Android);
-			bool bEnableAdvancedBinaryCompression = false;
-			return Ini.GetBool("/Script/AndroidRuntimeSettings.AndroidRuntimeSettings", "bEnableAdvancedBinaryCompression", out bEnableAdvancedBinaryCompression) && bEnableAdvancedBinaryCompression;
-		}
-
 		public override void SetUpGlobalEnvironment(ReadOnlyTargetRules Target)
 		{
 			base.SetUpGlobalEnvironment(Target);
@@ -461,11 +393,7 @@
 			return Arches!;
 		}
 
-<<<<<<< HEAD
-		public int GetNdkApiLevelInt(int MinNdk = 21)
-=======
 		public int GetNdkApiLevelInt(int MinNdk = MinimumNDKAPILevel)
->>>>>>> d731a049
 		{
 			string NDKVersion = GetNdkApiLevel();
 			int NDKVersionInt = MinNdk;
@@ -521,11 +449,7 @@
 		}
 		
 		//This doesn't take into account SDK version overrides in packaging
-<<<<<<< HEAD
-		public int GetMinSdkVersion(int MinSdk = 21)
-=======
 		public int GetMinSdkVersion(int MinSdk = MinimumNDKAPILevel)
->>>>>>> d731a049
 		{
 			int MinSDKVersion = MinSdk;
 			ConfigHierarchy Ini = ConfigCache.ReadHierarchy(ConfigHierarchyType.Engine, DirectoryReference.FromFile(ProjectFile), UnrealTargetPlatform.Android);
@@ -608,11 +532,8 @@
 				throw new BuildException("No NDK platforms found in {0}", PlatformsFilename);
 			}
 
-<<<<<<< HEAD
-=======
 			MaxPlatform = Math.Clamp(MaxPlatform, 1, 32);	//Current NDK 25beta4 breaks existing UE NDK to SDK API mapping, so clamp it at 32
 
->>>>>>> d731a049
 			return "android-" + MaxPlatform.ToString();
 		}
 
@@ -636,14 +557,6 @@
 			Result += " -fno-PIE";
 
 			Result += " -Wno-unused-variable";
-<<<<<<< HEAD
-			if (CompilerVersionGreaterOrEqual(13, 0, 0))
-			{
-				Result += " -Wno-unused-but-set-variable";
-				Result += " -Wno-unused-but-set-parameter";
-				Result += " -Wno-ordered-compare-function-pointers";
-			}
-=======
             if (CompilerVersionGreaterOrEqual(13, 0, 0))
             {
                 Result += " -Wno-unused-but-set-variable";
@@ -656,7 +569,6 @@
 				Result += " -Wno-bitwise-instead-of-logical";
 			}
 
->>>>>>> d731a049
 			// this will hide the warnings about static functions in headers that aren't used in every single .cpp file
 			Result += " -Wno-unused-function";
 			// this hides the "enumeration value 'XXXXX' not handled in switch [-Wswitch]" warnings - we should maybe remove this at some point and add UE_LOG(, Fatal, ) to default cases
@@ -799,12 +711,6 @@
 				Result += " -Wno-backend-plugin";
 
 				Result += string.Format(" -fprofile-use=\"{0}.profdata\"", Path.Combine(CompileEnvironment.PGODirectory!, CompileEnvironment.PGOFilenamePrefix!));
-<<<<<<< HEAD
-
-				//TODO: measure LTO.
-				//Result += " -flto=thin";
-=======
->>>>>>> d731a049
 			}
 			else if (CompileEnvironment.bPGOProfile)
 			{
@@ -879,56 +785,10 @@
 				}
 			}
 
-<<<<<<< HEAD
-			Result += " -fforce-emit-vtables";      // Helps with devirtualization
-			//Result += " -fstrict-vtable-pointers";	// Assumes that vtable pointer will never change, i.e. object of a different type would not be constracted in place of another object. Helps with devirtualization
-
-			return Result;
-		}
-
-		static string GetCppStandardCompileArgument(CppCompileEnvironment CompileEnvironment)
-		{
-			string Result;
-			switch (CompileEnvironment.CppStandard)
-			{
-				case CppStandardVersion.Cpp14:
-					Result = " -std=c++14";
-					break;
-				case CppStandardVersion.Latest:
-				case CppStandardVersion.Cpp17:
-					Result = " -std=c++17";
-					break;
-				case CppStandardVersion.Cpp20:
-					Result = " -std=c++20";
-					break;
-				default:
-					throw new BuildException($"Unsupported C++ standard type set: {CompileEnvironment.CppStandard}");
-			}
-
-			if (CompileEnvironment.bEnableCoroutines)
-			{
-				Result += " -fcoroutines-ts";
-				if (!CompileEnvironment.bEnableExceptions)
-				{
-					Result += " -Wno-coroutine-missing-unhandled-exception";
-				}
-			}
-
-			return Result;
-		}
-
-		static string GetCompileArguments_CPP(CppCompileEnvironment CompileEnvironment)
-		{
-			string Result = "";
-
-			Result += " -x c++";
-			Result += GetCppStandardCompileArgument(CompileEnvironment);
-=======
 			if (!DisableStackProtector())
 			{
 				Result += " -fstack-protector-strong";  // Emits extra code to check for buffer overflows
 			}
->>>>>>> d731a049
 
 			// Add analysis flags to the argument list.
 			if (IsAnalyzing(CompileEnvironment))
@@ -941,13 +801,8 @@
 				}
 			}
 
-<<<<<<< HEAD
-			Result += " -x c++-header";
-			Result += GetCppStandardCompileArgument(CompileEnvironment);
-=======
 			Result += " -fforce-emit-vtables";      // Helps with devirtualization
 			//Result += " -fstrict-vtable-pointers";	// Assumes that vtable pointer will never change, i.e. object of a different type would not be constracted in place of another object. Helps with devirtualization
->>>>>>> d731a049
 
 			return Result;
 		}
@@ -986,14 +841,6 @@
 			if (LinkEnvironment.Configuration == CppConfiguration.Shipping)
 			{
 				Result += " -Wl,--icf=all"; // Enables ICF (Identical Code Folding). [all, safe] safe == fold functions that can be proven not to have their address taken.
-<<<<<<< HEAD
-				if (!bUseLLD)
-				{
-					Result += " -Wl,--icf-iterations=3";
-				}
-
-=======
->>>>>>> d731a049
 				Result += " -Wl,-O3";
 			}
 
@@ -1006,10 +853,6 @@
 			// make sure the DT_SONAME field is set properly (or we can a warning toast at startup on new Android)
 			Result += " -Wl,-soname,libUnreal.so";
 
-<<<<<<< HEAD
-			// hide all symbols by default
-			Result += " -Wl,--exclude-libs,ALL";
-=======
 			if (LinkEnvironment.Configuration == CppConfiguration.Shipping)
 			{
 				string VersionScriptFile = GetVersionScriptFilename(LinkEnvironment);
@@ -1020,7 +863,6 @@
 				}
 				Result += " -Wl,--version-script=\"" + VersionScriptFile + "\"";
 			}
->>>>>>> d731a049
 
 			Result += " -Wl,--build-id=sha1";               // add build-id to make debugging easier
 
@@ -1036,12 +878,6 @@
 				Result += " -Wno-profile-instr-unprofiled";
 
 				Result += string.Format(" -fprofile-use=\"{0}.profdata\"", Path.Combine(LinkEnvironment.PGODirectory!, LinkEnvironment.PGOFilenamePrefix!));
-<<<<<<< HEAD
-
-				//TODO: check LTO improves perf.
-				//Result += " -flto=thin";
-=======
->>>>>>> d731a049
 			}
 			else if (LinkEnvironment.bPGOProfile)
 			{
@@ -1270,10 +1106,7 @@
 		protected static string? ToolchainLinkParamsx64;
 		protected static string? ArPathArm64;
 		protected static string? ArPathx64;
-<<<<<<< HEAD
-=======
 		protected static string? ReadElfPath;
->>>>>>> d731a049
 
 		static public string GetStripExecutablePath(string UnrealArch)
 		{
@@ -1398,7 +1231,12 @@
 					// Add the precompiled header file's path to the include path so Clang can find it.
 					// This needs to be before the other include paths to ensure Clang uses it instead of the source header file.
 					PCHArguments += string.Format(" -include \"{0}\"", BasePCHName);
-<<<<<<< HEAD
+
+					// Validate PCH inputs by content if mtime check fails
+					if (CompilerVersionGreaterOrEqual(11, 0, 0))
+					{
+						PCHArguments += " -fpch-validate-input-files-content";
+					}
 				}
 
 				// Add include paths to the argument list (filtered by architecture)
@@ -1410,25 +1248,12 @@
 					}
 				}
 				foreach (DirectoryReference IncludePath in CompileEnvironment.UserIncludePaths)
-=======
-
-					// Validate PCH inputs by content if mtime check fails
-					if (CompilerVersionGreaterOrEqual(11, 0, 0))
-					{
-						PCHArguments += " -fpch-validate-input-files-content";
-					}
-				}
-
-				// Add include paths to the argument list (filtered by architecture)
-				foreach (DirectoryReference IncludePath in CompileEnvironment.SystemIncludePaths)
->>>>>>> d731a049
 				{
 					if (IsDirectoryForArch(IncludePath.FullName, Arch))
 					{
 						Arguments += string.Format(" -I\"{0}\"", IncludePath);
 					}
 				}
-<<<<<<< HEAD
 
 				foreach (FileItem SourceFile in InputFiles)
 				{
@@ -1443,7 +1268,9 @@
 					// Add C or C++ specific compiler arguments.
 					if (bIsPlainCFile)
 					{
-						FileArguments += GetCompileArguments_C();
+						List<string> CArguments = new();
+						GetCompileArguments_C(CompileEnvironment, CArguments);
+						FileArguments += $" {string.Join(' ', CArguments)}";
 
 						// remove shadow variable warnings for externally included files
 						if (!SourceFile.Location.IsUnderDirectory(Unreal.RootDirectory))
@@ -1453,11 +1280,15 @@
 					}
 					else if (CompileEnvironment.PrecompiledHeaderAction == PrecompiledHeaderAction.Create)
 					{
-						FileArguments += GetCompileArguments_PCH(CompileEnvironment);
+						List<string> CreatePCHArguments = new();
+						GetCompileArguments_PCH(CompileEnvironment, CreatePCHArguments);
+						FileArguments += $" {string.Join(' ', CreatePCHArguments)}";
 					}
 					else
 					{
-						FileArguments += GetCompileArguments_CPP(CompileEnvironment);
+						List<string> CPPArguments = new();
+						GetCompileArguments_CPP(CompileEnvironment, CPPArguments);
+						FileArguments += $" {string.Join(' ', CPPArguments)}";
 
 						// only use PCH for .cpp files
 						FileArguments += PCHArguments;
@@ -1470,6 +1301,12 @@
 
 					// Add the C++ source file and its included files to the prerequisite item list.
 					CompileAction.PrerequisiteItems.Add(SourceFile);
+
+					List<FileItem>? InlinedFiles;
+					if (CompileEnvironment.FileInlineGenCPPMap.TryGetValue(SourceFile, out InlinedFiles))
+					{
+						CompileAction.PrerequisiteItems.AddRange(InlinedFiles);
+					}
 
 					if (CompileEnvironment.PrecompiledHeaderAction == PrecompiledHeaderAction.Create && !bIsPlainCFile)
 					{
@@ -1521,120 +1358,6 @@
 					// Add the source file path to the command-line.
 					FileArguments += string.Format(" \"{0}\"", SourceFile.AbsolutePath);
 
-					// Generate the included header dependency list
-					if(CompileEnvironment.bGenerateDependenciesFile)
-=======
-				foreach (DirectoryReference IncludePath in CompileEnvironment.UserIncludePaths)
-				{
-					if (IsDirectoryForArch(IncludePath.FullName, Arch))
-					{
-						Arguments += string.Format(" -I\"{0}\"", IncludePath);
-					}
-				}
-
-				foreach (FileItem SourceFile in InputFiles)
-				{
-					Action CompileAction = Graph.CreateAction(ActionType.Compile);
-					CompileAction.PrerequisiteItems.AddRange(CompileEnvironment.ForceIncludeFiles);
-					CompileAction.PrerequisiteItems.AddRange(CompileEnvironment.AdditionalPrerequisites);
-
-					string FileArguments = "";
-					bool bIsPlainCFile = Path.GetExtension(SourceFile.AbsolutePath).ToUpperInvariant() == ".C";
-					bool bDisableShadowWarning = false;
-
-					// Add C or C++ specific compiler arguments.
-					if (bIsPlainCFile)
-					{
-						List<string> CArguments = new();
-						GetCompileArguments_C(CompileEnvironment, CArguments);
-						FileArguments += $" {string.Join(' ', CArguments)}";
-
-						// remove shadow variable warnings for externally included files
-						if (!SourceFile.Location.IsUnderDirectory(Unreal.RootDirectory))
-						{
-							bDisableShadowWarning = true;
-						}
-					}
-					else if (CompileEnvironment.PrecompiledHeaderAction == PrecompiledHeaderAction.Create)
-					{
-						List<string> CreatePCHArguments = new();
-						GetCompileArguments_PCH(CompileEnvironment, CreatePCHArguments);
-						FileArguments += $" {string.Join(' ', CreatePCHArguments)}";
-					}
-					else
-					{
-						List<string> CPPArguments = new();
-						GetCompileArguments_CPP(CompileEnvironment, CPPArguments);
-						FileArguments += $" {string.Join(' ', CPPArguments)}";
-
-						// only use PCH for .cpp files
-						FileArguments += PCHArguments;
-					}
-
-					foreach (FileItem ForceIncludeFile in CompileEnvironment.ForceIncludeFiles)
-					{
-						FileArguments += string.Format(" -include \"{0}\"", ForceIncludeFile.Location);
-					}
-
-					// Add the C++ source file and its included files to the prerequisite item list.
-					CompileAction.PrerequisiteItems.Add(SourceFile);
-
-					List<FileItem>? InlinedFiles;
-					if (CompileEnvironment.FileInlineGenCPPMap.TryGetValue(SourceFile, out InlinedFiles))
-					{
-						CompileAction.PrerequisiteItems.AddRange(InlinedFiles);
-					}
-
-					if (CompileEnvironment.PrecompiledHeaderAction == PrecompiledHeaderAction.Create && !bIsPlainCFile)
-					{
-						// Add the precompiled header file to the produced item list.
-						FileItem PrecompiledHeaderFile = FileItem.GetItemByFileReference(
-							FileReference.Combine(
-								OutputDir,
-								Path.GetFileName(InlineArchName(SourceFile.AbsolutePath, Arch) + PCHExtension)
-								)
-							);
-
-						CompileAction.ProducedItems.Add(PrecompiledHeaderFile);
-						Result.PrecompiledHeaderFile = PrecompiledHeaderFile;
-
-						// Add the parameters needed to compile the precompiled header file to the command-line.
-						FileArguments += string.Format(" -o \"{0}\"", PrecompiledHeaderFile.AbsolutePath);
-					}
-					else
-					{
-						if (CompileEnvironment.PrecompiledHeaderAction == PrecompiledHeaderAction.Include)
-						{
-							FileItem ArchPrecompiledHeaderFile = FileItem.GetItemByPath(InlineArchName(BasePCHName, Arch) + PCHExtension);
-							CompileAction.PrerequisiteItems.Add(ArchPrecompiledHeaderFile);
-						}
-
-						string ObjectFileExtension;
-						if(CompileEnvironment.AdditionalArguments != null && CompileEnvironment.AdditionalArguments.Contains("-emit-llvm"))
-						{
-							ObjectFileExtension = ".bc";
-						}
-						else
-						{
-							ObjectFileExtension = ".o";
-						}
-
-						// Add the object file to the produced item list.
-						FileItem ObjectFile = FileItem.GetItemByFileReference(
-							FileReference.Combine(
-								OutputDir,
-								InlineArchName(Path.GetFileName(SourceFile.AbsolutePath) + ObjectFileExtension, Arch, true)
-								)
-							);
-						CompileAction.ProducedItems.Add(ObjectFile);
-						Result.ObjectFiles.Add(ObjectFile);
-
-						FileArguments += string.Format(" -o \"{0}\"", ObjectFile.AbsolutePath);
-					}
-
-					// Add the source file path to the command-line.
-					FileArguments += string.Format(" \"{0}\"", SourceFile.AbsolutePath);
-
 					// Generate the timing info
 					if (CompileEnvironment.bPrintTimingInfo)
 					{
@@ -1654,7 +1377,6 @@
 
 					// Generate the included header dependency list
 					if (CompileEnvironment.bGenerateDependenciesFile)
->>>>>>> d731a049
 					{
 						FileItem DependencyListFile = FileItem.GetItemByFileReference(FileReference.Combine(OutputDir, InlineArchName(Path.GetFileName(SourceFile.AbsolutePath) + ".d", Arch, true)));
 						FileArguments += string.Format(" -MD -MF\"{0}\"", DependencyListFile.AbsolutePath.Replace('\\', '/'));
@@ -1690,18 +1412,11 @@
 					FileItem ResponseFileItem = Graph.CreateIntermediateTextFile(ResponseFileName, new List<string> { AllArguments });
 					string ResponseArgument = string.Format("@\"{0}\"", ResponseFileName);
 
-<<<<<<< HEAD
-					CompileAction.WorkingDirectory = UnrealBuildTool.EngineSourceDirectory;
-					if(bExecuteCompilerThroughShell)
-					{
-						SetupActionToExecuteCompilerThroughShell(ref CompileAction, ClangPath!, ResponseArgument, "Compile");
-=======
 					CompileAction.WorkingDirectory = Unreal.EngineSourceDirectory;
 					CompileAction.CommandDescription = IsAnalyzing(CompileEnvironment) ? "Analyze" : "Compile";
 					if (bExecuteCompilerThroughShell)
 					{
 						SetupActionToExecuteCompilerThroughShell(ref CompileAction, ClangPath!, ResponseArgument, CompileAction.CommandDescription);
->>>>>>> d731a049
 					}
 					else
 					{
@@ -1780,11 +1495,7 @@
 				{
 					Action CompileAction = Graph.CreateAction(ActionType.Compile);
 					CompileAction.CommandDescription = "Compile";
-<<<<<<< HEAD
-					CompileAction.WorkingDirectory = UnrealBuildTool.EngineSourceDirectory;
-=======
 					CompileAction.WorkingDirectory = Unreal.EngineSourceDirectory;
->>>>>>> d731a049
 					CompileAction.CommandPath = new FileReference(GetISPCHostCompilerPath(BuildHostPlatform.Current.Platform));
 					CompileAction.StatusDescription = Path.GetFileName(ISPCFile.AbsolutePath);
 					CompileAction.CommandVersion = GetISPCHostCompilerVersion(BuildHostPlatform.Current.Platform).ToString();
@@ -1878,21 +1589,12 @@
 					if (BuildHostPlatform.Current.ShellType == ShellType.Cmd)
 					{
 						CopyAction.CommandArguments = String.Format("/C \"copy /Y \"{0}\" \"{1}\" 1>nul\"", SourceFile, TargetFile);
-<<<<<<< HEAD
 					}
 					else
 					{
 						CopyAction.CommandArguments = String.Format("-c 'cp -f \"{0}\" \"{1}\"'", SourceFile.FullName, TargetFile.FullName);
 					}
-					CopyAction.WorkingDirectory = UnrealBuildTool.EngineSourceDirectory;
-=======
-					}
-					else
-					{
-						CopyAction.CommandArguments = String.Format("-c 'cp -f \"{0}\" \"{1}\"'", SourceFile.FullName, TargetFile.FullName);
-					}
 					CopyAction.WorkingDirectory = Unreal.EngineSourceDirectory;
->>>>>>> d731a049
 					CopyAction.PrerequisiteItems.Add(SourceFileItem);
 					CopyAction.ProducedItems.Add(TargetFileItem);
 					CopyAction.StatusDescription = TargetFileItem.Location.GetFileName();
@@ -1901,11 +1603,7 @@
 
 					Result.GeneratedHeaderFiles.Add(TargetFileItem);
 
-<<<<<<< HEAD
-					Log.TraceVerbose("   ISPC Generating Header " + CompileAction.StatusDescription + ": \"" + CompileAction.CommandPath + "\"" + CompileAction.CommandArguments);
-=======
 					Logger.LogDebug("   ISPC Generating Header {StatusDescription}: \"{CommandPath}\" {CommandArguments}", CompileAction.StatusDescription, CompileAction.CommandPath, CompileAction.CommandArguments);
->>>>>>> d731a049
 				}
 			}
 
@@ -1934,11 +1632,7 @@
 				{
 					Action CompileAction = Graph.CreateAction(ActionType.Compile);
 					CompileAction.CommandDescription = "Compile";
-<<<<<<< HEAD
-					CompileAction.WorkingDirectory = UnrealBuildTool.EngineSourceDirectory;
-=======
 					CompileAction.WorkingDirectory = Unreal.EngineSourceDirectory;
->>>>>>> d731a049
 					CompileAction.CommandPath = new FileReference(GetISPCHostCompilerPath(BuildHostPlatform.Current.Platform));
 					CompileAction.StatusDescription = Path.GetFileName(ISPCFile.AbsolutePath);
 
@@ -2023,7 +1717,6 @@
 
 					// Add the output ISPC obj file
 					Arguments.Add(String.Format("-o \"{0}\"", CompiledISPCObjFileNoISA));
-<<<<<<< HEAD
 
 					// Build target triplet
 					Arguments.Add(String.Format("--target-os=\"{0}\"", GetISPCOSTarget(CompileEnvironment.Platform)));
@@ -2041,25 +1734,6 @@
 
 					Arguments.Add("--pic");
 
-=======
-
-					// Build target triplet
-					Arguments.Add(String.Format("--target-os=\"{0}\"", GetISPCOSTarget(CompileEnvironment.Platform)));
-					Arguments.Add(String.Format("--arch=\"{0}\"", GetISPCArchTarget(CompileEnvironment.Platform, Arch)));
-					Arguments.Add(String.Format("--target=\"{0}\"", TargetString));
-
-					if (CompileEnvironment.Configuration == CppConfiguration.Debug)
-					{
-						Arguments.Add("-g -O0");
-					}
-					else
-					{
-						Arguments.Add("-O2");
-					}
-
-					Arguments.Add("--pic");
-
->>>>>>> d731a049
 					// Add include paths to the argument list (filtered by architecture)
 					foreach (DirectoryReference IncludePath in CompileEnvironment.SystemIncludePaths)
 					{
@@ -2079,11 +1753,7 @@
 					// Preprocessor definitions.
 					foreach (string Definition in CompileEnvironment.Definitions)
 					{
-<<<<<<< HEAD
-						Arguments.Add(String.Format("-D\"{0}\"", Definition));
-=======
 						Arguments.Add(String.Format(" -D\"{0}\"", Definition));
->>>>>>> d731a049
 					}
 
 					// Consume the included header dependency list
@@ -2100,7 +1770,6 @@
 
 					// Add the source file and its included files to the prerequisite item list.
 					CompileAction.PrerequisiteItems.Add(ISPCFile);
-<<<<<<< HEAD
 
 					CompileAction.StatusDescription = string.Format("{0} [{1}]", Path.GetFileName(ISPCFile.AbsolutePath), Arch.Replace("-", ""));
 
@@ -2110,17 +1779,6 @@
 						FileReference SourceFile = CompiledISPCObjFiles[i].Location;
 						FileReference TargetFile = FinalISPCObjFiles[i].Location;
 
-=======
-
-					CompileAction.StatusDescription = string.Format("{0} [{1}]", Path.GetFileName(ISPCFile.AbsolutePath), Arch.Replace("-", ""));
-
-					for(int i = 0; i < CompiledISPCObjFiles.Count; i++)
-					{
-						// ISPC compiler can't add suffix on the end of the arch, so copy to put into what linker expects
-						FileReference SourceFile = CompiledISPCObjFiles[i].Location;
-						FileReference TargetFile = FinalISPCObjFiles[i].Location;
-
->>>>>>> d731a049
 						if (SourceFile.Equals(TargetFile))
 						{
 							continue;
@@ -2140,11 +1798,7 @@
 						{
 							CopyAction.CommandArguments = String.Format("-c 'cp -f \"{0}\" \"{1}\"'", SourceFile.FullName, TargetFile.FullName);
 						}
-<<<<<<< HEAD
-						CopyAction.WorkingDirectory = UnrealBuildTool.EngineSourceDirectory;
-=======
 						CopyAction.WorkingDirectory = Unreal.EngineSourceDirectory;
->>>>>>> d731a049
 						CopyAction.PrerequisiteItems.Add(SourceFileItem);
 						CopyAction.ProducedItems.Add(TargetFileItem);
 						CopyAction.StatusDescription = TargetFileItem.Location.GetFileName();
@@ -2154,11 +1808,7 @@
 
 					Result.ObjectFiles.AddRange(FinalISPCObjFiles);
 
-<<<<<<< HEAD
-					Log.TraceVerbose("   ISPC Compiling " + CompileAction.StatusDescription + ": \"" + CompileAction.CommandPath + "\"" + CompileAction.CommandArguments);
-=======
 					Logger.LogDebug("   ISPC Compiling {StatusDescription}: \"{CommandPath}\" {CommandArguments}", CompileAction.StatusDescription, CompileAction.CommandPath, CompileAction.CommandArguments);
->>>>>>> d731a049
 				}
 			}
 
@@ -2191,11 +1841,7 @@
 
 				// Create an action that invokes the linker.
 				Action LinkAction = Graph.CreateAction(ActionType.Link);
-<<<<<<< HEAD
-				LinkAction.WorkingDirectory = UnrealBuildTool.EngineSourceDirectory;
-=======
 				LinkAction.WorkingDirectory = Unreal.EngineSourceDirectory;
->>>>>>> d731a049
 
 				if (LinkEnvironment.bIsBuildingLibrary)
 				{
@@ -2325,8 +1971,6 @@
 							else
 							{
 								AdditionalLibraries.Add(AbsoluteLibraryPath);
-<<<<<<< HEAD
-=======
 							}
 
 							if (!DisableLibCppSharedDependencyValidation() && ReadElfPath != null)
@@ -2347,7 +1991,6 @@
 										}
 									}
 								}
->>>>>>> d731a049
 							}
 						}
 					}
@@ -2404,22 +2047,15 @@
 				// Only execute linking on the local PC.
 				LinkAction.bCanExecuteRemotely = false;
 
-<<<<<<< HEAD
-=======
 				string VersionScriptFileItem = GetVersionScriptFilename(LinkEnvironment);
 				LinkAction.PrerequisiteItems.Add(FileItem.GetItemByPath(VersionScriptFileItem));
 				
->>>>>>> d731a049
 				if(bExecuteCompilerThroughShell)
 				{
 					SetupActionToExecuteCompilerThroughShell(ref LinkAction, LinkAction.CommandPath.FullName, LinkAction.CommandArguments, "Link");
 				}
 
-<<<<<<< HEAD
-				//Log.TraceInformation("Link: {0} {1}", LinkAction.CommandPath.FullName, LinkAction.CommandArguments);
-=======
 				//Logger.LogInformation("Link: {LinkActionCommandPathFullName} {LinkActionCommandArguments}", LinkAction.CommandPath.FullName, LinkAction.CommandArguments);
->>>>>>> d731a049
 
 				// Windows can run into an issue with too long of a commandline when clang tries to call ld to link.
 				// To work around this we call clang to just get the command it would execute and generate a
