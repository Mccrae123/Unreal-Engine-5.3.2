--- conflicted
+++ resolved
@@ -1531,27 +1531,8 @@
 						}
 						else
 						{
-<<<<<<< HEAD
-							string AbsoluteLibraryPath = Path.GetDirectoryName(Library.FullName)!;
-							LinkAction.PrerequisiteItems.Add(FileItem.GetItemByFileReference(Library));
-
-							string Lib = Path.GetFileNameWithoutExtension(Library.FullName);
-							if (Lib.StartsWith("lib"))
-							{
-								AdditionalLibraries.Add(Lib);
-								if (!AdditionalLibraryPaths.Contains(AbsoluteLibraryPath))
-								{
-									AdditionalLibraryPaths.Add(AbsoluteLibraryPath);
-								}
-							}
-							else
-							{
-								AdditionalLibraries.Add(Library.FullName);
-							}
-=======
 							AdditionalLibraries.Add(AbsoluteLibraryPath);
 						}
->>>>>>> 74d0b334
 
 						if (!DisableLibCppSharedDependencyValidation() && ReadElfPath != null)
 						{
