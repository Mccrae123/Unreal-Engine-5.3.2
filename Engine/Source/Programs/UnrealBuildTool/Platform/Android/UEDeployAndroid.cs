// Copyright Epic Games, Inc. All Rights Reserved.

using System;
using System.Collections.Generic;
using System.Linq;
using System.Text;
using System.Xml;
using System.Diagnostics;
using System.IO;
using Microsoft.Win32;
using System.Xml.Linq;
using EpicGames.Core;
using System.Security.Cryptography;
using UnrealBuildBase;

namespace UnrealBuildTool
{
	class UEDeployAndroid : UEBuildDeploy, IAndroidDeploy
	{
		private const string XML_HEADER = "<?xml version=\"1.0\" encoding=\"utf-8\"?>";

		// filename of current BundleTool
		private const string BUNDLETOOL_JAR = "bundletool-all-0.13.0.jar";

		// classpath of default android build tools gradle plugin
		private const string ANDROID_TOOLS_BUILD_GRADLE_VERSION = "com.android.tools.build:gradle:4.0.0";

		// name of the only vulkan validation layer we're interested in 
		private const string ANDROID_VULKAN_VALIDATION_LAYER = "libVkLayer_khronos_validation.so";

		// Minimum Android SDK that must be used for Java compiling
		readonly int MinimumSDKLevel = 28;

		// Minimum SDK version needed for App Bundles
		readonly int MinimumSDKLevelForBundle = 21;

		// Minimum SDK version needed for Gradle based on active plugins
		private int MinimumSDKLevelForGradle = 19;

		// Reserved Java keywords not allowed in package names without modification
		static private string[] JavaReservedKeywords = new string[] {
			"abstract", "assert", "boolean", "break", "byte", "case", "catch", "char", "class", "const", "continue", "default", "do",
			"double", "else", "enum", "extends", "final", "finally", "float", "for", "goto", "if", "implements", "import", "instanceof",
			"int", "interface", "long", "native", "new", "package", "private", "protected", "public", "return", "short", "static",
			"strictfp", "super", "switch", "sychronized", "this", "throw", "throws", "transient", "try", "void", "volatile", "while",
			"false", "null", "true"
		};

		/// <summary>
		/// Internal usage for GetApiLevel
		/// </summary>
		private List<string>? PossibleApiLevels = null;

		protected FileReference? ProjectFile;

		/// <summary>
		/// Determines whether we package data inside the APK. Based on and  OR of "-ForcePackageData" being
		/// false and bPackageDataInsideApk in /Script/AndroidRuntimeSettings.AndroidRuntimeSettings being true
		/// </summary>
		protected bool bPackageDataInsideApk = false;

		/// <summary>
		/// Ignore AppBundle (AAB) generation setting if "-ForceAPKGeneration" specified
		/// </summary>
		[CommandLine("-ForceAPKGeneration", Value = "true")]
		public bool ForceAPKGeneration = false;

<<<<<<< HEAD
		public UEDeployAndroid(FileReference InProjectFile, bool InForcePackageData)
=======
		public UEDeployAndroid(FileReference? InProjectFile, bool InForcePackageData)
>>>>>>> 6bbb88c8
		{
			ProjectFile = InProjectFile;

			// read the ini value and OR with the command line value
			bool IniValue = ReadPackageDataInsideApkFromIni(null);
			bPackageDataInsideApk = InForcePackageData || IniValue == true;

			CommandLine.ParseArguments(Environment.GetCommandLineArgs(), this);
		}

		private UnrealPluginLanguage? UPL = null;
		private string ActiveUPLFiles = "";
		private string? UPLHashCode = null;
		private bool ARCorePluginEnabled = false;
		private bool FacebookPluginEnabled = false;
		private bool OculusMobilePluginEnabled = false;
		private bool GoogleVRPluginEnabled = false;
		private bool EOSSDKPluginEnabled = false;

		public void SetAndroidPluginData(List<string> Architectures, List<string> inPluginExtraData)
		{
			List<string> NDKArches = new List<string>();
			foreach (string NDKArch in Architectures)
			{
				if (!NDKArches.Contains(NDKArch))
				{
					NDKArches.Add(GetNDKArch(NDKArch));
				}
			}

			// check if certain plugins are enabled
			ARCorePluginEnabled = false;
			FacebookPluginEnabled = false;
			OculusMobilePluginEnabled = false;
			GoogleVRPluginEnabled = false;
			EOSSDKPluginEnabled = false;
			ActiveUPLFiles = "";
			foreach (string Plugin in inPluginExtraData)
			{
				ActiveUPLFiles += Plugin + "\n";

				// check if the Facebook plugin was enabled
				if (Plugin.Contains("OnlineSubsystemFacebook_UPL"))
				{
					FacebookPluginEnabled = true;
					continue;
				}

				// check if the ARCore plugin was enabled
				if (Plugin.Contains("GoogleARCoreBase_APL"))
				{
					ARCorePluginEnabled = true;
					continue;
				}

				// check if the Oculus Mobile plugin was enabled
				if (Plugin.Contains("OculusMobile_APL"))
				{
					OculusMobilePluginEnabled = true;
					continue;
				}

				// check if the GoogleVR plugin was enabled
				if (Plugin.Contains("GoogleVRHMD"))
				{
					GoogleVRPluginEnabled = true;
					continue;
				}

				// check if the EOSShared plugin was enabled
				if (Plugin.Contains("EOSSDK"))
				{
					EOSSDKPluginEnabled = true;
					continue;
				}
			}

			UPL = new UnrealPluginLanguage(ProjectFile, inPluginExtraData, NDKArches, "http://schemas.android.com/apk/res/android", "xmlns:android=\"http://schemas.android.com/apk/res/android\"", UnrealTargetPlatform.Android);
			UPLHashCode = UPL.GetUPLHash();
//			APL.SetTrace();
		}

		private void SetMinimumSDKLevelForGradle()
		{
			if (FacebookPluginEnabled)
			{
				MinimumSDKLevelForGradle = Math.Max(MinimumSDKLevelForGradle, 15);
			}
			if (ARCorePluginEnabled)
			{
				MinimumSDKLevelForGradle = Math.Max(MinimumSDKLevelForGradle, 19);
			}
			if(EOSSDKPluginEnabled)
			{
				MinimumSDKLevelForGradle = Math.Max(MinimumSDKLevelForGradle, 23);
			}
		}

		/// <summary>
		/// Simple function to pipe output asynchronously
		/// </summary>
		private void ParseApiLevel(object Sender, DataReceivedEventArgs Event)
		{
			// DataReceivedEventHandler is fired with a null string when the output stream is closed.  We don't want to
			// print anything for that event.
			if (!String.IsNullOrEmpty(Event.Data))
			{
				string Line = Event.Data;
				if (Line.StartsWith("id:"))
				{
					// the line should look like: id: 1 or "android-19"
					string[] Tokens = Line.Split("\"".ToCharArray());
					if (Tokens.Length >= 2)
					{
						PossibleApiLevels!.Add(Tokens[1]);
					}
				}
			}
		}

		private ConfigHierarchy GetConfigCacheIni(ConfigHierarchyType Type)
		{
			return ConfigCache.ReadHierarchy(Type, DirectoryReference.FromFile(ProjectFile), UnrealTargetPlatform.Android);
		}

		private bool ValidateSDK(string PlatformsDir, string ApiString)
		{
			if (!Directory.Exists(PlatformsDir))
			{
				return false;
			}

			string SDKPlatformDir = Path.Combine(PlatformsDir, ApiString);
			return Directory.Exists(SDKPlatformDir);
		}

		private int GetApiLevelInt(string ApiString)
		{
			int VersionInt = 0;
			if (ApiString.Contains("-"))
			{
				int Version;
				if (int.TryParse(ApiString.Substring(ApiString.LastIndexOf('-') + 1), out Version))
				{
					VersionInt = Version;
				}
			}
			return VersionInt;
		}

		private string? CachedSDKLevel = null;
		private string GetSdkApiLevel(AndroidToolChain ToolChain)
		{
			if (CachedSDKLevel == null)
			{
				// ask the .ini system for what version to use
				ConfigHierarchy Ini = GetConfigCacheIni(ConfigHierarchyType.Engine);
				string SDKLevel;
				Ini.GetString("/Script/AndroidPlatformEditor.AndroidSDKSettings", "SDKAPILevel", out SDKLevel);

				// check for project override of SDK API level
				string ProjectSDKLevel;
				Ini.GetString("/Script/AndroidRuntimeSettings.AndroidRuntimeSettings", "SDKAPILevelOverride", out ProjectSDKLevel);
				ProjectSDKLevel = ProjectSDKLevel.Trim();
				if (ProjectSDKLevel != "")
				{
					SDKLevel = ProjectSDKLevel;
				}

				// if we want to use whatever version the ndk uses, then use that
				if (SDKLevel == "matchndk")
				{
					SDKLevel = ToolChain.GetNdkApiLevel();
				}

				// run a command and capture output
				if (SDKLevel == "latest")
				{
					SDKLevel = ToolChain.GetLargestApiLevel();
				}

				// make sure it is at least android-23
				int SDKLevelInt = GetApiLevelInt(SDKLevel);
				if (SDKLevelInt < MinimumSDKLevel)
				{
					Log.TraceInformation("Requires at least SDK API level {0}, currently set to '{1}'", MinimumSDKLevel, SDKLevel);
					SDKLevel = ToolChain.GetLargestApiLevel();

					SDKLevelInt = GetApiLevelInt(SDKLevel);
					if (SDKLevelInt < MinimumSDKLevel)
					{
						SDKLevelInt = MinimumSDKLevel;
						SDKLevel = "android-" + MinimumSDKLevel.ToString();
						Log.TraceInformation("Gradle will attempt to download SDK API level {0}", SDKLevelInt);
					}
				}

				// validate the platform SDK is installed
				string PlatformsDir = Environment.ExpandEnvironmentVariables("%ANDROID_HOME%/platforms");
				if (!ValidateSDK(PlatformsDir, SDKLevel))
				{
					Log.TraceWarning("The SDK API requested '{0}' not installed in {1}; Gradle will attempt to download it.", SDKLevel, PlatformsDir);
				}

				Log.TraceInformation("Building Java with SDK API level '{0}'", SDKLevel);
				CachedSDKLevel = SDKLevel;
			}

			return CachedSDKLevel;
		}

		private string? CachedBuildToolsVersion = null;
		private string? LastAndroidHomePath = null;

		private uint GetRevisionValue(string VersionString)
		{
			if (VersionString == null)
			{
				return 0;
			}

			// read up to 4 sections (ie. 20.0.3.5), first section most significant
			// each section assumed to be 0 to 255 range
			uint Value = 0;
			try
			{
				string[] Sections = VersionString.Split(".".ToCharArray());
				Value |= (Sections.Length > 0) ? (uint.Parse(Sections[0]) << 24) : 0;
				Value |= (Sections.Length > 1) ? (uint.Parse(Sections[1]) << 16) : 0;
				Value |= (Sections.Length > 2) ? (uint.Parse(Sections[2]) << 8) : 0;
				Value |= (Sections.Length > 3) ? uint.Parse(Sections[3]) : 0;
			}
			catch (Exception)
			{
				// ignore poorly formed version
			}
			return Value;
		}

		private string GetBuildToolsVersion()
		{
			// return cached path if ANDROID_HOME has not changed
			string HomePath = Environment.ExpandEnvironmentVariables("%ANDROID_HOME%");
			if (CachedBuildToolsVersion != null && LastAndroidHomePath == HomePath)
			{
				return CachedBuildToolsVersion;
			}

			string? BestVersionString = null;
			uint BestVersion = 0;

			ConfigHierarchy Ini = GetConfigCacheIni(ConfigHierarchyType.Engine);
			Ini.GetString("/Script/AndroidRuntimeSettings.AndroidRuntimeSettings", "BuildToolsOverride", out BestVersionString);

			if (BestVersionString == null || BestVersionString == "" || BestVersionString == "latest")
			{
				// get a list of the directories in build-tools.. may be more than one set installed (or none which is bad)
				string[] Subdirs = Directory.GetDirectories(Path.Combine(HomePath, "build-tools"));
				if (Subdirs.Length == 0)
				{
					throw new BuildException("Failed to find %ANDROID_HOME%/build-tools subdirectory. Run SDK manager and install build-tools.");
				}

				// valid directories will have a source.properties with the Pkg.Revision (there is no guarantee we can use the directory name as revision)
				foreach (string CandidateDir in Subdirs)
				{
					string AaptFilename = Path.Combine(CandidateDir, RuntimePlatform.IsWindows ? "aapt.exe" : "aapt");
					string RevisionString = "";
					uint RevisionValue = 0;

					if (File.Exists(AaptFilename))
					{
						string SourcePropFilename = Path.Combine(CandidateDir, "source.properties");
						if (File.Exists(SourcePropFilename))
						{
							string[] PropertyContents = File.ReadAllLines(SourcePropFilename);
							foreach (string PropertyLine in PropertyContents)
							{
								if (PropertyLine.StartsWith("Pkg.Revision="))
								{
									RevisionString = PropertyLine.Substring(13);
									RevisionValue = GetRevisionValue(RevisionString);
									break;
								}
							}
						}
					}

					// remember it if newer version or haven't found one yet
					if (RevisionValue > BestVersion || BestVersionString == null)
					{
						BestVersion = RevisionValue;
						BestVersionString = RevisionString;
					}
				}
			}

			if (BestVersionString == null)
			{
				BestVersionString = "30.0.3";
				Log.TraceWarning("Failed to find %ANDROID_HOME%/build-tools subdirectory. Will attempt to use {0}.", BestVersionString);
			}

			BestVersion = GetRevisionValue(BestVersionString);

			// with Gradle enabled use at least 28.0.3 (will be installed by Gradle if missing)
			if (BestVersion < ((28 << 24) | (0 << 16) | (3 << 8)))
			{
				BestVersionString = "28.0.3";
			}

			// don't allow higher than 30.0.3 for now (will be installed by Gradle if missing)
			if (BestVersion > ((30 << 24) | (0 << 16) | (3 << 8)))
			{
				BestVersionString = "30.0.3";
			}

			CachedBuildToolsVersion = BestVersionString;
			LastAndroidHomePath = HomePath;

			Log.TraceInformation("Building with Build Tools version '{0}'", CachedBuildToolsVersion);

			return CachedBuildToolsVersion;
		}

		public static string GetOBBVersionNumber(int PackageVersion)
		{
			string VersionString = PackageVersion.ToString("0");
			return VersionString;
		}

		public bool GetPackageDataInsideApk()
		{
			return bPackageDataInsideApk;
		}

		/// <summary>
		/// Reads the bPackageDataInsideApk from AndroidRuntimeSettings
		/// </summary>
		/// <param name="Ini"></param>
		protected bool ReadPackageDataInsideApkFromIni(ConfigHierarchy? Ini)
		{		
			// make a new one if one wasn't passed in
			if (Ini == null)
			{
				Ini = GetConfigCacheIni(ConfigHierarchyType.Engine);
			}

			// we check this a lot, so make it easy 
			bool bIniPackageDataInsideApk;
			Ini.GetBool("/Script/AndroidRuntimeSettings.AndroidRuntimeSettings", "bPackageDataInsideApk", out bIniPackageDataInsideApk);

			return bIniPackageDataInsideApk;
		}

		public bool UseExternalFilesDir(bool bDisallowExternalFilesDir, ConfigHierarchy? Ini = null)
		{
			if (bDisallowExternalFilesDir)
			{
				return false;
			}

			// make a new one if one wasn't passed in
			if (Ini == null)
			{
				Ini = GetConfigCacheIni(ConfigHierarchyType.Engine);
			}

			// we check this a lot, so make it easy 
			bool bUseExternalFilesDir;
			Ini.GetBool("/Script/AndroidRuntimeSettings.AndroidRuntimeSettings", "bUseExternalFilesDir", out bUseExternalFilesDir);

			return bUseExternalFilesDir;
		}

		public bool IsPackagingForDaydream(ConfigHierarchy? Ini = null)
		{
			// always false if the GoogleVR plugin wasn't enabled
			if (!GoogleVRPluginEnabled)
			{
				return false;
			}

			// make a new one if one wasn't passed in
			if (Ini == null)
			{
				Ini = GetConfigCacheIni(ConfigHierarchyType.Engine);
			}

			List<string>? GoogleVRCaps = new List<string>();
			if(Ini.GetArray("/Script/AndroidRuntimeSettings.AndroidRuntimeSettings", "GoogleVRCaps", out GoogleVRCaps))
			{
				return GoogleVRCaps.Contains("Daydream33") || GoogleVRCaps.Contains("Daydream63") || GoogleVRCaps.Contains("Daydream66");
			}
			else
			{
				// the default values for the VRCaps are Cardboard and Daydream33, so unless the
				// developer changes the mode, there will be no setting string to look up here
				return true;
			}
		}

		public List<string> GetTargetOculusMobileDevices(ConfigHierarchy? Ini = null)
		{
			// always false if the Oculus Mobile plugin wasn't enabled
			if (!OculusMobilePluginEnabled)
			{
				return new List<string>();
			}

			// make a new one if one wasn't passed in
			if (Ini == null)
			{
				Ini = GetConfigCacheIni(ConfigHierarchyType.Engine);
			}

			List<string>? OculusMobileDevices;
			bool result = Ini.GetArray("/Script/AndroidRuntimeSettings.AndroidRuntimeSettings", "PackageForOculusMobile", out OculusMobileDevices);
			if (!result || OculusMobileDevices == null)
			{
				OculusMobileDevices = new List<string>();
			}

			return OculusMobileDevices;
		}

		public bool IsPackagingForOculusMobile(ConfigHierarchy? Ini = null)
		{
			List<string> TargetOculusDevices = GetTargetOculusMobileDevices(Ini);
			bool bTargetOculusDevices = (TargetOculusDevices != null && TargetOculusDevices.Count() > 0);

			return bTargetOculusDevices;
		}

		public bool DisableVerifyOBBOnStartUp(ConfigHierarchy? Ini = null)
		{
			// make a new one if one wasn't passed in
			if (Ini == null)
			{
				Ini = GetConfigCacheIni(ConfigHierarchyType.Engine);
			}

			// we check this a lot, so make it easy 
			bool bDisableVerifyOBBOnStartUp;
			Ini.GetBool("/Script/AndroidRuntimeSettings.AndroidRuntimeSettings", "bDisableVerifyOBBOnStartUp", out bDisableVerifyOBBOnStartUp);

			return bDisableVerifyOBBOnStartUp;
		}

		private static bool SafeDeleteFile(string Filename, bool bCheckExists = true)
		{
			if (!bCheckExists || File.Exists(Filename))
			{
				try
				{
					File.SetAttributes(Filename, FileAttributes.Normal);
					File.Delete(Filename);
					return true;
				}
				catch (System.UnauthorizedAccessException)
				{
					throw new BuildException("File '{0}' is in use; unable to modify it.", Filename);
				}
				catch (System.Exception)
				{
					return false;
				}
			}
			return true;
		}

		private static void CopyFileDirectory(string SourceDir, string DestDir, Dictionary<string, string>? Replacements = null, string[]? Excludes = null)
		{
			if (!Directory.Exists(SourceDir))
			{
				return;
			}

			string[] Files = Directory.GetFiles(SourceDir, "*.*", SearchOption.AllDirectories);
			foreach (string Filename in Files)
			{
				if (Excludes != null)
				{
					// skip files in excluded directories
					string DirectoryName = Path.GetFileName(Path.GetDirectoryName(Filename))!;
					bool bExclude = false;
					foreach (string Exclude in Excludes)
					{
						if (DirectoryName == Exclude)
						{
							bExclude = true;
							break;
						}
					}
					if (bExclude)
					{
						continue;
					}
				}

				// skip template files
				if (Path.GetExtension(Filename) == ".template")
				{
					continue;
				}

				// make the dst filename with the same structure as it was in SourceDir
				string DestFilename = Path.Combine(DestDir, Utils.MakePathRelativeTo(Filename, SourceDir)).Replace('\\', Path.DirectorySeparatorChar).Replace('/', Path.DirectorySeparatorChar); 

				// make the subdirectory if needed
				string DestSubdir = Path.GetDirectoryName(DestFilename)!;
				if (!Directory.Exists(DestSubdir))
				{
					Directory.CreateDirectory(DestSubdir);
				}

				// some files are handled specially
				string Ext = Path.GetExtension(Filename);
				if (Ext == ".xml" && Replacements != null)
				{
					string Contents = File.ReadAllText(Filename);

					// replace some variables
					foreach (KeyValuePair<string, string> Pair in Replacements)
					{
						Contents = Contents.Replace(Pair.Key, Pair.Value);
					}

					bool bWriteFile = true;
					if (File.Exists(DestFilename))
					{
						string OriginalContents = File.ReadAllText(DestFilename);
						if (Contents == OriginalContents)
						{
							bWriteFile = false;
						}
					}

					// write out file if different
					if (bWriteFile)
					{
						SafeDeleteFile(DestFilename);
						File.WriteAllText(DestFilename, Contents);
					}
				}
				else
				{
					SafeDeleteFile(DestFilename);
					File.Copy(Filename, DestFilename);

					// preserve timestamp and clear read-only flags
					FileInfo DestFileInfo = new FileInfo(DestFilename);
					DestFileInfo.Attributes = DestFileInfo.Attributes & ~FileAttributes.ReadOnly;
					File.SetLastWriteTimeUtc(DestFilename, File.GetLastWriteTimeUtc(Filename));
				}
			}
		}

		private static void DeleteDirectory(string InPath, string SubDirectoryToKeep = "")
		{
			// skip the dir we want to
			if (String.Compare(Path.GetFileName(InPath), SubDirectoryToKeep, true) == 0)
			{
				return;
			}

			// delete all files in here
			string[] Files;
			try
			{
				Files = Directory.GetFiles(InPath);
			}
			catch (Exception)
			{
				// directory doesn't exist so all is good
				return;
			}
			foreach (string Filename in Files)
			{
				try
				{
					// remove any read only flags
					FileInfo FileInfo = new FileInfo(Filename);
					FileInfo.Attributes = FileInfo.Attributes & ~FileAttributes.ReadOnly;
					FileInfo.Delete();
				}
				catch (Exception)
				{
					Log.TraceInformation("Failed to delete all files in directory {0}. Continuing on...", InPath);
				}
			}

			string[] Dirs = Directory.GetDirectories(InPath, "*.*", SearchOption.TopDirectoryOnly);
			foreach (string Dir in Dirs)
			{
				DeleteDirectory(Dir, SubDirectoryToKeep);
				// try to delete the directory, but allow it to fail (due to SubDirectoryToKeep still existing)
				try
				{
					Directory.Delete(Dir);
				}
				catch (Exception)
				{
					// do nothing
				}
			}
		}

		private bool BinaryFileEquals(string SourceFilename, string DestFilename)
		{
			if (!File.Exists(SourceFilename))
			{
				return false;
			}
			if (!File.Exists(DestFilename))
			{
				return false;
			}

			FileInfo SourceInfo = new FileInfo(SourceFilename);
			FileInfo DestInfo = new FileInfo(DestFilename);
			if (SourceInfo.Length != DestInfo.Length)
			{
				return false;
			}

			using (FileStream SourceStream = new FileStream(SourceFilename, FileMode.Open, FileAccess.Read, FileShare.Read))
			using (BinaryReader SourceReader = new BinaryReader(SourceStream))
			using (FileStream DestStream = new FileStream(DestFilename, FileMode.Open, FileAccess.Read, FileShare.Read))
			using (BinaryReader DestReader = new BinaryReader(DestStream))
			{
				while (true)
				{
					byte[] SourceData = SourceReader.ReadBytes(4096);
					byte[] DestData = DestReader.ReadBytes(4096);
					if (SourceData.Length != DestData.Length)
					{
						return false;
					}
					if (SourceData.Length == 0)
					{
						return true;
					}
					if (!SourceData.SequenceEqual(DestData))
					{
						return false;
					}
				}
			}
		}

		private bool CopyIfDifferent(string SourceFilename, string DestFilename, bool bLog, bool bContentCompare)
		{
			if (!File.Exists(SourceFilename))
			{
				return false;
			}

			bool bDestFileAlreadyExists = File.Exists(DestFilename);
			bool bNeedCopy = !bDestFileAlreadyExists;

			if (!bNeedCopy)
			{
				if (bContentCompare)
				{
					bNeedCopy = !BinaryFileEquals(SourceFilename, DestFilename);
				}
				else
				{
					FileInfo SourceInfo = new FileInfo(SourceFilename);
					FileInfo DestInfo = new FileInfo(DestFilename);

					if (SourceInfo.Length != DestInfo.Length)
					{
						bNeedCopy = true;
					}
					else if (File.GetLastWriteTimeUtc(DestFilename) < File.GetLastWriteTimeUtc(SourceFilename))
					{
						// destination file older than source
						bNeedCopy = true;
					}
				}
			}

			if (bNeedCopy)
			{
				if (bLog)
				{
					Log.TraceInformation("Copying {0} to {1}", SourceFilename, DestFilename);
				}

				if (bDestFileAlreadyExists)
				{
					SafeDeleteFile(DestFilename, false);
				}
				File.Copy(SourceFilename, DestFilename);
				File.SetLastWriteTimeUtc(DestFilename, File.GetLastWriteTimeUtc(SourceFilename));

				// did copy
				return true;
			}

			// did not copy
			return false;
		}

<<<<<<< HEAD
		private void CleanCopyDirectory(string SourceDir, string DestDir, string[] Excludes = null)
=======
		private void CleanCopyDirectory(string SourceDir, string DestDir, string[]? Excludes = null)
>>>>>>> 6bbb88c8
		{
			if (!Directory.Exists(SourceDir))
			{
				return;
			}
			if (!Directory.Exists(DestDir))
			{
				CopyFileDirectory(SourceDir, DestDir, null, Excludes);
				return;
			}

			// copy files that are different and make a list of ones to keep
			string[] StartingSourceFiles = Directory.GetFiles(SourceDir, "*.*", SearchOption.AllDirectories);
			List<string> FilesToKeep = new List<string>();
			foreach (string Filename in StartingSourceFiles)
			{
				if (Excludes != null)
				{
					// skip files in excluded directories
					string DirectoryName = Path.GetFileName(Path.GetDirectoryName(Filename))!;
					bool bExclude = false;
					foreach (string Exclude in Excludes)
					{
						if (DirectoryName == Exclude)
						{
							bExclude = true;
							break;
						}
					}
					if (bExclude)
					{
						continue;
					}
				}

				// make the dest filename with the same structure as it was in SourceDir
				string DestFilename = Path.Combine(DestDir, Utils.MakePathRelativeTo(Filename, SourceDir));

				// remember this file to keep
				FilesToKeep.Add(DestFilename);

				// only copy files that are new or different
				if (FilesAreDifferent(Filename, DestFilename))
				{
					if (File.Exists(DestFilename))
					{
						// xml files may have been rewritten but contents still the same so check contents also
						string Ext = Path.GetExtension(Filename);
						if (Ext == ".xml")
						{
							if (File.ReadAllText(Filename) == File.ReadAllText(DestFilename))
							{
								continue;
							}
						}

						// delete it so can copy over it
						SafeDeleteFile(DestFilename);
					}

					// make the subdirectory if needed
					string DestSubdir = Path.GetDirectoryName(DestFilename)!;
					if (!Directory.Exists(DestSubdir))
					{
						Directory.CreateDirectory(DestSubdir);
					}

					// copy it
					File.Copy(Filename, DestFilename);

					// preserve timestamp and clear read-only flags
					FileInfo DestFileInfo = new FileInfo(DestFilename);
					DestFileInfo.Attributes = DestFileInfo.Attributes & ~FileAttributes.ReadOnly;
					File.SetLastWriteTimeUtc(DestFilename, File.GetLastWriteTimeUtc(Filename));

					Log.TraceInformation("Copied file {0}.", DestFilename);
				}
			}

			// delete any files not in the keep list
			string[] StartingDestFiles = Directory.GetFiles(DestDir, "*.*", SearchOption.AllDirectories);
			foreach (string Filename in StartingDestFiles)
			{
				if (!FilesToKeep.Contains(Filename))
				{
					Log.TraceInformation("Deleting unneeded file {0}.", Filename);
					SafeDeleteFile(Filename);
				}
			}

			// delete any empty directories
			try
			{
				IEnumerable<string> BaseDirectories = Directory.EnumerateDirectories(DestDir, "*", SearchOption.AllDirectories).OrderByDescending(x => x);
				foreach (string directory in BaseDirectories)
				{
					if (Directory.Exists(directory) && Directory.GetFiles(directory, "*.*", SearchOption.AllDirectories).Count() == 0)
					{
						Log.TraceInformation("Cleaning Directory {0} as empty.", directory);
						Directory.Delete(directory, true);
					}
				}
			}
			catch (Exception)
			{
				// likely System.IO.DirectoryNotFoundException, ignore it
			}
		}

		public string GetUnrealBuildFilePath(String EngineDirectory)
		{
			return Path.GetFullPath(Path.Combine(EngineDirectory, "Build/Android/Java"));
		}

		public string GetUnrealJavaSrcPath()
		{
			return Path.Combine("src", "com", "epicgames", "unreal");
		}

		public string GetUnrealJavaFilePath(String EngineDirectory)
		{
			return Path.GetFullPath(Path.Combine(GetUnrealBuildFilePath(EngineDirectory), GetUnrealJavaSrcPath()));
		}

		public string GetUnrealJavaBuildSettingsFileName(String EngineDirectory)
		{
			return Path.Combine(GetUnrealJavaFilePath(EngineDirectory), "JavaBuildSettings.java");
		}

		public string GetUnrealJavaDownloadShimFileName(string Directory)
		{
			return Path.Combine(Directory, "DownloadShim.java");
		}

		public string GetUnrealTemplateJavaSourceDir(string Directory)
		{
			return Path.Combine(GetUnrealBuildFilePath(Directory), "JavaTemplates");
		}

		public string GetUnrealTemplateJavaDestination(string Directory, string FileName)
		{
			return Path.Combine(Directory, FileName);
		}

		public string GetUnrealJavaOBBDataFileName(string Directory)
		{
			return Path.Combine(Directory, "OBBData.java");
		}

		public class TemplateFile
		{
			public string SourceFile;
			public string DestinationFile;

			public TemplateFile(string SourceFile, string DestinationFile) 
			{
				this.SourceFile = SourceFile;
				this.DestinationFile = DestinationFile;
			}
		}

		private void MakeDirectoryIfRequired(string DestFilename)
		{
			string DestSubdir = Path.GetDirectoryName(DestFilename)!;
			if (!Directory.Exists(DestSubdir))
			{
				Directory.CreateDirectory(DestSubdir);
			}
		}

		private int CachedStoreVersion = -1;
		private int CachedStoreVersionOffsetArmV7 = 0;
		private int CachedStoreVersionOffsetArm64 = 0;
		private int CachedStoreVersionOffsetX8664= 0;

		public int GetStoreVersion(string UnrealArch)
		{
			if (CachedStoreVersion < 1)
			{
				ConfigHierarchy Ini = GetConfigCacheIni(ConfigHierarchyType.Engine);
				int StoreVersion = 1;
				Ini.GetInt32("/Script/AndroidRuntimeSettings.AndroidRuntimeSettings", "StoreVersion", out StoreVersion);

				bool bUseChangeListAsStoreVersion = false;
				Ini.GetBool("/Script/AndroidRuntimeSettings.AndroidRuntimeSettings", "bUseChangeListAsStoreVersion", out bUseChangeListAsStoreVersion);

				bool IsBuildMachine = Environment.GetEnvironmentVariable("IsBuildMachine") == "1";
				// override store version with changelist if enabled and is build machine
				if (bUseChangeListAsStoreVersion && IsBuildMachine)
				{
					// make sure changelist is cached (clear unused warning)
					string EngineVersion = ReadEngineVersion();
					if (EngineVersion == null)
					{
						throw new BuildException("No engine version!");
					}

					int Changelist = 0;
					if (int.TryParse(EngineChangelist, out Changelist))
					{
						if (Changelist != 0)
						{
							StoreVersion = Changelist;
						}
					}
				}

				Log.TraceInformation("GotStoreVersion found v{0}. (bUseChangeListAsStoreVersion={1} IsBuildMachine={2} EngineChangeList={3})", StoreVersion, bUseChangeListAsStoreVersion, IsBuildMachine, EngineChangelist);

				CachedStoreVersion = StoreVersion;

				Ini.GetInt32("/Script/AndroidRuntimeSettings.AndroidRuntimeSettings", "StoreVersionOffsetArmV7", out CachedStoreVersionOffsetArmV7);
				Ini.GetInt32("/Script/AndroidRuntimeSettings.AndroidRuntimeSettings", "StoreVersionOffsetArm64", out CachedStoreVersionOffsetArm64);
				Ini.GetInt32("/Script/AndroidRuntimeSettings.AndroidRuntimeSettings", "StoreVersionOffsetX8664", out CachedStoreVersionOffsetX8664);
			}

			switch (UnrealArch)
			{
				case "-armv7": return CachedStoreVersion + CachedStoreVersionOffsetArmV7;
				case "-arm64": return CachedStoreVersion + CachedStoreVersionOffsetArm64;
				case "-x64": return CachedStoreVersion + CachedStoreVersionOffsetX8664;
			}

			return CachedStoreVersion;
		}

		private string? CachedVersionDisplayName = null;

		public string GetVersionDisplayName(bool bIsEmbedded)
		{
			if (string.IsNullOrEmpty(CachedVersionDisplayName))
			{
				ConfigHierarchy Ini = GetConfigCacheIni(ConfigHierarchyType.Engine);
				string VersionDisplayName = "";
				Ini.GetString("/Script/AndroidRuntimeSettings.AndroidRuntimeSettings", "VersionDisplayName", out VersionDisplayName);

				if (Environment.GetEnvironmentVariable("IsBuildMachine") == "1")
				{
					bool bAppendChangeListToVersionDisplayName = false;
					Ini.GetBool("/Script/AndroidRuntimeSettings.AndroidRuntimeSettings", "bAppendChangeListToVersionDisplayName", out bAppendChangeListToVersionDisplayName);
					if (bAppendChangeListToVersionDisplayName)
					{
						VersionDisplayName = string.Format("{0}-{1}", VersionDisplayName, EngineChangelist);
					}

					bool bAppendPlatformToVersionDisplayName = false;
					Ini.GetBool("/Script/AndroidRuntimeSettings.AndroidRuntimeSettings", "bAppendPlatformToVersionDisplayName", out bAppendPlatformToVersionDisplayName);
					if (bAppendPlatformToVersionDisplayName)
					{
						VersionDisplayName = string.Format("{0}-Android", VersionDisplayName);
					}

					// append optional text to version name if embedded build
					if (bIsEmbedded)
					{
						string EmbeddedAppendDisplayName = "";
						if (Ini.GetString("/Script/AndroidRuntimeSettings.AndroidRuntimeSettings", "EmbeddedAppendDisplayName", out EmbeddedAppendDisplayName))
						{
							VersionDisplayName = VersionDisplayName + EmbeddedAppendDisplayName;
						}
					}
				}

				CachedVersionDisplayName = VersionDisplayName;
			}

			return CachedVersionDisplayName;
		}

		public void WriteJavaOBBDataFile(string FileName, string PackageName, List<string> ObbSources, string CookFlavor, bool bPackageDataInsideApk, string UnrealArch)
		{
			Log.TraceInformation("\n==== Writing to OBB data file {0} ====", FileName);

			// always must write if file does not exist
			bool bFileExists = File.Exists(FileName);
			bool bMustWriteFile = !bFileExists;

			string AppType = "";
			if (CookFlavor.EndsWith("Client"))
			{
//				AppType = ".Client";		// should always be empty now; fix up the name in batch file instead
			}

			int StoreVersion = GetStoreVersion(UnrealArch);

			StringBuilder obbData = new StringBuilder("package " + PackageName + ";\n\n");
			obbData.Append("public class OBBData\n{\n");
			obbData.Append("public static final String AppType = \"" + AppType + "\";\n\n");
			obbData.Append("public static class XAPKFile {\npublic final boolean mIsMain;\npublic final String mFileVersion;\n");
			obbData.Append("public final long mFileSize;\nXAPKFile(boolean isMain, String fileVersion, long fileSize) {\nmIsMain = isMain;\nmFileVersion = fileVersion;\nmFileSize = fileSize;\n");
			obbData.Append("}\n}\n\n");

			// write the data here
			obbData.Append("public static final XAPKFile[] xAPKS = {\n");
			// For each obb file... but we only have one... for now anyway.
			bool first = ObbSources.Count > 1;
			bool AnyOBBExists = false;
			foreach (string ObbSource in ObbSources)
			{
				bool bOBBExists = File.Exists(ObbSource);
				AnyOBBExists |= bOBBExists;

				obbData.Append("new XAPKFile(\n" + (ObbSource.Contains(".patch.") ? "false, // false signifies a patch file\n" : "true, // true signifies a main file\n"));
				obbData.AppendFormat("\"{0}\", // the version of the APK that the file was uploaded against\n", GetOBBVersionNumber(StoreVersion));
				obbData.AppendFormat("{0}L // the length of the file in bytes\n", bOBBExists ? new FileInfo(ObbSource).Length : 0);
				obbData.AppendFormat("){0}\n", first ? "," : "");
				first = false;
			}
			obbData.Append("};\n"); // close off data
			obbData.Append("};\n"); // close class definition off

			// see if we need to replace the file if it exists
			if (!bMustWriteFile && bFileExists)
			{
				string[] obbDataFile = File.ReadAllLines(FileName);

				// Must always write if AppType not defined
				bool bHasAppType = false;
				foreach (string FileLine in obbDataFile)
				{
					if (FileLine.Contains("AppType ="))
					{
						bHasAppType = true;
						break;
					}
				}
				if (!bHasAppType)
				{
					bMustWriteFile = true;
				}

				// OBB must exist, contents must be different, and not packaging in APK to require replacing
				if (!bMustWriteFile && AnyOBBExists && !bPackageDataInsideApk && !obbDataFile.SequenceEqual((obbData.ToString()).Split('\n')))
				{
					bMustWriteFile = true;
				}
			}

			if (bMustWriteFile)
			{
				MakeDirectoryIfRequired(FileName);
				using (StreamWriter outputFile = new StreamWriter(FileName, false))
				{
					string[] obbSrc = obbData.ToString().Split('\n');
					foreach (string line in obbSrc)
					{
						outputFile.WriteLine(line);
					}
				}
			}
			else
			{
				Log.TraceInformation("\n==== OBB data file up to date so not writing. ====");
			}
		}

		public void WriteJavaDownloadSupportFiles(string ShimFileName, IEnumerable<TemplateFile> TemplateFiles, Dictionary<string, string> replacements)
		{
			// Deal with the Shim first as that is a known target and is easy to deal with
			// If it exists then read it
			string[]? DestFileContent = File.Exists(ShimFileName) ? File.ReadAllLines(ShimFileName) : null;

			StringBuilder ShimFileContent = new StringBuilder("package com.epicgames.unreal;\n\n");

			ShimFileContent.AppendFormat("import {0}.OBBDownloaderService;\n", replacements["$$PackageName$$"]);
			ShimFileContent.AppendFormat("import {0}.DownloaderActivity;\n", replacements["$$PackageName$$"]);

			// Do OBB file checking without using DownloadActivity to avoid transit to another activity
				ShimFileContent.Append("import android.app.Activity;\n");
				ShimFileContent.Append("import com.google.android.vending.expansion.downloader.Helpers;\n");
				ShimFileContent.AppendFormat("import {0}.OBBData;\n", replacements["$$PackageName$$"]);

			ShimFileContent.Append("\n\npublic class DownloadShim\n{\n");
			ShimFileContent.Append("\tpublic static OBBDownloaderService DownloaderService;\n");
			ShimFileContent.Append("\tpublic static DownloaderActivity DownloadActivity;\n");
			ShimFileContent.Append("\tpublic static Class<DownloaderActivity> GetDownloaderType() { return DownloaderActivity.class; }\n");

			// Do OBB file checking without using DownloadActivity to avoid transit to another activity
			ShimFileContent.Append("\tpublic static boolean expansionFilesDelivered(Activity activity, int version) {\n");
			ShimFileContent.Append("\t\tfor (OBBData.XAPKFile xf : OBBData.xAPKS) {\n");
			ShimFileContent.Append("\t\t\tString fileName = Helpers.getExpansionAPKFileName(activity, xf.mIsMain, Integer.toString(version), OBBData.AppType);\n");
			ShimFileContent.Append("\t\t\tGameActivity.Log.debug(\"Checking for file : \" + fileName);\n");
			ShimFileContent.Append("\t\t\tString fileForNewFile = Helpers.generateSaveFileName(activity, fileName);\n");
			ShimFileContent.Append("\t\t\tString fileForDevFile = Helpers.generateSaveFileNameDevelopment(activity, fileName);\n");
			ShimFileContent.Append("\t\t\tGameActivity.Log.debug(\"which is really being resolved to : \" + fileForNewFile + \"\\n Or : \" + fileForDevFile);\n");
			ShimFileContent.Append("\t\t\tif (Helpers.doesFileExist(activity, fileName, xf.mFileSize, false)) {\n");
			ShimFileContent.Append("\t\t\t\tGameActivity.Log.debug(\"Found OBB here: \" + fileForNewFile);\n");
			ShimFileContent.Append("\t\t\t}\n");
			ShimFileContent.Append("\t\t\telse if (Helpers.doesFileExistDev(activity, fileName, xf.mFileSize, false)) {\n");
			ShimFileContent.Append("\t\t\t\tGameActivity.Log.debug(\"Found OBB here: \" + fileForDevFile);\n");
				ShimFileContent.Append("\t\t\t}\n");
			ShimFileContent.Append("\t\t\telse return false;\n");
			ShimFileContent.Append("\t\t}\n");
				ShimFileContent.Append("\t\treturn true;\n");
				ShimFileContent.Append("\t}\n");

			ShimFileContent.Append("}\n");
			Log.TraceInformation("\n==== Writing to shim file {0} ====", ShimFileName);

			// If they aren't the same then dump out the settings
			if (DestFileContent == null || !DestFileContent.SequenceEqual((ShimFileContent.ToString()).Split('\n')))
			{
				MakeDirectoryIfRequired(ShimFileName);
				using (StreamWriter outputFile = new StreamWriter(ShimFileName, false))
				{
					string[] shimSrc = ShimFileContent.ToString().Split('\n');
					foreach (string line in shimSrc)
					{
						outputFile.WriteLine(line);
					}
				}
			}
			else
			{
				Log.TraceInformation("\n==== Shim data file up to date so not writing. ====");
			}

			// Now we move on to the template files
			foreach (TemplateFile template in TemplateFiles)
			{
				string[] templateSrc = File.ReadAllLines(template.SourceFile);
				string[]? templateDest = File.Exists(template.DestinationFile) ? File.ReadAllLines(template.DestinationFile) : null;

				for (int i = 0; i < templateSrc.Length; ++i)
				{
					string srcLine = templateSrc[i];
					bool changed = false;
					foreach (KeyValuePair<string, string> kvp in replacements)
					{
						if (srcLine.Contains(kvp.Key))
						{
							srcLine = srcLine.Replace(kvp.Key, kvp.Value);
							changed = true;
						}
					}
					if (changed)
					{
						templateSrc[i] = srcLine;
					}
				}

				Log.TraceInformation("\n==== Writing to template target file {0} ====", template.DestinationFile);

				if (templateDest == null || templateSrc.Length != templateDest.Length || !templateSrc.SequenceEqual(templateDest))
				{
					MakeDirectoryIfRequired(template.DestinationFile);
					using (StreamWriter outputFile = new StreamWriter(template.DestinationFile, false))
					{
						foreach (string line in templateSrc)
						{
							outputFile.WriteLine(line);
						}
					}
				}
				else
				{
					Log.TraceInformation("\n==== Template target file up to date so not writing. ====");
				}
			}
		}

		public void WriteCrashlyticsResources(string UEBuildPath, string PackageName, string ApplicationDisplayName, bool bIsEmbedded, string UnrealArch)
		{
			System.DateTime CurrentDateTime = System.DateTime.Now;
			string BuildID = Guid.NewGuid().ToString();

			string VersionDisplayName = GetVersionDisplayName(bIsEmbedded);

			StringBuilder CrashPropertiesContent = new StringBuilder("");
			CrashPropertiesContent.Append("# This file is automatically generated by Crashlytics to uniquely\n");
			CrashPropertiesContent.Append("# identify individual builds of your Android application.\n");
			CrashPropertiesContent.Append("#\n");
			CrashPropertiesContent.Append("# Do NOT modify, delete, or commit to source control!\n");
			CrashPropertiesContent.Append("#\n");
			CrashPropertiesContent.Append("# " + CurrentDateTime.ToString("D") + "\n");
			CrashPropertiesContent.Append("version_name=" + VersionDisplayName + "\n");
			CrashPropertiesContent.Append("package_name=" + PackageName + "\n");
			CrashPropertiesContent.Append("build_id=" + BuildID + "\n");
			CrashPropertiesContent.Append("version_code=" + GetStoreVersion(UnrealArch).ToString() + "\n");

			string CrashPropertiesFileName = Path.Combine(UEBuildPath, "assets", "crashlytics-build.properties");
			MakeDirectoryIfRequired(CrashPropertiesFileName);
			File.WriteAllText(CrashPropertiesFileName, CrashPropertiesContent.ToString());
			Log.TraceInformation("==== Write {0}  ====", CrashPropertiesFileName);

			StringBuilder BuildIDContent = new StringBuilder("");
			BuildIDContent.Append("<?xml version=\"1.0\" encoding=\"utf-8\" standalone=\"no\"?>\n");
			BuildIDContent.Append("<resources xmlns:tools=\"http://schemas.android.com/tools\">\n");
			BuildIDContent.Append("<!--\n");
			BuildIDContent.Append("  This file is automatically generated by Crashlytics to uniquely\n");
			BuildIDContent.Append("  identify individual builds of your Android application.\n");
			BuildIDContent.Append("\n");
			BuildIDContent.Append("  Do NOT modify, delete, or commit to source control!\n");
			BuildIDContent.Append("-->\n");
			BuildIDContent.Append("<string tools:ignore=\"UnusedResources, TypographyDashes\" name=\"com.crashlytics.android.build_id\" translatable=\"false\">" + BuildID + "</string>\n");
			BuildIDContent.Append("</resources>\n");

			string BuildIDFileName = Path.Combine(UEBuildPath, "res", "values", "com_crashlytics_build_id.xml");
			MakeDirectoryIfRequired(BuildIDFileName);
			File.WriteAllText(BuildIDFileName, BuildIDContent.ToString());
			Log.TraceInformation("==== Write {0}  ====", BuildIDFileName);
		}

		private static string GetNDKArch(string UnrealArch)
		{
			switch (UnrealArch)
			{
				case "-arm64":  return "arm64-v8a";
				case "-x64":	return "x86_64";

				default: throw new BuildException("Unknown Unreal architecture {0}", UnrealArch);
			}
		}

		public static string GetUnrealArch(string NDKArch)
		{
			switch (NDKArch)
			{
				case "arm64-v8a":   return "-arm64";
				case "arm64":       return "-arm64";
				case "x86_64":
				case "x64":			return "-x64";
					
	//				default: throw new BuildException("Unknown NDK architecture '{0}'", NDKArch);
				// future-proof by returning arm64 for unknown
				default:            return "-arm64";
			}
		}

		private static void StripDebugSymbols(string SourceFileName, string TargetFileName, string UnrealArch, bool bStripAll = false)
		{
			// Copy the file and remove read-only if necessary
			File.Copy(SourceFileName, TargetFileName, true);
			FileAttributes Attribs = File.GetAttributes(TargetFileName);
			if (Attribs.HasFlag(FileAttributes.ReadOnly))
			{
				File.SetAttributes(TargetFileName, Attribs & ~FileAttributes.ReadOnly);
			}

			ProcessStartInfo StartInfo = new ProcessStartInfo();
			StartInfo.FileName = AndroidToolChain.GetStripExecutablePath(UnrealArch).Trim('"');
			if (bStripAll)
			{
				StartInfo.Arguments = "--strip-unneeded \"" + TargetFileName + "\"";
			}
			else
			{
				StartInfo.Arguments = "--strip-debug \"" + TargetFileName + "\"";
			}
			StartInfo.UseShellExecute = false;
			StartInfo.CreateNoWindow = true;
			Utils.RunLocalProcessAndLogOutput(StartInfo);
		}

		private static void CopySTL(AndroidToolChain ToolChain, string UnrealBuildPath, string UnrealArch, string NDKArch, bool bForDistribution)
		{
			// copy it in!
			string SourceSTLSOName = Environment.ExpandEnvironmentVariables("%NDKROOT%/sources/cxx-stl/llvm-libc++/libs/") +  NDKArch + "/libc++_shared.so";
			string FinalSTLSOName = UnrealBuildPath + "/jni/" + NDKArch + "/libc++_shared.so";

			// check to see if libc++_shared.so is newer than last time we copied
			bool bFileExists = File.Exists(FinalSTLSOName);
			TimeSpan Diff = File.GetLastWriteTimeUtc(FinalSTLSOName) - File.GetLastWriteTimeUtc(SourceSTLSOName);
			if (!bFileExists || Diff.TotalSeconds < -1 || Diff.TotalSeconds > 1)
			{
				SafeDeleteFile(FinalSTLSOName);
				Directory.CreateDirectory(Path.GetDirectoryName(FinalSTLSOName));
				File.Copy(SourceSTLSOName, FinalSTLSOName, true);

				// make sure it's writable if the source was readonly (e.g. autosdks)
				new FileInfo(FinalSTLSOName).IsReadOnly = false;
				File.SetLastWriteTimeUtc(FinalSTLSOName, File.GetLastWriteTimeUtc(SourceSTLSOName));
			}
		}

		private void CopyGfxDebugger(string UnrealBuildPath, string UnrealArch, string NDKArch)
		{
			string AndroidGraphicsDebugger;
			ConfigHierarchy Ini = GetConfigCacheIni(ConfigHierarchyType.Engine);
			Ini.GetString("/Script/AndroidRuntimeSettings.AndroidRuntimeSettings", "AndroidGraphicsDebugger", out AndroidGraphicsDebugger);

			switch (AndroidGraphicsDebugger.ToLower())
			{
				case "mali":
					{
						string MaliGraphicsDebuggerPath;
						AndroidPlatformSDK.GetPath(Ini, "/Script/AndroidRuntimeSettings.AndroidRuntimeSettings", "MaliGraphicsDebuggerPath", out MaliGraphicsDebuggerPath);
						if (Directory.Exists(MaliGraphicsDebuggerPath))
						{
							Directory.CreateDirectory(Path.Combine(UnrealBuildPath, "libs", NDKArch));
							string MaliLibSrcPath = Path.Combine(MaliGraphicsDebuggerPath, "target", "android-non-root", "arm", NDKArch, "libMGD.so");
							if (!File.Exists(MaliLibSrcPath))
							{
								// in v4.3.0 library location was changed
								MaliLibSrcPath = Path.Combine(MaliGraphicsDebuggerPath, "target", "android", "arm", "unrooted", NDKArch, "libMGD.so");
							}
							string MaliLibDstPath = Path.Combine(UnrealBuildPath, "libs", NDKArch, "libMGD.so");

							Log.TraceInformation("Copying {0} to {1}", MaliLibSrcPath, MaliLibDstPath);
							File.Copy(MaliLibSrcPath, MaliLibDstPath, true);
							File.SetLastWriteTimeUtc(MaliLibDstPath, File.GetLastWriteTimeUtc(MaliLibSrcPath));

							string MaliVkLayerLibSrcPath = Path.Combine(MaliGraphicsDebuggerPath, "target", "android", "arm", "rooted", NDKArch, "libGLES_aga.so");
							if (File.Exists(MaliVkLayerLibSrcPath))
							{
								string MaliVkLayerLibDstPath = Path.Combine(UnrealBuildPath, "libs", NDKArch, "libVkLayerAGA.so");
								Log.TraceInformation("Copying {0} to {1}", MaliVkLayerLibSrcPath, MaliVkLayerLibDstPath);
								File.Copy(MaliVkLayerLibSrcPath, MaliVkLayerLibDstPath, true);
								File.SetLastWriteTimeUtc(MaliVkLayerLibDstPath, File.GetLastWriteTimeUtc(MaliVkLayerLibSrcPath));
							}
						}
					}
					break;

				// @TODO: Add NVIDIA Gfx Debugger
				/*
				case "nvidia":
					{
						Directory.CreateDirectory(UnrealBuildPath + "/libs/" + NDKArch);
						File.Copy("F:/NVPACK/android-kk-egl-t124-a32/Stripped_libNvPmApi.Core.so", UnrealBuildPath + "/libs/" + NDKArch + "/libNvPmApi.Core.so", true);
						File.Copy("F:/NVPACK/android-kk-egl-t124-a32/Stripped_libNvidia_gfx_debugger.so", UnrealBuildPath + "/libs/" + NDKArch + "/libNvidia_gfx_debugger.so", true);
					}
					break;
				*/
				default:
					break;
			}
		}

		void LogBuildSetup()
		{
			ConfigHierarchy Ini = GetConfigCacheIni(ConfigHierarchyType.Engine);
			bool bBuildForES31 = false;
			Ini.GetBool("/Script/AndroidRuntimeSettings.AndroidRuntimeSettings", "bBuildForES31", out bBuildForES31);
			bool bSupportsVulkan = false;
			Ini.GetBool("/Script/AndroidRuntimeSettings.AndroidRuntimeSettings", "bSupportsVulkan", out bSupportsVulkan);

			Log.TraceInformation("bBuildForES31: {0}", (bBuildForES31 ? "true" : "false"));
			Log.TraceInformation("bSupportsVulkan: {0}", (bSupportsVulkan ? "true" : "false"));
		}
		
		void CopyVulkanValidationLayers(string UnrealBuildPath, string UnrealArch, string NDKArch, string Configuration)
		{
			bool bSupportsVulkan = false;
			bool bSupportsVulkanSM5 = false;
			ConfigHierarchy Ini = GetConfigCacheIni(ConfigHierarchyType.Engine);
			Ini.GetBool("/Script/AndroidRuntimeSettings.AndroidRuntimeSettings", "bSupportsVulkan", out bSupportsVulkan);
			Ini.GetBool("/Script/AndroidRuntimeSettings.AndroidRuntimeSettings", "bSupportsVulkanSM5", out bSupportsVulkanSM5);

			bool bCopyVulkanLayers = (bSupportsVulkan || bSupportsVulkanSM5) && (Configuration == "Debug" || Configuration == "Development");
			if (bCopyVulkanLayers)
			{
				string VulkanLayersDir = Environment.ExpandEnvironmentVariables("%NDKROOT%/sources/third_party/vulkan/src/build-android/jniLibs/") + NDKArch;
				if (Directory.Exists(VulkanLayersDir))
				{
					Log.TraceInformation("Copying {0} vulkan layer from {1}", ANDROID_VULKAN_VALIDATION_LAYER, VulkanLayersDir);
<<<<<<< HEAD
					string DestDir = Path.Combine(UE4BuildPath, "libs", NDKArch);
=======
					string DestDir = Path.Combine(UnrealBuildPath, "libs", NDKArch);
>>>>>>> 6bbb88c8
					Directory.CreateDirectory(DestDir);
					string SourceFilename = Path.Combine(VulkanLayersDir, ANDROID_VULKAN_VALIDATION_LAYER);
					string DestFilename = Path.Combine(DestDir, ANDROID_VULKAN_VALIDATION_LAYER);
					SafeDeleteFile(DestFilename);
					File.Copy(SourceFilename, DestFilename);
					FileInfo DestFileInfo = new FileInfo(DestFilename);
					DestFileInfo.Attributes = DestFileInfo.Attributes & ~FileAttributes.ReadOnly;
					File.SetLastWriteTimeUtc(DestFilename, File.GetLastWriteTimeUtc(SourceFilename));
<<<<<<< HEAD
				}
			}
		}

		void CopyClangSanitizerLib(string UE4BuildPath, string UE4Arch, string NDKArch, AndroidToolChain.ClangSanitizer Sanitizer)
=======
				}
			}

			// Copy debug validation layers
			if (bSupportsVulkan && Configuration != "Shipping")
			{
				String LayerDir = "";
				AndroidPlatformSDK.GetPath(Ini, "/Script/AndroidRuntimeSettings.AndroidRuntimeSettings", "DebugVulkanLayerDirectory", out LayerDir);

				Log.TraceInformation("DebugVulkanLayerDirectory {0}", LayerDir);

				if (LayerDir != "")
				{
					string VulkanLayersDir = Path.Combine(Environment.ExpandEnvironmentVariables(LayerDir), NDKArch);

					if (Directory.Exists(VulkanLayersDir))
					{
						string DestDir = Path.Combine(UnrealBuildPath, "libs", NDKArch);
						Log.TraceInformation("Copying Debug vulkan layers from {0} to {1}", VulkanLayersDir, DestDir);

						if (!Directory.Exists(DestDir))
						{
							Directory.CreateDirectory(DestDir);
						}
						CopyFileDirectory(VulkanLayersDir, DestDir);
					}
				}
			}
		}

		void CopyClangSanitizerLib(string UnrealBuildPath, string UnrealArch, string NDKArch, AndroidToolChain.ClangSanitizer Sanitizer)
>>>>>>> 6bbb88c8
		{
			string Architecture = "-aarch64";
			switch (NDKArch)
			{
				case "armeabi-v7a":
					Architecture = "-arm";
					break;
				case "x86_64":
					Architecture = "-x86_64";
					break;
				case "x86":
					Architecture = "-i686";
					break;
			}

			string LibName = "asan";
			switch (Sanitizer)
			{
				case AndroidToolChain.ClangSanitizer.HwAddress:
					LibName = "hwasan";
					break;
				case AndroidToolChain.ClangSanitizer.UndefinedBehavior:
					LibName = "ubsan_standalone";
					break;
				case AndroidToolChain.ClangSanitizer.UndefinedBehaviorMinimal:
					LibName = "ubsan_minimal";
					break;
<<<<<<< HEAD
=======
				case AndroidToolChain.ClangSanitizer.Thread:
					LibName = "thread";
					break;
>>>>>>> 6bbb88c8
			}
			
			string SanitizerFullLibName = "libclang_rt." + LibName + Architecture + "-android.so";

<<<<<<< HEAD
			string WrapSh = Path.Combine(UnrealBuildTool.EngineDirectory.ToString(), "Build", "Android", "ClangSanitizers", "wrap.sh");
			string SanitizerLib = Path.Combine(Environment.ExpandEnvironmentVariables("%NDKROOT%"), "toolchains", "llvm", "prebuilt", "windows-x86_64", "lib64", "clang", "9.0.8", "lib", "linux", SanitizerFullLibName);
			if (File.Exists(SanitizerLib) && File.Exists(WrapSh))
			{
				string LibDestDir = Path.Combine(UE4BuildPath, "libs", NDKArch);
				Directory.CreateDirectory(LibDestDir);
				Log.TraceInformation("Copying asan lib from {0} to {1}", SanitizerLib, LibDestDir);
				File.Copy(SanitizerLib, Path.Combine(LibDestDir, SanitizerFullLibName), true);
				string WrapDestDir = Path.Combine(UE4BuildPath, "resources", "lib", NDKArch);
				Directory.CreateDirectory(WrapDestDir);
				Log.TraceInformation("Copying wrap.sh from {0} to {1}", WrapSh, WrapDestDir);
				File.Copy(WrapSh, Path.Combine(WrapDestDir, "wrap.sh"), true);
=======
			string WrapSh = Path.Combine(Unreal.EngineDirectory.ToString(), "Build", "Android", "ClangSanitizers", "wrap.sh");

			string PlatformName = "windows-x86_64";
			if (RuntimePlatform.IsLinux)
			{
				PlatformName = "linux-x86_64";
			}
			else if (RuntimePlatform.IsMac)
			{
				PlatformName = "darwin-x86_64";
			}

			string VersionFileName = Path.Combine(Environment.ExpandEnvironmentVariables("%NDKROOT%"), "toolchains", "llvm", "prebuilt", PlatformName, "AndroidVersion.txt");
			System.IO.StreamReader VersionFile = new System.IO.StreamReader(VersionFileName);
			string LibsVersion = VersionFile.ReadLine()!;
			VersionFile.Close();

			string SanitizerLib = Path.Combine(Environment.ExpandEnvironmentVariables("%NDKROOT%"), "toolchains", "llvm", "prebuilt", PlatformName, "lib64", "clang", LibsVersion, "lib", "linux", SanitizerFullLibName);
			if (File.Exists(SanitizerLib) && File.Exists(WrapSh))
			{
				string LibDestDir = Path.Combine(UnrealBuildPath, "libs", NDKArch);
				Directory.CreateDirectory(LibDestDir);
				Log.TraceInformation("Copying asan lib from {0} to {1}", SanitizerLib, LibDestDir);
				File.Copy(SanitizerLib, Path.Combine(LibDestDir, SanitizerFullLibName), true);
				string WrapDestDir = Path.Combine(UnrealBuildPath, "resources", "lib", NDKArch);
				Directory.CreateDirectory(WrapDestDir);
				string WrapDestFilePath = Path.Combine(WrapDestDir, "wrap.sh");
				Log.TraceInformation("Copying wrap.sh from {0} to {1}", WrapSh, WrapDestFilePath);
				File.Copy(WrapSh, WrapDestFilePath, true);
>>>>>>> 6bbb88c8
			}
			else
			{
				throw new BuildException("No asan lib found in {0} or wrap.sh in {1}", SanitizerLib, WrapSh);
			}
		}

<<<<<<< HEAD
		private static int RunCommandLineProgramAndReturnResult(string WorkingDirectory, string Command, string Params, string OverrideDesc = null, bool bUseShellExecute = false)
=======
		private static int RunCommandLineProgramAndReturnResult(string WorkingDirectory, string Command, string Params, string? OverrideDesc = null, bool bUseShellExecute = false)
>>>>>>> 6bbb88c8
		{
			// Process Arguments follow windows conventions in .NET Core
			// Which means single quotes ' are not considered quotes.
			// see https://github.com/dotnet/runtime/issues/29857
			// also see UE-102580
			// for rules see https://docs.microsoft.com/en-us/cpp/cpp/main-function-command-line-args
			if (Params.Contains("\'"))
			{
				Params = Params.Replace("\"", "\\\"");
				Params = Params.Replace('\'', '\"');
			}

			if (OverrideDesc == null)
			{
				Log.TraceInformation("\nRunning: " + Command + " " + Params);
			}
			else if (OverrideDesc != "")
			{
				Log.TraceInformation(OverrideDesc);
				Log.TraceVerbose("\nRunning: " + Command + " " + Params);
			}

			ProcessStartInfo StartInfo = new ProcessStartInfo();
			StartInfo.WorkingDirectory = WorkingDirectory;
			StartInfo.FileName = Command;
			StartInfo.Arguments = Params;
			StartInfo.UseShellExecute = bUseShellExecute;
			StartInfo.WindowStyle = ProcessWindowStyle.Minimized;

			Process Proc = new Process();
			Proc.StartInfo = StartInfo;
			Proc.Start();
			Proc.WaitForExit();

			return Proc.ExitCode;
		}

		private static void RunCommandLineProgramWithException(string WorkingDirectory, string Command, string Params, string? OverrideDesc = null, bool bUseShellExecute = false)
		{
			// Process Arguments follow windows conventions in .NET Core
			// Which means single quotes ' are not considered quotes.
			// see https://github.com/dotnet/runtime/issues/29857
			// also see UE-102580
			// for rules see https://docs.microsoft.com/en-us/cpp/cpp/main-function-command-line-args
			if (Params.Contains("\'"))
			{
				Params = Params.Replace("\"", "\\\"");
				Params = Params.Replace('\'', '\"');
			}

			if (OverrideDesc == null)
			{
				Log.TraceInformation("\nRunning: " + Command + " " + Params);
			}
			else if (OverrideDesc != "")
			{
				Log.TraceInformation(OverrideDesc);
				Log.TraceVerbose("\nRunning: " + Command + " " + Params);
			}

			ProcessStartInfo StartInfo = new ProcessStartInfo();
			StartInfo.WorkingDirectory = WorkingDirectory;
			StartInfo.FileName = Command;
			StartInfo.Arguments = Params;
			StartInfo.UseShellExecute = bUseShellExecute;
			StartInfo.WindowStyle = ProcessWindowStyle.Minimized;

			Process Proc = new Process();
			Proc.StartInfo = StartInfo;
			Proc.Start();
			Proc.WaitForExit();

			// android bat failure
			if (Proc.ExitCode != 0)
			{
				throw new BuildException("{0} failed with args {1}", Command, Params);
			}
		}

		private enum FilterAction
		{
			Skip,
			Replace,
			Error
		}

		private class FilterOperation
		{
			public FilterAction Action;
			public string Condition;
			public string Match;
			public string ReplaceWith;

			public FilterOperation(FilterAction InAction, string InCondition, string InMatch, string InReplaceWith)
			{
				Action = InAction;
				Condition = InCondition;
				Match = InMatch;
				ReplaceWith = InReplaceWith;
			}
		}

<<<<<<< HEAD
		static private List<FilterOperation> ActiveStdOutFilter = null;
=======
		static private List<FilterOperation>? ActiveStdOutFilter = null;
>>>>>>> 6bbb88c8

		static List<string> ParseCSVString(string Input)
		{
			List<string> Results = new List<string>();
			StringBuilder WorkString = new StringBuilder();

			int FinalIndex = Input.Length;
			int CurrentIndex = 0;
			bool InQuote = false;

			while (CurrentIndex < FinalIndex)
			{
				char CurChar = Input[CurrentIndex++];

				if (InQuote)
				{
					if (CurChar == '\\')
					{
						if (CurrentIndex < FinalIndex)
						{
							CurChar = Input[CurrentIndex++];
							WorkString.Append(CurChar);
						}
					}
					else if (CurChar == '"')
					{
						InQuote = false;
					}
					else
					{
						WorkString.Append(CurChar);
					}
				}
				else
				{
					if (CurChar == '"')
					{
						InQuote = true;
					}
					else if (CurChar == ',')
					{
						Results.Add(WorkString.ToString());
						WorkString.Clear();
					}
					else if (!char.IsWhiteSpace(CurChar))
					{
						WorkString.Append(CurChar);
					}
				}
			}
			if (CurrentIndex > 0)
			{
				Results.Add(WorkString.ToString());
			}

			return Results;
		}

		static void ParseFilterFile(string Filename)
		{

			if (File.Exists(Filename))
			{
				ActiveStdOutFilter = new List<FilterOperation>();

				string[] FilterContents = File.ReadAllLines(Filename);
				foreach (string FileLine in FilterContents)
				{
					List<string> Parts = ParseCSVString(FileLine);

					if (Parts.Count > 1)
					{
						if (Parts[0].Equals("S"))
						{
							ActiveStdOutFilter.Add(new FilterOperation(FilterAction.Skip, Parts[1], "", ""));
						}
						else if (Parts[0].Equals("R"))
						{
							if (Parts.Count == 4)
							{
								ActiveStdOutFilter.Add(new FilterOperation(FilterAction.Replace, Parts[1], Parts[2], Parts[3]));
							}
						}
						else if (Parts[0].Equals("E"))
						{
							if (Parts.Count == 4)
							{
								ActiveStdOutFilter.Add(new FilterOperation(FilterAction.Error, Parts[1], Parts[2], Parts[3]));
							}
						}
					}
				}

				if (ActiveStdOutFilter.Count == 0)
				{
					ActiveStdOutFilter = null;
				}
			}
		}

		static void FilterStdOutErr(object sender, DataReceivedEventArgs e)
		{
			if (e.Data != null)
			{
				if (ActiveStdOutFilter != null)
				{
					foreach (FilterOperation FilterOp in ActiveStdOutFilter)
					{
						if (e.Data.Contains(FilterOp.Condition))
						{
							switch (FilterOp.Action)
							{
								case FilterAction.Skip:
									break;

								case FilterAction.Replace:
									Log.TraceInformation("{0}", e.Data.Replace(FilterOp.Match, FilterOp.ReplaceWith));
									break;

								case FilterAction.Error:
									Log.TraceError("{0}", e.Data.Replace(FilterOp.Match, FilterOp.ReplaceWith));
									break;

								default:
									break;
							}
							return;
						}
					}
				}
				Log.TraceInformation("{0}", e.Data);
			}
		}

		private static void RunCommandLineProgramWithExceptionAndFiltering(string WorkingDirectory, string Command, string Params, string? OverrideDesc = null, bool bUseShellExecute = false)
		{
			// Process Arguments follow windows conventions in .NET Core
			// Which means single quotes ' are not considered quotes.
			// see https://github.com/dotnet/runtime/issues/29857
			// also see UE-102580
			// for rules see https://docs.microsoft.com/en-us/cpp/cpp/main-function-command-line-args
			if (Params.Contains("\'"))
			{
				Params = Params.Replace("\"", "\\\"");
				Params = Params.Replace('\'', '\"');
			}

			if (OverrideDesc == null)
			{
				Log.TraceInformation("\nRunning: " + Command + " " + Params);
			}
			else if (OverrideDesc != "")
			{
				Log.TraceInformation(OverrideDesc);
				Log.TraceVerbose("\nRunning: " + Command + " " + Params);
			}

			ProcessStartInfo StartInfo = new ProcessStartInfo();
			StartInfo.WorkingDirectory = WorkingDirectory;
			StartInfo.FileName = Command;
			StartInfo.Arguments = Params;
			StartInfo.UseShellExecute = bUseShellExecute;
			StartInfo.WindowStyle = ProcessWindowStyle.Minimized;
			StartInfo.RedirectStandardInput = true;
			StartInfo.RedirectStandardOutput = true;
			StartInfo.RedirectStandardError = true;

			Process Proc = new Process();
			Proc.StartInfo = StartInfo;
			Proc.OutputDataReceived += FilterStdOutErr;
			Proc.ErrorDataReceived += FilterStdOutErr;

			Proc.Start();
			Proc.BeginOutputReadLine();
			Proc.BeginErrorReadLine();

			StreamWriter StreamIn = Proc.StandardInput;
			StreamIn.WriteLine("yes");
			StreamIn.Close();

			Proc.WaitForExit();

			// android bat failure
			if (Proc.ExitCode != 0)
			{
				throw new BuildException("{0} failed with args {1}", Command, Params);
			}
		}

		private bool CheckApplicationName(string UnrealBuildPath, string ProjectName, out string? ApplicationDisplayName)
		{
			string StringsXMLPath = Path.Combine(UnrealBuildPath, "res/values/strings.xml");

			ApplicationDisplayName = null;
			ConfigHierarchy Ini = GetConfigCacheIni(ConfigHierarchyType.Engine);
			Ini.GetString("/Script/AndroidRuntimeSettings.AndroidRuntimeSettings", "ApplicationDisplayName", out ApplicationDisplayName);

			// use project name if display name is left blank
			if (String.IsNullOrWhiteSpace(ApplicationDisplayName))
			{
				ApplicationDisplayName = ProjectName;
			}

			// replace escaped characters (note: changes &# pattern before &, then patches back to allow escaped character codes in the string)
			ApplicationDisplayName = ApplicationDisplayName.Replace("&#", "$@#$").Replace("&", "&amp;").Replace("'", "\\'").Replace("\"", "\\\"").Replace("<", "&lt;").Replace(">", "&gt;").Replace("$@#$", "&#");

			// if it doesn't exist, need to repackage
			if (!File.Exists(StringsXMLPath))
			{
				return true;
			}

			// read it and see if needs to be updated
			string Contents = File.ReadAllText(StringsXMLPath);

			// find the key
			string AppNameTag = "<string name=\"app_name\">";
			int KeyIndex = Contents.IndexOf(AppNameTag);

			// if doesn't exist, need to repackage
			if (KeyIndex < 0)
			{
				return true;
			}

			// get the current value
			KeyIndex += AppNameTag.Length;
			int TagEnd = Contents.IndexOf("</string>", KeyIndex);
			if (TagEnd < 0)
			{
				return true;
			}
			string CurrentApplicationName = Contents.Substring(KeyIndex, TagEnd - KeyIndex);

			// no need to do anything if matches
			if (CurrentApplicationName == ApplicationDisplayName)
			{
				// name matches, no need to force a repackage
				return false;
			}

			// need to repackage
			return true;
		}

		private string GetAllBuildSettings(AndroidToolChain ToolChain, UnrealPluginLanguage UPL, bool bForDistribution, bool bMakeSeparateApks, bool bPackageDataInsideApk, bool bDisableVerifyOBBOnStartUp, bool bUseExternalFilesDir, string TemplatesHashCode)
		{
			// make the settings string - this will be char by char compared against last time
			StringBuilder CurrentSettings = new StringBuilder();
			CurrentSettings.AppendLine(string.Format("NDKROOT={0}", Environment.GetEnvironmentVariable("NDKROOT")));
			CurrentSettings.AppendLine(string.Format("ANDROID_HOME={0}", Environment.GetEnvironmentVariable("ANDROID_HOME")));
			CurrentSettings.AppendLine(string.Format("JAVA_HOME={0}", Environment.GetEnvironmentVariable("JAVA_HOME")));
			CurrentSettings.AppendLine(string.Format("NDKVersion={0}", ToolChain.GetNdkApiLevel()));
			CurrentSettings.AppendLine(string.Format("SDKVersion={0}", GetSdkApiLevel(ToolChain)));
			CurrentSettings.AppendLine(string.Format("bForDistribution={0}", bForDistribution));
			CurrentSettings.AppendLine(string.Format("bMakeSeparateApks={0}", bMakeSeparateApks));
			CurrentSettings.AppendLine(string.Format("bPackageDataInsideApk={0}", bPackageDataInsideApk));
			CurrentSettings.AppendLine(string.Format("bDisableVerifyOBBOnStartUp={0}", bDisableVerifyOBBOnStartUp));
			CurrentSettings.AppendLine(string.Format("bUseExternalFilesDir={0}", bUseExternalFilesDir));
			CurrentSettings.AppendLine(string.Format("UPLHashCode={0}", UPLHashCode));
			CurrentSettings.AppendLine(string.Format("TemplatesHashCode={0}", TemplatesHashCode));

			// all AndroidRuntimeSettings ini settings in here
			ConfigHierarchy Ini = GetConfigCacheIni(ConfigHierarchyType.Engine);
			ConfigHierarchySection Section = Ini.FindSection("/Script/AndroidRuntimeSettings.AndroidRuntimeSettings");
			if (Section != null)
			{
				foreach (string Key in Section.KeyNames)
				{
					// filter out NDK and SDK override since actual resolved versions already written above
					if (Key.Equals("SDKAPILevelOverride") || Key.Equals("NDKAPILevelOverride"))
					{
						continue;
					}

					if (Section.TryGetValues(Key, out IReadOnlyList<string>? Values))
					{
						foreach (string Value in Values)
						{
							CurrentSettings.AppendLine(string.Format("{0}={1}", Key, Value));
						}
					}
				}
			}

			Section = Ini.FindSection("/Script/AndroidPlatformEditor.AndroidSDKSettings");
			if (Section != null)
			{
				foreach (string Key in Section.KeyNames)
				{
					// filter out NDK and SDK levels since actual resolved versions already written above
					if (Key.Equals("SDKAPILevel") || Key.Equals("NDKAPILevel"))
					{
						continue;
					}

					if (Section.TryGetValues(Key, out IReadOnlyList<string>? Values))
					{
						foreach (string Value in Values)
						{
							CurrentSettings.AppendLine(string.Format("{0}={1}", Key, Value));
						}
					}
				}
			}

			List<string> Arches = ToolChain.GetAllArchitectures();
			foreach (string Arch in Arches)
			{
				CurrentSettings.AppendFormat("Arch={0}{1}", Arch, Environment.NewLine);
			}

			// Modifying some settings in the GameMapsSettings could trigger the OBB regeneration
			// and make the cached OBBData.java mismatch to the actually data. 
			// So we insert the relevant keys into CurrentSettings to capture the change, to
			// enforce the refreshing of Android java codes
			Section = Ini.FindSection("/Script/EngineSettings.GameMapsSettings");
			if (Section != null)
			{
				foreach (string Key in Section.KeyNames)
				{
					if (!Key.Equals("GameDefaultMap") && 
						!Key.Equals("GlobalDefaultGameMode"))
					{
						continue;
					}

					if (Section.TryGetValues(Key, out IReadOnlyList<string>? Values))
					{
						foreach (string Value in Values)
						{
							CurrentSettings.AppendLine(string.Format("{0}={1}", Key, Value));
						}
					}
				}
			}

			// get a list of the ini settings in UPL files that may affect the build
			// architecture doesn't matter here since this node does not use init logic
			string UPLBuildSettings = UPL.ProcessPluginNode("arm64-v8a", "registerBuildSettings", "");
			foreach (string Line in UPLBuildSettings.Split('\n', StringSplitOptions.RemoveEmptyEntries))
			{
				string SectionName = Line.Trim();

				// needed keys are provided in [ ] separated by commas
				string[]? NeededKeys = null;
				int KeyIndex = SectionName.IndexOf('[');
				if (KeyIndex > 0)
				{
					string KeyList = SectionName.Substring(KeyIndex + 1);
					SectionName = SectionName.Substring(0, KeyIndex);
					int CloseIndex = KeyList.IndexOf("]");
					if (CloseIndex > 1)
					{
						NeededKeys = KeyList.Substring(0, CloseIndex).Split(',', StringSplitOptions.RemoveEmptyEntries);
						if (NeededKeys.Length == 0)
						{
							NeededKeys = null;
						}
					}
				}

				// write the values for the requested keys (or all if none specified)
				Section = Ini.FindSection(SectionName);
				if (Section != null)
				{
					foreach (string Key in Section.KeyNames)
					{
						if (NeededKeys != null && !NeededKeys.Contains(Key))
						{
							continue;
						}
						if (Section.TryGetValues(Key, out IReadOnlyList<string>? Values))
						{
							foreach (string Value in Values)
							{
								CurrentSettings.AppendLine(string.Format("{0}:{1}={2}", SectionName, Key, Value));
							}
						}
					}
				}
			}

			// Modifying some settings in the GameMapsSettings could trigger the OBB regeneration
			// and make the cached OBBData.java mismatch to the actually data. 
			// So we insert the relevant keys into CurrentSettings to capture the change, to
			// enforce the refreshing of Android java codes
			Section = Ini.FindSection("/Script/EngineSettings.GameMapsSettings");
			if (Section != null)
			{
				foreach (string Key in Section.KeyNames)
				{
					if (!Key.Equals("GameDefaultMap") && 
						!Key.Equals("GlobalDefaultGameMode"))
					{
						continue;
					}

					IReadOnlyList<string> Values;
					Section.TryGetValues(Key, out Values);
					foreach (string Value in Values)
					{
						CurrentSettings.AppendLine(string.Format("{0}={1}", Key, Value));
					}
				}
			}

			return CurrentSettings.ToString();
		}

		private bool CheckDependencies(AndroidToolChain ToolChain, string ProjectName, string ProjectDirectory, string UnrealBuildFilesPath, string GameBuildFilesPath, string EngineDirectory, List<string> SettingsFiles,
			string CookFlavor, string OutputPath, bool bMakeSeparateApks, bool bPackageDataInsideApk)
		{
			List<string> Arches = ToolChain.GetAllArchitectures();

			// check all input files (.so, java files, .ini files, etc)
			bool bAllInputsCurrent = true;
			foreach (string Arch in Arches)
			{
				string SourceSOName = AndroidToolChain.InlineArchName(OutputPath, Arch);
				// if the source binary was UnrealGame, replace it with the new project name, when re-packaging a binary only build
				string ApkFilename = Path.GetFileNameWithoutExtension(OutputPath).Replace("UnrealGame", ProjectName);
				string DestApkName = Path.Combine(ProjectDirectory, "Binaries/Android/") + ApkFilename + ".apk";

				// if we making multiple Apks, we need to put the architecture into the name
				if (bMakeSeparateApks)
				{
					DestApkName = AndroidToolChain.InlineArchName(DestApkName, Arch);
				}

				// check to see if it's out of date before trying the slow make apk process (look at .so and all Engine and Project build files to be safe)
				List<String> InputFiles = new List<string>();
				InputFiles.Add(SourceSOName);
				InputFiles.AddRange(Directory.EnumerateFiles(UnrealBuildFilesPath, "*.*", SearchOption.AllDirectories));
				if (Directory.Exists(GameBuildFilesPath))
				{
					InputFiles.AddRange(Directory.EnumerateFiles(GameBuildFilesPath, "*.*", SearchOption.AllDirectories));
				}

				// make sure changed java files will rebuild apk
				InputFiles.AddRange(SettingsFiles);

				// rebuild if .pak files exist for OBB in APK case
				if (bPackageDataInsideApk)
				{
					string PAKFileLocation = ProjectDirectory + "/Saved/StagedBuilds/Android" + CookFlavor + "/" + ProjectName + "/Content/Paks";
					if (Directory.Exists(PAKFileLocation))
					{
						IEnumerable<string> PakFiles = Directory.EnumerateFiles(PAKFileLocation, "*.pak", SearchOption.TopDirectoryOnly);
						foreach (string Name in PakFiles)
						{
							InputFiles.Add(Name);
						}
					}
				}

				// look for any newer input file
				DateTime ApkTime = File.GetLastWriteTimeUtc(DestApkName);
				foreach (string InputFileName in InputFiles)
				{
					if (File.Exists(InputFileName))
					{
						// skip .log files
						if (Path.GetExtension(InputFileName) == ".log")
						{
							continue;
						}
						DateTime InputFileTime = File.GetLastWriteTimeUtc(InputFileName);
						if (InputFileTime.CompareTo(ApkTime) > 0)
						{
							bAllInputsCurrent = false;
							Log.TraceInformation("{0} is out of date due to newer input file {1}", DestApkName, InputFileName);
							break;
						}
					}
				}
			}

			return bAllInputsCurrent;
		}

		private int ConvertDepthBufferIniValue(string IniValue)
		{
			switch (IniValue.ToLower())
			{
				case "bits16":
					return 16;
				case "bits24":
					return 24;
				case "bits32":
					return 32;
				default:
					return 0;
			}
		}

		private string ConvertOrientationIniValue(string IniValue)
		{
			switch (IniValue.ToLower())
			{
				case "portrait":
					return "portrait";
				case "reverseportrait":
					return "reversePortrait";
				case "sensorportrait":
					return "sensorPortrait";
				case "landscape":
					return "landscape";
				case "reverselandscape":
					return "reverseLandscape";
				case "sensorlandscape":
					return "sensorLandscape";
				case "sensor":
					return "sensor";
				case "fullsensor":
					return "fullSensor";
				default:
					return "landscape";
			}
		}

		private string GetOrientation(string NDKArch)
		{
			ConfigHierarchy Ini = GetConfigCacheIni(ConfigHierarchyType.Engine);
			string Orientation;
			Ini.GetString("/Script/AndroidRuntimeSettings.AndroidRuntimeSettings", "Orientation", out Orientation);

			// check for UPL override
			string OrientationOverride = UPL!.ProcessPluginNode(NDKArch, "orientationOverride", "");
			if (!String.IsNullOrEmpty(OrientationOverride))
			{
				Orientation = OrientationOverride;
			}

			return ConvertOrientationIniValue(Orientation);
		}

		private void DetermineScreenOrientationRequirements(string Arch, out bool bNeedPortrait, out bool bNeedLandscape)
		{
			bNeedLandscape = false;
			bNeedPortrait = false;

			switch (GetOrientation(Arch).ToLower())
			{
				case "portrait":
					bNeedPortrait = true;
					break;
				case "reverseportrait":
					bNeedPortrait = true;
					break;
				case "sensorportrait":
					bNeedPortrait = true;
					break;

				case "landscape":
					bNeedLandscape = true;
					break;
				case "reverselandscape":
					bNeedLandscape = true;
					break;
				case "sensorlandscape":
					bNeedLandscape = true;
					break;

				case "sensor":
					bNeedPortrait = true;
					bNeedLandscape = true;
					break;
				case "fullsensor":
					bNeedPortrait = true;
					bNeedLandscape = true;
					break;

				default:
					bNeedPortrait = true;
					bNeedLandscape = true;
					break;
			}
		}

		private void PickDownloaderScreenOrientation(string UnrealBuildPath, bool bNeedPortrait, bool bNeedLandscape)
		{
			// Remove unused downloader_progress.xml to prevent missing resource
			if (!bNeedPortrait)
			{
				string LayoutPath = UnrealBuildPath + "/res/layout-port/downloader_progress.xml";
				SafeDeleteFile(LayoutPath);
			}
			if (!bNeedLandscape)
			{
				string LayoutPath = UnrealBuildPath + "/res/layout-land/downloader_progress.xml";
				SafeDeleteFile(LayoutPath);
			}

			// Loop through each of the resolutions (only /res/drawable/ is required, others are optional)
			string[] Resolutions = new string[] { "/res/drawable/", "/res/drawable-ldpi/", "/res/drawable-mdpi/", "/res/drawable-hdpi/", "/res/drawable-xhdpi/" };
			foreach (string ResolutionPath in Resolutions)
			{
				string PortraitFilename = UnrealBuildPath + ResolutionPath + "downloadimagev.png";
				if (bNeedPortrait)
				{
					if (!File.Exists(PortraitFilename) && (ResolutionPath == "/res/drawable/"))
					{
						Log.TraceWarning("Warning: Downloader screen source image {0} not available, downloader screen will not function properly!", PortraitFilename);
					}
				}
				else
				{
					// Remove unused image
					SafeDeleteFile(PortraitFilename);
				}

				string LandscapeFilename = UnrealBuildPath + ResolutionPath + "downloadimageh.png";
				if (bNeedLandscape)
				{
					if (!File.Exists(LandscapeFilename) && (ResolutionPath == "/res/drawable/"))
					{
						Log.TraceWarning("Warning: Downloader screen source image {0} not available, downloader screen will not function properly!", LandscapeFilename);
					}
				}
				else
				{
					// Remove unused image
					SafeDeleteFile(LandscapeFilename);
				}
			}
		}
	
		private void PackageForDaydream(string UnrealBuildPath)
		{
			bool bPackageForDaydream = IsPackagingForDaydream();

			if (!bPackageForDaydream)
			{
				// If this isn't a Daydream App, we need to make sure to remove
				// Daydream specific assets.

				// Remove the Daydream app  tile background.
				string AppTileBackgroundPath = UnrealBuildPath + "/res/drawable-nodpi/vr_icon_background.png";
				SafeDeleteFile(AppTileBackgroundPath);

				// Remove the Daydream app tile icon.
				string AppTileIconPath = UnrealBuildPath + "/res/drawable-nodpi/vr_icon.png";
				SafeDeleteFile(AppTileIconPath);
			}
		}

		private void PickSplashScreenOrientation(string UnrealBuildPath, bool bNeedPortrait, bool bNeedLandscape)
		{
			ConfigHierarchy Ini = GetConfigCacheIni(ConfigHierarchyType.Engine);
			bool bShowLaunchImage = false;
			Ini.GetBool("/Script/AndroidRuntimeSettings.AndroidRuntimeSettings", "bShowLaunchImage", out bShowLaunchImage);
			bool bPackageForOculusMobile = IsPackagingForOculusMobile(Ini); ;
			bool bPackageForDaydream = IsPackagingForDaydream(Ini);
			
			//override the parameters if we are not showing a launch image or are packaging for Oculus Mobile and Daydream
			if (bPackageForOculusMobile || bPackageForDaydream || !bShowLaunchImage)
			{
				bNeedPortrait = bNeedLandscape = false;
			}

			// Remove unused styles.xml to prevent missing resource
			if (!bNeedPortrait)
			{
				string StylesPath = UnrealBuildPath + "/res/values-port/styles.xml";
				SafeDeleteFile(StylesPath);
			}
			if (!bNeedLandscape)
			{
				string StylesPath = UnrealBuildPath + "/res/values-land/styles.xml";
				SafeDeleteFile(StylesPath);
			}

			// Loop through each of the resolutions (only /res/drawable/ is required, others are optional)
			string[] Resolutions = new string[] { "/res/drawable/", "/res/drawable-ldpi/", "/res/drawable-mdpi/", "/res/drawable-hdpi/", "/res/drawable-xhdpi/" };
			foreach (string ResolutionPath in Resolutions)
			{
				string PortraitFilename = UnrealBuildPath + ResolutionPath + "splashscreen_portrait.png";
				if (bNeedPortrait)
				{
					if (!File.Exists(PortraitFilename) && (ResolutionPath == "/res/drawable/"))
					{
						Log.TraceWarning("Warning: Splash screen source image {0} not available, splash screen will not function properly!", PortraitFilename);
					}
				}
				else
				{
					// Remove unused image
					SafeDeleteFile(PortraitFilename);

					// Remove optional extended resource
					string PortraitXmlFilename = UnrealBuildPath + ResolutionPath + "splashscreen_p.xml";
					SafeDeleteFile(PortraitXmlFilename);
				}

				string LandscapeFilename = UnrealBuildPath + ResolutionPath + "splashscreen_landscape.png";
				if (bNeedLandscape)
				{
					if (!File.Exists(LandscapeFilename) && (ResolutionPath == "/res/drawable/"))
					{
						Log.TraceWarning("Warning: Splash screen source image {0} not available, splash screen will not function properly!", LandscapeFilename);
					}
				}
				else
				{
					// Remove unused image
					SafeDeleteFile(LandscapeFilename);

					// Remove optional extended resource
					string LandscapeXmlFilename = UnrealBuildPath + ResolutionPath + "splashscreen_l.xml";
					SafeDeleteFile(LandscapeXmlFilename);
				}
			}
		}

		private string? CachedPackageName = null;

		private bool IsLetter(char Input)
		{
			return (Input >= 'A' && Input <= 'Z') || (Input >= 'a' && Input <= 'z');
		}

		private bool IsDigit(char Input)
		{
			return (Input >= '0' && Input <= '9');
		}

		private string GetPackageName(string ProjectName)
		{
			if (CachedPackageName == null)
			{
				ConfigHierarchy Ini = GetConfigCacheIni(ConfigHierarchyType.Engine);
				string PackageName;
				Ini.GetString("/Script/AndroidRuntimeSettings.AndroidRuntimeSettings", "PackageName", out PackageName);

				if (PackageName.Contains("[PROJECT]"))
				{
					// project name must start with a letter
					if (!IsLetter(ProjectName[0]))
					{
						throw new BuildException("Package name segments must all start with a letter. Please replace [PROJECT] with a valid name");
					}

					// hyphens not allowed so change them to underscores in project name
					if (ProjectName.Contains("-"))
					{
						Trace.TraceWarning("Project name contained hyphens, converted to underscore");
						ProjectName = ProjectName.Replace("-", "_");
					}

					// check for special characters
					for (int Index = 0; Index < ProjectName.Length; Index++)
					{
						char c = ProjectName[Index];
						if (c != '.' && c != '_' && !IsDigit(c) && !IsLetter(c))
						{
							throw new BuildException("Project name contains illegal characters (only letters, numbers, and underscore allowed); please replace [PROJECT] with a valid name");
						}
					}

					PackageName = PackageName.Replace("[PROJECT]", ProjectName);
				}

				// verify minimum number of segments
				string[] PackageParts = PackageName.Split('.');
				int SectionCount = PackageParts.Length;
				if (SectionCount < 2)
				{
					throw new BuildException("Package name must have at least 2 segments separated by periods (ex. com.projectname, not projectname); please change in Android Project Settings. Currently set to '" + PackageName + "'");
				}

				// hyphens not allowed
				if (PackageName.Contains("-"))
				{
					throw new BuildException("Package names may not contain hyphens; please change in Android Project Settings. Currently set to '" + PackageName + "'");
				}

				// do not allow special characters
				for (int Index = 0; Index < PackageName.Length; Index++)
				{
					char c = PackageName[Index];
					if (c != '.' && c != '_' && !IsDigit(c) && !IsLetter(c))
					{
						throw new BuildException("Package name contains illegal characters (only letters, numbers, and underscore allowed); please change in Android Project Settings. Currently set to '" + PackageName + "'");
					}
				}

				// validate each segment
				for (int Index = 0; Index < SectionCount; Index++)
				{
					if (PackageParts[Index].Length < 1)
					{
						throw new BuildException("Package name segments must have at least one letter; please change in Android Project Settings. Currently set to '" + PackageName + "'");
					}

					if (!IsLetter(PackageParts[Index][0]))
					{
						throw new BuildException("Package name segments must start with a letter; please change in Android Project Settings. Currently set to '" + PackageName + "'");
					}

					// cannot use Java reserved keywords
					foreach (string Keyword in JavaReservedKeywords)
					{
						if (PackageParts[Index] == Keyword)
						{
							throw new BuildException("Package name segments must not be a Java reserved keyword (" + Keyword + "); please change in Android Project Settings. Currently set to '" + PackageName + "'");
						}
					}
				}

				Log.TraceInformation("Using package name: '{0}'", PackageName);
				CachedPackageName = PackageName;
			}

			return CachedPackageName;
		}

		private string GetPublicKey()
		{
			ConfigHierarchy Ini = GetConfigCacheIni(ConfigHierarchyType.Engine);
			string PlayLicenseKey = "";
			Ini.GetString("/Script/AndroidRuntimeSettings.AndroidRuntimeSettings", "GooglePlayLicenseKey", out PlayLicenseKey);
			return PlayLicenseKey;
		}

		private bool bHaveReadEngineVersion = false;
		private string EngineMajorVersion = "4";
		private string EngineMinorVersion = "0";
		private string EnginePatchVersion = "0";
		private string EngineChangelist = "0";
		private string? EngineBranch = "UE5";

		private string ReadEngineVersion()
		{
			if (!bHaveReadEngineVersion)
			{
				ReadOnlyBuildVersion Version = ReadOnlyBuildVersion.Current;

				EngineMajorVersion = Version.MajorVersion.ToString();
				EngineMinorVersion = Version.MinorVersion.ToString();
				EnginePatchVersion = Version.PatchVersion.ToString();
				EngineChangelist = Version.Changelist.ToString();
				EngineBranch = Version.BranchName;

				bHaveReadEngineVersion = true;
			}

			return EngineMajorVersion + "." + EngineMinorVersion + "." + EnginePatchVersion;
		}


		private string GenerateManifest(AndroidToolChain ToolChain, string ProjectName, TargetType InTargetType, string EngineDirectory, bool bIsForDistribution, bool bPackageDataInsideApk, string GameBuildFilesPath, bool bHasOBBFiles, bool bDisableVerifyOBBOnStartUp, string UnrealArch, string CookFlavor, bool bUseExternalFilesDir, string Configuration, int SDKLevelInt, bool bIsEmbedded, bool bEnableBundle)
		{
			// Read the engine version
			string EngineVersion = ReadEngineVersion();

			int StoreVersion = GetStoreVersion(UnrealArch);

			string Arch = GetNDKArch(UnrealArch);
			int NDKLevelInt = 0;
			int MinSDKVersion = 0;
			int TargetSDKVersion = 0;
			GetMinTargetSDKVersions(ToolChain, UnrealArch, UPL!, Arch, bEnableBundle, out MinSDKVersion, out TargetSDKVersion, out NDKLevelInt);

			// get project version from ini
			ConfigHierarchy GameIni = GetConfigCacheIni(ConfigHierarchyType.Game);
			string ProjectVersion;
			GameIni.GetString("/Script/EngineSettings.GeneralProjectSettings", "ProjectVersion", out ProjectVersion);

			// ini file to get settings from
			ConfigHierarchy Ini = GetConfigCacheIni(ConfigHierarchyType.Engine);
			string PackageName = GetPackageName(ProjectName);
			string VersionDisplayName = GetVersionDisplayName(bIsEmbedded);
			bool bEnableGooglePlaySupport;
			Ini.GetBool("/Script/AndroidRuntimeSettings.AndroidRuntimeSettings", "bEnableGooglePlaySupport", out bEnableGooglePlaySupport);
			bool bUseGetAccounts;
			Ini.GetBool("/Script/AndroidRuntimeSettings.AndroidRuntimeSettings", "bUseGetAccounts", out bUseGetAccounts);
			string DepthBufferPreference;
			Ini.GetString("/Script/AndroidRuntimeSettings.AndroidRuntimeSettings", "DepthBufferPreference", out DepthBufferPreference);
			float MaxAspectRatioValue;
			if (!Ini.TryGetValue("/Script/AndroidRuntimeSettings.AndroidRuntimeSettings", "MaxAspectRatio", out MaxAspectRatioValue))
			{
				MaxAspectRatioValue = 2.1f;
			}
			string Orientation = ConvertOrientationIniValue(GetOrientation(Arch));
			bool EnableFullScreen;
			Ini.GetBool("/Script/AndroidRuntimeSettings.AndroidRuntimeSettings", "bFullScreen", out EnableFullScreen);
			bool bUseDisplayCutout;
			Ini.GetBool("/Script/AndroidRuntimeSettings.AndroidRuntimeSettings", "bUseDisplayCutout", out bUseDisplayCutout);
			bool bRestoreNotificationsOnReboot = false;
			Ini.GetBool("/Script/AndroidRuntimeSettings.AndroidRuntimeSettings", "bRestoreNotificationsOnReboot", out bRestoreNotificationsOnReboot);
			List<string>? ExtraManifestNodeTags;
			Ini.GetArray("/Script/AndroidRuntimeSettings.AndroidRuntimeSettings", "ExtraManifestNodeTags", out ExtraManifestNodeTags);
			List<string>? ExtraApplicationNodeTags;
			Ini.GetArray("/Script/AndroidRuntimeSettings.AndroidRuntimeSettings", "ExtraApplicationNodeTags", out ExtraApplicationNodeTags);
			List<string>? ExtraActivityNodeTags;
			Ini.GetArray("/Script/AndroidRuntimeSettings.AndroidRuntimeSettings", "ExtraActivityNodeTags", out ExtraActivityNodeTags);
			string ExtraActivitySettings;
			Ini.GetString("/Script/AndroidRuntimeSettings.AndroidRuntimeSettings", "ExtraActivitySettings", out ExtraActivitySettings);
			string ExtraApplicationSettings;
			Ini.GetString("/Script/AndroidRuntimeSettings.AndroidRuntimeSettings", "ExtraApplicationSettings", out ExtraApplicationSettings);
			List<string>? ExtraPermissions;
			Ini.GetArray("/Script/AndroidRuntimeSettings.AndroidRuntimeSettings", "ExtraPermissions", out ExtraPermissions);
			bool bPackageForOculusMobile = IsPackagingForOculusMobile(Ini);
			bool bEnableIAP = false;
			Ini.GetBool("OnlineSubsystemGooglePlay.Store", "bSupportsInAppPurchasing", out bEnableIAP);
			bool bShowLaunchImage = false;
			Ini.GetBool("/Script/AndroidRuntimeSettings.AndroidRuntimeSettings", "bShowLaunchImage", out bShowLaunchImage);
			string AndroidGraphicsDebugger;
			Ini.GetString("/Script/AndroidRuntimeSettings.AndroidRuntimeSettings", "AndroidGraphicsDebugger", out AndroidGraphicsDebugger);
			bool bSupportAdMob = true;
			Ini.GetBool("/Script/AndroidRuntimeSettings.AndroidRuntimeSettings", "bSupportAdMob", out bSupportAdMob);
			bool bValidateTextureFormats;
			Ini.GetBool("/Script/AndroidRuntimeSettings.AndroidRuntimeSettings", "bValidateTextureFormats", out bValidateTextureFormats);
			
			bool bBuildForES31 = false;
			Ini.GetBool("/Script/AndroidRuntimeSettings.AndroidRuntimeSettings", "bBuildForES31", out bBuildForES31);
			bool bSupportsVulkan = false;
			Ini.GetBool("/Script/AndroidRuntimeSettings.AndroidRuntimeSettings", "bSupportsVulkan", out bSupportsVulkan);

			bool bAllowIMU = true;
			Ini.GetBool("/Script/AndroidRuntimeSettings.AndroidRuntimeSettings", "bAllowIMU", out bAllowIMU);
			if (IsPackagingForDaydream(Ini) && bAllowIMU)
			{
				Log.TraceInformation("Daydream and IMU both enabled, recommend disabling IMU if not needed.");
			}

			bool bExtractNativeLibs = true;
			Ini.GetBool("/Script/AndroidRuntimeSettings.AndroidRuntimeSettings", "bExtractNativeLibs", out bExtractNativeLibs);

			bool bPublicLogFiles = true;
			Ini.GetBool("/Script/AndroidRuntimeSettings.AndroidRuntimeSettings", "bPublicLogFiles", out bPublicLogFiles);
			if (!bUseExternalFilesDir)
			{
				bPublicLogFiles = false;
			}

			string InstallLocation;
			Ini.GetString("/Script/AndroidRuntimeSettings.AndroidRuntimeSettings", "InstallLocation", out InstallLocation);
			switch (InstallLocation.ToLower())
			{
				case "preferexternal":
					InstallLocation = "preferExternal";
					break;
				case "auto":
					InstallLocation = "auto";
					break;
				default:
					InstallLocation = "internalOnly";
					break;
			}

			// only apply density to configChanges if using android-24 or higher and minimum sdk is 17
			bool bAddDensity = (SDKLevelInt >= 24) && (MinSDKVersion >= 17);

			// disable Oculus Mobile if not supported platform (in this case only armv7 for now)
			if (UnrealArch != "-armv7" && UnrealArch != "-arm64")
			{
				if (bPackageForOculusMobile)
				{
					Log.TraceInformation("Disabling Package For Oculus Mobile for unsupported architecture {0}", UnrealArch);
					bPackageForOculusMobile = false;
				}
			}

			// disable splash screen for Oculus Mobile (for now)
			if (bPackageForOculusMobile)
			{
				if (bShowLaunchImage)
				{
					Log.TraceInformation("Disabling Show Launch Image for Oculus Mobile enabled application");
					bShowLaunchImage = false;
				}
			}

			bool bPackageForDaydream = IsPackagingForDaydream(Ini);
			// disable splash screen for daydream
			if (bPackageForDaydream)
			{
				if (bShowLaunchImage)
				{
					Log.TraceInformation("Disabling Show Launch Image for Daydream enabled application");
					bShowLaunchImage = false;
				}
			}

			//figure out the app type
			string AppType = InTargetType == TargetType.Game ? "" : InTargetType.ToString();
			if (CookFlavor.EndsWith("Client"))
			{
				CookFlavor = CookFlavor.Substring(0, CookFlavor.Length - 6);
			}
			if (CookFlavor.EndsWith("Server"))
			{
				CookFlavor = CookFlavor.Substring(0, CookFlavor.Length - 6);
			}

			//figure out which texture compressions are supported
			bool bETC2Enabled, bDXTEnabled, bASTCEnabled;
			bETC2Enabled = bDXTEnabled = bASTCEnabled = false;
			if (CookFlavor.Length < 1)
			{
				//All values supported
				bETC2Enabled = bDXTEnabled = bASTCEnabled = true;
			}
			else
			{
				switch (CookFlavor)
				{
					case "_Multi":
						//need to check ini to determine which are supported
						Ini.GetBool("/Script/AndroidRuntimeSettings.AndroidRuntimeSettings", "bMultiTargetFormat_ETC2", out bETC2Enabled);
						Ini.GetBool("/Script/AndroidRuntimeSettings.AndroidRuntimeSettings", "bMultiTargetFormat_DXT", out bDXTEnabled);
						Ini.GetBool("/Script/AndroidRuntimeSettings.AndroidRuntimeSettings", "bMultiTargetFormat_ASTC", out bASTCEnabled);
						break;
					case "_ETC2":
						bETC2Enabled = true;
						break;
					case "_DXT":
						bDXTEnabled = true;
						break;
					case "_ASTC":
						bASTCEnabled = true;
						break;
					default:
						Log.TraceWarning("Invalid or unknown CookFlavor used in GenerateManifest: {0}", CookFlavor);
						break;
				}
			}
			bool bSupportingAllTextureFormats = bETC2Enabled && bDXTEnabled && bASTCEnabled;

			// If it is only ETC2 we need to skip adding the texture format filtering and instead use ES 3.0 as minimum version (it requires ETC2)
			bool bOnlyETC2Enabled = (bETC2Enabled && !(bDXTEnabled || bASTCEnabled));

			string CookedFlavors = (bETC2Enabled ? "ETC2," : "") +
									(bDXTEnabled ? "DXT," : "") +
									(bASTCEnabled ? "ASTC," : "");
			CookedFlavors = (CookedFlavors == "") ? "" : CookedFlavors.Substring(0, CookedFlavors.Length - 1);

			StringBuilder Text = new StringBuilder();
			Text.AppendLine(XML_HEADER);
			Text.AppendLine("<manifest xmlns:android=\"http://schemas.android.com/apk/res/android\"");
			Text.AppendLine(string.Format("          package=\"{0}\"", PackageName));
			if (ExtraManifestNodeTags != null)
			{
				foreach (string Line in ExtraManifestNodeTags)
				{
					Text.AppendLine("          " + Line);
				}
			}
			Text.AppendLine(string.Format("          android:installLocation=\"{0}\"", InstallLocation));
			Text.AppendLine(string.Format("          android:versionCode=\"{0}\"", StoreVersion));
			Text.AppendLine(string.Format("          android:versionName=\"{0}\">", VersionDisplayName));

			Text.AppendLine("");

			if (TargetSDKVersion >= 30)
			{
				Text.AppendLine("\t<queries>");
				Text.AppendLine("\t\t<intent>");
				Text.AppendLine("\t\t\t<action android:name=\"android.intent.action.VIEW\" />");
				Text.AppendLine("\t\t\t<category android:name=\"android.intent.category.BROWSABLE\" />");
				Text.AppendLine("\t\t\t<data android:scheme=\"http\" />");
				Text.AppendLine("\t\t</intent>");
				Text.AppendLine("\t\t<intent>");
				Text.AppendLine("\t\t\t<action android:name=\"android.intent.action.VIEW\" />");
				Text.AppendLine("\t\t\t<category android:name=\"android.intent.category.BROWSABLE\" />");
				Text.AppendLine("\t\t\t<data android:scheme=\"https\" />");
				Text.AppendLine("\t\t</intent>");
				Text.AppendLine("\t</queries>");
			}

			Text.AppendLine("\t<!-- Application Definition -->");
			Text.AppendLine("\t<application android:label=\"@string/app_name\"");
			Text.AppendLine("\t             android:icon=\"@drawable/icon\"");

<<<<<<< HEAD
			AndroidToolChain.ClangSanitizer Sanitizer = AndroidToolChain.BuildWithSanitizer(ProjectFile);
			if (Sanitizer != AndroidToolChain.ClangSanitizer.None && Sanitizer != AndroidToolChain.ClangSanitizer.HwAddress)
			{
				Text.AppendLine("\t             android:extractNativeLibs=\"true\"");
=======
			bool bForceCompressNativeLibs = false;
			Ini.GetBool("/Script/AndroidRuntimeSettings.AndroidRuntimeSettings", "bForceCompressNativeLibs", out bForceCompressNativeLibs);

			AndroidToolChain.ClangSanitizer Sanitizer = ToolChain.BuildWithSanitizer();
			if ((Sanitizer != AndroidToolChain.ClangSanitizer.None && Sanitizer != AndroidToolChain.ClangSanitizer.HwAddress) || bForceCompressNativeLibs)
			{
				bExtractNativeLibs = true;
>>>>>>> 6bbb88c8
			}

			bool bRequestedLegacyExternalStorage = false;
			if (ExtraApplicationNodeTags != null)
			{
				foreach (string Line in ExtraApplicationNodeTags)
				{
					if (Line.Contains("requestLegacyExternalStorage"))
					{
						bRequestedLegacyExternalStorage = true;
					}
					Text.AppendLine("\t             " + Line);
				}
			}
			Text.AppendLine("\t             android:hardwareAccelerated=\"true\"");
			Text.AppendLine(string.Format("\t             android:extractNativeLibs=\"{0}\"", bExtractNativeLibs ? "true" : "false"));
<<<<<<< HEAD
			Text.AppendLine("\t				android:name=\"com.epicgames.ue4.GameApplication\"");
=======
			Text.AppendLine("\t				android:name=\"com.epicgames.unreal.GameApplication\"");
>>>>>>> 6bbb88c8
			if (!bIsForDistribution && SDKLevelInt >= 29 && !bRequestedLegacyExternalStorage)
			{
				// work around scoped storage for non-distribution for SDK 29; add to ExtraApplicationNodeTags if you need it for distribution
				Text.AppendLine("\t				android:requestLegacyExternalStorage=\"true\"");
			}
			Text.AppendLine("\t             android:hasCode=\"true\">");
			if (bShowLaunchImage)
			{
				// normal application settings
				Text.AppendLine("\t\t<activity android:name=\"com.epicgames.unreal.SplashActivity\"");
				Text.AppendLine("\t\t          android:exported=\"true\"");
				Text.AppendLine("\t\t          android:label=\"@string/app_name\"");
				Text.AppendLine("\t\t          android:theme=\"@style/UnrealSplashTheme\"");
				Text.AppendLine("\t\t          android:launchMode=\"singleTask\"");
				if (SDKLevelInt >= 24)
				{
					Text.AppendLine("\t\t          android:resizeableActivity=\"false\"");
				}
				Text.AppendLine(string.Format("\t\t          android:screenOrientation=\"{0}\"", Orientation));
				Text.AppendLine(string.Format("\t\t          android:debuggable=\"{0}\">", bIsForDistribution ? "false" : "true"));
				Text.AppendLine("\t\t\t<intent-filter>");
				Text.AppendLine("\t\t\t\t<action android:name=\"android.intent.action.MAIN\" />");
				Text.AppendLine(string.Format("\t\t\t\t<category android:name=\"android.intent.category.LAUNCHER\" />"));
				Text.AppendLine("\t\t\t</intent-filter>");
				Text.AppendLine("\t\t</activity>");
				Text.AppendLine("\t\t<activity android:name=\"com.epicgames.unreal.GameActivity\"");
				Text.AppendLine("\t\t          android:label=\"@string/app_name\"");
				Text.AppendLine("\t\t          android:theme=\"@style/UnrealSplashTheme\"");
				Text.AppendLine(bAddDensity ? "\t\t          android:configChanges=\"mcc|mnc|uiMode|density|screenSize|smallestScreenSize|screenLayout|orientation|keyboardHidden|keyboard|navigation|touchscreen|locale|fontScale|layoutDirection\""
											: "\t\t          android:configChanges=\"mcc|mnc|uiMode|screenSize|smallestScreenSize|screenLayout|orientation|keyboardHidden|keyboard|navigation|touchscreen|locale|fontScale|layoutDirection\"");
			}
			else
			{
				Text.AppendLine("\t\t<activity android:name=\"com.epicgames.unreal.GameActivity\"");
				Text.AppendLine("\t\t          android:exported=\"true\"");
				Text.AppendLine("\t\t          android:label=\"@string/app_name\"");
				Text.AppendLine("\t\t          android:theme=\"@android:style/Theme.Black.NoTitleBar.Fullscreen\"");
				Text.AppendLine(bAddDensity ? "\t\t          android:configChanges=\"mcc|mnc|uiMode|density|screenSize|smallestScreenSize|screenLayout|orientation|keyboardHidden|keyboard|navigation|touchscreen|locale|fontScale|layoutDirection\""
											: "\t\t          android:configChanges=\"mcc|mnc|uiMode|screenSize|smallestScreenSize|screenLayout|orientation|keyboardHidden|keyboard|navigation|touchscreen|locale|fontScale|layoutDirection\"");

			}
			if (SDKLevelInt >= 24)
			{
				Text.AppendLine("\t\t          android:resizeableActivity=\"false\"");
			}
			Text.AppendLine("\t\t          android:launchMode=\"singleTask\"");
			Text.AppendLine(string.Format("\t\t          android:screenOrientation=\"{0}\"", Orientation));
			if (ExtraActivityNodeTags != null)
			{
				foreach (string Line in ExtraActivityNodeTags)
				{
					Text.AppendLine("\t\t          " + Line);
				}
			}
			Text.AppendLine(string.Format("\t\t          android:debuggable=\"{0}\">", bIsForDistribution ? "false" : "true"));
			Text.AppendLine("\t\t\t<meta-data android:name=\"android.app.lib_name\" android:value=\"Unreal\"/>");
			if (!bShowLaunchImage)
			{
				Text.AppendLine("\t\t\t<intent-filter>");
				Text.AppendLine("\t\t\t\t<action android:name=\"android.intent.action.MAIN\" />");
				Text.AppendLine(string.Format("\t\t\t\t<category android:name=\"android.intent.category.LAUNCHER\" />"));
				Text.AppendLine("\t\t\t</intent-filter>");
			}
			if (!string.IsNullOrEmpty(ExtraActivitySettings))
			{
				ExtraActivitySettings = ExtraActivitySettings.Replace("\\n", "\n");
				foreach (string Line in ExtraActivitySettings.Split("\r\n".ToCharArray()))
				{
					Text.AppendLine("\t\t\t" + Line);
				}
			}
			string ActivityAdditionsFile = Path.Combine(GameBuildFilesPath, "ManifestActivityAdditions.txt");
			if (File.Exists(ActivityAdditionsFile))
			{
				foreach (string Line in File.ReadAllLines(ActivityAdditionsFile))
				{
					Text.AppendLine("\t\t\t" + Line);
				}
			}
			Text.AppendLine("\t\t</activity>");

			// For OBB download support
			if (bShowLaunchImage)
			{
				Text.AppendLine("\t\t<activity android:name=\".DownloaderActivity\"");
				Text.AppendLine(string.Format("\t\t          android:screenOrientation=\"{0}\"", Orientation));
				Text.AppendLine(bAddDensity ? "\t\t          android:configChanges=\"mcc|mnc|uiMode|density|screenSize|orientation|keyboardHidden|keyboard\""
											: "\t\t          android:configChanges=\"mcc|mnc|uiMode|screenSize|orientation|keyboardHidden|keyboard\"");
				Text.AppendLine("\t\t          android:theme=\"@style/UnrealSplashTheme\" />");
			}
			else
			{
				Text.AppendLine("\t\t<activity android:name=\".DownloaderActivity\" />");
			}

			// Figure out the required startup permissions if targetting devices supporting runtime permissions
			String StartupPermissions = "";
			if (TargetSDKVersion >= 23)
			{
				if (Configuration != "Shipping" || !bUseExternalFilesDir)
				{
					StartupPermissions = StartupPermissions + (StartupPermissions.Length > 0 ? "," : "") + "android.permission.WRITE_EXTERNAL_STORAGE";
				}
				if (bEnableGooglePlaySupport && bUseGetAccounts)
				{
					StartupPermissions = StartupPermissions + (StartupPermissions.Length > 0 ? "," : "") + "android.permission.GET_ACCOUNTS";
				}
			}

			Text.AppendLine(string.Format("\t\t<meta-data android:name=\"com.epicgames.unreal.GameActivity.EngineVersion\" android:value=\"{0}\"/>", EngineVersion));
			Text.AppendLine(string.Format("\t\t<meta-data android:name=\"com.epicgames.unreal.GameActivity.EngineBranch\" android:value=\"{0}\"/>", EngineBranch));
			Text.AppendLine(string.Format("\t\t<meta-data android:name=\"com.epicgames.unreal.GameActivity.ProjectVersion\" android:value=\"{0}\"/>", ProjectVersion));
			Text.AppendLine(string.Format("\t\t<meta-data android:name=\"com.epicgames.unreal.GameActivity.DepthBufferPreference\" android:value=\"{0}\"/>", ConvertDepthBufferIniValue(DepthBufferPreference)));
			Text.AppendLine(string.Format("\t\t<meta-data android:name=\"com.epicgames.unreal.GameActivity.bPackageDataInsideApk\" android:value=\"{0}\"/>", bPackageDataInsideApk ? "true" : "false"));
			Text.AppendLine(string.Format("\t\t<meta-data android:name=\"com.epicgames.unreal.GameActivity.bVerifyOBBOnStartUp\" android:value=\"{0}\"/>", (bIsForDistribution && !bDisableVerifyOBBOnStartUp) ? "true" : "false"));
			Text.AppendLine(string.Format("\t\t<meta-data android:name=\"com.epicgames.unreal.GameActivity.bShouldHideUI\" android:value=\"{0}\"/>", EnableFullScreen ? "true" : "false"));
			Text.AppendLine(string.Format("\t\t<meta-data android:name=\"com.epicgames.unreal.GameActivity.ProjectName\" android:value=\"{0}\"/>", ProjectName));
			Text.AppendLine(string.Format("\t\t<meta-data android:name=\"com.epicgames.unreal.GameActivity.AppType\" android:value=\"{0}\"/>", AppType));
			Text.AppendLine(string.Format("\t\t<meta-data android:name=\"com.epicgames.unreal.GameActivity.bHasOBBFiles\" android:value=\"{0}\"/>", bHasOBBFiles ? "true" : "false"));
			Text.AppendLine(string.Format("\t\t<meta-data android:name=\"com.epicgames.unreal.GameActivity.BuildConfiguration\" android:value=\"{0}\"/>", Configuration));
			Text.AppendLine(string.Format("\t\t<meta-data android:name=\"com.epicgames.unreal.GameActivity.CookedFlavors\" android:value=\"{0}\"/>", CookedFlavors));
			Text.AppendLine(string.Format("\t\t<meta-data android:name=\"com.epicgames.unreal.GameActivity.bValidateTextureFormats\" android:value=\"{0}\"/>", bValidateTextureFormats ? "true" : "false"));
			Text.AppendLine(string.Format("\t\t<meta-data android:name=\"com.epicgames.unreal.GameActivity.bUseExternalFilesDir\" android:value=\"{0}\"/>", bUseExternalFilesDir ? "true" : "false"));
			Text.AppendLine(string.Format("\t\t<meta-data android:name=\"com.epicgames.unreal.GameActivity.bPublicLogFiles\" android:value=\"{0}\"/>", bPublicLogFiles ? "true" : "false"));
			Text.AppendLine(string.Format("\t\t<meta-data android:name=\"com.epicgames.unreal.GameActivity.bUseDisplayCutout\" android:value=\"{0}\"/>", bUseDisplayCutout ? "true" : "false"));
			Text.AppendLine(string.Format("\t\t<meta-data android:name=\"com.epicgames.unreal.GameActivity.bAllowIMU\" android:value=\"{0}\"/>", bAllowIMU ? "true" : "false"));
			Text.AppendLine(string.Format("\t\t<meta-data android:name=\"com.epicgames.unreal.GameActivity.bSupportsVulkan\" android:value=\"{0}\"/>", bSupportsVulkan ? "true" : "false"));
			Text.AppendLine(string.Format("\t\t<meta-data android:name=\"com.epicgames.unreal.GameActivity.StartupPermissions\" android:value=\"{0}\"/>", StartupPermissions));
			if (bPackageForDaydream)
			{
				Text.AppendLine(string.Format("\t\t<meta-data android:name=\"com.epicgames.unreal.GameActivity.bDaydream\" android:value=\"true\"/>"));
			}
			Text.AppendLine("\t\t<meta-data android:name=\"com.google.android.gms.games.APP_ID\"");
			Text.AppendLine("\t\t           android:value=\"@string/app_id\" />");
			Text.AppendLine("\t\t<meta-data android:name=\"com.google.android.gms.version\"");
			Text.AppendLine("\t\t           android:value=\"@integer/google_play_services_version\" />");
			if (bSupportAdMob)
			{
				Text.AppendLine("\t\t<activity android:name=\"com.google.android.gms.ads.AdActivity\"");
				Text.AppendLine("\t\t          android:configChanges=\"keyboard|keyboardHidden|orientation|screenLayout|uiMode|screenSize|smallestScreenSize\"/>");
			}
			if (!string.IsNullOrEmpty(ExtraApplicationSettings))
			{
				ExtraApplicationSettings = ExtraApplicationSettings.Replace("\\n", "\n");
				foreach (string Line in ExtraApplicationSettings.Split("\r\n".ToCharArray()))
				{
					Text.AppendLine("\t\t" + Line);
				}
			}
			string ApplicationAdditionsFile = Path.Combine(GameBuildFilesPath, "ManifestApplicationAdditions.txt");
			if (File.Exists(ApplicationAdditionsFile))
			{
				foreach (string Line in File.ReadAllLines(ApplicationAdditionsFile))
				{
					Text.AppendLine("\t\t" + Line);
				}
			}

			// Required for OBB download support
			Text.AppendLine("\t\t<service android:name=\"OBBDownloaderService\" />");
			Text.AppendLine("\t\t<receiver android:name=\"AlarmReceiver\" />");

			Text.AppendLine("\t\t<receiver android:name=\"com.epicgames.unreal.LocalNotificationReceiver\" />");

			if (bRestoreNotificationsOnReboot)
			{
				Text.AppendLine("\t\t<receiver android:name=\"com.epicgames.unreal.BootCompleteReceiver\" android:exported=\"true\">");
				Text.AppendLine("\t\t\t<intent-filter>");
				Text.AppendLine("\t\t\t\t<action android:name=\"android.intent.action.BOOT_COMPLETED\" />");
				Text.AppendLine("\t\t\t\t<action android:name=\"android.intent.action.QUICKBOOT_POWERON\" />");
				Text.AppendLine("\t\t\t\t<action android:name=\"com.htc.intent.action.QUICKBOOT_POWERON\" />");
				Text.AppendLine("\t\t\t</intent-filter>");
				Text.AppendLine("\t\t</receiver>");
			}

			Text.AppendLine("\t\t<receiver android:name=\"com.epicgames.unreal.MulticastBroadcastReceiver\" android:exported=\"true\">");
			Text.AppendLine("\t\t\t<intent-filter>");
			Text.AppendLine("\t\t\t\t<action android:name=\"com.android.vending.INSTALL_REFERRER\" />");
			Text.AppendLine("\t\t\t</intent-filter>");
			Text.AppendLine("\t\t</receiver>");

			// Max supported aspect ratio
			string MaxAspectRatioString = MaxAspectRatioValue.ToString("f", System.Globalization.CultureInfo.InvariantCulture);
			Text.AppendLine(string.Format("\t\t<meta-data android:name=\"android.max_aspect\" android:value=\"{0}\" />", MaxAspectRatioString));
					
			Text.AppendLine("\t</application>");

			Text.AppendLine("");
			Text.AppendLine("\t<!-- Requirements -->");

			// check for an override for the requirements section of the manifest
			string RequirementsOverrideFile = Path.Combine(GameBuildFilesPath, "ManifestRequirementsOverride.txt");
			if (File.Exists(RequirementsOverrideFile))
			{
				foreach (string Line in File.ReadAllLines(RequirementsOverrideFile))
				{
					Text.AppendLine("\t" + Line);
				}
			}
			else
			{
				Text.AppendLine("\t<uses-feature android:glEsVersion=\"" + AndroidToolChain.GetGLESVersion(bBuildForES31) + "\" android:required=\"true\" />");
				Text.AppendLine("\t<uses-permission android:name=\"android.permission.INTERNET\"/>");
				if (Configuration != "Shipping" || !bUseExternalFilesDir)
				{
					Text.AppendLine("\t<uses-permission android:name=\"android.permission.WRITE_EXTERNAL_STORAGE\"/>");
				}
				Text.AppendLine("\t<uses-permission android:name=\"android.permission.ACCESS_NETWORK_STATE\"/>");
				Text.AppendLine("\t<uses-permission android:name=\"android.permission.WAKE_LOCK\"/>");
			//	Text.AppendLine("\t<uses-permission android:name=\"android.permission.READ_PHONE_STATE\"/>");
				Text.AppendLine("\t<uses-permission android:name=\"com.android.vending.CHECK_LICENSE\"/>");
				Text.AppendLine("\t<uses-permission android:name=\"android.permission.ACCESS_WIFI_STATE\"/>");

				if (bRestoreNotificationsOnReboot)
				{
					Text.AppendLine("\t<uses-permission android:name=\"android.permission.RECEIVE_BOOT_COMPLETED\"/>");
				}

				if (bEnableGooglePlaySupport && bUseGetAccounts)
				{
					Text.AppendLine("\t<uses-permission android:name=\"android.permission.GET_ACCOUNTS\"/>");
				}

				if(!bPackageForOculusMobile)
				{
					Text.AppendLine("\t<uses-permission android:name=\"android.permission.MODIFY_AUDIO_SETTINGS\"/>");
					Text.AppendLine("\t<uses-permission android:name=\"android.permission.VIBRATE\"/>");
				}

				//			Text.AppendLine("\t<uses-permission android:name=\"android.permission.DISABLE_KEYGUARD\"/>");

				if (bEnableIAP)
				{
					Text.AppendLine("\t<uses-permission android:name=\"com.android.vending.BILLING\"/>");
				}
				if (ExtraPermissions != null)
				{
					foreach (string Permission in ExtraPermissions)
					{
						string TrimmedPermission = Permission.Trim(' ');
						if (TrimmedPermission != "")
						{
							string PermissionString = string.Format("\t<uses-permission android:name=\"{0}\"/>", TrimmedPermission);
							if (!Text.ToString().Contains(PermissionString))
							{
								Text.AppendLine(PermissionString);
							}
						}
					}
				}
				string RequirementsAdditionsFile = Path.Combine(GameBuildFilesPath, "ManifestRequirementsAdditions.txt");
				if (File.Exists(RequirementsAdditionsFile))
				{
					foreach (string Line in File.ReadAllLines(RequirementsAdditionsFile))
					{
						Text.AppendLine("\t" + Line);
					}
				}
				if (AndroidGraphicsDebugger.ToLower() == "adreno")
				{
					string PermissionString = "\t<uses-permission android:name=\"com.qti.permission.PROFILER\"/>";
					if (!Text.ToString().Contains(PermissionString))
					{
						Text.AppendLine(PermissionString);
					}
				}

				if (!bSupportingAllTextureFormats)
				{
					Text.AppendLine("\t<!-- Supported texture compression formats (cooked) -->");
					if (bETC2Enabled && !bOnlyETC2Enabled)
					{
						Text.AppendLine("\t<supports-gl-texture android:name=\"GL_COMPRESSED_RGB8_ETC2\" />");
						Text.AppendLine("\t<supports-gl-texture android:name=\"GL_COMPRESSED_RGBA8_ETC2_EAC\" />");
					}
					if (bDXTEnabled)
					{
						Text.AppendLine("\t<supports-gl-texture android:name=\"GL_EXT_texture_compression_dxt1\" />");
						Text.AppendLine("\t<supports-gl-texture android:name=\"GL_EXT_texture_compression_s3tc\" />");
						Text.AppendLine("\t<supports-gl-texture android:name=\"GL_NV_texture_compression_s3tc\" />");
					}
					if (bASTCEnabled)
					{
						Text.AppendLine("\t<supports-gl-texture android:name=\"GL_KHR_texture_compression_astc_ldr\" />");
					}
				}
			}

			Text.AppendLine("</manifest>");

			// allow plugins to modify final manifest HERE
			XDocument XDoc;
			try
			{
				XDoc = XDocument.Parse(Text.ToString());
			}
			catch (Exception e)
			{
				throw new BuildException("AndroidManifest.xml is invalid {0}\n{1}", e, Text.ToString());
			}

			UPL!.ProcessPluginNode(Arch, "androidManifestUpdates", "", ref XDoc);
			return XDoc.ToString();
		}

		private string GenerateProguard(string Arch, string EngineSourcePath, string GameBuildFilesPath)
		{
			StringBuilder Text = new StringBuilder();

			string ProguardFile = Path.Combine(EngineSourcePath, "proguard-project.txt");
			if (File.Exists(ProguardFile))
			{
				foreach (string Line in File.ReadAllLines(ProguardFile))
				{
					Text.AppendLine(Line);
				}
			}

			string ProguardAdditionsFile = Path.Combine(GameBuildFilesPath, "ProguardAdditions.txt");
			if (File.Exists(ProguardAdditionsFile))
			{
				foreach (string Line in File.ReadAllLines(ProguardAdditionsFile))
				{
					Text.AppendLine(Line);
				}
			}

			// add plugin additions
			return UPL!.ProcessPluginNode(Arch, "proguardAdditions", Text.ToString());
		}

		private void ValidateGooglePlay(string UnrealBuildPath)
		{
			ConfigHierarchy Ini = GetConfigCacheIni(ConfigHierarchyType.Engine);
			bool bEnableGooglePlaySupport;
			Ini.GetBool("/Script/AndroidRuntimeSettings.AndroidRuntimeSettings", "bEnableGooglePlaySupport", out bEnableGooglePlaySupport);

			if (!bEnableGooglePlaySupport)
			{
				// do not need to do anything; it is fine
				return;
			}

			string IniAppId;
			bool bInvalidIniAppId = false;
			Ini.GetString("/Script/AndroidRuntimeSettings.AndroidRuntimeSettings", "GamesAppID", out IniAppId);

			//validate the value found in the AndroidRuntimeSettings
			Int64 Value;
			if (IniAppId.Length == 0 || !Int64.TryParse(IniAppId, out Value))
			{
				bInvalidIniAppId = true;
			}

			bool bInvalid = false;
			string ReplacementId = "";
			String Filename = Path.Combine(UnrealBuildPath, "res", "values", "GooglePlayAppID.xml");
			if (File.Exists(Filename))
			{
				string[] FileContent = File.ReadAllLines(Filename);
				int LineIndex = -1;
				foreach (string Line in FileContent)
				{
					++LineIndex;

					int StartIndex = Line.IndexOf("\"app_id\">");
					if (StartIndex < 0)
						continue;

					StartIndex += 9;
					int EndIndex = Line.IndexOf("</string>");
					if (EndIndex < 0)
						continue;

					string XmlAppId = Line.Substring(StartIndex, EndIndex - StartIndex);

					//validate that the AppId matches the .ini value for the GooglePlay AppId, assuming it's valid
					if (!bInvalidIniAppId &&  IniAppId.CompareTo(XmlAppId) != 0)
					{
						Log.TraceInformation("Replacing Google Play AppID in GooglePlayAppID.xml with AndroidRuntimeSettings .ini value");

						bInvalid = true;
						ReplacementId = IniAppId;
						
					}					
					else if(XmlAppId.Length == 0 || !Int64.TryParse(XmlAppId, out Value))
					{
						Log.TraceWarning("\nWARNING: GooglePlay Games App ID is invalid! Replacing it with \"1\"");

						//write file with something which will fail but not cause an exception if executed
						bInvalid = true;
						ReplacementId = "1";
					}	

					if(bInvalid)
					{
						// remove any read only flags if invalid so it can be replaced
						FileInfo DestFileInfo = new FileInfo(Filename);
						DestFileInfo.Attributes = DestFileInfo.Attributes & ~FileAttributes.ReadOnly;

						//preserve the rest of the file, just fix up this line
						string NewLine = Line.Replace("\"app_id\">" + XmlAppId + "</string>", "\"app_id\">" + ReplacementId + "</string>");
						FileContent[LineIndex] = NewLine;

						File.WriteAllLines(Filename, FileContent);
					}

					break;
				}
			}
			else
			{
				string NewAppId;
				// if we don't have an appID to use from the config, write file with something which will fail but not cause an exception if executed
				if (bInvalidIniAppId)
				{
					Log.TraceWarning("\nWARNING: Creating GooglePlayAppID.xml using a Google Play AppID of \"1\" because there was no valid AppID in AndroidRuntimeSettings!");
					NewAppId = "1";
				}
				else
				{
					Log.TraceInformation("Creating GooglePlayAppID.xml with AndroidRuntimeSettings .ini value");
					NewAppId = IniAppId;
				}

				File.WriteAllText(Filename, XML_HEADER + "\n<resources>\n\t<string name=\"app_id\">" + NewAppId + "</string>\n</resources>\n");
			}
		}

		private bool FilesAreDifferent(string SourceFilename, string DestFilename)
		{
			// source must exist
			FileInfo SourceInfo = new FileInfo(SourceFilename);
			if (!SourceInfo.Exists)
			{
				throw new BuildException("Can't make an APK without file [{0}]", SourceFilename);
			}

			// different if destination doesn't exist
			FileInfo DestInfo = new FileInfo(DestFilename);
			if (!DestInfo.Exists)
			{
				return true;
			}

			// file lengths differ?
			if (SourceInfo.Length != DestInfo.Length)
			{
				return true;
			}

			// validate timestamps
			TimeSpan Diff = DestInfo.LastWriteTimeUtc - SourceInfo.LastWriteTimeUtc;
			if (Diff.TotalSeconds < -1 || Diff.TotalSeconds > 1)
			{
				return true;
			}

			// could check actual bytes just to be sure, but good enough
			return false;
		}

		private bool FilesAreIdentical(string SourceFilename, string DestFilename)
		{
			// source must exist
			FileInfo SourceInfo = new FileInfo(SourceFilename);
			if (!SourceInfo.Exists)
			{
				throw new BuildException("Can't make an APK without file [{0}]", SourceFilename);
			}

			// different if destination doesn't exist
			FileInfo DestInfo = new FileInfo(DestFilename);
			if (!DestInfo.Exists)
			{
				return false;
			}

			// file lengths differ?
			if (SourceInfo.Length != DestInfo.Length)
			{
				return false;
			}

			using (FileStream SourceStream = new FileStream(SourceFilename, FileMode.Open, FileAccess.Read, FileShare.Read))
			using (FileStream DestStream = new FileStream(DestFilename, FileMode.Open, FileAccess.Read, FileShare.Read))
			{
				using(BinaryReader SourceReader = new BinaryReader(SourceStream))
				using(BinaryReader DestReader = new BinaryReader(DestStream))
				{
					bool bEOF = false;
					while (!bEOF)
					{
						byte[] SourceData = SourceReader.ReadBytes(32768);
						if (SourceData.Length == 0)
						{
							bEOF = true;
							break;
						}

						byte[] DestData = DestReader.ReadBytes(32768);
						if (!SourceData.SequenceEqual(DestData))
						{
							return false;
						}
					}
					return true;
				}
			}
			
		}

		private bool RequiresOBB(bool bDisallowPackageInAPK, string OBBLocation)
		{
			if (bDisallowPackageInAPK)
			{
				Log.TraceInformation("APK contains data.");
				return false;
			}
			else if (!String.IsNullOrEmpty(Environment.GetEnvironmentVariable("uebp_LOCAL_ROOT")))
			{
				Log.TraceInformation("On build machine.");
				return true;
			}
			else
			{
				Log.TraceInformation("Looking for OBB.");
				return File.Exists(OBBLocation);
			}
		}

		private bool CreateRunGradle(string GradlePath)
		{
			string RunGradleBatFilename = Path.Combine(GradlePath, "rungradle.bat");

			// check for an unused drive letter
			string UnusedDriveLetter = "";
			bool bFound = true;
			DriveInfo[] AllDrives = DriveInfo.GetDrives();
			for (char DriveLetter = 'Z'; DriveLetter >= 'A'; DriveLetter--)
			{
				UnusedDriveLetter = Char.ToString(DriveLetter) + ":";
				bFound = false;
				for (int DriveIndex = AllDrives.Length - 1; DriveIndex >= 0; DriveIndex--)
				{
					if (AllDrives[DriveIndex].Name.ToUpper().StartsWith(UnusedDriveLetter))
					{
						bFound = true;
						break;
					}
				}
				if (!bFound)
				{
					break;
				}
			}

			if (bFound)
			{
				Log.TraceInformation("\nUnable to apply subst, using gradlew.bat directly (all drive letters in use!)");
				return false;
			}

			Log.TraceInformation("\nCreating rungradle.bat to work around commandline length limit (using unused drive letter {0})", UnusedDriveLetter);

			// make sure rungradle.bat isn't read-only
			if (File.Exists(RunGradleBatFilename))
			{
				FileAttributes Attribs = File.GetAttributes(RunGradleBatFilename);
				if (Attribs.HasFlag(FileAttributes.ReadOnly))
				{
					File.SetAttributes(RunGradleBatFilename, Attribs & ~FileAttributes.ReadOnly);
				}
			}

			// generate new rungradle.bat with an unused drive letter for subst
			string RunGradleBatText =
					"@echo off\n" +
					"setlocal\n" +
					"set GRADLEPATH=%~dp0\n" +
					"set GRADLE_CMD_LINE_ARGS=\n" +
					":setupArgs\n" +
					"if \"\"%1\"\"==\"\"\"\" goto doneStart\n" +
					"set GRADLE_CMD_LINE_ARGS=%GRADLE_CMD_LINE_ARGS% %1\n" +
					"shift\n" +
					"goto setupArgs\n\n" +
					":doneStart\n" +
					"subst " + UnusedDriveLetter + " \"%CD%\"\n" +
					"pushd " + UnusedDriveLetter + "\n" +
					"call \"%GRADLEPATH%\\gradlew.bat\" %GRADLE_CMD_LINE_ARGS%\n" +
					"set GRADLEERROR=%ERRORLEVEL%\n" +
					"popd\n" +
					"subst " + UnusedDriveLetter + " /d\n" +
					"exit /b %GRADLEERROR%\n";

			File.WriteAllText(RunGradleBatFilename, RunGradleBatText);

			return true;
		}

		private bool GradleEnabled()
		{
			ConfigHierarchy Ini = GetConfigCacheIni(ConfigHierarchyType.Engine);
			bool bEnableGradle = false;
			Ini.GetBool("/Script/AndroidRuntimeSettings.AndroidRuntimeSettings", "bEnableGradle", out bEnableGradle);
			return bEnableGradle;
		}
		private bool BundleEnabled()
		{
			if (ForceAPKGeneration)
			{
				return false;
			}
			ConfigHierarchy Ini = GetConfigCacheIni(ConfigHierarchyType.Engine);
			bool bEnableBundle = false;
			Ini.GetBool("/Script/AndroidRuntimeSettings.AndroidRuntimeSettings", "bEnableBundle", out bEnableBundle);
			return bEnableBundle;
		}

		private bool IsLicenseAgreementValid()
		{
			string LicensePath = Environment.ExpandEnvironmentVariables("%ANDROID_HOME%/licenses");

			// directory must exist
			if (!Directory.Exists(LicensePath))
			{
				Log.TraceInformation("Directory doesn't exist {0}", LicensePath);
				return false;
			}

			// license file must exist
			string LicenseFilename = Path.Combine(LicensePath, "android-sdk-license");
			if (!File.Exists(LicenseFilename))
			{
				Log.TraceInformation("File doesn't exist {0}", LicenseFilename);
				return false;
			}

			// ignore contents of hash for now (Gradle will report if it isn't valid)
			return true;
		}

		private void GetMinTargetSDKVersions(AndroidToolChain ToolChain, string Arch, UnrealPluginLanguage UPL, string NDKArch, bool bEnableBundle, out int MinSDKVersion, out int TargetSDKVersion, out int NDKLevelInt)
		{
			ConfigHierarchy Ini = GetConfigCacheIni(ConfigHierarchyType.Engine);
			Ini.GetInt32("/Script/AndroidRuntimeSettings.AndroidRuntimeSettings", "MinSDKVersion", out MinSDKVersion);
			TargetSDKVersion = MinSDKVersion;
			Ini.GetInt32("/Script/AndroidRuntimeSettings.AndroidRuntimeSettings", "TargetSDKVersion", out TargetSDKVersion);

			// Check for targetSDKOverride from UPL
			string TargetOverride = UPL.ProcessPluginNode(NDKArch, "targetSDKOverride", "");
			if (!String.IsNullOrEmpty(TargetOverride))
			{
				int OverrideInt = 0;
				if (int.TryParse(TargetOverride, out OverrideInt))
				{
					TargetSDKVersion = OverrideInt;
				}
			}

<<<<<<< HEAD
			if ((AndroidToolChain.BuildWithSanitizer(ProjectFile) != AndroidToolChain.ClangSanitizer.None) && (MinSDKVersion < 27))
			{
				MinSDKVersion = 27;
				Log.TraceInformation("Fixing minSdkVersion; requires minSdkVersion of {0} for Clang's Sanitizers", 27);
=======
			if ((ToolChain.BuildWithSanitizer() != AndroidToolChain.ClangSanitizer.None) && (MinSDKVersion < 27))
			{
				MinSDKVersion = 27;
				Log.TraceInformation("Fixing minSdkVersion; requires minSdkVersion of {0} for Clang's Sanitizers", MinSDKVersion);
>>>>>>> 6bbb88c8
			}

			if (bEnableBundle && MinSDKVersion < MinimumSDKLevelForBundle)
			{
				MinSDKVersion = MinimumSDKLevelForBundle;
				Log.TraceInformation("Fixing minSdkVersion; requires minSdkVersion of {0} for App Bundle support", MinimumSDKLevelForBundle);
			}

			// Make sure minSdkVersion is at least 13 (need this for appcompat-v13 used by AndroidPermissions)
			// this may be changed by active plugins (Google Play Services 11.0.4 needs 14 for example)
			if (MinSDKVersion < MinimumSDKLevelForGradle)
			{
				MinSDKVersion = MinimumSDKLevelForGradle;
				Log.TraceInformation("Fixing minSdkVersion; requires minSdkVersion of {0} with Gradle based on active plugins", MinimumSDKLevelForGradle);
			}

			// 64-bit targets must be android-21 or higher
			NDKLevelInt = ToolChain.GetNdkApiLevelInt();
			if (NDKLevelInt < 21)
			{
				// 21 is requred for GL ES3.1
				NDKLevelInt = 21;
			}

			// fix up the MinSdkVersion
			if (NDKLevelInt > 19)
			{
				if (MinSDKVersion < 21)
				{
					MinSDKVersion = 21;
					Log.TraceInformation("Fixing minSdkVersion; NDK level above 19 requires minSdkVersion of 21 (arch={0})", Arch.Substring(1));
				}
			}

			if (TargetSDKVersion < MinSDKVersion)
			{
				TargetSDKVersion = MinSDKVersion;
			}
		}

		private void CreateGradlePropertiesFiles(string Arch, int MinSDKVersion, int TargetSDKVersion, string CompileSDKVersion, string BuildToolsVersion, string PackageName,
			string? DestApkName, string NDKArch,	string UnrealBuildFilesPath, string GameBuildFilesPath, string UnrealBuildGradleAppPath, string UnrealBuildPath, string UnrealBuildGradlePath,
			bool bForDistribution, bool bIsEmbedded, List<string> OBBFiles)
		{
			// Create gradle.properties
			StringBuilder GradleProperties = new StringBuilder();

			int StoreVersion = GetStoreVersion(GetUnrealArch(NDKArch));
			string VersionDisplayName = GetVersionDisplayName(bIsEmbedded);

			ConfigHierarchy Ini = GetConfigCacheIni(ConfigHierarchyType.Engine);

			bool bEnableUniversalAPK = false;
			Ini.GetBool("/Script/AndroidRuntimeSettings.AndroidRuntimeSettings", "bEnableUniversalAPK", out bEnableUniversalAPK);

			GradleProperties.AppendLine("org.gradle.daemon=false");
			GradleProperties.AppendLine("org.gradle.jvmargs=-XX:MaxHeapSize=4096m -Xmx9216m");
			GradleProperties.AppendLine("android.injected.testOnly=false");
			GradleProperties.AppendLine("android.useAndroidX=true");
			GradleProperties.AppendLine("android.enableJetifier=true");
			GradleProperties.AppendLine(string.Format("COMPILE_SDK_VERSION={0}", CompileSDKVersion));
			GradleProperties.AppendLine(string.Format("BUILD_TOOLS_VERSION={0}", BuildToolsVersion));
			GradleProperties.AppendLine(string.Format("PACKAGE_NAME={0}", PackageName));
			GradleProperties.AppendLine(string.Format("MIN_SDK_VERSION={0}", MinSDKVersion.ToString()));
			GradleProperties.AppendLine(string.Format("TARGET_SDK_VERSION={0}", TargetSDKVersion.ToString()));
			GradleProperties.AppendLine(string.Format("STORE_VERSION={0}", StoreVersion.ToString()));
			GradleProperties.AppendLine(string.Format("VERSION_DISPLAY_NAME={0}", VersionDisplayName));

			if (DestApkName != null)
			{
				GradleProperties.AppendLine(string.Format("OUTPUT_PATH={0}", Path.GetDirectoryName(DestApkName)!.Replace("\\", "/")));
				GradleProperties.AppendLine(string.Format("OUTPUT_FILENAME={0}", Path.GetFileName(DestApkName)));

				string BundleFilename = Path.GetFileName(DestApkName).Replace(".apk", ".aab");
				GradleProperties.AppendLine(string.Format("OUTPUT_BUNDLEFILENAME={0}", BundleFilename));

				if (bEnableUniversalAPK)
				{
					string UniversalAPKFilename = Path.GetFileName(DestApkName).Replace(".apk", "_universal.apk");
					GradleProperties.AppendLine("OUTPUT_UNIVERSALFILENAME=" + UniversalAPKFilename);
				}
			}

			int OBBFileIndex = 0;
			GradleProperties.AppendLine(string.Format("OBB_FILECOUNT={0}", OBBFiles.Count));
			foreach (string OBBFile in OBBFiles)
			{
				GradleProperties.AppendLine(string.Format("OBB_FILE{0}={1}", OBBFileIndex++, OBBFile.Replace("\\", "/")));
			}

			GradleProperties.AppendLine("ANDROID_TOOLS_BUILD_GRADLE_VERSION={0}", ANDROID_TOOLS_BUILD_GRADLE_VERSION);
			GradleProperties.AppendLine("BUNDLETOOL_JAR=" + Path.GetFullPath(Path.Combine(UnrealBuildFilesPath, "..", "Prebuilt", "bundletool", BUNDLETOOL_JAR)).Replace("\\", "/"));
			GradleProperties.AppendLine("GENUNIVERSALAPK_JAR=" + Path.GetFullPath(Path.Combine(UnrealBuildFilesPath, "..", "Prebuilt", "GenUniversalAPK", "bin", "GenUniversalAPK.jar")).Replace("\\", "/"));

			// add any Gradle properties from UPL
			string GradlePropertiesUPL = UPL!.ProcessPluginNode(NDKArch, "gradleProperties", "");
			GradleProperties.AppendLine(GradlePropertiesUPL);

			// Create abi.gradle
			StringBuilder ABIGradle = new StringBuilder();
			ABIGradle.AppendLine("android {");
			ABIGradle.AppendLine("\tdefaultConfig {");
			ABIGradle.AppendLine("\t\tndk {");
			ABIGradle.AppendLine(string.Format("\t\t\tabiFilter \"{0}\"", NDKArch));
			ABIGradle.AppendLine("\t\t}");
			ABIGradle.AppendLine("\t}");
			ABIGradle.AppendLine("}");
			string ABIGradleFilename = Path.Combine(UnrealBuildGradleAppPath, "abi.gradle");
			File.WriteAllText(ABIGradleFilename, ABIGradle.ToString());

			StringBuilder GradleBuildAdditionsContent = new StringBuilder();
			GradleBuildAdditionsContent.AppendLine("apply from: 'aar-imports.gradle'");
			GradleBuildAdditionsContent.AppendLine("apply from: 'projects.gradle'");
			GradleBuildAdditionsContent.AppendLine("apply from: 'abi.gradle'");

			bool bEnableBundle, bBundleABISplit, bBundleLanguageSplit, bBundleDensitySplit;
			Ini.GetBool("/Script/AndroidRuntimeSettings.AndroidRuntimeSettings", "bEnableBundle", out bEnableBundle);
			Ini.GetBool("/Script/AndroidRuntimeSettings.AndroidRuntimeSettings", "bBundleABISplit", out bBundleABISplit);
			Ini.GetBool("/Script/AndroidRuntimeSettings.AndroidRuntimeSettings", "bBundleLanguageSplit", out bBundleLanguageSplit);
			Ini.GetBool("/Script/AndroidRuntimeSettings.AndroidRuntimeSettings", "bBundleDensitySplit", out bBundleDensitySplit);

			GradleBuildAdditionsContent.AppendLine("android {");
			if (!ForceAPKGeneration && bEnableBundle)
			{
				GradleBuildAdditionsContent.AppendLine("\tbundle {");
				GradleBuildAdditionsContent.AppendLine("\t\tabi { enableSplit = " + (bBundleABISplit ? "true" : "false") + " }");
				GradleBuildAdditionsContent.AppendLine("\t\tlanguage { enableSplit = " + (bBundleLanguageSplit ? "true" : "false") + " }");
				GradleBuildAdditionsContent.AppendLine("\t\tdensity { enableSplit = " + (bBundleDensitySplit ? "true" : "false") + " }");
				GradleBuildAdditionsContent.AppendLine("\t}");
			}

			if (bForDistribution)
			{
				bool bDisableV2Signing = false;

				if (GetTargetOculusMobileDevices().Contains("Go"))
				{
					bDisableV2Signing = true;
					Log.TraceInformation("Disabling v2Signing for Oculus Go");
				}

				string KeyAlias, KeyStore, KeyStorePassword, KeyPassword;
				Ini.GetString("/Script/AndroidRuntimeSettings.AndroidRuntimeSettings", "KeyStore", out KeyStore);
				Ini.GetString("/Script/AndroidRuntimeSettings.AndroidRuntimeSettings", "KeyAlias", out KeyAlias);
				Ini.GetString("/Script/AndroidRuntimeSettings.AndroidRuntimeSettings", "KeyStorePassword", out KeyStorePassword);
				Ini.GetString("/Script/AndroidRuntimeSettings.AndroidRuntimeSettings", "KeyPassword", out KeyPassword);

				if (string.IsNullOrEmpty(KeyStore) || string.IsNullOrEmpty(KeyAlias) || string.IsNullOrEmpty(KeyStorePassword))
				{
					throw new BuildException("DistributionSigning settings are not all set. Check the DistributionSettings section in the Android tab of Project Settings");
				}

				if (string.IsNullOrEmpty(KeyPassword) || KeyPassword == "_sameaskeystore_")
				{
					KeyPassword = KeyStorePassword;
				}

				// Make sure the keystore file exists
				string KeyStoreFilename = Path.Combine(UnrealBuildPath, KeyStore);
				if (!File.Exists(KeyStoreFilename))
				{
					throw new BuildException("Keystore file is missing. Check the DistributionSettings section in the Android tab of Project Settings");
				}

				GradleProperties.AppendLine(string.Format("STORE_FILE={0}", KeyStoreFilename.Replace("\\", "/")));
				GradleProperties.AppendLine(string.Format("STORE_PASSWORD={0}", KeyStorePassword));
				GradleProperties.AppendLine(string.Format("KEY_ALIAS={0}", KeyAlias));
				GradleProperties.AppendLine(string.Format("KEY_PASSWORD={0}", KeyPassword));

				GradleBuildAdditionsContent.AppendLine("\tsigningConfigs {");
				GradleBuildAdditionsContent.AppendLine("\t\trelease {");
				GradleBuildAdditionsContent.AppendLine(string.Format("\t\t\tstoreFile file('{0}')", KeyStoreFilename.Replace("\\", "/")));
				GradleBuildAdditionsContent.AppendLine(string.Format("\t\t\tstorePassword '{0}'", KeyStorePassword));
				GradleBuildAdditionsContent.AppendLine(string.Format("\t\t\tkeyAlias '{0}'", KeyAlias));
				GradleBuildAdditionsContent.AppendLine(string.Format("\t\t\tkeyPassword '{0}'", KeyPassword));
				if (bDisableV2Signing)
				{
					GradleBuildAdditionsContent.AppendLine("\t\t\tv2SigningEnabled false");
				}
				GradleBuildAdditionsContent.AppendLine("\t\t}");
				GradleBuildAdditionsContent.AppendLine("\t}");

				// Generate the Proguard file contents and write it
				string ProguardContents = GenerateProguard(NDKArch, UnrealBuildFilesPath, GameBuildFilesPath);
				string ProguardFilename = Path.Combine(UnrealBuildGradleAppPath, "proguard-rules.pro");
				SafeDeleteFile(ProguardFilename);
				File.WriteAllText(ProguardFilename, ProguardContents);
			}
			else
			{
				// empty just for Gradle not to complain
				GradleProperties.AppendLine("STORE_FILE=");
				GradleProperties.AppendLine("STORE_PASSWORD=");
				GradleProperties.AppendLine("KEY_ALIAS=");
				GradleProperties.AppendLine("KEY_PASSWORD=");

				// empty just for Gradle not to complain
				GradleBuildAdditionsContent.AppendLine("\tsigningConfigs {");
				GradleBuildAdditionsContent.AppendLine("\t\trelease {");
				GradleBuildAdditionsContent.AppendLine("\t\t}");
				GradleBuildAdditionsContent.AppendLine("\t}");
			}

			GradleBuildAdditionsContent.AppendLine("\tbuildTypes {");
			GradleBuildAdditionsContent.AppendLine("\t\trelease {");
			GradleBuildAdditionsContent.AppendLine("\t\t\tsigningConfig signingConfigs.release");
			if (GradlePropertiesUPL.Contains("DISABLE_MINIFY=1"))
			{
				GradleBuildAdditionsContent.AppendLine("\t\t\tminifyEnabled false");
			}
			else
			{
				GradleBuildAdditionsContent.AppendLine("\t\t\tminifyEnabled true");
			}
			if (GradlePropertiesUPL.Contains("DISABLE_PROGUARD=1"))
			{
				GradleBuildAdditionsContent.AppendLine("\t\t\tuseProguard false");
			}
			else
			{
				GradleBuildAdditionsContent.AppendLine("\t\t\tproguardFiles getDefaultProguardFile('proguard-android.txt'), 'proguard-rules.pro'");
			}
			GradleBuildAdditionsContent.AppendLine("\t\t}");
			GradleBuildAdditionsContent.AppendLine("\t\tdebug {");
			GradleBuildAdditionsContent.AppendLine("\t\t\tdebuggable true");
			GradleBuildAdditionsContent.AppendLine("\t\t}");
			GradleBuildAdditionsContent.AppendLine("\t}");
			GradleBuildAdditionsContent.AppendLine("}");

			// Add any UPL app buildGradleAdditions
			GradleBuildAdditionsContent.Append(UPL.ProcessPluginNode(NDKArch, "buildGradleAdditions", ""));

			string GradleBuildAdditionsFilename = Path.Combine(UnrealBuildGradleAppPath, "buildAdditions.gradle");
			File.WriteAllText(GradleBuildAdditionsFilename, GradleBuildAdditionsContent.ToString());

			string GradlePropertiesFilename = Path.Combine(UnrealBuildGradlePath, "gradle.properties");
			File.WriteAllText(GradlePropertiesFilename, GradleProperties.ToString());

			// Add lint if requested (note depreciation warnings can be suppressed with @SuppressWarnings("deprecation")
			string GradleBaseBuildAdditionsContents = "";
			bool bEnableLint = false;
			Ini.GetBool("/Script/AndroidRuntimeSettings.AndroidRuntimeSettings", "bEnableLint", out bEnableLint);
			if (bEnableLint)
			{
				GradleBaseBuildAdditionsContents =
					"allprojects {\n" +
					"\ttasks.withType(JavaCompile) {\n" +
					"\t\toptions.compilerArgs << \"-Xlint:unchecked\" << \"-Xlint:deprecation\"\n" +
					"\t}\n" +
					"}\n\n";
			}

			// Create baseBuildAdditions.gradle from plugins baseBuildGradleAdditions
			string GradleBaseBuildAdditionsFilename = Path.Combine(UnrealBuildGradlePath, "baseBuildAdditions.gradle");
			File.WriteAllText(GradleBaseBuildAdditionsFilename, UPL.ProcessPluginNode(NDKArch, "baseBuildGradleAdditions", GradleBaseBuildAdditionsContents));

			// Create buildscriptAdditions.gradle from plugins buildscriptGradleAdditions
			string GradleBuildScriptAdditionsFilename = Path.Combine(UnrealBuildGradlePath, "buildscriptAdditions.gradle");
			File.WriteAllText(GradleBuildScriptAdditionsFilename, UPL.ProcessPluginNode(NDKArch, "buildscriptGradleAdditions", ""));
		}

		private void MakeApk(AndroidToolChain ToolChain, string ProjectName, TargetType InTargetType, string ProjectDirectory, string OutputPath, string EngineDirectory, bool bForDistribution, string CookFlavor, 
			UnrealTargetConfiguration Configuration, bool bMakeSeparateApks, bool bIncrementalPackage, bool bDisallowPackagingDataInApk, bool bDisallowExternalFilesDir, bool bSkipGradleBuild)
		{
			Log.TraceInformation("\n===={0}====PREPARING TO MAKE APK=================================================================", DateTime.Now.ToString());

			// Get list of all architecture and GPU targets for build
			List<string> Arches = ToolChain.GetAllArchitectures();

			// we do not need to really build an engine UnrealGame.apk so short-circuit it
			if (!ForceAPKGeneration && ProjectName == "UnrealGame" && OutputPath.Replace("\\", "/").Contains("/Engine/Binaries/Android/") && Path.GetFileNameWithoutExtension(OutputPath).StartsWith("UnrealGame"))
			{
				if (!bSkipGradleBuild)
				{
					/*
					IEnumerable<Tuple<string, string>> TargetList = null;

					TargetList = from Arch in Arches
								from GPUArch in GPUArchitectures
								select Tuple.Create(Arch, GPUArch);

					string DestApkDirectory = Path.Combine(ProjectDirectory, "Binaries/Android");
					string ApkFilename = Path.GetFileNameWithoutExtension(OutputPath).Replace("UnrealGame", ProjectName);

					foreach (Tuple<string, string> target in TargetList)
					{
						string Arch = target.Item1;
						string GPUArchitecture = target.Item2;
						string DestApkName = Path.Combine(DestApkDirectory, ApkFilename + ".apk");
						DestApkName = AndroidToolChain.InlineArchName(DestApkName, Arch, GPUArchitecture);

						// create a dummy APK if doesn't exist
						if (!File.Exists(DestApkName))
						{
							File.WriteAllText(DestApkName, "dummyfile");
						}
					}
					*/
				}
				Log.TraceInformation("APK generation not needed for project {0} with {1}", ProjectName, OutputPath);
				Log.TraceInformation("\n===={0}====COMPLETED MAKE APK=======================================================================", DateTime.Now.ToString());
				return;
			}

			if (!GradleEnabled())
			{
				throw new BuildException("Support for building APK without Gradle is depreciated; please update your project Engine.ini.");
			}

			if (UPL!.GetLastError() != null)
			{
				throw new BuildException("Cannot make APK with UPL errors");
			}

			// make sure it is cached (clear unused warning)
			string EngineVersion = ReadEngineVersion();
			if (EngineVersion == null)
			{
				throw new BuildException("No engine version!");
			}

			SetMinimumSDKLevelForGradle();

			// Verify license agreement since we require Gradle
			if (!IsLicenseAgreementValid())
			{
				throw new BuildException("Android SDK license file not found.  Please agree to license in Android project settings in the editor.");
			}

			LogBuildSetup();

			// bundles disabled for launch-on
			bool bEnableBundle = BundleEnabled() && !bDisallowPackagingDataInApk;

			bool bIsBuildMachine = Environment.GetEnvironmentVariable("IsBuildMachine") == "1";

			// do this here so we'll stop early if there is a problem with the SDK API level (cached so later calls will return the same)
			string SDKAPILevel = GetSdkApiLevel(ToolChain);
			int SDKLevelInt = GetApiLevelInt(SDKAPILevel);
			string BuildToolsVersion = GetBuildToolsVersion();

			// cache some tools paths
			//string NDKBuildPath = Environment.ExpandEnvironmentVariables("%NDKROOT%/ndk-build" + (RuntimePlatform.IsWindows ? ".cmd" : ""));
			//bool HasNDKPath = File.Exists(NDKBuildPath);

			// set up some directory info
			string IntermediateAndroidPath = Path.Combine(ProjectDirectory, "Intermediate", "Android");
			string UnrealJavaFilePath = Path.Combine(ProjectDirectory, "Build", "Android", GetUnrealJavaSrcPath());
			string UnrealBuildFilesPath = GetUnrealBuildFilePath(EngineDirectory);
			string UnrealBuildFilesPath_NFL = GetUnrealBuildFilePath(Path.Combine(EngineDirectory, "Restricted/NotForLicensees"));
			string UnrealBuildFilesPath_NR = GetUnrealBuildFilePath(Path.Combine(EngineDirectory, "Restricted/NoRedist"));
			string GameBuildFilesPath = Path.Combine(ProjectDirectory, "Build", "Android");
			string GameBuildFilesPath_NFL = Path.Combine(Path.Combine(ProjectDirectory, "Restricted/NotForLicensees"), "Build", "Android");
			string GameBuildFilesPath_NR = Path.Combine(Path.Combine(ProjectDirectory, "Restricted/NoRedist"), "Build", "Android");

			// get a list of unique NDK architectures enabled for build
			List<string> NDKArches = new List<string>();
			foreach (string Arch in Arches)
			{
				string NDKArch = GetNDKArch(Arch);
				if (!NDKArches.Contains(NDKArch))
				{
					NDKArches.Add(NDKArch);
				}
			}

			// force create from scratch if on build machine
			bool bCreateFromScratch = bIsBuildMachine;

			AndroidToolChain.ClangSanitizer Sanitizer = ToolChain.BuildWithSanitizer();

			// see if last time matches the skipGradle setting
			string BuildTypeFilename = Path.Combine(IntermediateAndroidPath, "BuildType.txt");
			string BuildTypeID = bSkipGradleBuild ? "Embedded" : "Standalone";
			if (Sanitizer != AndroidToolChain.ClangSanitizer.None && Sanitizer != AndroidToolChain.ClangSanitizer.HwAddress)
			{
				BuildTypeID += Sanitizer.ToString() + "Sanitizer";
			}
			if (File.Exists(BuildTypeFilename))
			{
				string BuildTypeContents = File.ReadAllText(BuildTypeFilename);
				if (BuildTypeID != BuildTypeContents)
				{
					Log.TraceInformation("Build type changed, forcing clean");
					bCreateFromScratch = true;
				}
			}

			// force cleanup if older UE4 project
			if (File.Exists(Path.Combine(IntermediateAndroidPath, "arm64", "jni", "arm64-v8a", "libUE4.so")) ||
				File.Exists(Path.Combine(IntermediateAndroidPath, "x64", "jni", "x86_64", "libUE4.so")))
			{
				Log.TraceInformation("Old version of library .so found, forcing clean");
				bCreateFromScratch = true;
			}

			// check if the enabled plugins has changed
			string PluginListFilename = Path.Combine(IntermediateAndroidPath, "ActiveUPL.txt");
			string PluginListContents = ActiveUPLFiles.ToString();
			if (File.Exists(PluginListFilename))
			{
				string PreviousPluginListContents = File.ReadAllText(PluginListFilename);
				if (PluginListContents != PreviousPluginListContents)
				{
					Log.TraceInformation("Active UPL files changed, forcing clean");
					bCreateFromScratch = true;
				}
			}

			if (bCreateFromScratch)
			{
				Log.TraceInformation("Cleaning {0}", IntermediateAndroidPath);
				DeleteDirectory(IntermediateAndroidPath);
				Directory.CreateDirectory(IntermediateAndroidPath);
			}
			
			if (!System.IO.Directory.Exists(IntermediateAndroidPath))
			{
				System.IO.Directory.CreateDirectory(IntermediateAndroidPath);
			}

			// write enabled plugins list
			File.WriteAllText(PluginListFilename, PluginListContents);

			// write build type
			File.WriteAllText(BuildTypeFilename, BuildTypeID);

			// cache if we want data in the Apk
			bool bPackageDataInsideApk = bDisallowPackagingDataInApk ? false : GetPackageDataInsideApk();
			bool bDisableVerifyOBBOnStartUp = DisableVerifyOBBOnStartUp();
			bool bUseExternalFilesDir = UseExternalFilesDir(bDisallowExternalFilesDir);

			// Generate Java files
			string PackageName = GetPackageName(ProjectName);
			string TemplateDestinationBase = Path.Combine(ProjectDirectory, "Build", "Android", "src", PackageName.Replace('.', Path.DirectorySeparatorChar));
			MakeDirectoryIfRequired(TemplateDestinationBase);

			// We'll be writing the OBB data into the same location as the download service files
			string UnrealOBBDataFileName = GetUnrealJavaOBBDataFileName(TemplateDestinationBase);
			string UnrealDownloadShimFileName = GetUnrealJavaDownloadShimFileName(UnrealJavaFilePath);

			// Template generated files
			string JavaTemplateSourceDir = GetUnrealTemplateJavaSourceDir(EngineDirectory);
			IEnumerable<TemplateFile> templates = from template in Directory.EnumerateFiles(JavaTemplateSourceDir, "*.template")
							let RealName = Path.GetFileNameWithoutExtension(template)
							select new TemplateFile(SourceFile: template, DestinationFile: GetUnrealTemplateJavaDestination(TemplateDestinationBase, RealName));

			// Generate the OBB and Shim files here
			string ObbFileLocation = ProjectDirectory + "/Saved/StagedBuilds/Android" + CookFlavor + ".obb";
			string PatchFileLocation = ProjectDirectory + "/Saved/StagedBuilds/Android" + CookFlavor + ".patch.obb";
			List<string> RequiredOBBFiles = new List<String> { ObbFileLocation };
			if (File.Exists(PatchFileLocation))
			{
				RequiredOBBFiles.Add(PatchFileLocation);
			}

<<<<<<< HEAD
			// If we are not skipping Gradle build this is done per architecture so store version may be different
			if (bSkipGradleBuild)
			{
				// Generate the OBBData.java file if out of date (can skip rewriting it if packaging inside Apk in some cases)
				WriteJavaOBBDataFile(UE4OBBDataFileName, PackageName, RequiredOBBFiles, CookFlavor, bPackageDataInsideApk, Arches[0].Substring(1));
=======
			if (Arches.Count > 0)
			{
				// Generate the OBBData.java file if out of date (can skip rewriting it if packaging inside Apk in some cases)
				// Note: this may be replaced per architecture later if store version is different
				WriteJavaOBBDataFile(UnrealOBBDataFileName, PackageName, RequiredOBBFiles, CookFlavor, bPackageDataInsideApk, Arches[0].Substring(1));
>>>>>>> 6bbb88c8
			}

			// Make sure any existing proguard file in project is NOT used (back it up)
			string ProjectBuildProguardFile = Path.Combine(GameBuildFilesPath, "proguard-project.txt");
			if (File.Exists(ProjectBuildProguardFile))
			{
				string ProjectBackupProguardFile = Path.Combine(GameBuildFilesPath, "proguard-project.backup");
				File.Move(ProjectBuildProguardFile, ProjectBackupProguardFile);
			}

			WriteJavaDownloadSupportFiles(UnrealDownloadShimFileName, templates, new Dictionary<string, string>{
				{ "$$GameName$$", ProjectName },
				{ "$$PublicKey$$", GetPublicKey() }, 
				{ "$$PackageName$$",PackageName }
			});

			// Sometimes old files get left behind if things change, so we'll do a clean up pass
			foreach (string NDKArch in NDKArches)
			{
				string UnrealBuildPath = Path.Combine(IntermediateAndroidPath, GetUnrealArch(NDKArch).Substring(1).Replace("-", "_"));

				string CleanUpBaseDir = Path.Combine(ProjectDirectory, "Build", "Android", "src");
				string ImmediateBaseDir = Path.Combine(UnrealBuildPath, "src");
				IEnumerable<string> files = Directory.EnumerateFiles(CleanUpBaseDir, "*.java", SearchOption.AllDirectories);

				Log.TraceInformation("Cleaning up files based on template dir {0}", TemplateDestinationBase);

				// Make a set of files that are okay to clean up
				HashSet<string> cleanFiles = new HashSet<string>();
				cleanFiles.Add("DownloadShim.java");
				cleanFiles.Add("OBBData.java");
				foreach (TemplateFile template in templates)
				{
					cleanFiles.Add(Path.GetFileName(template.DestinationFile));
				}

				foreach (string filename in files)
				{
					// keep the shim if it is in the right place
					if (filename == UnrealDownloadShimFileName)
					{
						continue;
					}

					string filePath = Path.GetDirectoryName(filename)!;  // grab the file's path
					if (filePath != TemplateDestinationBase)             // and check to make sure it isn't the same as the Template directory we calculated earlier
					{
						// Only delete the files in the cleanup set
						if (!cleanFiles.Contains(Path.GetFileName(filename)))
							continue;

						Log.TraceInformation("Cleaning up file {0}", filename);
						SafeDeleteFile(filename, false);

						// Check to see if this file also exists in our target destination, and if so delete it too
						string DestFilename = Path.Combine(ImmediateBaseDir, Utils.MakePathRelativeTo(filename, CleanUpBaseDir));
						if (File.Exists(DestFilename))
						{
							Log.TraceInformation("Cleaning up file {0}", DestFilename);
							SafeDeleteFile(DestFilename, false);
						}
					}
				}

				// Directory clean up code (Build/Android/src)
				try
				{
					IEnumerable<string> BaseDirectories = Directory.EnumerateDirectories(CleanUpBaseDir, "*", SearchOption.AllDirectories).OrderByDescending(x => x);
					foreach (string directory in BaseDirectories)
					{
						if (Directory.Exists(directory) && Directory.GetFiles(directory, "*.*", SearchOption.AllDirectories).Count() == 0)
						{
							Log.TraceInformation("Cleaning Directory {0} as empty.", directory);
							Directory.Delete(directory, true);
						}
					}
				}
				catch (Exception)
				{
					// likely System.IO.DirectoryNotFoundException, ignore it
				}

				// Directory clean up code (Intermediate/APK/src)
				try
				{
					IEnumerable<string> ImmediateDirectories = Directory.EnumerateDirectories(ImmediateBaseDir, "*", SearchOption.AllDirectories).OrderByDescending(x => x);
					foreach (string directory in ImmediateDirectories)
					{
						if (Directory.Exists(directory) && Directory.GetFiles(directory, "*.*", SearchOption.AllDirectories).Count() == 0)
						{
							Log.TraceInformation("Cleaning Directory {0} as empty.", directory);
							Directory.Delete(directory, true);
						}
					}
				}
				catch (Exception)
				{
					// likely System.IO.DirectoryNotFoundException, ignore it
				}
			}

			// check to see if any "meta information" is newer than last time we build
			string TemplatesHashCode = GenerateTemplatesHashCode(EngineDirectory);
			string CurrentBuildSettings = GetAllBuildSettings(ToolChain, UPL!, bForDistribution, bMakeSeparateApks, bPackageDataInsideApk, bDisableVerifyOBBOnStartUp, bUseExternalFilesDir, TemplatesHashCode);
			string BuildSettingsCacheFile = Path.Combine(IntermediateAndroidPath, "UEBuildSettings.txt");

			// Architecture remapping
			Dictionary<string, string> ArchRemapping = new Dictionary<string, string>();
<<<<<<< HEAD
			ArchRemapping.Add("armeabi-v7a", "armv7");
			ArchRemapping.Add("arm64-v8a", "arm64");
			ArchRemapping.Add("x86", "x86");
=======
			ArchRemapping.Add("arm64-v8a", "arm64");
>>>>>>> 6bbb88c8
			ArchRemapping.Add("x86_64", "x64");

			// do we match previous build settings?
			bool bBuildSettingsMatch = true;

			// get application name and whether it changed, needing to force repackage
<<<<<<< HEAD
			string ApplicationDisplayName;
=======
			string? ApplicationDisplayName;
>>>>>>> 6bbb88c8
			if (CheckApplicationName(Path.Combine(IntermediateAndroidPath, ArchRemapping[NDKArches[0]]), ProjectName, out ApplicationDisplayName))
			{
				bBuildSettingsMatch = false;
				Log.TraceInformation("Application display name is different than last build, forcing repackage.");
			}

			// if the manifest matches, look at other settings stored in a file
			if (bBuildSettingsMatch)
			{
				if (File.Exists(BuildSettingsCacheFile))
				{
					string PreviousBuildSettings = File.ReadAllText(BuildSettingsCacheFile);
					if (PreviousBuildSettings != CurrentBuildSettings)
					{
						bBuildSettingsMatch = false;
						Log.TraceInformation("Previous .apk file(s) were made with different build settings, forcing repackage.");
					}
				}
			}

			// only check input dependencies if the build settings already match (if we don't run gradle, there is no Apk file to check against)
			if (bBuildSettingsMatch && !bSkipGradleBuild)
			{
				// check if so's are up to date against various inputs
				List<string> JavaFiles = new List<string>{
                                                    UnrealOBBDataFileName,
                                                    UnrealDownloadShimFileName
                                                };
				// Add the generated files too
				JavaFiles.AddRange(from t in templates select t.SourceFile);
				JavaFiles.AddRange(from t in templates select t.DestinationFile);

				bBuildSettingsMatch = CheckDependencies(ToolChain, ProjectName, ProjectDirectory, UnrealBuildFilesPath, GameBuildFilesPath,
					EngineDirectory, JavaFiles, CookFlavor, OutputPath, bMakeSeparateApks, bPackageDataInsideApk);

			}

			// Initialize UPL contexts for each architecture enabled
			UPL.Init(NDKArches, bForDistribution, EngineDirectory, IntermediateAndroidPath, ProjectDirectory, Configuration.ToString(), bSkipGradleBuild, bPerArchBuildDir:true, ArchRemapping:ArchRemapping);

			IEnumerable<Tuple<string, string>>? BuildList = null;

			bool bRequiresOBB = RequiresOBB(bDisallowPackagingDataInApk, ObbFileLocation);
			if (!bBuildSettingsMatch)
			{
				BuildList = from Arch in Arches
							let manifest = GenerateManifest(ToolChain, ProjectName, InTargetType, EngineDirectory, bForDistribution, bPackageDataInsideApk, GameBuildFilesPath, bRequiresOBB, bDisableVerifyOBBOnStartUp, Arch, CookFlavor, bUseExternalFilesDir, Configuration.ToString(), SDKLevelInt, bSkipGradleBuild, bEnableBundle)
							select Tuple.Create(Arch, manifest);
			}
			else
			{
				BuildList = from Arch in Arches
<<<<<<< HEAD
							from GPUArch in GPUArchitectures
							let manifestFile = Path.Combine(IntermediateAndroidPath, Arch + (GPUArch.Length > 0 ? ("_" + GPUArch.Substring(1)) : "") + "_AndroidManifest.xml")
							let manifest = GenerateManifest(ToolChain, ProjectName, InTargetType, EngineDirectory, bForDistribution, bPackageDataInsideApk, GameBuildFilesPath, bRequiresOBB, bDisableVerifyOBBOnStartUp, Arch, GPUArch, CookFlavor, bUseExternalFilesDir, Configuration.ToString(), SDKLevelInt, bSkipGradleBuild, bEnableBundle)
=======
							let manifestFile = Path.Combine(IntermediateAndroidPath, Arch + "_AndroidManifest.xml")
							let manifest = GenerateManifest(ToolChain, ProjectName, InTargetType, EngineDirectory, bForDistribution, bPackageDataInsideApk, GameBuildFilesPath, bRequiresOBB, bDisableVerifyOBBOnStartUp, Arch, CookFlavor, bUseExternalFilesDir, Configuration.ToString(), SDKLevelInt, bSkipGradleBuild, bEnableBundle)
>>>>>>> 6bbb88c8
							let OldManifest = File.Exists(manifestFile) ? File.ReadAllText(manifestFile) : ""
							where manifest != OldManifest
							select Tuple.Create(Arch, manifest);
			}

			// Now we have to spin over all the arch/gpu combinations to make sure they all match
			int BuildListComboTotal = BuildList.Count();
			if (BuildListComboTotal == 0)
			{
				Log.TraceInformation("Output .apk file(s) are up to date (dependencies and build settings are up to date)");
				return;
			}

			// at this point, we can write out the cached build settings to compare for a next build
			File.WriteAllText(BuildSettingsCacheFile, CurrentBuildSettings);

			// make up a dictionary of strings to replace in xml files (strings.xml)
			Dictionary<string, string> Replacements = new Dictionary<string, string>();
<<<<<<< HEAD
			Replacements.Add("${EXECUTABLE_NAME}", ApplicationDisplayName);
			Replacements.Add("${PY_VISUALIZER_PATH}", Path.GetFullPath(Path.Combine(EngineDirectory, "Extras", "LLDBDataFormatters", "UE4DataFormatters_2ByteChars.py")));
=======
			Replacements.Add("${EXECUTABLE_NAME}", ApplicationDisplayName!);
			Replacements.Add("${PY_VISUALIZER_PATH}", Path.GetFullPath(Path.Combine(EngineDirectory, "Extras", "LLDBDataFormatters", "UEDataFormatters_2ByteChars.py")));
>>>>>>> 6bbb88c8

			// steps run for each build combination (note: there should only be one GPU in future)
			foreach (Tuple<string, string> build in BuildList)
			{
				string Arch = build.Item1;
				string Manifest = build.Item2;
				string NDKArch = GetNDKArch(Arch);

				Log.TraceInformation("\n===={0}====PREPARING NATIVE CODE====={1}============================================================", DateTime.Now.ToString(), Arch);

				string UnrealBuildPath = Path.Combine(IntermediateAndroidPath, Arch.Substring(1).Replace("-", "_"));

				// If we are packaging for Amazon then we need to copy the  file to the correct location
				Log.TraceInformation("bPackageDataInsideApk = {0}", bPackageDataInsideApk);
				if (bPackageDataInsideApk)
				{
					Log.TraceInformation("Obb location {0}", ObbFileLocation);
					string ObbFileDestination = UnrealBuildPath + "/assets";
					Log.TraceInformation("Obb destination location {0}", ObbFileDestination);
					if (File.Exists(ObbFileLocation))
					{
						Directory.CreateDirectory(UnrealBuildPath);
						Directory.CreateDirectory(ObbFileDestination);
						Log.TraceInformation("Obb file exists...");
						string DestFileName = Path.Combine(ObbFileDestination, "main.obb.png"); // Need a rename to turn off compression
						string SrcFileName = ObbFileLocation;
						CopyIfDifferent(SrcFileName, DestFileName, true, false);
					}
				}
				else // try to remove the file it we aren't packaging inside the APK
				{
					string ObbFileDestination = UnrealBuildPath + "/assets";
					string DestFileName = Path.Combine(ObbFileDestination, "main.obb.png");
					SafeDeleteFile(DestFileName);
				}

				// See if we need to stage a UECommandLine.txt file in assets
				string CommandLineSourceFileName = Path.Combine(Path.GetDirectoryName(ObbFileLocation)!, Path.GetFileNameWithoutExtension(ObbFileLocation), "UECommandLine.txt");
				string CommandLineDestFileName = Path.Combine(UnrealBuildPath, "assets", "UECommandLine.txt");
				if (File.Exists(CommandLineSourceFileName))
				{
<<<<<<< HEAD
					Directory.CreateDirectory(UE4BuildPath);
					Directory.CreateDirectory(Path.Combine(UE4BuildPath, "assets"));
					Console.WriteLine("UE4CommandLine.txt exists...");
=======
					Directory.CreateDirectory(UnrealBuildPath);
					Directory.CreateDirectory(Path.Combine(UnrealBuildPath, "assets"));
					Console.WriteLine("UnrealCommandLine.txt exists...");
>>>>>>> 6bbb88c8
					CopyIfDifferent(CommandLineSourceFileName, CommandLineDestFileName, true, true);
				}
				else // try to remove the file if we aren't packaging one
				{
					SafeDeleteFile(CommandLineDestFileName);
				}

				//Copy build files to the intermediate folder in this order (later overrides earlier):
				//	- Shared Engine
				//  - Shared Engine NoRedist (for Epic secret files)
				//  - Game
				//  - Game NoRedist (for Epic secret files)
				CopyFileDirectory(UnrealBuildFilesPath, UnrealBuildPath, Replacements);
				CopyFileDirectory(UnrealBuildFilesPath_NFL, UnrealBuildPath, Replacements);
				CopyFileDirectory(UnrealBuildFilesPath_NR, UnrealBuildPath, Replacements);
				CopyFileDirectory(GameBuildFilesPath, UnrealBuildPath, Replacements);
				CopyFileDirectory(GameBuildFilesPath_NFL, UnrealBuildPath, Replacements);
				CopyFileDirectory(GameBuildFilesPath_NR, UnrealBuildPath, Replacements);

				// Parse Gradle filters (may have been replaced by above copies)
				ParseFilterFile(Path.Combine(UnrealBuildPath, "GradleFilter.txt"));

				// Parse Gradle filters (may have been replaced by above copies)
				ParseFilterFile(Path.Combine(UE4BuildPath, "GradleFilter.txt"));

				//Generate Gradle AAR dependencies
				GenerateGradleAARImports(EngineDirectory, UnrealBuildPath, NDKArches);

				//Now validate GooglePlay app_id if enabled
				ValidateGooglePlay(UnrealBuildPath);

				//determine which orientation requirements this app has
				bool bNeedLandscape = false;
				bool bNeedPortrait = false;
				DetermineScreenOrientationRequirements(NDKArches[0], out bNeedPortrait, out bNeedLandscape);

				//Now keep the splash screen images matching orientation requested
<<<<<<< HEAD
				PickSplashScreenOrientation(UE4BuildPath, bNeedPortrait, bNeedLandscape);

				//Now package the app based on Daydream packaging settings 
				PackageForDaydream(UE4BuildPath);
=======
				PickSplashScreenOrientation(UnrealBuildPath, bNeedPortrait, bNeedLandscape);

				//Now package the app based on Daydream packaging settings 
				PackageForDaydream(UnrealBuildPath);
>>>>>>> 6bbb88c8

				//Similarly, keep only the downloader screen image matching the orientation requested
				PickDownloaderScreenOrientation(UnrealBuildPath, bNeedPortrait, bNeedLandscape);

				// use Gradle for compile/package
				string UnrealBuildGradlePath = Path.Combine(UnrealBuildPath, "gradle");
				string UnrealBuildGradleAppPath = Path.Combine(UnrealBuildGradlePath, "app");
				string UnrealBuildGradleMainPath = Path.Combine(UnrealBuildGradleAppPath, "src", "main");
				string CompileSDKVersion = SDKAPILevel.Replace("android-", "");

				// Write the manifest to the correct locations (cache and real)
				String ManifestFile = Path.Combine(IntermediateAndroidPath, Arch + "_AndroidManifest.xml");
				File.WriteAllText(ManifestFile, Manifest);
				ManifestFile = Path.Combine(UnrealBuildPath, "AndroidManifest.xml");
				File.WriteAllText(ManifestFile, Manifest);

				// copy prebuild plugin files
				UPL.ProcessPluginNode(NDKArch, "prebuildCopies", "");

				XDocument AdditionalBuildPathFilesDoc = new XDocument(new XElement("files"));
				UPL.ProcessPluginNode(NDKArch, "additionalBuildPathFiles", "", ref AdditionalBuildPathFilesDoc);

				// Generate the OBBData.java file since different architectures may have different store version
<<<<<<< HEAD
				UE4OBBDataFileName = GetUE4JavaOBBDataFileName(Path.Combine(UE4BuildPath, "src", PackageName.Replace('.', Path.DirectorySeparatorChar)));
				WriteJavaOBBDataFile(UE4OBBDataFileName, PackageName, RequiredOBBFiles, CookFlavor, bPackageDataInsideApk, Arch);
=======
				UnrealOBBDataFileName = GetUnrealJavaOBBDataFileName(Path.Combine(UnrealBuildPath, "src", PackageName.Replace('.', Path.DirectorySeparatorChar)));
				WriteJavaOBBDataFile(UnrealOBBDataFileName, PackageName, RequiredOBBFiles, CookFlavor, bPackageDataInsideApk, Arch);
>>>>>>> 6bbb88c8

				// update GameActivity.java and GameApplication.java if out of date
				UpdateGameActivity(Arch, NDKArch, EngineDirectory, UnrealBuildPath);
				UpdateGameApplication(Arch, NDKArch, EngineDirectory, UnrealBuildPath);

				// we don't actually need the SO for the bSkipGradleBuild case
				string? FinalSOName = null;
				string DestApkDirectory = Path.Combine(ProjectDirectory, "Binaries/Android");
				string? DestApkName = null;
				if (bSkipGradleBuild)
				{
					FinalSOName = OutputPath;
					if (!File.Exists(FinalSOName))
					{
						Log.TraceWarning("Did not find compiled .so [{0}]", FinalSOName);
					}
				}
				else
				{
					string SourceSOName = AndroidToolChain.InlineArchName(OutputPath, Arch);
					// if the source binary was UnrealGame, replace it with the new project name, when re-packaging a binary only build
					string ApkFilename = Path.GetFileNameWithoutExtension(OutputPath).Replace("UnrealGame", ProjectName);
					DestApkName = Path.Combine(DestApkDirectory, ApkFilename + ".apk");

					// As we are always making seperate APKs we need to put the architecture into the name
					DestApkName = AndroidToolChain.InlineArchName(DestApkName, Arch);

					if (!File.Exists(SourceSOName))
					{
						throw new BuildException("Can't make an APK without the compiled .so [{0}]", SourceSOName);
					}
					if (!Directory.Exists(UnrealBuildPath + "/jni"))
					{
						throw new BuildException("Can't make an APK without the jni directory [{0}/jni]", UnrealBuildFilesPath);
					}

					string JniDir = UnrealBuildPath + "/jni/" + NDKArch;
					FinalSOName = JniDir + "/libUnreal.so";

					// clear out libs directory like ndk-build would have
					string LibsDir = Path.Combine(UnrealBuildPath, "libs");
					DeleteDirectory(LibsDir);
					MakeDirectoryIfRequired(LibsDir);

					// check to see if libUnreal.so needs to be copied
					if (BuildListComboTotal > 1 || FilesAreDifferent(SourceSOName, FinalSOName))
					{
						Log.TraceInformation("\nCopying new .so {0} file to jni folder...", SourceSOName);
						Directory.CreateDirectory(JniDir);
						// copy the binary to the standard .so location
						File.Copy(SourceSOName, FinalSOName, true);
						File.SetLastWriteTimeUtc(FinalSOName, File.GetLastWriteTimeUtc(SourceSOName));
					}

					// remove any read only flags
					FileInfo DestFileInfo = new FileInfo(FinalSOName);
					DestFileInfo.Attributes = DestFileInfo.Attributes & ~FileAttributes.ReadOnly;
					File.SetLastWriteTimeUtc(FinalSOName, File.GetLastWriteTimeUtc(SourceSOName));
				}

				// after ndk-build is called, we can now copy in the stl .so (ndk-build deletes old files)
				// copy libc++_shared.so to library
<<<<<<< HEAD
				CopySTL(ToolChain, UE4BuildPath, Arch, NDKArch, bForDistribution);
				CopyGfxDebugger(UE4BuildPath, Arch, NDKArch);
				CopyVulkanValidationLayers(UE4BuildPath, Arch, NDKArch, Configuration.ToString());
				AndroidToolChain.ClangSanitizer Sanitizer = AndroidToolChain.BuildWithSanitizer(ProjectFile);
				if (Sanitizer != AndroidToolChain.ClangSanitizer.None && Sanitizer != AndroidToolChain.ClangSanitizer.HwAddress)
				{
					CopyClangSanitizerLib(UE4BuildPath, Arch, NDKArch, Sanitizer);
=======
				CopySTL(ToolChain, UnrealBuildPath, Arch, NDKArch, bForDistribution);
				CopyGfxDebugger(UnrealBuildPath, Arch, NDKArch);
				CopyVulkanValidationLayers(UnrealBuildPath, Arch, NDKArch, Configuration.ToString());
				
				if (Sanitizer != AndroidToolChain.ClangSanitizer.None && Sanitizer != AndroidToolChain.ClangSanitizer.HwAddress)
				{
					CopyClangSanitizerLib(UnrealBuildPath, Arch, NDKArch, Sanitizer);
>>>>>>> 6bbb88c8
				}

				// copy postbuild plugin files
				UPL.ProcessPluginNode(NDKArch, "resourceCopies", "");

				CreateAdditonalBuildPathFiles(NDKArch, UnrealBuildPath, AdditionalBuildPathFilesDoc);

				Log.TraceInformation("\n===={0}====PERFORMING FINAL APK PACKAGE OPERATION====={1}===========================================", DateTime.Now.ToString(), Arch);

				// check if any plugins want to increase the required compile SDK version
				string CompileSDKMin = UPL.ProcessPluginNode(NDKArch, "minimumSDKAPI", "");
				if (CompileSDKMin != "")
				{
					int CompileSDKVersionInt;
					if (!int.TryParse(CompileSDKVersion, out CompileSDKVersionInt))
					{
						CompileSDKVersionInt = 23;
					}

					bool bUpdatedCompileSDK = false;
					string[] CompileSDKLines = CompileSDKMin.Split(new[] { "\r\n", "\r", "\n" }, StringSplitOptions.None);
					foreach (string CompileLine in CompileSDKLines)
					{
						//string VersionString = CompileLine.Replace("android-", "");
						int VersionInt;
						if (int.TryParse(CompileLine, out VersionInt))
						{
							if (VersionInt > CompileSDKVersionInt)
							{
								CompileSDKVersionInt = VersionInt;
								bUpdatedCompileSDK = true;
							}
						}
					}

					if (bUpdatedCompileSDK)
					{
						CompileSDKVersion = CompileSDKVersionInt.ToString();
						Log.TraceInformation("Building Java with SDK API Level 'android-{0}' due to enabled plugin requirements", CompileSDKVersion);
					}
				}

				// stage files into gradle app directory
				string GradleManifest = Path.Combine(UnrealBuildGradleMainPath, "AndroidManifest.xml");
				MakeDirectoryIfRequired(GradleManifest);
<<<<<<< HEAD
				CopyIfDifferent(Path.Combine(UE4BuildPath, "AndroidManifest.xml"), GradleManifest, true, true);
=======
				CopyIfDifferent(Path.Combine(UnrealBuildPath, "AndroidManifest.xml"), GradleManifest, true, true);
>>>>>>> 6bbb88c8

				string[] Excludes;
				switch (NDKArch)
				{
					default:
					case "arm64-v8a":
						Excludes = new string[] { "armeabi-v7a", "x86", "x86-64" };
						break;

					case "x86_64":
						Excludes = new string[] { "armeabi-v7a", "arm64-v8a", "x86" };
						break;
				}

<<<<<<< HEAD
				CleanCopyDirectory(Path.Combine(UE4BuildPath, "jni"), Path.Combine(UE4BuildGradleMainPath, "jniLibs"), Excludes);  // has debug symbols
				CleanCopyDirectory(Path.Combine(UE4BuildPath, "libs"), Path.Combine(UE4BuildGradleMainPath, "libs"), Excludes);
				if (Sanitizer != AndroidToolChain.ClangSanitizer.None && Sanitizer != AndroidToolChain.ClangSanitizer.HwAddress)
				{
					CleanCopyDirectory(Path.Combine(UE4BuildPath, "resources"), Path.Combine(UE4BuildGradleMainPath, "resources"), Excludes);
=======
				CleanCopyDirectory(Path.Combine(UnrealBuildPath, "jni"), Path.Combine(UnrealBuildGradleMainPath, "jniLibs"), Excludes);  // has debug symbols
				CleanCopyDirectory(Path.Combine(UnrealBuildPath, "libs"), Path.Combine(UnrealBuildGradleMainPath, "libs"), Excludes);
				if (Sanitizer != AndroidToolChain.ClangSanitizer.None && Sanitizer != AndroidToolChain.ClangSanitizer.HwAddress)
				{
					CleanCopyDirectory(Path.Combine(UnrealBuildPath, "resources"), Path.Combine(UnrealBuildGradleMainPath, "resources"), Excludes);
>>>>>>> 6bbb88c8
				}

				CleanCopyDirectory(Path.Combine(UnrealBuildPath, "assets"), Path.Combine(UnrealBuildGradleMainPath, "assets"));
				CleanCopyDirectory(Path.Combine(UnrealBuildPath, "res"), Path.Combine(UnrealBuildGradleMainPath, "res"));
				CleanCopyDirectory(Path.Combine(UnrealBuildPath, "src"), Path.Combine(UnrealBuildGradleMainPath, "java"));

				// do any plugin requested copies
				UPL.ProcessPluginNode(NDKArch, "gradleCopies", "");

				// get min and target SDK versions
				int MinSDKVersion = 0;
				int TargetSDKVersion = 0;
				int NDKLevelInt = 0;
				GetMinTargetSDKVersions(ToolChain, Arch, UPL, NDKArch, bEnableBundle, out MinSDKVersion, out TargetSDKVersion, out NDKLevelInt);
					
				// move JavaLibs into subprojects
				string JavaLibsDir = Path.Combine(UnrealBuildPath, "JavaLibs");
				PrepareJavaLibsForGradle(JavaLibsDir, UnrealBuildGradlePath, MinSDKVersion.ToString(), TargetSDKVersion.ToString(), CompileSDKVersion, BuildToolsVersion, NDKArch);

				// Create local.properties
				String LocalPropertiesFilename = Path.Combine(UnrealBuildGradlePath, "local.properties");
				StringBuilder LocalProperties = new StringBuilder();
				LocalProperties.AppendLine(string.Format("ndk.dir={0}", Environment.GetEnvironmentVariable("NDKROOT")!.Replace("\\", "/")));
				LocalProperties.AppendLine(string.Format("sdk.dir={0}", Environment.GetEnvironmentVariable("ANDROID_HOME")!.Replace("\\", "/")));
				File.WriteAllText(LocalPropertiesFilename, LocalProperties.ToString());

				CreateGradlePropertiesFiles(Arch, MinSDKVersion, TargetSDKVersion, CompileSDKVersion, BuildToolsVersion, PackageName, DestApkName, NDKArch,
					UnrealBuildFilesPath, GameBuildFilesPath, UnrealBuildGradleAppPath, UnrealBuildPath, UnrealBuildGradlePath, bForDistribution, bSkipGradleBuild, RequiredOBBFiles);

				if (!bSkipGradleBuild)
				{
					string GradleScriptPath = Path.Combine(UnrealBuildGradlePath, "gradlew");
					if (!RuntimePlatform.IsWindows)
					{
						// fix permissions for Mac/Linux
						RunCommandLineProgramWithException(UnrealBuildGradlePath, "/bin/sh", string.Format("-c 'chmod 0755 \"{0}\"'", GradleScriptPath.Replace("'", "'\"'\"'")), "Fix gradlew permissions");
					}
					else
					{
						if (CreateRunGradle(UnrealBuildGradlePath))
						{
							GradleScriptPath = Path.Combine(UnrealBuildGradlePath, "rungradle.bat");
						}
						else
						{
							GradleScriptPath = Path.Combine(UnrealBuildGradlePath, "gradlew.bat");
						}
					}

					if (!bEnableBundle)
					{
						string GradleBuildType = bForDistribution ? ":app:assembleRelease" : ":app:assembleDebug";

						// collect optional additional Gradle parameters from plugins
						string GradleOptions = UPL.ProcessPluginNode(NDKArch, "gradleParameters", GradleBuildType); //  "--stacktrace --debug " + GradleBuildType);
						string GradleSecondCallOptions = UPL.ProcessPluginNode(NDKArch, "gradleSecondCallParameters", "");

						// check for Android Studio project, call Gradle if doesn't exist (assume user will build with Android Studio)
						string GradleAppImlFilename = Path.Combine(UnrealBuildGradlePath, "app.iml");
						if (!File.Exists(GradleAppImlFilename))
						{
							// make sure destination exists
							Directory.CreateDirectory(Path.GetDirectoryName(DestApkName));

							// Use gradle to build the .apk file
							string ShellExecutable = RuntimePlatform.IsWindows ? "cmd.exe" : "/bin/sh";
							string ShellParametersBegin = RuntimePlatform.IsWindows ? "/c " : "-c '";
							string ShellParametersEnd = RuntimePlatform.IsWindows ? "" : "'";
							RunCommandLineProgramWithExceptionAndFiltering(UnrealBuildGradlePath, ShellExecutable, ShellParametersBegin + "\"" + GradleScriptPath + "\" " + GradleOptions + ShellParametersEnd, "Making .apk with Gradle...");

							if (GradleSecondCallOptions != "")
							{
								RunCommandLineProgramWithExceptionAndFiltering(UnrealBuildGradlePath, ShellExecutable, ShellParametersBegin + "\"" + GradleScriptPath + "\" " + GradleSecondCallOptions + ShellParametersEnd, "Additional Gradle steps...");
							}

							// For build machine run a clean afterward to clean up intermediate files (does not remove final APK)
							if (bIsBuildMachine)
							{
								//GradleOptions = "tasks --all";
								//RunCommandLineProgramWithException(UnrealBuildGradlePath, ShellExecutable, ShellParametersBegin + "\"" + GradleScriptPath + "\" " + GradleOptions + ShellParametersEnd, "Listing all tasks...");

								GradleOptions = "clean";
								RunCommandLineProgramWithExceptionAndFiltering(UnrealBuildGradlePath, ShellExecutable, ShellParametersBegin + "\"" + GradleScriptPath + "\" " + GradleOptions + ShellParametersEnd, "Cleaning Gradle intermediates...");
							}
						}
						else
						{
							Log.TraceInformation("=============================================================================================");
							Log.TraceInformation("Android Studio project found, skipping Gradle; complete creation of APK in Android Studio!!!!");
							Log.TraceInformation("Delete '{0} if you want to have UnrealBuildTool run Gradle for future runs.", GradleAppImlFilename);
							Log.TraceInformation("=============================================================================================");
						}
					}
				}

				bool bBuildWithHiddenSymbolVisibility = false;
				bool bSaveSymbols = false;

				ConfigHierarchy Ini = GetConfigCacheIni(ConfigHierarchyType.Engine);
				Ini.GetBool("/Script/AndroidRuntimeSettings.AndroidRuntimeSettings", "bBuildWithHiddenSymbolVisibility", out bBuildWithHiddenSymbolVisibility);
				Ini.GetBool("/Script/AndroidRuntimeSettings.AndroidRuntimeSettings", "bSaveSymbols", out bSaveSymbols);
				bSaveSymbols = true;
				if (bSaveSymbols || (Configuration == UnrealTargetConfiguration.Shipping && bBuildWithHiddenSymbolVisibility))
				{
					// Copy .so with symbols to 
					int StoreVersion = GetStoreVersion(Arch);
					string SymbolSODirectory = Path.Combine(DestApkDirectory, ProjectName + "_Symbols_v" + StoreVersion + "/" + ProjectName + Arch);
					string SymbolifiedSOPath = Path.Combine(SymbolSODirectory, Path.GetFileName(FinalSOName));
					MakeDirectoryIfRequired(SymbolifiedSOPath);
					Log.TraceInformation("Writing symbols to {0}", SymbolifiedSOPath);

					File.Copy(FinalSOName, SymbolifiedSOPath, true);
				}
			}

			// Deal with generating an App Bundle
			if (bEnableBundle && !bSkipGradleBuild)
			{
				bool bCombinedBundleOK = true;

				// try to make a combined Gradle project for all architectures (may fail if incompatible configuration)
				string UnrealGradleDest = Path.Combine(IntermediateAndroidPath, "gradle");

				// start fresh each time for now
				DeleteDirectory(UnrealGradleDest);

				// make sure destination exists
				Directory.CreateDirectory(UnrealGradleDest);

				String ABIFilter = "";

				// loop through and merge the different architecture gradle directories
				foreach (Tuple<string, string> build in BuildList)
				{
					string Arch = build.Item1;
					string Manifest = build.Item2;
					string NDKArch = GetNDKArch(Arch);

					string UnrealBuildPath = Path.Combine(IntermediateAndroidPath, Arch.Substring(1).Replace("-", "_"));
					string UnrealBuildGradlePath = Path.Combine(UnrealBuildPath, "gradle");

					if (!Directory.Exists(UnrealBuildGradlePath))
					{
						Log.TraceInformation("Source directory missing: {0}", UnrealBuildGradlePath);
						bCombinedBundleOK = false;
						break;
					}

					ABIFilter += ", \"" + NDKArch + "\"";

					string[] SourceFiles = Directory.GetFiles(UnrealBuildGradlePath, "*.*", SearchOption.AllDirectories);
					foreach (string Filename in SourceFiles)
					{
						// make the dest filename with the same structure as it was in SourceDir
						string DestFilename = Path.Combine(UnrealGradleDest, Utils.MakePathRelativeTo(Filename, UnrealBuildGradlePath));

						// skip the build directories
						string Workname = Filename.Replace("\\", "/");
						string DirectoryName = Path.GetDirectoryName(Filename)!;
						if (DirectoryName.Contains("build") || Workname.Contains("/."))
						{
							continue;
						}

						// if destination doesn't exist, just copy it
						if (!File.Exists(DestFilename))
						{
							string DestSubdir = Path.GetDirectoryName(DestFilename)!;
							if (!Directory.Exists(DestSubdir))
							{
								Directory.CreateDirectory(DestSubdir);
							}

							// copy it
							File.Copy(Filename, DestFilename);

							// preserve timestamp and clear read-only flags
							FileInfo DestFileInfo = new FileInfo(DestFilename);
							DestFileInfo.Attributes = DestFileInfo.Attributes & ~FileAttributes.ReadOnly;
							File.SetLastWriteTimeUtc(DestFilename, File.GetLastWriteTimeUtc(Filename));

							Log.TraceInformation("Copied file {0}.", DestFilename);
							continue;
						}

						if (FilesAreIdentical(Filename, DestFilename))
						{
							continue;
						}

						// ignore abi.gradle, we're going to generate a new one
						if (Filename.EndsWith("abi.gradle"))
						{
							continue;
						}

						// ignore OBBData.java, we won't use it
						if (Filename.EndsWith("OBBData.java"))
						{
							continue;
						}

						// deal with AndroidManifest.xml
						if (Filename.EndsWith("AndroidManifest.xml"))
						{
							// only allowed to differ by versionCode
							string[] SourceManifest = File.ReadAllLines(Filename);
							string[] DestManifest = File.ReadAllLines(DestFilename);

							if (SourceManifest.Length == DestManifest.Length)
							{
								bool bDiffers = false;
								for (int Index = 0; Index < SourceManifest.Length; Index++)
								{
									if (SourceManifest[Index] == DestManifest[Index])
									{
										continue;
									}

									int SourceVersionIndex = SourceManifest[Index].IndexOf("android:versionCode=");
									if (SourceVersionIndex < 0)
									{
										bDiffers = true;
										break;
									}

									int DestVersionIndex = DestManifest[Index].IndexOf("android:versionCode=");
									if (DestVersionIndex < 0)
									{
										bDiffers = true;
										break;
									}

									int SourceVersionIndex2 = SourceManifest[Index].Substring(SourceVersionIndex + 22).IndexOf("\"");
									string FixedSource = SourceManifest[Index].Substring(0, SourceVersionIndex + 21) + SourceManifest[Index].Substring(SourceVersionIndex + 22 + SourceVersionIndex2);

									int DestVersionIndex2 = DestManifest[Index].Substring(DestVersionIndex + 22).IndexOf("\"");
									string FixedDest = SourceManifest[Index].Substring(0, DestVersionIndex + 21) + DestManifest[Index].Substring(DestVersionIndex + 22 + DestVersionIndex2);

									if (FixedSource != FixedDest)
									{
										bDiffers = true;
										break;
									}
								}
								if (!bDiffers)
								{
									continue;
								}
							}

							// differed too much
							bCombinedBundleOK = false;
							Log.TraceInformation("AndroidManifest.xml files differ too much to combine for single AAB: '{0}' != '{1}'", Filename, DestFilename);
							break;
						}

						// deal with buildAdditions.gradle
						if (Filename.EndsWith("buildAdditions.gradle"))
						{
							// allow store filepath to differ
							string[] SourceProperties = File.ReadAllLines(Filename);
							string[] DestProperties = File.ReadAllLines(DestFilename);

							if (SourceProperties.Length == DestProperties.Length)
							{
								bool bDiffers = false;
								for (int Index = 0; Index < SourceProperties.Length; Index++)
								{
									if (SourceProperties[Index] == DestProperties[Index])
									{
										continue;
									}

									if (SourceProperties[Index].Contains("storeFile file(") && DestProperties[Index].Contains("storeFile file("))
									{
										continue;
									}

									bDiffers = true;
									break;
								}
								if (!bDiffers)
								{
									continue;
								}
							}

							// differed too much
							bCombinedBundleOK = false;
							Log.TraceInformation("buildAdditions.gradle files differ too much to combine for single AAB: '{0}' != '{1}'", Filename, DestFilename);
							break;
						}

						// deal with gradle.properties
						if (Filename.EndsWith("gradle.properties"))
						{
							// allow STORE_VERSION and OUTPUT_FILENAME to differ
							// only allowed to differ by versionCode
							string[] SourceProperties = File.ReadAllLines(Filename);
							string[] DestProperties = File.ReadAllLines(DestFilename);

							if (SourceProperties.Length == DestProperties.Length)
							{
								bool bDiffers = false;
								for (int Index = 0; Index < SourceProperties.Length; Index++)
								{
									if (SourceProperties[Index] == DestProperties[Index])
									{
										continue;
									}

									if (SourceProperties[Index].StartsWith("STORE_VERSION=") && DestProperties[Index].StartsWith("STORE_VERSION="))
									{
										continue;
									}

									if (SourceProperties[Index].StartsWith("STORE_FILE=") && DestProperties[Index].StartsWith("STORE_FILE="))
									{
										continue;
									}

									if (SourceProperties[Index].StartsWith("OUTPUT_FILENAME=") && DestProperties[Index].StartsWith("OUTPUT_FILENAME="))
									{
										continue;
									}

									if (SourceProperties[Index].StartsWith("OUTPUT_BUNDLEFILENAME=") && DestProperties[Index].StartsWith("OUTPUT_BUNDLEFILENAME="))
									{
										continue;
									}

									if (SourceProperties[Index].StartsWith("OUTPUT_UNIVERSALFILENAME=") && DestProperties[Index].StartsWith("OUTPUT_UNIVERSALFILENAME="))
									{
										continue;
									}

									bDiffers = true;
									break;
								}
								if (!bDiffers)
								{
									continue;
								}
							}

							// differed too much
							bCombinedBundleOK = false;
							Log.TraceInformation("gradle.properties files differ too much to combine for single AAB: '{0}' != '{1}'", Filename, DestFilename);
							break;
						}

						// there are unknown differences, cannot make a single AAB
						bCombinedBundleOK = false;
						Log.TraceInformation("Gradle projects differ too much to combine for single AAB: '{0}' != '{1}'", Filename, DestFilename);
						break;
					}
				}

				if (bCombinedBundleOK)
				{
					string NDKArch = NDKArches[0];

					string UnrealBuildGradlePath = UnrealGradleDest;

					// write a new abi.gradle
					StringBuilder ABIGradle = new StringBuilder();
					ABIGradle.AppendLine("android {");
					ABIGradle.AppendLine("\tdefaultConfig {");
					ABIGradle.AppendLine("\t\tndk {");
					ABIGradle.AppendLine(string.Format("\t\t\tabiFilters{0}", ABIFilter.Substring(1)));
					ABIGradle.AppendLine("\t\t}");
					ABIGradle.AppendLine("\t}");
					ABIGradle.AppendLine("}");
					string ABIGradleFilename = Path.Combine(UnrealGradleDest, "app", "abi.gradle");
					File.WriteAllText(ABIGradleFilename, ABIGradle.ToString());

					// update manifest to use versionCode properly
					string BaseStoreVersion = GetStoreVersion("default").ToString();
					string ManifestFilename = Path.Combine(UnrealBuildGradlePath, "app", "src", "main", "AndroidManifest.xml");
					string[] ManifestContents = File.ReadAllLines(ManifestFilename);
					for (int Index = 0; Index < ManifestContents.Length; Index++)
					{
						int ManifestVersionIndex = ManifestContents[Index].IndexOf("android:versionCode=");
						if (ManifestVersionIndex < 0)
						{
							continue;
						}

						int ManifestVersionIndex2 = ManifestContents[Index].Substring(ManifestVersionIndex + 22).IndexOf("\"");
						ManifestContents[Index] = ManifestContents[Index].Substring(0, ManifestVersionIndex + 21) + BaseStoreVersion + ManifestContents[Index].Substring(ManifestVersionIndex + 22 + ManifestVersionIndex2);
						break;
					}
					File.WriteAllLines(ManifestFilename, ManifestContents);

					ConfigHierarchy Ini = GetConfigCacheIni(ConfigHierarchyType.Engine);
					bool bEnableUniversalAPK = false;
					Ini.GetBool("/Script/AndroidRuntimeSettings.AndroidRuntimeSettings", "bEnableUniversalAPK", out bEnableUniversalAPK);

					// update gradle.properties to set STORE_VERSION properly, and OUTPUT_BUNDLEFILENAME
					string GradlePropertiesFilename = Path.Combine(UnrealBuildGradlePath, "gradle.properties");
					string GradlePropertiesContent = File.ReadAllText(GradlePropertiesFilename);
					GradlePropertiesContent += string.Format("\nSTORE_VERSION={0}\nOUTPUT_BUNDLEFILENAME={1}\n", BaseStoreVersion,
						Path.GetFileNameWithoutExtension(OutputPath).Replace("UnrealGame", ProjectName) + ".aab");
					if (bEnableUniversalAPK)
					{
						GradlePropertiesContent += string.Format("OUTPUT_UNIVERSALFILENAME={0}\n",
							Path.GetFileNameWithoutExtension(OutputPath).Replace("UnrealGame", ProjectName) + "_universal.apk");
					}
					File.WriteAllText(GradlePropertiesFilename, GradlePropertiesContent);

					string GradleScriptPath = Path.Combine(UnrealBuildGradlePath, "gradlew");
					if (!RuntimePlatform.IsWindows)
					{
						// fix permissions for Mac/Linux
						RunCommandLineProgramWithException(UnrealBuildGradlePath, "/bin/sh", string.Format("-c 'chmod 0755 \"{0}\"'", GradleScriptPath.Replace("'", "'\"'\"'")), "Fix gradlew permissions");
					}
					else
					{
						if (CreateRunGradle(UnrealBuildGradlePath))
						{
							GradleScriptPath = Path.Combine(UnrealBuildGradlePath, "rungradle.bat");
						}
						else
						{
							GradleScriptPath = Path.Combine(UnrealBuildGradlePath, "gradlew.bat");
						}
					}

					string GradleBuildType = bForDistribution ? ":app:bundleRelease" : ":app:bundleDebug";

					// collect optional additional Gradle parameters from plugins
					string GradleOptions = UPL.ProcessPluginNode(NDKArch, "gradleParameters", GradleBuildType); //  "--stacktrace --debug " + GradleBuildType);
					string GradleSecondCallOptions = UPL.ProcessPluginNode(NDKArch, "gradleSecondCallParameters", "");

					// make sure destination exists
					//Directory.CreateDirectory(Path.GetDirectoryName(DestApkName));

					// Use gradle to build the .apk file
					string ShellExecutable = RuntimePlatform.IsWindows ? "cmd.exe" : "/bin/sh";
					string ShellParametersBegin = RuntimePlatform.IsWindows ? "/c " : "-c '";
					string ShellParametersEnd = RuntimePlatform.IsWindows ? "" : "'";
					RunCommandLineProgramWithExceptionAndFiltering(UnrealBuildGradlePath, ShellExecutable, ShellParametersBegin + "\"" + GradleScriptPath + "\" " + GradleOptions + ShellParametersEnd, "Making .aab with Gradle...");

					if (GradleSecondCallOptions != "")
					{
						RunCommandLineProgramWithExceptionAndFiltering(UnrealBuildGradlePath, ShellExecutable, ShellParametersBegin + "\"" + GradleScriptPath + "\" " + GradleSecondCallOptions + ShellParametersEnd, "Additional Gradle steps...");
					}

					// For build machine run a clean afterward to clean up intermediate files (does not remove final APK)
					if (bIsBuildMachine)
					{
						//GradleOptions = "tasks --all";
						//RunCommandLineProgramWithException(UnrealBuildGradlePath, ShellExecutable, ShellParametersBegin + "\"" + GradleScriptPath + "\" " + GradleOptions + ShellParametersEnd, "Listing all tasks...");

						GradleOptions = "clean";
						RunCommandLineProgramWithExceptionAndFiltering(UnrealBuildGradlePath, ShellExecutable, ShellParametersBegin + "\"" + GradleScriptPath + "\" " + GradleOptions + ShellParametersEnd, "Cleaning Gradle intermediates...");
					}
				}
				else
				{
					// generate an AAB for each architecture separately, was unable to merge
					foreach (Tuple<string, string> build in BuildList)
					{
						string Arch = build.Item1;
						string Manifest = build.Item2;
						string NDKArch = GetNDKArch(Arch);

						Log.TraceInformation("\n===={0}====GENERATING BUNDLE====={1}================================================================", DateTime.Now.ToString(), Arch);

						string UnrealBuildPath = Path.Combine(IntermediateAndroidPath, Arch.Substring(1).Replace("-", "_"));
						string UnrealBuildGradlePath = Path.Combine(UnrealBuildPath, "gradle");

						string GradleScriptPath = Path.Combine(UnrealBuildGradlePath, "gradlew");
						if (!RuntimePlatform.IsWindows)
						{
							// fix permissions for Mac/Linux
							RunCommandLineProgramWithException(UnrealBuildGradlePath, "/bin/sh", string.Format("-c 'chmod 0755 \"{0}\"'", GradleScriptPath.Replace("'", "'\"'\"'")), "Fix gradlew permissions");
						}
						else
						{
							if (CreateRunGradle(UnrealBuildGradlePath))
							{
								GradleScriptPath = Path.Combine(UnrealBuildGradlePath, "rungradle.bat");
							}
							else
							{
								GradleScriptPath = Path.Combine(UnrealBuildGradlePath, "gradlew.bat");
							}
						}

						string GradleBuildType = bForDistribution ? ":app:bundleRelease" : ":app:bundleDebug";

						// collect optional additional Gradle parameters from plugins
						string GradleOptions = UPL.ProcessPluginNode(NDKArch, "gradleParameters", GradleBuildType); //  "--stacktrace --debug " + GradleBuildType);
						string GradleSecondCallOptions = UPL.ProcessPluginNode(NDKArch, "gradleSecondCallParameters", "");

						// make sure destination exists
						//Directory.CreateDirectory(Path.GetDirectoryName(DestApkName));

						// Use gradle to build the .apk file
						string ShellExecutable = RuntimePlatform.IsWindows ? "cmd.exe" : "/bin/sh";
						string ShellParametersBegin = RuntimePlatform.IsWindows ? "/c " : "-c '";
						string ShellParametersEnd = RuntimePlatform.IsWindows ? "" : "'";
						RunCommandLineProgramWithExceptionAndFiltering(UnrealBuildGradlePath, ShellExecutable, ShellParametersBegin + "\"" + GradleScriptPath + "\" " + GradleOptions + ShellParametersEnd, "Making .aab with Gradle...");

						if (GradleSecondCallOptions != "")
						{
							RunCommandLineProgramWithExceptionAndFiltering(UnrealBuildGradlePath, ShellExecutable, ShellParametersBegin + "\"" + GradleScriptPath + "\" " + GradleSecondCallOptions + ShellParametersEnd, "Additional Gradle steps...");
						}

						// For build machine run a clean afterward to clean up intermediate files (does not remove final APK)
						if (bIsBuildMachine)
						{
							//GradleOptions = "tasks --all";
							//RunCommandLineProgramWithException(UnrealBuildGradlePath, ShellExecutable, ShellParametersBegin + "\"" + GradleScriptPath + "\" " + GradleOptions + ShellParametersEnd, "Listing all tasks...");

							GradleOptions = "clean";
							RunCommandLineProgramWithExceptionAndFiltering(UnrealBuildGradlePath, ShellExecutable, ShellParametersBegin + "\"" + GradleScriptPath + "\" " + GradleOptions + ShellParametersEnd, "Cleaning Gradle intermediates...");
						}
					}
				}
			}

			Log.TraceInformation("\n===={0}====COMPLETED MAKE APK=======================================================================", DateTime.Now.ToString());
		}

		private List<string> CollectPluginDataPaths(TargetReceipt Receipt)
		{
			List<string> PluginExtras = new List<string>();
			if (Receipt == null)
			{
				Log.TraceInformation("Receipt is NULL");
				return PluginExtras;
			}

			// collect plugin extra data paths from target receipt
			IEnumerable<ReceiptProperty> Results = Receipt.AdditionalProperties.Where(x => x.Name == "AndroidPlugin");
			foreach (ReceiptProperty Property in Results)
			{
				// Keep only unique paths
				string PluginPath = Property.Value;
				if (PluginExtras.FirstOrDefault(x => x == PluginPath) == null)
				{
					PluginExtras.Add(PluginPath);
					Log.TraceInformation("AndroidPlugin: {0}", PluginPath);
				}
			}
			return PluginExtras;
		}

		public override bool PrepTargetForDeployment(TargetReceipt Receipt)
		{
			//Log.TraceInformation("$$$$$$$$$$$$$$ PrepTargetForDeployment $$$$$$$$$$$$$$$$$");

			DirectoryReference ProjectDirectory = DirectoryReference.FromFile(Receipt.ProjectFile) ?? Unreal.EngineDirectory;
			string TargetName = (Receipt.ProjectFile == null ? Receipt.TargetName : Receipt.ProjectFile.GetFileNameWithoutAnyExtensions());

			AndroidToolChain ToolChain = (AndroidToolChain)((AndroidPlatform)UEBuildPlatform.GetBuildPlatform(Receipt.Platform)).CreateTempToolChainForProject(Receipt.ProjectFile);

			// get the receipt
			SetAndroidPluginData(ToolChain.GetAllArchitectures(), CollectPluginDataPaths(Receipt));

			bool bShouldCompileAsDll = Receipt.HasValueForAdditionalProperty("CompileAsDll", "true");

			SavePackageInfo(TargetName, ProjectDirectory.FullName, Receipt.TargetType, bShouldCompileAsDll);

			// Get the output paths
			BuildProductType ProductType = bShouldCompileAsDll ? BuildProductType.DynamicLibrary : BuildProductType.Executable;
			List<FileReference> OutputPaths = Receipt.BuildProducts.Where(x => x.Type == ProductType).Select(x => x.Path).ToList();
			if (OutputPaths.Count < 1)
			{
				throw new BuildException("Target file does not contain either executable or dynamic library .so");
			}

			// we need to strip architecture from any of the output paths
			string BaseSoName = ToolChain.RemoveArchName(OutputPaths[0].FullName);

			// make an apk at the end of compiling, so that we can run without packaging (debugger, cook on the fly, etc)
			string RelativeEnginePath = Unreal.EngineDirectory.MakeRelativeTo(DirectoryReference.GetCurrentDirectory());

			MakeApk(ToolChain, TargetName, Receipt.TargetType, ProjectDirectory.FullName, BaseSoName, RelativeEnginePath, bForDistribution: false, CookFlavor: "", Configuration: Receipt.Configuration,
				bMakeSeparateApks: ShouldMakeSeparateApks(), bIncrementalPackage: true, bDisallowPackagingDataInApk: false, bDisallowExternalFilesDir: true, bSkipGradleBuild: bShouldCompileAsDll);

			// if we made any non-standard .apk files, the generated debugger settings may be wrong
			if (ShouldMakeSeparateApks() && (OutputPaths.Count > 1 || !OutputPaths[0].FullName.Contains("-armv7")))
			{
				Log.TraceInformation("================================================================================================================================");
				Log.TraceInformation("Non-default apk(s) have been made: If you are debugging, you will need to manually select one to run in the debugger properties!");
				Log.TraceInformation("================================================================================================================================");
			}
			return true;
		}

		// Store generated package name in a text file for builds that do not generate an apk file 
		public bool SavePackageInfo(string TargetName, string ProjectDirectory, TargetType InTargetType, bool bIsEmbedded)
		{
			string PackageName = GetPackageName(TargetName);
			string DestPackageNameFileName = Path.Combine(ProjectDirectory, "Binaries", "Android", "packageInfo.txt");

			string[] PackageInfoSource = new string[4];
			PackageInfoSource[0] = PackageName;
			PackageInfoSource[1] = GetStoreVersion("").ToString();
			PackageInfoSource[2] = GetVersionDisplayName(bIsEmbedded);
			PackageInfoSource[3] = string.Format("name='com.epicgames.unreal.GameActivity.AppType' value='{0}'", InTargetType == TargetType.Game ? "" : InTargetType.ToString());

			Log.TraceInformation("Writing packageInfo pkgName:{0} storeVersion:{1} versionDisplayName:{2} to {3}", PackageInfoSource[0], PackageInfoSource[1], PackageInfoSource[2], DestPackageNameFileName);

			string DestDirectory = Path.GetDirectoryName(DestPackageNameFileName)!;
			if (!Directory.Exists(DestDirectory))
			{
				Directory.CreateDirectory(DestDirectory);
			}

			File.WriteAllLines(DestPackageNameFileName, PackageInfoSource);

			return true;
		}

		public static bool ShouldMakeSeparateApks()
		{
			// @todo android fat binary: Currently, there isn't much utility in merging multiple .so's into a single .apk except for debugging,
			// but we can't properly handle multiple GPU architectures in a single .apk, so we are disabling the feature for now
			// The user will need to manually select the apk to run in their Visual Studio debugger settings (see Override APK in TADP, for instance)
			// If we change this, pay attention to <OverrideAPKPath> in AndroidProjectGenerator
			return true;

			// check to see if the project wants separate apks
			// 			ConfigCacheIni Ini = nGetConfigCacheIni("Engine");
			// 			bool bSeparateApks = false;
			// 			Ini.GetBool("/Script/AndroidRuntimeSettings.AndroidRuntimeSettings", "bSplitIntoSeparateApks", out bSeparateApks);
			// 
			// 			return bSeparateApks;
		}

		public bool PrepForUATPackageOrDeploy(FileReference ProjectFile, string ProjectName, DirectoryReference ProjectDirectory, string ExecutablePath, string EngineDirectory, bool bForDistribution, string CookFlavor, UnrealTargetConfiguration Configuration, bool bIsDataDeploy, bool bSkipGradleBuild)
		{
			//Log.TraceInformation("$$$$$$$$$$$$$$ PrepForUATPackageOrDeploy $$$$$$$$$$$$$$$$$");

			TargetType Type = TargetType.Game;
			if (CookFlavor.EndsWith("Client"))
			{
				Type = TargetType.Client;			
			}
			else if (CookFlavor.EndsWith("Server"))
			{
				Type = TargetType.Server;
			}

			// note that we cannot allow the data packaged into the APK if we are doing something like Launch On that will not make an obb
			// file and instead pushes files directly via deploy
			AndroidTargetRules TargetRules = new AndroidTargetRules();
			CommandLine.ParseArguments(Environment.GetCommandLineArgs(), TargetRules);
			AndroidToolChainOptions Options = AndroidPlatform.CreateToolChainOptions(TargetRules);
			AndroidToolChain ToolChain = new AndroidToolChain(ProjectFile, false, null, null, Options);

			SavePackageInfo(ProjectName, ProjectDirectory.FullName, Type, bSkipGradleBuild);

			MakeApk(ToolChain, ProjectName, Type, ProjectDirectory.FullName, ExecutablePath, EngineDirectory, bForDistribution: bForDistribution, CookFlavor: CookFlavor, Configuration: Configuration,
				bMakeSeparateApks: ShouldMakeSeparateApks(), bIncrementalPackage: false, bDisallowPackagingDataInApk: bIsDataDeploy, bDisallowExternalFilesDir: !bForDistribution || bIsDataDeploy, bSkipGradleBuild:bSkipGradleBuild);
			return true;
		}

		public static void OutputReceivedDataEventHandler(Object Sender, DataReceivedEventArgs Line)
		{
			if ((Line != null) && (Line.Data != null))
			{
				Log.TraceInformation(Line.Data);
			}
		}

		private string GenerateTemplatesHashCode(string EngineDir)
		{
			string SourceDirectory = Path.Combine(EngineDir, "Build", "Android", "Java");

			if (!Directory.Exists(SourceDirectory))
			{
				return "badpath";
			}

			MD5 md5 = MD5.Create();
			byte[]? TotalHashBytes = null;

			string[] SourceFiles = Directory.GetFiles(SourceDirectory, "*.*", SearchOption.AllDirectories);
			foreach (string Filename in SourceFiles)
			{
				using (FileStream stream = File.OpenRead(Filename))
				{
					byte[] FileHashBytes = md5.ComputeHash(stream);
					if (TotalHashBytes != null)
					{
						int index = 0;
						foreach (byte b in FileHashBytes)
						{
							TotalHashBytes[index] ^= b;
							index++;
						}
					}
					else
					{
						TotalHashBytes = FileHashBytes;
					}
				}
			}

			if (TotalHashBytes != null)
			{
				string HashCode = "";
				foreach (byte b in TotalHashBytes)
				{
					HashCode += b.ToString("x2");
				}
				return HashCode;
			}

			return "empty";
		}

		private void UpdateGameActivity(string UnrealArch, string NDKArch, string EngineDir, string UnrealBuildPath)
		{
			string SourceFilename = Path.Combine(EngineDir, "Build", "Android", "Java", "src", "com", "epicgames", "unreal", "GameActivity.java.template");
			string DestFilename = Path.Combine(UnrealBuildPath, "src", "com", "epicgames", "unreal", "GameActivity.java");

			// check for GameActivity.java.template override
			SourceFilename = UPL!.ProcessPluginNode(NDKArch, "gameActivityReplacement", SourceFilename);

			ConfigHierarchy Ini = GetConfigCacheIni(ConfigHierarchyType.Engine);

			string LoadLibraryDefaults = "";

			string SuperClassDefault;
			if (!Ini.GetString("/Script/AndroidRuntimeSettings.AndroidRuntimeSettings", "GameActivitySuperClass", out SuperClassDefault))
			{
				SuperClassDefault = UPL.ProcessPluginNode(NDKArch, "gameActivitySuperClass", "");
				if (String.IsNullOrEmpty(SuperClassDefault))
				{
					SuperClassDefault = "NativeActivity";
				}
			}

			string AndroidGraphicsDebugger;
			Ini.GetString("/Script/AndroidRuntimeSettings.AndroidRuntimeSettings", "AndroidGraphicsDebugger", out AndroidGraphicsDebugger);

			switch (AndroidGraphicsDebugger.ToLower())
			{
				case "mali":
					LoadLibraryDefaults += "\t\ttry\n" +
											"\t\t{\n" +
											"\t\t\tSystem.loadLibrary(\"MGD\");\n" +
											"\t\t}\n" +
											"\t\tcatch (java.lang.UnsatisfiedLinkError e)\n" +
											"\t\t{\n" +
											"\t\t\tLog.debug(\"libMGD.so not loaded.\");\n" +
											"\t\t}\n";
					break;
			}

			Dictionary<string, string> Replacements = new Dictionary<string, string>{
				{ "//$${gameActivityImportAdditions}$$", UPL.ProcessPluginNode(NDKArch, "gameActivityImportAdditions", "")},
				{ "//$${gameActivityPostImportAdditions}$$", UPL.ProcessPluginNode(NDKArch, "gameActivityPostImportAdditions", "")},
				{ "//$${gameActivityImplementsAdditions}$$", UPL.ProcessPluginNode(NDKArch, "gameActivityImplementsAdditions", "")},
				{ "//$${gameActivityClassAdditions}$$", UPL.ProcessPluginNode(NDKArch, "gameActivityClassAdditions", "")},
				{ "//$${gameActivityReadMetadataAdditions}$$", UPL.ProcessPluginNode(NDKArch, "gameActivityReadMetadataAdditions", "")},
				{ "//$${gameActivityOnCreateBeginningAdditions}$$", UPL.ProcessPluginNode(NDKArch, "gameActivityOnCreateBeginningAdditions", "")},
				{ "//$${gameActivityOnCreateAdditions}$$", UPL.ProcessPluginNode(NDKArch, "gameActivityOnCreateAdditions", "")},
				{ "//$${gameActivityOnCreateFinalAdditions}$$", UPL.ProcessPluginNode(NDKArch, "gameActivityOnCreateFinalAdditions", "")},
				{ "//$${gameActivityOverrideAPKOBBPackaging}$$", UPL.ProcessPluginNode(NDKArch, "gameActivityOverrideAPKOBBPackaging", "")},
				{ "//$${gameActivityOnDestroyAdditions}$$", UPL.ProcessPluginNode(NDKArch, "gameActivityOnDestroyAdditions", "")},
				{ "//$${gameActivityonConfigurationChangedAdditions}$$", UPL.ProcessPluginNode(NDKArch, "gameActivityonConfigurationChangedAdditions", "")},
				{ "//$${gameActivityOnStartAdditions}$$", UPL.ProcessPluginNode(NDKArch, "gameActivityOnStartAdditions", "")},
				{ "//$${gameActivityOnStopAdditions}$$", UPL.ProcessPluginNode(NDKArch, "gameActivityOnStopAdditions", "")},
				{ "//$${gameActivityOnRestartAdditions}$$", UPL.ProcessPluginNode(NDKArch, "gameActivityOnRestartAdditions", "")},
				{ "//$${gameActivityOnSaveInstanceStateAdditions}$$", UPL.ProcessPluginNode(NDKArch, "gameActivityOnSaveInstanceStateAdditions", "")},
				{ "//$${gameActivityOnRequestPermissionsResultAdditions}$$", UPL.ProcessPluginNode(NDKArch, "gameActivityOnRequestPermissionsResultAdditions", "")},
				{ "//$${gameActivityOnPauseAdditions}$$", UPL.ProcessPluginNode(NDKArch, "gameActivityOnPauseAdditions", "")},
				{ "//$${gameActivityOnResumeAdditions}$$", UPL.ProcessPluginNode(NDKArch, "gameActivityOnResumeAdditions", "")},
				{ "//$${gameActivityOnNewIntentAdditions}$$", UPL.ProcessPluginNode(NDKArch, "gameActivityOnNewIntentAdditions", "")},
  				{ "//$${gameActivityOnActivityResultAdditions}$$", UPL.ProcessPluginNode(NDKArch, "gameActivityOnActivityResultAdditions", "")},
				{ "//$${gameActivityOnActivityResultIapStoreHelperHandler}$$", UPL.ProcessPluginNode(NDKArch, "gameActivityOnActivityResultIapStoreHelperHandler", "")},
  				{ "//$${gameActivityPreConfigRulesParseAdditions}$$", UPL.ProcessPluginNode(NDKArch, "gameActivityPreConfigRulesParseAdditions", "")},
  				{ "//$${gameActivityPostConfigRulesAdditions}$$", UPL.ProcessPluginNode(NDKArch, "gameActivityPostConfigRulesAdditions", "")},
  				{ "//$${gameActivityFinalizeConfigRulesAdditions}$$", UPL.ProcessPluginNode(NDKArch, "gameActivityFinalizeConfigRulesAdditions", "")},
				{ "//$${gameActivityBeforeConfigRulesAppliedAdditions}$$", UPL.ProcessPluginNode(NDKArch, "gameActivityBeforeConfigRulesAppliedAdditions", "")},
				{ "//$${gameActivityAfterMainViewCreatedAdditions}$$", UPL.ProcessPluginNode(NDKArch, "gameActivityAfterMainViewCreatedAdditions", "")},
				{ "//$${gameActivityResizeKeyboardAdditions}$$", UPL.ProcessPluginNode(NDKArch, "gameActivityResizeKeyboardAdditions", "")},
				{ "//$${gameActivityLoggerCallbackAdditions}$$", UPL.ProcessPluginNode(NDKArch, "gameActivityLoggerCallbackAdditions", "")},
				{ "//$${gameActivityGetCommandLineAdditions}$$", UPL.ProcessPluginNode(NDKArch, "gameActivityGetCommandLineAdditions", "")},
				{ "//$${gameActivityGetLoginIdAdditions}$$", UPL.ProcessPluginNode(NDKArch, "gameActivityGetLoginIdAdditions", "")},
				{ "//$${gameActivityGetFunnelIdAdditions}$$", UPL.ProcessPluginNode(NDKArch, "gameActivityGetFunnelIdAdditions", "")},
				{ "//$${gameActivityAllowedRemoteNotificationsAdditions}$$", UPL.ProcessPluginNode(NDKArch, "gameActivityAllowedRemoteNotificationsAdditions", "")},
				{ "//$${gameActivityAndroidThunkJavaIapBeginPurchase}$$", UPL.ProcessPluginNode(NDKArch, "gameActivityAndroidThunkJavaIapBeginPurchase", "")},
				{ "//$${gameActivityIapSetupServiceAdditions}$$", UPL.ProcessPluginNode(NDKArch, "gameActivityIapSetupServiceAdditions", "")},
				{ "//$${gameActivityOnRestartApplicationAdditions}$$", UPL.ProcessPluginNode(NDKArch, "gameActivityOnRestartApplicationAdditions", "")},
				{ "//$${gameActivityForceQuitAdditions}$$", UPL.ProcessPluginNode(NDKArch, "gameActivityForceQuitAdditions", "")},
				{ "//$${gameActivitySetCrashContextData}$$", UPL.ProcessPluginNode(NDKArch, "gameActivitySetCrashContextData", "")},
				{ "//$${soLoadLibrary}$$", UPL.ProcessPluginNode(NDKArch, "soLoadLibrary", LoadLibraryDefaults)},
				{ "$${gameActivitySuperClass}$$", SuperClassDefault},
			};

			string[] TemplateSrc = File.ReadAllLines(SourceFilename);
			string[]? TemplateDest = File.Exists(DestFilename) ? File.ReadAllLines(DestFilename) : null;

			bool TemplateChanged = false;
			for (int LineIndex = 0; LineIndex < TemplateSrc.Length; ++LineIndex)
			{
				string SrcLine = TemplateSrc[LineIndex];
				bool Changed = false;
				foreach (KeyValuePair<string, string> KVP in Replacements)
				{
					if(SrcLine.Contains(KVP.Key))
					{
						SrcLine = SrcLine.Replace(KVP.Key, KVP.Value);
						Changed = true;
					}
				}
				if (Changed)
				{
					TemplateSrc[LineIndex] = SrcLine;
					TemplateChanged = true;
				}
			}

			if (TemplateChanged)
			{
				// deal with insertions of newlines
				TemplateSrc = string.Join("\n", TemplateSrc).Split(new[] { "\r\n", "\r", "\n" }, StringSplitOptions.None);
			}

			if (TemplateDest == null || TemplateSrc.Length != TemplateDest.Length || !TemplateSrc.SequenceEqual(TemplateDest))
			{
				Log.TraceInformation("\n==== Writing new GameActivity.java file to {0} ====", DestFilename);
				File.WriteAllLines(DestFilename, TemplateSrc);
			}
		}

		private void UpdateGameApplication(string UnrealArch, string NDKArch, string EngineDir, string UnrealBuildPath)
		{
			string SourceFilename = Path.Combine(EngineDir, "Build", "Android", "Java", "src", "com", "epicgames", "unreal", "GameApplication.java.template");
			string DestFilename = Path.Combine(UnrealBuildPath, "src", "com", "epicgames", "unreal", "GameApplication.java");

			Dictionary<string, string> Replacements = new Dictionary<string, string>{
				{ "//$${gameApplicationImportAdditions}$$", UPL!.ProcessPluginNode(NDKArch, "gameApplicationImportAdditions", "")},
				{ "//$${gameApplicationOnCreateAdditions}$$", UPL.ProcessPluginNode(NDKArch, "gameApplicationOnCreateAdditions", "")},
				{ "//$${gameApplicationAttachBaseContextAdditions}$$", UPL.ProcessPluginNode(NDKArch, "gameApplicationAttachBaseContextAdditions", "")},
				{ "//$${gameApplicationOnLowMemoryAdditions}$$", UPL.ProcessPluginNode(NDKArch, "gameApplicationOnLowMemoryAdditions", "")},
				{ "//$${gameApplicationOnTrimMemoryAdditions}$$", UPL.ProcessPluginNode(NDKArch, "gameApplicationOnTrimMemoryAdditions", "")},
				{ "//$${gameApplicationOnConfigurationChangedAdditions}$$", UPL.ProcessPluginNode(NDKArch, "gameApplicationOnConfigurationChangedAdditions", "")},
			};

			string[] TemplateSrc = File.ReadAllLines(SourceFilename);
			string[]? TemplateDest = File.Exists(DestFilename) ? File.ReadAllLines(DestFilename) : null;

			bool TemplateChanged = false;
			for (int LineIndex = 0; LineIndex < TemplateSrc.Length; ++LineIndex)
			{
				string SrcLine = TemplateSrc[LineIndex];
				bool Changed = false;
				foreach (KeyValuePair<string, string> KVP in Replacements)
				{
					if (SrcLine.Contains(KVP.Key))
					{
						SrcLine = SrcLine.Replace(KVP.Key, KVP.Value);
						Changed = true;
					}
				}
				if (Changed)
				{
					TemplateSrc[LineIndex] = SrcLine;
					TemplateChanged = true;
				}
			}

			if (TemplateChanged)
			{
				// deal with insertions of newlines
				TemplateSrc = string.Join("\n", TemplateSrc).Split(new[] { "\r\n", "\r", "\n" }, StringSplitOptions.None);
			}

			if (TemplateDest == null || TemplateSrc.Length != TemplateDest.Length || !TemplateSrc.SequenceEqual(TemplateDest))
			{
				Log.TraceInformation("\n==== Writing new GameApplication.java file to {0} ====", DestFilename);
				File.WriteAllLines(DestFilename, TemplateSrc);
			}
		}

		private void CreateAdditonalBuildPathFiles(string NDKArch, string UnrealBuildPath, XDocument FilesToAdd)
		{
			Dictionary<string, string?> PathsAndRootEls = new Dictionary<string, string?>();

			foreach (XElement Element in FilesToAdd.Root.Elements())
			{
				string RelPath = Element.Value;
				if (RelPath != null)
				{
					XAttribute TypeAttr = Element.Attribute("rootEl");
					PathsAndRootEls[RelPath] = TypeAttr?.Value;
				}
			}

			foreach (KeyValuePair<string, string?> Entry in PathsAndRootEls)
			{
				string UPLNodeName = Entry.Key.Replace("/", "__").Replace(".", "__");
				string Content;
				if (Entry.Value == null)
				{
					// no root element, assume not XML
					Content = UPL!.ProcessPluginNode(NDKArch, UPLNodeName, "");
				}
				else
				{
					XDocument ContentDoc = new XDocument(new XElement(Entry.Value));
					UPL!.ProcessPluginNode(NDKArch, UPLNodeName, "", ref ContentDoc);
					Content = XML_HEADER + "\n" + ContentDoc.ToString();
				}

				string DestPath = Path.Combine(UnrealBuildPath, Entry.Key);
				if (!File.Exists(DestPath) || File.ReadAllText(DestPath) != Content)
				{
					File.WriteAllText(DestPath, Content);
				}
			}
		}

		private AndroidAARHandler CreateAARHandler(string EngineDir, string UnrealBuildPath, List<string> NDKArches, bool HandleDependencies=true)
		{
			AndroidAARHandler AARHandler = new AndroidAARHandler();
			string ImportList = "";

			// Get some common paths
			string AndroidHome = Environment.ExpandEnvironmentVariables("%ANDROID_HOME%").TrimEnd('/', '\\');
			EngineDir = EngineDir.TrimEnd('/', '\\');

			// Add the AARs from the default aar-imports.txt
			// format: Package,Name,Version
			string ImportsFile = Path.Combine(UnrealBuildPath, "aar-imports.txt");
			if (File.Exists(ImportsFile))
			{
				ImportList = File.ReadAllText(ImportsFile);
			}

			// Run the UPL imports section for each architecture and add any new imports (duplicates will be removed)
			foreach (string NDKArch in NDKArches)
			{
				ImportList = UPL!.ProcessPluginNode(NDKArch, "AARImports", ImportList);
			}

			// Add the final list of imports and get dependencies
			foreach (string Line in ImportList.Split('\n'))
			{
				string Trimmed = Line.Trim(' ', '\r');

				if (Trimmed.StartsWith("repository "))
				{
					string DirectoryPath = Trimmed.Substring(11).Trim(' ').TrimEnd('/', '\\');
					DirectoryPath = DirectoryPath.Replace("$(ENGINEDIR)", EngineDir);
					DirectoryPath = DirectoryPath.Replace("$(ANDROID_HOME)", AndroidHome);
					DirectoryPath = DirectoryPath.Replace('\\', Path.DirectorySeparatorChar).Replace('/', Path.DirectorySeparatorChar);
					AARHandler.AddRepository(DirectoryPath);
				}
				else if (Trimmed.StartsWith("repositories "))
				{
					string DirectoryPath = Trimmed.Substring(13).Trim(' ').TrimEnd('/', '\\');
					DirectoryPath = DirectoryPath.Replace("$(ENGINEDIR)", EngineDir);
					DirectoryPath = DirectoryPath.Replace("$(ANDROID_HOME)", AndroidHome);
					DirectoryPath = DirectoryPath.Replace('\\', Path.DirectorySeparatorChar).Replace('/', Path.DirectorySeparatorChar);
					AARHandler.AddRepositories(DirectoryPath, "m2repository");
				}
				else
				{
					string[] Sections = Trimmed.Split(',');
					if (Sections.Length == 3)
					{
						string PackageName = Sections[0].Trim(' ');
						string BaseName = Sections[1].Trim(' ');
						string Version = Sections[2].Trim(' ');
						Log.TraceInformation("AARImports: {0}, {1}, {2}", PackageName, BaseName, Version);
						AARHandler.AddNewAAR(PackageName, BaseName, Version, HandleDependencies);
					}
				}
			}

			return AARHandler;
		}

		private void PrepareJavaLibsForGradle(string JavaLibsDir, string UnrealBuildGradlePath, string InMinSdkVersion, string InTargetSdkVersion, string CompileSDKVersion, string BuildToolsVersion, string NDKArch)
		{
			StringBuilder SettingsGradleContent = new StringBuilder();
			StringBuilder ProjectDependencyContent = new StringBuilder();

			SettingsGradleContent.AppendLine("rootProject.name='app'");
			SettingsGradleContent.AppendLine("include ':app'");
			ProjectDependencyContent.AppendLine("dependencies {");

			string[] LibDirs = Directory.GetDirectories(JavaLibsDir);
			foreach (string LibDir in LibDirs)
			{
				string RelativePath = Path.GetFileName(LibDir);

				SettingsGradleContent.AppendLine(string.Format("include ':{0}'", RelativePath));
				ProjectDependencyContent.AppendLine(string.Format("\timplementation project(':{0}')", RelativePath));

				string GradleProjectPath = Path.Combine(UnrealBuildGradlePath, RelativePath);
				string GradleProjectMainPath = Path.Combine(GradleProjectPath, "src", "main");

				string ManifestFilename = Path.Combine(LibDir, "AndroidManifest.xml");
				string GradleManifest = Path.Combine(GradleProjectMainPath, "AndroidManifest.xml");
				MakeDirectoryIfRequired(GradleManifest);

				// Copy parts were they need to be
				CleanCopyDirectory(Path.Combine(LibDir, "assets"), Path.Combine(GradleProjectPath, "assets"));
				CleanCopyDirectory(Path.Combine(LibDir, "libs"), Path.Combine(GradleProjectPath, "libs"));
				CleanCopyDirectory(Path.Combine(LibDir, "res"), Path.Combine(GradleProjectMainPath, "res"));

				// If our lib already has a src/main/java folder, don't put things into a java folder
				string SrcDirectory = Path.Combine(LibDir, "src", "main");
				if (Directory.Exists(Path.Combine(SrcDirectory, "java")))
				{
					CleanCopyDirectory(SrcDirectory, GradleProjectMainPath);
				}
				else
				{
					CleanCopyDirectory(Path.Combine(LibDir, "src"), Path.Combine(GradleProjectMainPath, "java"));
				}

				// Now generate a build.gradle from the manifest
				StringBuilder BuildGradleContent = new StringBuilder();
				BuildGradleContent.AppendLine("apply plugin: 'com.android.library'");
				BuildGradleContent.AppendLine("android {");
				BuildGradleContent.AppendLine(string.Format("\tcompileSdkVersion {0}", CompileSDKVersion));
				BuildGradleContent.AppendLine("\tdefaultConfig {");

				// Try to get the SDK target from the AndroidManifest.xml
				string VersionCode = "";
				string VersionName = "";
				string MinSdkVersion = InMinSdkVersion;
				string TargetSdkVersion = InTargetSdkVersion;
				XDocument ManifestXML;
				if (File.Exists(ManifestFilename))
				{
					try
					{
						ManifestXML = XDocument.Load(ManifestFilename);

						XAttribute VersionCodeAttr = ManifestXML.Root.Attribute(XName.Get("versionCode", "http://schemas.android.com/apk/res/android"));
						if (VersionCodeAttr != null)
						{
							VersionCode = VersionCodeAttr.Value;
						}

						XAttribute VersionNameAttr = ManifestXML.Root.Attribute(XName.Get("versionName", "http://schemas.android.com/apk/res/android"));
						if (VersionNameAttr != null)
						{
							VersionName = VersionNameAttr.Value;
						}

						XElement? UseSDKNode = null;
						foreach (XElement WorkNode in ManifestXML.Elements().First().Descendants("uses-sdk"))
						{
							UseSDKNode = WorkNode;

							XAttribute MinSdkVersionAttr = WorkNode.Attribute(XName.Get("minSdkVersion", "http://schemas.android.com/apk/res/android"));
							if (MinSdkVersionAttr != null)
							{
								MinSdkVersion = MinSdkVersionAttr.Value;
							}

							XAttribute TargetSdkVersionAttr = WorkNode.Attribute(XName.Get("targetSdkVersion", "http://schemas.android.com/apk/res/android"));
							if (TargetSdkVersionAttr != null)
							{
								TargetSdkVersion = TargetSdkVersionAttr.Value;
							}
						}

						if (UseSDKNode != null)
						{
							UseSDKNode.Remove();
						}

						// rewrite the manifest if different
						String NewManifestText = ManifestXML.ToString();
						String OldManifestText = "";
						if (File.Exists(GradleManifest))
						{
							OldManifestText = File.ReadAllText(GradleManifest);
						}
						if (NewManifestText != OldManifestText)
						{
							File.WriteAllText(GradleManifest, NewManifestText);
						}
					}
					catch (Exception e)
					{
						Log.TraceError("AAR Manifest file {0} parsing error! {1}", ManifestFilename, e);
					}
				}

				if (VersionCode != "")
				{
					BuildGradleContent.AppendLine(string.Format("\t\tversionCode {0}", VersionCode));
				}
				if (VersionName != "")
				{
					BuildGradleContent.AppendLine(string.Format("\t\tversionName \"{0}\"", VersionName));
				}
				if (MinSdkVersion != "")
				{
					BuildGradleContent.AppendLine(string.Format("\t\tminSdkVersion = {0}", MinSdkVersion));
				}
				if (TargetSdkVersion != "")
				{
					BuildGradleContent.AppendLine(string.Format("\t\ttargetSdkVersion = {0}", TargetSdkVersion));
				}
				BuildGradleContent.AppendLine("\t}");
				BuildGradleContent.AppendLine("}");

				string AdditionsGradleFilename = Path.Combine(LibDir, "additions.gradle");
				if (File.Exists(AdditionsGradleFilename))
				{
					string[] AdditionsLines = File.ReadAllLines(AdditionsGradleFilename);
					foreach (string LineContents in AdditionsLines)
					{
						BuildGradleContent.AppendLine(LineContents);
					}
				}

				// rewrite the build.gradle if different
				string BuildGradleFilename = Path.Combine(GradleProjectPath, "build.gradle");
				String NewBuildGradleText = BuildGradleContent.ToString();
				String OldBuildGradleText = "";
				if (File.Exists(BuildGradleFilename))
				{
					OldBuildGradleText = File.ReadAllText(BuildGradleFilename);
				}
				if (NewBuildGradleText != OldBuildGradleText)
				{
					File.WriteAllText(BuildGradleFilename, NewBuildGradleText);
				}
			}
			ProjectDependencyContent.AppendLine("}");

			// Add any UPL settingsGradleAdditions
			SettingsGradleContent.Append(UPL!.ProcessPluginNode(NDKArch, "settingsGradleAdditions", ""));

			string SettingsGradleFilename = Path.Combine(UnrealBuildGradlePath, "settings.gradle");
			File.WriteAllText(SettingsGradleFilename, SettingsGradleContent.ToString());

			string ProjectsGradleFilename = Path.Combine(UnrealBuildGradlePath, "app", "projects.gradle");
			File.WriteAllText(ProjectsGradleFilename, ProjectDependencyContent.ToString());
		}

		private void GenerateGradleAARImports(string EngineDir, string UnrealBuildPath, List<string> NDKArches)
		{
			AndroidAARHandler AARHandler = CreateAARHandler(EngineDir, UnrealBuildPath, NDKArches, false);
			StringBuilder AARImportsContent = new StringBuilder();

			// Add repositories
			AARImportsContent.AppendLine("repositories {");
			foreach (string Repository in AARHandler.Repositories!)
			{
				string RepositoryPath = Path.GetFullPath(Repository).Replace('\\', '/');
				AARImportsContent.AppendLine("\tmaven { url uri('" + RepositoryPath + "') }");
			}
			AARImportsContent.AppendLine("}");

			// Add dependencies
			AARImportsContent.AppendLine("dependencies {");
			foreach (AndroidAARHandler.AndroidAAREntry Dependency in AARHandler.AARList!)
			{
				AARImportsContent.AppendLine(string.Format("\timplementation '{0}:{1}:{2}'", Dependency.Filename, Dependency.BaseName, Dependency.Version));
			}
			AARImportsContent.AppendLine("}");

			string AARImportsFilename = Path.Combine(UnrealBuildPath, "gradle", "app", "aar-imports.gradle");
			File.WriteAllText(AARImportsFilename, AARImportsContent.ToString());
		}
	}
}<|MERGE_RESOLUTION|>--- conflicted
+++ resolved
@@ -65,11 +65,7 @@
 		[CommandLine("-ForceAPKGeneration", Value = "true")]
 		public bool ForceAPKGeneration = false;
 
-<<<<<<< HEAD
-		public UEDeployAndroid(FileReference InProjectFile, bool InForcePackageData)
-=======
 		public UEDeployAndroid(FileReference? InProjectFile, bool InForcePackageData)
->>>>>>> 6bbb88c8
 		{
 			ProjectFile = InProjectFile;
 
@@ -776,11 +772,7 @@
 			return false;
 		}
 
-<<<<<<< HEAD
-		private void CleanCopyDirectory(string SourceDir, string DestDir, string[] Excludes = null)
-=======
 		private void CleanCopyDirectory(string SourceDir, string DestDir, string[]? Excludes = null)
->>>>>>> 6bbb88c8
 		{
 			if (!Directory.Exists(SourceDir))
 			{
@@ -1437,11 +1429,7 @@
 				if (Directory.Exists(VulkanLayersDir))
 				{
 					Log.TraceInformation("Copying {0} vulkan layer from {1}", ANDROID_VULKAN_VALIDATION_LAYER, VulkanLayersDir);
-<<<<<<< HEAD
-					string DestDir = Path.Combine(UE4BuildPath, "libs", NDKArch);
-=======
 					string DestDir = Path.Combine(UnrealBuildPath, "libs", NDKArch);
->>>>>>> 6bbb88c8
 					Directory.CreateDirectory(DestDir);
 					string SourceFilename = Path.Combine(VulkanLayersDir, ANDROID_VULKAN_VALIDATION_LAYER);
 					string DestFilename = Path.Combine(DestDir, ANDROID_VULKAN_VALIDATION_LAYER);
@@ -1450,13 +1438,6 @@
 					FileInfo DestFileInfo = new FileInfo(DestFilename);
 					DestFileInfo.Attributes = DestFileInfo.Attributes & ~FileAttributes.ReadOnly;
 					File.SetLastWriteTimeUtc(DestFilename, File.GetLastWriteTimeUtc(SourceFilename));
-<<<<<<< HEAD
-				}
-			}
-		}
-
-		void CopyClangSanitizerLib(string UE4BuildPath, string UE4Arch, string NDKArch, AndroidToolChain.ClangSanitizer Sanitizer)
-=======
 				}
 			}
 
@@ -1488,7 +1469,6 @@
 		}
 
 		void CopyClangSanitizerLib(string UnrealBuildPath, string UnrealArch, string NDKArch, AndroidToolChain.ClangSanitizer Sanitizer)
->>>>>>> 6bbb88c8
 		{
 			string Architecture = "-aarch64";
 			switch (NDKArch)
@@ -1516,30 +1496,13 @@
 				case AndroidToolChain.ClangSanitizer.UndefinedBehaviorMinimal:
 					LibName = "ubsan_minimal";
 					break;
-<<<<<<< HEAD
-=======
 				case AndroidToolChain.ClangSanitizer.Thread:
 					LibName = "thread";
 					break;
->>>>>>> 6bbb88c8
 			}
 			
 			string SanitizerFullLibName = "libclang_rt." + LibName + Architecture + "-android.so";
 
-<<<<<<< HEAD
-			string WrapSh = Path.Combine(UnrealBuildTool.EngineDirectory.ToString(), "Build", "Android", "ClangSanitizers", "wrap.sh");
-			string SanitizerLib = Path.Combine(Environment.ExpandEnvironmentVariables("%NDKROOT%"), "toolchains", "llvm", "prebuilt", "windows-x86_64", "lib64", "clang", "9.0.8", "lib", "linux", SanitizerFullLibName);
-			if (File.Exists(SanitizerLib) && File.Exists(WrapSh))
-			{
-				string LibDestDir = Path.Combine(UE4BuildPath, "libs", NDKArch);
-				Directory.CreateDirectory(LibDestDir);
-				Log.TraceInformation("Copying asan lib from {0} to {1}", SanitizerLib, LibDestDir);
-				File.Copy(SanitizerLib, Path.Combine(LibDestDir, SanitizerFullLibName), true);
-				string WrapDestDir = Path.Combine(UE4BuildPath, "resources", "lib", NDKArch);
-				Directory.CreateDirectory(WrapDestDir);
-				Log.TraceInformation("Copying wrap.sh from {0} to {1}", WrapSh, WrapDestDir);
-				File.Copy(WrapSh, Path.Combine(WrapDestDir, "wrap.sh"), true);
-=======
 			string WrapSh = Path.Combine(Unreal.EngineDirectory.ToString(), "Build", "Android", "ClangSanitizers", "wrap.sh");
 
 			string PlatformName = "windows-x86_64";
@@ -1569,7 +1532,6 @@
 				string WrapDestFilePath = Path.Combine(WrapDestDir, "wrap.sh");
 				Log.TraceInformation("Copying wrap.sh from {0} to {1}", WrapSh, WrapDestFilePath);
 				File.Copy(WrapSh, WrapDestFilePath, true);
->>>>>>> 6bbb88c8
 			}
 			else
 			{
@@ -1577,11 +1539,7 @@
 			}
 		}
 
-<<<<<<< HEAD
-		private static int RunCommandLineProgramAndReturnResult(string WorkingDirectory, string Command, string Params, string OverrideDesc = null, bool bUseShellExecute = false)
-=======
 		private static int RunCommandLineProgramAndReturnResult(string WorkingDirectory, string Command, string Params, string? OverrideDesc = null, bool bUseShellExecute = false)
->>>>>>> 6bbb88c8
 		{
 			// Process Arguments follow windows conventions in .NET Core
 			// Which means single quotes ' are not considered quotes.
@@ -1684,11 +1642,7 @@
 			}
 		}
 
-<<<<<<< HEAD
-		static private List<FilterOperation> ActiveStdOutFilter = null;
-=======
 		static private List<FilterOperation>? ActiveStdOutFilter = null;
->>>>>>> 6bbb88c8
 
 		static List<string> ParseCSVString(string Input)
 		{
@@ -2068,30 +2022,6 @@
 								CurrentSettings.AppendLine(string.Format("{0}:{1}={2}", SectionName, Key, Value));
 							}
 						}
-					}
-				}
-			}
-
-			// Modifying some settings in the GameMapsSettings could trigger the OBB regeneration
-			// and make the cached OBBData.java mismatch to the actually data. 
-			// So we insert the relevant keys into CurrentSettings to capture the change, to
-			// enforce the refreshing of Android java codes
-			Section = Ini.FindSection("/Script/EngineSettings.GameMapsSettings");
-			if (Section != null)
-			{
-				foreach (string Key in Section.KeyNames)
-				{
-					if (!Key.Equals("GameDefaultMap") && 
-						!Key.Equals("GlobalDefaultGameMode"))
-					{
-						continue;
-					}
-
-					IReadOnlyList<string> Values;
-					Section.TryGetValues(Key, out Values);
-					foreach (string Value in Values)
-					{
-						CurrentSettings.AppendLine(string.Format("{0}={1}", Key, Value));
 					}
 				}
 			}
@@ -2765,12 +2695,6 @@
 			Text.AppendLine("\t<application android:label=\"@string/app_name\"");
 			Text.AppendLine("\t             android:icon=\"@drawable/icon\"");
 
-<<<<<<< HEAD
-			AndroidToolChain.ClangSanitizer Sanitizer = AndroidToolChain.BuildWithSanitizer(ProjectFile);
-			if (Sanitizer != AndroidToolChain.ClangSanitizer.None && Sanitizer != AndroidToolChain.ClangSanitizer.HwAddress)
-			{
-				Text.AppendLine("\t             android:extractNativeLibs=\"true\"");
-=======
 			bool bForceCompressNativeLibs = false;
 			Ini.GetBool("/Script/AndroidRuntimeSettings.AndroidRuntimeSettings", "bForceCompressNativeLibs", out bForceCompressNativeLibs);
 
@@ -2778,7 +2702,6 @@
 			if ((Sanitizer != AndroidToolChain.ClangSanitizer.None && Sanitizer != AndroidToolChain.ClangSanitizer.HwAddress) || bForceCompressNativeLibs)
 			{
 				bExtractNativeLibs = true;
->>>>>>> 6bbb88c8
 			}
 
 			bool bRequestedLegacyExternalStorage = false;
@@ -2795,11 +2718,7 @@
 			}
 			Text.AppendLine("\t             android:hardwareAccelerated=\"true\"");
 			Text.AppendLine(string.Format("\t             android:extractNativeLibs=\"{0}\"", bExtractNativeLibs ? "true" : "false"));
-<<<<<<< HEAD
-			Text.AppendLine("\t				android:name=\"com.epicgames.ue4.GameApplication\"");
-=======
 			Text.AppendLine("\t				android:name=\"com.epicgames.unreal.GameApplication\"");
->>>>>>> 6bbb88c8
 			if (!bIsForDistribution && SDKLevelInt >= 29 && !bRequestedLegacyExternalStorage)
 			{
 				// work around scoped storage for non-distribution for SDK 29; add to ExtraApplicationNodeTags if you need it for distribution
@@ -3460,17 +3379,10 @@
 				}
 			}
 
-<<<<<<< HEAD
-			if ((AndroidToolChain.BuildWithSanitizer(ProjectFile) != AndroidToolChain.ClangSanitizer.None) && (MinSDKVersion < 27))
-			{
-				MinSDKVersion = 27;
-				Log.TraceInformation("Fixing minSdkVersion; requires minSdkVersion of {0} for Clang's Sanitizers", 27);
-=======
 			if ((ToolChain.BuildWithSanitizer() != AndroidToolChain.ClangSanitizer.None) && (MinSDKVersion < 27))
 			{
 				MinSDKVersion = 27;
 				Log.TraceInformation("Fixing minSdkVersion; requires minSdkVersion of {0} for Clang's Sanitizers", MinSDKVersion);
->>>>>>> 6bbb88c8
 			}
 
 			if (bEnableBundle && MinSDKVersion < MinimumSDKLevelForBundle)
@@ -3927,19 +3839,11 @@
 				RequiredOBBFiles.Add(PatchFileLocation);
 			}
 
-<<<<<<< HEAD
-			// If we are not skipping Gradle build this is done per architecture so store version may be different
-			if (bSkipGradleBuild)
-			{
-				// Generate the OBBData.java file if out of date (can skip rewriting it if packaging inside Apk in some cases)
-				WriteJavaOBBDataFile(UE4OBBDataFileName, PackageName, RequiredOBBFiles, CookFlavor, bPackageDataInsideApk, Arches[0].Substring(1));
-=======
 			if (Arches.Count > 0)
 			{
 				// Generate the OBBData.java file if out of date (can skip rewriting it if packaging inside Apk in some cases)
 				// Note: this may be replaced per architecture later if store version is different
 				WriteJavaOBBDataFile(UnrealOBBDataFileName, PackageName, RequiredOBBFiles, CookFlavor, bPackageDataInsideApk, Arches[0].Substring(1));
->>>>>>> 6bbb88c8
 			}
 
 			// Make sure any existing proguard file in project is NOT used (back it up)
@@ -4048,24 +3952,14 @@
 
 			// Architecture remapping
 			Dictionary<string, string> ArchRemapping = new Dictionary<string, string>();
-<<<<<<< HEAD
-			ArchRemapping.Add("armeabi-v7a", "armv7");
 			ArchRemapping.Add("arm64-v8a", "arm64");
-			ArchRemapping.Add("x86", "x86");
-=======
-			ArchRemapping.Add("arm64-v8a", "arm64");
->>>>>>> 6bbb88c8
 			ArchRemapping.Add("x86_64", "x64");
 
 			// do we match previous build settings?
 			bool bBuildSettingsMatch = true;
 
 			// get application name and whether it changed, needing to force repackage
-<<<<<<< HEAD
-			string ApplicationDisplayName;
-=======
 			string? ApplicationDisplayName;
->>>>>>> 6bbb88c8
 			if (CheckApplicationName(Path.Combine(IntermediateAndroidPath, ArchRemapping[NDKArches[0]]), ProjectName, out ApplicationDisplayName))
 			{
 				bBuildSettingsMatch = false;
@@ -4118,14 +4012,8 @@
 			else
 			{
 				BuildList = from Arch in Arches
-<<<<<<< HEAD
-							from GPUArch in GPUArchitectures
-							let manifestFile = Path.Combine(IntermediateAndroidPath, Arch + (GPUArch.Length > 0 ? ("_" + GPUArch.Substring(1)) : "") + "_AndroidManifest.xml")
-							let manifest = GenerateManifest(ToolChain, ProjectName, InTargetType, EngineDirectory, bForDistribution, bPackageDataInsideApk, GameBuildFilesPath, bRequiresOBB, bDisableVerifyOBBOnStartUp, Arch, GPUArch, CookFlavor, bUseExternalFilesDir, Configuration.ToString(), SDKLevelInt, bSkipGradleBuild, bEnableBundle)
-=======
 							let manifestFile = Path.Combine(IntermediateAndroidPath, Arch + "_AndroidManifest.xml")
 							let manifest = GenerateManifest(ToolChain, ProjectName, InTargetType, EngineDirectory, bForDistribution, bPackageDataInsideApk, GameBuildFilesPath, bRequiresOBB, bDisableVerifyOBBOnStartUp, Arch, CookFlavor, bUseExternalFilesDir, Configuration.ToString(), SDKLevelInt, bSkipGradleBuild, bEnableBundle)
->>>>>>> 6bbb88c8
 							let OldManifest = File.Exists(manifestFile) ? File.ReadAllText(manifestFile) : ""
 							where manifest != OldManifest
 							select Tuple.Create(Arch, manifest);
@@ -4144,13 +4032,8 @@
 
 			// make up a dictionary of strings to replace in xml files (strings.xml)
 			Dictionary<string, string> Replacements = new Dictionary<string, string>();
-<<<<<<< HEAD
-			Replacements.Add("${EXECUTABLE_NAME}", ApplicationDisplayName);
-			Replacements.Add("${PY_VISUALIZER_PATH}", Path.GetFullPath(Path.Combine(EngineDirectory, "Extras", "LLDBDataFormatters", "UE4DataFormatters_2ByteChars.py")));
-=======
 			Replacements.Add("${EXECUTABLE_NAME}", ApplicationDisplayName!);
 			Replacements.Add("${PY_VISUALIZER_PATH}", Path.GetFullPath(Path.Combine(EngineDirectory, "Extras", "LLDBDataFormatters", "UEDataFormatters_2ByteChars.py")));
->>>>>>> 6bbb88c8
 
 			// steps run for each build combination (note: there should only be one GPU in future)
 			foreach (Tuple<string, string> build in BuildList)
@@ -4192,15 +4075,9 @@
 				string CommandLineDestFileName = Path.Combine(UnrealBuildPath, "assets", "UECommandLine.txt");
 				if (File.Exists(CommandLineSourceFileName))
 				{
-<<<<<<< HEAD
-					Directory.CreateDirectory(UE4BuildPath);
-					Directory.CreateDirectory(Path.Combine(UE4BuildPath, "assets"));
-					Console.WriteLine("UE4CommandLine.txt exists...");
-=======
 					Directory.CreateDirectory(UnrealBuildPath);
 					Directory.CreateDirectory(Path.Combine(UnrealBuildPath, "assets"));
 					Console.WriteLine("UnrealCommandLine.txt exists...");
->>>>>>> 6bbb88c8
 					CopyIfDifferent(CommandLineSourceFileName, CommandLineDestFileName, true, true);
 				}
 				else // try to remove the file if we aren't packaging one
@@ -4223,9 +4100,6 @@
 				// Parse Gradle filters (may have been replaced by above copies)
 				ParseFilterFile(Path.Combine(UnrealBuildPath, "GradleFilter.txt"));
 
-				// Parse Gradle filters (may have been replaced by above copies)
-				ParseFilterFile(Path.Combine(UE4BuildPath, "GradleFilter.txt"));
-
 				//Generate Gradle AAR dependencies
 				GenerateGradleAARImports(EngineDirectory, UnrealBuildPath, NDKArches);
 
@@ -4238,17 +4112,10 @@
 				DetermineScreenOrientationRequirements(NDKArches[0], out bNeedPortrait, out bNeedLandscape);
 
 				//Now keep the splash screen images matching orientation requested
-<<<<<<< HEAD
-				PickSplashScreenOrientation(UE4BuildPath, bNeedPortrait, bNeedLandscape);
-
-				//Now package the app based on Daydream packaging settings 
-				PackageForDaydream(UE4BuildPath);
-=======
 				PickSplashScreenOrientation(UnrealBuildPath, bNeedPortrait, bNeedLandscape);
 
 				//Now package the app based on Daydream packaging settings 
 				PackageForDaydream(UnrealBuildPath);
->>>>>>> 6bbb88c8
 
 				//Similarly, keep only the downloader screen image matching the orientation requested
 				PickDownloaderScreenOrientation(UnrealBuildPath, bNeedPortrait, bNeedLandscape);
@@ -4272,13 +4139,8 @@
 				UPL.ProcessPluginNode(NDKArch, "additionalBuildPathFiles", "", ref AdditionalBuildPathFilesDoc);
 
 				// Generate the OBBData.java file since different architectures may have different store version
-<<<<<<< HEAD
-				UE4OBBDataFileName = GetUE4JavaOBBDataFileName(Path.Combine(UE4BuildPath, "src", PackageName.Replace('.', Path.DirectorySeparatorChar)));
-				WriteJavaOBBDataFile(UE4OBBDataFileName, PackageName, RequiredOBBFiles, CookFlavor, bPackageDataInsideApk, Arch);
-=======
 				UnrealOBBDataFileName = GetUnrealJavaOBBDataFileName(Path.Combine(UnrealBuildPath, "src", PackageName.Replace('.', Path.DirectorySeparatorChar)));
 				WriteJavaOBBDataFile(UnrealOBBDataFileName, PackageName, RequiredOBBFiles, CookFlavor, bPackageDataInsideApk, Arch);
->>>>>>> 6bbb88c8
 
 				// update GameActivity.java and GameApplication.java if out of date
 				UpdateGameActivity(Arch, NDKArch, EngineDirectory, UnrealBuildPath);
@@ -4341,15 +4203,6 @@
 
 				// after ndk-build is called, we can now copy in the stl .so (ndk-build deletes old files)
 				// copy libc++_shared.so to library
-<<<<<<< HEAD
-				CopySTL(ToolChain, UE4BuildPath, Arch, NDKArch, bForDistribution);
-				CopyGfxDebugger(UE4BuildPath, Arch, NDKArch);
-				CopyVulkanValidationLayers(UE4BuildPath, Arch, NDKArch, Configuration.ToString());
-				AndroidToolChain.ClangSanitizer Sanitizer = AndroidToolChain.BuildWithSanitizer(ProjectFile);
-				if (Sanitizer != AndroidToolChain.ClangSanitizer.None && Sanitizer != AndroidToolChain.ClangSanitizer.HwAddress)
-				{
-					CopyClangSanitizerLib(UE4BuildPath, Arch, NDKArch, Sanitizer);
-=======
 				CopySTL(ToolChain, UnrealBuildPath, Arch, NDKArch, bForDistribution);
 				CopyGfxDebugger(UnrealBuildPath, Arch, NDKArch);
 				CopyVulkanValidationLayers(UnrealBuildPath, Arch, NDKArch, Configuration.ToString());
@@ -4357,7 +4210,6 @@
 				if (Sanitizer != AndroidToolChain.ClangSanitizer.None && Sanitizer != AndroidToolChain.ClangSanitizer.HwAddress)
 				{
 					CopyClangSanitizerLib(UnrealBuildPath, Arch, NDKArch, Sanitizer);
->>>>>>> 6bbb88c8
 				}
 
 				// copy postbuild plugin files
@@ -4403,11 +4255,7 @@
 				// stage files into gradle app directory
 				string GradleManifest = Path.Combine(UnrealBuildGradleMainPath, "AndroidManifest.xml");
 				MakeDirectoryIfRequired(GradleManifest);
-<<<<<<< HEAD
-				CopyIfDifferent(Path.Combine(UE4BuildPath, "AndroidManifest.xml"), GradleManifest, true, true);
-=======
 				CopyIfDifferent(Path.Combine(UnrealBuildPath, "AndroidManifest.xml"), GradleManifest, true, true);
->>>>>>> 6bbb88c8
 
 				string[] Excludes;
 				switch (NDKArch)
@@ -4422,19 +4270,11 @@
 						break;
 				}
 
-<<<<<<< HEAD
-				CleanCopyDirectory(Path.Combine(UE4BuildPath, "jni"), Path.Combine(UE4BuildGradleMainPath, "jniLibs"), Excludes);  // has debug symbols
-				CleanCopyDirectory(Path.Combine(UE4BuildPath, "libs"), Path.Combine(UE4BuildGradleMainPath, "libs"), Excludes);
-				if (Sanitizer != AndroidToolChain.ClangSanitizer.None && Sanitizer != AndroidToolChain.ClangSanitizer.HwAddress)
-				{
-					CleanCopyDirectory(Path.Combine(UE4BuildPath, "resources"), Path.Combine(UE4BuildGradleMainPath, "resources"), Excludes);
-=======
 				CleanCopyDirectory(Path.Combine(UnrealBuildPath, "jni"), Path.Combine(UnrealBuildGradleMainPath, "jniLibs"), Excludes);  // has debug symbols
 				CleanCopyDirectory(Path.Combine(UnrealBuildPath, "libs"), Path.Combine(UnrealBuildGradleMainPath, "libs"), Excludes);
 				if (Sanitizer != AndroidToolChain.ClangSanitizer.None && Sanitizer != AndroidToolChain.ClangSanitizer.HwAddress)
 				{
 					CleanCopyDirectory(Path.Combine(UnrealBuildPath, "resources"), Path.Combine(UnrealBuildGradleMainPath, "resources"), Excludes);
->>>>>>> 6bbb88c8
 				}
 
 				CleanCopyDirectory(Path.Combine(UnrealBuildPath, "assets"), Path.Combine(UnrealBuildGradleMainPath, "assets"));
