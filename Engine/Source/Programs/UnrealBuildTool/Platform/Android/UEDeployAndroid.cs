// Copyright Epic Games, Inc. All Rights Reserved.

using System;
using System.Collections.Generic;
using System.Linq;
using System.Text;
using System.Xml;
using System.Diagnostics;
using System.IO;
using System.IO.Compression;
using Microsoft.Win32;
using System.Xml.Linq;
using EpicGames.Core;
using System.Security.Cryptography;
using UnrealBuildBase;
<<<<<<< HEAD
=======
using Microsoft.Extensions.Logging;
>>>>>>> d731a049

namespace UnrealBuildTool
{
	class UEDeployAndroid : UEBuildDeploy, IAndroidDeploy
	{
		private const string XML_HEADER = "<?xml version=\"1.0\" encoding=\"utf-8\"?>";

		// filename of current BundleTool
		private const string BUNDLETOOL_JAR = "bundletool-all-0.13.0.jar";

		// classpath of default android build tools gradle plugin
		private const string ANDROID_TOOLS_BUILD_GRADLE_VERSION = "com.android.tools.build:gradle:4.0.0";

		// name of the only vulkan validation layer we're interested in 
		private const string ANDROID_VULKAN_VALIDATION_LAYER = "libVkLayer_khronos_validation.so";

		// Minimum Android SDK that must be used for Java compiling
		readonly int MinimumSDKLevel = 30;

		// Minimum SDK version needed for App Bundles
		readonly int MinimumSDKLevelForBundle = 21;

		// Minimum SDK version needed for Gradle based on active plugins
		private int MinimumSDKLevelForGradle = 19;

		// Reserved Java keywords not allowed in package names without modification
		static private string[] JavaReservedKeywords = new string[] {
			"abstract", "assert", "boolean", "break", "byte", "case", "catch", "char", "class", "const", "continue", "default", "do",
			"double", "else", "enum", "extends", "final", "finally", "float", "for", "goto", "if", "implements", "import", "instanceof",
			"int", "interface", "long", "native", "new", "package", "private", "protected", "public", "return", "short", "static",
			"strictfp", "super", "switch", "sychronized", "this", "throw", "throws", "transient", "try", "void", "volatile", "while",
			"false", "null", "true"
		};

		/// <summary>
		/// Internal usage for GetApiLevel
		/// </summary>
		private List<string>? PossibleApiLevels = null;

		protected FileReference? ProjectFile;

		/// <summary>
		/// Determines whether we package data inside the APK. Based on and  OR of "-ForcePackageData" being
		/// false and bPackageDataInsideApk in /Script/AndroidRuntimeSettings.AndroidRuntimeSettings being true
		/// </summary>
		protected bool bPackageDataInsideApk = false;

		/// <summary>
		/// Ignore AppBundle (AAB) generation setting if "-ForceAPKGeneration" specified
		/// </summary>
		[CommandLine("-ForceAPKGeneration", Value = "true")]
		public bool ForceAPKGeneration = false;

<<<<<<< HEAD
		public UEDeployAndroid(FileReference? InProjectFile, bool InForcePackageData)
=======
		/// <summary>
		/// Do not use Gradle if previous APK exists and only libUnreal.so changed
		/// </summary>
		[CommandLine("-BypassGradlePackaging", Value = "true")]
		public bool BypassGradlePackaging = false;

		public UEDeployAndroid(FileReference? InProjectFile, bool InForcePackageData, ILogger InLogger)
			: base(InLogger)
>>>>>>> d731a049
		{
			ProjectFile = InProjectFile;

			// read the ini value and OR with the command line value
			bool IniValue = ReadPackageDataInsideApkFromIni(null);
			bPackageDataInsideApk = InForcePackageData || IniValue == true;

			CommandLine.ParseArguments(Environment.GetCommandLineArgs(), this, Logger);
		}

		private UnrealPluginLanguage? UPL = null;
		private string ActiveUPLFiles = "";
		private string? UPLHashCode = null;
		private bool ARCorePluginEnabled = false;
		private bool FacebookPluginEnabled = false;
		private bool OculusMobilePluginEnabled = false;
		private bool GoogleVRPluginEnabled = false;
		private bool EOSSDKPluginEnabled = false;

		public void SetAndroidPluginData(List<string> Architectures, List<string> inPluginExtraData)
		{
			List<string> NDKArches = new List<string>();
			foreach (string NDKArch in Architectures)
			{
				if (!NDKArches.Contains(NDKArch))
				{
					NDKArches.Add(GetNDKArch(NDKArch));
				}
			}

			// check if certain plugins are enabled
			ARCorePluginEnabled = false;
			FacebookPluginEnabled = false;
			OculusMobilePluginEnabled = false;
			GoogleVRPluginEnabled = false;
			EOSSDKPluginEnabled = false;
			ActiveUPLFiles = "";
			foreach (string Plugin in inPluginExtraData)
			{
				ActiveUPLFiles += Plugin + "\n";

				// check if the Facebook plugin was enabled
				if (Plugin.Contains("OnlineSubsystemFacebook_UPL"))
				{
					FacebookPluginEnabled = true;
					continue;
				}

				// check if the ARCore plugin was enabled
				if (Plugin.Contains("GoogleARCoreBase_APL"))
				{
					ARCorePluginEnabled = true;
					continue;
				}

				// check if the Oculus Mobile plugin was enabled
				if (Plugin.Contains("OculusMobile_APL"))
				{
					OculusMobilePluginEnabled = true;
					continue;
				}

				// check if the GoogleVR plugin was enabled
				if (Plugin.Contains("GoogleVRHMD"))
				{
					GoogleVRPluginEnabled = true;
					continue;
				}

				// check if the EOSShared plugin was enabled
				if (Plugin.Contains("EOSSDK"))
				{
					EOSSDKPluginEnabled = true;
					continue;
				}
			}

			UPL = new UnrealPluginLanguage(ProjectFile, inPluginExtraData, NDKArches, "http://schemas.android.com/apk/res/android", "xmlns:android=\"http://schemas.android.com/apk/res/android\"", UnrealTargetPlatform.Android, Logger);
			UPLHashCode = UPL.GetUPLHash();
//			APL.SetTrace();
		}

		private void SetMinimumSDKLevelForGradle()
		{
			if (FacebookPluginEnabled)
			{
				MinimumSDKLevelForGradle = Math.Max(MinimumSDKLevelForGradle, 15);
			}
			if (ARCorePluginEnabled)
			{
				MinimumSDKLevelForGradle = Math.Max(MinimumSDKLevelForGradle, 19);
			}
			if(EOSSDKPluginEnabled)
			{
				MinimumSDKLevelForGradle = Math.Max(MinimumSDKLevelForGradle, 23);
			}
		}

		/// <summary>
		/// Simple function to pipe output asynchronously
		/// </summary>
		private void ParseApiLevel(object Sender, DataReceivedEventArgs Event)
		{
			// DataReceivedEventHandler is fired with a null string when the output stream is closed.  We don't want to
			// print anything for that event.
			if (!String.IsNullOrEmpty(Event.Data))
			{
				string Line = Event.Data;
				if (Line.StartsWith("id:"))
				{
					// the line should look like: id: 1 or "android-19"
					string[] Tokens = Line.Split("\"".ToCharArray());
					if (Tokens.Length >= 2)
					{
						PossibleApiLevels!.Add(Tokens[1]);
					}
				}
			}
		}

		private ConfigHierarchy GetConfigCacheIni(ConfigHierarchyType Type)
		{
			return ConfigCache.ReadHierarchy(Type, DirectoryReference.FromFile(ProjectFile), UnrealTargetPlatform.Android);
		}

		private bool ValidateSDK(string PlatformsDir, string ApiString)
		{
			if (!Directory.Exists(PlatformsDir))
			{
				return false;
			}

			string SDKPlatformDir = Path.Combine(PlatformsDir, ApiString);
			return Directory.Exists(SDKPlatformDir);
		}

		private int GetApiLevelInt(string ApiString)
		{
			int VersionInt = 0;
			if (ApiString.Contains("-"))
			{
				int Version;
				if (int.TryParse(ApiString.Substring(ApiString.LastIndexOf('-') + 1), out Version))
				{
					VersionInt = Version;
				}
			}
			return VersionInt;
		}

		private string? CachedSDKLevel = null;
		private string GetSdkApiLevel(AndroidToolChain ToolChain)
		{
			if (CachedSDKLevel == null)
			{
				// ask the .ini system for what version to use
				ConfigHierarchy Ini = GetConfigCacheIni(ConfigHierarchyType.Engine);
				string SDKLevel;
				Ini.GetString("/Script/AndroidPlatformEditor.AndroidSDKSettings", "SDKAPILevel", out SDKLevel);

				// check for project override of SDK API level
				string ProjectSDKLevel;
				Ini.GetString("/Script/AndroidRuntimeSettings.AndroidRuntimeSettings", "SDKAPILevelOverride", out ProjectSDKLevel);
				ProjectSDKLevel = ProjectSDKLevel.Trim();
				if (ProjectSDKLevel != "")
				{
					SDKLevel = ProjectSDKLevel;
				}

				// if we want to use whatever version the ndk uses, then use that
				if (SDKLevel == "matchndk")
				{
					SDKLevel = ToolChain.GetNdkApiLevel();
				}

				// run a command and capture output
				if (SDKLevel == "latest")
				{
					SDKLevel = ToolChain.GetLargestApiLevel();
				}

				// make sure it is at least android-23
				int SDKLevelInt = GetApiLevelInt(SDKLevel);
				if (SDKLevelInt < MinimumSDKLevel)
				{
<<<<<<< HEAD
					Log.TraceInformation("Requires at least SDK API level {0}, currently set to '{1}'", MinimumSDKLevel, SDKLevel);
=======
					Logger.LogInformation("Requires at least SDK API level {MinimumSDKLevel}, currently set to '{SDKLevel}'", MinimumSDKLevel, SDKLevel);
>>>>>>> d731a049
					SDKLevel = ToolChain.GetLargestApiLevel();

					SDKLevelInt = GetApiLevelInt(SDKLevel);
					if (SDKLevelInt < MinimumSDKLevel)
					{
						SDKLevelInt = MinimumSDKLevel;
						SDKLevel = "android-" + MinimumSDKLevel.ToString();
						Logger.LogInformation("Gradle will attempt to download SDK API level {SDKLevelInt}", SDKLevelInt);
					}
				}

				// validate the platform SDK is installed
				string PlatformsDir = Environment.ExpandEnvironmentVariables("%ANDROID_HOME%/platforms");
				if (!ValidateSDK(PlatformsDir, SDKLevel))
				{
					Logger.LogWarning("The SDK API requested '{SdkLevel}' not installed in {PlatformsDir}; Gradle will attempt to download it.", SDKLevel, PlatformsDir);
				}

				Logger.LogInformation("Building Java with SDK API level '{SDKLevel}'", SDKLevel);
				CachedSDKLevel = SDKLevel;
			}

			return CachedSDKLevel;
		}

		private string? CachedBuildToolsVersion = null;
		private string? LastAndroidHomePath = null;

		private uint GetRevisionValue(string VersionString)
		{
			if (VersionString == null)
			{
				return 0;
			}

			// read up to 4 sections (ie. 20.0.3.5), first section most significant
			// each section assumed to be 0 to 255 range
			uint Value = 0;
			try
			{
				string[] Sections = VersionString.Split(".".ToCharArray());
				Value |= (Sections.Length > 0) ? (uint.Parse(Sections[0]) << 24) : 0;
				Value |= (Sections.Length > 1) ? (uint.Parse(Sections[1]) << 16) : 0;
				Value |= (Sections.Length > 2) ? (uint.Parse(Sections[2]) << 8) : 0;
				Value |= (Sections.Length > 3) ? uint.Parse(Sections[3]) : 0;
			}
			catch (Exception)
			{
				// ignore poorly formed version
			}
			return Value;
		}

		private string GetBuildToolsVersion()
		{
			// return cached path if ANDROID_HOME has not changed
			string HomePath = Environment.ExpandEnvironmentVariables("%ANDROID_HOME%");
			if (CachedBuildToolsVersion != null && LastAndroidHomePath == HomePath)
			{
				return CachedBuildToolsVersion;
			}

			string? BestVersionString = null;
			uint BestVersion = 0;

			ConfigHierarchy Ini = GetConfigCacheIni(ConfigHierarchyType.Engine);
			Ini.GetString("/Script/AndroidRuntimeSettings.AndroidRuntimeSettings", "BuildToolsOverride", out BestVersionString);

			if (BestVersionString == null || BestVersionString == "" || BestVersionString == "latest")
			{
				// get a list of the directories in build-tools.. may be more than one set installed (or none which is bad)
				string[] Subdirs = Directory.GetDirectories(Path.Combine(HomePath, "build-tools"));
				if (Subdirs.Length == 0)
				{
					throw new BuildException("Failed to find %ANDROID_HOME%/build-tools subdirectory. Run SDK manager and install build-tools.");
				}

				// valid directories will have a source.properties with the Pkg.Revision (there is no guarantee we can use the directory name as revision)
				foreach (string CandidateDir in Subdirs)
				{
					string AaptFilename = Path.Combine(CandidateDir, RuntimePlatform.IsWindows ? "aapt.exe" : "aapt");
					string RevisionString = "";
					uint RevisionValue = 0;

					if (File.Exists(AaptFilename))
					{
						string SourcePropFilename = Path.Combine(CandidateDir, "source.properties");
						if (File.Exists(SourcePropFilename))
						{
							string[] PropertyContents = File.ReadAllLines(SourcePropFilename);
							foreach (string PropertyLine in PropertyContents)
							{
								if (PropertyLine.StartsWith("Pkg.Revision="))
								{
									RevisionString = PropertyLine.Substring(13);
									RevisionValue = GetRevisionValue(RevisionString);
									break;
								}
							}
						}
					}

					// remember it if newer version or haven't found one yet
					if (RevisionValue > BestVersion || BestVersionString == null)
					{
						BestVersion = RevisionValue;
						BestVersionString = RevisionString;
					}
				}
			}

			if (BestVersionString == null)
			{
				BestVersionString = "30.0.3";
<<<<<<< HEAD
				Log.TraceWarning("Failed to find %ANDROID_HOME%/build-tools subdirectory. Will attempt to use {0}.", BestVersionString);
			}

			BestVersion = GetRevisionValue(BestVersionString);

			// with Gradle enabled use at least 28.0.3 (will be installed by Gradle if missing)
			if (BestVersion < ((28 << 24) | (0 << 16) | (3 << 8)))
			{
				BestVersionString = "28.0.3";
			}

			// don't allow higher than 30.0.3 for now (will be installed by Gradle if missing)
			if (BestVersion > ((30 << 24) | (0 << 16) | (3 << 8)))
			{
=======
				Logger.LogWarning("Failed to find %ANDROID_HOME%/build-tools subdirectory. Will attempt to use {BestVersionString}.", BestVersionString);
			}

			BestVersion = GetRevisionValue(BestVersionString);

			// with Gradle enabled use at least 28.0.3 (will be installed by Gradle if missing)
			if (BestVersion < ((28 << 24) | (0 << 16) | (3 << 8)))
			{
				BestVersionString = "28.0.3";
			}

			// don't allow higher than 30.0.3 for now (will be installed by Gradle if missing)
			if (BestVersion > ((30 << 24) | (0 << 16) | (3 << 8)))
			{
>>>>>>> d731a049
				BestVersionString = "30.0.3";
			}

			CachedBuildToolsVersion = BestVersionString;
			LastAndroidHomePath = HomePath;

			Logger.LogInformation("Building with Build Tools version '{CachedBuildToolsVersion}'", CachedBuildToolsVersion);

			return CachedBuildToolsVersion;
		}

		public static string GetOBBVersionNumber(int PackageVersion)
		{
			string VersionString = PackageVersion.ToString("0");
			return VersionString;
		}

		public bool GetPackageDataInsideApk()
		{
			return bPackageDataInsideApk;
		}

		/// <summary>
		/// Reads the bPackageDataInsideApk from AndroidRuntimeSettings
		/// </summary>
		/// <param name="Ini"></param>
		protected bool ReadPackageDataInsideApkFromIni(ConfigHierarchy? Ini)
		{		
			// make a new one if one wasn't passed in
			if (Ini == null)
			{
				Ini = GetConfigCacheIni(ConfigHierarchyType.Engine);
			}

			// we check this a lot, so make it easy 
			bool bIniPackageDataInsideApk;
			Ini.GetBool("/Script/AndroidRuntimeSettings.AndroidRuntimeSettings", "bPackageDataInsideApk", out bIniPackageDataInsideApk);

			return bIniPackageDataInsideApk;
		}

		public bool UseExternalFilesDir(bool bDisallowExternalFilesDir, ConfigHierarchy? Ini = null)
		{
			if (bDisallowExternalFilesDir)
			{
				return false;
			}

			// make a new one if one wasn't passed in
			if (Ini == null)
			{
				Ini = GetConfigCacheIni(ConfigHierarchyType.Engine);
			}

			// we check this a lot, so make it easy 
			bool bUseExternalFilesDir;
			Ini.GetBool("/Script/AndroidRuntimeSettings.AndroidRuntimeSettings", "bUseExternalFilesDir", out bUseExternalFilesDir);

			return bUseExternalFilesDir;
		}

		public bool IsPackagingForDaydream(ConfigHierarchy? Ini = null)
		{
			// always false if the GoogleVR plugin wasn't enabled
			if (!GoogleVRPluginEnabled)
			{
				return false;
			}

			// make a new one if one wasn't passed in
			if (Ini == null)
			{
				Ini = GetConfigCacheIni(ConfigHierarchyType.Engine);
			}

			List<string>? GoogleVRCaps = new List<string>();
			if(Ini.GetArray("/Script/AndroidRuntimeSettings.AndroidRuntimeSettings", "GoogleVRCaps", out GoogleVRCaps))
			{
				return GoogleVRCaps.Contains("Daydream33") || GoogleVRCaps.Contains("Daydream63") || GoogleVRCaps.Contains("Daydream66");
			}
			else
			{
				// the default values for the VRCaps are Cardboard and Daydream33, so unless the
				// developer changes the mode, there will be no setting string to look up here
				return true;
			}
		}

		public List<string> GetTargetOculusMobileDevices(ConfigHierarchy? Ini = null)
		{
			// always false if the Oculus Mobile plugin wasn't enabled
			if (!OculusMobilePluginEnabled)
			{
				return new List<string>();
			}

			// make a new one if one wasn't passed in
			if (Ini == null)
			{
				Ini = GetConfigCacheIni(ConfigHierarchyType.Engine);
			}

			List<string>? OculusMobileDevices;
			bool result = Ini.GetArray("/Script/AndroidRuntimeSettings.AndroidRuntimeSettings", "PackageForOculusMobile", out OculusMobileDevices);
			if (!result || OculusMobileDevices == null)
			{
				OculusMobileDevices = new List<string>();
			}

			return OculusMobileDevices;
		}

		public bool IsPackagingForOculusMobile(ConfigHierarchy? Ini = null)
		{
			List<string> TargetOculusDevices = GetTargetOculusMobileDevices(Ini);
			bool bTargetOculusDevices = (TargetOculusDevices != null && TargetOculusDevices.Count() > 0);

			return bTargetOculusDevices;
		}

		public bool DisableVerifyOBBOnStartUp(ConfigHierarchy? Ini = null)
		{
			// make a new one if one wasn't passed in
			if (Ini == null)
			{
				Ini = GetConfigCacheIni(ConfigHierarchyType.Engine);
			}

			// we check this a lot, so make it easy 
			bool bDisableVerifyOBBOnStartUp;
			Ini.GetBool("/Script/AndroidRuntimeSettings.AndroidRuntimeSettings", "bDisableVerifyOBBOnStartUp", out bDisableVerifyOBBOnStartUp);

			return bDisableVerifyOBBOnStartUp;
		}

		private static bool SafeDeleteFile(string Filename, bool bCheckExists = true)
		{
			if (!bCheckExists || File.Exists(Filename))
			{
				try
				{
					File.SetAttributes(Filename, FileAttributes.Normal);
					File.Delete(Filename);
					return true;
				}
				catch (System.UnauthorizedAccessException)
				{
					throw new BuildException("File '{0}' is in use; unable to modify it.", Filename);
				}
				catch (System.Exception)
				{
					return false;
				}
			}
			return true;
		}

		private static void CopyFileDirectory(string SourceDir, string DestDir, Dictionary<string, string>? Replacements = null, string[]? Excludes = null)
		{
			if (!Directory.Exists(SourceDir))
			{
				return;
			}

			string[] Files = Directory.GetFiles(SourceDir, "*.*", SearchOption.AllDirectories);
			foreach (string Filename in Files)
			{
				if (Excludes != null)
				{
					// skip files in excluded directories
					string DirectoryName = Path.GetFileName(Path.GetDirectoryName(Filename))!;
					bool bExclude = false;
					foreach (string Exclude in Excludes)
					{
						if (DirectoryName == Exclude)
						{
							bExclude = true;
							break;
						}
					}
					if (bExclude)
					{
						continue;
					}
				}

				// skip template files
				if (Path.GetExtension(Filename) == ".template")
				{
					continue;
				}

				// make the dst filename with the same structure as it was in SourceDir
				string DestFilename = Path.Combine(DestDir, Utils.MakePathRelativeTo(Filename, SourceDir)).Replace('\\', Path.DirectorySeparatorChar).Replace('/', Path.DirectorySeparatorChar); 

				// make the subdirectory if needed
				string DestSubdir = Path.GetDirectoryName(DestFilename)!;
				if (!Directory.Exists(DestSubdir))
				{
					Directory.CreateDirectory(DestSubdir);
				}

				// some files are handled specially
				string Ext = Path.GetExtension(Filename);
				if (Ext == ".xml" && Replacements != null)
				{
					string Contents = File.ReadAllText(Filename);

					// replace some variables
					foreach (KeyValuePair<string, string> Pair in Replacements)
					{
						Contents = Contents.Replace(Pair.Key, Pair.Value);
					}

					bool bWriteFile = true;
					if (File.Exists(DestFilename))
					{
						string OriginalContents = File.ReadAllText(DestFilename);
						if (Contents == OriginalContents)
						{
							bWriteFile = false;
						}
					}

					// write out file if different
					if (bWriteFile)
					{
						SafeDeleteFile(DestFilename);
						File.WriteAllText(DestFilename, Contents);
					}
				}
				else
				{
					SafeDeleteFile(DestFilename);
					File.Copy(Filename, DestFilename);

					// preserve timestamp and clear read-only flags
					FileInfo DestFileInfo = new FileInfo(DestFilename);
					DestFileInfo.Attributes = DestFileInfo.Attributes & ~FileAttributes.ReadOnly;
					File.SetLastWriteTimeUtc(DestFilename, File.GetLastWriteTimeUtc(Filename));
				}
			}
		}

		private static void DeleteDirectory(string InPath, ILogger Logger, string SubDirectoryToKeep = "")
		{
			// skip the dir we want to
			if (String.Compare(Path.GetFileName(InPath), SubDirectoryToKeep, true) == 0)
			{
				return;
			}

			// delete all files in here
			string[] Files;
			try
			{
				Files = Directory.GetFiles(InPath);
			}
			catch (Exception)
			{
				// directory doesn't exist so all is good
				return;
			}
			foreach (string Filename in Files)
			{
				try
				{
					// remove any read only flags
					FileInfo FileInfo = new FileInfo(Filename);
					FileInfo.Attributes = FileInfo.Attributes & ~FileAttributes.ReadOnly;
					FileInfo.Delete();
				}
				catch (Exception)
				{
					Logger.LogInformation("Failed to delete all files in directory {InPath}. Continuing on...", InPath);
				}
			}

			string[] Dirs = Directory.GetDirectories(InPath, "*.*", SearchOption.TopDirectoryOnly);
			foreach (string Dir in Dirs)
			{
				DeleteDirectory(Dir, Logger, SubDirectoryToKeep);
				// try to delete the directory, but allow it to fail (due to SubDirectoryToKeep still existing)
				try
				{
					Directory.Delete(Dir);
				}
				catch (Exception)
				{
					// do nothing
				}
			}
		}

		private bool BinaryFileEquals(string SourceFilename, string DestFilename)
		{
			if (!File.Exists(SourceFilename))
			{
				return false;
			}
			if (!File.Exists(DestFilename))
			{
				return false;
			}

			FileInfo SourceInfo = new FileInfo(SourceFilename);
			FileInfo DestInfo = new FileInfo(DestFilename);
			if (SourceInfo.Length != DestInfo.Length)
			{
				return false;
			}

			using (FileStream SourceStream = new FileStream(SourceFilename, FileMode.Open, FileAccess.Read, FileShare.Read))
			using (BinaryReader SourceReader = new BinaryReader(SourceStream))
			using (FileStream DestStream = new FileStream(DestFilename, FileMode.Open, FileAccess.Read, FileShare.Read))
			using (BinaryReader DestReader = new BinaryReader(DestStream))
			{
				while (true)
				{
					byte[] SourceData = SourceReader.ReadBytes(4096);
					byte[] DestData = DestReader.ReadBytes(4096);
					if (SourceData.Length != DestData.Length)
					{
						return false;
					}
					if (SourceData.Length == 0)
					{
						return true;
					}
					if (!SourceData.SequenceEqual(DestData))
					{
						return false;
					}
				}
			}
		}

		private bool CopyIfDifferent(string SourceFilename, string DestFilename, bool bLog, bool bContentCompare)
		{
			if (!File.Exists(SourceFilename))
			{
				return false;
			}

			bool bDestFileAlreadyExists = File.Exists(DestFilename);
			bool bNeedCopy = !bDestFileAlreadyExists;

			if (!bNeedCopy)
			{
				if (bContentCompare)
				{
					bNeedCopy = !BinaryFileEquals(SourceFilename, DestFilename);
				}
				else
				{
					FileInfo SourceInfo = new FileInfo(SourceFilename);
					FileInfo DestInfo = new FileInfo(DestFilename);

					if (SourceInfo.Length != DestInfo.Length)
					{
						bNeedCopy = true;
					}
					else if (File.GetLastWriteTimeUtc(DestFilename) < File.GetLastWriteTimeUtc(SourceFilename))
					{
						// destination file older than source
						bNeedCopy = true;
					}
				}
			}

			if (bNeedCopy)
			{
				if (bLog)
				{
					Logger.LogInformation("Copying {SourceFilename} to {DestFilename}", SourceFilename, DestFilename);
				}

				if (bDestFileAlreadyExists)
				{
					SafeDeleteFile(DestFilename, false);
				}
				File.Copy(SourceFilename, DestFilename);
				File.SetLastWriteTimeUtc(DestFilename, File.GetLastWriteTimeUtc(SourceFilename));

				// did copy
				return true;
			}

			// did not copy
			return false;
		}

		private void CleanCopyDirectory(string SourceDir, string DestDir, string[]? Excludes = null)
		{
			if (!Directory.Exists(SourceDir))
			{
				return;
			}
			if (!Directory.Exists(DestDir))
			{
				CopyFileDirectory(SourceDir, DestDir, null, Excludes);
				return;
			}

			// copy files that are different and make a list of ones to keep
			string[] StartingSourceFiles = Directory.GetFiles(SourceDir, "*.*", SearchOption.AllDirectories);
			List<string> FilesToKeep = new List<string>();
			foreach (string Filename in StartingSourceFiles)
			{
				if (Excludes != null)
				{
					// skip files in excluded directories
					string DirectoryName = Path.GetFileName(Path.GetDirectoryName(Filename))!;
					bool bExclude = false;
					foreach (string Exclude in Excludes)
					{
						if (DirectoryName == Exclude)
						{
							bExclude = true;
							break;
						}
					}
					if (bExclude)
					{
						continue;
					}
				}

				// make the dest filename with the same structure as it was in SourceDir
				string DestFilename = Path.Combine(DestDir, Utils.MakePathRelativeTo(Filename, SourceDir));

				// remember this file to keep
				FilesToKeep.Add(DestFilename);

				// only copy files that are new or different
				if (FilesAreDifferent(Filename, DestFilename))
				{
					if (File.Exists(DestFilename))
					{
						// xml files may have been rewritten but contents still the same so check contents also
						string Ext = Path.GetExtension(Filename);
						if (Ext == ".xml")
						{
							if (File.ReadAllText(Filename) == File.ReadAllText(DestFilename))
							{
								continue;
							}
						}

						// delete it so can copy over it
						SafeDeleteFile(DestFilename);
					}

					// make the subdirectory if needed
					string DestSubdir = Path.GetDirectoryName(DestFilename)!;
					if (!Directory.Exists(DestSubdir))
					{
						Directory.CreateDirectory(DestSubdir);
					}

					// copy it
					File.Copy(Filename, DestFilename);

					// preserve timestamp and clear read-only flags
					FileInfo DestFileInfo = new FileInfo(DestFilename);
					DestFileInfo.Attributes = DestFileInfo.Attributes & ~FileAttributes.ReadOnly;
					File.SetLastWriteTimeUtc(DestFilename, File.GetLastWriteTimeUtc(Filename));

					Logger.LogInformation("Copied file {DestFilename}.", DestFilename);
				}
			}

			// delete any files not in the keep list
			string[] StartingDestFiles = Directory.GetFiles(DestDir, "*.*", SearchOption.AllDirectories);
			foreach (string Filename in StartingDestFiles)
			{
				if (!FilesToKeep.Contains(Filename))
				{
					Logger.LogInformation("Deleting unneeded file {Filename}.", Filename);
					SafeDeleteFile(Filename);
				}
			}

			// delete any empty directories
			try
			{
				IEnumerable<string> BaseDirectories = Directory.EnumerateDirectories(DestDir, "*", SearchOption.AllDirectories).OrderByDescending(x => x);
				foreach (string directory in BaseDirectories)
				{
					if (Directory.Exists(directory) && Directory.GetFiles(directory, "*.*", SearchOption.AllDirectories).Count() == 0)
					{
						Logger.LogInformation("Cleaning Directory {Directory} as empty.", directory);
						Directory.Delete(directory, true);
					}
				}
			}
			catch (Exception)
			{
				// likely System.IO.DirectoryNotFoundException, ignore it
			}
		}

		public string GetUnrealBuildFilePath(String EngineDirectory)
		{
			return Path.GetFullPath(Path.Combine(EngineDirectory, "Build/Android/Java"));
		}

		public string GetUnrealPreBuiltFilePath(String EngineDirectory)
		{
			return Path.GetFullPath(Path.Combine(EngineDirectory, "Build/Android/Prebuilt"));
		}

		public string GetUnrealJavaSrcPath()
		{
			return Path.Combine("src", "com", "epicgames", "unreal");
		}

		public string GetUnrealJavaFilePath(String EngineDirectory)
		{
			return Path.GetFullPath(Path.Combine(GetUnrealBuildFilePath(EngineDirectory), GetUnrealJavaSrcPath()));
		}

		public string GetUnrealJavaBuildSettingsFileName(String EngineDirectory)
		{
			return Path.Combine(GetUnrealJavaFilePath(EngineDirectory), "JavaBuildSettings.java");
		}

		public string GetUnrealJavaDownloadShimFileName(string Directory)
		{
			return Path.Combine(Directory, "DownloadShim.java");
		}

		public string GetUnrealTemplateJavaSourceDir(string Directory)
		{
			return Path.Combine(GetUnrealBuildFilePath(Directory), "JavaTemplates");
		}

		public string GetUnrealTemplateJavaDestination(string Directory, string FileName)
		{
			return Path.Combine(Directory, FileName);
		}

		public string GetUnrealJavaOBBDataFileName(string Directory)
		{
			return Path.Combine(Directory, "OBBData.java");
		}

		public class TemplateFile
		{
			public string SourceFile;
			public string DestinationFile;

			public TemplateFile(string SourceFile, string DestinationFile) 
			{
				this.SourceFile = SourceFile;
				this.DestinationFile = DestinationFile;
			}
		}

		private void MakeDirectoryIfRequired(string DestFilename)
		{
			string DestSubdir = Path.GetDirectoryName(DestFilename)!;
			if (!Directory.Exists(DestSubdir))
			{
				Directory.CreateDirectory(DestSubdir);
			}
		}

		private int CachedStoreVersion = -1;
		private int CachedStoreVersionOffsetArm64 = 0;
		private int CachedStoreVersionOffsetX8664= 0;

		public int GetStoreVersion(string UnrealArch)
		{
			if (CachedStoreVersion < 1)
			{
				ConfigHierarchy Ini = GetConfigCacheIni(ConfigHierarchyType.Engine);
				int StoreVersion = 1;
				Ini.GetInt32("/Script/AndroidRuntimeSettings.AndroidRuntimeSettings", "StoreVersion", out StoreVersion);

				bool bUseChangeListAsStoreVersion = false;
				Ini.GetBool("/Script/AndroidRuntimeSettings.AndroidRuntimeSettings", "bUseChangeListAsStoreVersion", out bUseChangeListAsStoreVersion);

				bool IsBuildMachine = Environment.GetEnvironmentVariable("IsBuildMachine") == "1";
				// override store version with changelist if enabled and is build machine
				if (bUseChangeListAsStoreVersion && IsBuildMachine)
				{
					// make sure changelist is cached (clear unused warning)
					string EngineVersion = ReadEngineVersion();
					if (EngineVersion == null)
					{
						throw new BuildException("No engine version!");
					}

					int Changelist = 0;
					if (int.TryParse(EngineChangelist, out Changelist))
					{
						if (Changelist != 0)
						{
							StoreVersion = Changelist;
						}
					}
				}

				Logger.LogInformation("GotStoreVersion found v{StoreVersion}. (bUseChangeListAsStoreVersion={bUseChangeListAsStoreVersion} IsBuildMachine={IsBuildMachine} EngineChangeList={EngineChangeList})", StoreVersion, bUseChangeListAsStoreVersion, IsBuildMachine, EngineChangelist);

				CachedStoreVersion = StoreVersion;

				Ini.GetInt32("/Script/AndroidRuntimeSettings.AndroidRuntimeSettings", "StoreVersionOffsetArm64", out CachedStoreVersionOffsetArm64);
				Ini.GetInt32("/Script/AndroidRuntimeSettings.AndroidRuntimeSettings", "StoreVersionOffsetX8664", out CachedStoreVersionOffsetX8664);
			}

			switch (UnrealArch)
			{
				case "-arm64": return CachedStoreVersion + CachedStoreVersionOffsetArm64;
				case "-x64": return CachedStoreVersion + CachedStoreVersionOffsetX8664;
			}

			return CachedStoreVersion;
		}

		private string? CachedVersionDisplayName = null;

		public string GetVersionDisplayName(bool bIsEmbedded)
		{
			if (string.IsNullOrEmpty(CachedVersionDisplayName))
			{
				ConfigHierarchy Ini = GetConfigCacheIni(ConfigHierarchyType.Engine);
				string VersionDisplayName = "";
				Ini.GetString("/Script/AndroidRuntimeSettings.AndroidRuntimeSettings", "VersionDisplayName", out VersionDisplayName);

				if (Environment.GetEnvironmentVariable("IsBuildMachine") == "1")
				{
					bool bAppendChangeListToVersionDisplayName = false;
					Ini.GetBool("/Script/AndroidRuntimeSettings.AndroidRuntimeSettings", "bAppendChangeListToVersionDisplayName", out bAppendChangeListToVersionDisplayName);
					if (bAppendChangeListToVersionDisplayName)
					{
						VersionDisplayName = string.Format("{0}-{1}", VersionDisplayName, EngineChangelist);
					}

					bool bAppendPlatformToVersionDisplayName = false;
					Ini.GetBool("/Script/AndroidRuntimeSettings.AndroidRuntimeSettings", "bAppendPlatformToVersionDisplayName", out bAppendPlatformToVersionDisplayName);
					if (bAppendPlatformToVersionDisplayName)
					{
						VersionDisplayName = string.Format("{0}-Android", VersionDisplayName);
					}

					// append optional text to version name if embedded build
					if (bIsEmbedded)
					{
						string EmbeddedAppendDisplayName = "";
						if (Ini.GetString("/Script/AndroidRuntimeSettings.AndroidRuntimeSettings", "EmbeddedAppendDisplayName", out EmbeddedAppendDisplayName))
						{
							VersionDisplayName = VersionDisplayName + EmbeddedAppendDisplayName;
						}
					}
				}

				CachedVersionDisplayName = VersionDisplayName;
			}

			return CachedVersionDisplayName;
		}

		public void WriteJavaOBBDataFile(string FileName, string PackageName, List<string> ObbSources, string CookFlavor, bool bPackageDataInsideApk, string UnrealArch)
		{
			Logger.LogInformation("\n==== Writing to OBB data file {FileName} ====", FileName);

			// always must write if file does not exist
			bool bFileExists = File.Exists(FileName);
			bool bMustWriteFile = !bFileExists;

			string AppType = "";
			if (CookFlavor.EndsWith("Client"))
			{
//				AppType = ".Client";		// should always be empty now; fix up the name in batch file instead
			}

			int StoreVersion = GetStoreVersion(UnrealArch);

			StringBuilder obbData = new StringBuilder("package " + PackageName + ";\n\n");
			obbData.Append("public class OBBData\n{\n");
			obbData.Append("public static final String AppType = \"" + AppType + "\";\n\n");
			obbData.Append("public static class XAPKFile {\npublic final boolean mIsMain;\npublic final String mFileVersion;\n");
			obbData.Append("public final long mFileSize;\nXAPKFile(boolean isMain, String fileVersion, long fileSize) {\nmIsMain = isMain;\nmFileVersion = fileVersion;\nmFileSize = fileSize;\n");
			obbData.Append("}\n}\n\n");

			// write the data here
			obbData.Append("public static final XAPKFile[] xAPKS = {\n");
			// For each obb file... but we only have one... for now anyway.
			bool first = ObbSources.Count > 1;
			bool AnyOBBExists = false;
			foreach (string ObbSource in ObbSources)
			{
				bool bOBBExists = File.Exists(ObbSource);
				AnyOBBExists |= bOBBExists;

				obbData.Append("new XAPKFile(\n" + (ObbSource.Contains(".patch.") ? "false, // false signifies a patch file\n" : "true, // true signifies a main file\n"));
				obbData.AppendFormat("\"{0}\", // the version of the APK that the file was uploaded against\n", GetOBBVersionNumber(StoreVersion));
				obbData.AppendFormat("{0}L // the length of the file in bytes\n", bOBBExists ? new FileInfo(ObbSource).Length : 0);
				obbData.AppendFormat("){0}\n", first ? "," : "");
				first = false;
			}
			obbData.Append("};\n"); // close off data
			obbData.Append("};\n"); // close class definition off

			// see if we need to replace the file if it exists
			if (!bMustWriteFile && bFileExists)
			{
				string[] obbDataFile = File.ReadAllLines(FileName);

				// Must always write if AppType not defined
				bool bHasAppType = false;
				foreach (string FileLine in obbDataFile)
				{
					if (FileLine.Contains("AppType ="))
					{
						bHasAppType = true;
						break;
					}
				}
				if (!bHasAppType)
				{
					bMustWriteFile = true;
				}

				// OBB must exist, contents must be different, and not packaging in APK to require replacing
				if (!bMustWriteFile && AnyOBBExists && !bPackageDataInsideApk && !obbDataFile.SequenceEqual((obbData.ToString()).Split('\n')))
				{
					bMustWriteFile = true;
				}
			}

			if (bMustWriteFile)
			{
				MakeDirectoryIfRequired(FileName);
				using (StreamWriter outputFile = new StreamWriter(FileName, false))
				{
					string[] obbSrc = obbData.ToString().Split('\n');
					foreach (string line in obbSrc)
					{
						outputFile.WriteLine(line);
					}
				}
			}
			else
			{
				Logger.LogInformation("\n==== OBB data file up to date so not writing. ====");
			}
		}

		public void WriteJavaDownloadSupportFiles(string ShimFileName, IEnumerable<TemplateFile> TemplateFiles, Dictionary<string, string> replacements)
		{
			// Deal with the Shim first as that is a known target and is easy to deal with
			// If it exists then read it
			string[]? DestFileContent = File.Exists(ShimFileName) ? File.ReadAllLines(ShimFileName) : null;

			StringBuilder ShimFileContent = new StringBuilder("package com.epicgames.unreal;\n\n");

			ShimFileContent.AppendFormat("import {0}.OBBDownloaderService;\n", replacements["$$PackageName$$"]);
			ShimFileContent.AppendFormat("import {0}.DownloaderActivity;\n", replacements["$$PackageName$$"]);

			// Do OBB file checking without using DownloadActivity to avoid transit to another activity
				ShimFileContent.Append("import android.app.Activity;\n");
				ShimFileContent.Append("import com.google.android.vending.expansion.downloader.Helpers;\n");
				ShimFileContent.AppendFormat("import {0}.OBBData;\n", replacements["$$PackageName$$"]);

			ShimFileContent.Append("\n\npublic class DownloadShim\n{\n");
			ShimFileContent.Append("\tpublic static OBBDownloaderService DownloaderService;\n");
			ShimFileContent.Append("\tpublic static DownloaderActivity DownloadActivity;\n");
			ShimFileContent.Append("\tpublic static Class<DownloaderActivity> GetDownloaderType() { return DownloaderActivity.class; }\n");

			// Do OBB file checking without using DownloadActivity to avoid transit to another activity
			ShimFileContent.Append("\tpublic static boolean expansionFilesDelivered(Activity activity, int version) {\n");
			ShimFileContent.Append("\t\tfor (OBBData.XAPKFile xf : OBBData.xAPKS) {\n");
			ShimFileContent.Append("\t\t\tString fileName = Helpers.getExpansionAPKFileName(activity, xf.mIsMain, Integer.toString(version), OBBData.AppType);\n");
			ShimFileContent.Append("\t\t\tGameActivity.Log.debug(\"Checking for file : \" + fileName);\n");
			ShimFileContent.Append("\t\t\tString fileForNewFile = Helpers.generateSaveFileName(activity, fileName);\n");
			ShimFileContent.Append("\t\t\tString fileForDevFile = Helpers.generateSaveFileNameDevelopment(activity, fileName);\n");
			ShimFileContent.Append("\t\t\tGameActivity.Log.debug(\"which is really being resolved to : \" + fileForNewFile + \"\\n Or : \" + fileForDevFile);\n");
			ShimFileContent.Append("\t\t\tif (Helpers.doesFileExist(activity, fileName, xf.mFileSize, false)) {\n");
			ShimFileContent.Append("\t\t\t\tGameActivity.Log.debug(\"Found OBB here: \" + fileForNewFile);\n");
			ShimFileContent.Append("\t\t\t}\n");
			ShimFileContent.Append("\t\t\telse if (Helpers.doesFileExistDev(activity, fileName, xf.mFileSize, false)) {\n");
			ShimFileContent.Append("\t\t\t\tGameActivity.Log.debug(\"Found OBB here: \" + fileForDevFile);\n");
				ShimFileContent.Append("\t\t\t}\n");
			ShimFileContent.Append("\t\t\telse return false;\n");
			ShimFileContent.Append("\t\t}\n");
				ShimFileContent.Append("\t\treturn true;\n");
				ShimFileContent.Append("\t}\n");

			ShimFileContent.Append("}\n");
			Logger.LogInformation("\n==== Writing to shim file {ShimFileName} ====", ShimFileName);

			// If they aren't the same then dump out the settings
			if (DestFileContent == null || !DestFileContent.SequenceEqual((ShimFileContent.ToString()).Split('\n')))
			{
				MakeDirectoryIfRequired(ShimFileName);
				using (StreamWriter outputFile = new StreamWriter(ShimFileName, false))
				{
					string[] shimSrc = ShimFileContent.ToString().Split('\n');
					foreach (string line in shimSrc)
					{
						outputFile.WriteLine(line);
					}
				}
			}
			else
			{
				Logger.LogInformation("\n==== Shim data file up to date so not writing. ====");
			}

			// Now we move on to the template files
			foreach (TemplateFile template in TemplateFiles)
			{
				string[] templateSrc = File.ReadAllLines(template.SourceFile);
				string[]? templateDest = File.Exists(template.DestinationFile) ? File.ReadAllLines(template.DestinationFile) : null;

				for (int i = 0; i < templateSrc.Length; ++i)
				{
					string srcLine = templateSrc[i];
					bool changed = false;
					foreach (KeyValuePair<string, string> kvp in replacements)
					{
						if (srcLine.Contains(kvp.Key))
						{
							srcLine = srcLine.Replace(kvp.Key, kvp.Value);
							changed = true;
						}
					}
					if (changed)
					{
						templateSrc[i] = srcLine;
					}
				}

				Logger.LogInformation("\n==== Writing to template target file {File} ====", template.DestinationFile);

				if (templateDest == null || templateSrc.Length != templateDest.Length || !templateSrc.SequenceEqual(templateDest))
				{
					MakeDirectoryIfRequired(template.DestinationFile);
					using (StreamWriter outputFile = new StreamWriter(template.DestinationFile, false))
					{
						foreach (string line in templateSrc)
						{
							outputFile.WriteLine(line);
						}
					}
				}
				else
				{
					Logger.LogInformation("\n==== Template target file up to date so not writing. ====");
				}
			}
		}

		public void WriteCrashlyticsResources(string UEBuildPath, string PackageName, string ApplicationDisplayName, bool bIsEmbedded, string UnrealArch)
		{
			System.DateTime CurrentDateTime = System.DateTime.Now;
			string BuildID = Guid.NewGuid().ToString();

			string VersionDisplayName = GetVersionDisplayName(bIsEmbedded);

			StringBuilder CrashPropertiesContent = new StringBuilder("");
			CrashPropertiesContent.Append("# This file is automatically generated by Crashlytics to uniquely\n");
			CrashPropertiesContent.Append("# identify individual builds of your Android application.\n");
			CrashPropertiesContent.Append("#\n");
			CrashPropertiesContent.Append("# Do NOT modify, delete, or commit to source control!\n");
			CrashPropertiesContent.Append("#\n");
			CrashPropertiesContent.Append("# " + CurrentDateTime.ToString("D") + "\n");
			CrashPropertiesContent.Append("version_name=" + VersionDisplayName + "\n");
			CrashPropertiesContent.Append("package_name=" + PackageName + "\n");
			CrashPropertiesContent.Append("build_id=" + BuildID + "\n");
			CrashPropertiesContent.Append("version_code=" + GetStoreVersion(UnrealArch).ToString() + "\n");

			string CrashPropertiesFileName = Path.Combine(UEBuildPath, "assets", "crashlytics-build.properties");
			MakeDirectoryIfRequired(CrashPropertiesFileName);
			File.WriteAllText(CrashPropertiesFileName, CrashPropertiesContent.ToString());
			Logger.LogInformation("==== Write {CrashPropertiesFileName}  ====", CrashPropertiesFileName);

			StringBuilder BuildIDContent = new StringBuilder("");
			BuildIDContent.Append("<?xml version=\"1.0\" encoding=\"utf-8\" standalone=\"no\"?>\n");
			BuildIDContent.Append("<resources xmlns:tools=\"http://schemas.android.com/tools\">\n");
			BuildIDContent.Append("<!--\n");
			BuildIDContent.Append("  This file is automatically generated by Crashlytics to uniquely\n");
			BuildIDContent.Append("  identify individual builds of your Android application.\n");
			BuildIDContent.Append("\n");
			BuildIDContent.Append("  Do NOT modify, delete, or commit to source control!\n");
			BuildIDContent.Append("-->\n");
			BuildIDContent.Append("<string tools:ignore=\"UnusedResources, TypographyDashes\" name=\"com.crashlytics.android.build_id\" translatable=\"false\">" + BuildID + "</string>\n");
			BuildIDContent.Append("</resources>\n");

			string BuildIDFileName = Path.Combine(UEBuildPath, "res", "values", "com_crashlytics_build_id.xml");
			MakeDirectoryIfRequired(BuildIDFileName);
			File.WriteAllText(BuildIDFileName, BuildIDContent.ToString());
			Logger.LogInformation("==== Write {BuildIDFileName}  ====", BuildIDFileName);
		}

		private static string GetNDKArch(string UnrealArch)
		{
			switch (UnrealArch)
			{
				case "-arm64":  return "arm64-v8a";
				case "-x64":	return "x86_64";

				default: throw new BuildException("Unknown Unreal architecture {0}", UnrealArch);
			}
		}

		public static string GetUnrealArch(string NDKArch)
		{
			switch (NDKArch)
			{
				case "arm64-v8a":   return "-arm64";
				case "arm64":       return "-arm64";
				case "x86_64":
				case "x64":			return "-x64";
					
	//				default: throw new BuildException("Unknown NDK architecture '{0}'", NDKArch);
				// future-proof by returning arm64 for unknown
				default:            return "-arm64";
			}
		}

		private static void StripDebugSymbols(string SourceFileName, string TargetFileName, string UnrealArch, ILogger Logger, bool bStripAll = false)
		{
			// Copy the file and remove read-only if necessary
			File.Copy(SourceFileName, TargetFileName, true);
			FileAttributes Attribs = File.GetAttributes(TargetFileName);
			if (Attribs.HasFlag(FileAttributes.ReadOnly))
			{
				File.SetAttributes(TargetFileName, Attribs & ~FileAttributes.ReadOnly);
			}

			ProcessStartInfo StartInfo = new ProcessStartInfo();
			StartInfo.FileName = AndroidToolChain.GetStripExecutablePath(UnrealArch).Trim('"');
			if (bStripAll)
			{
				StartInfo.Arguments = "--strip-unneeded \"" + TargetFileName + "\"";
			}
			else
			{
				StartInfo.Arguments = "--strip-debug \"" + TargetFileName + "\"";
			}
			StartInfo.UseShellExecute = false;
			StartInfo.CreateNoWindow = true;
			Utils.RunLocalProcessAndLogOutput(StartInfo, Logger);
		}

		private static void CopySO(string FinalName, string SourceName)
		{
			// check to see if file is newer than last time we copied
			bool bFileExists = File.Exists(FinalName);
			TimeSpan Diff = File.GetLastWriteTimeUtc(FinalName) - File.GetLastWriteTimeUtc(SourceName);
			if (!bFileExists || Diff.TotalSeconds < -1 || Diff.TotalSeconds > 1)
			{
				SafeDeleteFile(FinalName);

				string? DirectoryName = Path.GetDirectoryName(FinalName);
				if (DirectoryName != null)
				{
					Directory.CreateDirectory(DirectoryName);
					File.Copy(SourceName, FinalName, true);

					// make sure it's writable if the source was readonly (e.g. autosdks)
					new FileInfo(FinalName).IsReadOnly = false;
					File.SetLastWriteTimeUtc(FinalName, File.GetLastWriteTimeUtc(SourceName));
				}
			}
		}

		private static string GetPlatformNDKHostName()
		{
			if (RuntimePlatform.IsLinux)
			{
				return "linux-x86_64";
			}
			else if (RuntimePlatform.IsMac)
			{
				return "darwin-x86_64";
			}

			return "windows-x86_64";
		}

		private static void CopySTL(AndroidToolChain ToolChain, string UnrealBuildPath, string UnrealArch, string NDKArch, bool bForDistribution)
		{
			// copy it in!
			string SourceSTLSOName = Environment.ExpandEnvironmentVariables("%NDKROOT%/sources/cxx-stl/llvm-libc++/libs/") +  NDKArch + "/libc++_shared.so";
			if (!File.Exists(SourceSTLSOName))
			{
				// NDK25 has changed a directory where it stores libs, check it instead
				string NDKTargetTripletName = (NDKArch == "x86_64") ? "x86_64-linux-android" : "aarch64-linux-android";
				SourceSTLSOName = Environment.ExpandEnvironmentVariables("%NDKROOT%/toolchains/llvm/prebuilt/") + GetPlatformNDKHostName() + "/sysroot/usr/lib/" + NDKTargetTripletName + "/libc++_shared.so";
			}
			string FinalSTLSOName = UnrealBuildPath + "/jni/" + NDKArch + "/libc++_shared.so";

			CopySO(FinalSTLSOName, SourceSTLSOName);
		}

		private void CopyPSOService(string UnrealBuildPath, string PreBuiltPath, string UnrealArch, string NDKArch)
		{
			// copy it in!
			string SourceSOName = Path.Combine(PreBuiltPath, "PSOService/Android/Release/" + NDKArch) + "/libpsoservice.so";
			string FinalSOName = UnrealBuildPath + "/jni/" + NDKArch + "/libpsoservice.so";

			CopySO(FinalSOName, SourceSOName);
		}

		private void CopyGfxDebugger(string UnrealBuildPath, string UnrealArch, string NDKArch)
		{
			string AndroidGraphicsDebugger;
			ConfigHierarchy Ini = GetConfigCacheIni(ConfigHierarchyType.Engine);
			Ini.GetString("/Script/AndroidRuntimeSettings.AndroidRuntimeSettings", "AndroidGraphicsDebugger", out AndroidGraphicsDebugger);

			switch (AndroidGraphicsDebugger.ToLower())
			{
				case "mali":
					{
						string MaliGraphicsDebuggerPath;
						AndroidPlatformSDK.GetPath(Ini, "/Script/AndroidRuntimeSettings.AndroidRuntimeSettings", "MaliGraphicsDebuggerPath", out MaliGraphicsDebuggerPath);
						if (Directory.Exists(MaliGraphicsDebuggerPath))
						{
							Directory.CreateDirectory(Path.Combine(UnrealBuildPath, "libs", NDKArch));
							string MaliLibSrcPath = Path.Combine(MaliGraphicsDebuggerPath, "target", "android-non-root", "arm", NDKArch, "libMGD.so");
							if (!File.Exists(MaliLibSrcPath))
							{
								// in v4.3.0 library location was changed
								MaliLibSrcPath = Path.Combine(MaliGraphicsDebuggerPath, "target", "android", "arm", "unrooted", NDKArch, "libMGD.so");
							}
							string MaliLibDstPath = Path.Combine(UnrealBuildPath, "libs", NDKArch, "libMGD.so");

							Logger.LogInformation("Copying {MaliLibSrcPath} to {MaliLibDstPath}", MaliLibSrcPath, MaliLibDstPath);
							File.Copy(MaliLibSrcPath, MaliLibDstPath, true);
							File.SetLastWriteTimeUtc(MaliLibDstPath, File.GetLastWriteTimeUtc(MaliLibSrcPath));

							string MaliVkLayerLibSrcPath = Path.Combine(MaliGraphicsDebuggerPath, "target", "android", "arm", "rooted", NDKArch, "libGLES_aga.so");
							if (File.Exists(MaliVkLayerLibSrcPath))
							{
								string MaliVkLayerLibDstPath = Path.Combine(UnrealBuildPath, "libs", NDKArch, "libVkLayerAGA.so");
								Logger.LogInformation("Copying {MaliVkLayerLibSrcPath} to {MaliVkLayerLibDstPath}", MaliVkLayerLibSrcPath, MaliVkLayerLibDstPath);
								File.Copy(MaliVkLayerLibSrcPath, MaliVkLayerLibDstPath, true);
								File.SetLastWriteTimeUtc(MaliVkLayerLibDstPath, File.GetLastWriteTimeUtc(MaliVkLayerLibSrcPath));
							}
						}
					}
					break;

				// @TODO: Add NVIDIA Gfx Debugger
				/*
				case "nvidia":
					{
						Directory.CreateDirectory(UnrealBuildPath + "/libs/" + NDKArch);
						File.Copy("F:/NVPACK/android-kk-egl-t124-a32/Stripped_libNvPmApi.Core.so", UnrealBuildPath + "/libs/" + NDKArch + "/libNvPmApi.Core.so", true);
						File.Copy("F:/NVPACK/android-kk-egl-t124-a32/Stripped_libNvidia_gfx_debugger.so", UnrealBuildPath + "/libs/" + NDKArch + "/libNvidia_gfx_debugger.so", true);
					}
					break;
				*/
				default:
					break;
			}
		}

		void LogBuildSetup()
		{
			ConfigHierarchy Ini = GetConfigCacheIni(ConfigHierarchyType.Engine);
			bool bBuildForES31 = false;
			Ini.GetBool("/Script/AndroidRuntimeSettings.AndroidRuntimeSettings", "bBuildForES31", out bBuildForES31);
			bool bSupportsVulkan = false;
			Ini.GetBool("/Script/AndroidRuntimeSettings.AndroidRuntimeSettings", "bSupportsVulkan", out bSupportsVulkan);

			Logger.LogInformation("bBuildForES31: {bBuildForES31}", (bBuildForES31 ? "true" : "false"));
			Logger.LogInformation("bSupportsVulkan: {bSupportsVulkan}", (bSupportsVulkan ? "true" : "false"));
		}
		
		void CopyVulkanValidationLayers(string UnrealBuildPath, string UnrealArch, string NDKArch, string Configuration)
		{
			bool bSupportsVulkan = false;
			bool bSupportsVulkanSM5 = false;
			ConfigHierarchy Ini = GetConfigCacheIni(ConfigHierarchyType.Engine);
			Ini.GetBool("/Script/AndroidRuntimeSettings.AndroidRuntimeSettings", "bSupportsVulkan", out bSupportsVulkan);
			Ini.GetBool("/Script/AndroidRuntimeSettings.AndroidRuntimeSettings", "bSupportsVulkanSM5", out bSupportsVulkanSM5);

			bool bCopyVulkanLayers = (bSupportsVulkan || bSupportsVulkanSM5) && (Configuration == "Debug" || Configuration == "Development");
			if (bCopyVulkanLayers)
			{
				string VulkanLayersDir = Environment.ExpandEnvironmentVariables("%NDKROOT%/sources/third_party/vulkan/src/build-android/jniLibs/") + NDKArch;
				if (Directory.Exists(VulkanLayersDir))
				{
					Logger.LogInformation("Copying {ANDROID_VULKAN_VALIDATION_LAYER} vulkan layer from {VulkanLayersDir}", ANDROID_VULKAN_VALIDATION_LAYER, VulkanLayersDir);
					string DestDir = Path.Combine(UnrealBuildPath, "libs", NDKArch);
					Directory.CreateDirectory(DestDir);
					string SourceFilename = Path.Combine(VulkanLayersDir, ANDROID_VULKAN_VALIDATION_LAYER);
					string DestFilename = Path.Combine(DestDir, ANDROID_VULKAN_VALIDATION_LAYER);
					SafeDeleteFile(DestFilename);
					File.Copy(SourceFilename, DestFilename);
					FileInfo DestFileInfo = new FileInfo(DestFilename);
					DestFileInfo.Attributes = DestFileInfo.Attributes & ~FileAttributes.ReadOnly;
					File.SetLastWriteTimeUtc(DestFilename, File.GetLastWriteTimeUtc(SourceFilename));
				}
			}

			// Copy debug validation layers
			if (bSupportsVulkan && Configuration != "Shipping")
			{
				String LayerDir = "";
				AndroidPlatformSDK.GetPath(Ini, "/Script/AndroidRuntimeSettings.AndroidRuntimeSettings", "DebugVulkanLayerDirectory", out LayerDir);

				Logger.LogInformation("DebugVulkanLayerDirectory {LayerDir}", LayerDir);

				if (LayerDir != "")
				{
					string VulkanLayersDir = Path.Combine(Environment.ExpandEnvironmentVariables(LayerDir), NDKArch);

					if (Directory.Exists(VulkanLayersDir))
					{
						string DestDir = Path.Combine(UnrealBuildPath, "libs", NDKArch);
						Logger.LogInformation("Copying Debug vulkan layers from {VulkanLayersDir} to {DestDir}", VulkanLayersDir, DestDir);

						if (!Directory.Exists(DestDir))
						{
							Directory.CreateDirectory(DestDir);
						}
						CopyFileDirectory(VulkanLayersDir, DestDir);
					}
				}
			}
		}

		void CopyClangSanitizerLib(string UnrealBuildPath, string UnrealArch, string NDKArch, AndroidToolChain.ClangSanitizer Sanitizer)
		{
			string Architecture = "-aarch64";
			switch (NDKArch)
			{
				case "armeabi-v7a":
					Architecture = "-arm";
					break;
				case "x86_64":
					Architecture = "-x86_64";
					break;
				case "x86":
					Architecture = "-i686";
					break;
			}

			string LibName = "asan";
			switch (Sanitizer)
			{
				case AndroidToolChain.ClangSanitizer.HwAddress:
					LibName = "hwasan";
					break;
				case AndroidToolChain.ClangSanitizer.UndefinedBehavior:
					LibName = "ubsan_standalone";
					break;
				case AndroidToolChain.ClangSanitizer.UndefinedBehaviorMinimal:
					LibName = "ubsan_minimal";
					break;
				case AndroidToolChain.ClangSanitizer.Thread:
					LibName = "tsan";
					break;
			}
			
			string SanitizerFullLibName = "libclang_rt." + LibName + Architecture + "-android.so";

			string WrapSh = Path.Combine(Unreal.EngineDirectory.ToString(), "Build", "Android", "ClangSanitizers", "wrap.sh");

			string PlatformHostName = GetPlatformNDKHostName();

			string VersionFileName = Path.Combine(Environment.ExpandEnvironmentVariables("%NDKROOT%"), "toolchains", "llvm", "prebuilt", PlatformHostName, "AndroidVersion.txt");
			System.IO.StreamReader VersionFile = new System.IO.StreamReader(VersionFileName);
			string LibsVersion = VersionFile.ReadLine()!;
			VersionFile.Close();

			string SanitizerLib = Path.Combine(Environment.ExpandEnvironmentVariables("%NDKROOT%"), "toolchains", "llvm", "prebuilt", PlatformHostName, "lib64", "clang", LibsVersion, "lib", "linux", SanitizerFullLibName);
			if (File.Exists(SanitizerLib) && File.Exists(WrapSh))
			{
				string LibDestDir = Path.Combine(UnrealBuildPath, "libs", NDKArch);
				Directory.CreateDirectory(LibDestDir);
				Logger.LogInformation("Copying asan lib from {SanitizerLib} to {LibDestDir}", SanitizerLib, LibDestDir);
				File.Copy(SanitizerLib, Path.Combine(LibDestDir, SanitizerFullLibName), true);
				string WrapDestDir = Path.Combine(UnrealBuildPath, "resources", "lib", NDKArch);
				Directory.CreateDirectory(WrapDestDir);
				string WrapDestFilePath = Path.Combine(WrapDestDir, "wrap.sh");
<<<<<<< HEAD
				Log.TraceInformation("Copying wrap.sh from {0} to {1}", WrapSh, WrapDestFilePath);
=======
				Logger.LogInformation("Copying wrap.sh from {WrapSh} to {WrapDestFilePath}", WrapSh, WrapDestFilePath);
>>>>>>> d731a049
				File.Copy(WrapSh, WrapDestFilePath, true);
			}
			else
			{
				throw new BuildException("No asan lib found in {0} or wrap.sh in {1}", SanitizerLib, WrapSh);
			}
		}

<<<<<<< HEAD
		private static int RunCommandLineProgramAndReturnResult(string WorkingDirectory, string Command, string Params, string? OverrideDesc = null, bool bUseShellExecute = false)
=======
		private static int RunCommandLineProgramAndReturnResult(string WorkingDirectory, string Command, string Params, ILogger Logger, string? OverrideDesc = null, bool bUseShellExecute = false)
>>>>>>> d731a049
		{
			// Process Arguments follow windows conventions in .NET Core
			// Which means single quotes ' are not considered quotes.
			// see https://github.com/dotnet/runtime/issues/29857
			// also see UE-102580
			// for rules see https://docs.microsoft.com/en-us/cpp/cpp/main-function-command-line-args
			if (Params.Contains("\'"))
			{
				Params = Params.Replace("\"", "\\\"");
				Params = Params.Replace('\'', '\"');
			}

			if (OverrideDesc == null)
			{
				Logger.LogInformation("\nRunning: {Command} {Params}", Command, Params);
			}
			else if (OverrideDesc != "")
			{
				Logger.LogInformation("{Message}", OverrideDesc);
				Logger.LogDebug("\nRunning: {Command} {Params}", Command, Params);
			}

			ProcessStartInfo StartInfo = new ProcessStartInfo();
			StartInfo.WorkingDirectory = WorkingDirectory;
			StartInfo.FileName = Command;
			StartInfo.Arguments = Params;
			StartInfo.UseShellExecute = bUseShellExecute;
			StartInfo.WindowStyle = ProcessWindowStyle.Minimized;

			Process Proc = new Process();
			Proc.StartInfo = StartInfo;
			Proc.Start();
			Proc.WaitForExit();

			return Proc.ExitCode;
		}

<<<<<<< HEAD
		private static void RunCommandLineProgramWithException(string WorkingDirectory, string Command, string Params, string? OverrideDesc = null, bool bUseShellExecute = false)
=======
		private static void RunCommandLineProgramWithException(string WorkingDirectory, string Command, string Params, ILogger Logger, string? OverrideDesc = null, bool bUseShellExecute = false)
>>>>>>> d731a049
		{
			// Process Arguments follow windows conventions in .NET Core
			// Which means single quotes ' are not considered quotes.
			// see https://github.com/dotnet/runtime/issues/29857
			// also see UE-102580
			// for rules see https://docs.microsoft.com/en-us/cpp/cpp/main-function-command-line-args
			if (Params.Contains("\'"))
			{
				Params = Params.Replace("\"", "\\\"");
				Params = Params.Replace('\'', '\"');
			}

			if (OverrideDesc == null)
			{
				Logger.LogInformation("\nRunning: {Command} {Params}", Command, Params);
			}
			else if (OverrideDesc != "")
			{
				Logger.LogInformation("{Message}", OverrideDesc);
				Logger.LogDebug("\nRunning: {Command} {Params}", Command, Params);
			}

			ProcessStartInfo StartInfo = new ProcessStartInfo();
			StartInfo.WorkingDirectory = WorkingDirectory;
			StartInfo.FileName = Command;
			StartInfo.Arguments = Params;
			StartInfo.UseShellExecute = bUseShellExecute;
			StartInfo.WindowStyle = ProcessWindowStyle.Minimized;

			Process Proc = new Process();
			Proc.StartInfo = StartInfo;
			Proc.Start();
			Proc.WaitForExit();

			// android bat failure
			if (Proc.ExitCode != 0)
			{
				throw new BuildException("{0} failed with args {1}", Command, Params);
			}
		}

		private enum FilterAction
		{
			Skip,
			Replace,
			Error
		}

		private class FilterOperation
		{
			public FilterAction Action;
			public string Condition;
			public string Match;
			public string ReplaceWith;

			public FilterOperation(FilterAction InAction, string InCondition, string InMatch, string InReplaceWith)
			{
				Action = InAction;
				Condition = InCondition;
				Match = InMatch;
				ReplaceWith = InReplaceWith;
			}
		}

		static private List<FilterOperation>? ActiveStdOutFilter = null;

		static List<string> ParseCSVString(string Input)
		{
			List<string> Results = new List<string>();
			StringBuilder WorkString = new StringBuilder();

			int FinalIndex = Input.Length;
			int CurrentIndex = 0;
			bool InQuote = false;

			while (CurrentIndex < FinalIndex)
			{
				char CurChar = Input[CurrentIndex++];

				if (InQuote)
				{
					if (CurChar == '\\')
					{
						if (CurrentIndex < FinalIndex)
						{
							CurChar = Input[CurrentIndex++];
							WorkString.Append(CurChar);
						}
					}
					else if (CurChar == '"')
					{
						InQuote = false;
					}
					else
					{
						WorkString.Append(CurChar);
					}
				}
				else
				{
					if (CurChar == '"')
					{
						InQuote = true;
					}
					else if (CurChar == ',')
					{
						Results.Add(WorkString.ToString());
						WorkString.Clear();
					}
					else if (!char.IsWhiteSpace(CurChar))
					{
						WorkString.Append(CurChar);
					}
				}
			}
			if (CurrentIndex > 0)
			{
				Results.Add(WorkString.ToString());
			}

			return Results;
		}

		static void ParseFilterFile(string Filename)
		{

			if (File.Exists(Filename))
			{
				ActiveStdOutFilter = new List<FilterOperation>();

				string[] FilterContents = File.ReadAllLines(Filename);
				foreach (string FileLine in FilterContents)
				{
					List<string> Parts = ParseCSVString(FileLine);

					if (Parts.Count > 1)
					{
						if (Parts[0].Equals("S"))
						{
							ActiveStdOutFilter.Add(new FilterOperation(FilterAction.Skip, Parts[1], "", ""));
						}
						else if (Parts[0].Equals("R"))
						{
							if (Parts.Count == 4)
							{
								ActiveStdOutFilter.Add(new FilterOperation(FilterAction.Replace, Parts[1], Parts[2], Parts[3]));
							}
						}
						else if (Parts[0].Equals("E"))
						{
							if (Parts.Count == 4)
							{
								ActiveStdOutFilter.Add(new FilterOperation(FilterAction.Error, Parts[1], Parts[2], Parts[3]));
							}
						}
					}
				}

				if (ActiveStdOutFilter.Count == 0)
				{
					ActiveStdOutFilter = null;
				}
			}
		}

		static void FilterStdOutErr(object sender, DataReceivedEventArgs e, ILogger Logger)
		{
			if (e.Data != null)
			{
				if (ActiveStdOutFilter != null)
				{
					foreach (FilterOperation FilterOp in ActiveStdOutFilter)
					{
						if (e.Data.Contains(FilterOp.Condition))
						{
							switch (FilterOp.Action)
							{
								case FilterAction.Skip:
									break;

								case FilterAction.Replace:
									Logger.LogInformation("{Output}", e.Data.Replace(FilterOp.Match, FilterOp.ReplaceWith));
									break;

								case FilterAction.Error:
									Logger.LogError("{Output}", e.Data.Replace(FilterOp.Match, FilterOp.ReplaceWith));
									break;

								default:
									break;
							}
							return;
						}
					}
				}
				Logger.LogInformation("{Output}", e.Data);
			}
		}

<<<<<<< HEAD
		private static void RunCommandLineProgramWithExceptionAndFiltering(string WorkingDirectory, string Command, string Params, string? OverrideDesc = null, bool bUseShellExecute = false)
=======
		private static void RunCommandLineProgramWithExceptionAndFiltering(string WorkingDirectory, string Command, string Params, ILogger Logger, string? OverrideDesc = null, bool bUseShellExecute = false)
>>>>>>> d731a049
		{
			// Process Arguments follow windows conventions in .NET Core
			// Which means single quotes ' are not considered quotes.
			// see https://github.com/dotnet/runtime/issues/29857
			// also see UE-102580
			// for rules see https://docs.microsoft.com/en-us/cpp/cpp/main-function-command-line-args
			if (Params.Contains("\'"))
			{
				Params = Params.Replace("\"", "\\\"");
				Params = Params.Replace('\'', '\"');
			}

			if (OverrideDesc == null)
			{
				Logger.LogInformation("\nRunning: {Command} {Params}", Command, Params);
			}
			else if (OverrideDesc != "")
			{
				Logger.LogInformation("{Message}", OverrideDesc);
				Logger.LogDebug("\nRunning: {Command} {Params}", Command, Params);
			}

			ProcessStartInfo StartInfo = new ProcessStartInfo();
			StartInfo.WorkingDirectory = WorkingDirectory;
			StartInfo.FileName = Command;
			StartInfo.Arguments = Params;
			StartInfo.UseShellExecute = bUseShellExecute;
			StartInfo.WindowStyle = ProcessWindowStyle.Minimized;
			StartInfo.RedirectStandardInput = true;
			StartInfo.RedirectStandardOutput = true;
			StartInfo.RedirectStandardError = true;

			Process Proc = new Process();
			Proc.StartInfo = StartInfo;
			Proc.OutputDataReceived += (s, e) => FilterStdOutErr(s, e, Logger);
			Proc.ErrorDataReceived += (s, e) => FilterStdOutErr(s, e, Logger);

			Proc.Start();
			Proc.BeginOutputReadLine();
			Proc.BeginErrorReadLine();

			StreamWriter StreamIn = Proc.StandardInput;
			StreamIn.WriteLine("yes");
			StreamIn.Close();

			Proc.WaitForExit();

			// android bat failure
			if (Proc.ExitCode != 0)
			{
				throw new BuildException("{0} failed with args {1}", Command, Params);
			}
		}

		private bool CheckApplicationName(string UnrealBuildPath, string ProjectName, out string? ApplicationDisplayName)
		{
			string StringsXMLPath = Path.Combine(UnrealBuildPath, "res/values/strings.xml");

			ApplicationDisplayName = null;
			ConfigHierarchy Ini = GetConfigCacheIni(ConfigHierarchyType.Engine);
			Ini.GetString("/Script/AndroidRuntimeSettings.AndroidRuntimeSettings", "ApplicationDisplayName", out ApplicationDisplayName);

			// use project name if display name is left blank
			if (String.IsNullOrWhiteSpace(ApplicationDisplayName))
			{
				ApplicationDisplayName = ProjectName;
			}

			// replace escaped characters (note: changes &# pattern before &, then patches back to allow escaped character codes in the string)
			ApplicationDisplayName = ApplicationDisplayName.Replace("&#", "$@#$").Replace("&", "&amp;").Replace("'", "\\'").Replace("\"", "\\\"").Replace("<", "&lt;").Replace(">", "&gt;").Replace("$@#$", "&#");

			// if it doesn't exist, need to repackage
			if (!File.Exists(StringsXMLPath))
			{
				return true;
			}

			// read it and see if needs to be updated
			string Contents = File.ReadAllText(StringsXMLPath);

			// find the key
			string AppNameTag = "<string name=\"app_name\">";
			int KeyIndex = Contents.IndexOf(AppNameTag);

			// if doesn't exist, need to repackage
			if (KeyIndex < 0)
			{
				return true;
			}

			// get the current value
			KeyIndex += AppNameTag.Length;
			int TagEnd = Contents.IndexOf("</string>", KeyIndex);
			if (TagEnd < 0)
			{
				return true;
			}
			string CurrentApplicationName = Contents.Substring(KeyIndex, TagEnd - KeyIndex);

			// no need to do anything if matches
			if (CurrentApplicationName == ApplicationDisplayName)
			{
				// name matches, no need to force a repackage
				return false;
			}

			// need to repackage
			return true;
		}

		private string GetAllBuildSettings(AndroidToolChain ToolChain, UnrealPluginLanguage UPL, bool bForDistribution, bool bMakeSeparateApks, bool bPackageDataInsideApk, bool bDisableVerifyOBBOnStartUp, bool bUseExternalFilesDir, string TemplatesHashCode)
		{
			// make the settings string - this will be char by char compared against last time
			StringBuilder CurrentSettings = new StringBuilder();
			CurrentSettings.AppendLine(string.Format("NDKROOT={0}", Environment.GetEnvironmentVariable("NDKROOT")));
			CurrentSettings.AppendLine(string.Format("ANDROID_HOME={0}", Environment.GetEnvironmentVariable("ANDROID_HOME")));
			CurrentSettings.AppendLine(string.Format("JAVA_HOME={0}", Environment.GetEnvironmentVariable("JAVA_HOME")));
			CurrentSettings.AppendLine(string.Format("NDKVersion={0}", ToolChain.GetNdkApiLevel()));
			CurrentSettings.AppendLine(string.Format("SDKVersion={0}", GetSdkApiLevel(ToolChain)));
			CurrentSettings.AppendLine(string.Format("bForDistribution={0}", bForDistribution));
			CurrentSettings.AppendLine(string.Format("bMakeSeparateApks={0}", bMakeSeparateApks));
			CurrentSettings.AppendLine(string.Format("bPackageDataInsideApk={0}", bPackageDataInsideApk));
			CurrentSettings.AppendLine(string.Format("bDisableVerifyOBBOnStartUp={0}", bDisableVerifyOBBOnStartUp));
			CurrentSettings.AppendLine(string.Format("bUseExternalFilesDir={0}", bUseExternalFilesDir));
			CurrentSettings.AppendLine(string.Format("UPLHashCode={0}", UPLHashCode));
			CurrentSettings.AppendLine(string.Format("TemplatesHashCode={0}", TemplatesHashCode));

			// all AndroidRuntimeSettings ini settings in here
			ConfigHierarchy Ini = GetConfigCacheIni(ConfigHierarchyType.Engine);
			ConfigHierarchySection Section = Ini.FindSection("/Script/AndroidRuntimeSettings.AndroidRuntimeSettings");
			if (Section != null)
			{
				foreach (string Key in Section.KeyNames)
				{
					// filter out NDK and SDK override since actual resolved versions already written above
					if (Key.Equals("SDKAPILevelOverride") || Key.Equals("NDKAPILevelOverride"))
					{
						continue;
					}

					if (Section.TryGetValues(Key, out IReadOnlyList<string>? Values))
					{
						foreach (string Value in Values)
						{
							CurrentSettings.AppendLine(string.Format("{0}={1}", Key, Value));
						}
					}
				}
			}

			Section = Ini.FindSection("/Script/AndroidPlatformEditor.AndroidSDKSettings");
			if (Section != null)
			{
				foreach (string Key in Section.KeyNames)
				{
					// filter out NDK and SDK levels since actual resolved versions already written above
					if (Key.Equals("SDKAPILevel") || Key.Equals("NDKAPILevel"))
					{
						continue;
					}

					if (Section.TryGetValues(Key, out IReadOnlyList<string>? Values))
					{
						foreach (string Value in Values)
						{
							CurrentSettings.AppendLine(string.Format("{0}={1}", Key, Value));
						}
					}
				}
			}

			List<string> Arches = ToolChain.GetAllArchitectures();
			foreach (string Arch in Arches)
			{
				CurrentSettings.AppendFormat("Arch={0}{1}", Arch, Environment.NewLine);
			}

			// Modifying some settings in the GameMapsSettings could trigger the OBB regeneration
			// and make the cached OBBData.java mismatch to the actually data. 
			// So we insert the relevant keys into CurrentSettings to capture the change, to
			// enforce the refreshing of Android java codes
			Section = Ini.FindSection("/Script/EngineSettings.GameMapsSettings");
			if (Section != null)
			{
				foreach (string Key in Section.KeyNames)
				{
					if (!Key.Equals("GameDefaultMap") && 
						!Key.Equals("GlobalDefaultGameMode"))
					{
						continue;
					}

					if (Section.TryGetValues(Key, out IReadOnlyList<string>? Values))
					{
						foreach (string Value in Values)
						{
							CurrentSettings.AppendLine(string.Format("{0}={1}", Key, Value));
						}
					}
				}
			}

			// get a list of the ini settings in UPL files that may affect the build
			// architecture doesn't matter here since this node does not use init logic
			string UPLBuildSettings = UPL.ProcessPluginNode("arm64-v8a", "registerBuildSettings", "");
			foreach (string Line in UPLBuildSettings.Split('\n', StringSplitOptions.RemoveEmptyEntries))
			{
				string SectionName = Line.Trim();

				// needed keys are provided in [ ] separated by commas
				string[]? NeededKeys = null;
				int KeyIndex = SectionName.IndexOf('[');
				if (KeyIndex > 0)
				{
					string KeyList = SectionName.Substring(KeyIndex + 1);
					SectionName = SectionName.Substring(0, KeyIndex);
					int CloseIndex = KeyList.IndexOf("]");
					if (CloseIndex > 1)
<<<<<<< HEAD
					{
						NeededKeys = KeyList.Substring(0, CloseIndex).Split(',', StringSplitOptions.RemoveEmptyEntries);
						if (NeededKeys.Length == 0)
						{
							NeededKeys = null;
						}
					}
				}

				// write the values for the requested keys (or all if none specified)
				Section = Ini.FindSection(SectionName);
				if (Section != null)
				{
					foreach (string Key in Section.KeyNames)
					{
=======
					{
						NeededKeys = KeyList.Substring(0, CloseIndex).Split(',', StringSplitOptions.RemoveEmptyEntries);
						if (NeededKeys.Length == 0)
						{
							NeededKeys = null;
						}
					}
				}

				// write the values for the requested keys (or all if none specified)
				Section = Ini.FindSection(SectionName);
				if (Section != null)
				{
					foreach (string Key in Section.KeyNames)
					{
>>>>>>> d731a049
						if (NeededKeys != null && !NeededKeys.Contains(Key))
						{
							continue;
						}
						if (Section.TryGetValues(Key, out IReadOnlyList<string>? Values))
						{
							foreach (string Value in Values)
							{
								CurrentSettings.AppendLine(string.Format("{0}:{1}={2}", SectionName, Key, Value));
							}
						}
					}
				}
			}

			return CurrentSettings.ToString();
		}

		private bool CheckDependencies(AndroidToolChain ToolChain, string ProjectName, string ProjectDirectory, string UnrealBuildFilesPath, string GameBuildFilesPath, string EngineDirectory, List<string> SettingsFiles,
			string CookFlavor, string OutputPath, bool bMakeSeparateApks, bool bPackageDataInsideApk)
		{
			List<string> Arches = ToolChain.GetAllArchitectures();

			// check all input files (.so, java files, .ini files, etc)
			bool bAllInputsCurrent = true;
			foreach (string Arch in Arches)
			{
				string SourceSOName = AndroidToolChain.InlineArchName(OutputPath, Arch);
				// if the source binary was UnrealGame, replace it with the new project name, when re-packaging a binary only build
				string ApkFilename = Path.GetFileNameWithoutExtension(OutputPath).Replace("UnrealGame", ProjectName);
				string DestApkName = Path.Combine(ProjectDirectory, "Binaries/Android/") + ApkFilename + ".apk";

				// if we making multiple Apks, we need to put the architecture into the name
				if (bMakeSeparateApks)
				{
					DestApkName = AndroidToolChain.InlineArchName(DestApkName, Arch);
				}

				// check to see if it's out of date before trying the slow make apk process (look at .so and all Engine and Project build files to be safe)
				List<String> InputFiles = new List<string>();
				InputFiles.Add(SourceSOName);
				InputFiles.AddRange(Directory.EnumerateFiles(UnrealBuildFilesPath, "*.*", SearchOption.AllDirectories));
				if (Directory.Exists(GameBuildFilesPath))
				{
					InputFiles.AddRange(Directory.EnumerateFiles(GameBuildFilesPath, "*.*", SearchOption.AllDirectories));
				}

				// make sure changed java files will rebuild apk
				InputFiles.AddRange(SettingsFiles);

				// rebuild if .pak files exist for OBB in APK case
				if (bPackageDataInsideApk)
				{
					string PAKFileLocation = ProjectDirectory + "/Saved/StagedBuilds/Android" + CookFlavor + "/" + ProjectName + "/Content/Paks";
					if (Directory.Exists(PAKFileLocation))
					{
						IEnumerable<string> PakFiles = Directory.EnumerateFiles(PAKFileLocation, "*.pak", SearchOption.TopDirectoryOnly);
						foreach (string Name in PakFiles)
						{
							InputFiles.Add(Name);
						}
					}
				}

				// look for any newer input file
				DateTime ApkTime = File.GetLastWriteTimeUtc(DestApkName);
				foreach (string InputFileName in InputFiles)
				{
					if (File.Exists(InputFileName))
					{
						// skip .log files
						if (Path.GetExtension(InputFileName) == ".log")
						{
							continue;
						}
						DateTime InputFileTime = File.GetLastWriteTimeUtc(InputFileName);
						if (InputFileTime.CompareTo(ApkTime) > 0)
						{
							bAllInputsCurrent = false;
<<<<<<< HEAD
							Log.TraceInformation("{0} is out of date due to newer input file {1}", DestApkName, InputFileName);
=======
							Logger.LogInformation("{DestApkName} is out of date due to newer input file {InputFileName}", DestApkName, InputFileName);
>>>>>>> d731a049
							break;
						}
					}
				}
			}

			return bAllInputsCurrent;
		}

		private int ConvertDepthBufferIniValue(string IniValue)
		{
			switch (IniValue.ToLower())
			{
				case "bits16":
					return 16;
				case "bits24":
					return 24;
				case "bits32":
					return 32;
				default:
					return 0;
			}
		}

		private string ConvertOrientationIniValue(string IniValue)
		{
			switch (IniValue.ToLower())
			{
				case "portrait":
					return "portrait";
				case "reverseportrait":
					return "reversePortrait";
				case "sensorportrait":
					return "sensorPortrait";
				case "landscape":
					return "landscape";
				case "reverselandscape":
					return "reverseLandscape";
				case "sensorlandscape":
					return "sensorLandscape";
				case "sensor":
					return "sensor";
				case "fullsensor":
					return "fullSensor";
				default:
					return "landscape";
			}
		}

		private string GetOrientation(string NDKArch)
		{
			ConfigHierarchy Ini = GetConfigCacheIni(ConfigHierarchyType.Engine);
			string Orientation;
			Ini.GetString("/Script/AndroidRuntimeSettings.AndroidRuntimeSettings", "Orientation", out Orientation);

			// check for UPL override
			string OrientationOverride = UPL!.ProcessPluginNode(NDKArch, "orientationOverride", "");
			if (!String.IsNullOrEmpty(OrientationOverride))
			{
				Orientation = OrientationOverride;
			}

			return ConvertOrientationIniValue(Orientation);
		}

		private void DetermineScreenOrientationRequirements(string Arch, out bool bNeedPortrait, out bool bNeedLandscape)
		{
			bNeedLandscape = false;
			bNeedPortrait = false;

			switch (GetOrientation(Arch).ToLower())
			{
				case "portrait":
					bNeedPortrait = true;
					break;
				case "reverseportrait":
					bNeedPortrait = true;
					break;
				case "sensorportrait":
					bNeedPortrait = true;
					break;

				case "landscape":
					bNeedLandscape = true;
					break;
				case "reverselandscape":
					bNeedLandscape = true;
					break;
				case "sensorlandscape":
					bNeedLandscape = true;
					break;

				case "sensor":
					bNeedPortrait = true;
					bNeedLandscape = true;
					break;
				case "fullsensor":
					bNeedPortrait = true;
					bNeedLandscape = true;
					break;

				default:
					bNeedPortrait = true;
					bNeedLandscape = true;
					break;
			}
		}

		private void PickDownloaderScreenOrientation(string UnrealBuildPath, bool bNeedPortrait, bool bNeedLandscape)
		{
			// Remove unused downloader_progress.xml to prevent missing resource
			if (!bNeedPortrait)
			{
				string LayoutPath = UnrealBuildPath + "/res/layout-port/downloader_progress.xml";
				SafeDeleteFile(LayoutPath);
			}
			if (!bNeedLandscape)
			{
				string LayoutPath = UnrealBuildPath + "/res/layout-land/downloader_progress.xml";
				SafeDeleteFile(LayoutPath);
			}

			// Loop through each of the resolutions (only /res/drawable/ is required, others are optional)
			string[] Resolutions = new string[] { "/res/drawable/", "/res/drawable-ldpi/", "/res/drawable-mdpi/", "/res/drawable-hdpi/", "/res/drawable-xhdpi/" };
			foreach (string ResolutionPath in Resolutions)
			{
				string PortraitFilename = UnrealBuildPath + ResolutionPath + "downloadimagev.png";
				if (bNeedPortrait)
				{
					if (!File.Exists(PortraitFilename) && (ResolutionPath == "/res/drawable/"))
					{
						Logger.LogWarning("Warning: Downloader screen source image {PortraitFilename} not available, downloader screen will not function properly!", PortraitFilename);
					}
				}
				else
				{
					// Remove unused image
					SafeDeleteFile(PortraitFilename);
				}

				string LandscapeFilename = UnrealBuildPath + ResolutionPath + "downloadimageh.png";
				if (bNeedLandscape)
				{
					if (!File.Exists(LandscapeFilename) && (ResolutionPath == "/res/drawable/"))
					{
						Logger.LogWarning("Warning: Downloader screen source image {LandscapeFilename} not available, downloader screen will not function properly!", LandscapeFilename);
					}
				}
				else
				{
					// Remove unused image
					SafeDeleteFile(LandscapeFilename);
				}
			}
		}
	
		private void PackageForDaydream(string UnrealBuildPath)
		{
			bool bPackageForDaydream = IsPackagingForDaydream();

			if (!bPackageForDaydream)
			{
				// If this isn't a Daydream App, we need to make sure to remove
				// Daydream specific assets.

				// Remove the Daydream app  tile background.
				string AppTileBackgroundPath = UnrealBuildPath + "/res/drawable-nodpi/vr_icon_background.png";
				SafeDeleteFile(AppTileBackgroundPath);

				// Remove the Daydream app tile icon.
				string AppTileIconPath = UnrealBuildPath + "/res/drawable-nodpi/vr_icon.png";
				SafeDeleteFile(AppTileIconPath);
			}
		}

		private void PickSplashScreenOrientation(string UnrealBuildPath, bool bNeedPortrait, bool bNeedLandscape)
		{
			ConfigHierarchy Ini = GetConfigCacheIni(ConfigHierarchyType.Engine);
			bool bShowLaunchImage = false;
			Ini.GetBool("/Script/AndroidRuntimeSettings.AndroidRuntimeSettings", "bShowLaunchImage", out bShowLaunchImage);
			bool bPackageForOculusMobile = IsPackagingForOculusMobile(Ini); ;
			bool bPackageForDaydream = IsPackagingForDaydream(Ini);
			
			//override the parameters if we are not showing a launch image or are packaging for Oculus Mobile and Daydream
			if (bPackageForOculusMobile || bPackageForDaydream || !bShowLaunchImage)
			{
				bNeedPortrait = bNeedLandscape = false;
			}

			// Remove unused styles.xml to prevent missing resource
			if (!bNeedPortrait)
			{
				string StylesPath = UnrealBuildPath + "/res/values-port/styles.xml";
				SafeDeleteFile(StylesPath);
			}
			if (!bNeedLandscape)
			{
				string StylesPath = UnrealBuildPath + "/res/values-land/styles.xml";
				SafeDeleteFile(StylesPath);
			}

			// Loop through each of the resolutions (only /res/drawable/ is required, others are optional)
			string[] Resolutions = new string[] { "/res/drawable/", "/res/drawable-ldpi/", "/res/drawable-mdpi/", "/res/drawable-hdpi/", "/res/drawable-xhdpi/" };
			foreach (string ResolutionPath in Resolutions)
			{
				string PortraitFilename = UnrealBuildPath + ResolutionPath + "splashscreen_portrait.png";
				if (bNeedPortrait)
				{
					if (!File.Exists(PortraitFilename) && (ResolutionPath == "/res/drawable/"))
					{
						Logger.LogWarning("Warning: Splash screen source image {PortraitFilename} not available, splash screen will not function properly!", PortraitFilename);
					}
				}
				else
				{
					// Remove unused image
					SafeDeleteFile(PortraitFilename);

					// Remove optional extended resource
					string PortraitXmlFilename = UnrealBuildPath + ResolutionPath + "splashscreen_p.xml";
					SafeDeleteFile(PortraitXmlFilename);
				}

				string LandscapeFilename = UnrealBuildPath + ResolutionPath + "splashscreen_landscape.png";
				if (bNeedLandscape)
				{
					if (!File.Exists(LandscapeFilename) && (ResolutionPath == "/res/drawable/"))
					{
						Logger.LogWarning("Warning: Splash screen source image {LandscapeFilename} not available, splash screen will not function properly!", LandscapeFilename);
					}
				}
				else
				{
					// Remove unused image
					SafeDeleteFile(LandscapeFilename);

					// Remove optional extended resource
					string LandscapeXmlFilename = UnrealBuildPath + ResolutionPath + "splashscreen_l.xml";
					SafeDeleteFile(LandscapeXmlFilename);
				}
			}
		}

		private string? CachedPackageName = null;

		private bool IsLetter(char Input)
		{
			return (Input >= 'A' && Input <= 'Z') || (Input >= 'a' && Input <= 'z');
		}

		private bool IsDigit(char Input)
		{
			return (Input >= '0' && Input <= '9');
		}

		private string GetPackageName(string ProjectName)
		{
			if (CachedPackageName == null)
			{
				ConfigHierarchy Ini = GetConfigCacheIni(ConfigHierarchyType.Engine);
				string PackageName;
				Ini.GetString("/Script/AndroidRuntimeSettings.AndroidRuntimeSettings", "PackageName", out PackageName);

				if (PackageName.Contains("[PROJECT]"))
				{
					// project name must start with a letter
					if (!IsLetter(ProjectName[0]))
					{
						throw new BuildException("Package name segments must all start with a letter. Please replace [PROJECT] with a valid name");
					}

					// hyphens not allowed so change them to underscores in project name
					if (ProjectName.Contains("-"))
					{
						Trace.TraceWarning("Project name contained hyphens, converted to underscore");
						ProjectName = ProjectName.Replace("-", "_");
					}

					// check for special characters
					for (int Index = 0; Index < ProjectName.Length; Index++)
					{
						char c = ProjectName[Index];
						if (c != '.' && c != '_' && !IsDigit(c) && !IsLetter(c))
						{
							throw new BuildException("Project name contains illegal characters (only letters, numbers, and underscore allowed); please replace [PROJECT] with a valid name");
						}
					}

					PackageName = PackageName.Replace("[PROJECT]", ProjectName);
				}

				// verify minimum number of segments
				string[] PackageParts = PackageName.Split('.');
				int SectionCount = PackageParts.Length;
				if (SectionCount < 2)
				{
					throw new BuildException("Package name must have at least 2 segments separated by periods (ex. com.projectname, not projectname); please change in Android Project Settings. Currently set to '" + PackageName + "'");
				}

				// hyphens not allowed
				if (PackageName.Contains("-"))
				{
					throw new BuildException("Package names may not contain hyphens; please change in Android Project Settings. Currently set to '" + PackageName + "'");
				}

				// do not allow special characters
				for (int Index = 0; Index < PackageName.Length; Index++)
				{
					char c = PackageName[Index];
					if (c != '.' && c != '_' && !IsDigit(c) && !IsLetter(c))
					{
						throw new BuildException("Package name contains illegal characters (only letters, numbers, and underscore allowed); please change in Android Project Settings. Currently set to '" + PackageName + "'");
					}
				}

				// validate each segment
				for (int Index = 0; Index < SectionCount; Index++)
				{
					if (PackageParts[Index].Length < 1)
					{
						throw new BuildException("Package name segments must have at least one letter; please change in Android Project Settings. Currently set to '" + PackageName + "'");
					}

					if (!IsLetter(PackageParts[Index][0]))
					{
						throw new BuildException("Package name segments must start with a letter; please change in Android Project Settings. Currently set to '" + PackageName + "'");
					}

					// cannot use Java reserved keywords
					foreach (string Keyword in JavaReservedKeywords)
					{
						if (PackageParts[Index] == Keyword)
						{
							throw new BuildException("Package name segments must not be a Java reserved keyword (" + Keyword + "); please change in Android Project Settings. Currently set to '" + PackageName + "'");
						}
					}
				}

				Logger.LogInformation("Using package name: '{PackageName}'", PackageName);
				CachedPackageName = PackageName;
			}

			return CachedPackageName;
		}

		private string GetPublicKey()
		{
			ConfigHierarchy Ini = GetConfigCacheIni(ConfigHierarchyType.Engine);
			string PlayLicenseKey = "";
			Ini.GetString("/Script/AndroidRuntimeSettings.AndroidRuntimeSettings", "GooglePlayLicenseKey", out PlayLicenseKey);
			return PlayLicenseKey;
		}

		private bool bHaveReadEngineVersion = false;
		private string EngineMajorVersion = "4";
		private string EngineMinorVersion = "0";
		private string EnginePatchVersion = "0";
		private string EngineChangelist = "0";
		private string? EngineBranch = "UE5";

		private string ReadEngineVersion()
		{
			if (!bHaveReadEngineVersion)
			{
				ReadOnlyBuildVersion Version = ReadOnlyBuildVersion.Current;

				EngineMajorVersion = Version.MajorVersion.ToString();
				EngineMinorVersion = Version.MinorVersion.ToString();
				EnginePatchVersion = Version.PatchVersion.ToString();
				EngineChangelist = Version.Changelist.ToString();
				EngineBranch = Version.BranchName;

				bHaveReadEngineVersion = true;
			}

			return EngineMajorVersion + "." + EngineMinorVersion + "." + EnginePatchVersion;
		}


		private string GenerateManifest(AndroidToolChain ToolChain, string ProjectName, TargetType InTargetType, string EngineDirectory, bool bIsForDistribution, bool bPackageDataInsideApk, string GameBuildFilesPath, bool bHasOBBFiles, bool bDisableVerifyOBBOnStartUp, string UnrealArch, string CookFlavor, bool bUseExternalFilesDir, string Configuration, int SDKLevelInt, bool bIsEmbedded, bool bEnableBundle)
		{
			// Read the engine version
			string EngineVersion = ReadEngineVersion();

			int StoreVersion = GetStoreVersion(UnrealArch);

			string Arch = GetNDKArch(UnrealArch);
			int NDKLevelInt = 0;
			int MinSDKVersion = 0;
			int TargetSDKVersion = 0;
			GetMinTargetSDKVersions(ToolChain, UnrealArch, UPL!, Arch, bEnableBundle, out MinSDKVersion, out TargetSDKVersion, out NDKLevelInt);

			// get project version from ini
			ConfigHierarchy GameIni = GetConfigCacheIni(ConfigHierarchyType.Game);
			string ProjectVersion;
			GameIni.GetString("/Script/EngineSettings.GeneralProjectSettings", "ProjectVersion", out ProjectVersion);

			// ini file to get settings from
			ConfigHierarchy Ini = GetConfigCacheIni(ConfigHierarchyType.Engine);
			string PackageName = GetPackageName(ProjectName);
			string VersionDisplayName = GetVersionDisplayName(bIsEmbedded);
			bool bEnableGooglePlaySupport;
			Ini.GetBool("/Script/AndroidRuntimeSettings.AndroidRuntimeSettings", "bEnableGooglePlaySupport", out bEnableGooglePlaySupport);
			bool bUseGetAccounts;
			Ini.GetBool("/Script/AndroidRuntimeSettings.AndroidRuntimeSettings", "bUseGetAccounts", out bUseGetAccounts);
			string DepthBufferPreference;
			Ini.GetString("/Script/AndroidRuntimeSettings.AndroidRuntimeSettings", "DepthBufferPreference", out DepthBufferPreference);
			float MaxAspectRatioValue;
			if (!Ini.TryGetValue("/Script/AndroidRuntimeSettings.AndroidRuntimeSettings", "MaxAspectRatio", out MaxAspectRatioValue))
			{
				MaxAspectRatioValue = 2.1f;
			}
			string Orientation = ConvertOrientationIniValue(GetOrientation(Arch));
			bool EnableFullScreen;
			Ini.GetBool("/Script/AndroidRuntimeSettings.AndroidRuntimeSettings", "bFullScreen", out EnableFullScreen);
			bool bUseDisplayCutout;
			Ini.GetBool("/Script/AndroidRuntimeSettings.AndroidRuntimeSettings", "bUseDisplayCutout", out bUseDisplayCutout);
			bool bRestoreNotificationsOnReboot = false;
			Ini.GetBool("/Script/AndroidRuntimeSettings.AndroidRuntimeSettings", "bRestoreNotificationsOnReboot", out bRestoreNotificationsOnReboot);
			List<string>? ExtraManifestNodeTags;
			Ini.GetArray("/Script/AndroidRuntimeSettings.AndroidRuntimeSettings", "ExtraManifestNodeTags", out ExtraManifestNodeTags);
			List<string>? ExtraApplicationNodeTags;
			Ini.GetArray("/Script/AndroidRuntimeSettings.AndroidRuntimeSettings", "ExtraApplicationNodeTags", out ExtraApplicationNodeTags);
			List<string>? ExtraActivityNodeTags;
			Ini.GetArray("/Script/AndroidRuntimeSettings.AndroidRuntimeSettings", "ExtraActivityNodeTags", out ExtraActivityNodeTags);
			string ExtraActivitySettings;
			Ini.GetString("/Script/AndroidRuntimeSettings.AndroidRuntimeSettings", "ExtraActivitySettings", out ExtraActivitySettings);
			string ExtraApplicationSettings;
			Ini.GetString("/Script/AndroidRuntimeSettings.AndroidRuntimeSettings", "ExtraApplicationSettings", out ExtraApplicationSettings);
			List<string>? ExtraPermissions;
			Ini.GetArray("/Script/AndroidRuntimeSettings.AndroidRuntimeSettings", "ExtraPermissions", out ExtraPermissions);
			bool bPackageForOculusMobile = IsPackagingForOculusMobile(Ini);
			bool bEnableIAP = false;
			Ini.GetBool("OnlineSubsystemGooglePlay.Store", "bSupportsInAppPurchasing", out bEnableIAP);
			bool bShowLaunchImage = false;
			Ini.GetBool("/Script/AndroidRuntimeSettings.AndroidRuntimeSettings", "bShowLaunchImage", out bShowLaunchImage);
			string AndroidGraphicsDebugger;
			Ini.GetString("/Script/AndroidRuntimeSettings.AndroidRuntimeSettings", "AndroidGraphicsDebugger", out AndroidGraphicsDebugger);
			bool bSupportAdMob = true;
			Ini.GetBool("/Script/AndroidRuntimeSettings.AndroidRuntimeSettings", "bSupportAdMob", out bSupportAdMob);
			bool bValidateTextureFormats;
			Ini.GetBool("/Script/AndroidRuntimeSettings.AndroidRuntimeSettings", "bValidateTextureFormats", out bValidateTextureFormats);
			
			bool bBuildForES31 = false;
			Ini.GetBool("/Script/AndroidRuntimeSettings.AndroidRuntimeSettings", "bBuildForES31", out bBuildForES31);
			bool bSupportsVulkan = false;
			Ini.GetBool("/Script/AndroidRuntimeSettings.AndroidRuntimeSettings", "bSupportsVulkan", out bSupportsVulkan);

			int PropagateAlpha = 0;
			Ini.GetInt32("/Script/Engine.RendererSettings", "r.Mobile.PropagateAlpha", out PropagateAlpha);

			bool bAllowIMU = true;
			Ini.GetBool("/Script/AndroidRuntimeSettings.AndroidRuntimeSettings", "bAllowIMU", out bAllowIMU);
			if (IsPackagingForDaydream(Ini) && bAllowIMU)
			{
				Logger.LogInformation("Daydream and IMU both enabled, recommend disabling IMU if not needed.");
			}

			bool bExtractNativeLibs = true;
			Ini.GetBool("/Script/AndroidRuntimeSettings.AndroidRuntimeSettings", "bExtractNativeLibs", out bExtractNativeLibs);

			bool bPublicLogFiles = true;
			Ini.GetBool("/Script/AndroidRuntimeSettings.AndroidRuntimeSettings", "bPublicLogFiles", out bPublicLogFiles);
			if (!bUseExternalFilesDir)
			{
				bPublicLogFiles = false;
			}

			string InstallLocation;
			Ini.GetString("/Script/AndroidRuntimeSettings.AndroidRuntimeSettings", "InstallLocation", out InstallLocation);
			switch (InstallLocation.ToLower())
			{
				case "preferexternal":
					InstallLocation = "preferExternal";
					break;
				case "auto":
					InstallLocation = "auto";
					break;
				default:
					InstallLocation = "internalOnly";
					break;
			}

			// only apply density to configChanges if using android-24 or higher and minimum sdk is 17
			bool bAddDensity = (SDKLevelInt >= 24) && (MinSDKVersion >= 17);

			// disable Oculus Mobile if not supported platform (in this case only armv7 for now)
			if (UnrealArch != "-armv7" && UnrealArch != "-arm64")
			{
				if (bPackageForOculusMobile)
				{
					Logger.LogInformation("Disabling Package For Oculus Mobile for unsupported architecture {UnrealArch}", UnrealArch);
					bPackageForOculusMobile = false;
				}
			}

			// disable splash screen for Oculus Mobile (for now)
			if (bPackageForOculusMobile)
			{
				if (bShowLaunchImage)
				{
					Logger.LogInformation("Disabling Show Launch Image for Oculus Mobile enabled application");
					bShowLaunchImage = false;
				}
			}

			bool bPackageForDaydream = IsPackagingForDaydream(Ini);
			// disable splash screen for daydream
			if (bPackageForDaydream)
			{
				if (bShowLaunchImage)
				{
					Logger.LogInformation("Disabling Show Launch Image for Daydream enabled application");
					bShowLaunchImage = false;
				}
			}

			//figure out the app type
			string AppType = InTargetType == TargetType.Game ? "" : InTargetType.ToString();
			if (CookFlavor.EndsWith("Client"))
			{
				CookFlavor = CookFlavor.Substring(0, CookFlavor.Length - 6);
			}
			if (CookFlavor.EndsWith("Server"))
			{
				CookFlavor = CookFlavor.Substring(0, CookFlavor.Length - 6);
			}

			//figure out which texture compressions are supported
			bool bETC2Enabled, bDXTEnabled, bASTCEnabled;
			bETC2Enabled = bDXTEnabled = bASTCEnabled = false;
			if (CookFlavor.Length < 1)
			{
				//All values supported
				bETC2Enabled = bDXTEnabled = bASTCEnabled = true;
			}
			else
			{
				switch (CookFlavor)
				{
					case "_Multi":
						//need to check ini to determine which are supported
						Ini.GetBool("/Script/AndroidRuntimeSettings.AndroidRuntimeSettings", "bMultiTargetFormat_ETC2", out bETC2Enabled);
						Ini.GetBool("/Script/AndroidRuntimeSettings.AndroidRuntimeSettings", "bMultiTargetFormat_DXT", out bDXTEnabled);
						Ini.GetBool("/Script/AndroidRuntimeSettings.AndroidRuntimeSettings", "bMultiTargetFormat_ASTC", out bASTCEnabled);
						break;
					case "_ETC2":
						bETC2Enabled = true;
						break;
					case "_DXT":
						bDXTEnabled = true;
						break;
					case "_ASTC":
						bASTCEnabled = true;
						break;
					default:
						Logger.LogWarning("Invalid or unknown CookFlavor used in GenerateManifest: {CookFlavor}", CookFlavor);
						break;
				}
			}
			bool bSupportingAllTextureFormats = bETC2Enabled && bDXTEnabled && bASTCEnabled;

			// If it is only ETC2 we need to skip adding the texture format filtering and instead use ES 3.0 as minimum version (it requires ETC2)
			bool bOnlyETC2Enabled = (bETC2Enabled && !(bDXTEnabled || bASTCEnabled));

			string CookedFlavors = (bETC2Enabled ? "ETC2," : "") +
									(bDXTEnabled ? "DXT," : "") +
									(bASTCEnabled ? "ASTC," : "");
			CookedFlavors = (CookedFlavors == "") ? "" : CookedFlavors.Substring(0, CookedFlavors.Length - 1);

			StringBuilder Text = new StringBuilder();
			Text.AppendLine(XML_HEADER);
			Text.AppendLine("<manifest xmlns:android=\"http://schemas.android.com/apk/res/android\"");
			Text.AppendLine(string.Format("          package=\"{0}\"", PackageName));
			if (ExtraManifestNodeTags != null)
			{
				foreach (string Line in ExtraManifestNodeTags)
				{
					Text.AppendLine("          " + Line);
				}
			}
			Text.AppendLine(string.Format("          android:installLocation=\"{0}\"", InstallLocation));
			Text.AppendLine(string.Format("          android:versionCode=\"{0}\"", StoreVersion));
			Text.AppendLine(string.Format("          android:versionName=\"{0}\">", VersionDisplayName));

			Text.AppendLine("");

			if (TargetSDKVersion >= 30)
			{
				Text.AppendLine("\t<queries>");
				Text.AppendLine("\t\t<intent>");
				Text.AppendLine("\t\t\t<action android:name=\"android.intent.action.VIEW\" />");
				Text.AppendLine("\t\t\t<category android:name=\"android.intent.category.BROWSABLE\" />");
				Text.AppendLine("\t\t\t<data android:scheme=\"http\" />");
				Text.AppendLine("\t\t</intent>");
				Text.AppendLine("\t\t<intent>");
				Text.AppendLine("\t\t\t<action android:name=\"android.intent.action.VIEW\" />");
				Text.AppendLine("\t\t\t<category android:name=\"android.intent.category.BROWSABLE\" />");
				Text.AppendLine("\t\t\t<data android:scheme=\"https\" />");
				Text.AppendLine("\t\t</intent>");
				Text.AppendLine("\t</queries>");
			}

			Text.AppendLine("\t<!-- Application Definition -->");
			Text.AppendLine("\t<application android:label=\"@string/app_name\"");
			Text.AppendLine("\t             android:icon=\"@drawable/icon\"");

			bool bForceCompressNativeLibs = false;
			Ini.GetBool("/Script/AndroidRuntimeSettings.AndroidRuntimeSettings", "bForceCompressNativeLibs", out bForceCompressNativeLibs);

			AndroidToolChain.ClangSanitizer Sanitizer = ToolChain.BuildWithSanitizer();
<<<<<<< HEAD
			if ((Sanitizer != AndroidToolChain.ClangSanitizer.None && Sanitizer != AndroidToolChain.ClangSanitizer.HwAddress) || bForceCompressNativeLibs)
=======
			if ((Sanitizer != AndroidToolChain.ClangSanitizer.None && Sanitizer != AndroidToolChain.ClangSanitizer.HwAddress))
>>>>>>> d731a049
			{
				bExtractNativeLibs = true;
			}

			bool bRequestedLegacyExternalStorage = false;
			if (ExtraApplicationNodeTags != null)
			{
				foreach (string Line in ExtraApplicationNodeTags)
				{
					if (Line.Contains("requestLegacyExternalStorage"))
					{
						bRequestedLegacyExternalStorage = true;
					}
					Text.AppendLine("\t             " + Line);
				}
			}
			Text.AppendLine("\t             android:hardwareAccelerated=\"true\"");
			Text.AppendLine(string.Format("\t             android:extractNativeLibs=\"{0}\"", bExtractNativeLibs ? "true" : "false"));
			Text.AppendLine("\t				android:name=\"com.epicgames.unreal.GameApplication\"");
			if (!bIsForDistribution && SDKLevelInt >= 29 && !bRequestedLegacyExternalStorage)
			{
				// work around scoped storage for non-distribution for SDK 29; add to ExtraApplicationNodeTags if you need it for distribution
				Text.AppendLine("\t				android:requestLegacyExternalStorage=\"true\"");
			}
			Text.AppendLine("\t             android:hasCode=\"true\">");
			if (bShowLaunchImage)
			{
				// normal application settings
				Text.AppendLine("\t\t<activity android:name=\"com.epicgames.unreal.SplashActivity\"");
				Text.AppendLine("\t\t          android:exported=\"true\"");
				Text.AppendLine("\t\t          android:label=\"@string/app_name\"");
				Text.AppendLine("\t\t          android:theme=\"@style/UnrealSplashTheme\"");
				Text.AppendLine("\t\t          android:launchMode=\"singleTask\"");
				if (SDKLevelInt >= 24)
				{
					Text.AppendLine("\t\t          android:resizeableActivity=\"false\"");
				}
				Text.AppendLine(string.Format("\t\t          android:screenOrientation=\"{0}\"", Orientation));
				Text.AppendLine(string.Format("\t\t          android:debuggable=\"{0}\">", bIsForDistribution ? "false" : "true"));
				Text.AppendLine("\t\t\t<intent-filter>");
				Text.AppendLine("\t\t\t\t<action android:name=\"android.intent.action.MAIN\" />");
				Text.AppendLine(string.Format("\t\t\t\t<category android:name=\"android.intent.category.LAUNCHER\" />"));
				Text.AppendLine("\t\t\t</intent-filter>");
				Text.AppendLine("\t\t</activity>");
				Text.AppendLine("\t\t<activity android:name=\"com.epicgames.unreal.GameActivity\"");
				Text.AppendLine("\t\t          android:label=\"@string/app_name\"");
				Text.AppendLine("\t\t          android:theme=\"@style/UnrealSplashTheme\"");
				Text.AppendLine(bAddDensity ? "\t\t          android:configChanges=\"mcc|mnc|uiMode|density|screenSize|smallestScreenSize|screenLayout|orientation|keyboardHidden|keyboard|navigation|touchscreen|locale|fontScale|layoutDirection\""
											: "\t\t          android:configChanges=\"mcc|mnc|uiMode|screenSize|smallestScreenSize|screenLayout|orientation|keyboardHidden|keyboard|navigation|touchscreen|locale|fontScale|layoutDirection\"");
			}
			else
			{
				Text.AppendLine("\t\t<activity android:name=\"com.epicgames.unreal.GameActivity\"");
				Text.AppendLine("\t\t          android:exported=\"true\"");
				Text.AppendLine("\t\t          android:label=\"@string/app_name\"");
				Text.AppendLine("\t\t          android:theme=\"@android:style/Theme.Black.NoTitleBar.Fullscreen\"");
				Text.AppendLine(bAddDensity ? "\t\t          android:configChanges=\"mcc|mnc|uiMode|density|screenSize|smallestScreenSize|screenLayout|orientation|keyboardHidden|keyboard|navigation|touchscreen|locale|fontScale|layoutDirection\""
											: "\t\t          android:configChanges=\"mcc|mnc|uiMode|screenSize|smallestScreenSize|screenLayout|orientation|keyboardHidden|keyboard|navigation|touchscreen|locale|fontScale|layoutDirection\"");

			}
			if (SDKLevelInt >= 24)
			{
				Text.AppendLine("\t\t          android:resizeableActivity=\"false\"");
			}
			Text.AppendLine("\t\t          android:launchMode=\"singleTask\"");
			Text.AppendLine(string.Format("\t\t          android:screenOrientation=\"{0}\"", Orientation));
			if (ExtraActivityNodeTags != null)
			{
				foreach (string Line in ExtraActivityNodeTags)
				{
					Text.AppendLine("\t\t          " + Line);
				}
			}
			Text.AppendLine(string.Format("\t\t          android:debuggable=\"{0}\">", bIsForDistribution ? "false" : "true"));
			Text.AppendLine("\t\t\t<meta-data android:name=\"android.app.lib_name\" android:value=\"Unreal\"/>");
			if (!bShowLaunchImage)
			{
				Text.AppendLine("\t\t\t<intent-filter>");
				Text.AppendLine("\t\t\t\t<action android:name=\"android.intent.action.MAIN\" />");
				Text.AppendLine(string.Format("\t\t\t\t<category android:name=\"android.intent.category.LAUNCHER\" />"));
				Text.AppendLine("\t\t\t</intent-filter>");
			}
			if (!string.IsNullOrEmpty(ExtraActivitySettings))
			{
				ExtraActivitySettings = ExtraActivitySettings.Replace("\\n", "\n");
				foreach (string Line in ExtraActivitySettings.Split("\r\n".ToCharArray()))
				{
					Text.AppendLine("\t\t\t" + Line);
				}
			}
			string ActivityAdditionsFile = Path.Combine(GameBuildFilesPath, "ManifestActivityAdditions.txt");
			if (File.Exists(ActivityAdditionsFile))
			{
				foreach (string Line in File.ReadAllLines(ActivityAdditionsFile))
				{
					Text.AppendLine("\t\t\t" + Line);
				}
			}
			Text.AppendLine("\t\t</activity>");

			// For OBB download support
			if (bShowLaunchImage)
			{
				Text.AppendLine("\t\t<activity android:name=\".DownloaderActivity\"");
				Text.AppendLine(string.Format("\t\t          android:screenOrientation=\"{0}\"", Orientation));
				Text.AppendLine(bAddDensity ? "\t\t          android:configChanges=\"mcc|mnc|uiMode|density|screenSize|orientation|keyboardHidden|keyboard\""
											: "\t\t          android:configChanges=\"mcc|mnc|uiMode|screenSize|orientation|keyboardHidden|keyboard\"");
				Text.AppendLine("\t\t          android:theme=\"@style/UnrealSplashTheme\" />");
			}
			else
			{
				Text.AppendLine("\t\t<activity android:name=\".DownloaderActivity\" />");
			}

			// Figure out the required startup permissions if targetting devices supporting runtime permissions
			String StartupPermissions = "";
			if (TargetSDKVersion >= 23)
			{
				if (Configuration != "Shipping" || !bUseExternalFilesDir)
				{
					StartupPermissions = StartupPermissions + (StartupPermissions.Length > 0 ? "," : "") + "android.permission.WRITE_EXTERNAL_STORAGE";
				}
				if (bEnableGooglePlaySupport && bUseGetAccounts)
				{
					StartupPermissions = StartupPermissions + (StartupPermissions.Length > 0 ? "," : "") + "android.permission.GET_ACCOUNTS";
				}
			}

			Text.AppendLine(string.Format("\t\t<meta-data android:name=\"com.epicgames.unreal.GameActivity.EngineVersion\" android:value=\"{0}\"/>", EngineVersion));
			Text.AppendLine(string.Format("\t\t<meta-data android:name=\"com.epicgames.unreal.GameActivity.EngineBranch\" android:value=\"{0}\"/>", EngineBranch));
			Text.AppendLine(string.Format("\t\t<meta-data android:name=\"com.epicgames.unreal.GameActivity.ProjectVersion\" android:value=\"{0}\"/>", ProjectVersion));
			Text.AppendLine(string.Format("\t\t<meta-data android:name=\"com.epicgames.unreal.GameActivity.DepthBufferPreference\" android:value=\"{0}\"/>", ConvertDepthBufferIniValue(DepthBufferPreference)));
			Text.AppendLine(string.Format("\t\t<meta-data android:name=\"com.epicgames.unreal.GameActivity.bPackageDataInsideApk\" android:value=\"{0}\"/>", bPackageDataInsideApk ? "true" : "false"));
			Text.AppendLine(string.Format("\t\t<meta-data android:name=\"com.epicgames.unreal.GameActivity.bVerifyOBBOnStartUp\" android:value=\"{0}\"/>", (bIsForDistribution && !bDisableVerifyOBBOnStartUp) ? "true" : "false"));
			Text.AppendLine(string.Format("\t\t<meta-data android:name=\"com.epicgames.unreal.GameActivity.bShouldHideUI\" android:value=\"{0}\"/>", EnableFullScreen ? "true" : "false"));
			Text.AppendLine(string.Format("\t\t<meta-data android:name=\"com.epicgames.unreal.GameActivity.ProjectName\" android:value=\"{0}\"/>", ProjectName));
			Text.AppendLine(string.Format("\t\t<meta-data android:name=\"com.epicgames.unreal.GameActivity.AppType\" android:value=\"{0}\"/>", AppType));
			Text.AppendLine(string.Format("\t\t<meta-data android:name=\"com.epicgames.unreal.GameActivity.bHasOBBFiles\" android:value=\"{0}\"/>", bHasOBBFiles ? "true" : "false"));
			Text.AppendLine(string.Format("\t\t<meta-data android:name=\"com.epicgames.unreal.GameActivity.BuildConfiguration\" android:value=\"{0}\"/>", Configuration));
			Text.AppendLine(string.Format("\t\t<meta-data android:name=\"com.epicgames.unreal.GameActivity.CookedFlavors\" android:value=\"{0}\"/>", CookedFlavors));
			Text.AppendLine(string.Format("\t\t<meta-data android:name=\"com.epicgames.unreal.GameActivity.bValidateTextureFormats\" android:value=\"{0}\"/>", bValidateTextureFormats ? "true" : "false"));
			Text.AppendLine(string.Format("\t\t<meta-data android:name=\"com.epicgames.unreal.GameActivity.bUseExternalFilesDir\" android:value=\"{0}\"/>", bUseExternalFilesDir ? "true" : "false"));
			Text.AppendLine(string.Format("\t\t<meta-data android:name=\"com.epicgames.unreal.GameActivity.bPublicLogFiles\" android:value=\"{0}\"/>", bPublicLogFiles ? "true" : "false"));
			Text.AppendLine(string.Format("\t\t<meta-data android:name=\"com.epicgames.unreal.GameActivity.bUseDisplayCutout\" android:value=\"{0}\"/>", bUseDisplayCutout ? "true" : "false"));
			Text.AppendLine(string.Format("\t\t<meta-data android:name=\"com.epicgames.unreal.GameActivity.bAllowIMU\" android:value=\"{0}\"/>", bAllowIMU ? "true" : "false"));
			Text.AppendLine(string.Format("\t\t<meta-data android:name=\"com.epicgames.unreal.GameActivity.bSupportsVulkan\" android:value=\"{0}\"/>", bSupportsVulkan ? "true" : "false"));
			Text.AppendLine(string.Format("\t\t<meta-data android:name=\"com.epicgames.unreal.GameActivity.PropagateAlpha\" android:value=\"{0}\"/>", PropagateAlpha));
			Text.AppendLine(string.Format("\t\t<meta-data android:name=\"com.epicgames.unreal.GameActivity.StartupPermissions\" android:value=\"{0}\"/>", StartupPermissions));
			if (bPackageForDaydream)
			{
				Text.AppendLine(string.Format("\t\t<meta-data android:name=\"com.epicgames.unreal.GameActivity.bDaydream\" android:value=\"true\"/>"));
			}
			Text.AppendLine("\t\t<meta-data android:name=\"com.google.android.gms.games.APP_ID\"");
			Text.AppendLine("\t\t           android:value=\"@string/app_id\" />");
			Text.AppendLine("\t\t<meta-data android:name=\"com.google.android.gms.version\"");
			Text.AppendLine("\t\t           android:value=\"@integer/google_play_services_version\" />");
			if (bSupportAdMob)
			{
				Text.AppendLine("\t\t<activity android:name=\"com.google.android.gms.ads.AdActivity\"");
				Text.AppendLine("\t\t          android:configChanges=\"keyboard|keyboardHidden|orientation|screenLayout|uiMode|screenSize|smallestScreenSize\"/>");
			}
			if (!string.IsNullOrEmpty(ExtraApplicationSettings))
			{
				ExtraApplicationSettings = ExtraApplicationSettings.Replace("\\n", "\n");
				foreach (string Line in ExtraApplicationSettings.Split("\r\n".ToCharArray()))
				{
					Text.AppendLine("\t\t" + Line);
				}
			}
			string ApplicationAdditionsFile = Path.Combine(GameBuildFilesPath, "ManifestApplicationAdditions.txt");
			if (File.Exists(ApplicationAdditionsFile))
			{
				foreach (string Line in File.ReadAllLines(ApplicationAdditionsFile))
				{
					Text.AppendLine("\t\t" + Line);
				}
			}

			// Declare the 8 OpenGL program compiling services.
			Text.AppendLine(@"		<service android:name=""com.epicgames.unreal.psoservices.OGLProgramService"" android:process="":psoprogramservice"" />");
			// Declare the remaining 7 OpenGL program compiling services. (all derived from OGLProgramService)
			for(int i = 1; i<8;i++)
			{
				String serviceLine = String.Format("		<service android:name=\"com.epicgames.unreal.psoservices.OGLProgramService{0}\" android:process=\":psoprogramservice{0}\" />", i);
				Text.AppendLine(serviceLine);
			}

			// Declare the 8 Vulkan program compiling services.
			Text.AppendLine(@"		<service android:name=""com.epicgames.unreal.psoservices.VulkanProgramService"" android:process="":psoprogramservice"" />");
			// Declare the remaining 7 Vulkan program compiling services. (all derived from VulkanProgramService)
			for (int i = 1; i < 8; i++)
			{
				String serviceLine = String.Format("		<service android:name=\"com.epicgames.unreal.psoservices.VulkanProgramService{0}\" android:process=\":psoprogramservice{0}\" />", i);
				Text.AppendLine(serviceLine);
			}

			// Required for OBB download support
			Text.AppendLine("\t\t<service android:name=\"OBBDownloaderService\" />");
			Text.AppendLine("\t\t<receiver android:name=\"AlarmReceiver\" />");

			Text.AppendLine("\t\t<receiver android:name=\"com.epicgames.unreal.LocalNotificationReceiver\" />");

			if (bRestoreNotificationsOnReboot)
			{
				Text.AppendLine("\t\t<receiver android:name=\"com.epicgames.unreal.BootCompleteReceiver\" android:exported=\"true\">");
				Text.AppendLine("\t\t\t<intent-filter>");
				Text.AppendLine("\t\t\t\t<action android:name=\"android.intent.action.BOOT_COMPLETED\" />");
				Text.AppendLine("\t\t\t\t<action android:name=\"android.intent.action.QUICKBOOT_POWERON\" />");
				Text.AppendLine("\t\t\t\t<action android:name=\"com.htc.intent.action.QUICKBOOT_POWERON\" />");
				Text.AppendLine("\t\t\t</intent-filter>");
				Text.AppendLine("\t\t</receiver>");
			}

			Text.AppendLine("\t\t<receiver android:name=\"com.epicgames.unreal.MulticastBroadcastReceiver\" android:exported=\"true\">");
			Text.AppendLine("\t\t\t<intent-filter>");
			Text.AppendLine("\t\t\t\t<action android:name=\"com.android.vending.INSTALL_REFERRER\" />");
			Text.AppendLine("\t\t\t</intent-filter>");
			Text.AppendLine("\t\t</receiver>");

			// Max supported aspect ratio
			string MaxAspectRatioString = MaxAspectRatioValue.ToString("f", System.Globalization.CultureInfo.InvariantCulture);
			Text.AppendLine(string.Format("\t\t<meta-data android:name=\"android.max_aspect\" android:value=\"{0}\" />", MaxAspectRatioString));
					
			Text.AppendLine("\t</application>");

			Text.AppendLine("");
			Text.AppendLine("\t<!-- Requirements -->");

			// check for an override for the requirements section of the manifest
			string RequirementsOverrideFile = Path.Combine(GameBuildFilesPath, "ManifestRequirementsOverride.txt");
			if (File.Exists(RequirementsOverrideFile))
			{
				foreach (string Line in File.ReadAllLines(RequirementsOverrideFile))
				{
					Text.AppendLine("\t" + Line);
				}
			}
			else
			{
				Text.AppendLine("\t<uses-feature android:glEsVersion=\"" + AndroidToolChain.GetGLESVersion(bBuildForES31) + "\" android:required=\"true\" />");
				Text.AppendLine("\t<uses-permission android:name=\"android.permission.INTERNET\"/>");
				if (Configuration != "Shipping" || !bUseExternalFilesDir)
				{
					Text.AppendLine("\t<uses-permission android:name=\"android.permission.WRITE_EXTERNAL_STORAGE\"/>");
				}
				Text.AppendLine("\t<uses-permission android:name=\"android.permission.ACCESS_NETWORK_STATE\"/>");
				Text.AppendLine("\t<uses-permission android:name=\"android.permission.WAKE_LOCK\"/>");
			//	Text.AppendLine("\t<uses-permission android:name=\"android.permission.READ_PHONE_STATE\"/>");
				Text.AppendLine("\t<uses-permission android:name=\"com.android.vending.CHECK_LICENSE\"/>");
				Text.AppendLine("\t<uses-permission android:name=\"android.permission.ACCESS_WIFI_STATE\"/>");

				if (bRestoreNotificationsOnReboot)
				{
					Text.AppendLine("\t<uses-permission android:name=\"android.permission.RECEIVE_BOOT_COMPLETED\"/>");
				}

				if (bEnableGooglePlaySupport && bUseGetAccounts)
				{
					Text.AppendLine("\t<uses-permission android:name=\"android.permission.GET_ACCOUNTS\"/>");
				}

				if(!bPackageForOculusMobile)
				{
					Text.AppendLine("\t<uses-permission android:name=\"android.permission.MODIFY_AUDIO_SETTINGS\"/>");
					Text.AppendLine("\t<uses-permission android:name=\"android.permission.VIBRATE\"/>");
				}

				//			Text.AppendLine("\t<uses-permission android:name=\"android.permission.DISABLE_KEYGUARD\"/>");

				if (bEnableIAP)
				{
					Text.AppendLine("\t<uses-permission android:name=\"com.android.vending.BILLING\"/>");
				}
				if (ExtraPermissions != null)
				{
					foreach (string Permission in ExtraPermissions)
					{
						string TrimmedPermission = Permission.Trim(' ');
						if (TrimmedPermission != "")
						{
							string PermissionString = string.Format("\t<uses-permission android:name=\"{0}\"/>", TrimmedPermission);
							if (!Text.ToString().Contains(PermissionString))
							{
								Text.AppendLine(PermissionString);
							}
						}
					}
				}
				string RequirementsAdditionsFile = Path.Combine(GameBuildFilesPath, "ManifestRequirementsAdditions.txt");
				if (File.Exists(RequirementsAdditionsFile))
				{
					foreach (string Line in File.ReadAllLines(RequirementsAdditionsFile))
					{
						Text.AppendLine("\t" + Line);
					}
				}
				if (AndroidGraphicsDebugger.ToLower() == "adreno")
				{
					string PermissionString = "\t<uses-permission android:name=\"com.qti.permission.PROFILER\"/>";
					if (!Text.ToString().Contains(PermissionString))
					{
						Text.AppendLine(PermissionString);
					}
				}

				if (!bSupportingAllTextureFormats)
				{
					Text.AppendLine("\t<!-- Supported texture compression formats (cooked) -->");
					if (bETC2Enabled && !bOnlyETC2Enabled)
					{
						Text.AppendLine("\t<supports-gl-texture android:name=\"GL_COMPRESSED_RGB8_ETC2\" />");
						Text.AppendLine("\t<supports-gl-texture android:name=\"GL_COMPRESSED_RGBA8_ETC2_EAC\" />");
					}
					if (bDXTEnabled)
					{
						Text.AppendLine("\t<supports-gl-texture android:name=\"GL_EXT_texture_compression_dxt1\" />");
						Text.AppendLine("\t<supports-gl-texture android:name=\"GL_EXT_texture_compression_s3tc\" />");
						Text.AppendLine("\t<supports-gl-texture android:name=\"GL_NV_texture_compression_s3tc\" />");
					}
					if (bASTCEnabled)
					{
						Text.AppendLine("\t<supports-gl-texture android:name=\"GL_KHR_texture_compression_astc_ldr\" />");
					}
				}
			}

			Text.AppendLine("</manifest>");

			// allow plugins to modify final manifest HERE
			XDocument XDoc;
			try
			{
				XDoc = XDocument.Parse(Text.ToString());
			}
			catch (Exception e)
			{
				throw new BuildException("AndroidManifest.xml is invalid {0}\n{1}", e, Text.ToString());
			}

			UPL!.ProcessPluginNode(Arch, "androidManifestUpdates", "", ref XDoc);
			return XDoc.ToString();
		}

		private string GenerateProguard(string Arch, string EngineSourcePath, string GameBuildFilesPath)
		{
			StringBuilder Text = new StringBuilder();

			string ProguardFile = Path.Combine(EngineSourcePath, "proguard-project.txt");
			if (File.Exists(ProguardFile))
			{
				foreach (string Line in File.ReadAllLines(ProguardFile))
				{
					Text.AppendLine(Line);
				}
			}

			string ProguardAdditionsFile = Path.Combine(GameBuildFilesPath, "ProguardAdditions.txt");
			if (File.Exists(ProguardAdditionsFile))
			{
				foreach (string Line in File.ReadAllLines(ProguardAdditionsFile))
				{
					Text.AppendLine(Line);
				}
			}

			// add plugin additions
			return UPL!.ProcessPluginNode(Arch, "proguardAdditions", Text.ToString());
		}

		private void ValidateGooglePlay(string UnrealBuildPath)
		{
			ConfigHierarchy Ini = GetConfigCacheIni(ConfigHierarchyType.Engine);
			bool bEnableGooglePlaySupport;
			Ini.GetBool("/Script/AndroidRuntimeSettings.AndroidRuntimeSettings", "bEnableGooglePlaySupport", out bEnableGooglePlaySupport);

			if (!bEnableGooglePlaySupport)
			{
				// do not need to do anything; it is fine
				return;
			}

			string IniAppId;
			bool bInvalidIniAppId = false;
			Ini.GetString("/Script/AndroidRuntimeSettings.AndroidRuntimeSettings", "GamesAppID", out IniAppId);

			//validate the value found in the AndroidRuntimeSettings
			Int64 Value;
			if (IniAppId.Length == 0 || !Int64.TryParse(IniAppId, out Value))
			{
				bInvalidIniAppId = true;
			}

			bool bInvalid = false;
			string ReplacementId = "";
			String Filename = Path.Combine(UnrealBuildPath, "res", "values", "GooglePlayAppID.xml");
			if (File.Exists(Filename))
			{
				string[] FileContent = File.ReadAllLines(Filename);
				int LineIndex = -1;
				foreach (string Line in FileContent)
				{
					++LineIndex;

					int StartIndex = Line.IndexOf("\"app_id\">");
					if (StartIndex < 0)
						continue;

					StartIndex += 9;
					int EndIndex = Line.IndexOf("</string>");
					if (EndIndex < 0)
						continue;

					string XmlAppId = Line.Substring(StartIndex, EndIndex - StartIndex);

					//validate that the AppId matches the .ini value for the GooglePlay AppId, assuming it's valid
					if (!bInvalidIniAppId &&  IniAppId.CompareTo(XmlAppId) != 0)
					{
						Logger.LogInformation("Replacing Google Play AppID in GooglePlayAppID.xml with AndroidRuntimeSettings .ini value");

						bInvalid = true;
						ReplacementId = IniAppId;
						
					}					
					else if(XmlAppId.Length == 0 || !Int64.TryParse(XmlAppId, out Value))
					{
						Logger.LogWarning("\nWARNING: GooglePlay Games App ID is invalid! Replacing it with \"1\"");

						//write file with something which will fail but not cause an exception if executed
						bInvalid = true;
						ReplacementId = "1";
					}	

					if(bInvalid)
					{
						// remove any read only flags if invalid so it can be replaced
						FileInfo DestFileInfo = new FileInfo(Filename);
						DestFileInfo.Attributes = DestFileInfo.Attributes & ~FileAttributes.ReadOnly;

						//preserve the rest of the file, just fix up this line
						string NewLine = Line.Replace("\"app_id\">" + XmlAppId + "</string>", "\"app_id\">" + ReplacementId + "</string>");
						FileContent[LineIndex] = NewLine;

						File.WriteAllLines(Filename, FileContent);
					}

					break;
				}
			}
			else
			{
				string NewAppId;
				// if we don't have an appID to use from the config, write file with something which will fail but not cause an exception if executed
				if (bInvalidIniAppId)
				{
					Logger.LogWarning("\nWARNING: Creating GooglePlayAppID.xml using a Google Play AppID of \"1\" because there was no valid AppID in AndroidRuntimeSettings!");
					NewAppId = "1";
				}
				else
				{
					Logger.LogInformation("Creating GooglePlayAppID.xml with AndroidRuntimeSettings .ini value");
					NewAppId = IniAppId;
				}

				File.WriteAllText(Filename, XML_HEADER + "\n<resources>\n\t<string name=\"app_id\">" + NewAppId + "</string>\n</resources>\n");
			}
		}

		private bool FilesAreDifferent(string SourceFilename, string DestFilename)
		{
			// source must exist
			FileInfo SourceInfo = new FileInfo(SourceFilename);
			if (!SourceInfo.Exists)
			{
				throw new BuildException("Can't make an APK without file [{0}]", SourceFilename);
			}

			// different if destination doesn't exist
			FileInfo DestInfo = new FileInfo(DestFilename);
			if (!DestInfo.Exists)
			{
				return true;
			}

			// file lengths differ?
			if (SourceInfo.Length != DestInfo.Length)
			{
				return true;
			}

			// validate timestamps
			TimeSpan Diff = DestInfo.LastWriteTimeUtc - SourceInfo.LastWriteTimeUtc;
			if (Diff.TotalSeconds < -1 || Diff.TotalSeconds > 1)
			{
				return true;
			}

			// could check actual bytes just to be sure, but good enough
			return false;
		}

		private bool FilesAreIdentical(string SourceFilename, string DestFilename)
		{
			// source must exist
			FileInfo SourceInfo = new FileInfo(SourceFilename);
			if (!SourceInfo.Exists)
			{
				throw new BuildException("Can't make an APK without file [{0}]", SourceFilename);
			}

			// different if destination doesn't exist
			FileInfo DestInfo = new FileInfo(DestFilename);
			if (!DestInfo.Exists)
			{
				return false;
			}

			// file lengths differ?
			if (SourceInfo.Length != DestInfo.Length)
			{
				return false;
			}

			using (FileStream SourceStream = new FileStream(SourceFilename, FileMode.Open, FileAccess.Read, FileShare.Read))
			using (FileStream DestStream = new FileStream(DestFilename, FileMode.Open, FileAccess.Read, FileShare.Read))
			{
				using(BinaryReader SourceReader = new BinaryReader(SourceStream))
				using(BinaryReader DestReader = new BinaryReader(DestStream))
				{
					bool bEOF = false;
					while (!bEOF)
					{
						byte[] SourceData = SourceReader.ReadBytes(32768);
						if (SourceData.Length == 0)
						{
							bEOF = true;
							break;
						}

						byte[] DestData = DestReader.ReadBytes(32768);
						if (!SourceData.SequenceEqual(DestData))
						{
							return false;
						}
					}
					return true;
				}
			}
			
		}

		private bool RequiresOBB(bool bDisallowPackageInAPK, string OBBLocation)
		{
			if (bDisallowPackageInAPK)
			{
				Logger.LogInformation("APK contains data.");
				return false;
			}
			else if (!String.IsNullOrEmpty(Environment.GetEnvironmentVariable("uebp_LOCAL_ROOT")))
			{
				Logger.LogInformation("On build machine.");
				return true;
			}
			else
			{
				Logger.LogInformation("Looking for OBB.");
				return File.Exists(OBBLocation);
			}
		}

		private bool CreateRunGradle(string GradlePath)
		{
			string RunGradleBatFilename = Path.Combine(GradlePath, "rungradle.bat");

			// check for an unused drive letter
			string UnusedDriveLetter = "";
			bool bFound = true;
			DriveInfo[] AllDrives = DriveInfo.GetDrives();
			for (char DriveLetter = 'Z'; DriveLetter >= 'A'; DriveLetter--)
			{
				UnusedDriveLetter = Char.ToString(DriveLetter) + ":";
				bFound = false;
				for (int DriveIndex = AllDrives.Length - 1; DriveIndex >= 0; DriveIndex--)
				{
					if (AllDrives[DriveIndex].Name.ToUpper().StartsWith(UnusedDriveLetter))
					{
						bFound = true;
						break;
					}
				}
				if (!bFound)
				{
					break;
				}
			}

			if (bFound)
			{
				Logger.LogInformation("\nUnable to apply subst, using gradlew.bat directly (all drive letters in use!)");
				return false;
			}

			Logger.LogInformation("\nCreating rungradle.bat to work around commandline length limit (using unused drive letter {UnusedDriveLetter})", UnusedDriveLetter);

			// make sure rungradle.bat isn't read-only
			if (File.Exists(RunGradleBatFilename))
			{
				FileAttributes Attribs = File.GetAttributes(RunGradleBatFilename);
				if (Attribs.HasFlag(FileAttributes.ReadOnly))
				{
					File.SetAttributes(RunGradleBatFilename, Attribs & ~FileAttributes.ReadOnly);
				}
			}

			// generate new rungradle.bat with an unused drive letter for subst
			string RunGradleBatText =
					"@echo off\n" +
					"setlocal\n" +
					"set GRADLEPATH=%~dp0\n" +
					"set GRADLE_CMD_LINE_ARGS=\n" +
					":setupArgs\n" +
					"if \"\"%1\"\"==\"\"\"\" goto doneStart\n" +
					"set GRADLE_CMD_LINE_ARGS=%GRADLE_CMD_LINE_ARGS% %1\n" +
					"shift\n" +
					"goto setupArgs\n\n" +
					":doneStart\n" +
					"subst " + UnusedDriveLetter + " \"%CD%\"\n" +
					"pushd " + UnusedDriveLetter + "\n" +
					"call \"%GRADLEPATH%\\gradlew.bat\" %GRADLE_CMD_LINE_ARGS%\n" +
					"set GRADLEERROR=%ERRORLEVEL%\n" +
					"popd\n" +
					"subst " + UnusedDriveLetter + " /d\n" +
					"exit /b %GRADLEERROR%\n";

			File.WriteAllText(RunGradleBatFilename, RunGradleBatText);

			return true;
		}

		private bool BundleEnabled()
		{
			if (ForceAPKGeneration)
			{
				return false;
			}
			ConfigHierarchy Ini = GetConfigCacheIni(ConfigHierarchyType.Engine);
			bool bEnableBundle = false;
			Ini.GetBool("/Script/AndroidRuntimeSettings.AndroidRuntimeSettings", "bEnableBundle", out bEnableBundle);
			return bEnableBundle;
		}

		private bool IsLicenseAgreementValid()
		{
			string LicensePath = Environment.ExpandEnvironmentVariables("%ANDROID_HOME%/licenses");

			// directory must exist
			if (!Directory.Exists(LicensePath))
			{
				Logger.LogInformation("Directory doesn't exist {LicensePath}", LicensePath);
				return false;
			}

			// license file must exist
			string LicenseFilename = Path.Combine(LicensePath, "android-sdk-license");
			if (!File.Exists(LicenseFilename))
			{
				Logger.LogInformation("File doesn't exist {LicenseFilename}", LicenseFilename);
				return false;
			}

			// ignore contents of hash for now (Gradle will report if it isn't valid)
			return true;
		}

		private void GetMinTargetSDKVersions(AndroidToolChain ToolChain, string Arch, UnrealPluginLanguage UPL, string NDKArch, bool bEnableBundle, out int MinSDKVersion, out int TargetSDKVersion, out int NDKLevelInt)
		{
			ConfigHierarchy Ini = GetConfigCacheIni(ConfigHierarchyType.Engine);
			Ini.GetInt32("/Script/AndroidRuntimeSettings.AndroidRuntimeSettings", "MinSDKVersion", out MinSDKVersion);
			TargetSDKVersion = MinSDKVersion;
			Ini.GetInt32("/Script/AndroidRuntimeSettings.AndroidRuntimeSettings", "TargetSDKVersion", out TargetSDKVersion);

			// Check for targetSDKOverride from UPL
			string TargetOverride = UPL.ProcessPluginNode(NDKArch, "targetSDKOverride", "");
			if (!String.IsNullOrEmpty(TargetOverride))
			{
				int OverrideInt = 0;
				if (int.TryParse(TargetOverride, out OverrideInt))
				{
					TargetSDKVersion = OverrideInt;
				}
			}

			if ((ToolChain.BuildWithSanitizer() != AndroidToolChain.ClangSanitizer.None) && (MinSDKVersion < 27))
			{
				MinSDKVersion = 27;
<<<<<<< HEAD
				Log.TraceInformation("Fixing minSdkVersion; requires minSdkVersion of {0} for Clang's Sanitizers", MinSDKVersion);
=======
				Logger.LogInformation("Fixing minSdkVersion; requires minSdkVersion of {MinVer} for Clang's Sanitizers", MinSDKVersion);
>>>>>>> d731a049
			}

			if (bEnableBundle && MinSDKVersion < MinimumSDKLevelForBundle)
			{
				MinSDKVersion = MinimumSDKLevelForBundle;
				Logger.LogInformation("Fixing minSdkVersion; requires minSdkVersion of {MinVer} for App Bundle support", MinimumSDKLevelForBundle);
			}

			// Make sure minSdkVersion is at least 13 (need this for appcompat-v13 used by AndroidPermissions)
			// this may be changed by active plugins (Google Play Services 11.0.4 needs 14 for example)
			if (MinSDKVersion < MinimumSDKLevelForGradle)
			{
				MinSDKVersion = MinimumSDKLevelForGradle;
				Logger.LogInformation("Fixing minSdkVersion; requires minSdkVersion of {MinVer} with Gradle based on active plugins", MinimumSDKLevelForGradle);
			}

			// Get NDK API level and enforce minimum
			NDKLevelInt = ToolChain.GetNdkApiLevelInt();
			if (NDKLevelInt < AndroidToolChain.MinimumNDKAPILevel)
			{
				// 21 is required for GL ES3.1, 26 for ANativeWindow_setBuffersTransform
				NDKLevelInt = AndroidToolChain.MinimumNDKAPILevel;
			}

			// fix up the MinSdkVersion to be at least NDKLevelInt
			if (MinSDKVersion < NDKLevelInt)
			{
				Logger.LogInformation("Fixing minSdkVersion; NDK level is {NDKLevelInt} which is above minSdkVersion {MinSDKVersion}.", NDKLevelInt, MinSDKVersion);
				MinSDKVersion = NDKLevelInt;
			}

			// fix up the TargetSDK to be at least MinSdkVersion
			if (TargetSDKVersion < MinSDKVersion)
			{
				Logger.LogInformation("Fixing targetSdkVersion; minSdkVersion is {MinSDKVersion} which is above targetSdkVersion {TargetSDKVersion}.", MinSDKVersion, TargetSDKVersion);
				TargetSDKVersion = MinSDKVersion;
			}
		}

		private uint[] CRCTablesSB8 = {
			0x00000000, 0x77073096, 0xee0e612c, 0x990951ba, 0x076dc419, 0x706af48f, 0xe963a535, 0x9e6495a3, 0x0edb8832, 0x79dcb8a4, 0xe0d5e91e, 0x97d2d988, 0x09b64c2b, 0x7eb17cbd, 0xe7b82d07, 0x90bf1d91,
			0x1db71064, 0x6ab020f2, 0xf3b97148, 0x84be41de, 0x1adad47d, 0x6ddde4eb, 0xf4d4b551, 0x83d385c7, 0x136c9856, 0x646ba8c0, 0xfd62f97a, 0x8a65c9ec, 0x14015c4f, 0x63066cd9, 0xfa0f3d63, 0x8d080df5,
			0x3b6e20c8, 0x4c69105e, 0xd56041e4, 0xa2677172, 0x3c03e4d1, 0x4b04d447, 0xd20d85fd, 0xa50ab56b, 0x35b5a8fa, 0x42b2986c, 0xdbbbc9d6, 0xacbcf940, 0x32d86ce3, 0x45df5c75, 0xdcd60dcf, 0xabd13d59,
			0x26d930ac, 0x51de003a, 0xc8d75180, 0xbfd06116, 0x21b4f4b5, 0x56b3c423, 0xcfba9599, 0xb8bda50f, 0x2802b89e, 0x5f058808, 0xc60cd9b2, 0xb10be924, 0x2f6f7c87, 0x58684c11, 0xc1611dab, 0xb6662d3d,
			0x76dc4190, 0x01db7106, 0x98d220bc, 0xefd5102a, 0x71b18589, 0x06b6b51f, 0x9fbfe4a5, 0xe8b8d433, 0x7807c9a2, 0x0f00f934, 0x9609a88e, 0xe10e9818, 0x7f6a0dbb, 0x086d3d2d, 0x91646c97, 0xe6635c01,
			0x6b6b51f4, 0x1c6c6162, 0x856530d8, 0xf262004e, 0x6c0695ed, 0x1b01a57b, 0x8208f4c1, 0xf50fc457, 0x65b0d9c6, 0x12b7e950, 0x8bbeb8ea, 0xfcb9887c, 0x62dd1ddf, 0x15da2d49, 0x8cd37cf3, 0xfbd44c65,
			0x4db26158, 0x3ab551ce, 0xa3bc0074, 0xd4bb30e2, 0x4adfa541, 0x3dd895d7, 0xa4d1c46d, 0xd3d6f4fb, 0x4369e96a, 0x346ed9fc, 0xad678846, 0xda60b8d0, 0x44042d73, 0x33031de5, 0xaa0a4c5f, 0xdd0d7cc9,
			0x5005713c, 0x270241aa, 0xbe0b1010, 0xc90c2086, 0x5768b525, 0x206f85b3, 0xb966d409, 0xce61e49f, 0x5edef90e, 0x29d9c998, 0xb0d09822, 0xc7d7a8b4, 0x59b33d17, 0x2eb40d81, 0xb7bd5c3b, 0xc0ba6cad,
			0xedb88320, 0x9abfb3b6, 0x03b6e20c, 0x74b1d29a, 0xead54739, 0x9dd277af, 0x04db2615, 0x73dc1683, 0xe3630b12, 0x94643b84, 0x0d6d6a3e, 0x7a6a5aa8, 0xe40ecf0b, 0x9309ff9d, 0x0a00ae27, 0x7d079eb1,
			0xf00f9344, 0x8708a3d2, 0x1e01f268, 0x6906c2fe, 0xf762575d, 0x806567cb, 0x196c3671, 0x6e6b06e7, 0xfed41b76, 0x89d32be0, 0x10da7a5a, 0x67dd4acc, 0xf9b9df6f, 0x8ebeeff9, 0x17b7be43, 0x60b08ed5,
			0xd6d6a3e8, 0xa1d1937e, 0x38d8c2c4, 0x4fdff252, 0xd1bb67f1, 0xa6bc5767, 0x3fb506dd, 0x48b2364b, 0xd80d2bda, 0xaf0a1b4c, 0x36034af6, 0x41047a60, 0xdf60efc3, 0xa867df55, 0x316e8eef, 0x4669be79,
			0xcb61b38c, 0xbc66831a, 0x256fd2a0, 0x5268e236, 0xcc0c7795, 0xbb0b4703, 0x220216b9, 0x5505262f, 0xc5ba3bbe, 0xb2bd0b28, 0x2bb45a92, 0x5cb36a04, 0xc2d7ffa7, 0xb5d0cf31, 0x2cd99e8b, 0x5bdeae1d,
			0x9b64c2b0, 0xec63f226, 0x756aa39c, 0x026d930a, 0x9c0906a9, 0xeb0e363f, 0x72076785, 0x05005713, 0x95bf4a82, 0xe2b87a14, 0x7bb12bae, 0x0cb61b38, 0x92d28e9b, 0xe5d5be0d, 0x7cdcefb7, 0x0bdbdf21,
			0x86d3d2d4, 0xf1d4e242, 0x68ddb3f8, 0x1fda836e, 0x81be16cd, 0xf6b9265b, 0x6fb077e1, 0x18b74777, 0x88085ae6, 0xff0f6a70, 0x66063bca, 0x11010b5c, 0x8f659eff, 0xf862ae69, 0x616bffd3, 0x166ccf45,
			0xa00ae278, 0xd70dd2ee, 0x4e048354, 0x3903b3c2, 0xa7672661, 0xd06016f7, 0x4969474d, 0x3e6e77db, 0xaed16a4a, 0xd9d65adc, 0x40df0b66, 0x37d83bf0, 0xa9bcae53, 0xdebb9ec5, 0x47b2cf7f, 0x30b5ffe9,
			0xbdbdf21c, 0xcabac28a, 0x53b39330, 0x24b4a3a6, 0xbad03605, 0xcdd70693, 0x54de5729, 0x23d967bf, 0xb3667a2e, 0xc4614ab8, 0x5d681b02, 0x2a6f2b94, 0xb40bbe37, 0xc30c8ea1, 0x5a05df1b, 0x2d02ef8d
		};

		private bool CopyAPKAndReplaceSO(ILogger Logger, string SourceAPK, string DestAPK, string SourceSOFile, string DestSOFile)
		{
			BinaryReader SourceReader;
			BinaryWriter DestWriter;
			BinaryWriter DirectoryWriter;

			string DirectoryFilename = DestAPK + ".dir";

			try
			{
				SourceReader = new BinaryReader(new FileStream(SourceAPK, FileMode.Open, FileAccess.Read));
			}
			catch (IOException)
			{
				return false;
			}

			try
			{
				DestWriter = new BinaryWriter(new FileStream(DestAPK, FileMode.Create));
			}
			catch (IOException)
			{
				return false;
			}

			try
			{
				DirectoryWriter = new BinaryWriter(new FileStream(DirectoryFilename, FileMode.Create));
			}
			catch (IOException)
			{
				return false;
			}

			byte[] CopyBuffer = new byte[65536];
			ushort TotalEntries = 0;
			uint Remaining;

			uint Signature = 0x02014b50;
			ushort DirVersion = 0;
			ushort DiskNumber = 0;
			ushort DiskStart = 0;
			ushort InternalAttr = 0;
			uint ExternalAttr = 0;
			ushort CommentLen = 0;

			// copy files
			while (true)
			{
				uint Header = SourceReader.ReadUInt32();
				if (Header != 0x04034b50)
				{
					SourceReader.Close();
					break;
				}

				ushort Version = SourceReader.ReadUInt16();
				ushort Flags = SourceReader.ReadUInt16();
				ushort Compression = SourceReader.ReadUInt16();
				ushort ModTime = SourceReader.ReadUInt16();
				ushort ModDate = SourceReader.ReadUInt16();
				uint CRC32Value = SourceReader.ReadUInt32();
				uint CompressedSize = SourceReader.ReadUInt32();
				uint UncompressedSize = SourceReader.ReadUInt32();
				ushort FilenameLen = SourceReader.ReadUInt16();
				ushort ExtraLen = SourceReader.ReadUInt16();
				byte[] Filename = new byte[FilenameLen];
				SourceReader.BaseStream.Read(Filename, 0, FilenameLen);
				byte[] Extra = new byte[ExtraLen];
				SourceReader.BaseStream.Read(Extra, 0, ExtraLen);

				string FilenameStr = Encoding.UTF8.GetString(Filename, 0, FilenameLen);
				if (!FilenameStr.Equals(DestSOFile))
				{
					TotalEntries++;
					uint Location = (uint)DestWriter.BaseStream.Position;

					// calculate location after header and any additional alignment needed (only if uncompressed)
					uint HeaderSize = (uint)(4 + 2 + 2 + 2 + 2 + 2 + 4 + 4 + 4 + 2 + 2 + FilenameLen + ExtraLen);
					uint HeaderEnd = Location + HeaderSize;
					uint DataStart = (uint)((HeaderEnd + 3) & ~3);
					ushort ExtraAlign = (ushort)(Compression != 0 ? 0 : (DataStart - HeaderEnd));

					// write local header
					DestWriter.Write(Header);
					DestWriter.Write(Version);
					DestWriter.Write(Flags);
					DestWriter.Write(Compression);
					DestWriter.Write(ModTime);
					DestWriter.Write(ModDate);
					DestWriter.Write(CRC32Value);
					DestWriter.Write(CompressedSize);
					DestWriter.Write(UncompressedSize);
					DestWriter.Write(FilenameLen);
					DestWriter.Write((ushort)(ExtraLen + ExtraAlign));
					DestWriter.BaseStream.Write(Filename, 0, FilenameLen);
					DestWriter.BaseStream.Write(Extra, 0, ExtraLen);
					while (ExtraAlign-- > 0)
					{
						DestWriter.Write((byte)0);
					}

					// copy file data as-is
					Remaining = CompressedSize;
					while (Remaining > 0)
					{
						int CopySize = Remaining < 65536 ? (int)Remaining : 65536;
						int BytesRead = SourceReader.BaseStream.Read(CopyBuffer, 0, CopySize);
						DestWriter.BaseStream.Write(CopyBuffer, 0, BytesRead);
						Remaining -= (uint)BytesRead;
					}

					// write central directory entry for this file
					DirectoryWriter.Write(Signature);
					DirectoryWriter.Write(DirVersion);
					DirectoryWriter.Write(Version);
					DirectoryWriter.Write(Flags);
					DirectoryWriter.Write(Compression);
					DirectoryWriter.Write(ModTime);
					DirectoryWriter.Write(ModDate);
					DirectoryWriter.Write(CRC32Value);
					DirectoryWriter.Write(CompressedSize);
					DirectoryWriter.Write(UncompressedSize);
					DirectoryWriter.Write(FilenameLen);
					DirectoryWriter.Write(ExtraLen);
					DirectoryWriter.Write(CommentLen);
					DirectoryWriter.Write(DiskStart);
					DirectoryWriter.Write(InternalAttr);
					DirectoryWriter.Write(ExternalAttr);
					DirectoryWriter.Write(Location);
					DirectoryWriter.BaseStream.Write(Filename, 0, FilenameLen);
					DirectoryWriter.BaseStream.Write(Extra, 0, ExtraLen);
					// write comment here if there was one
				}
				else
				{
					// replace with the new .SO
					try
					{
						FileStream SourceFile = File.OpenRead(SourceSOFile);

						UncompressedSize = (uint)SourceFile.Length;
						CompressedSize = 0;
						Compression = 8;        // deflate

						// calculate CRC32
						CRC32Value = 0x0;
						CRC32Value = ~CRC32Value;
						Remaining = UncompressedSize;
						while (Remaining > 0)
						{
							int CopySize = Remaining < 65536 ? (int)Remaining : 65536;
							int BytesRead = SourceFile.Read(CopyBuffer, 0, CopySize);
							Remaining -= (uint)BytesRead;
							for (uint Index = 0; Index < BytesRead; Index++)
							{
								CRC32Value = (CRC32Value >> 8) ^ CRCTablesSB8[(CRC32Value ^ (uint)CopyBuffer[Index]) & 0xff];
							}
						}
						CRC32Value = ~CRC32Value;
						SourceFile.Position = 0;

						TotalEntries++;
						uint Location = (uint)DestWriter.BaseStream.Position;

						using (MemoryStream CompressedStream = new MemoryStream())
						{
							using (DeflateStream Compressor = new DeflateStream(CompressedStream, CompressionMode.Compress, leaveOpen: true))
							{
								SourceFile.CopyTo(Compressor);
								SourceFile.Close();
							}

							byte[] CompressedBuffer = CompressedStream.GetBuffer();
							CompressedSize = (uint)CompressedStream.Length;

							// calculate location after header and any additional alignment needed (only if uncompressed)
							uint HeaderSize = (uint)(4 + 2 + 2 + 2 + 2 + 2 + 4 + 4 + 4 + 2 + 2 + FilenameLen + ExtraLen);
							uint HeaderEnd = Location + HeaderSize;
							uint DataStart = (uint)((HeaderEnd + 3) & ~3);
							ushort ExtraAlign = (ushort)(Compression != 0 ? 0 : (DataStart - HeaderEnd));

							// write local header
							DestWriter.Write(Header);
							DestWriter.Write(Version);
							DestWriter.Write(Flags);
							DestWriter.Write(Compression);
							DestWriter.Write(ModTime);
							DestWriter.Write(ModDate);
							DestWriter.Write(CRC32Value);
							DestWriter.Write(CompressedSize);
							DestWriter.Write(UncompressedSize);
							DestWriter.Write(FilenameLen);
							DestWriter.Write((ushort)(ExtraLen + ExtraAlign));
							DestWriter.BaseStream.Write(Filename, 0, FilenameLen);
							DestWriter.BaseStream.Write(Extra, 0, ExtraLen);
							while (ExtraAlign-- > 0)
							{
								DestWriter.Write((byte)0);
							}

							// write compressed data
							DestWriter.BaseStream.Write(CompressedBuffer, 0, (int)CompressedSize);
						}

						// write central directory entry for this file
						DirectoryWriter.Write(Signature);
						DirectoryWriter.Write(DirVersion);
						DirectoryWriter.Write(Version);
						DirectoryWriter.Write(Flags);
						DirectoryWriter.Write(Compression);
						DirectoryWriter.Write(ModTime);
						DirectoryWriter.Write(ModDate);
						DirectoryWriter.Write(CRC32Value);
						DirectoryWriter.Write(CompressedSize);
						DirectoryWriter.Write(UncompressedSize);
						DirectoryWriter.Write(FilenameLen);
						DirectoryWriter.Write(ExtraLen);
						DirectoryWriter.Write(CommentLen);
						DirectoryWriter.Write(DiskStart);
						DirectoryWriter.Write(InternalAttr);
						DirectoryWriter.Write(ExternalAttr);
						DirectoryWriter.Write(Location);
						DirectoryWriter.BaseStream.Write(Filename, 0, FilenameLen);
						DirectoryWriter.BaseStream.Write(Extra, 0, ExtraLen);
						// write comment here if there was one
					}
					catch (IOException e)
					{
						Logger.LogInformation("Failed to add {SourceSOFile} to APK: Reason = {Reason}", SourceSOFile, e.ToString());
						DirectoryWriter.Close();
						File.Delete(DirectoryFilename);
						DestWriter.Close();
						File.Delete(DestAPK);
						return false;
					}
				}
			}

			uint CentralDirectoryLocation = (uint)DestWriter.BaseStream.Position;

			// copy the directory to the end of the APK
			uint DirectorySize = (uint)DirectoryWriter.BaseStream.Position;
			DirectoryWriter.BaseStream.Position = 0;
			Remaining = DirectorySize;
			while (Remaining > 0)
			{
				int CopySize = Remaining < 65536 ? (int)Remaining : 65536;
				int BytesRead = DirectoryWriter.BaseStream.Read(CopyBuffer, 0, CopySize);
				DestWriter.BaseStream.Write(CopyBuffer, 0, BytesRead);
				Remaining -= (uint)BytesRead;
			}
			DirectoryWriter.Close();
			File.Delete(DirectoryFilename);

			// write end of central directory record
			Signature = 0x06054b50;
			DestWriter.Write(Signature);
			DestWriter.Write(DiskNumber);
			DestWriter.Write(DiskStart);
			DestWriter.Write(TotalEntries);
			DestWriter.Write(TotalEntries);
			DestWriter.Write(DirectorySize);
			DestWriter.Write(CentralDirectoryLocation);
			DestWriter.Write(CommentLen);
			DestWriter.Close();
			return true;
		}

		private void CreateGradlePropertiesFiles(string Arch, int MinSDKVersion, int TargetSDKVersion, string CompileSDKVersion, string BuildToolsVersion, string PackageName,
			string? DestApkName, string NDKArch,	string UnrealBuildFilesPath, string GameBuildFilesPath, string UnrealBuildGradleAppPath, string UnrealBuildPath, string UnrealBuildGradlePath,
			bool bForDistribution, bool bIsEmbedded, List<string> OBBFiles)
		{
			// Create gradle.properties
			StringBuilder GradleProperties = new StringBuilder();

			int StoreVersion = GetStoreVersion(GetUnrealArch(NDKArch));
			string VersionDisplayName = GetVersionDisplayName(bIsEmbedded);

			ConfigHierarchy Ini = GetConfigCacheIni(ConfigHierarchyType.Engine);

			bool bEnableUniversalAPK = false;
			Ini.GetBool("/Script/AndroidRuntimeSettings.AndroidRuntimeSettings", "bEnableUniversalAPK", out bEnableUniversalAPK);

			GradleProperties.AppendLine("org.gradle.daemon=false");
			GradleProperties.AppendLine("org.gradle.jvmargs=-XX:MaxHeapSize=4096m -Xmx9216m");
			GradleProperties.AppendLine("android.injected.testOnly=false");
			GradleProperties.AppendLine("android.useAndroidX=true");
			GradleProperties.AppendLine("android.enableJetifier=true");
			GradleProperties.AppendLine(string.Format("COMPILE_SDK_VERSION={0}", CompileSDKVersion));
			GradleProperties.AppendLine(string.Format("BUILD_TOOLS_VERSION={0}", BuildToolsVersion));
			GradleProperties.AppendLine(string.Format("PACKAGE_NAME={0}", PackageName));
			GradleProperties.AppendLine(string.Format("MIN_SDK_VERSION={0}", MinSDKVersion.ToString()));
			GradleProperties.AppendLine(string.Format("TARGET_SDK_VERSION={0}", TargetSDKVersion.ToString()));
			GradleProperties.AppendLine(string.Format("STORE_VERSION={0}", StoreVersion.ToString()));
			GradleProperties.AppendLine(string.Format("VERSION_DISPLAY_NAME={0}", VersionDisplayName));

			if (DestApkName != null)
			{
				GradleProperties.AppendLine(string.Format("OUTPUT_PATH={0}", Path.GetDirectoryName(DestApkName)!.Replace("\\", "/")));
				GradleProperties.AppendLine(string.Format("OUTPUT_FILENAME={0}", Path.GetFileName(DestApkName)));

				string BundleFilename = Path.GetFileName(DestApkName).Replace(".apk", ".aab");
				GradleProperties.AppendLine(string.Format("OUTPUT_BUNDLEFILENAME={0}", BundleFilename));

				if (bEnableUniversalAPK)
				{
					string UniversalAPKFilename = Path.GetFileName(DestApkName).Replace(".apk", "_universal.apk");
					GradleProperties.AppendLine("OUTPUT_UNIVERSALFILENAME=" + UniversalAPKFilename);
				}
			}

			int OBBFileIndex = 0;
			GradleProperties.AppendLine(string.Format("OBB_FILECOUNT={0}", OBBFiles.Count));
			foreach (string OBBFile in OBBFiles)
			{
				GradleProperties.AppendLine(string.Format("OBB_FILE{0}={1}", OBBFileIndex++, OBBFile.Replace("\\", "/")));
			}

			GradleProperties.AppendLine("ANDROID_TOOLS_BUILD_GRADLE_VERSION={0}", ANDROID_TOOLS_BUILD_GRADLE_VERSION);
			GradleProperties.AppendLine("BUNDLETOOL_JAR=" + Path.GetFullPath(Path.Combine(UnrealBuildFilesPath, "..", "Prebuilt", "bundletool", BUNDLETOOL_JAR)).Replace("\\", "/"));
			GradleProperties.AppendLine("GENUNIVERSALAPK_JAR=" + Path.GetFullPath(Path.Combine(UnrealBuildFilesPath, "..", "Prebuilt", "GenUniversalAPK", "bin", "GenUniversalAPK.jar")).Replace("\\", "/"));

			// add any Gradle properties from UPL
			string GradlePropertiesUPL = UPL!.ProcessPluginNode(NDKArch, "gradleProperties", "");
			GradleProperties.AppendLine(GradlePropertiesUPL);

			// Create abi.gradle
			StringBuilder ABIGradle = new StringBuilder();
			ABIGradle.AppendLine("android {");
			ABIGradle.AppendLine("\tdefaultConfig {");
			ABIGradle.AppendLine("\t\tndk {");
			ABIGradle.AppendLine(string.Format("\t\t\tabiFilter \"{0}\"", NDKArch));
			ABIGradle.AppendLine("\t\t}");
			ABIGradle.AppendLine("\t}");
			ABIGradle.AppendLine("}");
			string ABIGradleFilename = Path.Combine(UnrealBuildGradleAppPath, "abi.gradle");
			File.WriteAllText(ABIGradleFilename, ABIGradle.ToString());

			StringBuilder GradleBuildAdditionsContent = new StringBuilder();
			GradleBuildAdditionsContent.AppendLine("apply from: 'aar-imports.gradle'");
			GradleBuildAdditionsContent.AppendLine("apply from: 'projects.gradle'");
			GradleBuildAdditionsContent.AppendLine("apply from: 'abi.gradle'");

			bool bEnableBundle, bBundleABISplit, bBundleLanguageSplit, bBundleDensitySplit;
			Ini.GetBool("/Script/AndroidRuntimeSettings.AndroidRuntimeSettings", "bEnableBundle", out bEnableBundle);
			Ini.GetBool("/Script/AndroidRuntimeSettings.AndroidRuntimeSettings", "bBundleABISplit", out bBundleABISplit);
			Ini.GetBool("/Script/AndroidRuntimeSettings.AndroidRuntimeSettings", "bBundleLanguageSplit", out bBundleLanguageSplit);
			Ini.GetBool("/Script/AndroidRuntimeSettings.AndroidRuntimeSettings", "bBundleDensitySplit", out bBundleDensitySplit);

			GradleBuildAdditionsContent.AppendLine("android {");
			if (!ForceAPKGeneration && bEnableBundle)
			{
				GradleBuildAdditionsContent.AppendLine("\tbundle {");
				GradleBuildAdditionsContent.AppendLine("\t\tabi { enableSplit = " + (bBundleABISplit ? "true" : "false") + " }");
				GradleBuildAdditionsContent.AppendLine("\t\tlanguage { enableSplit = " + (bBundleLanguageSplit ? "true" : "false") + " }");
				GradleBuildAdditionsContent.AppendLine("\t\tdensity { enableSplit = " + (bBundleDensitySplit ? "true" : "false") + " }");
				GradleBuildAdditionsContent.AppendLine("\t}");
			}

			if (bForDistribution)
			{
				bool bDisableV2Signing = false;

				if (GetTargetOculusMobileDevices().Contains("Go"))
				{
					bDisableV2Signing = true;
					Logger.LogInformation("Disabling v2Signing for Oculus Go");
				}

				string KeyAlias, KeyStore, KeyStorePassword, KeyPassword;
				Ini.GetString("/Script/AndroidRuntimeSettings.AndroidRuntimeSettings", "KeyStore", out KeyStore);
				Ini.GetString("/Script/AndroidRuntimeSettings.AndroidRuntimeSettings", "KeyAlias", out KeyAlias);
				Ini.GetString("/Script/AndroidRuntimeSettings.AndroidRuntimeSettings", "KeyStorePassword", out KeyStorePassword);
				Ini.GetString("/Script/AndroidRuntimeSettings.AndroidRuntimeSettings", "KeyPassword", out KeyPassword);

				if (string.IsNullOrEmpty(KeyStore) || string.IsNullOrEmpty(KeyAlias) || string.IsNullOrEmpty(KeyStorePassword))
				{
					throw new BuildException("DistributionSigning settings are not all set. Check the DistributionSettings section in the Android tab of Project Settings");
				}

				if (string.IsNullOrEmpty(KeyPassword) || KeyPassword == "_sameaskeystore_")
				{
					KeyPassword = KeyStorePassword;
				}

				// Make sure the keystore file exists
				string KeyStoreFilename = Path.Combine(UnrealBuildPath, KeyStore);
				if (!File.Exists(KeyStoreFilename))
				{
					throw new BuildException("Keystore file is missing. Check the DistributionSettings section in the Android tab of Project Settings");
				}

				GradleProperties.AppendLine(string.Format("STORE_FILE={0}", KeyStoreFilename.Replace("\\", "/")));
				GradleProperties.AppendLine(string.Format("STORE_PASSWORD={0}", KeyStorePassword));
				GradleProperties.AppendLine(string.Format("KEY_ALIAS={0}", KeyAlias));
				GradleProperties.AppendLine(string.Format("KEY_PASSWORD={0}", KeyPassword));

				GradleBuildAdditionsContent.AppendLine("\tsigningConfigs {");
				GradleBuildAdditionsContent.AppendLine("\t\trelease {");
				GradleBuildAdditionsContent.AppendLine(string.Format("\t\t\tstoreFile file('{0}')", KeyStoreFilename.Replace("\\", "/")));
				GradleBuildAdditionsContent.AppendLine(string.Format("\t\t\tstorePassword '{0}'", KeyStorePassword));
				GradleBuildAdditionsContent.AppendLine(string.Format("\t\t\tkeyAlias '{0}'", KeyAlias));
				GradleBuildAdditionsContent.AppendLine(string.Format("\t\t\tkeyPassword '{0}'", KeyPassword));
				if (bDisableV2Signing)
				{
					GradleBuildAdditionsContent.AppendLine("\t\t\tv2SigningEnabled false");
				}
				GradleBuildAdditionsContent.AppendLine("\t\t}");
				GradleBuildAdditionsContent.AppendLine("\t}");

				// Generate the Proguard file contents and write it
				string ProguardContents = GenerateProguard(NDKArch, UnrealBuildFilesPath, GameBuildFilesPath);
				string ProguardFilename = Path.Combine(UnrealBuildGradleAppPath, "proguard-rules.pro");
				SafeDeleteFile(ProguardFilename);
				File.WriteAllText(ProguardFilename, ProguardContents);
			}
			else
			{
				// empty just for Gradle not to complain
				GradleProperties.AppendLine("STORE_FILE=");
				GradleProperties.AppendLine("STORE_PASSWORD=");
				GradleProperties.AppendLine("KEY_ALIAS=");
				GradleProperties.AppendLine("KEY_PASSWORD=");

				// empty just for Gradle not to complain
				GradleBuildAdditionsContent.AppendLine("\tsigningConfigs {");
				GradleBuildAdditionsContent.AppendLine("\t\trelease {");
				GradleBuildAdditionsContent.AppendLine("\t\t}");
				GradleBuildAdditionsContent.AppendLine("\t}");
			}

			GradleBuildAdditionsContent.AppendLine("\tbuildTypes {");
			GradleBuildAdditionsContent.AppendLine("\t\trelease {");
			GradleBuildAdditionsContent.AppendLine("\t\t\tsigningConfig signingConfigs.release");
			if (GradlePropertiesUPL.Contains("DISABLE_MINIFY=1"))
			{
				GradleBuildAdditionsContent.AppendLine("\t\t\tminifyEnabled false");
			}
			else
			{
				GradleBuildAdditionsContent.AppendLine("\t\t\tminifyEnabled true");
			}
			if (GradlePropertiesUPL.Contains("DISABLE_PROGUARD=1"))
			{
				GradleBuildAdditionsContent.AppendLine("\t\t\tuseProguard false");
			}
			else
			{
				GradleBuildAdditionsContent.AppendLine("\t\t\tproguardFiles getDefaultProguardFile('proguard-android.txt'), 'proguard-rules.pro'");
			}
			GradleBuildAdditionsContent.AppendLine("\t\t}");
			GradleBuildAdditionsContent.AppendLine("\t\tdebug {");
			GradleBuildAdditionsContent.AppendLine("\t\t\tdebuggable true");
			GradleBuildAdditionsContent.AppendLine("\t\t}");
			GradleBuildAdditionsContent.AppendLine("\t}");
			GradleBuildAdditionsContent.AppendLine("}");

			// Add any UPL app buildGradleAdditions
			GradleBuildAdditionsContent.Append(UPL.ProcessPluginNode(NDKArch, "buildGradleAdditions", ""));

			string GradleBuildAdditionsFilename = Path.Combine(UnrealBuildGradleAppPath, "buildAdditions.gradle");
			File.WriteAllText(GradleBuildAdditionsFilename, GradleBuildAdditionsContent.ToString());

			string GradlePropertiesFilename = Path.Combine(UnrealBuildGradlePath, "gradle.properties");
			File.WriteAllText(GradlePropertiesFilename, GradleProperties.ToString());

			// Add lint if requested (note depreciation warnings can be suppressed with @SuppressWarnings("deprecation")
			string GradleBaseBuildAdditionsContents = "";
			bool bEnableLint = false;
			Ini.GetBool("/Script/AndroidRuntimeSettings.AndroidRuntimeSettings", "bEnableLint", out bEnableLint);
			if (bEnableLint)
			{
				GradleBaseBuildAdditionsContents =
					"allprojects {\n" +
					"\ttasks.withType(JavaCompile) {\n" +
					"\t\toptions.compilerArgs << \"-Xlint:unchecked\" << \"-Xlint:deprecation\"\n" +
					"\t}\n" +
					"}\n\n";
			}

			// Create baseBuildAdditions.gradle from plugins baseBuildGradleAdditions
			string GradleBaseBuildAdditionsFilename = Path.Combine(UnrealBuildGradlePath, "baseBuildAdditions.gradle");
			File.WriteAllText(GradleBaseBuildAdditionsFilename, UPL.ProcessPluginNode(NDKArch, "baseBuildGradleAdditions", GradleBaseBuildAdditionsContents));

			// Create buildscriptAdditions.gradle from plugins buildscriptGradleAdditions
			string GradleBuildScriptAdditionsFilename = Path.Combine(UnrealBuildGradlePath, "buildscriptAdditions.gradle");
			File.WriteAllText(GradleBuildScriptAdditionsFilename, UPL.ProcessPluginNode(NDKArch, "buildscriptGradleAdditions", ""));
		}

		private void MakeApk(AndroidToolChain ToolChain, string ProjectName, TargetType InTargetType, string ProjectDirectory, string OutputPath, string EngineDirectory, bool bForDistribution, string CookFlavor, 
			UnrealTargetConfiguration Configuration, bool bMakeSeparateApks, bool bIncrementalPackage, bool bDisallowPackagingDataInApk, bool bDisallowExternalFilesDir, bool bSkipGradleBuild)
		{
			Logger.LogInformation("");
			Logger.LogInformation("===={Time}====PREPARING TO MAKE APK=================================================================", DateTime.Now.ToString());

			// Get list of all architecture and GPU targets for build
			List<string> Arches = ToolChain.GetAllArchitectures();

			// we do not need to really build an engine UnrealGame.apk so short-circuit it
			if (!ForceAPKGeneration && ProjectName == "UnrealGame" && OutputPath.Replace("\\", "/").Contains("/Engine/Binaries/Android/") && Path.GetFileNameWithoutExtension(OutputPath).StartsWith("UnrealGame"))
			{
				if (!bSkipGradleBuild)
				{
					/*
					IEnumerable<Tuple<string, string>> TargetList = null;

					TargetList = from Arch in Arches
								from GPUArch in GPUArchitectures
								select Tuple.Create(Arch, GPUArch);

					string DestApkDirectory = Path.Combine(ProjectDirectory, "Binaries/Android");
					string ApkFilename = Path.GetFileNameWithoutExtension(OutputPath).Replace("UnrealGame", ProjectName);

					foreach (Tuple<string, string> target in TargetList)
					{
						string Arch = target.Item1;
						string GPUArchitecture = target.Item2;
						string DestApkName = Path.Combine(DestApkDirectory, ApkFilename + ".apk");
						DestApkName = AndroidToolChain.InlineArchName(DestApkName, Arch, GPUArchitecture);

						// create a dummy APK if doesn't exist
						if (!File.Exists(DestApkName))
						{
							File.WriteAllText(DestApkName, "dummyfile");
						}
					}
					*/
				}
				Logger.LogInformation("APK generation not needed for project {ProjectName} with {OutputPath}", ProjectName, OutputPath);
				Logger.LogInformation("");
				Logger.LogInformation("===={Time}====COMPLETED MAKE APK=======================================================================", DateTime.Now.ToString());
				return;
			}

<<<<<<< HEAD
			if (!GradleEnabled())
			{
				throw new BuildException("Support for building APK without Gradle is depreciated; please update your project Engine.ini.");
			}

=======
>>>>>>> d731a049
			if (UPL!.GetLastError() != null)
			{
				throw new BuildException("Cannot make APK with UPL errors");
			}

			// make sure it is cached (clear unused warning)
			string EngineVersion = ReadEngineVersion();
			if (EngineVersion == null)
			{
				throw new BuildException("No engine version!");
			}

			SetMinimumSDKLevelForGradle();

			// Verify license agreement since we require Gradle
			if (!IsLicenseAgreementValid())
			{
				throw new BuildException("Android SDK license file not found.  Please agree to license in Android project settings in the editor.");
			}

			LogBuildSetup();

			// bundles disabled for launch-on
			bool bEnableBundle = BundleEnabled() && !bDisallowPackagingDataInApk;

			bool bIsBuildMachine = Environment.GetEnvironmentVariable("IsBuildMachine") == "1";

			// do this here so we'll stop early if there is a problem with the SDK API level (cached so later calls will return the same)
			string SDKAPILevel = GetSdkApiLevel(ToolChain);
			int SDKLevelInt = GetApiLevelInt(SDKAPILevel);
			string BuildToolsVersion = GetBuildToolsVersion();

			// cache some tools paths
			//string NDKBuildPath = Environment.ExpandEnvironmentVariables("%NDKROOT%/ndk-build" + (RuntimePlatform.IsWindows ? ".cmd" : ""));
			//bool HasNDKPath = File.Exists(NDKBuildPath);

			// set up some directory info
			string IntermediateAndroidPath = Path.Combine(ProjectDirectory, "Intermediate", "Android");
			string UnrealJavaFilePath = Path.Combine(ProjectDirectory, "Build", "Android", GetUnrealJavaSrcPath());
			string UnrealBuildFilesPath = GetUnrealBuildFilePath(EngineDirectory);
			string UnrealPreBuiltFilesPath = GetUnrealPreBuiltFilePath(EngineDirectory);
			string UnrealBuildFilesPath_NFL = GetUnrealBuildFilePath(Path.Combine(EngineDirectory, "Restricted/NotForLicensees"));
			string UnrealBuildFilesPath_NR = GetUnrealBuildFilePath(Path.Combine(EngineDirectory, "Restricted/NoRedist"));
			string GameBuildFilesPath = Path.Combine(ProjectDirectory, "Build", "Android");
			string GameBuildFilesPath_NFL = Path.Combine(Path.Combine(ProjectDirectory, "Restricted/NotForLicensees"), "Build", "Android");
			string GameBuildFilesPath_NR = Path.Combine(Path.Combine(ProjectDirectory, "Restricted/NoRedist"), "Build", "Android");

			// get a list of unique NDK architectures enabled for build
			List<string> NDKArches = new List<string>();
			foreach (string Arch in Arches)
			{
				string NDKArch = GetNDKArch(Arch);
				if (!NDKArches.Contains(NDKArch))
				{
					NDKArches.Add(NDKArch);
				}
			}

			// force create from scratch if on build machine
			bool bCreateFromScratch = bIsBuildMachine;

			AndroidToolChain.ClangSanitizer Sanitizer = ToolChain.BuildWithSanitizer();

			// see if last time matches the skipGradle setting
			string BuildTypeFilename = Path.Combine(IntermediateAndroidPath, "BuildType.txt");
			string BuildTypeID = bSkipGradleBuild ? "Embedded" : "Standalone";
			if (Sanitizer != AndroidToolChain.ClangSanitizer.None && Sanitizer != AndroidToolChain.ClangSanitizer.HwAddress)
			{
				BuildTypeID += Sanitizer.ToString() + "Sanitizer";
			}
			if (File.Exists(BuildTypeFilename))
			{
				string BuildTypeContents = File.ReadAllText(BuildTypeFilename);
				if (BuildTypeID != BuildTypeContents)
				{
					Logger.LogInformation("Build type changed, forcing clean");
					bCreateFromScratch = true;
				}
			}

			// force cleanup if older UE4 project
			if (File.Exists(Path.Combine(IntermediateAndroidPath, "arm64", "jni", "arm64-v8a", "libUE4.so")) ||
				File.Exists(Path.Combine(IntermediateAndroidPath, "x64", "jni", "x86_64", "libUE4.so")))
			{
				Logger.LogInformation("Old version of library .so found, forcing clean");
				bCreateFromScratch = true;
			}

			// check if the enabled plugins has changed
			string PluginListFilename = Path.Combine(IntermediateAndroidPath, "ActiveUPL.txt");
			string PluginListContents = ActiveUPLFiles.ToString();
			if (File.Exists(PluginListFilename))
			{
				string PreviousPluginListContents = File.ReadAllText(PluginListFilename);
				if (PluginListContents != PreviousPluginListContents)
				{
					Logger.LogInformation("Active UPL files changed, forcing clean");
					bCreateFromScratch = true;
				}
			}

			if (bCreateFromScratch)
			{
				Logger.LogInformation("Cleaning {IntermediateAndroidPath}", IntermediateAndroidPath);
				DeleteDirectory(IntermediateAndroidPath, Logger);
				Directory.CreateDirectory(IntermediateAndroidPath);
			}
			
			if (!System.IO.Directory.Exists(IntermediateAndroidPath))
			{
				System.IO.Directory.CreateDirectory(IntermediateAndroidPath);
			}

			// write enabled plugins list
			File.WriteAllText(PluginListFilename, PluginListContents);

			// write build type
			File.WriteAllText(BuildTypeFilename, BuildTypeID);

			// cache if we want data in the Apk
			bool bPackageDataInsideApk = bDisallowPackagingDataInApk ? false : GetPackageDataInsideApk();
			bool bDisableVerifyOBBOnStartUp = DisableVerifyOBBOnStartUp();
			bool bUseExternalFilesDir = UseExternalFilesDir(bDisallowExternalFilesDir);

			// Generate Java files
			string PackageName = GetPackageName(ProjectName);
			string TemplateDestinationBase = Path.Combine(ProjectDirectory, "Build", "Android", "src", PackageName.Replace('.', Path.DirectorySeparatorChar));
			MakeDirectoryIfRequired(TemplateDestinationBase);

			// We'll be writing the OBB data into the same location as the download service files
			string UnrealOBBDataFileName = GetUnrealJavaOBBDataFileName(TemplateDestinationBase);
			string UnrealDownloadShimFileName = GetUnrealJavaDownloadShimFileName(UnrealJavaFilePath);

			// Template generated files
			string JavaTemplateSourceDir = GetUnrealTemplateJavaSourceDir(EngineDirectory);
			IEnumerable<TemplateFile> templates = from template in Directory.EnumerateFiles(JavaTemplateSourceDir, "*.template")
							let RealName = Path.GetFileNameWithoutExtension(template)
							select new TemplateFile(SourceFile: template, DestinationFile: GetUnrealTemplateJavaDestination(TemplateDestinationBase, RealName));

			// Generate the OBB and Shim files here
			string ObbFileLocation = ProjectDirectory + "/Saved/StagedBuilds/Android" + CookFlavor + ".obb";
			string PatchFileLocation = ProjectDirectory + "/Saved/StagedBuilds/Android" + CookFlavor + ".patch.obb";
			List<string> RequiredOBBFiles = new List<String> { ObbFileLocation };
			if (File.Exists(PatchFileLocation))
			{
				RequiredOBBFiles.Add(PatchFileLocation);
			}

			if (Arches.Count > 0)
			{
				// Generate the OBBData.java file if out of date (can skip rewriting it if packaging inside Apk in some cases)
				// Note: this may be replaced per architecture later if store version is different
				WriteJavaOBBDataFile(UnrealOBBDataFileName, PackageName, RequiredOBBFiles, CookFlavor, bPackageDataInsideApk, Arches[0].Substring(1));
			}

			// Make sure any existing proguard file in project is NOT used (back it up)
			string ProjectBuildProguardFile = Path.Combine(GameBuildFilesPath, "proguard-project.txt");
			if (File.Exists(ProjectBuildProguardFile))
			{
				string ProjectBackupProguardFile = Path.Combine(GameBuildFilesPath, "proguard-project.backup");
				File.Move(ProjectBuildProguardFile, ProjectBackupProguardFile);
			}

			WriteJavaDownloadSupportFiles(UnrealDownloadShimFileName, templates, new Dictionary<string, string>{
				{ "$$GameName$$", ProjectName },
				{ "$$PublicKey$$", GetPublicKey() }, 
				{ "$$PackageName$$",PackageName }
			});

			// Sometimes old files get left behind if things change, so we'll do a clean up pass
			foreach (string NDKArch in NDKArches)
			{
				string UnrealBuildPath = Path.Combine(IntermediateAndroidPath, GetUnrealArch(NDKArch).Substring(1).Replace("-", "_"));

				string CleanUpBaseDir = Path.Combine(ProjectDirectory, "Build", "Android", "src");
				string ImmediateBaseDir = Path.Combine(UnrealBuildPath, "src");
				IEnumerable<string> files = Directory.EnumerateFiles(CleanUpBaseDir, "*.java", SearchOption.AllDirectories);

				Logger.LogInformation("Cleaning up files based on template dir {TemplateDestinationBase}", TemplateDestinationBase);

				// Make a set of files that are okay to clean up
				HashSet<string> cleanFiles = new HashSet<string>();
				cleanFiles.Add("DownloadShim.java");
				cleanFiles.Add("OBBData.java");
				foreach (TemplateFile template in templates)
				{
					cleanFiles.Add(Path.GetFileName(template.DestinationFile));
				}

				foreach (string filename in files)
				{
					// keep the shim if it is in the right place
					if (filename == UnrealDownloadShimFileName)
					{
						continue;
					}

					string filePath = Path.GetDirectoryName(filename)!;  // grab the file's path
					if (filePath != TemplateDestinationBase)             // and check to make sure it isn't the same as the Template directory we calculated earlier
					{
						// Only delete the files in the cleanup set
						if (!cleanFiles.Contains(Path.GetFileName(filename)))
							continue;

						Logger.LogInformation("Cleaning up file {File}", filename);
						SafeDeleteFile(filename, false);

						// Check to see if this file also exists in our target destination, and if so delete it too
						string DestFilename = Path.Combine(ImmediateBaseDir, Utils.MakePathRelativeTo(filename, CleanUpBaseDir));
						if (File.Exists(DestFilename))
						{
							Logger.LogInformation("Cleaning up file {DestFilename}", DestFilename);
							SafeDeleteFile(DestFilename, false);
						}
					}
				}

				// Directory clean up code (Build/Android/src)
				try
				{
					IEnumerable<string> BaseDirectories = Directory.EnumerateDirectories(CleanUpBaseDir, "*", SearchOption.AllDirectories).OrderByDescending(x => x);
					foreach (string directory in BaseDirectories)
					{
						if (Directory.Exists(directory) && Directory.GetFiles(directory, "*.*", SearchOption.AllDirectories).Count() == 0)
						{
							Logger.LogInformation("Cleaning Directory {Directory} as empty.", directory);
							Directory.Delete(directory, true);
						}
					}
				}
				catch (Exception)
				{
					// likely System.IO.DirectoryNotFoundException, ignore it
				}

				// Directory clean up code (Intermediate/APK/src)
				try
				{
					IEnumerable<string> ImmediateDirectories = Directory.EnumerateDirectories(ImmediateBaseDir, "*", SearchOption.AllDirectories).OrderByDescending(x => x);
					foreach (string directory in ImmediateDirectories)
					{
						if (Directory.Exists(directory) && Directory.GetFiles(directory, "*.*", SearchOption.AllDirectories).Count() == 0)
						{
							Logger.LogInformation("Cleaning Directory {Directory} as empty.", directory);
							Directory.Delete(directory, true);
						}
					}
				}
				catch (Exception)
				{
					// likely System.IO.DirectoryNotFoundException, ignore it
				}
			}

			// check to see if any "meta information" is newer than last time we build
			string TemplatesHashCode = GenerateTemplatesHashCode(EngineDirectory);
			string CurrentBuildSettings = GetAllBuildSettings(ToolChain, UPL!, bForDistribution, bMakeSeparateApks, bPackageDataInsideApk, bDisableVerifyOBBOnStartUp, bUseExternalFilesDir, TemplatesHashCode);
			string BuildSettingsCacheFile = Path.Combine(IntermediateAndroidPath, "UEBuildSettings.txt");

			// Architecture remapping
			Dictionary<string, string> ArchRemapping = new Dictionary<string, string>();
			ArchRemapping.Add("arm64-v8a", "arm64");
			ArchRemapping.Add("x86_64", "x64");

			// do we match previous build settings?
			bool bBuildSettingsMatch = true;

			// get application name and whether it changed, needing to force repackage
			string? ApplicationDisplayName;
			if (CheckApplicationName(Path.Combine(IntermediateAndroidPath, ArchRemapping[NDKArches[0]]), ProjectName, out ApplicationDisplayName))
			{
				bBuildSettingsMatch = false;
				Logger.LogInformation("Application display name is different than last build, forcing repackage.");
			}

			// if the manifest matches, look at other settings stored in a file
			if (bBuildSettingsMatch)
			{
				if (File.Exists(BuildSettingsCacheFile))
				{
					string PreviousBuildSettings = File.ReadAllText(BuildSettingsCacheFile);
					if (PreviousBuildSettings != CurrentBuildSettings)
					{
						bBuildSettingsMatch = false;
						Logger.LogInformation("Previous .apk file(s) were made with different build settings, forcing repackage.");
					}
				}
			}

			// only check input dependencies if the build settings already match (if we don't run gradle, there is no Apk file to check against)
			if (bBuildSettingsMatch && !bSkipGradleBuild)
			{
				// check if so's are up to date against various inputs
				List<string> JavaFiles = new List<string>{
                                                    UnrealOBBDataFileName,
                                                    UnrealDownloadShimFileName
                                                };
				// Add the generated files too
				JavaFiles.AddRange(from t in templates select t.SourceFile);
				JavaFiles.AddRange(from t in templates select t.DestinationFile);

				bBuildSettingsMatch = CheckDependencies(ToolChain, ProjectName, ProjectDirectory, UnrealBuildFilesPath, GameBuildFilesPath,
					EngineDirectory, JavaFiles, CookFlavor, OutputPath, bMakeSeparateApks, bPackageDataInsideApk);

			}

			string CommandLineSourceFileName = Path.Combine(Path.GetDirectoryName(ObbFileLocation)!, Path.GetFileNameWithoutExtension(ObbFileLocation), "UECommandLine.txt");
			string CommandLineCacheFileName = Path.Combine(IntermediateAndroidPath, "UECommandLine.txt");
			if (bBuildSettingsMatch)
			{
				bool bCommandLineMatch =
					(!File.Exists(CommandLineSourceFileName) && !File.Exists(CommandLineCacheFileName)) ||
					BinaryFileEquals(CommandLineSourceFileName, CommandLineCacheFileName);
				if (!bCommandLineMatch)
				{
					bBuildSettingsMatch = false;
					Logger.LogInformation("Previous .apk file(s) were made with different stage/apk command line, forcing repackage.");
				}
			}

			// Initialize UPL contexts for each architecture enabled
			UPL.Init(NDKArches, bForDistribution, EngineDirectory, IntermediateAndroidPath, ProjectDirectory, Configuration.ToString(), bSkipGradleBuild, bPerArchBuildDir:true, ArchRemapping:ArchRemapping);

			IEnumerable<Tuple<string, string>>? BuildList = null;

			bool bRequiresOBB = RequiresOBB(bDisallowPackagingDataInApk, ObbFileLocation);
			if (!bBuildSettingsMatch)
			{
				BuildList = from Arch in Arches
							let manifest = GenerateManifest(ToolChain, ProjectName, InTargetType, EngineDirectory, bForDistribution, bPackageDataInsideApk, GameBuildFilesPath, bRequiresOBB, bDisableVerifyOBBOnStartUp, Arch, CookFlavor, bUseExternalFilesDir, Configuration.ToString(), SDKLevelInt, bSkipGradleBuild, bEnableBundle)
							select Tuple.Create(Arch, manifest);
			}
			else
			{
				BuildList = from Arch in Arches
							let manifestFile = Path.Combine(IntermediateAndroidPath, Arch + "_AndroidManifest.xml")
							let manifest = GenerateManifest(ToolChain, ProjectName, InTargetType, EngineDirectory, bForDistribution, bPackageDataInsideApk, GameBuildFilesPath, bRequiresOBB, bDisableVerifyOBBOnStartUp, Arch, CookFlavor, bUseExternalFilesDir, Configuration.ToString(), SDKLevelInt, bSkipGradleBuild, bEnableBundle)
							let OldManifest = File.Exists(manifestFile) ? File.ReadAllText(manifestFile) : ""
							where manifest != OldManifest
							select Tuple.Create(Arch, manifest);
			}

			// Now we have to spin over all the arch/gpu combinations to make sure they all match
			int BuildListComboTotal = BuildList.Count();
			if (BuildListComboTotal == 0)
			{
				Logger.LogInformation("Output .apk file(s) are up to date (dependencies and build settings are up to date)");
				return;
			}

			if (BypassGradlePackaging && !bEnableBundle && !bSkipGradleBuild && !bCreateFromScratch)
			{
				Logger.LogInformation("Attemping BypassGradlePackaging");
				int BuildListComboRemaining = BuildListComboTotal;

				foreach (Tuple<string, string> build in BuildList)
				{
					string Arch = build.Item1;
					string Manifest = build.Item2;
					string NDKArch = GetNDKArch(Arch);
					
					string UnrealBuildPath = Path.Combine(IntermediateAndroidPath, Arch.Substring(1).Replace("-", "_"));

					Logger.LogInformation("\n===={Time}====PREPARING NATIVE CODE====={Arch}============================================================", DateTime.Now.ToString(), Arch);

					string DestApkDirectory = Path.Combine(ProjectDirectory, "Binaries", "Android");
					string SourceSOName = AndroidToolChain.InlineArchName(OutputPath, Arch);
					// if the source binary was UnrealGame, replace it with the new project name, when re-packaging a binary only build
					string ApkFilename = Path.GetFileNameWithoutExtension(OutputPath).Replace("UnrealGame", ProjectName);
					string DestApkName = Path.Combine(DestApkDirectory, ApkFilename + ".apk");

					// As we are always making seperate APKs we need to put the architecture into the name
					DestApkName = AndroidToolChain.InlineArchName(DestApkName, Arch);

					if (!File.Exists(SourceSOName))
					{
						throw new BuildException("Can't make an APK without the compiled .so [{0}]", SourceSOName);
					}

					if (!File.Exists(DestApkName))
					{
						Logger.LogInformation("Output .apk [{DestApkName}] does not exist, will do full packaging with Gradle", DestApkName);
						continue;
					}

					// verify the .so actually changed (this does involve an extra copy, we could always assume it changed for a little more speed)
					bool bVerifySOChanged = true;
					if (bVerifySOChanged)
					{
						string JNIDirectory = Path.Combine(UnrealBuildPath, "jni", NDKArch);
						if (!Directory.Exists(JNIDirectory))
						{
							Logger.LogInformation("JNI directory {JNIDirectory} does not exist, will do full packaging with Gradle", JNIDirectory);
							continue;
						}

						string FinalSOName = Path.Combine(JNIDirectory, "libUnreal.so");
						if (!CopyIfDifferent(SourceSOName, FinalSOName, false, false))
						{
							Logger.LogInformation("{FinalSOName} unchanged, skipping repackage of {DestApkName}", FinalSOName, DestApkName);
							BuildListComboRemaining--;
							continue;
						}
					}

					// strip symbols to make libUnreal.so small enough for packaging
					string StrippedSOName = SourceSOName + ".stripped";
					StripDebugSymbols(SourceSOName, StrippedSOName, Arch, Logger, true);

					Logger.LogInformation("\n===={Time}====PERFORMING FINAL APK PACKAGE OPERATION====={Arch}===========================================", DateTime.Now.ToString(), Arch);

					ConfigHierarchy Ini = GetConfigCacheIni(ConfigHierarchyType.Engine);

					string TempAPK = Path.Combine(DestApkDirectory, "TEMP_" + Path.GetFileName(DestApkName));
					CopyAPKAndReplaceSO(Logger, DestApkName, TempAPK, StrippedSOName, "lib/" + NDKArch + "/libUnreal.so");

					// defaults for non-distribution build (debug)
					string KeyStore = Path.Combine(Environment.GetFolderPath(Environment.SpecialFolder.UserProfile), ".android", "debug.keystore");
					string KeyStorePassword = "android";
					string KeyAlias = "androiddebugkey";
					string KeyPassword = "android";

					// read project settings for keystore information if distribution build (release)
					if (bForDistribution)
					{
						Ini.GetString("/Script/AndroidRuntimeSettings.AndroidRuntimeSettings", "KeyStore", out KeyStore);
						Ini.GetString("/Script/AndroidRuntimeSettings.AndroidRuntimeSettings", "KeyAlias", out KeyAlias);
						Ini.GetString("/Script/AndroidRuntimeSettings.AndroidRuntimeSettings", "KeyStorePassword", out KeyStorePassword);
						Ini.GetString("/Script/AndroidRuntimeSettings.AndroidRuntimeSettings", "KeyPassword", out KeyPassword);

						if (string.IsNullOrEmpty(KeyStore) || string.IsNullOrEmpty(KeyAlias) || string.IsNullOrEmpty(KeyStorePassword))
						{
							throw new BuildException("DistributionSigning settings are not all set. Check the DistributionSettings section in the Android tab of Project Settings");
						}

						if (string.IsNullOrEmpty(KeyPassword) || KeyPassword == "_sameaskeystore_")
						{
							KeyPassword = KeyStorePassword;
						}

						KeyStore = Path.Combine(UnrealBuildPath, KeyStore);
					}

					// Make sure the keystore file exists
					if (!File.Exists(KeyStore))
					{
						throw new BuildException("Keystore file is missing. Check the DistributionSettings section in the Android tab of Project Settings");
					}

					// sign the APK
					string BuildToolsPath = Path.Combine(Environment.ExpandEnvironmentVariables("%ANDROID_HOME%"), "Build-Tools", BuildToolsVersion);
					string APKSignerExecutable = Path.Combine(BuildToolsPath, "apksigner" + (RuntimePlatform.IsWindows ? ".bat" : ""));

					ProcessStartInfo StartInfo = new ProcessStartInfo();
					StartInfo.WorkingDirectory = IntermediateAndroidPath;
					if (RuntimePlatform.IsWindows)
					{
						StartInfo.FileName = "cmd.exe";
						StartInfo.ArgumentList.Add("/c");
						StartInfo.ArgumentList.Add(APKSignerExecutable);
						StartInfo.ArgumentList.Add("sign");
						StartInfo.ArgumentList.Add("--ks");
						StartInfo.ArgumentList.Add(KeyStore);
						StartInfo.ArgumentList.Add("--ks-pass");
						StartInfo.ArgumentList.Add("pass:" + KeyStorePassword);
						StartInfo.ArgumentList.Add("--ks-key-alias");
						StartInfo.ArgumentList.Add(KeyAlias);
						StartInfo.ArgumentList.Add("--key-pass");
						StartInfo.ArgumentList.Add("pass:" + KeyPassword);
						StartInfo.ArgumentList.Add("--out");
						StartInfo.ArgumentList.Add(DestApkName);
						StartInfo.ArgumentList.Add(TempAPK);
					}
					else
					{
						StartInfo.FileName = "/bin/sh";
						StartInfo.ArgumentList.Add("-c");
						StartInfo.ArgumentList.Add("\"" + APKSignerExecutable + "\" sign--ks \"" + KeyStore + "\" --ks-pass pass:" + KeyStorePassword + " --ks-key-alias " + KeyAlias + " --key-pass pass:" + KeyPassword + " --out \"" + DestApkName + "2\" \"" + TempAPK + "\"");
					}
					StartInfo.UseShellExecute = false;
					StartInfo.WindowStyle = ProcessWindowStyle.Minimized;

					Logger.LogInformation("Applying apksigner to apk...");

					Process Proc = new Process();
					Proc.StartInfo = StartInfo;
					Proc.Start();
					Proc.WaitForExit();

					// clean up work files
					SafeDeleteFile(TempAPK);
					SafeDeleteFile(DestApkName + ".idsig");
					SafeDeleteFile(StrippedSOName);

					if (Proc.ExitCode != 0)
					{
						string Args = "";
						foreach (string Arg in StartInfo.ArgumentList)
						{
							Args += Arg + " ";
						}
						throw new BuildException("{0} failed with args {1}", StartInfo.FileName, Args);
					}

					// copy .so with symbols if requested
					bool bBuildWithHiddenSymbolVisibility = false;
					bool bSaveSymbols = false;
					Ini.GetBool("/Script/AndroidRuntimeSettings.AndroidRuntimeSettings", "bBuildWithHiddenSymbolVisibility", out bBuildWithHiddenSymbolVisibility);
					Ini.GetBool("/Script/AndroidRuntimeSettings.AndroidRuntimeSettings", "bSaveSymbols", out bSaveSymbols);
					if (bSaveSymbols || (Configuration == UnrealTargetConfiguration.Shipping && bBuildWithHiddenSymbolVisibility))
					{
						// Copy .so with symbols to 
						int StoreVersion = GetStoreVersion(Arch);
						string SymbolSODirectory = Path.Combine(DestApkDirectory, ProjectName + "_Symbols_v" + StoreVersion + "/" + ProjectName + Arch);
						string SymbolifiedSOPath = Path.Combine(SymbolSODirectory, Path.GetFileName(SourceSOName));
						MakeDirectoryIfRequired(SymbolifiedSOPath);
						Logger.LogInformation("Writing symbols to {SymbolifiedSOPath}", SymbolifiedSOPath);

						File.Copy(SourceSOName, SymbolifiedSOPath, true);
					}

					BuildListComboRemaining--;
				}

				if (BuildListComboRemaining == 0)
				{
					Logger.LogInformation("\n===={Time}====COMPLETED MAKE APK=======================================================================", DateTime.Now.ToString());
					return;
				}
			}

			// at this point, we can write out the cached build settings to compare for a next build
			File.WriteAllText(BuildSettingsCacheFile, CurrentBuildSettings);
			if (File.Exists(CommandLineSourceFileName))
			{
				CopyIfDifferent(CommandLineSourceFileName, CommandLineCacheFileName, true, true);
			}
			else
			{
				SafeDeleteFile(CommandLineCacheFileName);
			}

			// make up a dictionary of strings to replace in xml files (strings.xml)
			Dictionary<string, string> Replacements = new Dictionary<string, string>();
			Replacements.Add("${EXECUTABLE_NAME}", ApplicationDisplayName!);
			Replacements.Add("${PY_VISUALIZER_PATH}", Path.GetFullPath(Path.Combine(EngineDirectory, "Extras", "LLDBDataFormatters", "UEDataFormatters_2ByteChars.py")));

			// steps run for each build combination (note: there should only be one GPU in future)
			foreach (Tuple<string, string> build in BuildList)
			{
				string Arch = build.Item1;
				string Manifest = build.Item2;
				string NDKArch = GetNDKArch(Arch);

				Logger.LogInformation("\n===={Time}====PREPARING NATIVE CODE====={Arch}============================================================", DateTime.Now.ToString(), Arch);

				string UnrealBuildPath = Path.Combine(IntermediateAndroidPath, Arch.Substring(1).Replace("-", "_"));

				// If we are packaging for Amazon then we need to copy the  file to the correct location
				Logger.LogInformation("bPackageDataInsideApk = {bPackageDataInsideApk}", bPackageDataInsideApk);
				if (bPackageDataInsideApk)
				{
					Logger.LogInformation("Obb location {ObbFileLocation}", ObbFileLocation);
					string ObbFileDestination = UnrealBuildPath + "/assets";
					Logger.LogInformation("Obb destination location {ObbFileDestination}", ObbFileDestination);
					if (File.Exists(ObbFileLocation))
					{
						Directory.CreateDirectory(UnrealBuildPath);
						Directory.CreateDirectory(ObbFileDestination);
						Logger.LogInformation("Obb file exists...");
						string DestFileName = Path.Combine(ObbFileDestination, "main.obb.png"); // Need a rename to turn off compression
						string SrcFileName = ObbFileLocation;
						CopyIfDifferent(SrcFileName, DestFileName, true, false);
					}
				}
				else // try to remove the file it we aren't packaging inside the APK
				{
					string ObbFileDestination = UnrealBuildPath + "/assets";
					string DestFileName = Path.Combine(ObbFileDestination, "main.obb.png");
					SafeDeleteFile(DestFileName);
				}

				// See if we need to stage a UECommandLine.txt file in assets
<<<<<<< HEAD
				string CommandLineSourceFileName = Path.Combine(Path.GetDirectoryName(ObbFileLocation)!, Path.GetFileNameWithoutExtension(ObbFileLocation), "UECommandLine.txt");
=======
>>>>>>> d731a049
				string CommandLineDestFileName = Path.Combine(UnrealBuildPath, "assets", "UECommandLine.txt");
				if (File.Exists(CommandLineSourceFileName))
				{
					Directory.CreateDirectory(UnrealBuildPath);
					Directory.CreateDirectory(Path.Combine(UnrealBuildPath, "assets"));
					Console.WriteLine("UnrealCommandLine.txt exists...");
					CopyIfDifferent(CommandLineSourceFileName, CommandLineDestFileName, true, true);
				}
				else // try to remove the file if we aren't packaging one
				{
					SafeDeleteFile(CommandLineDestFileName);
				}

				//Copy build files to the intermediate folder in this order (later overrides earlier):
				//	- Shared Engine
				//  - Shared Engine NoRedist (for Epic secret files)
				//  - Game
				//  - Game NoRedist (for Epic secret files)
				CopyFileDirectory(UnrealBuildFilesPath, UnrealBuildPath, Replacements);
				CopyFileDirectory(UnrealBuildFilesPath_NFL, UnrealBuildPath, Replacements);
				CopyFileDirectory(UnrealBuildFilesPath_NR, UnrealBuildPath, Replacements);
				CopyFileDirectory(GameBuildFilesPath, UnrealBuildPath, Replacements);
				CopyFileDirectory(GameBuildFilesPath_NFL, UnrealBuildPath, Replacements);
				CopyFileDirectory(GameBuildFilesPath_NR, UnrealBuildPath, Replacements);

				// Parse Gradle filters (may have been replaced by above copies)
				ParseFilterFile(Path.Combine(UnrealBuildPath, "GradleFilter.txt"));

				//Generate Gradle AAR dependencies
				GenerateGradleAARImports(EngineDirectory, UnrealBuildPath, NDKArches);

				//Now validate GooglePlay app_id if enabled
				ValidateGooglePlay(UnrealBuildPath);

				//determine which orientation requirements this app has
				bool bNeedLandscape = false;
				bool bNeedPortrait = false;
				DetermineScreenOrientationRequirements(NDKArches[0], out bNeedPortrait, out bNeedLandscape);

				//Now keep the splash screen images matching orientation requested
				PickSplashScreenOrientation(UnrealBuildPath, bNeedPortrait, bNeedLandscape);

				//Now package the app based on Daydream packaging settings 
				PackageForDaydream(UnrealBuildPath);

				//Similarly, keep only the downloader screen image matching the orientation requested
				PickDownloaderScreenOrientation(UnrealBuildPath, bNeedPortrait, bNeedLandscape);

				// use Gradle for compile/package
				string UnrealBuildGradlePath = Path.Combine(UnrealBuildPath, "gradle");
				string UnrealBuildGradleAppPath = Path.Combine(UnrealBuildGradlePath, "app");
				string UnrealBuildGradleMainPath = Path.Combine(UnrealBuildGradleAppPath, "src", "main");
				string CompileSDKVersion = SDKAPILevel.Replace("android-", "");

				// Write the manifest to the correct locations (cache and real)
				String ManifestFile = Path.Combine(IntermediateAndroidPath, Arch + "_AndroidManifest.xml");
				File.WriteAllText(ManifestFile, Manifest);
				ManifestFile = Path.Combine(UnrealBuildPath, "AndroidManifest.xml");
				File.WriteAllText(ManifestFile, Manifest);

				// copy prebuild plugin files
				UPL.ProcessPluginNode(NDKArch, "prebuildCopies", "");

				XDocument AdditionalBuildPathFilesDoc = new XDocument(new XElement("files"));
				UPL.ProcessPluginNode(NDKArch, "additionalBuildPathFiles", "", ref AdditionalBuildPathFilesDoc);

				// Generate the OBBData.java file since different architectures may have different store version
				UnrealOBBDataFileName = GetUnrealJavaOBBDataFileName(Path.Combine(UnrealBuildPath, "src", PackageName.Replace('.', Path.DirectorySeparatorChar)));
				WriteJavaOBBDataFile(UnrealOBBDataFileName, PackageName, RequiredOBBFiles, CookFlavor, bPackageDataInsideApk, Arch);

				// update GameActivity.java and GameApplication.java if out of date
				UpdateGameActivity(Arch, NDKArch, EngineDirectory, UnrealBuildPath);
				UpdateGameApplication(Arch, NDKArch, EngineDirectory, UnrealBuildPath);

				// we don't actually need the SO for the bSkipGradleBuild case
				string? FinalSOName = null;
				string DestApkDirectory = Path.Combine(ProjectDirectory, "Binaries/Android");
				string? DestApkName = null;
				if (bSkipGradleBuild)
				{
					FinalSOName = OutputPath;
					if (!File.Exists(FinalSOName))
					{
						Logger.LogWarning("Did not find compiled .so [{FinalSOName}]", FinalSOName);
					}
				}
				else
				{
					string SourceSOName = AndroidToolChain.InlineArchName(OutputPath, Arch);
					// if the source binary was UnrealGame, replace it with the new project name, when re-packaging a binary only build
					string ApkFilename = Path.GetFileNameWithoutExtension(OutputPath).Replace("UnrealGame", ProjectName);
					DestApkName = Path.Combine(DestApkDirectory, ApkFilename + ".apk");

					// As we are always making seperate APKs we need to put the architecture into the name
					DestApkName = AndroidToolChain.InlineArchName(DestApkName, Arch);

					if (!File.Exists(SourceSOName))
					{
						throw new BuildException("Can't make an APK without the compiled .so [{0}]", SourceSOName);
					}
					if (!Directory.Exists(UnrealBuildPath + "/jni"))
					{
						throw new BuildException("Can't make an APK without the jni directory [{0}/jni]", UnrealBuildFilesPath);
					}

					string JniDir = UnrealBuildPath + "/jni/" + NDKArch;
					FinalSOName = JniDir + "/libUnreal.so";

					// clear out libs directory like ndk-build would have
					string LibsDir = Path.Combine(UnrealBuildPath, "libs");
					DeleteDirectory(LibsDir, Logger);
					MakeDirectoryIfRequired(LibsDir);

					// check to see if libUnreal.so needs to be copied
					if (BuildListComboTotal > 1 || FilesAreDifferent(SourceSOName, FinalSOName))
					{
						Logger.LogInformation("\nCopying new .so {SourceSOName} file to jni folder...", SourceSOName);
						Directory.CreateDirectory(JniDir);
						// copy the binary to the standard .so location
						File.Copy(SourceSOName, FinalSOName, true);
						File.SetLastWriteTimeUtc(FinalSOName, File.GetLastWriteTimeUtc(SourceSOName));
					}

					// remove any read only flags
					FileInfo DestFileInfo = new FileInfo(FinalSOName);
					DestFileInfo.Attributes = DestFileInfo.Attributes & ~FileAttributes.ReadOnly;
					File.SetLastWriteTimeUtc(FinalSOName, File.GetLastWriteTimeUtc(SourceSOName));
				}

				ConfigHierarchy Ini = GetConfigCacheIni(ConfigHierarchyType.Engine);
				bool bSkipLibCpp = false;
				Ini.GetBool("/Script/AndroidRuntimeSettings.AndroidRuntimeSettings", "bSkipLibCpp", out bSkipLibCpp);
				if (!bSkipLibCpp)
				{
					// after ndk-build is called, we can now copy in the stl .so (ndk-build deletes old files)
					// copy libc++_shared.so to library
					CopySTL(ToolChain, UnrealBuildPath, Arch, NDKArch, bForDistribution);
				}
				CopyPSOService(UnrealBuildPath, UnrealPreBuiltFilesPath, Arch, NDKArch);
				CopyGfxDebugger(UnrealBuildPath, Arch, NDKArch);
				CopyVulkanValidationLayers(UnrealBuildPath, Arch, NDKArch, Configuration.ToString());
				
				if (Sanitizer != AndroidToolChain.ClangSanitizer.None && Sanitizer != AndroidToolChain.ClangSanitizer.HwAddress)
				{
					CopyClangSanitizerLib(UnrealBuildPath, Arch, NDKArch, Sanitizer);
				}

				// copy postbuild plugin files
				UPL.ProcessPluginNode(NDKArch, "resourceCopies", "");

				CreateAdditonalBuildPathFiles(NDKArch, UnrealBuildPath, AdditionalBuildPathFilesDoc);

				Logger.LogInformation("\n===={Time}====PERFORMING FINAL APK PACKAGE OPERATION====={Arch}===========================================", DateTime.Now.ToString(), Arch);

				// check if any plugins want to increase the required compile SDK version
				string CompileSDKMin = UPL.ProcessPluginNode(NDKArch, "minimumSDKAPI", "");
				if (CompileSDKMin != "")
				{
					int CompileSDKVersionInt;
					if (!int.TryParse(CompileSDKVersion, out CompileSDKVersionInt))
					{
						CompileSDKVersionInt = 23;
					}

					bool bUpdatedCompileSDK = false;
					string[] CompileSDKLines = CompileSDKMin.Split(new[] { "\r\n", "\r", "\n" }, StringSplitOptions.None);
					foreach (string CompileLine in CompileSDKLines)
					{
						//string VersionString = CompileLine.Replace("android-", "");
						int VersionInt;
						if (int.TryParse(CompileLine, out VersionInt))
						{
							if (VersionInt > CompileSDKVersionInt)
							{
								CompileSDKVersionInt = VersionInt;
								bUpdatedCompileSDK = true;
							}
						}
					}

					if (bUpdatedCompileSDK)
					{
						CompileSDKVersion = CompileSDKVersionInt.ToString();
						Logger.LogInformation("Building Java with SDK API Level 'android-{CompileSDKVersion}' due to enabled plugin requirements", CompileSDKVersion);
					}
				}

				// stage files into gradle app directory
				string GradleManifest = Path.Combine(UnrealBuildGradleMainPath, "AndroidManifest.xml");
				MakeDirectoryIfRequired(GradleManifest);
				CopyIfDifferent(Path.Combine(UnrealBuildPath, "AndroidManifest.xml"), GradleManifest, true, true);

				string[] Excludes;
				switch (NDKArch)
				{
					default:
					case "arm64-v8a":
						Excludes = new string[] { "armeabi-v7a", "x86", "x86-64" };
						break;

					case "x86_64":
						Excludes = new string[] { "armeabi-v7a", "arm64-v8a", "x86" };
						break;
				}

				CleanCopyDirectory(Path.Combine(UnrealBuildPath, "jni"), Path.Combine(UnrealBuildGradleMainPath, "jniLibs"), Excludes);  // has debug symbols
				CleanCopyDirectory(Path.Combine(UnrealBuildPath, "libs"), Path.Combine(UnrealBuildGradleMainPath, "libs"), Excludes);
				if (Sanitizer != AndroidToolChain.ClangSanitizer.None && Sanitizer != AndroidToolChain.ClangSanitizer.HwAddress)
				{
					CleanCopyDirectory(Path.Combine(UnrealBuildPath, "resources"), Path.Combine(UnrealBuildGradleMainPath, "resources"), Excludes);
				}

				CleanCopyDirectory(Path.Combine(UnrealBuildPath, "assets"), Path.Combine(UnrealBuildGradleMainPath, "assets"));
				CleanCopyDirectory(Path.Combine(UnrealBuildPath, "res"), Path.Combine(UnrealBuildGradleMainPath, "res"));
				CleanCopyDirectory(Path.Combine(UnrealBuildPath, "src"), Path.Combine(UnrealBuildGradleMainPath, "java"));

				// do any plugin requested copies
				UPL.ProcessPluginNode(NDKArch, "gradleCopies", "");

				// get min and target SDK versions
				int MinSDKVersion = 0;
				int TargetSDKVersion = 0;
				int NDKLevelInt = 0;
				GetMinTargetSDKVersions(ToolChain, Arch, UPL, NDKArch, bEnableBundle, out MinSDKVersion, out TargetSDKVersion, out NDKLevelInt);
					
				// move JavaLibs into subprojects
				string JavaLibsDir = Path.Combine(UnrealBuildPath, "JavaLibs");
				PrepareJavaLibsForGradle(JavaLibsDir, UnrealBuildGradlePath, MinSDKVersion.ToString(), TargetSDKVersion.ToString(), CompileSDKVersion, BuildToolsVersion, NDKArch);

				// Create local.properties
				String LocalPropertiesFilename = Path.Combine(UnrealBuildGradlePath, "local.properties");
				StringBuilder LocalProperties = new StringBuilder();
				LocalProperties.AppendLine(string.Format("ndk.dir={0}", Environment.GetEnvironmentVariable("NDKROOT")!.Replace("\\", "/")));
				LocalProperties.AppendLine(string.Format("sdk.dir={0}", Environment.GetEnvironmentVariable("ANDROID_HOME")!.Replace("\\", "/")));
				File.WriteAllText(LocalPropertiesFilename, LocalProperties.ToString());

				CreateGradlePropertiesFiles(Arch, MinSDKVersion, TargetSDKVersion, CompileSDKVersion, BuildToolsVersion, PackageName, DestApkName, NDKArch,
					UnrealBuildFilesPath, GameBuildFilesPath, UnrealBuildGradleAppPath, UnrealBuildPath, UnrealBuildGradlePath, bForDistribution, bSkipGradleBuild, RequiredOBBFiles);

				if (!bSkipGradleBuild)
				{
					string GradleScriptPath = Path.Combine(UnrealBuildGradlePath, "gradlew");
					if (!RuntimePlatform.IsWindows)
					{
						// fix permissions for Mac/Linux
						RunCommandLineProgramWithException(UnrealBuildGradlePath, "/bin/sh", string.Format("-c 'chmod 0755 \"{0}\"'", GradleScriptPath.Replace("'", "'\"'\"'")), Logger, "Fix gradlew permissions");
					}
					else
					{
						if (CreateRunGradle(UnrealBuildGradlePath))
						{
							GradleScriptPath = Path.Combine(UnrealBuildGradlePath, "rungradle.bat");
						}
						else
						{
							GradleScriptPath = Path.Combine(UnrealBuildGradlePath, "gradlew.bat");
						}
					}

					if (!bEnableBundle)
					{
						string GradleBuildType = bForDistribution ? ":app:assembleRelease" : ":app:assembleDebug";

						// collect optional additional Gradle parameters from plugins
						string GradleOptions = UPL.ProcessPluginNode(NDKArch, "gradleParameters", GradleBuildType); //  "--stacktrace --debug " + GradleBuildType);
						string GradleSecondCallOptions = UPL.ProcessPluginNode(NDKArch, "gradleSecondCallParameters", "");

						// check for Android Studio project, call Gradle if doesn't exist (assume user will build with Android Studio)
						string GradleAppImlFilename = Path.Combine(UnrealBuildGradlePath, "app.iml");
						if (!File.Exists(GradleAppImlFilename))
						{
							// make sure destination exists
							Directory.CreateDirectory(Path.GetDirectoryName(DestApkName)!);

							// Use gradle to build the .apk file
							string ShellExecutable = RuntimePlatform.IsWindows ? "cmd.exe" : "/bin/sh";
							string ShellParametersBegin = RuntimePlatform.IsWindows ? "/c " : "-c '";
							string ShellParametersEnd = RuntimePlatform.IsWindows ? "" : "'";
							RunCommandLineProgramWithExceptionAndFiltering(UnrealBuildGradlePath, ShellExecutable, ShellParametersBegin + "\"" + GradleScriptPath + "\" " + GradleOptions + ShellParametersEnd, Logger, "Making .apk with Gradle...");

							if (GradleSecondCallOptions != "")
							{
								RunCommandLineProgramWithExceptionAndFiltering(UnrealBuildGradlePath, ShellExecutable, ShellParametersBegin + "\"" + GradleScriptPath + "\" " + GradleSecondCallOptions + ShellParametersEnd, Logger, "Additional Gradle steps...");
							}

							// For build machine run a clean afterward to clean up intermediate files (does not remove final APK)
							if (bIsBuildMachine)
							{
								//GradleOptions = "tasks --all";
								//RunCommandLineProgramWithException(UnrealBuildGradlePath, ShellExecutable, ShellParametersBegin + "\"" + GradleScriptPath + "\" " + GradleOptions + ShellParametersEnd, "Listing all tasks...");

								GradleOptions = "clean";
								RunCommandLineProgramWithExceptionAndFiltering(UnrealBuildGradlePath, ShellExecutable, ShellParametersBegin + "\"" + GradleScriptPath + "\" " + GradleOptions + ShellParametersEnd, Logger, "Cleaning Gradle intermediates...");
							}
						}
						else
						{
							Logger.LogInformation("=============================================================================================");
							Logger.LogInformation("Android Studio project found, skipping Gradle; complete creation of APK in Android Studio!!!!");
							Logger.LogInformation("Delete '{GradleAppImlFilename} if you want to have UnrealBuildTool run Gradle for future runs.", GradleAppImlFilename);
							Logger.LogInformation("=============================================================================================");
						}
					}
				}

				bool bBuildWithHiddenSymbolVisibility = false;
				bool bSaveSymbols = false;

				Ini.GetBool("/Script/AndroidRuntimeSettings.AndroidRuntimeSettings", "bBuildWithHiddenSymbolVisibility", out bBuildWithHiddenSymbolVisibility);
				Ini.GetBool("/Script/AndroidRuntimeSettings.AndroidRuntimeSettings", "bSaveSymbols", out bSaveSymbols);
				bSaveSymbols = true;
				if (bSaveSymbols || (Configuration == UnrealTargetConfiguration.Shipping && bBuildWithHiddenSymbolVisibility))
				{
					// Copy .so with symbols to 
					int StoreVersion = GetStoreVersion(Arch);
					string SymbolSODirectory = Path.Combine(DestApkDirectory, ProjectName + "_Symbols_v" + StoreVersion + "/" + ProjectName + Arch);
					string SymbolifiedSOPath = Path.Combine(SymbolSODirectory, Path.GetFileName(FinalSOName));
					MakeDirectoryIfRequired(SymbolifiedSOPath);
					Logger.LogInformation("Writing symbols to {SymbolifiedSOPath}", SymbolifiedSOPath);

					File.Copy(FinalSOName, SymbolifiedSOPath, true);
				}
			}

			// Deal with generating an App Bundle
			if (bEnableBundle && !bSkipGradleBuild)
			{
				bool bCombinedBundleOK = true;

				// try to make a combined Gradle project for all architectures (may fail if incompatible configuration)
				string UnrealGradleDest = Path.Combine(IntermediateAndroidPath, "gradle");

				// start fresh each time for now
				DeleteDirectory(UnrealGradleDest, Logger);

				// make sure destination exists
				Directory.CreateDirectory(UnrealGradleDest);

				String ABIFilter = "";

				// loop through and merge the different architecture gradle directories
				foreach (Tuple<string, string> build in BuildList)
				{
					string Arch = build.Item1;
					string Manifest = build.Item2;
					string NDKArch = GetNDKArch(Arch);

					string UnrealBuildPath = Path.Combine(IntermediateAndroidPath, Arch.Substring(1).Replace("-", "_"));
					string UnrealBuildGradlePath = Path.Combine(UnrealBuildPath, "gradle");

					if (!Directory.Exists(UnrealBuildGradlePath))
					{
						Logger.LogInformation("Source directory missing: {GradlePath}", UnrealBuildGradlePath);
						bCombinedBundleOK = false;
						break;
					}

					ABIFilter += ", \"" + NDKArch + "\"";

					string[] SourceFiles = Directory.GetFiles(UnrealBuildGradlePath, "*.*", SearchOption.AllDirectories);
					foreach (string Filename in SourceFiles)
					{
						// make the dest filename with the same structure as it was in SourceDir
						string DestFilename = Path.Combine(UnrealGradleDest, Utils.MakePathRelativeTo(Filename, UnrealBuildGradlePath));

						// skip the build directories
						string Workname = Filename.Replace("\\", "/");
						string DirectoryName = Path.GetDirectoryName(Filename)!;
						if (DirectoryName.Contains("build") || Workname.Contains("/."))
						{
							continue;
						}

						// if destination doesn't exist, just copy it
						if (!File.Exists(DestFilename))
						{
							string DestSubdir = Path.GetDirectoryName(DestFilename)!;
							if (!Directory.Exists(DestSubdir))
							{
								Directory.CreateDirectory(DestSubdir);
							}

							// copy it
							File.Copy(Filename, DestFilename);

							// preserve timestamp and clear read-only flags
							FileInfo DestFileInfo = new FileInfo(DestFilename);
							DestFileInfo.Attributes = DestFileInfo.Attributes & ~FileAttributes.ReadOnly;
							File.SetLastWriteTimeUtc(DestFilename, File.GetLastWriteTimeUtc(Filename));

							Logger.LogInformation("Copied file {DestFilename}.", DestFilename);
							continue;
						}

						if (FilesAreIdentical(Filename, DestFilename))
						{
							continue;
						}

						// ignore abi.gradle, we're going to generate a new one
						if (Filename.EndsWith("abi.gradle"))
						{
							continue;
						}

						// ignore OBBData.java, we won't use it
						if (Filename.EndsWith("OBBData.java"))
						{
							continue;
						}

						// deal with AndroidManifest.xml
						if (Filename.EndsWith("AndroidManifest.xml"))
						{
							// only allowed to differ by versionCode
							string[] SourceManifest = File.ReadAllLines(Filename);
							string[] DestManifest = File.ReadAllLines(DestFilename);

							if (SourceManifest.Length == DestManifest.Length)
							{
								bool bDiffers = false;
								for (int Index = 0; Index < SourceManifest.Length; Index++)
								{
									if (SourceManifest[Index] == DestManifest[Index])
									{
										continue;
									}

									int SourceVersionIndex = SourceManifest[Index].IndexOf("android:versionCode=");
									if (SourceVersionIndex < 0)
									{
										bDiffers = true;
										break;
									}

									int DestVersionIndex = DestManifest[Index].IndexOf("android:versionCode=");
									if (DestVersionIndex < 0)
									{
										bDiffers = true;
										break;
									}

									int SourceVersionIndex2 = SourceManifest[Index].Substring(SourceVersionIndex + 22).IndexOf("\"");
									string FixedSource = SourceManifest[Index].Substring(0, SourceVersionIndex + 21) + SourceManifest[Index].Substring(SourceVersionIndex + 22 + SourceVersionIndex2);

									int DestVersionIndex2 = DestManifest[Index].Substring(DestVersionIndex + 22).IndexOf("\"");
									string FixedDest = SourceManifest[Index].Substring(0, DestVersionIndex + 21) + DestManifest[Index].Substring(DestVersionIndex + 22 + DestVersionIndex2);

									if (FixedSource != FixedDest)
									{
										bDiffers = true;
										break;
									}
								}
								if (!bDiffers)
								{
									continue;
								}
							}

							// differed too much
							bCombinedBundleOK = false;
							Logger.LogInformation("AndroidManifest.xml files differ too much to combine for single AAB: '{Filename}' != '{DestFilename}'", Filename, DestFilename);
							break;
						}

						// deal with buildAdditions.gradle
						if (Filename.EndsWith("buildAdditions.gradle"))
						{
							// allow store filepath to differ
							string[] SourceProperties = File.ReadAllLines(Filename);
							string[] DestProperties = File.ReadAllLines(DestFilename);

							if (SourceProperties.Length == DestProperties.Length)
							{
								bool bDiffers = false;
								for (int Index = 0; Index < SourceProperties.Length; Index++)
								{
									if (SourceProperties[Index] == DestProperties[Index])
									{
										continue;
									}

									if (SourceProperties[Index].Contains("storeFile file(") && DestProperties[Index].Contains("storeFile file("))
									{
										continue;
									}

									bDiffers = true;
									break;
								}
								if (!bDiffers)
								{
									continue;
								}
							}

							// differed too much
							bCombinedBundleOK = false;
							Logger.LogInformation("buildAdditions.gradle files differ too much to combine for single AAB: '{Filename}' != '{DestFilename}'", Filename, DestFilename);
							break;
						}

						// deal with gradle.properties
						if (Filename.EndsWith("gradle.properties"))
						{
							// allow STORE_VERSION and OUTPUT_FILENAME to differ
							// only allowed to differ by versionCode
							string[] SourceProperties = File.ReadAllLines(Filename);
							string[] DestProperties = File.ReadAllLines(DestFilename);

							if (SourceProperties.Length == DestProperties.Length)
							{
								bool bDiffers = false;
								for (int Index = 0; Index < SourceProperties.Length; Index++)
								{
									if (SourceProperties[Index] == DestProperties[Index])
									{
										continue;
									}

									if (SourceProperties[Index].StartsWith("STORE_VERSION=") && DestProperties[Index].StartsWith("STORE_VERSION="))
									{
										continue;
									}

									if (SourceProperties[Index].StartsWith("STORE_FILE=") && DestProperties[Index].StartsWith("STORE_FILE="))
									{
										continue;
									}

									if (SourceProperties[Index].StartsWith("OUTPUT_FILENAME=") && DestProperties[Index].StartsWith("OUTPUT_FILENAME="))
									{
										continue;
									}

									if (SourceProperties[Index].StartsWith("OUTPUT_BUNDLEFILENAME=") && DestProperties[Index].StartsWith("OUTPUT_BUNDLEFILENAME="))
									{
										continue;
									}

									if (SourceProperties[Index].StartsWith("OUTPUT_UNIVERSALFILENAME=") && DestProperties[Index].StartsWith("OUTPUT_UNIVERSALFILENAME="))
									{
										continue;
									}

									bDiffers = true;
									break;
								}
								if (!bDiffers)
								{
									continue;
								}
							}

							// differed too much
							bCombinedBundleOK = false;
							Logger.LogInformation("gradle.properties files differ too much to combine for single AAB: '{Filename}' != '{DestFilename}'", Filename, DestFilename);
							break;
						}

						// there are unknown differences, cannot make a single AAB
						bCombinedBundleOK = false;
						Logger.LogInformation("Gradle projects differ too much to combine for single AAB: '{Filename}' != '{DestFilename}'", Filename, DestFilename);
						break;
					}
				}

				if (bCombinedBundleOK)
				{
					string NDKArch = NDKArches[0];

					string UnrealBuildGradlePath = UnrealGradleDest;

					// write a new abi.gradle
					StringBuilder ABIGradle = new StringBuilder();
					ABIGradle.AppendLine("android {");
					ABIGradle.AppendLine("\tdefaultConfig {");
					ABIGradle.AppendLine("\t\tndk {");
					ABIGradle.AppendLine(string.Format("\t\t\tabiFilters{0}", ABIFilter.Substring(1)));
					ABIGradle.AppendLine("\t\t}");
					ABIGradle.AppendLine("\t}");
					ABIGradle.AppendLine("}");
					string ABIGradleFilename = Path.Combine(UnrealGradleDest, "app", "abi.gradle");
					File.WriteAllText(ABIGradleFilename, ABIGradle.ToString());

					// update manifest to use versionCode properly
					string BaseStoreVersion = GetStoreVersion("default").ToString();
					string ManifestFilename = Path.Combine(UnrealBuildGradlePath, "app", "src", "main", "AndroidManifest.xml");
					string[] ManifestContents = File.ReadAllLines(ManifestFilename);
					for (int Index = 0; Index < ManifestContents.Length; Index++)
					{
						int ManifestVersionIndex = ManifestContents[Index].IndexOf("android:versionCode=");
						if (ManifestVersionIndex < 0)
						{
							continue;
						}

						int ManifestVersionIndex2 = ManifestContents[Index].Substring(ManifestVersionIndex + 22).IndexOf("\"");
						ManifestContents[Index] = ManifestContents[Index].Substring(0, ManifestVersionIndex + 21) + BaseStoreVersion + ManifestContents[Index].Substring(ManifestVersionIndex + 22 + ManifestVersionIndex2);
						break;
					}
					File.WriteAllLines(ManifestFilename, ManifestContents);

					ConfigHierarchy Ini = GetConfigCacheIni(ConfigHierarchyType.Engine);
					bool bEnableUniversalAPK = false;
					Ini.GetBool("/Script/AndroidRuntimeSettings.AndroidRuntimeSettings", "bEnableUniversalAPK", out bEnableUniversalAPK);

					// update gradle.properties to set STORE_VERSION properly, and OUTPUT_BUNDLEFILENAME
					string GradlePropertiesFilename = Path.Combine(UnrealBuildGradlePath, "gradle.properties");
					string GradlePropertiesContent = File.ReadAllText(GradlePropertiesFilename);
					GradlePropertiesContent += string.Format("\nSTORE_VERSION={0}\nOUTPUT_BUNDLEFILENAME={1}\n", BaseStoreVersion,
						Path.GetFileNameWithoutExtension(OutputPath).Replace("UnrealGame", ProjectName) + ".aab");
					if (bEnableUniversalAPK)
					{
						GradlePropertiesContent += string.Format("OUTPUT_UNIVERSALFILENAME={0}\n",
							Path.GetFileNameWithoutExtension(OutputPath).Replace("UnrealGame", ProjectName) + "_universal.apk");
					}
					File.WriteAllText(GradlePropertiesFilename, GradlePropertiesContent);

					string GradleScriptPath = Path.Combine(UnrealBuildGradlePath, "gradlew");
					if (!RuntimePlatform.IsWindows)
					{
						// fix permissions for Mac/Linux
						RunCommandLineProgramWithException(UnrealBuildGradlePath, "/bin/sh", string.Format("-c 'chmod 0755 \"{0}\"'", GradleScriptPath.Replace("'", "'\"'\"'")), Logger, "Fix gradlew permissions");
					}
					else
					{
						if (CreateRunGradle(UnrealBuildGradlePath))
						{
							GradleScriptPath = Path.Combine(UnrealBuildGradlePath, "rungradle.bat");
						}
						else
						{
							GradleScriptPath = Path.Combine(UnrealBuildGradlePath, "gradlew.bat");
						}
					}

					string GradleBuildType = bForDistribution ? ":app:bundleRelease" : ":app:bundleDebug";

					// collect optional additional Gradle parameters from plugins
					string GradleOptions = UPL.ProcessPluginNode(NDKArch, "gradleParameters", GradleBuildType); //  "--stacktrace --debug " + GradleBuildType);
					string GradleSecondCallOptions = UPL.ProcessPluginNode(NDKArch, "gradleSecondCallParameters", "");

					// make sure destination exists
					//Directory.CreateDirectory(Path.GetDirectoryName(DestApkName));

					// Use gradle to build the .apk file
					string ShellExecutable = RuntimePlatform.IsWindows ? "cmd.exe" : "/bin/sh";
					string ShellParametersBegin = RuntimePlatform.IsWindows ? "/c " : "-c '";
					string ShellParametersEnd = RuntimePlatform.IsWindows ? "" : "'";
					RunCommandLineProgramWithExceptionAndFiltering(UnrealBuildGradlePath, ShellExecutable, ShellParametersBegin + "\"" + GradleScriptPath + "\" " + GradleOptions + ShellParametersEnd, Logger, "Making .aab with Gradle...");

					if (GradleSecondCallOptions != "")
					{
						RunCommandLineProgramWithExceptionAndFiltering(UnrealBuildGradlePath, ShellExecutable, ShellParametersBegin + "\"" + GradleScriptPath + "\" " + GradleSecondCallOptions + ShellParametersEnd, Logger, "Additional Gradle steps...");
					}

					// For build machine run a clean afterward to clean up intermediate files (does not remove final APK)
					if (bIsBuildMachine)
					{
						//GradleOptions = "tasks --all";
						//RunCommandLineProgramWithException(UnrealBuildGradlePath, ShellExecutable, ShellParametersBegin + "\"" + GradleScriptPath + "\" " + GradleOptions + ShellParametersEnd, "Listing all tasks...");

						GradleOptions = "clean";
						RunCommandLineProgramWithExceptionAndFiltering(UnrealBuildGradlePath, ShellExecutable, ShellParametersBegin + "\"" + GradleScriptPath + "\" " + GradleOptions + ShellParametersEnd, Logger, "Cleaning Gradle intermediates...");
					}
				}
				else
				{
					// generate an AAB for each architecture separately, was unable to merge
					foreach (Tuple<string, string> build in BuildList)
					{
						string Arch = build.Item1;
						string Manifest = build.Item2;
						string NDKArch = GetNDKArch(Arch);

						Logger.LogInformation("\n===={Time}====GENERATING BUNDLE====={Arch}================================================================", DateTime.Now.ToString(), Arch);

						string UnrealBuildPath = Path.Combine(IntermediateAndroidPath, Arch.Substring(1).Replace("-", "_"));
						string UnrealBuildGradlePath = Path.Combine(UnrealBuildPath, "gradle");

						string GradleScriptPath = Path.Combine(UnrealBuildGradlePath, "gradlew");
						if (!RuntimePlatform.IsWindows)
						{
							// fix permissions for Mac/Linux
							RunCommandLineProgramWithException(UnrealBuildGradlePath, "/bin/sh", string.Format("-c 'chmod 0755 \"{0}\"'", GradleScriptPath.Replace("'", "'\"'\"'")), Logger, "Fix gradlew permissions");
						}
						else
						{
							if (CreateRunGradle(UnrealBuildGradlePath))
							{
								GradleScriptPath = Path.Combine(UnrealBuildGradlePath, "rungradle.bat");
							}
							else
							{
								GradleScriptPath = Path.Combine(UnrealBuildGradlePath, "gradlew.bat");
							}
						}

						string GradleBuildType = bForDistribution ? ":app:bundleRelease" : ":app:bundleDebug";

						// collect optional additional Gradle parameters from plugins
						string GradleOptions = UPL.ProcessPluginNode(NDKArch, "gradleParameters", GradleBuildType); //  "--stacktrace --debug " + GradleBuildType);
						string GradleSecondCallOptions = UPL.ProcessPluginNode(NDKArch, "gradleSecondCallParameters", "");

						// make sure destination exists
						//Directory.CreateDirectory(Path.GetDirectoryName(DestApkName));

						// Use gradle to build the .apk file
						string ShellExecutable = RuntimePlatform.IsWindows ? "cmd.exe" : "/bin/sh";
						string ShellParametersBegin = RuntimePlatform.IsWindows ? "/c " : "-c '";
						string ShellParametersEnd = RuntimePlatform.IsWindows ? "" : "'";
						RunCommandLineProgramWithExceptionAndFiltering(UnrealBuildGradlePath, ShellExecutable, ShellParametersBegin + "\"" + GradleScriptPath + "\" " + GradleOptions + ShellParametersEnd, Logger, "Making .aab with Gradle...");

						if (GradleSecondCallOptions != "")
						{
							RunCommandLineProgramWithExceptionAndFiltering(UnrealBuildGradlePath, ShellExecutable, ShellParametersBegin + "\"" + GradleScriptPath + "\" " + GradleSecondCallOptions + ShellParametersEnd, Logger, "Additional Gradle steps...");
						}

						// For build machine run a clean afterward to clean up intermediate files (does not remove final APK)
						if (bIsBuildMachine)
						{
							//GradleOptions = "tasks --all";
							//RunCommandLineProgramWithException(UnrealBuildGradlePath, ShellExecutable, ShellParametersBegin + "\"" + GradleScriptPath + "\" " + GradleOptions + ShellParametersEnd, "Listing all tasks...");

							GradleOptions = "clean";
							RunCommandLineProgramWithExceptionAndFiltering(UnrealBuildGradlePath, ShellExecutable, ShellParametersBegin + "\"" + GradleScriptPath + "\" " + GradleOptions + ShellParametersEnd, Logger, "Cleaning Gradle intermediates...");
						}
					}
				}
			}

			Logger.LogInformation("\n===={Time}====COMPLETED MAKE APK=======================================================================", DateTime.Now.ToString());
		}

		private List<string> CollectPluginDataPaths(TargetReceipt Receipt)
		{
			List<string> PluginExtras = new List<string>();
			if (Receipt == null)
			{
				Logger.LogInformation("Receipt is NULL");
				return PluginExtras;
			}

			// collect plugin extra data paths from target receipt
			IEnumerable<ReceiptProperty> Results = Receipt.AdditionalProperties.Where(x => x.Name == "AndroidPlugin");
			foreach (ReceiptProperty Property in Results)
			{
				// Keep only unique paths
				string PluginPath = Property.Value;
				if (PluginExtras.FirstOrDefault(x => x == PluginPath) == null)
				{
					PluginExtras.Add(PluginPath);
					Logger.LogInformation("AndroidPlugin: {PluginPath}", PluginPath);
				}
			}
			return PluginExtras;
		}

		public override bool PrepTargetForDeployment(TargetReceipt Receipt)
		{
			//Logger.LogInformation("$$$$$$$$$$$$$$ PrepTargetForDeployment $$$$$$$$$$$$$$$$$");

			DirectoryReference ProjectDirectory = DirectoryReference.FromFile(Receipt.ProjectFile) ?? Unreal.EngineDirectory;
			string TargetName = (Receipt.ProjectFile == null ? Receipt.TargetName : Receipt.ProjectFile.GetFileNameWithoutAnyExtensions());

			AndroidToolChain ToolChain = (AndroidToolChain)((AndroidPlatform)UEBuildPlatform.GetBuildPlatform(Receipt.Platform)).CreateTempToolChainForProject(Receipt.ProjectFile);

			// get the receipt
			SetAndroidPluginData(ToolChain.GetAllArchitectures(), CollectPluginDataPaths(Receipt));

			bool bShouldCompileAsDll = Receipt.HasValueForAdditionalProperty("CompileAsDll", "true");

			SavePackageInfo(TargetName, ProjectDirectory.FullName, Receipt.TargetType, bShouldCompileAsDll);

			// Get the output paths
			BuildProductType ProductType = bShouldCompileAsDll ? BuildProductType.DynamicLibrary : BuildProductType.Executable;
			List<FileReference> OutputPaths = Receipt.BuildProducts.Where(x => x.Type == ProductType).Select(x => x.Path).ToList();
			if (OutputPaths.Count < 1)
			{
				throw new BuildException("Target file does not contain either executable or dynamic library .so");
			}

			// we need to strip architecture from any of the output paths
			string BaseSoName = ToolChain.RemoveArchName(OutputPaths[0].FullName);

			// make an apk at the end of compiling, so that we can run without packaging (debugger, cook on the fly, etc)
			string RelativeEnginePath = Unreal.EngineDirectory.MakeRelativeTo(DirectoryReference.GetCurrentDirectory());

			MakeApk(ToolChain, TargetName, Receipt.TargetType, ProjectDirectory.FullName, BaseSoName, RelativeEnginePath, bForDistribution: false, CookFlavor: "", Configuration: Receipt.Configuration,
				bMakeSeparateApks: ShouldMakeSeparateApks(), bIncrementalPackage: true, bDisallowPackagingDataInApk: false, bDisallowExternalFilesDir: true, bSkipGradleBuild: bShouldCompileAsDll);

			// if we made any non-standard .apk files, the generated debugger settings may be wrong
			if (ShouldMakeSeparateApks() && (OutputPaths.Count > 1 || !OutputPaths[0].FullName.Contains("-armv7")))
			{
				Logger.LogInformation("================================================================================================================================");
				Logger.LogInformation("Non-default apk(s) have been made: If you are debugging, you will need to manually select one to run in the debugger properties!");
				Logger.LogInformation("================================================================================================================================");
			}
			return true;
		}

		// Store generated package name in a text file for builds that do not generate an apk file 
		public bool SavePackageInfo(string TargetName, string ProjectDirectory, TargetType InTargetType, bool bIsEmbedded)
		{
			string PackageName = GetPackageName(TargetName);
			string DestPackageNameFileName = Path.Combine(ProjectDirectory, "Binaries", "Android", "packageInfo.txt");

			string[] PackageInfoSource = new string[4];
			PackageInfoSource[0] = PackageName;
			PackageInfoSource[1] = GetStoreVersion("").ToString();
			PackageInfoSource[2] = GetVersionDisplayName(bIsEmbedded);
			PackageInfoSource[3] = string.Format("name='com.epicgames.unreal.GameActivity.AppType' value='{0}'", InTargetType == TargetType.Game ? "" : InTargetType.ToString());

			Logger.LogInformation("Writing packageInfo pkgName:{PkgName} storeVersion:{StoreVer} versionDisplayName:{Version} to {DestFile}", PackageInfoSource[0], PackageInfoSource[1], PackageInfoSource[2], DestPackageNameFileName);

			string DestDirectory = Path.GetDirectoryName(DestPackageNameFileName)!;
			if (!Directory.Exists(DestDirectory))
			{
				Directory.CreateDirectory(DestDirectory);
			}

			File.WriteAllLines(DestPackageNameFileName, PackageInfoSource);

			return true;
		}

		public static bool ShouldMakeSeparateApks()
		{
			// @todo android fat binary: Currently, there isn't much utility in merging multiple .so's into a single .apk except for debugging,
			// but we can't properly handle multiple GPU architectures in a single .apk, so we are disabling the feature for now
			// The user will need to manually select the apk to run in their Visual Studio debugger settings (see Override APK in TADP, for instance)
			// If we change this, pay attention to <OverrideAPKPath> in AndroidProjectGenerator
			return true;

			// check to see if the project wants separate apks
			// 			ConfigCacheIni Ini = nGetConfigCacheIni("Engine");
			// 			bool bSeparateApks = false;
			// 			Ini.GetBool("/Script/AndroidRuntimeSettings.AndroidRuntimeSettings", "bSplitIntoSeparateApks", out bSeparateApks);
			// 
			// 			return bSeparateApks;
		}

		public bool PrepForUATPackageOrDeploy(FileReference ProjectFile, string ProjectName, DirectoryReference ProjectDirectory, string ExecutablePath, string EngineDirectory, bool bForDistribution, string CookFlavor, UnrealTargetConfiguration Configuration, bool bIsDataDeploy, bool bSkipGradleBuild)
		{
			//Logger.LogInformation("$$$$$$$$$$$$$$ PrepForUATPackageOrDeploy $$$$$$$$$$$$$$$$$");

			TargetType Type = TargetType.Game;
			if (CookFlavor.EndsWith("Client"))
			{
				Type = TargetType.Client;			
			}
			else if (CookFlavor.EndsWith("Server"))
			{
				Type = TargetType.Server;
			}

			// note that we cannot allow the data packaged into the APK if we are doing something like Launch On that will not make an obb
			// file and instead pushes files directly via deploy
			AndroidTargetRules TargetRules = new AndroidTargetRules();
			CommandLine.ParseArguments(Environment.GetCommandLineArgs(), TargetRules, Logger);
			ClangToolChainOptions Options = AndroidPlatform.CreateToolChainOptions(TargetRules);
			AndroidToolChain ToolChain = new AndroidToolChain(ProjectFile, null, null, Options, Logger);

			SavePackageInfo(ProjectName, ProjectDirectory.FullName, Type, bSkipGradleBuild);

			MakeApk(ToolChain, ProjectName, Type, ProjectDirectory.FullName, ExecutablePath, EngineDirectory, bForDistribution: bForDistribution, CookFlavor: CookFlavor, Configuration: Configuration,
				bMakeSeparateApks: ShouldMakeSeparateApks(), bIncrementalPackage: false, bDisallowPackagingDataInApk: bIsDataDeploy, bDisallowExternalFilesDir: !bForDistribution || bIsDataDeploy, bSkipGradleBuild:bSkipGradleBuild);
			return true;
		}

		public static void OutputReceivedDataEventHandler(Object Sender, DataReceivedEventArgs Line, ILogger Logger)
		{
			if ((Line != null) && (Line.Data != null))
			{
				Logger.LogInformation("{Output}", Line.Data);
			}
		}

		private string GenerateTemplatesHashCode(string EngineDir)
		{
			string SourceDirectory = Path.Combine(EngineDir, "Build", "Android", "Java");

			if (!Directory.Exists(SourceDirectory))
			{
				return "badpath";
			}

			MD5 md5 = MD5.Create();
			byte[]? TotalHashBytes = null;

			string[] SourceFiles = Directory.GetFiles(SourceDirectory, "*.*", SearchOption.AllDirectories);
			foreach (string Filename in SourceFiles)
			{
				using (FileStream stream = File.OpenRead(Filename))
				{
					byte[] FileHashBytes = md5.ComputeHash(stream);
					if (TotalHashBytes != null)
					{
						int index = 0;
						foreach (byte b in FileHashBytes)
						{
							TotalHashBytes[index] ^= b;
							index++;
						}
					}
					else
					{
						TotalHashBytes = FileHashBytes;
					}
				}
			}

			if (TotalHashBytes != null)
			{
				string HashCode = "";
				foreach (byte b in TotalHashBytes)
				{
					HashCode += b.ToString("x2");
				}
				return HashCode;
			}

			return "empty";
		}

		private void UpdateGameActivity(string UnrealArch, string NDKArch, string EngineDir, string UnrealBuildPath)
		{
			string SourceFilename = Path.Combine(EngineDir, "Build", "Android", "Java", "src", "com", "epicgames", "unreal", "GameActivity.java.template");
			string DestFilename = Path.Combine(UnrealBuildPath, "src", "com", "epicgames", "unreal", "GameActivity.java");

			// check for GameActivity.java.template override
			SourceFilename = UPL!.ProcessPluginNode(NDKArch, "gameActivityReplacement", SourceFilename);

			ConfigHierarchy Ini = GetConfigCacheIni(ConfigHierarchyType.Engine);

			string LoadLibraryDefaults = "";

			string SuperClassDefault;
			if (!Ini.GetString("/Script/AndroidRuntimeSettings.AndroidRuntimeSettings", "GameActivitySuperClass", out SuperClassDefault))
			{
				SuperClassDefault = UPL.ProcessPluginNode(NDKArch, "gameActivitySuperClass", "");
				if (String.IsNullOrEmpty(SuperClassDefault))
				{
					SuperClassDefault = "NativeActivity";
				}
			}

			string AndroidGraphicsDebugger;
			Ini.GetString("/Script/AndroidRuntimeSettings.AndroidRuntimeSettings", "AndroidGraphicsDebugger", out AndroidGraphicsDebugger);

			switch (AndroidGraphicsDebugger.ToLower())
			{
				case "mali":
					LoadLibraryDefaults += "\t\ttry\n" +
											"\t\t{\n" +
											"\t\t\tSystem.loadLibrary(\"MGD\");\n" +
											"\t\t}\n" +
											"\t\tcatch (java.lang.UnsatisfiedLinkError e)\n" +
											"\t\t{\n" +
											"\t\t\tLog.debug(\"libMGD.so not loaded.\");\n" +
											"\t\t}\n";
					break;
			}

			Dictionary<string, string> Replacements = new Dictionary<string, string>{
				{ "//$${gameActivityImportAdditions}$$", UPL.ProcessPluginNode(NDKArch, "gameActivityImportAdditions", "")},
				{ "//$${gameActivityPostImportAdditions}$$", UPL.ProcessPluginNode(NDKArch, "gameActivityPostImportAdditions", "")},
				{ "//$${gameActivityImplementsAdditions}$$", UPL.ProcessPluginNode(NDKArch, "gameActivityImplementsAdditions", "")},
				{ "//$${gameActivityClassAdditions}$$", UPL.ProcessPluginNode(NDKArch, "gameActivityClassAdditions", "")},
				{ "//$${gameActivityReadMetadataAdditions}$$", UPL.ProcessPluginNode(NDKArch, "gameActivityReadMetadataAdditions", "")},
				{ "//$${gameActivityOnCreateBeginningAdditions}$$", UPL.ProcessPluginNode(NDKArch, "gameActivityOnCreateBeginningAdditions", "")},
				{ "//$${gameActivityOnCreateAdditions}$$", UPL.ProcessPluginNode(NDKArch, "gameActivityOnCreateAdditions", "")},
				{ "//$${gameActivityOnCreateFinalAdditions}$$", UPL.ProcessPluginNode(NDKArch, "gameActivityOnCreateFinalAdditions", "")},
				{ "//$${gameActivityOverrideAPKOBBPackaging}$$", UPL.ProcessPluginNode(NDKArch, "gameActivityOverrideAPKOBBPackaging", "")},
				{ "//$${gameActivityOnDestroyAdditions}$$", UPL.ProcessPluginNode(NDKArch, "gameActivityOnDestroyAdditions", "")},
				{ "//$${gameActivityonConfigurationChangedAdditions}$$", UPL.ProcessPluginNode(NDKArch, "gameActivityonConfigurationChangedAdditions", "")},
				{ "//$${gameActivityOnStartAdditions}$$", UPL.ProcessPluginNode(NDKArch, "gameActivityOnStartAdditions", "")},
				{ "//$${gameActivityOnStopAdditions}$$", UPL.ProcessPluginNode(NDKArch, "gameActivityOnStopAdditions", "")},
				{ "//$${gameActivityOnRestartAdditions}$$", UPL.ProcessPluginNode(NDKArch, "gameActivityOnRestartAdditions", "")},
				{ "//$${gameActivityOnSaveInstanceStateAdditions}$$", UPL.ProcessPluginNode(NDKArch, "gameActivityOnSaveInstanceStateAdditions", "")},
				{ "//$${gameActivityOnRequestPermissionsResultAdditions}$$", UPL.ProcessPluginNode(NDKArch, "gameActivityOnRequestPermissionsResultAdditions", "")},
				{ "//$${gameActivityOnPauseAdditions}$$", UPL.ProcessPluginNode(NDKArch, "gameActivityOnPauseAdditions", "")},
				{ "//$${gameActivityOnResumeAdditions}$$", UPL.ProcessPluginNode(NDKArch, "gameActivityOnResumeAdditions", "")},
				{ "//$${gameActivityOnNewIntentAdditions}$$", UPL.ProcessPluginNode(NDKArch, "gameActivityOnNewIntentAdditions", "")},
  				{ "//$${gameActivityOnActivityResultAdditions}$$", UPL.ProcessPluginNode(NDKArch, "gameActivityOnActivityResultAdditions", "")},
  				{ "//$${gameActivityPreConfigRulesParseAdditions}$$", UPL.ProcessPluginNode(NDKArch, "gameActivityPreConfigRulesParseAdditions", "")},
  				{ "//$${gameActivityPostConfigRulesAdditions}$$", UPL.ProcessPluginNode(NDKArch, "gameActivityPostConfigRulesAdditions", "")},
  				{ "//$${gameActivityFinalizeConfigRulesAdditions}$$", UPL.ProcessPluginNode(NDKArch, "gameActivityFinalizeConfigRulesAdditions", "")},
				{ "//$${gameActivityBeforeConfigRulesAppliedAdditions}$$", UPL.ProcessPluginNode(NDKArch, "gameActivityBeforeConfigRulesAppliedAdditions", "")},
				{ "//$${gameActivityAfterMainViewCreatedAdditions}$$", UPL.ProcessPluginNode(NDKArch, "gameActivityAfterMainViewCreatedAdditions", "")},
				{ "//$${gameActivityResizeKeyboardAdditions}$$", UPL.ProcessPluginNode(NDKArch, "gameActivityResizeKeyboardAdditions", "")},
				{ "//$${gameActivityLoggerCallbackAdditions}$$", UPL.ProcessPluginNode(NDKArch, "gameActivityLoggerCallbackAdditions", "")},
				{ "//$${gameActivityGetCommandLineAdditions}$$", UPL.ProcessPluginNode(NDKArch, "gameActivityGetCommandLineAdditions", "")},
				{ "//$${gameActivityGetLoginIdAdditions}$$", UPL.ProcessPluginNode(NDKArch, "gameActivityGetLoginIdAdditions", "")},
				{ "//$${gameActivityGetFunnelIdAdditions}$$", UPL.ProcessPluginNode(NDKArch, "gameActivityGetFunnelIdAdditions", "")},
				{ "//$${gameActivityAllowedRemoteNotificationsAdditions}$$", UPL.ProcessPluginNode(NDKArch, "gameActivityAllowedRemoteNotificationsAdditions", "")},
				{ "//$${gameActivityAndroidThunkJavaIapBeginPurchase}$$", UPL.ProcessPluginNode(NDKArch, "gameActivityAndroidThunkJavaIapBeginPurchase", "")},
				{ "//$${gameActivityIapSetupServiceAdditions}$$", UPL.ProcessPluginNode(NDKArch, "gameActivityIapSetupServiceAdditions", "")},
				{ "//$${gameActivityOnRestartApplicationAdditions}$$", UPL.ProcessPluginNode(NDKArch, "gameActivityOnRestartApplicationAdditions", "")},
				{ "//$${gameActivityForceQuitAdditions}$$", UPL.ProcessPluginNode(NDKArch, "gameActivityForceQuitAdditions", "")},
				{ "//$${gameActivitySetCrashContextData}$$", UPL.ProcessPluginNode(NDKArch, "gameActivitySetCrashContextData", "")},
				{ "//$${soLoadLibrary}$$", UPL.ProcessPluginNode(NDKArch, "soLoadLibrary", LoadLibraryDefaults)},
				{ "$${gameActivitySuperClass}$$", SuperClassDefault},
			};

			string[] TemplateSrc = File.ReadAllLines(SourceFilename);
			string[]? TemplateDest = File.Exists(DestFilename) ? File.ReadAllLines(DestFilename) : null;

			bool TemplateChanged = false;
			for (int LineIndex = 0; LineIndex < TemplateSrc.Length; ++LineIndex)
			{
				string SrcLine = TemplateSrc[LineIndex];
				bool Changed = false;
				foreach (KeyValuePair<string, string> KVP in Replacements)
				{
					if(SrcLine.Contains(KVP.Key))
					{
						SrcLine = SrcLine.Replace(KVP.Key, KVP.Value);
						Changed = true;
					}
				}
				if (Changed)
				{
					TemplateSrc[LineIndex] = SrcLine;
					TemplateChanged = true;
				}
			}

			if (TemplateChanged)
			{
				// deal with insertions of newlines
				TemplateSrc = string.Join("\n", TemplateSrc).Split(new[] { "\r\n", "\r", "\n" }, StringSplitOptions.None);
			}

			if (TemplateDest == null || TemplateSrc.Length != TemplateDest.Length || !TemplateSrc.SequenceEqual(TemplateDest))
			{
				Logger.LogInformation("");
				Logger.LogInformation("==== Writing new GameActivity.java file to {DestFile} ====", DestFilename);
				File.WriteAllLines(DestFilename, TemplateSrc);
			}
		}

		private void UpdateGameApplication(string UnrealArch, string NDKArch, string EngineDir, string UnrealBuildPath)
		{
			string SourceFilename = Path.Combine(EngineDir, "Build", "Android", "Java", "src", "com", "epicgames", "unreal", "GameApplication.java.template");
			string DestFilename = Path.Combine(UnrealBuildPath, "src", "com", "epicgames", "unreal", "GameApplication.java");

			Dictionary<string, string> Replacements = new Dictionary<string, string>{
				{ "//$${gameApplicationImportAdditions}$$", UPL!.ProcessPluginNode(NDKArch, "gameApplicationImportAdditions", "")},
				{ "//$${gameApplicationOnCreateAdditions}$$", UPL.ProcessPluginNode(NDKArch, "gameApplicationOnCreateAdditions", "")},
				{ "//$${gameApplicationAttachBaseContextAdditions}$$", UPL.ProcessPluginNode(NDKArch, "gameApplicationAttachBaseContextAdditions", "")},
				{ "//$${gameApplicationOnLowMemoryAdditions}$$", UPL.ProcessPluginNode(NDKArch, "gameApplicationOnLowMemoryAdditions", "")},
				{ "//$${gameApplicationOnTrimMemoryAdditions}$$", UPL.ProcessPluginNode(NDKArch, "gameApplicationOnTrimMemoryAdditions", "")},
				{ "//$${gameApplicationOnConfigurationChangedAdditions}$$", UPL.ProcessPluginNode(NDKArch, "gameApplicationOnConfigurationChangedAdditions", "")},
			};

			string[] TemplateSrc = File.ReadAllLines(SourceFilename);
			string[]? TemplateDest = File.Exists(DestFilename) ? File.ReadAllLines(DestFilename) : null;

			bool TemplateChanged = false;
			for (int LineIndex = 0; LineIndex < TemplateSrc.Length; ++LineIndex)
			{
				string SrcLine = TemplateSrc[LineIndex];
				bool Changed = false;
				foreach (KeyValuePair<string, string> KVP in Replacements)
				{
					if (SrcLine.Contains(KVP.Key))
					{
						SrcLine = SrcLine.Replace(KVP.Key, KVP.Value);
						Changed = true;
					}
				}
				if (Changed)
				{
					TemplateSrc[LineIndex] = SrcLine;
					TemplateChanged = true;
				}
			}

			if (TemplateChanged)
			{
				// deal with insertions of newlines
				TemplateSrc = string.Join("\n", TemplateSrc).Split(new[] { "\r\n", "\r", "\n" }, StringSplitOptions.None);
			}

			if (TemplateDest == null || TemplateSrc.Length != TemplateDest.Length || !TemplateSrc.SequenceEqual(TemplateDest))
			{
				Logger.LogInformation("");
				Logger.LogInformation("==== Writing new GameApplication.java file to {DestFile} ====", DestFilename);
				File.WriteAllLines(DestFilename, TemplateSrc);
			}
		}

		private void CreateAdditonalBuildPathFiles(string NDKArch, string UnrealBuildPath, XDocument FilesToAdd)
		{
			Dictionary<string, string?> PathsAndRootEls = new Dictionary<string, string?>();

			foreach (XElement Element in FilesToAdd.Root!.Elements())
			{
				string RelPath = Element.Value;
				if (RelPath != null)
				{
<<<<<<< HEAD
					XAttribute TypeAttr = Element.Attribute("rootEl");
=======
					XAttribute? TypeAttr = Element.Attribute("rootEl");
>>>>>>> d731a049
					PathsAndRootEls[RelPath] = TypeAttr?.Value;
				}
			}

			foreach (KeyValuePair<string, string?> Entry in PathsAndRootEls)
			{
				string UPLNodeName = Entry.Key.Replace("/", "__").Replace(".", "__");
				string Content;
				if (Entry.Value == null)
				{
					// no root element, assume not XML
					Content = UPL!.ProcessPluginNode(NDKArch, UPLNodeName, "");
				}
				else
				{
					XDocument ContentDoc = new XDocument(new XElement(Entry.Value));
					UPL!.ProcessPluginNode(NDKArch, UPLNodeName, "", ref ContentDoc);
					Content = XML_HEADER + "\n" + ContentDoc.ToString();
				}

				string DestPath = Path.Combine(UnrealBuildPath, Entry.Key);
				if (!File.Exists(DestPath) || File.ReadAllText(DestPath) != Content)
				{
					File.WriteAllText(DestPath, Content);
				}
			}
		}

		private AndroidAARHandler CreateAARHandler(string EngineDir, string UnrealBuildPath, List<string> NDKArches, bool HandleDependencies=true)
		{
			AndroidAARHandler AARHandler = new AndroidAARHandler();
			string ImportList = "";

			// Get some common paths
			string AndroidHome = Environment.ExpandEnvironmentVariables("%ANDROID_HOME%").TrimEnd('/', '\\');
			EngineDir = EngineDir.TrimEnd('/', '\\');

			// Add the AARs from the default aar-imports.txt
			// format: Package,Name,Version
			string ImportsFile = Path.Combine(UnrealBuildPath, "aar-imports.txt");
			if (File.Exists(ImportsFile))
			{
				ImportList = File.ReadAllText(ImportsFile);
			}

			// Run the UPL imports section for each architecture and add any new imports (duplicates will be removed)
			foreach (string NDKArch in NDKArches)
			{
				ImportList = UPL!.ProcessPluginNode(NDKArch, "AARImports", ImportList);
			}

			// Add the final list of imports and get dependencies
			foreach (string Line in ImportList.Split('\n'))
			{
				string Trimmed = Line.Trim(' ', '\r');

				if (Trimmed.StartsWith("repository "))
				{
					string DirectoryPath = Trimmed.Substring(11).Trim(' ').TrimEnd('/', '\\');
					DirectoryPath = DirectoryPath.Replace("$(ENGINEDIR)", EngineDir);
					DirectoryPath = DirectoryPath.Replace("$(ANDROID_HOME)", AndroidHome);
					DirectoryPath = DirectoryPath.Replace('\\', Path.DirectorySeparatorChar).Replace('/', Path.DirectorySeparatorChar);
					AARHandler.AddRepository(DirectoryPath, Logger);
				}
				else if (Trimmed.StartsWith("repositories "))
				{
					string DirectoryPath = Trimmed.Substring(13).Trim(' ').TrimEnd('/', '\\');
					DirectoryPath = DirectoryPath.Replace("$(ENGINEDIR)", EngineDir);
					DirectoryPath = DirectoryPath.Replace("$(ANDROID_HOME)", AndroidHome);
					DirectoryPath = DirectoryPath.Replace('\\', Path.DirectorySeparatorChar).Replace('/', Path.DirectorySeparatorChar);
					AARHandler.AddRepositories(DirectoryPath, "m2repository", Logger);
				}
				else
				{
					string[] Sections = Trimmed.Split(',');
					if (Sections.Length == 3)
					{
						string PackageName = Sections[0].Trim(' ');
						string BaseName = Sections[1].Trim(' ');
						string Version = Sections[2].Trim(' ');
						Logger.LogInformation("AARImports: {PackageName}, {BaseName}, {Version}", PackageName, BaseName, Version);
						AARHandler.AddNewAAR(PackageName, BaseName, Version, Logger, HandleDependencies);
					}
				}
			}

			return AARHandler;
		}

		private void PrepareJavaLibsForGradle(string JavaLibsDir, string UnrealBuildGradlePath, string InMinSdkVersion, string InTargetSdkVersion, string CompileSDKVersion, string BuildToolsVersion, string NDKArch)
		{
			StringBuilder SettingsGradleContent = new StringBuilder();
			StringBuilder ProjectDependencyContent = new StringBuilder();

			SettingsGradleContent.AppendLine("rootProject.name='app'");
			SettingsGradleContent.AppendLine("include ':app'");
			ProjectDependencyContent.AppendLine("dependencies {");

			string[] LibDirs = Directory.GetDirectories(JavaLibsDir);
			foreach (string LibDir in LibDirs)
			{
				string RelativePath = Path.GetFileName(LibDir);

				SettingsGradleContent.AppendLine(string.Format("include ':{0}'", RelativePath));
				ProjectDependencyContent.AppendLine(string.Format("\timplementation project(':{0}')", RelativePath));

				string GradleProjectPath = Path.Combine(UnrealBuildGradlePath, RelativePath);
				string GradleProjectMainPath = Path.Combine(GradleProjectPath, "src", "main");

				string ManifestFilename = Path.Combine(LibDir, "AndroidManifest.xml");
				string GradleManifest = Path.Combine(GradleProjectMainPath, "AndroidManifest.xml");
				MakeDirectoryIfRequired(GradleManifest);

				// Copy parts were they need to be
				CleanCopyDirectory(Path.Combine(LibDir, "assets"), Path.Combine(GradleProjectPath, "assets"));
				CleanCopyDirectory(Path.Combine(LibDir, "libs"), Path.Combine(GradleProjectPath, "libs"));
				CleanCopyDirectory(Path.Combine(LibDir, "res"), Path.Combine(GradleProjectMainPath, "res"));

				// If our lib already has a src/main/java folder, don't put things into a java folder
				string SrcDirectory = Path.Combine(LibDir, "src", "main");
				if (Directory.Exists(Path.Combine(SrcDirectory, "java")))
				{
					CleanCopyDirectory(SrcDirectory, GradleProjectMainPath);
				}
				else
				{
					CleanCopyDirectory(Path.Combine(LibDir, "src"), Path.Combine(GradleProjectMainPath, "java"));
				}

				// Now generate a build.gradle from the manifest
				StringBuilder BuildGradleContent = new StringBuilder();
				BuildGradleContent.AppendLine("apply plugin: 'com.android.library'");
				BuildGradleContent.AppendLine("android {");
				BuildGradleContent.AppendLine(string.Format("\tcompileSdkVersion {0}", CompileSDKVersion));
				BuildGradleContent.AppendLine("\tdefaultConfig {");

				// Try to get the SDK target from the AndroidManifest.xml
				string VersionCode = "";
				string VersionName = "";
				string MinSdkVersion = InMinSdkVersion;
				string TargetSdkVersion = InTargetSdkVersion;
				XDocument ManifestXML;
				if (File.Exists(ManifestFilename))
				{
					try
					{
						ManifestXML = XDocument.Load(ManifestFilename);

						XAttribute? VersionCodeAttr = ManifestXML.Root!.Attribute(XName.Get("versionCode", "http://schemas.android.com/apk/res/android"));
						if (VersionCodeAttr != null)
						{
							VersionCode = VersionCodeAttr.Value;
						}

						XAttribute? VersionNameAttr = ManifestXML.Root.Attribute(XName.Get("versionName", "http://schemas.android.com/apk/res/android"));
						if (VersionNameAttr != null)
						{
							VersionName = VersionNameAttr.Value;
						}

						XElement? UseSDKNode = null;
						foreach (XElement WorkNode in ManifestXML.Elements().First().Descendants("uses-sdk"))
						{
							UseSDKNode = WorkNode;

							XAttribute? MinSdkVersionAttr = WorkNode.Attribute(XName.Get("minSdkVersion", "http://schemas.android.com/apk/res/android"));
							if (MinSdkVersionAttr != null)
							{
								MinSdkVersion = MinSdkVersionAttr.Value;
							}

							XAttribute? TargetSdkVersionAttr = WorkNode.Attribute(XName.Get("targetSdkVersion", "http://schemas.android.com/apk/res/android"));
							if (TargetSdkVersionAttr != null)
							{
								TargetSdkVersion = TargetSdkVersionAttr.Value;
							}
						}

						if (UseSDKNode != null)
						{
							UseSDKNode.Remove();
						}

						// rewrite the manifest if different
						String NewManifestText = ManifestXML.ToString();
						String OldManifestText = "";
						if (File.Exists(GradleManifest))
						{
							OldManifestText = File.ReadAllText(GradleManifest);
						}
						if (NewManifestText != OldManifestText)
						{
							File.WriteAllText(GradleManifest, NewManifestText);
						}
					}
					catch (Exception e)
					{
						Logger.LogError(e, "AAR Manifest file {FileName} parsing error! {Ex}", ManifestFilename, e);
					}
				}

				if (VersionCode != "")
				{
					BuildGradleContent.AppendLine(string.Format("\t\tversionCode {0}", VersionCode));
				}
				if (VersionName != "")
				{
					BuildGradleContent.AppendLine(string.Format("\t\tversionName \"{0}\"", VersionName));
				}
				if (MinSdkVersion != "")
				{
					BuildGradleContent.AppendLine(string.Format("\t\tminSdkVersion = {0}", MinSdkVersion));
				}
				if (TargetSdkVersion != "")
				{
					BuildGradleContent.AppendLine(string.Format("\t\ttargetSdkVersion = {0}", TargetSdkVersion));
				}
				BuildGradleContent.AppendLine("\t}");
				BuildGradleContent.AppendLine("}");

				string AdditionsGradleFilename = Path.Combine(LibDir, "additions.gradle");
				if (File.Exists(AdditionsGradleFilename))
				{
					string[] AdditionsLines = File.ReadAllLines(AdditionsGradleFilename);
					foreach (string LineContents in AdditionsLines)
					{
						BuildGradleContent.AppendLine(LineContents);
					}
				}

				// rewrite the build.gradle if different
				string BuildGradleFilename = Path.Combine(GradleProjectPath, "build.gradle");
				String NewBuildGradleText = BuildGradleContent.ToString();
				String OldBuildGradleText = "";
				if (File.Exists(BuildGradleFilename))
				{
					OldBuildGradleText = File.ReadAllText(BuildGradleFilename);
				}
				if (NewBuildGradleText != OldBuildGradleText)
				{
					File.WriteAllText(BuildGradleFilename, NewBuildGradleText);
				}
			}
			ProjectDependencyContent.AppendLine("}");

			// Add any UPL settingsGradleAdditions
			SettingsGradleContent.Append(UPL!.ProcessPluginNode(NDKArch, "settingsGradleAdditions", ""));

			string SettingsGradleFilename = Path.Combine(UnrealBuildGradlePath, "settings.gradle");
			File.WriteAllText(SettingsGradleFilename, SettingsGradleContent.ToString());

			string ProjectsGradleFilename = Path.Combine(UnrealBuildGradlePath, "app", "projects.gradle");
			File.WriteAllText(ProjectsGradleFilename, ProjectDependencyContent.ToString());
		}

		private void GenerateGradleAARImports(string EngineDir, string UnrealBuildPath, List<string> NDKArches)
		{
			AndroidAARHandler AARHandler = CreateAARHandler(EngineDir, UnrealBuildPath, NDKArches, false);
			StringBuilder AARImportsContent = new StringBuilder();

			// Add repositories
			AARImportsContent.AppendLine("repositories {");
			foreach (string Repository in AARHandler.Repositories!)
			{
				string RepositoryPath = Path.GetFullPath(Repository).Replace('\\', '/');
				AARImportsContent.AppendLine("\tmaven { url uri('" + RepositoryPath + "') }");
			}
			AARImportsContent.AppendLine("}");

			// Add dependencies
			AARImportsContent.AppendLine("dependencies {");
			foreach (AndroidAARHandler.AndroidAAREntry Dependency in AARHandler.AARList!)
			{
				AARImportsContent.AppendLine(string.Format("\timplementation '{0}:{1}:{2}'", Dependency.Filename, Dependency.BaseName, Dependency.Version));
			}
			AARImportsContent.AppendLine("}");

			string AARImportsFilename = Path.Combine(UnrealBuildPath, "gradle", "app", "aar-imports.gradle");
			File.WriteAllText(AARImportsFilename, AARImportsContent.ToString());
		}
	}
}<|MERGE_RESOLUTION|>--- conflicted
+++ resolved
@@ -13,10 +13,7 @@
 using EpicGames.Core;
 using System.Security.Cryptography;
 using UnrealBuildBase;
-<<<<<<< HEAD
-=======
 using Microsoft.Extensions.Logging;
->>>>>>> d731a049
 
 namespace UnrealBuildTool
 {
@@ -70,9 +67,6 @@
 		[CommandLine("-ForceAPKGeneration", Value = "true")]
 		public bool ForceAPKGeneration = false;
 
-<<<<<<< HEAD
-		public UEDeployAndroid(FileReference? InProjectFile, bool InForcePackageData)
-=======
 		/// <summary>
 		/// Do not use Gradle if previous APK exists and only libUnreal.so changed
 		/// </summary>
@@ -81,7 +75,6 @@
 
 		public UEDeployAndroid(FileReference? InProjectFile, bool InForcePackageData, ILogger InLogger)
 			: base(InLogger)
->>>>>>> d731a049
 		{
 			ProjectFile = InProjectFile;
 
@@ -267,11 +260,7 @@
 				int SDKLevelInt = GetApiLevelInt(SDKLevel);
 				if (SDKLevelInt < MinimumSDKLevel)
 				{
-<<<<<<< HEAD
-					Log.TraceInformation("Requires at least SDK API level {0}, currently set to '{1}'", MinimumSDKLevel, SDKLevel);
-=======
 					Logger.LogInformation("Requires at least SDK API level {MinimumSDKLevel}, currently set to '{SDKLevel}'", MinimumSDKLevel, SDKLevel);
->>>>>>> d731a049
 					SDKLevel = ToolChain.GetLargestApiLevel();
 
 					SDKLevelInt = GetApiLevelInt(SDKLevel);
@@ -386,8 +375,7 @@
 			if (BestVersionString == null)
 			{
 				BestVersionString = "30.0.3";
-<<<<<<< HEAD
-				Log.TraceWarning("Failed to find %ANDROID_HOME%/build-tools subdirectory. Will attempt to use {0}.", BestVersionString);
+				Logger.LogWarning("Failed to find %ANDROID_HOME%/build-tools subdirectory. Will attempt to use {BestVersionString}.", BestVersionString);
 			}
 
 			BestVersion = GetRevisionValue(BestVersionString);
@@ -401,22 +389,6 @@
 			// don't allow higher than 30.0.3 for now (will be installed by Gradle if missing)
 			if (BestVersion > ((30 << 24) | (0 << 16) | (3 << 8)))
 			{
-=======
-				Logger.LogWarning("Failed to find %ANDROID_HOME%/build-tools subdirectory. Will attempt to use {BestVersionString}.", BestVersionString);
-			}
-
-			BestVersion = GetRevisionValue(BestVersionString);
-
-			// with Gradle enabled use at least 28.0.3 (will be installed by Gradle if missing)
-			if (BestVersion < ((28 << 24) | (0 << 16) | (3 << 8)))
-			{
-				BestVersionString = "28.0.3";
-			}
-
-			// don't allow higher than 30.0.3 for now (will be installed by Gradle if missing)
-			if (BestVersion > ((30 << 24) | (0 << 16) | (3 << 8)))
-			{
->>>>>>> d731a049
 				BestVersionString = "30.0.3";
 			}
 
@@ -1600,11 +1572,7 @@
 				string WrapDestDir = Path.Combine(UnrealBuildPath, "resources", "lib", NDKArch);
 				Directory.CreateDirectory(WrapDestDir);
 				string WrapDestFilePath = Path.Combine(WrapDestDir, "wrap.sh");
-<<<<<<< HEAD
-				Log.TraceInformation("Copying wrap.sh from {0} to {1}", WrapSh, WrapDestFilePath);
-=======
 				Logger.LogInformation("Copying wrap.sh from {WrapSh} to {WrapDestFilePath}", WrapSh, WrapDestFilePath);
->>>>>>> d731a049
 				File.Copy(WrapSh, WrapDestFilePath, true);
 			}
 			else
@@ -1613,11 +1581,7 @@
 			}
 		}
 
-<<<<<<< HEAD
-		private static int RunCommandLineProgramAndReturnResult(string WorkingDirectory, string Command, string Params, string? OverrideDesc = null, bool bUseShellExecute = false)
-=======
 		private static int RunCommandLineProgramAndReturnResult(string WorkingDirectory, string Command, string Params, ILogger Logger, string? OverrideDesc = null, bool bUseShellExecute = false)
->>>>>>> d731a049
 		{
 			// Process Arguments follow windows conventions in .NET Core
 			// Which means single quotes ' are not considered quotes.
@@ -1655,11 +1619,7 @@
 			return Proc.ExitCode;
 		}
 
-<<<<<<< HEAD
-		private static void RunCommandLineProgramWithException(string WorkingDirectory, string Command, string Params, string? OverrideDesc = null, bool bUseShellExecute = false)
-=======
 		private static void RunCommandLineProgramWithException(string WorkingDirectory, string Command, string Params, ILogger Logger, string? OverrideDesc = null, bool bUseShellExecute = false)
->>>>>>> d731a049
 		{
 			// Process Arguments follow windows conventions in .NET Core
 			// Which means single quotes ' are not considered quotes.
@@ -1859,11 +1819,7 @@
 			}
 		}
 
-<<<<<<< HEAD
-		private static void RunCommandLineProgramWithExceptionAndFiltering(string WorkingDirectory, string Command, string Params, string? OverrideDesc = null, bool bUseShellExecute = false)
-=======
 		private static void RunCommandLineProgramWithExceptionAndFiltering(string WorkingDirectory, string Command, string Params, ILogger Logger, string? OverrideDesc = null, bool bUseShellExecute = false)
->>>>>>> d731a049
 		{
 			// Process Arguments follow windows conventions in .NET Core
 			// Which means single quotes ' are not considered quotes.
@@ -2082,7 +2038,6 @@
 					SectionName = SectionName.Substring(0, KeyIndex);
 					int CloseIndex = KeyList.IndexOf("]");
 					if (CloseIndex > 1)
-<<<<<<< HEAD
 					{
 						NeededKeys = KeyList.Substring(0, CloseIndex).Split(',', StringSplitOptions.RemoveEmptyEntries);
 						if (NeededKeys.Length == 0)
@@ -2098,23 +2053,6 @@
 				{
 					foreach (string Key in Section.KeyNames)
 					{
-=======
-					{
-						NeededKeys = KeyList.Substring(0, CloseIndex).Split(',', StringSplitOptions.RemoveEmptyEntries);
-						if (NeededKeys.Length == 0)
-						{
-							NeededKeys = null;
-						}
-					}
-				}
-
-				// write the values for the requested keys (or all if none specified)
-				Section = Ini.FindSection(SectionName);
-				if (Section != null)
-				{
-					foreach (string Key in Section.KeyNames)
-					{
->>>>>>> d731a049
 						if (NeededKeys != null && !NeededKeys.Contains(Key))
 						{
 							continue;
@@ -2194,11 +2132,7 @@
 						if (InputFileTime.CompareTo(ApkTime) > 0)
 						{
 							bAllInputsCurrent = false;
-<<<<<<< HEAD
-							Log.TraceInformation("{0} is out of date due to newer input file {1}", DestApkName, InputFileName);
-=======
 							Logger.LogInformation("{DestApkName} is out of date due to newer input file {InputFileName}", DestApkName, InputFileName);
->>>>>>> d731a049
 							break;
 						}
 					}
@@ -2806,15 +2740,8 @@
 			Text.AppendLine("\t<application android:label=\"@string/app_name\"");
 			Text.AppendLine("\t             android:icon=\"@drawable/icon\"");
 
-			bool bForceCompressNativeLibs = false;
-			Ini.GetBool("/Script/AndroidRuntimeSettings.AndroidRuntimeSettings", "bForceCompressNativeLibs", out bForceCompressNativeLibs);
-
 			AndroidToolChain.ClangSanitizer Sanitizer = ToolChain.BuildWithSanitizer();
-<<<<<<< HEAD
-			if ((Sanitizer != AndroidToolChain.ClangSanitizer.None && Sanitizer != AndroidToolChain.ClangSanitizer.HwAddress) || bForceCompressNativeLibs)
-=======
 			if ((Sanitizer != AndroidToolChain.ClangSanitizer.None && Sanitizer != AndroidToolChain.ClangSanitizer.HwAddress))
->>>>>>> d731a049
 			{
 				bExtractNativeLibs = true;
 			}
@@ -3509,11 +3436,7 @@
 			if ((ToolChain.BuildWithSanitizer() != AndroidToolChain.ClangSanitizer.None) && (MinSDKVersion < 27))
 			{
 				MinSDKVersion = 27;
-<<<<<<< HEAD
-				Log.TraceInformation("Fixing minSdkVersion; requires minSdkVersion of {0} for Clang's Sanitizers", MinSDKVersion);
-=======
 				Logger.LogInformation("Fixing minSdkVersion; requires minSdkVersion of {MinVer} for Clang's Sanitizers", MinSDKVersion);
->>>>>>> d731a049
 			}
 
 			if (bEnableBundle && MinSDKVersion < MinimumSDKLevelForBundle)
@@ -4108,14 +4031,6 @@
 				return;
 			}
 
-<<<<<<< HEAD
-			if (!GradleEnabled())
-			{
-				throw new BuildException("Support for building APK without Gradle is depreciated; please update your project Engine.ini.");
-			}
-
-=======
->>>>>>> d731a049
 			if (UPL!.GetLastError() != null)
 			{
 				throw new BuildException("Cannot make APK with UPL errors");
@@ -4699,10 +4614,6 @@
 				}
 
 				// See if we need to stage a UECommandLine.txt file in assets
-<<<<<<< HEAD
-				string CommandLineSourceFileName = Path.Combine(Path.GetDirectoryName(ObbFileLocation)!, Path.GetFileNameWithoutExtension(ObbFileLocation), "UECommandLine.txt");
-=======
->>>>>>> d731a049
 				string CommandLineDestFileName = Path.Combine(UnrealBuildPath, "assets", "UECommandLine.txt");
 				if (File.Exists(CommandLineSourceFileName))
 				{
@@ -5807,11 +5718,7 @@
 				string RelPath = Element.Value;
 				if (RelPath != null)
 				{
-<<<<<<< HEAD
-					XAttribute TypeAttr = Element.Attribute("rootEl");
-=======
 					XAttribute? TypeAttr = Element.Attribute("rootEl");
->>>>>>> d731a049
 					PathsAndRootEls[RelPath] = TypeAttr?.Value;
 				}
 			}
