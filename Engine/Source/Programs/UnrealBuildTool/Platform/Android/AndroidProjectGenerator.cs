--- conflicted
+++ resolved
@@ -5,11 +5,8 @@
 using System.Text;
 using System.IO;
 using EpicGames.Core;
-<<<<<<< HEAD
-=======
 using Microsoft.Extensions.Logging;
 using UnrealBuildBase;
->>>>>>> d731a049
 
 namespace UnrealBuildTool
 {
@@ -37,139 +34,6 @@
 			}
 		}
 
-<<<<<<< HEAD
-		bool HostSupportsVSAndroid()
-		{
-			// Only supported on Windows (VS Mac is a thing..)
-			return BuildHostPlatform.Current.Platform.IsInGroup(UnrealPlatformGroup.Microsoft);
-		}
-
-		bool IsVSAndroidSupportInstalled()
-		{
-			if (VSSupportChecked)
-			{
-				return VSDebuggingEnabled;
-			}
-			VSSupportChecked = true;
-
-
-			if (!HostSupportsVSAndroid())
-			{
-				return false;
-			}
-
-			//check to make sure Cross Platform Tools are installed for MS
-
-			// First check to see if the sandboxed SDK has been installed, it's always dropped to the same ProgramData file location
-			if (File.Exists(Path.Combine(Environment.GetFolderPath(Environment.SpecialFolder.CommonApplicationData), "Microsoft\\AndroidSDK\\25\\tools\\android.bat"))
-				&& VSDebugCommandLineOptionPresent)
-			{
-				VSDebuggingEnabled = true;
-				VSSandboxedSDK = true;
-			}
-			else
-			{
-				// If the sandboxed SDK is not present (pre Visual Studio 15.4) then the non-Sandboxed SDK tools should have the correct build tools for building
-				string? SDKToolsPath = Microsoft.Win32.Registry.GetValue("HKEY_LOCAL_MACHINE\\SOFTWARE\\Wow6432Node\\Android SDK Tools", "Path", null) as string;
-				if (!String.IsNullOrEmpty(SDKToolsPath) && VSDebugCommandLineOptionPresent)
-				{
-					VSDebuggingEnabled = true;
-				}
-			}
-
-			if (VSDebugCommandLineOptionPresent && VSDebuggingEnabled == false)
-			{
-				Log.TraceWarning("Android SDK tools have to be installed to use this.  Please Install Visual C++ for Cross-Platform Mobile Development https://msdn.microsoft.com/en-us/library/dn707598.aspx");
-			}
-
-			return VSDebuggingEnabled;
-
-		}
-
-		/// <summary>
-		/// Check to see if a recent enough version of Nsight is installed.
-		/// </summary>
-		bool IsNsightInstalled(VCProjectFileFormat ProjectFileFormat)
-		{
-			// cache the results since this gets called a number of times
-			if (CheckedForNsight)
-			{
-				return NsightInstalled;
-			}
-
-			CheckedForNsight = true;
-
-			if (!HostSupportsVSAndroid())
-			{
-				NsightInstalled = false;
-				return false;
-			}
-
-			// NOTE: there is now a registry key that we can use instead at:
-			//			HKEY_LOCAL_MACHINE\SOFTWARE\Wow6432Node\NVIDIA Corporation\Nsight Tegra\Version
-
-			string ProgramFilesPath = Environment.GetFolderPath(Environment.SpecialFolder.ProgramFilesX86);
-
-			string PlatformToolsetVersion = VCProjectFileGenerator.GetProjectFilePlatformToolsetVersionString(ProjectFileFormat);
-			if (String.IsNullOrEmpty(PlatformToolsetVersion))
-			{
-				// future maintainer: add toolset version and verify that the rest of the msbuild path, version, and location in ProgramFiles(x86) is still valid
-				Log.TraceInformation("Android project generation needs to be updated for this version of Visual Studio.");
-				return false;
-			}
-
-			// build the path to where the Nsight DLL we'll be checking should sit
-			string NsightDllPath = Path.Combine(ProgramFilesPath, @"MSBuild\Microsoft.Cpp\v4.0", PlatformToolsetVersion, @"Platforms\Tegra-Android\Nvidia.Build.CPPTasks.Tegra-Android.Extensibility.dll");
-
-			if (!File.Exists(NsightDllPath))
-			{
-				return false;
-			}
-
-			// grab the version info from the DLL
-			FileVersionInfo NsightVersion = FileVersionInfo.GetVersionInfo(NsightDllPath);
-
-			if (NsightVersion.ProductMajorPart > 3)
-			{
-				// Mark as Nsight 3.1 (project will be updated)
-				NsightVersionCode = 11;
-				NsightInstalled = true;
-			}
-			else if (NsightVersion.ProductMajorPart == 3)
-			{
-				// Nsight 3.0 supported
-				NsightVersionCode = 9;
-				NsightInstalled = true;
-
-				if (NsightVersion.ProductMinorPart >= 1)
-				{
-					// Nsight 3.1+ should be valid (will update project if newer)
-					NsightVersionCode = 11;
-				}
-			}
-			else if (NsightVersion.ProductMajorPart == 2)
-			{
-				// Nsight 2.0+ should be valid
-				NsightVersionCode = 6;
-				NsightInstalled = true;
-			}
-			else if ((NsightVersion.ProductMajorPart == 1) && (NsightVersion.ProductMinorPart >= 5))
-			{
-				// Nsight 1.5+ should be valid
-				NsightVersionCode = 6;
-				NsightInstalled = true;
-			}
-
-			if (!NsightInstalled)
-			{
-				Log.TraceInformation("\nNsight Tegra {0}.{1} found, but Nsight Tegra 1.5 or higher is required for debugging support.", NsightVersion.ProductMajorPart, NsightVersion.ProductMinorPart);
-			}
-
-			return NsightInstalled;
-		}
-
-=======
->>>>>>> d731a049
 		/// <summary>
 		/// Enumerate all the platforms that this generator supports
 		/// </summary>
@@ -284,425 +148,10 @@
 				string symbolLocations = $@"{intermediatePath}jni\arm64-v8a;{intermediatePath}libs\arm64-v8a";
 				ProjectFileBuilder.AppendLine($"    <AndroidSymbolDirectories>{symbolLocations}</AndroidSymbolDirectories>");
 			}
-<<<<<<< HEAD
-			else if (!IsVSAndroidSupportInstalled() && IsNsightInstalled(InProjectFileFormat))
-			{
-
-				// NOTE: We are intentionally overriding defaults for these paths with empty strings.  We never want Visual Studio's
-				//       defaults for these fields to be propagated, since they are version-sensitive paths that may not reflect
-				//       the environment that UBT is building in.  We'll set these environment variables ourselves!
-				// NOTE: We don't touch 'ExecutablePath' because that would result in Visual Studio clobbering the system "Path"
-				//       environment variable
-
-				//@todo android: clean up debug path generation
-				string GameName = TargetRulesPath.GetFileNameWithoutExtension();
-				GameName = Path.GetFileNameWithoutExtension(GameName);
-
-
-				// intermediate path for Engine or Game's intermediate
-				string IntermediateDirectoryPath;
-				IntermediateDirectoryPath = Path.GetDirectoryName(NMakeOutputPath.FullName) + "/../../Intermediate/Android/APK";
-
-				// string for <OverrideAPKPath>
-				string APKPath = Path.Combine(
-					Path.GetDirectoryName(NMakeOutputPath.FullName)!,
-					Path.GetFileNameWithoutExtension(NMakeOutputPath.FullName) + "-armv7.apk");
-
-				// string for <BuildXmlPath> and <AndroidManifestPath>
-				string BuildXmlPath = IntermediateDirectoryPath;
-				string AndroidManifestPath = Path.Combine(IntermediateDirectoryPath, "AndroidManifest.xml");
-
-				// string for <AdditionalLibraryDirectories>
-				string AdditionalLibDirs = "";
-				AdditionalLibDirs += IntermediateDirectoryPath + @"\obj\local\arm64-v8a";
-				AdditionalLibDirs += ";" + IntermediateDirectoryPath + @"\obj\local\x86_64";
-				AdditionalLibDirs += @";$(AdditionalLibraryDirectories)";
-
-				ProjectFileBuilder.AppendLine("    <IncludePath />");
-				ProjectFileBuilder.AppendLine("    <ReferencePath />");
-				ProjectFileBuilder.AppendLine("    <LibraryPath />");
-				ProjectFileBuilder.AppendLine("    <LibraryWPath />");
-				ProjectFileBuilder.AppendLine("    <SourcePath />");
-				ProjectFileBuilder.AppendLine("    <ExcludePath />");
-				ProjectFileBuilder.AppendLine("    <AndroidAttach>False</AndroidAttach>");
-				ProjectFileBuilder.AppendLine("    <DebuggerFlavor>AndroidDebugger</DebuggerFlavor>");
-				ProjectFileBuilder.AppendLine("    <OverrideAPKPath>" + APKPath + "</OverrideAPKPath>");
-				ProjectFileBuilder.AppendLine("    <AdditionalLibraryDirectories>" + AdditionalLibDirs + "</AdditionalLibraryDirectories>");
-				ProjectFileBuilder.AppendLine("    <BuildXmlPath>" + BuildXmlPath + "</BuildXmlPath>");
-				ProjectFileBuilder.AppendLine("    <AndroidManifestPath>" + AndroidManifestPath + "</AndroidManifestPath>");
-			}
-			else 
-			{
-				base.GetVisualStudioPathsEntries(InPlatform, InConfiguration, TargetType, TargetRulesPath, ProjectFilePath, NMakeOutputPath, InProjectFileFormat, ProjectFileBuilder);
-			}
-		}
-		
-		/// <summary>
-		/// Return any custom property settings. These will be included right after Global properties to make values available to all other imports.
-		/// </summary>
-		/// <param name="InPlatform">  The UnrealTargetPlatform being built</param>
-		/// <param name="ProjectFileBuilder">String builder for the project file</param>
-		/// <returns>string    The custom property import lines for the project file; Empty string if it doesn't require one</returns>
-		public override void GetVisualStudioGlobalProperties(UnrealTargetPlatform InPlatform, StringBuilder ProjectFileBuilder)
-		{
-			if (IsVSAndroidSupportInstalled())
-			{
-				ProjectFileBuilder.AppendLine("  <Import Project=\"$(AndroidTargetsPath)\\Android.Tools.props\"/>");
-			}
-			else
-			{
-				base.GetVisualStudioGlobalProperties(InPlatform, ProjectFileBuilder);
-			}
-		}
-
-		/// <summary>
-		/// Return any custom property settings. These will be included in the ImportGroup section
-		/// </summary>
-		/// <param name="InPlatform">  The UnrealTargetPlatform being built</param>
-		/// <param name="ProjectFileBuilder">String builder for the project file</param>
-		/// <returns>string    The custom property import lines for the project file; Empty string if it doesn't require one</returns>
-		public override void GetVisualStudioImportGroupProperties(UnrealTargetPlatform InPlatform, StringBuilder ProjectFileBuilder)
-		{
-			if (IsVSAndroidSupportInstalled())
-			{
-				ProjectFileBuilder.AppendLine("    <Import Project=\"VSAndroidUnreal.props\" />");
-			}
-			else
-			{
-				base.GetVisualStudioImportGroupProperties(InPlatform, ProjectFileBuilder);
-			}
-		}
-
-		/// <summary>
-		/// For Additional Project Property file  VSAndroidUnreal.props file that need to be written out.  This is currently used only on Android. 
-		/// </summary>
-		public override void WriteAdditionalPropFile()
-		{
-			if(!IsVSAndroidSupportInstalled())
-			{
-				return;
-			}
-
-			//This file only needs to be written once and doesn't change.
-			if(VSPropsFileWritten)
-			{
-				return;
-			}
-			VSPropsFileWritten = true;
-
-
-			string FileName = "VSAndroidUnreal.props";
-
-			// Change the path to the Android SDK based on if we are using the Visual Studio Sandboxed SDK or not
-			string vsAndroidSDKPath;
-			if (VSSandboxedSDK)
-			{
-				vsAndroidSDKPath = "$(ProgramData)\\Microsoft\\AndroidSDK\\25";
-			}
-			else
-			{
-				vsAndroidSDKPath = "$(VS_AndroidHome)";
-			}
-
-			string FileText = "<?xml version=\"1.0\" encoding=\"utf-8\"?>" + ProjectFileGenerator.NewLine +
-								"<Project ToolsVersion=\"4.0\" xmlns=\"http://schemas.microsoft.com/developer/msbuild/2003\">" + ProjectFileGenerator.NewLine +
-								"	<ImportGroup Label=\"PropertySheets\" />" + ProjectFileGenerator.NewLine +
-								"	<PropertyGroup Label=\"UserMacros\">" + ProjectFileGenerator.NewLine +
-								"		<ANDROID_HOME>" + vsAndroidSDKPath + "</ANDROID_HOME>" + ProjectFileGenerator.NewLine +
-								"		<JAVA_HOME>$(VS_JavaHome)</JAVA_HOME>" + ProjectFileGenerator.NewLine +
-								"		<NDKROOT>$(VS_NdkRoot)</NDKROOT>" + ProjectFileGenerator.NewLine +
-								"	</PropertyGroup>" + ProjectFileGenerator.NewLine +
-								"	<PropertyGroup />" + ProjectFileGenerator.NewLine +
-								"	<ItemDefinitionGroup />" + ProjectFileGenerator.NewLine +
-								"	<ItemGroup>" + ProjectFileGenerator.NewLine +
-								"		<BuildMacro Include=\"ANDROID_HOME\">" + ProjectFileGenerator.NewLine +
-								"			<Value>$(ANDROID_HOME)</Value>" + ProjectFileGenerator.NewLine +
-								"			<EnvironmentVariable>true</EnvironmentVariable>" + ProjectFileGenerator.NewLine +
-								"		</BuildMacro>" + ProjectFileGenerator.NewLine +
-								"		<BuildMacro Include=\"JAVA_HOME\">" + ProjectFileGenerator.NewLine +
-								"			<Value>$(JAVA_HOME)</Value>" + ProjectFileGenerator.NewLine +
-								"			<EnvironmentVariable>true</EnvironmentVariable>" + ProjectFileGenerator.NewLine +
-								"		</BuildMacro>" + ProjectFileGenerator.NewLine +
-								"		<BuildMacro Include=\"NDKROOT\">" + ProjectFileGenerator.NewLine +
-								"			<Value>$(NDKROOT)</Value>" + ProjectFileGenerator.NewLine +
-								"			<EnvironmentVariable>true</EnvironmentVariable>" + ProjectFileGenerator.NewLine +
-								"		</BuildMacro>" + ProjectFileGenerator.NewLine +
-								"	</ItemGroup>" + ProjectFileGenerator.NewLine +
-								"</Project>";
-
-			ProjectFileGenerator.WriteFileIfChanged(ProjectFileGenerator.IntermediateProjectFilesPath + "\\" + FileName, FileText);
-
-		}
-
-
-		/// <summary>
-		/// For additional Project file *PROJECTNAME*-AndroidRun.androidproj.user that needs to be written out.  This is currently used only on Android. 
-		/// </summary>
-		/// <param name="ProjectFile">ProjectFile object</param>
-		public override void WriteAdditionalProjUserFile(ProjectFile ProjectFile)
-		{
-			if (!IsVSAndroidSupportInstalled() || ProjectFile.SourceFiles.Count == 0)
-			{
-				return;
-			}
-
-			string BaseDirectory = ProjectFile.SourceFiles[0].BaseFolder!.FullName;
-
-			string ProjectName = ProjectFile.ProjectFilePath.GetFileNameWithoutExtension();
-
-			string FileName = ProjectName + "-AndroidRun.androidproj.user";
-
-			string FileText =   "<?xml version=\"1.0\" encoding=\"utf-8\"?>" + ProjectFileGenerator.NewLine +
-								"<Project ToolsVersion=\"14.0\" xmlns=\"http://schemas.microsoft.com/developer/msbuild/2003\">" + ProjectFileGenerator.NewLine +
-								"	<PropertyGroup Condition=\"\'$(Configuration)|$(Platform)\'==\'Debug|ARM\'\">" + ProjectFileGenerator.NewLine +
-								"		<PackagePath>" + BaseDirectory + "\\Binaries\\Android\\" + ProjectName + "-armv7.apk</PackagePath>" + ProjectFileGenerator.NewLine +
-								"		<LaunchActivity>" + ProjectFileGenerator.NewLine +
-								"		</LaunchActivity>" + ProjectFileGenerator.NewLine +
-								"		<AdditionalSymbolSearchPaths>" + BaseDirectory + "\\Intermediate\\Android\\APK\\obj\\local\\arm64-v8a; " + BaseDirectory + "\\Intermediate\\Android\\APK\\jni\\arm64-v8a;" + BaseDirectory + "\\Binaries\\Android;$(AdditionalSymbolSearchPaths)</AdditionalSymbolSearchPaths>" + ProjectFileGenerator.NewLine +
-								"		<DebuggerFlavor>AndroidDebugger</DebuggerFlavor>" + ProjectFileGenerator.NewLine +
-								"	</PropertyGroup>" + ProjectFileGenerator.NewLine +
-								"</Project>";
-
-			ProjectFileGenerator.WriteFileIfChanged(ProjectFileGenerator.IntermediateProjectFilesPath + "\\" + FileName, FileText);
-
-		}
-
-
-		/// <summary>
-		/// For additional Project file *PROJECTNAME*-AndroidRun.androidproj that needs to be written out.  This is currently used only on Android. 
-		/// </summary>
-		/// <param name="ProjectFile">ProjectFile object</param>
-		public override Tuple<ProjectFile, string>? WriteAdditionalProjFile(ProjectFile ProjectFile)
-		{
-			if (!IsVSAndroidSupportInstalled())
-			{
-				return null;
-			}
-
-			string ProjectName = ProjectFile.ProjectFilePath.GetFileNameWithoutExtension() + "-AndroidRun";
-			
-			string FileName = ProjectName + ".androidproj";
-
-			string FileText = "<?xml version=\"1.0\" encoding=\"utf-8\"?> " + ProjectFileGenerator.NewLine +
-								"<Project DefaultTargets=\"Build\" ToolsVersion=\"14.0\" xmlns=\"http://schemas.microsoft.com/developer/msbuild/2003\"> " + ProjectFileGenerator.NewLine +
-								"	<ItemGroup Label=\"ProjectConfigurations\"> " + ProjectFileGenerator.NewLine +
-								"		<ProjectConfiguration Include=\"Debug|ARM\"> " + ProjectFileGenerator.NewLine +
-								"			<Configuration>Debug</Configuration> " + ProjectFileGenerator.NewLine +
-								"			<Platform>ARM</Platform> " + ProjectFileGenerator.NewLine +
-								"		</ProjectConfiguration> " + ProjectFileGenerator.NewLine +
-								"		<ProjectConfiguration Include=\"Development|ARM\"> " + ProjectFileGenerator.NewLine +
-								"			<Configuration>Development</Configuration> " + ProjectFileGenerator.NewLine +
-								"			<Platform>ARM</Platform> " + ProjectFileGenerator.NewLine +
-								"		</ProjectConfiguration> " + ProjectFileGenerator.NewLine +
-								"		<ProjectConfiguration Include=\"Release|ARM\"> " + ProjectFileGenerator.NewLine +
-								"			<Configuration>Release</Configuration> " + ProjectFileGenerator.NewLine +
-								"			<Platform>ARM</Platform> " + ProjectFileGenerator.NewLine +
-								"		</ProjectConfiguration> " + ProjectFileGenerator.NewLine +
-								"		<ProjectConfiguration Include=\"Debug|ARM64\"> " + ProjectFileGenerator.NewLine +
-								"			<Configuration>Debug</Configuration> " + ProjectFileGenerator.NewLine +
-								"			<Platform>ARM64</Platform> " + ProjectFileGenerator.NewLine +
-								"		</ProjectConfiguration> " + ProjectFileGenerator.NewLine +
-								"		<ProjectConfiguration Include=\"Development|ARM64\"> " + ProjectFileGenerator.NewLine +
-								"			<Configuration>Development</Configuration> " + ProjectFileGenerator.NewLine +
-								"			<Platform>ARM64</Platform> " + ProjectFileGenerator.NewLine +
-								"		</ProjectConfiguration> " + ProjectFileGenerator.NewLine +
-								"		<ProjectConfiguration Include=\"Release|ARM64\"> " + ProjectFileGenerator.NewLine +
-								"			<Configuration>Release</Configuration> " + ProjectFileGenerator.NewLine +
-								"			<Platform>ARM64</Platform> " + ProjectFileGenerator.NewLine +
-								"		</ProjectConfiguration> " + ProjectFileGenerator.NewLine +
-								"		<ProjectConfiguration Include=\"Debug|x64\"> " + ProjectFileGenerator.NewLine +
-								"			<Configuration>Debug</Configuration> " + ProjectFileGenerator.NewLine +
-								"			<Platform>x64</Platform> " + ProjectFileGenerator.NewLine +
-								"		</ProjectConfiguration> " + ProjectFileGenerator.NewLine +
-								"		<ProjectConfiguration Include=\"Development|x64\"> " + ProjectFileGenerator.NewLine +
-								"			<Configuration>Development</Configuration> " + ProjectFileGenerator.NewLine +
-								"			<Platform>x64</Platform> " + ProjectFileGenerator.NewLine +
-								"		</ProjectConfiguration> " + ProjectFileGenerator.NewLine +
-								"		<ProjectConfiguration Include=\"Release|x64\"> " + ProjectFileGenerator.NewLine +
-								"			<Configuration>Release</Configuration> " + ProjectFileGenerator.NewLine +
-								"			<Platform>x64</Platform> " + ProjectFileGenerator.NewLine +
-								"		</ProjectConfiguration> " + ProjectFileGenerator.NewLine +
-								"		<ProjectConfiguration Include=\"Debug|x86\"> " + ProjectFileGenerator.NewLine +
-								"			<Configuration>Debug</Configuration> " + ProjectFileGenerator.NewLine +
-								"			<Platform>x86</Platform> " + ProjectFileGenerator.NewLine +
-								"		</ProjectConfiguration> " + ProjectFileGenerator.NewLine +
-								"		<ProjectConfiguration Include=\"Development|x86\"> " + ProjectFileGenerator.NewLine +
-								"			<Configuration>Development</Configuration> " + ProjectFileGenerator.NewLine +
-								"			<Platform>x86</Platform> " + ProjectFileGenerator.NewLine +
-								"		</ProjectConfiguration> " + ProjectFileGenerator.NewLine +
-								"		<ProjectConfiguration Include=\"Release|x86\"> " + ProjectFileGenerator.NewLine +
-								"			<Configuration>Release</Configuration> " + ProjectFileGenerator.NewLine +
-								"			<Platform>x86</Platform> " + ProjectFileGenerator.NewLine +
-								"		</ProjectConfiguration> " + ProjectFileGenerator.NewLine +
-								"	</ItemGroup> " + ProjectFileGenerator.NewLine +
-								"	<PropertyGroup Label=\"Globals\"> " + ProjectFileGenerator.NewLine +
-								"		<RootNamespace>" + ProjectName + "</RootNamespace> " + ProjectFileGenerator.NewLine +
-								"		<MinimumVisualStudioVersion>14.0</MinimumVisualStudioVersion> " + ProjectFileGenerator.NewLine +
-                                "		<ProjectVersion>1.0</ProjectVersion> " + ProjectFileGenerator.NewLine +
-								
-								//Set the project guid 
-								"		<ProjectGuid>" + System.Guid.NewGuid().ToString("B").ToUpper() + "</ProjectGuid> " + ProjectFileGenerator.NewLine +
-								
-								"		<ConfigurationType>Application</ConfigurationType> " + ProjectFileGenerator.NewLine +
-								"		<_PackagingProjectWithoutNativeComponent>true</_PackagingProjectWithoutNativeComponent> " + ProjectFileGenerator.NewLine +
-								"		<LaunchActivity Condition=\"\'$(LaunchActivity)\' == \'\'\">com." + ProjectName + "." + ProjectName + "</LaunchActivity> " + ProjectFileGenerator.NewLine +
-								"		<JavaSourceRoots>src</JavaSourceRoots> " + ProjectFileGenerator.NewLine +
-								"	</PropertyGroup> " + ProjectFileGenerator.NewLine +
-								"	<Import Project=\"$(AndroidTargetsPath)\\Android.Default.props\" /> " + ProjectFileGenerator.NewLine +
-								"	<PropertyGroup Condition=\"\'$(Configuration)|$(Platform)\'==\'Debug|ARM\'\" Label=\"Configuration\"> " + ProjectFileGenerator.NewLine +
-								"		<UseDebugLibraries>true</UseDebugLibraries> " + ProjectFileGenerator.NewLine +
-								"		<TargetName>$(RootNamespace)</TargetName> " + ProjectFileGenerator.NewLine +
-								"	</PropertyGroup> " + ProjectFileGenerator.NewLine +
-								"	<PropertyGroup Condition=\"\'$(Configuration)|$(Platform)\'==\'Development|ARM\'\" Label=\"Configuration\"> " + ProjectFileGenerator.NewLine +
-								"		<UseDebugLibraries>false</UseDebugLibraries> " + ProjectFileGenerator.NewLine +
-								"		<TargetName>$(RootNamespace)</TargetName> " + ProjectFileGenerator.NewLine +
-								"	</PropertyGroup> " + ProjectFileGenerator.NewLine +
-								"	<PropertyGroup Condition=\"\'$(Configuration)|$(Platform)\'==\'Release|ARM\'\" Label=\"Configuration\"> " + ProjectFileGenerator.NewLine +
-								"		<UseDebugLibraries>false</UseDebugLibraries> " + ProjectFileGenerator.NewLine +
-								"		<TargetName>$(RootNamespace)</TargetName> " + ProjectFileGenerator.NewLine +
-								"	</PropertyGroup> " + ProjectFileGenerator.NewLine +
-								"	<PropertyGroup Condition=\"\'$(Configuration)|$(Platform)\'==\'Debug|ARM64\'\" Label=\"Configuration\"> " + ProjectFileGenerator.NewLine +
-								"		<UseDebugLibraries>true</UseDebugLibraries> " + ProjectFileGenerator.NewLine +
-								"		<TargetName>$(RootNamespace)</TargetName> " + ProjectFileGenerator.NewLine +
-								"	</PropertyGroup> " + ProjectFileGenerator.NewLine +
-								"	<PropertyGroup Condition=\"\'$(Configuration)|$(Platform)\'==\'Development|ARM64\'\" Label=\"Configuration\"> " + ProjectFileGenerator.NewLine +
-								"		<UseDebugLibraries>false</UseDebugLibraries> " + ProjectFileGenerator.NewLine +
-								"		<TargetName>$(RootNamespace)</TargetName> " + ProjectFileGenerator.NewLine +
-								"	</PropertyGroup> " + ProjectFileGenerator.NewLine +
-								"	<PropertyGroup Condition=\"\'$(Configuration)|$(Platform)\'==\'Release|ARM64\'\" Label=\"Configuration\"> " + ProjectFileGenerator.NewLine +
-								"		<UseDebugLibraries>false</UseDebugLibraries> " + ProjectFileGenerator.NewLine +
-								"		<TargetName>$(RootNamespace)</TargetName> " + ProjectFileGenerator.NewLine +
-								"	</PropertyGroup> " + ProjectFileGenerator.NewLine +
-								"	<PropertyGroup Condition=\"\'$(Configuration)|$(Platform)\'==\'Debug|x64\'\" Label=\"Configuration\"> " + ProjectFileGenerator.NewLine +
-								"		<UseDebugLibraries>true</UseDebugLibraries> " + ProjectFileGenerator.NewLine +
-								"		<TargetName>$(RootNamespace)</TargetName> " + ProjectFileGenerator.NewLine +
-								"	</PropertyGroup> " + ProjectFileGenerator.NewLine +
-								"	<PropertyGroup Condition=\"\'$(Configuration)|$(Platform)\'==\'Development|x64\'\" Label=\"Configuration\"> " + ProjectFileGenerator.NewLine +
-								"		<UseDebugLibraries>false</UseDebugLibraries> " + ProjectFileGenerator.NewLine +
-								"		<TargetName>$(RootNamespace)</TargetName> " + ProjectFileGenerator.NewLine +
-								"	</PropertyGroup> " + ProjectFileGenerator.NewLine +
-								"	<PropertyGroup Condition=\"\'$(Configuration)|$(Platform)\'==\'Release|x64\'\" Label=\"Configuration\"> " + ProjectFileGenerator.NewLine +
-								"		<UseDebugLibraries>false</UseDebugLibraries> " + ProjectFileGenerator.NewLine +
-								"		<TargetName>$(RootNamespace)</TargetName> " + ProjectFileGenerator.NewLine +
-								"	</PropertyGroup> " + ProjectFileGenerator.NewLine +
-								"	<PropertyGroup Condition=\"\'$(Configuration)|$(Platform)\'==\'Debug|x86\'\" Label=\"Configuration\"> " + ProjectFileGenerator.NewLine +
-								"		<UseDebugLibraries>true</UseDebugLibraries> " + ProjectFileGenerator.NewLine +
-								"		<TargetName>$(RootNamespace)</TargetName> " + ProjectFileGenerator.NewLine +
-								"	</PropertyGroup> " + ProjectFileGenerator.NewLine +
-								"	<PropertyGroup Condition=\"\'$(Configuration)|$(Platform)\'==\'Development|x86\'\" Label=\"Configuration\"> " + ProjectFileGenerator.NewLine +
-								"		<UseDebugLibraries>false</UseDebugLibraries> " + ProjectFileGenerator.NewLine +
-								"		<TargetName>$(RootNamespace)</TargetName> " + ProjectFileGenerator.NewLine +
-								"	</PropertyGroup> " + ProjectFileGenerator.NewLine +
-								"	<PropertyGroup Condition=\"\'$(Configuration)|$(Platform)\'==\'Release|x86\'\" Label=\"Configuration\"> " + ProjectFileGenerator.NewLine +
-								"		<UseDebugLibraries>false</UseDebugLibraries> " + ProjectFileGenerator.NewLine +
-								"		<TargetName>$(RootNamespace)</TargetName> " + ProjectFileGenerator.NewLine +
-								"	</PropertyGroup> " + ProjectFileGenerator.NewLine +
-								"	<Import Project=\"$(AndroidTargetsPath)\\Android.props\" /> " + ProjectFileGenerator.NewLine +
-								"	<ImportGroup Label=\"ExtensionSettings\" /> " + ProjectFileGenerator.NewLine +
-								"	<PropertyGroup Label=\"UserMacros\" /> " + ProjectFileGenerator.NewLine +
-								"	<PropertyGroup Condition=\"\'$(Configuration)|$(Platform)\'==\'Debug|ARM\'\"> " + ProjectFileGenerator.NewLine +
-								"	</PropertyGroup> " + ProjectFileGenerator.NewLine +
-								"	<PropertyGroup Condition=\"\'$(Configuration)|$(Platform)\'==\'Development|ARM\'\"> " + ProjectFileGenerator.NewLine +
-								"	</PropertyGroup> " + ProjectFileGenerator.NewLine +
-								"	<PropertyGroup Condition=\"\'$(Configuration)|$(Platform)\'==\'Release|ARM\'\"> " + ProjectFileGenerator.NewLine +
-								"	</PropertyGroup> " + ProjectFileGenerator.NewLine +
-								"	<PropertyGroup Condition=\"\'$(Configuration)|$(Platform)\'==\'Debug|ARM64\'\"> " + ProjectFileGenerator.NewLine +
-								"	</PropertyGroup> " + ProjectFileGenerator.NewLine +
-								"	<PropertyGroup Condition=\"\'$(Configuration)|$(Platform)\'==\'Development|ARM64\'\"> " + ProjectFileGenerator.NewLine +
-								"	</PropertyGroup> " + ProjectFileGenerator.NewLine +
-								"	<PropertyGroup Condition=\"\'$(Configuration)|$(Platform)\'==\'Release|ARM64\'\"> " + ProjectFileGenerator.NewLine +
-								"	</PropertyGroup> " + ProjectFileGenerator.NewLine +
-								"	<PropertyGroup Condition=\"\'$(Configuration)|$(Platform)\'==\'Debug|x64\'\"> " + ProjectFileGenerator.NewLine +
-								"	</PropertyGroup> " + ProjectFileGenerator.NewLine +
-								"	<PropertyGroup Condition=\"\'$(Configuration)|$(Platform)\'==\'Development|x64\'\"> " + ProjectFileGenerator.NewLine +
-								"	</PropertyGroup> " + ProjectFileGenerator.NewLine +
-								"	<PropertyGroup Condition=\"\'$(Configuration)|$(Platform)\'==\'Release|x64\'\"> " + ProjectFileGenerator.NewLine +
-								"	</PropertyGroup> " + ProjectFileGenerator.NewLine +
-								"	<PropertyGroup Condition=\"\'$(Configuration)|$(Platform)\'==\'Debug|x86\'\"> " + ProjectFileGenerator.NewLine +
-								"	</PropertyGroup> " + ProjectFileGenerator.NewLine +
-								"	<PropertyGroup Condition=\"\'$(Configuration)|$(Platform)\'==\'Development|x86\'\"> " + ProjectFileGenerator.NewLine +
-								"	</PropertyGroup> " + ProjectFileGenerator.NewLine +
-								"	<PropertyGroup Condition=\"\'$(Configuration)|$(Platform)\'==\'Release|x86\'\"> " + ProjectFileGenerator.NewLine +
-								"	</PropertyGroup> " + ProjectFileGenerator.NewLine +
-								"	<ItemDefinitionGroup Condition=\"\'$(Configuration)|$(Platform)\'==\'Debug|ARM\'\"> " + ProjectFileGenerator.NewLine +
-								"		<AntPackage> " + ProjectFileGenerator.NewLine +
-								"			<AndroidAppLibName /> " + ProjectFileGenerator.NewLine +
-								"		</AntPackage> " + ProjectFileGenerator.NewLine +
-								"	</ItemDefinitionGroup> " + ProjectFileGenerator.NewLine +
-								"	<ItemDefinitionGroup Condition=\"\'$(Configuration)|$(Platform)\'==\'Development|ARM\'\"> " + ProjectFileGenerator.NewLine +
-								"		<AntPackage> " + ProjectFileGenerator.NewLine +
-								"			<AndroidAppLibName /> " + ProjectFileGenerator.NewLine +
-								"		</AntPackage> " + ProjectFileGenerator.NewLine +
-								"	</ItemDefinitionGroup> " + ProjectFileGenerator.NewLine +
-								"	<ItemDefinitionGroup Condition=\"\'$(Configuration)|$(Platform)\'==\'Release|ARM\'\"> " + ProjectFileGenerator.NewLine +
-								"		<AntPackage> " + ProjectFileGenerator.NewLine +
-								"			<AndroidAppLibName /> " + ProjectFileGenerator.NewLine +
-								"		</AntPackage> " + ProjectFileGenerator.NewLine +
-								"	</ItemDefinitionGroup> " + ProjectFileGenerator.NewLine +
-								"	<ItemDefinitionGroup Condition=\"\'$(Configuration)|$(Platform)\'==\'Debug|ARM64\'\"> " + ProjectFileGenerator.NewLine +
-								"		<AntPackage> " + ProjectFileGenerator.NewLine +
-								"			<AndroidAppLibName /> " + ProjectFileGenerator.NewLine +
-								"		</AntPackage> " + ProjectFileGenerator.NewLine +
-								"	</ItemDefinitionGroup> " + ProjectFileGenerator.NewLine +
-								"	<ItemDefinitionGroup Condition=\"\'$(Configuration)|$(Platform)\'==\'Development|ARM64\'\"> " + ProjectFileGenerator.NewLine +
-								"		<AntPackage> " + ProjectFileGenerator.NewLine +
-								"			<AndroidAppLibName /> " + ProjectFileGenerator.NewLine +
-								"		</AntPackage> " + ProjectFileGenerator.NewLine +
-								"	</ItemDefinitionGroup> " + ProjectFileGenerator.NewLine +
-								"	<ItemDefinitionGroup Condition=\"\'$(Configuration)|$(Platform)\'==\'Release|ARM64\'\"> " + ProjectFileGenerator.NewLine +
-								"		<AntPackage> " + ProjectFileGenerator.NewLine +
-								"			<AndroidAppLibName /> " + ProjectFileGenerator.NewLine +
-								"		</AntPackage> " + ProjectFileGenerator.NewLine +
-								"	</ItemDefinitionGroup> " + ProjectFileGenerator.NewLine +
-								"	<ItemDefinitionGroup Condition=\"\'$(Configuration)|$(Platform)\'==\'Debug|x64\'\"> " + ProjectFileGenerator.NewLine +
-								"		<AntPackage> " + ProjectFileGenerator.NewLine +
-								"			<AndroidAppLibName /> " + ProjectFileGenerator.NewLine +
-								"		</AntPackage> " + ProjectFileGenerator.NewLine +
-								"	</ItemDefinitionGroup> " + ProjectFileGenerator.NewLine +
-								"	<ItemDefinitionGroup Condition=\"\'$(Configuration)|$(Platform)\'==\'Development|x64\'\"> " + ProjectFileGenerator.NewLine +
-								"		<AntPackage> " + ProjectFileGenerator.NewLine +
-								"			<AndroidAppLibName /> " + ProjectFileGenerator.NewLine +
-								"		</AntPackage> " + ProjectFileGenerator.NewLine +
-								"	</ItemDefinitionGroup> " + ProjectFileGenerator.NewLine +
-								"	<ItemDefinitionGroup Condition=\"\'$(Configuration)|$(Platform)\'==\'Release|x64\'\"> " + ProjectFileGenerator.NewLine +
-								"		<AntPackage> " + ProjectFileGenerator.NewLine +
-								"			<AndroidAppLibName /> " + ProjectFileGenerator.NewLine +
-								"		</AntPackage> " + ProjectFileGenerator.NewLine +
-								"	</ItemDefinitionGroup> " + ProjectFileGenerator.NewLine +
-								"	<ItemDefinitionGroup Condition=\"\'$(Configuration)|$(Platform)\'==\'Debug|x86\'\"> " + ProjectFileGenerator.NewLine +
-								"		<AntPackage> " + ProjectFileGenerator.NewLine +
-								"			<AndroidAppLibName /> " + ProjectFileGenerator.NewLine +
-								"		</AntPackage> " + ProjectFileGenerator.NewLine +
-								"	</ItemDefinitionGroup> " + ProjectFileGenerator.NewLine +
-								"	<ItemDefinitionGroup Condition=\"\'$(Configuration)|$(Platform)\'==\'Development|x86\'\"> " + ProjectFileGenerator.NewLine +
-								"		<AntPackage> " + ProjectFileGenerator.NewLine +
-								"			<AndroidAppLibName /> " + ProjectFileGenerator.NewLine +
-								"		</AntPackage> " + ProjectFileGenerator.NewLine +
-								"	</ItemDefinitionGroup> " + ProjectFileGenerator.NewLine +
-								"	<ItemDefinitionGroup Condition=\"\'$(Configuration)|$(Platform)\'==\'Release|x86\'\"> " + ProjectFileGenerator.NewLine +
-								"		<AntPackage> " + ProjectFileGenerator.NewLine +
-								"			<AndroidAppLibName /> " + ProjectFileGenerator.NewLine +
-								"		</AntPackage> " + ProjectFileGenerator.NewLine +
-								"	</ItemDefinitionGroup> " + ProjectFileGenerator.NewLine +
-								"	<Import Project=\"$(AndroidTargetsPath)\\Android.targets\" /> " + ProjectFileGenerator.NewLine +
-                                "	<ImportGroup Label=\"ExtensionTargets\" /> " + ProjectFileGenerator.NewLine +
-								"</Project>";
-			
-			bool Success = ProjectFileGenerator.WriteFileIfChanged(ProjectFileGenerator.IntermediateProjectFilesPath + "\\" + FileName, FileText);
-
-			FileReference ProjectFilePath = FileReference.Combine(ProjectFileGenerator.IntermediateProjectFilesPath, FileName);
-			AndroidDebugProjectFile Project = new AndroidDebugProjectFile(ProjectFilePath, ProjectFile.BaseDir);
-			Project.ShouldBuildForAllSolutionTargets = false;
-			Project.ShouldBuildByDefaultForSolutionTargets = false;
-
-			return Success ? new Tuple<ProjectFile, string>(Project, "Unreal Android Debug Projects") : null;
-
-=======
 			else
 			{
 				base.GetVisualStudioPathsEntries(InPlatform, InConfiguration, TargetType, TargetRulesPath, ProjectFilePath, NMakeOutputPath, InProjectFileFormat, ProjectFileBuilder);
 			}
->>>>>>> d731a049
 		}
 
 		public override string GetExtraBuildArguments(UnrealTargetPlatform InPlatform, UnrealTargetConfiguration InConfiguration)
@@ -710,26 +159,6 @@
 			// do not need to check InPlatform since it will always be UnrealTargetPlatform.Android
 			return (AGDEInstalled ? " -Architectures=arm64 -ForceAPKGeneration" : "") + base.GetExtraBuildArguments(InPlatform, InConfiguration);
 		}
-<<<<<<< HEAD
-	}
-
-
-	/// <summary>
-	/// An Android Debug Project
-	/// </summary>
-	class AndroidDebugProjectFile : MSBuildProjectFile
-	{
-		/// <summary>
-		/// Constructs a new project file object
-		/// </summary>
-		/// <param name="InitFilePath">The path to the project file on disk</param>
-		/// <param name="BaseDir">The base directory for files within this project</param>
-		public AndroidDebugProjectFile(FileReference InitFilePath, DirectoryReference BaseDir)
-			: base(InitFilePath, BaseDir)
-		{
-		}
-=======
->>>>>>> d731a049
 
 		public override string GetVisualStudioUserFileStrings(UnrealTargetPlatform InPlatform, UnrealTargetConfiguration InConfiguration,
 			string InConditionString, TargetRules InTargetRules, FileReference TargetRulesPath, FileReference ProjectFilePath)
