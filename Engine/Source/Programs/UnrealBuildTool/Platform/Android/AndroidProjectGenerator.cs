--- conflicted
+++ resolved
@@ -50,12 +50,6 @@
 				{
 					AGDEInstalled = false;
 				}
-			}
-
-			AGDEInstalled = Microsoft.Win32.Registry.LocalMachine.OpenSubKey(@"SOFTWARE\WOW6432Node\Google\AndroidGameDevelopmentExtension")?.ValueCount > 0;
-			if (Arguments.HasOption("-noagde"))
-			{
-				AGDEInstalled = false;
 			}
 		}
 
@@ -325,11 +319,7 @@
 			if (AGDEInstalled)
 			{
 				string apkLocation = Path.Combine(
-<<<<<<< HEAD
-					Path.GetDirectoryName(NMakeOutputPath.FullName),
-=======
 					Path.GetDirectoryName(NMakeOutputPath.FullName)!,
->>>>>>> 6bbb88c8
 					Path.GetFileNameWithoutExtension(NMakeOutputPath.FullName) + "-arm64.apk");
 
 				ProjectFileBuilder.AppendLine($"    <AndroidApkLocation>{apkLocation}</AndroidApkLocation>");
