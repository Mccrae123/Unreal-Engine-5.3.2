--- conflicted
+++ resolved
@@ -6,10 +6,7 @@
 using System.Text;
 using System.Threading.Tasks;
 using EpicGames.Core;
-<<<<<<< HEAD
-=======
 using Microsoft.Extensions.Logging;
->>>>>>> d731a049
 
 namespace UnrealBuildTool
 {
@@ -26,11 +23,6 @@
 
 		/// <summary>
 		/// Returns the Android NDK Level
-<<<<<<< HEAD
-		/// </summary>
-		/// <returns>The NDK Level</returns>
-		int GetNdkApiLevelInt(int MinNDK);
-=======
 		/// </summary>
 		/// <returns>The NDK Level</returns>
 		int GetNdkApiLevelInt(int MinNDK);
@@ -40,7 +32,6 @@
 		/// </summary>
 		/// <returns>The NDK Version</returns>
 		UInt64 GetNdkVersionInt();
->>>>>>> d731a049
 	}
 
 	/// <summary>
