--- conflicted
+++ resolved
@@ -105,17 +105,13 @@
 			Target.bCompileNvCloth = false;
 
 			Target.bCompileRecast = true;
-<<<<<<< HEAD
 			Target.bCompileISPC = false;
-=======
-			Target.bCompileISPC = true;
->>>>>>> fa8a8d0d
 		}
 
 		public override bool CanUseXGE()
 		{
 			// Disable when building on Linux
-			return BuildHostPlatform.Current.Platform != UnrealTargetPlatform.Linux && !(Environment.GetEnvironmentVariable("IsBuildMachine") == "1");
+			return BuildHostPlatform.Current.Platform != UnrealTargetPlatform.Linux;
 		}
 
 		public override bool IsBuildProduct(string FileName, string[] NamePrefixes, string[] NameSuffixes)
