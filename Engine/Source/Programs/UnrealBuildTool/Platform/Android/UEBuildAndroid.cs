// Copyright Epic Games, Inc. All Rights Reserved.

using System;
using System.Collections.Generic;
using System.Text;
using System.IO;
using EpicGames.Core;
<<<<<<< HEAD
=======
using Microsoft.Extensions.Logging;
using Microsoft.Extensions.Logging.Abstractions;
>>>>>>> d731a049

namespace UnrealBuildTool
{
	/// <summary>
	/// Android-specific target settings
	/// </summary>
	public partial class AndroidTargetRules
	{
		/// <summary>
		/// Lists Architectures that you want to build
		/// </summary>
		[CommandLine("-Architectures=", ListSeparator = '+')]
		public List<string> Architectures = new List<string>();

		/// <summary>
		/// Lists GPU Architectures that you want to build (mostly used for mobile etc.)
		/// </summary>
		[CommandLine("-GPUArchitectures=", ListSeparator = '+')]
		public List<string> GPUArchitectures = new List<string>();

		/// <summary>
		/// Enables address sanitizer (ASan)
		/// </summary>
		[CommandLine("-EnableASan")]
		public bool bEnableAddressSanitizer = false;

		/// <summary>
		/// Enables HW address sanitizer (HWASan)
		/// </summary>
		[CommandLine("-EnableHWASan")]
		public bool bEnableHWAddressSanitizer = false;

		/// <summary>
		/// Enables thread sanitizer (TSan)
		/// </summary>
		//[CommandLine("-EnableTSan")]
		public bool bEnableThreadSanitizer = false;

		/// <summary>
		/// Enables undefined behavior sanitizer (UBSan)
		/// </summary>
		[CommandLine("-EnableUBSan")]
		public bool bEnableUndefinedBehaviorSanitizer = false;

		/// <summary>
		/// Enables minimal undefined behavior sanitizer (UBSan)
		/// </summary>
		[CommandLine("-EnableMinUBSan")]
		public bool bEnableMinimalUndefinedBehaviorSanitizer = false;
	}

	/// <summary>
	/// Read-only wrapper for Android-specific target settings
	/// </summary>
	public partial class ReadOnlyAndroidTargetRules
	{
		/// <summary>
		/// The private mutable settings object
		/// </summary>
		private AndroidTargetRules Inner;

		/// <summary>
		/// Constructor
		/// </summary>
		/// <param name="Inner">The settings object to wrap</param>
		public ReadOnlyAndroidTargetRules(AndroidTargetRules Inner)
		{
			this.Inner = Inner;
		}

		/// <summary>
		/// Accessors for fields on the inner TargetRules instance
		/// </summary>
		#region Read-only accessor properties 
		#pragma warning disable CS1591

		public IReadOnlyList<string> Architectures
		{
			get { return Inner.Architectures.AsReadOnly(); }
		}

		public IReadOnlyList<string> GPUArchitectures
		{
			get { return Inner.GPUArchitectures.AsReadOnly(); }
		}

		public bool bEnableAddressSanitizer
		{
			get { return Inner.bEnableAddressSanitizer; }
		}

		public bool bEnableHWAddressSanitizer
		{
			get { return Inner.bEnableHWAddressSanitizer; }
		}

		public bool bEnableThreadSanitizer
		{
			get { return Inner.bEnableThreadSanitizer; }
		}

		public bool bEnableUndefinedBehaviorSanitizer
		{
			get { return Inner.bEnableUndefinedBehaviorSanitizer; }
		}

		public bool bEnableMinimalUndefinedBehaviorSanitizer
		{
			get { return Inner.bEnableMinimalUndefinedBehaviorSanitizer; }
		}

		public AndroidTargetRules TargetRules
		{
			get { return Inner; }
		}

		#pragma warning restore CS1591
		#endregion
	}

	class AndroidPlatform : UEBuildPlatform
	{
		UEBuildPlatformSDK SDK;

		public AndroidPlatform(UnrealTargetPlatform InTargetPlatform, UEBuildPlatformSDK InSDK, ILogger InLogger) 
			: base(InTargetPlatform, InSDK, InLogger)
		{
			SDK = InSDK;
		}

		public AndroidPlatform(AndroidPlatformSDK InSDK, ILogger InLogger) : this(UnrealTargetPlatform.Android, InSDK, InLogger)
		{
		}

		public override void ResetTarget(TargetRules Target)
		{
			ValidateTarget(Target);

			Target.bDeployAfterCompile = true;
		}

		public override void ValidateTarget(TargetRules Target)
		{
			if (!string.IsNullOrWhiteSpace(Environment.GetEnvironmentVariable("CLANG_STATIC_ANALYZER_MODE")))
			{
				Target.StaticAnalyzer = StaticAnalyzer.Default;
				Target.StaticAnalyzerOutputType = (Environment.GetEnvironmentVariable("CLANG_ANALYZER_OUTPUT")?.Contains("html", StringComparison.OrdinalIgnoreCase) == true) ? StaticAnalyzerOutputType.Html : StaticAnalyzerOutputType.Text;
				Target.StaticAnalyzerMode = string.Equals(Environment.GetEnvironmentVariable("CLANG_STATIC_ANALYZER_MODE"), "shallow") ? StaticAnalyzerMode.Shallow : StaticAnalyzerMode.Deep;
			}
			else if (Target.StaticAnalyzer == StaticAnalyzer.Clang)
			{
				Target.StaticAnalyzer = StaticAnalyzer.Default;
			}

			// Disable linking and ignore build outputs if we're using a static analyzer
			if (Target.StaticAnalyzer == StaticAnalyzer.Default)
			{
				Target.bDisableLinking = true;
				Target.bIgnoreBuildOutputs = true;
			}

			Target.bCompileRecast = true;
			Target.bCompileISPC = false;
		}

		public override bool CanUseXGE()
		{
			// Disable when building on Linux
			return BuildHostPlatform.Current.Platform != UnrealTargetPlatform.Linux;
		}

		public override bool IsBuildProduct(string FileName, string[] NamePrefixes, string[] NameSuffixes)
		{
			return IsBuildProductWithArch(FileName, NamePrefixes, NameSuffixes, ".so")
				|| IsBuildProductWithArch(FileName, NamePrefixes, NameSuffixes, ".apk")
				|| IsBuildProductWithArch(FileName, NamePrefixes, NameSuffixes, ".a");
		}

		static bool IsBuildProductWithArch(string Name, string[] NamePrefixes, string[] NameSuffixes, string Extension)
		{
			// Strip off the extension, then a CPU suffix, before testing whether it matches a build product name.
			if (Name.EndsWith(Extension, StringComparison.InvariantCultureIgnoreCase))
			{
				int ExtensionEndIdx = Name.Length - Extension.Length;
				foreach (string CpuSuffix in AndroidToolChain.AllCpuSuffixes)
				{
					int CpuIdx = ExtensionEndIdx - CpuSuffix.Length;
					if (CpuIdx > 0 && String.Compare(Name, CpuIdx, CpuSuffix, 0, CpuSuffix.Length, StringComparison.InvariantCultureIgnoreCase) == 0)
					{
						return IsBuildProductName(Name, 0, CpuIdx, NamePrefixes, NameSuffixes);
					}
				}
			}
			return false;
		}

		public override string GetBinaryExtension(UEBuildBinaryType InBinaryType)
		{
			switch (InBinaryType)
			{
				case UEBuildBinaryType.DynamicLinkLibrary:
					return ".so";
				case UEBuildBinaryType.Executable:
					return ".so";
				case UEBuildBinaryType.StaticLibrary:
					return ".a";
			}
			return base.GetBinaryExtension(InBinaryType);
		}

		public override string[] GetDebugInfoExtensions(ReadOnlyTargetRules InTarget, UEBuildBinaryType InBinaryType)
		{
			return new string [] {};
		}

		public override void FindAdditionalBuildProductsToClean(ReadOnlyTargetRules Target, List<FileReference> FilesToDelete, List<DirectoryReference> DirectoriesToDelete)
		{
			base.FindAdditionalBuildProductsToClean(Target, FilesToDelete, DirectoriesToDelete);

			if(Target.ProjectFile != null)
			{
				DirectoriesToDelete.Add(DirectoryReference.Combine(DirectoryReference.FromFile(Target.ProjectFile), "Intermediate", "Android"));
			}
		}

		public virtual bool HasSpecificDefaultBuildConfig(UnrealTargetPlatform Platform, DirectoryReference ProjectPath, ILogger Logger)
		{
			string[] BoolKeys = new string[] {
				"bBuildForArm64", "bBuildForX8664", 
				"bBuildForES31", "bBuildWithHiddenSymbolVisibility", "bSaveSymbols"
			};
			string[] StringKeys = new string[] {
				"NDKAPILevelOverride"
			};

			// look up Android specific settings
			if (!DoProjectSettingsMatchDefault(Platform, ProjectPath, "/Script/AndroidRuntimeSettings.AndroidRuntimeSettings",
				BoolKeys, null, StringKeys, Logger))
			{
				return false;
			}
			return true;
		}

		public override bool HasDefaultBuildConfig(UnrealTargetPlatform Platform, DirectoryReference ProjectPath)
		{
			// @todo Lumin: This is kinda messy - better way?
			if (HasSpecificDefaultBuildConfig(Platform, ProjectPath, Logger) == false)
			{
				return false;
			}
			
			// any shared-between-all-androids would be here

			// check the base settings
			return base.HasDefaultBuildConfig(Platform, ProjectPath);
		}

		public override bool ShouldCompileMonolithicBinary(UnrealTargetPlatform InPlatform)
		{
			// This platform currently always compiles monolithic
			return true;
		}

		/// <summary>
		/// Modify the rules for a newly created module, where the target is a different host platform.
		/// This is not required - but allows for hiding details of a particular platform.
		/// </summary>
		/// <param name="ModuleName">The name of the module</param>
		/// <param name="Rules">The module rules</param>
		/// <param name="Target">The target being build</param>
		public override void ModifyModuleRulesForOtherPlatform(string ModuleName, ModuleRules Rules, ReadOnlyTargetRules Target)
		{
			// don't do any target platform stuff if not available for host and opted in
			// do not require SDK to build it since we don't necessarily need it for editor building
			if (!(TryGetBuildPlatform(Platform, out _) && Target.IsPlatformOptedIn(Platform)))
			{
				return;
			}

			if ((Target.Platform == UnrealTargetPlatform.Win64) || (Target.Platform == UnrealTargetPlatform.Mac) || (Target.Platform == UnrealTargetPlatform.Linux))
			{
				bool bBuildShaderFormats = Target.bForceBuildShaderFormats;
				if (!Target.bBuildRequiresCookedData)
				{
					if (ModuleName == "Engine")
					{
						if (Target.bBuildDeveloperTools)
						{
							Rules.DynamicallyLoadedModuleNames.Add("AndroidTargetPlatform");
						}
					}
					else if (ModuleName == "TargetPlatform")
					{
						bBuildShaderFormats = true;
						Rules.DynamicallyLoadedModuleNames.Add("TextureFormatDXT");
						Rules.DynamicallyLoadedModuleNames.Add("TextureFormatASTC");
						Rules.DynamicallyLoadedModuleNames.Add("TextureFormatETC2");  // ETC2 
						if (Target.bBuildDeveloperTools)
						{
							//Rules.DynamicallyLoadedModuleNames.Add("AudioFormatADPCM");	//@todo android: android audio
						}
					}
				}

				// allow standalone tools to use targetplatform modules, without needing Engine
				if (ModuleName == "TargetPlatform")
				{
					if (Target.bForceBuildTargetPlatforms)
					{
						Rules.DynamicallyLoadedModuleNames.Add("AndroidTargetPlatform");
					}

					if (bBuildShaderFormats)
					{
						//Rules.DynamicallyLoadedModuleNames.Add("ShaderFormatAndroid");		//@todo android: ShaderFormatAndroid
					}
				}

				if (ModuleName == "UnrealEd")
				{
					Rules.DynamicallyLoadedModuleNames.Add("AndroidPlatformEditor");
				}
			}
		}

		public override List<FileReference> FinalizeBinaryPaths(FileReference BinaryName, FileReference? ProjectFile, ReadOnlyTargetRules Target)
		{
			AndroidToolChain ToolChain = (AndroidToolChain)CreateToolChain(Target);

			List<string> Architectures = ToolChain.GetAllArchitectures();

			// make multiple output binaries
			List<FileReference> AllBinaries = new List<FileReference>();
			foreach (string Architecture in Architectures)
			{
				string BinaryPath;
				if (Target.bShouldCompileAsDLL)
				{
					BinaryPath = Path.Combine(BinaryName.Directory.FullName, Target.Configuration.ToString(), "libUnreal.so");
<<<<<<< HEAD
				}
				else
				{
					BinaryPath = AndroidToolChain.InlineArchName(BinaryName.FullName, Architecture);
				}
=======
				}
				else
				{
					BinaryPath = AndroidToolChain.InlineArchName(BinaryName.FullName, Architecture);
				}
>>>>>>> d731a049

				AllBinaries.Add(new FileReference(BinaryPath));
			}

			return AllBinaries;
		}

		public override void AddExtraModules(ReadOnlyTargetRules Target, List<string> PlatformExtraModules)
		{
			if (Target.Type != TargetType.Program)
			{
				PlatformExtraModules.Add("VulkanRHI");
			}
		}

		/// <summary>
		/// Modify the rules for a newly created module, in a target that's being built for this platform.
		/// This is not required - but allows for hiding details of a particular platform.
		/// </summary>
		/// <param name="ModuleName">The name of the module</param>
		/// <param name="Rules">The module rules</param>
		/// <param name="Target">The target being build</param>
		public override void ModifyModuleRulesForActivePlatform(string ModuleName, ModuleRules Rules, ReadOnlyTargetRules Target)
		{
		}

		public virtual void SetUpSpecificEnvironment(ReadOnlyTargetRules Target, CppCompileEnvironment CompileEnvironment, LinkEnvironment LinkEnvironment, ILogger Logger)
		{
			string NDKPath = Environment.GetEnvironmentVariable("NDKROOT")!;
			NDKPath = NDKPath.Replace("\"", "");

			AndroidToolChain ToolChain = new AndroidToolChain(Target.ProjectFile, Target.AndroidPlatform.Architectures, Target.AndroidPlatform.GPUArchitectures, Logger);

			// figure out the NDK version
			string? NDKToolchainVersion = SDK.GetInstalledVersion();
			UInt64 NDKVersionInt;
			SDK.TryConvertVersionToInt(NDKToolchainVersion, out NDKVersionInt);

			// PLATFORM_ANDROID_NDK_VERSION is in the form 150100, where 15 is major version, 01 is the letter (1 is 'a'), 00 indicates beta revision if letter is 00
			CompileEnvironment.Definitions.Add(string.Format("PLATFORM_ANDROID_NDK_VERSION={0}", NDKVersionInt));

			Logger.LogInformation("NDK toolchain: {Version}, NDK version: {NdkVersion}, ClangVersion: {ClangVersion}", NDKToolchainVersion, NDKVersionInt, ToolChain.GetClangVersionString());

			CompileEnvironment.Definitions.Add("PLATFORM_DESKTOP=0");
			CompileEnvironment.Definitions.Add("PLATFORM_CAN_SUPPORT_EDITORONLY_DATA=0");

			CompileEnvironment.Definitions.Add("WITH_OGGVORBIS=1");

			CompileEnvironment.Definitions.Add("UNICODE");
			CompileEnvironment.Definitions.Add("_UNICODE");

			CompileEnvironment.Definitions.Add("PLATFORM_ANDROID=1");
			CompileEnvironment.Definitions.Add("ANDROID=1");

			CompileEnvironment.Definitions.Add("WITH_EDITOR=0");
			CompileEnvironment.Definitions.Add("USE_NULL_RHI=0");

			DirectoryReference NdkDir = new DirectoryReference(NDKPath);
			//CompileEnvironment.SystemIncludePaths.Add(DirectoryReference.Combine(NdkDir, "sources/cxx-stl/llvm-libc++/include"));

			// the toolchain will actually filter these out
			LinkEnvironment.SystemLibraryPaths.Add(DirectoryReference.Combine(NdkDir, "sources/cxx-stl/llvm-libc++/libs/arm64-v8a"));
			LinkEnvironment.SystemLibraryPaths.Add(DirectoryReference.Combine(NdkDir, "sources/cxx-stl/llvm-libc++/libs/x86_64"));

			CompileEnvironment.SystemIncludePaths.Add(DirectoryReference.Combine(NdkDir, "sources/android/native_app_glue"));
			CompileEnvironment.SystemIncludePaths.Add(DirectoryReference.Combine(NdkDir, "sources/android/cpufeatures"));

			//@TODO: Tegra Gfx Debugger - standardize locations - for now, change the hardcoded paths and force this to return true to test
			if (UseTegraGraphicsDebugger(Target))
			{
				//LinkEnvironment.LibraryPaths.Add("ThirdParty/NVIDIA/TegraGfxDebugger");
				//LinkEnvironment.LibraryPaths.Add("F:/NVPACK/android-kk-egl-t124-a32/stub");
				//LinkEnvironment.AdditionalLibraries.Add("Nvidia_gfx_debugger_stub");
			}

			if (!UseTegraGraphicsDebugger(Target))
			{
				LinkEnvironment.SystemLibraries.Add("GLESv3");
				LinkEnvironment.SystemLibraries.Add("EGL");
			}
			LinkEnvironment.SystemLibraries.Add("android");
			LinkEnvironment.SystemLibraries.Add("OpenSLES");
		}

		public override void SetUpEnvironment(ReadOnlyTargetRules Target, CppCompileEnvironment CompileEnvironment, LinkEnvironment LinkEnvironment)
		{

			CompileEnvironment.Definitions.Add("PLATFORM_DESKTOP=0");
			CompileEnvironment.Definitions.Add("PLATFORM_CAN_SUPPORT_EDITORONLY_DATA=0");

			CompileEnvironment.Definitions.Add("WITH_OGGVORBIS=1");

			CompileEnvironment.Definitions.Add("UNICODE");
			CompileEnvironment.Definitions.Add("_UNICODE");

			CompileEnvironment.Definitions.Add("PLATFORM_ANDROID=1");
			CompileEnvironment.Definitions.Add("ANDROID=1");

			CompileEnvironment.Definitions.Add("WITH_EDITOR=0");
			CompileEnvironment.Definitions.Add("USE_NULL_RHI=0");

			if (Target.bPGOOptimize || Target.bPGOProfile)
			{
				Logger.LogInformation("PGO {PgoType} build", Target.bPGOOptimize ? "optimize" : "profile");
				if (Target.bPGOOptimize)
				{
					CompileEnvironment.PGODirectory = Path.Combine(DirectoryReference.FromFile(Target.ProjectFile)!.FullName, "Platforms", "Android", "Build", "PGO");
					CompileEnvironment.PGOFilenamePrefix = string.Format("{0}-Android", Target.Name);

					LinkEnvironment.PGODirectory = CompileEnvironment.PGODirectory;
					LinkEnvironment.PGOFilenamePrefix = CompileEnvironment.PGOFilenamePrefix;

					Logger.LogInformation("PGO Dir: {PgoDir}", CompileEnvironment.PGODirectory);
					Logger.LogInformation("PGO Prefix: {PgoPrefix}", CompileEnvironment.PGOFilenamePrefix);
				}
			}

			CompileEnvironment.Definitions.Add("INT64_T_TYPES_NOT_LONG_LONG=1");

<<<<<<< HEAD
			SetUpSpecificEnvironment(Target, CompileEnvironment, LinkEnvironment);
=======
			SetUpSpecificEnvironment(Target, CompileEnvironment, LinkEnvironment, Logger);
>>>>>>> d731a049

			// deliberately not linking stl or stdc++ here (c++_shared is default)
			LinkEnvironment.SystemLibraries.Add("c");
			LinkEnvironment.SystemLibraries.Add("dl");
			LinkEnvironment.SystemLibraries.Add("log");
			LinkEnvironment.SystemLibraries.Add("m");
			LinkEnvironment.SystemLibraries.Add("z");
			LinkEnvironment.SystemLibraries.Add("atomic");
		}

		private bool UseTegraGraphicsDebugger(ReadOnlyTargetRules Target)
		{
			// Disable for now
			return false;
		}

		public override bool ShouldCreateDebugInfo(ReadOnlyTargetRules Target)
		{
			switch (Target.Configuration)
			{
				case UnrealTargetConfiguration.Development:
				case UnrealTargetConfiguration.Shipping:
				case UnrealTargetConfiguration.Test:
				case UnrealTargetConfiguration.Debug:
				default:
					return true;
			};
		}

		static public ClangToolChainOptions CreateToolChainOptions(AndroidTargetRules TargetRules)
		{
			ClangToolChainOptions Options = ClangToolChainOptions.None;
			if (TargetRules.bEnableAddressSanitizer)
			{
				Options |= ClangToolChainOptions.EnableAddressSanitizer;
			}
			else if (TargetRules.bEnableHWAddressSanitizer)
			{
				Options |= ClangToolChainOptions.EnableHWAddressSanitizer;
			}
			if (TargetRules.bEnableThreadSanitizer)
			{
				Options |= ClangToolChainOptions.EnableThreadSanitizer;
			}
			if (TargetRules.bEnableUndefinedBehaviorSanitizer)
			{
				Options |= ClangToolChainOptions.EnableUndefinedBehaviorSanitizer;
			}
			else if (TargetRules.bEnableMinimalUndefinedBehaviorSanitizer)
			{
				Options |= ClangToolChainOptions.EnableMinimalUndefinedBehaviorSanitizer;
			}

			return Options;
		}

		public override UEToolChain CreateToolChain(ReadOnlyTargetRules Target)
		{
			ClangToolChainOptions Options = CreateToolChainOptions(Target.AndroidPlatform.TargetRules);
			if (Target.bAllowLTCG && Target.bPreferThinLTO)
			{
				Options |= ClangToolChainOptions.EnableThinLTO;
			}
			return new AndroidToolChain(Target.ProjectFile, Target.AndroidPlatform.Architectures, Target.AndroidPlatform.GPUArchitectures, Options, Logger);
		}
		public virtual UEToolChain CreateTempToolChainForProject(FileReference? ProjectFile)
		{
			AndroidTargetRules TargetRules = new AndroidTargetRules();
			CommandLine.ParseArguments(Environment.GetCommandLineArgs(), TargetRules, Logger);
			ClangToolChainOptions Options = CreateToolChainOptions(TargetRules);
			return new AndroidToolChain(ProjectFile, null, null, Options, Logger);
		}

		/// <inheritdoc/>
		public override void Deploy(TargetReceipt Receipt)
		{
			// do not package data if building via UBT
			new UEDeployAndroid(Receipt.ProjectFile, false, Logger).PrepTargetForDeployment(Receipt);
		}
	}


	class AndroidPlatformFactory : UEBuildPlatformFactory
	{
		public override UnrealTargetPlatform TargetPlatform
		{
			get { return UnrealTargetPlatform.Android; }
		}

		public override void RegisterBuildPlatforms(ILogger Logger)
		{
			AndroidPlatformSDK SDK = new AndroidPlatformSDK(Logger);

			// Register this build platform
			UEBuildPlatform.RegisterBuildPlatform(new AndroidPlatform(SDK, Logger), Logger);
			UEBuildPlatform.RegisterPlatformWithGroup(UnrealTargetPlatform.Android, UnrealPlatformGroup.Android);
		}
	}
}<|MERGE_RESOLUTION|>--- conflicted
+++ resolved
@@ -5,11 +5,8 @@
 using System.Text;
 using System.IO;
 using EpicGames.Core;
-<<<<<<< HEAD
-=======
 using Microsoft.Extensions.Logging;
 using Microsoft.Extensions.Logging.Abstractions;
->>>>>>> d731a049
 
 namespace UnrealBuildTool
 {
@@ -350,19 +347,11 @@
 				if (Target.bShouldCompileAsDLL)
 				{
 					BinaryPath = Path.Combine(BinaryName.Directory.FullName, Target.Configuration.ToString(), "libUnreal.so");
-<<<<<<< HEAD
 				}
 				else
 				{
 					BinaryPath = AndroidToolChain.InlineArchName(BinaryName.FullName, Architecture);
 				}
-=======
-				}
-				else
-				{
-					BinaryPath = AndroidToolChain.InlineArchName(BinaryName.FullName, Architecture);
-				}
->>>>>>> d731a049
 
 				AllBinaries.Add(new FileReference(BinaryPath));
 			}
@@ -482,11 +471,7 @@
 
 			CompileEnvironment.Definitions.Add("INT64_T_TYPES_NOT_LONG_LONG=1");
 
-<<<<<<< HEAD
-			SetUpSpecificEnvironment(Target, CompileEnvironment, LinkEnvironment);
-=======
 			SetUpSpecificEnvironment(Target, CompileEnvironment, LinkEnvironment, Logger);
->>>>>>> d731a049
 
 			// deliberately not linking stl or stdc++ here (c++_shared is default)
 			LinkEnvironment.SystemLibraries.Add("c");
