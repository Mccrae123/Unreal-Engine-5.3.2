--- conflicted
+++ resolved
@@ -2,17 +2,9 @@
 
 using System;
 using System.Collections.Generic;
-<<<<<<< HEAD
-using System.Linq;
 using System.IO;
 using EpicGames.Core;
 using Microsoft.Extensions.Logging;
-using Microsoft.Extensions.Logging.Abstractions;
-=======
-using System.IO;
-using EpicGames.Core;
-using Microsoft.Extensions.Logging;
->>>>>>> 4af6daef
 using UnrealBuildBase;
 
 namespace UnrealBuildTool
@@ -84,18 +76,11 @@
 		#region Read-only accessor properties 
 #pragma warning disable CS1591
 
-<<<<<<< HEAD
-		public bool bEnableAddressSanitizer
-		{
-			get { return Inner.bEnableAddressSanitizer; }
-		}
-=======
 		public bool bEnableAddressSanitizer => Inner.bEnableAddressSanitizer;
 
 		public bool bEnableHWAddressSanitizer => Inner.bEnableHWAddressSanitizer;
 
 		public bool bEnableThreadSanitizer => Inner.bEnableThreadSanitizer;
->>>>>>> 4af6daef
 
 		public bool bEnableUndefinedBehaviorSanitizer => Inner.bEnableUndefinedBehaviorSanitizer;
 
@@ -174,83 +159,11 @@
 		}
 	}
 
-	class AndroidArchitectureConfig : UnrealArchitectureConfig
-	{
-		public AndroidArchitectureConfig()
-			: base(UnrealArchitectureMode.SingleTargetLinkSeparately, new[] { UnrealArch.X64, UnrealArch.Arm64 })
-		{
-
-		}
-
-		public override UnrealArchitectures ActiveArchitectures(FileReference? ProjectFile, string? TargetName) => GetProjectArchitectures(ProjectFile, false);
-
-		public override string GetFolderNameForArchitecture(UnrealArch Architecture)
-		{
-			return Architecture == UnrealArch.Arm64 ? "a" : "x";
-		}
-
-
-
-
-		private static UnrealArchitectures? CachedActiveArchitectures = null;
-		private static FileReference? CachedActiveArchesProject = null;
-		private UnrealArchitectures GetProjectArchitectures(FileReference? ProjectFile, bool bGetAllSupported)
-		{
-			if (CachedActiveArchitectures == null || ProjectFile != CachedActiveArchesProject)
-			{
-				List<string> ActiveArches = new();
-				CachedActiveArchesProject = ProjectFile;
-
-				// look in ini settings for what platforms to compile for
-				ConfigHierarchy Ini = ConfigCache.ReadHierarchy(ConfigHierarchyType.Engine, DirectoryReference.FromFile(ProjectFile), UnrealTargetPlatform.Android);
-				bool bBuild;
-				bool bUnsupportedBinaryBuildArch = false;
-
-				if (Ini.GetBool("/Script/AndroidRuntimeSettings.AndroidRuntimeSettings", "bBuildForArm64", out bBuild) && bBuild)
-				{
-					ActiveArches.Add("arm64");
-				}
-				if (Ini.GetBool("/Script/AndroidRuntimeSettings.AndroidRuntimeSettings", "bBuildForx8664", out bBuild) && bBuild)
-				{
-					if (File.Exists(Path.Combine(Unreal.EngineDirectory.FullName, "Build", "InstalledBuild.txt")))
-					{
-						bUnsupportedBinaryBuildArch = true;
-						Log.TraceWarningOnce("Please install source to build for x86_64 (-x64); ignoring this architecture target.");
-					}
-					else
-					{
-						ActiveArches.Add("x64");
-					}
-				}
-
-				// we expect one to be specified
-				if (ActiveArches.Count == 0)
-				{
-					if (bUnsupportedBinaryBuildArch)
-					{
-						throw new BuildException("Only architectures unsupported by binary-only engine selected.");
-					}
-					else
-					{
-						throw new BuildException("At least one architecture must be specified in Android project settings.");
-					}
-				}
-
-				CachedActiveArchitectures = new UnrealArchitectures(ActiveArches);
-			}
-			return CachedActiveArchitectures;
-		}
-	}
-
 	class AndroidPlatform : UEBuildPlatform
 	{
 		UEBuildPlatformSDK SDK;
 
-<<<<<<< HEAD
-		public AndroidPlatform(UnrealTargetPlatform InTargetPlatform, UEBuildPlatformSDK InSDK, ILogger InLogger) 
-=======
 		public AndroidPlatform(UnrealTargetPlatform InTargetPlatform, UEBuildPlatformSDK InSDK, ILogger InLogger)
->>>>>>> 4af6daef
 			: base(InTargetPlatform, InSDK, new AndroidArchitectureConfig(), InLogger)
 		{
 			SDK = InSDK;
@@ -269,19 +182,11 @@
 
 		public override void ValidateTarget(TargetRules Target)
 		{
-<<<<<<< HEAD
-			if (!string.IsNullOrWhiteSpace(Environment.GetEnvironmentVariable("CLANG_STATIC_ANALYZER_MODE")))
-			{
-				Target.StaticAnalyzer = StaticAnalyzer.Default;
-				Target.StaticAnalyzerOutputType = (Environment.GetEnvironmentVariable("CLANG_ANALYZER_OUTPUT")?.Contains("html", StringComparison.OrdinalIgnoreCase) == true) ? StaticAnalyzerOutputType.Html : StaticAnalyzerOutputType.Text;
-				Target.StaticAnalyzerMode = string.Equals(Environment.GetEnvironmentVariable("CLANG_STATIC_ANALYZER_MODE"), "shallow") ? StaticAnalyzerMode.Shallow : StaticAnalyzerMode.Deep;
-=======
 			if (!String.IsNullOrWhiteSpace(Environment.GetEnvironmentVariable("CLANG_STATIC_ANALYZER_MODE")))
 			{
 				Target.StaticAnalyzer = StaticAnalyzer.Default;
 				Target.StaticAnalyzerOutputType = (Environment.GetEnvironmentVariable("CLANG_ANALYZER_OUTPUT")?.Contains("html", StringComparison.OrdinalIgnoreCase) == true) ? StaticAnalyzerOutputType.Html : StaticAnalyzerOutputType.Text;
 				Target.StaticAnalyzerMode = String.Equals(Environment.GetEnvironmentVariable("CLANG_STATIC_ANALYZER_MODE"), "shallow") ? StaticAnalyzerMode.Shallow : StaticAnalyzerMode.Deep;
->>>>>>> 4af6daef
 			}
 			else if (Target.StaticAnalyzer == StaticAnalyzer.Clang)
 			{
@@ -298,10 +203,6 @@
 			Target.bCompileRecast = true;
 			Target.bCompileISPC = false;
 
-<<<<<<< HEAD
-
-=======
->>>>>>> 4af6daef
 			// disable plugins by architecture (if we are compiling for multiple architectures, we still need to disable the plugin for all architectures)
 			if (Target.Architectures.Contains(UnrealArch.Arm64) && Target.Name != "UnrealHeaderTool")
 			{
@@ -591,25 +492,17 @@
 
 			if (Target.AndroidPlatform.bEnableRayTracing)
 			{
-<<<<<<< HEAD
+				Logger.LogInformation("Compiling with ray tracing enabled");
+				CompileEnvironment.Definitions.Add("RHI_RAYTRACING=1");
+			}
+
+			if ((Target.bPGOOptimize || Target.bPGOProfile) && Target.ProjectFile != null)
+			{
 				Logger.LogInformation("PGO {PgoType} build", Target.bPGOOptimize ? "optimize" : "profile");
 				if (Target.bPGOOptimize)
 				{
-					CompileEnvironment.PGODirectory = Path.Combine(DirectoryReference.FromFile(Target.ProjectFile)!.FullName, "Platforms", "Android", "Build", "PGO");
-					CompileEnvironment.PGOFilenamePrefix = string.Format("{0}-Android", Target.Name);
-=======
-				Logger.LogInformation("Compiling with ray tracing enabled");
-				CompileEnvironment.Definitions.Add("RHI_RAYTRACING=1");
-			}
-
-			if ((Target.bPGOOptimize || Target.bPGOProfile) && Target.ProjectFile != null)
-			{
-				Logger.LogInformation("PGO {PgoType} build", Target.bPGOOptimize ? "optimize" : "profile");
-				if (Target.bPGOOptimize)
-				{
 					CompileEnvironment.PGODirectory = DirectoryReference.Combine(Target.ProjectFile.Directory, "Platforms", "Android", "Build", "PGO").FullName;
 					CompileEnvironment.PGOFilenamePrefix = String.Format("{0}-Android", Target.Name);
->>>>>>> 4af6daef
 
 					LinkEnvironment.PGODirectory = CompileEnvironment.PGODirectory;
 					LinkEnvironment.PGOFilenamePrefix = CompileEnvironment.PGOFilenamePrefix;
@@ -651,11 +544,7 @@
 			};
 		}
 
-<<<<<<< HEAD
-		static public ClangToolChainOptions CreateToolChainOptions(AndroidTargetRules TargetRules)
-=======
 		public static ClangToolChainOptions CreateToolChainOptions(AndroidTargetRules TargetRules)
->>>>>>> 4af6daef
 		{
 			ClangToolChainOptions Options = ClangToolChainOptions.None;
 			if (TargetRules.bEnableAddressSanitizer)
