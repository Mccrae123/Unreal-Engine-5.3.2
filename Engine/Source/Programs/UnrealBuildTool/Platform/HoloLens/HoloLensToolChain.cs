--- conflicted
+++ resolved
@@ -23,22 +23,6 @@
 
 	class HoloLensToolChain : VCToolChain
 	{
-<<<<<<< HEAD
-
-		/// <summary>
-		/// The Visual C++ environment
-		/// </summary>
-		protected VCEnvironment EnvVars;
-
-		/// <summary>
-		/// The target being built
-		/// </summary>
-		protected ReadOnlyTargetRules Target;
-		
-		private readonly string CodeAnalysisExtension = ".nativecodeanalysis.xml";
-
-=======
->>>>>>> 6bbb88c8
 		public HoloLensToolChain(ReadOnlyTargetRules Target)
 			: base(Target)
 		{
@@ -94,47 +78,6 @@
 			// we've hit problems where types are somehow in windows.winmd on some installations but not others, leading to either
 			// missing or duplicated type references.
 			Arguments.Add("/ZW:nostdlib");
-<<<<<<< HEAD
-
-			if (CompileEnvironment.CppStandard >= CppStandardVersion.Latest)
-			{
-				Arguments.Add("/std:c++latest");
-			}
-			else if (CompileEnvironment.CppStandard >= CppStandardVersion.Cpp17)
-			{
-				Arguments.Add("/std:c++17");
-			}
-			else if (CompileEnvironment.CppStandard >= CppStandardVersion.Cpp14)
-			{
-				Arguments.Add("/std:c++14");
-			}
-
-			// Explicitly compile the file as C++.
-			Arguments.Add("/TP");
-
-			if (!CompileEnvironment.bEnableBufferSecurityChecks)
-			{
-				// This will disable buffer security checks (which are enabled by default) that the MS compiler adds around arrays on the stack,
-				// Which can add some performance overhead, especially in performance intensive code
-				// Only disable this if you know what you are doing, because it will be disabled for the entire module!
-				Arguments.Add("/GS-");
-			}
-
-			if (CompileEnvironment.bUseRTTI)
-			{
-				// Enable C++ RTTI.
-				Arguments.Add("/GR");
-			}
-			else
-			{
-				// Disable C++ RTTI.
-				Arguments.Add("/GR-");
-			}
-
-			// Level 4 warnings.
-			Arguments.Add("/W3");
-=======
->>>>>>> 6bbb88c8
 		}
 
 		protected override void AppendLinkArguments(LinkEnvironment LinkEnvironment, List<string> Arguments)
@@ -155,100 +98,6 @@
 
 			// this helps with store API compliance validation tools, adding additional pdb info
 			Arguments.Add("/PROFILE");
-<<<<<<< HEAD
-
-			Arguments.Add("/SUBSYSTEM:WINDOWS");
-
-			Arguments.Add("/MACHINE:" + Target.WindowsPlatform.GetArchitectureSubpath());
-
-			if (LinkEnvironment.bIsBuildingConsoleApplication && !LinkEnvironment.bIsBuildingDLL && !String.IsNullOrEmpty(LinkEnvironment.WindowsEntryPointOverride))
-			{
-				// Use overridden entry point
-				Arguments.Add("/ENTRY:" + LinkEnvironment.WindowsEntryPointOverride);
-			}
-
-			// Allow the OS to load the EXE at different base addresses than its preferred base address.
-			Arguments.Add("/FIXED:No");
-
-			// Explicitly declare that the executable is compatible with Data Execution Prevention.
-			Arguments.Add("/NXCOMPAT");
-
-			// Set the default stack size.
-			Arguments.Add("/STACK:5000000,131072");
-
-			// Allow delay-loaded DLLs to be explicitly unloaded.
-			Arguments.Add("/DELAY:UNLOAD");
-
-			if (LinkEnvironment.bIsBuildingDLL)
-			{
-				Arguments.Add("/DLL");
-			}
-
-			// Don't embed the full PDB path; we want to be able to move binaries elsewhere. They will always be side by side.
-			Arguments.Add("/PDBALTPATH:%_PDB%");
-
-			//
-			//	Shipping & LTCG
-			//
-			if (LinkEnvironment.bAllowLTCG &&
-				LinkEnvironment.Configuration == CppConfiguration.Shipping)
-			{
-				// Use link-time code generation.
-				Arguments.Add("/LTCG");
-
-				// This is where we add in the PGO-Lite linkorder.txt if we are using PGO-Lite
-				//Arguments.Add("/ORDER:@linkorder.txt");
-				//Arguments.Add("/VERBOSE");
-			}
-
-			//
-			//	Shipping binary
-			//
-			if (LinkEnvironment.Configuration == CppConfiguration.Shipping)
-			{
-				// Generate an EXE checksum.
-				Arguments.Add("/RELEASE");
-
-				// Eliminate unreferenced symbols.
-				Arguments.Add("/OPT:REF");
-
-				// Remove redundant COMDATs.
-				Arguments.Add("/OPT:ICF");
-			}
-			//
-			//	Regular development binary. 
-			//
-			else
-			{
-				// Keep symbols that are unreferenced.
-				Arguments.Add("/OPT:NOREF");
-
-				// Disable identical COMDAT folding.
-				Arguments.Add("/OPT:NOICF");
-			}
-
-			// Enable incremental linking if wanted.
-			if (LinkEnvironment.bUseIncrementalLinking)
-			{
-				Arguments.Add("/INCREMENTAL");
-			}
-			else
-			{
-				Arguments.Add("/INCREMENTAL:NO");
-			}
-
-			// Disable 
-			//LINK : warning LNK4199: /DELAYLOAD:nvtt_64.dll ignored; no imports found from nvtt_64.dll
-			// type warning as we leverage the DelayLoad option to put third-party DLLs into a 
-			// non-standard location. This requires the module(s) that use said DLL to ensure that it 
-			// is loaded prior to using it.
-			Arguments.Add("/ignore:4199");
-
-			// Suppress warnings about missing PDB files for statically linked libraries.  We often don't want to distribute
-			// PDB files for these libraries.
-			Arguments.Add("/ignore:4099");    // warning LNK4099: PDB '<file>' was not found with '<file>'
-=======
->>>>>>> 6bbb88c8
 		}
 
 		protected override void AppendLibArguments(LinkEnvironment LinkEnvironment, List<string> Arguments)
@@ -261,657 +110,8 @@
 			Arguments.Add("/ignore:4264");
 		}
 
-<<<<<<< HEAD
-		public override CPPOutput CompileCPPFiles(CppCompileEnvironment CompileEnvironment, List<FileItem> InputFiles, DirectoryReference OutputDir, string ModuleName, IActionGraphBuilder Graph)
-		{
-			List<string> SharedArguments = new List<string>();
-			AppendCLArguments_Global(CompileEnvironment, EnvVars, SharedArguments);
-
-			// Add include paths to the argument list.
-			foreach (DirectoryReference IncludePath in CompileEnvironment.UserIncludePaths)
-			{
-				VCToolChain.AddIncludePath(SharedArguments, IncludePath, Target.HoloLensPlatform.Compiler, CompileEnvironment.bPreprocessOnly);
-			}
-			foreach (DirectoryReference IncludePath in CompileEnvironment.SystemIncludePaths)
-			{
-				VCToolChain.AddIncludePath(SharedArguments, IncludePath, Target.HoloLensPlatform.Compiler, CompileEnvironment.bPreprocessOnly);
-			}
-
-			foreach (DirectoryReference IncludePath in EnvVars.IncludePaths)
-			{
-				VCToolChain.AddIncludePath(SharedArguments, IncludePath, Target.HoloLensPlatform.Compiler, CompileEnvironment.bPreprocessOnly);
-			}
-
-			// Add preprocessor definitions to the argument list.
-			foreach (string Definition in CompileEnvironment.Definitions)
-			{
-				// Escape all quotation marks so that they get properly passed with the command line.
-				var DefinitionArgument = Definition.Contains("\"") ? Definition.Replace("\"", "\\\"") : Definition;
-				VCToolChain.AddDefinition(SharedArguments,  DefinitionArgument);
-			}
-			
-			// Create a compile action for each source file.
-			CPPOutput Result = new CPPOutput();
-			foreach (FileItem SourceFile in InputFiles)
-			{
-				Action CompileAction = Graph.CreateAction(ActionType.Compile);
-				CompileAction.CommandDescription = "Compile";
-
-				List<string> FileArguments = new List<string>();
-				bool bIsPlainCFile = Path.GetExtension(SourceFile.AbsolutePath).ToUpperInvariant() == ".C";
-
-				// Add the C++ source file and its included files to the prerequisite item list.
-				CompileAction.PrerequisiteItems.Add(SourceFile);
-
-				bool bEmitsObjectFile = true;
-				if (CompileEnvironment.PrecompiledHeaderAction == PrecompiledHeaderAction.Create)
-				{
-					// Generate a CPP File that just includes the precompiled header.
-					FileReference PCHCPPPath = CompileEnvironment.PrecompiledHeaderIncludeFilename.ChangeExtension(".cpp");
-					FileItem PCHCPPFile = Graph.CreateIntermediateTextFile(
-						PCHCPPPath,
-						string.Format("#include \"{0}\"\r\n", CompileEnvironment.PrecompiledHeaderIncludeFilename.FullName.Replace('\\', '/'))
-						);
-
-					// Make sure the original source directory the PCH header file existed in is added as an include
-					// path -- it might be a private PCH header and we need to make sure that its found!
-					string OriginalPCHHeaderDirectory = Path.GetDirectoryName(SourceFile.AbsolutePath);
-					FileArguments.AddFormat(" /I \"{0}\"", OriginalPCHHeaderDirectory);
-
-					var PrecompiledFileExtension = UEBuildPlatform.GetBuildPlatform(UnrealTargetPlatform.HoloLens).GetBinaryExtension(UEBuildBinaryType.PrecompiledHeader);
-					// Add the precompiled header file to the produced items list.
-					FileItem PrecompiledHeaderFile = FileItem.GetItemByFileReference(
-						FileReference.Combine(
-							OutputDir,
-							Path.GetFileName(SourceFile.AbsolutePath) + PrecompiledFileExtension
-							)
-						);
-					CompileAction.ProducedItems.Add(PrecompiledHeaderFile);
-					Result.PrecompiledHeaderFile = PrecompiledHeaderFile;
-
-					// Add the parameters needed to compile the precompiled header file to the command-line.
-					FileArguments.AddFormat(" /Yc\"{0}\"", CompileEnvironment.PrecompiledHeaderIncludeFilename);
-					FileArguments.AddFormat(" /Fp\"{0}\"", PrecompiledHeaderFile.AbsolutePath);
-
-					// If we're creating a PCH that will be used to compile source files for a library, we need
-					// the compiled modules to retain a reference to PCH's module, so that debugging information
-					// will be included in the library.  This is also required to avoid linker warning "LNK4206"
-					// when linking an application that uses this library.
-					if (CompileEnvironment.bIsBuildingLibrary)
-					{
-						// NOTE: The symbol name we use here is arbitrary, and all that matters is that it is
-						// unique per PCH module used in our library
-						string FakeUniquePCHSymbolName = CompileEnvironment.PrecompiledHeaderIncludeFilename.GetFileNameWithoutExtension();
-						FileArguments.AddFormat(" /Yl{0}", FakeUniquePCHSymbolName);
-					}
-
-					FileArguments.AddFormat(" \"{0}\"", PCHCPPFile.AbsolutePath);
-
-					CompileAction.StatusDescription = PCHCPPPath.GetFileName();
-				}
-				else
-				{
-					if (CompileEnvironment.PrecompiledHeaderAction == PrecompiledHeaderAction.Include)
-					{
-						CompileAction.PrerequisiteItems.Add(CompileEnvironment.PrecompiledHeaderFile);
-
-						FileArguments.Add(String.Format("/FI\"{0}\"", CompileEnvironment.PrecompiledHeaderIncludeFilename.FullName));
-						FileArguments.Add(String.Format("/Yu\"{0}\"", CompileEnvironment.PrecompiledHeaderIncludeFilename.FullName));
-						FileArguments.Add(String.Format("/Fp\"{0}\"", CompileEnvironment.PrecompiledHeaderFile.AbsolutePath));
-					}
-
-					// Add the source file path to the command-line.
-					FileArguments.AddFormat(" \"{0}\"", SourceFile.AbsolutePath);
-
-					CompileAction.StatusDescription = Path.GetFileName(SourceFile.AbsolutePath);
-				}
-
-				foreach (FileItem ForceIncludeFile in CompileEnvironment.ForceIncludeFiles)
-				{
-					FileArguments.AddFormat(" /FI\"{0}\"", ForceIncludeFile.AbsolutePath);
-				}
-
-				if (bEmitsObjectFile)
-				{
-					var ObjectFileExtension = UEBuildPlatform.GetBuildPlatform(UnrealTargetPlatform.HoloLens).GetBinaryExtension(UEBuildBinaryType.Object);
-					// Add the object file to the produced item list.
-					FileItem ObjectFile = FileItem.GetItemByFileReference(
-						FileReference.Combine(
-							OutputDir,
-							Path.GetFileName(SourceFile.AbsolutePath) + ObjectFileExtension
-							)
-						);
-					CompileAction.ProducedItems.Add(ObjectFile);
-					Result.ObjectFiles.Add(ObjectFile);
-					FileArguments.AddFormat(" /Fo\"{0}\"", ObjectFile.AbsolutePath);
-				}
-
-				// Create PDB files if we were configured to do that.
-				if (CompileEnvironment.bUsePDBFiles)
-				{
-					string PDBFileName;
-					bool bActionProducesPDB = false;
-
-					// All files using the same PCH are required to share the same PDB that was used when compiling the PCH
-					if (CompileEnvironment.PrecompiledHeaderAction == PrecompiledHeaderAction.Include)
-					{
-						PDBFileName = CompileEnvironment.PrecompiledHeaderIncludeFilename.GetFileName();
-					}
-					// Files creating a PCH use a PDB per file.
-					else if (CompileEnvironment.PrecompiledHeaderAction == PrecompiledHeaderAction.Create)
-					{
-						PDBFileName = CompileEnvironment.PrecompiledHeaderIncludeFilename.GetFileName();
-						bActionProducesPDB = true;
-					}
-					// Ungrouped C++ files use a PDB per file.
-					else if (!bIsPlainCFile)
-					{
-						PDBFileName = Path.GetFileName(SourceFile.AbsolutePath);
-						bActionProducesPDB = true;
-					}
-					// Group all plain C files that doesn't use PCH into the same PDB
-					else
-					{
-						PDBFileName = "MiscPlainC";
-					}
-
-						// Specify the PDB file that the compiler should write to.
-					FileItem PDBFile = FileItem.GetItemByFileReference(
-							FileReference.Combine(
-									OutputDir,
-									PDBFileName + ".pdb"
-									)
-								);
-					FileArguments.AddFormat(" /Fd\"{0}\"", PDBFile.AbsolutePath);
-
-					// Only use the PDB as an output file if we want PDBs and this particular action is
-					// the one that produces the PDB (as opposed to no debug info, where the above code
-					// is needed, but not the output PDB, or when multiple files share a single PDB, so
-					// only the action that generates it should count it as output directly)
-					if (CompileEnvironment.bUsePDBFiles && bActionProducesPDB)
-					{
-						CompileAction.ProducedItems.Add(PDBFile);
-						Result.DebugDataFiles.Add(PDBFile);
-					}
-				}
-
-				if (Target.HoloLensPlatform.bRunNativeCodeAnalysis)
-				{
-					// Add the analysis log to the produced item list.
-					FileItem AnalysisLogFile = FileItem.GetItemByFileReference(
-						FileReference.Combine(
-							OutputDir,
-							Path.GetFileName(SourceFile.AbsolutePath) + CodeAnalysisExtension
-							)
-						);
-					CompileAction.ProducedItems.Add(AnalysisLogFile);
-					Result.DebugDataFiles.Add(AnalysisLogFile);
-					// Peform code analysis with results in a log file
-					FileArguments.AddFormat(" /analyze:log \"{0}\"", AnalysisLogFile.AbsolutePath);
-					// Suppress code analysis output
-					FileArguments.Add(" /analyze:quiet");
-					string rulesetFile = Target.HoloLensPlatform.NativeCodeAnalysisRuleset;
-					if (!String.IsNullOrEmpty(rulesetFile))
-					{
-						if (!Path.IsPathRooted(rulesetFile))
-						{
-							rulesetFile = FileReference.Combine(Target.ProjectFile.Directory, rulesetFile).FullName;
-						}
-						// A non default ruleset was specified
-						FileArguments.AddFormat(" /analyze:ruleset \"{0}\"", rulesetFile);
-					}
-				}
-				
-				// Add C or C++ specific compiler arguments.
-				if (bIsPlainCFile)
-				{
-					AppendCLArguments_C(FileArguments);
-				}
-				else
-				{
-					AppendCLArguments_CPP(CompileEnvironment, FileArguments);
-				}
-
-				CompileAction.WorkingDirectory = UnrealBuildTool.EngineSourceDirectory;
-				CompileAction.CommandPath = EnvVars.CompilerPath;
-				CompileAction.CommandVersion = EnvVars.ToolChainVersion.ToString();
-
-				string[] AdditionalArguments = String.IsNullOrEmpty(CompileEnvironment.AdditionalArguments) ? new string[0] : new string[] { CompileEnvironment.AdditionalArguments };
-
-				if (!ProjectFileGenerator.bGenerateProjectFiles
-					&& Target.WindowsPlatform.Compiler != WindowsCompiler.Clang
-					&& CompileAction.ProducedItems.Count > 0)
-				{
-					FileItem TargetFile = CompileAction.ProducedItems[0];
-					FileReference ResponseFileName = new FileReference(TargetFile.AbsolutePath + ".response");
-					FileItem ResponseFileItem = Graph.CreateIntermediateTextFile(ResponseFileName, SharedArguments.Concat(FileArguments).Concat(AdditionalArguments).Select(x => Utils.ExpandVariables(x)));
-					CompileAction.CommandArguments = " @\"" + ResponseFileName + "\"";
-					CompileAction.PrerequisiteItems.Add(ResponseFileItem);
-				}
-				else
-				{
-					CompileAction.CommandArguments = String.Join(" ", SharedArguments.Concat(FileArguments).Concat(AdditionalArguments));
-				}
-				
-				if (CompileEnvironment.bGenerateDependenciesFile)
-				{
-					List<string> CommandArguments = new List<string>();
-					CompileAction.DependencyListFile = FileItem.GetItemByFileReference(FileReference.Combine(OutputDir, String.Format("{0}.txt", SourceFile.Location.GetFileName())));
-					CompileAction.ProducedItems.Add(CompileAction.DependencyListFile);
-					CommandArguments.Add(String.Format("-dependencies={0}", Utils.MakePathSafeToUseWithCommandLine(CompileAction.DependencyListFile.Location)));
-
-					CommandArguments.Add(String.Format("-compiler={0}", Utils.MakePathSafeToUseWithCommandLine(CompileAction.CommandPath)));
-					CommandArguments.Add("--");
-					CommandArguments.Add(Utils.MakePathSafeToUseWithCommandLine(CompileAction.CommandPath));
-					CommandArguments.Add(CompileAction.CommandArguments);
-					CommandArguments.Add("/showIncludes");
-					CompileAction.CommandArguments = string.Join(" ", CommandArguments);
-					CompileAction.CommandPath = FileReference.Combine(UnrealBuildTool.EngineDirectory, "Build", "Windows", "cl-filter", "cl-filter.exe");
-				}
-
-				if (CompileEnvironment.PrecompiledHeaderAction == PrecompiledHeaderAction.Create)
-				{
-					Log.TraceVerbose("Creating PCH: " + CompileEnvironment.PrecompiledHeaderIncludeFilename);
-					Log.TraceVerbose("	 Command: " + CompileAction.CommandArguments);
-				}
-				else
-				{
-					Log.TraceVerbose("   Compiling: " + CompileAction.StatusDescription);
-					Log.TraceVerbose("	 Command: " + CompileAction.CommandArguments);
-				}
-
-				// VC++ always outputs the source file name being compiled, so we don't need to emit this ourselves
-				CompileAction.bShouldOutputStatusDescription = false;
-
-				// Don't farm out creation of precompiled headers as it is the critical path task.
-				CompileAction.bCanExecuteRemotely =
-					CompileEnvironment.PrecompiledHeaderAction != PrecompiledHeaderAction.Create ||
-					CompileEnvironment.bAllowRemotelyCompiledPCHs
-					;
-
-			}
-			return Result;
-		}
-
-		public override CPPOutput CompileRCFiles(CppCompileEnvironment CompileEnvironment, List<FileItem> InputFiles, DirectoryReference OutputDir, IActionGraphBuilder Graph)
-		{
-			CPPOutput Result = new CPPOutput();
-
-			foreach (FileItem RCFile in InputFiles)
-			{
-				Action CompileAction = Graph.CreateAction(ActionType.Compile);
-				CompileAction.CommandDescription = "Resource";
-				CompileAction.WorkingDirectory = UnrealBuildTool.EngineSourceDirectory;
-				CompileAction.CommandPath = EnvVars.ResourceCompilerPath;
-				CompileAction.StatusDescription = Path.GetFileName(RCFile.AbsolutePath);
-				CompileAction.PrerequisiteItems.AddRange(CompileEnvironment.ForceIncludeFiles);
-
-				// Resource tool can run remotely if possible
-				CompileAction.bCanExecuteRemotely = true;
-
-				List<string> Arguments = new List<string>();
-
-				// Suppress header spew
-				Arguments.Add("/nologo");
-
-				// If we're compiling for 64-bit Windows, also add the _WIN64 definition to the resource
-				// compiler so that we can switch on that in the .rc file using #ifdef.
-				if (CompileEnvironment.Architecture == "x64" || CompileEnvironment.Architecture == "ARM64")
-				{
-					VCToolChain.AddDefinition(Arguments, "_WIN64");
-				}
-
-				// Language
-				Arguments.Add("/l 0x409");
-
-				// Include paths. Don't use AddIncludePath() here, since it uses the full path and exceeds the max command line length.
-				foreach (DirectoryReference IncludePath in CompileEnvironment.UserIncludePaths)
-				{
-					Arguments.Add(String.Format("/I \"{0}\"", IncludePath));
-				}
-
-				// System include paths.
-				foreach (DirectoryReference SystemIncludePath in CompileEnvironment.SystemIncludePaths)
-				{
-					Arguments.Add(String.Format("/I \"{0}\"", SystemIncludePath));
-				}
-				foreach (DirectoryReference SystemIncludePath in EnvVars.IncludePaths)
-				{
-					Arguments.Add(String.Format("/I \"{0}\"", SystemIncludePath));
-				}
-
-				// Preprocessor definitions.
-				foreach (string Definition in CompileEnvironment.Definitions)
-				{
-					if (!Definition.Contains("_API"))
-					{
-						VCToolChain.AddDefinition(Arguments, Definition);
-					}
-				}
-
-				// Add the RES file to the produced item list.
-				FileItem CompiledResourceFile = FileItem.GetItemByFileReference(
-					FileReference.Combine(
-						OutputDir,
-						Path.GetFileName(RCFile.AbsolutePath) + ".res"
-						)
-					);
-				CompileAction.ProducedItems.Add(CompiledResourceFile);
-				Arguments.Add(String.Format("/fo \"{0}\"", CompiledResourceFile.AbsolutePath));
-				Result.ObjectFiles.Add(CompiledResourceFile);
-
-				// Add the RC file as a prerequisite of the action.
-				Arguments.Add(String.Format(" \"{0}\"", RCFile.AbsolutePath));
-
-				CompileAction.CommandArguments = String.Join(" ", Arguments);
-
-				// Add the C++ source file and its included files to the prerequisite item list.
-				CompileAction.PrerequisiteItems.Add(RCFile);
-			}
-
-			return Result;
-		}
-
-		public override FileItem LinkFiles(LinkEnvironment LinkEnvironment, bool bBuildImportLibraryOnly, IActionGraphBuilder Graph) //(LinkEnvironment LinkEnvironment, bool bBuildImportLibraryOnly)
-		{
-			if (LinkEnvironment.bIsBuildingDotNetAssembly)
-			{
-				return FileItem.GetItemByFileReference(LinkEnvironment.OutputFilePath);
-			}
-
-			bool bIsBuildingLibrary = LinkEnvironment.bIsBuildingLibrary || bBuildImportLibraryOnly;
-
-			// Get link arguments.
-			List<string> Arguments = new List<string>();
-			if (bIsBuildingLibrary)
-			{
-				AppendLibArguments(LinkEnvironment, Arguments);
-			}
-			else
-			{
-				AppendLinkArguments(LinkEnvironment, Arguments);
-			}
-
-			if (Target.HoloLensPlatform.Compiler != WindowsCompiler.Clang && LinkEnvironment.bPrintTimingInfo)
-			{
-				Arguments.Add("/time+");
-			}
-
-			// If we're only building an import library, add the '/DEF' option that tells the LIB utility
-			// to simply create a .LIB file and .EXP file, and don't bother validating imports
-			if (bBuildImportLibraryOnly)
-			{
-				Arguments.Add("/DEF");
-
-				// Ensure that the import library references the correct filename for the linked binary.
-				Arguments.Add(String.Format("/NAME:\"{0}\"", LinkEnvironment.OutputFilePath.GetFileName()));
-
-				// Ignore warnings about object files with no public symbols.
-				Arguments.Add("/IGNORE:4221");
-			}
-
-
-			// Add delay loaded DLLs.
-			if (!bIsBuildingLibrary)
-			{
-				// Delay-load these DLLs.
-				foreach (string DelayLoadDLL in LinkEnvironment.DelayLoadDLLs.Distinct())
-				{
-					Arguments.Add(String.Format("/DELAYLOAD:\"{0}\"", DelayLoadDLL));
-				}
-
-				// Pass the module definition file to the linker if we have one
-				if (LinkEnvironment.ModuleDefinitionFile != null && LinkEnvironment.ModuleDefinitionFile.Length > 0)
-				{
-					Arguments.Add(String.Format("/DEF:\"{0}\"", LinkEnvironment.ModuleDefinitionFile));
-				}
-			}
-
-			// Set up the library paths for linking this binary
-			if (bBuildImportLibraryOnly)
-			{
-				// When building an import library, ignore all the libraries included via embedded #pragma lib declarations. 
-				// We shouldn't need them to generate exports.
-				Arguments.Add("/NODEFAULTLIB");
-			}
-			else if (!LinkEnvironment.bIsBuildingLibrary)
-			{
-				// Add the library paths to the argument list.
-				foreach (DirectoryReference LibraryPath in LinkEnvironment.SystemLibraryPaths)
-				{
-					Arguments.Add(String.Format("/LIBPATH:\"{0}\"", LibraryPath));
-				}
-				foreach (DirectoryReference LibraryPath in EnvVars.LibraryPaths)
-				{
-					Arguments.Add(String.Format("/LIBPATH:\"{0}\"", LibraryPath));
-				}
-
-				// Add the excluded default libraries to the argument list.
-				foreach (string ExcludedLibrary in LinkEnvironment.ExcludedLibraries)
-				{
-					Arguments.Add(String.Format("/NODEFAULTLIB:\"{0}\"", ExcludedLibrary));
-				}
-			}
-
-			// For targets that are cross-referenced, we don't want to write a LIB file during the link step as that
-			// file will clobber the import library we went out of our way to generate during an earlier step.  This
-			// file is not needed for our builds, but there is no way to prevent MSVC from generating it when
-			// linking targets that have exports.  We don't want this to clobber our LIB file and invalidate the
-			// existing timstamp, so instead we simply emit it with a different name
-			FileReference ImportLibraryFilePath = FileReference.Combine(LinkEnvironment.IntermediateDirectory,
-														 LinkEnvironment.OutputFilePath.GetFileNameWithoutExtension() + ".lib");
-
-			if (LinkEnvironment.bIsCrossReferenced && !bBuildImportLibraryOnly)
-			{
-				ImportLibraryFilePath = ImportLibraryFilePath.ChangeExtension(".suppressed" + ImportLibraryFilePath.GetExtension());
-			}
-
-			FileItem OutputFile;
-			if (bBuildImportLibraryOnly)
-			{
-				OutputFile = FileItem.GetItemByFileReference(ImportLibraryFilePath);
-			}
-			else
-			{
-				OutputFile = FileItem.GetItemByFileReference(LinkEnvironment.OutputFilePath);
-			}
-
-			List<FileItem> ProducedItems = new List<FileItem>();
-			ProducedItems.Add(OutputFile);
-
-			List<FileItem> PrerequisiteItems = new List<FileItem>();
-
-			// Add the input files to a response file, and pass the response file on the command-line.
-			List<string> InputFileNames = new List<string>();
-			foreach (FileItem InputFile in LinkEnvironment.InputFiles)
-			{
-				InputFileNames.Add(string.Format("\"{0}\"", InputFile.AbsolutePath));
-				PrerequisiteItems.Add(InputFile);
-			}
-
-			if (!bIsBuildingLibrary)
-			{
-				foreach (string SystemLibrary in LinkEnvironment.SystemLibraries)
-				{
-					InputFileNames.Add(string.Format("\"{0}\"", SystemLibrary));
-				}
-				foreach (FileReference Library in LinkEnvironment.Libraries)
-				{
-					InputFileNames.Add(string.Format("\"{0}\"", Library));
-					PrerequisiteItems.Add(FileItem.GetItemByFileReference(Library));
-				}
-			}
-
-			Arguments.AddRange(InputFileNames);
-
-			// Add the output file to the command-line.
-			Arguments.Add(String.Format("/OUT:\"{0}\"", OutputFile.AbsolutePath));
-
-			if (bBuildImportLibraryOnly || (LinkEnvironment.bHasExports && !bIsBuildingLibrary))
-			{
-				// An export file is written to the output directory implicitly; add it to the produced items list.
-				FileReference ExportFilePath = ImportLibraryFilePath.ChangeExtension(".exp");
-				FileItem ExportFile = FileItem.GetItemByFileReference(ExportFilePath);
-				ProducedItems.Add(ExportFile);
-			}
-
-			if (!bIsBuildingLibrary)
-			{
-				// There is anything to export
-				if (LinkEnvironment.bHasExports
-					// Shipping monolithic builds don't need exports
-					&& (!((LinkEnvironment.Configuration == CppConfiguration.Shipping) /*&& (LinkEnvironment.bShouldCompileMonolithic != false)*/)))
-				{
-					// Write the import library to the output directory for nFringe support.
-					FileItem ImportLibraryFile = FileItem.GetItemByFileReference(ImportLibraryFilePath);
-					Arguments.Add(String.Format("/IMPLIB:\"{0}\"", ImportLibraryFilePath));
-					ProducedItems.Add(ImportLibraryFile);
-				}
-
-				if (LinkEnvironment.bCreateDebugInfo)
-				{
-					// Write the PDB file to the output directory.			
-					{
-						FileReference PDBFilePath = FileReference.Combine(LinkEnvironment.OutputDirectory, Path.GetFileNameWithoutExtension(OutputFile.AbsolutePath) + ".pdb");
-						FileItem PDBFile = FileItem.GetItemByFileReference(PDBFilePath);
-						Arguments.Add(String.Format("/PDB:\"{0}\"", PDBFilePath));
-						ProducedItems.Add(PDBFile);
-					}
-
-					// Write the MAP file to the output directory.			
-					if (LinkEnvironment.bCreateMapFile)
-					{
-						FileReference MAPFilePath = FileReference.Combine(LinkEnvironment.OutputDirectory, Path.GetFileNameWithoutExtension(OutputFile.AbsolutePath) + ".map");
-						FileItem MAPFile = FileItem.GetItemByFileReference(MAPFilePath);
-						Arguments.Add(String.Format("/MAP:\"{0}\"", MAPFilePath));
-						ProducedItems.Add(MAPFile);
-
-						// Export a list of object file paths, so we can locate the object files referenced by the map file
-						ExportObjectFilePaths(LinkEnvironment, Path.ChangeExtension(MAPFilePath.FullName, ".objpaths"));
-					}
-				}
-
-				// Add the additional arguments specified by the environment.
-				if (!String.IsNullOrEmpty(LinkEnvironment.AdditionalArguments))
-				{
-					Arguments.Add(LinkEnvironment.AdditionalArguments.Trim());
-				}
-			}
-
-			// Create a response file for the linker, unless we're generating IntelliSense data
-			FileReference ResponseFileName = GetResponseFileName(LinkEnvironment, OutputFile);
-			if (!ProjectFileGenerator.bGenerateProjectFiles)
-			{
-				FileItem ResponseFile = Graph.CreateIntermediateTextFile(ResponseFileName, String.Join(Environment.NewLine, Arguments));
-				PrerequisiteItems.Add(ResponseFile);
-			}
-
-			// Create an action that invokes the linker.
-			Action LinkAction = Graph.CreateAction(ActionType.Link);
-			LinkAction.CommandDescription = "Link";
-			LinkAction.WorkingDirectory = UnrealBuildTool.EngineSourceDirectory;
-			LinkAction.CommandPath = bIsBuildingLibrary ? EnvVars.LibraryManagerPath : EnvVars.LinkerPath;
-			LinkAction.CommandArguments = String.Format("@\"{0}\"", ResponseFileName);
-			LinkAction.ProducedItems.AddRange(ProducedItems);
-			LinkAction.PrerequisiteItems.AddRange(PrerequisiteItems);
-			LinkAction.StatusDescription = Path.GetFileName(OutputFile.AbsolutePath);
-
-			// ensure compiler timings are captured when we execute the action.
-			if (!WindowsPlatform.bAllowClangLinker && LinkEnvironment.bPrintTimingInfo)
-			{
-				LinkAction.bPrintDebugInfo = true;
-			}
-
-			// VS 15.3+ does not touch lib files if they do not contain any modifications, but we need to ensure the timestamps are updated to avoid repeatedly building them.
-			if (bBuildImportLibraryOnly || (LinkEnvironment.bHasExports && !bIsBuildingLibrary))
-			{
-				LinkAction.DeleteItems.AddRange(LinkAction.ProducedItems.Where(x => x.Location.HasExtension(".lib") || x.Location.HasExtension(".exp")));
-			}
-
-			// Delete PDB files for all produced items, since incremental updates are slower than full ones.
-			if (!LinkEnvironment.bUseIncrementalLinking)
-			{
-				LinkAction.DeleteItems.AddRange(LinkAction.ProducedItems.Where(x => x.Location.HasExtension(".pdb")));
-			}
-
-
-			// Tell the action that we're building an import library here and it should conditionally be
-			// ignored as a prerequisite for other actions
-			LinkAction.bProducesImportLibrary = bBuildImportLibraryOnly || LinkEnvironment.bIsBuildingDLL;
-
-			// Allow remote linking.  Especially in modular builds with many small DLL files, this is almost always very efficient
-			LinkAction.bCanExecuteRemotely = true;
-
-			Log.TraceVerbose("     Linking: " + LinkAction.StatusDescription);
-			Log.TraceVerbose("     Command: " + LinkAction.CommandArguments);
-
-			return OutputFile;
-		}
-
-		private void ExportObjectFilePaths(LinkEnvironment LinkEnvironment, string FileName)
-		{
-			// Write the list of object file directories
-			HashSet<DirectoryReference> ObjectFileDirectories = new HashSet<DirectoryReference>();
-			foreach (FileItem InputFile in LinkEnvironment.InputFiles)
-			{
-				ObjectFileDirectories.Add(InputFile.Location.Directory);
-			}
-			foreach (FileReference Library in LinkEnvironment.Libraries)
-			{
-				ObjectFileDirectories.Add(Library.Directory);
-			}
-			foreach (DirectoryReference LibraryPath in LinkEnvironment.SystemLibraryPaths)
-			{
-				ObjectFileDirectories.Add(LibraryPath);
-			}
-			foreach (string LibraryPath in (Environment.GetEnvironmentVariable("LIB") ?? "").Split(new char[] { ';' }, StringSplitOptions.RemoveEmptyEntries))
-			{
-				ObjectFileDirectories.Add(new DirectoryReference(LibraryPath));
-			}
-			Directory.CreateDirectory(Path.GetDirectoryName(FileName));
-			File.WriteAllLines(FileName, ObjectFileDirectories.Select(x => x.FullName).OrderBy(x => x).ToArray());
-		}
-
-		/// <summary>
-		/// Gets the default include paths for the given platform.
-		/// </summary>
-		public static string GetVCIncludePaths(UnrealTargetPlatform Platform, WindowsCompiler Compiler)
-		{
-			Debug.Assert(Platform == UnrealTargetPlatform.HoloLens);
-
-
-			// Also add any include paths from the INCLUDE environment variable.  MSVC is not necessarily running with an environment that
-			// matches what UBT extracted from the vcvars*.bat using SetEnvironmentVariablesFromBatchFile().  We'll use the variables we
-			// extracted to populate the project file's list of include paths
-			// @todo projectfiles: Should we only do this for VC++ platforms?
-			var IncludePaths = Environment.GetEnvironmentVariable("INCLUDE");
-			if (!String.IsNullOrEmpty(IncludePaths) && !IncludePaths.EndsWith(";"))
-			{
-				IncludePaths += ";";
-			}
-
-			return IncludePaths;
-		}
-
-		/** Formats compiler output from Clang so that it is clickable in Visual Studio */
-		protected static void ClangCompilerOutputFormatter(object sender, DataReceivedEventArgs e)
-		{
-			var Output = e.Data;
-			if (Output == null)
-			{
-				return;
-			}
-
-			// @todo clang: Convert relative includes to absolute files so they'll be clickable
-			Log.TraceInformation(Output);
-		}
-
-		private static DirectoryReference CurrentWindowsSdkBinDir = null;
-		private static Version CurrentWindowsSdkVersion;
-=======
 		private static DirectoryReference? CurrentWindowsSdkBinDir = null;
 		private static Version? CurrentWindowsSdkVersion;
->>>>>>> 6bbb88c8
 
 		public static bool InitWindowsSdkToolPath(string SdkVersion)
 		{
