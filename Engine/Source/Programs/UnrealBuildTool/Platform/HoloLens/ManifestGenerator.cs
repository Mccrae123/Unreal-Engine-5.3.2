--- conflicted
+++ resolved
@@ -2376,20 +2376,12 @@
 			SdkSchemaFolder = DirectoryReference.Combine(SDKRootFolder, "Include", SDKVersion.ToString(), "winrt");
 			PhoneSchemaFolder = DirectoryReference.Combine(SDKRootFolder, "Extension SDKs", "WindowsMobile", SDKVersion.ToString(), "Include", "WinRT");
 
-<<<<<<< HEAD
-			if (WindowsPlatform.TryGetVSInstallDir(WindowsCompiler.VisualStudio2019, out VSInstallDir))
-			{
-				VSSchemaFolder = DirectoryReference.Combine(VSInstallDir, "Xml", "Schemas");
-			}
-			else if (WindowsPlatform.TryGetVSInstallDir(WindowsCompiler.VisualStudio2017, out VSInstallDir))
-=======
 			IEnumerable<DirectoryReference>? VSInstallDirs;
 			if (null != (VSInstallDirs = WindowsPlatform.TryGetVSInstallDirs(WindowsCompiler.VisualStudio2019)))
 			{
 				VSSchemaFolder = DirectoryReference.Combine(VSInstallDirs.First(), "Xml", "Schemas");
 			}
 			else if (null != (VSInstallDirs = WindowsPlatform.TryGetVSInstallDirs(WindowsCompiler.VisualStudio2022)))
->>>>>>> 6bbb88c8
 			{
 				VSSchemaFolder = DirectoryReference.Combine(VSInstallDirs.First(), "Xml", "Schemas");
 			}
