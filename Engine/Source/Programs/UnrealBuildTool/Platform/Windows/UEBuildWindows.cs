// Copyright 1998-2019 Epic Games, Inc. All Rights Reserved.

using System;
using System.Collections.Generic;
using System.Text;
using System.Diagnostics;
using System.IO;
using Microsoft.Win32;
using System.Linq;
using Tools.DotNETCommon;
using Microsoft.VisualStudio.Setup.Configuration;
using System.Runtime.InteropServices;

namespace UnrealBuildTool
{
	/// <summary>
	/// Available compiler toolchains on Windows platform
	/// </summary>
	public enum WindowsCompiler
	{
		/// <summary>
		/// Use the default compiler. A specific value will always be used outside of configuration classes.
		/// </summary>
		Default,

		/// <summary>
		/// Use Clang for Windows, using the clang-cl driver.
		/// </summary>
		Clang,

		/// <summary>
		/// Use the Intel C++ compiler
		/// </summary>
		Intel,

		/// <summary>
		/// Visual Studio 2015 (Visual C++ 14.0)
		/// </summary>
		VisualStudio2015_DEPRECATED,

		/// <summary>
		/// Visual Studio 2015 (Visual C++ 14.0)
		/// </summary>
		[Obsolete("UE4 does not support building Visual Studio 2015 targets from the 4.22 release onwards.")]
		VisualStudio2015 = VisualStudio2015_DEPRECATED,

		/// <summary>
		/// Visual Studio 2017 (Visual C++ 15.0)
		/// </summary>
		VisualStudio2017,

		/// <summary>
		/// Visual Studio 2019 (Visual C++ 16.0)
		/// </summary>
		VisualStudio2019,
	}

	/// <summary>
	/// Which static analyzer to use
	/// </summary>
	public enum WindowsStaticAnalyzer
	{
		/// <summary>
		/// Do not perform static analysis
		/// </summary>
		None,

		/// <summary>
		/// Use the built-in Visual C++ static analyzer
		/// </summary>
		VisualCpp,

		/// <summary>
		/// Use PVS-Studio for static analysis
		/// </summary>
		PVSStudio,
	}

	/// <summary>
	/// Available architectures on Windows platform
	/// </summary>
	public enum WindowsArchitecture
	{
		/// <summary>
		/// x86
		/// </summary>
		x86,
		/// <summary>
		/// x64
		/// </summary>
		x64,
		/// <summary>
		/// ARM
		/// </summary>
		ARM32,
		/// <summary>
		/// ARM64
		/// </summary>
		ARM64,
	}

	/// <summary>
	/// Windows-specific target settings
	/// </summary>
	public class WindowsTargetRules
	{
		/// <summary>
		/// The target rules which owns this object. Used to resolve some properties.
		/// </summary>
		TargetRules Target;

		/// <summary>
		/// Version of the compiler toolchain to use on Windows platform. A value of "default" will be changed to a specific version at UBT startup.
		/// </summary>
		[ConfigFile(ConfigHierarchyType.Engine, "/Script/WindowsTargetPlatform.WindowsTargetSettings", "CompilerVersion")]
		[XmlConfigFile(Category = "WindowsPlatform")]
		[CommandLine("-2015", Value = "VisualStudio2015")]
		[CommandLine("-2017", Value = "VisualStudio2017")]
		[CommandLine("-2019", Value = "VisualStudio2019")]
		public WindowsCompiler Compiler = WindowsCompiler.Default;

		/// <summary>
		/// Architecture of Target.
		/// </summary>
		public WindowsArchitecture Architecture = WindowsArchitecture.x64;

		/// <summary>
		/// The specific toolchain version to use. This may be a specific version number (eg. "14.13.26128") or the string "Latest" to select the newest available version. By default, we use the
		/// toolchain version indicated by WindowsPlatform.DefaultToolChainVersion if it is available, or the latest version otherwise.
		/// </summary>
		[XmlConfigFile(Category = "WindowsPlatform")]
		public string CompilerVersion = null;

		/// <summary>
		/// The specific Windows SDK version to use. This may be a specific version number (eg. "8.1", "10.0", or "10.0.10150.0") or the string "Latest" to select the newest available version.
		/// By default, we use the Windows SDK version indicated by WindowsPlatform.DefaultWindowsSdkVersion if it is available, or the latest version otherwise.
		/// </summary>
		[XmlConfigFile(Category = "WindowsPlatform")]
		public string WindowsSdkVersion = null;

		/// <summary>
		/// Value for the WINVER macro, defining the minimum supported Windows version.
		/// </summary>
		public int TargetWindowsVersion = 0x601;

		/// <summary>
		/// Enable PIX debugging (automatically disabled in Shipping and Test configs)
		/// </summary>
		[ConfigFile(ConfigHierarchyType.Engine, "/Script/WindowsTargetPlatform.WindowsTargetSettings", "bEnablePIXProfiling")]
		public bool bPixProfilingEnabled = true;

		/// <summary>
		/// Enable building with the Win10 SDK instead of the older Win8.1 SDK 
		/// </summary>
		[ConfigFile(ConfigHierarchyType.Engine, "/Script/WindowsTargetPlatform.WindowsTargetSettings", "bUseWindowsSDK10")]
		public bool bUseWindowsSDK10 = false;

		/// <summary>
		/// The name of the company (author, provider) that created the project.
		/// </summary>
		[ConfigFile(ConfigHierarchyType.Game, "/Script/EngineSettings.GeneralProjectSettings", "CompanyName")]
		public string CompanyName;

		/// <summary>
		/// The project's copyright and/or trademark notices.
		/// </summary>
		[ConfigFile(ConfigHierarchyType.Game, "/Script/EngineSettings.GeneralProjectSettings", "CopyrightNotice")]
		public string CopyrightNotice;

		/// <summary>
		/// The product name.
		/// </summary>
		[ConfigFile(ConfigHierarchyType.Game, "/Script/EngineSettings.GeneralProjectSettings", "ProjectName")]
		public string ProductName;

		/// <summary>
		/// The static analyzer to use
		/// </summary>
		[XmlConfigFile(Category = "WindowsPlatform")]
		[CommandLine("-StaticAnalyzer")]
		public WindowsStaticAnalyzer StaticAnalyzer = WindowsStaticAnalyzer.None;

		/// <summary>
		/// Whether we should export a file containing .obj->source file mappings.
		/// </summary>
		[XmlConfigFile]
		[CommandLine("-ObjSrcMap")]
		public string ObjSrcMapFile = null;

		/// <summary>
		/// Provides a Module Definition File (.def) to the linker to describe various attributes of a DLL.
		/// Necessary when exporting functions by ordinal values instead of by name.
		/// </summary>
		public string ModuleDefinitionFile;

		/// <summary>
		/// Enables strict standard conformance mode (/permissive-) in VS2017+.
		/// </summary>
		[XmlConfigFile(Category = "WindowsPlatform")]
		[CommandLine("-Strict")]
		public bool bStrictConformanceMode = false; 

		/// VS2015 updated some of the CRT definitions but not all of the Windows SDK has been updated to match.
		/// Microsoft provides legacy_stdio_definitions library to enable building with VS2015 until they fix everything up.
		public bool bNeedsLegacyStdioDefinitionsLib
		{
			get { return Compiler == WindowsCompiler.VisualStudio2015_DEPRECATED || Compiler == WindowsCompiler.VisualStudio2017 || Compiler == WindowsCompiler.VisualStudio2019 || Compiler == WindowsCompiler.Clang; }
		}

		/// <summary>
		/// The stack size when linking a non-editor target
		/// </summary>
		[RequiresUniqueBuildEnvironment]
		[ConfigFile(ConfigHierarchyType.Engine, "/Script/WindowsTargetPlatform.WindowsTargetSettings")]
		public int DefaultStackSize = 5000000;

		/// <summary>
		/// The stack size to commit when linking a non-editor target
		/// </summary>
		[RequiresUniqueBuildEnvironment]
		[ConfigFile(ConfigHierarchyType.Engine, "/Script/WindowsTargetPlatform.WindowsTargetSettings")]
		public int DefaultStackSizeCommit;

		/// <summary>
		/// Determines the amount of memory that the compiler allocates to construct precompiled headers (/Zm).
		/// </summary>
		[XmlConfigFile(Category = "WindowsPlatform")]
		public int PCHMemoryAllocationFactor = 0;

		/// <summary>
		/// True if we allow using addresses larger than 2GB on 32 bit builds
		/// </summary>
		public bool bBuildLargeAddressAwareBinary = true;

		/// <summary>
		/// Create an image that can be hot patched (/FUNCTIONPADMIN)
		/// </summary>
		public bool bCreateHotPatchableImage
		{
			get { return bCreateHotPatchableImagePrivate ?? Target.bWithLiveCoding; }
			set { bCreateHotPatchableImagePrivate = true; }
		}
		private bool? bCreateHotPatchableImagePrivate;

		/// <summary>
		/// Strip unreferenced symbols (/OPT:REF)
		/// </summary>
		public bool bStripUnreferencedSymbols
		{
			get { return bStripUnreferencedSymbolsPrivate ?? ((Target.Configuration == UnrealTargetConfiguration.Test || Target.Configuration == UnrealTargetConfiguration.Shipping) && !Target.bWithLiveCoding); }
			set { bStripUnreferencedSymbolsPrivate = value; }
		}
		private bool? bStripUnreferencedSymbolsPrivate;
			
		/// <summary>
		/// Merge identical COMDAT sections together (/OPT:ICF)
		/// </summary>
		public bool bMergeIdenticalCOMDATs
		{
			get { return bMergeIdenticalCOMDATsPrivate ?? ((Target.Configuration == UnrealTargetConfiguration.Test || Target.Configuration == UnrealTargetConfiguration.Shipping) && !Target.bWithLiveCoding); }
			set { bMergeIdenticalCOMDATsPrivate = value; }
		}
		private bool? bMergeIdenticalCOMDATsPrivate;

		/// <summary>
		/// Whether to put global symbols in their own sections (/Gw), allowing the linker to discard any that are unused.
		/// </summary>
		public bool bOptimizeGlobalData = true;

		/// <summary>
		/// (Experimental) Appends the -ftime-trace argument to the command line for Clang, to output a JSON file containing a timeline for the compile. 
		/// See http://aras-p.info/blog/2019/01/16/time-trace-timeline-flame-chart-profiler-for-Clang/ for more info.
		/// </summary>
		[XmlConfigFile(Category = "WindowsPlatform")]
		public bool bClangTimeTrace = false;

		/// <summary>
<<<<<<< HEAD
=======
		/// Outputs compile timing information so that it can be analyzed.
		/// </summary>
		[XmlConfigFile(Category = "WindowsPlatform")]
		public bool bCompilerTrace = false;

		/// <summary>
>>>>>>> 9ba46998
		/// Bundle a working version of dbghelp.dll with the application, and use this to generate minidumps. This works around a bug with the Windows 10 Fall Creators Update (1709)
		/// where rich PE headers larger than a certain size would result in corrupt minidumps.
		/// </summary>
		public bool bUseBundledDbgHelp = true;

		/// <summary>
		/// The Visual C++ environment to use for this target. Only initialized after all the target settings are finalized, in ValidateTarget().
		/// </summary>
		internal VCEnvironment Environment;

		/// <summary>
		/// Directory containing the toolchain
		/// </summary>
		public string ToolChainDir
		{
			get { return (Environment == null)? null : Environment.ToolChainDir.FullName; }
		}

		/// <summary>
		/// The version number of the toolchain
		/// </summary>
		public string ToolChainVersion
		{
			get { return (Environment == null)? null : Environment.ToolChainVersion.ToString(); }
		}

		/// <summary>
		/// Root directory containing the Windows Sdk
		/// </summary>
		public string WindowsSdkDir
		{
			get { return (Environment == null)? null : Environment.WindowsSdkDir.FullName; }
		}

		/// <summary>
		/// Directory containing the DIA SDK
		/// </summary>
		public string DiaSdkDir
		{
			get { return WindowsPlatform.FindDiaSdkDirs(Environment.Compiler).Select(x => x.FullName).FirstOrDefault(); }
		}

		/// <summary>
		/// When using a Visual Studio compiler, returns the version name as a string
		/// </summary>
		/// <returns>The Visual Studio compiler version name (e.g. "2015")</returns>
		public string GetVisualStudioCompilerVersionName()
		{
			switch (Compiler)
			{
				case WindowsCompiler.Clang:
				case WindowsCompiler.Intel:
				case WindowsCompiler.VisualStudio2015_DEPRECATED:
				case WindowsCompiler.VisualStudio2017:
				case WindowsCompiler.VisualStudio2019:
					return "2015"; // VS2017 is backwards compatible with VS2015 compiler

				default:
					throw new BuildException("Unexpected WindowsCompiler version for GetVisualStudioCompilerVersionName().  Either not using a Visual Studio compiler or switch block needs to be updated");
			}
		}

		/// <summary>
		/// Constructor
		/// </summary>
		/// <param name="Target">The target rules which owns this object</param>
		internal WindowsTargetRules(TargetRules Target)
		{
			this.Target = Target;
		}
	}

	/// <summary>
	/// Read-only wrapper for Windows-specific target settings
	/// </summary>
	public class ReadOnlyWindowsTargetRules
	{
		/// <summary>
		/// The private mutable settings object
		/// </summary>
		private WindowsTargetRules Inner;

		/// <summary>
		/// Constructor
		/// </summary>
		/// <param name="Inner">The settings object to wrap</param>
		public ReadOnlyWindowsTargetRules(WindowsTargetRules Inner)
		{
			this.Inner = Inner;
		}

		/// <summary>
		/// Accessors for fields on the inner TargetRules instance
		/// </summary>
		#region Read-only accessor properties 
		#if !__MonoCS__
		#pragma warning disable CS1591
		#endif

		public WindowsCompiler Compiler
		{
			get { return Inner.Compiler; }
		}
		public WindowsArchitecture Architecture
		{
			get { return Inner.Architecture; }
		}

		public string CompilerVersion
		{
			get { return Inner.CompilerVersion; }
		}

		public string WindowsSdkVersion
		{
			get { return Inner.WindowsSdkVersion; }
		}

		public int TargetWindowsVersion
		{
			get { return Inner.TargetWindowsVersion; }
		}

		public bool bPixProfilingEnabled
		{
			get { return Inner.bPixProfilingEnabled; }
		}

		public bool bUseWindowsSDK10
		{
			get { return Inner.bUseWindowsSDK10; }
		}

		public string CompanyName
		{
			get { return Inner.CompanyName; }
		}

		public string CopyrightNotice
		{
			get { return Inner.CopyrightNotice; }
		}

		public string ProductName
		{
			get { return Inner.ProductName; }
		}

		public WindowsStaticAnalyzer StaticAnalyzer
		{
			get { return Inner.StaticAnalyzer; }
		}

		public string ObjSrcMapFile
		{
			get { return Inner.ObjSrcMapFile; }
		}

		public string ModuleDefinitionFile
		{
			get { return Inner.ModuleDefinitionFile; }
		}

		public bool bNeedsLegacyStdioDefinitionsLib
		{
			get { return Inner.bNeedsLegacyStdioDefinitionsLib; }
		}

		public bool bStrictConformanceMode
		{
			get { return Inner.bStrictConformanceMode; }
		}

		public int DefaultStackSize
		{
			get { return Inner.DefaultStackSize; }
		}

		public int DefaultStackSizeCommit
		{
			get { return Inner.DefaultStackSizeCommit; }
		}

		public int PCHMemoryAllocationFactor
		{
			get { return Inner.PCHMemoryAllocationFactor; }
		}

		public bool bBuildLargeAddressAwareBinary
		{
			get { return Inner.bBuildLargeAddressAwareBinary; }
		}

		public bool bCreateHotpatchableImage
		{
			get { return Inner.bCreateHotPatchableImage; }
		}

		public bool bStripUnreferencedSymbols
		{
			get { return Inner.bStripUnreferencedSymbols; }
		}

		public bool bMergeIdenticalCOMDATs
		{
			get { return Inner.bMergeIdenticalCOMDATs; }
		}

		public bool bOptimizeGlobalData
		{
			get { return Inner.bOptimizeGlobalData; }
		}

		public bool bClangTimeTrace
		{
			get { return Inner.bClangTimeTrace; }
		}

		public bool bCompilerTrace
		{
			get { return Inner.bCompilerTrace; }
		}

		public string GetVisualStudioCompilerVersionName()
		{
			return Inner.GetVisualStudioCompilerVersionName();
		}

		public bool bUseBundledDbgHelp
		{
			get { return Inner.bUseBundledDbgHelp; }
		}

		internal VCEnvironment Environment
		{
			get { return Inner.Environment; }
		}

		public string ToolChainDir
		{
			get { return Inner.ToolChainDir; }
		}

		public string ToolChainVersion
		{
			get { return Inner.ToolChainVersion; }
		}

		public string WindowsSdkDir
		{
			get { return Inner.WindowsSdkDir; }
		}

		public string DiaSdkDir
		{
			get { return Inner.DiaSdkDir; }
		}
<<<<<<< HEAD
=======
		
		public string GetArchitectureSubpath()
		{
			return WindowsExports.GetArchitectureSubpath(Architecture);
		}
>>>>>>> 9ba46998

		#if !__MonoCS__
		#pragma warning restore CS1591
		#endif
		#endregion
	}

	class WindowsPlatform : UEBuildPlatform
	{
		/// <summary>
		/// The default compiler version to be used, if installed. 
		/// </summary>
<<<<<<< HEAD
		static readonly VersionNumber DefaultClangToolChainVersion = VersionNumber.Parse("7.0.1");
=======
		static readonly VersionNumber DefaultClangToolChainVersion = VersionNumber.Parse("8.0.0");
>>>>>>> 9ba46998

		/// <summary>
		/// The default compiler version to be used, if installed. 
		/// </summary>
		static readonly VersionNumber DefaultVisualStudioToolChainVersion = VersionNumber.Parse("14.16.27023.1");

		/// <summary>
		/// The default Windows SDK version to be used, if installed.
		/// </summary>
		static readonly VersionNumber DefaultWindowsSdkVersion = VersionNumber.Parse("10.0.16299.0");

		/// <summary>
		/// Cache of Visual Studio installation directories
		/// </summary>
		private static Dictionary<WindowsCompiler, List<DirectoryReference>> CachedVSInstallDirs = new Dictionary<WindowsCompiler, List<DirectoryReference>>();

		/// <summary>
		/// Cache of Visual C++ installation directories
		/// </summary>
		private static Dictionary<WindowsCompiler, Dictionary<VersionNumber, DirectoryReference>> CachedToolChainDirs = new Dictionary<WindowsCompiler, Dictionary<VersionNumber, DirectoryReference>>();

		/// <summary>
		/// Cache of DIA SDK installation directories
		/// </summary>
		private static Dictionary<WindowsCompiler, List<DirectoryReference>> CachedDiaSdkDirs = new Dictionary<WindowsCompiler, List<DirectoryReference>>();

		/// <summary>
		/// Cache of Windows SDK installation directories
		/// </summary>
		private static IReadOnlyDictionary<VersionNumber, DirectoryReference> CachedWindowsSdkDirs;

		/// <summary>
		/// Cache of Universal CRT installation directories
		/// </summary>
		private static IReadOnlyDictionary<VersionNumber, DirectoryReference> CachedUniversalCrtDirs;

		/// <summary>
		/// True if we should use the Clang linker (LLD) when bCompileWithClang is enabled, otherwise we use the MSVC linker
		/// </summary>
		public static readonly bool bAllowClangLinker = false;

		/// <summary>
		/// True if we should use the Intel linker (xilink) when bCompileWithICL is enabled, otherwise we use the MSVC linker
		/// </summary>
		public static readonly bool bAllowICLLinker = true;

		/// <summary>
		/// True if we allow using addresses larger than 2GB on 32 bit builds
		/// </summary>
		public static readonly bool bBuildLargeAddressAwareBinary = true;

		WindowsPlatformSDK SDK;

		/// <summary>
		/// Constructor
		/// </summary>
		/// <param name="InPlatform">Creates a windows platform with the given enum value</param>
		/// <param name="InSDK">The installed Windows SDK</param>
		public WindowsPlatform(UnrealTargetPlatform InPlatform, WindowsPlatformSDK InSDK)
			: base(InPlatform)
		{
			SDK = InSDK;
		}

		/// <summary>
		/// Whether the required external SDKs are installed for this platform. Could be either a manual install or an AutoSDK.
		/// </summary>
		public override SDKStatus HasRequiredSDKsInstalled()
		{
			return SDK.HasRequiredSDKsInstalled();
		}

		/// <summary>
		/// Reset a target's settings to the default
		/// </summary>
		/// <param name="Target"></param>
		public override void ResetTarget(TargetRules Target)
		{
			base.ResetTarget(Target);
<<<<<<< HEAD

			if(Target.Configuration != UnrealTargetConfiguration.Shipping)
			{
				Target.bWithLiveCoding = true;
				Target.WindowsPlatform.bCreateHotPatchableImage = true;
			}
=======
>>>>>>> 9ba46998
		}

		/// <summary>
		/// Validate a target's settings
		/// </summary>
		public override void ValidateTarget(TargetRules Target)
		{
			if (Platform == UnrealTargetPlatform.HoloLens && Target.Architecture.ToLower() == "arm64")
			{
				Target.WindowsPlatform.Architecture = WindowsArchitecture.ARM64;
				Log.TraceInformation("Using Windows ARM64 architecture");
			}
			else if (Platform == UnrealTargetPlatform.Win64)
			{
				Target.WindowsPlatform.Architecture = WindowsArchitecture.x64;
			}
			else if (Platform == UnrealTargetPlatform.Win32)
			{
				Target.WindowsPlatform.Architecture = WindowsArchitecture.x86;
			}

			// Disable Simplygon support if compiling against the NULL RHI.
			if (Target.GlobalDefinitions.Contains("USE_NULL_RHI=1"))
			{				
				Target.bCompileCEF3 = false;
			}

			// Set the compiler version if necessary
			if (Target.WindowsPlatform.Compiler == WindowsCompiler.Default)
			{
				Target.WindowsPlatform.Compiler = GetDefaultCompiler(Target.ProjectFile);
			}

			// Disable linking if we're using a static analyzer
			if(Target.WindowsPlatform.StaticAnalyzer != WindowsStaticAnalyzer.None)
			{
				Target.bDisableLinking = true;
			}

			// Disable PCHs for PVS studio
			if(Target.WindowsPlatform.StaticAnalyzer == WindowsStaticAnalyzer.PVSStudio)
			{
				Target.bUsePCHFiles = false;
			}

			// Override PCH settings
			if (Target.WindowsPlatform.Compiler == WindowsCompiler.Intel)
			{
				Target.NumIncludedBytesPerUnityCPP = Math.Min(Target.NumIncludedBytesPerUnityCPP, 256 * 1024);

				Target.bUseSharedPCHs = false;

				Target.bUsePCHFiles = false;
			}

			// E&C support.
			if (Target.bSupportEditAndContinue || Target.bAdaptiveUnityEnablesEditAndContinue)
			{
				Target.bUseIncrementalLinking = true;
			}
			if (Target.bAdaptiveUnityEnablesEditAndContinue && !Target.bAdaptiveUnityDisablesPCH && !Target.bAdaptiveUnityCreatesDedicatedPCH)
			{
				throw new BuildException("bAdaptiveUnityEnablesEditAndContinue requires bAdaptiveUnityDisablesPCH or bAdaptiveUnityCreatesDedicatedPCH");
			}

			// If we're using PDB files and PCHs, the generated code needs to be compiled with the same options as the PCH.
			if ((Target.bUsePDBFiles || Target.bSupportEditAndContinue) && Target.bUsePCHFiles)
			{
				Target.bDisableDebugInfoForGeneratedCode = false;
			}

			// Initialize the VC environment for the target, and set all the version numbers to the concrete values we chose.
			VCEnvironment Environment = VCEnvironment.Create(Target.WindowsPlatform.Compiler, Platform, Target.WindowsPlatform.Architecture, Target.WindowsPlatform.CompilerVersion, Target.WindowsPlatform.WindowsSdkVersion);
			Target.WindowsPlatform.Environment = Environment;
			Target.WindowsPlatform.Compiler = Environment.Compiler;
			Target.WindowsPlatform.CompilerVersion = Environment.CompilerVersion.ToString();
			Target.WindowsPlatform.WindowsSdkVersion = Environment.WindowsSdkVersion.ToString();


//			@Todo: Still getting reports of frequent OOM issues with this enabled as of 15.7.
//			// Enable fast PDB linking if we're on VS2017 15.7 or later. Previous versions have OOM issues with large projects.
//			if(!Target.bFormalBuild && !Target.bUseFastPDBLinking.HasValue && Target.WindowsPlatform.Compiler >= WindowsCompiler.VisualStudio2017)
//			{
//				VersionNumber Version;
//				DirectoryReference ToolChainDir;
//				if(TryGetVCToolChainDir(Target.WindowsPlatform.Compiler, Target.WindowsPlatform.CompilerVersion, out Version, out ToolChainDir) && Version >= new VersionNumber(14, 14, 26316))
//				{
//					Target.bUseFastPDBLinking = true;
//				}
//			}
		}

		/// <summary>
		/// Gets the default compiler which should be used, if it's not set explicitly by the target, command line, or config file.
		/// </summary>
		/// <returns>The default compiler version</returns>
		internal static WindowsCompiler GetDefaultCompiler(FileReference ProjectFile)
		{
			// If there's no specific compiler set, try to pick the matching compiler for the selected IDE
			if(ProjectFileGeneratorSettings.Format != null)
			{
				foreach(ProjectFileFormat Format in ProjectFileGeneratorSettings.ParseFormatList(ProjectFileGeneratorSettings.Format))
				{
					if (Format == ProjectFileFormat.VisualStudio2019)
					{
						return WindowsCompiler.VisualStudio2019;
					}
					else if (Format == ProjectFileFormat.VisualStudio2017)
					{
						return WindowsCompiler.VisualStudio2017;
					}
				} 
			}

			// Also check the default format for the Visual Studio project generator
			object ProjectFormatObject;
			if (XmlConfig.TryGetValue(typeof(VCProjectFileGenerator), "Version", out ProjectFormatObject))
			{
				VCProjectFileFormat ProjectFormat = (VCProjectFileFormat)ProjectFormatObject;
				if (ProjectFormat == VCProjectFileFormat.VisualStudio2019)
				{
					return WindowsCompiler.VisualStudio2019;
				}
				else if (ProjectFormat == VCProjectFileFormat.VisualStudio2017)
				{
					return WindowsCompiler.VisualStudio2017;
				}
			}

			// Check the editor settings too
			ProjectFileFormat PreferredAccessor;
			if(ProjectFileGenerator.GetPreferredSourceCodeAccessor(ProjectFile, out PreferredAccessor))
			{
				if(PreferredAccessor == ProjectFileFormat.VisualStudio2019)
			    {
				    return WindowsCompiler.VisualStudio2019;
			    }
				else if(PreferredAccessor == ProjectFileFormat.VisualStudio2017)
			    {
				    return WindowsCompiler.VisualStudio2017;
			    }
			}

			// Second, default based on what's installed, test for 2015 first
			if (HasCompiler(WindowsCompiler.VisualStudio2017))
			{
				return WindowsCompiler.VisualStudio2017;
			}
			if (HasCompiler(WindowsCompiler.VisualStudio2019))
			{
				return WindowsCompiler.VisualStudio2019;
			}

			// If we do have a Visual Studio installation, but we're missing just the C++ parts, warn about that.
			DirectoryReference VSInstallDir;
			if (TryGetVSInstallDir(WindowsCompiler.VisualStudio2017, out VSInstallDir))
			{
				Log.TraceWarning("Visual Studio 2017 is installed, but is missing the C++ toolchain. Please verify that the \"VC++ 2017 toolset\" component is selected in the Visual Studio 2017 installation options.");
			}
			else if (TryGetVSInstallDir(WindowsCompiler.VisualStudio2019, out VSInstallDir))
			{
				Log.TraceWarning("Visual Studio 2019 is installed, but is missing the C++ toolchain. Please verify that the \"VC++ 2019 toolset\" component is selected in the Visual Studio 2019 installation options.");
			}
			else
			{
				Log.TraceWarning("No Visual C++ installation was found. Please download and install Visual Studio 2017 with C++ components.");
			}

			// Finally, default to VS2017 anyway
			return WindowsCompiler.VisualStudio2017;
		}

		/// <summary>
		/// Returns the human-readable name of the given compiler
		/// </summary>
		/// <param name="Compiler">The compiler value</param>
		/// <returns>Name of the compiler</returns>
		public static string GetCompilerName(WindowsCompiler Compiler)
		{
			switch (Compiler)
			{
				case WindowsCompiler.VisualStudio2015_DEPRECATED:
					return "Visual Studio 2015";
				case WindowsCompiler.VisualStudio2017:
					return "Visual Studio 2017";
				case WindowsCompiler.VisualStudio2019:
					return "Visual Studio 2019";
				default:
					return Compiler.ToString();
			}
		}

		/// <summary>
		/// Get the first Visual Studio install directory for the given compiler version. Note that it is possible for the compiler toolchain to be installed without
		/// Visual Studio.
		/// </summary>
		/// <param name="Compiler">Version of the toolchain to look for.</param>
		/// <param name="InstallDir">On success, the directory that Visual Studio is installed to.</param>
		/// <returns>True if the directory was found, false otherwise.</returns>
		public static bool TryGetVSInstallDir(WindowsCompiler Compiler, out DirectoryReference InstallDir)
		{
			if (BuildHostPlatform.Current.Platform != UnrealTargetPlatform.Win64 && BuildHostPlatform.Current.Platform != UnrealTargetPlatform.Win32)
			{
				InstallDir = null;
				return false;
			}

			List<DirectoryReference> InstallDirs = FindVSInstallDirs(Compiler);
			if(InstallDirs.Count == 0)
			{
				InstallDir = null;
				return false;
			}
			else
			{
				InstallDir = InstallDirs[0];
				return true;
			}
		}

		/// <summary>
		/// Read the Visual Studio install directory for the given compiler version. Note that it is possible for the compiler toolchain to be installed without
		/// Visual Studio.
		/// </summary>
		/// <param name="Compiler">Version of the toolchain to look for.</param>
		/// <returns>List of directories containing Visual Studio installations</returns>
		public static List<DirectoryReference> FindVSInstallDirs(WindowsCompiler Compiler)
		{
			List<DirectoryReference> InstallDirs;
			if(!CachedVSInstallDirs.TryGetValue(Compiler, out InstallDirs))
			{
				InstallDirs = new List<DirectoryReference>();
			    if (BuildHostPlatform.Current.Platform == UnrealTargetPlatform.Win64 || BuildHostPlatform.Current.Platform == UnrealTargetPlatform.Win32)
			    {
				    if(Compiler == WindowsCompiler.VisualStudio2015_DEPRECATED)
				    {
					    // VS2015 just installs one toolchain; use that.
					    DirectoryReference InstallDir;
					    if(TryReadInstallDirRegistryKey32("Microsoft\\VisualStudio\\SxS\\VS7", "14.0", out InstallDir))
					    {
						    InstallDirs.Add(InstallDir);
					    }
				    }
				    else if(Compiler == WindowsCompiler.VisualStudio2017 || Compiler == WindowsCompiler.VisualStudio2019)
				    {
						SortedDictionary<int, DirectoryReference> SortedInstallDirs = new SortedDictionary<int, DirectoryReference>(); 
						try
						{
							SetupConfiguration Setup = new SetupConfiguration();
							IEnumSetupInstances Enumerator = Setup.EnumAllInstances();

							ISetupInstance[] Instances = new ISetupInstance[1];
							for(;;)
							{
								int NumFetched;
								Enumerator.Next(1, Instances, out NumFetched);

								if(NumFetched == 0)
								{
									break;
								}

								ISetupInstance2 Instance = (ISetupInstance2)Instances[0];
								if((Instance.GetState() & InstanceState.Local) == InstanceState.Local)
								{
									string VersionString = Instance.GetInstallationVersion();

									VersionNumber Version;
									if (VersionNumber.TryParse(VersionString, out Version))
									{
										VersionNumber Version2019 = new VersionNumber(16);
										if(Compiler == WindowsCompiler.VisualStudio2019 && Version < Version2019)
										{
											continue;
										}
										else if(Compiler == WindowsCompiler.VisualStudio2017 && Version >= Version2019)
										{
											continue;
										}
									}

									int SortOrder = SortedInstallDirs.Count;

<<<<<<< HEAD
									ISetupInstanceCatalog Catalog = (ISetupInstanceCatalog)Instance as ISetupInstanceCatalog;
=======
									ISetupInstanceCatalog Catalog = Instance as ISetupInstanceCatalog;
>>>>>>> 9ba46998
									if (Catalog != null && Catalog.IsPrerelease())
									{
										SortOrder |= (1 << 16);
									}

									string ProductId = Instance.GetProduct().GetId();
									if (ProductId.Equals("Microsoft.VisualStudio.Product.WDExpress", StringComparison.Ordinal))
									{
										SortOrder |= (1 << 17);
									}

									Log.TraceLog("Found Visual Studio installation: {0} (Product={1}, Version={2}, Sort={3})", Instance.GetInstallationPath(), ProductId, VersionString, SortOrder);

									SortedInstallDirs.Add(SortOrder, new DirectoryReference(Instance.GetInstallationPath()));
								}
							}
						}
						catch
						{
						}
						InstallDirs.AddRange(SortedInstallDirs.Values);
					}
					else
				    {
					    throw new BuildException("Unsupported compiler version ({0})", Compiler);
				    }
				}
				CachedVSInstallDirs.Add(Compiler, InstallDirs);
			}
			return InstallDirs;
		}

		/// <summary>
		/// Determines the directory containing the MSVC toolchain
		/// </summary>
		/// <param name="Compiler">Major version of the compiler to use</param>
		/// <returns>Map of version number to directories</returns>
		public static Dictionary<VersionNumber, DirectoryReference> FindToolChainDirs(WindowsCompiler Compiler)
		{
			Dictionary<VersionNumber, DirectoryReference> ToolChainVersionToDir;
			if(!CachedToolChainDirs.TryGetValue(Compiler, out ToolChainVersionToDir))
			{
				ToolChainVersionToDir = new Dictionary<VersionNumber, DirectoryReference>();
			    if (BuildHostPlatform.Current.Platform == UnrealTargetPlatform.Win64 || BuildHostPlatform.Current.Platform == UnrealTargetPlatform.Win32)
			    {
					if(Compiler == WindowsCompiler.Clang)
					{
						// Check for a manual installation
						DirectoryReference InstallDir = DirectoryReference.Combine(DirectoryReference.GetSpecialFolder(Environment.SpecialFolder.ProgramFiles), "LLVM");
						if(IsValidToolChainDirClang(InstallDir))
						{
							FileReference CompilerFile = FileReference.Combine(InstallDir, "bin", "clang-cl.exe");
							if(FileReference.Exists(CompilerFile))
							{
								FileVersionInfo VersionInfo = FileVersionInfo.GetVersionInfo(CompilerFile.FullName);
								VersionNumber Version = new VersionNumber(VersionInfo.FileMajorPart, VersionInfo.FileMinorPart, VersionInfo.FileBuildPart);
								ToolChainVersionToDir[Version] = InstallDir;
							}
						}

						// Check for AutoSDK paths
						DirectoryReference AutoSdkDir;
						if(UEBuildPlatformSDK.TryGetHostPlatformAutoSDKDir(out AutoSdkDir))
						{
							DirectoryReference ClangBaseDir = DirectoryReference.Combine(AutoSdkDir, "Win64", "LLVM");
							if(DirectoryReference.Exists(ClangBaseDir))
							{
								foreach(DirectoryReference ToolChainDir in DirectoryReference.EnumerateDirectories(ClangBaseDir))
								{
									VersionNumber Version;
									if(VersionNumber.TryParse(ToolChainDir.GetDirectoryName(), out Version) && IsValidToolChainDirClang(ToolChainDir))
									{
										ToolChainVersionToDir[Version] = ToolChainDir;
									}
								}
							}
						}
					}
					else if(Compiler == WindowsCompiler.Intel)
					{
						// Just check for a manual installation
						DirectoryReference InstallDir = DirectoryReference.Combine(DirectoryReference.GetSpecialFolder(Environment.SpecialFolder.ProgramFilesX86), "IntelSWTools", "compilers_and_libraries", "windows");
						if(DirectoryReference.Exists(InstallDir))
						{
							FileReference IclPath = FileReference.Combine(InstallDir, "bin", "intel64", "icl.exe");
							if(FileReference.Exists(IclPath))
							{
								FileVersionInfo VersionInfo = FileVersionInfo.GetVersionInfo(IclPath.FullName);
								VersionNumber Version = new VersionNumber(VersionInfo.FileMajorPart, VersionInfo.FileMinorPart, VersionInfo.FileBuildPart);
								ToolChainVersionToDir[Version] = InstallDir;
							}
						}
					}
				    else if(Compiler == WindowsCompiler.VisualStudio2015_DEPRECATED)
				    {
					    // VS2015 just installs one toolchain; use that.
					    List<DirectoryReference> InstallDirs = FindVSInstallDirs(Compiler);
					    foreach(DirectoryReference InstallDir in InstallDirs)
					    {
							DirectoryReference ToolChainBaseDir = DirectoryReference.Combine(InstallDir, "VC");
							if(IsValidToolChainDir2015(ToolChainBaseDir))
							{
								ToolChainVersionToDir[new VersionNumber(14, 0)] = ToolChainBaseDir;
							}
					    }
				    }
				    else if(Compiler == WindowsCompiler.VisualStudio2017 || Compiler == WindowsCompiler.VisualStudio2019)
				    {
						// Enumerate all the manually installed toolchains
						List<DirectoryReference> InstallDirs = FindVSInstallDirs(Compiler);
					    foreach(DirectoryReference InstallDir in InstallDirs)
					    {
						    DirectoryReference ToolChainBaseDir = DirectoryReference.Combine(InstallDir, "VC", "Tools", "MSVC");
						    if(DirectoryReference.Exists(ToolChainBaseDir))
						    {
							    foreach(DirectoryReference ToolChainDir in DirectoryReference.EnumerateDirectories(ToolChainBaseDir))
							    {
								    VersionNumber Version;
								    if(VersionNumber.TryParse(ToolChainDir.GetDirectoryName(), out Version) && IsValidToolChainDir2017or2019(ToolChainDir))
									{
										Log.TraceLog("Found Visual Studio toolchain: {0} (Version={1})", ToolChainDir, Version);
										if(!ToolChainVersionToDir.ContainsKey(Version))
										{
											ToolChainVersionToDir[Version] = ToolChainDir;
										}
								    }
							    }
						    }
					    }

						// Enumerate all the AutoSDK toolchains
						DirectoryReference PlatformDir;
						if(UEBuildPlatformSDK.TryGetHostPlatformAutoSDKDir(out PlatformDir))
						{
							DirectoryReference ToolChainBaseDir = DirectoryReference.Combine(PlatformDir, "Win64", (Compiler == WindowsCompiler.VisualStudio2019)? "VS2019" : "VS2017");
							if(DirectoryReference.Exists(ToolChainBaseDir))
							{
								foreach(DirectoryReference ToolChainDir in DirectoryReference.EnumerateDirectories(ToolChainBaseDir))
								{
									VersionNumber Version;
									if(VersionNumber.TryParse(ToolChainDir.GetDirectoryName(), out Version) && IsValidToolChainDir2017or2019(ToolChainDir))
									{
										Log.TraceLog("Found Visual Studio toolchain: {0} (Version={1})", ToolChainDir, Version);
										if (!ToolChainVersionToDir.ContainsKey(Version))
										{
											ToolChainVersionToDir[Version] = ToolChainDir;
										}
									}
								}
							}
						}
					}
					else
				    {
					    throw new BuildException("Unsupported compiler version ({0})", Compiler);
				    }
				}
				CachedToolChainDirs.Add(Compiler, ToolChainVersionToDir);
			}
			return ToolChainVersionToDir;
		}

		/// <summary>
		/// Checks if the given directory contains a valid Clang toolchain
		/// </summary>
		/// <param name="ToolChainDir">Directory to check</param>
		/// <returns>True if the given directory is valid</returns>
		static bool IsValidToolChainDirClang(DirectoryReference ToolChainDir)
		{
			return FileReference.Exists(FileReference.Combine(ToolChainDir, "bin", "clang-cl.exe"));
		}

		/// <summary>
		/// Checks if the given directory contains a valid Visual Studio 2015 toolchain
		/// </summary>
		/// <param name="ToolChainDir">Directory to check</param>
		/// <returns>True if the given directory is valid</returns>
		static bool IsValidToolChainDir2015(DirectoryReference ToolChainDir)
		{
			return FileReference.Exists(FileReference.Combine(ToolChainDir, "bin", "amd64", "cl.exe")) || FileReference.Exists(FileReference.Combine(ToolChainDir, "bin", "x86_amd64", "cl.exe"));
		}

		/// <summary>
		/// Checks if the given directory contains a valid Visual Studio 2017 toolchain
		/// </summary>
		/// <param name="ToolChainDir">Directory to check</param>
		/// <returns>True if the given directory is valid</returns>
		static bool IsValidToolChainDir2017or2019(DirectoryReference ToolChainDir)
		{
			return FileReference.Exists(FileReference.Combine(ToolChainDir, "bin", "Hostx86", "x64", "cl.exe")) || FileReference.Exists(FileReference.Combine(ToolChainDir, "bin", "Hostx64", "x64", "cl.exe"));
		}


		/// <summary>
		/// Checks if the given directory contains a 64-bit toolchain. Used to prefer regular Visual Studio versions over express editions.
		/// </summary>
		/// <param name="ToolChainDir">Directory to check</param>
		/// <returns>True if the given directory contains a 64-bit toolchain</returns>
		static bool Has64BitToolChain(DirectoryReference ToolChainDir)
		{
			return FileReference.Exists(FileReference.Combine(ToolChainDir, "bin", "amd64", "cl.exe")) || FileReference.Exists(FileReference.Combine(ToolChainDir, "bin", "Hostx64", "x64", "cl.exe"));
		}

		/// <summary>
		/// Determines if an IDE for the given compiler is installed.
		/// </summary>
		/// <param name="Compiler">Compiler to check for</param>
		/// <returns>True if the given compiler is installed</returns>
		public static bool HasIDE(WindowsCompiler Compiler)
		{
			return FindVSInstallDirs(Compiler).Count > 0;
		}

		/// <summary>
		/// Determines if a given compiler is installed
		/// </summary>
		/// <param name="Compiler">Compiler to check for</param>
		/// <returns>True if the given compiler is installed</returns>
		public static bool HasCompiler(WindowsCompiler Compiler)
		{
			return FindToolChainDirs(Compiler).Count > 0;
		}

		/// <summary>
		/// Determines the directory containing the MSVC toolchain
		/// </summary>
		/// <param name="Compiler">Major version of the compiler to use</param>
		/// <param name="CompilerVersion">The minimum compiler version to use</param>
		/// <param name="OutToolChainVersion">Receives the chosen toolchain version</param>
		/// <param name="OutToolChainDir">Receives the directory containing the toolchain</param>
		/// <returns>True if the toolchain directory was found correctly</returns>
		public static bool TryGetToolChainDir(WindowsCompiler Compiler, string CompilerVersion, out VersionNumber OutToolChainVersion, out DirectoryReference OutToolChainDir)
		{
			// Find all the installed toolchains
			Dictionary<VersionNumber, DirectoryReference> ToolChainVersionToDir = FindToolChainDirs(Compiler);

			// Figure out the actual version number that we want
			VersionNumber ToolChainVersion = null;
			if(CompilerVersion != null)
			{
				if(String.Compare(CompilerVersion, "Latest", StringComparison.InvariantCultureIgnoreCase) == 0 && ToolChainVersionToDir.Count > 0)
				{
					ToolChainVersion = ToolChainVersionToDir.OrderBy(x => Has64BitToolChain(x.Value)).ThenBy(x => x.Key).Last().Key;
				}
				else if(!VersionNumber.TryParse(CompilerVersion, out ToolChainVersion))
				{
					throw new BuildException("Unable to find {0} toolchain; '{1}' is an invalid version", GetCompilerName(Compiler), CompilerVersion);
				}
			}
			else
			{
				VersionNumber DefaultToolChainVersion;
				if(Compiler == WindowsCompiler.Clang)
				{
					DefaultToolChainVersion = DefaultClangToolChainVersion;
				}
				else
				{
					DefaultToolChainVersion = DefaultVisualStudioToolChainVersion;
				}

				DirectoryReference DefaultToolChainDir;
				if(ToolChainVersionToDir.TryGetValue(DefaultToolChainVersion, out DefaultToolChainDir) && (Compiler == WindowsCompiler.Clang || Has64BitToolChain(DefaultToolChainDir)))
				{
					ToolChainVersion = DefaultToolChainVersion;
				}
				else if(ToolChainVersionToDir.Count > 0)
				{
					ToolChainVersion = ToolChainVersionToDir.OrderBy(x => Has64BitToolChain(x.Value)).ThenBy(x => x.Key).Last().Key;
				}
			}

			// Get the actual directory for this version
			if(ToolChainVersion != null && ToolChainVersionToDir.TryGetValue(ToolChainVersion, out OutToolChainDir))
			{
				OutToolChainVersion = ToolChainVersion;
				return true;
			}

			// Otherwise fail
			OutToolChainVersion = null;
			OutToolChainDir = null;
			return false;
		}

		/// <summary>
		/// Reads an install directory for a 32-bit program from a registry key. This checks for per-user and machine wide settings, and under the Wow64 virtual keys (HKCU\SOFTWARE, HKLM\SOFTWARE, HKCU\SOFTWARE\Wow6432Node, HKLM\SOFTWARE\Wow6432Node).
		/// </summary>
		/// <param name="KeySuffix">Path to the key to read, under one of the roots listed above.</param>
		/// <param name="ValueName">Value to be read.</param>
		/// <param name="InstallDir">On success, the directory corresponding to the value read.</param>
		/// <returns>True if the key was read, false otherwise.</returns>
		static bool TryReadInstallDirRegistryKey32(string KeySuffix, string ValueName, out DirectoryReference InstallDir)
		{
			if (TryReadDirRegistryKey("HKEY_CURRENT_USER\\SOFTWARE\\" + KeySuffix, ValueName, out InstallDir))
			{
				return true;
			}
			if (TryReadDirRegistryKey("HKEY_LOCAL_MACHINE\\SOFTWARE\\" + KeySuffix, ValueName, out InstallDir))
			{
				return true;
			}
			if (TryReadDirRegistryKey("HKEY_CURRENT_USER\\SOFTWARE\\Wow6432Node\\" + KeySuffix, ValueName, out InstallDir))
			{
				return true;
			}
			if (TryReadDirRegistryKey("HKEY_LOCAL_MACHINE\\SOFTWARE\\Wow6432Node\\" + KeySuffix, ValueName, out InstallDir))
			{
				return true;
			}
			return false;
		}

		/// <summary>
		/// Attempts to reads a directory name stored in a registry key
		/// </summary>
		/// <param name="KeyName">Key to read from</param>
		/// <param name="ValueName">Value within the key to read</param>
		/// <param name="Value">The directory read from the registry key</param>
		/// <returns>True if the key was read, false if it was missing or empty</returns>
		static bool TryReadDirRegistryKey(string KeyName, string ValueName, out DirectoryReference Value)
		{
			string StringValue = Registry.GetValue(KeyName, ValueName, null) as string;
			if (String.IsNullOrEmpty(StringValue))
			{
				Value = null;
				return false;
			}
			else
			{
				Value = new DirectoryReference(StringValue);
				return true;
			}
		}

		/// <summary>
		/// Gets the path to MSBuild. This mirrors the logic in GetMSBuildPath.bat.
		/// </summary>
		/// <param name="OutLocation">On success, receives the path to the MSBuild executable.</param>
		/// <returns>True on success.</returns>
		public static bool TryGetMsBuildPath(out FileReference OutLocation)
		{
			// Get the Visual Studio 2019 install directory
			List<DirectoryReference> InstallDirs2019 = WindowsPlatform.FindVSInstallDirs(WindowsCompiler.VisualStudio2019);
			foreach (DirectoryReference InstallDir in InstallDirs2019)
			{
				FileReference MsBuildLocation = FileReference.Combine(InstallDir, "MSBuild", "Current", "Bin", "MSBuild.exe");
				if (FileReference.Exists(MsBuildLocation))
				{
					OutLocation = MsBuildLocation;
					return true;
				}
			}

			// Get the Visual Studio 2017 install directory
			List<DirectoryReference> InstallDirs2017 = WindowsPlatform.FindVSInstallDirs(WindowsCompiler.VisualStudio2017);
			foreach (DirectoryReference InstallDir in InstallDirs2017)
			{
				FileReference MsBuildLocation = FileReference.Combine(InstallDir, "MSBuild", "15.0", "Bin", "MSBuild.exe");
				if(FileReference.Exists(MsBuildLocation))
				{
					OutLocation = MsBuildLocation;
					return true;
				}
			}

			// Try to get the MSBuild 14.0 path directly (see https://msdn.microsoft.com/en-us/library/hh162058(v=vs.120).aspx)
			FileReference ToolPath = FileReference.Combine(DirectoryReference.GetSpecialFolder(Environment.SpecialFolder.ProgramFilesX86), "MSBuild", "14.0", "bin", "MSBuild.exe");
			if(FileReference.Exists(ToolPath))
			{
				OutLocation = ToolPath;
				return true;
			} 

			// Check for older versions of MSBuild. These are registered as separate versions in the registry.
			if (TryReadMsBuildInstallPath("Microsoft\\MSBuild\\ToolsVersions\\14.0", "MSBuildToolsPath", "MSBuild.exe", out ToolPath))
			{
				OutLocation = ToolPath;
				return true;
			}
			if (TryReadMsBuildInstallPath("Microsoft\\MSBuild\\ToolsVersions\\12.0", "MSBuildToolsPath", "MSBuild.exe", out ToolPath))
			{
				OutLocation = ToolPath;
				return true;
			}
			if (TryReadMsBuildInstallPath("Microsoft\\MSBuild\\ToolsVersions\\4.0", "MSBuildToolsPath", "MSBuild.exe", out ToolPath))
			{
				OutLocation = ToolPath;
				return true;
			}

			OutLocation = null;
			return false;
		}

		/// <summary>
		/// Gets the MSBuild path, and throws an exception on failure.
		/// </summary>
		/// <returns>Path to MSBuild</returns>
		public static FileReference GetMsBuildToolPath()
		{
			FileReference Location;
			if(!TryGetMsBuildPath(out Location))
			{
				throw new BuildException("Unable to find installation of MSBuild.");
			}
 			return Location;
		}

		public static string GetArchitectureSubpath(WindowsArchitecture arch)
		{
			string archPath = "Unknown";
			if (arch == WindowsArchitecture.x86)
			{
				archPath = "x86";
			}
			else if (arch == WindowsArchitecture.ARM32)
			{
				archPath = "arm";
			}
			else if (arch == WindowsArchitecture.x64)
			{
				archPath = "x64";
			}
			else if (arch == WindowsArchitecture.ARM64)
			{
				archPath = "arm64";
			}
			return archPath;
		}

		/// <summary>
		/// Function to query the registry under HKCU/HKLM Win32/Wow64 software registry keys for a certain install directory.
		/// This mirrors the logic in GetMSBuildPath.bat.
		/// </summary>
		/// <returns></returns>
		static bool TryReadMsBuildInstallPath(string KeyRelativePath, string KeyName, string MsBuildRelativePath, out FileReference OutMsBuildPath)
		{
			string[] KeyBasePaths =
			{
				@"HKEY_CURRENT_USER\SOFTWARE\",
				@"HKEY_LOCAL_MACHINE\SOFTWARE\",
				@"HKEY_CURRENT_USER\SOFTWARE\Wow6432Node\",
				@"HKEY_LOCAL_MACHINE\SOFTWARE\Wow6432Node\"
			};

			foreach (string KeyBasePath in KeyBasePaths)
			{
				string Value = Registry.GetValue(KeyBasePath + KeyRelativePath, KeyName, null) as string;
				if (Value != null)
				{
					FileReference MsBuildPath = FileReference.Combine(new DirectoryReference(Value), MsBuildRelativePath);
					if (FileReference.Exists(MsBuildPath))
					{
						OutMsBuildPath = MsBuildPath;
						return true;
					}
				}
			}

			OutMsBuildPath = null;
			return false;
		}

		/// <summary>
		/// Determines the directory containing the MSVC toolchain
		/// </summary>
		/// <param name="Compiler">Major version of the compiler to use</param>
		/// <returns>Map of version number to directories</returns>
		public static List<DirectoryReference> FindDiaSdkDirs(WindowsCompiler Compiler)
		{
			List<DirectoryReference> DiaSdkDirs;
			if(!CachedDiaSdkDirs.TryGetValue(Compiler, out DiaSdkDirs))
			{
				DiaSdkDirs = new List<DirectoryReference>();

				DirectoryReference PlatformDir;
				if(UEBuildPlatformSDK.TryGetHostPlatformAutoSDKDir(out PlatformDir))
				{
					DirectoryReference DiaSdkDir = DirectoryReference.Combine(PlatformDir, "Win64", "DIA SDK", (Compiler == WindowsCompiler.VisualStudio2019)? "VS2019" : "VS2017");
					if(IsValidDiaSdkDir(DiaSdkDir))
					{
						DiaSdkDirs.Add(DiaSdkDir);
					}
				}
			
				List<DirectoryReference> VisualStudioDirs = FindVSInstallDirs(Compiler);
				foreach(DirectoryReference VisualStudioDir in VisualStudioDirs)
				{
					DirectoryReference DiaSdkDir = DirectoryReference.Combine(VisualStudioDir, "DIA SDK");
					if(IsValidDiaSdkDir(DiaSdkDir))
					{
						DiaSdkDirs.Add(DiaSdkDir);
					}
				}
			}
			return DiaSdkDirs;
		}

		/// <summary>
		/// Determines if a directory contains a valid DIA SDK
		/// </summary>
		/// <param name="DiaSdkDir">The directory to check</param>
		/// <returns>True if it contains a valid DIA SDK</returns>
		static bool IsValidDiaSdkDir(DirectoryReference DiaSdkDir)
		{
			return FileReference.Exists(FileReference.Combine(DiaSdkDir, "bin", "amd64", "msdia140.dll"));
		}

		/// <summary>
		/// Updates the CachedWindowsSdkDirs and CachedUniversalCrtDirs variables
		/// </summary>
		private static void UpdateCachedWindowsSdks()
		{
			Dictionary<VersionNumber, DirectoryReference> WindowsSdkDirs = new Dictionary<VersionNumber, DirectoryReference>();
			Dictionary<VersionNumber, DirectoryReference> UniversalCrtDirs = new Dictionary<VersionNumber, DirectoryReference>();

			// Enumerate the Windows 8.1 SDK, if present
			DirectoryReference InstallDir_8_1;
			if(TryReadInstallDirRegistryKey32("Microsoft\\Microsoft SDKs\\Windows\\v8.1", "InstallationFolder", out InstallDir_8_1))
			{
				if(FileReference.Exists(FileReference.Combine(InstallDir_8_1, "Include", "um", "windows.h")))
				{
					Log.TraceLog("Found Windows 8.1 SDK at {0}", InstallDir_8_1);
					VersionNumber Version_8_1 = new VersionNumber(8, 1);
					WindowsSdkDirs[Version_8_1] = InstallDir_8_1;
				}
			}

			// Find all the root directories for Windows 10 SDKs
			List<DirectoryReference> InstallDirs_10 = new List<DirectoryReference>();
			EnumerateSdkRootDirs(InstallDirs_10);

			// Enumerate all the Windows 10 SDKs
			foreach(DirectoryReference InstallDir_10 in InstallDirs_10.Distinct())
			{
				DirectoryReference IncludeRootDir = DirectoryReference.Combine(InstallDir_10, "Include");
				if(DirectoryReference.Exists(IncludeRootDir))
				{
					foreach(DirectoryReference IncludeDir in DirectoryReference.EnumerateDirectories(IncludeRootDir))
					{
						VersionNumber IncludeVersion;
						if(VersionNumber.TryParse(IncludeDir.GetDirectoryName(), out IncludeVersion))
						{
							if(FileReference.Exists(FileReference.Combine(IncludeDir, "um", "windows.h")))
							{
								Log.TraceLog("Found Windows 10 SDK version {0} at {1}", IncludeVersion, InstallDir_10);
								WindowsSdkDirs[IncludeVersion] = InstallDir_10;
							}
							if(FileReference.Exists(FileReference.Combine(IncludeDir, "ucrt", "corecrt.h")))
							{
								Log.TraceLog("Found Universal CRT version {0} at {1}", IncludeVersion, InstallDir_10);
								UniversalCrtDirs[IncludeVersion] = InstallDir_10;
							}
						}
					}
				}
			}

			CachedWindowsSdkDirs = WindowsSdkDirs;
			CachedUniversalCrtDirs = UniversalCrtDirs;
		}

		/// <summary>
		/// Finds all the installed Windows SDK versions
		/// </summary>
		/// <returns>Map of version number to Windows SDK directories</returns>
		public static IReadOnlyDictionary<VersionNumber, DirectoryReference> FindWindowsSdkDirs()
		{
			// Update the cache of install directories, if it's not set
			if(CachedWindowsSdkDirs == null)
			{
				UpdateCachedWindowsSdks();
			}
			return CachedWindowsSdkDirs;
		}

		/// <summary>
		/// Finds all the installed Universal CRT versions
		/// </summary>
		/// <returns>Map of version number to universal CRT directories</returns>
		public static IReadOnlyDictionary<VersionNumber, DirectoryReference> FindUniversalCrtDirs()
		{
			if(CachedUniversalCrtDirs == null)
			{
				UpdateCachedWindowsSdks();
			}
			return CachedUniversalCrtDirs;
		}

		/// <summary>
		/// Enumerates all the Windows 10 SDK root directories
		/// </summary>
		/// <param name="RootDirs">Receives all the Windows 10 sdk root directories</param>
		private static void EnumerateSdkRootDirs(List<DirectoryReference> RootDirs)
		{
			DirectoryReference RootDir;
			if(TryReadInstallDirRegistryKey32("Microsoft\\Windows Kits\\Installed Roots", "KitsRoot10", out RootDir))
			{
				Log.TraceLog("Found Windows 10 SDK root at {0} (1)", RootDir);
				RootDirs.Add(RootDir);
			}
			if(TryReadInstallDirRegistryKey32("Microsoft\\Microsoft SDKs\\Windows\\v10.0", "InstallationFolder", out RootDir))
			{
				Log.TraceLog("Found Windows 10 SDK root at {0} (2)", RootDir);
				RootDirs.Add(RootDir);
			}

			DirectoryReference HostAutoSdkDir;
			if(UEBuildPlatformSDK.TryGetHostPlatformAutoSDKDir(out HostAutoSdkDir))
			{
				DirectoryReference RootDirAutoSdk = DirectoryReference.Combine(HostAutoSdkDir, "Win64", "Windows Kits", "10");
				if(DirectoryReference.Exists(RootDirAutoSdk))
				{
					Log.TraceLog("Found Windows 10 AutoSDK root at {0}", RootDirAutoSdk);
					RootDirs.Add(RootDirAutoSdk);
				}
			}
		}

		/// <summary>
		/// Determines the directory containing the Windows SDK toolchain
		/// </summary>
		/// <param name="DesiredVersion">The desired Windows SDK version. This may be "Latest", a specific version number, or null. If null, the function will look for DefaultWindowsSdkVersion. Failing that, it will return the latest version.</param>
		/// <param name="OutSdkVersion">Receives the version number of the selected Windows SDK</param>
		/// <param name="OutSdkDir">Receives the root directory for the selected SDK</param>
		/// <returns>True if the toolchain directory was found correctly</returns>
		public static bool TryGetWindowsSdkDir(string DesiredVersion, out VersionNumber OutSdkVersion, out DirectoryReference OutSdkDir)
		{
			// Get a map of Windows SDK versions to their root directories
			IReadOnlyDictionary<VersionNumber, DirectoryReference> WindowsSdkDirs = FindWindowsSdkDirs();

			// Figure out which version number to look for
			VersionNumber WindowsSdkVersion = null;
			if(!string.IsNullOrEmpty(DesiredVersion))
			{
				if(String.Compare(DesiredVersion, "Latest", StringComparison.InvariantCultureIgnoreCase) == 0 && CachedWindowsSdkDirs.Count > 0)
				{
					WindowsSdkVersion = CachedWindowsSdkDirs.OrderBy(x => x.Key).Last().Key;
				}
				else if(!VersionNumber.TryParse(DesiredVersion, out WindowsSdkVersion))
				{
					throw new BuildException("Unable to find requested Windows SDK; '{0}' is an invalid version", DesiredVersion);
				}
			}
			else
			{
				if(CachedWindowsSdkDirs.ContainsKey(DefaultWindowsSdkVersion))
				{
					WindowsSdkVersion = DefaultWindowsSdkVersion;
				}
				else if(CachedWindowsSdkDirs.Count > 0)
				{
					WindowsSdkVersion = CachedWindowsSdkDirs.OrderBy(x => x.Key).Last().Key;
				}
			}

			// Get the actual directory for this version
			DirectoryReference SdkDir;
			if(WindowsSdkVersion != null && CachedWindowsSdkDirs.TryGetValue(WindowsSdkVersion, out SdkDir))
			{
				OutSdkDir = SdkDir;
				OutSdkVersion = WindowsSdkVersion;
				return true;
			}
			else
			{
				OutSdkDir = null;
				OutSdkVersion = null;
				return false;
			}
		}

		/// <summary>
		/// Gets the installation directory for the NETFXSDK
		/// </summary>
		/// <param name="OutInstallDir">Receives the installation directory on success</param>
		/// <returns>True if the directory was found, false otherwise</returns>
		public static bool TryGetNetFxSdkInstallDir(out DirectoryReference OutInstallDir)
		{
			DirectoryReference HostAutoSdkDir;
			if(UEBuildPlatformSDK.TryGetHostPlatformAutoSDKDir(out HostAutoSdkDir))
			{
				DirectoryReference NetFxDir_4_6 = DirectoryReference.Combine(HostAutoSdkDir, "Win64", "Windows Kits", "NETFXSDK", "4.6");
				if(FileReference.Exists(FileReference.Combine(NetFxDir_4_6, "Include", "um", "mscoree.h")))
				{
					OutInstallDir = NetFxDir_4_6;
					return true;
				}

				DirectoryReference NetFxDir_4_6_1 = DirectoryReference.Combine(HostAutoSdkDir, "Win64", "Windows Kits", "NETFXSDK", "4.6.1");
				if(FileReference.Exists(FileReference.Combine(NetFxDir_4_6_1, "Include", "um", "mscoree.h")))
				{
					OutInstallDir = NetFxDir_4_6_1;
					return true;
				}
			}

			return TryReadInstallDirRegistryKey32("Microsoft\\Microsoft SDKs\\NETFXSDK\\4.6", "KitsInstallationFolder", out OutInstallDir) ||
			       TryReadInstallDirRegistryKey32("Microsoft\\Microsoft SDKs\\NETFXSDK\\4.6.1", "KitsInstallationFolder", out OutInstallDir) ||
				   TryReadInstallDirRegistryKey32("Microsoft\\Microsoft SDKs\\NETFXSDK\\4.6.2", "KitsInstallationFolder", out OutInstallDir);
		}

		/// <summary>
		/// Gets the platform name that should be used.
		/// </summary>
		public override string GetPlatformName()
		{
			return "Windows";
		}

		/// <summary>
		/// If this platform can be compiled with SN-DBS
		/// </summary>
		public override bool CanUseSNDBS()
		{
			return true;
		}

		/// <summary>
		/// Determines if the given name is a build product for a target.
		/// </summary>
		/// <param name="FileName">The name to check</param>
		/// <param name="NamePrefixes">Target or application names that may appear at the start of the build product name (eg. "UE4Editor", "ShooterGameEditor")</param>
		/// <param name="NameSuffixes">Suffixes which may appear at the end of the build product name</param>
		/// <returns>True if the string matches the name of a build product, false otherwise</returns>
		public override bool IsBuildProduct(string FileName, string[] NamePrefixes, string[] NameSuffixes)
		{
			return IsBuildProductName(FileName, NamePrefixes, NameSuffixes, ".exe")
				|| IsBuildProductName(FileName, NamePrefixes, NameSuffixes, ".dll")
				|| IsBuildProductName(FileName, NamePrefixes, NameSuffixes, ".dll.response")
				|| IsBuildProductName(FileName, NamePrefixes, NameSuffixes, ".lib")
				|| IsBuildProductName(FileName, NamePrefixes, NameSuffixes, ".pdb")
				|| IsBuildProductName(FileName, NamePrefixes, NameSuffixes, ".exp")
				|| IsBuildProductName(FileName, NamePrefixes, NameSuffixes, ".obj")
				|| IsBuildProductName(FileName, NamePrefixes, NameSuffixes, ".map")
				|| IsBuildProductName(FileName, NamePrefixes, NameSuffixes, ".objpaths");
		}

		/// <summary>
		/// Get the extension to use for the given binary type
		/// </summary>
		/// <param name="InBinaryType"> The binrary type being built</param>
		/// <returns>string    The binary extenstion (ie 'exe' or 'dll')</returns>
		public override string GetBinaryExtension(UEBuildBinaryType InBinaryType)
		{
			switch (InBinaryType)
			{
				case UEBuildBinaryType.DynamicLinkLibrary:
					return ".dll";
				case UEBuildBinaryType.Executable:
					return ".exe";
				case UEBuildBinaryType.StaticLibrary:
					return ".lib";
			}
			return base.GetBinaryExtension(InBinaryType);
		}

		/// <summary>
		/// Get the extensions to use for debug info for the given binary type
		/// </summary>
		/// <param name="Target">The target being built</param>
		/// <param name="InBinaryType"> The binary type being built</param>
		/// <returns>string[]    The debug info extensions (i.e. 'pdb')</returns>
		public override string[] GetDebugInfoExtensions(ReadOnlyTargetRules Target, UEBuildBinaryType InBinaryType)
		{
			switch (InBinaryType)
			{
				case UEBuildBinaryType.DynamicLinkLibrary:
				case UEBuildBinaryType.Executable:
					return new string[] {".pdb"};
			}
			return new string [] {};
		}

		public override bool HasDefaultBuildConfig(UnrealTargetPlatform Platform, DirectoryReference ProjectPath)
		{
			if (Platform == UnrealTargetPlatform.Win32)
			{
				string[] StringKeys = new string[] {
					"MinimumOSVersion"
				};

				// look up OS specific settings
				if (!DoProjectSettingsMatchDefault(Platform, ProjectPath, "/Script/WindowsTargetPlatform.WindowsTargetSettings",
					null, null, StringKeys))
				{
					return false;
				}
			}

			// check the base settings
			return base.HasDefaultBuildConfig(Platform, ProjectPath);
		}

		/// <summary>
		/// Modify the rules for a newly created module, where the target is a different host platform.
		/// This is not required - but allows for hiding details of a particular platform.
		/// </summary>
		/// <param name="ModuleName">The name of the module</param>
		/// <param name="Rules">The module rules</param>
		/// <param name="Target">The target being build</param>
		public override void ModifyModuleRulesForOtherPlatform(string ModuleName, ModuleRules Rules, ReadOnlyTargetRules Target)
		{
		}

		/// <summary>
		/// Gets the application icon for a given project
		/// </summary>
		/// <param name="ProjectFile">The project file</param>
		/// <returns>The icon to use for this project</returns>
		public static FileReference GetApplicationIcon(FileReference ProjectFile)
		{
			// Check if there's a custom icon
			if(ProjectFile != null)
			{
				FileReference IconFile = FileReference.Combine(ProjectFile.Directory, "Build", "Windows", "Application.ico");
				if(FileReference.Exists(IconFile))
				{
					return IconFile;
				}
			}

			// Otherwise use the default
			return FileReference.Combine(UnrealBuildTool.EngineDirectory, "Build", "Windows", "Resources", "Default.ico");
		}

		/// <summary>
		/// Modify the rules for a newly created module, in a target that's being built for this platform.
		/// This is not required - but allows for hiding details of a particular platform.
		/// </summary>
		/// <param name="ModuleName">The name of the module</param>
		/// <param name="Rules">The module rules</param>
		/// <param name="Target">The target being build</param>
		public override void ModifyModuleRulesForActivePlatform(string ModuleName, ModuleRules Rules, ReadOnlyTargetRules Target)
		{
			bool bBuildShaderFormats = Target.bForceBuildShaderFormats;

			if (!Target.bBuildRequiresCookedData)
			{
				if (ModuleName == "TargetPlatform")
				{
					bBuildShaderFormats = true;
				}
			}

			// allow standalone tools to use target platform modules, without needing Engine
			if (ModuleName == "TargetPlatform")
			{
				if (Target.bForceBuildTargetPlatforms)
				{
					Rules.DynamicallyLoadedModuleNames.Add("WindowsTargetPlatform");
					Rules.DynamicallyLoadedModuleNames.Add("WindowsNoEditorTargetPlatform");
					Rules.DynamicallyLoadedModuleNames.Add("WindowsServerTargetPlatform");
					Rules.DynamicallyLoadedModuleNames.Add("WindowsClientTargetPlatform");
					Rules.DynamicallyLoadedModuleNames.Add("AllDesktopTargetPlatform");
				}

				if (bBuildShaderFormats)
				{
					Rules.DynamicallyLoadedModuleNames.Add("ShaderFormatD3D");
					Rules.DynamicallyLoadedModuleNames.Add("ShaderFormatOpenGL");

					Rules.DynamicallyLoadedModuleNames.Remove("VulkanRHI");
					Rules.DynamicallyLoadedModuleNames.Add("VulkanShaderFormat");
				}
			}

			if (ModuleName == "D3D11RHI")
			{
				// To enable platform specific D3D11 RHI Types
				Rules.PrivateIncludePaths.Add("Runtime/Windows/D3D11RHI/Private/Windows");
			}

			if (ModuleName == "D3D12RHI")
			{
				if (Target.WindowsPlatform.bPixProfilingEnabled && Target.Platform == UnrealTargetPlatform.Win64 && Target.Configuration != UnrealTargetConfiguration.Shipping && Target.Configuration != UnrealTargetConfiguration.Test)
				{
					// Define to indicate profiling enabled (64-bit only)
					Rules.PublicDefinitions.Add("D3D12_PROFILING_ENABLED=1");
					Rules.PublicDefinitions.Add("PROFILE");
				}
				else
				{
					Rules.PublicDefinitions.Add("D3D12_PROFILING_ENABLED=0");
				}
			}

			// Delay-load D3D12 so we can use the latest features and still run on downlevel versions of the OS
			Rules.PublicDelayLoadDLLs.Add("d3d12.dll");
		}

		/// <summary>
		/// Setup the target environment for building
		/// </summary>
		/// <param name="Target">Settings for the target being compiled</param>
		/// <param name="CompileEnvironment">The compile environment for this target</param>
		/// <param name="LinkEnvironment">The link environment for this target</param>
		public override void SetUpEnvironment(ReadOnlyTargetRules Target, CppCompileEnvironment CompileEnvironment, LinkEnvironment LinkEnvironment)
		{
			// @todo Remove this hack to work around broken includes
			CompileEnvironment.Definitions.Add("NDIS_MINIPORT_MAJOR_VERSION=0");

			CompileEnvironment.Definitions.Add("WIN32=1");
			if (Target.WindowsPlatform.bUseWindowsSDK10)
			{
				CompileEnvironment.Definitions.Add(String.Format("_WIN32_WINNT=0x{0:X4}", 0x0602));
				CompileEnvironment.Definitions.Add(String.Format("WINVER=0x{0:X4}", 0x0602));

			}
			else
			{
				CompileEnvironment.Definitions.Add(String.Format("_WIN32_WINNT=0x{0:X4}", Target.WindowsPlatform.TargetWindowsVersion));
				CompileEnvironment.Definitions.Add(String.Format("WINVER=0x{0:X4}", Target.WindowsPlatform.TargetWindowsVersion));
			}
			
			CompileEnvironment.Definitions.Add("PLATFORM_WINDOWS=1");
			
			// both Win32 and Win64 use Windows headers, so we enforce that here
			CompileEnvironment.Definitions.Add(String.Format("OVERRIDE_PLATFORM_HEADER_NAME={0}", GetPlatformName()));

			FileReference MorpheusShaderPath = FileReference.Combine(UnrealBuildTool.EngineDirectory, "Shaders", "Private", "Platform", "PS4", "PostProcessHMDMorpheus.usf");
			if (FileReference.Exists(MorpheusShaderPath))
			{
				CompileEnvironment.Definitions.Add("HAS_MORPHEUS=1");

				//on PS4 the SDK now handles distortion correction.  On PC we will still have to handle it manually,				
				CompileEnvironment.Definitions.Add("MORPHEUS_ENGINE_DISTORTION=1");
			}

			// Add path to Intel math libraries when using ICL based on target platform
			if (Target.WindowsPlatform.Compiler == WindowsCompiler.Intel)
			{
				string Result = Path.Combine(Environment.GetFolderPath(Environment.SpecialFolder.ProgramFilesX86), "IntelSWTools", "compilers_and_libraries", "windows", "compiler", "lib", Target.Platform == UnrealTargetPlatform.Win32 ? "ia32" : "intel64");
				if (!Directory.Exists(Result))
				{
					throw new BuildException("ICL was selected but the required math libraries were not found.  Could not find: " + Result);
				}

				LinkEnvironment.LibraryPaths.Add(new DirectoryReference(Result));
			}

			// Explicitly exclude the MS C++ runtime libraries we're not using, to ensure other libraries we link with use the same
			// runtime library as the engine.
			bool bUseDebugCRT = Target.Configuration == UnrealTargetConfiguration.Debug && Target.bDebugBuildsActuallyUseDebugCRT;
			if (!Target.bUseStaticCRT || bUseDebugCRT)
			{
				LinkEnvironment.ExcludedLibraries.Add("LIBCMT");
				LinkEnvironment.ExcludedLibraries.Add("LIBCPMT");
			}
			if (!Target.bUseStaticCRT || !bUseDebugCRT)
			{
				LinkEnvironment.ExcludedLibraries.Add("LIBCMTD");
				LinkEnvironment.ExcludedLibraries.Add("LIBCPMTD");
			}
			if (Target.bUseStaticCRT || bUseDebugCRT)
			{
				LinkEnvironment.ExcludedLibraries.Add("MSVCRT");
				LinkEnvironment.ExcludedLibraries.Add("MSVCPRT");
			}
			if (Target.bUseStaticCRT || !bUseDebugCRT)
			{
				LinkEnvironment.ExcludedLibraries.Add("MSVCRTD");
				LinkEnvironment.ExcludedLibraries.Add("MSVCPRTD");
			}
			LinkEnvironment.ExcludedLibraries.Add("LIBC");
			LinkEnvironment.ExcludedLibraries.Add("LIBCP");
			LinkEnvironment.ExcludedLibraries.Add("LIBCD");
			LinkEnvironment.ExcludedLibraries.Add("LIBCPD");

			//@todo ATL: Currently, only VSAccessor requires ATL (which is only used in editor builds)
			// When compiling games, we do not want to include ATL - and we can't when compiling games
			// made with Launcher build due to VS 2012 Express not including ATL.
			// If more modules end up requiring ATL, this should be refactored into a BuildTarget flag (bNeedsATL)
			// that is set by the modules the target includes to allow for easier tracking.
			// Alternatively, if VSAccessor is modified to not require ATL than we should always exclude the libraries.
			if (Target.LinkType == TargetLinkType.Monolithic &&
				(Target.Type == TargetType.Game || Target.Type == TargetType.Client || Target.Type == TargetType.Server))
			{
				LinkEnvironment.ExcludedLibraries.Add("atl");
				LinkEnvironment.ExcludedLibraries.Add("atls");
				LinkEnvironment.ExcludedLibraries.Add("atlsd");
				LinkEnvironment.ExcludedLibraries.Add("atlsn");
				LinkEnvironment.ExcludedLibraries.Add("atlsnd");
			}

			// Add the library used for the delayed loading of DLLs.
			LinkEnvironment.AdditionalLibraries.Add("delayimp.lib");

			//@todo - remove once FB implementation uses Http module
			if (Target.bCompileAgainstEngine)
			{
				// link against wininet (used by FBX and Facebook)
				LinkEnvironment.AdditionalLibraries.Add("wininet.lib");
			}

			// Compile and link with Win32 API libraries.
			LinkEnvironment.AdditionalLibraries.Add("rpcrt4.lib");
			//LinkEnvironment.AdditionalLibraries.Add("wsock32.lib");
			LinkEnvironment.AdditionalLibraries.Add("ws2_32.lib");
			LinkEnvironment.AdditionalLibraries.Add("dbghelp.lib");
			LinkEnvironment.AdditionalLibraries.Add("comctl32.lib");
			LinkEnvironment.AdditionalLibraries.Add("Winmm.lib");
			LinkEnvironment.AdditionalLibraries.Add("kernel32.lib");
			LinkEnvironment.AdditionalLibraries.Add("user32.lib");
			LinkEnvironment.AdditionalLibraries.Add("gdi32.lib");
			LinkEnvironment.AdditionalLibraries.Add("winspool.lib");
			LinkEnvironment.AdditionalLibraries.Add("comdlg32.lib");
			LinkEnvironment.AdditionalLibraries.Add("advapi32.lib");
			LinkEnvironment.AdditionalLibraries.Add("shell32.lib");
			LinkEnvironment.AdditionalLibraries.Add("ole32.lib");
			LinkEnvironment.AdditionalLibraries.Add("oleaut32.lib");
			LinkEnvironment.AdditionalLibraries.Add("uuid.lib");
			LinkEnvironment.AdditionalLibraries.Add("odbc32.lib");
			LinkEnvironment.AdditionalLibraries.Add("odbccp32.lib");
			LinkEnvironment.AdditionalLibraries.Add("netapi32.lib");
			LinkEnvironment.AdditionalLibraries.Add("iphlpapi.lib");
			LinkEnvironment.AdditionalLibraries.Add("setupapi.lib"); //  Required for access monitor device enumeration

			// Windows Vista/7 Desktop Windows Manager API for Slate Windows Compliance
			LinkEnvironment.AdditionalLibraries.Add("dwmapi.lib");

			// IME
			LinkEnvironment.AdditionalLibraries.Add("imm32.lib");

			// For 64-bit builds, we'll forcibly ignore a linker warning with DirectInput.  This is
			// Microsoft's recommended solution as they don't have a fixed .lib for us.
			if (Target.Platform == UnrealTargetPlatform.Win64)
			{
				LinkEnvironment.AdditionalArguments += " /ignore:4078";
			}

			// Set up default stack size
			LinkEnvironment.DefaultStackSize = Target.WindowsPlatform.DefaultStackSize;
			LinkEnvironment.DefaultStackSizeCommit = Target.WindowsPlatform.DefaultStackSizeCommit;

			LinkEnvironment.ModuleDefinitionFile = Target.WindowsPlatform.ModuleDefinitionFile;
		}

		/// <summary>
		/// Setup the configuration environment for building
		/// </summary>
		/// <param name="Target"> The target being built</param>
		/// <param name="GlobalCompileEnvironment">The global compile environment</param>
		/// <param name="GlobalLinkEnvironment">The global link environment</param>
		public override void SetUpConfigurationEnvironment(ReadOnlyTargetRules Target, CppCompileEnvironment GlobalCompileEnvironment, LinkEnvironment GlobalLinkEnvironment)
		{
			if (GlobalCompileEnvironment.bUseDebugCRT)
			{
				GlobalCompileEnvironment.Definitions.Add("_DEBUG=1"); // the engine doesn't use this, but lots of 3rd party stuff does
			}
			else
			{
				GlobalCompileEnvironment.Definitions.Add("NDEBUG=1"); // the engine doesn't use this, but lots of 3rd party stuff does
			}

			UnrealTargetConfiguration CheckConfig = Target.Configuration;
			switch (CheckConfig)
			{
				default:
				case UnrealTargetConfiguration.Debug:
					GlobalCompileEnvironment.Definitions.Add("UE_BUILD_DEBUG=1");
					break;
				case UnrealTargetConfiguration.DebugGame:
				// Default to Development; can be overridden by individual modules.
				case UnrealTargetConfiguration.Development:
					GlobalCompileEnvironment.Definitions.Add("UE_BUILD_DEVELOPMENT=1");
					break;
				case UnrealTargetConfiguration.Shipping:
					GlobalCompileEnvironment.Definitions.Add("UE_BUILD_SHIPPING=1");
					break;
				case UnrealTargetConfiguration.Test:
					GlobalCompileEnvironment.Definitions.Add("UE_BUILD_TEST=1");
					break;
			}

			// Create debug info based on the heuristics specified by the user.
			GlobalCompileEnvironment.bCreateDebugInfo =
				!Target.bDisableDebugInfo && ShouldCreateDebugInfo(Target);

			// NOTE: Even when debug info is turned off, we currently force the linker to generate debug info
			//       anyway on Visual C++ platforms.  This will cause a PDB file to be generated with symbols
			//       for most of the classes and function/method names, so that crashes still yield somewhat
			//       useful call stacks, even though compiler-generate debug info may be disabled.  This gives
			//       us much of the build-time savings of fully-disabled debug info, without giving up call
			//       data completely.
			GlobalLinkEnvironment.bCreateDebugInfo = true;
		}

		/// <summary>
		/// Whether this platform should create debug information or not
		/// </summary>
		/// <param name="Target">The target being built</param>
		/// <returns>bool    true if debug info should be generated, false if not</returns>
		public override bool ShouldCreateDebugInfo(ReadOnlyTargetRules Target)
		{
			switch (Target.Configuration)
			{
				case UnrealTargetConfiguration.Development:
				case UnrealTargetConfiguration.Shipping:
				case UnrealTargetConfiguration.Test:
					return !Target.bOmitPCDebugInfoInDevelopment;
				case UnrealTargetConfiguration.DebugGame:
				case UnrealTargetConfiguration.Debug:
				default:
					return true;
			};
		}

		/// <summary>
		/// Creates a toolchain instance for the given platform.
		/// </summary>
		/// <param name="Target">The target being built</param>
		/// <returns>New toolchain instance.</returns>
		public override UEToolChain CreateToolChain(ReadOnlyTargetRules Target)
		{
			if (Target.WindowsPlatform.StaticAnalyzer == WindowsStaticAnalyzer.PVSStudio)
			{
				return new PVSToolChain(Target);
			}
			else
			{
				return new VCToolChain(Target);
			}
		}

		/// <summary>
		/// Allows the platform to return various build metadata that is not tracked by other means. If the returned string changes, the makefile will be invalidated.
		/// </summary>
		/// <param name="ProjectFile">The project file being built</param>
		/// <param name="Metadata">String builder to contain build metadata</param>
		public override void GetExternalBuildMetadata(FileReference ProjectFile, StringBuilder Metadata)
		{
			base.GetExternalBuildMetadata(ProjectFile, Metadata);

			if(ProjectFile != null)
			{
				Metadata.AppendLine("ICON: {0}", GetApplicationIcon(ProjectFile));
			}
		}

		/// <summary>
		/// Deploys the given target
		/// </summary>
		/// <param name="Receipt">Receipt for the target being deployed</param>
		public override void Deploy(TargetReceipt Receipt)
		{
		}
	}

	class WindowsPlatformSDK : UEBuildPlatformSDK
	{
		protected override SDKStatus HasRequiredManualSDKInternal()
		{
			return SDKStatus.Valid;
		}
	}

	class WindowsPlatformFactory : UEBuildPlatformFactory
	{
		public override UnrealTargetPlatform TargetPlatform
		{
			get { return UnrealTargetPlatform.Win64; }
		}

		/// <summary>
		/// Register the platform with the UEBuildPlatform class
		/// </summary>
		public override void RegisterBuildPlatforms()
		{
			WindowsPlatformSDK SDK = new WindowsPlatformSDK();
			SDK.ManageAndValidateSDK();

			// Register this build platform for both Win64 and Win32
			Log.TraceVerbose("        Registering for {0}", UnrealTargetPlatform.Win64.ToString());
			UEBuildPlatform.RegisterBuildPlatform(new WindowsPlatform(UnrealTargetPlatform.Win64, SDK));
			UEBuildPlatform.RegisterPlatformWithGroup(UnrealTargetPlatform.Win64, UnrealPlatformGroup.Windows);
			UEBuildPlatform.RegisterPlatformWithGroup(UnrealTargetPlatform.Win64, UnrealPlatformGroup.Microsoft);

			Log.TraceVerbose("        Registering for {0}", UnrealTargetPlatform.Win32.ToString());
			UEBuildPlatform.RegisterBuildPlatform(new WindowsPlatform(UnrealTargetPlatform.Win32, SDK));
			UEBuildPlatform.RegisterPlatformWithGroup(UnrealTargetPlatform.Win32, UnrealPlatformGroup.Windows);
			UEBuildPlatform.RegisterPlatformWithGroup(UnrealTargetPlatform.Win32, UnrealPlatformGroup.Microsoft);
		}
	}
}<|MERGE_RESOLUTION|>--- conflicted
+++ resolved
@@ -275,15 +275,12 @@
 		public bool bClangTimeTrace = false;
 
 		/// <summary>
-<<<<<<< HEAD
-=======
 		/// Outputs compile timing information so that it can be analyzed.
 		/// </summary>
 		[XmlConfigFile(Category = "WindowsPlatform")]
 		public bool bCompilerTrace = false;
 
 		/// <summary>
->>>>>>> 9ba46998
 		/// Bundle a working version of dbghelp.dll with the application, and use this to generate minidumps. This works around a bug with the Windows 10 Fall Creators Update (1709)
 		/// where rich PE headers larger than a certain size would result in corrupt minidumps.
 		/// </summary>
@@ -541,14 +538,11 @@
 		{
 			get { return Inner.DiaSdkDir; }
 		}
-<<<<<<< HEAD
-=======
 		
 		public string GetArchitectureSubpath()
 		{
 			return WindowsExports.GetArchitectureSubpath(Architecture);
 		}
->>>>>>> 9ba46998
 
 		#if !__MonoCS__
 		#pragma warning restore CS1591
@@ -561,11 +555,7 @@
 		/// <summary>
 		/// The default compiler version to be used, if installed. 
 		/// </summary>
-<<<<<<< HEAD
-		static readonly VersionNumber DefaultClangToolChainVersion = VersionNumber.Parse("7.0.1");
-=======
 		static readonly VersionNumber DefaultClangToolChainVersion = VersionNumber.Parse("8.0.0");
->>>>>>> 9ba46998
 
 		/// <summary>
 		/// The default compiler version to be used, if installed. 
@@ -645,15 +635,6 @@
 		public override void ResetTarget(TargetRules Target)
 		{
 			base.ResetTarget(Target);
-<<<<<<< HEAD
-
-			if(Target.Configuration != UnrealTargetConfiguration.Shipping)
-			{
-				Target.bWithLiveCoding = true;
-				Target.WindowsPlatform.bCreateHotPatchableImage = true;
-			}
-=======
->>>>>>> 9ba46998
 		}
 
 		/// <summary>
@@ -937,11 +918,7 @@
 
 									int SortOrder = SortedInstallDirs.Count;
 
-<<<<<<< HEAD
-									ISetupInstanceCatalog Catalog = (ISetupInstanceCatalog)Instance as ISetupInstanceCatalog;
-=======
 									ISetupInstanceCatalog Catalog = Instance as ISetupInstanceCatalog;
->>>>>>> 9ba46998
 									if (Catalog != null && Catalog.IsPrerelease())
 									{
 										SortOrder |= (1 << 16);
