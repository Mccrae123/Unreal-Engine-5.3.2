--- conflicted
+++ resolved
@@ -798,7 +798,6 @@
 		/// Compiler type
 		/// </summary>
 		public WindowsCompiler Compiler { get; }
-<<<<<<< HEAD
 
 		/// <summary>
 		/// Version number for this installation
@@ -811,170 +810,9 @@
 		public DirectoryReference BaseDir { get; }
 
 		/// <summary>
-		/// Whether it's an express edition of Visual Studio. These versions do not contain a 64-bit compiler.
-		/// </summary>
-		public bool bExpress { get; }
-
-		/// <summary>
-		/// Whether it's a pre-release version of the IDE.
-		/// </summary>
-		public bool bPreview { get; }
-
-		/// <summary>
-		/// Constructor
-		/// </summary>
-		public VisualStudioInstallation(WindowsCompiler Compiler, VersionNumber Version, DirectoryReference BaseDir, bool bExpress, bool bPreview)
-		{
-			this.Compiler = Compiler;
-			this.Version = Version;
-			this.BaseDir = BaseDir;
-			this.bExpress = bExpress;
-			this.bPreview = bPreview;
-		}
-	}
-
-	class WindowsPlatform : UEBuildPlatform
-	{
-		/// <summary>
-		/// Information about a particular toolchain installation
-		/// </summary>
-		class ToolChainInstallation
-		{
-			/// <summary>
-			/// The version "family" (ie. the nominal version number of the directory this toolchain is installed to)
-			/// </summary>
-			public VersionNumber Family { get; }
-
-			/// <summary>
-			/// Index into the preferred version range
-			/// </summary>
-			public int FamilyRank { get; }
-
-			/// <summary>
-			/// The actual version number of this toolchain
-			/// </summary>
-			public VersionNumber Version { get; }
-
-			/// <summary>
-			/// Whether this is a 64-bit toolchain
-			/// </summary>
-			public bool Is64Bit { get; }
-
-			/// <summary>
-			/// Whether it's a pre-release version of the toolchain.
-			/// </summary>
-			public bool IsPreview { get; }
-
-			/// <summary>
-			/// The architecture of this ToolChainInstallation (multiple ToolChainInstallation instances may be created, one per architecture).
-			/// </summary>
-			public WindowsArchitecture Architecture { get; }
-
-			/// <summary>
-			/// Reason for this toolchain not being compatible
-			/// </summary>
-			public string? Error { get; }
-
-			/// <summary>
-			/// Base directory for the toolchain
-			/// </summary>
-			public DirectoryReference BaseDir { get; }
-
-			/// <summary>
-			/// Base directory for the redistributable components
-			/// </summary>
-			public DirectoryReference? RedistDir { get; }
-
-			/// <summary>
-			/// Constructor
-			/// </summary>
-			/// <param name="Family"></param>
-			/// <param name="FamilyRank"></param>
-			/// <param name="Version"></param>
-			/// <param name="Is64Bit"></param>
-			/// <param name="IsPreview">Whether it's a pre-release version of the toolchain</param>
-			/// <param name="Architecture"></param>
-			/// <param name="Error"></param>
-			/// <param name="BaseDir">Base directory for the toolchain</param>
-			/// <param name="RedistDir">Optional directory for redistributable components (DLLs etc)</param>
-			public ToolChainInstallation(VersionNumber Family, int FamilyRank, VersionNumber Version, bool Is64Bit, bool IsPreview, WindowsArchitecture Architecture, string? Error, DirectoryReference BaseDir, DirectoryReference? RedistDir)
-			{
-				this.Family = Family;
-				this.FamilyRank = FamilyRank;
-				this.Version = Version;
-				this.Is64Bit = Is64Bit;
-				this.IsPreview = IsPreview;
-				this.Architecture = Architecture;
-				this.Error = Error;
-				this.BaseDir = BaseDir;
-				this.RedistDir = RedistDir;
-			}
-		}
-=======
->>>>>>> d731a049
-
-		/// <summary>
-		/// Version number for this installation
-		/// </summary>
-<<<<<<< HEAD
-		static readonly VersionNumberRange[] PreferredClangVersions =
-		{
-			VersionNumberRange.Parse("11.0.0", "11.999"),
-			VersionNumberRange.Parse("10.0.0", "10.999")
-		};
-		
-		static readonly VersionNumber MinimumClangVersion = new VersionNumber(10, 0, 0);
-=======
-		public VersionNumber Version { get; }
->>>>>>> d731a049
-
-		/// <summary>
-		/// Base directory for the installation
-		/// </summary>
-<<<<<<< HEAD
-		static readonly VersionNumberRange[] PreferredVisualCppVersions = new VersionNumberRange[]
-		{
-			VersionNumberRange.Parse("14.29.30133", "14.29.30136"), // VS2019 16.11.5
-		};
-
-		/// <summary>
-		/// Tested compiler toolchanges that should not be allowed.
-		/// </summary>
-		static readonly VersionNumberRange[] BannedVisualCppVersions = new VersionNumberRange[]
-		{
-			// https://developercommunity.visualstudio.com/t/Incorrect-instantiation-of-a-virtual-fun/10020368
-			VersionNumberRange.Parse("14.32.31326", "14.32.31328"), // VS2022 17.2.0
-			VersionNumberRange.Parse("14.33.31424", "14.33.31424"), // VS2022 17.3.0 Preview 1.0
-		};
-
-		static readonly VersionNumber MinimumVisualCppVersion = new VersionNumber(14, 29, 30133);
-
-		/// <summary>
-		/// The default compiler version to be used, if installed. 
-		/// </summary>
-		static readonly VersionNumberRange[] PreferredIntelOneApiVersions =
-		{
-			VersionNumberRange.Parse("2022.0.0", "2022.9999"),
-		};
-		
-		static readonly VersionNumber MinimumIntelOneApiVersion = new VersionNumber(2021, 0, 0);
-
-		/// <summary>
-		/// Visual Studio installations
-		/// </summary>
-		public static IReadOnlyList<VisualStudioInstallation> VisualStudioInstallations => CachedVisualStudioInstallations.Value;
-=======
-		public DirectoryReference BaseDir { get; }
->>>>>>> d731a049
-
-		/// <summary>
 		/// Whether it's a community edition of Visual Studio.
 		/// </summary>
-<<<<<<< HEAD
-		private static Lazy<IReadOnlyList<VisualStudioInstallation>> CachedVisualStudioInstallations = new Lazy<IReadOnlyList<VisualStudioInstallation>>(FindVisualStudioInstallations);
-=======
 		public bool bCommunity { get; }
->>>>>>> d731a049
 
 		/// <summary>
 		/// Whether it's a pre-release version of the IDE.
@@ -1046,15 +884,7 @@
 		[SupportedOSPlatform("windows")]
 		public override void ValidateTarget(TargetRules Target)
 		{
-<<<<<<< HEAD
-			if (Platform == UnrealTargetPlatform.HoloLens && Target.Architecture.ToLower() == "arm64")
-			{
-				Target.WindowsPlatform.Architecture = WindowsArchitecture.ARM64;
-			}
-			else if (Platform == UnrealTargetPlatform.Win64)
-=======
 			if (Platform == UnrealTargetPlatform.Win64)
->>>>>>> d731a049
 			{
 				Target.WindowsPlatform.Architecture = WindowsArchitecture.x64;
 			}
@@ -1075,32 +905,13 @@
 			else if (Target.StaticAnalyzer != StaticAnalyzer.None && 
 			         Target.StaticAnalyzerOutputType != StaticAnalyzerOutputType.Text)
 			{
-<<<<<<< HEAD
-				Log.TraceInformation("Defaulting static analyzer output type to text");
-=======
 				Logger.LogInformation("Defaulting static analyzer output type to text");
->>>>>>> d731a049
 			}
 
 			// Set the compiler version if necessary
 			if (Target.WindowsPlatform.Compiler == WindowsCompiler.Default)
 			{
-<<<<<<< HEAD
-				if (Target.WindowsPlatform.StaticAnalyzer == WindowsStaticAnalyzer.PVSStudio && HasCompiler(WindowsCompiler.VisualStudio2019, Target.WindowsPlatform.Architecture))
-				{
-					Target.WindowsPlatform.Compiler = WindowsCompiler.VisualStudio2019;
-				}
-				if (Target.WindowsPlatform.StaticAnalyzer == WindowsStaticAnalyzer.PVSStudio && HasCompiler(WindowsCompiler.VisualStudio2022, Target.WindowsPlatform.Architecture))
-				{
-					Target.WindowsPlatform.Compiler = WindowsCompiler.VisualStudio2022;
-				}
-				else
-				{
-					Target.WindowsPlatform.Compiler = GetDefaultCompiler(Target.ProjectFile, Target.WindowsPlatform.Architecture);
-				}
-=======
 				Target.WindowsPlatform.Compiler = GetDefaultCompiler(Target.ProjectFile, Target.WindowsPlatform.Architecture, Logger);
->>>>>>> d731a049
 			}
 
 			// Disable linking and ignore build outputs if we're using a static analyzer
@@ -1110,17 +921,8 @@
 				Target.bIgnoreBuildOutputs = true;
 			}
 
-<<<<<<< HEAD
-			 // Disable PCHs for PVS studio and clang static analyzer.
-			if(Target.WindowsPlatform.StaticAnalyzer == WindowsStaticAnalyzer.PVSStudio)
-			{
-				Target.bUsePCHFiles = false;
-			}
-			else if (Target.WindowsPlatform.Compiler.IsClang() && Target.WindowsPlatform.StaticAnalyzer == WindowsStaticAnalyzer.Default)
-=======
 			// Disable PCHs for PVS studio analyzer.
 			if (Target.StaticAnalyzer == StaticAnalyzer.PVSStudio)
->>>>>>> d731a049
 			{
 				Target.bUsePCHFiles = false;
 			}
@@ -1187,11 +989,7 @@
 		/// Gets the default compiler which should be used, if it's not set explicitly by the target, command line, or config file.
 		/// </summary>
 		/// <returns>The default compiler version</returns>
-<<<<<<< HEAD
-		internal static WindowsCompiler GetDefaultCompiler(FileReference? ProjectFile, WindowsArchitecture Architecture)
-=======
 		internal static WindowsCompiler GetDefaultCompiler(FileReference? ProjectFile, WindowsArchitecture Architecture, ILogger Logger)
->>>>>>> d731a049
 		{
 			// If there's no specific compiler set, try to pick the matching compiler for the selected IDE
 			if (ProjectFileGeneratorSettings.Format != null)
@@ -1208,6 +1006,7 @@
 					}
 				} 
 			}
+
 			// Also check the default format for the Visual Studio project generator
 			object? ProjectFormatObject;
 			if (XmlConfig.TryGetValue(typeof(VCProjectFileSettings), "ProjectFileFormat", out ProjectFormatObject))
@@ -1238,59 +1037,33 @@
 			}
 
 			// Second, default based on what's installed, test for 2019 first
-<<<<<<< HEAD
-			if (FindToolChainInstallations(WindowsCompiler.VisualStudio2019).Where(x => x.Version >= MinimumVisualCppVersion && x.Architecture == Architecture).Count() > 0)
+			if (MicrosoftPlatformSDK.HasValidCompiler(WindowsCompiler.VisualStudio2019, Architecture, Logger))
 			{
 				return WindowsCompiler.VisualStudio2019;
 			}
-			else if (FindToolChainInstallations(WindowsCompiler.VisualStudio2022).Where(x => x.Version >= MinimumVisualCppVersion && x.Architecture == Architecture).Count() > 0)
-=======
-			if (MicrosoftPlatformSDK.HasValidCompiler(WindowsCompiler.VisualStudio2019, Architecture, Logger))
-			{
-				return WindowsCompiler.VisualStudio2019;
-			}
 			else if (MicrosoftPlatformSDK.HasValidCompiler(WindowsCompiler.VisualStudio2022, Architecture, Logger))
->>>>>>> d731a049
 			{
 				return WindowsCompiler.VisualStudio2022;
 			}
 
 			// If we do have a Visual Studio installation, but we're missing just the C++ parts, warn about that.
-<<<<<<< HEAD
-			if (TryGetVSInstallDirs(WindowsCompiler.VisualStudio2019) != null)
-=======
 			if (TryGetVSInstallDirs(WindowsCompiler.VisualStudio2019, Logger) != null)
->>>>>>> d731a049
 			{
 				string ToolSetWarning = Architecture == WindowsArchitecture.x64 ?
 					"MSVC v142 - VS 2019 C++ x64/x86 build tools (Latest)" :
 					"MSVC v142 - VS 2019 C++ ARM64 build tools (Latest)";
-<<<<<<< HEAD
-				Log.TraceWarning("Visual Studio 2019 is installed, but is missing the C++ toolchain. Please verify that the \"{0}\" component is selected in the Visual Studio 2019 installation options.", ToolSetWarning);
-			}
-			else if (TryGetVSInstallDirs(WindowsCompiler.VisualStudio2022) != null)
-=======
 				Logger.LogWarning("Visual Studio 2019 is installed, but is missing the C++ toolchain. Please verify that the \"{Component}\" component is selected in the Visual Studio 2019 installation options.", ToolSetWarning);
 			}
 			else if (TryGetVSInstallDirs(WindowsCompiler.VisualStudio2022, Logger) != null)
->>>>>>> d731a049
 			{
 				string ToolSetWarning = Architecture == WindowsArchitecture.x64 ?
 					"MSVC v143 - VS 2022 C++ x64/x86 build tools (Latest)" :
 					"MSVC v143 - VS 2022 C++ ARM64 build tools (Latest)";
-<<<<<<< HEAD
-				Log.TraceWarning("Visual Studio 2022 is installed, but is missing the C++ toolchain. Please verify that the \"{0}\" component is selected in the Visual Studio 2022 installation options.", ToolSetWarning);
+				Logger.LogWarning("Visual Studio 2022 is installed, but is missing the C++ toolchain. Please verify that the \"{Component}\" component is selected in the Visual Studio 2022 installation options.", ToolSetWarning);
 			}
 			else
 			{
-				Log.TraceWarning("No Visual C++ installation was found. Please download and install Visual Studio 2019 or 2022 with C++ components.");
-=======
-				Logger.LogWarning("Visual Studio 2022 is installed, but is missing the C++ toolchain. Please verify that the \"{Component}\" component is selected in the Visual Studio 2022 installation options.", ToolSetWarning);
-			}
-			else
-			{
 				Logger.LogWarning("No Visual C++ installation was found. Please download and install Visual Studio 2019 or 2022 with C++ components.");
->>>>>>> d731a049
 			}
 
 			// Finally, default to VS2019 anyway
@@ -1312,501 +1085,6 @@
 		/// Visual Studio.
 		/// </summary>
 		/// <param name="Compiler">Version of the toolchain to look for.</param>
-<<<<<<< HEAD
-		/// <returns>True if the directory was found, false otherwise.</returns>
-		public static IEnumerable<DirectoryReference>? TryGetVSInstallDirs(WindowsCompiler Compiler)
-		{
-			List<VisualStudioInstallation> Installations = FindVisualStudioInstallations(Compiler);
-			if(Installations.Count == 0)
-			{
-				return null;
-			}
-
-			return Installations.Select(x => x.BaseDir);
-		}
-
-		/// <summary>
-		/// Read the Visual Studio install directory for the given compiler version. Note that it is possible for the compiler toolchain to be installed without
-		/// Visual Studio, and vice versa.
-		/// </summary>
-		/// <returns>List of directories containing Visual Studio installations</returns>
-		private static IReadOnlyList<VisualStudioInstallation> FindVisualStudioInstallations()
-		{
-			List<VisualStudioInstallation> Installations = new List<VisualStudioInstallation>();
-			if (BuildHostPlatform.Current.Platform == UnrealTargetPlatform.Win64)
-			{
-				try
-				{
-					SetupConfiguration Setup = new SetupConfiguration();
-					IEnumSetupInstances Enumerator = Setup.EnumAllInstances();
-
-					ISetupInstance[] Instances = new ISetupInstance[1];
-					for (; ; )
-					{
-						int NumFetched;
-						Enumerator.Next(1, Instances, out NumFetched);
-
-						if (NumFetched == 0)
-						{
-							break;
-						}
-
-						ISetupInstance2 Instance = (ISetupInstance2)Instances[0];
-						if ((Instance.GetState() & InstanceState.Local) != InstanceState.Local)
-						{
-							continue;
-						}
-
-						VersionNumber? Version;
-						if (!VersionNumber.TryParse(Instance.GetInstallationVersion(), out Version))
-						{
-							continue;
-						}
-
-						int MajorVersion = Version.GetComponent(0);
-
-						WindowsCompiler Compiler;
-						if (MajorVersion >= 17) // Treat any newer versions as 2022, until we have an explicit enum for them
-						{
-							Compiler = WindowsCompiler.VisualStudio2022;
-						}
-						else if (MajorVersion == 16)
-						{
-							Compiler = WindowsCompiler.VisualStudio2019;
-						}
-						else
-						{
-							continue;
-						}
-
-						ISetupInstanceCatalog? Catalog = Instance as ISetupInstanceCatalog;
-						bool bPreview = Catalog != null && Catalog.IsPrerelease();
-
-						string ProductId = Instance.GetProduct().GetId();
-						bool bExpress = ProductId.Equals("Microsoft.VisualStudio.Product.WDExpress", StringComparison.Ordinal);
-
-						DirectoryReference BaseDir = new DirectoryReference(Instance.GetInstallationPath());
-						Installations.Add(new VisualStudioInstallation(Compiler, Version, BaseDir, bExpress, bPreview));
-
-						Log.TraceLog("Found Visual Studio installation: {0} (Product={1}, Version={2})", BaseDir, ProductId, Version);
-					}
-
-					Installations = Installations.OrderBy(x => x.bExpress).ThenBy(x => x.bPreview).ThenByDescending(x => x.Version).ToList();
-				}
-				catch (Exception Ex)
-				{
-					throw new BuildException(Ex, "Error while enumerating Visual Studio toolchains");
-				}
-			}
-			return Installations;
-		}
-
-		/// <summary>
-		/// Read the Visual Studio install directory for the given compiler version. Note that it is possible for the compiler toolchain to be installed without
-		/// Visual Studio, and vice versa.
-		/// </summary>
-		/// <returns>List of directories containing Visual Studio installations</returns>
-		public static List<VisualStudioInstallation> FindVisualStudioInstallations(WindowsCompiler Compiler)
-		{
-			return VisualStudioInstallations.Where(x => x.Compiler == Compiler).ToList();
-		}
-
-		/// <summary>
-		/// Determines the directory containing the MSVC toolchain
-		/// </summary>
-		/// <param name="Compiler">Major version of the compiler to use</param>
-		/// <returns>Map of version number to directories</returns>
-		static List<ToolChainInstallation> FindToolChainInstallations(WindowsCompiler Compiler)
-		{
-			List<ToolChainInstallation>? ToolChains;
-			if(!CachedToolChainInstallations.TryGetValue(Compiler, out ToolChains))
-			{
-				ToolChains = new List<ToolChainInstallation>();
-			    if (BuildHostPlatform.Current.Platform == UnrealTargetPlatform.Win64)
-			    {
-					if(Compiler == WindowsCompiler.Clang)
-					{
-						// Check for a manual installation to the default directory
-						DirectoryReference ManualInstallDir = DirectoryReference.Combine(DirectoryReference.GetSpecialFolder(Environment.SpecialFolder.ProgramFiles)!, "LLVM");
-						AddClangToolChain(ManualInstallDir, ToolChains);
-
-						// Check for a manual installation to a custom directory
-						string? LlvmPath = Environment.GetEnvironmentVariable("LLVM_PATH");
-						if (!String.IsNullOrEmpty(LlvmPath))
-						{
-							AddClangToolChain(new DirectoryReference(LlvmPath), ToolChains);
-						}
-
-						// Check for installations bundled with Visual Studio 2019
-						foreach (VisualStudioInstallation Installation in FindVisualStudioInstallations(WindowsCompiler.VisualStudio2019))
-						{
-							AddClangToolChain(DirectoryReference.Combine(Installation.BaseDir, "VC", "Tools", "Llvm"), ToolChains);
-						}
-
-						// Check for installations bundled with Visual Studio 2022
-						foreach (VisualStudioInstallation Installation in FindVisualStudioInstallations(WindowsCompiler.VisualStudio2022))
-						{
-							AddClangToolChain(DirectoryReference.Combine(Installation.BaseDir, "VC", "Tools", "Llvm"), ToolChains);
-						}
-
-						// Check for AutoSDK paths
-						DirectoryReference? AutoSdkDir;
-						if(UEBuildPlatformSDK.TryGetHostPlatformAutoSDKDir(out AutoSdkDir))
-						{
-							DirectoryReference ClangBaseDir = DirectoryReference.Combine(AutoSdkDir, "Win64", "LLVM");
-							if(DirectoryReference.Exists(ClangBaseDir))
-							{
-								foreach(DirectoryReference ToolChainDir in DirectoryReference.EnumerateDirectories(ClangBaseDir))
-								{
-									AddClangToolChain(ToolChainDir, ToolChains);
-								}
-							}
-						}
-					}
-					else if(Compiler == WindowsCompiler.Intel)
-					{
-						DirectoryReference InstallDir = DirectoryReference.Combine(DirectoryReference.GetSpecialFolder(Environment.SpecialFolder.ProgramFiles)!, "Intel", "oneAPI", "compiler");
-						FindIntelOneApiToolChains(InstallDir, ToolChains);
-
-						InstallDir = DirectoryReference.Combine(DirectoryReference.GetSpecialFolder(Environment.SpecialFolder.ProgramFilesX86)!, "Intel", "oneAPI", "compiler");
-						FindIntelOneApiToolChains(InstallDir, ToolChains);
-
-						// Check for AutoSDK paths
-						DirectoryReference? AutoSdkDir;
-						if (UEBuildPlatformSDK.TryGetHostPlatformAutoSDKDir(out AutoSdkDir))
-						{
-							DirectoryReference IntelBaseDir = DirectoryReference.Combine(AutoSdkDir, "Win64", "Intel");
-							if (DirectoryReference.Exists(IntelBaseDir))
-							{
-								FindIntelOneApiToolChains(IntelBaseDir, ToolChains);
-							}
-						}
-					}
-				    else if(Compiler.IsMSVC())
-				    {
-						// Enumerate all the manually installed toolchains
-						List<VisualStudioInstallation> Installations = FindVisualStudioInstallations(Compiler);
-					    foreach(VisualStudioInstallation Installation in Installations)
-					    {
-						    DirectoryReference ToolChainBaseDir = DirectoryReference.Combine(Installation.BaseDir, "VC", "Tools", "MSVC");
-						    DirectoryReference RedistBaseDir = DirectoryReference.Combine(Installation.BaseDir, "VC", "Redist", "MSVC");
-							FindVisualStudioToolChains(ToolChainBaseDir, RedistBaseDir, Installation.bPreview, ToolChains);
-					    }
-
-						// Enumerate all the AutoSDK toolchains
-						DirectoryReference? PlatformDir;
-						if (UEBuildPlatformSDK.TryGetHostPlatformAutoSDKDir(out PlatformDir))
-						{
-							string VSDir = string.Empty;
-							switch (Compiler)
-							{
-								case WindowsCompiler.VisualStudio2019: VSDir = "VS2019"; break;
-								case WindowsCompiler.VisualStudio2022: VSDir = "VS2022"; break;
-							}
-
-							if (!string.IsNullOrEmpty(VSDir))
-							{
-								DirectoryReference ReleaseBaseDir = DirectoryReference.Combine(PlatformDir, "Win64", VSDir);
-								FindVisualStudioToolChains(ReleaseBaseDir, null, false, ToolChains);
-
-								DirectoryReference PreviewBaseDir = DirectoryReference.Combine(PlatformDir, "Win64", $"{VSDir}-Preview");
-								FindVisualStudioToolChains(PreviewBaseDir, null, true, ToolChains);
-							}
-						}
-					}
-					else
-				    {
-					    throw new BuildException("Unsupported compiler version ({0})", Compiler);
-				    }
-				}
-				CachedToolChainInstallations.Add(Compiler, ToolChains);
-			}
-			return ToolChains;
-		}
-
-		/// <summary>
-		/// Finds all the valid Visual Studio toolchains under the given base directory
-		/// </summary>
-		/// <param name="BaseDir">Base directory to search</param>
-		/// <param name="OptionalRedistDir">Optional directory for redistributable components (DLLs etc)</param>
-		/// <param name="bPreview">Whether this is a preview installation</param>
-		/// <param name="ToolChains">Map of tool chain version to installation info</param>
-		static void FindVisualStudioToolChains(DirectoryReference BaseDir, DirectoryReference? OptionalRedistDir, bool bPreview, List<ToolChainInstallation> ToolChains)
-		{
-			if (DirectoryReference.Exists(BaseDir))
-			{
-				foreach (DirectoryReference ToolChainDir in DirectoryReference.EnumerateDirectories(BaseDir))
-				{
-					VersionNumber? Version;
-					if (IsValidToolChainDirMSVC(ToolChainDir, out Version))
-					{
-						DirectoryReference? RedistDir = FindVisualStudioRedistForToolChain(ToolChainDir, OptionalRedistDir, Version );
-
-						AddVisualCppToolChain(Version, bPreview, ToolChainDir, RedistDir, ToolChains);
-					}
-				}
-			}
-		}
-
-		/// <summary>
-		/// Finds all the valid Intel oneAPI toolchains under the given base directory
-		/// </summary>
-		/// <param name="BaseDir">Base directory to search</param>
-		/// <param name="ToolChains">Map of tool chain version to installation info</param>
-		static void FindIntelOneApiToolChains(DirectoryReference BaseDir, List<ToolChainInstallation> ToolChains)
-		{
-			if (DirectoryReference.Exists(BaseDir))
-			{
-				foreach (DirectoryReference ToolChainDir in DirectoryReference.EnumerateDirectories(BaseDir))
-				{
-					AddIntelOneApiToolChain(ToolChainDir, ToolChains);
-				}
-			}
-		}
-
-		/// <summary>
-		/// Finds the most appropriate redist directory for the given toolchain version
-		/// </summary>
-		/// <param name="ToolChainDir"></param>
-		/// <param name="OptionalRedistDir"></param>
-		/// <param name="Version"></param>
-		/// <returns></returns>
-		static DirectoryReference? FindVisualStudioRedistForToolChain( DirectoryReference ToolChainDir, DirectoryReference? OptionalRedistDir, VersionNumber Version )
-		{
-			DirectoryReference? RedistDir;
-			if (OptionalRedistDir == null)
-			{
-				RedistDir = DirectoryReference.Combine(ToolChainDir, "redist"); // AutoSDK keeps redist under the toolchain
-			}
-			else
-			{
-				RedistDir = DirectoryReference.Combine(OptionalRedistDir, ToolChainDir.GetDirectoryName() );
-
-				// exact redist not found - find highest version (they are backwards compatible)
-				if (!DirectoryReference.Exists(RedistDir) && DirectoryReference.Exists(OptionalRedistDir))
-				{
-					RedistDir = DirectoryReference.EnumerateDirectories(OptionalRedistDir)
-						.Where( X => VersionNumber.TryParse(X.GetDirectoryName(), out VersionNumber? DirVersion) )
-						.OrderByDescending( X => VersionNumber.Parse(X.GetDirectoryName()) )
-						.FirstOrDefault();
-				}
-			}
-			
-			if (RedistDir != null && DirectoryReference.Exists(RedistDir) )
-			{
-				return RedistDir;
-			}
-
-			return null;
-		}
-
-		/// <summary>
-		/// Add a Clang toolchain
-		/// </summary>
-		/// <param name="ToolChainDir"></param>
-		/// <param name="ToolChains"></param>
-		static void AddClangToolChain(DirectoryReference ToolChainDir, List<ToolChainInstallation> ToolChains)
-		{
-			FileReference CompilerFile = FileReference.Combine(ToolChainDir, "bin", "clang-cl.exe");
-			if (FileReference.Exists(CompilerFile))
-			{
-				FileVersionInfo VersionInfo = FileVersionInfo.GetVersionInfo(CompilerFile.FullName);
-				VersionNumber Version = new VersionNumber(VersionInfo.FileMajorPart, VersionInfo.FileMinorPart, VersionInfo.FileBuildPart);
-
-				int Rank = PreferredClangVersions.TakeWhile(x => !x.Contains(Version)).Count();
-				bool Is64Bit = Is64BitExecutable(CompilerFile);
-
-				string? Error = null;
-				if (Version < MinimumClangVersion)
-				{
-					Error = $"UnrealBuildTool requires at minimum the Clang {MinimumClangVersion} toolchain. Please install a later toolchain from LLVM.";
-				}
-
-				Log.TraceLog("Found Clang toolchain: {0} (Version={1}, Is64Bit={2}, Rank={3})", ToolChainDir, Version, Is64Bit, Rank);
-				ToolChains.Add(new ToolChainInstallation(Version, Rank, Version, Is64Bit, false, WindowsArchitecture.x64, null, ToolChainDir, null));
-			}
-		}
-
-		/// <summary>
-		/// Add an Intel OneAPI toolchain
-		/// </summary>
-		/// <param name="ToolChainDir"></param>
-		/// <param name="ToolChains"></param>
-		static void AddIntelOneApiToolChain(DirectoryReference ToolChainDir, List<ToolChainInstallation> ToolChains)
-		{
-			FileReference CompilerFile = FileReference.Combine(ToolChainDir, "windows", "bin", "icx.exe");
-			if (FileReference.Exists(CompilerFile))
-			{
-				FileVersionInfo VersionInfo = FileVersionInfo.GetVersionInfo(CompilerFile.FullName);
-				VersionNumber Version = new VersionNumber(VersionInfo.FileMajorPart, VersionInfo.FileMinorPart, VersionInfo.FileBuildPart);
-
-				int Rank = PreferredIntelOneApiVersions.TakeWhile(x => !x.Contains(Version)).Count();
-				bool Is64Bit = Is64BitExecutable(CompilerFile);
-
-				string? Error = null;
-				if (Version < MinimumIntelOneApiVersion)
-				{
-					Error = $"UnrealBuildTool requires at minimum the Intel OneAPI {MinimumIntelOneApiVersion} toolchain. Please install a later toolchain from Intel.";
-				}
-
-				Log.TraceLog("Found Intel OneAPI toolchain: {0} (Version={1}, Is64Bit={2}, Rank={3})", ToolChainDir, Version, Is64Bit, Rank);
-				ToolChains.Add(new ToolChainInstallation(Version, Rank, Version, Is64Bit, false, WindowsArchitecture.x64, Error, ToolChainDir, null));
-			}
-		}
-
-		/// <summary>
-		/// Test whether an executable is 64-bit
-		/// </summary>
-		/// <param name="File">Executable to test</param>
-		/// <returns></returns>
-		static bool Is64BitExecutable(FileReference File)
-		{
-			using (FileStream Stream = new FileStream(File.FullName, FileMode.Open, FileAccess.Read, FileShare.Read | FileShare.Delete))
-			{
-				byte[] Header = new byte[64];
-				if (Stream.Read(Header, 0, Header.Length) != Header.Length)
-				{
-					return false;
-				}
-				if (Header[0] != (byte)'M' || Header[1] != (byte)'Z')
-				{
-					return false;
-				}
-
-				int Offset = BinaryPrimitives.ReadInt32LittleEndian(Header.AsSpan(0x3c));
-				if (Stream.Seek(Offset, SeekOrigin.Begin) != Offset)
-				{
-					return false;
-				}
-
-				byte[] PeHeader = new byte[6];
-				if(Stream.Read(PeHeader, 0, PeHeader.Length) != PeHeader.Length)
-				{
-					return false;
-				}
-				if (BinaryPrimitives.ReadUInt32BigEndian(PeHeader.AsSpan()) != 0x50450000)
-				{
-					return false;
-				}
-
-				ushort MachineType = BinaryPrimitives.ReadUInt16LittleEndian(PeHeader.AsSpan(4));
-
-				const ushort IMAGE_FILE_MACHINE_AMD64 = 0x8664;
-				return MachineType == IMAGE_FILE_MACHINE_AMD64;
-			}
-		}
-
-		/// <summary>
-		/// Adds a Visual C++ toolchain to a list of installations
-		/// </summary>
-		/// <param name="Version"></param>
-		/// <param name="bPreview"></param>
-		/// <param name="ToolChainDir"></param>
-		/// <param name="RedistDir"></param>
-		/// <param name="ToolChains"></param>
-		static void AddVisualCppToolChain(VersionNumber Version, bool bPreview, DirectoryReference ToolChainDir, DirectoryReference? RedistDir, List<ToolChainInstallation> ToolChains)
-		{
-			bool Is64Bit = Has64BitToolChain(ToolChainDir);
-
-			VersionNumber? Family;
-			if (!VersionNumber.TryParse(ToolChainDir.GetDirectoryName(), out Family))
-			{
-				Family = Version;
-			}
-
-			int FamilyRank = PreferredVisualCppVersions.TakeWhile(x => !x.Contains(Family)).Count();
-
-			string? Error = null;
-			if (Version < MinimumVisualCppVersion)
-			{
-				Error = $"UnrealBuildTool requires at minimum the MSVC {MinimumVisualCppVersion} toolchain. Please install a later toolchain from the Visual Studio installer.";
-			}
-
-			VersionNumberRange? Banned = BannedVisualCppVersions.FirstOrDefault(x => x.Contains(Version));
-			if (Banned != null)
-			{
-				Error = $"UnrealBuildTool has banned the MSVC {Banned} toolchains due to compiler issues. Please install a different toolchain from the Visual Studio installer.";
-			}
-
-			Log.TraceLog("Found Visual Studio toolchain: {0} (Family={1}, FamilyRank={2}, Version={3}, Is64Bit={4}, Preview={5}, Architecture={6}, Error={7}, Redist={8})", ToolChainDir, Family, FamilyRank, Version, Is64Bit, bPreview, WindowsArchitecture.x64.ToString(), Error != null, RedistDir);
-			ToolChains.Add(new ToolChainInstallation(Family, FamilyRank, Version, Is64Bit, bPreview, WindowsArchitecture.x64, Error, ToolChainDir, RedistDir));
-
-			bool HasArm64 = HasArm64ToolChain(ToolChainDir);
-			if (HasArm64)
-			{
-				Log.TraceLog("Found Visual Studio toolchain: {0} (Family={1}, FamilyRank={2}, Version={3}, Is64Bit={4}, Preview={5}, Architecture={6}, Error={7}, Redist={8})", ToolChainDir, Family, FamilyRank, Version, Is64Bit, bPreview, WindowsArchitecture.ARM64.ToString(), Error != null, RedistDir);
-				ToolChains.Add(new ToolChainInstallation(Family, FamilyRank, Version, Is64Bit, bPreview, WindowsArchitecture.ARM64, Error, ToolChainDir, RedistDir));
-			}
-		}
-
-		/// <summary>
-		/// Checks if the given directory contains a valid Clang toolchain
-		/// </summary>
-		/// <param name="ToolChainDir">Directory to check</param>
-		/// <returns>True if the given directory is valid</returns>
-		static bool IsValidToolChainDirClang(DirectoryReference ToolChainDir)
-		{
-			return FileReference.Exists(FileReference.Combine(ToolChainDir, "bin", "clang-cl.exe"));
-		}
-
-		/// <summary>
-		/// Determines if the given path is a valid Visual C++ version number
-		/// </summary>
-		/// <param name="ToolChainDir">The toolchain directory</param>
-		/// <param name="Version">The version number for the toolchain</param>
-		/// <returns>True if the path is a valid version</returns>
-		static bool IsValidToolChainDirMSVC(DirectoryReference ToolChainDir, [NotNullWhen(true)] out VersionNumber? Version)
-		{
-			FileReference CompilerExe = FileReference.Combine(ToolChainDir, "bin", "Hostx86", "x64", "cl.exe");
-			if(!FileReference.Exists(CompilerExe))
-			{
-				CompilerExe = FileReference.Combine(ToolChainDir, "bin", "Hostx64", "x64", "cl.exe");
-				if(!FileReference.Exists(CompilerExe))
-				{
-					Version = null;
-					return false;
-				}
-			}
-
-			FileVersionInfo VersionInfo = FileVersionInfo.GetVersionInfo(CompilerExe.FullName);
-			if (VersionInfo.ProductMajorPart != 0)
-			{
-				Version = new VersionNumber(VersionInfo.ProductMajorPart, VersionInfo.ProductMinorPart, VersionInfo.ProductBuildPart);
-				return true;
-			}
-
-			return VersionNumber.TryParse(ToolChainDir.GetDirectoryName(), out Version);
-		}
-
-		/// <summary>
-		/// Checks if the given directory contains a 64-bit toolchain. Used to prefer regular Visual Studio versions over express editions.
-		/// </summary>
-		/// <param name="ToolChainDir">Directory to check</param>
-		/// <returns>True if the given directory contains a 64-bit toolchain</returns>
-		static bool Has64BitToolChain(DirectoryReference ToolChainDir)
-		{
-			return FileReference.Exists(FileReference.Combine(ToolChainDir, "bin", "amd64", "cl.exe")) || FileReference.Exists(FileReference.Combine(ToolChainDir, "bin", "Hostx64", "x64", "cl.exe"));
-		}
-
-		/// <summary>
-		/// Checks if the given directory contains a arm64 toolchain.  Used to require arm64, which is an optional install item, when that is our target architecture.
-		/// </summary>
-		/// <param name="ToolChainDir">Directory to check</param>
-		/// <returns>True if the given directory contains the arm64 toolchain</returns>
-		static bool HasArm64ToolChain(DirectoryReference ToolChainDir)
-		{
-			return FileReference.Exists(FileReference.Combine(ToolChainDir, "bin", "Hostx64", "arm64", "cl.exe"));
-		}
-
-		/// <summary>
-		/// Determines if an IDE for the given compiler is installed.
-		/// </summary>
-		/// <param name="Compiler">Compiler to check for</param>
-		/// <returns>True if the given compiler is installed</returns>
-		public static bool HasIDE(WindowsCompiler Compiler)
-		{
-			return FindVisualStudioInstallations(Compiler).Count > 0;
-=======
 		/// <param name="Logger">Logger for output</param>
 		/// <returns>True if the directory was found, false otherwise.</returns>
 		public static IEnumerable<DirectoryReference>? TryGetVSInstallDirs(WindowsCompiler Compiler, ILogger Logger)
@@ -1818,7 +1096,6 @@
 			}
 
 			return Installations.Select(x => x.BaseDir);
->>>>>>> d731a049
 		}
 
 		/// <summary>
@@ -1826,43 +1103,11 @@
 		/// </summary>
 		/// <param name="Compiler">Compiler to check for</param>
 		/// <param name="Architecture">Architecture the compiler must support</param>
-<<<<<<< HEAD
-		/// <returns>True if the given compiler is installed</returns>
-		public static bool HasCompiler(WindowsCompiler Compiler, WindowsArchitecture Architecture)
-		{
-			return FindToolChainInstallations(Compiler).Where(x => (x.Architecture == Architecture)).Count() > 0;
-		}
-
-		/// <summary>
-		/// Select which toolchain to use, combining a custom preference with a default sort order
-		/// </summary>
-		/// <param name="ToolChains"></param>
-		/// <param name="Preference">Ordering function</param>
-		/// <param name="Architecture">Architecture that must be supported</param>
-		/// <returns></returns>
-		static ToolChainInstallation? SelectToolChain(IEnumerable<ToolChainInstallation> ToolChains, Func<IOrderedEnumerable<ToolChainInstallation>, IOrderedEnumerable<ToolChainInstallation>> Preference, WindowsArchitecture Architecture)
-		{
-			ToolChainInstallation? ToolChain = Preference(ToolChains.Where(x => x.Architecture == Architecture)
-				.OrderByDescending(x => x.Error == null))
-				.ThenByDescending(x => x.Is64Bit)
-				.ThenBy(x => x.IsPreview)
-				.ThenBy(x => x.FamilyRank)
-				.ThenByDescending(x => x.Version)
-				.FirstOrDefault();
-
-			if (ToolChain?.Error != null)
-			{
-				throw new BuildException(ToolChain.Error);
-			}
-
-			return ToolChain;
-=======
 		/// <param name="Logger">Logger for output</param>
 		/// <returns>True if the given compiler is installed</returns>
 		public static bool HasCompiler(WindowsCompiler Compiler, WindowsArchitecture Architecture, ILogger Logger)
 		{
 			return MicrosoftPlatformSDK.HasCompiler(Compiler, Architecture, Logger);
->>>>>>> d731a049
 		}
 
 		/// <summary>
@@ -1871,146 +1116,14 @@
 		/// <param name="Compiler">Major version of the compiler to use</param>
 		/// <param name="CompilerVersion">The minimum compiler version to use</param>
 		/// <param name="Architecture">Architecture that is required</param>
-<<<<<<< HEAD
-=======
 		/// <param name="Logger">Logger for output</param>
->>>>>>> d731a049
 		/// <param name="OutToolChainVersion">Receives the chosen toolchain version</param>
 		/// <param name="OutToolChainDir">Receives the directory containing the toolchain</param>
 		/// <param name="OutRedistDir">Receives the optional directory containing redistributable components</param>
 		/// <returns>True if the toolchain directory was found correctly</returns>
-<<<<<<< HEAD
-		public static bool TryGetToolChainDir(WindowsCompiler Compiler, string? CompilerVersion, WindowsArchitecture Architecture, [NotNullWhen(true)] out VersionNumber? OutToolChainVersion, [NotNullWhen(true)] out DirectoryReference? OutToolChainDir, out DirectoryReference? OutRedistDir)
-		{
-			// Find all the installed toolchains
-			List<ToolChainInstallation> ToolChains = FindToolChainInstallations(Compiler);
-
-			// Figure out the actual version number that we want
-			ToolChainInstallation? ToolChain = null;
-			if (CompilerVersion == null)
-			{
-				ToolChain = SelectToolChain(ToolChains, x => x, Architecture);
-				if (ToolChain == null)
-				{
-					OutToolChainVersion = null;
-					OutToolChainDir = null;
-					OutRedistDir = null;
-					return false;
-				}
-			}
-			else if (String.Compare(CompilerVersion, "Latest", StringComparison.InvariantCultureIgnoreCase) == 0)
-			{
-				ToolChain = SelectToolChain(ToolChains, x => x.ThenByDescending(x => x.Version), Architecture);
-				if (ToolChain == null)
-				{
-					throw new BuildException("Unable to find C++ toolchain for {0} {1}", Compiler, Architecture.ToString());
-				}
-			}
-			else if (String.Compare(CompilerVersion, "Preview", StringComparison.InvariantCultureIgnoreCase) == 0)
-			{
-				ToolChain = SelectToolChain(ToolChains, x => x.ThenByDescending(x => x.IsPreview), Architecture);
-				if (ToolChain == null || !ToolChain.IsPreview)
-				{
-					throw new BuildException("Unable to find preview toolchain for {0} {1}", Compiler, Architecture.ToString());
-				}
-			}
-			else if (VersionNumber.TryParse(CompilerVersion, out VersionNumber? ToolChainVersion))
-			{
-				ToolChain = SelectToolChain(ToolChains, x => x.ThenByDescending(x => x.Version == ToolChainVersion).ThenByDescending(x => x.Family == ToolChainVersion), Architecture);
-				if (ToolChain == null)
-				{
-					throw new BuildException("Unable to find {0} toolchain for {1} {2}", ToolChainVersion, Compiler, Architecture.ToString());
-				}
-			}
-			else
-			{
-				throw new BuildException("Unable to find {0} toolchain; '{1}' is an invalid version", GetCompilerName(Compiler), CompilerVersion);
-			}
-
-			// Get the actual directory for this version
-			OutToolChainVersion = ToolChain.Version;
-			OutToolChainDir = ToolChain.BaseDir;
-			OutRedistDir = ToolChain.RedistDir;
-			return true;
-		}
-
-		/// <summary>
-		/// Gets the path to MSBuild. This mirrors the logic in GetMSBuildPath.bat.
-		/// </summary>
-		/// <param name="OutLocation">On success, receives the path to the MSBuild executable.</param>
-		/// <returns>True on success.</returns>
-		public static bool TryGetMsBuildPath([NotNullWhen(true)] out FileReference? OutLocation)
-		{
-			// Get the Visual Studio 2019 install directory
-			List<DirectoryReference> InstallDirs2019 = WindowsPlatform.FindVisualStudioInstallations(WindowsCompiler.VisualStudio2019).ConvertAll(x => x.BaseDir);
-			foreach (DirectoryReference InstallDir in InstallDirs2019)
-			{
-				FileReference MsBuildLocation = FileReference.Combine(InstallDir, "MSBuild", "Current", "Bin", "MSBuild.exe");
-				if (FileReference.Exists(MsBuildLocation))
-				{
-					OutLocation = MsBuildLocation;
-					return true;
-				}
-			}
-
-			// Get the Visual Studio 2022 install directory
-			List<DirectoryReference> InstallDirs2022 = WindowsPlatform.FindVisualStudioInstallations(WindowsCompiler.VisualStudio2022).ConvertAll(x => x.BaseDir);
-			foreach (DirectoryReference InstallDir in InstallDirs2022)
-			{
-				FileReference MsBuildLocation = FileReference.Combine(InstallDir, "MSBuild", "Current", "Bin", "MSBuild.exe");
-				if(FileReference.Exists(MsBuildLocation))
-				{
-					OutLocation = MsBuildLocation;
-					return true;
-				}
-			}
-
-			// Try to get the MSBuild 14.0 path directly (see https://msdn.microsoft.com/en-us/library/hh162058(v=vs.120).aspx)
-			FileReference? ToolPath = FileReference.Combine(DirectoryReference.GetSpecialFolder(Environment.SpecialFolder.ProgramFilesX86)!, "MSBuild", "14.0", "bin", "MSBuild.exe");
-			if(FileReference.Exists(ToolPath))
-			{
-				OutLocation = ToolPath;
-				return true;
-			} 
-
-			// Check for older versions of MSBuild. These are registered as separate versions in the registry.
-			if (TryReadMsBuildInstallPath("Microsoft\\MSBuild\\ToolsVersions\\14.0", "MSBuildToolsPath", "MSBuild.exe", out ToolPath))
-			{
-				OutLocation = ToolPath;
-				return true;
-			}
-			if (TryReadMsBuildInstallPath("Microsoft\\MSBuild\\ToolsVersions\\12.0", "MSBuildToolsPath", "MSBuild.exe", out ToolPath))
-			{
-				OutLocation = ToolPath;
-				return true;
-			}
-			if (TryReadMsBuildInstallPath("Microsoft\\MSBuild\\ToolsVersions\\4.0", "MSBuildToolsPath", "MSBuild.exe", out ToolPath))
-			{
-				OutLocation = ToolPath;
-				return true;
-			}
-
-			OutLocation = null;
-			return false;
-		}
-
-		/// <summary>
-		/// Gets the MSBuild path, and throws an exception on failure.
-		/// </summary>
-		/// <returns>Path to MSBuild</returns>
-		public static FileReference GetMsBuildToolPath()
-		{
-			FileReference? Location;
-			if(!TryGetMsBuildPath(out Location))
-			{
-				throw new BuildException("Unable to find installation of MSBuild.");
-			}
- 			return Location;
-=======
 		public static bool TryGetToolChainDir(WindowsCompiler Compiler, string? CompilerVersion, WindowsArchitecture Architecture, ILogger Logger, [NotNullWhen(true)] out VersionNumber? OutToolChainVersion, [NotNullWhen(true)] out DirectoryReference? OutToolChainDir, out DirectoryReference? OutRedistDir)
 		{
 			return MicrosoftPlatformSDK.TryGetToolChainDir(Compiler, CompilerVersion, Architecture, Logger, out OutToolChainVersion, out OutToolChainDir, out OutRedistDir);
->>>>>>> d731a049
 		}
 
 		public static string GetArchitectureSubpath(WindowsArchitecture arch)
@@ -2027,86 +1140,6 @@
 			return archPath;
 		}
 
-<<<<<<< HEAD
-		/// <summary>
-		/// Function to query the registry under HKCU/HKLM Win32/Wow64 software registry keys for a certain install directory.
-		/// This mirrors the logic in GetMSBuildPath.bat.
-		/// </summary>
-		/// <returns></returns>
-		static bool TryReadMsBuildInstallPath(string KeyRelativePath, string KeyName, string MsBuildRelativePath, [NotNullWhen(true)] out FileReference? OutMsBuildPath)
-		{
-			string[] KeyBasePaths =
-			{
-				@"HKEY_CURRENT_USER\SOFTWARE\",
-				@"HKEY_LOCAL_MACHINE\SOFTWARE\",
-				@"HKEY_CURRENT_USER\SOFTWARE\Wow6432Node\",
-				@"HKEY_LOCAL_MACHINE\SOFTWARE\Wow6432Node\"
-			};
-
-			foreach (string KeyBasePath in KeyBasePaths)
-			{
-				string? Value = Registry.GetValue(KeyBasePath + KeyRelativePath, KeyName, null) as string;
-				if (Value != null)
-				{
-					FileReference MsBuildPath = FileReference.Combine(new DirectoryReference(Value), MsBuildRelativePath);
-					if (FileReference.Exists(MsBuildPath))
-					{
-						OutMsBuildPath = MsBuildPath;
-						return true;
-					}
-				}
-			}
-
-			OutMsBuildPath = null;
-			return false;
-		}
-
-		/// <summary>
-		/// Determines the directory containing the MSVC toolchain
-		/// </summary>
-		/// <param name="Compiler">Major version of the compiler to use</param>
-		/// <returns>Map of version number to directories</returns>
-		public static List<DirectoryReference> FindDiaSdkDirs(WindowsCompiler Compiler)
-		{
-			List<DirectoryReference>? DiaSdkDirs;
-			if (!CachedDiaSdkDirs.TryGetValue(Compiler, out DiaSdkDirs))
-			{
-				DiaSdkDirs = new List<DirectoryReference>();
-
-				DirectoryReference? PlatformDir;
-				if (UEBuildPlatformSDK.TryGetHostPlatformAutoSDKDir(out PlatformDir))
-				{
-					string VSDir = string.Empty;
-					switch (Compiler)
-					{
-						case WindowsCompiler.VisualStudio2019: VSDir = "VS2019"; break;
-						case WindowsCompiler.VisualStudio2022: VSDir = "VS2022"; break;
-					}
-
-					if (!string.IsNullOrEmpty(VSDir))
-					{
-						DirectoryReference DiaSdkDir = DirectoryReference.Combine(PlatformDir, "Win64", "DIA SDK", VSDir);
-						if (IsValidDiaSdkDir(DiaSdkDir))
-						{
-							DiaSdkDirs.Add(DiaSdkDir);
-						}
-					}
-				}
-
-				List<DirectoryReference> VisualStudioDirs = FindVisualStudioInstallations(Compiler).ConvertAll(x => x.BaseDir);
-				foreach (DirectoryReference VisualStudioDir in VisualStudioDirs)
-				{
-					DirectoryReference DiaSdkDir = DirectoryReference.Combine(VisualStudioDir, "DIA SDK");
-					if (IsValidDiaSdkDir(DiaSdkDir))
-					{
-						DiaSdkDirs.Add(DiaSdkDir);
-					}
-				}
-			}
-			return DiaSdkDirs;
-		}
-=======
->>>>>>> d731a049
 
 		/// <summary>
 		/// Determines if a directory contains a valid DIA SDK
