// Copyright 1998-2018 Epic Games, Inc. All Rights Reserved.

using System;
using System.Collections.Generic;
using System.Text;
using System.Diagnostics;
using System.IO;
using Microsoft.Win32;
using System.Linq;
using Tools.DotNETCommon;
using Microsoft.VisualStudio.Setup.Configuration;
using System.Runtime.InteropServices;

namespace UnrealBuildTool
{
	/// <summary>
	/// Available compiler toolchains on Windows platform
	/// </summary>
	public enum WindowsCompiler
	{
		/// <summary>
		/// Use the default compiler. A specific value will always be used outside of configuration classes.
		/// </summary>
		Default,

		/// <summary>
		/// Use Clang for Windows, using the clang-cl driver.
		/// </summary>
		Clang,

		/// <summary>
		/// Use the Intel C++ compiler
		/// </summary>
		Intel,

		/// <summary>
		/// Visual Studio 2013 (Visual C++ 12.0)
		/// </summary>
		[Obsolete("UE4 does not support building Visual Studio 2013 targets from the 4.16 release onwards.")]
		VisualStudio2013,

		/// <summary>
		/// Visual Studio 2015 (Visual C++ 14.0)
		/// </summary>
		VisualStudio2015,

		/// <summary>
		/// Visual Studio 2017 (Visual C++ 15.0)
		/// </summary>
		VisualStudio2017,
	}

	/// <summary>
	/// Which static analyzer to use
	/// </summary>
	public enum WindowsStaticAnalyzer
	{
		/// <summary>
		/// Do not perform static analysis
		/// </summary>
		None,

		/// <summary>
		/// Use the built-in Visual C++ static analyzer
		/// </summary>
		VisualCpp,

		/// <summary>
		/// Use PVS-Studio for static analysis
		/// </summary>
		PVSStudio,
	}

	/// <summary>
	/// Windows-specific target settings
	/// </summary>
	public class WindowsTargetRules
	{
		/// <summary>
		/// Version of the compiler toolchain to use on Windows platform. A value of "default" will be changed to a specific version at UBT startup.
		/// </summary>
		[ConfigFile(ConfigHierarchyType.Engine, "/Script/WindowsTargetPlatform.WindowsTargetSettings", "CompilerVersion")]
		[XmlConfigFile(Category = "WindowsPlatform")]
		[CommandLine("-2015", Value = "VisualStudio2015")]
		[CommandLine("-2017", Value = "VisualStudio2017")]
		public WindowsCompiler Compiler = WindowsCompiler.Default;

		/// <summary>
		/// The specific toolchain version to use. This may be a specific version number (eg. "14.13.26128") or the string "Latest" to select the newest available version. By default, we use the
		/// toolchain version indicated by WindowsPlatform.DefaultToolChainVersion if it is available, or the latest version otherwise.
		/// </summary>
		[XmlConfigFile(Category = "WindowsPlatform")]
		public string CompilerVersion = null;

		/// <summary>
		/// The specific Windows SDK version to use. This may be a specific version number (eg. "8.1", "10.0", or "10.0.10150.0") or the string "Latest" to select the newest available version.
		/// By default, we use the Windows SDK version indicated by WindowsPlatform.DefaultWindowsSdkVersion if it is available, or the latest version otherwise.
		/// </summary>
		[XmlConfigFile(Category = "WindowsPlatform")]
		public string WindowsSdkVersion = null;

		/// <summary>
		/// Value for the WINVER macro, defining the minimum supported Windows version.
		/// </summary>
		public int TargetWindowsVersion = 0x601;

		/// <summary>
		/// Enable PIX debugging (automatically disabled in Shipping and Test configs)
		/// </summary>
		[ConfigFile(ConfigHierarchyType.Engine, "/Script/WindowsTargetPlatform.WindowsTargetSettings", "bEnablePIXProfiling")]
		public bool bPixProfilingEnabled = true;

		/// <summary>
		/// The name of the company (author, provider) that created the project.
		/// </summary>
		[ConfigFile(ConfigHierarchyType.Game, "/Script/EngineSettings.GeneralProjectSettings", "CompanyName")]
		public string CompanyName;

		/// <summary>
		/// The project's copyright and/or trademark notices.
		/// </summary>
		[ConfigFile(ConfigHierarchyType.Game, "/Script/EngineSettings.GeneralProjectSettings", "CopyrightNotice")]
		public string CopyrightNotice;

		/// <summary>
		/// The project's name.
		/// </summary>
		[ConfigFile(ConfigHierarchyType.Game, "/Script/EngineSettings.GeneralProjectSettings", "ProjectName")]
		public string ProductName;

		/// <summary>
		/// The static analyzer to use
		/// </summary>
		[XmlConfigFile(Category = "WindowsPlatform")]
		[CommandLine("-StaticAnalyzer")]
		public WindowsStaticAnalyzer StaticAnalyzer = WindowsStaticAnalyzer.None;

		/// <summary>
		/// Whether we should export a file containing .obj->source file mappings.
		/// </summary>
		[XmlConfigFile]
		[CommandLine("-ObjSrcMap")]
		public string ObjSrcMapFile = null;

		/// <summary>
		/// Provides a Module Definition File (.def) to the linker to describe various attributes of a DLL.
		/// Necessary when exporting functions by ordinal values instead of by name.
		/// </summary>
		public string ModuleDefinitionFile;

		/// <summary>
		/// Enables strict standard conformance mode (/permissive-) in VS2017+.
		/// </summary>
		[XmlConfigFile(Category = "WindowsPlatform")]
		[CommandLine("-Strict")]
		public bool bStrictConformanceMode = false; 

		/// VS2015 updated some of the CRT definitions but not all of the Windows SDK has been updated to match.
		/// Microsoft provides legacy_stdio_definitions library to enable building with VS2015 until they fix everything up.
		public bool bNeedsLegacyStdioDefinitionsLib
		{
			get { return Compiler == WindowsCompiler.VisualStudio2015 || Compiler == WindowsCompiler.VisualStudio2017 || Compiler == WindowsCompiler.Clang; }
		}

		/// <summary>
		/// The stack size when linking a non-editor target
		/// </summary>
		[RequiresUniqueBuildEnvironment]
		[ConfigFile(ConfigHierarchyType.Engine, "/Script/WindowsTargetPlatform.WindowsTargetSettings")]
		public int DefaultStackSize = 5000000;

		/// <summary>
		/// The stack size to commit when linking a non-editor target
		/// </summary>
		[RequiresUniqueBuildEnvironment]
		[ConfigFile(ConfigHierarchyType.Engine, "/Script/WindowsTargetPlatform.WindowsTargetSettings")]
		public int DefaultStackSizeCommit;

		/// <summary>
		/// Determines the amount of memory that the compiler allocates to construct precompiled headers (/Zm).
		/// </summary>
		[XmlConfigFile(Category = "WindowsPlatform")]
		public int PCHMemoryAllocationFactor = 0;

		/// <summary>
		/// True if we allow using addresses larger than 2GB on 32 bit builds
		/// </summary>
		public bool bBuildLargeAddressAwareBinary = true;

		/// <summary>
<<<<<<< HEAD
=======
		/// The Visual C++ environment to use for this target. Only initialized after all the target settings are finalized, in ValidateTarget().
		/// </summary>
		internal VCEnvironment Environment;

		/// <summary>
		/// Directory containing the toolchain
		/// </summary>
		public string ToolChainDir
		{
			get { return (Environment == null)? null : Environment.ToolChainDir.FullName; }
		}

		/// <summary>
		/// The version number of the toolchain
		/// </summary>
		public string ToolChainVersion
		{
			get { return (Environment == null)? null : Environment.ToolChainVersion.ToString(); }
		}

		/// <summary>
		/// Root directory containing the Windows Sdk
		/// </summary>
		public string WindowsSdkDir
		{
			get { return (Environment == null)? null : Environment.WindowsSdkDir.FullName; }
		}

		/// <summary>
>>>>>>> 15f50b57
		/// When using a Visual Studio compiler, returns the version name as a string
		/// </summary>
		/// <returns>The Visual Studio compiler version name (e.g. "2015")</returns>
		public string GetVisualStudioCompilerVersionName()
		{
			switch (Compiler)
			{
				case WindowsCompiler.Clang:
				case WindowsCompiler.Intel:
				case WindowsCompiler.VisualStudio2015:
				case WindowsCompiler.VisualStudio2017:
					return "2015"; // VS2017 is backwards compatible with VS2015 compiler

				default:
					throw new BuildException("Unexpected WindowsCompiler version for GetVisualStudioCompilerVersionName().  Either not using a Visual Studio compiler or switch block needs to be updated");
			}
		}
	}

	/// <summary>
	/// Read-only wrapper for Windows-specific target settings
	/// </summary>
	public class ReadOnlyWindowsTargetRules
	{
		/// <summary>
		/// The private mutable settings object
		/// </summary>
		private WindowsTargetRules Inner;

		/// <summary>
		/// Constructor
		/// </summary>
		/// <param name="Inner">The settings object to wrap</param>
		public ReadOnlyWindowsTargetRules(WindowsTargetRules Inner)
		{
			this.Inner = Inner;
		}

		/// <summary>
		/// Accessors for fields on the inner TargetRules instance
		/// </summary>
		#region Read-only accessor properties 
		#if !__MonoCS__
		#pragma warning disable CS1591
		#endif

		public WindowsCompiler Compiler
		{
			get { return Inner.Compiler; }
		}

		public string CompilerVersion
		{
			get { return Inner.CompilerVersion; }
		}

		public string WindowsSdkVersion
		{
			get { return Inner.WindowsSdkVersion; }
		}

		public int TargetWindowsVersion
		{
			get { return Inner.TargetWindowsVersion; }
		}

		public bool bPixProfilingEnabled
		{
			get { return Inner.bPixProfilingEnabled; }
		}

		public string CompanyName
		{
			get { return Inner.CompanyName; }
		}

		public string CopyrightNotice
		{
			get { return Inner.CopyrightNotice; }
		}

		public string ProductName
		{
			get { return Inner.ProductName; }
		}

		public WindowsStaticAnalyzer StaticAnalyzer
		{
			get { return Inner.StaticAnalyzer; }
		}

		public string ObjSrcMapFile
		{
			get { return Inner.ObjSrcMapFile; }
		}

		public string ModuleDefinitionFile
		{
			get { return Inner.ModuleDefinitionFile; }
		}

		public bool bNeedsLegacyStdioDefinitionsLib
		{
			get { return Inner.bNeedsLegacyStdioDefinitionsLib; }
		}

		public bool bStrictConformanceMode
		{
			get { return Inner.bStrictConformanceMode; }
		}

		public int DefaultStackSize
		{
			get { return Inner.DefaultStackSize; }
		}

		public int DefaultStackSizeCommit
		{
			get { return Inner.DefaultStackSizeCommit; }
		}

		public int PCHMemoryAllocationFactor
		{
			get { return Inner.PCHMemoryAllocationFactor; }
		}

		public bool bBuildLargeAddressAwareBinary
		{
			get { return Inner.bBuildLargeAddressAwareBinary; }
		}

		public string GetVisualStudioCompilerVersionName()
		{
			return Inner.GetVisualStudioCompilerVersionName();
		}

		internal VCEnvironment Environment
		{
			get { return Inner.Environment; }
		}

		public string ToolChainDir
		{
			get { return Inner.ToolChainDir; }
		}

		public string ToolChainVersion
		{
			get { return Inner.ToolChainVersion; }
		}

		public string WindowsSdkDir
		{
			get { return Inner.WindowsSdkDir; }
		}

		#if !__MonoCS__
		#pragma warning restore CS1591
		#endif
		#endregion
	}

	class WindowsPlatform : UEBuildPlatform
	{
		/// <summary>
		/// The default compiler version to be used, if installed. 
		/// </summary>
		static readonly VersionNumber DefaultToolChainVersion = VersionNumber.Parse("14.13.26128");

		/// <summary>
		/// The default Windows SDK version to be used, if installed.
		/// </summary>
		static readonly VersionNumber DefaultVersion = VersionNumber.Parse("10.0.16299.0");

		/// <summary>
		/// Cache of Visual Studio installation directories
		/// </summary>
		private static Dictionary<WindowsCompiler, List<DirectoryReference>> CachedVSInstallDirs = new Dictionary<WindowsCompiler, List<DirectoryReference>>();

		/// <summary>
		/// Cache of Visual C++ installation directories
		/// </summary>
		private static Dictionary<WindowsCompiler, Dictionary<VersionNumber, DirectoryReference>> CachedToolChainDirs = new Dictionary<WindowsCompiler, Dictionary<VersionNumber, DirectoryReference>>();

		/// <summary>
		/// Cache of Windows SDK installation directories
		/// </summary>
		private static IReadOnlyDictionary<VersionNumber, DirectoryReference> CachedWindowsSdkDirs;

		/// <summary>
		/// Cache of Universal CRT installation directories
		/// </summary>
		private static IReadOnlyDictionary<VersionNumber, DirectoryReference> CachedUniversalCrtDirs;

		/// <summary>
		/// True if we should use the Clang linker (LLD) when bCompileWithClang is enabled, otherwise we use the MSVC linker
		/// </summary>
		public static readonly bool bAllowClangLinker = false;

		/// <summary>
		/// True if we should use the Intel linker (xilink) when bCompileWithICL is enabled, otherwise we use the MSVC linker
		/// </summary>
		public static readonly bool bAllowICLLinker = true;

		WindowsPlatformSDK SDK;

		/// <summary>
		/// Constructor
		/// </summary>
		/// <param name="InPlatform">Creates a windows platform with the given enum value</param>
		/// <param name="InDefaultCppPlatform">The default C++ platform to compile for</param>
		/// <param name="InSDK">The installed Windows SDK</param>
		public WindowsPlatform(UnrealTargetPlatform InPlatform, CppPlatform InDefaultCppPlatform, WindowsPlatformSDK InSDK) : base(InPlatform, InDefaultCppPlatform)
		{
			SDK = InSDK;
		}

		/// <summary>
		/// Whether the required external SDKs are installed for this platform. Could be either a manual install or an AutoSDK.
		/// </summary>
		public override SDKStatus HasRequiredSDKsInstalled()
		{
			return SDK.HasRequiredSDKsInstalled();
		}

		/// <summary>
		/// Validate a target's settings
		/// </summary>
		public override void ValidateTarget(TargetRules Target)
		{
			// Disable Simplygon support if compiling against the NULL RHI.
			if (Target.GlobalDefinitions.Contains("USE_NULL_RHI=1"))
			{
				Target.bCompileSimplygon = false;
				Target.bCompileSimplygonSSF = false;
				Target.bCompileCEF3 = false;
			}

			// Set the compiler version if necessary
			if (Target.WindowsPlatform.Compiler == WindowsCompiler.Default)
			{
				Target.WindowsPlatform.Compiler = GetDefaultCompiler(Target.ProjectFile);
			}

			// Disable linking if we're using a static analyzer
			if(Target.WindowsPlatform.StaticAnalyzer != WindowsStaticAnalyzer.None)
			{
				Target.bDisableLinking = true;
			}

			// Disable PCHs for PVS studio
			if(Target.WindowsPlatform.StaticAnalyzer == WindowsStaticAnalyzer.PVSStudio)
			{
				Target.bUsePCHFiles = false;
			}

			// Override PCH settings
			if (Target.WindowsPlatform.Compiler == WindowsCompiler.Clang)
			{
				// @todo clang: Shared PCHs don't work on clang yet because the PCH will have definitions assigned to different values
				// than the consuming translation unit.  Unlike the warning in MSVC, this is a compile in Clang error which cannot be suppressed
				Target.bUseSharedPCHs = false;

				// @todo clang: PCH files aren't supported by "clang-cl" yet (no /Yc support, and "-x c++-header" cannot be specified)
				Target.bUsePCHFiles = false;
			}
			if (Target.WindowsPlatform.Compiler == WindowsCompiler.Intel)
			{
				Target.NumIncludedBytesPerUnityCPP = Math.Min(Target.NumIncludedBytesPerUnityCPP, 256 * 1024);

				Target.bUseSharedPCHs = false;

				Target.bUsePCHFiles = false;
			}

			// E&C support.
			if (Target.bSupportEditAndContinue || Target.bAdaptiveUnityEnablesEditAndContinue)
			{
				Target.bUseIncrementalLinking = true;
			}
			if (Target.bAdaptiveUnityEnablesEditAndContinue && !Target.bAdaptiveUnityDisablesPCH && !Target.bAdaptiveUnityCreatesDedicatedPCH)
			{
				throw new BuildException("bAdaptiveUnityEnablesEditAndContinue requires bAdaptiveUnityDisablesPCH or bAdaptiveUnityCreatesDedicatedPCH");
			}

			// If we're using PDB files and PCHs, the generated code needs to be compiled with the same options as the PCH.
			if ((Target.bUsePDBFiles || Target.bSupportEditAndContinue) && Target.bUsePCHFiles)
			{
				Target.bDisableDebugInfoForGeneratedCode = false;
			}

			// Initialize the VC environment for the target, and set all the version numbers to the concrete values we chose.
			VCEnvironment Environment = VCEnvironment.Create(Target.WindowsPlatform.Compiler, DefaultCppPlatform, Target.WindowsPlatform.CompilerVersion, Target.WindowsPlatform.WindowsSdkVersion);
			Target.WindowsPlatform.Environment = Environment;
			Target.WindowsPlatform.Compiler = Environment.Compiler;
			Target.WindowsPlatform.CompilerVersion = Environment.CompilerVersion.ToString();
			Target.WindowsPlatform.WindowsSdkVersion = Environment.WindowsSdkVersion.ToString();

//			@Todo: Still getting reports of frequent OOM issues with this enabled as of 15.7.
//			// Enable fast PDB linking if we're on VS2017 15.7 or later. Previous versions have OOM issues with large projects.
//			if(!Target.bFormalBuild && !Target.bUseFastPDBLinking.HasValue && Target.WindowsPlatform.Compiler >= WindowsCompiler.VisualStudio2017)
//			{
//				VersionNumber Version;
//				DirectoryReference ToolChainDir;
//				if(TryGetVCToolChainDir(Target.WindowsPlatform.Compiler, Target.WindowsPlatform.CompilerVersion, out Version, out ToolChainDir) && Version >= new VersionNumber(14, 14, 26316))
//				{
//					Target.bUseFastPDBLinking = true;
//				}
//			}
		}

		/// <summary>
		/// Gets the default compiler which should be used, if it's not set explicitly by the target, command line, or config file.
		/// </summary>
		/// <returns>The default compiler version</returns>
		internal static WindowsCompiler GetDefaultCompiler(FileReference ProjectFile)
		{
			// If there's no specific compiler set, try to pick the matching compiler for the selected IDE
			object ProjectFormatObject;
			if (XmlConfig.TryGetValue(typeof(VCProjectFileGenerator), "Version", out ProjectFormatObject))
			{
				VCProjectFileFormat ProjectFormat = (VCProjectFileFormat)ProjectFormatObject;
				if (ProjectFormat == VCProjectFileFormat.VisualStudio2017)
				{
					return WindowsCompiler.VisualStudio2017;
				}
				else if (ProjectFormat == VCProjectFileFormat.VisualStudio2015)
				{
					return WindowsCompiler.VisualStudio2015;
				}
			}

			// Check the editor settings too
			ProjectFileFormat PreferredAccessor;
			if(ProjectFileGenerator.GetPreferredSourceCodeAccessor(ProjectFile, out PreferredAccessor))
			{
				if(PreferredAccessor == ProjectFileFormat.VisualStudio2017)
			    {
				    return WindowsCompiler.VisualStudio2017;
			    }
				else if(PreferredAccessor == ProjectFileFormat.VisualStudio2015)
				{
					return WindowsCompiler.VisualStudio2015;
				}
			}

			// Second, default based on what's installed, test for 2015 first
			if (HasCompiler(WindowsCompiler.VisualStudio2017))
			{
				return WindowsCompiler.VisualStudio2017;
			}
			if (HasCompiler(WindowsCompiler.VisualStudio2015))
			{
				return WindowsCompiler.VisualStudio2015;
			}

			// If we do have a Visual Studio installation, but we're missing just the C++ parts, warn about that.
			DirectoryReference VSInstallDir;
			if (TryGetVSInstallDir(WindowsCompiler.VisualStudio2017, out VSInstallDir))
			{
				Log.TraceWarning("Visual Studio 2017 is installed, but is missing the C++ toolchain. Please verify that the \"VC++ 2017 toolset\" component is selected in the Visual Studio 2017 installation options.");
			}
			else if (TryGetVSInstallDir(WindowsCompiler.VisualStudio2015, out VSInstallDir))
			{
				Log.TraceWarning("Visual Studio 2015 is installed, but is missing the C++ toolchain. Please verify that \"Common Tools for Visual C++ 2015\" are selected from the Visual Studio 2015 installation options.");
			}
			else
			{
				Log.TraceWarning("No Visual C++ installation was found. Please download and install Visual Studio 2015 with C++ components.");
			}

			// Finally, default to VS2015 anyway
			return WindowsCompiler.VisualStudio2015;
		}

		/// <summary>
		/// Returns the human-readable name of the given compiler
		/// </summary>
		/// <param name="Compiler">The compiler value</param>
		/// <returns>Name of the compiler</returns>
		public static string GetCompilerName(WindowsCompiler Compiler)
		{
			switch (Compiler)
			{
				case WindowsCompiler.VisualStudio2015:
					return "Visual Studio 2015";
				case WindowsCompiler.VisualStudio2017:
					return "Visual Studio 2017";
				default:
					return Compiler.ToString();
			}
		}

		/// <summary>
		/// Get the first Visual Studio install directory for the given compiler version. Note that it is possible for the compiler toolchain to be installed without
		/// Visual Studio.
		/// </summary>
		/// <param name="Compiler">Version of the toolchain to look for.</param>
		/// <param name="InstallDir">On success, the directory that Visual Studio is installed to.</param>
		/// <returns>True if the directory was found, false otherwise.</returns>
		public static bool TryGetVSInstallDir(WindowsCompiler Compiler, out DirectoryReference InstallDir)
		{
			if (BuildHostPlatform.Current.Platform != UnrealTargetPlatform.Win64 && BuildHostPlatform.Current.Platform != UnrealTargetPlatform.Win32)
			{
				InstallDir = null;
				return false;
			}

			List<DirectoryReference> InstallDirs = FindVSInstallDirs(Compiler);
			if(InstallDirs.Count == 0)
			{
				InstallDir = null;
				return false;
			}
			else
			{
				InstallDir = InstallDirs[0];
				return true;
			}
		}

		/// <summary>
		/// Read the Visual Studio install directory for the given compiler version. Note that it is possible for the compiler toolchain to be installed without
		/// Visual Studio.
		/// </summary>
		/// <param name="Compiler">Version of the toolchain to look for.</param>
		/// <returns>List of directories containing Visual Studio installations</returns>
		public static List<DirectoryReference> FindVSInstallDirs(WindowsCompiler Compiler)
		{
			List<DirectoryReference> InstallDirs;
			if(!CachedVSInstallDirs.TryGetValue(Compiler, out InstallDirs))
			{
				InstallDirs = new List<DirectoryReference>();
			    if (BuildHostPlatform.Current.Platform == UnrealTargetPlatform.Win64 || BuildHostPlatform.Current.Platform == UnrealTargetPlatform.Win32)
			    {
				    if(Compiler == WindowsCompiler.VisualStudio2015)
				    {
					    // VS2015 just installs one toolchain; use that.
					    DirectoryReference InstallDir;
					    if(TryReadInstallDirRegistryKey32("Microsoft\\VisualStudio\\SxS\\VS7", "14.0", out InstallDir))
					    {
						    InstallDirs.Add(InstallDir);
					    }
				    }
				    else if(Compiler == WindowsCompiler.VisualStudio2017)
				    {
					    // Enumerate all the installed Visual Studio instances using the interop SDK. There may be several installed side by side on a single machine (preview, community, enterprise, etc...).
						List<DirectoryReference> PreReleaseInstallDirs = new List<DirectoryReference>();
					    try
					    {
						    SetupConfiguration Setup = new SetupConfiguration();
						    IEnumSetupInstances Enumerator = Setup.EnumAllInstances(); 
    
						    ISetupInstance[] Instances = new ISetupInstance[1];
						    for(;;)
						    { 
							    int NumFetched; 
							    Enumerator.Next(1, Instances, out NumFetched);
    
							    if(NumFetched == 0)
							    {
								    break;
							    }
    
							    ISetupInstance2 Instance = (ISetupInstance2)Instances[0];
							    if((Instance.GetState() & InstanceState.Local) == InstanceState.Local)
							    {
									ISetupInstanceCatalog Catalog = (ISetupInstanceCatalog)Instance as ISetupInstanceCatalog;
									if (Catalog != null && Catalog.IsPrerelease())
									{
										PreReleaseInstallDirs.Add(new DirectoryReference(Instance.GetInstallationPath()));
									}
									else
									{
										InstallDirs.Add(new DirectoryReference(Instance.GetInstallationPath()));
									}
							    }
						    }
					    }
					    catch
					    {
					    }
						InstallDirs.AddRange(PreReleaseInstallDirs);
				    }
				    else
				    {
					    throw new BuildException("Unsupported compiler version ({0})", Compiler);
				    }
				}
				CachedVSInstallDirs.Add(Compiler, InstallDirs);
			}
			return InstallDirs;
		}	 

		/// <summary>
		/// Determines the directory containing the MSVC toolchain
		/// </summary>
		/// <param name="Compiler">Major version of the compiler to use</param>
		/// <returns>Map of version number to directories</returns>
		public static Dictionary<VersionNumber, DirectoryReference> FindToolChainDirs(WindowsCompiler Compiler)
		{
			Dictionary<VersionNumber, DirectoryReference> ToolChainVersionToDir;
			if(!CachedToolChainDirs.TryGetValue(Compiler, out ToolChainVersionToDir))
			{
				ToolChainVersionToDir = new Dictionary<VersionNumber, DirectoryReference>();
			    if (BuildHostPlatform.Current.Platform == UnrealTargetPlatform.Win64 || BuildHostPlatform.Current.Platform == UnrealTargetPlatform.Win32)
			    {
					if(Compiler == WindowsCompiler.Clang)
					{
						// Check for a manual installation
						DirectoryReference InstallDir = DirectoryReference.Combine(DirectoryReference.GetSpecialFolder(Environment.SpecialFolder.ProgramFiles), "LLVM");
						if(IsValidToolChainDirClang(InstallDir))
						{
							FileReference CompilerFile = FileReference.Combine(InstallDir, "bin", "clang-cl.exe");
							if(FileReference.Exists(CompilerFile))
							{
								FileVersionInfo VersionInfo = FileVersionInfo.GetVersionInfo(CompilerFile.FullName);
								VersionNumber Version = new VersionNumber(VersionInfo.FileMajorPart, VersionInfo.FileMinorPart, VersionInfo.FileBuildPart);
								ToolChainVersionToDir[Version] = InstallDir;
							}
						}

						// Check for AutoSDK paths
						DirectoryReference AutoSdkDir;
						if(UEBuildPlatformSDK.TryGetHostPlatformAutoSDKDir(out AutoSdkDir))
						{
							DirectoryReference ClangBaseDir = DirectoryReference.Combine(AutoSdkDir, "Win64", "LLVM");
							if(DirectoryReference.Exists(ClangBaseDir))
							{
								foreach(DirectoryReference ToolChainDir in DirectoryReference.EnumerateDirectories(ClangBaseDir))
								{
									VersionNumber Version;
									if(VersionNumber.TryParse(ToolChainDir.GetDirectoryName(), out Version) && IsValidToolChainDirClang(ToolChainDir))
									{
										ToolChainVersionToDir[Version] = ToolChainDir;
									}
								}
							}
						}
					}
					else if(Compiler == WindowsCompiler.Intel)
					{
						// Just check for a manual installation
						DirectoryReference InstallDir = DirectoryReference.Combine(DirectoryReference.GetSpecialFolder(Environment.SpecialFolder.ProgramFilesX86), "IntelSWTools", "compilers_and_libraries", "windows");
						if(DirectoryReference.Exists(InstallDir))
						{
							FileReference IclPath = FileReference.Combine(InstallDir, "bin", "intel64", "icl.exe");
							if(FileReference.Exists(IclPath))
							{
								FileVersionInfo VersionInfo = FileVersionInfo.GetVersionInfo(IclPath.FullName);
								VersionNumber Version = new VersionNumber(VersionInfo.FileMajorPart, VersionInfo.FileMinorPart, VersionInfo.FileBuildPart);
								ToolChainVersionToDir[Version] = InstallDir;
							}
						}
					}
				    else if(Compiler == WindowsCompiler.VisualStudio2015)
				    {
					    // VS2015 just installs one toolchain; use that.
					    List<DirectoryReference> InstallDirs = FindVSInstallDirs(Compiler);
					    foreach(DirectoryReference InstallDir in InstallDirs)
					    {
							DirectoryReference ToolChainBaseDir = DirectoryReference.Combine(InstallDir, "VC");
							if(IsValidToolChainDir2015(ToolChainBaseDir))
							{
								ToolChainVersionToDir[new VersionNumber(14, 0)] = ToolChainBaseDir;
							}
					    }
				    }
				    else if(Compiler == WindowsCompiler.VisualStudio2017)
				    {
						// Enumerate all the manually installed toolchains
						List<DirectoryReference> InstallDirs = FindVSInstallDirs(Compiler);
					    foreach(DirectoryReference InstallDir in InstallDirs)
					    {
						    DirectoryReference ToolChainBaseDir = DirectoryReference.Combine(InstallDir, "VC", "Tools", "MSVC");
						    if(DirectoryReference.Exists(ToolChainBaseDir))
						    {
							    foreach(DirectoryReference ToolChainDir in DirectoryReference.EnumerateDirectories(ToolChainBaseDir))
							    {
								    VersionNumber Version;
								    if(VersionNumber.TryParse(ToolChainDir.GetDirectoryName(), out Version) && IsValidToolChainDir2017(ToolChainDir) && !ToolChainVersionToDir.ContainsKey(Version))
								    {
									    ToolChainVersionToDir[Version] = ToolChainDir;
								    }
							    }
						    }
					    }

						// Enumerate all the AutoSDK toolchains
						DirectoryReference PlatformDir;
						if(UEBuildPlatformSDK.TryGetHostPlatformAutoSDKDir(out PlatformDir))
						{
							DirectoryReference ToolChainBaseDir = DirectoryReference.Combine(PlatformDir, "Win64", "VS2017");
							if(DirectoryReference.Exists(ToolChainBaseDir))
							{
								foreach(DirectoryReference ToolChainDir in DirectoryReference.EnumerateDirectories(ToolChainBaseDir))
								{
									VersionNumber Version;
									if(VersionNumber.TryParse(ToolChainDir.GetDirectoryName(), out Version) && IsValidToolChainDir2017(ToolChainDir) && !ToolChainVersionToDir.ContainsKey(Version))
									{
										ToolChainVersionToDir[Version] = ToolChainDir;
									}
								}
							}
						}
					}
					else
				    {
					    throw new BuildException("Unsupported compiler version ({0})", Compiler);
				    }
				}
				CachedToolChainDirs.Add(Compiler, ToolChainVersionToDir);
			}
			return ToolChainVersionToDir;
		}

		/// <summary>
		/// Checks if the given directory contains a valid Clang toolchain
		/// </summary>
		/// <param name="ToolChainDir">Directory to check</param>
		/// <returns>True if the given directory is valid</returns>
		static bool IsValidToolChainDirClang(DirectoryReference ToolChainDir)
		{
			return FileReference.Exists(FileReference.Combine(ToolChainDir, "bin", "clang-cl.exe"));
		}

		/// <summary>
		/// Checks if the given directory contains a valid Visual Studio 2015 toolchain
		/// </summary>
		/// <param name="ToolChainDir">Directory to check</param>
		/// <returns>True if the given directory is valid</returns>
		static bool IsValidToolChainDir2015(DirectoryReference ToolChainDir)
		{
			return FileReference.Exists(FileReference.Combine(ToolChainDir, "bin", "amd64", "cl.exe")) || FileReference.Exists(FileReference.Combine(ToolChainDir, "bin", "x86_amd64", "cl.exe"));
		}

		/// <summary>
		/// Checks if the given directory contains a valid Visual Studio 2017 toolchain
		/// </summary>
		/// <param name="ToolChainDir">Directory to check</param>
		/// <returns>True if the given directory is valid</returns>
		static bool IsValidToolChainDir2017(DirectoryReference ToolChainDir)
		{
			return FileReference.Exists(FileReference.Combine(ToolChainDir, "bin", "Hostx86", "x64", "cl.exe")) || FileReference.Exists(FileReference.Combine(ToolChainDir, "bin", "Hostx64", "x64", "cl.exe"));
		}

		/// <summary>
		/// Determines if an IDE for the given compiler is installed.
		/// </summary>
		/// <param name="Compiler">Compiler to check for</param>
		/// <returns>True if the given compiler is installed</returns>
		public static bool HasIDE(WindowsCompiler Compiler)
		{
			return FindVSInstallDirs(Compiler).Count > 0;
		}

		/// <summary>
		/// Determines if a given compiler is installed
		/// </summary>
		/// <param name="Compiler">Compiler to check for</param>
		/// <returns>True if the given compiler is installed</returns>
		public static bool HasCompiler(WindowsCompiler Compiler)
		{
			return FindToolChainDirs(Compiler).Count > 0;
		}

		/// <summary>
		/// Determines the directory containing the MSVC toolchain
		/// </summary>
		/// <param name="Compiler">Major version of the compiler to use</param>
		/// <param name="CompilerVersion">The minimum compiler version to use</param>
		/// <param name="OutToolChainVersion">Receives the chosen toolchain version</param>
		/// <param name="OutToolChainDir">Receives the directory containing the toolchain</param>
		/// <returns>True if the toolchain directory was found correctly</returns>
		public static bool TryGetToolChainDir(WindowsCompiler Compiler, string CompilerVersion, out VersionNumber OutToolChainVersion, out DirectoryReference OutToolChainDir)
		{
			// Find all the installed toolchains
			Dictionary<VersionNumber, DirectoryReference> ToolChainVersionToDir = FindToolChainDirs(Compiler);

			// Figure out the actual version number that we want
			VersionNumber ToolChainVersion = null;
			if(CompilerVersion != null)
			{
				if(String.Compare(CompilerVersion, "Latest", StringComparison.InvariantCultureIgnoreCase) == 0 && ToolChainVersionToDir.Count > 0)
				{
					ToolChainVersion = ToolChainVersionToDir.OrderBy(x => x.Key).Last().Key;
				}
				else if(!VersionNumber.TryParse(CompilerVersion, out ToolChainVersion))
				{
					throw new BuildException("Unable to find {0} toolchain; '{1}' is an invalid version", GetCompilerName(Compiler), CompilerVersion);
				}
			}
			else
			{
				if(ToolChainVersionToDir.ContainsKey(DefaultToolChainVersion))
				{
					ToolChainVersion = DefaultToolChainVersion;
				}
				else if(ToolChainVersionToDir.Count > 0)
				{
					ToolChainVersion = ToolChainVersionToDir.OrderBy(x => x.Key).Last().Key;
				}
			}

			// Get the actual directory for this version
			if(ToolChainVersion != null && ToolChainVersionToDir.TryGetValue(ToolChainVersion, out OutToolChainDir))
			{
				OutToolChainVersion = ToolChainVersion;
				return true;
			}

			// Otherwise fail
			OutToolChainVersion = null;
			OutToolChainDir = null;
			return false;
		}

		/// <summary>
		/// Reads an install directory for a 32-bit program from a registry key. This checks for per-user and machine wide settings, and under the Wow64 virtual keys (HKCU\SOFTWARE, HKLM\SOFTWARE, HKCU\SOFTWARE\Wow6432Node, HKLM\SOFTWARE\Wow6432Node).
		/// </summary>
		/// <param name="KeySuffix">Path to the key to read, under one of the roots listed above.</param>
		/// <param name="ValueName">Value to be read.</param>
		/// <param name="InstallDir">On success, the directory corresponding to the value read.</param>
		/// <returns>True if the key was read, false otherwise.</returns>
		static bool TryReadInstallDirRegistryKey32(string KeySuffix, string ValueName, out DirectoryReference InstallDir)
		{
			if (TryReadDirRegistryKey("HKEY_CURRENT_USER\\SOFTWARE\\" + KeySuffix, ValueName, out InstallDir))
			{
				return true;
			}
			if (TryReadDirRegistryKey("HKEY_LOCAL_MACHINE\\SOFTWARE\\" + KeySuffix, ValueName, out InstallDir))
			{
				return true;
			}
			if (TryReadDirRegistryKey("HKEY_CURRENT_USER\\SOFTWARE\\Wow6432Node\\" + KeySuffix, ValueName, out InstallDir))
			{
				return true;
			}
			if (TryReadDirRegistryKey("HKEY_LOCAL_MACHINE\\SOFTWARE\\Wow6432Node\\" + KeySuffix, ValueName, out InstallDir))
			{
				return true;
			}
			return false;
		}

		/// <summary>
		/// Attempts to reads a directory name stored in a registry key
		/// </summary>
		/// <param name="KeyName">Key to read from</param>
		/// <param name="ValueName">Value within the key to read</param>
		/// <param name="Value">The directory read from the registry key</param>
		/// <returns>True if the key was read, false if it was missing or empty</returns>
		static bool TryReadDirRegistryKey(string KeyName, string ValueName, out DirectoryReference Value)
		{
			string StringValue = Registry.GetValue(KeyName, ValueName, null) as string;
			if (String.IsNullOrEmpty(StringValue))
			{
				Value = null;
				return false;
			}
			else
			{
				Value = new DirectoryReference(StringValue);
				return true;
			}
		}

		/// <summary>
		/// Gets the path to MSBuild. This mirrors the logic in GetMSBuildPath.bat.
		/// </summary>
		/// <param name="OutLocation">On success, receives the path to the MSBuild executable.</param>
		/// <returns>True on success.</returns>
		public static bool TryGetMsBuildPath(out FileReference OutLocation)
		{
			// Get the Visual Studio 2017 install directory
			List<DirectoryReference> InstallDirs = WindowsPlatform.FindVSInstallDirs(WindowsCompiler.VisualStudio2017);
			foreach(DirectoryReference InstallDir in InstallDirs)
			{
				FileReference MsBuildLocation = FileReference.Combine(InstallDir, "MSBuild", "15.0", "Bin", "MSBuild.exe");
				if(FileReference.Exists(MsBuildLocation))
				{
					OutLocation = MsBuildLocation;
					return true;
				}
			}

			// Try to get the MSBuild 14.0 path directly (see https://msdn.microsoft.com/en-us/library/hh162058(v=vs.120).aspx)
			FileReference ToolPath = FileReference.Combine(DirectoryReference.GetSpecialFolder(Environment.SpecialFolder.ProgramFilesX86), "MSBuild", "14.0", "bin", "MSBuild.exe");
			if(FileReference.Exists(ToolPath))
			{
				OutLocation = ToolPath;
				return true;
			} 

			// Check for older versions of MSBuild. These are registered as separate versions in the registry.
			if (TryReadMsBuildInstallPath("Microsoft\\MSBuild\\ToolsVersions\\14.0", "MSBuildToolsPath", "MSBuild.exe", out ToolPath))
			{
				OutLocation = ToolPath;
				return true;
			}
			if (TryReadMsBuildInstallPath("Microsoft\\MSBuild\\ToolsVersions\\12.0", "MSBuildToolsPath", "MSBuild.exe", out ToolPath))
			{
				OutLocation = ToolPath;
				return true;
			}
			if (TryReadMsBuildInstallPath("Microsoft\\MSBuild\\ToolsVersions\\4.0", "MSBuildToolsPath", "MSBuild.exe", out ToolPath))
			{
				OutLocation = ToolPath;
				return true;
			}

			OutLocation = null;
			return false;
		}

		/// <summary>
		/// Gets the MSBuild path, and throws an exception on failure.
		/// </summary>
		/// <returns>Path to MSBuild</returns>
		public static FileReference GetMsBuildToolPath()
		{
			FileReference Location;
			if(!TryGetMsBuildPath(out Location))
			{
				throw new BuildException("Unable to find installation of MSBuild.");
			}
 			return Location;
		}

		/// <summary>
		/// Function to query the registry under HKCU/HKLM Win32/Wow64 software registry keys for a certain install directory.
		/// This mirrors the logic in GetMSBuildPath.bat.
		/// </summary>
		/// <returns></returns>
		static bool TryReadMsBuildInstallPath(string KeyRelativePath, string KeyName, string MsBuildRelativePath, out FileReference OutMsBuildPath)
		{
			string[] KeyBasePaths =
			{
				@"HKEY_CURRENT_USER\SOFTWARE\",
				@"HKEY_LOCAL_MACHINE\SOFTWARE\",
				@"HKEY_CURRENT_USER\SOFTWARE\Wow6432Node\",
				@"HKEY_LOCAL_MACHINE\SOFTWARE\Wow6432Node\"
			};

			foreach (string KeyBasePath in KeyBasePaths)
			{
				string Value = Registry.GetValue(KeyBasePath + KeyRelativePath, KeyName, null) as string;
				if (Value != null)
				{
					FileReference MsBuildPath = FileReference.Combine(new DirectoryReference(Value), MsBuildRelativePath);
					if (FileReference.Exists(MsBuildPath))
					{
						OutMsBuildPath = MsBuildPath;
						return true;
					}
				}
			}

			OutMsBuildPath = null;
			return false;
		}

		/// <summary>
		/// Updates the CachedWindowsSdkDirs and CachedUniversalCrtDirs variables
		/// </summary>
		private static void UpdateCachedWindowsSdks()
		{
			Dictionary<VersionNumber, DirectoryReference> WindowsSdkDirs = new Dictionary<VersionNumber, DirectoryReference>();
			Dictionary<VersionNumber, DirectoryReference> UniversalCrtDirs = new Dictionary<VersionNumber, DirectoryReference>();

			// Enumerate the Windows 8.1 SDK, if present
			DirectoryReference InstallDir_8_1;
			if(TryReadInstallDirRegistryKey32("Microsoft\\Microsoft SDKs\\Windows\\v8.1", "InstallationFolder", out InstallDir_8_1))
			{
				if(FileReference.Exists(FileReference.Combine(InstallDir_8_1, "Include", "um", "windows.h")))
				{
					Log.TraceLog("Found Windows 8.1 SDK at {0}", InstallDir_8_1);
					VersionNumber Version_8_1 = new VersionNumber(8, 1);
					WindowsSdkDirs[Version_8_1] = InstallDir_8_1;
				}
			}

			// Find all the root directories for Windows 10 SDKs
			List<DirectoryReference> InstallDirs_10 = new List<DirectoryReference>();
			EnumerateSdkRootDirs(InstallDirs_10);

			// Enumerate all the Windows 10 SDKs
			foreach(DirectoryReference InstallDir_10 in InstallDirs_10.Distinct())
			{
				DirectoryReference IncludeRootDir = DirectoryReference.Combine(InstallDir_10, "Include");
				if(DirectoryReference.Exists(IncludeRootDir))
				{
					foreach(DirectoryReference IncludeDir in DirectoryReference.EnumerateDirectories(IncludeRootDir))
					{
						VersionNumber IncludeVersion;
						if(VersionNumber.TryParse(IncludeDir.GetDirectoryName(), out IncludeVersion))
						{
							if(FileReference.Exists(FileReference.Combine(IncludeDir, "um", "windows.h")))
							{
								Log.TraceLog("Found Windows 10 SDK version {0} at {1}", IncludeVersion, InstallDir_10);
								WindowsSdkDirs[IncludeVersion] = InstallDir_10;
							}
							if(FileReference.Exists(FileReference.Combine(IncludeDir, "ucrt", "corecrt.h")))
							{
								Log.TraceLog("Found Universal CRT version {0} at {1}", IncludeVersion, InstallDir_10);
								UniversalCrtDirs[IncludeVersion] = InstallDir_10;
							}
						}
					}
				}
			}

			CachedWindowsSdkDirs = WindowsSdkDirs;
			CachedUniversalCrtDirs = UniversalCrtDirs;
		}

		/// <summary>
		/// Finds all the installed Windows SDK versions
		/// </summary>
		/// <returns>Map of version number to Windows SDK directories</returns>
		public static IReadOnlyDictionary<VersionNumber, DirectoryReference> FindWindowsSdkDirs()
		{
			// Update the cache of install directories, if it's not set
			if(CachedWindowsSdkDirs == null)
			{
				UpdateCachedWindowsSdks();
			}
			return CachedWindowsSdkDirs;
		}

		/// <summary>
		/// Finds all the installed Universal CRT versions
		/// </summary>
		/// <returns>Map of version number to universal CRT directories</returns>
		public static IReadOnlyDictionary<VersionNumber, DirectoryReference> FindUniversalCrtDirs()
		{
			if(CachedUniversalCrtDirs == null)
			{
				UpdateCachedWindowsSdks();
			}
			return CachedUniversalCrtDirs;
		}

		/// <summary>
		/// Enumerates all the Windows 10 SDK root directories
		/// </summary>
		/// <param name="RootDirs">Receives all the Windows 10 sdk root directories</param>
		private static void EnumerateSdkRootDirs(List<DirectoryReference> RootDirs)
		{
			DirectoryReference RootDir;
			if(TryReadInstallDirRegistryKey32("Microsoft\\Windows Kits\\Installed Roots", "KitsRoot10", out RootDir))
			{
				Log.TraceLog("Found Windows 10 SDK root at {0} (1)", RootDir);
				RootDirs.Add(RootDir);
			}
			if(TryReadInstallDirRegistryKey32("Microsoft\\Microsoft SDKs\\Windows\\v10.0", "InstallationFolder", out RootDir))
			{
				Log.TraceLog("Found Windows 10 SDK root at {0} (2)", RootDir);
				RootDirs.Add(RootDir);
			}

			DirectoryReference HostAutoSdkDir;
			if(UEBuildPlatformSDK.TryGetHostPlatformAutoSDKDir(out HostAutoSdkDir))
			{
				DirectoryReference RootDirAutoSdk = DirectoryReference.Combine(HostAutoSdkDir, "Win64", "Windows Kits", "10");
				if(DirectoryReference.Exists(RootDirAutoSdk))
				{
					Log.TraceLog("Found Windows 10 AutoSDK root at {0}", RootDirAutoSdk);
					RootDirs.Add(RootDirAutoSdk);
				}
			}
		}

		/// <summary>
		/// Determines the directory containing the Windows SDK toolchain
		/// </summary>
		/// <param name="DesiredVersion">The desired Windows SDK version. This may be "Latest", a specific version number, or null. If null, the function will look for DefaultWindowsSdkVersion. Failing that, it will return the latest version.</param>
		/// <param name="OutSdkVersion">Receives the version number of the selected Windows SDK</param>
		/// <param name="OutSdkDir">Receives the root directory for the selected SDK</param>
		/// <returns>True if the toolchain directory was found correctly</returns>
		public static bool TryGetWindowsSdkDir(string DesiredVersion, out VersionNumber OutSdkVersion, out DirectoryReference OutSdkDir)
		{
			// Get a map of Windows SDK versions to their root directories
			IReadOnlyDictionary<VersionNumber, DirectoryReference> WindowsSdkDirs = FindWindowsSdkDirs();

			// Figure out which version number to look for
			VersionNumber WindowsSdkVersion = null;
			if(DesiredVersion != null)
			{
				if(String.Compare(DesiredVersion, "Latest", StringComparison.InvariantCultureIgnoreCase) == 0 && CachedWindowsSdkDirs.Count > 0)
				{
					WindowsSdkVersion = CachedWindowsSdkDirs.OrderBy(x => x.Key).Last().Key;
				}
				else if(!VersionNumber.TryParse(DesiredVersion, out WindowsSdkVersion))
				{
					throw new BuildException("Unable to find requested Windows SDK; '{0}' is an invalid version", DesiredVersion);
				}
			}
			else
			{
				if(CachedWindowsSdkDirs.ContainsKey(DefaultVersion))
				{
					WindowsSdkVersion = DefaultVersion;
				}
				else if(CachedWindowsSdkDirs.Count > 0)
				{
					WindowsSdkVersion = CachedWindowsSdkDirs.OrderBy(x => x.Key).Last().Key;
				}
			}

			// Get the actual directory for this version
			DirectoryReference SdkDir;
			if(WindowsSdkVersion != null && CachedWindowsSdkDirs.TryGetValue(WindowsSdkVersion, out SdkDir))
			{
				OutSdkDir = SdkDir;
				OutSdkVersion = WindowsSdkVersion;
				return true;
			}
			else
			{
				OutSdkDir = null;
				OutSdkVersion = null;
				return false;
			}
		}

		/// <summary>
		/// Gets the installation directory for the NETFXSDK
		/// </summary>
		/// <param name="OutInstallDir">Receives the installation directory on success</param>
		/// <returns>True if the directory was found, false otherwise</returns>
		public static bool TryGetNetFxSdkInstallDir(out DirectoryReference OutInstallDir)
		{
			DirectoryReference HostAutoSdkDir;
			if(UEBuildPlatformSDK.TryGetHostPlatformAutoSDKDir(out HostAutoSdkDir))
			{
				DirectoryReference NetFxDir_4_6 = DirectoryReference.Combine(HostAutoSdkDir, "Win64", "Windows Kits", "NETFXSDK", "4.6");
				if(FileReference.Exists(FileReference.Combine(NetFxDir_4_6, "Include", "um", "mscoree.h")))
				{
					OutInstallDir = NetFxDir_4_6;
					return true;
				}

				DirectoryReference NetFxDir_4_6_1 = DirectoryReference.Combine(HostAutoSdkDir, "Win64", "Windows Kits", "NETFXSDK", "4.6.1");
				if(FileReference.Exists(FileReference.Combine(NetFxDir_4_6_1, "Include", "um", "mscoree.h")))
				{
					OutInstallDir = NetFxDir_4_6_1;
					return true;
				}
			}

			return TryReadInstallDirRegistryKey32("Microsoft\\Microsoft SDKs\\NETFXSDK\\4.6", "KitsInstallationFolder", out OutInstallDir) ||
			       TryReadInstallDirRegistryKey32("Microsoft\\Microsoft SDKs\\NETFXSDK\\4.6.1", "KitsInstallationFolder", out OutInstallDir) ||
				   TryReadInstallDirRegistryKey32("Microsoft\\Microsoft SDKs\\NETFXSDK\\4.6.2", "KitsInstallationFolder", out OutInstallDir);
		}

		/// <summary>
		/// If this platform can be compiled with SN-DBS
		/// </summary>
		public override bool CanUseSNDBS()
		{
			// Check that SN-DBS is available
			string SCERootPath = Environment.GetEnvironmentVariable("SCE_ROOT_DIR");
			if (!String.IsNullOrEmpty(SCERootPath))
			{
				string SNDBSPath = Path.Combine(SCERootPath, "common", "sn-dbs", "bin", "dbsbuild.exe");
				bool bIsSNDBSAvailable = File.Exists(SNDBSPath);
				return bIsSNDBSAvailable;
			}
			else
			{
				return false;
			}
		}

		/// <summary>
		/// Determines if the given name is a build product for a target.
		/// </summary>
		/// <param name="FileName">The name to check</param>
		/// <param name="NamePrefixes">Target or application names that may appear at the start of the build product name (eg. "UE4Editor", "ShooterGameEditor")</param>
		/// <param name="NameSuffixes">Suffixes which may appear at the end of the build product name</param>
		/// <returns>True if the string matches the name of a build product, false otherwise</returns>
		public override bool IsBuildProduct(string FileName, string[] NamePrefixes, string[] NameSuffixes)
		{
			return IsBuildProductName(FileName, NamePrefixes, NameSuffixes, ".exe")
				|| IsBuildProductName(FileName, NamePrefixes, NameSuffixes, ".dll")
				|| IsBuildProductName(FileName, NamePrefixes, NameSuffixes, ".dll.response")
				|| IsBuildProductName(FileName, NamePrefixes, NameSuffixes, ".lib")
				|| IsBuildProductName(FileName, NamePrefixes, NameSuffixes, ".pdb")
				|| IsBuildProductName(FileName, NamePrefixes, NameSuffixes, ".exp")
				|| IsBuildProductName(FileName, NamePrefixes, NameSuffixes, ".obj")
				|| IsBuildProductName(FileName, NamePrefixes, NameSuffixes, ".map")
				|| IsBuildProductName(FileName, NamePrefixes, NameSuffixes, ".objpaths");
		}

		/// <summary>
		/// Get the extension to use for the given binary type
		/// </summary>
		/// <param name="InBinaryType"> The binrary type being built</param>
		/// <returns>string    The binary extenstion (ie 'exe' or 'dll')</returns>
		public override string GetBinaryExtension(UEBuildBinaryType InBinaryType)
		{
			switch (InBinaryType)
			{
				case UEBuildBinaryType.DynamicLinkLibrary:
					return ".dll";
				case UEBuildBinaryType.Executable:
					return ".exe";
				case UEBuildBinaryType.StaticLibrary:
					return ".lib";
			}
			return base.GetBinaryExtension(InBinaryType);
		}

		/// <summary>
		/// Get the extensions to use for debug info for the given binary type
		/// </summary>
		/// <param name="Target">The target being built</param>
		/// <param name="InBinaryType"> The binary type being built</param>
		/// <returns>string[]    The debug info extensions (i.e. 'pdb')</returns>
		public override string[] GetDebugInfoExtensions(ReadOnlyTargetRules Target, UEBuildBinaryType InBinaryType)
		{
			switch (InBinaryType)
			{
				case UEBuildBinaryType.DynamicLinkLibrary:
				case UEBuildBinaryType.Executable:
					return new string[] {".pdb"};
			}
			return new string [] {};
		}

		public override bool BuildRequiresCookedData(UnrealTargetPlatform InPlatform, UnrealTargetConfiguration InConfiguration)
		{
			return false;
		}

		public override bool HasDefaultBuildConfig(UnrealTargetPlatform Platform, DirectoryReference ProjectPath)
		{
			if (Platform == UnrealTargetPlatform.Win32)
			{
				string[] StringKeys = new string[] {
					"MinimumOSVersion"
				};

				// look up OS specific settings
				if (!DoProjectSettingsMatchDefault(Platform, ProjectPath, "/Script/WindowsTargetPlatform.WindowsTargetSettings",
					null, null, StringKeys))
				{
					return false;
				}
			}

			// check the base settings
			return base.HasDefaultBuildConfig(Platform, ProjectPath);
		}

		/// <summary>
		/// Modify the rules for a newly created module, where the target is a different host platform.
		/// This is not required - but allows for hiding details of a particular platform.
		/// </summary>
		/// <param name="ModuleName">The name of the module</param>
		/// <param name="Rules">The module rules</param>
		/// <param name="Target">The target being build</param>
		public override void ModifyModuleRulesForOtherPlatform(string ModuleName, ModuleRules Rules, ReadOnlyTargetRules Target)
		{
		}

		/// <summary>
		/// Gets the application icon for a given project
		/// </summary>
		/// <param name="ProjectFile">The project file</param>
		/// <returns>The icon to use for this project</returns>
		public static FileReference GetApplicationIcon(FileReference ProjectFile)
		{
			// Check if there's a custom icon
			if(ProjectFile != null)
			{
				FileReference IconFile = FileReference.Combine(ProjectFile.Directory, "Build", "Windows", "Application.ico");
				if(FileReference.Exists(IconFile))
				{
					return IconFile;
				}
			}

			// Otherwise use the default
			return FileReference.Combine(UnrealBuildTool.EngineDirectory, "Source", "Runtime", "Launch", "Resources", "Windows", "UE4.ico");
		}

		/// <summary>
		/// Configures the resource compile environment for the given target
		/// </summary>
		/// <param name="ResourceCompileEnvironment">The compile environment</param>
		/// <param name="IntermediateDirectory">The output directory for compiled files</param>
		/// <param name="Target">The target being built</param>
		public static void SetupResourceCompileEnvironment(CppCompileEnvironment ResourceCompileEnvironment, DirectoryReference IntermediateDirectory, ReadOnlyTargetRules Target)
		{
			// Figure the icon to use. We can only use a custom icon when compiling to a project-specific intemediate directory (and not for the shared editor executable, for example).
			FileReference IconFile;
			if(Target.ProjectFile != null && IntermediateDirectory.IsUnderDirectory(Target.ProjectFile.Directory))
			{
				IconFile = WindowsPlatform.GetApplicationIcon(Target.ProjectFile);
			}
			else
			{
				IconFile = WindowsPlatform.GetApplicationIcon(null);
			}

			// Setup the compile environment, setting the icon to use via a macro. This is used in PCLaunch.rc2.
			ResourceCompileEnvironment.Definitions.Add(String.Format("BUILD_ICON_FILE_NAME=\"\\\"{0}\\\"\"", IconFile.FullName.Replace("\\", "\\\\")));
		}

		/// <summary>
		/// Modify the rules for a newly created module, in a target that's being built for this platform.
		/// This is not required - but allows for hiding details of a particular platform.
		/// </summary>
		/// <param name="ModuleName">The name of the module</param>
		/// <param name="Rules">The module rules</param>
		/// <param name="Target">The target being build</param>
		public override void ModifyModuleRulesForActivePlatform(string ModuleName, ModuleRules Rules, ReadOnlyTargetRules Target)
		{
			bool bBuildShaderFormats = Target.bForceBuildShaderFormats;

			if (!Target.bBuildRequiresCookedData)
			{
				if (ModuleName == "TargetPlatform")
				{
					bBuildShaderFormats = true;
				}
			}

			// allow standalone tools to use target platform modules, without needing Engine
			if (ModuleName == "TargetPlatform")
			{
				if (Target.bForceBuildTargetPlatforms)
				{
					Rules.DynamicallyLoadedModuleNames.Add("WindowsTargetPlatform");
					Rules.DynamicallyLoadedModuleNames.Add("WindowsNoEditorTargetPlatform");
					Rules.DynamicallyLoadedModuleNames.Add("WindowsServerTargetPlatform");
					Rules.DynamicallyLoadedModuleNames.Add("WindowsClientTargetPlatform");
					Rules.DynamicallyLoadedModuleNames.Add("AllDesktopTargetPlatform");
				}

				if (bBuildShaderFormats)
				{
					Rules.DynamicallyLoadedModuleNames.Add("ShaderFormatD3D");
					Rules.DynamicallyLoadedModuleNames.Add("ShaderFormatOpenGL");

					Rules.DynamicallyLoadedModuleNames.Remove("VulkanRHI");
					Rules.DynamicallyLoadedModuleNames.Add("VulkanShaderFormat");
				}
			}

			if (ModuleName == "D3D11RHI")
			{
				// To enable platform specific D3D11 RHI Types
				Rules.PrivateIncludePaths.Add("Runtime/Windows/D3D11RHI/Private/Windows");
			}

			if (ModuleName == "D3D12RHI")
			{
				if (Target.WindowsPlatform.bPixProfilingEnabled && Target.Platform == UnrealTargetPlatform.Win64 && Target.Configuration != UnrealTargetConfiguration.Shipping && Target.Configuration != UnrealTargetConfiguration.Test)
				{
					// Define to indicate profiling enabled (64-bit only)
					Rules.PublicDefinitions.Add("D3D12_PROFILING_ENABLED=1");
					Rules.PublicDefinitions.Add("PROFILE");
				}
				else
				{
					Rules.PublicDefinitions.Add("D3D12_PROFILING_ENABLED=0");
				}
			}

			// Delay-load D3D12 so we can use the latest features and still run on downlevel versions of the OS
			Rules.PublicDelayLoadDLLs.Add("d3d12.dll");
		}

		/// <summary>
		/// Setup the target environment for building
		/// </summary>
		/// <param name="Target">Settings for the target being compiled</param>
		/// <param name="CompileEnvironment">The compile environment for this target</param>
		/// <param name="LinkEnvironment">The link environment for this target</param>
		public override void SetUpEnvironment(ReadOnlyTargetRules Target, CppCompileEnvironment CompileEnvironment, LinkEnvironment LinkEnvironment)
		{
			CompileEnvironment.Definitions.Add("WIN32=1");
			CompileEnvironment.Definitions.Add(String.Format("_WIN32_WINNT=0x{0:X4}", Target.WindowsPlatform.TargetWindowsVersion));
			CompileEnvironment.Definitions.Add(String.Format("WINVER=0x{0:X4}", Target.WindowsPlatform.TargetWindowsVersion));
			CompileEnvironment.Definitions.Add("PLATFORM_WINDOWS=1");

			CompileEnvironment.Definitions.Add("DEPTH_32_BIT_CONVERSION=0");

			FileReference MorpheusShaderPath = FileReference.Combine(UnrealBuildTool.EngineDirectory, "Shaders", "Private", "Platform", "PS4", "PostProcessHMDMorpheus.usf");
			if (FileReference.Exists(MorpheusShaderPath))
			{
				CompileEnvironment.Definitions.Add("HAS_MORPHEUS=1");

				//on PS4 the SDK now handles distortion correction.  On PC we will still have to handle it manually,				
				CompileEnvironment.Definitions.Add("MORPHEUS_ENGINE_DISTORTION=1");
			}

			// Add path to Intel math libraries when using ICL based on target platform
			if (Target.WindowsPlatform.Compiler == WindowsCompiler.Intel)
			{
				string Result = Path.Combine(Environment.GetFolderPath(Environment.SpecialFolder.ProgramFilesX86), "IntelSWTools", "compilers_and_libraries", "windows", "compiler", "lib", Target.Platform == UnrealTargetPlatform.Win32 ? "ia32" : "intel64");
				if (!Directory.Exists(Result))
				{
					throw new BuildException("ICL was selected but the required math libraries were not found.  Could not find: " + Result);
				}

				LinkEnvironment.LibraryPaths.Add(new DirectoryReference(Result));
			}

			// Explicitly exclude the MS C++ runtime libraries we're not using, to ensure other libraries we link with use the same
			// runtime library as the engine.
			bool bUseDebugCRT = Target.Configuration == UnrealTargetConfiguration.Debug && Target.bDebugBuildsActuallyUseDebugCRT;
			if (!Target.bUseStaticCRT || bUseDebugCRT)
			{
				LinkEnvironment.ExcludedLibraries.Add("LIBCMT");
				LinkEnvironment.ExcludedLibraries.Add("LIBCPMT");
			}
			if (!Target.bUseStaticCRT || !bUseDebugCRT)
			{
				LinkEnvironment.ExcludedLibraries.Add("LIBCMTD");
				LinkEnvironment.ExcludedLibraries.Add("LIBCPMTD");
			}
			if (Target.bUseStaticCRT || bUseDebugCRT)
			{
				LinkEnvironment.ExcludedLibraries.Add("MSVCRT");
				LinkEnvironment.ExcludedLibraries.Add("MSVCPRT");
			}
			if (Target.bUseStaticCRT || !bUseDebugCRT)
			{
				LinkEnvironment.ExcludedLibraries.Add("MSVCRTD");
				LinkEnvironment.ExcludedLibraries.Add("MSVCPRTD");
			}
			LinkEnvironment.ExcludedLibraries.Add("LIBC");
			LinkEnvironment.ExcludedLibraries.Add("LIBCP");
			LinkEnvironment.ExcludedLibraries.Add("LIBCD");
			LinkEnvironment.ExcludedLibraries.Add("LIBCPD");

			//@todo ATL: Currently, only VSAccessor requires ATL (which is only used in editor builds)
			// When compiling games, we do not want to include ATL - and we can't when compiling games
			// made with Launcher build due to VS 2012 Express not including ATL.
			// If more modules end up requiring ATL, this should be refactored into a BuildTarget flag (bNeedsATL)
			// that is set by the modules the target includes to allow for easier tracking.
			// Alternatively, if VSAccessor is modified to not require ATL than we should always exclude the libraries.
			if (Target.LinkType == TargetLinkType.Monolithic &&
				(Target.Type == TargetType.Game || Target.Type == TargetType.Client || Target.Type == TargetType.Server))
			{
				LinkEnvironment.ExcludedLibraries.Add("atl");
				LinkEnvironment.ExcludedLibraries.Add("atls");
				LinkEnvironment.ExcludedLibraries.Add("atlsd");
				LinkEnvironment.ExcludedLibraries.Add("atlsn");
				LinkEnvironment.ExcludedLibraries.Add("atlsnd");
			}

			// Add the library used for the delayed loading of DLLs.
			LinkEnvironment.AdditionalLibraries.Add("delayimp.lib");

			//@todo - remove once FB implementation uses Http module
			if (Target.bCompileAgainstEngine)
			{
				// link against wininet (used by FBX and Facebook)
				LinkEnvironment.AdditionalLibraries.Add("wininet.lib");
			}

			// Compile and link with Win32 API libraries.
			LinkEnvironment.AdditionalLibraries.Add("rpcrt4.lib");
			//LinkEnvironment.AdditionalLibraries.Add("wsock32.lib");
			LinkEnvironment.AdditionalLibraries.Add("ws2_32.lib");
			LinkEnvironment.AdditionalLibraries.Add("dbghelp.lib");
			LinkEnvironment.AdditionalLibraries.Add("comctl32.lib");
			LinkEnvironment.AdditionalLibraries.Add("Winmm.lib");
			LinkEnvironment.AdditionalLibraries.Add("kernel32.lib");
			LinkEnvironment.AdditionalLibraries.Add("user32.lib");
			LinkEnvironment.AdditionalLibraries.Add("gdi32.lib");
			LinkEnvironment.AdditionalLibraries.Add("winspool.lib");
			LinkEnvironment.AdditionalLibraries.Add("comdlg32.lib");
			LinkEnvironment.AdditionalLibraries.Add("advapi32.lib");
			LinkEnvironment.AdditionalLibraries.Add("shell32.lib");
			LinkEnvironment.AdditionalLibraries.Add("ole32.lib");
			LinkEnvironment.AdditionalLibraries.Add("oleaut32.lib");
			LinkEnvironment.AdditionalLibraries.Add("uuid.lib");
			LinkEnvironment.AdditionalLibraries.Add("odbc32.lib");
			LinkEnvironment.AdditionalLibraries.Add("odbccp32.lib");
			LinkEnvironment.AdditionalLibraries.Add("netapi32.lib");
			LinkEnvironment.AdditionalLibraries.Add("iphlpapi.lib");
			LinkEnvironment.AdditionalLibraries.Add("setupapi.lib"); //  Required for access monitor device enumeration

			// Windows Vista/7 Desktop Windows Manager API for Slate Windows Compliance
			LinkEnvironment.AdditionalLibraries.Add("dwmapi.lib");

			// IME
			LinkEnvironment.AdditionalLibraries.Add("imm32.lib");

			// For 64-bit builds, we'll forcibly ignore a linker warning with DirectInput.  This is
			// Microsoft's recommended solution as they don't have a fixed .lib for us.
			if (Target.Platform == UnrealTargetPlatform.Win64)
			{
				LinkEnvironment.AdditionalArguments += " /ignore:4078";
			}

			if (Target.Type != TargetType.Editor)
			{
				if (!string.IsNullOrEmpty(Target.WindowsPlatform.CompanyName))
				{
					CompileEnvironment.Definitions.Add(String.Format("PROJECT_COMPANY_NAME={0}", SanitizeMacroValue(Target.WindowsPlatform.CompanyName)));
				}

				if (!string.IsNullOrEmpty(Target.WindowsPlatform.CopyrightNotice))
				{
					CompileEnvironment.Definitions.Add(String.Format("PROJECT_COPYRIGHT_STRING={0}", SanitizeMacroValue(Target.WindowsPlatform.CopyrightNotice)));
				}

				if (!string.IsNullOrEmpty(Target.WindowsPlatform.ProductName))
				{
					CompileEnvironment.Definitions.Add(String.Format("PROJECT_PRODUCT_NAME={0}", SanitizeMacroValue(Target.WindowsPlatform.ProductName)));
				}

				if (Target.ProjectFile != null)
				{
					CompileEnvironment.Definitions.Add(String.Format("PROJECT_PRODUCT_IDENTIFIER={0}", SanitizeMacroValue(Target.ProjectFile.GetFileNameWithoutExtension())));
				}
			}

			// Set up default stack size
			LinkEnvironment.DefaultStackSize = Target.WindowsPlatform.DefaultStackSize;
			LinkEnvironment.DefaultStackSizeCommit = Target.WindowsPlatform.DefaultStackSizeCommit;

			LinkEnvironment.ModuleDefinitionFile = Target.WindowsPlatform.ModuleDefinitionFile;
		}

		/// <summary>
		/// Macros passed via the command line have their quotes stripped, and are tokenized before being re-stringized by the compiler. This conversion
		/// back and forth is normally ok, but certain characters such as single quotes must always be paired. Remove any such characters here.
		/// </summary>
		/// <param name="Value">The macro value</param>
		/// <returns>The sanitized value</returns>
		static string SanitizeMacroValue(string Value)
		{
			StringBuilder Result = new StringBuilder(Value.Length);
			for(int Idx = 0; Idx < Value.Length; Idx++)
			{
				if(Value[Idx] != '\'' && Value[Idx] != '\"')
				{
					Result.Append(Value[Idx]);
				}
			}
			return Result.ToString();
		}

		/// <summary>
		/// Setup the configuration environment for building
		/// </summary>
		/// <param name="Target"> The target being built</param>
		/// <param name="GlobalCompileEnvironment">The global compile environment</param>
		/// <param name="GlobalLinkEnvironment">The global link environment</param>
		public override void SetUpConfigurationEnvironment(ReadOnlyTargetRules Target, CppCompileEnvironment GlobalCompileEnvironment, LinkEnvironment GlobalLinkEnvironment)
		{
			if (GlobalCompileEnvironment.bUseDebugCRT)
			{
				GlobalCompileEnvironment.Definitions.Add("_DEBUG=1"); // the engine doesn't use this, but lots of 3rd party stuff does
			}
			else
			{
				GlobalCompileEnvironment.Definitions.Add("NDEBUG=1"); // the engine doesn't use this, but lots of 3rd party stuff does
			}

			UnrealTargetConfiguration CheckConfig = Target.Configuration;
			switch (CheckConfig)
			{
				default:
				case UnrealTargetConfiguration.Debug:
					GlobalCompileEnvironment.Definitions.Add("UE_BUILD_DEBUG=1");
					break;
				case UnrealTargetConfiguration.DebugGame:
				// Default to Development; can be overridden by individual modules.
				case UnrealTargetConfiguration.Development:
					GlobalCompileEnvironment.Definitions.Add("UE_BUILD_DEVELOPMENT=1");
					break;
				case UnrealTargetConfiguration.Shipping:
					GlobalCompileEnvironment.Definitions.Add("UE_BUILD_SHIPPING=1");
					break;
				case UnrealTargetConfiguration.Test:
					GlobalCompileEnvironment.Definitions.Add("UE_BUILD_TEST=1");
					break;
			}

			// Create debug info based on the heuristics specified by the user.
			GlobalCompileEnvironment.bCreateDebugInfo =
				!Target.bDisableDebugInfo && ShouldCreateDebugInfo(Target);

			// NOTE: Even when debug info is turned off, we currently force the linker to generate debug info
			//       anyway on Visual C++ platforms.  This will cause a PDB file to be generated with symbols
			//       for most of the classes and function/method names, so that crashes still yield somewhat
			//       useful call stacks, even though compiler-generate debug info may be disabled.  This gives
			//       us much of the build-time savings of fully-disabled debug info, without giving up call
			//       data completely.
			GlobalLinkEnvironment.bCreateDebugInfo = true;
		}

		/// <summary>
		/// Whether this platform should create debug information or not
		/// </summary>
		/// <param name="Target">The target being built</param>
		/// <returns>bool    true if debug info should be generated, false if not</returns>
		public override bool ShouldCreateDebugInfo(ReadOnlyTargetRules Target)
		{
			switch (Target.Configuration)
			{
				case UnrealTargetConfiguration.Development:
				case UnrealTargetConfiguration.Shipping:
				case UnrealTargetConfiguration.Test:
					return !Target.bOmitPCDebugInfoInDevelopment;
				case UnrealTargetConfiguration.DebugGame:
				case UnrealTargetConfiguration.Debug:
				default:
					return true;
			};
		}

		/// <summary>
		/// Creates a toolchain instance for the given platform.
		/// </summary>
		/// <param name="CppPlatform">The platform to create a toolchain for</param>
		/// <param name="Target">The target being built</param>
		/// <returns>New toolchain instance.</returns>
		public override UEToolChain CreateToolChain(CppPlatform CppPlatform, ReadOnlyTargetRules Target)
		{
			if (Target.WindowsPlatform.StaticAnalyzer == WindowsStaticAnalyzer.PVSStudio)
			{
				return new PVSToolChain(CppPlatform, Target);
			}
			else
			{
				return new VCToolChain(CppPlatform, Target);
			}
		}

		/// <summary>
		/// Deploys the given target
		/// </summary>
		/// <param name="Target">Information about the target being deployed</param>
		public override void Deploy(UEBuildDeployTarget Target)
		{
		}
	}

	class WindowsPlatformSDK : UEBuildPlatformSDK
	{
		protected override SDKStatus HasRequiredManualSDKInternal()
		{
			return SDKStatus.Valid;
		}
	}

	class WindowsPlatformFactory : UEBuildPlatformFactory
	{
		protected override UnrealTargetPlatform TargetPlatform
		{
			get { return UnrealTargetPlatform.Win64; }
		}

		/// <summary>
		/// Register the platform with the UEBuildPlatform class
		/// </summary>
		protected override void RegisterBuildPlatforms(SDKOutputLevel OutputLevel)
		{
			WindowsPlatformSDK SDK = new WindowsPlatformSDK();
			SDK.ManageAndValidateSDK(OutputLevel);

			// Register this build platform for both Win64 and Win32
			Log.TraceVerbose("        Registering for {0}", UnrealTargetPlatform.Win64.ToString());
			UEBuildPlatform.RegisterBuildPlatform(new WindowsPlatform(UnrealTargetPlatform.Win64, CppPlatform.Win64, SDK));
			UEBuildPlatform.RegisterPlatformWithGroup(UnrealTargetPlatform.Win64, UnrealPlatformGroup.Windows);
			UEBuildPlatform.RegisterPlatformWithGroup(UnrealTargetPlatform.Win64, UnrealPlatformGroup.Microsoft);

			Log.TraceVerbose("        Registering for {0}", UnrealTargetPlatform.Win32.ToString());
			UEBuildPlatform.RegisterBuildPlatform(new WindowsPlatform(UnrealTargetPlatform.Win32, CppPlatform.Win32, SDK));
			UEBuildPlatform.RegisterPlatformWithGroup(UnrealTargetPlatform.Win32, UnrealPlatformGroup.Windows);
			UEBuildPlatform.RegisterPlatformWithGroup(UnrealTargetPlatform.Win32, UnrealPlatformGroup.Microsoft);
		}
	}
}<|MERGE_RESOLUTION|>--- conflicted
+++ resolved
@@ -188,8 +188,6 @@
 		public bool bBuildLargeAddressAwareBinary = true;
 
 		/// <summary>
-<<<<<<< HEAD
-=======
 		/// The Visual C++ environment to use for this target. Only initialized after all the target settings are finalized, in ValidateTarget().
 		/// </summary>
 		internal VCEnvironment Environment;
@@ -219,7 +217,6 @@
 		}
 
 		/// <summary>
->>>>>>> 15f50b57
 		/// When using a Visual Studio compiler, returns the version name as a string
 		/// </summary>
 		/// <returns>The Visual Studio compiler version name (e.g. "2015")</returns>
