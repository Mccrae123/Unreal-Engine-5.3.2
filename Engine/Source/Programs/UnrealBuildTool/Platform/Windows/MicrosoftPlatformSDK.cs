// Copyright Epic Games, Inc. All Rights Reserved.

using System;
using System.IO;
using System.Collections.Generic;
using EpicGames.Core;
using System.Linq;
using System.Text.RegularExpressions;
using Microsoft.Win32;
using System.Diagnostics;
using System.Diagnostics.CodeAnalysis;
using Microsoft.VisualStudio.Setup.Configuration;
using System.Runtime.InteropServices;
using System.Buffers.Binary;
using UnrealBuildBase;
using System.Runtime.Versioning;
using Microsoft.Extensions.Logging;

///////////////////////////////////////////////////////////////////
// If you are looking for supported version numbers, look in the
// MicrosoftPlatformSDK.Versions.cs file next to this file
///////////////////////////////////////////////////////////////////

namespace UnrealBuildTool
{
	internal partial class MicrosoftPlatformSDK : UEBuildPlatformSDK
	{
<<<<<<< HEAD
		/// <summary>
		/// The default Windows SDK version to be used, if installed.
		/// </summary>
		static readonly VersionNumber[] PreferredWindowsSdkVersions = new VersionNumber[]
		{
			VersionNumber.Parse("10.0.18362.0")
		};

		public override string GetMainVersion()
		{
			// preferred/main version is the top of the Preferred list - 
			return PreferredWindowsSdkVersions.First().ToString();
		}

		public override void GetValidVersionRange(out string MinVersion, out string MaxVersion)
=======
		public MicrosoftPlatformSDK(ILogger Logger)
			: base(Logger)
>>>>>>> d731a049
		{
		}

<<<<<<< HEAD
		public override void GetValidSoftwareVersionRange(out string? MinVersion, out string? MaxVersion)
		{
			// minimum version is the oldest version in the Preferred list -
			MinVersion = PreferredWindowsSdkVersions.Min().ToString();
			MaxVersion = null;
		}

		public override string? GetInstalledSDKVersion()
=======
		[SupportedOSPlatform("windows")]
		protected override string? GetInstalledSDKVersion()
>>>>>>> d731a049
		{
			if (!RuntimePlatform.IsWindows)
			{
				return null;
			}

			// use the PreferredWindowsSdkVersions array to find the SDK version that UBT will use to build with - 
			VersionNumber? WindowsVersion;
			if (TryGetWindowsSdkDir(null, Logger, out WindowsVersion, out _))
			{
				return WindowsVersion.ToString();
			}

			// if that failed, we aren't able to build, so give up
			return null;
		}

<<<<<<< HEAD
		public override bool TryConvertVersionToInt(string? StringValue, out UInt64 OutValue)
=======
		public override bool TryConvertVersionToInt(string? StringValue, out UInt64 OutValue, string? Hint)
>>>>>>> d731a049
		{
			OutValue = 0;

			if (StringValue == null)
			{
				return false;
			}

			Match Result = Regex.Match(StringValue, @"^(\d+).(\d+).(\d+)");
			if (Result.Success)
			{
				// 8 bits for major, 8 for minor, 16 for build - we ignore patch (ie the 1234 in 10.0.14031.1234)
				OutValue |= UInt64.Parse(Result.Groups[1].Value) << 24;
				OutValue |= UInt64.Parse(Result.Groups[2].Value) << 16;
				OutValue |= UInt64.Parse(Result.Groups[3].Value) << 0;

				return true;
			}

			return false;
		}



		#region Windows Specific SDK discovery

		#region Cached Locations

		/// <summary>
		/// Cache of Visual C++ installation directories
		/// </summary>
		private static Dictionary<WindowsCompiler, List<ToolChainInstallation>> CachedToolChainInstallations = new Dictionary<WindowsCompiler, List<ToolChainInstallation>>();

		/// <summary>
		/// Cache of Windows SDK installation directories
		/// </summary>
		private static IReadOnlyDictionary<VersionNumber, DirectoryReference>? CachedWindowsSdkDirs;

		/// <summary>
		/// Cache of Universal CRT installation directories
		/// </summary>
		private static IReadOnlyDictionary<VersionNumber, DirectoryReference>? CachedUniversalCrtDirs;

		/// <summary>
		/// Cache of Visual Studio installation directories
		/// </summary>
		private static IReadOnlyList<VisualStudioInstallation>? CachedVisualStudioInstallations;

		/// <summary>
		/// Cache of DIA SDK installation directories
		/// </summary>
		private static Dictionary<WindowsCompiler, List<DirectoryReference>> CachedDiaSdkDirs = new Dictionary<WindowsCompiler, List<DirectoryReference>>();

		#endregion

		#region WindowsSdk 

		#region Public Interface

		/// <summary>
		/// Finds all the installed Windows SDK versions
		/// </summary>
		/// <param name="Logger">Logger for output</param>
		/// <returns>Map of version number to Windows SDK directories</returns>
		[SupportedOSPlatform("windows")]
		public static IReadOnlyDictionary<VersionNumber, DirectoryReference> FindWindowsSdkDirs(ILogger Logger)
		{
			// Update the cache of install directories, if it's not set
			if (CachedWindowsSdkDirs == null)
			{
				UpdateCachedWindowsSdks(Logger);
			}
			return CachedWindowsSdkDirs!;
		}

		/// <summary>
		/// Finds all the installed Universal CRT versions
		/// </summary>
		/// <param name="Logger">Logger for output</param>
		/// <returns>Map of version number to universal CRT directories</returns>
		[SupportedOSPlatform("windows")]
		public static IReadOnlyDictionary<VersionNumber, DirectoryReference> FindUniversalCrtDirs(ILogger Logger)
		{
			if (CachedUniversalCrtDirs == null)
			{
				UpdateCachedWindowsSdks(Logger);
			}
			return CachedUniversalCrtDirs!;
		}

		/// <summary>
		/// Determines the directory containing the Windows SDK toolchain
		/// </summary>
		/// <param name="DesiredVersion">The desired Windows SDK version. This may be "Latest", a specific version number, or null. If null, the function will look for DefaultWindowsSdkVersion. Failing that, it will return the latest version.</param>
		/// <param name="Logger">Logger for output</param>
		/// <param name="OutSdkVersion">Receives the version number of the selected Windows SDK</param>
		/// <param name="OutSdkDir">Receives the root directory for the selected SDK</param>
		/// <param name="MinVersion">Optional minimum required version. Ignored if DesiredVesrion is specified</param>
		/// <param name="MaxVersion">Optional maximum required version. Ignored if DesiredVesrion is specified</param>
		/// <returns>True if the toolchain directory was found correctly</returns>
<<<<<<< HEAD
		public static bool TryGetWindowsSdkDir(string? DesiredVersion, [NotNullWhen(true)] out VersionNumber? OutSdkVersion, [NotNullWhen(true)] out DirectoryReference? OutSdkDir, VersionNumber? MinVersion = null, VersionNumber? MaxVersion = null)
=======
		[SupportedOSPlatform("windows")]
		public static bool TryGetWindowsSdkDir(string? DesiredVersion, ILogger Logger, [NotNullWhen(true)] out VersionNumber? OutSdkVersion, [NotNullWhen(true)] out DirectoryReference? OutSdkDir, VersionNumber? MinVersion = null, VersionNumber? MaxVersion = null)
>>>>>>> d731a049
		{
			// Get a map of Windows SDK versions to their root directories
			/*IReadOnlyDictionary<VersionNumber, DirectoryReference> WindowsSdkDirs =*/
			FindWindowsSdkDirs(Logger);

			// Figure out which version number to look for
			VersionNumber? WindowsSdkVersion = null;
			if (!string.IsNullOrEmpty(DesiredVersion))
			{
				if (String.Compare(DesiredVersion, "Latest", StringComparison.InvariantCultureIgnoreCase) == 0 && CachedWindowsSdkDirs!.Count > 0)
				{
					WindowsSdkVersion = CachedWindowsSdkDirs.OrderBy(x => x.Key).Last().Key;
				}
				else if (!VersionNumber.TryParse(DesiredVersion, out WindowsSdkVersion))
				{
					throw new BuildException("Unable to find requested Windows SDK; '{0}' is an invalid version", DesiredVersion);
				}
			}
			else if (MinVersion == null && MaxVersion == null)
			{
				WindowsSdkVersion = PreferredWindowsSdkVersions.FirstOrDefault(x => CachedWindowsSdkDirs!.ContainsKey(x));
				if (WindowsSdkVersion == null && CachedWindowsSdkDirs!.Count > 0)
				{
					WindowsSdkVersion = CachedWindowsSdkDirs.OrderBy(x => x.Key).Last().Key;
				}
			}
			else if (CachedWindowsSdkDirs!.Count > 0)
			{
				WindowsSdkVersion = CachedWindowsSdkDirs.OrderBy(x => x.Key).Where( 
					x =>
					(MinVersion == null || x.Key >= MinVersion) &&
					(MaxVersion == null || x.Key <= MaxVersion)).Last().Key;
			}

			// Get the actual directory for this version
			DirectoryReference? SdkDir;
			if (WindowsSdkVersion != null && CachedWindowsSdkDirs!.TryGetValue(WindowsSdkVersion, out SdkDir))
			{
				OutSdkDir = SdkDir;
				OutSdkVersion = WindowsSdkVersion;
				return true;
			}
			else
			{
				OutSdkDir = null;
				OutSdkVersion = null;
				return false;
			}
		}

		#endregion

		#region Private implementation

		/// <summary>
		/// Updates the CachedWindowsSdkDirs and CachedUniversalCrtDirs variables
		/// </summary>
		[SupportedOSPlatform("windows")]
		private static void UpdateCachedWindowsSdks(ILogger Logger)
		{
			Dictionary<VersionNumber, DirectoryReference> WindowsSdkDirs = new Dictionary<VersionNumber, DirectoryReference>();
			Dictionary<VersionNumber, DirectoryReference> UniversalCrtDirs = new Dictionary<VersionNumber, DirectoryReference>();

			// Enumerate the Windows 8.1 SDK, if present
			DirectoryReference? InstallDir_8_1;
			if (TryReadInstallDirRegistryKey32("Microsoft\\Microsoft SDKs\\Windows\\v8.1", "InstallationFolder", out InstallDir_8_1))
			{
				if (FileReference.Exists(FileReference.Combine(InstallDir_8_1, "Include", "um", "windows.h")))
				{
					Logger.LogDebug("Found Windows 8.1 SDK at {InstallDir_8_1}", InstallDir_8_1);
					VersionNumber Version_8_1 = new VersionNumber(8, 1);
					WindowsSdkDirs[Version_8_1] = InstallDir_8_1;
				}
			}

			// Find all the root directories for Windows 10 SDKs
			List<DirectoryReference> InstallDirs_10 = new List<DirectoryReference>();
			EnumerateSdkRootDirs(InstallDirs_10, Logger);

			// Enumerate all the Windows 10 SDKs
			foreach (DirectoryReference InstallDir_10 in InstallDirs_10.Distinct())
			{
				DirectoryReference IncludeRootDir = DirectoryReference.Combine(InstallDir_10, "Include");
				if (DirectoryReference.Exists(IncludeRootDir))
				{
					foreach (DirectoryReference IncludeDir in DirectoryReference.EnumerateDirectories(IncludeRootDir))
					{
						VersionNumber? IncludeVersion;
						if (VersionNumber.TryParse(IncludeDir.GetDirectoryName(), out IncludeVersion))
						{
							if (FileReference.Exists(FileReference.Combine(IncludeDir, "um", "windows.h")))
							{
								Logger.LogDebug("Found Windows 10 SDK version {IncludeVersion} at {InstallDir_10}", IncludeVersion, InstallDir_10);
								WindowsSdkDirs[IncludeVersion] = InstallDir_10;
							}
							if (FileReference.Exists(FileReference.Combine(IncludeDir, "ucrt", "corecrt.h")))
							{
								Logger.LogDebug("Found Universal CRT version {IncludeVersion} at {InstallDir_10}", IncludeVersion, InstallDir_10);
								UniversalCrtDirs[IncludeVersion] = InstallDir_10;
							}
						}
					}
				}
			}

			CachedWindowsSdkDirs = WindowsSdkDirs;
			CachedUniversalCrtDirs = UniversalCrtDirs;
		}

		/// <summary>
		/// Enumerates all the Windows 10 SDK root directories
		/// </summary>
		/// <param name="RootDirs">Receives all the Windows 10 sdk root directories</param>
		/// <param name="Logger">Logger for output</param>
		[SupportedOSPlatform("windows")]
		public static void EnumerateSdkRootDirs(List<DirectoryReference> RootDirs, ILogger Logger)
		{
			DirectoryReference? RootDir;
			if (TryReadInstallDirRegistryKey32("Microsoft\\Windows Kits\\Installed Roots", "KitsRoot10", out RootDir))
			{
				Logger.LogDebug("Found Windows 10 SDK root at {RootDir} (1)", RootDir);
				RootDirs.Add(RootDir);
			}
			if (TryReadInstallDirRegistryKey32("Microsoft\\Microsoft SDKs\\Windows\\v10.0", "InstallationFolder", out RootDir))
			{
				Logger.LogDebug("Found Windows 10 SDK root at {RootDir} (2)", RootDir);
				RootDirs.Add(RootDir);
			}

			DirectoryReference? HostAutoSdkDir;
			if (UEBuildPlatformSDK.TryGetHostPlatformAutoSDKDir(out HostAutoSdkDir))
			{
				DirectoryReference RootDirAutoSdk = DirectoryReference.Combine(HostAutoSdkDir, "Win64", "Windows Kits", "10");
				if (DirectoryReference.Exists(RootDirAutoSdk))
				{
					Logger.LogDebug("Found Windows 10 AutoSDK root at {RootDirAutoSdk}", RootDirAutoSdk);
					RootDirs.Add(RootDirAutoSdk);
				}
			}
		}
		#endregion

		#endregion

		#region NetFx

		/// <summary>
		/// Gets the installation directory for the NETFXSDK
		/// </summary>
		/// <param name="OutInstallDir">Receives the installation directory on success</param>
		/// <returns>True if the directory was found, false otherwise</returns>
		[SupportedOSPlatform("windows")]
		public static bool TryGetNetFxSdkInstallDir([NotNullWhen(true)] out DirectoryReference? OutInstallDir)
		{
			DirectoryReference? HostAutoSdkDir;
<<<<<<< HEAD
=======
			string[] PreferredVersions = new string[] { "4.6.2", "4.6.1", "4.6" };
>>>>>>> d731a049
			if (UEBuildPlatformSDK.TryGetHostPlatformAutoSDKDir(out HostAutoSdkDir))
			{
				foreach (string PreferredVersion in PreferredVersions)
				{
					DirectoryReference NetFxDir = DirectoryReference.Combine(HostAutoSdkDir, "Win64", "Windows Kits", "NETFXSDK", PreferredVersion);
					if (FileReference.Exists(FileReference.Combine(NetFxDir, "Include", "um", "mscoree.h")))
					{
						OutInstallDir = NetFxDir;
						return true;
					}
				}
			}

			string NetFxSDKKeyName = "Microsoft\\Microsoft SDKs\\NETFXSDK";
			foreach (string PreferredVersion in PreferredVersions)
			{
				if (TryReadInstallDirRegistryKey32(NetFxSDKKeyName + "\\" + PreferredVersion, "KitsInstallationFolder", out OutInstallDir))
				{
					return true;
				}
			}

			// If we didn't find one of our preferred versions for NetFXSDK, use the max version present on the system
			Version? MaxVersion = null;
			string? MaxVersionString = null;
			foreach (string ExistingVersionString in ReadInstallDirSubKeys32(NetFxSDKKeyName))
			{
				Version? ExistingVersion;
				if (!Version.TryParse(ExistingVersionString, out ExistingVersion))
				{
					continue;
				}
				if (MaxVersion == null || ExistingVersion.CompareTo(MaxVersion) > 0)
				{
					MaxVersion = ExistingVersion;
					MaxVersionString = ExistingVersionString;
				}
			}

			if (MaxVersionString != null)
			{
				return TryReadInstallDirRegistryKey32(NetFxSDKKeyName + "\\" + MaxVersionString, "KitsInstallationFolder", out OutInstallDir);
			}

			OutInstallDir = null;
			return false;
		}

		#region Private implementation

		[SupportedOSPlatform("windows")]
		static readonly Lazy<KeyValuePair<RegistryKey, string>[]> InstallDirRoots = new Lazy<KeyValuePair<RegistryKey, string>[]>(() =>
			new KeyValuePair<RegistryKey, string>[]
			{
				new KeyValuePair<RegistryKey, string>(Registry.CurrentUser, "SOFTWARE\\"),
				new KeyValuePair<RegistryKey, string>(Registry.LocalMachine, "SOFTWARE\\"),
				new KeyValuePair<RegistryKey, string>(Registry.CurrentUser, "SOFTWARE\\Wow6432Node\\"),
				new KeyValuePair<RegistryKey, string>(Registry.LocalMachine, "SOFTWARE\\Wow6432Node\\")
			});

		/// <summary>
		/// Reads an install directory for a 32-bit program from a registry key. This checks for per-user and machine wide settings, and under the Wow64 virtual keys (HKCU\SOFTWARE, HKLM\SOFTWARE, HKCU\SOFTWARE\Wow6432Node, HKLM\SOFTWARE\Wow6432Node).
		/// </summary>
		/// <param name="KeySuffix">Path to the key to read, under one of the roots listed above.</param>
		/// <param name="ValueName">Value to be read.</param>
		/// <param name="InstallDir">On success, the directory corresponding to the value read.</param>
		/// <returns>True if the key was read, false otherwise.</returns>
		[SupportedOSPlatform("windows")]
		public static bool TryReadInstallDirRegistryKey32(string KeySuffix, string ValueName, [NotNullWhen(true)] out DirectoryReference? InstallDir)
		{
			foreach (KeyValuePair<RegistryKey, string> InstallRoot in InstallDirRoots.Value)
			{
				using (RegistryKey? Key = InstallRoot.Key.OpenSubKey(InstallRoot.Value + KeySuffix))
				{
					if (Key != null && TryReadDirRegistryKey(Key.Name, ValueName, out InstallDir))
					{
						return true;
					}
				}
			}
			InstallDir = null;
			return false;
		}

		/// <summary>
		/// For each root location relevant to install dirs, look for the given key and add its subkeys to the set of subkeys to return.
		/// This checks for per-user and machine wide settings, and under the Wow64 virtual keys (HKCU\SOFTWARE, HKLM\SOFTWARE, HKCU\SOFTWARE\Wow6432Node, HKLM\SOFTWARE\Wow6432Node).
		/// </summary>
		/// <param name="KeyName">The subkey to look for under each root location</param>
		/// <returns>A list of unique subkeys found under any of the existing subkeys</returns>
		[SupportedOSPlatform("windows")]
		static string[] ReadInstallDirSubKeys32(string KeyName)
		{
			HashSet<string> AllSubKeys = new HashSet<string>(StringComparer.Ordinal);
			foreach (KeyValuePair<RegistryKey, string> Root in InstallDirRoots.Value)
			{
				using (RegistryKey? Key = Root.Key.OpenSubKey(Root.Value + KeyName))
				{
					if (Key == null)
					{
						continue;
					}

					foreach (string SubKey in Key.GetSubKeyNames())
					{
						AllSubKeys.Add(SubKey);
					}
				}
			}
			return AllSubKeys.ToArray();
		}

		/// <summary>
		/// Attempts to reads a directory name stored in a registry key
		/// </summary>
		/// <param name="KeyName">Key to read from</param>
		/// <param name="ValueName">Value within the key to read</param>
		/// <param name="Value">The directory read from the registry key</param>
		/// <returns>True if the key was read, false if it was missing or empty</returns>
		[SupportedOSPlatform("windows")]
		static bool TryReadDirRegistryKey(string KeyName, string ValueName, [NotNullWhen(true)] out DirectoryReference? Value)
		{
			string? StringValue = Registry.GetValue(KeyName, ValueName, null) as string;
			if (String.IsNullOrEmpty(StringValue))
			{
				Value = null;
				return false;
			}
			else
			{
				Value = new DirectoryReference(StringValue);
				return true;
			}
		}

		#endregion

		#endregion

		#region Toolchain

		#region Public Interface

		/// <summary>
		/// Gets the MSBuild path, and throws an exception on failure.
		/// </summary>
		/// <returns>Path to MSBuild</returns>
		[SupportedOSPlatform("windows")]
		public static FileReference GetMsBuildToolPath(ILogger Logger)
		{
			FileReference? Location;
			if (!TryGetMsBuildPath(Logger, out Location))
			{
				throw new BuildException("Unable to find installation of MSBuild.");
			}
			return Location;
		}

		/// <summary>
		/// Determines if a given compiler is installed
		/// </summary>
		/// <param name="Compiler">Compiler to check for</param>
		/// <param name="Architecture">Architecture the compiler must support</param>
		/// <param name="Logger">Logger for output</param>
		/// <returns>True if the given compiler is installed</returns>
		public static bool HasCompiler(WindowsCompiler Compiler, WindowsArchitecture Architecture, ILogger Logger)
		{
			return FindToolChainInstallations(Compiler, Logger).Where(x => (x.Architecture == Architecture)).Count() > 0;
		}

		public static bool HasValidCompiler(WindowsCompiler Compiler, WindowsArchitecture Architecture, ILogger Logger)
		{
			// since this is static, we get the instance for it
			MicrosoftPlatformSDK SDK = (MicrosoftPlatformSDK)GetSDKForPlatform("Win64")!;
			return FindToolChainInstallations(Compiler, Logger).Where(x => (x.Version >= MinimumVisualCppVersion && x.Architecture == Architecture)).Count() > 0;
		}

		/// <summary>
		/// Determines the directory containing the MSVC toolchain
		/// </summary>
		/// <param name="Compiler">Major version of the compiler to use</param>
		/// <param name="CompilerVersion">The minimum compiler version to use</param>
		/// <param name="Architecture">Architecture that is required</param>
		/// <param name="Logger">Logger for output</param>
		/// <param name="OutToolChainVersion">Receives the chosen toolchain version</param>
		/// <param name="OutToolChainDir">Receives the directory containing the toolchain</param>
		/// <param name="OutRedistDir">Receives the optional directory containing redistributable components</param>
		/// <returns>True if the toolchain directory was found correctly</returns>
		public static bool TryGetToolChainDir(WindowsCompiler Compiler, string? CompilerVersion, WindowsArchitecture Architecture, ILogger Logger, [NotNullWhen(true)] out VersionNumber? OutToolChainVersion, [NotNullWhen(true)] out DirectoryReference? OutToolChainDir, out DirectoryReference? OutRedistDir)
		{
			// Find all the installed toolchains
			List<ToolChainInstallation> ToolChains = FindToolChainInstallations(Compiler, Logger);

			// Figure out the actual version number that we want
			ToolChainInstallation? ToolChain = null;
			if (CompilerVersion == null)
			{
				ToolChain = SelectToolChain(ToolChains, x => x, Architecture);
				if (ToolChain == null)
				{
					OutToolChainVersion = null;
					OutToolChainDir = null;
					OutRedistDir = null;
					return false;
				}
			}
<<<<<<< HEAD

			DirectoryReference? HostAutoSdkDir;
			if (UEBuildPlatformSDK.TryGetHostPlatformAutoSDKDir(out HostAutoSdkDir))
=======
			else if (String.Compare(CompilerVersion, "Latest", StringComparison.InvariantCultureIgnoreCase) == 0)
>>>>>>> d731a049
			{
				ToolChain = SelectToolChain(ToolChains.Where(x => !x.IsPreview), x => x.ThenByDescending(x => x.Version), Architecture);
				if (ToolChain == null)
				{
					DumpToolChains(ToolChains, x => x.ThenBy(x => x.IsPreview).ThenByDescending(x => x.Version), Architecture, Logger);
					throw new BuildException("Unable to find valid latest C++ toolchain for {0} {1}", Compiler, Architecture.ToString());
				}
			}
			else if (String.Compare(CompilerVersion, "Preview", StringComparison.InvariantCultureIgnoreCase) == 0)
			{
				ToolChain = SelectToolChain(ToolChains.Where(x => x.IsPreview), x => x.ThenByDescending(x => x.Version), Architecture);
				if (ToolChain == null)
				{
					DumpToolChains(ToolChains, x => x.ThenByDescending(x => x.IsPreview).ThenByDescending(x => x.Version), Architecture, Logger);
					throw new BuildException("Unable to find valid preview toolchain for {0} {1}", Compiler, Architecture.ToString());
				}
			}
			else if (VersionNumber.TryParse(CompilerVersion, out VersionNumber? ToolChainVersion))
			{
				ToolChain = SelectToolChain(ToolChains, x => x.ThenByDescending(x => x.Version == ToolChainVersion).ThenByDescending(x => x.Family == ToolChainVersion), Architecture);
				if (ToolChain == null || !(ToolChain.Version == ToolChainVersion || ToolChain.Family == ToolChainVersion))
				{
					DumpToolChains(ToolChains, x => x.ThenByDescending(x => x.Version == ToolChainVersion).ThenByDescending(x => x.Family == ToolChainVersion), Architecture, Logger);
					throw new BuildException("Unable to find valid {0} toolchain for {1} {2}", ToolChainVersion, Compiler, Architecture.ToString());
				}
			}
			else
			{
				throw new BuildException("Unable to find {0} toolchain; '{1}' is an invalid version", GetCompilerName(Compiler), CompilerVersion);
			}

			// Get the actual directory for this version
			OutToolChainVersion = ToolChain.Version;
			OutToolChainDir = ToolChain.BaseDir;
			OutRedistDir = ToolChain.RedistDir;
			return true;
		}

		/// <summary>
		/// Returns the human-readable name of the given compiler
		/// </summary>
		/// <param name="Compiler">The compiler value</param>
		/// <returns>Name of the compiler</returns>
		public static string GetCompilerName(WindowsCompiler Compiler)
		{
			switch (Compiler)
			{
				case WindowsCompiler.VisualStudio2019:
					return "Visual Studio 2019";
				case WindowsCompiler.VisualStudio2022:
					return "Visual Studio 2022";
				default:
					return Compiler.ToString();
			}
		}

		#endregion

		#region Private implementation

		/// <summary>
		/// Select which toolchain to use, combining a custom preference with a default sort order
		/// </summary>
		/// <param name="ToolChains"></param>
		/// <param name="Preference">Ordering function</param>
		/// <param name="Architecture">Architecture that must be supported</param>
		/// <returns></returns>
		static ToolChainInstallation? SelectToolChain(IEnumerable<ToolChainInstallation> ToolChains, Func<IOrderedEnumerable<ToolChainInstallation>, IOrderedEnumerable<ToolChainInstallation>> Preference, WindowsArchitecture Architecture)
		{
			ToolChainInstallation? ToolChain = Preference(ToolChains.Where(x => x.Architecture == Architecture)
				.OrderByDescending(x => x.Error == null))
				.ThenByDescending(x => x.Is64Bit)
				.ThenBy(x => x.IsPreview)
				.ThenBy(x => x.FamilyRank)
				.ThenByDescending(x => x.IsAutoSdk)
				.ThenByDescending(x => x.Version)
				.FirstOrDefault();

			if (ToolChain?.Error != null)
			{
				if (!IgnoreToolchainErrors)
				{
					throw new BuildException(ToolChain.Error);
				}
				// If errors are ignored, log the warning instead
				Log.TraceWarningOnce(ToolChain.Error);
			}

			return ToolChain;
		}

		/// <summary>
		/// Dump all available toolchain info, combining a custom preference with a default sort order
		/// </summary>
		/// <param name="ToolChains"></param>
		/// <param name="Preference">Ordering function</param>
		/// <param name="Architecture">Architecture that must be supported</param>
		/// <param name="Logger">The ILogger interface to write to</param>
		static void DumpToolChains(IEnumerable<ToolChainInstallation> ToolChains, Func<IOrderedEnumerable<ToolChainInstallation>, IOrderedEnumerable<ToolChainInstallation>> Preference, WindowsArchitecture Architecture, ILogger Logger)
		{
			var SortedToolChains = Preference(ToolChains.Where(x => x.Architecture == Architecture)
				.OrderByDescending(x => x.Error == null))
				.ThenByDescending(x => x.Is64Bit)
				.ThenBy(x => x.IsPreview)
				.ThenBy(x => x.FamilyRank)
				.ThenByDescending(x => x.IsAutoSdk)
				.ThenByDescending(x => x.Version);

			if (SortedToolChains.Count() > 0)
			{
				Logger.LogInformation("Available {Architecture} toolchains ({Count}):", Architecture, SortedToolChains.Count());
				foreach (ToolChainInstallation ToolChain in SortedToolChains)
				{
					Logger.LogInformation(" * {ToolChainDir}\n    (Family={Family}, FamilyRank={FamilyRank}, Version={Version}, Is64Bit={Is64Bit}, Preview={Preview}, Architecture={Arch}, Error={Error})", ToolChain.BaseDir, ToolChain.Family, ToolChain.FamilyRank, ToolChain.Version, ToolChain.Is64Bit, ToolChain.IsPreview, ToolChain.Architecture, ToolChain.Error != null);
				}
			}
			else
			{
				Logger.LogInformation("No available {Architecture} toolchains found", Architecture);
			}
		}

		static List<ToolChainInstallation> FindToolChainInstallations(WindowsCompiler Compiler, ILogger Logger)
		{
			List<ToolChainInstallation>? ToolChains;
			if (!CachedToolChainInstallations.TryGetValue(Compiler, out ToolChains))
			{
				ToolChains = new List<ToolChainInstallation>();
				if (BuildHostPlatform.Current.Platform == UnrealTargetPlatform.Win64)
				{
					if (Compiler == WindowsCompiler.Clang)
					{
						// Check for a manual installation to the default directory
						DirectoryReference ManualInstallDir = DirectoryReference.Combine(DirectoryReference.GetSpecialFolder(Environment.SpecialFolder.ProgramFiles)!, "LLVM");
						AddClangToolChain(ManualInstallDir, ToolChains, IsAutoSdk: false, Logger);

						// Check for a manual installation to a custom directory
						string? LlvmPath = Environment.GetEnvironmentVariable("LLVM_PATH");
						if (!String.IsNullOrEmpty(LlvmPath))
						{
							AddClangToolChain(new DirectoryReference(LlvmPath), ToolChains, IsAutoSdk: false, Logger);
						}

						// Check for installations bundled with Visual Studio 2019
						foreach (VisualStudioInstallation Installation in FindVisualStudioInstallations(WindowsCompiler.VisualStudio2019, Logger))
						{
							AddClangToolChain(DirectoryReference.Combine(Installation.BaseDir, "VC", "Tools", "Llvm"), ToolChains, IsAutoSdk: false, Logger);
						}

						// Check for installations bundled with Visual Studio 2022
						foreach (VisualStudioInstallation Installation in FindVisualStudioInstallations(WindowsCompiler.VisualStudio2022, Logger))
						{
							AddClangToolChain(DirectoryReference.Combine(Installation.BaseDir, "VC", "Tools", "Llvm"), ToolChains, IsAutoSdk: false, Logger);
						}

						// Check for AutoSDK paths
						DirectoryReference? AutoSdkDir;
						if (UEBuildPlatformSDK.TryGetHostPlatformAutoSDKDir(out AutoSdkDir))
						{
							DirectoryReference ClangBaseDir = DirectoryReference.Combine(AutoSdkDir, "Win64", "LLVM");
							if (DirectoryReference.Exists(ClangBaseDir))
							{
								foreach (DirectoryReference ToolChainDir in DirectoryReference.EnumerateDirectories(ClangBaseDir))
								{
									AddClangToolChain(ToolChainDir, ToolChains, IsAutoSdk: true, Logger);
								}
							}
						}
					}
					else if (Compiler == WindowsCompiler.Intel)
					{
						DirectoryReference InstallDir = DirectoryReference.Combine(DirectoryReference.GetSpecialFolder(Environment.SpecialFolder.ProgramFiles)!, "Intel", "oneAPI", "compiler");
						FindIntelOneApiToolChains(InstallDir, ToolChains, IsAutoSdk: false, Logger);

						InstallDir = DirectoryReference.Combine(DirectoryReference.GetSpecialFolder(Environment.SpecialFolder.ProgramFilesX86)!, "Intel", "oneAPI", "compiler");
						FindIntelOneApiToolChains(InstallDir, ToolChains, IsAutoSdk: false, Logger);

						// Check for AutoSDK paths
						DirectoryReference? AutoSdkDir;
						if (UEBuildPlatformSDK.TryGetHostPlatformAutoSDKDir(out AutoSdkDir))
						{
							DirectoryReference IntelBaseDir = DirectoryReference.Combine(AutoSdkDir, "Win64", "Intel");
							if (DirectoryReference.Exists(IntelBaseDir))
							{
								FindIntelOneApiToolChains(IntelBaseDir, ToolChains, IsAutoSdk: true, Logger);
							}
						}
					}
					else if (Compiler.IsMSVC())
					{
						// Enumerate all the manually installed toolchains
						List<VisualStudioInstallation> Installations = FindVisualStudioInstallations(Compiler, Logger);
						foreach (VisualStudioInstallation Installation in Installations)
						{
							DirectoryReference ToolChainBaseDir = DirectoryReference.Combine(Installation.BaseDir, "VC", "Tools", "MSVC");
							DirectoryReference RedistBaseDir = DirectoryReference.Combine(Installation.BaseDir, "VC", "Redist", "MSVC");
							FindVisualStudioToolChains(ToolChainBaseDir, RedistBaseDir, Installation.bPreview, ToolChains, IsAutoSdk: false, Logger);
						}

						// Enumerate all the AutoSDK toolchains
						DirectoryReference? PlatformDir;
						if (UEBuildPlatformSDK.TryGetHostPlatformAutoSDKDir(out PlatformDir))
						{
							string VSDir = string.Empty;
							switch (Compiler)
							{
								case WindowsCompiler.VisualStudio2019: VSDir = "VS2019"; break;
								case WindowsCompiler.VisualStudio2022: VSDir = "VS2022"; break;
							}

							if (!string.IsNullOrEmpty(VSDir))
							{
								DirectoryReference ReleaseBaseDir = DirectoryReference.Combine(PlatformDir, "Win64", VSDir);
								FindVisualStudioToolChains(ReleaseBaseDir, null, false, ToolChains, IsAutoSdk: true, Logger);

								DirectoryReference PreviewBaseDir = DirectoryReference.Combine(PlatformDir, "Win64", $"{VSDir}-Preview");
								FindVisualStudioToolChains(PreviewBaseDir, null, true, ToolChains, IsAutoSdk: true, Logger);
							}
						}
					}
					else
					{
						throw new BuildException("Unsupported compiler version ({0})", Compiler);
					}
				}
				CachedToolChainInstallations.Add(Compiler, ToolChains);
			}
			return ToolChains;
		}

		/// <summary>
		/// Read the Visual Studio install directory for the given compiler version. Note that it is possible for the compiler toolchain to be installed without
		/// Visual Studio, and vice versa.
		/// </summary>
		/// <returns>List of directories containing Visual Studio installations</returns>
		public static IReadOnlyList<VisualStudioInstallation> FindVisualStudioInstallations(ILogger Logger)
		{
			if (CachedVisualStudioInstallations != null)
			{
				return CachedVisualStudioInstallations;
			}

			List<VisualStudioInstallation> Installations = new List<VisualStudioInstallation>();
			if (BuildHostPlatform.Current.Platform == UnrealTargetPlatform.Win64)
			{
				try
				{
					SetupConfiguration Setup = new SetupConfiguration();
					IEnumSetupInstances Enumerator = Setup.EnumAllInstances();

					ISetupInstance[] Instances = new ISetupInstance[1];
					for (; ; )
					{
						int NumFetched;
						Enumerator.Next(1, Instances, out NumFetched);

						if (NumFetched == 0)
						{
							break;
						}

						ISetupInstance2 Instance = (ISetupInstance2)Instances[0];
						if ((Instance.GetState() & InstanceState.Local) != InstanceState.Local)
						{
							continue;
						}

						VersionNumber? Version;
						if (!VersionNumber.TryParse(Instance.GetInstallationVersion(), out Version))
						{
							continue;
						}

						int MajorVersion = Version.GetComponent(0);

						WindowsCompiler Compiler;
						if (MajorVersion >= 17) // Treat any newer versions as 2022, until we have an explicit enum for them
						{
							Compiler = WindowsCompiler.VisualStudio2022;
						}
						else if (MajorVersion == 16)
						{
							Compiler = WindowsCompiler.VisualStudio2019;
						}
						else
						{
							continue;
						}

						ISetupInstanceCatalog? Catalog = Instance as ISetupInstanceCatalog;
						bool bPreview = Catalog != null && Catalog.IsPrerelease();

						string ProductId = Instance.GetProduct().GetId();
						bool bCommunity = ProductId.Equals("Microsoft.VisualStudio.Product.Community", StringComparison.Ordinal);

						DirectoryReference BaseDir = new DirectoryReference(Instance.GetInstallationPath());
						Installations.Add(new VisualStudioInstallation(Compiler, Version, BaseDir, bCommunity, bPreview));

						Logger.LogDebug("Found Visual Studio installation: {BaseDir} (Product={ProductId}, Version={Version})", BaseDir, ProductId, Version);
					}

					Installations = Installations.OrderBy(x => x.bCommunity).ThenBy(x => x.bPreview).ThenByDescending(x => x.Version).ToList();
				}
				catch (Exception Ex)
				{
					throw new BuildException(Ex, "Error while enumerating Visual Studio toolchains");
				}
			}
			CachedVisualStudioInstallations = Installations;

			return Installations;
		}

		/// <summary>
		/// Read the Visual Studio install directory for the given compiler version. Note that it is possible for the compiler toolchain to be installed without
		/// Visual Studio, and vice versa.
		/// </summary>
		/// <returns>List of directories containing Visual Studio installations</returns>
		public static List<VisualStudioInstallation> FindVisualStudioInstallations(WindowsCompiler Compiler, ILogger Logger)
		{
			return FindVisualStudioInstallations(Logger).Where(x => x.Compiler == Compiler).ToList();
		}

		/// <summary>
		/// Finds all the valid Visual Studio toolchains under the given base directory
		/// </summary>
		/// <param name="BaseDir">Base directory to search</param>
		/// <param name="OptionalRedistDir">Optional directory for redistributable components (DLLs etc)</param>
		/// <param name="bPreview">Whether this is a preview installation</param>
		/// <param name="ToolChains">Map of tool chain version to installation info</param>
		/// <param name="IsAutoSdk">Whether this folder contains AutoSDK entries</param>
		/// <param name="Logger">Logger for output</param>
		static void FindVisualStudioToolChains(DirectoryReference BaseDir, DirectoryReference? OptionalRedistDir, bool bPreview, List<ToolChainInstallation> ToolChains, bool IsAutoSdk, ILogger Logger)
		{
			if (DirectoryReference.Exists(BaseDir))
			{
				foreach (DirectoryReference ToolChainDir in DirectoryReference.EnumerateDirectories(BaseDir))
				{
					VersionNumber? Version;
					if (IsValidToolChainDirMSVC(ToolChainDir, out Version))
					{
						DirectoryReference? RedistDir = FindVisualStudioRedistForToolChain(ToolChainDir, OptionalRedistDir, Version);

						AddVisualCppToolChain(Version, bPreview, ToolChainDir, RedistDir, ToolChains, IsAutoSdk, Logger);
					}
				}
			}
		}


		/// <summary>
		/// Finds the most appropriate redist directory for the given toolchain version
		/// </summary>
		/// <param name="ToolChainDir"></param>
		/// <param name="OptionalRedistDir"></param>
		/// <param name="Version"></param>
		/// <returns></returns>
		static DirectoryReference? FindVisualStudioRedistForToolChain(DirectoryReference ToolChainDir, DirectoryReference? OptionalRedistDir, VersionNumber Version)
		{
			DirectoryReference? RedistDir;
			if (OptionalRedistDir == null)
			{
				RedistDir = DirectoryReference.Combine(ToolChainDir, "redist"); // AutoSDK keeps redist under the toolchain
			}
			else
			{
				RedistDir = DirectoryReference.Combine(OptionalRedistDir, ToolChainDir.GetDirectoryName());

				// exact redist not found - find highest version (they are backwards compatible)
				if (!DirectoryReference.Exists(RedistDir) && DirectoryReference.Exists(OptionalRedistDir))
				{
					RedistDir = DirectoryReference.EnumerateDirectories(OptionalRedistDir)
						.Where(X => VersionNumber.TryParse(X.GetDirectoryName(), out VersionNumber? DirVersion))
						.OrderByDescending(X => VersionNumber.Parse(X.GetDirectoryName()))
						.FirstOrDefault();
				}
			}

			if (RedistDir != null && DirectoryReference.Exists(RedistDir))
			{
				return RedistDir;
			}

			return null;
		}

		/// <summary>
		/// Adds a Visual C++ toolchain to a list of installations
		/// </summary>
		/// <param name="Version"></param>
		/// <param name="bPreview"></param>
		/// <param name="ToolChainDir"></param>
		/// <param name="RedistDir"></param>
		/// <param name="ToolChains"></param>
		/// <param name="IsAutoSdk"></param>
		/// <param name="Logger"></param>
		static void AddVisualCppToolChain(VersionNumber Version, bool bPreview, DirectoryReference ToolChainDir, DirectoryReference? RedistDir, List<ToolChainInstallation> ToolChains, bool IsAutoSdk, ILogger Logger)
		{
			bool Is64Bit = Has64BitToolChain(ToolChainDir);

			VersionNumber? Family;
			if (!VersionNumber.TryParse(ToolChainDir.GetDirectoryName(), out Family))
			{
				Family = Version;
			}

			int FamilyRank = PreferredVisualCppVersions.TakeWhile(x => !x.Contains(Family)).Count();

			string? Error = null;
			if (Version < MinimumVisualCppVersion)
			{
				Error = $"UnrealBuildTool requires at minimum the MSVC {MinimumVisualCppVersion} toolchain. Please install a later toolchain such as {PreferredVisualCppVersions.Select(x => x.Min).Max()} from the Visual Studio installer.";
			}

			VersionNumberRange? Banned = BannedVisualCppVersions.FirstOrDefault(x => x.Contains(Version));
			if (Banned != null)
			{
				Error = $"UnrealBuildTool has banned the MSVC {Banned} toolchains due to compiler issues. Please install a different toolchain such as {PreferredVisualCppVersions.Select(x => x.Min).Max()} by opening the generated solution and installing recommended components or from the Visual Studio installer.";
			}

			Logger.LogDebug("Found Visual Studio toolchain: {ToolChainDir} (Family={Family}, FamilyRank={FamilyRank}, Version={Version}, Is64Bit={Is64Bit}, Preview={Preview}, Architecture={Arch}, Error={Error}, Redist={RedistDir})", ToolChainDir, Family, FamilyRank, Version, Is64Bit, bPreview, WindowsArchitecture.x64.ToString(), Error != null, RedistDir);
			ToolChains.Add(new ToolChainInstallation(Family, FamilyRank, Version, Is64Bit, bPreview, WindowsArchitecture.x64, Error, ToolChainDir, RedistDir, IsAutoSdk));

			bool HasArm64 = HasArm64ToolChain(ToolChainDir);
			if (HasArm64)
			{
				Logger.LogDebug("Found Visual Studio toolchain: {ToolChainDir} (Family={Family}, FamilyRank={FamilyRank}, Version={Version}, Is64Bit={Is64Bit}, Preview={Preview}, Architecture={Arch}, Error={Error}, Redist={RedistDir})", ToolChainDir, Family, FamilyRank, Version, Is64Bit, bPreview, WindowsArchitecture.ARM64.ToString(), Error != null, RedistDir);
				ToolChains.Add(new ToolChainInstallation(Family, FamilyRank, Version, Is64Bit, bPreview, WindowsArchitecture.ARM64, Error, ToolChainDir, RedistDir, IsAutoSdk));
			}
		}

		/// <summary>
		/// Add a Clang toolchain
		/// </summary>
		/// <param name="ToolChainDir"></param>
		/// <param name="ToolChains"></param>
		/// <param name="IsAutoSdk"></param>
		/// <param name="Logger"></param>
		static void AddClangToolChain(DirectoryReference ToolChainDir, List<ToolChainInstallation> ToolChains, bool IsAutoSdk, ILogger Logger)
		{
			FileReference CompilerFile = FileReference.Combine(ToolChainDir, "bin", "clang-cl.exe");
			if (FileReference.Exists(CompilerFile))
			{
				FileVersionInfo VersionInfo = FileVersionInfo.GetVersionInfo(CompilerFile.FullName);
				VersionNumber Version = new VersionNumber(VersionInfo.FileMajorPart, VersionInfo.FileMinorPart, VersionInfo.FileBuildPart);

				int Rank = PreferredClangVersions.TakeWhile(x => !x.Contains(Version)).Count();
				bool Is64Bit = Is64BitExecutable(CompilerFile);

				string? Error = null;
				if (Version < MinimumClangVersion)
				{
					Error = $"UnrealBuildTool requires at minimum the Clang {MinimumClangVersion} toolchain. Please install a later toolchain such as {PreferredClangVersions.Select(x => x.Min).Max()} from LLVM.";
				}

				Logger.LogDebug("Found Clang toolchain: {ToolChainDir} (Version={Version}, Is64Bit={Is64Bit}, Rank={Rank})", ToolChainDir, Version, Is64Bit, Rank);
				ToolChains.Add(new ToolChainInstallation(Version, Rank, Version, Is64Bit, false, WindowsArchitecture.x64, null, ToolChainDir, null, IsAutoSdk));
			}
		}


		/// <summary>
		/// Add an Intel OneAPI toolchain
		/// </summary>
		/// <param name="ToolChainDir"></param>
		/// <param name="ToolChains"></param>
		/// <param name="IsAutoSdk"></param>
		/// <param name="Logger"></param>
		static void AddIntelOneApiToolChain(DirectoryReference ToolChainDir, List<ToolChainInstallation> ToolChains, bool IsAutoSdk, ILogger Logger)
		{
			FileReference CompilerFile = FileReference.Combine(ToolChainDir, "windows", "bin", "icx.exe");
			if (FileReference.Exists(CompilerFile))
			{
				FileVersionInfo VersionInfo = FileVersionInfo.GetVersionInfo(CompilerFile.FullName);
				VersionNumber Version = new VersionNumber(VersionInfo.FileMajorPart, VersionInfo.FileMinorPart, VersionInfo.FileBuildPart);

				// The icx.exe version may be lower than the toolchain folder version, so use that instead if available
				if (VersionNumber.TryParse(ToolChainDir.GetDirectoryName(), out VersionNumber? FolderVersion) && FolderVersion > Version)
				{
					Version = FolderVersion;
				}

				int Rank = PreferredIntelOneApiVersions.TakeWhile(x => !x.Contains(Version)).Count();
				bool Is64Bit = Is64BitExecutable(CompilerFile);

				string? Error = null;
				if (Version < MinimumIntelOneApiVersion)
				{
					Error = $"UnrealBuildTool requires at minimum the Intel OneAPI {MinimumIntelOneApiVersion} toolchain. Please install a later toolchain such as {PreferredIntelOneApiVersions.Select(x => x.Min).Max()} from Intel.";
				}

				Logger.LogDebug("Found Intel OneAPI toolchain: {ToolChainDir} (Version={Version}, Is64Bit={Is64Bit}, Rank={Rank})", ToolChainDir, Version, Is64Bit, Rank);
				ToolChains.Add(new ToolChainInstallation(Version, Rank, Version, Is64Bit, false, WindowsArchitecture.x64, Error, ToolChainDir, null, IsAutoSdk));
			}
		}

		/// <summary>
		/// Finds all the valid Intel oneAPI toolchains under the given base directory
		/// </summary>
		/// <param name="BaseDir">Base directory to search</param>
		/// <param name="ToolChains">Map of tool chain version to installation info</param>
		/// <param name="IsAutoSdk"></param>
		/// <param name="Logger">Logger for output</param>
		static void FindIntelOneApiToolChains(DirectoryReference BaseDir, List<ToolChainInstallation> ToolChains, bool IsAutoSdk, ILogger Logger)
		{
			if (DirectoryReference.Exists(BaseDir))
			{
				foreach (DirectoryReference ToolChainDir in DirectoryReference.EnumerateDirectories(BaseDir))
				{
					AddIntelOneApiToolChain(ToolChainDir, ToolChains, IsAutoSdk, Logger);
				}
			}
		}

		/// <summary>
		/// Test whether an executable is 64-bit
		/// </summary>
		/// <param name="File">Executable to test</param>
		/// <returns></returns>
		static bool Is64BitExecutable(FileReference File)
		{
			using (FileStream Stream = new FileStream(File.FullName, FileMode.Open, FileAccess.Read, FileShare.Read | FileShare.Delete))
			{
				byte[] Header = new byte[64];
				if (Stream.Read(Header, 0, Header.Length) != Header.Length)
				{
					return false;
				}
				if (Header[0] != (byte)'M' || Header[1] != (byte)'Z')
				{
					return false;
				}

				int Offset = BinaryPrimitives.ReadInt32LittleEndian(Header.AsSpan(0x3c));
				if (Stream.Seek(Offset, SeekOrigin.Begin) != Offset)
				{
					return false;
				}

				byte[] PeHeader = new byte[6];
				if (Stream.Read(PeHeader, 0, PeHeader.Length) != PeHeader.Length)
				{
					return false;
				}
				if (BinaryPrimitives.ReadUInt32BigEndian(PeHeader.AsSpan()) != 0x50450000)
				{
					return false;
				}

				ushort MachineType = BinaryPrimitives.ReadUInt16LittleEndian(PeHeader.AsSpan(4));

				const ushort IMAGE_FILE_MACHINE_AMD64 = 0x8664;
				return MachineType == IMAGE_FILE_MACHINE_AMD64;
			}
		}


		/// <summary>
		/// Checks if the given directory contains a valid Clang toolchain
		/// </summary>
		/// <param name="ToolChainDir">Directory to check</param>
		/// <returns>True if the given directory is valid</returns>
		static bool IsValidToolChainDirClang(DirectoryReference ToolChainDir)
		{
			return FileReference.Exists(FileReference.Combine(ToolChainDir, "bin", "clang-cl.exe"));
		}

		/// <summary>
		/// Determines if the given path is a valid Visual C++ version number
		/// </summary>
		/// <param name="ToolChainDir">The toolchain directory</param>
		/// <param name="Version">The version number for the toolchain</param>
		/// <returns>True if the path is a valid version</returns>
		static bool IsValidToolChainDirMSVC(DirectoryReference ToolChainDir, [NotNullWhen(true)] out VersionNumber? Version)
		{
			FileReference CompilerExe = FileReference.Combine(ToolChainDir, "bin", "Hostx86", "x64", "cl.exe");
			if (!FileReference.Exists(CompilerExe))
			{
				CompilerExe = FileReference.Combine(ToolChainDir, "bin", "Hostx64", "x64", "cl.exe");
				if (!FileReference.Exists(CompilerExe))
				{
					Version = null;
					return false;
				}
			}

			FileVersionInfo VersionInfo = FileVersionInfo.GetVersionInfo(CompilerExe.FullName);
			if (VersionInfo.ProductMajorPart != 0)
			{
				Version = new VersionNumber(VersionInfo.ProductMajorPart, VersionInfo.ProductMinorPart, VersionInfo.ProductBuildPart);
				return true;
			}

			return VersionNumber.TryParse(ToolChainDir.GetDirectoryName(), out Version);
		}

		/// <summary>
		/// Checks if the given directory contains a 64-bit toolchain. Used to prefer regular Visual Studio versions over express editions.
		/// </summary>
		/// <param name="ToolChainDir">Directory to check</param>
		/// <returns>True if the given directory contains a 64-bit toolchain</returns>
		static bool Has64BitToolChain(DirectoryReference ToolChainDir)
		{
			return FileReference.Exists(FileReference.Combine(ToolChainDir, "bin", "amd64", "cl.exe")) || FileReference.Exists(FileReference.Combine(ToolChainDir, "bin", "Hostx64", "x64", "cl.exe"));
		}

		/// <summary>
		/// Checks if the given directory contains a arm64 toolchain.  Used to require arm64, which is an optional install item, when that is our target architecture.
		/// </summary>
		/// <param name="ToolChainDir">Directory to check</param>
		/// <returns>True if the given directory contains the arm64 toolchain</returns>
		static bool HasArm64ToolChain(DirectoryReference ToolChainDir)
		{
			return FileReference.Exists(FileReference.Combine(ToolChainDir, "bin", "Hostx64", "arm64", "cl.exe"));
		}

		/// <summary>
		/// Determines if an IDE for the given compiler is installed.
		/// </summary>
		/// <param name="Compiler">Compiler to check for</param>
		/// <param name="Logger">Logger for output</param>
		/// <returns>True if the given compiler is installed</returns>
		public static bool HasIDE(WindowsCompiler Compiler, ILogger Logger)
		{
			return FindVisualStudioInstallations(Compiler, Logger).Count > 0;
		}

		/// <summary>
		/// Gets the path to MSBuild. This mirrors the logic in GetMSBuildPath.bat.
		/// </summary>
		/// <param name="Logger">Logger for output</param>
		/// <param name="OutLocation">On success, receives the path to the MSBuild executable.</param>
		/// <returns>True on success.</returns>
		[SupportedOSPlatform("windows")]
		public static bool TryGetMsBuildPath(ILogger Logger, [NotNullWhen(true)] out FileReference? OutLocation)
		{
			// Get the Visual Studio 2019 install directory
			List<DirectoryReference> InstallDirs2019 = MicrosoftPlatformSDK.FindVisualStudioInstallations(WindowsCompiler.VisualStudio2019, Logger).ConvertAll(x => x.BaseDir);
			foreach (DirectoryReference InstallDir in InstallDirs2019)
			{
				FileReference MsBuildLocation = FileReference.Combine(InstallDir, "MSBuild", "Current", "Bin", "MSBuild.exe");
				if (FileReference.Exists(MsBuildLocation))
				{
					OutLocation = MsBuildLocation;
					return true;
				}
			}

			// Get the Visual Studio 2022 install directory
			List<DirectoryReference> InstallDirs2022 = MicrosoftPlatformSDK.FindVisualStudioInstallations(WindowsCompiler.VisualStudio2022, Logger).ConvertAll(x => x.BaseDir);
			foreach (DirectoryReference InstallDir in InstallDirs2022)
			{
				FileReference MsBuildLocation = FileReference.Combine(InstallDir, "MSBuild", "Current", "Bin", "MSBuild.exe");
				if (FileReference.Exists(MsBuildLocation))
				{
					OutLocation = MsBuildLocation;
					return true;
				}
			}

			// Try to get the MSBuild 14.0 path directly (see https://msdn.microsoft.com/en-us/library/hh162058(v=vs.120).aspx)
			FileReference? ToolPath = FileReference.Combine(DirectoryReference.GetSpecialFolder(Environment.SpecialFolder.ProgramFilesX86)!, "MSBuild", "14.0", "bin", "MSBuild.exe");
			if (FileReference.Exists(ToolPath))
			{
				OutLocation = ToolPath;
				return true;
			}

			// Check for older versions of MSBuild. These are registered as separate versions in the registry.
			if (TryReadMsBuildInstallPath("Microsoft\\MSBuild\\ToolsVersions\\14.0", "MSBuildToolsPath", "MSBuild.exe", out ToolPath))
			{
				OutLocation = ToolPath;
				return true;
			}
			if (TryReadMsBuildInstallPath("Microsoft\\MSBuild\\ToolsVersions\\12.0", "MSBuildToolsPath", "MSBuild.exe", out ToolPath))
			{
				OutLocation = ToolPath;
				return true;
			}
			if (TryReadMsBuildInstallPath("Microsoft\\MSBuild\\ToolsVersions\\4.0", "MSBuildToolsPath", "MSBuild.exe", out ToolPath))
			{
				OutLocation = ToolPath;
				return true;
			}

			OutLocation = null;
			return false;
		}

		/// <summary>
		/// Function to query the registry under HKCU/HKLM Win32/Wow64 software registry keys for a certain install directory.
		/// This mirrors the logic in GetMSBuildPath.bat.
		/// </summary>
		/// <returns></returns>
		[SupportedOSPlatform("windows")]
		static bool TryReadMsBuildInstallPath(string KeyRelativePath, string KeyName, string MsBuildRelativePath, [NotNullWhen(true)] out FileReference? OutMsBuildPath)
		{
			string[] KeyBasePaths =
			{
				@"HKEY_CURRENT_USER\SOFTWARE\",
				@"HKEY_LOCAL_MACHINE\SOFTWARE\",
				@"HKEY_CURRENT_USER\SOFTWARE\Wow6432Node\",
				@"HKEY_LOCAL_MACHINE\SOFTWARE\Wow6432Node\"
			};

			foreach (string KeyBasePath in KeyBasePaths)
			{
				string? Value = Registry.GetValue(KeyBasePath + KeyRelativePath, KeyName, null) as string;
				if (Value != null)
				{
					FileReference MsBuildPath = FileReference.Combine(new DirectoryReference(Value), MsBuildRelativePath);
					if (FileReference.Exists(MsBuildPath))
					{
						OutMsBuildPath = MsBuildPath;
						return true;
					}
				}
			}

			OutMsBuildPath = null;
			return false;
		}

		#endregion // Toolchain Private

		#endregion // Toolchain

		#region Dia Sdk

		/// <summary>
		/// Determines the directory containing the MSVC toolchain
		/// </summary>
		/// <param name="Compiler">Major version of the compiler to use</param>
		/// <returns>Map of version number to directories</returns>
		public static List<DirectoryReference> FindDiaSdkDirs(WindowsCompiler Compiler)
		{
			List<DirectoryReference>? DiaSdkDirs;
			if (!CachedDiaSdkDirs.TryGetValue(Compiler, out DiaSdkDirs))
			{
				DiaSdkDirs = new List<DirectoryReference>();

				DirectoryReference? PlatformDir;
				if (UEBuildPlatformSDK.TryGetHostPlatformAutoSDKDir(out PlatformDir))
				{
					string VSDir = string.Empty;
					switch (Compiler)
					{
						case WindowsCompiler.VisualStudio2019: VSDir = "VS2019"; break;
						case WindowsCompiler.VisualStudio2022: VSDir = "VS2022"; break;
					}

					if (!string.IsNullOrEmpty(VSDir))
					{
						DirectoryReference DiaSdkDir = DirectoryReference.Combine(PlatformDir, "Win64", "DIA SDK", VSDir);
						if (IsValidDiaSdkDir(DiaSdkDir))
						{
							DiaSdkDirs.Add(DiaSdkDir);
						}
					}
				}

				List<DirectoryReference> VisualStudioDirs = MicrosoftPlatformSDK.FindVisualStudioInstallations(Compiler, Log.Logger).ConvertAll(x => x.BaseDir);
				foreach (DirectoryReference VisualStudioDir in VisualStudioDirs)
				{
					DirectoryReference DiaSdkDir = DirectoryReference.Combine(VisualStudioDir, "DIA SDK");
					if (IsValidDiaSdkDir(DiaSdkDir))
					{
						DiaSdkDirs.Add(DiaSdkDir);
					}
				}
			}
			return DiaSdkDirs;
		}

		/// <summary>
		/// Determines if a directory contains a valid DIA SDK
		/// </summary>
		/// <param name="DiaSdkDir">The directory to check</param>
		/// <returns>True if it contains a valid DIA SDK</returns>
		static bool IsValidDiaSdkDir(DirectoryReference DiaSdkDir)
		{
			return FileReference.Exists(FileReference.Combine(DiaSdkDir, "bin", "amd64", "msdia140.dll"));
		}

		#endregion // Dia

		#endregion // Windows Specific SDK 
	}


	/// <summary>
	/// Information about a particular toolchain installation
	/// </summary>
	[DebuggerDisplay("{BaseDir}")]
	internal class ToolChainInstallation
	{
		/// <summary>
		/// The version "family" (ie. the nominal version number of the directory this toolchain is installed to)
		/// </summary>
		public VersionNumber Family { get; }

		/// <summary>
		/// Index into the preferred version range
		/// </summary>
		public int FamilyRank { get; }

		/// <summary>
		/// The actual version number of this toolchain
		/// </summary>
		public VersionNumber Version { get; }

		/// <summary>
		/// Whether this is a 64-bit toolchain
		/// </summary>
		public bool Is64Bit { get; }

		/// <summary>
		/// Whether it's a pre-release version of the toolchain.
		/// </summary>
		public bool IsPreview { get; }

		/// <summary>
		/// The architecture of this ToolChainInstallation (multiple ToolChainInstallation instances may be created, one per architecture).
		/// </summary>
		public WindowsArchitecture Architecture { get; }

		/// <summary>
		/// Reason for this toolchain not being compatible
		/// </summary>
		public string? Error { get; }

		/// <summary>
		/// Base directory for the toolchain
		/// </summary>
		public DirectoryReference BaseDir { get; }

		/// <summary>
		/// Base directory for the redistributable components
		/// </summary>
		public DirectoryReference? RedistDir { get; }

		/// <summary>
		/// Whether this toolchain comes from AutoSDK.
		/// </summary>
		public bool IsAutoSdk { get; }

		/// <summary>
		/// Constructor
		/// </summary>
		/// <param name="Family"></param>
		/// <param name="FamilyRank"></param>
		/// <param name="Version"></param>
		/// <param name="Is64Bit"></param>
		/// <param name="IsPreview">Whether it's a pre-release version of the toolchain</param>
		/// <param name="Architecture"></param>
		/// <param name="Error"></param>
		/// <param name="BaseDir">Base directory for the toolchain</param>
		/// <param name="RedistDir">Optional directory for redistributable components (DLLs etc)</param>
		/// <param name="IsAutoSdk">Whether this toolchain comes from AutoSDK</param>
		public ToolChainInstallation(VersionNumber Family, int FamilyRank, VersionNumber Version, bool Is64Bit, bool IsPreview, WindowsArchitecture Architecture, string? Error, DirectoryReference BaseDir, DirectoryReference? RedistDir, bool IsAutoSdk)
		{
			this.Family = Family;
			this.FamilyRank = FamilyRank;
			this.Version = Version;
			this.Is64Bit = Is64Bit;
			this.IsPreview = IsPreview;
			this.Architecture = Architecture;
			this.Error = Error;
			this.BaseDir = BaseDir;
			this.RedistDir = RedistDir;
			this.IsAutoSdk = IsAutoSdk;
		}
	}
}<|MERGE_RESOLUTION|>--- conflicted
+++ resolved
@@ -25,42 +25,13 @@
 {
 	internal partial class MicrosoftPlatformSDK : UEBuildPlatformSDK
 	{
-<<<<<<< HEAD
-		/// <summary>
-		/// The default Windows SDK version to be used, if installed.
-		/// </summary>
-		static readonly VersionNumber[] PreferredWindowsSdkVersions = new VersionNumber[]
-		{
-			VersionNumber.Parse("10.0.18362.0")
-		};
-
-		public override string GetMainVersion()
-		{
-			// preferred/main version is the top of the Preferred list - 
-			return PreferredWindowsSdkVersions.First().ToString();
-		}
-
-		public override void GetValidVersionRange(out string MinVersion, out string MaxVersion)
-=======
 		public MicrosoftPlatformSDK(ILogger Logger)
 			: base(Logger)
->>>>>>> d731a049
-		{
-		}
-
-<<<<<<< HEAD
-		public override void GetValidSoftwareVersionRange(out string? MinVersion, out string? MaxVersion)
-		{
-			// minimum version is the oldest version in the Preferred list -
-			MinVersion = PreferredWindowsSdkVersions.Min().ToString();
-			MaxVersion = null;
-		}
-
-		public override string? GetInstalledSDKVersion()
-=======
+		{
+		}
+
 		[SupportedOSPlatform("windows")]
 		protected override string? GetInstalledSDKVersion()
->>>>>>> d731a049
 		{
 			if (!RuntimePlatform.IsWindows)
 			{
@@ -78,11 +49,7 @@
 			return null;
 		}
 
-<<<<<<< HEAD
-		public override bool TryConvertVersionToInt(string? StringValue, out UInt64 OutValue)
-=======
 		public override bool TryConvertVersionToInt(string? StringValue, out UInt64 OutValue, string? Hint)
->>>>>>> d731a049
 		{
 			OutValue = 0;
 
@@ -183,12 +150,8 @@
 		/// <param name="MinVersion">Optional minimum required version. Ignored if DesiredVesrion is specified</param>
 		/// <param name="MaxVersion">Optional maximum required version. Ignored if DesiredVesrion is specified</param>
 		/// <returns>True if the toolchain directory was found correctly</returns>
-<<<<<<< HEAD
-		public static bool TryGetWindowsSdkDir(string? DesiredVersion, [NotNullWhen(true)] out VersionNumber? OutSdkVersion, [NotNullWhen(true)] out DirectoryReference? OutSdkDir, VersionNumber? MinVersion = null, VersionNumber? MaxVersion = null)
-=======
 		[SupportedOSPlatform("windows")]
 		public static bool TryGetWindowsSdkDir(string? DesiredVersion, ILogger Logger, [NotNullWhen(true)] out VersionNumber? OutSdkVersion, [NotNullWhen(true)] out DirectoryReference? OutSdkDir, VersionNumber? MinVersion = null, VersionNumber? MaxVersion = null)
->>>>>>> d731a049
 		{
 			// Get a map of Windows SDK versions to their root directories
 			/*IReadOnlyDictionary<VersionNumber, DirectoryReference> WindowsSdkDirs =*/
@@ -344,10 +307,7 @@
 		public static bool TryGetNetFxSdkInstallDir([NotNullWhen(true)] out DirectoryReference? OutInstallDir)
 		{
 			DirectoryReference? HostAutoSdkDir;
-<<<<<<< HEAD
-=======
 			string[] PreferredVersions = new string[] { "4.6.2", "4.6.1", "4.6" };
->>>>>>> d731a049
 			if (UEBuildPlatformSDK.TryGetHostPlatformAutoSDKDir(out HostAutoSdkDir))
 			{
 				foreach (string PreferredVersion in PreferredVersions)
@@ -554,13 +514,7 @@
 					return false;
 				}
 			}
-<<<<<<< HEAD
-
-			DirectoryReference? HostAutoSdkDir;
-			if (UEBuildPlatformSDK.TryGetHostPlatformAutoSDKDir(out HostAutoSdkDir))
-=======
 			else if (String.Compare(CompilerVersion, "Latest", StringComparison.InvariantCultureIgnoreCase) == 0)
->>>>>>> d731a049
 			{
 				ToolChain = SelectToolChain(ToolChains.Where(x => !x.IsPreview), x => x.ThenByDescending(x => x.Version), Architecture);
 				if (ToolChain == null)
