--- conflicted
+++ resolved
@@ -139,11 +139,7 @@
 			}
 
 			// Get all the system include paths
-<<<<<<< HEAD
-			SetupEnvironment();
-=======
 			SetupEnvironment(Platform);
->>>>>>> cf6d231e
 		}
 
 		/// <summary>
