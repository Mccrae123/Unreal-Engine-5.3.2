// Copyright 1998-2019 Epic Games, Inc. All Rights Reserved.

using System;
using System.Collections.Generic;
using System.Text.RegularExpressions;
using System.Diagnostics;
using System.IO;
using System.Linq;
using Microsoft.Win32;
using System.Text;
using Tools.DotNETCommon;

namespace UnrealBuildTool
{
	/// <summary>
	/// Stores information about a Visual C++ installation and compile environment
	/// </summary>
	class VCEnvironment
	{
		/// <summary>
		/// The compiler version
		/// </summary>
		public readonly WindowsCompiler Compiler;

		/// <summary>
		/// The compiler directory
		/// </summary>
		public readonly DirectoryReference CompilerDir;

		/// <summary>
		/// The compiler version
		/// </summary>
		public readonly VersionNumber CompilerVersion;

		/// <summary>
		/// The compiler Architecture
		/// </summary>
		public readonly WindowsArchitecture Architecture;

		/// <summary>
		/// The underlying toolchain to use. Using Clang/ICL will piggy-back on a Visual Studio toolchain for the CRT, linker, etc...
		/// </summary>
		public readonly WindowsCompiler ToolChain;

		/// <summary>
		/// Root directory containing the toolchain
		/// </summary>
		public readonly DirectoryReference ToolChainDir;

		/// <summary>
		/// The toolchain version number
		/// </summary>
		public readonly VersionNumber ToolChainVersion;
		
		/// <summary>
		/// Root directory containing the Windows Sdk
		/// </summary>
		public readonly DirectoryReference WindowsSdkDir;

		/// <summary>
		/// Version number of the Windows Sdk
		/// </summary>
		public readonly VersionNumber WindowsSdkVersion;

		/// <summary>
		/// The path to the linker for linking executables
		/// </summary>
		public readonly FileReference CompilerPath;

		/// <summary>
		/// The path to the linker for linking executables
		/// </summary>
		public readonly FileReference LinkerPath;

		/// <summary>
		/// The path to the linker for linking libraries
		/// </summary>
		public readonly FileReference LibraryManagerPath;

		/// <summary>
		/// Path to the resource compiler from the Windows SDK
		/// </summary>
		public readonly FileReference ResourceCompilerPath;

		/// <summary>
		/// Path to the ISPC compiler
		/// </summary>
		public readonly FileReference ISPCCompilerPath;

		/// <summary>
		/// The default system include paths
		/// </summary>
		public readonly List<DirectoryReference> IncludePaths = new List<DirectoryReference>();

		/// <summary>
		/// The default system library paths
		/// </summary>
		public readonly List<DirectoryReference> LibraryPaths = new List<DirectoryReference>();

		/// <summary>
		/// Constructor
		/// </summary>
		/// <param name="Platform">The platform to find the compiler for</param>
		/// <param name="Compiler">The compiler to use</param>
		/// <param name="CompilerDir">The compiler directory</param>
		/// <param name="CompilerVersion">The compiler version number</param>
		/// <param name="Architecture">The compiler Architecture</param>
		/// <param name="ToolChain">The base toolchain version</param>
		/// <param name="ToolChainDir">Directory containing the toolchain</param>
		/// <param name="ToolChainVersion">Version of the toolchain</param>
		/// <param name="WindowsSdkDir">Root directory containing the Windows Sdk</param>
		/// <param name="WindowsSdkVersion">Version of the Windows Sdk</param>
		public VCEnvironment(UnrealTargetPlatform Platform, WindowsCompiler Compiler, DirectoryReference CompilerDir, VersionNumber CompilerVersion, WindowsArchitecture Architecture, WindowsCompiler ToolChain, DirectoryReference ToolChainDir, VersionNumber ToolChainVersion, DirectoryReference WindowsSdkDir, VersionNumber WindowsSdkVersion)
		{
			this.Compiler = Compiler;
			this.CompilerDir = CompilerDir;
			this.CompilerVersion = CompilerVersion;
			this.Architecture = Architecture;
			this.ToolChain = ToolChain;
			this.ToolChainDir = ToolChainDir;
			this.ToolChainVersion = ToolChainVersion;
			this.WindowsSdkDir = WindowsSdkDir;
			this.WindowsSdkVersion = WindowsSdkVersion;

			// Get the standard VC paths
			DirectoryReference VCToolPath = GetVCToolPath(ToolChain, ToolChainDir, Architecture);

            // Compile using 64 bit tools for 64 bit targets, and 32 for 32.
			CompilerPath = GetCompilerToolPath(Platform, Compiler, Architecture, CompilerDir);

			// Regardless of the target, if we're linking on a 64 bit machine, we want to use the 64 bit linker (it's faster than the 32 bit linker and can handle large linking jobs)
			DirectoryReference DefaultLinkerDir = VCToolPath;
			LinkerPath = GetLinkerToolPath(Platform, Compiler, DefaultLinkerDir);
			LibraryManagerPath = GetLibraryLinkerToolPath(Platform, Compiler, DefaultLinkerDir);

			// Get the resource compiler path from the Windows SDK
			ResourceCompilerPath = GetResourceCompilerToolPath(Platform, WindowsSdkDir, WindowsSdkVersion);

			// Get the ISPC compiler bundled with the engine
			ISPCCompilerPath = GetISPCCompilerToolPath(Platform);

			// Get all the system include paths
			SetupEnvironment(Platform);
		}

		/// <summary>
		/// Updates environment variables needed for running with this toolchain
		/// </summary>
		public void SetEnvironmentVariables()
		{
			// Add the compiler path and directory as environment variables for the process so they may be used elsewhere.
			Environment.SetEnvironmentVariable("VC_COMPILER_PATH", CompilerPath.FullName, EnvironmentVariableTarget.Process);
			Environment.SetEnvironmentVariable("VC_COMPILER_DIR", CompilerPath.Directory.FullName, EnvironmentVariableTarget.Process);

			// Add both toolchain paths to the PATH environment variable. There are some support DLLs which are only added to one of the paths, but which the toolchain in the other directory
			// needs to run (eg. mspdbcore.dll).
			if (Architecture == WindowsArchitecture.x64)
			{
				AddDirectoryToPath(GetVCToolPath(ToolChain, ToolChainDir, WindowsArchitecture.x64));
				AddDirectoryToPath(GetVCToolPath(ToolChain, ToolChainDir, WindowsArchitecture.x86));
			}
			else if (Architecture == WindowsArchitecture.x86)
			{
				AddDirectoryToPath(GetVCToolPath(ToolChain, ToolChainDir, WindowsArchitecture.x86));
				AddDirectoryToPath(GetVCToolPath(ToolChain, ToolChainDir, WindowsArchitecture.x64));
			}
			else if (Architecture == WindowsArchitecture.ARM64)
			{
				AddDirectoryToPath(GetVCToolPath(ToolChain, ToolChainDir, WindowsArchitecture.ARM64));
				AddDirectoryToPath(GetVCToolPath(ToolChain, ToolChainDir, WindowsArchitecture.x86));
				AddDirectoryToPath(GetVCToolPath(ToolChain, ToolChainDir, WindowsArchitecture.x64));
			}
		}

		/// <summary>
		/// Add a directory to the PATH environment variable
		/// </summary>
		/// <param name="ToolPath">The path to add</param>
		static void AddDirectoryToPath(DirectoryReference ToolPath)
		{
            string PathEnvironmentVariable = Environment.GetEnvironmentVariable("PATH") ?? "";
            if (!PathEnvironmentVariable.Split(';').Any(x => String.Compare(x, ToolPath.FullName, true) == 0))
            {
                PathEnvironmentVariable = ToolPath.FullName + ";" + PathEnvironmentVariable;
                Environment.SetEnvironmentVariable("PATH", PathEnvironmentVariable);
            }
		}

		/// <summary>
		/// Gets the path to the tool binaries.
		/// </summary>
		/// <param name="Compiler">The compiler version</param>
		/// <param name="VCToolChainDir">Base directory for the VC toolchain</param>
		/// <param name="Architecture">Target Architecture</param>
		/// <returns>Directory containing the 32-bit toolchain binaries</returns>
		static DirectoryReference GetVCToolPath(WindowsCompiler Compiler, DirectoryReference VCToolChainDir, WindowsArchitecture Architecture)
		{
			if (Compiler >= WindowsCompiler.VisualStudio2017)
			{
				FileReference NativeCompilerPath = FileReference.Combine(VCToolChainDir, "bin", "HostX64", WindowsExports.GetArchitectureSubpath(Architecture), "cl.exe");
				if (FileReference.Exists(NativeCompilerPath))
				{
					return NativeCompilerPath.Directory;
				}

				FileReference CrossCompilerPath = FileReference.Combine(VCToolChainDir, "bin", "HostX86", WindowsExports.GetArchitectureSubpath(Architecture), "cl.exe");
				if (FileReference.Exists(CrossCompilerPath))
				{
					return CrossCompilerPath.Directory;
				}
			}
			else
			{
				if (Architecture == WindowsArchitecture.x86)
				{
					FileReference CompilerPath = FileReference.Combine(VCToolChainDir, "bin", "cl.exe");
					if(FileReference.Exists(CompilerPath))
					{
						return CompilerPath.Directory;
					}
				}
				else if (Architecture == WindowsArchitecture.x64)
				{
					// Use the native 64-bit compiler if present
					FileReference NativeCompilerPath = FileReference.Combine(VCToolChainDir, "bin", "amd64", "cl.exe");
					if (FileReference.Exists(NativeCompilerPath))
					{
						return NativeCompilerPath.Directory;
					}

					// Otherwise use the amd64-on-x86 compiler. VS2012 Express only includes the latter.
					FileReference CrossCompilerPath = FileReference.Combine(VCToolChainDir, "bin", "x86_amd64", "cl.exe");
					if (FileReference.Exists(CrossCompilerPath))
					{
						return CrossCompilerPath.Directory;
					}
				}
				else if (Architecture == WindowsArchitecture.ARM32)
				{
					// Use the native 64-bit compiler if present
					FileReference NativeCompilerPath = FileReference.Combine(VCToolChainDir, "bin", "amd64_arm", "cl.exe");
					if (FileReference.Exists(NativeCompilerPath))
					{
						return NativeCompilerPath.Directory;
					}

					// Otherwise use the amd64-on-x86 compiler. VS2012 Express only includes the latter.
					FileReference CrossCompilerPath = FileReference.Combine(VCToolChainDir, "bin", "x86_arm", "cl.exe");
					if (FileReference.Exists(CrossCompilerPath))
					{
						return CrossCompilerPath.Directory;
					}
				}
			}

			throw new BuildException("No required compiler toolchain found in {0}", VCToolChainDir);
		}

		/// <summary>
		/// Gets the path to the compiler.
		/// </summary>
		static FileReference GetCompilerToolPath(UnrealTargetPlatform Platform, WindowsCompiler Compiler, WindowsArchitecture Architecture, DirectoryReference CompilerDir)
		{
			if (Compiler == WindowsCompiler.Clang)
			{
				return FileReference.Combine(CompilerDir, "bin", "clang-cl.exe");
			}
			else if(Compiler == WindowsCompiler.Intel)
			{
				if(Platform == UnrealTargetPlatform.Win32)
				{
					return FileReference.Combine(CompilerDir, "bin", "ia32", "icl.exe");
				}
				else
				{
					return FileReference.Combine(CompilerDir, "bin", "intel64", "icl.exe");
				}
			}
			else
			{
				return FileReference.Combine(GetVCToolPath(Compiler, CompilerDir, Architecture), "cl.exe");
			}
		}

		/// <summary>
		/// Gets the path to the linker.
		/// </summary>
		static FileReference GetLinkerToolPath(UnrealTargetPlatform Platform, WindowsCompiler Compiler, DirectoryReference DefaultLinkerDir)
		{
			// If we were asked to use Clang, then we'll redirect the path to the compiler to the LLVM installation directory
			if (Compiler == WindowsCompiler.Clang && WindowsPlatform.bAllowClangLinker)
			{
				FileReference LinkerPath = FileReference.Combine(DirectoryReference.GetSpecialFolder(Environment.SpecialFolder.ProgramFiles), "LLVM", "bin", "lld-link.exe");
				if (FileReference.Exists(LinkerPath))
				{
					return LinkerPath;
				}

				FileReference LinkerPathX86 = FileReference.Combine(DirectoryReference.GetSpecialFolder(Environment.SpecialFolder.ProgramFilesX86), "LLVM", "bin", "lld-link.exe");
				if (FileReference.Exists(LinkerPathX86))
				{
					return LinkerPathX86;
				}

				throw new BuildException("Clang was selected as the Windows compiler, but {0} and {1} were not found.", LinkerPath, LinkerPathX86);
			}
			else if(Compiler == WindowsCompiler.Intel && WindowsPlatform.bAllowICLLinker)
			{
				FileReference LinkerPath = FileReference.Combine(DirectoryReference.GetSpecialFolder(Environment.SpecialFolder.ProgramFilesX86), "IntelSWTools", "compilers_and_libraries", "windows", "bin", (Platform == UnrealTargetPlatform.Win32)? "ia32" : "intel64", "xilink.exe");
				if (FileReference.Exists(LinkerPath))
				{
					return LinkerPath;
				}

				throw new BuildException("ICL was selected as the Windows compiler, but {0} was not found.", LinkerPath);
			}
			else
			{
				return FileReference.Combine(DefaultLinkerDir, "link.exe");
			}
		}

		/// <summary>
		/// Gets the path to the library linker.
		/// </summary>
		static FileReference GetLibraryLinkerToolPath(UnrealTargetPlatform Platform, WindowsCompiler Compiler, DirectoryReference DefaultLinkerDir)
		{
			// Regardless of the target, if we're linking on a 64 bit machine, we want to use the 64 bit linker (it's faster than the 32 bit linker)
			if (Compiler == WindowsCompiler.Intel && WindowsPlatform.bAllowICLLinker)
			{
				FileReference LibPath = FileReference.Combine(DirectoryReference.GetSpecialFolder(Environment.SpecialFolder.ProgramFilesX86), "IntelSWTools", "compilers_and_libraries", "windows", "bin", Platform == UnrealTargetPlatform.Win32 ? "ia32" : "intel64", "xilib.exe");
				if (FileReference.Exists(LibPath))
				{
					return LibPath;
				}

				throw new BuildException("ICL was selected as the Windows compiler, but does not appear to be installed.  Could not find: " + LibPath);
			}
			else
			{
				return FileReference.Combine(DefaultLinkerDir, "lib.exe");
			}
		}

		/// <summary>
		/// Gets the path to the resource compiler's rc.exe for the specified platform.
		/// </summary>
		static FileReference GetResourceCompilerToolPath(UnrealTargetPlatform Platform, DirectoryReference WindowsSdkDir, VersionNumber WindowsSdkVersion)
		{
			// 64 bit -- we can use the 32 bit version to target 64 bit on 32 bit OS.
			if (Platform == UnrealTargetPlatform.Win64)
			{
				FileReference ResourceCompilerPath = FileReference.Combine(WindowsSdkDir, "bin", WindowsSdkVersion.ToString(), "x64", "rc.exe");
				if(FileReference.Exists(ResourceCompilerPath))
				{
					return ResourceCompilerPath;
				}

				ResourceCompilerPath = FileReference.Combine(WindowsSdkDir, "bin", "x64", "rc.exe");
				if(FileReference.Exists(ResourceCompilerPath))
				{
					return ResourceCompilerPath;
				}
			}
			else
			{
				FileReference ResourceCompilerPath = FileReference.Combine(WindowsSdkDir, "bin", WindowsSdkVersion.ToString(), "x86", "rc.exe");
				if(FileReference.Exists(ResourceCompilerPath))
				{
					return ResourceCompilerPath;
				}

				ResourceCompilerPath = FileReference.Combine(WindowsSdkDir, "bin", "x86", "rc.exe");
				if(FileReference.Exists(ResourceCompilerPath))
				{
					return ResourceCompilerPath;
				}
			}
			throw new BuildException("Unable to find path to the Windows resource compiler under {0} (version {1})", WindowsSdkDir, WindowsSdkVersion);
		}

		/// <summary>
		/// Gets the path to the ISPC compiler's ispc.exe for the specified platform.
		/// </summary>
		static FileReference GetISPCCompilerToolPath(UnrealTargetPlatform Platform)
		{
			FileReference ISPCCompilerPath = FileReference.Combine(UnrealBuildTool.EngineSourceThirdPartyDirectory, "IntelISPC", "bin", "Windows", "ispc.exe");

			if(FileReference.Exists(ISPCCompilerPath))
			{
				return ISPCCompilerPath;
			}

			throw new BuildException("Unable to find ISPC compiler path under {0}", ISPCCompilerPath);
		}

		/// <summary>
		/// Sets up the standard compile environment for the toolchain
		/// </summary>
		private void SetupEnvironment(UnrealTargetPlatform Platform)
		{
			// Add the standard Visual C++ include paths
			IncludePaths.Add(DirectoryReference.Combine(ToolChainDir, "INCLUDE"));
			string ArchFolder = WindowsExports.GetArchitectureSubpath(Architecture);

			// Add the standard Visual C++ library paths
			if (ToolChain >= WindowsCompiler.VisualStudio2017)
			{
				if (Platform == UnrealTargetPlatform.HoloLens)
				{
					LibraryPaths.Add(DirectoryReference.Combine(ToolChainDir, "lib", ArchFolder, "store"));
				}
				else
				{
					LibraryPaths.Add(DirectoryReference.Combine(ToolChainDir, "lib", ArchFolder));
				}
			}
			else
			{
				DirectoryReference LibsPath = DirectoryReference.Combine(ToolChainDir, "LIB");
				if (Platform == UnrealTargetPlatform.HoloLens)
				{
					LibsPath = DirectoryReference.Combine(LibsPath, "store");
				}

				if (Architecture == WindowsArchitecture.x64)
				{
					LibsPath = DirectoryReference.Combine(LibsPath, "amd64");
				}
				else if (Architecture == WindowsArchitecture.ARM32)
				{
					LibsPath = DirectoryReference.Combine(LibsPath, "arm");
				}

				LibraryPaths.Add(LibsPath);
			}

			// If we're on Visual Studio 2015 and using pre-Windows 10 SDK, we need to find a Windows 10 SDK and add the UCRT include paths
			if(ToolChain >= WindowsCompiler.VisualStudio2015_DEPRECATED && WindowsSdkVersion < new VersionNumber(10))
			{
				KeyValuePair<VersionNumber, DirectoryReference> Pair = WindowsPlatform.FindUniversalCrtDirs().OrderByDescending(x => x.Key).FirstOrDefault();
				if(Pair.Key == null || Pair.Key < new VersionNumber(10))
				{
					throw new BuildException("{0} requires the Universal CRT to be installed.", WindowsPlatform.GetCompilerName(ToolChain));
				}

				DirectoryReference IncludeRootDir = DirectoryReference.Combine(Pair.Value, "include", Pair.Key.ToString());
				IncludePaths.Add(DirectoryReference.Combine(IncludeRootDir, "ucrt"));

				DirectoryReference LibraryRootDir = DirectoryReference.Combine(Pair.Value, "lib", Pair.Key.ToString());
				LibraryPaths.Add(DirectoryReference.Combine(LibraryRootDir, "ucrt", ArchFolder));
			}

			// Add the NETFXSDK include path. We need this for SwarmInterface.
			DirectoryReference NetFxSdkDir;
			if(WindowsPlatform.TryGetNetFxSdkInstallDir(out NetFxSdkDir))
			{
				IncludePaths.Add(DirectoryReference.Combine(NetFxSdkDir, "include", "um"));
				LibraryPaths.Add(DirectoryReference.Combine(NetFxSdkDir, "lib", "um", ArchFolder));
<<<<<<< HEAD
=======
			}
			else
			{
				throw new BuildException("Could not find NetFxSDK install dir; this will prevent SwarmInterface from installing.  Install a version of .NET Framework SDK at 4.6.0 or higher.");
>>>>>>> 69078e53
			}

			// Add the Windows SDK paths
			if (WindowsSdkVersion >= new VersionNumber(10))
			{
				DirectoryReference IncludeRootDir = DirectoryReference.Combine(WindowsSdkDir, "include", WindowsSdkVersion.ToString());
				IncludePaths.Add(DirectoryReference.Combine(IncludeRootDir, "ucrt"));
				IncludePaths.Add(DirectoryReference.Combine(IncludeRootDir, "shared"));
				IncludePaths.Add(DirectoryReference.Combine(IncludeRootDir, "um"));
				IncludePaths.Add(DirectoryReference.Combine(IncludeRootDir, "winrt"));

				DirectoryReference LibraryRootDir = DirectoryReference.Combine(WindowsSdkDir, "lib", WindowsSdkVersion.ToString());
				LibraryPaths.Add(DirectoryReference.Combine(LibraryRootDir, "ucrt", ArchFolder));
				LibraryPaths.Add(DirectoryReference.Combine(LibraryRootDir, "um", ArchFolder));
			}
			else
			{
				DirectoryReference IncludeRootDir = DirectoryReference.Combine(WindowsSdkDir, "include");
				IncludePaths.Add(DirectoryReference.Combine(IncludeRootDir, "shared"));
				IncludePaths.Add(DirectoryReference.Combine(IncludeRootDir, "um"));
				IncludePaths.Add(DirectoryReference.Combine(IncludeRootDir, "winrt"));

				DirectoryReference LibraryRootDir = DirectoryReference.Combine(WindowsSdkDir, "lib", "winv6.3");
				LibraryPaths.Add(DirectoryReference.Combine(LibraryRootDir, "um", ArchFolder));
			}
		}

		/// <summary>
		/// Creates an environment with the given settings
		/// </summary>
		/// <param name="Compiler">The compiler version to use</param>
		/// <param name="Platform">The platform to target</param>
		/// <param name="Architecture">The Architecture to target</param>
		/// <param name="CompilerVersion">The specific toolchain version to use</param>
		/// <param name="WindowsSdkVersion">Version of the Windows SDK to use</param>
		/// <returns>New environment object with paths for the given settings</returns>
		public static VCEnvironment Create(WindowsCompiler Compiler, UnrealTargetPlatform Platform, WindowsArchitecture Architecture, string CompilerVersion, string WindowsSdkVersion)
		{
			// Get the compiler version info
			VersionNumber SelectedCompilerVersion;
			DirectoryReference SelectedCompilerDir;
			if(!WindowsPlatform.TryGetToolChainDir(Compiler, CompilerVersion, out SelectedCompilerVersion, out SelectedCompilerDir))
			{
				throw new BuildException("{0}{1} must be installed in order to build this target.", WindowsPlatform.GetCompilerName(Compiler), String.IsNullOrEmpty(CompilerVersion)? "" : String.Format(" ({0})", CompilerVersion));
			}

			// Get the toolchain info
			WindowsCompiler ToolChain;
			VersionNumber SelectedToolChainVersion;
			DirectoryReference SelectedToolChainDir;
			if(Compiler == WindowsCompiler.Clang || Compiler == WindowsCompiler.Intel)
			{
				if (WindowsPlatform.TryGetToolChainDir(WindowsCompiler.VisualStudio2019, null, out SelectedToolChainVersion, out SelectedToolChainDir))
				{
					ToolChain = WindowsCompiler.VisualStudio2019;
				}
				else if (WindowsPlatform.TryGetToolChainDir(WindowsCompiler.VisualStudio2017, null, out SelectedToolChainVersion, out SelectedToolChainDir))
				{
					ToolChain = WindowsCompiler.VisualStudio2017;
				}
				else
				{
					throw new BuildException("{0} or {1} must be installed in order to build this target.", WindowsPlatform.GetCompilerName(WindowsCompiler.VisualStudio2019), WindowsPlatform.GetCompilerName(WindowsCompiler.VisualStudio2017));
				}
			}
			else
			{
				ToolChain = Compiler;
				SelectedToolChainVersion = SelectedCompilerVersion;
				SelectedToolChainDir = SelectedCompilerDir;
			}

			// Get the actual Windows SDK directory
			VersionNumber SelectedWindowsSdkVersion;
			DirectoryReference SelectedWindowsSdkDir;
			if(!WindowsPlatform.TryGetWindowsSdkDir(WindowsSdkVersion, out SelectedWindowsSdkVersion, out SelectedWindowsSdkDir))
			{
				throw new BuildException("Windows SDK{0} must be installed in order to build this target.", String.IsNullOrEmpty(WindowsSdkVersion) ? "" : String.Format(" ({0})", WindowsSdkVersion));
			}

			return new VCEnvironment(Platform, Compiler, SelectedCompilerDir, SelectedCompilerVersion, Architecture, ToolChain, SelectedToolChainDir, SelectedToolChainVersion, SelectedWindowsSdkDir, SelectedWindowsSdkVersion);
		}
	}
}<|MERGE_RESOLUTION|>--- conflicted
+++ resolved
@@ -457,13 +457,10 @@
 			{
 				IncludePaths.Add(DirectoryReference.Combine(NetFxSdkDir, "include", "um"));
 				LibraryPaths.Add(DirectoryReference.Combine(NetFxSdkDir, "lib", "um", ArchFolder));
-<<<<<<< HEAD
-=======
 			}
 			else
 			{
 				throw new BuildException("Could not find NetFxSDK install dir; this will prevent SwarmInterface from installing.  Install a version of .NET Framework SDK at 4.6.0 or higher.");
->>>>>>> 69078e53
 			}
 
 			// Add the Windows SDK paths
