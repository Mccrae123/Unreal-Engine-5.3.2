// Copyright Epic Games, Inc. All Rights Reserved.

using System;
using System.Collections.Generic;
using System.Diagnostics;
using System.Linq;
using System.Runtime.Versioning;
using EpicGames.Core;
<<<<<<< HEAD
using UnrealBuildBase;
using System.Runtime.Versioning;
=======
>>>>>>> 4af6daef
using Microsoft.Extensions.Logging;

namespace UnrealBuildTool
{
	/// <summary>
	/// Stores information about a Visual C++ installation and compile environment
	/// </summary>
	class VCEnvironment
	{
		/// <summary>
		/// The compiler version
		/// </summary>
		public readonly WindowsCompiler Compiler;

		/// <summary>
		/// The compiler directory
		/// </summary>
		public readonly DirectoryReference CompilerDir;

		/// <summary>
		/// The compiler version
		/// </summary>
		public readonly VersionNumber CompilerVersion;

		/// <summary>
		/// The compiler Architecture
		/// </summary>
		public readonly UnrealArch Architecture;

		/// <summary>
		/// The underlying toolchain to use. Using Clang/ICL will piggy-back on a Visual Studio toolchain for the CRT, linker, etc...
		/// </summary>
		public readonly WindowsCompiler ToolChain;

		/// <summary>
		/// Root directory containing the toolchain
		/// </summary>
		public readonly DirectoryReference ToolChainDir;

		/// <summary>
		/// The toolchain version number
		/// </summary>
		public readonly VersionNumber ToolChainVersion;

		/// <summary>
		/// Root directory containing the Windows Sdk
		/// </summary>
		public readonly DirectoryReference WindowsSdkDir;

		/// <summary>
		/// Version number of the Windows Sdk
		/// </summary>
		public readonly VersionNumber WindowsSdkVersion;

		/// <summary>
		/// Use the CPP/WinRT language projection
		/// </summary>
		public readonly bool bUseCPPWinRT;

		/// <summary>
		/// Allow use of Clang linker
		/// </summary>
		public readonly bool bAllowClangLinker;

		/// <summary>
<<<<<<< HEAD
		/// The path to the linker for linking executables
=======
		/// The path to the compiler for compiling code
>>>>>>> 4af6daef
		/// </summary>
		public readonly FileReference CompilerPath;

		/// <summary>
		/// The path to the linker for linking executables
		/// </summary>
		public readonly FileReference LinkerPath;

		/// <summary>
		/// The path to the linker for linking libraries
		/// </summary>
		public readonly FileReference LibraryManagerPath;

		/// <summary>
		/// Path to the resource compiler from the Windows SDK
		/// </summary>
		public readonly FileReference ResourceCompilerPath;

		/// <summary>
<<<<<<< HEAD
=======
		/// The path to the toolchain compiler for compiling code
		/// </summary>
		public readonly FileReference ToolchainCompilerPath;

		/// <summary>
>>>>>>> 4af6daef
		/// Optional directory containing redistributable items (DLLs etc)
		/// </summary>
		public readonly DirectoryReference? RedistDir = null;

		/// <summary>
		/// The default system include paths
		/// </summary>
		public readonly List<DirectoryReference> IncludePaths = new List<DirectoryReference>();

		/// <summary>
		/// The default system library paths
		/// </summary>
		public readonly List<DirectoryReference> LibraryPaths = new List<DirectoryReference>();

		/// <summary>
		/// Constructor
		/// </summary>
		/// <param name="Params">Main constructor parameters</param>
		/// <param name="Logger">Logger for output</param>
		[SupportedOSPlatform("windows")]
		public VCEnvironment(VCEnvironmentParameters Params, ILogger Logger)
		{
<<<<<<< HEAD
			this.Compiler = Params.Compiler;
			this.CompilerDir = Params.CompilerDir;
			this.CompilerVersion = Params.CompilerVersion;
			this.Architecture = Params.Architecture;
			this.ToolChain = Params.ToolChain;
			this.ToolChainDir = Params.ToolChainDir;
			this.ToolChainVersion = Params.ToolChainVersion;
			this.WindowsSdkDir = Params.WindowsSdkDir;
			this.WindowsSdkVersion = Params.WindowsSdkVersion;
			this.RedistDir = Params.RedistDir;
			this.bUseCPPWinRT = Params.bUseCPPWinRT;
			this.bAllowClangLinker = Params.bAllowClangLinker;
=======
			Compiler = Params.Compiler;
			CompilerDir = Params.CompilerDir;
			CompilerVersion = Params.CompilerVersion;
			Architecture = Params.Architecture;
			ToolChain = Params.ToolChain;
			ToolChainDir = Params.ToolChainDir;
			ToolChainVersion = Params.ToolChainVersion;
			WindowsSdkDir = Params.WindowsSdkDir;
			WindowsSdkVersion = Params.WindowsSdkVersion;
			RedistDir = Params.RedistDir;
			bUseCPPWinRT = Params.bUseCPPWinRT;
			bAllowClangLinker = Params.bAllowClangLinker;
>>>>>>> 4af6daef

			// Get the compiler and linker paths from the Toolchain directory
			CompilerPath = GetCompilerToolPath(Compiler, Architecture, CompilerDir);
			LinkerPath = GetLinkerToolPath(Compiler, Architecture, CompilerDir, ToolChainDir);
			LibraryManagerPath = GetLibraryLinkerToolPath(Compiler, Architecture, CompilerDir, ToolChainDir);
<<<<<<< HEAD
=======
			ToolchainCompilerPath = GetCompilerToolPath(ToolChain, Architecture, ToolChainDir);
>>>>>>> 4af6daef

			// Get the resource compiler path from the Windows SDK
			ResourceCompilerPath = GetResourceCompilerToolPath(WindowsSdkDir, WindowsSdkVersion, Logger);

			// Get all the system include paths
			SetupEnvironment(Logger);
		}

		/// <summary>
		/// Updates environment variables needed for running with this toolchain
		/// </summary>
		public void SetEnvironmentVariables()
		{
			// Add the compiler path and directory as environment variables for the process so they may be used elsewhere.
			Environment.SetEnvironmentVariable("VC_COMPILER_PATH", CompilerPath.FullName, EnvironmentVariableTarget.Process);
			Environment.SetEnvironmentVariable("VC_COMPILER_DIR", CompilerPath.Directory.FullName, EnvironmentVariableTarget.Process);

<<<<<<< HEAD
			AddDirectoryToPath(GetVCToolPath(ToolChainDir, Architecture));
=======
			DirectoryReference.AddDirectoryToPath(GetVCToolPath(ToolChainDir, Architecture));
>>>>>>> 4af6daef
			if (Architecture == UnrealArch.Arm64)
			{
				// Add both toolchain paths to the PATH environment variable. There are some support DLLs which are only added to one of the paths, but which the toolchain in the other directory
				// needs to run (eg. mspdbcore.dll).
<<<<<<< HEAD
				AddDirectoryToPath(GetVCToolPath(ToolChainDir, UnrealArch.X64));
=======
				DirectoryReference.AddDirectoryToPath(GetVCToolPath(ToolChainDir, UnrealArch.X64));
>>>>>>> 4af6daef
			}

			// Add the Windows SDK directory to the path too, for mt.exe.
			if (WindowsSdkVersion >= new VersionNumber(10))
			{
				string BuildHostArch = Architecture.ToString();
				if (Architecture == UnrealArch.Arm64 || Architecture == UnrealArch.Arm64ec)
				{
					Debug.Assert(BuildHostPlatform.Current.Platform == UnrealTargetPlatform.Win64);
					BuildHostArch = "x64";
				}
<<<<<<< HEAD
				AddDirectoryToPath(DirectoryReference.Combine(WindowsSdkDir, "bin", WindowsSdkVersion.ToString(), BuildHostArch));

			}
		}
=======
				DirectoryReference.AddDirectoryToPath(DirectoryReference.Combine(WindowsSdkDir, "bin", WindowsSdkVersion.ToString(), BuildHostArch));
>>>>>>> 4af6daef

			}
		}

		/// <summary>
		/// Gets the path to the tool binaries.
		/// </summary>
		/// <param name="VCToolChainDir">Base directory for the VC toolchain</param>
		/// <param name="Architecture">Target Architecture</param>
		/// <returns>Directory containing the 64-bit toolchain binaries</returns>
		public static DirectoryReference GetVCToolPath(DirectoryReference VCToolChainDir, UnrealArch Architecture)
		{
<<<<<<< HEAD
			FileReference CompilerPath = FileReference.Combine(VCToolChainDir, "bin", "Hostx64", Architecture.WindowsName, "cl.exe");
=======
			FileReference CompilerPath = FileReference.Combine(VCToolChainDir, "bin", "Hostx64", Architecture.WindowsToolChain, "cl.exe");
>>>>>>> 4af6daef
			if (FileReference.Exists(CompilerPath))
			{
				return CompilerPath.Directory;
			}

			throw new BuildException("No required {0} compiler toolchain found in {1}", Architecture, VCToolChainDir);
		}

		/// <summary>
		/// Gets the path to the compiler.
		/// </summary>
		static FileReference GetCompilerToolPath(WindowsCompiler Compiler, UnrealArch Architecture, DirectoryReference CompilerDir)
		{
			if (Compiler == WindowsCompiler.Clang)
			{
				return FileReference.Combine(CompilerDir, "bin", "clang-cl.exe");
			}
<<<<<<< HEAD
=======
			else if (Compiler == WindowsCompiler.ClangRTFM)
			{
				return FileReference.Combine(CompilerDir, "bin", "verse-clang-cl.exe");
			}
>>>>>>> 4af6daef
			else if (Compiler == WindowsCompiler.Intel)
			{
				return FileReference.Combine(CompilerDir, "windows", "bin", "icx.exe");
			}
			return FileReference.Combine(GetVCToolPath(CompilerDir, Architecture), "cl.exe");
		}

		/// <summary>
		/// Gets the path to the linker.
		/// </summary>
		FileReference GetLinkerToolPath(WindowsCompiler Compiler, UnrealArch Architecture, DirectoryReference CompilerDir, DirectoryReference ToochainDir)
		{
<<<<<<< HEAD
			if (Compiler == WindowsCompiler.Clang && bAllowClangLinker)
=======
			if ((Compiler == WindowsCompiler.Clang || Compiler == WindowsCompiler.ClangRTFM) && bAllowClangLinker)
>>>>>>> 4af6daef
			{
				return FileReference.Combine(CompilerDir, "bin", "lld-link.exe");
			}
			else if (Compiler == WindowsCompiler.Intel && bAllowClangLinker)
			{
				return FileReference.Combine(CompilerDir, "windows", "bin", "intel64", "xilink.exe");
			}
			return FileReference.Combine(GetVCToolPath(ToochainDir, Architecture), "link.exe");

		}

		/// <summary>
		/// Gets the path to the library linker.
		/// </summary>
		FileReference GetLibraryLinkerToolPath(WindowsCompiler Compiler, UnrealArch Architecture, DirectoryReference CompilerDir, DirectoryReference ToochainDir)
		{
<<<<<<< HEAD
			if (Compiler == WindowsCompiler.Clang && bAllowClangLinker)
=======
			if ((Compiler == WindowsCompiler.Clang || Compiler == WindowsCompiler.ClangRTFM) && bAllowClangLinker)
>>>>>>> 4af6daef
			{
				// @todo: lld-link is not currently working for building .lib
				//return FileReference.Combine(CompilerDir, "bin", "lld-link.exe");
			}
			else if (Compiler == WindowsCompiler.Intel && bAllowClangLinker)
			{
				return FileReference.Combine(CompilerDir, "windows", "bin", "intel64", "xilib.exe");
			}
			return FileReference.Combine(GetVCToolPath(ToochainDir, Architecture), "lib.exe");
		}

		/// <summary>
		/// Gets the path to the resource compiler.
		/// </summary>
<<<<<<< HEAD
		virtual protected FileReference GetResourceCompilerToolPath(DirectoryReference WindowsSdkDir, VersionNumber WindowsSdkVersion, ILogger Logger)
=======
		protected virtual FileReference GetResourceCompilerToolPath(DirectoryReference WindowsSdkDir, VersionNumber WindowsSdkVersion, ILogger Logger)
>>>>>>> 4af6daef
		{
			FileReference ResourceCompilerPath = FileReference.Combine(WindowsSdkDir, "bin", WindowsSdkVersion.ToString(), "x64", "rc.exe");
			if (FileReference.Exists(ResourceCompilerPath))
			{
				return ResourceCompilerPath;
			}

			ResourceCompilerPath = FileReference.Combine(WindowsSdkDir, "bin", "x64", "rc.exe");
			if (FileReference.Exists(ResourceCompilerPath))
			{
				return ResourceCompilerPath;
			}

			throw new BuildException("Unable to find path to the Windows resource compiler under {0} (version {1})", WindowsSdkDir, WindowsSdkVersion);
		}

		/// <summary>
		/// Return the standard Visual C++ library path.
		/// </summary>
		protected virtual DirectoryReference GetToolChainLibsDir()
		{
<<<<<<< HEAD
			string ArchFolder = Architecture.WindowsName;
=======
			string ArchFolder = Architecture.WindowsSystemLibDir;
>>>>>>> 4af6daef

			// Add the standard Visual C++ library paths
			if (ToolChain.IsMSVC())
			{
				return DirectoryReference.Combine(ToolChainDir, "lib", ArchFolder);
			}
			else
			{
				DirectoryReference LibsPath = DirectoryReference.Combine(ToolChainDir, "LIB");

				if (Architecture == UnrealArch.X64)
				{
					LibsPath = DirectoryReference.Combine(LibsPath, "amd64");
				}

				return LibsPath;
			}
		}
<<<<<<< HEAD

		/// <summary>
		/// Sets up the standard compile environment for the toolchain
		/// </summary>
		[SupportedOSPlatform("windows")]
		private void SetupEnvironment(ILogger Logger)
		{
			string ArchFolder = Architecture.WindowsName;

			// Add the standard Visual C++ include paths
			IncludePaths.Add(DirectoryReference.Combine(ToolChainDir, "INCLUDE"));

			// Add the standard Visual C++ library paths
			LibraryPaths.Add(GetToolChainLibsDir());

			// If we're on >= Visual Studio 2015 and using pre-Windows 10 SDK, we need to find a Windows 10 SDK and add the UCRT include paths
			if(ToolChain.IsMSVC() && WindowsSdkVersion < new VersionNumber(10))
			{
				KeyValuePair<VersionNumber, DirectoryReference> Pair = MicrosoftPlatformSDK.FindUniversalCrtDirs(Logger).OrderByDescending(x => x.Key).FirstOrDefault();
				if(Pair.Key == null || Pair.Key < new VersionNumber(10))
=======

		/// <summary>
		/// Sets up the standard compile environment for the toolchain
		/// </summary>
		[SupportedOSPlatform("windows")]
		private void SetupEnvironment(ILogger Logger)
		{
			string ArchFolder = Architecture.WindowsSystemLibDir;

			// Add the standard Visual C++ include paths
			IncludePaths.Add(DirectoryReference.Combine(ToolChainDir, "INCLUDE"));

			// Add the standard Visual C++ library paths
			LibraryPaths.Add(GetToolChainLibsDir());

			// If we're on >= Visual Studio 2015 and using pre-Windows 10 SDK, we need to find a Windows 10 SDK and add the UCRT include paths
			if (ToolChain.IsMSVC() && WindowsSdkVersion < new VersionNumber(10))
			{
				KeyValuePair<VersionNumber, DirectoryReference> Pair = MicrosoftPlatformSDK.FindUniversalCrtDirs(Logger).OrderByDescending(x => x.Key).FirstOrDefault();
				if (Pair.Key == null || Pair.Key < new VersionNumber(10))
>>>>>>> 4af6daef
				{
					throw new BuildException("{0} requires the Universal CRT to be installed.", WindowsPlatform.GetCompilerName(ToolChain));
				}

				DirectoryReference IncludeRootDir = DirectoryReference.Combine(Pair.Value, "include", Pair.Key.ToString());
				IncludePaths.Add(DirectoryReference.Combine(IncludeRootDir, "ucrt"));

				DirectoryReference LibraryRootDir = DirectoryReference.Combine(Pair.Value, "lib", Pair.Key.ToString());
				LibraryPaths.Add(DirectoryReference.Combine(LibraryRootDir, "ucrt", ArchFolder));
			}

			// Add the Windows SDK paths
			if (WindowsSdkVersion >= new VersionNumber(10))
			{
				DirectoryReference IncludeRootDir = DirectoryReference.Combine(WindowsSdkDir, "include", WindowsSdkVersion.ToString());
				IncludePaths.Add(DirectoryReference.Combine(IncludeRootDir, "ucrt"));
				IncludePaths.Add(DirectoryReference.Combine(IncludeRootDir, "shared"));
				IncludePaths.Add(DirectoryReference.Combine(IncludeRootDir, "um"));
				IncludePaths.Add(DirectoryReference.Combine(IncludeRootDir, "winrt"));
				if (bUseCPPWinRT)
				{
					IncludePaths.Add(DirectoryReference.Combine(IncludeRootDir, "cppwinrt"));
				}

				DirectoryReference LibraryRootDir = DirectoryReference.Combine(WindowsSdkDir, "lib", WindowsSdkVersion.ToString());
				LibraryPaths.Add(DirectoryReference.Combine(LibraryRootDir, "ucrt", ArchFolder));
				LibraryPaths.Add(DirectoryReference.Combine(LibraryRootDir, "um", ArchFolder));
			}
			else
			{
				DirectoryReference IncludeRootDir = DirectoryReference.Combine(WindowsSdkDir, "include");
				IncludePaths.Add(DirectoryReference.Combine(IncludeRootDir, "shared"));
				IncludePaths.Add(DirectoryReference.Combine(IncludeRootDir, "um"));
				IncludePaths.Add(DirectoryReference.Combine(IncludeRootDir, "winrt"));

				DirectoryReference LibraryRootDir = DirectoryReference.Combine(WindowsSdkDir, "lib", "winv6.3");
				LibraryPaths.Add(DirectoryReference.Combine(LibraryRootDir, "um", ArchFolder));
			}

			// Add path to Intel math libraries when using Intel oneAPI
			if (Compiler == WindowsCompiler.Intel)
			{
				IncludePaths.Add(DirectoryReference.Combine(CompilerDir, "windows", "compiler", "include"));
				LibraryPaths.Add(DirectoryReference.Combine(CompilerDir, "windows", "compiler", "lib", "intel64_win"));
			}
		}


		/// <summary>
		/// Creates an environment with the given settings
		/// </summary>
		/// <param name="Compiler">The compiler version to use</param>
		/// <param name="ToolChain">The toolchain version to use, when a non-msvc compiler is used</param>
		/// <param name="Platform">The platform to target</param>
		/// <param name="Architecture">The Architecture to target</param>
		/// <param name="CompilerVersion">The specific compiler version to use</param>
		/// <param name="ToolchainVersion">The specific toolchain version to use (if the compiler isn't msvc)</param>
		/// <param name="WindowsSdkVersion">Version of the Windows SDK to use</param>
		/// <param name="SuppliedSdkDirectoryForVersion">If specified, this is the SDK directory to use, otherwise, attempt to look up via registry. If specified, the WindowsSdkVersion is used directly</param>
		/// <param name="bUseCPPWinRT">Include the CPP/WinRT language projection</param>
		/// <param name="bAllowClangLinker">Allow use of Clang linker</param>
		/// <param name="Logger">Logger for output</param>
		/// <returns>New environment object with paths for the given settings</returns>
		[SupportedOSPlatform("windows")]
<<<<<<< HEAD
		public static VCEnvironment Create(WindowsCompiler Compiler, WindowsCompiler ToolChain, UnrealTargetPlatform Platform, UnrealArch Architecture, string? CompilerVersion, string? WindowsSdkVersion, string? SuppliedSdkDirectoryForVersion, bool bUseCPPWinRT, bool bAllowClangLinker, ILogger Logger)
		{
			return Create( new VCEnvironmentParameters(Compiler, ToolChain, Platform, Architecture, CompilerVersion, WindowsSdkVersion, SuppliedSdkDirectoryForVersion, bUseCPPWinRT, bAllowClangLinker, Logger), Logger );
=======
		public static VCEnvironment Create(WindowsCompiler Compiler, WindowsCompiler ToolChain, UnrealTargetPlatform Platform, UnrealArch Architecture, string? CompilerVersion, string? ToolchainVersion, string? WindowsSdkVersion, string? SuppliedSdkDirectoryForVersion, bool bUseCPPWinRT, bool bAllowClangLinker, ILogger Logger)
		{
			return Create(new VCEnvironmentParameters(Compiler, ToolChain, Platform, Architecture, CompilerVersion, ToolchainVersion, WindowsSdkVersion, SuppliedSdkDirectoryForVersion, bUseCPPWinRT, bAllowClangLinker, Logger), Logger);
>>>>>>> 4af6daef
		}

		/// <summary>
		/// Creates an environment with the given parameters
		/// </summary>
		[SupportedOSPlatform("windows")]
<<<<<<< HEAD
		public static VCEnvironment Create( VCEnvironmentParameters Params, ILogger Logger)
		{
			return new VCEnvironment(Params, Logger);
		}


=======
		public static VCEnvironment Create(VCEnvironmentParameters Params, ILogger Logger)
		{
			return new VCEnvironment(Params, Logger);
		}
>>>>>>> 4af6daef
	}

	/// <summary>
	/// Parameter structure for constructing VCEnvironment
	/// </summary>
	struct VCEnvironmentParameters
	{
		/// <summary>The platform to find the compiler for</summary>
		public UnrealTargetPlatform Platform;

		/// <summary>The compiler to use</summary>
		public WindowsCompiler Compiler;

		/// <summary>The compiler directory</summary>
		public DirectoryReference CompilerDir;

		/// <summary>The compiler version number</summary>
		public VersionNumber CompilerVersion;

		/// <summary>The compiler Architecture</summary>
		public UnrealArch Architecture;

		/// <summary>The base toolchain version</summary>
		public WindowsCompiler ToolChain;

		/// <summary>Directory containing the toolchain</summary>
		public DirectoryReference ToolChainDir;

		/// <summary>Version of the toolchain</summary>
		public VersionNumber ToolChainVersion;

		/// <summary>Root directory containing the Windows Sdk</summary>
		public DirectoryReference WindowsSdkDir;

		/// <summary>Version of the Windows Sdk</summary>
		public VersionNumber WindowsSdkVersion;

		/// <summary>Optional directory for redistributable items (DLLs etc)</summary>
		public DirectoryReference? RedistDir;

		/// <summary>Include the CPP/WinRT language projection</summary>
		public bool bUseCPPWinRT;

		/// <summary>Allow use of Clang linker</summary>
		public bool bAllowClangLinker;

		/// <summary>
		/// Creates VC environment construction parameters with the given settings
		/// </summary>
		/// <param name="Compiler">The compiler version to use</param>
		/// <param name="ToolChain">The toolchain version to use, when a non-msvc compiler is used</param>
		/// <param name="Platform">The platform to target</param>
		/// <param name="Architecture">The Architecture to target</param>
<<<<<<< HEAD
		/// <param name="CompilerVersion">The specific toolchain version to use</param>
=======
		/// <param name="CompilerVersion">The specific compiler version to use</param>
		/// <param name="ToolchainVersion">The specific toolchain version to use (if the compiler isn't msvc)</param>
>>>>>>> 4af6daef
		/// <param name="WindowsSdkVersion">Version of the Windows SDK to use</param>
		/// <param name="SuppliedSdkDirectoryForVersion">If specified, this is the SDK directory to use, otherwise, attempt to look up via registry. If specified, the WindowsSdkVersion is used directly</param>
		/// <param name="bUseCPPWinRT">Include the CPP/WinRT language projection</param>
		/// <param name="bAllowClangLinker">Allow use of Clang linker</param>
		/// <param name="Logger">Logger for output</param>
		/// <returns>Creation parameters for VC environment</returns>
		[SupportedOSPlatform("windows")]
<<<<<<< HEAD
		public VCEnvironmentParameters (WindowsCompiler Compiler, WindowsCompiler ToolChain, UnrealTargetPlatform Platform, UnrealArch Architecture, string? CompilerVersion, string? WindowsSdkVersion, string? SuppliedSdkDirectoryForVersion, bool bUseCPPWinRT, bool bAllowClangLinker, ILogger Logger)
=======
		public VCEnvironmentParameters(WindowsCompiler Compiler, WindowsCompiler ToolChain, UnrealTargetPlatform Platform, UnrealArch Architecture, string? CompilerVersion, string? ToolchainVersion, string? WindowsSdkVersion, string? SuppliedSdkDirectoryForVersion, bool bUseCPPWinRT, bool bAllowClangLinker, ILogger Logger)
>>>>>>> 4af6daef
		{
			// Get the compiler version info
			VersionNumber? SelectedCompilerVersion;
			DirectoryReference? SelectedCompilerDir;
			DirectoryReference? SelectedRedistDir;
<<<<<<< HEAD
			if(!WindowsPlatform.TryGetToolChainDir(Compiler, CompilerVersion, Architecture, Logger, out SelectedCompilerVersion, out SelectedCompilerDir, out SelectedRedistDir))
			{
				throw new BuildException("{0}{1} {2} must be installed in order to build this target.", WindowsPlatform.GetCompilerName(Compiler), String.IsNullOrEmpty(CompilerVersion)? "" : String.Format(" ({0})", CompilerVersion), Architecture.ToString());
=======
			if (!WindowsPlatform.TryGetToolChainDir(Compiler, CompilerVersion, Architecture, Logger, out SelectedCompilerVersion, out SelectedCompilerDir, out SelectedRedistDir))
			{
				throw new BuildException("{0}{1} {2} must be installed in order to build this target.", WindowsPlatform.GetCompilerName(Compiler), String.IsNullOrEmpty(CompilerVersion) ? "" : String.Format(" ({0})", CompilerVersion), Architecture.ToString());
>>>>>>> 4af6daef
			}

			// Get the toolchain info
			VersionNumber? SelectedToolChainVersion;
			DirectoryReference? SelectedToolChainDir;
			if (Compiler.IsClang())
			{
				if (ToolChain.IsClang() || ToolChain == WindowsCompiler.Default)
				{
					throw new BuildException("{0} is not a valid ToolChain for Compiler {1}", WindowsPlatform.GetCompilerName(ToolChain), WindowsPlatform.GetCompilerName(Compiler));
				}

<<<<<<< HEAD
				if (!WindowsPlatform.TryGetToolChainDir(ToolChain, null, Architecture, Logger, out SelectedToolChainVersion, out SelectedToolChainDir, out SelectedRedistDir))
=======
				if (!WindowsPlatform.TryGetToolChainDir(ToolChain, ToolchainVersion, Architecture, Logger, out SelectedToolChainVersion, out SelectedToolChainDir, out SelectedRedistDir))
>>>>>>> 4af6daef
				{
					throw new BuildException("{0} or {1} must be installed in order to build this target.", WindowsPlatform.GetCompilerName(WindowsCompiler.VisualStudio2019), WindowsPlatform.GetCompilerName(WindowsCompiler.VisualStudio2022));
				}
			}
			else
			{
				ToolChain = Compiler;
				SelectedToolChainVersion = SelectedCompilerVersion;
				SelectedToolChainDir = SelectedCompilerDir;
			}

			// Get the actual Windows SDK directory
			VersionNumber? SelectedWindowsSdkVersion;
			DirectoryReference? SelectedWindowsSdkDir;
			if (SuppliedSdkDirectoryForVersion != null)
			{
				SelectedWindowsSdkDir = new DirectoryReference(SuppliedSdkDirectoryForVersion);
				SelectedWindowsSdkVersion = VersionNumber.Parse(WindowsSdkVersion!);

				if (!DirectoryReference.Exists(SelectedWindowsSdkDir))
				{
					throw new BuildException("Windows SDK{0} must be installed at {1}.", String.IsNullOrEmpty(WindowsSdkVersion) ? "" : String.Format(" ({0})", WindowsSdkVersion), SuppliedSdkDirectoryForVersion);
				}
			}
			else
			{
				if (!WindowsPlatform.TryGetWindowsSdkDir(WindowsSdkVersion, Logger, out SelectedWindowsSdkVersion, out SelectedWindowsSdkDir))
				{
					MicrosoftPlatformSDK.DumpWindowsSdkDirs(Logger);
					throw new BuildException("Windows SDK{0} must be installed in order to build this target.", String.IsNullOrEmpty(WindowsSdkVersion) ? "" : String.Format(" ({0})", WindowsSdkVersion));
				}
			}

			// Store the final parameters
			this.Platform = Platform;
			this.Compiler = Compiler;
<<<<<<< HEAD
			this.CompilerDir = SelectedCompilerDir;
			this.CompilerVersion = SelectedCompilerVersion;
			this.Architecture = Architecture;
			this.ToolChain = ToolChain;
			this.ToolChainDir = SelectedToolChainDir;
			this.ToolChainVersion = SelectedToolChainVersion;
			this.WindowsSdkDir = SelectedWindowsSdkDir;
			this.WindowsSdkVersion = SelectedWindowsSdkVersion;
			this.RedistDir = SelectedRedistDir;
=======
			CompilerDir = SelectedCompilerDir;
			this.CompilerVersion = SelectedCompilerVersion;
			this.Architecture = Architecture;
			this.ToolChain = ToolChain;
			ToolChainDir = SelectedToolChainDir;
			ToolChainVersion = SelectedToolChainVersion;
			WindowsSdkDir = SelectedWindowsSdkDir;
			this.WindowsSdkVersion = SelectedWindowsSdkVersion;
			RedistDir = SelectedRedistDir;
>>>>>>> 4af6daef
			this.bUseCPPWinRT = bUseCPPWinRT;
			this.bAllowClangLinker = bAllowClangLinker;
		}
	}
}<|MERGE_RESOLUTION|>--- conflicted
+++ resolved
@@ -6,11 +6,6 @@
 using System.Linq;
 using System.Runtime.Versioning;
 using EpicGames.Core;
-<<<<<<< HEAD
-using UnrealBuildBase;
-using System.Runtime.Versioning;
-=======
->>>>>>> 4af6daef
 using Microsoft.Extensions.Logging;
 
 namespace UnrealBuildTool
@@ -76,16 +71,12 @@
 		public readonly bool bAllowClangLinker;
 
 		/// <summary>
-<<<<<<< HEAD
+		/// The path to the compiler for compiling code
+		/// </summary>
+		public readonly FileReference CompilerPath;
+
+		/// <summary>
 		/// The path to the linker for linking executables
-=======
-		/// The path to the compiler for compiling code
->>>>>>> 4af6daef
-		/// </summary>
-		public readonly FileReference CompilerPath;
-
-		/// <summary>
-		/// The path to the linker for linking executables
 		/// </summary>
 		public readonly FileReference LinkerPath;
 
@@ -100,14 +91,11 @@
 		public readonly FileReference ResourceCompilerPath;
 
 		/// <summary>
-<<<<<<< HEAD
-=======
 		/// The path to the toolchain compiler for compiling code
 		/// </summary>
 		public readonly FileReference ToolchainCompilerPath;
 
 		/// <summary>
->>>>>>> 4af6daef
 		/// Optional directory containing redistributable items (DLLs etc)
 		/// </summary>
 		public readonly DirectoryReference? RedistDir = null;
@@ -130,20 +118,6 @@
 		[SupportedOSPlatform("windows")]
 		public VCEnvironment(VCEnvironmentParameters Params, ILogger Logger)
 		{
-<<<<<<< HEAD
-			this.Compiler = Params.Compiler;
-			this.CompilerDir = Params.CompilerDir;
-			this.CompilerVersion = Params.CompilerVersion;
-			this.Architecture = Params.Architecture;
-			this.ToolChain = Params.ToolChain;
-			this.ToolChainDir = Params.ToolChainDir;
-			this.ToolChainVersion = Params.ToolChainVersion;
-			this.WindowsSdkDir = Params.WindowsSdkDir;
-			this.WindowsSdkVersion = Params.WindowsSdkVersion;
-			this.RedistDir = Params.RedistDir;
-			this.bUseCPPWinRT = Params.bUseCPPWinRT;
-			this.bAllowClangLinker = Params.bAllowClangLinker;
-=======
 			Compiler = Params.Compiler;
 			CompilerDir = Params.CompilerDir;
 			CompilerVersion = Params.CompilerVersion;
@@ -156,16 +130,12 @@
 			RedistDir = Params.RedistDir;
 			bUseCPPWinRT = Params.bUseCPPWinRT;
 			bAllowClangLinker = Params.bAllowClangLinker;
->>>>>>> 4af6daef
 
 			// Get the compiler and linker paths from the Toolchain directory
 			CompilerPath = GetCompilerToolPath(Compiler, Architecture, CompilerDir);
 			LinkerPath = GetLinkerToolPath(Compiler, Architecture, CompilerDir, ToolChainDir);
 			LibraryManagerPath = GetLibraryLinkerToolPath(Compiler, Architecture, CompilerDir, ToolChainDir);
-<<<<<<< HEAD
-=======
 			ToolchainCompilerPath = GetCompilerToolPath(ToolChain, Architecture, ToolChainDir);
->>>>>>> 4af6daef
 
 			// Get the resource compiler path from the Windows SDK
 			ResourceCompilerPath = GetResourceCompilerToolPath(WindowsSdkDir, WindowsSdkVersion, Logger);
@@ -183,20 +153,12 @@
 			Environment.SetEnvironmentVariable("VC_COMPILER_PATH", CompilerPath.FullName, EnvironmentVariableTarget.Process);
 			Environment.SetEnvironmentVariable("VC_COMPILER_DIR", CompilerPath.Directory.FullName, EnvironmentVariableTarget.Process);
 
-<<<<<<< HEAD
-			AddDirectoryToPath(GetVCToolPath(ToolChainDir, Architecture));
-=======
 			DirectoryReference.AddDirectoryToPath(GetVCToolPath(ToolChainDir, Architecture));
->>>>>>> 4af6daef
 			if (Architecture == UnrealArch.Arm64)
 			{
 				// Add both toolchain paths to the PATH environment variable. There are some support DLLs which are only added to one of the paths, but which the toolchain in the other directory
 				// needs to run (eg. mspdbcore.dll).
-<<<<<<< HEAD
-				AddDirectoryToPath(GetVCToolPath(ToolChainDir, UnrealArch.X64));
-=======
 				DirectoryReference.AddDirectoryToPath(GetVCToolPath(ToolChainDir, UnrealArch.X64));
->>>>>>> 4af6daef
 			}
 
 			// Add the Windows SDK directory to the path too, for mt.exe.
@@ -208,14 +170,7 @@
 					Debug.Assert(BuildHostPlatform.Current.Platform == UnrealTargetPlatform.Win64);
 					BuildHostArch = "x64";
 				}
-<<<<<<< HEAD
-				AddDirectoryToPath(DirectoryReference.Combine(WindowsSdkDir, "bin", WindowsSdkVersion.ToString(), BuildHostArch));
-
-			}
-		}
-=======
 				DirectoryReference.AddDirectoryToPath(DirectoryReference.Combine(WindowsSdkDir, "bin", WindowsSdkVersion.ToString(), BuildHostArch));
->>>>>>> 4af6daef
 
 			}
 		}
@@ -228,11 +183,7 @@
 		/// <returns>Directory containing the 64-bit toolchain binaries</returns>
 		public static DirectoryReference GetVCToolPath(DirectoryReference VCToolChainDir, UnrealArch Architecture)
 		{
-<<<<<<< HEAD
-			FileReference CompilerPath = FileReference.Combine(VCToolChainDir, "bin", "Hostx64", Architecture.WindowsName, "cl.exe");
-=======
 			FileReference CompilerPath = FileReference.Combine(VCToolChainDir, "bin", "Hostx64", Architecture.WindowsToolChain, "cl.exe");
->>>>>>> 4af6daef
 			if (FileReference.Exists(CompilerPath))
 			{
 				return CompilerPath.Directory;
@@ -250,13 +201,10 @@
 			{
 				return FileReference.Combine(CompilerDir, "bin", "clang-cl.exe");
 			}
-<<<<<<< HEAD
-=======
 			else if (Compiler == WindowsCompiler.ClangRTFM)
 			{
 				return FileReference.Combine(CompilerDir, "bin", "verse-clang-cl.exe");
 			}
->>>>>>> 4af6daef
 			else if (Compiler == WindowsCompiler.Intel)
 			{
 				return FileReference.Combine(CompilerDir, "windows", "bin", "icx.exe");
@@ -269,11 +217,7 @@
 		/// </summary>
 		FileReference GetLinkerToolPath(WindowsCompiler Compiler, UnrealArch Architecture, DirectoryReference CompilerDir, DirectoryReference ToochainDir)
 		{
-<<<<<<< HEAD
-			if (Compiler == WindowsCompiler.Clang && bAllowClangLinker)
-=======
 			if ((Compiler == WindowsCompiler.Clang || Compiler == WindowsCompiler.ClangRTFM) && bAllowClangLinker)
->>>>>>> 4af6daef
 			{
 				return FileReference.Combine(CompilerDir, "bin", "lld-link.exe");
 			}
@@ -290,11 +234,7 @@
 		/// </summary>
 		FileReference GetLibraryLinkerToolPath(WindowsCompiler Compiler, UnrealArch Architecture, DirectoryReference CompilerDir, DirectoryReference ToochainDir)
 		{
-<<<<<<< HEAD
-			if (Compiler == WindowsCompiler.Clang && bAllowClangLinker)
-=======
 			if ((Compiler == WindowsCompiler.Clang || Compiler == WindowsCompiler.ClangRTFM) && bAllowClangLinker)
->>>>>>> 4af6daef
 			{
 				// @todo: lld-link is not currently working for building .lib
 				//return FileReference.Combine(CompilerDir, "bin", "lld-link.exe");
@@ -309,11 +249,7 @@
 		/// <summary>
 		/// Gets the path to the resource compiler.
 		/// </summary>
-<<<<<<< HEAD
-		virtual protected FileReference GetResourceCompilerToolPath(DirectoryReference WindowsSdkDir, VersionNumber WindowsSdkVersion, ILogger Logger)
-=======
 		protected virtual FileReference GetResourceCompilerToolPath(DirectoryReference WindowsSdkDir, VersionNumber WindowsSdkVersion, ILogger Logger)
->>>>>>> 4af6daef
 		{
 			FileReference ResourceCompilerPath = FileReference.Combine(WindowsSdkDir, "bin", WindowsSdkVersion.ToString(), "x64", "rc.exe");
 			if (FileReference.Exists(ResourceCompilerPath))
@@ -335,11 +271,7 @@
 		/// </summary>
 		protected virtual DirectoryReference GetToolChainLibsDir()
 		{
-<<<<<<< HEAD
-			string ArchFolder = Architecture.WindowsName;
-=======
 			string ArchFolder = Architecture.WindowsSystemLibDir;
->>>>>>> 4af6daef
 
 			// Add the standard Visual C++ library paths
 			if (ToolChain.IsMSVC())
@@ -358,7 +290,6 @@
 				return LibsPath;
 			}
 		}
-<<<<<<< HEAD
 
 		/// <summary>
 		/// Sets up the standard compile environment for the toolchain
@@ -366,7 +297,7 @@
 		[SupportedOSPlatform("windows")]
 		private void SetupEnvironment(ILogger Logger)
 		{
-			string ArchFolder = Architecture.WindowsName;
+			string ArchFolder = Architecture.WindowsSystemLibDir;
 
 			// Add the standard Visual C++ include paths
 			IncludePaths.Add(DirectoryReference.Combine(ToolChainDir, "INCLUDE"));
@@ -375,32 +306,10 @@
 			LibraryPaths.Add(GetToolChainLibsDir());
 
 			// If we're on >= Visual Studio 2015 and using pre-Windows 10 SDK, we need to find a Windows 10 SDK and add the UCRT include paths
-			if(ToolChain.IsMSVC() && WindowsSdkVersion < new VersionNumber(10))
-			{
-				KeyValuePair<VersionNumber, DirectoryReference> Pair = MicrosoftPlatformSDK.FindUniversalCrtDirs(Logger).OrderByDescending(x => x.Key).FirstOrDefault();
-				if(Pair.Key == null || Pair.Key < new VersionNumber(10))
-=======
-
-		/// <summary>
-		/// Sets up the standard compile environment for the toolchain
-		/// </summary>
-		[SupportedOSPlatform("windows")]
-		private void SetupEnvironment(ILogger Logger)
-		{
-			string ArchFolder = Architecture.WindowsSystemLibDir;
-
-			// Add the standard Visual C++ include paths
-			IncludePaths.Add(DirectoryReference.Combine(ToolChainDir, "INCLUDE"));
-
-			// Add the standard Visual C++ library paths
-			LibraryPaths.Add(GetToolChainLibsDir());
-
-			// If we're on >= Visual Studio 2015 and using pre-Windows 10 SDK, we need to find a Windows 10 SDK and add the UCRT include paths
 			if (ToolChain.IsMSVC() && WindowsSdkVersion < new VersionNumber(10))
 			{
 				KeyValuePair<VersionNumber, DirectoryReference> Pair = MicrosoftPlatformSDK.FindUniversalCrtDirs(Logger).OrderByDescending(x => x.Key).FirstOrDefault();
 				if (Pair.Key == null || Pair.Key < new VersionNumber(10))
->>>>>>> 4af6daef
 				{
 					throw new BuildException("{0} requires the Universal CRT to be installed.", WindowsPlatform.GetCompilerName(ToolChain));
 				}
@@ -447,7 +356,6 @@
 				LibraryPaths.Add(DirectoryReference.Combine(CompilerDir, "windows", "compiler", "lib", "intel64_win"));
 			}
 		}
-
 
 		/// <summary>
 		/// Creates an environment with the given settings
@@ -465,34 +373,19 @@
 		/// <param name="Logger">Logger for output</param>
 		/// <returns>New environment object with paths for the given settings</returns>
 		[SupportedOSPlatform("windows")]
-<<<<<<< HEAD
-		public static VCEnvironment Create(WindowsCompiler Compiler, WindowsCompiler ToolChain, UnrealTargetPlatform Platform, UnrealArch Architecture, string? CompilerVersion, string? WindowsSdkVersion, string? SuppliedSdkDirectoryForVersion, bool bUseCPPWinRT, bool bAllowClangLinker, ILogger Logger)
-		{
-			return Create( new VCEnvironmentParameters(Compiler, ToolChain, Platform, Architecture, CompilerVersion, WindowsSdkVersion, SuppliedSdkDirectoryForVersion, bUseCPPWinRT, bAllowClangLinker, Logger), Logger );
-=======
 		public static VCEnvironment Create(WindowsCompiler Compiler, WindowsCompiler ToolChain, UnrealTargetPlatform Platform, UnrealArch Architecture, string? CompilerVersion, string? ToolchainVersion, string? WindowsSdkVersion, string? SuppliedSdkDirectoryForVersion, bool bUseCPPWinRT, bool bAllowClangLinker, ILogger Logger)
 		{
 			return Create(new VCEnvironmentParameters(Compiler, ToolChain, Platform, Architecture, CompilerVersion, ToolchainVersion, WindowsSdkVersion, SuppliedSdkDirectoryForVersion, bUseCPPWinRT, bAllowClangLinker, Logger), Logger);
->>>>>>> 4af6daef
 		}
 
 		/// <summary>
 		/// Creates an environment with the given parameters
 		/// </summary>
 		[SupportedOSPlatform("windows")]
-<<<<<<< HEAD
-		public static VCEnvironment Create( VCEnvironmentParameters Params, ILogger Logger)
+		public static VCEnvironment Create(VCEnvironmentParameters Params, ILogger Logger)
 		{
 			return new VCEnvironment(Params, Logger);
 		}
-
-
-=======
-		public static VCEnvironment Create(VCEnvironmentParameters Params, ILogger Logger)
-		{
-			return new VCEnvironment(Params, Logger);
-		}
->>>>>>> 4af6daef
 	}
 
 	/// <summary>
@@ -546,12 +439,8 @@
 		/// <param name="ToolChain">The toolchain version to use, when a non-msvc compiler is used</param>
 		/// <param name="Platform">The platform to target</param>
 		/// <param name="Architecture">The Architecture to target</param>
-<<<<<<< HEAD
-		/// <param name="CompilerVersion">The specific toolchain version to use</param>
-=======
 		/// <param name="CompilerVersion">The specific compiler version to use</param>
 		/// <param name="ToolchainVersion">The specific toolchain version to use (if the compiler isn't msvc)</param>
->>>>>>> 4af6daef
 		/// <param name="WindowsSdkVersion">Version of the Windows SDK to use</param>
 		/// <param name="SuppliedSdkDirectoryForVersion">If specified, this is the SDK directory to use, otherwise, attempt to look up via registry. If specified, the WindowsSdkVersion is used directly</param>
 		/// <param name="bUseCPPWinRT">Include the CPP/WinRT language projection</param>
@@ -559,25 +448,15 @@
 		/// <param name="Logger">Logger for output</param>
 		/// <returns>Creation parameters for VC environment</returns>
 		[SupportedOSPlatform("windows")]
-<<<<<<< HEAD
-		public VCEnvironmentParameters (WindowsCompiler Compiler, WindowsCompiler ToolChain, UnrealTargetPlatform Platform, UnrealArch Architecture, string? CompilerVersion, string? WindowsSdkVersion, string? SuppliedSdkDirectoryForVersion, bool bUseCPPWinRT, bool bAllowClangLinker, ILogger Logger)
-=======
 		public VCEnvironmentParameters(WindowsCompiler Compiler, WindowsCompiler ToolChain, UnrealTargetPlatform Platform, UnrealArch Architecture, string? CompilerVersion, string? ToolchainVersion, string? WindowsSdkVersion, string? SuppliedSdkDirectoryForVersion, bool bUseCPPWinRT, bool bAllowClangLinker, ILogger Logger)
->>>>>>> 4af6daef
 		{
 			// Get the compiler version info
 			VersionNumber? SelectedCompilerVersion;
 			DirectoryReference? SelectedCompilerDir;
 			DirectoryReference? SelectedRedistDir;
-<<<<<<< HEAD
-			if(!WindowsPlatform.TryGetToolChainDir(Compiler, CompilerVersion, Architecture, Logger, out SelectedCompilerVersion, out SelectedCompilerDir, out SelectedRedistDir))
-			{
-				throw new BuildException("{0}{1} {2} must be installed in order to build this target.", WindowsPlatform.GetCompilerName(Compiler), String.IsNullOrEmpty(CompilerVersion)? "" : String.Format(" ({0})", CompilerVersion), Architecture.ToString());
-=======
 			if (!WindowsPlatform.TryGetToolChainDir(Compiler, CompilerVersion, Architecture, Logger, out SelectedCompilerVersion, out SelectedCompilerDir, out SelectedRedistDir))
 			{
 				throw new BuildException("{0}{1} {2} must be installed in order to build this target.", WindowsPlatform.GetCompilerName(Compiler), String.IsNullOrEmpty(CompilerVersion) ? "" : String.Format(" ({0})", CompilerVersion), Architecture.ToString());
->>>>>>> 4af6daef
 			}
 
 			// Get the toolchain info
@@ -590,11 +469,7 @@
 					throw new BuildException("{0} is not a valid ToolChain for Compiler {1}", WindowsPlatform.GetCompilerName(ToolChain), WindowsPlatform.GetCompilerName(Compiler));
 				}
 
-<<<<<<< HEAD
-				if (!WindowsPlatform.TryGetToolChainDir(ToolChain, null, Architecture, Logger, out SelectedToolChainVersion, out SelectedToolChainDir, out SelectedRedistDir))
-=======
 				if (!WindowsPlatform.TryGetToolChainDir(ToolChain, ToolchainVersion, Architecture, Logger, out SelectedToolChainVersion, out SelectedToolChainDir, out SelectedRedistDir))
->>>>>>> 4af6daef
 				{
 					throw new BuildException("{0} or {1} must be installed in order to build this target.", WindowsPlatform.GetCompilerName(WindowsCompiler.VisualStudio2019), WindowsPlatform.GetCompilerName(WindowsCompiler.VisualStudio2022));
 				}
@@ -631,17 +506,6 @@
 			// Store the final parameters
 			this.Platform = Platform;
 			this.Compiler = Compiler;
-<<<<<<< HEAD
-			this.CompilerDir = SelectedCompilerDir;
-			this.CompilerVersion = SelectedCompilerVersion;
-			this.Architecture = Architecture;
-			this.ToolChain = ToolChain;
-			this.ToolChainDir = SelectedToolChainDir;
-			this.ToolChainVersion = SelectedToolChainVersion;
-			this.WindowsSdkDir = SelectedWindowsSdkDir;
-			this.WindowsSdkVersion = SelectedWindowsSdkVersion;
-			this.RedistDir = SelectedRedistDir;
-=======
 			CompilerDir = SelectedCompilerDir;
 			this.CompilerVersion = SelectedCompilerVersion;
 			this.Architecture = Architecture;
@@ -651,7 +515,6 @@
 			WindowsSdkDir = SelectedWindowsSdkDir;
 			this.WindowsSdkVersion = SelectedWindowsSdkVersion;
 			RedistDir = SelectedRedistDir;
->>>>>>> 4af6daef
 			this.bUseCPPWinRT = bUseCPPWinRT;
 			this.bAllowClangLinker = bAllowClangLinker;
 		}
