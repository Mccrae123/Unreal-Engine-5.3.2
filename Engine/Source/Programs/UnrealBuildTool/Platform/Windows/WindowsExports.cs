--- conflicted
+++ resolved
@@ -24,11 +24,7 @@
 		/// <returns>True if successful</returns>
 		public static IEnumerable<DirectoryReference>? TryGetVSInstallDirs(WindowsCompiler Compiler)
 		{
-<<<<<<< HEAD
-			return WindowsPlatform.TryGetVSInstallDirs(Compiler);
-=======
 			return WindowsPlatform.TryGetVSInstallDirs(Compiler, Log.Logger);
->>>>>>> d731a049
 		}
 
 		/// <summary>
