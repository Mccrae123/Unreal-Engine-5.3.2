--- conflicted
+++ resolved
@@ -5,11 +5,6 @@
 using System.Diagnostics.CodeAnalysis;
 using System.Linq;
 using System.Runtime.Versioning;
-<<<<<<< HEAD
-using System.Text;
-using System.Threading.Tasks;
-=======
->>>>>>> 4af6daef
 using EpicGames.Core;
 using Microsoft.Extensions.Logging;
 
@@ -61,11 +56,7 @@
 		public static bool TryGetWindowsSdkDir(string DesiredVersion, [NotNullWhen(true)] out Version? OutSdkVersion, [NotNullWhen(true)] out DirectoryReference? OutSdkDir)
 		{
 			VersionNumber? vn;
-<<<<<<< HEAD
-			if(WindowsPlatform.TryGetWindowsSdkDir(DesiredVersion, Log.Logger, out vn, out OutSdkDir))
-=======
 			if (WindowsPlatform.TryGetWindowsSdkDir(DesiredVersion, Log.Logger, out vn, out OutSdkDir))
->>>>>>> 4af6daef
 			{
 				OutSdkVersion = new Version(vn.ToString());
 				return true;
@@ -93,11 +84,7 @@
 
 			// Add all the other directories sorted in reverse order
 			IReadOnlyDictionary<VersionNumber, DirectoryReference> WindowsSdkDirPairs = MicrosoftPlatformSDK.FindWindowsSdkDirs(Log.Logger);
-<<<<<<< HEAD
-			foreach(KeyValuePair<VersionNumber, DirectoryReference> Pair in WindowsSdkDirPairs.OrderByDescending(x => x.Key))
-=======
 			foreach (KeyValuePair<VersionNumber, DirectoryReference> Pair in WindowsSdkDirPairs.OrderByDescending(x => x.Key))
->>>>>>> 4af6daef
 			{
 				if (!WindowsSdkDirs.Any(x => x.Value == Pair.Value))
 				{
@@ -118,9 +105,5 @@
 		{
 			MicrosoftPlatformSDK.EnumerateSdkRootDirs(RootDirs, Logger);
 		}
-<<<<<<< HEAD
-
-=======
->>>>>>> 4af6daef
 	}
 }