--- conflicted
+++ resolved
@@ -46,29 +46,6 @@
 		MISRA = 32,
 	}
 
-  	/// <summary>
-	/// Flags for the PVS analyzer timeout
-	/// </summary>
-	public enum AnalysisTimeoutFlags
-	{
-		/// <summary>
-		/// Analisys timeout for file 10 minutes (600 seconds)
-		/// </summary>
-		After_10_minutes = 600,
-		/// <summary>
-		/// Analisys timeout for file 30 minutes (1800 seconds)
-		/// </summary>
-		After_30_minutes = 1800,
-		/// <summary>
-		/// Analisys timeout for file 60 minutes (3600 seconds)
-		/// </summary>
-		After_60_minutes = 3600,
-		/// <summary>
-		/// Analisys timeout when not set (a lot of seconds)
-		/// </summary>
-		No_timeout = 999999
-	}
-
 	/// <summary>
 	/// Flags for the PVS analyzer timeout
 	/// </summary>
@@ -138,21 +115,6 @@
 		/// </summary>
 		public bool DisableMISRAAnalysis;
 
-    		/// <summary>
-		/// File analysis timeout
-		/// </summary>
-		public AnalysisTimeoutFlags AnalysisTimeout;
-
-		/// <summary>
-		/// Disable analyzer Level 3 (Low) messages
-		/// </summary>
-		public bool NoNoise;
-
-		/// <summary>
-		/// Enable the display of analyzer rules exceptions which can be specified by comments and .pvsconfig files.
-		/// </summary>
-		public bool ReportDisabledRules;
-    
 		/// <summary>
 		/// File analysis timeout
 		/// </summary>
@@ -266,13 +228,8 @@
 		/// Private storage for the mode flags
 		/// </summary>
 		PVSAnalysisModeFlags? ModePrivate;
-<<<<<<< HEAD
-    
-    		/// <summary>
-=======
-
-		/// <summary>
->>>>>>> 4af6daef
+
+		/// <summary>
 		/// Override for the analysis timeoutFlag to use
 		/// </summary>
 		public AnalysisTimeoutFlags AnalysisTimeoutFlag
@@ -292,14 +249,7 @@
 					return AnalysisTimeoutFlags.After_30_minutes;
 				}
 			}
-<<<<<<< HEAD
-			set
-			{
-				TimeoutPrivate = value;
-			}
-=======
 			set => TimeoutPrivate = value;
->>>>>>> 4af6daef
 		}
 
 		/// <summary>
@@ -327,14 +277,7 @@
 					return false;
 				}
 			}
-<<<<<<< HEAD
-			set
-			{
-				EnableNoNoisePrivate = value;
-			}
-=======
 			set => EnableNoNoisePrivate = value;
->>>>>>> 4af6daef
 		}
 
 		/// <summary>
@@ -362,14 +305,7 @@
 					return false;
 				}
 			}
-<<<<<<< HEAD
-			set
-			{
-				EnableReportDisabledRulesPrivate = value;
-			}
-=======
 			set => EnableReportDisabledRulesPrivate = value;
->>>>>>> 4af6daef
 		}
 
 		/// <summary>
@@ -400,14 +336,7 @@
 		/// <summary>
 		/// Accessor for the Application settings
 		/// </summary>
-<<<<<<< HEAD
-		internal PVSApplicationSettings? ApplicationSettings
-		{
-			get { return Inner.ApplicationSettings.Value; }
-		}
-=======
 		internal PVSApplicationSettings? ApplicationSettings => Inner.ApplicationSettings.Value;
->>>>>>> 4af6daef
 
 		/// <summary>
 		/// Whether to use the application settings for the mode
@@ -417,51 +346,22 @@
 		/// <summary>
 		/// Override for the analysis mode to use
 		/// </summary>
-<<<<<<< HEAD
-		public PVSAnalysisModeFlags ModeFlags
-		{
-			get { return Inner.ModeFlags; }
-		}
-    
+		public PVSAnalysisModeFlags ModeFlags => Inner.ModeFlags;
+
 		/// <summary>
 		/// Override for the analysis timeout to use
 		/// </summary>
-		public AnalysisTimeoutFlags AnalysisTimeoutFlag
-		{
-			get { return Inner.AnalysisTimeoutFlag; }
-		}
-=======
-		public PVSAnalysisModeFlags ModeFlags => Inner.ModeFlags;
-
-		/// <summary>
-		/// Override for the analysis timeout to use
-		/// </summary>
 		public AnalysisTimeoutFlags AnalysisTimeoutFlag => Inner.AnalysisTimeoutFlag;
->>>>>>> 4af6daef
 
 		/// <summary>
 		/// Override NoNoise analysis setting to use
 		/// </summary>
-<<<<<<< HEAD
-		public bool EnableNoNoise
-		{
-			get { return Inner.EnableNoNoise; }
-		}
-=======
 		public bool EnableNoNoise => Inner.EnableNoNoise;
->>>>>>> 4af6daef
 
 		/// <summary>
 		/// Override EnableReportDisabledRules analysis setting to use
 		/// </summary>
-<<<<<<< HEAD
-		public bool EnableReportDisabledRules
-		{
-			get { return Inner.EnableReportDisabledRules; }
-		}
-=======
 		public bool EnableReportDisabledRules => Inner.EnableReportDisabledRules;
->>>>>>> 4af6daef
 	}
 
 	/// <summary>
@@ -488,11 +388,7 @@
 		/// <param name="Arguments">List of command line arguments</param>
 		/// <returns>Always zero, or throws an exception</returns>
 		/// <param name="Logger"></param>
-<<<<<<< HEAD
-		public override int Execute(CommandLineArguments Arguments, ILogger Logger)
-=======
 		public override Task<int> ExecuteAsync(CommandLineArguments Arguments, ILogger Logger)
->>>>>>> 4af6daef
 		{
 			Arguments.ApplyTo(this);
 			Arguments.CheckAllArgumentsUsed();
@@ -560,13 +456,8 @@
 					}
 				}
 			}
-<<<<<<< HEAD
-			Logger.LogInformation("Written {NumItems} {Noun} to {File}.", UniqueItems.Count, (UniqueItems.Count == 1)? "diagnostic" : "diagnostics", OutputFile.FullName);
-			return 0;
-=======
 			Logger.LogInformation("Written {NumItems} {Noun} to {File}.", UniqueItems.Count, (UniqueItems.Count == 1) ? "diagnostic" : "diagnostics", OutputFile.FullName);
 			return Task.FromResult(0);
->>>>>>> 4af6daef
 		}
 	}
 
@@ -714,11 +605,7 @@
 				case CppStandardVersion.Cpp17:
 					cppCfgStandard = CPP_17;
 					break;
-<<<<<<< HEAD
-        			case CppStandardVersion.Cpp20:
-=======
 				case CppStandardVersion.Cpp20:
->>>>>>> 4af6daef
 					cppCfgStandard = CPP_20;
 					break;
 				case CppStandardVersion.Latest:
@@ -742,29 +629,18 @@
 
 			bool compileAsCCode;
 			if (CFlagLastPosition == CppFlagLastPosition)
-<<<<<<< HEAD
+			{
 				//ни один флаг, определяющий язык, не задан. Определяем по расширению файла
 				compileAsCCode = Path.GetExtension(sourceFileName).Equals(".c", StringComparison.InvariantCultureIgnoreCase);
+			}
 			else
+			{
 				compileAsCCode = CFlagLastPosition > CppFlagLastPosition;
-=======
-			{
-				//ни один флаг, определяющий язык, не задан. Определяем по расширению файла
-				compileAsCCode = Path.GetExtension(sourceFileName).Equals(".c", StringComparison.InvariantCultureIgnoreCase);
-			}
-			else
-			{
-				compileAsCCode = CFlagLastPosition > CppFlagLastPosition;
-			}
->>>>>>> 4af6daef
+			}
 
 			return compileAsCCode;
 		}
 
-<<<<<<< HEAD
-		protected override CPPOutput CompileCPPFiles(CppCompileEnvironment CompileEnvironment, List<FileItem> InputFiles, DirectoryReference OutputDir, string ModuleName, IActionGraphBuilder Graph)
-		{
-=======
 		public override CppCompileEnvironment CreateSharedResponseFile(CppCompileEnvironment CompileEnvironment, FileReference OutResponseFile, IActionGraphBuilder Graph)
 		{
 			// Temporarily turn of shared response files since current hololens toolchain does not support it
@@ -773,7 +649,6 @@
 
 		protected override CPPOutput CompileCPPFiles(CppCompileEnvironment CompileEnvironment, List<FileItem> InputFiles, DirectoryReference OutputDir, string ModuleName, IActionGraphBuilder Graph)
 		{
->>>>>>> 4af6daef
 			if (CompileEnvironment.bDisableStaticAnalysis)
 			{
 				return new CPPOutput();
@@ -823,11 +698,7 @@
 
 				// Write the PVS studio config file
 				StringBuilder ConfigFileContents = new StringBuilder();
-<<<<<<< HEAD
-				foreach(DirectoryReference IncludePath in Target.WindowsPlatform.Environment!.IncludePaths)
-=======
 				foreach (DirectoryReference IncludePath in Target.WindowsPlatform.Environment!.IncludePaths)
->>>>>>> 4af6daef
 				{
 					ConfigFileContents.AppendFormat("exclude-path={0}\n", IncludePath.FullName);
 				}
@@ -848,7 +719,7 @@
 						}
 					}
 				}
-        			if (Platform == UnrealTargetPlatform.Win64)
+				if (Platform == UnrealTargetPlatform.Win64)
 				{
 					ConfigFileContents.Append("platform=x64\n");
 				}
@@ -856,11 +727,7 @@
 				{
 					throw new BuildException("PVS-Studio does not support this platform");
 				}
-<<<<<<< HEAD
-        		ConfigFileContents.Append("preprocessor=visualcpp\n");
-=======
 				ConfigFileContents.Append("preprocessor=visualcpp\n");
->>>>>>> 4af6daef
 
 				bool shouldCompileAsC = ShouldCompileAsC(String.Join(" ", PreprocessAction.Arguments), SourceFileItem.AbsolutePath);
 				ConfigFileContents.AppendFormat("language={0}\n", shouldCompileAsC ? "C" : "C++");
@@ -875,30 +742,6 @@
 					string languageStandardForCfg = GetLangStandForCfgFile(PreprocessCompileEnvironment.CppStandard, compilerVersion);
 
 					ConfigFileContents.AppendFormat("std={0}\n", languageStandardForCfg);
-<<<<<<< HEAD
-          
-          			bool disableMsExtentinsFromArgs = PreprocessAction.Arguments.Any(arg => arg.Equals("/Za") || arg.Equals("-Za") || arg.Equals("/permissive-"));
-					bool disableMsExtentions = isVisualCppCompiler && (languageStandardForCfg == CPP_20 || disableMsExtentinsFromArgs);
-					ConfigFileContents.AppendFormat("disable-ms-extensions={0}\n", disableMsExtentions ? "yes" : "no");
-				}
-
-				if (isVisualCppCompiler && PreprocessAction.Arguments.Any(arg => arg.StartsWith("/await")))
-				{
-					ConfigFileContents.Append("msvc-await=yes\n");
-				}
-
-				if (Settings.EnableNoNoise)
-				{
-					ConfigFileContents.Append("no-noise=yes\n");
-				}
-
-				if (Settings.EnableReportDisabledRules)
-				{
-					ConfigFileContents.Append("report-disabled-rules=yes\n");
-				}
-
-        		int Timeout = (int)(Settings.AnalysisTimeoutFlag == AnalysisTimeoutFlags.No_timeout ? 0 : Settings.AnalysisTimeoutFlag);
-=======
 
 					bool disableMsExtentinsFromArgs = PreprocessAction.Arguments.Any(arg => arg.Equals("/Za") || arg.Equals("-Za") || arg.Equals("/permissive-"));
 					bool disableMsExtentions = isVisualCppCompiler && (languageStandardForCfg == CPP_20 || disableMsExtentinsFromArgs);
@@ -921,7 +764,6 @@
 				}
 
 				int Timeout = (int)(Settings.AnalysisTimeoutFlag == AnalysisTimeoutFlags.No_timeout ? 0 : Settings.AnalysisTimeoutFlag);
->>>>>>> 4af6daef
 				ConfigFileContents.AppendFormat("timeout={0}\n", Timeout);
 
 				string BaseFileName = PreprocessedFileItem.Location.GetFileName();
