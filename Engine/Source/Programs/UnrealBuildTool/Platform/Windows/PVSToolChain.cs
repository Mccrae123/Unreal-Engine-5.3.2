--- conflicted
+++ resolved
@@ -425,11 +425,7 @@
 			Arguments.ApplyTo(this);
 			Arguments.CheckAllArgumentsUsed();
 
-<<<<<<< HEAD
-			Log.TraceInformation("{0}", OutputFile!.GetFileName());
-=======
 			Logger.LogInformation("{File}", OutputFile!.GetFileName());
->>>>>>> d731a049
 
 			// Read the input files
 			string[] InputFileLines = FileReference.ReadAllLines(InputFileList!);
@@ -543,11 +539,7 @@
 				if (!String.IsNullOrEmpty(ApplicationSettings.UserName) && !String.IsNullOrEmpty(ApplicationSettings.SerialNumber))
 				{
 					LicenseFile = FileReference.Combine(Unreal.EngineDirectory, "Intermediate", "PVS", "PVS-Studio.lic");
-<<<<<<< HEAD
-					Utils.WriteFileIfChanged(LicenseFile, String.Format("{0}\n{1}\n", ApplicationSettings.UserName, ApplicationSettings.SerialNumber));
-=======
 					Utils.WriteFileIfChanged(LicenseFile, String.Format("{0}\n{1}\n", ApplicationSettings.UserName, ApplicationSettings.SerialNumber), Logger);
->>>>>>> d731a049
 				}
 			}
 			else
@@ -677,14 +669,11 @@
 
 		public override CPPOutput CompileCPPFiles(CppCompileEnvironment CompileEnvironment, List<FileItem> InputFiles, DirectoryReference OutputDir, string ModuleName, IActionGraphBuilder Graph)
 		{
-<<<<<<< HEAD
-=======
 			if (CompileEnvironment.bDisableStaticAnalysis)
 			{
 				return new CPPOutput();
 			}
 
->>>>>>> d731a049
 			// Ignore generated files
 			if (InputFiles.All(x => x.Location.GetFileName().EndsWith(".gen.cpp")))
 			{
@@ -794,12 +783,9 @@
 					ConfigFileContents.Append("report-disabled-rules=yes\n");
 				}
 
-<<<<<<< HEAD
-=======
         		int Timeout = (int)(Settings.AnalysisTimeoutFlag == AnalysisTimeoutFlags.No_timeout ? 0 : Settings.AnalysisTimeoutFlag);
 				ConfigFileContents.AppendFormat("timeout={0}\n", Timeout);
 
->>>>>>> d731a049
 				string BaseFileName = PreprocessedFileItem.Location.GetFileName();
 
 				FileReference ConfigFileLocation = FileReference.Combine(OutputDir, BaseFileName + ".cfg");
@@ -812,28 +798,16 @@
 				Action AnalyzeAction = Graph.CreateAction(ActionType.Compile);
 				AnalyzeAction.CommandDescription = "Analyzing";
 				AnalyzeAction.StatusDescription = BaseFileName;
-<<<<<<< HEAD
-				AnalyzeAction.WorkingDirectory = UnrealBuildTool.EngineSourceDirectory;
-				AnalyzeAction.CommandPath = BuildHostPlatform.Current.Shell;
-
-				StringBuilder Arguments = new StringBuilder();
-				Arguments.Append($"/C \"\"{AnalyzerFile}\" --source-file \"{SourceFileItem.AbsolutePath}\" --output-file \"{OutputFileLocation}\" --cfg \"{ConfigFileItem.AbsolutePath}\" --i-file=\"{PreprocessedFileItem.AbsolutePath}\" --analysis-mode {(uint)Settings.ModeFlags}");
-=======
 				AnalyzeAction.WorkingDirectory = Unreal.EngineSourceDirectory;
 				AnalyzeAction.CommandPath = AnalyzerFile;
 
 				StringBuilder Arguments = new StringBuilder();
 				Arguments.Append($"--source-file \"{SourceFileItem.AbsolutePath}\" --output-file \"{OutputFileLocation}\" --cfg \"{ConfigFileItem.AbsolutePath}\" --i-file=\"{PreprocessedFileItem.AbsolutePath}\" --analysis-mode {(uint)Settings.ModeFlags}");
->>>>>>> d731a049
 				if (LicenseFile != null)
 				{
 					Arguments.Append($" --lic-file \"{LicenseFile}\"");
 					AnalyzeAction.PrerequisiteItems.Add(FileItem.GetItemByFileReference(LicenseFile));
 				}
-<<<<<<< HEAD
-				Arguments.Append($" && echo. >>\"{OutputFileLocation}\"\"");
-=======
->>>>>>> d731a049
 				AnalyzeAction.CommandArguments = Arguments.ToString();
 
 				AnalyzeAction.PrerequisiteItems.Add(ConfigFileItem);
@@ -871,14 +845,6 @@
 			// Collect the sourcefile items off of the Compile action added in CompileCPPFiles so that in SingleFileCompile mode the PVSGather step is also not filtered out
 			List<FileItem> CompileSourceFiles = Makefile.Actions.OfType<VCCompileAction>().Select(x => x.SourceFile!).ToList();
 
-<<<<<<< HEAD
-			FileItem InputFileListItem = Makefile.CreateIntermediateTextFile(OutputFile.ChangeExtension(".input"), InputFiles.Select(x => x.FullName));
-
-			Action AnalyzeAction = Makefile.CreateAction(ActionType.Compile);
-			AnalyzeAction.CommandPath = UnrealBuildTool.GetUBTPath();
-			AnalyzeAction.CommandArguments = String.Format("-Mode=PVSGather -Input=\"{0}\" -Output=\"{1}\" ", InputFileListItem.Location, OutputFile);
-			AnalyzeAction.WorkingDirectory = UnrealBuildTool.EngineSourceDirectory;
-=======
 			FileItem InputFileListItem = MakefileBuilder.CreateIntermediateTextFile(OutputFile.ChangeExtension(".input"), InputFiles.Select(x => x.FullName));
 
 			Action AnalyzeAction = MakefileBuilder.CreateAction(ActionType.Compile);
@@ -887,7 +853,6 @@
 			AnalyzeAction.CommandPath = Unreal.DotnetPath;
 			AnalyzeAction.CommandArguments = $"\"{Unreal.UnrealBuildToolDllPath}\" -Mode=PVSGather -Input=\"{InputFileListItem.Location}\" -Output=\"{OutputFile}\" ";
 			AnalyzeAction.WorkingDirectory = Unreal.EngineSourceDirectory;
->>>>>>> d731a049
 			AnalyzeAction.PrerequisiteItems.Add(InputFileListItem);
 			AnalyzeAction.PrerequisiteItems.AddRange(Makefile.OutputItems);
 			AnalyzeAction.PrerequisiteItems.AddRange(CompileSourceFiles);
