--- conflicted
+++ resolved
@@ -282,17 +282,10 @@
 			return DefaultValue;
 		}
 
-<<<<<<< HEAD
-		protected bool FindResourceBinaryFile( out string SourcePath, string ResourceFileName, bool AllowEngineFallback = true)
-		{
-			// look in project normal Build location
-			SourcePath = Path.Combine(ProjectPath, "Build", Platform.ToString(), BuildResourceSubPath);
-=======
 		protected virtual bool FindResourceBinaryFile( out string SourcePath, string ResourceFileName, bool AllowEngineFallback = true)
 		{
 			// look in project normal Build location
 			SourcePath = Path.Combine(ProjectPath!, "Build", Platform.ToString(), BuildResourceSubPath);
->>>>>>> 6bbb88c8
 			bool bFileExists = File.Exists(Path.Combine(SourcePath, ResourceFileName));
 
 			// look in Platform Extensions next
@@ -327,11 +320,7 @@
 
         protected bool CopyAndReplaceBinaryIntermediate(string ResourceFileName, bool AllowEngineFallback = true)
 		{
-<<<<<<< HEAD
-			string TargetPath = Path.Combine(IntermediatePath, BuildResourceSubPath);
-=======
 			string TargetPath = Path.Combine(IntermediatePath!, BuildResourceSubPath);
->>>>>>> 6bbb88c8
 			string SourcePath;
 			bool bFileExists = FindResourceBinaryFile( out SourcePath, ResourceFileName, AllowEngineFallback );
 
@@ -558,19 +547,11 @@
 
 		protected string AddExternalResourceEntry(string ResourceEntryName, string DefaultValue, Dictionary<string,string> CultureIdToCultureValues)
 		{
-<<<<<<< HEAD
-			DefaultResourceWriter.AddResource(ResourceEntryName, DefaultValue);
+			DefaultResourceWriter!.AddResource(ResourceEntryName, DefaultValue);
 
 			foreach( KeyValuePair<string,string> CultureIdToCultureValue in CultureIdToCultureValues)
 			{
-				var Writer = PerCultureResourceWriters[CultureIdToCultureValue.Key];
-=======
-			DefaultResourceWriter!.AddResource(ResourceEntryName, DefaultValue);
-
-			foreach( KeyValuePair<string,string> CultureIdToCultureValue in CultureIdToCultureValues)
-			{
 				var Writer = PerCultureResourceWriters![CultureIdToCultureValue.Key];
->>>>>>> 6bbb88c8
 				Writer.AddResource(ResourceEntryName, CultureIdToCultureValue.Value);
 			}
 
@@ -626,8 +607,6 @@
                 Log.TraceError("Consider using the setting [{0}]:PackageName to provide a specific value.", IniSection_PlatformTargetSettings);
             }
 
-<<<<<<< HEAD
-=======
 			// If specified in the project settings append the users machine name onto the package name to allow sharing of devkits without stomping of deploys
 			bool bPackageNameUseMachineName;
 			if (EngineIni!.GetBool(IniSection_PlatformTargetSettings, "bPackageNameUseMachineName", out bPackageNameUseMachineName) && bPackageNameUseMachineName)
@@ -636,7 +615,6 @@
 				PackageName = PackageName + ".NOT.SHIPPABLE." + MachineName;
 			}
 
->>>>>>> 6bbb88c8
 			return PackageName;
 		}
 
@@ -646,11 +624,7 @@
 			return PublisherName;
 		}
 
-<<<<<<< HEAD
-		protected string GetIdentityVersionNumber()
-=======
 		protected string? GetIdentityVersionNumber()
->>>>>>> 6bbb88c8
 		{
             var VersionNumber = GetConfigString("PackageVersion", "ProjectVersion", "1.0.0.0");
             VersionNumber = ValidatePackageVersion(VersionNumber);
@@ -679,17 +653,10 @@
                 new XAttribute("Version", VersionNumber));
         }
 
-<<<<<<< HEAD
-		protected virtual string IncludeBuildVersionInPackageVersion(string VersionNumber)
-		{
-			BuildVersion BuildVersionForPackage;
-			if (BuildVersion.TryRead(BuildVersion.GetDefaultFileName(), out BuildVersionForPackage) && BuildVersionForPackage.Changelist != 0)
-=======
 		protected virtual string? IncludeBuildVersionInPackageVersion(string? VersionNumber)
 		{
 			BuildVersion? BuildVersionForPackage;
 			if (VersionNumber != null && BuildVersion.TryRead(BuildVersion.GetDefaultFileName(), out BuildVersionForPackage) && BuildVersionForPackage.Changelist != 0)
->>>>>>> 6bbb88c8
 			{
 				// Break apart the version number into individual elements
 				string[] SplitVersionString = VersionNumber.Split('.');
