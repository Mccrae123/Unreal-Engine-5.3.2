// Copyright Epic Games, Inc. All Rights Reserved.

using System;
using System.Collections.Generic;
using System.Linq;
using System.IO;
using System.Text.RegularExpressions;
using System.Xml;
using EpicGames.Core;
using System.Xml.Linq;
using System.Text;
using System.Diagnostics;
using UnrealBuildBase;
using System.Diagnostics.CodeAnalysis;
<<<<<<< HEAD
=======
using Microsoft.Extensions.Logging;
>>>>>>> d731a049

namespace UnrealBuildTool
{
	/// <summary>
	/// Base class for VC appx manifest generation
	/// </summary>
	abstract public class VCManifestGenerator
	{
		/// default schema namespace
        protected virtual string Schema2010NS { get { return "http://schemas.microsoft.com/appx/2010/manifest"; } }

		/// config section for platform-specific target settings
		protected virtual string IniSection_PlatformTargetSettings { get { return string.Format( "/Script/{0}PlatformEditor.{0}TargetSettings", Platform.ToString() ); } }
		
		/// config section for general target settings
		protected virtual string IniSection_GeneralProjectSettings { get { return "/Script/EngineSettings.GeneralProjectSettings"; } }

		/// default subdirectory for build resources
		protected const string BuildResourceSubPath = "Resources";

		/// default subdirectory for engine resources
		protected const string EngineResourceSubPath = "DefaultImages";

		/// platform to use for reading configuration
		protected virtual UnrealTargetPlatform ConfigPlatform { get { return Platform; } }

        /// Manifest compliance values
        protected const int MaxResourceEntries = 200;

<<<<<<< HEAD
        // INI configuration cache
        protected ConfigHierarchy? EngineIni;
        protected ConfigHierarchy? GameIni;

        protected string? DefaultCulture;
        protected List<string>? CulturesToStage;

        protected UEResXWriter? DefaultResourceWriter;
        protected Dictionary<string, UEResXWriter>? PerCultureResourceWriters;
        protected UnrealTargetPlatform Platform;
		protected FileReference? ProjectFile;
        protected string? ProjectPath;
        protected string? OutputPath;
        protected string? IntermediatePath;

		protected List<string>? UpdatedFilePaths;
=======
		/// cached engine ini
		protected ConfigHierarchy? EngineIni;

		/// cached game ini
		protected ConfigHierarchy? GameIni;

		/// the default culture to use
		protected string? DefaultCulture;

		/// all cultures that will be staged
		protected List<string>? CulturesToStage;

		/// resource writer for the default culture
		protected UEResXWriter? DefaultResourceWriter;

		/// resource writers for each culture
		protected Dictionary<string, UEResXWriter>? PerCultureResourceWriters;

		/// the platform to generate the manifest for
		protected UnrealTargetPlatform Platform;

		/// project file to use
		protected FileReference? ProjectFile;

		/// directory containing the project
		protected string? ProjectPath;

		/// output path - where the manifest will be created
		protected string? OutputPath;

		/// intermediate path - used for temporary files
		protected string? IntermediatePath;

		/// files that should be included in the manifest output folder and where to source them from
		protected Dictionary<string,string>? ManifestFiles; // Dst, Src

		/// <summary>
		/// Logger for output
		/// </summary>
		protected readonly ILogger Logger;
>>>>>>> d731a049

		/// <summary>
		/// Create a manifest generator for the given platform variant.
		/// </summary>
		public VCManifestGenerator( UnrealTargetPlatform InPlatform, ILogger InLogger )
		{
			Platform = InPlatform;
			Logger = InLogger;
		}

		/// <summary>
		/// Lookup a switch in a dictionary
		/// </summary>
        protected static bool SafeGetBool(IDictionary<string, string> InDictionary, string Key, bool DefaultValue = false)
		{
			if (InDictionary.ContainsKey(Key))
			{
				var Value = InDictionary[Key].Trim().ToLower();
				return Value == "true" || Value == "1" || Value == "yes";
			}

			return DefaultValue;
		}

		/// <summary>
		/// Attempts to create the given directory
		/// </summary>
		protected static bool CreateCheckDirectory(string TargetDirectory, ILogger Logger)
		{
			if (!Directory.Exists(TargetDirectory))
			{
				try
				{
					Directory.CreateDirectory(TargetDirectory);
				}
				catch (Exception)
				{
					Logger.LogError("Could not create directory {TargetDir}.", TargetDirectory);
					return false;
				}
				if (!Directory.Exists(TargetDirectory))
				{
					Logger.LogError("Path {TargetDir} does not exist or is not a directory.", TargetDirectory);
					return false;
				}
			}
			return true;
		}


        /// <summary>
        /// Runs Makepri. Blocking
        /// </summary>
        /// <param name="CommandLine">Commandline</param>
        /// <returns>bool    Application ran successfully</returns>
        protected bool RunMakePri(string CommandLine)
        {
			string PriExecutable = GetMakePriBinaryPath();

			if (File.Exists(PriExecutable) == false)
			{
				throw new BuildException("BUILD FAILED: Couldn't find the makepri executable: {0}", PriExecutable);
<<<<<<< HEAD
=======
			}

			StringBuilder ProcessOutput = new StringBuilder();
			void LocalProcessOutput(DataReceivedEventArgs Args)
			{
				if (Args != null && Args.Data != null)
				{
					ProcessOutput.AppendLine(Args.Data.TrimEnd());
				}
>>>>>>> d731a049
			}

			ProcessStartInfo StartInfo = new ProcessStartInfo(PriExecutable, CommandLine);			
			StartInfo.UseShellExecute = false;
			StartInfo.CreateNoWindow = true;
			StartInfo.StandardOutputEncoding = Encoding.Unicode;
			StartInfo.StandardErrorEncoding = Encoding.Unicode;
<<<<<<< HEAD
			int ExitCode = Utils.RunLocalProcessAndLogOutput(StartInfo);
=======

			Process LocalProcess = new Process();
			LocalProcess.StartInfo = StartInfo;
			LocalProcess.OutputDataReceived += (Sender, Args) => { LocalProcessOutput(Args); };
			LocalProcess.ErrorDataReceived += (Sender, Args) => { LocalProcessOutput(Args); };
			int ExitCode = Utils.RunLocalProcess(LocalProcess);
>>>>>>> d731a049

			if (ExitCode == 0)
			{
				Logger.LogDebug("Output", ProcessOutput.ToString());
				return true;
			}
			else
			{
<<<<<<< HEAD
				Log.TraceError(Path.GetFileName(PriExecutable) + " returned an error.\nExit code:" + ExitCode );
=======
				Logger.LogInformation("Output", ProcessOutput.ToString());
				Logger.LogError("{File} returned an error.", Path.GetFileName(PriExecutable));
				Logger.LogError("Exit code: {Code}", ExitCode);
>>>>>>> d731a049
				return false;
			}
        }


<<<<<<< HEAD
        protected string? ValidatePackageVersion(string InVersionNumber)
=======
		/// <summary>
		/// Returns a valid version of the given package version string
		/// </summary>
		protected string? ValidatePackageVersion(string InVersionNumber)
>>>>>>> d731a049
		{
			string WorkingVersionNumber = Regex.Replace(InVersionNumber, "[^.0-9]", "");
			string CompletedVersionString = "";
			if (WorkingVersionNumber != null)
			{
				string[] SplitVersionString = WorkingVersionNumber.Split(new char[] { '.' });
				int NumVersionElements = Math.Min(4, SplitVersionString.Length);
				for (int VersionElement = 0; VersionElement < NumVersionElements; VersionElement++)
				{
					string QuadElement = SplitVersionString[VersionElement];
					int QuadValue = 0;
					if (QuadElement.Length == 0 || !int.TryParse(QuadElement, out QuadValue))
					{
						CompletedVersionString += "0";
					}
					else
					{
						if (QuadValue < 0)
						{
							QuadValue = 0;
						}
						if (QuadValue > 65535)
						{
							QuadValue = 65535;
						}
						CompletedVersionString += QuadValue;
					}
					if (VersionElement < 3)
					{
						CompletedVersionString += ".";
					}
				}
				for (int VersionElement = NumVersionElements; VersionElement < 4; VersionElement++)
				{
					CompletedVersionString += "0";
					if (VersionElement < 3)
					{
						CompletedVersionString += ".";
					}
				}
			}
			if (CompletedVersionString == null || CompletedVersionString.Length <= 0)
			{
				Logger.LogError("Invalid package version {Ver}. Package versions must be in the format #.#.#.# where # is a number 0-65535.", InVersionNumber);
				Logger.LogError("Consider setting [{IniSection}]:PackageVersion to provide a specific value.", IniSection_PlatformTargetSettings);
			}
			return CompletedVersionString;
		}

<<<<<<< HEAD
        protected string? ValidateProjectBaseName(string InApplicationId)
=======
		/// <summary>
		/// Returns a valid version of the given application id
		/// </summary>
		protected string? ValidateProjectBaseName(string InApplicationId)
>>>>>>> d731a049
		{
			string ReturnVal = Regex.Replace(InApplicationId, "[^A-Za-z0-9]", "");
			if (ReturnVal != null)
			{
				// Remove any leading numbers (must start with a letter)
				ReturnVal = Regex.Replace(ReturnVal, "^[0-9]*", "");
			}
			if (ReturnVal == null || ReturnVal.Length <= 0)
			{
				Logger.LogError("Invalid application ID {AppId}. Application IDs must only contain letters and numbers. And they must begin with a letter.", InApplicationId);
			}
			return ReturnVal;
		}

<<<<<<< HEAD
=======
		/// <summary>
		/// Reads an integer from the cached ini files
		/// </summary>
>>>>>>> d731a049
		[return: NotNullIfNotNull("DefaultValue")]
        protected string? ReadIniString(string? Key, string Section, string? DefaultValue = null)
		{
			if (Key == null)
				return DefaultValue;

			string Value;
			if (GameIni!.GetString(Section, Key, out Value) && !string.IsNullOrWhiteSpace(Value))
				return Value;

			if (EngineIni!.GetString(Section, Key, out Value) && !string.IsNullOrWhiteSpace(Value))
				return Value;

			return DefaultValue;
		}

<<<<<<< HEAD
=======
		/// <summary>
		/// Reads a string from the cached ini files
		/// </summary>
>>>>>>> d731a049
		[return: NotNullIfNotNull("DefaultValue")]
        protected string? GetConfigString(string PlatformKey, string? GenericKey, string? DefaultValue = null)
		{
			string? GenericValue = ReadIniString(GenericKey, IniSection_GeneralProjectSettings, DefaultValue);
			return ReadIniString(PlatformKey, IniSection_PlatformTargetSettings, GenericValue);
		}

<<<<<<< HEAD
        protected bool GetConfigBool(string PlatformKey, string? GenericKey, bool DefaultValue = false)
=======
		/// <summary>
		/// Reads a bool from the cached ini files
		/// </summary>
		protected bool GetConfigBool(string PlatformKey, string? GenericKey, bool DefaultValue = false)
>>>>>>> d731a049
		{
			var GenericValue = ReadIniString(GenericKey, IniSection_GeneralProjectSettings, null);
			var ResultStr = ReadIniString(PlatformKey, IniSection_PlatformTargetSettings, GenericValue);

			if (ResultStr == null)
				return DefaultValue;

			ResultStr = ResultStr.Trim().ToLower();

			return ResultStr == "true" || ResultStr == "1" || ResultStr == "yes";
		}

		/// <summary>
		/// Reads a color from the cached ini files
		/// </summary>
		protected string GetConfigColor(string PlatformConfigKey, string DefaultValue)
		{
			var ConfigValue = GetConfigString(PlatformConfigKey, null, null);
			if (ConfigValue == null)
				return DefaultValue;

			Dictionary<string, string>? Pairs;
			int R, G, B;
			if (ConfigHierarchy.TryParse(ConfigValue, out Pairs) &&
				int.TryParse(Pairs["R"], out R) &&
				int.TryParse(Pairs["G"], out G) &&
				int.TryParse(Pairs["B"], out B))
			{
				return "#" + R.ToString("X2") + G.ToString("X2") + B.ToString("X2");
			}

			Logger.LogWarning("Failed to parse color config value. Using default.");
			return DefaultValue;
		}

<<<<<<< HEAD
=======



		private bool RemoveStaleResourceFiles()
		{
			// remove all resource files that should not be included
			string TargetResourceDir = Path.Combine(OutputPath!, BuildResourceSubPath);
			var TargetResourceInstances = Directory.EnumerateFiles(TargetResourceDir, "*.*", SearchOption.AllDirectories);

			var StaleResourceFiles = TargetResourceInstances.Where(X => !ManifestFiles!.ContainsKey(X)).ToList();
			if (StaleResourceFiles.Any())
			{
				Logger.LogDebug("Removing stale manifest resource files...");
				foreach (string StaleResourceFile in StaleResourceFiles)
				{
					// try to delete the file & the directory that contains it
					try
					{
						Logger.LogDebug("    removing {Path}", Utils.MakePathRelativeTo(StaleResourceFile, OutputPath!));
						FileUtils.ForceDeleteFile(StaleResourceFile);
						if (!Directory.EnumerateFileSystemEntries(Path.GetDirectoryName(StaleResourceFile)!).Any())
						{
							Directory.Delete(Path.GetDirectoryName(StaleResourceFile)!, false);
						}
					}
					catch (Exception E)
					{
						Logger.LogError("    Could not remove {StaleResourceFile} - {Message}.", StaleResourceFile, E.Message);
					}
				}
			}

			return StaleResourceFiles.Any();
		}


		/// <summary>
		/// Attempts to locate the given resource binary file in several known folder locations
		/// </summary>
>>>>>>> d731a049
		protected virtual bool FindResourceBinaryFile( out string SourcePath, string ResourceFileName, bool AllowEngineFallback = true)
		{
			// look in project normal Build location
			SourcePath = Path.Combine(ProjectPath!, "Build", Platform.ToString(), BuildResourceSubPath);
			bool bFileExists = File.Exists(Path.Combine(SourcePath, ResourceFileName));

			// look in Platform Extensions next
			if (!bFileExists)
			{
				SourcePath = Path.Combine(ProjectPath!, "Platforms", Platform.ToString(), "Build", BuildResourceSubPath);
				bFileExists = File.Exists(Path.Combine(SourcePath, ResourceFileName));
			}

			// look in Engine, if allowed
			if (!bFileExists && AllowEngineFallback)
			{
				SourcePath = Path.Combine(Unreal.EngineDirectory.FullName, "Build", Platform.ToString(), EngineResourceSubPath);
				bFileExists = File.Exists(Path.Combine(SourcePath, ResourceFileName));

				// look in Platform extensions too
				if (!bFileExists)
				{
					SourcePath = Path.Combine(Unreal.EngineDirectory.FullName, "Platforms", Platform.ToString(), "Build", EngineResourceSubPath);
					bFileExists = File.Exists(Path.Combine(SourcePath, ResourceFileName));
				}
			}

			return bFileExists;
		}

		/// <summary>
		/// Determines whether the given resource binary file can be found in one of the known folder locations
		/// </summary>
		protected bool DoesResourceBinaryFileExist(string ResourceFileName, bool AllowEngineFallback = true)
		{
			string SourcePath;
			return FindResourceBinaryFile( out SourcePath, ResourceFileName, AllowEngineFallback );
		}


		/// <summary>
		/// Adds the given resource binary file(s) to the manifest files
		/// </summary>
		protected bool AddResourceBinaryFileReference(string ResourceFileName, bool AllowEngineFallback = true)
		{
<<<<<<< HEAD
			string TargetPath = Path.Combine(IntermediatePath!, BuildResourceSubPath);
=======
			string TargetPath = Path.Combine(OutputPath!, BuildResourceSubPath);
>>>>>>> d731a049
			string SourcePath;
			bool bFileExists = FindResourceBinaryFile(out SourcePath, ResourceFileName, AllowEngineFallback);

			// At least the default culture entry for any resource binary must always exist
			if (!bFileExists)
			{
				return false;
			}

			// If the target resource folder doesn't exist yet, create it
			if (!CreateCheckDirectory(TargetPath, Logger))
			{
				return false;
			}

			// Find all copies of the resource file in the source directory (could be up to one for each culture and the default).
			List<string> SourceResourceInstances = new List<string>();
			SourceResourceInstances.Add( Path.Combine( SourcePath, ResourceFileName) );
			foreach( string CultureId in CulturesToStage!)
			{
				string CultureResourceFile = Path.Combine(SourcePath, CultureId, ResourceFileName);
				if (File.Exists(CultureResourceFile))
				{
					SourceResourceInstances.Add( CultureResourceFile );
				}
			}

			// Copy new resource files
			foreach (string SourceResourceFile in SourceResourceInstances)
			{
				string TargetResourcePath = Path.Combine(TargetPath, SourceResourceFile.Substring(SourcePath.Length + 1));
<<<<<<< HEAD
				if (!CreateCheckDirectory(Path.GetDirectoryName(TargetResourcePath)!))
=======
				if (!CreateCheckDirectory(Path.GetDirectoryName(TargetResourcePath)!, Logger))
>>>>>>> d731a049
				{
					Logger.LogError("Unable to create intermediate directory {IntDir}.", Path.GetDirectoryName(TargetResourcePath));
					continue;
				}
				AddFileReference(SourceResourceFile, TargetResourcePath, bIsGeneratedFile:false);
			}

			return true;
		}


		/// <summary>
		/// Adds the given file to the manifest files
		/// </summary>
		protected void AddFileReference(string SourcePath, string TargetPath, bool bIsGeneratedFile)
		{
			// check if the file is unchanged
			if (File.Exists(TargetPath) && !string.IsNullOrEmpty(SourcePath) )
			{
<<<<<<< HEAD
				Log.TraceError("Tried to copy non-existant intermediate file {0}.", IntermediatePath);
				return;
			}

			CreateCheckDirectory(Path.GetDirectoryName(TargetPath)!);
=======
				FileInfo SrcFileInfo = new FileInfo(SourcePath);
				FileInfo DstFileInfo = new FileInfo(TargetPath);
>>>>>>> d731a049

				bool bFileIsUnchanged = (SrcFileInfo.Length == DstFileInfo.Length);
				if (bFileIsUnchanged)
				{
					if (bIsGeneratedFile)
					{
						// this file is auto-generated - we need to compare the contents
						byte[] OriginalContents = File.ReadAllBytes(TargetPath);
						byte[] NewContents = File.ReadAllBytes(SourcePath);
						bFileIsUnchanged = Enumerable.SequenceEqual(OriginalContents, NewContents);
					}
					else
					{
						// this file is not generated, just copied from somewhere else - can check the time to confirm if they're different
						bFileIsUnchanged = (SrcFileInfo.CreationTime == DstFileInfo.CreationTime);
					}
				}

				if (bFileIsUnchanged)
				{
					// use an empty source string if the file doesn't need changing
					SourcePath = "";
				}
<<<<<<< HEAD
				catch (Exception)
				{
					Log.TraceError("Unable to copy file {0}.", TargetPath);
					return;
				}
				UpdatedFilePaths!.Add(TargetPath);
=======
>>>>>>> d731a049
			}

			ManifestFiles!.Add(TargetPath, SourcePath);
		}


		/// <summary>
		/// Copies all of the generated files to the output folder
		/// </summary>
		private List<string> CopyFilesToOutput()
		{
<<<<<<< HEAD
			string TargetPath = Path.Combine(OutputPath!, BuildResourceSubPath);
			string SourcePath = Path.Combine(IntermediatePath!, BuildResourceSubPath);
=======
			List<string> UpdatedFiles = new List<string>();
>>>>>>> d731a049

			// early out if there's nothing to copy
			if (ManifestFiles == null || !ManifestFiles.Any(X => !string.IsNullOrEmpty(X.Value)))
			{
				return UpdatedFiles;
			}

			Logger.LogDebug("Updating manifest resource files...");

			// copy over any new or updated files
			foreach ( var ManifestFilePair in ManifestFiles! )
			{
				string TargetPath = ManifestFilePair.Key;
				string SourcePath = ManifestFilePair.Value;
				if (string.IsNullOrEmpty(SourcePath))
				{
					// if source is an empty string then the file is up-to-date
					continue;
				}
				
				// remove old version, if any
				bool bFileExists = File.Exists(TargetPath);
				if (bFileExists)
				{
					try
					{
						FileUtils.ForceDeleteFile(TargetPath);
					}
					catch (Exception E)
					{
						Logger.LogError("    Could not replace file {TargetPath} - {Message}", TargetPath, E.Message);
					}
				}

				// copy new version
				try
				{
					if (bFileExists)
					{
						Logger.LogDebug("    updating {Path}", Utils.MakePathRelativeTo(TargetPath, OutputPath!));
					}
					else
					{
						Logger.LogDebug("    adding {Path}", Utils.MakePathRelativeTo(TargetPath, OutputPath!));
					}

					Directory.CreateDirectory(Path.GetDirectoryName(TargetPath)!);
					File.Copy(SourcePath, TargetPath);
					File.SetAttributes(TargetPath, FileAttributes.Normal);
					File.SetCreationTime(TargetPath, File.GetCreationTime(SourcePath));

					UpdatedFiles.Add(TargetPath);
				}
				catch (Exception E)
				{
					Logger.LogError("    Unable to copy file {TargetPath} - {Message}", TargetPath, E.Message);
				}
			}

			return UpdatedFiles;
		}


		/// <summary>
		/// Adds the given string to the culture string writers
		/// </summary>
		protected string AddResourceEntry(string ResourceEntryName, string ConfigKey, string GenericINISection, string GenericINIKey, string DefaultValue, string ValueSuffix = "")
		{
			string? ConfigScratchValue = null;

			// Get the default culture value
			string DefaultCultureScratchValue;
			if (EngineIni!.GetString(IniSection_PlatformTargetSettings, "CultureStringResources", out DefaultCultureScratchValue))
			{
				Dictionary<string, string>? Values;
				if (!ConfigHierarchy.TryParse(DefaultCultureScratchValue, out Values))
				{
					Logger.LogError("Invalid default culture string resources: \"{Culture}\". Unable to add resource entry.", DefaultCultureScratchValue);
					return "";
				}

				ConfigScratchValue = Values[ConfigKey];
			}

			if (string.IsNullOrEmpty(ConfigScratchValue))
			{
				// No platform specific value is provided. Use the generic config or default value
				ConfigScratchValue = ReadIniString(GenericINIKey, GenericINISection, DefaultValue);
			}

			DefaultResourceWriter!.AddResource(ResourceEntryName, ConfigScratchValue + ValueSuffix);

			// Find the default value
			List<string>? PerCultureValues;
			if (EngineIni.GetArray(IniSection_PlatformTargetSettings, "PerCultureResources", out PerCultureValues))
			{
				foreach (string CultureCombinedValues in PerCultureValues)
				{
					Dictionary<string, string>? SeparatedCultureValues;
					if (!ConfigHierarchy.TryParse(CultureCombinedValues, out SeparatedCultureValues)
						|| !SeparatedCultureValues.ContainsKey("CultureStringResources")
						|| !SeparatedCultureValues.ContainsKey("CultureId"))
					{
						Logger.LogError("Invalid per-culture resource: \"{Culture}\". Unable to add resource entry.", CultureCombinedValues);
						continue;
					}

					var CultureId = SeparatedCultureValues["CultureId"];
					if (CulturesToStage!.Contains(CultureId))
					{
						Dictionary<string, string>? CultureStringResources;
						if (!ConfigHierarchy.TryParse(SeparatedCultureValues["CultureStringResources"], out CultureStringResources))
						{
							Logger.LogError("Invalid culture string resources: \"{Culture}\". Unable to add resource entry.", CultureCombinedValues);
							continue;
						}

						var Value = CultureStringResources[ConfigKey];

						if (CulturesToStage.Contains(CultureId) && !string.IsNullOrEmpty(Value))
						{
							var Writer = PerCultureResourceWriters![CultureId];
							Writer.AddResource(ResourceEntryName, Value + ValueSuffix);
						}
					}
				}
			}

			return "ms-resource:" + ResourceEntryName;
		}

		/// <summary>
		/// Adds an additional string to all culture resource writers
		/// </summary>
		protected string AddExternalResourceEntry(string ResourceEntryName, string DefaultValue, Dictionary<string,string> CultureIdToCultureValues)
		{
			DefaultResourceWriter!.AddResource(ResourceEntryName, DefaultValue);

			foreach( KeyValuePair<string,string> CultureIdToCultureValue in CultureIdToCultureValues)
			{
				var Writer = PerCultureResourceWriters![CultureIdToCultureValue.Key];
				Writer.AddResource(ResourceEntryName, CultureIdToCultureValue.Value);
			}

			return "ms-resource:" + ResourceEntryName;
		}

		/// <summary>
		/// Adds a debug-only string to all resource writers
		/// </summary>
		protected string AddDebugResourceString(string ResourceEntryName, string Value)
		{
			DefaultResourceWriter!.AddResource(ResourceEntryName, Value);

			foreach (var CultureId in CulturesToStage!)
			{
				var Writer = PerCultureResourceWriters![CultureId];
				Writer.AddResource(ResourceEntryName, Value);
			}

			return "ms-resource:" + ResourceEntryName;
		}

		/// <summary>
		/// Get the XName from a given string and schema pair
		/// </summary>
		protected virtual XName GetName( string BaseName, string SchemaName )
		{
			return XName.Get(BaseName);
		}

		/// <summary>
		/// Get the resources element
		/// </summary>
		protected XElement GetResources()
		{
			List<string> ResourceCulturesList = new List<string>(CulturesToStage!);
			// Move the default culture to the front of the list
			ResourceCulturesList.Remove(DefaultCulture!);
			ResourceCulturesList.Insert(0, DefaultCulture!);

			// Check that we have a valid number of cultures
			if (CulturesToStage!.Count < 1 || CulturesToStage.Count >= MaxResourceEntries)
			{
				Logger.LogWarning("Incorrect number of cultures to stage. There must be between 1 and {MaxCultures} cultures selected.", MaxResourceEntries);
			}

			// Create the culture list. This list is unordered except that the default language must be first which we already took care of above.
			var CultureElements = ResourceCulturesList.Select(c =>
				new XElement(GetName("Resource", Schema2010NS), new XAttribute("Language", c)));

			return new XElement(GetName("Resources", Schema2010NS), CultureElements);
		}

		/// <summary>
		/// Get the package identity name string
		/// </summary>
		protected string GetIdentityPackageName(string? TargetName)
		{
            // Read the PackageName from config
			var DefaultName = (ProjectFile != null) ? ProjectFile.GetFileNameWithoutAnyExtensions() : (TargetName ?? "DefaultUEProject");
            var PackageName = Regex.Replace(GetConfigString("PackageName", "ProjectName", DefaultName), "[^-.A-Za-z0-9]", "");
            if (string.IsNullOrWhiteSpace(PackageName))
            {
                Logger.LogError("Invalid package name {Name}. Package names must only contain letters, numbers, dash, and period and must be at least one character long.", PackageName);
                Logger.LogError("Consider using the setting [{IniSection}]:PackageName to provide a specific value.", IniSection_PlatformTargetSettings);
            }

			// If specified in the project settings append the users machine name onto the package name to allow sharing of devkits without stomping of deploys
			bool bPackageNameUseMachineName;
			if (EngineIni!.GetBool(IniSection_PlatformTargetSettings, "bPackageNameUseMachineName", out bPackageNameUseMachineName) && bPackageNameUseMachineName)
			{
				var MachineName = Regex.Replace(Environment.MachineName.ToString(), "[^-.A-Za-z0-9]", "");
				PackageName = PackageName + ".NOT.SHIPPABLE." + MachineName;
			}

			return PackageName;
		}

		/// <summary>
		/// Get the publisher name string
		/// </summary>
		protected string GetIdentityPublisherName()
		{
            var PublisherName = GetConfigString("PublisherName", "CompanyDistinguishedName", "CN=NoPublisher");
			return PublisherName;
		}

<<<<<<< HEAD
=======
		/// <summary>
		/// Get the package version string
		/// </summary>
>>>>>>> d731a049
		protected string? GetIdentityVersionNumber()
		{
            var VersionNumber = GetConfigString("PackageVersion", "ProjectVersion", "1.0.0.0");
            VersionNumber = ValidatePackageVersion(VersionNumber);

            // If specified in the project settings attempt to retrieve the current build number and increment the version number by that amount, accounting for overflows
            bool bIncludeEngineVersionInPackageVersion;
            if (EngineIni!.GetBool(IniSection_PlatformTargetSettings, "bIncludeEngineVersionInPackageVersion", out bIncludeEngineVersionInPackageVersion) && bIncludeEngineVersionInPackageVersion)
            {
				VersionNumber = IncludeBuildVersionInPackageVersion(VersionNumber);
            }

			return VersionNumber;
		}

		/// <summary>
		/// Get the package identity element
		/// </summary>
		protected XElement GetIdentity(string? TargetName, out string IdentityName)
        {
            string PackageName = GetIdentityPackageName(TargetName);
            string PublisherName = GetIdentityPublisherName();
            string? VersionNumber = GetIdentityVersionNumber();

            IdentityName = PackageName;

            return new XElement(GetName("Identity", Schema2010NS),
                new XAttribute("Name", PackageName),
                new XAttribute("Publisher", PublisherName),
                new XAttribute("Version", VersionNumber!));
        }

<<<<<<< HEAD
=======
		/// <summary>
		/// Updates the given package version to include the engine build version, if requested
		/// </summary>
>>>>>>> d731a049
		protected virtual string? IncludeBuildVersionInPackageVersion(string? VersionNumber)
		{
			BuildVersion? BuildVersionForPackage;
			if (VersionNumber != null && BuildVersion.TryRead(BuildVersion.GetDefaultFileName(), out BuildVersionForPackage) && BuildVersionForPackage.Changelist != 0)
			{
				// Break apart the version number into individual elements
				string[] SplitVersionString = VersionNumber.Split('.');
				VersionNumber = string.Format("{0}.{1}.{2}.{3}",
					SplitVersionString[0],
					SplitVersionString[1],
					BuildVersionForPackage.Changelist / 10000,
					BuildVersionForPackage.Changelist % 10000);
			}

			return VersionNumber;
		}

		/// <summary>
		/// Get the path to the makepri.exe tool
		/// </summary>
		protected abstract string GetMakePriBinaryPath();

		/// <summary>
		/// Get any additional platform-specific parameters for makepri.exe
		/// </summary>
		protected virtual string GetMakePriExtraCommandLine()
		{
			return "";
		}

		/// <summary>
		/// Return the entire manifest element
		/// </summary>
		protected abstract XElement GetManifest(List<UnrealTargetConfiguration> TargetConfigs, List<string> Executables, string? TargetName, out string IdentityName);

		/// <summary>
		/// Perform any platform-specific processing on the manifest before it is saved
		/// </summary>
		protected virtual void ProcessManifest(List<UnrealTargetConfiguration> TargetConfigs, List<string> Executables, string ManifestName, string ManifestTargetPath, string ManifestIntermediatePath)
        {
		}

<<<<<<< HEAD
        public List<string>? CreateManifest(string InManifestName, string InOutputPath, string InIntermediatePath, FileReference? InProjectFile, string InProjectDirectory, List<UnrealTargetConfiguration> InTargetConfigs, List<string> InExecutables)
=======
		/// <summary>
		/// Create a manifest and return the list of modified files
		/// </summary>
		public List<string>? CreateManifest(string InManifestName, string InOutputPath, string InIntermediatePath, string? InTargetName, FileReference? InProjectFile, string InProjectDirectory, List<UnrealTargetConfiguration> InTargetConfigs, List<string> InExecutables)
>>>>>>> d731a049
		{
			// Check parameter values are valid.
			if (InTargetConfigs.Count != InExecutables.Count)
			{
				Logger.LogError("The number of target configurations ({NumConfigs}) and executables ({NumExes}) passed to manifest generation do not match.", InTargetConfigs.Count, InExecutables.Count);
				return null;
			}
			if (InTargetConfigs.Count < 1)
			{
				Logger.LogError("The number of target configurations is zero, so we cannot generate a manifest.");
				return null;
			}

			if (!CreateCheckDirectory(InOutputPath, Logger))
			{
				Logger.LogError("Failed to create output directory \"{OutputDir}\".", InOutputPath);
				return null;
			}
			if (!CreateCheckDirectory(InIntermediatePath, Logger))
			{
				Logger.LogError("Failed to create intermediate directory \"{IntDir}\".", InIntermediatePath);
				return null;
			}

			OutputPath = InOutputPath;
			IntermediatePath = InIntermediatePath;
			ProjectFile = InProjectFile;
			ProjectPath = InProjectDirectory;
			ManifestFiles = new Dictionary<string, string>();

			// Load up INI settings. We'll use engine settings to retrieve the manifest configuration, but these may reference
			// values in either game or engine settings, so we'll keep both.
			GameIni = ConfigCache.ReadHierarchy(ConfigHierarchyType.Game, DirectoryReference.FromFile(InProjectFile), ConfigPlatform);
			EngineIni = ConfigCache.ReadHierarchy(ConfigHierarchyType.Engine, DirectoryReference.FromFile(InProjectFile), ConfigPlatform);

			// Load and verify/clean culture list
			{
				List<string>? CulturesToStageWithDuplicates;
				GameIni.GetArray("/Script/UnrealEd.ProjectPackagingSettings", "CulturesToStage", out CulturesToStageWithDuplicates);
				GameIni.GetString("/Script/UnrealEd.ProjectPackagingSettings", "DefaultCulture", out DefaultCulture);
				if (CulturesToStageWithDuplicates == null || CulturesToStageWithDuplicates.Count < 1)
				{
					Logger.LogError("At least one culture must be selected to stage.");
					return null;
				}

				CulturesToStage = CulturesToStageWithDuplicates.Distinct().ToList();
			}
			if (DefaultCulture == null || DefaultCulture.Length < 1)
			{
				DefaultCulture = CulturesToStage[0];
				Logger.LogWarning("A default culture must be selected to stage. Using {DefaultCulture}.", DefaultCulture);
			}
			if (!CulturesToStage.Contains(DefaultCulture))
			{
				DefaultCulture = CulturesToStage[0];
				Logger.LogWarning("The default culture must be one of the staged cultures. Using {DefaultCulture}.", DefaultCulture);
			}

			List<string>? PerCultureValues;
			if (EngineIni.GetArray(IniSection_PlatformTargetSettings, "PerCultureResources", out PerCultureValues))
			{
				foreach (string CultureCombinedValues in PerCultureValues)
				{
					Dictionary<string, string>? SeparatedCultureValues;
					if (!ConfigHierarchy.TryParse(CultureCombinedValues, out SeparatedCultureValues))
					{
						Logger.LogWarning("Invalid per-culture resource value: {Culture}", CultureCombinedValues);
						continue;
					}

					string StageId = SeparatedCultureValues["StageId"];
					int CultureIndex = CulturesToStage.FindIndex(x => x == StageId);
					if (CultureIndex >= 0)
					{
						CulturesToStage[CultureIndex] = SeparatedCultureValues["CultureId"];
						if (DefaultCulture == StageId)
						{
							DefaultCulture = SeparatedCultureValues["CultureId"];
						}
					}
				}
			}
			// Only warn if shipping, we can run without translated cultures they're just needed for cert
			else if (InTargetConfigs.Contains(UnrealTargetConfiguration.Shipping))
			{
				Logger.LogInformation("Staged culture mappings not setup in the editor. See Per Culture Resources in the {Platform} Target Settings.", Platform.ToString() );
			}

			// Clean out the resources intermediate path so that we know there are no stale binary files.
			string IntermediateResourceDirectory = Path.Combine(IntermediatePath, BuildResourceSubPath);
			FileUtils.ForceDeleteDirectory(IntermediateResourceDirectory);
			if (!CreateCheckDirectory(IntermediateResourceDirectory, Logger))
			{
				Logger.LogError("Could not create directory {IntDir}.", IntermediateResourceDirectory);
				return null;
			}

			// Construct a single resource writer for the default (no-culture) values
			string DefaultResourceIntermediatePath = Path.Combine(IntermediateResourceDirectory, "resources.resw");
			DefaultResourceWriter = new UEResXWriter(DefaultResourceIntermediatePath);

			// Construct the ResXWriters for each culture
			PerCultureResourceWriters = new Dictionary<string, UEResXWriter>();
			foreach (string Culture in CulturesToStage)
			{
				string IntermediateStringResourcePath = Path.Combine(IntermediateResourceDirectory, Culture);
				string IntermediateStringResourceFile = Path.Combine(IntermediateStringResourcePath, "resources.resw");
				if (!CreateCheckDirectory(IntermediateStringResourcePath, Logger))
				{
					Logger.LogWarning("Culture {Culture} resources not staged.", Culture);
					CulturesToStage.Remove(Culture);
					if (Culture == DefaultCulture)
					{
						DefaultCulture = CulturesToStage[0];
						Logger.LogWarning("Default culture skipped. Using {DefaultCulture} as default culture.", DefaultCulture);
					}
					continue;
				}
				PerCultureResourceWriters.Add(Culture, new UEResXWriter(IntermediateStringResourceFile));
			}



			// Create the manifest document
			string? IdentityName = null;
<<<<<<< HEAD
			var ManifestXmlDocument = new XDocument(GetManifest(InTargetConfigs, InExecutables, out IdentityName));
=======
			var ManifestXmlDocument = new XDocument(GetManifest(InTargetConfigs, InExecutables, InTargetName, out IdentityName));
>>>>>>> d731a049

			// Export manifest to the intermediate directory then compare the contents to any existing target manifest
			// and replace if there are differences.
			string ManifestIntermediatePath = Path.Combine(IntermediatePath, InManifestName);
			string ManifestTargetPath = Path.Combine(OutputPath, InManifestName);
			ManifestXmlDocument.Save(ManifestIntermediatePath);
			AddFileReference(ManifestIntermediatePath, ManifestTargetPath, bIsGeneratedFile: true);
			ProcessManifest(InTargetConfigs, InExecutables, InManifestName, ManifestTargetPath, ManifestIntermediatePath);

			// Export the resource tables starting with the default culture
			string DefaultResourceTargetPath = Path.Combine(OutputPath, BuildResourceSubPath, "resources.resw");
			DefaultResourceWriter.Close();
			AddFileReference(DefaultResourceIntermediatePath, DefaultResourceTargetPath, bIsGeneratedFile: true);

			foreach (var Writer in PerCultureResourceWriters)
			{
				Writer.Value.Close();

				string IntermediateStringResourceFile = Path.Combine(IntermediateResourceDirectory, Writer.Key, "resources.resw");
				string TargetStringResourceFile = Path.Combine(OutputPath, BuildResourceSubPath, Writer.Key, "resources.resw");

				AddFileReference(IntermediateStringResourceFile, TargetStringResourceFile, bIsGeneratedFile: true);
			}


			// include a reference to the Package Resource Index so it isn't removed by RemoveStaleResourceFiles
			string TargetResourceIndexFile = Path.Combine(OutputPath, "resources.pri");
			AddFileReference("", TargetResourceIndexFile, bIsGeneratedFile: true);

			// The resource database is dependent on everything else calculated here (manifest, resource string tables, binary resources).
			// So if any file has been updated we'll need to run the config.
			bool bHadStaleResources = RemoveStaleResourceFiles();
			List<string> UpdatedFilePaths = CopyFilesToOutput();

			if (bHadStaleResources || UpdatedFilePaths.Any())
			{
				// Create resource index configuration
				string ResourceConfigFile = Path.Combine(IntermediatePath, "priconfig.xml");
				RunMakePri("createconfig /cf \"" + ResourceConfigFile + "\" /dq " + DefaultCulture + " /o " + GetMakePriExtraCommandLine());

				// Load the new resource index configuration
				XmlDocument PriConfig = new XmlDocument();
				PriConfig.Load(ResourceConfigFile);

				// remove the packaging node - we do not want to split the pri & only want one .pri file
<<<<<<< HEAD
				XmlNode PackagingNode = PriConfig.SelectSingleNode("/resources/packaging");
				PackagingNode.ParentNode.RemoveChild(PackagingNode);

				// all required resources are explicitly listed in resources.resfiles, rather than relying on makepri to discover them
				string ResourcesResFile = Path.Combine(IntermediatePath, "resources.resfiles");
				XmlNode PriIndexNode = PriConfig.SelectSingleNode("/resources/index");
				XmlAttribute PriStartIndex = PriIndexNode.Attributes["startIndexAt"];
				PriStartIndex.Value = ResourcesResFile;

				// swap the folder indexer-config to a RESFILES indexer-config.
				XmlElement FolderIndexerConfigNode = (XmlElement)PriConfig.SelectSingleNode("/resources/index/indexer-config[@type='folder']");
=======
				XmlNode PackagingNode = PriConfig.SelectSingleNode("/resources/packaging")!;
				PackagingNode.ParentNode!.RemoveChild(PackagingNode);

				// all required resources are explicitly listed in resources.resfiles, rather than relying on makepri to discover them
				string ResourcesResFile = Path.Combine(IntermediatePath, "resources.resfiles");
				XmlNode PriIndexNode = PriConfig.SelectSingleNode("/resources/index")!;
				XmlAttribute PriStartIndex = PriIndexNode.Attributes!["startIndexAt"]!;
				PriStartIndex.Value = ResourcesResFile;

				// swap the folder indexer-config to a RESFILES indexer-config.
				XmlElement FolderIndexerConfigNode = (XmlElement)PriConfig.SelectSingleNode("/resources/index/indexer-config[@type='folder']")!;
>>>>>>> d731a049
				FolderIndexerConfigNode.SetAttribute("type", "RESFILES");
				FolderIndexerConfigNode.RemoveAttribute("foldernameAsQualifier");
				FolderIndexerConfigNode.RemoveAttribute("filenameAsQualifier");

				PriConfig.Save(ResourceConfigFile);

				// generate resources.resfiles
				IEnumerable<string> Resources = Directory.EnumerateFiles(Path.Combine(OutputPath, BuildResourceSubPath), "*.*", SearchOption.AllDirectories);
				System.Text.StringBuilder ResourcesList = new System.Text.StringBuilder();
				foreach (string Resource in Resources)
				{
					ResourcesList.AppendLine( Utils.MakePathRelativeTo( Resource, OutputPath ) );
				}
				File.WriteAllText(ResourcesResFile, ResourcesList.ToString());

				// remove old Package Resource Index
				try
				{
					FileUtils.ForceDeleteFile(TargetResourceIndexFile);
				}
				catch (Exception E)
				{
					Logger.LogError("cannot remove old pri file: {TargetResourceIndexFile} - {Message}", TargetResourceIndexFile, E.Message);
				}

				// Generate the Package Resource Index
				string ResourceLogFile = Path.Combine(IntermediatePath, "ResIndexLog.xml");
				string MakePriCommandLine = "new /pr \"" + OutputPath + "\" /cf \"" + ResourceConfigFile + "\" /mn \"" + ManifestTargetPath + "\" /il \"" + ResourceLogFile + "\" /of \"" + TargetResourceIndexFile + "\" /o";
				if (IdentityName != null)
				{
					MakePriCommandLine += " /indexName \"" + IdentityName + "\"";
				}
<<<<<<< HEAD
				RunMakePri(MakePriCommandLine);
=======
>>>>>>> d731a049

				Logger.LogDebug("    generating {Path}", Utils.MakePathRelativeTo(TargetResourceIndexFile, OutputPath!));
				RunMakePri(MakePriCommandLine);
				UpdatedFilePaths.Add(TargetResourceIndexFile);
			}

			// Report if nothing was changed
			if (!bHadStaleResources && !UpdatedFilePaths.Any())
			{
				Logger.LogDebug($"Manifest resource files are up to date");
			}

			return UpdatedFilePaths;
		}
	}
}<|MERGE_RESOLUTION|>--- conflicted
+++ resolved
@@ -12,10 +12,7 @@
 using System.Diagnostics;
 using UnrealBuildBase;
 using System.Diagnostics.CodeAnalysis;
-<<<<<<< HEAD
-=======
 using Microsoft.Extensions.Logging;
->>>>>>> d731a049
 
 namespace UnrealBuildTool
 {
@@ -45,24 +42,6 @@
         /// Manifest compliance values
         protected const int MaxResourceEntries = 200;
 
-<<<<<<< HEAD
-        // INI configuration cache
-        protected ConfigHierarchy? EngineIni;
-        protected ConfigHierarchy? GameIni;
-
-        protected string? DefaultCulture;
-        protected List<string>? CulturesToStage;
-
-        protected UEResXWriter? DefaultResourceWriter;
-        protected Dictionary<string, UEResXWriter>? PerCultureResourceWriters;
-        protected UnrealTargetPlatform Platform;
-		protected FileReference? ProjectFile;
-        protected string? ProjectPath;
-        protected string? OutputPath;
-        protected string? IntermediatePath;
-
-		protected List<string>? UpdatedFilePaths;
-=======
 		/// cached engine ini
 		protected ConfigHierarchy? EngineIni;
 
@@ -103,7 +82,6 @@
 		/// Logger for output
 		/// </summary>
 		protected readonly ILogger Logger;
->>>>>>> d731a049
 
 		/// <summary>
 		/// Create a manifest generator for the given platform variant.
@@ -166,8 +144,6 @@
 			if (File.Exists(PriExecutable) == false)
 			{
 				throw new BuildException("BUILD FAILED: Couldn't find the makepri executable: {0}", PriExecutable);
-<<<<<<< HEAD
-=======
 			}
 
 			StringBuilder ProcessOutput = new StringBuilder();
@@ -177,7 +153,6 @@
 				{
 					ProcessOutput.AppendLine(Args.Data.TrimEnd());
 				}
->>>>>>> d731a049
 			}
 
 			ProcessStartInfo StartInfo = new ProcessStartInfo(PriExecutable, CommandLine);			
@@ -185,16 +160,12 @@
 			StartInfo.CreateNoWindow = true;
 			StartInfo.StandardOutputEncoding = Encoding.Unicode;
 			StartInfo.StandardErrorEncoding = Encoding.Unicode;
-<<<<<<< HEAD
-			int ExitCode = Utils.RunLocalProcessAndLogOutput(StartInfo);
-=======
 
 			Process LocalProcess = new Process();
 			LocalProcess.StartInfo = StartInfo;
 			LocalProcess.OutputDataReceived += (Sender, Args) => { LocalProcessOutput(Args); };
 			LocalProcess.ErrorDataReceived += (Sender, Args) => { LocalProcessOutput(Args); };
 			int ExitCode = Utils.RunLocalProcess(LocalProcess);
->>>>>>> d731a049
 
 			if (ExitCode == 0)
 			{
@@ -203,26 +174,18 @@
 			}
 			else
 			{
-<<<<<<< HEAD
-				Log.TraceError(Path.GetFileName(PriExecutable) + " returned an error.\nExit code:" + ExitCode );
-=======
 				Logger.LogInformation("Output", ProcessOutput.ToString());
 				Logger.LogError("{File} returned an error.", Path.GetFileName(PriExecutable));
 				Logger.LogError("Exit code: {Code}", ExitCode);
->>>>>>> d731a049
 				return false;
 			}
         }
 
 
-<<<<<<< HEAD
-        protected string? ValidatePackageVersion(string InVersionNumber)
-=======
 		/// <summary>
 		/// Returns a valid version of the given package version string
 		/// </summary>
 		protected string? ValidatePackageVersion(string InVersionNumber)
->>>>>>> d731a049
 		{
 			string WorkingVersionNumber = Regex.Replace(InVersionNumber, "[^.0-9]", "");
 			string CompletedVersionString = "";
@@ -272,14 +235,10 @@
 			return CompletedVersionString;
 		}
 
-<<<<<<< HEAD
-        protected string? ValidateProjectBaseName(string InApplicationId)
-=======
 		/// <summary>
 		/// Returns a valid version of the given application id
 		/// </summary>
 		protected string? ValidateProjectBaseName(string InApplicationId)
->>>>>>> d731a049
 		{
 			string ReturnVal = Regex.Replace(InApplicationId, "[^A-Za-z0-9]", "");
 			if (ReturnVal != null)
@@ -294,12 +253,9 @@
 			return ReturnVal;
 		}
 
-<<<<<<< HEAD
-=======
 		/// <summary>
 		/// Reads an integer from the cached ini files
 		/// </summary>
->>>>>>> d731a049
 		[return: NotNullIfNotNull("DefaultValue")]
         protected string? ReadIniString(string? Key, string Section, string? DefaultValue = null)
 		{
@@ -316,12 +272,9 @@
 			return DefaultValue;
 		}
 
-<<<<<<< HEAD
-=======
 		/// <summary>
 		/// Reads a string from the cached ini files
 		/// </summary>
->>>>>>> d731a049
 		[return: NotNullIfNotNull("DefaultValue")]
         protected string? GetConfigString(string PlatformKey, string? GenericKey, string? DefaultValue = null)
 		{
@@ -329,14 +282,10 @@
 			return ReadIniString(PlatformKey, IniSection_PlatformTargetSettings, GenericValue);
 		}
 
-<<<<<<< HEAD
-        protected bool GetConfigBool(string PlatformKey, string? GenericKey, bool DefaultValue = false)
-=======
 		/// <summary>
 		/// Reads a bool from the cached ini files
 		/// </summary>
 		protected bool GetConfigBool(string PlatformKey, string? GenericKey, bool DefaultValue = false)
->>>>>>> d731a049
 		{
 			var GenericValue = ReadIniString(GenericKey, IniSection_GeneralProjectSettings, null);
 			var ResultStr = ReadIniString(PlatformKey, IniSection_PlatformTargetSettings, GenericValue);
@@ -372,8 +321,6 @@
 			return DefaultValue;
 		}
 
-<<<<<<< HEAD
-=======
 
 
 
@@ -413,7 +360,6 @@
 		/// <summary>
 		/// Attempts to locate the given resource binary file in several known folder locations
 		/// </summary>
->>>>>>> d731a049
 		protected virtual bool FindResourceBinaryFile( out string SourcePath, string ResourceFileName, bool AllowEngineFallback = true)
 		{
 			// look in project normal Build location
@@ -459,11 +405,7 @@
 		/// </summary>
 		protected bool AddResourceBinaryFileReference(string ResourceFileName, bool AllowEngineFallback = true)
 		{
-<<<<<<< HEAD
-			string TargetPath = Path.Combine(IntermediatePath!, BuildResourceSubPath);
-=======
 			string TargetPath = Path.Combine(OutputPath!, BuildResourceSubPath);
->>>>>>> d731a049
 			string SourcePath;
 			bool bFileExists = FindResourceBinaryFile(out SourcePath, ResourceFileName, AllowEngineFallback);
 
@@ -495,11 +437,7 @@
 			foreach (string SourceResourceFile in SourceResourceInstances)
 			{
 				string TargetResourcePath = Path.Combine(TargetPath, SourceResourceFile.Substring(SourcePath.Length + 1));
-<<<<<<< HEAD
-				if (!CreateCheckDirectory(Path.GetDirectoryName(TargetResourcePath)!))
-=======
 				if (!CreateCheckDirectory(Path.GetDirectoryName(TargetResourcePath)!, Logger))
->>>>>>> d731a049
 				{
 					Logger.LogError("Unable to create intermediate directory {IntDir}.", Path.GetDirectoryName(TargetResourcePath));
 					continue;
@@ -519,16 +457,8 @@
 			// check if the file is unchanged
 			if (File.Exists(TargetPath) && !string.IsNullOrEmpty(SourcePath) )
 			{
-<<<<<<< HEAD
-				Log.TraceError("Tried to copy non-existant intermediate file {0}.", IntermediatePath);
-				return;
-			}
-
-			CreateCheckDirectory(Path.GetDirectoryName(TargetPath)!);
-=======
 				FileInfo SrcFileInfo = new FileInfo(SourcePath);
 				FileInfo DstFileInfo = new FileInfo(TargetPath);
->>>>>>> d731a049
 
 				bool bFileIsUnchanged = (SrcFileInfo.Length == DstFileInfo.Length);
 				if (bFileIsUnchanged)
@@ -552,15 +482,6 @@
 					// use an empty source string if the file doesn't need changing
 					SourcePath = "";
 				}
-<<<<<<< HEAD
-				catch (Exception)
-				{
-					Log.TraceError("Unable to copy file {0}.", TargetPath);
-					return;
-				}
-				UpdatedFilePaths!.Add(TargetPath);
-=======
->>>>>>> d731a049
 			}
 
 			ManifestFiles!.Add(TargetPath, SourcePath);
@@ -572,12 +493,7 @@
 		/// </summary>
 		private List<string> CopyFilesToOutput()
 		{
-<<<<<<< HEAD
-			string TargetPath = Path.Combine(OutputPath!, BuildResourceSubPath);
-			string SourcePath = Path.Combine(IntermediatePath!, BuildResourceSubPath);
-=======
 			List<string> UpdatedFiles = new List<string>();
->>>>>>> d731a049
 
 			// early out if there's nothing to copy
 			if (ManifestFiles == null || !ManifestFiles.Any(X => !string.IsNullOrEmpty(X.Value)))
@@ -806,12 +722,9 @@
 			return PublisherName;
 		}
 
-<<<<<<< HEAD
-=======
 		/// <summary>
 		/// Get the package version string
 		/// </summary>
->>>>>>> d731a049
 		protected string? GetIdentityVersionNumber()
 		{
             var VersionNumber = GetConfigString("PackageVersion", "ProjectVersion", "1.0.0.0");
@@ -844,12 +757,9 @@
                 new XAttribute("Version", VersionNumber!));
         }
 
-<<<<<<< HEAD
-=======
 		/// <summary>
 		/// Updates the given package version to include the engine build version, if requested
 		/// </summary>
->>>>>>> d731a049
 		protected virtual string? IncludeBuildVersionInPackageVersion(string? VersionNumber)
 		{
 			BuildVersion? BuildVersionForPackage;
@@ -892,14 +802,10 @@
         {
 		}
 
-<<<<<<< HEAD
-        public List<string>? CreateManifest(string InManifestName, string InOutputPath, string InIntermediatePath, FileReference? InProjectFile, string InProjectDirectory, List<UnrealTargetConfiguration> InTargetConfigs, List<string> InExecutables)
-=======
 		/// <summary>
 		/// Create a manifest and return the list of modified files
 		/// </summary>
 		public List<string>? CreateManifest(string InManifestName, string InOutputPath, string InIntermediatePath, string? InTargetName, FileReference? InProjectFile, string InProjectDirectory, List<UnrealTargetConfiguration> InTargetConfigs, List<string> InExecutables)
->>>>>>> d731a049
 		{
 			// Check parameter values are valid.
 			if (InTargetConfigs.Count != InExecutables.Count)
@@ -1026,11 +932,7 @@
 
 			// Create the manifest document
 			string? IdentityName = null;
-<<<<<<< HEAD
-			var ManifestXmlDocument = new XDocument(GetManifest(InTargetConfigs, InExecutables, out IdentityName));
-=======
 			var ManifestXmlDocument = new XDocument(GetManifest(InTargetConfigs, InExecutables, InTargetName, out IdentityName));
->>>>>>> d731a049
 
 			// Export manifest to the intermediate directory then compare the contents to any existing target manifest
 			// and replace if there are differences.
@@ -1076,19 +978,6 @@
 				PriConfig.Load(ResourceConfigFile);
 
 				// remove the packaging node - we do not want to split the pri & only want one .pri file
-<<<<<<< HEAD
-				XmlNode PackagingNode = PriConfig.SelectSingleNode("/resources/packaging");
-				PackagingNode.ParentNode.RemoveChild(PackagingNode);
-
-				// all required resources are explicitly listed in resources.resfiles, rather than relying on makepri to discover them
-				string ResourcesResFile = Path.Combine(IntermediatePath, "resources.resfiles");
-				XmlNode PriIndexNode = PriConfig.SelectSingleNode("/resources/index");
-				XmlAttribute PriStartIndex = PriIndexNode.Attributes["startIndexAt"];
-				PriStartIndex.Value = ResourcesResFile;
-
-				// swap the folder indexer-config to a RESFILES indexer-config.
-				XmlElement FolderIndexerConfigNode = (XmlElement)PriConfig.SelectSingleNode("/resources/index/indexer-config[@type='folder']");
-=======
 				XmlNode PackagingNode = PriConfig.SelectSingleNode("/resources/packaging")!;
 				PackagingNode.ParentNode!.RemoveChild(PackagingNode);
 
@@ -1100,7 +989,6 @@
 
 				// swap the folder indexer-config to a RESFILES indexer-config.
 				XmlElement FolderIndexerConfigNode = (XmlElement)PriConfig.SelectSingleNode("/resources/index/indexer-config[@type='folder']")!;
->>>>>>> d731a049
 				FolderIndexerConfigNode.SetAttribute("type", "RESFILES");
 				FolderIndexerConfigNode.RemoveAttribute("foldernameAsQualifier");
 				FolderIndexerConfigNode.RemoveAttribute("filenameAsQualifier");
@@ -1133,10 +1021,6 @@
 				{
 					MakePriCommandLine += " /indexName \"" + IdentityName + "\"";
 				}
-<<<<<<< HEAD
-				RunMakePri(MakePriCommandLine);
-=======
->>>>>>> d731a049
 
 				Logger.LogDebug("    generating {Path}", Utils.MakePathRelativeTo(TargetResourceIndexFile, OutputPath!));
 				RunMakePri(MakePriCommandLine);
