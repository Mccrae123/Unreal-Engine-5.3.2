// Copyright Epic Games, Inc. All Rights Reserved.

using System;
using System.Collections.Generic;
using System.Text.RegularExpressions;
using System.Diagnostics;
using System.IO;
using System.Linq;
using Microsoft.Win32;
using System.Text;
using Tools.DotNETCommon;

namespace UnrealBuildTool
{
	class VCToolChain : ISPCToolChain
	{
		/// <summary>
		/// The target being built
		/// </summary>
		protected ReadOnlyTargetRules Target;

		/// <summary>
		/// The Visual C++ environment
		/// </summary>
		protected VCEnvironment EnvVars;

		public VCToolChain(ReadOnlyTargetRules Target)
		{
			this.Target = Target;
			this.EnvVars = Target.WindowsPlatform.Environment;

			Log.TraceLog("Compiler: {0}", EnvVars.CompilerPath);
			Log.TraceLog("Linker: {0}", EnvVars.LinkerPath);
			Log.TraceLog("Library Manager: {0}", EnvVars.LibraryManagerPath);
			Log.TraceLog("Resource Compiler: {0}", EnvVars.ResourceCompilerPath);

			if (Target.WindowsPlatform.ObjSrcMapFile != null)
			{
				try
				{
					File.Delete(Target.WindowsPlatform.ObjSrcMapFile);
				}
				catch
				{
				}
			}
		}

		/// <summary>
		/// Prepares the environment for building
		/// </summary>
		public override void SetEnvironmentVariables()
		{
			EnvVars.SetEnvironmentVariables();
		}

		/// <summary>
		/// Returns the version info for the toolchain. This will be output before building.
		/// </summary>
		/// <returns>String describing the current toolchain</returns>
		public override void GetVersionInfo(List<string> Lines)
		{
			if(EnvVars.Compiler == EnvVars.ToolChain)
			{
				Lines.Add(String.Format("Using {0} {1} toolchain ({2}) and Windows {3} SDK ({4}).", WindowsPlatform.GetCompilerName(EnvVars.Compiler), EnvVars.ToolChainVersion, EnvVars.ToolChainDir, EnvVars.WindowsSdkVersion, EnvVars.WindowsSdkDir));
			}
			else
			{
				Lines.Add(String.Format("Using {0} {1} compiler ({2}) with {3} {4} runtime ({5}) and Windows {6} SDK ({7}).", WindowsPlatform.GetCompilerName(EnvVars.Compiler), EnvVars.CompilerVersion, EnvVars.CompilerDir, WindowsPlatform.GetCompilerName(EnvVars.ToolChain), EnvVars.ToolChainVersion, EnvVars.ToolChainDir, EnvVars.WindowsSdkVersion, EnvVars.WindowsSdkDir));
			}
		}

		static public void AddDefinition(List<string> Arguments, string Definition)
		{
			// Split the definition into name and value
			int ValueIdx = Definition.IndexOf('=');
			if (ValueIdx == -1)
			{
				AddDefinition(Arguments, Definition, null);
			}
			else
			{
				AddDefinition(Arguments, Definition.Substring(0, ValueIdx), Definition.Substring(ValueIdx + 1));
			}
		}

		static public void AddDefinition(List<string> Arguments, string Variable, string Value)
		{
			// If the value has a space in it and isn't wrapped in quotes, do that now
			if (Value != null && !Value.StartsWith("\"") && (Value.Contains(" ") || Value.Contains("$")))
			{
				Value = "\"" + Value + "\"";
			}

			if (Value != null)
			{
				Arguments.Add("/D" + Variable + "=" + Value);
			}
			else
			{
				Arguments.Add("/D" + Variable);
			}
		}


		public static void AddIncludePath(List<string> Arguments, DirectoryReference IncludePath, WindowsCompiler Compiler, bool bPreprocessOnly)
		{
			// Try to use a relative path to shorten command line length. Always need the full path when preprocessing because the output file will be in a different place, where include paths cannot be relative.
			string IncludePathString;
			if(IncludePath.IsUnderDirectory(UnrealBuildTool.RootDirectory) && Compiler != WindowsCompiler.Clang && !bPreprocessOnly)
			{
				IncludePathString = IncludePath.MakeRelativeTo(UnrealBuildTool.EngineSourceDirectory);
			}
			else
			{
				IncludePathString = IncludePath.FullName;
			}

			// If the value has a space in it and isn't wrapped in quotes, do that now. Make sure it doesn't include a trailing slash, because that will escape the closing quote.
			if (IncludePathString.Contains(" "))
			{
				IncludePathString = "\"" + IncludePathString + "\"";
			}

			Arguments.Add("/I " + IncludePathString);
		}

		public static void AddSystemIncludePath(List<string> Arguments, DirectoryReference IncludePath, WindowsCompiler Compiler, bool bPreprocessOnly)
		{
			if (Compiler == WindowsCompiler.Clang)
			{
				// Clang has special treatment for system headers; only system include directories are searched when include directives use angle brackets,
				// and warnings are disabled to allow compiler toolchains to be upgraded separately.
				Arguments.Add(String.Format("/imsvc \"{0}\"", IncludePath));
			}
			else
			{
				AddIncludePath(Arguments, IncludePath, Compiler, bPreprocessOnly);
			}
		}


		void AppendCLArguments_Global(CppCompileEnvironment CompileEnvironment, List<string> Arguments)
		{
			// Suppress generation of object code for unreferenced inline functions. Enabling this option is more standards compliant, and causes a big reduction
			// in object file sizes (and link times) due to the amount of stuff we inline.
			Arguments.Add("/Zc:inline");

			if (Target.WindowsPlatform.Compiler == WindowsCompiler.Clang)
			{
				Arguments.Add("-fms-compatibility-version=19.1");
			}

			// @todo clang: Clang on Windows doesn't respect "#pragma warning (error: ####)", and we're not passing "/WX", so warnings are not
			// treated as errors when compiling on Windows using Clang right now.

			// NOTE re: clang: the arguments for clang-cl can be found at http://llvm.org/viewvc/llvm-project/cfe/trunk/include/clang/Driver/CLCompatOptions.td?view=markup
			// This will show the cl.exe options that map to clang.exe ones, which ones are ignored and which ones are unsupported.

			if (Target.WindowsPlatform.StaticAnalyzer == WindowsStaticAnalyzer.VisualCpp)
			{
				Arguments.Add("/analyze");

				// Don't cause analyze warnings to be errors
				Arguments.Add("/analyze:WX-");

				// Report functions that use a LOT of stack space.  You can lower this value if you
				// want more aggressive checking for functions that use a lot of stack memory.
				Arguments.Add("/analyze:stacksize81940");

				// Don't bother generating code, only analyze code (may report fewer warnings though.)
				//Arguments.Add("/analyze:only");
			}

			// Prevents the compiler from displaying its logo for each invocation.
			Arguments.Add("/nologo");

			// Enable intrinsic functions.
			Arguments.Add("/Oi");


			if (Target.WindowsPlatform.Compiler == WindowsCompiler.Clang)
			{
				// Tell the Clang compiler whether we want to generate 32-bit code or 64-bit code
				if (CompileEnvironment.Platform != UnrealTargetPlatform.Win32)
				{
					Arguments.Add("--target=x86_64-pc-windows-msvc");
				}
				else
				{
					Arguments.Add("--target=i686-pc-windows-msvc");
				}
			}

			// Compile into an .obj file, and skip linking.
			Arguments.Add("/c");

			// Put symbols into different sections so the linker can remove them.
			if(Target.WindowsPlatform.bOptimizeGlobalData)
			{
				Arguments.Add("/Gw");
			}

			// Separate functions for linker.
			Arguments.Add("/Gy");

			// Allow 750% of the default memory allocation limit when using the static analyzer, and 1000% at other times.
			if(Target.WindowsPlatform.PCHMemoryAllocationFactor == 0)
			{
				if (Target.WindowsPlatform.StaticAnalyzer == WindowsStaticAnalyzer.VisualCpp)
				{
					Arguments.Add("/Zm750");
				}
				else
				{
					Arguments.Add("/Zm1000");
				}
			}
			else
			{
				if(Target.WindowsPlatform.PCHMemoryAllocationFactor > 0)
				{
					Arguments.Add(String.Format("/Zm{0}", Target.WindowsPlatform.PCHMemoryAllocationFactor));
				}
			}

			// Disable "The file contains a character that cannot be represented in the current code page" warning for non-US windows.
			Arguments.Add("/wd4819");

			// Disable Microsoft extensions on VS2017+ for improved standards compliance.
			if (Target.WindowsPlatform.Compiler >= WindowsCompiler.VisualStudio2017 && Target.WindowsPlatform.bStrictConformanceMode)
			{
				Arguments.Add("/permissive-");
				Arguments.Add("/Zc:strictStrings-"); // Have to disable strict const char* semantics due to Windows headers not being compliant.
			}

			// @todo HoloLens: UE4 is non-compliant when it comes to use of %s and %S
			// Previously %s meant "the current character set" and %S meant "the other one".
			// Now %s means multibyte and %S means wide. %Ts means "natural width".
			// Reverting this behaviour until the UE4 source catches up.
			if (Target.WindowsPlatform.Compiler >= WindowsCompiler.VisualStudio2015_DEPRECATED || Target.WindowsPlatform.Compiler == WindowsCompiler.Clang)
			{
				AddDefinition(Arguments, "_CRT_STDIO_LEGACY_WIDE_SPECIFIERS=1");
			}

			// @todo HoloLens: Silence the hash_map deprecation errors for now. This should be replaced with unordered_map for the real fix.
			if (Target.WindowsPlatform.Compiler >= WindowsCompiler.VisualStudio2015_DEPRECATED || Target.WindowsPlatform.Compiler == WindowsCompiler.Clang)
			{
				AddDefinition(Arguments, "_SILENCE_STDEXT_HASH_DEPRECATION_WARNINGS=1");
			}

			// Ignore secure CRT warnings on Clang
			if(Target.WindowsPlatform.Compiler == WindowsCompiler.Clang)
			{
				AddDefinition(Arguments, "_CRT_SECURE_NO_WARNINGS");
			}

			// If compiling as a DLL, set the relevant defines
			if (CompileEnvironment.bIsBuildingDLL)
			{
				AddDefinition(Arguments, "_WINDLL");
			}

			// Maintain the old std::aligned_storage behavior from VS from v15.8 onwards, in case of prebuilt third party libraries are reliant on it
			AddDefinition(Arguments, "_DISABLE_EXTENDED_ALIGNED_STORAGE");

			// Fix Incredibuild errors with helpers using heterogeneous character sets
			if (Target.WindowsPlatform.Compiler >= WindowsCompiler.VisualStudio2015_DEPRECATED)
			{
				Arguments.Add("/source-charset:utf-8");
				Arguments.Add("/execution-charset:utf-8");
			}

			// Do not allow inline method expansion if E&C support is enabled or inline expansion has been disabled
			if (!CompileEnvironment.bSupportEditAndContinue && CompileEnvironment.bUseInlining)
			{
				Arguments.Add("/Ob2");
			}
			else
			{
				// Specifically disable inline expansion to override /O1,/O2/ or /Ox if set
				Arguments.Add("/Ob0");
			}

			//
			//	Debug
			//
			if (CompileEnvironment.Configuration == CppConfiguration.Debug)
			{
				// Disable compiler optimization.
				Arguments.Add("/Od");

				// Favor code size (especially useful for embedded platforms).
				Arguments.Add("/Os");

<<<<<<< HEAD
				if ((CompileEnvironment.Platform == UnrealTargetPlatform.Win32) ||
					(CompileEnvironment.Platform == UnrealTargetPlatform.Win64))
				{
					Arguments.Add("/RTCs");
				}
=======
				// Allow inline method expansion unless E&C support is requested
				if (!CompileEnvironment.bSupportEditAndContinue && CompileEnvironment.bUseInlining)
				{
					Arguments.Add("/Ob2");
				}

				// Always include runtime error checks
				Arguments.Add("/RTCs");
>>>>>>> 5b82f15d
			}
			//
			//	Development and LTCG
			//
			else
			{
				if(!CompileEnvironment.bOptimizeCode)
				{
					// Disable compiler optimization.
					Arguments.Add("/Od");
				}
				else
				{
					// Maximum optimizations.
					Arguments.Add("/Ox");

					// Favor code speed.
					Arguments.Add("/Ot");

					// Coalesce duplicate strings
					Arguments.Add("/GF");

					// Only omit frame pointers on the PC (which is implied by /Ox) if wanted.
					if (CompileEnvironment.bOmitFramePointers == false)
					{
						Arguments.Add("/Oy-");
					}
				}

				//
				// LTCG
				//
				if (CompileEnvironment.bAllowLTCG)
				{
					// Enable link-time code generation.
					Arguments.Add("/GL");
				}
			}

			//
			//	PC
			//
			if (CompileEnvironment.bUseAVX)
			{
				// Define /arch:AVX for the current compilation unit.  Machines without AVX support will crash on any SSE/AVX instructions if they run this compilation unit.
				Arguments.Add("/arch:AVX");

				// AVX available implies sse4 and sse2 available.
				// Inform Unreal code that we have sse2, sse4, and AVX, both available to compile and available to run
				// By setting the ALWAYS_HAS defines, we we direct Unreal code to skip cpuid checks to verify that the running hardware supports sse/avx.
				AddDefinition(Arguments, "PLATFORM_ENABLE_VECTORINTRINSICS=1");
				AddDefinition(Arguments, "PLATFORM_MAYBE_HAS_SSE4_1=1");
				AddDefinition(Arguments, "PLATFORM_ALWAYS_HAS_SSE4_1=1");
				AddDefinition(Arguments, "PLATFORM_MAYBE_HAS_AVX=1");
				AddDefinition(Arguments, "PLATFORM_ALWAYS_HAS_AVX=1");
			}
			// SSE options are not allowed when using the 64 bit toolchain
			// (enables SSE2 automatically)
			else if (Target.WindowsPlatform.Architecture == WindowsArchitecture.x86)
			{
				// Allow the compiler to generate SSE2 instructions.
				Arguments.Add("/arch:SSE2");
			}

			if (Target.WindowsPlatform.Compiler != WindowsCompiler.Intel)
			{
				// Prompt the user before reporting internal errors to Microsoft.
				Arguments.Add("/errorReport:prompt");
			}

			// Enable C++ exceptions when building with the editor or when building UHT.
			if (CompileEnvironment.bEnableExceptions)
			{
				// Enable C++ exception handling, but not C exceptions.
				Arguments.Add("/EHsc");
			}
			else
			{
				// This is required to disable exception handling in VC platform headers.
				CompileEnvironment.Definitions.Add("_HAS_EXCEPTIONS=0");
			}

			// If enabled, create debug information.
			if (CompileEnvironment.bCreateDebugInfo)
			{
				// Store debug info in .pdb files.
				// @todo clang: PDB files are emited from Clang but do not fully work with Visual Studio yet (breakpoints won't hit due to "symbol read error")
				// @todo clang (update): as of clang 3.9 breakpoints work with PDBs, and the callstack is correct, so could be used for crash dumps. However debugging is still impossible due to the large amount of unreadable variables and unpredictable breakpoint stepping behaviour
				if (CompileEnvironment.bUsePDBFiles || CompileEnvironment.bSupportEditAndContinue)
				{
					// Create debug info suitable for E&C if wanted.
					if (CompileEnvironment.bSupportEditAndContinue)
					{
						Arguments.Add("/ZI");
					}
					// Regular PDB debug information.
					else
					{
						Arguments.Add("/Zi");
					}
					// We need to add this so VS won't lock the PDB file and prevent synchronous updates. This forces serialization through MSPDBSRV.exe.
					// See http://msdn.microsoft.com/en-us/library/dn502518.aspx for deeper discussion of /FS switch.
					if (CompileEnvironment.bUseIncrementalLinking)
					{
						Arguments.Add("/FS");
					}
				}
				// Store C7-format debug info in the .obj files, which is faster.
				else
				{
					Arguments.Add("/Z7");
				}
			}

			// Specify the appropriate runtime library based on the platform and config.
			if (CompileEnvironment.bUseStaticCRT)
			{
				if (CompileEnvironment.bUseDebugCRT)
				{
					Arguments.Add("/MTd");
				}
				else
				{
					Arguments.Add("/MT");
				}
			}
			else
			{
				if (CompileEnvironment.bUseDebugCRT)
				{
					Arguments.Add("/MDd");
				}
				else
				{
					Arguments.Add("/MD");
				}
			}

			if (Target.WindowsPlatform.Compiler != WindowsCompiler.Clang)
			{
				// Allow large object files to avoid hitting the 2^16 section limit when running with -StressTestUnity.
				// Note: not needed for clang, it implicitly upgrades COFF files to bigobj format when necessary.
				Arguments.Add("/bigobj");
			}

			if (Target.WindowsPlatform.Compiler == WindowsCompiler.Intel || Target.WindowsPlatform.Compiler == WindowsCompiler.Clang)
			{
				// FMath::Sqrt calls get inlined and when reciprical is taken, turned into an rsqrtss instruction,
				// which is *too* imprecise for, e.g., TestVectorNormalize_Sqrt in UnrealMathTest.cpp
				// TODO: Observed in clang 7.0, presumably the same in Intel C++ Compiler?
				Arguments.Add("/fp:precise");
			}
			else
			{
				// Relaxes floating point precision semantics to allow more optimization.
				Arguments.Add("/fp:fast");
			}

			if (CompileEnvironment.bOptimizeCode)
			{
				// Allow optimized code to be debugged more easily.  This makes PDBs a bit larger, but doesn't noticeably affect
				// compile times.  The executable code is not affected at all by this switch, only the debugging information.
				Arguments.Add("/Zo");
			}

			if (CompileEnvironment.Platform == UnrealTargetPlatform.Win32)
			{
				// Pack struct members on 4-byte boundaries.
				Arguments.Add("/Zp4");
			}
			else
			{
				// Pack struct members on 8-byte boundaries.
				Arguments.Add("/Zp8");
			}

			//@todo: Disable warnings for VS2015. These should be reenabled as we clear the reasons for them out of the engine source and the VS2015 toolchain evolves.
			if (Target.WindowsPlatform.Compiler >= WindowsCompiler.VisualStudio2015_DEPRECATED)
			{
				// Disable shadow variable warnings
				if (CompileEnvironment.ShadowVariableWarningLevel == WarningLevel.Off)
				{
					Arguments.Add("/wd4456"); // 4456 - declaration of 'LocalVariable' hides previous local declaration
					Arguments.Add("/wd4458"); // 4458 - declaration of 'parameter' hides class member
					Arguments.Add("/wd4459"); // 4459 - declaration of 'LocalVariable' hides global declaration
				}
				else if (CompileEnvironment.ShadowVariableWarningLevel == WarningLevel.Error)
				{
					Arguments.Add("/we4456"); // 4456 - declaration of 'LocalVariable' hides previous local declaration
					Arguments.Add("/we4458"); // 4458 - declaration of 'parameter' hides class member
					Arguments.Add("/we4459"); // 4459 - declaration of 'LocalVariable' hides global declaration
				}

				Arguments.Add("/wd4463"); // 4463 - overflow; assigning 1 to bit-field that can only hold values from -1 to 0
			}

			if(CompileEnvironment.bEnableUndefinedIdentifierWarnings)
			{
				if (CompileEnvironment.bUndefinedIdentifierWarningsAsErrors)
				{
					Arguments.Add("/we4668");
				}
				else
				{
					Arguments.Add("/w44668");
				}
			}

			// The unsafe type cast warnings setting controls the following warnings currently:
			//   4244: conversion from 'type1' to 'type2', possible loss of data
			//   4838: conversion from 'type1' to 'type2' requires a narrowing conversion
			//@TODO: FLOATPRECISION: Consider doing the following as well:
			//   4267: 'var' : conversion from 'size_t' to 'type', possible loss of data
			//   4305: 'identifier' : truncation from 'type1' to 'type2'
			WarningLevel EffectiveCastWarningLevel = (Target.Platform == UnrealTargetPlatform.Win64) ? CompileEnvironment.UnsafeTypeCastWarningLevel : WarningLevel.Off;
			if (EffectiveCastWarningLevel == WarningLevel.Error)
 			{
 				Arguments.Add("/we4244");
				Arguments.Add("/we4838");
 			}
 			else if (EffectiveCastWarningLevel == WarningLevel.Warning)
 			{
				// Note: The extra 4 is not a typo, /wLXXXX sets warning XXXX to level L
 				Arguments.Add("/w44244");
				Arguments.Add("/w44838");
			}
			else
 			{
 				Arguments.Add("/wd4244");
				Arguments.Add("/wd4838");
 			}
		}

		protected virtual void AppendCLArguments_CPP(CppCompileEnvironment CompileEnvironment, List<string> Arguments)
		{
			if (Target.WindowsPlatform.Compiler != WindowsCompiler.Clang)
			{
				// Explicitly compile the file as C++.
				Arguments.Add("/TP");
			}
			else
			{
				string FileSpecifier = "c++";
				if (CompileEnvironment.PrecompiledHeaderAction == PrecompiledHeaderAction.Create)
				{
					// Tell Clang to generate a PCH header
					FileSpecifier += "-header";
				}

				Arguments.Add(String.Format("-Xclang -x -Xclang \"{0}\"", FileSpecifier));
			}


			if (!CompileEnvironment.bEnableBufferSecurityChecks)
			{
				// This will disable buffer security checks (which are enabled by default) that the MS compiler adds around arrays on the stack,
				// Which can add some performance overhead, especially in performance intensive code
				// Only disable this if you know what you are doing, because it will be disabled for the entire module!
				Arguments.Add("/GS-");
			}

			// Configure RTTI
			if (CompileEnvironment.bUseRTTI)
			{
				// Enable C++ RTTI.
				Arguments.Add("/GR");
			}
			else
			{
				// Disable C++ RTTI.
				Arguments.Add("/GR-");
			}

			// Set warning level.
			if (Target.WindowsPlatform.Compiler != WindowsCompiler.Intel)
			{
				// Restrictive during regular compilation.
				Arguments.Add("/W4");
			}
			else
			{
				// If we had /W4 with clang or Intel on windows we would be flooded with warnings. This will be fixed incrementally.
				Arguments.Add("/W0");
			}

			// Intel compiler options.
			if (Target.WindowsPlatform.Compiler == WindowsCompiler.Intel)
			{
				Arguments.Add("/Qstd=c++14");
			}
			else
			{
				if(CompileEnvironment.CppStandard >= CppStandardVersion.Latest)
				{
					Arguments.Add("/std:c++latest");
				}
				else if(CompileEnvironment.CppStandard >= CppStandardVersion.Cpp17)
				{
					Arguments.Add("/std:c++17");
				}
				else if(CompileEnvironment.CppStandard >= CppStandardVersion.Cpp14)
				{
					Arguments.Add("/std:c++14");
				}
			}

			if (Target.WindowsPlatform.Compiler == WindowsCompiler.Clang)
			{
				// Enable codeview ghash for faster lld links
				if (WindowsPlatform.bAllowClangLinker)
				{
					Arguments.Add("-gcodeview-ghash");
				}

				// Disable specific warnings that cause problems with Clang
				// NOTE: These must appear after we set the MSVC warning level

				// @todo clang: Ideally we want as few warnings disabled as possible
				//

				// Treat all warnings as errors by default
				Arguments.Add("-Werror");

				// Allow Microsoft-specific syntax to slide, even though it may be non-standard.  Needed for Windows headers.
				Arguments.Add("-Wno-microsoft");

				// @todo clang: Hack due to how we have our 'DummyPCH' wrappers setup when using unity builds.  This warning should not be disabled!!
				Arguments.Add("-Wno-msvc-include");

				if (CompileEnvironment.ShadowVariableWarningLevel != WarningLevel.Off)
				{
					Arguments.Add("-Wshadow");
					if(CompileEnvironment.ShadowVariableWarningLevel == WarningLevel.Warning)
					{
						Arguments.Add("-Wno-error=shadow");
					}
				}

				if (CompileEnvironment.bEnableUndefinedIdentifierWarnings)
				{
					Arguments.Add(" -Wundef" + (CompileEnvironment.bUndefinedIdentifierWarningsAsErrors ? "" : " -Wno-error=undef"));
				}

				// @todo clang: Kind of a shame to turn these off.  We'd like to catch unused variables, but it is tricky with how our assertion macros work.
				Arguments.Add("-Wno-inconsistent-missing-override");
				Arguments.Add("-Wno-unused-variable");
				Arguments.Add("-Wno-unused-local-typedefs");
				Arguments.Add("-Wno-unused-function");
				Arguments.Add("-Wno-unused-private-field");
				Arguments.Add("-Wno-unused-value");

				Arguments.Add("-Wno-inline-new-delete");	// @todo clang: We declare operator new as inline.  Clang doesn't seem to like that.
				Arguments.Add("-Wno-implicit-exception-spec-mismatch");

				// Sometimes we compare 'this' pointers against nullptr, which Clang warns about by default
				Arguments.Add("-Wno-undefined-bool-conversion");

				// @todo clang: Disabled warnings were copied from MacToolChain for the most part
				Arguments.Add("-Wno-deprecated-declarations");
				Arguments.Add("-Wno-deprecated-writable-strings");
				Arguments.Add("-Wno-deprecated-register");
				Arguments.Add("-Wno-switch-enum");
				Arguments.Add("-Wno-logical-op-parentheses");	// needed for external headers we shan't change
				Arguments.Add("-Wno-null-arithmetic");			// needed for external headers we shan't change
				Arguments.Add("-Wno-deprecated-declarations");	// needed for wxWidgets
				Arguments.Add("-Wno-return-type-c-linkage");	// needed for PhysX
				Arguments.Add("-Wno-ignored-attributes");		// needed for nvtesslib
				Arguments.Add("-Wno-uninitialized");
				Arguments.Add("-Wno-tautological-compare");
				Arguments.Add("-Wno-switch");
				Arguments.Add("-Wno-invalid-offsetof"); // needed to suppress warnings about using offsetof on non-POD types.

				// @todo clang: Sorry for adding more of these, but I couldn't read my output log. Most should probably be looked at
				Arguments.Add("-Wno-unused-parameter");			// Unused function parameter. A lot are named 'bUnused'...
				Arguments.Add("-Wno-ignored-qualifiers");		// const ignored when returning by value e.g. 'const int foo() { return 4; }'
				Arguments.Add("-Wno-expansion-to-defined");		// Usage of 'defined(X)' in a macro definition. Gives different results under MSVC
				Arguments.Add("-Wno-gnu-string-literal-operator-template");	// String literal operator"" in template, used by delegates
				Arguments.Add("-Wno-sign-compare");				// Signed/unsigned comparison - millions of these
				Arguments.Add("-Wno-undefined-var-template");	// Variable template instantiation required but no definition available
				Arguments.Add("-Wno-missing-field-initializers"); // Stupid warning, generated when you initialize with MyStruct A = {0};
				Arguments.Add("-Wno-unused-lambda-capture");
				Arguments.Add("-Wno-nonportable-include-path");
				Arguments.Add("-Wno-invalid-token-paste");
				Arguments.Add("-Wno-null-pointer-arithmetic");
				Arguments.Add("-Wno-constant-logical-operand"); // Triggered by || of two template-derived values inside a static_assert

			}
		}

		static void AppendCLArguments_C(List<string> Arguments)
		{
			// Explicitly compile the file as C.
			Arguments.Add("/TC");

			// Level 0 warnings.  Needed for external C projects that produce warnings at higher warning levels.
			Arguments.Add("/W0");
		}

		protected virtual void AppendLinkArguments(LinkEnvironment LinkEnvironment, List<string> Arguments)
		{
			if (Target.WindowsPlatform.Compiler == WindowsCompiler.Clang && WindowsPlatform.bAllowClangLinker)
			{
				// @todo clang: The following static libraries aren't linking correctly with Clang:
				//		tbbmalloc.lib, zlib_64.lib, libpng_64.lib, freetype2412MT.lib, IlmImf.lib
				//		LLD: Assertion failed: result.size() == 1, file ..\tools\lld\lib\ReaderWriter\FileArchive.cpp, line 71
				//

				// Only omit frame pointers on the PC (which is implied by /Ox) if wanted.
				if (!LinkEnvironment.bOmitFramePointers)
				{
					Arguments.Add("--disable-fp-elim");
				}
			}

			// Don't create a side-by-side manifest file for the executable.
			Arguments.Add("/MANIFEST:NO");

			// Prevents the linker from displaying its logo for each invocation.
			Arguments.Add("/NOLOGO");

			if (LinkEnvironment.bCreateDebugInfo)
			{
				// Output debug info for the linked executable.
				Arguments.Add("/DEBUG");

				// Allow partial PDBs for faster linking
				if (LinkEnvironment.bUseFastPDBLinking)
				{
					switch (Target.WindowsPlatform.Compiler)
					{
						case WindowsCompiler.Default:
							break;
						case WindowsCompiler.Clang:
							if (WindowsPlatform.bAllowClangLinker)
							{
								Arguments[Arguments.Count - 1] += ":GHASH";
							}
							break;
						case WindowsCompiler.Intel:
							break;
						case WindowsCompiler.VisualStudio2015_DEPRECATED:
						case WindowsCompiler.VisualStudio2017:
						case WindowsCompiler.VisualStudio2019:
							Arguments[Arguments.Count - 1] += ":FASTLINK";
							break;
					}
				}
			}

			// Prompt the user before reporting internal errors to Microsoft.
			Arguments.Add("/errorReport:prompt");

			//
			//	PC
			//
			if (LinkEnvironment.Platform.IsInGroup(UnrealPlatformGroup.Windows))
			{
				Arguments.Add(string.Format("/MACHINE:{0}", WindowsExports.GetArchitectureSubpath(Target.WindowsPlatform.Architecture)));

				{
					if (LinkEnvironment.bIsBuildingConsoleApplication)
					{
						Arguments.Add("/SUBSYSTEM:CONSOLE");
					}
					else
					{
						Arguments.Add("/SUBSYSTEM:WINDOWS");
					}
				}

				if (LinkEnvironment.bIsBuildingConsoleApplication && !LinkEnvironment.bIsBuildingDLL && !String.IsNullOrEmpty(LinkEnvironment.WindowsEntryPointOverride))
				{
					// Use overridden entry point
					Arguments.Add("/ENTRY:" + LinkEnvironment.WindowsEntryPointOverride);
				}

				// Allow the OS to load the EXE at different base addresses than its preferred base address.
				Arguments.Add("/FIXED:No");

				// Option is only relevant with 32 bit toolchain.
				if ((LinkEnvironment.Platform == UnrealTargetPlatform.Win32) && Target.WindowsPlatform.bBuildLargeAddressAwareBinary)
				{
					// Disables the 2GB address space limit on 64-bit Windows and 32-bit Windows with /3GB specified in boot.ini
					Arguments.Add("/LARGEADDRESSAWARE");
				}

				// Explicitly declare that the executable is compatible with Data Execution Prevention.
				Arguments.Add("/NXCOMPAT");

				// Set the default stack size.
				if (LinkEnvironment.DefaultStackSizeCommit > 0)
				{
					Arguments.Add("/STACK:" + LinkEnvironment.DefaultStackSize + "," + LinkEnvironment.DefaultStackSizeCommit);
				}
				else
				{
					Arguments.Add("/STACK:" + LinkEnvironment.DefaultStackSize);
				}

				// E&C can't use /SAFESEH.  Also, /SAFESEH isn't compatible with 64-bit linking
				if (!LinkEnvironment.bSupportEditAndContinue &&
					LinkEnvironment.Platform == UnrealTargetPlatform.Win32)
				{
					// Generates a table of Safe Exception Handlers.  Documentation isn't clear whether they actually mean
					// Structured Exception Handlers.
					Arguments.Add("/SAFESEH");
				}

				// Allow delay-loaded DLLs to be explicitly unloaded.
				Arguments.Add("/DELAY:UNLOAD");

				if (LinkEnvironment.bIsBuildingDLL)
				{
					Arguments.Add("/DLL");
				}
			}

			// Don't embed the full PDB path; we want to be able to move binaries elsewhere. They will always be side by side.
			Arguments.Add("/PDBALTPATH:%_PDB%");

			//
			//	Shipping & LTCG
			//
			if (LinkEnvironment.bAllowLTCG)
			{
				// Use link-time code generation.
				Arguments.Add("/LTCG");

				// This is where we add in the PGO-Lite linkorder.txt if we are using PGO-Lite
				//Result += " /ORDER:@linkorder.txt";
				//Result += " /VERBOSE";
			}

			//
			//	Shipping binary
			//
			if (LinkEnvironment.Configuration == CppConfiguration.Shipping)
			{
				// Generate an EXE checksum.
				Arguments.Add("/RELEASE");
			}

			// Eliminate unreferenced symbols.
			if (Target.WindowsPlatform.bStripUnreferencedSymbols)
			{
				Arguments.Add("/OPT:REF");
			}
			else
			{
				Arguments.Add("/OPT:NOREF");
			}

			// Identical COMDAT folding
			if (Target.WindowsPlatform.bMergeIdenticalCOMDATs)
			{
				Arguments.Add("/OPT:ICF");
			}
			else
			{
				Arguments.Add("/OPT:NOICF");
			}

			// Enable incremental linking if wanted.
			if (LinkEnvironment.bUseIncrementalLinking)
			{
				Arguments.Add("/INCREMENTAL");
				Arguments.Add("/verbose:incr");
			}
			else
			{
				Arguments.Add("/INCREMENTAL:NO");
			}

			// Disable
			//LINK : warning LNK4199: /DELAYLOAD:nvtt_64.dll ignored; no imports found from nvtt_64.dll
			// type warning as we leverage the DelayLoad option to put third-party DLLs into a
			// non-standard location. This requires the module(s) that use said DLL to ensure that it
			// is loaded prior to using it.
			Arguments.Add("/ignore:4199");

			// Suppress warnings about missing PDB files for statically linked libraries.  We often don't want to distribute
			// PDB files for these libraries.
			Arguments.Add("/ignore:4099");      // warning LNK4099: PDB '<file>' was not found with '<file>'
		}

		void AppendLibArguments(LinkEnvironment LinkEnvironment, List<string> Arguments)
		{
			// Prevents the linker from displaying its logo for each invocation.
			Arguments.Add("/NOLOGO");

			// Prompt the user before reporting internal errors to Microsoft.
			Arguments.Add("/errorReport:prompt");

			//
			//	PC
			//
			if (LinkEnvironment.Platform.IsInGroup(UnrealPlatformGroup.Windows))
			{
				Arguments.Add(string.Format("/MACHINE:{0}", WindowsExports.GetArchitectureSubpath(Target.WindowsPlatform.Architecture)));

				{
					if (LinkEnvironment.bIsBuildingConsoleApplication)
					{
						Arguments.Add("/SUBSYSTEM:CONSOLE");
					}
					else
					{
						Arguments.Add("/SUBSYSTEM:WINDOWS");
					}
				}
			}

			//
			//	Shipping & LTCG
			//
			if (LinkEnvironment.Configuration == CppConfiguration.Shipping)
			{
				// Use link-time code generation.
				Arguments.Add("/LTCG");
			}
		}

		public override CPPOutput CompileCPPFiles(CppCompileEnvironment CompileEnvironment, List<FileItem> InputFiles, DirectoryReference OutputDir, string ModuleName, List<Action> Actions)
		{
			List<string> SharedArguments = new List<string>();
			AppendCLArguments_Global(CompileEnvironment, SharedArguments);

			// Add include paths to the argument list.
			foreach (DirectoryReference IncludePath in CompileEnvironment.UserIncludePaths)
			{
				AddIncludePath(SharedArguments, IncludePath, Target.WindowsPlatform.Compiler, CompileEnvironment.bPreprocessOnly);
			}

			foreach (DirectoryReference IncludePath in CompileEnvironment.SystemIncludePaths)
			{
				AddSystemIncludePath(SharedArguments, IncludePath, Target.WindowsPlatform.Compiler, CompileEnvironment.bPreprocessOnly);
			}

			foreach (DirectoryReference IncludePath in EnvVars.IncludePaths)
			{
				AddSystemIncludePath(SharedArguments, IncludePath, Target.WindowsPlatform.Compiler, CompileEnvironment.bPreprocessOnly);
			}

			if (CompileEnvironment.bPrintTimingInfo || Target.WindowsPlatform.bCompilerTrace)
			{
				if (Target.WindowsPlatform.Compiler == WindowsCompiler.VisualStudio2015_DEPRECATED ||
					Target.WindowsPlatform.Compiler == WindowsCompiler.VisualStudio2017 ||
					Target.WindowsPlatform.Compiler == WindowsCompiler.VisualStudio2019)
				{
					if (CompileEnvironment.bPrintTimingInfo)
					{
						SharedArguments.Add("/Bt+ /d2cgsummary");
					}

					if(EnvVars.ToolChainVersion >= VersionNumber.Parse("14.14.26316"))
					{
						SharedArguments.Add("/d1reportTime");
					}
				}
			}

			// Add preprocessor definitions to the argument list.
			foreach (string Definition in CompileEnvironment.Definitions)
			{
				// Escape all quotation marks so that they get properly passed with the command line.
				string DefinitionArgument = Definition.Contains("\"") ? Definition.Replace("\"", "\\\"") : Definition;
				AddDefinition(SharedArguments, DefinitionArgument);
			}

			// Create a compile action for each source file.
			CPPOutput Result = new CPPOutput();
			foreach (FileItem SourceFile in InputFiles)
			{
				Action CompileAction = new Action(ActionType.Compile);
				CompileAction.CommandDescription = "Compile";

				// ensure compiler timings are captured when we execute the action.
				if (Target.WindowsPlatform.Compiler != WindowsCompiler.Clang && CompileEnvironment.bPrintTimingInfo)
				{
					CompileAction.bPrintDebugInfo = true;
				}

				List<string> FileArguments = new List<string>();
				bool bIsPlainCFile = Path.GetExtension(SourceFile.AbsolutePath).ToUpperInvariant() == ".C";

				// Add the C++ source file and its included files to the prerequisite item list.
				CompileAction.PrerequisiteItems.Add(SourceFile);

				bool bEmitsObjectFile = true;
				if (CompileEnvironment.PrecompiledHeaderAction == PrecompiledHeaderAction.Create)
				{
					// Generate a CPP File that just includes the precompiled header.
					FileReference PCHCPPPath = CompileEnvironment.PrecompiledHeaderIncludeFilename.ChangeExtension(".cpp");
					FileItem PCHCPPFile = FileItem.CreateIntermediateTextFile(
						PCHCPPPath,
						string.Format("#include \"{0}\"\r\n", CompileEnvironment.PrecompiledHeaderIncludeFilename.FullName.Replace('\\', '/'))
						);

					// Make sure the original source directory the PCH header file existed in is added as an include
					// path -- it might be a private PCH header and we need to make sure that its found!
					AddIncludePath(FileArguments, SourceFile.Location.Directory, Target.WindowsPlatform.Compiler, CompileEnvironment.bPreprocessOnly);

					// Add the precompiled header file to the produced items list.
					FileItem PrecompiledHeaderFile = FileItem.GetItemByFileReference(
						FileReference.Combine(
							OutputDir,
							Path.GetFileName(SourceFile.AbsolutePath) + ".pch"
							)
						);
					CompileAction.ProducedItems.Add(PrecompiledHeaderFile);
					Result.PrecompiledHeaderFile = PrecompiledHeaderFile;

					// Add the parameters needed to compile the precompiled header file to the command-line.
					FileArguments.Add(String.Format("/Yc\"{0}\"", CompileEnvironment.PrecompiledHeaderIncludeFilename));
					FileArguments.Add(String.Format("/Fp\"{0}\"", PrecompiledHeaderFile.AbsolutePath));

					// If we're creating a PCH that will be used to compile source files for a library, we need
					// the compiled modules to retain a reference to PCH's module, so that debugging information
					// will be included in the library.  This is also required to avoid linker warning "LNK4206"
					// when linking an application that uses this library.
					if (CompileEnvironment.bIsBuildingLibrary)
					{
						// NOTE: The symbol name we use here is arbitrary, and all that matters is that it is
						// unique per PCH module used in our library
						string FakeUniquePCHSymbolName = CompileEnvironment.PrecompiledHeaderIncludeFilename.GetFileNameWithoutExtension();
						FileArguments.Add(String.Format("/Yl{0}", FakeUniquePCHSymbolName));
					}

					FileArguments.Add(String.Format("\"{0}\"", PCHCPPFile.AbsolutePath));

					CompileAction.StatusDescription = PCHCPPPath.GetFileName();
				}
				else
				{
					if (CompileEnvironment.PrecompiledHeaderAction == PrecompiledHeaderAction.Include)
					{
						CompileAction.PrerequisiteItems.Add(CompileEnvironment.PrecompiledHeaderFile);

						if (Target.WindowsPlatform.Compiler == WindowsCompiler.Clang)
						{
							FileArguments.Add(String.Format("/FI\"{0}\"", Path.ChangeExtension(CompileEnvironment.PrecompiledHeaderFile.AbsolutePath, null)));
						}
						else
						{
							FileArguments.Add(String.Format("/FI\"{0}\"", CompileEnvironment.PrecompiledHeaderIncludeFilename.FullName));
							FileArguments.Add(String.Format("/Yu\"{0}\"", CompileEnvironment.PrecompiledHeaderIncludeFilename.FullName));
							FileArguments.Add(String.Format("/Fp\"{0}\"", CompileEnvironment.PrecompiledHeaderFile.AbsolutePath));
						}
					}

					// Add the source file path to the command-line.
					FileArguments.Add(String.Format("\"{0}\"", SourceFile.AbsolutePath));

					CompileAction.StatusDescription = Path.GetFileName(SourceFile.AbsolutePath);
				}

				foreach(FileItem ForceIncludeFile in CompileEnvironment.ForceIncludeFiles)
				{
					FileArguments.Add(String.Format("/FI\"{0}\"", ForceIncludeFile.Location));
				}

				if (CompileEnvironment.bPreprocessOnly)
				{
					FileItem PreprocessedFile = FileItem.GetItemByFileReference(FileReference.Combine(OutputDir, SourceFile.Location.GetFileName() + ".i"));

					FileArguments.Add("/P"); // Preprocess
					FileArguments.Add("/C"); // Preserve comments when preprocessing
					FileArguments.Add(String.Format("/Fi\"{0}\"", PreprocessedFile)); // Preprocess to a file

					CompileAction.ProducedItems.Add(PreprocessedFile);

					bEmitsObjectFile = false;
				}

				if (bEmitsObjectFile)
				{
					// Add the object file to the produced item list.
					string ObjectLeafFilename = Path.GetFileName(SourceFile.AbsolutePath) + ".obj";
					FileItem ObjectFile = FileItem.GetItemByFileReference(FileReference.Combine(OutputDir, ObjectLeafFilename));
					if (Target.WindowsPlatform.ObjSrcMapFile != null)
					{
						using (StreamWriter Writer = File.AppendText(Target.WindowsPlatform.ObjSrcMapFile))
						{
							Writer.WriteLine(string.Format("\"{0}\" -> \"{1}\"", ObjectLeafFilename, SourceFile.AbsolutePath));
						}
					}
					CompileAction.ProducedItems.Add(ObjectFile);
					Result.ObjectFiles.Add(ObjectFile);
					FileArguments.Add(String.Format("/Fo\"{0}\"", ObjectFile.AbsolutePath));

					// Experimental: support for JSON output of timing data
					if(Target.WindowsPlatform.Compiler == WindowsCompiler.Clang && Target.WindowsPlatform.bClangTimeTrace)
					{
						SharedArguments.Add("-Xclang -ftime-trace");
						CompileAction.ProducedItems.Add(FileItem.GetItemByFileReference(ObjectFile.Location.ChangeExtension(".json")));
					}
				}

				// Don't farm out creation of precompiled headers as it is the critical path task.
				CompileAction.bCanExecuteRemotely =
					CompileEnvironment.PrecompiledHeaderAction != PrecompiledHeaderAction.Create ||
					CompileEnvironment.bAllowRemotelyCompiledPCHs
					;

				// Create PDB files if we were configured to do that.
				if (CompileEnvironment.bUsePDBFiles || CompileEnvironment.bSupportEditAndContinue)
				{
					FileReference PDBLocation;
					if (CompileEnvironment.PrecompiledHeaderAction == PrecompiledHeaderAction.Include)
					{
						// All files using the same PCH are required to share the same PDB that was used when compiling the PCH
						PDBLocation = CompileEnvironment.PrecompiledHeaderFile.Location.ChangeExtension(".pdb");

						// Enable synchronous file writes, since we'll be modifying the existing PDB
						FileArguments.Add("/FS");
					}
					else if (CompileEnvironment.PrecompiledHeaderAction == PrecompiledHeaderAction.Create)
					{
						// Files creating a PCH use a PDB per file.
						PDBLocation = FileReference.Combine(OutputDir, CompileEnvironment.PrecompiledHeaderIncludeFilename.GetFileName() + ".pdb");

						// Enable synchronous file writes, since we'll be modifying the existing PDB
						FileArguments.Add("/FS");
					}
					else if (!bIsPlainCFile)
					{
						// Ungrouped C++ files use a PDB per file.
						PDBLocation = FileReference.Combine(OutputDir, SourceFile.Location.GetFileName() + ".pdb");
					}
					else
					{
						// Group all plain C files that doesn't use PCH into the same PDB
						PDBLocation = FileReference.Combine(OutputDir, "MiscPlainC.pdb");
					}

					// Specify the PDB file that the compiler should write to.
					FileArguments.Add(String.Format("/Fd\"{0}\"", PDBLocation));

					// Don't add the PDB as an output file because it's modified multiple times. This will break timestamp dependency tracking.
					FileItem PDBFile = FileItem.GetItemByFileReference(PDBLocation);
					Result.DebugDataFiles.Add(PDBFile);

					// Don't allow remote execution when PDB files are enabled; we need to modify the same files. XGE works around this by generating separate
					// PDB files per agent, but this functionality is only available with the Visual C++ extension package (via the VCCompiler=true tool option).
					CompileAction.bCanExecuteRemotely = false;
				}

				// Add C or C++ specific compiler arguments.
				if (bIsPlainCFile)
				{
					AppendCLArguments_C(FileArguments);
				}
				else
				{
					AppendCLArguments_CPP(CompileEnvironment, FileArguments);
				}

				CompileAction.WorkingDirectory = UnrealBuildTool.EngineSourceDirectory;
				CompileAction.CommandPath = EnvVars.CompilerPath;
				CompileAction.PrerequisiteItems.AddRange(CompileEnvironment.ForceIncludeFiles);
				CompileAction.PrerequisiteItems.AddRange(CompileEnvironment.AdditionalPrerequisites);

				string[] AdditionalArguments = String.IsNullOrEmpty(CompileEnvironment.AdditionalArguments)? new string[0] : new string[] { CompileEnvironment.AdditionalArguments };

				if (!ProjectFileGenerator.bGenerateProjectFiles
					&& CompileAction.ProducedItems.Count > 0)
				{
					FileItem TargetFile = CompileAction.ProducedItems[0];
					FileReference ResponseFileName = new FileReference(TargetFile.AbsolutePath + ".response");
					FileItem ResponseFileItem = FileItem.CreateIntermediateTextFile(ResponseFileName, SharedArguments.Concat(FileArguments).Concat(AdditionalArguments).Select(x => Utils.ExpandVariables(x)));
					CompileAction.CommandArguments = " @\"" + ResponseFileName + "\"";
					CompileAction.PrerequisiteItems.Add(ResponseFileItem);
				}
				else
				{
					CompileAction.CommandArguments = String.Join(" ", SharedArguments.Concat(FileArguments).Concat(AdditionalArguments));
				}

				if(CompileEnvironment.bGenerateDependenciesFile)
				{
					GenerateDependenciesFile(Target, OutputDir, Result, SourceFile, Actions, CompileAction);
				}

				if (CompileEnvironment.PrecompiledHeaderAction == PrecompiledHeaderAction.Create)
				{
					Log.TraceVerbose("Creating PCH " + CompileEnvironment.PrecompiledHeaderIncludeFilename + ": \"" + CompileAction.CommandPath + "\"" + CompileAction.CommandArguments);
				}
				else
				{
					Log.TraceVerbose("   Compiling " + CompileAction.StatusDescription + ": \"" + CompileAction.CommandPath + "\"" + CompileAction.CommandArguments);
				}

				if (Target.WindowsPlatform.Compiler == WindowsCompiler.Clang)
				{
					// Clang doesn't print the file names by default, so we'll do it ourselves
					CompileAction.bShouldOutputStatusDescription = true;
				}
				else
				{
					// VC++ always outputs the source file name being compiled, so we don't need to emit this ourselves
					CompileAction.bShouldOutputStatusDescription = false;
				}

				// When compiling with SN-DBS, modules that contain a #import must be built locally
				CompileAction.bCanExecuteRemotelyWithSNDBS = CompileAction.bCanExecuteRemotely;
				if (CompileEnvironment.bBuildLocallyWithSNDBS == true)
				{
					CompileAction.bCanExecuteRemotelyWithSNDBS = false;
				}

				Actions.Add(CompileAction);
			}

			return Result;
		}

		private Action GenerateParseTimingInfoAction(FileItem SourceFile, Action CompileAction, CPPOutput Result)
		{
			FileItem TimingJsonFile = FileItem.GetItemByPath(Path.ChangeExtension(CompileAction.TimingFile.AbsolutePath, ".timing.bin"));
			Result.DebugDataFiles.Add(TimingJsonFile);
			Result.DebugDataFiles.Add(CompileAction.TimingFile);

			string ParseTimingArguments = String.Format("-TimingFile=\"{0}\"", CompileAction.TimingFile);
			if (Target.bParseTimingInfoForTracing)
			{
				ParseTimingArguments += " -Tracing";
			}

			Action ParseTimingInfoAction = Action.CreateRecursiveAction<ParseMsvcTimingInfoMode>(ActionType.ParseTimingInfo, ParseTimingArguments);
			ParseTimingInfoAction.WorkingDirectory = UnrealBuildTool.EngineSourceDirectory;
			ParseTimingInfoAction.StatusDescription = Path.GetFileName(CompileAction.TimingFile.AbsolutePath);
			ParseTimingInfoAction.bCanExecuteRemotely = true;
			ParseTimingInfoAction.bCanExecuteRemotelyWithSNDBS = true;
			ParseTimingInfoAction.PrerequisiteItems.Add(SourceFile);
			ParseTimingInfoAction.PrerequisiteItems.Add(CompileAction.TimingFile);
			ParseTimingInfoAction.ProducedItems.Add(TimingJsonFile);
			return ParseTimingInfoAction;
		}

		private void GenerateDependenciesFile(ReadOnlyTargetRules Target, DirectoryReference OutputDir, CPPOutput Result, FileItem SourceFile, List<Action> Actions, Action CompileAction)
		{
			List<string> CommandArguments = new List<string>();
			CompileAction.DependencyListFile = FileItem.GetItemByFileReference(FileReference.Combine(OutputDir, String.Format("{0}.txt", SourceFile.Location.GetFileName())));
			CompileAction.ProducedItems.Add(CompileAction.DependencyListFile);
			CommandArguments.Add(String.Format("-dependencies={0}", Utils.MakePathSafeToUseWithCommandLine(CompileAction.DependencyListFile.Location)));

			if (Target.bPrintToolChainTimingInfo || Target.WindowsPlatform.bCompilerTrace)
			{
				CompileAction.TimingFile = FileItem.GetItemByFileReference(FileReference.Combine(OutputDir, String.Format("{0}.timing.txt", SourceFile.Location.GetFileName())));
				CompileAction.ProducedItems.Add(CompileAction.TimingFile);
				Action ParseTimingInfoAction = GenerateParseTimingInfoAction(SourceFile, CompileAction, Result);
				Actions.Add(ParseTimingInfoAction);
				CommandArguments.Add(string.Format("-timing={0}", Utils.MakePathSafeToUseWithCommandLine(CompileAction.TimingFile.Location)));
			}

			if (Target.WindowsPlatform.bShowIncludes)
			{
				CommandArguments.Add("-showincludes");
			}

			CommandArguments.Add(String.Format("-compiler={0}", Utils.MakePathSafeToUseWithCommandLine(CompileAction.CommandPath)));
			CommandArguments.Add("--");
			CommandArguments.Add(Utils.MakePathSafeToUseWithCommandLine(CompileAction.CommandPath));
			CommandArguments.Add(CompileAction.CommandArguments);
			CommandArguments.Add("/showIncludes");
			CompileAction.CommandArguments = string.Join(" ", CommandArguments);
			CompileAction.CommandPath = FileReference.Combine(UnrealBuildTool.EngineDirectory, "Build", "Windows", "cl-filter", "cl-filter.exe");
		}

		public override void FinalizeOutput(ReadOnlyTargetRules Target, TargetMakefile Makefile)
		{
			if (Target.bPrintToolChainTimingInfo || Target.WindowsPlatform.bCompilerTrace)
			{
				List<Action> ParseTimingActions = Makefile.Actions.Where(x => x.ActionType == ActionType.ParseTimingInfo).ToList();
				List<FileItem> TimingJsonFiles = ParseTimingActions.SelectMany(a => a.ProducedItems.Where(i => i.HasExtension(".timing.bin"))).ToList();
				Makefile.OutputItems.AddRange(TimingJsonFiles);

				// Handing generating aggregate timing information if we compiled more than one file.
				if (TimingJsonFiles.Count > 1)
				{
					// Generate the file manifest for the aggregator.
					FileReference ManifestFile = FileReference.Combine(Makefile.ProjectIntermediateDirectory, $"{Target.Name}TimingManifest.txt");
					File.WriteAllLines(ManifestFile.FullName, TimingJsonFiles.Select(f => f.AbsolutePath));

					FileReference ExpectedCompileTimeFile = FileReference.FromString(Path.Combine(Makefile.ProjectIntermediateDirectory.FullName, String.Format("{0}.json", Target.Name)));
					List<string> ActionArgs = new List<string>()
					{
						String.Format("-Name={0}", Target.Name),
						String.Format("-ManifestFile={0}", ManifestFile.FullName),
						String.Format("-CompileTimingFile={0}", ExpectedCompileTimeFile),
					};

					Action AggregateTimingInfoAction = Action.CreateRecursiveAction<AggregateParsedTimingInfo>(ActionType.ParseTimingInfo, string.Join(" ", ActionArgs));
					AggregateTimingInfoAction.WorkingDirectory = UnrealBuildTool.EngineSourceDirectory;
					AggregateTimingInfoAction.StatusDescription = $"Aggregating {TimingJsonFiles.Count} Timing File(s)";
					AggregateTimingInfoAction.bCanExecuteRemotely = false;
					AggregateTimingInfoAction.bCanExecuteRemotelyWithSNDBS = false;
					AggregateTimingInfoAction.PrerequisiteItems.AddRange(TimingJsonFiles);

					FileItem AggregateOutputFile = FileItem.GetItemByFileReference(FileReference.Combine(Makefile.ProjectIntermediateDirectory, $"{Target.Name}.timing.bin"));
					AggregateTimingInfoAction.ProducedItems.Add(AggregateOutputFile);
					Makefile.OutputItems.Add(AggregateOutputFile);
					Makefile.Actions.Add(AggregateTimingInfoAction);
				}
			}
		}

		public override CPPOutput CompileRCFiles(CppCompileEnvironment CompileEnvironment, List<FileItem> InputFiles, DirectoryReference OutputDir, List<Action> Actions)
		{
			CPPOutput Result = new CPPOutput();

			foreach (FileItem RCFile in InputFiles)
			{
				Action CompileAction = new Action(ActionType.Compile);
				CompileAction.CommandDescription = "Resource";
				CompileAction.WorkingDirectory = UnrealBuildTool.EngineSourceDirectory;
				CompileAction.CommandPath = EnvVars.ResourceCompilerPath;
				CompileAction.StatusDescription = Path.GetFileName(RCFile.AbsolutePath);
				CompileAction.PrerequisiteItems.AddRange(CompileEnvironment.ForceIncludeFiles);
				CompileAction.PrerequisiteItems.AddRange(CompileEnvironment.AdditionalPrerequisites);

				// Resource tool can run remotely if possible
				CompileAction.bCanExecuteRemotely = true;
				CompileAction.bCanExecuteRemotelyWithSNDBS = false;	// no tool template for SN-DBS results in warnings
			
				List<string> Arguments = new List<string>();

				// Suppress header spew
				Arguments.Add("/nologo");

				// If we're compiling for 64-bit Windows, also add the _WIN64 definition to the resource
				// compiler so that we can switch on that in the .rc file using #ifdef.
				if (Target.WindowsPlatform.Architecture == WindowsArchitecture.x64 || Target.WindowsPlatform.Architecture == WindowsArchitecture.ARM64)
				{
					AddDefinition(Arguments, "_WIN64");
				}

				// Language
				Arguments.Add("/l 0x409");

				// Include paths. Don't use AddIncludePath() here, since it uses the full path and exceeds the max command line length.
				foreach (DirectoryReference IncludePath in CompileEnvironment.UserIncludePaths)
				{
					Arguments.Add(String.Format("/I \"{0}\"", IncludePath));
				}

				// System include paths.
				foreach (DirectoryReference SystemIncludePath in CompileEnvironment.SystemIncludePaths)
				{
					Arguments.Add(String.Format("/I \"{0}\"", SystemIncludePath));
				}
				foreach (DirectoryReference SystemIncludePath in EnvVars.IncludePaths)
				{
					Arguments.Add(String.Format("/I \"{0}\"", SystemIncludePath));
				}

				// Preprocessor definitions.
				foreach (string Definition in CompileEnvironment.Definitions)
				{
					if (!Definition.Contains("_API"))
					{
						AddDefinition(Arguments, Definition);
					}
				}

				// Figure the icon to use. We can only use a custom icon when compiling to a project-specific intermediate directory (and not for the shared editor executable, for example).
				FileReference IconFile;
				if(Target.ProjectFile != null && !CompileEnvironment.bUseSharedBuildEnvironment)
				{
					IconFile = WindowsPlatform.GetApplicationIcon(Target.ProjectFile);
				}
				else
				{
					IconFile = WindowsPlatform.GetApplicationIcon(null);
				}
				CompileAction.PrerequisiteItems.Add(FileItem.GetItemByFileReference(IconFile));

				// Setup the compile environment, setting the icon to use via a macro. This is used in Default.rc2.
				AddDefinition(Arguments, String.Format("BUILD_ICON_FILE_NAME=\"\\\"{0}\\\"\"", IconFile.FullName.Replace("\\", "\\\\")));

				// Apply the target settings for the resources
				if(!CompileEnvironment.bUseSharedBuildEnvironment)
				{
					if (!String.IsNullOrEmpty(Target.WindowsPlatform.CompanyName))
					{
						AddDefinition(Arguments, String.Format("PROJECT_COMPANY_NAME={0}", SanitizeMacroValue(Target.WindowsPlatform.CompanyName)));
					}

					if (!String.IsNullOrEmpty(Target.WindowsPlatform.CopyrightNotice))
					{
						AddDefinition(Arguments, String.Format("PROJECT_COPYRIGHT_STRING={0}", SanitizeMacroValue(Target.WindowsPlatform.CopyrightNotice)));
					}

					if (!String.IsNullOrEmpty(Target.WindowsPlatform.ProductName))
					{
						AddDefinition(Arguments, String.Format("PROJECT_PRODUCT_NAME={0}", SanitizeMacroValue(Target.WindowsPlatform.ProductName)));
					}

					if (Target.ProjectFile != null)
					{
						AddDefinition(Arguments, String.Format("PROJECT_PRODUCT_IDENTIFIER={0}", SanitizeMacroValue(Target.ProjectFile.GetFileNameWithoutExtension())));
					}
				}

				// Add the RES file to the produced item list.
				FileItem CompiledResourceFile = FileItem.GetItemByFileReference(
					FileReference.Combine(
						OutputDir,
						Path.GetFileName(RCFile.AbsolutePath) + ".res"
						)
					);
				CompileAction.ProducedItems.Add(CompiledResourceFile);
				Arguments.Add(String.Format("/fo \"{0}\"", CompiledResourceFile.AbsolutePath));
				Result.ObjectFiles.Add(CompiledResourceFile);

				// Add the RC file as a prerequisite of the action.
				Arguments.Add(String.Format(" \"{0}\"", RCFile.AbsolutePath));

				CompileAction.CommandArguments = String.Join(" ", Arguments);

				// Add the C++ source file and its included files to the prerequisite item list.
				CompileAction.PrerequisiteItems.Add(RCFile);

				Actions.Add(CompileAction);
			}

			return Result;
		}

		/// <summary>
		/// Macros passed via the command line have their quotes stripped, and are tokenized before being re-stringized by the compiler. This conversion
		/// back and forth is normally ok, but certain characters such as single quotes must always be paired. Remove any such characters here.
		/// </summary>
		/// <param name="Value">The macro value</param>
		/// <returns>The sanitized value</returns>
		static string SanitizeMacroValue(string Value)
		{
			StringBuilder Result = new StringBuilder(Value.Length);
			for(int Idx = 0; Idx < Value.Length; Idx++)
			{
				if(Value[Idx] != '\'' && Value[Idx] != '\"')
				{
					Result.Append(Value[Idx]);
				}
			}
			return Result.ToString();
		}

		public override FileItem LinkFiles(LinkEnvironment LinkEnvironment, bool bBuildImportLibraryOnly, List<Action> Actions)
		{
			if (LinkEnvironment.bIsBuildingDotNetAssembly)
			{
				return FileItem.GetItemByFileReference(LinkEnvironment.OutputFilePath);
			}

			bool bIsBuildingLibraryOrImportLibrary = LinkEnvironment.bIsBuildingLibrary || bBuildImportLibraryOnly;

			// Get link arguments.
			List<string> Arguments = new List<string>();
			if (bIsBuildingLibraryOrImportLibrary)
			{
				AppendLibArguments(LinkEnvironment, Arguments);
			}
			else
			{
				AppendLinkArguments(LinkEnvironment, Arguments);
			}

			if (Target.WindowsPlatform.Compiler != WindowsCompiler.Clang && LinkEnvironment.bPrintTimingInfo)
			{
				Arguments.Add("/time+");
			}

			// If we're only building an import library, add the '/DEF' option that tells the LIB utility
			// to simply create a .LIB file and .EXP file, and don't bother validating imports
			if (bBuildImportLibraryOnly)
			{
				Arguments.Add("/DEF");

				// Ensure that the import library references the correct filename for the linked binary.
				Arguments.Add(String.Format("/NAME:\"{0}\"", LinkEnvironment.OutputFilePath.GetFileName()));

				// Ignore warnings about object files with no public symbols.
				Arguments.Add("/IGNORE:4221");
			}


			if (!bIsBuildingLibraryOrImportLibrary)
			{
				// Delay-load these DLLs.
				foreach (string DelayLoadDLL in LinkEnvironment.DelayLoadDLLs.Distinct())
				{
					Arguments.Add(String.Format("/DELAYLOAD:\"{0}\"", DelayLoadDLL));
				}

				// Pass the module definition file to the linker if we have one
				if (LinkEnvironment.ModuleDefinitionFile != null && LinkEnvironment.ModuleDefinitionFile.Length > 0)
				{
					Arguments.Add(String.Format("/DEF:\"{0}\"", LinkEnvironment.ModuleDefinitionFile));
				}
			}

			// Set up the library paths for linking this binary
			if(bBuildImportLibraryOnly)
			{
				// When building an import library, ignore all the libraries included via embedded #pragma lib declarations.
				// We shouldn't need them to generate exports.
				Arguments.Add("/NODEFAULTLIB");
			}
			else if (!LinkEnvironment.bIsBuildingLibrary)
			{
				// Add the library paths to the argument list.
				foreach (DirectoryReference LibraryPath in LinkEnvironment.LibraryPaths)
				{
					Arguments.Add(String.Format("/LIBPATH:\"{0}\"", LibraryPath));
				}
				foreach (DirectoryReference LibraryPath in EnvVars.LibraryPaths)
				{
					Arguments.Add(String.Format("/LIBPATH:\"{0}\"", LibraryPath));
				}

				// Add the excluded default libraries to the argument list.
				foreach (string ExcludedLibrary in LinkEnvironment.ExcludedLibraries)
				{
					Arguments.Add(String.Format("/NODEFAULTLIB:\"{0}\"", ExcludedLibrary));
				}
			}

			// Enable function level hot-patching
			if(!bBuildImportLibraryOnly && Target.WindowsPlatform.bCreateHotpatchableImage)
			{
				Arguments.Add("/FUNCTIONPADMIN");
			}

			// For targets that are cross-referenced, we don't want to write a LIB file during the link step as that
			// file will clobber the import library we went out of our way to generate during an earlier step.  This
			// file is not needed for our builds, but there is no way to prevent MSVC from generating it when
			// linking targets that have exports.  We don't want this to clobber our LIB file and invalidate the
			// existing timstamp, so instead we simply emit it with a different name
			FileReference ImportLibraryFilePath;
			if (LinkEnvironment.bIsCrossReferenced && !bBuildImportLibraryOnly)
			{
				ImportLibraryFilePath = FileReference.Combine(LinkEnvironment.IntermediateDirectory, LinkEnvironment.OutputFilePath.GetFileNameWithoutExtension() + ".suppressed.lib");
			}
			else if(Target.bShouldCompileAsDLL)
			{
				ImportLibraryFilePath = FileReference.Combine(LinkEnvironment.OutputDirectory, LinkEnvironment.OutputFilePath.GetFileNameWithoutExtension() + ".lib");
			}
			else
			{
				ImportLibraryFilePath = FileReference.Combine(LinkEnvironment.IntermediateDirectory, LinkEnvironment.OutputFilePath.GetFileNameWithoutExtension() + ".lib");
			}

			FileItem OutputFile;
			if (bBuildImportLibraryOnly)
			{
				OutputFile = FileItem.GetItemByFileReference(ImportLibraryFilePath);
			}
			else
			{
				OutputFile = FileItem.GetItemByFileReference(LinkEnvironment.OutputFilePath);
			}

			List<FileItem> ProducedItems = new List<FileItem>();
			ProducedItems.Add(OutputFile);

			List<FileItem> PrerequisiteItems = new List<FileItem>();

			// Add the input files to a response file, and pass the response file on the command-line.
			List<string> InputFileNames = new List<string>();
			foreach (FileItem InputFile in LinkEnvironment.InputFiles)
			{
				InputFileNames.Add(string.Format("\"{0}\"", InputFile.AbsolutePath));
				PrerequisiteItems.Add(InputFile);
			}

			if (!bIsBuildingLibraryOrImportLibrary)
			{
				foreach (string AdditionalLibrary in LinkEnvironment.AdditionalLibraries)
				{
					InputFileNames.Add(string.Format("\"{0}\"", AdditionalLibrary));

					// If the library file name has a relative path attached (rather than relying on additional
					// lib directories), then we'll add it to our prerequisites list.  This will allow UBT to detect
					// when the binary needs to be relinked because a dependent external library has changed.
					//if( !String.IsNullOrEmpty( Path.GetDirectoryName( AdditionalLibrary ) ) )
					{
						PrerequisiteItems.Add(FileItem.GetItemByPath(AdditionalLibrary));
					}
				}
			}

			Arguments.AddRange(InputFileNames);

			// Add the output file to the command-line.
			Arguments.Add(String.Format("/OUT:\"{0}\"", OutputFile.AbsolutePath));

			// For import libraries and exports generated by cross-referenced builds, we don't track output files. VS 15.3+ doesn't touch timestamps for libs
			// and exp files with no modifications, breaking our dependency checking, but incremental linking will fall back to a full link if we delete it.
			// Since all DLLs are typically marked as cross referenced now anyway, we can just ignore this file to allow incremental linking to work.
			if(LinkEnvironment.bHasExports && !LinkEnvironment.bIsBuildingLibrary && !LinkEnvironment.bIsCrossReferenced)
			{
				FileReference ExportFilePath = ImportLibraryFilePath.ChangeExtension(".exp");
				FileItem ExportFile = FileItem.GetItemByFileReference(ExportFilePath);
				ProducedItems.Add(ExportFile);
			}

			if (!bIsBuildingLibraryOrImportLibrary)
			{
				// There is anything to export
				if (LinkEnvironment.bHasExports)
				{
					// Write the import library to the output directory for nFringe support.
					FileItem ImportLibraryFile = FileItem.GetItemByFileReference(ImportLibraryFilePath);
					Arguments.Add(String.Format("/IMPLIB:\"{0}\"", ImportLibraryFilePath));

					// Like the export file above, don't add the import library as a produced item when it's cross referenced.
					if(!LinkEnvironment.bIsCrossReferenced)
					{
						ProducedItems.Add(ImportLibraryFile);
					}
				}

				if (LinkEnvironment.bCreateDebugInfo)
				{
					// Write the PDB file to the output directory.
					{
						FileReference PDBFilePath = FileReference.Combine(LinkEnvironment.OutputDirectory, Path.GetFileNameWithoutExtension(OutputFile.AbsolutePath) + ".pdb");
						FileItem PDBFile = FileItem.GetItemByFileReference(PDBFilePath);
						Arguments.Add(String.Format("/PDB:\"{0}\"", PDBFilePath));
						ProducedItems.Add(PDBFile);
					}

					// Write the MAP file to the output directory.
					if (LinkEnvironment.bCreateMapFile)
					{
						FileReference MAPFilePath = FileReference.Combine(LinkEnvironment.OutputDirectory, Path.GetFileNameWithoutExtension(OutputFile.AbsolutePath) + ".map");
						FileItem MAPFile = FileItem.GetItemByFileReference(MAPFilePath);
						Arguments.Add(String.Format("/MAP:\"{0}\"", MAPFilePath));
						ProducedItems.Add(MAPFile);

						// Export a list of object file paths, so we can locate the object files referenced by the map file
						ExportObjectFilePaths(LinkEnvironment, Path.ChangeExtension(MAPFilePath.FullName, ".objpaths"), EnvVars);
					}
				}

				// Add the additional arguments specified by the environment.
				if(!String.IsNullOrEmpty(LinkEnvironment.AdditionalArguments))
				{
					Arguments.Add(LinkEnvironment.AdditionalArguments.Trim());
				}
			}

			// Add any forced references to functions
			foreach(string IncludeFunction in LinkEnvironment.IncludeFunctions)
			{
				if(LinkEnvironment.Platform == UnrealTargetPlatform.Win32)
				{
					Arguments.Add(String.Format("/INCLUDE:_{0}", IncludeFunction)); // Assume decorated cdecl name
				}
				else
				{
					Arguments.Add(String.Format("/INCLUDE:{0}", IncludeFunction));
				}
			}

			// Create a response file for the linker, unless we're generating IntelliSense data
			FileReference ResponseFileName = GetResponseFileName(LinkEnvironment, OutputFile);
			if (!ProjectFileGenerator.bGenerateProjectFiles)
			{
				FileItem ResponseFile = FileItem.CreateIntermediateTextFile(ResponseFileName, String.Join(Environment.NewLine, Arguments));
				PrerequisiteItems.Add(ResponseFile);
			}

			// Create an action that invokes the linker.
			Action LinkAction = new Action(ActionType.Link);
			LinkAction.CommandDescription = "Link";
			LinkAction.WorkingDirectory = UnrealBuildTool.EngineSourceDirectory;
			if(bIsBuildingLibraryOrImportLibrary)
			{
				LinkAction.CommandPath = EnvVars.LibraryManagerPath;
				LinkAction.CommandArguments = String.Format("@\"{0}\"", ResponseFileName);
			}
			else
			{
				LinkAction.CommandPath = FileReference.Combine(UnrealBuildTool.EngineDirectory, "Build", "Windows", "link-filter", "link-filter.exe");
				LinkAction.CommandArguments = String.Format("-- \"{0}\" @\"{1}\"", EnvVars.LinkerPath, ResponseFileName);
			}
			LinkAction.ProducedItems.AddRange(ProducedItems);
			LinkAction.PrerequisiteItems.AddRange(PrerequisiteItems);
			LinkAction.StatusDescription = Path.GetFileName(OutputFile.AbsolutePath);

			// ensure compiler timings are captured when we execute the action.
			if (Target.WindowsPlatform.Compiler != WindowsCompiler.Clang && LinkEnvironment.bPrintTimingInfo)
			{
				LinkAction.bPrintDebugInfo = true;
			}

			// VS 15.3+ does not touch lib files if they do not contain any modifications, but we need to ensure the timestamps are updated to avoid repeatedly building them.
			if (bBuildImportLibraryOnly || (LinkEnvironment.bHasExports && !bIsBuildingLibraryOrImportLibrary))
			{
				LinkAction.DeleteItems.AddRange(LinkAction.ProducedItems.Where(x => x.Location.HasExtension(".lib") || x.Location.HasExtension(".exp")));
			}

			// Delete PDB files for all produced items, since incremental updates are slower than full ones.
			if (!LinkEnvironment.bUseIncrementalLinking)
			{
				LinkAction.DeleteItems.AddRange(LinkAction.ProducedItems.Where(x => x.Location.HasExtension(".pdb")));
			}

			// Tell the action that we're building an import library here and it should conditionally be
			// ignored as a prerequisite for other actions
			LinkAction.bProducesImportLibrary = bBuildImportLibraryOnly || LinkEnvironment.bIsBuildingDLL;

			// Allow remote linking.  Especially in modular builds with many small DLL files, this is almost always very efficient
			LinkAction.bCanExecuteRemotely = true;
			Actions.Add(LinkAction);

			Log.TraceVerbose("     Linking: " + LinkAction.StatusDescription);
			Log.TraceVerbose("     Command: " + LinkAction.CommandArguments);

			return OutputFile;
		}

		private void ExportObjectFilePaths(LinkEnvironment LinkEnvironment, string FileName, VCEnvironment EnvVars)
		{
			// Write the list of object file directories
			HashSet<DirectoryReference> ObjectFileDirectories = new HashSet<DirectoryReference>();
			foreach(FileItem InputFile in LinkEnvironment.InputFiles)
			{
				ObjectFileDirectories.Add(InputFile.Location.Directory);
			}
			foreach(string AdditionalLibrary in LinkEnvironment.AdditionalLibraries)
			{
				// Need to handle import libraries that are about to be built (but may not exist yet), third party libraries with relative paths in the UE4 tree, and system libraries in the system path
				FileReference AdditionalLibraryLocation = new FileReference(AdditionalLibrary);
				if(Path.IsPathRooted(AdditionalLibrary) || FileReference.Exists(AdditionalLibraryLocation))
				{
					ObjectFileDirectories.Add(AdditionalLibraryLocation.Directory);
				}
			}
			foreach(DirectoryReference LibraryPath in LinkEnvironment.LibraryPaths)
			{
				ObjectFileDirectories.Add(LibraryPath);
			}
			foreach(string LibraryPath in (Environment.GetEnvironmentVariable("LIB") ?? "").Split(new char[]{ ';' }, StringSplitOptions.RemoveEmptyEntries))
			{
				ObjectFileDirectories.Add(new DirectoryReference(LibraryPath));
			}
			foreach (DirectoryReference LibraryPath in EnvVars.LibraryPaths)
			{
				ObjectFileDirectories.Add(LibraryPath);
			}
			Directory.CreateDirectory(Path.GetDirectoryName(FileName));
			File.WriteAllLines(FileName, ObjectFileDirectories.Select(x => x.FullName).OrderBy(x => x).ToArray());
		}

		/// <summary>
		/// Gets the default include paths for the given platform.
		/// </summary>
		public static string GetVCIncludePaths(UnrealTargetPlatform Platform, WindowsCompiler Compiler, string CompilerVersion)
		{
			// Make sure we've got the environment variables set up for this target
			VCEnvironment EnvVars = VCEnvironment.Create(Compiler, Platform, WindowsArchitecture.x64, CompilerVersion, null, null);

			// Also add any include paths from the INCLUDE environment variable.  MSVC is not necessarily running with an environment that
			// matches what UBT extracted from the vcvars*.bat using SetEnvironmentVariablesFromBatchFile().  We'll use the variables we
			// extracted to populate the project file's list of include paths
			// @todo projectfiles: Should we only do this for VC++ platforms?
			StringBuilder IncludePaths = new StringBuilder();
			foreach(DirectoryReference IncludePath in EnvVars.IncludePaths)
			{
				IncludePaths.AppendFormat("{0};", IncludePath);
			}
			return IncludePaths.ToString();
		}

		public override void ModifyBuildProducts(ReadOnlyTargetRules Target, UEBuildBinary Binary, List<string> Libraries, List<UEBuildBundleResource> BundleResources, Dictionary<FileReference, BuildProductType> BuildProducts)
		{
			if (Binary.Type == UEBuildBinaryType.DynamicLinkLibrary)
			{
				if(Target.bShouldCompileAsDLL)
				{
					BuildProducts.Add(FileReference.Combine(Binary.OutputDir, Binary.OutputFilePath.GetFileNameWithoutExtension() + ".lib"), BuildProductType.BuildResource);
				}
				else
				{
					BuildProducts.Add(FileReference.Combine(Binary.IntermediateDirectory, Binary.OutputFilePath.GetFileNameWithoutExtension() + ".lib"), BuildProductType.BuildResource);
				}
			}
			if(Binary.Type == UEBuildBinaryType.Executable && Target.bCreateMapFile)
			{
				foreach(FileReference OutputFilePath in Binary.OutputFilePaths)
				{
					BuildProducts.Add(FileReference.Combine(OutputFilePath.Directory, OutputFilePath.GetFileNameWithoutExtension() + ".map"), BuildProductType.MapFile);
					BuildProducts.Add(FileReference.Combine(OutputFilePath.Directory, OutputFilePath.GetFileNameWithoutExtension() + ".objpaths"), BuildProductType.MapFile);
				}
			}
		}
	}
}<|MERGE_RESOLUTION|>--- conflicted
+++ resolved
@@ -293,22 +293,8 @@
 				// Favor code size (especially useful for embedded platforms).
 				Arguments.Add("/Os");
 
-<<<<<<< HEAD
-				if ((CompileEnvironment.Platform == UnrealTargetPlatform.Win32) ||
-					(CompileEnvironment.Platform == UnrealTargetPlatform.Win64))
-				{
-					Arguments.Add("/RTCs");
-				}
-=======
-				// Allow inline method expansion unless E&C support is requested
-				if (!CompileEnvironment.bSupportEditAndContinue && CompileEnvironment.bUseInlining)
-				{
-					Arguments.Add("/Ob2");
-				}
-
 				// Always include runtime error checks
 				Arguments.Add("/RTCs");
->>>>>>> 5b82f15d
 			}
 			//
 			//	Development and LTCG
